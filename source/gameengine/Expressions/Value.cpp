--- conflicted
+++ resolved
@@ -36,10 +36,6 @@
 #ifndef NO_EXP_PYTHON_EMBEDDING
 
 PyTypeObject CValue::Type = {
-<<<<<<< HEAD
-	PyObject_HEAD_INIT(NULL)
-	0,
-=======
 #if (PY_VERSION_HEX >= 0x02060000)
 	PyVarObject_HEAD_INIT(NULL, 0)
 #else
@@ -47,25 +43,16 @@
 	PyObject_HEAD_INIT( NULL )  /* required py macro */
 	0,                          /* ob_size */
 #endif
->>>>>>> 0c6ec76a
 	"CValue",
 	sizeof(PyObjectPlus_Proxy),
 	0,
 	py_base_dealloc,
 	0,
-<<<<<<< HEAD
-	0,
-	0,
-	&MyPyCompare,
-	py_base_repr,
-	&cvalue_as_number,
-=======
 	0,
 	0,
 	0,
 	py_base_repr,
 	0,
->>>>>>> 0c6ec76a
 	0,0,0,0,0,
 	py_base_getattro,
 	py_base_setattro,
@@ -355,11 +342,8 @@
 {
 	vector<STR_String> result;
 	if(!m_pNamedPropertyArray) return result;
-<<<<<<< HEAD
-=======
 	result.reserve(m_pNamedPropertyArray->size());
 	
->>>>>>> 0c6ec76a
 	std::map<STR_String,CValue*>::iterator it;
 	for (it= m_pNamedPropertyArray->begin(); (it != m_pNamedPropertyArray->end()); it++)
 	{
@@ -463,30 +447,6 @@
 }
 
 
-<<<<<<< HEAD
-
-
-
-void CValue::CloneProperties(CValue *replica)
-{
-	
-	if (m_pNamedPropertyArray)
-	{
-		replica->m_pNamedPropertyArray=NULL;
-		std::map<STR_String,CValue*>::iterator it;
-		for (it= m_pNamedPropertyArray->begin(); (it != m_pNamedPropertyArray->end()); it++)
-		{
-			CValue *val = (*it).second->GetReplica();
-			replica->SetProperty((*it).first,val);
-			val->Release();
-		}
-	}
-
-	
-}
-
-=======
->>>>>>> 0c6ec76a
 double*		CValue::GetVector3(bool bGetTransformedVec)
 {
 	assertd(false); // don;t get vector from me
@@ -605,11 +565,6 @@
 		if (pyconvert)
 			return pyconvert;
 		else
-<<<<<<< HEAD
-			return resultattr; // also check if it's already in pythoninterpreter!
-	}
-	py_getattro_up(PyObjectPlus);
-=======
 			return resultattr->GetProxy();
 	}
 	py_getattro_up(PyObjectPlus);
@@ -617,7 +572,6 @@
 
 PyObject* CValue::py_getattro_dict() {
 	py_getattro_dict_up(PyObjectPlus);
->>>>>>> 0c6ec76a
 }
 
 CValue* CValue::ConvertPythonToValue(PyObject* pyobj, const char *error_prefix)
@@ -697,11 +651,7 @@
 int	CValue::py_delattro(PyObject *attr)
 {
 	char *attr_str= PyString_AsString(attr);
-<<<<<<< HEAD
-	if (RemoveProperty(STR_String(attr_str)))
-=======
 	if (RemoveProperty(attr_str))
->>>>>>> 0c6ec76a
 		return 0;
 	
 	PyErr_Format(PyExc_AttributeError, "attribute \"%s\" dosnt exist", attr_str);
@@ -717,12 +667,6 @@
 	/* Dissallow python to assign GameObjects, Scenes etc as values */
 	if ((BGE_PROXY_CHECK_TYPE(pyobj)==0) && (vallie = ConvertPythonToValue(pyobj, "cvalue.attr = value: ")))
 	{
-<<<<<<< HEAD
-		char *attr_str= PyString_AsString(attr);
-		CValue* oldprop = GetProperty(attr_str);
-		
-=======
->>>>>>> 0c6ec76a
 		if (oldprop)
 			oldprop->SetValue(vallie);
 		else
@@ -748,11 +692,7 @@
 	}
 	
 	//PyObjectPlus::py_setattro(attr,value);
-<<<<<<< HEAD
-	return 0;
-=======
 	return PY_SET_ATTR_SUCCESS;
->>>>>>> 0c6ec76a
 };
 
 PyObject*	CValue::ConvertKeysToPython( void )
