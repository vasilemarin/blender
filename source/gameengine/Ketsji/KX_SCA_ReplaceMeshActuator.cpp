--- conflicted
+++ resolved
@@ -158,14 +158,9 @@
 
 KX_SCA_ReplaceMeshActuator::KX_SCA_ReplaceMeshActuator(SCA_IObject *gameobj,
 													   class RAS_MeshObject *mesh,
-<<<<<<< HEAD
-													   SCA_IScene* scene) :
-=======
 													   SCA_IScene* scene,
 													   bool use_gfx,
-													   bool use_phys,
-													   PyTypeObject* T) : 
->>>>>>> 7301f33b
+													   bool use_phys) :
 
 	SCA_IActuator(gameobj),
 	m_mesh(mesh),
