# ***** BEGIN GPL LICENSE BLOCK *****
#
# This program is free software; you can redistribute it and/or
# modify it under the terms of the GNU General Public License
# as published by the Free Software Foundation; either version 2
# of the License, or (at your option) any later version.
#
# This program is distributed in the hope that it will be useful,
# but WITHOUT ANY WARRANTY; without even the implied warranty of
# MERCHANTABILITY or FITNESS FOR A PARTICULAR PURPOSE.  See the
# GNU General Public License for more details.
#
# You should have received a copy of the GNU General Public License
# along with this program; if not, write to the Free Software Foundation,
# Inc., 51 Franklin Street, Fifth Floor, Boston, MA 02110-1301, USA.
#
# The Original Code is Copyright (C) 2006, Blender Foundation
# All rights reserved.
# ***** END GPL LICENSE BLOCK *****

setup_libdirs()

blender_include_dirs(
  ../../intern/clog
  ../../intern/glew-mx
  ../../intern/guardedalloc
  ../blender/blenkernel
  ../blender/blenlib
  ../blender/blenloader
  ../blender/depsgraph
  ../blender/editors/include
  ../blender/imbuf
  ../blender/makesrna
  ../blender/render/extern/include
  ../blender/gpu
  ../blender/makesdna
  ../blender/windowmanager
)

set(LIB
  bf_blenloader
  bf_blenkernel
  bf_blenlib
  bf_depsgraph
  bf_dna
  bf_editor_datafiles
  bf_imbuf
  bf_intern_clog
  bf_intern_guardedalloc
  bf_intern_memutil
  bf_intern_opencolorio
  bf_python
  bf_render
  bf_rna
  bf_windowmanager
)

add_definitions(${GL_DEFINITIONS})
blender_include_dirs("${GLEW_INCLUDE_PATH}")

if(WIN32)
  blender_include_dirs(../../intern/utfconv)
endif()

if(WITH_LIBMV)
  blender_include_dirs(../../intern/libmv)
  add_definitions(-DWITH_LIBMV)
endif()

if(WITH_CYCLES)
  if(WITH_CYCLES_LOGGING)
    blender_include_dirs(../../intern/cycles/blender)
    add_definitions(-DWITH_CYCLES_LOGGING)
  endif()
  list(APPEND LIB
    bf_intern_cycles
  )
endif()

if(WITH_CODEC_FFMPEG)
  add_definitions(-DWITH_FFMPEG)
endif()

if(WITH_PYTHON)
  blender_include_dirs(../blender/python)
  add_definitions(-DWITH_PYTHON)

  if(WITH_PYTHON_SECURITY)
    add_definitions(-DWITH_PYTHON_SECURITY)
  endif()
endif()

if(WITH_HEADLESS)
  add_definitions(-DWITH_HEADLESS)
endif()

if(WITH_SDL)
  if(WITH_SDL_DYNLOAD)
    blender_include_dirs(../../extern/sdlew/include)
    add_definitions(-DWITH_SDL_DYNLOAD)
  endif()
  add_definitions(-DWITH_SDL)
endif()

if(WITH_BINRELOC)
  blender_include_dirs(${BINRELOC_INCLUDE_DIRS})
  list(APPEND LIB
    extern_binreloc
  )
  add_definitions(-DWITH_BINRELOC)
endif()

if(WITH_FREESTYLE)
  blender_include_dirs(../blender/freestyle)
  list(APPEND LIB
    bf_freestyle
  )
  add_definitions(-DWITH_FREESTYLE)
endif()

# Setup the exe sources and buildinfo
set(SRC
  creator.c
  creator_args.c
  creator_signals.c

  creator_intern.h
)

# MSVC 2010 gives linking errors with the manifest
if(WIN32 AND NOT UNIX)
  string(SUBSTRING ${BLENDER_VERSION} 0 1 bver1)
  string(SUBSTRING ${BLENDER_VERSION} 2 1 bver2)
  string(SUBSTRING ${BLENDER_VERSION} 3 1 bver3)
  add_definitions(
    -DBLEN_VER_RC_STR=${BLENDER_VERSION}
    -DBLEN_VER_RC_1=${bver1}
    -DBLEN_VER_RC_2=${bver2}
    -DBLEN_VER_RC_3=${bver3}
    -DBLEN_VER_RC_4=0
  )


  list(APPEND SRC
    ${CMAKE_SOURCE_DIR}/release/windows/icons/winblender.rc
  )
endif()

if(WITH_BUILDINFO)
  add_definitions(-DWITH_BUILDINFO)
  # --------------------------------------------------------------------------
  # These defines could all be moved into the header below
  string(REPLACE " " "\ " BUILDINFO_CFLAGS "${CMAKE_C_FLAGS}")
  string(REPLACE " " "\ " BUILDINFO_CXXFLAGS "${CMAKE_CXX_FLAGS}")
  string(REPLACE " " "\ " BUILDINFO_LINKFLAGS "${PLATFORM_LINKFLAGS}")
  add_definitions(
    # # define in header now, else these get out of date on rebuilds.
    # -DBUILD_DATE="${BUILD_DATE}"
    # -DBUILD_TIME="${BUILD_TIME}"
    # -DBUILD_COMMIT_TIMESTAMP="${BUILD_COMMIT_TIMESTAMP}"
    # -DBUILD_COMMIT_TIME="${BUILD_COMMIT_TIME}"
    # -DBUILD_COMMIT_DATE="${BUILD_COMMIT_DATE}"
    # -DBUILD_HASH="${BUILD_HASH}"
    # -DBUILD_BRANCH="${BUILD_BRANCH}"
    -DWITH_BUILDINFO_HEADER # alternative to lines above
    -DBUILD_PLATFORM="${CMAKE_SYSTEM_NAME}"
    -DBUILD_TYPE="${CMAKE_BUILD_TYPE}"
    -DBUILD_CFLAGS="${BUILDINFO_CFLAGS}"
    -DBUILD_CXXFLAGS="${BUILDINFO_CXXFLAGS}"
    -DBUILD_LINKFLAGS="${BUILDINFO_LINKFLAGS}"
    -DBUILD_SYSTEM="CMake"
  )

  # --------------------------------------------------------------------------
  # write header for values that change each build
  # note, generaed file is in build dir's source/creator
  #       except when used as an include path.

  # include the output directory, where the buildinfo.h file is generated
  include_directories(${CMAKE_CURRENT_BINARY_DIR})


  # XXX, ${buildinfo_h_fake} is used here,
  # because we rely on that file being detected as missing
  # every build so that the real header "buildinfo.h" is updated.
  #
  # Keep this until we find a better way to resolve!

  set(buildinfo_h_real "${CMAKE_CURRENT_BINARY_DIR}/buildinfo.h")
  set(buildinfo_h_fake "${CMAKE_CURRENT_BINARY_DIR}/buildinfo.h_fake")

  if(EXISTS ${buildinfo_h_fake})
    message(FATAL_ERROR "File \"${buildinfo_h_fake}\" found, this should never be created, remove!")
  endif()

  # a custom target that is always built
  add_custom_target(buildinfo ALL
    DEPENDS ${buildinfo_h_fake})

  # creates buildinfo.h using cmake script
  add_custom_command(
    OUTPUT
      ${buildinfo_h_fake}  # ensure we always run
      ${buildinfo_h_real}
    COMMAND ${CMAKE_COMMAND}
    -DSOURCE_DIR=${CMAKE_SOURCE_DIR}
    # overrides only used when non-empty strings
    -DBUILD_DATE=${BUILDINFO_OVERRIDE_DATE}
    -DBUILD_TIME=${BUILDINFO_OVERRIDE_TIME}
    -P ${CMAKE_SOURCE_DIR}/build_files/cmake/buildinfo.cmake)

  # buildinfo.h is a generated file
  set_source_files_properties(
    ${buildinfo_h_real}
    PROPERTIES GENERATED TRUE
    HEADER_FILE_ONLY TRUE)

  unset(buildinfo_h_real)
  unset(buildinfo_h_fake)

  # add deps below, after adding blender
  # -------------- done with header values.

  list(APPEND SRC
    buildinfo.c
  )

  # make an object library so can load with it in tests
  add_library(buildinfoobj OBJECT buildinfo.c)
  add_dependencies(buildinfoobj buildinfo)
endif()

add_cc_flags_custom_test(blender)

# message(STATUS "Configuring blender")
if(WITH_PYTHON_MODULE)
  add_definitions(-DWITH_PYTHON_MODULE)

  # creates ./bin/bpy.so which can be imported as a python module.
  #
  # note that 'SHARED' works on Linux and Windows,
  # but not OSX which _must_ be 'MODULE'
  add_library(blender MODULE ${SRC})
  set_target_properties(
    blender
    PROPERTIES
      PREFIX ""
      OUTPUT_NAME bpy
      LIBRARY_OUTPUT_DIRECTORY ${CMAKE_BINARY_DIR}/bin
      RUNTIME_OUTPUT_DIRECTORY ${CMAKE_BINARY_DIR}/bin  # only needed on windows
  )

  if(APPLE)
    set_target_properties(
      blender
      PROPERTIES
        MACOSX_BUNDLE TRUE
        LINK_FLAGS_RELEASE "${PLATFORM_LINKFLAGS}"
        LINK_FLAGS_DEBUG "${PLATFORM_LINKFLAGS_DEBUG}"
    )
  endif()

  if(WIN32)
    # python modules use this
    set_target_properties(
      blender
      PROPERTIES
      SUFFIX ".pyd"
    )
  endif()

else()
  add_executable(blender ${EXETYPE} ${SRC})
  WINDOWS_SIGN_TARGET(blender)
endif()

if(WITH_BUILDINFO)
  # explicitly say that the executable depends on the buildinfo
  add_dependencies(blender buildinfo)
endif()


set(BLENDER_TEXT_FILES
  ${CMAKE_SOURCE_DIR}/release/text/GPL-license.txt
  ${CMAKE_SOURCE_DIR}/release/text/GPL3-license.txt
  ${CMAKE_SOURCE_DIR}/release/text/copyright.txt
  # generate this file
  # ${CMAKE_SOURCE_DIR}/release/text/readme.html
  ${CMAKE_SOURCE_DIR}/release/datafiles/LICENSE-bfont.ttf.txt
)

if(WITH_PYTHON)
  list(APPEND BLENDER_TEXT_FILES
    ${CMAKE_SOURCE_DIR}/release/text/Python-license.txt
  )
endif()

if(WITH_OPENCOLORIO)
  list(APPEND BLENDER_TEXT_FILES
    ${CMAKE_SOURCE_DIR}/release/text/ocio-license.txt
  )
endif()

if(WITH_MEM_JEMALLOC)
  list(APPEND BLENDER_TEXT_FILES
    ${CMAKE_SOURCE_DIR}/release/text/jemalloc-license.txt
  )
endif()

if(WITH_INTERNATIONAL)
  list(APPEND BLENDER_TEXT_FILES
    ${CMAKE_SOURCE_DIR}/release/datafiles/LICENSE-droidsans.ttf.txt
    ${CMAKE_SOURCE_DIR}/release/datafiles/LICENSE-bmonofont-i18n.ttf.txt
  )
endif()


# -----------------------------------------------------------------------------
# Platform Specific Var: TARGETDIR_VER

if(UNIX AND NOT APPLE)
  if(WITH_PYTHON_MODULE)
    if(WITH_INSTALL_PORTABLE)
      set(TARGETDIR_VER ${BLENDER_VERSION})
    else()
      set(TARGETDIR_VER ${PYTHON_SITE_PACKAGES}/${BLENDER_VERSION})
    endif()
  else()
    if(WITH_INSTALL_PORTABLE)
      set(TARGETDIR_VER ${BLENDER_VERSION})
    else()
      set(TARGETDIR_VER share/blender/${BLENDER_VERSION})
    endif()
  endif()

elseif(WIN32)
  set(TARGETDIR_VER ${BLENDER_VERSION})

elseif(APPLE)
  if(WITH_PYTHON_MODULE)
    set(TARGETDIR_VER ${BLENDER_VERSION})
  else()
    set(TARGETDIR_VER Blender.app/Contents/Resources/${BLENDER_VERSION})
  endif()
  # Skip relinking on cpack / install
  set_target_properties(blender PROPERTIES BUILD_WITH_INSTALL_RPATH true)
endif()


# -----------------------------------------------------------------------------
# Install Targets (Generic, All Platforms)


# important to make a clean  install each time, else old scripts get loaded.
install(
  CODE
  "file(REMOVE_RECURSE ${TARGETDIR_VER})"
)

if(WITH_PYTHON)
  # install(CODE "message(\"copying blender scripts...\")")

  # exclude addons_contrib if release
  if("${BLENDER_VERSION_CYCLE}" STREQUAL "release" OR
     "${BLENDER_VERSION_CYCLE}" STREQUAL "rc")
    set(ADDON_EXCLUDE_CONDITIONAL "addons_contrib/*")
  else()
    set(ADDON_EXCLUDE_CONDITIONAL "_addons_contrib/*")  # dummy, wont do anything
  endif()

  # do not install freestyle dir if disabled
  if(NOT WITH_FREESTYLE)
    set(FREESTYLE_EXCLUDE_CONDITIONAL "freestyle/*")
  else()
    set(FREESTYLE_EXCLUDE_CONDITIONAL "_freestyle/*")  # dummy, wont do anything
  endif()

  install(
    DIRECTORY ${CMAKE_SOURCE_DIR}/release/scripts
    DESTINATION ${TARGETDIR_VER}
    PATTERN ".git" EXCLUDE
    PATTERN ".gitignore" EXCLUDE
    PATTERN ".arcconfig" EXCLUDE
    PATTERN "__pycache__" EXCLUDE
    PATTERN "${ADDON_EXCLUDE_CONDITIONAL}" EXCLUDE
    PATTERN "${FREESTYLE_EXCLUDE_CONDITIONAL}" EXCLUDE
  )

  unset(ADDON_EXCLUDE_CONDITIONAL)
  unset(FREESTYLE_EXCLUDE_CONDITIONAL)
endif()

# localization
if(WITH_INTERNATIONAL)
  install(
    DIRECTORY
      ${CMAKE_SOURCE_DIR}/release/datafiles/fonts
    DESTINATION ${TARGETDIR_VER}/datafiles
  )

  set(_locale_dir "${CMAKE_SOURCE_DIR}/release/datafiles/locale")
  set(_locale_target_dir ${TARGETDIR_VER}/datafiles/locale)

  file(GLOB _po_files "${_locale_dir}/po/*.po")
  foreach(_po_file ${_po_files})
    msgfmt_simple(${_po_file} _all_mo_files)
  endforeach()

  # Create a custom target which will compile all po to mo
  add_custom_target(
    locales
    DEPENDS ${_all_mo_files})

  add_dependencies(blender locales)

  # Generate INSTALL rules
  install(
    FILES ${_locale_dir}/languages
    DESTINATION ${_locale_target_dir}
  )

  foreach(_mo_file ${_all_mo_files})
    get_filename_component(_locale_name ${_mo_file} NAME_WE)
    install(
      FILES ${_mo_file}
      DESTINATION ${_locale_target_dir}/${_locale_name}/LC_MESSAGES
      RENAME blender.mo
    )
    unset(_locale_name)
  endforeach()

  unset(_all_mo_files)
  unset(_po_files)
  unset(_po_file)
  unset(_mo_file)
  unset(_locale_target_dir)

  unset(_locale_dir)
endif()

# color management
if(WITH_OPENCOLORIO)
  install(
    DIRECTORY ${CMAKE_SOURCE_DIR}/release/datafiles/colormanagement
    DESTINATION ${TARGETDIR_VER}/datafiles
  )
endif()

# helpful tip when using make
if("${CMAKE_GENERATOR}" MATCHES ".*Makefiles.*")
  # message after building.
  add_custom_command(
    TARGET blender POST_BUILD MAIN_DEPENDENCY blender
    COMMAND ${CMAKE_COMMAND} -E
            echo 'now run: \"make install\" to copy runtime files and scripts to ${TARGETDIR_VER}'
  )
endif()


# -----------------------------------------------------------------------------
# Install Targets (Platform Specific)

if(UNIX AND NOT APPLE)

  if(NOT WITH_PYTHON_MODULE)
    if(WITH_DOC_MANPAGE)
      add_custom_target(
        blender_man_page ALL
        COMMAND ${CMAKE_SOURCE_DIR}/doc/manpage/blender.1.py
                ${EXECUTABLE_OUTPUT_PATH}/blender
                ${CMAKE_CURRENT_BINARY_DIR}/blender.1)
      add_dependencies(blender_man_page blender)
    endif()
  endif()

  # there are a few differences between portable and system install
  if(WITH_PYTHON_MODULE)
    if(WITH_INSTALL_PORTABLE)
      install(
        TARGETS blender
        DESTINATION "."
      )
    else()
      install(
        TARGETS blender
        LIBRARY DESTINATION ${PYTHON_SITE_PACKAGES}
      )
    endif()
    # none of the other files are needed currently
  elseif(WITH_INSTALL_PORTABLE)
    install(
      TARGETS blender
      DESTINATION "."
    )

    if(WITH_DOC_MANPAGE)
      install(
        FILES ${CMAKE_CURRENT_BINARY_DIR}/blender.1
        DESTINATION "."
      )
    endif()
    install(
      FILES
        ${CMAKE_SOURCE_DIR}/release/freedesktop/blender.desktop
        ${CMAKE_SOURCE_DIR}/release/freedesktop/icons/scalable/apps/blender.svg
        ${CMAKE_SOURCE_DIR}/release/freedesktop/icons/symbolic/apps/blender-symbolic.svg
      DESTINATION "."
    )

    install(
      PROGRAMS
      ${CMAKE_SOURCE_DIR}/release/bin/blender-thumbnailer.py
      DESTINATION "."
    )

    set(BLENDER_TEXT_FILES_DESTINATION ".")
  else()
    # main blender binary
    install(
      TARGETS blender
      DESTINATION bin
    )
    if(WITH_DOC_MANPAGE)
      # manpage only with 'blender' binary
      install(
        FILES ${CMAKE_CURRENT_BINARY_DIR}/blender.1
        DESTINATION share/man/man1
      )
    endif()

    # misc files
    install(
      FILES ${CMAKE_SOURCE_DIR}/release/freedesktop/blender.desktop
      DESTINATION share/applications
    )
    install(
      FILES ${CMAKE_SOURCE_DIR}/release/freedesktop/icons/scalable/apps/blender.svg
      DESTINATION share/icons/hicolor/scalable/apps
    )
    install(
      FILES ${CMAKE_SOURCE_DIR}/release/freedesktop/icons/symbolic/apps/blender-symbolic.svg
      DESTINATION share/icons/hicolor/symbolic/apps
    )
    install(
      PROGRAMS ${CMAKE_SOURCE_DIR}/release/bin/blender-thumbnailer.py
      DESTINATION bin
    )
    set(BLENDER_TEXT_FILES_DESTINATION share/doc/blender)
  endif()

  if(WITH_PYTHON)
    if(WITH_PYTHON_INSTALL)

      install(
        PROGRAMS ${PYTHON_EXECUTABLE}
        DESTINATION ${TARGETDIR_VER}/python/bin
      )

      # on some platforms (like openSUSE) Python is linked
      # to be used from lib64 folder.
      # determine this from Python's libraries path
      #
      # ugh, its possible 'lib64' is just a symlink to 'lib' which causes incorrect use of 'lib64'
      get_filename_component(_pypath_real ${PYTHON_LIBPATH} REALPATH)
      if(${_pypath_real} MATCHES "lib64$")
        set(_target_LIB "lib64")
      else()
        set(_target_LIB "lib")
      endif()
      unset(_pypath_real)

      # Copy the systems python into the install directory
      # install(CODE "message(\"copying a subset of the systems python...\")")
      install(
        DIRECTORY ${PYTHON_LIBPATH}/python${PYTHON_VERSION}
        DESTINATION ${TARGETDIR_VER}/python/${_target_LIB}
        PATTERN "__pycache__" EXCLUDE               # * any cache *
        PATTERN "config-${PYTHON_VERSION}m/*.a" EXCLUDE  # static lib
        PATTERN "lib2to3" EXCLUDE                   # ./lib2to3
        PATTERN "site-packages/*" EXCLUDE           # ./site-packages/*
        PATTERN "tkinter" EXCLUDE                   # ./tkinter
        PATTERN "lib-dynload/_tkinter.*" EXCLUDE    # ./lib-dynload/_tkinter.co
        PATTERN "idlelib" EXCLUDE                   # ./idlelib
        PATTERN "test" EXCLUDE                      # ./test
        PATTERN "turtledemo" EXCLUDE                # ./turtledemo
        PATTERN "turtle.py" EXCLUDE                 # ./turtle.py
      )

      # Needed for distutils/pip
      # get the last part of the include dir, will be 'python{version}{abiflag}',
      get_filename_component(_py_inc_suffix ${PYTHON_INCLUDE_DIR} NAME)
      install(
        FILES ${PYTHON_INCLUDE_DIR}/pyconfig.h
        DESTINATION ${TARGETDIR_VER}/python/include/${_py_inc_suffix}
      )
      unset(_py_inc_suffix)

      if(WITH_PYTHON_INSTALL_NUMPY)
        # Install to the same directory as the source, so debian-like
        # distros are happy with their policy.
        set(_suffix "site-packages")
        if(${PYTHON_NUMPY_PATH} MATCHES "dist-packages")
          set(_suffix "dist-packages")
        endif()
        install(
          DIRECTORY ${PYTHON_NUMPY_PATH}/numpy
          DESTINATION ${TARGETDIR_VER}/python/${_target_LIB}/python${PYTHON_VERSION}/${_suffix}
          PATTERN ".svn" EXCLUDE
          PATTERN "__pycache__" EXCLUDE           # * any cache *
          PATTERN "*.pyc" EXCLUDE                 # * any cache *
          PATTERN "*.pyo" EXCLUDE                 # * any cache *
          PATTERN "oldnumeric" EXCLUDE            # ./oldnumeric
          PATTERN "doc" EXCLUDE                   # ./doc
          PATTERN "tests" EXCLUDE                 # ./tests
          PATTERN "f2py" EXCLUDE                  # ./f2py - fortran/python interface code, not for blender.
          PATTERN "include" EXCLUDE               # include dirs all over, we wont use NumPy/CAPI
          PATTERN "*.h" EXCLUDE                   # some includes are not in include dirs
          PATTERN "*.a" EXCLUDE                   # ./core/lib/libnpymath.a - for linking, we dont need.
        )
        unset(_suffix)
      endif()

      # Copy requests, we need to generalize site-packages
      if(WITH_PYTHON_INSTALL_REQUESTS)
        set(_suffix "site-packages")
        if(${PYTHON_REQUESTS_PATH} MATCHES "dist-packages")
          set(_suffix "dist-packages")
        endif()
        install(
          DIRECTORY ${PYTHON_REQUESTS_PATH}/requests
          DESTINATION ${TARGETDIR_VER}/python/${_target_LIB}/python${PYTHON_VERSION}/${_suffix}
          PATTERN ".svn" EXCLUDE
          PATTERN "__pycache__" EXCLUDE           # * any cache *
          PATTERN "*.pyc" EXCLUDE                 # * any cache *
          PATTERN "*.pyo" EXCLUDE                 # * any cache *
        )
        # On some platforms requests does have extra dependencies.
        set(_requests_deps "certifi" "chardet" "idna" "urllib3")
        foreach(_requests_dep ${_requests_deps})
          if(EXISTS ${PYTHON_REQUESTS_PATH}/${_requests_dep})
            install(
              DIRECTORY ${PYTHON_REQUESTS_PATH}/${_requests_dep}
              DESTINATION ${TARGETDIR_VER}/python/${_target_LIB}/python${PYTHON_VERSION}/${_suffix}
              PATTERN ".svn" EXCLUDE
              PATTERN "__pycache__" EXCLUDE           # * any cache *
              PATTERN "*.pyc" EXCLUDE                 # * any cache *
              PATTERN "*.pyo" EXCLUDE                 # * any cache *
            )
          endif()
        endforeach()
        if(EXISTS ${PYTHON_REQUESTS_PATH}/six.py)
          install(
            FILES ${PYTHON_REQUESTS_PATH}/six.py
            DESTINATION ${TARGETDIR_VER}/python/${_target_LIB}/python${PYTHON_VERSION}/${_suffix}
          )
        endif()
        unset(_requests_dep)
        unset(_requests_deps)
        unset(_suffix)
      endif()
      unset(_target_LIB)

    endif()
  endif()

  if(WITH_DRACO)
    install(
      PROGRAMS $<TARGET_FILE:extern_draco>
      DESTINATION ${TARGETDIR_VER}/python/lib/python${PYTHON_VERSION}/site-packages
    )
  endif()
elseif(WIN32)

  set(BLENDER_TEXT_FILES_DESTINATION ".")

  if(WITH_PYTHON)
    string(REPLACE "." "" _PYTHON_VERSION_NO_DOTS ${PYTHON_VERSION})

    if(NOT CMAKE_COMPILER_IS_GNUCC)
      install(
        FILES ${LIBDIR}/python/${_PYTHON_VERSION_NO_DOTS}/bin/python${_PYTHON_VERSION_NO_DOTS}.dll
        DESTINATION "."
        CONFIGURATIONS Release;RelWithDebInfo;MinSizeRel
      )

      install(
        FILES ${LIBDIR}/python/${_PYTHON_VERSION_NO_DOTS}/bin/python${_PYTHON_VERSION_NO_DOTS}_d.dll
        DESTINATION "."
        CONFIGURATIONS Debug
      )
    endif()

    if(WITH_PYTHON_INSTALL)
      # note, as far as python is concerned 'RelWithDebInfo' is not debug since its without debug flags.

      install(DIRECTORY DESTINATION ${TARGETDIR_VER}/python)
      install(DIRECTORY DESTINATION ${TARGETDIR_VER}/python/lib)

      install(
        DIRECTORY ${LIBDIR}/python/${_PYTHON_VERSION_NO_DOTS}/lib
        DESTINATION ${BLENDER_VERSION}/python/
        CONFIGURATIONS Release;RelWithDebInfo;MinSizeRel
        PATTERN ".svn" EXCLUDE
        PATTERN "*_d.*" EXCLUDE                  # * debug libraries *
        PATTERN "__pycache__" EXCLUDE           # * any cache *
        PATTERN "*.pyc" EXCLUDE                 # * any cache *
        PATTERN "*.pyo" EXCLUDE                 # * any cache *
      )

       install(
        DIRECTORY ${LIBDIR}/python/${_PYTHON_VERSION_NO_DOTS}/lib
        DESTINATION ${BLENDER_VERSION}/python/
        CONFIGURATIONS Debug
        PATTERN ".svn" EXCLUDE
        PATTERN "__pycache__" EXCLUDE           # * any cache *
        PATTERN "*.pyc" EXCLUDE                 # * any cache *
        PATTERN "*.pyo" EXCLUDE                 # * any cache *)

      )

<<<<<<< HEAD
      install(
        DIRECTORY ${LIBDIR}/python/${_PYTHON_VERSION_NO_DOTS}/DLLs
        DESTINATION ${BLENDER_VERSION}/python
        CONFIGURATIONS Release;RelWithDebInfo;MinSizeRel
        PATTERN "*.pdb" EXCLUDE
        PATTERN "*_d.*" EXCLUDE
      )
=======
      if(WITH_PYTHON_INSTALL_NUMPY)
        set(PYTHON_NUMPY_VERSION 1.15)
        add_custom_command(
          OUTPUT ${CMAKE_CURRENT_BINARY_DIR}/${BLENDER_VERSION}/python/lib/site-packages/numpy/__init__.py
          COMMAND ${CMAKE_COMMAND} -E
                  tar xzvf "${LIBDIR}/release/python${_PYTHON_VERSION_NO_DOTS}_numpy_${PYTHON_NUMPY_VERSION}$<$<CONFIG:Debug>:d>.tar.gz"
          WORKING_DIRECTORY ${CMAKE_CURRENT_BINARY_DIR}/${BLENDER_VERSION}/python/lib/site-packages
        )
        add_custom_target(
          python_numpy ALL
          DEPENDS ${CMAKE_CURRENT_BINARY_DIR}/${BLENDER_VERSION}/python/lib/site-packages/numpy/__init__.py
        )
        install(
          DIRECTORY ${CMAKE_CURRENT_BINARY_DIR}/${BLENDER_VERSION}/python/lib/site-packages/numpy
          DESTINATION ${BLENDER_VERSION}/python/lib/site-packages
        )
      endif()
>>>>>>> 9d6b5e23

      install(
        DIRECTORY ${LIBDIR}/python/${_PYTHON_VERSION_NO_DOTS}/DLLs
        DESTINATION ${BLENDER_VERSION}/python
        CONFIGURATIONS Debug
      )

      install(
        FILES ${LIBDIR}/python/${_PYTHON_VERSION_NO_DOTS}/bin/python${_PYTHON_VERSION_NO_DOTS}.dll
              ${LIBDIR}/python/${_PYTHON_VERSION_NO_DOTS}/bin/python.exe
        DESTINATION ${BLENDER_VERSION}/python/bin
        CONFIGURATIONS Release;RelWithDebInfo;MinSizeRel
      )
      install(
        FILES ${LIBDIR}/python/${_PYTHON_VERSION_NO_DOTS}/bin/python${_PYTHON_VERSION_NO_DOTS}_d.dll
              ${LIBDIR}/python/${_PYTHON_VERSION_NO_DOTS}/bin/python_d.exe
        DESTINATION ${BLENDER_VERSION}/python/bin
        CONFIGURATIONS Debug
      )

      if(WINDOWS_PYTHON_DEBUG)
        install(
          FILES ${LIBDIR}/python/lib/python${_PYTHON_VERSION_NO_DOTS}.pdb
          DESTINATION "."
          CONFIGURATIONS Release;RelWithDebInfo;MinSizeRel
        )

        install(
          FILES ${LIBDIR}/python/lib/python${_PYTHON_VERSION_NO_DOTS}_d.pdb
          DESTINATION "."
          CONFIGURATIONS Debug
        )
      endif()
    endif()

    unset(_PYTHON_VERSION_NO_DOTS)
  endif()

  # EGL Runtime Components
  if(WITH_GL_EGL)
    if(WIN32)
      install(FILES "${OPENGLES_DLL}"     DESTINATION ".")
      install(FILES "${OPENGLES_EGL_DLL}" DESTINATION ".")

      if(WITH_GL_ANGLE)
        install(FILES "${D3DCOMPILER_DLL}" DESTINATION ".")
      endif()
    endif()
  endif()

  if(WITH_CODEC_FFMPEG)
    install(
      FILES
        ${LIBDIR}/ffmpeg/lib/avcodec-58.dll
        ${LIBDIR}/ffmpeg/lib/avformat-58.dll
        ${LIBDIR}/ffmpeg/lib/avdevice-58.dll
        ${LIBDIR}/ffmpeg/lib/avutil-56.dll
        ${LIBDIR}/ffmpeg/lib/swscale-5.dll
        ${LIBDIR}/ffmpeg/lib/swresample-3.dll
      DESTINATION "."
    )
  endif()

  if(WITH_CODEC_SNDFILE)
    install(
      FILES ${LIBDIR}/sndfile/lib/libsndfile-1.dll
      DESTINATION "."
    )
  endif()

  if(WITH_OPENAL)
    install(
      FILES
        ${LIBDIR}/openal/lib/OpenAL32.dll
      DESTINATION "."
    )
  endif()

  if(WITH_SDL)
    install(
      FILES ${LIBDIR}/sdl/lib/SDL2.dll
      DESTINATION "."
    )
  endif()

  if(WITH_SYSTEM_AUDASPACE)
    install(
      FILES
        ${LIBDIR}/audaspace/lib/audaspace.dll
        ${LIBDIR}/audaspace/lib/audaspace-c.dll
        ${LIBDIR}/audaspace/lib/audaspace-py.dll
      DESTINATION "."
    )
  endif()

  if(NOT CMAKE_CL_64)
    install(
      FILES ${LIBDIR}/thumbhandler/lib/BlendThumb.dll
      DESTINATION "."
    )
  endif()

  install( # x86 builds can run on x64 Windows, so this is required at all times
    FILES ${LIBDIR}/thumbhandler/lib/BlendThumb64.dll
    DESTINATION "."
  )

  install(
    FILES
      ${CMAKE_SOURCE_DIR}/release/windows/batch/blender_debug_gpu.cmd
      ${CMAKE_SOURCE_DIR}/release/windows/batch/blender_debug_gpu_glitchworkaround.cmd
      ${CMAKE_SOURCE_DIR}/release/windows/batch/blender_debug_log.cmd
      ${CMAKE_SOURCE_DIR}/release/windows/batch/blender_factory_startup.cmd
    DESTINATION "."
  )

  if(WITH_DRACO)
    install(
      PROGRAMS $<TARGET_FILE:extern_draco>
      DESTINATION ${TARGETDIR_VER}/python/lib/site-packages
    )
  endif()
elseif(APPLE)
  # Uppercase name for app bundle
  set_target_properties(blender PROPERTIES OUTPUT_NAME Blender)

  # handy install macro to exclude files, we use \$ escape for the "to"
  # argument when calling so ${BUILD_TYPE} does not get expanded
  macro(install_dir from to)
    install(
      DIRECTORY ${from}
      DESTINATION ${to}
      PATTERN ".git" EXCLUDE
      PATTERN ".svn" EXCLUDE
      PATTERN "*.pyc" EXCLUDE
      PATTERN "*.pyo" EXCLUDE
      PATTERN "*.orig" EXCLUDE
      PATTERN "*.rej" EXCLUDE
      PATTERN "__pycache__" EXCLUDE
      PATTERN "__MACOSX" EXCLUDE
      PATTERN ".DS_Store" EXCLUDE
      PATTERN "config-${PYTHON_VERSION}m/*.a" EXCLUDE  # static lib
      PATTERN "lib2to3" EXCLUDE                   # ./lib2to3
      PATTERN "tkinter" EXCLUDE                   # ./tkinter
      PATTERN "lib-dynload/_tkinter.*" EXCLUDE    # ./lib-dynload/_tkinter.co
      PATTERN "idlelib" EXCLUDE                   # ./idlelib
      PATTERN "test" EXCLUDE                      # ./test
      PATTERN "turtledemo" EXCLUDE                # ./turtledemo
      PATTERN "turtle.py" EXCLUDE                 # ./turtle.py
    )
  endmacro()

  set(OSX_APP_SOURCEDIR ${CMAKE_SOURCE_DIR}/release/darwin/Blender.app)

  # setup Info.plist
  execute_process(COMMAND date "+%Y-%m-%d"
                  OUTPUT_VARIABLE BLENDER_DATE
                  OUTPUT_STRIP_TRAILING_WHITESPACE)

  set_target_properties(blender PROPERTIES
    MACOSX_BUNDLE_INFO_PLIST ${OSX_APP_SOURCEDIR}/Contents/Info.plist
    MACOSX_BUNDLE_SHORT_VERSION_STRING "${BLENDER_VERSION}${BLENDER_VERSION_CHAR}"
    MACOSX_BUNDLE_LONG_VERSION_STRING "${BLENDER_VERSION}${BLENDER_VERSION_CHAR} ${BLENDER_DATE}")

  # Gather the date in finder-style
  execute_process(COMMAND date "+%m/%d/%Y/%H:%M"
  OUTPUT_VARIABLE SETFILE_DATE
  OUTPUT_STRIP_TRAILING_WHITESPACE)

  # Give the bundle actual creation/modification date
  execute_process(COMMAND SetFile -d ${SETFILE_DATE} -m ${SETFILE_DATE}
                  ${EXECUTABLE_OUTPUT_PATH}/Blender.app)

  install(
    TARGETS blender
    DESTINATION "."
  )

  # install release and app files
  set(BLENDER_TEXT_FILES_DESTINATION Blender.app/Contents/Resources/text)

  install(
    FILES ${OSX_APP_SOURCEDIR}/Contents/PkgInfo
    DESTINATION Blender.app/Contents
  )

  install_dir(
    ${OSX_APP_SOURCEDIR}/Contents/Resources
    Blender.app/Contents/
  )

  if(WITH_OPENMP AND OPENMP_CUSTOM)
    install(
      FILES ${LIBDIR}/openmp/lib/libomp.dylib
      DESTINATION Blender.app/Contents/Resources/lib
    )
  endif()

  if(WITH_LLVM AND NOT LLVM_STATIC)
    install(
      FILES ${LIBDIR}/llvm/lib/libLLVM-3.4.dylib
      DESTINATION Blender.app/Contents/MacOS
    )
  endif()

  # python
  if(WITH_PYTHON AND NOT WITH_PYTHON_MODULE AND NOT WITH_PYTHON_FRAMEWORK)
    # Copy the python libs into the install directory
    install_dir(
      ${PYTHON_LIBPATH}
      ${TARGETDIR_VER}/python/lib
    )

    install(DIRECTORY ${LIBDIR}/python/bin
      DESTINATION ${TARGETDIR_VER}/python
      USE_SOURCE_PERMISSIONS
    )

    # Needed for distutils/pip
    # get the last part of the include dir, will be 'python{version}{abiflag}',
    get_filename_component(_py_inc_suffix ${PYTHON_INCLUDE_DIR} NAME)
    install(
      FILES ${PYTHON_INCLUDE_DIR}/pyconfig.h
      DESTINATION ${TARGETDIR_VER}/python/include/${_py_inc_suffix}
    )
    unset(_py_inc_suffix)
  endif()

  if(WITH_DRACO)
    install(
      PROGRAMS $<TARGET_FILE:extern_draco>
      DESTINATION ${TARGETDIR_VER}/python/lib/python${PYTHON_VERSION}/site-packages
    )
  endif()
endif()

# -----------------------------------------------------------------------------
# Generic Install, for all targets

if(DEFINED BLENDER_TEXT_FILES_DESTINATION)

  install(
    CODE
    "
    file(READ \"${CMAKE_SOURCE_DIR}/release/text/readme.html\" DATA_SRC)
    string(REGEX REPLACE \"BLENDER_VERSION\" \"${BLENDER_VERSION}\" DATA_DST \"\${DATA_SRC}\")
    file(WRITE \"${CMAKE_BINARY_DIR}/release/text/readme.html\" \"\${DATA_DST}\")
    unset(DATA_SRC)
    unset(DATA_DST)
    "
  )
  list(APPEND BLENDER_TEXT_FILES
    ${CMAKE_BINARY_DIR}/release/text/readme.html
  )

  install(
    FILES ${BLENDER_TEXT_FILES}
    DESTINATION "${BLENDER_TEXT_FILES_DESTINATION}"
  )
endif()

# install more files specified elsewhere
delayed_do_install(${TARGETDIR_VER})

unset(BLENDER_TEXT_FILES)
unset(BLENDER_TEXT_FILES_DESTINATION)


# -----------------------------------------------------------------------------
# Geometry Icons

# Geometry icons.
get_property(_icon_names GLOBAL PROPERTY ICON_GEOM_NAMES)
set(_icon_files)
foreach(_f ${_icon_names})
  list(APPEND _icon_files
    "${CMAKE_SOURCE_DIR}/release/datafiles/icons/${_f}.dat"
  )
endforeach()
install(
  FILES ${_icon_files}
  DESTINATION ${TARGETDIR_VER}/datafiles/icons
)

unset(_icon_names)
unset(_icon_files)
unset(_f)

# -----------------------------------------------------------------------------
# Studio Lights
install(
  DIRECTORY
    ${CMAKE_SOURCE_DIR}/release/datafiles/studiolights
  DESTINATION ${TARGETDIR_VER}/datafiles
)

# -----------------------------------------------------------------------------
# Setup link libs

add_dependencies(blender makesdna)
target_link_libraries(blender ${LIB})
unset(LIB)

setup_liblinks(blender)

# vcpkg substitutes our libs with theirs, which will cause issues when you
# you run these builds on other systems due to missing dlls. So we opt out
# the use of vcpkg
if (WIN32)
  set_target_properties(blender PROPERTIES VS_GLOBAL_VcpkgEnabled "false")
endif()

# -----------------------------------------------------------------------------
# Setup launcher

if(WIN32 AND NOT WITH_PYTHON_MODULE)
  install(
    TARGETS blender
    COMPONENT Blender
    DESTINATION "."
  )
  set_target_properties(
    blender
    PROPERTIES
      VS_USER_PROPS "blender.Cpp.user.props"
  )
endif()<|MERGE_RESOLUTION|>--- conflicted
+++ resolved
@@ -718,7 +718,6 @@
 
       )
 
-<<<<<<< HEAD
       install(
         DIRECTORY ${LIBDIR}/python/${_PYTHON_VERSION_NO_DOTS}/DLLs
         DESTINATION ${BLENDER_VERSION}/python
@@ -726,25 +725,6 @@
         PATTERN "*.pdb" EXCLUDE
         PATTERN "*_d.*" EXCLUDE
       )
-=======
-      if(WITH_PYTHON_INSTALL_NUMPY)
-        set(PYTHON_NUMPY_VERSION 1.15)
-        add_custom_command(
-          OUTPUT ${CMAKE_CURRENT_BINARY_DIR}/${BLENDER_VERSION}/python/lib/site-packages/numpy/__init__.py
-          COMMAND ${CMAKE_COMMAND} -E
-                  tar xzvf "${LIBDIR}/release/python${_PYTHON_VERSION_NO_DOTS}_numpy_${PYTHON_NUMPY_VERSION}$<$<CONFIG:Debug>:d>.tar.gz"
-          WORKING_DIRECTORY ${CMAKE_CURRENT_BINARY_DIR}/${BLENDER_VERSION}/python/lib/site-packages
-        )
-        add_custom_target(
-          python_numpy ALL
-          DEPENDS ${CMAKE_CURRENT_BINARY_DIR}/${BLENDER_VERSION}/python/lib/site-packages/numpy/__init__.py
-        )
-        install(
-          DIRECTORY ${CMAKE_CURRENT_BINARY_DIR}/${BLENDER_VERSION}/python/lib/site-packages/numpy
-          DESTINATION ${BLENDER_VERSION}/python/lib/site-packages
-        )
-      endif()
->>>>>>> 9d6b5e23
 
       install(
         DIRECTORY ${LIBDIR}/python/${_PYTHON_VERSION_NO_DOTS}/DLLs
