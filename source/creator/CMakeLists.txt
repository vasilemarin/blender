--- conflicted
+++ resolved
@@ -38,20 +38,6 @@
 )
 
 set(LIB
-<<<<<<< HEAD
-  bf_blenkernel
-  bf_blenloader
-  bf_depsgraph
-  bf_dna
-  bf_imbuf
-  bf_intern_clog
-  bf_intern_guardedalloc
-  bf_intern_memutil
-  bf_intern_opencolorio
-  bf_render
-  bf_rna
-=======
->>>>>>> fcc6e948
   bf_windowmanager
 )
 
