/*
 * ***** BEGIN GPL LICENSE BLOCK *****
 *
 * This program is free software; you can redistribute it and/or
 * modify it under the terms of the GNU General Public License
 * as published by the Free Software Foundation; either version 2
 * of the License, or (at your option) any later version.
 *
 * This program is distributed in the hope that it will be useful,
 * but WITHOUT ANY WARRANTY; without even the implied warranty of
 * MERCHANTABILITY or FITNESS FOR A PARTICULAR PURPOSE.  See the
 * GNU General Public License for more details.
 *
 * You should have received a copy of the GNU General Public License
 * along with this program; if not, write to the Free Software Foundation,
 * Inc., 51 Franklin Street, Fifth Floor, Boston, MA 02110-1301, USA.
 *
 * ***** END GPL LICENSE BLOCK *****
 */

/** \file blender/blenlib/intern/task.c
 *  \ingroup bli
 *
 * A generic task system which can be used for any task based subsystem.
 */

#include <stdlib.h>

#include "MEM_guardedalloc.h"

#include "DNA_listBase.h"

#include "BLI_listbase.h"
#include "BLI_math.h"
#include "BLI_task.h"
#include "BLI_threads.h"

#include "atomic_ops.h"

/* Define this to enable some detailed statistic print. */
#undef DEBUG_STATS

/* Types */

/* Number of per-thread pre-allocated tasks.
 *
 * For more details see description of TaskMemPool.
 */
#define MEMPOOL_SIZE 256

/* Number of tasks which are pushed directly to local thread queue.
 *
 * This allows thread to fetch next task without locking the whole queue.
 */
#define LOCAL_QUEUE_SIZE 1

/* Number of tasks which are allowed to be scheduled in a delayed manner.
 *
 * This allows to use less locks per graph node children schedule. More details
 * could be found at TaskThreadLocalStorage::do_delayed_push.
 */
#define DELAYED_QUEUE_SIZE 4096

#ifndef NDEBUG
#  define ASSERT_THREAD_ID(scheduler, thread_id)                              \
	do {                                                                      \
		if (!BLI_thread_is_main()) {                                          \
			TaskThread *thread = pthread_getspecific(scheduler->tls_id_key);  \
			if (thread == NULL) {                                             \
				BLI_assert(thread_id == 0);                                   \
			}                                                                 \
			else {                                                            \
				BLI_assert(thread_id == thread->id);                          \
			}                                                                 \
		}                                                                     \
		else {                                                                \
			BLI_assert(thread_id == 0);                                       \
		}                                                                     \
	} while (false)
#else
#  define ASSERT_THREAD_ID(scheduler, thread_id)
#endif

typedef struct Task {
	struct Task *next, *prev;

	TaskRunFunction run;
	void *taskdata;
	bool free_taskdata;
	TaskFreeFunction freedata;
	TaskPool *pool;
} Task;

/* This is a per-thread storage of pre-allocated tasks.
 *
 * The idea behind this is simple: reduce amount of malloc() calls when pushing
 * new task to the pool. This is done by keeping memory from the tasks which
 * were finished already, so instead of freeing that memory we put it to the
 * pool for the later re-use.
 *
 * The tricky part here is to avoid any inter-thread synchronization, hence no
 * lock must exist around this pool. The pool will become an owner of the pointer
 * from freed task, and only corresponding thread will be able to use this pool
 * (no memory stealing and such).
 *
 * This leads to the following use of the pool:
 *
 * - task_push() should provide proper thread ID from which the task is being
 *   pushed from.
 *
 * - Task allocation function which check corresponding memory pool and if there
 *   is any memory in there it'll mark memory as re-used, remove it from the pool
 *   and use that memory for the new task.
 *
 *   At this moment task queue owns the memory.
 *
 * - When task is done and task_free() is called the memory will be put to the
 *  pool which corresponds to a thread which handled the task.
 */
typedef struct TaskMemPool {
	/* Number of pre-allocated tasks in the pool. */
	int num_tasks;
	/* Pre-allocated task memory pointers. */
	Task *tasks[MEMPOOL_SIZE];
} TaskMemPool;

#ifdef DEBUG_STATS
typedef struct TaskMemPoolStats {
	/* Number of allocations. */
	int num_alloc;
	/* Number of avoided allocations (pointer was re-used from the pool). */
	int num_reuse;
	/* Number of discarded memory due to pool saturation, */
	int num_discard;
} TaskMemPoolStats;
#endif

typedef struct TaskThreadLocalStorage {
	/* Memory pool for faster task allocation.
	 * The idea is to re-use memory of finished/discarded tasks by this thread.
	 */
	TaskMemPool task_mempool;

	/* Local queue keeps thread alive by keeping small amount of tasks ready
	 * to be picked up without causing global thread locks for synchronization.
	 */
	int num_local_queue;
	Task *local_queue[LOCAL_QUEUE_SIZE];

	/* Thread can be marked for delayed tasks push. This is helpful when it's
	 * know that lots of subsequent task pushed will happen from the same thread
	 * without "interrupting" for task execution.
	 *
	 * We try to accumulate as much tasks as possible in a local queue without
	 * any locks first, and then we push all of them into a scheduler's queue
	 * from within a single mutex lock.
	 */
	bool do_delayed_push;
	int num_delayed_queue;
	Task *delayed_queue[DELAYED_QUEUE_SIZE];
} TaskThreadLocalStorage;

struct TaskPool {
	TaskScheduler *scheduler;

	volatile size_t num;
	ThreadMutex num_mutex;
	ThreadCondition num_cond;

	void *userdata;
	ThreadMutex user_mutex;

	volatile bool do_cancel;
	volatile bool do_work;

	volatile bool is_suspended;
	ListBase suspended_queue;
	size_t num_suspended;

	/* If set, this pool may never be work_and_wait'ed, which means TaskScheduler
	 * has to use its special background fallback thread in case we are in
	 * single-threaded situation.
	 */
	bool run_in_background;

	/* This is a task scheduler's ID of a thread at which pool was constructed.
	 * It will be used to access task TLS.
	 */
	int thread_id;

	/* For the pools which are created from non-main thread which is not a
	 * scheduler worker thread we can't re-use any of scheduler's threads TLS
	 * and have to use our own one.
	 */
	bool use_local_tls;
	TaskThreadLocalStorage local_tls;
#ifndef NDEBUG
	pthread_t creator_thread_id;
#endif

#ifdef DEBUG_STATS
	TaskMemPoolStats *mempool_stats;
#endif
};

struct TaskScheduler {
	pthread_t *threads;
	struct TaskThread *task_threads;
	int num_threads;
	bool background_thread_only;

	ListBase queue;
	ThreadMutex queue_mutex;
	ThreadCondition queue_cond;

	volatile bool do_exit;

	/* NOTE: In pthread's TLS we store the whole TaskThread structure. */
	pthread_key_t tls_id_key;
};

typedef struct TaskThread {
	TaskScheduler *scheduler;
	int id;
	TaskThreadLocalStorage tls;
} TaskThread;

/* Helper */
BLI_INLINE void task_data_free(Task *task, const int thread_id)
{
	if (task->free_taskdata) {
		if (task->freedata) {
			task->freedata(task->pool, task->taskdata, thread_id);
		}
		else {
			MEM_freeN(task->taskdata);
		}
	}
}

BLI_INLINE void initialize_task_tls(TaskThreadLocalStorage *tls)
{
	memset(tls, 0, sizeof(TaskThreadLocalStorage));
}

BLI_INLINE TaskThreadLocalStorage *get_task_tls(TaskPool *pool,
                                                const int thread_id)
{
	TaskScheduler *scheduler = pool->scheduler;
	BLI_assert(thread_id >= 0);
	BLI_assert(thread_id <= scheduler->num_threads);
	if (pool->use_local_tls && thread_id == 0) {
		BLI_assert(pool->thread_id == 0);
		BLI_assert(!BLI_thread_is_main());
		BLI_assert(pthread_equal(pthread_self(), pool->creator_thread_id));
		return &pool->local_tls;
	}
	if (thread_id == 0) {
		BLI_assert(BLI_thread_is_main());
		return &scheduler->task_threads[pool->thread_id].tls;
	}
	return &scheduler->task_threads[thread_id].tls;
}

BLI_INLINE void free_task_tls(TaskThreadLocalStorage *tls)
{
	TaskMemPool *task_mempool = &tls->task_mempool;
	for (int i = 0; i < task_mempool->num_tasks; ++i) {
		MEM_freeN(task_mempool->tasks[i]);
	}
}

static Task *task_alloc(TaskPool *pool, const int thread_id)
{
	BLI_assert(thread_id <= pool->scheduler->num_threads);
	if (thread_id != -1) {
		BLI_assert(thread_id >= 0);
		BLI_assert(thread_id <= pool->scheduler->num_threads);
		TaskThreadLocalStorage *tls = get_task_tls(pool, thread_id);
		TaskMemPool *task_mempool = &tls->task_mempool;
		/* Try to re-use task memory from a thread local storage. */
		if (task_mempool->num_tasks > 0) {
			--task_mempool->num_tasks;
			/* Success! We've just avoided task allocation. */
#ifdef DEBUG_STATS
			pool->mempool_stats[thread_id].num_reuse++;
#endif
			return task_mempool->tasks[task_mempool->num_tasks];
		}
		/* We are doomed to allocate new task data. */
#ifdef DEBUG_STATS
		pool->mempool_stats[thread_id].num_alloc++;
#endif
	}
	return MEM_mallocN(sizeof(Task), "New task");
}

static void task_free(TaskPool *pool, Task *task, const int thread_id)
{
	task_data_free(task, thread_id);
	BLI_assert(thread_id >= 0);
	BLI_assert(thread_id <= pool->scheduler->num_threads);
	if (thread_id == 0) {
		BLI_assert(pool->use_local_tls || BLI_thread_is_main());
	}
	TaskThreadLocalStorage *tls = get_task_tls(pool, thread_id);
	TaskMemPool *task_mempool = &tls->task_mempool;
	if (task_mempool->num_tasks < MEMPOOL_SIZE - 1) {
		/* Successfully allowed the task to be re-used later. */
		task_mempool->tasks[task_mempool->num_tasks] = task;
		++task_mempool->num_tasks;
	}
	else {
		/* Local storage saturated, no other way than just discard
		 * the memory.
		 *
		 * TODO(sergey): We can perhaps store such pointer in a global
		 * scheduler pool, maybe it'll be faster than discarding and
		 * allocating again.
		 */
		MEM_freeN(task);
#ifdef DEBUG_STATS
		pool->mempool_stats[thread_id].num_discard++;
#endif
	}
}

/* Task Scheduler */

static void task_pool_num_decrease(TaskPool *pool, size_t done)
{
	BLI_mutex_lock(&pool->num_mutex);

	BLI_assert(pool->num >= done);

	pool->num -= done;
<<<<<<< HEAD
	atomic_sub_and_fetch_z(&pool->currently_running_tasks, done);
	pool->done += done;
=======
>>>>>>> 5e9132b3

	if (pool->num == 0)
		BLI_condition_notify_all(&pool->num_cond);

	BLI_mutex_unlock(&pool->num_mutex);
}

static void task_pool_num_increase(TaskPool *pool, size_t new)
{
	BLI_mutex_lock(&pool->num_mutex);

	pool->num += new;
	BLI_condition_notify_all(&pool->num_cond);

	BLI_mutex_unlock(&pool->num_mutex);
}

static bool task_scheduler_thread_wait_pop(TaskScheduler *scheduler, Task **task)
{
	bool found_task = false;
	BLI_mutex_lock(&scheduler->queue_mutex);

	while (!scheduler->queue.first && !scheduler->do_exit)
		BLI_condition_wait(&scheduler->queue_cond, &scheduler->queue_mutex);

	do {
		Task *current_task;

		/* Assuming we can only have a void queue in 'exit' case here seems logical (we should only be here after
		 * our worker thread has been woken up from a condition_wait(), which only happens after a new task was
		 * added to the queue), but it is wrong.
		 * Waiting on condition may wake up the thread even if condition is not signaled (spurious wake-ups), and some
		 * race condition may also empty the queue **after** condition has been signaled, but **before** awoken thread
		 * reaches this point...
		 * See http://stackoverflow.com/questions/8594591
		 *
		 * So we only abort here if do_exit is set.
		 */
		if (scheduler->do_exit) {
			BLI_mutex_unlock(&scheduler->queue_mutex);
			return false;
		}

		for (current_task = scheduler->queue.first;
		     current_task != NULL;
		     current_task = current_task->next)
		{
			TaskPool *pool = current_task->pool;

			if (scheduler->background_thread_only && !pool->run_in_background) {
				continue;
			}

<<<<<<< HEAD
			if (atomic_add_and_fetch_z(&pool->currently_running_tasks, 1) <= pool->num_threads ||
			    pool->num_threads == 0)
			{
				*task = current_task;
				found_task = true;
				BLI_remlink(&scheduler->queue, *task);
				break;
			}
			else {
				atomic_sub_and_fetch_z(&pool->currently_running_tasks, 1);
			}
=======
			*task = current_task;
			found_task = true;
			BLI_remlink(&scheduler->queue, *task);
			break;
>>>>>>> 5e9132b3
		}
		if (!found_task)
			BLI_condition_wait(&scheduler->queue_cond, &scheduler->queue_mutex);
	} while (!found_task);

	BLI_mutex_unlock(&scheduler->queue_mutex);

	return true;
}

BLI_INLINE void handle_local_queue(TaskThreadLocalStorage *tls,
                                   const int thread_id)
{
	BLI_assert(!tls->do_delayed_push);
	while (tls->num_local_queue > 0) {
		/* We pop task from queue before handling it so handler of the task can
		 * push next job to the local queue.
		 */
		tls->num_local_queue--;
		Task *local_task = tls->local_queue[tls->num_local_queue];
		/* TODO(sergey): Double-check work_and_wait() doesn't handle other's
		 * pool tasks.
		 */
		TaskPool *local_pool = local_task->pool;
		local_task->run(local_pool, local_task->taskdata, thread_id);
		task_free(local_pool, local_task, thread_id);
	}
	BLI_assert(!tls->do_delayed_push);
}

static void *task_scheduler_thread_run(void *thread_p)
{
	TaskThread *thread = (TaskThread *) thread_p;
	TaskThreadLocalStorage *tls = &thread->tls;
	TaskScheduler *scheduler = thread->scheduler;
	int thread_id = thread->id;
	Task *task;

	pthread_setspecific(scheduler->tls_id_key, thread);

	/* keep popping off tasks */
	while (task_scheduler_thread_wait_pop(scheduler, &task)) {
		TaskPool *pool = task->pool;

		/* run task */
		BLI_assert(!tls->do_delayed_push);
		task->run(pool, task->taskdata, thread_id);
		BLI_assert(!tls->do_delayed_push);

		/* delete task */
		task_free(pool, task, thread_id);

		/* Handle all tasks from local queue. */
		handle_local_queue(tls, thread_id);

		/* notify pool task was done */
		task_pool_num_decrease(pool, 1);
	}

	return NULL;
}

TaskScheduler *BLI_task_scheduler_create(int num_threads)
{
	TaskScheduler *scheduler = MEM_callocN(sizeof(TaskScheduler), "TaskScheduler");

	/* multiple places can use this task scheduler, sharing the same
	 * threads, so we keep track of the number of users. */
	scheduler->do_exit = false;

	BLI_listbase_clear(&scheduler->queue);
	BLI_mutex_init(&scheduler->queue_mutex);
	BLI_condition_init(&scheduler->queue_cond);

	if (num_threads == 0) {
		/* automatic number of threads will be main thread + num cores */
		num_threads = BLI_system_thread_count();
	}

	/* main thread will also work, so we count it too */
	num_threads -= 1;

	/* Add background-only thread if needed. */
	if (num_threads == 0) {
		scheduler->background_thread_only = true;
		num_threads = 1;
	}

	scheduler->task_threads = MEM_mallocN(sizeof(TaskThread) * (num_threads + 1),
	                                      "TaskScheduler task threads");

	/* Initialize TLS for main thread. */
	initialize_task_tls(&scheduler->task_threads[0].tls);

	pthread_key_create(&scheduler->tls_id_key, NULL);

	/* launch threads that will be waiting for work */
	if (num_threads > 0) {
		int i;

		scheduler->num_threads = num_threads;
		scheduler->threads = MEM_callocN(sizeof(pthread_t) * num_threads, "TaskScheduler threads");

		for (i = 0; i < num_threads; i++) {
			TaskThread *thread = &scheduler->task_threads[i + 1];
			thread->scheduler = scheduler;
			thread->id = i + 1;
			initialize_task_tls(&thread->tls);

			if (pthread_create(&scheduler->threads[i], NULL, task_scheduler_thread_run, thread) != 0) {
				fprintf(stderr, "TaskScheduler failed to launch thread %d/%d\n", i, num_threads);
			}
		}
	}

	return scheduler;
}

void BLI_task_scheduler_free(TaskScheduler *scheduler)
{
	Task *task;

	/* stop all waiting threads */
	BLI_mutex_lock(&scheduler->queue_mutex);
	scheduler->do_exit = true;
	BLI_condition_notify_all(&scheduler->queue_cond);
	BLI_mutex_unlock(&scheduler->queue_mutex);

	pthread_key_delete(scheduler->tls_id_key);

	/* delete threads */
	if (scheduler->threads) {
		int i;

		for (i = 0; i < scheduler->num_threads; i++) {
			if (pthread_join(scheduler->threads[i], NULL) != 0)
				fprintf(stderr, "TaskScheduler failed to join thread %d/%d\n", i, scheduler->num_threads);
		}

		MEM_freeN(scheduler->threads);
	}

	/* Delete task thread data */
	if (scheduler->task_threads) {
		for (int i = 0; i < scheduler->num_threads + 1; ++i) {
			TaskThreadLocalStorage *tls = &scheduler->task_threads[i].tls;
			free_task_tls(tls);
		}

		MEM_freeN(scheduler->task_threads);
	}

	/* delete leftover tasks */
	for (task = scheduler->queue.first; task; task = task->next) {
		task_data_free(task, 0);
	}
	BLI_freelistN(&scheduler->queue);

	/* delete mutex/condition */
	BLI_mutex_end(&scheduler->queue_mutex);
	BLI_condition_end(&scheduler->queue_cond);

	MEM_freeN(scheduler);
}

int BLI_task_scheduler_num_threads(TaskScheduler *scheduler)
{
	return scheduler->num_threads + 1;
}

static void task_scheduler_push(TaskScheduler *scheduler, Task *task, TaskPriority priority)
{
	task_pool_num_increase(task->pool, 1);

	/* add task to queue */
	BLI_mutex_lock(&scheduler->queue_mutex);

	if (priority == TASK_PRIORITY_HIGH)
		BLI_addhead(&scheduler->queue, task);
	else
		BLI_addtail(&scheduler->queue, task);

	BLI_condition_notify_one(&scheduler->queue_cond);
	BLI_mutex_unlock(&scheduler->queue_mutex);
}

static void task_scheduler_push_all(TaskScheduler *scheduler,
                                    TaskPool *pool,
                                    Task **tasks,
                                    int num_tasks)
{
	if (num_tasks == 0) {
		return;
	}

	task_pool_num_increase(pool, num_tasks);

	BLI_mutex_lock(&scheduler->queue_mutex);

	for (int i = 0; i < num_tasks; i++) {
		BLI_addhead(&scheduler->queue, tasks[i]);
	}

	BLI_condition_notify_all(&scheduler->queue_cond);
	BLI_mutex_unlock(&scheduler->queue_mutex);
}

static void task_scheduler_clear(TaskScheduler *scheduler, TaskPool *pool)
{
	Task *task, *nexttask;
	size_t done = 0;

	BLI_mutex_lock(&scheduler->queue_mutex);

	/* free all tasks from this pool from the queue */
	for (task = scheduler->queue.first; task; task = nexttask) {
		nexttask = task->next;

		if (task->pool == pool) {
			task_data_free(task, pool->thread_id);
			BLI_freelinkN(&scheduler->queue, task);

			done++;
		}
	}

	BLI_mutex_unlock(&scheduler->queue_mutex);

	/* notify done */
	task_pool_num_decrease(pool, done);
}

/* Task Pool */

static TaskPool *task_pool_create_ex(TaskScheduler *scheduler,
                                     void *userdata,
                                     const bool is_background,
                                     const bool is_suspended)
{
	TaskPool *pool = MEM_mallocN(sizeof(TaskPool), "TaskPool");

#ifndef NDEBUG
	/* Assert we do not try to create a background pool from some parent task - those only work OK from main thread. */
	if (is_background) {
		const pthread_t thread_id = pthread_self();
		int i = scheduler->num_threads;

		while (i--) {
			BLI_assert(!pthread_equal(scheduler->threads[i], thread_id));
		}
	}
#endif

	pool->scheduler = scheduler;
	pool->num = 0;
	pool->do_cancel = false;
	pool->do_work = false;
	pool->is_suspended = is_suspended;
	pool->num_suspended = 0;
	pool->suspended_queue.first = pool->suspended_queue.last = NULL;
	pool->run_in_background = is_background;
	pool->use_local_tls = false;

	BLI_mutex_init(&pool->num_mutex);
	BLI_condition_init(&pool->num_cond);

	pool->userdata = userdata;
	BLI_mutex_init(&pool->user_mutex);

	if (BLI_thread_is_main()) {
		pool->thread_id = 0;
	}
	else {
		TaskThread *thread = pthread_getspecific(scheduler->tls_id_key);
		if (thread == NULL) {
			/* NOTE: Task pool is created from non-main thread which is not
			 * managed by the task scheduler. We identify ourselves as thread ID
			 * 0 but we do not use scheduler's TLS storage and use our own
			 * instead to avoid any possible threading conflicts.
			 */
			pool->thread_id = 0;
			pool->use_local_tls = true;
#ifndef NDEBUG
			pool->creator_thread_id = pthread_self();
#endif
			initialize_task_tls(&pool->local_tls);
		}
		else {
			pool->thread_id = thread->id;
		}
	}

#ifdef DEBUG_STATS
	pool->mempool_stats =
	        MEM_callocN(sizeof(*pool->mempool_stats) * (scheduler->num_threads + 1),
	                    "per-taskpool mempool stats");
#endif

	/* Ensure malloc will go fine from threads,
	 *
	 * This is needed because we could be in main thread here
	 * and malloc could be non-threda safe at this point because
	 * no other jobs are running.
	 */
	BLI_begin_threaded_malloc();

	return pool;
}

/**
 * Create a normal task pool.
 * This means that in single-threaded context, it will not be executed at all until you call
 * \a BLI_task_pool_work_and_wait() on it.
 */
TaskPool *BLI_task_pool_create(TaskScheduler *scheduler, void *userdata)
{
	return task_pool_create_ex(scheduler, userdata, false, false);
}

/**
 * Create a background task pool.
 * In multi-threaded context, there is no differences with \a BLI_task_pool_create(), but in single-threaded case
 * it is ensured to have at least one worker thread to run on (i.e. you do not have to call
 * \a BLI_task_pool_work_and_wait() on it to be sure it will be processed).
 *
 * \note Background pools are non-recursive (that is, you should not create other background pools in tasks assigned
 *       to a background pool, they could end never being executed, since the 'fallback' background thread is already
 *       busy with parent task in single-threaded context).
 */
TaskPool *BLI_task_pool_create_background(TaskScheduler *scheduler, void *userdata)
{
	return task_pool_create_ex(scheduler, userdata, true, false);
}

/**
 * Similar to BLI_task_pool_create() but does not schedule any tasks for execution
 * for until BLI_task_pool_work_and_wait() is called. This helps reducing therading
 * overhead when pushing huge amount of small initial tasks from the main thread.
 */
TaskPool *BLI_task_pool_create_suspended(TaskScheduler *scheduler, void *userdata)
{
	return task_pool_create_ex(scheduler, userdata, false, true);
}

void BLI_task_pool_free(TaskPool *pool)
{
	BLI_task_pool_cancel(pool);

	BLI_mutex_end(&pool->num_mutex);
	BLI_condition_end(&pool->num_cond);

	BLI_mutex_end(&pool->user_mutex);

#ifdef DEBUG_STATS
	printf("Thread ID    Allocated   Reused   Discarded\n");
	for (int i = 0; i < pool->scheduler->num_threads + 1; ++i) {
		printf("%02d           %05d       %05d    %05d\n",
		       i,
		       pool->mempool_stats[i].num_alloc,
		       pool->mempool_stats[i].num_reuse,
		       pool->mempool_stats[i].num_discard);
	}
	MEM_freeN(pool->mempool_stats);
#endif

	if (pool->use_local_tls) {
		free_task_tls(&pool->local_tls);
	}

	MEM_freeN(pool);

	BLI_end_threaded_malloc();
}

BLI_INLINE bool task_can_use_local_queues(TaskPool *pool, int thread_id)
{
	return (thread_id != -1 && (thread_id != pool->thread_id || pool->do_work));
}

static void task_pool_push(
        TaskPool *pool, TaskRunFunction run, void *taskdata,
        bool free_taskdata, TaskFreeFunction freedata, TaskPriority priority,
        int thread_id)
{
	/* Allocate task and fill it's properties. */
	Task *task = task_alloc(pool, thread_id);
	task->run = run;
	task->taskdata = taskdata;
	task->free_taskdata = free_taskdata;
	task->freedata = freedata;
	task->pool = pool;
	/* For suspended pools we put everything yo a global queue first
	 * and exit as soon as possible.
	 *
	 * This tasks will be moved to actual execution when pool is
	 * activated by work_and_wait().
	 */
	if (pool->is_suspended) {
		BLI_addhead(&pool->suspended_queue, task);
		atomic_fetch_and_add_z(&pool->num_suspended, 1);
		return;
	}
	/* Populate to any local queue first, this is cheapest push ever. */
	if (task_can_use_local_queues(pool, thread_id)) {
		ASSERT_THREAD_ID(pool->scheduler, thread_id);
		TaskThreadLocalStorage *tls = get_task_tls(pool, thread_id);
		/* Try to push to a local execution queue.
		 * These tasks will be picked up next.
		 */
		if (tls->num_local_queue < LOCAL_QUEUE_SIZE) {
			tls->local_queue[tls->num_local_queue] = task;
			tls->num_local_queue++;
			return;
		}
		/* If we are in the delayed tasks push mode, we push tasks to a
		 * temporary local queue first without any locks, and then move them
		 * to global execution queue with a single lock.
		 */
		if (tls->do_delayed_push && tls->num_delayed_queue < DELAYED_QUEUE_SIZE) {
			tls->delayed_queue[tls->num_delayed_queue] = task;
			tls->num_delayed_queue++;
			return;
		}
	}
	/* Do push to a global execution ppol, slowest possible method,
	 * causes quite reasonable amount of threading overhead.
	 */
	task_scheduler_push(pool->scheduler, task, priority);
}

void BLI_task_pool_push_ex(
        TaskPool *pool, TaskRunFunction run, void *taskdata,
        bool free_taskdata, TaskFreeFunction freedata, TaskPriority priority)
{
	task_pool_push(pool, run, taskdata, free_taskdata, freedata, priority, -1);
}

void BLI_task_pool_push(
        TaskPool *pool, TaskRunFunction run, void *taskdata, bool free_taskdata, TaskPriority priority)
{
	BLI_task_pool_push_ex(pool, run, taskdata, free_taskdata, NULL, priority);
}

void BLI_task_pool_push_from_thread(TaskPool *pool, TaskRunFunction run,
        void *taskdata, bool free_taskdata, TaskPriority priority, int thread_id)
{
	task_pool_push(pool, run, taskdata, free_taskdata, NULL, priority, thread_id);
}

void BLI_task_pool_work_and_wait(TaskPool *pool)
{
	TaskThreadLocalStorage *tls = get_task_tls(pool, pool->thread_id);
	TaskScheduler *scheduler = pool->scheduler;

	if (atomic_fetch_and_and_uint8((uint8_t *)&pool->is_suspended, 0)) {
		if (pool->num_suspended) {
			task_pool_num_increase(pool, pool->num_suspended);
			BLI_mutex_lock(&scheduler->queue_mutex);

			BLI_movelisttolist(&scheduler->queue, &pool->suspended_queue);

			BLI_condition_notify_all(&scheduler->queue_cond);
			BLI_mutex_unlock(&scheduler->queue_mutex);
		}
	}

	pool->do_work = true;

	ASSERT_THREAD_ID(pool->scheduler, pool->thread_id);

	BLI_mutex_lock(&pool->num_mutex);

	while (pool->num != 0) {
		Task *task, *work_task = NULL;
		bool found_task = false;

		BLI_mutex_unlock(&pool->num_mutex);

		BLI_mutex_lock(&scheduler->queue_mutex);

		/* find task from this pool. if we get a task from another pool,
		 * we can get into deadlock */

		for (task = scheduler->queue.first; task; task = task->next) {
			if (task->pool == pool) {
				work_task = task;
				found_task = true;
				BLI_remlink(&scheduler->queue, task);
				break;
			}
		}

		BLI_mutex_unlock(&scheduler->queue_mutex);

		/* if found task, do it, otherwise wait until other tasks are done */
		if (found_task) {
			/* run task */
<<<<<<< HEAD
			atomic_add_and_fetch_z(&pool->currently_running_tasks, 1);
			work_task->run(pool, work_task->taskdata, 0);
=======
			BLI_assert(!tls->do_delayed_push);
			work_task->run(pool, work_task->taskdata, pool->thread_id);
			BLI_assert(!tls->do_delayed_push);
>>>>>>> 5e9132b3

			/* delete task */
			task_free(pool, task, pool->thread_id);

			/* Handle all tasks from local queue. */
			handle_local_queue(tls, pool->thread_id);

			/* notify pool task was done */
			task_pool_num_decrease(pool, 1);
		}

		BLI_mutex_lock(&pool->num_mutex);
		if (pool->num == 0)
			break;

		if (!found_task)
			BLI_condition_wait(&pool->num_cond, &pool->num_mutex);
	}

	BLI_mutex_unlock(&pool->num_mutex);

	handle_local_queue(tls, pool->thread_id);
}

void BLI_task_pool_cancel(TaskPool *pool)
{
	pool->do_cancel = true;

	task_scheduler_clear(pool->scheduler, pool);

	/* wait until all entries are cleared */
	BLI_mutex_lock(&pool->num_mutex);
	while (pool->num)
		BLI_condition_wait(&pool->num_cond, &pool->num_mutex);
	BLI_mutex_unlock(&pool->num_mutex);

	pool->do_cancel = false;
}

bool BLI_task_pool_canceled(TaskPool *pool)
{
	return pool->do_cancel;
}

void *BLI_task_pool_userdata(TaskPool *pool)
{
	return pool->userdata;
}

ThreadMutex *BLI_task_pool_user_mutex(TaskPool *pool)
{
	return &pool->user_mutex;
}

void BLI_task_pool_delayed_push_begin(TaskPool *pool, int thread_id)
{
	if (task_can_use_local_queues(pool, thread_id)) {
		ASSERT_THREAD_ID(pool->scheduler, thread_id);
		TaskThreadLocalStorage *tls = get_task_tls(pool, thread_id);
		tls->do_delayed_push = true;
	}
}

void BLI_task_pool_delayed_push_end(TaskPool *pool, int thread_id)
{
	if (task_can_use_local_queues(pool, thread_id)) {
		ASSERT_THREAD_ID(pool->scheduler, thread_id);
		TaskThreadLocalStorage *tls = get_task_tls(pool, thread_id);
		BLI_assert(tls->do_delayed_push);
		task_scheduler_push_all(pool->scheduler,
		                        pool,
		                        tls->delayed_queue,
		                        tls->num_delayed_queue);
		tls->do_delayed_push = false;
		tls->num_delayed_queue = 0;
	}
}

/* Parallel range routines */

/**
 *
 * Main functions:
 * - #BLI_task_parallel_range
 * - #BLI_task_parallel_listbase (#ListBase - double linked list)
 *
 * TODO:
 * - #BLI_task_parallel_foreach_link (#Link - single linked list)
 * - #BLI_task_parallel_foreach_ghash/gset (#GHash/#GSet - hash & set)
 * - #BLI_task_parallel_foreach_mempool (#BLI_mempool - iterate over mempools)
 *
 */

/* Allows to avoid using malloc for userdata_chunk in tasks, when small enough. */
#define MALLOCA(_size) ((_size) <= 8192) ? alloca((_size)) : MEM_mallocN((_size), __func__)
#define MALLOCA_FREE(_mem, _size) if (((_mem) != NULL) && ((_size) > 8192)) MEM_freeN((_mem))

typedef struct ParallelRangeState {
	int start, stop;
	void *userdata;

	TaskParallelRangeFunc func;
	TaskParallelRangeFuncEx func_ex;

	int iter;
	int chunk_size;
} ParallelRangeState;

BLI_INLINE bool parallel_range_next_iter_get(
        ParallelRangeState * __restrict state,
        int * __restrict iter, int * __restrict count)
{
	uint32_t uval = atomic_fetch_and_add_uint32((uint32_t *)(&state->iter), state->chunk_size);
<<<<<<< HEAD
	int previter = *(int32_t*)&uval;
=======
	int previter = *(int32_t *)&uval;
>>>>>>> 5e9132b3

	*iter = previter;
	*count = max_ii(0, min_ii(state->chunk_size, state->stop - previter));

	return (previter < state->stop);
}

static void parallel_range_func(
        TaskPool * __restrict pool,
        void *userdata_chunk,
        int threadid)
{
	ParallelRangeState * __restrict state = BLI_task_pool_userdata(pool);
	int iter, count;

	while (parallel_range_next_iter_get(state, &iter, &count)) {
		int i;

		if (state->func_ex) {
			for (i = 0; i < count; ++i) {
				state->func_ex(state->userdata, userdata_chunk, iter + i, threadid);
			}
		}
		else {
			for (i = 0; i < count; ++i) {
				state->func(state->userdata, iter + i);
			}
		}
	}
}

/**
 * This function allows to parallelized for loops in a similar way to OpenMP's 'parallel for' statement.
 *
 * See public API doc for description of parameters.
 */
static void task_parallel_range_ex(
        int start, int stop,
        void *userdata,
        void *userdata_chunk,
        const size_t userdata_chunk_size,
        TaskParallelRangeFunc func,
        TaskParallelRangeFuncEx func_ex,
        TaskParallelRangeFuncFinalize func_finalize,
        const bool use_threading,
        const bool use_dynamic_scheduling)
{
	TaskScheduler *task_scheduler;
	TaskPool *task_pool;
	ParallelRangeState state;
	int i, num_threads, num_tasks;

	void *userdata_chunk_local = NULL;
	void *userdata_chunk_array = NULL;
	const bool use_userdata_chunk = (func_ex != NULL) && (userdata_chunk_size != 0) && (userdata_chunk != NULL);

	if (start == stop) {
		return;
	}

	BLI_assert(start < stop);
	if (userdata_chunk_size != 0) {
		BLI_assert(func_ex != NULL && func == NULL);
		BLI_assert(userdata_chunk != NULL);
	}

	/* If it's not enough data to be crunched, don't bother with tasks at all,
	 * do everything from the main thread.
	 */
	if (!use_threading) {
		if (func_ex) {
			if (use_userdata_chunk) {
				userdata_chunk_local = MALLOCA(userdata_chunk_size);
				memcpy(userdata_chunk_local, userdata_chunk, userdata_chunk_size);
			}

			for (i = start; i < stop; ++i) {
				func_ex(userdata, userdata_chunk_local, i, 0);
			}

			if (func_finalize) {
				func_finalize(userdata, userdata_chunk_local);
			}

			MALLOCA_FREE(userdata_chunk_local, userdata_chunk_size);
		}
		else {
			for (i = start; i < stop; ++i) {
				func(userdata, i);
			}
		}

		return;
	}

	task_scheduler = BLI_task_scheduler_get();
	task_pool = BLI_task_pool_create(task_scheduler, &state);
	num_threads = BLI_task_scheduler_num_threads(task_scheduler);

	/* The idea here is to prevent creating task for each of the loop iterations
	 * and instead have tasks which are evenly distributed across CPU cores and
	 * pull next iter to be crunched using the queue.
	 */
	num_tasks = num_threads * 2;

	state.start = start;
	state.stop = stop;
	state.userdata = userdata;
	state.func = func;
	state.func_ex = func_ex;
	state.iter = start;
	if (use_dynamic_scheduling) {
		state.chunk_size = 32;
	}
	else {
		state.chunk_size = max_ii(1, (stop - start) / (num_tasks));
	}

	num_tasks = min_ii(num_tasks, (stop - start) / state.chunk_size);
	atomic_fetch_and_add_uint32((uint32_t *)(&state.iter), 0);

	if (use_userdata_chunk) {
		userdata_chunk_array = MALLOCA(userdata_chunk_size * num_tasks);
	}

	for (i = 0; i < num_tasks; i++) {
		if (use_userdata_chunk) {
			userdata_chunk_local = (char *)userdata_chunk_array + (userdata_chunk_size * i);
			memcpy(userdata_chunk_local, userdata_chunk, userdata_chunk_size);
		}
		/* Use this pool's pre-allocated tasks. */
		BLI_task_pool_push_from_thread(task_pool,
		                               parallel_range_func,
		                               userdata_chunk_local, false,
		                               TASK_PRIORITY_HIGH,
		                               task_pool->thread_id);
	}

	BLI_task_pool_work_and_wait(task_pool);
	BLI_task_pool_free(task_pool);

	if (use_userdata_chunk) {
		if (func_finalize) {
			for (i = 0; i < num_tasks; i++) {
				userdata_chunk_local = (char *)userdata_chunk_array + (userdata_chunk_size * i);
				func_finalize(userdata, userdata_chunk_local);
			}
		}
		MALLOCA_FREE(userdata_chunk_array, userdata_chunk_size * num_tasks);
	}
}

/**
 * This function allows to parallelize for loops in a similar way to OpenMP's 'parallel for' statement.
 *
 * \param start First index to process.
 * \param stop Index to stop looping (excluded).
 * \param userdata Common userdata passed to all instances of \a func.
 * \param userdata_chunk Optional, each instance of looping chunks will get a copy of this data
 *                       (similar to OpenMP's firstprivate).
 * \param userdata_chunk_size Memory size of \a userdata_chunk.
 * \param func_ex Callback function (advanced version).
 * \param use_threading If \a true, actually split-execute loop in threads, else just do a sequential forloop
 *                      (allows caller to use any kind of test to switch on parallelization or not).
 * \param use_dynamic_scheduling If \a true, the whole range is divided in a lot of small chunks (of size 32 currently),
 *                               otherwise whole range is split in a few big chunks (num_threads * 2 chunks currently).
 */
void BLI_task_parallel_range_ex(
        int start, int stop,
        void *userdata,
        void *userdata_chunk,
        const size_t userdata_chunk_size,
        TaskParallelRangeFuncEx func_ex,
        const bool use_threading,
        const bool use_dynamic_scheduling)
{
	task_parallel_range_ex(
	            start, stop, userdata, userdata_chunk, userdata_chunk_size, NULL, func_ex, NULL,
	            use_threading, use_dynamic_scheduling);
}

/**
 * A simpler version of \a BLI_task_parallel_range_ex, which does not use \a use_dynamic_scheduling,
 * and does not handle 'firstprivate'-like \a userdata_chunk.
 *
 * \param start First index to process.
 * \param stop Index to stop looping (excluded).
 * \param userdata Common userdata passed to all instances of \a func.
 * \param func Callback function (simple version).
 * \param use_threading If \a true, actually split-execute loop in threads, else just do a sequential forloop
 *                      (allows caller to use any kind of test to switch on parallelization or not).
 */
void BLI_task_parallel_range(
        int start, int stop,
        void *userdata,
        TaskParallelRangeFunc func,
        const bool use_threading)
{
	task_parallel_range_ex(start, stop, userdata, NULL, 0, func, NULL, NULL, use_threading, false);
}

/**
 * This function allows to parallelize for loops in a similar way to OpenMP's 'parallel for' statement,
 * with an additional 'finalize' func called from calling thread once whole range have been processed.
 *
 * \param start First index to process.
 * \param stop Index to stop looping (excluded).
 * \param userdata Common userdata passed to all instances of \a func.
 * \param userdata_chunk Optional, each instance of looping chunks will get a copy of this data
 *                       (similar to OpenMP's firstprivate).
 * \param userdata_chunk_size Memory size of \a userdata_chunk.
 * \param func_ex Callback function (advanced version).
 * \param func_finalize Callback function, called after all workers have finished,
 * useful to finalize accumulative tasks.
 * \param use_threading If \a true, actually split-execute loop in threads, else just do a sequential forloop
 *                      (allows caller to use any kind of test to switch on parallelization or not).
 * \param use_dynamic_scheduling If \a true, the whole range is divided in a lot of small chunks (of size 32 currently),
 *                               otherwise whole range is split in a few big chunks (num_threads * 2 chunks currently).
 */
void BLI_task_parallel_range_finalize(
        int start, int stop,
        void *userdata,
        void *userdata_chunk,
        const size_t userdata_chunk_size,
        TaskParallelRangeFuncEx func_ex,
        TaskParallelRangeFuncFinalize func_finalize,
        const bool use_threading,
        const bool use_dynamic_scheduling)
{
	task_parallel_range_ex(
	            start, stop, userdata, userdata_chunk, userdata_chunk_size, NULL, func_ex, func_finalize,
	            use_threading, use_dynamic_scheduling);
}

#undef MALLOCA
#undef MALLOCA_FREE

typedef struct ParallelListbaseState {
	void *userdata;
	TaskParallelListbaseFunc func;

	int chunk_size;
	int index;
	Link *link;
	SpinLock lock;
} ParallelListState;

BLI_INLINE Link *parallel_listbase_next_iter_get(
        ParallelListState * __restrict state,
        int * __restrict index,
        int * __restrict count)
{
	int task_count = 0;
	BLI_spin_lock(&state->lock);
	Link *result = state->link;
	if (LIKELY(result != NULL)) {
		*index = state->index;
		while (state->link != NULL && task_count < state->chunk_size) {
			++task_count;
			state->link = state->link->next;
		}
		state->index += task_count;
	}
	BLI_spin_unlock(&state->lock);
	*count = task_count;
	return result;
}

static void parallel_listbase_func(
        TaskPool * __restrict pool,
        void *UNUSED(taskdata),
        int UNUSED(threadid))
{
	ParallelListState * __restrict state = BLI_task_pool_userdata(pool);
	Link *link;
	int index, count;

	while ((link = parallel_listbase_next_iter_get(state, &index, &count)) != NULL) {
		for (int i = 0; i < count; ++i) {
			state->func(state->userdata, link, index + i);
			link = link->next;
		}
	}
}

/**
 * This function allows to parallelize for loops over ListBase items.
 *
 * \param listbase The double linked list to loop over.
 * \param userdata Common userdata passed to all instances of \a func.
 * \param func Callback function.
 * \param use_threading If \a true, actually split-execute loop in threads, else just do a sequential forloop
 *                      (allows caller to use any kind of test to switch on parallelization or not).
 *
 * \note There is no static scheduling here, since it would need another full loop over items to count them...
 */
void BLI_task_parallel_listbase(
        struct ListBase *listbase,
        void *userdata,
        TaskParallelListbaseFunc func,
        const bool use_threading)
{
	TaskScheduler *task_scheduler;
	TaskPool *task_pool;
	ParallelListState state;
	int i, num_threads, num_tasks;

	if (BLI_listbase_is_empty(listbase)) {
		return;
	}

	if (!use_threading) {
		i = 0;
		for (Link *link = listbase->first; link != NULL; link = link->next, ++i) {
			func(userdata, link, i);
		}
		return;
	}

	task_scheduler = BLI_task_scheduler_get();
	task_pool = BLI_task_pool_create(task_scheduler, &state);
	num_threads = BLI_task_scheduler_num_threads(task_scheduler);

	/* The idea here is to prevent creating task for each of the loop iterations
	 * and instead have tasks which are evenly distributed across CPU cores and
	 * pull next iter to be crunched using the queue.
	 */
	num_tasks = num_threads * 2;

	state.index = 0;
	state.link = listbase->first;
	state.userdata = userdata;
	state.func = func;
	state.chunk_size = 32;
	BLI_spin_init(&state.lock);

	for (i = 0; i < num_tasks; i++) {
		/* Use this pool's pre-allocated tasks. */
		BLI_task_pool_push_from_thread(task_pool,
		                               parallel_listbase_func,
		                               NULL, false,
		                               TASK_PRIORITY_HIGH,
		                               task_pool->thread_id);
	}

	BLI_task_pool_work_and_wait(task_pool);
	BLI_task_pool_free(task_pool);

	BLI_spin_end(&state.lock);
}<|MERGE_RESOLUTION|>--- conflicted
+++ resolved
@@ -334,11 +334,6 @@
 	BLI_assert(pool->num >= done);
 
 	pool->num -= done;
-<<<<<<< HEAD
-	atomic_sub_and_fetch_z(&pool->currently_running_tasks, done);
-	pool->done += done;
-=======
->>>>>>> 5e9132b3
 
 	if (pool->num == 0)
 		BLI_condition_notify_all(&pool->num_cond);
@@ -392,24 +387,10 @@
 				continue;
 			}
 
-<<<<<<< HEAD
-			if (atomic_add_and_fetch_z(&pool->currently_running_tasks, 1) <= pool->num_threads ||
-			    pool->num_threads == 0)
-			{
-				*task = current_task;
-				found_task = true;
-				BLI_remlink(&scheduler->queue, *task);
-				break;
-			}
-			else {
-				atomic_sub_and_fetch_z(&pool->currently_running_tasks, 1);
-			}
-=======
 			*task = current_task;
 			found_task = true;
 			BLI_remlink(&scheduler->queue, *task);
 			break;
->>>>>>> 5e9132b3
 		}
 		if (!found_task)
 			BLI_condition_wait(&scheduler->queue_cond, &scheduler->queue_mutex);
@@ -907,14 +888,9 @@
 		/* if found task, do it, otherwise wait until other tasks are done */
 		if (found_task) {
 			/* run task */
-<<<<<<< HEAD
-			atomic_add_and_fetch_z(&pool->currently_running_tasks, 1);
-			work_task->run(pool, work_task->taskdata, 0);
-=======
 			BLI_assert(!tls->do_delayed_push);
 			work_task->run(pool, work_task->taskdata, pool->thread_id);
 			BLI_assert(!tls->do_delayed_push);
->>>>>>> 5e9132b3
 
 			/* delete task */
 			task_free(pool, task, pool->thread_id);
@@ -1028,11 +1004,7 @@
         int * __restrict iter, int * __restrict count)
 {
 	uint32_t uval = atomic_fetch_and_add_uint32((uint32_t *)(&state->iter), state->chunk_size);
-<<<<<<< HEAD
-	int previter = *(int32_t*)&uval;
-=======
 	int previter = *(int32_t *)&uval;
->>>>>>> 5e9132b3
 
 	*iter = previter;
 	*count = max_ii(0, min_ii(state->chunk_size, state->stop - previter));
