--- conflicted
+++ resolved
@@ -1023,29 +1023,6 @@
   {
   }
   ITT_value(ITT_value_kind k, const mpq3 &p1) : p1(p1), kind(k)
-<<<<<<< HEAD
-  {
-  }
-  ITT_value(ITT_value_kind k, const mpq3 &p1, const mpq3 &p2) : p1(p1), p2(p2), kind(k)
-  {
-  }
-  ITT_value(const ITT_value &other)
-      : p1(other.p1), p2(other.p2), t_source(other.t_source), kind(other.kind)
-  {
-  }
-  ITT_value(ITT_value &&other) noexcept
-      : p1(std::move(other.p1)),
-        p2(std::move(other.p2)),
-        t_source(other.t_source),
-        kind(other.kind)
-  {
-  }
-  ~ITT_value()
-  {
-  }
-  ITT_value &operator=(const ITT_value &other)
-=======
->>>>>>> 9e007b46
   {
   }
   ITT_value(ITT_value_kind k, const mpq3 &p1, const mpq3 &p2) : p1(p1), p2(p2), kind(k)
