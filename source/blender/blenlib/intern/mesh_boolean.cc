--- conflicted
+++ resolved
@@ -2353,7 +2353,6 @@
   {
   }
 };
-<<<<<<< HEAD
 
 static void inside_shape_callback(void *userdata,
                                   int index,
@@ -2480,133 +2479,6 @@
       std::cout << "shape " << j << " inside = " << in_shape[j] << "\n";
     }
   }
-=======
-
-static void inside_shape_callback(void *userdata,
-                                  int index,
-                                  const BVHTreeRay *ray,
-                                  BVHTreeRayHit *UNUSED(hit))
-{
-  const int dbg_level = 0;
-  if (dbg_level > 0) {
-    std::cout << "inside_shape_callback, index = " << index << "\n";
-  }
-  InsideShapeTestData *data = static_cast<InsideShapeTestData *>(userdata);
-  const Face &tri = *data->tm.face(index);
-  int shape = data->shape_fn(tri.orig);
-  if (shape == -1) {
-    return;
-  }
-  float dist;
-  float fv0[3];
-  float fv1[3];
-  float fv2[3];
-  for (int i = 0; i < 3; ++i) {
-    fv0[i] = float(tri.vert[0]->co[i]);
-    fv1[i] = float(tri.vert[1]->co[i]);
-    fv2[i] = float(tri.vert[2]->co[i]);
-  }
-  if (dbg_level > 0) {
-    std::cout << "  fv0=(" << fv0[0] << "," << fv0[1] << "," << fv0[2] << ")\n";
-    std::cout << "  fv1=(" << fv1[0] << "," << fv1[1] << "," << fv1[2] << ")\n";
-    std::cout << "  fv2=(" << fv2[0] << "," << fv2[1] << "," << fv2[2] << ")\n";
-  }
-  if (isect_ray_tri_epsilon_v3(
-          ray->origin, ray->direction, fv0, fv1, fv2, &dist, nullptr, FLT_EPSILON)) {
-    /* Count parity as +1 if ray is in the same direction as tri's normal,
-     * and -1 if the directions are opposite. */
-    double3 o_db{double(ray->origin[0]), double(ray->origin[1]), double(ray->origin[2])};
-    int parity = orient3d(tri.vert[0]->co, tri.vert[1]->co, tri.vert[2]->co, o_db);
-    if (dbg_level > 0) {
-      std::cout << "origin at " << o_db << ", parity = " << parity << "\n";
-    }
-    data->hit_parity[shape] += parity;
-  }
-}
-
-/**
- * Test the triangle with index \a t_index to see which shapes it is inside,
- * and fill in \a in_shape with a confidence value between 0 and 1 that says
- * how likely we think it is that it is inside.
- * This is done by casting some rays from just on the positive side of a test
- * face in various directions and summing the parity of crossing faces of each face.
- *
- * \param tree: Contains all the triangles of \a tm and can be used for fast ray-casting.
- */
-static void test_tri_inside_shapes(const IMesh &tm,
-                                   std::function<int(int)> shape_fn,
-                                   int nshapes,
-                                   int test_t_index,
-                                   BVHTree *tree,
-                                   Array<float> &in_shape)
-{
-  const int dbg_level = 0;
-  if (dbg_level > 0) {
-    std::cout << "test_point_inside_shapes, t_index = " << test_t_index << "\n";
-  }
-  Face &tri_test = *tm.face(test_t_index);
-  int shape = shape_fn(tri_test.orig);
-  if (shape == -1) {
-    in_shape.fill(0.0f);
-    return;
-  }
-  double3 test_point = calc_point_inside_tri_db(tri_test);
-  /* Offset the test point a tiny bit in the tri_test normal direction. */
-  tri_test.populate_plane(false);
-  double3 norm = tri_test.plane->norm.normalized();
-  const double offset_amount = 1e-5;
-  double3 offset_test_point = test_point + offset_amount * norm;
-  if (dbg_level > 0) {
-    std::cout << "test tri is in shape " << shape << "\n";
-    std::cout << "test point = " << test_point << "\n";
-    std::cout << "offset_test_point = " << offset_test_point << "\n";
-  }
-  /* Try six test rays almost along orthogonal axes.
-   * Perturb their directions slightly to make it less likely to hit a seam.
-   * Ray-cast assumes they have unit length, so use r1 near 1 and
-   * ra near 0.5, and rb near .01, but normalized so `sqrt(r1^2 + ra^2 + rb^2) == 1`. */
-  constexpr int num_rays = 6;
-  constexpr float r1 = 0.9987025295199663f;
-  constexpr float ra = 0.04993512647599832f;
-  constexpr float rb = 0.009987025295199663f;
-  const float test_rays[num_rays][3] = {
-      {r1, ra, rb}, {-r1, -ra, -rb}, {rb, r1, ra}, {-rb, -r1, -ra}, {ra, rb, r1}, {-ra, -rb, -r1}};
-  InsideShapeTestData data(tm, shape_fn, nshapes);
-  data.hit_parity = Array<int>(nshapes, 0);
-  Array<int> count_insides(nshapes, 0);
-  const float co[3] = {
-      float(offset_test_point[0]), float(offset_test_point[1]), float(offset_test_point[2])};
-  for (int i = 0; i < num_rays; ++i) {
-    if (dbg_level > 0) {
-      std::cout << "shoot ray " << i << "(" << test_rays[i][0] << "," << test_rays[i][1] << ","
-                << test_rays[i][2] << ")\n";
-    }
-    BLI_bvhtree_ray_cast_all(tree, co, test_rays[i], 0.0f, FLT_MAX, inside_shape_callback, &data);
-    if (dbg_level > 0) {
-      std::cout << "ray " << i << " result:";
-      for (int j = 0; j < nshapes; ++j) {
-        std::cout << " " << data.hit_parity[j];
-      }
-      std::cout << "\n";
-    }
-    for (int j = 0; j < nshapes; ++j) {
-      if (j != shape && data.hit_parity[j] > 0) {
-        ++count_insides[j];
-      }
-    }
-    data.hit_parity.fill(0);
-  }
-  for (int j = 0; j < nshapes; ++j) {
-    if (j == shape) {
-      in_shape[j] = 1.0f; /* Let's say a shape is always inside itself. */
-    }
-    else {
-      in_shape[j] = float(count_insides[j]) / float(num_rays);
-    }
-    if (dbg_level > 0) {
-      std::cout << "shape " << j << " inside = " << in_shape[j] << "\n";
-    }
-  }
 }
 
 /**
@@ -2672,7 +2544,6 @@
       tri.is_intersect[2], tri.is_intersect[1], tri.is_intersect[0]};
   Face *flipped_f = arena->add_face(flipped_vs, tri.orig, flipped_e_origs, flipped_is_intersect);
   out_faces.append(flipped_f);
->>>>>>> 9e007b46
 }
 
 /**
@@ -2683,37 +2554,6 @@
  * when the input is not PWN, some patches can be both inside and outside
  * some shapes (e.g., a plane cutting through Suzanne's open eyes).
  */
-<<<<<<< HEAD
-static IMesh raycast_boolean(const IMesh &tm,
-                             BoolOpType op,
-                             int nshapes,
-                             std::function<int(int)> shape_fn,
-                             IMeshArena *arena)
-{
-  constexpr int dbg_level = 0;
-  if (dbg_level > 0) {
-    std::cout << "RAYCAST_BOOLEAN\n";
-  }
-  IMesh ans;
-
-  /* Build a BVH tree of tm's triangles.
-   * We could possibly reuse the BVH tree(s) build in TriOverlaps in
-   * the mesh intersect function. A future TODO. */
-  BVHTree *tree = BLI_bvhtree_new(tm.face_size(), FLT_EPSILON, 8, 8);
-  for (int i : tm.face_index_range()) {
-    const Face *f = tm.face(i);
-    float t_cos[9];
-    for (int j = 0; j < 3; ++j) {
-      const Vert *v = f->vert[j];
-      for (int k = 0; k < 3; ++k) {
-        t_cos[3 * j + k] = float(v->co[k]);
-      }
-    }
-    BLI_bvhtree_insert(tree, i, t_cos, 3);
-  }
-  BLI_bvhtree_balance(tree);
-
-=======
 static IMesh raycast_tris_boolean(const IMesh &tm,
                                   BoolOpType op,
                                   int nshapes,
@@ -2791,42 +2631,33 @@
   }
   IMesh ans;
   BVHTree *tree = raycast_tree(tm);
->>>>>>> 9e007b46
   Vector<Face *> out_faces;
   out_faces.reserve(tm.face_size());
   Array<float> in_shape(nshapes, 0);
   Array<int> winding(nshapes, 0);
-  for (int t : tm.face_index_range()) {
-    Face &tri = *tm.face(t);
-    int shape = shape_fn(tri.orig);
+  for (int p : pinfo.index_range()) {
+    const Patch &patch = pinfo.patch(p);
+    /* For test triangle, choose one in the middle of patch list
+     * as the ones near the beginning may be very near other patches. */
+    int test_t_index = patch.tri(patch.tot_tri() / 2);
+    Face &tri_test = *tm.face(test_t_index);
+    /* Assume all triangles in a patch are in the same shape. */
+    int shape = shape_fn(tri_test.orig);
     if (dbg_level > 0) {
-      std::cout << "process triangle " << t << " = " << &tri << "\n";
+      std::cout << "process patch " << p << " = " << patch << "\n";
+      std::cout << "test tri = " << test_t_index << " = " << &tri_test << "\n";
       std::cout << "shape = " << shape << "\n";
     }
-<<<<<<< HEAD
-    test_tri_inside_shapes(tm, shape_fn, nshapes, t, tree, in_shape);
-=======
     if (shape == -1) {
       continue;
     }
     test_tri_inside_shapes(tm, shape_fn, nshapes, test_t_index, tree, in_shape);
->>>>>>> 9e007b46
     for (int other_shape = 0; other_shape < nshapes; ++other_shape) {
       if (other_shape == shape) {
         continue;
       }
-<<<<<<< HEAD
-      /* The in_shape array has a confidence value for "insideness".
-       * For most operations, even a hint of being inside
-       * gives good results, but when shape is a cutter in a Difference
-       * operation, we want to be pretty sure that the point is inside other_shape.
-       * E.g., T75827.
-       */
-      bool need_high_confidence = (op == BoolOpType::Difference) && (shape != 0);
-=======
       bool need_high_confidence = (op == BoolOpType::Difference && shape != 0) ||
                                   op == BoolOpType::Intersect;
->>>>>>> 9e007b46
       bool inside = in_shape[other_shape] >= (need_high_confidence ? 0.5f : 0.1f);
       if (dbg_level > 0) {
         std::cout << "test point is " << (inside ? "inside" : "outside") << " other_shape "
@@ -2834,40 +2665,6 @@
       }
       winding[other_shape] = inside;
     }
-<<<<<<< HEAD
-    /* Find out the "in the output volume" flag for each of the cases of winding[shape] == 0
-     * and winding[shape] == 1. If the flags are different, this patch should be in the output.
-     * Also, if this is a Difference and the shape isn't the first one, need to flip the normals.
-     */
-    winding[shape] = 0;
-    bool in_output_volume_0 = apply_bool_op(op, winding);
-    winding[shape] = 1;
-    bool in_output_volume_1 = apply_bool_op(op, winding);
-    bool do_remove = in_output_volume_0 == in_output_volume_1;
-    bool do_flip = !do_remove && op == BoolOpType::Difference && shape != 0;
-    if (dbg_level > 0) {
-      std::cout << "winding = ";
-      for (int i = 0; i < nshapes; ++i) {
-        std::cout << winding[i] << " ";
-      }
-      std::cout << "\niv0=" << in_output_volume_0 << ", iv1=" << in_output_volume_1 << "\n";
-      std::cout << "result for tri " << t << ": remove=" << do_remove << ", flip=" << do_flip
-                << "\n";
-    }
-    if (!do_remove) {
-      if (!do_flip) {
-        out_faces.append(&tri);
-      }
-      else {
-        /* We need flipped version of tri. */
-        Array<const Vert *> flipped_vs = {tri[0], tri[2], tri[1]};
-        Array<int> flipped_e_origs = {tri.edge_orig[2], tri.edge_orig[1], tri.edge_orig[0]};
-        Array<bool> flipped_is_intersect = {
-            tri.is_intersect[2], tri.is_intersect[1], tri.is_intersect[0]};
-        Face *flipped_f = arena->add_face(
-            flipped_vs, tri.orig, flipped_e_origs, flipped_is_intersect);
-        out_faces.append(flipped_f);
-=======
     bool do_flip;
     bool do_remove = raycast_test_remove(op, winding, shape, &do_flip);
     if (!do_remove) {
@@ -2879,7 +2676,6 @@
         else {
           raycast_add_flipped(out_faces, *f, arena);
         }
->>>>>>> 9e007b46
       }
     }
   }
@@ -2889,48 +2685,6 @@
 }
 
 /**
-<<<<<<< HEAD
- * Which CDT output edge index is for an edge between output verts
- * v1 and v2 (in either order)?
- * \return -1 if none.
- */
-static int find_cdt_edge(const CDT_result<mpq_class> &cdt_out, int v1, int v2)
-{
-  for (int e : cdt_out.edge.index_range()) {
-    const std::pair<int, int> &edge = cdt_out.edge[e];
-    if ((edge.first == v1 && edge.second == v2) || (edge.first == v2 && edge.second == v1)) {
-      return e;
-    }
-  }
-  return -1;
-}
-
-/**
- * Return the original edge id for the CDT output edge e_out, given that
- * the only input to CDT was face f. Pick the first, if there are several.
- */
-static int orig_edge_for_cdt_edge(const CDT_result<mpq_class> &cdt_out,
-                                  int cdt_e_out,
-                                  const Face *f)
-{
-  for (int cdt_e_orig : cdt_out.edge_orig[cdt_e_out]) {
-    if (cdt_e_orig != NO_INDEX) {
-      BLI_assert(cdt_e_orig >= cdt_out.face_edge_offset);
-      int a = cdt_e_orig / cdt_out.face_edge_offset;
-      int b = cdt_e_orig % cdt_out.face_edge_offset;
-      /* It is the bth position within cdt input face a - 1. There is only one face, f. */
-      BLI_assert(a == 1);
-      UNUSED_VARS_NDEBUG(a);
-      BLI_assert(b < f->size());
-      return f->edge_orig[b];
-    }
-  }
-  return NO_INDEX;
-}
-
-/**
-=======
->>>>>>> 9e007b46
  * Tessellate face f into triangles and return an array of `const Face *`
  * giving that triangulation. Intended to be used when f has > 4 vertices.
  * Care is taken so that the original edge index associated with
@@ -2969,22 +2723,6 @@
   for (int t = 0; t < totfilltri; ++t) {
     unsigned int *tri = tris[t];
     int eo[3];
-<<<<<<< HEAD
-    for (int i = 0; i < 3; ++i) {
-      i_v_out[i] = cdt_out.face[t][i];
-      v[i] = (*f)[cdt_out.vert_orig[i_v_out[i]][0]];
-    }
-    for (int i = 0; i < 3; ++i) {
-      int e_out = find_cdt_edge(cdt_out, i_v_out[i], i_v_out[(i + 1) % 3]);
-      BLI_assert(e_out != -1);
-      eo[i] = orig_edge_for_cdt_edge(cdt_out, e_out, f);
-    }
-    if (rev) {
-      ans[t] = arena->add_face(
-          {v[0], v[2], v[1]}, f->orig, {eo[2], eo[1], eo[0]}, {false, false, false});
-    }
-    else {
-=======
     const Vert *v[3];
     for (int k = 0; k < 3; k++) {
       BLI_assert(tri[k] < flen);
@@ -2997,7 +2735,6 @@
       else {
         eo[k] = NO_INDEX;
       }
->>>>>>> 9e007b46
       ans[t] = arena->add_face(
           {v[0], v[1], v[2]}, f->orig, {eo[0], eo[1], eo[2]}, {false, false, false});
     }
@@ -3748,10 +3485,6 @@
   if (!pwn) {
     if (dbg_level > 0) {
       std::cout << "Input is not PWN, using raycast method\n";
-<<<<<<< HEAD
-    }
-    tm_out = raycast_boolean(tm_si, op, nshapes, shape_fn, arena);
-=======
     }
     if (hole_tolerant) {
       tm_out = raycast_tris_boolean(tm_si, op, nshapes, shape_fn, arena);
@@ -3760,7 +3493,6 @@
       PatchesInfo pinfo = find_patches(tm_si, tm_si_topo);
       tm_out = raycast_patches_boolean(tm_si, op, nshapes, shape_fn, pinfo, arena);
     }
->>>>>>> 9e007b46
 #  ifdef PERFDEBUG
     double raycast_time = PIL_check_seconds_timer();
     std::cout << "  raycast_boolean done, time = " << raycast_time - pwn_time << "\n";
