--- conflicted
+++ resolved
@@ -63,21 +63,7 @@
   return true;
 }
 
-<<<<<<< HEAD
-template<typename T, BLI_ENABLE_IF_VEC(T)> inline bool is_any_zero(const T &a)
-{
-  for (int i = 0; i < T::type_length; i++) {
-    if (a[i] == bT(0)) {
-      return true;
-    }
-  }
-  return false;
-}
-
 template<typename T, BLI_ENABLE_IF_VEC(T)> inline T abs(const T &a)
-=======
-template<typename T> inline T abs(const T &a)
->>>>>>> a9f023e2
 {
   T result;
   for (int i = 0; i < T::type_length; i++) {
