/*
 * This program is free software; you can redistribute it and/or
 * modify it under the terms of the GNU General Public License
 * as published by the Free Software Foundation; either version 2
 * of the License, or (at your option) any later version.
 *
 * This program is distributed in the hope that it will be useful,
 * but WITHOUT ANY WARRANTY; without even the implied warranty of
 * MERCHANTABILITY or FITNESS FOR A PARTICULAR PURPOSE.  See the
 * GNU General Public License for more details.
 *
 * You should have received a copy of the GNU General Public License
 * along with this program; if not, write to the Free Software Foundation,
 * Inc., 51 Franklin Street, Fifth Floor, Boston, MA 02110-1301, USA.
 */

#ifndef __BLI_COMPILER_TYPECHECK_H__
#define __BLI_COMPILER_TYPECHECK_H__

/** \file
 * \ingroup bli
 *
 * Type checking macros (often used to ensure valid use of macro args).
 * These depend on compiler extensions and c11 in some cases.
 */

/* Causes warning:
 * incompatible types when assigning to type 'Foo' from type 'Bar'
 * ... the compiler optimizes away the temp var */
#ifdef __GNUC__
#define CHECK_TYPE(var, type)  {  \
	typeof(var) *__tmp;           \
	__tmp = (type *)NULL;         \
	(void)__tmp;                  \
} (void)0

#define CHECK_TYPE_PAIR(var_a, var_b)  {  \
	const typeof(var_a) *__tmp;           \
	__tmp = (typeof(var_b) *)NULL;        \
	(void)__tmp;                          \
} (void)0

#define CHECK_TYPE_PAIR_INLINE(var_a, var_b)  ((void)({  \
	const typeof(var_a) *__tmp;                          \
	__tmp = (typeof(var_b) *)NULL;                       \
	(void)__tmp;                                         \
}))

#else
#  define CHECK_TYPE(var, type)  { EXPR_NOP(var); }(void)0
#  define CHECK_TYPE_PAIR(var_a, var_b)  { (EXPR_NOP(var_a), EXPR_NOP(var_b)); }(void)0
#  define CHECK_TYPE_PAIR_INLINE(var_a, var_b)  (EXPR_NOP(var_a), EXPR_NOP(var_b))
#endif

/* can be used in simple macros */
#if defined(__STDC_VERSION__) && (__STDC_VERSION__ >= 201112L)
#  define CHECK_TYPE_INLINE(val, type) \
	(void)((void)(((type)0) != (0 ? (val) : ((type)0))), \
	       _Generic((val), type: 0, const type: 0))
#else
#  define CHECK_TYPE_INLINE(val, type) \
	((void)(((type)0) != (0 ? (val) : ((type)0))))
#endif

#if defined(__GNUC__) || defined(__clang__)
#  define CHECK_TYPE_NONCONST(var) __extension__ ({ \
	void *non_const = 0 ? (var) : NULL; \
	(void)non_const; \
})
#else
#  define CHECK_TYPE_NONCONST(var) EXPR_NOP(var)
#endif


/**
 * CHECK_TYPE_ANY: handy macro, eg:
 * ``CHECK_TYPE_ANY(var, Foo *, Bar *, Baz *)``
 *
 * excuse ridiculously long generated args.
 * \code{.py}
 * for i in range(63):
 *     args = [(chr(ord('a') + (c % 26)) + (chr(ord('0') + (c // 26)))) for c in range(i + 1)]
 *     print("#define _VA_CHECK_TYPE_ANY%d(v, %s) \\" % (i + 2, ", ".join(args)))
 *     print("    ((void)_Generic((v), %s))" % (": 0, ".join(args) + ": 0"))
 * \endcode
 */
#if defined(__STDC_VERSION__) && (__STDC_VERSION__ >= 201112L)
/* Over wrapped args. */
/* clang-format off */
#define _VA_CHECK_TYPE_ANY2(v, a0) \
	((void)_Generic((v), a0: 0))
#define _VA_CHECK_TYPE_ANY3(v, a0, b0) \
	((void)_Generic((v), a0: 0, b0: 0))
#define _VA_CHECK_TYPE_ANY4(v, a0, b0, c0) \
	((void)_Generic((v), a0: 0, b0: 0, c0: 0))
#define _VA_CHECK_TYPE_ANY5(v, a0, b0, c0, d0) \
	((void)_Generic((v), a0: 0, b0: 0, c0: 0, d0: 0))
#define _VA_CHECK_TYPE_ANY6(v, a0, b0, c0, d0, e0) \
	((void)_Generic((v), a0: 0, b0: 0, c0: 0, d0: 0, e0: 0))
#define _VA_CHECK_TYPE_ANY7(v, a0, b0, c0, d0, e0, f0) \
	((void)_Generic((v), a0: 0, b0: 0, c0: 0, d0: 0, e0: 0, f0: 0))
#define _VA_CHECK_TYPE_ANY8(v, a0, b0, c0, d0, e0, f0, g0) \
	((void)_Generic((v), a0: 0, b0: 0, c0: 0, d0: 0, e0: 0, f0: 0, g0: 0))
#define _VA_CHECK_TYPE_ANY9(v, a0, b0, c0, d0, e0, f0, g0, h0) \
	((void)_Generic((v), a0: 0, b0: 0, c0: 0, d0: 0, e0: 0, f0: 0, g0: 0, h0: 0))
#define _VA_CHECK_TYPE_ANY10(v, a0, b0, c0, d0, e0, f0, g0, h0, i0) \
	((void)_Generic((v), a0: 0, b0: 0, c0: 0, d0: 0, e0: 0, f0: 0, g0: 0, h0: 0, i0: 0))
#define _VA_CHECK_TYPE_ANY11(v, a0, b0, c0, d0, e0, f0, g0, h0, i0, j0) \
	((void)_Generic((v), a0: 0, b0: 0, c0: 0, d0: 0, e0: 0, f0: 0, g0: 0, h0: 0, i0: 0, j0: 0))
#define _VA_CHECK_TYPE_ANY12(v, a0, b0, c0, d0, e0, f0, g0, h0, i0, j0, k0) \
	((void)_Generic((v), a0: 0, b0: 0, c0: 0, d0: 0, e0: 0, f0: 0, g0: 0, h0: 0, i0: 0, j0: 0, k0: 0))
#define _VA_CHECK_TYPE_ANY13(v, a0, b0, c0, d0, e0, f0, g0, h0, i0, j0, k0, l0) \
	((void)_Generic((v), a0: 0, b0: 0, c0: 0, d0: 0, e0: 0, f0: 0, g0: 0, h0: 0, i0: 0, j0: 0, k0: 0, l0: 0))
#define _VA_CHECK_TYPE_ANY14(v, a0, b0, c0, d0, e0, f0, g0, h0, i0, j0, k0, l0, m0) \
	((void)_Generic((v), a0: 0, b0: 0, c0: 0, d0: 0, e0: 0, f0: 0, g0: 0, h0: 0, i0: 0, j0: 0, k0: 0, l0: 0, m0: 0))
#define _VA_CHECK_TYPE_ANY15(v, a0, b0, c0, d0, e0, f0, g0, h0, i0, j0, k0, l0, m0, n0) \
	((void)_Generic((v), a0: 0, b0: 0, c0: 0, d0: 0, e0: 0, f0: 0, g0: 0, h0: 0, i0: 0, j0: 0, k0: 0, l0: 0, m0: 0, \
	n0: 0))
#define _VA_CHECK_TYPE_ANY16(v, a0, b0, c0, d0, e0, f0, g0, h0, i0, j0, k0, l0, m0, n0, o0) \
	((void)_Generic((v), a0: 0, b0: 0, c0: 0, d0: 0, e0: 0, f0: 0, g0: 0, h0: 0, i0: 0, j0: 0, k0: 0, l0: 0, m0: 0, \
	n0: 0, o0: 0))
#define _VA_CHECK_TYPE_ANY17(v, a0, b0, c0, d0, e0, f0, g0, h0, i0, j0, k0, l0, m0, n0, o0, p0) \
	((void)_Generic((v), a0: 0, b0: 0, c0: 0, d0: 0, e0: 0, f0: 0, g0: 0, h0: 0, i0: 0, j0: 0, k0: 0, l0: 0, m0: 0, \
	n0: 0, o0: 0, p0: 0))
#define _VA_CHECK_TYPE_ANY18(v, a0, b0, c0, d0, e0, f0, g0, h0, i0, j0, k0, l0, m0, n0, o0, p0, q0) \
	((void)_Generic((v), a0: 0, b0: 0, c0: 0, d0: 0, e0: 0, f0: 0, g0: 0, h0: 0, i0: 0, j0: 0, k0: 0, l0: 0, m0: 0, \
	n0: 0, o0: 0, p0: 0, q0: 0))
#define _VA_CHECK_TYPE_ANY19(v, a0, b0, c0, d0, e0, f0, g0, h0, i0, j0, k0, l0, m0, n0, o0, p0, q0, r0) \
	((void)_Generic((v), a0: 0, b0: 0, c0: 0, d0: 0, e0: 0, f0: 0, g0: 0, h0: 0, i0: 0, j0: 0, k0: 0, l0: 0, m0: 0, \
	n0: 0, o0: 0, p0: 0, q0: 0, r0: 0))
#define _VA_CHECK_TYPE_ANY20(v, a0, b0, c0, d0, e0, f0, g0, h0, i0, j0, k0, l0, m0, n0, o0, p0, q0, r0, s0) \
	((void)_Generic((v), a0: 0, b0: 0, c0: 0, d0: 0, e0: 0, f0: 0, g0: 0, h0: 0, i0: 0, j0: 0, k0: 0, l0: 0, m0: 0, \
	n0: 0, o0: 0, p0: 0, q0: 0, r0: 0, s0: 0))
#define _VA_CHECK_TYPE_ANY21(v, a0, b0, c0, d0, e0, f0, g0, h0, i0, j0, k0, l0, m0, n0, o0, p0, q0, r0, s0, t0) \
	((void)_Generic((v), a0: 0, b0: 0, c0: 0, d0: 0, e0: 0, f0: 0, g0: 0, h0: 0, i0: 0, j0: 0, k0: 0, l0: 0, m0: 0, \
	n0: 0, o0: 0, p0: 0, q0: 0, r0: 0, s0: 0, t0: 0))
#define _VA_CHECK_TYPE_ANY22(v, a0, b0, c0, d0, e0, f0, g0, h0, i0, j0, k0, l0, m0, n0, o0, p0, q0, r0, s0, t0, u0) \
	((void)_Generic((v), a0: 0, b0: 0, c0: 0, d0: 0, e0: 0, f0: 0, g0: 0, h0: 0, i0: 0, j0: 0, k0: 0, l0: 0, m0: 0, \
	n0: 0, o0: 0, p0: 0, q0: 0, r0: 0, s0: 0, t0: 0, u0: 0))
#define _VA_CHECK_TYPE_ANY23(v, a0, b0, c0, d0, e0, f0, g0, h0, i0, j0, k0, l0, m0, n0, o0, p0, q0, r0, s0, t0, u0, \
	v0) \
	((void)_Generic((v), a0: 0, b0: 0, c0: 0, d0: 0, e0: 0, f0: 0, g0: 0, h0: 0, i0: 0, j0: 0, k0: 0, l0: 0, m0: 0, \
	n0: 0, o0: 0, p0: 0, q0: 0, r0: 0, s0: 0, t0: 0, u0: 0, v0: 0))
#define _VA_CHECK_TYPE_ANY24(v, a0, b0, c0, d0, e0, f0, g0, h0, i0, j0, k0, l0, m0, n0, o0, p0, q0, r0, s0, t0, u0, \
	v0, w0) \
	((void)_Generic((v), a0: 0, b0: 0, c0: 0, d0: 0, e0: 0, f0: 0, g0: 0, h0: 0, i0: 0, j0: 0, k0: 0, l0: 0, m0: 0, \
	n0: 0, o0: 0, p0: 0, q0: 0, r0: 0, s0: 0, t0: 0, u0: 0, v0: 0, w0: 0))
#define _VA_CHECK_TYPE_ANY25(v, a0, b0, c0, d0, e0, f0, g0, h0, i0, j0, k0, l0, m0, n0, o0, p0, q0, r0, s0, t0, u0, \
	v0, w0, x0) \
	((void)_Generic((v), a0: 0, b0: 0, c0: 0, d0: 0, e0: 0, f0: 0, g0: 0, h0: 0, i0: 0, j0: 0, k0: 0, l0: 0, m0: 0, \
	n0: 0, o0: 0, p0: 0, q0: 0, r0: 0, s0: 0, t0: 0, u0: 0, v0: 0, w0: 0, x0: 0))
#define _VA_CHECK_TYPE_ANY26(v, a0, b0, c0, d0, e0, f0, g0, h0, i0, j0, k0, l0, m0, n0, o0, p0, q0, r0, s0, t0, u0, \
	v0, w0, x0, y0) \
	((void)_Generic((v), a0: 0, b0: 0, c0: 0, d0: 0, e0: 0, f0: 0, g0: 0, h0: 0, i0: 0, j0: 0, k0: 0, l0: 0, m0: 0, \
	n0: 0, o0: 0, p0: 0, q0: 0, r0: 0, s0: 0, t0: 0, u0: 0, v0: 0, w0: 0, x0: 0, y0: 0))
#define _VA_CHECK_TYPE_ANY27(v, a0, b0, c0, d0, e0, f0, g0, h0, i0, j0, k0, l0, m0, n0, o0, p0, q0, r0, s0, t0, u0, \
	v0, w0, x0, y0, z0) \
	((void)_Generic((v), a0: 0, b0: 0, c0: 0, d0: 0, e0: 0, f0: 0, g0: 0, h0: 0, i0: 0, j0: 0, k0: 0, l0: 0, m0: 0, \
	n0: 0, o0: 0, p0: 0, q0: 0, r0: 0, s0: 0, t0: 0, u0: 0, v0: 0, w0: 0, x0: 0, y0: 0, z0: 0))
#define _VA_CHECK_TYPE_ANY28(v, a0, b0, c0, d0, e0, f0, g0, h0, i0, j0, k0, l0, m0, n0, o0, p0, q0, r0, s0, t0, u0, \
	v0, w0, x0, y0, z0, a1) \
	((void)_Generic((v), a0: 0, b0: 0, c0: 0, d0: 0, e0: 0, f0: 0, g0: 0, h0: 0, i0: 0, j0: 0, k0: 0, l0: 0, m0: 0, \
	n0: 0, o0: 0, p0: 0, q0: 0, r0: 0, s0: 0, t0: 0, u0: 0, v0: 0, w0: 0, x0: 0, y0: 0, z0: 0, a1: 0))
#define _VA_CHECK_TYPE_ANY29(v, a0, b0, c0, d0, e0, f0, g0, h0, i0, j0, k0, l0, m0, n0, o0, p0, q0, r0, s0, t0, u0, \
	v0, w0, x0, y0, z0, a1, b1) \
	((void)_Generic((v), a0: 0, b0: 0, c0: 0, d0: 0, e0: 0, f0: 0, g0: 0, h0: 0, i0: 0, j0: 0, k0: 0, l0: 0, m0: 0, \
	n0: 0, o0: 0, p0: 0, q0: 0, r0: 0, s0: 0, t0: 0, u0: 0, v0: 0, w0: 0, x0: 0, y0: 0, z0: 0, a1: 0, b1: 0))
#define _VA_CHECK_TYPE_ANY30(v, a0, b0, c0, d0, e0, f0, g0, h0, i0, j0, k0, l0, m0, n0, o0, p0, q0, r0, s0, t0, u0, \
	v0, w0, x0, y0, z0, a1, b1, c1) \
	((void)_Generic((v), a0: 0, b0: 0, c0: 0, d0: 0, e0: 0, f0: 0, g0: 0, h0: 0, i0: 0, j0: 0, k0: 0, l0: 0, m0: 0, \
	n0: 0, o0: 0, p0: 0, q0: 0, r0: 0, s0: 0, t0: 0, u0: 0, v0: 0, w0: 0, x0: 0, y0: 0, z0: 0, a1: 0, b1: 0, c1: 0))
#define _VA_CHECK_TYPE_ANY31(v, a0, b0, c0, d0, e0, f0, g0, h0, i0, j0, k0, l0, m0, n0, o0, p0, q0, r0, s0, t0, u0, \
	v0, w0, x0, y0, z0, a1, b1, c1, d1) \
	((void)_Generic((v), a0: 0, b0: 0, c0: 0, d0: 0, e0: 0, f0: 0, g0: 0, h0: 0, i0: 0, j0: 0, k0: 0, l0: 0, m0: 0, \
	n0: 0, o0: 0, p0: 0, q0: 0, r0: 0, s0: 0, t0: 0, u0: 0, v0: 0, w0: 0, x0: 0, y0: 0, z0: 0, a1: 0, b1: 0, c1: 0, \
	d1: 0))
#define _VA_CHECK_TYPE_ANY32(v, a0, b0, c0, d0, e0, f0, g0, h0, i0, j0, k0, l0, m0, n0, o0, p0, q0, r0, s0, t0, u0, \
	v0, w0, x0, y0, z0, a1, b1, c1, d1, e1) \
	((void)_Generic((v), a0: 0, b0: 0, c0: 0, d0: 0, e0: 0, f0: 0, g0: 0, h0: 0, i0: 0, j0: 0, k0: 0, l0: 0, m0: 0, \
	n0: 0, o0: 0, p0: 0, q0: 0, r0: 0, s0: 0, t0: 0, u0: 0, v0: 0, w0: 0, x0: 0, y0: 0, z0: 0, a1: 0, b1: 0, c1: 0, \
	d1: 0, e1: 0))
#define _VA_CHECK_TYPE_ANY33(v, a0, b0, c0, d0, e0, f0, g0, h0, i0, j0, k0, l0, m0, n0, o0, p0, q0, r0, s0, t0, u0, \
	v0, w0, x0, y0, z0, a1, b1, c1, d1, e1, f1) \
	((void)_Generic((v), a0: 0, b0: 0, c0: 0, d0: 0, e0: 0, f0: 0, g0: 0, h0: 0, i0: 0, j0: 0, k0: 0, l0: 0, m0: 0, \
	n0: 0, o0: 0, p0: 0, q0: 0, r0: 0, s0: 0, t0: 0, u0: 0, v0: 0, w0: 0, x0: 0, y0: 0, z0: 0, a1: 0, b1: 0, c1: 0, \
	d1: 0, e1: 0, f1: 0))
#define _VA_CHECK_TYPE_ANY34(v, a0, b0, c0, d0, e0, f0, g0, h0, i0, j0, k0, l0, m0, n0, o0, p0, q0, r0, s0, t0, u0, \
	v0, w0, x0, y0, z0, a1, b1, c1, d1, e1, f1, g1) \
	((void)_Generic((v), a0: 0, b0: 0, c0: 0, d0: 0, e0: 0, f0: 0, g0: 0, h0: 0, i0: 0, j0: 0, k0: 0, l0: 0, m0: 0, \
	n0: 0, o0: 0, p0: 0, q0: 0, r0: 0, s0: 0, t0: 0, u0: 0, v0: 0, w0: 0, x0: 0, y0: 0, z0: 0, a1: 0, b1: 0, c1: 0, \
	d1: 0, e1: 0, f1: 0, g1: 0))
#define _VA_CHECK_TYPE_ANY35(v, a0, b0, c0, d0, e0, f0, g0, h0, i0, j0, k0, l0, m0, n0, o0, p0, q0, r0, s0, t0, u0, \
	v0, w0, x0, y0, z0, a1, b1, c1, d1, e1, f1, g1, h1) \
	((void)_Generic((v), a0: 0, b0: 0, c0: 0, d0: 0, e0: 0, f0: 0, g0: 0, h0: 0, i0: 0, j0: 0, k0: 0, l0: 0, m0: 0, \
	n0: 0, o0: 0, p0: 0, q0: 0, r0: 0, s0: 0, t0: 0, u0: 0, v0: 0, w0: 0, x0: 0, y0: 0, z0: 0, a1: 0, b1: 0, c1: 0, \
	d1: 0, e1: 0, f1: 0, g1: 0, h1: 0))
#define _VA_CHECK_TYPE_ANY36(v, a0, b0, c0, d0, e0, f0, g0, h0, i0, j0, k0, l0, m0, n0, o0, p0, q0, r0, s0, t0, u0, \
	v0, w0, x0, y0, z0, a1, b1, c1, d1, e1, f1, g1, h1, i1) \
	((void)_Generic((v), a0: 0, b0: 0, c0: 0, d0: 0, e0: 0, f0: 0, g0: 0, h0: 0, i0: 0, j0: 0, k0: 0, l0: 0, m0: 0, \
	n0: 0, o0: 0, p0: 0, q0: 0, r0: 0, s0: 0, t0: 0, u0: 0, v0: 0, w0: 0, x0: 0, y0: 0, z0: 0, a1: 0, b1: 0, c1: 0, \
	d1: 0, e1: 0, f1: 0, g1: 0, h1: 0, i1: 0))
#define _VA_CHECK_TYPE_ANY37(v, a0, b0, c0, d0, e0, f0, g0, h0, i0, j0, k0, l0, m0, n0, o0, p0, q0, r0, s0, t0, u0, \
	v0, w0, x0, y0, z0, a1, b1, c1, d1, e1, f1, g1, h1, i1, j1) \
	((void)_Generic((v), a0: 0, b0: 0, c0: 0, d0: 0, e0: 0, f0: 0, g0: 0, h0: 0, i0: 0, j0: 0, k0: 0, l0: 0, m0: 0, \
	n0: 0, o0: 0, p0: 0, q0: 0, r0: 0, s0: 0, t0: 0, u0: 0, v0: 0, w0: 0, x0: 0, y0: 0, z0: 0, a1: 0, b1: 0, c1: 0, \
	d1: 0, e1: 0, f1: 0, g1: 0, h1: 0, i1: 0, j1: 0))
#define _VA_CHECK_TYPE_ANY38(v, a0, b0, c0, d0, e0, f0, g0, h0, i0, j0, k0, l0, m0, n0, o0, p0, q0, r0, s0, t0, u0, \
	v0, w0, x0, y0, z0, a1, b1, c1, d1, e1, f1, g1, h1, i1, j1, k1) \
	((void)_Generic((v), a0: 0, b0: 0, c0: 0, d0: 0, e0: 0, f0: 0, g0: 0, h0: 0, i0: 0, j0: 0, k0: 0, l0: 0, m0: 0, \
	n0: 0, o0: 0, p0: 0, q0: 0, r0: 0, s0: 0, t0: 0, u0: 0, v0: 0, w0: 0, x0: 0, y0: 0, z0: 0, a1: 0, b1: 0, c1: 0, \
	d1: 0, e1: 0, f1: 0, g1: 0, h1: 0, i1: 0, j1: 0, k1: 0))
#define _VA_CHECK_TYPE_ANY39(v, a0, b0, c0, d0, e0, f0, g0, h0, i0, j0, k0, l0, m0, n0, o0, p0, q0, r0, s0, t0, u0, \
	v0, w0, x0, y0, z0, a1, b1, c1, d1, e1, f1, g1, h1, i1, j1, k1, l1) \
	((void)_Generic((v), a0: 0, b0: 0, c0: 0, d0: 0, e0: 0, f0: 0, g0: 0, h0: 0, i0: 0, j0: 0, k0: 0, l0: 0, m0: 0, \
	n0: 0, o0: 0, p0: 0, q0: 0, r0: 0, s0: 0, t0: 0, u0: 0, v0: 0, w0: 0, x0: 0, y0: 0, z0: 0, a1: 0, b1: 0, c1: 0, \
	d1: 0, e1: 0, f1: 0, g1: 0, h1: 0, i1: 0, j1: 0, k1: 0, l1: 0))
#define _VA_CHECK_TYPE_ANY40(v, a0, b0, c0, d0, e0, f0, g0, h0, i0, j0, k0, l0, m0, n0, o0, p0, q0, r0, s0, t0, u0, \
	v0, w0, x0, y0, z0, a1, b1, c1, d1, e1, f1, g1, h1, i1, j1, k1, l1, m1) \
	((void)_Generic((v), a0: 0, b0: 0, c0: 0, d0: 0, e0: 0, f0: 0, g0: 0, h0: 0, i0: 0, j0: 0, k0: 0, l0: 0, m0: 0, \
	n0: 0, o0: 0, p0: 0, q0: 0, r0: 0, s0: 0, t0: 0, u0: 0, v0: 0, w0: 0, x0: 0, y0: 0, z0: 0, a1: 0, b1: 0, c1: 0, \
	d1: 0, e1: 0, f1: 0, g1: 0, h1: 0, i1: 0, j1: 0, k1: 0, l1: 0, m1: 0))
#define _VA_CHECK_TYPE_ANY41(v, a0, b0, c0, d0, e0, f0, g0, h0, i0, j0, k0, l0, m0, n0, o0, p0, q0, r0, s0, t0, u0, \
	v0, w0, x0, y0, z0, a1, b1, c1, d1, e1, f1, g1, h1, i1, j1, k1, l1, m1, n1) \
	((void)_Generic((v), a0: 0, b0: 0, c0: 0, d0: 0, e0: 0, f0: 0, g0: 0, h0: 0, i0: 0, j0: 0, k0: 0, l0: 0, m0: 0, \
	n0: 0, o0: 0, p0: 0, q0: 0, r0: 0, s0: 0, t0: 0, u0: 0, v0: 0, w0: 0, x0: 0, y0: 0, z0: 0, a1: 0, b1: 0, c1: 0, \
	d1: 0, e1: 0, f1: 0, g1: 0, h1: 0, i1: 0, j1: 0, k1: 0, l1: 0, m1: 0, n1: 0))
#define _VA_CHECK_TYPE_ANY42(v, a0, b0, c0, d0, e0, f0, g0, h0, i0, j0, k0, l0, m0, n0, o0, p0, q0, r0, s0, t0, u0, \
	v0, w0, x0, y0, z0, a1, b1, c1, d1, e1, f1, g1, h1, i1, j1, k1, l1, m1, n1, o1) \
	((void)_Generic((v), a0: 0, b0: 0, c0: 0, d0: 0, e0: 0, f0: 0, g0: 0, h0: 0, i0: 0, j0: 0, k0: 0, l0: 0, m0: 0, \
	n0: 0, o0: 0, p0: 0, q0: 0, r0: 0, s0: 0, t0: 0, u0: 0, v0: 0, w0: 0, x0: 0, y0: 0, z0: 0, a1: 0, b1: 0, c1: 0, \
	d1: 0, e1: 0, f1: 0, g1: 0, h1: 0, i1: 0, j1: 0, k1: 0, l1: 0, m1: 0, n1: 0, o1: 0))
#define _VA_CHECK_TYPE_ANY43(v, a0, b0, c0, d0, e0, f0, g0, h0, i0, j0, k0, l0, m0, n0, o0, p0, q0, r0, s0, t0, u0, \
	v0, w0, x0, y0, z0, a1, b1, c1, d1, e1, f1, g1, h1, i1, j1, k1, l1, m1, n1, o1, p1) \
	((void)_Generic((v), a0: 0, b0: 0, c0: 0, d0: 0, e0: 0, f0: 0, g0: 0, h0: 0, i0: 0, j0: 0, k0: 0, l0: 0, m0: 0, \
	n0: 0, o0: 0, p0: 0, q0: 0, r0: 0, s0: 0, t0: 0, u0: 0, v0: 0, w0: 0, x0: 0, y0: 0, z0: 0, a1: 0, b1: 0, c1: 0, \
	d1: 0, e1: 0, f1: 0, g1: 0, h1: 0, i1: 0, j1: 0, k1: 0, l1: 0, m1: 0, n1: 0, o1: 0, p1: 0))
#define _VA_CHECK_TYPE_ANY44(v, a0, b0, c0, d0, e0, f0, g0, h0, i0, j0, k0, l0, m0, n0, o0, p0, q0, r0, s0, t0, u0, \
	v0, w0, x0, y0, z0, a1, b1, c1, d1, e1, f1, g1, h1, i1, j1, k1, l1, m1, n1, o1, p1, q1) \
	((void)_Generic((v), a0: 0, b0: 0, c0: 0, d0: 0, e0: 0, f0: 0, g0: 0, h0: 0, i0: 0, j0: 0, k0: 0, l0: 0, m0: 0, \
	n0: 0, o0: 0, p0: 0, q0: 0, r0: 0, s0: 0, t0: 0, u0: 0, v0: 0, w0: 0, x0: 0, y0: 0, z0: 0, a1: 0, b1: 0, c1: 0, \
	d1: 0, e1: 0, f1: 0, g1: 0, h1: 0, i1: 0, j1: 0, k1: 0, l1: 0, m1: 0, n1: 0, o1: 0, p1: 0, q1: 0))
#define _VA_CHECK_TYPE_ANY45(v, a0, b0, c0, d0, e0, f0, g0, h0, i0, j0, k0, l0, m0, n0, o0, p0, q0, r0, s0, t0, u0, \
	v0, w0, x0, y0, z0, a1, b1, c1, d1, e1, f1, g1, h1, i1, j1, k1, l1, m1, n1, o1, p1, q1, r1) \
	((void)_Generic((v), a0: 0, b0: 0, c0: 0, d0: 0, e0: 0, f0: 0, g0: 0, h0: 0, i0: 0, j0: 0, k0: 0, l0: 0, m0: 0, \
	n0: 0, o0: 0, p0: 0, q0: 0, r0: 0, s0: 0, t0: 0, u0: 0, v0: 0, w0: 0, x0: 0, y0: 0, z0: 0, a1: 0, b1: 0, c1: 0, \
	d1: 0, e1: 0, f1: 0, g1: 0, h1: 0, i1: 0, j1: 0, k1: 0, l1: 0, m1: 0, n1: 0, o1: 0, p1: 0, q1: 0, r1: 0))
#define _VA_CHECK_TYPE_ANY46(v, a0, b0, c0, d0, e0, f0, g0, h0, i0, j0, k0, l0, m0, n0, o0, p0, q0, r0, s0, t0, u0, \
	v0, w0, x0, y0, z0, a1, b1, c1, d1, e1, f1, g1, h1, i1, j1, k1, l1, m1, n1, o1, p1, q1, r1, s1) \
	((void)_Generic((v), a0: 0, b0: 0, c0: 0, d0: 0, e0: 0, f0: 0, g0: 0, h0: 0, i0: 0, j0: 0, k0: 0, l0: 0, m0: 0, \
	n0: 0, o0: 0, p0: 0, q0: 0, r0: 0, s0: 0, t0: 0, u0: 0, v0: 0, w0: 0, x0: 0, y0: 0, z0: 0, a1: 0, b1: 0, c1: 0, \
	d1: 0, e1: 0, f1: 0, g1: 0, h1: 0, i1: 0, j1: 0, k1: 0, l1: 0, m1: 0, n1: 0, o1: 0, p1: 0, q1: 0, r1: 0, s1: 0))
#define _VA_CHECK_TYPE_ANY47(v, a0, b0, c0, d0, e0, f0, g0, h0, i0, j0, k0, l0, m0, n0, o0, p0, q0, r0, s0, t0, u0, \
	v0, w0, x0, y0, z0, a1, b1, c1, d1, e1, f1, g1, h1, i1, j1, k1, l1, m1, n1, o1, p1, q1, r1, s1, t1) \
	((void)_Generic((v), a0: 0, b0: 0, c0: 0, d0: 0, e0: 0, f0: 0, g0: 0, h0: 0, i0: 0, j0: 0, k0: 0, l0: 0, m0: 0, \
	n0: 0, o0: 0, p0: 0, q0: 0, r0: 0, s0: 0, t0: 0, u0: 0, v0: 0, w0: 0, x0: 0, y0: 0, z0: 0, a1: 0, b1: 0, c1: 0, \
	d1: 0, e1: 0, f1: 0, g1: 0, h1: 0, i1: 0, j1: 0, k1: 0, l1: 0, m1: 0, n1: 0, o1: 0, p1: 0, q1: 0, r1: 0, s1: 0, \
	t1: 0))
#define _VA_CHECK_TYPE_ANY48(v, a0, b0, c0, d0, e0, f0, g0, h0, i0, j0, k0, l0, m0, n0, o0, p0, q0, r0, s0, t0, u0, \
	v0, w0, x0, y0, z0, a1, b1, c1, d1, e1, f1, g1, h1, i1, j1, k1, l1, m1, n1, o1, p1, q1, r1, s1, t1, u1) \
	((void)_Generic((v), a0: 0, b0: 0, c0: 0, d0: 0, e0: 0, f0: 0, g0: 0, h0: 0, i0: 0, j0: 0, k0: 0, l0: 0, m0: 0, \
	n0: 0, o0: 0, p0: 0, q0: 0, r0: 0, s0: 0, t0: 0, u0: 0, v0: 0, w0: 0, x0: 0, y0: 0, z0: 0, a1: 0, b1: 0, c1: 0, \
	d1: 0, e1: 0, f1: 0, g1: 0, h1: 0, i1: 0, j1: 0, k1: 0, l1: 0, m1: 0, n1: 0, o1: 0, p1: 0, q1: 0, r1: 0, s1: 0, \
	t1: 0, u1: 0))
#define _VA_CHECK_TYPE_ANY49(v, a0, b0, c0, d0, e0, f0, g0, h0, i0, j0, k0, l0, m0, n0, o0, p0, q0, r0, s0, t0, u0, \
	v0, w0, x0, y0, z0, a1, b1, c1, d1, e1, f1, g1, h1, i1, j1, k1, l1, m1, n1, o1, p1, q1, r1, s1, t1, u1, v1) \
	((void)_Generic((v), a0: 0, b0: 0, c0: 0, d0: 0, e0: 0, f0: 0, g0: 0, h0: 0, i0: 0, j0: 0, k0: 0, l0: 0, m0: 0, \
	n0: 0, o0: 0, p0: 0, q0: 0, r0: 0, s0: 0, t0: 0, u0: 0, v0: 0, w0: 0, x0: 0, y0: 0, z0: 0, a1: 0, b1: 0, c1: 0, \
	d1: 0, e1: 0, f1: 0, g1: 0, h1: 0, i1: 0, j1: 0, k1: 0, l1: 0, m1: 0, n1: 0, o1: 0, p1: 0, q1: 0, r1: 0, s1: 0, \
	t1: 0, u1: 0, v1: 0))
#define _VA_CHECK_TYPE_ANY50(v, a0, b0, c0, d0, e0, f0, g0, h0, i0, j0, k0, l0, m0, n0, o0, p0, q0, r0, s0, t0, u0, \
	v0, w0, x0, y0, z0, a1, b1, c1, d1, e1, f1, g1, h1, i1, j1, k1, l1, m1, n1, o1, p1, q1, r1, s1, t1, u1, v1, w1) \
	((void)_Generic((v), a0: 0, b0: 0, c0: 0, d0: 0, e0: 0, f0: 0, g0: 0, h0: 0, i0: 0, j0: 0, k0: 0, l0: 0, m0: 0, \
	n0: 0, o0: 0, p0: 0, q0: 0, r0: 0, s0: 0, t0: 0, u0: 0, v0: 0, w0: 0, x0: 0, y0: 0, z0: 0, a1: 0, b1: 0, c1: 0, \
	d1: 0, e1: 0, f1: 0, g1: 0, h1: 0, i1: 0, j1: 0, k1: 0, l1: 0, m1: 0, n1: 0, o1: 0, p1: 0, q1: 0, r1: 0, s1: 0, \
	t1: 0, u1: 0, v1: 0, w1: 0))
#define _VA_CHECK_TYPE_ANY51(v, a0, b0, c0, d0, e0, f0, g0, h0, i0, j0, k0, l0, m0, n0, o0, p0, q0, r0, s0, t0, u0, \
	v0, w0, x0, y0, z0, a1, b1, c1, d1, e1, f1, g1, h1, i1, j1, k1, l1, m1, n1, o1, p1, q1, r1, s1, t1, u1, v1, w1, \
	x1) \
	((void)_Generic((v), a0: 0, b0: 0, c0: 0, d0: 0, e0: 0, f0: 0, g0: 0, h0: 0, i0: 0, j0: 0, k0: 0, l0: 0, m0: 0, \
	n0: 0, o0: 0, p0: 0, q0: 0, r0: 0, s0: 0, t0: 0, u0: 0, v0: 0, w0: 0, x0: 0, y0: 0, z0: 0, a1: 0, b1: 0, c1: 0, \
	d1: 0, e1: 0, f1: 0, g1: 0, h1: 0, i1: 0, j1: 0, k1: 0, l1: 0, m1: 0, n1: 0, o1: 0, p1: 0, q1: 0, r1: 0, s1: 0, \
	t1: 0, u1: 0, v1: 0, w1: 0, x1: 0))
#define _VA_CHECK_TYPE_ANY52(v, a0, b0, c0, d0, e0, f0, g0, h0, i0, j0, k0, l0, m0, n0, o0, p0, q0, r0, s0, t0, u0, \
	v0, w0, x0, y0, z0, a1, b1, c1, d1, e1, f1, g1, h1, i1, j1, k1, l1, m1, n1, o1, p1, q1, r1, s1, t1, u1, v1, w1, \
	x1, y1) \
	((void)_Generic((v), a0: 0, b0: 0, c0: 0, d0: 0, e0: 0, f0: 0, g0: 0, h0: 0, i0: 0, j0: 0, k0: 0, l0: 0, m0: 0, \
	n0: 0, o0: 0, p0: 0, q0: 0, r0: 0, s0: 0, t0: 0, u0: 0, v0: 0, w0: 0, x0: 0, y0: 0, z0: 0, a1: 0, b1: 0, c1: 0, \
	d1: 0, e1: 0, f1: 0, g1: 0, h1: 0, i1: 0, j1: 0, k1: 0, l1: 0, m1: 0, n1: 0, o1: 0, p1: 0, q1: 0, r1: 0, s1: 0, \
	t1: 0, u1: 0, v1: 0, w1: 0, x1: 0, y1: 0))
#define _VA_CHECK_TYPE_ANY53(v, a0, b0, c0, d0, e0, f0, g0, h0, i0, j0, k0, l0, m0, n0, o0, p0, q0, r0, s0, t0, u0, \
	v0, w0, x0, y0, z0, a1, b1, c1, d1, e1, f1, g1, h1, i1, j1, k1, l1, m1, n1, o1, p1, q1, r1, s1, t1, u1, v1, w1, \
	x1, y1, z1) \
	((void)_Generic((v), a0: 0, b0: 0, c0: 0, d0: 0, e0: 0, f0: 0, g0: 0, h0: 0, i0: 0, j0: 0, k0: 0, l0: 0, m0: 0, \
	n0: 0, o0: 0, p0: 0, q0: 0, r0: 0, s0: 0, t0: 0, u0: 0, v0: 0, w0: 0, x0: 0, y0: 0, z0: 0, a1: 0, b1: 0, c1: 0, \
	d1: 0, e1: 0, f1: 0, g1: 0, h1: 0, i1: 0, j1: 0, k1: 0, l1: 0, m1: 0, n1: 0, o1: 0, p1: 0, q1: 0, r1: 0, s1: 0, \
	t1: 0, u1: 0, v1: 0, w1: 0, x1: 0, y1: 0, z1: 0))
#define _VA_CHECK_TYPE_ANY54(v, a0, b0, c0, d0, e0, f0, g0, h0, i0, j0, k0, l0, m0, n0, o0, p0, q0, r0, s0, t0, u0, \
	v0, w0, x0, y0, z0, a1, b1, c1, d1, e1, f1, g1, h1, i1, j1, k1, l1, m1, n1, o1, p1, q1, r1, s1, t1, u1, v1, w1, \
	x1, y1, z1, a2) \
	((void)_Generic((v), a0: 0, b0: 0, c0: 0, d0: 0, e0: 0, f0: 0, g0: 0, h0: 0, i0: 0, j0: 0, k0: 0, l0: 0, m0: 0, \
	n0: 0, o0: 0, p0: 0, q0: 0, r0: 0, s0: 0, t0: 0, u0: 0, v0: 0, w0: 0, x0: 0, y0: 0, z0: 0, a1: 0, b1: 0, c1: 0, \
	d1: 0, e1: 0, f1: 0, g1: 0, h1: 0, i1: 0, j1: 0, k1: 0, l1: 0, m1: 0, n1: 0, o1: 0, p1: 0, q1: 0, r1: 0, s1: 0, \
	t1: 0, u1: 0, v1: 0, w1: 0, x1: 0, y1: 0, z1: 0, a2: 0))
#define _VA_CHECK_TYPE_ANY55(v, a0, b0, c0, d0, e0, f0, g0, h0, i0, j0, k0, l0, m0, n0, o0, p0, q0, r0, s0, t0, u0, \
	v0, w0, x0, y0, z0, a1, b1, c1, d1, e1, f1, g1, h1, i1, j1, k1, l1, m1, n1, o1, p1, q1, r1, s1, t1, u1, v1, w1, \
	x1, y1, z1, a2, b2) \
	((void)_Generic((v), a0: 0, b0: 0, c0: 0, d0: 0, e0: 0, f0: 0, g0: 0, h0: 0, i0: 0, j0: 0, k0: 0, l0: 0, m0: 0, \
	n0: 0, o0: 0, p0: 0, q0: 0, r0: 0, s0: 0, t0: 0, u0: 0, v0: 0, w0: 0, x0: 0, y0: 0, z0: 0, a1: 0, b1: 0, c1: 0, \
	d1: 0, e1: 0, f1: 0, g1: 0, h1: 0, i1: 0, j1: 0, k1: 0, l1: 0, m1: 0, n1: 0, o1: 0, p1: 0, q1: 0, r1: 0, s1: 0, \
	t1: 0, u1: 0, v1: 0, w1: 0, x1: 0, y1: 0, z1: 0, a2: 0, b2: 0))
#define _VA_CHECK_TYPE_ANY56(v, a0, b0, c0, d0, e0, f0, g0, h0, i0, j0, k0, l0, m0, n0, o0, p0, q0, r0, s0, t0, u0, \
	v0, w0, x0, y0, z0, a1, b1, c1, d1, e1, f1, g1, h1, i1, j1, k1, l1, m1, n1, o1, p1, q1, r1, s1, t1, u1, v1, w1, \
	x1, y1, z1, a2, b2, c2) \
	((void)_Generic((v), a0: 0, b0: 0, c0: 0, d0: 0, e0: 0, f0: 0, g0: 0, h0: 0, i0: 0, j0: 0, k0: 0, l0: 0, m0: 0, \
	n0: 0, o0: 0, p0: 0, q0: 0, r0: 0, s0: 0, t0: 0, u0: 0, v0: 0, w0: 0, x0: 0, y0: 0, z0: 0, a1: 0, b1: 0, c1: 0, \
	d1: 0, e1: 0, f1: 0, g1: 0, h1: 0, i1: 0, j1: 0, k1: 0, l1: 0, m1: 0, n1: 0, o1: 0, p1: 0, q1: 0, r1: 0, s1: 0, \
	t1: 0, u1: 0, v1: 0, w1: 0, x1: 0, y1: 0, z1: 0, a2: 0, b2: 0, c2: 0))
#define _VA_CHECK_TYPE_ANY57(v, a0, b0, c0, d0, e0, f0, g0, h0, i0, j0, k0, l0, m0, n0, o0, p0, q0, r0, s0, t0, u0, \
	v0, w0, x0, y0, z0, a1, b1, c1, d1, e1, f1, g1, h1, i1, j1, k1, l1, m1, n1, o1, p1, q1, r1, s1, t1, u1, v1, w1, \
	x1, y1, z1, a2, b2, c2, d2) \
	((void)_Generic((v), a0: 0, b0: 0, c0: 0, d0: 0, e0: 0, f0: 0, g0: 0, h0: 0, i0: 0, j0: 0, k0: 0, l0: 0, m0: 0, \
	n0: 0, o0: 0, p0: 0, q0: 0, r0: 0, s0: 0, t0: 0, u0: 0, v0: 0, w0: 0, x0: 0, y0: 0, z0: 0, a1: 0, b1: 0, c1: 0, \
	d1: 0, e1: 0, f1: 0, g1: 0, h1: 0, i1: 0, j1: 0, k1: 0, l1: 0, m1: 0, n1: 0, o1: 0, p1: 0, q1: 0, r1: 0, s1: 0, \
	t1: 0, u1: 0, v1: 0, w1: 0, x1: 0, y1: 0, z1: 0, a2: 0, b2: 0, c2: 0, d2: 0))
#define _VA_CHECK_TYPE_ANY58(v, a0, b0, c0, d0, e0, f0, g0, h0, i0, j0, k0, l0, m0, n0, o0, p0, q0, r0, s0, t0, u0, \
	v0, w0, x0, y0, z0, a1, b1, c1, d1, e1, f1, g1, h1, i1, j1, k1, l1, m1, n1, o1, p1, q1, r1, s1, t1, u1, v1, w1, \
	x1, y1, z1, a2, b2, c2, d2, e2) \
	((void)_Generic((v), a0: 0, b0: 0, c0: 0, d0: 0, e0: 0, f0: 0, g0: 0, h0: 0, i0: 0, j0: 0, k0: 0, l0: 0, m0: 0, \
	n0: 0, o0: 0, p0: 0, q0: 0, r0: 0, s0: 0, t0: 0, u0: 0, v0: 0, w0: 0, x0: 0, y0: 0, z0: 0, a1: 0, b1: 0, c1: 0, \
	d1: 0, e1: 0, f1: 0, g1: 0, h1: 0, i1: 0, j1: 0, k1: 0, l1: 0, m1: 0, n1: 0, o1: 0, p1: 0, q1: 0, r1: 0, s1: 0, \
	t1: 0, u1: 0, v1: 0, w1: 0, x1: 0, y1: 0, z1: 0, a2: 0, b2: 0, c2: 0, d2: 0, e2: 0))
#define _VA_CHECK_TYPE_ANY59(v, a0, b0, c0, d0, e0, f0, g0, h0, i0, j0, k0, l0, m0, n0, o0, p0, q0, r0, s0, t0, u0, \
	v0, w0, x0, y0, z0, a1, b1, c1, d1, e1, f1, g1, h1, i1, j1, k1, l1, m1, n1, o1, p1, q1, r1, s1, t1, u1, v1, w1, \
	x1, y1, z1, a2, b2, c2, d2, e2, f2) \
	((void)_Generic((v), a0: 0, b0: 0, c0: 0, d0: 0, e0: 0, f0: 0, g0: 0, h0: 0, i0: 0, j0: 0, k0: 0, l0: 0, m0: 0, \
	n0: 0, o0: 0, p0: 0, q0: 0, r0: 0, s0: 0, t0: 0, u0: 0, v0: 0, w0: 0, x0: 0, y0: 0, z0: 0, a1: 0, b1: 0, c1: 0, \
	d1: 0, e1: 0, f1: 0, g1: 0, h1: 0, i1: 0, j1: 0, k1: 0, l1: 0, m1: 0, n1: 0, o1: 0, p1: 0, q1: 0, r1: 0, s1: 0, \
	t1: 0, u1: 0, v1: 0, w1: 0, x1: 0, y1: 0, z1: 0, a2: 0, b2: 0, c2: 0, d2: 0, e2: 0, f2: 0))
#define _VA_CHECK_TYPE_ANY60(v, a0, b0, c0, d0, e0, f0, g0, h0, i0, j0, k0, l0, m0, n0, o0, p0, q0, r0, s0, t0, u0, \
	v0, w0, x0, y0, z0, a1, b1, c1, d1, e1, f1, g1, h1, i1, j1, k1, l1, m1, n1, o1, p1, q1, r1, s1, t1, u1, v1, w1, \
	x1, y1, z1, a2, b2, c2, d2, e2, f2, g2) \
	((void)_Generic((v), a0: 0, b0: 0, c0: 0, d0: 0, e0: 0, f0: 0, g0: 0, h0: 0, i0: 0, j0: 0, k0: 0, l0: 0, m0: 0, \
	n0: 0, o0: 0, p0: 0, q0: 0, r0: 0, s0: 0, t0: 0, u0: 0, v0: 0, w0: 0, x0: 0, y0: 0, z0: 0, a1: 0, b1: 0, c1: 0, \
	d1: 0, e1: 0, f1: 0, g1: 0, h1: 0, i1: 0, j1: 0, k1: 0, l1: 0, m1: 0, n1: 0, o1: 0, p1: 0, q1: 0, r1: 0, s1: 0, \
	t1: 0, u1: 0, v1: 0, w1: 0, x1: 0, y1: 0, z1: 0, a2: 0, b2: 0, c2: 0, d2: 0, e2: 0, f2: 0, g2: 0))
#define _VA_CHECK_TYPE_ANY61(v, a0, b0, c0, d0, e0, f0, g0, h0, i0, j0, k0, l0, m0, n0, o0, p0, q0, r0, s0, t0, u0, \
	v0, w0, x0, y0, z0, a1, b1, c1, d1, e1, f1, g1, h1, i1, j1, k1, l1, m1, n1, o1, p1, q1, r1, s1, t1, u1, v1, w1, \
	x1, y1, z1, a2, b2, c2, d2, e2, f2, g2, h2) \
	((void)_Generic((v), a0: 0, b0: 0, c0: 0, d0: 0, e0: 0, f0: 0, g0: 0, h0: 0, i0: 0, j0: 0, k0: 0, l0: 0, m0: 0, \
	n0: 0, o0: 0, p0: 0, q0: 0, r0: 0, s0: 0, t0: 0, u0: 0, v0: 0, w0: 0, x0: 0, y0: 0, z0: 0, a1: 0, b1: 0, c1: 0, \
	d1: 0, e1: 0, f1: 0, g1: 0, h1: 0, i1: 0, j1: 0, k1: 0, l1: 0, m1: 0, n1: 0, o1: 0, p1: 0, q1: 0, r1: 0, s1: 0, \
	t1: 0, u1: 0, v1: 0, w1: 0, x1: 0, y1: 0, z1: 0, a2: 0, b2: 0, c2: 0, d2: 0, e2: 0, f2: 0, g2: 0, h2: 0))
#define _VA_CHECK_TYPE_ANY62(v, a0, b0, c0, d0, e0, f0, g0, h0, i0, j0, k0, l0, m0, n0, o0, p0, q0, r0, s0, t0, u0, \
	v0, w0, x0, y0, z0, a1, b1, c1, d1, e1, f1, g1, h1, i1, j1, k1, l1, m1, n1, o1, p1, q1, r1, s1, t1, u1, v1, w1, \
	x1, y1, z1, a2, b2, c2, d2, e2, f2, g2, h2, i2) \
	((void)_Generic((v), a0: 0, b0: 0, c0: 0, d0: 0, e0: 0, f0: 0, g0: 0, h0: 0, i0: 0, j0: 0, k0: 0, l0: 0, m0: 0, \
	n0: 0, o0: 0, p0: 0, q0: 0, r0: 0, s0: 0, t0: 0, u0: 0, v0: 0, w0: 0, x0: 0, y0: 0, z0: 0, a1: 0, b1: 0, c1: 0, \
	d1: 0, e1: 0, f1: 0, g1: 0, h1: 0, i1: 0, j1: 0, k1: 0, l1: 0, m1: 0, n1: 0, o1: 0, p1: 0, q1: 0, r1: 0, s1: 0, \
	t1: 0, u1: 0, v1: 0, w1: 0, x1: 0, y1: 0, z1: 0, a2: 0, b2: 0, c2: 0, d2: 0, e2: 0, f2: 0, g2: 0, h2: 0, i2: 0))
#define _VA_CHECK_TYPE_ANY63(v, a0, b0, c0, d0, e0, f0, g0, h0, i0, j0, k0, l0, m0, n0, o0, p0, q0, r0, s0, t0, u0, \
	v0, w0, x0, y0, z0, a1, b1, c1, d1, e1, f1, g1, h1, i1, j1, k1, l1, m1, n1, o1, p1, q1, r1, s1, t1, u1, v1, w1, \
	x1, y1, z1, a2, b2, c2, d2, e2, f2, g2, h2, i2, j2) \
	((void)_Generic((v), a0: 0, b0: 0, c0: 0, d0: 0, e0: 0, f0: 0, g0: 0, h0: 0, i0: 0, j0: 0, k0: 0, l0: 0, m0: 0, \
	n0: 0, o0: 0, p0: 0, q0: 0, r0: 0, s0: 0, t0: 0, u0: 0, v0: 0, w0: 0, x0: 0, y0: 0, z0: 0, a1: 0, b1: 0, c1: 0, \
	d1: 0, e1: 0, f1: 0, g1: 0, h1: 0, i1: 0, j1: 0, k1: 0, l1: 0, m1: 0, n1: 0, o1: 0, p1: 0, q1: 0, r1: 0, s1: 0, \
	t1: 0, u1: 0, v1: 0, w1: 0, x1: 0, y1: 0, z1: 0, a2: 0, b2: 0, c2: 0, d2: 0, e2: 0, f2: 0, g2: 0, h2: 0, i2: 0, \
	j2: 0))
#define _VA_CHECK_TYPE_ANY64(v, a0, b0, c0, d0, e0, f0, g0, h0, i0, j0, k0, l0, m0, n0, o0, p0, q0, r0, s0, t0, u0, \
	v0, w0, x0, y0, z0, a1, b1, c1, d1, e1, f1, g1, h1, i1, j1, k1, l1, m1, n1, o1, p1, q1, r1, s1, t1, u1, v1, w1, \
	x1, y1, z1, a2, b2, c2, d2, e2, f2, g2, h2, i2, j2, k2) \
	((void)_Generic((v), a0: 0, b0: 0, c0: 0, d0: 0, e0: 0, f0: 0, g0: 0, h0: 0, i0: 0, j0: 0, k0: 0, l0: 0, m0: 0, \
	n0: 0, o0: 0, p0: 0, q0: 0, r0: 0, s0: 0, t0: 0, u0: 0, v0: 0, w0: 0, x0: 0, y0: 0, z0: 0, a1: 0, b1: 0, c1: 0, \
	d1: 0, e1: 0, f1: 0, g1: 0, h1: 0, i1: 0, j1: 0, k1: 0, l1: 0, m1: 0, n1: 0, o1: 0, p1: 0, q1: 0, r1: 0, s1: 0, \
	t1: 0, u1: 0, v1: 0, w1: 0, x1: 0, y1: 0, z1: 0, a2: 0, b2: 0, c2: 0, d2: 0, e2: 0, f2: 0, g2: 0, h2: 0, i2: 0, \
	j2: 0, k2: 0))
#  define CHECK_TYPE_ANY(...) VA_NARGS_CALL_OVERLOAD(_VA_CHECK_TYPE_ANY, __VA_ARGS__)
<<<<<<< HEAD
/* clang-format off */
=======
/* clang-format on */
>>>>>>> 2986bc1d
#else
#  define CHECK_TYPE_ANY(...) (void)0
#endif


/**
 * GENERIC_TYPE_ANY: handy macro to reuse a single expression for multiple types, eg:
 *
 * \code{.c}
 * _Generic(value,
 *     GENERIC_TYPE_ANY(result_a, Foo *, Bar *, Baz *),
 *     GENERIC_TYPE_ANY(result_b, Spam *, Spaz *, Spot *),
 *     )
 * \endcode
 *
 * excuse ridiculously long generated args.
 * \code{.py}
 * for i in range(63):
 *     args = [(chr(ord('a') + (c % 26)) + (chr(ord('0') + (c // 26)))) for c in range(i + 1)]
 *     print("#define _VA_GENERIC_TYPE_ANY%d(r, %s) \\" % (i + 2, ", ".join(args)))
 *     print("    %s: r " % (": r, ".join(args)))
 * \endcode
 */
/* Over wrapped args. */
/* clang-format off */
#define _VA_GENERIC_TYPE_ANY2(r, a0) \
	a0: r
#define _VA_GENERIC_TYPE_ANY3(r, a0, b0) \
	a0: r, b0: r
#define _VA_GENERIC_TYPE_ANY4(r, a0, b0, c0) \
	a0: r, b0: r, c0: r
#define _VA_GENERIC_TYPE_ANY5(r, a0, b0, c0, d0) \
	a0: r, b0: r, c0: r, d0: r
#define _VA_GENERIC_TYPE_ANY6(r, a0, b0, c0, d0, e0) \
	a0: r, b0: r, c0: r, d0: r, e0: r
#define _VA_GENERIC_TYPE_ANY7(r, a0, b0, c0, d0, e0, f0) \
	a0: r, b0: r, c0: r, d0: r, e0: r, f0: r
#define _VA_GENERIC_TYPE_ANY8(r, a0, b0, c0, d0, e0, f0, g0) \
	a0: r, b0: r, c0: r, d0: r, e0: r, f0: r, g0: r
#define _VA_GENERIC_TYPE_ANY9(r, a0, b0, c0, d0, e0, f0, g0, h0) \
	a0: r, b0: r, c0: r, d0: r, e0: r, f0: r, g0: r, h0: r
#define _VA_GENERIC_TYPE_ANY10(r, a0, b0, c0, d0, e0, f0, g0, h0, i0) \
	a0: r, b0: r, c0: r, d0: r, e0: r, f0: r, g0: r, h0: r, i0: r
#define _VA_GENERIC_TYPE_ANY11(r, a0, b0, c0, d0, e0, f0, g0, h0, i0, j0) \
	a0: r, b0: r, c0: r, d0: r, e0: r, f0: r, g0: r, h0: r, i0: r, j0: r
#define _VA_GENERIC_TYPE_ANY12(r, a0, b0, c0, d0, e0, f0, g0, h0, i0, j0, k0) \
	a0: r, b0: r, c0: r, d0: r, e0: r, f0: r, g0: r, h0: r, i0: r, j0: r, k0: r
#define _VA_GENERIC_TYPE_ANY13(r, a0, b0, c0, d0, e0, f0, g0, h0, i0, j0, k0, l0) \
	a0: r, b0: r, c0: r, d0: r, e0: r, f0: r, g0: r, h0: r, i0: r, j0: r, k0: r, l0: r
#define _VA_GENERIC_TYPE_ANY14(r, a0, b0, c0, d0, e0, f0, g0, h0, i0, j0, k0, l0, m0) \
	a0: r, b0: r, c0: r, d0: r, e0: r, f0: r, g0: r, h0: r, i0: r, j0: r, k0: r, l0: r, m0: r
#define _VA_GENERIC_TYPE_ANY15(r, a0, b0, c0, d0, e0, f0, g0, h0, i0, j0, k0, l0, m0, n0) \
	a0: r, b0: r, c0: r, d0: r, e0: r, f0: r, g0: r, h0: r, i0: r, j0: r, k0: r, l0: r, m0: r, n0: r
#define _VA_GENERIC_TYPE_ANY16(r, a0, b0, c0, d0, e0, f0, g0, h0, i0, j0, k0, l0, m0, n0, o0) \
	a0: r, b0: r, c0: r, d0: r, e0: r, f0: r, g0: r, h0: r, i0: r, j0: r, k0: r, l0: r, m0: r, n0: r, o0: r
#define _VA_GENERIC_TYPE_ANY17(r, a0, b0, c0, d0, e0, f0, g0, h0, i0, j0, k0, l0, m0, n0, o0, p0) \
	a0: r, b0: r, c0: r, d0: r, e0: r, f0: r, g0: r, h0: r, i0: r, j0: r, k0: r, l0: r, m0: r, n0: r, o0: r, p0: r
#define _VA_GENERIC_TYPE_ANY18(r, a0, b0, c0, d0, e0, f0, g0, h0, i0, j0, k0, l0, m0, n0, o0, p0, q0) \
	a0: r, b0: r, c0: r, d0: r, e0: r, f0: r, g0: r, h0: r, i0: r, j0: r, k0: r, l0: r, m0: r, n0: r, o0: r, p0: r, \
	q0: r
#define _VA_GENERIC_TYPE_ANY19(r, a0, b0, c0, d0, e0, f0, g0, h0, i0, j0, k0, l0, m0, n0, o0, p0, q0, r0) \
	a0: r, b0: r, c0: r, d0: r, e0: r, f0: r, g0: r, h0: r, i0: r, j0: r, k0: r, l0: r, m0: r, n0: r, o0: r, p0: r, \
	q0: r, r0: r
#define _VA_GENERIC_TYPE_ANY20(r, a0, b0, c0, d0, e0, f0, g0, h0, i0, j0, k0, l0, m0, n0, o0, p0, q0, r0, s0) \
	a0: r, b0: r, c0: r, d0: r, e0: r, f0: r, g0: r, h0: r, i0: r, j0: r, k0: r, l0: r, m0: r, n0: r, o0: r, p0: r, \
	q0: r, r0: r, s0: r
#define _VA_GENERIC_TYPE_ANY21(r, a0, b0, c0, d0, e0, f0, g0, h0, i0, j0, k0, l0, m0, n0, o0, p0, q0, r0, s0, t0) \
	a0: r, b0: r, c0: r, d0: r, e0: r, f0: r, g0: r, h0: r, i0: r, j0: r, k0: r, l0: r, m0: r, n0: r, o0: r, p0: r, \
	q0: r, r0: r, s0: r, t0: r
#define _VA_GENERIC_TYPE_ANY22(r, a0, b0, c0, d0, e0, f0, g0, h0, i0, j0, k0, l0, m0, n0, o0, p0, q0, r0, s0, t0, \
	u0) \
	a0: r, b0: r, c0: r, d0: r, e0: r, f0: r, g0: r, h0: r, i0: r, j0: r, k0: r, l0: r, m0: r, n0: r, o0: r, p0: r, \
	q0: r, r0: r, s0: r, t0: r, u0: r
#define _VA_GENERIC_TYPE_ANY23(r, a0, b0, c0, d0, e0, f0, g0, h0, i0, j0, k0, l0, m0, n0, o0, p0, q0, r0, s0, t0, \
	u0, v0) \
	a0: r, b0: r, c0: r, d0: r, e0: r, f0: r, g0: r, h0: r, i0: r, j0: r, k0: r, l0: r, m0: r, n0: r, o0: r, p0: r, \
	q0: r, r0: r, s0: r, t0: r, u0: r, v0: r
#define _VA_GENERIC_TYPE_ANY24(r, a0, b0, c0, d0, e0, f0, g0, h0, i0, j0, k0, l0, m0, n0, o0, p0, q0, r0, s0, t0, \
	u0, v0, w0) \
	a0: r, b0: r, c0: r, d0: r, e0: r, f0: r, g0: r, h0: r, i0: r, j0: r, k0: r, l0: r, m0: r, n0: r, o0: r, p0: r, \
	q0: r, r0: r, s0: r, t0: r, u0: r, v0: r, w0: r
#define _VA_GENERIC_TYPE_ANY25(r, a0, b0, c0, d0, e0, f0, g0, h0, i0, j0, k0, l0, m0, n0, o0, p0, q0, r0, s0, t0, \
	u0, v0, w0, x0) \
	a0: r, b0: r, c0: r, d0: r, e0: r, f0: r, g0: r, h0: r, i0: r, j0: r, k0: r, l0: r, m0: r, n0: r, o0: r, p0: r, \
	q0: r, r0: r, s0: r, t0: r, u0: r, v0: r, w0: r, x0: r
#define _VA_GENERIC_TYPE_ANY26(r, a0, b0, c0, d0, e0, f0, g0, h0, i0, j0, k0, l0, m0, n0, o0, p0, q0, r0, s0, t0, \
	u0, v0, w0, x0, y0) \
	a0: r, b0: r, c0: r, d0: r, e0: r, f0: r, g0: r, h0: r, i0: r, j0: r, k0: r, l0: r, m0: r, n0: r, o0: r, p0: r, \
	q0: r, r0: r, s0: r, t0: r, u0: r, v0: r, w0: r, x0: r, y0: r
#define _VA_GENERIC_TYPE_ANY27(r, a0, b0, c0, d0, e0, f0, g0, h0, i0, j0, k0, l0, m0, n0, o0, p0, q0, r0, s0, t0, \
	u0, v0, w0, x0, y0, z0) \
	a0: r, b0: r, c0: r, d0: r, e0: r, f0: r, g0: r, h0: r, i0: r, j0: r, k0: r, l0: r, m0: r, n0: r, o0: r, p0: r, \
	q0: r, r0: r, s0: r, t0: r, u0: r, v0: r, w0: r, x0: r, y0: r, z0: r
#define _VA_GENERIC_TYPE_ANY28(r, a0, b0, c0, d0, e0, f0, g0, h0, i0, j0, k0, l0, m0, n0, o0, p0, q0, r0, s0, t0, \
	u0, v0, w0, x0, y0, z0, a1) \
	a0: r, b0: r, c0: r, d0: r, e0: r, f0: r, g0: r, h0: r, i0: r, j0: r, k0: r, l0: r, m0: r, n0: r, o0: r, p0: r, \
	q0: r, r0: r, s0: r, t0: r, u0: r, v0: r, w0: r, x0: r, y0: r, z0: r, a1: r
#define _VA_GENERIC_TYPE_ANY29(r, a0, b0, c0, d0, e0, f0, g0, h0, i0, j0, k0, l0, m0, n0, o0, p0, q0, r0, s0, t0, \
	u0, v0, w0, x0, y0, z0, a1, b1) \
	a0: r, b0: r, c0: r, d0: r, e0: r, f0: r, g0: r, h0: r, i0: r, j0: r, k0: r, l0: r, m0: r, n0: r, o0: r, p0: r, \
	q0: r, r0: r, s0: r, t0: r, u0: r, v0: r, w0: r, x0: r, y0: r, z0: r, a1: r, b1: r
#define _VA_GENERIC_TYPE_ANY30(r, a0, b0, c0, d0, e0, f0, g0, h0, i0, j0, k0, l0, m0, n0, o0, p0, q0, r0, s0, t0, \
	u0, v0, w0, x0, y0, z0, a1, b1, c1) \
	a0: r, b0: r, c0: r, d0: r, e0: r, f0: r, g0: r, h0: r, i0: r, j0: r, k0: r, l0: r, m0: r, n0: r, o0: r, p0: r, \
	q0: r, r0: r, s0: r, t0: r, u0: r, v0: r, w0: r, x0: r, y0: r, z0: r, a1: r, b1: r, c1: r
#define _VA_GENERIC_TYPE_ANY31(r, a0, b0, c0, d0, e0, f0, g0, h0, i0, j0, k0, l0, m0, n0, o0, p0, q0, r0, s0, t0, \
	u0, v0, w0, x0, y0, z0, a1, b1, c1, d1) \
	a0: r, b0: r, c0: r, d0: r, e0: r, f0: r, g0: r, h0: r, i0: r, j0: r, k0: r, l0: r, m0: r, n0: r, o0: r, p0: r, \
	q0: r, r0: r, s0: r, t0: r, u0: r, v0: r, w0: r, x0: r, y0: r, z0: r, a1: r, b1: r, c1: r, d1: r
#define _VA_GENERIC_TYPE_ANY32(r, a0, b0, c0, d0, e0, f0, g0, h0, i0, j0, k0, l0, m0, n0, o0, p0, q0, r0, s0, t0, \
	u0, v0, w0, x0, y0, z0, a1, b1, c1, d1, e1) \
	a0: r, b0: r, c0: r, d0: r, e0: r, f0: r, g0: r, h0: r, i0: r, j0: r, k0: r, l0: r, m0: r, n0: r, o0: r, p0: r, \
	q0: r, r0: r, s0: r, t0: r, u0: r, v0: r, w0: r, x0: r, y0: r, z0: r, a1: r, b1: r, c1: r, d1: r, e1: r
#define _VA_GENERIC_TYPE_ANY33(r, a0, b0, c0, d0, e0, f0, g0, h0, i0, j0, k0, l0, m0, n0, o0, p0, q0, r0, s0, t0, \
	u0, v0, w0, x0, y0, z0, a1, b1, c1, d1, e1, f1) \
	a0: r, b0: r, c0: r, d0: r, e0: r, f0: r, g0: r, h0: r, i0: r, j0: r, k0: r, l0: r, m0: r, n0: r, o0: r, p0: r, \
	q0: r, r0: r, s0: r, t0: r, u0: r, v0: r, w0: r, x0: r, y0: r, z0: r, a1: r, b1: r, c1: r, d1: r, e1: r, f1: r
#define _VA_GENERIC_TYPE_ANY34(r, a0, b0, c0, d0, e0, f0, g0, h0, i0, j0, k0, l0, m0, n0, o0, p0, q0, r0, s0, t0, \
	u0, v0, w0, x0, y0, z0, a1, b1, c1, d1, e1, f1, g1) \
	a0: r, b0: r, c0: r, d0: r, e0: r, f0: r, g0: r, h0: r, i0: r, j0: r, k0: r, l0: r, m0: r, n0: r, o0: r, p0: r, \
	q0: r, r0: r, s0: r, t0: r, u0: r, v0: r, w0: r, x0: r, y0: r, z0: r, a1: r, b1: r, c1: r, d1: r, e1: r, f1: r, \
	g1: r
#define _VA_GENERIC_TYPE_ANY35(r, a0, b0, c0, d0, e0, f0, g0, h0, i0, j0, k0, l0, m0, n0, o0, p0, q0, r0, s0, t0, \
	u0, v0, w0, x0, y0, z0, a1, b1, c1, d1, e1, f1, g1, h1) \
	a0: r, b0: r, c0: r, d0: r, e0: r, f0: r, g0: r, h0: r, i0: r, j0: r, k0: r, l0: r, m0: r, n0: r, o0: r, p0: r, \
	q0: r, r0: r, s0: r, t0: r, u0: r, v0: r, w0: r, x0: r, y0: r, z0: r, a1: r, b1: r, c1: r, d1: r, e1: r, f1: r, \
	g1: r, h1: r
#define _VA_GENERIC_TYPE_ANY36(r, a0, b0, c0, d0, e0, f0, g0, h0, i0, j0, k0, l0, m0, n0, o0, p0, q0, r0, s0, t0, \
	u0, v0, w0, x0, y0, z0, a1, b1, c1, d1, e1, f1, g1, h1, i1) \
	a0: r, b0: r, c0: r, d0: r, e0: r, f0: r, g0: r, h0: r, i0: r, j0: r, k0: r, l0: r, m0: r, n0: r, o0: r, p0: r, \
	q0: r, r0: r, s0: r, t0: r, u0: r, v0: r, w0: r, x0: r, y0: r, z0: r, a1: r, b1: r, c1: r, d1: r, e1: r, f1: r, \
	g1: r, h1: r, i1: r
#define _VA_GENERIC_TYPE_ANY37(r, a0, b0, c0, d0, e0, f0, g0, h0, i0, j0, k0, l0, m0, n0, o0, p0, q0, r0, s0, t0, \
	u0, v0, w0, x0, y0, z0, a1, b1, c1, d1, e1, f1, g1, h1, i1, j1) \
	a0: r, b0: r, c0: r, d0: r, e0: r, f0: r, g0: r, h0: r, i0: r, j0: r, k0: r, l0: r, m0: r, n0: r, o0: r, p0: r, \
	q0: r, r0: r, s0: r, t0: r, u0: r, v0: r, w0: r, x0: r, y0: r, z0: r, a1: r, b1: r, c1: r, d1: r, e1: r, f1: r, \
	g1: r, h1: r, i1: r, j1: r
#define _VA_GENERIC_TYPE_ANY38(r, a0, b0, c0, d0, e0, f0, g0, h0, i0, j0, k0, l0, m0, n0, o0, p0, q0, r0, s0, t0, \
	u0, v0, w0, x0, y0, z0, a1, b1, c1, d1, e1, f1, g1, h1, i1, j1, k1) \
	a0: r, b0: r, c0: r, d0: r, e0: r, f0: r, g0: r, h0: r, i0: r, j0: r, k0: r, l0: r, m0: r, n0: r, o0: r, p0: r, \
	q0: r, r0: r, s0: r, t0: r, u0: r, v0: r, w0: r, x0: r, y0: r, z0: r, a1: r, b1: r, c1: r, d1: r, e1: r, f1: r, \
	g1: r, h1: r, i1: r, j1: r, k1: r
#define _VA_GENERIC_TYPE_ANY39(r, a0, b0, c0, d0, e0, f0, g0, h0, i0, j0, k0, l0, m0, n0, o0, p0, q0, r0, s0, t0, \
	u0, v0, w0, x0, y0, z0, a1, b1, c1, d1, e1, f1, g1, h1, i1, j1, k1, l1) \
	a0: r, b0: r, c0: r, d0: r, e0: r, f0: r, g0: r, h0: r, i0: r, j0: r, k0: r, l0: r, m0: r, n0: r, o0: r, p0: r, \
	q0: r, r0: r, s0: r, t0: r, u0: r, v0: r, w0: r, x0: r, y0: r, z0: r, a1: r, b1: r, c1: r, d1: r, e1: r, f1: r, \
	g1: r, h1: r, i1: r, j1: r, k1: r, l1: r
#define _VA_GENERIC_TYPE_ANY40(r, a0, b0, c0, d0, e0, f0, g0, h0, i0, j0, k0, l0, m0, n0, o0, p0, q0, r0, s0, t0, \
	u0, v0, w0, x0, y0, z0, a1, b1, c1, d1, e1, f1, g1, h1, i1, j1, k1, l1, m1) \
	a0: r, b0: r, c0: r, d0: r, e0: r, f0: r, g0: r, h0: r, i0: r, j0: r, k0: r, l0: r, m0: r, n0: r, o0: r, p0: r, \
	q0: r, r0: r, s0: r, t0: r, u0: r, v0: r, w0: r, x0: r, y0: r, z0: r, a1: r, b1: r, c1: r, d1: r, e1: r, f1: r, \
	g1: r, h1: r, i1: r, j1: r, k1: r, l1: r, m1: r
#define _VA_GENERIC_TYPE_ANY41(r, a0, b0, c0, d0, e0, f0, g0, h0, i0, j0, k0, l0, m0, n0, o0, p0, q0, r0, s0, t0, \
	u0, v0, w0, x0, y0, z0, a1, b1, c1, d1, e1, f1, g1, h1, i1, j1, k1, l1, m1, n1) \
	a0: r, b0: r, c0: r, d0: r, e0: r, f0: r, g0: r, h0: r, i0: r, j0: r, k0: r, l0: r, m0: r, n0: r, o0: r, p0: r, \
	q0: r, r0: r, s0: r, t0: r, u0: r, v0: r, w0: r, x0: r, y0: r, z0: r, a1: r, b1: r, c1: r, d1: r, e1: r, f1: r, \
	g1: r, h1: r, i1: r, j1: r, k1: r, l1: r, m1: r, n1: r
#define _VA_GENERIC_TYPE_ANY42(r, a0, b0, c0, d0, e0, f0, g0, h0, i0, j0, k0, l0, m0, n0, o0, p0, q0, r0, s0, t0, \
	u0, v0, w0, x0, y0, z0, a1, b1, c1, d1, e1, f1, g1, h1, i1, j1, k1, l1, m1, n1, o1) \
	a0: r, b0: r, c0: r, d0: r, e0: r, f0: r, g0: r, h0: r, i0: r, j0: r, k0: r, l0: r, m0: r, n0: r, o0: r, p0: r, \
	q0: r, r0: r, s0: r, t0: r, u0: r, v0: r, w0: r, x0: r, y0: r, z0: r, a1: r, b1: r, c1: r, d1: r, e1: r, f1: r, \
	g1: r, h1: r, i1: r, j1: r, k1: r, l1: r, m1: r, n1: r, o1: r
#define _VA_GENERIC_TYPE_ANY43(r, a0, b0, c0, d0, e0, f0, g0, h0, i0, j0, k0, l0, m0, n0, o0, p0, q0, r0, s0, t0, \
	u0, v0, w0, x0, y0, z0, a1, b1, c1, d1, e1, f1, g1, h1, i1, j1, k1, l1, m1, n1, o1, p1) \
	a0: r, b0: r, c0: r, d0: r, e0: r, f0: r, g0: r, h0: r, i0: r, j0: r, k0: r, l0: r, m0: r, n0: r, o0: r, p0: r, \
	q0: r, r0: r, s0: r, t0: r, u0: r, v0: r, w0: r, x0: r, y0: r, z0: r, a1: r, b1: r, c1: r, d1: r, e1: r, f1: r, \
	g1: r, h1: r, i1: r, j1: r, k1: r, l1: r, m1: r, n1: r, o1: r, p1: r
#define _VA_GENERIC_TYPE_ANY44(r, a0, b0, c0, d0, e0, f0, g0, h0, i0, j0, k0, l0, m0, n0, o0, p0, q0, r0, s0, t0, \
	u0, v0, w0, x0, y0, z0, a1, b1, c1, d1, e1, f1, g1, h1, i1, j1, k1, l1, m1, n1, o1, p1, q1) \
	a0: r, b0: r, c0: r, d0: r, e0: r, f0: r, g0: r, h0: r, i0: r, j0: r, k0: r, l0: r, m0: r, n0: r, o0: r, p0: r, \
	q0: r, r0: r, s0: r, t0: r, u0: r, v0: r, w0: r, x0: r, y0: r, z0: r, a1: r, b1: r, c1: r, d1: r, e1: r, f1: r, \
	g1: r, h1: r, i1: r, j1: r, k1: r, l1: r, m1: r, n1: r, o1: r, p1: r, q1: r
#define _VA_GENERIC_TYPE_ANY45(r, a0, b0, c0, d0, e0, f0, g0, h0, i0, j0, k0, l0, m0, n0, o0, p0, q0, r0, s0, t0, \
	u0, v0, w0, x0, y0, z0, a1, b1, c1, d1, e1, f1, g1, h1, i1, j1, k1, l1, m1, n1, o1, p1, q1, r1) \
	a0: r, b0: r, c0: r, d0: r, e0: r, f0: r, g0: r, h0: r, i0: r, j0: r, k0: r, l0: r, m0: r, n0: r, o0: r, p0: r, \
	q0: r, r0: r, s0: r, t0: r, u0: r, v0: r, w0: r, x0: r, y0: r, z0: r, a1: r, b1: r, c1: r, d1: r, e1: r, f1: r, \
	g1: r, h1: r, i1: r, j1: r, k1: r, l1: r, m1: r, n1: r, o1: r, p1: r, q1: r, r1: r
#define _VA_GENERIC_TYPE_ANY46(r, a0, b0, c0, d0, e0, f0, g0, h0, i0, j0, k0, l0, m0, n0, o0, p0, q0, r0, s0, t0, \
	u0, v0, w0, x0, y0, z0, a1, b1, c1, d1, e1, f1, g1, h1, i1, j1, k1, l1, m1, n1, o1, p1, q1, r1, s1) \
	a0: r, b0: r, c0: r, d0: r, e0: r, f0: r, g0: r, h0: r, i0: r, j0: r, k0: r, l0: r, m0: r, n0: r, o0: r, p0: r, \
	q0: r, r0: r, s0: r, t0: r, u0: r, v0: r, w0: r, x0: r, y0: r, z0: r, a1: r, b1: r, c1: r, d1: r, e1: r, f1: r, \
	g1: r, h1: r, i1: r, j1: r, k1: r, l1: r, m1: r, n1: r, o1: r, p1: r, q1: r, r1: r, s1: r
#define _VA_GENERIC_TYPE_ANY47(r, a0, b0, c0, d0, e0, f0, g0, h0, i0, j0, k0, l0, m0, n0, o0, p0, q0, r0, s0, t0, \
	u0, v0, w0, x0, y0, z0, a1, b1, c1, d1, e1, f1, g1, h1, i1, j1, k1, l1, m1, n1, o1, p1, q1, r1, s1, t1) \
	a0: r, b0: r, c0: r, d0: r, e0: r, f0: r, g0: r, h0: r, i0: r, j0: r, k0: r, l0: r, m0: r, n0: r, o0: r, p0: r, \
	q0: r, r0: r, s0: r, t0: r, u0: r, v0: r, w0: r, x0: r, y0: r, z0: r, a1: r, b1: r, c1: r, d1: r, e1: r, f1: r, \
	g1: r, h1: r, i1: r, j1: r, k1: r, l1: r, m1: r, n1: r, o1: r, p1: r, q1: r, r1: r, s1: r, t1: r
#define _VA_GENERIC_TYPE_ANY48(r, a0, b0, c0, d0, e0, f0, g0, h0, i0, j0, k0, l0, m0, n0, o0, p0, q0, r0, s0, t0, \
	u0, v0, w0, x0, y0, z0, a1, b1, c1, d1, e1, f1, g1, h1, i1, j1, k1, l1, m1, n1, o1, p1, q1, r1, s1, t1, u1) \
	a0: r, b0: r, c0: r, d0: r, e0: r, f0: r, g0: r, h0: r, i0: r, j0: r, k0: r, l0: r, m0: r, n0: r, o0: r, p0: r, \
	q0: r, r0: r, s0: r, t0: r, u0: r, v0: r, w0: r, x0: r, y0: r, z0: r, a1: r, b1: r, c1: r, d1: r, e1: r, f1: r, \
	g1: r, h1: r, i1: r, j1: r, k1: r, l1: r, m1: r, n1: r, o1: r, p1: r, q1: r, r1: r, s1: r, t1: r, u1: r
#define _VA_GENERIC_TYPE_ANY49(r, a0, b0, c0, d0, e0, f0, g0, h0, i0, j0, k0, l0, m0, n0, o0, p0, q0, r0, s0, t0, \
	u0, v0, w0, x0, y0, z0, a1, b1, c1, d1, e1, f1, g1, h1, i1, j1, k1, l1, m1, n1, o1, p1, q1, r1, s1, t1, u1, v1) \
	a0: r, b0: r, c0: r, d0: r, e0: r, f0: r, g0: r, h0: r, i0: r, j0: r, k0: r, l0: r, m0: r, n0: r, o0: r, p0: r, \
	q0: r, r0: r, s0: r, t0: r, u0: r, v0: r, w0: r, x0: r, y0: r, z0: r, a1: r, b1: r, c1: r, d1: r, e1: r, f1: r, \
	g1: r, h1: r, i1: r, j1: r, k1: r, l1: r, m1: r, n1: r, o1: r, p1: r, q1: r, r1: r, s1: r, t1: r, u1: r, v1: r
#define _VA_GENERIC_TYPE_ANY50(r, a0, b0, c0, d0, e0, f0, g0, h0, i0, j0, k0, l0, m0, n0, o0, p0, q0, r0, s0, t0, \
	u0, v0, w0, x0, y0, z0, a1, b1, c1, d1, e1, f1, g1, h1, i1, j1, k1, l1, m1, n1, o1, p1, q1, r1, s1, t1, u1, v1, \
	w1) \
	a0: r, b0: r, c0: r, d0: r, e0: r, f0: r, g0: r, h0: r, i0: r, j0: r, k0: r, l0: r, m0: r, n0: r, o0: r, p0: r, \
	q0: r, r0: r, s0: r, t0: r, u0: r, v0: r, w0: r, x0: r, y0: r, z0: r, a1: r, b1: r, c1: r, d1: r, e1: r, f1: r, \
	g1: r, h1: r, i1: r, j1: r, k1: r, l1: r, m1: r, n1: r, o1: r, p1: r, q1: r, r1: r, s1: r, t1: r, u1: r, v1: r, \
	w1: r
#define _VA_GENERIC_TYPE_ANY51(r, a0, b0, c0, d0, e0, f0, g0, h0, i0, j0, k0, l0, m0, n0, o0, p0, q0, r0, s0, t0, \
	u0, v0, w0, x0, y0, z0, a1, b1, c1, d1, e1, f1, g1, h1, i1, j1, k1, l1, m1, n1, o1, p1, q1, r1, s1, t1, u1, v1, \
	w1, x1) \
	a0: r, b0: r, c0: r, d0: r, e0: r, f0: r, g0: r, h0: r, i0: r, j0: r, k0: r, l0: r, m0: r, n0: r, o0: r, p0: r, \
	q0: r, r0: r, s0: r, t0: r, u0: r, v0: r, w0: r, x0: r, y0: r, z0: r, a1: r, b1: r, c1: r, d1: r, e1: r, f1: r, \
	g1: r, h1: r, i1: r, j1: r, k1: r, l1: r, m1: r, n1: r, o1: r, p1: r, q1: r, r1: r, s1: r, t1: r, u1: r, v1: r, \
	w1: r, x1: r
#define _VA_GENERIC_TYPE_ANY52(r, a0, b0, c0, d0, e0, f0, g0, h0, i0, j0, k0, l0, m0, n0, o0, p0, q0, r0, s0, t0, \
	u0, v0, w0, x0, y0, z0, a1, b1, c1, d1, e1, f1, g1, h1, i1, j1, k1, l1, m1, n1, o1, p1, q1, r1, s1, t1, u1, v1, \
	w1, x1, y1) \
	a0: r, b0: r, c0: r, d0: r, e0: r, f0: r, g0: r, h0: r, i0: r, j0: r, k0: r, l0: r, m0: r, n0: r, o0: r, p0: r, \
	q0: r, r0: r, s0: r, t0: r, u0: r, v0: r, w0: r, x0: r, y0: r, z0: r, a1: r, b1: r, c1: r, d1: r, e1: r, f1: r, \
	g1: r, h1: r, i1: r, j1: r, k1: r, l1: r, m1: r, n1: r, o1: r, p1: r, q1: r, r1: r, s1: r, t1: r, u1: r, v1: r, \
	w1: r, x1: r, y1: r
#define _VA_GENERIC_TYPE_ANY53(r, a0, b0, c0, d0, e0, f0, g0, h0, i0, j0, k0, l0, m0, n0, o0, p0, q0, r0, s0, t0, \
	u0, v0, w0, x0, y0, z0, a1, b1, c1, d1, e1, f1, g1, h1, i1, j1, k1, l1, m1, n1, o1, p1, q1, r1, s1, t1, u1, v1, \
	w1, x1, y1, z1) \
	a0: r, b0: r, c0: r, d0: r, e0: r, f0: r, g0: r, h0: r, i0: r, j0: r, k0: r, l0: r, m0: r, n0: r, o0: r, p0: r, \
	q0: r, r0: r, s0: r, t0: r, u0: r, v0: r, w0: r, x0: r, y0: r, z0: r, a1: r, b1: r, c1: r, d1: r, e1: r, f1: r, \
	g1: r, h1: r, i1: r, j1: r, k1: r, l1: r, m1: r, n1: r, o1: r, p1: r, q1: r, r1: r, s1: r, t1: r, u1: r, v1: r, \
	w1: r, x1: r, y1: r, z1: r
#define _VA_GENERIC_TYPE_ANY54(r, a0, b0, c0, d0, e0, f0, g0, h0, i0, j0, k0, l0, m0, n0, o0, p0, q0, r0, s0, t0, \
	u0, v0, w0, x0, y0, z0, a1, b1, c1, d1, e1, f1, g1, h1, i1, j1, k1, l1, m1, n1, o1, p1, q1, r1, s1, t1, u1, v1, \
	w1, x1, y1, z1, a2) \
	a0: r, b0: r, c0: r, d0: r, e0: r, f0: r, g0: r, h0: r, i0: r, j0: r, k0: r, l0: r, m0: r, n0: r, o0: r, p0: r, \
	q0: r, r0: r, s0: r, t0: r, u0: r, v0: r, w0: r, x0: r, y0: r, z0: r, a1: r, b1: r, c1: r, d1: r, e1: r, f1: r, \
	g1: r, h1: r, i1: r, j1: r, k1: r, l1: r, m1: r, n1: r, o1: r, p1: r, q1: r, r1: r, s1: r, t1: r, u1: r, v1: r, \
	w1: r, x1: r, y1: r, z1: r, a2: r
#define _VA_GENERIC_TYPE_ANY55(r, a0, b0, c0, d0, e0, f0, g0, h0, i0, j0, k0, l0, m0, n0, o0, p0, q0, r0, s0, t0, \
	u0, v0, w0, x0, y0, z0, a1, b1, c1, d1, e1, f1, g1, h1, i1, j1, k1, l1, m1, n1, o1, p1, q1, r1, s1, t1, u1, v1, \
	w1, x1, y1, z1, a2, b2) \
	a0: r, b0: r, c0: r, d0: r, e0: r, f0: r, g0: r, h0: r, i0: r, j0: r, k0: r, l0: r, m0: r, n0: r, o0: r, p0: r, \
	q0: r, r0: r, s0: r, t0: r, u0: r, v0: r, w0: r, x0: r, y0: r, z0: r, a1: r, b1: r, c1: r, d1: r, e1: r, f1: r, \
	g1: r, h1: r, i1: r, j1: r, k1: r, l1: r, m1: r, n1: r, o1: r, p1: r, q1: r, r1: r, s1: r, t1: r, u1: r, v1: r, \
	w1: r, x1: r, y1: r, z1: r, a2: r, b2: r
#define _VA_GENERIC_TYPE_ANY56(r, a0, b0, c0, d0, e0, f0, g0, h0, i0, j0, k0, l0, m0, n0, o0, p0, q0, r0, s0, t0, \
	u0, v0, w0, x0, y0, z0, a1, b1, c1, d1, e1, f1, g1, h1, i1, j1, k1, l1, m1, n1, o1, p1, q1, r1, s1, t1, u1, v1, \
	w1, x1, y1, z1, a2, b2, c2) \
	a0: r, b0: r, c0: r, d0: r, e0: r, f0: r, g0: r, h0: r, i0: r, j0: r, k0: r, l0: r, m0: r, n0: r, o0: r, p0: r, \
	q0: r, r0: r, s0: r, t0: r, u0: r, v0: r, w0: r, x0: r, y0: r, z0: r, a1: r, b1: r, c1: r, d1: r, e1: r, f1: r, \
	g1: r, h1: r, i1: r, j1: r, k1: r, l1: r, m1: r, n1: r, o1: r, p1: r, q1: r, r1: r, s1: r, t1: r, u1: r, v1: r, \
	w1: r, x1: r, y1: r, z1: r, a2: r, b2: r, c2: r
#define _VA_GENERIC_TYPE_ANY57(r, a0, b0, c0, d0, e0, f0, g0, h0, i0, j0, k0, l0, m0, n0, o0, p0, q0, r0, s0, t0, \
	u0, v0, w0, x0, y0, z0, a1, b1, c1, d1, e1, f1, g1, h1, i1, j1, k1, l1, m1, n1, o1, p1, q1, r1, s1, t1, u1, v1, \
	w1, x1, y1, z1, a2, b2, c2, d2) \
	a0: r, b0: r, c0: r, d0: r, e0: r, f0: r, g0: r, h0: r, i0: r, j0: r, k0: r, l0: r, m0: r, n0: r, o0: r, p0: r, \
	q0: r, r0: r, s0: r, t0: r, u0: r, v0: r, w0: r, x0: r, y0: r, z0: r, a1: r, b1: r, c1: r, d1: r, e1: r, f1: r, \
	g1: r, h1: r, i1: r, j1: r, k1: r, l1: r, m1: r, n1: r, o1: r, p1: r, q1: r, r1: r, s1: r, t1: r, u1: r, v1: r, \
	w1: r, x1: r, y1: r, z1: r, a2: r, b2: r, c2: r, d2: r
#define _VA_GENERIC_TYPE_ANY58(r, a0, b0, c0, d0, e0, f0, g0, h0, i0, j0, k0, l0, m0, n0, o0, p0, q0, r0, s0, t0, \
	u0, v0, w0, x0, y0, z0, a1, b1, c1, d1, e1, f1, g1, h1, i1, j1, k1, l1, m1, n1, o1, p1, q1, r1, s1, t1, u1, v1, \
	w1, x1, y1, z1, a2, b2, c2, d2, e2) \
	a0: r, b0: r, c0: r, d0: r, e0: r, f0: r, g0: r, h0: r, i0: r, j0: r, k0: r, l0: r, m0: r, n0: r, o0: r, p0: r, \
	q0: r, r0: r, s0: r, t0: r, u0: r, v0: r, w0: r, x0: r, y0: r, z0: r, a1: r, b1: r, c1: r, d1: r, e1: r, f1: r, \
	g1: r, h1: r, i1: r, j1: r, k1: r, l1: r, m1: r, n1: r, o1: r, p1: r, q1: r, r1: r, s1: r, t1: r, u1: r, v1: r, \
	w1: r, x1: r, y1: r, z1: r, a2: r, b2: r, c2: r, d2: r, e2: r
#define _VA_GENERIC_TYPE_ANY59(r, a0, b0, c0, d0, e0, f0, g0, h0, i0, j0, k0, l0, m0, n0, o0, p0, q0, r0, s0, t0, \
	u0, v0, w0, x0, y0, z0, a1, b1, c1, d1, e1, f1, g1, h1, i1, j1, k1, l1, m1, n1, o1, p1, q1, r1, s1, t1, u1, v1, \
	w1, x1, y1, z1, a2, b2, c2, d2, e2, f2) \
	a0: r, b0: r, c0: r, d0: r, e0: r, f0: r, g0: r, h0: r, i0: r, j0: r, k0: r, l0: r, m0: r, n0: r, o0: r, p0: r, \
	q0: r, r0: r, s0: r, t0: r, u0: r, v0: r, w0: r, x0: r, y0: r, z0: r, a1: r, b1: r, c1: r, d1: r, e1: r, f1: r, \
	g1: r, h1: r, i1: r, j1: r, k1: r, l1: r, m1: r, n1: r, o1: r, p1: r, q1: r, r1: r, s1: r, t1: r, u1: r, v1: r, \
	w1: r, x1: r, y1: r, z1: r, a2: r, b2: r, c2: r, d2: r, e2: r, f2: r
#define _VA_GENERIC_TYPE_ANY60(r, a0, b0, c0, d0, e0, f0, g0, h0, i0, j0, k0, l0, m0, n0, o0, p0, q0, r0, s0, t0, \
	u0, v0, w0, x0, y0, z0, a1, b1, c1, d1, e1, f1, g1, h1, i1, j1, k1, l1, m1, n1, o1, p1, q1, r1, s1, t1, u1, v1, \
	w1, x1, y1, z1, a2, b2, c2, d2, e2, f2, g2) \
	a0: r, b0: r, c0: r, d0: r, e0: r, f0: r, g0: r, h0: r, i0: r, j0: r, k0: r, l0: r, m0: r, n0: r, o0: r, p0: r, \
	q0: r, r0: r, s0: r, t0: r, u0: r, v0: r, w0: r, x0: r, y0: r, z0: r, a1: r, b1: r, c1: r, d1: r, e1: r, f1: r, \
	g1: r, h1: r, i1: r, j1: r, k1: r, l1: r, m1: r, n1: r, o1: r, p1: r, q1: r, r1: r, s1: r, t1: r, u1: r, v1: r, \
	w1: r, x1: r, y1: r, z1: r, a2: r, b2: r, c2: r, d2: r, e2: r, f2: r, g2: r
#define _VA_GENERIC_TYPE_ANY61(r, a0, b0, c0, d0, e0, f0, g0, h0, i0, j0, k0, l0, m0, n0, o0, p0, q0, r0, s0, t0, \
	u0, v0, w0, x0, y0, z0, a1, b1, c1, d1, e1, f1, g1, h1, i1, j1, k1, l1, m1, n1, o1, p1, q1, r1, s1, t1, u1, v1, \
	w1, x1, y1, z1, a2, b2, c2, d2, e2, f2, g2, h2) \
	a0: r, b0: r, c0: r, d0: r, e0: r, f0: r, g0: r, h0: r, i0: r, j0: r, k0: r, l0: r, m0: r, n0: r, o0: r, p0: r, \
	q0: r, r0: r, s0: r, t0: r, u0: r, v0: r, w0: r, x0: r, y0: r, z0: r, a1: r, b1: r, c1: r, d1: r, e1: r, f1: r, \
	g1: r, h1: r, i1: r, j1: r, k1: r, l1: r, m1: r, n1: r, o1: r, p1: r, q1: r, r1: r, s1: r, t1: r, u1: r, v1: r, \
	w1: r, x1: r, y1: r, z1: r, a2: r, b2: r, c2: r, d2: r, e2: r, f2: r, g2: r, h2: r
#define _VA_GENERIC_TYPE_ANY62(r, a0, b0, c0, d0, e0, f0, g0, h0, i0, j0, k0, l0, m0, n0, o0, p0, q0, r0, s0, t0, \
	u0, v0, w0, x0, y0, z0, a1, b1, c1, d1, e1, f1, g1, h1, i1, j1, k1, l1, m1, n1, o1, p1, q1, r1, s1, t1, u1, v1, \
	w1, x1, y1, z1, a2, b2, c2, d2, e2, f2, g2, h2, i2) \
	a0: r, b0: r, c0: r, d0: r, e0: r, f0: r, g0: r, h0: r, i0: r, j0: r, k0: r, l0: r, m0: r, n0: r, o0: r, p0: r, \
	q0: r, r0: r, s0: r, t0: r, u0: r, v0: r, w0: r, x0: r, y0: r, z0: r, a1: r, b1: r, c1: r, d1: r, e1: r, f1: r, \
	g1: r, h1: r, i1: r, j1: r, k1: r, l1: r, m1: r, n1: r, o1: r, p1: r, q1: r, r1: r, s1: r, t1: r, u1: r, v1: r, \
	w1: r, x1: r, y1: r, z1: r, a2: r, b2: r, c2: r, d2: r, e2: r, f2: r, g2: r, h2: r, i2: r
#define _VA_GENERIC_TYPE_ANY63(r, a0, b0, c0, d0, e0, f0, g0, h0, i0, j0, k0, l0, m0, n0, o0, p0, q0, r0, s0, t0, \
	u0, v0, w0, x0, y0, z0, a1, b1, c1, d1, e1, f1, g1, h1, i1, j1, k1, l1, m1, n1, o1, p1, q1, r1, s1, t1, u1, v1, \
	w1, x1, y1, z1, a2, b2, c2, d2, e2, f2, g2, h2, i2, j2) \
	a0: r, b0: r, c0: r, d0: r, e0: r, f0: r, g0: r, h0: r, i0: r, j0: r, k0: r, l0: r, m0: r, n0: r, o0: r, p0: r, \
	q0: r, r0: r, s0: r, t0: r, u0: r, v0: r, w0: r, x0: r, y0: r, z0: r, a1: r, b1: r, c1: r, d1: r, e1: r, f1: r, \
	g1: r, h1: r, i1: r, j1: r, k1: r, l1: r, m1: r, n1: r, o1: r, p1: r, q1: r, r1: r, s1: r, t1: r, u1: r, v1: r, \
	w1: r, x1: r, y1: r, z1: r, a2: r, b2: r, c2: r, d2: r, e2: r, f2: r, g2: r, h2: r, i2: r, j2: r
#define _VA_GENERIC_TYPE_ANY64(r, a0, b0, c0, d0, e0, f0, g0, h0, i0, j0, k0, l0, m0, n0, o0, p0, q0, r0, s0, t0, \
	u0, v0, w0, x0, y0, z0, a1, b1, c1, d1, e1, f1, g1, h1, i1, j1, k1, l1, m1, n1, o1, p1, q1, r1, s1, t1, u1, v1, \
	w1, x1, y1, z1, a2, b2, c2, d2, e2, f2, g2, h2, i2, j2, k2) \
	a0: r, b0: r, c0: r, d0: r, e0: r, f0: r, g0: r, h0: r, i0: r, j0: r, k0: r, l0: r, m0: r, n0: r, o0: r, p0: r, \
	q0: r, r0: r, s0: r, t0: r, u0: r, v0: r, w0: r, x0: r, y0: r, z0: r, a1: r, b1: r, c1: r, d1: r, e1: r, f1: r, \
	g1: r, h1: r, i1: r, j1: r, k1: r, l1: r, m1: r, n1: r, o1: r, p1: r, q1: r, r1: r, s1: r, t1: r, u1: r, v1: r, \
	w1: r, x1: r, y1: r, z1: r, a2: r, b2: r, c2: r, d2: r, e2: r, f2: r, g2: r, h2: r, i2: r, j2: r, k2: r
<<<<<<< HEAD
/* clang-format off */
=======
/* clang-format on */
>>>>>>> 2986bc1d

#  define GENERIC_TYPE_ANY(...) VA_NARGS_CALL_OVERLOAD(_VA_GENERIC_TYPE_ANY, __VA_ARGS__)

#endif  /* __BLI_COMPILER_TYPECHECK_H__ */<|MERGE_RESOLUTION|>--- conflicted
+++ resolved
@@ -374,11 +374,7 @@
 	t1: 0, u1: 0, v1: 0, w1: 0, x1: 0, y1: 0, z1: 0, a2: 0, b2: 0, c2: 0, d2: 0, e2: 0, f2: 0, g2: 0, h2: 0, i2: 0, \
 	j2: 0, k2: 0))
 #  define CHECK_TYPE_ANY(...) VA_NARGS_CALL_OVERLOAD(_VA_CHECK_TYPE_ANY, __VA_ARGS__)
-<<<<<<< HEAD
-/* clang-format off */
-=======
 /* clang-format on */
->>>>>>> 2986bc1d
 #else
 #  define CHECK_TYPE_ANY(...) (void)0
 #endif
@@ -681,11 +677,7 @@
 	q0: r, r0: r, s0: r, t0: r, u0: r, v0: r, w0: r, x0: r, y0: r, z0: r, a1: r, b1: r, c1: r, d1: r, e1: r, f1: r, \
 	g1: r, h1: r, i1: r, j1: r, k1: r, l1: r, m1: r, n1: r, o1: r, p1: r, q1: r, r1: r, s1: r, t1: r, u1: r, v1: r, \
 	w1: r, x1: r, y1: r, z1: r, a2: r, b2: r, c2: r, d2: r, e2: r, f2: r, g2: r, h2: r, i2: r, j2: r, k2: r
-<<<<<<< HEAD
-/* clang-format off */
-=======
 /* clang-format on */
->>>>>>> 2986bc1d
 
 #  define GENERIC_TYPE_ANY(...) VA_NARGS_CALL_OVERLOAD(_VA_GENERIC_TYPE_ANY, __VA_ARGS__)
 
