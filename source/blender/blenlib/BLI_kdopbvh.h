/**
 *
 * $Id: BLI_kdopbvh.h 19805 2009-04-20 00:19:16Z genscher $
 *
 * ***** BEGIN GPL LICENSE BLOCK *****
 *
 * This program is free software; you can redistribute it and/or
 * modify it under the terms of the GNU General Public License
 * as published by the Free Software Foundation; either version 2
 * of the License, or (at your option) any later version.
 *
 * This program is distributed in the hope that it will be useful,
 * but WITHOUT ANY WARRANTY; without even the implied warranty of
 * MERCHANTABILITY or FITNESS FOR A PARTICULAR PURPOSE.  See the
 * GNU General Public License for more details.
 *
 * You should have received a copy of the GNU General Public License
 * along with this program; if not, write to the Free Software Foundation,
 * Inc., 59 Temple Place - Suite 330, Boston, MA  02111-1307, USA.
 *
 * The Original Code is Copyright (C) 2006 by NaN Holding BV.
 * All rights reserved.
 *
 * The Original Code is: all of this file.
 *
 * Contributor(s): Daniel Genrich, Andre Pinto
 *
 * ***** END GPL LICENSE BLOCK *****
 */


#ifndef BLI_KDOPBVH_H
#define BLI_KDOPBVH_H

#include <float.h>

struct BVHTree;
typedef struct BVHTree BVHTree;

typedef struct BVHTreeOverlap {
	int indexA;
	int indexB;
} BVHTreeOverlap;

typedef struct BVHTreeNearest
{
	int index;			/* the index of the nearest found (untouched if none is found within a dist radius from the given coordinates) */
	float co[3];		/* nearest coordinates (untouched it none is found within a dist radius from the given coordinates) */
	float no[3];		/* normal at nearest coordinates (untouched it none is found within a dist radius from the given coordinates) */
	float dist;			/* squared distance to search arround */
} BVHTreeNearest;

typedef struct BVHTreeRay
{
	float origin[3];	/* ray origin */
	float direction[3];	/* ray direction */
	float radius;		/* radius around ray */
} BVHTreeRay;

typedef struct BVHTreeRayHit
{
	int index;			/* index of the tree node (untouched if no hit is found) */
	float co[3];		/* coordinates of the hit point */
	float no[3];		/* normal on hit point */
	float dist;			/* distance to the hit point */
} BVHTreeRayHit;

/* callback must update nearest in case it finds a nearest result */
typedef void (*BVHTree_NearestPointCallback) (void *userdata, int index, const float *co, BVHTreeNearest *nearest);

/* callback must update hit in case it finds a nearest successful hit */
typedef void (*BVHTree_RayCastCallback) (void *userdata, int index, const BVHTreeRay *ray, BVHTreeRayHit *hit);

/* callback to range search query */
typedef void (*BVHTree_RangeQuery) (void *userdata, int index, float squared_dist);


BVHTree *BLI_bvhtree_new(int maxsize, float epsilon, char tree_type, char axis);
void BLI_bvhtree_free(BVHTree *tree);

/* construct: first insert points, then call balance */
int BLI_bvhtree_insert(BVHTree *tree, int index, float *co, int numpoints);
void BLI_bvhtree_balance(BVHTree *tree);

/* update: first update points/nodes, then call update_tree to refit the bounding volumes */
int BLI_bvhtree_update_node(BVHTree *tree, int index, float *co, float *co_moving, int numpoints);
void BLI_bvhtree_update_tree(BVHTree *tree);

/* collision/overlap: check two trees if they overlap, alloc's *overlap with length of the int return value */
BVHTreeOverlap *BLI_bvhtree_overlap(BVHTree *tree1, BVHTree *tree2, int *result);

float BLI_bvhtree_getepsilon(BVHTree *tree);

/* find nearest node to the given coordinates (if nearest is given it will only search nodes where square distance is smaller than nearest->dist) */
int BLI_bvhtree_find_nearest(BVHTree *tree, const float *co, BVHTreeNearest *nearest, BVHTree_NearestPointCallback callback, void *userdata);

int BLI_bvhtree_ray_cast(BVHTree *tree, const float *co, const float *dir, float radius, BVHTreeRayHit *hit, BVHTree_RayCastCallback callback, void *userdata);

<<<<<<< HEAD
float BLI_bvhtree_bb_raycast(float *bv, float *light_start, float *light_end, float *pos);
=======
/* range query */
int BLI_bvhtree_range_query(BVHTree *tree, const float *co, float radius, BVHTree_RangeQuery callback, void *userdata);

>>>>>>> 7da0d1a7

#endif // BLI_KDOPBVH_H
<|MERGE_RESOLUTION|>--- conflicted
+++ resolved
@@ -1,6 +1,6 @@
 /**
  *
- * $Id: BLI_kdopbvh.h 19805 2009-04-20 00:19:16Z genscher $
+ * $Id$
  *
  * ***** BEGIN GPL LICENSE BLOCK *****
  *
@@ -74,7 +74,6 @@
 /* callback to range search query */
 typedef void (*BVHTree_RangeQuery) (void *userdata, int index, float squared_dist);
 
-
 BVHTree *BLI_bvhtree_new(int maxsize, float epsilon, char tree_type, char axis);
 void BLI_bvhtree_free(BVHTree *tree);
 
@@ -96,12 +95,10 @@
 
 int BLI_bvhtree_ray_cast(BVHTree *tree, const float *co, const float *dir, float radius, BVHTreeRayHit *hit, BVHTree_RayCastCallback callback, void *userdata);
 
-<<<<<<< HEAD
 float BLI_bvhtree_bb_raycast(float *bv, float *light_start, float *light_end, float *pos);
-=======
+
 /* range query */
 int BLI_bvhtree_range_query(BVHTree *tree, const float *co, float radius, BVHTree_RangeQuery callback, void *userdata);
 
->>>>>>> 7da0d1a7
 
 #endif // BLI_KDOPBVH_H
