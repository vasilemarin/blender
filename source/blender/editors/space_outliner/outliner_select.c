--- conflicted
+++ resolved
@@ -1329,6 +1329,7 @@
 
 /* ================================================ */
 
+
 /**
  * Action when clicking to activate an item (typically under the mouse cursor),
  * but don't do any cursor intersection checks.
@@ -1822,37 +1823,37 @@
 }
 
 static TreeElement *outliner_walk_left(SpaceOutliner *soops,
-                                       TreeElement *walk_element,
+                                       TreeElement *te,
                                        bool toggle_all)
 {
-  TreeStoreElem *tselem = TREESTORE(walk_element);
+  TreeStoreElem *tselem = TREESTORE(te);
 
   if (TSELEM_OPEN(tselem, soops)) {
-    outliner_item_openclose(walk_element, false, toggle_all);
+    outliner_item_openclose(te, false, toggle_all);
   }
   /* Only walk up a level if the element is closed and not toggling expand */
-  else if (!toggle_all && walk_element->parent) {
-    walk_element = walk_element->parent;
-  }
-
-  return walk_element;
+  else if (!toggle_all && te->parent) {
+    te = te->parent;
+  }
+
+  return te;
 }
 
 static TreeElement *outliner_walk_right(SpaceOutliner *soops,
-                                        TreeElement *walk_element,
+                                        TreeElement *te,
                                         bool toggle_all)
 {
-  TreeStoreElem *tselem = TREESTORE(walk_element);
+  TreeStoreElem *tselem = TREESTORE(te);
 
   /* Only walk down a level if the element is open and not toggling expand */
-  if (!toggle_all && TSELEM_OPEN(tselem, soops) && walk_element->subtree.first) {
-    walk_element = walk_element->subtree.first;
-  }
-  else {
-    outliner_item_openclose(walk_element, true, toggle_all);
-  }
-
-  return walk_element;
+  if (!toggle_all && TSELEM_OPEN(tselem, soops) && te->subtree.first) {
+    te = te->subtree.first;
+  }
+  else {
+    outliner_item_openclose(te, true, toggle_all);
+  }
+
+  return te;
 }
 
 static TreeElement *do_outliner_select_walk(SpaceOutliner *soops,
@@ -1871,17 +1872,10 @@
       te = outliner_find_next_element(soops, te);
       break;
     case UI_SELECT_WALK_LEFT:
-<<<<<<< HEAD
-      walk_element = outliner_walk_left(soops, walk_element, toggle_all);
+      te = outliner_walk_left(soops, te, toggle_all);
       break;
     case UI_SELECT_WALK_RIGHT:
-      walk_element = outliner_walk_right(soops, walk_element, toggle_all);
-=======
-      outliner_item_openclose(te, false, toggle_all);
-      break;
-    case UI_SELECT_WALK_RIGHT:
-      outliner_item_openclose(te, true, toggle_all);
->>>>>>> a7f1c689
+      te = outliner_walk_right(soops, te, toggle_all);
       break;
   }
 
