/*
 * This program is free software; you can redistribute it and/or
 * modify it under the terms of the GNU General Public License
 * as published by the Free Software Foundation; either version 2
 * of the License, or (at your option) any later version.
 *
 * This program is distributed in the hope that it will be useful,
 * but WITHOUT ANY WARRANTY; without even the implied warranty of
 * MERCHANTABILITY or FITNESS FOR A PARTICULAR PURPOSE.  See the
 * GNU General Public License for more details.
 *
 * You should have received a copy of the GNU General Public License
 * along with this program; if not, write to the Free Software Foundation,
 * Inc., 51 Franklin Street, Fifth Floor, Boston, MA 02110-1301, USA.
 */

/** \file
 * \ingroup spoutliner
 *
 * \brief Establish and manage Outliner trees for different display modes.
 *
 * Each Outliner display mode (e.g View Layer, Scenes, Blender File) is implemented as a
 * tree-display class with the #AbstractTreeDisplay interface.
 *
 * Their main responsibility is building the Outliner tree for a display mode. For that, they
 * implement the #buildTree() function, which based on Blender data (#TreeSourceData), builds a
 * custom tree of whatever data it wants to visualize.
 * Further, they can implement display mode dependent queries and general operations using the
 * #AbstractTreeDisplay abstraction as common interface.
 *
 * Outliners keep the current tree-display object alive until the next full tree rebuild to keep
 * access to it.
 */

#pragma once

#include <memory>

struct ID;
struct LayerCollection;
struct ListBase;
struct Library;
struct Main;
struct Scene;
struct Sequence;
struct SpaceOutliner;
struct TreeElement;
struct ViewLayer;

namespace blender::ed::outliner {

/**
 * \brief The data to build the tree from.
 */
struct TreeSourceData {
  Main *bmain;
  Scene *scene;
  ViewLayer *view_layer;

  TreeSourceData(Main &bmain, Scene &scene, ViewLayer &view_layer)
      : bmain(&bmain), scene(&scene), view_layer(&view_layer)
  {
  }
};

/* -------------------------------------------------------------------- */
/* Tree-Display Interface */

/**
 * \brief Base Class For Tree-Displays
 *
 * Abstract base class defining the interface for tree-display variants.
 */
class AbstractTreeDisplay {
 public:
  AbstractTreeDisplay(SpaceOutliner &space_outliner) : space_outliner_(space_outliner)
  {
  }
  virtual ~AbstractTreeDisplay() = default;

  static std::unique_ptr<AbstractTreeDisplay> createFromDisplayMode(
      int /*eSpaceOutliner_Mode*/ mode, SpaceOutliner &space_outliner);

  /**
   * Build a tree for this display mode with the Blender context data given in \a source_data and
   * the view settings in \a space_outliner.
   */
  virtual ListBase buildTree(const TreeSourceData &source_data) = 0;

<<<<<<< HEAD
  bool has_warnings = false;
=======
  /** Accessor to whether given tree has some warnings to display. */
  bool hasWarnings() const;
>>>>>>> 85ab169a

 protected:
  bool has_warnings = false;

  /** All derived classes will need a handle to this, so storing it in the base for convenience. */
  SpaceOutliner &space_outliner_;
};

/* -------------------------------------------------------------------- */
/* View Layer Tree-Display */

/**
 * \brief Tree-Display for the View Layer display mode.
 */
class TreeDisplayViewLayer final : public AbstractTreeDisplay {
  ViewLayer *view_layer_ = nullptr;
  bool show_objects_ = true;

 public:
  TreeDisplayViewLayer(SpaceOutliner &space_outliner);

  ListBase buildTree(const TreeSourceData &source_data) override;

 private:
  void add_view_layer(Scene &, ListBase &, TreeElement *);
  void add_layer_collections_recursive(ListBase &, ListBase &, TreeElement &);
  void add_layer_collection_objects(ListBase &, LayerCollection &, TreeElement &);
  void add_layer_collection_objects_children(TreeElement &);
};

/* -------------------------------------------------------------------- */
/* Library Tree-Display */

/**
 * \brief Tree-Display for the Libraries display mode.
 */
class TreeDisplayLibraries final : public AbstractTreeDisplay {
 public:
  TreeDisplayLibraries(SpaceOutliner &space_outliner);

  ListBase buildTree(const TreeSourceData &source_data) override;

 private:
  TreeElement *add_library_contents(Main &, ListBase &, Library *);
  bool library_id_filter_poll(const Library *lib, ID *id) const;
  short id_filter_get() const;
};

/* -------------------------------------------------------------------- */
/* Library Overrides Tree-Display. */

/**
 * \brief Tree-Display for the Library Overrides display mode.
 */
class TreeDisplayOverrideLibrary final : public AbstractTreeDisplay {
 public:
  TreeDisplayOverrideLibrary(SpaceOutliner &space_outliner);

  ListBase buildTree(const TreeSourceData &source_data) override;

 private:
  TreeElement *add_library_contents(Main &, ListBase &, Library *);
  bool override_library_id_filter_poll(const Library *lib, ID *id) const;
  short id_filter_get() const;
};

/* -------------------------------------------------------------------- */
/* Video Sequencer Tree-Display */

enum SequenceAddOp {
  SEQUENCE_DUPLICATE_NOOP = 0,
  SEQUENCE_DUPLICATE_ADD,
  SEQUENCE_DUPLICATE_NONE
};

/**
 * \brief Tree-Display for the Video Sequencer display mode
 */
class TreeDisplaySequencer final : public AbstractTreeDisplay {
 public:
  TreeDisplaySequencer(SpaceOutliner &space_outliner);

  ListBase buildTree(const TreeSourceData &source_data) override;

 private:
  TreeElement *add_sequencer_contents() const;
  /**
   * Helped function to put duplicate sequence in the same tree.
   */
  SequenceAddOp need_add_seq_dup(Sequence *seq) const;
  void add_seq_dup(Sequence *seq, TreeElement *te, short index) const;
};

/* -------------------------------------------------------------------- */
/* Orphaned Data Tree-Display */

/**
 * \brief Tree-Display for the Orphaned Data display mode
 */
class TreeDisplayIDOrphans final : public AbstractTreeDisplay {
 public:
  TreeDisplayIDOrphans(SpaceOutliner &space_outliner);

  ListBase buildTree(const TreeSourceData &source_data) override;

 private:
  bool datablock_has_orphans(ListBase &) const;
};

/* -------------------------------------------------------------------- */
/* Scenes Tree-Display */

/**
 * \brief Tree-Display for the Scenes display mode
 */
class TreeDisplayScenes final : public AbstractTreeDisplay {
 public:
  TreeDisplayScenes(SpaceOutliner &space_outliner);

  ListBase buildTree(const TreeSourceData &source_data) override;
};

/* -------------------------------------------------------------------- */
/* Data API Tree-Display */

/**
 * \brief Tree-Display for the Scenes display mode
 */
class TreeDisplayDataAPI final : public AbstractTreeDisplay {
 public:
  TreeDisplayDataAPI(SpaceOutliner &space_outliner);

  ListBase buildTree(const TreeSourceData &source_data) override;
};

}  // namespace blender::ed::outliner<|MERGE_RESOLUTION|>--- conflicted
+++ resolved
@@ -87,12 +87,8 @@
    */
   virtual ListBase buildTree(const TreeSourceData &source_data) = 0;
 
-<<<<<<< HEAD
-  bool has_warnings = false;
-=======
   /** Accessor to whether given tree has some warnings to display. */
   bool hasWarnings() const;
->>>>>>> 85ab169a
 
  protected:
   bool has_warnings = false;
