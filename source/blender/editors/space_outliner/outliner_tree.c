/*
 * ***** BEGIN GPL LICENSE BLOCK *****
 *
 * This program is free software; you can redistribute it and/or
 * modify it under the terms of the GNU General Public License
 * as published by the Free Software Foundation; either version 2
 * of the License, or (at your option) any later version. 
 *
 * This program is distributed in the hope that it will be useful,
 * but WITHOUT ANY WARRANTY; without even the implied warranty of
 * MERCHANTABILITY or FITNESS FOR A PARTICULAR PURPOSE.  See the
 * GNU General Public License for more details.
 *
 * You should have received a copy of the GNU General Public License
 * along with this program; if not, write to the Free Software Foundation,
 * Inc., 51 Franklin Street, Fifth Floor, Boston, MA 02110-1301, USA.
 *
 * The Original Code is Copyright (C) 2004 Blender Foundation.
 * All rights reserved.
 *
 * The Original Code is: all of this file.
 *
 * Contributor(s): Joshua Leung
 *
 * ***** END GPL LICENSE BLOCK *****
 */

/** \file blender/editors/space_outliner/outliner_tree.c
 *  \ingroup spoutliner
 */
 
#include <math.h>
#include <string.h>

#include "MEM_guardedalloc.h"

#include "DNA_anim_types.h"
#include "DNA_armature_types.h"
#include "DNA_constraint_types.h"
#include "DNA_camera_types.h"
#include "DNA_cachefile_types.h"
#include "DNA_gpencil_types.h"
#include "DNA_group_types.h"
#include "DNA_key_types.h"
#include "DNA_lamp_types.h"
#include "DNA_material_types.h"
#include "DNA_mesh_types.h"
#include "DNA_meta_types.h"
#include "DNA_lightprobe_types.h"
#include "DNA_particle_types.h"
#include "DNA_scene_types.h"
#include "DNA_world_types.h"
#include "DNA_sequence_types.h"
#include "DNA_speaker_types.h"
#include "DNA_object_types.h"
#include "DNA_linestyle_types.h"

#include "BLI_blenlib.h"
#include "BLI_utildefines.h"
#include "BLI_mempool.h"
#include "BLI_fnmatch.h"

#include "BLT_translation.h"

#include "BKE_fcurve.h"
#include "BKE_main.h"
#include "BKE_layer.h"
#include "BKE_library.h"
#include "BKE_modifier.h"
#include "BKE_sequencer.h"
#include "BKE_idcode.h"
#include "BKE_outliner_treehash.h"

#include "DEG_depsgraph.h"
#include "DEG_depsgraph_build.h"

#include "ED_armature.h"
#include "ED_screen.h"

#include "WM_api.h"
#include "WM_types.h"

#include "RNA_access.h"

#include "UI_interface.h"

#include "outliner_intern.h"

#ifdef WIN32
#  include "BLI_math_base.h" /* M_PI */
#endif

/* prototypes */
static void outliner_add_layer_collections_recursive(
        SpaceOops *soops, const EvaluationContext *eval_ctx,
        ListBase *tree, ID *id, ListBase *layer_collections, TreeElement *parent_ten,
        const bool show_objects);
static void outliner_add_view_layer(
        SpaceOops *soops, const EvaluationContext *eval_ctx,
        ListBase *tree, TreeElement *parent,
        Scene *scene, ViewLayer *layer, const bool show_objects);
static void outliner_make_hierarchy(ListBase *lb);

/* ********************************************************* */
/* Persistent Data */

static void outliner_storage_cleanup(SpaceOops *soops)
{
	BLI_mempool *ts = soops->treestore;
	
	if (ts) {
		TreeStoreElem *tselem;
		int unused = 0;
		
		/* each element used once, for ID blocks with more users to have each a treestore */
		BLI_mempool_iter iter;

		BLI_mempool_iternew(ts, &iter);
		while ((tselem = BLI_mempool_iterstep(&iter))) {
			tselem->used = 0;
		}
		
		/* cleanup only after reading file or undo step, and always for
		 * RNA datablocks view in order to save memory */
		if (soops->storeflag & SO_TREESTORE_CLEANUP) {
			soops->storeflag &= ~SO_TREESTORE_CLEANUP;

			BLI_mempool_iternew(ts, &iter);
			while ((tselem = BLI_mempool_iterstep(&iter))) {
				if (tselem->id == NULL) unused++;
			}
			
			if (unused) {
				if (BLI_mempool_count(ts) == unused) {
					BLI_mempool_destroy(ts);
					soops->treestore = NULL;
					if (soops->treehash) {
						BKE_outliner_treehash_free(soops->treehash);
						soops->treehash = NULL;
					}
				}
				else {
					TreeStoreElem *tsenew;
					BLI_mempool *new_ts = BLI_mempool_create(sizeof(TreeStoreElem), BLI_mempool_count(ts) - unused,
					                                         512, BLI_MEMPOOL_ALLOW_ITER);
					BLI_mempool_iternew(ts, &iter);
					while ((tselem = BLI_mempool_iterstep(&iter))) {
						if (tselem->id) {
							tsenew = BLI_mempool_alloc(new_ts);
							*tsenew = *tselem;
						}
					}
					BLI_mempool_destroy(ts);
					soops->treestore = new_ts;
					if (soops->treehash) {
						/* update hash table to fix broken pointers */
						BKE_outliner_treehash_rebuild_from_treestore(soops->treehash, soops->treestore);
					}
				}
			}
		}
	}
}

static void check_persistent(SpaceOops *soops, TreeElement *te, ID *id, short type, short nr)
{
	TreeStoreElem *tselem;
	
	if (soops->treestore == NULL) {
		/* if treestore was not created in readfile.c, create it here */
		soops->treestore = BLI_mempool_create(sizeof(TreeStoreElem), 1, 512, BLI_MEMPOOL_ALLOW_ITER);
		
	}
	if (soops->treehash == NULL) {
		soops->treehash = BKE_outliner_treehash_create_from_treestore(soops->treestore);
	}

	/* find any unused tree element in treestore and mark it as used
	 * (note that there may be multiple unused elements in case of linked objects) */
	tselem = BKE_outliner_treehash_lookup_unused(soops->treehash, type, nr, id);
	if (tselem) {
		te->store_elem = tselem;
		tselem->used = 1;
		return;
	}

	/* add 1 element to treestore */
	tselem = BLI_mempool_alloc(soops->treestore);
	tselem->type = type;
	tselem->nr = type ? nr : 0;
	tselem->id = id;
	tselem->used = 0;
	tselem->flag = TSE_CLOSED;
	te->store_elem = tselem;
	BKE_outliner_treehash_add_element(soops->treehash, tselem);
}

/* ********************************************************* */
/* Tree Management */

void outliner_free_tree(ListBase *tree)
{
	for (TreeElement *element = tree->first, *element_next; element; element = element_next) {
		element_next = element->next;
		outliner_free_tree_element(element, tree);
	}
}

void outliner_cleanup_tree(SpaceOops *soops)
{
	outliner_free_tree(&soops->tree);
	outliner_storage_cleanup(soops);
}

/**
 * Free \a element and its sub-tree and remove its link in \a parent_subtree.
 *
 * \note Does not remove the TreeStoreElem of \a element!
 * \param parent_subtree Subtree of the parent element, so the list containing \a element.
 */
void outliner_free_tree_element(TreeElement *element, ListBase *parent_subtree)
{
	BLI_assert(BLI_findindex(parent_subtree, element) > -1);
	BLI_remlink(parent_subtree, element);

	outliner_free_tree(&element->subtree);

	if (element->flag & TE_FREE_NAME) {
		MEM_freeN((void *)element->name);
	}
	MEM_freeN(element);
}


/* ********************************************************* */

/* Prototype, see functions below */
static TreeElement *outliner_add_element(
        SpaceOops *soops, const EvaluationContext *eval_ctx,
        ListBase *lb, void *idv, TreeElement *parent, short type, short index);

/* -------------------------------------------------------- */

/* special handling of hierarchical non-lib data */
static void outliner_add_bone(
        SpaceOops *soops, const EvaluationContext *eval_ctx,
        ListBase *lb, ID *id, Bone *curBone, TreeElement *parent, int *a)
{
	TreeElement *te = outliner_add_element(soops, eval_ctx, lb, id, parent, TSE_BONE, *a);
	
	(*a)++;
	te->name = curBone->name;
	te->directdata = curBone;
	
	for (curBone = curBone->childbase.first; curBone; curBone = curBone->next) {
		outliner_add_bone(soops, eval_ctx, &te->subtree, id, curBone, te, a);
	}
}

/* -------------------------------------------------------- */

#define LOG2I(x) (int)(log(x) / M_LN2)

static void outliner_add_passes(
        SpaceOops *soops, const EvaluationContext *eval_ctx,
        TreeElement *tenla, ID *id, ViewLayer *view_layer)
{
	TreeStoreElem *tselem = NULL;
	TreeElement *te = NULL;

	/* log stuff is to convert bitflags (powers of 2) to small integers,
	 * in order to not overflow short tselem->nr */
	
	te = outliner_add_element(soops, eval_ctx, &tenla->subtree, id, tenla, TSE_R_PASS, LOG2I(SCE_PASS_COMBINED));
	te->name = IFACE_("Combined");
	te->directdata = &view_layer->passflag;
	
	/* save cpu cycles, but we add the first to invoke an open/close triangle */
	tselem = TREESTORE(tenla);
	if (tselem->flag & TSE_CLOSED)
		return;
	
	te = outliner_add_element(soops, eval_ctx, &tenla->subtree, id, tenla, TSE_R_PASS, LOG2I(SCE_PASS_Z));
	te->name = IFACE_("Z");
	te->directdata = &view_layer->passflag;

	te = outliner_add_element(soops, eval_ctx, &tenla->subtree, id, tenla, TSE_R_PASS, LOG2I(SCE_PASS_VECTOR));
	te->name = IFACE_("Vector");
	te->directdata = &view_layer->passflag;

	te = outliner_add_element(soops, eval_ctx, &tenla->subtree, id, tenla, TSE_R_PASS, LOG2I(SCE_PASS_NORMAL));
	te->name = IFACE_("Normal");
	te->directdata = &view_layer->passflag;

	te = outliner_add_element(soops, eval_ctx, &tenla->subtree, id, tenla, TSE_R_PASS, LOG2I(SCE_PASS_UV));
	te->name = IFACE_("UV");
	te->directdata = &view_layer->passflag;

	te = outliner_add_element(soops, eval_ctx, &tenla->subtree, id, tenla, TSE_R_PASS, LOG2I(SCE_PASS_MIST));
	te->name = IFACE_("Mist");
	te->directdata = &view_layer->passflag;

	te = outliner_add_element(soops, eval_ctx, &tenla->subtree, id, tenla, TSE_R_PASS, LOG2I(SCE_PASS_INDEXOB));
	te->name = IFACE_("Index Object");
	te->directdata = &view_layer->passflag;

	te = outliner_add_element(soops, eval_ctx, &tenla->subtree, id, tenla, TSE_R_PASS, LOG2I(SCE_PASS_INDEXMA));
	te->name = IFACE_("Index Material");
	te->directdata = &view_layer->passflag;

	te = outliner_add_element(soops, eval_ctx, &tenla->subtree, id, tenla, TSE_R_PASS, LOG2I(SCE_PASS_RGBA));
	te->name = IFACE_("Color");
	te->directdata = &view_layer->passflag;

	te = outliner_add_element(soops, eval_ctx, &tenla->subtree, id, tenla, TSE_R_PASS, LOG2I(SCE_PASS_DIFFUSE));
	te->name = IFACE_("Diffuse");
	te->directdata = &view_layer->passflag;

	te = outliner_add_element(soops, eval_ctx, &tenla->subtree, id, tenla, TSE_R_PASS, LOG2I(SCE_PASS_SPEC));
	te->name = IFACE_("Specular");
	te->directdata = &view_layer->passflag;

	te = outliner_add_element(soops, eval_ctx, &tenla->subtree, id, tenla, TSE_R_PASS, LOG2I(SCE_PASS_SHADOW));
	te->name = IFACE_("Shadow");
	te->directdata = &view_layer->passflag;

	te = outliner_add_element(soops, eval_ctx, &tenla->subtree, id, tenla, TSE_R_PASS, LOG2I(SCE_PASS_AO));
	te->name = IFACE_("AO");
	te->directdata = &view_layer->passflag;

	te = outliner_add_element(soops, eval_ctx, &tenla->subtree, id, tenla, TSE_R_PASS, LOG2I(SCE_PASS_REFLECT));
	te->name = IFACE_("Reflection");
	te->directdata = &view_layer->passflag;

	te = outliner_add_element(soops, eval_ctx, &tenla->subtree, id, tenla, TSE_R_PASS, LOG2I(SCE_PASS_REFRACT));
	te->name = IFACE_("Refraction");
	te->directdata = &view_layer->passflag;

	te = outliner_add_element(soops, eval_ctx, &tenla->subtree, id, tenla, TSE_R_PASS, LOG2I(SCE_PASS_INDIRECT));
	te->name = IFACE_("Indirect");
	te->directdata = &view_layer->passflag;

	te = outliner_add_element(soops, eval_ctx, &tenla->subtree, id, tenla, TSE_R_PASS, LOG2I(SCE_PASS_ENVIRONMENT));
	te->name = IFACE_("Environment");
	te->directdata = &view_layer->passflag;

	te = outliner_add_element(soops, eval_ctx, &tenla->subtree, id, tenla, TSE_R_PASS, LOG2I(SCE_PASS_EMIT));
	te->name = IFACE_("Emit");
	te->directdata = &view_layer->passflag;
}

#undef LOG2I

static bool outliner_animdata_test(AnimData *adt)
{
	if (adt)
		return (adt->action || adt->drivers.first || adt->nla_tracks.first);
	return false;
}

#ifdef WITH_FREESTYLE
static void outliner_add_line_styles(SpaceOops *soops, ListBase *lb, Scene *sce, TreeElement *te)
{
	ViewLayer *view_layer;
	FreestyleLineSet *lineset;

	for (view_layer = sce->view_layers.first; view_layer; view_layer = view_layer->next) {
		for (lineset = view_layer->freestyle_config.linesets.first; lineset; lineset = lineset->next) {
			FreestyleLineStyle *linestyle = lineset->linestyle;
			if (linestyle) {
				linestyle->id.tag |= LIB_TAG_DOIT;
			}
		}
	}
	for (view_layer = sce->view_layers.first; view_layer; view_layer = view_layer->next) {
		for (lineset = view_layer->freestyle_config.linesets.first; lineset; lineset = lineset->next) {
			FreestyleLineStyle *linestyle = lineset->linestyle;
			if (linestyle) {
				if (!(linestyle->id.tag & LIB_TAG_DOIT))
					continue;
				linestyle->id.tag &= ~LIB_TAG_DOIT;
				outliner_add_element(soops, eval_ctx, lb, linestyle, te, 0, 0);
			}
		}
	}
}
#endif

static void outliner_add_scene_contents(
        SpaceOops *soops, const EvaluationContext *eval_ctx,
        ListBase *lb, Scene *sce, TreeElement *te)
{
	ViewLayer *view_layer;
	TreeElement *tenla = outliner_add_element(soops, eval_ctx, lb, sce, te, TSE_R_LAYER_BASE, 0);
	int a;
	
	tenla->name = IFACE_("View Layers");
	for (a = 0, view_layer = sce->view_layers.first; view_layer; view_layer = view_layer->next, a++) {
		TreeElement *tenlay = outliner_add_element(soops, eval_ctx, &tenla->subtree, sce, te, TSE_R_LAYER, a);
		tenlay->name = view_layer->name;
		tenlay->directdata = &view_layer->flag;

		TreeElement *te_view_layers;
		te_view_layers = outliner_add_element(soops, eval_ctx, &tenlay->subtree, sce, tenlay, TSE_LAYER_COLLECTION_BASE, 0);
		te_view_layers->name = IFACE_("Collections");
		outliner_add_view_layer(soops, eval_ctx, &te_view_layers->subtree, te_view_layers, sce, view_layer, false);

		TreeElement *te_passes;
		te_passes = outliner_add_element(soops, eval_ctx, &tenlay->subtree, sce, tenlay, TSE_LAYER_COLLECTION_BASE, 0);
		te_passes->name = IFACE_("Passes");
		outliner_add_passes(soops, eval_ctx, te_passes, &sce->id, view_layer);
	}
	
	// TODO: move this to the front?
	if (outliner_animdata_test(sce->adt))
		outliner_add_element(soops, eval_ctx, lb, sce, te, TSE_ANIM_DATA, 0);
		
	outliner_add_element(soops, eval_ctx, lb, sce->gpd, te, 0, 0);
	
#ifdef WITH_FREESTYLE
	if (STREQ(sce->view_render->engine_id, RE_engine_id_BLENDER_RENDER) && (sce->r.mode & R_EDGE_FRS))
		outliner_add_line_styles(soops, lb, sce, te);
#endif
}

struct ObjectsSelectedData {
	ListBase objects_selected_array;
};

static TreeTraversalAction outliner_find_selected_objects(TreeElement *te, void *customdata)
{
	struct ObjectsSelectedData *data = customdata;
	TreeStoreElem *tselem = TREESTORE(te);

	if (ELEM(tselem->type, TSE_LAYER_COLLECTION, TSE_SCENE_COLLECTION)) {
		return TRAVERSE_CONTINUE;
	}

	if (tselem->type || (tselem->id == NULL) || (GS(tselem->id->name) != ID_OB)) {
		return TRAVERSE_SKIP_CHILDS;
	}

	BLI_addtail(&data->objects_selected_array, BLI_genericNodeN(te));

	return TRAVERSE_CONTINUE;
}

/**
 * Move objects from a collection to another.
 * We ignore the original object being inserted, we used it for polling only.
 * Instead we move all the selected objects around.
 */
static void outliner_object_reorder(
        Main *bmain, SpaceOops *soops,
        TreeElement *insert_element,
        TreeElement *insert_handle, TreeElementInsertType action,
        const wmEvent *event)
{
	SceneCollection *sc = outliner_scene_collection_from_tree_element(insert_handle);
	SceneCollection *sc_ob_parent = NULL;
	ID *id = insert_handle->store_elem->id;

	BLI_assert(action == TE_INSERT_INTO);
	UNUSED_VARS_NDEBUG(action);

	struct ObjectsSelectedData data = {
		.objects_selected_array  = {NULL, NULL},
	};

	const bool is_append = event->ctrl;

	/* Make sure we include the originally inserted element as well. */
	TREESTORE(insert_element)->flag |= TSE_SELECTED;

	outliner_tree_traverse(soops, &soops->tree, 0, TSE_SELECTED, outliner_find_selected_objects, &data);
	BLI_LISTBASE_FOREACH (LinkData *, link, &data.objects_selected_array) {
		TreeElement *ten_selected = (TreeElement *)link->data;
		Object *ob = (Object *)TREESTORE(ten_selected)->id;

		if (is_append) {
			BKE_collection_object_add(id, sc, ob);
			continue;
		}

		/* Find parent scene-collection of object. */
		if (ten_selected->parent) {
			for (TreeElement *te_ob_parent = ten_selected->parent; te_ob_parent; te_ob_parent = te_ob_parent->parent) {
				if (ELEM(TREESTORE(te_ob_parent)->type, TSE_SCENE_COLLECTION, TSE_LAYER_COLLECTION)) {
					sc_ob_parent = outliner_scene_collection_from_tree_element(te_ob_parent);
					break;
				}
			}
		}
		else {
			sc_ob_parent = BKE_collection_master(id);
		}

		BKE_collection_object_move(id, sc, sc_ob_parent, ob);
	}

	BLI_freelistN(&data.objects_selected_array);

	DEG_relations_tag_update(bmain);

	/* TODO(sergey): Use proper flag for tagging here. */
	DEG_id_tag_update(id, 0);

	WM_main_add_notifier(NC_SCENE | ND_LAYER, NULL);
}

static bool outliner_object_reorder_poll(
        const TreeElement *insert_element,
        TreeElement **io_insert_handle, TreeElementInsertType *io_action)
{
	TreeStoreElem *tselem_handle = TREESTORE(*io_insert_handle);
	if (ELEM(tselem_handle->type, TSE_SCENE_COLLECTION, TSE_LAYER_COLLECTION) &&
	    (insert_element->parent != *io_insert_handle))
	{
		*io_action = TE_INSERT_INTO;
		return true;
	}

	return false;
}

// can be inlined if necessary
static void outliner_add_object_contents(
        SpaceOops *soops, const EvaluationContext *eval_ctx,
        TreeElement *te, TreeStoreElem *tselem, Object *ob)
{
	te->reinsert = outliner_object_reorder;
	te->reinsert_poll = outliner_object_reorder_poll;

	if (outliner_animdata_test(ob->adt))
		outliner_add_element(soops, eval_ctx, &te->subtree, ob, te, TSE_ANIM_DATA, 0);

	outliner_add_element(soops, eval_ctx, &te->subtree, ob->poselib, te, 0, 0); // XXX FIXME.. add a special type for this
	
	if (ob->proxy && !ID_IS_LINKED(ob))
		outliner_add_element(soops, eval_ctx, &te->subtree, ob->proxy, te, TSE_PROXY, 0);
		
<<<<<<< HEAD
	//outliner_add_element(soops, &te->subtree, ob->gpd, te, 0, 0); /* FIXME: Kept for now to make it easier to identify these objects for fixing */
=======
	outliner_add_element(soops, eval_ctx, &te->subtree, ob->gpd, te, 0, 0);
>>>>>>> 1ae5dfd0
	
	outliner_add_element(soops, eval_ctx, &te->subtree, ob->data, te, 0, 0);
	
	if (ob->pose) {
		bArmature *arm = ob->data;
		bPoseChannel *pchan;
		TreeElement *tenla = outliner_add_element(
		        soops, eval_ctx, &te->subtree, ob, te, TSE_POSE_BASE, 0);
		
		tenla->name = IFACE_("Pose");
		
		/* channels undefined in editmode, but we want the 'tenla' pose icon itself */
		if ((arm->edbo == NULL) && (eval_ctx->object_mode & OB_MODE_POSE)) {
			TreeElement *ten;
			int a = 0, const_index = 1000;    /* ensure unique id for bone constraints */
			
			for (pchan = ob->pose->chanbase.first; pchan; pchan = pchan->next, a++) {
				ten = outliner_add_element(
				        soops, eval_ctx, &tenla->subtree, ob, tenla, TSE_POSE_CHANNEL, a);
				ten->name = pchan->name;
				ten->directdata = pchan;
				pchan->temp = (void *)ten;
				
				if (pchan->constraints.first) {
					//Object *target;
					bConstraint *con;
					TreeElement *ten1;
					TreeElement *tenla1 = outliner_add_element(
					        soops, eval_ctx, &ten->subtree, ob, ten, TSE_CONSTRAINT_BASE, 0);
					//char *str;
					
					tenla1->name = IFACE_("Constraints");
					for (con = pchan->constraints.first; con; con = con->next, const_index++) {
						ten1 = outliner_add_element(
						        soops, eval_ctx, &tenla1->subtree, ob, tenla1, TSE_CONSTRAINT, const_index);
#if 0 /* disabled as it needs to be reworked for recoded constraints system */
						target = get_constraint_target(con, &str);
						if (str && str[0]) ten1->name = str;
						else if (target) ten1->name = target->id.name + 2;
						else ten1->name = con->name;
#endif
						ten1->name = con->name;
						ten1->directdata = con;
						/* possible add all other types links? */
					}
				}
			}
			/* make hierarchy */
			ten = tenla->subtree.first;
			while (ten) {
				TreeElement *nten = ten->next, *par;
				tselem = TREESTORE(ten);
				if (tselem->type == TSE_POSE_CHANNEL) {
					pchan = (bPoseChannel *)ten->directdata;
					if (pchan->parent) {
						BLI_remlink(&tenla->subtree, ten);
						par = (TreeElement *)pchan->parent->temp;
						BLI_addtail(&par->subtree, ten);
						ten->parent = par;
					}
				}
				ten = nten;
			}
		}
		
		/* Pose Groups */
		if (ob->pose->agroups.first) {
			bActionGroup *agrp;
			TreeElement *ten_bonegrp = outliner_add_element(
			        soops, eval_ctx, &te->subtree, ob, te, TSE_POSEGRP_BASE, 0);
			int a = 0;

			ten_bonegrp->name = IFACE_("Bone Groups");
			for (agrp = ob->pose->agroups.first; agrp; agrp = agrp->next, a++) {
				TreeElement *ten;
				ten = outliner_add_element(
				        soops, eval_ctx, &ten_bonegrp->subtree, ob, ten_bonegrp, TSE_POSEGRP, a);
				ten->name = agrp->name;
				ten->directdata = agrp;
			}
		}
	}
	
	for (int a = 0; a < ob->totcol; a++) {
		outliner_add_element(
		        soops, eval_ctx, &te->subtree, ob->mat[a], te, 0, a);
	}
	
	if (ob->constraints.first) {
		//Object *target;
		bConstraint *con;
		TreeElement *ten;
		TreeElement *tenla = outliner_add_element(soops, eval_ctx, &te->subtree, ob, te, TSE_CONSTRAINT_BASE, 0);
		//char *str;
		int a;
		
		tenla->name = IFACE_("Constraints");
		for (con = ob->constraints.first, a = 0; con; con = con->next, a++) {
			ten = outliner_add_element(soops, eval_ctx, &tenla->subtree, ob, tenla, TSE_CONSTRAINT, a);
#if 0 /* disabled due to constraints system targets recode... code here needs review */
			target = get_constraint_target(con, &str);
			if (str && str[0]) ten->name = str;
			else if (target) ten->name = target->id.name + 2;
			else ten->name = con->name;
#endif
			ten->name = con->name;
			ten->directdata = con;
			/* possible add all other types links? */
		}
	}
	
	if (ob->modifiers.first) {
		ModifierData *md;
		TreeElement *ten_mod = outliner_add_element(soops, eval_ctx, &te->subtree, ob, te, TSE_MODIFIER_BASE, 0);
		int index;
		
		ten_mod->name = IFACE_("Modifiers");
		for (index = 0, md = ob->modifiers.first; md; index++, md = md->next) {
			TreeElement *ten = outliner_add_element(
			        soops, eval_ctx, &ten_mod->subtree, ob, ten_mod, TSE_MODIFIER, index);
			ten->name = md->name;
			ten->directdata = md;
			
			if (md->type == eModifierType_Lattice) {
				outliner_add_element(
				        soops, eval_ctx, &ten->subtree, ((LatticeModifierData *) md)->object, ten, TSE_LINKED_OB, 0);
			}
			else if (md->type == eModifierType_Curve) {
				outliner_add_element(
				        soops, eval_ctx, &ten->subtree, ((CurveModifierData *) md)->object, ten, TSE_LINKED_OB, 0);
			}
			else if (md->type == eModifierType_Armature) {
				outliner_add_element(
				        soops, eval_ctx, &ten->subtree, ((ArmatureModifierData *) md)->object, ten, TSE_LINKED_OB, 0);
			}
			else if (md->type == eModifierType_Hook) {
				outliner_add_element(
				        soops, eval_ctx, &ten->subtree, ((HookModifierData *) md)->object, ten, TSE_LINKED_OB, 0);
			}
			else if (md->type == eModifierType_ParticleSystem) {
				ParticleSystem *psys = ((ParticleSystemModifierData *) md)->psys;
				TreeElement *ten_psys;
				
				ten_psys = outliner_add_element(
				        soops, eval_ctx, &ten->subtree, ob, te, TSE_LINKED_PSYS, 0);
				ten_psys->directdata = psys;
				ten_psys->name = psys->part->id.name + 2;
			}
		}
	}
	
	/* vertex groups */
	if (ob->defbase.first) {
		bDeformGroup *defgroup;
		TreeElement *ten;
		TreeElement *tenla = outliner_add_element(
		        soops, eval_ctx, &te->subtree, ob, te, TSE_DEFGROUP_BASE, 0);
		int a;
		
		tenla->name = IFACE_("Vertex Groups");
		for (defgroup = ob->defbase.first, a = 0; defgroup; defgroup = defgroup->next, a++) {
			ten = outliner_add_element(soops, eval_ctx, &tenla->subtree, ob, tenla, TSE_DEFGROUP, a);
			ten->name = defgroup->name;
			ten->directdata = defgroup;
		}
	}
	
	/* duplicated group */
	if (ob->dup_group) {
		outliner_add_element(soops, eval_ctx, &te->subtree, ob->dup_group, te, 0, 0);
	}
}


// can be inlined if necessary
static void outliner_add_id_contents(
        SpaceOops *soops, const EvaluationContext *eval_ctx,
        TreeElement *te, TreeStoreElem *tselem, ID *id)
{
	/* tuck pointer back in object, to construct hierarchy */
	if (GS(id->name) == ID_OB) id->newid = (ID *)te;
	
	/* expand specific data always */
	switch (GS(id->name)) {
		case ID_LI:
		{
			te->name = ((Library *)id)->name;
			break;
		}
		case ID_SCE:
		{
			outliner_add_scene_contents(soops, eval_ctx, &te->subtree, (Scene *)id, te);
			break;
		}
		case ID_OB:
		{
			outliner_add_object_contents(soops, eval_ctx, te, tselem, (Object *)id);
			break;
		}
		case ID_ME:
		{
			Mesh *me = (Mesh *)id;
			int a;

			if (outliner_animdata_test(me->adt)) {
				outliner_add_element(soops, eval_ctx, &te->subtree, me, te, TSE_ANIM_DATA, 0);
			}

			outliner_add_element(soops, eval_ctx, &te->subtree, me->key, te, 0, 0);
			for (a = 0; a < me->totcol; a++)
				outliner_add_element(soops, eval_ctx, &te->subtree, me->mat[a], te, 0, a);
			/* could do tfaces with image links, but the images are not grouped nicely.
			 * would require going over all tfaces, sort images in use. etc... */
			break;
		}
		case ID_CU:
		{
			Curve *cu = (Curve *)id;
			int a;
			
			if (outliner_animdata_test(cu->adt))
				outliner_add_element(soops, eval_ctx, &te->subtree, cu, te, TSE_ANIM_DATA, 0);
			
			for (a = 0; a < cu->totcol; a++)
				outliner_add_element(soops, eval_ctx, &te->subtree, cu->mat[a], te, 0, a);
			break;
		}
		case ID_MB:
		{
			MetaBall *mb = (MetaBall *)id;
			int a;
			
			if (outliner_animdata_test(mb->adt))
				outliner_add_element(soops, eval_ctx, &te->subtree, mb, te, TSE_ANIM_DATA, 0);
			
			for (a = 0; a < mb->totcol; a++)
				outliner_add_element(soops, eval_ctx, &te->subtree, mb->mat[a], te, 0, a);
			break;
		}
		case ID_MA:
		{
			Material *ma = (Material *)id;
			int a;
			
			if (outliner_animdata_test(ma->adt)) {
				outliner_add_element(soops, eval_ctx, &te->subtree, ma, te, TSE_ANIM_DATA, 0);
			}
			
			for (a = 0; a < MAX_MTEX; a++) {
				if (ma->mtex[a]) {
					outliner_add_element(soops, eval_ctx, &te->subtree, ma->mtex[a]->tex, te, 0, a);
				}
			}
			break;
		}
		case ID_TE:
		{
			Tex *tex = (Tex *)id;
			
			if (outliner_animdata_test(tex->adt)) {
				outliner_add_element(soops, eval_ctx, &te->subtree, tex, te, TSE_ANIM_DATA, 0);
			}
			outliner_add_element(soops, eval_ctx, &te->subtree, tex->ima, te, 0, 0);
			break;
		}
		case ID_CA:
		{
			Camera *ca = (Camera *)id;
			
			if (outliner_animdata_test(ca->adt))
				outliner_add_element(soops, eval_ctx, &te->subtree, ca, te, TSE_ANIM_DATA, 0);
			break;
		}
		case ID_CF:
		{
			CacheFile *cache_file = (CacheFile *)id;

			if (outliner_animdata_test(cache_file->adt)) {
				outliner_add_element(soops, eval_ctx, &te->subtree, cache_file, te, TSE_ANIM_DATA, 0);
			}

			break;
		}
		case ID_LA:
		{
			Lamp *la = (Lamp *)id;
			int a;
			
			if (outliner_animdata_test(la->adt))
				outliner_add_element(soops, eval_ctx, &te->subtree, la, te, TSE_ANIM_DATA, 0);
			
			for (a = 0; a < MAX_MTEX; a++) {
				if (la->mtex[a]) {
					outliner_add_element(soops, eval_ctx, &te->subtree, la->mtex[a]->tex, te, 0, a);
				}
			}
			break;
		}
		case ID_SPK:
		{
			Speaker *spk = (Speaker *)id;

			if (outliner_animdata_test(spk->adt)) {
				outliner_add_element(soops, eval_ctx, &te->subtree, spk, te, TSE_ANIM_DATA, 0);
			}
			break;
		}
		case ID_LP:
		{
			LightProbe *prb = (LightProbe *)id;

			if (outliner_animdata_test(prb->adt)) {
				outliner_add_element(soops, eval_ctx, &te->subtree, prb, te, TSE_ANIM_DATA, 0);
			}
			break;
		}
		case ID_WO:
		{
			World *wrld = (World *)id;
			int a;
			
			if (outliner_animdata_test(wrld->adt)) {
				outliner_add_element(soops, eval_ctx, &te->subtree, wrld, te, TSE_ANIM_DATA, 0);
			}
			for (a = 0; a < MAX_MTEX; a++) {
				if (wrld->mtex[a]) {
					outliner_add_element(soops, eval_ctx, &te->subtree, wrld->mtex[a]->tex, te, 0, a);
				}
			}
			break;
		}
		case ID_KE:
		{
			Key *key = (Key *)id;
			
			if (outliner_animdata_test(key->adt)) {
				outliner_add_element(soops, eval_ctx, &te->subtree, key, te, TSE_ANIM_DATA, 0);
			}
			break;
		}
		case ID_AC:
		{
			// XXX do we want to be exposing the F-Curves here?
			//bAction *act = (bAction *)id;
			break;
		}
		case ID_AR:
		{
			bArmature *arm = (bArmature *)id;
			int a = 0;
			
			if (outliner_animdata_test(arm->adt)) {
				outliner_add_element(soops, eval_ctx, &te->subtree, arm, te, TSE_ANIM_DATA, 0);
			}
			if (arm->edbo) {
				EditBone *ebone;
				TreeElement *ten;
				
				for (ebone = arm->edbo->first; ebone; ebone = ebone->next, a++) {
					ten = outliner_add_element(soops, eval_ctx, &te->subtree, id, te, TSE_EBONE, a);
					ten->directdata = ebone;
					ten->name = ebone->name;
					ebone->temp.p = ten;
				}
				/* make hierarchy */
				ten = arm->edbo->first ? ((EditBone *)arm->edbo->first)->temp.p : NULL;
				while (ten) {
					TreeElement *nten = ten->next, *par;
					ebone = (EditBone *)ten->directdata;
					if (ebone->parent) {
						BLI_remlink(&te->subtree, ten);
						par = ebone->parent->temp.p;
						BLI_addtail(&par->subtree, ten);
						ten->parent = par;
					}
					ten = nten;
				}
			}
			else {
				/* do not extend Armature when we have posemode */
				tselem = TREESTORE(te->parent);
				if (GS(tselem->id->name) == ID_OB &&
				    (eval_ctx->object_mode & OB_MODE_POSE)
				    /* (((Object *)tselem->id)->mode & OB_MODE_POSE) */
				    )
				{
					/* pass */
				}
				else {
					Bone *curBone;
					for (curBone = arm->bonebase.first; curBone; curBone = curBone->next) {
						outliner_add_bone(soops, eval_ctx, &te->subtree, id, curBone, te, &a);
					}
				}
			}
			break;
		}
		case ID_LS:
		{
			FreestyleLineStyle *linestyle = (FreestyleLineStyle *)id;
			int a;

			if (outliner_animdata_test(linestyle->adt)) {
				outliner_add_element(soops, eval_ctx, &te->subtree, linestyle, te, TSE_ANIM_DATA, 0);
			}

			for (a = 0; a < MAX_MTEX; a++) {
				if (linestyle->mtex[a])
					outliner_add_element(soops, eval_ctx, &te->subtree, linestyle->mtex[a]->tex, te, 0, a);
			}
			break;
		}
		case ID_GD:
		{
			bGPdata *gpd = (bGPdata *)id;
			bGPDlayer *gpl;
			int a = 0;
			
			if (outliner_animdata_test(gpd->adt))
				outliner_add_element(soops, eval_ctx, &te->subtree, gpd, te, TSE_ANIM_DATA, 0);
			
			// TODO: base element for layers?
			for (gpl = gpd->layers.first; gpl; gpl = gpl->next) {
				outliner_add_element(soops, eval_ctx, &te->subtree, gpl, te, TSE_GP_LAYER, a);
				a++;
			}
			break;
		}
		default:
			break;
	}
}

// TODO: this function needs to be split up! It's getting a bit too large...
// Note: "ID" is not always a real ID
static TreeElement *outliner_add_element(
        SpaceOops *soops, const EvaluationContext *eval_ctx,
        ListBase *lb, void *idv, TreeElement *parent, short type, short index)
{
	TreeElement *te;
	TreeStoreElem *tselem;
	ID *id = idv;
	
	if (ELEM(type, TSE_RNA_STRUCT, TSE_RNA_PROPERTY, TSE_RNA_ARRAY_ELEM)) {
		id = ((PointerRNA *)idv)->id.data;
		if (!id) id = ((PointerRNA *)idv)->data;
	}
	else if (type == TSE_GP_LAYER) {
		/* idv is the layer its self */
		id = TREESTORE(parent)->id;
	}

	/* exceptions */
	if (type == TSE_ID_BASE) {
		/* pass */
	}
	else if (id == NULL) {
		return NULL;
	}

	if (type == 0) {
		/* Zero type means real ID, ensure we do not get non-outliner ID types here... */
		BLI_assert(TREESTORE_ID_TYPE(id));
	}

	te = MEM_callocN(sizeof(TreeElement), "tree elem");
	/* add to the visual tree */
	BLI_addtail(lb, te);
	/* add to the storage */
	check_persistent(soops, te, id, type, index);
	tselem = TREESTORE(te);
	
	/* if we are searching for something expand to see child elements */
	if (SEARCHING_OUTLINER(soops))
		tselem->flag |= TSE_CHILDSEARCH;
	
	te->parent = parent;
	te->index = index;   // for data arays
	if (ELEM(type, TSE_SEQUENCE, TSE_SEQ_STRIP, TSE_SEQUENCE_DUP)) {
		/* pass */
	}
	else if (ELEM(type, TSE_RNA_STRUCT, TSE_RNA_PROPERTY, TSE_RNA_ARRAY_ELEM)) {
		/* pass */
	}
	else if (type == TSE_ANIM_DATA) {
		/* pass */
	}
	else if (type == TSE_GP_LAYER) {
		/* pass */
	}
	else if (ELEM(type, TSE_LAYER_COLLECTION, TSE_SCENE_COLLECTION)) {
		/* pass */
	}
	else if (type == TSE_ID_BASE) {
		/* pass */
	}
	else {
		/* do here too, for blend file viewer, own ID_LI then shows file name */
		if (GS(id->name) == ID_LI)
			te->name = ((Library *)id)->name;
		else
			te->name = id->name + 2; // default, can be overridden by Library or non-ID data
		te->idcode = GS(id->name);
	}
	
	if (type == 0) {
		TreeStoreElem *tsepar = parent ? TREESTORE(parent) : NULL;
		
		/* ID datablock */
		if (tsepar == NULL || tsepar->type != TSE_ID_BASE)
			outliner_add_id_contents(soops, eval_ctx, te, tselem, id);
	}
	else if (type == TSE_ANIM_DATA) {
		IdAdtTemplate *iat = (IdAdtTemplate *)idv;
		AnimData *adt = (AnimData *)iat->adt;
		
		/* this element's info */
		te->name = IFACE_("Animation");
		te->directdata = adt;
		
		/* Action */
		outliner_add_element(soops, eval_ctx, &te->subtree, adt->action, te, 0, 0);
		
		/* Drivers */
		if (adt->drivers.first) {
			TreeElement *ted = outliner_add_element(soops, eval_ctx, &te->subtree, adt, te, TSE_DRIVER_BASE, 0);
			ID *lastadded = NULL;
			FCurve *fcu;
			
			ted->name = IFACE_("Drivers");
		
			for (fcu = adt->drivers.first; fcu; fcu = fcu->next) {
				if (fcu->driver && fcu->driver->variables.first) {
					ChannelDriver *driver = fcu->driver;
					DriverVar *dvar;
					
					for (dvar = driver->variables.first; dvar; dvar = dvar->next) {
						/* loop over all targets used here */
						DRIVER_TARGETS_USED_LOOPER(dvar) 
						{
							if (lastadded != dtar->id) {
								// XXX this lastadded check is rather lame, and also fails quite badly...
								outliner_add_element(soops, eval_ctx, &ted->subtree, dtar->id, ted, TSE_LINKED_OB, 0);
								lastadded = dtar->id;
							}
						}
						DRIVER_TARGETS_LOOPER_END
					}
				}
			}
		}
		
		/* NLA Data */
		if (adt->nla_tracks.first) {
			TreeElement *tenla = outliner_add_element(soops, eval_ctx, &te->subtree, adt, te, TSE_NLA, 0);
			NlaTrack *nlt;
			int a = 0;
			
			tenla->name = IFACE_("NLA Tracks");
			
			for (nlt = adt->nla_tracks.first; nlt; nlt = nlt->next) {
				TreeElement *tenlt = outliner_add_element(soops, eval_ctx, &tenla->subtree, nlt, tenla, TSE_NLA_TRACK, a);
				NlaStrip *strip;
				TreeElement *ten;
				int b = 0;
				
				tenlt->name = nlt->name;
				
				for (strip = nlt->strips.first; strip; strip = strip->next, b++) {
					ten = outliner_add_element(soops, eval_ctx, &tenlt->subtree, strip->act, tenlt, TSE_NLA_ACTION, b);
					if (ten) ten->directdata = strip;
				}
			}
		}
	}
	else if (type == TSE_GP_LAYER) {
		bGPDlayer *gpl = (bGPDlayer *)idv;
		
		te->name = gpl->info;
		te->directdata = gpl;
	}
	else if (type == TSE_SEQUENCE) {
		Sequence *seq = (Sequence *) idv;
		Sequence *p;

		/*
		 * The idcode is a little hack, but the outliner
		 * only check te->idcode if te->type is equal to zero,
		 * so this is "safe".
		 */
		te->idcode = seq->type;
		te->directdata = seq;
		te->name = seq->name + 2;

		if (!(seq->type & SEQ_TYPE_EFFECT)) {
			/*
			 * This work like the sequence.
			 * If the sequence have a name (not default name)
			 * show it, in other case put the filename.
			 */

			if (seq->type == SEQ_TYPE_META) {
				p = seq->seqbase.first;
				while (p) {
					outliner_add_element(soops, eval_ctx, &te->subtree, (void *)p, te, TSE_SEQUENCE, index);
					p = p->next;
				}
			}
			else
				outliner_add_element(soops, eval_ctx, &te->subtree, (void *)seq->strip, te, TSE_SEQ_STRIP, index);
		}
	}
	else if (type == TSE_SEQ_STRIP) {
		Strip *strip = (Strip *)idv;

		if (strip->dir[0] != '\0')
			te->name = strip->dir;
		else
			te->name = IFACE_("Strip None");
		te->directdata = strip;
	}
	else if (type == TSE_SEQUENCE_DUP) {
		Sequence *seq = (Sequence *)idv;

		te->idcode = seq->type;
		te->directdata = seq;
		te->name = seq->strip->stripdata->name;
	}
	else if (ELEM(type, TSE_RNA_STRUCT, TSE_RNA_PROPERTY, TSE_RNA_ARRAY_ELEM)) {
		PointerRNA pptr, propptr, *ptr = (PointerRNA *)idv;
		PropertyRNA *prop, *iterprop;
		PropertyType proptype;

		/* Don't display arrays larger, weak but index is stored as a short,
		 * also the outliner isn't intended for editing such large data-sets. */
		BLI_STATIC_ASSERT(sizeof(te->index) == 2, "Index is no longer short!");
		const int tot_limit = SHRT_MAX;

		int a, tot;

		/* we do lazy build, for speed and to avoid infinite recusion */

		if (ptr->data == NULL) {
			te->name = IFACE_("(empty)");
		}
		else if (type == TSE_RNA_STRUCT) {
			/* struct */
			te->name = RNA_struct_name_get_alloc(ptr, NULL, 0, NULL);

			if (te->name)
				te->flag |= TE_FREE_NAME;
			else
				te->name = RNA_struct_ui_name(ptr->type);

			/* If searching don't expand RNA entries */
			if (SEARCHING_OUTLINER(soops) && BLI_strcasecmp("RNA", te->name) == 0) tselem->flag &= ~TSE_CHILDSEARCH;

			iterprop = RNA_struct_iterator_property(ptr->type);
			tot = RNA_property_collection_length(ptr, iterprop);
			CLAMP_MAX(tot, tot_limit);

			/* auto open these cases */
			if (!parent || (RNA_property_type(parent->directdata)) == PROP_POINTER)
				if (!tselem->used)
					tselem->flag &= ~TSE_CLOSED;

			if (TSELEM_OPEN(tselem, soops)) {
				for (a = 0; a < tot; a++) {
					RNA_property_collection_lookup_int(ptr, iterprop, a, &propptr);
					if (!(RNA_property_flag(propptr.data) & PROP_HIDDEN)) {
						outliner_add_element(soops, eval_ctx, &te->subtree, (void *)ptr, te, TSE_RNA_PROPERTY, a);
					}
				}
			}
			else if (tot)
				te->flag |= TE_LAZY_CLOSED;

			te->rnaptr = *ptr;
		}
		else if (type == TSE_RNA_PROPERTY) {
			/* property */
			iterprop = RNA_struct_iterator_property(ptr->type);
			RNA_property_collection_lookup_int(ptr, iterprop, index, &propptr);

			prop = propptr.data;
			proptype = RNA_property_type(prop);

			te->name = RNA_property_ui_name(prop);
			te->directdata = prop;
			te->rnaptr = *ptr;

			/* If searching don't expand RNA entries */
			if (SEARCHING_OUTLINER(soops) && BLI_strcasecmp("RNA", te->name) == 0) tselem->flag &= ~TSE_CHILDSEARCH;

			if (proptype == PROP_POINTER) {
				pptr = RNA_property_pointer_get(ptr, prop);

				if (pptr.data) {
					if (TSELEM_OPEN(tselem, soops))
						outliner_add_element(soops, eval_ctx, &te->subtree, (void *)&pptr, te, TSE_RNA_STRUCT, -1);
					else
						te->flag |= TE_LAZY_CLOSED;
				}
			}
			else if (proptype == PROP_COLLECTION) {
				tot = RNA_property_collection_length(ptr, prop);
				CLAMP_MAX(tot, tot_limit);

				if (TSELEM_OPEN(tselem, soops)) {
					for (a = 0; a < tot; a++) {
						RNA_property_collection_lookup_int(ptr, prop, a, &pptr);
						outliner_add_element(soops, eval_ctx, &te->subtree, (void *)&pptr, te, TSE_RNA_STRUCT, a);
					}
				}
				else if (tot)
					te->flag |= TE_LAZY_CLOSED;
			}
			else if (ELEM(proptype, PROP_BOOLEAN, PROP_INT, PROP_FLOAT)) {
				tot = RNA_property_array_length(ptr, prop);
				CLAMP_MAX(tot, tot_limit);

				if (TSELEM_OPEN(tselem, soops)) {
					for (a = 0; a < tot; a++)
						outliner_add_element(soops, eval_ctx, &te->subtree, (void *)ptr, te, TSE_RNA_ARRAY_ELEM, a);
				}
				else if (tot)
					te->flag |= TE_LAZY_CLOSED;
			}
		}
		else if (type == TSE_RNA_ARRAY_ELEM) {
			char c;

			prop = parent->directdata;

			te->directdata = prop;
			te->rnaptr = *ptr;
			te->index = index;

			c = RNA_property_array_item_char(prop, index);

			te->name = MEM_callocN(sizeof(char) * 20, "OutlinerRNAArrayName");
			if (c) sprintf((char *)te->name, "  %c", c);
			else sprintf((char *)te->name, "  %d", index + 1);
			te->flag |= TE_FREE_NAME;
		}
	}
	else if (type == TSE_KEYMAP) {
		wmKeyMap *km = (wmKeyMap *)idv;
		wmKeyMapItem *kmi;
		char opname[OP_MAX_TYPENAME];
		
		te->directdata = idv;
		te->name = km->idname;
		
		if (TSELEM_OPEN(tselem, soops)) {
			int a = 0;
			
			for (kmi = km->items.first; kmi; kmi = kmi->next, a++) {
				const char *key = WM_key_event_string(kmi->type, false);
				
				if (key[0]) {
					wmOperatorType *ot = NULL;
					
					if (kmi->propvalue) {
						/* pass */
					}
					else {
						ot = WM_operatortype_find(kmi->idname, 0);
					}
					
					if (ot || kmi->propvalue) {
						TreeElement *ten = outliner_add_element(
						        soops, eval_ctx, &te->subtree, kmi, te, TSE_KEYMAP_ITEM, a);
						
						ten->directdata = kmi;
						
						if (kmi->propvalue) {
							ten->name = IFACE_("Modal map, not yet");
						}
						else {
							WM_operator_py_idname(opname, ot->idname);
							ten->name = BLI_strdup(opname);
							ten->flag |= TE_FREE_NAME;
						}
					}
				}
			}
		}
		else 
			te->flag |= TE_LAZY_CLOSED;
	}

	if ((type != TSE_LAYER_COLLECTION) && (te->idcode == ID_GR)) {
		Group *group = (Group *)id;
		outliner_add_layer_collections_recursive(
		        soops, eval_ctx, &te->subtree, id, &group->view_layer->layer_collections, NULL, true);
	}

	return te;
}

/**
 * \note Really only removes \a tselem, not it's TreeElement instance or any children.
 */
void outliner_remove_treestore_element(SpaceOops *soops, TreeStoreElem *tselem)
{
	BKE_outliner_treehash_remove_element(soops->treehash, tselem);
	BLI_mempool_free(soops->treestore, tselem);
}

/* ======================================================= */
/* Sequencer mode tree building */

/* Helped function to put duplicate sequence in the same tree. */
static int need_add_seq_dup(Sequence *seq)
{
	Sequence *p;

	if ((!seq->strip) || (!seq->strip->stripdata))
		return(1);

	/*
	 * First check backward, if we found a duplicate
	 * sequence before this, don't need it, just return.
	 */
	p = seq->prev;
	while (p) {
		if ((!p->strip) || (!p->strip->stripdata)) {
			p = p->prev;
			continue;
		}

		if (STREQ(p->strip->stripdata->name, seq->strip->stripdata->name))
			return(2);
		p = p->prev;
	}

	p = seq->next;
	while (p) {
		if ((!p->strip) || (!p->strip->stripdata)) {
			p = p->next;
			continue;
		}

		if (STREQ(p->strip->stripdata->name, seq->strip->stripdata->name))
			return(0);
		p = p->next;
	}
	return(1);
}

static void outliner_add_seq_dup(
        SpaceOops *soops, const EvaluationContext *eval_ctx,
        Sequence *seq, TreeElement *te, short index)
{
	/* TreeElement *ch; */ /* UNUSED */
	Sequence *p;

	p = seq;
	while (p) {
		if ((!p->strip) || (!p->strip->stripdata) || (p->strip->stripdata->name[0] == '\0')) {
			p = p->next;
			continue;
		}

		if (STREQ(p->strip->stripdata->name, seq->strip->stripdata->name))
			/* ch = */ /* UNUSED */ outliner_add_element(
			        soops, eval_ctx, &te->subtree, (void *)p, te, TSE_SEQUENCE, index);
		p = p->next;
	}
}


/* ----------------------------------------------- */


static void outliner_add_library_contents(
        Main *mainvar, SpaceOops *soops, const EvaluationContext *eval_ctx,
        TreeElement *te, Library *lib)
{
	TreeElement *ten;
	ListBase *lbarray[MAX_LIBARRAY];
	int a, tot;
	
	tot = set_listbasepointers(mainvar, lbarray);
	for (a = 0; a < tot; a++) {
		if (lbarray[a]->first) {
			ID *id = lbarray[a]->first;
			
			/* check if there's data in current lib */
			for (; id; id = id->next)
				if (id->lib == lib)
					break;
			
			if (id) {
				ten = outliner_add_element(soops, eval_ctx, &te->subtree, lbarray[a], NULL, TSE_ID_BASE, 0);
				ten->directdata = lbarray[a];
				
				ten->name = BKE_idcode_to_name_plural(GS(id->name));
				if (ten->name == NULL)
					ten->name = "UNKNOWN";
				
				for (id = lbarray[a]->first; id; id = id->next) {
					if (id->lib == lib)
						outliner_add_element(soops, eval_ctx, &ten->subtree, id, ten, 0, 0);
				}
			}
		}
	}
	
}

static void outliner_add_orphaned_datablocks(Main *mainvar, SpaceOops *soops, const EvaluationContext *eval_ctx)
{
	TreeElement *ten;
	ListBase *lbarray[MAX_LIBARRAY];
	int a, tot;
	
	tot = set_listbasepointers(mainvar, lbarray);
	for (a = 0; a < tot; a++) {
		if (lbarray[a]->first) {
			ID *id = lbarray[a]->first;
			
			/* check if there are any datablocks of this type which are orphans */
			for (; id; id = id->next) {
				if (ID_REAL_USERS(id) <= 0)
					break;
			}
			
			if (id) {
				/* header for this type of datablock */
				/* TODO's:
				 *   - Add a parameter to BKE_idcode_to_name_plural to get a sane "user-visible" name instead?
				 *   - Ensure that this uses nice icons for the datablock type involved instead of the dot?
				 */
				ten = outliner_add_element(soops, eval_ctx, &soops->tree, lbarray[a], NULL, TSE_ID_BASE, 0);
				ten->directdata = lbarray[a];
				
				ten->name = BKE_idcode_to_name_plural(GS(id->name));
				if (ten->name == NULL)
					ten->name = "UNKNOWN";
				
				/* add the orphaned datablocks - these will not be added with any subtrees attached */
				for (id = lbarray[a]->first; id; id = id->next) {
					if (ID_REAL_USERS(id) <= 0)
						outliner_add_element(soops, eval_ctx, &ten->subtree, id, ten, 0, 0);
				}
			}
		}
	}
}

static void outliner_layer_collections_reorder(
        Main *bmain,
        SpaceOops *UNUSED(soops),
        TreeElement *insert_element, TreeElement *insert_handle, TreeElementInsertType action,
        const wmEvent *UNUSED(event))
{
	LayerCollection *lc_insert = insert_element->directdata;
	LayerCollection *lc_handle = insert_handle->directdata;
	ID *id = insert_element->store_elem->id;

	if (action == TE_INSERT_BEFORE) {
		BKE_layer_collection_move_above(id, lc_handle, lc_insert);
	}
	else if (action == TE_INSERT_AFTER) {
		BKE_layer_collection_move_below(id, lc_handle, lc_insert);
	}
	else if (action == TE_INSERT_INTO) {
		BKE_layer_collection_move_into(id, lc_handle, lc_insert);
	}
	else {
		BLI_assert(0);
	}

	DEG_relations_tag_update(bmain);
}
static bool outliner_layer_collections_reorder_poll(
        const TreeElement *insert_element,
        TreeElement **io_insert_handle, TreeElementInsertType *UNUSED(io_action))
{
	const TreeStoreElem *tselem_handle = TREESTORE(*io_insert_handle);

	if (tselem_handle->id != insert_element->store_elem->id) {
        return false;
	}

	return ELEM(tselem_handle->type, TSE_LAYER_COLLECTION);
}

static void outliner_add_layer_collections_recursive(
        SpaceOops *soops, const EvaluationContext *eval_ctx,
        ListBase *tree, ID *id, ListBase *layer_collections, TreeElement *parent_ten,
        const bool show_objects)
{
	for (LayerCollection *collection = layer_collections->first; collection; collection = collection->next) {
		TreeElement *ten = outliner_add_element(soops, eval_ctx, tree, id, parent_ten, TSE_LAYER_COLLECTION, 0);

		ten->name = collection->scene_collection->name;
		ten->directdata = collection;
		ten->reinsert = outliner_layer_collections_reorder;
		ten->reinsert_poll = outliner_layer_collections_reorder_poll;

		outliner_add_layer_collections_recursive(
		        soops, eval_ctx, &ten->subtree, id, &collection->layer_collections, ten, show_objects);
		if (show_objects) {
			for (LinkData *link = collection->object_bases.first; link; link = link->next) {
				Base *base = (Base *)link->data;
				TreeElement *te_object = outliner_add_element(soops, eval_ctx, &ten->subtree, base->object, ten, 0, 0);
				te_object->directdata = base;
			}
		}
		outliner_make_hierarchy(&ten->subtree);
	}
}

static void outliner_add_view_layer(
        SpaceOops *soops, const EvaluationContext *eval_ctx,
        ListBase *tree, TreeElement *parent,
        Scene *scene, ViewLayer *layer, const bool show_objects)
{
	outliner_add_layer_collections_recursive(
	        soops, eval_ctx, tree, &scene->id, &layer->layer_collections, parent, show_objects);
}

static void outliner_scene_collections_reorder(
        Main *bmain,
        SpaceOops *UNUSED(soops),
        TreeElement *insert_element, TreeElement *insert_handle, TreeElementInsertType action,
        const wmEvent *UNUSED(event))
{
	SceneCollection *sc_insert = insert_element->directdata;
	SceneCollection *sc_handle = insert_handle->directdata;
	ID *id = insert_handle->store_elem->id;
	BLI_assert(id == insert_element->store_elem->id);

	BLI_assert((action == TE_INSERT_INTO) || (sc_handle != BKE_collection_master(id)));
	if (action == TE_INSERT_BEFORE) {
		BKE_collection_move_above(id, sc_handle, sc_insert);
	}
	else if (action == TE_INSERT_AFTER) {
		BKE_collection_move_below(id, sc_handle, sc_insert);
	}
	else if (action == TE_INSERT_INTO) {
		BKE_collection_move_into(id, sc_handle, sc_insert);
	}
	else {
		BLI_assert(0);
	}

	DEG_relations_tag_update(bmain);
}
static bool outliner_scene_collections_reorder_poll(
        const TreeElement *insert_element,
        TreeElement **io_insert_handle, TreeElementInsertType *io_action)
{
	const TreeStoreElem *tselem_handle = TREESTORE(*io_insert_handle);
	ID *id = tselem_handle->id;

	if (id != insert_element->store_elem->id) {
		return false;
	}

	if (!ELEM(tselem_handle->type, TSE_SCENE_COLLECTION)) {
		return false;
	}

	SceneCollection *sc_master = BKE_collection_master(id);
	SceneCollection *sc_handle = (*io_insert_handle)->directdata;

	if (sc_handle == sc_master) {
		/* exception: Can't insert before/after master selection, has to be one of its childs */
		TreeElement *te_master = *io_insert_handle;
		if (*io_action == TE_INSERT_BEFORE) {
			/* can't go higher than master collection, insert into it */
			*io_action = TE_INSERT_INTO;
		}
		else if (*io_action == TE_INSERT_AFTER) {
			*io_insert_handle = te_master->subtree.last;
		}
	}
	return true;
}

BLI_INLINE void outliner_add_scene_collection_init(TreeElement *te, SceneCollection *collection)
{
	te->name = collection->name;
	te->directdata = collection;
	te->reinsert = outliner_scene_collections_reorder;
	te->reinsert_poll = outliner_scene_collections_reorder_poll;
}

BLI_INLINE void outliner_add_scene_collection_objects(
        SpaceOops *soops, const EvaluationContext *eval_ctx,
        ListBase *tree, SceneCollection *collection, TreeElement *parent)
{
	for (LinkData *link = collection->objects.first; link; link = link->next) {
		outliner_add_element(soops, eval_ctx, tree, link->data, parent, 0, 0);
	}
}

static TreeElement *outliner_add_scene_collection_recursive(
        SpaceOops *soops, const EvaluationContext *eval_ctx,
        ListBase *tree, ID *id, SceneCollection *scene_collection, TreeElement *parent_ten)
{
	TreeElement *ten = outliner_add_element(soops, eval_ctx, tree, id, parent_ten, TSE_SCENE_COLLECTION, 0);
	outliner_add_scene_collection_init(ten, scene_collection);
	outliner_add_scene_collection_objects(soops, eval_ctx, &ten->subtree, scene_collection, ten);

	for (SceneCollection *scene_collection_nested = scene_collection->scene_collections.first;
	     scene_collection_nested != NULL;
	     scene_collection_nested = scene_collection_nested->next)
	{
		outliner_add_scene_collection_recursive(
		        soops, eval_ctx, &ten->subtree, id, scene_collection_nested, ten);
	}

	outliner_make_hierarchy(&ten->subtree);
	return ten;
}

static void outliner_add_collections(
        SpaceOops *soops, const EvaluationContext *eval_ctx, Scene *scene)
{
	SceneCollection *master_collection = BKE_collection_master(&scene->id);
	TreeElement *ten = outliner_add_scene_collection_recursive(
	        soops, eval_ctx, &soops->tree, &scene->id, master_collection, NULL);
	/* Master Collection should always be expanded. */
	TREESTORE(ten)->flag &= ~TSE_CLOSED;
}

/* ======================================================= */
/* Generic Tree Building helpers - order these are called is top to bottom */

/* Hierarchy --------------------------------------------- */

/* make sure elements are correctly nested */
static void outliner_make_hierarchy(ListBase *lb)
{
	TreeElement *te, *ten, *tep;
	TreeStoreElem *tselem;

	/* build hierarchy */
	// XXX also, set extents here...
	te = lb->first;
	while (te) {
		ten = te->next;
		tselem = TREESTORE(te);
		
		if (tselem->type == 0 && te->idcode == ID_OB) {
			Object *ob = (Object *)tselem->id;
			if (ob->parent && ob->parent->id.newid) {
				BLI_remlink(lb, te);
				tep = (TreeElement *)ob->parent->id.newid;
				BLI_addtail(&tep->subtree, te);
				// set correct parent pointers
				for (te = tep->subtree.first; te; te = te->next) te->parent = tep;
			}
		}
		te = ten;
	}
}

/* Sorting ------------------------------------------------------ */

typedef struct tTreeSort {
	TreeElement *te;
	ID *id;
	const char *name;
	short idcode;
} tTreeSort;

/* alphabetical comparator, tryping to put objects first */
static int treesort_alpha_ob(const void *v1, const void *v2)
{
	const tTreeSort *x1 = v1, *x2 = v2;
	int comp;
	
	/* first put objects last (hierarchy) */
	comp = (x1->idcode == ID_OB);
	if (x2->idcode == ID_OB) comp += 2;
	
	if (comp == 1) return 1;
	else if (comp == 2) return -1;
	else if (comp == 3) {
		comp = strcmp(x1->name, x2->name);
		
		if (comp > 0) return 1;
		else if (comp < 0) return -1;
		return 0;
	}
	return 0;
}

/* alphabetical comparator */
static int treesort_alpha(const void *v1, const void *v2)
{
	const tTreeSort *x1 = v1, *x2 = v2;
	int comp;
	
	comp = strcmp(x1->name, x2->name);
	
	if (comp > 0) return 1;
	else if (comp < 0) return -1;
	return 0;
}


/* this is nice option for later? doesnt look too useful... */
#if 0
static int treesort_obtype_alpha(const void *v1, const void *v2)
{
	const tTreeSort *x1 = v1, *x2 = v2;
	
	/* first put objects last (hierarchy) */
	if (x1->idcode == ID_OB && x2->idcode != ID_OB) {
		return 1;
	}
	else if (x2->idcode == ID_OB && x1->idcode != ID_OB) {
		return -1;
	}
	else {
		/* 2nd we check ob type */
		if (x1->idcode == ID_OB && x2->idcode == ID_OB) {
			if      (((Object *)x1->id)->type > ((Object *)x2->id)->type) return  1;
			else if (((Object *)x1->id)->type > ((Object *)x2->id)->type) return -1;
			else return 0;
		}
		else {
			int comp = strcmp(x1->name, x2->name);
			
			if      (comp > 0) return  1;
			else if (comp < 0) return -1;
			return 0;
		}
	}
}
#endif

/* sort happens on each subtree individual */
static void outliner_sort(ListBase *lb)
{
	TreeElement *te;
	TreeStoreElem *tselem;

	te = lb->last;
	if (te == NULL) return;
	tselem = TREESTORE(te);

	/* sorting rules; only object lists, ID lists, or deformgroups */
	if (ELEM(tselem->type, TSE_DEFGROUP, TSE_ID_BASE) || (tselem->type == 0 && te->idcode == ID_OB)) {
		int totelem = BLI_listbase_count(lb);

		if (totelem > 1) {
			tTreeSort *tear = MEM_mallocN(totelem * sizeof(tTreeSort), "tree sort array");
			tTreeSort *tp = tear;
			int skip = 0;

			for (te = lb->first; te; te = te->next, tp++) {
				tselem = TREESTORE(te);
				tp->te = te;
				tp->name = te->name;
				tp->idcode = te->idcode;
				
				if (tselem->type && tselem->type != TSE_DEFGROUP)
					tp->idcode = 0;  // don't sort this
				if (tselem->type == TSE_ID_BASE)
					tp->idcode = 1; // do sort this
				
				tp->id = tselem->id;
			}
			
			/* just sort alphabetically */
			if (tear->idcode == 1) {
				qsort(tear, totelem, sizeof(tTreeSort), treesort_alpha);
			}
			else {
				/* keep beginning of list */
				for (tp = tear, skip = 0; skip < totelem; skip++, tp++)
					if (tp->idcode) break;
				
				if (skip < totelem)
					qsort(tear + skip, totelem - skip, sizeof(tTreeSort), treesort_alpha_ob);
			}
			
			BLI_listbase_clear(lb);
			tp = tear;
			while (totelem--) {
				BLI_addtail(lb, tp->te);
				tp++;
			}
			MEM_freeN(tear);
		}
	}
	
	for (te = lb->first; te; te = te->next) {
		outliner_sort(&te->subtree);
	}
}

/* Filtering ----------------------------------------------- */

typedef struct OutlinerTreeElementFocus {
	TreeStoreElem *tselem;
	int ys;
} OutlinerTreeElementFocus;

/**
 * Bring the outliner scrolling back to where it was in relation to the original focus element
 * Caller is expected to handle redrawing of ARegion.
 */
static void outliner_restore_scrolling_position(SpaceOops *soops, ARegion *ar, OutlinerTreeElementFocus *focus)
{
	View2D *v2d = &ar->v2d;
	int ytop;

	if (focus->tselem != NULL) {
		outliner_set_coordinates(ar, soops);

		TreeElement *te_new = outliner_find_tree_element(&soops->tree, focus->tselem);

		if (te_new != NULL) {
			int ys_new, ys_old;

			ys_new = te_new->ys;
			ys_old = focus->ys;

			ytop = v2d->cur.ymax + (ys_new - ys_old) -1;
			if (ytop > 0) ytop = 0;

			v2d->cur.ymax = (float)ytop;
			v2d->cur.ymin = (float)(ytop - BLI_rcti_size_y(&v2d->mask));
		}
		else {
			return;
		}

		soops->storeflag |= SO_TREESTORE_REDRAW;
	}
}

static bool test_collection_callback(TreeElement *te)
{
	TreeStoreElem *tselem = TREESTORE(te);
	return ELEM(tselem->type, TSE_LAYER_COLLECTION, TSE_SCENE_COLLECTION);
}

static bool test_object_callback(TreeElement *te)
{
	TreeStoreElem *tselem = TREESTORE(te);
	return ((tselem->type == 0) && (te->idcode == ID_OB));
}

/**
 * See if TreeElement or any of its children pass the callback_test.
 */
static TreeElement *outliner_find_first_desired_element_at_y_recursive(
        const SpaceOops *soops,
        TreeElement *te,
        const float limit,
        bool (*callback_test)(TreeElement *))
{
	if (callback_test(te)) {
		return te;
	}

	if (TSELEM_OPEN(te->store_elem, soops)) {
		TreeElement *te_iter, *te_sub;
		for (te_iter = te->subtree.first; te_iter; te_iter = te_iter->next) {
			te_sub = outliner_find_first_desired_element_at_y_recursive(soops, te_iter, limit, callback_test);
			if (te_sub != NULL) {
				return te_sub;
			}
		}
	}

	return NULL;
}

/**
 * Find the first element that passes a test starting from a reference vertical coordinate
 *
 * If the element that is in the position is not what we are looking for, keep looking for its
 * children, siblings, and eventually, aunts, cousins, disntant families, ...
 *
 * Basically we keep going up and down the outliner tree from that point forward, until we find
 * what we are looking for. If we are past the visible range and we can't find a valid element
 * we return NULL.
 */
static TreeElement *outliner_find_first_desired_element_at_y(
        const SpaceOops *soops,
        const float view_co,
        const float view_co_limit)
{
	TreeElement *te, *te_sub;
	te = outliner_find_item_at_y(soops, &soops->tree, view_co);

	bool (*callback_test)(TreeElement *);
	if (soops->filter & SO_FILTER_NO_COLLECTION) {
		callback_test = test_object_callback;
	}
	else {
		callback_test = test_collection_callback;
	}

	while (te != NULL) {
		te_sub = outliner_find_first_desired_element_at_y_recursive(soops, te, view_co_limit, callback_test);
		if (te_sub != NULL) {
			/* Skip the element if it was not visible to start with. */
			if (te->ys + UI_UNIT_Y > view_co_limit) {
				return te_sub;
			}
			else {
				return NULL;
			}
		}

		if (te->next) {
			te = te->next;
			continue;
		}

		if (te->parent == NULL) {
			break;
		}

		while (te->parent) {
			if (te->parent->next) {
				te = te->parent->next;
				break;
			}
			te = te->parent;
		}
	}

	return NULL;
}

/**
 * Store information of current outliner scrolling status to be restored later
 *
 * Finds the top-most collection visible in the outliner and populates the OutlinerTreeElementFocus
 * struct to retrieve this element later to make sure it is in the same original position as before filtering
 */
static void outliner_store_scrolling_position(SpaceOops *soops, ARegion *ar, OutlinerTreeElementFocus *focus)
{
	TreeElement *te;
	float limit = ar->v2d.cur.ymin;

	outliner_set_coordinates(ar, soops);

	te = outliner_find_first_desired_element_at_y(soops, ar->v2d.cur.ymax, limit);

	if (te != NULL) {
		focus->tselem = TREESTORE(te);
		focus->ys = te->ys;
	}
	else {
		focus->tselem = NULL;
	}
}

static int outliner_exclude_filter_get(SpaceOops *soops)
{
	int exclude_filter = soops->filter & ~(SO_FILTER_OB_STATE_VISIBLE |
	                                       SO_FILTER_OB_STATE_SELECTED |
	                                       SO_FILTER_OB_STATE_ACTIVE);

	if (soops->filter & SO_FILTER_SEARCH) {
		if (soops->search_string[0] == 0) {
			exclude_filter &= ~SO_FILTER_SEARCH;
		}
	}

	/* Let's have this for the collection options at first. */
	if (!SUPPORT_FILTER_OUTLINER(soops)) {
		return (exclude_filter & SO_FILTER_SEARCH);
	}

	if ((exclude_filter & SO_FILTER_NO_OB_ALL) == 0) {
		exclude_filter &= ~SO_FILTER_OB_TYPE;
	}

	if (exclude_filter & SO_FILTER_OB_STATE) {
		switch (soops->filter_state) {
			case SO_FILTER_OB_VISIBLE:
				exclude_filter |= SO_FILTER_OB_STATE_VISIBLE;
				break;
			case SO_FILTER_OB_SELECTED:
				exclude_filter |= SO_FILTER_OB_STATE_SELECTED;
				break;
			case SO_FILTER_OB_ACTIVE:
				exclude_filter |= SO_FILTER_OB_STATE_ACTIVE;
				break;
		}
	}

	if ((exclude_filter & SO_FILTER_ANY) == 0) {
		exclude_filter &= ~(SO_FILTER_OB_STATE);
	}

	return exclude_filter;
}

static bool outliner_element_visible_get(ViewLayer *view_layer, TreeElement *te, const int exclude_filter)
{
	if ((exclude_filter & SO_FILTER_ENABLE) == 0) {
		return true;
	}

	TreeStoreElem *tselem = TREESTORE(te);
	if ((tselem->type == 0) && (te->idcode == ID_OB)) {
		if ((exclude_filter & SO_FILTER_NO_OBJECT)) {
			return false;
		}

		Object *ob = (Object *)tselem->id;
		Base *base = (Base *)te->directdata;
		BLI_assert((base == NULL) || (base->object == ob));

		if (exclude_filter & SO_FILTER_OB_TYPE) {
			switch (ob->type) {
				case OB_MESH:
					if (exclude_filter & SO_FILTER_NO_OB_MESH) {
						return false;
					}
					break;
				case OB_ARMATURE:
					if (exclude_filter & SO_FILTER_NO_OB_ARMATURE) {
						return false;
					}
					break;
				case OB_EMPTY:
					if (exclude_filter & SO_FILTER_NO_OB_EMPTY) {
						return false;
					}
					break;
				case OB_LAMP:
					if (exclude_filter & SO_FILTER_NO_OB_LAMP) {
						return false;
					}
					break;
				case OB_CAMERA:
					if (exclude_filter & SO_FILTER_NO_OB_CAMERA) {
						return false;
					}
					break;
				default:
					if (exclude_filter & SO_FILTER_NO_OB_OTHERS) {
						return false;
					}
					break;
			}
		}

		if (exclude_filter & SO_FILTER_OB_STATE) {
			if (base == NULL) {
				base = BKE_view_layer_base_find(view_layer, ob);

				if (base == NULL) {
					return false;
				}
			}

			if (exclude_filter & SO_FILTER_OB_STATE_VISIBLE) {
				if ((base->flag & BASE_VISIBLED) == 0) {
					return false;
				}
			}
			else if (exclude_filter & SO_FILTER_OB_STATE_SELECTED) {
				if ((base->flag & BASE_SELECTED) == 0) {
					return false;
				}
			}
			else {
				BLI_assert(exclude_filter & SO_FILTER_OB_STATE_ACTIVE);
				if (base != BASACT(view_layer)) {
					return false;
				}
			}
		}

		if ((te->parent != NULL) &&
		    (TREESTORE(te->parent)->type == 0) && (te->parent->idcode == ID_OB))
		{
			if (exclude_filter & SO_FILTER_NO_CHILDREN) {
				return false;
			}
		}
	}
	else if (te->parent != NULL &&
	    TREESTORE(te->parent)->type == 0 && te->parent->idcode == ID_OB)
	{
		if (exclude_filter & SO_FILTER_NO_OB_CONTENT) {
			return false;
		}
	}

	return true;
}

static bool outliner_filter_has_name(TreeElement *te, const char *name, int flags)
{
	int fn_flag = 0;

	if ((flags & SO_FIND_CASE_SENSITIVE) == 0)
		fn_flag |= FNM_CASEFOLD;

	return fnmatch(name, te->name, fn_flag) == 0;
}

static int outliner_filter_subtree(
        SpaceOops *soops, ViewLayer *view_layer, ListBase *lb, const char *search_string, const int exclude_filter)
{
	TreeElement *te, *te_next;
	TreeStoreElem *tselem;

	for (te = lb->first; te; te = te_next) {
		te_next = te->next;

		if ((outliner_element_visible_get(view_layer, te, exclude_filter) == false)) {
			outliner_free_tree_element(te, lb);
			continue;
		}
		else if ((exclude_filter & SO_FILTER_SEARCH) == 0) {
			/* Filter subtree too. */
			outliner_filter_subtree(soops, view_layer, &te->subtree, search_string, exclude_filter);
			continue;
		}

		if (!outliner_filter_has_name(te, search_string, soops->search_flags)) {
			/* item isn't something we're looking for, but...
			 *  - if the subtree is expanded, check if there are any matches that can be easily found
			 *		so that searching for "cu" in the default scene will still match the Cube
			 *	- otherwise, we can't see within the subtree and the item doesn't match,
			 *		so these can be safely ignored (i.e. the subtree can get freed)
			 */
			tselem = TREESTORE(te);

			/* flag as not a found item */
			tselem->flag &= ~TSE_SEARCHMATCH;
			
			if ((!TSELEM_OPEN(tselem, soops)) ||
			    outliner_filter_subtree(soops, view_layer, &te->subtree, search_string, exclude_filter) == 0)
			{
				outliner_free_tree_element(te, lb);
			}
		}
		else {
			tselem = TREESTORE(te);

			/* flag as a found item - we can then highlight it */
			tselem->flag |= TSE_SEARCHMATCH;

			/* filter subtree too */
			outliner_filter_subtree(soops, view_layer, &te->subtree, search_string, exclude_filter);
		}
	}

	/* if there are still items in the list, that means that there were still some matches */
	return (BLI_listbase_is_empty(lb) == false);
}

static void outliner_filter_tree(SpaceOops *soops, ViewLayer *view_layer)
{
	char search_buff[sizeof(((struct SpaceOops *)NULL)->search_string) + 2];
	char *search_string;

	const int exclude_filter = outliner_exclude_filter_get(soops);

	if (exclude_filter == 0) {
		return;
	}

	if (soops->search_flags & SO_FIND_COMPLETE) {
		search_string = soops->search_string;
	}
	else {
		/* Implicitly add heading/trailing wildcards if needed. */
		BLI_strncpy_ensure_pad(search_buff, soops->search_string, '*', sizeof(search_buff));
		search_string = search_buff;
	}

	outliner_filter_subtree(soops, view_layer, &soops->tree, search_string, exclude_filter);
}

/* ======================================================= */
/* Main Tree Building API */

/* Main entry point for building the tree data-structure that the outliner represents */
// TODO: split each mode into its own function?
void outliner_build_tree(
        Main *mainvar, const EvaluationContext *eval_ctx, Scene *scene,
        ViewLayer *view_layer, SpaceOops *soops, ARegion *ar)
{
	TreeElement *te = NULL, *ten;
	TreeStoreElem *tselem;
	int show_opened = !soops->treestore || !BLI_mempool_count(soops->treestore); /* on first view, we open scenes */

	/* Are we looking for something - we want to tag parents to filter child matches
	 * - NOT in datablocks view - searching all datablocks takes way too long to be useful
	 * - this variable is only set once per tree build */
	if (soops->search_string[0] != 0 && soops->outlinevis != SO_DATABLOCKS)
		soops->search_flags |= SO_SEARCH_RECURSIVE;
	else
		soops->search_flags &= ~SO_SEARCH_RECURSIVE;

	if (soops->treehash && (soops->storeflag & SO_TREESTORE_REBUILD)) {
		soops->storeflag &= ~SO_TREESTORE_REBUILD;
		BKE_outliner_treehash_rebuild_from_treestore(soops->treehash, soops->treestore);
	}

	if (soops->tree.first && (soops->storeflag & SO_TREESTORE_REDRAW))
		return;

	OutlinerTreeElementFocus focus;
	outliner_store_scrolling_position(soops, ar, &focus);

	outliner_free_tree(&soops->tree);
	outliner_storage_cleanup(soops);
	
	/* options */
	if (soops->outlinevis == SO_LIBRARIES) {
		Library *lib;
		
		/* current file first - mainvar provides tselem with unique pointer - not used */
		ten = outliner_add_element(soops, eval_ctx, &soops->tree, mainvar, NULL, TSE_ID_BASE, 0);
		ten->name = IFACE_("Current File");

		tselem = TREESTORE(ten);
		if (!tselem->used)
			tselem->flag &= ~TSE_CLOSED;
		
		outliner_add_library_contents(mainvar, soops, eval_ctx, ten, NULL);
		
		for (lib = mainvar->library.first; lib; lib = lib->id.next) {
			ten = outliner_add_element(soops, eval_ctx, &soops->tree, lib, NULL, 0, 0);
			lib->id.newid = (ID *)ten;
			
			outliner_add_library_contents(mainvar, soops, eval_ctx, ten, lib);

		}
		/* make hierarchy */
		ten = soops->tree.first;
		ten = ten->next;  /* first one is main */
		while (ten) {
			TreeElement *nten = ten->next, *par;
			tselem = TREESTORE(ten);
			lib = (Library *)tselem->id;
			if (lib && lib->parent) {
				par = (TreeElement *)lib->parent->id.newid;
				if (tselem->id->tag & LIB_TAG_INDIRECT) {
					/* Only remove from 'first level' if lib is not also directly used. */
					BLI_remlink(&soops->tree, ten);
					BLI_addtail(&par->subtree, ten);
					ten->parent = par;
				}
				else {
					/* Else, make a new copy of the libtree for our parent. */
					TreeElement *dupten = outliner_add_element(soops, eval_ctx, &par->subtree, lib, NULL, 0, 0);
					outliner_add_library_contents(mainvar, soops, eval_ctx, dupten, lib);
					dupten->parent = par;
				}
			}
			ten = nten;
		}
		/* restore newid pointers */
		for (lib = mainvar->library.first; lib; lib = lib->id.next)
			lib->id.newid = NULL;
		
	}
	else if (soops->outlinevis == SO_SCENES) {
		Scene *sce;
		for (sce = mainvar->scene.first; sce; sce = sce->id.next) {
			te = outliner_add_element(soops, eval_ctx, &soops->tree, sce, NULL, 0, 0);
			tselem = TREESTORE(te);

			if (sce == scene && show_opened) {
				tselem->flag &= ~TSE_CLOSED;
			}

			outliner_make_hierarchy(&te->subtree);
		}
	}
	else if (soops->outlinevis == SO_GROUPS) {
		Group *group;
		for (group = mainvar->group.first; group; group = group->id.next) {
			te = outliner_add_element(soops, eval_ctx, &soops->tree, group, NULL, 0, 0);
			outliner_make_hierarchy(&te->subtree);
		}
	}
	else if (soops->outlinevis == SO_SEQUENCE) {
		Sequence *seq;
		Editing *ed = BKE_sequencer_editing_get(scene, false);
		int op;

		if (ed == NULL)
			return;

		seq = ed->seqbasep->first;
		if (!seq)
			return;

		while (seq) {
			op = need_add_seq_dup(seq);
			if (op == 1) {
				/* ten = */ outliner_add_element(soops, eval_ctx, &soops->tree, (void *)seq, NULL, TSE_SEQUENCE, 0);
			}
			else if (op == 0) {
				ten = outliner_add_element(soops, eval_ctx, &soops->tree, (void *)seq, NULL, TSE_SEQUENCE_DUP, 0);
				outliner_add_seq_dup(soops, eval_ctx, seq, ten, 0);
			}
			seq = seq->next;
		}
	}
	else if (soops->outlinevis == SO_DATABLOCKS) {
		PointerRNA mainptr;

		RNA_main_pointer_create(mainvar, &mainptr);

		ten = outliner_add_element(soops, eval_ctx, &soops->tree, (void *)&mainptr, NULL, TSE_RNA_STRUCT, -1);

		if (show_opened) {
			tselem = TREESTORE(ten);
			tselem->flag &= ~TSE_CLOSED;
		}
	}
	else if (soops->outlinevis == SO_ID_ORPHANS) {
		outliner_add_orphaned_datablocks(mainvar, soops, eval_ctx);
	}
	else if (soops->outlinevis == SO_VIEW_LAYER) {
		if ((soops->filter & SO_FILTER_ENABLE) && (soops->filter & SO_FILTER_NO_COLLECTION)) {
			for (Base *base = view_layer->object_bases.first; base; base = base->next) {
				TreeElement *te_object = outliner_add_element(soops, eval_ctx, &soops->tree, base->object, NULL, 0, 0);
				te_object->directdata = base;
			}
			outliner_make_hierarchy(&soops->tree);
		}
		else {
			outliner_add_view_layer(soops, eval_ctx, &soops->tree, NULL, scene, view_layer, true);
		}
	}
	else if (soops->outlinevis == SO_COLLECTIONS) {
		if ((soops->filter & SO_FILTER_ENABLE) && (soops->filter & SO_FILTER_NO_COLLECTION)) {
			FOREACH_SCENE_OBJECT(scene, ob)
			{
				outliner_add_element(soops, eval_ctx, &soops->tree, ob, NULL, 0, 0);
			}
			FOREACH_SCENE_OBJECT_END
			outliner_make_hierarchy(&soops->tree);
		}
		else {
			outliner_add_collections(soops, eval_ctx, scene);
		}
	}
	else {
		if (BASACT(view_layer)) {
			ten = outliner_add_element(soops, eval_ctx, &soops->tree, OBACT(view_layer), NULL, 0, 0);
			ten->directdata = BASACT(view_layer);
		}
	}

	if ((soops->flag & SO_SKIP_SORT_ALPHA) == 0) {
		outliner_sort(&soops->tree);
	}

	outliner_filter_tree(soops, view_layer);
	outliner_restore_scrolling_position(soops, ar, &focus);

	BKE_main_id_clear_newpoins(mainvar);
}

<|MERGE_RESOLUTION|>--- conflicted
+++ resolved
@@ -539,11 +539,7 @@
 	if (ob->proxy && !ID_IS_LINKED(ob))
 		outliner_add_element(soops, eval_ctx, &te->subtree, ob->proxy, te, TSE_PROXY, 0);
 		
-<<<<<<< HEAD
-	//outliner_add_element(soops, &te->subtree, ob->gpd, te, 0, 0); /* FIXME: Kept for now to make it easier to identify these objects for fixing */
-=======
 	outliner_add_element(soops, eval_ctx, &te->subtree, ob->gpd, te, 0, 0);
->>>>>>> 1ae5dfd0
 	
 	outliner_add_element(soops, eval_ctx, &te->subtree, ob->data, te, 0, 0);
 	
