/*
 * This program is free software; you can redistribute it and/or
 * modify it under the terms of the GNU General Public License
 * as published by the Free Software Foundation; either version 2
 * of the License, or (at your option) any later version.
 *
 * This program is distributed in the hope that it will be useful,
 * but WITHOUT ANY WARRANTY; without even the implied warranty of
 * MERCHANTABILITY or FITNESS FOR A PARTICULAR PURPOSE.  See the
 * GNU General Public License for more details.
 *
 * You should have received a copy of the GNU General Public License
 * along with this program; if not, write to the Free Software Foundation,
 * Inc., 51 Franklin Street, Fifth Floor, Boston, MA 02110-1301, USA.
 *
 * The Original Code is Copyright (C) 2004 Blender Foundation.
 * All rights reserved.
 */

/** \file
 * \ingroup spoutliner
 */

#include "MEM_guardedalloc.h"

#include "CLG_log.h"

#include "DNA_anim_types.h"
#include "DNA_armature_types.h"
#include "DNA_collection_types.h"
#include "DNA_constraint_types.h"
#include "DNA_gpencil_types.h"
#include "DNA_hair_types.h"
#include "DNA_light_types.h"
#include "DNA_linestyle_types.h"
#include "DNA_material_types.h"
#include "DNA_mesh_types.h"
#include "DNA_meta_types.h"
#include "DNA_modifier_types.h"
#include "DNA_object_types.h"
#include "DNA_pointcloud_types.h"
#include "DNA_scene_types.h"
#include "DNA_sequence_types.h"
#include "DNA_simulation_types.h"
#include "DNA_volume_types.h"
#include "DNA_world_types.h"

#include "BLI_blenlib.h"
#include "BLI_ghash.h"
#include "BLI_utildefines.h"

#include "BKE_anim_data.h"
#include "BKE_animsys.h"
#include "BKE_armature.h"
#include "BKE_collection.h"
#include "BKE_constraint.h"
#include "BKE_context.h"
#include "BKE_fcurve.h"
#include "BKE_global.h"
#include "BKE_idtype.h"
#include "BKE_layer.h"
#include "BKE_lib_id.h"
#include "BKE_lib_override.h"
#include "BKE_lib_query.h"
#include "BKE_main.h"
#include "BKE_object.h"
#include "BKE_report.h"
#include "BKE_scene.h"
#include "BKE_screen.h"

#include "DEG_depsgraph.h"
#include "DEG_depsgraph_build.h"

#include "ED_object.h"
#include "ED_outliner.h"
#include "ED_scene.h"
#include "ED_screen.h"
#include "ED_sequencer.h"
#include "ED_undo.h"

#include "WM_api.h"
#include "WM_message.h"
#include "WM_types.h"

#include "UI_interface.h"
#include "UI_resources.h"
#include "UI_view2d.h"

#include "RNA_access.h"
#include "RNA_define.h"
#include "RNA_enum_types.h"

#include "SEQ_sequencer.h"

#include "outliner_intern.h"

static CLG_LogRef LOG = {"ed.outliner.tools"};

/* -------------------------------------------------------------------- */
/** \name ID/Library/Data Set/Un-link Utilities
 * \{ */

static void get_element_operation_type(
    TreeElement *te, int *scenelevel, int *objectlevel, int *idlevel, int *datalevel)
{
  TreeStoreElem *tselem = TREESTORE(te);
  if (tselem->flag & TSE_SELECTED) {
    /* Layer collection points to collection ID. */
    if (!ELEM(tselem->type, TSE_SOME_ID, TSE_LAYER_COLLECTION)) {
      if (*datalevel == 0) {
        *datalevel = tselem->type;
      }
      else if (*datalevel != tselem->type) {
        *datalevel = -1;
      }
    }
    else {
      const int idcode = (int)GS(tselem->id->name);
      bool is_standard_id = false;
      switch ((ID_Type)idcode) {
        case ID_SCE:
          *scenelevel = 1;
          break;
        case ID_OB:
          *objectlevel = 1;
          break;

        case ID_ME:
        case ID_CU:
        case ID_MB:
        case ID_LT:
        case ID_LA:
        case ID_AR:
        case ID_CA:
        case ID_SPK:
        case ID_MA:
        case ID_TE:
        case ID_IP:
        case ID_IM:
        case ID_SO:
        case ID_KE:
        case ID_WO:
        case ID_AC:
        case ID_TXT:
        case ID_GR:
        case ID_LS:
        case ID_LI:
        case ID_VF:
        case ID_NT:
        case ID_BR:
        case ID_PA:
        case ID_GD:
        case ID_MC:
        case ID_MSK:
        case ID_PAL:
        case ID_PC:
        case ID_CF:
        case ID_WS:
        case ID_LP:
        case ID_HA:
        case ID_PT:
        case ID_VO:
        case ID_SIM:
          is_standard_id = true;
          break;
        case ID_WM:
        case ID_SCR:
          /* Those are ignored here. */
          /* Note: while Screens should be manageable here, deleting a screen used by a workspace
           * will cause crashes when trying to use that workspace, so for now let's play minimal,
           * safe change. */
          break;
      }
      if (idcode == ID_NLA) {
        /* Fake one, not an actual ID type... */
        is_standard_id = true;
      }

      if (is_standard_id) {
        if (*idlevel == 0) {
          *idlevel = idcode;
        }
        else if (*idlevel != idcode) {
          *idlevel = -1;
        }
        if (ELEM(*datalevel, TSE_VIEW_COLLECTION_BASE, TSE_SCENE_COLLECTION_BASE)) {
          *datalevel = 0;
        }
      }
    }
  }
}

static TreeElement *get_target_element(SpaceOutliner *space_outliner)
{
  TreeElement *te = outliner_find_element_with_flag(&space_outliner->tree, TSE_ACTIVE);
  BLI_assert(te);

  return te;
}

static void unlink_action_fn(bContext *C,
                             ReportList *UNUSED(reports),
                             Scene *UNUSED(scene),
                             TreeElement *UNUSED(te),
                             TreeStoreElem *tsep,
                             TreeStoreElem *UNUSED(tselem),
                             void *UNUSED(user_data))
{
  /* just set action to NULL */
  BKE_animdata_set_action(CTX_wm_reports(C), tsep->id, NULL);
}

static void unlink_material_fn(bContext *UNUSED(C),
                               ReportList *UNUSED(reports),
                               Scene *UNUSED(scene),
                               TreeElement *te,
                               TreeStoreElem *tsep,
                               TreeStoreElem *UNUSED(tselem),
                               void *UNUSED(user_data))
{
  Material **matar = NULL;
  int a, totcol = 0;

  if (GS(tsep->id->name) == ID_OB) {
    Object *ob = (Object *)tsep->id;
    totcol = ob->totcol;
    matar = ob->mat;
  }
  else if (GS(tsep->id->name) == ID_ME) {
    Mesh *me = (Mesh *)tsep->id;
    totcol = me->totcol;
    matar = me->mat;
  }
  else if (GS(tsep->id->name) == ID_CU) {
    Curve *cu = (Curve *)tsep->id;
    totcol = cu->totcol;
    matar = cu->mat;
  }
  else if (GS(tsep->id->name) == ID_MB) {
    MetaBall *mb = (MetaBall *)tsep->id;
    totcol = mb->totcol;
    matar = mb->mat;
  }
  else if (GS(tsep->id->name) == ID_HA) {
    Hair *hair = (Hair *)tsep->id;
    totcol = hair->totcol;
    matar = hair->mat;
  }
  else if (GS(tsep->id->name) == ID_PT) {
    PointCloud *pointcloud = (PointCloud *)tsep->id;
    totcol = pointcloud->totcol;
    matar = pointcloud->mat;
  }
  else if (GS(tsep->id->name) == ID_VO) {
    Volume *volume = (Volume *)tsep->id;
    totcol = volume->totcol;
    matar = volume->mat;
  }
  else {
    BLI_assert(0);
  }

  if (LIKELY(matar != NULL)) {
    for (a = 0; a < totcol; a++) {
      if (a == te->index && matar[a]) {
        id_us_min(&matar[a]->id);
        matar[a] = NULL;
      }
    }
  }
}

static void unlink_texture_fn(bContext *UNUSED(C),
                              ReportList *UNUSED(reports),
                              Scene *UNUSED(scene),
                              TreeElement *te,
                              TreeStoreElem *tsep,
                              TreeStoreElem *UNUSED(tselem),
                              void *UNUSED(user_data))
{
  MTex **mtex = NULL;
  int a;

  if (GS(tsep->id->name) == ID_LS) {
    FreestyleLineStyle *ls = (FreestyleLineStyle *)tsep->id;
    mtex = ls->mtex;
  }
  else {
    return;
  }

  for (a = 0; a < MAX_MTEX; a++) {
    if (a == te->index && mtex[a]) {
      if (mtex[a]->tex) {
        id_us_min(&mtex[a]->tex->id);
        mtex[a]->tex = NULL;
      }
    }
  }
}

static void unlink_collection_fn(bContext *C,
                                 ReportList *UNUSED(reports),
                                 Scene *UNUSED(scene),
                                 TreeElement *UNUSED(te),
                                 TreeStoreElem *tsep,
                                 TreeStoreElem *tselem,
                                 void *UNUSED(user_data))
{
  Main *bmain = CTX_data_main(C);
  Collection *collection = (Collection *)tselem->id;

  if (tsep) {
    if (GS(tsep->id->name) == ID_OB) {
      Object *ob = (Object *)tsep->id;
      ob->instance_collection = NULL;
      DEG_id_tag_update(&ob->id, ID_RECALC_TRANSFORM);
      DEG_relations_tag_update(bmain);
    }
    else if (GS(tsep->id->name) == ID_GR) {
      Collection *parent = (Collection *)tsep->id;
      id_fake_user_set(&collection->id);
      BKE_collection_child_remove(bmain, parent, collection);
      DEG_id_tag_update(&parent->id, ID_RECALC_COPY_ON_WRITE);
      DEG_relations_tag_update(bmain);
    }
    else if (GS(tsep->id->name) == ID_SCE) {
      Scene *scene = (Scene *)tsep->id;
      Collection *parent = scene->master_collection;
      id_fake_user_set(&collection->id);
      BKE_collection_child_remove(bmain, parent, collection);
      DEG_id_tag_update(&scene->id, ID_RECALC_COPY_ON_WRITE);
      DEG_relations_tag_update(bmain);
    }
  }
}

static void unlink_object_fn(bContext *C,
                             ReportList *UNUSED(reports),
                             Scene *UNUSED(scene),
                             TreeElement *te,
                             TreeStoreElem *tsep,
                             TreeStoreElem *tselem,
                             void *UNUSED(user_data))
{
  if (tsep && tsep->id) {
    Main *bmain = CTX_data_main(C);
    Object *ob = (Object *)tselem->id;

    if (GS(tsep->id->name) == ID_OB) {
      /* Parented objects need to find which collection to unlink from. */
      TreeElement *te_parent = te->parent;
      while (tsep && GS(tsep->id->name) == ID_OB) {
        te_parent = te_parent->parent;
        tsep = te_parent ? TREESTORE(te_parent) : NULL;
      }
    }

    if (tsep && tsep->id) {
      if (GS(tsep->id->name) == ID_GR) {
        Collection *parent = (Collection *)tsep->id;
        BKE_collection_object_remove(bmain, parent, ob, true);
        DEG_id_tag_update(&parent->id, ID_RECALC_COPY_ON_WRITE);
        DEG_relations_tag_update(bmain);
      }
      else if (GS(tsep->id->name) == ID_SCE) {
        Scene *scene = (Scene *)tsep->id;
        Collection *parent = scene->master_collection;
        BKE_collection_object_remove(bmain, parent, ob, true);
        DEG_id_tag_update(&scene->id, ID_RECALC_COPY_ON_WRITE);
        DEG_relations_tag_update(bmain);
      }
    }
  }
}

static void unlink_world_fn(bContext *UNUSED(C),
                            ReportList *UNUSED(reports),
                            Scene *UNUSED(scene),
                            TreeElement *UNUSED(te),
                            TreeStoreElem *tsep,
                            TreeStoreElem *tselem,
                            void *UNUSED(user_data))
{
  Scene *parscene = (Scene *)tsep->id;
  World *wo = (World *)tselem->id;

  /* need to use parent scene not just scene, otherwise may end up getting wrong one */
  id_us_min(&wo->id);
  parscene->world = NULL;
}

static void outliner_do_libdata_operation(bContext *C,
                                          ReportList *reports,
                                          Scene *scene,
                                          SpaceOutliner *space_outliner,
                                          ListBase *lb,
                                          outliner_operation_fn operation_fn,
                                          void *user_data)
{
  LISTBASE_FOREACH (TreeElement *, te, lb) {
    TreeStoreElem *tselem = TREESTORE(te);
    if (tselem->flag & TSE_SELECTED) {
      if (((tselem->type == TSE_SOME_ID) && (te->idcode != 0)) ||
          tselem->type == TSE_LAYER_COLLECTION) {
        TreeStoreElem *tsep = te->parent ? TREESTORE(te->parent) : NULL;
        operation_fn(C, reports, scene, te, tsep, tselem, user_data);
      }
    }
    if (TSELEM_OPEN(tselem, space_outliner)) {
      outliner_do_libdata_operation(
          C, reports, scene, space_outliner, &te->subtree, operation_fn, user_data);
    }
  }
}

/** \} */

/* -------------------------------------------------------------------- */
/** \name Scene Menu Operator
 * \{ */

typedef enum eOutliner_PropSceneOps {
  OL_SCENE_OP_DELETE = 1,
} eOutliner_PropSceneOps;

static const EnumPropertyItem prop_scene_op_types[] = {
    {OL_SCENE_OP_DELETE, "DELETE", ICON_X, "Delete", ""},
    {0, NULL, 0, NULL, NULL},
};

static bool outliner_do_scene_operation(
    bContext *C,
    eOutliner_PropSceneOps event,
    ListBase *lb,
    bool (*operation_fn)(bContext *, eOutliner_PropSceneOps, TreeElement *, TreeStoreElem *))
{
  bool success = false;

  LISTBASE_FOREACH (TreeElement *, te, lb) {
    TreeStoreElem *tselem = TREESTORE(te);
    if (tselem->flag & TSE_SELECTED) {
      if (operation_fn(C, event, te, tselem)) {
        success = true;
      }
    }
  }

  return success;
}

static bool scene_fn(bContext *C,
                     eOutliner_PropSceneOps event,
                     TreeElement *UNUSED(te),
                     TreeStoreElem *tselem)
{
  Scene *scene = (Scene *)tselem->id;

  if (event == OL_SCENE_OP_DELETE) {
    if (ED_scene_delete(C, CTX_data_main(C), scene)) {
      WM_event_add_notifier(C, NC_SCENE | NA_REMOVED, scene);
    }
    else {
      return false;
    }
  }

  return true;
}

static int outliner_scene_operation_exec(bContext *C, wmOperator *op)
{
  SpaceOutliner *space_outliner = CTX_wm_space_outliner(C);
  const eOutliner_PropSceneOps event = RNA_enum_get(op->ptr, "type");

  if (outliner_do_scene_operation(C, event, &space_outliner->tree, scene_fn) == false) {
    return OPERATOR_CANCELLED;
  }

  if (event == OL_SCENE_OP_DELETE) {
    outliner_cleanup_tree(space_outliner);
    ED_undo_push(C, "Delete Scene(s)");
  }
  else {
    BLI_assert(0);
    return OPERATOR_CANCELLED;
  }

  return OPERATOR_FINISHED;
}

void OUTLINER_OT_scene_operation(wmOperatorType *ot)
{
  /* identifiers */
  ot->name = "Outliner Scene Operation";
  ot->idname = "OUTLINER_OT_scene_operation";
  ot->description = "Context menu for scene operations";

  /* callbacks */
  ot->invoke = WM_menu_invoke;
  ot->exec = outliner_scene_operation_exec;
  ot->poll = ED_operator_outliner_active;

  ot->flag = 0;

  ot->prop = RNA_def_enum(ot->srna, "type", prop_scene_op_types, 0, "Scene Operation", "");
}

/** \} */

/* -------------------------------------------------------------------- */
/** \name Search Utilities
 * \{ */

/**
 * Stores the parent and a child element of a merged icon-row icon for
 * the merged select popup menu. The sub-tree of the parent is searched and
 * the child is needed to only show elements of the same type in the popup.
 */
typedef struct MergedSearchData {
  TreeElement *parent_element;
  TreeElement *select_element;
} MergedSearchData;

static void merged_element_search_fn_recursive(
    const ListBase *tree, short tselem_type, short type, const char *str, uiSearchItems *items)
{
  char name[64];
  int iconid;

  LISTBASE_FOREACH (TreeElement *, te, tree) {
    TreeStoreElem *tselem = TREESTORE(te);

    if (tree_element_id_type_to_index(te) == type && tselem_type == tselem->type) {
      if (BLI_strcasestr(te->name, str)) {
        BLI_strncpy(name, te->name, 64);

        iconid = tree_element_get_icon(tselem, te).icon;

        /* Don't allow duplicate named items */
        if (UI_search_items_find_index(items, name) == -1) {
          if (!UI_search_item_add(items, name, te, iconid, 0, 0)) {
            break;
          }
        }
      }
    }

    merged_element_search_fn_recursive(&te->subtree, tselem_type, type, str, items);
  }
}

/* Get a list of elements that match the search string */
static void merged_element_search_update_fn(const bContext *UNUSED(C),
                                            void *data,
                                            const char *str,
                                            uiSearchItems *items,
                                            const bool UNUSED(is_first))
{
  MergedSearchData *search_data = (MergedSearchData *)data;
  TreeElement *parent = search_data->parent_element;
  TreeElement *te = search_data->select_element;

  int type = tree_element_id_type_to_index(te);

  merged_element_search_fn_recursive(&parent->subtree, TREESTORE(te)->type, type, str, items);
}

/* Activate an element from the merged element search menu */
static void merged_element_search_exec_fn(struct bContext *C, void *UNUSED(arg1), void *element)
{
  SpaceOutliner *space_outliner = CTX_wm_space_outliner(C);
  TreeElement *te = (TreeElement *)element;

  outliner_item_select(C, space_outliner, te, OL_ITEM_SELECT | OL_ITEM_ACTIVATE);

  ED_outliner_select_sync_from_outliner(C, space_outliner);
}

/**
 * Merged element search menu
 * Created on activation of a merged or aggregated icon-row icon.
 */
static uiBlock *merged_element_search_menu(bContext *C, ARegion *region, void *data)
{
  static char search[64] = "";
  uiBlock *block;
  uiBut *but;

  /* Clear search on each menu creation */
  *search = '\0';

  block = UI_block_begin(C, region, __func__, UI_EMBOSS);
  UI_block_flag_enable(block, UI_BLOCK_LOOP | UI_BLOCK_MOVEMOUSE_QUIT | UI_BLOCK_SEARCH_MENU);
  UI_block_theme_style_set(block, UI_BLOCK_THEME_STYLE_POPUP);

  short menu_width = 10 * UI_UNIT_X;
  but = uiDefSearchBut(
      block, search, 0, ICON_VIEWZOOM, sizeof(search), 10, 10, menu_width, UI_UNIT_Y, 0, 0, "");
  UI_but_func_search_set(
      but, NULL, merged_element_search_update_fn, data, NULL, merged_element_search_exec_fn, NULL);
  UI_but_flag_enable(but, UI_BUT_ACTIVATE_ON_INIT);

  /* Fake button to hold space for search items */
  uiDefBut(block,
           UI_BTYPE_LABEL,
           0,
           "",
           10,
           10 - UI_searchbox_size_y(),
           menu_width,
           UI_searchbox_size_y(),
           NULL,
           0,
           0,
           0,
           0,
           NULL);

  /* Center the menu on the cursor */
  UI_block_bounds_set_popup(block, 6, (const int[2]){-(menu_width / 2), 0});

  return block;
}

void merged_element_search_menu_invoke(bContext *C,
                                       TreeElement *parent_te,
                                       TreeElement *activate_te)
{
  MergedSearchData *select_data = MEM_callocN(sizeof(MergedSearchData), "merge_search_data");
  select_data->parent_element = parent_te;
  select_data->select_element = activate_te;

  UI_popup_block_invoke(C, merged_element_search_menu, select_data, MEM_freeN);
}

static void object_select_fn(bContext *C,
                             ReportList *UNUSED(reports),
                             Scene *UNUSED(scene),
                             TreeElement *UNUSED(te),
                             TreeStoreElem *UNUSED(tsep),
                             TreeStoreElem *tselem,
                             void *UNUSED(user_data))
{
  ViewLayer *view_layer = CTX_data_view_layer(C);
  Object *ob = (Object *)tselem->id;
  Base *base = BKE_view_layer_base_find(view_layer, ob);

  if (base) {
    ED_object_base_select(base, BA_SELECT);
  }
}

/** \} */

/* -------------------------------------------------------------------- */
/** \name Callbacks (Selection, Users & Library) Utilities
 * \{ */

static void object_select_hierarchy_fn(bContext *C,
                                       ReportList *UNUSED(reports),
                                       Scene *UNUSED(scene),
                                       TreeElement *te,
                                       TreeStoreElem *UNUSED(tsep),
                                       TreeStoreElem *UNUSED(tselem),
                                       void *UNUSED(user_data))
{
  /* Don't extend because this toggles, which is nice for Ctrl-Click but not for a menu item.
   * it's especially confusing when multiple items are selected since some toggle on/off. */
  SpaceOutliner *space_outliner = CTX_wm_space_outliner(C);
  outliner_item_select(
      C, space_outliner, te, OL_ITEM_SELECT | OL_ITEM_ACTIVATE | OL_ITEM_RECURSIVE);
}

static void object_deselect_fn(bContext *C,
                               ReportList *UNUSED(reports),
                               Scene *UNUSED(scene),
                               TreeElement *UNUSED(te),
                               TreeStoreElem *UNUSED(tsep),
                               TreeStoreElem *tselem,
                               void *UNUSED(user_data))
{
  ViewLayer *view_layer = CTX_data_view_layer(C);
  Object *ob = (Object *)tselem->id;
  Base *base = BKE_view_layer_base_find(view_layer, ob);

  if (base) {
    base->flag &= ~BASE_SELECTED;
  }
}

static void outliner_object_delete_fn(bContext *C, ReportList *reports, Scene *scene, Object *ob)
{
  if (ob) {
    Main *bmain = CTX_data_main(C);
    if (ob->id.tag & LIB_TAG_INDIRECT) {
      BKE_reportf(
          reports, RPT_WARNING, "Cannot delete indirectly linked object '%s'", ob->id.name + 2);
      return;
    }
    if (ID_REAL_USERS(ob) <= 1 && ID_EXTRA_USERS(ob) == 0 &&
        BKE_library_ID_is_indirectly_used(bmain, ob)) {
      BKE_reportf(reports,
                  RPT_WARNING,
                  "Cannot delete object '%s' from scene '%s', indirectly used objects need at "
                  "least one user",
                  ob->id.name + 2,
                  scene->id.name + 2);
      return;
    }

    /* Check also library later. */
    if ((ob->mode & OB_MODE_EDIT) && BKE_object_is_in_editmode(ob)) {
      ED_object_editmode_exit_ex(bmain, scene, ob, EM_FREEDATA);
    }
    BKE_id_delete(bmain, ob);
  }
}

static void id_local_fn(bContext *C,
                        ReportList *UNUSED(reports),
                        Scene *UNUSED(scene),
                        TreeElement *UNUSED(te),
                        TreeStoreElem *UNUSED(tsep),
                        TreeStoreElem *tselem,
                        void *UNUSED(user_data))
{
  if (ID_IS_LINKED(tselem->id) && (tselem->id->tag & LIB_TAG_EXTERN)) {
    Main *bmain = CTX_data_main(C);
    /* if the ID type has no special local function,
     * just clear the lib */
    if (BKE_lib_id_make_local(bmain, tselem->id, false, 0) == false) {
      BKE_lib_id_clear_library_data(bmain, tselem->id);
    }
    else {
      BKE_main_id_clear_newpoins(bmain);
    }
  }
  else if (ID_IS_OVERRIDE_LIBRARY_REAL(tselem->id)) {
    BKE_lib_override_library_free(&tselem->id->override_library, true);
  }
}

static void object_proxy_to_override_convert_fn(bContext *C,
                                                ReportList *reports,
                                                Scene *UNUSED(scene),
                                                TreeElement *UNUSED(te),
                                                TreeStoreElem *UNUSED(tsep),
                                                TreeStoreElem *tselem,
                                                void *UNUSED(user_data))
{
  BLI_assert(TSE_IS_REAL_ID(tselem));
  ID *id_proxy = tselem->id;
  BLI_assert(GS(id_proxy->name) == ID_OB);
  Object *ob_proxy = (Object *)id_proxy;
  Scene *scene = CTX_data_scene(C);

  if (ob_proxy->proxy == NULL) {
    return;
  }

  if (!BKE_lib_override_library_proxy_convert(
          CTX_data_main(C), scene, CTX_data_view_layer(C), ob_proxy)) {
    BKE_reportf(
        reports,
        RPT_ERROR_INVALID_INPUT,
        "Could not create a library override from proxy '%s' (might use already local data?)",
        ob_proxy->id.name + 2);
    return;
  }

  DEG_id_tag_update(&scene->id, ID_RECALC_BASE_FLAGS | ID_RECALC_COPY_ON_WRITE);
  WM_event_add_notifier(C, NC_WINDOW, NULL);
}

typedef struct OutlinerLibOverrideData {
  bool do_hierarchy;
  /**
   * For resync operation, force keeping newly created override IDs (or original linked IDs)
   * instead of re-applying relevant existing ID pointer property override operations. Helps
   * solving broken overrides while not losing *all* of your overrides. */
  bool do_resync_hierarchy_enforce;
} OutlinerLibOverrideData;

static void id_override_library_create_fn(bContext *C,
                                          ReportList *reports,
                                          Scene *scene,
                                          TreeElement *te,
                                          TreeStoreElem *tsep,
                                          TreeStoreElem *tselem,
                                          void *user_data)
{
  BLI_assert(TSE_IS_REAL_ID(tselem));
  ID *id_root = tselem->id;
  OutlinerLibOverrideData *data = user_data;
  const bool do_hierarchy = data->do_hierarchy;
  bool success = false;

  ID *id_reference = NULL;
  bool is_override_instancing_object = false;
  if (tsep != NULL && tsep->type == TSE_SOME_ID && tsep->id != NULL &&
      GS(tsep->id->name) == ID_OB) {
    Object *ob = (Object *)tsep->id;
    if (ob->type == OB_EMPTY && &ob->instance_collection->id == id_root) {
      BLI_assert(GS(id_root->name) == ID_GR);
      /* Empty instantiating the collection we override, we need to pass it to BKE overriding code
       * for proper handling. */
      id_reference = tsep->id;
      is_override_instancing_object = true;
    }
  }

  if (ID_IS_OVERRIDABLE_LIBRARY(id_root) || (ID_IS_LINKED(id_root) && do_hierarchy)) {
    Main *bmain = CTX_data_main(C);

    id_root->tag |= LIB_TAG_DOIT;

    /* For now, remap all local usages of linked ID to local override one here. */
    ID *id_iter;
    FOREACH_MAIN_ID_BEGIN (bmain, id_iter) {
      if (ID_IS_LINKED(id_iter)) {
        id_iter->tag &= ~LIB_TAG_DOIT;
      }
      else {
        id_iter->tag |= LIB_TAG_DOIT;
      }
    }
    FOREACH_MAIN_ID_END;

    if (do_hierarchy) {
      /* Tag all linked parents in tree hierarchy to be also overridden. */
      while ((te = te->parent) != NULL) {
        if (!TSE_IS_REAL_ID(te->store_elem)) {
          continue;
        }
        if (!ID_IS_LINKED(te->store_elem->id)) {
          break;
        }
        te->store_elem->id->tag |= LIB_TAG_DOIT;
      }
      success = BKE_lib_override_library_create(
          bmain, CTX_data_scene(C), CTX_data_view_layer(C), id_root, id_reference);
    }
    else if (ID_IS_OVERRIDABLE_LIBRARY(id_root)) {
      success = BKE_lib_override_library_create_from_id(bmain, id_root, true) != NULL;

      /* Cleanup. */
      BKE_main_id_clear_newpoins(bmain);
      BKE_main_id_tag_all(bmain, LIB_TAG_DOIT, false);
    }

    /* Remove the instance empty from this scene, the items now have an overridden collection
     * instead. */
    if (success && is_override_instancing_object) {
      ED_object_base_free_and_unlink(bmain, scene, (Object *)id_reference);
    }
  }
  if (!success) {
    BKE_reportf(reports,
                RPT_WARNING,
                "Could not create library override from data-block '%s'",
                id_root->name);
  }
  else {
    CLOG_WARN(&LOG, "Could not create library override for data block '%s'", id_root->name);
  }
}

static void id_override_library_reset_fn(bContext *C,
                                         ReportList *UNUSED(reports),
                                         Scene *UNUSED(scene),
                                         TreeElement *UNUSED(te),
                                         TreeStoreElem *UNUSED(tsep),
                                         TreeStoreElem *tselem,
                                         void *user_data)
{
  BLI_assert(TSE_IS_REAL_ID(tselem));
  ID *id_root = tselem->id;
  OutlinerLibOverrideData *data = user_data;
  const bool do_hierarchy = data->do_hierarchy;

  if (ID_IS_OVERRIDE_LIBRARY_REAL(id_root)) {
    Main *bmain = CTX_data_main(C);

    if (do_hierarchy) {
      BKE_lib_override_library_id_hierarchy_reset(bmain, id_root);
    }
    else {
      BKE_lib_override_library_id_reset(bmain, id_root);
    }

    WM_event_add_notifier(C, NC_WM | ND_DATACHANGED, NULL);
    WM_event_add_notifier(C, NC_SPACE | ND_SPACE_VIEW3D, NULL);
  }
  else {
    CLOG_WARN(&LOG, "Could not reset library override of data block '%s'", id_root->name);
  }
}

static void id_override_library_resync_fn(bContext *C,
                                          ReportList *UNUSED(reports),
                                          Scene *scene,
                                          TreeElement *te,
                                          TreeStoreElem *UNUSED(tsep),
                                          TreeStoreElem *tselem,
                                          void *user_data)
{
  BLI_assert(TSE_IS_REAL_ID(tselem));
  ID *id_root = tselem->id;
  OutlinerLibOverrideData *data = user_data;
  const bool do_hierarchy_enforce = data->do_resync_hierarchy_enforce;

  if (ID_IS_OVERRIDE_LIBRARY_REAL(id_root)) {
    Main *bmain = CTX_data_main(C);

    id_root->tag |= LIB_TAG_DOIT;

    /* Tag all linked parents in tree hierarchy to be also overridden. */
    while ((te = te->parent) != NULL) {
      if (!TSE_IS_REAL_ID(te->store_elem)) {
        continue;
      }
      if (!ID_IS_OVERRIDE_LIBRARY_REAL(te->store_elem->id)) {
        break;
      }
      te->store_elem->id->tag |= LIB_TAG_DOIT;
    }

    BKE_lib_override_library_resync(
        bmain, scene, CTX_data_view_layer(C), id_root, NULL, do_hierarchy_enforce, true);

    WM_event_add_notifier(C, NC_WINDOW, NULL);
  }
  else {
    CLOG_WARN(&LOG, "Could not resync library override of data block '%s'", id_root->name);
  }
  else {
    CLOG_WARN(&LOG, "Could not resync library override of data block '%s'", id_root->name);
  }
}

static void id_override_library_delete_fn(bContext *C,
                                          ReportList *UNUSED(reports),
                                          Scene *UNUSED(scene),
                                          TreeElement *te,
                                          TreeStoreElem *UNUSED(tsep),
                                          TreeStoreElem *tselem,
                                          void *UNUSED(user_data))
{
  BLI_assert(TSE_IS_REAL_ID(tselem));
  ID *id_root = tselem->id;

  if (ID_IS_OVERRIDE_LIBRARY_REAL(id_root)) {
    Main *bmain = CTX_data_main(C);

    id_root->tag |= LIB_TAG_DOIT;

    /* Tag all linked parents in tree hierarchy to be also overridden. */
    while ((te = te->parent) != NULL) {
      if (!TSE_IS_REAL_ID(te->store_elem)) {
        continue;
      }
      if (!ID_IS_OVERRIDE_LIBRARY_REAL(te->store_elem->id)) {
        break;
      }
      te->store_elem->id->tag |= LIB_TAG_DOIT;
    }

    BKE_lib_override_library_delete(bmain, id_root);

    WM_event_add_notifier(C, NC_WINDOW, NULL);
  }
  else {
    CLOG_WARN(&LOG, "Could not delete library override of data block '%s'", id_root->name);
  }
  else {
    CLOG_WARN(&LOG, "Could not delete library override of data block '%s'", id_root->name);
  }
}

static void id_fake_user_set_fn(bContext *UNUSED(C),
                                ReportList *UNUSED(reports),
                                Scene *UNUSED(scene),
                                TreeElement *UNUSED(te),
                                TreeStoreElem *UNUSED(tsep),
                                TreeStoreElem *tselem,
                                void *UNUSED(user_data))
{
  ID *id = tselem->id;

  id_fake_user_set(id);
}

static void id_fake_user_clear_fn(bContext *UNUSED(C),
                                  ReportList *UNUSED(reports),
                                  Scene *UNUSED(scene),
                                  TreeElement *UNUSED(te),
                                  TreeStoreElem *UNUSED(tsep),
                                  TreeStoreElem *tselem,
                                  void *UNUSED(user_data))
{
  ID *id = tselem->id;

  id_fake_user_clear(id);
}

static void id_select_linked_fn(bContext *C,
                                ReportList *UNUSED(reports),
                                Scene *UNUSED(scene),
                                TreeElement *UNUSED(te),
                                TreeStoreElem *UNUSED(tsep),
                                TreeStoreElem *tselem,
                                void *UNUSED(user_data))
{
  ID *id = tselem->id;

  ED_object_select_linked_by_id(C, id);
}

static void singleuser_action_fn(bContext *C,
                                 ReportList *UNUSED(reports),
                                 Scene *UNUSED(scene),
                                 TreeElement *te,
                                 TreeStoreElem *tsep,
                                 TreeStoreElem *tselem,
                                 void *UNUSED(user_data))
{
  /* This callback runs for all selected elements, some of which may not be actions which results
   * in a crash. */
  if (te->idcode != ID_AC) {
    return;
  }

  ID *id = tselem->id;

  if (id) {
    IdAdtTemplate *iat = (IdAdtTemplate *)tsep->id;
    PointerRNA ptr = {NULL};
    PropertyRNA *prop;

    RNA_pointer_create(&iat->id, &RNA_AnimData, iat->adt, &ptr);
    prop = RNA_struct_find_property(&ptr, "action");

    id_single_user(C, id, &ptr, prop);
  }
}

static void singleuser_world_fn(bContext *C,
                                ReportList *UNUSED(reports),
                                Scene *UNUSED(scene),
                                TreeElement *UNUSED(te),
                                TreeStoreElem *tsep,
                                TreeStoreElem *tselem,
                                void *UNUSED(user_data))
{
  ID *id = tselem->id;

  /* need to use parent scene not just scene, otherwise may end up getting wrong one */
  if (id) {
    Scene *parscene = (Scene *)tsep->id;
    PointerRNA ptr = {NULL};
    PropertyRNA *prop;

    RNA_id_pointer_create(&parscene->id, &ptr);
    prop = RNA_struct_find_property(&ptr, "world");

    id_single_user(C, id, &ptr, prop);
  }
}

/**
 * \param recurse_selected: Set to false for operations which are already
 * recursively operating on their children.
 */
void outliner_do_object_operation_ex(bContext *C,
                                     ReportList *reports,
                                     Scene *scene_act,
                                     SpaceOutliner *space_outliner,
                                     ListBase *lb,
                                     outliner_operation_fn operation_fn,
                                     void *user_data,
                                     bool recurse_selected)
{
  LISTBASE_FOREACH (TreeElement *, te, lb) {
    TreeStoreElem *tselem = TREESTORE(te);
    bool select_handled = false;
    if (tselem->flag & TSE_SELECTED) {
      if ((tselem->type == TSE_SOME_ID) && (te->idcode == ID_OB)) {
        /* When objects selected in other scenes... dunno if that should be allowed. */
        Scene *scene_owner = (Scene *)outliner_search_back(te, ID_SCE);
        if (scene_owner && scene_act != scene_owner) {
          WM_window_set_active_scene(CTX_data_main(C), C, CTX_wm_window(C), scene_owner);
        }
        /* Important to use 'scene_owner' not scene_act else deleting objects can crash.
         * only use 'scene_act' when 'scene_owner' is NULL, which can happen when the
         * outliner isn't showing scenes: Visible Layer draw mode for eg. */
        operation_fn(
            C, reports, scene_owner ? scene_owner : scene_act, te, NULL, tselem, user_data);
        select_handled = true;
      }
    }
    if (TSELEM_OPEN(tselem, space_outliner)) {
      if ((select_handled == false) || recurse_selected) {
        outliner_do_object_operation_ex(C,
                                        reports,
                                        scene_act,
                                        space_outliner,
                                        &te->subtree,
                                        operation_fn,
                                        NULL,
                                        recurse_selected);
      }
    }
  }
}

void outliner_do_object_operation(bContext *C,
                                  ReportList *reports,
                                  Scene *scene_act,
                                  SpaceOutliner *space_outliner,
                                  ListBase *lb,
                                  outliner_operation_fn operation_fn)
{
  outliner_do_object_operation_ex(
      C, reports, scene_act, space_outliner, lb, operation_fn, NULL, true);
}

/** \} */

/* -------------------------------------------------------------------- */
/** \name Internal Tagging Utilities
 * \{ */

static void clear_animdata_fn(int UNUSED(event),
                              TreeElement *UNUSED(te),
                              TreeStoreElem *tselem,
                              void *UNUSED(arg))
{
  BKE_animdata_free(tselem->id, true);
  DEG_id_tag_update(tselem->id, ID_RECALC_ANIMATION);
}

static void unlinkact_animdata_fn(int UNUSED(event),
                                  TreeElement *UNUSED(te),
                                  TreeStoreElem *tselem,
                                  void *UNUSED(arg))
{
  /* just set action to NULL */
  BKE_animdata_set_action(NULL, tselem->id, NULL);
  DEG_id_tag_update(tselem->id, ID_RECALC_ANIMATION);
}

static void cleardrivers_animdata_fn(int UNUSED(event),
                                     TreeElement *UNUSED(te),
                                     TreeStoreElem *tselem,
                                     void *UNUSED(arg))
{
  IdAdtTemplate *iat = (IdAdtTemplate *)tselem->id;

  /* just free drivers - stored as a list of F-Curves */
  BKE_fcurves_free(&iat->adt->drivers);
  DEG_id_tag_update(tselem->id, ID_RECALC_ANIMATION);
}

static void refreshdrivers_animdata_fn(int UNUSED(event),
                                       TreeElement *UNUSED(te),
                                       TreeStoreElem *tselem,
                                       void *UNUSED(arg))
{
  IdAdtTemplate *iat = (IdAdtTemplate *)tselem->id;

  /* Loop over drivers, performing refresh
   * (i.e. check graph_buttons.c and rna_fcurve.c for details). */
  LISTBASE_FOREACH (FCurve *, fcu, &iat->adt->drivers) {
    fcu->flag &= ~FCURVE_DISABLED;

    if (fcu->driver) {
      fcu->driver->flag &= ~DRIVER_FLAG_INVALID;
    }
  }
}

/** \} */

/* -------------------------------------------------------------------- */
/** \name Object Operation Utilities
 * \{ */

typedef enum eOutliner_PropDataOps {
  OL_DOP_SELECT = 1,
  OL_DOP_DESELECT,
  OL_DOP_HIDE,
  OL_DOP_UNHIDE,
  OL_DOP_SELECT_LINKED,
} eOutliner_PropDataOps;

typedef enum eOutliner_PropConstraintOps {
  OL_CONSTRAINTOP_ENABLE = 1,
  OL_CONSTRAINTOP_DISABLE,
  OL_CONSTRAINTOP_DELETE,
} eOutliner_PropConstraintOps;

typedef enum eOutliner_PropModifierOps {
  OL_MODIFIER_OP_TOGVIS = 1,
  OL_MODIFIER_OP_TOGREN,
  OL_MODIFIER_OP_DELETE,
} eOutliner_PropModifierOps;

static void pchan_fn(int event, TreeElement *te, TreeStoreElem *UNUSED(tselem), void *UNUSED(arg))
{
  bPoseChannel *pchan = (bPoseChannel *)te->directdata;

  if (event == OL_DOP_SELECT) {
    pchan->bone->flag |= BONE_SELECTED;
  }
  else if (event == OL_DOP_DESELECT) {
    pchan->bone->flag &= ~BONE_SELECTED;
  }
  else if (event == OL_DOP_HIDE) {
    pchan->bone->flag |= BONE_HIDDEN_P;
    pchan->bone->flag &= ~BONE_SELECTED;
  }
  else if (event == OL_DOP_UNHIDE) {
    pchan->bone->flag &= ~BONE_HIDDEN_P;
  }
}

static void bone_fn(int event, TreeElement *te, TreeStoreElem *UNUSED(tselem), void *UNUSED(arg))
{
  Bone *bone = (Bone *)te->directdata;

  if (event == OL_DOP_SELECT) {
    bone->flag |= BONE_SELECTED;
  }
  else if (event == OL_DOP_DESELECT) {
    bone->flag &= ~BONE_SELECTED;
  }
  else if (event == OL_DOP_HIDE) {
    bone->flag |= BONE_HIDDEN_P;
    bone->flag &= ~BONE_SELECTED;
  }
  else if (event == OL_DOP_UNHIDE) {
    bone->flag &= ~BONE_HIDDEN_P;
  }
}

static void ebone_fn(int event, TreeElement *te, TreeStoreElem *UNUSED(tselem), void *UNUSED(arg))
{
  EditBone *ebone = (EditBone *)te->directdata;

  if (event == OL_DOP_SELECT) {
    ebone->flag |= BONE_SELECTED;
  }
  else if (event == OL_DOP_DESELECT) {
    ebone->flag &= ~BONE_SELECTED;
  }
  else if (event == OL_DOP_HIDE) {
    ebone->flag |= BONE_HIDDEN_A;
    ebone->flag &= ~BONE_SELECTED | BONE_TIPSEL | BONE_ROOTSEL;
  }
  else if (event == OL_DOP_UNHIDE) {
    ebone->flag &= ~BONE_HIDDEN_A;
  }
}

static void sequence_fn(int event, TreeElement *te, TreeStoreElem *tselem, void *scene_ptr)
{
  Sequence *seq = (Sequence *)te->directdata;
  if (event == OL_DOP_SELECT) {
    Scene *scene = (Scene *)scene_ptr;
    Editing *ed = SEQ_editing_get(scene, false);
    if (BLI_findindex(ed->seqbasep, seq) != -1) {
      ED_sequencer_select_sequence_single(scene, seq, true);
    }
  }

  (void)tselem;
}

static void gpencil_layer_fn(int event,
                             TreeElement *te,
                             TreeStoreElem *UNUSED(tselem),
                             void *UNUSED(arg))
{
  bGPDlayer *gpl = (bGPDlayer *)te->directdata;

  if (event == OL_DOP_SELECT) {
    gpl->flag |= GP_LAYER_SELECT;
  }
  else if (event == OL_DOP_DESELECT) {
    gpl->flag &= ~GP_LAYER_SELECT;
  }
  else if (event == OL_DOP_HIDE) {
    gpl->flag |= GP_LAYER_HIDE;
  }
  else if (event == OL_DOP_UNHIDE) {
    gpl->flag &= ~GP_LAYER_HIDE;
  }
}

static void data_select_linked_fn(int event,
                                  TreeElement *te,
                                  TreeStoreElem *UNUSED(tselem),
                                  void *C_v)
{
  if (event == OL_DOP_SELECT_LINKED) {
    if (RNA_struct_is_ID(te->rnaptr.type)) {
      bContext *C = (bContext *)C_v;
      ID *id = te->rnaptr.data;

      ED_object_select_linked_by_id(C, id);
    }
  }
}

static void constraint_fn(int event, TreeElement *te, TreeStoreElem *UNUSED(tselem), void *C_v)
{
  bContext *C = C_v;
  Main *bmain = CTX_data_main(C);
  bConstraint *constraint = (bConstraint *)te->directdata;
  Object *ob = (Object *)outliner_search_back(te, ID_OB);

  if (event == OL_CONSTRAINTOP_ENABLE) {
    constraint->flag &= ~CONSTRAINT_OFF;
    ED_object_constraint_update(bmain, ob);
    WM_event_add_notifier(C, NC_OBJECT | ND_CONSTRAINT, ob);
  }
  else if (event == OL_CONSTRAINTOP_DISABLE) {
    constraint->flag = CONSTRAINT_OFF;
    ED_object_constraint_update(bmain, ob);
    WM_event_add_notifier(C, NC_OBJECT | ND_CONSTRAINT, ob);
  }
  else if (event == OL_CONSTRAINTOP_DELETE) {
    ListBase *lb = NULL;

    if (TREESTORE(te->parent->parent)->type == TSE_POSE_CHANNEL) {
      lb = &((bPoseChannel *)te->parent->parent->directdata)->constraints;
    }
    else {
      lb = &ob->constraints;
    }

    if (BKE_constraint_remove_ex(lb, ob, constraint, true)) {
      /* there's no active constraint now, so make sure this is the case */
      BKE_constraints_active_set(&ob->constraints, NULL);

      /* needed to set the flags on posebones correctly */
      ED_object_constraint_update(bmain, ob);

      WM_event_add_notifier(C, NC_OBJECT | ND_CONSTRAINT | NA_REMOVED, ob);
      te->store_elem->flag &= ~TSE_SELECTED;
    }
  }
}

static void modifier_fn(int event, TreeElement *te, TreeStoreElem *UNUSED(tselem), void *Carg)
{
  bContext *C = (bContext *)Carg;
  Main *bmain = CTX_data_main(C);
  Scene *scene = CTX_data_scene(C);
  ModifierData *md = (ModifierData *)te->directdata;
  Object *ob = (Object *)outliner_search_back(te, ID_OB);

  if (event == OL_MODIFIER_OP_TOGVIS) {
    md->mode ^= eModifierMode_Realtime;
    DEG_id_tag_update(&ob->id, ID_RECALC_GEOMETRY);
    WM_event_add_notifier(C, NC_OBJECT | ND_MODIFIER, ob);
  }
  else if (event == OL_MODIFIER_OP_TOGREN) {
    md->mode ^= eModifierMode_Render;
    DEG_id_tag_update(&ob->id, ID_RECALC_GEOMETRY);
    WM_event_add_notifier(C, NC_OBJECT | ND_MODIFIER, ob);
  }
  else if (event == OL_MODIFIER_OP_DELETE) {
    ED_object_modifier_remove(NULL, bmain, scene, ob, md);
    WM_event_add_notifier(C, NC_OBJECT | ND_MODIFIER | NA_REMOVED, ob);
    te->store_elem->flag &= ~TSE_SELECTED;
  }
}

static void outliner_do_data_operation(
    SpaceOutliner *space_outliner,
    int type,
    int event,
    ListBase *lb,
    void (*operation_fn)(int, TreeElement *, TreeStoreElem *, void *),
    void *arg)
{
  LISTBASE_FOREACH (TreeElement *, te, lb) {
    TreeStoreElem *tselem = TREESTORE(te);
    if (tselem->flag & TSE_SELECTED) {
      if (tselem->type == type) {
        operation_fn(event, te, tselem, arg);
      }
    }
    if (TSELEM_OPEN(tselem, space_outliner)) {
      outliner_do_data_operation(space_outliner, type, event, &te->subtree, operation_fn, arg);
    }
  }
}

static Base *outline_batch_delete_hierarchy(
    ReportList *reports, Main *bmain, ViewLayer *view_layer, Scene *scene, Base *base)
{
  Base *child_base, *base_next;
  Object *object, *parent;

  if (!base) {
    return NULL;
  }

  object = base->object;
  for (child_base = view_layer->object_bases.first; child_base; child_base = base_next) {
    base_next = child_base->next;
    for (parent = child_base->object->parent; parent && (parent != object);
         parent = parent->parent) {
      /* pass */
    }
    if (parent) {
      base_next = outline_batch_delete_hierarchy(reports, bmain, view_layer, scene, child_base);
    }
  }

  base_next = base->next;

  if (object->id.tag & LIB_TAG_INDIRECT) {
    BKE_reportf(reports,
                RPT_WARNING,
                "Cannot delete indirectly linked object '%s'",
                base->object->id.name + 2);
    return base_next;
  }
  if (ID_REAL_USERS(object) <= 1 && ID_EXTRA_USERS(object) == 0 &&
      BKE_library_ID_is_indirectly_used(bmain, object)) {
    BKE_reportf(reports,
                RPT_WARNING,
                "Cannot delete object '%s' from scene '%s', indirectly used objects need at least "
                "one user",
                object->id.name + 2,
                scene->id.name + 2);
    return base_next;
  }

  DEG_id_tag_update_ex(bmain, &object->id, ID_RECALC_BASE_FLAGS);
  BKE_scene_collections_object_remove(bmain, scene, object, false);

  if (object->id.us == 0) {
    object->id.tag |= LIB_TAG_DOIT;
  }

  return base_next;
}

static void object_batch_delete_hierarchy_fn(bContext *C,
                                             ReportList *reports,
                                             Scene *scene,
                                             Object *ob)
{
  ViewLayer *view_layer = CTX_data_view_layer(C);
  Object *obedit = CTX_data_edit_object(C);

  Base *base = BKE_view_layer_base_find(view_layer, ob);

  if (base) {
    /* Check also library later. */
    for (; obedit && (obedit != base->object); obedit = obedit->parent) {
      /* pass */
    }
    if (obedit == base->object) {
      ED_object_editmode_exit(C, EM_FREEDATA);
    }

    outline_batch_delete_hierarchy(reports, CTX_data_main(C), view_layer, scene, base);
  }
}

/** \} */

/* -------------------------------------------------------------------- */
/** \name Object Menu Operator
 * \{ */

enum {
  OL_OP_SELECT = 1,
  OL_OP_DESELECT,
  OL_OP_SELECT_HIERARCHY,
  OL_OP_REMAP,
  OL_OP_RENAME,
  OL_OP_PROXY_TO_OVERRIDE_CONVERT,
};

static const EnumPropertyItem prop_object_op_types[] = {
    {OL_OP_SELECT, "SELECT", ICON_RESTRICT_SELECT_OFF, "Select", ""},
    {OL_OP_DESELECT, "DESELECT", 0, "Deselect", ""},
    {OL_OP_SELECT_HIERARCHY, "SELECT_HIERARCHY", 0, "Select Hierarchy", ""},
    {OL_OP_REMAP,
     "REMAP",
     0,
     "Remap Users",
     "Make all users of selected data-blocks to use instead a new chosen one"},
    {OL_OP_RENAME, "RENAME", 0, "Rename", ""},
    {OL_OP_PROXY_TO_OVERRIDE_CONVERT,
     "OBJECT_PROXY_TO_OVERRIDE",
     0,
     "Convert Proxy to Override",
     "Convert a Proxy object to a full library override, including all its dependencies"},
    {0, NULL, 0, NULL, NULL},
};

static int outliner_object_operation_exec(bContext *C, wmOperator *op)
{
  Main *bmain = CTX_data_main(C);
  Scene *scene = CTX_data_scene(C);
  wmWindow *win = CTX_wm_window(C);
  SpaceOutliner *space_outliner = CTX_wm_space_outliner(C);
  int event;
  const char *str = NULL;
  bool selection_changed = false;

  /* check for invalid states */
  if (space_outliner == NULL) {
    return OPERATOR_CANCELLED;
  }

  event = RNA_enum_get(op->ptr, "type");

  if (event == OL_OP_SELECT) {
    Scene *sce = scene; /* To be able to delete, scenes are set... */
    outliner_do_object_operation(
        C, op->reports, scene, space_outliner, &space_outliner->tree, object_select_fn);
    if (scene != sce) {
      WM_window_set_active_scene(bmain, C, win, sce);
    }

    str = "Select Objects";
    selection_changed = true;
  }
  else if (event == OL_OP_SELECT_HIERARCHY) {
    Scene *sce = scene; /* To be able to delete, scenes are set... */
    outliner_do_object_operation_ex(C,
                                    op->reports,
                                    scene,
                                    space_outliner,
                                    &space_outliner->tree,
                                    object_select_hierarchy_fn,
                                    NULL,
                                    false);
    if (scene != sce) {
      WM_window_set_active_scene(bmain, C, win, sce);
    }
    str = "Select Object Hierarchy";
    selection_changed = true;
  }
  else if (event == OL_OP_DESELECT) {
    outliner_do_object_operation(
        C, op->reports, scene, space_outliner, &space_outliner->tree, object_deselect_fn);
    str = "Deselect Objects";
    selection_changed = true;
  }
  else if (event == OL_OP_REMAP) {
    outliner_do_libdata_operation(
        C, op->reports, scene, space_outliner, &space_outliner->tree, id_remap_fn, NULL);
    /* No undo push here, operator does it itself (since it's a modal one, the op_undo_depth
     * trick does not work here). */
  }
  else if (event == OL_OP_RENAME) {
    outliner_do_object_operation(
        C, op->reports, scene, space_outliner, &space_outliner->tree, item_rename_fn);
    str = "Rename Object";
  }
  else if (event == OL_OP_PROXY_TO_OVERRIDE_CONVERT) {
    outliner_do_object_operation(C,
                                 op->reports,
                                 scene,
                                 space_outliner,
                                 &space_outliner->tree,
                                 object_proxy_to_override_convert_fn);
    str = "Convert Proxy to Override";
  }
  else {
    BLI_assert(0);
    return OPERATOR_CANCELLED;
  }

  if (selection_changed) {
    DEG_id_tag_update(&scene->id, ID_RECALC_SELECT);
    WM_event_add_notifier(C, NC_SCENE | ND_OB_SELECT, scene);
    ED_outliner_select_sync_from_object_tag(C);
  }

  if (str != NULL) {
    ED_undo_push(C, str);
  }

  return OPERATOR_FINISHED;
}

void OUTLINER_OT_object_operation(wmOperatorType *ot)
{
  /* identifiers */
  ot->name = "Outliner Object Operation";
  ot->idname = "OUTLINER_OT_object_operation";

  /* callbacks */
  ot->invoke = WM_menu_invoke;
  ot->exec = outliner_object_operation_exec;
  ot->poll = ED_operator_outliner_active;

  ot->flag = 0;

  ot->prop = RNA_def_enum(ot->srna, "type", prop_object_op_types, 0, "Object Operation", "");
}

/** \} */

/* -------------------------------------------------------------------- */
/** \name Delete Object/Collection Operator
 * \{ */

typedef void (*OutlinerDeleteFunc)(bContext *C, ReportList *reports, Scene *scene, Object *ob);

static void outliner_do_object_delete(bContext *C,
                                      ReportList *reports,
                                      Scene *scene,
                                      GSet *objects_to_delete,
                                      OutlinerDeleteFunc delete_fn)
{
  GSetIterator objects_to_delete_iter;
  GSET_ITER (objects_to_delete_iter, objects_to_delete) {
    Object *ob = (Object *)BLI_gsetIterator_getKey(&objects_to_delete_iter);

    delete_fn(C, reports, scene, ob);
  }
}

static TreeTraversalAction outliner_find_objects_to_delete(TreeElement *te, void *customdata)
{
  GSet *objects_to_delete = (GSet *)customdata;
  TreeStoreElem *tselem = TREESTORE(te);

  if (outliner_is_collection_tree_element(te)) {
    return TRAVERSE_CONTINUE;
  }

  if ((tselem->type != TSE_SOME_ID) || (tselem->id == NULL) || (GS(tselem->id->name) != ID_OB)) {
    return TRAVERSE_SKIP_CHILDS;
  }

  BLI_gset_add(objects_to_delete, tselem->id);

  return TRAVERSE_CONTINUE;
}

static int outliner_delete_exec(bContext *C, wmOperator *op)
{
  Main *bmain = CTX_data_main(C);
  Scene *scene = CTX_data_scene(C);
  SpaceOutliner *space_outliner = CTX_wm_space_outliner(C);
  struct wmMsgBus *mbus = CTX_wm_message_bus(C);
  ViewLayer *view_layer = CTX_data_view_layer(C);
  const Base *basact_prev = BASACT(view_layer);

  const bool delete_hierarchy = RNA_boolean_get(op->ptr, "hierarchy");

  /* Get selected objects skipping duplicates to prevent deleting objects linked to multiple
   * collections twice */
  GSet *objects_to_delete = BLI_gset_ptr_new(__func__);
  outliner_tree_traverse(space_outliner,
                         &space_outliner->tree,
                         0,
                         TSE_SELECTED,
                         outliner_find_objects_to_delete,
                         objects_to_delete);

  if (delete_hierarchy) {
    BKE_main_id_tag_all(bmain, LIB_TAG_DOIT, false);

    outliner_do_object_delete(
        C, op->reports, scene, objects_to_delete, object_batch_delete_hierarchy_fn);

    BKE_id_multi_tagged_delete(bmain);
  }
  else {
    outliner_do_object_delete(C, op->reports, scene, objects_to_delete, outliner_object_delete_fn);
  }

  BLI_gset_free(objects_to_delete, NULL);

  outliner_collection_delete(C, bmain, scene, op->reports, delete_hierarchy);

  /* Tree management normally happens from draw_outliner(), but when
   * you're clicking too fast on Delete object from context menu in
   * outliner several mouse events can be handled in one cycle without
   * handling notifiers/redraw which leads to deleting the same object twice.
   * cleanup tree here to prevent such cases. */
  outliner_cleanup_tree(space_outliner);

  DEG_id_tag_update(&scene->id, ID_RECALC_COPY_ON_WRITE);
  DEG_relations_tag_update(bmain);

  if (basact_prev != BASACT(view_layer)) {
    WM_event_add_notifier(C, NC_SCENE | ND_OB_ACTIVE, scene);
    WM_msg_publish_rna_prop(mbus, &scene->id, view_layer, LayerObjects, active);
  }

  DEG_id_tag_update(&scene->id, ID_RECALC_SELECT);
  WM_event_add_notifier(C, NC_SCENE | ND_OB_SELECT, scene);
  WM_event_add_notifier(C, NC_SCENE | ND_LAYER_CONTENT, scene);
  ED_outliner_select_sync_from_object_tag(C);

  return OPERATOR_FINISHED;
}

void OUTLINER_OT_delete(wmOperatorType *ot)
{
  /* identifiers */
  ot->name = "Delete";
  ot->idname = "OUTLINER_OT_delete";
  ot->description = "Delete selected objects and collections";

  /* callbacks */
  ot->exec = outliner_delete_exec;
  ot->poll = ED_operator_outliner_active;

  /* flags */
  ot->flag |= OPTYPE_REGISTER | OPTYPE_UNDO;

  /* properties */
  PropertyRNA *prop = RNA_def_boolean(
      ot->srna, "hierarchy", false, "Hierarchy", "Delete child objects and collections");
  RNA_def_property_flag(prop, PROP_SKIP_SAVE);
}

/** \} */

/* -------------------------------------------------------------------- */
/** \name ID-Data Menu Operator
 * \{ */

typedef enum eOutlinerIdOpTypes {
  OUTLINER_IDOP_INVALID = 0,

  OUTLINER_IDOP_UNLINK,
  OUTLINER_IDOP_MARK_ASSET,
  OUTLINER_IDOP_CLEAR_ASSET,
  OUTLINER_IDOP_LOCAL,
  OUTLINER_IDOP_OVERRIDE_LIBRARY_CREATE,
  OUTLINER_IDOP_OVERRIDE_LIBRARY_CREATE_HIERARCHY,
  OUTLINER_IDOP_OVERRIDE_LIBRARY_PROXY_CONVERT,
  OUTLINER_IDOP_OVERRIDE_LIBRARY_RESET,
  OUTLINER_IDOP_OVERRIDE_LIBRARY_RESET_HIERARCHY,
  OUTLINER_IDOP_OVERRIDE_LIBRARY_RESYNC_HIERARCHY,
  OUTLINER_IDOP_OVERRIDE_LIBRARY_RESYNC_HIERARCHY_ENFORCE,
  OUTLINER_IDOP_OVERRIDE_LIBRARY_DELETE_HIERARCHY,
  OUTLINER_IDOP_SINGLE,
  OUTLINER_IDOP_DELETE,
  OUTLINER_IDOP_REMAP,

  OUTLINER_IDOP_COPY,
  OUTLINER_IDOP_PASTE,

  OUTLINER_IDOP_FAKE_ADD,
  OUTLINER_IDOP_FAKE_CLEAR,
  OUTLINER_IDOP_RENAME,

  OUTLINER_IDOP_SELECT_LINKED,
} eOutlinerIdOpTypes;

/* TODO: implement support for changing the ID-block used. */
static const EnumPropertyItem prop_id_op_types[] = {
    {OUTLINER_IDOP_UNLINK, "UNLINK", 0, "Unlink", ""},
    {OUTLINER_IDOP_MARK_ASSET, "MARK_ASSET", 0, "Mark Asset", ""},
    {OUTLINER_IDOP_CLEAR_ASSET, "CLEAR_ASSET", 0, "Clear Asset", ""},
    {OUTLINER_IDOP_LOCAL, "LOCAL", 0, "Make Local", ""},
    {OUTLINER_IDOP_SINGLE, "SINGLE", 0, "Make Single User", ""},
    {OUTLINER_IDOP_DELETE, "DELETE", ICON_X, "Delete", ""},
    {OUTLINER_IDOP_REMAP,
     "REMAP",
     0,
     "Remap Users",
     "Make all users of selected data-blocks to use instead current (clicked) one"},
    {0, "", 0, NULL, NULL},
    {OUTLINER_IDOP_OVERRIDE_LIBRARY_CREATE,
     "OVERRIDE_LIBRARY_CREATE",
     0,
     "Make Library Override",
     "Make a local override of this linked data-block"},
    {OUTLINER_IDOP_OVERRIDE_LIBRARY_CREATE_HIERARCHY,
     "OVERRIDE_LIBRARY_CREATE_HIERARCHY",
     0,
     "Make Library Override Hierarchy",
     "Make a local override of this linked data-block, and its hierarchy of dependencies"},
    {OUTLINER_IDOP_OVERRIDE_LIBRARY_PROXY_CONVERT,
     "OVERRIDE_LIBRARY_PROXY_CONVERT",
     0,
     "Convert Proxy to Override",
     "Convert a Proxy object to a full library override, including all its dependencies"},
    {OUTLINER_IDOP_OVERRIDE_LIBRARY_RESET,
     "OVERRIDE_LIBRARY_RESET",
     0,
     "Reset Library Override",
     "Reset this local override to its linked values"},
    {OUTLINER_IDOP_OVERRIDE_LIBRARY_RESET_HIERARCHY,
     "OVERRIDE_LIBRARY_RESET_HIERARCHY",
     0,
     "Reset Library Override Hierarchy",
     "Reset this local override to its linked values, as well as its hierarchy of dependencies"},
    {OUTLINER_IDOP_OVERRIDE_LIBRARY_RESYNC_HIERARCHY,
     "OVERRIDE_LIBRARY_RESYNC_HIERARCHY",
     0,
     "Resync Library Override Hierarchy",
     "Rebuild this local override from its linked reference, as well as its hierarchy of "
     "dependencies"},
    {OUTLINER_IDOP_OVERRIDE_LIBRARY_RESYNC_HIERARCHY_ENFORCE,
     "OVERRIDE_LIBRARY_RESYNC_HIERARCHY_ENFORCE",
     0,
     "Resync Library Override Hierarchy Enforce",
     "Rebuild this local override from its linked reference, as well as its hierarchy of "
     "dependencies, enforcing that hierarchy to match the linked data (i.e. ignoring exiting "
     "overrides on data-blocks pointer properties)"},
    {OUTLINER_IDOP_OVERRIDE_LIBRARY_DELETE_HIERARCHY,
     "OVERRIDE_LIBRARY_DELETE_HIERARCHY",
     0,
     "Delete Library Override Hierarchy",
     "Delete this local override (including its hierarchy of override dependencies) and relink "
     "its usages to the linked data-blocks"},
    {0, "", 0, NULL, NULL},
    {OUTLINER_IDOP_COPY, "COPY", ICON_COPYDOWN, "Copy", ""},
    {OUTLINER_IDOP_PASTE, "PASTE", ICON_PASTEDOWN, "Paste", ""},
    {0, "", 0, NULL, NULL},
    {OUTLINER_IDOP_FAKE_ADD,
     "ADD_FAKE",
     0,
     "Add Fake User",
     "Ensure data-block gets saved even if it isn't in use (e.g. for motion and material "
     "libraries)"},
    {OUTLINER_IDOP_FAKE_CLEAR, "CLEAR_FAKE", 0, "Clear Fake User", ""},
    {OUTLINER_IDOP_RENAME, "RENAME", 0, "Rename", ""},
    {OUTLINER_IDOP_SELECT_LINKED, "SELECT_LINKED", 0, "Select Linked", ""},
    {0, NULL, 0, NULL, NULL},
};

static bool outliner_id_operation_item_poll(bContext *C,
                                            PointerRNA *UNUSED(ptr),
                                            PropertyRNA *UNUSED(prop),
                                            const int enum_value)
{
  SpaceOutliner *space_outliner = CTX_wm_space_outliner(C);
  TreeElement *te = get_target_element(space_outliner);
  TreeStoreElem *tselem = TREESTORE(te);
  if (!TSE_IS_REAL_ID(tselem)) {
    return false;
  }
<<<<<<< HEAD

  Object *ob = NULL;
  if (GS(tselem->id->name) == ID_OB) {
    ob = (Object *)tselem->id;
  }
=======
>>>>>>> 9e007b46

  switch (enum_value) {
    case OUTLINER_IDOP_MARK_ASSET:
    case OUTLINER_IDOP_CLEAR_ASSET:
      return U.experimental.use_asset_browser;
    case OUTLINER_IDOP_OVERRIDE_LIBRARY_CREATE:
      if (ID_IS_OVERRIDABLE_LIBRARY(tselem->id)) {
        return true;
      }
      return false;
    case OUTLINER_IDOP_OVERRIDE_LIBRARY_CREATE_HIERARCHY:
      if (ID_IS_OVERRIDABLE_LIBRARY(tselem->id) || (ID_IS_LINKED(tselem->id))) {
        return true;
      }
      return false;
<<<<<<< HEAD
    case OUTLINER_IDOP_OVERRIDE_LIBRARY_PROXY_CONVERT:
      if (ob != NULL && ob->proxy != NULL) {
        return true;
      }
      return false;
    case OUTLINER_IDOP_OVERRIDE_LIBRARY_RESET:
    case OUTLINER_IDOP_OVERRIDE_LIBRARY_RESET_HIERARCHY:
    case OUTLINER_IDOP_OVERRIDE_LIBRARY_RESYNC_HIERARCHY:
    case OUTLINER_IDOP_OVERRIDE_LIBRARY_DELETE_HIERARCHY:
      if (ID_IS_OVERRIDE_LIBRARY_REAL(tselem->id)) {
=======
    case OUTLINER_IDOP_OVERRIDE_LIBRARY_PROXY_CONVERT: {
      if (GS(tselem->id->name) == ID_OB) {
        Object *ob = (Object *)tselem->id;

        if ((ob != NULL) && (ob->proxy != NULL)) {
          return true;
        }
      }
      return false;
    }
    case OUTLINER_IDOP_OVERRIDE_LIBRARY_RESET:
    case OUTLINER_IDOP_OVERRIDE_LIBRARY_RESET_HIERARCHY:
    case OUTLINER_IDOP_OVERRIDE_LIBRARY_RESYNC_HIERARCHY:
    case OUTLINER_IDOP_OVERRIDE_LIBRARY_RESYNC_HIERARCHY_ENFORCE:
    case OUTLINER_IDOP_OVERRIDE_LIBRARY_DELETE_HIERARCHY:
      if (ID_IS_OVERRIDE_LIBRARY_REAL(tselem->id) && !ID_IS_LINKED(tselem->id)) {
>>>>>>> 9e007b46
        return true;
      }
      return false;
    case OUTLINER_IDOP_SINGLE:
      if (ELEM(space_outliner->outlinevis, SO_SCENES, SO_VIEW_LAYER)) {
        return true;
      }
      /* TODO(dalai): enable in the few cases where this can be supported
       * (i.e., when we have a valid parent for the tselem). */
      return false;
  }

  return true;
}

static const EnumPropertyItem *outliner_id_operation_itemf(bContext *C,
                                                           PointerRNA *ptr,
                                                           PropertyRNA *prop,
                                                           bool *r_free)
{
  EnumPropertyItem *items = NULL;
  int totitem = 0;

  if ((C == NULL) || (ED_operator_outliner_active(C) == false)) {
    return prop_id_op_types;
  }
  for (const EnumPropertyItem *it = prop_id_op_types; it->identifier != NULL; it++) {
    if (!outliner_id_operation_item_poll(C, ptr, prop, it->value)) {
      continue;
    }
    RNA_enum_item_add(&items, &totitem, it);
  }
  RNA_enum_item_end(&items, &totitem);
  *r_free = true;

  return items;
}

static int outliner_id_operation_exec(bContext *C, wmOperator *op)
{
  wmWindowManager *wm = CTX_wm_manager(C);
  Scene *scene = CTX_data_scene(C);
  SpaceOutliner *space_outliner = CTX_wm_space_outliner(C);
  int scenelevel = 0, objectlevel = 0, idlevel = 0, datalevel = 0;

  /* check for invalid states */
  if (space_outliner == NULL) {
    return OPERATOR_CANCELLED;
  }

  TreeElement *te = get_target_element(space_outliner);
  get_element_operation_type(te, &scenelevel, &objectlevel, &idlevel, &datalevel);

  eOutlinerIdOpTypes event = RNA_enum_get(op->ptr, "type");
  switch (event) {
    case OUTLINER_IDOP_UNLINK: {
      /* unlink datablock from its parent */
      if (objectlevel) {
        outliner_do_libdata_operation(
            C, op->reports, scene, space_outliner, &space_outliner->tree, unlink_object_fn, NULL);

        WM_event_add_notifier(C, NC_SCENE | ND_LAYER, NULL);
        ED_undo_push(C, "Unlink Object");
        break;
      }

      switch (idlevel) {
        case ID_AC:
          outliner_do_libdata_operation(C,
                                        op->reports,
                                        scene,
                                        space_outliner,
                                        &space_outliner->tree,
                                        unlink_action_fn,
                                        NULL);

          WM_event_add_notifier(C, NC_ANIMATION | ND_NLA_ACTCHANGE, NULL);
          ED_undo_push(C, "Unlink action");
          break;
        case ID_MA:
          outliner_do_libdata_operation(C,
                                        op->reports,
                                        scene,
                                        space_outliner,
                                        &space_outliner->tree,
                                        unlink_material_fn,
                                        NULL);

          WM_event_add_notifier(C, NC_OBJECT | ND_OB_SHADING, NULL);
          ED_undo_push(C, "Unlink material");
          break;
        case ID_TE:
          outliner_do_libdata_operation(C,
                                        op->reports,
                                        scene,
                                        space_outliner,
                                        &space_outliner->tree,
                                        unlink_texture_fn,
                                        NULL);

          WM_event_add_notifier(C, NC_OBJECT | ND_OB_SHADING, NULL);
          ED_undo_push(C, "Unlink texture");
          break;
        case ID_WO:
          outliner_do_libdata_operation(
              C, op->reports, scene, space_outliner, &space_outliner->tree, unlink_world_fn, NULL);

          WM_event_add_notifier(C, NC_SCENE | ND_WORLD, NULL);
          ED_undo_push(C, "Unlink world");
          break;
        case ID_GR:
          outliner_do_libdata_operation(C,
                                        op->reports,
                                        scene,
                                        space_outliner,
                                        &space_outliner->tree,
                                        unlink_collection_fn,
                                        NULL);

          WM_event_add_notifier(C, NC_SCENE | ND_LAYER, NULL);
          ED_undo_push(C, "Unlink Collection");
          break;
        default:
          BKE_report(op->reports, RPT_WARNING, "Not yet implemented");
          break;
      }
      break;
    }
    case OUTLINER_IDOP_MARK_ASSET: {
      WM_operator_name_call(C, "ASSET_OT_mark", WM_OP_EXEC_DEFAULT, NULL);
      break;
    }
    case OUTLINER_IDOP_CLEAR_ASSET: {
      WM_operator_name_call(C, "ASSET_OT_clear", WM_OP_EXEC_DEFAULT, NULL);
      break;
    }
    case OUTLINER_IDOP_LOCAL: {
      /* make local */
      outliner_do_libdata_operation(
          C, op->reports, scene, space_outliner, &space_outliner->tree, id_local_fn, NULL);
      ED_undo_push(C, "Localized Data");
      break;
    }
    case OUTLINER_IDOP_OVERRIDE_LIBRARY_CREATE: {
      outliner_do_libdata_operation(C,
                                    op->reports,
                                    scene,
                                    space_outliner,
                                    &space_outliner->tree,
                                    id_override_library_create_fn,
                                    &(OutlinerLibOverrideData){.do_hierarchy = false});
      ED_undo_push(C, "Overridden Data");
      break;
    }
    case OUTLINER_IDOP_OVERRIDE_LIBRARY_CREATE_HIERARCHY: {
      outliner_do_libdata_operation(C,
                                    op->reports,
                                    scene,
                                    space_outliner,
                                    &space_outliner->tree,
                                    id_override_library_create_fn,
                                    &(OutlinerLibOverrideData){.do_hierarchy = true});
      ED_undo_push(C, "Overridden Data Hierarchy");
      break;
    }
    case OUTLINER_IDOP_OVERRIDE_LIBRARY_PROXY_CONVERT: {
      outliner_do_object_operation(C,
                                   op->reports,
                                   scene,
                                   space_outliner,
                                   &space_outliner->tree,
                                   object_proxy_to_override_convert_fn);
      ED_undo_push(C, "Convert Proxy to Override");
      break;
    }
    case OUTLINER_IDOP_OVERRIDE_LIBRARY_RESET: {
      outliner_do_libdata_operation(C,
                                    op->reports,
                                    scene,
                                    space_outliner,
                                    &space_outliner->tree,
                                    id_override_library_reset_fn,
                                    &(OutlinerLibOverrideData){.do_hierarchy = false});
      ED_undo_push(C, "Reset Overridden Data");
      break;
    }
    case OUTLINER_IDOP_OVERRIDE_LIBRARY_RESET_HIERARCHY: {
      outliner_do_libdata_operation(C,
                                    op->reports,
                                    scene,
                                    space_outliner,
                                    &space_outliner->tree,
                                    id_override_library_reset_fn,
                                    &(OutlinerLibOverrideData){.do_hierarchy = true});
      ED_undo_push(C, "Reset Overridden Data Hierarchy");
      break;
    }
    case OUTLINER_IDOP_OVERRIDE_LIBRARY_RESYNC_HIERARCHY: {
      outliner_do_libdata_operation(C,
                                    op->reports,
                                    scene,
                                    space_outliner,
                                    &space_outliner->tree,
                                    id_override_library_resync_fn,
                                    &(OutlinerLibOverrideData){.do_hierarchy = true});
      ED_undo_push(C, "Resync Overridden Data Hierarchy");
      break;
    }
    case OUTLINER_IDOP_OVERRIDE_LIBRARY_RESYNC_HIERARCHY_ENFORCE: {
      outliner_do_libdata_operation(
          C,
          op->reports,
          scene,
          space_outliner,
          &space_outliner->tree,
          id_override_library_resync_fn,
          &(OutlinerLibOverrideData){.do_hierarchy = true, .do_resync_hierarchy_enforce = true});
      ED_undo_push(C, "Resync Overridden Data Hierarchy");
      break;
    }
    case OUTLINER_IDOP_OVERRIDE_LIBRARY_DELETE_HIERARCHY: {
      outliner_do_libdata_operation(C,
                                    op->reports,
                                    scene,
                                    space_outliner,
                                    &space_outliner->tree,
                                    id_override_library_delete_fn,
                                    &(OutlinerLibOverrideData){.do_hierarchy = true});
      ED_undo_push(C, "Delete Overridden Data Hierarchy");
      break;
    }
    case OUTLINER_IDOP_SINGLE: {
      /* make single user */
      switch (idlevel) {
        case ID_AC:
          outliner_do_libdata_operation(C,
                                        op->reports,
                                        scene,
                                        space_outliner,
                                        &space_outliner->tree,
                                        singleuser_action_fn,
                                        NULL);

          WM_event_add_notifier(C, NC_ANIMATION | ND_NLA_ACTCHANGE, NULL);
          ED_undo_push(C, "Single-User Action");
          break;

        case ID_WO:
          outliner_do_libdata_operation(C,
                                        op->reports,
                                        scene,
                                        space_outliner,
                                        &space_outliner->tree,
                                        singleuser_world_fn,
                                        NULL);

          WM_event_add_notifier(C, NC_SCENE | ND_WORLD, NULL);
          ED_undo_push(C, "Single-User World");
          break;

        default:
          BKE_report(op->reports, RPT_WARNING, "Not yet implemented");
          break;
      }
      break;
    }
    case OUTLINER_IDOP_DELETE: {
      if (idlevel > 0) {
        outliner_do_libdata_operation(
            C, op->reports, scene, space_outliner, &space_outliner->tree, id_delete_fn, NULL);
        ED_undo_push(C, "Delete");
      }
      break;
    }
    case OUTLINER_IDOP_REMAP: {
      if (idlevel > 0) {
        outliner_do_libdata_operation(
            C, op->reports, scene, space_outliner, &space_outliner->tree, id_remap_fn, NULL);
        /* No undo push here, operator does it itself (since it's a modal one, the op_undo_depth
         * trick does not work here). */
      }
      break;
    }
    case OUTLINER_IDOP_COPY: {
      wm->op_undo_depth++;
      WM_operator_name_call(C, "OUTLINER_OT_id_copy", WM_OP_INVOKE_DEFAULT, NULL);
      wm->op_undo_depth--;
      /* No need for undo, this operation does not change anything... */
      break;
    }
    case OUTLINER_IDOP_PASTE: {
      wm->op_undo_depth++;
      WM_operator_name_call(C, "OUTLINER_OT_id_paste", WM_OP_INVOKE_DEFAULT, NULL);
      wm->op_undo_depth--;
      ED_outliner_select_sync_from_all_tag(C);
      ED_undo_push(C, "Paste");
      break;
    }
    case OUTLINER_IDOP_FAKE_ADD: {
      /* set fake user */
      outliner_do_libdata_operation(
          C, op->reports, scene, space_outliner, &space_outliner->tree, id_fake_user_set_fn, NULL);

      WM_event_add_notifier(C, NC_ID | NA_EDITED, NULL);
      ED_undo_push(C, "Add Fake User");
      break;
    }
    case OUTLINER_IDOP_FAKE_CLEAR: {
      /* clear fake user */
      outliner_do_libdata_operation(C,
                                    op->reports,
                                    scene,
                                    space_outliner,
                                    &space_outliner->tree,
                                    id_fake_user_clear_fn,
                                    NULL);

      WM_event_add_notifier(C, NC_ID | NA_EDITED, NULL);
      ED_undo_push(C, "Clear Fake User");
      break;
    }
    case OUTLINER_IDOP_RENAME: {
      /* rename */
      outliner_do_libdata_operation(
          C, op->reports, scene, space_outliner, &space_outliner->tree, item_rename_fn, NULL);

      WM_event_add_notifier(C, NC_ID | NA_EDITED, NULL);
      ED_undo_push(C, "Rename");
      break;
    }
    case OUTLINER_IDOP_SELECT_LINKED:
      outliner_do_libdata_operation(
          C, op->reports, scene, space_outliner, &space_outliner->tree, id_select_linked_fn, NULL);
      ED_outliner_select_sync_from_all_tag(C);
      ED_undo_push(C, "Select");
      break;

    default:
      /* Invalid - unhandled. */
      break;
  }

  /* wrong notifier still... */
  WM_event_add_notifier(C, NC_ID | NA_EDITED, NULL);

  /* XXX: this is just so that outliner is always up to date. */
  WM_event_add_notifier(C, NC_SPACE | ND_SPACE_OUTLINER, NULL);

  return OPERATOR_FINISHED;
}

void OUTLINER_OT_id_operation(wmOperatorType *ot)
{
  /* identifiers */
  ot->name = "Outliner ID Data Operation";
  ot->idname = "OUTLINER_OT_id_operation";

  /* callbacks */
  ot->invoke = WM_menu_invoke;
  ot->exec = outliner_id_operation_exec;
  ot->poll = ED_operator_outliner_active;

  ot->flag = 0;

  ot->prop = RNA_def_enum(ot->srna, "type", prop_id_op_types, 0, "ID Data Operation", "");
  RNA_def_enum_funcs(ot->prop, outliner_id_operation_itemf);
}

/** \} */

/* -------------------------------------------------------------------- */
/** \name Library Menu Operator
 * \{ */

typedef enum eOutlinerLibOpTypes {
  OL_LIB_INVALID = 0,

  OL_LIB_RENAME,
  OL_LIB_DELETE,
  OL_LIB_RELOCATE,
  OL_LIB_RELOAD,
} eOutlinerLibOpTypes;

static const EnumPropertyItem outliner_lib_op_type_items[] = {
    {OL_LIB_RENAME, "RENAME", 0, "Rename", ""},
    {OL_LIB_DELETE,
     "DELETE",
     ICON_X,
     "Delete",
     "Delete this library and all its item.\n"
     "Warning: No undo"},
    {OL_LIB_RELOCATE,
     "RELOCATE",
     0,
     "Relocate",
     "Select a new path for this library, and reload all its data"},
    {OL_LIB_RELOAD, "RELOAD", ICON_FILE_REFRESH, "Reload", "Reload all data from this library"},
    {0, NULL, 0, NULL, NULL},
};

static int outliner_lib_operation_exec(bContext *C, wmOperator *op)
{
  Scene *scene = CTX_data_scene(C);
  SpaceOutliner *space_outliner = CTX_wm_space_outliner(C);
  int scenelevel = 0, objectlevel = 0, idlevel = 0, datalevel = 0;

  /* check for invalid states */
  if (space_outliner == NULL) {
    return OPERATOR_CANCELLED;
  }

  TreeElement *te = get_target_element(space_outliner);
  get_element_operation_type(te, &scenelevel, &objectlevel, &idlevel, &datalevel);

  eOutlinerLibOpTypes event = RNA_enum_get(op->ptr, "type");
  switch (event) {
    case OL_LIB_RENAME: {
      outliner_do_libdata_operation(
          C, op->reports, scene, space_outliner, &space_outliner->tree, item_rename_fn, NULL);

      WM_event_add_notifier(C, NC_ID | NA_EDITED, NULL);
      ED_undo_push(C, "Rename Library");
      break;
    }
    case OL_LIB_DELETE: {
      outliner_do_libdata_operation(
          C, op->reports, scene, space_outliner, &space_outliner->tree, id_delete_fn, NULL);
      ED_undo_push(C, "Delete Library");
      break;
    }
    case OL_LIB_RELOCATE: {
      outliner_do_libdata_operation(
          C, op->reports, scene, space_outliner, &space_outliner->tree, lib_relocate_fn, NULL);
      /* No undo push here, operator does it itself (since it's a modal one, the op_undo_depth
       * trick does not work here). */
      break;
    }
    case OL_LIB_RELOAD: {
      outliner_do_libdata_operation(
          C, op->reports, scene, space_outliner, &space_outliner->tree, lib_reload_fn, NULL);
      /* No undo push here, operator does it itself (since it's a modal one, the op_undo_depth
       * trick does not work here). */
      break;
    }
    default:
      /* invalid - unhandled */
      break;
  }

  /* wrong notifier still... */
  WM_event_add_notifier(C, NC_ID | NA_EDITED, NULL);

  /* XXX: this is just so that outliner is always up to date */
  WM_event_add_notifier(C, NC_SPACE | ND_SPACE_OUTLINER, NULL);

  return OPERATOR_FINISHED;
}

void OUTLINER_OT_lib_operation(wmOperatorType *ot)
{
  /* identifiers */
  ot->name = "Outliner Library Operation";
  ot->idname = "OUTLINER_OT_lib_operation";

  /* callbacks */
  ot->invoke = WM_menu_invoke;
  ot->exec = outliner_lib_operation_exec;
  ot->poll = ED_operator_outliner_active;

  ot->prop = RNA_def_enum(
      ot->srna, "type", outliner_lib_op_type_items, 0, "Library Operation", "");
}

/** \} */

/* -------------------------------------------------------------------- */
/** \name Outliner Set Active Action Operator
 * \{ */

static void outliner_do_id_set_operation(
    SpaceOutliner *space_outliner,
    int type,
    ListBase *lb,
    ID *newid,
    void (*operation_fn)(TreeElement *, TreeStoreElem *, TreeStoreElem *, ID *))
{
  LISTBASE_FOREACH (TreeElement *, te, lb) {
    TreeStoreElem *tselem = TREESTORE(te);
    if (tselem->flag & TSE_SELECTED) {
      if (tselem->type == type) {
        TreeStoreElem *tsep = te->parent ? TREESTORE(te->parent) : NULL;
        operation_fn(te, tselem, tsep, newid);
      }
    }
    if (TSELEM_OPEN(tselem, space_outliner)) {
      outliner_do_id_set_operation(space_outliner, type, &te->subtree, newid, operation_fn);
    }
  }
}

static void actionset_id_fn(TreeElement *UNUSED(te),
                            TreeStoreElem *tselem,
                            TreeStoreElem *tsep,
                            ID *actId)
{
  bAction *act = (bAction *)actId;

  if (tselem->type == TSE_ANIM_DATA) {
    /* "animation" entries - action is child of this */
    BKE_animdata_set_action(NULL, tselem->id, act);
  }
  /* TODO: if any other "expander" channels which own actions need to support this menu,
   * add: tselem->type = ...
   */
  else if (tsep && (tsep->type == TSE_ANIM_DATA)) {
    /* "animation" entries case again */
    BKE_animdata_set_action(NULL, tsep->id, act);
  }
  /* TODO: other cases not supported yet. */
}

static int outliner_action_set_exec(bContext *C, wmOperator *op)
{
  Main *bmain = CTX_data_main(C);
  SpaceOutliner *space_outliner = CTX_wm_space_outliner(C);
  int scenelevel = 0, objectlevel = 0, idlevel = 0, datalevel = 0;

  bAction *act;

  /* check for invalid states */
  if (space_outliner == NULL) {
    return OPERATOR_CANCELLED;
  }

  TreeElement *te = get_target_element(space_outliner);
  get_element_operation_type(te, &scenelevel, &objectlevel, &idlevel, &datalevel);

  /* get action to use */
  act = BLI_findlink(&bmain->actions, RNA_enum_get(op->ptr, "action"));

  if (act == NULL) {
    BKE_report(op->reports, RPT_ERROR, "No valid action to add");
    return OPERATOR_CANCELLED;
  }
  if (act->idroot == 0) {
    /* Hopefully in this case (i.e. library of userless actions),
     * the user knows what they're doing. */
    BKE_reportf(op->reports,
                RPT_WARNING,
                "Action '%s' does not specify what data-blocks it can be used on "
                "(try setting the 'ID Root Type' setting from the data-blocks editor "
                "for this action to avoid future problems)",
                act->id.name + 2);
  }

  /* perform action if valid channel */
  if (datalevel == TSE_ANIM_DATA) {
    outliner_do_id_set_operation(
        space_outliner, datalevel, &space_outliner->tree, (ID *)act, actionset_id_fn);
  }
  else if (idlevel == ID_AC) {
    outliner_do_id_set_operation(
        space_outliner, idlevel, &space_outliner->tree, (ID *)act, actionset_id_fn);
  }
  else {
    return OPERATOR_CANCELLED;
  }

  /* set notifier that things have changed */
  WM_event_add_notifier(C, NC_ANIMATION | ND_NLA_ACTCHANGE, NULL);
  ED_undo_push(C, "Set action");

  /* done */
  return OPERATOR_FINISHED;
}

void OUTLINER_OT_action_set(wmOperatorType *ot)
{
  PropertyRNA *prop;

  /* identifiers */
  ot->name = "Outliner Set Action";
  ot->idname = "OUTLINER_OT_action_set";
  ot->description = "Change the active action used";

  /* api callbacks */
  ot->invoke = WM_enum_search_invoke;
  ot->exec = outliner_action_set_exec;
  ot->poll = ED_operator_outliner_active;

  /* flags */
  ot->flag = OPTYPE_REGISTER | OPTYPE_UNDO;

  /* props */
  /* TODO: this would be nicer as an ID-pointer... */
  prop = RNA_def_enum(ot->srna, "action", DummyRNA_NULL_items, 0, "Action", "");
  RNA_def_enum_funcs(prop, RNA_action_itemf);
  RNA_def_property_flag(prop, PROP_ENUM_NO_TRANSLATE);
  ot->prop = prop;
}

/** \} */

/* -------------------------------------------------------------------- */
/** \name Animation Menu Operator
 * \{ */

typedef enum eOutliner_AnimDataOps {
  OUTLINER_ANIMOP_INVALID = 0,

  OUTLINER_ANIMOP_CLEAR_ADT,

  OUTLINER_ANIMOP_SET_ACT,
  OUTLINER_ANIMOP_CLEAR_ACT,

  OUTLINER_ANIMOP_REFRESH_DRV,
  OUTLINER_ANIMOP_CLEAR_DRV
} eOutliner_AnimDataOps;

static const EnumPropertyItem prop_animdata_op_types[] = {
    {OUTLINER_ANIMOP_CLEAR_ADT,
     "CLEAR_ANIMDATA",
     0,
     "Clear Animation Data",
     "Remove this animation data container"},
    {OUTLINER_ANIMOP_SET_ACT, "SET_ACT", 0, "Set Action", ""},
    {OUTLINER_ANIMOP_CLEAR_ACT, "CLEAR_ACT", 0, "Unlink Action", ""},
    {OUTLINER_ANIMOP_REFRESH_DRV, "REFRESH_DRIVERS", 0, "Refresh Drivers", ""},
    {OUTLINER_ANIMOP_CLEAR_DRV, "CLEAR_DRIVERS", 0, "Clear Drivers", ""},
    {0, NULL, 0, NULL, NULL},
};

static int outliner_animdata_operation_exec(bContext *C, wmOperator *op)
{
  wmWindowManager *wm = CTX_wm_manager(C);
  SpaceOutliner *space_outliner = CTX_wm_space_outliner(C);
  int scenelevel = 0, objectlevel = 0, idlevel = 0, datalevel = 0;

  /* check for invalid states */
  if (space_outliner == NULL) {
    return OPERATOR_CANCELLED;
  }

  TreeElement *te = get_target_element(space_outliner);
  get_element_operation_type(te, &scenelevel, &objectlevel, &idlevel, &datalevel);

  if (datalevel != TSE_ANIM_DATA) {
    return OPERATOR_CANCELLED;
  }

  /* perform the core operation */
  eOutliner_AnimDataOps event = RNA_enum_get(op->ptr, "type");
  switch (event) {
    case OUTLINER_ANIMOP_CLEAR_ADT:
      /* Remove Animation Data - this may remove the active action, in some cases... */
      outliner_do_data_operation(
          space_outliner, datalevel, event, &space_outliner->tree, clear_animdata_fn, NULL);

      WM_event_add_notifier(C, NC_ANIMATION | ND_NLA_ACTCHANGE, NULL);
      ED_undo_push(C, "Clear Animation Data");
      break;

    case OUTLINER_ANIMOP_SET_ACT:
      /* delegate once again... */
      wm->op_undo_depth++;
      WM_operator_name_call(C, "OUTLINER_OT_action_set", WM_OP_INVOKE_REGION_WIN, NULL);
      wm->op_undo_depth--;
      ED_undo_push(C, "Set active action");
      break;

    case OUTLINER_ANIMOP_CLEAR_ACT:
      /* clear active action - using standard rules */
      outliner_do_data_operation(
          space_outliner, datalevel, event, &space_outliner->tree, unlinkact_animdata_fn, NULL);

      WM_event_add_notifier(C, NC_ANIMATION | ND_NLA_ACTCHANGE, NULL);
      ED_undo_push(C, "Unlink action");
      break;

    case OUTLINER_ANIMOP_REFRESH_DRV:
      outliner_do_data_operation(space_outliner,
                                 datalevel,
                                 event,
                                 &space_outliner->tree,
                                 refreshdrivers_animdata_fn,
                                 NULL);

      WM_event_add_notifier(C, NC_ANIMATION | ND_ANIMCHAN, NULL);
      /* ED_undo_push(C, "Refresh Drivers"); No undo needed - shouldn't have any impact? */
      break;

    case OUTLINER_ANIMOP_CLEAR_DRV:
      outliner_do_data_operation(
          space_outliner, datalevel, event, &space_outliner->tree, cleardrivers_animdata_fn, NULL);

      WM_event_add_notifier(C, NC_ANIMATION | ND_ANIMCHAN, NULL);
      ED_undo_push(C, "Clear Drivers");
      break;

    default: /* Invalid. */
      break;
  }

  /* update dependencies */
  DEG_relations_tag_update(CTX_data_main(C));

  return OPERATOR_FINISHED;
}

void OUTLINER_OT_animdata_operation(wmOperatorType *ot)
{
  /* identifiers */
  ot->name = "Outliner Animation Data Operation";
  ot->idname = "OUTLINER_OT_animdata_operation";

  /* callbacks */
  ot->invoke = WM_menu_invoke;
  ot->exec = outliner_animdata_operation_exec;
  ot->poll = ED_operator_outliner_active;

  ot->flag = 0;

  ot->prop = RNA_def_enum(ot->srna, "type", prop_animdata_op_types, 0, "Animation Operation", "");
}

/** \} */

/* -------------------------------------------------------------------- */
/** \name Constraint Menu Operator
 * \{ */

static const EnumPropertyItem prop_constraint_op_types[] = {
    {OL_CONSTRAINTOP_ENABLE, "ENABLE", ICON_HIDE_OFF, "Enable", ""},
    {OL_CONSTRAINTOP_DISABLE, "DISABLE", ICON_HIDE_ON, "Disable", ""},
    {OL_CONSTRAINTOP_DELETE, "DELETE", ICON_X, "Delete", ""},
    {0, NULL, 0, NULL, NULL},
};

static int outliner_constraint_operation_exec(bContext *C, wmOperator *op)
{
  SpaceOutliner *space_outliner = CTX_wm_space_outliner(C);
  eOutliner_PropConstraintOps event = RNA_enum_get(op->ptr, "type");

  outliner_do_data_operation(
      space_outliner, TSE_CONSTRAINT, event, &space_outliner->tree, constraint_fn, C);

  if (event == OL_CONSTRAINTOP_DELETE) {
    outliner_cleanup_tree(space_outliner);
  }

  ED_undo_push(C, "Constraint operation");

  return OPERATOR_FINISHED;
}

void OUTLINER_OT_constraint_operation(wmOperatorType *ot)
{
  /* identifiers */
  ot->name = "Outliner Constraint Operation";
  ot->idname = "OUTLINER_OT_constraint_operation";

  /* callbacks */
  ot->invoke = WM_menu_invoke;
  ot->exec = outliner_constraint_operation_exec;
  ot->poll = ED_operator_outliner_active;

  ot->flag = 0;

  ot->prop = RNA_def_enum(
      ot->srna, "type", prop_constraint_op_types, 0, "Constraint Operation", "");
}

/** \} */

/* -------------------------------------------------------------------- */
/** \name Modifier Menu Operator
 * \{ */

static const EnumPropertyItem prop_modifier_op_types[] = {
    {OL_MODIFIER_OP_TOGVIS, "TOGVIS", ICON_RESTRICT_VIEW_OFF, "Toggle Viewport Use", ""},
    {OL_MODIFIER_OP_TOGREN, "TOGREN", ICON_RESTRICT_RENDER_OFF, "Toggle Render Use", ""},
    {OL_MODIFIER_OP_DELETE, "DELETE", ICON_X, "Delete", ""},
    {0, NULL, 0, NULL, NULL},
};

static int outliner_modifier_operation_exec(bContext *C, wmOperator *op)
{
  SpaceOutliner *space_outliner = CTX_wm_space_outliner(C);
  eOutliner_PropModifierOps event = RNA_enum_get(op->ptr, "type");

  outliner_do_data_operation(
      space_outliner, TSE_MODIFIER, event, &space_outliner->tree, modifier_fn, C);

  if (event == OL_MODIFIER_OP_DELETE) {
    outliner_cleanup_tree(space_outliner);
  }

  ED_undo_push(C, "Modifier operation");

  return OPERATOR_FINISHED;
}

void OUTLINER_OT_modifier_operation(wmOperatorType *ot)
{
  /* identifiers */
  ot->name = "Outliner Modifier Operation";
  ot->idname = "OUTLINER_OT_modifier_operation";

  /* callbacks */
  ot->invoke = WM_menu_invoke;
  ot->exec = outliner_modifier_operation_exec;
  ot->poll = ED_operator_outliner_active;

  ot->flag = 0;

  ot->prop = RNA_def_enum(ot->srna, "type", prop_modifier_op_types, 0, "Modifier Operation", "");
}

/** \} */

/* -------------------------------------------------------------------- */
/** \name Data Menu Operator
 * \{ */

/* XXX: select linked is for RNA structs only. */
static const EnumPropertyItem prop_data_op_types[] = {
    {OL_DOP_SELECT, "SELECT", 0, "Select", ""},
    {OL_DOP_DESELECT, "DESELECT", 0, "Deselect", ""},
    {OL_DOP_HIDE, "HIDE", 0, "Hide", ""},
    {OL_DOP_UNHIDE, "UNHIDE", 0, "Unhide", ""},
    {OL_DOP_SELECT_LINKED, "SELECT_LINKED", 0, "Select Linked", ""},
    {0, NULL, 0, NULL, NULL},
};

static int outliner_data_operation_exec(bContext *C, wmOperator *op)
{
  SpaceOutliner *space_outliner = CTX_wm_space_outliner(C);
  int scenelevel = 0, objectlevel = 0, idlevel = 0, datalevel = 0;

  /* check for invalid states */
  if (space_outliner == NULL) {
    return OPERATOR_CANCELLED;
  }

  TreeElement *te = get_target_element(space_outliner);
  get_element_operation_type(te, &scenelevel, &objectlevel, &idlevel, &datalevel);

  eOutliner_PropDataOps event = RNA_enum_get(op->ptr, "type");
  switch (datalevel) {
    case TSE_POSE_CHANNEL: {
      outliner_do_data_operation(
          space_outliner, datalevel, event, &space_outliner->tree, pchan_fn, NULL);
      WM_event_add_notifier(C, NC_OBJECT | ND_POSE, NULL);
      ED_undo_push(C, "PoseChannel operation");

      break;
    }
    case TSE_BONE: {
      outliner_do_data_operation(
          space_outliner, datalevel, event, &space_outliner->tree, bone_fn, NULL);
      WM_event_add_notifier(C, NC_OBJECT | ND_POSE, NULL);
      ED_undo_push(C, "Bone operation");

      break;
    }
    case TSE_EBONE: {
      outliner_do_data_operation(
          space_outliner, datalevel, event, &space_outliner->tree, ebone_fn, NULL);
      WM_event_add_notifier(C, NC_OBJECT | ND_POSE, NULL);
      ED_undo_push(C, "EditBone operation");

      break;
    }
    case TSE_SEQUENCE: {
      Scene *scene = CTX_data_scene(C);
      outliner_do_data_operation(
          space_outliner, datalevel, event, &space_outliner->tree, sequence_fn, scene);

      break;
    }
    case TSE_GP_LAYER: {
      outliner_do_data_operation(
          space_outliner, datalevel, event, &space_outliner->tree, gpencil_layer_fn, NULL);
      WM_event_add_notifier(C, NC_GPENCIL | ND_DATA, NULL);
      ED_undo_push(C, "Grease Pencil Layer operation");

      break;
    }
    case TSE_RNA_STRUCT:
      if (event == OL_DOP_SELECT_LINKED) {
        outliner_do_data_operation(
            space_outliner, datalevel, event, &space_outliner->tree, data_select_linked_fn, C);
      }

      break;

    default:
      BKE_report(op->reports, RPT_WARNING, "Not yet implemented");
      break;
  }

  return OPERATOR_FINISHED;
}

void OUTLINER_OT_data_operation(wmOperatorType *ot)
{
  /* identifiers */
  ot->name = "Outliner Data Operation";
  ot->idname = "OUTLINER_OT_data_operation";

  /* callbacks */
  ot->invoke = WM_menu_invoke;
  ot->exec = outliner_data_operation_exec;
  ot->poll = ED_operator_outliner_active;

  ot->flag = 0;

  ot->prop = RNA_def_enum(ot->srna, "type", prop_data_op_types, 0, "Data Operation", "");
}

/** \} */

/* -------------------------------------------------------------------- */
/** \name Context Menu Operator
 * \{ */

static int outliner_operator_menu(bContext *C, const char *opname)
{
  wmOperatorType *ot = WM_operatortype_find(opname, false);
  uiPopupMenu *pup = UI_popup_menu_begin(C, WM_operatortype_name(ot, NULL), ICON_NONE);
  uiLayout *layout = UI_popup_menu_layout(pup);

  /* set this so the default execution context is the same as submenus */
  uiLayoutSetOperatorContext(layout, WM_OP_INVOKE_REGION_WIN);
  uiItemsEnumO(layout, ot->idname, RNA_property_identifier(ot->prop));

  uiItemS(layout);

  uiItemMContents(layout, "OUTLINER_MT_context_menu");

  UI_popup_menu_end(C, pup);

  return OPERATOR_INTERFACE;
}

static int do_outliner_operation_event(bContext *C,
                                       ReportList *reports,
                                       ARegion *region,
                                       SpaceOutliner *space_outliner,
                                       TreeElement *te)
{
  int scenelevel = 0, objectlevel = 0, idlevel = 0, datalevel = 0;
  TreeStoreElem *tselem = TREESTORE(te);

  int select_flag = OL_ITEM_ACTIVATE | OL_ITEM_SELECT;
  if (tselem->flag & TSE_SELECTED) {
    select_flag |= OL_ITEM_EXTEND;
  }

  outliner_item_select(C, space_outliner, te, select_flag);

  /* Only redraw, don't rebuild here because TreeElement pointers will
   * become invalid and operations will crash. */
  ED_region_tag_redraw_no_rebuild(region);
  ED_outliner_select_sync_from_outliner(C, space_outliner);

  get_element_operation_type(te, &scenelevel, &objectlevel, &idlevel, &datalevel);

  if (scenelevel) {
    if (objectlevel || datalevel || idlevel) {
      BKE_report(reports, RPT_WARNING, "Mixed selection");
      return OPERATOR_CANCELLED;
    }
    return outliner_operator_menu(C, "OUTLINER_OT_scene_operation");
  }
  if (objectlevel) {
    WM_menu_name_call(C, "OUTLINER_MT_object", WM_OP_INVOKE_REGION_WIN);
    return OPERATOR_FINISHED;
  }
  if (idlevel) {
    if (idlevel == -1 || datalevel) {
      BKE_report(reports, RPT_WARNING, "Mixed selection");
      return OPERATOR_CANCELLED;
    }

    switch (idlevel) {
      case ID_GR:
        WM_menu_name_call(C, "OUTLINER_MT_collection", WM_OP_INVOKE_REGION_WIN);
        return OPERATOR_FINISHED;
        break;
      case ID_LI:
        return outliner_operator_menu(C, "OUTLINER_OT_lib_operation");
        break;
      default:
        return outliner_operator_menu(C, "OUTLINER_OT_id_operation");
        break;
    }
  }
  else if (datalevel) {
    if (datalevel == -1) {
      BKE_report(reports, RPT_WARNING, "Mixed selection");
      return OPERATOR_CANCELLED;
    }
    if (datalevel == TSE_ANIM_DATA) {
      return outliner_operator_menu(C, "OUTLINER_OT_animdata_operation");
    }
    if (datalevel == TSE_DRIVER_BASE) {
      /* do nothing... no special ops needed yet */
      return OPERATOR_CANCELLED;
    }
    if (datalevel == TSE_LAYER_COLLECTION) {
      WM_menu_name_call(C, "OUTLINER_MT_collection", WM_OP_INVOKE_REGION_WIN);
      return OPERATOR_FINISHED;
    }
    if (ELEM(datalevel, TSE_SCENE_COLLECTION_BASE, TSE_VIEW_COLLECTION_BASE)) {
      WM_menu_name_call(C, "OUTLINER_MT_collection_new", WM_OP_INVOKE_REGION_WIN);
      return OPERATOR_FINISHED;
    }
    if (datalevel == TSE_ID_BASE) {
      /* do nothing... there are no ops needed here yet */
      return OPERATOR_CANCELLED;
    }
    if (datalevel == TSE_CONSTRAINT) {
      return outliner_operator_menu(C, "OUTLINER_OT_constraint_operation");
    }
    if (datalevel == TSE_MODIFIER) {
      return outliner_operator_menu(C, "OUTLINER_OT_modifier_operation");
    }
    return outliner_operator_menu(C, "OUTLINER_OT_data_operation");
  }

  return OPERATOR_CANCELLED;
}

static int outliner_operation(bContext *C, wmOperator *op, const wmEvent *event)
{
  ARegion *region = CTX_wm_region(C);
  SpaceOutliner *space_outliner = CTX_wm_space_outliner(C);
  uiBut *but = UI_context_active_but_get(C);
  float view_mval[2];

  if (but) {
    UI_but_tooltip_timer_remove(C, but);
  }

  UI_view2d_region_to_view(
      &region->v2d, event->mval[0], event->mval[1], &view_mval[0], &view_mval[1]);

  TreeElement *hovered_te = outliner_find_item_at_y(
      space_outliner, &space_outliner->tree, view_mval[1]);
  if (!hovered_te) {
    /* Let this fall through to 'OUTLINER_MT_context_menu'. */
    return OPERATOR_PASS_THROUGH;
  }

  return do_outliner_operation_event(C, op->reports, region, space_outliner, hovered_te);
}

/* Menu only! Calls other operators */
void OUTLINER_OT_operation(wmOperatorType *ot)
{
  ot->name = "Context Menu";
  ot->idname = "OUTLINER_OT_operation";
  ot->description = "Context menu for item operations";

  ot->invoke = outliner_operation;

  ot->poll = ED_operator_outliner_active;
}

/** \} */<|MERGE_RESOLUTION|>--- conflicted
+++ resolved
@@ -862,9 +862,6 @@
                 "Could not create library override from data-block '%s'",
                 id_root->name);
   }
-  else {
-    CLOG_WARN(&LOG, "Could not create library override for data block '%s'", id_root->name);
-  }
 }
 
 static void id_override_library_reset_fn(bContext *C,
@@ -935,9 +932,6 @@
   else {
     CLOG_WARN(&LOG, "Could not resync library override of data block '%s'", id_root->name);
   }
-  else {
-    CLOG_WARN(&LOG, "Could not resync library override of data block '%s'", id_root->name);
-  }
 }
 
 static void id_override_library_delete_fn(bContext *C,
@@ -970,9 +964,6 @@
     BKE_lib_override_library_delete(bmain, id_root);
 
     WM_event_add_notifier(C, NC_WINDOW, NULL);
-  }
-  else {
-    CLOG_WARN(&LOG, "Could not delete library override of data block '%s'", id_root->name);
   }
   else {
     CLOG_WARN(&LOG, "Could not delete library override of data block '%s'", id_root->name);
@@ -1852,14 +1843,6 @@
   if (!TSE_IS_REAL_ID(tselem)) {
     return false;
   }
-<<<<<<< HEAD
-
-  Object *ob = NULL;
-  if (GS(tselem->id->name) == ID_OB) {
-    ob = (Object *)tselem->id;
-  }
-=======
->>>>>>> 9e007b46
 
   switch (enum_value) {
     case OUTLINER_IDOP_MARK_ASSET:
@@ -1875,18 +1858,6 @@
         return true;
       }
       return false;
-<<<<<<< HEAD
-    case OUTLINER_IDOP_OVERRIDE_LIBRARY_PROXY_CONVERT:
-      if (ob != NULL && ob->proxy != NULL) {
-        return true;
-      }
-      return false;
-    case OUTLINER_IDOP_OVERRIDE_LIBRARY_RESET:
-    case OUTLINER_IDOP_OVERRIDE_LIBRARY_RESET_HIERARCHY:
-    case OUTLINER_IDOP_OVERRIDE_LIBRARY_RESYNC_HIERARCHY:
-    case OUTLINER_IDOP_OVERRIDE_LIBRARY_DELETE_HIERARCHY:
-      if (ID_IS_OVERRIDE_LIBRARY_REAL(tselem->id)) {
-=======
     case OUTLINER_IDOP_OVERRIDE_LIBRARY_PROXY_CONVERT: {
       if (GS(tselem->id->name) == ID_OB) {
         Object *ob = (Object *)tselem->id;
@@ -1903,7 +1874,6 @@
     case OUTLINER_IDOP_OVERRIDE_LIBRARY_RESYNC_HIERARCHY_ENFORCE:
     case OUTLINER_IDOP_OVERRIDE_LIBRARY_DELETE_HIERARCHY:
       if (ID_IS_OVERRIDE_LIBRARY_REAL(tselem->id) && !ID_IS_LINKED(tselem->id)) {
->>>>>>> 9e007b46
         return true;
       }
       return false;
