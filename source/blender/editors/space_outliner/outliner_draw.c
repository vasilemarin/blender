--- conflicted
+++ resolved
@@ -1018,13 +1018,10 @@
 						UI_icon_draw(x, y, ICON_MOD_WIREFRAME); break;
 					case eModifierType_LaplacianDeform:
 						UI_icon_draw(x, y, ICON_MOD_MESHDEFORM); break;  /* XXX, needs own icon */
-<<<<<<< HEAD
+					case eModifierType_DataTransfer:
+						UI_icon_draw(x, y, ICON_MOD_DATA_TRANSFER); break;
 					case eModifierType_PointCache:
 						UI_icon_draw(x, y, ICON_MOD_MESHDEFORM); break;  /* XXX, needs own icon */
-=======
-					case eModifierType_DataTransfer:
-						UI_icon_draw(x, y, ICON_MOD_DATA_TRANSFER); break;
->>>>>>> 5684ad80
 					/* Default */
 					case eModifierType_None:
 					case eModifierType_ShapeKey:
