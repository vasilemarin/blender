/*
 * ***** BEGIN GPL LICENSE BLOCK *****
 *
 * This program is free software; you can redistribute it and/or
 * modify it under the terms of the GNU General Public License
 * as published by the Free Software Foundation; either version 2
 * of the License, or (at your option) any later version. 
 *
 * This program is distributed in the hope that it will be useful,
 * but WITHOUT ANY WARRANTY; without even the implied warranty of
 * MERCHANTABILITY or FITNESS FOR A PARTICULAR PURPOSE.  See the
 * GNU General Public License for more details.
 *
 * You should have received a copy of the GNU General Public License
 * along with this program; if not, write to the Free Software Foundation,
 * Inc., 51 Franklin Street, Fifth Floor, Boston, MA 02110-1301, USA.
 *
 * The Original Code is Copyright (C) 2004 Blender Foundation.
 * All rights reserved.
 *
 * The Original Code is: all of this file.
 *
 * Contributor(s): Joshua Leung
 *
 * ***** END GPL LICENSE BLOCK *****
 */

/** \file blender/editors/space_outliner/outliner_draw.c
 *  \ingroup spoutliner
 */

#include "DNA_anim_types.h"
#include "DNA_armature_types.h"
#include "DNA_gpencil_types.h"
#include "DNA_group_types.h"
#include "DNA_lamp_types.h"
#include "DNA_object_types.h"
#include "DNA_scene_types.h"
#include "DNA_sequence_types.h"

#include "BLI_math.h"
#include "BLI_blenlib.h"
#include "BLI_string_utils.h"
#include "BLI_utildefines.h"
#include "BLI_mempool.h"

#include "BLT_translation.h"

#include "BKE_context.h"
#include "BKE_deform.h"
#include "BKE_fcurve.h"
#include "BKE_global.h"
#include "BKE_layer.h"
#include "BKE_library.h"
#include "BKE_main.h"
#include "BKE_modifier.h"
#include "BKE_report.h"
#include "BKE_scene.h"
#include "BKE_object.h"

#include "DEG_depsgraph.h"

#include "ED_armature.h"
#include "ED_keyframing.h"
#include "ED_object.h"
#include "ED_screen.h"

#include "WM_api.h"
#include "WM_types.h"

#include "GPU_immediate.h"

#include "UI_interface.h"
#include "UI_interface_icons.h"
#include "UI_resources.h"
#include "UI_view2d.h"

#include "RNA_access.h"

#include "outliner_intern.h"

/* disable - this is far too slow - campbell */
// #define USE_GROUP_SELECT

/* ****************************************************** */
/* Tree Size Functions */

static void outliner_height(SpaceOops *soops, ListBase *lb, int *h)
{
	TreeElement *te = lb->first;
	while (te) {
		TreeStoreElem *tselem = TREESTORE(te);
		if (TSELEM_OPEN(tselem, soops))
			outliner_height(soops, &te->subtree, h);
		(*h) += UI_UNIT_Y;
		te = te->next;
	}
}

#if 0  // XXX this is currently disabled until te->xend is set correctly
static void outliner_width(SpaceOops *soops, ListBase *lb, int *w)
{
	TreeElement *te = lb->first;
	while (te) {
//		TreeStoreElem *tselem = TREESTORE(te);
		
		// XXX fixme... te->xend is not set yet
		if (!TSELEM_OPEN(tselem, soops)) {
			if (te->xend > *w)
				*w = te->xend;
		}
		outliner_width(soops, &te->subtree, w);
		te = te->next;
	}
}
#endif

static void outliner_rna_width(SpaceOops *soops, ListBase *lb, int *w, int startx)
{
	TreeElement *te = lb->first;
	while (te) {
		TreeStoreElem *tselem = TREESTORE(te);
		// XXX fixme... (currently, we're using a fixed length of 100)!
#if 0
		if (te->xend) {
			if (te->xend > *w)
				*w = te->xend;
		}
#endif
		if (startx + 100 > *w)
			*w = startx + 100;

		if (TSELEM_OPEN(tselem, soops))
			outliner_rna_width(soops, &te->subtree, w, startx + UI_UNIT_X);
		te = te->next;
	}
}

/* ****************************************************** */

static void restrictbutton_recursive_ebone(bContext *C, EditBone *ebone_parent, int flag, bool set_flag)
{
	Object *obedit = CTX_data_edit_object(C);
	bArmature *arm = obedit->data;
	EditBone *ebone;
	
	for (ebone = arm->edbo->first; ebone; ebone = ebone->next) {
		if (ED_armature_ebone_is_child_recursive(ebone_parent, ebone)) {
			if (set_flag) {
				ebone->flag &= ~(BONE_TIPSEL | BONE_SELECTED | BONE_ROOTSEL);
				ebone->flag |= flag;
			}
			else {
				ebone->flag &= ~flag;
			}
		}
	}
}

static void restrictbutton_recursive_bone(Bone *bone_parent, int flag, bool set_flag)
{
	Bone *bone;
	for (bone = bone_parent->childbase.first; bone; bone = bone->next) {
		if (set_flag) {
			bone->flag &= ~(BONE_TIPSEL | BONE_SELECTED | BONE_ROOTSEL);
			bone->flag |= flag;
		}
		else {
			bone->flag &= ~flag;
		}
		restrictbutton_recursive_bone(bone, flag, set_flag);
	}

}

static void restrictbutton_r_lay_cb(bContext *C, void *poin, void *UNUSED(poin2))
{
	WM_event_add_notifier(C, NC_SCENE | ND_RENDER_OPTIONS, poin);
}

static void restrictbutton_modifier_cb(bContext *C, void *UNUSED(poin), void *poin2)
{
	Object *ob = (Object *)poin2;
	
	DEG_id_tag_update(&ob->id, OB_RECALC_DATA);
	WM_event_add_notifier(C, NC_OBJECT | ND_MODIFIER, ob);
}

static void restrictbutton_bone_visibility_cb(bContext *C, void *UNUSED(poin), void *poin2)
{
	Bone *bone = (Bone *)poin2;
	if (bone->flag & BONE_HIDDEN_P)
		bone->flag &= ~(BONE_SELECTED | BONE_TIPSEL | BONE_ROOTSEL);

	if (CTX_wm_window(C)->eventstate->ctrl) {
		restrictbutton_recursive_bone(bone, BONE_HIDDEN_P, (bone->flag & BONE_HIDDEN_P) != 0);
	}

	WM_event_add_notifier(C, NC_OBJECT | ND_POSE, NULL);
}

static void restrictbutton_bone_select_cb(bContext *C, void *UNUSED(poin), void *poin2)
{
	Bone *bone = (Bone *)poin2;
	if (bone->flag & BONE_UNSELECTABLE)
		bone->flag &= ~(BONE_SELECTED | BONE_TIPSEL | BONE_ROOTSEL);

	if (CTX_wm_window(C)->eventstate->ctrl) {
		restrictbutton_recursive_bone(bone, BONE_UNSELECTABLE, (bone->flag & BONE_UNSELECTABLE) != 0);
	}

	WM_event_add_notifier(C, NC_OBJECT | ND_POSE, NULL);
}

static void restrictbutton_ebone_select_cb(bContext *C, void *UNUSED(poin), void *poin2)
{
	EditBone *ebone = (EditBone *)poin2;

	if (ebone->flag & BONE_UNSELECTABLE) {
		ebone->flag &= ~(BONE_SELECTED | BONE_TIPSEL | BONE_ROOTSEL);
	}

	if (CTX_wm_window(C)->eventstate->ctrl) {
		restrictbutton_recursive_ebone(C, ebone, BONE_UNSELECTABLE, (ebone->flag & BONE_UNSELECTABLE) != 0);
	}

	WM_event_add_notifier(C, NC_OBJECT | ND_POSE, NULL);
}

static void restrictbutton_ebone_visibility_cb(bContext *C, void *UNUSED(poin), void *poin2)
{
	EditBone *ebone = (EditBone *)poin2;
	if (ebone->flag & BONE_HIDDEN_A) {
		ebone->flag &= ~(BONE_SELECTED | BONE_TIPSEL | BONE_ROOTSEL);
	}

	if (CTX_wm_window(C)->eventstate->ctrl) {
		restrictbutton_recursive_ebone(C, ebone, BONE_HIDDEN_A, (ebone->flag & BONE_HIDDEN_A) != 0);
	}

	WM_event_add_notifier(C, NC_OBJECT | ND_POSE, NULL);
}

static void restrictbutton_gp_layer_flag_cb(bContext *C, void *UNUSED(poin), void *UNUSED(poin2))
{
	WM_event_add_notifier(C, NC_GPENCIL | ND_DATA | NA_EDITED, NULL);
}

static void restrictbutton_collection_flag_cb(bContext *C, void *poin, void *UNUSED(poin2))
{
	Scene *scene = poin;
	/* hide and deselect bases that are directly influenced by this LayerCollection */
	/* TODO(sergey): Use proper flag for tagging here. */
	DEG_id_tag_update(&scene->id, 0);
	WM_event_add_notifier(C, NC_SCENE | ND_OB_SELECT, scene);
	WM_event_add_notifier(C, NC_SCENE | ND_LAYER_CONTENT, NULL);
}

static void restrictbutton_id_user_toggle(bContext *UNUSED(C), void *poin, void *UNUSED(poin2))
{
	ID *id = (ID *)poin;
	
	BLI_assert(id != NULL);
	
	if (id->flag & LIB_FAKEUSER) {
		id_us_plus(id);
	}
	else {
		id_us_min(id);
	}
}


static void namebutton_cb(bContext *C, void *tsep, char *oldname)
{
	SpaceOops *soops = CTX_wm_space_outliner(C);
	Scene *scene = CTX_data_scene(C);
	SceneLayer *sl = CTX_data_scene_layer(C);
	Object *obedit = CTX_data_edit_object(C);
	BLI_mempool *ts = soops->treestore;
	TreeStoreElem *tselem = tsep;
	
	if (ts && tselem) {
		TreeElement *te = outliner_find_tree_element(&soops->tree, tselem);
		
		if (tselem->type == 0) {
			BLI_libblock_ensure_unique_name(G.main, tselem->id->name);
			
			switch (GS(tselem->id->name)) {
				case ID_MA:
					WM_event_add_notifier(C, NC_MATERIAL, NULL); break;
				case ID_TE:
					WM_event_add_notifier(C, NC_TEXTURE, NULL); break;
				case ID_IM:
					WM_event_add_notifier(C, NC_IMAGE, NULL); break;
				case ID_SCE:
					WM_event_add_notifier(C, NC_SCENE, NULL); break;
				default:
					WM_event_add_notifier(C, NC_ID | NA_RENAME, NULL); break;
			}
			/* Check the library target exists */
			if (te->idcode == ID_LI) {
				Library *lib = (Library *)tselem->id;
				char expanded[FILE_MAX];

				BKE_library_filepath_set(lib, lib->name);

				BLI_strncpy(expanded, lib->name, sizeof(expanded));
				BLI_path_abs(expanded, G.main->name);
				if (!BLI_exists(expanded)) {
					BKE_reportf(CTX_wm_reports(C), RPT_ERROR,
					            "Library path '%s' does not exist, correct this before saving", expanded);
				}
				else if (lib->id.tag & LIB_TAG_MISSING) {
					BKE_reportf(CTX_wm_reports(C), RPT_INFO,
					            "Library path '%s' is now valid, please reload the library", expanded);
					lib->id.tag &= ~LIB_TAG_MISSING;
				}
			}
		}
		else {
			switch (tselem->type) {
				case TSE_DEFGROUP:
					defgroup_unique_name(te->directdata, (Object *)tselem->id); //	id = object
					break;
				case TSE_NLA_ACTION:
					BLI_libblock_ensure_unique_name(G.main, tselem->id->name);
					break;
				case TSE_EBONE:
				{
					bArmature *arm = (bArmature *)tselem->id;
					if (arm->edbo) {
						EditBone *ebone = te->directdata;
						char newname[sizeof(ebone->name)];

						/* restore bone name */
						BLI_strncpy(newname, ebone->name, sizeof(ebone->name));
						BLI_strncpy(ebone->name, oldname, sizeof(ebone->name));
						ED_armature_bone_rename(obedit->data, oldname, newname);
						WM_event_add_notifier(C, NC_OBJECT | ND_POSE, OBACT_NEW(sl));
					}
					break;
				}

				case TSE_BONE:
				{
					Bone *bone = te->directdata;
					Object *ob;
					char newname[sizeof(bone->name)];
					
					/* always make current object active */
					tree_element_active(C, scene, sl, soops, te, OL_SETSEL_NORMAL, true);
					ob = OBACT_NEW(sl);
					
					/* restore bone name */
					BLI_strncpy(newname, bone->name, sizeof(bone->name));
					BLI_strncpy(bone->name, oldname, sizeof(bone->name));
					ED_armature_bone_rename(ob->data, oldname, newname);
					WM_event_add_notifier(C, NC_OBJECT | ND_POSE, ob);
					break;
				}
				case TSE_POSE_CHANNEL:
				{
					bPoseChannel *pchan = te->directdata;
					Object *ob;
					char newname[sizeof(pchan->name)];
					
					/* always make current pose-bone active */
					tree_element_active(C, scene, sl, soops, te, OL_SETSEL_NORMAL, true);
					ob = OBACT_NEW(sl);

					BLI_assert(ob->type == OB_ARMATURE);
					
					/* restore bone name */
					BLI_strncpy(newname, pchan->name, sizeof(pchan->name));
					BLI_strncpy(pchan->name, oldname, sizeof(pchan->name));
					ED_armature_bone_rename(ob->data, oldname, newname);
					WM_event_add_notifier(C, NC_OBJECT | ND_POSE, ob);
					break;
				}
				case TSE_POSEGRP:
				{
					Object *ob = (Object *)tselem->id; // id = object
					bActionGroup *grp = te->directdata;
					
					BLI_uniquename(&ob->pose->agroups, grp, CTX_DATA_(BLT_I18NCONTEXT_ID_ACTION, "Group"), '.',
					               offsetof(bActionGroup, name), sizeof(grp->name));
					WM_event_add_notifier(C, NC_OBJECT | ND_POSE, ob);
					break;
				}
				case TSE_GP_LAYER:
				{
					bGPdata *gpd = (bGPdata *)tselem->id; // id = GP Datablock
					bGPDlayer *gpl = te->directdata;
					
					// XXX: name needs translation stuff
					BLI_uniquename(&gpd->layers, gpl, "GP Layer", '.',
					               offsetof(bGPDlayer, info), sizeof(gpl->info));
					WM_event_add_notifier(C, NC_GPENCIL | ND_DATA, gpd);
					break;
				}
				case TSE_R_LAYER:
					break;
				case TSE_SCENE_COLLECTION:
				case TSE_LAYER_COLLECTION:
				{
					SceneCollection *sc = outliner_scene_collection_from_tree_element(te);
					BKE_collection_rename(scene, sc, te->name);
					break;
				}
			}
		}
		tselem->flag &= ~TSE_TEXTBUT;
	}
}

static void outliner_draw_restrictbuts(uiBlock *block, Scene *scene, ARegion *ar, SpaceOops *soops, ListBase *lb)
{	
	uiBut *bt;
	TreeElement *te;
	TreeStoreElem *tselem;
	Object *ob = NULL;

	PropertyRNA *object_prop_hide, *object_prop_hide_select, *object_prop_hide_render;

	/* get RNA properties (once) */
	object_prop_hide = RNA_struct_type_find_property(&RNA_Object, "hide");
	object_prop_hide_select = RNA_struct_type_find_property(&RNA_Object, "hide_select");
	object_prop_hide_render = RNA_struct_type_find_property(&RNA_Object, "hide_render");
	BLI_assert(object_prop_hide && object_prop_hide_select  && object_prop_hide_render);


	for (te = lb->first; te; te = te->next) {
		tselem = TREESTORE(te);
		if (te->ys + 2 * UI_UNIT_Y >= ar->v2d.cur.ymin && te->ys <= ar->v2d.cur.ymax) {
			/* scene render layers and passes have toggle-able flags too! */
			if (tselem->type == TSE_R_LAYER) {
				UI_block_emboss_set(block, UI_EMBOSS_NONE);
				
				bt = uiDefIconButBitI(block, UI_BTYPE_ICON_TOGGLE_N, SCE_LAY_DISABLE, 0, ICON_CHECKBOX_HLT - 1,
				                      (int)(ar->v2d.cur.xmax - OL_TOG_RESTRICT_VIEWX), te->ys, UI_UNIT_X,
				                      UI_UNIT_Y, te->directdata, 0, 0, 0, 0, TIP_("Render this RenderLayer"));
				UI_but_func_set(bt, restrictbutton_r_lay_cb, tselem->id, NULL);
				UI_but_flag_enable(bt, UI_BUT_DRAG_LOCK);
				
				UI_block_emboss_set(block, UI_EMBOSS);
			}
			else if (tselem->type == TSE_R_PASS) {
				int *layflag = te->directdata;
				int passflag = 1 << tselem->nr;
				
				UI_block_emboss_set(block, UI_EMBOSS_NONE);
				
				
				bt = uiDefIconButBitI(block, UI_BTYPE_ICON_TOGGLE, passflag, 0, ICON_CHECKBOX_HLT - 1,
				                      (int)(ar->v2d.cur.xmax - OL_TOG_RESTRICT_VIEWX), te->ys, UI_UNIT_X,
				                      UI_UNIT_Y, layflag, 0, 0, 0, 0, TIP_("Render this Pass"));
				UI_but_func_set(bt, restrictbutton_r_lay_cb, tselem->id, NULL);
				UI_but_flag_enable(bt, UI_BUT_DRAG_LOCK);
				
				layflag++;  /* is lay_xor */
				if (ELEM(passflag, SCE_PASS_SPEC, SCE_PASS_SHADOW, SCE_PASS_AO, SCE_PASS_REFLECT, SCE_PASS_REFRACT,
				          SCE_PASS_INDIRECT, SCE_PASS_EMIT, SCE_PASS_ENVIRONMENT))
				{
					bt = uiDefIconButBitI(block, UI_BTYPE_TOGGLE, passflag, 0, (*layflag & passflag) ? ICON_DOT : ICON_BLANK1,
					                      (int)(ar->v2d.cur.xmax - OL_TOG_RESTRICT_SELECTX), te->ys, UI_UNIT_X,
					                      UI_UNIT_Y, layflag, 0, 0, 0, 0, TIP_("Exclude this Pass from Combined"));
					UI_but_func_set(bt, restrictbutton_r_lay_cb, tselem->id, NULL);
					UI_but_flag_enable(bt, UI_BUT_DRAG_LOCK);
				}
				
				UI_block_emboss_set(block, UI_EMBOSS);
			}
			else if (tselem->type == TSE_MODIFIER) {
				ModifierData *md = (ModifierData *)te->directdata;
				ob = (Object *)tselem->id;
				
				UI_block_emboss_set(block, UI_EMBOSS_NONE);
				bt = uiDefIconButBitI(block, UI_BTYPE_ICON_TOGGLE_N, eModifierMode_Realtime, 0, ICON_RESTRICT_VIEW_OFF,
				                      (int)(ar->v2d.cur.xmax - OL_TOG_RESTRICT_VIEWX), te->ys, UI_UNIT_X,
				                      UI_UNIT_Y, &(md->mode), 0, 0, 0, 0,
				                      TIP_("Restrict/Allow visibility in the 3D View"));
				UI_but_func_set(bt, restrictbutton_modifier_cb, scene, ob);
				UI_but_flag_enable(bt, UI_BUT_DRAG_LOCK);
				
				bt = uiDefIconButBitI(block, UI_BTYPE_ICON_TOGGLE_N, eModifierMode_Render, 0, ICON_RESTRICT_RENDER_OFF,
				                      (int)(ar->v2d.cur.xmax - OL_TOG_RESTRICT_RENDERX), te->ys, UI_UNIT_X,
				                      UI_UNIT_Y, &(md->mode), 0, 0, 0, 0, TIP_("Restrict/Allow renderability"));
				UI_but_func_set(bt, restrictbutton_modifier_cb, scene, ob);
				UI_but_flag_enable(bt, UI_BUT_DRAG_LOCK);

				UI_block_emboss_set(block, UI_EMBOSS);
			}
			else if (tselem->type == TSE_POSE_CHANNEL) {
				bPoseChannel *pchan = (bPoseChannel *)te->directdata;
				Bone *bone = pchan->bone;
				ob = (Object *)tselem->id;
				
				UI_block_emboss_set(block, UI_EMBOSS_NONE);
				bt = uiDefIconButBitI(block, UI_BTYPE_ICON_TOGGLE, BONE_HIDDEN_P, 0, ICON_RESTRICT_VIEW_OFF,
				                      (int)(ar->v2d.cur.xmax - OL_TOG_RESTRICT_VIEWX), te->ys, UI_UNIT_X,
				                      UI_UNIT_Y, &(bone->flag), 0, 0, 0, 0,
				                      TIP_("Restrict/Allow visibility in the 3D View"));
				UI_but_func_set(bt, restrictbutton_bone_visibility_cb, ob->data, bone);
				UI_but_flag_enable(bt, UI_BUT_DRAG_LOCK);
				
				bt = uiDefIconButBitI(block, UI_BTYPE_ICON_TOGGLE, BONE_UNSELECTABLE, 0, ICON_RESTRICT_SELECT_OFF,
				                      (int)(ar->v2d.cur.xmax - OL_TOG_RESTRICT_SELECTX), te->ys, UI_UNIT_X,
				                      UI_UNIT_Y, &(bone->flag), 0, 0, 0, 0,
				                      TIP_("Restrict/Allow selection in the 3D View"));
				UI_but_func_set(bt, restrictbutton_bone_select_cb, ob->data, bone);
				UI_but_flag_enable(bt, UI_BUT_DRAG_LOCK);

				UI_block_emboss_set(block, UI_EMBOSS);
			}
			else if (tselem->type == TSE_EBONE) {
				EditBone *ebone = (EditBone *)te->directdata;
				
				UI_block_emboss_set(block, UI_EMBOSS_NONE);
				bt = uiDefIconButBitI(block, UI_BTYPE_ICON_TOGGLE, BONE_HIDDEN_A, 0, ICON_RESTRICT_VIEW_OFF,
				                      (int)(ar->v2d.cur.xmax - OL_TOG_RESTRICT_VIEWX), te->ys, UI_UNIT_X,
				                      UI_UNIT_Y, &(ebone->flag), 0, 0, 0, 0,
				                      TIP_("Restrict/Allow visibility in the 3D View"));
				UI_but_func_set(bt, restrictbutton_ebone_visibility_cb, NULL, ebone);
				UI_but_flag_enable(bt, UI_BUT_DRAG_LOCK);
				
				bt = uiDefIconButBitI(block, UI_BTYPE_ICON_TOGGLE, BONE_UNSELECTABLE, 0, ICON_RESTRICT_SELECT_OFF,
				                      (int)(ar->v2d.cur.xmax - OL_TOG_RESTRICT_SELECTX), te->ys, UI_UNIT_X,
				                      UI_UNIT_Y, &(ebone->flag), 0, 0, 0, 0,
				                      TIP_("Restrict/Allow selection in the 3D View"));
				UI_but_func_set(bt, restrictbutton_ebone_select_cb, NULL, ebone);
				UI_but_flag_enable(bt, UI_BUT_DRAG_LOCK);

				UI_block_emboss_set(block, UI_EMBOSS);
			}
			else if (tselem->type == TSE_GP_LAYER) {
				bGPDlayer *gpl = (bGPDlayer *)te->directdata;
				
				UI_block_emboss_set(block, UI_EMBOSS_NONE);
				
				bt = uiDefIconButBitS(block, UI_BTYPE_ICON_TOGGLE, GP_LAYER_HIDE, 0, ICON_RESTRICT_VIEW_OFF,
				                      (int)(ar->v2d.cur.xmax - OL_TOG_RESTRICT_VIEWX), te->ys, UI_UNIT_X,
				                      UI_UNIT_Y, &gpl->flag, 0, 0, 0, 0,
				                      TIP_("Restrict/Allow visibility in the 3D View"));
				UI_but_func_set(bt, restrictbutton_gp_layer_flag_cb, NULL, gpl);
				UI_but_flag_enable(bt, UI_BUT_DRAG_LOCK);
				
				bt = uiDefIconButBitS(block, UI_BTYPE_ICON_TOGGLE, GP_LAYER_LOCKED, 0, ICON_UNLOCKED,
				                      (int)(ar->v2d.cur.xmax - OL_TOG_RESTRICT_SELECTX), te->ys, UI_UNIT_X,
				                      UI_UNIT_Y, &gpl->flag, 0, 0, 0, 0,
				                      TIP_("Restrict/Allow editing of strokes and keyframes in this layer"));
				UI_but_func_set(bt, restrictbutton_gp_layer_flag_cb, NULL, gpl);
				UI_but_flag_enable(bt, UI_BUT_DRAG_LOCK);
				
				/* TODO: visibility in renders */
				
				UI_block_emboss_set(block, UI_EMBOSS);
			}
			else if (tselem->type == TSE_LAYER_COLLECTION) {
				LayerCollection *collection = te->directdata;

				UI_block_emboss_set(block, UI_EMBOSS_NONE);

				bt = uiDefIconButBitS(block, UI_BTYPE_ICON_TOGGLE_N, COLLECTION_VISIBLE, 0, ICON_RESTRICT_VIEW_OFF,
				                      (int)(ar->v2d.cur.xmax - OL_TOG_RESTRICT_VIEWX), te->ys, UI_UNIT_X,
				                      UI_UNIT_Y, &collection->flag, 0, 0, 0, 0,
				                      TIP_("Restrict/Allow 3D View visibility of objects in the collection"));
				UI_but_func_set(bt, restrictbutton_collection_flag_cb, scene, collection);
				UI_but_flag_enable(bt, UI_BUT_DRAG_LOCK);

				bt = uiDefIconButBitS(block, UI_BTYPE_ICON_TOGGLE_N, COLLECTION_SELECTABLE, 0, ICON_RESTRICT_SELECT_OFF,
				                      (int)(ar->v2d.cur.xmax - OL_TOG_RESTRICT_SELECTX), te->ys, UI_UNIT_X,
				                      UI_UNIT_Y, &collection->flag, 0, 0, 0, 0,
				                      TIP_("Restrict/Allow 3D View selection of objects in the collection"));
				UI_but_func_set(bt, restrictbutton_collection_flag_cb, scene, collection);
				UI_but_flag_enable(bt, UI_BUT_DRAG_LOCK);

				UI_block_emboss_set(block, UI_EMBOSS);
			}
		}
		
		if (TSELEM_OPEN(tselem, soops)) outliner_draw_restrictbuts(block, scene, ar, soops, &te->subtree);
	}
}

static void outliner_draw_userbuts(uiBlock *block, ARegion *ar, SpaceOops *soops, ListBase *lb)
{
	uiBut *bt;
	TreeElement *te;
	TreeStoreElem *tselem;

	for (te = lb->first; te; te = te->next) {
		tselem = TREESTORE(te);
		if (te->ys + 2 * UI_UNIT_Y >= ar->v2d.cur.ymin && te->ys <= ar->v2d.cur.ymax) {
			if (tselem->type == 0) {
				ID *id = tselem->id;
				const char *tip = NULL;
				int icon = ICON_NONE;
				char buf[16] = "";
				int but_flag = UI_BUT_DRAG_LOCK;

				if (ID_IS_LINKED_DATABLOCK(id))
					but_flag |= UI_BUT_DISABLED;

				UI_block_emboss_set(block, UI_EMBOSS_NONE);

				if (id->flag & LIB_FAKEUSER) {
					icon = ICON_FILE_TICK;
					tip  = TIP_("Data-block will be retained using a fake user");
				}
				else {
					icon = ICON_X;
					tip  = TIP_("Data-block has no users and will be deleted");
				}
				bt = uiDefIconButBitS(block, UI_BTYPE_TOGGLE, LIB_FAKEUSER, 1, icon,
				                      (int)(ar->v2d.cur.xmax - OL_TOG_RESTRICT_VIEWX), te->ys, UI_UNIT_X, UI_UNIT_Y,
				                      &id->flag, 0, 0, 0, 0, tip);
				UI_but_func_set(bt, restrictbutton_id_user_toggle, id, NULL);
				UI_but_flag_enable(bt, but_flag);
				
				
				BLI_str_format_int_grouped(buf, id->us);
				bt = uiDefBut(block, UI_BTYPE_BUT, 1, buf, 
				              (int)(ar->v2d.cur.xmax - OL_TOG_RESTRICT_SELECTX), te->ys, 
				              UI_UNIT_X, UI_UNIT_Y, NULL, 0.0, 0.0, 0, 0,
				              TIP_("Number of users of this data-block"));
				UI_but_flag_enable(bt, but_flag);
				
				
				bt = uiDefButBitS(block, UI_BTYPE_TOGGLE, LIB_FAKEUSER, 1, (id->flag & LIB_FAKEUSER) ? "F" : " ",
				                  (int)(ar->v2d.cur.xmax - OL_TOG_RESTRICT_RENDERX), te->ys, UI_UNIT_X, UI_UNIT_Y,
				                  &id->flag, 0, 0, 0, 0,
				                  TIP_("Data-block has a 'fake' user which will keep it in the file "
				                       "even if nothing else uses it"));
				UI_but_func_set(bt, restrictbutton_id_user_toggle, id, NULL);
				UI_but_flag_enable(bt, but_flag);
				
				UI_block_emboss_set(block, UI_EMBOSS);
			}
		}
		
		if (TSELEM_OPEN(tselem, soops)) outliner_draw_userbuts(block, ar, soops, &te->subtree);
	}
}

static void outliner_draw_rnacols(ARegion *ar, int sizex)
{
	View2D *v2d = &ar->v2d;

	float miny = v2d->cur.ymin;
	if (miny < v2d->tot.ymin) miny = v2d->tot.ymin;

	glLineWidth(1.0f);

	unsigned int pos = GWN_vertformat_attr_add(immVertexFormat(), "pos", GWN_COMP_F32, 2, GWN_FETCH_FLOAT);
	immBindBuiltinProgram(GPU_SHADER_2D_UNIFORM_COLOR);
	immUniformThemeColorShadeAlpha(TH_BACK, -15, -200);

	immBegin(GWN_PRIM_LINES, 4);

	immVertex2f(pos, sizex, v2d->cur.ymax);
	immVertex2f(pos, sizex, miny);

	immVertex2f(pos, sizex + OL_RNA_COL_SIZEX, v2d->cur.ymax);
	immVertex2f(pos, sizex + OL_RNA_COL_SIZEX, miny);

	immEnd();

	immUnbindProgram();
}

static void outliner_draw_rnabuts(uiBlock *block, ARegion *ar, SpaceOops *soops, int sizex, ListBase *lb)
{
	TreeElement *te;
	TreeStoreElem *tselem;
	PointerRNA *ptr;
	PropertyRNA *prop;

	for (te = lb->first; te; te = te->next) {
		tselem = TREESTORE(te);
		if (te->ys + 2 * UI_UNIT_Y >= ar->v2d.cur.ymin && te->ys <= ar->v2d.cur.ymax) {
			if (tselem->type == TSE_RNA_PROPERTY) {
				ptr = &te->rnaptr;
				prop = te->directdata;

				if (!TSELEM_OPEN(tselem, soops)) {
					if (RNA_property_type(prop) == PROP_POINTER) {
						uiBut *but = uiDefAutoButR(block, ptr, prop, -1, "", ICON_NONE, sizex, te->ys,
						                           OL_RNA_COL_SIZEX, UI_UNIT_Y - 1);
						UI_but_flag_enable(but, UI_BUT_DISABLED);
					}
					else if (RNA_property_type(prop) == PROP_ENUM) {
						uiDefAutoButR(block, ptr, prop, -1, NULL, ICON_NONE, sizex, te->ys, OL_RNA_COL_SIZEX,
						              UI_UNIT_Y - 1);
					}
					else {
						uiDefAutoButR(block, ptr, prop, -1, "", ICON_NONE, sizex, te->ys, OL_RNA_COL_SIZEX,
						              UI_UNIT_Y - 1);
					}
				}
			}
			else if (tselem->type == TSE_RNA_ARRAY_ELEM) {
				ptr = &te->rnaptr;
				prop = te->directdata;
				
				uiDefAutoButR(block, ptr, prop, te->index, "", ICON_NONE, sizex, te->ys, OL_RNA_COL_SIZEX,
				              UI_UNIT_Y - 1);
			}
		}
		
		if (TSELEM_OPEN(tselem, soops)) outliner_draw_rnabuts(block, ar, soops, sizex, &te->subtree);
	}

	UI_block_emboss_set(block, UI_EMBOSS);
}

static void outliner_buttons(const bContext *C, uiBlock *block, ARegion *ar, TreeElement *te)
{
	uiBut *bt;
	TreeStoreElem *tselem;
	int spx, dx, len;

	tselem = TREESTORE(te);

	BLI_assert(tselem->flag & TSE_TEXTBUT);
	/* If we add support to rename Sequence.
	 * need change this.
	 */

	if (tselem->type == TSE_EBONE) len = sizeof(((EditBone *) 0)->name);
	else if (tselem->type == TSE_MODIFIER) len = sizeof(((ModifierData *) 0)->name);
	else if (tselem->id && GS(tselem->id->name) == ID_LI) len = sizeof(((Library *) 0)->name);
	else len = MAX_ID_NAME - 2;

	spx = te->xs + 1.8f * UI_UNIT_X;
	dx = ar->v2d.cur.xmax - (spx + 3.2f * UI_UNIT_X);

	bt = uiDefBut(block, UI_BTYPE_TEXT, OL_NAMEBUTTON, "", spx, te->ys, dx, UI_UNIT_Y - 1, (void *)te->name,
	              1.0, (float)len, 0, 0, "");
	UI_but_func_rename_set(bt, namebutton_cb, tselem);

	/* returns false if button got removed */
	if (false == UI_but_active_only(C, ar, block, bt)) {
		tselem->flag &= ~TSE_TEXTBUT;

		/* bad! (notifier within draw) without this, we don't get a refesh */
		WM_event_add_notifier(C, NC_SPACE | ND_SPACE_OUTLINER, NULL);
	}
}

/* ****************************************************** */
/* Normal Drawing... */

/* make function calls a bit compacter */
struct DrawIconArg {
	uiBlock *block;
	ID *id;
	float xmax, x, y, xb, yb;
	float alpha;
};

static void tselem_draw_icon_uibut(struct DrawIconArg *arg, int icon)
{
	/* restrict column clip... it has been coded by simply overdrawing, doesnt work for buttons */
	if (arg->x >= arg->xmax) {
		glEnable(GL_BLEND);
		UI_icon_draw_alpha(arg->x, arg->y, icon, arg->alpha);
		glDisable(GL_BLEND);
	}
	else {
		uiBut *but = uiDefIconBut(arg->block, UI_BTYPE_LABEL, 0, icon, arg->xb, arg->yb, UI_UNIT_X, UI_UNIT_Y, NULL,
		                          0.0, 0.0, 1.0, arg->alpha,
		                          (arg->id && ID_IS_LINKED_DATABLOCK(arg->id)) ? arg->id->lib->name : "");
		
		if (arg->id)
			UI_but_drag_set_id(but, arg->id);
	}

}

static void UNUSED_FUNCTION(tselem_draw_gp_icon_uibut)(struct DrawIconArg *arg, ID *id, bGPDlayer *gpl)
{
	/* restrict column clip - skip it for now... */
	if (arg->x >= arg->xmax) {
		/* pass */
	}
	else {
		PointerRNA ptr;
		const float eps = 0.001f;
		const bool is_stroke_visible = (gpl->color[3] > eps);
		const bool is_fill_visible = (gpl->fill[3] > eps);
		float w = 0.5f  * UI_UNIT_X;
		float h = 0.85f * UI_UNIT_Y;

		RNA_pointer_create(id, &RNA_GPencilLayer, gpl, &ptr);

		UI_block_align_begin(arg->block);
		
		UI_block_emboss_set(arg->block, is_stroke_visible ? UI_EMBOSS : UI_EMBOSS_NONE);
		uiDefButR(arg->block, UI_BTYPE_COLOR, 1, "", arg->xb, arg->yb, w, h,
		          &ptr, "color", -1,
		          0, 0, 0, 0, NULL);
		
		UI_block_emboss_set(arg->block, is_fill_visible ? UI_EMBOSS : UI_EMBOSS_NONE);
		uiDefButR(arg->block, UI_BTYPE_COLOR, 1, "", arg->xb + w, arg->yb, w, h,
		          &ptr, "fill_color", -1,
		          0, 0, 0, 0, NULL);
		
		UI_block_emboss_set(arg->block, UI_EMBOSS_NONE);
		UI_block_align_end(arg->block);
	}
}

static void tselem_draw_icon(uiBlock *block, int xmax, float x, float y, TreeStoreElem *tselem, TreeElement *te,
                             float alpha)
{
	struct DrawIconArg arg;
	float aspect;
	
	/* make function calls a bit compacter */
	arg.block = block;
	arg.id = tselem->id;
	arg.xmax = xmax;
	arg.xb = x;	/* for ui buttons */
	arg.yb = y;
	arg.alpha = alpha;

	/* placement of icons, copied from interface_widgets.c */
	aspect = (0.8f * UI_UNIT_Y) / ICON_DEFAULT_HEIGHT;
	x += 2.0f * aspect;
	y += 2.0f * aspect;
	arg.x = x;
	arg.y = y;

#define ICON_DRAW(_icon) UI_icon_draw_alpha(x, y, _icon, alpha)

	if (tselem->type) {
		switch (tselem->type) {
			case TSE_ANIM_DATA:
				ICON_DRAW(ICON_ANIM_DATA); /* XXX */
				break;
			case TSE_NLA:
				ICON_DRAW(ICON_NLA);
				break;
			case TSE_NLA_TRACK:
				ICON_DRAW(ICON_NLA); /* XXX */
				break;
			case TSE_NLA_ACTION:
				ICON_DRAW(ICON_ACTION);
				break;
			case TSE_DRIVER_BASE:
				ICON_DRAW(ICON_DRIVER);
				break;
			case TSE_DEFGROUP_BASE:
				ICON_DRAW(ICON_GROUP_VERTEX);
				break;
			case TSE_BONE:
			case TSE_EBONE:
				ICON_DRAW(ICON_BONE_DATA);
				break;
			case TSE_CONSTRAINT_BASE:
				ICON_DRAW(ICON_CONSTRAINT);
				break;
			case TSE_MODIFIER_BASE:
				ICON_DRAW(ICON_MODIFIER);
				break;
			case TSE_LINKED_OB:
				ICON_DRAW(ICON_OBJECT_DATA);
				break;
			case TSE_LINKED_PSYS:
				ICON_DRAW(ICON_PARTICLES);
				break;
			case TSE_MODIFIER:
			{
				Object *ob = (Object *)tselem->id;
				ModifierData *md = BLI_findlink(&ob->modifiers, tselem->nr);
				switch ((ModifierType)md->type) {
					case eModifierType_Subsurf:
						ICON_DRAW(ICON_MOD_SUBSURF);
						break;
					case eModifierType_Armature:
						ICON_DRAW(ICON_MOD_ARMATURE);
						break;
					case eModifierType_Lattice:
						ICON_DRAW(ICON_MOD_LATTICE);
						break;
					case eModifierType_Curve:
						ICON_DRAW(ICON_MOD_CURVE);
						break;
					case eModifierType_Build:
						ICON_DRAW(ICON_MOD_BUILD);
						break;
					case eModifierType_Mirror:
						ICON_DRAW(ICON_MOD_MIRROR);
						break;
					case eModifierType_Decimate:
						ICON_DRAW(ICON_MOD_DECIM);
						break;
					case eModifierType_Wave:
						ICON_DRAW(ICON_MOD_WAVE);
						break;
					case eModifierType_Hook:
						ICON_DRAW(ICON_HOOK);
						break;
					case eModifierType_Softbody:
						ICON_DRAW(ICON_MOD_SOFT);
						break;
					case eModifierType_Boolean:
						ICON_DRAW(ICON_MOD_BOOLEAN);
						break;
					case eModifierType_ParticleSystem:
						ICON_DRAW(ICON_MOD_PARTICLES);
						break;
					case eModifierType_ParticleInstance:
						ICON_DRAW(ICON_MOD_PARTICLES);
						break;
					case eModifierType_EdgeSplit:
						ICON_DRAW(ICON_MOD_EDGESPLIT);
						break;
					case eModifierType_Array:
						ICON_DRAW(ICON_MOD_ARRAY);
						break;
					case eModifierType_UVProject:
					case eModifierType_UVWarp:  /* TODO, get own icon */
						ICON_DRAW(ICON_MOD_UVPROJECT);
						break;
					case eModifierType_Displace:
						ICON_DRAW(ICON_MOD_DISPLACE);
						break;
					case eModifierType_Shrinkwrap:
						ICON_DRAW(ICON_MOD_SHRINKWRAP);
						break;
					case eModifierType_Cast:
						ICON_DRAW(ICON_MOD_CAST);
						break;
					case eModifierType_MeshDeform:
					case eModifierType_SurfaceDeform:
						ICON_DRAW(ICON_MOD_MESHDEFORM);
						break;
					case eModifierType_Bevel:
						ICON_DRAW(ICON_MOD_BEVEL);
						break;
					case eModifierType_Smooth:
					case eModifierType_LaplacianSmooth:
					case eModifierType_CorrectiveSmooth:
						ICON_DRAW(ICON_MOD_SMOOTH);
						break;
					case eModifierType_SimpleDeform:
						ICON_DRAW(ICON_MOD_SIMPLEDEFORM);
						break;
					case eModifierType_Mask:
						ICON_DRAW(ICON_MOD_MASK);
						break;
					case eModifierType_Cloth:
						ICON_DRAW(ICON_MOD_CLOTH);
						break;
					case eModifierType_Explode:
						ICON_DRAW(ICON_MOD_EXPLODE);
						break;
					case eModifierType_Collision:
					case eModifierType_Surface:
						ICON_DRAW(ICON_MOD_PHYSICS);
						break;
					case eModifierType_Fluidsim:
						ICON_DRAW(ICON_MOD_FLUIDSIM);
						break;
					case eModifierType_Multires:
						ICON_DRAW(ICON_MOD_MULTIRES);
						break;
					case eModifierType_Smoke:
						ICON_DRAW(ICON_MOD_SMOKE);
						break;
					case eModifierType_Solidify:
						ICON_DRAW(ICON_MOD_SOLIDIFY);
						break;
					case eModifierType_Screw:
						ICON_DRAW(ICON_MOD_SCREW);
						break;
					case eModifierType_Remesh:
						ICON_DRAW(ICON_MOD_REMESH);
						break;
					case eModifierType_WeightVGEdit:
					case eModifierType_WeightVGMix:
					case eModifierType_WeightVGProximity:
						ICON_DRAW(ICON_MOD_VERTEX_WEIGHT);
						break;
					case eModifierType_DynamicPaint:
						ICON_DRAW(ICON_MOD_DYNAMICPAINT);
						break;
					case eModifierType_Ocean:
						ICON_DRAW(ICON_MOD_OCEAN);
						break;
					case eModifierType_Warp:
						ICON_DRAW(ICON_MOD_WARP);
						break;
					case eModifierType_Skin:
						ICON_DRAW(ICON_MOD_SKIN);
						break;
					case eModifierType_Triangulate:
						ICON_DRAW(ICON_MOD_TRIANGULATE);
						break;
					case eModifierType_MeshCache:
						ICON_DRAW(ICON_MOD_MESHDEFORM); /* XXX, needs own icon */
						break;
					case eModifierType_MeshSequenceCache:
						ICON_DRAW(ICON_MOD_MESHDEFORM); /* XXX, needs own icon */
						break;
					case eModifierType_Wireframe:
						ICON_DRAW(ICON_MOD_WIREFRAME);
						break;
					case eModifierType_LaplacianDeform:
						ICON_DRAW(ICON_MOD_MESHDEFORM); /* XXX, needs own icon */
						break;
					case eModifierType_DataTransfer:
						ICON_DRAW(ICON_MOD_DATA_TRANSFER);
						break;
					case eModifierType_NormalEdit:
						ICON_DRAW(ICON_MOD_NORMALEDIT);
						break;
					/* Default */
					case eModifierType_None:
					case eModifierType_ShapeKey:
					case NUM_MODIFIER_TYPES:
						ICON_DRAW(ICON_DOT);
						break;
				}
				break;
			}
			case TSE_POSE_BASE:
				ICON_DRAW(ICON_ARMATURE_DATA);
				break;
			case TSE_POSE_CHANNEL:
				ICON_DRAW(ICON_BONE_DATA);
				break;
			case TSE_PROXY:
				ICON_DRAW(ICON_GHOST);
				break;
			case TSE_R_LAYER_BASE:
				ICON_DRAW(ICON_RENDERLAYERS);
				break;
			case TSE_R_LAYER:
				ICON_DRAW(ICON_RENDERLAYERS);
				break;
			case TSE_LINKED_LAMP:
				ICON_DRAW(ICON_LAMP_DATA);
				break;
			case TSE_LINKED_MAT:
				ICON_DRAW(ICON_MATERIAL_DATA);
				break;
			case TSE_POSEGRP_BASE:
				ICON_DRAW(ICON_GROUP_BONE);
				break;
			case TSE_SEQUENCE:
				if (te->idcode == SEQ_TYPE_MOVIE)
					ICON_DRAW(ICON_SEQUENCE);
				else if (te->idcode == SEQ_TYPE_META)
					ICON_DRAW(ICON_DOT);
				else if (te->idcode == SEQ_TYPE_SCENE)
					ICON_DRAW(ICON_SCENE);
				else if (te->idcode == SEQ_TYPE_SOUND_RAM)
					ICON_DRAW(ICON_SOUND);
				else if (te->idcode == SEQ_TYPE_IMAGE)
					ICON_DRAW(ICON_IMAGE_COL);
				else
					ICON_DRAW(ICON_PARTICLES);
				break;
			case TSE_SEQ_STRIP:
				ICON_DRAW(ICON_LIBRARY_DATA_DIRECT);
				break;
			case TSE_SEQUENCE_DUP:
				ICON_DRAW(ICON_OBJECT_DATA);
				break;
			case TSE_RNA_STRUCT:
				if (RNA_struct_is_ID(te->rnaptr.type)) {
					arg.id = (ID *)te->rnaptr.data;
					tselem_draw_icon_uibut(&arg, RNA_struct_ui_icon(te->rnaptr.type));
				}
				else {
					int icon = RNA_struct_ui_icon(te->rnaptr.type);
					ICON_DRAW(icon);
				}
				break;
			/* Removed the icons from outliner. Need a better structure with Layers, Palettes and Colors */
#if 0
			case TSE_GP_LAYER:
				tselem_draw_gp_icon_uibut(&arg, tselem->id, te->directdata);
				break;
#endif
			default:
				ICON_DRAW(ICON_DOT);
				break;
		}
	}
	else if (tselem->id) {
		if (GS(tselem->id->name) == ID_OB) {
			Object *ob = (Object *)tselem->id;
			switch (ob->type) {
				case OB_LAMP:
					tselem_draw_icon_uibut(&arg, ICON_OUTLINER_OB_LAMP); break;
				case OB_MESH:
					tselem_draw_icon_uibut(&arg, ICON_OUTLINER_OB_MESH); break;
				case OB_CAMERA:
					tselem_draw_icon_uibut(&arg, ICON_OUTLINER_OB_CAMERA); break;
				case OB_CURVE:
					tselem_draw_icon_uibut(&arg, ICON_OUTLINER_OB_CURVE); break;
				case OB_MBALL:
					tselem_draw_icon_uibut(&arg, ICON_OUTLINER_OB_META); break;
				case OB_LATTICE:
					tselem_draw_icon_uibut(&arg, ICON_OUTLINER_OB_LATTICE); break;
				case OB_ARMATURE:
					tselem_draw_icon_uibut(&arg, ICON_OUTLINER_OB_ARMATURE); break;
				case OB_FONT:
					tselem_draw_icon_uibut(&arg, ICON_OUTLINER_OB_FONT); break;
				case OB_SURF:
					tselem_draw_icon_uibut(&arg, ICON_OUTLINER_OB_SURFACE); break;
				case OB_SPEAKER:
					tselem_draw_icon_uibut(&arg, ICON_OUTLINER_OB_SPEAKER); break;
				case OB_EMPTY:
					tselem_draw_icon_uibut(&arg, ICON_OUTLINER_OB_EMPTY); break;
				case OB_GPENCIL:
					tselem_draw_icon_uibut(&arg, ICON_OUTLINER_OB_GPENCIL); break; 
			}
		}
		else {
			/* TODO(sergey): Casting to short here just to handle ID_NLA which is
			 * NOT inside of IDType enum.
			 */
			switch ((short)GS(tselem->id->name)) {
				case ID_SCE:
					tselem_draw_icon_uibut(&arg, ICON_SCENE_DATA); break;
				case ID_ME:
					tselem_draw_icon_uibut(&arg, ICON_OUTLINER_DATA_MESH); break;
				case ID_CU:
					tselem_draw_icon_uibut(&arg, ICON_OUTLINER_DATA_CURVE); break;
				case ID_MB:
					tselem_draw_icon_uibut(&arg, ICON_OUTLINER_DATA_META); break;
				case ID_LT:
					tselem_draw_icon_uibut(&arg, ICON_OUTLINER_DATA_LATTICE); break;
				case ID_LA:
				{
					Lamp *la = (Lamp *)tselem->id;
					switch (la->type) {
						case LA_LOCAL:
							tselem_draw_icon_uibut(&arg, ICON_LAMP_POINT); break;
						case LA_SUN:
							tselem_draw_icon_uibut(&arg, ICON_LAMP_SUN); break;
						case LA_SPOT:
							tselem_draw_icon_uibut(&arg, ICON_LAMP_SPOT); break;
						case LA_HEMI:
							tselem_draw_icon_uibut(&arg, ICON_LAMP_HEMI); break;
						case LA_AREA:
							tselem_draw_icon_uibut(&arg, ICON_LAMP_AREA); break;
						default:
							tselem_draw_icon_uibut(&arg, ICON_OUTLINER_DATA_LAMP); break;
					}
					break;
				}
				case ID_MA:
					tselem_draw_icon_uibut(&arg, ICON_MATERIAL_DATA); break;
				case ID_TE:
					tselem_draw_icon_uibut(&arg, ICON_TEXTURE_DATA); break;
				case ID_IM:
					tselem_draw_icon_uibut(&arg, ICON_IMAGE_DATA); break;
				case ID_SPK:
				case ID_SO:
					tselem_draw_icon_uibut(&arg, ICON_OUTLINER_DATA_SPEAKER); break;
				case ID_AR:
					tselem_draw_icon_uibut(&arg, ICON_OUTLINER_DATA_ARMATURE); break;
				case ID_CA:
					tselem_draw_icon_uibut(&arg, ICON_OUTLINER_DATA_CAMERA); break;
				case ID_KE:
					tselem_draw_icon_uibut(&arg, ICON_SHAPEKEY_DATA); break;
				case ID_WO:
					tselem_draw_icon_uibut(&arg, ICON_WORLD_DATA); break;
				case ID_AC:
					tselem_draw_icon_uibut(&arg, ICON_ACTION); break;
				case ID_NLA:
					tselem_draw_icon_uibut(&arg, ICON_NLA); break;
				case ID_TXT:
					tselem_draw_icon_uibut(&arg, ICON_SCRIPT); break;
				case ID_GR:
					tselem_draw_icon_uibut(&arg, ICON_GROUP); break;
				case ID_LI:
					if (tselem->id->tag & LIB_TAG_MISSING) {
						tselem_draw_icon_uibut(&arg, ICON_LIBRARY_DATA_BROKEN);
					}
					else if (((Library *)tselem->id)->parent) {
						tselem_draw_icon_uibut(&arg, ICON_LIBRARY_DATA_INDIRECT);
					}
					else {
						tselem_draw_icon_uibut(&arg, ICON_LIBRARY_DATA_DIRECT);
					}
					break;
				case ID_LS:
					tselem_draw_icon_uibut(&arg, ICON_LINE_DATA); break;
				case ID_GD:
<<<<<<< HEAD
					tselem_draw_icon_uibut(&arg, ICON_OUTLINER_DATA_GPENCIL); break;
=======
					tselem_draw_icon_uibut(&arg, ICON_GREASEPENCIL); break;
				default:
					break;
>>>>>>> 156c0ab2
			}
		}
	}

#undef ICON_DRAW
}

static void outliner_draw_iconrow(bContext *C, uiBlock *block, Scene *scene, SceneLayer *sl, SpaceOops *soops,
                                  ListBase *lb, int level, int xmax, int *offsx, int ys, float alpha_fac)
{
	TreeElement *te;
	TreeStoreElem *tselem;
	eOLDrawState active;

	for (te = lb->first; te; te = te->next) {
		/* exit drawing early */
		if ((*offsx) - UI_UNIT_X > xmax)
			break;

		tselem = TREESTORE(te);
		
		/* object hierarchy always, further constrained on level */
		if (level < 1 || (tselem->type == 0 && te->idcode == ID_OB)) {

			/* active blocks get white circle */
			if (tselem->type == 0) {
				if (te->idcode == ID_OB) {
					active = (OBACT_NEW(sl) == (Object *)tselem->id) ? OL_DRAWSEL_NORMAL : OL_DRAWSEL_NONE;
				}
				else if (scene->obedit && scene->obedit->data == tselem->id) {
					active = OL_DRAWSEL_NORMAL;
				}
				else {
					active = tree_element_active(C, scene, sl, soops, te, OL_SETSEL_NONE, false);
				}
			}
			else {
				active = tree_element_type_active(C, scene, sl, soops, te, tselem, OL_SETSEL_NONE, false);
			}

			if (active != OL_DRAWSEL_NONE) {
				float ufac = UI_UNIT_X / 20.0f;
				float color[4] = {1.0f, 1.0f, 1.0f, 0.4f};

				UI_draw_roundbox_corner_set(UI_CNR_ALL);
				color[3] *= alpha_fac;

				UI_draw_roundbox_aa(
				        true,
				        (float) *offsx + 1.0f * ufac,
				        (float)ys + 1.0f * ufac,
				        (float)*offsx + UI_UNIT_X - 1.0f * ufac,
				        (float)ys + UI_UNIT_Y - ufac,
				        (float)UI_UNIT_Y / 2.0f - ufac,
				        color);
				glEnable(GL_BLEND); /* roundbox disables */
			}
			
			tselem_draw_icon(block, xmax, (float)*offsx, (float)ys, tselem, te, 0.5f * alpha_fac);
			te->xs = *offsx;
			te->ys = ys;
			te->xend = (short)*offsx + UI_UNIT_X;
			te->flag |= TE_ICONROW; // for click
			
			(*offsx) += UI_UNIT_X;
		}
		
		/* this tree element always has same amount of branches, so don't draw */
		if (tselem->type != TSE_R_LAYER)
			outliner_draw_iconrow(C, block, scene, sl, soops, &te->subtree, level + 1, xmax, offsx, ys, alpha_fac);
	}
	
}

/* closed tree element */
static void outliner_set_coord_tree_element(TreeElement *te, int startx, int starty)
{
	TreeElement *ten;

	/* closed items may be displayed in row of parent, don't change their coordinate! */
	if ((te->flag & TE_ICONROW) == 0) {
		/* store coord and continue, we need coordinates for elements outside view too */
		te->xs = startx;
		te->ys = starty;
	}

	for (ten = te->subtree.first; ten; ten = ten->next) {
		outliner_set_coord_tree_element(ten, startx + UI_UNIT_X, starty);
	}
}


static void outliner_draw_tree_element(
        bContext *C, uiBlock *block, const uiFontStyle *fstyle, Scene *scene, SceneLayer *sl,
        ARegion *ar, SpaceOops *soops, TreeElement *te, bool draw_grayed_out,
        int startx, int *starty, TreeElement **te_edit, TreeElement **te_floating)
{
	TreeStoreElem *tselem;
	float ufac = UI_UNIT_X / 20.0f;
	int offsx = 0;
	eOLDrawState active = OL_DRAWSEL_NONE;
	float color[4];
	tselem = TREESTORE(te);

	if (*starty + 2 * UI_UNIT_Y >= ar->v2d.cur.ymin && *starty <= ar->v2d.cur.ymax) {
		const float alpha_fac = draw_grayed_out ? 0.5f : 1.0f;
		const float alpha = 0.5f * alpha_fac;
		int xmax = ar->v2d.cur.xmax;

		if ((tselem->flag & TSE_TEXTBUT) && (*te_edit == NULL)) {
			*te_edit = te;
		}
		if ((te->drag_data != NULL) && (*te_floating == NULL)) {
			*te_floating = te;
		}

		/* icons can be ui buts, we don't want it to overlap with restrict */
		if ((soops->flag & SO_HIDE_RESTRICTCOLS) == 0)
			xmax -= OL_TOGW + UI_UNIT_X;
		
		glEnable(GL_BLEND);

		/* colors for active/selected data */
		if (tselem->type == 0) {
			if (te->idcode == ID_SCE) {
				if (tselem->id == (ID *)scene) {
					rgba_float_args_set(color, 1.0f, 1.0f, 1.0f, alpha);
					active = OL_DRAWSEL_ACTIVE;
				}
			}
			else if (te->idcode == ID_OB) {
				Object *ob = (Object *)tselem->id;
				
				if (ob == OBACT_NEW(sl) || (ob->flag & SELECT)) {
					char col[4] = {0, 0, 0, 0};
					
					/* outliner active ob: always white text, circle color now similar to view3d */
					
					active = OL_DRAWSEL_ACTIVE;
					if (ob == OBACT_NEW(sl)) {
						if (ob->flag & SELECT) {
							UI_GetThemeColorType4ubv(TH_ACTIVE, SPACE_VIEW3D, col);
							col[3] = alpha;
						}
						
						active = OL_DRAWSEL_NORMAL;
					}
					else if (ob->flag & SELECT) {
						UI_GetThemeColorType4ubv(TH_SELECT, SPACE_VIEW3D, col);
						col[3] = alpha;
					}
					rgba_float_args_set(color, (float)col[0] / 255, (float)col[1] / 255, (float)col[2] / 255, alpha);
				}
			
			}
			else if (scene->obedit && scene->obedit->data == tselem->id) {
				rgba_float_args_set(color, 1.0f, 1.0f, 1.0f, alpha);
				active = OL_DRAWSEL_ACTIVE;
			}
			else {
				if (tree_element_active(C, scene, sl, soops, te, OL_SETSEL_NONE, false)) {
					rgba_float_args_set(color, 0.85f, 0.85f, 1.0f, alpha);
					active = OL_DRAWSEL_ACTIVE;
				}
			}
		}
		else {
			active = tree_element_type_active(C, scene, sl, soops, te, tselem, OL_SETSEL_NONE, false);
			rgba_float_args_set(color, 0.85f, 0.85f, 1.0f, alpha);
		}
		
		/* active circle */
		if (active != OL_DRAWSEL_NONE) {
			UI_draw_roundbox_corner_set(UI_CNR_ALL);
			UI_draw_roundbox_aa(
			        true,
			        (float)startx + UI_UNIT_X + 1.0f * ufac,
			        (float)*starty + 1.0f * ufac,
			        (float)startx + 2.0f * UI_UNIT_X - 1.0f * ufac,
			        (float)*starty + UI_UNIT_Y - 1.0f * ufac,
			        UI_UNIT_Y / 2.0f - 1.0f * ufac, color);
			glEnable(GL_BLEND); /* roundbox disables it */
			
			te->flag |= TE_ACTIVE; // for lookup in display hierarchies
		}
		
		/* open/close icon, only when sublevels, except for scene */
		if (te->subtree.first || (tselem->type == 0 && te->idcode == ID_SCE) || (te->flag & TE_LAZY_CLOSED)) {
			int icon_x;
			if (tselem->type == 0 && ELEM(te->idcode, ID_OB, ID_SCE))
				icon_x = startx;
			else
				icon_x = startx + 5 * ufac;

			// icons a bit higher
			if (TSELEM_OPEN(tselem, soops))
				UI_icon_draw_alpha((float)icon_x + 2 * ufac, (float)*starty + 1 * ufac, ICON_DISCLOSURE_TRI_DOWN,
				                   alpha_fac);
			else
				UI_icon_draw_alpha((float)icon_x + 2 * ufac, (float)*starty + 1 * ufac, ICON_DISCLOSURE_TRI_RIGHT,
				                   alpha_fac);
		}
		offsx += UI_UNIT_X;
		
		/* datatype icon */
		
		if (!(ELEM(tselem->type, TSE_RNA_PROPERTY, TSE_RNA_ARRAY_ELEM))) {
			tselem_draw_icon(block, xmax, (float)startx + offsx, (float)*starty, tselem, te, alpha_fac);
			offsx += UI_UNIT_X + 2 * ufac;
		}
		else
			offsx += 2 * ufac;
		
		if (tselem->type == 0 && ID_IS_LINKED_DATABLOCK(tselem->id)) {
			if (tselem->id->tag & LIB_TAG_MISSING) {
				UI_icon_draw_alpha((float)startx + offsx + 2 * ufac, (float)*starty + 2 * ufac, ICON_LIBRARY_DATA_BROKEN,
				                   alpha_fac);
			}
			else if (tselem->id->tag & LIB_TAG_INDIRECT) {
				UI_icon_draw_alpha((float)startx + offsx + 2 * ufac, (float)*starty + 2 * ufac, ICON_LIBRARY_DATA_INDIRECT,
				                   alpha_fac);
			}
			else {
				UI_icon_draw_alpha((float)startx + offsx + 2 * ufac, (float)*starty + 2 * ufac, ICON_LIBRARY_DATA_DIRECT,
				                   alpha_fac);
			}
			offsx += UI_UNIT_X + 2 * ufac;
		}
		glDisable(GL_BLEND);
		
		/* name */
		if ((tselem->flag & TSE_TEXTBUT) == 0) {
			unsigned char text_col[4];

			if (active == OL_DRAWSEL_NORMAL) {
				UI_GetThemeColor4ubv(TH_TEXT_HI, text_col);
			}
			else if (ELEM(tselem->type, TSE_RNA_PROPERTY, TSE_RNA_ARRAY_ELEM)) {
				UI_GetThemeColorBlend3ubv(TH_BACK, TH_TEXT, 0.75f, text_col);
				text_col[3] = 255;
			}
			else {
				UI_GetThemeColor4ubv(TH_TEXT, text_col);
			}
			text_col[3] *= alpha_fac;

			UI_fontstyle_draw_simple(fstyle, startx + offsx, *starty + 5 * ufac, te->name, text_col);
		}
		
		offsx += (int)(UI_UNIT_X + UI_fontstyle_string_width(fstyle, te->name));
		
		/* closed item, we draw the icons, not when it's a scene, or master-server list though */
		if (!TSELEM_OPEN(tselem, soops)) {
			if (te->subtree.first) {
				if (tselem->type == 0 && te->idcode == ID_SCE) {
					/* pass */
				}
				/* this tree element always has same amount of branches, so don't draw */
				else if (tselem->type != TSE_R_LAYER) {
					int tempx = startx + offsx;

					glEnable(GL_BLEND);

					/* divider */
					{
						Gwn_VertFormat *format = immVertexFormat();
						unsigned int pos = GWN_vertformat_attr_add(format, "pos", GWN_COMP_I32, 2, GWN_FETCH_INT_TO_FLOAT);
						unsigned char col[4];

						immBindBuiltinProgram(GPU_SHADER_2D_UNIFORM_COLOR);
						UI_GetThemeColorShade4ubv(TH_BACK, -40, col);
						col[3] *= alpha_fac;

						immUniformColor4ubv(col);
						immRecti(pos, tempx   - 10.0f * ufac,
						         *starty +  4.0f * ufac,
						         tempx   -  8.0f * ufac,
						         *starty + UI_UNIT_Y - 4.0f * ufac);
						immUnbindProgram();
					}

					outliner_draw_iconrow(C, block, scene, sl, soops, &te->subtree, 0, xmax, &tempx,
					                      *starty, alpha_fac);

					glDisable(GL_BLEND);
				}
			}
		}
	}
	/* store coord and continue, we need coordinates for elements outside view too */
	te->xs = startx;
	te->ys = *starty;
	te->xend = startx + offsx;

	if (TSELEM_OPEN(tselem, soops)) {
		*starty -= UI_UNIT_Y;

		for (TreeElement *ten = te->subtree.first; ten; ten = ten->next) {
			/* check if element needs to be drawn grayed out, but also gray out
			 * childs of a grayed out parent (pass on draw_grayed_out to childs) */
			bool draw_childs_grayed_out = draw_grayed_out || (ten->drag_data != NULL);
			outliner_draw_tree_element(C, block, fstyle, scene, sl, ar, soops, ten, draw_childs_grayed_out,
			                           startx + UI_UNIT_X, starty, te_edit, te_floating);
		}
	}
	else {
		for (TreeElement *ten = te->subtree.first; ten; ten = ten->next) {
			outliner_set_coord_tree_element(ten, startx, *starty);
		}
		
		*starty -= UI_UNIT_Y;
	}
}

static void outliner_draw_tree_element_floating(
        const ARegion *ar, const TreeElement *te_floating)
{
	const TreeElement *te_insert = te_floating->drag_data->insert_handle;
	const int line_width = 2;

	unsigned int pos = GWN_vertformat_attr_add(immVertexFormat(), "pos", GWN_COMP_F32, 2, GWN_FETCH_FLOAT);
	int coord_y = te_insert->ys;
	int coord_x = te_insert->xs;
	float col[4];

	if (te_insert == te_floating) {
		/* don't draw anything */
		return;
	}

	UI_GetThemeColorShade4fv(TH_BACK, -40, col);
	immBindBuiltinProgram(GPU_SHADER_2D_UNIFORM_COLOR);
	glEnable(GL_BLEND);

	if (ELEM(te_floating->drag_data->insert_type, TE_INSERT_BEFORE, TE_INSERT_AFTER)) {
		if (te_floating->drag_data->insert_type == TE_INSERT_BEFORE) {
			coord_y += UI_UNIT_Y;
		}
		immUniformColor4fv(col);
		glLineWidth(line_width);

		immBegin(GWN_PRIM_LINE_STRIP, 2);
		immVertex2f(pos, coord_x, coord_y);
		immVertex2f(pos, ar->v2d.cur.xmax, coord_y);
		immEnd();
	}
	else {
		BLI_assert(te_floating->drag_data->insert_type == TE_INSERT_INTO);
		immUniformColor3fvAlpha(col, col[3] * 0.5f);

		immBegin(GWN_PRIM_TRI_STRIP, 4);
		immVertex2f(pos, coord_x, coord_y + UI_UNIT_Y);
		immVertex2f(pos, coord_x, coord_y);
		immVertex2f(pos, ar->v2d.cur.xmax, coord_y + UI_UNIT_Y);
		immVertex2f(pos, ar->v2d.cur.xmax, coord_y);
		immEnd();
	}

	glDisable(GL_BLEND);
	immUnbindProgram();
}

static void outliner_draw_hierarchy_lines_recursive(unsigned pos, SpaceOops *soops, ListBase *lb, int startx,
                                                    const unsigned char col[4], bool draw_grayed_out,
                                                    int *starty)
{
	TreeElement *te;
	TreeStoreElem *tselem;
	int y1, y2;

	if (BLI_listbase_is_empty(lb)) {
		return;
	}

	const unsigned char grayed_alpha = col[3] / 2;

	y1 = y2 = *starty; /* for vertical lines between objects */
	for (te = lb->first; te; te = te->next) {
		bool draw_childs_grayed_out = draw_grayed_out || (te->drag_data != NULL);
		y2 = *starty;
		tselem = TREESTORE(te);

		if (draw_childs_grayed_out) {
			immUniformColor3ubvAlpha(col, grayed_alpha);
		}
		else {
			immUniformColor4ubv(col);
		}

		/* horizontal line? */
		if (tselem->type == 0 && (te->idcode == ID_OB || te->idcode == ID_SCE))
			immRecti(pos, startx, *starty, startx + UI_UNIT_X, *starty - 1);
			
		*starty -= UI_UNIT_Y;
		
		if (TSELEM_OPEN(tselem, soops))
			outliner_draw_hierarchy_lines_recursive(pos, soops, &te->subtree, startx + UI_UNIT_X,
			                                        col, draw_childs_grayed_out, starty);
	}

	if (draw_grayed_out) {
		immUniformColor3ubvAlpha(col, grayed_alpha);
	}
	else {
		immUniformColor4ubv(col);
	}

	/* vertical line */
	te = lb->last;
	if (te->parent || lb->first != lb->last) {
		tselem = TREESTORE(te);
		if (tselem->type == 0 && te->idcode == ID_OB)
			immRecti(pos, startx, y1 + UI_UNIT_Y, startx + 1, y2);
	}
}

static void outliner_draw_hierarchy_lines(SpaceOops *soops, ListBase *lb, int startx, int *starty)
{
	Gwn_VertFormat *format = immVertexFormat();
	unsigned int pos = GWN_vertformat_attr_add(format, "pos", GWN_COMP_I32, 2, GWN_FETCH_INT_TO_FLOAT);
	unsigned char col[4];

	immBindBuiltinProgram(GPU_SHADER_2D_UNIFORM_COLOR);
	UI_GetThemeColorBlend3ubv(TH_BACK, TH_TEXT, 0.4f, col);
	col[3] = 255;

	glEnable(GL_BLEND);
	outliner_draw_hierarchy_lines_recursive(pos, soops, lb, startx, col, false, starty);
	glDisable(GL_BLEND);

	immUnbindProgram();
}

static void outliner_draw_struct_marks(ARegion *ar, SpaceOops *soops, ListBase *lb, int *starty)
{
	TreeElement *te;
	TreeStoreElem *tselem;

	for (te = lb->first; te; te = te->next) {
		tselem = TREESTORE(te);
		
		/* selection status */
		if (TSELEM_OPEN(tselem, soops))
			if (tselem->type == TSE_RNA_STRUCT) {
				Gwn_VertFormat *format = immVertexFormat();
				unsigned int pos = GWN_vertformat_attr_add(format, "pos", GWN_COMP_I32, 2, GWN_FETCH_INT_TO_FLOAT);
				immBindBuiltinProgram(GPU_SHADER_2D_UNIFORM_COLOR);
				immThemeColorShadeAlpha(TH_BACK, -15, -200);
				immRecti(pos, 0, *starty + 1, (int)ar->v2d.cur.xmax, *starty + UI_UNIT_Y - 1);
				immUnbindProgram();
			}

		*starty -= UI_UNIT_Y;
		if (TSELEM_OPEN(tselem, soops)) {
			outliner_draw_struct_marks(ar, soops, &te->subtree, starty);
			if (tselem->type == TSE_RNA_STRUCT) {
				Gwn_VertFormat *format = immVertexFormat();
				unsigned int pos = GWN_vertformat_attr_add(format, "pos", GWN_COMP_F32, 2, GWN_FETCH_FLOAT);
				immBindBuiltinProgram(GPU_SHADER_2D_UNIFORM_COLOR);
				immThemeColorShadeAlpha(TH_BACK, -15, -200);

				immBegin(GWN_PRIM_LINES, 2);
				immVertex2f(pos, 0, (float)*starty + UI_UNIT_Y);
				immVertex2f(pos, ar->v2d.cur.xmax, (float)*starty + UI_UNIT_Y);
				immEnd();

				immUnbindProgram();
			}
		}
	}
}

static void outliner_draw_highlights_recursive(
        unsigned pos, const ARegion *ar, const SpaceOops *soops, const ListBase *lb,
        const float col_selection[4], const float col_highlight[4], const float col_searchmatch[4],
        int start_x, int *io_start_y)
{
	const bool is_searching = SEARCHING_OUTLINER(soops) ||
	                          (soops->outlinevis == SO_DATABLOCKS && soops->search_string[0] != 0);

	for (TreeElement *te = lb->first; te; te = te->next) {
		const TreeStoreElem *tselem = TREESTORE(te);
		const int start_y = *io_start_y;

		/* selection status */
		if (tselem->flag & TSE_SELECTED) {
			immUniformColor4fv(col_selection);
			immRecti(pos, 0, start_y + 1, (int)ar->v2d.cur.xmax, start_y + UI_UNIT_Y - 1);
		}

		/* search match highlights
		 *   we don't expand items when searching in the datablocks but we
		 *   still want to highlight any filter matches. */
		if (is_searching && (tselem->flag & TSE_SEARCHMATCH)) {
			immUniformColor4fv(col_searchmatch);
			immRecti(pos, start_x, start_y + 1, ar->v2d.cur.xmax, start_y + UI_UNIT_Y - 1);
		}

		/* mouse hover highlights */
		if ((tselem->flag & TSE_HIGHLIGHTED) || (te->drag_data != NULL)) {
			immUniformColor4fv(col_highlight);
			immRecti(pos, 0, start_y + 1, (int)ar->v2d.cur.xmax, start_y + UI_UNIT_Y - 1);
		}

		*io_start_y -= UI_UNIT_Y;
		if (TSELEM_OPEN(tselem, soops)) {
			outliner_draw_highlights_recursive(
			        pos, ar, soops, &te->subtree, col_selection, col_highlight, col_searchmatch,
			        start_x + UI_UNIT_X, io_start_y);
		}
	}
}

static void outliner_draw_highlights(ARegion *ar, SpaceOops *soops, int startx, int *starty)
{
	const float col_highlight[4] = {1.0f, 1.0f, 1.0f, 0.13f};
	float col_selection[4], col_searchmatch[4];

	UI_GetThemeColor3fv(TH_SELECT_HIGHLIGHT, col_selection);
	col_selection[3] = 1.0f; /* no alpha */
	UI_GetThemeColor4fv(TH_MATCH, col_searchmatch);
	col_searchmatch[3] = 0.5f;

	glEnable(GL_BLEND);
	Gwn_VertFormat *format = immVertexFormat();
	unsigned int pos = GWN_vertformat_attr_add(format, "pos", GWN_COMP_I32, 2, GWN_FETCH_INT_TO_FLOAT);
	immBindBuiltinProgram(GPU_SHADER_2D_UNIFORM_COLOR);
	outliner_draw_highlights_recursive(pos, ar, soops, &soops->tree, col_selection, col_highlight, col_searchmatch,
	                                   startx, starty);
	immUnbindProgram();
	glDisable(GL_BLEND);
}

static void outliner_draw_tree(
        bContext *C, uiBlock *block, Scene *scene, SceneLayer *sl, ARegion *ar,
        SpaceOops *soops, const bool has_restrict_icons,
        TreeElement **te_edit)
{
	const uiFontStyle *fstyle = UI_FSTYLE_WIDGET;
	TreeElement *te_floating = NULL;
	int starty, startx;

	glBlendFunc(GL_SRC_ALPHA,  GL_ONE_MINUS_SRC_ALPHA); // only once

	if (ELEM(soops->outlinevis, SO_DATABLOCKS, SO_USERDEF)) {
		/* struct marks */
		starty = (int)ar->v2d.tot.ymax - UI_UNIT_Y - OL_Y_OFFSET;
		outliner_draw_struct_marks(ar, soops, &soops->tree, &starty);
	}

	/* draw highlights before hierarchy */
	starty = (int)ar->v2d.tot.ymax - UI_UNIT_Y - OL_Y_OFFSET;
	startx = 0;
	outliner_draw_highlights(ar, soops, startx, &starty);

	/* set scissor so tree elements or lines can't overlap restriction icons */
	GLfloat scissor[4] = {0};
	if (has_restrict_icons) {
		int mask_x = BLI_rcti_size_x(&ar->v2d.mask) - (int)OL_TOGW + 1;
		CLAMP_MIN(mask_x, 0);

		glGetFloatv(GL_SCISSOR_BOX, scissor);
		glScissor(ar->winrct.xmin, ar->winrct.ymin, mask_x, ar->winy);
	}

	// gray hierarchy lines
	
	starty = (int)ar->v2d.tot.ymax - UI_UNIT_Y / 2 - OL_Y_OFFSET;
	startx = 6;
	outliner_draw_hierarchy_lines(soops, &soops->tree, startx, &starty);

	// items themselves
	starty = (int)ar->v2d.tot.ymax - UI_UNIT_Y - OL_Y_OFFSET;
	startx = 0;
	for (TreeElement *te = soops->tree.first; te; te = te->next) {
		outliner_draw_tree_element(C, block, fstyle, scene, sl, ar, soops, te, te->drag_data != NULL,
		                           startx, &starty, te_edit, &te_floating);
	}
	if (te_floating && te_floating->drag_data->insert_handle) {
		outliner_draw_tree_element_floating(ar, te_floating);
	}

	if (has_restrict_icons) {
		/* reset scissor */
		glScissor(UNPACK4(scissor));
	}
}


static void outliner_back(ARegion *ar)
{
	int ystart;
	
	ystart = (int)ar->v2d.tot.ymax;
	ystart = UI_UNIT_Y * (ystart / (UI_UNIT_Y)) - OL_Y_OFFSET;

	Gwn_VertFormat *format = immVertexFormat();
	unsigned int pos = GWN_vertformat_attr_add(format, "pos", GWN_COMP_F32, 2, GWN_FETCH_FLOAT);

	immBindBuiltinProgram(GPU_SHADER_2D_UNIFORM_COLOR);
	immUniformThemeColorShade(TH_BACK, 6);

	const float x1 = 0.0f, x2 = ar->v2d.cur.xmax;
	float y1 = ystart, y2;
	int tot = (int)floor(ystart - ar->v2d.cur.ymin + 2 * UI_UNIT_Y) / (2 * UI_UNIT_Y);

	if (tot > 0) {
		immBegin(GWN_PRIM_TRIS, 6 * tot);
		while (tot--) {
			y1 -= 2 * UI_UNIT_Y;
			y2 = y1 + UI_UNIT_Y;
			immVertex2f(pos, x1, y1);
			immVertex2f(pos, x2, y1);
			immVertex2f(pos, x2, y2);

			immVertex2f(pos, x1, y1);
			immVertex2f(pos, x2, y2);
			immVertex2f(pos, x1, y2);
		}
		immEnd();
	}
	immUnbindProgram();
}

static void outliner_draw_restrictcols(ARegion *ar)
{
	glLineWidth(1.0f);

	unsigned int pos = GWN_vertformat_attr_add(immVertexFormat(), "pos", GWN_COMP_I32, 2, GWN_FETCH_INT_TO_FLOAT);
	immBindBuiltinProgram(GPU_SHADER_2D_UNIFORM_COLOR);
	immUniformThemeColorShadeAlpha(TH_BACK, -15, -200);
	immBegin(GWN_PRIM_LINES, 6);

	/* view */
	immVertex2i(pos, (int)(ar->v2d.cur.xmax - OL_TOG_RESTRICT_VIEWX), (int)ar->v2d.cur.ymax);
	immVertex2i(pos, (int)(ar->v2d.cur.xmax - OL_TOG_RESTRICT_VIEWX), (int)ar->v2d.cur.ymin);

	/* render */
	immVertex2i(pos, (int)(ar->v2d.cur.xmax - OL_TOG_RESTRICT_SELECTX), (int)ar->v2d.cur.ymax);
	immVertex2i(pos, (int)(ar->v2d.cur.xmax - OL_TOG_RESTRICT_SELECTX), (int)ar->v2d.cur.ymin);

	/* render */
	immVertex2i(pos, (int)(ar->v2d.cur.xmax - OL_TOG_RESTRICT_RENDERX), (int)ar->v2d.cur.ymax);
	immVertex2i(pos, (int)(ar->v2d.cur.xmax - OL_TOG_RESTRICT_RENDERX), (int)ar->v2d.cur.ymin);

	immEnd();
	immUnbindProgram();
}

/* ****************************************************** */
/* Main Entrypoint - Draw contents of Outliner editor */

void draw_outliner(const bContext *C)
{
	Main *mainvar = CTX_data_main(C); 
	Scene *scene = CTX_data_scene(C);
	SceneLayer *sl = CTX_data_scene_layer(C);
	ARegion *ar = CTX_wm_region(C);
	View2D *v2d = &ar->v2d;
	SpaceOops *soops = CTX_wm_space_outliner(C);
	uiBlock *block;
	int sizey = 0, sizex = 0, sizex_rna = 0;
	TreeElement *te_edit = NULL;
	bool has_restrict_icons;

	outliner_build_tree(mainvar, scene, sl, soops); // always
	
	/* get extents of data */
	outliner_height(soops, &soops->tree, &sizey);

	if (ELEM(soops->outlinevis, SO_DATABLOCKS, SO_USERDEF)) {
		/* RNA has two columns:
		 *  - column 1 is (max_width + OL_RNA_COL_SPACEX) or
		 *				 (OL_RNA_COL_X), whichever is wider...
		 *	- column 2 is fixed at OL_RNA_COL_SIZEX
		 *
		 *  (*) XXX max width for now is a fixed factor of (UI_UNIT_X * (max_indention + 100))
		 */
		 
		/* get actual width of column 1 */
		outliner_rna_width(soops, &soops->tree, &sizex_rna, 0);
		sizex_rna = max_ii(OL_RNA_COLX, sizex_rna + OL_RNA_COL_SPACEX);
		
		/* get width of data (for setting 'tot' rect, this is column 1 + column 2 + a bit extra) */
		sizex = sizex_rna + OL_RNA_COL_SIZEX + 50;
		has_restrict_icons = false;
	}
	else {
		/* width must take into account restriction columns (if visible) so that entries will still be visible */
		//outliner_width(soops, &soops->tree, &sizex);
		// XXX should use outliner_width instead when te->xend will be set correctly...
		outliner_rna_width(soops, &soops->tree, &sizex, 0);
		
		/* constant offset for restriction columns */
		// XXX this isn't that great yet...
		if ((soops->flag & SO_HIDE_RESTRICTCOLS) == 0)
			sizex += OL_TOGW * 3;

		has_restrict_icons = !(soops->flag & SO_HIDE_RESTRICTCOLS);
	}
	
	/* adds vertical offset */
	sizey += OL_Y_OFFSET;

	/* update size of tot-rect (extents of data/viewable area) */
	UI_view2d_totRect_set(v2d, sizex, sizey);

	/* force display to pixel coords */
	v2d->flag |= (V2D_PIXELOFS_X | V2D_PIXELOFS_Y);
	/* set matrix for 2d-view controls */
	UI_view2d_view_ortho(v2d);

	/* draw outliner stuff (background, hierarchy lines and names) */
	outliner_back(ar);
	block = UI_block_begin(C, ar, __func__, UI_EMBOSS);
	outliner_draw_tree((bContext *)C, block, scene, sl, ar, soops, has_restrict_icons, &te_edit);
	
	if (ELEM(soops->outlinevis, SO_DATABLOCKS, SO_USERDEF)) {
		/* draw rna buttons */
		outliner_draw_rnacols(ar, sizex_rna);
		outliner_draw_rnabuts(block, ar, soops, sizex_rna, &soops->tree);
	}
	else if ((soops->outlinevis == SO_ID_ORPHANS) && has_restrict_icons) {
		/* draw user toggle columns */
		outliner_draw_restrictcols(ar);
		outliner_draw_userbuts(block, ar, soops, &soops->tree);
	}
	else if (has_restrict_icons) {
		/* draw restriction columns */
		outliner_draw_restrictcols(ar);
		outliner_draw_restrictbuts(block, scene, ar, soops, &soops->tree);
	}

	/* draw edit buttons if nessecery */
	if (te_edit) {
		outliner_buttons(C, block, ar, te_edit);
	}

	UI_block_end(C, block);
	UI_block_draw(C, block);

	/* clear flag that allows quick redraws */
	soops->storeflag &= ~SO_TREESTORE_REDRAW;
} <|MERGE_RESOLUTION|>--- conflicted
+++ resolved
@@ -1194,13 +1194,9 @@
 				case ID_LS:
 					tselem_draw_icon_uibut(&arg, ICON_LINE_DATA); break;
 				case ID_GD:
-<<<<<<< HEAD
 					tselem_draw_icon_uibut(&arg, ICON_OUTLINER_DATA_GPENCIL); break;
-=======
-					tselem_draw_icon_uibut(&arg, ICON_GREASEPENCIL); break;
 				default:
 					break;
->>>>>>> 156c0ab2
 			}
 		}
 	}
