--- conflicted
+++ resolved
@@ -1794,67 +1794,6 @@
 	ot->exec = font_unlink_exec;
 }
 
-<<<<<<< HEAD
-
-/* **************** undo for font object ************** */
-
-static void undoFont_to_editFont(void *strv, void *ecu, void *UNUSED(obdata))
-{
-	Curve *cu = (Curve *)ecu;
-	EditFont *ef = cu->editfont;
-	const char *str = strv;
-
-	ef->pos = *((const short *)str);
-	ef->len = *((const short *)(str + 2));
-
-	memcpy(ef->textbuf, str + 4, (ef->len + 1) * sizeof(wchar_t));
-	memcpy(ef->textbufinfo, str + 4 + (ef->len + 1) * sizeof(wchar_t), ef->len * sizeof(CharInfo));
-	
-	ef->selstart = ef->selend = 0;
-
-}
-
-static void *editFont_to_undoFont(void *ecu, void *UNUSED(obdata))
-{
-	Curve *cu = (Curve *)ecu;
-	EditFont *ef = cu->editfont;
-	char *str;
-	
-	/* The undo buffer includes [MAXTEXT+6]=actual string and [MAXTEXT+4]*sizeof(CharInfo)=charinfo */
-	str = MEM_callocN((MAXTEXT + 6) * sizeof(wchar_t) + (MAXTEXT + 4) * sizeof(CharInfo), "string undo");
-
-	/* Copy the string and string information */
-	memcpy(str + 4, ef->textbuf, (ef->len + 1) * sizeof(wchar_t));
-	memcpy(str + 4 + (ef->len + 1) * sizeof(wchar_t), ef->textbufinfo, ef->len * sizeof(CharInfo));
-
-	*((short *)(str + 0)) = ef->pos;
-	*((short *)(str + 2)) = ef->len;
-	
-	return str;
-}
-
-static void free_undoFont(void *strv)
-{
-	MEM_freeN(strv);
-}
-
-static void *get_undoFont(bContext *C)
-{
-	Object *obedit = CTX_data_edit_object(C);
-	if (obedit && obedit->type == OB_FONT) {
-		return obedit->data;
-	}
-	return NULL;
-}
-
-/* and this is all the undo system needs to know */
-void undo_push_font(bContext *C, const char *name)
-{
-	undo_editmode_push(C, name, CTX_data_edit_object, get_undoFont, free_undoFont, undoFont_to_editFont, editFont_to_undoFont, NULL);
-}
-
-=======
->>>>>>> f1253f5d
 /**
  * TextBox selection
  */
