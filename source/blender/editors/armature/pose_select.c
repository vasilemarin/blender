/*
 * ***** BEGIN GPL LICENSE BLOCK *****
 *
 * This program is free software; you can redistribute it and/or
 * modify it under the terms of the GNU General Public License
 * as published by the Free Software Foundation; either version 2
 * of the License, or (at your option) any later version.
 *
 * This program is distributed in the hope that it will be useful,
 * but WITHOUT ANY WARRANTY; without even the implied warranty of
 * MERCHANTABILITY or FITNESS FOR A PARTICULAR PURPOSE.  See the
 * GNU General Public License for more details.
 *
 * You should have received a copy of the GNU General Public License
 * along with this program; if not, write to the Free Software Foundation,
 * Inc., 51 Franklin Street, Fifth Floor, Boston, MA 02110-1301, USA.
 *
 * The Original Code is Copyright (C) 2001-2002 by NaN Holding BV.
 * All rights reserved.
 *
 * Contributor(s): Blender Foundation, 2002-2009 full recode.
 *
 * ***** END GPL LICENSE BLOCK *****
 */

/** \file blender/editors/armature/pose_select.c
 *  \ingroup edarmature
 */

#include <string.h>

#include "DNA_anim_types.h"
#include "DNA_armature_types.h"
#include "DNA_constraint_types.h"
#include "DNA_object_types.h"
#include "DNA_scene_types.h"

#include "MEM_guardedalloc.h"

#include "BLI_blenlib.h"

#include "BKE_action.h"
#include "BKE_armature.h"
#include "BKE_constraint.h"
#include "BKE_context.h"
#include "BKE_object.h"
#include "BKE_report.h"

#include "DEG_depsgraph.h"

#include "RNA_access.h"
#include "RNA_define.h"

#include "WM_api.h"
#include "WM_types.h"

#include "ED_armature.h"
#include "ED_keyframing.h"
#include "ED_mesh.h"
#include "ED_object.h"
#include "ED_screen.h"
#include "ED_view3d.h"

#include "armature_intern.h"

/* utility macros for storing a temp int in the bone (selection flag) */
#define PBONE_PREV_FLAG_GET(pchan) ((void)0, (GET_INT_FROM_POINTER((pchan)->temp)))
#define PBONE_PREV_FLAG_SET(pchan, val) ((pchan)->temp = SET_INT_IN_POINTER(val))


/* ***************** Pose Select Utilities ********************* */

/* Note: SEL_TOGGLE is assumed to have already been handled! */
static void pose_do_bone_select(bPoseChannel *pchan, const int select_mode)
{
	/* select pchan only if selectable, but deselect works always */
	switch (select_mode) {
		case SEL_SELECT:
			if (!(pchan->bone->flag & BONE_UNSELECTABLE))
				pchan->bone->flag |= BONE_SELECTED;
			break;
		case SEL_DESELECT:
			pchan->bone->flag &= ~(BONE_SELECTED | BONE_TIPSEL | BONE_ROOTSEL);
			break;
		case SEL_INVERT:
			if (pchan->bone->flag & BONE_SELECTED) {
				pchan->bone->flag &= ~(BONE_SELECTED | BONE_TIPSEL | BONE_ROOTSEL);
			}
			else if (!(pchan->bone->flag & BONE_UNSELECTABLE)) {
				pchan->bone->flag |= BONE_SELECTED;
			}
			break;
	}
}

/* Utility method for changing the selection status of a bone */
void ED_pose_bone_select(Object *ob, bPoseChannel *pchan, bool select)
{
	bArmature *arm;

	/* sanity checks */
	// XXX: actually, we can probably still get away with no object - at most we have no updates
	if (ELEM(NULL, ob, ob->pose, pchan, pchan->bone))
		return;
	
	arm = ob->data;
	
	/* can only change selection state if bone can be modified */
	if (PBONE_SELECTABLE(arm, pchan->bone)) {
		/* change selection state - activate too if selected */
		if (select) {
			pchan->bone->flag |= BONE_SELECTED;
			arm->act_bone = pchan->bone;
		}
		else {
			pchan->bone->flag &= ~BONE_SELECTED;
			arm->act_bone = NULL;
		}
		
		// TODO: select and activate corresponding vgroup?
		
		/* tag necessary depsgraph updates 
		 * (see rna_Bone_select_update() in rna_armature.c for details)
		 */
		if (arm->flag & ARM_HAS_VIZ_DEPS) {
			DEG_id_tag_update(&ob->id, OB_RECALC_DATA);
		}
		
		/* send necessary notifiers */
		WM_main_add_notifier(NC_GEOM | ND_DATA, ob);
	}
}

/* called from editview.c, for mode-less pose selection */
/* assumes scene obact and basact is still on old situation */
bool ED_do_pose_selectbuffer(
        const EvaluationContext *eval_ctx,
        ViewLayer *view_layer, Base *base, const unsigned int *buffer, short hits,
        bool extend, bool deselect, bool toggle, bool do_nearest)
{
	Object *ob = base->object;
	Bone *nearBone;
	
	if (!ob || !ob->pose) return 0;

	Object *ob_act = OBACT(view_layer);
<<<<<<< HEAD
	Object *obedit = (eval_ctx->object_mode & OB_MODE_EDIT) ? ob_act : NULL;
=======
	Object *obedit = OBEDIT_FROM_EVAL_CTX(eval_ctx);
>>>>>>> 754d3a2f

	nearBone = get_bone_from_selectbuffer(base, obedit, buffer, hits, 1, do_nearest);
	
	/* if the bone cannot be affected, don't do anything */
	if ((nearBone) && !(nearBone->flag & BONE_UNSELECTABLE)) {
		bArmature *arm = ob->data;
		
		/* since we do unified select, we don't shift+select a bone if the
		 * armature object was not active yet.
		 * note, special exception for armature mode so we can do multi-select
		 * we could check for multi-select explicitly but think its fine to
		 * always give predictable behavior in weight paint mode - campbell */
		if ((ob_act == NULL) || ((ob_act != ob) && (eval_ctx->object_mode & OB_MODE_WEIGHT_PAINT) == 0)) {
			/* when we are entering into posemode via toggle-select,
			 * from another active object - always select the bone. */
			if (!extend && !deselect && toggle) {
				/* re-select below */
				nearBone->flag &= ~BONE_SELECTED;
			}
		}

		if (!extend && !deselect && !toggle) {
			ED_pose_de_selectall(ob, SEL_DESELECT, true);
			nearBone->flag |= (BONE_SELECTED | BONE_TIPSEL | BONE_ROOTSEL);
			arm->act_bone = nearBone;
		}
		else {
			if (extend) {
				nearBone->flag |= (BONE_SELECTED | BONE_TIPSEL | BONE_ROOTSEL);
				arm->act_bone = nearBone;
			}
			else if (deselect) {
				nearBone->flag &= ~(BONE_SELECTED | BONE_TIPSEL | BONE_ROOTSEL);
			}
			else if (toggle) {
				if (nearBone->flag & BONE_SELECTED) {
					/* if not active, we make it active */
					if (nearBone != arm->act_bone) {
						arm->act_bone = nearBone;
					}
					else {
						nearBone->flag &= ~(BONE_SELECTED | BONE_TIPSEL | BONE_ROOTSEL);
					}
				}
				else {
					nearBone->flag |= (BONE_SELECTED | BONE_TIPSEL | BONE_ROOTSEL);
					arm->act_bone = nearBone;
				}
			}
		}
		
		if (ob_act) {
			/* in weightpaint we select the associated vertex group too */
			if (eval_ctx->object_mode & OB_MODE_WEIGHT_PAINT) {
				if (nearBone == arm->act_bone) {
					ED_vgroup_select_by_name(ob_act, nearBone->name);
					DEG_id_tag_update(&ob_act->id, OB_RECALC_DATA);
				}
			}
			/* if there are some dependencies for visualizing armature state 
			 * (e.g. Mask Modifier in 'Armature' mode), force update 
			 */
			else if (arm->flag & ARM_HAS_VIZ_DEPS) {
				/* NOTE: ob not ob_act here is intentional - it's the source of the 
				 *       bones being selected  [T37247]
				 */
				DEG_id_tag_update(&ob->id, OB_RECALC_DATA);
			}
		}
	}
	
	return nearBone != NULL;
}

/* 'select_mode' is usual SEL_SELECT/SEL_DESELECT/SEL_TOGGLE/SEL_INVERT.
 * When true, 'ignore_visibility' makes this func also affect invisible bones (hidden or on hidden layers). */
void ED_pose_de_selectall(Object *ob, int select_mode, const bool ignore_visibility)
{
	bArmature *arm = ob->data;
	bPoseChannel *pchan;
	
	/* we call this from outliner too */
	if (ob->pose == NULL) {
		return;
	}
	
	/*	Determine if we're selecting or deselecting	*/
	if (select_mode == SEL_TOGGLE) {
		select_mode = SEL_SELECT;
		for (pchan = ob->pose->chanbase.first; pchan; pchan = pchan->next) {
			if (ignore_visibility || PBONE_VISIBLE(arm, pchan->bone)) {
				if (pchan->bone->flag & BONE_SELECTED) {
					select_mode = SEL_DESELECT;
					break;
				}
			}
		}
	}
	
	/* Set the flags accordingly */
	for (pchan = ob->pose->chanbase.first; pchan; pchan = pchan->next) {
		/* ignore the pchan if it isn't visible or if its selection cannot be changed */
		if (ignore_visibility || PBONE_VISIBLE(arm, pchan->bone)) {
			pose_do_bone_select(pchan, select_mode);
		}
	}
}

/* ***************** Selections ********************** */

static void selectconnected_posebonechildren(Object *ob, Bone *bone, int extend)
{
	Bone *curBone;
	
	/* stop when unconnected child is encountered, or when unselectable bone is encountered */
	if (!(bone->flag & BONE_CONNECTED) || (bone->flag & BONE_UNSELECTABLE))
		return;
	
	/* XXX old cruft! use notifiers instead */
	//select_actionchannel_by_name (ob->action, bone->name, !(shift));
	
	if (extend)
		bone->flag &= ~BONE_SELECTED;
	else
		bone->flag |= BONE_SELECTED;
	
	for (curBone = bone->childbase.first; curBone; curBone = curBone->next)
		selectconnected_posebonechildren(ob, curBone, extend);
}

/* within active object context */
/* previously known as "selectconnected_posearmature" */
static int pose_select_connected_invoke(bContext *C, wmOperator *op, const wmEvent *event)
{
	Object *ob = BKE_object_pose_armature_get(CTX_data_active_object(C));
	bArmature *arm = (bArmature *)ob->data;
	Bone *bone, *curBone, *next = NULL;
	const bool extend = RNA_boolean_get(op->ptr, "extend");

	view3d_operator_needs_opengl(C);

	bone = get_nearest_bone(C, event->mval, !extend);

	if (!bone)
		return OPERATOR_CANCELLED;
	
	/* Select parents */
	for (curBone = bone; curBone; curBone = next) {
		/* ignore bone if cannot be selected */
		if ((curBone->flag & BONE_UNSELECTABLE) == 0) {
			if (extend)
				curBone->flag &= ~BONE_SELECTED;
			else
				curBone->flag |= BONE_SELECTED;
			
			if (curBone->flag & BONE_CONNECTED)
				next = curBone->parent;
			else
				next = NULL;
		}
		else
			next = NULL;
	}
	
	/* Select children */
	for (curBone = bone->childbase.first; curBone; curBone = next)
		selectconnected_posebonechildren(ob, curBone, extend);
	
	/* updates */
	WM_event_add_notifier(C, NC_OBJECT | ND_BONE_SELECT, ob);
	
	if (arm->flag & ARM_HAS_VIZ_DEPS) {
		/* mask modifier ('armature' mode), etc. */
		DEG_id_tag_update(&ob->id, OB_RECALC_DATA);
	}

	return OPERATOR_FINISHED;
}

static int pose_select_linked_poll(bContext *C)
{
	return (ED_operator_view3d_active(C) && ED_operator_posemode(C));
}

void POSE_OT_select_linked(wmOperatorType *ot)
{
	/* identifiers */
	ot->name = "Select Connected";
	ot->idname = "POSE_OT_select_linked";
	ot->description = "Select bones related to selected ones by parent/child relationships";
	
	/* api callbacks */
	/* leave 'exec' unset */
	ot->invoke = pose_select_connected_invoke;
	ot->poll = pose_select_linked_poll;
	
	/* flags */
	ot->flag = OPTYPE_REGISTER | OPTYPE_UNDO;
	
	/* props */
	RNA_def_boolean(ot->srna, "extend", false, "Extend", "Extend selection instead of deselecting everything first");
}

/* -------------------------------------- */

static int pose_de_select_all_exec(bContext *C, wmOperator *op)
{
	int action = RNA_enum_get(op->ptr, "action");
	
	Scene *scene = CTX_data_scene(C);
	Object *ob = ED_object_context(C);
	bArmature *arm = ob->data;
	int multipaint = scene->toolsettings->multipaint;

	if (action == SEL_TOGGLE) {
		action = CTX_DATA_COUNT(C, selected_pose_bones) ? SEL_DESELECT : SEL_SELECT;
	}
	
	/*	Set the flags */
	CTX_DATA_BEGIN(C, bPoseChannel *, pchan, visible_pose_bones)
	{
		pose_do_bone_select(pchan, action);
	}
	CTX_DATA_END;

	WM_event_add_notifier(C, NC_OBJECT | ND_BONE_SELECT, NULL);
	
	/* weightpaint or mask modifiers need depsgraph updates */
	if (multipaint || (arm->flag & ARM_HAS_VIZ_DEPS)) {
		DEG_id_tag_update(&ob->id, OB_RECALC_DATA);
	}

	return OPERATOR_FINISHED;
}

void POSE_OT_select_all(wmOperatorType *ot)
{
	/* identifiers */
	ot->name = "(De)select All";
	ot->idname = "POSE_OT_select_all";
	ot->description = "Toggle selection status of all bones";
	
	/* api callbacks */
	ot->exec = pose_de_select_all_exec;
	ot->poll = ED_operator_posemode;
	
	/* flags */
	ot->flag = OPTYPE_REGISTER | OPTYPE_UNDO;
	
	WM_operator_properties_select_all(ot);
}

/* -------------------------------------- */

static int pose_select_parent_exec(bContext *C, wmOperator *UNUSED(op))
{
	Object *ob = BKE_object_pose_armature_get(CTX_data_active_object(C));
	bArmature *arm = (bArmature *)ob->data;
	bPoseChannel *pchan, *parent;

	/* Determine if there is an active bone */
	pchan = CTX_data_active_pose_bone(C);
	if (pchan) {
		parent = pchan->parent;
		if ((parent) && !(parent->bone->flag & (BONE_HIDDEN_P | BONE_UNSELECTABLE))) {
			parent->bone->flag |= BONE_SELECTED;
			arm->act_bone = parent->bone;
		}
		else {
			return OPERATOR_CANCELLED;
		}
	}
	else {
		return OPERATOR_CANCELLED;
	}
	
	/* updates */
	WM_event_add_notifier(C, NC_OBJECT | ND_BONE_SELECT, ob);
	
	if (arm->flag & ARM_HAS_VIZ_DEPS) {
		/* mask modifier ('armature' mode), etc. */
		DEG_id_tag_update(&ob->id, OB_RECALC_DATA);
	}
	
	return OPERATOR_FINISHED;
}

void POSE_OT_select_parent(wmOperatorType *ot)
{
	/* identifiers */
	ot->name = "Select Parent Bone";
	ot->idname = "POSE_OT_select_parent";
	ot->description = "Select bones that are parents of the currently selected bones";

	/* api callbacks */
	ot->exec = pose_select_parent_exec;
	ot->poll = ED_operator_posemode;

	/* flags */
	ot->flag = OPTYPE_REGISTER | OPTYPE_UNDO;
}

/* -------------------------------------- */

static int pose_select_constraint_target_exec(bContext *C, wmOperator *UNUSED(op))
{
	Object *ob = BKE_object_pose_armature_get(CTX_data_active_object(C));
	bArmature *arm = (bArmature *)ob->data;
	bConstraint *con;
	int found = 0;
	
	CTX_DATA_BEGIN (C, bPoseChannel *, pchan, visible_pose_bones)
	{
		if (pchan->bone->flag & BONE_SELECTED) {
			for (con = pchan->constraints.first; con; con = con->next) {
				const bConstraintTypeInfo *cti = BKE_constraint_typeinfo_get(con);
				ListBase targets = {NULL, NULL};
				bConstraintTarget *ct;
				
				if (cti && cti->get_constraint_targets) {
					cti->get_constraint_targets(con, &targets);
					
					for (ct = targets.first; ct; ct = ct->next) {
						if ((ct->tar == ob) && (ct->subtarget[0])) {
							bPoseChannel *pchanc = BKE_pose_channel_find_name(ob->pose, ct->subtarget);
							if ((pchanc) && !(pchanc->bone->flag & BONE_UNSELECTABLE)) {
								pchanc->bone->flag |= BONE_SELECTED | BONE_TIPSEL | BONE_ROOTSEL;
								found = 1;
							}
						}
					}
					
					if (cti->flush_constraint_targets)
						cti->flush_constraint_targets(con, &targets, 1);
				}
			}
		}
	}
	CTX_DATA_END;
	
	if (!found)
		return OPERATOR_CANCELLED;
	
	/* updates */
	WM_event_add_notifier(C, NC_OBJECT | ND_BONE_SELECT, ob);
	
	if (arm->flag & ARM_HAS_VIZ_DEPS) {
		/* mask modifier ('armature' mode), etc. */
		DEG_id_tag_update(&ob->id, OB_RECALC_DATA);
	}
	
	return OPERATOR_FINISHED;
}

void POSE_OT_select_constraint_target(wmOperatorType *ot)
{
	/* identifiers */
	ot->name = "Select Constraint Target";
	ot->idname = "POSE_OT_select_constraint_target";
	ot->description = "Select bones used as targets for the currently selected bones";
	
	/* api callbacks */
	ot->exec = pose_select_constraint_target_exec;
	ot->poll = ED_operator_posemode;
	
	/* flags */
	ot->flag = OPTYPE_REGISTER | OPTYPE_UNDO;
}

/* -------------------------------------- */

static int pose_select_hierarchy_exec(bContext *C, wmOperator *op)
{
	Object *ob = BKE_object_pose_armature_get(CTX_data_active_object(C));
	bArmature *arm = ob->data;
	bPoseChannel *pchan_act;
	int direction = RNA_enum_get(op->ptr, "direction");
	const bool add_to_sel = RNA_boolean_get(op->ptr, "extend");
	bool changed = false;
	
	pchan_act = BKE_pose_channel_active(ob);
	if (pchan_act == NULL) {
		return OPERATOR_CANCELLED;
	}

	if (direction == BONE_SELECT_PARENT) {
		if (pchan_act->parent) {
			Bone *bone_parent;
			bone_parent = pchan_act->parent->bone;

			if (PBONE_SELECTABLE(arm, bone_parent)) {
				if (!add_to_sel) {
					pchan_act->bone->flag &= ~BONE_SELECTED;
				}
				bone_parent->flag |= BONE_SELECTED;
				arm->act_bone = bone_parent;

				changed = true;
			}
		}
	}
	else { /* direction == BONE_SELECT_CHILD */
		bPoseChannel *pchan_iter;
		Bone *bone_child = NULL;
		int pass;

		/* first pass, only connected bones (the logical direct child) */
		for (pass = 0; pass < 2 && (bone_child == NULL); pass++) {
			for (pchan_iter = ob->pose->chanbase.first; pchan_iter; pchan_iter = pchan_iter->next) {
				/* possible we have multiple children, some invisible */
				if (PBONE_SELECTABLE(arm, pchan_iter->bone)) {
					if (pchan_iter->parent == pchan_act) {
						if ((pass == 1) || (pchan_iter->bone->flag & BONE_CONNECTED)) {
							bone_child = pchan_iter->bone;
							break;
						}
					}
				}
			}
		}

		if (bone_child) {
			arm->act_bone = bone_child;

			if (!add_to_sel) {
				pchan_act->bone->flag &= ~BONE_SELECTED;
			}
			bone_child->flag |= BONE_SELECTED;

			changed = true;
		}
	}

	if (changed == false) {
		return OPERATOR_CANCELLED;
	}
	
	/* updates */
	WM_event_add_notifier(C, NC_OBJECT | ND_BONE_SELECT, ob);
	
	if (arm->flag & ARM_HAS_VIZ_DEPS) {
		/* mask modifier ('armature' mode), etc. */
		DEG_id_tag_update(&ob->id, OB_RECALC_DATA);
	}
	
	return OPERATOR_FINISHED;
}

void POSE_OT_select_hierarchy(wmOperatorType *ot)
{
	static const EnumPropertyItem direction_items[] = {
		{BONE_SELECT_PARENT, "PARENT", 0, "Select Parent", ""},
		{BONE_SELECT_CHILD, "CHILD", 0, "Select Child", ""},
		{0, NULL, 0, NULL, NULL}
	};
	
	/* identifiers */
	ot->name = "Select Hierarchy";
	ot->idname = "POSE_OT_select_hierarchy";
	ot->description = "Select immediate parent/children of selected bones";
	
	/* api callbacks */
	ot->exec = pose_select_hierarchy_exec;
	ot->poll = ED_operator_posemode;
	
	/* flags */
	ot->flag = OPTYPE_REGISTER | OPTYPE_UNDO;
	
	/* props */
	ot->prop = RNA_def_enum(ot->srna, "direction", direction_items, BONE_SELECT_PARENT, "Direction", "");
	RNA_def_boolean(ot->srna, "extend", false, "Extend", "Extend the selection");
}

/* -------------------------------------- */

/* modes for select same */
typedef enum ePose_SelectSame_Mode {
	POSE_SEL_SAME_LAYER      = 0,
	POSE_SEL_SAME_GROUP      = 1,
	POSE_SEL_SAME_KEYINGSET  = 2,
} ePose_SelectSame_Mode;

static bool pose_select_same_group(bContext *C, Object *ob, bool extend)
{
	bArmature *arm = (ob) ? ob->data : NULL;
	bPose *pose = (ob) ? ob->pose : NULL;
	char *group_flags;
	int numGroups = 0;
	bool changed = false, tagged = false;
	
	/* sanity checks */
	if (ELEM(NULL, ob, pose, arm))
		return 0;
		
	/* count the number of groups */
	numGroups = BLI_listbase_count(&pose->agroups);
	if (numGroups == 0)
		return 0;
		
	/* alloc a small array to keep track of the groups to use 
	 *  - each cell stores on/off state for whether group should be used
	 *	- size is (numGroups + 1), since (index = 0) is used for no-group
	 */
	group_flags = MEM_callocN(numGroups + 1, "pose_select_same_group");
	
	CTX_DATA_BEGIN (C, bPoseChannel *, pchan, visible_pose_bones)
	{
		/* keep track of group as group to use later? */
		if (pchan->bone->flag & BONE_SELECTED) {
			group_flags[pchan->agrp_index] = 1;
			tagged = true;
		}
		
		/* deselect all bones before selecting new ones? */
		if ((extend == false) && (pchan->bone->flag & BONE_UNSELECTABLE) == 0)
			pchan->bone->flag &= ~BONE_SELECTED;
	}
	CTX_DATA_END;
	
	/* small optimization: only loop through bones a second time if there are any groups tagged */
	if (tagged) {
		/* only if group matches (and is not selected or current bone) */
		CTX_DATA_BEGIN (C, bPoseChannel *, pchan, visible_pose_bones)
		{
			if ((pchan->bone->flag & BONE_UNSELECTABLE) == 0) {
				/* check if the group used by this bone is counted */
				if (group_flags[pchan->agrp_index]) {
					pchan->bone->flag |= BONE_SELECTED;
					changed = true;
				}
			}
		}
		CTX_DATA_END;
	}
	
	/* free temp info */
	MEM_freeN(group_flags);
	
	return changed;
}

static bool pose_select_same_layer(bContext *C, Object *ob, bool extend)
{
	bPose *pose = (ob) ? ob->pose : NULL;
	bArmature *arm = (ob) ? ob->data : NULL;
	bool changed = false;
	int layers = 0;
	
	if (ELEM(NULL, ob, pose, arm))
		return 0;
	
	/* figure out what bones are selected */
	CTX_DATA_BEGIN (C, bPoseChannel *, pchan, visible_pose_bones)
	{
		/* keep track of layers to use later? */
		if (pchan->bone->flag & BONE_SELECTED)
			layers |= pchan->bone->layer;
			
		/* deselect all bones before selecting new ones? */
		if ((extend == false) && (pchan->bone->flag & BONE_UNSELECTABLE) == 0)
			pchan->bone->flag &= ~BONE_SELECTED;
	}
	CTX_DATA_END;
	if (layers == 0) 
		return 0;
		
	/* select bones that are on same layers as layers flag */
	CTX_DATA_BEGIN (C, bPoseChannel *, pchan, visible_pose_bones)
	{
		/* if bone is on a suitable layer, and the bone can have its selection changed, select it */
		if ((layers & pchan->bone->layer) && (pchan->bone->flag & BONE_UNSELECTABLE) == 0) {
			pchan->bone->flag |= BONE_SELECTED;
			changed = true;
		}
	}
	CTX_DATA_END;
	
	return changed;
}

static bool pose_select_same_keyingset(bContext *C, ReportList *reports, Object *ob, bool extend)
{
	KeyingSet *ks = ANIM_scene_get_active_keyingset(CTX_data_scene(C));
	KS_Path *ksp;
	
	bArmature *arm = (ob) ? ob->data : NULL;
	bPose *pose = (ob) ? ob->pose : NULL;
	bool changed = false;
	
	/* sanity checks: validate Keying Set and object */
	if (ks == NULL) {
		BKE_report(reports, RPT_ERROR, "No active Keying Set to use");
		return false;
	}
	else if (ANIM_validate_keyingset(C, NULL, ks) != 0) {
		if (ks->paths.first == NULL) {
			if ((ks->flag & KEYINGSET_ABSOLUTE) == 0) {
				BKE_report(reports, RPT_ERROR, 
				           "Use another Keying Set, as the active one depends on the currently "
				           "selected items or cannot find any targets due to unsuitable context");
			}
			else {
				BKE_report(reports, RPT_ERROR, "Keying Set does not contain any paths");
			}
		}
		return false;
	}
		
	if (ELEM(NULL, ob, pose, arm))
		return false;
		
	/* if not extending selection, deselect all selected first */
	if (extend == false) {
		CTX_DATA_BEGIN (C, bPoseChannel *, pchan, visible_pose_bones)
		{
			if ((pchan->bone->flag & BONE_UNSELECTABLE) == 0)
				pchan->bone->flag &= ~BONE_SELECTED;
		}
		CTX_DATA_END;
	}
		
	/* iterate over elements in the Keying Set, setting selection depending on whether 
	 * that bone is visible or not...
	 */
	for (ksp = ks->paths.first; ksp; ksp = ksp->next) {
		/* only items related to this object will be relevant */
		if ((ksp->id == &ob->id) && (ksp->rna_path != NULL)) {
			if (strstr(ksp->rna_path, "bones")) {
				char *boneName = BLI_str_quoted_substrN(ksp->rna_path, "bones[");
				
				if (boneName) {
					bPoseChannel *pchan = BKE_pose_channel_find_name(pose, boneName);
					
					if (pchan) {
						/* select if bone is visible and can be affected */
						if (PBONE_SELECTABLE(arm, pchan->bone)) {
							pchan->bone->flag |= BONE_SELECTED;
							changed = true;
						}
					}
					
					/* free temp memory */
					MEM_freeN(boneName);
				}
			}
		}
	}
	
	return changed;
}

static int pose_select_grouped_exec(bContext *C, wmOperator *op)
{
	Object *ob = BKE_object_pose_armature_get(CTX_data_active_object(C));
	bArmature *arm = (bArmature *)ob->data;
	const ePose_SelectSame_Mode type = RNA_enum_get(op->ptr, "type");
	const bool extend = RNA_boolean_get(op->ptr, "extend");
	bool changed = false;
	
	/* sanity check */
	if (ob->pose == NULL)
		return OPERATOR_CANCELLED;
		
	/* selection types */
	switch (type) {
		case POSE_SEL_SAME_LAYER: /* layer */
			changed = pose_select_same_layer(C, ob, extend);
			break;
		
		case POSE_SEL_SAME_GROUP: /* group */
			changed = pose_select_same_group(C, ob, extend);
			break;
			
		case POSE_SEL_SAME_KEYINGSET: /* Keying Set */
			changed = pose_select_same_keyingset(C, op->reports, ob, extend);
			break;
		
		default:
			printf("pose_select_grouped() - Unknown selection type %u\n", type);
			break;
	}
	
	/* notifiers for updates */
	WM_event_add_notifier(C, NC_OBJECT | ND_POSE, ob);
	
	if (arm->flag & ARM_HAS_VIZ_DEPS) {
		/* mask modifier ('armature' mode), etc. */
		DEG_id_tag_update(&ob->id, OB_RECALC_DATA);
	}
	
	/* report done status */
	if (changed)
		return OPERATOR_FINISHED;
	else
		return OPERATOR_CANCELLED;
}

void POSE_OT_select_grouped(wmOperatorType *ot)
{
	static const EnumPropertyItem prop_select_grouped_types[] = {
		{POSE_SEL_SAME_LAYER, "LAYER", 0, "Layer", "Shared layers"},
		{POSE_SEL_SAME_GROUP, "GROUP", 0, "Group", "Shared group"},
		{POSE_SEL_SAME_KEYINGSET, "KEYINGSET", 0, "Keying Set", "All bones affected by active Keying Set"},
		{0, NULL, 0, NULL, NULL}
	};

	/* identifiers */
	ot->name = "Select Grouped";
	ot->description = "Select all visible bones grouped by similar properties";
	ot->idname = "POSE_OT_select_grouped";
	
	/* api callbacks */
	ot->invoke = WM_menu_invoke;
	ot->exec = pose_select_grouped_exec;
	ot->poll = ED_operator_posemode;
	
	/* flags */
	ot->flag = OPTYPE_REGISTER | OPTYPE_UNDO;
	
	/* properties */
	RNA_def_boolean(ot->srna, "extend", false, "Extend", "Extend selection instead of deselecting everything first");
	ot->prop = RNA_def_enum(ot->srna, "type", prop_select_grouped_types, 0, "Type", "");
}

/* -------------------------------------- */

/**
 * \note clone of #armature_select_mirror_exec keep in sync
 */
static int pose_select_mirror_exec(bContext *C, wmOperator *op)
{
	const WorkSpace *workspace = CTX_wm_workspace(C);
	Object *ob_act = CTX_data_active_object(C);
	Object *ob = BKE_object_pose_armature_get(ob_act);
	bArmature *arm;
	bPoseChannel *pchan, *pchan_mirror_act = NULL;
	const bool active_only = RNA_boolean_get(op->ptr, "only_active");
	const bool extend = RNA_boolean_get(op->ptr, "extend");

	arm = ob->data;

	for (pchan = ob->pose->chanbase.first; pchan; pchan = pchan->next) {
		const int flag = (pchan->bone->flag & BONE_SELECTED);
		PBONE_PREV_FLAG_SET(pchan, flag);
	}

	for (pchan = ob->pose->chanbase.first; pchan; pchan = pchan->next) {
		if (PBONE_SELECTABLE(arm, pchan->bone)) {
			bPoseChannel *pchan_mirror;
			int flag_new = extend ? PBONE_PREV_FLAG_GET(pchan) : 0;

			if ((pchan_mirror = BKE_pose_channel_get_mirrored(ob->pose, pchan->name)) &&
			    (PBONE_VISIBLE(arm, pchan_mirror->bone)))
			{
				const int flag_mirror = PBONE_PREV_FLAG_GET(pchan_mirror);
				flag_new |= flag_mirror;

				if (pchan->bone == arm->act_bone) {
					pchan_mirror_act = pchan_mirror;
				}

				/* skip all but the active or its mirror */
				if (active_only && !ELEM(arm->act_bone, pchan->bone, pchan_mirror->bone)) {
					continue;
				}
			}

			pchan->bone->flag = (pchan->bone->flag & ~(BONE_SELECTED | BONE_TIPSEL | BONE_ROOTSEL)) | flag_new;
		}
	}

	if (pchan_mirror_act) {
		arm->act_bone = pchan_mirror_act->bone;

		/* in weightpaint we select the associated vertex group too */
		if (workspace->object_mode & OB_MODE_WEIGHT_PAINT) {
			ED_vgroup_select_by_name(ob_act, pchan_mirror_act->name);
			DEG_id_tag_update(&ob_act->id, OB_RECALC_DATA);
		}
	}

	WM_event_add_notifier(C, NC_OBJECT | ND_BONE_SELECT, ob);

	return OPERATOR_FINISHED;
}

void POSE_OT_select_mirror(wmOperatorType *ot)
{
	/* identifiers */
	ot->name = "Flip Active/Selected Bone";
	ot->idname = "POSE_OT_select_mirror";
	ot->description = "Mirror the bone selection";
	
	/* api callbacks */
	ot->exec = pose_select_mirror_exec;
	ot->poll = ED_operator_posemode;
	
	/* flags */
	ot->flag = OPTYPE_REGISTER | OPTYPE_UNDO;

	/* properties */
	RNA_def_boolean(ot->srna, "only_active", false, "Active Only", "Only operate on the active bone");
	RNA_def_boolean(ot->srna, "extend", false, "Extend", "Extend the selection");
}
<|MERGE_RESOLUTION|>--- conflicted
+++ resolved
@@ -144,11 +144,7 @@
 	if (!ob || !ob->pose) return 0;
 
 	Object *ob_act = OBACT(view_layer);
-<<<<<<< HEAD
-	Object *obedit = (eval_ctx->object_mode & OB_MODE_EDIT) ? ob_act : NULL;
-=======
 	Object *obedit = OBEDIT_FROM_EVAL_CTX(eval_ctx);
->>>>>>> 754d3a2f
 
 	nearBone = get_bone_from_selectbuffer(base, obedit, buffer, hits, 1, do_nearest);
 	
