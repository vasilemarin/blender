/*
 * ***** BEGIN GPL LICENSE BLOCK *****
 *
 * This program is free software; you can redistribute it and/or
 * modify it under the terms of the GNU General Public License
 * as published by the Free Software Foundation; either version 2
 * of the License, or (at your option) any later version.
 *
 * This program is distributed in the hope that it will be useful,
 * but WITHOUT ANY WARRANTY; without even the implied warranty of
 * MERCHANTABILITY or FITNESS FOR A PARTICULAR PURPOSE.  See the
 * GNU General Public License for more details.
 *
 * You should have received a copy of the GNU General Public License
 * along with this program; if not, write to the Free Software Foundation,
 * Inc., 51 Franklin Street, Fifth Floor, Boston, MA 02110-1301, USA.
 *
 * ***** END GPL LICENSE BLOCK *****
 */

/** \file blender/editors/armature/editarmature_sketch.c
 *  \ingroup edarmature
 */

#include "MEM_guardedalloc.h"

#include "DNA_object_types.h"
#include "DNA_scene_types.h"
#include "DNA_armature_types.h"

#include "BLI_blenlib.h"
#include "BLI_math.h"

#include "BKE_context.h"
#include "BKE_sketch.h"
#include "BKE_layer.h"

#include "RNA_define.h"
#include "RNA_access.h"

#include "ED_view3d.h"
#include "ED_screen.h"

#include "BIF_gl.h"
#include "ED_armature.h"
#include "armature_intern.h"
#include "BIF_retarget.h"
#include "BIF_generate.h"

#include "ED_transform.h"
#include "ED_transform_snap_object_context.h"

#include "DEG_depsgraph.h"

#include "WM_api.h"
#include "WM_types.h"

#include "GPU_select.h"
#include "GPU_matrix.h"
#include "GPU_batch.h"
#include "GPU_immediate.h"
#include "GPU_immediate_util.h"

typedef int (*GestureDetectFct)(bContext *, SK_Gesture *, SK_Sketch *);
typedef void (*GestureApplyFct)(bContext *, SK_Gesture *, SK_Sketch *);

typedef struct SK_GestureAction {
	char name[64];
	GestureDetectFct detect;
	GestureApplyFct apply;
} SK_GestureAction;

#if 0 /* UNUSED 2.5 */
static SK_Point boneSnap;
#endif

static int LAST_SNAP_POINT_VALID = 0;
static float LAST_SNAP_POINT[3];


typedef struct SK_StrokeIterator {
	HeadFct     head;
	TailFct     tail;
	PeekFct     peek;
	NextFct     next;
	NextNFct    nextN;
	PreviousFct previous;
	StoppedFct  stopped;

	float *p, *no;
	float size;

	int length;
	int index;
	/*********************************/
	SK_Stroke *stroke;
	int start;
	int end;
	int stride;
} SK_StrokeIterator;

/******************** PROTOTYPES ******************************/

void initStrokeIterator(BArcIterator *iter, SK_Stroke *stk, int start, int end);

int sk_detectCutGesture(bContext *C, SK_Gesture *gest, SK_Sketch *sketch);
void sk_applyCutGesture(bContext *C, SK_Gesture *gest, SK_Sketch *sketch);
int sk_detectTrimGesture(bContext *C, SK_Gesture *gest, SK_Sketch *sketch);
void sk_applyTrimGesture(bContext *C, SK_Gesture *gest, SK_Sketch *sketch);
int sk_detectCommandGesture(bContext *C, SK_Gesture *gest, SK_Sketch *sketch);
void sk_applyCommandGesture(bContext *C, SK_Gesture *gest, SK_Sketch *sketch);
int sk_detectDeleteGesture(bContext *C, SK_Gesture *gest, SK_Sketch *sketch);
void sk_applyDeleteGesture(bContext *C, SK_Gesture *gest, SK_Sketch *sketch);
int sk_detectMergeGesture(bContext *C, SK_Gesture *gest, SK_Sketch *sketch);
void sk_applyMergeGesture(bContext *C, SK_Gesture *gest, SK_Sketch *sketch);
int sk_detectReverseGesture(bContext *C, SK_Gesture *gest, SK_Sketch *sketch);
void sk_applyReverseGesture(bContext *C, SK_Gesture *gest, SK_Sketch *sketch);
int sk_detectConvertGesture(bContext *C, SK_Gesture *gest, SK_Sketch *sketch);
void sk_applyConvertGesture(bContext *C, SK_Gesture *gest, SK_Sketch *sketch);

SK_Sketch *contextSketch(const bContext *c, int create);
SK_Sketch *viewcontextSketch(ViewContext *vc, int create);

void sk_resetOverdraw(SK_Sketch *sketch);
int sk_hasOverdraw(SK_Sketch *sketch, SK_Stroke *stk);

/******************** GESTURE ACTIONS ******************************/

static SK_GestureAction GESTURE_ACTIONS[] = {
	{"Cut", sk_detectCutGesture, sk_applyCutGesture},
	{"Trim", sk_detectTrimGesture, sk_applyTrimGesture},
	{"Command", sk_detectCommandGesture, sk_applyCommandGesture},
	{"Delete", sk_detectDeleteGesture, sk_applyDeleteGesture},
	{"Merge", sk_detectMergeGesture, sk_applyMergeGesture},
	{"Reverse", sk_detectReverseGesture, sk_applyReverseGesture},
	{"Convert", sk_detectConvertGesture, sk_applyConvertGesture},
	{"", NULL, NULL}
};

/******************** TEMPLATES UTILS *************************/

static char  *TEMPLATES_MENU = NULL;
static int TEMPLATES_CURRENT = 0;
static GHash *TEMPLATES_HASH = NULL;
static RigGraph *TEMPLATE_RIGG = NULL;

void BIF_makeListTemplates(const bContext *C)
{
	Object *obedit = CTX_data_edit_object(C);
	ViewLayer *view_layer = CTX_data_view_layer(C);
	ToolSettings *ts = CTX_data_tool_settings(C);
	int index = 0;

	if (TEMPLATES_HASH != NULL) {
		BLI_ghash_free(TEMPLATES_HASH, NULL, NULL);
	}

	TEMPLATES_HASH = BLI_ghash_int_new("makeListTemplates gh");
	TEMPLATES_CURRENT = 0;

	FOREACH_OBJECT(view_layer, ob)
	{
		if (ob != obedit && ob->type == OB_ARMATURE) {
			index++;
			BLI_ghash_insert(TEMPLATES_HASH, SET_INT_IN_POINTER(index), ob);

			if (ob == ts->skgen_template) {
				TEMPLATES_CURRENT = index;
			}
		}
	}
	FOREACH_OBJECT_END
}

#if 0  /* UNUSED */
const char *BIF_listTemplates(const bContext *UNUSED(C))
{
	GHashIterator ghi;
	const char *menu_header = IFACE_("Template %t|None %x0|");
	char *p;
	const size_t template_size = (BLI_ghash_size(TEMPLATES_HASH) * 32 + 30);

	if (TEMPLATES_MENU != NULL) {
		MEM_freeN(TEMPLATES_MENU);
	}

	TEMPLATES_MENU = MEM_callocN(sizeof(char) * template_size, "skeleton template menu");

	p = TEMPLATES_MENU;
	p += BLI_strncpy_rlen(p, menu_header, template_size);

	BLI_ghashIterator_init(&ghi, TEMPLATES_HASH);

	while (!BLI_ghashIterator_done(&ghi)) {
		Object *ob = BLI_ghashIterator_getValue(&ghi);
		int key = GET_INT_FROM_POINTER(BLI_ghashIterator_getKey(&ghi));

		p += sprintf(p, "|%s %%x%i", ob->id.name + 2, key);

		BLI_ghashIterator_step(&ghi);
	}

	return TEMPLATES_MENU;
}
#endif

int   BIF_currentTemplate(const bContext *C)
{
	ToolSettings *ts = CTX_data_tool_settings(C);

	if (TEMPLATES_CURRENT == 0 && ts->skgen_template != NULL) {
		GHashIterator ghi;
		BLI_ghashIterator_init(&ghi, TEMPLATES_HASH);

		while (!BLI_ghashIterator_done(&ghi)) {
			Object *ob = BLI_ghashIterator_getValue(&ghi);
			int key = GET_INT_FROM_POINTER(BLI_ghashIterator_getKey(&ghi));

			if (ob == ts->skgen_template) {
				TEMPLATES_CURRENT = key;
				break;
			}

			BLI_ghashIterator_step(&ghi);
		}
	}

	return TEMPLATES_CURRENT;
}

static RigGraph *sk_makeTemplateGraph(const bContext *C, Object *ob)
{
	Object *obedit = CTX_data_edit_object(C);
	if (ob == obedit) {
		return NULL;
	}

	if (ob != NULL) {
		if (TEMPLATE_RIGG && TEMPLATE_RIGG->ob != ob) {
			RIG_freeRigGraph((BGraph *)TEMPLATE_RIGG);
			TEMPLATE_RIGG = NULL;
		}

		if (TEMPLATE_RIGG == NULL) {
			bArmature *arm;

			arm = ob->data;

			TEMPLATE_RIGG = RIG_graphFromArmature(C, ob, arm);
		}
	}

	return TEMPLATE_RIGG;
}

int BIF_nbJointsTemplate(const bContext *C)
{
	ToolSettings *ts = CTX_data_tool_settings(C);
	RigGraph *rg = sk_makeTemplateGraph(C, ts->skgen_template);

	if (rg) {
		return RIG_nbJoints(rg);
	}
	else {
		return -1;
	}
}

const char *BIF_nameBoneTemplate(const bContext *C)
{
	ToolSettings *ts = CTX_data_tool_settings(C);
	SK_Sketch *stk = contextSketch(C, 1);
	RigGraph *rg;
	int index = 0;

	if (stk && stk->active_stroke != NULL) {
		index = stk->active_stroke->nb_points;
	}

	rg = sk_makeTemplateGraph(C, ts->skgen_template);

	if (rg == NULL) {
		return "";
	}

	return RIG_nameBone(rg, 0, index);
}

void  BIF_freeTemplates(bContext *UNUSED(C))
{
	if (TEMPLATES_MENU != NULL) {
		MEM_freeN(TEMPLATES_MENU);
		TEMPLATES_MENU = NULL;
	}

	if (TEMPLATES_HASH != NULL) {
		BLI_ghash_free(TEMPLATES_HASH, NULL, NULL);
		TEMPLATES_HASH = NULL;
	}

	if (TEMPLATE_RIGG != NULL) {
		RIG_freeRigGraph((BGraph *)TEMPLATE_RIGG);
		TEMPLATE_RIGG = NULL;
	}
}

void  BIF_setTemplate(bContext *C, int index)
{
	ToolSettings *ts = CTX_data_tool_settings(C);
	if (index > 0) {
		ts->skgen_template = BLI_ghash_lookup(TEMPLATES_HASH, SET_INT_IN_POINTER(index));
	}
	else {
		ts->skgen_template = NULL;

		if (TEMPLATE_RIGG != NULL) {
			RIG_freeRigGraph((BGraph *)TEMPLATE_RIGG);
		}
		TEMPLATE_RIGG = NULL;
	}
}

/*********************** CONVERSION ***************************/

static void sk_autoname(bContext *C, ReebArc *arc)
{
	ToolSettings *ts = CTX_data_tool_settings(C);
	if (ts->skgen_retarget_options & SK_RETARGET_AUTONAME) {
		if (arc == NULL) {
			char *num = ts->skgen_num_string;
			int i = atoi(num);
			i++;
			BLI_snprintf(num, 8, "%i", i);
		}
		else {
			char *side = ts->skgen_side_string;
			int valid = 0;
			int caps = 0;

			if (side[0] == '\0') {
				valid = 1;
			}
			else if (STREQ(side, "R") || STREQ(side, "L")) {
				valid = 1;
				caps = 1;
			}
			else if (STREQ(side, "r") || STREQ(side, "l")) {
				valid = 1;
				caps = 0;
			}

			if (valid) {
				if (arc->head->p[0] < 0) {
					BLI_snprintf(side, 8, caps ? "R" : "r");
				}
				else {
					BLI_snprintf(side, 8, caps ? "L" : "l");
				}
			}
		}
	}
}

static ReebNode *sk_pointToNode(SK_Point *pt, float imat[4][4], float tmat[3][3])
{
	ReebNode *node;

	node = MEM_callocN(sizeof(ReebNode), "reeb node");
	copy_v3_v3(node->p, pt->p);
	mul_m4_v3(imat, node->p);

	copy_v3_v3(node->no, pt->no);
	mul_m3_v3(tmat, node->no);

	return node;
}

static ReebArc *sk_strokeToArc(SK_Stroke *stk, float imat[4][4], float tmat[3][3])
{
	ReebArc *arc;
	int i;

	arc = MEM_callocN(sizeof(ReebArc), "reeb arc");
	arc->head = sk_pointToNode(stk->points, imat, tmat);
	arc->tail = sk_pointToNode(sk_lastStrokePoint(stk), imat, tmat);

	arc->bcount = stk->nb_points - 2; /* first and last are nodes, don't count */
	arc->buckets = MEM_callocN(sizeof(EmbedBucket) * arc->bcount, "Buckets");

	for (i = 0; i < arc->bcount; i++) {
		copy_v3_v3(arc->buckets[i].p, stk->points[i + 1].p);
		mul_m4_v3(imat, arc->buckets[i].p);

		copy_v3_v3(arc->buckets[i].no, stk->points[i + 1].no);
		mul_m3_v3(tmat, arc->buckets[i].no);
	}

	return arc;
}

static void sk_retargetStroke(bContext *C, SK_Stroke *stk)
{
	ToolSettings *ts = CTX_data_tool_settings(C);
	Object *obedit = CTX_data_edit_object(C);
	float imat[4][4];
	float tmat[3][3];
	ReebArc *arc;
	RigGraph *rg;

	invert_m4_m4(imat, obedit->obmat);
	transpose_m3_m4(tmat, obedit->obmat);

	arc = sk_strokeToArc(stk, imat, tmat);

	sk_autoname(C, arc);

	rg = sk_makeTemplateGraph(C, ts->skgen_template);

	BIF_retargetArc(C, arc, rg);

	sk_autoname(C, NULL);

	MEM_freeN(arc->head);
	MEM_freeN(arc->tail);
	REEB_freeArc((BArc *)arc);
}

/**************************************************************/
static void sk_cancelStroke(SK_Sketch *sketch)
{
	if (sketch->active_stroke != NULL) {
		sk_resetOverdraw(sketch);
		sk_removeStroke(sketch, sketch->active_stroke);
	}
}


static float sk_clampPointSize(SK_Point *pt, float size)
{
	return max_ff(size * pt->size, size / 2);
}

static void sk_drawPoint(SK_Point *pt, float size, float color[4])
{
	Gwn_Batch *batch = NULL;

	gpuTranslate3fv(pt->p);

	gpuPushMatrix();

	gpuScaleUniform(sk_clampPointSize(pt, size));

	batch = GPU_batch_preset_sphere(0);
	GWN_batch_program_set_builtin(batch, GPU_SHADER_3D_UNIFORM_COLOR);
	GWN_batch_uniform_4fv(batch, "color", color);

	GWN_batch_draw(batch);

	gpuPopMatrix();
}

static void sk_drawEdge(SK_Point *pt0, SK_Point *pt1, float size, float color[4])
{
	float vec1[3], vec2[3] = { 0, 0, 1 }, axis[3];
	float angle, length;

	Gwn_VertFormat *format = immVertexFormat();
	unsigned int pos = GWN_vertformat_attr_add(format, "pos", GWN_COMP_F32, 3, GWN_FETCH_FLOAT);

	sub_v3_v3v3(vec1, pt1->p, pt0->p);
	length = normalize_v3(vec1);
	cross_v3_v3v3(axis, vec2, vec1);

	if (is_zero_v3(axis)) {
		axis[1] = 1;
	}

	immBindBuiltinProgram(GPU_SHADER_3D_UNIFORM_COLOR);
	immUniformColor4fv(color);

	angle = angle_normalized_v3v3(vec2, vec1);
	gpuRotate3fv(angle * (float)(180.0 / M_PI) + 180.0f, axis);
	imm_draw_cylinder_fill_3d(pos, sk_clampPointSize(pt1, size), sk_clampPointSize(pt0, size), length, 8, 8);

	immUnbindProgram();
}

static void sk_drawNormal(SK_Point *pt, float size, float height)
{
	float vec2[3] = { 0, 0, 1 }, axis[3];
	float angle;
	float color[3] = { 0.0f, 1.0f, 1.0f };

	Gwn_VertFormat *format = immVertexFormat();
	unsigned int pos = GWN_vertformat_attr_add(format, "pos", GWN_COMP_F32, 3, GWN_FETCH_FLOAT);

	gpuPushMatrix();

	cross_v3_v3v3(axis, vec2, pt->no);

	if (is_zero_v3(axis)) {
		axis[1] = 1;
	}

	immBindBuiltinProgram(GPU_SHADER_3D_UNIFORM_COLOR);
	immUniformColor4fv(color);

	angle = angle_normalized_v3v3(vec2, pt->no);
	gpuRotate3fv(angle * (float)(180.0 / M_PI), axis);

	imm_draw_cylinder_fill_3d(pos, sk_clampPointSize(pt, size), 0, sk_clampPointSize(pt, height), 10, 2);

	immUnbindProgram();

	gpuPopMatrix();
}

static void sk_drawStroke(SK_Stroke *stk, int id, float color[3], int start, int end)
{
	float rgb[3];
	float zero_color[4] = { 0.0f, 0.0f, 0.0f, 1.0f };
	int i;

	if (id != -1) {
		GPU_select_load_id(id);

		for (i = 0; i < stk->nb_points; i++) {
			gpuPushMatrix();

			sk_drawPoint(stk->points + i, 0.1, zero_color);

			if (i > 0) {
				sk_drawEdge(stk->points + i - 1, stk->points + i, 0.1, zero_color);
			}

			gpuPopMatrix();
		}

	}
	else {
		float d_rgb[3] = { 1, 1, 1 };
		float tmp_color[4] = { 0.0f, 0.0f, 0.0f, 1.0f };

		copy_v3_v3(rgb, color);
		sub_v3_v3(d_rgb, rgb);
		mul_v3_fl(d_rgb, 1.0f / (float)stk->nb_points);

		for (i = 0; i < stk->nb_points; i++) {
			SK_Point *pt = stk->points + i;

			gpuPushMatrix();

			if (pt->type == PT_EXACT) {
				sk_drawPoint(pt, 0.15, zero_color);
				sk_drawNormal(pt, 0.05, 0.9);
			}

			if (i >= start && i <= end) {
				copy_v4_fl4(tmp_color, 0.3f, 0.3f, 0.3f, 1.0f);
			}
			else {
				copy_v4_fl4(tmp_color, rgb[0], rgb[1], rgb[2], 1.0f);
			}

			if (pt->type != PT_EXACT) {
				sk_drawPoint(pt, 0.1, tmp_color);
			}

			if (i > 0) {
				sk_drawEdge(pt - 1, pt, 0.1, tmp_color);
			}

			gpuPopMatrix();

			add_v3_v3(rgb, d_rgb);
		}
	}

}

static void drawSubdividedStrokeBy(ToolSettings *toolsettings, BArcIterator *iter, NextSubdivisionFunc next_subdividion)
{
	SK_Stroke *stk = ((SK_StrokeIterator *)iter)->stroke;
	float head[3], tail[3];
	float color[4] = { 0.0f, 1.0f, 0.0f, 1.0f };
	int bone_start = 0;
	int end = iter->length;
	int index;

	iter->head(iter);
	copy_v3_v3(head, iter->p);

	index = next_subdividion(toolsettings, iter, bone_start, end, head, tail);
	while (index != -1) {
		SK_Point *pt = stk->points + index;

		gpuPushMatrix();

		sk_drawPoint(pt, 0.15, color);

		sk_drawNormal(pt, 0.05, 0.9);

		gpuPopMatrix();

		copy_v3_v3(head, tail);
		bone_start = index; // start next bone from current index

		index = next_subdividion(toolsettings, iter, bone_start, end, head, tail);
	}
}

static void sk_drawStrokeSubdivision(ToolSettings *toolsettings, SK_Stroke *stk)
{
	int head_index = -1;
	int i;

	if (toolsettings->bone_sketching_convert == SK_CONVERT_RETARGET) {
		return;
	}


	for (i = 0; i < stk->nb_points; i++) {
		SK_Point *pt = stk->points + i;

		if (pt->type == PT_EXACT || i == stk->nb_points - 1) /* stop on exact or on last point */ {
			if (head_index == -1) {
				head_index = i;
			}
			else {
				if (i - head_index > 1) {
					SK_StrokeIterator sk_iter;
					BArcIterator *iter = (BArcIterator *)&sk_iter;

					initStrokeIterator(iter, stk, head_index, i);

					if (toolsettings->bone_sketching_convert == SK_CONVERT_CUT_ADAPTATIVE) {
						drawSubdividedStrokeBy(toolsettings, iter, nextAdaptativeSubdivision);
					}
					else if (toolsettings->bone_sketching_convert == SK_CONVERT_CUT_LENGTH) {
						drawSubdividedStrokeBy(toolsettings, iter, nextLengthSubdivision);
					}
					else if (toolsettings->bone_sketching_convert == SK_CONVERT_CUT_FIXED) {
						drawSubdividedStrokeBy(toolsettings, iter, nextFixedSubdivision);
					}

				}

				head_index = i;
			}
		}
	}
}

static SK_Point *sk_snapPointStroke(bContext *C, SK_Stroke *stk, int mval[2], float *r_dist_px, int *index, int all_pts)
{
	ARegion *ar = CTX_wm_region(C);
	SK_Point *pt = NULL;
	int i;

	for (i = 0; i < stk->nb_points; i++) {
		if (all_pts || stk->points[i].type == PT_EXACT) {
			short pval[2];
			int pdist;

			if (ED_view3d_project_short_global(ar, stk->points[i].p, pval, V3D_PROJ_TEST_NOP) == V3D_PROJ_RET_OK) {

				pdist = ABS(pval[0] - mval[0]) + ABS(pval[1] - mval[1]);

				if (pdist < *r_dist_px) {
					*r_dist_px = pdist;
					pt = stk->points + i;

					if (index != NULL) {
						*index = i;
					}
				}
			}
		}
	}

	return pt;
}

#if 0 /* UNUSED 2.5 */
static SK_Point *sk_snapPointArmature(bContext *C, Object *ob, ListBase *ebones, int mval[2], int *dist)
{
	ARegion *ar = CTX_wm_region(C);
	SK_Point *pt = NULL;
	EditBone *bone;

	for (bone = ebones->first; bone; bone = bone->next)
	{
		float vec[3];
		short pval[2];
		int pdist;

		if ((bone->flag & BONE_CONNECTED) == 0)
		{
			copy_v3_v3(vec, bone->head);
			mul_m4_v3(ob->obmat, vec);
			if (ED_view3d_project_short_noclip(ar, vec, pval, V3D_PROJ_TEST_NOP) == V3D_PROJ_RET_OK) {

				pdist = ABS(pval[0] - mval[0]) + ABS(pval[1] - mval[1]);

				if (pdist < *dist)
				{
					*dist = pdist;
					pt = &boneSnap;
					copy_v3_v3(pt->p, vec);
					pt->type = PT_EXACT;
				}
			}
		}


		copy_v3_v3(vec, bone->tail);
		mul_m4_v3(ob->obmat, vec);
		if (ED_view3d_project_short_noclip(ar, vec, pval, V3D_PROJ_TEST_NOP) == V3D_PROJ_RET_OK) {

			pdist = ABS(pval[0] - mval[0]) + ABS(pval[1] - mval[1]);

			if (pdist < *dist)
			{
				*dist = pdist;
				pt = &boneSnap;
				copy_v3_v3(pt->p, vec);
				pt->type = PT_EXACT;
			}
		}
	}

	return pt;
}
#endif

void sk_resetOverdraw(SK_Sketch *sketch)
{
	sketch->over.target = NULL;
	sketch->over.start = -1;
	sketch->over.end = -1;
	sketch->over.count = 0;
}

int sk_hasOverdraw(SK_Sketch *sketch, SK_Stroke *stk)
{
	return sketch->over.target &&
	       sketch->over.count >= SK_OVERDRAW_LIMIT &&
	       (sketch->over.target == stk || stk == NULL) &&
	       (sketch->over.start != -1 || sketch->over.end != -1);
}

static void sk_updateOverdraw(bContext *C, SK_Sketch *sketch, SK_Stroke *stk, SK_DrawData *dd)
{
	if (sketch->over.target == NULL) {
		SK_Stroke *target;
		int closest_index = -1;
		float dist_px = SNAP_MIN_DISTANCE * 2;

		for (target = sketch->strokes.first; target; target = target->next) {
			if (target != stk) {
				int index;

				SK_Point *spt = sk_snapPointStroke(C, target, dd->mval, &dist_px, &index, 1);

				if (spt != NULL) {
					sketch->over.target = target;
					closest_index = index;
				}
			}
		}

		if (sketch->over.target != NULL) {
			if (closest_index > -1) {
				if (sk_lastStrokePoint(stk)->type == PT_EXACT) {
					sketch->over.count = SK_OVERDRAW_LIMIT;
				}
				else {
					sketch->over.count++;
				}
			}

			if (stk->nb_points == 1) {
				sketch->over.start = closest_index;
			}
			else {
				sketch->over.end = closest_index;
			}
		}
	}
	else if (sketch->over.target != NULL) {
		SK_Point *closest_pt = NULL;
		float dist_px = SNAP_MIN_DISTANCE * 2;
		int index;

		closest_pt = sk_snapPointStroke(C, sketch->over.target, dd->mval, &dist_px, &index, 1);

		if (closest_pt != NULL) {
			if (sk_lastStrokePoint(stk)->type == PT_EXACT) {
				sketch->over.count = SK_OVERDRAW_LIMIT;
			}
			else {
				sketch->over.count++;
			}

			sketch->over.end = index;
		}
		else {
			sketch->over.end = -1;
		}
	}
}

/* return 1 on reverse needed */
static int sk_adjustIndexes(SK_Sketch *sketch, int *start, int *end)
{
	int retval = 0;

	*start = sketch->over.start;
	*end = sketch->over.end;

	if (*start == -1) {
		*start = 0;
	}

	if (*end == -1) {
		*end = sketch->over.target->nb_points - 1;
	}

	if (*end < *start) {
		int tmp = *start;
		*start = *end;
		*end = tmp;
		retval = 1;
	}

	return retval;
}

static void sk_endOverdraw(SK_Sketch *sketch)
{
	SK_Stroke *stk = sketch->active_stroke;

	if (sk_hasOverdraw(sketch, NULL)) {
		int start;
		int end;

		if (sk_adjustIndexes(sketch, &start, &end)) {
			sk_reverseStroke(stk);
		}

		if (stk->nb_points > 1) {
			stk->points->type = sketch->over.target->points[start].type;
			sk_lastStrokePoint(stk)->type = sketch->over.target->points[end].type;
		}

		sk_insertStrokePoints(sketch->over.target, stk->points, stk->nb_points, start, end);

		sk_removeStroke(sketch, stk);

		sk_resetOverdraw(sketch);
	}
}


static void sk_startStroke(SK_Sketch *sketch)
{
	SK_Stroke *stk = sk_createStroke();

	BLI_addtail(&sketch->strokes, stk);
	sketch->active_stroke = stk;

	sk_resetOverdraw(sketch);
}

static void sk_endStroke(bContext *C, SK_Sketch *sketch)
{
	ToolSettings *ts = CTX_data_tool_settings(C);
	sk_shrinkStrokeBuffer(sketch->active_stroke);

	if (ts->bone_sketching & BONE_SKETCHING_ADJUST) {
		sk_endOverdraw(sketch);
	}

	sketch->active_stroke = NULL;
}

static void sk_updateDrawData(SK_DrawData *dd)
{
	dd->type = PT_CONTINUOUS;

	dd->previous_mval[0] = dd->mval[0];
	dd->previous_mval[1] = dd->mval[1];
}

static float sk_distanceDepth(bContext *C, float p1[3], float p2[3])
{
	ARegion *ar = CTX_wm_region(C);
	RegionView3D *rv3d = ar->regiondata;
	float vec[3];
	float distance;

	sub_v3_v3v3(vec, p1, p2);

	project_v3_v3v3(vec, vec, rv3d->viewinv[2]);

	distance = len_v3(vec);

	if (dot_v3v3(rv3d->viewinv[2], vec) > 0) {
		distance *= -1;
	}

	return distance;
}

static void sk_interpolateDepth(bContext *C, SK_Stroke *stk, int start, int end, float length, float distance)
{
	ARegion *ar = CTX_wm_region(C);
	ScrArea *sa = CTX_wm_area(C);
	View3D *v3d = sa->spacedata.first;

	float progress = 0;
	int i;

	progress = len_v3v3(stk->points[start].p, stk->points[start - 1].p);

	for (i = start; i <= end; i++) {
		float ray_start[3], ray_normal[3];
		float delta = len_v3v3(stk->points[i].p, stk->points[i + 1].p);
		float pval[2] = {0, 0};

		ED_view3d_project_float_global(ar, stk->points[i].p, pval, V3D_PROJ_TEST_NOP);
		ED_view3d_win_to_ray(ar, v3d, pval, ray_start, ray_normal, false);

		mul_v3_fl(ray_normal, distance * progress / length);
		add_v3_v3(stk->points[i].p, ray_normal);

		progress += delta;
	}
}

static void sk_projectDrawPoint(bContext *C, float vec[3], SK_Stroke *stk, SK_DrawData *dd)
{
	ARegion *ar = CTX_wm_region(C);
	/* copied from grease pencil, need fixing */
	SK_Point *last = sk_lastStrokePoint(stk);
	short cval[2];
	float fp[3] = {0, 0, 0};
	float dvec[3];
	float mval_f[2];
	float zfac;

	if (last != NULL) {
		copy_v3_v3(fp, last->p);
	}

	zfac = ED_view3d_calc_zfac(ar->regiondata, fp, NULL);

	if (ED_view3d_project_short_global(ar, fp, cval, V3D_PROJ_TEST_NOP) == V3D_PROJ_RET_OK) {
		VECSUB2D(mval_f, cval, dd->mval);
		ED_view3d_win_to_delta(ar, mval_f, dvec, zfac);
		sub_v3_v3v3(vec, fp, dvec);
	}
	else {
		zero_v3(vec);
	}
}

static int sk_getStrokeDrawPoint(bContext *C, SK_Point *pt, SK_Sketch *UNUSED(sketch), SK_Stroke *stk, SK_DrawData *dd)
{
	pt->type = dd->type;
	pt->mode = PT_PROJECT;
	sk_projectDrawPoint(C, pt->p, stk, dd);

	return 1;
}

static int sk_addStrokeDrawPoint(bContext *C, SK_Sketch *sketch, SK_Stroke *stk, SK_DrawData *dd)
{
	ARegion *ar = CTX_wm_region(C);
	RegionView3D *rv3d = ar->regiondata;
	SK_Point pt;

	sk_initPoint(&pt, dd, rv3d->viewinv[2]);

	sk_getStrokeDrawPoint(C, &pt, sketch, stk, dd);

	sk_appendStrokePoint(stk, &pt);

	return 1;
}

static int sk_getStrokeSnapPoint(bContext *C, SK_Point *pt, SK_Sketch *sketch, SK_Stroke *stk, SK_DrawData *dd)
{
	ToolSettings *ts = CTX_data_tool_settings(C);
	int point_added = 0;

	/* TODO: Since the function `ED_transform_snap_object_context_create_view3d` creates a cache,
	 * the ideal would be to call this function only at the beginning of the snap operation,
	 * or at the beginning of the operator itself */
	struct SnapObjectContext *snap_context = ED_transform_snap_object_context_create_view3d(
<<<<<<< HEAD
	        CTX_data_main(C), CTX_data_scene(C), CTX_data_view_layer(C), CTX_data_engine(C),
	        CTX_data_active_object(C), 0,
=======
	        CTX_data_main(C), CTX_data_scene(C), CTX_data_view_layer(C), CTX_data_engine_type(C), 0,
>>>>>>> 108c4bd5
	        CTX_wm_region(C), CTX_wm_view3d(C));

	float mvalf[2] = {UNPACK2(dd->mval)};
	float loc[3], dummy_no[3];

	if (ts->snap_mode == SCE_SNAP_MODE_VOLUME) {
		float size;
		if (peelObjectsSnapContext(
		        snap_context, mvalf,
		        &(const struct SnapObjectParams){
		            .snap_select = SNAP_NOT_SELECTED,
		            .use_object_edit_cage = false,
		        },
		        (ts->snap_flag & SCE_SNAP_PEEL_OBJECT) != 0,
		        loc, dummy_no, &size))
		{
			pt->type = dd->type;
			pt->mode = PT_SNAP;
			pt->size = size / 2;
			copy_v3_v3(pt->p, loc);

			point_added = 1;
		}
	}
	else {
		SK_Stroke *snap_stk;
		float dist_px = SNAP_MIN_DISTANCE; // Use a user defined value here

		/* snap to strokes */
		// if (ts->snap_mode == SCE_SNAP_MODE_VERTEX) /* snap all the time to strokes */
		for (snap_stk = sketch->strokes.first; snap_stk; snap_stk = snap_stk->next) {
			SK_Point *spt = NULL;
			if (snap_stk == stk) {
				spt = sk_snapPointStroke(C, snap_stk, dd->mval, &dist_px, NULL, 0);
			}
			else {
				spt = sk_snapPointStroke(C, snap_stk, dd->mval, &dist_px, NULL, 1);
			}

			if (spt != NULL) {
				copy_v3_v3(pt->p, spt->p);
				point_added = 1;
			}
		}

		/* try to snap to closer object */
		{
			if (ED_transform_snap_object_project_view3d(
			        snap_context,
			        ts->snap_mode,
			        &(const struct SnapObjectParams){
			            .snap_select = SNAP_NOT_SELECTED,
			            .use_object_edit_cage = false,
			        },
			        mvalf, &dist_px, NULL,
			        loc, dummy_no))
			{
				pt->type = dd->type;
				pt->mode = PT_SNAP;
				copy_v3_v3(pt->p, loc);

				point_added = 1;
			}
		}
	}

	/* TODO: The ideal would be to call this function only once.
	 * At the end of the operator */
	ED_transform_snap_object_context_destroy(snap_context);
	return point_added;
}

static int sk_addStrokeSnapPoint(bContext *C, SK_Sketch *sketch, SK_Stroke *stk, SK_DrawData *dd)
{
	int point_added;
	ARegion *ar = CTX_wm_region(C);
	RegionView3D *rv3d = ar->regiondata;
	SK_Point pt;

	sk_initPoint(&pt, dd, rv3d->viewinv[2]);

	point_added = sk_getStrokeSnapPoint(C, &pt, sketch, stk, dd);

	if (point_added) {
		float final_p[3];
		float length, distance;
		int total;
		int i;

		copy_v3_v3(final_p, pt.p);

		sk_projectDrawPoint(C, pt.p, stk, dd);
		sk_appendStrokePoint(stk, &pt);

		/* update all previous point to give smooth Z progresion */
		total = 0;
		length = 0;
		for (i = stk->nb_points - 2; i > 0; i--) {
			length += len_v3v3(stk->points[i].p, stk->points[i + 1].p);
			total++;
			if (stk->points[i].mode == PT_SNAP || stk->points[i].type == PT_EXACT) {
				break;
			}
		}

		if (total > 1) {
			distance = sk_distanceDepth(C, final_p, stk->points[i].p);

			sk_interpolateDepth(C, stk, i + 1, stk->nb_points - 2, length, distance);
		}

		copy_v3_v3(stk->points[stk->nb_points - 1].p, final_p);

		point_added = 1;
	}

	return point_added;
}

static void sk_addStrokePoint(bContext *C, SK_Sketch *sketch, SK_Stroke *stk, SK_DrawData *dd, const bool snap)
{
	ToolSettings *ts = CTX_data_tool_settings(C);
	int point_added = 0;

	if (snap) {
		point_added = sk_addStrokeSnapPoint(C, sketch, stk, dd);
	}

	if (point_added == 0) {
		point_added = sk_addStrokeDrawPoint(C, sketch, stk, dd);
	}

	if (stk == sketch->active_stroke && ts->bone_sketching & BONE_SKETCHING_ADJUST) {
		sk_updateOverdraw(C, sketch, stk, dd);
	}
}

static void sk_getStrokePoint(bContext *C, SK_Point *pt, SK_Sketch *sketch, SK_Stroke *stk, SK_DrawData *dd, const bool snap)
{
	int point_added = 0;

	if (snap) {
		point_added = sk_getStrokeSnapPoint(C, pt, sketch, stk, dd);
		LAST_SNAP_POINT_VALID = 1;
		copy_v3_v3(LAST_SNAP_POINT, pt->p);
	}
	else {
		LAST_SNAP_POINT_VALID = 0;
	}

	if (point_added == 0) {
		point_added = sk_getStrokeDrawPoint(C, pt, sketch, stk, dd);
	}
}

/********************************************/

static void *headPoint(void *arg);
static void *tailPoint(void *arg);
static void *nextPoint(void *arg);
static void *nextNPoint(void *arg, int n);
static void *peekPoint(void *arg, int n);
static void *previousPoint(void *arg);
static int   iteratorStopped(void *arg);

static void initIteratorFct(SK_StrokeIterator *iter)
{
	iter->head = headPoint;
	iter->tail = tailPoint;
	iter->peek = peekPoint;
	iter->next = nextPoint;
	iter->nextN = nextNPoint;
	iter->previous = previousPoint;
	iter->stopped = iteratorStopped;
}

static SK_Point *setIteratorValues(SK_StrokeIterator *iter, int index)
{
	SK_Point *pt = NULL;

	if (index >= 0 && index < iter->length) {
		pt = &(iter->stroke->points[iter->start + (iter->stride * index)]);
		iter->p = pt->p;
		iter->no = pt->no;
		iter->size = pt->size;
	}
	else {
		iter->p = NULL;
		iter->no = NULL;
		iter->size = 0;
	}

	return pt;
}

void initStrokeIterator(BArcIterator *arg, SK_Stroke *stk, int start, int end)
{
	SK_StrokeIterator *iter = (SK_StrokeIterator *)arg;

	initIteratorFct(iter);
	iter->stroke = stk;

	if (start < end) {
		iter->start = start + 1;
		iter->end = end - 1;
		iter->stride = 1;
	}
	else {
		iter->start = start - 1;
		iter->end = end + 1;
		iter->stride = -1;
	}

	iter->length = iter->stride * (iter->end - iter->start + 1);

	iter->index = -1;
}


static void *headPoint(void *arg)
{
	SK_StrokeIterator *iter = (SK_StrokeIterator *)arg;
	SK_Point *result = NULL;

	result = &(iter->stroke->points[iter->start - iter->stride]);
	iter->p = result->p;
	iter->no = result->no;
	iter->size = result->size;

	return result;
}

static void *tailPoint(void *arg)
{
	SK_StrokeIterator *iter = (SK_StrokeIterator *)arg;
	SK_Point *result = NULL;

	result = &(iter->stroke->points[iter->end + iter->stride]);
	iter->p = result->p;
	iter->no = result->no;
	iter->size = result->size;

	return result;
}

static void *nextPoint(void *arg)
{
	SK_StrokeIterator *iter = (SK_StrokeIterator *)arg;
	SK_Point *result = NULL;

	iter->index++;
	if (iter->index < iter->length) {
		result = setIteratorValues(iter, iter->index);
	}

	return result;
}

static void *nextNPoint(void *arg, int n)
{
	SK_StrokeIterator *iter = (SK_StrokeIterator *)arg;
	SK_Point *result = NULL;

	iter->index += n;

	/* check if passed end */
	if (iter->index < iter->length) {
		result = setIteratorValues(iter, iter->index);
	}

	return result;
}

static void *peekPoint(void *arg, int n)
{
	SK_StrokeIterator *iter = (SK_StrokeIterator *)arg;
	SK_Point *result = NULL;
	int index = iter->index + n;

	/* check if passed end */
	if (index < iter->length) {
		result = setIteratorValues(iter, index);
	}

	return result;
}

static void *previousPoint(void *arg)
{
	SK_StrokeIterator *iter = (SK_StrokeIterator *)arg;
	SK_Point *result = NULL;

	if (iter->index > 0) {
		iter->index--;
		result = setIteratorValues(iter, iter->index);
	}

	return result;
}

static int iteratorStopped(void *arg)
{
	SK_StrokeIterator *iter = (SK_StrokeIterator *)arg;

	if (iter->index >= iter->length) {
		return 1;
	}
	else {
		return 0;
	}
}

static void sk_convertStroke(bContext *C, SK_Stroke *stk)
{
	Object *obedit = CTX_data_edit_object(C);
	ToolSettings *ts = CTX_data_tool_settings(C);
	bArmature *arm = obedit->data;
	SK_Point *head;
	EditBone *parent = NULL;
	float invmat[4][4]; /* move in caller function */
	float tmat[3][3];
	int head_index = 0;
	int i;

	head = NULL;

	invert_m4_m4(invmat, obedit->obmat);
	transpose_m3_m4(tmat, obedit->obmat);

	for (i = 0; i < stk->nb_points; i++) {
		SK_Point *pt = stk->points + i;

		if (pt->type == PT_EXACT) {
			if (head == NULL) {
				head_index = i;
				head = pt;
			}
			else {
				EditBone *bone = NULL;
				EditBone *new_parent;

				if (i - head_index > 1) {
					SK_StrokeIterator sk_iter;
					BArcIterator *iter = (BArcIterator *)&sk_iter;

					initStrokeIterator(iter, stk, head_index, i);

					if (ts->bone_sketching_convert == SK_CONVERT_CUT_ADAPTATIVE) {
						bone = subdivideArcBy(ts, arm, arm->edbo, iter, invmat, tmat, nextAdaptativeSubdivision);
					}
					else if (ts->bone_sketching_convert == SK_CONVERT_CUT_LENGTH) {
						bone = subdivideArcBy(ts, arm, arm->edbo, iter, invmat, tmat, nextLengthSubdivision);
					}
					else if (ts->bone_sketching_convert == SK_CONVERT_CUT_FIXED) {
						bone = subdivideArcBy(ts, arm, arm->edbo, iter, invmat, tmat, nextFixedSubdivision);
					}
				}

				if (bone == NULL) {
					bone = ED_armature_edit_bone_add(arm, "Bone");

					copy_v3_v3(bone->head, head->p);
					copy_v3_v3(bone->tail, pt->p);

					mul_m4_v3(invmat, bone->head);
					mul_m4_v3(invmat, bone->tail);
					setBoneRollFromNormal(bone, head->no, invmat, tmat);
				}

				new_parent = bone;
				bone->flag |= BONE_SELECTED | BONE_TIPSEL | BONE_ROOTSEL;

				/* move to end of chain */
				while (bone->parent != NULL) {
					bone = bone->parent;
					bone->flag |= BONE_SELECTED | BONE_TIPSEL | BONE_ROOTSEL;
				}

				if (parent != NULL) {
					bone->parent = parent;
					bone->flag |= BONE_CONNECTED;
				}

				parent = new_parent;
				head_index = i;
				head = pt;
			}
		}
	}
}

static void sk_convert(bContext *C, SK_Sketch *sketch)
{
	ToolSettings *ts = CTX_data_tool_settings(C);
	SK_Stroke *stk;

	for (stk = sketch->strokes.first; stk; stk = stk->next) {
		if (stk->selected == 1) {
			if (ts->bone_sketching_convert == SK_CONVERT_RETARGET) {
				sk_retargetStroke(C, stk);
			}
			else {
				sk_convertStroke(C, stk);
			}
//			XXX
//			allqueue(REDRAWBUTSEDIT, 0);
		}
	}
}
/******************* GESTURE *************************/


/* returns the number of self intersections */
static int sk_getSelfIntersections(bContext *C, ListBase *list, SK_Stroke *gesture)
{
	ARegion *ar = CTX_wm_region(C);
	int added = 0;
	int s_i;

	for (s_i = 0; s_i < gesture->nb_points - 1; s_i++) {
		float s_p1[3] = {0, 0, 0};
		float s_p2[3] = {0, 0, 0};
		int g_i;

		ED_view3d_project_float_global(ar, gesture->points[s_i].p, s_p1, V3D_PROJ_TEST_NOP);
		ED_view3d_project_float_global(ar, gesture->points[s_i + 1].p, s_p2, V3D_PROJ_TEST_NOP);

		/* start checking from second next, because two consecutive cannot intersect */
		for (g_i = s_i + 2; g_i < gesture->nb_points - 1; g_i++) {
			float g_p1[3] = {0, 0, 0};
			float g_p2[3] = {0, 0, 0};
			float vi[3];
			float lambda;

			ED_view3d_project_float_global(ar, gesture->points[g_i].p, g_p1, V3D_PROJ_TEST_NOP);
			ED_view3d_project_float_global(ar, gesture->points[g_i + 1].p, g_p2, V3D_PROJ_TEST_NOP);

			if (isect_line_line_strict_v3(s_p1, s_p2, g_p1, g_p2, vi, &lambda)) {
				SK_Intersection *isect = MEM_callocN(sizeof(SK_Intersection), "Intersection");

				isect->gesture_index = g_i;
				isect->before = s_i;
				isect->after = s_i + 1;
				isect->stroke = gesture;

				sub_v3_v3v3(isect->p, gesture->points[s_i + 1].p, gesture->points[s_i].p);
				mul_v3_fl(isect->p, lambda);
				add_v3_v3(isect->p, gesture->points[s_i].p);

				BLI_addtail(list, isect);

				added++;
			}
		}
	}

	return added;
}

static int cmpIntersections(const void *i1, const void *i2)
{
	const SK_Intersection *isect1 = i1, *isect2 = i2;

	if (isect1->stroke == isect2->stroke) {
		if (isect1->before < isect2->before) {
			return -1;
		}
		else if (isect1->before > isect2->before) {
			return 1;
		}
		else {
			if (isect1->lambda < isect2->lambda) {
				return -1;
			}
			else if (isect1->lambda > isect2->lambda) {
				return 1;
			}
		}
	}

	return 0;
}


/* returns the maximum number of intersections per stroke */
static int sk_getIntersections(bContext *C, ListBase *list, SK_Sketch *sketch, SK_Stroke *gesture)
{
	ARegion *ar = CTX_wm_region(C);
	ScrArea *sa = CTX_wm_area(C);
	View3D *v3d = sa->spacedata.first;
	SK_Stroke *stk;
	int added = 0;

	for (stk = sketch->strokes.first; stk; stk = stk->next) {
		int s_added = 0;
		int s_i;

		for (s_i = 0; s_i < stk->nb_points - 1; s_i++) {
			float s_p1[3] = {0, 0, 0};
			float s_p2[3] = {0, 0, 0};
			int g_i;

			ED_view3d_project_float_global(ar, stk->points[s_i].p, s_p1, V3D_PROJ_TEST_NOP);
			ED_view3d_project_float_global(ar, stk->points[s_i + 1].p, s_p2, V3D_PROJ_TEST_NOP);

			for (g_i = 0; g_i < gesture->nb_points - 1; g_i++) {
				float g_p1[3] = {0, 0, 0};
				float g_p2[3] = {0, 0, 0};
				float vi[3];
				float lambda;

				ED_view3d_project_float_global(ar, gesture->points[g_i].p, g_p1, V3D_PROJ_TEST_NOP);
				ED_view3d_project_float_global(ar, gesture->points[g_i + 1].p, g_p2, V3D_PROJ_TEST_NOP);

				if (isect_line_line_strict_v3(s_p1, s_p2, g_p1, g_p2, vi, &lambda)) {
					SK_Intersection *isect = MEM_callocN(sizeof(SK_Intersection), "Intersection");
					float ray_start[3], ray_end[3];
					float mval[2];

					isect->gesture_index = g_i;
					isect->before = s_i;
					isect->after = s_i + 1;
					isect->stroke = stk;
					isect->lambda = lambda;

					mval[0] = vi[0];
					mval[1] = vi[1];
					ED_view3d_win_to_segment(ar, v3d, mval, ray_start, ray_end, true);

					isect_line_line_v3(stk->points[s_i].p,
					                   stk->points[s_i + 1].p,
					                   ray_start,
					                   ray_end,
					                   isect->p,
					                   vi);

					BLI_addtail(list, isect);

					s_added++;
				}
			}
		}

		added = MAX2(s_added, added);
	}

	BLI_listbase_sort(list, cmpIntersections);

	return added;
}

static int sk_getSegments(SK_Stroke *segments, SK_Stroke *gesture)
{
	SK_StrokeIterator sk_iter;
	BArcIterator *iter = (BArcIterator *)&sk_iter;

	float CORRELATION_THRESHOLD = 0.99f;
	float *vec;
	int i, j;

	sk_appendStrokePoint(segments, &gesture->points[0]);
	vec = segments->points[segments->nb_points - 1].p;

	initStrokeIterator(iter, gesture, 0, gesture->nb_points - 1);

	for (i = 1, j = 0; i < gesture->nb_points; i++) {
		float n[3];

		/* Calculate normal */
		sub_v3_v3v3(n, gesture->points[i].p, vec);

		if (calcArcCorrelation(iter, j, i, vec, n) < CORRELATION_THRESHOLD) {
			j = i - 1;
			sk_appendStrokePoint(segments, &gesture->points[j]);
			vec = segments->points[segments->nb_points - 1].p;
			segments->points[segments->nb_points - 1].type = PT_EXACT;
		}
	}

	sk_appendStrokePoint(segments, &gesture->points[gesture->nb_points - 1]);

	return segments->nb_points - 1;
}

int sk_detectCutGesture(bContext *UNUSED(C), SK_Gesture *gest, SK_Sketch *UNUSED(sketch))
{
	if (gest->nb_segments == 1 && gest->nb_intersections == 1) {
		return 1;
	}

	return 0;
}

void sk_applyCutGesture(bContext *UNUSED(C), SK_Gesture *gest, SK_Sketch *UNUSED(sketch))
{
	SK_Intersection *isect;

	for (isect = gest->intersections.first; isect; isect = isect->next) {
		SK_Point pt;

		pt.type = PT_EXACT;
		pt.mode = PT_PROJECT; /* take mode from neighboring points */
		copy_v3_v3(pt.p, isect->p);
		copy_v3_v3(pt.no, isect->stroke->points[isect->before].no);

		sk_insertStrokePoint(isect->stroke, &pt, isect->after);
	}
}

int sk_detectTrimGesture(bContext *UNUSED(C), SK_Gesture *gest, SK_Sketch *UNUSED(sketch))
{
	if (gest->nb_segments == 2 && gest->nb_intersections == 1 && gest->nb_self_intersections == 0) {
		float s1[3], s2[3];
		float angle;

		sub_v3_v3v3(s1, gest->segments->points[1].p, gest->segments->points[0].p);
		sub_v3_v3v3(s2, gest->segments->points[2].p, gest->segments->points[1].p);

		angle = RAD2DEGF(angle_v2v2(s1, s2));

		if (angle > 60 && angle < 120) {
			return 1;
		}
	}

	return 0;
}

void sk_applyTrimGesture(bContext *UNUSED(C), SK_Gesture *gest, SK_Sketch *UNUSED(sketch))
{
	SK_Intersection *isect;
	float trim_dir[3];

	sub_v3_v3v3(trim_dir, gest->segments->points[2].p, gest->segments->points[1].p);

	for (isect = gest->intersections.first; isect; isect = isect->next) {
		SK_Point pt;
		float stroke_dir[3];

		pt.type = PT_EXACT;
		pt.mode = PT_PROJECT; /* take mode from neighboring points */
		copy_v3_v3(pt.p, isect->p);
		copy_v3_v3(pt.no, isect->stroke->points[isect->before].no);

		sub_v3_v3v3(stroke_dir, isect->stroke->points[isect->after].p, isect->stroke->points[isect->before].p);

		/* same direction, trim end */
		if (dot_v3v3(stroke_dir, trim_dir) > 0) {
			sk_replaceStrokePoint(isect->stroke, &pt, isect->after);
			sk_trimStroke(isect->stroke, 0, isect->after);
		}
		/* else, trim start */
		else {
			sk_replaceStrokePoint(isect->stroke, &pt, isect->before);
			sk_trimStroke(isect->stroke, isect->before, isect->stroke->nb_points - 1);
		}

	}
}

int sk_detectCommandGesture(bContext *UNUSED(C), SK_Gesture *gest, SK_Sketch *UNUSED(sketch))
{
	if (gest->nb_segments > 2 && gest->nb_intersections == 2 && gest->nb_self_intersections == 1) {
		SK_Intersection *isect, *self_isect;

		/* get the last intersection of the first pair */
		for (isect = gest->intersections.first; isect; isect = isect->next) {
			if (isect->stroke == isect->next->stroke) {
				isect = isect->next;
				break;
			}
		}

		self_isect = gest->self_intersections.first;

		if (isect && isect->gesture_index < self_isect->gesture_index) {
			return 1;
		}
	}

	return 0;
}

void sk_applyCommandGesture(bContext *UNUSED(C), SK_Gesture *gest, SK_Sketch *UNUSED(sketch))
{
	SK_Intersection *isect;
	int command = 1;

/*	XXX */
/*	command = pupmenu("Action %t|Flatten %x1|Straighten %x2|Polygonize %x3"); */
	if (command < 1) return;

	for (isect = gest->intersections.first; isect; isect = isect->next) {
		SK_Intersection *i2;

		i2 = isect->next;

		if (i2 && i2->stroke == isect->stroke) {
			switch (command) {
				case 1:
					sk_flattenStroke(isect->stroke, isect->before, i2->after);
					break;
				case 2:
					sk_straightenStroke(isect->stroke, isect->before, i2->after, isect->p, i2->p);
					break;
				case 3:
					sk_polygonizeStroke(isect->stroke, isect->before, i2->after);
					break;
			}

			isect = i2;
		}
	}
}

int sk_detectDeleteGesture(bContext *UNUSED(C), SK_Gesture *gest, SK_Sketch *UNUSED(sketch))
{
	if (gest->nb_segments == 2 && gest->nb_intersections == 2) {
		float s1[3], s2[3];
		float angle;

		sub_v3_v3v3(s1, gest->segments->points[1].p, gest->segments->points[0].p);
		sub_v3_v3v3(s2, gest->segments->points[2].p, gest->segments->points[1].p);

		angle = RAD2DEGF(angle_v2v2(s1, s2));

		if (angle > 120) {
			return 1;
		}
	}

	return 0;
}

void sk_applyDeleteGesture(bContext *UNUSED(C), SK_Gesture *gest, SK_Sketch *sketch)
{
	SK_Intersection *isect;

	for (isect = gest->intersections.first; isect; isect = isect->next) {
		/* only delete strokes that are crossed twice */
		if (isect->next && isect->next->stroke == isect->stroke) {
			isect = isect->next;

			sk_removeStroke(sketch, isect->stroke);
		}
	}
}

int sk_detectMergeGesture(bContext *C, SK_Gesture *gest, SK_Sketch *UNUSED(sketch))
{
	ARegion *ar = CTX_wm_region(C);
	if (gest->nb_segments > 2 && gest->nb_intersections == 2) {
		int start_val[2], end_val[2];
		int dist;

		if ((ED_view3d_project_int_global(ar, gest->stk->points[0].p,           start_val, V3D_PROJ_TEST_NOP) == V3D_PROJ_RET_OK) &&
		    (ED_view3d_project_int_global(ar, sk_lastStrokePoint(gest->stk)->p, end_val,   V3D_PROJ_TEST_NOP) == V3D_PROJ_RET_OK))
		{
			dist = len_manhattan_v2v2_int(start_val, end_val);

			/* if gesture is a circle */
			if (dist <= 20) {
				SK_Intersection *isect;

				/* check if it circled around an exact point */
				for (isect = gest->intersections.first; isect; isect = isect->next) {
					/* only delete strokes that are crossed twice */
					if (isect->next && isect->next->stroke == isect->stroke) {
						int start_index, end_index;
						int i;

						start_index = MIN2(isect->after, isect->next->after);
						end_index = MAX2(isect->before, isect->next->before);

						for (i = start_index; i <= end_index; i++) {
							if (isect->stroke->points[i].type == PT_EXACT) {
								return 1; /* at least one exact point found, stop detect here */
							}
						}

						/* skip next */
						isect = isect->next;
					}
				}
			}
		}
	}

	return 0;
}

void sk_applyMergeGesture(bContext *UNUSED(C), SK_Gesture *gest, SK_Sketch *UNUSED(sketch))
{
	SK_Intersection *isect;

	/* check if it circled around an exact point */
	for (isect = gest->intersections.first; isect; isect = isect->next) {
		/* only merge strokes that are crossed twice */
		if (isect->next && isect->next->stroke == isect->stroke) {
			int start_index, end_index;
			int i;

			start_index = MIN2(isect->after, isect->next->after);
			end_index = MAX2(isect->before, isect->next->before);

			for (i = start_index; i <= end_index; i++) {
				/* if exact, switch to continuous */
				if (isect->stroke->points[i].type == PT_EXACT) {
					isect->stroke->points[i].type = PT_CONTINUOUS;
				}
			}

			/* skip next */
			isect = isect->next;
		}
	}
}

int sk_detectReverseGesture(bContext *UNUSED(C), SK_Gesture *gest, SK_Sketch *UNUSED(sketch))
{
	if (gest->nb_segments > 2 && gest->nb_intersections == 2 && gest->nb_self_intersections == 0) {
		SK_Intersection *isect;

		/* check if it circled around an exact point */
		for (isect = gest->intersections.first; isect; isect = isect->next) {
			/* only delete strokes that are crossed twice */
			if (isect->next && isect->next->stroke == isect->stroke) {
				float start_v[3], end_v[3];
				float angle;

				if (isect->gesture_index < isect->next->gesture_index) {
					sub_v3_v3v3(start_v, isect->p, gest->stk->points[0].p);
					sub_v3_v3v3(end_v, sk_lastStrokePoint(gest->stk)->p, isect->next->p);
				}
				else {
					sub_v3_v3v3(start_v, isect->next->p, gest->stk->points[0].p);
					sub_v3_v3v3(end_v, sk_lastStrokePoint(gest->stk)->p, isect->p);
				}

				angle = RAD2DEGF(angle_v2v2(start_v, end_v));

				if (angle > 120) {
					return 1;
				}

				/* skip next */
				isect = isect->next;
			}
		}
	}

	return 0;
}

void sk_applyReverseGesture(bContext *UNUSED(C), SK_Gesture *gest, SK_Sketch *UNUSED(sketch))
{
	SK_Intersection *isect;

	for (isect = gest->intersections.first; isect; isect = isect->next) {
		/* only reverse strokes that are crossed twice */
		if (isect->next && isect->next->stroke == isect->stroke) {
			sk_reverseStroke(isect->stroke);

			/* skip next */
			isect = isect->next;
		}
	}
}

int sk_detectConvertGesture(bContext *UNUSED(C), SK_Gesture *gest, SK_Sketch *UNUSED(sketch))
{
	if (gest->nb_segments == 3 && gest->nb_self_intersections == 1) {
		return 1;
	}
	return 0;
}

void sk_applyConvertGesture(bContext *C, SK_Gesture *UNUSED(gest), SK_Sketch *sketch)
{
	sk_convert(C, sketch);
}

static void sk_initGesture(bContext *C, SK_Gesture *gest, SK_Sketch *sketch)
{
	BLI_listbase_clear(&gest->intersections);
	BLI_listbase_clear(&gest->self_intersections);

	gest->segments = sk_createStroke();
	gest->stk = sketch->gesture;

	gest->nb_self_intersections = sk_getSelfIntersections(C, &gest->self_intersections, gest->stk);
	gest->nb_intersections = sk_getIntersections(C, &gest->intersections, sketch, gest->stk);
	gest->nb_segments = sk_getSegments(gest->segments, gest->stk);
}

static void sk_freeGesture(SK_Gesture *gest)
{
	sk_freeStroke(gest->segments);
	BLI_freelistN(&gest->intersections);
	BLI_freelistN(&gest->self_intersections);
}

static void sk_applyGesture(bContext *C, SK_Sketch *sketch)
{
	SK_Gesture gest;
	SK_GestureAction *act;

	sk_initGesture(C, &gest, sketch);

	/* detect and apply */
	for (act = GESTURE_ACTIONS; act->apply != NULL; act++) {
		if (act->detect(C, &gest, sketch)) {
			act->apply(C, &gest, sketch);
			break;
		}
	}

	sk_freeGesture(&gest);
}

/********************************************/


static bool sk_selectStroke(bContext *C, SK_Sketch *sketch, const int mval[2], const bool extend)
{
	EvaluationContext eval_ctx;
	ViewContext vc;
	rcti rect;
	unsigned int buffer[MAXPICKBUF];
	short hits;

	CTX_data_eval_ctx(C, &eval_ctx);
	view3d_set_viewcontext(C, &vc);

	BLI_rcti_init_pt_radius(&rect, mval, 5);

	hits = view3d_opengl_select(&eval_ctx, &vc, buffer, MAXPICKBUF, &rect, VIEW3D_SELECT_PICK_NEAREST);

	if (hits > 0) {
		int besthitresult = -1;

		if (hits == 1) {
			besthitresult = buffer[3];
		}
		else {
			besthitresult = buffer[3];
			/* loop and get best hit */
		}

		if (besthitresult > 0) {
			SK_Stroke *selected_stk = BLI_findlink(&sketch->strokes, besthitresult - 1);

			if (extend == 0) {
				sk_selectAllSketch(sketch, -1);

				selected_stk->selected = 1;
			}
			else {
				selected_stk->selected ^= 1;
			}


		}
		return 1;
	}

	return 0;
}

#if 0 /* UNUSED 2.5 */
static void sk_queueRedrawSketch(SK_Sketch *sketch)
{
	if (sketch->active_stroke != NULL)
	{
		SK_Point *last = sk_lastStrokePoint(sketch->active_stroke);

		if (last != NULL)
		{
//			XXX
//			allqueue(REDRAWVIEW3D, 0);
		}
	}
}
#endif

static void sk_drawSketch(Scene *scene, View3D *UNUSED(v3d), SK_Sketch *sketch, int with_names)
{
	ToolSettings *ts = scene->toolsettings;
	SK_Stroke *stk;

	glClear(GL_DEPTH_BUFFER_BIT);
	glEnable(GL_DEPTH_TEST);

	if (with_names) {
		int id;
		for (id = 1, stk = sketch->strokes.first; stk; id++, stk = stk->next) {
			sk_drawStroke(stk, id, NULL, -1, -1);
		}

		GPU_select_load_id(-1);
	}
	else {
		float selected_rgb[3] = { 1, 0, 0 };
		float unselected_rgb[3] = { 1, 0.5, 0 };
		float tmp_color[4] = { 0.0f, 0.0f, 0.0f, 1.0f };
		for (stk = sketch->strokes.first; stk; stk = stk->next) {
			int start = -1;
			int end = -1;

			if (sk_hasOverdraw(sketch, stk)) {
				sk_adjustIndexes(sketch, &start, &end);
			}

			sk_drawStroke(stk, -1, (stk->selected == 1 ? selected_rgb : unselected_rgb), start, end);

			if (stk->selected == 1) {
				sk_drawStrokeSubdivision(ts, stk);
			}
		}

		if (sketch->active_stroke != NULL) {
			SK_Point *last = sk_lastStrokePoint(sketch->active_stroke);

			if (ts->bone_sketching & BONE_SKETCHING_QUICK) {
				sk_drawStrokeSubdivision(ts, sketch->active_stroke);
			}

			if (last != NULL) {
				gpuPushMatrix();

				glEnable(GL_BLEND);
				glBlendFunc(GL_SRC_ALPHA, GL_ONE_MINUS_SRC_ALPHA);

				switch (sketch->next_point.mode) {
					case PT_SNAP:
						copy_v4_fl4(tmp_color, 0.0f, 1.0f, 0.0f, 1.0f);
						break;
					case PT_PROJECT:
						copy_v4_fl4(tmp_color, 0.0f, 0.0f, 0.0f, 1.0f);
						break;
				}

				sk_drawPoint(&sketch->next_point, 0.1, tmp_color);

				copy_v4_fl4(tmp_color, selected_rgb[0], selected_rgb[1], selected_rgb[2], 0.3);
				sk_drawEdge(last, &sketch->next_point, 0.1f, tmp_color);

				glDisable(GL_BLEND);

				gpuPopMatrix();
			}
		}
	}

	glDisable(GL_DEPTH_TEST);

	/* only draw gesture in active area */
	if (sketch->gesture != NULL /* && area_is_active_area(G.vd->area) */) {
		float gesture_rgb[3] = { 0, 0.5, 1 };
		sk_drawStroke(sketch->gesture, -1, gesture_rgb, -1, -1);
	}
}

static int sk_finish_stroke(bContext *C, SK_Sketch *sketch)
{
	ToolSettings *ts = CTX_data_tool_settings(C);

	if (sketch->active_stroke != NULL) {
		SK_Stroke *stk = sketch->active_stroke;

		sk_endStroke(C, sketch);

		if (ts->bone_sketching & BONE_SKETCHING_QUICK) {
			if (ts->bone_sketching_convert == SK_CONVERT_RETARGET) {
				sk_retargetStroke(C, stk);
			}
			else {
				sk_convertStroke(C, stk);
			}
//			XXX
//			BIF_undo_push("Convert Sketch");
			sk_removeStroke(sketch, stk);
//			XXX
//			allqueue(REDRAWBUTSEDIT, 0);
		}

//		XXX
//		allqueue(REDRAWVIEW3D, 0);
		return 1;
	}

	return 0;
}

static void sk_start_draw_stroke(SK_Sketch *sketch)
{
	if (sketch->active_stroke == NULL) {
		sk_startStroke(sketch);
		sk_selectAllSketch(sketch, -1);

		sketch->active_stroke->selected = 1;
	}
}

static void sk_start_draw_gesture(SK_Sketch *sketch)
{
	sketch->gesture = sk_createStroke();
}

static int sk_draw_stroke(bContext *C, SK_Sketch *sketch, SK_Stroke *stk, SK_DrawData *dd, bool snap)
{
	if (sk_stroke_filtermval(dd)) {
		sk_addStrokePoint(C, sketch, stk, dd, snap);
		sk_updateDrawData(dd);
		sk_updateNextPoint(sketch, stk);
		
		return 1;
	}

	return 0;
}

static int ValidSketchViewContext(ViewContext *vc)
{
	Object *obedit = vc->obedit;
	Scene *scene = vc->scene;

	if (obedit &&
	    obedit->type == OB_ARMATURE &&
	    scene->toolsettings->bone_sketching & BONE_SKETCHING)
	{
		return 1;
	}
	else {
		return 0;
	}
}

int BDR_drawSketchNames(ViewContext *vc)
{
	if (ValidSketchViewContext(vc)) {
		SK_Sketch *sketch = viewcontextSketch(vc, 0);
		if (sketch) {
			sk_drawSketch(vc->scene, vc->v3d, sketch, 1);
			return 1;
		}
	}

	return 0;
}

void BDR_drawSketch(const bContext *C)
{
	if (ED_operator_sketch_mode(C)) {
		SK_Sketch *sketch = contextSketch(C, 0);
		if (sketch) {
			sk_drawSketch(CTX_data_scene(C), CTX_wm_view3d(C), sketch, 0);
		}
	}
}

static int sketch_delete(bContext *C, wmOperator *UNUSED(op), const wmEvent *UNUSED(event))
{
	SK_Sketch *sketch = contextSketch(C, 0);
	if (sketch) {
		sk_deleteSelectedStrokes(sketch);
//			allqueue(REDRAWVIEW3D, 0);
	}
	WM_event_add_notifier(C, NC_SCREEN | ND_SKETCH | NA_REMOVED, NULL);
	return OPERATOR_FINISHED;
}

bool BIF_sk_selectStroke(bContext *C, const int mval[2], const bool extend)
{
	ToolSettings *ts = CTX_data_tool_settings(C);
	SK_Sketch *sketch = contextSketch(C, 0);

	if (sketch != NULL && ts->bone_sketching & BONE_SKETCHING) {
		if (sk_selectStroke(C, sketch, mval, extend)) {
			ED_area_tag_redraw(CTX_wm_area(C));
			return true;
		}
	}

	return false;
}

void BIF_convertSketch(bContext *C)
{
	if (ED_operator_sketch_full_mode(C)) {
		SK_Sketch *sketch = contextSketch(C, 0);
		if (sketch) {
			sk_convert(C, sketch);
//			BIF_undo_push("Convert Sketch");
//			allqueue(REDRAWVIEW3D, 0);
//			allqueue(REDRAWBUTSEDIT, 0);
		}
	}
}

void BIF_deleteSketch(bContext *C)
{
	if (ED_operator_sketch_full_mode(C)) {
		SK_Sketch *sketch = contextSketch(C, 0);
		if (sketch) {
			sk_deleteSelectedStrokes(sketch);
//			BIF_undo_push("Convert Sketch");
//			allqueue(REDRAWVIEW3D, 0);
		}
	}
}

#if 0
void BIF_selectAllSketch(bContext *C, int mode)
{
	if (BIF_validSketchMode(C))
	{
		SK_Sketch *sketch = contextSketch(C, 0);
		if (sketch)
		{
			sk_selectAllSketch(sketch, mode);
//			XXX
//			allqueue(REDRAWVIEW3D, 0);
		}
	}
}
#endif

SK_Sketch *contextSketch(const bContext *C, int create)
{
	Object *obedit = CTX_data_edit_object(C);
	SK_Sketch *sketch = NULL;

	if (obedit && obedit->type == OB_ARMATURE) {
		bArmature *arm = obedit->data;
	
		if (arm->sketch == NULL && create) {
			arm->sketch = createSketch();
		}
		sketch = arm->sketch;
	}

	return sketch;
}

SK_Sketch *viewcontextSketch(ViewContext *vc, int create)
{
	Object *obedit = vc->obedit;
	SK_Sketch *sketch = NULL;

	if (obedit && obedit->type == OB_ARMATURE) {
		bArmature *arm = obedit->data;
	
		if (arm->sketch == NULL && create) {
			arm->sketch = createSketch();
		}
		sketch = arm->sketch;
	}

	return sketch;
}

static int sketch_convert(bContext *C, wmOperator *UNUSED(op), const wmEvent *UNUSED(event))
{
	SK_Sketch *sketch = contextSketch(C, 0);
	if (sketch != NULL) {
		sk_convert(C, sketch);
		ED_area_tag_redraw(CTX_wm_area(C));
	}
	return OPERATOR_FINISHED;
}

static int sketch_cancel_invoke(bContext *C, wmOperator *UNUSED(op), const wmEvent *UNUSED(event))
{
	SK_Sketch *sketch = contextSketch(C, 0);
	if (sketch != NULL) {
		sk_cancelStroke(sketch);
		ED_area_tag_redraw(CTX_wm_area(C));
		return OPERATOR_FINISHED;
	}
	return OPERATOR_PASS_THROUGH;
}

static int sketch_finish(bContext *C, wmOperator *UNUSED(op), const wmEvent *UNUSED(event))
{
	SK_Sketch *sketch = contextSketch(C, 0);
	if (sketch != NULL) {
		if (sk_finish_stroke(C, sketch)) {
			ED_area_tag_redraw(CTX_wm_area(C));
			return OPERATOR_FINISHED;
		}
	}
	return OPERATOR_PASS_THROUGH;
}

static int sketch_select(bContext *C, wmOperator *UNUSED(op), const wmEvent *event)
{
	SK_Sketch *sketch = contextSketch(C, 0);
	if (sketch) {
		short extend = 0;
		if (sk_selectStroke(C, sketch, event->mval, extend))
			ED_area_tag_redraw(CTX_wm_area(C));
	}

	return OPERATOR_FINISHED;
}

static void sketch_draw_stroke_cancel(bContext *C, wmOperator *op)
{
	SK_Sketch *sketch = contextSketch(C, 1); /* create just to be sure */
	sk_cancelStroke(sketch);
	MEM_freeN(op->customdata);
}

static int sketch_draw_stroke(bContext *C, wmOperator *op, const wmEvent *event)
{
	const bool snap = RNA_boolean_get(op->ptr, "snap");
	SK_DrawData *dd;
	SK_Sketch *sketch = contextSketch(C, 1);

	op->customdata = dd = MEM_callocN(sizeof(SK_DrawData), "SketchDrawData");
	sk_initDrawData(dd, event->mval);

	sk_start_draw_stroke(sketch);

	sk_draw_stroke(C, sketch, sketch->active_stroke, dd, snap);

	WM_event_add_modal_handler(C, op);

	return OPERATOR_RUNNING_MODAL;
}

static void sketch_draw_gesture_cancel(bContext *C, wmOperator *op)
{
	SK_Sketch *sketch = contextSketch(C, 1); /* create just to be sure */
	sk_cancelStroke(sketch);
	MEM_freeN(op->customdata);
}

static int sketch_draw_gesture(bContext *C, wmOperator *op, const wmEvent *event)
{
	const bool snap = RNA_boolean_get(op->ptr, "snap");
	SK_DrawData *dd;
	SK_Sketch *sketch = contextSketch(C, 1); /* create just to be sure */
	sk_cancelStroke(sketch);

	op->customdata = dd = MEM_callocN(sizeof(SK_DrawData), "SketchDrawData");
	sk_initDrawData(dd, event->mval);

	sk_start_draw_gesture(sketch);
	sk_draw_stroke(C, sketch, sketch->gesture, dd, snap);

	WM_event_add_modal_handler(C, op);

	return OPERATOR_RUNNING_MODAL;
}

static int sketch_draw_modal(bContext *C, wmOperator *op, const wmEvent *event, short gesture, SK_Stroke *stk)
{
	bool snap = RNA_boolean_get(op->ptr, "snap");
	SK_DrawData *dd = op->customdata;
	SK_Sketch *sketch = contextSketch(C, 1); /* create just to be sure */
	int retval = OPERATOR_RUNNING_MODAL;

	switch (event->type) {
		case LEFTCTRLKEY:
		case RIGHTCTRLKEY:
			snap = event->ctrl != 0;
			RNA_boolean_set(op->ptr, "snap", snap);
			break;
		case MOUSEMOVE:
		case INBETWEEN_MOUSEMOVE:
			dd->mval[0] = event->mval[0];
			dd->mval[1] = event->mval[1];
			sk_draw_stroke(C, sketch, stk, dd, snap);
			ED_area_tag_redraw(CTX_wm_area(C));
			break;
		case ESCKEY:
			op->type->cancel(C, op);
			ED_area_tag_redraw(CTX_wm_area(C));
			retval = OPERATOR_CANCELLED;
			break;
		case LEFTMOUSE:
			if (event->val == KM_RELEASE) {
				if (gesture == 0) {
					sk_endContinuousStroke(stk);
					sk_filterLastContinuousStroke(stk);
					sk_updateNextPoint(sketch, stk);
					ED_area_tag_redraw(CTX_wm_area(C));
					MEM_freeN(op->customdata);
					retval = OPERATOR_FINISHED;
				}
				else {
					sk_endContinuousStroke(stk);
					sk_filterLastContinuousStroke(stk);

					if (stk->nb_points > 1) {
						/* apply gesture here */
						sk_applyGesture(C, sketch);
					}

					sk_freeStroke(stk);
					sketch->gesture = NULL;

					ED_area_tag_redraw(CTX_wm_area(C));
					MEM_freeN(op->customdata);
					retval = OPERATOR_FINISHED;
				}
			}
			break;
	}

	return retval;
}

static int sketch_draw_stroke_modal(bContext *C, wmOperator *op, const wmEvent *event)
{
	SK_Sketch *sketch = contextSketch(C, 1); /* create just to be sure */
	return sketch_draw_modal(C, op, event, 0, sketch->active_stroke);
}

static int sketch_draw_gesture_modal(bContext *C, wmOperator *op, const wmEvent *event)
{
	SK_Sketch *sketch = contextSketch(C, 1); /* create just to be sure */
	return sketch_draw_modal(C, op, event, 1, sketch->gesture);
}

static int sketch_draw_preview(bContext *C, wmOperator *op, const wmEvent *event)
{
	const bool snap = RNA_boolean_get(op->ptr, "snap");
	SK_Sketch *sketch = contextSketch(C, 0);

	if (sketch) {
		SK_DrawData dd;

		sk_initDrawData(&dd, event->mval);
		sk_getStrokePoint(C, &sketch->next_point, sketch, sketch->active_stroke, &dd, snap);
		ED_area_tag_redraw(CTX_wm_area(C));
	}

	return OPERATOR_FINISHED | OPERATOR_PASS_THROUGH;
}

/* ============================================== Poll Functions ============================================= */

int ED_operator_sketch_mode_active_stroke(bContext *C)
{
	ToolSettings *ts = CTX_data_tool_settings(C);
	SK_Sketch *sketch = contextSketch(C, 0);

	if (ts->bone_sketching & BONE_SKETCHING &&
	    sketch != NULL &&
	    sketch->active_stroke != NULL)
	{
		return 1;
	}
	else {
		return 0;
	}
}

static int ED_operator_sketch_mode_gesture(bContext *C)
{
	ToolSettings *ts = CTX_data_tool_settings(C);
	SK_Sketch *sketch = contextSketch(C, 0);

	if (ts->bone_sketching & BONE_SKETCHING &&
	    (ts->bone_sketching & BONE_SKETCHING_QUICK) == 0 &&
	    sketch != NULL &&
	    sketch->active_stroke == NULL)
	{
		return 1;
	}
	else {
		return 0;
	}
}

int ED_operator_sketch_full_mode(bContext *C)
{
	Object *obedit = CTX_data_edit_object(C);
	ToolSettings *ts = CTX_data_tool_settings(C);

	if (obedit &&
	    obedit->type == OB_ARMATURE &&
	    ts->bone_sketching & BONE_SKETCHING &&
	    (ts->bone_sketching & BONE_SKETCHING_QUICK) == 0)
	{
		return 1;
	}
	else {
		return 0;
	}
}

int ED_operator_sketch_mode(const bContext *C)
{
	Object *obedit = CTX_data_edit_object(C);
	ToolSettings *ts = CTX_data_tool_settings(C);

	if (obedit &&
	    obedit->type == OB_ARMATURE &&
	    ts->bone_sketching & BONE_SKETCHING)
	{
		return 1;
	}
	else {
		return 0;
	}
}

/* ================================================ Operators ================================================ */

void SKETCH_OT_delete(wmOperatorType *ot)
{
	/* identifiers */
	ot->name = "Delete";
	ot->idname = "SKETCH_OT_delete";
	ot->description = "Delete a sketch stroke";

	/* api callbacks */
	ot->invoke = sketch_delete;

	ot->poll = ED_operator_sketch_full_mode;

	/* flags */
//	ot->flag = OPTYPE_UNDO;
}

void SKETCH_OT_select(wmOperatorType *ot)
{
	/* identifiers */
	ot->name = "Select";
	ot->idname = "SKETCH_OT_select";
	ot->description = "Select a sketch stroke";

	/* api callbacks */
	ot->invoke = sketch_select;

	ot->poll = ED_operator_sketch_full_mode;

	/* flags */
//	ot->flag = OPTYPE_UNDO;
}

void SKETCH_OT_cancel_stroke(wmOperatorType *ot)
{
	/* identifiers */
	ot->name = "Cancel Stroke";
	ot->idname = "SKETCH_OT_cancel_stroke";
	ot->description = "Cancel the current sketch stroke";

	/* api callbacks */
	ot->invoke = sketch_cancel_invoke;

	ot->poll = ED_operator_sketch_mode_active_stroke;

	/* flags */
//	ot->flag = OPTYPE_UNDO;
}

void SKETCH_OT_convert(wmOperatorType *ot)
{
	/* identifiers */
	ot->name = "Convert";
	ot->idname = "SKETCH_OT_convert";
	ot->description = "Convert the selected sketch strokes to bone chains";

	/* api callbacks */
	ot->invoke = sketch_convert;

	ot->poll = ED_operator_sketch_full_mode;

	/* flags */
	ot->flag = OPTYPE_UNDO;
}

void SKETCH_OT_finish_stroke(wmOperatorType *ot)
{
	/* identifiers */
	ot->name = "End Stroke";
	ot->idname = "SKETCH_OT_finish_stroke";
	ot->description = "End and keep the current sketch stroke";

	/* api callbacks */
	ot->invoke = sketch_finish;

	ot->poll = ED_operator_sketch_mode_active_stroke;

	/* flags */
//	ot->flag = OPTYPE_UNDO;
}

void SKETCH_OT_draw_preview(wmOperatorType *ot)
{
	/* identifiers */
	ot->name = "Draw Preview";
	ot->idname = "SKETCH_OT_draw_preview";
	ot->description = "Draw preview of current sketch stroke (internal use)";

	/* api callbacks */
	ot->invoke = sketch_draw_preview;

	ot->poll = ED_operator_sketch_mode_active_stroke;

	RNA_def_boolean(ot->srna, "snap", 0, "Snap", "");

	/* flags */
//	ot->flag = OPTYPE_REGISTER|OPTYPE_UNDO;
}

void SKETCH_OT_draw_stroke(wmOperatorType *ot)
{
	/* identifiers */
	ot->name = "Draw Stroke";
	ot->idname = "SKETCH_OT_draw_stroke";
	ot->description = "Start to draw a sketch stroke";

	/* api callbacks */
	ot->invoke = sketch_draw_stroke;
	ot->modal  = sketch_draw_stroke_modal;
	ot->cancel = sketch_draw_stroke_cancel;

	ot->poll = (int (*)(bContext *))ED_operator_sketch_mode;

	RNA_def_boolean(ot->srna, "snap", 0, "Snap", "");

	/* flags */
	ot->flag = OPTYPE_BLOCKING; // OPTYPE_REGISTER|OPTYPE_UNDO
}

void SKETCH_OT_gesture(wmOperatorType *ot)
{
	/* identifiers */
	ot->name = "Gesture";
	ot->idname = "SKETCH_OT_gesture";
	ot->description = "Start to draw a gesture stroke";

	/* api callbacks */
	ot->invoke = sketch_draw_gesture;
	ot->modal  = sketch_draw_gesture_modal;
	ot->cancel = sketch_draw_gesture_cancel;

	ot->poll = ED_operator_sketch_mode_gesture;

	RNA_def_boolean(ot->srna, "snap", 0, "Snap", "");

	/* flags */
	ot->flag = OPTYPE_BLOCKING; // OPTYPE_UNDO
}
<|MERGE_RESOLUTION|>--- conflicted
+++ resolved
@@ -998,12 +998,8 @@
 	 * the ideal would be to call this function only at the beginning of the snap operation,
 	 * or at the beginning of the operator itself */
 	struct SnapObjectContext *snap_context = ED_transform_snap_object_context_create_view3d(
-<<<<<<< HEAD
-	        CTX_data_main(C), CTX_data_scene(C), CTX_data_view_layer(C), CTX_data_engine(C),
+	        CTX_data_main(C), CTX_data_scene(C), CTX_data_view_layer(C), CTX_data_engine_type(C),
 	        CTX_data_active_object(C), 0,
-=======
-	        CTX_data_main(C), CTX_data_scene(C), CTX_data_view_layer(C), CTX_data_engine_type(C), 0,
->>>>>>> 108c4bd5
 	        CTX_wm_region(C), CTX_wm_view3d(C));
 
 	float mvalf[2] = {UNPACK2(dd->mval)};
