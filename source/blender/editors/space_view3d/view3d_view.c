/*
 * This program is free software; you can redistribute it and/or
 * modify it under the terms of the GNU General Public License
 * as published by the Free Software Foundation; either version 2
 * of the License, or (at your option) any later version.
 *
 * This program is distributed in the hope that it will be useful,
 * but WITHOUT ANY WARRANTY; without even the implied warranty of
 * MERCHANTABILITY or FITNESS FOR A PARTICULAR PURPOSE.  See the
 * GNU General Public License for more details.
 *
 * You should have received a copy of the GNU General Public License
 * along with this program; if not, write to the Free Software Foundation,
 * Inc., 51 Franklin Street, Fifth Floor, Boston, MA 02110-1301, USA.
 *
 * The Original Code is Copyright (C) 2008 Blender Foundation.
 * All rights reserved.
 */

/** \file
 * \ingroup spview3d
 */

#include "MEM_guardedalloc.h"

#include "BLI_linklist.h"
#include "BLI_listbase.h"
#include "BLI_math.h"
#include "BLI_rect.h"

#include "BKE_action.h"
#include "BKE_context.h"
#include "BKE_global.h"
#include "BKE_gpencil_modifier.h"
#include "BKE_idprop.h"
#include "BKE_layer.h"
#include "BKE_main.h"
#include "BKE_modifier.h"
#include "BKE_object.h"
#include "BKE_report.h"
#include "BKE_scene.h"

#include "DEG_depsgraph_query.h"

#include "UI_resources.h"

#include "GPU_matrix.h"
#include "GPU_select.h"
#include "GPU_state.h"

#include "WM_api.h"

#include "ED_object.h"
#include "ED_screen.h"

#include "DRW_engine.h"

#include "RNA_access.h"
#include "RNA_define.h"

#include "view3d_intern.h" /* own include */
<<<<<<< HEAD

/* -------------------------------------------------------------------- */
/** \name Smooth View Operator & Utilities
 *
 * Use for view transitions to have smooth (animated) transitions.
 * \{ */

/* This operator is one of the 'timer refresh' ones like animation playback */

struct SmoothView3DState {
  float dist;
  float lens;
  float quat[4];
  float ofs[3];
};

struct SmoothView3DStore {
  /* Source. */
  struct SmoothView3DState src; /* source */
  struct SmoothView3DState dst; /* destination */
  struct SmoothView3DState org; /* original */

  bool to_camera;

  bool use_dyn_ofs;
  float dyn_ofs[3];

  /* When smooth-view is enabled, store the 'rv3d->view' here,
   * assign back when the view motion is completed. */
  char org_view;

  double time_allowed;
};

static void view3d_smooth_view_state_backup(struct SmoothView3DState *sms_state,
                                            const View3D *v3d,
                                            const RegionView3D *rv3d)
{
  copy_v3_v3(sms_state->ofs, rv3d->ofs);
  copy_qt_qt(sms_state->quat, rv3d->viewquat);
  sms_state->dist = rv3d->dist;
  sms_state->lens = v3d->lens;
}

static void view3d_smooth_view_state_restore(const struct SmoothView3DState *sms_state,
                                             View3D *v3d,
                                             RegionView3D *rv3d)
{
  copy_v3_v3(rv3d->ofs, sms_state->ofs);
  copy_qt_qt(rv3d->viewquat, sms_state->quat);
  rv3d->dist = sms_state->dist;
  v3d->lens = sms_state->lens;
}

/* will start timer if appropriate */
void ED_view3d_smooth_view_ex(
    /* avoid passing in the context */
    const Depsgraph *depsgraph,
    wmWindowManager *wm,
    wmWindow *win,
    ScrArea *area,
    View3D *v3d,
    ARegion *region,
    const int smooth_viewtx,
    const V3D_SmoothParams *sview)
{
  RegionView3D *rv3d = region->regiondata;
  struct SmoothView3DStore sms = {{0}};

  /* initialize sms */
  view3d_smooth_view_state_backup(&sms.dst, v3d, rv3d);
  view3d_smooth_view_state_backup(&sms.src, v3d, rv3d);
  /* If smooth-view runs multiple times. */
  if (rv3d->sms == NULL) {
    view3d_smooth_view_state_backup(&sms.org, v3d, rv3d);
  }
  else {
    sms.org = rv3d->sms->org;
  }
  sms.org_view = rv3d->view;

  /* sms.to_camera = false; */ /* initialized to zero anyway */

  /* note on camera locking, this is a little confusing but works ok.
   * we may be changing the view 'as if' there is no active camera, but in fact
   * there is an active camera which is locked to the view.
   *
   * In the case where smooth view is moving _to_ a camera we don't want that
   * camera to be moved or changed, so only when the camera is not being set should
   * we allow camera option locking to initialize the view settings from the camera.
   */
  if (sview->camera == NULL && sview->camera_old == NULL) {
    ED_view3d_camera_lock_init(depsgraph, v3d, rv3d);
  }

  /* store the options we want to end with */
  if (sview->ofs) {
    copy_v3_v3(sms.dst.ofs, sview->ofs);
  }
  if (sview->quat) {
    copy_qt_qt(sms.dst.quat, sview->quat);
  }
  if (sview->dist) {
    sms.dst.dist = *sview->dist;
  }
  if (sview->lens) {
    sms.dst.lens = *sview->lens;
  }

  if (sview->dyn_ofs) {
    BLI_assert(sview->ofs == NULL);
    BLI_assert(sview->quat != NULL);

    copy_v3_v3(sms.dyn_ofs, sview->dyn_ofs);
    sms.use_dyn_ofs = true;

    /* calculate the final destination offset */
    view3d_orbit_apply_dyn_ofs(sms.dst.ofs, sms.src.ofs, sms.src.quat, sms.dst.quat, sms.dyn_ofs);
  }

  if (sview->camera) {
    Object *ob_camera_eval = DEG_get_evaluated_object(depsgraph, sview->camera);
    if (sview->ofs != NULL) {
      sms.dst.dist = ED_view3d_offset_distance(
          ob_camera_eval->obmat, sview->ofs, VIEW3D_DIST_FALLBACK);
    }
    ED_view3d_from_object(ob_camera_eval, sms.dst.ofs, sms.dst.quat, &sms.dst.dist, &sms.dst.lens);
    sms.to_camera = true; /* restore view3d values in end */
  }

  if ((sview->camera_old == sview->camera) &&   /* Camera. */
      (sms.dst.dist == rv3d->dist) &&           /* Distance. */
      (sms.dst.lens == v3d->lens) &&            /* Lens. */
      equals_v3v3(sms.dst.ofs, rv3d->ofs) &&    /* Offset. */
      equals_v4v4(sms.dst.quat, rv3d->viewquat) /* Rotation. */
  ) {
    /* Early return if nothing changed. */
    return;
  }

  /* Skip smooth viewing for external render engine draw. */
  struct GPUViewport *viewport = WM_draw_region_get_viewport(region);
  bool viewport_has_external_engine = viewport && DRW_viewport_has_external_engine(viewport);
  if (smooth_viewtx && !viewport_has_external_engine) {

    /* original values */
    if (sview->camera_old) {
      Object *ob_camera_old_eval = DEG_get_evaluated_object(depsgraph, sview->camera_old);
      if (sview->ofs != NULL) {
        sms.src.dist = ED_view3d_offset_distance(ob_camera_old_eval->obmat, sview->ofs, 0.0f);
      }
      ED_view3d_from_object(
          ob_camera_old_eval, sms.src.ofs, sms.src.quat, &sms.src.dist, &sms.src.lens);
    }
    /* grid draw as floor */
    if ((RV3D_LOCK_FLAGS(rv3d) & RV3D_LOCK_ROTATION) == 0) {
      /* use existing if exists, means multiple calls to smooth view
       * won't lose the original 'view' setting */
      rv3d->view = RV3D_VIEW_USER;
    }

    sms.time_allowed = (double)smooth_viewtx / 1000.0;

    /* If this is view rotation only we can decrease the time allowed by the angle between quats
     * this means small rotations won't lag. */
    if (sview->quat && !sview->ofs && !sview->dist) {
      /* scale the time allowed by the rotation */
      /* 180deg == 1.0 */
      sms.time_allowed *= (double)fabsf(angle_signed_normalized_qtqt(sms.dst.quat, sms.src.quat)) /
                          M_PI;
    }

    /* ensure it shows correct */
    if (sms.to_camera) {
      /* use ortho if we move from an ortho view to an ortho camera */
      Object *ob_camera_eval = DEG_get_evaluated_object(depsgraph, sview->camera);
      rv3d->persp = (((rv3d->is_persp == false) && (ob_camera_eval->type == OB_CAMERA) &&
                      (((Camera *)ob_camera_eval->data)->type == CAM_ORTHO)) ?
                         RV3D_ORTHO :
                         RV3D_PERSP);
    }

    rv3d->rflag |= RV3D_NAVIGATING;

    /* not essential but in some cases the caller will tag the area for redraw, and in that
     * case we can get a flicker of the 'org' user view but we want to see 'src' */
    view3d_smooth_view_state_restore(&sms.src, v3d, rv3d);

    /* keep track of running timer! */
    if (rv3d->sms == NULL) {
      rv3d->sms = MEM_mallocN(sizeof(struct SmoothView3DStore), "smoothview v3d");
    }
    *rv3d->sms = sms;
    if (rv3d->smooth_timer) {
      WM_event_remove_timer(wm, win, rv3d->smooth_timer);
    }
    /* #TIMER1 is hard-coded in key-map. */
    rv3d->smooth_timer = WM_event_add_timer(wm, win, TIMER1, 1.0 / 100.0);
  }
  else {
    /* Animation is disabled, apply immediately. */
    if (sms.to_camera == false) {
      copy_v3_v3(rv3d->ofs, sms.dst.ofs);
      copy_qt_qt(rv3d->viewquat, sms.dst.quat);
      rv3d->dist = sms.dst.dist;
      v3d->lens = sms.dst.lens;

      ED_view3d_camera_lock_sync(depsgraph, v3d, rv3d);
    }

    if (RV3D_LOCK_FLAGS(rv3d) & RV3D_BOXVIEW) {
      view3d_boxview_copy(area, region);
    }

    ED_region_tag_redraw(region);

    WM_event_add_mousemove(win);
  }
}

void ED_view3d_smooth_view(bContext *C,
                           View3D *v3d,
                           ARegion *region,
                           const int smooth_viewtx,
                           const struct V3D_SmoothParams *sview)
{
  const Depsgraph *depsgraph = CTX_data_ensure_evaluated_depsgraph(C);
  wmWindowManager *wm = CTX_wm_manager(C);
  wmWindow *win = CTX_wm_window(C);
  ScrArea *area = CTX_wm_area(C);

  ED_view3d_smooth_view_ex(depsgraph, wm, win, area, v3d, region, smooth_viewtx, sview);
}

/* only meant for timer usage */
static void view3d_smoothview_apply(bContext *C, View3D *v3d, ARegion *region, bool sync_boxview)
{
  wmWindowManager *wm = CTX_wm_manager(C);
  RegionView3D *rv3d = region->regiondata;
  struct SmoothView3DStore *sms = rv3d->sms;
  float step, step_inv;

  if (sms->time_allowed != 0.0) {
    step = (float)((rv3d->smooth_timer->duration) / sms->time_allowed);
  }
  else {
    step = 1.0f;
  }

  /* end timer */
  if (step >= 1.0f) {
    wmWindow *win = CTX_wm_window(C);

    /* if we went to camera, store the original */
    if (sms->to_camera) {
      rv3d->persp = RV3D_CAMOB;
      view3d_smooth_view_state_restore(&sms->org, v3d, rv3d);
    }
    else {
      const Depsgraph *depsgraph = CTX_data_ensure_evaluated_depsgraph(C);

      view3d_smooth_view_state_restore(&sms->dst, v3d, rv3d);

      ED_view3d_camera_lock_sync(depsgraph, v3d, rv3d);
      ED_view3d_camera_lock_autokey(v3d, rv3d, C, true, true);
    }

    if ((RV3D_LOCK_FLAGS(rv3d) & RV3D_LOCK_ROTATION) == 0) {
      rv3d->view = sms->org_view;
    }

    MEM_freeN(rv3d->sms);
    rv3d->sms = NULL;

    WM_event_remove_timer(wm, win, rv3d->smooth_timer);
    rv3d->smooth_timer = NULL;
    rv3d->rflag &= ~RV3D_NAVIGATING;

    /* Event handling won't know if a UI item has been moved under the pointer. */
    WM_event_add_mousemove(win);
  }
  else {
    /* ease in/out */
    step = (3.0f * step * step - 2.0f * step * step * step);

    step_inv = 1.0f - step;

    interp_qt_qtqt(rv3d->viewquat, sms->src.quat, sms->dst.quat, step);

    if (sms->use_dyn_ofs) {
      view3d_orbit_apply_dyn_ofs(
          rv3d->ofs, sms->src.ofs, sms->src.quat, rv3d->viewquat, sms->dyn_ofs);
    }
    else {
      interp_v3_v3v3(rv3d->ofs, sms->src.ofs, sms->dst.ofs, step);
    }

    rv3d->dist = sms->dst.dist * step + sms->src.dist * step_inv;
    v3d->lens = sms->dst.lens * step + sms->src.lens * step_inv;

    const Depsgraph *depsgraph = CTX_data_ensure_evaluated_depsgraph(C);
    ED_view3d_camera_lock_sync(depsgraph, v3d, rv3d);
    if (ED_screen_animation_playing(wm)) {
      ED_view3d_camera_lock_autokey(v3d, rv3d, C, true, true);
    }
  }

  if (sync_boxview && (RV3D_LOCK_FLAGS(rv3d) & RV3D_BOXVIEW)) {
    view3d_boxview_copy(CTX_wm_area(C), region);
  }

  /* NOTE: this doesn't work right because the v3d->lens is now used in ortho mode r51636,
   * when switching camera in quad-view the other ortho views would zoom & reset.
   *
   * For now only redraw all regions when smooth-view finishes.
   */
  if (step >= 1.0f) {
    WM_event_add_notifier(C, NC_SPACE | ND_SPACE_VIEW3D, v3d);
  }
  else {
    ED_region_tag_redraw(region);
  }
}

static int view3d_smoothview_invoke(bContext *C, wmOperator *UNUSED(op), const wmEvent *event)
{
  View3D *v3d = CTX_wm_view3d(C);
  ARegion *region = CTX_wm_region(C);
  RegionView3D *rv3d = region->regiondata;

  /* escape if not our timer */
  if (rv3d->smooth_timer == NULL || rv3d->smooth_timer != event->customdata) {
    return OPERATOR_PASS_THROUGH;
  }

  view3d_smoothview_apply(C, v3d, region, true);

  return OPERATOR_FINISHED;
}

void ED_view3d_smooth_view_force_finish(bContext *C, View3D *v3d, ARegion *region)
{
  RegionView3D *rv3d = region->regiondata;

  if (rv3d && rv3d->sms) {
    rv3d->sms->time_allowed = 0.0; /* force finishing */
    view3d_smoothview_apply(C, v3d, region, false);

    /* force update of view matrix so tools that run immediately after
     * can use them without redrawing first */
    Depsgraph *depsgraph = CTX_data_ensure_evaluated_depsgraph(C);
    Scene *scene = CTX_data_scene(C);
    ED_view3d_update_viewmat(depsgraph, scene, v3d, region, NULL, NULL, NULL, false);
  }
}

void VIEW3D_OT_smoothview(wmOperatorType *ot)
{
  /* identifiers */
  ot->name = "Smooth View";
  ot->idname = "VIEW3D_OT_smoothview";

  /* api callbacks */
  ot->invoke = view3d_smoothview_invoke;

  /* flags */
  ot->flag = OPTYPE_INTERNAL;

  ot->poll = ED_operator_view3d_active;
}

/** \} */
=======
#include "view3d_navigate.h"
>>>>>>> 311f8ba7

/* -------------------------------------------------------------------- */
/** \name Camera to View Operator
 * \{ */

static int view3d_camera_to_view_exec(bContext *C, wmOperator *UNUSED(op))
{
  const Depsgraph *depsgraph = CTX_data_ensure_evaluated_depsgraph(C);
  View3D *v3d;
  ARegion *region;
  RegionView3D *rv3d;

  ObjectTfmProtectedChannels obtfm;

  ED_view3d_context_user_region(C, &v3d, &region);
  rv3d = region->regiondata;

  ED_view3d_lastview_store(rv3d);

  BKE_object_tfm_protected_backup(v3d->camera, &obtfm);

  ED_view3d_to_object(depsgraph, v3d->camera, rv3d->ofs, rv3d->viewquat, rv3d->dist);

  BKE_object_tfm_protected_restore(v3d->camera, &obtfm, v3d->camera->protectflag);

  DEG_id_tag_update(&v3d->camera->id, ID_RECALC_TRANSFORM);
  rv3d->persp = RV3D_CAMOB;

  WM_event_add_notifier(C, NC_OBJECT | ND_TRANSFORM, v3d->camera);

  return OPERATOR_FINISHED;
}

static bool view3d_camera_to_view_poll(bContext *C)
{
  View3D *v3d;
  ARegion *region;

  if (ED_view3d_context_user_region(C, &v3d, &region)) {
    RegionView3D *rv3d = region->regiondata;
    if (v3d && v3d->camera && !ID_IS_LINKED(v3d->camera)) {
      if (rv3d && (RV3D_LOCK_FLAGS(rv3d) & RV3D_LOCK_ANY_TRANSFORM) == 0) {
        if (rv3d->persp != RV3D_CAMOB) {
          return true;
        }
      }
    }
  }

  return false;
}

void VIEW3D_OT_camera_to_view(wmOperatorType *ot)
{
  /* identifiers */
  ot->name = "Align Camera to View";
  ot->description = "Set camera view to active view";
  ot->idname = "VIEW3D_OT_camera_to_view";

  /* api callbacks */
  ot->exec = view3d_camera_to_view_exec;
  ot->poll = view3d_camera_to_view_poll;

  /* flags */
  ot->flag = OPTYPE_REGISTER | OPTYPE_UNDO;
}

/** \} */

/* -------------------------------------------------------------------- */
/** \name Camera Fit Frame to Selected Operator
 * \{ */

/* unlike VIEW3D_OT_view_selected this is for framing a render and not
 * meant to take into account vertex/bone selection for eg. */
static int view3d_camera_to_view_selected_exec(bContext *C, wmOperator *op)
{
  Main *bmain = CTX_data_main(C);
  Depsgraph *depsgraph = CTX_data_ensure_evaluated_depsgraph(C);
  Scene *scene = CTX_data_scene(C);
  View3D *v3d = CTX_wm_view3d(C); /* can be NULL */
  Object *camera_ob = v3d ? v3d->camera : scene->camera;

  if (camera_ob == NULL) {
    BKE_report(op->reports, RPT_ERROR, "No active camera");
    return OPERATOR_CANCELLED;
  }

  if (ED_view3d_camera_to_view_selected(bmain, depsgraph, scene, camera_ob)) {
    WM_event_add_notifier(C, NC_OBJECT | ND_TRANSFORM, camera_ob);
    return OPERATOR_FINISHED;
  }
  return OPERATOR_CANCELLED;
}

void VIEW3D_OT_camera_to_view_selected(wmOperatorType *ot)
{
  /* identifiers */
  ot->name = "Camera Fit Frame to Selected";
  ot->description = "Move the camera so selected objects are framed";
  ot->idname = "VIEW3D_OT_camera_to_view_selected";

  /* api callbacks */
  ot->exec = view3d_camera_to_view_selected_exec;
  ot->poll = ED_operator_scene_editable;

  /* flags */
  ot->flag = OPTYPE_REGISTER | OPTYPE_UNDO;
}

/** \} */

/* -------------------------------------------------------------------- */
/** \name Object as Camera Operator
 * \{ */

static void sync_viewport_camera_smoothview(bContext *C,
                                            View3D *v3d,
                                            Object *ob,
                                            const int smooth_viewtx)
{
  Main *bmain = CTX_data_main(C);
  for (bScreen *screen = bmain->screens.first; screen != NULL; screen = screen->id.next) {
    for (ScrArea *area = screen->areabase.first; area != NULL; area = area->next) {
      for (SpaceLink *space_link = area->spacedata.first; space_link != NULL;
           space_link = space_link->next) {
        if (space_link->spacetype == SPACE_VIEW3D) {
          View3D *other_v3d = (View3D *)space_link;
          if (other_v3d == v3d) {
            continue;
          }
          if (other_v3d->camera == ob) {
            continue;
          }
          if (v3d->scenelock) {
            ListBase *lb = (space_link == area->spacedata.first) ? &area->regionbase :
                                                                   &space_link->regionbase;
            for (ARegion *other_region = lb->first; other_region != NULL;
                 other_region = other_region->next) {
              if (other_region->regiontype == RGN_TYPE_WINDOW) {
                if (other_region->regiondata) {
                  RegionView3D *other_rv3d = other_region->regiondata;
                  if (other_rv3d->persp == RV3D_CAMOB) {
                    Object *other_camera_old = other_v3d->camera;
                    other_v3d->camera = ob;
                    ED_view3d_lastview_store(other_rv3d);
                    ED_view3d_smooth_view(C,
                                          other_v3d,
                                          other_region,
                                          smooth_viewtx,
                                          &(const V3D_SmoothParams){
                                              .camera_old = other_camera_old,
                                              .camera = other_v3d->camera,
                                              .ofs = other_rv3d->ofs,
                                              .quat = other_rv3d->viewquat,
                                              .dist = &other_rv3d->dist,
                                              .lens = &other_v3d->lens,
                                          });
                  }
                  else {
                    other_v3d->camera = ob;
                  }
                }
              }
            }
          }
        }
      }
    }
  }
}

static int view3d_setobjectascamera_exec(bContext *C, wmOperator *op)
{
  View3D *v3d;
  ARegion *region;
  RegionView3D *rv3d;

  Scene *scene = CTX_data_scene(C);
  Object *ob = CTX_data_active_object(C);

  const int smooth_viewtx = WM_operator_smooth_viewtx_get(op);

  /* no NULL check is needed, poll checks */
  ED_view3d_context_user_region(C, &v3d, &region);
  rv3d = region->regiondata;

  if (ob) {
    Object *camera_old = (rv3d->persp == RV3D_CAMOB) ? V3D_CAMERA_SCENE(scene, v3d) : NULL;
    rv3d->persp = RV3D_CAMOB;
    v3d->camera = ob;
    if (v3d->scenelock && scene->camera != ob) {
      scene->camera = ob;
      DEG_id_tag_update(&scene->id, ID_RECALC_COPY_ON_WRITE);
    }

    /* unlikely but looks like a glitch when set to the same */
    if (camera_old != ob) {
      ED_view3d_lastview_store(rv3d);

      ED_view3d_smooth_view(C,
                            v3d,
                            region,
                            smooth_viewtx,
                            &(const V3D_SmoothParams){
                                .camera_old = camera_old,
                                .camera = v3d->camera,
                                .ofs = rv3d->ofs,
                                .quat = rv3d->viewquat,
                                .dist = &rv3d->dist,
                                .lens = &v3d->lens,
                            });
    }

    if (v3d->scenelock) {
      sync_viewport_camera_smoothview(C, v3d, ob, smooth_viewtx);
      WM_event_add_notifier(C, NC_SCENE, scene);
    }
    WM_event_add_notifier(C, NC_OBJECT | ND_DRAW, scene);
  }

  return OPERATOR_FINISHED;
}

bool ED_operator_rv3d_user_region_poll(bContext *C)
{
  View3D *v3d_dummy;
  ARegion *region_dummy;

  return ED_view3d_context_user_region(C, &v3d_dummy, &region_dummy);
}

void VIEW3D_OT_object_as_camera(wmOperatorType *ot)
{
  /* identifiers */
  ot->name = "Set Active Object as Camera";
  ot->description = "Set the active object as the active camera for this view or scene";
  ot->idname = "VIEW3D_OT_object_as_camera";

  /* api callbacks */
  ot->exec = view3d_setobjectascamera_exec;
  ot->poll = ED_operator_rv3d_user_region_poll;

  /* flags */
  ot->flag = OPTYPE_REGISTER | OPTYPE_UNDO;
}

/** \} */

/* -------------------------------------------------------------------- */
/** \name Window and View Matrix Calculation
 * \{ */

void view3d_winmatrix_set(Depsgraph *depsgraph,
                          ARegion *region,
                          const View3D *v3d,
                          const rcti *rect)
{
  RegionView3D *rv3d = region->regiondata;
  rctf full_viewplane;
  float clipsta, clipend;
  bool is_ortho;

  is_ortho = ED_view3d_viewplane_get(
      depsgraph, v3d, rv3d, region->winx, region->winy, &full_viewplane, &clipsta, &clipend, NULL);
  rv3d->is_persp = !is_ortho;

#if 0
  printf("%s: %d %d %f %f %f %f %f %f\n",
         __func__,
         winx,
         winy,
         full_viewplane.xmin,
         full_viewplane.ymin,
         full_viewplane.xmax,
         full_viewplane.ymax,
         clipsta,
         clipend);
#endif

  /* Note the code here was tweaked to avoid an apparent compiler bug in clang 13 (see T91680). */
  rctf viewplane;
  if (rect) {
    /* Smaller viewplane subset for selection picking. */
    viewplane.xmin = full_viewplane.xmin +
                     (BLI_rctf_size_x(&full_viewplane) * (rect->xmin / (float)region->winx));
    viewplane.ymin = full_viewplane.ymin +
                     (BLI_rctf_size_y(&full_viewplane) * (rect->ymin / (float)region->winy));
    viewplane.xmax = full_viewplane.xmin +
                     (BLI_rctf_size_x(&full_viewplane) * (rect->xmax / (float)region->winx));
    viewplane.ymax = full_viewplane.ymin +
                     (BLI_rctf_size_y(&full_viewplane) * (rect->ymax / (float)region->winy));
  }
  else {
    viewplane = full_viewplane;
  }

  if (is_ortho) {
    GPU_matrix_ortho_set(
        viewplane.xmin, viewplane.xmax, viewplane.ymin, viewplane.ymax, clipsta, clipend);
  }
  else {
    GPU_matrix_frustum_set(
        viewplane.xmin, viewplane.xmax, viewplane.ymin, viewplane.ymax, clipsta, clipend);
  }

  /* update matrix in 3d view region */
  GPU_matrix_projection_get(rv3d->winmat);
}

static void obmat_to_viewmat(RegionView3D *rv3d, Object *ob)
{
  float bmat[4][4];

  rv3d->view = RV3D_VIEW_USER; /* don't show the grid */

  normalize_m4_m4(bmat, ob->obmat);
  invert_m4_m4(rv3d->viewmat, bmat);

  /* view quat calculation, needed for add object */
  mat4_normalized_to_quat(rv3d->viewquat, rv3d->viewmat);
}

void view3d_viewmatrix_set(Depsgraph *depsgraph,
                           const Scene *scene,
                           const View3D *v3d,
                           RegionView3D *rv3d,
                           const float rect_scale[2])
{
  if (rv3d->persp == RV3D_CAMOB) { /* obs/camera */
    if (v3d->camera) {
      Object *ob_camera_eval = DEG_get_evaluated_object(depsgraph, v3d->camera);
      obmat_to_viewmat(rv3d, ob_camera_eval);
    }
    else {
      quat_to_mat4(rv3d->viewmat, rv3d->viewquat);
      rv3d->viewmat[3][2] -= rv3d->dist;
    }
  }
  else {
    bool use_lock_ofs = false;

    /* should be moved to better initialize later on XXX */
    if (RV3D_LOCK_FLAGS(rv3d) & RV3D_LOCK_ROTATION) {
      ED_view3d_lock(rv3d);
    }

    quat_to_mat4(rv3d->viewmat, rv3d->viewquat);
    if (rv3d->persp == RV3D_PERSP) {
      rv3d->viewmat[3][2] -= rv3d->dist;
    }
    if (v3d->ob_center) {
      Object *ob_eval = DEG_get_evaluated_object(depsgraph, v3d->ob_center);
      float vec[3];

      copy_v3_v3(vec, ob_eval->obmat[3]);
      if (ob_eval->type == OB_ARMATURE && v3d->ob_center_bone[0]) {
        bPoseChannel *pchan = BKE_pose_channel_find_name(ob_eval->pose, v3d->ob_center_bone);
        if (pchan) {
          copy_v3_v3(vec, pchan->pose_mat[3]);
          mul_m4_v3(ob_eval->obmat, vec);
        }
      }
      translate_m4(rv3d->viewmat, -vec[0], -vec[1], -vec[2]);
      use_lock_ofs = true;
    }
    else if (v3d->ob_center_cursor) {
      float vec[3];
      copy_v3_v3(vec, scene->cursor.location);
      translate_m4(rv3d->viewmat, -vec[0], -vec[1], -vec[2]);
      use_lock_ofs = true;
    }
    else {
      translate_m4(rv3d->viewmat, rv3d->ofs[0], rv3d->ofs[1], rv3d->ofs[2]);
    }

    /* lock offset */
    if (use_lock_ofs) {
      float persmat[4][4], persinv[4][4];
      float vec[3];

      /* we could calculate the real persmat/persinv here
       * but it would be unreliable so better to later */
      mul_m4_m4m4(persmat, rv3d->winmat, rv3d->viewmat);
      invert_m4_m4(persinv, persmat);

      mul_v2_v2fl(vec, rv3d->ofs_lock, rv3d->is_persp ? rv3d->dist : 1.0f);
      vec[2] = 0.0f;

      if (rect_scale) {
        /* Since 'RegionView3D.winmat' has been calculated and this function doesn't take the
         * 'ARegion' we don't know about the region size.
         * Use 'rect_scale' when drawing a sub-region to apply 2D offset,
         * scaled by the difference between the sub-region and the region size.
         */
        vec[0] /= rect_scale[0];
        vec[1] /= rect_scale[1];
      }

      mul_mat3_m4_v3(persinv, vec);
      translate_m4(rv3d->viewmat, vec[0], vec[1], vec[2]);
    }
    /* end lock offset */
  }
}

/** \} */

/* -------------------------------------------------------------------- */
/** \name OpenGL Select Utilities
 * \{ */

void view3d_opengl_select_cache_begin(void)
{
  GPU_select_cache_begin();
}

void view3d_opengl_select_cache_end(void)
{
  GPU_select_cache_end();
}

struct DrawSelectLoopUserData {
  uint pass;
  uint hits;
  GPUSelectResult *buffer;
  uint buffer_len;
  const rcti *rect;
  eGPUSelectMode gpu_select_mode;
};

static bool drw_select_loop_pass(eDRWSelectStage stage, void *user_data)
{
  bool continue_pass = false;
  struct DrawSelectLoopUserData *data = user_data;
  if (stage == DRW_SELECT_PASS_PRE) {
    GPU_select_begin(
        data->buffer, data->buffer_len, data->rect, data->gpu_select_mode, data->hits);
    /* always run POST after PRE. */
    continue_pass = true;
  }
  else if (stage == DRW_SELECT_PASS_POST) {
    int hits = GPU_select_end();
    if (data->pass == 0) {
      /* quirk of GPU_select_end, only take hits value from first call. */
      data->hits = hits;
    }
    if (data->gpu_select_mode == GPU_SELECT_NEAREST_FIRST_PASS) {
      data->gpu_select_mode = GPU_SELECT_NEAREST_SECOND_PASS;
      continue_pass = (hits > 0);
    }
    data->pass += 1;
  }
  else {
    BLI_assert(0);
  }
  return continue_pass;
}

eV3DSelectObjectFilter ED_view3d_select_filter_from_mode(const Scene *scene, const Object *obact)
{
  if (scene->toolsettings->object_flag & SCE_OBJECT_MODE_LOCK) {
    if (obact && (obact->mode & OB_MODE_ALL_WEIGHT_PAINT) &&
        BKE_object_pose_armature_get((Object *)obact)) {
      return VIEW3D_SELECT_FILTER_WPAINT_POSE_MODE_LOCK;
    }
    return VIEW3D_SELECT_FILTER_OBJECT_MODE_LOCK;
  }
  return VIEW3D_SELECT_FILTER_NOP;
}

/** Implement #VIEW3D_SELECT_FILTER_OBJECT_MODE_LOCK. */
static bool drw_select_filter_object_mode_lock(Object *ob, void *user_data)
{
  const Object *obact = user_data;
  return BKE_object_is_mode_compat(ob, obact->mode);
}

/**
 * Implement #VIEW3D_SELECT_FILTER_WPAINT_POSE_MODE_LOCK for special case when
 * we want to select pose bones (this doesn't switch modes).
 */
static bool drw_select_filter_object_mode_lock_for_weight_paint(Object *ob, void *user_data)
{
  LinkNode *ob_pose_list = user_data;
  return ob_pose_list && (BLI_linklist_index(ob_pose_list, DEG_get_original_object(ob)) != -1);
}

int view3d_opengl_select_ex(ViewContext *vc,
                            GPUSelectResult *buffer,
                            uint buffer_len,
                            const rcti *input,
                            eV3DSelectMode select_mode,
                            eV3DSelectObjectFilter select_filter,
                            const bool do_material_slot_selection)
{
  struct bThemeState theme_state;
  const wmWindowManager *wm = CTX_wm_manager(vc->C);
  Depsgraph *depsgraph = vc->depsgraph;
  Scene *scene = vc->scene;
  View3D *v3d = vc->v3d;
  ARegion *region = vc->region;
  rcti rect;
  int hits = 0;
  const bool use_obedit_skip = (OBEDIT_FROM_VIEW_LAYER(vc->view_layer) != NULL) &&
                               (vc->obedit == NULL);
  const bool is_pick_select = (U.gpu_flag & USER_GPU_FLAG_NO_DEPT_PICK) == 0;
  const bool do_passes = ((is_pick_select == false) &&
                          (select_mode == VIEW3D_SELECT_PICK_NEAREST));
  const bool use_nearest = (is_pick_select && select_mode == VIEW3D_SELECT_PICK_NEAREST);
  bool draw_surface = true;

  eGPUSelectMode gpu_select_mode;

  /* case not a box select */
  if (input->xmin == input->xmax) {
    /* seems to be default value for bones only now */
    BLI_rcti_init_pt_radius(&rect, (const int[2]){input->xmin, input->ymin}, 12);
  }
  else {
    rect = *input;
  }

  if (is_pick_select) {
    if (select_mode == VIEW3D_SELECT_PICK_NEAREST) {
      gpu_select_mode = GPU_SELECT_PICK_NEAREST;
    }
    else if (select_mode == VIEW3D_SELECT_PICK_ALL) {
      gpu_select_mode = GPU_SELECT_PICK_ALL;
    }
    else {
      gpu_select_mode = GPU_SELECT_ALL;
    }
  }
  else {
    if (do_passes) {
      gpu_select_mode = GPU_SELECT_NEAREST_FIRST_PASS;
    }
    else {
      gpu_select_mode = GPU_SELECT_ALL;
    }
  }

  /* Re-use cache (rect must be smaller than the cached)
   * other context is assumed to be unchanged */
  if (GPU_select_is_cached()) {
    GPU_select_begin(buffer, buffer_len, &rect, gpu_select_mode, 0);
    GPU_select_cache_load_id();
    hits = GPU_select_end();
    goto finally;
  }

  /* Important to use 'vc->obact', not 'OBACT(vc->view_layer)' below,
   * so it will be NULL when hidden. */
  struct {
    DRW_ObjectFilterFn fn;
    void *user_data;
  } object_filter = {NULL, NULL};
  switch (select_filter) {
    case VIEW3D_SELECT_FILTER_OBJECT_MODE_LOCK: {
      Object *obact = vc->obact;
      if (obact && obact->mode != OB_MODE_OBJECT) {
        object_filter.fn = drw_select_filter_object_mode_lock;
        object_filter.user_data = obact;
      }
      break;
    }
    case VIEW3D_SELECT_FILTER_WPAINT_POSE_MODE_LOCK: {
      Object *obact = vc->obact;
      BLI_assert(obact && (obact->mode & OB_MODE_ALL_WEIGHT_PAINT));
      /* While this uses 'alloca' in a loop (which we typically avoid),
       * the number of items is nearly always 1, maybe 2..3 in rare cases. */
      LinkNode *ob_pose_list = NULL;
      if (obact->type == OB_GPENCIL) {
        GpencilVirtualModifierData virtualModifierData;
        const GpencilModifierData *md = BKE_gpencil_modifiers_get_virtual_modifierlist(
            obact, &virtualModifierData);
        for (; md; md = md->next) {
          if (md->type == eGpencilModifierType_Armature) {
            ArmatureGpencilModifierData *agmd = (ArmatureGpencilModifierData *)md;
            if (agmd->object && (agmd->object->mode & OB_MODE_POSE)) {
              BLI_linklist_prepend_alloca(&ob_pose_list, agmd->object);
            }
          }
        }
      }
      else {
        VirtualModifierData virtualModifierData;
        const ModifierData *md = BKE_modifiers_get_virtual_modifierlist(obact,
                                                                        &virtualModifierData);
        for (; md; md = md->next) {
          if (md->type == eModifierType_Armature) {
            ArmatureModifierData *amd = (ArmatureModifierData *)md;
            if (amd->object && (amd->object->mode & OB_MODE_POSE)) {
              BLI_linklist_prepend_alloca(&ob_pose_list, amd->object);
            }
          }
        }
      }
      object_filter.fn = drw_select_filter_object_mode_lock_for_weight_paint;
      object_filter.user_data = ob_pose_list;
      break;
    }
    case VIEW3D_SELECT_FILTER_NOP:
      break;
  }

  /* Tools may request depth outside of regular drawing code. */
  UI_Theme_Store(&theme_state);
  UI_SetTheme(SPACE_VIEW3D, RGN_TYPE_WINDOW);

  /* All of the queries need to be perform on the drawing context. */
  DRW_opengl_context_enable();

  G.f |= G_FLAG_PICKSEL;

  /* Important we use the 'viewmat' and don't re-calculate since
   * the object & bone view locking takes 'rect' into account, see: T51629. */
  ED_view3d_draw_setup_view(
      wm, vc->win, depsgraph, scene, region, v3d, vc->rv3d->viewmat, NULL, &rect);

  if (!XRAY_ACTIVE(v3d)) {
    GPU_depth_test(GPU_DEPTH_LESS_EQUAL);
  }

  /* If in xray mode, we select the wires in priority. */
  if (XRAY_ACTIVE(v3d) && use_nearest) {
    /* We need to call "GPU_select_*" API's inside DRW_draw_select_loop
     * because the OpenGL context created & destroyed inside this function. */
    struct DrawSelectLoopUserData drw_select_loop_user_data = {
        .pass = 0,
        .hits = 0,
        .buffer = buffer,
        .buffer_len = buffer_len,
        .rect = &rect,
        .gpu_select_mode = gpu_select_mode,
    };
    draw_surface = false;
    DRW_draw_select_loop(depsgraph,
                         region,
                         v3d,
                         use_obedit_skip,
                         draw_surface,
                         use_nearest,
                         do_material_slot_selection,
                         &rect,
                         drw_select_loop_pass,
                         &drw_select_loop_user_data,
                         object_filter.fn,
                         object_filter.user_data);
    hits = drw_select_loop_user_data.hits;
    /* FIX: This cleanup the state before doing another selection pass.
     * (see T56695) */
    GPU_select_cache_end();
  }

  if (hits == 0) {
    /* We need to call "GPU_select_*" API's inside DRW_draw_select_loop
     * because the OpenGL context created & destroyed inside this function. */
    struct DrawSelectLoopUserData drw_select_loop_user_data = {
        .pass = 0,
        .hits = 0,
        .buffer = buffer,
        .buffer_len = buffer_len,
        .rect = &rect,
        .gpu_select_mode = gpu_select_mode,
    };
    /* If are not in wireframe mode, we need to use the mesh surfaces to check for hits */
    draw_surface = (v3d->shading.type > OB_WIRE) || !XRAY_ENABLED(v3d);
    DRW_draw_select_loop(depsgraph,
                         region,
                         v3d,
                         use_obedit_skip,
                         draw_surface,
                         use_nearest,
                         do_material_slot_selection,
                         &rect,
                         drw_select_loop_pass,
                         &drw_select_loop_user_data,
                         object_filter.fn,
                         object_filter.user_data);
    hits = drw_select_loop_user_data.hits;
  }

  G.f &= ~G_FLAG_PICKSEL;
  ED_view3d_draw_setup_view(
      wm, vc->win, depsgraph, scene, region, v3d, vc->rv3d->viewmat, NULL, NULL);

  if (!XRAY_ACTIVE(v3d)) {
    GPU_depth_test(GPU_DEPTH_NONE);
  }

  DRW_opengl_context_disable();

  UI_Theme_Restore(&theme_state);

finally:

  if (hits < 0) {
    printf("Too many objects in select buffer\n"); /* XXX make error message */
  }

  return hits;
}

int view3d_opengl_select(ViewContext *vc,
                         GPUSelectResult *buffer,
                         uint buffer_len,
                         const rcti *input,
                         eV3DSelectMode select_mode,
                         eV3DSelectObjectFilter select_filter)
{
  return view3d_opengl_select_ex(vc, buffer, buffer_len, input, select_mode, select_filter, false);
}

int view3d_opengl_select_with_id_filter(ViewContext *vc,
                                        GPUSelectResult *buffer,
                                        const uint buffer_len,
                                        const rcti *input,
                                        eV3DSelectMode select_mode,
                                        eV3DSelectObjectFilter select_filter,
                                        uint select_id)
{
  int hits = view3d_opengl_select(vc, buffer, buffer_len, input, select_mode, select_filter);

  /* Selection sometimes uses -1 for an invalid selection ID, remove these as they
   * interfere with detection of actual number of hits in the selection. */
  if (hits > 0) {
    hits = GPU_select_buffer_remove_by_id(buffer, hits, select_id);
  }
  return hits;
}

/** \} */

/* -------------------------------------------------------------------- */
/** \name Local View Operators
 * \{ */

static uint free_localview_bit(Main *bmain)
{
  ScrArea *area;
  bScreen *screen;

  ushort local_view_bits = 0;

  /* Sometimes we lose a local-view: when an area is closed.
   * Check all areas: which local-views are in use? */
  for (screen = bmain->screens.first; screen; screen = screen->id.next) {
    for (area = screen->areabase.first; area; area = area->next) {
      SpaceLink *sl = area->spacedata.first;
      for (; sl; sl = sl->next) {
        if (sl->spacetype == SPACE_VIEW3D) {
          View3D *v3d = (View3D *)sl;
          if (v3d->localvd) {
            local_view_bits |= v3d->local_view_uuid;
          }
        }
      }
    }
  }

  for (int i = 0; i < 16; i++) {
    if ((local_view_bits & (1 << i)) == 0) {
      return (1 << i);
    }
  }

  return 0;
}

static bool view3d_localview_init(const Depsgraph *depsgraph,
                                  wmWindowManager *wm,
                                  wmWindow *win,
                                  Main *bmain,
                                  ViewLayer *view_layer,
                                  ScrArea *area,
                                  const bool frame_selected,
                                  const int smooth_viewtx,
                                  ReportList *reports)
{
  View3D *v3d = area->spacedata.first;
  Base *base;
  float min[3], max[3], box[3];
  float size = 0.0f;
  uint local_view_bit;
  bool ok = false;

  if (v3d->localvd) {
    return ok;
  }

  INIT_MINMAX(min, max);

  local_view_bit = free_localview_bit(bmain);

  if (local_view_bit == 0) {
    /* TODO(dfelinto): We can kick one of the other 3D views out of local view
     * specially if it is not being used. */
    BKE_report(reports, RPT_ERROR, "No more than 16 local views");
    ok = false;
  }
  else {
    Object *obedit = OBEDIT_FROM_VIEW_LAYER(view_layer);
    if (obedit) {
      for (base = FIRSTBASE(view_layer); base; base = base->next) {
        base->local_view_bits &= ~local_view_bit;
      }
      FOREACH_BASE_IN_EDIT_MODE_BEGIN (view_layer, v3d, base_iter) {
        BKE_object_minmax(base_iter->object, min, max, false);
        base_iter->local_view_bits |= local_view_bit;
        ok = true;
      }
      FOREACH_BASE_IN_EDIT_MODE_END;
    }
    else {
      for (base = FIRSTBASE(view_layer); base; base = base->next) {
        if (BASE_SELECTED(v3d, base)) {
          BKE_object_minmax(base->object, min, max, false);
          base->local_view_bits |= local_view_bit;
          ok = true;
        }
        else {
          base->local_view_bits &= ~local_view_bit;
        }
      }
    }

    sub_v3_v3v3(box, max, min);
    size = max_fff(box[0], box[1], box[2]);
  }

  if (ok == false) {
    return false;
  }

  ARegion *region;

  v3d->localvd = MEM_mallocN(sizeof(View3D), "localview");

  memcpy(v3d->localvd, v3d, sizeof(View3D));
  v3d->local_view_uuid = local_view_bit;

  for (region = area->regionbase.first; region; region = region->next) {
    if (region->regiontype == RGN_TYPE_WINDOW) {
      RegionView3D *rv3d = region->regiondata;
      bool ok_dist = true;

      /* New view values. */
      Object *camera_old = NULL;
      float dist_new, ofs_new[3];

      rv3d->localvd = MEM_mallocN(sizeof(RegionView3D), "localview region");
      memcpy(rv3d->localvd, rv3d, sizeof(RegionView3D));

      if (frame_selected) {
        float mid[3];
        mid_v3_v3v3(mid, min, max);
        negate_v3_v3(ofs_new, mid);

        if (rv3d->persp == RV3D_CAMOB) {
          rv3d->persp = RV3D_PERSP;
          camera_old = v3d->camera;
        }

        if (rv3d->persp == RV3D_ORTHO) {
          if (size < 0.0001f) {
            ok_dist = false;
          }
        }

        if (ok_dist) {
          dist_new = ED_view3d_radius_to_dist(
              v3d, region, depsgraph, rv3d->persp, true, (size / 2) * VIEW3D_MARGIN);

          if (rv3d->persp == RV3D_PERSP) {
            /* Don't zoom closer than the near clipping plane. */
            dist_new = max_ff(dist_new, v3d->clip_start * 1.5f);
          }
        }

        ED_view3d_smooth_view_ex(depsgraph,
                                 wm,
                                 win,
                                 area,
                                 v3d,
                                 region,
                                 smooth_viewtx,
                                 &(const V3D_SmoothParams){
                                     .camera_old = camera_old,
                                     .ofs = ofs_new,
                                     .quat = rv3d->viewquat,
                                     .dist = ok_dist ? &dist_new : NULL,
                                     .lens = &v3d->lens,
                                 });
      }
    }
  }

  return ok;
}

static void view3d_localview_exit(const Depsgraph *depsgraph,
                                  wmWindowManager *wm,
                                  wmWindow *win,
                                  ViewLayer *view_layer,
                                  ScrArea *area,
                                  const bool frame_selected,
                                  const int smooth_viewtx)
{
  View3D *v3d = area->spacedata.first;

  if (v3d->localvd == NULL) {
    return;
  }

  for (Base *base = FIRSTBASE(view_layer); base; base = base->next) {
    if (base->local_view_bits & v3d->local_view_uuid) {
      base->local_view_bits &= ~v3d->local_view_uuid;
    }
  }

  Object *camera_old = v3d->camera;
  Object *camera_new = v3d->localvd->camera;

  v3d->local_view_uuid = 0;
  v3d->camera = v3d->localvd->camera;

  MEM_freeN(v3d->localvd);
  v3d->localvd = NULL;
  MEM_SAFE_FREE(v3d->runtime.local_stats);

  LISTBASE_FOREACH (ARegion *, region, &area->regionbase) {
    if (region->regiontype == RGN_TYPE_WINDOW) {
      RegionView3D *rv3d = region->regiondata;

      if (rv3d->localvd == NULL) {
        continue;
      }

      if (frame_selected) {
        Object *camera_old_rv3d, *camera_new_rv3d;

        camera_old_rv3d = (rv3d->persp == RV3D_CAMOB) ? camera_old : NULL;
        camera_new_rv3d = (rv3d->localvd->persp == RV3D_CAMOB) ? camera_new : NULL;

        rv3d->view = rv3d->localvd->view;
        rv3d->persp = rv3d->localvd->persp;
        rv3d->camzoom = rv3d->localvd->camzoom;

        ED_view3d_smooth_view_ex(depsgraph,
                                 wm,
                                 win,
                                 area,
                                 v3d,
                                 region,
                                 smooth_viewtx,
                                 &(const V3D_SmoothParams){
                                     .camera_old = camera_old_rv3d,
                                     .camera = camera_new_rv3d,
                                     .ofs = rv3d->localvd->ofs,
                                     .quat = rv3d->localvd->viewquat,
                                     .dist = &rv3d->localvd->dist,
                                 });
      }

      MEM_freeN(rv3d->localvd);
      rv3d->localvd = NULL;
    }
  }
}

static int localview_exec(bContext *C, wmOperator *op)
{
  const Depsgraph *depsgraph = CTX_data_ensure_evaluated_depsgraph(C);
  const int smooth_viewtx = WM_operator_smooth_viewtx_get(op);
  wmWindowManager *wm = CTX_wm_manager(C);
  wmWindow *win = CTX_wm_window(C);
  Main *bmain = CTX_data_main(C);
  Scene *scene = CTX_data_scene(C);
  ViewLayer *view_layer = CTX_data_view_layer(C);
  ScrArea *area = CTX_wm_area(C);
  View3D *v3d = CTX_wm_view3d(C);
  bool frame_selected = RNA_boolean_get(op->ptr, "frame_selected");
  bool changed;

  if (v3d->localvd) {
    view3d_localview_exit(depsgraph, wm, win, view_layer, area, frame_selected, smooth_viewtx);
    changed = true;
  }
  else {
    changed = view3d_localview_init(
        depsgraph, wm, win, bmain, view_layer, area, frame_selected, smooth_viewtx, op->reports);
  }

  if (changed) {
    DEG_id_type_tag(bmain, ID_OB);
    ED_area_tag_redraw(area);

    /* Unselected objects become selected when exiting. */
    if (v3d->localvd == NULL) {
      DEG_id_tag_update(&scene->id, ID_RECALC_SELECT);
      WM_event_add_notifier(C, NC_SCENE | ND_OB_SELECT, scene);
    }
    else {
      DEG_id_tag_update(&scene->id, ID_RECALC_BASE_FLAGS);
    }

    return OPERATOR_FINISHED;
  }
  return OPERATOR_CANCELLED;
}

void VIEW3D_OT_localview(wmOperatorType *ot)
{
  /* identifiers */
  ot->name = "Local View";
  ot->description = "Toggle display of selected object(s) separately and centered in view";
  ot->idname = "VIEW3D_OT_localview";

  /* api callbacks */
  ot->exec = localview_exec;
  ot->flag = OPTYPE_UNDO; /* localview changes object layer bitflags */

  ot->poll = ED_operator_view3d_active;

  RNA_def_boolean(ot->srna,
                  "frame_selected",
                  true,
                  "Frame Selected",
                  "Move the view to frame the selected objects");
}

static int localview_remove_from_exec(bContext *C, wmOperator *op)
{
  View3D *v3d = CTX_wm_view3d(C);
  Main *bmain = CTX_data_main(C);
  Scene *scene = CTX_data_scene(C);
  ViewLayer *view_layer = CTX_data_view_layer(C);
  bool changed = false;

  for (Base *base = FIRSTBASE(view_layer); base; base = base->next) {
    if (BASE_SELECTED(v3d, base)) {
      base->local_view_bits &= ~v3d->local_view_uuid;
      ED_object_base_select(base, BA_DESELECT);

      if (base == BASACT(view_layer)) {
        view_layer->basact = NULL;
      }
      changed = true;
    }
  }

  if (changed) {
    DEG_tag_on_visible_update(bmain, false);
    DEG_id_tag_update(&scene->id, ID_RECALC_SELECT);
    WM_event_add_notifier(C, NC_SCENE | ND_OB_SELECT, scene);
    WM_event_add_notifier(C, NC_SCENE | ND_OB_ACTIVE, scene);
    return OPERATOR_FINISHED;
  }

  BKE_report(op->reports, RPT_ERROR, "No object selected");
  return OPERATOR_CANCELLED;
}

static bool localview_remove_from_poll(bContext *C)
{
  if (CTX_data_edit_object(C) != NULL) {
    return false;
  }

  View3D *v3d = CTX_wm_view3d(C);
  return v3d && v3d->localvd;
}

void VIEW3D_OT_localview_remove_from(wmOperatorType *ot)
{
  /* identifiers */
  ot->name = "Remove from Local View";
  ot->description = "Move selected objects out of local view";
  ot->idname = "VIEW3D_OT_localview_remove_from";

  /* api callbacks */
  ot->exec = localview_remove_from_exec;
  ot->invoke = WM_operator_confirm;
  ot->poll = localview_remove_from_poll;
  ot->flag = OPTYPE_UNDO;
}

/** \} */

/* -------------------------------------------------------------------- */
/** \name Local Collections
 * \{ */

static uint free_localcollection_bit(Main *bmain, ushort local_collections_uuid, bool *r_reset)
{
  ScrArea *area;
  bScreen *screen;

  ushort local_view_bits = 0;

  /* Check all areas: which local-views are in use? */
  for (screen = bmain->screens.first; screen; screen = screen->id.next) {
    for (area = screen->areabase.first; area; area = area->next) {
      SpaceLink *sl = area->spacedata.first;
      for (; sl; sl = sl->next) {
        if (sl->spacetype == SPACE_VIEW3D) {
          View3D *v3d = (View3D *)sl;
          if (v3d->flag & V3D_LOCAL_COLLECTIONS) {
            local_view_bits |= v3d->local_collections_uuid;
          }
        }
      }
    }
  }

  /* First try to keep the old uuid. */
  if (local_collections_uuid && ((local_collections_uuid & local_view_bits) == 0)) {
    return local_collections_uuid;
  }

  /* Otherwise get the first free available. */
  for (int i = 0; i < 16; i++) {
    if ((local_view_bits & (1 << i)) == 0) {
      *r_reset = true;
      return (1 << i);
    }
  }

  return 0;
}

static void local_collections_reset_uuid(LayerCollection *layer_collection,
                                         const ushort local_view_bit)
{
  if (layer_collection->flag & LAYER_COLLECTION_HIDE) {
    layer_collection->local_collections_bits &= ~local_view_bit;
  }
  else {
    layer_collection->local_collections_bits |= local_view_bit;
  }

  LISTBASE_FOREACH (LayerCollection *, child, &layer_collection->layer_collections) {
    local_collections_reset_uuid(child, local_view_bit);
  }
}

static void view3d_local_collections_reset(Main *bmain, const uint local_view_bit)
{
  LISTBASE_FOREACH (Scene *, scene, &bmain->scenes) {
    LISTBASE_FOREACH (ViewLayer *, view_layer, &scene->view_layers) {
      LISTBASE_FOREACH (LayerCollection *, layer_collection, &view_layer->layer_collections) {
        local_collections_reset_uuid(layer_collection, local_view_bit);
      }
    }
  }
}

bool ED_view3d_local_collections_set(Main *bmain, struct View3D *v3d)
{
  if ((v3d->flag & V3D_LOCAL_COLLECTIONS) == 0) {
    return true;
  }

  bool reset = false;
  v3d->flag &= ~V3D_LOCAL_COLLECTIONS;
  uint local_view_bit = free_localcollection_bit(bmain, v3d->local_collections_uuid, &reset);

  if (local_view_bit == 0) {
    return false;
  }

  v3d->local_collections_uuid = local_view_bit;
  v3d->flag |= V3D_LOCAL_COLLECTIONS;

  if (reset) {
    view3d_local_collections_reset(bmain, local_view_bit);
  }

  return true;
}

void ED_view3d_local_collections_reset(struct bContext *C, const bool reset_all)
{
  Main *bmain = CTX_data_main(C);
  uint local_view_bit = ~(0);
  bool do_reset = false;

  /* Reset only the ones that are not in use. */
  LISTBASE_FOREACH (bScreen *, screen, &bmain->screens) {
    LISTBASE_FOREACH (ScrArea *, area, &screen->areabase) {
      LISTBASE_FOREACH (SpaceLink *, sl, &area->spacedata) {
        if (sl->spacetype == SPACE_VIEW3D) {
          View3D *v3d = (View3D *)sl;
          if (v3d->local_collections_uuid) {
            if (v3d->flag & V3D_LOCAL_COLLECTIONS) {
              local_view_bit &= ~v3d->local_collections_uuid;
            }
            else {
              do_reset = true;
            }
          }
        }
      }
    }
  }

  if (do_reset) {
    view3d_local_collections_reset(bmain, local_view_bit);
  }
  else if (reset_all && (do_reset || (local_view_bit != ~(0)))) {
    view3d_local_collections_reset(bmain, ~(0));
    View3D v3d = {.local_collections_uuid = ~(0)};
    BKE_layer_collection_local_sync(CTX_data_view_layer(C), &v3d);
    DEG_id_tag_update(&CTX_data_scene(C)->id, ID_RECALC_BASE_FLAGS);
  }
}

/** \} */

/* -------------------------------------------------------------------- */
/** \name XR Functionality
 * \{ */

#ifdef WITH_XR_OPENXR

static void view3d_xr_mirror_begin(RegionView3D *rv3d)
{
  /* If there is no session yet, changes below should not be applied! */
  BLI_assert(WM_xr_session_exists(&((wmWindowManager *)G_MAIN->wm.first)->xr));

  rv3d->runtime_viewlock |= RV3D_LOCK_ANY_TRANSFORM;
  /* Force perspective view. This isn't reset but that's not really an issue. */
  rv3d->persp = RV3D_PERSP;
}

static void view3d_xr_mirror_end(RegionView3D *rv3d)
{
  rv3d->runtime_viewlock &= ~RV3D_LOCK_ANY_TRANSFORM;
}

void ED_view3d_xr_mirror_update(const ScrArea *area, const View3D *v3d, const bool enable)
{
  ARegion *region_rv3d;

  BLI_assert(v3d->spacetype == SPACE_VIEW3D);

  if (ED_view3d_area_user_region(area, v3d, &region_rv3d)) {
    if (enable) {
      view3d_xr_mirror_begin(region_rv3d->regiondata);
    }
    else {
      view3d_xr_mirror_end(region_rv3d->regiondata);
    }
  }
}

void ED_view3d_xr_shading_update(wmWindowManager *wm, const View3D *v3d, const Scene *scene)
{
  if (v3d->runtime.flag & V3D_RUNTIME_XR_SESSION_ROOT) {
    View3DShading *xr_shading = &wm->xr.session_settings.shading;
    /* Flags that shouldn't be overridden by the 3D View shading. */
    int flag_copy = 0;
    if (v3d->shading.type != OB_SOLID) {
      /* Don't set V3D_SHADING_WORLD_ORIENTATION for solid shading since it results in distorted
       * lighting when the view matrix has a scale factor. */
      flag_copy |= V3D_SHADING_WORLD_ORIENTATION;
    }

    BLI_assert(WM_xr_session_exists(&wm->xr));

    if (v3d->shading.type == OB_RENDER) {
      if (!(BKE_scene_uses_blender_workbench(scene) || BKE_scene_uses_blender_eevee(scene))) {
        /* Keep old shading while using Cycles or another engine, they are typically not usable in
         * VR. */
        return;
      }
    }

    if (xr_shading->prop) {
      IDP_FreeProperty(xr_shading->prop);
      xr_shading->prop = NULL;
    }

    /* Copy shading from View3D to VR view. */
    const int old_xr_shading_flag = xr_shading->flag;
    *xr_shading = v3d->shading;
    xr_shading->flag = (xr_shading->flag & ~flag_copy) | (old_xr_shading_flag & flag_copy);
    if (v3d->shading.prop) {
      xr_shading->prop = IDP_CopyProperty(xr_shading->prop);
    }
  }
}

bool ED_view3d_is_region_xr_mirror_active(const wmWindowManager *wm,
                                          const View3D *v3d,
                                          const ARegion *region)
{
  return (v3d->flag & V3D_XR_SESSION_MIRROR) &&
         /* The free region (e.g. the camera region in quad-view) is always
          * the last in the list base. We don't want any other to be affected. */
         !region->next &&  //
         WM_xr_session_is_ready(&wm->xr);
}

#endif

/** \} */<|MERGE_RESOLUTION|>--- conflicted
+++ resolved
@@ -59,382 +59,7 @@
 #include "RNA_define.h"
 
 #include "view3d_intern.h" /* own include */
-<<<<<<< HEAD
-
-/* -------------------------------------------------------------------- */
-/** \name Smooth View Operator & Utilities
- *
- * Use for view transitions to have smooth (animated) transitions.
- * \{ */
-
-/* This operator is one of the 'timer refresh' ones like animation playback */
-
-struct SmoothView3DState {
-  float dist;
-  float lens;
-  float quat[4];
-  float ofs[3];
-};
-
-struct SmoothView3DStore {
-  /* Source. */
-  struct SmoothView3DState src; /* source */
-  struct SmoothView3DState dst; /* destination */
-  struct SmoothView3DState org; /* original */
-
-  bool to_camera;
-
-  bool use_dyn_ofs;
-  float dyn_ofs[3];
-
-  /* When smooth-view is enabled, store the 'rv3d->view' here,
-   * assign back when the view motion is completed. */
-  char org_view;
-
-  double time_allowed;
-};
-
-static void view3d_smooth_view_state_backup(struct SmoothView3DState *sms_state,
-                                            const View3D *v3d,
-                                            const RegionView3D *rv3d)
-{
-  copy_v3_v3(sms_state->ofs, rv3d->ofs);
-  copy_qt_qt(sms_state->quat, rv3d->viewquat);
-  sms_state->dist = rv3d->dist;
-  sms_state->lens = v3d->lens;
-}
-
-static void view3d_smooth_view_state_restore(const struct SmoothView3DState *sms_state,
-                                             View3D *v3d,
-                                             RegionView3D *rv3d)
-{
-  copy_v3_v3(rv3d->ofs, sms_state->ofs);
-  copy_qt_qt(rv3d->viewquat, sms_state->quat);
-  rv3d->dist = sms_state->dist;
-  v3d->lens = sms_state->lens;
-}
-
-/* will start timer if appropriate */
-void ED_view3d_smooth_view_ex(
-    /* avoid passing in the context */
-    const Depsgraph *depsgraph,
-    wmWindowManager *wm,
-    wmWindow *win,
-    ScrArea *area,
-    View3D *v3d,
-    ARegion *region,
-    const int smooth_viewtx,
-    const V3D_SmoothParams *sview)
-{
-  RegionView3D *rv3d = region->regiondata;
-  struct SmoothView3DStore sms = {{0}};
-
-  /* initialize sms */
-  view3d_smooth_view_state_backup(&sms.dst, v3d, rv3d);
-  view3d_smooth_view_state_backup(&sms.src, v3d, rv3d);
-  /* If smooth-view runs multiple times. */
-  if (rv3d->sms == NULL) {
-    view3d_smooth_view_state_backup(&sms.org, v3d, rv3d);
-  }
-  else {
-    sms.org = rv3d->sms->org;
-  }
-  sms.org_view = rv3d->view;
-
-  /* sms.to_camera = false; */ /* initialized to zero anyway */
-
-  /* note on camera locking, this is a little confusing but works ok.
-   * we may be changing the view 'as if' there is no active camera, but in fact
-   * there is an active camera which is locked to the view.
-   *
-   * In the case where smooth view is moving _to_ a camera we don't want that
-   * camera to be moved or changed, so only when the camera is not being set should
-   * we allow camera option locking to initialize the view settings from the camera.
-   */
-  if (sview->camera == NULL && sview->camera_old == NULL) {
-    ED_view3d_camera_lock_init(depsgraph, v3d, rv3d);
-  }
-
-  /* store the options we want to end with */
-  if (sview->ofs) {
-    copy_v3_v3(sms.dst.ofs, sview->ofs);
-  }
-  if (sview->quat) {
-    copy_qt_qt(sms.dst.quat, sview->quat);
-  }
-  if (sview->dist) {
-    sms.dst.dist = *sview->dist;
-  }
-  if (sview->lens) {
-    sms.dst.lens = *sview->lens;
-  }
-
-  if (sview->dyn_ofs) {
-    BLI_assert(sview->ofs == NULL);
-    BLI_assert(sview->quat != NULL);
-
-    copy_v3_v3(sms.dyn_ofs, sview->dyn_ofs);
-    sms.use_dyn_ofs = true;
-
-    /* calculate the final destination offset */
-    view3d_orbit_apply_dyn_ofs(sms.dst.ofs, sms.src.ofs, sms.src.quat, sms.dst.quat, sms.dyn_ofs);
-  }
-
-  if (sview->camera) {
-    Object *ob_camera_eval = DEG_get_evaluated_object(depsgraph, sview->camera);
-    if (sview->ofs != NULL) {
-      sms.dst.dist = ED_view3d_offset_distance(
-          ob_camera_eval->obmat, sview->ofs, VIEW3D_DIST_FALLBACK);
-    }
-    ED_view3d_from_object(ob_camera_eval, sms.dst.ofs, sms.dst.quat, &sms.dst.dist, &sms.dst.lens);
-    sms.to_camera = true; /* restore view3d values in end */
-  }
-
-  if ((sview->camera_old == sview->camera) &&   /* Camera. */
-      (sms.dst.dist == rv3d->dist) &&           /* Distance. */
-      (sms.dst.lens == v3d->lens) &&            /* Lens. */
-      equals_v3v3(sms.dst.ofs, rv3d->ofs) &&    /* Offset. */
-      equals_v4v4(sms.dst.quat, rv3d->viewquat) /* Rotation. */
-  ) {
-    /* Early return if nothing changed. */
-    return;
-  }
-
-  /* Skip smooth viewing for external render engine draw. */
-  struct GPUViewport *viewport = WM_draw_region_get_viewport(region);
-  bool viewport_has_external_engine = viewport && DRW_viewport_has_external_engine(viewport);
-  if (smooth_viewtx && !viewport_has_external_engine) {
-
-    /* original values */
-    if (sview->camera_old) {
-      Object *ob_camera_old_eval = DEG_get_evaluated_object(depsgraph, sview->camera_old);
-      if (sview->ofs != NULL) {
-        sms.src.dist = ED_view3d_offset_distance(ob_camera_old_eval->obmat, sview->ofs, 0.0f);
-      }
-      ED_view3d_from_object(
-          ob_camera_old_eval, sms.src.ofs, sms.src.quat, &sms.src.dist, &sms.src.lens);
-    }
-    /* grid draw as floor */
-    if ((RV3D_LOCK_FLAGS(rv3d) & RV3D_LOCK_ROTATION) == 0) {
-      /* use existing if exists, means multiple calls to smooth view
-       * won't lose the original 'view' setting */
-      rv3d->view = RV3D_VIEW_USER;
-    }
-
-    sms.time_allowed = (double)smooth_viewtx / 1000.0;
-
-    /* If this is view rotation only we can decrease the time allowed by the angle between quats
-     * this means small rotations won't lag. */
-    if (sview->quat && !sview->ofs && !sview->dist) {
-      /* scale the time allowed by the rotation */
-      /* 180deg == 1.0 */
-      sms.time_allowed *= (double)fabsf(angle_signed_normalized_qtqt(sms.dst.quat, sms.src.quat)) /
-                          M_PI;
-    }
-
-    /* ensure it shows correct */
-    if (sms.to_camera) {
-      /* use ortho if we move from an ortho view to an ortho camera */
-      Object *ob_camera_eval = DEG_get_evaluated_object(depsgraph, sview->camera);
-      rv3d->persp = (((rv3d->is_persp == false) && (ob_camera_eval->type == OB_CAMERA) &&
-                      (((Camera *)ob_camera_eval->data)->type == CAM_ORTHO)) ?
-                         RV3D_ORTHO :
-                         RV3D_PERSP);
-    }
-
-    rv3d->rflag |= RV3D_NAVIGATING;
-
-    /* not essential but in some cases the caller will tag the area for redraw, and in that
-     * case we can get a flicker of the 'org' user view but we want to see 'src' */
-    view3d_smooth_view_state_restore(&sms.src, v3d, rv3d);
-
-    /* keep track of running timer! */
-    if (rv3d->sms == NULL) {
-      rv3d->sms = MEM_mallocN(sizeof(struct SmoothView3DStore), "smoothview v3d");
-    }
-    *rv3d->sms = sms;
-    if (rv3d->smooth_timer) {
-      WM_event_remove_timer(wm, win, rv3d->smooth_timer);
-    }
-    /* #TIMER1 is hard-coded in key-map. */
-    rv3d->smooth_timer = WM_event_add_timer(wm, win, TIMER1, 1.0 / 100.0);
-  }
-  else {
-    /* Animation is disabled, apply immediately. */
-    if (sms.to_camera == false) {
-      copy_v3_v3(rv3d->ofs, sms.dst.ofs);
-      copy_qt_qt(rv3d->viewquat, sms.dst.quat);
-      rv3d->dist = sms.dst.dist;
-      v3d->lens = sms.dst.lens;
-
-      ED_view3d_camera_lock_sync(depsgraph, v3d, rv3d);
-    }
-
-    if (RV3D_LOCK_FLAGS(rv3d) & RV3D_BOXVIEW) {
-      view3d_boxview_copy(area, region);
-    }
-
-    ED_region_tag_redraw(region);
-
-    WM_event_add_mousemove(win);
-  }
-}
-
-void ED_view3d_smooth_view(bContext *C,
-                           View3D *v3d,
-                           ARegion *region,
-                           const int smooth_viewtx,
-                           const struct V3D_SmoothParams *sview)
-{
-  const Depsgraph *depsgraph = CTX_data_ensure_evaluated_depsgraph(C);
-  wmWindowManager *wm = CTX_wm_manager(C);
-  wmWindow *win = CTX_wm_window(C);
-  ScrArea *area = CTX_wm_area(C);
-
-  ED_view3d_smooth_view_ex(depsgraph, wm, win, area, v3d, region, smooth_viewtx, sview);
-}
-
-/* only meant for timer usage */
-static void view3d_smoothview_apply(bContext *C, View3D *v3d, ARegion *region, bool sync_boxview)
-{
-  wmWindowManager *wm = CTX_wm_manager(C);
-  RegionView3D *rv3d = region->regiondata;
-  struct SmoothView3DStore *sms = rv3d->sms;
-  float step, step_inv;
-
-  if (sms->time_allowed != 0.0) {
-    step = (float)((rv3d->smooth_timer->duration) / sms->time_allowed);
-  }
-  else {
-    step = 1.0f;
-  }
-
-  /* end timer */
-  if (step >= 1.0f) {
-    wmWindow *win = CTX_wm_window(C);
-
-    /* if we went to camera, store the original */
-    if (sms->to_camera) {
-      rv3d->persp = RV3D_CAMOB;
-      view3d_smooth_view_state_restore(&sms->org, v3d, rv3d);
-    }
-    else {
-      const Depsgraph *depsgraph = CTX_data_ensure_evaluated_depsgraph(C);
-
-      view3d_smooth_view_state_restore(&sms->dst, v3d, rv3d);
-
-      ED_view3d_camera_lock_sync(depsgraph, v3d, rv3d);
-      ED_view3d_camera_lock_autokey(v3d, rv3d, C, true, true);
-    }
-
-    if ((RV3D_LOCK_FLAGS(rv3d) & RV3D_LOCK_ROTATION) == 0) {
-      rv3d->view = sms->org_view;
-    }
-
-    MEM_freeN(rv3d->sms);
-    rv3d->sms = NULL;
-
-    WM_event_remove_timer(wm, win, rv3d->smooth_timer);
-    rv3d->smooth_timer = NULL;
-    rv3d->rflag &= ~RV3D_NAVIGATING;
-
-    /* Event handling won't know if a UI item has been moved under the pointer. */
-    WM_event_add_mousemove(win);
-  }
-  else {
-    /* ease in/out */
-    step = (3.0f * step * step - 2.0f * step * step * step);
-
-    step_inv = 1.0f - step;
-
-    interp_qt_qtqt(rv3d->viewquat, sms->src.quat, sms->dst.quat, step);
-
-    if (sms->use_dyn_ofs) {
-      view3d_orbit_apply_dyn_ofs(
-          rv3d->ofs, sms->src.ofs, sms->src.quat, rv3d->viewquat, sms->dyn_ofs);
-    }
-    else {
-      interp_v3_v3v3(rv3d->ofs, sms->src.ofs, sms->dst.ofs, step);
-    }
-
-    rv3d->dist = sms->dst.dist * step + sms->src.dist * step_inv;
-    v3d->lens = sms->dst.lens * step + sms->src.lens * step_inv;
-
-    const Depsgraph *depsgraph = CTX_data_ensure_evaluated_depsgraph(C);
-    ED_view3d_camera_lock_sync(depsgraph, v3d, rv3d);
-    if (ED_screen_animation_playing(wm)) {
-      ED_view3d_camera_lock_autokey(v3d, rv3d, C, true, true);
-    }
-  }
-
-  if (sync_boxview && (RV3D_LOCK_FLAGS(rv3d) & RV3D_BOXVIEW)) {
-    view3d_boxview_copy(CTX_wm_area(C), region);
-  }
-
-  /* NOTE: this doesn't work right because the v3d->lens is now used in ortho mode r51636,
-   * when switching camera in quad-view the other ortho views would zoom & reset.
-   *
-   * For now only redraw all regions when smooth-view finishes.
-   */
-  if (step >= 1.0f) {
-    WM_event_add_notifier(C, NC_SPACE | ND_SPACE_VIEW3D, v3d);
-  }
-  else {
-    ED_region_tag_redraw(region);
-  }
-}
-
-static int view3d_smoothview_invoke(bContext *C, wmOperator *UNUSED(op), const wmEvent *event)
-{
-  View3D *v3d = CTX_wm_view3d(C);
-  ARegion *region = CTX_wm_region(C);
-  RegionView3D *rv3d = region->regiondata;
-
-  /* escape if not our timer */
-  if (rv3d->smooth_timer == NULL || rv3d->smooth_timer != event->customdata) {
-    return OPERATOR_PASS_THROUGH;
-  }
-
-  view3d_smoothview_apply(C, v3d, region, true);
-
-  return OPERATOR_FINISHED;
-}
-
-void ED_view3d_smooth_view_force_finish(bContext *C, View3D *v3d, ARegion *region)
-{
-  RegionView3D *rv3d = region->regiondata;
-
-  if (rv3d && rv3d->sms) {
-    rv3d->sms->time_allowed = 0.0; /* force finishing */
-    view3d_smoothview_apply(C, v3d, region, false);
-
-    /* force update of view matrix so tools that run immediately after
-     * can use them without redrawing first */
-    Depsgraph *depsgraph = CTX_data_ensure_evaluated_depsgraph(C);
-    Scene *scene = CTX_data_scene(C);
-    ED_view3d_update_viewmat(depsgraph, scene, v3d, region, NULL, NULL, NULL, false);
-  }
-}
-
-void VIEW3D_OT_smoothview(wmOperatorType *ot)
-{
-  /* identifiers */
-  ot->name = "Smooth View";
-  ot->idname = "VIEW3D_OT_smoothview";
-
-  /* api callbacks */
-  ot->invoke = view3d_smoothview_invoke;
-
-  /* flags */
-  ot->flag = OPTYPE_INTERNAL;
-
-  ot->poll = ED_operator_view3d_active;
-}
-
-/** \} */
-=======
 #include "view3d_navigate.h"
->>>>>>> 311f8ba7
 
 /* -------------------------------------------------------------------- */
 /** \name Camera to View Operator
