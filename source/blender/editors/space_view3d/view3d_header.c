/*
 * ***** BEGIN GPL LICENSE BLOCK *****
 *
 * This program is free software; you can redistribute it and/or
 * modify it under the terms of the GNU General Public License
 * as published by the Free Software Foundation; either version 2
 * of the License, or (at your option) any later version. 
 *
 * This program is distributed in the hope that it will be useful,
 * but WITHOUT ANY WARRANTY; without even the implied warranty of
 * MERCHANTABILITY or FITNESS FOR A PARTICULAR PURPOSE.  See the
 * GNU General Public License for more details.
 *
 * You should have received a copy of the GNU General Public License
 * along with this program; if not, write to the Free Software Foundation,
 * Inc., 51 Franklin Street, Fifth Floor, Boston, MA 02110-1301, USA.
 *
 * The Original Code is Copyright (C) 2004-2008 Blender Foundation.
 * All rights reserved.
 *
 * 
 * Contributor(s): Blender Foundation
 *
 * ***** END GPL LICENSE BLOCK *****
 */

/** \file blender/editors/space_view3d/view3d_header.c
 *  \ingroup spview3d
 */

#include <string.h>
#include <stdio.h>
#include <stdlib.h>

#include "DNA_scene_types.h"
#include "DNA_object_types.h"
#include "DNA_gpencil_types.h"

#include "BLI_utildefines.h"

#include "BLT_translation.h"

#include "BKE_context.h"
#include "BKE_main.h"
#include "BKE_screen.h"
#include "BKE_editmesh.h"

#include "DEG_depsgraph.h"

#include "RNA_access.h"
#include "RNA_define.h"
#include "RNA_enum_types.h"

#include "WM_api.h"
#include "WM_types.h"

#include "ED_mesh.h"
#include "ED_undo.h"
#include "ED_screen.h"

#include "UI_interface.h"
#include "UI_resources.h"

#include "view3d_intern.h"

static void do_view3d_header_buttons(bContext *C, void *arg, int event);

#define B_SEL_VERT  110
#define B_SEL_EDGE  111
#define B_SEL_FACE  112

/* XXX quickly ported across */
static void handle_view3d_lock(bContext *C)
{
	Scene *scene = CTX_data_scene(C);
	ScrArea *sa = CTX_wm_area(C);
	View3D *v3d = CTX_wm_view3d(C);

	if (v3d != NULL && sa != NULL) {
		if (v3d->localvd == NULL && v3d->scenelock && sa->spacetype == SPACE_VIEW3D) {
			/* copy to scene */
			scene->lay = v3d->lay;
			scene->layact = v3d->layact;
			scene->camera = v3d->camera;

			/* notifiers for scene update */
			WM_event_add_notifier(C, NC_SCENE | ND_LAYER, scene);
		}
	}
}

/**
 * layer code is on three levels actually:
 * - here for operator
 * - uiTemplateLayers in interface/ code for buttons
 * - ED_view3d_view_layer_set for RNA
 */
static void view3d_layers_editmode_ensure(View3D *v3d, Object *obedit)
{
	/* sanity check - when in editmode disallow switching the editmode layer off since its confusing
	 * an alternative would be to always draw the editmode object. */
	if (obedit && (obedit->lay & v3d->lay) == 0) {
		int bit;
		for (bit = 0; bit < 32; bit++) {
			if (obedit->lay & (1u << bit)) {
				v3d->lay |= (1u << bit);
				break;
			}
		}
	}
}

static int view3d_layers_exec(bContext *C, wmOperator *op)
{
	ScrArea *sa = CTX_wm_area(C);
	View3D *v3d = sa->spacedata.first;
	Object *obedit = CTX_data_edit_object(C);
	int nr = RNA_int_get(op->ptr, "nr");
	const bool toggle = RNA_boolean_get(op->ptr, "toggle");
	
	if (nr < 0)
		return OPERATOR_CANCELLED;

	if (nr == 0) {
		/* all layers */
		if (!v3d->lay_prev)
			v3d->lay_prev = 1;

		if (toggle && v3d->lay == ((1 << 20) - 1)) {
			/* return to active layer only */
			v3d->lay = v3d->lay_prev;

			view3d_layers_editmode_ensure(v3d, obedit);
		}
		else {
			v3d->lay_prev = v3d->lay;
			v3d->lay |= (1 << 20) - 1;
		}
	}
	else {
		int bit;
		nr--;

		if (RNA_boolean_get(op->ptr, "extend")) {
			if (toggle && v3d->lay & (1 << nr) && (v3d->lay & ~(1 << nr)))
				v3d->lay &= ~(1 << nr);
			else
				v3d->lay |= (1 << nr);
		}
		else {
			v3d->lay = (1 << nr);
		}

		view3d_layers_editmode_ensure(v3d, obedit);

		/* set active layer, ensure to always have one */
		if (v3d->lay & (1 << nr))
			v3d->layact = 1 << nr;
		else if ((v3d->lay & v3d->layact) == 0) {
			for (bit = 0; bit < 32; bit++) {
				if (v3d->lay & (1u << bit)) {
					v3d->layact = (1u << bit);
					break;
				}
			}
		}
	}
	
	if (v3d->scenelock) handle_view3d_lock(C);
	
	DEG_on_visible_update(CTX_data_main(C), false);

	ED_area_tag_redraw(sa);
	
	return OPERATOR_FINISHED;
}

/* applies shift and alt, lazy coding or ok? :) */
/* the local per-keymap-entry keymap will solve it */
static int view3d_layers_invoke(bContext *C, wmOperator *op, const wmEvent *event)
{
	if (event->ctrl || event->oskey)
		return OPERATOR_PASS_THROUGH;
	
	if (event->shift)
		RNA_boolean_set(op->ptr, "extend", true);
	else
		RNA_boolean_set(op->ptr, "extend", false);
	
	if (event->alt) {
		const int nr = RNA_int_get(op->ptr, "nr") + 10;
		RNA_int_set(op->ptr, "nr", nr);
	}
	view3d_layers_exec(C, op);
	
	return OPERATOR_FINISHED;
}

static int view3d_layers_poll(bContext *C)
{
	return (ED_operator_view3d_active(C) && CTX_wm_view3d(C)->localvd == NULL);
}

void VIEW3D_OT_layers(wmOperatorType *ot)
{
	/* identifiers */
	ot->name = "Layers";
	ot->description = "Toggle layer(s) visibility";
	ot->idname = "VIEW3D_OT_layers";
	
	/* api callbacks */
	ot->invoke = view3d_layers_invoke;
	ot->exec = view3d_layers_exec;
	ot->poll = view3d_layers_poll;
	
	/* flags */
	ot->flag = OPTYPE_REGISTER | OPTYPE_UNDO;
	
	RNA_def_int(ot->srna, "nr", 1, 0, 20, "Number", "The layer number to set, zero for all layers", 0, 20);
	RNA_def_boolean(ot->srna, "extend", 0, "Extend", "Add this layer to the current view layers");
	RNA_def_boolean(ot->srna, "toggle", 1, "Toggle", "Toggle the layer");
}

static void do_view3d_header_buttons(bContext *C, void *UNUSED(arg), int event)
{
	wmWindow *win = CTX_wm_window(C);
	const int ctrl = win->eventstate->ctrl, shift = win->eventstate->shift;

	/* watch it: if sa->win does not exist, check that when calling direct drawing routines */

	switch (event) {
		case B_SEL_VERT:
			if (EDBM_selectmode_toggle(C, SCE_SELECT_VERTEX, -1, shift, ctrl)) {
				ED_undo_push(C, "Selectmode Set: Vertex");
			}
			break;
		case B_SEL_EDGE:
			if (EDBM_selectmode_toggle(C, SCE_SELECT_EDGE, -1, shift, ctrl)) {
				ED_undo_push(C, "Selectmode Set: Edge");
			}
			break;
		case B_SEL_FACE:
			if (EDBM_selectmode_toggle(C, SCE_SELECT_FACE, -1, shift, ctrl)) {
				ED_undo_push(C, "Selectmode Set: Face");
			}
			break;
		default:
			break;
	}
}

void uiTemplateEditModeSelection(uiLayout *layout, struct bContext *C)
{
	Object *obedit = CTX_data_edit_object(C);
	uiBlock *block = uiLayoutGetBlock(layout);

	UI_block_func_handle_set(block, do_view3d_header_buttons, NULL);

	if (obedit && (obedit->type == OB_MESH)) {
		BMEditMesh *em = BKE_editmesh_from_object(obedit);
		uiLayout *row;

		row = uiLayoutRow(layout, true);
		block = uiLayoutGetBlock(row);
		uiDefIconButBitS(block, UI_BTYPE_TOGGLE, SCE_SELECT_VERTEX, B_SEL_VERT, ICON_VERTEXSEL,
		                 0, 0, UI_UNIT_X, UI_UNIT_Y, &em->selectmode, 1.0, 0.0, 0, 0,
		                 TIP_("Vertex select - Shift-Click for multiple modes, Ctrl-Click contracts selection"));
		uiDefIconButBitS(block, UI_BTYPE_TOGGLE, SCE_SELECT_EDGE, B_SEL_EDGE, ICON_EDGESEL,
		                 0, 0, UI_UNIT_X, UI_UNIT_Y, &em->selectmode, 1.0, 0.0, 0, 0,
		                 TIP_("Edge select - Shift-Click for multiple modes, Ctrl-Click expands/contracts selection"));
		uiDefIconButBitS(block, UI_BTYPE_TOGGLE, SCE_SELECT_FACE, B_SEL_FACE, ICON_FACESEL,
		                 0, 0, UI_UNIT_X, UI_UNIT_Y, &em->selectmode, 1.0, 0.0, 0, 0,
		                 TIP_("Face select - Shift-Click for multiple modes, Ctrl-Click expands selection"));
	}
}

void uiTemplateHeader3D(uiLayout *layout, struct bContext *C)
{
	bScreen *screen = CTX_wm_screen(C);
	ScrArea *sa = CTX_wm_area(C);
	View3D *v3d = sa->spacedata.first;
	Scene *scene = CTX_data_scene(C);
	ViewLayer *view_layer = CTX_data_view_layer(C);
	ToolSettings *ts = CTX_data_tool_settings(C);
	PointerRNA v3dptr, toolsptr, sceneptr;
	Object *ob = OBACT(view_layer);
	Object *obedit = CTX_data_edit_object(C);
	bGPdata *gpd = CTX_data_gpencil_data(C);
	uiBlock *block;
	uiLayout *row;
	bool is_paint = (
	        ob && !(gpd && (gpd->flag & GP_DATA_STROKE_EDITMODE)) &&
	        ELEM(ob->mode,
	             OB_MODE_SCULPT, OB_MODE_VERTEX_PAINT, OB_MODE_WEIGHT_PAINT, OB_MODE_TEXTURE_PAINT));
	
	RNA_pointer_create(&screen->id, &RNA_SpaceView3D, v3d, &v3dptr);
	RNA_pointer_create(&scene->id, &RNA_ToolSettings, ts, &toolsptr);
	RNA_pointer_create(&scene->id, &RNA_Scene, scene, &sceneptr);

	block = uiLayoutGetBlock(layout);
	UI_block_func_handle_set(block, do_view3d_header_buttons, NULL);

	/* other buttons: */
	UI_block_emboss_set(block, UI_EMBOSS);
<<<<<<< HEAD
	
=======

	/* Draw type */
	uiItemR(layout, &v3dptr, "viewport_shade", UI_ITEM_R_ICON_ONLY, "", ICON_NONE);
	if (v3d->drawtype == OB_SOLID) {
		uiItemR(layout, &v3dptr, "viewport_shade_solid", 0, "", ICON_NONE);
	}

>>>>>>> 785e8a63
	row = uiLayoutRow(layout, true);
	uiItemR(row, &v3dptr, "pivot_point", UI_ITEM_R_ICON_ONLY, "", ICON_NONE);
	if (!ob || ELEM(ob->mode, OB_MODE_OBJECT, OB_MODE_POSE, OB_MODE_WEIGHT_PAINT)) {
		uiItemR(row, &v3dptr, "use_pivot_point_align", UI_ITEM_R_ICON_ONLY, "", ICON_NONE);
	}

	if (obedit == NULL && is_paint) {
		/* Manipulators aren't used in paint modes */
		if (!ELEM(ob->mode, OB_MODE_SCULPT, OB_MODE_PARTICLE_EDIT)) {
			/* masks aren't used for sculpt and particle painting */
			PointerRNA meshptr;

			RNA_pointer_create(ob->data, &RNA_Mesh, ob->data, &meshptr);
			if (ob->mode & (OB_MODE_TEXTURE_PAINT)) {
				uiItemR(layout, &meshptr, "use_paint_mask", UI_ITEM_R_ICON_ONLY, "", ICON_NONE);
			}
			else {
				row = uiLayoutRow(layout, true);
				uiItemR(row, &meshptr, "use_paint_mask", UI_ITEM_R_ICON_ONLY, "", ICON_NONE);
				uiItemR(row, &meshptr, "use_paint_mask_vertex", UI_ITEM_R_ICON_ONLY, "", ICON_NONE);
			}
		}
	}
	else {
		/* Transform widget / manipulators */
		row = uiLayoutRow(layout, true);
		uiItemR(row, &v3dptr, "show_manipulator", UI_ITEM_R_ICON_ONLY, "", ICON_NONE);
		if (v3d->twflag & V3D_MANIPULATOR_DRAW) {
			uiItemR(row, &v3dptr, "transform_manipulators", UI_ITEM_R_ICON_ONLY, "", ICON_NONE);
		}
		uiItemR(row, &sceneptr, "transform_orientation", 0, "", ICON_NONE);
	}

	if (obedit == NULL && v3d->localvd == NULL) {
		/* Scene lock */
		uiItemR(layout, &v3dptr, "lock_camera_and_layers", UI_ITEM_R_ICON_ONLY, "", ICON_NONE);
	}
	
	uiTemplateEditModeSelection(layout, C);
}<|MERGE_RESOLUTION|>--- conflicted
+++ resolved
@@ -302,9 +302,6 @@
 
 	/* other buttons: */
 	UI_block_emboss_set(block, UI_EMBOSS);
-<<<<<<< HEAD
-	
-=======
 
 	/* Draw type */
 	uiItemR(layout, &v3dptr, "viewport_shade", UI_ITEM_R_ICON_ONLY, "", ICON_NONE);
@@ -312,7 +309,6 @@
 		uiItemR(layout, &v3dptr, "viewport_shade_solid", 0, "", ICON_NONE);
 	}
 
->>>>>>> 785e8a63
 	row = uiLayoutRow(layout, true);
 	uiItemR(row, &v3dptr, "pivot_point", UI_ITEM_R_ICON_ONLY, "", ICON_NONE);
 	if (!ob || ELEM(ob->mode, OB_MODE_OBJECT, OB_MODE_POSE, OB_MODE_WEIGHT_PAINT)) {
