/*
 * $Id: view3d_select.c 35106 2011-02-23 10:52:22Z jesterking $
 *
 * ***** BEGIN GPL LICENSE BLOCK *****
 *
 * This program is free software; you can redistribute it and/or
 * modify it under the terms of the GNU General Public License
 * as published by the Free Software Foundation; either version 2
 * of the License, or (at your option) any later version. 
 *
 * This program is distributed in the hope that it will be useful,
 * but WITHOUT ANY WARRANTY; without even the implied warranty of
 * MERCHANTABILITY or FITNESS FOR A PARTICULAR PURPOSE.  See the
 * GNU General Public License for more details.
 *
 * You should have received a copy of the GNU General Public License
 * along with this program; if not, write to the Free Software Foundation,
 * Inc., 51 Franklin Street, Fifth Floor, Boston, MA 02110-1301, USA.
 *
 * The Original Code is Copyright (C) 2008 Blender Foundation.
 * All rights reserved.
 *
 * 
 * Contributor(s): Blender Foundation
 *
 * ***** END GPL LICENSE BLOCK *****
 */

/** \file blender/editors/space_view3d/view3d_select.c
 *  \ingroup spview3d
 */


#include <string.h>
#include <stdio.h>
#include <math.h>
#include <float.h>
#include <assert.h>

#include "DNA_action_types.h"
#include "DNA_armature_types.h"
#include "DNA_curve_types.h"
#include "DNA_meta_types.h"
#include "DNA_meshdata_types.h"
#include "DNA_object_types.h"
#include "DNA_scene_types.h"

#include "MEM_guardedalloc.h"

#include "BLI_math.h"
#include "BLI_blenlib.h"
#include "BLI_editVert.h"
#include "BLI_rand.h"
#include "BLI_linklist.h"
#include "BLI_utildefines.h"

/* vertex box select */
#include "IMB_imbuf_types.h"
#include "IMB_imbuf.h"
#include "BKE_global.h"

#include "BKE_context.h"
#include "BKE_paint.h"
#include "BKE_armature.h"
#include "BKE_tessmesh.h"

#include "BIF_gl.h"
#include "BIF_glutil.h"

#include "WM_api.h"
#include "WM_types.h"

#include "RNA_access.h"
#include "RNA_define.h"

#include "ED_armature.h"
#include "ED_curve.h"
#include "ED_particle.h"
#include "ED_mesh.h"
#include "ED_object.h"
#include "ED_screen.h"
#include "ED_mball.h"

#include "UI_interface.h"
#include "UI_resources.h"

#include "view3d_intern.h"	// own include

// TODO: should return whether there is valid context to continue
void view3d_set_viewcontext(bContext *C, ViewContext *vc)
{
	memset(vc, 0, sizeof(ViewContext));
	vc->ar= CTX_wm_region(C);
	vc->scene= CTX_data_scene(C);
	vc->v3d= CTX_wm_view3d(C);
	vc->rv3d= CTX_wm_region_view3d(C);
	vc->obact= CTX_data_active_object(C);
	vc->obedit= CTX_data_edit_object(C); 
}

int view3d_get_view_aligned_coordinate(ViewContext *vc, float fp[3], const int mval[2], const short do_fallback)
{
	float dvec[3];
	int mval_cpy[2];

	mval_cpy[0]= mval[0];
	mval_cpy[1]= mval[1];

	project_int_noclip(vc->ar, fp, mval_cpy);

	initgrabz(vc->rv3d, fp[0], fp[1], fp[2]);

	if(mval_cpy[0]!=IS_CLIPPED) {
		float mval_f[2];
		VECSUB2D(mval_f, mval_cpy, mval);
		ED_view3d_win_to_delta(vc->ar, mval_f, dvec);
		sub_v3_v3(fp, dvec);

		return TRUE;
	}
	else {
		/* fallback to the view center */
		if(do_fallback) {
			negate_v3_v3(fp, vc->rv3d->ofs);
			return view3d_get_view_aligned_coordinate(vc, fp, mval, FALSE);
		}
		else {
			return FALSE;
		}
	}
}

/*
 * ob == NULL if you want global matrices
 * */
void view3d_get_transformation(ARegion *ar, RegionView3D *rv3d, Object *ob, bglMats *mats)
{
	float cpy[4][4];
	int i, j;

	if (ob) {
		mul_m4_m4m4(cpy, ob->obmat, rv3d->viewmat);
	} else {
		copy_m4_m4(cpy, rv3d->viewmat);
	}

	for(i = 0; i < 4; ++i) {
		for(j = 0; j < 4; ++j) {
			mats->projection[i*4+j] = rv3d->winmat[i][j];
			mats->modelview[i*4+j] = cpy[i][j];
		}
	}

	mats->viewport[0] = ar->winrct.xmin;
	mats->viewport[1] = ar->winrct.ymin;
	mats->viewport[2] = ar->winx;
	mats->viewport[3] = ar->winy;	
}

/* ********************** view3d_select: selection manipulations ********************* */

/* local prototypes */

static void EDBM_backbuf_checkAndSelectVerts(BMEditMesh *em, int select)
{
	BMVert *eve;
	BMIter iter;
	int index= bm_wireoffs;

	eve = BMIter_New(&iter, em->bm, BM_VERTS_OF_MESH, NULL);
	for ( ; eve; eve=BMIter_Step(&iter), index++) {
		if(!BM_TestHFlag(eve, BM_HIDDEN)) {
			if(EDBM_check_backbuf(index)) {
				BM_Select_Vert(em->bm, eve, select);
			}
		}
	}
}

static void EDBM_backbuf_checkAndSelectEdges(BMEditMesh *em, int select)
{
	BMEdge *eed;
	BMIter iter;
	int index= bm_solidoffs;

	eed = BMIter_New(&iter, em->bm, BM_EDGES_OF_MESH, NULL);
	for ( ; eed; eed=BMIter_Step(&iter), index++) {
		if(!BM_TestHFlag(eed, BM_HIDDEN)) {
			if(EDBM_check_backbuf(index)) {
				BM_Select_Edge(em->bm, eed, select);
			}
		}
	}
}

static void EDBM_backbuf_checkAndSelectFaces(BMEditMesh *em, int select)
{
	BMFace *efa;
	BMIter iter;
	int index= 1;

	efa = BMIter_New(&iter, em->bm, BM_FACES_OF_MESH, NULL);
	for ( ; efa; efa=BMIter_Step(&iter), index++) {
		if(!BM_TestHFlag(efa, BM_HIDDEN)) {
			if(EDBM_check_backbuf(index)) {
				BM_Select_Face(em->bm, efa, select);
			}
		}
	}
}


/* object mode, EM_ prefix is confusing here, rename? */
static void EDBM_backbuf_checkAndSelectVerts_obmode(Mesh *me, int select)
{
	MVert *mv = me->mvert;
	int a;

	if (mv) {
		for(a=1; a<=me->totvert; a++, mv++) {
			if(EDBM_check_backbuf(a)) {
				if(!(mv->flag & ME_HIDE)) {
					mv->flag = select?(mv->flag|SELECT):(mv->flag&~SELECT);
				}
			}
		}
	}
}
/* object mode, EM_ prefix is confusing here, rename? */

static void EDBM_backbuf_checkAndSelectTFaces(Mesh *me, int select)
{
	MPoly *mpoly = me->mpoly;
	int a;

	if (mpoly) {
		for(a=1; a<=me->totpoly; a++, mpoly++) {
			if(EDBM_check_backbuf(a)) {
				mpoly->flag = select?(mpoly->flag|ME_FACE_SEL):(mpoly->flag&~ME_FACE_SEL);
			}
		}
	}
}

/* *********************** GESTURE AND LASSO ******************* */

static int view3d_selectable_data(bContext *C)
{
	Object *ob = CTX_data_active_object(C);

	if (!ED_operator_region_view3d_active(C))
		return 0;

	if(ob) {
		if (ob->mode & OB_MODE_EDIT) {
			if(ob->type == OB_FONT) {
				return 0;
			}
		}
		else {
			if (ob->mode & OB_MODE_SCULPT) {
				return 0;
			}
			if (ob->mode & (OB_MODE_VERTEX_PAINT|OB_MODE_WEIGHT_PAINT|OB_MODE_TEXTURE_PAINT) && !paint_facesel_test(ob) && !paint_vertsel_test(ob)) {
				return 0;
			}
		}
	}

	return 1;
}


/* helper also for borderselect */
static int edge_fully_inside_rect(rcti *rect, short x1, short y1, short x2, short y2)
{
	return BLI_in_rcti(rect, x1, y1) && BLI_in_rcti(rect, x2, y2);
}

static int edge_inside_rect(rcti *rect, short x1, short y1, short x2, short y2)
{
	int d1, d2, d3, d4;
	
	/* check points in rect */
	if(edge_fully_inside_rect(rect, x1, y1, x2, y2)) return 1;
	
	/* check points completely out rect */
	if(x1<rect->xmin && x2<rect->xmin) return 0;
	if(x1>rect->xmax && x2>rect->xmax) return 0;
	if(y1<rect->ymin && y2<rect->ymin) return 0;
	if(y1>rect->ymax && y2>rect->ymax) return 0;
	
	/* simple check lines intersecting. */
	d1= (y1-y2)*(x1- rect->xmin ) + (x2-x1)*(y1- rect->ymin );
	d2= (y1-y2)*(x1- rect->xmin ) + (x2-x1)*(y1- rect->ymax );
	d3= (y1-y2)*(x1- rect->xmax ) + (x2-x1)*(y1- rect->ymax );
	d4= (y1-y2)*(x1- rect->xmax ) + (x2-x1)*(y1- rect->ymin );
	
	if(d1<0 && d2<0 && d3<0 && d4<0) return 0;
	if(d1>0 && d2>0 && d3>0 && d4>0) return 0;
	
	return 1;
}


#define MOVES_GESTURE 50
#define MOVES_LASSO 500

int lasso_inside(int mcords[][2], short moves, int sx, int sy)
{
	/* we do the angle rule, define that all added angles should be about zero or 2*PI */
	float angletot=0.0, len, dot, ang, cross, fp1[2], fp2[2];
	int a;
	int *p1, *p2;
	
	if(sx==IS_CLIPPED)
		return 0;
	
	p1= mcords[moves-1];
	p2= mcords[0];
	
	/* first vector */
	fp1[0]= (float)(p1[0]-sx);
	fp1[1]= (float)(p1[1]-sy);
	len= sqrt(fp1[0]*fp1[0] + fp1[1]*fp1[1]);
	fp1[0]/= len;
	fp1[1]/= len;
	
	for(a=0; a<moves; a++) {
		/* second vector */
		fp2[0]= (float)(p2[0]-sx);
		fp2[1]= (float)(p2[1]-sy);
		len= sqrt(fp2[0]*fp2[0] + fp2[1]*fp2[1]);
		fp2[0]/= len;
		fp2[1]/= len;
		
		/* dot and angle and cross */
		dot= fp1[0]*fp2[0] + fp1[1]*fp2[1];
		ang= fabs(saacos(dot));

		cross= (float)((p1[1]-p2[1])*(p1[0]-sx) + (p2[0]-p1[0])*(p1[1]-sy));
		
		if(cross<0.0f) angletot-= ang;
		else angletot+= ang;
		
		/* circulate */
		fp1[0]= fp2[0]; fp1[1]= fp2[1];
		p1= p2;
		p2= mcords[a+1];
	}
	
	if( fabs(angletot) > 4.0 ) return 1;
	return 0;
}

/* edge version for lasso select. we assume boundbox check was done */
int lasso_inside_edge(int mcords[][2], short moves, int x0, int y0, int x1, int y1)
{
	int v1[2], v2[2];
	int a;

	if(x0==IS_CLIPPED || x1==IS_CLIPPED)
		return 0;
	
	v1[0] = x0, v1[1] = y0;
	v2[0] = x1, v2[1] = y1;

	/* check points in lasso */
	if(lasso_inside(mcords, moves, v1[0], v1[1])) return 1;
	if(lasso_inside(mcords, moves, v2[0], v2[1])) return 1;
	
	/* no points in lasso, so we have to intersect with lasso edge */
	
	if( isect_line_line_v2_int(mcords[0], mcords[moves-1], v1, v2) > 0) return 1;
	for(a=0; a<moves-1; a++) {
		if( isect_line_line_v2_int(mcords[a], mcords[a+1], v1, v2) > 0) return 1;
	}
	
	return 0;
}


/* warning; lasso select with backbuffer-check draws in backbuf with persp(PERSP_WIN) 
   and returns with persp(PERSP_VIEW). After lasso select backbuf is not OK
*/
static void do_lasso_select_pose(ViewContext *vc, Object *ob, int mcords[][2], short moves, short select)
{
	bPoseChannel *pchan;
	float vec[3];
	int sco1[2], sco2[2];
	bArmature *arm= ob->data;
	
	if(ob->type!=OB_ARMATURE || ob->pose==NULL) return;

	for(pchan= ob->pose->chanbase.first; pchan; pchan= pchan->next) {
		if (PBONE_VISIBLE(arm, pchan->bone) && (pchan->bone->flag & BONE_UNSELECTABLE)==0) {
			mul_v3_m4v3(vec, ob->obmat, pchan->pose_head);
			project_int(vc->ar, vec, sco1);
			mul_v3_m4v3(vec, ob->obmat, pchan->pose_tail);
			project_int(vc->ar, vec, sco2);
			
			if(lasso_inside_edge(mcords, moves, sco1[0], sco1[1], sco2[0], sco2[1])) {
				if(select) pchan->bone->flag |= BONE_SELECTED;
				else pchan->bone->flag &= ~BONE_SELECTED;
			}
		}
	}
}

static void object_deselect_all_visible(Scene *scene, View3D *v3d)
{
	Base *base;

	for(base= scene->base.first; base; base= base->next) {
		if(BASE_SELECTABLE(v3d, base)) {
			ED_base_object_select(base, BA_DESELECT);
		}
	}
}

static void do_lasso_select_objects(ViewContext *vc, int mcords[][2], short moves, short extend, short select)
{
	Base *base;
	
	if (extend == 0 && select)
		object_deselect_all_visible(vc->scene, vc->v3d);

	for(base= vc->scene->base.first; base; base= base->next) {
		if(BASE_SELECTABLE(vc->v3d, base)) { /* use this to avoid un-needed lasso lookups */
			project_short(vc->ar, base->object->obmat[3], &base->sx);
			if(lasso_inside(mcords, moves, base->sx, base->sy)) {
				
				if(select) ED_base_object_select(base, BA_SELECT);
				else ED_base_object_select(base, BA_DESELECT);
				base->object->flag= base->flag;
			}
			if(base->object->mode & OB_MODE_POSE) {
				do_lasso_select_pose(vc, base->object, mcords, moves, select);
			}
		}
	}
}

static void lasso_select_boundbox(rcti *rect, int mcords[][2], short moves)
{
	short a;
	
	rect->xmin= rect->xmax= mcords[0][0];
	rect->ymin= rect->ymax= mcords[0][1];
	
	for(a=1; a<moves; a++) {
		if(mcords[a][0]<rect->xmin) rect->xmin= mcords[a][0];
		else if(mcords[a][0]>rect->xmax) rect->xmax= mcords[a][0];
		if(mcords[a][1]<rect->ymin) rect->ymin= mcords[a][1];
		else if(mcords[a][1]>rect->ymax) rect->ymax= mcords[a][1];
	}
}

static void do_lasso_select_mesh__doSelectVert(void *userData, BMVert *eve, int x, int y, int UNUSED(index))
{
	struct { ViewContext vc; rcti *rect; int (*mcords)[2], moves, select, pass, done; } *data = userData;

	if (BLI_in_rcti(data->rect, x, y) && lasso_inside(data->mcords, data->moves, x, y)) {
		BM_Select(data->vc.em->bm, eve, data->select);
	}
}
static void do_lasso_select_mesh__doSelectEdge(void *userData, BMEdge *eed, int x0, int y0, int x1, int y1, int index)
{
	struct { ViewContext vc; rcti *rect; int (*mcords)[2], moves, select, pass, done; } *data = userData;

	if (EDBM_check_backbuf(bm_solidoffs+index)) {
		if (data->pass==0) {
			if (	edge_fully_inside_rect(data->rect, x0, y0, x1, y1)  &&
					lasso_inside(data->mcords, data->moves, x0, y0) &&
					lasso_inside(data->mcords, data->moves, x1, y1)) {
				BM_Select(data->vc.em->bm, eed, data->select);
				data->done = 1;
			}
		} else {
			if (lasso_inside_edge(data->mcords, data->moves, x0, y0, x1, y1)) {
				BM_Select(data->vc.em->bm, eed, data->select);
			}
		}
	}
}
static void do_lasso_select_mesh__doSelectFace(void *userData, BMFace *efa, int x, int y, int UNUSED(index))
{
	struct { ViewContext vc; rcti *rect; int (*mcords)[2], moves, select, pass, done; } *data = userData;

	if (BLI_in_rcti(data->rect, x, y) && lasso_inside(data->mcords, data->moves, x, y)) {
		BM_Select(data->vc.em->bm, efa, data->select);
	}
}

static void do_lasso_select_mesh(ViewContext *vc, int mcords[][2], short moves, short extend, short select)
{
	struct { ViewContext vc; rcti *rect; int (*mcords)[2], moves, select, pass, done; } data;
	ToolSettings *ts= vc->scene->toolsettings;
	rcti rect;
	int bbsel;
	
	lasso_select_boundbox(&rect, mcords, moves);
	
	/* set editmesh */
	vc->em= ((Mesh *)vc->obedit->data)->edit_btmesh;

	data.vc= *vc;
	data.rect = &rect;
	data.mcords = mcords;
	data.moves = moves;
	data.select = select;
	data.done = 0;
	data.pass = 0;

	if (extend == 0 && select)
		EDBM_clear_flag_all(vc->em, BM_SELECT);

	 /* for non zbuf projections, dont change the GL state */
	ED_view3d_init_mats_rv3d(vc->obedit, vc->rv3d);

	glLoadMatrixf(vc->rv3d->viewmat);
	bbsel= EDBM_mask_init_backbuf_border(vc, mcords, moves, rect.xmin, rect.ymin, rect.xmax, rect.ymax);
	
	if(ts->selectmode & SCE_SELECT_VERTEX) {
		if (bbsel) {
			EDBM_backbuf_checkAndSelectVerts(vc->em, select);
		}
		else {
			mesh_foreachScreenVert(vc, do_lasso_select_mesh__doSelectVert, &data, 1);
		}
	}
	if(ts->selectmode & SCE_SELECT_EDGE) {
		/* Does both bbsel and non-bbsel versions (need screen cos for both) */
		data.pass = 0;
		mesh_foreachScreenEdge(vc, do_lasso_select_mesh__doSelectEdge, &data, 0);

		if (data.done==0) {
			data.pass = 1;
			mesh_foreachScreenEdge(vc, do_lasso_select_mesh__doSelectEdge, &data, 0);
		}
	}
	
	if(ts->selectmode & SCE_SELECT_FACE) {
		if (bbsel) {
			EDBM_backbuf_checkAndSelectFaces(vc->em, select);
		}
		else {
			mesh_foreachScreenFace(vc, do_lasso_select_mesh__doSelectFace, &data);
		}
	}
	
	EDBM_free_backbuf();
	EDBM_selectmode_flush(vc->em);	
}

#if 0
/* this is an exception in that its the only lasso that dosnt use the 3d view (uses space image view) */
static void do_lasso_select_mesh_uv(int mcords[][2], short moves, short select)
{
	EditFace *efa;
	MTFace *tf;
	int screenUV[2], nverts, i, ok = 1;
	rcti rect;
	
	lasso_select_boundbox(&rect, mcords, moves);
	
	if (draw_uvs_face_check()) { /* Face Center Sel */
		float cent[2];
		ok = 0;
		for (efa= em->faces.first; efa; efa= efa->next) {
			/* assume not touched */
			efa->tmp.l = 0;
			tf = CustomData_em_get(&em->fdata, efa->data, CD_MTFACE);
			if ((select) != (simaFaceSel_Check(efa, tf))) {
				uv_center(tf->uv, cent, (void *)efa->v4);
				uvco_to_areaco_noclip(cent, screenUV);
				if (BLI_in_rcti(&rect, screenUV[0], screenUV[1]) && lasso_inside(mcords, moves, screenUV[0], screenUV[1])) {
					efa->tmp.l = ok = 1;
				}
			}
		}
		/* (de)selects all tagged faces and deals with sticky modes */
		if (ok)
			uvface_setsel__internal(select);
		
	} else { /* Vert Sel*/
		for (efa= em->faces.first; efa; efa= efa->next) {
			tf = CustomData_em_get(&em->fdata, efa->data, CD_MTFACE);
			if (uvedit_face_visible(scene, ima, efa, tf)) {		
				nverts= efa->v4? 4: 3;
				for(i=0; i<nverts; i++) {
					if ((select) != (simaUVSel_Check(efa, tf, i))) {
						uvco_to_areaco_noclip(tf->uv[i], screenUV);
						if (BLI_in_rcti(&rect, screenUV[0], screenUV[1]) && lasso_inside(mcords, moves, screenUV[0], screenUV[1])) {
							if (select) {
								simaUVSel_Set(efa, tf, i);
							} else {
								simaUVSel_UnSet(efa, tf, i);
							}
						}
					}
				}
			}
		}
	}
	if (ok && G.sima->flag & SI_SYNC_UVSEL) {
		if (select) EM_select_flush(vc->em);
		else		EM_deselect_flush(vc->em);
	}
}
#endif

static void do_lasso_select_curve__doSelect(void *userData, Nurb *UNUSED(nu), BPoint *bp, BezTriple *bezt, int beztindex, int x, int y)
{
	struct { ViewContext *vc; int (*mcords)[2]; short moves; short select; } *data = userData;
	Object *obedit= data->vc->obedit;
	Curve *cu= (Curve*)obedit->data;

	if (lasso_inside(data->mcords, data->moves, x, y)) {
		if (bp) {
			bp->f1 = data->select?(bp->f1|SELECT):(bp->f1&~SELECT);
			if (bp == cu->lastsel && !(bp->f1 & 1)) cu->lastsel = NULL;
		} else {
			if (cu->drawflag & CU_HIDE_HANDLES) {
				/* can only be beztindex==0 here since handles are hidden */
				bezt->f1 = bezt->f2 = bezt->f3 = data->select?(bezt->f2|SELECT):(bezt->f2&~SELECT);
			} else {
				if (beztindex==0) {
					bezt->f1 = data->select?(bezt->f1|SELECT):(bezt->f1&~SELECT);
				} else if (beztindex==1) {
					bezt->f2 = data->select?(bezt->f2|SELECT):(bezt->f2&~SELECT);
				} else {
					bezt->f3 = data->select?(bezt->f3|SELECT):(bezt->f3&~SELECT);
				}
			}

			if (bezt == cu->lastsel && !(bezt->f2 & 1)) cu->lastsel = NULL;
		}
	}
}

static void do_lasso_select_curve(ViewContext *vc, int mcords[][2], short moves, short extend, short select)
{
	struct { ViewContext *vc; int (*mcords)[2]; short moves; short select; } data;

	/* set vc->editnurb */
	data.vc = vc;
	data.mcords = mcords;
	data.moves = moves;
	data.select = select;

	if (extend == 0 && select)
		CU_deselect_all(vc->obedit);

	ED_view3d_init_mats_rv3d(vc->obedit, vc->rv3d); /* for foreach's screen/vert projection */
	nurbs_foreachScreenVert(vc, do_lasso_select_curve__doSelect, &data);
}

static void do_lasso_select_lattice__doSelect(void *userData, BPoint *bp, int x, int y)
{
	struct { int (*mcords)[2]; short moves; short select; } *data = userData;

	if (lasso_inside(data->mcords, data->moves, x, y)) {
		bp->f1 = data->select?(bp->f1|SELECT):(bp->f1&~SELECT);
	}
}
static void do_lasso_select_lattice(ViewContext *vc, int mcords[][2], short moves, short extend, short select)
{
	struct { int (*mcords)[2]; short moves; short select; } data;

	/* set editdata in vc */
	data.mcords = mcords;
	data.moves = moves;
	data.select = select;

	if (extend == 0 && select)
		ED_setflagsLatt(vc->obedit, 0);

	ED_view3d_init_mats_rv3d(vc->obedit, vc->rv3d); /* for foreach's screen/vert projection */
	lattice_foreachScreenVert(vc, do_lasso_select_lattice__doSelect, &data);
}

static void do_lasso_select_armature(ViewContext *vc, int mcords[][2], short moves, short extend, short select)
{
	bArmature *arm= vc->obedit->data;
	EditBone *ebone;
	float vec[3];
	short sco1[2], sco2[2], didpoint;
	int change= FALSE;

	if (extend==0 && select)
		ED_armature_deselect_all_visible(vc->obedit);

	/* set editdata in vc */
	
	for (ebone= arm->edbo->first; ebone; ebone=ebone->next) {
		if (EBONE_VISIBLE(arm, ebone) && (ebone->flag & BONE_UNSELECTABLE)==0) {
			mul_v3_m4v3(vec, vc->obedit->obmat, ebone->head);
			project_short(vc->ar, vec, sco1);
			mul_v3_m4v3(vec, vc->obedit->obmat, ebone->tail);
			project_short(vc->ar, vec, sco2);
			
			didpoint= 0;
			if(lasso_inside(mcords, moves, sco1[0], sco1[1])) {
				if(select) ebone->flag |= BONE_ROOTSEL;
				else ebone->flag &= ~BONE_ROOTSEL;
				didpoint= 1;
				change= TRUE;
			}
			if(lasso_inside(mcords, moves, sco2[0], sco2[1])) {
				if(select) ebone->flag |= BONE_TIPSEL;
				else ebone->flag &= ~BONE_TIPSEL;
				didpoint= 1;
				change= TRUE;
			}
			/* if one of points selected, we skip the bone itself */
			if(didpoint==0 && lasso_inside_edge(mcords, moves, sco1[0], sco1[1], sco2[0], sco2[1])) {
				if(select) ebone->flag |= BONE_TIPSEL|BONE_ROOTSEL|BONE_SELECTED;
				else ebone->flag &= ~(BONE_SELECTED|BONE_TIPSEL|BONE_ROOTSEL);
				change= TRUE;
			}
		}
	}
	
	if(change) {
		ED_armature_sync_selection(arm->edbo);
		ED_armature_validate_active(arm);
		WM_main_add_notifier(NC_OBJECT|ND_BONE_SELECT, vc->obedit);
	}
}




static void do_lasso_select_meta(ViewContext *vc, int mcords[][2], short moves, short extend, short select)
{
	MetaBall *mb = (MetaBall*)vc->obedit->data;
	MetaElem *ml;
	float vec[3];
	short sco[2];

	if (extend == 0 && select) {
		for(ml= mb->editelems->first; ml; ml= ml->next) {
			ml->flag &= ~SELECT;
		}
	}

	for(ml= mb->editelems->first; ml; ml= ml->next) {
		
		mul_v3_m4v3(vec, vc->obedit->obmat, &ml->x);
		project_short(vc->ar, vec, sco);

		if(lasso_inside(mcords, moves, sco[0], sco[1])) {
			if(select)	ml->flag |= SELECT;
			else		ml->flag &= ~SELECT;
		}
	}
}

int do_paintvert_box_select(ViewContext *vc, rcti *rect, int select, int extend)
{
	Mesh *me;
	MVert *mvert;
	struct ImBuf *ibuf;
	unsigned int *rt;
	int a, index;
	char *selar;
	int sx= rect->xmax-rect->xmin+1;
	int sy= rect->ymax-rect->ymin+1;

	me= vc->obact->data;

	if(me==NULL || me->totvert==0 || sx*sy <= 0)
		return OPERATOR_CANCELLED;

	selar= MEM_callocN(me->totvert+1, "selar");

	if (extend == 0 && select)
		paintvert_deselect_all_visible(vc->obact, SEL_DESELECT, FALSE);

	view3d_validate_backbuf(vc);

	ibuf = IMB_allocImBuf(sx,sy,32,IB_rect);
	rt = ibuf->rect;
	glReadPixels(rect->xmin+vc->ar->winrct.xmin,  rect->ymin+vc->ar->winrct.ymin, sx, sy, GL_RGBA, GL_UNSIGNED_BYTE,  ibuf->rect);
	if(ENDIAN_ORDER==B_ENDIAN) IMB_convert_rgba_to_abgr(ibuf);

	a= sx*sy;
	while(a--) {
		if(*rt) {
			index= WM_framebuffer_to_index(*rt);
			if(index<=me->totvert) selar[index]= 1;
		}
		rt++;
	}

	mvert= me->mvert;
	for(a=1; a<=me->totvert; a++, mvert++) {
		if(selar[a]) {
			if(mvert->flag & ME_HIDE);
			else {
				if(select) mvert->flag |= SELECT;
				else mvert->flag &= ~SELECT;
			}
		}
	}

	IMB_freeImBuf(ibuf);
	MEM_freeN(selar);

#ifdef __APPLE__	
	glReadBuffer(GL_BACK);
#endif

	paintvert_flush_flags(vc->obact);

	return OPERATOR_FINISHED;
}

static void do_lasso_select_paintvert(ViewContext *vc, int mcords[][2], short moves, short extend, short select)
{
	Object *ob= vc->obact;
	Mesh *me= ob?ob->data:NULL;
	rcti rect;

	if(me==NULL || me->totvert==0)
		return;

	if(extend==0 && select)
		paintvert_deselect_all_visible(ob, SEL_DESELECT, FALSE); /* flush selection at the end */
	bm_vertoffs= me->totvert+1;	/* max index array */

	lasso_select_boundbox(&rect, mcords, moves);
	EDBM_mask_init_backbuf_border(vc, mcords, moves, rect.xmin, rect.ymin, rect.xmax, rect.ymax);

	EDBM_backbuf_checkAndSelectVerts_obmode(me, select);

	EDBM_free_backbuf();

	paintvert_flush_flags(ob);
}
static void do_lasso_select_paintface(ViewContext *vc, int mcords[][2], short moves, short extend, short select)
{
	Object *ob= vc->obact;
	Mesh *me= ob?ob->data:NULL;
	rcti rect;

	if(me==NULL || me->totface==0)
		return;

	if(extend==0 && select)
		paintface_deselect_all_visible(ob, SEL_DESELECT, FALSE); /* flush selection at the end */

	bm_vertoffs= me->totpoly+1;	/* max index array */

	lasso_select_boundbox(&rect, mcords, moves);
	EDBM_mask_init_backbuf_border(vc, mcords, moves, rect.xmin, rect.ymin, rect.xmax, rect.ymax);
	
	EDBM_backbuf_checkAndSelectTFaces(me, select);

	EDBM_free_backbuf();

	paintface_flush_flags(ob);
}

#if 0
static void do_lasso_select_node(int mcords[][2], short moves, short select)
{
	SpaceNode *snode = sa->spacedata.first;
	
	bNode *node;
	rcti rect;
	short node_cent[2];
	float node_centf[2];
	
	lasso_select_boundbox(&rect, mcords, moves);
	
	/* store selection in temp test flag */
	for(node= snode->edittree->nodes.first; node; node= node->next) {
		
		node_centf[0] = (node->totr.xmin+node->totr.xmax)/2;
		node_centf[1] = (node->totr.ymin+node->totr.ymax)/2;
		
		ipoco_to_areaco_noclip(G.v2d, node_centf, node_cent);
		if (BLI_in_rcti(&rect, node_cent[0], node_cent[1]) && lasso_inside(mcords, moves, node_cent[0], node_cent[1])) {
			if (select) {
				node->flag |= SELECT;
			} else {
				node->flag &= ~SELECT;
			}
		}
	}
	BIF_undo_push("Lasso select nodes");
}
#endif

static void view3d_lasso_select(bContext *C, ViewContext *vc, int mcords[][2], short moves, short extend, short select)
{
	Object *ob = CTX_data_active_object(C);

	if(vc->obedit==NULL) { /* Object Mode */
		if(paint_facesel_test(ob))
			do_lasso_select_paintface(vc, mcords, moves, extend, select);
		else if(paint_vertsel_test(ob))
			do_lasso_select_paintvert(vc, mcords, moves, extend, select);
		else if(ob && ob->mode & (OB_MODE_VERTEX_PAINT|OB_MODE_WEIGHT_PAINT|OB_MODE_TEXTURE_PAINT))
			;
		else if(ob && ob->mode & OB_MODE_PARTICLE_EDIT)
			PE_lasso_select(C, mcords, moves, extend, select);
		else {
			do_lasso_select_objects(vc, mcords, moves, extend, select);
			WM_event_add_notifier(C, NC_SCENE|ND_OB_SELECT, vc->scene);
		}
	}
	else { /* Edit Mode */
		switch(vc->obedit->type) {
		case OB_MESH:
			do_lasso_select_mesh(vc, mcords, moves, extend, select);
			break;
		case OB_CURVE:
		case OB_SURF:
			do_lasso_select_curve(vc, mcords, moves, extend, select);
			break;
		case OB_LATTICE:
			do_lasso_select_lattice(vc, mcords, moves, extend, select);
			break;
		case OB_ARMATURE:
			do_lasso_select_armature(vc, mcords, moves, extend, select);
			break;
		case OB_MBALL:
			do_lasso_select_meta(vc, mcords, moves, extend, select);
			break;
		default:
			assert(!"lasso select on incorrect object type");
		}

		WM_event_add_notifier(C, NC_GEOM|ND_SELECT, vc->obedit->data);
	}
}


/* lasso operator gives properties, but since old code works
   with short array we convert */
static int view3d_lasso_select_exec(bContext *C, wmOperator *op)
{
	ViewContext vc;
	int i= 0;
	int mcords[1024][2];

	RNA_BEGIN(op->ptr, itemptr, "path") {
		float loc[2];
		
		RNA_float_get_array(&itemptr, "loc", loc);
		mcords[i][0]= (int)loc[0];
		mcords[i][1]= (int)loc[1];
		i++;
		if(i>=1024) break;
	}
	RNA_END;
	
	if(i>1) {
		short extend, select;
		view3d_operator_needs_opengl(C);
		
		/* setup view context for argument to callbacks */
		view3d_set_viewcontext(C, &vc);
		
		extend= RNA_boolean_get(op->ptr, "extend");
		select= !RNA_boolean_get(op->ptr, "deselect");
		view3d_lasso_select(C, &vc, mcords, i, extend, select);
		
		return OPERATOR_FINISHED;
	}
	return OPERATOR_PASS_THROUGH;
}

void VIEW3D_OT_select_lasso(wmOperatorType *ot)
{
	ot->name= "Lasso Select";
	ot->description= "Select items using lasso selection";
	ot->idname= "VIEW3D_OT_select_lasso";
	
	ot->invoke= WM_gesture_lasso_invoke;
	ot->modal= WM_gesture_lasso_modal;
	ot->exec= view3d_lasso_select_exec;
	ot->poll= view3d_selectable_data;
	ot->cancel= WM_gesture_lasso_cancel;
	
	/* flags */
	ot->flag= OPTYPE_UNDO;
	
	RNA_def_collection_runtime(ot->srna, "path", &RNA_OperatorMousePath, "Path", "");
	RNA_def_boolean(ot->srna, "deselect", 0, "Deselect", "Deselect rather than select items");
	RNA_def_boolean(ot->srna, "extend", 1, "Extend", "Extend selection instead of deselecting everything first");
}


/* ************************************************* */

#if 0
/* smart function to sample a rect spiralling outside, nice for backbuf selection */
static unsigned int samplerect(unsigned int *buf, int size, unsigned int dontdo)
{
	Base *base;
	unsigned int *bufmin,*bufmax;
	int a,b,rc,tel,len,dirvec[4][2],maxob;
	unsigned int retval=0;
	
	base= LASTBASE;
	if(base==0) return 0;
	maxob= base->selcol;

	len= (size-1)/2;
	rc= 0;

	dirvec[0][0]= 1;
	dirvec[0][1]= 0;
	dirvec[1][0]= 0;
	dirvec[1][1]= -size;
	dirvec[2][0]= -1;
	dirvec[2][1]= 0;
	dirvec[3][0]= 0;
	dirvec[3][1]= size;

	bufmin= buf;
	bufmax= buf+ size*size;
	buf+= len*size+ len;

	for(tel=1;tel<=size;tel++) {

		for(a=0;a<2;a++) {
			for(b=0;b<tel;b++) {

				if(*buf && *buf<=maxob && *buf!=dontdo) return *buf;
				if( *buf==dontdo ) retval= dontdo;	/* if only color dontdo is available, still return dontdo */
				
				buf+= (dirvec[rc][0]+dirvec[rc][1]);

				if(buf<bufmin || buf>=bufmax) return retval;
			}
			rc++;
			rc &= 3;
		}
	}
	return retval;
}
#endif

/* ************************** mouse select ************************* */


/* The max number of menu items in an object select menu */
#define SEL_MENU_SIZE	22

static void deselectall_except(Scene *scene, Base *b)   /* deselect all except b */
{
	Base *base;
	
	for(base= FIRSTBASE; base; base= base->next) {
		if (base->flag & SELECT) {
			if(b!=base) {
				ED_base_object_select(base, BA_DESELECT);
			}
		}
	}
}

static Base *mouse_select_menu(bContext *C, ViewContext *vc, unsigned int *buffer, int hits, const int mval[2], short extend)
{
	short baseCount = 0;
	short ok;
	LinkNode *linklist= NULL;
	
	CTX_DATA_BEGIN(C, Base*, base, selectable_bases) {
		ok= FALSE;

		/* two selection methods, the CTRL select uses max dist of 15 */
		if(buffer) {
			int a;
			for(a=0; a<hits; a++) {
				/* index was converted */
				if(base->selcol==buffer[ (4 * a) + 3 ])
					ok= TRUE;
			}
		}
		else {
			int temp, dist=15;

			project_short(vc->ar, base->object->obmat[3], &base->sx);
			
			temp= abs(base->sx -mval[0]) + abs(base->sy -mval[1]);
			if(temp < dist)
				ok= TRUE;
		}

		if(ok) {
			baseCount++;
			BLI_linklist_prepend(&linklist, base);

			if (baseCount==SEL_MENU_SIZE)
				break;
		}
	}
	CTX_DATA_END;

	if(baseCount)


	if(baseCount==0) {
		return NULL;
	}
	if(baseCount == 1) {
		Base *base= (Base *)linklist->link;
		BLI_linklist_free(linklist, NULL);
		return base;
	}
	else {
		/* UI */
		uiPopupMenu *pup= uiPupMenuBegin(C, "Select Object", ICON_NONE);
		uiLayout *layout= uiPupMenuLayout(pup);
		uiLayout *split= uiLayoutSplit(layout, 0, 0);
		uiLayout *column= uiLayoutColumn(split, 0);
		LinkNode *node;

		node= linklist;
		while(node) {
			Base *base=node->link;
			Object *ob= base->object;
			char *name= ob->id.name+2;
			/* annoying!, since we need to set 2 props cant use this. */
			/* uiItemStringO(column, name, 0, "OBJECT_OT_select_name", "name", name); */

			{
				PointerRNA ptr;

				WM_operator_properties_create(&ptr, "OBJECT_OT_select_name");
				RNA_string_set(&ptr, "name", name);
				RNA_boolean_set(&ptr, "extend", extend);
				uiItemFullO(column, "OBJECT_OT_select_name", name, uiIconFromID((ID *)ob), ptr.data, WM_OP_EXEC_DEFAULT, 0);
			}

			node= node->next;
		}

		uiPupMenuEnd(C, pup);

		BLI_linklist_free(linklist, NULL);
		return NULL;
	}
}

/* we want a select buffer with bones, if there are... */
/* so check three selection levels and compare */
static short mixed_bones_object_selectbuffer(ViewContext *vc, unsigned int *buffer, const int mval[2])
{
	rcti rect;
	int offs;
	short a, hits15, hits9=0, hits5=0;
	short has_bones15=0, has_bones9=0, has_bones5=0;
	
	BLI_init_rcti(&rect, mval[0]-14, mval[0]+14, mval[1]-14, mval[1]+14);
	hits15= view3d_opengl_select(vc, buffer, MAXPICKBUF, &rect);
	if(hits15>0) {
		for(a=0; a<hits15; a++) if(buffer[4*a+3] & 0xFFFF0000) has_bones15= 1;
		
		offs= 4*hits15;
		BLI_init_rcti(&rect, mval[0]-9, mval[0]+9, mval[1]-9, mval[1]+9);
		hits9= view3d_opengl_select(vc, buffer+offs, MAXPICKBUF-offs, &rect);
		if(hits9>0) {
			for(a=0; a<hits9; a++) if(buffer[offs+4*a+3] & 0xFFFF0000) has_bones9= 1;
			
			offs+= 4*hits9;
			BLI_init_rcti(&rect, mval[0]-5, mval[0]+5, mval[1]-5, mval[1]+5);
			hits5= view3d_opengl_select(vc, buffer+offs, MAXPICKBUF-offs, &rect);
			if(hits5>0) {
				for(a=0; a<hits5; a++) if(buffer[offs+4*a+3] & 0xFFFF0000) has_bones5= 1;
			}
		}
		
		if(has_bones5) {
			offs= 4*hits15 + 4*hits9;
			memcpy(buffer, buffer+offs, 4*offs);
			return hits5;
		}
		if(has_bones9) {
			offs= 4*hits15;
			memcpy(buffer, buffer+offs, 4*offs);
			return hits9;
		}
		if(has_bones15) {
			return hits15;
		}
		
		if(hits5>0) {
			offs= 4*hits15 + 4*hits9;
			memcpy(buffer, buffer+offs, 4*offs);
			return hits5;
		}
		if(hits9>0) {
			offs= 4*hits15;
			memcpy(buffer, buffer+offs, 4*offs);
			return hits9;
		}
		return hits15;
	}
	
	return 0;
}

/* returns basact */
static Base *mouse_select_eval_buffer(ViewContext *vc, unsigned int *buffer, int hits, const int mval[2], Base *startbase, int has_bones)
{
	Scene *scene= vc->scene;
	View3D *v3d= vc->v3d;
	Base *base, *basact= NULL;
	static int lastmval[2]={-100, -100};
	int a, donearest= 0;
	
	/* define if we use solid nearest select or not */
	if(v3d->drawtype>OB_WIRE) {
		donearest= 1;
		if( ABS(mval[0]-lastmval[0])<3 && ABS(mval[1]-lastmval[1])<3) {
			if(!has_bones)	/* hrms, if theres bones we always do nearest */
				donearest= 0;
		}
	}
	lastmval[0]= mval[0]; lastmval[1]= mval[1];
	
	if(donearest) {
		unsigned int min= 0xFFFFFFFF;
		int selcol= 0, notcol=0;
		
		
		if(has_bones) {
			/* we skip non-bone hits */
			for(a=0; a<hits; a++) {
				if( min > buffer[4*a+1] && (buffer[4*a+3] & 0xFFFF0000) ) {
					min= buffer[4*a+1];
					selcol= buffer[4*a+3] & 0xFFFF;
				}
			}
		}
		else {
			/* only exclude active object when it is selected... */
			if(BASACT && (BASACT->flag & SELECT) && hits>1) notcol= BASACT->selcol;	
			
			for(a=0; a<hits; a++) {
				if( min > buffer[4*a+1] && notcol!=(buffer[4*a+3] & 0xFFFF)) {
					min= buffer[4*a+1];
					selcol= buffer[4*a+3] & 0xFFFF;
				}
			}
		}
		
		base= FIRSTBASE;
		while(base) {
			if(BASE_SELECTABLE(v3d, base)) {
				if(base->selcol==selcol) break;
			}
			base= base->next;
		}
		if(base) basact= base;
	}
	else {
		
		base= startbase;
		while(base) {
			/* skip objects with select restriction, to prevent prematurely ending this loop
			* with an un-selectable choice */
			if (base->object->restrictflag & OB_RESTRICT_SELECT) {
				base=base->next;
				if(base==NULL) base= FIRSTBASE;
				if(base==startbase) break;
			}
			
			if(BASE_SELECTABLE(v3d, base)) {
				for(a=0; a<hits; a++) {
					if(has_bones) {
						/* skip non-bone objects */
						if((buffer[4*a+3] & 0xFFFF0000)) {
							if(base->selcol== (buffer[(4*a)+3] & 0xFFFF))
								basact= base;
						}
					}
					else {
						if(base->selcol== (buffer[(4*a)+3] & 0xFFFF))
							basact= base;
					}
				}
			}
			
			if(basact) break;
			
			base= base->next;
			if(base==NULL) base= FIRSTBASE;
			if(base==startbase) break;
		}
	}
	
	return basact;
}

/* mval comes from event->mval, only use within region handlers */
Base *ED_view3d_give_base_under_cursor(bContext *C, const int mval[2])
{
	ViewContext vc;
	Base *basact= NULL;
	unsigned int buffer[4*MAXPICKBUF];
	int hits;
	
	/* setup view context for argument to callbacks */
	view3d_operator_needs_opengl(C);
	view3d_set_viewcontext(C, &vc);
	
	hits= mixed_bones_object_selectbuffer(&vc, buffer, mval);
	
	if(hits>0) {
		int a, has_bones= 0;
		
		for(a=0; a<hits; a++) if(buffer[4*a+3] & 0xFFFF0000) has_bones= 1;
		
		basact= mouse_select_eval_buffer(&vc, buffer, hits, mval, vc.scene->base.first, has_bones);
	}
	
	return basact;
}

/* mval is region coords */
static int mouse_select(bContext *C, const int mval[2], short extend, short obcenter, short enumerate)
{
	ViewContext vc;
	ARegion *ar= CTX_wm_region(C);
	View3D *v3d= CTX_wm_view3d(C);
	Scene *scene= CTX_data_scene(C);
	Base *base, *startbase=NULL, *basact=NULL, *oldbasact=NULL;
	int temp, a, dist=100;
	int retval = 0;
	short hits;
	
	/* setup view context for argument to callbacks */
	view3d_set_viewcontext(C, &vc);
	
	/* always start list from basact in wire mode */
	startbase=  FIRSTBASE;
	if(BASACT && BASACT->next) startbase= BASACT->next;
	
	/* This block uses the control key to make the object selected by its center point rather than its contents */
	/* in editmode do not activate */
	if(obcenter) {
		
		/* note; shift+alt goes to group-flush-selecting */
		if(enumerate) {
			basact= mouse_select_menu(C, &vc, NULL, 0, mval, extend);
		} else {
			base= startbase;
			while(base) {
				if (BASE_SELECTABLE(v3d, base)) {
					project_short(ar, base->object->obmat[3], &base->sx);
					
					temp= abs(base->sx -mval[0]) + abs(base->sy -mval[1]);
					if(base==BASACT) temp+=10;
					if(temp<dist ) {
						
						dist= temp;
						basact= base;
					}
				}
				base= base->next;
				
				if(base==NULL) base= FIRSTBASE;
				if(base==startbase) break;
			}
		}
	}
	else {
		unsigned int buffer[4*MAXPICKBUF];

		/* if objects have posemode set, the bones are in the same selection buffer */
		
		hits= mixed_bones_object_selectbuffer(&vc, buffer, mval);
		
		if(hits>0) {
			int has_bones= 0;
			
			for(a=0; a<hits; a++) if(buffer[4*a+3] & 0xFFFF0000) has_bones= 1;

			/* note; shift+alt goes to group-flush-selecting */
			if(has_bones==0 && enumerate) {
				basact= mouse_select_menu(C, &vc, buffer, hits, mval, extend);
			} else {
				basact= mouse_select_eval_buffer(&vc, buffer, hits, mval, startbase, has_bones);
			}
			
			if(has_bones && basact) {
				if(ED_do_pose_selectbuffer(scene, basact, buffer, hits, extend) ) {	/* then bone is found */
				
					/* we make the armature selected: 
					   not-selected active object in posemode won't work well for tools */
					basact->flag|= SELECT;
					basact->object->flag= basact->flag;
					
					retval = 1;
					WM_event_add_notifier(C, NC_OBJECT|ND_BONE_SELECT, basact->object);
					WM_event_add_notifier(C, NC_OBJECT|ND_BONE_ACTIVE, basact->object);
					
					/* in weightpaint, we use selected bone to select vertexgroup, so no switch to new active object */
					if(BASACT && BASACT->object->mode & OB_MODE_WEIGHT_PAINT) {
						/* prevent activating */
						basact= NULL;
					}

				}
				/* prevent bone selecting to pass on to object selecting */
				if(basact==BASACT)
					basact= NULL;
			}
		}
	}
	
	/* so, do we have something selected? */
	if(basact) {
		retval = 1;
		
		if(vc.obedit) {
			/* only do select */
			deselectall_except(scene, basact);
			ED_base_object_select(basact, BA_SELECT);
		}
		/* also prevent making it active on mouse selection */
		else if (BASE_SELECTABLE(v3d, basact)) {

			oldbasact= BASACT;
			
			if(!extend) {
				deselectall_except(scene, basact);
				ED_base_object_select(basact, BA_SELECT);
			}
			else if(0) {
				// XXX select_all_from_groups(basact);
			}
			else {
				if(basact->flag & SELECT) {
					if(basact==oldbasact)
						ED_base_object_select(basact, BA_DESELECT);
				}
				else ED_base_object_select(basact, BA_SELECT);
			}

			if(oldbasact != basact) {
				ED_base_object_activate(C, basact); /* adds notifier */
			}
		}

		WM_event_add_notifier(C, NC_SCENE|ND_OB_SELECT, scene);
	}

	return retval;
}

/* ********************  border and circle ************************************** */


int edge_inside_circle(short centx, short centy, short rad, short x1, short y1, short x2, short y2)
{
	int radsq= rad*rad;
	float v1[2], v2[2], v3[2];
	
	/* check points in circle itself */
	if( (x1-centx)*(x1-centx) + (y1-centy)*(y1-centy) <= radsq ) return 1;
	if( (x2-centx)*(x2-centx) + (y2-centy)*(y2-centy) <= radsq ) return 1;
	
	/* pointdistline */
	v3[0]= centx;
	v3[1]= centy;
	v1[0]= x1;
	v1[1]= y1;
	v2[0]= x2;
	v2[1]= y2;
	
	if( dist_to_line_segment_v2(v3, v1, v2) < (float)rad ) return 1;
	
	return 0;
}

static void do_nurbs_box_select__doSelect(void *userData, Nurb *UNUSED(nu), BPoint *bp, BezTriple *bezt, int beztindex, int x, int y)
{
	struct { ViewContext *vc; rcti *rect; int select; } *data = userData;
	Object *obedit= data->vc->obedit;
	Curve *cu= (Curve*)obedit->data;

	if (BLI_in_rcti(data->rect, x, y)) {
		if (bp) {
			bp->f1 = data->select?(bp->f1|SELECT):(bp->f1&~SELECT);
			if (bp == cu->lastsel && !(bp->f1 & 1)) cu->lastsel = NULL;
		} else {
			if (cu->drawflag & CU_HIDE_HANDLES) {
				/* can only be beztindex==0 here since handles are hidden */
				bezt->f1 = bezt->f2 = bezt->f3 = data->select?(bezt->f2|SELECT):(bezt->f2&~SELECT);
			} else {
				if (beztindex==0) {
					bezt->f1 = data->select?(bezt->f1|SELECT):(bezt->f1&~SELECT);
				} else if (beztindex==1) {
					bezt->f2 = data->select?(bezt->f2|SELECT):(bezt->f2&~SELECT);
				} else {
					bezt->f3 = data->select?(bezt->f3|SELECT):(bezt->f3&~SELECT);
				}
			}

			if (bezt == cu->lastsel && !(bezt->f2 & 1)) cu->lastsel = NULL;
		}
	}
}
static int do_nurbs_box_select(ViewContext *vc, rcti *rect, int select, int extend)
{
	struct { ViewContext *vc; rcti *rect; int select; } data;
	
	data.vc = vc;
	data.rect = rect;
	data.select = select;

	if (extend == 0 && select)
		CU_deselect_all(vc->obedit);

	ED_view3d_init_mats_rv3d(vc->obedit, vc->rv3d); /* for foreach's screen/vert projection */
	nurbs_foreachScreenVert(vc, do_nurbs_box_select__doSelect, &data);

	return OPERATOR_FINISHED;
}

static void do_lattice_box_select__doSelect(void *userData, BPoint *bp, int x, int y)
{
	struct { ViewContext vc; rcti *rect; int select; } *data = userData;

	if (BLI_in_rcti(data->rect, x, y)) {
		bp->f1 = data->select?(bp->f1|SELECT):(bp->f1&~SELECT);
	}
}
static int do_lattice_box_select(ViewContext *vc, rcti *rect, int select, int extend)
{
	struct { ViewContext vc; rcti *rect; int select, pass, done; } data;

	data.vc= *vc;
	data.rect = rect;
	data.select = select;

	if (extend == 0 && select)
		ED_setflagsLatt(vc->obedit, 0);

	ED_view3d_init_mats_rv3d(vc->obedit, vc->rv3d); /* for foreach's screen/vert projection */
	lattice_foreachScreenVert(vc, do_lattice_box_select__doSelect, &data);
	
	return OPERATOR_FINISHED;
}

static void do_mesh_box_select__doSelectVert(void *userData, BMVert *eve, int x, int y, int UNUSED(index))
{
	struct { ViewContext vc; rcti *rect; short select, pass, done; } *data = userData;

	if (BLI_in_rcti(data->rect, x, y)) {
		BM_Select(data->vc.em->bm, eve, data->select);
	}
}
static void do_mesh_box_select__doSelectEdge(void *userData, BMEdge *eed, int x0, int y0, int x1, int y1, int index)
{
	struct { ViewContext vc; rcti *rect; short select, pass, done; } *data = userData;

	if(EDBM_check_backbuf(bm_solidoffs+index)) {
		if (data->pass==0) {
			if (edge_fully_inside_rect(data->rect, x0, y0, x1, y1)) {
				BM_Select(data->vc.em->bm, eed, data->select);
				data->done = 1;
			}
		} else {
			if (edge_inside_rect(data->rect, x0, y0, x1, y1)) {
				BM_Select(data->vc.em->bm, eed, data->select);
			}
		}
	}
}
static void do_mesh_box_select__doSelectFace(void *userData, BMFace *efa, int x, int y, int UNUSED(index))
{
	struct { ViewContext vc; rcti *rect; short select, pass, done; } *data = userData;

	if (BLI_in_rcti(data->rect, x, y)) {
		BM_Select(data->vc.em->bm, efa, data->select);
	}
}
static int do_mesh_box_select(ViewContext *vc, rcti *rect, int select, int extend)
{
	struct { ViewContext vc; rcti *rect; short select, pass, done; } data;
	ToolSettings *ts= vc->scene->toolsettings;
	int bbsel;
	
	data.vc= *vc;
	data.rect = rect;
	data.select = select;
	data.pass = 0;
	data.done = 0;

	if (extend == 0 && select)
		EDBM_clear_flag_all(vc->em, BM_SELECT);

	/* for non zbuf projections, dont change the GL state */
	ED_view3d_init_mats_rv3d(vc->obedit, vc->rv3d);

	glLoadMatrixf(vc->rv3d->viewmat);
	bbsel= EDBM_init_backbuf_border(vc, rect->xmin, rect->ymin, rect->xmax, rect->ymax);

	if(ts->selectmode & SCE_SELECT_VERTEX) {
		if (bbsel) {
			EDBM_backbuf_checkAndSelectVerts(vc->em, select);
		} else {
			mesh_foreachScreenVert(vc, do_mesh_box_select__doSelectVert, &data, 1);
		}
	}
	if(ts->selectmode & SCE_SELECT_EDGE) {
			/* Does both bbsel and non-bbsel versions (need screen cos for both) */

		data.pass = 0;
		mesh_foreachScreenEdge(vc, do_mesh_box_select__doSelectEdge, &data, 0);

		if (data.done==0) {
			data.pass = 1;
			mesh_foreachScreenEdge(vc, do_mesh_box_select__doSelectEdge, &data, 0);
		}
	}
	
	if(ts->selectmode & SCE_SELECT_FACE) {
		if(bbsel) {
			EDBM_backbuf_checkAndSelectFaces(vc->em, select);
		} else {
			mesh_foreachScreenFace(vc, do_mesh_box_select__doSelectFace, &data);
		}
	}
	
	EDBM_free_backbuf();
		
	EDBM_selectmode_flush(vc->em);
	
	return OPERATOR_FINISHED;
}

static int do_meta_box_select(ViewContext *vc, rcti *rect, int select, int extend)
{
	MetaBall *mb = (MetaBall*)vc->obedit->data;
	MetaElem *ml;
	int a;

	unsigned int buffer[4*MAXPICKBUF];
	short hits;

	hits= view3d_opengl_select(vc, buffer, MAXPICKBUF, rect);

	if (extend == 0 && select) {
		for(ml= mb->editelems->first; ml; ml= ml->next) {
			ml->flag &= ~SELECT;
		}
	}
	
	for(ml= mb->editelems->first; ml; ml= ml->next) {
		for(a=0; a<hits; a++) {
			if(ml->selcol1==buffer[ (4 * a) + 3 ]) {
				ml->flag |= MB_SCALE_RAD;
				if(select)	ml->flag |= SELECT;
				else		ml->flag &= ~SELECT;
				break;
			}
			if(ml->selcol2==buffer[ (4 * a) + 3 ]) {
				ml->flag &= ~MB_SCALE_RAD;
				if(select)	ml->flag |= SELECT;
				else		ml->flag &= ~SELECT;
				break;
			}
		}
	}

	return OPERATOR_FINISHED;
}

static int do_armature_box_select(ViewContext *vc, rcti *rect, short select, short extend)
{
	bArmature *arm= vc->obedit->data;
	EditBone *ebone;
	int a;

	unsigned int buffer[4*MAXPICKBUF];
	short hits;

	hits= view3d_opengl_select(vc, buffer, MAXPICKBUF, rect);
	
	/* clear flag we use to detect point was affected */
	for(ebone= arm->edbo->first; ebone; ebone= ebone->next)
		ebone->flag &= ~BONE_DONE;
	
	if (extend==0 && select)
		ED_armature_deselect_all_visible(vc->obedit);

	/* first we only check points inside the border */
	for (a=0; a<hits; a++){
		int index = buffer[(4*a)+3];
		if (index!=-1) {
			ebone = BLI_findlink(arm->edbo, index & ~(BONESEL_ANY));
			if ((ebone->flag & BONE_UNSELECTABLE)==0) {
				if (index & BONESEL_TIP) {
					ebone->flag |= BONE_DONE;
					if (select)	ebone->flag |= BONE_TIPSEL;
					else		ebone->flag &= ~BONE_TIPSEL;
				}
				
				if (index & BONESEL_ROOT) {
					ebone->flag |= BONE_DONE;
					if (select)	ebone->flag |= BONE_ROOTSEL;
					else		ebone->flag &= ~BONE_ROOTSEL;
				}
			}
		}
	}
	
	/* now we have to flush tag from parents... */
	for(ebone= arm->edbo->first; ebone; ebone= ebone->next) {
		if(ebone->parent && (ebone->flag & BONE_CONNECTED)) {
			if(ebone->parent->flag & BONE_DONE)
				ebone->flag |= BONE_DONE;
		}
	}
	
	/* only select/deselect entire bones when no points where in the rect */
	for (a=0; a<hits; a++){
		int index = buffer[(4*a)+3];
		if (index!=-1) {
			ebone = BLI_findlink(arm->edbo, index & ~(BONESEL_ANY));
			if (index & BONESEL_BONE) {
				if ((ebone->flag & BONE_UNSELECTABLE)==0) {
					if(!(ebone->flag & BONE_DONE)) {
						if (select)
							ebone->flag |= (BONE_ROOTSEL|BONE_TIPSEL|BONE_SELECTED);
						else
							ebone->flag &= ~(BONE_ROOTSEL|BONE_TIPSEL|BONE_SELECTED);
					}
				}
			}
		}
	}
	
	ED_armature_sync_selection(arm->edbo);
	
	return OPERATOR_CANCELLED;
}

static int do_object_pose_box_select(bContext *C, ViewContext *vc, rcti *rect, int select, int extend)
{
	Bone *bone;
	Object *ob= vc->obact;
	unsigned int *vbuffer=NULL; /* selection buffer	*/
	unsigned int *col;			/* color in buffer	*/
	int bone_only;
	int bone_selected=0;
	int totobj= MAXPICKBUF;	// XXX solve later
	short hits;
	
	if((ob) && (ob->mode & OB_MODE_POSE))
		bone_only= 1;
	else
		bone_only= 0;
	
	if (extend == 0 && select) {
		if (bone_only) {
			CTX_DATA_BEGIN(C, bPoseChannel *, pchan, visible_pose_bones) {
				if ((pchan->bone->flag & BONE_UNSELECTABLE)==0) {
					pchan->bone->flag &= ~(BONE_SELECTED|BONE_TIPSEL|BONE_ROOTSEL);
				}
			}
			CTX_DATA_END;
		} else {
			object_deselect_all_visible(vc->scene, vc->v3d);
		}
	}

	/* selection buffer now has bones potentially too, so we add MAXPICKBUF */
	vbuffer = MEM_mallocN(4 * (totobj+MAXPICKBUF) * sizeof(unsigned int), "selection buffer");
	hits= view3d_opengl_select(vc, vbuffer, 4*(totobj+MAXPICKBUF), rect);
	/*
	LOGIC NOTES (theeth):
	The buffer and ListBase have the same relative order, which makes the selection
	very simple. Loop through both data sets at the same time, if the color
	is the same as the object, we have a hit and can move to the next color
	and object pair, if not, just move to the next object,
	keeping the same color until we have a hit.

	The buffer order is defined by OGL standard, hopefully no stupid GFX card
	does it incorrectly.
	*/

	if (hits>0) { /* no need to loop if there's no hit */
		Base *base;
		col = vbuffer + 3;
		
		for(base= vc->scene->base.first; base && hits; base= base->next) {
			if(BASE_SELECTABLE(vc->v3d, base)) {
				while (base->selcol == (*col & 0xFFFF)) {	/* we got an object */
					
					if(*col & 0xFFFF0000) {					/* we got a bone */
						bone = get_indexed_bone(base->object, *col & ~(BONESEL_ANY));
						if(bone) {
							if(select) {
								if ((bone->flag & BONE_UNSELECTABLE)==0) {
									bone->flag |= BONE_SELECTED;
									bone_selected=1;
// XXX									select_actionchannel_by_name(base->object->action, bone->name, 1);
								}
							}
							else {
								bArmature *arm= base->object->data;
								bone->flag &= ~BONE_SELECTED;
// XXX									select_actionchannel_by_name(base->object->action, bone->name, 0);
								if(arm->act_bone==bone)
									arm->act_bone= NULL;
								
							}
						}
					}
					else if(!bone_only) {
						if (select)
							ED_base_object_select(base, BA_SELECT);
						else
							ED_base_object_select(base, BA_DESELECT);
					}

					col+=4;	/* next color */
					hits--;
					if(hits==0) break;
				}
			}
			
			if (bone_selected) {
				WM_event_add_notifier(C, NC_OBJECT|ND_BONE_SELECT, base->object);
			}
		}

		WM_event_add_notifier(C, NC_SCENE|ND_OB_SELECT, vc->scene);

	}
	MEM_freeN(vbuffer);

	return hits > 0 ? OPERATOR_FINISHED : OPERATOR_CANCELLED;
}

static int view3d_borderselect_exec(bContext *C, wmOperator *op)
{
	ViewContext vc;
	rcti rect;
	short extend;
	short select;

	int ret= OPERATOR_CANCELLED;

	view3d_operator_needs_opengl(C);

	/* setup view context for argument to callbacks */
	view3d_set_viewcontext(C, &vc);
	
	select= (RNA_int_get(op->ptr, "gesture_mode")==GESTURE_MODAL_SELECT);
	rect.xmin= RNA_int_get(op->ptr, "xmin");
	rect.ymin= RNA_int_get(op->ptr, "ymin");
	rect.xmax= RNA_int_get(op->ptr, "xmax");
	rect.ymax= RNA_int_get(op->ptr, "ymax");
	extend = RNA_boolean_get(op->ptr, "extend");

	if(vc.obedit) {
		switch(vc.obedit->type) {
		case OB_MESH:
			vc.em= ((Mesh *)vc.obedit->data)->edit_btmesh;
			ret= do_mesh_box_select(&vc, &rect, select, extend);
//			if (EM_texFaceCheck())
			if(ret & OPERATOR_FINISHED) {
				WM_event_add_notifier(C, NC_GEOM|ND_SELECT, vc.obedit->data);
			}
			break;
		case OB_CURVE:
		case OB_SURF:
			ret= do_nurbs_box_select(&vc, &rect, select, extend);
			if(ret & OPERATOR_FINISHED) {
				WM_event_add_notifier(C, NC_GEOM|ND_SELECT, vc.obedit->data);
			}
			break;
		case OB_MBALL:
			ret= do_meta_box_select(&vc, &rect, select, extend);
			if(ret & OPERATOR_FINISHED) {
				WM_event_add_notifier(C, NC_GEOM|ND_SELECT, vc.obedit->data);
			}
			break;
		case OB_ARMATURE:
			ret= do_armature_box_select(&vc, &rect, select, extend);
			if(ret & OPERATOR_FINISHED) {
				WM_event_add_notifier(C, NC_OBJECT|ND_BONE_SELECT, vc.obedit);
			}
			break;
		case OB_LATTICE:
			ret= do_lattice_box_select(&vc, &rect, select, extend);		
			if(ret & OPERATOR_FINISHED) {
				WM_event_add_notifier(C, NC_GEOM|ND_SELECT, vc.obedit->data);
			}
			break;			
		default:
			assert(!"border select on incorrect object type");
		}
	}
	else {	/* no editmode, unified for bones and objects */
		if(vc.obact && vc.obact->mode & OB_MODE_SCULPT) {
			/* pass */
		}
		else if(vc.obact && paint_facesel_test(vc.obact)) {
			ret= do_paintface_box_select(&vc, &rect, select, extend);
		}
		else if(vc.obact && paint_vertsel_test(vc.obact)) {
			ret= do_paintvert_box_select(&vc, &rect, select, extend);
		}
		else if(vc.obact && vc.obact->mode & OB_MODE_PARTICLE_EDIT) {
			ret= PE_border_select(C, &rect, select, extend);
		}
		else { /* object mode with none active */
			ret= do_object_pose_box_select(C, &vc, &rect, select, extend);
		}
	}

	return ret;
} 


/* *****************Selection Operators******************* */

/* ****** Border Select ****** */
void VIEW3D_OT_select_border(wmOperatorType *ot)
{
	/* identifiers */
	ot->name= "Border Select";
	ot->description= "Select items using border selection";
	ot->idname= "VIEW3D_OT_select_border";
	
	/* api callbacks */
	ot->invoke= WM_border_select_invoke;
	ot->exec= view3d_borderselect_exec;
	ot->modal= WM_border_select_modal;
	ot->poll= view3d_selectable_data;
	ot->cancel= WM_border_select_cancel;
	
	/* flags */
	ot->flag= OPTYPE_UNDO;
	
	/* rna */
	WM_operator_properties_gesture_border(ot, TRUE);
}

/* much like facesel_face_pick()*/
/* returns 0 if not found, otherwise 1 */
static int vertsel_vert_pick(struct bContext *C, Mesh *me, const int mval[2], unsigned int *index, short rect)
{
	ViewContext vc;
	view3d_set_viewcontext(C, &vc);

	if (!me || me->totvert==0)
		return 0;

	if (rect) {
		/* sample rect to increase changes of selecting, so that when clicking
		   on an face in the backbuf, we can still select a vert */

		int dist;
		*index = view3d_sample_backbuf_rect(&vc, mval, 3, 1, me->totvert+1, &dist,0,NULL, NULL);
	}
	else {
		/* sample only on the exact position */
		*index = view3d_sample_backbuf(&vc, mval[0], mval[1]);
	}

	if ((*index)<=0 || (*index)>(unsigned int)me->totvert)
		return 0;

	(*index)--;
	
	return 1;
}

/* mouse selection in weight paint */
/* gets called via generic mouse select operator */
static int mouse_weight_paint_vertex_select(bContext *C, const int mval[2], short extend, Object *obact)
{
	Mesh* me= obact->data; /* already checked for NULL */
	unsigned int index = 0;
	MVert *mv;
	if(vertsel_vert_pick(C, me, mval, &index, 1)) {
		mv = me->mvert+index;
		if(extend) {
			mv->flag ^= SELECT;
		} else {
			paintvert_deselect_all_visible(obact, SEL_DESELECT, FALSE);
			mv->flag |= SELECT;
		}
		paintvert_flush_flags(obact);
		WM_event_add_notifier(C, NC_GEOM|ND_SELECT, obact->data);
		return 1;
	}
	return 0;
}

/* ****** Mouse Select ****** */


static int view3d_select_invoke(bContext *C, wmOperator *op, wmEvent *event)
{
	Object *obedit= CTX_data_edit_object(C);
	Object *obact= CTX_data_active_object(C);
	short extend= RNA_boolean_get(op->ptr, "extend");
	short center= RNA_boolean_get(op->ptr, "center");
	short enumerate= RNA_boolean_get(op->ptr, "enumerate");
	short object= RNA_boolean_get(op->ptr, "object");
	int	retval = 0;

	view3d_operator_needs_opengl(C);

	if(object) {
		obedit= NULL;
		obact= NULL;

		/* ack, this is incorrect but to do this correctly we would need an
		 * alternative editmode/objectmode keymap, this copies the functionality
		 * from 2.4x where Ctrl+Select in editmode does object select only */
		center= FALSE;
	}

	if(obedit && object==FALSE) {
		if(obedit->type==OB_MESH)
			retval = mouse_mesh(C, event->mval, extend);
		else if(obedit->type==OB_ARMATURE)
			retval = mouse_armature(C, event->mval, extend);
		else if(obedit->type==OB_LATTICE)
			retval = mouse_lattice(C, event->mval, extend);
		else if(ELEM(obedit->type, OB_CURVE, OB_SURF))
			retval = mouse_nurb(C, event->mval, extend);
		else if(obedit->type==OB_MBALL)
			retval = mouse_mball(C, event->mval, extend);
			
	}
	else if(obact && obact->mode & OB_MODE_SCULPT)
		return OPERATOR_CANCELLED;
	else if(obact && obact->mode & OB_MODE_PARTICLE_EDIT)
		return PE_mouse_particles(C, event->mval, extend);
	else if(obact && paint_facesel_test(obact))
		retval = paintface_mouse_select(C, obact, event->mval, extend);
	else if (paint_vertsel_test(obact))
		retval = mouse_weight_paint_vertex_select(C, event->mval, extend, obact);
	else
		retval = mouse_select(C, event->mval, extend, center, enumerate);

	/* passthrough allows tweaks
	 * FINISHED to signal one operator worked
	 * */
	if (retval)
		return OPERATOR_PASS_THROUGH|OPERATOR_FINISHED;
	else
		return OPERATOR_PASS_THROUGH; /* nothing selected, just passthrough */
}

void VIEW3D_OT_select(wmOperatorType *ot)
{
	/* identifiers */
	ot->name= "Activate/Select";
	ot->description= "Activate/select item(s)";
	ot->idname= "VIEW3D_OT_select";
	
	/* api callbacks */
	ot->invoke= view3d_select_invoke;
	ot->poll= ED_operator_view3d_active;
	
	/* flags */
	ot->flag= OPTYPE_UNDO;
	
	/* properties */
	RNA_def_boolean(ot->srna, "extend", 0, "Extend", "Extend selection instead of deselecting everything first");
	RNA_def_boolean(ot->srna, "center", 0, "Center", "Use the object center when selecting, in editmode used to extend object selection");
	RNA_def_boolean(ot->srna, "enumerate", 0, "Enumerate", "List objects under the mouse (object mode only)");
	RNA_def_boolean(ot->srna, "object", 0, "Object", "Use object selection (editmode only)");
}


/* -------------------- circle select --------------------------------------------- */

static void mesh_circle_doSelectVert(void *userData, BMVert *eve, int x, int y, int UNUSED(index))
{
	struct {ViewContext *vc; short select; int mval[2]; float radius; } *data = userData;
	int mx = x - data->mval[0], my = y - data->mval[1];
	float r = sqrt(mx*mx + my*my);

	if (r<=data->radius) {
		BM_Select(data->vc->em->bm, eve, data->select);
	}
}
static void mesh_circle_doSelectEdge(void *userData, BMEdge *eed, int x0, int y0, int x1, int y1, int UNUSED(index))
{
	struct {ViewContext *vc; short select; int mval[2]; float radius; } *data = userData;

	if (edge_inside_circle(data->mval[0], data->mval[1], (short) data->radius, x0, y0, x1, y1)) {
		BM_Select(data->vc->em->bm, eed, data->select);
	}
}
static void mesh_circle_doSelectFace(void *userData, BMFace *efa, int x, int y, int UNUSED(index))
{
	struct {ViewContext *vc; short select; int mval[2]; float radius; } *data = userData;
	int mx = x - data->mval[0], my = y - data->mval[1];
	float r = sqrt(mx*mx + my*my);
	
	if (r<=data->radius) {
		BM_Select(data->vc->em->bm, efa, data->select);
	}
}

static void mesh_circle_select(ViewContext *vc, int select, const int mval[2], float rad)
{
	ToolSettings *ts= vc->scene->toolsettings;
	int bbsel;
	struct {ViewContext *vc; short select; int mval[2]; float radius; } data;
	
	bbsel= EDBM_init_backbuf_circle(vc, mval[0], mval[1], (short)(rad+1.0));
	ED_view3d_init_mats_rv3d(vc->obedit, vc->rv3d); /* for foreach's screen/vert projection */

	vc->em= ((Mesh *)vc->obedit->data)->edit_btmesh;

	data.vc = vc;
	data.select = select;
	data.mval[0] = mval[0];
	data.mval[1] = mval[1];
	data.radius = rad;

	if(ts->selectmode & SCE_SELECT_VERTEX) {
		if(bbsel) {
			EDBM_backbuf_checkAndSelectVerts(vc->em, select==LEFTMOUSE);
		} else {
			mesh_foreachScreenVert(vc, mesh_circle_doSelectVert, &data, 1);
		}
	}

	if(ts->selectmode & SCE_SELECT_EDGE) {
		if (bbsel) {
			EDBM_backbuf_checkAndSelectEdges(vc->em, select==LEFTMOUSE);
		} else {
			mesh_foreachScreenEdge(vc, mesh_circle_doSelectEdge, &data, 0);
		}
	}
	
	if(ts->selectmode & SCE_SELECT_FACE) {
		if(bbsel) {
			EDBM_backbuf_checkAndSelectFaces(vc->em, select==LEFTMOUSE);
		} else {
			mesh_foreachScreenFace(vc, mesh_circle_doSelectFace, &data);
		}
	}

	EDBM_free_backbuf();
	EDBM_selectmode_flush(vc->em);
}

static void paint_facesel_circle_select(ViewContext *vc, int select, const int mval[2], float rad)
{
	Object *ob= vc->obact;
	Mesh *me = ob?ob->data:NULL;
	/* int bbsel; */ /* UNUSED */

	if (me) {
		bm_vertoffs= me->totpoly+1;	/* max index array */

<<<<<<< HEAD
		bbsel= EDBM_init_backbuf_circle(vc, mval[0], mval[1], (short)(rad+1.0));
		EDBM_backbuf_checkAndSelectTFaces(me, select==LEFTMOUSE);
		EDBM_free_backbuf();
=======
		/* bbsel= */ /* UNUSED */ EM_init_backbuf_circle(vc, mval[0], mval[1], (short)(rad+1.0f));
		EM_backbuf_checkAndSelectTFaces(me, select==LEFTMOUSE);
		EM_free_backbuf();
>>>>>>> 84d06f25
	}
}


static void paint_vertsel_circle_select(ViewContext *vc, int select, const int mval[2], float rad)
{
	Object *ob= vc->obact;
	Mesh *me = ob?ob->data:NULL;
	/* int bbsel; */ /* UNUSED */
	/* struct {ViewContext *vc; short select; int mval[2]; float radius; } data = {NULL}; */ /* UNUSED */
	if (me) {
		bm_vertoffs= me->totvert+1;	/* max index array */

<<<<<<< HEAD
		bbsel= EDBM_init_backbuf_circle(vc, mval[0], mval[1], (short)(rad+1.0f));
		EDBM_backbuf_checkAndSelectVerts_obmode(me, select==LEFTMOUSE);
		EDBM_free_backbuf();
=======
		/* bbsel= */ /* UNUSED */ EM_init_backbuf_circle(vc, mval[0], mval[1], (short)(rad+1.0f));
		EM_backbuf_checkAndSelectVerts_obmode(me, select==LEFTMOUSE);
		EM_free_backbuf();
>>>>>>> 84d06f25

		paintvert_flush_flags(ob);
	}
}


static void nurbscurve_circle_doSelect(void *userData, Nurb *UNUSED(nu), BPoint *bp, BezTriple *bezt, int beztindex, int x, int y)
{
	struct {ViewContext *vc; short select; int mval[2]; float radius; } *data = userData;
	int mx = x - data->mval[0], my = y - data->mval[1];
	float r = sqrt(mx*mx + my*my);
	Object *obedit= data->vc->obedit;
	Curve *cu= (Curve*)obedit->data;

	if (r<=data->radius) {
		if (bp) {
			bp->f1 = data->select?(bp->f1|SELECT):(bp->f1&~SELECT);

			if (bp == cu->lastsel && !(bp->f1 & 1)) cu->lastsel = NULL;
		} else {
			if (cu->drawflag & CU_HIDE_HANDLES) {
				/* can only be beztindex==0 here since handles are hidden */
				bezt->f1 = bezt->f2 = bezt->f3 = data->select?(bezt->f2|SELECT):(bezt->f2&~SELECT);
			} else {
				if (beztindex==0) {
					bezt->f1 = data->select?(bezt->f1|SELECT):(bezt->f1&~SELECT);
				} else if (beztindex==1) {
					bezt->f2 = data->select?(bezt->f2|SELECT):(bezt->f2&~SELECT);
				} else {
					bezt->f3 = data->select?(bezt->f3|SELECT):(bezt->f3&~SELECT);
				}
			}

			if (bezt == cu->lastsel && !(bezt->f2 & 1)) cu->lastsel = NULL;
		}
	}
}
static void nurbscurve_circle_select(ViewContext *vc, int select, const int mval[2], float rad)
{
	struct {ViewContext *vc; short select; int mval[2]; float radius; } data;

	/* set vc-> edit data */
	
	data.select = select;
	data.mval[0] = mval[0];
	data.mval[1] = mval[1];
	data.radius = rad;
	data.vc = vc;

	ED_view3d_init_mats_rv3d(vc->obedit, vc->rv3d); /* for foreach's screen/vert projection */
	nurbs_foreachScreenVert(vc, nurbscurve_circle_doSelect, &data);
}


static void latticecurve_circle_doSelect(void *userData, BPoint *bp, int x, int y)
{
	struct {ViewContext *vc; short select; int mval[2]; float radius; } *data = userData;
	int mx = x - data->mval[0], my = y - data->mval[1];
	float r = sqrt(mx*mx + my*my);

	if (r<=data->radius) {
		bp->f1 = data->select?(bp->f1|SELECT):(bp->f1&~SELECT);
	}
}
static void lattice_circle_select(ViewContext *vc, int select, const int mval[2], float rad)
{
	struct {ViewContext *vc; short select; int mval[2]; float radius; } data;

	/* set vc-> edit data */
	
	data.select = select;
	data.mval[0] = mval[0];
	data.mval[1] = mval[1];
	data.radius = rad;

	ED_view3d_init_mats_rv3d(vc->obedit, vc->rv3d); /* for foreach's screen/vert projection */
	lattice_foreachScreenVert(vc, latticecurve_circle_doSelect, &data);
}


// NOTE: pose-bone case is copied from editbone case...
static short pchan_circle_doSelectJoint(void *userData, bPoseChannel *pchan, int x, int y)
{
	struct {ViewContext *vc; short select; int mval[2]; float radius; } *data = userData;
	int mx = x - data->mval[0], my = y - data->mval[1];
	float r = sqrt(mx*mx + my*my);
	
	if (r <= data->radius) {
		if (data->select)
			pchan->bone->flag |= BONE_SELECTED;
		else
			pchan->bone->flag &= ~BONE_SELECTED;
		return 1;
	}
	return 0;
}
static void pose_circle_select(ViewContext *vc, int select, const int mval[2], float rad)
{
	struct {ViewContext *vc; short select; int mval[2]; float radius; } data;
	bPose *pose = vc->obact->pose;
	bPoseChannel *pchan;
	int change= FALSE;
	
	/* set vc->edit data */
	data.select = select;
	data.mval[0] = mval[0];
	data.mval[1] = mval[1];
	data.radius = rad;

	ED_view3d_init_mats_rv3d(vc->obact, vc->rv3d); /* for foreach's screen/vert projection */
	
	/* check each PoseChannel... */
	// TODO: could be optimised at some point
	for (pchan = pose->chanbase.first; pchan; pchan = pchan->next) {
		short sco1[2], sco2[2], didpoint=0;
		float vec[3];
		
		/* project head location to screenspace */
		mul_v3_m4v3(vec, vc->obact->obmat, pchan->pose_head);
		project_short(vc->ar, vec, sco1);
		
		/* project tail location to screenspace */
		mul_v3_m4v3(vec, vc->obact->obmat, pchan->pose_tail);
		project_short(vc->ar, vec, sco2);
		
		/* check if the head and/or tail is in the circle 
		 *	- the call to check also does the selection already
		 */
		if (pchan_circle_doSelectJoint(&data, pchan, sco1[0], sco1[1]))
			didpoint= 1;
		if (pchan_circle_doSelectJoint(&data, pchan, sco2[0], sco2[1]))
			didpoint= 1;
		
		change |= didpoint;
	}

	if (change) {
		WM_main_add_notifier(NC_OBJECT|ND_BONE_SELECT, vc->obact);
	}
}

static short armature_circle_doSelectJoint(void *userData, EditBone *ebone, int x, int y, short head)
{
	struct {ViewContext *vc; short select; int mval[2]; float radius; } *data = userData;
	int mx = x - data->mval[0], my = y - data->mval[1];
	float r = sqrt(mx*mx + my*my);
	
	if (r <= data->radius) {
		if (head) {
			if (data->select)
				ebone->flag |= BONE_ROOTSEL;
			else 
				ebone->flag &= ~BONE_ROOTSEL;
		}
		else {
			if (data->select)
				ebone->flag |= BONE_TIPSEL;
			else 
				ebone->flag &= ~BONE_TIPSEL;
		}
		return 1;
	}
	return 0;
}
static void armature_circle_select(ViewContext *vc, int select, const int mval[2], float rad)
{
	struct {ViewContext *vc; short select, mval[2]; float radius; } data;
	bArmature *arm= vc->obedit->data;
	EditBone *ebone;
	int change= FALSE;
	
	/* set vc->edit data */
	data.select = select;
	data.mval[0] = mval[0];
	data.mval[1] = mval[1];
	data.radius = rad;

	ED_view3d_init_mats_rv3d(vc->obedit, vc->rv3d); /* for foreach's screen/vert projection */
	
	/* check each EditBone... */
	// TODO: could be optimised at some point
	for (ebone= arm->edbo->first; ebone; ebone=ebone->next) {
		short sco1[2], sco2[2], didpoint=0;
		float vec[3];
		
		/* project head location to screenspace */
		mul_v3_m4v3(vec, vc->obedit->obmat, ebone->head);
		project_short(vc->ar, vec, sco1);
		
		/* project tail location to screenspace */
		mul_v3_m4v3(vec, vc->obedit->obmat, ebone->tail);
		project_short(vc->ar, vec, sco2);
		
		/* check if the head and/or tail is in the circle 
		 *	- the call to check also does the selection already
		 */
		if (armature_circle_doSelectJoint(&data, ebone, sco1[0], sco1[1], 1))
			didpoint= 1;
		if (armature_circle_doSelectJoint(&data, ebone, sco2[0], sco2[1], 0))
			didpoint= 1;
			
		/* only if the endpoints didn't get selected, deal with the middle of the bone too */
		// XXX should we just do this always?
		if ( (didpoint==0) && edge_inside_circle(mval[0], mval[1], rad, sco1[0], sco1[1], sco2[0], sco2[1]) ) {
			if (select) 
				ebone->flag |= BONE_TIPSEL|BONE_ROOTSEL|BONE_SELECTED;
			else 
				ebone->flag &= ~(BONE_SELECTED|BONE_TIPSEL|BONE_ROOTSEL);
			change= TRUE;
		}
		
		change |= didpoint;
	}

	if(change) {
		ED_armature_sync_selection(arm->edbo);
		ED_armature_validate_active(arm);
		WM_main_add_notifier(NC_OBJECT|ND_BONE_SELECT, vc->obedit);
	}
}

/** Callbacks for circle selection in Editmode */

static void obedit_circle_select(ViewContext *vc, short select, const int mval[2], float rad)
{
	switch(vc->obedit->type) {		
	case OB_MESH:
		mesh_circle_select(vc, select, mval, rad);
		break;
	case OB_CURVE:
	case OB_SURF:
		nurbscurve_circle_select(vc, select, mval, rad);
		break;
	case OB_LATTICE:
		lattice_circle_select(vc, select, mval, rad);
		break;
	case OB_ARMATURE:
		armature_circle_select(vc, select, mval, rad);
		break;
	default:
		return;
	}
}

/* not a real operator, only for circle test */
static int view3d_circle_select_exec(bContext *C, wmOperator *op)
{
	ScrArea *sa= CTX_wm_area(C);
	ARegion *ar= CTX_wm_region(C);
	Scene *scene= CTX_data_scene(C);
	Object *obact= CTX_data_active_object(C);
	View3D *v3d= sa->spacedata.first;
	int x= RNA_int_get(op->ptr, "x");
	int y= RNA_int_get(op->ptr, "y");
	int radius= RNA_int_get(op->ptr, "radius");
	int gesture_mode= RNA_int_get(op->ptr, "gesture_mode");
	int select;
	
	select= (gesture_mode==GESTURE_MODAL_SELECT);

	if( CTX_data_edit_object(C) || paint_facesel_test(obact) || paint_vertsel_test(obact) ||
		(obact && (obact->mode & (OB_MODE_PARTICLE_EDIT|OB_MODE_POSE))) )
	{
		ViewContext vc;
		int mval[2];
		
		view3d_operator_needs_opengl(C);
		
		view3d_set_viewcontext(C, &vc);
		mval[0]= x;
		mval[1]= y;

		if(CTX_data_edit_object(C)) {
			obedit_circle_select(&vc, select, mval, (float)radius);
			WM_event_add_notifier(C, NC_GEOM|ND_SELECT, obact->data);
		}
		else if(paint_facesel_test(obact)) {
			paint_facesel_circle_select(&vc, select, mval, (float)radius);
			WM_event_add_notifier(C, NC_GEOM|ND_SELECT, obact->data);
		}
		else if(paint_vertsel_test(obact)) {
			paint_vertsel_circle_select(&vc, select, mval, (float)radius);
			WM_event_add_notifier(C, NC_GEOM|ND_SELECT, obact->data);
		}
		else if(obact->mode & OB_MODE_POSE)
			pose_circle_select(&vc, select, mval, (float)radius);
		else
			return PE_circle_select(C, select, mval, (float)radius);
	}
	else if(obact && obact->mode & OB_MODE_SCULPT) {
		return OPERATOR_CANCELLED;
	}
	else {
		Base *base;
		select= select?BA_SELECT:BA_DESELECT;
		for(base= FIRSTBASE; base; base= base->next) {
			if(BASE_SELECTABLE(v3d, base)) {
				project_short(ar, base->object->obmat[3], &base->sx);
				if(base->sx!=IS_CLIPPED) {
					int dx= base->sx-x;
					int dy= base->sy-y;
					if( dx*dx + dy*dy < radius*radius)
						ED_base_object_select(base, select);
				}
			}
		}
		
		WM_event_add_notifier(C, NC_SCENE|ND_OB_SELECT, CTX_data_scene(C));
	}
	
	return OPERATOR_FINISHED;
}

void VIEW3D_OT_select_circle(wmOperatorType *ot)
{
	ot->name= "Circle Select";
	ot->description= "Select items using circle selection";
	ot->idname= "VIEW3D_OT_select_circle";
	
	ot->invoke= WM_gesture_circle_invoke;
	ot->modal= WM_gesture_circle_modal;
	ot->exec= view3d_circle_select_exec;
	ot->poll= view3d_selectable_data;
	ot->cancel= WM_gesture_circle_cancel;
	
	/* flags */
	ot->flag= OPTYPE_UNDO;
	
	RNA_def_int(ot->srna, "x", 0, INT_MIN, INT_MAX, "X", "", INT_MIN, INT_MAX);
	RNA_def_int(ot->srna, "y", 0, INT_MIN, INT_MAX, "Y", "", INT_MIN, INT_MAX);
	RNA_def_int(ot->srna, "radius", 0, INT_MIN, INT_MAX, "Radius", "", INT_MIN, INT_MAX);
	RNA_def_int(ot->srna, "gesture_mode", 0, INT_MIN, INT_MAX, "Event Type", "", INT_MIN, INT_MAX);
}<|MERGE_RESOLUTION|>--- conflicted
+++ resolved
@@ -2168,15 +2168,9 @@
 	if (me) {
 		bm_vertoffs= me->totpoly+1;	/* max index array */
 
-<<<<<<< HEAD
-		bbsel= EDBM_init_backbuf_circle(vc, mval[0], mval[1], (short)(rad+1.0));
+		/* bbsel= */ /* UNUSED */ EDBM_init_backbuf_circle(vc, mval[0], mval[1], (short)(rad+1.0));
 		EDBM_backbuf_checkAndSelectTFaces(me, select==LEFTMOUSE);
 		EDBM_free_backbuf();
-=======
-		/* bbsel= */ /* UNUSED */ EM_init_backbuf_circle(vc, mval[0], mval[1], (short)(rad+1.0f));
-		EM_backbuf_checkAndSelectTFaces(me, select==LEFTMOUSE);
-		EM_free_backbuf();
->>>>>>> 84d06f25
 	}
 }
 
@@ -2190,15 +2184,9 @@
 	if (me) {
 		bm_vertoffs= me->totvert+1;	/* max index array */
 
-<<<<<<< HEAD
-		bbsel= EDBM_init_backbuf_circle(vc, mval[0], mval[1], (short)(rad+1.0f));
+		/* bbsel= */ /* UNUSED */ EDBM_init_backbuf_circle(vc, mval[0], mval[1], (short)(rad+1.0f));
 		EDBM_backbuf_checkAndSelectVerts_obmode(me, select==LEFTMOUSE);
 		EDBM_free_backbuf();
-=======
-		/* bbsel= */ /* UNUSED */ EM_init_backbuf_circle(vc, mval[0], mval[1], (short)(rad+1.0f));
-		EM_backbuf_checkAndSelectVerts_obmode(me, select==LEFTMOUSE);
-		EM_free_backbuf();
->>>>>>> 84d06f25
 
 		paintvert_flush_flags(ob);
 	}
