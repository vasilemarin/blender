/*
 * ***** BEGIN GPL LICENSE BLOCK *****
 *
 * This program is free software; you can redistribute it and/or
 * modify it under the terms of the GNU General Public License
 * as published by the Free Software Foundation; either version 2
 * of the License, or (at your option) any later version. 
 *
 * This program is distributed in the hope that it will be useful,
 * but WITHOUT ANY WARRANTY; without even the implied warranty of
 * MERCHANTABILITY or FITNESS FOR A PARTICULAR PURPOSE.  See the
 * GNU General Public License for more details.
 *
 * You should have received a copy of the GNU General Public License
 * along with this program; if not, write to the Free Software Foundation,
 * Inc., 51 Franklin Street, Fifth Floor, Boston, MA 02110-1301, USA.
 *
 * The Original Code is Copyright (C) 2008 Blender Foundation.
 * All rights reserved.
 *
 * 
 * Contributor(s): Blender Foundation
 *
 * ***** END GPL LICENSE BLOCK *****
 */

/** \file blender/editors/space_view3d/view3d_draw.c
 *  \ingroup spview3d
 */

#include <string.h>
#include <stdio.h>
#include <math.h>

#include "DNA_armature_types.h"
#include "DNA_camera_types.h"
#include "DNA_customdata_types.h"
#include "DNA_object_types.h"
#include "DNA_group_types.h"
#include "DNA_mesh_types.h"
#include "DNA_key_types.h"
#include "DNA_lamp_types.h"
#include "DNA_scene_types.h"
#include "DNA_world_types.h"
#include "DNA_brush_types.h"

#include "MEM_guardedalloc.h"

#include "BLI_blenlib.h"
#include "BLI_math.h"
#include "BLI_utildefines.h"
#include "BLI_endian_switch.h"
#include "BLI_threads.h"

#include "BKE_anim.h"
#include "BKE_camera.h"
#include "BKE_context.h"
#include "BKE_customdata.h"
#include "BKE_DerivedMesh.h"
#include "BKE_image.h"
#include "BKE_key.h"
#include "BKE_main.h"
#include "BKE_object.h"
#include "BKE_global.h"
#include "BKE_paint.h"
#include "BKE_scene.h"
#include "BKE_screen.h"
#include "BKE_unit.h"
#include "BKE_movieclip.h"

#include "RE_engine.h"

#include "IMB_imbuf_types.h"
#include "IMB_imbuf.h"
#include "IMB_colormanagement.h"

#include "BIF_gl.h"
#include "BIF_glutil.h"

#include "WM_api.h"

#include "BLF_api.h"
#include "BLT_translation.h"

#include "ED_armature.h"
#include "ED_keyframing.h"
#include "ED_gpencil.h"
#include "ED_screen.h"
#include "ED_space_api.h"
#include "ED_screen_types.h"
#include "ED_transform.h"

#include "UI_interface.h"
#include "UI_interface_icons.h"
#include "UI_resources.h"

#include "GPU_draw.h"
#include "GPU_material.h"
#include "GPU_extensions.h"
#include "GPU_compositing.h"

#include "view3d_intern.h"  /* own include */

/* prototypes */
static void view3d_stereo3d_setup(Scene *scene, View3D *v3d, ARegion *ar);
static void view3d_stereo3d_setup_offscreen(Scene *scene, View3D *v3d, ARegion *ar,
                                            float winmat[4][4], const char *viewname);

/* handy utility for drawing shapes in the viewport for arbitrary code.
 * could add lines and points too */
// #define DEBUG_DRAW
#ifdef DEBUG_DRAW
static void bl_debug_draw(void);
/* add these locally when using these functions for testing */
extern void bl_debug_draw_quad_clear(void);
extern void bl_debug_draw_quad_add(const float v0[3], const float v1[3], const float v2[3], const float v3[3]);
extern void bl_debug_draw_edge_add(const float v0[3], const float v1[3]);
extern void bl_debug_color_set(const unsigned int col);
#endif

void circf(float x, float y, float rad)
{
	GLUquadricObj *qobj = gluNewQuadric(); 
	
	gluQuadricDrawStyle(qobj, GLU_FILL); 
	
	glPushMatrix(); 
	
	glTranslatef(x, y, 0.0);
	
	gluDisk(qobj, 0.0,  rad, 32, 1);
	
	glPopMatrix(); 
	
	gluDeleteQuadric(qobj);
}

void circ(float x, float y, float rad)
{
	GLUquadricObj *qobj = gluNewQuadric(); 
	
	gluQuadricDrawStyle(qobj, GLU_SILHOUETTE); 
	
	glPushMatrix(); 
	
	glTranslatef(x, y, 0.0);
	
	gluDisk(qobj, 0.0,  rad, 32, 1);
	
	glPopMatrix(); 
	
	gluDeleteQuadric(qobj);
}


/* ********* custom clipping *********** */

static void view3d_draw_clipping(RegionView3D *rv3d)
{
	BoundBox *bb = rv3d->clipbb;

	if (bb) {
		const unsigned int clipping_index[6][4] = {
			{0, 1, 2, 3},
			{0, 4, 5, 1},
			{4, 7, 6, 5},
			{7, 3, 2, 6},
			{1, 5, 6, 2},
			{7, 4, 0, 3}
		};

		/* fill in zero alpha for rendering & re-projection [#31530] */
		unsigned char col[4];
		UI_GetThemeColor4ubv(TH_V3D_CLIPPING_BORDER, col);
		glColor4ubv(col);

		glEnable(GL_BLEND);
		glEnableClientState(GL_VERTEX_ARRAY);
		glVertexPointer(3, GL_FLOAT, 0, bb->vec);
		glDrawElements(GL_QUADS, sizeof(clipping_index) / sizeof(unsigned int), GL_UNSIGNED_INT, clipping_index);
		glDisableClientState(GL_VERTEX_ARRAY);
		glDisable(GL_BLEND);
	}
}

void ED_view3d_clipping_set(RegionView3D *rv3d)
{
	double plane[4];
	const unsigned int tot = (rv3d->viewlock & RV3D_BOXCLIP) ? 4 : 6;
	unsigned int a;

	for (a = 0; a < tot; a++) {
		copy_v4db_v4fl(plane, rv3d->clip[a]);
		glClipPlane(GL_CLIP_PLANE0 + a, plane);
		glEnable(GL_CLIP_PLANE0 + a);
	}
}

/* use these to temp disable/enable clipping when 'rv3d->rflag & RV3D_CLIPPING' is set */
void ED_view3d_clipping_disable(void)
{
	unsigned int a;

	for (a = 0; a < 6; a++) {
		glDisable(GL_CLIP_PLANE0 + a);
	}
}
void ED_view3d_clipping_enable(void)
{
	unsigned int a;

	for (a = 0; a < 6; a++) {
		glEnable(GL_CLIP_PLANE0 + a);
	}
}

static bool view3d_clipping_test(const float co[3], const float clip[6][4])
{
	if (plane_point_side_v3(clip[0], co) > 0.0f)
		if (plane_point_side_v3(clip[1], co) > 0.0f)
			if (plane_point_side_v3(clip[2], co) > 0.0f)
				if (plane_point_side_v3(clip[3], co) > 0.0f)
					return false;

	return true;
}

/* for 'local' ED_view3d_clipping_local must run first
 * then all comparisons can be done in localspace */
bool ED_view3d_clipping_test(const RegionView3D *rv3d, const float co[3], const bool is_local)
{
	return view3d_clipping_test(co, is_local ? rv3d->clip_local : rv3d->clip);
}

/* ********* end custom clipping *********** */


static void drawgrid_draw(ARegion *ar, double wx, double wy, double x, double y, double dx)
{	
	double verts[2][2];

	x += (wx);
	y += (wy);

	/* set fixed 'Y' */
	verts[0][1] = 0.0f;
	verts[1][1] = (double)ar->winy;

	/* iter over 'X' */
	verts[0][0] = verts[1][0] = x - dx * floor(x / dx);
	glEnableClientState(GL_VERTEX_ARRAY);
	glVertexPointer(2, GL_DOUBLE, 0, verts);

	while (verts[0][0] < ar->winx) {
		glDrawArrays(GL_LINES, 0, 2);
		verts[0][0] = verts[1][0] = verts[0][0] + dx;
	}

	/* set fixed 'X' */
	verts[0][0] = 0.0f;
	verts[1][0] = (double)ar->winx;

	/* iter over 'Y' */
	verts[0][1] = verts[1][1] = y - dx * floor(y / dx);
	while (verts[0][1] < ar->winy) {
		glDrawArrays(GL_LINES, 0, 2);
		verts[0][1] = verts[1][1] = verts[0][1] + dx;
	}

	glDisableClientState(GL_VERTEX_ARRAY);
}

#define GRID_MIN_PX_D   6.0
#define GRID_MIN_PX_F 6.0f

static void drawgrid(UnitSettings *unit, ARegion *ar, View3D *v3d, const char **grid_unit)
{
	/* extern short bgpicmode; */
	RegionView3D *rv3d = ar->regiondata;
	double wx, wy, x, y, fw, fx, fy, dx;
	double vec4[4];
	unsigned char col[3], col2[3];

	fx = rv3d->persmat[3][0];
	fy = rv3d->persmat[3][1];
	fw = rv3d->persmat[3][3];

	wx = (ar->winx / 2.0); /* because of rounding errors, grid at wrong location */
	wy = (ar->winy / 2.0);

	x = (wx) * fx / fw;
	y = (wy) * fy / fw;

	vec4[0] = vec4[1] = v3d->grid;

	vec4[2] = 0.0;
	vec4[3] = 1.0;
	mul_m4_v4d(rv3d->persmat, vec4);
	fx = vec4[0];
	fy = vec4[1];
	fw = vec4[3];

	dx = fabs(x - (wx) * fx / fw);
	if (dx == 0) dx = fabs(y - (wy) * fy / fw);
	
	glDepthMask(GL_FALSE);     /* disable write in zbuffer */

	/* check zoom out */
	UI_ThemeColor(TH_GRID);
	
	if (unit->system) {
		/* Use GRID_MIN_PX * 2 for units because very very small grid
		 * items are less useful when dealing with units */
		void *usys;
		int len, i;
		double dx_scalar;
		float blend_fac;

		bUnit_GetSystem(&usys, &len, unit->system, B_UNIT_LENGTH);

		if (usys) {
			i = len;
			while (i--) {
				double scalar = bUnit_GetScaler(usys, i);

				dx_scalar = dx * scalar / (double)unit->scale_length;
				if (dx_scalar < (GRID_MIN_PX_D * 2.0))
					continue;

				/* Store the smallest drawn grid size units name so users know how big each grid cell is */
				if (*grid_unit == NULL) {
					*grid_unit = bUnit_GetNameDisplay(usys, i);
					rv3d->gridview = (float)((scalar * (double)v3d->grid) / (double)unit->scale_length);
				}
				blend_fac = 1.0f - ((GRID_MIN_PX_F * 2.0f) / (float)dx_scalar);

				/* tweak to have the fade a bit nicer */
				blend_fac = (blend_fac * blend_fac) * 2.0f;
				CLAMP(blend_fac, 0.3f, 1.0f);


				UI_ThemeColorBlend(TH_HIGH_GRAD, TH_GRID, blend_fac);

				drawgrid_draw(ar, wx, wy, x, y, dx_scalar);
			}
		}
	}
	else {
		const double sublines    = v3d->gridsubdiv;
		const float  sublines_fl = v3d->gridsubdiv;

		if (dx < GRID_MIN_PX_D) {
			rv3d->gridview *= sublines_fl;
			dx *= sublines;

			if (dx < GRID_MIN_PX_D) {
				rv3d->gridview *= sublines_fl;
				dx *= sublines;

				if (dx < GRID_MIN_PX_D) {
					rv3d->gridview *= sublines_fl;
					dx *= sublines;
					if (dx < GRID_MIN_PX_D) {
						/* pass */
					}
					else {
						UI_ThemeColor(TH_GRID);
						drawgrid_draw(ar, wx, wy, x, y, dx);
					}
				}
				else {  /* start blending out */
					UI_ThemeColorBlend(TH_HIGH_GRAD, TH_GRID, dx / (GRID_MIN_PX_D * 6.0));
					drawgrid_draw(ar, wx, wy, x, y, dx);

					UI_ThemeColor(TH_GRID);
					drawgrid_draw(ar, wx, wy, x, y, sublines * dx);
				}
			}
			else {  /* start blending out (GRID_MIN_PX < dx < (GRID_MIN_PX * 10)) */
				UI_ThemeColorBlend(TH_HIGH_GRAD, TH_GRID, dx / (GRID_MIN_PX_D * 6.0));
				drawgrid_draw(ar, wx, wy, x, y, dx);

				UI_ThemeColor(TH_GRID);
				drawgrid_draw(ar, wx, wy, x, y, sublines * dx);
			}
		}
		else {
			if (dx > (GRID_MIN_PX_D * 10.0)) {  /* start blending in */
				rv3d->gridview /= sublines_fl;
				dx /= sublines;
				if (dx > (GRID_MIN_PX_D * 10.0)) {  /* start blending in */
					rv3d->gridview /= sublines_fl;
					dx /= sublines;
					if (dx > (GRID_MIN_PX_D * 10.0)) {
						UI_ThemeColor(TH_GRID);
						drawgrid_draw(ar, wx, wy, x, y, dx);
					}
					else {
						UI_ThemeColorBlend(TH_HIGH_GRAD, TH_GRID, dx / (GRID_MIN_PX_D * 6.0));
						drawgrid_draw(ar, wx, wy, x, y, dx);
						UI_ThemeColor(TH_GRID);
						drawgrid_draw(ar, wx, wy, x, y, dx * sublines);
					}
				}
				else {
					UI_ThemeColorBlend(TH_HIGH_GRAD, TH_GRID, dx / (GRID_MIN_PX_D * 6.0));
					drawgrid_draw(ar, wx, wy, x, y, dx);
					UI_ThemeColor(TH_GRID);
					drawgrid_draw(ar, wx, wy, x, y, dx * sublines);
				}
			}
			else {
				UI_ThemeColorBlend(TH_HIGH_GRAD, TH_GRID, dx / (GRID_MIN_PX_D * 6.0));
				drawgrid_draw(ar, wx, wy, x, y, dx);
				UI_ThemeColor(TH_GRID);
				drawgrid_draw(ar, wx, wy, x, y, dx * sublines);
			}
		}
	}


	x += (wx);
	y += (wy);
	UI_GetThemeColor3ubv(TH_GRID, col);

	setlinestyle(0);
	
	/* center cross */
	/* horizontal line */
	if (ELEM(rv3d->view, RV3D_VIEW_RIGHT, RV3D_VIEW_LEFT))
		UI_make_axis_color(col, col2, 'Y');
	else UI_make_axis_color(col, col2, 'X');
	glColor3ubv(col2);
	
	fdrawline(0.0,  y,  (float)ar->winx,  y); 
	
	/* vertical line */
	if (ELEM(rv3d->view, RV3D_VIEW_TOP, RV3D_VIEW_BOTTOM))
		UI_make_axis_color(col, col2, 'Y');
	else UI_make_axis_color(col, col2, 'Z');
	glColor3ubv(col2);

	fdrawline(x, 0.0, x, (float)ar->winy); 

	glDepthMask(GL_TRUE);  /* enable write in zbuffer */
}
#undef GRID_MIN_PX

/** could move this elsewhere, but tied into #ED_view3d_grid_scale */
float ED_scene_grid_scale(Scene *scene, const char **grid_unit)
{
	/* apply units */
	if (scene->unit.system) {
		void *usys;
		int len;

		bUnit_GetSystem(&usys, &len, scene->unit.system, B_UNIT_LENGTH);

		if (usys) {
			int i = bUnit_GetBaseUnit(usys);
			if (grid_unit)
				*grid_unit = bUnit_GetNameDisplay(usys, i);
			return (float)bUnit_GetScaler(usys, i) / scene->unit.scale_length;
		}
	}

	return 1.0f;
}

float ED_view3d_grid_scale(Scene *scene, View3D *v3d, const char **grid_unit)
{
	return v3d->grid * ED_scene_grid_scale(scene, grid_unit);
}

static void drawfloor(Scene *scene, View3D *v3d, const char **grid_unit, bool write_depth)
{
	float grid, grid_scale;
	unsigned char col_grid[3];
	const int gridlines = v3d->gridlines / 2;

	if (v3d->gridlines < 3) return;
	
	/* use 'grid_scale' instead of 'v3d->grid' from now on */
	grid_scale = ED_view3d_grid_scale(scene, v3d, grid_unit);
	grid = gridlines * grid_scale;

	if (!write_depth)
		glDepthMask(GL_FALSE);

	UI_GetThemeColor3ubv(TH_GRID, col_grid);

	/* draw the Y axis and/or grid lines */
	if (v3d->gridflag & V3D_SHOW_FLOOR) {
		const int sublines = v3d->gridsubdiv;
		float vert[4][3] = {{0.0f}};
		unsigned char col_bg[3];
		unsigned char col_grid_emphasise[3], col_grid_light[3];
		int a;
		int prev_emphasise = -1;

		UI_GetThemeColor3ubv(TH_BACK, col_bg);

		/* emphasise division lines lighter instead of darker, if background is darker than grid */
		UI_GetColorPtrShade3ubv(col_grid, col_grid_light, 10);
		UI_GetColorPtrShade3ubv(col_grid, col_grid_emphasise,
		                        (((col_grid[0] + col_grid[1] + col_grid[2]) + 30) >
		                         (col_bg[0] + col_bg[1] + col_bg[2])) ? 20 : -10);

		/* set fixed axis */
		vert[0][0] = vert[2][1] = grid;
		vert[1][0] = vert[3][1] = -grid;

		glEnableClientState(GL_VERTEX_ARRAY);
		glVertexPointer(3, GL_FLOAT, 0, vert);

		for (a = -gridlines; a <= gridlines; a++) {
			const float line = a * grid_scale;
			const int is_emphasise = (a % sublines) == 0;

			if (is_emphasise != prev_emphasise) {
				glColor3ubv(is_emphasise ? col_grid_emphasise : col_grid_light);
				prev_emphasise = is_emphasise;
			}

			/* set variable axis */
			vert[0][1] = vert[1][1] = vert[2][0] = vert[3][0] = line;

			glDrawArrays(GL_LINES, 0, 4);
		}

		glDisableClientState(GL_VERTEX_ARRAY);
	}
	
	/* draw the Z axis line */
	/* check for the 'show Z axis' preference */
	if (v3d->gridflag & (V3D_SHOW_X | V3D_SHOW_Y | V3D_SHOW_Z)) {
		int axis;
		for (axis = 0; axis < 3; axis++) {
			if (v3d->gridflag & (V3D_SHOW_X << axis)) {
				float vert[3];
				unsigned char tcol[3];

				UI_make_axis_color(col_grid, tcol, 'X' + axis);
				glColor3ubv(tcol);

				glBegin(GL_LINE_STRIP);
				zero_v3(vert);
				vert[axis] = grid;
				glVertex3fv(vert);
				vert[axis] = -grid;
				glVertex3fv(vert);
				glEnd();
			}
		}
	}
	
	glDepthMask(GL_TRUE);
}


static void drawcursor(Scene *scene, ARegion *ar, View3D *v3d)
{
	int co[2];

	/* we don't want the clipping for cursor */
	if (ED_view3d_project_int_global(ar, ED_view3d_cursor3d_get(scene, v3d), co, V3D_PROJ_TEST_NOP) == V3D_PROJ_RET_OK) {
		const float f5 = 0.25f * U.widget_unit;
		const float f10 = 0.5f * U.widget_unit;
		const float f20 = U.widget_unit;
		
		setlinestyle(0); 
		cpack(0xFF);
		circ((float)co[0], (float)co[1], f10);
		setlinestyle(4);
		cpack(0xFFFFFF);
		circ((float)co[0], (float)co[1], f10);
		setlinestyle(0);

		UI_ThemeColor(TH_VIEW_OVERLAY);
		sdrawline(co[0] - f20, co[1], co[0] - f5, co[1]);
		sdrawline(co[0] + f5, co[1], co[0] + f20, co[1]);
		sdrawline(co[0], co[1] - f20, co[0], co[1] - f5);
		sdrawline(co[0], co[1] + f5, co[0], co[1] + f20);
	}
}

/* Draw a live substitute of the view icon, which is always shown
 * colors copied from transform_manipulator.c, we should keep these matching. */
static void draw_view_axis(RegionView3D *rv3d, rcti *rect)
{
	const float k = U.rvisize * U.pixelsize;   /* axis size */
	const float toll = 0.5;      /* used to see when view is quasi-orthogonal */
	float startx = k + 1.0f; /* axis center in screen coordinates, x=y */
	float starty = k + 1.0f;
	float ydisp = 0.0;          /* vertical displacement to allow obj info text */
	int bright = - 20 * (10 - U.rvibright); /* axis alpha offset (rvibright has range 0-10) */
	float vec[3];
	float dx, dy;

	int axis_order[3] = {0, 1, 2};
	int axis_i;

	startx += rect->xmin;
	starty += rect->ymin;

	axis_sort_v3(rv3d->viewinv[2], axis_order);

	/* thickness of lines is proportional to k */
	glLineWidth(2);

	glEnable(GL_BLEND);
	glBlendFunc(GL_SRC_ALPHA, GL_ONE_MINUS_SRC_ALPHA);

	for (axis_i = 0; axis_i < 3; axis_i++) {
		int i = axis_order[axis_i];
		const char axis_text[2] = {'x' + i, '\0'};

		zero_v3(vec);
		vec[i] = 1.0f;
		mul_qt_v3(rv3d->viewquat, vec);
		dx = vec[0] * k;
		dy = vec[1] * k;

		UI_ThemeColorShadeAlpha(TH_AXIS_X + i, 0, bright);
		glBegin(GL_LINES);
		glVertex2f(startx, starty + ydisp);
		glVertex2f(startx + dx, starty + dy + ydisp);
		glEnd();

		if (fabsf(dx) > toll || fabsf(dy) > toll) {
			BLF_draw_default_ascii(startx + dx + 2, starty + dy + ydisp + 2, 0.0f, axis_text, 1);
		}

		/* BLF_draw_default disables blending */
		glEnable(GL_BLEND);
	}

	/* restore line-width */
	
	glLineWidth(1.0);
	glDisable(GL_BLEND);
}

/* draw center and axis of rotation for ongoing 3D mouse navigation */
static void draw_rotation_guide(RegionView3D *rv3d)
{
	float o[3];    /* center of rotation */
	float end[3];  /* endpoints for drawing */

	float color[4] = {0.0f, 0.4235f, 1.0f, 1.0f};  /* bright blue so it matches device LEDs */

	negate_v3_v3(o, rv3d->ofs);

	glEnable(GL_BLEND);
	glBlendFunc(GL_SRC_ALPHA, GL_ONE_MINUS_SRC_ALPHA);
	glShadeModel(GL_SMOOTH);
	glPointSize(5);
	glEnable(GL_POINT_SMOOTH);
	glDepthMask(0);  /* don't overwrite zbuf */

	if (rv3d->rot_angle != 0.0f) {
		/* -- draw rotation axis -- */
		float scaled_axis[3];
		const float scale = rv3d->dist;
		mul_v3_v3fl(scaled_axis, rv3d->rot_axis, scale);


		glBegin(GL_LINE_STRIP);
		color[3] = 0.0f;  /* more transparent toward the ends */
		glColor4fv(color);
		add_v3_v3v3(end, o, scaled_axis);
		glVertex3fv(end);

#if 0
		color[3] = 0.2f + fabsf(rv3d->rot_angle);  /* modulate opacity with angle */
		/* ^^ neat idea, but angle is frame-rate dependent, so it's usually close to 0.2 */
#endif

		color[3] = 0.5f;  /* more opaque toward the center */
		glColor4fv(color);
		glVertex3fv(o);

		color[3] = 0.0f;
		glColor4fv(color);
		sub_v3_v3v3(end, o, scaled_axis);
		glVertex3fv(end);
		glEnd();
		
		/* -- draw ring around rotation center -- */
		{
#define     ROT_AXIS_DETAIL 13

			const float s = 0.05f * scale;
			const float step = 2.0f * (float)(M_PI / ROT_AXIS_DETAIL);
			float angle;
			int i;

			float q[4];  /* rotate ring so it's perpendicular to axis */
			const int upright = fabsf(rv3d->rot_axis[2]) >= 0.95f;
			if (!upright) {
				const float up[3] = {0.0f, 0.0f, 1.0f};
				float vis_angle, vis_axis[3];

				cross_v3_v3v3(vis_axis, up, rv3d->rot_axis);
				vis_angle = acosf(dot_v3v3(up, rv3d->rot_axis));
				axis_angle_to_quat(q, vis_axis, vis_angle);
			}

			color[3] = 0.25f;  /* somewhat faint */
			glColor4fv(color);
			glBegin(GL_LINE_LOOP);
			for (i = 0, angle = 0.0f; i < ROT_AXIS_DETAIL; ++i, angle += step) {
				float p[3] = {s * cosf(angle), s * sinf(angle), 0.0f};

				if (!upright) {
					mul_qt_v3(q, p);
				}

				add_v3_v3(p, o);
				glVertex3fv(p);
			}
			glEnd();

#undef      ROT_AXIS_DETAIL
		}

		color[3] = 1.0f;  /* solid dot */
	}
	else
		color[3] = 0.5f;  /* see-through dot */

	/* -- draw rotation center -- */
	glColor4fv(color);
	glBegin(GL_POINTS);
	glVertex3fv(o);
	glEnd();

#if 0
	/* find screen coordinates for rotation center, then draw pretty icon */
	mul_m4_v3(rv3d->persinv, rot_center);
	UI_icon_draw(rot_center[0], rot_center[1], ICON_NDOF_TURN);
	/* ^^ just playing around, does not work */
#endif

	glDisable(GL_BLEND);
	glDisable(GL_POINT_SMOOTH);
	glDepthMask(1);
}

static void draw_view_icon(RegionView3D *rv3d, rcti *rect)
{
	BIFIconID icon;
	
	if (ELEM(rv3d->view, RV3D_VIEW_TOP, RV3D_VIEW_BOTTOM))
		icon = ICON_AXIS_TOP;
	else if (ELEM(rv3d->view, RV3D_VIEW_FRONT, RV3D_VIEW_BACK))
		icon = ICON_AXIS_FRONT;
	else if (ELEM(rv3d->view, RV3D_VIEW_RIGHT, RV3D_VIEW_LEFT))
		icon = ICON_AXIS_SIDE;
	else return;
	
	glEnable(GL_BLEND);
	glBlendFunc(GL_SRC_ALPHA,  GL_ONE_MINUS_SRC_ALPHA); 
	
	UI_icon_draw(5.0 + rect->xmin, 5.0 + rect->ymin, icon);
	
	glDisable(GL_BLEND);
}

static const char *view3d_get_name(View3D *v3d, RegionView3D *rv3d)
{
	const char *name = NULL;
	
	switch (rv3d->view) {
		case RV3D_VIEW_FRONT:
			if (rv3d->persp == RV3D_ORTHO) name = IFACE_("Front Ortho");
			else name = IFACE_("Front Persp");
			break;
		case RV3D_VIEW_BACK:
			if (rv3d->persp == RV3D_ORTHO) name = IFACE_("Back Ortho");
			else name = IFACE_("Back Persp");
			break;
		case RV3D_VIEW_TOP:
			if (rv3d->persp == RV3D_ORTHO) name = IFACE_("Top Ortho");
			else name = IFACE_("Top Persp");
			break;
		case RV3D_VIEW_BOTTOM:
			if (rv3d->persp == RV3D_ORTHO) name = IFACE_("Bottom Ortho");
			else name = IFACE_("Bottom Persp");
			break;
		case RV3D_VIEW_RIGHT:
			if (rv3d->persp == RV3D_ORTHO) name = IFACE_("Right Ortho");
			else name = IFACE_("Right Persp");
			break;
		case RV3D_VIEW_LEFT:
			if (rv3d->persp == RV3D_ORTHO) name = IFACE_("Left Ortho");
			else name = IFACE_("Left Persp");
			break;
			
		default:
			if (rv3d->persp == RV3D_CAMOB) {
				if ((v3d->camera) && (v3d->camera->type == OB_CAMERA)) {
					Camera *cam;
					cam = v3d->camera->data;
					if (cam->type == CAM_PERSP) {
						name = IFACE_("Camera Persp");
					}
					else if (cam->type == CAM_ORTHO) {
						name = IFACE_("Camera Ortho");
					}
					else {
						BLI_assert(cam->type == CAM_PANO);
						name = IFACE_("Camera Pano");
					}
				}
				else {
					name = IFACE_("Object as Camera");
				}
			}
			else {
				name = (rv3d->persp == RV3D_ORTHO) ? IFACE_("User Ortho") : IFACE_("User Persp");
			}
			break;
	}
	
	return name;
}

static void draw_viewport_name(ARegion *ar, View3D *v3d, rcti *rect)
{
	RegionView3D *rv3d = ar->regiondata;
	const char *name = view3d_get_name(v3d, rv3d);
	/* increase size for unicode languages (Chinese in utf-8...) */
#ifdef WITH_INTERNATIONAL
	char tmpstr[96];
#else
	char tmpstr[32];
#endif

	if (v3d->localvd) {
		BLI_snprintf(tmpstr, sizeof(tmpstr), IFACE_("%s (Local)"), name);
		name = tmpstr;
	}

	UI_ThemeColor(TH_TEXT_HI);
#ifdef WITH_INTERNATIONAL
	BLF_draw_default(U.widget_unit + rect->xmin,  rect->ymax - U.widget_unit, 0.0f, name, sizeof(tmpstr));
#else
	BLF_draw_default_ascii(U.widget_unit + rect->xmin,  rect->ymax - U.widget_unit, 0.0f, name, sizeof(tmpstr));
#endif
}

/* draw info beside axes in bottom left-corner: 
 * framenum, object name, bone name (if available), marker name (if available)
 */

static void draw_selected_name(Scene *scene, Object *ob, rcti *rect)
{
	const int cfra = CFRA;
	const char *msg_pin = " (Pinned)";
	const char *msg_sep = " : ";

	char info[300];
	const char *markern;
	char *s = info;
	short offset = 1.5f * UI_UNIT_X + rect->xmin;

	s += sprintf(s, "(%d)", cfra);

	/* 
	 * info can contain:
	 * - a frame (7 + 2)
	 * - 3 object names (MAX_NAME)
	 * - 2 BREAD_CRUMB_SEPARATORs (6)
	 * - a SHAPE_KEY_PINNED marker and a trailing '\0' (9+1) - translated, so give some room!
	 * - a marker name (MAX_NAME + 3)
	 */

	/* get name of marker on current frame (if available) */
	markern = BKE_scene_find_marker_name(scene, cfra);
	
	/* check if there is an object */
	if (ob) {
		*s++ = ' ';
		s += BLI_strcpy_rlen(s, ob->id.name + 2);

		/* name(s) to display depends on type of object */
		if (ob->type == OB_ARMATURE) {
			bArmature *arm = ob->data;
			
			/* show name of active bone too (if possible) */
			if (arm->edbo) {
				if (arm->act_edbone) {
					s += BLI_strcpy_rlen(s, msg_sep);
					s += BLI_strcpy_rlen(s, arm->act_edbone->name);
				}
			}
			else if (ob->mode & OB_MODE_POSE) {
				if (arm->act_bone) {

					if (arm->act_bone->layer & arm->layer) {
						s += BLI_strcpy_rlen(s, msg_sep);
						s += BLI_strcpy_rlen(s, arm->act_bone->name);
					}
				}
			}
		}
		else if (ELEM(ob->type, OB_MESH, OB_LATTICE, OB_CURVE)) {
			Key *key = NULL;
			KeyBlock *kb = NULL;

			/* try to display active bone and active shapekey too (if they exist) */

			if (ob->type == OB_MESH && ob->mode & OB_MODE_WEIGHT_PAINT) {
				Object *armobj = BKE_object_pose_armature_get(ob);
				if (armobj  && armobj->mode & OB_MODE_POSE) {
					bArmature *arm = armobj->data;
					if (arm->act_bone) {
						if (arm->act_bone->layer & arm->layer) {
							s += BLI_strcpy_rlen(s, msg_sep);
							s += BLI_strcpy_rlen(s, arm->act_bone->name);
						}
					}
				}
			}

			key = BKE_key_from_object(ob);
			if (key) {
				kb = BLI_findlink(&key->block, ob->shapenr - 1);
				if (kb) {
					s += BLI_strcpy_rlen(s, msg_sep);
					s += BLI_strcpy_rlen(s, kb->name);
					if (ob->shapeflag & OB_SHAPE_LOCK) {
						s += BLI_strcpy_rlen(s, IFACE_(msg_pin));
					}
				}
			}
		}
		
		/* color depends on whether there is a keyframe */
		if (id_frame_has_keyframe((ID *)ob, /* BKE_scene_frame_get(scene) */ (float)cfra, ANIMFILTER_KEYS_LOCAL))
			UI_ThemeColor(TH_VERTEX_SELECT);
		else
			UI_ThemeColor(TH_TEXT_HI);
	}
	else {
		/* no object */		
		/* color is always white */
		UI_ThemeColor(TH_TEXT_HI);
	}

	if (markern) {
		s += sprintf(s, " <%s>", markern);
	}
	
	if (U.uiflag & USER_SHOW_ROTVIEWICON)
		offset = U.widget_unit + (U.rvisize * 2) + rect->xmin;

	BLF_draw_default(offset, 0.5f * U.widget_unit, 0.0f, info, sizeof(info));
}

static void view3d_camera_border(
        const Scene *scene, const ARegion *ar, const View3D *v3d, const RegionView3D *rv3d,
        rctf *r_viewborder, const bool no_shift, const bool no_zoom)
{
	CameraParams params;
	rctf rect_view, rect_camera;

	/* get viewport viewplane */
	BKE_camera_params_init(&params);
	BKE_camera_params_from_view3d(&params, v3d, rv3d);
	if (no_zoom)
		params.zoom = 1.0f;
	BKE_camera_params_compute_viewplane(&params, ar->winx, ar->winy, 1.0f, 1.0f);
	rect_view = params.viewplane;

	/* get camera viewplane */
	BKE_camera_params_init(&params);
	/* fallback for non camera objects */
	params.clipsta = v3d->near;
	params.clipend = v3d->far;
	BKE_camera_params_from_object(&params, v3d->camera);
	if (no_shift) {
		params.shiftx = 0.0f;
		params.shifty = 0.0f;
	}
	BKE_camera_params_compute_viewplane(&params, scene->r.xsch, scene->r.ysch, scene->r.xasp, scene->r.yasp);
	rect_camera = params.viewplane;

	/* get camera border within viewport */
	r_viewborder->xmin = ((rect_camera.xmin - rect_view.xmin) / BLI_rctf_size_x(&rect_view)) * ar->winx;
	r_viewborder->xmax = ((rect_camera.xmax - rect_view.xmin) / BLI_rctf_size_x(&rect_view)) * ar->winx;
	r_viewborder->ymin = ((rect_camera.ymin - rect_view.ymin) / BLI_rctf_size_y(&rect_view)) * ar->winy;
	r_viewborder->ymax = ((rect_camera.ymax - rect_view.ymin) / BLI_rctf_size_y(&rect_view)) * ar->winy;
}

void ED_view3d_calc_camera_border_size(
        const Scene *scene, const ARegion *ar, const View3D *v3d, const RegionView3D *rv3d,
        float r_size[2])
{
	rctf viewborder;

	view3d_camera_border(scene, ar, v3d, rv3d, &viewborder, true, true);
	r_size[0] = BLI_rctf_size_x(&viewborder);
	r_size[1] = BLI_rctf_size_y(&viewborder);
}

void ED_view3d_calc_camera_border(
        const Scene *scene, const ARegion *ar, const View3D *v3d, const RegionView3D *rv3d,
        rctf *r_viewborder, const bool no_shift)
{
	view3d_camera_border(scene, ar, v3d, rv3d, r_viewborder, no_shift, false);
}

static void drawviewborder_grid3(float x1, float x2, float y1, float y2, float fac)
{
	float x3, y3, x4, y4;

	x3 = x1 + fac * (x2 - x1);
	y3 = y1 + fac * (y2 - y1);
	x4 = x1 + (1.0f - fac) * (x2 - x1);
	y4 = y1 + (1.0f - fac) * (y2 - y1);

	glBegin(GL_LINES);
	glVertex2f(x1, y3);
	glVertex2f(x2, y3);

	glVertex2f(x1, y4);
	glVertex2f(x2, y4);

	glVertex2f(x3, y1);
	glVertex2f(x3, y2);

	glVertex2f(x4, y1);
	glVertex2f(x4, y2);
	glEnd();
}

/* harmonious triangle */
static void drawviewborder_triangle(float x1, float x2, float y1, float y2, const char golden, const char dir)
{
	float ofs;
	float w = x2 - x1;
	float h = y2 - y1;

	glBegin(GL_LINES);
	if (w > h) {
		if (golden) {
			ofs = w * (1.0f - (1.0f / 1.61803399f));
		}
		else {
			ofs = h * (h / w);
		}
		if (dir == 'B') SWAP(float, y1, y2);

		glVertex2f(x1, y1);
		glVertex2f(x2, y2);

		glVertex2f(x2, y1);
		glVertex2f(x1 + (w - ofs), y2);

		glVertex2f(x1, y2);
		glVertex2f(x1 + ofs, y1);
	}
	else {
		if (golden) {
			ofs = h * (1.0f - (1.0f / 1.61803399f));
		}
		else {
			ofs = w * (w / h);
		}
		if (dir == 'B') SWAP(float, x1, x2);

		glVertex2f(x1, y1);
		glVertex2f(x2, y2);

		glVertex2f(x2, y1);
		glVertex2f(x1, y1 + ofs);

		glVertex2f(x1, y2);
		glVertex2f(x2, y1 + (h - ofs));
	}
	glEnd();
}

static void drawviewborder(Scene *scene, ARegion *ar, View3D *v3d)
{
	float x1, x2, y1, y2;
	float x1i, x2i, y1i, y2i;

	rctf viewborder;
	Camera *ca = NULL;
	RegionView3D *rv3d = ar->regiondata;

	if (v3d->camera == NULL)
		return;
	if (v3d->camera->type == OB_CAMERA)
		ca = v3d->camera->data;
	
	ED_view3d_calc_camera_border(scene, ar, v3d, rv3d, &viewborder, false);
	/* the offsets */
	x1 = viewborder.xmin;
	y1 = viewborder.ymin;
	x2 = viewborder.xmax;
	y2 = viewborder.ymax;
	
	/* apply offsets so the real 3D camera shows through */

	/* note: quite un-scientific but without this bit extra
	 * 0.0001 on the lower left the 2D border sometimes
	 * obscures the 3D camera border */
	/* note: with VIEW3D_CAMERA_BORDER_HACK defined this error isn't noticeable
	 * but keep it here in case we need to remove the workaround */
	x1i = (int)(x1 - 1.0001f);
	y1i = (int)(y1 - 1.0001f);
	x2i = (int)(x2 + (1.0f - 0.0001f));
	y2i = (int)(y2 + (1.0f - 0.0001f));
	
	/* passepartout, specified in camera edit buttons */
	if (ca && (ca->flag & CAM_SHOWPASSEPARTOUT) && ca->passepartalpha > 0.000001f) {
		const float winx = (ar->winx + 1);
		const float winy = (ar->winy + 1);

		if (ca->passepartalpha == 1.0f) {
			glColor3f(0, 0, 0);
		}
		else {
			glBlendFunc(GL_SRC_ALPHA, GL_ONE_MINUS_SRC_ALPHA);
			glEnable(GL_BLEND);
			glColor4f(0, 0, 0, ca->passepartalpha);
		}
		if (x1i > 0.0f)
			glRectf(0.0, winy, x1i, 0.0);
		if (x2i < winx)
			glRectf(x2i, winy, winx, 0.0);
		if (y2i < winy)
			glRectf(x1i, winy, x2i, y2i);
		if (y2i > 0.0f)
			glRectf(x1i, y1i, x2i, 0.0);
		
		glDisable(GL_BLEND);
	}

	/* edge */
	glPolygonMode(GL_FRONT_AND_BACK, GL_LINE);

	setlinestyle(0);

	UI_ThemeColor(TH_BACK);
		
	glRectf(x1i, y1i, x2i, y2i);

#ifdef VIEW3D_CAMERA_BORDER_HACK
	if (view3d_camera_border_hack_test == true) {
		glColor3ubv(view3d_camera_border_hack_col);
		glRectf(x1i + 1, y1i + 1, x2i - 1, y2i - 1);
		view3d_camera_border_hack_test = false;
	}
#endif

	setlinestyle(3);

	/* outer line not to confuse with object selecton */
	if (v3d->flag2 & V3D_LOCK_CAMERA) {
		UI_ThemeColor(TH_REDALERT);
		glRectf(x1i - 1, y1i - 1, x2i + 1, y2i + 1);
	}

	UI_ThemeColor(TH_VIEW_OVERLAY);
	glRectf(x1i, y1i, x2i, y2i);

	/* border */
	if (scene->r.mode & R_BORDER) {
		float x3, y3, x4, y4;

		x3 = x1i + 1 + roundf(scene->r.border.xmin * (x2 - x1));
		y3 = y1i + 1 + roundf(scene->r.border.ymin * (y2 - y1));
		x4 = x1i + 1 + roundf(scene->r.border.xmax * (x2 - x1));
		y4 = y1i + 1 + roundf(scene->r.border.ymax * (y2 - y1));

		cpack(0x4040FF);
		glRecti(x3,  y3,  x4,  y4);
	}

	/* safety border */
	if (ca) {
		if (ca->dtx & CAM_DTX_CENTER) {
			float x3, y3;

			UI_ThemeColorBlendShade(TH_VIEW_OVERLAY, TH_BACK, 0.25, 0);

			x3 = x1 + 0.5f * (x2 - x1);
			y3 = y1 + 0.5f * (y2 - y1);

			glBegin(GL_LINES);
			glVertex2f(x1, y3);
			glVertex2f(x2, y3);

			glVertex2f(x3, y1);
			glVertex2f(x3, y2);
			glEnd();
		}

		if (ca->dtx & CAM_DTX_CENTER_DIAG) {
			UI_ThemeColorBlendShade(TH_VIEW_OVERLAY, TH_BACK, 0.25, 0);

			glBegin(GL_LINES);
			glVertex2f(x1, y1);
			glVertex2f(x2, y2);

			glVertex2f(x1, y2);
			glVertex2f(x2, y1);
			glEnd();
		}

		if (ca->dtx & CAM_DTX_THIRDS) {
			UI_ThemeColorBlendShade(TH_VIEW_OVERLAY, TH_BACK, 0.25, 0);
			drawviewborder_grid3(x1, x2, y1, y2, 1.0f / 3.0f);
		}

		if (ca->dtx & CAM_DTX_GOLDEN) {
			UI_ThemeColorBlendShade(TH_VIEW_OVERLAY, TH_BACK, 0.25, 0);
			drawviewborder_grid3(x1, x2, y1, y2, 1.0f - (1.0f / 1.61803399f));
		}

		if (ca->dtx & CAM_DTX_GOLDEN_TRI_A) {
			UI_ThemeColorBlendShade(TH_VIEW_OVERLAY, TH_BACK, 0.25, 0);
			drawviewborder_triangle(x1, x2, y1, y2, 0, 'A');
		}

		if (ca->dtx & CAM_DTX_GOLDEN_TRI_B) {
			UI_ThemeColorBlendShade(TH_VIEW_OVERLAY, TH_BACK, 0.25, 0);
			drawviewborder_triangle(x1, x2, y1, y2, 0, 'B');
		}

		if (ca->dtx & CAM_DTX_HARMONY_TRI_A) {
			UI_ThemeColorBlendShade(TH_VIEW_OVERLAY, TH_BACK, 0.25, 0);
			drawviewborder_triangle(x1, x2, y1, y2, 1, 'A');
		}

		if (ca->dtx & CAM_DTX_HARMONY_TRI_B) {
			UI_ThemeColorBlendShade(TH_VIEW_OVERLAY, TH_BACK, 0.25, 0);
			drawviewborder_triangle(x1, x2, y1, y2, 1, 'B');
		}

		if (ca->flag & CAM_SHOW_SAFE_MARGINS) {
			UI_draw_safe_areas(
			        x1, x2, y1, y2,
			        scene->safe_areas.title,
			        scene->safe_areas.action);

			if (ca->flag & CAM_SHOW_SAFE_CENTER) {
				UI_draw_safe_areas(
				        x1, x2, y1, y2,
				        scene->safe_areas.title_center,
				        scene->safe_areas.action_center);
			}
		}

		if (ca->flag & CAM_SHOWSENSOR) {
			/* determine sensor fit, and get sensor x/y, for auto fit we
			 * assume and square sensor and only use sensor_x */
			float sizex = scene->r.xsch * scene->r.xasp;
			float sizey = scene->r.ysch * scene->r.yasp;
			int sensor_fit = BKE_camera_sensor_fit(ca->sensor_fit, sizex, sizey);
			float sensor_x = ca->sensor_x;
			float sensor_y = (ca->sensor_fit == CAMERA_SENSOR_FIT_AUTO) ? ca->sensor_x : ca->sensor_y;

			/* determine sensor plane */
			rctf rect;

			if (sensor_fit == CAMERA_SENSOR_FIT_HOR) {
				float sensor_scale = (x2i - x1i) / sensor_x;
				float sensor_height = sensor_scale * sensor_y;

				rect.xmin = x1i;
				rect.xmax = x2i;
				rect.ymin = (y1i + y2i) * 0.5f - sensor_height * 0.5f;
				rect.ymax = rect.ymin + sensor_height;
			}
			else {
				float sensor_scale = (y2i - y1i) / sensor_y;
				float sensor_width = sensor_scale * sensor_x;

				rect.xmin = (x1i + x2i) * 0.5f - sensor_width * 0.5f;
				rect.xmax = rect.xmin + sensor_width;
				rect.ymin = y1i;
				rect.ymax = y2i;
			}

			/* draw */
			UI_ThemeColorShade(TH_VIEW_OVERLAY, 100);
			UI_draw_roundbox_gl_mode(GL_LINE_LOOP, rect.xmin, rect.ymin, rect.xmax, rect.ymax, 2.0f);
		}
	}

	setlinestyle(0);
	glPolygonMode(GL_FRONT_AND_BACK, GL_FILL);

	/* camera name - draw in highlighted text color */
	if (ca && (ca->flag & CAM_SHOWNAME)) {
		UI_ThemeColor(TH_TEXT_HI);
		BLF_draw_default(
		        x1i, y1i - (0.7f * U.widget_unit), 0.0f,
		        v3d->camera->id.name + 2, sizeof(v3d->camera->id.name) - 2);
	}
}

/* *********************** backdraw for selection *************** */

static void backdrawview3d(Scene *scene, ARegion *ar, View3D *v3d)
{
	RegionView3D *rv3d = ar->regiondata;
	struct Base *base = scene->basact;
	int multisample_enabled;

	BLI_assert(ar->regiontype == RGN_TYPE_WINDOW);

	if (base && (base->object->mode & (OB_MODE_VERTEX_PAINT | OB_MODE_WEIGHT_PAINT) ||
	             BKE_paint_select_face_test(base->object)))
	{
		/* do nothing */
	}
	/* texture paint mode sampling */
	else if (base && (base->object->mode & OB_MODE_TEXTURE_PAINT) &&
	         (v3d->drawtype > OB_WIRE))
	{
		/* do nothing */
	}
	else if ((base && (base->object->mode & OB_MODE_PARTICLE_EDIT)) &&
	         V3D_IS_ZBUF(v3d))
	{
		/* do nothing */
	}
	else if (scene->obedit &&
	         V3D_IS_ZBUF(v3d))
	{
		/* do nothing */
	}
	else {
		v3d->flag &= ~V3D_INVALID_BACKBUF;
		return;
	}

	if (!(v3d->flag & V3D_INVALID_BACKBUF))
		return;

#if 0
	if (test) {
		if (qtest()) {
			addafterqueue(ar->win, BACKBUFDRAW, 1);
			return;
		}
	}
#endif

	if (v3d->drawtype > OB_WIRE) v3d->zbuf = true;
	
	/* dithering and AA break color coding, so disable */
	glDisable(GL_DITHER);

	multisample_enabled = glIsEnabled(GL_MULTISAMPLE_ARB);
	if (multisample_enabled)
		glDisable(GL_MULTISAMPLE_ARB);

	if (U.ogl_multisamples != USER_MULTISAMPLE_NONE) {
		/* for multisample we use an offscreen FBO. multisample drawing can fail
		 * with color coded selection drawing, and reading back depths from such
		 * a buffer can also cause a few seconds freeze on OS X / NVidia. */
		int w = BLI_rcti_size_x(&ar->winrct);
		int h = BLI_rcti_size_y(&ar->winrct);
		char error[256];

		if (rv3d->gpuoffscreen) {
			if (GPU_offscreen_width(rv3d->gpuoffscreen)  != w ||
			    GPU_offscreen_height(rv3d->gpuoffscreen) != h)
			{
				GPU_offscreen_free(rv3d->gpuoffscreen);
				rv3d->gpuoffscreen = NULL;
			}
		}

		if (!rv3d->gpuoffscreen) {
			rv3d->gpuoffscreen = GPU_offscreen_create(w, h, 0, error);

			if (!rv3d->gpuoffscreen)
				fprintf(stderr, "Failed to create offscreen selection buffer for multisample: %s\n", error);
		}
	}

	if (rv3d->gpuoffscreen)
		GPU_offscreen_bind(rv3d->gpuoffscreen, true);
	else
		glScissor(ar->winrct.xmin, ar->winrct.ymin, BLI_rcti_size_x(&ar->winrct), BLI_rcti_size_y(&ar->winrct));

	glClearColor(0.0, 0.0, 0.0, 0.0);
	if (v3d->zbuf) {
		glEnable(GL_DEPTH_TEST);
		glClear(GL_COLOR_BUFFER_BIT | GL_DEPTH_BUFFER_BIT);
	}
	else {
		glClear(GL_COLOR_BUFFER_BIT);
		glDisable(GL_DEPTH_TEST);
	}
	
	if (rv3d->rflag & RV3D_CLIPPING)
		ED_view3d_clipping_set(rv3d);
	
	G.f |= G_BACKBUFSEL;
	
	if (base && (base->lay & v3d->lay))
		draw_object_backbufsel(scene, v3d, rv3d, base->object);
	
	if (rv3d->gpuoffscreen)
		GPU_offscreen_unbind(rv3d->gpuoffscreen, true);
	else
		ar->swap = 0; /* mark invalid backbuf for wm draw */

	v3d->flag &= ~V3D_INVALID_BACKBUF;

	G.f &= ~G_BACKBUFSEL;
	v3d->zbuf = false;
	glDisable(GL_DEPTH_TEST);
	glEnable(GL_DITHER);
	if (multisample_enabled)
		glEnable(GL_MULTISAMPLE_ARB);

	if (rv3d->rflag & RV3D_CLIPPING)
		ED_view3d_clipping_disable();

	/* it is important to end a view in a transform compatible with buttons */
//	persp(PERSP_WIN);  /* set ortho */

}

void view3d_opengl_read_pixels(ARegion *ar, int x, int y, int w, int h, int format, int type, void *data)
{
	RegionView3D *rv3d = ar->regiondata;

	if (rv3d->gpuoffscreen) {
		GPU_offscreen_bind(rv3d->gpuoffscreen, true);
		glReadBuffer(GL_COLOR_ATTACHMENT0_EXT);
		glReadPixels(x, y, w, h, format, type, data);
		GPU_offscreen_unbind(rv3d->gpuoffscreen, true);
	}
	else {
		glReadPixels(ar->winrct.xmin + x, ar->winrct.ymin + y, w, h, format, type, data);
	}
}

/* XXX depth reading exception, for code not using gpu offscreen */
static void view3d_opengl_read_Z_pixels(ARegion *ar, int x, int y, int w, int h, int format, int type, void *data)
{

	glReadPixels(ar->winrct.xmin + x, ar->winrct.ymin + y, w, h, format, type, data);
}

void ED_view3d_backbuf_validate(ViewContext *vc)
{
	if (vc->v3d->flag & V3D_INVALID_BACKBUF)
		backdrawview3d(vc->scene, vc->ar, vc->v3d);
}

/**
 * allow for small values [0.5 - 2.5],
 * and large values, FLT_MAX by clamping by the area size
 */
int ED_view3d_backbuf_sample_size_clamp(ARegion *ar, const float dist)
{
	return (int)min_ff(ceilf(dist), (float)max_ii(ar->winx, ar->winx));
}

/* samples a single pixel (copied from vpaint) */
unsigned int ED_view3d_backbuf_sample(ViewContext *vc, int x, int y)
{
	unsigned int col;
	
	if (x >= vc->ar->winx || y >= vc->ar->winy) {
		return 0;
	}

	ED_view3d_backbuf_validate(vc);

	view3d_opengl_read_pixels(vc->ar, x, y, 1, 1, GL_RGBA, GL_UNSIGNED_BYTE, &col);
	glReadBuffer(GL_BACK);
	
	if (ENDIAN_ORDER == B_ENDIAN) {
		BLI_endian_switch_uint32(&col);
	}
	
	return WM_framebuffer_to_index(col);
}

/* reads full rect, converts indices */
ImBuf *ED_view3d_backbuf_read(ViewContext *vc, int xmin, int ymin, int xmax, int ymax)
{
	struct ImBuf *ibuf_clip;
	/* clip */
	const rcti clip = {
	    max_ii(xmin, 0), min_ii(xmax, vc->ar->winx - 1),
	    max_ii(ymin, 0), min_ii(ymax, vc->ar->winy - 1)};
	const int size_clip[2] = {
	    BLI_rcti_size_x(&clip) + 1,
	    BLI_rcti_size_y(&clip) + 1};

	if (UNLIKELY((clip.xmin > clip.xmax) ||
	             (clip.ymin > clip.ymax)))
	{
		return NULL;
	}

	ibuf_clip = IMB_allocImBuf(size_clip[0], size_clip[1], 32, IB_rect);

	ED_view3d_backbuf_validate(vc);

	view3d_opengl_read_pixels(vc->ar, clip.xmin, clip.ymin, size_clip[0], size_clip[1], GL_RGBA, GL_UNSIGNED_BYTE, ibuf_clip->rect);

	glReadBuffer(GL_BACK);

	if (ENDIAN_ORDER == B_ENDIAN) {
		IMB_convert_rgba_to_abgr(ibuf_clip);
	}

	WM_framebuffer_to_index_array(ibuf_clip->rect, size_clip[0] * size_clip[1]);
	
	if ((clip.xmin == xmin) &&
	    (clip.xmax == xmax) &&
	    (clip.ymin == ymin) &&
	    (clip.ymax == ymax))
	{
		return ibuf_clip;
	}
	else {
		/* put clipped result into a non-clipped buffer */
		struct ImBuf *ibuf_full;
		const int size[2] = {
		    (xmax - xmin + 1),
		    (ymax - ymin + 1)};

		ibuf_full = IMB_allocImBuf(size[0], size[1], 32, IB_rect);

		IMB_rectcpy(
		        ibuf_full, ibuf_clip,
		        clip.xmin - xmin, clip.ymin - ymin,
		        0, 0,
		        size_clip[0], size_clip[1]);
		IMB_freeImBuf(ibuf_clip);
		return ibuf_full;
	}
}

/* smart function to sample a rect spiralling outside, nice for backbuf selection */
unsigned int ED_view3d_backbuf_sample_rect(
        ViewContext *vc, const int mval[2], int size,
        unsigned int min, unsigned int max, float *r_dist)
{
	struct ImBuf *buf;
	const unsigned int *bufmin, *bufmax, *tbuf;
	int minx, miny;
	int a, b, rc, nr, amount, dirvec[4][2];
	unsigned int index = 0;

	amount = (size - 1) / 2;

	minx = mval[0] - (amount + 1);
	miny = mval[1] - (amount + 1);
	buf = ED_view3d_backbuf_read(vc, minx, miny, minx + size - 1, miny + size - 1);
	if (!buf) return 0;

	rc = 0;
	
	dirvec[0][0] = 1; dirvec[0][1] = 0;
	dirvec[1][0] = 0; dirvec[1][1] = -size;
	dirvec[2][0] = -1; dirvec[2][1] = 0;
	dirvec[3][0] = 0; dirvec[3][1] = size;
	
	bufmin = buf->rect;
	tbuf = buf->rect;
	bufmax = buf->rect + size * size;
	tbuf += amount * size + amount;
	
	for (nr = 1; nr <= size; nr++) {
		
		for (a = 0; a < 2; a++) {
			for (b = 0; b < nr; b++) {
				if (*tbuf && *tbuf >= min && *tbuf < max) {
					/* we got a hit */

					/* get x,y pixel coords from the offset
					 * (manhatten distance in keeping with other screen-based selection) */
					*r_dist = (float)(
					        abs(((int)(tbuf - buf->rect) % size) - (size / 2)) +
					        abs(((int)(tbuf - buf->rect) / size) - (size / 2)));

					/* indices start at 1 here */
					index = (*tbuf - min) + 1;
					goto exit;
				}
				
				tbuf += (dirvec[rc][0] + dirvec[rc][1]);
				
				if (tbuf < bufmin || tbuf >= bufmax) {
					goto exit;
				}
			}
			rc++;
			rc &= 3;
		}
	}

exit:
	IMB_freeImBuf(buf);
	return index;
}


/* ************************************************************* */

static void view3d_stereo_bgpic_setup(Scene *scene, View3D *v3d, Image *ima, ImageUser *iuser)
{
	if (BKE_image_is_stereo(ima)) {
		iuser->flag |= IMA_SHOW_STEREO;

		if ((scene->r.scemode & R_MULTIVIEW) == 0) {
			iuser->multiview_eye = STEREO_LEFT_ID;
		}
		else if (v3d->stereo3d_camera != STEREO_3D_ID) {
			/* show only left or right camera */
			iuser->multiview_eye = v3d->stereo3d_camera;
		}

		BKE_image_multiview_index(ima, iuser);
	}
	else {
		iuser->flag &= ~IMA_SHOW_STEREO;
	}
}

static void view3d_draw_bgpic(Scene *scene, ARegion *ar, View3D *v3d,
                              const bool do_foreground, const bool do_camera_frame)
{
	RegionView3D *rv3d = ar->regiondata;
	BGpic *bgpic;
	int fg_flag = do_foreground ? V3D_BGPIC_FOREGROUND : 0;

	for (bgpic = v3d->bgpicbase.first; bgpic; bgpic = bgpic->next) {
		bgpic->iuser.scene = scene;  /* Needed for render results. */

		if ((bgpic->flag & V3D_BGPIC_FOREGROUND) != fg_flag)
			continue;

		if ((bgpic->view == 0) || /* zero for any */
		    (bgpic->view & (1 << rv3d->view)) || /* check agaist flags */
		    (rv3d->persp == RV3D_CAMOB && bgpic->view == (1 << RV3D_VIEW_CAMERA)))
		{
			float image_aspect[2];
			float fac, asp, zoomx, zoomy;
			float x1, y1, x2, y2, centx, centy;

			ImBuf *ibuf = NULL, *freeibuf, *releaseibuf;
			void *lock;
			rctf clip_rect;

			Image *ima = NULL;
			MovieClip *clip = NULL;

			/* disable individual images */
			if ((bgpic->flag & V3D_BGPIC_DISABLED))
				continue;

			freeibuf = NULL;
			releaseibuf = NULL;
			if (bgpic->source == V3D_BGPIC_IMAGE) {
				ima = bgpic->ima;
				if (ima == NULL)
					continue;
				BKE_image_user_frame_calc(&bgpic->iuser, CFRA, 0);
				if (ima->source == IMA_SRC_SEQUENCE && !(bgpic->iuser.flag & IMA_USER_FRAME_IN_RANGE)) {
					ibuf = NULL; /* frame is out of range, dont show */
				}
				else {
					view3d_stereo_bgpic_setup(scene, v3d, ima, &bgpic->iuser);
					ibuf = BKE_image_acquire_ibuf(ima, &bgpic->iuser, &lock);
					releaseibuf = ibuf;
				}

				image_aspect[0] = ima->aspx;
				image_aspect[1] = ima->aspy;
			}
			else if (bgpic->source == V3D_BGPIC_MOVIE) {
				/* TODO: skip drawing when out of frame range (as image sequences do above) */

				if (bgpic->flag & V3D_BGPIC_CAMERACLIP) {
					if (scene->camera)
						clip = BKE_object_movieclip_get(scene, scene->camera, true);
				}
				else {
					clip = bgpic->clip;
				}

				if (clip == NULL)
					continue;

				BKE_movieclip_user_set_frame(&bgpic->cuser, CFRA);
				ibuf = BKE_movieclip_get_ibuf(clip, &bgpic->cuser);

				image_aspect[0] = clip->aspx;
				image_aspect[1] = clip->aspy;

				/* working with ibuf from image and clip has got different workflow now.
				 * ibuf acquired from clip is referenced by cache system and should
				 * be dereferenced after usage. */
				freeibuf = ibuf;
			}
			else {
				/* perhaps when loading future files... */
				BLI_assert(0);
				copy_v2_fl(image_aspect, 1.0f);
			}

			if (ibuf == NULL)
				continue;

			if ((ibuf->rect == NULL && ibuf->rect_float == NULL) || ibuf->channels != 4) { /* invalid image format */
				if (freeibuf)
					IMB_freeImBuf(freeibuf);
				if (releaseibuf)
					BKE_image_release_ibuf(ima, releaseibuf, lock);

				continue;
			}

			if (ibuf->rect == NULL)
				IMB_rect_from_float(ibuf);

			if (rv3d->persp == RV3D_CAMOB) {

				if (do_camera_frame) {
					rctf vb;
					ED_view3d_calc_camera_border(scene, ar, v3d, rv3d, &vb, false);
					x1 = vb.xmin;
					y1 = vb.ymin;
					x2 = vb.xmax;
					y2 = vb.ymax;
				}
				else {
					x1 = ar->winrct.xmin;
					y1 = ar->winrct.ymin;
					x2 = ar->winrct.xmax;
					y2 = ar->winrct.ymax;
				}

				/* apply offset last - camera offset is different to offset in blender units */
				/* so this has some sane way of working - this matches camera's shift _exactly_ */
				{
					const float max_dim = max_ff(x2 - x1, y2 - y1);
					const float xof_scale = bgpic->xof * max_dim;
					const float yof_scale = bgpic->yof * max_dim;

					x1 += xof_scale;
					y1 += yof_scale;
					x2 += xof_scale;
					y2 += yof_scale;
				}

				centx = (x1 + x2) / 2.0f;
				centy = (y1 + y2) / 2.0f;

				/* aspect correction */
				if (bgpic->flag & V3D_BGPIC_CAMERA_ASPECT) {
					/* apply aspect from clip */
					const float w_src = ibuf->x * image_aspect[0];
					const float h_src = ibuf->y * image_aspect[1];

					/* destination aspect is already applied from the camera frame */
					const float w_dst = x1 - x2;
					const float h_dst = y1 - y2;

					const float asp_src = w_src / h_src;
					const float asp_dst = w_dst / h_dst;

					if (fabsf(asp_src - asp_dst) >= FLT_EPSILON) {
						if ((asp_src > asp_dst) == ((bgpic->flag & V3D_BGPIC_CAMERA_CROP) != 0)) {
							/* fit X */
							const float div = asp_src / asp_dst;
							x1 = ((x1 - centx) * div) + centx;
							x2 = ((x2 - centx) * div) + centx;
						}
						else {
							/* fit Y */
							const float div = asp_dst / asp_src;
							y1 = ((y1 - centy) * div) + centy;
							y2 = ((y2 - centy) * div) + centy;
						}
					}
				}
			}
			else {
				float tvec[3];
				float sco[2];
				const float mval_f[2] = {1.0f, 0.0f};
				const float co_zero[3] = {0};
				float zfac;

				/* calc window coord */
				zfac = ED_view3d_calc_zfac(rv3d, co_zero, NULL);
				ED_view3d_win_to_delta(ar, mval_f, tvec, zfac);
				fac = max_ff(fabsf(tvec[0]), max_ff(fabsf(tvec[1]), fabsf(tvec[2]))); /* largest abs axis */
				fac = 1.0f / fac;

				asp = (float)ibuf->y / (float)ibuf->x;

				zero_v3(tvec);
				ED_view3d_project_float_v2_m4(ar, tvec, sco, rv3d->persmat);

				x1 =  sco[0] + fac * (bgpic->xof - bgpic->size);
				y1 =  sco[1] + asp * fac * (bgpic->yof - bgpic->size);
				x2 =  sco[0] + fac * (bgpic->xof + bgpic->size);
				y2 =  sco[1] + asp * fac * (bgpic->yof + bgpic->size);

				centx = (x1 + x2) / 2.0f;
				centy = (y1 + y2) / 2.0f;
			}

			/* complete clip? */
			BLI_rctf_init(&clip_rect, x1, x2, y1, y2);
			if (bgpic->rotation) {
				BLI_rctf_rotate_expand(&clip_rect, &clip_rect, bgpic->rotation);
			}

			if (clip_rect.xmax < 0 || clip_rect.ymax < 0 || clip_rect.xmin > ar->winx || clip_rect.ymin > ar->winy) {
				if (freeibuf)
					IMB_freeImBuf(freeibuf);
				if (releaseibuf)
					BKE_image_release_ibuf(ima, releaseibuf, lock);

				continue;
			}

			zoomx = (x2 - x1) / ibuf->x;
			zoomy = (y2 - y1) / ibuf->y;

			/* for some reason; zoomlevels down refuses to use GL_ALPHA_SCALE */
			if (zoomx < 1.0f || zoomy < 1.0f) {
				float tzoom = min_ff(zoomx, zoomy);
				int mip = 0;

				if ((ibuf->userflags & IB_MIPMAP_INVALID) != 0) {
					IMB_remakemipmap(ibuf, 0);
					ibuf->userflags &= ~IB_MIPMAP_INVALID;
				}
				else if (ibuf->mipmap[0] == NULL)
					IMB_makemipmap(ibuf, 0);

				while (tzoom < 1.0f && mip < 8 && ibuf->mipmap[mip]) {
					tzoom *= 2.0f;
					zoomx *= 2.0f;
					zoomy *= 2.0f;
					mip++;
				}
				if (mip > 0)
					ibuf = ibuf->mipmap[mip - 1];
			}

			if (v3d->zbuf) glDisable(GL_DEPTH_TEST);
			glDepthMask(0);

			glEnable(GL_BLEND);
			glBlendFunc(GL_SRC_ALPHA,  GL_ONE_MINUS_SRC_ALPHA);

			glMatrixMode(GL_PROJECTION);
			glPushMatrix();
			glMatrixMode(GL_MODELVIEW);
			glPushMatrix();
			ED_region_pixelspace(ar);

			glTranslatef(centx, centy, 0.0);
			glRotatef(RAD2DEGF(-bgpic->rotation), 0.0f, 0.0f, 1.0f);

			if (bgpic->flag & V3D_BGPIC_FLIP_X) {
				zoomx *= -1.0f;
				x1 = x2;
			}
			if (bgpic->flag & V3D_BGPIC_FLIP_Y) {
				zoomy *= -1.0f;
				y1 = y2;
			}
			glPixelZoom(zoomx, zoomy);
			glColor4f(1.0f, 1.0f, 1.0f, 1.0f - bgpic->blend);

			/* could not use glaDrawPixelsAuto because it could fallback to
			 * glaDrawPixelsSafe in some cases, which will end up in missing
			 * alpha transparency for the background image (sergey)
			 */
			glaDrawPixelsTex(x1 - centx, y1 - centy, ibuf->x, ibuf->y, GL_RGBA, GL_UNSIGNED_BYTE, GL_LINEAR, ibuf->rect);

			glPixelZoom(1.0, 1.0);
			glPixelTransferf(GL_ALPHA_SCALE, 1.0f);

			glMatrixMode(GL_PROJECTION);
			glPopMatrix();
			glMatrixMode(GL_MODELVIEW);
			glPopMatrix();

			glDisable(GL_BLEND);

			glDepthMask(1);
			if (v3d->zbuf) glEnable(GL_DEPTH_TEST);

			if (freeibuf)
				IMB_freeImBuf(freeibuf);
			if (releaseibuf)
				BKE_image_release_ibuf(ima, releaseibuf, lock);
		}
	}
}

static void view3d_draw_bgpic_test(Scene *scene, ARegion *ar, View3D *v3d,
                                   const bool do_foreground, const bool do_camera_frame)
{
	RegionView3D *rv3d = ar->regiondata;

	if ((v3d->flag & V3D_DISPBGPICS) == 0)
		return;

	/* disabled - mango request, since footage /w only render is quite useful
	 * and this option is easy to disable all background images at once */
#if 0
	if (v3d->flag2 & V3D_RENDER_OVERRIDE)
		return;
#endif

	if ((rv3d->view == RV3D_VIEW_USER) || (rv3d->persp != RV3D_ORTHO)) {
		if (rv3d->persp == RV3D_CAMOB) {
			view3d_draw_bgpic(scene, ar, v3d, do_foreground, do_camera_frame);
		}
	}
	else {
		view3d_draw_bgpic(scene, ar, v3d, do_foreground, do_camera_frame);
	}
}

/* ****************** View3d afterdraw *************** */

typedef struct View3DAfter {
	struct View3DAfter *next, *prev;
	struct Base *base;
	short dflag;
} View3DAfter;

/* temp storage of Objects that need to be drawn as last */
void ED_view3d_after_add(ListBase *lb, Base *base, const short dflag)
{
	View3DAfter *v3da = MEM_callocN(sizeof(View3DAfter), "View 3d after");
	BLI_assert((base->flag & OB_FROMDUPLI) == 0);
	BLI_addtail(lb, v3da);
	v3da->base = base;
	v3da->dflag = dflag;
}

/* disables write in zbuffer and draws it over */
static void view3d_draw_transp(Scene *scene, ARegion *ar, View3D *v3d)
{
	View3DAfter *v3da;
	
	glDepthMask(GL_FALSE);
	v3d->transp = true;
	
	while ((v3da = BLI_pophead(&v3d->afterdraw_transp))) {
		draw_object(scene, ar, v3d, v3da->base, v3da->dflag);
		MEM_freeN(v3da);
	}
	v3d->transp = false;
	
	glDepthMask(GL_TRUE);
	
}

/* clears zbuffer and draws it over */
static void view3d_draw_xray(Scene *scene, ARegion *ar, View3D *v3d, bool *clear)
{
	View3DAfter *v3da;

	if (*clear && v3d->zbuf) {
		glClear(GL_DEPTH_BUFFER_BIT);
		*clear = false;
	}

	v3d->xray = true;
	while ((v3da = BLI_pophead(&v3d->afterdraw_xray))) {
		draw_object(scene, ar, v3d, v3da->base, v3da->dflag);
		MEM_freeN(v3da);
	}
	v3d->xray = false;
}


/* clears zbuffer and draws it over */
static void view3d_draw_xraytransp(Scene *scene, ARegion *ar, View3D *v3d, const bool clear)
{
	View3DAfter *v3da;

	if (clear && v3d->zbuf)
		glClear(GL_DEPTH_BUFFER_BIT);

	v3d->xray = true;
	v3d->transp = true;
	
	glDepthMask(GL_FALSE);

	while ((v3da = BLI_pophead(&v3d->afterdraw_xraytransp))) {
		draw_object(scene, ar, v3d, v3da->base, v3da->dflag);
		MEM_freeN(v3da);
	}

	v3d->transp = false;
	v3d->xray = false;

	glDepthMask(GL_TRUE);
}

/* *********************** */

/*
 * In most cases call draw_dupli_objects,
 * draw_dupli_objects_color was added because when drawing set dupli's
 * we need to force the color
 */

#if 0
int dupli_ob_sort(void *arg1, void *arg2)
{
	void *p1 = ((DupliObject *)arg1)->ob;
	void *p2 = ((DupliObject *)arg2)->ob;
	int val = 0;
	if (p1 < p2) val = -1;
	else if (p1 > p2) val = 1;
	return val;
}
#endif


static DupliObject *dupli_step(DupliObject *dob)
{
	while (dob && dob->no_draw)
		dob = dob->next;
	return dob;
}

static void draw_dupli_objects_color(
        Scene *scene, ARegion *ar, View3D *v3d, Base *base,
        const short dflag, const int color)
{
	RegionView3D *rv3d = ar->regiondata;
	ListBase *lb;
	LodLevel *savedlod;
	DupliObject *dob_prev = NULL, *dob, *dob_next = NULL;
	Base tbase = {NULL};
	BoundBox bb, *bb_tmp; /* use a copy because draw_object, calls clear_mesh_caches */
	GLuint displist = 0;
	unsigned char color_rgb[3];
	const short dflag_dupli = dflag | DRAW_CONSTCOLOR;
	short transflag;
	bool use_displist = false;  /* -1 is initialize */
	char dt;
	bool testbb = false;
	short dtx;
	DupliApplyData *apply_data;

	if (base->object->restrictflag & OB_RESTRICT_VIEW) return;
	if ((base->object->restrictflag & OB_RESTRICT_RENDER) && (v3d->flag2 & V3D_RENDER_OVERRIDE)) return;

	if (dflag & DRAW_CONSTCOLOR) {
		BLI_assert(color == TH_UNDEFINED);
	}
	else {
		UI_GetThemeColorBlend3ubv(color, TH_BACK, 0.5f, color_rgb);
	}

	tbase.flag = OB_FROMDUPLI | base->flag;
	lb = object_duplilist(G.main->eval_ctx, scene, base->object);
	// BLI_listbase_sort(lb, dupli_ob_sort); /* might be nice to have if we have a dupli list with mixed objects. */

	apply_data = duplilist_apply(base->object, scene, lb);

	dob = dupli_step(lb->first);
	if (dob) dob_next = dupli_step(dob->next);

	for (; dob; dob_prev = dob, dob = dob_next, dob_next = dob_next ? dupli_step(dob_next->next) : NULL) {
		tbase.object = dob->ob;

		/* Make sure lod is updated from dupli's position */

		savedlod = dob->ob->currentlod;

#ifdef WITH_GAMEENGINE
		if (rv3d->rflag & RV3D_IS_GAME_ENGINE) {
			BKE_object_lod_update(dob->ob, rv3d->viewinv[3]);
		}
#endif

		/* extra service: draw the duplicator in drawtype of parent, minimum taken
		 * to allow e.g. boundbox box objects in groups for LOD */
		dt = tbase.object->dt;
		tbase.object->dt = MIN2(tbase.object->dt, base->object->dt);

		/* inherit draw extra, but not if a boundbox under the assumption that this
		 * is intended to speed up drawing, and drawing extra (especially wire) can
		 * slow it down too much */
		dtx = tbase.object->dtx;
		if (tbase.object->dt != OB_BOUNDBOX)
			tbase.object->dtx = base->object->dtx;

		/* negative scale flag has to propagate */
		transflag = tbase.object->transflag;

		if (is_negative_m4(dob->mat))
			tbase.object->transflag |= OB_NEG_SCALE;
		else
			tbase.object->transflag &= ~OB_NEG_SCALE;
		
		/* should move outside the loop but possible color is set in draw_object still */
		if ((dflag & DRAW_CONSTCOLOR) == 0) {
			glColor3ubv(color_rgb);
		}
		
		/* generate displist, test for new object */
		if (dob_prev && dob_prev->ob != dob->ob) {
			if (use_displist == true)
				glDeleteLists(displist, 1);
			
			use_displist = false;
		}
		
		if ((bb_tmp = BKE_object_boundbox_get(dob->ob))) {
			bb = *bb_tmp; /* must make a copy  */
			testbb = true;
		}

		if (!testbb || ED_view3d_boundbox_clip_ex(rv3d, &bb, dob->mat)) {
			/* generate displist */
			if (use_displist == false) {
				
				/* note, since this was added, its checked (dob->type == OB_DUPLIGROUP)
				 * however this is very slow, it was probably needed for the NLA
				 * offset feature (used in group-duplicate.blend but no longer works in 2.5)
				 * so for now it should be ok to - campbell */
				
				if ( /* if this is the last no need  to make a displist */
				     (dob_next == NULL || dob_next->ob != dob->ob) ||
				     /* lamp drawing messes with matrices, could be handled smarter... but this works */
				     (dob->ob->type == OB_LAMP) ||
				     (dob->type == OB_DUPLIGROUP && dob->animated) ||
				     !bb_tmp ||
				     draw_glsl_material(scene, dob->ob, v3d, dt) ||
				     check_object_draw_texture(scene, v3d, dt) ||
				     (v3d->flag2 & V3D_SOLID_MATCAP) != 0)
				{
					// printf("draw_dupli_objects_color: skipping displist for %s\n", dob->ob->id.name + 2);
					use_displist = false;
				}
				else {
					// printf("draw_dupli_objects_color: using displist for %s\n", dob->ob->id.name + 2);
					
					/* disable boundbox check for list creation */
					BKE_object_boundbox_flag(dob->ob, BOUNDBOX_DISABLED, 1);
					/* need this for next part of code */
					unit_m4(dob->ob->obmat);    /* obmat gets restored */
					
					displist = glGenLists(1);
					glNewList(displist, GL_COMPILE);
					draw_object(scene, ar, v3d, &tbase, dflag_dupli);
					glEndList();
					
					use_displist = true;
					BKE_object_boundbox_flag(dob->ob, BOUNDBOX_DISABLED, 0);
				}		
			}
			
			if (use_displist) {
				glPushMatrix();
				glMultMatrixf(dob->mat);
				glCallList(displist);
				glPopMatrix();
			}	
			else {
				copy_m4_m4(dob->ob->obmat, dob->mat);
				GPU_begin_dupli_object(dob);
				draw_object(scene, ar, v3d, &tbase, dflag_dupli);
				GPU_end_dupli_object();
			}
		}
		
		tbase.object->dt = dt;
		tbase.object->dtx = dtx;
		tbase.object->transflag = transflag;
		tbase.object->currentlod = savedlod;
	}

	if (apply_data) {
		duplilist_restore(lb, apply_data);
		duplilist_free_apply_data(apply_data);
	}

	free_object_duplilist(lb);
	
	if (use_displist)
		glDeleteLists(displist, 1);
}

static void draw_dupli_objects(Scene *scene, ARegion *ar, View3D *v3d, Base *base)
{
	/* define the color here so draw_dupli_objects_color can be called
	 * from the set loop */
	
	int color = (base->flag & SELECT) ? TH_SELECT : TH_WIRE;
	/* debug */
	if (base->object->dup_group && base->object->dup_group->id.us < 1)
		color = TH_REDALERT;
	
	draw_dupli_objects_color(scene, ar, v3d, base, 0, color);
}

/* XXX warning, not using gpu offscreen here */
void view3d_update_depths_rect(ARegion *ar, ViewDepths *d, rcti *rect)
{
	int x, y, w, h;
	rcti r;
	/* clamp rect by area */

	r.xmin = 0;
	r.xmax = ar->winx - 1;
	r.ymin = 0;
	r.ymax = ar->winy - 1;

	/* Constrain rect to depth bounds */
	BLI_rcti_isect(&r, rect, rect);

	/* assign values to compare with the ViewDepths */
	x = rect->xmin;
	y = rect->ymin;

	w = BLI_rcti_size_x(rect);
	h = BLI_rcti_size_y(rect);

	if (w <= 0 || h <= 0) {
		if (d->depths)
			MEM_freeN(d->depths);
		d->depths = NULL;

		d->damaged = false;
	}
	else if (d->w != w ||
	         d->h != h ||
	         d->x != x ||
	         d->y != y ||
	         d->depths == NULL
	         )
	{
		d->x = x;
		d->y = y;
		d->w = w;
		d->h = h;

		if (d->depths)
			MEM_freeN(d->depths);

		d->depths = MEM_mallocN(sizeof(float) * d->w * d->h, "View depths Subset");
		
		d->damaged = true;
	}

	if (d->damaged) {
		/* XXX using special function here, it doesn't use the gpu offscreen system */
		view3d_opengl_read_Z_pixels(ar, d->x, d->y, d->w, d->h, GL_DEPTH_COMPONENT, GL_FLOAT, d->depths);
		glGetDoublev(GL_DEPTH_RANGE, d->depth_range);
		d->damaged = false;
	}
}

/* note, with nouveau drivers the glReadPixels() is very slow. [#24339] */
void ED_view3d_depth_update(ARegion *ar)
{
	RegionView3D *rv3d = ar->regiondata;
	
	/* Create storage for, and, if necessary, copy depth buffer */
	if (!rv3d->depths) rv3d->depths = MEM_callocN(sizeof(ViewDepths), "ViewDepths");
	if (rv3d->depths) {
		ViewDepths *d = rv3d->depths;
		if (d->w != ar->winx ||
		    d->h != ar->winy ||
		    !d->depths)
		{
			d->w = ar->winx;
			d->h = ar->winy;
			if (d->depths)
				MEM_freeN(d->depths);
			d->depths = MEM_mallocN(sizeof(float) * d->w * d->h, "View depths");
			d->damaged = true;
		}
		
		if (d->damaged) {
			view3d_opengl_read_pixels(ar, 0, 0, d->w, d->h, GL_DEPTH_COMPONENT, GL_FLOAT, d->depths);
			glGetDoublev(GL_DEPTH_RANGE, d->depth_range);
			
			d->damaged = false;
		}
	}
}

/* utility function to find the closest Z value, use for autodepth */
float view3d_depth_near(ViewDepths *d)
{
	/* convert to float for comparisons */
	const float near = (float)d->depth_range[0];
	const float far_real = (float)d->depth_range[1];
	float far = far_real;

	const float *depths = d->depths;
	float depth = FLT_MAX;
	int i = (int)d->w * (int)d->h; /* cast to avoid short overflow */

	/* far is both the starting 'far' value
	 * and the closest value found. */
	while (i--) {
		depth = *depths++;
		if ((depth < far) && (depth > near)) {
			far = depth;
		}
	}

	return far == far_real ? FLT_MAX : far;
}

void ED_view3d_draw_depth_gpencil(Scene *scene, ARegion *ar, View3D *v3d)
{
	short zbuf = v3d->zbuf;
	RegionView3D *rv3d = ar->regiondata;

	view3d_winmatrix_set(ar, v3d, NULL);
	view3d_viewmatrix_set(scene, v3d, rv3d);  /* note: calls BKE_object_where_is_calc for camera... */

	mul_m4_m4m4(rv3d->persmat, rv3d->winmat, rv3d->viewmat);
	invert_m4_m4(rv3d->persinv, rv3d->persmat);
	invert_m4_m4(rv3d->viewinv, rv3d->viewmat);

	glClear(GL_DEPTH_BUFFER_BIT);

	glLoadMatrixf(rv3d->viewmat);

	v3d->zbuf = true;
	glEnable(GL_DEPTH_TEST);

	if (v3d->flag2 & V3D_SHOW_GPENCIL) {
		ED_gpencil_draw_view3d(scene, v3d, ar, true);
	}
	
	v3d->zbuf = zbuf;

}

void ED_view3d_draw_depth(Scene *scene, ARegion *ar, View3D *v3d, bool alphaoverride)
{
	RegionView3D *rv3d = ar->regiondata;
	Base *base;
	short zbuf = v3d->zbuf;
	short flag = v3d->flag;
	float glalphaclip = U.glalphaclip;
	int obcenter_dia = U.obcenter_dia;
	/* no need for color when drawing depth buffer */
	const short dflag_depth = DRAW_CONSTCOLOR;
	/* temp set drawtype to solid */
	
	/* Setting these temporarily is not nice */
	v3d->flag &= ~V3D_SELECT_OUTLINE;
	U.glalphaclip = alphaoverride ? 0.5f : glalphaclip; /* not that nice but means we wont zoom into billboards */
	U.obcenter_dia = 0;
	
	view3d_winmatrix_set(ar, v3d, NULL);
	view3d_viewmatrix_set(scene, v3d, rv3d);  /* note: calls BKE_object_where_is_calc for camera... */
	
	mul_m4_m4m4(rv3d->persmat, rv3d->winmat, rv3d->viewmat);
	invert_m4_m4(rv3d->persinv, rv3d->persmat);
	invert_m4_m4(rv3d->viewinv, rv3d->viewmat);
	
	glClear(GL_DEPTH_BUFFER_BIT);
	
	glLoadMatrixf(rv3d->viewmat);
//	persp(PERSP_STORE);  /* store correct view for persp(PERSP_VIEW) calls */
	
	if (rv3d->rflag & RV3D_CLIPPING) {
		ED_view3d_clipping_set(rv3d);
	}
	/* get surface depth without bias */
	rv3d->rflag |= RV3D_ZOFFSET_DISABLED;

	v3d->zbuf = true;
	glEnable(GL_DEPTH_TEST);
	
	/* draw set first */
	if (scene->set) {
		Scene *sce_iter;
		for (SETLOOPER(scene->set, sce_iter, base)) {
			if (v3d->lay & base->lay) {
				draw_object(scene, ar, v3d, base, 0);
				if (base->object->transflag & OB_DUPLI) {
					draw_dupli_objects_color(scene, ar, v3d, base, dflag_depth, TH_UNDEFINED);
				}
			}
		}
	}
	
	for (base = scene->base.first; base; base = base->next) {
		if (v3d->lay & base->lay) {
			/* dupli drawing */
			if (base->object->transflag & OB_DUPLI) {
				draw_dupli_objects_color(scene, ar, v3d, base, dflag_depth, TH_UNDEFINED);
			}
			draw_object(scene, ar, v3d, base, dflag_depth);
		}
	}
	
	/* this isn't that nice, draw xray objects as if they are normal */
	if (v3d->afterdraw_transp.first ||
	    v3d->afterdraw_xray.first ||
	    v3d->afterdraw_xraytransp.first)
	{
		View3DAfter *v3da;
		int mask_orig;

		v3d->xray = true;
		
		/* transp materials can change the depth mask, see #21388 */
		glGetIntegerv(GL_DEPTH_WRITEMASK, &mask_orig);


		if (v3d->afterdraw_xray.first || v3d->afterdraw_xraytransp.first) {
			glDepthFunc(GL_ALWAYS); /* always write into the depth bufer, overwriting front z values */
			for (v3da = v3d->afterdraw_xray.first; v3da; v3da = v3da->next) {
				draw_object(scene, ar, v3d, v3da->base, dflag_depth);
			}
			glDepthFunc(GL_LEQUAL); /* Now write the depth buffer normally */
		}

		/* draw 3 passes, transp/xray/xraytransp */
		v3d->xray = false;
		v3d->transp = true;
		while ((v3da = BLI_pophead(&v3d->afterdraw_transp))) {
			draw_object(scene, ar, v3d, v3da->base, dflag_depth);
			MEM_freeN(v3da);
		}

		v3d->xray = true;
		v3d->transp = false;
		while ((v3da = BLI_pophead(&v3d->afterdraw_xray))) {
			draw_object(scene, ar, v3d, v3da->base, dflag_depth);
			MEM_freeN(v3da);
		}

		v3d->xray = true;
		v3d->transp = true;
		while ((v3da = BLI_pophead(&v3d->afterdraw_xraytransp))) {
			draw_object(scene, ar, v3d, v3da->base, dflag_depth);
			MEM_freeN(v3da);
		}

		
		v3d->xray = false;
		v3d->transp = false;

		glDepthMask(mask_orig);
	}
	
	if (rv3d->rflag & RV3D_CLIPPING) {
		ED_view3d_clipping_disable();
	}
	rv3d->rflag &= ~RV3D_ZOFFSET_DISABLED;
	
	v3d->zbuf = zbuf;
	if (!v3d->zbuf) glDisable(GL_DEPTH_TEST);

	U.glalphaclip = glalphaclip;
	v3d->flag = flag;
	U.obcenter_dia = obcenter_dia;
}

typedef struct View3DShadow {
	struct View3DShadow *next, *prev;
	GPULamp *lamp;
} View3DShadow;

static void gpu_render_lamp_update(Scene *scene, View3D *v3d,
                                   Object *ob, Object *par,
                                   float obmat[4][4], unsigned int lay,
                                   ListBase *shadows, SceneRenderLayer *srl)
{
	GPULamp *lamp;
	Lamp *la = (Lamp *)ob->data;
	View3DShadow *shadow;
	unsigned int layers;
	
	lamp = GPU_lamp_from_blender(scene, ob, par);
	
	if (lamp) {
		GPU_lamp_update(lamp, lay, (ob->restrictflag & OB_RESTRICT_RENDER), obmat);
		GPU_lamp_update_colors(lamp, la->r, la->g, la->b, la->energy);
		
		layers = lay & v3d->lay;
		if (srl)
			layers &= srl->lay;

		if (layers && GPU_lamp_override_visible(lamp, srl, NULL) && GPU_lamp_has_shadow_buffer(lamp)) {
			shadow = MEM_callocN(sizeof(View3DShadow), "View3DShadow");
			shadow->lamp = lamp;
			BLI_addtail(shadows, shadow);
		}
	}
}

static void gpu_update_lamps_shadows_world(Scene *scene, View3D *v3d)
{
	ListBase shadows;
	View3DShadow *shadow;
	Scene *sce_iter;
	Base *base;
	Object *ob;
	World *world = scene->world;
	SceneRenderLayer *srl = v3d->scenelock ? BLI_findlink(&scene->r.layers, scene->r.actlay) : NULL;
	
	BLI_listbase_clear(&shadows);
	
	/* update lamp transform and gather shadow lamps */
	for (SETLOOPER(scene, sce_iter, base)) {
		ob = base->object;
		
		if (ob->type == OB_LAMP)
			gpu_render_lamp_update(scene, v3d, ob, NULL, ob->obmat, ob->lay, &shadows, srl);
		
		if (ob->transflag & OB_DUPLI) {
			DupliObject *dob;
			ListBase *lb = object_duplilist(G.main->eval_ctx, scene, ob);
			
			for (dob = lb->first; dob; dob = dob->next)
				if (dob->ob->type == OB_LAMP)
					gpu_render_lamp_update(scene, v3d, dob->ob, ob, dob->mat, ob->lay, &shadows, srl);
			
			free_object_duplilist(lb);
		}
	}
	
	/* render shadows after updating all lamps, nested object_duplilist
	 * don't work correct since it's replacing object matrices */
	for (shadow = shadows.first; shadow; shadow = shadow->next) {
		/* this needs to be done better .. */
		float viewmat[4][4], winmat[4][4];
		int drawtype, lay, winsize, flag2 = v3d->flag2;
		ARegion ar = {NULL};
		RegionView3D rv3d = {{{0}}};
		
		drawtype = v3d->drawtype;
		lay = v3d->lay;
		
		v3d->drawtype = OB_SOLID;
		v3d->lay &= GPU_lamp_shadow_layer(shadow->lamp);
		v3d->flag2 &= ~(V3D_SOLID_TEX | V3D_SHOW_SOLID_MATCAP);
		v3d->flag2 |= V3D_RENDER_OVERRIDE | V3D_RENDER_SHADOW;
		
		GPU_lamp_shadow_buffer_bind(shadow->lamp, viewmat, &winsize, winmat);

		ar.regiondata = &rv3d;
		ar.regiontype = RGN_TYPE_WINDOW;
		rv3d.persp = RV3D_CAMOB;
		copy_m4_m4(rv3d.winmat, winmat);
		copy_m4_m4(rv3d.viewmat, viewmat);
		invert_m4_m4(rv3d.viewinv, rv3d.viewmat);
		mul_m4_m4m4(rv3d.persmat, rv3d.winmat, rv3d.viewmat);
		invert_m4_m4(rv3d.persinv, rv3d.viewinv);

		/* no need to call ED_view3d_draw_offscreen_init since shadow buffers were already updated */
		ED_view3d_draw_offscreen(
		            scene, v3d, &ar, winsize, winsize, viewmat, winmat,
		            false, false, true,
		            NULL, NULL, NULL, NULL);
		GPU_lamp_shadow_buffer_unbind(shadow->lamp);
		
		v3d->drawtype = drawtype;
		v3d->lay = lay;
		v3d->flag2 = flag2;
	}
	
	BLI_freelistN(&shadows);

	/* update world values */
	if (world) {
		GPU_mist_update_enable(world->mode & WO_MIST);
		GPU_mist_update_values(world->mistype, world->miststa, world->mistdist, world->misi, &world->horr);
		GPU_horizon_update_color(&world->horr);
		GPU_ambient_update_color(&world->ambr);
	}
}

/* *********************** customdata **************** */

CustomDataMask ED_view3d_datamask(const Scene *scene, const View3D *v3d)
{
	CustomDataMask mask = 0;

	if (ELEM(v3d->drawtype, OB_TEXTURE, OB_MATERIAL) ||
	    ((v3d->drawtype == OB_SOLID) && (v3d->flag2 & V3D_SOLID_TEX)))
	{
		mask |= CD_MASK_MTEXPOLY | CD_MASK_MLOOPUV | CD_MASK_MLOOPCOL;

		if (BKE_scene_use_new_shading_nodes(scene)) {
			if (v3d->drawtype == OB_MATERIAL)
				mask |= CD_MASK_ORCO;
		}
		else {
			if ((scene->gm.matmode == GAME_MAT_GLSL && v3d->drawtype == OB_TEXTURE) || 
			    (v3d->drawtype == OB_MATERIAL))
			{
				mask |= CD_MASK_ORCO;
			}
		}
	}

	return mask;
}

/* goes over all modes and view3d settings */
CustomDataMask ED_view3d_screen_datamask(const bScreen *screen)
{
	const Scene *scene = screen->scene;
	CustomDataMask mask = CD_MASK_BAREMESH;
	const ScrArea *sa;
	
	/* check if we need tfaces & mcols due to view mode */
	for (sa = screen->areabase.first; sa; sa = sa->next) {
		if (sa->spacetype == SPACE_VIEW3D) {
			mask |= ED_view3d_datamask(scene, sa->spacedata.first);
		}
	}

	return mask;
}

void ED_view3d_update_viewmat(Scene *scene, View3D *v3d, ARegion *ar, float viewmat[4][4], float winmat[4][4])
{
	RegionView3D *rv3d = ar->regiondata;
	rctf cameraborder;

	/* setup window matrices */
	if (winmat)
		copy_m4_m4(rv3d->winmat, winmat);
	else
		view3d_winmatrix_set(ar, v3d, NULL);

	/* setup view matrix */
	if (viewmat)
		copy_m4_m4(rv3d->viewmat, viewmat);
	else
		view3d_viewmatrix_set(scene, v3d, rv3d);  /* note: calls BKE_object_where_is_calc for camera... */

	/* update utilitity matrices */
	mul_m4_m4m4(rv3d->persmat, rv3d->winmat, rv3d->viewmat);
	invert_m4_m4(rv3d->persinv, rv3d->persmat);
	invert_m4_m4(rv3d->viewinv, rv3d->viewmat);
	
	/* calculate GLSL view dependent values */

	/* store window coordinates scaling/offset */
	if (rv3d->persp == RV3D_CAMOB && v3d->camera) {
		ED_view3d_calc_camera_border(scene, ar, v3d, rv3d, &cameraborder, false);
		rv3d->viewcamtexcofac[0] = (float)ar->winx / BLI_rctf_size_x(&cameraborder);
		rv3d->viewcamtexcofac[1] = (float)ar->winy / BLI_rctf_size_y(&cameraborder);
		
		rv3d->viewcamtexcofac[2] = -rv3d->viewcamtexcofac[0] * cameraborder.xmin / (float)ar->winx;
		rv3d->viewcamtexcofac[3] = -rv3d->viewcamtexcofac[1] * cameraborder.ymin / (float)ar->winy;
	}
	else {
		rv3d->viewcamtexcofac[0] = rv3d->viewcamtexcofac[1] = 1.0f;
		rv3d->viewcamtexcofac[2] = rv3d->viewcamtexcofac[3] = 0.0f;
	}
	
	/* calculate pixelsize factor once, is used for lamps and obcenters */
	{
		/* note:  '1.0f / len_v3(v1)'  replaced  'len_v3(rv3d->viewmat[0])'
		 * because of float point precision problems at large values [#23908] */
		float v1[3], v2[3];
		float len_px, len_sc;

		v1[0] = rv3d->persmat[0][0];
		v1[1] = rv3d->persmat[1][0];
		v1[2] = rv3d->persmat[2][0];

		v2[0] = rv3d->persmat[0][1];
		v2[1] = rv3d->persmat[1][1];
		v2[2] = rv3d->persmat[2][1];

		len_px = 2.0f / sqrtf(min_ff(len_squared_v3(v1), len_squared_v3(v2)));
		len_sc = (float)MAX2(ar->winx, ar->winy);

		rv3d->pixsize = len_px / len_sc;
	}
}

/**
 * Shared by #ED_view3d_draw_offscreen and #view3d_main_area_draw_objects
 *
 * \note \a C and \a grid_unit will be NULL when \a draw_offscreen is set.
 * \note Drawing lamps and opengl render uses this, so dont do grease pencil or view widgets here.
 */
static void view3d_draw_objects(
        const bContext *C,
        Scene *scene, View3D *v3d, ARegion *ar,
        const char **grid_unit,
        const bool do_bgpic, const bool draw_offscreen, GPUFX *fx)
{
	RegionView3D *rv3d = ar->regiondata;
	Base *base;
	const bool do_camera_frame = !draw_offscreen;
	const bool draw_grids = !draw_offscreen && (v3d->flag2 & V3D_RENDER_OVERRIDE) == 0;
	const bool draw_floor = (rv3d->view == RV3D_VIEW_USER) || (rv3d->persp != RV3D_ORTHO);
	/* only draw grids after in solid modes, else it hovers over mesh wires */
	const bool draw_grids_after = draw_grids && draw_floor && (v3d->drawtype > OB_WIRE) && fx;
	bool do_composite_xray = false;
	bool xrayclear = true;

	if (!draw_offscreen) {
		ED_region_draw_cb_draw(C, ar, REGION_DRAW_PRE_VIEW);
	}

	if (rv3d->rflag & RV3D_CLIPPING)
		view3d_draw_clipping(rv3d);

	/* set zbuffer after we draw clipping region */
	if (v3d->drawtype > OB_WIRE) {
		v3d->zbuf = true;
	}
	else {
		v3d->zbuf = false;
	}

	/* special case (depth for wire color) */
	if (v3d->drawtype <= OB_WIRE) {
		if (scene->obedit && scene->obedit->type == OB_MESH) {
			Mesh *me = scene->obedit->data;
			if (me->drawflag & ME_DRAWEIGHT) {
				v3d->zbuf = true;
			}
		}
	}

	if (v3d->zbuf) {
		glEnable(GL_DEPTH_TEST);
	}

	/* ortho grid goes first, does not write to depth buffer and doesn't need depth test so it will override
	 * objects if done last */
	if (draw_grids) {
		/* needs to be done always, gridview is adjusted in drawgrid() now, but only for ortho views. */
		rv3d->gridview = ED_view3d_grid_scale(scene, v3d, grid_unit);

		if (!draw_floor) {
			ED_region_pixelspace(ar);
			*grid_unit = NULL;  /* drawgrid need this to detect/affect smallest valid unit... */
			drawgrid(&scene->unit, ar, v3d, grid_unit);
			/* XXX make function? replaces persp(1) */
			glMatrixMode(GL_PROJECTION);
			glLoadMatrixf(rv3d->winmat);
			glMatrixMode(GL_MODELVIEW);
			glLoadMatrixf(rv3d->viewmat);
		}
		else if (!draw_grids_after) {
			drawfloor(scene, v3d, grid_unit, true);
		}
	}

	/* important to do before clipping */
	if (do_bgpic) {
		view3d_draw_bgpic_test(scene, ar, v3d, false, do_camera_frame);
	}

	if (rv3d->rflag & RV3D_CLIPPING) {
		ED_view3d_clipping_set(rv3d);
	}

	/* draw set first */
	if (scene->set) {
		const short dflag = DRAW_CONSTCOLOR | DRAW_SCENESET;
		Scene *sce_iter;
		for (SETLOOPER(scene->set, sce_iter, base)) {
			if (v3d->lay & base->lay) {
				UI_ThemeColorBlend(TH_WIRE, TH_BACK, 0.6f);
				draw_object(scene, ar, v3d, base, dflag);

				if (base->object->transflag & OB_DUPLI) {
					draw_dupli_objects_color(scene, ar, v3d, base, dflag, TH_UNDEFINED);
				}
			}
		}

		/* Transp and X-ray afterdraw stuff for sets is done later */
	}


	if (draw_offscreen) {
		for (base = scene->base.first; base; base = base->next) {
			if (v3d->lay & base->lay) {
				/* dupli drawing */
				if (base->object->transflag & OB_DUPLI)
					draw_dupli_objects(scene, ar, v3d, base);

				draw_object(scene, ar, v3d, base, 0);
			}
		}
	}
	else {
		unsigned int lay_used = 0;

		/* then draw not selected and the duplis, but skip editmode object */
		for (base = scene->base.first; base; base = base->next) {
			lay_used |= base->lay;

			if (v3d->lay & base->lay) {

				/* dupli drawing */
				if (base->object->transflag & OB_DUPLI) {
					draw_dupli_objects(scene, ar, v3d, base);
				}
				if ((base->flag & SELECT) == 0) {
					if (base->object != scene->obedit)
						draw_object(scene, ar, v3d, base, 0);
				}
			}
		}

		/* mask out localview */
		v3d->lay_used = lay_used & ((1 << 20) - 1);

		/* draw selected and editmode */
		for (base = scene->base.first; base; base = base->next) {
			if (v3d->lay & base->lay) {
				if (base->object == scene->obedit || (base->flag & SELECT)) {
					draw_object(scene, ar, v3d, base, 0);
				}
			}
		}
	}

	/* perspective floor goes last to use scene depth and avoid writing to depth buffer */
	if (draw_grids_after) {
		drawfloor(scene, v3d, grid_unit, false);
	}

	/* must be before xray draw which clears the depth buffer */
	if (v3d->flag2 & V3D_SHOW_GPENCIL) {
		/* must be before xray draw which clears the depth buffer */
		if (v3d->zbuf) glDisable(GL_DEPTH_TEST);
		ED_gpencil_draw_view3d(scene, v3d, ar, true);
		if (v3d->zbuf) glEnable(GL_DEPTH_TEST);
	}

	/* transp and X-ray afterdraw stuff */
	if (v3d->afterdraw_transp.first)     view3d_draw_transp(scene, ar, v3d);

	/* always do that here to cleanup depth buffers if none needed */
	if (fx) {
		do_composite_xray = v3d->zbuf && (v3d->afterdraw_xray.first || v3d->afterdraw_xraytransp.first);
		GPU_fx_compositor_setup_XRay_pass(fx, do_composite_xray);
	}

	if (v3d->afterdraw_xray.first)       view3d_draw_xray(scene, ar, v3d, &xrayclear);
	if (v3d->afterdraw_xraytransp.first) view3d_draw_xraytransp(scene, ar, v3d, xrayclear);

	if (fx && do_composite_xray) {
		GPU_fx_compositor_XRay_resolve(fx);
	}

	if (!draw_offscreen) {
		ED_region_draw_cb_draw(C, ar, REGION_DRAW_POST_VIEW);
	}

	if (rv3d->rflag & RV3D_CLIPPING)
		ED_view3d_clipping_disable();

	/* important to do after clipping */
	if (do_bgpic) {
		view3d_draw_bgpic_test(scene, ar, v3d, true, do_camera_frame);
	}

	/* cleanup */
	if (v3d->zbuf) {
		v3d->zbuf = false;
		glDisable(GL_DEPTH_TEST);
	}

	if ((v3d->flag2 & V3D_RENDER_SHADOW) == 0) {
		GPU_free_images_old();
	}
}

static void view3d_main_area_setup_view(Scene *scene, View3D *v3d, ARegion *ar, float viewmat[4][4], float winmat[4][4])
{
	RegionView3D *rv3d = ar->regiondata;

	ED_view3d_update_viewmat(scene, v3d, ar, viewmat, winmat);

	/* set for opengl */
	glMatrixMode(GL_PROJECTION);
	glLoadMatrixf(rv3d->winmat);
	glMatrixMode(GL_MODELVIEW);
	glLoadMatrixf(rv3d->viewmat);
}

void ED_view3d_draw_offscreen_init(Scene *scene, View3D *v3d)
{
	/* shadow buffers, before we setup matrices */
	if (draw_glsl_material(scene, NULL, v3d, v3d->drawtype))
		gpu_update_lamps_shadows_world(scene, v3d);
}

/*
 * Function to clear the view
 */
static void view3d_main_area_clear(Scene *scene, View3D *v3d, ARegion *ar)
{
	if (scene->world && (v3d->flag3 & V3D_SHOW_WORLD)) {
		bool glsl = GPU_glsl_support() && BKE_scene_use_new_shading_nodes(scene) && scene->world->nodetree && scene->world->use_nodes;
		
		if (glsl) {
			RegionView3D *rv3d = ar->regiondata;
			GPUMaterial *gpumat = GPU_material_world(scene, scene->world);
			bool material_not_bound;

			/* calculate full shader for background */
			GPU_material_bind(gpumat, 1, 1, 1.0, false, rv3d->viewmat, rv3d->viewinv, rv3d->viewcamtexcofac, (v3d->scenelock != 0));
			
			material_not_bound = !GPU_material_bound(gpumat);

			if (material_not_bound) {
				glMatrixMode(GL_PROJECTION);
				glPushMatrix();
				glLoadIdentity();
				glMatrixMode(GL_MODELVIEW);
				glPushMatrix();
				glLoadIdentity();
				glColor4f(0.0f, 0.0f, 0.0f, 1.0f);
			}

			glEnable(GL_DEPTH_TEST);
			glDepthFunc(GL_ALWAYS);
			glShadeModel(GL_SMOOTH);
			glBegin(GL_TRIANGLE_STRIP);
			glVertex3f(-1.0, -1.0, 1.0);
			glVertex3f(1.0, -1.0, 1.0);
			glVertex3f(-1.0, 1.0, 1.0);
			glVertex3f(1.0, 1.0, 1.0);
			glEnd();
			glShadeModel(GL_FLAT);

			if (material_not_bound) {
				glMatrixMode(GL_PROJECTION);
				glPopMatrix();
				glMatrixMode(GL_MODELVIEW);
				glPopMatrix();
			}

			GPU_material_unbind(gpumat);
			
			glDepthFunc(GL_LEQUAL);
			glDisable(GL_DEPTH_TEST);
		}
		else if (scene->world->skytype & WO_SKYBLEND) {  /* blend sky */
			int x, y;
			float col_hor[3];
			float col_zen[3];

#define VIEWGRAD_RES_X 16
#define VIEWGRAD_RES_Y 16

			GLubyte grid_col[VIEWGRAD_RES_X][VIEWGRAD_RES_Y][4];
			static float   grid_pos[VIEWGRAD_RES_X][VIEWGRAD_RES_Y][3];
			static GLushort indices[VIEWGRAD_RES_X - 1][VIEWGRAD_RES_X - 1][4];
			static bool buf_calculated = false;

			IMB_colormanagement_pixel_to_display_space_v3(col_hor, &scene->world->horr, &scene->view_settings,
			                                              &scene->display_settings);
			IMB_colormanagement_pixel_to_display_space_v3(col_zen, &scene->world->zenr, &scene->view_settings,
			                                              &scene->display_settings);

			glMatrixMode(GL_PROJECTION);
			glPushMatrix();
			glLoadIdentity();
			glMatrixMode(GL_MODELVIEW);
			glPushMatrix();
			glLoadIdentity();

			glShadeModel(GL_SMOOTH);

			/* calculate buffers the first time only */
			if (!buf_calculated) {
				for (x = 0; x < VIEWGRAD_RES_X; x++) {
					for (y = 0; y < VIEWGRAD_RES_Y; y++) {
						const float xf = (float)x / (float)(VIEWGRAD_RES_X - 1);
						const float yf = (float)y / (float)(VIEWGRAD_RES_Y - 1);

						/* -1..1 range */
						grid_pos[x][y][0] = (xf - 0.5f) * 2.0f;
						grid_pos[x][y][1] = (yf - 0.5f) * 2.0f;
						grid_pos[x][y][2] = 1.0;
					}
				}

				for (x = 0; x < VIEWGRAD_RES_X - 1; x++) {
					for (y = 0; y < VIEWGRAD_RES_Y - 1; y++) {
						indices[x][y][0] = x * VIEWGRAD_RES_X + y;
						indices[x][y][1] = x * VIEWGRAD_RES_X + y + 1;
						indices[x][y][2] = (x + 1) * VIEWGRAD_RES_X + y + 1;
						indices[x][y][3] = (x + 1) * VIEWGRAD_RES_X + y;
					}
				}

				buf_calculated = true;
			}

			for (x = 0; x < VIEWGRAD_RES_X; x++) {
				for (y = 0; y < VIEWGRAD_RES_Y; y++) {
					const float xf = (float)x / (float)(VIEWGRAD_RES_X - 1);
					const float yf = (float)y / (float)(VIEWGRAD_RES_Y - 1);
					const float mval[2] = {xf * (float)ar->winx, yf * ar->winy};
					const float z_up[3] = {0.0f, 0.0f, 1.0f};
					float out[3];
					GLubyte *col_ub = grid_col[x][y];

					float col_fac;
					float col_fl[3];

					ED_view3d_win_to_vector(ar, mval, out);

					if (scene->world->skytype & WO_SKYPAPER) {
						if (scene->world->skytype & WO_SKYREAL) {
							col_fac = fabsf(((float)y / (float)VIEWGRAD_RES_Y) - 0.5f) * 2.0f;
						}
						else {
							col_fac = (float)y / (float)VIEWGRAD_RES_Y;
						}
					}
					else {
						if (scene->world->skytype & WO_SKYREAL) {
							col_fac = fabsf((angle_normalized_v3v3(z_up, out) / (float)M_PI) - 0.5f) * 2.0f;
						}
						else {
							col_fac = 1.0f - (angle_normalized_v3v3(z_up, out) / (float)M_PI);
						}
					}

					interp_v3_v3v3(col_fl, col_hor, col_zen, col_fac);

					rgb_float_to_uchar(col_ub, col_fl);
					col_ub[3] = 255;
				}
			}

			glEnable(GL_DEPTH_TEST);
			glDepthFunc(GL_ALWAYS);

			glEnableClientState(GL_VERTEX_ARRAY);
			glEnableClientState(GL_COLOR_ARRAY);
			glVertexPointer(3, GL_FLOAT, 0, grid_pos);
			glColorPointer(4, GL_UNSIGNED_BYTE, 0, grid_col);

			glDrawElements(GL_QUADS, (VIEWGRAD_RES_X - 1) * (VIEWGRAD_RES_Y - 1) * 4, GL_UNSIGNED_SHORT, indices);

			glDisableClientState(GL_VERTEX_ARRAY);
			glDisableClientState(GL_COLOR_ARRAY);

			glDepthFunc(GL_LEQUAL);
			glDisable(GL_DEPTH_TEST);

			glMatrixMode(GL_PROJECTION);
			glPopMatrix();
			glMatrixMode(GL_MODELVIEW);
			glPopMatrix();

			glShadeModel(GL_FLAT);

#undef VIEWGRAD_RES_X
#undef VIEWGRAD_RES_Y
		}
		else {  /* solid sky */
			float col_hor[3];
			IMB_colormanagement_pixel_to_display_space_v3(col_hor, &scene->world->horr, &scene->view_settings,
			                                              &scene->display_settings);

			glClearColor(col_hor[0], col_hor[1], col_hor[2], 1.0);
			glClear(GL_COLOR_BUFFER_BIT | GL_DEPTH_BUFFER_BIT);
		}
	}
	else {
		if (UI_GetThemeValue(TH_SHOW_BACK_GRAD)) {
			glMatrixMode(GL_PROJECTION);
			glPushMatrix();
			glLoadIdentity();
			glMatrixMode(GL_MODELVIEW);
			glPushMatrix();
			glLoadIdentity();

			glEnable(GL_DEPTH_TEST);
			glDepthFunc(GL_ALWAYS);
			glShadeModel(GL_SMOOTH);
			glBegin(GL_QUADS);
			UI_ThemeColor(TH_LOW_GRAD);
			glVertex3f(-1.0, -1.0, 1.0);
			glVertex3f(1.0, -1.0, 1.0);
			UI_ThemeColor(TH_HIGH_GRAD);
			glVertex3f(1.0, 1.0, 1.0);
			glVertex3f(-1.0, 1.0, 1.0);
			glEnd();
			glShadeModel(GL_FLAT);

			glDepthFunc(GL_LEQUAL);
			glDisable(GL_DEPTH_TEST);

			glMatrixMode(GL_PROJECTION);
			glPopMatrix();

			glMatrixMode(GL_MODELVIEW);
			glPopMatrix();
		}
		else {
			UI_ThemeClearColorAlpha(TH_HIGH_GRAD, 1.0f);
			glClear(GL_COLOR_BUFFER_BIT | GL_DEPTH_BUFFER_BIT);
		}
	}
}

/* ED_view3d_draw_offscreen_init should be called before this to initialize
 * stuff like shadow buffers
 */
void ED_view3d_draw_offscreen(
        Scene *scene, View3D *v3d, ARegion *ar, int winx, int winy,
        float viewmat[4][4], float winmat[4][4],
        bool do_bgpic, bool do_sky, bool is_persp, const char *viewname,
        GPUFX *fx, GPUFXSettings *fx_settings,
        GPUOffScreen *ofs)
{
	struct bThemeState theme_state;
	int bwinx, bwiny;
	rcti brect;
	bool do_compositing = false;
	RegionView3D *rv3d = ar->regiondata;

	glPushMatrix();

	/* set temporary new size */
	bwinx = ar->winx;
	bwiny = ar->winy;
	brect = ar->winrct;

	ar->winx = winx;
	ar->winy = winy;
	ar->winrct.xmin = 0;
	ar->winrct.ymin = 0;
	ar->winrct.xmax = winx;
	ar->winrct.ymax = winy;

	UI_Theme_Store(&theme_state);
	UI_SetTheme(SPACE_VIEW3D, RGN_TYPE_WINDOW);

	/* set flags */
	G.f |= G_RENDER_OGL;

	if ((v3d->flag2 & V3D_RENDER_SHADOW) == 0) {
		/* free images which can have changed on frame-change
		 * warning! can be slow so only free animated images - campbell */
		GPU_free_images_anim();
	}

	/* setup view matrices before fx or unbinding the offscreen buffers will cause issues */
	if ((viewname != NULL && viewname[0] != '\0') && (viewmat == NULL) && rv3d->persp == RV3D_CAMOB && v3d->camera)
		view3d_stereo3d_setup_offscreen(scene, v3d, ar, winmat, viewname);
	else
		view3d_main_area_setup_view(scene, v3d, ar, viewmat, winmat);

	/* framebuffer fx needed, we need to draw offscreen first */
	if (v3d->fx_settings.fx_flag && fx) {
		GPUSSAOSettings *ssao = NULL;

		if (v3d->drawtype < OB_SOLID) {
			ssao = v3d->fx_settings.ssao;
			v3d->fx_settings.ssao = NULL;
		}

		do_compositing = GPU_fx_compositor_initialize_passes(fx, &ar->winrct, NULL, fx_settings);

		if (ssao)
			v3d->fx_settings.ssao = ssao;
	}

	/* clear opengl buffers */
	if (do_sky) {
		view3d_main_area_clear(scene, v3d, ar);
	}
	else {
		glClearColor(0.0f, 0.0f, 0.0f, 0.0f);
		glClear(GL_COLOR_BUFFER_BIT | GL_DEPTH_BUFFER_BIT);
	}

	/* main drawing call */
	view3d_draw_objects(NULL, scene, v3d, ar, NULL, do_bgpic, true, do_compositing ? fx : NULL);

	/* post process */
	if (do_compositing) {
		if (!winmat)
			is_persp = rv3d->is_persp;
		GPU_fx_do_composite_pass(fx, winmat, is_persp, scene, ofs);
	}

	if ((v3d->flag2 & V3D_RENDER_SHADOW) == 0) {
		/* draw grease-pencil stuff */
		ED_region_pixelspace(ar);


		if (v3d->flag2 & V3D_SHOW_GPENCIL) {
			/* draw grease-pencil stuff - needed to get paint-buffer shown too (since it's 2D) */
			ED_gpencil_draw_view3d(scene, v3d, ar, false);
		}

		/* freeing the images again here could be done after the operator runs, leaving for now */
		GPU_free_images_anim();
	}

	/* restore size */
	ar->winx = bwinx;
	ar->winy = bwiny;
	ar->winrct = brect;

	glPopMatrix();

	UI_Theme_Restore(&theme_state);

	G.f &= ~G_RENDER_OGL;
}

/**
 * Utility func for ED_view3d_draw_offscreen
 *
 * \param ofs: Optional off-screen buffer, can be NULL.
 * (avoids re-creating when doing multiple GL renders).
 */
ImBuf *ED_view3d_draw_offscreen_imbuf(
        Scene *scene, View3D *v3d, ARegion *ar, int sizex, int sizey,
        unsigned int flag, bool draw_background,
        int alpha_mode, int samples, const char *viewname,
        /* output vars */
        GPUOffScreen *ofs, char err_out[256])
{
	RegionView3D *rv3d = ar->regiondata;
	ImBuf *ibuf;
	const bool draw_sky = (alpha_mode == R_ADDSKY) && v3d && (v3d->flag3 & V3D_SHOW_WORLD);
	const bool own_ofs = (ofs == NULL);

	if (UNLIKELY(v3d == NULL))
		return NULL;

	if (own_ofs) {
		/* state changes make normal drawing go weird otherwise */
		glPushAttrib(GL_LIGHTING_BIT);

		/* bind */
		ofs = GPU_offscreen_create(sizex, sizey, samples, err_out);
		if (ofs == NULL) {
			glPopAttrib();
			return NULL;
		}
	}

	ED_view3d_draw_offscreen_init(scene, v3d);

	GPU_offscreen_bind(ofs, true);

	/* render 3d view */
	if (rv3d->persp == RV3D_CAMOB && v3d->camera) {
		CameraParams params;
		GPUFXSettings fx_settings = {NULL};
		Object *camera = BKE_camera_multiview_render(scene, v3d->camera, viewname);

		BKE_camera_params_init(&params);
		/* fallback for non camera objects */
		params.clipsta = v3d->near;
		params.clipend = v3d->far;
		BKE_camera_params_from_object(&params, camera);
		BKE_camera_multiview_params(&scene->r, &params, camera, viewname);
		BKE_camera_params_compute_viewplane(&params, sizex, sizey, scene->r.xasp, scene->r.yasp);
		BKE_camera_params_compute_matrix(&params);

		BKE_camera_to_gpu_dof(camera, &fx_settings);

		ED_view3d_draw_offscreen(
		        scene, v3d, ar, sizex, sizey, NULL, params.winmat,
		        draw_background, draw_sky, !params.is_ortho, viewname,
		        NULL, &fx_settings,
		        ofs);
	}
	else {
		ED_view3d_draw_offscreen(
		        scene, v3d, ar, sizex, sizey, NULL, NULL,
		        draw_background, draw_sky, true, viewname,
		        NULL, NULL, ofs);
	}

	/* read in pixels & stamp */
	ibuf = IMB_allocImBuf(sizex, sizey, 32, flag);

	if (ibuf->rect_float)
		GPU_offscreen_read_pixels(ofs, GL_FLOAT, ibuf->rect_float);
	else if (ibuf->rect)
		GPU_offscreen_read_pixels(ofs, GL_UNSIGNED_BYTE, ibuf->rect);

	/* unbind */
	GPU_offscreen_unbind(ofs, true);

	if (own_ofs) {
		GPU_offscreen_free(ofs);

		glPopAttrib();
	}
	
	if (ibuf->rect_float && ibuf->rect)
		IMB_rect_from_float(ibuf);

	return ibuf;
}

/**
 * Creates own fake 3d views (wrapping #ED_view3d_draw_offscreen_imbuf)
 *
 * \param ofs: Optional off-screen buffer can be NULL.
 * (avoids re-creating when doing multiple GL renders).
 *
 * \note used by the sequencer
 */
ImBuf *ED_view3d_draw_offscreen_imbuf_simple(
        Scene *scene, Object *camera, int width, int height,
        unsigned int flag, int drawtype, bool use_solid_tex, bool use_gpencil, bool draw_background,
        int alpha_mode, int samples, const char *viewname,
        GPUOffScreen *ofs, char err_out[256])
{
	View3D v3d = {NULL};
	ARegion ar = {NULL};
	RegionView3D rv3d = {{{0}}};

	/* connect data */
	v3d.regionbase.first = v3d.regionbase.last = &ar;
	ar.regiondata = &rv3d;
	ar.regiontype = RGN_TYPE_WINDOW;

	v3d.camera = camera;
	v3d.lay = scene->lay;
	v3d.drawtype = drawtype;
	v3d.flag2 = V3D_RENDER_OVERRIDE;
	
	if (use_gpencil)
		v3d.flag2 |= V3D_SHOW_GPENCIL;

	if (use_solid_tex)
		v3d.flag2 |= V3D_SOLID_TEX;

	rv3d.persp = RV3D_CAMOB;

	copy_m4_m4(rv3d.viewinv, v3d.camera->obmat);
	normalize_m4(rv3d.viewinv);
	invert_m4_m4(rv3d.viewmat, rv3d.viewinv);

	{
		CameraParams params;
		Object *camera = BKE_camera_multiview_render(scene, v3d.camera, viewname);

		BKE_camera_params_init(&params);
		BKE_camera_params_from_object(&params, camera);
		BKE_camera_multiview_params(&scene->r, &params, camera, viewname);
		BKE_camera_params_compute_viewplane(&params, width, height, scene->r.xasp, scene->r.yasp);
		BKE_camera_params_compute_matrix(&params);

		copy_m4_m4(rv3d.winmat, params.winmat);
		v3d.near = params.clipsta;
		v3d.far = params.clipend;
		v3d.lens = params.lens;
	}

	mul_m4_m4m4(rv3d.persmat, rv3d.winmat, rv3d.viewmat);
	invert_m4_m4(rv3d.persinv, rv3d.viewinv);

	return ED_view3d_draw_offscreen_imbuf(
	        scene, &v3d, &ar, width, height, flag,
	        draw_background, alpha_mode, samples, viewname,
	        ofs, err_out);

	// seq_view3d_cb(scene, cfra, render_size, seqrectx, seqrecty);
}


/**
 * \note The info that this uses is updated in #ED_refresh_viewport_fps,
 * which currently gets called during #SCREEN_OT_animation_step.
 */
void ED_scene_draw_fps(Scene *scene, const rcti *rect)
{
	ScreenFrameRateInfo *fpsi = scene->fps_info;
	float fps;
	char printable[16];
	int i, tot;
	
	if (!fpsi || !fpsi->lredrawtime || !fpsi->redrawtime)
		return;
	
	printable[0] = '\0';
	
#if 0
	/* this is too simple, better do an average */
	fps = (float)(1.0 / (fpsi->lredrawtime - fpsi->redrawtime))
#else
	fpsi->redrawtimes_fps[fpsi->redrawtime_index] = (float)(1.0 / (fpsi->lredrawtime - fpsi->redrawtime));
	
	for (i = 0, tot = 0, fps = 0.0f; i < REDRAW_FRAME_AVERAGE; i++) {
		if (fpsi->redrawtimes_fps[i]) {
			fps += fpsi->redrawtimes_fps[i];
			tot++;
		}
	}
	if (tot) {
		fpsi->redrawtime_index = (fpsi->redrawtime_index + 1) % REDRAW_FRAME_AVERAGE;
		
		//fpsi->redrawtime_index++;
		//if (fpsi->redrawtime >= REDRAW_FRAME_AVERAGE)
		//	fpsi->redrawtime = 0;
		
		fps = fps / tot;
	}
#endif

	/* is this more than half a frame behind? */
	if (fps + 0.5f < (float)(FPS)) {
		UI_ThemeColor(TH_REDALERT);
		BLI_snprintf(printable, sizeof(printable), IFACE_("fps: %.2f"), fps);
	}
	else {
		UI_ThemeColor(TH_TEXT_HI);
		BLI_snprintf(printable, sizeof(printable), IFACE_("fps: %i"), (int)(fps + 0.5f));
	}

#ifdef WITH_INTERNATIONAL
	BLF_draw_default(rect->xmin + U.widget_unit,  rect->ymax - U.widget_unit, 0.0f, printable, sizeof(printable));
#else
	BLF_draw_default_ascii(rect->xmin + U.widget_unit,  rect->ymax - U.widget_unit, 0.0f, printable, sizeof(printable));
#endif
}

static bool view3d_main_area_do_render_draw(Scene *scene)
{
	RenderEngineType *type = RE_engines_find(scene->r.engine);

	return (type && type->view_update && type->view_draw);
}

bool ED_view3d_calc_render_border(Scene *scene, View3D *v3d, ARegion *ar, rcti *rect)
{
	RegionView3D *rv3d = ar->regiondata;
	rctf viewborder;
	bool use_border;

	/* test if there is a 3d view rendering */
	if (v3d->drawtype != OB_RENDER || !view3d_main_area_do_render_draw(scene))
		return false;

	/* test if there is a border render */
	if (rv3d->persp == RV3D_CAMOB)
		use_border = (scene->r.mode & R_BORDER) != 0;
	else
		use_border = (v3d->flag2 & V3D_RENDER_BORDER) != 0;
	
	if (!use_border)
		return false;

	/* compute border */
	if (rv3d->persp == RV3D_CAMOB) {
		ED_view3d_calc_camera_border(scene, ar, v3d, rv3d, &viewborder, false);

		rect->xmin = viewborder.xmin + scene->r.border.xmin * BLI_rctf_size_x(&viewborder);
		rect->ymin = viewborder.ymin + scene->r.border.ymin * BLI_rctf_size_y(&viewborder);
		rect->xmax = viewborder.xmin + scene->r.border.xmax * BLI_rctf_size_x(&viewborder);
		rect->ymax = viewborder.ymin + scene->r.border.ymax * BLI_rctf_size_y(&viewborder);
	}
	else {
		rect->xmin = v3d->render_border.xmin * ar->winx;
		rect->xmax = v3d->render_border.xmax * ar->winx;
		rect->ymin = v3d->render_border.ymin * ar->winy;
		rect->ymax = v3d->render_border.ymax * ar->winy;
	}

	BLI_rcti_translate(rect, ar->winrct.xmin, ar->winrct.ymin);
	BLI_rcti_isect(&ar->winrct, rect, rect);

	return true;
}

static bool view3d_main_area_draw_engine(const bContext *C, Scene *scene,
                                         ARegion *ar, View3D *v3d,
                                         bool clip_border, const rcti *border_rect)
{
	RegionView3D *rv3d = ar->regiondata;
	RenderEngineType *type;
	GLint scissor[4];

	/* create render engine */
	if (!rv3d->render_engine) {
		RenderEngine *engine;

		type = RE_engines_find(scene->r.engine);

		if (!(type->view_update && type->view_draw))
			return false;

		engine = RE_engine_create_ex(type, true);

		engine->tile_x = scene->r.tilex;
		engine->tile_y = scene->r.tiley;

		type->view_update(engine, C);

		rv3d->render_engine = engine;
	}

	/* setup view matrices */
	view3d_main_area_setup_view(scene, v3d, ar, NULL, NULL);

	/* background draw */
	ED_region_pixelspace(ar);

	if (clip_border) {
		/* for border draw, we only need to clear a subset of the 3d view */
		if (border_rect->xmax > border_rect->xmin && border_rect->ymax > border_rect->ymin) {
			glGetIntegerv(GL_SCISSOR_BOX, scissor);
			glScissor(border_rect->xmin, border_rect->ymin,
			          BLI_rcti_size_x(border_rect), BLI_rcti_size_y(border_rect));
		}
		else {
			return false;
		}
	}

	glClearColor(0.0f, 0.0f, 0.0f, 0.0f);
	glClear(GL_COLOR_BUFFER_BIT | GL_DEPTH_BUFFER_BIT);

	if (v3d->flag & V3D_DISPBGPICS)
		view3d_draw_bgpic_test(scene, ar, v3d, false, true);
	else
		fdrawcheckerboard(0, 0, ar->winx, ar->winy);

	/* render result draw */
	type = rv3d->render_engine->type;
	type->view_draw(rv3d->render_engine, C);

	if (v3d->flag & V3D_DISPBGPICS)
		view3d_draw_bgpic_test(scene, ar, v3d, true, true);

	if (clip_border) {
		/* restore scissor as it was before */
		glScissor(scissor[0], scissor[1], scissor[2], scissor[3]);
	}

	return true;
}

static void view3d_main_area_draw_engine_info(View3D *v3d, RegionView3D *rv3d, ARegion *ar, bool render_border)
{
	float fill_color[4] = {0.0f, 0.0f, 0.0f, 0.25f};

	if (!rv3d->render_engine || !rv3d->render_engine->text[0])
		return;
	
	if (render_border) {
		/* draw darkened background color. no alpha because border render does
		 * partial redraw and will not redraw the area behind this info bar */
		float alpha = 1.0f - fill_color[3];
		Camera *camera = ED_view3d_camera_data_get(v3d, rv3d);

		if (camera) {
			if (camera->flag & CAM_SHOWPASSEPARTOUT) {
				alpha *= (1.0f - camera->passepartalpha);
			}
		}

		UI_GetThemeColor3fv(TH_HIGH_GRAD, fill_color);
		mul_v3_fl(fill_color, alpha);
		fill_color[3] = 1.0f;
	}

	ED_region_info_draw(ar, rv3d->render_engine->text, fill_color, true);
}

static bool view3d_stereo3d_active(const bContext *C, Scene *scene, View3D *v3d, RegionView3D *rv3d)
{
	wmWindow *win = CTX_wm_window(C);

	if ((scene->r.scemode & R_MULTIVIEW) == 0)
		return false;

	if (WM_stereo3d_enabled(win, true) == false)
		return false;

	if ((v3d->camera == NULL) || (v3d->camera->type != OB_CAMERA) || rv3d->persp != RV3D_CAMOB)
		return false;

	if (scene->r.views_format & SCE_VIEWS_FORMAT_MULTIVIEW) {
		if (v3d->stereo3d_camera == STEREO_MONO_ID)
			return false;

		return BKE_scene_multiview_is_stereo3d(&scene->r);
	}

	return true;
}

/* setup the view and win matrices for the multiview cameras
 *
 * unlike view3d_stereo3d_setup_offscreen, when view3d_stereo3d_setup is called
 * we have no winmatrix (i.e., projection matrix) defined at that time.
 * Since the camera and the camera shift are needed for the winmat calculation
 * we do a small hack to replace it temporarily so we don't need to change the
 * view3d)main_area_setup_view() code to account for that.
 */
static void view3d_stereo3d_setup(Scene *scene, View3D *v3d, ARegion *ar)
{
	bool is_left;
	const char *names[2] = {STEREO_LEFT_NAME, STEREO_RIGHT_NAME};
	const char *viewname;

	/* show only left or right camera */
	if (v3d->stereo3d_camera != STEREO_3D_ID)
		v3d->multiview_eye = v3d->stereo3d_camera;

	is_left = v3d->multiview_eye == STEREO_LEFT_ID;
	viewname = names[is_left ? STEREO_LEFT_ID : STEREO_RIGHT_ID];

	/* update the viewport matrices with the new camera */
	if (scene->r.views_format == SCE_VIEWS_FORMAT_STEREO_3D) {
		Camera *data;
		float viewmat[4][4];
		float shiftx;

		data = (Camera *)v3d->camera->data;
		shiftx = data->shiftx;

		BLI_lock_thread(LOCK_VIEW3D);
		data->shiftx = BKE_camera_multiview_shift_x(&scene->r, v3d->camera, viewname);

		BKE_camera_multiview_view_matrix(&scene->r, v3d->camera, is_left, viewmat);
		view3d_main_area_setup_view(scene, v3d, ar, viewmat, NULL);

		data->shiftx = shiftx;
		BLI_unlock_thread(LOCK_VIEW3D);
	}
	else { /* SCE_VIEWS_FORMAT_MULTIVIEW */
		float viewmat[4][4];
		Object *view_ob = v3d->camera;
		Object *camera = BKE_camera_multiview_render(scene, v3d->camera, viewname);

		BLI_lock_thread(LOCK_VIEW3D);
		v3d->camera = camera;

		BKE_camera_multiview_view_matrix(&scene->r, camera, false, viewmat);
		view3d_main_area_setup_view(scene, v3d, ar, viewmat, NULL);

		v3d->camera = view_ob;
		BLI_unlock_thread(LOCK_VIEW3D);
	}
}

static void view3d_stereo3d_setup_offscreen(Scene *scene, View3D *v3d, ARegion *ar,
                                            float winmat[4][4], const char *viewname)
{
	/* update the viewport matrices with the new camera */
	if (scene->r.views_format == SCE_VIEWS_FORMAT_STEREO_3D) {
		float viewmat[4][4];
		const bool is_left = STREQ(viewname, STEREO_LEFT_NAME);

		BKE_camera_multiview_view_matrix(&scene->r, v3d->camera, is_left, viewmat);
		view3d_main_area_setup_view(scene, v3d, ar, viewmat, winmat);
	}
	else { /* SCE_VIEWS_FORMAT_MULTIVIEW */
		float viewmat[4][4];
		Object *camera = BKE_camera_multiview_render(scene, v3d->camera, viewname);

		BKE_camera_multiview_view_matrix(&scene->r, camera, false, viewmat);
		view3d_main_area_setup_view(scene, v3d, ar, viewmat, winmat);
	}
}

#ifdef WITH_GAMEENGINE
static void update_lods(Scene *scene, float camera_pos[3])
{
	Scene *sce_iter;
	Base *base;
	Object *ob;

	for (SETLOOPER(scene, sce_iter, base)) {
		ob = base->object;
		BKE_object_lod_update(ob, camera_pos);
	}
}
#endif

static void view3d_main_area_draw_objects(const bContext *C, Scene *scene, View3D *v3d,
                                          ARegion *ar, const char **grid_unit)
{
	RegionView3D *rv3d = ar->regiondata;
	unsigned int lay_used = v3d->lay_used;
	
	/* post processing */
	bool do_compositing = false;
	
	/* shadow buffers, before we setup matrices */
	if (draw_glsl_material(scene, NULL, v3d, v3d->drawtype))
		gpu_update_lamps_shadows_world(scene, v3d);

	/* reset default OpenGL lights if needed (i.e. after preferences have been altered) */
	if (rv3d->rflag & RV3D_GPULIGHT_UPDATE) {
		rv3d->rflag &= ~RV3D_GPULIGHT_UPDATE;
		GPU_default_lights();
	}

	/* setup the view matrix */
	if (view3d_stereo3d_active(C, scene, v3d, rv3d))
		view3d_stereo3d_setup(scene, v3d, ar);
	else
		view3d_main_area_setup_view(scene, v3d, ar, NULL, NULL);

	rv3d->rflag &= ~RV3D_IS_GAME_ENGINE;
#ifdef WITH_GAMEENGINE
	if (STREQ(scene->r.engine, RE_engine_id_BLENDER_GAME)) {
		rv3d->rflag |= RV3D_IS_GAME_ENGINE;

		/* Make sure LoDs are up to date */
		update_lods(scene, rv3d->viewinv[3]);
	}
#endif

	/* framebuffer fx needed, we need to draw offscreen first */
	if (v3d->fx_settings.fx_flag && v3d->drawtype >= OB_SOLID) {
		GPUFXSettings fx_settings;
		BKE_screen_gpu_fx_validate(&v3d->fx_settings);
		fx_settings = v3d->fx_settings;
		if (!rv3d->compositor)
			rv3d->compositor = GPU_fx_compositor_create();
		
		if (rv3d->persp == RV3D_CAMOB && v3d->camera)
			BKE_camera_to_gpu_dof(v3d->camera, &fx_settings);
		else {
			fx_settings.dof = NULL;
		}

		do_compositing = GPU_fx_compositor_initialize_passes(rv3d->compositor, &ar->winrct, &ar->drawrct, &fx_settings);
	}
	
	/* clear the background */
	view3d_main_area_clear(scene, v3d, ar);

	/* enables anti-aliasing for 3D view drawing */
	if (U.ogl_multisamples != USER_MULTISAMPLE_NONE) {
		glEnable(GL_MULTISAMPLE_ARB);
	}

	/* main drawing call */
	view3d_draw_objects(C, scene, v3d, ar, grid_unit, true, false, do_compositing ? rv3d->compositor : NULL);

<<<<<<< HEAD
=======
	/* widgets need to be updated *after* view matrix was set up
	 * XXX since we do 2 draw calls (with and without depth culling),
	 * it might be better to have 2 update calls, too */
	WM_widgets_update(C, ar->widgetmaps.first);
	/* draw depth culled widgets */
>>>>>>> 6ec01dcb
	WM_widgets_draw(C, ar->widgetmaps.first, true);

	/* post process */
	if (do_compositing) {
		GPU_fx_do_composite_pass(rv3d->compositor, rv3d->winmat, rv3d->is_persp, scene, NULL);
	}

	/* Disable back anti-aliasing */
	if (U.ogl_multisamples != USER_MULTISAMPLE_NONE) {
		glDisable(GL_MULTISAMPLE_ARB);
	}

	if (v3d->lay_used != lay_used) { /* happens when loading old files or loading with UI load */
		/* find header and force tag redraw */
		ScrArea *sa = CTX_wm_area(C);
		ARegion *ar_header = BKE_area_find_region_type(sa, RGN_TYPE_HEADER);
		ED_region_tag_redraw(ar_header); /* can be NULL */
	}

	if ((v3d->flag2 & V3D_RENDER_OVERRIDE) == 0) {
		BDR_drawSketch(C);
	}

	if ((U.ndof_flag & NDOF_SHOW_GUIDE) && ((rv3d->viewlock & RV3D_LOCKED) == 0) && (rv3d->persp != RV3D_CAMOB))
		/* TODO: draw something else (but not this) during fly mode */
		draw_rotation_guide(rv3d);

}

static bool is_cursor_visible(Scene *scene)
{
	Object *ob = OBACT;

	/* don't draw cursor in paint modes, but with a few exceptions */
	if (ob && ob->mode & OB_MODE_ALL_PAINT) {
		/* exception: object is in weight paint and has deforming armature in pose mode */
		if (ob->mode & OB_MODE_WEIGHT_PAINT) {
			if (BKE_object_pose_armature_get(ob) != NULL) {
				return true;
			}
		}
		/* exception: object in texture paint mode, clone brush, use_clone_layer disabled */
		else if (ob->mode & OB_MODE_TEXTURE_PAINT) {
			const Paint *p = BKE_paint_get_active(scene);

			if (p && p->brush && p->brush->imagepaint_tool == PAINT_TOOL_CLONE) {
				if ((scene->toolsettings->imapaint.flag & IMAGEPAINT_PROJECT_LAYER_CLONE) == 0) {
					return true;
				}
			}
		}

		/* no exception met? then don't draw cursor! */
		return false;
	}

	return true;
}

static void view3d_main_area_draw_info(const bContext *C, Scene *scene,
                                       ARegion *ar, View3D *v3d,
                                       const char *grid_unit, bool render_border)
{
	RegionView3D *rv3d = ar->regiondata;
	rcti rect;
	
	/* local coordinate visible rect inside region, to accomodate overlapping ui */
	ED_region_visible_rect(ar, &rect);

	if (rv3d->persp == RV3D_CAMOB) {
		drawviewborder(scene, ar, v3d);
	}
	else if (v3d->flag2 & V3D_RENDER_BORDER) {
		glPolygonMode(GL_FRONT_AND_BACK, GL_LINE);
		setlinestyle(3);
		cpack(0x4040FF);

		glRecti(v3d->render_border.xmin * ar->winx, v3d->render_border.ymin * ar->winy,
		        v3d->render_border.xmax * ar->winx, v3d->render_border.ymax * ar->winy);

		setlinestyle(0);
		glPolygonMode(GL_FRONT_AND_BACK, GL_FILL);
	}

	if (v3d->flag2 & V3D_SHOW_GPENCIL) {
		/* draw grease-pencil stuff - needed to get paint-buffer shown too (since it's 2D) */
		ED_gpencil_draw_view3d(scene, v3d, ar, false);
	}

	if ((v3d->flag2 & V3D_RENDER_OVERRIDE) == 0) {
		Object *ob;

		/* 3d cursor */
		if (is_cursor_visible(scene)) {
			drawcursor(scene, ar, v3d);
		}

		if (U.uiflag & USER_SHOW_ROTVIEWICON)
			draw_view_axis(rv3d, &rect);
		else
			draw_view_icon(rv3d, &rect);

		ob = OBACT;
		if (U.uiflag & USER_DRAWVIEWINFO)
			draw_selected_name(scene, ob, &rect);
	}

	if (rv3d->render_engine) {
		view3d_main_area_draw_engine_info(v3d, rv3d, ar, render_border);
		return;
	}

	if ((v3d->flag2 & V3D_RENDER_OVERRIDE) == 0) {
		wmWindowManager *wm = CTX_wm_manager(C);

		if ((U.uiflag & USER_SHOW_FPS) && ED_screen_animation_no_scrub(wm)) {
			ED_scene_draw_fps(scene, &rect);
		}
		else if (U.uiflag & USER_SHOW_VIEWPORTNAME) {
			draw_viewport_name(ar, v3d, &rect);
		}

		if (grid_unit) { /* draw below the viewport name */
			char numstr[32] = "";

			UI_ThemeColor(TH_TEXT_HI);
			if (v3d->grid != 1.0f) {
				BLI_snprintf(numstr, sizeof(numstr), "%s x %.4g", grid_unit, v3d->grid);
			}

			BLF_draw_default_ascii(rect.xmin + U.widget_unit,
			                       rect.ymax - (USER_SHOW_VIEWPORTNAME ? 2 * U.widget_unit : U.widget_unit), 0.0f,
			                       numstr[0] ? numstr : grid_unit, sizeof(numstr));
		}
	}
}

void view3d_main_area_draw(const bContext *C, ARegion *ar)
{
	Scene *scene = CTX_data_scene(C);
	View3D *v3d = CTX_wm_view3d(C);
	const char *grid_unit = NULL;
	rcti border_rect;
	bool render_border, clip_border;
	bool update_widgets = true;

	/* if we only redraw render border area, skip opengl draw and also
	 * don't do scissor because it's already set */
	render_border = ED_view3d_calc_render_border(scene, v3d, ar, &border_rect);
	clip_border = (render_border && !BLI_rcti_compare(&ar->drawrct, &border_rect));

	WM_widgets_update(C, ar->widgetmaps.first);

	/* draw viewport using opengl */
	if (v3d->drawtype != OB_RENDER || !view3d_main_area_do_render_draw(scene) || clip_border) {
		view3d_main_area_draw_objects(C, scene, v3d, ar, &grid_unit);
		update_widgets = false; /* widgets were updated in view3d_main_area_draw_objects */

#ifdef DEBUG_DRAW
		bl_debug_draw();
#endif
		if (G.debug & G_DEBUG_SIMDATA)
			draw_sim_debug_data(scene, v3d, ar);
		
		ED_region_pixelspace(ar);
	}

	/* draw viewport using external renderer */
	if (v3d->drawtype == OB_RENDER)
		view3d_main_area_draw_engine(C, scene, ar, v3d, clip_border, &border_rect);
	
	view3d_main_area_setup_view(scene, v3d, ar, NULL, NULL);
	glClear(GL_DEPTH_BUFFER_BIT);
<<<<<<< HEAD
	WM_widgets_draw(C, ar->widgetmaps.first, false);
=======

	if (update_widgets) {
		WM_widgets_update(C, ar->widgetmaps.first);
	}
	WM_widgets_draw(C, ar->widgetmaps.first, false);

>>>>>>> 6ec01dcb
	ED_region_pixelspace(ar);
	
	view3d_main_area_draw_info(C, scene, ar, v3d, grid_unit, render_border);

	v3d->flag |= V3D_INVALID_BACKBUF;
}

#ifdef DEBUG_DRAW
/* debug drawing */
#define _DEBUG_DRAW_QUAD_TOT 1024
#define _DEBUG_DRAW_EDGE_TOT 1024
static float _bl_debug_draw_quads[_DEBUG_DRAW_QUAD_TOT][4][3];
static int   _bl_debug_draw_quads_tot = 0;
static float _bl_debug_draw_edges[_DEBUG_DRAW_QUAD_TOT][2][3];
static int   _bl_debug_draw_edges_tot = 0;
static unsigned int _bl_debug_draw_quads_color[_DEBUG_DRAW_QUAD_TOT];
static unsigned int _bl_debug_draw_edges_color[_DEBUG_DRAW_EDGE_TOT];
static unsigned int _bl_debug_draw_color;

void bl_debug_draw_quad_clear(void)
{
	_bl_debug_draw_quads_tot = 0;
	_bl_debug_draw_edges_tot = 0;
	_bl_debug_draw_color = 0x00FF0000;
}
void bl_debug_color_set(const unsigned int color)
{
	_bl_debug_draw_color = color;
}
void bl_debug_draw_quad_add(const float v0[3], const float v1[3], const float v2[3], const float v3[3])
{
	if (_bl_debug_draw_quads_tot >= _DEBUG_DRAW_QUAD_TOT) {
		printf("%s: max quad count hit %d!", __func__, _bl_debug_draw_quads_tot);
	}
	else {
		float *pt = &_bl_debug_draw_quads[_bl_debug_draw_quads_tot][0][0];
		copy_v3_v3(pt, v0); pt += 3;
		copy_v3_v3(pt, v1); pt += 3;
		copy_v3_v3(pt, v2); pt += 3;
		copy_v3_v3(pt, v3); pt += 3;
		_bl_debug_draw_quads_color[_bl_debug_draw_quads_tot] = _bl_debug_draw_color;
		_bl_debug_draw_quads_tot++;
	}
}
void bl_debug_draw_edge_add(const float v0[3], const float v1[3])
{
	if (_bl_debug_draw_quads_tot >= _DEBUG_DRAW_EDGE_TOT) {
		printf("%s: max edge count hit %d!", __func__, _bl_debug_draw_edges_tot);
	}
	else {
		float *pt = &_bl_debug_draw_edges[_bl_debug_draw_edges_tot][0][0];
		copy_v3_v3(pt, v0); pt += 3;
		copy_v3_v3(pt, v1); pt += 3;
		_bl_debug_draw_edges_color[_bl_debug_draw_edges_tot] = _bl_debug_draw_color;
		_bl_debug_draw_edges_tot++;
	}
}
static void bl_debug_draw(void)
{
	unsigned int color;
	if (_bl_debug_draw_quads_tot) {
		int i;
		color = _bl_debug_draw_quads_color[0];
		cpack(color);
		for (i = 0; i < _bl_debug_draw_quads_tot; i ++) {
			if (_bl_debug_draw_quads_color[i] != color) {
				color = _bl_debug_draw_quads_color[i];
				cpack(color);
			}
			glBegin(GL_LINE_LOOP);
			glVertex3fv(_bl_debug_draw_quads[i][0]);
			glVertex3fv(_bl_debug_draw_quads[i][1]);
			glVertex3fv(_bl_debug_draw_quads[i][2]);
			glVertex3fv(_bl_debug_draw_quads[i][3]);
			glEnd();
		}
	}
	if (_bl_debug_draw_edges_tot) {
		int i;
		color = _bl_debug_draw_edges_color[0];
		cpack(color);
		glBegin(GL_LINES);
		for (i = 0; i < _bl_debug_draw_edges_tot; i ++) {
			if (_bl_debug_draw_edges_color[i] != color) {
				color = _bl_debug_draw_edges_color[i];
				cpack(color);
			}
			glVertex3fv(_bl_debug_draw_edges[i][0]);
			glVertex3fv(_bl_debug_draw_edges[i][1]);
		}
		glEnd();
		color = _bl_debug_draw_edges_color[0];
		cpack(color);
		glPointSize(4.0);
		glBegin(GL_POINTS);
		for (i = 0; i < _bl_debug_draw_edges_tot; i ++) {
			if (_bl_debug_draw_edges_color[i] != color) {
				color = _bl_debug_draw_edges_color[i];
				cpack(color);
			}
			glVertex3fv(_bl_debug_draw_edges[i][0]);
			glVertex3fv(_bl_debug_draw_edges[i][1]);
		}
		glEnd();
	}
}
#endif<|MERGE_RESOLUTION|>--- conflicted
+++ resolved
@@ -3774,14 +3774,11 @@
 	/* main drawing call */
 	view3d_draw_objects(C, scene, v3d, ar, grid_unit, true, false, do_compositing ? rv3d->compositor : NULL);
 
-<<<<<<< HEAD
-=======
 	/* widgets need to be updated *after* view matrix was set up
 	 * XXX since we do 2 draw calls (with and without depth culling),
 	 * it might be better to have 2 update calls, too */
 	WM_widgets_update(C, ar->widgetmaps.first);
 	/* draw depth culled widgets */
->>>>>>> 6ec01dcb
 	WM_widgets_draw(C, ar->widgetmaps.first, true);
 
 	/* post process */
@@ -3932,8 +3929,6 @@
 	 * don't do scissor because it's already set */
 	render_border = ED_view3d_calc_render_border(scene, v3d, ar, &border_rect);
 	clip_border = (render_border && !BLI_rcti_compare(&ar->drawrct, &border_rect));
-
-	WM_widgets_update(C, ar->widgetmaps.first);
 
 	/* draw viewport using opengl */
 	if (v3d->drawtype != OB_RENDER || !view3d_main_area_do_render_draw(scene) || clip_border) {
@@ -3955,16 +3950,12 @@
 	
 	view3d_main_area_setup_view(scene, v3d, ar, NULL, NULL);
 	glClear(GL_DEPTH_BUFFER_BIT);
-<<<<<<< HEAD
-	WM_widgets_draw(C, ar->widgetmaps.first, false);
-=======
 
 	if (update_widgets) {
 		WM_widgets_update(C, ar->widgetmaps.first);
 	}
 	WM_widgets_draw(C, ar->widgetmaps.first, false);
 
->>>>>>> 6ec01dcb
 	ED_region_pixelspace(ar);
 	
 	view3d_main_area_draw_info(C, scene, ar, v3d, grid_unit, render_border);
