/*
 * ***** BEGIN GPL LICENSE BLOCK *****
 *
 * This program is free software; you can redistribute it and/or
 * modify it under the terms of the GNU General Public License
 * as published by the Free Software Foundation; either version 2
 * of the License, or (at your option) any later version.
 *
 * This program is distributed in the hope that it will be useful,
 * but WITHOUT ANY WARRANTY; without even the implied warranty of
 * MERCHANTABILITY or FITNESS FOR A PARTICULAR PURPOSE.  See the
 * GNU General Public License for more details.
 *
 * You should have received a copy of the GNU General Public License
 * along with this program; if not, write to the Free Software Foundation,
 * Inc., 51 Franklin Street, Fifth Floor, Boston, MA 02110-1301, USA.
 *
 * The Original Code is Copyright (C) 2001-2002 by NaN Holding BV.
 * All rights reserved.
 *
 * Contributor(s): Blender Foundation, full recode and added functions
 *
 * ***** END GPL LICENSE BLOCK *****
 */

/** \file blender/editors/space_view3d/drawobject.c
 *  \ingroup spview3d
 */

#include "MEM_guardedalloc.h"

#include "DNA_camera_types.h"
#include "DNA_curve_types.h"
#include "DNA_constraint_types.h"  /* for drawing constraint */
#include "DNA_lamp_types.h"
#include "DNA_lattice_types.h"
#include "DNA_material_types.h"
#include "DNA_mesh_types.h"
#include "DNA_meta_types.h"
#include "DNA_rigidbody_types.h"
#include "DNA_scene_types.h"
#include "DNA_smoke_types.h"
#include "DNA_world_types.h"
#include "DNA_object_types.h"

#include "BLI_listbase.h"
#include "BLI_link_utils.h"
#include "BLI_string.h"
#include "BLI_math.h"
#include "BLI_memarena.h"

#include "BKE_anim.h"  /* for the where_on_path function */
#include "BKE_armature.h"
#include "BKE_camera.h"
#include "BKE_colortools.h"
#include "BKE_constraint.h"  /* for the get_constraint_target function */
#include "BKE_curve.h"
#include "BKE_DerivedMesh.h"
#include "BKE_deform.h"
#include "BKE_displist.h"
#include "BKE_font.h"
#include "BKE_global.h"
#include "BKE_image.h"
#include "BKE_key.h"
#include "BKE_lattice.h"
#include "BKE_main.h"
#include "BKE_mesh.h"
#include "BKE_material.h"
#include "BKE_mball.h"
#include "BKE_modifier.h"
#include "BKE_movieclip.h"
#include "BKE_object.h"
#include "BKE_paint.h"
#include "BKE_particle.h"
#include "BKE_pointcache.h"
#include "BKE_scene.h"
#include "BKE_subsurf.h"
#include "BKE_unit.h"
#include "BKE_tracking.h"

#include "BKE_editmesh.h"

#include "IMB_imbuf.h"
#include "IMB_imbuf_types.h"

#include "BIF_gl.h"
#include "BIF_glutil.h"

#include "GPU_draw.h"
#include "GPU_select.h"
#include "GPU_basic_shader.h"
#include "GPU_shader.h"

#include "ED_mesh.h"
#include "ED_particle.h"
#include "ED_screen.h"
#include "ED_sculpt.h"
#include "ED_types.h"

#include "UI_resources.h"
#include "UI_interface_icons.h"

#include "WM_api.h"
#include "BLF_api.h"

#include "view3d_intern.h"  /* bad level include */

/* Workaround for sequencer scene render mode.
 *
 * Strips doesn't use DAG to update objects or so, which
 * might lead to situations when object is drawing without
 * curve cache ready.
 *
 * Ideally we don't want to evaluate objects from drawing,
 * but it'll require some major sequencer re-design. So
 * for now just fallback to legacy behavior with calling
 * display ist creating from draw().
 */
#define SEQUENCER_DAG_WORKAROUND

typedef enum eWireDrawMode {
	OBDRAW_WIRE_OFF = 0,
	OBDRAW_WIRE_ON = 1,
	OBDRAW_WIRE_ON_DEPTH = 2
} eWireDrawMode;

typedef struct drawDMVerts_userData {
	BMesh *bm;

	BMVert *eve_act;
	char sel;

	/* cached theme values */
	unsigned char th_editmesh_active[4];
	unsigned char th_vertex_select[4];
	unsigned char th_vertex[4];
	unsigned char th_skin_root[4];

	/* for skin node drawing */
	int cd_vskin_offset;
	float imat[4][4];
} drawDMVerts_userData;

typedef struct drawDMEdgesSel_userData {
	BMesh *bm;

	unsigned char *baseCol, *selCol, *actCol;
	BMEdge *eed_act;
} drawDMEdgesSel_userData;

typedef struct drawDMEdgesSelInterp_userData {
	BMesh *bm;

	unsigned char *baseCol, *selCol;
	unsigned char *lastCol;
} drawDMEdgesSelInterp_userData;

typedef struct drawDMEdgesWeightInterp_userData {
	BMesh *bm;

	int cd_dvert_offset;
	int defgroup_tot;
	int vgroup_index;
	char weight_user;
	float alert_color[3];

} drawDMEdgesWeightInterp_userData;

typedef struct drawDMFacesSel_userData {
#ifdef WITH_FREESTYLE
	unsigned char *cols[4];
#else
	unsigned char *cols[3];
#endif

	DerivedMesh *dm;
	BMesh *bm;

	BMFace *efa_act;
	const int *orig_index_mp_to_orig;
} drawDMFacesSel_userData;

typedef struct drawDMNormal_userData {
	BMesh *bm;
	int uniform_scale;
	float normalsize;
	float tmat[3][3];
	float imat[3][3];
} drawDMNormal_userData;

typedef struct drawMVertOffset_userData {
	MVert *mvert;
	int offset;
} drawMVertOffset_userData;

typedef struct drawDMLayer_userData {
	BMesh *bm;
	int cd_layer_offset;
} drawDMLayer_userData;

typedef struct drawBMOffset_userData {
	BMesh *bm;
	int offset;
} drawBMOffset_userData;

typedef struct drawBMSelect_userData {
	BMesh *bm;
	bool select;
} drawBMSelect_userData;

static void draw_bounding_volume(Object *ob, char type);

static void drawcube_size(float size);
static void drawcircle_size(float size);
static void draw_empty_sphere(float size);
static void draw_empty_cone(float size);
static void draw_box(const float vec[8][3], bool solid);

static void ob_wire_color_blend_theme_id(const unsigned char ob_wire_col[4], const int theme_id, float fac)
{
	float col_wire[3], col_bg[3], col[3];

	rgb_uchar_to_float(col_wire, ob_wire_col);

	UI_GetThemeColor3fv(theme_id, col_bg);
	interp_v3_v3v3(col, col_bg, col_wire, fac);
	glColor3fv(col);
}

int view3d_effective_drawtype(const struct View3D *v3d)
{
	if (v3d->drawtype == OB_RENDER) {
		return v3d->prev_drawtype;
	}
	return v3d->drawtype;
}

/* this condition has been made more complex since editmode can draw textures */
bool check_object_draw_texture(Scene *scene, View3D *v3d, const char drawtype)
{
	const int v3d_drawtype = view3d_effective_drawtype(v3d);
	/* texture and material draw modes */
	if (ELEM(v3d_drawtype, OB_TEXTURE, OB_MATERIAL) && drawtype > OB_SOLID) {
		return true;
	}

	/* textured solid */
	if ((v3d_drawtype == OB_SOLID) &&
	    (v3d->flag2 & V3D_SOLID_TEX) &&
	    (BKE_scene_use_new_shading_nodes(scene) == false))
	{
		return true;
	}
	
	if (v3d->flag2 & V3D_SHOW_SOLID_MATCAP) {
		return true;
	}
	
	return false;
}

static bool check_object_draw_editweight(Mesh *me, DerivedMesh *finalDM)
{
	if (me->drawflag & ME_DRAWEIGHT) {
		/* editmesh handles its own weight drawing */
		if (finalDM->type != DM_TYPE_EDITBMESH) {
			return true;
		}
	}

	return false;
}

static bool check_ob_drawface_dot(Scene *sce, View3D *vd, char dt)
{
	if ((sce->toolsettings->selectmode & SCE_SELECT_FACE) == 0)
		return false;

	if (G.f & G_BACKBUFSEL)
		return false;

	if ((vd->flag & V3D_ZBUF_SELECT) == 0)
		return true;

	/* if its drawing textures with zbuf sel, then don't draw dots */
	if (dt == OB_TEXTURE && vd->drawtype == OB_TEXTURE)
		return false;

	if ((vd->drawtype >= OB_SOLID) && (vd->flag2 & V3D_SOLID_TEX))
		return false;

	return true;
}

/* ************************ */

/* check for glsl drawing */

bool draw_glsl_material(Scene *scene, Object *ob, View3D *v3d, const char dt)
{
	if (G.f & G_PICKSEL)
		return false;
	if (!check_object_draw_texture(scene, v3d, dt))
		return false;
	if (ob == OBACT && (ob && ob->mode & OB_MODE_WEIGHT_PAINT))
		return false;
	
	if (v3d->flag2 & V3D_SHOW_SOLID_MATCAP)
		return true;

	if (v3d->drawtype == OB_TEXTURE)
		return (scene->gm.matmode == GAME_MAT_GLSL && !BKE_scene_use_new_shading_nodes(scene));
	else if (v3d->drawtype == OB_MATERIAL && dt > OB_SOLID)
		return true;
	else
		return false;
}

static bool check_alpha_pass(Base *base)
{
	if (base->flag & OB_FROMDUPLI)
		return false;

	if (G.f & G_PICKSEL)
		return false;

	if (base->object->mode & OB_MODE_ALL_PAINT)
		return false;

	return (base->object->dtx & OB_DRAWTRANSP);
}

/***/
static const unsigned int colortab[] = {
	0x0, 0x403000, 0xFFFF88
};

/* ----------------- OpenGL Circle Drawing - Tables for Optimized Drawing Speed ------------------ */
/* 32 values of sin function (still same result!) */
#define CIRCLE_RESOL 32

static const float sinval[CIRCLE_RESOL] = {
	0.00000000,
	0.20129852,
	0.39435585,
	0.57126821,
	0.72479278,
	0.84864425,
	0.93775213,
	0.98846832,
	0.99871650,
	0.96807711,
	0.89780453,
	0.79077573,
	0.65137248,
	0.48530196,
	0.29936312,
	0.10116832,
	-0.10116832,
	-0.29936312,
	-0.48530196,
	-0.65137248,
	-0.79077573,
	-0.89780453,
	-0.96807711,
	-0.99871650,
	-0.98846832,
	-0.93775213,
	-0.84864425,
	-0.72479278,
	-0.57126821,
	-0.39435585,
	-0.20129852,
	0.00000000
};

/* 32 values of cos function (still same result!) */
static const float cosval[CIRCLE_RESOL] = {
	1.00000000,
	0.97952994,
	0.91895781,
	0.82076344,
	0.68896691,
	0.52896401,
	0.34730525,
	0.15142777,
	-0.05064916,
	-0.25065253,
	-0.44039415,
	-0.61210598,
	-0.75875812,
	-0.87434661,
	-0.95413925,
	-0.99486932,
	-0.99486932,
	-0.95413925,
	-0.87434661,
	-0.75875812,
	-0.61210598,
	-0.44039415,
	-0.25065253,
	-0.05064916,
	0.15142777,
	0.34730525,
	0.52896401,
	0.68896691,
	0.82076344,
	0.91895781,
	0.97952994,
	1.00000000
};

/**
 * \param viewmat_local_unit is typically the 'rv3d->viewmatob'
 * copied into a 3x3 matrix and normalized.
 */
static void draw_xyz_wire(const float viewmat_local_unit[3][3], const float c[3], float size, int axis)
{
	int line_type;
	float buffer[4][3];
	int n = 0;

	float v1[3] = {0.0f, 0.0f, 0.0f}, v2[3] = {0.0f, 0.0f, 0.0f};
	float dim = size * 0.1f;
	float dx[3], dy[3];

	dx[0] = dim;  dx[1] = 0.0f; dx[2] = 0.0f;
	dy[0] = 0.0f; dy[1] = dim;  dy[2] = 0.0f;

	switch (axis) {
		case 0:     /* x axis */
			line_type = GL_LINES;

			/* bottom left to top right */
			negate_v3_v3(v1, dx);
			sub_v3_v3(v1, dy);
			copy_v3_v3(v2, dx);
			add_v3_v3(v2, dy);

			copy_v3_v3(buffer[n++], v1);
			copy_v3_v3(buffer[n++], v2);
			
			/* top left to bottom right */
			mul_v3_fl(dy, 2.0f);
			add_v3_v3(v1, dy);
			sub_v3_v3(v2, dy);
			
			copy_v3_v3(buffer[n++], v1);
			copy_v3_v3(buffer[n++], v2);

			break;
		case 1:     /* y axis */
			line_type = GL_LINES;
			
			/* bottom left to top right */
			mul_v3_fl(dx, 0.75f);
			negate_v3_v3(v1, dx);
			sub_v3_v3(v1, dy);
			copy_v3_v3(v2, dx);
			add_v3_v3(v2, dy);
			
			copy_v3_v3(buffer[n++], v1);
			copy_v3_v3(buffer[n++], v2);
			
			/* top left to center */
			mul_v3_fl(dy, 2.0f);
			add_v3_v3(v1, dy);
			zero_v3(v2);
			
			copy_v3_v3(buffer[n++], v1);
			copy_v3_v3(buffer[n++], v2);
			
			break;
		case 2:     /* z axis */
			line_type = GL_LINE_STRIP;
			
			/* start at top left */
			negate_v3_v3(v1, dx);
			add_v3_v3(v1, dy);
			
			copy_v3_v3(buffer[n++], v1);
			
			mul_v3_fl(dx, 2.0f);
			add_v3_v3(v1, dx);

			copy_v3_v3(buffer[n++], v1);
			
			mul_v3_fl(dy, 2.0f);
			sub_v3_v3(v1, dx);
			sub_v3_v3(v1, dy);
			
			copy_v3_v3(buffer[n++], v1);
			
			add_v3_v3(v1, dx);
		
			copy_v3_v3(buffer[n++], v1);
			
			break;
		default:
			BLI_assert(0);
			return;
	}

	for (int i = 0; i < n; i++) {
		mul_transposed_m3_v3((float (*)[3])viewmat_local_unit, buffer[i]);
		add_v3_v3(buffer[i], c);
	}

	glEnableClientState(GL_VERTEX_ARRAY);
	glVertexPointer(3, GL_FLOAT, 0, buffer);
	glDrawArrays(line_type, 0, n);
	glDisableClientState(GL_VERTEX_ARRAY);
}

void drawaxes(const float viewmat_local[4][4], float size, char drawtype)
{
	int axis;
	float v1[3] = {0.0, 0.0, 0.0};
	float v2[3] = {0.0, 0.0, 0.0};
	float v3[3] = {0.0, 0.0, 0.0};

	glLineWidth(1);

	switch (drawtype) {

		case OB_PLAINAXES:
			for (axis = 0; axis < 3; axis++) {
				glBegin(GL_LINES);

				v1[axis] = size;
				v2[axis] = -size;
				glVertex3fv(v1);
				glVertex3fv(v2);

				/* reset v1 & v2 to zero */
				v1[axis] = v2[axis] = 0.0f;

				glEnd();
			}
			break;
		case OB_SINGLE_ARROW:

			glBegin(GL_LINES);
			/* in positive z direction only */
			v1[2] = size;
			glVertex3fv(v1);
			glVertex3fv(v2);
			glEnd();

			/* square pyramid */
			glBegin(GL_TRIANGLES);

			v2[0] = size * 0.035f; v2[1] = size * 0.035f;
			v3[0] = size * -0.035f; v3[1] = size * 0.035f;
			v2[2] = v3[2] = size * 0.75f;

			for (axis = 0; axis < 4; axis++) {
				if (axis % 2 == 1) {
					v2[0] = -v2[0];
					v3[1] = -v3[1];
				}
				else {
					v2[1] = -v2[1];
					v3[0] = -v3[0];
				}

				glVertex3fv(v1);
				glVertex3fv(v2);
				glVertex3fv(v3);

			}
			glEnd();

			break;
		case OB_CUBE:
			drawcube_size(size);
			break;

		case OB_CIRCLE:
			drawcircle_size(size);
			break;

		case OB_EMPTY_SPHERE:
			draw_empty_sphere(size);
			break;

		case OB_EMPTY_CONE:
			draw_empty_cone(size);
			break;

		case OB_ARROWS:
		default:
		{
			float viewmat_local_unit[3][3];

			copy_m3_m4(viewmat_local_unit, (float (*)[4])viewmat_local);
			normalize_m3(viewmat_local_unit);

			for (axis = 0; axis < 3; axis++) {
				const int arrow_axis = (axis == 0) ? 1 : 0;

				glBegin(GL_LINES);

				v2[axis] = size;
				glVertex3fv(v1);
				glVertex3fv(v2);
				
				v1[axis] = size * 0.85f;
				v1[arrow_axis] = -size * 0.08f;
				glVertex3fv(v1);
				glVertex3fv(v2);
				
				v1[arrow_axis] = size * 0.08f;
				glVertex3fv(v1);
				glVertex3fv(v2);

				glEnd();
				
				v2[axis] += size * 0.125f;

				draw_xyz_wire(viewmat_local_unit, v2, size, axis);


				/* reset v1 & v2 to zero */
				v1[arrow_axis] = v1[axis] = v2[axis] = 0.0f;
			}
			break;
		}
	}
}


/* Function to draw an Image on an empty Object */
static void draw_empty_image(Object *ob, const short dflag, const unsigned char ob_wire_col[4])
{
	Image *ima = ob->data;
	ImBuf *ibuf = BKE_image_acquire_ibuf(ima, ob->iuser, NULL);

	if (ibuf && (ibuf->rect == NULL) && (ibuf->rect_float != NULL)) {
		IMB_rect_from_float(ibuf);
	}

	int ima_x, ima_y;

	/* Get the buffer dimensions so we can fallback to fake ones */
	if (ibuf && ibuf->rect) {
		ima_x = ibuf->x;
		ima_y = ibuf->y;
	}
	else {
		ima_x = 1;
		ima_y = 1;
	}

	float sca_x = 1.0f;
	float sca_y = 1.0f;

	/* Get the image aspect even if the buffer is invalid */
	if (ima) {
		if (ima->aspx > ima->aspy) {
			sca_y = ima->aspy / ima->aspx;
		}
		else if (ima->aspx < ima->aspy) {
			sca_x = ima->aspx / ima->aspy;
		}
	}

	/* Calculate the scale center based on object's origin */
	float ofs_x = ob->ima_ofs[0] * ima_x;
	float ofs_y = ob->ima_ofs[1] * ima_y;

	glMatrixMode(GL_MODELVIEW);
	glPushMatrix();

	/* Calculate Image scale */
	float scale = ob->empty_drawsize / max_ff((float)ima_x * sca_x, (float)ima_y * sca_y);

	/* Set the object scale */
	glScalef(scale * sca_x, scale * sca_y, 1.0f);

	if (ibuf && ibuf->rect) {
		const bool use_clip = (U.glalphaclip != 1.0f);
		int zoomfilter = (U.gameflags & USER_DISABLE_MIPMAP) ? GL_NEAREST : GL_LINEAR;
		/* Setup GL params */
		glEnable(GL_BLEND);
		glBlendFunc(GL_SRC_ALPHA, GL_ONE_MINUS_SRC_ALPHA);

		if (use_clip) {
			glEnable(GL_ALPHA_TEST);
			glAlphaFunc(GL_GREATER, U.glalphaclip);
		}

		/* Use the object color and alpha */
		glColor4fv(ob->col);

		/* Draw the Image on the screen */
		glaDrawPixelsTex(ofs_x, ofs_y, ima_x, ima_y, GL_RGBA, GL_UNSIGNED_BYTE, zoomfilter, ibuf->rect);

		glDisable(GL_BLEND);

		if (use_clip) {
			glDisable(GL_ALPHA_TEST);
			glAlphaFunc(GL_ALWAYS, 0.0f);
		}
	}

	if ((dflag & DRAW_CONSTCOLOR) == 0) {
		glColor3ubv(ob_wire_col);
	}

	/* Calculate the outline vertex positions */
	glBegin(GL_LINE_LOOP);
	glVertex2f(ofs_x, ofs_y);
	glVertex2f(ofs_x + ima_x, ofs_y);
	glVertex2f(ofs_x + ima_x, ofs_y + ima_y);
	glVertex2f(ofs_x, ofs_y + ima_y);
	glEnd();

	/* Reset GL settings */
	glPopMatrix();

	BKE_image_release_ibuf(ima, ibuf, NULL);
}

static void circball_array_fill(float verts[CIRCLE_RESOL][3], const float cent[3], float rad, const float tmat[4][4])
{
	float vx[3], vy[3];
	float *viter = (float *)verts;

	mul_v3_v3fl(vx, tmat[0], rad);
	mul_v3_v3fl(vy, tmat[1], rad);

	for (unsigned int a = 0; a < CIRCLE_RESOL; a++, viter += 3) {
		viter[0] = cent[0] + sinval[a] * vx[0] + cosval[a] * vy[0];
		viter[1] = cent[1] + sinval[a] * vx[1] + cosval[a] * vy[1];
		viter[2] = cent[2] + sinval[a] * vx[2] + cosval[a] * vy[2];
	}
}

void drawcircball(int mode, const float cent[3], float rad, const float tmat[4][4])
{
	float verts[CIRCLE_RESOL][3];

	circball_array_fill(verts, cent, rad, tmat);

	glEnableClientState(GL_VERTEX_ARRAY);
	glVertexPointer(3, GL_FLOAT, 0, verts);
	glDrawArrays(mode, 0, CIRCLE_RESOL);
	glDisableClientState(GL_VERTEX_ARRAY);
}

/* circle for object centers, special_color is for library or ob users */
static void drawcentercircle(View3D *v3d, RegionView3D *rv3d, const float co[3], int selstate, bool special_color)
{
	const float size = ED_view3d_pixel_size(rv3d, co) * (float)U.obcenter_dia * 0.5f;
	float verts[CIRCLE_RESOL][3];

	/* using glDepthFunc guarantees that it does write z values,
	 * but not checks for it, so centers remain visible independent of draw order */
	if (v3d->zbuf) glDepthFunc(GL_ALWAYS);
	/* write to near buffer always */
	glDepthRange(0.0, 0.0);
	glEnable(GL_BLEND);
	
	if (special_color) {
		if (selstate == ACTIVE || selstate == SELECT) glColor4ub(0x88, 0xFF, 0xFF, 155);
		else glColor4ub(0x55, 0xCC, 0xCC, 155);
	}
	else {
		if (selstate == ACTIVE) UI_ThemeColorShadeAlpha(TH_ACTIVE, 0, -80);
		else if (selstate == SELECT) UI_ThemeColorShadeAlpha(TH_SELECT, 0, -80);
		else if (selstate == DESELECT) UI_ThemeColorShadeAlpha(TH_TRANSFORM, 0, -80);
	}

	circball_array_fill(verts, co, size, rv3d->viewinv);

	/* enable vertex array */
	glEnableClientState(GL_VERTEX_ARRAY);
	glVertexPointer(3, GL_FLOAT, 0, verts);

	/* 1. draw filled, blended polygon */
	glDrawArrays(GL_POLYGON, 0, CIRCLE_RESOL);

	/* 2. draw outline */
	glLineWidth(1);
	UI_ThemeColorShadeAlpha(TH_WIRE, 0, -30);
	glDrawArrays(GL_LINE_LOOP, 0, CIRCLE_RESOL);

	/* finish up */
	glDisableClientState(GL_VERTEX_ARRAY);

	glDepthRange(0.0, 1.0);
	glDisable(GL_BLEND);

	if (v3d->zbuf) glDepthFunc(GL_LEQUAL);
}

/* *********** text drawing for object/particles/armature ************* */

typedef struct ViewCachedString {
	struct ViewCachedString *next;
	float vec[3];
	union {
		unsigned char ub[4];
		int pack;
	} col;
	short sco[2];
	short xoffs;
	short flag;
	int str_len;

	/* str is allocated past the end */
	char str[0];
} ViewCachedString;

/* one arena for all 3 string lists */
static MemArena         *g_v3d_strings_arena = NULL;
static ViewCachedString *g_v3d_strings[3] = {NULL, NULL, NULL};
static int g_v3d_string_level = -1;

void view3d_cached_text_draw_begin(void)
{
	g_v3d_string_level++;

	BLI_assert(g_v3d_string_level >= 0);

	if (g_v3d_string_level == 0) {
		BLI_assert(g_v3d_strings_arena == NULL);
	}
}

void view3d_cached_text_draw_add(const float co[3],
                                 const char *str, const size_t str_len,
                                 short xoffs, short flag,
                                 const unsigned char col[4])
{
	int alloc_len = str_len + 1;
	ViewCachedString *vos;

	BLI_assert(str_len == strlen(str));

	if (g_v3d_strings_arena == NULL) {
		g_v3d_strings_arena = BLI_memarena_new(MEM_SIZE_OPTIMAL(1 << 14), __func__);
	}

	vos = BLI_memarena_alloc(g_v3d_strings_arena, sizeof(ViewCachedString) + alloc_len);

	BLI_LINKS_PREPEND(g_v3d_strings[g_v3d_string_level], vos);

	copy_v3_v3(vos->vec, co);
	copy_v4_v4_uchar(vos->col.ub, col);
	vos->xoffs = xoffs;
	vos->flag = flag;
	vos->str_len = str_len;

	/* allocate past the end */
	memcpy(vos->str, str, alloc_len);
}

void view3d_cached_text_draw_end(View3D *v3d, ARegion *ar, bool depth_write, float mat[4][4])
{
	RegionView3D *rv3d = ar->regiondata;
	ViewCachedString *vos;
	int tot = 0;
	
	BLI_assert(g_v3d_string_level >= 0 && g_v3d_string_level <= 2);

	/* project first and test */
	for (vos = g_v3d_strings[g_v3d_string_level]; vos; vos = vos->next) {
		if (mat && !(vos->flag & V3D_CACHE_TEXT_WORLDSPACE))
			mul_m4_v3(mat, vos->vec);

		if (ED_view3d_project_short_ex(ar,
		                               (vos->flag & V3D_CACHE_TEXT_GLOBALSPACE) ? rv3d->persmat : rv3d->persmatob,
		                               (vos->flag & V3D_CACHE_TEXT_LOCALCLIP) != 0,
		                               vos->vec, vos->sco,
		                               V3D_PROJ_TEST_CLIP_BB | V3D_PROJ_TEST_CLIP_WIN | V3D_PROJ_TEST_CLIP_NEAR) == V3D_PROJ_RET_OK)
		{
			tot++;
		}
		else {
			vos->sco[0] = IS_CLIPPED;
		}
	}

	if (tot) {
		int col_pack_prev = 0;

#if 0
		bglMats mats; /* ZBuffer depth vars */
		double ux, uy, uz;
		float depth;

		if (v3d->zbuf)
			bgl_get_mats(&mats);
#endif
		if (rv3d->rflag & RV3D_CLIPPING) {
			ED_view3d_clipping_disable();
		}

		glMatrixMode(GL_PROJECTION);
		glPushMatrix();
		glMatrixMode(GL_MODELVIEW);
		glPushMatrix();
		wmOrtho2_region_pixelspace(ar);
		glLoadIdentity();
		
		if (depth_write) {
			if (v3d->zbuf) glDisable(GL_DEPTH_TEST);
		}
		else {
			glDepthMask(0);
		}
		
		for (vos = g_v3d_strings[g_v3d_string_level]; vos; vos = vos->next) {
			if (vos->sco[0] != IS_CLIPPED) {
				if (col_pack_prev != vos->col.pack) {
					glColor3ubv(vos->col.ub);
					col_pack_prev = vos->col.pack;
				}

				((vos->flag & V3D_CACHE_TEXT_ASCII) ?
				 BLF_draw_default_ascii :
				 BLF_draw_default
				 )((float)(vos->sco[0] + vos->xoffs),
				   (float)(vos->sco[1]),
				   (depth_write) ? 0.0f : 2.0f,
				   vos->str,
				   vos->str_len);
			}
		}

		if (depth_write) {
			if (v3d->zbuf) glEnable(GL_DEPTH_TEST);
		}
		else {
			glDepthMask(1);
		}
		
		glMatrixMode(GL_PROJECTION);
		glPopMatrix();
		glMatrixMode(GL_MODELVIEW);
		glPopMatrix();

		if (rv3d->rflag & RV3D_CLIPPING) {
			ED_view3d_clipping_enable();
		}
	}

	g_v3d_strings[g_v3d_string_level] = NULL;

	if (g_v3d_string_level == 0) {
		if (g_v3d_strings_arena) {
			BLI_memarena_free(g_v3d_strings_arena);
			g_v3d_strings_arena = NULL;
		}
	}

	g_v3d_string_level--;
}

/* ******************** primitive drawing ******************* */

/* draws a cube given the scaling of the cube, assuming that
 * all required matrices have been set (used for drawing empties)
 */
static void drawcube_size(float size)
{
	const GLfloat pos[8][3] = {
		{-size, -size, -size},
		{-size, -size,  size},
		{-size,  size, -size},
		{-size,  size,  size},
		{ size, -size, -size},
		{ size, -size,  size},
		{ size,  size, -size},
		{ size,  size,  size}
	};

	const GLubyte indices[24] = {0,1,1,3,3,2,2,0,0,4,4,5,5,7,7,6,6,4,1,5,3,7,2,6};

	glEnableClientState(GL_VERTEX_ARRAY);
	glVertexPointer(3, GL_FLOAT, 0, pos);
	glDrawRangeElements(GL_LINES, 0, 7, 24, GL_UNSIGNED_BYTE, indices);
	glDisableClientState(GL_VERTEX_ARRAY);
}

static void drawshadbuflimits(Lamp *la, float mat[4][4])
{
	float sta[3], end[3], lavec[3];

	negate_v3_v3(lavec, mat[2]);
	normalize_v3(lavec);

	madd_v3_v3v3fl(sta, mat[3], lavec, la->clipsta);
	madd_v3_v3v3fl(end, mat[3], lavec, la->clipend);

	glBegin(GL_LINES);
	glVertex3fv(sta);
	glVertex3fv(end);
	glEnd();

	glPointSize(3.0);
	glBegin(GL_POINTS);
	glVertex3fv(sta);
	glVertex3fv(end);
	glEnd();
}

static void spotvolume(float lvec[3], float vvec[3], const float inp)
{
	/* camera is at 0,0,0 */
	float temp[3], plane[3], mat1[3][3], mat2[3][3], mat3[3][3], mat4[3][3], q[4], co, si, angle;

	normalize_v3(lvec);
	normalize_v3(vvec);             /* is this the correct vector ? */

	cross_v3_v3v3(temp, vvec, lvec);      /* equation for a plane through vvec and lvec */
	cross_v3_v3v3(plane, lvec, temp);     /* a plane perpendicular to this, parallel with lvec */

	/* vectors are exactly aligned, use the X axis, this is arbitrary */
	if (normalize_v3(plane) == 0.0f)
		plane[1] = 1.0f;

	/* now we've got two equations: one of a cone and one of a plane, but we have
	 * three unknowns. We remove one unknown by rotating the plane to z=0 (the plane normal) */

	/* rotate around cross product vector of (0,0,1) and plane normal, dot product degrees */
	/* according definition, we derive cross product is (plane[1],-plane[0],0), en cos = plane[2]);*/

	/* translating this comment to english didnt really help me understanding the math! :-) (ton) */
	
	q[1] =  plane[1];
	q[2] = -plane[0];
	q[3] =  0;
	normalize_v3(&q[1]);

	angle = saacos(plane[2]) / 2.0f;
	co = cosf(angle);
	si = sqrtf(1 - co * co);

	q[0] =  co;
	q[1] *= si;
	q[2] *= si;
	q[3] =  0;

	quat_to_mat3(mat1, q);

	/* rotate lamp vector now over acos(inp) degrees */
	copy_v3_v3(vvec, lvec);

	unit_m3(mat2);
	co = inp;
	si = sqrtf(1.0f - inp * inp);

	mat2[0][0] =  co;
	mat2[1][0] = -si;
	mat2[0][1] =  si;
	mat2[1][1] =  co;
	mul_m3_m3m3(mat3, mat2, mat1);

	mat2[1][0] =  si;
	mat2[0][1] = -si;
	mul_m3_m3m3(mat4, mat2, mat1);
	transpose_m3(mat1);

	mul_m3_m3m3(mat2, mat1, mat3);
	mul_m3_v3(mat2, lvec);
	mul_m3_m3m3(mat2, mat1, mat4);
	mul_m3_v3(mat2, vvec);
}

static void draw_spot_cone(Lamp *la, float x, float z)
{
	z = fabsf(z);

	glBegin(GL_TRIANGLE_FAN);
	glVertex3f(0.0f, 0.0f, -x);

	if (la->mode & LA_SQUARE) {
		glVertex3f(z, z, 0);
		glVertex3f(-z, z, 0);
		glVertex3f(-z, -z, 0);
		glVertex3f(z, -z, 0);
		glVertex3f(z, z, 0);
	}
	else {
		for (int a = 0; a < 33; a++) {
			float angle = a * M_PI * 2 / (33 - 1);
			glVertex3f(z * cosf(angle), z * sinf(angle), 0);
		}
	}

	glEnd();
}

static void draw_transp_spot_volume(Lamp *la, float x, float z)
{
	glEnable(GL_CULL_FACE);
	glEnable(GL_BLEND);
	glDepthMask(0);

	/* draw backside darkening */
	glCullFace(GL_FRONT);

	glBlendFunc(GL_ZERO, GL_SRC_ALPHA);
	glColor4f(0.0f, 0.0f, 0.0f, 0.4f);

	draw_spot_cone(la, x, z);

	/* draw front side lighting */
	glCullFace(GL_BACK);

	glBlendFunc(GL_ONE, GL_ONE);
	glColor4f(0.2f, 0.2f, 0.2f, 1.0f);

	draw_spot_cone(la, x, z);

	/* restore state */
	glBlendFunc(GL_SRC_ALPHA, GL_ONE_MINUS_SRC_ALPHA);
	glDisable(GL_BLEND);
	glDepthMask(1);
	glDisable(GL_CULL_FACE);
	glCullFace(GL_BACK);
}

#ifdef WITH_GAMEENGINE
static void draw_transp_sun_volume(Lamp *la)
{
	float box[8][3];

	/* construct box */
	box[0][0] = box[1][0] = box[2][0] = box[3][0] = -la->shadow_frustum_size;
	box[4][0] = box[5][0] = box[6][0] = box[7][0] = +la->shadow_frustum_size;
	box[0][1] = box[1][1] = box[4][1] = box[5][1] = -la->shadow_frustum_size;
	box[2][1] = box[3][1] = box[6][1] = box[7][1] = +la->shadow_frustum_size;
	box[0][2] = box[3][2] = box[4][2] = box[7][2] = -la->clipend;
	box[1][2] = box[2][2] = box[5][2] = box[6][2] = -la->clipsta;

	/* draw edges */
	draw_box(box, false);

	/* draw faces */
	glEnable(GL_CULL_FACE);
	glEnable(GL_BLEND);
	glDepthMask(0);

	/* draw backside darkening */
	glCullFace(GL_FRONT);

	glBlendFunc(GL_ZERO, GL_SRC_ALPHA);
	glColor4f(0.0f, 0.0f, 0.0f, 0.4f);

	draw_box(box, true);

	/* draw front side lighting */
	glCullFace(GL_BACK);

	glBlendFunc(GL_ONE, GL_ONE);
	glColor4f(0.2f, 0.2f, 0.2f, 1.0f);

	draw_box(box, true);

	/* restore state */
	glBlendFunc(GL_SRC_ALPHA, GL_ONE_MINUS_SRC_ALPHA);
	glDisable(GL_BLEND);
	glDepthMask(1);
	glDisable(GL_CULL_FACE);
	glCullFace(GL_BACK);
}
#endif

static void drawlamp(View3D *v3d, RegionView3D *rv3d, Base *base,
                     const char dt, const short dflag, const unsigned char ob_wire_col[4], const bool is_obact)
{
	Object *ob = base->object;
	const float pixsize = ED_view3d_pixel_size(rv3d, ob->obmat[3]);
	Lamp *la = ob->data;
	float vec[3], lvec[3], vvec[3], circrad;
	float lampsize;
	float imat[4][4];

	unsigned char curcol[4];
	unsigned char col[4];
	/* cone can't be drawn for duplicated lamps, because duplilist would be freed */
	/* the moment of view3d_draw_transp() call */
	const bool is_view = (rv3d->persp == RV3D_CAMOB && v3d->camera == base->object);
	const bool drawcone = ((dt > OB_WIRE) &&
	                       !(G.f & G_PICKSEL) &&
	                       (la->type == LA_SPOT) &&
	                       (la->mode & LA_SHOW_CONE) &&
	                       !(base->flag & OB_FROMDUPLI) &&
	                       !is_view);

#ifdef WITH_GAMEENGINE
	const bool drawshadowbox = (
	        (rv3d->rflag & RV3D_IS_GAME_ENGINE) &&
	        (dt > OB_WIRE) &&
	        !(G.f & G_PICKSEL) &&
	        (la->type == LA_SUN) &&
	        ((la->mode & LA_SHAD_BUF) || 
	        (la->mode & LA_SHAD_RAY)) &&
	        (la->mode & LA_SHOW_SHADOW_BOX) &&
	        !(base->flag & OB_FROMDUPLI) &&
	        !is_view);
#else
	const bool drawshadowbox = false;
#endif

	if ((drawcone || drawshadowbox) && !v3d->transp) {
		/* in this case we need to draw delayed */
		ED_view3d_after_add(v3d->xray ? &v3d->afterdraw_xraytransp : &v3d->afterdraw_transp, base, dflag);
		return;
	}
	
	/* we first draw only the screen aligned & fixed scale stuff */
	glPushMatrix();
	glLoadMatrixf(rv3d->viewmat);

	/* lets calculate the scale: */
	lampsize = pixsize * ((float)U.obcenter_dia * 0.5f);

	/* and view aligned matrix: */
	copy_m4_m4(imat, rv3d->viewinv);
	normalize_v3(imat[0]);
	normalize_v3(imat[1]);

	/* lamp center */
	copy_v3_v3(vec, ob->obmat[3]);

	if ((dflag & DRAW_CONSTCOLOR) == 0) {
		/* for AA effects */
		curcol[0] = ob_wire_col[0];
		curcol[1] = ob_wire_col[1];
		curcol[2] = ob_wire_col[2];
		curcol[3] = 154;
		glColor4ubv(curcol);
	}

	glLineWidth(1);

	if (lampsize > 0.0f) {

		if ((dflag & DRAW_CONSTCOLOR) == 0) {
			if (ob->id.us > 1) {
				if (is_obact || (ob->flag & SELECT)) {
					glColor4ub(0x88, 0xFF, 0xFF, 155);
				}
				else {
					glColor4ub(0x77, 0xCC, 0xCC, 155);
				}
			}
		}
		
		/* Inner Circle */
		glEnable(GL_BLEND);
		drawcircball(GL_LINE_LOOP, vec, lampsize, imat);
		glDisable(GL_BLEND);
		drawcircball(GL_POLYGON, vec, lampsize, imat);
		
		/* restore */
		if ((dflag & DRAW_CONSTCOLOR) == 0) {
			if (ob->id.us > 1)
				glColor4ubv(curcol);
		}

		/* Outer circle */
		circrad = 3.0f * lampsize;
		setlinestyle(3);

		drawcircball(GL_LINE_LOOP, vec, circrad, imat);

		/* draw dashed outer circle if shadow is on. remember some lamps can't have certain shadows! */
		if (la->type != LA_HEMI) {
			if ((la->mode & LA_SHAD_RAY) || ((la->mode & LA_SHAD_BUF) && (la->type == LA_SPOT))) {
				drawcircball(GL_LINE_LOOP, vec, circrad + 3.0f * pixsize, imat);
			}
		}
	}
	else {
		setlinestyle(3);
		circrad = 0.0f;
	}
	
	/* draw the pretty sun rays */
	if (la->type == LA_SUN) {
		float v1[3], v2[3], mat[3][3];
		short axis;
		
		/* setup a 45 degree rotation matrix */
		axis_angle_normalized_to_mat3_ex(mat, imat[2], M_SQRT1_2, M_SQRT1_2);

		/* vectors */
		mul_v3_v3fl(v1, imat[0], circrad * 1.2f);
		mul_v3_v3fl(v2, imat[0], circrad * 2.5f);
		
		/* center */
		glTranslate3fv(vec);
		
		setlinestyle(3);
		
		glBegin(GL_LINES);
		for (axis = 0; axis < 8; axis++) {
			glVertex3fv(v1);
			glVertex3fv(v2);
			mul_m3_v3(mat, v1);
			mul_m3_v3(mat, v2);
		}
		glEnd();
		
		glTranslatef(-vec[0], -vec[1], -vec[2]);

	}
	
	if (la->type == LA_LOCAL) {
		if (la->mode & LA_SPHERE) {
			drawcircball(GL_LINE_LOOP, vec, la->dist, imat);
		}
	}
	
	glPopMatrix();  /* back in object space */
	zero_v3(vec);
	
	if (is_view) {
		/* skip drawing extra info */
	}
	else if (la->type == LA_SPOT) {
		float x, y, z, z_abs;
		copy_v3_fl3(lvec, 0.0f, 0.0f, 1.0f);
		copy_v3_fl3(vvec, rv3d->persmat[0][2], rv3d->persmat[1][2], rv3d->persmat[2][2]);
		mul_transposed_mat3_m4_v3(ob->obmat, vvec);

		x = -la->dist;
		y = cosf(la->spotsize * 0.5f);
		z = x * sqrtf(1.0f - y * y);

		spotvolume(lvec, vvec, y);
		mul_v3_fl(lvec, x);
		mul_v3_fl(vvec, x);

		x *= y;

		z_abs = fabsf(z);

		if (la->mode & LA_SQUARE) {
			/* draw pyramid */
			const float vertices[5][3] = {
			    /* 5 of vertex coords of pyramid */
			    {0.0f, 0.0f, 0.0f},
			    {z_abs, z_abs, x},
			    {-z_abs, -z_abs, x},
			    {z_abs, -z_abs, x},
			    {-z_abs, z_abs, x},
			};
			const unsigned char indices[] = {
			    0, 1, 3,
			    0, 3, 2,
			    0, 2, 4,
			    0, 1, 4,
			};

			/* Draw call:
			 * activate and specify pointer to vertex array */
			glEnableClientState(GL_VERTEX_ARRAY);
			glVertexPointer(3, GL_FLOAT, 0, vertices);
			/* draw the pyramid */
			glDrawElements(GL_LINE_STRIP, 12, GL_UNSIGNED_BYTE, indices);

			/* deactivate vertex arrays after drawing */
			glDisableClientState(GL_VERTEX_ARRAY);

			glTranslatef(0.0f, 0.0f, x);

			/* draw the square representing spotbl */
			if (la->type == LA_SPOT) {
				float blend = z_abs * (1.0f - pow2f(la->spotblend));

				/* hide line if it is zero size or overlaps with outer border,
				 * previously it adjusted to always to show it but that seems
				 * confusing because it doesn't show the actual blend size */
				if (blend != 0.0f && blend != z_abs) {
					fdrawbox(blend, -blend, -blend, blend);
				}
			}
		}
		else {

			/* draw the angled sides of the cone */
			glBegin(GL_LINE_STRIP);
			glVertex3fv(vvec);
			glVertex3fv(vec);
			glVertex3fv(lvec);
			glEnd();

			/* draw the circle at the end of the cone */
			glTranslatef(0.0f, 0.0f, x);
			circ(0.0f, 0.0f, z_abs);

			/* draw the circle representing spotbl */
			if (la->type == LA_SPOT) {
				float blend = z_abs * (1.0f - pow2f(la->spotblend));

				/* hide line if it is zero size or overlaps with outer border,
				 * previously it adjusted to always to show it but that seems
				 * confusing because it doesn't show the actual blend size */
				if (blend != 0.0f && blend != z_abs) {
					circ(0.0f, 0.0f, blend);
				}
			}
		}

		if (drawcone)
			draw_transp_spot_volume(la, x, z);

		/* draw clip start, useful for wide cones where its not obvious where the start is */
		glTranslatef(0.0, 0.0, -x);  /* reverse translation above */
		glBegin(GL_LINES);
		if (la->type == LA_SPOT && (la->mode & LA_SHAD_BUF)) {
			float lvec_clip[3];
			float vvec_clip[3];
			float clipsta_fac = la->clipsta / -x;

			interp_v3_v3v3(lvec_clip, vec, lvec, clipsta_fac);
			interp_v3_v3v3(vvec_clip, vec, vvec, clipsta_fac);

			glVertex3fv(lvec_clip);
			glVertex3fv(vvec_clip);
		}
		/* Else, draw spot direction (using distance as end limit, same as for Area lamp). */
		else {
			glVertex3f(0.0, 0.0, -circrad);
			glVertex3f(0.0, 0.0, -la->dist);
		}
		glEnd();
	}
	else if (ELEM(la->type, LA_HEMI, LA_SUN)) {
		
		/* draw the line from the circle along the dist */
		glBegin(GL_LINES);
		vec[2] = -circrad;
		glVertex3fv(vec);
		vec[2] = -la->dist;
		glVertex3fv(vec);
		glEnd();
		
		if (la->type == LA_HEMI) {
			/* draw the hemisphere curves */
			short axis, steps, dir;
			float outdist, zdist, mul;
			zero_v3(vec);
			outdist = 0.14; mul = 1.4; dir = 1;
			
			setlinestyle(4);
			/* loop over the 4 compass points, and draw each arc as a LINE_STRIP */
			for (axis = 0; axis < 4; axis++) {
				float v[3] = {0.0, 0.0, 0.0};
				zdist = 0.02;
				
				glBegin(GL_LINE_STRIP);
				
				for (steps = 0; steps < 6; steps++) {
					if (axis == 0 || axis == 1) {       /* x axis up, x axis down */
						/* make the arcs start at the edge of the energy circle */
						if (steps == 0) v[0] = dir * circrad;
						else v[0] = v[0] + dir * (steps * outdist);
					}
					else if (axis == 2 || axis == 3) {      /* y axis up, y axis down */
						/* make the arcs start at the edge of the energy circle */
						v[1] = (steps == 0) ? (dir * circrad) : (v[1] + dir * (steps * outdist));
					}

					v[2] = v[2] - steps * zdist;
					
					glVertex3fv(v);
					
					zdist = zdist * mul;
				}
				
				glEnd();
				/* flip the direction */
				dir = -dir;
			}
		}

#ifdef WITH_GAMEENGINE
		if (drawshadowbox) {
			draw_transp_sun_volume(la);
		}
#endif

	}
	else if (la->type == LA_AREA) {
		setlinestyle(3);
		if (la->area_shape == LA_AREA_SQUARE)
			fdrawbox(-la->area_size * 0.5f, -la->area_size * 0.5f, la->area_size * 0.5f, la->area_size * 0.5f);
		else if (la->area_shape == LA_AREA_RECT)
			fdrawbox(-la->area_size * 0.5f, -la->area_sizey * 0.5f, la->area_size * 0.5f, la->area_sizey * 0.5f);

		glBegin(GL_LINES);
		glVertex3f(0.0, 0.0, -circrad);
		glVertex3f(0.0, 0.0, -la->dist);
		glEnd();
	}
	
	/* and back to viewspace */
	glPushMatrix();
	glLoadMatrixf(rv3d->viewmat);
	copy_v3_v3(vec, ob->obmat[3]);

	setlinestyle(0);
	
	if ((la->type == LA_SPOT) && (la->mode & LA_SHAD_BUF) && (is_view == false)) {
		drawshadbuflimits(la, ob->obmat);
	}
	
	if ((dflag & DRAW_CONSTCOLOR) == 0) {
		UI_GetThemeColor4ubv(TH_LAMP, col);
		glColor4ubv(col);
	}

	glEnable(GL_BLEND);
	
	if (vec[2] > 0) vec[2] -= circrad;
	else vec[2] += circrad;
	
	glBegin(GL_LINES);
	glVertex3fv(vec);
	vec[2] = 0;
	glVertex3fv(vec);
	glEnd();
	
	glPointSize(2.0);
	glBegin(GL_POINTS);
	glVertex3fv(vec);
	glEnd();
	
	glDisable(GL_BLEND);
	
	if ((dflag & DRAW_CONSTCOLOR) == 0) {
		/* restore for drawing extra stuff */
		glColor3ubv(ob_wire_col);
	}
	/* and finally back to org object space! */
	glPopMatrix();
}

static void draw_limit_line(float sta, float end, const short dflag, const unsigned char col[3])
{
	glBegin(GL_LINES);
	glVertex3f(0.0, 0.0, -sta);
	glVertex3f(0.0, 0.0, -end);
	glEnd();

	if (!(dflag & DRAW_PICKING)) {
		glPointSize(3.0);
		glBegin(GL_POINTS);
		if ((dflag & DRAW_CONSTCOLOR) == 0) {
			glColor3ubv(col);
		}
		glVertex3f(0.0, 0.0, -sta);
		glVertex3f(0.0, 0.0, -end);
		glEnd();
	}
}


/* yafray: draw camera focus point (cross, similar to aqsis code in tuhopuu) */
/* qdn: now also enabled for Blender to set focus point for defocus composite node */
static void draw_focus_cross(float dist, float size)
{
	glBegin(GL_LINES);
	glVertex3f(-size, 0.0f, -dist);
	glVertex3f(size, 0.0f, -dist);
	glVertex3f(0.0f, -size, -dist);
	glVertex3f(0.0f, size, -dist);
	glEnd();
}

#ifdef VIEW3D_CAMERA_BORDER_HACK
unsigned char view3d_camera_border_hack_col[3];
bool view3d_camera_border_hack_test = false;
#endif

/* ****************** draw clip data *************** */

static void draw_bundle_sphere(void)
{
	static GLuint displist = 0;

	if (displist == 0) {
		GLUquadricObj *qobj;

		displist = glGenLists(1);
		glNewList(displist, GL_COMPILE);
		qobj = gluNewQuadric();
		gluQuadricDrawStyle(qobj, GLU_FILL);
		gluSphere(qobj, 0.05, 8, 8);
		gluDeleteQuadric(qobj);

		glEndList();
	}

	glCallList(displist);
}

static void draw_viewport_object_reconstruction(
        Scene *scene, Base *base, const View3D *v3d, const RegionView3D *rv3d,
        MovieClip *clip, MovieTrackingObject *tracking_object,
        const short dflag, const unsigned char ob_wire_col[4],
        int *global_track_index, bool draw_selected)
{
	MovieTracking *tracking = &clip->tracking;
	MovieTrackingTrack *track;
	float mat[4][4], imat[4][4];
	unsigned char col_unsel[4], col_sel[4];
	int tracknr = *global_track_index;
	ListBase *tracksbase = BKE_tracking_object_get_tracks(tracking, tracking_object);
	float camera_size[3];

	UI_GetThemeColor4ubv(TH_TEXT, col_unsel);
	UI_GetThemeColor4ubv(TH_SELECT, col_sel);

	BKE_tracking_get_camera_object_matrix(scene, base->object, mat);

	/* we're compensating camera size for bundles size,
	 * to make it so bundles are always displayed with the same size */
	copy_v3_v3(camera_size, base->object->size);
	if ((tracking_object->flag & TRACKING_OBJECT_CAMERA) == 0)
		mul_v3_fl(camera_size, tracking_object->scale);

	glPushMatrix();

	if (tracking_object->flag & TRACKING_OBJECT_CAMERA) {
		/* current ogl matrix is translated in camera space, bundles should
		 * be rendered in world space, so camera matrix should be "removed"
		 * from current ogl matrix */
		invert_m4_m4(imat, base->object->obmat);

		glMultMatrixf(imat);
		glMultMatrixf(mat);
	}
	else {
		float obmat[4][4];
		int framenr = BKE_movieclip_remap_scene_to_clip_frame(clip, scene->r.cfra);

		BKE_tracking_camera_get_reconstructed_interpolate(tracking, tracking_object, framenr, obmat);

		invert_m4_m4(imat, obmat);
		glMultMatrixf(imat);
	}

	for (track = tracksbase->first; track; track = track->next) {
		bool selected = TRACK_SELECTED(track);

		if (draw_selected && !selected)
			continue;

		if ((track->flag & TRACK_HAS_BUNDLE) == 0)
			continue;

		if (dflag & DRAW_PICKING)
			GPU_select_load_id(base->selcol + (tracknr << 16));

		glPushMatrix();
		glTranslate3fv(track->bundle_pos);
		glScalef(v3d->bundle_size / 0.05f / camera_size[0],
		         v3d->bundle_size / 0.05f / camera_size[1],
		         v3d->bundle_size / 0.05f / camera_size[2]);

		const int v3d_drawtype = view3d_effective_drawtype(v3d);
		if (v3d_drawtype == OB_WIRE) {
			if ((dflag & DRAW_CONSTCOLOR) == 0) {
				if (selected && (track->flag & TRACK_CUSTOMCOLOR) == 0) {
					glColor3ubv(ob_wire_col);
				}
				else {
					glColor3fv(track->color);
				}
			}

			drawaxes(rv3d->viewmatob, 0.05f, v3d->bundle_drawtype);
		}
		else if (v3d_drawtype > OB_WIRE) {
			if (v3d->bundle_drawtype == OB_EMPTY_SPHERE) {
				/* selection outline */
				if (selected) {
					if ((dflag & DRAW_CONSTCOLOR) == 0) {
						glColor3ubv(ob_wire_col);
					}

					glLineWidth(2.0f);
					glPolygonMode(GL_FRONT_AND_BACK, GL_LINE);

					draw_bundle_sphere();

					glPolygonMode(GL_FRONT_AND_BACK, GL_FILL);
				}

				if ((dflag & DRAW_CONSTCOLOR) == 0) {
					if (track->flag & TRACK_CUSTOMCOLOR) glColor3fv(track->color);
					else UI_ThemeColor(TH_BUNDLE_SOLID);
				}

				draw_bundle_sphere();
			}
			else {
				if ((dflag & DRAW_CONSTCOLOR) == 0) {
					if (selected) {
						glColor3ubv(ob_wire_col);
					}
					else {
						if (track->flag & TRACK_CUSTOMCOLOR) glColor3fv(track->color);
						else UI_ThemeColor(TH_WIRE);
					}
				}

				drawaxes(rv3d->viewmatob, 0.05f, v3d->bundle_drawtype);
			}
		}

		glPopMatrix();

		if ((dflag & DRAW_PICKING) == 0 && (v3d->flag2 & V3D_SHOW_BUNDLENAME)) {
			float pos[3];

			mul_v3_m4v3(pos, mat, track->bundle_pos);
			view3d_cached_text_draw_add(pos,
			                            track->name, strlen(track->name),
			                            10, V3D_CACHE_TEXT_GLOBALSPACE,
			                            selected ? col_sel : col_unsel);
		}

		tracknr++;
	}

	if ((dflag & DRAW_PICKING) == 0) {
		if ((v3d->flag2 & V3D_SHOW_CAMERAPATH) && (tracking_object->flag & TRACKING_OBJECT_CAMERA)) {
			MovieTrackingReconstruction *reconstruction;
			reconstruction = BKE_tracking_object_get_reconstruction(tracking, tracking_object);

			if (reconstruction->camnr) {
				MovieReconstructedCamera *camera = reconstruction->cameras;

				UI_ThemeColor(TH_CAMERA_PATH);
				glLineWidth(2.0f);

				glBegin(GL_LINE_STRIP);
				for (int a = 0; a < reconstruction->camnr; a++, camera++) {
					glVertex3fv(camera->mat[3]);
				}
				glEnd();
			}
		}
	}

	glPopMatrix();

	*global_track_index = tracknr;
}

static void draw_viewport_reconstruction(
        Scene *scene, Base *base, const View3D *v3d, const RegionView3D *rv3d, MovieClip *clip,
        const short dflag, const unsigned char ob_wire_col[4],
        const bool draw_selected)
{
	MovieTracking *tracking = &clip->tracking;
	MovieTrackingObject *tracking_object;
	int global_track_index = 1;

	if ((v3d->flag2 & V3D_SHOW_RECONSTRUCTION) == 0)
		return;

	if (v3d->flag2 & V3D_RENDER_OVERRIDE)
		return;

	GPU_basic_shader_colors(NULL, NULL, 0, 1.0f);
	GPU_basic_shader_bind(GPU_SHADER_LIGHTING | GPU_SHADER_USE_COLOR);

	tracking_object = tracking->objects.first;
	while (tracking_object) {
		draw_viewport_object_reconstruction(
		        scene, base, v3d, rv3d, clip, tracking_object,
		        dflag, ob_wire_col, &global_track_index, draw_selected);

		tracking_object = tracking_object->next;
	}

	/* restore */
	GPU_basic_shader_bind(GPU_SHADER_USE_COLOR);

	if ((dflag & DRAW_CONSTCOLOR) == 0) {
		glColor3ubv(ob_wire_col);
	}

	if (dflag & DRAW_PICKING)
		GPU_select_load_id(base->selcol);
}

static void drawcamera_volume(float near_plane[4][3], float far_plane[4][3], const GLenum mode)
{
	glBegin(mode);
	glVertex3fv(near_plane[0]);
	glVertex3fv(far_plane[0]);
	glVertex3fv(far_plane[1]);
	glVertex3fv(near_plane[1]);
	glEnd();

	glBegin(mode);
	glVertex3fv(near_plane[1]);
	glVertex3fv(far_plane[1]);
	glVertex3fv(far_plane[2]);
	glVertex3fv(near_plane[2]);
	glEnd();

	glBegin(mode);
	glVertex3fv(near_plane[2]);
	glVertex3fv(near_plane[1]);
	glVertex3fv(far_plane[1]);
	glVertex3fv(far_plane[2]);
	glEnd();

	glBegin(mode);
	glVertex3fv(far_plane[0]);
	glVertex3fv(near_plane[0]);
	glVertex3fv(near_plane[3]);
	glVertex3fv(far_plane[3]);
	glEnd();
}

/* camera frame */
static void drawcamera_frame(float vec[4][3], const GLenum mode)
{
	glBegin(mode);
	glVertex3fv(vec[0]);
	glVertex3fv(vec[1]);
	glVertex3fv(vec[2]);
	glVertex3fv(vec[3]);
	glEnd();
}

/* center point to camera frame */
static void drawcamera_framelines(float vec[4][3], float origin[3])
{
	glBegin(GL_LINE_STRIP);
	glVertex3fv(vec[1]);
	glVertex3fv(origin);
	glVertex3fv(vec[0]);
	glVertex3fv(vec[3]);
	glVertex3fv(origin);
	glVertex3fv(vec[2]);
	glEnd();
}

static bool drawcamera_is_stereo3d(Scene *scene, View3D *v3d, Object *ob)
{
	return (ob == v3d->camera) &&
	        (scene->r.scemode & R_MULTIVIEW) != 0 &&
	        (v3d->stereo3d_flag);
}

static void drawcamera_stereo3d(
        Scene *scene, View3D *v3d, RegionView3D *rv3d, Object *ob, const Camera *cam,
        float vec[4][3], float drawsize, const float scale[3])
{
	float obmat[4][4];
	float vec_lr[2][4][3];
	const float fac = (cam->stereo.pivot == CAM_S3D_PIVOT_CENTER) ? 2.0f : 1.0f;
	float origin[2][3] = {{0}};
	float tvec[3];
	const Camera *cam_lr[2];
	const char *names[2] = {STEREO_LEFT_NAME, STEREO_RIGHT_NAME};

	const bool is_stereo3d_cameras = (v3d->stereo3d_flag & V3D_S3D_DISPCAMERAS) && (scene->r.views_format == SCE_VIEWS_FORMAT_STEREO_3D);
	const bool is_stereo3d_plane = (v3d->stereo3d_flag & V3D_S3D_DISPPLANE) && (scene->r.views_format == SCE_VIEWS_FORMAT_STEREO_3D);
	const bool is_stereo3d_volume = (v3d->stereo3d_flag & V3D_S3D_DISPVOLUME);
	const bool is_hmd =
#ifdef WITH_INPUT_HMD
	        scene->r.views_format == SCE_VIEWS_FORMAT_HMD;
#else
	        false;
#endif

	zero_v3(tvec);

	glPushMatrix();

	for (int i = 0; i < 2; i++) {
		ob = BKE_camera_multiview_render(scene, ob, names[i]);
		cam_lr[i] = ob->data;

		glLoadMatrixf(rv3d->viewmat);
		BKE_camera_multiview_model_matrix(&scene->r, ob, names[i], obmat);
		glMultMatrixf(obmat);

		copy_m3_m3(vec_lr[i], vec);
		copy_v3_v3(vec_lr[i][3], vec[3]);

		if (cam->stereo.convergence_mode == CAM_S3D_OFFAXIS && !is_hmd) {
			const float shift_x =
			        ((BKE_camera_multiview_shift_x(&scene->r, ob, names[i]) - cam->shiftx) *
			         (drawsize * scale[0] * fac));

			for (int j = 0; j < 4; j++) {
				vec_lr[i][j][0] += shift_x;
			}
		}

		if (is_stereo3d_cameras) {
			/* camera frame */
			drawcamera_frame(vec_lr[i], GL_LINE_LOOP);

			/* center point to camera frame */
			drawcamera_framelines(vec_lr[i], tvec);
		}

		/* connecting line */
		mul_m4_v3(obmat, origin[i]);

		/* convergence plane */
		if (is_stereo3d_plane || is_stereo3d_volume) {
			for (int j = 0; j < 4; j++) {
				mul_m4_v3(obmat, vec_lr[i][j]);
			}
		}
	}


	/* the remaining drawing takes place in the view space */
	glLoadMatrixf(rv3d->viewmat);

	if (is_stereo3d_cameras) {
		/* draw connecting lines */
		GPU_basic_shader_bind_enable(GPU_SHADER_LINE | GPU_SHADER_STIPPLE);
		GPU_basic_shader_line_stipple(2, 0xAAAA);

		glBegin(GL_LINES);
		glVertex3fv(origin[0]);
		glVertex3fv(origin[1]);
		glEnd();

		GPU_basic_shader_bind_disable(GPU_SHADER_LINE | GPU_SHADER_STIPPLE);
	}

	/* draw convergence plane */
	if (is_stereo3d_plane) {
		float axis_center[3], screen_center[3];
		float world_plane[4][3];
		float local_plane[4][3];
		float offset;

		mid_v3_v3v3(axis_center, origin[0], origin[1]);

		for (int i = 0; i < 4; i++) {
			mid_v3_v3v3(world_plane[i], vec_lr[0][i], vec_lr[1][i]);
			sub_v3_v3v3(local_plane[i], world_plane[i], axis_center);
		}

		mid_v3_v3v3(screen_center, world_plane[0], world_plane[2]);
		offset = cam->stereo.convergence_distance / len_v3v3(screen_center, axis_center);

		for (int i = 0; i < 4; i++) {
			mul_v3_fl(local_plane[i], offset);
			add_v3_v3(local_plane[i], axis_center);
		}

		glColor3f(0.0f, 0.0f, 0.0f);

		/* camera frame */
		drawcamera_frame(local_plane, GL_LINE_LOOP);

		if (v3d->stereo3d_convergence_alpha > 0.0f) {
			glEnable(GL_BLEND);
			glDepthMask(0);  /* disable write in zbuffer, needed for nice transp */

			glColor4f(0.0f, 0.0f, 0.0f, v3d->stereo3d_convergence_alpha);

			drawcamera_frame(local_plane, GL_QUADS);

			glDisable(GL_BLEND);
			glDepthMask(1);  /* restore write in zbuffer */
		}
	}

	/* draw convergence plane */
	if (is_stereo3d_volume) {
		float screen_center[3];
		float near_plane[4][3], far_plane[4][3];

		for (int i = 0; i < 2; i++) {
			mid_v3_v3v3(screen_center, vec_lr[i][0], vec_lr[i][2]);

			float offset = len_v3v3(screen_center, origin[i]);

			for (int j = 0; j < 4; j++) {
				sub_v3_v3v3(near_plane[j], vec_lr[i][j], origin[i]);
				mul_v3_fl(near_plane[j], cam_lr[i]->clipsta / offset);
				add_v3_v3(near_plane[j], origin[i]);

				sub_v3_v3v3(far_plane[j], vec_lr[i][j], origin[i]);
				mul_v3_fl(far_plane[j], cam_lr[i]->clipend / offset);
				add_v3_v3(far_plane[j], origin[i]);
			}

			/* camera frame */
			glColor3f(0.0f, 0.0f, 0.0f);

			drawcamera_frame(near_plane, GL_LINE_LOOP);
			drawcamera_frame(far_plane, GL_LINE_LOOP);
			drawcamera_volume(near_plane, far_plane, GL_LINE_LOOP);

			if (v3d->stereo3d_volume_alpha > 0.0f) {
				glEnable(GL_BLEND);
				glDepthMask(0);  /* disable write in zbuffer, needed for nice transp */

				if (i == 0)
					glColor4f(0.0f, 1.0f, 1.0f, v3d->stereo3d_volume_alpha);
				else
					glColor4f(1.0f, 0.0f, 0.0f, v3d->stereo3d_volume_alpha);

				drawcamera_frame(near_plane, GL_QUADS);
				drawcamera_frame(far_plane, GL_QUADS);
				drawcamera_volume(near_plane, far_plane, GL_QUADS);

				glDisable(GL_BLEND);
				glDepthMask(1);  /* restore write in zbuffer */
			}
		}
	}

	glPopMatrix();
}

/* flag similar to draw_object() */
static void drawcamera(Scene *scene, View3D *v3d, RegionView3D *rv3d, Base *base,
                       const short dflag, const unsigned char ob_wire_col[4])
{
	/* a standing up pyramid with (0,0,0) as top */
	Camera *cam;
	Object *ob = base->object;
	float tvec[3];
	float vec[4][3], asp[2], shift[2], scale[3];
	MovieClip *clip = BKE_object_movieclip_get(scene, base->object, false);

	const bool is_active = (ob == v3d->camera);
	const bool is_view = (rv3d->persp == RV3D_CAMOB && is_active);
	const bool is_multiview = (scene->r.scemode & R_MULTIVIEW) != 0;
	const bool is_stereo3d = drawcamera_is_stereo3d(scene, v3d, ob);
	const bool is_stereo3d_view = (scene->r.views_format == SCE_VIEWS_FORMAT_STEREO_3D);
	const bool is_stereo3d_cameras = (ob == scene->camera) &&
	                                 is_multiview &&
	                                 is_stereo3d_view &&
	                                 (v3d->stereo3d_flag & V3D_S3D_DISPCAMERAS);
	const bool is_selection_camera_stereo = (G.f & G_PICKSEL) &&
	                                        is_view && is_multiview &&
	                                        is_stereo3d_view;

	/* draw data for movie clip set as active for scene */
	if (clip) {
		draw_viewport_reconstruction(scene, base, v3d, rv3d, clip, dflag, ob_wire_col, false);
		draw_viewport_reconstruction(scene, base, v3d, rv3d, clip, dflag, ob_wire_col, true);
	}

#ifdef VIEW3D_CAMERA_BORDER_HACK
	if (is_view && !(G.f & G_PICKSEL)) {
		if ((dflag & DRAW_CONSTCOLOR) == 0) {
			view3d_camera_border_hack_col[0] = ob_wire_col[0];
			view3d_camera_border_hack_col[1] = ob_wire_col[1];
			view3d_camera_border_hack_col[2] = ob_wire_col[2];
		}
		else {
			float col[4];
			glGetFloatv(GL_CURRENT_COLOR, col);
			rgb_float_to_uchar(view3d_camera_border_hack_col, col);
		}
		view3d_camera_border_hack_test = true;
		return;
	}
#endif

	cam = ob->data;

	/* BKE_camera_multiview_model_matrix already accounts for scale, don't do it here */
	if (is_selection_camera_stereo) {
		scale[0] = 1.0f;
		scale[1] = 1.0f;
		scale[2] = 1.0f;
	}
	else {
		scale[0] = 1.0f / len_v3(ob->obmat[0]);
		scale[1] = 1.0f / len_v3(ob->obmat[1]);
		scale[2] = 1.0f / len_v3(ob->obmat[2]);
	}

	float drawsize;
	BKE_camera_view_frame_ex(scene, cam, cam->drawsize, is_view, scale,
	                         asp, shift, &drawsize, vec);

	glDisable(GL_CULL_FACE);
	glLineWidth(1);

	/* camera frame */
	if (!is_stereo3d_cameras) {
		/* make sure selection uses the same matrix for camera as the one used while viewing */
		if (is_selection_camera_stereo) {
			float obmat[4][4];
			bool is_left = v3d->multiview_eye == STEREO_LEFT_ID;

			glPushMatrix();
			glLoadMatrixf(rv3d->viewmat);
			BKE_camera_multiview_model_matrix(&scene->r, ob, is_left ? STEREO_LEFT_NAME : STEREO_RIGHT_NAME, obmat);
			glMultMatrixf(obmat);

			drawcamera_frame(vec, GL_LINE_LOOP);
			glPopMatrix();
		}
		else {
			drawcamera_frame(vec, GL_LINE_LOOP);
		}
	}

	if (is_view)
		return;

	zero_v3(tvec);

	/* center point to camera frame */
	if (!is_stereo3d_cameras)
		drawcamera_framelines(vec, tvec);

	/* arrow on top */
	tvec[2] = vec[1][2]; /* copy the depth */

	/* draw an outline arrow for inactive cameras and filled
	 * for active cameras. We actually draw both outline+filled
	 * for active cameras so the wire can be seen side-on */
	for (int i = 0; i < 2; i++) {
		if (i == 0) glBegin(GL_LINE_LOOP);
		else if (i == 1 && is_active) glBegin(GL_TRIANGLES);
		else break;

		tvec[0] = shift[0] + ((-0.7f * drawsize) * scale[0]);
		tvec[1] = shift[1] + ((drawsize * (asp[1] + 0.1f)) * scale[1]);
		glVertex3fv(tvec); /* left */

		tvec[0] = shift[0] + ((0.7f * drawsize) * scale[0]);
		glVertex3fv(tvec); /* right */

		tvec[0] = shift[0];
		tvec[1] = shift[1] + ((1.1f * drawsize * (asp[1] + 0.7f)) * scale[1]);
		glVertex3fv(tvec); /* top */

		glEnd();
	}

	if ((dflag & DRAW_SCENESET) == 0) {
		if (cam->flag & (CAM_SHOWLIMITS | CAM_SHOWMIST)) {
			float nobmat[4][4];

			/* draw in normalized object matrix space */
			copy_m4_m4(nobmat, ob->obmat);
			normalize_m4(nobmat);

			glPushMatrix();
			glLoadMatrixf(rv3d->viewmat);
			glMultMatrixf(nobmat);

			if (cam->flag & CAM_SHOWLIMITS) {
				const unsigned char col[3] = {128, 128, 60}, col_hi[3] = {255, 255, 120};

				draw_limit_line(cam->clipsta, cam->clipend, dflag, (is_active ? col_hi : col));
				/* qdn: was yafray only, now also enabled for Blender to be used with defocus composite node */
				draw_focus_cross(BKE_camera_object_dof_distance(ob), cam->drawsize);
			}

			if (cam->flag & CAM_SHOWMIST) {
				World *world = scene->world;
				const unsigned char col[3] = {128, 128, 128}, col_hi[3] = {255, 255, 255};

				if (world) {
					draw_limit_line(world->miststa, world->miststa + world->mistdist,
					                dflag, (is_active ? col_hi : col));
				}
			}
			glPopMatrix();
		}
	}

	/* stereo cameras drawing */
	if (is_stereo3d) {
		drawcamera_stereo3d(scene, v3d, rv3d, ob, cam, vec, drawsize, scale);
	}
}

/* flag similar to draw_object() */
static void drawspeaker(Scene *UNUSED(scene), View3D *UNUSED(v3d), RegionView3D *UNUSED(rv3d),
                        Object *UNUSED(ob), int UNUSED(flag))
{
	float vec[3];

	glEnable(GL_BLEND);
	glLineWidth(1);

	for (int j = 0; j < 3; j++) {
		vec[2] = 0.25f * j - 0.125f;

		glBegin(GL_LINE_LOOP);
		for (int i = 0; i < 16; i++) {
			vec[0] = cosf((float)M_PI * i / 8.0f) * (j == 0 ? 0.5f : 0.25f);
			vec[1] = sinf((float)M_PI * i / 8.0f) * (j == 0 ? 0.5f : 0.25f);
			glVertex3fv(vec);
		}
		glEnd();
	}

	for (int j = 0; j < 4; j++) {
		vec[0] = (((j + 1) % 2) * (j - 1)) * 0.5f;
		vec[1] = ((j % 2) * (j - 2)) * 0.5f;
		glBegin(GL_LINE_STRIP);
		for (int i = 0; i < 3; i++) {
			if (i == 1) {
				vec[0] *= 0.5f;
				vec[1] *= 0.5f;
			}

			vec[2] = 0.25f * i - 0.125f;
			glVertex3fv(vec);
		}
		glEnd();
	}

	glDisable(GL_BLEND);
}

static void lattice_draw_verts(Lattice *lt, DispList *dl, BPoint *actbp, short sel)
{
	BPoint *bp = lt->def;
	const float *co = dl ? dl->verts : NULL;

	const int color = sel ? TH_VERTEX_SELECT : TH_VERTEX;
	UI_ThemeColor(color);

	glPointSize(UI_GetThemeValuef(TH_VERTEX_SIZE));
	glBegin(GL_POINTS);

	for (int w = 0; w < lt->pntsw; w++) {
		int wxt = (w == 0 || w == lt->pntsw - 1);
		for (int v = 0; v < lt->pntsv; v++) {
			int vxt = (v == 0 || v == lt->pntsv - 1);
			for (int u = 0; u < lt->pntsu; u++, bp++, co += 3) {
				int uxt = (u == 0 || u == lt->pntsu - 1);
				if (!(lt->flag & LT_OUTSIDE) || uxt || vxt || wxt) {
					if (bp->hide == 0) {
						/* check for active BPoint and ensure selected */
						if ((bp == actbp) && (bp->f1 & SELECT)) {
							UI_ThemeColor(TH_ACTIVE_VERT);
							glVertex3fv(dl ? co : bp->vec);
							UI_ThemeColor(color);
						}
						else if ((bp->f1 & SELECT) == sel) {
							glVertex3fv(dl ? co : bp->vec);
						}
					}
				}
			}
		}
	}

	glEnd();
}

static void drawlattice__point(Lattice *lt, DispList *dl, int u, int v, int w, int actdef_wcol)
{
	int index = ((w * lt->pntsv + v) * lt->pntsu) + u;

	if (actdef_wcol) {
		float col[3];
		MDeformWeight *mdw = defvert_find_index(lt->dvert + index, actdef_wcol - 1);

		weight_to_rgb(col, mdw ? mdw->weight : 0.0f);
		glColor3fv(col);

	}

	if (dl) {
		glVertex3fv(&dl->verts[index * 3]);
	}
	else {
		glVertex3fv(lt->def[index].vec);
	}
}

#ifdef SEQUENCER_DAG_WORKAROUND
static void ensure_curve_cache(Scene *scene, Object *object)
{
	bool need_recalc = object->curve_cache == NULL;
	/* Render thread might have freed the curve cache if the
	 * object is not visible. If the object is also used for
	 * particles duplication, then render thread might have
	 * also created curve_cache with only bevel and path
	 * filled in.
	 *
	 * So check for curve_cache != NULL is not fully correct
	 * here, we also need to check whether display list is
	 * empty or not.
	 *
	 * The trick below tries to optimize calls to displist
	 * creation for cases curve is empty. Meaning, if the curve
	 * is empty (without splines) bevel list would also be empty.
	 * And the thing is, render thread always leaves bevel list
	 * in a proper state. So if bevel list is here and display
	 * list is not we need to make display list.
	 */
	if (need_recalc == false) {
		need_recalc = object->curve_cache->disp.first == NULL &&
		              object->curve_cache->bev.first != NULL;
	}
	if (need_recalc) {
		switch (object->type) {
			case OB_CURVE:
			case OB_SURF:
			case OB_FONT:
				BKE_displist_make_curveTypes(scene, object, false);
				break;
			case OB_MBALL:
				BKE_displist_make_mball(G.main->eval_ctx, scene, object);
				break;
			case OB_LATTICE:
				BKE_lattice_modifiers_calc(scene, object);
				break;
		}
	}
}
#endif

/* lattice color is hardcoded, now also shows weightgroup values in edit mode */
static void drawlattice(View3D *v3d, Object *ob)
{
	Lattice *lt = ob->data;
	DispList *dl;
	int u, v, w;
	int actdef_wcol = 0;
	const bool is_edit = (lt->editlatt != NULL);

	dl = BKE_displist_find(&ob->curve_cache->disp, DL_VERTS);

	if (is_edit) {
		lt = lt->editlatt->latt;

		UI_ThemeColor(TH_WIRE_EDIT);

		if (ob->defbase.first && lt->dvert) {
			actdef_wcol = ob->actdef;
		}
	}

	glLineWidth(1);
	glBegin(GL_LINES);
	for (w = 0; w < lt->pntsw; w++) {
		int wxt = (w == 0 || w == lt->pntsw - 1);
		for (v = 0; v < lt->pntsv; v++) {
			int vxt = (v == 0 || v == lt->pntsv - 1);
			for (u = 0; u < lt->pntsu; u++) {
				int uxt = (u == 0 || u == lt->pntsu - 1);

				if (w && ((uxt || vxt) || !(lt->flag & LT_OUTSIDE))) {
					drawlattice__point(lt, dl, u, v, w - 1, actdef_wcol);
					drawlattice__point(lt, dl, u, v, w, actdef_wcol);
				}
				if (v && ((uxt || wxt) || !(lt->flag & LT_OUTSIDE))) {
					drawlattice__point(lt, dl, u, v - 1, w, actdef_wcol);
					drawlattice__point(lt, dl, u, v, w, actdef_wcol);
				}
				if (u && ((vxt || wxt) || !(lt->flag & LT_OUTSIDE))) {
					drawlattice__point(lt, dl, u - 1, v, w, actdef_wcol);
					drawlattice__point(lt, dl, u, v, w, actdef_wcol);
				}
			}
		}
	}
	glEnd();
<<<<<<< HEAD

	/* restoration for weight colors */
	if (actdef_wcol)
		glShadeModel(GL_FLAT);
=======
>>>>>>> 8c74ebb6

	if (is_edit) {
		BPoint *actbp = BKE_lattice_active_point_get(lt);

		if (v3d->zbuf) glDisable(GL_DEPTH_TEST);

		lattice_draw_verts(lt, dl, actbp, 0);
		lattice_draw_verts(lt, dl, actbp, 1);

		if (v3d->zbuf) glEnable(GL_DEPTH_TEST);
	}
}

/* ***************** ******************** */

/* draw callback */

typedef struct drawDMVertSel_userData {
	MVert *mvert;
	int active;
	unsigned char *col[3];  /* (base, sel, act) */
	char sel_prev;
} drawDMVertSel_userData;

static void drawSelectedVertices__mapFunc(void *userData, int index, const float co[3],
                                          const float UNUSED(no_f[3]), const short UNUSED(no_s[3]))
{
	drawDMVertSel_userData *data = userData;
	MVert *mv = &data->mvert[index];

	if (!(mv->flag & ME_HIDE)) {
		const char sel = (index == data->active) ? 2 : (mv->flag & SELECT);
		if (sel != data->sel_prev) {
			glColor3ubv(data->col[sel]);
			data->sel_prev = sel;
		}

		glVertex3fv(co);
	}
}

static void drawSelectedVertices(DerivedMesh *dm, Mesh *me)
{
	drawDMVertSel_userData data;

	/* TODO define selected color */
	unsigned char base_col[3] = {0x0, 0x0, 0x0};
	unsigned char sel_col[3] = {0xd8, 0xb8, 0x0};
	unsigned char act_col[3] = {0xff, 0xff, 0xff};

	data.mvert = me->mvert;
	data.active = BKE_mesh_mselect_active_get(me, ME_VSEL);
	data.sel_prev = 0xff;

	data.col[0] = base_col;
	data.col[1] = sel_col;
	data.col[2] = act_col;

	glBegin(GL_POINTS);
	dm->foreachMappedVert(dm, drawSelectedVertices__mapFunc, &data, DM_FOREACH_NOP);
	glEnd();
}

/* ************** DRAW MESH ****************** */

/* First section is all the "simple" draw routines,
 * ones that just pass some sort of primitive to GL,
 * with perhaps various options to control lighting,
 * color, etc.
 *
 * These routines should not have user interface related
 * logic!!!
 */

static void calcDrawDMNormalScale(Object *ob, drawDMNormal_userData *data)
{
	float obmat[3][3];

	copy_m3_m4(obmat, ob->obmat);

	data->uniform_scale = is_uniform_scaled_m3(obmat);

	if (!data->uniform_scale) {
		/* inverted matrix */
		invert_m3_m3(data->imat, obmat);

		/* transposed inverted matrix */
		transpose_m3_m3(data->tmat, data->imat);
	}
}

static void draw_dm_face_normals__mapFunc(void *userData, int index, const float cent[3], const float no[3])
{
	drawDMNormal_userData *data = userData;
	BMFace *efa = BM_face_at_index(data->bm, index);
	float n[3];

	if (!BM_elem_flag_test(efa, BM_ELEM_HIDDEN)) {
		if (!data->uniform_scale) {
			mul_v3_m3v3(n, data->tmat, no);
			normalize_v3(n);
			mul_m3_v3(data->imat, n);
		}
		else {
			copy_v3_v3(n, no);
		}

		glVertex3fv(cent);
		glVertex3f(cent[0] + n[0] * data->normalsize,
		           cent[1] + n[1] * data->normalsize,
		           cent[2] + n[2] * data->normalsize);
	}
}

static void draw_dm_face_normals(BMEditMesh *em, Scene *scene, Object *ob, DerivedMesh *dm)
{
	drawDMNormal_userData data;

	data.bm = em->bm;
	data.normalsize = scene->toolsettings->normalsize;

	calcDrawDMNormalScale(ob, &data);

	glBegin(GL_LINES);
	dm->foreachMappedFaceCenter(dm, draw_dm_face_normals__mapFunc, &data, DM_FOREACH_USE_NORMAL);
	glEnd();
}

static void draw_dm_face_centers__mapFunc(void *userData, int index, const float cent[3], const float UNUSED(no[3]))
{
	drawBMSelect_userData *data = userData;
	BMFace *efa = BM_face_at_index(data->bm, index);
	
	if (!BM_elem_flag_test(efa, BM_ELEM_HIDDEN) &&
	    (BM_elem_flag_test(efa, BM_ELEM_SELECT) == data->select))
	{
		glVertex3fv(cent);
	}
}
static void draw_dm_face_centers(BMEditMesh *em, DerivedMesh *dm, bool select)
{
	drawBMSelect_userData data = {em->bm, select};

	glBegin(GL_POINTS);
	dm->foreachMappedFaceCenter(dm, draw_dm_face_centers__mapFunc, &data, DM_FOREACH_NOP);
	glEnd();
}

static void draw_dm_vert_normals__mapFunc(void *userData, int index, const float co[3], const float no_f[3], const short no_s[3])
{
	drawDMNormal_userData *data = userData;
	BMVert *eve = BM_vert_at_index(data->bm, index);

	if (!BM_elem_flag_test(eve, BM_ELEM_HIDDEN)) {
		float no[3], n[3];

		if (no_f) {
			copy_v3_v3(no, no_f);
		}
		else {
			normal_short_to_float_v3(no, no_s);
		}

		if (!data->uniform_scale) {
			mul_v3_m3v3(n, data->tmat, no);
			normalize_v3(n);
			mul_m3_v3(data->imat, n);
		}
		else {
			copy_v3_v3(n, no);
		}

		glVertex3fv(co);
		glVertex3f(co[0] + n[0] * data->normalsize,
		           co[1] + n[1] * data->normalsize,
		           co[2] + n[2] * data->normalsize);
	}
}

static void draw_dm_vert_normals(BMEditMesh *em, Scene *scene, Object *ob, DerivedMesh *dm)
{
	drawDMNormal_userData data;

	data.bm = em->bm;
	data.normalsize = scene->toolsettings->normalsize;

	calcDrawDMNormalScale(ob, &data);

	glBegin(GL_LINES);
	dm->foreachMappedVert(dm, draw_dm_vert_normals__mapFunc, &data, DM_FOREACH_USE_NORMAL);
	glEnd();
}

/* Draw verts with color set based on selection */
static void draw_dm_verts__mapFunc(void *userData, int index, const float co[3],
                                   const float UNUSED(no_f[3]), const short UNUSED(no_s[3]))
{
	drawDMVerts_userData *data = userData;
	BMVert *eve = BM_vert_at_index(data->bm, index);

	if (!BM_elem_flag_test(eve, BM_ELEM_HIDDEN) && BM_elem_flag_test(eve, BM_ELEM_SELECT) == data->sel) {
		/* skin nodes: draw a red circle around the root node(s) */
		if (data->cd_vskin_offset != -1) {
			const MVertSkin *vs = BM_ELEM_CD_GET_VOID_P(eve, data->cd_vskin_offset);
			if (vs->flag & MVERT_SKIN_ROOT) {
				float radius = (vs->radius[0] + vs->radius[1]) * 0.5f;
				glEnd();
			
				glColor4ubv(data->th_skin_root);
				drawcircball(GL_LINES, co, radius, data->imat);

				glColor4ubv(data->sel ? data->th_vertex_select : data->th_vertex);
				glBegin(GL_POINTS);
			}
		}

		/* draw active in a different color - no need to stop/start point drawing for this :D */
		if (eve == data->eve_act) {
			glColor4ubv(data->th_editmesh_active);
			glVertex3fv(co);

			/* back to regular vertex color */
			glColor4ubv(data->sel ? data->th_vertex_select : data->th_vertex);
		}
		else {
			glVertex3fv(co);
		}
	}
}

static void draw_dm_verts(BMEditMesh *em, DerivedMesh *dm, const char sel, BMVert *eve_act,
                          RegionView3D *rv3d)
{
	drawDMVerts_userData data;
	data.sel = sel;
	data.eve_act = eve_act;
	data.bm = em->bm;

	/* Cache theme values */
	UI_GetThemeColor4ubv(TH_EDITMESH_ACTIVE, data.th_editmesh_active);
	UI_GetThemeColor4ubv(TH_VERTEX_SELECT, data.th_vertex_select);
	UI_GetThemeColor4ubv(TH_VERTEX, data.th_vertex);
	UI_GetThemeColor4ubv(TH_SKIN_ROOT, data.th_skin_root);

	/* For skin root drawing */
	data.cd_vskin_offset = CustomData_get_offset(&em->bm->vdata, CD_MVERT_SKIN);
	/* view-aligned matrix */
	mul_m4_m4m4(data.imat, rv3d->viewmat, em->ob->obmat);
	invert_m4(data.imat);

	glPointSize(UI_GetThemeValuef(TH_VERTEX_SIZE));
	glBegin(GL_POINTS);
	dm->foreachMappedVert(dm, draw_dm_verts__mapFunc, &data, DM_FOREACH_NOP);
	glEnd();
}

/* Draw edges with color set based on selection */
static DMDrawOption draw_dm_edges_sel__setDrawOptions(void *userData, int index)
{
	BMEdge *eed;
	drawDMEdgesSel_userData *data = userData;
	unsigned char *col;

	eed = BM_edge_at_index(data->bm, index);

	if (!BM_elem_flag_test(eed, BM_ELEM_HIDDEN)) {
		if (eed == data->eed_act) {
			glColor4ubv(data->actCol);
		}
		else {
			if (BM_elem_flag_test(eed, BM_ELEM_SELECT)) {
				col = data->selCol;
			}
			else {
				col = data->baseCol;
			}
			/* no alpha, this is used so a transparent color can disable drawing unselected edges in editmode */
			if (col[3] == 0)
				return DM_DRAW_OPTION_SKIP;
			
			glColor4ubv(col);
		}
		return DM_DRAW_OPTION_NORMAL;
	}
	else {
		return DM_DRAW_OPTION_SKIP;
	}
}

static void draw_dm_edges_sel(BMEditMesh *em, DerivedMesh *dm, unsigned char *baseCol,
                              unsigned char *selCol, unsigned char *actCol, BMEdge *eed_act)
{
	drawDMEdgesSel_userData data;
	
	data.baseCol = baseCol;
	data.selCol = selCol;
	data.actCol = actCol;
	data.bm = em->bm;
	data.eed_act = eed_act;
	dm->drawMappedEdges(dm, draw_dm_edges_sel__setDrawOptions, &data);
}

/* Draw edges */
static DMDrawOption draw_dm_edges__setDrawOptions(void *userData, int index)
{
	if (BM_elem_flag_test(BM_edge_at_index(userData, index), BM_ELEM_HIDDEN))
		return DM_DRAW_OPTION_SKIP;
	else
		return DM_DRAW_OPTION_NORMAL;
}

static void draw_dm_edges(BMEditMesh *em, DerivedMesh *dm)
{
	dm->drawMappedEdges(dm, draw_dm_edges__setDrawOptions, em->bm);
}

/* Draw edges with color interpolated based on selection */
static DMDrawOption draw_dm_edges_sel_interp__setDrawOptions(void *userData, int index)
{
	drawDMEdgesSelInterp_userData *data = userData;
	if (BM_elem_flag_test(BM_edge_at_index(data->bm, index), BM_ELEM_HIDDEN))
		return DM_DRAW_OPTION_SKIP;
	else
		return DM_DRAW_OPTION_NORMAL;
}
static void draw_dm_edges_sel_interp__setDrawInterpOptions(void *userData, int index, float t)
{
	drawDMEdgesSelInterp_userData *data = userData;
	BMEdge *eed = BM_edge_at_index(data->bm, index);
	unsigned char **cols = userData;
	unsigned int col0_id = (BM_elem_flag_test(eed->v1, BM_ELEM_SELECT)) ? 2 : 1;
	unsigned int col1_id = (BM_elem_flag_test(eed->v2, BM_ELEM_SELECT)) ? 2 : 1;
	unsigned char *col0 = cols[col0_id];
	unsigned char *col1 = cols[col1_id];
	unsigned char *col_pt;

	if (col0_id == col1_id) {
		col_pt = col0;
	}
	else if (t == 0.0f) {
		col_pt = col0;
	}
	else if (t == 1.0f) {
		col_pt = col1;
	}
	else {
		unsigned char  col_blend[4];
		interp_v4_v4v4_uchar(col_blend, col0, col1, t);
		glColor4ubv(col_blend);
		data->lastCol = NULL;
		return;
	}

	if (data->lastCol != col_pt) {
		data->lastCol = col_pt;
		glColor4ubv(col_pt);
	}
}

static void draw_dm_edges_sel_interp(BMEditMesh *em, DerivedMesh *dm, unsigned char *baseCol, unsigned char *selCol)
{
	drawDMEdgesSelInterp_userData data;
	data.bm = em->bm;
	data.baseCol = baseCol;
	data.selCol = selCol;
	data.lastCol = NULL;

	dm->drawMappedEdgesInterp(dm, draw_dm_edges_sel_interp__setDrawOptions, draw_dm_edges_sel_interp__setDrawInterpOptions, &data);
}

static void bm_color_from_weight(float col[3], BMVert *vert, drawDMEdgesWeightInterp_userData *data)
{
	MDeformVert *dvert = BM_ELEM_CD_GET_VOID_P(vert, data->cd_dvert_offset);
	float weight = defvert_find_weight(dvert, data->vgroup_index);

	if ((weight == 0.0f) &&
	    ((data->weight_user == OB_DRAW_GROUPUSER_ACTIVE) ||
	     ((data->weight_user == OB_DRAW_GROUPUSER_ALL) && defvert_is_weight_zero(dvert, data->defgroup_tot))))
	{
		copy_v3_v3(col, data->alert_color);
	}
	else {
		weight_to_rgb(col, weight);
	}
}

static void draw_dm_edges_nop_interp__setDrawInterpOptions(void *UNUSED(userData), int UNUSED(index), float UNUSED(t))
{
	/* pass */
}

static void draw_dm_edges_weight_interp__setDrawInterpOptions(void *userData, int index, float t)
{
	drawDMEdgesWeightInterp_userData *data = userData;
	BMEdge *eed = BM_edge_at_index(data->bm, index);
	float col[3];

	if (t == 0.0f) {
		bm_color_from_weight(col, eed->v1, data);
	}
	else if (t == 1.0f) {
		bm_color_from_weight(col, eed->v2, data);
	}
	else {
		float col_v1[3];
		float col_v2[3];

		bm_color_from_weight(col_v1, eed->v1, data);
		bm_color_from_weight(col_v2, eed->v2, data);
		interp_v3_v3v3(col, col_v1, col_v2, t);
	}

	glColor3fv(col);
}

static void draw_dm_edges_weight_interp(BMEditMesh *em, DerivedMesh *dm, const char weight_user)
{
	drawDMEdgesWeightInterp_userData data;
	Object *ob = em->ob;

	data.bm = em->bm;
	data.cd_dvert_offset = CustomData_get_offset(&em->bm->vdata, CD_MDEFORMVERT);
	data.defgroup_tot = BLI_listbase_count(&ob->defbase);
	data.vgroup_index = ob->actdef - 1;
	data.weight_user = weight_user;
	UI_GetThemeColor3fv(TH_VERTEX_UNREFERENCED, data.alert_color);

	if ((data.vgroup_index != -1) && (data.cd_dvert_offset != -1)) {
		glEnable(GL_BLEND);
		dm->drawMappedEdgesInterp(
		        dm,
		        draw_dm_edges_sel_interp__setDrawOptions,
		        draw_dm_edges_weight_interp__setDrawInterpOptions,
		        &data);
		glDisable(GL_BLEND);
	}
	else {
		float col[3];

		if (data.weight_user == OB_DRAW_GROUPUSER_NONE) {
			weight_to_rgb(col, 0.0f);
		}
		else {
			copy_v3_v3(col, data.alert_color);
		}
		glColor3fv(col);

		dm->drawMappedEdgesInterp(
		        dm,
		        draw_dm_edges_sel_interp__setDrawOptions,
		        draw_dm_edges_nop_interp__setDrawInterpOptions,
		        &data);
	}

}

static bool draw_dm_edges_weight_check(Mesh *me, View3D *v3d)
{
	if (me->drawflag & ME_DRAWEIGHT) {
		if ((v3d->drawtype == OB_WIRE) ||
		    (v3d->flag2 & V3D_SOLID_MATCAP) ||
		    ((v3d->flag2 & V3D_OCCLUDE_WIRE) && (v3d->drawtype > OB_WIRE)))
		{
			return true;
		}
	}

	return false;
}

/* Draw only seam edges */
static DMDrawOption draw_dm_edges_seams__setDrawOptions(void *userData, int index)
{
	BMEdge *eed = BM_edge_at_index(userData, index);

	if (!BM_elem_flag_test(eed, BM_ELEM_HIDDEN) && BM_elem_flag_test(eed, BM_ELEM_SEAM))
		return DM_DRAW_OPTION_NORMAL;
	else
		return DM_DRAW_OPTION_SKIP;
}

static void draw_dm_edges_seams(BMEditMesh *em, DerivedMesh *dm)
{
	dm->drawMappedEdges(dm, draw_dm_edges_seams__setDrawOptions, em->bm);
}

/* Draw only sharp edges */
static DMDrawOption draw_dm_edges_sharp__setDrawOptions(void *userData, int index)
{
	BMEdge *eed = BM_edge_at_index(userData, index);

	if (!BM_elem_flag_test(eed, BM_ELEM_HIDDEN) && !BM_elem_flag_test(eed, BM_ELEM_SMOOTH))
		return DM_DRAW_OPTION_NORMAL;
	else
		return DM_DRAW_OPTION_SKIP;
}

static void draw_dm_edges_sharp(BMEditMesh *em, DerivedMesh *dm)
{
	dm->drawMappedEdges(dm, draw_dm_edges_sharp__setDrawOptions, em->bm);
}

#ifdef WITH_FREESTYLE

static bool draw_dm_test_freestyle_edge_mark(BMesh *bm, BMEdge *eed)
{
	FreestyleEdge *fed = CustomData_bmesh_get(&bm->edata, eed->head.data, CD_FREESTYLE_EDGE);
	if (!fed)
		return false;
	return (fed->flag & FREESTYLE_EDGE_MARK) != 0;
}

/* Draw only Freestyle feature edges */
static DMDrawOption draw_dm_edges_freestyle__setDrawOptions(void *userData, int index)
{
	BMEdge *eed = BM_edge_at_index(userData, index);

	if (!BM_elem_flag_test(eed, BM_ELEM_HIDDEN) && draw_dm_test_freestyle_edge_mark(userData, eed))
		return DM_DRAW_OPTION_NORMAL;
	else
		return DM_DRAW_OPTION_SKIP;
}

static void draw_dm_edges_freestyle(BMEditMesh *em, DerivedMesh *dm)
{
	dm->drawMappedEdges(dm, draw_dm_edges_freestyle__setDrawOptions, em->bm);
}

static bool draw_dm_test_freestyle_face_mark(BMesh *bm, BMFace *efa)
{
	FreestyleFace *ffa = CustomData_bmesh_get(&bm->pdata, efa->head.data, CD_FREESTYLE_FACE);
	if (!ffa)
		return false;
	return (ffa->flag & FREESTYLE_FACE_MARK) != 0;
}

#endif

/* Draw loop normals. */
static void draw_dm_loop_normals__mapFunc(void *userData, int vertex_index, int face_index,
                                          const float co[3], const float no[3])
{
	if (no) {
		const drawDMNormal_userData *data = userData;
		const BMVert *eve = BM_vert_at_index(data->bm, vertex_index);
		const BMFace *efa = BM_face_at_index(data->bm, face_index);
		float vec[3];

		if (!(BM_elem_flag_test(eve, BM_ELEM_HIDDEN) || BM_elem_flag_test(efa, BM_ELEM_HIDDEN))) {
			if (!data->uniform_scale) {
				mul_v3_m3v3(vec, (float(*)[3])data->tmat, no);
				normalize_v3(vec);
				mul_m3_v3((float(*)[3])data->imat, vec);
			}
			else {
				copy_v3_v3(vec, no);
			}
			mul_v3_fl(vec, data->normalsize);
			add_v3_v3(vec, co);
			glVertex3fv(co);
			glVertex3fv(vec);
		}
	}
}

static void draw_dm_loop_normals(BMEditMesh *em, Scene *scene, Object *ob, DerivedMesh *dm)
{
	drawDMNormal_userData data;

	data.bm = em->bm;
	data.normalsize = scene->toolsettings->normalsize;

	calcDrawDMNormalScale(ob, &data);

	glBegin(GL_LINES);
	dm->foreachMappedLoop(dm, draw_dm_loop_normals__mapFunc, &data, DM_FOREACH_USE_NORMAL);
	glEnd();
}

/* Draw faces with color set based on selection
 * return 2 for the active face so it renders with stipple enabled */
static DMDrawOption draw_dm_faces_sel__setDrawOptions(void *userData, int index)
{
	drawDMFacesSel_userData *data = userData;
	BMFace *efa = BM_face_at_index(data->bm, index);
	unsigned char *col;
	
	if (!BM_elem_flag_test(efa, BM_ELEM_HIDDEN)) {
		if (efa == data->efa_act) {
			glColor4ubv(data->cols[2]);
			return DM_DRAW_OPTION_STIPPLE;
		}
		else {
#ifdef WITH_FREESTYLE
			col = data->cols[BM_elem_flag_test(efa, BM_ELEM_SELECT) ? 1 : draw_dm_test_freestyle_face_mark(data->bm, efa) ? 3 : 0];
#else
			col = data->cols[BM_elem_flag_test(efa, BM_ELEM_SELECT) ? 1 : 0];
#endif
			if (col[3] == 0)
				return DM_DRAW_OPTION_SKIP;
			glColor4ubv(col);
			return DM_DRAW_OPTION_NORMAL;
		}
	}
	return DM_DRAW_OPTION_SKIP;
}

static int draw_dm_faces_sel__compareDrawOptions(void *userData, int index, int next_index)
{

	drawDMFacesSel_userData *data = userData;
	int i;
	BMFace *efa;
	BMFace *next_efa;

	unsigned char *col, *next_col;

	i = data->orig_index_mp_to_orig ? data->orig_index_mp_to_orig[index] : index;
	efa = (i != ORIGINDEX_NONE) ? BM_face_at_index(data->bm, i) : NULL;
	i = data->orig_index_mp_to_orig ? data->orig_index_mp_to_orig[next_index] : next_index;
	next_efa = (i != ORIGINDEX_NONE) ? BM_face_at_index(data->bm, i) : NULL;

	if (ELEM(NULL, efa, next_efa))
		return 0;

	if (efa == next_efa)
		return 1;

	if (efa == data->efa_act || next_efa == data->efa_act)
		return 0;

#ifdef WITH_FREESTYLE
	col = data->cols[BM_elem_flag_test(efa, BM_ELEM_SELECT) ? 1 : draw_dm_test_freestyle_face_mark(data->bm, efa) ? 3 : 0];
	next_col = data->cols[BM_elem_flag_test(next_efa, BM_ELEM_SELECT) ? 1 : draw_dm_test_freestyle_face_mark(data->bm, efa) ? 3 : 0];
#else
	col = data->cols[BM_elem_flag_test(efa, BM_ELEM_SELECT) ? 1 : 0];
	next_col = data->cols[BM_elem_flag_test(next_efa, BM_ELEM_SELECT) ? 1 : 0];
#endif

	if (col[3] == 0 || next_col[3] == 0)
		return 0;

	return col == next_col;
}

/* also draws the active face */
#ifdef WITH_FREESTYLE
static void draw_dm_faces_sel(BMEditMesh *em, DerivedMesh *dm, unsigned char *baseCol,
                              unsigned char *selCol, unsigned char *actCol, unsigned char *markCol, BMFace *efa_act)
#else
static void draw_dm_faces_sel(BMEditMesh *em, DerivedMesh *dm, unsigned char *baseCol,
                              unsigned char *selCol, unsigned char *actCol, BMFace *efa_act)
#endif
{
	drawDMFacesSel_userData data;
	data.dm = dm;
	data.cols[0] = baseCol;
	data.bm = em->bm;
	data.cols[1] = selCol;
	data.cols[2] = actCol;
#ifdef WITH_FREESTYLE
	data.cols[3] = markCol;
#endif
	data.efa_act = efa_act;
	/* double lookup */
	data.orig_index_mp_to_orig  = DM_get_poly_data_layer(dm, CD_ORIGINDEX);

	dm->drawMappedFaces(dm, draw_dm_faces_sel__setDrawOptions, NULL, draw_dm_faces_sel__compareDrawOptions, &data, DM_DRAW_SKIP_HIDDEN);
}

static DMDrawOption draw_dm_creases__setDrawOptions(void *userData, int index)
{
	drawDMLayer_userData *data = userData;
	BMesh *bm = data->bm;
	BMEdge *eed = BM_edge_at_index(bm, index);
	
	if (!BM_elem_flag_test(eed, BM_ELEM_HIDDEN)) {
		const float crease = BM_ELEM_CD_GET_FLOAT(eed, data->cd_layer_offset);
		if (crease != 0.0f) {
			UI_ThemeColorBlend(TH_WIRE_EDIT, TH_EDGE_CREASE, crease);
			return DM_DRAW_OPTION_NORMAL;
		}
	}
	return DM_DRAW_OPTION_SKIP;
}
static void draw_dm_creases(BMEditMesh *em, DerivedMesh *dm)
{
	drawDMLayer_userData data;

	data.bm = em->bm;
	data.cd_layer_offset = CustomData_get_offset(&em->bm->edata, CD_CREASE);

	if (data.cd_layer_offset != -1) {
		glLineWidth(3.0);
		dm->drawMappedEdges(dm, draw_dm_creases__setDrawOptions, &data);
	}
}

static DMDrawOption draw_dm_bweights__setDrawOptions(void *userData, int index)
{
	drawDMLayer_userData *data = userData;
	BMesh *bm = data->bm;
	BMEdge *eed = BM_edge_at_index(bm, index);

	if (!BM_elem_flag_test(eed, BM_ELEM_HIDDEN)) {
		const float bweight = BM_ELEM_CD_GET_FLOAT(eed, data->cd_layer_offset);
		if (bweight != 0.0f) {
			UI_ThemeColorBlend(TH_WIRE_EDIT, TH_EDGE_SELECT, bweight);
			return DM_DRAW_OPTION_NORMAL;
		}
	}
	return DM_DRAW_OPTION_SKIP;
}
static void draw_dm_bweights__mapFunc(void *userData, int index, const float co[3],
                                      const float UNUSED(no_f[3]), const short UNUSED(no_s[3]))
{
	drawDMLayer_userData *data = userData;
	BMesh *bm = data->bm;
	BMVert *eve = BM_vert_at_index(bm, index);

	if (!BM_elem_flag_test(eve, BM_ELEM_HIDDEN)) {
		const float bweight = BM_ELEM_CD_GET_FLOAT(eve, data->cd_layer_offset);
		if (bweight != 0.0f) {
			UI_ThemeColorBlend(TH_VERTEX, TH_VERTEX_SELECT, bweight);
			glVertex3fv(co);
		}
	}
}
static void draw_dm_bweights(BMEditMesh *em, Scene *scene, DerivedMesh *dm)
{
	ToolSettings *ts = scene->toolsettings;

	if (ts->selectmode & SCE_SELECT_VERTEX) {
		drawDMLayer_userData data;

		data.bm = em->bm;
		data.cd_layer_offset = CustomData_get_offset(&em->bm->vdata, CD_BWEIGHT);

		if (data.cd_layer_offset != -1) {
			glPointSize(UI_GetThemeValuef(TH_VERTEX_SIZE) + 2);
			glBegin(GL_POINTS);
			dm->foreachMappedVert(dm, draw_dm_bweights__mapFunc, &data, DM_FOREACH_NOP);
			glEnd();
		}
	}
	else {
		drawDMLayer_userData data;

		data.bm = em->bm;
		data.cd_layer_offset = CustomData_get_offset(&em->bm->edata, CD_BWEIGHT);

		if (data.cd_layer_offset != -1) {
			glLineWidth(3.0);
			dm->drawMappedEdges(dm, draw_dm_bweights__setDrawOptions, &data);
		}
	}
}

/* Second section of routines: Combine first sets to form fancy
 * drawing routines (for example rendering twice to get overlays).
 *
 * Also includes routines that are basic drawing but are too
 * specialized to be split out (like drawing creases or measurements).
 */

/* EditMesh drawing routines */

static void draw_em_fancy_verts(Scene *scene, View3D *v3d, Object *obedit,
                                BMEditMesh *em, DerivedMesh *cageDM, BMVert *eve_act,
                                RegionView3D *rv3d)
{
	ToolSettings *ts = scene->toolsettings;

	if (v3d->zbuf) glDepthMask(0);  /* disable write in zbuffer, zbuf select */

	for (int sel = 0; sel < 2; sel++) {
		unsigned char col[4], fcol[4];

		UI_GetThemeColor3ubv(sel ? TH_VERTEX_SELECT : TH_VERTEX, col);
		UI_GetThemeColor3ubv(sel ? TH_FACE_DOT : TH_WIRE_EDIT, fcol);

		for (int pass = 0; pass < 2; pass++) {
			float size = UI_GetThemeValuef(TH_VERTEX_SIZE);
			float fsize = UI_GetThemeValuef(TH_FACEDOT_SIZE);

			if (pass == 0) {
				if (v3d->zbuf && !(v3d->flag & V3D_ZBUF_SELECT)) {
					glDisable(GL_DEPTH_TEST);
					glEnable(GL_BLEND);
				}
				else {
					continue;
				}

				size = (size > 2.1f ? size / 2.0f : size);
				fsize = (fsize > 2.1f ? fsize / 2.0f : fsize);
				col[3] = fcol[3] = 100;
			}
			else {
				col[3] = fcol[3] = 255;
			}

			if (ts->selectmode & SCE_SELECT_VERTEX) {
				glPointSize(size);
				glColor4ubv(col);
				draw_dm_verts(em, cageDM, sel, eve_act, rv3d);
			}
			
			if (check_ob_drawface_dot(scene, v3d, obedit->dt)) {
				glPointSize(fsize);
				glColor4ubv(fcol);
				draw_dm_face_centers(em, cageDM, sel);
			}
			
			if (pass == 0) {
				glDisable(GL_BLEND);
				glEnable(GL_DEPTH_TEST);
			}
		}
	}

	if (v3d->zbuf) glDepthMask(1);
}

static void draw_em_fancy_edges(BMEditMesh *em, Scene *scene, View3D *v3d,
                                Mesh *me, DerivedMesh *cageDM, short sel_only,
                                BMEdge *eed_act)
{
	ToolSettings *ts = scene->toolsettings;
	unsigned char wireCol[4], selCol[4], actCol[4];

	/* since this function does transparent... */
	UI_GetThemeColor4ubv(TH_EDGE_SELECT, selCol);
	UI_GetThemeColor4ubv(TH_WIRE_EDIT, wireCol);
	UI_GetThemeColor4ubv(TH_EDITMESH_ACTIVE, actCol);
	
	/* when sel only is used, don't render wire, only selected, this is used for
	 * textured draw mode when the 'edges' option is disabled */
	if (sel_only)
		wireCol[3] = 0;

	for (int pass = 0; pass < 2; pass++) {
		/* show wires in transparent when no zbuf clipping for select */
		if (pass == 0) {
			if (v3d->zbuf && (v3d->flag & V3D_ZBUF_SELECT) == 0) {
				glEnable(GL_BLEND);
				glDisable(GL_DEPTH_TEST);
				selCol[3] = 85;
				if (!sel_only) wireCol[3] = 85;
			}
			else {
				continue;
			}
		}
		else {
			selCol[3] = 255;
			if (!sel_only) wireCol[3] = 255;
		}

		if ((me->drawflag & ME_DRAWEDGES) || (ts->selectmode & SCE_SELECT_EDGE)) {
			if (cageDM->drawMappedEdgesInterp &&
			    ((ts->selectmode & SCE_SELECT_VERTEX) || (me->drawflag & ME_DRAWEIGHT)))
			{
				if (draw_dm_edges_weight_check(me, v3d)) {
					// Interpolate vertex weights
					draw_dm_edges_weight_interp(em, cageDM, ts->weightuser);
				}
				else if (ts->selectmode == SCE_SELECT_FACE) {
					draw_dm_edges_sel(em, cageDM, wireCol, selCol, actCol, eed_act);
				}
				else {
					// Interpolate vertex selection
					draw_dm_edges_sel_interp(em, cageDM, wireCol, selCol);
				}
			}
			else {
				draw_dm_edges_sel(em, cageDM, wireCol, selCol, actCol, eed_act);
			}
		}
		else {
			if (!sel_only) {
				glColor4ubv(wireCol);
				draw_dm_edges(em, cageDM);
			}
		}

		if (pass == 0) {
			glDisable(GL_BLEND);
			glEnable(GL_DEPTH_TEST);
		}
	}
}

static void draw_em_measure_stats(ARegion *ar, View3D *v3d, Object *ob, BMEditMesh *em, UnitSettings *unit)
{
	/* Do not use ascii when using non-default unit system, some unit chars are utf8 (micro, square, etc.).
	 * See bug #36090.
	 */
	const short txt_flag = V3D_CACHE_TEXT_LOCALCLIP | (unit->system ? 0 : V3D_CACHE_TEXT_ASCII);
	Mesh *me = ob->data;
	float v1[3], v2[3], v3[3], vmid[3], fvec[3];
	char numstr[32]; /* Stores the measurement display text here */
	size_t numstr_len;
	const char *conv_float; /* Use a float conversion matching the grid size */
	unsigned char col[4] = {0, 0, 0, 255}; /* color of the text to draw */
	float area; /* area of the face */
	float grid = unit->system ? unit->scale_length : v3d->grid;
	const bool do_split = (unit->flag & USER_UNIT_OPT_SPLIT) != 0;
	const bool do_global = (v3d->flag & V3D_GLOBAL_STATS) != 0;
	const bool do_moving = (G.moving & G_TRANSFORM_EDIT) != 0;
	/* when 2 edge-info options are enabled, space apart */
	const bool do_edge_textpair = (me->drawflag & ME_DRAWEXTRA_EDGELEN) && (me->drawflag & ME_DRAWEXTRA_EDGEANG);
	const float edge_texpair_sep = 0.4f;
	float clip_planes[4][4];
	/* allow for displaying shape keys and deform mods */
	DerivedMesh *dm = EDBM_mesh_deform_dm_get(em);
	BMIter iter;

	/* make the precision of the display value proportionate to the gridsize */

	if (grid <= 0.01f) conv_float = "%.6g";
	else if (grid <= 0.1f) conv_float = "%.5g";
	else if (grid <= 1.0f) conv_float = "%.4g";
	else if (grid <= 10.0f) conv_float = "%.3g";
	else conv_float = "%.2g";

	if (me->drawflag & (ME_DRAWEXTRA_EDGELEN | ME_DRAWEXTRA_EDGEANG)) {
		BoundBox bb;
		bglMats mats = {{0}};
		const rcti rect = {0, ar->winx, 0, ar->winy};

		view3d_get_transformation(ar, ar->regiondata, em->ob, &mats);
		ED_view3d_clipping_calc(&bb, clip_planes, &mats, &rect);
	}

	if (me->drawflag & ME_DRAWEXTRA_EDGELEN) {
		BMEdge *eed;

		UI_GetThemeColor3ubv(TH_DRAWEXTRA_EDGELEN, col);

		if (dm) {
			BM_mesh_elem_index_ensure(em->bm, BM_VERT);
		}

		BM_ITER_MESH (eed, &iter, em->bm, BM_EDGES_OF_MESH) {
			/* draw selected edges, or edges next to selected verts while dragging */
			if (BM_elem_flag_test(eed, BM_ELEM_SELECT) ||
			    (do_moving && (BM_elem_flag_test(eed->v1, BM_ELEM_SELECT) ||
			                   BM_elem_flag_test(eed->v2, BM_ELEM_SELECT))))
			{
				float v1_clip[3], v2_clip[3];

				if (dm) {
					dm->getVertCo(dm, BM_elem_index_get(eed->v1), v1);
					dm->getVertCo(dm, BM_elem_index_get(eed->v2), v2);
				}
				else {
					copy_v3_v3(v1, eed->v1->co);
					copy_v3_v3(v2, eed->v2->co);
				}

				if (clip_segment_v3_plane_n(v1, v2, clip_planes, 4, v1_clip, v2_clip)) {

					if (do_edge_textpair) {
						interp_v3_v3v3(vmid, v1, v2, edge_texpair_sep);
					}
					else {
						mid_v3_v3v3(vmid, v1_clip, v2_clip);
					}

					if (do_global) {
						mul_mat3_m4_v3(ob->obmat, v1);
						mul_mat3_m4_v3(ob->obmat, v2);
					}

					if (unit->system) {
						numstr_len = bUnit_AsString(numstr, sizeof(numstr), len_v3v3(v1, v2) * unit->scale_length, 3,
						                            unit->system, B_UNIT_LENGTH, do_split, false);
					}
					else {
						numstr_len = BLI_snprintf_rlen(numstr, sizeof(numstr), conv_float, len_v3v3(v1, v2));
					}

					view3d_cached_text_draw_add(vmid, numstr, numstr_len, 0, txt_flag, col);
				}
			}
		}
	}

	if (me->drawflag & ME_DRAWEXTRA_EDGEANG) {
		const bool is_rad = (unit->system_rotation == USER_UNIT_ROT_RADIANS);
		BMEdge *eed;

		UI_GetThemeColor3ubv(TH_DRAWEXTRA_EDGEANG, col);

		if (dm) {
			BM_mesh_elem_index_ensure(em->bm, BM_VERT | BM_FACE);
		}

		BM_ITER_MESH (eed, &iter, em->bm, BM_EDGES_OF_MESH) {
			BMLoop *l_a, *l_b;
			if (BM_edge_loop_pair(eed, &l_a, &l_b)) {
				/* draw selected edges, or edges next to selected verts while dragging */
				if (BM_elem_flag_test(eed, BM_ELEM_SELECT) ||
				    (do_moving && (BM_elem_flag_test(eed->v1, BM_ELEM_SELECT) ||
				                   BM_elem_flag_test(eed->v2, BM_ELEM_SELECT) ||
				                   /* special case, this is useful to show when verts connected to
				                    * this edge via a face are being transformed */
				                   BM_elem_flag_test(l_a->next->next->v, BM_ELEM_SELECT) ||
				                   BM_elem_flag_test(l_a->prev->v, BM_ELEM_SELECT)       ||
				                   BM_elem_flag_test(l_b->next->next->v, BM_ELEM_SELECT) ||
				                   BM_elem_flag_test(l_b->prev->v, BM_ELEM_SELECT)
				                   )))
				{
					float v1_clip[3], v2_clip[3];

					if (dm) {
						dm->getVertCo(dm, BM_elem_index_get(eed->v1), v1);
						dm->getVertCo(dm, BM_elem_index_get(eed->v2), v2);
					}
					else {
						copy_v3_v3(v1, eed->v1->co);
						copy_v3_v3(v2, eed->v2->co);
					}

					if (clip_segment_v3_plane_n(v1, v2, clip_planes, 4, v1_clip, v2_clip)) {
						float no_a[3], no_b[3];
						float angle;

						if (do_edge_textpair) {
							interp_v3_v3v3(vmid, v2_clip, v1_clip, edge_texpair_sep);
						}
						else {
							mid_v3_v3v3(vmid, v1_clip, v2_clip);
						}

						if (dm) {
							dm->getPolyNo(dm, BM_elem_index_get(l_a->f), no_a);
							dm->getPolyNo(dm, BM_elem_index_get(l_b->f), no_b);
						}
						else {
							copy_v3_v3(no_a, l_a->f->no);
							copy_v3_v3(no_b, l_b->f->no);
						}

						if (do_global) {
							mul_mat3_m4_v3(ob->imat, no_a);
							mul_mat3_m4_v3(ob->imat, no_b);
							normalize_v3(no_a);
							normalize_v3(no_b);
						}

						angle = angle_normalized_v3v3(no_a, no_b);

						numstr_len = BLI_snprintf_rlen(numstr, sizeof(numstr), "%.3f", is_rad ? angle : RAD2DEGF(angle));

						view3d_cached_text_draw_add(vmid, numstr, numstr_len, 0, txt_flag, col);
					}
				}
			}
		}
	}

	if (me->drawflag & ME_DRAWEXTRA_FACEAREA) {
		/* would be nice to use BM_face_calc_area, but that is for 2d faces
		 * so instead add up tessellation triangle areas */
		BMFace *f = NULL;

#define DRAW_EM_MEASURE_STATS_FACEAREA()                                                 \
	if (BM_elem_flag_test(f, BM_ELEM_SELECT)) {                                          \
		mul_v3_fl(vmid, 1.0f / (float)n);                                                \
		if (unit->system) {                                                              \
			numstr_len = bUnit_AsString(                                                 \
			        numstr, sizeof(numstr),                                              \
			        (double)(area * unit->scale_length * unit->scale_length),            \
			        3, unit->system, B_UNIT_AREA, do_split, false);                      \
		}                                                                                \
		else {                                                                           \
			numstr_len = BLI_snprintf_rlen(numstr, sizeof(numstr), conv_float, area);    \
		}                                                                                \
		view3d_cached_text_draw_add(vmid, numstr, numstr_len, 0, txt_flag, col);         \
	} (void)0

		UI_GetThemeColor3ubv(TH_DRAWEXTRA_FACEAREA, col);
		
		if (dm) {
			BM_mesh_elem_index_ensure(em->bm, BM_VERT);
		}

		area = 0.0;
		zero_v3(vmid);
		int n = 0;
		for (int i = 0; i < em->tottri; i++) {
			BMLoop **l = em->looptris[i];
			if (f && l[0]->f != f) {
				DRAW_EM_MEASURE_STATS_FACEAREA();
				zero_v3(vmid);
				area = 0.0;
				n = 0;
			}

			f = l[0]->f;

			if (dm) {
				dm->getVertCo(dm, BM_elem_index_get(l[0]->v), v1);
				dm->getVertCo(dm, BM_elem_index_get(l[1]->v), v2);
				dm->getVertCo(dm, BM_elem_index_get(l[2]->v), v3);
			}
			else {
				copy_v3_v3(v1, l[0]->v->co);
				copy_v3_v3(v2, l[1]->v->co);
				copy_v3_v3(v3, l[2]->v->co);
			}

			add_v3_v3(vmid, v1);
			add_v3_v3(vmid, v2);
			add_v3_v3(vmid, v3);
			n += 3;
			if (do_global) {
				mul_mat3_m4_v3(ob->obmat, v1);
				mul_mat3_m4_v3(ob->obmat, v2);
				mul_mat3_m4_v3(ob->obmat, v3);
			}
			area += area_tri_v3(v1, v2, v3);
		}

		if (f) {
			DRAW_EM_MEASURE_STATS_FACEAREA();
		}
#undef DRAW_EM_MEASURE_STATS_FACEAREA
	}

	if (me->drawflag & ME_DRAWEXTRA_FACEANG) {
		BMFace *efa;
		const bool is_rad = (unit->system_rotation == USER_UNIT_ROT_RADIANS);

		UI_GetThemeColor3ubv(TH_DRAWEXTRA_FACEANG, col);

		if (dm) {
			BM_mesh_elem_index_ensure(em->bm, BM_VERT);
		}

		BM_ITER_MESH (efa, &iter, em->bm, BM_FACES_OF_MESH) {
			const bool is_face_sel = BM_elem_flag_test_bool(efa, BM_ELEM_SELECT);

			if (is_face_sel || do_moving) {
				BMIter liter;
				BMLoop *loop;
				bool is_first = true;

				BM_ITER_ELEM (loop, &liter, efa, BM_LOOPS_OF_FACE) {
					if (is_face_sel ||
					    (do_moving &&
					     (BM_elem_flag_test(loop->v, BM_ELEM_SELECT) ||
					      BM_elem_flag_test(loop->prev->v, BM_ELEM_SELECT) ||
					      BM_elem_flag_test(loop->next->v, BM_ELEM_SELECT))))
					{
						float v2_local[3];

						/* lazy init center calc */
						if (is_first) {
							if (dm) {
								BMLoop *l_iter, *l_first;
								float tvec[3];
								zero_v3(vmid);
								l_iter = l_first = BM_FACE_FIRST_LOOP(efa);
								do {
									dm->getVertCo(dm, BM_elem_index_get(l_iter->v), tvec);
									add_v3_v3(vmid, tvec);
								} while ((l_iter = l_iter->next) != l_first);
								mul_v3_fl(vmid, 1.0f / (float)efa->len);
							}
							else {
								BM_face_calc_center_bounds(efa, vmid);
							}
							is_first = false;
						}

						if (dm) {
							dm->getVertCo(dm, BM_elem_index_get(loop->prev->v), v1);
							dm->getVertCo(dm, BM_elem_index_get(loop->v),       v2);
							dm->getVertCo(dm, BM_elem_index_get(loop->next->v), v3);
						}
						else {
							copy_v3_v3(v1, loop->prev->v->co);
							copy_v3_v3(v2, loop->v->co);
							copy_v3_v3(v3, loop->next->v->co);
						}

						copy_v3_v3(v2_local, v2);

						if (do_global) {
							mul_mat3_m4_v3(ob->obmat, v1);
							mul_mat3_m4_v3(ob->obmat, v2);
							mul_mat3_m4_v3(ob->obmat, v3);
						}

						float angle = angle_v3v3v3(v1, v2, v3);

						numstr_len = BLI_snprintf_rlen(numstr, sizeof(numstr), "%.3f", is_rad ? angle : RAD2DEGF(angle));
						interp_v3_v3v3(fvec, vmid, v2_local, 0.8f);
						view3d_cached_text_draw_add(fvec, numstr, numstr_len, 0, txt_flag, col);
					}
				}
			}
		}
	}
}

static void draw_em_indices(BMEditMesh *em)
{
	const short txt_flag = V3D_CACHE_TEXT_ASCII | V3D_CACHE_TEXT_LOCALCLIP;
	BMEdge *e;
	BMFace *f;
	BMVert *v;
	char numstr[32];
	size_t numstr_len;
	float pos[3];
	unsigned char col[4];

	BMIter iter;
	BMesh *bm = em->bm;

	/* For now, reuse appropriate theme colors from stats text colors */
	int i = 0;
	if (em->selectmode & SCE_SELECT_VERTEX) {
		UI_GetThemeColor3ubv(TH_DRAWEXTRA_FACEANG, col);
		BM_ITER_MESH (v, &iter, bm, BM_VERTS_OF_MESH) {
			if (BM_elem_flag_test(v, BM_ELEM_SELECT)) {
				numstr_len = BLI_snprintf_rlen(numstr, sizeof(numstr), "%d", i);
				view3d_cached_text_draw_add(v->co, numstr, numstr_len, 0, txt_flag, col);
			}
			i++;
		}
	}

	if (em->selectmode & SCE_SELECT_EDGE) {
		i = 0;
		UI_GetThemeColor3ubv(TH_DRAWEXTRA_EDGELEN, col);
		BM_ITER_MESH (e, &iter, bm, BM_EDGES_OF_MESH) {
			if (BM_elem_flag_test(e, BM_ELEM_SELECT)) {
				numstr_len = BLI_snprintf_rlen(numstr, sizeof(numstr), "%d", i);
				mid_v3_v3v3(pos, e->v1->co, e->v2->co);
				view3d_cached_text_draw_add(pos, numstr, numstr_len, 0, txt_flag, col);
			}
			i++;
		}
	}

	if (em->selectmode & SCE_SELECT_FACE) {
		i = 0;
		UI_GetThemeColor3ubv(TH_DRAWEXTRA_FACEAREA, col);
		BM_ITER_MESH (f, &iter, bm, BM_FACES_OF_MESH) {
			if (BM_elem_flag_test(f, BM_ELEM_SELECT)) {
				BM_face_calc_center_mean(f, pos);
				numstr_len = BLI_snprintf_rlen(numstr, sizeof(numstr), "%d", i);
				view3d_cached_text_draw_add(pos, numstr, numstr_len, 0, txt_flag, col);
			}
			i++;
		}
	}
}

static DMDrawOption draw_em_fancy__setFaceOpts(void *userData, int index)
{
	BMEditMesh *em = userData;

	if (UNLIKELY(index >= em->bm->totface))
		return DM_DRAW_OPTION_NORMAL;

	BMFace *efa = BM_face_at_index(em->bm, index);
	if (!BM_elem_flag_test(efa, BM_ELEM_HIDDEN)) {
		return DM_DRAW_OPTION_NORMAL;
	}
	else {
		return DM_DRAW_OPTION_SKIP;
	}
}

static DMDrawOption draw_em_fancy__setGLSLFaceOpts(void *userData, int index)
{
	BMEditMesh *em = userData;

	if (UNLIKELY(index >= em->bm->totface))
		return DM_DRAW_OPTION_NORMAL;

	BMFace *efa = BM_face_at_index(em->bm, index);

	if (!BM_elem_flag_test(efa, BM_ELEM_HIDDEN)) {
		return DM_DRAW_OPTION_NORMAL;
	}
	else {
		return DM_DRAW_OPTION_SKIP;
	}
}

static void draw_em_fancy(Scene *scene, ARegion *ar, View3D *v3d,
                          Object *ob, BMEditMesh *em, DerivedMesh *cageDM, DerivedMesh *finalDM, const char dt)

{
	RegionView3D *rv3d = ar->regiondata;
	Mesh *me = ob->data;
	const bool use_occlude_wire = (dt > OB_WIRE) && (v3d->flag2 & V3D_OCCLUDE_WIRE);
	bool use_depth_offset = false;
	
	glLineWidth(1);
	
	BM_mesh_elem_table_ensure(em->bm, BM_VERT | BM_EDGE | BM_FACE);

	if (check_object_draw_editweight(me, finalDM)) {
		if (dt > OB_WIRE) {
			draw_mesh_paint_weight_faces(finalDM, true, draw_em_fancy__setFaceOpts, me->edit_btmesh);

			ED_view3d_polygon_offset(rv3d, 1.0);
			glDepthMask(0);
			use_depth_offset = true;
		}
		else {
			glEnable(GL_DEPTH_TEST);
			draw_mesh_paint_weight_faces(finalDM, false, draw_em_fancy__setFaceOpts, me->edit_btmesh);
			draw_mesh_paint_weight_edges(rv3d, finalDM, true, true, draw_dm_edges__setDrawOptions, me->edit_btmesh->bm);
			glDisable(GL_DEPTH_TEST);
		}
	}
	else if (dt > OB_WIRE) {
		if (use_occlude_wire) {
			/* use the cageDM since it always overlaps the editmesh faces */
			glColorMask(GL_FALSE, GL_FALSE, GL_FALSE, GL_FALSE);
			cageDM->drawMappedFaces(cageDM, draw_em_fancy__setFaceOpts,
			                        GPU_object_material_bind, NULL, me->edit_btmesh, DM_DRAW_SKIP_HIDDEN | DM_DRAW_NEED_NORMALS);
			GPU_object_material_unbind();
			glColorMask(GL_TRUE, GL_TRUE, GL_TRUE, GL_TRUE);
		}
		else if (check_object_draw_texture(scene, v3d, dt)) {
			if (draw_glsl_material(scene, ob, v3d, dt)) {
				glFrontFace((ob->transflag & OB_NEG_SCALE) ? GL_CW : GL_CCW);

				finalDM->drawMappedFacesGLSL(finalDM, GPU_object_material_bind,
				                             draw_em_fancy__setGLSLFaceOpts, em);
				GPU_object_material_unbind();

				glFrontFace(GL_CCW);
			}
			else {
				draw_mesh_textured(scene, v3d, rv3d, ob, finalDM, 0);
			}
		}
		else {
			glFrontFace((ob->transflag & OB_NEG_SCALE) ? GL_CW : GL_CCW);
			finalDM->drawMappedFaces(finalDM, draw_em_fancy__setFaceOpts, GPU_object_material_bind, NULL, me->edit_btmesh, DM_DRAW_SKIP_HIDDEN | DM_DRAW_NEED_NORMALS);

			glFrontFace(GL_CCW);

			GPU_object_material_unbind();
		}

		/* Setup for drawing wire over, disable zbuffer
		 * write to show selected edge wires better */
		UI_ThemeColor(TH_WIRE_EDIT);

		ED_view3d_polygon_offset(rv3d, 1.0);
		glDepthMask(0);
		use_depth_offset = true;
	}
	else {
		if (cageDM != finalDM) {
			UI_ThemeColorBlend(TH_WIRE_EDIT, TH_BACK, 0.7);
			finalDM->drawEdges(finalDM, 1, 0);
		}
	}

	if ((dt > OB_WIRE) && (v3d->flag2 & V3D_RENDER_SHADOW)) {
		/* pass */
	}
	else {
		/* annoying but active faces is stored differently */
		BMFace *efa_act = BM_mesh_active_face_get(em->bm, false, true);
		BMEdge *eed_act = NULL;
		BMVert *eve_act = NULL;

		if (em->bm->selected.last) {
			BMEditSelection *ese = em->bm->selected.last;
			/* face is handled above */
#if 0
			if (ese->type == BM_FACE) {
				efa_act = (BMFace *)ese->data;
			}
			else
#endif
			if (ese->htype == BM_EDGE) {
				eed_act = (BMEdge *)ese->ele;
			}
			else if (ese->htype == BM_VERT) {
				eve_act = (BMVert *)ese->ele;
			}
		}

		if ((me->drawflag & ME_DRAWFACES) && (use_occlude_wire == false)) {  /* transp faces */
			unsigned char col1[4], col2[4], col3[4];
#ifdef WITH_FREESTYLE
			unsigned char col4[4];
#endif

			UI_GetThemeColor4ubv(TH_FACE, col1);
			UI_GetThemeColor4ubv(TH_FACE_SELECT, col2);
			UI_GetThemeColor4ubv(TH_EDITMESH_ACTIVE, col3);
#ifdef WITH_FREESTYLE
			UI_GetThemeColor4ubv(TH_FREESTYLE_FACE_MARK, col4);
#endif

			glEnable(GL_BLEND);
			glDepthMask(0);  /* disable write in zbuffer, needed for nice transp */

			/* don't draw unselected faces, only selected, this is MUCH nicer when texturing */
			if (check_object_draw_texture(scene, v3d, dt))
				col1[3] = 0;

#ifdef WITH_FREESTYLE
			if (!(me->drawflag & ME_DRAW_FREESTYLE_FACE) || !CustomData_has_layer(&em->bm->pdata, CD_FREESTYLE_FACE))
				col4[3] = 0;

			draw_dm_faces_sel(em, cageDM, col1, col2, col3, col4, efa_act);
#else
			draw_dm_faces_sel(em, cageDM, col1, col2, col3, efa_act);
#endif

			glDisable(GL_BLEND);
			glDepthMask(1);  /* restore write in zbuffer */
		}
		else if (efa_act) {
			/* even if draw faces is off it would be nice to draw the stipple face
			 * Make all other faces zero alpha except for the active */
			unsigned char col1[4], col2[4], col3[4];
#ifdef WITH_FREESTYLE
			unsigned char col4[4];
			col4[3] = 0; /* don't draw */
#endif
			col1[3] = col2[3] = 0; /* don't draw */

			UI_GetThemeColor4ubv(TH_EDITMESH_ACTIVE, col3);

			glEnable(GL_BLEND);
			glDepthMask(0);  /* disable write in zbuffer, needed for nice transp */

#ifdef WITH_FREESTYLE
			draw_dm_faces_sel(em, cageDM, col1, col2, col3, col4, efa_act);
#else
			draw_dm_faces_sel(em, cageDM, col1, col2, col3, efa_act);
#endif

			glDisable(GL_BLEND);
			glDepthMask(1);  /* restore write in zbuffer */
		}

		/* here starts all fancy draw-extra over */
		if ((me->drawflag & ME_DRAWEDGES) == 0 && check_object_draw_texture(scene, v3d, dt)) {
			/* we are drawing textures and 'ME_DRAWEDGES' is disabled, don't draw any edges */

			/* only draw selected edges otherwise there is no way of telling if a face is selected */
			draw_em_fancy_edges(em, scene, v3d, me, cageDM, 1, eed_act);

		}
		else {
			if (me->drawflag & ME_DRAWSEAMS) {
				UI_ThemeColor(TH_EDGE_SEAM);
				glLineWidth(2);

				draw_dm_edges_seams(em, cageDM);

				glColor3ub(0, 0, 0);
			}

			if (me->drawflag & ME_DRAWSHARP) {
				UI_ThemeColor(TH_EDGE_SHARP);
				glLineWidth(2);

				draw_dm_edges_sharp(em, cageDM);

				glColor3ub(0, 0, 0);
			}

#ifdef WITH_FREESTYLE
			if (me->drawflag & ME_DRAW_FREESTYLE_EDGE && CustomData_has_layer(&em->bm->edata, CD_FREESTYLE_EDGE)) {
				UI_ThemeColor(TH_FREESTYLE_EDGE_MARK);
				glLineWidth(2);

				draw_dm_edges_freestyle(em, cageDM);

				glColor3ub(0, 0, 0);
			}
#endif

			if (me->drawflag & ME_DRAWCREASES) {
				draw_dm_creases(em, cageDM);
			}
			if (me->drawflag & ME_DRAWBWEIGHTS) {
				draw_dm_bweights(em, scene, cageDM);
			}

			glLineWidth(1);
			draw_em_fancy_edges(em, scene, v3d, me, cageDM, 0, eed_act);
		}

		{
			draw_em_fancy_verts(scene, v3d, ob, em, cageDM, eve_act, rv3d);

			if (me->drawflag & ME_DRAWNORMALS) {
				UI_ThemeColor(TH_NORMAL);
				draw_dm_face_normals(em, scene, ob, cageDM);
			}
			if (me->drawflag & ME_DRAW_VNORMALS) {
				UI_ThemeColor(TH_VNORMAL);
				draw_dm_vert_normals(em, scene, ob, cageDM);
			}
			if (me->drawflag & ME_DRAW_LNORMALS) {
				UI_ThemeColor(TH_LNORMAL);
				draw_dm_loop_normals(em, scene, ob, cageDM);
			}

			if ((me->drawflag & (ME_DRAWEXTRA_EDGELEN |
			                     ME_DRAWEXTRA_FACEAREA |
			                     ME_DRAWEXTRA_FACEANG |
			                     ME_DRAWEXTRA_EDGEANG)) &&
			    !(v3d->flag2 & V3D_RENDER_OVERRIDE))
			{
				draw_em_measure_stats(ar, v3d, ob, em, &scene->unit);
			}

			if ((G.debug & G_DEBUG) && (me->drawflag & ME_DRAWEXTRA_INDICES) &&
			    !(v3d->flag2 & V3D_RENDER_OVERRIDE))
			{
				draw_em_indices(em);
			}
		}
	}

	if (use_depth_offset) {
		glDepthMask(1);
		ED_view3d_polygon_offset(rv3d, 0.0);
		GPU_object_material_unbind();
	}
#if 0  /* currently not needed */
	else if (use_occlude_wire) {
		ED_view3d_polygon_offset(rv3d, 0.0);
	}
#endif
}

/* Mesh drawing routines */

static void draw_mesh_object_outline(View3D *v3d, Object *ob, DerivedMesh *dm)
{
	if ((v3d->transp == false) &&  /* not when we draw the transparent pass */
	    (ob->mode & OB_MODE_ALL_PAINT) == false) /* not when painting (its distracting) - campbell */
	{
		glLineWidth(UI_GetThemeValuef(TH_OUTLINE_WIDTH) * 2.0f);
		glDepthMask(0);

		/* if transparent, we cannot draw the edges for solid select... edges
		 * have no material info. GPU_object_material_visible will skip the
		 * transparent faces */
		if (ob->dtx & OB_DRAWTRANSP) {
			glPolygonMode(GL_FRONT_AND_BACK, GL_LINE);
			dm->drawFacesSolid(dm, NULL, 0, GPU_object_material_visible);
			glPolygonMode(GL_FRONT_AND_BACK, GL_FILL);
		}
		else {
			dm->drawEdges(dm, 0, 1);
		}

		glDepthMask(1);
	}
}

static bool object_is_halo(Scene *scene, Object *ob)
{
	const Material *ma = give_current_material(ob, 1);
	return (ma && (ma->material_type == MA_TYPE_HALO) && !BKE_scene_use_new_shading_nodes(scene));
}

static void draw_mesh_fancy(Scene *scene, ARegion *ar, View3D *v3d, RegionView3D *rv3d, Base *base,
                            const char dt, const unsigned char ob_wire_col[4], const short dflag)
{
#ifdef WITH_GAMEENGINE
	Object *ob = (rv3d->rflag & RV3D_IS_GAME_ENGINE) ? BKE_object_lod_meshob_get(base->object, scene) : base->object;
#else
	Object *ob = base->object;
#endif
	Mesh *me = ob->data;
	eWireDrawMode draw_wire = OBDRAW_WIRE_OFF;
	bool /* no_verts,*/ no_edges, no_faces;
	DerivedMesh *dm = mesh_get_derived_final(scene, ob, scene->customdata_mask);
	const bool is_obact = (ob == OBACT);
	int draw_flags = (is_obact && BKE_paint_select_face_test(ob)) ? DRAW_FACE_SELECT : 0;

	if (!dm)
		return;

	DM_update_materials(dm, ob);

	/* Check to draw dynamic paint colors (or weights from WeightVG modifiers).
	 * Note: Last "preview-active" modifier in stack will win! */
	if (DM_get_loop_data_layer(dm, CD_PREVIEW_MLOOPCOL) && modifiers_isPreview(ob))
		draw_flags |= DRAW_MODIFIERS_PREVIEW;

	/* Unwanted combination */
	if (draw_flags & DRAW_FACE_SELECT) {
		draw_wire = OBDRAW_WIRE_OFF;
	}
	else if (ob->dtx & OB_DRAWWIRE) {
		draw_wire = OBDRAW_WIRE_ON_DEPTH; /* draw wire after solid using zoffset and depth buffer adjusment */
	}
	
	/* check polys instead of tessfaces because of dyntopo where tessfaces don't exist */
	if (dm->type == DM_TYPE_CCGDM) {
		no_edges = !subsurf_has_edges(dm);
		no_faces = !subsurf_has_faces(dm);
	}
	else {
		no_edges = (dm->getNumEdges(dm) == 0);
		no_faces = (dm->getNumPolys(dm) == 0);
	}

	/* vertexpaint, faceselect wants this, but it doesnt work for shaded? */
	glFrontFace((ob->transflag & OB_NEG_SCALE) ? GL_CW : GL_CCW);

	if (dt == OB_BOUNDBOX) {
		if (((v3d->flag2 & V3D_RENDER_OVERRIDE) && v3d->drawtype >= OB_WIRE) == 0)
			draw_bounding_volume(ob, ob->boundtype);
	}
	else if ((no_faces && no_edges) ||
	         ((!is_obact || (ob->mode == OB_MODE_OBJECT)) && object_is_halo(scene, ob)))
	{
		glPointSize(1.5);
		dm->drawVerts(dm);
	}
	else if ((dt == OB_WIRE) || no_faces) {
		draw_wire = OBDRAW_WIRE_ON; /* draw wire only, no depth buffer stuff */
	}
	else if (((is_obact && ob->mode & OB_MODE_TEXTURE_PAINT)) ||
	         check_object_draw_texture(scene, v3d, dt))
	{
		bool draw_loose = true;

		if ((v3d->flag & V3D_SELECT_OUTLINE) &&
		    ((v3d->flag2 & V3D_RENDER_OVERRIDE) == 0) &&
		    (base->flag & SELECT) &&
		    !(G.f & G_PICKSEL || (draw_flags & DRAW_FACE_SELECT)) &&
		    (draw_wire == OBDRAW_WIRE_OFF))
		{
			draw_mesh_object_outline(v3d, ob, dm);
		}

		if (draw_glsl_material(scene, ob, v3d, dt) && !(draw_flags & DRAW_MODIFIERS_PREVIEW)) {
			Paint *p;

			glFrontFace((ob->transflag & OB_NEG_SCALE) ? GL_CW : GL_CCW);

			if ((v3d->flag2 & V3D_SHOW_SOLID_MATCAP) && ob->sculpt && (p = BKE_paint_get_active(scene))) {
				GPUVertexAttribs gattribs;
				float planes[4][4];
				float (*fpl)[4] = NULL;
				const bool fast = (p->flags & PAINT_FAST_NAVIGATE) && (rv3d->rflag & RV3D_NAVIGATING);

				if (ob->sculpt->partial_redraw) {
					if (ar->do_draw & RGN_DRAW_PARTIAL) {
						ED_sculpt_redraw_planes_get(planes, ar, rv3d, ob);
						fpl = planes;
						ob->sculpt->partial_redraw = 0;
					}
				}

				GPU_object_material_bind(1, &gattribs);
				dm->drawFacesSolid(dm, fpl, fast, NULL);
				draw_loose = false;
			}
			else
				dm->drawFacesGLSL(dm, GPU_object_material_bind);

#if 0 /* XXX */
			if (BKE_bproperty_object_get(ob, "Text"))
				draw_mesh_text(ob, 1);
#endif
			GPU_object_material_unbind();

			glFrontFace(GL_CCW);

			if (draw_flags & DRAW_FACE_SELECT)
				draw_mesh_face_select(rv3d, me, dm, false);
		}
		else {
			draw_mesh_textured(scene, v3d, rv3d, ob, dm, draw_flags);
		}

		if (draw_loose && !(draw_flags & DRAW_FACE_SELECT)) {
			if ((v3d->flag2 & V3D_RENDER_OVERRIDE) == 0) {
				if ((dflag & DRAW_CONSTCOLOR) == 0) {
					glColor3ubv(ob_wire_col);
				}
				glLineWidth(1.0f);
				dm->drawLooseEdges(dm);
			}
		}
	}
	else if (dt == OB_SOLID) {
		if (draw_flags & DRAW_MODIFIERS_PREVIEW) {
			/* for object selection draws no shade */
			if (dflag & (DRAW_PICKING | DRAW_CONSTCOLOR)) {
				dm->drawFacesSolid(dm, NULL, 0, GPU_object_material_bind);
				GPU_object_material_unbind();
			}
			else {
				const float specular[3] = {0.47f, 0.47f, 0.47f};

				/* draw outline */
				if ((v3d->flag & V3D_SELECT_OUTLINE) &&
				    ((v3d->flag2 & V3D_RENDER_OVERRIDE) == 0) &&
				    (base->flag & SELECT) &&
				    (draw_wire == OBDRAW_WIRE_OFF) &&
				    (ob->sculpt == NULL))
				{
					draw_mesh_object_outline(v3d, ob, dm);
				}

				/* materials arent compatible with vertex colors */
				GPU_end_object_materials();

				/* set default specular */
				GPU_basic_shader_colors(NULL, specular, 35, 1.0f);
				GPU_basic_shader_bind(GPU_SHADER_LIGHTING | GPU_SHADER_USE_COLOR);

				dm->drawMappedFaces(dm, NULL, NULL, NULL, NULL, DM_DRAW_USE_COLORS | DM_DRAW_NEED_NORMALS);

				GPU_basic_shader_bind(GPU_SHADER_USE_COLOR);
			}
		}
		else {
			Paint *p;

			if ((v3d->flag & V3D_SELECT_OUTLINE) &&
			    ((v3d->flag2 & V3D_RENDER_OVERRIDE) == 0) &&
			    (base->flag & SELECT) &&
			    (draw_wire == OBDRAW_WIRE_OFF) &&
			    (ob->sculpt == NULL))
			{
				draw_mesh_object_outline(v3d, ob, dm);
			}

			glFrontFace((ob->transflag & OB_NEG_SCALE) ? GL_CW : GL_CCW);

			if (ob->sculpt && (p = BKE_paint_get_active(scene))) {
				float planes[4][4];
				float (*fpl)[4] = NULL;
				const bool fast = (p->flags & PAINT_FAST_NAVIGATE) && (rv3d->rflag & RV3D_NAVIGATING);

				if (ob->sculpt->partial_redraw) {
					if (ar->do_draw & RGN_DRAW_PARTIAL) {
						ED_sculpt_redraw_planes_get(planes, ar, rv3d, ob);
						fpl = planes;
						ob->sculpt->partial_redraw = 0;
					}
				}

				dm->drawFacesSolid(dm, fpl, fast, GPU_object_material_bind);
			}
			else
				dm->drawFacesSolid(dm, NULL, 0, GPU_object_material_bind);

			glFrontFace(GL_CCW);

			GPU_object_material_unbind();

			if (!ob->sculpt && (v3d->flag2 & V3D_RENDER_OVERRIDE) == 0) {
				if ((dflag & DRAW_CONSTCOLOR) == 0) {
					glColor3ubv(ob_wire_col);
				}
				glLineWidth(1.0f);
				dm->drawLooseEdges(dm);
			}
		}
	}
	else if (dt == OB_PAINT) {
		draw_mesh_paint(v3d, rv3d, ob, dm, draw_flags);

		/* since we already draw wire as wp guide, don't draw over the top */
		draw_wire = OBDRAW_WIRE_OFF;
	}

	if ((draw_wire != OBDRAW_WIRE_OFF) &&  /* draw extra wire */
	    /* when overriding with render only, don't bother */
	    (((v3d->flag2 & V3D_RENDER_OVERRIDE) && v3d->drawtype >= OB_SOLID) == 0))
	{
		/* When using wireframe object draw in particle edit mode
		 * the mesh gets in the way of seeing the particles, fade the wire color
		 * with the background. */

		if ((dflag & DRAW_CONSTCOLOR) == 0) {
			if (is_obact && (ob->mode & OB_MODE_PARTICLE_EDIT)) {
				ob_wire_color_blend_theme_id(ob_wire_col, TH_BACK, 0.15f);
			}
			else {
				glColor3ubv(ob_wire_col);
			}
		}

		/* If drawing wire and drawtype is not OB_WIRE then we are
		 * overlaying the wires.
		 *
		 * UPDATE bug #10290 - With this wire-only objects can draw
		 * behind other objects depending on their order in the scene. 2x if 0's below. undo'ing zr's commit: r4059
		 *
		 * if draw wire is 1 then just drawing wire, no need for depth buffer stuff,
		 * otherwise this wire is to overlay solid mode faces so do some depth buffer tricks.
		 */
		if (dt != OB_WIRE && (draw_wire == OBDRAW_WIRE_ON_DEPTH)) {
			ED_view3d_polygon_offset(rv3d, 1.0);
			glDepthMask(0);  /* disable write in zbuffer, selected edge wires show better */
		}
		
		glLineWidth(1.0f);
		dm->drawEdges(dm, ((dt == OB_WIRE) || no_faces), (ob->dtx & OB_DRAW_ALL_EDGES) != 0);

		if (dt != OB_WIRE && (draw_wire == OBDRAW_WIRE_ON_DEPTH)) {
			glDepthMask(1);
			ED_view3d_polygon_offset(rv3d, 0.0);
		}
	}
	
	if (is_obact && BKE_paint_select_vert_test(ob)) {
		const bool use_depth = (v3d->flag & V3D_ZBUF_SELECT) != 0;
		glColor3f(0.0f, 0.0f, 0.0f);
		glPointSize(UI_GetThemeValuef(TH_VERTEX_SIZE));

		if (!use_depth) glDisable(GL_DEPTH_TEST);
		else            ED_view3d_polygon_offset(rv3d, 1.0);
		drawSelectedVertices(dm, ob->data);
		if (!use_depth) glEnable(GL_DEPTH_TEST);
		else            ED_view3d_polygon_offset(rv3d, 0.0);
	}
	dm->release(dm);
}

/* returns true if nothing was drawn, for detecting to draw an object center */
static bool draw_mesh_object(Scene *scene, ARegion *ar, View3D *v3d, RegionView3D *rv3d, Base *base,
                             const char dt, const unsigned char ob_wire_col[4], const short dflag)
{
	Object *ob = base->object;
	Object *obedit = scene->obedit;
	Mesh *me = ob->data;
	BMEditMesh *em = me->edit_btmesh;
	bool do_alpha_after = false, drawlinked = false, retval = false;

	/* If we are drawing shadows and any of the materials don't cast a shadow,
	 * then don't draw the object */
	if (v3d->flag2 & V3D_RENDER_SHADOW) {
		for (int i = 0; i < ob->totcol; ++i) {
			Material *ma = give_current_material(ob, i);
			if (ma && !(ma->mode2 & MA_CASTSHADOW)) {
				return true;
			}
		}
	}
	
	if (obedit && ob != obedit && ob->data == obedit->data) {
		if (BKE_key_from_object(ob) || BKE_key_from_object(obedit)) {}
		else if (ob->modifiers.first || obedit->modifiers.first) {}
		else drawlinked = true;
	}

	/* backface culling */
	if (v3d->flag2 & V3D_BACKFACE_CULLING) {
		glEnable(GL_CULL_FACE);
		glCullFace(GL_BACK);
	}

	if (ob == obedit || drawlinked) {
		DerivedMesh *finalDM, *cageDM;
		
		if (obedit != ob) {
			finalDM = cageDM = editbmesh_get_derived_base(
			        ob, em, scene->customdata_mask);
		}
		else {
			cageDM = editbmesh_get_derived_cage_and_final(
			        scene, ob, em, scene->customdata_mask,
			        &finalDM);
		}

		const bool use_material = ((me->drawflag & ME_DRAWEIGHT) == 0);

		DM_update_materials(finalDM, ob);
		if (cageDM != finalDM) {
			DM_update_materials(cageDM, ob);
		}

		if (use_material) {
			if (dt > OB_WIRE) {
				const bool glsl = draw_glsl_material(scene, ob, v3d, dt);

				GPU_begin_object_materials(v3d, rv3d, scene, ob, glsl, NULL);
			}
		}

		draw_em_fancy(scene, ar, v3d, ob, em, cageDM, finalDM, dt);

		if (use_material) {
			GPU_end_object_materials();
		}

		if (obedit != ob)
			finalDM->release(finalDM);
	}
	else {
		/* ob->bb was set by derived mesh system, do NULL check just to be sure */
		if (me->totpoly <= 4 || (!ob->bb || ED_view3d_boundbox_clip(rv3d, ob->bb))) {
			if (dt > OB_WIRE) {
				const bool glsl = draw_glsl_material(scene, ob, v3d, dt);

				if (dt == OB_SOLID || glsl) {
					const bool check_alpha = check_alpha_pass(base);
					GPU_begin_object_materials(v3d, rv3d, scene, ob, glsl,
					                           (check_alpha) ? &do_alpha_after : NULL);
				}
			}

			draw_mesh_fancy(scene, ar, v3d, rv3d, base, dt, ob_wire_col, dflag);

			GPU_end_object_materials();
			
			if (me->totvert == 0) retval = true;
		}
	}
	
	if ((dflag & DRAW_PICKING) == 0 && (base->flag & OB_FROMDUPLI) == 0 && (v3d->flag2 & V3D_RENDER_SHADOW) == 0) {
		/* GPU_begin_object_materials checked if this is needed */
		if (do_alpha_after) {
			if (ob->dtx & OB_DRAWXRAY) {
				ED_view3d_after_add(&v3d->afterdraw_xraytransp, base, dflag);
			}
			else {
				ED_view3d_after_add(&v3d->afterdraw_transp, base, dflag);
			}
		}
		else if (ob->dtx & OB_DRAWXRAY && ob->dtx & OB_DRAWTRANSP) {
			/* special case xray+transp when alpha is 1.0, without this the object vanishes */
			if (v3d->xray == 0 && v3d->transp == 0) {
				ED_view3d_after_add(&v3d->afterdraw_xray, base, dflag);
			}
		}
	}

	if (v3d->flag2 & V3D_BACKFACE_CULLING)
		glDisable(GL_CULL_FACE);
	
	return retval;
}

/* ************** DRAW DISPLIST ****************** */


/**
 * \param dl_type_mask Only draw types matching this mask.
 * \return true when nothing was drawn
 */
static bool drawDispListwire_ex(ListBase *dlbase, unsigned int dl_type_mask)
{
	if (dlbase == NULL) return true;
	
	glEnableClientState(GL_VERTEX_ARRAY);
	glPolygonMode(GL_FRONT_AND_BACK, GL_LINE);

	for (DispList *dl = dlbase->first; dl; dl = dl->next) {
		if (dl->parts == 0 || dl->nr == 0) {
			continue;
		}

		if ((dl_type_mask & (1 << dl->type)) == 0) {
			continue;
		}
		
		const float *data = dl->verts;
		int parts;

		switch (dl->type) {
			case DL_SEGM:

				glVertexPointer(3, GL_FLOAT, 0, data);

				for (parts = 0; parts < dl->parts; parts++)
					glDrawArrays(GL_LINE_STRIP, parts * dl->nr, dl->nr);
				
				break;
			case DL_POLY:

				glVertexPointer(3, GL_FLOAT, 0, data);

				for (parts = 0; parts < dl->parts; parts++)
					glDrawArrays(GL_LINE_LOOP, parts * dl->nr, dl->nr);

				break;
			case DL_SURF:

				glVertexPointer(3, GL_FLOAT, 0, data);

				for (parts = 0; parts < dl->parts; parts++) {
					if (dl->flag & DL_CYCL_U)
						glDrawArrays(GL_LINE_LOOP, parts * dl->nr, dl->nr);
					else
						glDrawArrays(GL_LINE_STRIP, parts * dl->nr, dl->nr);
				}

				for (int nr = 0; nr < dl->nr; nr++) {
					int ofs = 3 * dl->nr;

					data = (dl->verts) + 3 * nr;
					parts = dl->parts;

					if (dl->flag & DL_CYCL_V) glBegin(GL_LINE_LOOP);
					else glBegin(GL_LINE_STRIP);

					while (parts--) {
						glVertex3fv(data);
						data += ofs;
					}
					glEnd();

#if 0
				/* (ton) this code crashes for me when resolv is 86 or higher... no clue */
				glVertexPointer(3, GL_FLOAT, sizeof(float) * 3 * dl->nr, data + 3 * nr);
				if (dl->flag & DL_CYCL_V)
					glDrawArrays(GL_LINE_LOOP, 0, dl->parts);
				else
					glDrawArrays(GL_LINE_STRIP, 0, dl->parts);
#endif
				}
				break;

			case DL_INDEX3:
				glVertexPointer(3, GL_FLOAT, 0, dl->verts);
				glDrawElements(GL_TRIANGLES, 3 * dl->parts, GL_UNSIGNED_INT, dl->index);
				break;

			case DL_INDEX4:
				glVertexPointer(3, GL_FLOAT, 0, dl->verts);
				glDrawElements(GL_QUADS, 4 * dl->parts, GL_UNSIGNED_INT, dl->index);
				break;
		}
	}
	
	glDisableClientState(GL_VERTEX_ARRAY);
	glPolygonMode(GL_FRONT_AND_BACK, GL_FILL);
	
	return false;
}

static bool drawDispListwire(ListBase *dlbase, const short ob_type)
{
	unsigned int dl_mask = 0xffffffff;

	/* skip fill-faces for curves & fonts */
	if (ELEM(ob_type, OB_FONT, OB_CURVE)) {
		dl_mask &= ~((1 << DL_INDEX3) | (1 << DL_INDEX4));
	}

	return drawDispListwire_ex(dlbase, dl_mask);
}

static bool index3_nors_incr = true;

static void drawDispListsolid(ListBase *lb, Object *ob, const short dflag,
                              const unsigned char ob_wire_col[4], const bool use_glsl)
{
	GPUVertexAttribs gattribs;
	
	if (lb == NULL) return;

	glEnableClientState(GL_VERTEX_ARRAY);

	/* track current material, -1 for none (needed for lines) */
	short col = -1;
	
	DispList *dl = lb->first;
	while (dl) {
		const float *data = dl->verts;
		const float *ndata = dl->nors;

		switch (dl->type) {
			case DL_SEGM:
				if (ob->type == OB_SURF) {
					if (col != -1) {
						GPU_object_material_unbind();
						col = -1;
					}

					if ((dflag & DRAW_CONSTCOLOR) == 0)
						glColor3ubv(ob_wire_col);

					// glVertexPointer(3, GL_FLOAT, 0, dl->verts);
					// glDrawArrays(GL_LINE_STRIP, 0, dl->nr);
					glBegin(GL_LINE_STRIP);
					for (int nr = dl->nr; nr; nr--, data += 3)
						glVertex3fv(data);
					glEnd();
				}
				break;
			case DL_POLY:
				if (ob->type == OB_SURF) {
					if (col != -1) {
						GPU_object_material_unbind();
						col = -1;
					}

					/* for some reason glDrawArrays crashes here in half of the platforms (not osx) */
					//glVertexPointer(3, GL_FLOAT, 0, dl->verts);
					//glDrawArrays(GL_LINE_LOOP, 0, dl->nr);

					glBegin(GL_LINE_LOOP);
					for (int nr = dl->nr; nr; nr--, data += 3)
						glVertex3fv(data);
					glEnd();
				}
				break;
			case DL_SURF:

				if (dl->index) {
					if (col != dl->col) {
						GPU_object_material_bind(dl->col + 1, use_glsl ? &gattribs : NULL);
						col = dl->col;
					}
					/* FLAT/SMOOTH shading for surfaces */
					glShadeModel((dl->rt & CU_SMOOTH) ? GL_SMOOTH : GL_FLAT);

					glEnableClientState(GL_NORMAL_ARRAY);
					glVertexPointer(3, GL_FLOAT, 0, dl->verts);
					glNormalPointer(GL_FLOAT, 0, dl->nors);
					glDrawElements(GL_QUADS, 4 * dl->totindex, GL_UNSIGNED_INT, dl->index);
					glDisableClientState(GL_NORMAL_ARRAY);
					glShadeModel(GL_SMOOTH);
				}
				break;

			case DL_INDEX3:
				if (col != dl->col) {
					GPU_object_material_bind(dl->col + 1, use_glsl ? &gattribs : NULL);
					col = dl->col;
				}

				glVertexPointer(3, GL_FLOAT, 0, dl->verts);

				/* for polys only one normal needed */
				if (index3_nors_incr) {
					glEnableClientState(GL_NORMAL_ARRAY);
					glNormalPointer(GL_FLOAT, 0, dl->nors);
				}
				else
					glNormal3fv(ndata);

				glDrawElements(GL_TRIANGLES, 3 * dl->parts, GL_UNSIGNED_INT, dl->index);

				if (index3_nors_incr)
					glDisableClientState(GL_NORMAL_ARRAY);

				break;

			case DL_INDEX4:
				if (col != dl->col) {
					GPU_object_material_bind(dl->col + 1, use_glsl ? &gattribs : NULL);
					col = dl->col;
				}

				glEnableClientState(GL_NORMAL_ARRAY);
				glVertexPointer(3, GL_FLOAT, 0, dl->verts);
				glNormalPointer(GL_FLOAT, 0, dl->nors);
				glDrawElements(GL_QUADS, 4 * dl->parts, GL_UNSIGNED_INT, dl->index);
				glDisableClientState(GL_NORMAL_ARRAY);

				break;
		}
		dl = dl->next;
	}

	glDisableClientState(GL_VERTEX_ARRAY);
	glFrontFace(GL_CCW);

	if (col != -1) {
		GPU_object_material_unbind();
	}
}

static void drawCurveDMWired(Object *ob)
{
	DerivedMesh *dm = ob->derivedFinal;
	dm->drawEdges(dm, 1, 0);
}

/* return true when nothing was drawn */
static bool drawCurveDerivedMesh(Scene *scene, View3D *v3d, RegionView3D *rv3d, Base *base, const char dt)
{
	Object *ob = base->object;
	DerivedMesh *dm = ob->derivedFinal;

	if (!dm) {
		return true;
	}

	DM_update_materials(dm, ob);

	glFrontFace((ob->transflag & OB_NEG_SCALE) ? GL_CW : GL_CCW);

	if (dt > OB_WIRE && dm->getNumPolys(dm)) {
		bool glsl = draw_glsl_material(scene, ob, v3d, dt);
		GPU_begin_object_materials(v3d, rv3d, scene, ob, glsl, NULL);

		if (!glsl)
			dm->drawFacesSolid(dm, NULL, 0, GPU_object_material_bind);
		else
			dm->drawFacesGLSL(dm, GPU_object_material_bind);

		GPU_end_object_materials();
	}
	else {
		if (((v3d->flag2 & V3D_RENDER_OVERRIDE) && v3d->drawtype >= OB_SOLID) == 0)
			drawCurveDMWired(ob);
	}

	return false;
}

/**
 * Only called by #drawDispList
 * \return true when nothing was drawn
 */
static bool drawDispList_nobackface(Scene *scene, View3D *v3d, RegionView3D *rv3d, Base *base,
                                    const char dt, const short dflag, const unsigned char ob_wire_col[4])
{
	Object *ob = base->object;
	ListBase *lb = NULL;
	DispList *dl;
	Curve *cu;
	const bool render_only = (v3d->flag2 & V3D_RENDER_OVERRIDE) != 0;
	const bool solid = (dt > OB_WIRE);

	switch (ob->type) {
		case OB_FONT:
		case OB_CURVE:
			cu = ob->data;

			lb = &ob->curve_cache->disp;

			if (solid) {
				const bool has_faces = BKE_displist_has_faces(lb);
				dl = lb->first;
				if (dl == NULL) {
					return true;
				}

				if (dl->nors == NULL) BKE_displist_normals_add(lb);
				index3_nors_incr = false;

				if (!render_only) {
					/* when we have faces, only draw loose-wire */
					if (has_faces) {
						drawDispListwire_ex(lb, (1 << DL_SEGM));
					}
					else {
						drawDispListwire(lb, ob->type);
					}
				}

				if (has_faces == false) {
					/* pass */
				}
				else {
					if (draw_glsl_material(scene, ob, v3d, dt)) {
						GPU_begin_object_materials(v3d, rv3d, scene, ob, 1, NULL);
						drawDispListsolid(lb, ob, dflag, ob_wire_col, true);
						GPU_end_object_materials();
					}
					else {
						GPU_begin_object_materials(v3d, rv3d, scene, ob, 0, NULL);
						drawDispListsolid(lb, ob, dflag, ob_wire_col, false);
						GPU_end_object_materials();
					}
					if (cu->editnurb && cu->bevobj == NULL && cu->taperobj == NULL && cu->ext1 == 0.0f && cu->ext2 == 0.0f) {
						cpack(0);
						drawDispListwire(lb, ob->type);
					}
				}
				index3_nors_incr = true;
			}
			else {
				if (!render_only || BKE_displist_has_faces(lb)) {
					return drawDispListwire(lb, ob->type);
				}
			}
			break;
		case OB_SURF:

			lb = &ob->curve_cache->disp;

			if (solid) {
				dl = lb->first;
				if (dl == NULL) {
					return true;
				}

				if (dl->nors == NULL) BKE_displist_normals_add(lb);

				if (draw_glsl_material(scene, ob, v3d, dt)) {
					GPU_begin_object_materials(v3d, rv3d, scene, ob, 1, NULL);
					drawDispListsolid(lb, ob, dflag, ob_wire_col, true);
					GPU_end_object_materials();
				}
				else {
					GPU_begin_object_materials(v3d, rv3d, scene, ob, 0, NULL);
					drawDispListsolid(lb, ob, dflag, ob_wire_col, false);
					GPU_end_object_materials();
				}
			}
			else {
				return drawDispListwire(lb, ob->type);
			}
			break;
		case OB_MBALL:

			if (BKE_mball_is_basis(ob)) {
				lb = &ob->curve_cache->disp;
				if (BLI_listbase_is_empty(lb)) {
					return true;
				}

				if (solid) {

					if (draw_glsl_material(scene, ob, v3d, dt)) {
						GPU_begin_object_materials(v3d, rv3d, scene, ob, 1, NULL);
						drawDispListsolid(lb, ob, dflag, ob_wire_col, true);
						GPU_end_object_materials();
					}
					else {
						GPU_begin_object_materials(v3d, rv3d, scene, ob, 0, NULL);
						drawDispListsolid(lb, ob, dflag, ob_wire_col, false);
						GPU_end_object_materials();
					}
				}
				else {
					return drawDispListwire(lb, ob->type);
				}
			}
			break;
	}

	return false;
}
static bool drawDispList(Scene *scene, View3D *v3d, RegionView3D *rv3d, Base *base,
                         const char dt, const short dflag, const unsigned char ob_wire_col[4])
{
	bool retval;

	/* backface culling */
	if (v3d->flag2 & V3D_BACKFACE_CULLING) {
		/* not all displists use same in/out normal direction convention */
		glEnable(GL_CULL_FACE);
		glCullFace(GL_BACK);
	}

#ifdef SEQUENCER_DAG_WORKAROUND
	ensure_curve_cache(scene, base->object);
#endif

	if (drawCurveDerivedMesh(scene, v3d, rv3d, base, dt) == false) {
		retval = false;
	}
	else {
		Object *ob = base->object;
		GLenum mode;

		if (ob->type == OB_MBALL) {
			mode = (ob->transflag & OB_NEG_SCALE) ? GL_CW : GL_CCW;
		}
		else {
			mode = (ob->transflag & OB_NEG_SCALE) ? GL_CCW : GL_CW;
		}

		glFrontFace(mode);

		retval = drawDispList_nobackface(scene, v3d, rv3d, base, dt, dflag, ob_wire_col);

		if (mode != GL_CCW) {
			glFrontFace(GL_CCW);
		}
	}

	if (v3d->flag2 & V3D_BACKFACE_CULLING) {
		glDisable(GL_CULL_FACE);
	}

	return retval;
}

/* *********** drawing for particles ************* */
static void draw_particle_arrays(int draw_as, int totpoint, int ob_dt, int select)
{
	/* draw created data arrays */
	switch (draw_as) {
		case PART_DRAW_AXIS:
		case PART_DRAW_CROSS:
			glDrawArrays(GL_LINES, 0, 6 * totpoint);
			break;
		case PART_DRAW_LINE:
			glDrawArrays(GL_LINES, 0, 2 * totpoint);
			break;
		case PART_DRAW_BB:
			if (ob_dt <= OB_WIRE || select)
				glPolygonMode(GL_FRONT_AND_BACK, GL_LINE);
			else
				glPolygonMode(GL_FRONT_AND_BACK, GL_FILL);

			glDrawArrays(GL_QUADS, 0, 4 * totpoint);
			break;
		default:
			glDrawArrays(GL_POINTS, 0, totpoint);
			break;
	}
}
static void draw_particle(ParticleKey *state, int draw_as, short draw, float pixsize,
                          float imat[4][4], const float draw_line[2], ParticleBillboardData *bb, ParticleDrawData *pdd)
{
	float vec[3], vec2[3];
	float *vd = NULL;
	float *cd = NULL;
	float ma_col[3] = {0.0f, 0.0f, 0.0f};

	/* null only for PART_DRAW_CIRC */
	if (pdd) {
		vd = pdd->vd;
		cd = pdd->cd;

		if (pdd->ma_col) {
			copy_v3_v3(ma_col, pdd->ma_col);
		}
	}

	switch (draw_as) {
		case PART_DRAW_DOT:
		{
			if (vd) {
				copy_v3_v3(vd, state->co); pdd->vd += 3;
			}
			if (cd) {
				copy_v3_v3(cd, pdd->ma_col);
				pdd->cd += 3;
			}
			break;
		}
		case PART_DRAW_CROSS:
		case PART_DRAW_AXIS:
		{
			vec[0] = 2.0f * pixsize;
			vec[1] = vec[2] = 0.0;
			mul_qt_v3(state->rot, vec);
			if (draw_as == PART_DRAW_AXIS) {
				if (cd) {
					cd[1] = cd[2] = cd[4] = cd[5] = 0.0;
					cd[0] = cd[3] = 1.0;
					cd[6] = cd[8] = cd[9] = cd[11] = 0.0;
					cd[7] = cd[10] = 1.0;
					cd[13] = cd[12] = cd[15] = cd[16] = 0.0;
					cd[14] = cd[17] = 1.0;
					pdd->cd += 18;
				}

				copy_v3_v3(vec2, state->co);
			}
			else {
				if (cd) {
					cd[0] = cd[3] = cd[6] = cd[9] = cd[12] = cd[15] = ma_col[0];
					cd[1] = cd[4] = cd[7] = cd[10] = cd[13] = cd[16] = ma_col[1];
					cd[2] = cd[5] = cd[8] = cd[11] = cd[14] = cd[17] = ma_col[2];
					pdd->cd += 18;
				}
				sub_v3_v3v3(vec2, state->co, vec);
			}

			add_v3_v3(vec, state->co);
			copy_v3_v3(pdd->vd, vec); pdd->vd += 3;
			copy_v3_v3(pdd->vd, vec2); pdd->vd += 3;

			vec[1] = 2.0f * pixsize;
			vec[0] = vec[2] = 0.0;
			mul_qt_v3(state->rot, vec);
			if (draw_as == PART_DRAW_AXIS) {
				copy_v3_v3(vec2, state->co);
			}
			else {
				sub_v3_v3v3(vec2, state->co, vec);
			}

			add_v3_v3(vec, state->co);
			copy_v3_v3(pdd->vd, vec); pdd->vd += 3;
			copy_v3_v3(pdd->vd, vec2); pdd->vd += 3;

			vec[2] = 2.0f * pixsize;
			vec[0] = vec[1] = 0.0f;
			mul_qt_v3(state->rot, vec);
			if (draw_as == PART_DRAW_AXIS) {
				copy_v3_v3(vec2, state->co);
			}
			else {
				sub_v3_v3v3(vec2, state->co, vec);
			}

			add_v3_v3(vec, state->co);

			copy_v3_v3(pdd->vd, vec); pdd->vd += 3;
			copy_v3_v3(pdd->vd, vec2); pdd->vd += 3;
			break;
		}
		case PART_DRAW_LINE:
		{
			copy_v3_v3(vec, state->vel);
			normalize_v3(vec);
			if (draw & PART_DRAW_VEL_LENGTH)
				mul_v3_fl(vec, len_v3(state->vel));
			madd_v3_v3v3fl(pdd->vd, state->co, vec, -draw_line[0]); pdd->vd += 3;
			madd_v3_v3v3fl(pdd->vd, state->co, vec,  draw_line[1]); pdd->vd += 3;
			if (cd) {
				cd[0] = cd[3] = ma_col[0];
				cd[1] = cd[4] = ma_col[1];
				cd[2] = cd[5] = ma_col[2];
				pdd->cd += 6;
			}
			break;
		}
		case PART_DRAW_CIRC:
		{
			drawcircball(GL_LINE_LOOP, state->co, pixsize, imat);
			break;
		}
		case PART_DRAW_BB:
		{
			float xvec[3], yvec[3], zvec[3], bb_center[3];
			if (cd) {
				cd[0] = cd[3] = cd[6] = cd[9] = ma_col[0];
				cd[1] = cd[4] = cd[7] = cd[10] = ma_col[1];
				cd[2] = cd[5] = cd[8] = cd[11] = ma_col[2];
				pdd->cd += 12;
			}

			copy_v3_v3(bb->vec, state->co);
			copy_v3_v3(bb->vel, state->vel);

			psys_make_billboard(bb, xvec, yvec, zvec, bb_center);
			
			add_v3_v3v3(pdd->vd, bb_center, xvec);
			add_v3_v3(pdd->vd, yvec); pdd->vd += 3;

			sub_v3_v3v3(pdd->vd, bb_center, xvec);
			add_v3_v3(pdd->vd, yvec); pdd->vd += 3;

			sub_v3_v3v3(pdd->vd, bb_center, xvec);
			sub_v3_v3v3(pdd->vd, pdd->vd, yvec); pdd->vd += 3;

			add_v3_v3v3(pdd->vd, bb_center, xvec);
			sub_v3_v3v3(pdd->vd, pdd->vd, yvec); pdd->vd += 3;

			copy_v3_v3(pdd->nd, zvec); pdd->nd += 3;
			copy_v3_v3(pdd->nd, zvec); pdd->nd += 3;
			copy_v3_v3(pdd->nd, zvec); pdd->nd += 3;
			copy_v3_v3(pdd->nd, zvec); pdd->nd += 3;
			break;
		}
	}
}
static void draw_particle_data(ParticleSystem *psys, RegionView3D *rv3d,
                               ParticleKey *state, int draw_as,
                               float imat[4][4], ParticleBillboardData *bb, ParticleDrawData *pdd,
                               const float ct, const float pa_size, const float r_tilt, const float pixsize_scale)
{
	ParticleSettings *part = psys->part;
	float pixsize;

	if (psys->parent)
		mul_m4_v3(psys->parent->obmat, state->co);

	/* create actual particle data */
	if (draw_as == PART_DRAW_BB) {
		bb->offset[0] = part->bb_offset[0];
		bb->offset[1] = part->bb_offset[1];
		bb->size[0] = part->bb_size[0] * pa_size;
		if (part->bb_align == PART_BB_VEL) {
			float pa_vel = len_v3(state->vel);
			float head = part->bb_vel_head * pa_vel;
			float tail = part->bb_vel_tail * pa_vel;
			bb->size[1] = part->bb_size[1] * pa_size + head + tail;
			/* use offset to adjust the particle center. this is relative to size, so need to divide! */
			if (bb->size[1] > 0.0f)
				bb->offset[1] += (head - tail) / bb->size[1];
		}
		else {
			bb->size[1] = part->bb_size[1] * pa_size;
		}
		bb->tilt = part->bb_tilt * (1.0f - part->bb_rand_tilt * r_tilt);
		bb->time = ct;
	}

	pixsize = ED_view3d_pixel_size(rv3d, state->co) * pixsize_scale;

	draw_particle(state, draw_as, part->draw, pixsize, imat, part->draw_line, bb, pdd);
}
/* unified drawing of all new particle systems draw types except dupli ob & group
 * mostly tries to use vertex arrays for speed
 *
 * 1. check that everything is ok & updated
 * 2. start initializing things
 * 3. initialize according to draw type
 * 4. allocate drawing data arrays
 * 5. start filling the arrays
 * 6. draw the arrays
 * 7. clean up
 */
static void draw_new_particle_system(Scene *scene, View3D *v3d, RegionView3D *rv3d,
                                     Base *base, ParticleSystem *psys,
                                     const char ob_dt, const short dflag)
{
	Object *ob = base->object;
	ParticleEditSettings *pset = PE_settings(scene);
	ParticleSettings *part = psys->part;
	ParticleData *pars = psys->particles;
	ParticleData *pa;
	ParticleKey state, *states = NULL;
	ParticleBillboardData bb;
	ParticleSimulationData sim = {NULL};
	ParticleDrawData *pdd = psys->pdd;
	Material *ma;
	float vel[3], imat[4][4];
	float timestep, pixsize_scale = 1.0f, pa_size, r_tilt, r_length;
	float pa_time, pa_birthtime, pa_dietime, pa_health, intensity;
	float cfra;
	float ma_col[3] = {0.0f, 0.0f, 0.0f};
	int a, totpart, totpoint = 0, totve = 0, drawn, draw_as, totchild = 0;
	bool select = (ob->flag & SELECT) != 0, create_cdata = false, need_v = false;
	GLint polygonmode[2];
	char numstr[32];
	unsigned char tcol[4] = {0, 0, 0, 255};

/* 1. */
	if (part == NULL || !psys_check_enabled(ob, psys, G.is_rendering))
		return;

	if (pars == NULL) return;

	/* don't draw normal paths in edit mode */
	if (psys_in_edit_mode(scene, psys) && (pset->flag & PE_DRAW_PART) == 0)
		return;

	if (part->draw_as == PART_DRAW_REND)
		draw_as = part->ren_as;
	else
		draw_as = part->draw_as;

	if (draw_as == PART_DRAW_NOT)
		return;

	/* prepare curvemapping tables */
	if ((psys->part->child_flag & PART_CHILD_USE_CLUMP_CURVE) && psys->part->clumpcurve)
		curvemapping_changed_all(psys->part->clumpcurve);
	if ((psys->part->child_flag & PART_CHILD_USE_ROUGH_CURVE) && psys->part->roughcurve)
		curvemapping_changed_all(psys->part->roughcurve);

/* 2. */
	sim.scene = scene;
	sim.ob = ob;
	sim.psys = psys;
	sim.psmd = psys_get_modifier(ob, psys);

	if (part->phystype == PART_PHYS_KEYED) {
		if (psys->flag & PSYS_KEYED) {
			psys_count_keyed_targets(&sim);
			if (psys->totkeyed == 0)
				return;
		}
	}

	if (select) {
		select = false;
		if (psys_get_current(ob) == psys)
			select = true;
	}

	psys->flag |= PSYS_DRAWING;

	if (part->type == PART_HAIR && !psys->childcache)
		totchild = 0;
	else
		totchild = psys->totchild * part->disp / 100;

	ma = give_current_material(ob, part->omat);

	if (v3d->zbuf) glDepthMask(1);

	if ((ma) && (part->draw_col == PART_DRAW_COL_MAT)) {
		rgb_float_to_uchar(tcol, &(ma->r));
		copy_v3_v3(ma_col, &ma->r);
	}

	if ((dflag & DRAW_CONSTCOLOR) == 0) {
		glColor3ubv(tcol);
	}

	timestep = psys_get_timestep(&sim);

	if ((base->flag & OB_FROMDUPLI) && (ob->flag & OB_FROMGROUP)) {
		float mat[4][4];
		mul_m4_m4m4(mat, ob->obmat, psys->imat);
		glMultMatrixf(mat);
	}

	/* needed for text display */
	invert_m4_m4(ob->imat, ob->obmat);

	totpart = psys->totpart;

	cfra = BKE_scene_frame_get(scene);

	if (draw_as == PART_DRAW_PATH && psys->pathcache == NULL && psys->childcache == NULL)
		draw_as = PART_DRAW_DOT;

/* 3. */
	glLineWidth(1.0f);

	switch (draw_as) {
		case PART_DRAW_DOT:
			if (part->draw_size)
				glPointSize(part->draw_size);
			else
				glPointSize(2.0);  /* default dot size */
			break;
		case PART_DRAW_CIRC:
			/* calculate view aligned matrix: */
			copy_m4_m4(imat, rv3d->viewinv);
			normalize_v3(imat[0]);
			normalize_v3(imat[1]);
			/* fall-through */
		case PART_DRAW_CROSS:
		case PART_DRAW_AXIS:
			/* lets calculate the scale: */
			
			if (part->draw_size == 0.0)
				pixsize_scale = 2.0f;
			else
				pixsize_scale = part->draw_size;

			if (draw_as == PART_DRAW_AXIS)
				create_cdata = 1;
			break;
		case PART_DRAW_OB:
			if (part->dup_ob == NULL)
				draw_as = PART_DRAW_DOT;
			else
				draw_as = 0;
			break;
		case PART_DRAW_GR:
			if (part->dup_group == NULL)
				draw_as = PART_DRAW_DOT;
			else
				draw_as = 0;
			break;
		case PART_DRAW_BB:
			if (v3d->camera == NULL && part->bb_ob == NULL) {
				printf("Billboards need an active camera or a target object!\n");

				draw_as = part->draw_as = PART_DRAW_DOT;

				if (part->draw_size)
					glPointSize(part->draw_size);
				else
					glPointSize(2.0);  /* default dot size */
			}
			else if (part->bb_ob)
				bb.ob = part->bb_ob;
			else
				bb.ob = v3d->camera;

			bb.align = part->bb_align;
			bb.anim = part->bb_anim;
			bb.lock = part->draw & PART_DRAW_BB_LOCK;
			break;
		case PART_DRAW_PATH:
			break;
		case PART_DRAW_LINE:
			need_v = 1;
			break;
	}
	if (part->draw & PART_DRAW_SIZE && part->draw_as != PART_DRAW_CIRC) {
		copy_m4_m4(imat, rv3d->viewinv);
		normalize_v3(imat[0]);
		normalize_v3(imat[1]);
	}

	if (ELEM(draw_as, PART_DRAW_DOT, PART_DRAW_CROSS, PART_DRAW_LINE) &&
	    (part->draw_col > PART_DRAW_COL_MAT))
	{
		create_cdata = 1;
	}

	if (!create_cdata && pdd && pdd->cdata) {
		MEM_freeN(pdd->cdata);
		pdd->cdata = pdd->cd = NULL;
	}

/* 4. */
	if (draw_as && ELEM(draw_as, PART_DRAW_PATH, PART_DRAW_CIRC) == 0) {
		int tot_vec_size = (totpart + totchild) * 3 * sizeof(float);
		int create_ndata = 0;

		if (!pdd)
			pdd = psys->pdd = MEM_callocN(sizeof(ParticleDrawData), "ParticleDrawData");

		if (part->draw_as == PART_DRAW_REND && part->trail_count > 1) {
			tot_vec_size *= part->trail_count;
			psys_make_temp_pointcache(ob, psys);
		}

		switch (draw_as) {
			case PART_DRAW_AXIS:
			case PART_DRAW_CROSS:
				tot_vec_size *= 6;
				if (draw_as != PART_DRAW_CROSS)
					create_cdata = 1;
				break;
			case PART_DRAW_LINE:
				tot_vec_size *= 2;
				break;
			case PART_DRAW_BB:
				tot_vec_size *= 4;
				create_ndata = 1;
				break;
		}

		if (pdd->tot_vec_size != tot_vec_size)
			psys_free_pdd(psys);

		if (!pdd->vdata)
			pdd->vdata = MEM_callocN(tot_vec_size, "particle_vdata");
		if (create_cdata && !pdd->cdata)
			pdd->cdata = MEM_callocN(tot_vec_size, "particle_cdata");
		if (create_ndata && !pdd->ndata)
			pdd->ndata = MEM_callocN(tot_vec_size, "particle_ndata");

		if (part->draw & PART_DRAW_VEL && draw_as != PART_DRAW_LINE) {
			if (!pdd->vedata)
				pdd->vedata = MEM_callocN(2 * (totpart + totchild) * 3 * sizeof(float), "particle_vedata");

			need_v = 1;
		}
		else if (pdd->vedata) {
			/* velocity data not needed, so free it */
			MEM_freeN(pdd->vedata);
			pdd->vedata = NULL;
		}

		pdd->vd = pdd->vdata;
		pdd->ved = pdd->vedata;
		pdd->cd = pdd->cdata;
		pdd->nd = pdd->ndata;
		pdd->tot_vec_size = tot_vec_size;
	}
	else if (psys->pdd) {
		psys_free_pdd(psys);
		MEM_freeN(psys->pdd);
		pdd = psys->pdd = NULL;
	}

	if (pdd) {
		pdd->ma_col = ma_col;
	}

	psys->lattice_deform_data = psys_create_lattice_deform_data(&sim);

	/* circles don't use drawdata, so have to add a special case here */
	if ((pdd || draw_as == PART_DRAW_CIRC) && draw_as != PART_DRAW_PATH) {
		/* 5. */
		if (pdd && (pdd->flag & PARTICLE_DRAW_DATA_UPDATED) &&
		    (pdd->vedata || part->draw & (PART_DRAW_SIZE | PART_DRAW_NUM | PART_DRAW_HEALTH)) == 0)
		{
			totpoint = pdd->totpoint; /* draw data is up to date */
		}
		else {
			for (a = 0, pa = pars; a < totpart + totchild; a++, pa++) {
				/* setup per particle individual stuff */
				if (a < totpart) {
					if (totchild && (part->draw & PART_DRAW_PARENT) == 0) continue;
					if (pa->flag & PARS_NO_DISP || pa->flag & PARS_UNEXIST) continue;

					pa_time = (cfra - pa->time) / pa->lifetime;
					pa_birthtime = pa->time;
					pa_dietime = pa->dietime;
					pa_size = pa->size;
					if (part->phystype == PART_PHYS_BOIDS)
						pa_health = pa->boid->data.health;
					else
						pa_health = -1.0;

					r_tilt = 2.0f * (psys_frand(psys, a + 21) - 0.5f);
					r_length = psys_frand(psys, a + 22);

					if (part->draw_col > PART_DRAW_COL_MAT) {
						switch (part->draw_col) {
							case PART_DRAW_COL_VEL:
								intensity = len_v3(pa->state.vel) / part->color_vec_max;
								break;
							case PART_DRAW_COL_ACC:
								intensity = len_v3v3(pa->state.vel, pa->prev_state.vel) / ((pa->state.time - pa->prev_state.time) * part->color_vec_max);
								break;
							default:
								intensity = 1.0f; /* should never happen */
								BLI_assert(0);
								break;
						}
						CLAMP(intensity, 0.0f, 1.0f);
						weight_to_rgb(ma_col, intensity);
					}
				}
				else {
					ChildParticle *cpa = &psys->child[a - totpart];

					pa_time = psys_get_child_time(psys, cpa, cfra, &pa_birthtime, &pa_dietime);
					pa_size = psys_get_child_size(psys, cpa, cfra, NULL);

					pa_health = -1.0;

					r_tilt = 2.0f * (psys_frand(psys, a + 21) - 0.5f);
					r_length = psys_frand(psys, a + 22);
				}

				drawn = 0;
				if (part->draw_as == PART_DRAW_REND && part->trail_count > 1) {
					float length = part->path_end * (1.0f - part->randlength * r_length);
					int trail_count = part->trail_count * (1.0f - part->randlength * r_length);
					float ct = ((part->draw & PART_ABS_PATH_TIME) ? cfra : pa_time) - length;
					float dt = length / (trail_count ? (float)trail_count : 1.0f);
					int i = 0;

					ct += dt;
					for (i = 0; i < trail_count; i++, ct += dt) {

						if (part->draw & PART_ABS_PATH_TIME) {
							if (ct < pa_birthtime || ct > pa_dietime)
								continue;
						}
						else if (ct < 0.0f || ct > 1.0f)
							continue;

						state.time = (part->draw & PART_ABS_PATH_TIME) ? -ct : -(pa_birthtime + ct * (pa_dietime - pa_birthtime));
						psys_get_particle_on_path(&sim, a, &state, need_v);

						draw_particle_data(psys, rv3d,
						                   &state, draw_as, imat, &bb, psys->pdd,
						                   ct, pa_size, r_tilt, pixsize_scale);

						totpoint++;
						drawn = 1;
					}
				}
				else {
					state.time = cfra;
					if (psys_get_particle_state(&sim, a, &state, 0)) {

						draw_particle_data(psys, rv3d,
						                   &state, draw_as, imat, &bb, psys->pdd,
						                   pa_time, pa_size, r_tilt, pixsize_scale);

						totpoint++;
						drawn = 1;
					}
				}

				if (drawn) {
					/* additional things to draw for each particle
					 * (velocity, size and number) */
					if ((part->draw & PART_DRAW_VEL) && pdd && pdd->vedata) {
						copy_v3_v3(pdd->ved, state.co);
						pdd->ved += 3;
						mul_v3_v3fl(vel, state.vel, timestep);
						add_v3_v3v3(pdd->ved, state.co, vel);
						pdd->ved += 3;

						totve++;
					}

					if (part->draw & PART_DRAW_SIZE) {
						setlinestyle(3);
						drawcircball(GL_LINE_LOOP, state.co, pa_size, imat);
						setlinestyle(0);
					}


					if ((part->draw & PART_DRAW_NUM || part->draw & PART_DRAW_HEALTH) &&
					    (v3d->flag2 & V3D_RENDER_OVERRIDE) == 0)
					{
						size_t numstr_len;
						float vec_txt[3];
						char *val_pos = numstr;
						numstr[0] = '\0';

						if (part->draw & PART_DRAW_NUM) {
							if (a < totpart && (part->draw & PART_DRAW_HEALTH) && (part->phystype == PART_PHYS_BOIDS)) {
								numstr_len = BLI_snprintf_rlen(val_pos, sizeof(numstr), "%d:%.2f", a, pa_health);
							}
							else {
								numstr_len = BLI_snprintf_rlen(val_pos, sizeof(numstr), "%d", a);
							}
						}
						else {
							if (a < totpart && (part->draw & PART_DRAW_HEALTH) && (part->phystype == PART_PHYS_BOIDS)) {
								numstr_len = BLI_snprintf_rlen(val_pos, sizeof(numstr), "%.2f", pa_health);
							}
						}

						if (numstr[0]) {
							/* in path drawing state.co is the end point
							 * use worldspace because object matrix is already applied */
							mul_v3_m4v3(vec_txt, ob->imat, state.co);
							view3d_cached_text_draw_add(vec_txt, numstr, numstr_len,
							                            10, V3D_CACHE_TEXT_WORLDSPACE | V3D_CACHE_TEXT_ASCII, tcol);
						}
					}
				}
			}
		}
	}
/* 6. */

	glGetIntegerv(GL_POLYGON_MODE, polygonmode);
	glEnableClientState(GL_VERTEX_ARRAY);

	if (draw_as == PART_DRAW_PATH) {
		ParticleCacheKey **cache, *path;
		float *cdata2 = NULL;

		/* setup gl flags */
		if (1) { //ob_dt > OB_WIRE) {
			glEnableClientState(GL_NORMAL_ARRAY);

			if ((dflag & DRAW_CONSTCOLOR) == 0) {
				if (part->draw_col == PART_DRAW_COL_MAT)
					glEnableClientState(GL_COLOR_ARRAY);
			}

			// XXX test
			GPU_basic_shader_colors(NULL, NULL, 0.0f, 1.0f);
			GPU_basic_shader_bind(GPU_SHADER_LIGHTING | GPU_SHADER_USE_COLOR);
		}

		if (totchild && (part->draw & PART_DRAW_PARENT) == 0)
			totpart = 0;
		else if (psys->pathcache == NULL)
			totpart = 0;

		/* draw actual/parent particles */
		cache = psys->pathcache;
		for (a = 0, pa = psys->particles; a < totpart; a++, pa++) {
			path = cache[a];
			if (path->segments > 0) {
				glVertexPointer(3, GL_FLOAT, sizeof(ParticleCacheKey), path->co);

				if (1) { //ob_dt > OB_WIRE) {
					glNormalPointer(GL_FLOAT, sizeof(ParticleCacheKey), path->vel);
					if ((dflag & DRAW_CONSTCOLOR) == 0) {
						if (part->draw_col == PART_DRAW_COL_MAT) {
							glColorPointer(3, GL_FLOAT, sizeof(ParticleCacheKey), path->col);
						}
					}
				}

				glDrawArrays(GL_LINE_STRIP, 0, path->segments + 1);
			}
		}

		if (part->type ==  PART_HAIR) {
			if (part->draw & PART_DRAW_GUIDE_HAIRS) {
				DerivedMesh *hair_dm = psys->hair_out_dm;
				
				glDisableClientState(GL_NORMAL_ARRAY);
				glDisableClientState(GL_COLOR_ARRAY);
				
				for (a = 0, pa = psys->particles; a < totpart; a++, pa++) {
					if (pa->totkey > 1) {
						HairKey *hkey = pa->hair;
						
						glVertexPointer(3, GL_FLOAT, sizeof(HairKey), hkey->world_co);

#if 0 /* XXX use proper theme color here */
						UI_ThemeColor(TH_NORMAL);
#else
						glColor3f(0.58f, 0.67f, 1.0f);
#endif

						glDrawArrays(GL_LINE_STRIP, 0, pa->totkey);
					}
				}
				
				if (hair_dm) {
					MVert *mvert = hair_dm->getVertArray(hair_dm);
					int i;
					
					glColor3f(0.9f, 0.4f, 0.4f);
					
					glBegin(GL_LINES);
					for (a = 0, pa = psys->particles; a < totpart; a++, pa++) {
						for (i = 1; i < pa->totkey; ++i) {
							float v1[3], v2[3];
							
							copy_v3_v3(v1, mvert[pa->hair_index + i - 1].co);
							copy_v3_v3(v2, mvert[pa->hair_index + i].co);
							
							mul_m4_v3(ob->obmat, v1);
							mul_m4_v3(ob->obmat, v2);
							
							glVertex3fv(v1);
							glVertex3fv(v2);
						}
					}
					glEnd();
				}
				
				glEnableClientState(GL_NORMAL_ARRAY);
				if ((dflag & DRAW_CONSTCOLOR) == 0)
					if (part->draw_col == PART_DRAW_COL_MAT)
						glEnableClientState(GL_COLOR_ARRAY);
			}
			
			if (part->draw & PART_DRAW_HAIR_GRID) {
				ClothModifierData *clmd = psys->clmd;
				if (clmd) {
					float *gmin = clmd->hair_grid_min;
					float *gmax = clmd->hair_grid_max;
					int *res = clmd->hair_grid_res;
					int i;
					
					glDisableClientState(GL_NORMAL_ARRAY);
					glDisableClientState(GL_COLOR_ARRAY);
					
					if (select)
						UI_ThemeColor(TH_ACTIVE);
					else
						UI_ThemeColor(TH_WIRE);
					glBegin(GL_LINES);
					glVertex3f(gmin[0], gmin[1], gmin[2]); glVertex3f(gmax[0], gmin[1], gmin[2]);
					glVertex3f(gmax[0], gmin[1], gmin[2]); glVertex3f(gmax[0], gmax[1], gmin[2]);
					glVertex3f(gmax[0], gmax[1], gmin[2]); glVertex3f(gmin[0], gmax[1], gmin[2]);
					glVertex3f(gmin[0], gmax[1], gmin[2]); glVertex3f(gmin[0], gmin[1], gmin[2]);
					
					glVertex3f(gmin[0], gmin[1], gmax[2]); glVertex3f(gmax[0], gmin[1], gmax[2]);
					glVertex3f(gmax[0], gmin[1], gmax[2]); glVertex3f(gmax[0], gmax[1], gmax[2]);
					glVertex3f(gmax[0], gmax[1], gmax[2]); glVertex3f(gmin[0], gmax[1], gmax[2]);
					glVertex3f(gmin[0], gmax[1], gmax[2]); glVertex3f(gmin[0], gmin[1], gmax[2]);
					
					glVertex3f(gmin[0], gmin[1], gmin[2]); glVertex3f(gmin[0], gmin[1], gmax[2]);
					glVertex3f(gmax[0], gmin[1], gmin[2]); glVertex3f(gmax[0], gmin[1], gmax[2]);
					glVertex3f(gmin[0], gmax[1], gmin[2]); glVertex3f(gmin[0], gmax[1], gmax[2]);
					glVertex3f(gmax[0], gmax[1], gmin[2]); glVertex3f(gmax[0], gmax[1], gmax[2]);
					glEnd();
					
					if (select)
						UI_ThemeColorShadeAlpha(TH_ACTIVE, 0, -100);
					else
						UI_ThemeColorShadeAlpha(TH_WIRE, 0, -100);
					glEnable(GL_BLEND);
					glBegin(GL_LINES);
					for (i = 1; i < res[0] - 1; ++i) {
						float f = interpf(gmax[0], gmin[0], (float)i / (float)(res[0] - 1));
						glVertex3f(f, gmin[1], gmin[2]); glVertex3f(f, gmax[1], gmin[2]);
						glVertex3f(f, gmax[1], gmin[2]); glVertex3f(f, gmax[1], gmax[2]);
						glVertex3f(f, gmax[1], gmax[2]); glVertex3f(f, gmin[1], gmax[2]);
						glVertex3f(f, gmin[1], gmax[2]); glVertex3f(f, gmin[1], gmin[2]);
					}
					for (i = 1; i < res[1] - 1; ++i) {
						float f = interpf(gmax[1], gmin[1], (float)i / (float)(res[1] - 1));
						glVertex3f(gmin[0], f, gmin[2]); glVertex3f(gmax[0], f, gmin[2]);
						glVertex3f(gmax[0], f, gmin[2]); glVertex3f(gmax[0], f, gmax[2]);
						glVertex3f(gmax[0], f, gmax[2]); glVertex3f(gmin[0], f, gmax[2]);
						glVertex3f(gmin[0], f, gmax[2]); glVertex3f(gmin[0], f, gmin[2]);
					}
					for (i = 1; i < res[2] - 1; ++i) {
						float f = interpf(gmax[2], gmin[2], (float)i / (float)(res[2] - 1));
						glVertex3f(gmin[0], gmin[1], f); glVertex3f(gmax[0], gmin[1], f);
						glVertex3f(gmax[0], gmin[1], f); glVertex3f(gmax[0], gmax[1], f);
						glVertex3f(gmax[0], gmax[1], f); glVertex3f(gmin[0], gmax[1], f);
						glVertex3f(gmin[0], gmax[1], f); glVertex3f(gmin[0], gmin[1], f);
					}
					glEnd();
					glDisable(GL_BLEND);
					
					glEnableClientState(GL_NORMAL_ARRAY);
					if ((dflag & DRAW_CONSTCOLOR) == 0)
						if (part->draw_col == PART_DRAW_COL_MAT)
							glEnableClientState(GL_COLOR_ARRAY);
				}
			}
		}
		
		/* draw child particles */
		cache = psys->childcache;
		for (a = 0; a < totchild; a++) {
			path = cache[a];
			glVertexPointer(3, GL_FLOAT, sizeof(ParticleCacheKey), path->co);

			if (1) { //ob_dt > OB_WIRE) {
				glNormalPointer(GL_FLOAT, sizeof(ParticleCacheKey), path->vel);
				if ((dflag & DRAW_CONSTCOLOR) == 0) {
					if (part->draw_col == PART_DRAW_COL_MAT) {
						glColorPointer(3, GL_FLOAT, sizeof(ParticleCacheKey), path->col);
					}
				}
			}

			glDrawArrays(GL_LINE_STRIP, 0, path->segments + 1);
		}

		/* restore & clean up */
		if (1) { //ob_dt > OB_WIRE) {
			if (part->draw_col == PART_DRAW_COL_MAT)
				glDisableClientState(GL_COLOR_ARRAY);
			GPU_basic_shader_bind(GPU_SHADER_USE_COLOR);
		}

		if (cdata2) {
			MEM_freeN(cdata2);
			cdata2 = NULL;
		}

		if ((part->draw & PART_DRAW_NUM) && (v3d->flag2 & V3D_RENDER_OVERRIDE) == 0) {
			cache = psys->pathcache;

			for (a = 0, pa = psys->particles; a < totpart; a++, pa++) {
				float vec_txt[3];
				size_t numstr_len = BLI_snprintf_rlen(numstr, sizeof(numstr), "%i", a);
				/* use worldspace because object matrix is already applied */
				mul_v3_m4v3(vec_txt, ob->imat, cache[a]->co);
				view3d_cached_text_draw_add(vec_txt, numstr, numstr_len,
				                            10, V3D_CACHE_TEXT_WORLDSPACE | V3D_CACHE_TEXT_ASCII, tcol);
			}
		}
	}
	else if (pdd && ELEM(draw_as, 0, PART_DRAW_CIRC) == 0) {
		glDisableClientState(GL_COLOR_ARRAY);

		/* enable point data array */
		if (pdd->vdata) {
			glEnableClientState(GL_VERTEX_ARRAY);
			glVertexPointer(3, GL_FLOAT, 0, pdd->vdata);
		}
		else
			glDisableClientState(GL_VERTEX_ARRAY);

		if ((dflag & DRAW_CONSTCOLOR) == 0) {
			if (select) {
				UI_ThemeColor(TH_ACTIVE);

				if (part->draw_size)
					glPointSize(part->draw_size + 2);
				else
					glPointSize(4.0);

				glLineWidth(3.0);

				draw_particle_arrays(draw_as, totpoint, ob_dt, 1);
			}

			/* restore from select */
			glColor3fv(ma_col);
		}

		glPointSize(part->draw_size ? part->draw_size : 2.0);
		glLineWidth(1.0);

		/* enable other data arrays */

		/* billboards are drawn this way */
		if (pdd->ndata && ob_dt > OB_WIRE) {
			glEnableClientState(GL_NORMAL_ARRAY);
			glNormalPointer(GL_FLOAT, 0, pdd->ndata);
			GPU_basic_shader_colors(NULL, NULL, 0.0f, 1.0f);
			GPU_basic_shader_bind(GPU_SHADER_LIGHTING | GPU_SHADER_USE_COLOR);
		}

		if ((dflag & DRAW_CONSTCOLOR) == 0) {
			if (pdd->cdata) {
				glEnableClientState(GL_COLOR_ARRAY);
				glColorPointer(3, GL_FLOAT, 0, pdd->cdata);
			}
		}

		draw_particle_arrays(draw_as, totpoint, ob_dt, 0);

		pdd->flag |= PARTICLE_DRAW_DATA_UPDATED;
		pdd->totpoint = totpoint;
	}

	if (pdd && pdd->vedata) {
		if ((dflag & DRAW_CONSTCOLOR) == 0) {
			glDisableClientState(GL_COLOR_ARRAY);
			cpack(0xC0C0C0);
		}
		
		glVertexPointer(3, GL_FLOAT, 0, pdd->vedata);
		
		glDrawArrays(GL_LINES, 0, 2 * totve);
	}

	glPolygonMode(GL_FRONT, polygonmode[0]);
	glPolygonMode(GL_BACK, polygonmode[1]);

/* 7. */
	
	GPU_basic_shader_bind(GPU_SHADER_USE_COLOR);
	glDisableClientState(GL_COLOR_ARRAY);
	glDisableClientState(GL_VERTEX_ARRAY);
	glDisableClientState(GL_NORMAL_ARRAY);

	if (states)
		MEM_freeN(states);

	psys->flag &= ~PSYS_DRAWING;

	/* draw data can't be saved for billboards as they must update to target changes */
	if (draw_as == PART_DRAW_BB) {
		psys_free_pdd(psys);
		pdd->flag &= ~PARTICLE_DRAW_DATA_UPDATED;
	}

	if (psys->lattice_deform_data) {
		end_latt_deform(psys->lattice_deform_data);
		psys->lattice_deform_data = NULL;
	}

	if (pdd) {
		/* drop references to stack memory */
		pdd->ma_col = NULL;
	}

	if ((base->flag & OB_FROMDUPLI) && (ob->flag & OB_FROMGROUP)) {
		glLoadMatrixf(rv3d->viewmat);
	}
}

static void draw_update_ptcache_edit(Scene *scene, Object *ob, PTCacheEdit *edit)
{
	if (edit->psys && edit->psys->flag & PSYS_HAIR_UPDATED)
		PE_update_object(scene, ob, 0);

	/* create path and child path cache if it doesn't exist already */
	if (edit->pathcache == NULL)
		psys_cache_edit_paths(scene, ob, edit, CFRA, G.is_rendering);
}

static void draw_ptcache_edit(Scene *scene, View3D *v3d, PTCacheEdit *edit)
{
	ParticleCacheKey **cache, *path, *pkey;
	PTCacheEditPoint *point;
	PTCacheEditKey *key;
	ParticleEditSettings *pset = PE_settings(scene);
	int i, k, totpoint = edit->totpoint, timed = (pset->flag & PE_FADE_TIME) ? pset->fade_frames : 0;
	int totkeys = 1;
	float sel_col[3];
	float nosel_col[3];
	float *pathcol = NULL, *pcol;

	if (edit->pathcache == NULL)
		return;

	PE_hide_keys_time(scene, edit, CFRA);

	/* opengl setup */
	if ((v3d->flag & V3D_ZBUF_SELECT) == 0)
		glDisable(GL_DEPTH_TEST);

	/* get selection theme colors */
	UI_GetThemeColor3fv(TH_VERTEX_SELECT, sel_col);
	UI_GetThemeColor3fv(TH_VERTEX, nosel_col);

	/* draw paths */
	totkeys = (*edit->pathcache)->segments + 1;

	glEnable(GL_BLEND);
	pathcol = MEM_callocN(totkeys * 4 * sizeof(float), "particle path color data");

	glEnableClientState(GL_VERTEX_ARRAY);
	glEnableClientState(GL_COLOR_ARRAY);

	if (pset->brushtype == PE_BRUSH_WEIGHT)
		glLineWidth(2.0f);

	cache = edit->pathcache;
	for (i = 0, point = edit->points; i < totpoint; i++, point++) {
		path = cache[i];
		glVertexPointer(3, GL_FLOAT, sizeof(ParticleCacheKey), path->co);

		if (point->flag & PEP_HIDE) {
			for (k = 0, pcol = pathcol; k < totkeys; k++, pcol += 4) {
				copy_v3_v3(pcol, path->col);
				pcol[3] = 0.25f;
			}

			glColorPointer(4, GL_FLOAT, 4 * sizeof(float), pathcol);
		}
		else if (timed) {
			for (k = 0, pcol = pathcol, pkey = path; k < totkeys; k++, pkey++, pcol += 4) {
				copy_v3_v3(pcol, pkey->col);
				pcol[3] = 1.0f - fabsf((float)(CFRA) -pkey->time) / (float)pset->fade_frames;
			}

			glColorPointer(4, GL_FLOAT, 4 * sizeof(float), pathcol);
		}
		else
			glColorPointer(3, GL_FLOAT, sizeof(ParticleCacheKey), path->col);

		glDrawArrays(GL_LINE_STRIP, 0, path->segments + 1);
	}

	if (pathcol) { MEM_freeN(pathcol); pathcol = pcol = NULL; }


	/* draw edit vertices */
	if (pset->selectmode != SCE_SELECT_PATH) {
		glPointSize(UI_GetThemeValuef(TH_VERTEX_SIZE));

		if (pset->selectmode == SCE_SELECT_POINT) {
			float *pd = NULL, *pdata = NULL;
			float *cd = NULL, *cdata = NULL;
			int totkeys_visible = 0;

			for (i = 0, point = edit->points; i < totpoint; i++, point++)
				if (!(point->flag & PEP_HIDE))
					totkeys_visible += point->totkey;

			if (totkeys_visible) {
				if (edit->points && !(edit->points->keys->flag & PEK_USE_WCO))
					pd = pdata = MEM_callocN(totkeys_visible * 3 * sizeof(float), "particle edit point data");
				cd = cdata = MEM_callocN(totkeys_visible * (timed ? 4 : 3) * sizeof(float), "particle edit color data");
			}

			for (i = 0, point = edit->points; i < totpoint; i++, point++) {
				if (point->flag & PEP_HIDE)
					continue;

				for (k = 0, key = point->keys; k < point->totkey; k++, key++) {
					if (pd) {
						copy_v3_v3(pd, key->co);
						pd += 3;
					}

					if (key->flag & PEK_SELECT) {
						copy_v3_v3(cd, sel_col);
					}
					else {
						copy_v3_v3(cd, nosel_col);
					}

					if (timed)
						*(cd + 3) = 1.0f - fabsf((float)CFRA - *key->time) / (float)pset->fade_frames;

					cd += (timed ? 4 : 3);
				}
			}
			cd = cdata;
			pd = pdata;
			for (i = 0, point = edit->points; i < totpoint; i++, point++) {
				if (point->flag & PEP_HIDE || point->totkey == 0)
					continue;

				if (point->keys->flag & PEK_USE_WCO)
					glVertexPointer(3, GL_FLOAT, sizeof(PTCacheEditKey), point->keys->world_co);
				else
					glVertexPointer(3, GL_FLOAT, 3 * sizeof(float), pd);

				glColorPointer((timed ? 4 : 3), GL_FLOAT, (timed ? 4 : 3) * sizeof(float), cd);

				glDrawArrays(GL_POINTS, 0, point->totkey);

				pd += pd ? 3 * point->totkey : 0;
				cd += (timed ? 4 : 3) * point->totkey;
			}
			if (pdata) { MEM_freeN(pdata); pd = pdata = NULL; }
			if (cdata) { MEM_freeN(cdata); cd = cdata = NULL; }
		}
		else if (pset->selectmode == SCE_SELECT_END) {
			glBegin(GL_POINTS);
			for (i = 0, point = edit->points; i < totpoint; i++, point++) {
				if ((point->flag & PEP_HIDE) == 0 && point->totkey) {
					key = point->keys + point->totkey - 1;
					glColor3fv((key->flag & PEK_SELECT) ? sel_col : nosel_col);
					/* has to be like this.. otherwise selection won't work, have try glArrayElement later..*/
					glVertex3fv((key->flag & PEK_USE_WCO) ? key->world_co : key->co);
				}
			}
			glEnd();
		}
	}

	glDisable(GL_BLEND);
	glDisableClientState(GL_COLOR_ARRAY);
	glDisableClientState(GL_NORMAL_ARRAY);
	glDisableClientState(GL_VERTEX_ARRAY);
	if (v3d->zbuf) glEnable(GL_DEPTH_TEST);
}

static void ob_draw_RE_motion(float com[3], float rotscale[3][3], float itw, float ith, float drw_size)
{
	float tr[3][3];
	float root[3], tip[3];
	/* take a copy for not spoiling original */
	copy_m3_m3(tr, rotscale);
	float tw = itw * drw_size;
	float th = ith * drw_size;

	glBegin(GL_LINES);

	glColor4ub(0x7F, 0x00, 0x00, 155);
	root[1] = root[2] = 0.0f;
	root[0] = -drw_size;
	mul_m3_v3(tr, root);
	add_v3_v3(root, com);
	glVertex3fv(root);
	tip[1] = tip[2] = 0.0f;
	tip[0] = drw_size;
	mul_m3_v3(tr, tip);
	add_v3_v3(tip, com);
	glVertex3fv(tip);

	root[1] = 0.0f; root[2] = tw;
	root[0] = th;
	mul_m3_v3(tr, root);
	add_v3_v3(root, com);
	glVertex3fv(root);
	glVertex3fv(tip);

	root[1] = 0.0f; root[2] = -tw;
	root[0] = th;
	mul_m3_v3(tr, root);
	add_v3_v3(root, com);
	glVertex3fv(root);
	glVertex3fv(tip);

	root[1] = tw; root[2] = 0.0f;
	root[0] = th;
	mul_m3_v3(tr, root);
	add_v3_v3(root, com);
	glVertex3fv(root);
	glVertex3fv(tip);

	root[1] = -tw; root[2] = 0.0f;
	root[0] = th;
	mul_m3_v3(tr, root);
	add_v3_v3(root, com);
	glVertex3fv(root);
	glVertex3fv(tip);

	glColor4ub(0x00, 0x7F, 0x00, 155);

	root[0] = root[2] = 0.0f;
	root[1] = -drw_size;
	mul_m3_v3(tr, root);
	add_v3_v3(root, com);
	glVertex3fv(root);
	tip[0] = tip[2] = 0.0f;
	tip[1] = drw_size;
	mul_m3_v3(tr, tip);
	add_v3_v3(tip, com);
	glVertex3fv(tip);

	root[0] = 0.0f; root[2] = tw;
	root[1] = th;
	mul_m3_v3(tr, root);
	add_v3_v3(root, com);
	glVertex3fv(root);
	glVertex3fv(tip);

	root[0] = 0.0f; root[2] = -tw;
	root[1] = th;
	mul_m3_v3(tr, root);
	add_v3_v3(root, com);
	glVertex3fv(root);
	glVertex3fv(tip);

	root[0] = tw; root[2] = 0.0f;
	root[1] = th;
	mul_m3_v3(tr, root);
	add_v3_v3(root, com);
	glVertex3fv(root);
	glVertex3fv(tip);

	root[0] = -tw; root[2] = 0.0f;
	root[1] = th;
	mul_m3_v3(tr, root);
	add_v3_v3(root, com);
	glVertex3fv(root);
	glVertex3fv(tip);

	glColor4ub(0x00, 0x00, 0x7F, 155);
	root[0] = root[1] = 0.0f;
	root[2] = -drw_size;
	mul_m3_v3(tr, root);
	add_v3_v3(root, com);
	glVertex3fv(root);
	tip[0] = tip[1] = 0.0f;
	tip[2] = drw_size;
	mul_m3_v3(tr, tip);
	add_v3_v3(tip, com);
	glVertex3fv(tip);

	root[0] = 0.0f; root[1] = tw;
	root[2] = th;
	mul_m3_v3(tr, root);
	add_v3_v3(root, com);
	glVertex3fv(root);
	glVertex3fv(tip);

	root[0] = 0.0f; root[1] = -tw;
	root[2] = th;
	mul_m3_v3(tr, root);
	add_v3_v3(root, com);
	glVertex3fv(root);
	glVertex3fv(tip);

	root[0] = tw; root[1] = 0.0f;
	root[2] = th;
	mul_m3_v3(tr, root);
	add_v3_v3(root, com);
	glVertex3fv(root);
	glVertex3fv(tip);

	root[0] = -tw; root[1] = 0.0f;
	root[2] = th;
	mul_m3_v3(tr, root);
	add_v3_v3(root, com);
	glVertex3fv(root);
	glVertex3fv(tip);

	glEnd();
}

/* place to add drawers */

static void drawhandlesN(Nurb *nu, const char sel, const bool hide_handles)
{
	if (nu->hide || hide_handles) return;

	if (nu->type == CU_BEZIER) {

		const float *fp;

#define TH_HANDLE_COL_TOT ((TH_HANDLE_SEL_FREE - TH_HANDLE_FREE) + 1)
		/* use MIN2 when indexing to ensure newer files don't read outside the array */
		unsigned char handle_cols[TH_HANDLE_COL_TOT][3];
		const int basecol = sel ? TH_HANDLE_SEL_FREE : TH_HANDLE_FREE;

		for (int a = 0; a < TH_HANDLE_COL_TOT; a++) {
			UI_GetThemeColor3ubv(basecol + a, handle_cols[a]);
		}

		glLineWidth(1.0f);

		glBegin(GL_LINES);

		BezTriple *bezt = nu->bezt;
		int a = nu->pntsu;
		while (a--) {
			if (bezt->hide == 0) {
				if ((bezt->f2 & SELECT) == sel) {
					fp = bezt->vec[0];

					glColor3ubv(handle_cols[MIN2(bezt->h1, TH_HANDLE_COL_TOT - 1)]);
					glVertex3fv(fp);
					glVertex3fv(fp + 3);

					glColor3ubv(handle_cols[MIN2(bezt->h2, TH_HANDLE_COL_TOT - 1)]);
					glVertex3fv(fp + 3);
					glVertex3fv(fp + 6);
				}
				else if ((bezt->f1 & SELECT) == sel) {
					fp = bezt->vec[0];

					glColor3ubv(handle_cols[MIN2(bezt->h1, TH_HANDLE_COL_TOT - 1)]);
					glVertex3fv(fp);
					glVertex3fv(fp + 3);
				}
				else if ((bezt->f3 & SELECT) == sel) {
					fp = bezt->vec[1];

					glColor3ubv(handle_cols[MIN2(bezt->h2, TH_HANDLE_COL_TOT - 1)]);
					glVertex3fv(fp);
					glVertex3fv(fp + 3);
				}
			}
			bezt++;
		}

		glEnd();

#undef TH_HANDLE_COL_TOT

	}
}

static void drawhandlesN_active(Nurb *nu)
{
	if (nu->hide) return;

	UI_ThemeColor(TH_ACTIVE_SPLINE);
	glLineWidth(2);

	glBegin(GL_LINES);

	if (nu->type == CU_BEZIER) {
		BezTriple *bezt = nu->bezt;
		int a = nu->pntsu;
		while (a--) {
			if (bezt->hide == 0) {
				const float *fp = bezt->vec[0];

				glVertex3fv(fp);
				glVertex3fv(fp + 3);

				glVertex3fv(fp + 3);
				glVertex3fv(fp + 6);
			}
			bezt++;
		}
	}
	glEnd();

	glColor3ub(0, 0, 0);
}

static void drawvertsN(Nurb *nu, const char sel, const bool hide_handles, const void *vert)
{
	if (nu->hide) return;

	const int color = sel ? TH_VERTEX_SELECT : TH_VERTEX;

	UI_ThemeColor(color);

	glPointSize(UI_GetThemeValuef(TH_VERTEX_SIZE));
	
	glBegin(GL_POINTS);
	
	if (nu->type == CU_BEZIER) {

		BezTriple *bezt = nu->bezt;
		int a = nu->pntsu;
		while (a--) {
			if (bezt->hide == 0) {
				if (sel == 1 && bezt == vert) {
					UI_ThemeColor(TH_ACTIVE_VERT);

					if (bezt->f2 & SELECT) glVertex3fv(bezt->vec[1]);
					if (!hide_handles) {
						if (bezt->f1 & SELECT) glVertex3fv(bezt->vec[0]);
						if (bezt->f3 & SELECT) glVertex3fv(bezt->vec[2]);
					}

					UI_ThemeColor(color);
				}
				else if (hide_handles) {
					if ((bezt->f2 & SELECT) == sel) glVertex3fv(bezt->vec[1]);
				}
				else {
					if ((bezt->f1 & SELECT) == sel) glVertex3fv(bezt->vec[0]);
					if ((bezt->f2 & SELECT) == sel) glVertex3fv(bezt->vec[1]);
					if ((bezt->f3 & SELECT) == sel) glVertex3fv(bezt->vec[2]);
				}
			}
			bezt++;
		}
	}
	else {
		BPoint *bp = nu->bp;
		int a = nu->pntsu * nu->pntsv;
		while (a--) {
			if (bp->hide == 0) {
				if (bp == vert) {
					UI_ThemeColor(TH_ACTIVE_VERT);
					glVertex3fv(bp->vec);
					UI_ThemeColor(color);
				}
				else {
					if ((bp->f1 & SELECT) == sel) glVertex3fv(bp->vec);
				}
			}
			bp++;
		}
	}
	
	glEnd();
}

static void editnurb_draw_active_poly(Nurb *nu)
{
	UI_ThemeColor(TH_ACTIVE_SPLINE);
	glLineWidth(2);

	BPoint *bp = nu->bp;
	for (int b = 0; b < nu->pntsv; b++) {
		if (nu->flagu & 1) glBegin(GL_LINE_LOOP);
		else glBegin(GL_LINE_STRIP);

		for (int a = 0; a < nu->pntsu; a++, bp++) {
			glVertex3fv(bp->vec);
		}

		glEnd();
	}

	glColor3ub(0, 0, 0);
}

static void editnurb_draw_active_nurbs(Nurb *nu)
{
	UI_ThemeColor(TH_ACTIVE_SPLINE);
	glLineWidth(2);

	glBegin(GL_LINES);
	BPoint *bp = nu->bp;
	for (int b = 0; b < nu->pntsv; b++) {
		BPoint *bp1 = bp;
		bp++;

		for (int a = nu->pntsu - 1; a > 0; a--, bp++) {
			if (bp->hide == 0 && bp1->hide == 0) {
				glVertex3fv(bp->vec);
				glVertex3fv(bp1->vec);
			}
			bp1 = bp;
		}
	}

	if (nu->pntsv > 1) {    /* surface */

		int ofs = nu->pntsu;
		for (int b = 0; b < nu->pntsu; b++) {
			BPoint *bp1 = nu->bp + b;
			bp = bp1 + ofs;
			for (int a = nu->pntsv - 1; a > 0; a--, bp += ofs) {
				if (bp->hide == 0 && bp1->hide == 0) {
					glVertex3fv(bp->vec);
					glVertex3fv(bp1->vec);
				}
				bp1 = bp;
			}
		}
	}

	glEnd();

	glColor3ub(0, 0, 0);
}

static void draw_editnurb_splines(Object *ob, Nurb *nurb, const bool sel)
{
	BPoint *bp, *bp1;
	int a, b;
	Curve *cu = ob->data;

	int index = 0;
	Nurb *nu = nurb;
	while (nu) {
		if (nu->hide == 0) {
			switch (nu->type) {
				case CU_POLY:
					if (!sel && index == cu->actnu) {
						/* we should draw active spline highlight below everything */
						editnurb_draw_active_poly(nu);
					}

					glLineWidth(1);

					UI_ThemeColor(TH_NURB_ULINE);
					bp = nu->bp;
					for (b = 0; b < nu->pntsv; b++) {
						if (nu->flagu & 1) glBegin(GL_LINE_LOOP);
						else glBegin(GL_LINE_STRIP);

						for (a = 0; a < nu->pntsu; a++, bp++) {
							glVertex3fv(bp->vec);
						}

						glEnd();
					}
					break;
				case CU_NURBS:
					if (!sel && index == cu->actnu) {
						/* we should draw active spline highlight below everything */
						editnurb_draw_active_nurbs(nu);
					}

					glLineWidth(1);

					glBegin(GL_LINES);

					bp = nu->bp;
					for (b = 0; b < nu->pntsv; b++) {
						bp1 = bp;
						bp++;
						for (a = nu->pntsu - 1; a > 0; a--, bp++) {
							if (bp->hide == 0 && bp1->hide == 0) {
								if (sel) {
									if ((bp->f1 & SELECT) && (bp1->f1 & SELECT)) {
										UI_ThemeColor(TH_NURB_SEL_ULINE);

										glVertex3fv(bp->vec);
										glVertex3fv(bp1->vec);
									}
								}
								else {
									if ((bp->f1 & SELECT) && (bp1->f1 & SELECT)) {
										/* pass */
									}
									else {
										UI_ThemeColor(TH_NURB_ULINE);

										glVertex3fv(bp->vec);
										glVertex3fv(bp1->vec);
									}
								}
							}
							bp1 = bp;
						}
					}

					if (nu->pntsv > 1) {    /* surface */
						int ofs = nu->pntsu;
						for (b = 0; b < nu->pntsu; b++) {
							bp1 = nu->bp + b;
							bp = bp1 + ofs;
							for (a = nu->pntsv - 1; a > 0; a--, bp += ofs) {
								if (bp->hide == 0 && bp1->hide == 0) {
									if (sel) {
										if ((bp->f1 & SELECT) && (bp1->f1 & SELECT)) {
											UI_ThemeColor(TH_NURB_SEL_VLINE);

											glVertex3fv(bp->vec);
											glVertex3fv(bp1->vec);
										}
									}
									else {
										if ((bp->f1 & SELECT) && (bp1->f1 & SELECT)) {
											/* pass */
										}
										else {
											UI_ThemeColor(TH_NURB_VLINE);

											glVertex3fv(bp->vec);
											glVertex3fv(bp1->vec);
										}
									}
								}
								bp1 = bp;
							}
						}
					}

					glEnd();
					break;
			}
		}

		index++;
		nu = nu->next;
	}
}

static void draw_editnurb(
        Scene *scene, View3D *v3d, RegionView3D *rv3d, Base *base, Nurb *nurb,
        const char dt, const short dflag, const unsigned char ob_wire_col[4])
{
	ToolSettings *ts = scene->toolsettings;
	Object *ob = base->object;
	Curve *cu = ob->data;
	Nurb *nu;
	const void *vert = BKE_curve_vert_active_get(cu);
	const bool hide_handles = (cu->drawflag & CU_HIDE_HANDLES) != 0;
	unsigned char wire_col[3];

	/* DispList */
	UI_GetThemeColor3ubv(TH_WIRE_EDIT, wire_col);
	glColor3ubv(wire_col);

	drawDispList(scene, v3d, rv3d, base, dt, dflag, ob_wire_col);

	/* for shadows only show solid faces */
	if (v3d->flag2 & V3D_RENDER_SHADOW)
		return;

	if (v3d->zbuf) glDepthFunc(GL_ALWAYS);
	
	/* first non-selected and active handles */
	int index = 0;
	for (nu = nurb; nu; nu = nu->next) {
		if (nu->type == CU_BEZIER) {
			if (index == cu->actnu && !hide_handles)
				drawhandlesN_active(nu);
			drawhandlesN(nu, 0, hide_handles);
		}
		index++;
	}
	draw_editnurb_splines(ob, nurb, false);
	draw_editnurb_splines(ob, nurb, true);
	/* selected handles */
	for (nu = nurb; nu; nu = nu->next) {
		if (nu->type == CU_BEZIER && (cu->drawflag & CU_HIDE_HANDLES) == 0)
			drawhandlesN(nu, 1, hide_handles);
		drawvertsN(nu, 0, hide_handles, NULL);
	}
	
	if (v3d->zbuf) glDepthFunc(GL_LEQUAL);

	glColor3ubv(wire_col);

	/* direction vectors for 3d curve paths
	 * when at its lowest, don't render normals */
	if ((cu->flag & CU_3D) && (ts->normalsize > 0.0015f) && (cu->drawflag & CU_HIDE_NORMALS) == 0) {
		BevList *bl;
		glLineWidth(1.0f);
		for (bl = ob->curve_cache->bev.first, nu = nurb; nu && bl; bl = bl->next, nu = nu->next) {
			BevPoint *bevp = bl->bevpoints;
			int nr = bl->nr;
			int skip = nu->resolu / 16;
			
			while (nr-- > 0) { /* accounts for empty bevel lists */
				const float fac = bevp->radius * ts->normalsize;
				float vec_a[3]; /* Offset perpendicular to the curve */
				float vec_b[3]; /* Delta along the curve */

				vec_a[0] = fac;
				vec_a[1] = 0.0f;
				vec_a[2] = 0.0f;

				vec_b[0] = -fac;
				vec_b[1] = 0.0f;
				vec_b[2] = 0.0f;
				
				mul_qt_v3(bevp->quat, vec_a);
				mul_qt_v3(bevp->quat, vec_b);
				add_v3_v3(vec_a, bevp->vec);
				add_v3_v3(vec_b, bevp->vec);

				madd_v3_v3fl(vec_a, bevp->dir, -fac);
				madd_v3_v3fl(vec_b, bevp->dir, -fac);

				glBegin(GL_LINE_STRIP);
				glVertex3fv(vec_a);
				glVertex3fv(bevp->vec);
				glVertex3fv(vec_b);
				glEnd();
				
				bevp += skip + 1;
				nr -= skip;
			}
		}
	}

	if (v3d->zbuf) glDepthFunc(GL_ALWAYS);
	
	for (nu = nurb; nu; nu = nu->next) {
		drawvertsN(nu, 1, hide_handles, vert);
	}
	
	if (v3d->zbuf) glDepthFunc(GL_LEQUAL);
}

static void draw_editfont_textcurs(RegionView3D *rv3d, float textcurs[4][2])
{
	cpack(0);
	ED_view3d_polygon_offset(rv3d, -1.0);
	set_inverted_drawing(1);
	glBegin(GL_QUADS);
	glVertex2fv(textcurs[0]);
	glVertex2fv(textcurs[1]);
	glVertex2fv(textcurs[2]);
	glVertex2fv(textcurs[3]);
	glEnd();
	set_inverted_drawing(0);
	ED_view3d_polygon_offset(rv3d, 0.0);
}

static void draw_editfont(Scene *scene, View3D *v3d, RegionView3D *rv3d, Base *base,
                          const char dt, const short dflag, const unsigned char ob_wire_col[4])
{
	Object *ob = base->object;
	Curve *cu = ob->data;
	EditFont *ef = cu->editfont;
	float vec1[3], vec2[3];
	int selstart, selend;

	draw_editfont_textcurs(rv3d, ef->textcurs);

	if (cu->flag & CU_FAST) {
		cpack(0xFFFFFF);
		set_inverted_drawing(1);
		drawDispList(scene, v3d, rv3d, base, OB_WIRE, dflag, ob_wire_col);
		set_inverted_drawing(0);
	}
	else {
		drawDispList(scene, v3d, rv3d, base, dt, dflag, ob_wire_col);
	}

	if (cu->linewidth != 0.0f) {
		UI_ThemeColor(TH_WIRE_EDIT);
		copy_v3_v3(vec1, ob->orig);
		copy_v3_v3(vec2, ob->orig);
		vec1[0] += cu->linewidth;
		vec2[0] += cu->linewidth;
		vec1[1] += cu->linedist * cu->fsize;
		vec2[1] -= cu->lines * cu->linedist * cu->fsize;
		setlinestyle(3);
		glBegin(GL_LINES);
		glVertex2fv(vec1);
		glVertex2fv(vec2);
		glEnd();
		setlinestyle(0);
	}

	setlinestyle(3);
	for (int i = 0; i < cu->totbox; i++) {
		if (cu->tb[i].w != 0.0f) {
			UI_ThemeColor(i == (cu->actbox - 1) ? TH_ACTIVE : TH_WIRE);
			vec1[0] = cu->xof + cu->tb[i].x;
			vec1[1] = cu->yof + cu->tb[i].y + cu->fsize;
			vec1[2] = 0.001;
			glBegin(GL_LINE_STRIP);
			glVertex3fv(vec1);
			vec1[0] += cu->tb[i].w;
			glVertex3fv(vec1);
			vec1[1] -= cu->tb[i].h;
			glVertex3fv(vec1);
			vec1[0] -= cu->tb[i].w;
			glVertex3fv(vec1);
			vec1[1] += cu->tb[i].h;
			glVertex3fv(vec1);
			glEnd();
		}
	}
	setlinestyle(0);


	if (BKE_vfont_select_get(ob, &selstart, &selend) && ef->selboxes) {
		const int seltot = selend - selstart;
		float selboxw;

		cpack(0xffffff);
		set_inverted_drawing(1);
		for (int i = 0; i <= seltot; i++) {
			EditFontSelBox *sb = &ef->selboxes[i];
			float tvec[3];

			if (i != seltot) {
				if (ef->selboxes[i + 1].y == sb->y)
					selboxw = ef->selboxes[i + 1].x - sb->x;
				else
					selboxw = sb->w;
			}
			else {
				selboxw = sb->w;
			}

			/* fill in xy below */
			tvec[2] = 0.001;

			glBegin(GL_QUADS);

			if (sb->rot == 0.0f) {
				copy_v2_fl2(tvec, sb->x, sb->y);
				glVertex3fv(tvec);

				copy_v2_fl2(tvec, sb->x + selboxw, sb->y);
				glVertex3fv(tvec);

				copy_v2_fl2(tvec, sb->x + selboxw, sb->y + sb->h);
				glVertex3fv(tvec);

				copy_v2_fl2(tvec, sb->x, sb->y + sb->h);
				glVertex3fv(tvec);
			}
			else {
				float mat[2][2];

				angle_to_mat2(mat, sb->rot);

				copy_v2_fl2(tvec, sb->x, sb->y);
				glVertex3fv(tvec);

				copy_v2_fl2(tvec, selboxw, 0.0f);
				mul_m2v2(mat, tvec);
				add_v2_v2(tvec, &sb->x);
				glVertex3fv(tvec);

				copy_v2_fl2(tvec, selboxw, sb->h);
				mul_m2v2(mat, tvec);
				add_v2_v2(tvec, &sb->x);
				glVertex3fv(tvec);

				copy_v2_fl2(tvec, 0.0f, sb->h);
				mul_m2v2(mat, tvec);
				add_v2_v2(tvec, &sb->x);
				glVertex3fv(tvec);
			}

			glEnd();
		}
		set_inverted_drawing(0);
	}
}

/* draw a sphere for use as an empty drawtype */
static void draw_empty_sphere(float size)
{
	static GLuint displist = 0;
	
	if (displist == 0) {
		GLUquadricObj *qobj;
		
		displist = glGenLists(1);
		glNewList(displist, GL_COMPILE);
		
		glPushMatrix();
		
		qobj = gluNewQuadric();
		gluQuadricDrawStyle(qobj, GLU_SILHOUETTE);
		gluDisk(qobj, 0.0,  1, 16, 1);
		
		glRotatef(90, 0, 1, 0);
		gluDisk(qobj, 0.0,  1, 16, 1);
		
		glRotatef(90, 1, 0, 0);
		gluDisk(qobj, 0.0,  1, 16, 1);
		
		gluDeleteQuadric(qobj);
		
		glPopMatrix();
		glEndList();
	}
	
	glScalef(size, size, size);
	glCallList(displist);
	glScalef(1.0f / size, 1.0f / size, 1.0f / size);
}

/* draw a cone for use as an empty drawtype */
static void draw_empty_cone(float size)
{
	const float radius = size;

	GLUquadricObj *qobj = gluNewQuadric();
	gluQuadricDrawStyle(qobj, GLU_SILHOUETTE);
	
	glPushMatrix();
	
	glScalef(radius, size * 2.0f, radius);
	glRotatef(-90.0, 1.0, 0.0, 0.0);
	gluCylinder(qobj, 1.0, 0.0, 1.0, 8, 1);

	glPopMatrix();
	
	gluDeleteQuadric(qobj);
}

static void drawspiral(const float cent[3], float rad, float tmat[4][4], int start)
{
	float vec[3], vx[3], vy[3];
	const float tot_inv = 1.0f / (float)CIRCLE_RESOL;
	int a;
	bool inverse = false;
	float x, y, fac;

	if (start < 0) {
		inverse = true;
		start = -start;
	}

	mul_v3_v3fl(vx, tmat[0], rad);
	mul_v3_v3fl(vy, tmat[1], rad);

	glBegin(GL_LINE_STRIP);

	if (inverse == 0) {
		copy_v3_v3(vec, cent);
		glVertex3fv(vec);

		for (a = 0; a < CIRCLE_RESOL; a++) {
			if (a + start >= CIRCLE_RESOL)
				start = -a + 1;

			fac = (float)a * tot_inv;
			x = sinval[a + start] * fac;
			y = cosval[a + start] * fac;

			vec[0] = cent[0] + (x * vx[0] + y * vy[0]);
			vec[1] = cent[1] + (x * vx[1] + y * vy[1]);
			vec[2] = cent[2] + (x * vx[2] + y * vy[2]);

			glVertex3fv(vec);
		}
	}
	else {
		fac = (float)(CIRCLE_RESOL - 1) * tot_inv;
		x = sinval[start] * fac;
		y = cosval[start] * fac;

		vec[0] = cent[0] + (x * vx[0] + y * vy[0]);
		vec[1] = cent[1] + (x * vx[1] + y * vy[1]);
		vec[2] = cent[2] + (x * vx[2] + y * vy[2]);

		glVertex3fv(vec);

		for (a = 0; a < CIRCLE_RESOL; a++) {
			if (a + start >= CIRCLE_RESOL)
				start = -a + 1;

			fac = (float)(-a + (CIRCLE_RESOL - 1)) * tot_inv;
			x = sinval[a + start] * fac;
			y = cosval[a + start] * fac;

			vec[0] = cent[0] + (x * vx[0] + y * vy[0]);
			vec[1] = cent[1] + (x * vx[1] + y * vy[1]);
			vec[2] = cent[2] + (x * vx[2] + y * vy[2]);
			glVertex3fv(vec);
		}
	}

	glEnd();
}

/* draws a circle on x-z plane given the scaling of the circle, assuming that
 * all required matrices have been set (used for drawing empties) */
static void drawcircle_size(float size)
{
	glBegin(GL_LINE_LOOP);

	/* coordinates are: cos(degrees * 11.25) = x, sin(degrees * 11.25) = y, 0.0f = z */
	for (short degrees = 0; degrees < CIRCLE_RESOL; degrees++) {
		float x = cosval[degrees];
		float y = sinval[degrees];
		
		glVertex3f(x * size, 0.0f, y * size);
	}
	
	glEnd();

}

/* needs fixing if non-identity matrix used */
static void drawtube(const float vec[3], float radius, float height, float tmat[4][4])
{
	float cur[3];
	drawcircball(GL_LINE_LOOP, vec, radius, tmat);

	copy_v3_v3(cur, vec);
	cur[2] += height;

	drawcircball(GL_LINE_LOOP, cur, radius, tmat);

	glBegin(GL_LINES);
	glVertex3f(vec[0] + radius, vec[1], vec[2]);
	glVertex3f(cur[0] + radius, cur[1], cur[2]);
	glVertex3f(vec[0] - radius, vec[1], vec[2]);
	glVertex3f(cur[0] - radius, cur[1], cur[2]);
	glVertex3f(vec[0], vec[1] + radius, vec[2]);
	glVertex3f(cur[0], cur[1] + radius, cur[2]);
	glVertex3f(vec[0], vec[1] - radius, vec[2]);
	glVertex3f(cur[0], cur[1] - radius, cur[2]);
	glEnd();
}

/* needs fixing if non-identity matrix used */
static void drawcone(const float vec[3], float radius, float height, float tmat[4][4])
{
	float cur[3];

	copy_v3_v3(cur, vec);
	cur[2] += height;

	drawcircball(GL_LINE_LOOP, cur, radius, tmat);

	glBegin(GL_LINES);
	glVertex3f(vec[0], vec[1], vec[2]);
	glVertex3f(cur[0] + radius, cur[1], cur[2]);
	glVertex3f(vec[0], vec[1], vec[2]);
	glVertex3f(cur[0] - radius, cur[1], cur[2]);
	glVertex3f(vec[0], vec[1], vec[2]);
	glVertex3f(cur[0], cur[1] + radius, cur[2]);
	glVertex3f(vec[0], vec[1], vec[2]);
	glVertex3f(cur[0], cur[1] - radius, cur[2]);
	glEnd();
}

/* return true if nothing was drawn */
static bool drawmball(Scene *scene, View3D *v3d, RegionView3D *rv3d, Base *base,
                      const char dt, const short dflag, const unsigned char ob_wire_col[4])
{
	Object *ob = base->object;
	MetaElem *ml;
	float imat[4][4];
	int code = 1;
	
	MetaBall *mb = ob->data;

	if (mb->editelems) {
		if ((G.f & G_PICKSEL) == 0) {
			unsigned char wire_col[4];
			UI_GetThemeColor4ubv(TH_WIRE_EDIT, wire_col);
			glColor3ubv(wire_col);

			drawDispList(scene, v3d, rv3d, base, dt, dflag, wire_col);
		}
		ml = mb->editelems->first;
	}
	else {
		if ((base->flag & OB_FROMDUPLI) == 0) {
			drawDispList(scene, v3d, rv3d, base, dt, dflag, ob_wire_col);
		}
		ml = mb->elems.first;
	}

	if (ml == NULL) {
		return true;
	}

	if (v3d->flag2 & V3D_RENDER_OVERRIDE) {
		return false;
	}

	invert_m4_m4(imat, rv3d->viewmatob);
	normalize_v3(imat[0]);
	normalize_v3(imat[1]);

	if (mb->editelems == NULL) {
		if ((dflag & DRAW_CONSTCOLOR) == 0) {
			glColor3ubv(ob_wire_col);
		}
	}
	
	glLineWidth(1.0f);

	while (ml) {
		/* draw radius */
		if (mb->editelems) {
			if ((dflag & DRAW_CONSTCOLOR) == 0) {
				if ((ml->flag & SELECT) && (ml->flag & MB_SCALE_RAD)) cpack(0xA0A0F0);
				else cpack(0x3030A0);
			}
			
			if (G.f & G_PICKSEL) {
				ml->selcol1 = code;
				GPU_select_load_id(code++);
			}
		}
		drawcircball(GL_LINE_LOOP, &(ml->x), ml->rad, imat);

		/* draw stiffness */
		if (mb->editelems) {
			if ((dflag & DRAW_CONSTCOLOR) == 0) {
				if ((ml->flag & SELECT) && !(ml->flag & MB_SCALE_RAD)) cpack(0xA0F0A0);
				else cpack(0x30A030);
			}
			
			if (G.f & G_PICKSEL) {
				ml->selcol2 = code;
				GPU_select_load_id(code++);
			}
			drawcircball(GL_LINE_LOOP, &(ml->x), ml->rad * atanf(ml->s) / (float)M_PI_2, imat);
		}
		
		ml = ml->next;
	}
	return false;
}

static void draw_forcefield(Object *ob, RegionView3D *rv3d,
                            const short dflag, const unsigned char ob_wire_col[4])
{
	PartDeflect *pd = ob->pd;
	float imat[4][4], tmat[4][4];
	float vec[3] = {0.0, 0.0, 0.0};
	/* scale size of circle etc with the empty drawsize */
	const float size = (ob->type == OB_EMPTY) ? ob->empty_drawsize : 1.0f;
	
	/* calculus here, is reused in PFIELD_FORCE */
	invert_m4_m4(imat, rv3d->viewmatob);
#if 0
	normalize_v3(imat[0]);  /* we don't do this because field doesnt scale either... apart from wind! */
	normalize_v3(imat[1]);
#endif
	
	if (pd->forcefield == PFIELD_WIND) {
		float force_val = pd->f_strength;

		if ((dflag & DRAW_CONSTCOLOR) == 0) {
			ob_wire_color_blend_theme_id(ob_wire_col, TH_BACK, 0.5f);
		}

		unit_m4(tmat);
		force_val *= 0.1f;
		drawcircball(GL_LINE_LOOP, vec, size, tmat);
		vec[2] = 0.5f * force_val;
		drawcircball(GL_LINE_LOOP, vec, size, tmat);
		vec[2] = 1.0f * force_val;
		drawcircball(GL_LINE_LOOP, vec, size, tmat);
		vec[2] = 1.5f * force_val;
		drawcircball(GL_LINE_LOOP, vec, size, tmat);
		vec[2] = 0.0f; /* reset vec for max dist circle */
		
	}
	else if (pd->forcefield == PFIELD_FORCE) {
		float ffall_val = pd->f_power;

		if ((dflag & DRAW_CONSTCOLOR) == 0) ob_wire_color_blend_theme_id(ob_wire_col, TH_BACK, 0.5f);
		drawcircball(GL_LINE_LOOP, vec, size, imat);
		if ((dflag & DRAW_CONSTCOLOR) == 0) ob_wire_color_blend_theme_id(ob_wire_col, TH_BACK, 0.9f - 0.4f / powf(1.5f, ffall_val));
		drawcircball(GL_LINE_LOOP, vec, size * 1.5f, imat);
		if ((dflag & DRAW_CONSTCOLOR) == 0) ob_wire_color_blend_theme_id(ob_wire_col, TH_BACK, 0.9f - 0.4f / powf(2.0f, ffall_val));
		drawcircball(GL_LINE_LOOP, vec, size * 2.0f, imat);
	}
	else if (pd->forcefield == PFIELD_VORTEX) {
		float force_val = pd->f_strength;

		unit_m4(tmat);

		if ((dflag & DRAW_CONSTCOLOR) == 0) {
			ob_wire_color_blend_theme_id(ob_wire_col, TH_BACK, 0.7f);
		}

		if (force_val < 0) {
			drawspiral(vec, size, tmat, 1);
			drawspiral(vec, size, tmat, 16);
		}
		else {
			drawspiral(vec, size, tmat, -1);
			drawspiral(vec, size, tmat, -16);
		}
	}
	else if (pd->forcefield == PFIELD_GUIDE && ob->type == OB_CURVE) {
		Curve *cu = ob->data;
		if ((cu->flag & CU_PATH) && ob->curve_cache->path && ob->curve_cache->path->data) {
			float guidevec1[4], guidevec2[3];
			float mindist = pd->f_strength;

			if ((dflag & DRAW_CONSTCOLOR) == 0) {
				ob_wire_color_blend_theme_id(ob_wire_col, TH_BACK, 0.5f);
			}

			/* path end */
			setlinestyle(3);
			where_on_path(ob, 1.0f, guidevec1, guidevec2, NULL, NULL, NULL);
			drawcircball(GL_LINE_LOOP, guidevec1, mindist, imat);

			/* path beginning */
			setlinestyle(0);
			where_on_path(ob, 0.0f, guidevec1, guidevec2, NULL, NULL, NULL);
			drawcircball(GL_LINE_LOOP, guidevec1, mindist, imat);
			
			copy_v3_v3(vec, guidevec1); /* max center */
		}
	}

	setlinestyle(3);

	if ((dflag & DRAW_CONSTCOLOR) == 0) {
		ob_wire_color_blend_theme_id(ob_wire_col, TH_BACK, 0.5f);
	}

	if (pd->falloff == PFIELD_FALL_SPHERE) {
		/* as last, guide curve alters it */
		if (pd->flag & PFIELD_USEMAX)
			drawcircball(GL_LINE_LOOP, vec, pd->maxdist, imat);

		if (pd->flag & PFIELD_USEMIN)
			drawcircball(GL_LINE_LOOP, vec, pd->mindist, imat);
	}
	else if (pd->falloff == PFIELD_FALL_TUBE) {
		float radius, distance;

		unit_m4(tmat);

		vec[0] = vec[1] = 0.0f;
		radius = (pd->flag & PFIELD_USEMAXR) ? pd->maxrad : 1.0f;
		distance = (pd->flag & PFIELD_USEMAX) ? pd->maxdist : 0.0f;
		vec[2] = distance;
		distance = (pd->flag & PFIELD_POSZ) ? -distance : -2.0f * distance;

		if (pd->flag & (PFIELD_USEMAX | PFIELD_USEMAXR))
			drawtube(vec, radius, distance, tmat);

		radius = (pd->flag & PFIELD_USEMINR) ? pd->minrad : 1.0f;
		distance = (pd->flag & PFIELD_USEMIN) ? pd->mindist : 0.0f;
		vec[2] = distance;
		distance = (pd->flag & PFIELD_POSZ) ? -distance : -2.0f * distance;

		if (pd->flag & (PFIELD_USEMIN | PFIELD_USEMINR))
			drawtube(vec, radius, distance, tmat);
	}
	else if (pd->falloff == PFIELD_FALL_CONE) {
		float radius, distance;

		unit_m4(tmat);

		radius = DEG2RADF((pd->flag & PFIELD_USEMAXR) ? pd->maxrad : 1.0f);
		distance = (pd->flag & PFIELD_USEMAX) ? pd->maxdist : 0.0f;

		if (pd->flag & (PFIELD_USEMAX | PFIELD_USEMAXR)) {
			drawcone(vec, distance * sinf(radius), distance * cosf(radius), tmat);
			if ((pd->flag & PFIELD_POSZ) == 0)
				drawcone(vec, distance * sinf(radius), -distance * cosf(radius), tmat);
		}

		radius = DEG2RADF((pd->flag & PFIELD_USEMINR) ? pd->minrad : 1.0f);
		distance = (pd->flag & PFIELD_USEMIN) ? pd->mindist : 0.0f;

		if (pd->flag & (PFIELD_USEMIN | PFIELD_USEMINR)) {
			drawcone(vec, distance * sinf(radius), distance * cosf(radius), tmat);
			if ((pd->flag & PFIELD_POSZ) == 0)
				drawcone(vec, distance * sinf(radius), -distance * cosf(radius), tmat);
		}
	}
	setlinestyle(0);
}

static void draw_box(const float vec[8][3], bool solid)
{
	glEnableClientState(GL_VERTEX_ARRAY);
	glVertexPointer(3, GL_FLOAT, 0, vec);
	
	if (solid) {
		const GLubyte indices[24] = {0,1,2,3,7,6,5,4,4,5,1,0,3,2,6,7,3,7,4,0,1,5,6,2};
		glDrawRangeElements(GL_QUADS, 0, 7, 24, GL_UNSIGNED_BYTE, indices);
	}
	else {
		const GLubyte indices[24] = {0,1,1,2,2,3,3,0,0,4,4,5,5,6,6,7,7,4,1,5,2,6,3,7};
		glDrawRangeElements(GL_LINES, 0, 7, 24, GL_UNSIGNED_BYTE, indices);
	}

	glDisableClientState(GL_VERTEX_ARRAY);
}

static void draw_bb_quadric(BoundBox *bb, char type, bool around_origin)
{
	float size[3], cent[3];
	GLUquadricObj *qobj = gluNewQuadric();
	
	gluQuadricDrawStyle(qobj, GLU_SILHOUETTE);
	
	BKE_boundbox_calc_size_aabb(bb, size);

	if (around_origin) {
		zero_v3(cent);
	}
	else {
		BKE_boundbox_calc_center_aabb(bb, cent);
	}
	
	glPushMatrix();
	if (type == OB_BOUND_SPHERE) {
		float scale = MAX3(size[0], size[1], size[2]);
		glTranslate3fv(cent);
		glScalef(scale, scale, scale);
		gluSphere(qobj, 1.0, 8, 5);
	}
	else if (type == OB_BOUND_CYLINDER) {
		float radius = size[0] > size[1] ? size[0] : size[1];
		glTranslatef(cent[0], cent[1], cent[2] - size[2]);
		glScalef(radius, radius, 2.0f * size[2]);
		gluCylinder(qobj, 1.0, 1.0, 1.0, 8, 1);
	}
	else if (type == OB_BOUND_CONE) {
		float radius = size[0] > size[1] ? size[0] : size[1];
		glTranslatef(cent[0], cent[1], cent[2] - size[2]);
		glScalef(radius, radius, 2.0f * size[2]);
		gluCylinder(qobj, 1.0, 0.0, 1.0, 8, 1);
	}
	else if (type == OB_BOUND_CAPSULE) {
		float radius = size[0] > size[1] ? size[0] : size[1];
		float length = size[2] > radius ? 2.0f * (size[2] - radius) : 0.0f;
		glTranslatef(cent[0], cent[1], cent[2] - length * 0.5f);
		gluCylinder(qobj, radius, radius, length, 8, 1);
		gluSphere(qobj, radius, 8, 4);
		glTranslatef(0.0, 0.0, length);
		gluSphere(qobj, radius, 8, 4);
	}
	glPopMatrix();
	
	gluDeleteQuadric(qobj);
}

static void draw_bounding_volume(Object *ob, char type)
{
	BoundBox  bb_local;
	BoundBox *bb = NULL;
	
	if (ob->type == OB_MESH) {
		bb = BKE_mesh_boundbox_get(ob);
	}
	else if (ELEM(ob->type, OB_CURVE, OB_SURF, OB_FONT)) {
		bb = BKE_curve_boundbox_get(ob);
	}
	else if (ob->type == OB_MBALL) {
		if (BKE_mball_is_basis(ob)) {
			bb = ob->bb;
		}
	}
	else if (ob->type == OB_ARMATURE) {
		bb = BKE_armature_boundbox_get(ob);
	}
	else if (ob->type == OB_LATTICE) {
		bb = BKE_lattice_boundbox_get(ob);
	}
	else {
		const float min[3] = {-1.0f, -1.0f, -1.0f}, max[3] = {1.0f, 1.0f, 1.0f};
		bb = &bb_local;
		BKE_boundbox_init_from_minmax(bb, min, max);
	}
	
	if (bb == NULL)
		return;
	
	if (ob->gameflag & OB_BOUNDS) { /* bounds need to be drawn around origin for game engine */

		if (type == OB_BOUND_BOX) {
			float vec[8][3], size[3];
			
			BKE_boundbox_calc_size_aabb(bb, size);
			
			vec[0][0] = vec[1][0] = vec[2][0] = vec[3][0] = -size[0];
			vec[4][0] = vec[5][0] = vec[6][0] = vec[7][0] = +size[0];
			vec[0][1] = vec[1][1] = vec[4][1] = vec[5][1] = -size[1];
			vec[2][1] = vec[3][1] = vec[6][1] = vec[7][1] = +size[1];
			vec[0][2] = vec[3][2] = vec[4][2] = vec[7][2] = -size[2];
			vec[1][2] = vec[2][2] = vec[5][2] = vec[6][2] = +size[2];
			
			draw_box(vec, false);
		}
		else {
			draw_bb_quadric(bb, type, true);
		}
	}
	else {
		if (type == OB_BOUND_BOX)
			draw_box(bb->vec, false);
		else
			draw_bb_quadric(bb, type, false);
	}
}

static void drawtexspace(Object *ob)
{
	float vec[8][3], loc[3], size[3];
	
	if (ob->type == OB_MESH) {
		BKE_mesh_texspace_get(ob->data, loc, NULL, size);
	}
	else if (ELEM(ob->type, OB_CURVE, OB_SURF, OB_FONT)) {
		BKE_curve_texspace_get(ob->data, loc, NULL, size);
	}
	else if (ob->type == OB_MBALL) {
		MetaBall *mb = ob->data;
		copy_v3_v3(size, mb->size);
		copy_v3_v3(loc, mb->loc);
	}
	else {
		return;
	}

	vec[0][0] = vec[1][0] = vec[2][0] = vec[3][0] = loc[0] - size[0];
	vec[4][0] = vec[5][0] = vec[6][0] = vec[7][0] = loc[0] + size[0];
	
	vec[0][1] = vec[1][1] = vec[4][1] = vec[5][1] = loc[1] - size[1];
	vec[2][1] = vec[3][1] = vec[6][1] = vec[7][1] = loc[1] + size[1];

	vec[0][2] = vec[3][2] = vec[4][2] = vec[7][2] = loc[2] - size[2];
	vec[1][2] = vec[2][2] = vec[5][2] = vec[6][2] = loc[2] + size[2];
	
	setlinestyle(2);

	draw_box(vec, false);

	setlinestyle(0);
}

/* draws wire outline */
static void drawObjectSelect(Scene *scene, View3D *v3d, ARegion *ar, Base *base,
                             const unsigned char ob_wire_col[4])
{
	RegionView3D *rv3d = ar->regiondata;
	Object *ob = base->object;
	
	glDepthMask(0);
	
	if (ELEM(ob->type, OB_FONT, OB_CURVE, OB_SURF)) {
		bool has_faces = false;

#ifdef SEQUENCER_DAG_WORKAROUND
		ensure_curve_cache(scene, ob);
#endif

		DerivedMesh *dm = ob->derivedFinal;
		if (dm) {
			DM_update_materials(dm, ob);
		}

		if (dm) {
			has_faces = (dm->getNumPolys(dm) != 0);
		}
		else {
			has_faces = BKE_displist_has_faces(&ob->curve_cache->disp);
		}

		if (has_faces && ED_view3d_boundbox_clip(rv3d, ob->bb)) {
			glLineWidth(UI_GetThemeValuef(TH_OUTLINE_WIDTH) * 2.0f);
			if (dm) {
				draw_mesh_object_outline(v3d, ob, dm);
			}
			else {
				/* only draw 'solid' parts of the display list as wire. */
				drawDispListwire_ex(&ob->curve_cache->disp, (DL_INDEX3 | DL_INDEX4 | DL_SURF));
			}
		}
	}
	else if (ob->type == OB_MBALL) {
		if (BKE_mball_is_basis(ob)) {
			if ((base->flag & OB_FROMDUPLI) == 0) {
				glLineWidth(UI_GetThemeValuef(TH_OUTLINE_WIDTH) * 2.0f);
				drawDispListwire(&ob->curve_cache->disp, ob->type);
			}
		}
	}
	else if (ob->type == OB_ARMATURE) {
		if (!(ob->mode & OB_MODE_POSE && base == scene->basact)) {
			glLineWidth(UI_GetThemeValuef(TH_OUTLINE_WIDTH) * 2.0f);
			draw_armature(scene, v3d, ar, base, OB_WIRE, 0, ob_wire_col, true);
		}
	}

	glDepthMask(1);
}

static void draw_wire_extra(Scene *scene, RegionView3D *rv3d, Object *ob, const unsigned char ob_wire_col[4])
{
	if (ELEM(ob->type, OB_FONT, OB_CURVE, OB_SURF, OB_MBALL)) {

		if (scene->obedit == ob) {
			UI_ThemeColor(TH_WIRE_EDIT);
		}
		else {
			glColor3ubv(ob_wire_col);
		}

		ED_view3d_polygon_offset(rv3d, 1.0);
		glDepthMask(0);  /* disable write in zbuffer, selected edge wires show better */
		glLineWidth(1);

		if (ELEM(ob->type, OB_FONT, OB_CURVE, OB_SURF)) {
			if (ED_view3d_boundbox_clip(rv3d, ob->bb)) {

				if (ob->derivedFinal) {
					drawCurveDMWired(ob);
				}
				else {
					drawDispListwire(&ob->curve_cache->disp, ob->type);
				}
			}
		}
		else if (ob->type == OB_MBALL) {
			if (BKE_mball_is_basis(ob)) {
				drawDispListwire(&ob->curve_cache->disp, ob->type);
			}
		}

		glDepthMask(1);
		ED_view3d_polygon_offset(rv3d, 0.0);
	}
}

/* should be called in view space */
static void draw_hooks(Object *ob)
{
	for (ModifierData *md = ob->modifiers.first; md; md = md->next) {
		if (md->type == eModifierType_Hook) {
			HookModifierData *hmd = (HookModifierData *) md;
			float vec[3];

			mul_v3_m4v3(vec, ob->obmat, hmd->cent);

			if (hmd->object) {
				setlinestyle(3);
				glBegin(GL_LINES);
				glVertex3fv(hmd->object->obmat[3]);
				glVertex3fv(vec);
				glEnd();
				setlinestyle(0);
			}

			glPointSize(3.0);
			glBegin(GL_POINTS);
			glVertex3fv(vec);
			glEnd();
		}
	}
}

static void draw_rigid_body_pivot(bRigidBodyJointConstraint *data,
                                  const short dflag, const unsigned char ob_wire_col[4])
{
	const char *axis_str[3] = {"px", "py", "pz"};
	float mat[4][4];

	eul_to_mat4(mat, &data->axX);
	glLineWidth(4.0f);
	setlinestyle(2);
	for (int axis = 0; axis < 3; axis++) {
		float dir[3] = {0, 0, 0};
		float v[3];

		copy_v3_v3(v, &data->pivX);

		dir[axis] = 1.0f;
		glBegin(GL_LINES);
		mul_m4_v3(mat, dir);
		add_v3_v3(v, dir);
		glVertex3fv(&data->pivX);
		glVertex3fv(v);
		glEnd();

		/* when const color is set wirecolor is NULL - we could get the current color but
		 * with selection and group instancing its not needed to draw the text */
		if ((dflag & DRAW_CONSTCOLOR) == 0) {
			view3d_cached_text_draw_add(v, axis_str[axis], 2, 0, V3D_CACHE_TEXT_ASCII, ob_wire_col);
		}
	}

	setlinestyle(0);
}

static void draw_object_wire_color(Scene *scene, Base *base, unsigned char r_ob_wire_col[4])
{
	Object *ob = base->object;
	int colindex = 0;
	const bool is_edit = (ob->mode & OB_MODE_EDIT) != 0;
	/* confusing logic here, there are 2 methods of setting the color
	 * 'colortab[colindex]' and 'theme_id', colindex overrides theme_id.
	 *
	 * note: no theme yet for 'colindex' */
	int theme_id = is_edit ? TH_WIRE_EDIT : TH_WIRE;
	int theme_shade = 0;

	if ((scene->obedit == NULL) &&
	    (G.moving & G_TRANSFORM_OBJ) &&
	    (base->flag & (SELECT + BA_WAS_SEL)))
	{
		theme_id = TH_TRANSFORM;
	}
	else {
		/* Sets the 'colindex' */
		if (ID_IS_LINKED_DATABLOCK(ob)) {
			colindex = (base->flag & (SELECT + BA_WAS_SEL)) ? 2 : 1;
		}
		/* Sets the 'theme_id' or fallback to wire */
		else {
			if (ob->flag & OB_FROMGROUP) {
				if (base->flag & (SELECT + BA_WAS_SEL)) {
					/* uses darker active color for non-active + selected */
					theme_id = TH_GROUP_ACTIVE;

					if (scene->basact != base) {
						theme_shade = -16;
					}
				}
				else {
					theme_id = TH_GROUP;
				}
			}
			else {
				if (base->flag & (SELECT + BA_WAS_SEL)) {
					theme_id = scene->basact == base ? TH_ACTIVE : TH_SELECT;
				}
				else {
					if (ob->type == OB_LAMP) theme_id = TH_LAMP;
					else if (ob->type == OB_SPEAKER) theme_id = TH_SPEAKER;
					else if (ob->type == OB_CAMERA) theme_id = TH_CAMERA;
					else if (ob->type == OB_EMPTY) theme_id = TH_EMPTY;
					/* fallback to TH_WIRE */
				}
			}
		}
	}

	/* finally set the color */
	if (colindex == 0) {
		if (theme_shade == 0) UI_GetThemeColor3ubv(theme_id, r_ob_wire_col);
		else                  UI_GetThemeColorShade3ubv(theme_id, theme_shade, r_ob_wire_col);
	}
	else {
		cpack_cpy_3ub(r_ob_wire_col, colortab[colindex]);
	}

	/* no reason to use this but some functions take col[4] */
	r_ob_wire_col[3] = 255;
}

static void draw_object_matcap_check(View3D *v3d, Object *ob)
{
	/* fixed rule, active object draws as matcap */
	BLI_assert((ob->mode & (OB_MODE_VERTEX_PAINT | OB_MODE_WEIGHT_PAINT | OB_MODE_TEXTURE_PAINT)) == 0);
	(void)ob;

	if (v3d->defmaterial == NULL) {
		extern Material defmaterial;

		v3d->defmaterial = MEM_mallocN(sizeof(Material), "matcap material");
		*(v3d->defmaterial) = defmaterial;
		BLI_listbase_clear(&v3d->defmaterial->gpumaterial);
		v3d->defmaterial->preview = NULL;
	}
	/* first time users */
	if (v3d->matcap_icon < ICON_MATCAP_01 ||
	    v3d->matcap_icon > ICON_MATCAP_24)
	{
		v3d->matcap_icon = ICON_MATCAP_01;
	}

	if (v3d->defmaterial->preview == NULL)
		v3d->defmaterial->preview = UI_icon_to_preview(v3d->matcap_icon);

	/* signal to all material checks, gets cleared below */
	v3d->flag2 |= V3D_SHOW_SOLID_MATCAP;
}

static void draw_rigidbody_shape(Object *ob)
{
	BoundBox *bb = NULL;
	float size[3], vec[8][3];

	if (ob->type == OB_MESH) {
		bb = BKE_mesh_boundbox_get(ob);
	}

	if (bb == NULL)
		return;

	switch (ob->rigidbody_object->shape) {
		case RB_SHAPE_BOX:
			BKE_boundbox_calc_size_aabb(bb, size);
			
			vec[0][0] = vec[1][0] = vec[2][0] = vec[3][0] = -size[0];
			vec[4][0] = vec[5][0] = vec[6][0] = vec[7][0] = +size[0];
			vec[0][1] = vec[1][1] = vec[4][1] = vec[5][1] = -size[1];
			vec[2][1] = vec[3][1] = vec[6][1] = vec[7][1] = +size[1];
			vec[0][2] = vec[3][2] = vec[4][2] = vec[7][2] = -size[2];
			vec[1][2] = vec[2][2] = vec[5][2] = vec[6][2] = +size[2];
			
			draw_box(vec, false);
			break;
		case RB_SHAPE_SPHERE:
			draw_bb_quadric(bb, OB_BOUND_SPHERE, true);
			break;
		case RB_SHAPE_CONE:
			draw_bb_quadric(bb, OB_BOUND_CONE, true);
			break;
		case RB_SHAPE_CYLINDER:
			draw_bb_quadric(bb, OB_BOUND_CYLINDER, true);
			break;
		case RB_SHAPE_CAPSULE:
			draw_bb_quadric(bb, OB_BOUND_CAPSULE, true);
			break;
	}
}

/**
 * main object drawing function, draws in selection
 * \param dflag (draw flag) can be DRAW_PICKING and/or DRAW_CONSTCOLOR, DRAW_SCENESET
 */
void draw_object(Scene *scene, ARegion *ar, View3D *v3d, Base *base, const short dflag)
{
	ModifierData *md = NULL;
	Object *ob = base->object;
	Curve *cu;
	RegionView3D *rv3d = ar->regiondata;
	unsigned int col = 0;
	unsigned char _ob_wire_col[4];            /* dont initialize this */
	const unsigned char *ob_wire_col = NULL;  /* dont initialize this, use NULL crashes as a way to find invalid use */
	bool zbufoff = false, is_paint = false, empty_object = false;
	const bool is_obact = (ob == OBACT);
	const bool render_override = (v3d->flag2 & V3D_RENDER_OVERRIDE) != 0;
	const bool is_picking = (G.f & G_PICKSEL) != 0;
	const bool has_particles = (ob->particlesystem.first != NULL);
	bool skip_object = false;  /* Draw particles but not their emitter object. */
	SmokeModifierData *smd = NULL;

	if (ob != scene->obedit) {
		if (ob->restrictflag & OB_RESTRICT_VIEW)
			return;
		
		if (render_override) {
			if (ob->restrictflag & OB_RESTRICT_RENDER)
				return;
			
			if (!has_particles && (ob->transflag & (OB_DUPLI & ~OB_DUPLIFRAMES)))
				return;
		}
	}

	if (has_particles) {
		/* XXX particles are not safe for simultaneous threaded render */
		if (G.is_rendering) {
			return;
		}

		if (ob->mode == OB_MODE_OBJECT) {
			ParticleSystem *psys;

			skip_object = render_override;
			for (psys = ob->particlesystem.first; psys; psys = psys->next) {
				/* Once we have found a psys which renders its emitter object, we are done. */
				if (psys->part->draw & PART_DRAW_EMITTER) {
					skip_object = false;
					break;
				}
			}
		}
	}

	if (((base->flag & OB_FROMDUPLI) == 0) &&
	    (md = modifiers_findByType(ob, eModifierType_Smoke)) &&
	    (modifier_isEnabled(scene, md, eModifierMode_Realtime)))
	{
		smd = (SmokeModifierData *)md;

		if (smd->domain) {
			if (!v3d->transp && (dflag & DRAW_PICKING) == 0) {
				if (!v3d->xray && !(ob->dtx & OB_DRAWXRAY)) {
					/* object has already been drawn so skip drawing it */
					ED_view3d_after_add(&v3d->afterdraw_transp, base, dflag);
					return;
				}
				else if (v3d->xray) {
					/* object has already been drawn so skip drawing it */
					ED_view3d_after_add(&v3d->afterdraw_xraytransp, base, dflag);
					return;
				}
			}
		}
	}


	/* xray delay? */
	if ((dflag & DRAW_PICKING) == 0 && (base->flag & OB_FROMDUPLI) == 0 && (v3d->flag2 & V3D_RENDER_SHADOW) == 0) {
		/* don't do xray in particle mode, need the z-buffer */
		if (!(ob->mode & OB_MODE_PARTICLE_EDIT)) {
			/* xray and transp are set when it is drawing the 2nd/3rd pass */
			if (!v3d->xray && !v3d->transp && (ob->dtx & OB_DRAWXRAY) && !(ob->dtx & OB_DRAWTRANSP)) {
				ED_view3d_after_add(&v3d->afterdraw_xray, base, dflag);
				return;
			}

			/* allow transp option for empty images */
			if (ob->type == OB_EMPTY && ob->empty_drawtype == OB_EMPTY_IMAGE) {
				if (!v3d->xray && !v3d->transp && !(ob->dtx & OB_DRAWXRAY) && (ob->dtx & OB_DRAWTRANSP)) {
					ED_view3d_after_add(&v3d->afterdraw_transp, base, dflag);
					return;
				}
			}
		}
	}


	/* -------------------------------------------------------------------- */
	/* no return after this point, otherwise leaks */

	/* only once set now, will be removed too, should become a global standard */
	glBlendFunc(GL_SRC_ALPHA, GL_ONE_MINUS_SRC_ALPHA);
	/* reset here to avoid having to call all over */
	glLineWidth(1.0f);

	view3d_cached_text_draw_begin();
	
	/* draw motion paths (in view space) */
	if (ob->mpath && !render_override) {
		bAnimVizSettings *avs = &ob->avs;
		
		/* setup drawing environment for paths */
		draw_motion_paths_init(v3d, ar);
		
		/* draw motion path for object */
		draw_motion_path_instance(scene, ob, NULL, avs, ob->mpath);
		
		/* cleanup after drawing */
		draw_motion_paths_cleanup(v3d);
	}

	/* multiply view with object matrix.
	 * local viewmat and persmat, to calculate projections */
	ED_view3d_init_mats_rv3d_gl(ob, rv3d);

	/* which wire color */
	if ((dflag & DRAW_CONSTCOLOR) == 0) {

		ED_view3d_project_base(ar, base);

		draw_object_wire_color(scene, base, _ob_wire_col);
		ob_wire_col = _ob_wire_col;

		glColor3ubv(ob_wire_col);
	}

	/* maximum drawtype */
	char dt = v3d->drawtype;
	if (dt == OB_RENDER) dt = v3d->prev_drawtype;
	dt = MIN2(dt, ob->dt);
	if (v3d->zbuf == 0 && dt > OB_WIRE) dt = OB_WIRE;
	short dtx = 0;


	/* faceselect exception: also draw solid when (dt == wire), except in editmode */
	if (is_obact) {
		if (ob->mode & (OB_MODE_VERTEX_PAINT | OB_MODE_WEIGHT_PAINT | OB_MODE_TEXTURE_PAINT)) {
			if (ob->type == OB_MESH) {
				if (dt < OB_SOLID) {
					zbufoff = true;
					dt = OB_SOLID;
				}

				if (ob->mode & (OB_MODE_VERTEX_PAINT | OB_MODE_WEIGHT_PAINT)) {
					dt = OB_PAINT;
				}

				is_paint = true;
				glEnable(GL_DEPTH_TEST);
			}
		}
	}

	/* matcap check - only when not painting color */
	if ((v3d->flag2 & V3D_SOLID_MATCAP) &&
	    (dt == OB_SOLID) &&
	    (is_paint == false && is_picking == false) &&
	    ((v3d->flag2 & V3D_RENDER_SHADOW) == 0))
	{
		draw_object_matcap_check(v3d, ob);
	}

	/* draw-extra supported for boundbox drawmode too */
	if (dt >= OB_BOUNDBOX) {
		dtx = ob->dtx;
		if (ob->mode & OB_MODE_EDIT) {
			/* the only 2 extra drawtypes alowed in editmode */
			dtx = dtx & (OB_DRAWWIRE | OB_TEXSPACE);
		}
	}

	if (!skip_object) {
		/* draw outline for selected objects, mesh does itself */
		if ((v3d->flag & V3D_SELECT_OUTLINE) && !render_override && ob->type != OB_MESH) {
			if (dt > OB_WIRE && (ob->mode & OB_MODE_EDIT) == 0 && (dflag & DRAW_SCENESET) == 0) {
				if (!(ob->dtx & OB_DRAWWIRE) && (ob->flag & SELECT) && !(dflag & (DRAW_PICKING | DRAW_CONSTCOLOR))) {
					drawObjectSelect(scene, v3d, ar, base, ob_wire_col);
				}
			}
		}

		switch (ob->type) {
			case OB_MESH:
				empty_object = draw_mesh_object(scene, ar, v3d, rv3d, base, dt, ob_wire_col, dflag);
				if ((dflag & DRAW_CONSTCOLOR) == 0) {
					/* mesh draws wire itself */
					dtx &= ~OB_DRAWWIRE;
				}

				break;
			case OB_FONT:
				cu = ob->data;
				if (cu->editfont) {
					draw_editfont(scene, v3d, rv3d, base, dt, dflag, ob_wire_col);
				}
				else if (dt == OB_BOUNDBOX) {
					if ((render_override && v3d->drawtype >= OB_WIRE) == 0) {
#ifdef SEQUENCER_DAG_WORKAROUND
						ensure_curve_cache(scene, base->object);
#endif
						draw_bounding_volume(ob, ob->boundtype);
					}
				}
				else if (ED_view3d_boundbox_clip(rv3d, ob->bb)) {
					empty_object = drawDispList(scene, v3d, rv3d, base, dt, dflag, ob_wire_col);
				}

				break;
			case OB_CURVE:
			case OB_SURF:
				cu = ob->data;

				if (cu->editnurb) {
					ListBase *nurbs = BKE_curve_editNurbs_get(cu);
					draw_editnurb(scene, v3d, rv3d, base, nurbs->first, dt, dflag, ob_wire_col);
				}
				else if (dt == OB_BOUNDBOX) {
					if ((render_override && (v3d->drawtype >= OB_WIRE)) == 0) {
#ifdef SEQUENCER_DAG_WORKAROUND
						ensure_curve_cache(scene, base->object);
#endif
						draw_bounding_volume(ob, ob->boundtype);
					}
				}
				else if (ED_view3d_boundbox_clip(rv3d, ob->bb)) {
					empty_object = drawDispList(scene, v3d, rv3d, base, dt, dflag, ob_wire_col);
				}
				break;
			case OB_MBALL:
			{
				MetaBall *mb = ob->data;
				
				if (mb->editelems)
					drawmball(scene, v3d, rv3d, base, dt, dflag, ob_wire_col);
				else if (dt == OB_BOUNDBOX) {
					if ((render_override && (v3d->drawtype >= OB_WIRE)) == 0) {
#ifdef SEQUENCER_DAG_WORKAROUND
						ensure_curve_cache(scene, base->object);
#endif
						draw_bounding_volume(ob, ob->boundtype);
					}
				}
				else
					empty_object = drawmball(scene, v3d, rv3d, base, dt, dflag, ob_wire_col);
				break;
			}
			case OB_EMPTY:
				if (!render_override) {
					if (ob->empty_drawtype == OB_EMPTY_IMAGE) {
						draw_empty_image(ob, dflag, ob_wire_col);
					}
					else {
						drawaxes(rv3d->viewmatob, ob->empty_drawsize, ob->empty_drawtype);
					}
				}
				break;
			case OB_LAMP:
				if (!render_override) {
					drawlamp(v3d, rv3d, base, dt, dflag, ob_wire_col, is_obact);
				}
				break;
			case OB_CAMERA:
				if (!render_override ||
				    (rv3d->persp == RV3D_CAMOB && v3d->camera == ob)) /* special exception for active camera */
				{
					drawcamera(scene, v3d, rv3d, base, dflag, ob_wire_col);
				}
				break;
			case OB_SPEAKER:
				if (!render_override)
					drawspeaker(scene, v3d, rv3d, ob, dflag);
				break;
			case OB_LATTICE:
				if (!render_override) {
					/* Do not allow boundbox in edit nor pose mode! */
					if ((dt == OB_BOUNDBOX) && (ob->mode & OB_MODE_EDIT))
						dt = OB_WIRE;
					if (dt == OB_BOUNDBOX) {
						draw_bounding_volume(ob, ob->boundtype);
					}
					else {
#ifdef SEQUENCER_DAG_WORKAROUND
						ensure_curve_cache(scene, ob);
#endif
						drawlattice(v3d, ob);
					}
				}
				break;
			case OB_ARMATURE:
				if (!render_override) {
					/* Do not allow boundbox in edit nor pose mode! */
					if ((dt == OB_BOUNDBOX) && (ob->mode & (OB_MODE_EDIT | OB_MODE_POSE)))
						dt = OB_WIRE;
					if (dt == OB_BOUNDBOX) {
						draw_bounding_volume(ob, ob->boundtype);
					}
					else {
						glLineWidth(1.0f);
						empty_object = draw_armature(scene, v3d, ar, base, dt, dflag, ob_wire_col, false);
					}
				}
				break;
			default:
				if (!render_override) {
					drawaxes(rv3d->viewmatob, 1.0, OB_ARROWS);
				}
				break;
		}

		if (!render_override) {
			if (ob->soft /*&& dflag & OB_SBMOTION*/) {
				float mrt[3][3], msc[3][3], mtr[3][3];
				SoftBody *sb = NULL;
				float tipw = 0.5f, tiph = 0.5f, drawsize = 4.0f;
				if ((sb = ob->soft)) {
					if (sb->solverflags & SBSO_ESTIMATEIPO) {

						glLoadMatrixf(rv3d->viewmat);
						copy_m3_m3(msc, sb->lscale);
						copy_m3_m3(mrt, sb->lrot);
						mul_m3_m3m3(mtr, mrt, msc);
						ob_draw_RE_motion(sb->lcom, mtr, tipw, tiph, drawsize);
						glMultMatrixf(ob->obmat);
					}
				}
			}

			if (ob->pd && ob->pd->forcefield) {
				draw_forcefield(ob, rv3d, dflag, ob_wire_col);
			}
		}
	}

	/* code for new particle system */
	if ((ob->particlesystem.first) &&
	    (ob != scene->obedit))
	{
		ParticleSystem *psys;

		if ((dflag & DRAW_CONSTCOLOR) == 0) {
			/* for visibility, also while wpaint */
			if (col || (ob->flag & SELECT)) {
				cpack(0xFFFFFF);
			}
		}
		//glDepthMask(GL_FALSE);

		glLoadMatrixf(rv3d->viewmat);
		
		view3d_cached_text_draw_begin();

		for (psys = ob->particlesystem.first; psys; psys = psys->next) {
			/* run this so that possible child particles get cached */
			if (ob->mode & OB_MODE_PARTICLE_EDIT && is_obact) {
				PTCacheEdit *edit = PE_create_current(scene, ob);
				if (edit && edit->psys == psys)
					draw_update_ptcache_edit(scene, ob, edit);
			}

			draw_new_particle_system(scene, v3d, rv3d, base, psys, dt, dflag);
		}
		invert_m4_m4(ob->imat, ob->obmat);
		view3d_cached_text_draw_end(v3d, ar, 0, NULL);

		glMultMatrixf(ob->obmat);
		
		//glDepthMask(GL_TRUE);
		if (col) cpack(col);
	}

	/* draw edit particles last so that they can draw over child particles */
	if ((dflag & DRAW_PICKING) == 0 &&
	    (!scene->obedit))
	{

		if (ob->mode & OB_MODE_PARTICLE_EDIT && is_obact) {
			PTCacheEdit *edit = PE_create_current(scene, ob);
			if (edit) {
				glLoadMatrixf(rv3d->viewmat);
				draw_update_ptcache_edit(scene, ob, edit);
				draw_ptcache_edit(scene, v3d, edit);
				glMultMatrixf(ob->obmat);
			}
		}
	}

	/* draw code for smoke */
	if (smd) {
#if 0
		/* draw collision objects */
		if ((smd->type & MOD_SMOKE_TYPE_COLL) && smd->coll) {
			SmokeCollSettings *scs = smd->coll;
			if (scs->points) {
				size_t i;

				glLoadMatrixf(rv3d->viewmat);

				if (col || (ob->flag & SELECT)) cpack(0xFFFFFF);
				glDepthMask(GL_FALSE);
				glEnable(GL_BLEND);
				

				// glPointSize(3.0);
				glBegin(GL_POINTS);

				for (i = 0; i < scs->numpoints; i++)
				{
					glVertex3fv(&scs->points[3 * i]);
				}

				glEnd();

				glMultMatrixf(ob->obmat);
				glDisable(GL_BLEND);
				glDepthMask(GL_TRUE);
				if (col) cpack(col);
			}
		}
#endif

		/* only draw domains */
		if (smd->domain) {
			SmokeDomainSettings *sds = smd->domain;
			float viewnormal[3];

			glLoadMatrixf(rv3d->viewmat);
			glMultMatrixf(ob->obmat);

			if (!render_override) {
				BoundBox bb;
				float p0[3], p1[3];

				/* draw adaptive domain bounds */
				if ((sds->flags & MOD_SMOKE_ADAPTIVE_DOMAIN)) {
					/* draw domain max bounds */
					VECSUBFAC(p0, sds->p0, sds->cell_size, sds->adapt_res);
					VECADDFAC(p1, sds->p1, sds->cell_size, sds->adapt_res);
					BKE_boundbox_init_from_minmax(&bb, p0, p1);
					draw_box(bb.vec, false);
				}

#if 0
				/* draw base resolution bounds */
				BKE_boundbox_init_from_minmax(&bb, sds->p0, sds->p1);
				draw_box(bb.vec);
#endif


				/* draw a single voxel to hint the user about the resolution of the fluid */
				copy_v3_v3(p0, sds->p0);

				if (sds->flags & MOD_SMOKE_HIGHRES) {
					madd_v3_v3v3fl(p1, p0, sds->cell_size, 1.0f / (sds->amplify + 1));
				}
				else {
					add_v3_v3v3(p1, p0, sds->cell_size);
				}

				BKE_boundbox_init_from_minmax(&bb, p0, p1);
				draw_box(bb.vec, false);
			}

			/* don't show smoke before simulation starts, this could be made an option in the future */
			if (sds->fluid && CFRA >= sds->point_cache[0]->startframe) {
				float p0[3], p1[3];

				/* get view vector */
				invert_m4_m4(ob->imat, ob->obmat);
				mul_v3_mat3_m4v3(viewnormal, ob->imat, rv3d->viewinv[2]);
				normalize_v3(viewnormal);

				/* set dynamic boundaries to draw the volume
				 * also scale cube to global space to equalize volume slicing on all axes
				 *  (it's scaled back before drawing) */
				p0[0] = (sds->p0[0] + sds->cell_size[0] * sds->res_min[0] + sds->obj_shift_f[0]) * fabsf(ob->size[0]);
				p0[1] = (sds->p0[1] + sds->cell_size[1] * sds->res_min[1] + sds->obj_shift_f[1]) * fabsf(ob->size[1]);
				p0[2] = (sds->p0[2] + sds->cell_size[2] * sds->res_min[2] + sds->obj_shift_f[2]) * fabsf(ob->size[2]);
				p1[0] = (sds->p0[0] + sds->cell_size[0] * sds->res_max[0] + sds->obj_shift_f[0]) * fabsf(ob->size[0]);
				p1[1] = (sds->p0[1] + sds->cell_size[1] * sds->res_max[1] + sds->obj_shift_f[1]) * fabsf(ob->size[1]);
				p1[2] = (sds->p0[2] + sds->cell_size[2] * sds->res_max[2] + sds->obj_shift_f[2]) * fabsf(ob->size[2]);

				if (!sds->wt || !(sds->viewsettings & MOD_SMOKE_VIEW_SHOWBIG)) {
					sds->tex = NULL;
					GPU_create_smoke(smd, 0);
					draw_smoke_volume(sds, ob, p0, p1, viewnormal);
					GPU_free_smoke(smd);
				}
				else if (sds->wt && (sds->viewsettings & MOD_SMOKE_VIEW_SHOWBIG)) {
					sds->tex = NULL;
					GPU_create_smoke(smd, 1);
					draw_smoke_volume(sds, ob, p0, p1, viewnormal);
					GPU_free_smoke(smd);
				}

				/* smoke debug render */
#ifdef SMOKE_DEBUG_VELOCITY
				draw_smoke_velocity(smd->domain, ob);
#endif
#ifdef SMOKE_DEBUG_HEAT
				draw_smoke_heat(smd->domain, ob);
#endif
			}
		}
	}

	if (!render_override) {
		bConstraint *con;

		for (con = ob->constraints.first; con; con = con->next) {
			if (con->type == CONSTRAINT_TYPE_RIGIDBODYJOINT) {
				bRigidBodyJointConstraint *data = (bRigidBodyJointConstraint *)con->data;
				if (data->flag & CONSTRAINT_DRAW_PIVOT)
					draw_rigid_body_pivot(data, dflag, ob_wire_col);
			}
		}

		if ((ob->gameflag & OB_BOUNDS) && (ob->mode == OB_MODE_OBJECT)) {
			if (ob->boundtype != ob->collision_boundtype || (dtx & OB_DRAWBOUNDOX) == 0) {
				setlinestyle(2);
				draw_bounding_volume(ob, ob->collision_boundtype);
				setlinestyle(0);
			}
		}
		if (ob->rigidbody_object) {
			draw_rigidbody_shape(ob);
		}

		/* draw extra: after normal draw because of makeDispList */
		if (dtx && (G.f & G_RENDER_OGL) == 0) {

			if (dtx & OB_AXIS) {
				drawaxes(rv3d->viewmatob, 1.0f, OB_ARROWS);
			}
			if (dtx & OB_DRAWBOUNDOX) {
				draw_bounding_volume(ob, ob->boundtype);
			}
			if (dtx & OB_TEXSPACE) {
				if ((dflag & DRAW_CONSTCOLOR) == 0) {
					/* prevent random colors being used */
					glColor3ubv(ob_wire_col);
				}
				drawtexspace(ob);
			}
			if (dtx & OB_DRAWNAME) {
				/* patch for several 3d cards (IBM mostly) that crash on GL_SELECT with text drawing */
				/* but, we also don't draw names for sets or duplicators */
				if (dflag == 0) {
					const float zero[3] = {0, 0, 0};
					view3d_cached_text_draw_add(zero, ob->id.name + 2, strlen(ob->id.name + 2), 10, 0, ob_wire_col);
				}
			}
			if ((dtx & OB_DRAWWIRE) && dt >= OB_SOLID) {
				if ((dflag & DRAW_CONSTCOLOR) == 0) {
					draw_wire_extra(scene, rv3d, ob, ob_wire_col);
				}
			}
		}
	}

	if ((dt <= OB_SOLID) && !render_override) {
		if (((ob->gameflag & OB_DYNAMIC) &&
		     ((ob->gameflag & OB_BOUNDS) == 0)) ||

		    ((ob->gameflag & OB_BOUNDS) &&
		     (ob->collision_boundtype == OB_BOUND_SPHERE)))
		{
			float imat[4][4], vec[3] = {0.0f, 0.0f, 0.0f};

			invert_m4_m4(imat, rv3d->viewmatob);

			if ((dflag & DRAW_CONSTCOLOR) == 0) {
				/* prevent random colors being used */
				glColor3ubv(ob_wire_col);
			}

			setlinestyle(2);
			drawcircball(GL_LINE_LOOP, vec, ob->inertia, imat);
			setlinestyle(0);
		}
	}
	
	/* return warning, this is cached text draw */
	invert_m4_m4(ob->imat, ob->obmat);
	view3d_cached_text_draw_end(v3d, ar, 1, NULL);
	/* return warning, clear temp flag */
	v3d->flag2 &= ~V3D_SHOW_SOLID_MATCAP;
	
	glLoadMatrixf(rv3d->viewmat);

	if (zbufoff) {
		glDisable(GL_DEPTH_TEST);
	}

	if ((base->flag & OB_FROMDUPLI) || render_override) {
		ED_view3d_clear_mats_rv3d(rv3d);
		return;
	}

	/* object centers, need to be drawn in viewmat space for speed, but OK for picking select */
	if (!is_obact || !(ob->mode & OB_MODE_ALL_PAINT)) {
		int do_draw_center = -1; /* defines below are zero or positive... */

		if (render_override) {
			/* don't draw */
		}
		else if (is_obact)
			do_draw_center = ACTIVE;
		else if (base->flag & SELECT)
			do_draw_center = SELECT;
		else if (empty_object || (v3d->flag & V3D_DRAW_CENTERS))
			do_draw_center = DESELECT;

		if (do_draw_center != -1) {
			if (dflag & DRAW_PICKING) {
				/* draw a single point for opengl selection */
				if ((base->sx != IS_CLIPPED) &&
				    (U.obcenter_dia != 0.0))
				{
					glPointSize(U.obcenter_dia);
					glBegin(GL_POINTS);
					glVertex3fv(ob->obmat[3]);
					glEnd();
				}
			}
			else if ((dflag & DRAW_CONSTCOLOR) == 0) {
				/* we don't draw centers for duplicators and sets */
				if ((base->sx != IS_CLIPPED) &&
				    (U.obcenter_dia != 0.0) &&
				    !(G.f & G_RENDER_OGL))
				{
					/* check > 0 otherwise grease pencil can draw into the circle select which is annoying. */
					drawcentercircle(v3d, rv3d, ob->obmat[3], do_draw_center, ID_IS_LINKED_DATABLOCK(ob) || ob->id.us > 1);
				}
			}
		}
	}

	/* not for sets, duplicators or picking */
	if (dflag == 0 && (v3d->flag & V3D_HIDE_HELPLINES) == 0 && !render_override) {
		ListBase *list;
		RigidBodyCon *rbc = ob->rigidbody_constraint;
		
		/* draw hook center and offset line */
		if (ob != scene->obedit)
			draw_hooks(ob);

		/* help lines and so */
		if (ob != scene->obedit && ob->parent && (ob->parent->lay & v3d->lay)) {
			setlinestyle(3);
			glBegin(GL_LINES);
			glVertex3fv(ob->obmat[3]);
			glVertex3fv(ob->orig);
			glEnd();
			setlinestyle(0);
		}

		/* Drawing the constraint lines */
		if (ob->constraints.first) {
			bConstraint *curcon;
			bConstraintOb *cob;
			unsigned char col1[4], col2[4];
			
			list = &ob->constraints;
			
			UI_GetThemeColor3ubv(TH_GRID, col1);
			UI_make_axis_color(col1, col2, 'Z');
			glColor3ubv(col2);
			
			cob = BKE_constraints_make_evalob(scene, ob, NULL, CONSTRAINT_OBTYPE_OBJECT);
			
			for (curcon = list->first; curcon; curcon = curcon->next) {
				if (ELEM(curcon->type, CONSTRAINT_TYPE_FOLLOWTRACK, CONSTRAINT_TYPE_OBJECTSOLVER)) {
					/* special case for object solver and follow track constraints because they don't fill
					 * constraint targets properly (design limitation -- scene is needed for their target
					 * but it can't be accessed from get_targets callback) */

					Object *camob = NULL;

					if (curcon->type == CONSTRAINT_TYPE_FOLLOWTRACK) {
						bFollowTrackConstraint *data = (bFollowTrackConstraint *)curcon->data;

						camob = data->camera ? data->camera : scene->camera;
					}
					else if (curcon->type == CONSTRAINT_TYPE_OBJECTSOLVER) {
						bObjectSolverConstraint *data = (bObjectSolverConstraint *)curcon->data;

						camob = data->camera ? data->camera : scene->camera;
					}

					if (camob) {
						setlinestyle(3);
						glBegin(GL_LINES);
						glVertex3fv(camob->obmat[3]);
						glVertex3fv(ob->obmat[3]);
						glEnd();
						setlinestyle(0);
					}
				}
				else {
					const bConstraintTypeInfo *cti = BKE_constraint_typeinfo_get(curcon);

					if ((cti && cti->get_constraint_targets) && (curcon->flag & CONSTRAINT_EXPAND)) {
						ListBase targets = {NULL, NULL};
						bConstraintTarget *ct;

						cti->get_constraint_targets(curcon, &targets);

						for (ct = targets.first; ct; ct = ct->next) {
							/* calculate target's matrix */
							if (cti->get_target_matrix)
								cti->get_target_matrix(curcon, cob, ct, BKE_scene_frame_get(scene));
							else
								unit_m4(ct->matrix);

							setlinestyle(3);
							glBegin(GL_LINES);
							glVertex3fv(ct->matrix[3]);
							glVertex3fv(ob->obmat[3]);
							glEnd();
							setlinestyle(0);
						}

						if (cti->flush_constraint_targets)
							cti->flush_constraint_targets(curcon, &targets, 1);
					}
				}
			}
			
			BKE_constraints_clear_evalob(cob);
		}
		/* draw rigid body constraint lines */
		if (rbc) {
			UI_ThemeColor(TH_WIRE);
			setlinestyle(3);
			glBegin(GL_LINES);
			if (rbc->ob1) {
				glVertex3fv(ob->obmat[3]);
				glVertex3fv(rbc->ob1->obmat[3]);
			}
			if (rbc->ob2) {
				glVertex3fv(ob->obmat[3]);
				glVertex3fv(rbc->ob2->obmat[3]);
			}
			glEnd();
			setlinestyle(0);
		}
	}

	ED_view3d_clear_mats_rv3d(rv3d);
}

/* ***************** BACKBUF SEL (BBS) ********* */

static void bbs_obmode_mesh_verts__mapFunc(void *userData, int index, const float co[3],
                                           const float UNUSED(no_f[3]), const short UNUSED(no_s[3]))
{
	drawMVertOffset_userData *data = userData;
	MVert *mv = &data->mvert[index];

	if (!(mv->flag & ME_HIDE)) {
		GPU_select_index_set(data->offset + index);
		glVertex3fv(co);
	}
}

static void bbs_obmode_mesh_verts(Object *ob, DerivedMesh *dm, int offset)
{
	drawMVertOffset_userData data;
	Mesh *me = ob->data;
	MVert *mvert = me->mvert;
	data.mvert = mvert;
	data.offset = offset;
	glPointSize(UI_GetThemeValuef(TH_VERTEX_SIZE));
	glBegin(GL_POINTS);
	dm->foreachMappedVert(dm, bbs_obmode_mesh_verts__mapFunc, &data, DM_FOREACH_NOP);
	glEnd();
}

static void bbs_mesh_verts__mapFunc(void *userData, int index, const float co[3],
                                    const float UNUSED(no_f[3]), const short UNUSED(no_s[3]))
{
	drawBMOffset_userData *data = userData;
	BMVert *eve = BM_vert_at_index(data->bm, index);

	if (!BM_elem_flag_test(eve, BM_ELEM_HIDDEN)) {
		GPU_select_index_set(data->offset + index);
		glVertex3fv(co);
	}
}
static void bbs_mesh_verts(BMEditMesh *em, DerivedMesh *dm, int offset)
{
	drawBMOffset_userData data = {em->bm, offset};
	glPointSize(UI_GetThemeValuef(TH_VERTEX_SIZE));
	glBegin(GL_POINTS);
	dm->foreachMappedVert(dm, bbs_mesh_verts__mapFunc, &data, DM_FOREACH_NOP);
	glEnd();
}

static DMDrawOption bbs_mesh_wire__setDrawOptions(void *userData, int index)
{
	drawBMOffset_userData *data = userData;
	BMEdge *eed = BM_edge_at_index(data->bm, index);

	if (!BM_elem_flag_test(eed, BM_ELEM_HIDDEN)) {
		GPU_select_index_set(data->offset + index);
		return DM_DRAW_OPTION_NORMAL;
	}
	else {
		return DM_DRAW_OPTION_SKIP;
	}
}
static void bbs_mesh_wire(BMEditMesh *em, DerivedMesh *dm, int offset)
{
	drawBMOffset_userData data = {em->bm, offset};
	dm->drawMappedEdges(dm, bbs_mesh_wire__setDrawOptions, &data);
}

/**
 * dont set #GPU_framebuffer_index_set. just use to mask other
 */
static DMDrawOption bbs_mesh_mask__setSolidDrawOptions(void *userData, int index)
{
	BMFace *efa = BM_face_at_index(userData, index);
	
	if (!BM_elem_flag_test(efa, BM_ELEM_HIDDEN)) {
		return DM_DRAW_OPTION_NORMAL;
	}
	else {
		return DM_DRAW_OPTION_SKIP;
	}
}

static DMDrawOption bbs_mesh_solid__setSolidDrawOptions(void *userData, int index)
{
	BMFace *efa = BM_face_at_index(userData, index);

	if (!BM_elem_flag_test(efa, BM_ELEM_HIDDEN)) {
		GPU_select_index_set(index + 1);
		return DM_DRAW_OPTION_NORMAL;
	}
	else {
		return DM_DRAW_OPTION_SKIP;
	}
}

static void bbs_mesh_solid__drawCenter(void *userData, int index, const float cent[3], const float UNUSED(no[3]))
{
	BMFace *efa = BM_face_at_index(userData, index);

	if (!BM_elem_flag_test(efa, BM_ELEM_HIDDEN)) {
		GPU_select_index_set(index + 1);

		glVertex3fv(cent);
	}
}

/* two options, facecolors or black */
static void bbs_mesh_solid_EM(BMEditMesh *em, Scene *scene, View3D *v3d,
                              Object *ob, DerivedMesh *dm, bool use_faceselect)
{
	cpack(0);

	if (use_faceselect) {
		dm->drawMappedFaces(dm, bbs_mesh_solid__setSolidDrawOptions, NULL, NULL, em->bm, DM_DRAW_SKIP_HIDDEN | DM_DRAW_SELECT_USE_EDITMODE);

		if (check_ob_drawface_dot(scene, v3d, ob->dt)) {
			glPointSize(UI_GetThemeValuef(TH_FACEDOT_SIZE));

			glBegin(GL_POINTS);
			dm->foreachMappedFaceCenter(dm, bbs_mesh_solid__drawCenter, em->bm, DM_FOREACH_NOP);
			glEnd();
		}

	}
	else {
		dm->drawMappedFaces(dm, bbs_mesh_mask__setSolidDrawOptions, NULL, NULL, em->bm, DM_DRAW_SKIP_SELECT | DM_DRAW_SKIP_HIDDEN | DM_DRAW_SELECT_USE_EDITMODE);
	}
}

static DMDrawOption bbs_mesh_solid__setDrawOpts(void *UNUSED(userData), int index)
{
	GPU_select_index_set(index + 1);
	return DM_DRAW_OPTION_NORMAL;
}

static DMDrawOption bbs_mesh_solid_hide__setDrawOpts(void *userData, int index)
{
	Mesh *me = userData;

	if (!(me->mpoly[index].flag & ME_HIDE)) {
		GPU_select_index_set(index + 1);
		return DM_DRAW_OPTION_NORMAL;
	}
	else {
		return DM_DRAW_OPTION_SKIP;
	}
}

/* must have called GPU_framebuffer_index_set beforehand */
static DMDrawOption bbs_mesh_solid_hide2__setDrawOpts(void *userData, int index)
{
	Mesh *me = userData;

	if (!(me->mpoly[index].flag & ME_HIDE)) {
		return DM_DRAW_OPTION_NORMAL;
	}
	else {
		return DM_DRAW_OPTION_SKIP;
	}
}

static void bbs_mesh_solid_verts(Scene *scene, Object *ob)
{
	Mesh *me = ob->data;
	DerivedMesh *dm = mesh_get_derived_final(scene, ob, scene->customdata_mask);
	glColor3ub(0, 0, 0);

	DM_update_materials(dm, ob);

	dm->drawMappedFaces(dm, bbs_mesh_solid_hide2__setDrawOpts, GPU_object_material_bind, NULL, me, DM_DRAW_SKIP_HIDDEN);

	GPU_object_material_unbind();

	bbs_obmode_mesh_verts(ob, dm, 1);
	bm_vertoffs = me->totvert + 1;
	dm->release(dm);
}

static void bbs_mesh_solid_faces(Scene *scene, Object *ob)
{
	DerivedMesh *dm = mesh_get_derived_final(scene, ob, scene->customdata_mask);
	Mesh *me = ob->data;
	
	glColor3ub(0, 0, 0);

	DM_update_materials(dm, ob);

	if ((me->editflag & ME_EDIT_PAINT_FACE_SEL))
		dm->drawMappedFaces(dm, bbs_mesh_solid_hide__setDrawOpts, NULL, NULL, me, DM_DRAW_SKIP_HIDDEN);
	else
		dm->drawMappedFaces(dm, bbs_mesh_solid__setDrawOpts, NULL, NULL, me, 0);

	dm->release(dm);
}

void draw_object_backbufsel(Scene *scene, View3D *v3d, RegionView3D *rv3d, Object *ob)
{
	ToolSettings *ts = scene->toolsettings;

	glMultMatrixf(ob->obmat);

	glClearDepth(1.0); glClear(GL_DEPTH_BUFFER_BIT);
	glEnable(GL_DEPTH_TEST);

	switch (ob->type) {
		case OB_MESH:
			if (ob->mode & OB_MODE_EDIT) {
				Mesh *me = ob->data;
				BMEditMesh *em = me->edit_btmesh;

				DerivedMesh *dm = editbmesh_get_derived_cage(scene, ob, em, CD_MASK_BAREMESH);

				BM_mesh_elem_table_ensure(em->bm, BM_VERT | BM_EDGE | BM_FACE);

				DM_update_materials(dm, ob);

				bbs_mesh_solid_EM(em, scene, v3d, ob, dm, (ts->selectmode & SCE_SELECT_FACE) != 0);
				if (ts->selectmode & SCE_SELECT_FACE)
					bm_solidoffs = 1 + em->bm->totface;
				else
					bm_solidoffs = 1;

				ED_view3d_polygon_offset(rv3d, 1.0);

				/* we draw edges always, for loop (select) tools */
				bbs_mesh_wire(em, dm, bm_solidoffs);
				bm_wireoffs = bm_solidoffs + em->bm->totedge;

				/* we draw verts if vert select mode or if in transform (for snap). */
				if ((ts->selectmode & SCE_SELECT_VERTEX) || (G.moving & G_TRANSFORM_EDIT)) {
					bbs_mesh_verts(em, dm, bm_wireoffs);
					bm_vertoffs = bm_wireoffs + em->bm->totvert;
				}
				else {
					bm_vertoffs = bm_wireoffs;
				}

				ED_view3d_polygon_offset(rv3d, 0.0);

				dm->release(dm);
			}
			else {
				Mesh *me = ob->data;
				if ((me->editflag & ME_EDIT_PAINT_VERT_SEL) &&
				    /* currently vertex select only supports weight paint */
				    (ob->mode & OB_MODE_WEIGHT_PAINT))
				{
					bbs_mesh_solid_verts(scene, ob);
				}
				else {
					bbs_mesh_solid_faces(scene, ob);
				}
			}
			break;
		case OB_CURVE:
		case OB_SURF:
			break;
	}

	glLoadMatrixf(rv3d->viewmat);
}


/* ************* draw object instances for bones, for example ****************** */
/*               assumes all matrices/etc set OK */

/* helper function for drawing object instances - meshes */
static void draw_object_mesh_instance(Scene *scene, View3D *v3d, RegionView3D *rv3d,
                                      Object *ob, const short dt, int outline)
{
	Mesh *me = ob->data;
	DerivedMesh *dm = NULL, *edm = NULL;
	
	if (ob->mode & OB_MODE_EDIT) {
		edm = editbmesh_get_derived_base(ob, me->edit_btmesh, CD_MASK_BAREMESH);
		DM_update_materials(edm, ob);
	}
	else {
		dm = mesh_get_derived_final(scene, ob, CD_MASK_BAREMESH);
		DM_update_materials(dm, ob);
	}

	if (dt <= OB_WIRE) {
		if (dm)
			dm->drawEdges(dm, 1, 0);
		else if (edm)
			edm->drawEdges(edm, 1, 0);
	}
	else {
		if (outline)
			draw_mesh_object_outline(v3d, ob, dm ? dm : edm);

		if (dm) {
			bool glsl = draw_glsl_material(scene, ob, v3d, dt);
			GPU_begin_object_materials(v3d, rv3d, scene, ob, glsl, NULL);
		}
		
		glFrontFace((ob->transflag & OB_NEG_SCALE) ? GL_CW : GL_CCW);
		
		if (dm) {
			dm->drawFacesSolid(dm, NULL, 0, GPU_object_material_bind);
			GPU_end_object_materials();
		}
		else if (edm)
			edm->drawMappedFaces(edm, NULL, GPU_object_material_bind, NULL, NULL, DM_DRAW_NEED_NORMALS);

		GPU_object_material_unbind();
	}

	if (edm) edm->release(edm);
	if (dm) dm->release(dm);
}

void draw_object_instance(Scene *scene, View3D *v3d, RegionView3D *rv3d, Object *ob, const char dt, int outline)
{
	if (ob == NULL)
		return;

	switch (ob->type) {
		case OB_MESH:
			draw_object_mesh_instance(scene, v3d, rv3d, ob, dt, outline);
			break;
		case OB_EMPTY:
			if (ob->empty_drawtype == OB_EMPTY_IMAGE) {
				/* CONSTCOLOR == no wire outline */
				draw_empty_image(ob, DRAW_CONSTCOLOR, NULL);
			}
			else {
				drawaxes(rv3d->viewmatob, ob->empty_drawsize, ob->empty_drawtype);
			}
			break;
	}
}<|MERGE_RESOLUTION|>--- conflicted
+++ resolved
@@ -2141,10 +2141,10 @@
 		tvec[0] = shift[0] + ((-0.7f * drawsize) * scale[0]);
 		tvec[1] = shift[1] + ((drawsize * (asp[1] + 0.1f)) * scale[1]);
 		glVertex3fv(tvec); /* left */
-
+		
 		tvec[0] = shift[0] + ((0.7f * drawsize) * scale[0]);
 		glVertex3fv(tvec); /* right */
-
+		
 		tvec[0] = shift[0];
 		tvec[1] = shift[1] + ((1.1f * drawsize * (asp[1] + 0.7f)) * scale[1]);
 		glVertex3fv(tvec); /* top */
@@ -2264,7 +2264,7 @@
 			}
 		}
 	}
-
+	
 	glEnd();
 }
 
@@ -2275,12 +2275,12 @@
 	if (actdef_wcol) {
 		float col[3];
 		MDeformWeight *mdw = defvert_find_index(lt->dvert + index, actdef_wcol - 1);
-
+		
 		weight_to_rgb(col, mdw ? mdw->weight : 0.0f);
 		glColor3fv(col);
 
 	}
-
+	
 	if (dl) {
 		glVertex3fv(&dl->verts[index * 3]);
 	}
@@ -2342,12 +2342,12 @@
 	const bool is_edit = (lt->editlatt != NULL);
 
 	dl = BKE_displist_find(&ob->curve_cache->disp, DL_VERTS);
-
+	
 	if (is_edit) {
 		lt = lt->editlatt->latt;
 
 		UI_ThemeColor(TH_WIRE_EDIT);
-
+		
 		if (ob->defbase.first && lt->dvert) {
 			actdef_wcol = ob->actdef;
 		}
@@ -2378,22 +2378,15 @@
 		}
 	}
 	glEnd();
-<<<<<<< HEAD
-
-	/* restoration for weight colors */
-	if (actdef_wcol)
-		glShadeModel(GL_FLAT);
-=======
->>>>>>> 8c74ebb6
 
 	if (is_edit) {
 		BPoint *actbp = BKE_lattice_active_point_get(lt);
 
 		if (v3d->zbuf) glDisable(GL_DEPTH_TEST);
-
+		
 		lattice_draw_verts(lt, dl, actbp, 0);
 		lattice_draw_verts(lt, dl, actbp, 1);
-
+		
 		if (v3d->zbuf) glEnable(GL_DEPTH_TEST);
 	}
 }
