--- conflicted
+++ resolved
@@ -910,17 +910,12 @@
 				case ND_SELECT:
 				{
 					WM_manipulatormap_tag_refresh(mmap);
-<<<<<<< HEAD
-					ID *id = wmn->reference;  /* alwas the edit object's data */
-					if (id) {
-=======
 
 					ViewLayer *view_layer = WM_window_get_active_view_layer(wmn->window);
 					Object *obedit = OBEDIT_FROM_VIEW_LAYER(view_layer);
 					if (obedit) {
->>>>>>> 3e998b88
 						/* TODO(sergey): Notifiers shouldn't really be doing DEG tags. */
-						DEG_id_tag_update((ID *)id, DEG_TAG_SELECT_UPDATE);
+						DEG_id_tag_update((ID *)obedit->data, DEG_TAG_SELECT_UPDATE);
 					}
 					ATTR_FALLTHROUGH;
 				}
