/*
 * This program is free software; you can redistribute it and/or
 * modify it under the terms of the GNU General Public License
 * as published by the Free Software Foundation; either version 2
 * of the License, or (at your option) any later version.
 *
 * This program is distributed in the hope that it will be useful,
 * but WITHOUT ANY WARRANTY; without even the implied warranty of
 * MERCHANTABILITY or FITNESS FOR A PARTICULAR PURPOSE.  See the
 * GNU General Public License for more details.
 *
 * You should have received a copy of the GNU General Public License
 * along with this program; if not, write to the Free Software Foundation,
 * Inc., 51 Franklin Street, Fifth Floor, Boston, MA 02110-1301, USA.
 *
 * The Original Code is Copyright (C) 2001-2002 by NaN Holding BV.
 * All rights reserved.
 */

/** \file
 * \ingroup edinterface
 */

#include <math.h>
#include <string.h>

#include "DNA_color_types.h"
#include "DNA_curve_types.h"
#include "DNA_curveprofile_types.h"
#include "DNA_movieclip_types.h"
#include "DNA_screen_types.h"

#include "BLI_math.h"
#include "BLI_polyfill_2d.h"
#include "BLI_rect.h"
#include "BLI_string.h"
#include "BLI_utildefines.h"

#include "MEM_guardedalloc.h"

#include "BKE_colorband.h"
#include "BKE_colortools.h"
#include "BKE_curveprofile.h"
#include "BKE_node.h"
#include "BKE_tracking.h"

#include "IMB_colormanagement.h"
#include "IMB_imbuf.h"
#include "IMB_imbuf_types.h"

#include "BIF_glutil.h"

#include "BLF_api.h"

#include "GPU_batch.h"
#include "GPU_batch_presets.h"
#include "GPU_immediate.h"
#include "GPU_immediate_util.h"
#include "GPU_matrix.h"
#include "GPU_state.h"

#include "UI_interface.h"

/* own include */
#include "interface_intern.h"

static int roundboxtype = UI_CNR_ALL;

void UI_draw_roundbox_corner_set(int type)
{
  /* Not sure the roundbox function is the best place to change this
   * if this is undone, it's not that big a deal, only makes curves edges
   * square for the  */
  roundboxtype = type;
}

#if 0 /* unused */
int UI_draw_roundbox_corner_get(void)
{
  return roundboxtype;
}
#endif

void UI_draw_roundbox_4fv_ex(const rctf *rect,
                             const float inner1[4],
                             const float inner2[4],
                             float shade_dir,
                             const float outline[4],
                             float outline_width,
                             float rad)
{
  /* WATCH: This is assuming the ModelViewProjectionMatrix is area pixel space.
   * If it has been scaled, then it's no longer valid. */
  uiWidgetBaseParameters widget_params = {
      .recti.xmin = rect->xmin + outline_width,
      .recti.ymin = rect->ymin + outline_width,
      .recti.xmax = rect->xmax - outline_width,
      .recti.ymax = rect->ymax - outline_width,
      .rect = *rect,
      .radi = rad,
      .rad = rad,
      .round_corners[0] = (roundboxtype & UI_CNR_BOTTOM_LEFT) ? 1.0f : 0.0f,
      .round_corners[1] = (roundboxtype & UI_CNR_BOTTOM_RIGHT) ? 1.0f : 0.0f,
      .round_corners[2] = (roundboxtype & UI_CNR_TOP_RIGHT) ? 1.0f : 0.0f,
      .round_corners[3] = (roundboxtype & UI_CNR_TOP_LEFT) ? 1.0f : 0.0f,
      .color_inner1[0] = inner1 ? inner1[0] : 0.0f,
      .color_inner1[1] = inner1 ? inner1[1] : 0.0f,
      .color_inner1[2] = inner1 ? inner1[2] : 0.0f,
      .color_inner1[3] = inner1 ? inner1[3] : 0.0f,
      .color_inner2[0] = inner2 ? inner2[0] : inner1 ? inner1[0] : 0.0f,
      .color_inner2[1] = inner2 ? inner2[1] : inner1 ? inner1[1] : 0.0f,
      .color_inner2[2] = inner2 ? inner2[2] : inner1 ? inner1[2] : 0.0f,
      .color_inner2[3] = inner2 ? inner2[3] : inner1 ? inner1[3] : 0.0f,
      .color_outline[0] = outline ? outline[0] : inner1 ? inner1[0] : 0.0f,
      .color_outline[1] = outline ? outline[1] : inner1 ? inner1[1] : 0.0f,
      .color_outline[2] = outline ? outline[2] : inner1 ? inner1[2] : 0.0f,
      .color_outline[3] = outline ? outline[3] : inner1 ? inner1[3] : 0.0f,
      .shade_dir = shade_dir,
      .alpha_discard = 1.0f,
  };
  GPUBatch *batch = ui_batch_roundbox_widget_get();
  GPU_batch_program_set_builtin(batch, GPU_SHADER_2D_WIDGET_BASE);
<<<<<<< HEAD
  GPU_batch_uniform_4fv_array(batch, "parameters", 11, (float(*)[4]) & widget_params);
=======
  GPU_batch_uniform_4fv_array(batch, "parameters", 11, (const float(*)[4]) & widget_params);
>>>>>>> 9e007b46
  GPU_blend(GPU_BLEND_ALPHA);
  GPU_batch_draw(batch);
  GPU_blend(GPU_BLEND_NONE);
}

void UI_draw_roundbox_3ub_alpha(
    const rctf *rect, bool filled, float rad, const uchar col[3], uchar alpha)
{
  float colv[4] = {
      ((float)col[0]) / 255,
      ((float)col[1]) / 255,
      ((float)col[2]) / 255,
      ((float)alpha) / 255,
  };
  UI_draw_roundbox_4fv_ex(rect, (filled) ? colv : NULL, NULL, 1.0f, colv, U.pixelsize, rad);
}

void UI_draw_roundbox_3fv_alpha(
    const rctf *rect, bool filled, float rad, const float col[3], float alpha)
{
  float colv[4] = {col[0], col[1], col[2], alpha};
  UI_draw_roundbox_4fv_ex(rect, (filled) ? colv : NULL, NULL, 1.0f, colv, U.pixelsize, rad);
}

void UI_draw_roundbox_aa(const rctf *rect, bool filled, float rad, const float color[4])
{
  /* XXX this is to emulate previous behavior of semitransparent fills but that's was a side effect
   * of the previous AA method. Better fix the callers. */
  float colv[4] = {color[0], color[1], color[2], color[3]};
  if (filled) {
    colv[3] *= 0.65f;
  }

  UI_draw_roundbox_4fv_ex(rect, (filled) ? colv : NULL, NULL, 1.0f, colv, U.pixelsize, rad);
}

void UI_draw_roundbox_4fv(const rctf *rect, bool filled, float rad, const float col[4])
{
  /* Exactly the same as UI_draw_roundbox_aa but does not do the legacy transparency. */
  UI_draw_roundbox_4fv_ex(rect, (filled) ? col : NULL, NULL, 1.0f, col, U.pixelsize, rad);
}

/* linear horizontal shade within button or in outline */
/* view2d scrollers use it */
void UI_draw_roundbox_shade_x(
    const rctf *rect, bool filled, float rad, float shadetop, float shadedown, const float col[4])
{
  float inner1[4] = {0.0f, 0.0f, 0.0f, 0.0f};
  float inner2[4] = {0.0f, 0.0f, 0.0f, 0.0f};
  float outline[4];

  if (filled) {
    inner1[0] = min_ff(1.0f, col[0] + shadetop);
    inner1[1] = min_ff(1.0f, col[1] + shadetop);
    inner1[2] = min_ff(1.0f, col[2] + shadetop);
    inner1[3] = 1.0f;
    inner2[0] = max_ff(0.0f, col[0] + shadedown);
    inner2[1] = max_ff(0.0f, col[1] + shadedown);
    inner2[2] = max_ff(0.0f, col[2] + shadedown);
    inner2[3] = 1.0f;
  }

  /* TODO: non-filled box don't have gradients. Just use middle color. */
  outline[0] = clamp_f(col[0] + shadetop + shadedown, 0.0f, 1.0f);
  outline[1] = clamp_f(col[1] + shadetop + shadedown, 0.0f, 1.0f);
  outline[2] = clamp_f(col[2] + shadetop + shadedown, 0.0f, 1.0f);
  outline[3] = clamp_f(col[3] + shadetop + shadedown, 0.0f, 1.0f);

  UI_draw_roundbox_4fv_ex(rect, inner1, inner2, 1.0f, outline, U.pixelsize, rad);
}

void UI_draw_text_underline(int pos_x, int pos_y, int len, int height, const float color[4])
{
  const int ofs_y = 4 * U.pixelsize;

  GPUVertFormat *format = immVertexFormat();
  const uint pos = GPU_vertformat_attr_add(format, "pos", GPU_COMP_I32, 2, GPU_FETCH_INT_TO_FLOAT);

  immBindBuiltinProgram(GPU_SHADER_2D_UNIFORM_COLOR);
  immUniformColor4fv(color);

  immRecti(pos, pos_x, pos_y - ofs_y, pos_x + len, pos_y - ofs_y + (height * U.pixelsize));
  immUnbindProgram();
}

/* ************** SPECIAL BUTTON DRAWING FUNCTIONS ************* */

/* based on UI_draw_roundbox_gl_mode,
 * check on making a version which allows us to skip some sides */
void ui_draw_but_TAB_outline(const rcti *rect,
                             float rad,
                             uchar highlight[3],
                             uchar highlight_fade[3])
{
  GPUVertFormat *format = immVertexFormat();
  const uint pos = GPU_vertformat_attr_add(format, "pos", GPU_COMP_F32, 2, GPU_FETCH_FLOAT);
  const uint col = GPU_vertformat_attr_add(
      format, "color", GPU_COMP_U8, 3, GPU_FETCH_INT_TO_FLOAT_UNIT);
  /* add a 1px offset, looks nicer */
  const int minx = rect->xmin + U.pixelsize, maxx = rect->xmax - U.pixelsize;
  const int miny = rect->ymin + U.pixelsize, maxy = rect->ymax - U.pixelsize;
  int a;
  float vec[4][2] = {
      {0.195, 0.02},
      {0.55, 0.169},
      {0.831, 0.45},
      {0.98, 0.805},
  };

  /* mult */
  for (a = 0; a < 4; a++) {
    mul_v2_fl(vec[a], rad);
  }

  immBindBuiltinProgram(GPU_SHADER_2D_SMOOTH_COLOR);
  immBeginAtMost(GPU_PRIM_LINE_STRIP, 25);

  immAttr3ubv(col, highlight);

  /* start with corner left-top */
  if (roundboxtype & UI_CNR_TOP_LEFT) {
    immVertex2f(pos, minx, maxy - rad);
    for (a = 0; a < 4; a++) {
      immVertex2f(pos, minx + vec[a][1], maxy - rad + vec[a][0]);
    }
    immVertex2f(pos, minx + rad, maxy);
  }
  else {
    immVertex2f(pos, minx, maxy);
  }

  /* corner right-top */
  if (roundboxtype & UI_CNR_TOP_RIGHT) {
    immVertex2f(pos, maxx - rad, maxy);
    for (a = 0; a < 4; a++) {
      immVertex2f(pos, maxx - rad + vec[a][0], maxy - vec[a][1]);
    }
    immVertex2f(pos, maxx, maxy - rad);
  }
  else {
    immVertex2f(pos, maxx, maxy);
  }

  immAttr3ubv(col, highlight_fade);

  /* corner right-bottom */
  if (roundboxtype & UI_CNR_BOTTOM_RIGHT) {
    immVertex2f(pos, maxx, miny + rad);
    for (a = 0; a < 4; a++) {
      immVertex2f(pos, maxx - vec[a][1], miny + rad - vec[a][0]);
    }
    immVertex2f(pos, maxx - rad, miny);
  }
  else {
    immVertex2f(pos, maxx, miny);
  }

  /* corner left-bottom */
  if (roundboxtype & UI_CNR_BOTTOM_LEFT) {
    immVertex2f(pos, minx + rad, miny);
    for (a = 0; a < 4; a++) {
      immVertex2f(pos, minx + rad - vec[a][0], miny + vec[a][1]);
    }
    immVertex2f(pos, minx, miny + rad);
  }
  else {
    immVertex2f(pos, minx, miny);
  }

  immAttr3ubv(col, highlight);

  /* back to corner left-top */
  immVertex2f(pos, minx, (roundboxtype & UI_CNR_TOP_LEFT) ? (maxy - rad) : maxy);

  immEnd();
  immUnbindProgram();
}

void ui_draw_but_IMAGE(ARegion *UNUSED(region),
                       uiBut *but,
                       const uiWidgetColors *UNUSED(wcol),
                       const rcti *rect)
{
#ifdef WITH_HEADLESS
  (void)rect;
  (void)but;
#else
  ImBuf *ibuf = (ImBuf *)but->poin;

  if (!ibuf) {
    return;
  }

  const int w = BLI_rcti_size_x(rect);
  const int h = BLI_rcti_size_y(rect);

  /* scissor doesn't seem to be doing the right thing...? */
#  if 0
  /* prevent drawing outside widget area */
  int scissor[4];
  GPU_scissor_get(scissor);
  GPU_scissor(rect->xmin, rect->ymin, w, h);
#  endif

  /* Combine with premultiplied alpha. */
  GPU_blend(GPU_BLEND_ALPHA_PREMULT);

  if (w != ibuf->x || h != ibuf->y) {
    /* We scale the bitmap, rather than have OGL do a worse job. */
    IMB_scaleImBuf(ibuf, w, h);
  }

  float col[4] = {1.0f, 1.0f, 1.0f, 1.0f};
  if (but->col[3] != 0) {
    /* Optionally use uiBut's col to recolor the image. */
    rgba_uchar_to_float(col, but->col);
  }

  IMMDrawPixelsTexState state = immDrawPixelsTexSetup(GPU_SHADER_2D_IMAGE_COLOR);
  immDrawPixelsTex(&state,
                   (float)rect->xmin,
                   (float)rect->ymin,
                   ibuf->x,
                   ibuf->y,
                   GPU_RGBA8,
                   false,
                   ibuf->rect,
                   1.0f,
                   1.0f,
                   col);

  GPU_blend(GPU_BLEND_NONE);

#  if 0
  /* Restore scissor-test. */
  GPU_scissor(scissor[0], scissor[1], scissor[2], scissor[3]);
#  endif

#endif
}

/**
 * Draw title and text safe areas.
 *
 * \note This function is to be used with the 2D dashed shader enabled.
 *
 * \param pos: is a #PRIM_FLOAT, 2, #GPU_FETCH_FLOAT vertex attribute.
 * \param x1, x2, y1, y2: The offsets for the view, not the zones.
 */
void UI_draw_safe_areas(uint pos,
                        const rctf *rect,
                        const float title_aspect[2],
                        const float action_aspect[2])
{
  const float size_x_half = (rect->xmax - rect->xmin) * 0.5f;
  const float size_y_half = (rect->ymax - rect->ymin) * 0.5f;

  const float *safe_areas[] = {title_aspect, action_aspect};
  const int safe_len = ARRAY_SIZE(safe_areas);

  for (int i = 0; i < safe_len; i++) {
    if (safe_areas[i][0] || safe_areas[i][1]) {
      const float margin_x = safe_areas[i][0] * size_x_half;
      const float margin_y = safe_areas[i][1] * size_y_half;

      const float minx = rect->xmin + margin_x;
      const float miny = rect->ymin + margin_y;
      const float maxx = rect->xmax - margin_x;
      const float maxy = rect->ymax - margin_y;

      imm_draw_box_wire_2d(pos, minx, miny, maxx, maxy);
    }
  }
}

static void draw_scope_end(const rctf *rect)
{
  GPU_blend(GPU_BLEND_ALPHA);

  /* outline */
  UI_draw_roundbox_corner_set(UI_CNR_ALL);
  const float color[4] = {0.0f, 0.0f, 0.0f, 0.5f};
  UI_draw_roundbox_4fv(
      &(const rctf){
          .xmin = rect->xmin - 1,
          .xmax = rect->xmax + 1,
          .ymin = rect->ymin,
          .ymax = rect->ymax + 1,
      },
      false,
      3.0f,
      color);
}

static void histogram_draw_one(float r,
                               float g,
                               float b,
                               float alpha,
                               float x,
                               float y,
                               float w,
                               float h,
                               const float *data,
                               int res,
                               const bool is_line,
                               uint pos_attr)
{
  const float color[4] = {r, g, b, alpha};

  /* that can happen */
  if (res == 0) {
    return;
  }

  GPU_line_smooth(true);
  GPU_blend(GPU_BLEND_ADDITIVE);

  immUniformColor4fv(color);

  if (is_line) {
    /* curve outline */
    GPU_line_width(1.5);

    immBegin(GPU_PRIM_LINE_STRIP, res);
    for (int i = 0; i < res; i++) {
      const float x2 = x + i * (w / (float)res);
      immVertex2f(pos_attr, x2, y + (data[i] * h));
    }
    immEnd();
  }
  else {
    /* under the curve */
    immBegin(GPU_PRIM_TRI_STRIP, res * 2);
    immVertex2f(pos_attr, x, y);
    immVertex2f(pos_attr, x, y + (data[0] * h));
    for (int i = 1; i < res; i++) {
      const float x2 = x + i * (w / (float)res);
      immVertex2f(pos_attr, x2, y + (data[i] * h));
      immVertex2f(pos_attr, x2, y);
    }
    immEnd();

    /* curve outline */
    immUniformColor4f(0.0f, 0.0f, 0.0f, 0.25f);

    GPU_blend(GPU_BLEND_ALPHA);
    immBegin(GPU_PRIM_LINE_STRIP, res);
    for (int i = 0; i < res; i++) {
      const float x2 = x + i * (w / (float)res);
      immVertex2f(pos_attr, x2, y + (data[i] * h));
    }
    immEnd();
  }

  GPU_line_smooth(false);
}

#define HISTOGRAM_TOT_GRID_LINES 4

void ui_draw_but_HISTOGRAM(ARegion *UNUSED(region),
                           uiBut *but,
                           const uiWidgetColors *UNUSED(wcol),
                           const rcti *recti)
{
  Histogram *hist = (Histogram *)but->poin;
  const int res = hist->x_resolution;
  const bool is_line = (hist->flag & HISTO_FLAG_LINE) != 0;

  rctf rect = {
      .xmin = (float)recti->xmin + 1,
      .xmax = (float)recti->xmax - 1,
      .ymin = (float)recti->ymin + 1,
      .ymax = (float)recti->ymax - 1,
  };

  const float w = BLI_rctf_size_x(&rect);
  const float h = BLI_rctf_size_y(&rect) * hist->ymax;

  GPU_blend(GPU_BLEND_ALPHA);

  float color[4];
  UI_GetThemeColor4fv(TH_PREVIEW_BACK, color);
  UI_draw_roundbox_corner_set(UI_CNR_ALL);
  UI_draw_roundbox_4fv(
      &(const rctf){
          .xmin = rect.xmin - 1,
          .xmax = rect.xmax + 1,
          .ymin = rect.ymin - 1,
          .ymax = rect.ymax + 1,
      },
      true,
      3.0f,
      color);

  /* need scissor test, histogram can draw outside of boundary */
  int scissor[4];
  GPU_scissor_get(scissor);
  GPU_scissor((rect.xmin - 1),
              (rect.ymin - 1),
              (rect.xmax + 1) - (rect.xmin - 1),
              (rect.ymax + 1) - (rect.ymin - 1));

  GPUVertFormat *format = immVertexFormat();
  const uint pos = GPU_vertformat_attr_add(format, "pos", GPU_COMP_F32, 2, GPU_FETCH_FLOAT);

  immBindBuiltinProgram(GPU_SHADER_2D_UNIFORM_COLOR);

  immUniformColor4f(1.0f, 1.0f, 1.0f, 0.08f);
  /* draw grid lines here */
  for (int i = 1; i <= HISTOGRAM_TOT_GRID_LINES; i++) {
    const float fac = (float)i / (float)HISTOGRAM_TOT_GRID_LINES;

    /* so we can tell the 1.0 color point */
    if (i == HISTOGRAM_TOT_GRID_LINES) {
      immUniformColor4f(1.0f, 1.0f, 1.0f, 0.5f);
    }

    immBegin(GPU_PRIM_LINES, 4);

    immVertex2f(pos, rect.xmin, rect.ymin + fac * h);
    immVertex2f(pos, rect.xmax, rect.ymin + fac * h);

    immVertex2f(pos, rect.xmin + fac * w, rect.ymin);
    immVertex2f(pos, rect.xmin + fac * w, rect.ymax);

    immEnd();
  }

  if (hist->mode == HISTO_MODE_LUMA) {
    histogram_draw_one(
        1.0, 1.0, 1.0, 0.75, rect.xmin, rect.ymin, w, h, hist->data_luma, res, is_line, pos);
  }
  else if (hist->mode == HISTO_MODE_ALPHA) {
    histogram_draw_one(
        1.0, 1.0, 1.0, 0.75, rect.xmin, rect.ymin, w, h, hist->data_a, res, is_line, pos);
  }
  else {
    if (ELEM(hist->mode, HISTO_MODE_RGB, HISTO_MODE_R)) {
      histogram_draw_one(
          1.0, 0.0, 0.0, 0.75, rect.xmin, rect.ymin, w, h, hist->data_r, res, is_line, pos);
    }
    if (ELEM(hist->mode, HISTO_MODE_RGB, HISTO_MODE_G)) {
      histogram_draw_one(
          0.0, 1.0, 0.0, 0.75, rect.xmin, rect.ymin, w, h, hist->data_g, res, is_line, pos);
    }
    if (ELEM(hist->mode, HISTO_MODE_RGB, HISTO_MODE_B)) {
      histogram_draw_one(
          0.0, 0.0, 1.0, 0.75, rect.xmin, rect.ymin, w, h, hist->data_b, res, is_line, pos);
    }
  }

  immUnbindProgram();

  /* Restore scissor test. */
  GPU_scissor(UNPACK4(scissor));

  /* outline */
  draw_scope_end(&rect);
}

#undef HISTOGRAM_TOT_GRID_LINES

static void waveform_draw_one(float *waveform, int nbr, const float col[3])
{
  GPUVertFormat format = {0};
  const uint pos_id = GPU_vertformat_attr_add(&format, "pos", GPU_COMP_F32, 2, GPU_FETCH_FLOAT);

  GPUVertBuf *vbo = GPU_vertbuf_create_with_format(&format);
  GPU_vertbuf_data_alloc(vbo, nbr);

  GPU_vertbuf_attr_fill(vbo, pos_id, waveform);

  /* TODO store the GPUBatch inside the scope */
  GPUBatch *batch = GPU_batch_create_ex(GPU_PRIM_POINTS, vbo, NULL, GPU_BATCH_OWNS_VBO);
  GPU_batch_program_set_builtin(batch, GPU_SHADER_2D_UNIFORM_COLOR);
  GPU_batch_uniform_4f(batch, "color", col[0], col[1], col[2], 1.0f);
  GPU_batch_draw(batch);

  GPU_batch_discard(batch);
}

void ui_draw_but_WAVEFORM(ARegion *UNUSED(region),
                          uiBut *but,
                          const uiWidgetColors *UNUSED(wcol),
                          const rcti *recti)
{
  Scopes *scopes = (Scopes *)but->poin;
  int scissor[4];
  float colors[3][3];
  const float colorsycc[3][3] = {{1, 0, 1}, {1, 1, 0}, {0, 1, 1}};
  /* colors  pre multiplied by alpha for speed up */
  float colors_alpha[3][3], colorsycc_alpha[3][3];
  float min, max;

  if (scopes == NULL) {
    return;
  }

  rctf rect = {
      .xmin = (float)recti->xmin + 1,
      .xmax = (float)recti->xmax - 1,
      .ymin = (float)recti->ymin + 1,
      .ymax = (float)recti->ymax - 1,
  };

  if (scopes->wavefrm_yfac < 0.5f) {
    scopes->wavefrm_yfac = 0.98f;
  }
  const float w = BLI_rctf_size_x(&rect) - 7;
  const float h = BLI_rctf_size_y(&rect) * scopes->wavefrm_yfac;
  const float yofs = rect.ymin + (BLI_rctf_size_y(&rect) - h) * 0.5f;
  const float w3 = w / 3.0f;

  /* log scale for alpha */
  const float alpha = scopes->wavefrm_alpha * scopes->wavefrm_alpha;

  unit_m3(colors);

  for (int c = 0; c < 3; c++) {
    for (int i = 0; i < 3; i++) {
      colors_alpha[c][i] = colors[c][i] * alpha;
      colorsycc_alpha[c][i] = colorsycc[c][i] * alpha;
    }
  }

  /* Flush text cache before changing scissors. */
  BLF_batch_draw_flush();

  GPU_blend(GPU_BLEND_ALPHA);

  float color[4];
  UI_GetThemeColor4fv(TH_PREVIEW_BACK, color);
  UI_draw_roundbox_corner_set(UI_CNR_ALL);
  UI_draw_roundbox_4fv(
      &(const rctf){
          .xmin = rect.xmin - 1,
          .xmax = rect.xmax + 1,
          .ymin = rect.ymin - 1,
          .ymax = rect.ymax + 1,
      },
      true,
      3.0f,
      color);

  /* need scissor test, waveform can draw outside of boundary */
  GPU_scissor_get(scissor);
  GPU_scissor((rect.xmin - 1),
              (rect.ymin - 1),
              (rect.xmax + 1) - (rect.xmin - 1),
              (rect.ymax + 1) - (rect.ymin - 1));

  /* draw scale numbers first before binding any shader */
  for (int i = 0; i < 6; i++) {
    char str[4];
    BLI_snprintf(str, sizeof(str), "%-3d", i * 20);
    str[3] = '\0';
    BLF_color4f(BLF_default(), 1.0f, 1.0f, 1.0f, 0.08f);
    BLF_draw_default(rect.xmin + 1, yofs - 5 + (i * 0.2f) * h, 0, str, sizeof(str) - 1);
  }

  /* Flush text cache before drawing things on top. */
  BLF_batch_draw_flush();

  GPU_blend(GPU_BLEND_ALPHA);

  GPUVertFormat *format = immVertexFormat();
  const uint pos = GPU_vertformat_attr_add(format, "pos", GPU_COMP_F32, 2, GPU_FETCH_FLOAT);

  immBindBuiltinProgram(GPU_SHADER_2D_UNIFORM_COLOR);

  immUniformColor4f(1.0f, 1.0f, 1.0f, 0.08f);

  /* draw grid lines here */
  immBegin(GPU_PRIM_LINES, 12);

  for (int i = 0; i < 6; i++) {
    immVertex2f(pos, rect.xmin + 22, yofs + (i * 0.2f) * h);
    immVertex2f(pos, rect.xmax + 1, yofs + (i * 0.2f) * h);
  }

  immEnd();

  /* 3 vertical separation */
  if (scopes->wavefrm_mode != SCOPES_WAVEFRM_LUMA) {
    immBegin(GPU_PRIM_LINES, 4);

    for (int i = 1; i < 3; i++) {
      immVertex2f(pos, rect.xmin + i * w3, rect.ymin);
      immVertex2f(pos, rect.xmin + i * w3, rect.ymax);
    }

    immEnd();
  }

  /* separate min max zone on the right */
  immBegin(GPU_PRIM_LINES, 2);
  immVertex2f(pos, rect.xmin + w, rect.ymin);
  immVertex2f(pos, rect.xmin + w, rect.ymax);
  immEnd();

  /* 16-235-240 level in case of ITU-R BT601/709 */
  immUniformColor4f(1.0f, 0.4f, 0.0f, 0.2f);
  if (ELEM(scopes->wavefrm_mode, SCOPES_WAVEFRM_YCC_601, SCOPES_WAVEFRM_YCC_709)) {
    immBegin(GPU_PRIM_LINES, 8);

    immVertex2f(pos, rect.xmin + 22, yofs + h * 16.0f / 255.0f);
    immVertex2f(pos, rect.xmax + 1, yofs + h * 16.0f / 255.0f);

    immVertex2f(pos, rect.xmin + 22, yofs + h * 235.0f / 255.0f);
    immVertex2f(pos, rect.xmin + w3, yofs + h * 235.0f / 255.0f);

    immVertex2f(pos, rect.xmin + 3 * w3, yofs + h * 235.0f / 255.0f);
    immVertex2f(pos, rect.xmax + 1, yofs + h * 235.0f / 255.0f);

    immVertex2f(pos, rect.xmin + w3, yofs + h * 240.0f / 255.0f);
    immVertex2f(pos, rect.xmax + 1, yofs + h * 240.0f / 255.0f);

    immEnd();
  }
  /* 7.5 IRE black point level for NTSC */
  if (scopes->wavefrm_mode == SCOPES_WAVEFRM_LUMA) {
    immBegin(GPU_PRIM_LINES, 2);
    immVertex2f(pos, rect.xmin, yofs + h * 0.075f);
    immVertex2f(pos, rect.xmax + 1, yofs + h * 0.075f);
    immEnd();
  }

  if (scopes->ok && scopes->waveform_1 != NULL) {
    GPU_blend(GPU_BLEND_ADDITIVE);
    GPU_point_size(1.0);

    /* LUMA (1 channel) */
    if (scopes->wavefrm_mode == SCOPES_WAVEFRM_LUMA) {
      const float col[3] = {alpha, alpha, alpha};

      GPU_matrix_push();
      GPU_matrix_translate_2f(rect.xmin, yofs);
      GPU_matrix_scale_2f(w, h);

      waveform_draw_one(scopes->waveform_1, scopes->waveform_tot, col);

      GPU_matrix_pop();

      /* min max */
      immUniformColor3f(0.5f, 0.5f, 0.5f);
      min = yofs + scopes->minmax[0][0] * h;
      max = yofs + scopes->minmax[0][1] * h;
      CLAMP(min, rect.ymin, rect.ymax);
      CLAMP(max, rect.ymin, rect.ymax);

      immBegin(GPU_PRIM_LINES, 2);
      immVertex2f(pos, rect.xmax - 3, min);
      immVertex2f(pos, rect.xmax - 3, max);
      immEnd();
    }
    /* RGB (3 channel) */
    else if (scopes->wavefrm_mode == SCOPES_WAVEFRM_RGB) {
      GPU_matrix_push();
      GPU_matrix_translate_2f(rect.xmin, yofs);
      GPU_matrix_scale_2f(w, h);

      waveform_draw_one(scopes->waveform_1, scopes->waveform_tot, colors_alpha[0]);
      waveform_draw_one(scopes->waveform_2, scopes->waveform_tot, colors_alpha[1]);
      waveform_draw_one(scopes->waveform_3, scopes->waveform_tot, colors_alpha[2]);

      GPU_matrix_pop();
    }
    /* PARADE / YCC (3 channels) */
    else if (ELEM(scopes->wavefrm_mode,
                  SCOPES_WAVEFRM_RGB_PARADE,
                  SCOPES_WAVEFRM_YCC_601,
                  SCOPES_WAVEFRM_YCC_709,
                  SCOPES_WAVEFRM_YCC_JPEG)) {
      const int rgb = (scopes->wavefrm_mode == SCOPES_WAVEFRM_RGB_PARADE);

      GPU_matrix_push();
      GPU_matrix_translate_2f(rect.xmin, yofs);
      GPU_matrix_scale_2f(w3, h);

      waveform_draw_one(
          scopes->waveform_1, scopes->waveform_tot, (rgb) ? colors_alpha[0] : colorsycc_alpha[0]);

      GPU_matrix_translate_2f(1.0f, 0.0f);
      waveform_draw_one(
          scopes->waveform_2, scopes->waveform_tot, (rgb) ? colors_alpha[1] : colorsycc_alpha[1]);

      GPU_matrix_translate_2f(1.0f, 0.0f);
      waveform_draw_one(
          scopes->waveform_3, scopes->waveform_tot, (rgb) ? colors_alpha[2] : colorsycc_alpha[2]);

      GPU_matrix_pop();
    }

    /* min max */
    if (scopes->wavefrm_mode != SCOPES_WAVEFRM_LUMA) {
      for (int c = 0; c < 3; c++) {
        if (ELEM(scopes->wavefrm_mode, SCOPES_WAVEFRM_RGB_PARADE, SCOPES_WAVEFRM_RGB)) {
          immUniformColor3f(colors[c][0] * 0.75f, colors[c][1] * 0.75f, colors[c][2] * 0.75f);
        }
        else {
          immUniformColor3f(
              colorsycc[c][0] * 0.75f, colorsycc[c][1] * 0.75f, colorsycc[c][2] * 0.75f);
        }
        min = yofs + scopes->minmax[c][0] * h;
        max = yofs + scopes->minmax[c][1] * h;
        CLAMP(min, rect.ymin, rect.ymax);
        CLAMP(max, rect.ymin, rect.ymax);

        immBegin(GPU_PRIM_LINES, 2);
        immVertex2f(pos, rect.xmin + w + 2 + c * 2, min);
        immVertex2f(pos, rect.xmin + w + 2 + c * 2, max);
        immEnd();
      }
    }
  }

  immUnbindProgram();

  /* Restore scissor test. */
  GPU_scissor(UNPACK4(scissor));

  /* outline */
  draw_scope_end(&rect);

  GPU_blend(GPU_BLEND_NONE);
}

static float polar_to_x(float center, float diam, float ampli, float angle)
{
  return center + diam * ampli * cosf(angle);
}

static float polar_to_y(float center, float diam, float ampli, float angle)
{
  return center + diam * ampli * sinf(angle);
}

static void vectorscope_draw_target(
    uint pos, float centerx, float centery, float diam, const float colf[3])
{
  float y, u, v;
  float tangle = 0.0f, tampli;
  float dangle, dampli, dangle2, dampli2;

  rgb_to_yuv(colf[0], colf[1], colf[2], &y, &u, &v, BLI_YUV_ITU_BT709);

  if (u > 0 && v >= 0) {
    tangle = atanf(v / u);
  }
  else if (u > 0 && v < 0) {
    tangle = atanf(v / u) + 2.0f * (float)M_PI;
  }
  else if (u < 0) {
    tangle = atanf(v / u) + (float)M_PI;
  }
  else if (u == 0 && v > 0.0f) {
    tangle = M_PI_2;
  }
  else if (u == 0 && v < 0.0f) {
    tangle = -M_PI_2;
  }
  tampli = sqrtf(u * u + v * v);

  /* small target vary by 2.5 degree and 2.5 IRE unit */
  immUniformColor4f(1.0f, 1.0f, 1.0f, 0.12f);
  dangle = DEG2RADF(2.5f);
  dampli = 2.5f / 200.0f;
  immBegin(GPU_PRIM_LINE_LOOP, 4);
  immVertex2f(pos,
              polar_to_x(centerx, diam, tampli + dampli, tangle + dangle),
              polar_to_y(centery, diam, tampli + dampli, tangle + dangle));
  immVertex2f(pos,
              polar_to_x(centerx, diam, tampli - dampli, tangle + dangle),
              polar_to_y(centery, diam, tampli - dampli, tangle + dangle));
  immVertex2f(pos,
              polar_to_x(centerx, diam, tampli - dampli, tangle - dangle),
              polar_to_y(centery, diam, tampli - dampli, tangle - dangle));
  immVertex2f(pos,
              polar_to_x(centerx, diam, tampli + dampli, tangle - dangle),
              polar_to_y(centery, diam, tampli + dampli, tangle - dangle));
  immEnd();
  /* big target vary by 10 degree and 20% amplitude */
  immUniformColor4f(1.0f, 1.0f, 1.0f, 0.12f);
  dangle = DEG2RADF(10.0f);
  dampli = 0.2f * tampli;
  dangle2 = DEG2RADF(5.0f);
  dampli2 = 0.5f * dampli;
  immBegin(GPU_PRIM_LINE_STRIP, 3);
  immVertex2f(pos,
              polar_to_x(centerx, diam, tampli + dampli - dampli2, tangle + dangle),
              polar_to_y(centery, diam, tampli + dampli - dampli2, tangle + dangle));
  immVertex2f(pos,
              polar_to_x(centerx, diam, tampli + dampli, tangle + dangle),
              polar_to_y(centery, diam, tampli + dampli, tangle + dangle));
  immVertex2f(pos,
              polar_to_x(centerx, diam, tampli + dampli, tangle + dangle - dangle2),
              polar_to_y(centery, diam, tampli + dampli, tangle + dangle - dangle2));
  immEnd();
  immBegin(GPU_PRIM_LINE_STRIP, 3);
  immVertex2f(pos,
              polar_to_x(centerx, diam, tampli - dampli + dampli2, tangle + dangle),
              polar_to_y(centery, diam, tampli - dampli + dampli2, tangle + dangle));
  immVertex2f(pos,
              polar_to_x(centerx, diam, tampli - dampli, tangle + dangle),
              polar_to_y(centery, diam, tampli - dampli, tangle + dangle));
  immVertex2f(pos,
              polar_to_x(centerx, diam, tampli - dampli, tangle + dangle - dangle2),
              polar_to_y(centery, diam, tampli - dampli, tangle + dangle - dangle2));
  immEnd();
  immBegin(GPU_PRIM_LINE_STRIP, 3);
  immVertex2f(pos,
              polar_to_x(centerx, diam, tampli - dampli + dampli2, tangle - dangle),
              polar_to_y(centery, diam, tampli - dampli + dampli2, tangle - dangle));
  immVertex2f(pos,
              polar_to_x(centerx, diam, tampli - dampli, tangle - dangle),
              polar_to_y(centery, diam, tampli - dampli, tangle - dangle));
  immVertex2f(pos,
              polar_to_x(centerx, diam, tampli - dampli, tangle - dangle + dangle2),
              polar_to_y(centery, diam, tampli - dampli, tangle - dangle + dangle2));
  immEnd();
  immBegin(GPU_PRIM_LINE_STRIP, 3);
  immVertex2f(pos,
              polar_to_x(centerx, diam, tampli + dampli - dampli2, tangle - dangle),
              polar_to_y(centery, diam, tampli + dampli - dampli2, tangle - dangle));
  immVertex2f(pos,
              polar_to_x(centerx, diam, tampli + dampli, tangle - dangle),
              polar_to_y(centery, diam, tampli + dampli, tangle - dangle));
  immVertex2f(pos,
              polar_to_x(centerx, diam, tampli + dampli, tangle - dangle + dangle2),
              polar_to_y(centery, diam, tampli + dampli, tangle - dangle + dangle2));
  immEnd();
}

void ui_draw_but_VECTORSCOPE(ARegion *UNUSED(region),
                             uiBut *but,
                             const uiWidgetColors *UNUSED(wcol),
                             const rcti *recti)
{
  const float skin_rad = DEG2RADF(123.0f); /* angle in radians of the skin tone line */
  Scopes *scopes = (Scopes *)but->poin;

  const float colors[6][3] = {
      {0.75, 0.0, 0.0},
      {0.75, 0.75, 0.0},
      {0.0, 0.75, 0.0},
      {0.0, 0.75, 0.75},
      {0.0, 0.0, 0.75},
      {0.75, 0.0, 0.75},
  };

  rctf rect = {
      .xmin = (float)recti->xmin + 1,
      .xmax = (float)recti->xmax - 1,
      .ymin = (float)recti->ymin + 1,
      .ymax = (float)recti->ymax - 1,
  };

  const float w = BLI_rctf_size_x(&rect);
  const float h = BLI_rctf_size_y(&rect);
  const float centerx = rect.xmin + w * 0.5f;
  const float centery = rect.ymin + h * 0.5f;
  const float diam = (w < h) ? w : h;

  const float alpha = scopes->vecscope_alpha * scopes->vecscope_alpha * scopes->vecscope_alpha;

  GPU_blend(GPU_BLEND_ALPHA);

  float color[4];
  UI_GetThemeColor4fv(TH_PREVIEW_BACK, color);
  UI_draw_roundbox_corner_set(UI_CNR_ALL);
  UI_draw_roundbox_4fv(
      &(const rctf){
          .xmin = rect.xmin - 1,
          .xmax = rect.xmax + 1,
          .ymin = rect.ymin - 1,
          .ymax = rect.ymax + 1,
      },
      true,
      3.0f,
      color);

  /* need scissor test, hvectorscope can draw outside of boundary */
  int scissor[4];
  GPU_scissor_get(scissor);
  GPU_scissor((rect.xmin - 1),
              (rect.ymin - 1),
              (rect.xmax + 1) - (rect.xmin - 1),
              (rect.ymax + 1) - (rect.ymin - 1));

  GPUVertFormat *format = immVertexFormat();
  const uint pos = GPU_vertformat_attr_add(format, "pos", GPU_COMP_F32, 2, GPU_FETCH_FLOAT);

  immBindBuiltinProgram(GPU_SHADER_2D_UNIFORM_COLOR);

  immUniformColor4f(1.0f, 1.0f, 1.0f, 0.08f);
  /* draw grid elements */
  /* cross */
  immBegin(GPU_PRIM_LINES, 4);

  immVertex2f(pos, centerx - (diam * 0.5f) - 5, centery);
  immVertex2f(pos, centerx + (diam * 0.5f) + 5, centery);

  immVertex2f(pos, centerx, centery - (diam * 0.5f) - 5);
  immVertex2f(pos, centerx, centery + (diam * 0.5f) + 5);

  immEnd();

  /* circles */
  for (int j = 0; j < 5; j++) {
    const int increment = 15;
    immBegin(GPU_PRIM_LINE_LOOP, (int)(360 / increment));
    for (int i = 0; i <= 360 - increment; i += increment) {
      const float a = DEG2RADF((float)i);
      const float r = (j + 1) * 0.1f;
      immVertex2f(pos, polar_to_x(centerx, diam, r, a), polar_to_y(centery, diam, r, a));
    }
    immEnd();
  }
  /* skin tone line */
  immUniformColor4f(1.0f, 0.4f, 0.0f, 0.2f);

  immBegin(GPU_PRIM_LINES, 2);
  immVertex2f(
      pos, polar_to_x(centerx, diam, 0.5f, skin_rad), polar_to_y(centery, diam, 0.5f, skin_rad));
  immVertex2f(
      pos, polar_to_x(centerx, diam, 0.1f, skin_rad), polar_to_y(centery, diam, 0.1f, skin_rad));
  immEnd();

  /* saturation points */
  for (int i = 0; i < 6; i++) {
    vectorscope_draw_target(pos, centerx, centery, diam, colors[i]);
  }

  if (scopes->ok && scopes->vecscope != NULL) {
    /* pixel point cloud */
    const float col[3] = {alpha, alpha, alpha};

    GPU_blend(GPU_BLEND_ADDITIVE);
    GPU_point_size(1.0);

    GPU_matrix_push();
    GPU_matrix_translate_2f(centerx, centery);
    GPU_matrix_scale_1f(diam);

    waveform_draw_one(scopes->vecscope, scopes->waveform_tot, col);

    GPU_matrix_pop();
  }

  immUnbindProgram();

  /* Restore scissor test. */
  GPU_scissor(UNPACK4(scissor));
  /* outline */
  draw_scope_end(&rect);

  GPU_blend(GPU_BLEND_NONE);
}

static void ui_draw_colorband_handle_tri_hlight(
    uint pos, float x1, float y1, float halfwidth, float height)
{
  GPU_line_smooth(true);

  immBegin(GPU_PRIM_LINE_STRIP, 3);
  immVertex2f(pos, x1 + halfwidth, y1);
  immVertex2f(pos, x1, y1 + height);
  immVertex2f(pos, x1 - halfwidth, y1);
  immEnd();

  GPU_line_smooth(false);
}

static void ui_draw_colorband_handle_tri(
    uint pos, float x1, float y1, float halfwidth, float height, bool fill)
{
  if (fill) {
    GPU_polygon_smooth(true);
  }
  else {
    GPU_line_smooth(true);
  }

  immBegin(fill ? GPU_PRIM_TRIS : GPU_PRIM_LINE_LOOP, 3);
  immVertex2f(pos, x1 + halfwidth, y1);
  immVertex2f(pos, x1, y1 + height);
  immVertex2f(pos, x1 - halfwidth, y1);
  immEnd();

  if (fill) {
    GPU_polygon_smooth(false);
  }
  else {
    GPU_line_smooth(false);
  }
}

static void ui_draw_colorband_handle_box(
    uint pos, float x1, float y1, float x2, float y2, bool fill)
{
  immBegin(fill ? GPU_PRIM_TRI_FAN : GPU_PRIM_LINE_LOOP, 4);
  immVertex2f(pos, x1, y1);
  immVertex2f(pos, x1, y2);
  immVertex2f(pos, x2, y2);
  immVertex2f(pos, x2, y1);
  immEnd();
}

static void ui_draw_colorband_handle(uint shdr_pos,
                                     const rcti *rect,
                                     float x,
                                     const float rgb[3],
                                     struct ColorManagedDisplay *display,
                                     bool active)
{
  const float sizey = BLI_rcti_size_y(rect);
  const float min_width = 3.0f;
  float colf[3] = {UNPACK3(rgb)};

  const float half_width = floorf(sizey / 3.5f);
  const float height = half_width * 1.4f;

  float y1 = rect->ymin + (sizey * 0.16f);
  const float y2 = rect->ymax;

  /* align to pixels */
  x = floorf(x + 0.5f);
  y1 = floorf(y1 + 0.5f);

  if (active || half_width < min_width) {
    immUnbindProgram();

    immBindBuiltinProgram(GPU_SHADER_2D_LINE_DASHED_UNIFORM_COLOR);

    float viewport_size[4];
    GPU_viewport_size_get_f(viewport_size);
    immUniform2f("viewport_size", viewport_size[2] / UI_DPI_FAC, viewport_size[3] / UI_DPI_FAC);

    immUniform1i("colors_len", 2); /* "advanced" mode */
    immUniformArray4fv(
        "colors", (float *)(float[][4]){{0.8f, 0.8f, 0.8f, 1.0f}, {0.0f, 0.0f, 0.0f, 1.0f}}, 2);
    immUniform1f("dash_width", active ? 4.0f : 2.0f);
    immUniform1f("dash_factor", 0.5f);

    immBegin(GPU_PRIM_LINES, 2);
    immVertex2f(shdr_pos, x, y1);
    immVertex2f(shdr_pos, x, y2);
    immEnd();

    immUnbindProgram();

    immBindBuiltinProgram(GPU_SHADER_2D_UNIFORM_COLOR);

    /* hide handles when zoomed out too far */
    if (half_width < min_width) {
      return;
    }
  }

  /* shift handle down */
  y1 -= half_width;

  immUniformColor3ub(0, 0, 0);
  ui_draw_colorband_handle_box(
      shdr_pos, x - half_width, y1 - 1, x + half_width, y1 + height, false);

  /* draw all triangles blended */
  GPU_blend(GPU_BLEND_ALPHA);

  ui_draw_colorband_handle_tri(shdr_pos, x, y1 + height, half_width, half_width, true);

  if (active) {
    immUniformColor3ub(196, 196, 196);
  }
  else {
    immUniformColor3ub(96, 96, 96);
  }
  ui_draw_colorband_handle_tri(shdr_pos, x, y1 + height, half_width, half_width, true);

  if (active) {
    immUniformColor3ub(255, 255, 255);
  }
  else {
    immUniformColor3ub(128, 128, 128);
  }
  ui_draw_colorband_handle_tri_hlight(
      shdr_pos, x, y1 + height - 1, (half_width - 1), (half_width - 1));

  immUniformColor3ub(0, 0, 0);
  ui_draw_colorband_handle_tri_hlight(shdr_pos, x, y1 + height, half_width, half_width);

  GPU_blend(GPU_BLEND_NONE);

  immUniformColor3ub(128, 128, 128);
  ui_draw_colorband_handle_box(
      shdr_pos, x - (half_width - 1), y1, x + (half_width - 1), y1 + height, true);

  if (display) {
    IMB_colormanagement_scene_linear_to_display_v3(colf, display);
  }

  immUniformColor3fv(colf);
  ui_draw_colorband_handle_box(
      shdr_pos, x - (half_width - 2), y1 + 1, x + (half_width - 2), y1 + height - 2, true);
}

void ui_draw_but_COLORBAND(uiBut *but, const uiWidgetColors *UNUSED(wcol), const rcti *rect)
{
  struct ColorManagedDisplay *display = ui_block_cm_display_get(but->block);
  uint pos_id, col_id;

  uiButColorBand *but_coba = (uiButColorBand *)but;
  ColorBand *coba = (but_coba->edit_coba == NULL) ? (ColorBand *)but->poin : but_coba->edit_coba;

  if (coba == NULL) {
    return;
  }

  const float x1 = rect->xmin;
  const float sizex = rect->xmax - x1;
  const float sizey = BLI_rcti_size_y(rect);
  const float sizey_solid = sizey * 0.25f;
  const float y1 = rect->ymin;

  /* exit early if too narrow */
  if (sizex <= 0) {
    return;
  }

  GPUVertFormat *format = immVertexFormat();
  pos_id = GPU_vertformat_attr_add(format, "pos", GPU_COMP_F32, 2, GPU_FETCH_FLOAT);
  immBindBuiltinProgram(GPU_SHADER_2D_CHECKER);

  /* Drawing the checkerboard. */
  const float checker_dark = UI_ALPHA_CHECKER_DARK / 255.0f;
  const float checker_light = UI_ALPHA_CHECKER_LIGHT / 255.0f;
  immUniform4f("color1", checker_dark, checker_dark, checker_dark, 1.0f);
  immUniform4f("color2", checker_light, checker_light, checker_light, 1.0f);
  immUniform1i("size", 8);
  immRectf(pos_id, x1, y1, x1 + sizex, rect->ymax);
  immUnbindProgram();

  /* New format */
  format = immVertexFormat();
  pos_id = GPU_vertformat_attr_add(format, "pos", GPU_COMP_F32, 2, GPU_FETCH_FLOAT);
  col_id = GPU_vertformat_attr_add(format, "color", GPU_COMP_F32, 4, GPU_FETCH_FLOAT);
  immBindBuiltinProgram(GPU_SHADER_2D_SMOOTH_COLOR);

  /* layer: color ramp */
  GPU_blend(GPU_BLEND_ALPHA);

  CBData *cbd = coba->data;

  float v1[2], v2[2];
  float colf[4] = {0, 0, 0, 0}; /* initialize in case the colorband isn't valid */

  v1[1] = y1 + sizey_solid;
  v2[1] = rect->ymax;

  immBegin(GPU_PRIM_TRI_STRIP, (sizex + 1) * 2);
  for (int a = 0; a <= sizex; a++) {
    const float pos = ((float)a) / sizex;
    BKE_colorband_evaluate(coba, pos, colf);
    if (display) {
      IMB_colormanagement_scene_linear_to_display_v3(colf, display);
    }

    v1[0] = v2[0] = x1 + a;

    immAttr4fv(col_id, colf);
    immVertex2fv(pos_id, v1);
    immVertex2fv(pos_id, v2);
  }
  immEnd();

  /* layer: color ramp without alpha for reference when manipulating ramp properties */
  v1[1] = y1;
  v2[1] = y1 + sizey_solid;

  immBegin(GPU_PRIM_TRI_STRIP, (sizex + 1) * 2);
  for (int a = 0; a <= sizex; a++) {
    const float pos = ((float)a) / sizex;
    BKE_colorband_evaluate(coba, pos, colf);
    if (display) {
      IMB_colormanagement_scene_linear_to_display_v3(colf, display);
    }

    v1[0] = v2[0] = x1 + a;

    immAttr4f(col_id, colf[0], colf[1], colf[2], 1.0f);
    immVertex2fv(pos_id, v1);
    immVertex2fv(pos_id, v2);
  }
  immEnd();

  immUnbindProgram();

  GPU_blend(GPU_BLEND_NONE);

  /* New format */
  format = immVertexFormat();
  pos_id = GPU_vertformat_attr_add(format, "pos", GPU_COMP_F32, 2, GPU_FETCH_FLOAT);
  immBindBuiltinProgram(GPU_SHADER_2D_UNIFORM_COLOR);

  /* layer: box outline */
  immUniformColor4f(0.0f, 0.0f, 0.0f, 1.0f);
  imm_draw_box_wire_2d(pos_id, x1, y1, x1 + sizex, rect->ymax);

  /* layer: box outline */
  GPU_blend(GPU_BLEND_ALPHA);
  immUniformColor4f(0.0f, 0.0f, 0.0f, 0.5f);

  immBegin(GPU_PRIM_LINES, 2);
  immVertex2f(pos_id, x1, y1);
  immVertex2f(pos_id, x1 + sizex, y1);
  immEnd();

  immUniformColor4f(1.0f, 1.0f, 1.0f, 0.25f);

  immBegin(GPU_PRIM_LINES, 2);
  immVertex2f(pos_id, x1, y1 - 1);
  immVertex2f(pos_id, x1 + sizex, y1 - 1);
  immEnd();

  GPU_blend(GPU_BLEND_NONE);

  /* layer: draw handles */
  for (int a = 0; a < coba->tot; a++, cbd++) {
    if (a != coba->cur) {
      const float pos = x1 + cbd->pos * (sizex - 1) + 1;
      ui_draw_colorband_handle(pos_id, rect, pos, &cbd->r, display, false);
    }
  }

  /* layer: active handle */
  if (coba->tot != 0) {
    cbd = &coba->data[coba->cur];
    const float pos = x1 + cbd->pos * (sizex - 1) + 1;
    ui_draw_colorband_handle(pos_id, rect, pos, &cbd->r, display, true);
  }

  immUnbindProgram();
}

void ui_draw_but_UNITVEC(uiBut *but, const uiWidgetColors *wcol, const rcti *rect)
{
  /* sphere color */
  const float diffuse[3] = {1.0f, 1.0f, 1.0f};
  float light[3];
  const float size = 0.5f * min_ff(BLI_rcti_size_x(rect), BLI_rcti_size_y(rect));

  /* backdrop */
  UI_draw_roundbox_corner_set(UI_CNR_ALL);
  UI_draw_roundbox_3ub_alpha(
      &(const rctf){
          .xmin = rect->xmin,
          .xmax = rect->xmax,
          .ymin = rect->ymin,
          .ymax = rect->ymax,
      },
      true,
      5.0f,
      wcol->inner,
      255);

  GPU_face_culling(GPU_CULL_BACK);

  /* setup lights */
  ui_but_v3_get(but, light);

  /* transform to button */
  GPU_matrix_push();

  const bool use_project_matrix = (size >= -GPU_MATRIX_ORTHO_CLIP_NEAR_DEFAULT);
  if (use_project_matrix) {
    GPU_matrix_push_projection();
    GPU_matrix_ortho_set_z(-size, size);
  }

  GPU_matrix_translate_2f(rect->xmin + 0.5f * BLI_rcti_size_x(rect),
                          rect->ymin + 0.5f * BLI_rcti_size_y(rect));
  GPU_matrix_scale_1f(size);

  GPUBatch *sphere = GPU_batch_preset_sphere(2);
  GPU_batch_program_set_builtin(sphere, GPU_SHADER_SIMPLE_LIGHTING);
  GPU_batch_uniform_4f(sphere, "color", diffuse[0], diffuse[1], diffuse[2], 1.0f);
  GPU_batch_uniform_3fv(sphere, "light", light);
  GPU_batch_draw(sphere);

  /* Restore. */
  GPU_face_culling(GPU_CULL_NONE);

  /* AA circle */
  GPUVertFormat *format = immVertexFormat();
  const uint pos = GPU_vertformat_attr_add(format, "pos", GPU_COMP_F32, 2, GPU_FETCH_FLOAT);
  immBindBuiltinProgram(GPU_SHADER_2D_UNIFORM_COLOR);
  immUniformColor3ubv(wcol->inner);

  GPU_blend(GPU_BLEND_ALPHA);
  GPU_line_smooth(true);
  imm_draw_circle_wire_2d(pos, 0.0f, 0.0f, 1.0f, 32);
  GPU_blend(GPU_BLEND_NONE);
  GPU_line_smooth(false);

  if (use_project_matrix) {
    GPU_matrix_pop_projection();
  }

  /* matrix after circle */
  GPU_matrix_pop();

  immUnbindProgram();
}

static void ui_draw_but_curve_grid(const uint pos,
                                   const rcti *rect,
                                   const float zoom_x,
                                   const float zoom_y,
                                   const float offset_x,
                                   const float offset_y,
                                   const float step)
{
  const float start_x = (ceilf(offset_x / step) * step - offset_x) * zoom_x + rect->xmin;
  const float start_y = (ceilf(offset_y / step) * step - offset_y) * zoom_y + rect->ymin;

  const int line_count_x = ceilf((rect->xmax - start_x) / (step * zoom_x));
  const int line_count_y = ceilf((rect->ymax - start_y) / (step * zoom_y));

  if (line_count_x + line_count_y == 0) {
    return;
  }

  immBegin(GPU_PRIM_LINES, (line_count_x + line_count_y) * 2);
  for (int i = 0; i < line_count_x; i++) {
    const float x = start_x + i * step * zoom_x;
    immVertex2f(pos, x, rect->ymin);
    immVertex2f(pos, x, rect->ymax);
  }
  for (int i = 0; i < line_count_y; i++) {
    const float y = start_y + i * step * zoom_y;
    immVertex2f(pos, rect->xmin, y);
    immVertex2f(pos, rect->xmax, y);
  }
  immEnd();
}

static void gl_shaded_color_get(const uchar color[3], int shade, uchar r_color[3])
{
  r_color[0] = color[0] - shade > 0 ? color[0] - shade : 0;
  r_color[1] = color[1] - shade > 0 ? color[1] - shade : 0;
  r_color[2] = color[2] - shade > 0 ? color[2] - shade : 0;
}

static void gl_shaded_color_get_fl(const uchar *color, int shade, float r_color[3])
{
  uchar color_shaded[3];
  gl_shaded_color_get(color, shade, color_shaded);
  rgb_uchar_to_float(r_color, color_shaded);
}

static void gl_shaded_color(const uchar *color, int shade)
{
  uchar color_shaded[3];
  gl_shaded_color_get(color, shade, color_shaded);
  immUniformColor3ubv(color_shaded);
}

void ui_draw_but_CURVE(ARegion *region, uiBut *but, const uiWidgetColors *wcol, const rcti *rect)
{
  uiButCurveMapping *but_cumap = (uiButCurveMapping *)but;
  CurveMapping *cumap = (but_cumap->edit_cumap == NULL) ? (CurveMapping *)but->poin :
                                                          but_cumap->edit_cumap;

  const float clip_size_x = BLI_rctf_size_x(&cumap->curr);
  const float clip_size_y = BLI_rctf_size_y(&cumap->curr);

  /* zero-sized curve */
  if (clip_size_x == 0.0f || clip_size_y == 0.0f) {
    return;
  }

  /* calculate offset and zoom */
  const float zoomx = (BLI_rcti_size_x(rect) - 2.0f) / clip_size_x;
  const float zoomy = (BLI_rcti_size_y(rect) - 2.0f) / clip_size_y;
  const float offsx = cumap->curr.xmin - (1.0f / zoomx);
  const float offsy = cumap->curr.ymin - (1.0f / zoomy);

  /* exit early if too narrow */
  if (zoomx == 0.0f) {
    return;
  }

  CurveMap *cuma = &cumap->cm[cumap->cur];

  /* need scissor test, curve can draw outside of boundary */
  int scissor[4];
  GPU_scissor_get(scissor);
  rcti scissor_new = {
      .xmin = rect->xmin,
      .ymin = rect->ymin,
      .xmax = rect->xmax,
      .ymax = rect->ymax,
  };
  const rcti scissor_region = {0, region->winx, 0, region->winy};
  BLI_rcti_isect(&scissor_new, &scissor_region, &scissor_new);
  GPU_scissor(scissor_new.xmin,
              scissor_new.ymin,
              BLI_rcti_size_x(&scissor_new),
              BLI_rcti_size_y(&scissor_new));

  /* Do this first to not mess imm context */
  if (but_cumap->gradient_type == UI_GRAD_H) {
    /* magic trigger for curve backgrounds */
    const float col[3] = {0.0f, 0.0f, 0.0f}; /* dummy arg */

    rcti grid = {
        .xmin = rect->xmin + zoomx * (-offsx),
        .xmax = grid.xmin + zoomx,
        .ymin = rect->ymin + zoomy * (-offsy),
        .ymax = grid.ymin + zoomy,
    };

    ui_draw_gradient(&grid, col, UI_GRAD_H, 1.0f);
  }

  GPU_line_width(1.0f);

  GPUVertFormat *format = immVertexFormat();
  uint pos = GPU_vertformat_attr_add(format, "pos", GPU_COMP_F32, 2, GPU_FETCH_FLOAT);
  immBindBuiltinProgram(GPU_SHADER_2D_UNIFORM_COLOR);

  /* backdrop */
  float color_backdrop[4] = {0, 0, 0, 1};

  if (but_cumap->gradient_type == UI_GRAD_H) {
    /* grid, hsv uses different grid */
    GPU_blend(GPU_BLEND_ALPHA);
    ARRAY_SET_ITEMS(color_backdrop, 0, 0, 0, 48.0 / 255.0);
    immUniformColor4fv(color_backdrop);
    ui_draw_but_curve_grid(pos, rect, zoomx, zoomy, offsx, offsy, 0.1666666f);
    GPU_blend(GPU_BLEND_NONE);
  }
  else {
    if (cumap->flag & CUMA_DO_CLIP) {
      gl_shaded_color_get_fl(wcol->inner, -20, color_backdrop);
      immUniformColor3fv(color_backdrop);
      immRectf(pos, rect->xmin, rect->ymin, rect->xmax, rect->ymax);
      immUniformColor3ubv(wcol->inner);
      immRectf(pos,
               rect->xmin + zoomx * (cumap->clipr.xmin - offsx),
               rect->ymin + zoomy * (cumap->clipr.ymin - offsy),
               rect->xmin + zoomx * (cumap->clipr.xmax - offsx),
               rect->ymin + zoomy * (cumap->clipr.ymax - offsy));
    }
    else {
      rgb_uchar_to_float(color_backdrop, wcol->inner);
      immUniformColor3fv(color_backdrop);
      immRectf(pos, rect->xmin, rect->ymin, rect->xmax, rect->ymax);
    }

    /* grid, every 0.25 step */
    gl_shaded_color(wcol->inner, -16);
    ui_draw_but_curve_grid(pos, rect, zoomx, zoomy, offsx, offsy, 0.25f);
    /* grid, every 1.0 step */
    gl_shaded_color(wcol->inner, -24);
    ui_draw_but_curve_grid(pos, rect, zoomx, zoomy, offsx, offsy, 1.0f);
    /* axes */
    gl_shaded_color(wcol->inner, -50);
    immBegin(GPU_PRIM_LINES, 4);
    immVertex2f(pos, rect->xmin, rect->ymin + zoomy * (-offsy));
    immVertex2f(pos, rect->xmax, rect->ymin + zoomy * (-offsy));
    immVertex2f(pos, rect->xmin + zoomx * (-offsx), rect->ymin);
    immVertex2f(pos, rect->xmin + zoomx * (-offsx), rect->ymax);
    immEnd();
  }

  /* cfra option */
  /* XXX 2.48 */
#if 0
  if (cumap->flag & CUMA_DRAW_CFRA) {
    immUniformColor3ub(0x60, 0xc0, 0x40);
    immBegin(GPU_PRIM_LINES, 2);
    immVertex2f(pos, rect->xmin + zoomx * (cumap->sample[0] - offsx), rect->ymin);
    immVertex2f(pos, rect->xmin + zoomx * (cumap->sample[0] - offsx), rect->ymax);
    immEnd();
  }
#endif
  /* sample option */

  if (cumap->flag & CUMA_DRAW_SAMPLE) {
    immBegin(GPU_PRIM_LINES, 2); /* will draw one of the following 3 lines */
    if (but_cumap->gradient_type == UI_GRAD_H) {
      float tsample[3];
      float hsv[3];
      linearrgb_to_srgb_v3_v3(tsample, cumap->sample);
      rgb_to_hsv_v(tsample, hsv);
      immUniformColor3ub(240, 240, 240);

      immVertex2f(pos, rect->xmin + zoomx * (hsv[0] - offsx), rect->ymin);
      immVertex2f(pos, rect->xmin + zoomx * (hsv[0] - offsx), rect->ymax);
    }
    else if (cumap->cur == 3) {
      const float lum = IMB_colormanagement_get_luminance(cumap->sample);
      immUniformColor3ub(240, 240, 240);

      immVertex2f(pos, rect->xmin + zoomx * (lum - offsx), rect->ymin);
      immVertex2f(pos, rect->xmin + zoomx * (lum - offsx), rect->ymax);
    }
    else {
      if (cumap->cur == 0) {
        immUniformColor3ub(240, 100, 100);
      }
      else if (cumap->cur == 1) {
        immUniformColor3ub(100, 240, 100);
      }
      else {
        immUniformColor3ub(100, 100, 240);
      }

      immVertex2f(pos, rect->xmin + zoomx * (cumap->sample[cumap->cur] - offsx), rect->ymin);
      immVertex2f(pos, rect->xmin + zoomx * (cumap->sample[cumap->cur] - offsx), rect->ymax);
    }
    immEnd();
  }
  immUnbindProgram();

  if (cuma->table == NULL) {
    BKE_curvemapping_changed(cumap, false);
  }

  CurveMapPoint *cmp = cuma->table;
  rctf line_range;

  /* First curve point. */
  if ((cumap->flag & CUMA_EXTEND_EXTRAPOLATE) == 0) {
    line_range.xmin = rect->xmin;
    line_range.ymin = rect->ymin + zoomy * (cmp[0].y - offsy);
  }
  else {
    line_range.xmin = rect->xmin + zoomx * (cmp[0].x - offsx + cuma->ext_in[0]);
    line_range.ymin = rect->ymin + zoomy * (cmp[0].y - offsy + cuma->ext_in[1]);
  }
  /* Last curve point. */
  if ((cumap->flag & CUMA_EXTEND_EXTRAPOLATE) == 0) {
    line_range.xmax = rect->xmax;
    line_range.ymax = rect->ymin + zoomy * (cmp[CM_TABLE].y - offsy);
  }
  else {
    line_range.xmax = rect->xmin + zoomx * (cmp[CM_TABLE].x - offsx - cuma->ext_out[0]);
    line_range.ymax = rect->ymin + zoomy * (cmp[CM_TABLE].y - offsy - cuma->ext_out[1]);
  }

  immBindBuiltinProgram(GPU_SHADER_2D_UNIFORM_COLOR);
  GPU_blend(GPU_BLEND_ALPHA);

  /* Curve filled. */
  immUniformColor3ubvAlpha(wcol->item, 128);
  immBegin(GPU_PRIM_TRI_STRIP, (CM_TABLE * 2 + 2) + 4);
  immVertex2f(pos, line_range.xmin, rect->ymin);
  immVertex2f(pos, line_range.xmin, line_range.ymin);
  for (int a = 0; a <= CM_TABLE; a++) {
    const float fx = rect->xmin + zoomx * (cmp[a].x - offsx);
    const float fy = rect->ymin + zoomy * (cmp[a].y - offsy);
    immVertex2f(pos, fx, rect->ymin);
    immVertex2f(pos, fx, fy);
  }
  immVertex2f(pos, line_range.xmax, rect->ymin);
  immVertex2f(pos, line_range.xmax, line_range.ymax);
  immEnd();

  /* Curve line. */
  GPU_line_width(1.0f);
  immUniformColor3ubvAlpha(wcol->item, 255);
  GPU_line_smooth(true);
  immBegin(GPU_PRIM_LINE_STRIP, (CM_TABLE + 1) + 2);
  immVertex2f(pos, line_range.xmin, line_range.ymin);
  for (int a = 0; a <= CM_TABLE; a++) {
    const float fx = rect->xmin + zoomx * (cmp[a].x - offsx);
    const float fy = rect->ymin + zoomy * (cmp[a].y - offsy);
    immVertex2f(pos, fx, fy);
  }
  immVertex2f(pos, line_range.xmax, line_range.ymax);
  immEnd();

  /* Reset state for fill & line. */
  GPU_line_smooth(false);
  GPU_blend(GPU_BLEND_NONE);
  immUnbindProgram();

  /* The points, use aspect to make them visible on edges. */
  format = immVertexFormat();
  pos = GPU_vertformat_attr_add(format, "pos", GPU_COMP_F32, 2, GPU_FETCH_FLOAT);
  const uint col = GPU_vertformat_attr_add(format, "color", GPU_COMP_F32, 4, GPU_FETCH_FLOAT);
  immBindBuiltinProgram(GPU_SHADER_2D_FLAT_COLOR);

  /* Calculate vertex colors based on text theme. */
  float color_vert[4], color_vert_select[4];
  UI_GetThemeColor4fv(TH_TEXT_HI, color_vert);
  UI_GetThemeColor4fv(TH_TEXT, color_vert_select);
  if (len_squared_v3v3(color_vert, color_vert_select) < 0.1f) {
    interp_v3_v3v3(color_vert, color_vert_select, color_backdrop, 0.75f);
  }
  if (len_squared_v3(color_vert) > len_squared_v3(color_vert_select)) {
    /* Ensure brightest text color is used for selection. */
    swap_v3_v3(color_vert, color_vert_select);
  }

  cmp = cuma->curve;
  GPU_point_size(max_ff(1.0f, min_ff(UI_DPI_FAC / but->block->aspect * 4.0f, 4.0f)));
  immBegin(GPU_PRIM_POINTS, cuma->totpoint);
  for (int a = 0; a < cuma->totpoint; a++) {
    const float fx = rect->xmin + zoomx * (cmp[a].x - offsx);
    const float fy = rect->ymin + zoomy * (cmp[a].y - offsy);
    immAttr4fv(col, (cmp[a].flag & CUMA_SELECT) ? color_vert_select : color_vert);
    immVertex2f(pos, fx, fy);
  }
  immEnd();
  immUnbindProgram();

  /* Restore scissor-test. */
  GPU_scissor(scissor[0], scissor[1], scissor[2], scissor[3]);

  /* outline */
  format = immVertexFormat();
  pos = GPU_vertformat_attr_add(format, "pos", GPU_COMP_F32, 2, GPU_FETCH_FLOAT);
  immBindBuiltinProgram(GPU_SHADER_2D_UNIFORM_COLOR);

  immUniformColor3ubv(wcol->outline);
  imm_draw_box_wire_2d(pos, rect->xmin, rect->ymin, rect->xmax, rect->ymax);

  immUnbindProgram();
}

/**
 * Helper for #ui_draw_but_CURVEPROFILE. Used to tell whether to draw a control point's handles.
 */
static bool point_draw_handles(CurveProfilePoint *point)
{
  return (point->flag & PROF_SELECT &&
          (ELEM(point->h1, HD_FREE, HD_ALIGN) || ELEM(point->h2, HD_FREE, HD_ALIGN))) ||
         ELEM(point->flag, PROF_H1_SELECT, PROF_H2_SELECT);
}

/**
 *  Draws the curve profile widget. Somewhat similar to ui_draw_but_CURVE.
 */
void ui_draw_but_CURVEPROFILE(ARegion *region,
                              uiBut *but,
                              const uiWidgetColors *wcol,
                              const rcti *rect)
{
  float fx, fy;

  uiButCurveProfile *but_profile = (uiButCurveProfile *)but;
  CurveProfile *profile = (but_profile->edit_profile == NULL) ? (CurveProfile *)but->poin :
                                                                but_profile->edit_profile;

  /* Calculate offset and zoom. */
  const float zoomx = (BLI_rcti_size_x(rect) - 2.0f) / BLI_rctf_size_x(&profile->view_rect);
  const float zoomy = (BLI_rcti_size_y(rect) - 2.0f) / BLI_rctf_size_y(&profile->view_rect);
  const float offsx = profile->view_rect.xmin - (1.0f / zoomx);
  const float offsy = profile->view_rect.ymin - (1.0f / zoomy);

  /* Exit early if too narrow. */
  if (zoomx == 0.0f) {
    return;
  }

  /* Test needed because path can draw outside of boundary. */
  int scissor[4];
  GPU_scissor_get(scissor);
  rcti scissor_new = {
      .xmin = rect->xmin,
      .ymin = rect->ymin,
      .xmax = rect->xmax,
      .ymax = rect->ymax,
  };
  const rcti scissor_region = {0, region->winx, 0, region->winy};
  BLI_rcti_isect(&scissor_new, &scissor_region, &scissor_new);
  GPU_scissor(scissor_new.xmin,
              scissor_new.ymin,
              BLI_rcti_size_x(&scissor_new),
              BLI_rcti_size_y(&scissor_new));

  GPU_line_width(1.0f);

  GPUVertFormat *format = immVertexFormat();
  uint pos = GPU_vertformat_attr_add(format, "pos", GPU_COMP_F32, 2, GPU_FETCH_FLOAT);
  immBindBuiltinProgram(GPU_SHADER_2D_UNIFORM_COLOR);

  /* Draw the backdrop. */
  float color_backdrop[4] = {0, 0, 0, 1};
  if (profile->flag & PROF_USE_CLIP) {
    gl_shaded_color_get_fl((uchar *)wcol->inner, -20, color_backdrop);
    immUniformColor3fv(color_backdrop);
    immRectf(pos, rect->xmin, rect->ymin, rect->xmax, rect->ymax);
    immUniformColor3ubv((uchar *)wcol->inner);
    immRectf(pos,
             rect->xmin + zoomx * (profile->clip_rect.xmin - offsx),
             rect->ymin + zoomy * (profile->clip_rect.ymin - offsy),
             rect->xmin + zoomx * (profile->clip_rect.xmax - offsx),
             rect->ymin + zoomy * (profile->clip_rect.ymax - offsy));
  }
  else {
    rgb_uchar_to_float(color_backdrop, (uchar *)wcol->inner);
    immUniformColor3fv(color_backdrop);
    immRectf(pos, rect->xmin, rect->ymin, rect->xmax, rect->ymax);
  }

  /* 0.25 step grid. */
  gl_shaded_color((uchar *)wcol->inner, -16);
  ui_draw_but_curve_grid(pos, rect, zoomx, zoomy, offsx, offsy, 0.25f);
  /* 1.0 step grid. */
  gl_shaded_color((uchar *)wcol->inner, -24);
  ui_draw_but_curve_grid(pos, rect, zoomx, zoomy, offsx, offsy, 1.0f);

  /* Draw the path's fill. */
  if (profile->table == NULL) {
    BKE_curveprofile_update(profile, PROF_UPDATE_NONE);
  }
  CurveProfilePoint *pts = profile->table;
  /* Also add the last points on the right and bottom edges to close off the fill polygon. */
  const bool add_left_tri = profile->view_rect.xmin < 0.0f;
  const bool add_bottom_tri = profile->view_rect.ymin < 0.0f;
  uint tot_points = (uint)PROF_TABLE_LEN(profile->path_len) + 1 + add_left_tri + add_bottom_tri;
  const uint tot_triangles = tot_points - 2;

  /* Create array of the positions of the table's points. */
  float(*table_coords)[2] = MEM_mallocN(sizeof(*table_coords) * tot_points, "table x coords");
  for (uint i = 0; i < (uint)PROF_TABLE_LEN(profile->path_len);
       i++) { /* Only add the points from the table here. */
    table_coords[i][0] = pts[i].x;
    table_coords[i][1] = pts[i].y;
  }
  /* Using some extra margin (-1.0f) for the coordinates used to complete the polygon
   * avoids the profile line crossing itself in some common situations, which can lead to
   * incorrect triangulation. See T841183. */
  if (add_left_tri && add_bottom_tri) {
    /* Add left side, bottom left corner, and bottom side points. */
    table_coords[tot_points - 3][0] = profile->view_rect.xmin - 1.0f;
    table_coords[tot_points - 3][1] = 1.0f;
    table_coords[tot_points - 2][0] = profile->view_rect.xmin - 1.0f;
    table_coords[tot_points - 2][1] = profile->view_rect.ymin - 1.0f;
    table_coords[tot_points - 1][0] = 1.0f;
    table_coords[tot_points - 1][1] = profile->view_rect.ymin - 1.0f;
  }
  else if (add_left_tri) {
    /* Add the left side and bottom left corner points. */
    table_coords[tot_points - 2][0] = profile->view_rect.xmin - 1.0f;
    table_coords[tot_points - 2][1] = 1.0f;
    table_coords[tot_points - 1][0] = profile->view_rect.xmin - 1.0f;
    table_coords[tot_points - 1][1] = -1.0f;
  }
  else if (add_bottom_tri) {
    /* Add the bottom side and bottom left corner points. */
    table_coords[tot_points - 2][0] = -1.0f;
    table_coords[tot_points - 2][1] = profile->view_rect.ymin - 1.0f;
    table_coords[tot_points - 1][0] = 1.0f;
    table_coords[tot_points - 1][1] = profile->view_rect.ymin - 1.0f;
  }
  else {
    /* Just add the bottom corner point. Side points would be redundant anyway. */
    table_coords[tot_points - 1][0] = -1.0f;
    table_coords[tot_points - 1][1] = -1.0f;
  }

  /* Calculate the table point indices of the triangles for the profile's fill. */
  uint(*tri_indices)[3] = MEM_mallocN(sizeof(*tri_indices) * tot_triangles, "return tri indices");
  BLI_polyfill_calc(table_coords, tot_points, -1, tri_indices);

  /* Draw the triangles for the profile fill. */
  immUniformColor3ubvAlpha((const uchar *)wcol->item, 128);
  GPU_blend(GPU_BLEND_ALPHA);
  GPU_polygon_smooth(false);
  immBegin(GPU_PRIM_TRIS, 3 * tot_triangles);
  for (uint i = 0; i < tot_triangles; i++) {
    for (uint j = 0; j < 3; j++) {
      uint *tri = tri_indices[i];
      fx = rect->xmin + zoomx * (table_coords[tri[j]][0] - offsx);
      fy = rect->ymin + zoomy * (table_coords[tri[j]][1] - offsy);
      immVertex2f(pos, fx, fy);
    }
  }
  immEnd();
  MEM_freeN(tri_indices);

  /* Draw the profile's path so the edge stands out a bit. */
  tot_points -= (add_left_tri + add_left_tri);
  GPU_line_width(1.0f);
  immUniformColor3ubvAlpha((const uchar *)wcol->item, 255);
  GPU_line_smooth(true);
  immBegin(GPU_PRIM_LINE_STRIP, tot_points - 1);
  for (uint i = 0; i < tot_points - 1; i++) {
    fx = rect->xmin + zoomx * (table_coords[i][0] - offsx);
    fy = rect->ymin + zoomy * (table_coords[i][1] - offsy);
    immVertex2f(pos, fx, fy);
  }
  immEnd();
  MEM_freeN(table_coords);

  /* Draw the handles for the selected control points. */
  pts = profile->path;
  tot_points = (uint)profile->path_len;
  int selected_free_points = 0;
  for (uint i = 0; i < tot_points; i++) {
    if (point_draw_handles(&pts[i])) {
      selected_free_points++;
    }
  }
  /* Draw the lines to the handles from the points. */
  if (selected_free_points > 0) {
    GPU_line_width(1.0f);
    gl_shaded_color((uchar *)wcol->inner, -24);
    GPU_line_smooth(true);
    immBegin(GPU_PRIM_LINES, selected_free_points * 4);
    float ptx, pty;
    for (uint i = 0; i < tot_points; i++) {
      if (point_draw_handles(&pts[i])) {
        ptx = rect->xmin + zoomx * (pts[i].x - offsx);
        pty = rect->ymin + zoomy * (pts[i].y - offsy);

        fx = rect->xmin + zoomx * (pts[i].h1_loc[0] - offsx);
        fy = rect->ymin + zoomy * (pts[i].h1_loc[1] - offsy);
        immVertex2f(pos, ptx, pty);
        immVertex2f(pos, fx, fy);

        fx = rect->xmin + zoomx * (pts[i].h2_loc[0] - offsx);
        fy = rect->ymin + zoomy * (pts[i].h2_loc[1] - offsy);
        immVertex2f(pos, ptx, pty);
        immVertex2f(pos, fx, fy);
      }
    }
    immEnd();
  }
  immUnbindProgram();

  /* New GPU instructions for control points and sampled points. */
  format = immVertexFormat();
  pos = GPU_vertformat_attr_add(format, "pos", GPU_COMP_F32, 2, GPU_FETCH_FLOAT);
  const uint col = GPU_vertformat_attr_add(format, "color", GPU_COMP_F32, 4, GPU_FETCH_FLOAT);
  immBindBuiltinProgram(GPU_SHADER_2D_FLAT_COLOR);

  /* Calculate vertex colors based on text theme. */
  float color_vert[4], color_vert_select[4], color_sample[4];
  UI_GetThemeColor4fv(TH_TEXT_HI, color_vert);
  UI_GetThemeColor4fv(TH_TEXT, color_vert_select);
  color_sample[0] = (float)wcol->item[0] / 255.0f;
  color_sample[1] = (float)wcol->item[1] / 255.0f;
  color_sample[2] = (float)wcol->item[2] / 255.0f;
  color_sample[3] = (float)wcol->item[3] / 255.0f;
  if (len_squared_v3v3(color_vert, color_vert_select) < 0.1f) {
    interp_v3_v3v3(color_vert, color_vert_select, color_backdrop, 0.75f);
  }
  if (len_squared_v3(color_vert) > len_squared_v3(color_vert_select)) {
    /* Ensure brightest text color is used for selection. */
    swap_v3_v3(color_vert, color_vert_select);
  }

  /* Draw the control points. */
  GPU_line_smooth(false);
  GPU_blend(GPU_BLEND_NONE);
  GPU_point_size(max_ff(3.0f, min_ff(UI_DPI_FAC / but->block->aspect * 5.0f, 5.0f)));
  immBegin(GPU_PRIM_POINTS, tot_points);
  for (uint i = 0; i < tot_points; i++) {
    fx = rect->xmin + zoomx * (pts[i].x - offsx);
    fy = rect->ymin + zoomy * (pts[i].y - offsy);
    immAttr4fv(col, (pts[i].flag & PROF_SELECT) ? color_vert_select : color_vert);
    immVertex2f(pos, fx, fy);
  }
  immEnd();

  /* Draw the handle points. */
  if (selected_free_points > 0) {
    GPU_line_smooth(false);
    GPU_blend(GPU_BLEND_NONE);
    GPU_point_size(max_ff(2.0f, min_ff(UI_DPI_FAC / but->block->aspect * 4.0f, 4.0f)));
    immBegin(GPU_PRIM_POINTS, selected_free_points * 2);
    for (uint i = 0; i < tot_points; i++) {
      if (point_draw_handles(&pts[i])) {
        fx = rect->xmin + zoomx * (pts[i].h1_loc[0] - offsx);
        fy = rect->ymin + zoomy * (pts[i].h1_loc[1] - offsy);
        immAttr4fv(col, (pts[i].flag & PROF_H1_SELECT) ? color_vert_select : color_vert);
        immVertex2f(pos, fx, fy);

        fx = rect->xmin + zoomx * (pts[i].h2_loc[0] - offsx);
        fy = rect->ymin + zoomy * (pts[i].h2_loc[1] - offsy);
        immAttr4fv(col, (pts[i].flag & PROF_H2_SELECT) ? color_vert_select : color_vert);
        immVertex2f(pos, fx, fy);
      }
    }
    immEnd();
  }

  /* Draw the sampled points in addition to the control points if they have been created */
  pts = profile->segments;
  tot_points = (uint)profile->segments_len;
  if (tot_points > 0 && pts) {
    GPU_point_size(max_ff(2.0f, min_ff(UI_DPI_FAC / but->block->aspect * 3.0f, 3.0f)));
    immBegin(GPU_PRIM_POINTS, tot_points);
    for (uint i = 0; i < tot_points; i++) {
      fx = rect->xmin + zoomx * (pts[i].x - offsx);
      fy = rect->ymin + zoomy * (pts[i].y - offsy);
      immAttr4fv(col, color_sample);
      immVertex2f(pos, fx, fy);
    }
    immEnd();
  }
  immUnbindProgram();

  /* Restore scissor-test. */
  GPU_scissor(scissor[0], scissor[1], scissor[2], scissor[3]);

  /* Outline */
  format = immVertexFormat();
  pos = GPU_vertformat_attr_add(format, "pos", GPU_COMP_F32, 2, GPU_FETCH_FLOAT);
  immBindBuiltinProgram(GPU_SHADER_2D_UNIFORM_COLOR);

  immUniformColor3ubv((const uchar *)wcol->outline);
  imm_draw_box_wire_2d(pos, rect->xmin, rect->ymin, rect->xmax, rect->ymax);
  immUnbindProgram();
}

void ui_draw_but_TRACKPREVIEW(ARegion *UNUSED(region),
                              uiBut *but,
                              const uiWidgetColors *UNUSED(wcol),
                              const rcti *recti)
{
  bool ok = false;
  MovieClipScopes *scopes = (MovieClipScopes *)but->poin;

  rctf rect = {
      .xmin = (float)recti->xmin + 1,
      .xmax = (float)recti->xmax - 1,
      .ymin = (float)recti->ymin + 1,
      .ymax = (float)recti->ymax - 1,
  };

  const int width = BLI_rctf_size_x(&rect) + 1;
  const int height = BLI_rctf_size_y(&rect);

  GPU_blend(GPU_BLEND_ALPHA);

  /* need scissor test, preview image can draw outside of boundary */
  int scissor[4];
  GPU_scissor_get(scissor);
  GPU_scissor((rect.xmin - 1),
              (rect.ymin - 1),
              (rect.xmax + 1) - (rect.xmin - 1),
              (rect.ymax + 1) - (rect.ymin - 1));

  if (scopes->track_disabled) {
    const float color[4] = {0.7f, 0.3f, 0.3f, 0.3f};
    UI_draw_roundbox_corner_set(UI_CNR_ALL);
    UI_draw_roundbox_4fv(
        &(const rctf){
            .xmin = rect.xmin - 1,
            .xmax = rect.xmax + 1,
            .ymin = rect.ymin,
            .ymax = rect.ymax + 1,
        },
        true,
        3.0f,
        color);

    ok = true;
  }
  else if ((scopes->track_search) &&
           ((!scopes->track_preview) ||
            (scopes->track_preview->x != width || scopes->track_preview->y != height))) {
    if (scopes->track_preview) {
      IMB_freeImBuf(scopes->track_preview);
    }

    ImBuf *tmpibuf = BKE_tracking_sample_pattern(scopes->frame_width,
                                                 scopes->frame_height,
                                                 scopes->track_search,
                                                 scopes->track,
                                                 &scopes->undist_marker,
                                                 true,
                                                 scopes->use_track_mask,
                                                 width,
                                                 height,
                                                 scopes->track_pos);
    if (tmpibuf) {
      if (tmpibuf->rect_float) {
        IMB_rect_from_float(tmpibuf);
      }

      if (tmpibuf->rect) {
        scopes->track_preview = tmpibuf;
      }
      else {
        IMB_freeImBuf(tmpibuf);
      }
    }
  }

  if (!ok && scopes->track_preview) {
    GPU_matrix_push();

    /* draw content of pattern area */
    GPU_scissor(rect.xmin, rect.ymin, scissor[2], scissor[3]);

    if (width > 0 && height > 0) {
      ImBuf *drawibuf = scopes->track_preview;
      float col_sel[4], col_outline[4];

      if (scopes->use_track_mask) {
        const float color[4] = {0.0f, 0.0f, 0.0f, 0.3f};
        UI_draw_roundbox_corner_set(UI_CNR_ALL);
        UI_draw_roundbox_4fv(
            &(const rctf){
                .xmin = rect.xmin - 1,
                .xmax = rect.xmax + 1,
                .ymin = rect.ymin,
                .ymax = rect.ymax + 1,
            },
            true,
            3.0f,
            color);
      }

      IMMDrawPixelsTexState state = immDrawPixelsTexSetup(GPU_SHADER_2D_IMAGE_COLOR);
      immDrawPixelsTex(&state,
                       rect.xmin,
                       rect.ymin + 1,
                       drawibuf->x,
                       drawibuf->y,
                       GPU_RGBA8,
                       true,
                       drawibuf->rect,
                       1.0f,
                       1.0f,
                       NULL);

      /* draw cross for pixel position */
      GPU_matrix_translate_2f(rect.xmin + scopes->track_pos[0], rect.ymin + scopes->track_pos[1]);
      GPU_scissor(rect.xmin, rect.ymin, BLI_rctf_size_x(&rect), BLI_rctf_size_y(&rect));

      GPUVertFormat *format = immVertexFormat();
      const uint pos = GPU_vertformat_attr_add(format, "pos", GPU_COMP_F32, 2, GPU_FETCH_FLOAT);
      const uint col = GPU_vertformat_attr_add(format, "color", GPU_COMP_F32, 4, GPU_FETCH_FLOAT);
      immBindBuiltinProgram(GPU_SHADER_2D_FLAT_COLOR);

      UI_GetThemeColor4fv(TH_SEL_MARKER, col_sel);
      UI_GetThemeColor4fv(TH_MARKER_OUTLINE, col_outline);

      /* Do stipple cross with geometry */
      immBegin(GPU_PRIM_LINES, 7 * 2 * 2);
      const float pos_sel[8] = {-10.0f, -7.0f, -4.0f, -1.0f, 2.0f, 5.0f, 8.0f, 11.0f};
      for (int axe = 0; axe < 2; axe++) {
        for (int i = 0; i < 7; i++) {
          const float x1 = pos_sel[i] * (1 - axe);
          const float y1 = pos_sel[i] * axe;
          const float x2 = pos_sel[i + 1] * (1 - axe);
          const float y2 = pos_sel[i + 1] * axe;

          if (i % 2 == 1) {
            immAttr4fv(col, col_sel);
          }
          else {
            immAttr4fv(col, col_outline);
          }

          immVertex2f(pos, x1, y1);
          immVertex2f(pos, x2, y2);
        }
      }
      immEnd();

      immUnbindProgram();
    }

    GPU_matrix_pop();

    ok = true;
  }

  if (!ok) {
    const float color[4] = {0.0f, 0.0f, 0.0f, 0.3f};
    UI_draw_roundbox_corner_set(UI_CNR_ALL);
    UI_draw_roundbox_4fv(
        &(const rctf){
            .xmin = rect.xmin - 1,
            .xmax = rect.xmax + 1,
            .ymin = rect.ymin,
            .ymax = rect.ymax + 1,
        },
        true,
        3.0f,
        color);
  }

  /* Restore scissor test. */
  GPU_scissor(UNPACK4(scissor));
  /* outline */
  draw_scope_end(&rect);

  GPU_blend(GPU_BLEND_NONE);
}

/* ****************************************************** */

/* TODO: high quality UI drop shadows using GLSL shader and single draw call
 * would replace / modify the following 3 functions  - merwin
 */

static void ui_shadowbox(const rctf *rect, uint pos, uint color, float shadsize, uchar alpha)
{
  /**
   * <pre>
   *          v1-_
   *          |   -_v2
   *          |     |
   *          |     |
   *          |     |
   * v7_______v3____v4
   * \        |     /
   *  \       |   _v5
   *  v8______v6_-
   * </pre>
   */
  const float v1[2] = {rect->xmax, rect->ymax - 0.3f * shadsize};
  const float v2[2] = {rect->xmax + shadsize, rect->ymax - 0.75f * shadsize};
  const float v3[2] = {rect->xmax, rect->ymin};
  const float v4[2] = {rect->xmax + shadsize, rect->ymin};

  const float v5[2] = {rect->xmax + 0.7f * shadsize, rect->ymin - 0.7f * shadsize};

  const float v6[2] = {rect->xmax, rect->ymin - shadsize};
  const float v7[2] = {rect->xmin + 0.3f * shadsize, rect->ymin};
  const float v8[2] = {rect->xmin + 0.5f * shadsize, rect->ymin - shadsize};

  /* right quad */
  immAttr4ub(color, 0, 0, 0, alpha);
  immVertex2fv(pos, v3);
  immVertex2fv(pos, v1);
  immAttr4ub(color, 0, 0, 0, 0);
  immVertex2fv(pos, v2);

  immVertex2fv(pos, v2);
  immVertex2fv(pos, v4);
  immAttr4ub(color, 0, 0, 0, alpha);
  immVertex2fv(pos, v3);

  /* corner shape */
  /* immAttr4ub(color, 0, 0, 0, alpha); */ /* Not needed, done above in previous tri */
  immVertex2fv(pos, v3);
  immAttr4ub(color, 0, 0, 0, 0);
  immVertex2fv(pos, v4);
  immVertex2fv(pos, v5);

  immVertex2fv(pos, v5);
  immVertex2fv(pos, v6);
  immAttr4ub(color, 0, 0, 0, alpha);
  immVertex2fv(pos, v3);

  /* bottom quad */
  /* immAttr4ub(color, 0, 0, 0, alpha); */ /* Not needed, done above in previous tri */
  immVertex2fv(pos, v3);
  immAttr4ub(color, 0, 0, 0, 0);
  immVertex2fv(pos, v6);
  immVertex2fv(pos, v8);

  immVertex2fv(pos, v8);
  immAttr4ub(color, 0, 0, 0, alpha);
  immVertex2fv(pos, v7);
  immVertex2fv(pos, v3);
}

void UI_draw_box_shadow(const rctf *rect, uchar alpha)
{
  GPU_blend(GPU_BLEND_ALPHA);

  GPUVertFormat *format = immVertexFormat();
  const uint pos = GPU_vertformat_attr_add(format, "pos", GPU_COMP_F32, 2, GPU_FETCH_FLOAT);
  uint color = GPU_vertformat_attr_add(
      format, "color", GPU_COMP_U8, 4, GPU_FETCH_INT_TO_FLOAT_UNIT);

  immBindBuiltinProgram(GPU_SHADER_2D_SMOOTH_COLOR);

  immBegin(GPU_PRIM_TRIS, 54);

  /* accumulated outline boxes to make shade not linear, is more pleasant */
  ui_shadowbox(rect, pos, color, 11.0, (20 * alpha) >> 8);
  ui_shadowbox(rect, pos, color, 7.0, (40 * alpha) >> 8);
  ui_shadowbox(rect, pos, color, 5.0, (80 * alpha) >> 8);

  immEnd();

  immUnbindProgram();

  GPU_blend(GPU_BLEND_NONE);
}

void ui_draw_dropshadow(
    const rctf *rct, float radius, float aspect, float alpha, int UNUSED(select))
{
  float rad;

  if (radius > (BLI_rctf_size_y(rct) - 10.0f) * 0.5f) {
    rad = (BLI_rctf_size_y(rct) - 10.0f) * 0.5f;
  }
  else {
    rad = radius;
  }

  int a, i = 12;
#if 0
  if (select) {
    a = i * aspect; /* same as below */
  }
  else
#endif
  {
    a = i * aspect;
  }

  GPU_blend(GPU_BLEND_ALPHA);
  const float dalpha = alpha * 2.0f / 255.0f;
  float calpha = dalpha;
  float visibility = 1.0f;
  for (; i--;) {
    /* alpha ranges from 2 to 20 or so */
#if 0 /* Old Method (pre 2.8) */
    float color[4] = {0.0f, 0.0f, 0.0f, calpha};
    UI_draw_roundbox_4fv(
        true, rct->xmin - a, rct->ymin - a, rct->xmax + a, rct->ymax - 10.0f + a, rad + a, color);
#endif
    /* Compute final visibility to match old method result. */
    /* TODO we could just find a better fit function inside the shader instead of this. */
    visibility = visibility * (1.0f - calpha);
    calpha += dalpha;
  }

  uiWidgetBaseParameters widget_params = {
      .recti.xmin = rct->xmin,
      .recti.ymin = rct->ymin,
      .recti.xmax = rct->xmax,
      .recti.ymax = rct->ymax - 10.0f,
      .rect.xmin = rct->xmin - a,
      .rect.ymin = rct->ymin - a,
      .rect.xmax = rct->xmax + a,
      .rect.ymax = rct->ymax - 10.0f + a,
      .radi = rad,
      .rad = rad + a,
      .round_corners[0] = (roundboxtype & UI_CNR_BOTTOM_LEFT) ? 1.0f : 0.0f,
      .round_corners[1] = (roundboxtype & UI_CNR_BOTTOM_RIGHT) ? 1.0f : 0.0f,
      .round_corners[2] = (roundboxtype & UI_CNR_TOP_RIGHT) ? 1.0f : 0.0f,
      .round_corners[3] = (roundboxtype & UI_CNR_TOP_LEFT) ? 1.0f : 0.0f,
      .alpha_discard = 1.0f,
  };

  GPUBatch *batch = ui_batch_roundbox_shadow_get();
  GPU_batch_program_set_builtin(batch, GPU_SHADER_2D_WIDGET_SHADOW);
  GPU_batch_uniform_4fv_array(batch, "parameters", 4, (const float(*)[4]) & widget_params);
  GPU_batch_uniform_1f(batch, "alpha", 1.0f - visibility);
  GPU_batch_draw(batch);

  /* outline emphasis */
  const float color[4] = {0.0f, 0.0f, 0.0f, 0.4f};
  UI_draw_roundbox_4fv(
      &(const rctf){
          .xmin = rct->xmin - 0.5f,
          .xmax = rct->xmax + 0.5f,
          .ymin = rct->ymin - 0.5f,
          .ymax = rct->ymax + 0.5f,
      },
      false,
      radius + 0.5f,
      color);

  GPU_blend(GPU_BLEND_NONE);
}<|MERGE_RESOLUTION|>--- conflicted
+++ resolved
@@ -120,11 +120,7 @@
   };
   GPUBatch *batch = ui_batch_roundbox_widget_get();
   GPU_batch_program_set_builtin(batch, GPU_SHADER_2D_WIDGET_BASE);
-<<<<<<< HEAD
-  GPU_batch_uniform_4fv_array(batch, "parameters", 11, (float(*)[4]) & widget_params);
-=======
   GPU_batch_uniform_4fv_array(batch, "parameters", 11, (const float(*)[4]) & widget_params);
->>>>>>> 9e007b46
   GPU_blend(GPU_BLEND_ALPHA);
   GPU_batch_draw(batch);
   GPU_blend(GPU_BLEND_NONE);
