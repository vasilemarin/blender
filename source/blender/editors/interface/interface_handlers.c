/**
 * ***** BEGIN GPL LICENSE BLOCK *****
 *
 * This program is free software; you can redistribute it and/or
 * modify it under the terms of the GNU General Public License
 * as published by the Free Software Foundation; either version 2
 * of the License, or (at your option) any later version. 
 *
 * This program is distributed in the hope that it will be useful,
 * but WITHOUT ANY WARRANTY; without even the implied warranty of
 * MERCHANTABILITY or FITNESS FOR A PARTICULAR PURPOSE.  See the
 * GNU General Public License for more details.
 *
 * You should have received a copy of the GNU General Public License
 * along with this program; if not, write to the Free Software Foundation,
 * Inc., 59 Temple Place - Suite 330, Boston, MA  02111-1307, USA.
 *
 * The Original Code is Copyright (C) 2008 Blender Foundation.
 * All rights reserved.
 * 
 * Contributor(s): Blender Foundation
 *
 * ***** END GPL LICENSE BLOCK *****
 */

#include <float.h>
#include <math.h>
#include <stdlib.h>
#include <string.h>

#include "MEM_guardedalloc.h"

#include "DNA_color_types.h"
#include "DNA_object_types.h"
#include "DNA_screen_types.h"
#include "DNA_texture_types.h"
#include "DNA_userdef_types.h"
#include "DNA_windowmanager_types.h"

#include "BLI_arithb.h"
#include "BLI_blenlib.h"
#include "PIL_time.h"

#include "BKE_colortools.h"
#include "BKE_context.h"
#include "BKE_idprop.h"
#include "BKE_report.h"
#include "BKE_texture.h"
#include "BKE_utildefines.h"

#include "ED_screen.h"

#include "UI_interface.h"

#include "BLF_api.h"

#include "interface_intern.h"

#include "RNA_access.h"

#include "WM_api.h"
#include "WM_types.h"

/***************** structs and defines ****************/

#define BUTTON_TOOLTIP_DELAY		0.500
#define BUTTON_FLASH_DELAY			0.020
#define BUTTON_AUTO_OPEN_THRESH		0.3
#define BUTTON_MOUSE_TOWARDS_THRESH	1.0

typedef enum uiButtonActivateType {
	BUTTON_ACTIVATE_OVER,
	BUTTON_ACTIVATE,
	BUTTON_ACTIVATE_APPLY,
	BUTTON_ACTIVATE_TEXT_EDITING,
	BUTTON_ACTIVATE_OPEN
} uiButtonActivateType;

typedef enum uiHandleButtonState {
	BUTTON_STATE_INIT,
	BUTTON_STATE_HIGHLIGHT,
	BUTTON_STATE_WAIT_FLASH,
	BUTTON_STATE_WAIT_RELEASE,
	BUTTON_STATE_WAIT_KEY_EVENT,
	BUTTON_STATE_NUM_EDITING,
	BUTTON_STATE_TEXT_EDITING,
	BUTTON_STATE_TEXT_SELECTING,
	BUTTON_STATE_MENU_OPEN,
	BUTTON_STATE_EXIT
} uiHandleButtonState;

typedef struct uiHandleButtonData {
	wmWindow *window;
	ARegion *region;

	int interactive;

	/* overall state */
	uiHandleButtonState state;
	int cancel, escapecancel, retval;
	int applied, appliedinteractive;
	wmTimer *flashtimer;

	/* edited value */
	char *str, *origstr;
	double value, origvalue, startvalue;
	float vec[3], origvec[3];
	int togdual, togonly;
	ColorBand *coba;
	CurveMapping *cumap;

	/* tooltip */
	ARegion *tooltip;
	wmTimer *tooltiptimer;
	wmTimer *autoopentimer;

	/* text selection/editing */
	int maxlen, selextend, selstartx;

	/* number editing / dragging */
	int draglastx, draglasty;
	int dragstartx, dragstarty;
	int dragchange, draglock, dragsel;
	float dragf, dragfstart;
	CBData *dragcbd;

	/* menu open */
	uiPopupBlockHandle *menu;
	int menuretval;
	
	/* search box */
	ARegion *searchbox;

	/* post activate */
	uiButtonActivateType posttype;
	uiBut *postbut;
} uiHandleButtonData;

typedef struct uiAfterFunc {
	struct uiAfterFunc *next, *prev;

	uiButHandleFunc func;
	void *func_arg1;
	void *func_arg2;
	void *func_arg3;
	
	uiButHandleNFunc funcN;
	void *func_argN;

	uiBlockHandleFunc handle_func;
	void *handle_func_arg;
	int retval;

	uiMenuHandleFunc butm_func;
	void *butm_func_arg;
	int a2;

	wmOperatorType *optype;
	int opcontext;
	PointerRNA *opptr;

	PointerRNA rnapoin;
	PropertyRNA *rnaprop;

	bContextStore *context;
} uiAfterFunc;

static void button_activate_state(bContext *C, uiBut *but, uiHandleButtonState state);
static int ui_handler_region_menu(bContext *C, wmEvent *event, void *userdata);
static int ui_handler_popup(bContext *C, wmEvent *event, void *userdata);
static void ui_handler_remove_popup(bContext *C, void *userdata);
static void ui_handle_button_activate(bContext *C, ARegion *ar, uiBut *but, uiButtonActivateType type);

/* ******************** menu navigation helpers ************** */

static uiBut *ui_but_prev(uiBut *but)
{
	while(but->prev) {
		but= but->prev;
		if(but->type!=LABEL && but->type!=SEPR && but->type!=ROUNDBOX) return but;
	}
	return NULL;
}

static uiBut *ui_but_next(uiBut *but)
{
	while(but->next) {
		but= but->next;
		if(but->type!=LABEL && but->type!=SEPR && but->type!=ROUNDBOX) return but;
	}
	return NULL;
}

static uiBut *ui_but_first(uiBlock *block)
{
	uiBut *but;
	
	but= block->buttons.first;
	while(but) {
		if(but->type!=LABEL && but->type!=SEPR && but->type!=ROUNDBOX) return but;
		but= but->next;
	}
	return NULL;
}

static uiBut *ui_but_last(uiBlock *block)
{
	uiBut *but;
	
	but= block->buttons.last;
	while(but) {
		if(but->type!=LABEL && but->type!=SEPR && but->type!=ROUNDBOX) return but;
		but= but->prev;
	}
	return NULL;
}

/* ********************** button apply/revert ************************/

static ListBase UIAfterFuncs = {NULL, NULL};

static void ui_apply_but_func(bContext *C, uiBut *but)
{
	uiAfterFunc *after;
	uiBlock *block= but->block;

	/* these functions are postponed and only executed after all other
	 * handling is done, i.e. menus are closed, in order to avoid conflicts
	 * with these functions removing the buttons we are working with */

	if(but->func || but->funcN || block->handle_func || (but->type == BUTM && block->butm_func) || but->optype || but->rnaprop) {
		after= MEM_callocN(sizeof(uiAfterFunc), "uiAfterFunc");

		after->func= but->func;
		after->func_arg1= but->func_arg1;
		after->func_arg2= but->func_arg2;
		after->func_arg3= but->func_arg3;

		after->funcN= but->funcN;
		after->func_argN= but->func_argN;

		after->handle_func= block->handle_func;
		after->handle_func_arg= block->handle_func_arg;
		after->retval= but->retval;

		if(but->type == BUTM) {
			after->butm_func= block->butm_func;
			after->butm_func_arg= block->butm_func_arg;
			after->a2= but->a2;
		}

		after->optype= but->optype;
		after->opcontext= but->opcontext;
		after->opptr= but->opptr;

		after->rnapoin= but->rnapoin;
		after->rnaprop= but->rnaprop;

<<<<<<< HEAD
=======
		if(but->context)
			after->context= CTX_store_copy(but->context);

>>>>>>> fba6a993
		but->optype= NULL;
		but->opcontext= 0;
		but->opptr= NULL;

		BLI_addtail(&UIAfterFuncs, after);
	}
}

static void ui_apply_but_funcs_after(bContext *C)
{
	uiAfterFunc *afterf, after;
	ListBase funcs;

	/* copy to avoid recursive calls */
	funcs= UIAfterFuncs;
	UIAfterFuncs.first= UIAfterFuncs.last= NULL;

	for(afterf=funcs.first; afterf; afterf=after.next) {
		after= *afterf; /* copy to avoid memleak on exit() */
		BLI_freelinkN(&funcs, afterf);

		if(after.context)
			CTX_store_set(C, after.context);

		if(after.func)
			after.func(C, after.func_arg1, after.func_arg2);
		if(after.funcN)
			after.funcN(C, after.func_argN, after.func_arg2);
		
		if(after.handle_func)
			after.handle_func(C, after.handle_func_arg, after.retval);
		if(after.butm_func)
			after.butm_func(C, after.butm_func_arg, after.a2);

		if(after.optype)
			WM_operator_name_call(C, after.optype->idname, after.opcontext, after.opptr);
		if(after.opptr) {
			WM_operator_properties_free(after.opptr);
			MEM_freeN(after.opptr);
		}

		if(after.rnapoin.data)
			RNA_property_update(C, &after.rnapoin, after.rnaprop);

		if(after.context) {
			CTX_store_set(C, NULL);
			CTX_store_free(after.context);
		}
	}
}

static void ui_apply_but_BUT(bContext *C, uiBut *but, uiHandleButtonData *data)
{
	ui_apply_but_func(C, but);

	data->retval= but->retval;
	data->applied= 1;
}

static void ui_apply_but_BUTM(bContext *C, uiBut *but, uiHandleButtonData *data)
{
	ui_set_but_val(but, but->hardmin);
	ui_apply_but_func(C, but);

	data->retval= but->retval;
	data->applied= 1;
}

static void ui_apply_but_BLOCK(bContext *C, uiBut *but, uiHandleButtonData *data)
{
	if(but->type == COL) {
		if(but->a1 != -1) // this is not a color picker (weak!)
			ui_set_but_vectorf(but, data->vec);
	}
	else if(ELEM3(but->type, MENU, ICONROW, ICONTEXTROW))
		ui_set_but_val(but, data->value);

	ui_check_but(but);
	ui_apply_but_func(C, but);
	data->retval= but->retval;
	data->applied= 1;
}

static void ui_apply_but_TOG(bContext *C, uiBlock *block, uiBut *but, uiHandleButtonData *data)
{
	double value;
	int w, lvalue, push;
	
	/* local hack... */
	if(but->type==BUT_TOGDUAL && data->togdual) {
		if(but->pointype==SHO)
			but->poin += 2;
		else if(but->pointype==INT)
			but->poin += 4;
	}
	
	value= ui_get_but_val(but);
	lvalue= (int)value;
	
	if(but->bit) {
		w= BTST(lvalue, but->bitnr);
		if(w) lvalue = BCLR(lvalue, but->bitnr);
		else lvalue = BSET(lvalue, but->bitnr);
		
		if(but->type==TOGR) {
			if(!data->togonly) {
				lvalue= 1<<(but->bitnr);
	
				ui_set_but_val(but, (double)lvalue);
			}
			else {
				if(lvalue==0) lvalue= 1<<(but->bitnr);
			}
		}
		
		ui_set_but_val(but, (double)lvalue);
		if(but->type==ICONTOG || but->type==ICONTOGN) ui_check_but(but);
	}
	else {
		
		if(value==0.0) push= 1; 
		else push= 0;
		
		if(ELEM3(but->type, TOGN, ICONTOGN, OPTIONN)) push= !push;
		ui_set_but_val(but, (double)push);
		if(but->type==ICONTOG || but->type==ICONTOGN) ui_check_but(but);		
	}
	
	/* end local hack... */
	if(but->type==BUT_TOGDUAL && data->togdual) {
		if(but->pointype==SHO)
			but->poin -= 2;
		else if(but->pointype==INT)
			but->poin -= 4;
	}
	
	ui_apply_but_func(C, but);

	data->retval= but->retval;
	data->applied= 1;
}

static void ui_apply_but_ROW(bContext *C, uiBlock *block, uiBut *but, uiHandleButtonData *data)
{
	ui_set_but_val(but, but->hardmax);
	ui_apply_but_func(C, but);

	data->retval= but->retval;
	data->applied= 1;
}

static void ui_apply_but_TEX(bContext *C, uiBut *but, uiHandleButtonData *data)
{
	if(!data->str)
		return;

	ui_set_but_string(C, but, data->str);
	ui_check_but(but);

	/* give butfunc the original text too */
	/* feature used for bone renaming, channels, etc */
	/* XXX goes via uiButHandleRenameFunc now */
//	if(but->func_arg2==NULL) but->func_arg2= data->origstr;
	ui_apply_but_func(C, but);
//	if(but->func_arg2==data->origstr) but->func_arg2= NULL;

	data->retval= but->retval;
	data->applied= 1;
}

static void ui_apply_but_NUM(bContext *C, uiBut *but, uiHandleButtonData *data)
{
	if(data->str) {
		if(ui_set_but_string(C, but, data->str)) {
			data->value= ui_get_but_val(but);
		}
		else {
			data->cancel= 1;
			return;
		}
	}
	else
		ui_set_but_val(but, data->value);

	ui_check_but(but);
	ui_apply_but_func(C, but);

	data->retval= but->retval;
	data->applied= 1;
}

static void ui_apply_but_TOG3(bContext *C, uiBut *but, uiHandleButtonData *data)
{ 
	if(but->pointype==SHO ) {
		short *sp= (short *)but->poin;
		
		if( BTST(sp[1], but->bitnr)) {
			sp[1]= BCLR(sp[1], but->bitnr);
			sp[0]= BCLR(sp[0], but->bitnr);
		}
		else if( BTST(sp[0], but->bitnr)) {
			sp[1]= BSET(sp[1], but->bitnr);
		} else {
			sp[0]= BSET(sp[0], but->bitnr);
		}
	}
	else {
		if( BTST(*(but->poin+2), but->bitnr)) {
			*(but->poin+2)= BCLR(*(but->poin+2), but->bitnr);
			*(but->poin)= BCLR(*(but->poin), but->bitnr);
		}
		else if( BTST(*(but->poin), but->bitnr)) {
			*(but->poin+2)= BSET(*(but->poin+2), but->bitnr);
		} else {
			*(but->poin)= BSET(*(but->poin), but->bitnr);
		}
	}
	
	ui_check_but(but);
	ui_apply_but_func(C, but);
	data->retval= but->retval;
	data->applied= 1;
}

static void ui_apply_but_VEC(bContext *C, uiBut *but, uiHandleButtonData *data)
{
	ui_set_but_vectorf(but, data->vec);
	ui_check_but(but);
	ui_apply_but_func(C, but);

	data->retval= but->retval;
	data->applied= 1;
}

static void ui_apply_but_COLORBAND(bContext *C, uiBut *but, uiHandleButtonData *data)
{
	ui_apply_but_func(C, but);
	data->retval= but->retval;
	data->applied= 1;
}

static void ui_apply_but_CURVE(bContext *C, uiBut *but, uiHandleButtonData *data)
{
	ui_apply_but_func(C, but);
	data->retval= but->retval;
	data->applied= 1;
}

static void ui_apply_but_IDPOIN(bContext *C, uiBut *but, uiHandleButtonData *data)
{
	ui_set_but_string(C, but, data->str);
	ui_check_but(but);
	ui_apply_but_func(C, but);
	data->retval= but->retval;
	data->applied= 1;
}

#ifdef INTERNATIONAL
static void ui_apply_but_CHARTAB(bContext *C, uiBut *but, uiHandleButtonData *data)
{
	ui_apply_but_func(C, but);
	data->retval= but->retval;
	data->applied= 1;
}
#endif

static void ui_apply_button(bContext *C, uiBlock *block, uiBut *but, uiHandleButtonData *data, int interactive)
{
	char *editstr;
	double *editval;
	float *editvec;
	ColorBand *editcoba;
	CurveMapping *editcumap;

	data->retval= 0;

	/* if we cancel and have not applied yet, there is nothing to do,
	 * otherwise we have to restore the original value again */
	if(data->cancel) {
		if(!data->applied)
			return;

		if(data->str) MEM_freeN(data->str);
		data->str= data->origstr;
		data->origstr= NULL;
		data->value= data->origvalue;
		data->origvalue= 0.0;
		VECCOPY(data->vec, data->origvec);
		data->origvec[0]= data->origvec[1]= data->origvec[2]= 0.0f;
	}
	else {
		/* we avoid applying interactive edits a second time
		 * at the end with the appliedinteractive flag */
		if(interactive)
			data->appliedinteractive= 1;
		else if(data->appliedinteractive)
			return;
	}

	/* ensures we are writing actual values */
	editstr= but->editstr;
	editval= but->editval;
	editvec= but->editvec;
	editcoba= but->editcoba;
	editcumap= but->editcumap;
	but->editstr= NULL;
	but->editval= NULL;
	but->editvec= NULL;
	but->editcoba= NULL;
	but->editcumap= NULL;

	/* handle different types */
	switch(but->type) {
		case BUT:
			ui_apply_but_BUT(C, but, data);
			break;
		case TEX:
		case SEARCH_MENU:
			ui_apply_but_TEX(C, but, data);
			break;
		case TOGBUT: 
		case TOG: 
		case TOGR: 
		case ICONTOG:
		case ICONTOGN:
		case TOGN:
		case BUT_TOGDUAL:
		case OPTION:
		case OPTIONN:
			ui_apply_but_TOG(C, block, but, data);
			break;
		case ROW:
			ui_apply_but_ROW(C, block, but, data);
			break;
		case SCROLL:
			break;
		case NUM:
		case NUMABS:
			ui_apply_but_NUM(C, but, data);
			break;
		case SLI:
		case NUMSLI:
			ui_apply_but_NUM(C, but, data);
			break;
		case HSVSLI:
			break;
		case TOG3:	
			ui_apply_but_TOG3(C, but, data);
			break;
		case MENU:
		case ICONROW:
		case ICONTEXTROW:
		case BLOCK:
		case PULLDOWN:
		case COL:
			ui_apply_but_BLOCK(C, but, data);
			break;
		case BUTM:
			ui_apply_but_BUTM(C, but, data);
			break;
		case BUT_NORMAL:
		case HSVCUBE:
			ui_apply_but_VEC(C, but, data);
			break;
		case BUT_COLORBAND:
			ui_apply_but_COLORBAND(C, but, data);
			break;
		case BUT_CURVE:
			ui_apply_but_CURVE(C, but, data);
			break;
		case IDPOIN:
			ui_apply_but_IDPOIN(C, but, data);
			break;
#ifdef INTERNATIONAL
		case CHARTAB:
			ui_apply_but_CHARTAB(C, but, data);
			break;
#endif
		case LINK:
		case INLINK:
			break;
		default:
			break;
	}

	but->editstr= editstr;
	but->editval= editval;
	but->editvec= editvec;
	but->editcoba= editcoba;
	but->editcumap= editcumap;
}

/* ******************* copy and paste ********************  */

/* c = copy, v = paste */
static void ui_but_copy_paste(bContext *C, uiBut *but, uiHandleButtonData *data, char mode)
{
	static ColorBand but_copypaste_coba = {0};
	char buf[UI_MAX_DRAW_STR+1]= {0};
	double val;
	
	if(mode=='v' && but->lock)
		return;

	if(mode=='v') {
		/* extract first line from clipboard in case of multi-line copies */
		char *p, *pbuf= WM_clipboard_text_get(0);
		p= pbuf;
		if(p) {
			int i = 0;
			while (*p && *p!='\r' && *p!='\n' && i<UI_MAX_DRAW_STR) {
				buf[i++]=*p;
				p++;
			}
			buf[i]= 0;
			MEM_freeN(pbuf);
		}
	}
	
	/* numeric value */
	if ELEM4(but->type, NUM, NUMABS, NUMSLI, HSVSLI) {
		
		if(but->poin==NULL && but->rnapoin.data==NULL);
		else if(mode=='c') {
			sprintf(buf, "%f", ui_get_but_val(but));
			WM_clipboard_text_set(buf, 0);
		}
		else {
			if (sscanf(buf, " %lf ", &val) == 1) {
				button_activate_state(C, but, BUTTON_STATE_NUM_EDITING);
				data->value= val;
				button_activate_state(C, but, BUTTON_STATE_EXIT);
			}
		}
	}

	/* RGB triple */
	else if(but->type==COL) {
		float rgb[3];
		
		if(but->poin==NULL && but->rnapoin.data==NULL);
		else if(mode=='c') {

			ui_get_but_vectorf(but, rgb);
			sprintf(buf, "[%f, %f, %f]", rgb[0], rgb[1], rgb[2]);
			WM_clipboard_text_set(buf, 0);
			
		}
		else {
			if (sscanf(buf, "[%f, %f, %f]", &rgb[0], &rgb[1], &rgb[2]) == 3) {
				button_activate_state(C, but, BUTTON_STATE_NUM_EDITING);
				VECCOPY(data->vec, rgb);
				button_activate_state(C, but, BUTTON_STATE_EXIT);
			}
		}
	}

	/* text/string and ID data */
	else if(ELEM(but->type, TEX, IDPOIN)) {
		uiHandleButtonData *data= but->active;

		if(but->poin==NULL && but->rnapoin.data==NULL);
		else if(mode=='c') {
			button_activate_state(C, but, BUTTON_STATE_TEXT_EDITING);
			BLI_strncpy(buf, data->str, UI_MAX_DRAW_STR);
			WM_clipboard_text_set(data->str, 0);
			data->cancel= 1;
			button_activate_state(C, but, BUTTON_STATE_EXIT);
		}
		else {
			button_activate_state(C, but, BUTTON_STATE_TEXT_EDITING);
			BLI_strncpy(data->str, buf, data->maxlen);
			button_activate_state(C, but, BUTTON_STATE_EXIT);
		}
	}
	/* colorband (not supported by system clipboard) */
	else if(but->type==BUT_COLORBAND) {
		if(mode=='c') {
			if(but->poin)
				return;

			memcpy(&but_copypaste_coba, but->poin, sizeof(ColorBand));
		}
		else {
			if(but_copypaste_coba.tot==0)
				return;

			if(!but->poin)
				but->poin= MEM_callocN(sizeof(ColorBand), "colorband");

			button_activate_state(C, but, BUTTON_STATE_NUM_EDITING);
			memcpy(data->coba, &but_copypaste_coba, sizeof(ColorBand) );
			button_activate_state(C, but, BUTTON_STATE_EXIT);
		}
	}
}

/* ************* in-button text selection/editing ************* */

/* return 1 if char ch is special character, otherwise return 0 */
static short test_special_char(char ch)
{
	switch(ch) {
		case '\\':
		case '/':
		case '~':
		case '!':
		case '@':
		case '#':
		case '$':
		case '%':
		case '^':
		case '&':
		case '*':
		case '(':
		case ')':
		case '+':
		case '=':
		case '{':
		case '}':
		case '[':
		case ']':
		case ':':
		case ';':
		case '\'':
		case '\"':
		case '<':
		case '>':
		case ',':
		case '.':
		case '?':
		case '_':
		case '-':
		case ' ':
			return 1;
			break;
		default:
			break;
	}
	return 0;
}

static int ui_textedit_delete_selection(uiBut *but, uiHandleButtonData *data)
{
	char *str;
	int x, changed;
	
	str= data->str;
	changed= (but->selsta != but->selend);
	
	for(x=0; x< strlen(str); x++) {
		if (but->selend + x <= strlen(str) ) {
			str[but->selsta + x]= str[but->selend + x];
		} else {
			str[but->selsta + x]= '\0';
			break;
		}
	}

	but->pos = but->selend = but->selsta;

	return changed;
}

static void ui_textedit_set_cursor_pos(uiBut *but, uiHandleButtonData *data, short x)
{
	uiStyle *style= U.uistyles.first;	// XXX pass on as arg
<<<<<<< HEAD
=======
	int startx= but->x1;
>>>>>>> fba6a993
	char *origstr;

	uiStyleFontSet(&style->widget);

	origstr= MEM_callocN(sizeof(char)*(data->maxlen+1), "ui_textedit origstr");
	
	BLI_strncpy(origstr, but->drawstr, data->maxlen+1);
	but->pos= strlen(origstr)-but->ofs;
	
<<<<<<< HEAD
	while((BLF_width(origstr+but->ofs) + but->x1) > x) {
=======
	/* XXX solve generic */
	if(but->type==NUM || but->type==NUMSLI)
		startx += 20;
	
	while((BLF_width(origstr+but->ofs) + startx) > x) {
>>>>>>> fba6a993
		if (but->pos <= 0) break;
		but->pos--;
		origstr[but->pos+but->ofs] = 0;
	}
	
	but->pos -= strlen(but->str);
	but->pos += but->ofs;
	if(but->pos<0) but->pos= 0;

	MEM_freeN(origstr);
}

static void ui_textedit_set_cursor_select(uiBut *but, uiHandleButtonData *data, short x)
{
	if (x > data->selstartx) data->selextend = EXTEND_RIGHT;
	else if (x < data->selstartx) data->selextend = EXTEND_LEFT;

	ui_textedit_set_cursor_pos(but, data, x);
						
	if (data->selextend == EXTEND_RIGHT) but->selend = but->pos;
	if (data->selextend == EXTEND_LEFT) but->selsta = but->pos;

	ui_check_but(but);
}

static int ui_textedit_type_ascii(uiBut *but, uiHandleButtonData *data, char ascii)
{
	char *str;
	int len, x, changed= 0;

	str= data->str;
	len= strlen(str);

	if(len-(but->selend - but->selsta)+1 <= data->maxlen) {
		/* type over the current selection */
		if ((but->selend - but->selsta) > 0)
			changed= ui_textedit_delete_selection(but, data);

		len= strlen(str);
		if(len < data->maxlen) {
			for(x= data->maxlen; x>but->pos; x--)
				str[x]= str[x-1];
			str[but->pos]= ascii;
			str[len+1]= '\0';

			but->pos++; 
			changed= 1;
		}
	}

	return changed;
}

void ui_textedit_move(uiBut *but, uiHandleButtonData *data, int direction, int select, int jump)
{
	char *str;
	int len;

	str= data->str;
	len= strlen(str);

	if(direction) { /* right*/
		/* if there's a selection */
		if ((but->selend - but->selsta) > 0) {
			/* extend the selection based on the first direction taken */
			if(select) {
				if (!data->selextend) {
					data->selextend = EXTEND_RIGHT;
				}
				if (data->selextend == EXTEND_RIGHT) {
					but->selend++;
					if (but->selend > len) but->selend = len;
				} else if (data->selextend == EXTEND_LEFT) {
					but->selsta++;
					/* if the selection start has gone past the end,
					* flip them so they're in sync again */
					if (but->selsta == but->selend) {
						but->pos = but->selsta;
						data->selextend = EXTEND_RIGHT;
					}
				}
			} else {
				but->selsta = but->pos = but->selend;
				data->selextend = 0;
			}
		} else {
			if(select) {
				/* make a selection, starting from the cursor position */
				but->selsta = but->pos;
				
				but->pos++;
				if(but->pos>strlen(str)) but->pos= strlen(str);
				
				but->selend = but->pos;
			} else if(jump) {
				/* jump betweenn special characters (/,\,_,-, etc.),
				 * look at function test_special_char() for complete
				 * list of special character, ctr -> */
				while(but->pos < len) {
					but->pos++;
					if(test_special_char(str[but->pos])) break;
				}
			} else {
				but->pos++;
				if(but->pos>strlen(str)) but->pos= strlen(str);
			}
		}
	}
	else { /* left */
		/* if there's a selection */
		if ((but->selend - but->selsta) > 0) {
			/* extend the selection based on the first direction taken */
			if(select) {
				if (!data->selextend) {
					data->selextend = EXTEND_LEFT;
				}
				if (data->selextend == EXTEND_LEFT) {
					but->selsta--;
					if (but->selsta < 0) but->selsta = 0;
				} else if (data->selextend == EXTEND_RIGHT) {
					but->selend--;
					/* if the selection start has gone past the end,
					* flip them so they're in sync again */
					if (but->selsta == but->selend) {
						but->pos = but->selsta;
						data->selextend = EXTEND_LEFT;
					}
				}
			} else {
				but->pos = but->selend = but->selsta;
				data->selextend = 0;
			}
		} else {
			if(select) {
				/* make a selection, starting from the cursor position */
				but->selend = but->pos;
				
				but->pos--;
				if(but->pos<0) but->pos= 0;
				
				but->selsta = but->pos;
			} else if(jump) {
				/* jump betweenn special characters (/,\,_,-, etc.),
				 * look at function test_special_char() for complete
				 * list of special character, ctr -> */
				while(but->pos > 0){
					but->pos--;
					if(test_special_char(str[but->pos])) break;
				}
			} else {
				if(but->pos>0) but->pos--;
			}
		}
	}
}

void ui_textedit_move_end(uiBut *but, uiHandleButtonData *data, int direction, int select)
{
	char *str;

	str= data->str;

	if(direction) { /* right */
		if(select) {
			but->selsta = but->pos;
			but->selend = strlen(str);
			data->selextend = EXTEND_RIGHT;
		} else {
			but->selsta = but->selend = but->pos= strlen(str);
		}
	}
	else { /* left */
		if(select) {
			but->selend = but->pos;
			but->selsta = 0;
			data->selextend = EXTEND_LEFT;
		} else {
			but->selsta = but->selend = but->pos= 0;
		}
	}
}

static int ui_textedit_delete(uiBut *but, uiHandleButtonData *data, int direction, int all)
{
	char *str;
	int len, x, changed= 0;

	str= data->str;
	len= strlen(str);

	if(all) {
		if(len) changed=1;
		str[0]= 0;
		but->pos= 0;
	}
	else if(direction) { /* delete */
		if ((but->selend - but->selsta) > 0) {
			changed= ui_textedit_delete_selection(but, data);
		}
		else if(but->pos>=0 && but->pos<len) {
			for(x=but->pos; x<len; x++)
				str[x]= str[x+1];
			str[len-1]='\0';
			changed= 1;
		}
	}
	else { /* backspace */
		if(len!=0) {
			if ((but->selend - but->selsta) > 0) {
				changed= ui_textedit_delete_selection(but, data);
			}
			else if(but->pos>0) {
				for(x=but->pos; x<len; x++)
					str[x-1]= str[x];
				str[len-1]='\0';

				but->pos--;
				changed= 1;
			}
		} 
	}

	return changed;
}

static int ui_textedit_autocomplete(bContext *C, uiBut *but, uiHandleButtonData *data)
{
	char *str;
	int changed= 1;

	str= data->str;
	but->autocomplete_func(C, str, but->autofunc_arg);
	but->pos= strlen(str);

	return changed;
}

static int ui_textedit_copypaste(uiBut *but, uiHandleButtonData *data, int paste, int copy, int cut)
{
	char buf[UI_MAX_DRAW_STR]={0};
	char *str, *p, *pbuf;
	int len, x, y, i, changed= 0;

	str= data->str;
	len= strlen(str);
	
	/* paste */
	if (paste) {
		/* extract the first line from the clipboard */
		p = pbuf= WM_clipboard_text_get(0);

		if(p && p[0]) {
			i= 0;
			while (*p && *p!='\r' && *p!='\n' && i<UI_MAX_DRAW_STR-1) {
				buf[i++]=*p;
				p++;
			}
			buf[i]= 0;

			/* paste over the current selection */
			if ((but->selend - but->selsta) > 0)
				ui_textedit_delete_selection(but, data);
			
			for (y=0; y<strlen(buf); y++)
			{
				/* add contents of buffer */
				if(len < data->maxlen) {
					for(x= data->maxlen; x>but->pos; x--)
						str[x]= str[x-1];
					str[but->pos]= buf[y];
					but->pos++; 
					len++;
					str[len]= '\0';
				}
			}

			changed= 1;
		}

		if(pbuf)
			MEM_freeN(pbuf);
	}
	/* cut & copy */
	else if (copy || cut) {
		/* copy the contents to the copypaste buffer */
		for(x= but->selsta; x <= but->selend; x++) {
			if (x==but->selend)
				buf[x] = '\0';
			else
				buf[(x - but->selsta)] = str[x];
		}

		WM_clipboard_text_set(buf, 0);
		
		/* for cut only, delete the selection afterwards */
		if(cut)
			if((but->selend - but->selsta) > 0)
				changed= ui_textedit_delete_selection(but, data);
	} 

	return changed;
}

static void ui_textedit_begin(bContext *C, uiBut *but, uiHandleButtonData *data)
{
	if(data->str) {
		MEM_freeN(data->str);
		data->str= NULL;
	}

	/* retrieve string */
	data->maxlen= ui_get_but_string_max_length(but);
	data->str= MEM_callocN(sizeof(char)*(data->maxlen+1), "textedit str");
	ui_get_but_string(but, data->str, data->maxlen+1);

	data->origstr= BLI_strdup(data->str);
	data->selextend= 0;
	data->selstartx= 0;

	/* set cursor pos to the end of the text */
	but->editstr= data->str;
	but->pos= strlen(data->str);
	but->selsta= 0;
	but->selend= strlen(but->drawstr) - strlen(but->str);

	/* optional searchbox */
	if(but->type==SEARCH_MENU) {
		data->searchbox= ui_searchbox_create(C, data->region, but);
		ui_searchbox_update(C, data->searchbox, but, 1); /* 1= reset */
	}
	
	ui_check_but(but);
}

static void ui_textedit_end(bContext *C, uiBut *but, uiHandleButtonData *data)
{
	if(but) {
		if(data->searchbox) {
			if(data->cancel==0)
				ui_searchbox_apply(but, data->searchbox);

			ui_searchbox_free(C, data->searchbox);
			data->searchbox= NULL;
		}
		
		but->editstr= NULL;
		but->pos= -1;
	}
}

static void ui_textedit_next_but(uiBlock *block, uiBut *actbut, uiHandleButtonData *data)
{
	uiBut *but;

	/* label and roundbox can overlap real buttons (backdrops...) */
	if(actbut->type==LABEL && actbut->type==ROUNDBOX)
		return;

	for(but= actbut->next; but; but= but->next) {
		if(ELEM5(but->type, TEX, NUM, NUMABS, NUMSLI, HSVSLI)) {
			data->postbut= but;
			data->posttype= BUTTON_ACTIVATE_TEXT_EDITING;
			return;
		}
	}
	for(but= block->buttons.first; but!=actbut; but= but->next) {
		if(ELEM5(but->type, TEX, NUM, NUMABS, NUMSLI, HSVSLI)) {
			data->postbut= but;
			data->posttype= BUTTON_ACTIVATE_TEXT_EDITING;
			return;
		}
	}
}

static void ui_textedit_prev_but(uiBlock *block, uiBut *actbut, uiHandleButtonData *data)
{
	uiBut *but;

	/* label and roundbox can overlap real buttons (backdrops...) */
	if(actbut->type==LABEL && actbut->type==ROUNDBOX)
		return;

	for(but= actbut->prev; but; but= but->prev) {
		if(ELEM5(but->type, TEX, NUM, NUMABS, NUMSLI, HSVSLI)) {
			data->postbut= but;
			data->posttype= BUTTON_ACTIVATE_TEXT_EDITING;
			return;
		}
	}
	for(but= block->buttons.last; but!=actbut; but= but->prev) {
		if(ELEM5(but->type, TEX, NUM, NUMABS, NUMSLI, HSVSLI)) {
			data->postbut= but;
			data->posttype= BUTTON_ACTIVATE_TEXT_EDITING;
			return;
		}
	}
}


static void ui_do_but_textedit(bContext *C, uiBlock *block, uiBut *but, uiHandleButtonData *data, wmEvent *event)
{
	int mx, my, changed= 0, inbox=0, retval= WM_UI_HANDLER_CONTINUE;

	switch(event->type) {
		case WHEELUPMOUSE:
		case WHEELDOWNMOUSE:
		case MOUSEMOVE:
			if(data->searchbox)
				ui_searchbox_event(C, data->searchbox, but, event);
			
			break;
		case RIGHTMOUSE:
		case ESCKEY:
			data->cancel= 1;
			data->escapecancel= 1;
			button_activate_state(C, but, BUTTON_STATE_EXIT);
			retval= WM_UI_HANDLER_BREAK;
			break;
		case LEFTMOUSE: {
			
			/* exit on LMB only on RELEASE for searchbox, to mimic other popups, and allow multiple menu levels */
			if(data->searchbox)
				inbox= BLI_in_rcti(&data->searchbox->winrct, event->x, event->y);

			if(event->val==KM_PRESS) {
				mx= event->x;
				my= event->y;
				ui_window_to_block(data->region, block, &mx, &my);

				if ((but->y1 <= my) && (my <= but->y2) && (but->x1 <= mx) && (mx <= but->x2)) {
					ui_textedit_set_cursor_pos(but, data, mx);
					but->selsta = but->selend = but->pos;
					data->selstartx= mx;

					button_activate_state(C, but, BUTTON_STATE_TEXT_SELECTING);
					retval= WM_UI_HANDLER_BREAK;
				}
				else if(inbox==0) {
					/* if searchbox, click outside will cancel */
					if(data->searchbox)
						data->cancel= data->escapecancel= 1;
					button_activate_state(C, but, BUTTON_STATE_EXIT);
					retval= WM_UI_HANDLER_BREAK;
				}
			}
			else if(inbox) {
				button_activate_state(C, but, BUTTON_STATE_EXIT);
				retval= WM_UI_HANDLER_BREAK;
			}
			break;
		}
	}

	if(event->val==KM_PRESS) {
		switch (event->type) {
			case VKEY:
			case XKEY:
			case CKEY:
				if(event->ctrl || event->oskey) {
					if(event->type == VKEY)
						changed= ui_textedit_copypaste(but, data, 1, 0, 0);
					else if(event->type == CKEY)
						changed= ui_textedit_copypaste(but, data, 0, 1, 0);
					else if(event->type == XKEY)
						changed= ui_textedit_copypaste(but, data, 0, 0, 1);

					retval= WM_UI_HANDLER_BREAK;
				}
				break;
			case RIGHTARROWKEY:
				ui_textedit_move(but, data, 1, event->shift, event->ctrl);
				retval= WM_UI_HANDLER_BREAK;
				break;
			case LEFTARROWKEY:
				ui_textedit_move(but, data, 0, event->shift, event->ctrl);
				retval= WM_UI_HANDLER_BREAK;
				break;
			case DOWNARROWKEY:
				if(data->searchbox) {
					ui_searchbox_event(C, data->searchbox, but, event);
					break;
				}
				/* pass on purposedly */
			case ENDKEY:
				ui_textedit_move_end(but, data, 1, event->shift);
				retval= WM_UI_HANDLER_BREAK;
				break;
			case UPARROWKEY:
				if(data->searchbox) {
					ui_searchbox_event(C, data->searchbox, but, event);
					break;
				}
				/* pass on purposedly */
			case HOMEKEY:
				ui_textedit_move_end(but, data, 0, event->shift);
				retval= WM_UI_HANDLER_BREAK;
				break;
			case PADENTER:
			case RETKEY:
				button_activate_state(C, but, BUTTON_STATE_EXIT);
				retval= WM_UI_HANDLER_BREAK;
				break;
			case DELKEY:
				changed= ui_textedit_delete(but, data, 1, 0);
				retval= WM_UI_HANDLER_BREAK;
				break;

			case BACKSPACEKEY:
				changed= ui_textedit_delete(but, data, 0, event->shift);
				retval= WM_UI_HANDLER_BREAK;
				break;
				
			case TABKEY:
				/* there is a key conflict here, we can't tab with autocomplete */
				if(but->autocomplete_func) {
					changed= ui_textedit_autocomplete(C, but, data);
					retval= WM_UI_HANDLER_BREAK;
				}
				/* the hotkey here is not well defined, was G.qual so we check all */
				else if(event->shift || event->ctrl || event->alt || event->oskey) {
					ui_textedit_prev_but(block, but, data);
					button_activate_state(C, but, BUTTON_STATE_EXIT);
				}
				else {
					ui_textedit_next_but(block, but, data);
					button_activate_state(C, but, BUTTON_STATE_EXIT);
				}
				retval= WM_UI_HANDLER_BREAK;
				break;
		}

		if(event->ascii && (retval == WM_UI_HANDLER_CONTINUE)) {
			changed= ui_textedit_type_ascii(but, data, event->ascii);
			retval= WM_UI_HANDLER_BREAK;
		}
	}

	if(changed) {
		if(data->interactive) ui_apply_button(C, block, but, data, 1);
		else ui_check_but(but);
		
		if(data->searchbox)
			ui_searchbox_update(C, data->searchbox, but, 1); /* 1 = reset */
	}

	if(changed || (retval == WM_UI_HANDLER_BREAK))
		ED_region_tag_redraw(data->region);
}

static void ui_do_but_textedit_select(bContext *C, uiBlock *block, uiBut *but, uiHandleButtonData *data, wmEvent *event)
{
	int mx, my, retval= WM_UI_HANDLER_CONTINUE;

	switch(event->type) {
		case MOUSEMOVE: {
			mx= event->x;
			my= event->y;
			ui_window_to_block(data->region, block, &mx, &my);

			ui_textedit_set_cursor_select(but, data, mx);
			retval= WM_UI_HANDLER_BREAK;
			break;
		}
		case LEFTMOUSE:
			if(event->val == 0)
				button_activate_state(C, but, BUTTON_STATE_TEXT_EDITING);
			retval= WM_UI_HANDLER_BREAK;
			break;
	}

	if(retval == WM_UI_HANDLER_BREAK) {
		ui_check_but(but);
		ED_region_tag_redraw(data->region);
	}
}

/* ************* number editing for various types ************* */

static void ui_numedit_begin(uiBut *but, uiHandleButtonData *data)
{
	float softrange, softmin, softmax;

	if(but->type == BUT_CURVE) {
		data->cumap= (CurveMapping*)but->poin;
		but->editcumap= data->coba;
	}
	else if(but->type == BUT_COLORBAND) {
		data->coba= (ColorBand*)but->poin;
		but->editcoba= data->coba;
	}
	else if(ELEM(but->type, BUT_NORMAL, HSVCUBE)) {
		ui_get_but_vectorf(but, data->origvec);
		VECCOPY(data->vec, data->origvec);
		but->editvec= data->vec;
	}
	else {
		data->startvalue= ui_get_but_val(but);
		data->origvalue= data->startvalue;
		data->value= data->origvalue;
		but->editval= &data->value;

		softmin= but->softmin;
		softmax= but->softmax;
		softrange= softmax - softmin;

		data->dragfstart= (softrange == 0.0)? 0.0: (data->value - softmin)/softrange;
		data->dragf= data->dragfstart;
	}

	data->dragchange= 0;
	data->draglock= 1;
}

static void ui_numedit_end(uiBut *but, uiHandleButtonData *data)
{
	but->editval= NULL;
	but->editvec= NULL;
	but->editcoba= NULL;
	but->editcumap= NULL;

	data->dragstartx= 0;
	data->draglastx= 0;
	data->dragchange= 0;
	data->dragcbd= NULL;
	data->dragsel= 0;
}

static void ui_numedit_apply(bContext *C, uiBlock *block, uiBut *but, uiHandleButtonData *data)
{
	if(data->interactive) ui_apply_button(C, block, but, data, 1);
	else ui_check_but(but);

	ED_region_tag_redraw(data->region);
}

/* ****************** menu opening for various types **************** */

static void ui_blockopen_begin(bContext *C, uiBut *but, uiHandleButtonData *data)
{
	uiBlockCreateFunc func= NULL;
	uiBlockHandleCreateFunc handlefunc= NULL;
	uiMenuCreateFunc menufunc= NULL;
	void *arg= NULL;

	switch(but->type) {
		case BLOCK:
		case PULLDOWN:
			if(but->menu_create_func) {
				menufunc= but->menu_create_func;
				arg= but->poin;
			}
			else {
				func= but->block_create_func;
				arg= but->poin?but->poin:but->func_argN;
			}
			break;
		case MENU:
			if(but->menu_create_func) {
				menufunc= but->menu_create_func;
				arg= but->poin;
			}
			else {
				data->origvalue= ui_get_but_val(but);
				data->value= data->origvalue;
				but->editval= &data->value;

				handlefunc= ui_block_func_MENU;
				arg= but;
			}
			break;
		case ICONROW:
			handlefunc= ui_block_func_ICONROW;
			arg= but;
			break;
		case ICONTEXTROW:
			handlefunc= ui_block_func_ICONTEXTROW;
			arg= but;
			break;
		case COL:
			ui_get_but_vectorf(but, data->origvec);
			VECCOPY(data->vec, data->origvec);
			but->editvec= data->vec;

			handlefunc= ui_block_func_COL;
			arg= but;
			break;
	}

	if(func || handlefunc) {
		data->menu= ui_popup_block_create(C, data->region, but, func, handlefunc, arg);
		if(but->block->handle)
			data->menu->popup= but->block->handle->popup;
	}
	else if(menufunc) {
		data->menu= ui_popup_menu_create(C, data->region, but, menufunc, arg);
		if(but->block->handle)
			data->menu->popup= but->block->handle->popup;
	}

	/* this makes adjacent blocks auto open from now on */
	//if(but->block->auto_open==0) but->block->auto_open= 1;
}

static void ui_blockopen_end(bContext *C, uiBut *but, uiHandleButtonData *data)
{
	if(but) {
		but->editval= NULL;
		but->editvec= NULL;

		but->block->auto_open_last= PIL_check_seconds_timer();
	}

	if(data->menu) {
		ui_popup_block_free(C, data->menu);
		data->menu= NULL;
	}
}

/* ***************** events for different button types *************** */

static int ui_do_but_BUT(bContext *C, uiBut *but, uiHandleButtonData *data, wmEvent *event)
{
	if(data->state == BUTTON_STATE_HIGHLIGHT) {
		if(event->type == LEFTMOUSE && event->val==KM_PRESS) {
			button_activate_state(C, but, BUTTON_STATE_WAIT_RELEASE);
			return WM_UI_HANDLER_BREAK;
		}
		else if(event->type == LEFTMOUSE && but->block->handle) {
			button_activate_state(C, but, BUTTON_STATE_EXIT);
			return WM_UI_HANDLER_BREAK;
		}
		else if(ELEM(event->type, PADENTER, RETKEY) && event->val==KM_PRESS) {
			button_activate_state(C, but, BUTTON_STATE_WAIT_FLASH);
			return WM_UI_HANDLER_BREAK;
		}
	}
	else if(data->state == BUTTON_STATE_WAIT_RELEASE) {
		if(event->type == LEFTMOUSE && event->val!=KM_PRESS) {
			if(!(but->flag & UI_SELECT))
				data->cancel= 1;
			button_activate_state(C, but, BUTTON_STATE_EXIT);
			return WM_UI_HANDLER_BREAK;
		}
	}

	return WM_UI_HANDLER_CONTINUE;
}

static int ui_do_but_KEYEVT(bContext *C, uiBut *but, uiHandleButtonData *data, wmEvent *event)
{
	if(data->state == BUTTON_STATE_HIGHLIGHT) {
		if(ELEM3(event->type, LEFTMOUSE, PADENTER, RETKEY) && event->val==KM_PRESS) {
			button_activate_state(C, but, BUTTON_STATE_WAIT_KEY_EVENT);
			return WM_UI_HANDLER_BREAK;
		}
	}
	else if(data->state == BUTTON_STATE_WAIT_KEY_EVENT) {
		if(event->type == MOUSEMOVE)
			return WM_UI_HANDLER_CONTINUE;

		if(event->val==KM_PRESS) {
			if(WM_key_event_string(event->type)[0])
				ui_set_but_val(but, event->type);
			else
				data->cancel= 1;

			button_activate_state(C, but, BUTTON_STATE_EXIT);
		}
	}

	return WM_UI_HANDLER_CONTINUE;
}

static int ui_do_but_TEX(bContext *C, uiBlock *block, uiBut *but, uiHandleButtonData *data, wmEvent *event)
{
	if(data->state == BUTTON_STATE_HIGHLIGHT) {
		if(ELEM4(event->type, LEFTMOUSE, PADENTER, RETKEY, EVT_BUT_OPEN) && event->val==KM_PRESS) {
			button_activate_state(C, but, BUTTON_STATE_TEXT_EDITING);
			return WM_UI_HANDLER_BREAK;
		}
	}
	else if(data->state == BUTTON_STATE_TEXT_EDITING) {
		ui_do_but_textedit(C, block, but, data, event);
		return WM_UI_HANDLER_BREAK;
	}
	else if(data->state == BUTTON_STATE_TEXT_SELECTING) {
		ui_do_but_textedit_select(C, block, but, data, event);
		return WM_UI_HANDLER_BREAK;
	}

	return WM_UI_HANDLER_CONTINUE;
}

static int ui_do_but_TOG(bContext *C, uiBut *but, uiHandleButtonData *data, wmEvent *event)
{
	if(data->state == BUTTON_STATE_HIGHLIGHT) {
		if(ELEM3(event->type, LEFTMOUSE, PADENTER, RETKEY) && event->val==KM_PRESS) {
			data->togdual= event->ctrl;
			data->togonly= !event->shift;
			button_activate_state(C, but, BUTTON_STATE_EXIT);
			return WM_UI_HANDLER_BREAK;
		}
	}
	return WM_UI_HANDLER_CONTINUE;
}

static int ui_do_but_EXIT(bContext *C, uiBut *but, uiHandleButtonData *data, wmEvent *event)
{
	if(data->state == BUTTON_STATE_HIGHLIGHT) {
		if(ELEM3(event->type, LEFTMOUSE, PADENTER, RETKEY) && event->val==KM_PRESS) {
			button_activate_state(C, but, BUTTON_STATE_EXIT);
			return WM_UI_HANDLER_BREAK;
		}
	}

	return WM_UI_HANDLER_CONTINUE;
}

static int ui_numedit_but_NUM(uiBut *but, uiHandleButtonData *data, float fac, int snap, int mx)
{
	float deler, tempf, softmin, softmax, softrange;
	int lvalue, temp, changed= 0;
	
	if(mx == data->draglastx)
		return changed;
	
	/* drag-lock - prevent unwanted scroll adjustments */
	/* change value (now 3) to adjust threshold in pixels */
	if(data->draglock) {
		if(abs(mx-data->dragstartx) <= 3)
			return changed;

		data->draglock= 0;
		data->dragstartx= mx;  /* ignore mouse movement within drag-lock */
	}

	softmin= but->softmin;
	softmax= but->softmax;
	softrange= softmax - softmin;

	deler= 500;
	if(!ui_is_but_float(but)) {
		if((softrange)<100) deler= 200.0;
		if((softrange)<25) deler= 50.0;
	}
	deler /= fac;

	if(ui_is_but_float(but) && softrange > 11) {
		/* non linear change in mouse input- good for high precicsion */
		data->dragf+= (((float)(mx-data->draglastx))/deler) * (fabs(data->dragstartx-mx)*0.002);
	} else if (!ui_is_but_float(but) && softrange > 129) { /* only scale large int buttons */
		/* non linear change in mouse input- good for high precicsionm ints need less fine tuning */
		data->dragf+= (((float)(mx-data->draglastx))/deler) * (fabs(data->dragstartx-mx)*0.004);
	} else {
		/*no scaling */
		data->dragf+= ((float)(mx-data->draglastx))/deler ;
	}

	if(data->dragf>1.0) data->dragf= 1.0;
	if(data->dragf<0.0) data->dragf= 0.0;
	data->draglastx= mx;
	tempf= (softmin + data->dragf*softrange);
	
	if(!ui_is_but_float(but)) {
		temp= floor(tempf+.5);
		
		if(tempf==softmin || tempf==softmax);
		else if(snap) {
			if(snap == 2) temp= 100*(temp/100);
			else temp= 10*(temp/10);
		}

		CLAMP(temp, softmin, softmax);
		lvalue= (int)data->value;
			
		if(temp != lvalue) {
			data->dragchange= 1;
			data->value= (double)temp;
			changed= 1;
		}
	}
	else {
		temp= 0;

		if(snap) {
			if(snap == 2) {
				if(tempf==softmin || tempf==softmax);
				else if(softrange < 2.10) tempf= 0.01*floor(100.0*tempf);
				else if(softrange < 21.0) tempf= 0.1*floor(10.0*tempf);
				else tempf= floor(tempf);
			}
			else {
				if(tempf==softmin || tempf==softmax);
				else if(softrange < 2.10) tempf= 0.1*floor(10*tempf);
				else if(softrange < 21.0) tempf= floor(tempf);
				else tempf= 10.0*floor(tempf/10.0);
			}
		}

		CLAMP(tempf, softmin, softmax);

		if(tempf != data->value) {
			data->dragchange= 1;
			data->value= tempf;
			changed= 1;
		}
	}

	return changed;
}

static int ui_do_but_NUM(bContext *C, uiBlock *block, uiBut *but, uiHandleButtonData *data, wmEvent *event)
{
	int mx, my, click= 0;
	int retval= WM_UI_HANDLER_CONTINUE;
	
	mx= event->x;
	my= event->y;
	ui_window_to_block(data->region, block, &mx, &my);

	if(data->state == BUTTON_STATE_HIGHLIGHT) {
		/* XXX hardcoded keymap check.... */
		if(event->type == WHEELDOWNMOUSE && event->alt) {
			mx= but->x1;
			click= 1;
		}
		else if(event->type == WHEELUPMOUSE && event->alt) {
			mx= but->x2;
			click= 1;
		}
		else if(event->val==KM_PRESS) {
			if(ELEM3(event->type, LEFTMOUSE, PADENTER, RETKEY) && event->shift) {
				button_activate_state(C, but, BUTTON_STATE_TEXT_EDITING);
				retval= WM_UI_HANDLER_BREAK;
			}
			else if(event->type == LEFTMOUSE) {
				data->dragstartx= mx;
				data->draglastx= mx;
				button_activate_state(C, but, BUTTON_STATE_NUM_EDITING);
				retval= WM_UI_HANDLER_BREAK;
			}
			else if(ELEM(event->type, PADENTER, RETKEY) && event->val==KM_PRESS)
				click= 1;
		}
		
	}
	else if(data->state == BUTTON_STATE_NUM_EDITING) {
		if(event->type == ESCKEY) {
			data->cancel= 1;
			data->escapecancel= 1;
			button_activate_state(C, but, BUTTON_STATE_EXIT);
		}
		else if(event->type == LEFTMOUSE && event->val!=KM_PRESS) {
			if(data->dragchange)
				button_activate_state(C, but, BUTTON_STATE_EXIT);
			else
				click= 1;
		}
		else if(event->type == MOUSEMOVE) {
			float fac;
			int snap;

			fac= 1.0f;
			if(event->shift) fac /= 10.0f;
			if(event->alt) fac /= 20.0f;

			if(event->custom == EVT_DATA_TABLET) {
				wmTabletData *wmtab= event->customdata;

				/* de-sensitise based on tablet pressure */
				if (ELEM(wmtab->Active, DEV_STYLUS, DEV_ERASER))
				 	fac *= wmtab->Pressure;
			}
			
			snap= (event->ctrl)? (event->shift)? 2: 1: 0;

			if(ui_numedit_but_NUM(but, data, fac, snap, mx))
				ui_numedit_apply(C, block, but, data);
		}
		retval= WM_UI_HANDLER_BREAK;
	}
	else if(data->state == BUTTON_STATE_TEXT_EDITING) {
		ui_do_but_textedit(C, block, but, data, event);
		retval= WM_UI_HANDLER_BREAK;
	}
	else if(data->state == BUTTON_STATE_TEXT_SELECTING) {
		ui_do_but_textedit_select(C, block, but, data, event);
		retval= WM_UI_HANDLER_BREAK;
	}
	
	if(click) {
		/* we can click on the side arrows to increment/decrement,
		 * or click inside to edit the value directly */
		float tempf, softmin, softmax;
		int temp;

		softmin= but->softmin;
		softmax= but->softmax;

		if(!ui_is_but_float(but)) {
			if(mx < (but->x1 + (but->x2 - but->x1)/3 - 3)) {
				button_activate_state(C, but, BUTTON_STATE_NUM_EDITING);

				temp= (int)data->value - 1;
				if(temp>=softmin && temp<=softmax)
					data->value= (double)temp;
				else
					data->cancel= 1;

				button_activate_state(C, but, BUTTON_STATE_EXIT);
			}
			else if(mx > (but->x1 + (2*(but->x2 - but->x1)/3) + 3)) {
				button_activate_state(C, but, BUTTON_STATE_NUM_EDITING);

				temp= (int)data->value + 1;
				if(temp>=softmin && temp<=softmax)
					data->value= (double)temp;
				else
					data->cancel= 1;

				button_activate_state(C, but, BUTTON_STATE_EXIT);
			}
			else
				button_activate_state(C, but, BUTTON_STATE_TEXT_EDITING);
		}
		else {
			if(mx < (but->x1 + (but->x2 - but->x1)/3 - 3)) {
				button_activate_state(C, but, BUTTON_STATE_NUM_EDITING);

				tempf= data->value - 0.01*but->a1;
				if (tempf < softmin) tempf = softmin;
				data->value= tempf;

				button_activate_state(C, but, BUTTON_STATE_EXIT);
			}
			else if(mx > but->x1 + (2*((but->x2 - but->x1)/3) + 3)) {
				button_activate_state(C, but, BUTTON_STATE_NUM_EDITING);

				tempf= data->value + 0.01*but->a1;
				if (tempf > softmax) tempf = softmax;
				data->value= tempf;

				button_activate_state(C, but, BUTTON_STATE_EXIT);
			}
			else
				button_activate_state(C, but, BUTTON_STATE_TEXT_EDITING);
		}

		retval= WM_UI_HANDLER_BREAK;
	}
	
	return retval;
}

static int ui_numedit_but_SLI(uiBut *but, uiHandleButtonData *data, int shift, int ctrl, int mx)
{
	float deler, f, tempf, softmin, softmax, softrange;
	int temp, lvalue, changed= 0;

	softmin= but->softmin;
	softmax= but->softmax;
	softrange= softmax - softmin;

	if(but->type==NUMSLI) deler= ((but->x2-but->x1) - 5.0*but->aspect);
	else if(but->type==HSVSLI) deler= ((but->x2-but->x1)/2 - 5.0*but->aspect);
	else deler= (but->x2-but->x1- 5.0*but->aspect);

	f= (float)(mx-data->dragstartx)/deler + data->dragfstart;
	
	if(shift)
		f= (f-data->dragfstart)/10.0 + data->dragfstart;

	CLAMP(f, 0.0, 1.0);
	tempf= softmin + f*softrange;
	temp= floor(tempf+.5);

	if(ctrl) {
		if(tempf==softmin || tempf==softmax);
		else if(ui_is_but_float(but)) {

			if(shift) {
				if(tempf==softmin || tempf==softmax);
				else if(softmax-softmin < 2.10) tempf= 0.01*floor(100.0*tempf);
				else if(softmax-softmin < 21.0) tempf= 0.1*floor(10.0*tempf);
				else tempf= floor(tempf);
			}
			else {
				if(softmax-softmin < 2.10) tempf= 0.1*floor(10*tempf);
				else if(softmax-softmin < 21.0) tempf= floor(tempf);
				else tempf= 10.0*floor(tempf/10.0);
			}
		}
		else {
			temp= 10*(temp/10);
			tempf= temp;
		}
	}

	if(!ui_is_but_float(but)) {
		lvalue= floor(data->value+0.5);

		CLAMP(temp, softmin, softmax);

		if(temp != lvalue) {
			data->value= temp;
			data->dragchange= 1;
			changed= 1;
		}
	}
	else {
		CLAMP(tempf, softmin, softmax);

		if(tempf != data->value) {
			data->value= tempf;
			data->dragchange= 1;
			changed= 1;
		}
	}

	return changed;
}

static int ui_do_but_SLI(bContext *C, uiBlock *block, uiBut *but, uiHandleButtonData *data, wmEvent *event)
{
	int mx, my, click= 0;
	int retval= WM_UI_HANDLER_CONTINUE;

	mx= event->x;
	my= event->y;
	ui_window_to_block(data->region, block, &mx, &my);

	if(data->state == BUTTON_STATE_HIGHLIGHT) {
		/* XXX hardcoded keymap check.... */
		if(event->type == WHEELDOWNMOUSE && event->alt) {
			mx= but->x1;
			click= 2;
		}
		else if(event->type == WHEELUPMOUSE && event->alt) {
			mx= but->x2;
			click= 2;
		}
		else if(event->val==KM_PRESS) {
			if(ELEM3(event->type, LEFTMOUSE, PADENTER, RETKEY) && event->shift) {
				button_activate_state(C, but, BUTTON_STATE_TEXT_EDITING);
				retval= WM_UI_HANDLER_BREAK;
			}
			else if(event->type == LEFTMOUSE) {
				data->dragstartx= mx;
				data->draglastx= mx;
				button_activate_state(C, but, BUTTON_STATE_NUM_EDITING);
				retval= WM_UI_HANDLER_BREAK;
			}
			else if(ELEM(event->type, PADENTER, RETKEY) && event->val==KM_PRESS)
				click= 1;
		}
	}
	else if(data->state == BUTTON_STATE_NUM_EDITING) {
		if(event->type == ESCKEY) {
			data->cancel= 1;
			data->escapecancel= 1;
			button_activate_state(C, but, BUTTON_STATE_EXIT);
		}
		else if(event->type == LEFTMOUSE && event->val!=KM_PRESS) {
			if(data->dragchange)
				button_activate_state(C, but, BUTTON_STATE_EXIT);
			else
				click= 1;
		}
		else if(event->type == MOUSEMOVE) {
			if(ui_numedit_but_SLI(but, data, event->shift, event->ctrl, mx))
				ui_numedit_apply(C, block, but, data);
		}
		retval= WM_UI_HANDLER_BREAK;
	}
	else if(data->state == BUTTON_STATE_TEXT_EDITING) {
		ui_do_but_textedit(C, block, but, data, event);
		retval= WM_UI_HANDLER_BREAK;
	}
	else if(data->state == BUTTON_STATE_TEXT_SELECTING) {
		ui_do_but_textedit_select(C, block, but, data, event);
		retval= WM_UI_HANDLER_BREAK;
	}

	if(click) {
		if (event->ctrl || click==2) {
			/* nudge slider to the left or right */
			float f, tempf, softmin, softmax, softrange;
			int temp;
			
			button_activate_state(C, but, BUTTON_STATE_NUM_EDITING);
			
			softmin= but->softmin;
			softmax= but->softmax;
			softrange= softmax - softmin;
			
			tempf= data->value;
			temp= (int)data->value;
			
			if(but->type==SLI) f= (float)(mx-but->x1)/(but->x2-but->x1);
			else f= (float)(mx- but->x1)/(but->x2-but->x1);
			
			f= softmin + f*softrange;
			
			if(!ui_is_but_float(but)) {
				if(f<temp) temp--;
				else temp++;
				
				if(temp>=softmin && temp<=softmax)
					data->value= temp;
				else
					data->cancel= 1;
			} 
			else {
				if(f<tempf) tempf-=.01;
				else tempf+=.01;
				
				if(tempf>=softmin && tempf<=softmax)
					data->value= tempf;
				else
					data->cancel= 1;
			}
			
			button_activate_state(C, but, BUTTON_STATE_EXIT);
			retval= WM_UI_HANDLER_BREAK;
		}
		else {
			/* edit the value directly */
			button_activate_state(C, but, BUTTON_STATE_TEXT_EDITING);
			retval= WM_UI_HANDLER_BREAK;
		}
	}
	
	return retval;
}

static int ui_do_but_BLOCK(bContext *C, uiBut *but, uiHandleButtonData *data, wmEvent *event)
{
	
	if(data->state == BUTTON_STATE_HIGHLIGHT) {
		if(ELEM3(event->type, LEFTMOUSE, PADENTER, RETKEY) && event->val==KM_PRESS) {
			button_activate_state(C, but, BUTTON_STATE_MENU_OPEN);
			return WM_UI_HANDLER_BREAK;
		}
		else if(ELEM3(but->type, MENU, ICONROW, ICONTEXTROW)) {
			
			if(event->type == WHEELDOWNMOUSE && event->alt) {
				data->value= ui_step_name_menu(but, -1);
				button_activate_state(C, but, BUTTON_STATE_EXIT);
				ui_apply_button(C, but->block, but, data, 1);
				return WM_UI_HANDLER_BREAK;
			}
			else if(event->type == WHEELUPMOUSE && event->alt) {
				data->value= ui_step_name_menu(but, 1);
				button_activate_state(C, but, BUTTON_STATE_EXIT);
				ui_apply_button(C, but->block, but, data, 1);
				return WM_UI_HANDLER_BREAK;
			}
		}
	}

	return WM_UI_HANDLER_CONTINUE;
}

static int ui_numedit_but_NORMAL(uiBut *but, uiHandleButtonData *data, int mx, int my)
{
	float dx, dy, rad, radsq, mrad, *fp;
	int mdx, mdy, changed= 1;
	
	/* button is presumed square */
	/* if mouse moves outside of sphere, it does negative normal */

	fp= data->origvec;
	rad= (but->x2 - but->x1);
	radsq= rad*rad;
	
	if(fp[2]>0.0f) {
		mdx= (rad*fp[0]);
		mdy= (rad*fp[1]);
	}
	else if(fp[2]> -1.0f) {
		mrad= rad/sqrt(fp[0]*fp[0] + fp[1]*fp[1]);
		
		mdx= 2.0f*mrad*fp[0] - (rad*fp[0]);
		mdy= 2.0f*mrad*fp[1] - (rad*fp[1]);
	}
	else mdx= mdy= 0;
	
	dx= (float)(mx+mdx-data->dragstartx);
	dy= (float)(my+mdy-data->dragstarty);

	fp= data->vec;
	mrad= dx*dx+dy*dy;
	if(mrad < radsq) {	/* inner circle */
		fp[0]= dx;
		fp[1]= dy;
		fp[2]= sqrt( radsq-dx*dx-dy*dy );
	}
	else {	/* outer circle */
		
		mrad= rad/sqrt(mrad);	// veclen
		
		dx*= (2.0f*mrad - 1.0f);
		dy*= (2.0f*mrad - 1.0f);
		
		mrad= dx*dx+dy*dy;
		if(mrad < radsq) {
			fp[0]= dx;
			fp[1]= dy;
			fp[2]= -sqrt( radsq-dx*dx-dy*dy );
		}
	}
	Normalize(fp);

	data->draglastx= mx;
	data->draglasty= my;

	return changed;
}

static int ui_do_but_NORMAL(bContext *C, uiBlock *block, uiBut *but, uiHandleButtonData *data, wmEvent *event)
{
	int mx, my;

	mx= event->x;
	my= event->y;
	ui_window_to_block(data->region, block, &mx, &my);

	if(data->state == BUTTON_STATE_HIGHLIGHT) {
		if(event->type==LEFTMOUSE && event->val==KM_PRESS) {
			data->dragstartx= mx;
			data->dragstarty= my;
			data->draglastx= mx;
			data->draglasty= my;
			button_activate_state(C, but, BUTTON_STATE_NUM_EDITING);

			/* also do drag the first time */
			if(ui_numedit_but_NORMAL(but, data, mx, my))
				ui_numedit_apply(C, block, but, data);
			
			return WM_UI_HANDLER_BREAK;
		}
	}
	else if(data->state == BUTTON_STATE_NUM_EDITING) {
		if(event->type == MOUSEMOVE) {
			if(mx!=data->draglastx || my!=data->draglasty) {
				if(ui_numedit_but_NORMAL(but, data, mx, my))
					ui_numedit_apply(C, block, but, data);
			}
		}
		else if(event->type==LEFTMOUSE && event->val!=KM_PRESS)
			button_activate_state(C, but, BUTTON_STATE_EXIT);

		return WM_UI_HANDLER_BREAK;
	}
	
	return WM_UI_HANDLER_CONTINUE;
}

static int ui_numedit_but_HSVCUBE(uiBut *but, uiHandleButtonData *data, int mx, int my)
{
	float x, y;
	int changed= 1;

	/* relative position within box */
	x= ((float)mx-but->x1)/(but->x2-but->x1);
	y= ((float)my-but->y1)/(but->y2-but->y1);
	CLAMP(x, 0.0, 1.0);
	CLAMP(y, 0.0, 1.0);
	
	if(but->a1==0) {
		but->hsv[0]= x; 
		but->hsv[2]= y; 
	}
	else if(but->a1==1) {
		but->hsv[0]= x; 				
		but->hsv[1]= y; 				
	}
	else if(but->a1==2) {
		but->hsv[2]= x; 
		but->hsv[1]= y; 
	}
	else
		but->hsv[0]= x; 

	ui_set_but_hsv(but);	// converts to rgb
	
	// update button values and strings
	ui_update_block_buts_hsv(but->block, but->hsv);

	data->draglastx= mx;
	data->draglasty= my;

	return changed;
}

static int ui_do_but_HSVCUBE(bContext *C, uiBlock *block, uiBut *but, uiHandleButtonData *data, wmEvent *event)
{
	int mx, my;

	mx= event->x;
	my= event->y;
	ui_window_to_block(data->region, block, &mx, &my);

	if(data->state == BUTTON_STATE_HIGHLIGHT) {
		if(event->type==LEFTMOUSE && event->val==KM_PRESS) {
			data->dragstartx= mx;
			data->dragstarty= my;
			data->draglastx= mx;
			data->draglasty= my;
			button_activate_state(C, but, BUTTON_STATE_NUM_EDITING);

			/* also do drag the first time */
			if(ui_numedit_but_HSVCUBE(but, data, mx, my))
				ui_numedit_apply(C, block, but, data);
			
			return WM_UI_HANDLER_BREAK;
		}
	}
	else if(data->state == BUTTON_STATE_NUM_EDITING) {
		if(event->type == MOUSEMOVE) {
			if(mx!=data->draglastx || my!=data->draglasty) {
				if(ui_numedit_but_HSVCUBE(but, data, mx, my))
					ui_numedit_apply(C, block, but, data);
			}
		}
		else if(event->type==LEFTMOUSE && event->val!=KM_PRESS)
			button_activate_state(C, but, BUTTON_STATE_EXIT);
		
		return WM_UI_HANDLER_BREAK;
	}

	return WM_UI_HANDLER_CONTINUE;
}

static int verg_colorband(const void *a1, const void *a2)
{
	const CBData *x1=a1, *x2=a2;
	
	if( x1->pos > x2->pos ) return 1;
	else if( x1->pos < x2->pos) return -1;
	return WM_UI_HANDLER_CONTINUE;
}

static void ui_colorband_update(ColorBand *coba)
{
	int a;
	
	if(coba->tot<2) return;
	
	for(a=0; a<coba->tot; a++) coba->data[a].cur= a;
		qsort(coba->data, coba->tot, sizeof(CBData), verg_colorband);
	for(a=0; a<coba->tot; a++) {
		if(coba->data[a].cur==coba->cur) {
			coba->cur= a;
			break;
		}
	}
}

static int ui_numedit_but_COLORBAND(uiBut *but, uiHandleButtonData *data, int mx)
{
	float dx;
	int changed= 0;

	if(data->draglastx == mx)
		return changed;

	dx= ((float)(mx - data->draglastx))/(but->x2-but->x1);
	data->dragcbd->pos += dx;
	CLAMP(data->dragcbd->pos, 0.0, 1.0);
	
	ui_colorband_update(data->coba);
	data->dragcbd= data->coba->data + data->coba->cur;	/* because qsort */
	
	data->draglastx= mx;
	changed= 1;

	return changed;
}

static int ui_do_but_COLORBAND(bContext *C, uiBlock *block, uiBut *but, uiHandleButtonData *data, wmEvent *event)
{
	ColorBand *coba;
	CBData *cbd;
	int mx, my, a, xco, mindist= 12;

	mx= event->x;
	my= event->y;
	ui_window_to_block(data->region, block, &mx, &my);

	if(data->state == BUTTON_STATE_HIGHLIGHT) {
		if(event->type==LEFTMOUSE && event->val==KM_PRESS) {
			coba= (ColorBand*)but->poin;

			if(event->ctrl) {
				/* insert new key on mouse location */
				if(coba->tot < MAXCOLORBAND-1) {
					float pos= ((float)(mx - but->x1))/(but->x2-but->x1);
					float col[4];
					
					do_colorband(coba, pos, col);	/* executes it */
					
					coba->tot++;
					coba->cur= coba->tot-1;
					
					coba->data[coba->cur].r= col[0];
					coba->data[coba->cur].g= col[1];
					coba->data[coba->cur].b= col[2];
					coba->data[coba->cur].a= col[3];
					coba->data[coba->cur].pos= pos;

					ui_colorband_update(coba);
				}

				button_activate_state(C, but, BUTTON_STATE_EXIT);
			}
			else {
				data->dragstartx= mx;
				data->dragstarty= my;
				data->draglastx= mx;
				data->draglasty= my;

				/* activate new key when mouse is close */
				for(a=0, cbd= coba->data; a<coba->tot; a++, cbd++) {
					xco= but->x1 + (cbd->pos*(but->x2-but->x1));
					xco= ABS(xco-mx);
					if(a==coba->cur) xco+= 5; // selected one disadvantage
					if(xco<mindist) {
						coba->cur= a;
						mindist= xco;
					}
				}
		
				data->dragcbd= coba->data + coba->cur;
				button_activate_state(C, but, BUTTON_STATE_NUM_EDITING);
			}

			return WM_UI_HANDLER_BREAK;
		}
	}
	else if(data->state == BUTTON_STATE_NUM_EDITING) {
		if(event->type == MOUSEMOVE) {
			if(mx!=data->draglastx || my!=data->draglasty) {
				if(ui_numedit_but_COLORBAND(but, data, mx))
					ui_numedit_apply(C, block, but, data);
			}
		}
		else if(event->type==LEFTMOUSE && event->val!=KM_PRESS)
			button_activate_state(C, but, BUTTON_STATE_EXIT);
		
		return WM_UI_HANDLER_BREAK;
	}

	return WM_UI_HANDLER_CONTINUE;
}

static int ui_numedit_but_CURVE(uiBut *but, uiHandleButtonData *data, int snap, int mx, int my)
{
	CurveMapping *cumap= data->cumap;
	CurveMap *cuma= cumap->cm+cumap->cur;
	CurveMapPoint *cmp= cuma->curve;
	float fx, fy, zoomx, zoomy, offsx, offsy;
	int a, changed= 0;

	zoomx= (but->x2-but->x1)/(cumap->curr.xmax-cumap->curr.xmin);
	zoomy= (but->y2-but->y1)/(cumap->curr.ymax-cumap->curr.ymin);
	offsx= cumap->curr.xmin;
	offsy= cumap->curr.ymin;

	if(data->dragsel != -1) {
		int moved_point= 0;		/* for ctrl grid, can't use orig coords because of sorting */
		
		fx= (mx-data->draglastx)/zoomx;
		fy= (my-data->draglasty)/zoomy;
		for(a=0; a<cuma->totpoint; a++) {
			if(cmp[a].flag & SELECT) {
				float origx= cmp[a].x, origy= cmp[a].y;
				cmp[a].x+= fx;
				cmp[a].y+= fy;
				if(snap) {
					cmp[a].x= 0.125f*floor(0.5f + 8.0f*cmp[a].x);
					cmp[a].y= 0.125f*floor(0.5f + 8.0f*cmp[a].y);
				}
				if(cmp[a].x!=origx || cmp[a].y!=origy)
					moved_point= 1;
			}
		}

		curvemapping_changed(cumap, 0);	/* no remove doubles */
		
		if(moved_point) {
			data->draglastx= mx;
			data->draglasty= my;
			changed= 1;
		}

		data->dragchange= 1; /* mark for selection */
	}
	else {
		fx= (mx-data->draglastx)/zoomx;
		fy= (my-data->draglasty)/zoomy;
		
		/* clamp for clip */
		if(cumap->flag & CUMA_DO_CLIP) {
			if(cumap->curr.xmin-fx < cumap->clipr.xmin)
				fx= cumap->curr.xmin - cumap->clipr.xmin;
			else if(cumap->curr.xmax-fx > cumap->clipr.xmax)
				fx= cumap->curr.xmax - cumap->clipr.xmax;
			if(cumap->curr.ymin-fy < cumap->clipr.ymin)
				fy= cumap->curr.ymin - cumap->clipr.ymin;
			else if(cumap->curr.ymax-fy > cumap->clipr.ymax)
				fy= cumap->curr.ymax - cumap->clipr.ymax;
		}				

		cumap->curr.xmin-=fx;
		cumap->curr.ymin-=fy;
		cumap->curr.xmax-=fx;
		cumap->curr.ymax-=fy;
		
		data->draglastx= mx;
		data->draglasty= my;

		changed= 1;
	}

	return changed;
}

static int ui_do_but_CURVE(bContext *C, uiBlock *block, uiBut *but, uiHandleButtonData *data, wmEvent *event)
{
	int mx, my, a, changed= 0;

	mx= event->x;
	my= event->y;
	ui_window_to_block(data->region, block, &mx, &my);

	if(data->state == BUTTON_STATE_HIGHLIGHT) {
		if(event->type==LEFTMOUSE && event->val==KM_PRESS) {
			CurveMapping *cumap= (CurveMapping*)but->poin;
			CurveMap *cuma= cumap->cm+cumap->cur;
			CurveMapPoint *cmp= cuma->curve;
			float fx, fy, zoomx, zoomy, offsx, offsy;
			float dist, mindist= 200.0f; // 14 pixels radius
			int sel= -1;

			zoomx= (but->x2-but->x1)/(cumap->curr.xmax-cumap->curr.xmin);
			zoomy= (but->y2-but->y1)/(cumap->curr.ymax-cumap->curr.ymin);
			offsx= cumap->curr.xmin;
			offsy= cumap->curr.ymin;

			if(event->ctrl) {
				fx= ((float)my - but->x1)/zoomx + offsx;
				fy= ((float)my - but->y1)/zoomy + offsy;
				
				curvemap_insert(cuma, fx, fy);
				curvemapping_changed(cumap, 0);
				changed= 1;
			}

			/* check for selecting of a point */
			cmp= cuma->curve;	/* ctrl adds point, new malloc */
			for(a=0; a<cuma->totpoint; a++) {
				fx= but->x1 + zoomx*(cmp[a].x-offsx);
				fy= but->y1 + zoomy*(cmp[a].y-offsy);
				dist= (fx-mx)*(fx-mx) + (fy-my)*(fy-my);
				if(dist < mindist) {
					sel= a;
					mindist= dist;
				}
			}

			if (sel == -1) {
				/* if the click didn't select anything, check if it's clicked on the 
				 * curve itself, and if so, add a point */
				fx= ((float)mx - but->x1)/zoomx + offsx;
				fy= ((float)my - but->y1)/zoomy + offsy;
				
				cmp= cuma->table;

				/* loop through the curve segment table and find what's near the mouse.
				 * 0.05 is kinda arbitrary, but seems to be what works nicely. */
				for(a=0; a<=CM_TABLE; a++) {			
					if ( ( fabs(fx - cmp[a].x) < (0.05) ) && ( fabs(fy - cmp[a].y) < (0.05) ) ) {
					
						curvemap_insert(cuma, fx, fy);
						curvemapping_changed(cumap, 0);

						changed= 1;
						
						/* reset cmp back to the curve points again, rather than drawing segments */		
						cmp= cuma->curve;
						
						/* find newly added point and make it 'sel' */
						for(a=0; a<cuma->totpoint; a++)
							if(cmp[a].x == fx)
								sel = a;
							
						break;
					}
				}
			}

			if(sel!= -1) {
				/* ok, we move a point */
				/* deselect all if this one is deselect. except if we hold shift */
				if(event->shift==0 && (cmp[sel].flag & SELECT)==0)
					for(a=0; a<cuma->totpoint; a++)
						cmp[a].flag &= ~SELECT;
				cmp[sel].flag |= SELECT;
			}
			else {
				/* move the view */
				data->cancel= 1;
			}

			data->dragsel= sel;

			data->dragstartx= mx;
			data->dragstarty= my;
			data->draglastx= mx;
			data->draglasty= my;

			button_activate_state(C, but, BUTTON_STATE_NUM_EDITING);
			return WM_UI_HANDLER_BREAK;
		}
	}
	else if(data->state == BUTTON_STATE_NUM_EDITING) {
		if(event->type == MOUSEMOVE) {
			if(mx!=data->draglastx || my!=data->draglasty) {
				if(ui_numedit_but_CURVE(but, data, event->shift, mx, my))
					ui_numedit_apply(C, block, but, data);
			}
		}
		else if(event->type==LEFTMOUSE && event->val!=KM_PRESS) {
			if(data->dragsel != -1) {
				CurveMapping *cumap= data->cumap;
				CurveMap *cuma= cumap->cm+cumap->cur;
				CurveMapPoint *cmp= cuma->curve;

				if(!data->dragchange) {
					/* deselect all, select one */
					if(event->shift==0) {
						for(a=0; a<cuma->totpoint; a++)
							cmp[a].flag &= ~SELECT;
						cmp[data->dragsel].flag |= SELECT;
					}
				}
				else
					curvemapping_changed(cumap, 1);	/* remove doubles */
			}

			button_activate_state(C, but, BUTTON_STATE_EXIT);
		}

		return WM_UI_HANDLER_BREAK;
	}

	return WM_UI_HANDLER_CONTINUE;
}

#ifdef INTERNATIONAL
static int ui_do_but_CHARTAB(bContext *C, uiBlock *block, uiBut *but, uiHandleButtonData *data, wmEvent *event)
{
	/* XXX 2.50 bad global and state access */
#if 0
	float sx, sy, ex, ey;
	float width, height;
	float butw, buth;
	int mx, my, x, y, cs, che;

	mx= event->x;
	my= event->y;
	ui_window_to_block(data->region, block, &mx, &my);

	if(data->state == BUTTON_STATE_HIGHLIGHT) {
		if(ELEM3(event->type, LEFTMOUSE, PADENTER, RETKEY) && event->val==KM_PRESS) {
			/* Calculate the size of the button */
			width = abs(but->x2 - but->x1);
			height = abs(but->y2 - but->y1);

			butw = floor(width / 12);
			buth = floor(height / 6);

			/* Initialize variables */
			sx = but->x1;
			ex = but->x1 + butw;
			sy = but->y1 + height - buth;
			ey = but->y1 + height;

			cs = G.charstart;

			/* And the character is */
			x = (int) ((mx / butw) - 0.5);
			y = (int) (6 - ((my / buth) - 0.5));

			che = cs + (y*12) + x;

			if(che > G.charmax)
				che = 0;

			if(G.obedit)
			{
				do_textedit(0,0,che);
			}

			button_activate_state(C, but, BUTTON_STATE_EXIT);
			return WM_UI_HANDLER_BREAK;
		}
		else if(ELEM(event->type, WHEELUPMOUSE, PAGEUPKEY)) {
			for(but= block->buttons.first; but; but= but->next) {
				if(but->type == CHARTAB) {
					G.charstart = G.charstart - (12*6);
					if(G.charstart < 0)
						G.charstart = 0;
					if(G.charstart < G.charmin)
						G.charstart = G.charmin;
					ui_draw_but(but);

					//Really nasty... to update the num button from the same butblock
					for(bt= block->buttons.first; bt; bt= bt->next)
					{
						if(ELEM(bt->type, NUM, NUMABS)) {
							ui_check_but(bt);
							ui_draw_but(bt);
						}
					}
					retval=UI_CONT;
					break;
				}
			}

			return WM_UI_HANDLER_BREAK;
		}
		else if(ELEM(event->type, WHEELDOWNMOUSE, PAGEDOWNKEY)) {
			for(but= block->buttons.first; but; but= but->next)
			{
				if(but->type == CHARTAB)
				{
					G.charstart = G.charstart + (12*6);
					if(G.charstart > (0xffff - 12*6))
						G.charstart = 0xffff - (12*6);
					if(G.charstart > G.charmax - 12*6)
						G.charstart = G.charmax - 12*6;
					ui_draw_but(but);

					for(bt= block->buttons.first; bt; bt= bt->next)
					{
						if(ELEM(bt->type, NUM, NUMABS)) {
							ui_check_but(bt);
							ui_draw_but(bt);
						}
					}
					
					but->flag |= UI_ACTIVE;
					retval=UI_RETURN_OK;
					break;
				}
			}

			return WM_UI_HANDLER_BREAK;
		}
	}
#endif

	return WM_UI_HANDLER_CONTINUE;
}
#endif

static int ui_do_button(bContext *C, uiBlock *block, uiBut *but, wmEvent *event)
{
	uiHandleButtonData *data;
	int retval;

	data= but->active;
	retval= WM_UI_HANDLER_CONTINUE;

	if(but->flag & UI_BUT_DISABLED)
		return WM_UI_HANDLER_BREAK;

	if(data->state == BUTTON_STATE_HIGHLIGHT) {
		/* handle copy-paste */
		if(ELEM(event->type, CKEY, VKEY) && event->val==KM_PRESS && (event->ctrl || event->oskey)) {
			ui_but_copy_paste(C, but, data, (event->type == CKEY)? 'c': 'v');
			return WM_UI_HANDLER_BREAK;
		}
		/* handle keyframeing */
		else if(event->type == IKEY && event->val == KM_PRESS) {
			if(event->alt)
				ui_but_anim_delete_keyframe(C);
			else
				ui_but_anim_insert_keyframe(C);

			ED_region_tag_redraw(CTX_wm_region(C));

			return WM_UI_HANDLER_BREAK;
		}
		/* handle driver adding */
		else if(event->type == DKEY && event->val == KM_PRESS) {
			if(event->alt)
				ui_but_anim_remove_driver(C);
			else
				ui_but_anim_add_driver(C);
				
			ED_region_tag_redraw(CTX_wm_region(C));
			
			return WM_UI_HANDLER_BREAK;
		}
		/* handle menu */
		else if(event->type == RIGHTMOUSE && event->val == KM_PRESS) {
			ui_but_anim_menu(C, but);
			return WM_UI_HANDLER_BREAK;
		}
	}

	/* verify if we can edit this button */
	if(ELEM(event->type, LEFTMOUSE, RETKEY)) {
		/* this should become disabled button .. */
		if(but->lock) {
			if(but->lockstr) {
				BKE_report(NULL, RPT_WARNING, but->lockstr);
				button_activate_state(C, but, BUTTON_STATE_EXIT);
				return WM_UI_HANDLER_BREAK;
			}
		} 
		else if(but->pointype && but->poin==0) {
			/* there's a pointer needed */
			BKE_reportf(NULL, RPT_WARNING, "DoButton pointer error: %s", but->str);
			button_activate_state(C, but, BUTTON_STATE_EXIT);
			return WM_UI_HANDLER_BREAK;
		}
	}

	switch(but->type) {
	case BUT:
		retval= ui_do_but_BUT(C, but, data, event);
		break;
	case KEYEVT:
		retval= ui_do_but_KEYEVT(C, but, data, event);
		break;
	case TOGBUT: 
	case TOG: 
	case TOGR: 
	case ICONTOG:
	case ICONTOGN:
	case TOGN:
	case BUT_TOGDUAL:
	case OPTION:
	case OPTIONN:
		retval= ui_do_but_TOG(C, but, data, event);
		break;
#if 0
	case SCROLL:
		/* DrawBut(b, 1); */
		/* do_scrollbut(b); */
		/* DrawBut(b,0); */
		break;
#endif
	case NUM:
	case NUMABS:
		retval= ui_do_but_NUM(C, block, but, data, event);
		break;
	case SLI:
	case NUMSLI:
	case HSVSLI:
		retval= ui_do_but_SLI(C, block, but, data, event);
		break;
	case ROUNDBOX:	
	case LABEL:	
	case TOG3:	
	case ROW:
		retval= ui_do_but_EXIT(C, but, data, event);
		break;
	case TEX:
	case IDPOIN:
	case SEARCH_MENU:
		retval= ui_do_but_TEX(C, block, but, data, event);
		break;
	case MENU:
	case ICONROW:
	case ICONTEXTROW:
	case BLOCK:
	case PULLDOWN:
		retval= ui_do_but_BLOCK(C, but, data, event);
		break;
	case BUTM:
		retval= ui_do_but_BUT(C, but, data, event);
		break;
	case COL:
		if(but->a1 == -1)  // signal to prevent calling up color picker
			retval= ui_do_but_EXIT(C, but, data, event);
		else
			retval= ui_do_but_BLOCK(C, but, data, event);
		break;
	case BUT_NORMAL:
		retval= ui_do_but_NORMAL(C, block, but, data, event);
		break;
	case BUT_COLORBAND:
		retval= ui_do_but_COLORBAND(C, block, but, data, event);
		break;
	case BUT_CURVE:
		retval= ui_do_but_CURVE(C, block, but, data, event);
		break;
	case HSVCUBE:
		retval= ui_do_but_HSVCUBE(C, block, but, data, event);
		break;
#ifdef INTERNATIONAL
	case CHARTAB:
		retval= ui_do_but_CHARTAB(C, block, but, data, event);
		break;
#endif
	/* XXX 2.50 links not implemented yet */
#if 0
	case LINK:
	case INLINK:
		retval= retval= ui_do_but_LINK(block, but);
		break;
#endif
	}
	
	return retval;
}

/* ************************ button utilities *********************** */

static int ui_but_contains_pt(uiBut *but, int mx, int my)
{
	return ((but->x1<mx && but->x2>=mx) && (but->y1<my && but->y2>=my));
}

static uiBut *ui_but_find_activated(ARegion *ar)
{
	uiBlock *block;
	uiBut *but;

	for(block=ar->uiblocks.first; block; block=block->next)
		for(but=block->buttons.first; but; but= but->next)
			if(but->active)
				return but;

	return NULL;
}

int ui_button_is_active(ARegion *ar)
{
	return (ui_but_find_activated(ar) != NULL);
}

static void ui_blocks_set_tooltips(ARegion *ar, int enable)
{
	uiBlock *block;

	if(!ar)
		return;

	/* we disabled buttons when when they were already shown, and
	 * re-enable them on mouse move */
	for(block=ar->uiblocks.first; block; block=block->next)
		block->tooltipdisabled= !enable;
}

static int ui_mouse_inside_region(ARegion *ar, int x, int y)
{
	uiBlock *block;
	int mx, my;

	/* check if the mouse is in the region, and in case of a view2d also check
	 * if it is inside the view2d itself, not over scrollbars for example */
	if(!BLI_in_rcti(&ar->winrct, x, y)) {
		for(block=ar->uiblocks.first; block; block=block->next)
			block->auto_open= 0;

		return 0;
	}

	if(ar->v2d.mask.xmin!=ar->v2d.mask.xmax) {
		mx= x;
		my= y;
		ui_window_to_region(ar, &mx, &my);

		if(!BLI_in_rcti(&ar->v2d.mask, mx, my))
			return 0;
	}

	return 1;
}

static int ui_mouse_inside_button(ARegion *ar, uiBut *but, int x, int y)
{
	if(!ui_mouse_inside_region(ar, x, y))
		return 0;

	ui_window_to_block(ar, but->block, &x, &y);

	if(!ui_but_contains_pt(but, x, y))
		return 0;
	
	return 1;
}

static uiBut *ui_but_find_mouse_over(ARegion *ar, int x, int y)
{
	uiBlock *block;
	uiBut *but, *butover= NULL;
	int mx, my;

	if(!ui_mouse_inside_region(ar, x, y))
		return NULL;

	for(block=ar->uiblocks.first; block; block=block->next) {
		mx= x;
		my= y;
		ui_window_to_block(ar, block, &mx, &my);

		for(but=block->buttons.first; but; but= but->next) {
<<<<<<< HEAD
			if(but->flag & UI_NO_HILITE)
				continue;
			if(but->type==LABEL)
=======
			if(ELEM3(but->type, LABEL, ROUNDBOX, SEPR))
>>>>>>> fba6a993
				continue;

			if(ui_but_contains_pt(but, mx, my))
				/* give precedence to already activated buttons */
				if(!butover || (!butover->active && but->active))
					butover= but;
		}
	}

	return butover;
}

/* ****************** button state handling **************************/

static int button_modal_state(uiHandleButtonState state)
{
	return ELEM6(state, BUTTON_STATE_WAIT_RELEASE, BUTTON_STATE_WAIT_KEY_EVENT,
		BUTTON_STATE_NUM_EDITING, BUTTON_STATE_TEXT_EDITING,
		BUTTON_STATE_TEXT_SELECTING, BUTTON_STATE_MENU_OPEN);
}

static void button_tooltip_timer_reset(uiBut *but)
{
	uiHandleButtonData *data;

	data= but->active;

	if(data->tooltiptimer) {
		WM_event_remove_window_timer(data->window, data->tooltiptimer);
		data->tooltiptimer= NULL;
	}

	if(U.flag & USER_TOOLTIPS)
		if(!but->block->tooltipdisabled)
			data->tooltiptimer= WM_event_add_window_timer(data->window, TIMER, BUTTON_TOOLTIP_DELAY);
}

static void button_activate_state(bContext *C, uiBut *but, uiHandleButtonState state)
{
	uiHandleButtonData *data;

	data= but->active;
	if(data->state == state)
		return;

	/* highlight has timers for tooltips and auto open */
	if(state == BUTTON_STATE_HIGHLIGHT) {
		but->flag &= ~UI_SELECT;

		button_tooltip_timer_reset(but);

		/* automatic open pulldown block timer */
		if(ELEM3(but->type, BLOCK, PULLDOWN, ICONTEXTROW)) {
			if(!data->autoopentimer) {
				int time;

				if(but->block->auto_open==2) time= 1;    // test for toolbox
				else if(but->block->flag & UI_BLOCK_LOOP || but->block->auto_open) time= 5*U.menuthreshold2;
				else if(U.uiflag & USER_MENUOPENAUTO) time= 5*U.menuthreshold1;
				else time= -1;

				if(time >= 0)
					data->autoopentimer= WM_event_add_window_timer(data->window, TIMER, 0.02*(double)time);
			}
		}
	}
	else {
		but->flag |= UI_SELECT;

		if(data->tooltiptimer) {
			WM_event_remove_window_timer(data->window, data->tooltiptimer);
			data->tooltiptimer= NULL;
		}
		if(data->tooltip) {
			ui_tooltip_free(C, data->tooltip);
			data->tooltip= NULL;
		}

		if(data->autoopentimer) {
			WM_event_remove_window_timer(data->window, data->autoopentimer);
			data->autoopentimer= NULL;
		}
	}

	/* text editing */
	if(state == BUTTON_STATE_TEXT_EDITING && data->state != BUTTON_STATE_TEXT_SELECTING)
		ui_textedit_begin(C, but, data);
	else if(data->state == BUTTON_STATE_TEXT_EDITING && state != BUTTON_STATE_TEXT_SELECTING)
		ui_textedit_end(C, but, data);
	
	/* number editing */
	if(state == BUTTON_STATE_NUM_EDITING)
		ui_numedit_begin(but, data);
	else if(data->state == BUTTON_STATE_NUM_EDITING)
		ui_numedit_end(but, data);

	/* menu open */
	if(state == BUTTON_STATE_MENU_OPEN)
		ui_blockopen_begin(C, but, data);
	else if(data->state == BUTTON_STATE_MENU_OPEN)
		ui_blockopen_end(C, but, data);

	/* add a short delay before exiting, to ensure there is some feedback */
	if(state == BUTTON_STATE_WAIT_FLASH) {
		data->flashtimer= WM_event_add_window_timer(data->window, TIMER, BUTTON_FLASH_DELAY);
	}
	else if(data->flashtimer) {
		WM_event_remove_window_timer(data->window, data->flashtimer);
		data->flashtimer= NULL;
	}

	/* add a blocking ui handler at the window handler for blocking, modal states
	 * but not for popups, because we already have a window level handler*/
	if(!(but->block->handle && but->block->handle->popup)) {
		if(button_modal_state(state)) {
			if(!button_modal_state(data->state))
				WM_event_add_ui_handler(C, &data->window->handlers, ui_handler_region_menu, NULL, data);
		}
		else {
			if(button_modal_state(data->state))
				WM_event_remove_ui_handler(&data->window->handlers, ui_handler_region_menu, NULL, data);
		}
	}

	data->state= state;

	ui_check_but(but);

	/* redraw */
	ED_region_tag_redraw(data->region);
}

static void button_activate_init(bContext *C, ARegion *ar, uiBut *but, uiButtonActivateType type)
{
	uiHandleButtonData *data;

	/* setup struct */
	data= MEM_callocN(sizeof(uiHandleButtonData), "uiHandleButtonData");
	data->window= CTX_wm_window(C);
	data->region= ar;
<<<<<<< HEAD
	data->interactive= but->type==BUT_CURVE?0:1; // XXX temp
=======
	if( ELEM(but->type, BUT_CURVE, SEARCH_MENU) );  // XXX curve is temp
	else data->interactive= 1;
	
>>>>>>> fba6a993
	data->state = BUTTON_STATE_INIT;

	/* activate button */
	but->flag |= UI_ACTIVE;
	but->active= data;

	/* we disable auto_open in the block after a threshold, because we still
	 * want to allow auto opening adjacent menus even if no button is activated
	 * inbetween going over to the other button, but only for a short while */
	if(type == BUTTON_ACTIVATE_OVER && but->block->auto_open)
		if(but->block->auto_open_last+BUTTON_AUTO_OPEN_THRESH < PIL_check_seconds_timer())
			but->block->auto_open= 0;

	button_activate_state(C, but, BUTTON_STATE_HIGHLIGHT);
	
	if(type == BUTTON_ACTIVATE_OPEN) {
		button_activate_state(C, but, BUTTON_STATE_MENU_OPEN);

		/* activate first button in submenu */
		if(data->menu && data->menu->region) {
			ARegion *subar= data->menu->region;
			uiBlock *subblock= subar->uiblocks.first;
			uiBut *subbut;
			
			if(subblock) {
				subbut= ui_but_first(subblock);

				if(subbut)
					ui_handle_button_activate(C, subar, subbut, BUTTON_ACTIVATE);
			}
		}
	}
	else if(type == BUTTON_ACTIVATE_TEXT_EDITING)
		button_activate_state(C, but, BUTTON_STATE_TEXT_EDITING);
	else if(type == BUTTON_ACTIVATE_APPLY)
		button_activate_state(C, but, BUTTON_STATE_WAIT_FLASH);
}

static void button_activate_exit(bContext *C, uiHandleButtonData *data, uiBut *but, int mousemove)
{
	uiBlock *block= but->block;

	/* ensure we are in the exit state */
	if(data->state != BUTTON_STATE_EXIT)
		button_activate_state(C, but, BUTTON_STATE_EXIT);

	/* apply the button action or value */
	ui_apply_button(C, block, but, data, 0);

	/* if this button is in a menu, this will set the button return
	 * value to the button value and the menu return value to ok, the
	 * menu return value will be picked up and the menu will close */
	if(block->handle && !(block->flag & UI_BLOCK_KEEP_OPEN)) {
		if(!data->cancel || data->escapecancel) {
			uiPopupBlockHandle *menu;

			menu= block->handle;
			menu->butretval= data->retval;
			menu->menuretval= (data->cancel)? UI_RETURN_CANCEL: UI_RETURN_OK;
		}
	}

	/* disable tooltips until mousemove */
	ui_blocks_set_tooltips(data->region, 0);

	/* clean up */
	if(data->str)
		MEM_freeN(data->str);
	if(data->origstr)
		MEM_freeN(data->origstr);

	/* redraw (data is but->active!) */
	ED_region_tag_redraw(data->region);
	
	/* clean up button */
	MEM_freeN(but->active);
	but->active= NULL;
	but->flag &= ~(UI_ACTIVE|UI_SELECT);
	ui_check_but(but);

	/* adds empty mousemove in queue for re-init handler, in case mouse is
	 * still over a button. we cannot just check for this ourselfs because
	 * at this point the mouse may be over a button in another region */
	if(mousemove)
		WM_event_add_mousemove(C);
}

void ui_button_active_cancel(const bContext *C, uiBut *but)
{
	uiHandleButtonData *data;

	/* this gets called when the button somehow disappears while it is still
	 * active, this is bad for user interaction, but we need to handle this
	 * case cleanly anyway in case it happens */
	if(but->active) {
		data= but->active;
		data->cancel= 1;
		button_activate_exit((bContext*)C, data, but, 0);
	}
}

/************** handle activating a button *************/

static uiBut *uit_but_find_open_event(ARegion *ar, wmEvent *event)
{
	uiBlock *block;
	uiBut *but;
	
	for(block=ar->uiblocks.first; block; block=block->next) {
		for(but=block->buttons.first; but; but= but->next)
			if(but==event->customdata)
				return but;
	}
	return NULL;
}

static int ui_handle_button_over(bContext *C, wmEvent *event, ARegion *ar)
{
	uiBut *but;

	if(event->type == MOUSEMOVE) {
		but= ui_but_find_mouse_over(ar, event->x, event->y);
		if(but)
			button_activate_init(C, ar, but, BUTTON_ACTIVATE_OVER);
	}
	else if(event->type == EVT_BUT_OPEN) {
		but= uit_but_find_open_event(ar, event);
		if(but) {
			button_activate_init(C, ar, but, BUTTON_ACTIVATE_OVER);
			ui_do_button(C, but->block, but, event);
		}
	}

	return WM_UI_HANDLER_CONTINUE;
}

static void ui_handle_button_activate(bContext *C, ARegion *ar, uiBut *but, uiButtonActivateType type)
{
	uiBut *oldbut;
	uiHandleButtonData *data;

	oldbut= ui_but_find_activated(ar);
	if(oldbut) {
		data= oldbut->active;
		data->cancel= 1;
		button_activate_exit(C, data, oldbut, 0);
	}

	button_activate_init(C, ar, but, type);
}

/************ handle events for an activated button ***********/

static int ui_handle_button_event(bContext *C, wmEvent *event, uiBut *but)
{
	uiHandleButtonData *data;
	uiBlock *block;
	ARegion *ar;
	uiBut *postbut;
	uiButtonActivateType posttype;
	int retval;

	data= but->active;
	block= but->block;
	ar= data->region;

	retval= WM_UI_HANDLER_CONTINUE;
	
	if(data->state == BUTTON_STATE_HIGHLIGHT) {
		switch(event->type) {
			
			case MOUSEMOVE:
				/* verify if we are still over the button, if not exit */
				if(!ui_mouse_inside_button(ar, but, event->x, event->y)) {
					data->cancel= 1;
					button_activate_state(C, but, BUTTON_STATE_EXIT);
				}
				else if(event->x!=event->prevx || event->y!=event->prevy) {
					/* re-enable tooltip on mouse move */
					ui_blocks_set_tooltips(ar, 1);
					button_tooltip_timer_reset(but);
				}

				break;
			case TIMER: {
				/* handle tooltip timer */
				if(event->customdata == data->tooltiptimer) {
					WM_event_remove_window_timer(data->window, data->tooltiptimer);
					data->tooltiptimer= NULL;

					if(!data->tooltip)
						data->tooltip= ui_tooltip_create(C, data->region, but);
				}
				/* handle menu auto open timer */
				else if(event->customdata == data->autoopentimer) {
					WM_event_remove_window_timer(data->window, data->autoopentimer);
					data->autoopentimer= NULL;

					if(ui_mouse_inside_button(ar, but, event->x, event->y))
						button_activate_state(C, but, BUTTON_STATE_MENU_OPEN);
				}

				retval= WM_UI_HANDLER_CONTINUE;
				break;
			case WHEELUPMOUSE:
			case WHEELDOWNMOUSE:
			case MIDDLEMOUSE:
				/* XXX hardcoded keymap check... but anyway, while view changes, tooltips should be removed */
				if(data->tooltiptimer) {
					WM_event_remove_window_timer(data->window, data->tooltiptimer);
					data->tooltiptimer= NULL;
				}
				/* pass on purposedly */
			default:
				/* handle button type specific events */
				retval= ui_do_button(C, block, but, event);
			}
		}
	}
	else if(data->state == BUTTON_STATE_WAIT_RELEASE) {
		switch(event->type) {
			case MOUSEMOVE:
				/* deselect the button when moving the mouse away */
				if(ui_mouse_inside_button(ar, but, event->x, event->y)) {
					if(!(but->flag & UI_SELECT)) {
						but->flag |= UI_SELECT;
						data->cancel= 0;
						ED_region_tag_redraw(data->region);
					}
				}
				else {
					if(but->flag & UI_SELECT) {
						but->flag &= ~UI_SELECT;
						data->cancel= 1;
						ED_region_tag_redraw(data->region);
					}
				}
				break;
			default:
				/* otherwise catch mouse release event */
				ui_do_button(C, block, but, event);
				break;
		}

		retval= WM_UI_HANDLER_BREAK;
	}
	else if(data->state == BUTTON_STATE_WAIT_FLASH) {
		switch(event->type) {
			case TIMER: {
				if(event->customdata == data->flashtimer)
					button_activate_state(C, but, BUTTON_STATE_EXIT);
			}
		}

		retval= WM_UI_HANDLER_CONTINUE;
	}
	else if(data->state == BUTTON_STATE_MENU_OPEN) {
		switch(event->type) {
			case MOUSEMOVE: {
				uiBut *bt= ui_but_find_mouse_over(ar, event->x, event->y);

				if(bt && bt->active != data) {
					data->cancel= 1;
					button_activate_state(C, but, BUTTON_STATE_EXIT);
				}
				break;
			}
		}

		ui_do_button(C, block, but, event);
		retval= WM_UI_HANDLER_CONTINUE;
	}
	else {
		ui_do_button(C, block, but, event);
		retval= WM_UI_HANDLER_BREAK;
	}

	if(data->state == BUTTON_STATE_EXIT) {
		postbut= data->postbut;
		posttype= data->posttype;

		button_activate_exit(C, data, but, (postbut == NULL));

		/* for jumping to the next button with tab while text editing */
		if(postbut)
			button_activate_init(C, ar, postbut, posttype);
	}

	return retval;
}

static void ui_handle_button_closed_submenu(bContext *C, wmEvent *event, uiBut *but)
{
	uiHandleButtonData *data;
	uiPopupBlockHandle *menu;

	data= but->active;
	menu= data->menu;

	/* copy over return values from the closing menu */
	if(menu->menuretval == UI_RETURN_OK) {
		if(but->type == COL)
			VECCOPY(data->vec, menu->retvec)
		else if(ELEM3(but->type, MENU, ICONROW, ICONTEXTROW))
			data->value= menu->retvalue;
	}
	
	/* now change button state or exit, which will close the submenu */
	if(ELEM(menu->menuretval, UI_RETURN_OK, UI_RETURN_CANCEL)) {
		if(menu->menuretval != UI_RETURN_OK)
			data->cancel= 1;

		button_activate_exit(C, data, but, 1);
	}
	else if(menu->menuretval == UI_RETURN_OUT) {
		if(ui_mouse_inside_button(data->region, but, event->x, event->y)) {
			button_activate_state(C, but, BUTTON_STATE_HIGHLIGHT);
		}
		else {
			data->cancel= 1;
			button_activate_exit(C, data, but, 1);
		}
	}
}

/* ************************* menu handling *******************************/

/* function used to prevent loosing the open menu when using nested pulldowns,
 * when moving mouse towards the pulldown menu over other buttons that could
 * steal the highlight from the current button, only checks:
 *
 * - while mouse moves in triangular area defined old mouse position and
 *   left/right side of new menu
 * - only for 1 second
 */

static void ui_mouse_motion_towards_init(uiPopupBlockHandle *menu, int mx, int my, int force)
{
	if(!menu->dotowards || force) {
		menu->dotowards= 1;
		menu->towardsx= mx;
		menu->towardsy= my;

		if(force)
			menu->towardstime= DBL_MAX; /* unlimited time */
		else
			menu->towardstime= PIL_check_seconds_timer();
	}
}

static int ui_mouse_motion_towards_check(uiBlock *block, uiPopupBlockHandle *menu, int mx, int my)
{
	float p1[2], p2[2], p3[2], p4[2], oldp[2], newp[2];
	int closer;

	if(!menu->dotowards) return 0;
	if((block->direction & UI_TOP) || (block->direction & UI_DOWN)) {
		menu->dotowards= 0;
		return menu->dotowards;
	}

	/* verify that we are moving towards one of the edges of the
	 * menu block, in other words, in the triangle formed by the
	 * initial mouse location and two edge points. */
	p1[0]= block->minx-20;
	p1[1]= block->miny-20;

	p2[0]= block->maxx+20;
	p2[1]= block->miny-20;
	
	p3[0]= block->maxx+20;
	p3[1]= block->maxy+20;

	p4[0]= block->minx-20;
	p4[1]= block->maxy+20;

	oldp[0]= menu->towardsx;
	oldp[1]= menu->towardsy;

	newp[0]= mx;
	newp[1]= my;

	if(Vec2Lenf(oldp, newp) < 4.0f)
		return menu->dotowards;

	closer= 0;
	closer |= IsectPT2Df(newp, oldp, p1, p2);
	closer |= IsectPT2Df(newp, oldp, p2, p3);
	closer |= IsectPT2Df(newp, oldp, p3, p4);
	closer |= IsectPT2Df(newp, oldp, p4, p1);

	if(!closer)
		menu->dotowards= 0;

	/* 1 second timer */
	if(PIL_check_seconds_timer() - menu->towardstime > BUTTON_MOUSE_TOWARDS_THRESH)
		menu->dotowards= 0;

	return menu->dotowards;
}

int ui_handle_menu_event(bContext *C, wmEvent *event, uiPopupBlockHandle *menu, int topmenu)
{
	ARegion *ar;
	uiBlock *block;
	uiBut *but, *bt;
	int inside, act, count, mx, my, retval;

	ar= menu->region;
	block= ar->uiblocks.first;
	
	act= 0;
	retval= WM_UI_HANDLER_CONTINUE;

	mx= event->x;
	my= event->y;
	ui_window_to_block(ar, block, &mx, &my);

	/* check if mouse is inside block */
	inside= 0;
	if(block->minx <= mx && block->maxx >= mx)
		if(block->miny <= my && block->maxy >= my)
			inside= 1;

	/* if there's an active modal button, don't check events or outside, except for search menu */
	but= ui_but_find_activated(ar);
	if(but && button_modal_state(but->active->state) && but->type!=SEARCH_MENU) {
		/* if a button is activated modal, always reset the start mouse
		 * position of the towards mechanism to avoid loosing focus,
		 * and don't handle events */
		ui_mouse_motion_towards_init(menu, mx, my, 1);
	}
	else if(event->type != TIMER) {
		/* for ui_mouse_motion_towards_block */
		if(event->type == MOUSEMOVE)
			ui_mouse_motion_towards_init(menu, mx, my, 0);

		/* events not for active search menu button */
		if(but==NULL || but->type!=SEARCH_MENU) {
			switch(event->type) {
				/* closing sublevels of pulldowns */
				case LEFTARROWKEY:
					if(event->val==KM_PRESS && (block->flag & UI_BLOCK_LOOP))
						if(BLI_countlist(&block->saferct) > 0)
							menu->menuretval= UI_RETURN_OUT;

					retval= WM_UI_HANDLER_BREAK;
					break;

				/* opening sublevels of pulldowns */
				case RIGHTARROWKEY:	
					if(event->val==KM_PRESS && (block->flag & UI_BLOCK_LOOP)) {
						but= ui_but_find_activated(ar);

						if(!but) {
							/* no item active, we make first active */
							if(block->direction & UI_TOP) but= ui_but_last(block);
							else but= ui_but_first(block);
						}

						if(but && ELEM(but->type, BLOCK, PULLDOWN))
							ui_handle_button_activate(C, ar, but, BUTTON_ACTIVATE_OPEN);
					}

					retval= WM_UI_HANDLER_BREAK;
					break;
				
				case UPARROWKEY:
				case DOWNARROWKEY:
				case WHEELUPMOUSE:
				case WHEELDOWNMOUSE:
					/* arrowkeys: only handle for block_loop blocks */
					if(inside || (block->flag & UI_BLOCK_LOOP)) {
						if(event->val==KM_PRESS) {
							but= ui_but_find_activated(ar);
							if(but) {
								if(ELEM(event->type, DOWNARROWKEY, WHEELDOWNMOUSE)) {
									if(block->direction & UI_TOP) but= ui_but_prev(but);
									else but= ui_but_next(but);
								}
								else {
									if(block->direction & UI_TOP) but= ui_but_next(but);
									else but= ui_but_prev(but);
								}

								if(but)
									ui_handle_button_activate(C, ar, but, BUTTON_ACTIVATE);
							}

							if(!but) {
								if(ELEM(event->type, UPARROWKEY, WHEELUPMOUSE)) {
									if(block->direction & UI_TOP) bt= ui_but_first(block);
									else bt= ui_but_last(block);
								}
								else {
									if(block->direction & UI_TOP) bt= ui_but_last(block);
									else bt= ui_but_first(block);
								}

								if(bt)
									ui_handle_button_activate(C, ar, bt, BUTTON_ACTIVATE);
							}
						}
					}

					retval= WM_UI_HANDLER_BREAK;
					break;

				case ONEKEY: 	case PAD1: 
					act= 1;
				case TWOKEY: 	case PAD2: 
					if(act==0) act= 2;
				case THREEKEY: 	case PAD3: 
					if(act==0) act= 3;
				case FOURKEY: 	case PAD4: 
					if(act==0) act= 4;
				case FIVEKEY: 	case PAD5: 
					if(act==0) act= 5;
				case SIXKEY: 	case PAD6: 
					if(act==0) act= 6;
				case SEVENKEY: 	case PAD7: 
					if(act==0) act= 7;
				case EIGHTKEY: 	case PAD8: 
					if(act==0) act= 8;
				case NINEKEY: 	case PAD9: 
					if(act==0) act= 9;
				case ZEROKEY: 	case PAD0: 
					if(act==0) act= 10;
				
					if(block->flag & UI_BLOCK_NUMSELECT) {
						if(event->alt) act+= 10;
						
						count= 0;
						for(but= block->buttons.first; but; but= but->next) {
							int doit= 0;
							
							if(but->type!=LABEL && but->type!=SEPR)
								count++;

							/* exception for menus like layer buts, with button aligning they're not drawn in order */
							if(but->type==TOGR) {
								if(but->bitnr==act-1)
									doit= 1;
							}
							else if(count==act)
								doit=1;
							
							if(doit) {
								ui_handle_button_activate(C, ar, but, BUTTON_ACTIVATE_APPLY);
								break;
							}
						}
					}

					retval= WM_UI_HANDLER_BREAK;
					break;
			}
		}
		
		/* here we check return conditions for menus */
		if(block->flag & UI_BLOCK_LOOP) {
			/* if we click outside the block, verify if we clicked on the
			 * button that opened us, otherwise we need to close */
			if(inside==0) {
				uiSafetyRct *saferct= block->saferct.first;

				if(ELEM3(event->type, LEFTMOUSE, MIDDLEMOUSE, RIGHTMOUSE) && event->val==KM_PRESS)
					if(saferct && !BLI_in_rctf(&saferct->parent, event->x, event->y))
						menu->menuretval= UI_RETURN_OK;
			}

			if(menu->menuretval);
			else if(event->type==ESCKEY && event->val==KM_PRESS) {
				/* esc cancels this and all preceding menus */
				menu->menuretval= UI_RETURN_CANCEL;
			}
			else if(ELEM(event->type, RETKEY, PADENTER) && event->val==KM_PRESS) {
				/* enter will always close this block, but we let the event
				 * get handled by the button if it is activated */
				if(!ui_but_find_activated(ar))
					menu->menuretval= UI_RETURN_OK;
			}
			else {
				ui_mouse_motion_towards_check(block, menu, mx, my);

				/* check mouse moving outside of the menu */
				if(inside==0 && (block->flag & UI_BLOCK_MOVEMOUSE_QUIT)) {
					uiSafetyRct *saferct;
					
					/* check for all parent rects, enables arrowkeys to be used */
					for(saferct=block->saferct.first; saferct; saferct= saferct->next) {
						/* for mouse move we only check our own rect, for other
						 * events we check all preceding block rects too to make
						 * arrow keys navigation work */
						if(event->type!=MOUSEMOVE || saferct==block->saferct.first) {
							if(BLI_in_rctf(&saferct->parent, (float)event->x, (float)event->y))
								break;
							if(BLI_in_rctf(&saferct->safety, (float)event->x, (float)event->y))
								break;
						}
					}

					/* strict check, and include the parent rect */
					if(!menu->dotowards && !saferct)
						menu->menuretval= (block->flag & UI_BLOCK_KEEP_OPEN)? UI_RETURN_OK: UI_RETURN_OUT;
					else if(menu->dotowards && event->type==MOUSEMOVE)
						retval= WM_UI_HANDLER_BREAK;
				}
			}
		}
	}

	/* if we are didn't handle the event yet, lets pass it on to
	 * buttons inside this region. disabled inside check .. not sure
	 * anymore why it was there? but i meant enter enter didn't work
	 * for example when mouse was not over submenu */
	if((/*inside &&*/ !menu->menuretval && retval == WM_UI_HANDLER_CONTINUE) || event->type == TIMER) {
		but= ui_but_find_activated(ar);

		if(but) {
			ScrArea *ctx_area= CTX_wm_area(C);
			ARegion *ctx_region= CTX_wm_region(C);
			
			if(menu->ctx_area) CTX_wm_area_set(C, menu->ctx_area);
			if(menu->ctx_region) CTX_wm_region_set(C, menu->ctx_region);
			
			retval= ui_handle_button_event(C, event, but);
			
			if(menu->ctx_area) CTX_wm_area_set(C, ctx_area);
			if(menu->ctx_region) CTX_wm_region_set(C, ctx_region);
		}
		else
			retval= ui_handle_button_over(C, event, ar);
	}

	/* if we set a menu return value, ensure we continue passing this on to
	 * lower menus and buttons, so always set continue then, and if we are
	 * inside the region otherwise, ensure we swallow the event */
	if(menu->menuretval)
		return WM_UI_HANDLER_CONTINUE;
	else if(inside)
		return WM_UI_HANDLER_BREAK;
	else
		return retval;
}

static int ui_handle_menu_closed_submenu(bContext *C, wmEvent *event, uiPopupBlockHandle *menu)
{
	ARegion *ar;
	uiBut *but;
	uiBlock *block;
	uiHandleButtonData *data;
	uiPopupBlockHandle *submenu;
	int mx, my;

	ar= menu->region;
	block= ar->uiblocks.first;

	but= ui_but_find_activated(ar);
	data= but->active;
	submenu= data->menu;

	if(submenu->menuretval) {
		/* first decide if we want to close our own menu cascading, if
		 * so pass on the sub menu return value to our own menu handle */
		if(ELEM(submenu->menuretval, UI_RETURN_OK, UI_RETURN_CANCEL)) {
			if(!(block->flag & UI_BLOCK_KEEP_OPEN)) {
				menu->menuretval= submenu->menuretval;
				menu->butretval= data->retval;
			}
		}

		/* now let activated button in this menu exit, which
		 * will actually close the submenu too */
		ui_handle_button_closed_submenu(C, event, but);
	}

	/* for cases where close does not cascade, allow the user to
	 * move the mouse back towards the menu without closing */
	mx= event->x;
	my= event->y;
	ui_window_to_block(ar, block, &mx, &my);
	ui_mouse_motion_towards_init(menu, mx, my, 1);

	if(menu->menuretval)
		return WM_UI_HANDLER_CONTINUE;
	else
		return WM_UI_HANDLER_BREAK;
}

static int ui_handle_menus_recursive(bContext *C, wmEvent *event, uiPopupBlockHandle *menu)
{
	uiBut *but;
	uiHandleButtonData *data;
	uiPopupBlockHandle *submenu;
	int retval= WM_UI_HANDLER_CONTINUE;

	/* check if we have a submenu, and handle events for it first */
	but= ui_but_find_activated(menu->region);
	data= (but)? but->active: NULL;
	submenu= (data)? data->menu: NULL;

	if(submenu)
		retval= ui_handle_menus_recursive(C, event, submenu);

	/* now handle events for our own menu */
	if(retval == WM_UI_HANDLER_CONTINUE || event->type == TIMER) {
		if(submenu && submenu->menuretval)
			retval= ui_handle_menu_closed_submenu(C, event, menu);
		else
			retval= ui_handle_menu_event(C, event, menu, (submenu == NULL));
	}

	return retval;
}

/* *************** UI event handlers **************** */

static int ui_handler_region(bContext *C, wmEvent *event, void *userdata)
{
	ARegion *ar;
	uiBut *but;
	int retval;

	/* here we handle buttons at the region level, non-modal */
	ar= CTX_wm_region(C);
	retval= WM_UI_HANDLER_CONTINUE;

	if(ar==NULL) return retval;
	if(ar->uiblocks.first==NULL) return retval;

	/* either handle events for already activated button or try to activate */
	but= ui_but_find_activated(ar);

	if(!but || !button_modal_state(but->active->state))
		retval= ui_handler_panel_region(C, event);

	if(retval == WM_UI_HANDLER_CONTINUE) {
		if(but)
			retval= ui_handle_button_event(C, event, but);
		else
			retval= ui_handle_button_over(C, event, ar);
	}

	/* re-enable tooltips */
	if(event->type == MOUSEMOVE && (event->x!=event->prevx || event->y!=event->prevy))
		ui_blocks_set_tooltips(ar, 1);
	
	/* delayed apply callbacks */
	ui_apply_but_funcs_after(C);

	return retval;
}

static void ui_handler_remove_region(bContext *C, void *userdata)
{
	bScreen *sc;
	ARegion *ar;

	ar= CTX_wm_region(C);
	if(ar == NULL) return;

	uiFreeBlocks(C, &ar->uiblocks);
	
	sc= CTX_wm_screen(C);
	if(sc == NULL) return;

	/* delayed apply callbacks, but not for screen level regions, those
	 * we rather do at the very end after closing them all, which will
	 * be done in ui_handler_region/window */
	if(BLI_findindex(&sc->regionbase, ar) == -1)
		ui_apply_but_funcs_after(C);
}

static int ui_handler_region_menu(bContext *C, wmEvent *event, void *userdata)
{
	ARegion *ar;
	uiBut *but;
	uiHandleButtonData *data;
	int retval;

	/* here we handle buttons at the window level, modal, for example
	 * while number sliding, text editing, or when a menu block is open */
	ar= CTX_wm_menu(C);
	if(!ar)
		ar= CTX_wm_region(C);

	but= ui_but_find_activated(ar);

	if(but) {
		/* handle activated button events */
		data= but->active;

		if(data->state == BUTTON_STATE_MENU_OPEN) {
			/* handle events for menus and their buttons recursively,
			 * this will handle events from the top to the bottom menu */
			retval= ui_handle_menus_recursive(C, event, data->menu);

			/* handle events for the activated button */
			if(retval == WM_UI_HANDLER_CONTINUE || event->type == TIMER) {
				if(data->menu->menuretval)
					ui_handle_button_closed_submenu(C, event, but);
				else
					ui_handle_button_event(C, event, but);
			}
		}
		else {
			/* handle events for the activated button */
			ui_handle_button_event(C, event, but);
		}
	}

	/* re-enable tooltips */
	if(event->type == MOUSEMOVE && (event->x!=event->prevx || event->y!=event->prevy))
		ui_blocks_set_tooltips(ar, 1);

	/* delayed apply callbacks */
	ui_apply_but_funcs_after(C);

	/* we block all events, this is modal interaction */
	return WM_UI_HANDLER_BREAK;
}

/* two types of popups, one with operator + enum, other with regular callbacks */
static int ui_handler_popup(bContext *C, wmEvent *event, void *userdata)
{
	uiPopupBlockHandle *menu= userdata;

	ui_handle_menus_recursive(C, event, menu);

	/* free if done, does not free handle itself */
	if(menu->menuretval) {
		/* copy values, we have to free first (closes region) */
		uiPopupBlockHandle temp= *menu;
		
		ui_popup_block_free(C, menu);
		WM_event_remove_ui_handler(&CTX_wm_window(C)->handlers, ui_handler_popup, ui_handler_remove_popup, menu);

		if(temp.menuretval == UI_RETURN_OK) {
			if(temp.popup_func)
				temp.popup_func(C, temp.popup_arg, temp.retvalue);
			if(temp.optype)
				WM_operator_name_call(C, temp.optype->idname, temp.opcontext, NULL);
		}
		else if(temp.cancel_func)
			temp.cancel_func(temp.popup_arg);
	}
	else {
		/* re-enable tooltips */
		if(event->type == MOUSEMOVE && (event->x!=event->prevx || event->y!=event->prevy))
			ui_blocks_set_tooltips(menu->region, 1);
	}

	/* delayed apply callbacks */
	ui_apply_but_funcs_after(C);

	/* we block all events, this is modal interaction */
	return WM_UI_HANDLER_BREAK;
}

static void ui_handler_remove_popup(bContext *C, void *userdata)
{
	uiPopupBlockHandle *menu= userdata;

	/* free menu block if window is closed for some reason */
	ui_popup_block_free(C, menu);

	/* delayed apply callbacks */
	ui_apply_but_funcs_after(C);
}

void UI_add_region_handlers(ListBase *handlers)
{
	WM_event_remove_ui_handler(handlers, ui_handler_region, ui_handler_remove_region, NULL);
	WM_event_add_ui_handler(NULL, handlers, ui_handler_region, ui_handler_remove_region, NULL);
}

void UI_add_popup_handlers(bContext *C, ListBase *handlers, uiPopupBlockHandle *menu)
{
	WM_event_add_ui_handler(C, handlers, ui_handler_popup, ui_handler_remove_popup, menu);
}
<|MERGE_RESOLUTION|>--- conflicted
+++ resolved
@@ -256,12 +256,9 @@
 		after->rnapoin= but->rnapoin;
 		after->rnaprop= but->rnaprop;
 
-<<<<<<< HEAD
-=======
 		if(but->context)
 			after->context= CTX_store_copy(but->context);
 
->>>>>>> fba6a993
 		but->optype= NULL;
 		but->opcontext= 0;
 		but->opptr= NULL;
@@ -829,10 +826,7 @@
 static void ui_textedit_set_cursor_pos(uiBut *but, uiHandleButtonData *data, short x)
 {
 	uiStyle *style= U.uistyles.first;	// XXX pass on as arg
-<<<<<<< HEAD
-=======
 	int startx= but->x1;
->>>>>>> fba6a993
 	char *origstr;
 
 	uiStyleFontSet(&style->widget);
@@ -842,15 +836,11 @@
 	BLI_strncpy(origstr, but->drawstr, data->maxlen+1);
 	but->pos= strlen(origstr)-but->ofs;
 	
-<<<<<<< HEAD
-	while((BLF_width(origstr+but->ofs) + but->x1) > x) {
-=======
 	/* XXX solve generic */
 	if(but->type==NUM || but->type==NUMSLI)
 		startx += 20;
 	
 	while((BLF_width(origstr+but->ofs) + startx) > x) {
->>>>>>> fba6a993
 		if (but->pos <= 0) break;
 		but->pos--;
 		origstr[but->pos+but->ofs] = 0;
@@ -2965,13 +2955,7 @@
 		ui_window_to_block(ar, block, &mx, &my);
 
 		for(but=block->buttons.first; but; but= but->next) {
-<<<<<<< HEAD
-			if(but->flag & UI_NO_HILITE)
-				continue;
-			if(but->type==LABEL)
-=======
 			if(ELEM3(but->type, LABEL, ROUNDBOX, SEPR))
->>>>>>> fba6a993
 				continue;
 
 			if(ui_but_contains_pt(but, mx, my))
@@ -3112,13 +3096,9 @@
 	data= MEM_callocN(sizeof(uiHandleButtonData), "uiHandleButtonData");
 	data->window= CTX_wm_window(C);
 	data->region= ar;
-<<<<<<< HEAD
-	data->interactive= but->type==BUT_CURVE?0:1; // XXX temp
-=======
 	if( ELEM(but->type, BUT_CURVE, SEARCH_MENU) );  // XXX curve is temp
 	else data->interactive= 1;
 	
->>>>>>> fba6a993
 	data->state = BUTTON_STATE_INIT;
 
 	/* activate button */
