/*
* ***** BEGIN GPL LICENSE BLOCK *****
*
* This program is free software; you can redistribute it and/or
* modify it under the terms of the GNU General Public License
* as published by the Free Software Foundation; either version 2
* of the License, or (at your option) any later version.
*
* This program is distributed in the hope that it will be useful,
* but WITHOUT ANY WARRANTY; without even the implied warranty of
* MERCHANTABILITY or FITNESS FOR A PARTICULAR PURPOSE.  See the
* GNU General Public License for more details.
*
* You should have received a copy of the GNU General Public License
* along with this program; if not, write to the Free Software Foundation,
* Inc., 51 Franklin Street, Fifth Floor, Boston, MA 02110-1301, USA.
*
* The Original Code is Copyright (C) 2009 Blender Foundation.
* All rights reserved.
*
* Contributor(s): Blender Foundation
*
* ***** END GPL LICENSE BLOCK *****
*/

/** \file blender/editors/interface/interface_utils.c
*  \ingroup edinterface
*/


#include <stdio.h>
#include <stdlib.h>
#include <string.h>
#include <assert.h>

#include "DNA_object_types.h"
#include "DNA_screen_types.h"

#include "BLI_utildefines.h"
#include "BLI_math.h"
#include "BLI_string.h"
#include "BLI_listbase.h"

#include "BLT_translation.h"

#include "BKE_report.h"

#include "MEM_guardedalloc.h"

#include "RNA_access.h"

#include "UI_interface.h"
#include "UI_resources.h"

#include "WM_api.h"
#include "WM_types.h"

#include "interface_intern.h"


/*************************** RNA Utilities ******************************/

uiBut *uiDefAutoButR(uiBlock *block, PointerRNA *ptr, PropertyRNA *prop, int index, const char *name, int icon, int x1, int y1, int x2, int y2)
{
	uiBut *but = NULL;

	switch (RNA_property_type(prop)) {
	case PROP_BOOLEAN:
	{
		int arraylen = RNA_property_array_length(ptr, prop);

		if (arraylen && index == -1)
			return NULL;

		if (icon && name && name[0] == '\0')
			but = uiDefIconButR_prop(block, UI_BTYPE_ICON_TOGGLE, 0, icon, x1, y1, x2, y2, ptr, prop, index, 0, 0, -1, -1, NULL);
		else if (icon)
			but = uiDefIconTextButR_prop(block, UI_BTYPE_ICON_TOGGLE, 0, icon, name, x1, y1, x2, y2, ptr, prop, index, 0, 0, -1, -1, NULL);
		else
			but = uiDefButR_prop(block, UI_BTYPE_CHECKBOX, 0, name, x1, y1, x2, y2, ptr, prop, index, 0, 0, -1, -1, NULL);
		break;
	}
	case PROP_INT:
	case PROP_FLOAT:
	{
		int arraylen = RNA_property_array_length(ptr, prop);

		if (arraylen && index == -1) {
			if (ELEM(RNA_property_subtype(prop), PROP_COLOR, PROP_COLOR_GAMMA)) {
				but = uiDefButR_prop(block, UI_BTYPE_COLOR, 0, name, x1, y1, x2, y2, ptr, prop, -1, 0, 0, -1, -1, NULL);
			}
			else {
				return NULL;
			}
		}
		else if (RNA_property_subtype(prop) == PROP_PERCENTAGE || RNA_property_subtype(prop) == PROP_FACTOR)
			but = uiDefButR_prop(block, UI_BTYPE_NUM_SLIDER, 0, name, x1, y1, x2, y2, ptr, prop, index, 0, 0, -1, -1, NULL);
		else
			but = uiDefButR_prop(block, UI_BTYPE_NUM, 0, name, x1, y1, x2, y2, ptr, prop, index, 0, 0, -1, -1, NULL);

		if (RNA_property_flag(prop) & PROP_TEXTEDIT_UPDATE) {
			UI_but_flag_enable(but, UI_BUT_TEXTEDIT_UPDATE);
		}
		break;
	}
	case PROP_ENUM:
		if (icon && name && name[0] == '\0')
			but = uiDefIconButR_prop(block, UI_BTYPE_MENU, 0, icon, x1, y1, x2, y2, ptr, prop, index, 0, 0, -1, -1, NULL);
		else if (icon)
			but = uiDefIconTextButR_prop(block, UI_BTYPE_MENU, 0, icon, NULL, x1, y1, x2, y2, ptr, prop, index, 0, 0, -1, -1, NULL);
		else
			but = uiDefButR_prop(block, UI_BTYPE_MENU, 0, name, x1, y1, x2, y2, ptr, prop, index, 0, 0, -1, -1, NULL);
		break;
	case PROP_STRING:
		if (icon && name && name[0] == '\0')
			but = uiDefIconButR_prop(block, UI_BTYPE_TEXT, 0, icon, x1, y1, x2, y2, ptr, prop, index, 0, 0, -1, -1, NULL);
		else if (icon)
			but = uiDefIconTextButR_prop(block, UI_BTYPE_TEXT, 0, icon, name, x1, y1, x2, y2, ptr, prop, index, 0, 0, -1, -1, NULL);
		else
			but = uiDefButR_prop(block, UI_BTYPE_TEXT, 0, name, x1, y1, x2, y2, ptr, prop, index, 0, 0, -1, -1, NULL);

		if (RNA_property_flag(prop) & PROP_TEXTEDIT_UPDATE) {
			/* TEXTEDIT_UPDATE is usally used for search buttons. For these we also want
			* the 'x' icon to clear search string, so setting VALUE_CLEAR flag, too. */
			UI_but_flag_enable(but, UI_BUT_TEXTEDIT_UPDATE | UI_BUT_VALUE_CLEAR);
		}
		break;
	case PROP_POINTER:
	{
		if (icon == 0) {
			PointerRNA pptr = RNA_property_pointer_get(ptr, prop);
			icon = RNA_struct_ui_icon(pptr.type ? pptr.type : RNA_property_pointer_type(ptr, prop));
		}
		if (icon == ICON_DOT)
			icon = 0;

		but = uiDefIconTextButR_prop(block, UI_BTYPE_SEARCH_MENU, 0, icon, name, x1, y1, x2, y2, ptr, prop, index, 0, 0, -1, -1, NULL);
		break;
	}
	case PROP_COLLECTION:
	{
		char text[256];
		BLI_snprintf(text, sizeof(text), IFACE_("%d items"), RNA_property_collection_length(ptr, prop));
		but = uiDefBut(block, UI_BTYPE_LABEL, 0, text, x1, y1, x2, y2, NULL, 0, 0, 0, 0, NULL);
		UI_but_flag_enable(but, UI_BUT_DISABLED);
		break;
	}
	default:
		but = NULL;
		break;
	}

	return but;
}

/**
* \a check_prop callback filters functions to avoid drawing certain properties,
* in cases where PROP_HIDDEN flag can't be used for a property.
*/
int uiDefAutoButsRNA(
	uiLayout *layout, PointerRNA *ptr,
	bool(*check_prop)(PointerRNA *, PropertyRNA *),
	const char label_align)
{
	uiLayout *split, *col;
	int flag;
	const char *name;
	int tot = 0;

	assert(ELEM(label_align, '\0', 'H', 'V'));

	RNA_STRUCT_BEGIN(ptr, prop)
	{
		flag = RNA_property_flag(prop);
		if (flag & PROP_HIDDEN || (check_prop && check_prop(ptr, prop) == 0))
			continue;

		if (label_align != '\0') {
			PropertyType type = RNA_property_type(prop);
			const bool is_boolean = (type == PROP_BOOLEAN && !RNA_property_array_check(prop));

			name = RNA_property_ui_name(prop);

			if (label_align == 'V') {
				col = uiLayoutColumn(layout, true);

				if (!is_boolean)
					uiItemL(col, name, ICON_NONE);
			}
			else {  /* (label_align == 'H') */
				BLI_assert(label_align == 'H');
				split = uiLayoutSplit(layout, 0.5f, false);

				col = uiLayoutColumn(split, false);
				uiItemL(col, (is_boolean) ? "" : name, ICON_NONE);
				col = uiLayoutColumn(split, false);
			}

			/* may meed to add more cases here.
			* don't override enum flag names */

			/* name is shown above, empty name for button below */
			name = (flag & PROP_ENUM_FLAG || is_boolean) ? NULL : "";
		}
		else {
			col = layout;
			name = NULL; /* no smart label alignment, show default name with button */
		}

		uiItemFullR(col, ptr, prop, -1, 0, 0, name, ICON_NONE);
		tot++;
	}
	RNA_STRUCT_END;

	return tot;
}

/* *** RNA collection search menu *** */

typedef struct CollItemSearch {
	struct CollItemSearch *next, *prev;
	void *data;
	char *name;
	int index;
	int iconid;
} CollItemSearch;

static int sort_search_items_list(const void *a, const void *b)
{
	const CollItemSearch *cis1 = a;
	const CollItemSearch *cis2 = b;

	if (BLI_strcasecmp(cis1->name, cis2->name) > 0)
		return 1;
	else
		return 0;
}

void ui_rna_collection_search_cb(const struct bContext *C, void *arg, const char *str, uiSearchItems *items)
{
	uiRNACollectionSearch *data = arg;
	char *name;
	int i = 0, iconid = 0, flag = RNA_property_flag(data->target_prop);
	ListBase *items_list = MEM_callocN(sizeof(ListBase), "items_list");
	CollItemSearch *cis;
	const bool skip_filter = !(data->but_changed && *data->but_changed);

	/* build a temporary list of relevant items first */
	RNA_PROP_BEGIN(&data->search_ptr, itemptr, data->search_prop)
	{

		if (flag & PROP_ID_SELF_CHECK)
			if (itemptr.data == data->target_ptr.id.data)
				continue;

		/* use filter */
		if (RNA_property_type(data->target_prop) == PROP_POINTER) {
			if (RNA_property_pointer_poll(&data->target_ptr, data->target_prop, &itemptr) == 0)
				continue;
		}

		name = RNA_struct_name_get_alloc(&itemptr, NULL, 0, NULL); /* could use the string length here */
		iconid = 0;
		if (itemptr.type && RNA_struct_is_ID(itemptr.type)) {
			iconid = ui_id_icon_get(C, itemptr.data, false);
		}

		if (name) {
			if (skip_filter || BLI_strcasestr(name, str)) {
				cis = MEM_callocN(sizeof(CollItemSearch), "CollectionItemSearch");
				cis->data = itemptr.data;
				cis->name = MEM_dupallocN(name);
				cis->index = i;
				cis->iconid = iconid;
				BLI_addtail(items_list, cis);
			}
			MEM_freeN(name);
		}

		i++;
	}
	RNA_PROP_END;

	BLI_listbase_sort(items_list, sort_search_items_list);

	/* add search items from temporary list */
	for (cis = items_list->first; cis; cis = cis->next) {
		if (UI_search_item_add(items, cis->name, cis->data, cis->iconid) == false) {
			break;
		}
	}

	for (cis = items_list->first; cis; cis = cis->next) {
		MEM_freeN(cis->name);
	}
	BLI_freelistN(items_list);
	MEM_freeN(items_list);
}


/***************************** ID Utilities *******************************/ 
int UI_icon_from_id(ID *id)
{
	Object *ob;
	PointerRNA ptr;
	short idcode;

	if (id == NULL)
		return ICON_NONE;

	idcode = GS(id->name);

	/* exception for objects */
	if (idcode == ID_OB) {
		ob = (Object *)id;

		if (ob->type == OB_EMPTY)
			return ICON_EMPTY_DATA;
		else
			return UI_icon_from_id(ob->data);
	}

	/* otherwise get it through RNA, creating the pointer
	* will set the right type, also with subclassing */
	RNA_id_pointer_create(id, &ptr);

	return (ptr.type) ? RNA_struct_ui_icon(ptr.type) : ICON_NONE;
}

/* see: report_type_str */
int UI_icon_from_report_type(int type)
{
	if (type & RPT_ERROR_ALL)
		return ICON_ERROR;
	else if (type & RPT_WARNING_ALL)
		return ICON_ERROR;
	else if (type & RPT_INFO_ALL)
		return ICON_INFO;
	else
		return ICON_NONE;
}

/********************************** Misc **************************************/

/**
* Returns the best "UI" precision for given floating value, so that e.g. 10.000001 rather gets drawn as '10'...
*/
int UI_calc_float_precision(int prec, double value)
{
<<<<<<< HEAD
	static const double pow10_neg[UI_PRECISION_FLOAT_MAX + 1] = { 1e0, 1e-1, 1e-2, 1e-3, 1e-4, 1e-5, 1e-6, 1e-7 };
=======
	static const double pow10_neg[UI_PRECISION_FLOAT_MAX + 1] = {1e0, 1e-1, 1e-2, 1e-3, 1e-4, 1e-5, 1e-6};
>>>>>>> cd301bf6
	static const double max_pow = 10000000.0;  /* pow(10, UI_PRECISION_FLOAT_MAX) */

	BLI_assert(prec <= UI_PRECISION_FLOAT_MAX);
	BLI_assert(fabs(pow10_neg[prec] - pow(10, -prec)) < 1e-16);

	/* check on the number of decimal places need to display the number, this is so 0.00001 is not displayed as 0.00,
	* _but_, this is only for small values si 10.0001 will not get the same treatment.
	*/
	value = ABS(value);
	if ((value < pow10_neg[prec]) && (value >(1.0 / max_pow))) {
		int value_i = (int)((value * max_pow) + 0.5);
		if (value_i != 0) {
			const int prec_span = 3; /* show: 0.01001, 5 would allow 0.0100001 for eg. */
			int test_prec;
			int prec_min = -1;
			int dec_flag = 0;
			int i = UI_PRECISION_FLOAT_MAX;
			while (i && value_i) {
				if (value_i % 10) {
					dec_flag |= 1 << i;
					prec_min = i;
				}
				value_i /= 10;
				i--;
			}

			/* even though its a small value, if the second last digit is not 0, use it */
			test_prec = prec_min;

			dec_flag = (dec_flag >> (prec_min + 1)) & ((1 << prec_span) - 1);

			while (dec_flag) {
				test_prec++;
				dec_flag = dec_flag >> 1;
			}

			if (test_prec > prec) {
				prec = test_prec;
			}
		}
	}

	CLAMP(prec, 0, UI_PRECISION_FLOAT_MAX);

	return prec;
}

bool UI_but_online_manual_id(const uiBut *but, char *r_str, size_t maxlength)
{
	if (but->rnapoin.id.data && but->rnapoin.data && but->rnaprop) {
		BLI_snprintf(r_str, maxlength, "%s.%s", RNA_struct_identifier(but->rnapoin.type),
			RNA_property_identifier(but->rnaprop));
		return true;
	}
	else if (but->optype) {
		WM_operator_py_idname(r_str, but->optype->idname);
		return true;
	}

	*r_str = '\0';
	return false;
}

bool UI_but_online_manual_id_from_active(const struct bContext *C, char *r_str, size_t maxlength)
{
	uiBut *but = UI_context_active_but_get(C);

	if (but) {
		return UI_but_online_manual_id(but, r_str, maxlength);
	}

	*r_str = '\0';
	return false;
}


/* -------------------------------------------------------------------- */
/* Modal Button Store API */

/** \name Button Store
*
* Store for modal operators & handlers to register button pointers
* which are maintained while drawing or NULL when removed.
*
* This is needed since button pointers are continuously freed and re-allocated.
*
* \{ */

struct uiButStore {
	struct uiButStore *next, *prev;
	uiBlock *block;
	ListBase items;
};

struct uiButStoreElem {
	struct uiButStoreElem *next, *prev;
	uiBut **but_p;
};

/**
* Create a new button store, the caller must manage and run #UI_butstore_free
*/
uiButStore *UI_butstore_create(uiBlock *block)
{
	uiButStore *bs_handle = MEM_callocN(sizeof(uiButStore), __func__);

	bs_handle->block = block;
	BLI_addtail(&block->butstore, bs_handle);

	return bs_handle;
}

void UI_butstore_free(uiBlock *block, uiButStore *bs_handle)
{
	/* Workaround for button store being moved into new block,
	 * which then can't use the previous buttons state ('ui_but_update_from_old_block' fails to find a match),
	 * keeping the active button in the old block holding a reference to the button-state in the new block: see T49034.
	 *
	 * Ideally we would manage moving the 'uiButStore', keeping a correct state.
	 * All things considered this is the most straightforward fix - Campbell.
	 */
	if (block != bs_handle->block && bs_handle->block != NULL) {
		block = bs_handle->block;
	}

	BLI_freelistN(&bs_handle->items);
	BLI_remlink(&block->butstore, bs_handle);

	MEM_freeN(bs_handle);
}

bool UI_butstore_is_valid(uiButStore *bs)
{
	return (bs->block != NULL);
}

bool UI_butstore_is_registered(uiBlock *block, uiBut *but)
{
	uiButStore *bs_handle;

	for (bs_handle = block->butstore.first; bs_handle; bs_handle = bs_handle->next) {
		uiButStoreElem *bs_elem;

		for (bs_elem = bs_handle->items.first; bs_elem; bs_elem = bs_elem->next) {
			if (*bs_elem->but_p == but) {
				return true;
			}
		}
	}

	return false;
}

void UI_butstore_register(uiButStore *bs_handle, uiBut **but_p)
{
	uiButStoreElem *bs_elem = MEM_callocN(sizeof(uiButStoreElem), __func__);
	BLI_assert(*but_p);
	bs_elem->but_p = but_p;

	BLI_addtail(&bs_handle->items, bs_elem);

}

void UI_butstore_unregister(uiButStore *bs_handle, uiBut **but_p)
{
	uiButStoreElem *bs_elem, *bs_elem_next;

	for (bs_elem = bs_handle->items.first; bs_elem; bs_elem = bs_elem_next) {
		bs_elem_next = bs_elem->next;
		if (bs_elem->but_p == but_p) {
			BLI_remlink(&bs_handle->items, bs_elem);
			MEM_freeN(bs_elem);
		}
	}

	BLI_assert(0);
}

/**
* Update the pointer for a registered button.
*/
bool UI_butstore_register_update(uiBlock *block, uiBut *but_dst, const uiBut *but_src)
{
	uiButStore *bs_handle;
	bool found = false;

	for (bs_handle = block->butstore.first; bs_handle; bs_handle = bs_handle->next) {
		uiButStoreElem *bs_elem;
		for (bs_elem = bs_handle->items.first; bs_elem; bs_elem = bs_elem->next) {
			if (*bs_elem->but_p == but_src) {
				*bs_elem->but_p = but_dst;
				found = true;
			}
		}
	}

	return found;
}

/**
* NULL all pointers, don't free since the owner needs to be able to inspect.
*/
void UI_butstore_clear(uiBlock *block)
{
	uiButStore *bs_handle;

	for (bs_handle = block->butstore.first; bs_handle; bs_handle = bs_handle->next) {
		uiButStoreElem *bs_elem;

		bs_handle->block = NULL;

		for (bs_elem = bs_handle->items.first; bs_elem; bs_elem = bs_elem->next) {
			*bs_elem->but_p = NULL;
		}
	}
}

/**
* Map freed buttons from the old block and update pointers.
*/
void UI_butstore_update(uiBlock *block)
{
	uiButStore *bs_handle;

	/* move this list to the new block */
	if (block->oldblock) {
		if (block->oldblock->butstore.first) {
			block->butstore = block->oldblock->butstore;
			BLI_listbase_clear(&block->oldblock->butstore);
		}
	}

	if (LIKELY(block->butstore.first == NULL))
		return;

	/* warning, loop-in-loop, in practice we only store <10 buttons at a time,
	* so this isn't going to be a problem, if that changes old-new mapping can be cached first */
	for (bs_handle = block->butstore.first; bs_handle; bs_handle = bs_handle->next) {

		BLI_assert((bs_handle->block == NULL) ||
			(bs_handle->block == block) ||
			(block->oldblock && block->oldblock == bs_handle->block));

		if (bs_handle->block == block->oldblock) {
			uiButStoreElem *bs_elem;

			bs_handle->block = block;

			for (bs_elem = bs_handle->items.first; bs_elem; bs_elem = bs_elem->next) {
				if (*bs_elem->but_p) {
					uiBut *but_new = ui_but_find_new(block, *bs_elem->but_p);

					/* can be NULL if the buttons removed,
					* note: we could allow passing in a callback when buttons are removed
					* so the caller can cleanup */
					*bs_elem->but_p = but_new;
				}
			}
		}
	}
}

/** \} */<|MERGE_RESOLUTION|>--- conflicted
+++ resolved
@@ -347,11 +347,7 @@
 */
 int UI_calc_float_precision(int prec, double value)
 {
-<<<<<<< HEAD
-	static const double pow10_neg[UI_PRECISION_FLOAT_MAX + 1] = { 1e0, 1e-1, 1e-2, 1e-3, 1e-4, 1e-5, 1e-6, 1e-7 };
-=======
 	static const double pow10_neg[UI_PRECISION_FLOAT_MAX + 1] = {1e0, 1e-1, 1e-2, 1e-3, 1e-4, 1e-5, 1e-6};
->>>>>>> cd301bf6
 	static const double max_pow = 10000000.0;  /* pow(10, UI_PRECISION_FLOAT_MAX) */
 
 	BLI_assert(prec <= UI_PRECISION_FLOAT_MAX);
