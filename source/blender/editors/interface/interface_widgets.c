--- conflicted
+++ resolved
@@ -1400,13 +1400,8 @@
       alpha *= but->a2;
     }
   }
-<<<<<<< HEAD
   else if (ELEM(but->type, UI_BTYPE_BUT, UI_BTYPE_DECORATOR)) {
-    if (but->flag & UI_BUT_DISABLED) {
-=======
-  else if (ELEM(but->type, UI_BTYPE_BUT)) {
     if (but->flag & (UI_BUT_DISABLED | UI_BUT_INACTIVE)) {
->>>>>>> cfc6f9eb
       alpha *= 0.5f;
     }
   }
