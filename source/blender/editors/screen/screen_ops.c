/**
 * $Id:
 *
 * ***** BEGIN GPL LICENSE BLOCK *****
 *
 * This program is free software; you can redistribute it and/or
 * modify it under the terms of the GNU General Public License
 * as published by the Free Software Foundation; either version 2
 * of the License, or (at your option) any later version.
 *
 * This program is distributed in the hope that it will be useful,
 * but WITHOUT ANY WARRANTY; without even the implied warranty of
 * MERCHANTABILITY or FITNESS FOR A PARTICULAR PURPOSE.  See the
 * GNU General Public License for more details.
 *
 * You should have received a copy of the GNU General Public License
 * along with this program; if not, write to the Free Software Foundation,
 * Inc., 59 Temple Place - Suite 330, Boston, MA  02111-1307, USA.
 *
 * The Original Code is Copyright (C) 2008 Blender Foundation.
 * All rights reserved.
 *
 *
 * ***** END GPL LICENSE BLOCK *****
 */

#include <math.h>

#include "MEM_guardedalloc.h"

#include "BLI_arithb.h"
#include "BLI_blenlib.h"
#include "BLI_editVert.h"
#include "BLI_dlrbTree.h"

#include "DNA_armature_types.h"
#include "DNA_image_types.h"
#include "DNA_lattice_types.h"
#include "DNA_object_types.h"
#include "DNA_mesh_types.h"
#include "DNA_curve_types.h"
#include "DNA_scene_types.h"
#include "DNA_meta_types.h"

#include "BKE_blender.h"
#include "BKE_colortools.h"
#include "BKE_context.h"
#include "BKE_customdata.h"
#include "BKE_global.h"
#include "BKE_image.h"
#include "BKE_idprop.h"
#include "BKE_library.h"
#include "BKE_main.h"
#include "BKE_mesh.h"
#include "BKE_multires.h"
#include "BKE_report.h"
#include "BKE_screen.h"
#include "BKE_utildefines.h"
// AUD_XXX
#include "BKE_sound.h"

#include "WM_api.h"
#include "WM_types.h"

#include "ED_util.h"
#include "ED_screen.h"
#include "ED_mesh.h"
#include "ED_object.h"
#include "ED_screen_types.h"
#include "ED_keyframes_draw.h"

#include "RE_pipeline.h"
#include "IMB_imbuf.h"
#include "IMB_imbuf_types.h"

#include "RNA_access.h"
#include "RNA_define.h"

#include "UI_interface.h"
#include "UI_resources.h"

#include "wm_window.h"

#include "screen_intern.h"	/* own module include */

#define KM_MODAL_CANCEL		1
#define KM_MODAL_APPLY		2
#define KM_MODAL_STEP10		3
#define KM_MODAL_STEP10_OFF	4

/* ************** Exported Poll tests ********************** */

int ED_operator_regionactive(bContext *C)
{
	if(CTX_wm_window(C)==NULL) return 0;
	if(CTX_wm_screen(C)==NULL) return 0;
	if(CTX_wm_region(C)==NULL) return 0;
	return 1;
}

int ED_operator_areaactive(bContext *C)
{
	if(CTX_wm_window(C)==NULL) return 0;
	if(CTX_wm_screen(C)==NULL) return 0;
	if(CTX_wm_area(C)==NULL) return 0;
	return 1;
}

int ED_operator_screenactive(bContext *C)
{
	if(CTX_wm_window(C)==NULL) return 0;
	if(CTX_wm_screen(C)==NULL) return 0;
	return 1;
}

/* when mouse is over area-edge */
int ED_operator_screen_mainwinactive(bContext *C)
{
	if(CTX_wm_window(C)==NULL) return 0;
	if(CTX_wm_screen(C)==NULL) return 0;
	if (CTX_wm_screen(C)->subwinactive!=CTX_wm_screen(C)->mainwin) return 0;
	return 1;
}

int ED_operator_scene_editable(bContext *C)
{
	Scene *scene= CTX_data_scene(C);
	if(scene && scene->id.lib==NULL)
		return 1;
	return 0;
}

static int ed_spacetype_test(bContext *C, int type)
{
	if(ED_operator_areaactive(C)) {
		SpaceLink *sl= (SpaceLink *)CTX_wm_space_data(C);
		return sl && (sl->spacetype == type);
	}
	return 0;
}

int ED_operator_view3d_active(bContext *C)
{
	return ed_spacetype_test(C, SPACE_VIEW3D);
}

int ED_operator_timeline_active(bContext *C)
{
	return ed_spacetype_test(C, SPACE_TIME);
}

int ED_operator_outliner_active(bContext *C)
{
	return ed_spacetype_test(C, SPACE_OUTLINER);
}

int ED_operator_file_active(bContext *C)
{
	return ed_spacetype_test(C, SPACE_FILE);
}

int ED_operator_action_active(bContext *C)
{
	return ed_spacetype_test(C, SPACE_ACTION);
}

int ED_operator_buttons_active(bContext *C)
{
	return ed_spacetype_test(C, SPACE_BUTS);
}

int ED_operator_node_active(bContext *C)
{
	SpaceNode *snode= CTX_wm_space_node(C);

	if(snode && snode->edittree)
		return 1;

	return 0;
}

// XXX rename
int ED_operator_ipo_active(bContext *C)
{
	return ed_spacetype_test(C, SPACE_IPO);
}

int ED_operator_sequencer_active(bContext *C)
{
	return ed_spacetype_test(C, SPACE_SEQ);
}

int ED_operator_image_active(bContext *C)
{
	return ed_spacetype_test(C, SPACE_IMAGE);
}

int ED_operator_nla_active(bContext *C)
{
	return ed_spacetype_test(C, SPACE_NLA);
}

int ED_operator_logic_active(bContext *C)
{
	return ed_spacetype_test(C, SPACE_LOGIC);
}

int ED_operator_object_active(bContext *C)
{
	return NULL != CTX_data_active_object(C);
}

int ED_operator_editmesh(bContext *C)
{
	Object *obedit= CTX_data_edit_object(C);
	if(obedit && obedit->type==OB_MESH)
		return NULL != ((Mesh *)obedit->data)->edit_mesh;
	return 0;
}

int ED_operator_editarmature(bContext *C)
{
	Object *obedit= CTX_data_edit_object(C);
	if(obedit && obedit->type==OB_ARMATURE)
		return NULL != ((bArmature *)obedit->data)->edbo;
	return 0;
}

int ED_operator_posemode(bContext *C)
{
	Object *obact= CTX_data_active_object(C);
	Object *obedit= CTX_data_edit_object(C);

	if ((obact != obedit) && (obact) && (obact->type==OB_ARMATURE))
		return (obact->flag & OB_POSEMODE)!=0;

	return 0;
}


int ED_operator_uvedit(bContext *C)
{
	Object *obedit= CTX_data_edit_object(C);
	EditMesh *em= NULL;

	if(obedit && obedit->type==OB_MESH)
		em= BKE_mesh_get_editmesh((Mesh *)obedit->data);

	if(em && (em->faces.first) && (CustomData_has_layer(&em->fdata, CD_MTFACE))) {
		BKE_mesh_end_editmesh(obedit->data, em);
		return 1;
	}

	if(obedit)
		BKE_mesh_end_editmesh(obedit->data, em);
	return 0;
}

int ED_operator_uvmap(bContext *C)
{
	Object *obedit= CTX_data_edit_object(C);
	EditMesh *em= NULL;

	if(obedit && obedit->type==OB_MESH)
		em= BKE_mesh_get_editmesh((Mesh *)obedit->data);

	if(em && (em->faces.first)) {
		BKE_mesh_end_editmesh(obedit->data, em);
		return 1;
	}

	if(obedit)
		BKE_mesh_end_editmesh(obedit->data, em);
	return 0;
}

int ED_operator_editsurfcurve(bContext *C)
{
	Object *obedit= CTX_data_edit_object(C);
	if(obedit && ELEM(obedit->type, OB_CURVE, OB_SURF))
		return NULL != ((Curve *)obedit->data)->editnurb;
	return 0;
}


int ED_operator_editcurve(bContext *C)
{
	Object *obedit= CTX_data_edit_object(C);
	if(obedit && obedit->type==OB_CURVE)
		return NULL != ((Curve *)obedit->data)->editnurb;
	return 0;
}

int ED_operator_editsurf(bContext *C)
{
	Object *obedit= CTX_data_edit_object(C);
	if(obedit && obedit->type==OB_SURF)
		return NULL != ((Curve *)obedit->data)->editnurb;
	return 0;
}

int ED_operator_editfont(bContext *C)
{
	Object *obedit= CTX_data_edit_object(C);
	if(obedit && obedit->type==OB_FONT)
		return NULL != ((Curve *)obedit->data)->editfont;
	return 0;
}

int ED_operator_editlattice(bContext *C)
{
	Object *obedit= CTX_data_edit_object(C);
	if(obedit && obedit->type==OB_LATTICE)
		return NULL != ((Lattice *)obedit->data)->editlatt;
	return 0;
}

int ED_operator_editmball(bContext *C)
{
	Object *obedit= CTX_data_edit_object(C);
	if(obedit && obedit->type==OB_MBALL)
		return NULL != ((MetaBall *)obedit->data)->editelems;
	return 0;
}

/* *************************** action zone operator ************************** */

/* operator state vars used:
	none

functions:

	apply() set actionzone event

	exit()	free customdata

callbacks:

	exec()	never used

	invoke() check if in zone
		add customdata, put mouseco and area in it
		add modal handler

	modal()	accept modal events while doing it
		call apply() with gesture info, active window, nonactive window
		call exit() and remove handler when LMB confirm

*/

typedef struct sActionzoneData {
	ScrArea *sa1, *sa2;
	AZone *az;
	int x, y, gesture_dir, modifier;
} sActionzoneData;

/* used by other operators too */
static ScrArea *screen_areahascursor(bScreen *scr, int x, int y)
{
	ScrArea *sa= NULL;
	sa= scr->areabase.first;
	while(sa) {
		if(BLI_in_rcti(&sa->totrct, x, y)) break;
		sa= sa->next;
	}

	return sa;
}

/* quick poll to save operators to be created and handled */
static int actionzone_area_poll(bContext *C)
{
	wmWindow *win= CTX_wm_window(C);
	ScrArea *sa= CTX_wm_area(C);

	if(sa && win) {
		AZone *az;
		int x= win->eventstate->x;
		int y= win->eventstate->y;

		for(az= sa->actionzones.first; az; az= az->next)
			if(BLI_in_rcti(&az->rect, x, y))
			   return 1;
	}
	return 0;
}

AZone *is_in_area_actionzone(ScrArea *sa, int x, int y)
{
	AZone *az= NULL;

	for(az= sa->actionzones.first; az; az= az->next) {
		if(BLI_in_rcti(&az->rect, x, y)) {
			if(az->type == AZONE_AREA) {
				if(IsPointInTri2DInts(az->x1, az->y1, az->x2, az->y2, x, y))
					break;
			}
			else if(az->type == AZONE_REGION) {
				float v1[2], v2[2], v3[2], pt[2];

				v1[0]= az->x1; v1[1]= az->y1;
				v2[0]= az->x2; v2[1]= az->y2;
				v3[0]= az->x3; v3[1]= az->y3;
				pt[0]= x; pt[1]=y;

				if(IsPointInTri2D(v1, v2, v3, pt))
					break;
			}
		}
	}

	return az;
}


static void actionzone_exit(bContext *C, wmOperator *op)
{
	if(op->customdata)
		MEM_freeN(op->customdata);
	op->customdata= NULL;
}

/* send EVT_ACTIONZONE event */
static void actionzone_apply(bContext *C, wmOperator *op, int type)
{
	wmEvent event;
	wmWindow *win= CTX_wm_window(C);
	sActionzoneData *sad= op->customdata;

	sad->modifier= RNA_int_get(op->ptr, "modifier");

	event= *(win->eventstate);	/* XXX huh huh? make api call */
	if(type==AZONE_AREA)
		event.type= EVT_ACTIONZONE_AREA;
	else
		event.type= EVT_ACTIONZONE_REGION;
	event.customdata= op->customdata;
	event.customdatafree= TRUE;
	op->customdata= NULL;

	wm_event_add(win, &event);
}

static int actionzone_invoke(bContext *C, wmOperator *op, wmEvent *event)
{
	AZone *az= is_in_area_actionzone(CTX_wm_area(C), event->x, event->y);
	sActionzoneData *sad;

	/* quick escape */
	if(az==NULL)
		return OPERATOR_PASS_THROUGH;

	/* ok we do the actionzone */
	sad= op->customdata= MEM_callocN(sizeof(sActionzoneData), "sActionzoneData");
	sad->sa1= CTX_wm_area(C);
	sad->az= az;
	sad->x= event->x; sad->y= event->y;

	/* region azone directly reacts on mouse clicks */
	if(sad->az->type==AZONE_REGION) {
		actionzone_apply(C, op, AZONE_REGION);
		actionzone_exit(C, op);
		return OPERATOR_FINISHED;
	}
	else {
		/* add modal handler */
		WM_event_add_modal_handler(C, &CTX_wm_window(C)->handlers, op);

		return OPERATOR_RUNNING_MODAL;
	}
}


static int actionzone_modal(bContext *C, wmOperator *op, wmEvent *event)
{
	sActionzoneData *sad= op->customdata;
	int deltax, deltay;
	int mindelta= sad->az->type==AZONE_REGION?1:12;

	switch(event->type) {
		case MOUSEMOVE:
			/* calculate gesture direction */
			deltax= (event->x - sad->x);
			deltay= (event->y - sad->y);

			if(deltay > ABS(deltax))
				sad->gesture_dir= 'n';
			else if(deltax > ABS(deltay))
				sad->gesture_dir= 'e';
			else if(deltay < -ABS(deltax))
				sad->gesture_dir= 's';
			else
				sad->gesture_dir= 'w';

			/* gesture is large enough? */
			if(ABS(deltax) > mindelta || ABS(deltay) > mindelta) {

				/* second area, for join */
				sad->sa2= screen_areahascursor(CTX_wm_screen(C), event->x, event->y);
				/* apply sends event */
				actionzone_apply(C, op, sad->az->type);
				actionzone_exit(C, op);

				return OPERATOR_FINISHED;
			}
				break;
		case ESCKEY:
			actionzone_exit(C, op);
			return OPERATOR_CANCELLED;
		case LEFTMOUSE:
			actionzone_exit(C, op);
			return OPERATOR_CANCELLED;

	}

	return OPERATOR_RUNNING_MODAL;
}

static void SCREEN_OT_actionzone(wmOperatorType *ot)
{
	/* identifiers */
	ot->name= "Handle area action zones";
	ot->idname= "SCREEN_OT_actionzone";

	ot->invoke= actionzone_invoke;
	ot->modal= actionzone_modal;
	ot->poll= actionzone_area_poll;

	ot->flag= OPTYPE_BLOCKING;

	RNA_def_int(ot->srna, "modifier", 0, 0, 2, "modifier", "modifier state", 0, 2);
}

/* ************** swap area operator *********************************** */

/* operator state vars used:
					sa1		start area
					sa2		area to swap with

	functions:

	init()   set custom data for operator, based on actionzone event custom data

	cancel()	cancel the operator

	exit()	cleanup, send notifier

	callbacks:

	invoke() gets called on shift+lmb drag in actionzone
			call init(), add handler

	modal()  accept modal events while doing it

*/

typedef struct sAreaSwapData {
	ScrArea *sa1, *sa2;
} sAreaSwapData;

static int area_swap_init(bContext *C, wmOperator *op, wmEvent *event)
{
	sAreaSwapData *sd= NULL;
	sActionzoneData *sad= event->customdata;

	if(sad==NULL || sad->sa1==NULL)
					return 0;

	sd= MEM_callocN(sizeof(sAreaSwapData), "sAreaSwapData");
	sd->sa1= sad->sa1;
	sd->sa2= sad->sa2;
	op->customdata= sd;

	return 1;
}


static void area_swap_exit(bContext *C, wmOperator *op)
{
	if(op->customdata)
		MEM_freeN(op->customdata);
	op->customdata= NULL;
}

static int area_swap_cancel(bContext *C, wmOperator *op)
{
	area_swap_exit(C, op);
	return OPERATOR_CANCELLED;
}

static int area_swap_invoke(bContext *C, wmOperator *op, wmEvent *event)
{

	if(!area_swap_init(C, op, event))
		return OPERATOR_PASS_THROUGH;

	/* add modal handler */
	WM_cursor_modal(CTX_wm_window(C), BC_SWAPAREA_CURSOR);
	WM_event_add_modal_handler(C, &CTX_wm_window(C)->handlers, op);

	return OPERATOR_RUNNING_MODAL;

}

static int area_swap_modal(bContext *C, wmOperator *op, wmEvent *event)
{
	sActionzoneData *sad= op->customdata;

	switch(event->type) {
		case MOUSEMOVE:
			/* second area, for join */
			sad->sa2= screen_areahascursor(CTX_wm_screen(C), event->x, event->y);
			break;
		case LEFTMOUSE: /* release LMB */
			if(event->val==0) {
				if(sad->sa1 == sad->sa2) {

					return area_swap_cancel(C, op);
				}
				ED_area_swapspace(C, sad->sa1, sad->sa2);

				area_swap_exit(C, op);

				WM_event_add_notifier(C, NC_SCREEN|NA_EDITED, NULL);

				return OPERATOR_FINISHED;
			}
			break;

		case ESCKEY:
			return area_swap_cancel(C, op);
	}
	return OPERATOR_RUNNING_MODAL;
}

static void SCREEN_OT_area_swap(wmOperatorType *ot)
{
	ot->name= "Swap areas";
	ot->idname= "SCREEN_OT_area_swap";

	ot->invoke= area_swap_invoke;
	ot->modal= area_swap_modal;
	ot->poll= ED_operator_areaactive;

	ot->flag= OPTYPE_BLOCKING;
}

/* *********** Duplicate area as new window operator ****************** */

/* operator callback */
static int area_dupli_invoke(bContext *C, wmOperator *op, wmEvent *event)
{
	wmWindow *newwin, *win;
	bScreen *newsc, *sc;
	ScrArea *sa;
	rcti rect;

	win= CTX_wm_window(C);
	sc= CTX_wm_screen(C);
	sa= CTX_wm_area(C);

	/* XXX hrmf! */
	if(event->type==EVT_ACTIONZONE_AREA) {
		sActionzoneData *sad= event->customdata;

		if(sad==NULL)
			return OPERATOR_PASS_THROUGH;

		sa= sad->sa1;
	}

	/*  poll() checks area context, but we don't accept full-area windows */
	if(sc->full != SCREENNORMAL) {
		if(event->type==EVT_ACTIONZONE_AREA)
			actionzone_exit(C, op);
		return OPERATOR_CANCELLED;
	}

	/* adds window to WM */
	rect= sa->totrct;
	BLI_translate_rcti(&rect, win->posx, win->posy);
	newwin= WM_window_open(C, &rect);

	/* allocs new screen and adds to newly created window, using window size */
	newsc= ED_screen_add(newwin, CTX_data_scene(C), sc->id.name+2);
	newwin->screen= newsc;

	/* copy area to new screen */
	area_copy_data((ScrArea *)newsc->areabase.first, sa, 0);

	/* screen, areas init */
	WM_event_add_notifier(C, NC_SCREEN|NA_EDITED, NULL);

	if(event->type==EVT_ACTIONZONE_AREA)
		actionzone_exit(C, op);

	return OPERATOR_FINISHED;
}

static void SCREEN_OT_area_dupli(wmOperatorType *ot)
{
	ot->name= "Duplicate Area into New Window";
	ot->idname= "SCREEN_OT_area_dupli";

	ot->invoke= area_dupli_invoke;
	ot->poll= ED_operator_areaactive;
}


/* ************** move area edge operator *********************************** */

/* operator state vars used:
		   x, y   			mouse coord near edge
		   delta            movement of edge

	functions:

	init()   set default property values, find edge based on mouse coords, test
			if the edge can be moved, select edges, calculate min and max movement

	apply()	apply delta on selection

	exit()	cleanup, send notifier

	cancel() cancel moving

	callbacks:

	exec()   execute without any user interaction, based on properties
			call init(), apply(), exit()

	invoke() gets called on mouse click near edge
			call init(), add handler

	modal()  accept modal events while doing it
			call apply() with delta motion
			call exit() and remove handler

*/

typedef struct sAreaMoveData {
	int bigger, smaller, origval, step;
	char dir;
} sAreaMoveData;

/* helper call to move area-edge, sets limits */
static void area_move_set_limits(bScreen *sc, int dir, int *bigger, int *smaller)
{
	ScrArea *sa;

	/* we check all areas and test for free space with MINSIZE */
	*bigger= *smaller= 100000;

	for(sa= sc->areabase.first; sa; sa= sa->next) {
		if(dir=='h') {
			int y1= sa->v2->vec.y - sa->v1->vec.y-AREAMINY;

			/* if top or down edge selected, test height */
			if(sa->v1->flag && sa->v4->flag)
				*bigger= MIN2(*bigger, y1);
			else if(sa->v2->flag && sa->v3->flag)
				*smaller= MIN2(*smaller, y1);
		}
		else {
			int x1= sa->v4->vec.x - sa->v1->vec.x-AREAMINX;

			/* if left or right edge selected, test width */
			if(sa->v1->flag && sa->v2->flag)
				*bigger= MIN2(*bigger, x1);
			else if(sa->v3->flag && sa->v4->flag)
				*smaller= MIN2(*smaller, x1);
		}
	}
}

/* validate selection inside screen, set variables OK */
/* return 0: init failed */
static int area_move_init (bContext *C, wmOperator *op)
{
	bScreen *sc= CTX_wm_screen(C);
	ScrEdge *actedge;
	sAreaMoveData *md;
	int x, y;

	/* required properties */
	x= RNA_int_get(op->ptr, "x");
	y= RNA_int_get(op->ptr, "y");

	/* setup */
	actedge= screen_find_active_scredge(sc, x, y);
	if(actedge==NULL) return 0;

	md= MEM_callocN(sizeof(sAreaMoveData), "sAreaMoveData");
	op->customdata= md;

	md->dir= scredge_is_horizontal(actedge)?'h':'v';
	if(md->dir=='h') md->origval= actedge->v1->vec.y;
	else md->origval= actedge->v1->vec.x;

	select_connected_scredge(sc, actedge);
	/* now all vertices with 'flag==1' are the ones that can be moved. */

	area_move_set_limits(sc, md->dir, &md->bigger, &md->smaller);

	return 1;
}

/* moves selected screen edge amount of delta, used by split & move */
static void area_move_apply_do(bContext *C, int origval, int delta, int dir, int bigger, int smaller)
{
	wmWindow *win= CTX_wm_window(C);
	bScreen *sc= CTX_wm_screen(C);
	ScrVert *v1;

	delta= CLAMPIS(delta, -smaller, bigger);

	for (v1= sc->vertbase.first; v1; v1= v1->next) {
		if (v1->flag) {
			/* that way a nice AREAGRID  */
			if((dir=='v') && v1->vec.x>0 && v1->vec.x<win->sizex-1) {
				v1->vec.x= origval + delta;
				if(delta != bigger && delta != -smaller) v1->vec.x-= (v1->vec.x % AREAGRID);
			}
			if((dir=='h') && v1->vec.y>0 && v1->vec.y<win->sizey-1) {
				v1->vec.y= origval + delta;

				v1->vec.y+= AREAGRID-1;
				v1->vec.y-= (v1->vec.y % AREAGRID);

				/* prevent too small top header */
				if(v1->vec.y > win->sizey-AREAMINY)
					v1->vec.y= win->sizey-AREAMINY;
			}
		}
	}

	WM_event_add_notifier(C, NC_SCREEN|NA_EDITED, NULL);
}

static void area_move_apply(bContext *C, wmOperator *op)
{
	sAreaMoveData *md= op->customdata;
	int delta;

	delta= RNA_int_get(op->ptr, "delta");
	area_move_apply_do(C, md->origval, delta, md->dir, md->bigger, md->smaller);
}

static void area_move_exit(bContext *C, wmOperator *op)
{
	if(op->customdata)
		MEM_freeN(op->customdata);
	op->customdata= NULL;

	/* this makes sure aligned edges will result in aligned grabbing */
	removedouble_scrverts(CTX_wm_screen(C));
	removedouble_scredges(CTX_wm_screen(C));
}

static int area_move_exec(bContext *C, wmOperator *op)
{
	if(!area_move_init(C, op))
		return OPERATOR_CANCELLED;

	area_move_apply(C, op);
	area_move_exit(C, op);

	return OPERATOR_FINISHED;
}

/* interaction callback */
static int area_move_invoke(bContext *C, wmOperator *op, wmEvent *event)
{
	RNA_int_set(op->ptr, "x", event->x);
	RNA_int_set(op->ptr, "y", event->y);

	if(!area_move_init(C, op))
		return OPERATOR_PASS_THROUGH;

	/* add temp handler */
	WM_event_add_modal_handler(C, &CTX_wm_window(C)->handlers, op);

	return OPERATOR_RUNNING_MODAL;
}

static int area_move_cancel(bContext *C, wmOperator *op)
{

	RNA_int_set(op->ptr, "delta", 0);
	area_move_apply(C, op);
	area_move_exit(C, op);

	return OPERATOR_CANCELLED;
}

/* modal callback for while moving edges */
static int area_move_modal(bContext *C, wmOperator *op, wmEvent *event)
{
	sAreaMoveData *md= op->customdata;
	int delta, x, y;

	/* execute the events */
	switch(event->type) {
		case MOUSEMOVE:
			
			x= RNA_int_get(op->ptr, "x");
			y= RNA_int_get(op->ptr, "y");
			
			delta= (md->dir == 'v')? event->x - x: event->y - y;
			if(md->step) delta= delta - (delta % md->step);
			RNA_int_set(op->ptr, "delta", delta);

			area_move_apply(C, op);
			break;

		case EVT_MODAL_MAP:
			
			switch (event->val) {
				case KM_MODAL_APPLY:
					area_move_exit(C, op);
					return OPERATOR_FINISHED;

				case KM_MODAL_CANCEL:
					return area_move_cancel(C, op);
					
				case KM_MODAL_STEP10:
					md->step= 10;
					break;
				case KM_MODAL_STEP10_OFF:
					md->step= 0;
					break;
			}
	}

	return OPERATOR_RUNNING_MODAL;
}

static void SCREEN_OT_area_move(wmOperatorType *ot)
{
	/* identifiers */
	ot->name= "Move area edges";
	ot->idname= "SCREEN_OT_area_move";

	ot->exec= area_move_exec;
	ot->invoke= area_move_invoke;
	ot->cancel= area_move_cancel;
	ot->modal= area_move_modal;
	ot->poll= ED_operator_screen_mainwinactive; /* when mouse is over area-edge */

	ot->flag= OPTYPE_BLOCKING;

	/* rna */
	RNA_def_int(ot->srna, "x", 0, INT_MIN, INT_MAX, "X", "", INT_MIN, INT_MAX);
	RNA_def_int(ot->srna, "y", 0, INT_MIN, INT_MAX, "Y", "", INT_MIN, INT_MAX);
	RNA_def_int(ot->srna, "delta", 0, INT_MIN, INT_MAX, "Delta", "", INT_MIN, INT_MAX);
}

/* ************** split area operator *********************************** */

/*
operator state vars:
	fac              spit point
	dir              direction 'v' or 'h'

operator customdata:
	area   			pointer to (active) area
	x, y			last used mouse pos
	(more, see below)

functions:

	init()   set default property values, find area based on context

	apply()	split area based on state vars

	exit()	cleanup, send notifier

	cancel() remove duplicated area

callbacks:

	exec()   execute without any user interaction, based on state vars
			call init(), apply(), exit()

	invoke() gets called on mouse click in action-widget
			call init(), add modal handler
			call apply() with initial motion

	modal()  accept modal events while doing it
			call move-areas code with delta motion
			call exit() or cancel() and remove handler

*/

#define SPLIT_STARTED	1
#define SPLIT_PROGRESS	2

typedef struct sAreaSplitData
{
	int x, y;	/* last used mouse position */

	int origval;			/* for move areas */
	int bigger, smaller;	/* constraints for moving new edge */
	int delta;				/* delta move edge */
	int origmin, origsize;	/* to calculate fac, for property storage */

	ScrEdge *nedge;			/* new edge */
	ScrArea *sarea;			/* start area */
	ScrArea *narea;			/* new area */
} sAreaSplitData;

/* generic init, no UI stuff here */
static int area_split_init(bContext *C, wmOperator *op)
{
	ScrArea *sa= CTX_wm_area(C);
	sAreaSplitData *sd;
	int dir;

	/* required context */
	if(sa==NULL) return 0;

	/* required properties */
	dir= RNA_enum_get(op->ptr, "direction");

	/* minimal size */
	if(dir=='v' && sa->winx < 2*AREAMINX) return 0;
	if(dir=='h' && sa->winy < 2*AREAMINY) return 0;

	/* custom data */
	sd= (sAreaSplitData*)MEM_callocN(sizeof (sAreaSplitData), "op_area_split");
	op->customdata= sd;

	sd->sarea= sa;
	sd->origsize= dir=='v' ? sa->winx:sa->winy;
	sd->origmin = dir=='v' ? sa->totrct.xmin:sa->totrct.ymin;

	return 1;
}

/* with sa as center, sb is located at: 0=W, 1=N, 2=E, 3=S */
/* used with split operator */
static ScrEdge *area_findsharededge(bScreen *screen, ScrArea *sa, ScrArea *sb)
{
	ScrVert *sav1= sa->v1;
	ScrVert *sav2= sa->v2;
	ScrVert *sav3= sa->v3;
	ScrVert *sav4= sa->v4;
	ScrVert *sbv1= sb->v1;
	ScrVert *sbv2= sb->v2;
	ScrVert *sbv3= sb->v3;
	ScrVert *sbv4= sb->v4;

	if(sav1==sbv4 && sav2==sbv3) { /* sa to right of sb = W */
		return screen_findedge(screen, sav1, sav2);
	}
	else if(sav2==sbv1 && sav3==sbv4) { /* sa to bottom of sb = N */
		return screen_findedge(screen, sav2, sav3);
	}
	else if(sav3==sbv2 && sav4==sbv1) { /* sa to left of sb = E */
		return screen_findedge(screen, sav3, sav4);
	}
	else if(sav1==sbv2 && sav4==sbv3) { /* sa on top of sb = S*/
		return screen_findedge(screen, sav1, sav4);
	}

	return NULL;
}


/* do the split, return success */
static int area_split_apply(bContext *C, wmOperator *op)
{
	bScreen *sc= CTX_wm_screen(C);
	sAreaSplitData *sd= (sAreaSplitData *)op->customdata;
	float fac;
	int dir;

	fac= RNA_float_get(op->ptr, "factor");
	dir= RNA_enum_get(op->ptr, "direction");

	sd->narea= area_split(CTX_wm_window(C), sc, sd->sarea, dir, fac);

	if(sd->narea) {
		ScrVert *sv;

		sd->nedge= area_findsharededge(sc, sd->sarea, sd->narea);

		/* select newly created edge, prepare for moving edge */
		for(sv= sc->vertbase.first; sv; sv= sv->next)
			sv->flag = 0;

		sd->nedge->v1->flag= 1;
		sd->nedge->v2->flag= 1;

		if(dir=='h') sd->origval= sd->nedge->v1->vec.y;
		else sd->origval= sd->nedge->v1->vec.x;

		WM_event_add_notifier(C, NC_SCREEN|NA_EDITED, NULL);

		return 1;
	}

	return 0;
}

static void area_split_exit(bContext *C, wmOperator *op)
{
	if (op->customdata) {
		MEM_freeN(op->customdata);
		op->customdata = NULL;
	}

	WM_event_add_notifier(C, NC_SCREEN|NA_EDITED, NULL);

	/* this makes sure aligned edges will result in aligned grabbing */
	removedouble_scrverts(CTX_wm_screen(C));
	removedouble_scredges(CTX_wm_screen(C));
}


/* UI callback, adds new handler */
static int area_split_invoke(bContext *C, wmOperator *op, wmEvent *event)
{
	sAreaSplitData *sd;

	if(event->type==EVT_ACTIONZONE_AREA) {
		sActionzoneData *sad= event->customdata;
		int dir;

		if(sad->modifier>0) {
			return OPERATOR_PASS_THROUGH;
		}

		/* no full window splitting allowed */
		if(CTX_wm_area(C)->full)
			return OPERATOR_PASS_THROUGH;

		/* verify *sad itself */
		if(sad==NULL || sad->sa1==NULL || sad->az==NULL)
			return OPERATOR_PASS_THROUGH;

		/* is this our *sad? if areas not equal it should be passed on */
		if(CTX_wm_area(C)!=sad->sa1 || sad->sa1!=sad->sa2)
			return OPERATOR_PASS_THROUGH;

		/* prepare operator state vars */
		if(sad->gesture_dir=='n' || sad->gesture_dir=='s') {
			dir= 'h';
			RNA_float_set(op->ptr, "factor", ((float)(event->x - sad->sa1->v1->vec.x)) / (float)sad->sa1->winx);
		}
		else {
			dir= 'v';
			RNA_float_set(op->ptr, "factor", ((float)(event->y - sad->sa1->v1->vec.y)) / (float)sad->sa1->winy);
		}
		RNA_enum_set(op->ptr, "direction", dir);

		/* general init, also non-UI case, adds customdata, sets area and defaults */
		if(!area_split_init(C, op))
			return OPERATOR_PASS_THROUGH;

		sd= (sAreaSplitData *)op->customdata;

		sd->x= event->x;
		sd->y= event->y;

		/* do the split */
		if(area_split_apply(C, op)) {
			area_move_set_limits(CTX_wm_screen(C), dir, &sd->bigger, &sd->smaller);

			/* add temp handler for edge move or cancel */
			WM_event_add_modal_handler(C, &CTX_wm_window(C)->handlers, op);

			return OPERATOR_RUNNING_MODAL;
		}

	}
	else {
		/* nonmodal for now */
		return op->type->exec(C, op);
	}

	return OPERATOR_PASS_THROUGH;
}

/* function to be called outside UI context, or for redo */
static int area_split_exec(bContext *C, wmOperator *op)
{

	if(!area_split_init(C, op))
		return OPERATOR_CANCELLED;

	area_split_apply(C, op);
	area_split_exit(C, op);

	return OPERATOR_FINISHED;
}


static int area_split_cancel(bContext *C, wmOperator *op)
{
	sAreaSplitData *sd= (sAreaSplitData *)op->customdata;

	if (screen_area_join(C, CTX_wm_screen(C), sd->sarea, sd->narea)) {
		if (CTX_wm_area(C) == sd->narea) {
			CTX_wm_area_set(C, NULL);
			CTX_wm_region_set(C, NULL);
		}
		sd->narea = NULL;
	}
	area_split_exit(C, op);

	return OPERATOR_CANCELLED;
}

static int area_split_modal(bContext *C, wmOperator *op, wmEvent *event)
{
	sAreaSplitData *sd= (sAreaSplitData *)op->customdata;
	float fac;
	int dir;

	/* execute the events */
	switch(event->type) {
		case MOUSEMOVE:
			dir= RNA_enum_get(op->ptr, "direction");

			sd->delta= (dir == 'v')? event->x - sd->origval: event->y - sd->origval;
			area_move_apply_do(C, sd->origval, sd->delta, dir, sd->bigger, sd->smaller);

			fac= (dir == 'v') ? event->x-sd->origmin : event->y-sd->origmin;
			RNA_float_set(op->ptr, "factor", fac / (float)sd->origsize);

			WM_event_add_notifier(C, NC_SCREEN|NA_EDITED, NULL);
			break;

		case LEFTMOUSE:
			if(event->val==0) { /* mouse up */
				area_split_exit(C, op);
				return OPERATOR_FINISHED;
			}
			break;
		case RIGHTMOUSE: /* cancel operation */
		case ESCKEY:
			return area_split_cancel(C, op);
	}

	return OPERATOR_RUNNING_MODAL;
}

static EnumPropertyItem prop_direction_items[] = {
	{'h', "HORIZONTAL", 0, "Horizontal", ""},
	{'v', "VERTICAL", 0, "Vertical", ""},
	{0, NULL, 0, NULL, NULL}};

static void SCREEN_OT_area_split(wmOperatorType *ot)
{
	ot->name = "Split area";
	ot->idname = "SCREEN_OT_area_split";

	ot->exec= area_split_exec;
	ot->invoke= area_split_invoke;
	ot->modal= area_split_modal;

	ot->poll= ED_operator_areaactive;
	ot->flag= OPTYPE_REGISTER|OPTYPE_BLOCKING;

	/* rna */
	RNA_def_enum(ot->srna, "direction", prop_direction_items, 'h', "Direction", "");
	RNA_def_float(ot->srna, "factor", 0.5f, 0.0, 1.0, "Factor", "", 0.0, 1.0);
}



/* ************** scale region edge operator *********************************** */

typedef struct RegionMoveData {
	ARegion *ar;
	int bigger, smaller, origval;
	int origx, origy;
	char edge;

} RegionMoveData;

static int region_scale_invoke(bContext *C, wmOperator *op, wmEvent *event)
{
	sActionzoneData *sad= event->customdata;
	AZone *az= sad->az;

	if(az->ar) {
		RegionMoveData *rmd= MEM_callocN(sizeof(RegionMoveData), "RegionMoveData");

		op->customdata= rmd;

		rmd->ar= az->ar;
		rmd->edge= az->edge;
		rmd->origx= event->x;
		rmd->origy= event->y;
		if(rmd->edge=='l' || rmd->edge=='r')
			rmd->origval= rmd->ar->type->minsizex;
		else
			rmd->origval= rmd->ar->type->minsizey;

		/* add temp handler */
		WM_event_add_modal_handler(C, &CTX_wm_window(C)->handlers, op);

		return OPERATOR_RUNNING_MODAL;
	}

	return OPERATOR_FINISHED;
}

static int region_scale_modal(bContext *C, wmOperator *op, wmEvent *event)
{
	RegionMoveData *rmd= op->customdata;
	int delta;

	/* execute the events */
	switch(event->type) {
		case MOUSEMOVE:

			if(rmd->edge=='l' || rmd->edge=='r') {
				delta= event->x - rmd->origx;
				if(rmd->edge=='l') delta= -delta;
				rmd->ar->type->minsizex= rmd->origval + delta;
				CLAMP(rmd->ar->type->minsizex, 0, 1000);
				if(rmd->ar->type->minsizex < 10) {
					rmd->ar->type->minsizex= 10;
					rmd->ar->flag |= RGN_FLAG_HIDDEN;
				}
				else
					rmd->ar->flag &= ~RGN_FLAG_HIDDEN;
			}
			else {
				delta= event->y - rmd->origy;
				if(rmd->edge=='b') delta= -delta;
				rmd->ar->type->minsizey= rmd->origval + delta;
				CLAMP(rmd->ar->type->minsizey, 0, 1000);
				if(rmd->ar->type->minsizey < 10) {
					rmd->ar->type->minsizey= 10;
					rmd->ar->flag |= RGN_FLAG_HIDDEN;
				}
				else
					rmd->ar->flag &= ~RGN_FLAG_HIDDEN;
			}

			WM_event_add_notifier(C, NC_SCREEN|NA_EDITED, NULL);

			break;

		case LEFTMOUSE:
			if(event->val==0) {

				if(ABS(event->x - rmd->origx) < 2 && ABS(event->y - rmd->origy) < 2) {
					rmd->ar->flag ^= RGN_FLAG_HIDDEN;
					WM_event_add_notifier(C, NC_SCREEN|NA_EDITED, NULL);
				}
				MEM_freeN(op->customdata);
				op->customdata = NULL;

				return OPERATOR_FINISHED;
			}
			break;

		case ESCKEY:
			;
	}

	return OPERATOR_RUNNING_MODAL;
}


static void SCREEN_OT_region_scale(wmOperatorType *ot)
{
	/* identifiers */
	ot->name= "Scale Region Size";
	ot->idname= "SCREEN_OT_region_scale";

	ot->invoke= region_scale_invoke;
	ot->modal= region_scale_modal;

	ot->poll= ED_operator_areaactive;

	ot->flag= OPTYPE_BLOCKING;
}


/* ************** frame change operator ***************************** */

/* function to be called outside UI context, or for redo */
static int frame_offset_exec(bContext *C, wmOperator *op)
{
	int delta;

	delta = RNA_int_get(op->ptr, "delta");

	CTX_data_scene(C)->r.cfra += delta;

	WM_event_add_notifier(C, NC_SCENE|ND_FRAME, CTX_data_scene(C));

	return OPERATOR_FINISHED;
}

static void SCREEN_OT_frame_offset(wmOperatorType *ot)
{
	ot->name = "Frame Offset";
	ot->idname = "SCREEN_OT_frame_offset";

	ot->exec= frame_offset_exec;

	ot->poll= ED_operator_screenactive;
	ot->flag= 0;

	/* rna */
	RNA_def_int(ot->srna, "delta", 0, INT_MIN, INT_MAX, "Delta", "", INT_MIN, INT_MAX);
}


/* function to be called outside UI context, or for redo */
static int frame_jump_exec(bContext *C, wmOperator *op)
{
	Scene *scene= CTX_data_scene(C);
	
	if (RNA_boolean_get(op->ptr, "end"))
		CFRA= PEFRA;
	else
		CFRA= PSFRA;

	WM_event_add_notifier(C, NC_SCENE|ND_FRAME, scene);

	return OPERATOR_FINISHED;
}

static void SCREEN_OT_frame_jump(wmOperatorType *ot)
{
	ot->name = "Jump to Endpoint";
	ot->idname = "SCREEN_OT_frame_jump";

	ot->exec= frame_jump_exec;

	ot->poll= ED_operator_screenactive;
	ot->flag= 0;

	/* rna */
	RNA_def_boolean(ot->srna, "end", 0, "Last Frame", "Jump to the last frame of the frame range.");
}


/* ************** jump to keyframe operator ***************************** */

/* helper function - find actkeycolumn that occurs on cframe, or the nearest one if not found */
// TODO: make this an API func?
static ActKeyColumn *cfra_find_nearest_next_ak (ActKeyColumn *ak, float cframe, short next)
{
	ActKeyColumn *akn= NULL;
	
	/* sanity checks */
	if (ak == NULL)
		return NULL;
	
	/* check if this is a match, or whether it is in some subtree */
	if (cframe < ak->cfra)
		akn= cfra_find_nearest_next_ak(ak->left, cframe, next);
	else if (cframe > ak->cfra)
		akn= cfra_find_nearest_next_ak(ak->right, cframe, next);
		
	/* if no match found (or found match), just use the current one */
	if (akn == NULL)
		return ak;
	else
		return akn;
}

/* function to be called outside UI context, or for redo */
static int keyframe_jump_exec(bContext *C, wmOperator *op)
{
	Scene *scene= CTX_data_scene(C);
	Object *ob= CTX_data_active_object(C);
	DLRBT_Tree keys;
	ActKeyColumn *ak;
	short next= RNA_boolean_get(op->ptr, "next");
	
	/* sanity checks */
	if (scene == NULL)
		return OPERATOR_CANCELLED;
	
	/* init binarytree-list for getting keyframes */
	BLI_dlrbTree_init(&keys);
	
	/* populate tree with keyframe nodes */
	if (scene && scene->adt)
		scene_to_keylist(NULL, scene, &keys, NULL);
	if (ob && ob->adt)
		ob_to_keylist(NULL, ob, &keys, NULL);
		
	/* build linked-list for searching */
	BLI_dlrbTree_linkedlist_sync(&keys);
	
	/* find nearest keyframe in the right direction */
	ak= cfra_find_nearest_next_ak(keys.root, (float)scene->r.cfra, next);
	
	/* set the new frame (if keyframe found) */
	if (ak) {
		if (next && ak->next)
			scene->r.cfra= (int)ak->next->cfra;
		else if (!next && ak->prev)
			scene->r.cfra= (int)ak->prev->cfra;
		else {
			printf("ERROR: no suitable keyframe found. Using %f as new frame \n", ak->cfra);
			scene->r.cfra= (int)ak->cfra; // XXX
		}
	}
		
	/* free temp stuff */
	BLI_dlrbTree_free(&keys);
	
	WM_event_add_notifier(C, NC_SCENE|ND_FRAME, CTX_data_scene(C));

	return OPERATOR_FINISHED;
}

static void SCREEN_OT_keyframe_jump(wmOperatorType *ot)
{
	ot->name = "Jump to Keyframe";
	ot->idname = "SCREEN_OT_keyframe_jump";

	ot->exec= keyframe_jump_exec;

	ot->poll= ED_operator_screenactive;
	ot->flag= 0;

	/* rna */
	RNA_def_boolean(ot->srna, "next", 1, "Next Keyframe", "");
}

/* ************** switch screen operator ***************************** */


/* function to be called outside UI context, or for redo */
static int screen_set_exec(bContext *C, wmOperator *op)
{
	bScreen *screen= CTX_wm_screen(C);
	ScrArea *sa= CTX_wm_area(C);
	int tot= BLI_countlist(&CTX_data_main(C)->screen);
	int delta= RNA_int_get(op->ptr, "delta");

	/* this screen is 'fake', solve later XXX */
	if(sa && sa->full)
		return OPERATOR_CANCELLED;

	if(delta==1) {
		while(tot--) {
			screen= screen->id.next;
			if(screen==NULL) screen= CTX_data_main(C)->screen.first;
			if(screen->winid==0 && screen->full==0)
				break;
		}
	}
	else if(delta== -1) {
		while(tot--) {
			screen= screen->id.prev;
			if(screen==NULL) screen= CTX_data_main(C)->screen.last;
			if(screen->winid==0 && screen->full==0)
				break;
		}
	}
	else {
		screen= NULL;
	}

	if(screen) {
		ED_screen_set(C, screen);
		return OPERATOR_FINISHED;
	}
	return OPERATOR_CANCELLED;
}

static void SCREEN_OT_screen_set(wmOperatorType *ot)
{
	ot->name = "Set Screen";
	ot->idname = "SCREEN_OT_screen_set";

	ot->exec= screen_set_exec;
	ot->poll= ED_operator_screenactive;

	/* rna */
	RNA_def_pointer_runtime(ot->srna, "screen", &RNA_Screen, "Screen", "");
	RNA_def_int(ot->srna, "delta", 0, INT_MIN, INT_MAX, "Delta", "", INT_MIN, INT_MAX);
}

/* ************** screen full-area operator ***************************** */


/* function to be called outside UI context, or for redo */
static int screen_full_area_exec(bContext *C, wmOperator *op)
{
	ed_screen_fullarea(C, CTX_wm_area(C));
	return OPERATOR_FINISHED;
}

static void SCREEN_OT_screen_full_area(wmOperatorType *ot)
{
	ot->name = "Toggle Make Area Fullscreen";
	ot->idname = "SCREEN_OT_screen_full_area";

	ot->exec= screen_full_area_exec;
	ot->poll= ED_operator_areaactive;
	ot->flag= 0;

}



/* ************** join area operator ********************************************** */

/* operator state vars used:
			x1, y1     mouse coord in first area, which will disappear
			x2, y2     mouse coord in 2nd area, which will become joined

functions:

   init()   find edge based on state vars
			test if the edge divides two areas,
			store active and nonactive area,

   apply()  do the actual join

   exit()	cleanup, send notifier

callbacks:

   exec()	calls init, apply, exit

   invoke() sets mouse coords in x,y
			call init()
			add modal handler

   modal()	accept modal events while doing it
			call apply() with active window and nonactive window
			call exit() and remove handler when LMB confirm

*/

typedef struct sAreaJoinData
{
	ScrArea *sa1;	/* first area to be considered */
	ScrArea *sa2;	/* second area to be considered */
	ScrArea *scr;	/* designed for removal */

} sAreaJoinData;


/* validate selection inside screen, set variables OK */
/* return 0: init failed */
/* XXX todo: find edge based on (x,y) and set other area? */
static int area_join_init(bContext *C, wmOperator *op)
{
	ScrArea *sa1, *sa2;
	sAreaJoinData* jd= NULL;
	int x1, y1;
	int x2, y2;

	/* required properties, make negative to get return 0 if not set by caller */
	x1= RNA_int_get(op->ptr, "x1");
	y1= RNA_int_get(op->ptr, "y1");
	x2= RNA_int_get(op->ptr, "x2");
	y2= RNA_int_get(op->ptr, "y2");

	sa1 = screen_areahascursor(CTX_wm_screen(C), x1, y1);
	sa2 = screen_areahascursor(CTX_wm_screen(C), x2, y2);
	if(sa1==NULL || sa2==NULL || sa1==sa2)
		return 0;

	jd = (sAreaJoinData*)MEM_callocN(sizeof (sAreaJoinData), "op_area_join");

	jd->sa1 = sa1;
	jd->sa1->flag |= AREA_FLAG_DRAWJOINFROM;
	jd->sa2 = sa2;
	jd->sa2->flag |= AREA_FLAG_DRAWJOINTO;

	op->customdata= jd;

	return 1;
}

/* apply the join of the areas (space types) */
static int area_join_apply(bContext *C, wmOperator *op)
{
	sAreaJoinData *jd = (sAreaJoinData *)op->customdata;
	if (!jd) return 0;

	if(!screen_area_join(C, CTX_wm_screen(C), jd->sa1, jd->sa2)){
		return 0;
	}
	if (CTX_wm_area(C) == jd->sa2) {
		CTX_wm_area_set(C, NULL);
		CTX_wm_region_set(C, NULL);
	}

	return 1;
}

/* finish operation */
static void area_join_exit(bContext *C, wmOperator *op)
{
	if (op->customdata) {
		MEM_freeN(op->customdata);
		op->customdata = NULL;
	}

	/* this makes sure aligned edges will result in aligned grabbing */
	removedouble_scredges(CTX_wm_screen(C));
	removenotused_scredges(CTX_wm_screen(C));
	removenotused_scrverts(CTX_wm_screen(C));
}

static int area_join_exec(bContext *C, wmOperator *op)
{
	if(!area_join_init(C, op))
		return OPERATOR_CANCELLED;

	area_join_apply(C, op);
	area_join_exit(C, op);

	return OPERATOR_FINISHED;
}

/* interaction callback */
static int area_join_invoke(bContext *C, wmOperator *op, wmEvent *event)
{

	if(event->type==EVT_ACTIONZONE_AREA) {
		sActionzoneData *sad= event->customdata;

		if(sad->modifier>0) {
			return OPERATOR_PASS_THROUGH;
		}

		/* verify *sad itself */
		if(sad==NULL || sad->sa1==NULL || sad->sa2==NULL)
			return OPERATOR_PASS_THROUGH;

		/* is this our *sad? if areas equal it should be passed on */
		if(sad->sa1==sad->sa2)
			return OPERATOR_PASS_THROUGH;

		/* prepare operator state vars */
		RNA_int_set(op->ptr, "x1", sad->x);
		RNA_int_set(op->ptr, "y1", sad->y);
		RNA_int_set(op->ptr, "x2", event->x);
		RNA_int_set(op->ptr, "y2", event->y);

		if(!area_join_init(C, op))
			return OPERATOR_PASS_THROUGH;

		/* add temp handler */
		WM_event_add_modal_handler(C, &CTX_wm_window(C)->handlers, op);

		return OPERATOR_RUNNING_MODAL;
	}

	return OPERATOR_PASS_THROUGH;
}

static int area_join_cancel(bContext *C, wmOperator *op)
{
	sAreaJoinData *jd = (sAreaJoinData *)op->customdata;

	if (jd->sa1) {
		jd->sa1->flag &= ~AREA_FLAG_DRAWJOINFROM;
		jd->sa1->flag &= ~AREA_FLAG_DRAWJOINTO;
	}
	if (jd->sa2) {
		jd->sa2->flag &= ~AREA_FLAG_DRAWJOINFROM;
		jd->sa2->flag &= ~AREA_FLAG_DRAWJOINTO;
	}

	WM_event_add_notifier(C, NC_WINDOW, NULL);

	area_join_exit(C, op);

	return OPERATOR_CANCELLED;
}

/* modal callback while selecting area (space) that will be removed */
static int area_join_modal(bContext *C, wmOperator *op, wmEvent *event)
{
	bScreen *sc= CTX_wm_screen(C);
	sAreaJoinData *jd = (sAreaJoinData *)op->customdata;

	/* execute the events */
	switch(event->type) {

		case MOUSEMOVE:
			{
				ScrArea *sa = screen_areahascursor(sc, event->x, event->y);
				int dir;

				if (sa) {
					if (jd->sa1 != sa) {
						dir = area_getorientation(sc, jd->sa1, sa);
						if (dir >= 0) {
							if (jd->sa2) jd->sa2->flag &= ~AREA_FLAG_DRAWJOINTO;
							jd->sa2 = sa;
							jd->sa2->flag |= AREA_FLAG_DRAWJOINTO;
						}
						else {
							/* we are not bordering on the previously selected area
							   we check if area has common border with the one marked for removal
							   in this case we can swap areas.
							*/
							dir = area_getorientation(sc, sa, jd->sa2);
							if (dir >= 0) {
								if (jd->sa1) jd->sa1->flag &= ~AREA_FLAG_DRAWJOINFROM;
								if (jd->sa2) jd->sa2->flag &= ~AREA_FLAG_DRAWJOINTO;
								jd->sa1 = jd->sa2;
								jd->sa2 = sa;
								if (jd->sa1) jd->sa1->flag |= AREA_FLAG_DRAWJOINFROM;
								if (jd->sa2) jd->sa2->flag |= AREA_FLAG_DRAWJOINTO;
							}
							else {
								if (jd->sa2) jd->sa2->flag &= ~AREA_FLAG_DRAWJOINTO;
								jd->sa2 = NULL;
							}
						}
						WM_event_add_notifier(C, NC_WINDOW, NULL);
					}
					else {
						/* we are back in the area previously selected for keeping
						 * we swap the areas if possible to allow user to choose */
						if (jd->sa2 != NULL) {
							if (jd->sa1) jd->sa1->flag &= ~AREA_FLAG_DRAWJOINFROM;
							if (jd->sa2) jd->sa2->flag &= ~AREA_FLAG_DRAWJOINTO;
							jd->sa1 = jd->sa2;
							jd->sa2 = sa;
							if (jd->sa1) jd->sa1->flag |= AREA_FLAG_DRAWJOINFROM;
							if (jd->sa2) jd->sa2->flag |= AREA_FLAG_DRAWJOINTO;
							dir = area_getorientation(sc, jd->sa1, jd->sa2);
							if (dir < 0) {
								printf("oops, didn't expect that!\n");
							}
						}
						else {
							dir = area_getorientation(sc, jd->sa1, sa);
							if (dir >= 0) {
								if (jd->sa2) jd->sa2->flag &= ~AREA_FLAG_DRAWJOINTO;
								jd->sa2 = sa;
								jd->sa2->flag |= AREA_FLAG_DRAWJOINTO;
							}
						}
						WM_event_add_notifier(C, NC_WINDOW, NULL);
					}
				}
			}
			break;
		case LEFTMOUSE:
			if(event->val==0) {
				area_join_apply(C, op);
				WM_event_add_notifier(C, NC_SCREEN|NA_EDITED, NULL);
				area_join_exit(C, op);
				return OPERATOR_FINISHED;
			}
			break;

		case ESCKEY:
			return area_join_cancel(C, op);
	}

	return OPERATOR_RUNNING_MODAL;
}

/* Operator for joining two areas (space types) */
static void SCREEN_OT_area_join(wmOperatorType *ot)
{
	/* identifiers */
	ot->name= "Join area";
	ot->idname= "SCREEN_OT_area_join";

	/* api callbacks */
	ot->exec= area_join_exec;
	ot->invoke= area_join_invoke;
	ot->modal= area_join_modal;
	ot->poll= ED_operator_areaactive;

	ot->flag= OPTYPE_BLOCKING;

	/* rna */
	RNA_def_int(ot->srna, "x1", -100, INT_MIN, INT_MAX, "X 1", "", INT_MIN, INT_MAX);
	RNA_def_int(ot->srna, "y1", -100, INT_MIN, INT_MAX, "Y 1", "", INT_MIN, INT_MAX);
	RNA_def_int(ot->srna, "x2", -100, INT_MIN, INT_MAX, "X 2", "", INT_MIN, INT_MAX);
	RNA_def_int(ot->srna, "y2", -100, INT_MIN, INT_MAX, "Y 2", "", INT_MIN, INT_MAX);
}

/* ************** repeat last operator ***************************** */

static int repeat_last_exec(bContext *C, wmOperator *op)
{
	wmOperator *lastop= CTX_wm_manager(C)->operators.last;

	if(lastop)
		WM_operator_repeat(C, lastop);

	return OPERATOR_CANCELLED;
}

static void SCREEN_OT_repeat_last(wmOperatorType *ot)
{
	/* identifiers */
	ot->name= "Repeat Last";
	ot->idname= "SCREEN_OT_repeat_last";

	/* api callbacks */
	ot->exec= repeat_last_exec;

	ot->poll= ED_operator_screenactive;

}

static int repeat_history_invoke(bContext *C, wmOperator *op, wmEvent *event)
{
	wmWindowManager *wm= CTX_wm_manager(C);
	wmOperator *lastop;
	uiPopupMenu *pup;
	uiLayout *layout;
	int items, i;

	items= BLI_countlist(&wm->operators);
	if(items==0)
		return OPERATOR_CANCELLED;

	pup= uiPupMenuBegin(C, op->type->name, 0);
	layout= uiPupMenuLayout(pup);

	for (i=items-1, lastop= wm->operators.last; lastop; lastop= lastop->prev, i--)
		uiItemIntO(layout, lastop->type->name, 0, op->type->idname, "index", i);

	uiPupMenuEnd(C, pup);

	return OPERATOR_CANCELLED;
}

static int repeat_history_exec(bContext *C, wmOperator *op)
{
	wmWindowManager *wm= CTX_wm_manager(C);

	op= BLI_findlink(&wm->operators, RNA_int_get(op->ptr, "index"));
	if(op) {
		/* let's put it as last operator in list */
		BLI_remlink(&wm->operators, op);
		BLI_addtail(&wm->operators, op);

		WM_operator_repeat(C, op);
	}

	return OPERATOR_FINISHED;
}

static void SCREEN_OT_repeat_history(wmOperatorType *ot)
{
	/* identifiers */
	ot->name= "Repeat History";
	ot->idname= "SCREEN_OT_repeat_history";

	/* api callbacks */
	ot->invoke= repeat_history_invoke;
	ot->exec= repeat_history_exec;

	ot->poll= ED_operator_screenactive;

	RNA_def_int(ot->srna, "index", 0, 0, INT_MAX, "Index", "", 0, 1000);
}

/* ********************** redo operator ***************************** */

static int redo_last_invoke(bContext *C, wmOperator *op, wmEvent *event)
{
	wmWindowManager *wm= CTX_wm_manager(C);
	wmOperator *lastop;

	/* only for operators that are registered and did an undo push */
	for(lastop= wm->operators.last; lastop; lastop= lastop->prev)
		if((lastop->type->flag & OPTYPE_REGISTER) && (lastop->type->flag & OPTYPE_UNDO))
			break;

	if(lastop)
		WM_operator_redo_popup(C, lastop);

	return OPERATOR_CANCELLED;
}

static void SCREEN_OT_redo_last(wmOperatorType *ot)
{
	/* identifiers */
	ot->name= "Redo Last";
	ot->idname= "SCREEN_OT_redo_last";

	/* api callbacks */
	ot->invoke= redo_last_invoke;

	ot->poll= ED_operator_screenactive;
}

/* ************** region split operator ***************************** */

/* insert a region in the area region list */
static int region_split_exec(bContext *C, wmOperator *op)
{
	ARegion *ar= CTX_wm_region(C);

	if(ar->regiontype==RGN_TYPE_HEADER)
		BKE_report(op->reports, RPT_ERROR, "Cannot split header");
	else if(ar->alignment==RGN_ALIGN_QSPLIT)
		BKE_report(op->reports, RPT_ERROR, "Cannot split further");
	else {
		ScrArea *sa= CTX_wm_area(C);
		ARegion *newar= BKE_area_region_copy(sa->type, ar);
		int dir= RNA_enum_get(op->ptr, "type");

		BLI_insertlinkafter(&sa->regionbase, ar, newar);

		newar->alignment= ar->alignment;

		if(dir=='h')
			ar->alignment= RGN_ALIGN_HSPLIT;
		else
			ar->alignment= RGN_ALIGN_VSPLIT;

		WM_event_add_notifier(C, NC_SCREEN|NA_EDITED, NULL);
	}

	return OPERATOR_FINISHED;
}

static void SCREEN_OT_region_split(wmOperatorType *ot)
{
	/* identifiers */
	ot->name= "Split Region";
	ot->idname= "SCREEN_OT_region_split";

	/* api callbacks */
	ot->invoke= WM_menu_invoke;
	ot->exec= region_split_exec;
	ot->poll= ED_operator_areaactive;

	RNA_def_enum(ot->srna, "type", prop_direction_items, 'h', "Direction", "");
}

/* ************** region four-split operator ***************************** */

/* insert a region in the area region list */
static int region_foursplit_exec(bContext *C, wmOperator *op)
{
	ARegion *ar= CTX_wm_region(C);

	/* some rules... */
	if(ar->regiontype!=RGN_TYPE_WINDOW)
		BKE_report(op->reports, RPT_ERROR, "Only window region can be 4-splitted");
	else if(ar->alignment==RGN_ALIGN_QSPLIT) {
		ScrArea *sa= CTX_wm_area(C);
		ARegion *arn;

		/* keep current region */
		ar->alignment= 0;

		if(sa->spacetype==SPACE_VIEW3D) {
			RegionView3D *rv3d= ar->regiondata;
			rv3d->viewlock= 0;
			rv3d->rflag &= ~RV3D_CLIPPING;
		}

		for(ar= sa->regionbase.first; ar; ar= arn) {
			arn= ar->next;
			if(ar->alignment==RGN_ALIGN_QSPLIT) {
				ED_region_exit(C, ar);
				BKE_area_region_free(sa->type, ar);
				BLI_remlink(&sa->regionbase, ar);
				MEM_freeN(ar);
			}
		}
		WM_event_add_notifier(C, NC_SCREEN|NA_EDITED, NULL);
	}
	else if(ar->next)
		BKE_report(op->reports, RPT_ERROR, "Only last region can be 4-splitted");
	else {
		ScrArea *sa= CTX_wm_area(C);
		ARegion *newar;
		int count;

		ar->alignment= RGN_ALIGN_QSPLIT;

		for(count=0; count<3; count++) {
			newar= BKE_area_region_copy(sa->type, ar);
			BLI_addtail(&sa->regionbase, newar);
		}

		/* lock views and set them */
		if(sa->spacetype==SPACE_VIEW3D) {
			RegionView3D *rv3d;

			rv3d= ar->regiondata;
			rv3d->viewlock= RV3D_LOCKED; rv3d->view= V3D_VIEW_FRONT; rv3d->persp= V3D_ORTHO;

			ar= ar->next;
			rv3d= ar->regiondata;
			rv3d->viewlock= RV3D_LOCKED; rv3d->view= V3D_VIEW_TOP; rv3d->persp= V3D_ORTHO;

			ar= ar->next;
			rv3d= ar->regiondata;
			rv3d->viewlock= RV3D_LOCKED; rv3d->view= V3D_VIEW_RIGHT; rv3d->persp= V3D_ORTHO;

			ar= ar->next;
			rv3d= ar->regiondata;
			rv3d->view= V3D_VIEW_CAMERA; rv3d->persp= V3D_CAMOB;
		}

		WM_event_add_notifier(C, NC_SCREEN|NA_EDITED, NULL);
	}


	return OPERATOR_FINISHED;
}

static void SCREEN_OT_region_foursplit(wmOperatorType *ot)
{
	/* identifiers */
	ot->name= "Split Region in 4 Parts";
	ot->idname= "SCREEN_OT_region_foursplit";

	/* api callbacks */
//	ot->invoke= WM_operator_confirm;
	ot->exec= region_foursplit_exec;
	ot->poll= ED_operator_areaactive;
	ot->flag= OPTYPE_REGISTER;
}



/* ************** region flip operator ***************************** */

/* flip a region alignment */
static int region_flip_exec(bContext *C, wmOperator *op)
{
	ARegion *ar= CTX_wm_region(C);

	if(ar->alignment==RGN_ALIGN_TOP)
		ar->alignment= RGN_ALIGN_BOTTOM;
	else if(ar->alignment==RGN_ALIGN_BOTTOM)
		ar->alignment= RGN_ALIGN_TOP;
	else if(ar->alignment==RGN_ALIGN_LEFT)
		ar->alignment= RGN_ALIGN_RIGHT;
	else if(ar->alignment==RGN_ALIGN_RIGHT)
		ar->alignment= RGN_ALIGN_LEFT;

	WM_event_add_notifier(C, NC_SCREEN|NA_EDITED, NULL);
	printf("executed region flip\n");

	return OPERATOR_FINISHED;
}


static void SCREEN_OT_region_flip(wmOperatorType *ot)
{
	/* identifiers */
	ot->name= "Flip Region";
	ot->idname= "SCREEN_OT_region_flip";

	/* api callbacks */
	ot->exec= region_flip_exec;

	ot->poll= ED_operator_areaactive;
	ot->flag= OPTYPE_REGISTER;

}

/* ****************** anim player, with timer ***************** */

static int match_region_with_redraws(int spacetype, int regiontype, int redraws)
{
	if(regiontype==RGN_TYPE_WINDOW) {

		switch (spacetype) {
			case SPACE_VIEW3D:
				if(redraws & TIME_ALL_3D_WIN)
					return 1;
				break;
			case SPACE_IPO:
			case SPACE_ACTION:
			case SPACE_NLA:
				if(redraws & TIME_ALL_ANIM_WIN)
					return 1;
				break;
			case SPACE_TIME:
				/* if only 1 window or 3d windows, we do timeline too */
				if(redraws & (TIME_ALL_ANIM_WIN|TIME_REGION|TIME_ALL_3D_WIN))
					return 1;
				break;
			case SPACE_BUTS:
				if(redraws & TIME_ALL_BUTS_WIN)
					return 1;
				break;
			case SPACE_SEQ:
				if(redraws & (TIME_SEQ|TIME_ALL_ANIM_WIN))
					return 1;
				break;
			case SPACE_IMAGE:
				if(redraws & TIME_ALL_IMAGE_WIN)
					return 1;
				break;

		}
	}
	else if(regiontype==RGN_TYPE_UI) {
		if(redraws & TIME_ALL_BUTS_WIN)
			return 1;
	}
	else if(regiontype==RGN_TYPE_HEADER) {
		if(spacetype==SPACE_TIME)
			return 1;
	}
	return 0;
}

static int screen_animation_step(bContext *C, wmOperator *op, wmEvent *event)
{
	bScreen *screen= CTX_wm_screen(C);

	if(screen->animtimer==event->customdata) {
		Scene *scene= CTX_data_scene(C);
		wmTimer *wt= screen->animtimer;
		ScreenAnimData *sad= wt->customdata;
		ScrArea *sa;

		if(scene->audio.flag & AUDIO_SYNC) {
			int step = floor(wt->duration * FPS);
			if (sad->flag & ANIMPLAY_FLAG_REVERSE) // XXX does this option work with audio?
				scene->r.cfra -= step;
			else
				scene->r.cfra += step;
			wt->duration -= ((float)step)/FPS;
		}
		else {
			if (sad->flag & ANIMPLAY_FLAG_REVERSE)
				scene->r.cfra--;
			else
				scene->r.cfra++;
		}
<<<<<<< HEAD

		if (sad->reverse) {
			/* jump back to end */
=======
		
		/* reset 'jumped' flag before checking if we need to jump... */
		sad->flag &= ~ANIMPLAY_FLAG_JUMPED;
		
		if (sad->flag & ANIMPLAY_FLAG_REVERSE) {
			/* jump back to end? */
>>>>>>> c5f0be6d
			if (scene->r.psfra) {
				if (scene->r.cfra < scene->r.psfra) {
					scene->r.cfra= scene->r.pefra;
					sad->flag |= ANIMPLAY_FLAG_JUMPED;
				}
			}
			else {
				if (scene->r.cfra < scene->r.sfra) {
					scene->r.cfra= scene->r.efra;
					sad->flag |= ANIMPLAY_FLAG_JUMPED;
				}
			}
		}
		else {
			/* jump back to start? */
			if (scene->r.psfra) {
				if (scene->r.cfra > scene->r.pefra) {
					scene->r.cfra= scene->r.psfra;
					sad->flag |= ANIMPLAY_FLAG_JUMPED;
				}
			}
			else {
				if (scene->r.cfra > scene->r.efra) {
					scene->r.cfra= scene->r.sfra;
					sad->flag |= ANIMPLAY_FLAG_JUMPED;
				}
			}
		}

		/* since we follow drawflags, we can't send notifier but tag regions ourselves */
		ED_update_for_newframe(C, 1);

		// AUD_XXX
		sound_update_playing(C);

		for(sa= screen->areabase.first; sa; sa= sa->next) {
			ARegion *ar;
			for(ar= sa->regionbase.first; ar; ar= ar->next) {
				if(ar==sad->ar)
					ED_region_tag_redraw(ar);
				else
					if(match_region_with_redraws(sa->spacetype, ar->regiontype, sad->redraws))
						ED_region_tag_redraw(ar);
			}
		}

		//WM_event_add_notifier(C, NC_SCENE|ND_FRAME, scene);

		return OPERATOR_FINISHED;
	}
	return OPERATOR_PASS_THROUGH;
}

static void SCREEN_OT_animation_step(wmOperatorType *ot)
{
	/* identifiers */
	ot->name= "Animation Step";
	ot->idname= "SCREEN_OT_animation_step";

	/* api callbacks */
	ot->invoke= screen_animation_step;

	ot->poll= ED_operator_screenactive;

}

/* ****************** anim player, starts or ends timer ***************** */

/* helper for screen_animation_play() - only to be used for TimeLine */
// NOTE: defined in time_header.c for now...
extern ARegion *time_top_left_3dwindow(bScreen *screen);

/* toggle operator */
static int screen_animation_play(bContext *C, wmOperator *op, wmEvent *event)
{
	bScreen *screen= CTX_wm_screen(C);

	if(screen->animtimer) {
		ED_screen_animation_timer(C, 0, 0);
		// AUD_XXX
		sound_stop_all(C);
	}
	else {
		ScrArea *sa= CTX_wm_area(C);
		int mode= (RNA_boolean_get(op->ptr, "reverse")) ? -1 : 1;
<<<<<<< HEAD

		ED_screen_animation_timer(C, TIME_REGION|TIME_ALL_3D_WIN, mode);

		if(screen->animtimer) {
			wmTimer *wt= screen->animtimer;
			ScreenAnimData *sad= wt->customdata;

			sad->ar= CTX_wm_region(C);
=======
		
		/* timeline gets special treatment since it has it's own menu for determining redraws */
		if ((sa) && (sa->spacetype == SPACE_TIME)) {
			SpaceTime *stime= (SpaceTime *)sa->spacedata.first;
			
			ED_screen_animation_timer(C, stime->redraws, mode);
			
			/* update region if TIME_REGION was set, to leftmost 3d window */
			if(screen->animtimer && (stime->redraws & TIME_REGION)) {
				wmTimer *wt= screen->animtimer;
				ScreenAnimData *sad= wt->customdata;
				
				sad->ar= time_top_left_3dwindow(screen);
			}
		}
		else {
			ED_screen_animation_timer(C, TIME_REGION|TIME_ALL_3D_WIN, mode);
			
			if(screen->animtimer) {
				wmTimer *wt= screen->animtimer;
				ScreenAnimData *sad= wt->customdata;
				
				sad->ar= CTX_wm_region(C);
			}
>>>>>>> c5f0be6d
		}
	}

	return OPERATOR_FINISHED;
}

static void SCREEN_OT_animation_play(wmOperatorType *ot)
{
	/* identifiers */
	ot->name= "Animation player";
	ot->idname= "SCREEN_OT_animation_play";

	/* api callbacks */
	ot->invoke= screen_animation_play;

	ot->poll= ED_operator_screenactive;

	RNA_def_boolean(ot->srna, "reverse", 0, "Play in Reverse", "Animation is played backwards");
}

/* ************** border select operator (template) ***************************** */

/* operator state vars used: (added by default WM callbacks)
	xmin, ymin
	xmax, ymax

	customdata: the wmGesture pointer

callbacks:

	exec()	has to be filled in by user

	invoke() default WM function
			 adds modal handler

	modal()	default WM function
			accept modal events while doing it, calls exec(), handles ESC and border drawing

	poll()	has to be filled in by user for context
*/
#if 0
static int border_select_do(bContext *C, wmOperator *op)
{
	int event_type= RNA_int_get(op->ptr, "event_type");

	if(event_type==LEFTMOUSE)
		printf("border select do select\n");
	else if(event_type==RIGHTMOUSE)
		printf("border select deselect\n");
	else
		printf("border select do something\n");

	return 1;
}

static void SCREEN_OT_border_select(wmOperatorType *ot)
{
	/* identifiers */
	ot->name= "Border select";
	ot->idname= "SCREEN_OT_border_select";

	/* api callbacks */
	ot->exec= border_select_do;
	ot->invoke= WM_border_select_invoke;
	ot->modal= WM_border_select_modal;

	ot->poll= ED_operator_areaactive;

	/* rna */
	RNA_def_int(ot->srna, "event_type", 0, INT_MIN, INT_MAX, "Event Type", "", INT_MIN, INT_MAX);
	RNA_def_int(ot->srna, "xmin", 0, INT_MIN, INT_MAX, "X Min", "", INT_MIN, INT_MAX);
	RNA_def_int(ot->srna, "xmax", 0, INT_MIN, INT_MAX, "X Max", "", INT_MIN, INT_MAX);
	RNA_def_int(ot->srna, "ymin", 0, INT_MIN, INT_MAX, "Y Min", "", INT_MIN, INT_MAX);
	RNA_def_int(ot->srna, "ymax", 0, INT_MIN, INT_MAX, "Y Max", "", INT_MIN, INT_MAX);

}
#endif

/* ****************************** render invoking ***************** */

/* set callbacks, exported to sequence render too.
Only call in foreground (UI) renders. */

/* returns biggest area that is not uv/image editor. Note that it uses buttons */
/* window as the last possible alternative.									   */
static ScrArea *biggest_non_image_area(bContext *C)
{
	bScreen *sc= CTX_wm_screen(C);
	ScrArea *sa, *big= NULL;
	int size, maxsize= 0, bwmaxsize= 0;
	short foundwin= 0;

	for(sa= sc->areabase.first; sa; sa= sa->next) {
		if(sa->winx > 30 && sa->winy > 30) {
			size= sa->winx*sa->winy;
			if(sa->spacetype == SPACE_BUTS) {
				if(foundwin == 0 && size > bwmaxsize) {
					bwmaxsize= size;
					big= sa;
				}
			}
			else if(sa->spacetype != SPACE_IMAGE && size > maxsize) {
				maxsize= size;
				big= sa;
				foundwin= 1;
			}
		}
	}

	return big;
}

static ScrArea *biggest_area(bContext *C)
{
	bScreen *sc= CTX_wm_screen(C);
	ScrArea *sa, *big= NULL;
	int size, maxsize= 0;

	for(sa= sc->areabase.first; sa; sa= sa->next) {
		size= sa->winx*sa->winy;
		if(size > maxsize) {
			maxsize= size;
			big= sa;
		}
	}
	return big;
}


static ScrArea *find_area_showing_r_result(bContext *C)
{
	bScreen *sc= CTX_wm_screen(C);
	ScrArea *sa;
	SpaceImage *sima;

	/* find an imagewindow showing render result */
	for(sa=sc->areabase.first; sa; sa= sa->next) {
		if(sa->spacetype==SPACE_IMAGE) {
			sima= sa->spacedata.first;
			if(sima->image && sima->image->type==IMA_TYPE_R_RESULT)
				break;
		}
	}
	return sa;
}

static ScrArea *find_area_image_empty(bContext *C)
{
	bScreen *sc= CTX_wm_screen(C);
	ScrArea *sa;
	SpaceImage *sima;

	/* find an imagewindow showing render result */
	for(sa=sc->areabase.first; sa; sa= sa->next) {
		if(sa->spacetype==SPACE_IMAGE) {
			sima= sa->spacedata.first;
			if(!sima->image)
				break;
		}
	}
	return sa;
}

#if 0 // XXX not used
static ScrArea *find_empty_image_area(bContext *C)
{
	bScreen *sc= CTX_wm_screen(C);
	ScrArea *sa;
	SpaceImage *sima;

	/* find an imagewindow showing render result */
	for(sa=sc->areabase.first; sa; sa= sa->next) {
		if(sa->spacetype==SPACE_IMAGE) {
			sima= sa->spacedata.first;
			if(!sima->image)
				break;
		}
	}
	return sa;
}
#endif // XXX not used

/* new window uses x,y to set position */
static void screen_set_image_output(bContext *C, int mx, int my)
{
	Scene *scene= CTX_data_scene(C);
	ScrArea *sa;
	SpaceImage *sima;

	if(scene->r.displaymode==R_OUTPUT_WINDOW) {
		rcti rect;
		int sizex, sizey;
		
		sizex= 10 + (scene->r.xsch*scene->r.size)/100;
		sizey= 40 + (scene->r.ysch*scene->r.size)/100;
		
		/* arbitrary... miniature image window views don't make much sense */
		if(sizex < 320) sizex= 320;
		if(sizey < 256) sizey= 256;
		
		/* XXX some magic to calculate postition */
		rect.xmin= mx + CTX_wm_window(C)->posx - sizex/2;
		rect.ymin= my + CTX_wm_window(C)->posy - sizey/2;
		rect.xmax= rect.xmin + sizex;
		rect.ymax= rect.ymin + sizey;
		
		/* changes context! */
		WM_window_open_temp(C, &rect, WM_WINDOW_RENDER);
		
		sa= CTX_wm_area(C);
	}
	else if(scene->r.displaymode==R_OUTPUT_SCREEN) {
		/* this function returns with changed context */
		ED_screen_full_newspace(C, CTX_wm_area(C), SPACE_IMAGE);
		sa= CTX_wm_area(C);
	}
	else {

		sa= find_area_showing_r_result(C);
		if(sa==NULL)
			sa= find_area_image_empty(C);

		if(sa==NULL) {
			/* find largest open non-image area */
			sa= biggest_non_image_area(C);
			if(sa) {
				ED_area_newspace(C, sa, SPACE_IMAGE);
				sima= sa->spacedata.first;

				/* makes ESC go back to prev space */
				sima->flag |= SI_PREVSPACE;
			}
			else {
				/* use any area of decent size */
				sa= biggest_area(C);
				if(sa->spacetype!=SPACE_IMAGE) {
					// XXX newspace(sa, SPACE_IMAGE);
					sima= sa->spacedata.first;

					/* makes ESC go back to prev space */
					sima->flag |= SI_PREVSPACE;
				}
			}
		}
	}
	sima= sa->spacedata.first;

	/* get the correct image, and scale it */
	sima->image= BKE_image_verify_viewer(IMA_TYPE_R_RESULT, "Render Result");

//	if(G.displaymode==2) { // XXX
		if(sa->full) {
			sima->flag |= SI_FULLWINDOW|SI_PREVSPACE;

//			ed_screen_fullarea(C, sa);
		}
//	}

}

/* executes blocking render */
static int screen_render_exec(bContext *C, wmOperator *op)
{
	Scene *scene= CTX_data_scene(C);
	Render *re= RE_GetRender(scene->id.name);

	if(re==NULL) {
		re= RE_NewRender(scene->id.name);
	}
	RE_test_break_cb(re, NULL, (int (*)(void *)) blender_test_break);

	if(RNA_boolean_get(op->ptr, "animation"))
		RE_BlenderAnim(re, scene, scene->r.sfra, scene->r.efra, scene->frame_step);
	else
		RE_BlenderFrame(re, scene, scene->r.cfra);

	// no redraw needed, we leave state as we entered it
	ED_update_for_newframe(C, 1);

	WM_event_add_notifier(C, NC_SCENE|ND_RENDER_RESULT, scene);

	return OPERATOR_FINISHED;
}

typedef struct RenderJob {
	Scene *scene;
	Render *re;
	wmWindow *win;
	int anim;
	Image *image;
	ImageUser iuser;
	short *stop;
	short *do_update;
} RenderJob;

static void render_freejob(void *rjv)
{
	RenderJob *rj= rjv;

	MEM_freeN(rj);
}

/* str is IMA_RW_MAXTEXT in size */
static void make_renderinfo_string(RenderStats *rs, Scene *scene, char *str)
{
	char info_time_str[32];	// used to be extern to header_info.c
	uintptr_t mem_in_use, mmap_in_use;
	float megs_used_memory, mmap_used_memory;
	char *spos= str;

	mem_in_use= MEM_get_memory_in_use();
	mmap_in_use= MEM_get_mapped_memory_in_use();

	megs_used_memory= (mem_in_use-mmap_in_use)/(1024.0*1024.0);
	mmap_used_memory= (mmap_in_use)/(1024.0*1024.0);

	if(scene->lay & 0xFF000000)
		spos+= sprintf(spos, "Localview | ");
	else if(scene->r.scemode & R_SINGLE_LAYER)
		spos+= sprintf(spos, "Single Layer | ");

	if(rs->statstr) {
		spos+= sprintf(spos, "%s ", rs->statstr);
	}
	else {
		spos+= sprintf(spos, "Fra:%d  Ve:%d Fa:%d ", (scene->r.cfra), rs->totvert, rs->totface);
		if(rs->tothalo) spos+= sprintf(spos, "Ha:%d ", rs->tothalo);
		if(rs->totstrand) spos+= sprintf(spos, "St:%d ", rs->totstrand);
		spos+= sprintf(spos, "La:%d Mem:%.2fM (%.2fM) ", rs->totlamp, megs_used_memory, mmap_used_memory);
		
		if(rs->curfield)
			spos+= sprintf(spos, "Field %d ", rs->curfield);
		if(rs->curblur)
			spos+= sprintf(spos, "Blur %d ", rs->curblur);
	}

	BLI_timestr(rs->lastframetime, info_time_str);
	spos+= sprintf(spos, "Time:%s ", info_time_str);

	if(rs->infostr && rs->infostr[0])
		spos+= sprintf(spos, "| %s ", rs->infostr);

	/* very weak... but 512 characters is quite safe */
	if(spos >= str+IMA_RW_MAXTEXT)
		printf("WARNING! renderwin text beyond limit \n");

}

static void image_renderinfo_cb(void *rjv, RenderStats *rs)
{
	RenderJob *rj= rjv;

	/* malloc OK here, stats_draw is not in tile threads */
	if(rj->image->render_text==NULL)
		rj->image->render_text= MEM_callocN(IMA_RW_MAXTEXT, "rendertext");

	make_renderinfo_string(rs, rj->scene, rj->image->render_text);

	/* make jobs timer to send notifier */
	*(rj->do_update)= 1;

}

/* called inside thread! */
static void image_rect_update(void *rjv, RenderResult *rr, volatile rcti *renrect)
{
	RenderJob *rj= rjv;
	ImBuf *ibuf;
	float x1, y1, *rectf= NULL;
	int ymin, ymax, xmin, xmax;
	int rymin, rxmin;
	char *rectc;

	ibuf= BKE_image_get_ibuf(rj->image, &rj->iuser);
	if(ibuf==NULL) return;

	/* if renrect argument, we only refresh scanlines */
	if(renrect) {
		/* if ymax==recty, rendering of layer is ready, we should not draw, other things happen... */
		if(rr->renlay==NULL || renrect->ymax>=rr->recty)
			return;

		/* xmin here is first subrect x coord, xmax defines subrect width */
		xmin = renrect->xmin + rr->crop;
		xmax = renrect->xmax - xmin - rr->crop;
		if (xmax<2) return;

		ymin= renrect->ymin + rr->crop;
		ymax= renrect->ymax - ymin - rr->crop;
		if(ymax<2)
			return;
		renrect->ymin= renrect->ymax;

	}
	else {
		xmin = ymin = rr->crop;
		xmax = rr->rectx - 2*rr->crop;
		ymax = rr->recty - 2*rr->crop;
	}

	/* xmin ymin is in tile coords. transform to ibuf */
	rxmin= rr->tilerect.xmin + xmin;
	if(rxmin >= ibuf->x) return;
	rymin= rr->tilerect.ymin + ymin;
	if(rymin >= ibuf->y) return;

	if(rxmin + xmax > ibuf->x)
		xmax= ibuf->x - rxmin;
	if(rymin + ymax > ibuf->y)
		ymax= ibuf->y - rymin;

	if(xmax < 1 || ymax < 1) return;

	/* find current float rect for display, first case is after composit... still weak */
	if(rr->rectf)
		rectf= rr->rectf;
	else {
		if(rr->rect32)
			return;
		else {
			if(rr->renlay==NULL || rr->renlay->rectf==NULL) return;
			rectf= rr->renlay->rectf;
		}
	}
	if(rectf==NULL) return;

	rectf+= 4*(rr->rectx*ymin + xmin);
	rectc= (char *)(ibuf->rect + ibuf->x*rymin + rxmin);

	/* XXX make nice consistent functions for this */
	if (rj->scene->r.color_mgt_flag & R_COLOR_MANAGEMENT) {
		for(y1= 0; y1<ymax; y1++) {
			float *rf= rectf;
			float srgb[3];
			char *rc= rectc;

			/* XXX temp. because crop offset */
			if( rectc >= (char *)(ibuf->rect)) {
				for(x1= 0; x1<xmax; x1++, rf += 4, rc+=4) {
					srgb[0]= linearrgb_to_srgb(rf[0]);
					srgb[1]= linearrgb_to_srgb(rf[1]);
					srgb[2]= linearrgb_to_srgb(rf[2]);

					rc[0]= FTOCHAR(srgb[0]);
					rc[1]= FTOCHAR(srgb[1]);
					rc[2]= FTOCHAR(srgb[2]);
					rc[3]= FTOCHAR(rf[3]);
				}
			}
			rectf += 4*rr->rectx;
			rectc += 4*ibuf->x;
		}
	} else {
		for(y1= 0; y1<ymax; y1++) {
			float *rf= rectf;
			char *rc= rectc;

			/* XXX temp. because crop offset */
			if( rectc >= (char *)(ibuf->rect)) {
				for(x1= 0; x1<xmax; x1++, rf += 4, rc+=4) {
					rc[0]= FTOCHAR(rf[0]);
					rc[1]= FTOCHAR(rf[1]);
					rc[2]= FTOCHAR(rf[2]);
					rc[3]= FTOCHAR(rf[3]);
				}
			}
			rectf += 4*rr->rectx;
			rectc += 4*ibuf->x;
		}
	}

	/* make jobs timer to send notifier */
	*(rj->do_update)= 1;
}

static void render_startjob(void *rjv, short *stop, short *do_update)
{
	RenderJob *rj= rjv;

	rj->stop= stop;
	rj->do_update= do_update;

	if(rj->anim)
		RE_BlenderAnim(rj->re, rj->scene, rj->scene->r.sfra, rj->scene->r.efra, rj->scene->frame_step);
	else
		RE_BlenderFrame(rj->re, rj->scene, rj->scene->r.cfra);
}

/* called by render, check job 'stop' value or the global */
static int render_breakjob(void *rjv)
{
	RenderJob *rj= rjv;

	if(G.afbreek)
		return 1;
	if(rj->stop && *(rj->stop))
		return 1;
	return 0;
}

/* catch esc */
static int screen_render_modal(bContext *C, wmOperator *op, wmEvent *event)
{
	/* no running blender, remove handler and pass through */
	if(0==WM_jobs_test(CTX_wm_manager(C), CTX_data_scene(C)))
	   return OPERATOR_FINISHED|OPERATOR_PASS_THROUGH;

	/* running render */
	switch (event->type) {
		case ESCKEY:
			return OPERATOR_RUNNING_MODAL;
			break;
	}
	return OPERATOR_PASS_THROUGH;
}

/* using context, starts job */
static int screen_render_invoke(bContext *C, wmOperator *op, wmEvent *event)
{
	/* new render clears all callbacks */
	Scene *scene= CTX_data_scene(C);
	Render *re;
	wmJob *steve;
	RenderJob *rj;
	Image *ima;

	/* only one job at a time */
	if(WM_jobs_test(CTX_wm_manager(C), scene))
		return OPERATOR_CANCELLED;

	/* handle UI stuff */
	WM_cursor_wait(1);

	/* flush multires changes (for sculpt) */
	multires_force_update(CTX_data_active_object(C));

	/* get editmode results */
	ED_object_exit_editmode(C, 0);	/* 0 = does not exit editmode */

	// store spare
	// get view3d layer, local layer, make this nice api call to render
	// store spare

	/* ensure at least 1 area shows result */
	screen_set_image_output(C, event->x, event->y);

	/* job custom data */
	rj= MEM_callocN(sizeof(RenderJob), "render job");
	rj->scene= scene;
	rj->win= CTX_wm_window(C);
	rj->anim= RNA_boolean_get(op->ptr, "animation");
	rj->iuser.scene= scene;
	rj->iuser.ok= 1;

	/* setup job */
	steve= WM_jobs_get(CTX_wm_manager(C), CTX_wm_window(C), scene);
	WM_jobs_customdata(steve, rj, render_freejob);
	WM_jobs_timer(steve, 0.2, NC_SCENE|ND_RENDER_RESULT, 0);
	WM_jobs_callbacks(steve, render_startjob, NULL, NULL);

	/* get a render result image, and make sure it is empty */
	ima= BKE_image_verify_viewer(IMA_TYPE_R_RESULT, "Render Result");
	BKE_image_signal(ima, NULL, IMA_SIGNAL_FREE);
	rj->image= ima;

	/* setup new render */
	re= RE_NewRender(scene->id.name);
	RE_test_break_cb(re, rj, render_breakjob);
	RE_display_draw_cb(re, rj, image_rect_update);
	RE_stats_draw_cb(re, rj, image_renderinfo_cb);

	rj->re= re;
	G.afbreek= 0;

	//	BKE_report in render!
	//	RE_error_cb(re, error_cb);

	WM_jobs_start(CTX_wm_manager(C), steve);

	G.afbreek= 0;

	WM_cursor_wait(0);
	WM_event_add_notifier(C, NC_SCENE|ND_RENDER_RESULT, scene);

	/* add modal handler for ESC */
	WM_event_add_modal_handler(C, &CTX_wm_window(C)->handlers, op);

	return OPERATOR_RUNNING_MODAL;
}


/* contextual render, using current scene, view3d? */
static void SCREEN_OT_render(wmOperatorType *ot)
{
	/* identifiers */
	ot->name= "Render";
	ot->idname= "SCREEN_OT_render";

	/* api callbacks */
	ot->invoke= screen_render_invoke;
	ot->modal= screen_render_modal;
	ot->exec= screen_render_exec;

	ot->poll= ED_operator_screenactive;

	RNA_def_int(ot->srna, "layers", 0, 0, INT_MAX, "Layers", "", 0, INT_MAX);
	RNA_def_boolean(ot->srna, "animation", 0, "Animation", "");
}

/* *********************** cancel render viewer *************** */

static int render_view_cancel_exec(bContext *C, wmOperator *unused)
{
	ScrArea *sa= CTX_wm_area(C);
	SpaceImage *sima= sa->spacedata.first;

	/* test if we have a temp screen in front */
	if(CTX_wm_window(C)->screen->full==SCREENTEMP) {
		wm_window_lower(CTX_wm_window(C));
	}
	/* determine if render already shows */
	else if(sima->flag & SI_PREVSPACE) {
		sima->flag &= ~SI_PREVSPACE;

		if(sima->flag & SI_FULLWINDOW) {
			sima->flag &= ~SI_FULLWINDOW;
			ED_screen_full_prevspace(C);
		}
		else
			ED_area_prevspace(C);
	}
	else if(sima->flag & SI_FULLWINDOW) {
		sima->flag &= ~SI_FULLWINDOW;
		ed_screen_fullarea(C, sa);
	}

	return OPERATOR_FINISHED;
}

static void SCREEN_OT_render_view_cancel(struct wmOperatorType *ot)
{
	/* identifiers */
	ot->name= "Cancel Render View";
	ot->idname= "SCREEN_OT_render_view_cancel";

	/* api callbacks */
	ot->exec= render_view_cancel_exec;
	ot->poll= ED_operator_image_active;
}

/* *********************** show render viewer *************** */

static int render_view_show_invoke(bContext *C, wmOperator *unused, wmEvent *event)
{
	ScrArea *sa= find_area_showing_r_result(C);

	/* test if we have a temp screen in front */
	if(CTX_wm_window(C)->screen->full==SCREENTEMP) {
		wm_window_lower(CTX_wm_window(C));
	}
	/* determine if render already shows */
	else if(sa) {
		SpaceImage *sima= sa->spacedata.first;

		if(sima->flag & SI_PREVSPACE) {
			sima->flag &= ~SI_PREVSPACE;

			if(sima->flag & SI_FULLWINDOW) {
				sima->flag &= ~SI_FULLWINDOW;
				ED_screen_full_prevspace(C);
			}
			else if(sima->next) {
				ED_area_newspace(C, sa, sima->next->spacetype);
				ED_area_tag_redraw(sa);
			}
		}
	}
	else {
		screen_set_image_output(C, event->x, event->y);
	}

	return OPERATOR_FINISHED;
}

static void SCREEN_OT_render_view_show(struct wmOperatorType *ot)
{
	/* identifiers */
	ot->name= "Show/Hide Render View";
	ot->idname= "SCREEN_OT_render_view_show";

	/* api callbacks */
	ot->invoke= render_view_show_invoke;
	ot->poll= ED_operator_screenactive;
}

/* *********** show user pref window ****** */

static int userpref_show_invoke(bContext *C, wmOperator *unused, wmEvent *event)
{
	ScrArea *sa;
	rcti rect;
	int sizex, sizey;
	
	sizex= 800;
	sizey= 480;
	
	/* some magic to calculate postition */
	rect.xmin= event->x + CTX_wm_window(C)->posx - sizex/2;
	rect.ymin= event->y + CTX_wm_window(C)->posy - sizey/2;
	rect.xmax= rect.xmin + sizex;
	rect.ymax= rect.ymin + sizey;
	
	/* changes context! */
	WM_window_open_temp(C, &rect, WM_WINDOW_USERPREFS);
	
	sa= CTX_wm_area(C);
	
	
	return OPERATOR_FINISHED;
}


static void SCREEN_OT_userpref_show(struct wmOperatorType *ot)
{
	/* identifiers */
	ot->name= "Show/Hide User Preferences";
	ot->idname= "SCREEN_OT_userpref_show";
	
	/* api callbacks */
	ot->invoke= userpref_show_invoke;
	ot->poll= ED_operator_screenactive;
}



/* ****************  Assigning operatortypes to global list, adding handlers **************** */

/* called in spacetypes.c */
void ED_operatortypes_screen(void)
{
	/* generic UI stuff */
	WM_operatortype_append(SCREEN_OT_actionzone);
	WM_operatortype_append(SCREEN_OT_repeat_last);
	WM_operatortype_append(SCREEN_OT_repeat_history);
	WM_operatortype_append(SCREEN_OT_redo_last);

	/* screen tools */
	WM_operatortype_append(SCREEN_OT_area_move);
	WM_operatortype_append(SCREEN_OT_area_split);
	WM_operatortype_append(SCREEN_OT_area_join);
	WM_operatortype_append(SCREEN_OT_area_dupli);
	WM_operatortype_append(SCREEN_OT_area_swap);
	WM_operatortype_append(SCREEN_OT_region_split);
	WM_operatortype_append(SCREEN_OT_region_foursplit);
	WM_operatortype_append(SCREEN_OT_region_flip);
	WM_operatortype_append(SCREEN_OT_region_scale);
	WM_operatortype_append(SCREEN_OT_screen_set);
	WM_operatortype_append(SCREEN_OT_screen_full_area);
	WM_operatortype_append(SCREEN_OT_screenshot);
	WM_operatortype_append(SCREEN_OT_screencast);
	WM_operatortype_append(SCREEN_OT_userpref_show);
	
	/*frame changes*/
	WM_operatortype_append(SCREEN_OT_frame_offset);
	WM_operatortype_append(SCREEN_OT_frame_jump);
	WM_operatortype_append(SCREEN_OT_keyframe_jump);
	
	WM_operatortype_append(SCREEN_OT_animation_step);
	WM_operatortype_append(SCREEN_OT_animation_play);

	/* render */
	WM_operatortype_append(SCREEN_OT_render);
	WM_operatortype_append(SCREEN_OT_render_view_cancel);
	WM_operatortype_append(SCREEN_OT_render_view_show);

	/* tools shared by more space types */
	WM_operatortype_append(ED_OT_undo);
	WM_operatortype_append(ED_OT_redo);

}

static void keymap_modal_set(wmWindowManager *wm)
{
	static EnumPropertyItem modal_items[] = {
		{KM_MODAL_CANCEL, "CANCEL", 0, "Cancel", ""},
		{KM_MODAL_APPLY, "APPLY", 0, "Apply", ""},
		{KM_MODAL_STEP10, "STEP10", 0, "Steps on", ""},
		{KM_MODAL_STEP10_OFF, "STEP10_OFF", 0, "Steps off", ""},
		{0, NULL, 0, NULL, NULL}};
	wmKeyMap *keymap;
	
	/* Standard Modal keymap ------------------------------------------------ */
	keymap= WM_modalkeymap_add(wm, "Standard Modal Map", modal_items);
	
	WM_modalkeymap_add_item(keymap, ESCKEY,    KM_PRESS, KM_ANY, 0, KM_MODAL_CANCEL);
	WM_modalkeymap_add_item(keymap, LEFTMOUSE, KM_ANY, KM_ANY, 0, KM_MODAL_APPLY);
	WM_modalkeymap_add_item(keymap, RETKEY, KM_PRESS, KM_ANY, 0, KM_MODAL_APPLY);
	WM_modalkeymap_add_item(keymap, PADENTER, KM_PRESS, KM_ANY, 0, KM_MODAL_APPLY);

	WM_modalkeymap_add_item(keymap, LEFTCTRLKEY, KM_PRESS, KM_ANY, 0, KM_MODAL_STEP10);
	WM_modalkeymap_add_item(keymap, LEFTCTRLKEY, KM_RELEASE, KM_ANY, 0, KM_MODAL_STEP10_OFF);
	
	WM_modalkeymap_assign(keymap, "SCREEN_OT_area_move");

}

/* called in spacetypes.c */
void ED_keymap_screen(wmWindowManager *wm)
{
	ListBase *keymap;

	/* Screen General ------------------------------------------------ */
	keymap= WM_keymap_listbase(wm, "Screen", 0, 0);

	/* standard timers */
	WM_keymap_add_item(keymap, "SCREEN_OT_animation_step", TIMER0, KM_ANY, KM_ANY, 0);

	RNA_int_set(WM_keymap_add_item(keymap, "SCREEN_OT_actionzone", LEFTMOUSE, KM_PRESS, 0, 0)->ptr, "modifier", 0);
	RNA_int_set(WM_keymap_add_item(keymap, "SCREEN_OT_actionzone", LEFTMOUSE, KM_PRESS, KM_SHIFT, 0)->ptr, "modifier", 1);
	RNA_int_set(WM_keymap_add_item(keymap, "SCREEN_OT_actionzone", LEFTMOUSE, KM_PRESS, KM_ALT, 0)->ptr, "modifier", 2);

	/* screen tools */
	WM_keymap_verify_item(keymap, "SCREEN_OT_area_split", EVT_ACTIONZONE_AREA, 0, 0, 0);
	WM_keymap_verify_item(keymap, "SCREEN_OT_area_join", EVT_ACTIONZONE_AREA, 0, 0, 0);
	WM_keymap_verify_item(keymap, "SCREEN_OT_area_dupli", EVT_ACTIONZONE_AREA, 0, KM_SHIFT, 0);
	WM_keymap_verify_item(keymap, "SCREEN_OT_area_swap", EVT_ACTIONZONE_AREA, 0, KM_ALT, 0);
	WM_keymap_verify_item(keymap, "SCREEN_OT_region_scale", EVT_ACTIONZONE_REGION, 0, 0, 0);
			/* area move after action zones */
	WM_keymap_verify_item(keymap, "SCREEN_OT_area_move", LEFTMOUSE, KM_PRESS, 0, 0);

	RNA_int_set(WM_keymap_add_item(keymap, "SCREEN_OT_screen_set", RIGHTARROWKEY, KM_PRESS, KM_CTRL, 0)->ptr, "delta", 1);
	RNA_int_set(WM_keymap_add_item(keymap, "SCREEN_OT_screen_set", LEFTARROWKEY, KM_PRESS, KM_CTRL, 0)->ptr, "delta", -1);
	WM_keymap_add_item(keymap, "SCREEN_OT_screen_full_area", UPARROWKEY, KM_PRESS, KM_CTRL, 0);
	WM_keymap_add_item(keymap, "SCREEN_OT_screen_full_area", DOWNARROWKEY, KM_PRESS, KM_CTRL, 0);
	WM_keymap_add_item(keymap, "SCREEN_OT_screenshot", F3KEY, KM_PRESS, KM_CTRL, 0);
	WM_keymap_add_item(keymap, "SCREEN_OT_screencast", F3KEY, KM_PRESS, KM_ALT, 0);

	 /* tests */
	WM_keymap_add_item(keymap, "SCREEN_OT_region_split", SKEY, KM_PRESS, KM_CTRL|KM_ALT, 0);
	WM_keymap_add_item(keymap, "SCREEN_OT_region_foursplit", SKEY, KM_PRESS, KM_CTRL|KM_ALT|KM_SHIFT, 0);

	WM_keymap_verify_item(keymap, "SCREEN_OT_repeat_history", F3KEY, KM_PRESS, 0, 0);
	WM_keymap_verify_item(keymap, "SCREEN_OT_repeat_last", F4KEY, KM_PRESS, 0, 0);
	WM_keymap_add_item(keymap, "SCREEN_OT_region_flip", F5KEY, KM_PRESS, 0, 0);
	WM_keymap_verify_item(keymap, "SCREEN_OT_redo_last", F6KEY, KM_PRESS, 0, 0);

	RNA_string_set(WM_keymap_add_item(keymap, "SCRIPT_OT_python_file_run", F7KEY, KM_PRESS, 0, 0)->ptr, "filename", "test.py");
	WM_keymap_verify_item(keymap, "SCRIPT_OT_python_run_ui_scripts", F8KEY, KM_PRESS, 0, 0);

	/* files */
	WM_keymap_add_item(keymap, "FILE_OT_exec", RETKEY, KM_PRESS, 0, 0);
	WM_keymap_add_item(keymap, "FILE_OT_cancel", ESCKEY, KM_PRESS, 0, 0);

	/* undo */
	WM_keymap_add_item(keymap, "ED_OT_undo", ZKEY, KM_PRESS, KM_CTRL, 0);
	WM_keymap_add_item(keymap, "ED_OT_undo", ZKEY, KM_PRESS, KM_OSKEY, 0);
	WM_keymap_add_item(keymap, "ED_OT_redo", ZKEY, KM_PRESS, KM_SHIFT|KM_CTRL, 0);
	WM_keymap_add_item(keymap, "ED_OT_redo", ZKEY, KM_PRESS, KM_SHIFT|KM_OSKEY, 0);

	/* render */
	WM_keymap_add_item(keymap, "SCREEN_OT_render", F12KEY, KM_PRESS, 0, 0);
	RNA_boolean_set(WM_keymap_add_item(keymap, "SCREEN_OT_render", F12KEY, KM_PRESS, KM_CTRL, 0)->ptr, "animation", 1);
	WM_keymap_add_item(keymap, "SCREEN_OT_render_view_cancel", ESCKEY, KM_PRESS, 0, 0);
	WM_keymap_add_item(keymap, "SCREEN_OT_render_view_show", F11KEY, KM_PRESS, 0, 0);

	/* user prefs */
	WM_keymap_add_item(keymap, "SCREEN_OT_userpref_show", UKEY, KM_PRESS, KM_ALT, 0);
	
	/* Anim Playback ------------------------------------------------ */
	keymap= WM_keymap_listbase(wm, "Frames", 0, 0);

	/* frame offsets */
	RNA_int_set(WM_keymap_add_item(keymap, "SCREEN_OT_frame_offset", UPARROWKEY, KM_PRESS, 0, 0)->ptr, "delta", 10);
	RNA_int_set(WM_keymap_add_item(keymap, "SCREEN_OT_frame_offset", DOWNARROWKEY, KM_PRESS, 0, 0)->ptr, "delta", -10);
	RNA_int_set(WM_keymap_add_item(keymap, "SCREEN_OT_frame_offset", LEFTARROWKEY, KM_PRESS, 0, 0)->ptr, "delta", -1);
	RNA_int_set(WM_keymap_add_item(keymap, "SCREEN_OT_frame_offset", RIGHTARROWKEY, KM_PRESS, 0, 0)->ptr, "delta", 1);
<<<<<<< HEAD

=======
	
	WM_keymap_add_item(keymap, "SCREEN_OT_frame_jump", DOWNARROWKEY, KM_PRESS, KM_SHIFT, 0);
	RNA_boolean_set(WM_keymap_add_item(keymap, "SCREEN_OT_frame_jump", UPARROWKEY, KM_PRESS, KM_SHIFT, 0)->ptr, "end", 1);
	
>>>>>>> c5f0be6d
	WM_keymap_add_item(keymap, "SCREEN_OT_keyframe_jump", PAGEUPKEY, KM_PRESS, KM_CTRL, 0);
	RNA_boolean_set(WM_keymap_add_item(keymap, "SCREEN_OT_keyframe_jump", PAGEDOWNKEY, KM_PRESS, KM_CTRL, 0)->ptr, "next", 0);
	
	/* play (forward and backwards) */
	WM_keymap_add_item(keymap, "SCREEN_OT_animation_play", AKEY, KM_PRESS, KM_ALT, 0);
	RNA_boolean_set(WM_keymap_add_item(keymap, "SCREEN_OT_animation_play", AKEY, KM_PRESS, KM_ALT|KM_SHIFT, 0)->ptr, "reverse", 1);

	keymap_modal_set(wm);
}
<|MERGE_RESOLUTION|>--- conflicted
+++ resolved
@@ -2242,18 +2242,12 @@
 			else
 				scene->r.cfra++;
 		}
-<<<<<<< HEAD
-
-		if (sad->reverse) {
-			/* jump back to end */
-=======
-		
+
 		/* reset 'jumped' flag before checking if we need to jump... */
 		sad->flag &= ~ANIMPLAY_FLAG_JUMPED;
 		
 		if (sad->flag & ANIMPLAY_FLAG_REVERSE) {
 			/* jump back to end? */
->>>>>>> c5f0be6d
 			if (scene->r.psfra) {
 				if (scene->r.cfra < scene->r.psfra) {
 					scene->r.cfra= scene->r.pefra;
@@ -2339,21 +2333,11 @@
 	else {
 		ScrArea *sa= CTX_wm_area(C);
 		int mode= (RNA_boolean_get(op->ptr, "reverse")) ? -1 : 1;
-<<<<<<< HEAD
-
-		ED_screen_animation_timer(C, TIME_REGION|TIME_ALL_3D_WIN, mode);
-
-		if(screen->animtimer) {
-			wmTimer *wt= screen->animtimer;
-			ScreenAnimData *sad= wt->customdata;
-
-			sad->ar= CTX_wm_region(C);
-=======
-		
+
 		/* timeline gets special treatment since it has it's own menu for determining redraws */
 		if ((sa) && (sa->spacetype == SPACE_TIME)) {
 			SpaceTime *stime= (SpaceTime *)sa->spacedata.first;
-			
+
 			ED_screen_animation_timer(C, stime->redraws, mode);
 			
 			/* update region if TIME_REGION was set, to leftmost 3d window */
@@ -2373,7 +2357,6 @@
 				
 				sad->ar= CTX_wm_region(C);
 			}
->>>>>>> c5f0be6d
 		}
 	}
 
@@ -3250,14 +3233,10 @@
 	RNA_int_set(WM_keymap_add_item(keymap, "SCREEN_OT_frame_offset", DOWNARROWKEY, KM_PRESS, 0, 0)->ptr, "delta", -10);
 	RNA_int_set(WM_keymap_add_item(keymap, "SCREEN_OT_frame_offset", LEFTARROWKEY, KM_PRESS, 0, 0)->ptr, "delta", -1);
 	RNA_int_set(WM_keymap_add_item(keymap, "SCREEN_OT_frame_offset", RIGHTARROWKEY, KM_PRESS, 0, 0)->ptr, "delta", 1);
-<<<<<<< HEAD
-
-=======
-	
+
 	WM_keymap_add_item(keymap, "SCREEN_OT_frame_jump", DOWNARROWKEY, KM_PRESS, KM_SHIFT, 0);
 	RNA_boolean_set(WM_keymap_add_item(keymap, "SCREEN_OT_frame_jump", UPARROWKEY, KM_PRESS, KM_SHIFT, 0)->ptr, "end", 1);
 	
->>>>>>> c5f0be6d
 	WM_keymap_add_item(keymap, "SCREEN_OT_keyframe_jump", PAGEUPKEY, KM_PRESS, KM_CTRL, 0);
 	RNA_boolean_set(WM_keymap_add_item(keymap, "SCREEN_OT_keyframe_jump", PAGEDOWNKEY, KM_PRESS, KM_CTRL, 0)->ptr, "next", 0);
 	
