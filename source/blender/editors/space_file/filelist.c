--- conflicted
+++ resolved
@@ -727,11 +727,7 @@
 			const bool need_filtering = filelist_need_filtering(filelist);
 			const bool changed = filelist->ae->type->sort_filter(
 			                         filelist->ae, need_sorting, need_filtering, params, &filelist->filelist);
-<<<<<<< HEAD
-			printf("%s: changed: %d (%d - %d)\n", __func__, changed, need_sorting, need_filtering);
-=======
 //			printf("%s: changed: %d (%d - %d)\n", __func__, changed, need_sorting, need_filtering);
->>>>>>> 26658afa
 			if (changed) {
 				filelist_cache_clear(&filelist->filelist_cache, filelist->filelist_cache.size);
 			}
