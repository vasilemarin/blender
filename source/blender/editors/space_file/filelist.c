/*
 * This program is free software; you can redistribute it and/or
 * modify it under the terms of the GNU General Public License
 * as published by the Free Software Foundation; either version 2
 * of the License, or (at your option) any later version.
 *
 * This program is distributed in the hope that it will be useful,
 * but WITHOUT ANY WARRANTY; without even the implied warranty of
 * MERCHANTABILITY or FITNESS FOR A PARTICULAR PURPOSE.  See the
 * GNU General Public License for more details.
 *
 * You should have received a copy of the GNU General Public License
 * along with this program; if not, write to the Free Software Foundation,
 * Inc., 51 Franklin Street, Fifth Floor, Boston, MA 02110-1301, USA.
 *
 * The Original Code is Copyright (C) 2007 Blender Foundation.
 * All rights reserved.
 */

/** \file
 * \ingroup spfile
 */

/* global includes */

#include <math.h>
#include <stdlib.h>
#include <string.h>
#include <sys/stat.h>
#include <time.h>

#ifndef WIN32
#  include <unistd.h>
#else
#  include <direct.h>
#  include <io.h>
#endif
#include "MEM_guardedalloc.h"

#include "BLI_blenlib.h"
#include "BLI_fileops.h"
#include "BLI_fileops_types.h"
#include "BLI_fnmatch.h"
#include "BLI_ghash.h"
#include "BLI_linklist.h"
#include "BLI_math.h"
#include "BLI_stack.h"
#include "BLI_task.h"
#include "BLI_threads.h"
#include "BLI_utildefines.h"

#ifdef WIN32
#  include "BLI_winstuff.h"
#endif

#include "BKE_asset.h"
#include "BKE_context.h"
#include "BKE_global.h"
#include "BKE_icons.h"
#include "BKE_idtype.h"
#include "BKE_main.h"
#include "BKE_main_idmap.h"
#include "BLO_readfile.h"

#include "DNA_asset_types.h"
#include "DNA_space_types.h"

#include "ED_datafiles.h"
#include "ED_fileselect.h"
#include "ED_screen.h"

#include "IMB_imbuf.h"
#include "IMB_imbuf_types.h"
#include "IMB_thumbs.h"

#include "PIL_time.h"

#include "WM_api.h"
#include "WM_types.h"

#include "UI_interface_icons.h"
#include "UI_resources.h"

#include "atomic_ops.h"

#include "filelist.h"

/* ----------------- FOLDERLIST (previous/next) -------------- */

typedef struct FolderList {
  struct FolderList *next, *prev;
  char *foldername;
} FolderList;

ListBase *folderlist_new(void)
{
  ListBase *p = MEM_callocN(sizeof(*p), __func__);
  return p;
}

void folderlist_popdir(struct ListBase *folderlist, char *dir)
{
  const char *prev_dir;
  struct FolderList *folder;
  folder = folderlist->last;

  if (folder) {
    /* remove the current directory */
    MEM_freeN(folder->foldername);
    BLI_freelinkN(folderlist, folder);

    folder = folderlist->last;
    if (folder) {
      prev_dir = folder->foldername;
      BLI_strncpy(dir, prev_dir, FILE_MAXDIR);
    }
  }
  /* delete the folder next or use setdir directly before PREVIOUS OP */
}

void folderlist_pushdir(ListBase *folderlist, const char *dir)
{
  if (!dir[0]) {
    return;
  }

  struct FolderList *folder, *previous_folder;
  previous_folder = folderlist->last;

  /* check if already exists */
  if (previous_folder && previous_folder->foldername) {
    if (BLI_path_cmp(previous_folder->foldername, dir) == 0) {
      return;
    }
  }

  /* create next folder element */
  folder = MEM_mallocN(sizeof(*folder), __func__);
  folder->foldername = BLI_strdup(dir);

  /* add it to the end of the list */
  BLI_addtail(folderlist, folder);
}

const char *folderlist_peeklastdir(ListBase *folderlist)
{
  struct FolderList *folder;

  if (!folderlist->last) {
    return NULL;
  }

  folder = folderlist->last;
  return folder->foldername;
}

int folderlist_clear_next(struct SpaceFile *sfile)
{
  struct FolderList *folder;

  /* if there is no folder_next there is nothing we can clear */
  if (!sfile->folders_next) {
    return 0;
  }

  /* if previous_folder, next_folder or refresh_folder operators are executed
   * it doesn't clear folder_next */
  folder = sfile->folders_prev->last;
  if ((!folder) || (BLI_path_cmp(folder->foldername, sfile->params->dir) == 0)) {
    return 0;
  }

  /* eventually clear flist->folders_next */
  return 1;
}

/* not listbase itself */
void folderlist_free(ListBase *folderlist)
{
  if (folderlist) {
    FolderList *folder;
    for (folder = folderlist->first; folder; folder = folder->next) {
      MEM_freeN(folder->foldername);
    }
    BLI_freelistN(folderlist);
  }
}

ListBase *folderlist_duplicate(ListBase *folderlist)
{

  if (folderlist) {
    ListBase *folderlistn = MEM_callocN(sizeof(*folderlistn), __func__);
    FolderList *folder;

    BLI_duplicatelist(folderlistn, folderlist);

    for (folder = folderlistn->first; folder; folder = folder->next) {
      folder->foldername = MEM_dupallocN(folder->foldername);
    }
    return folderlistn;
  }
  return NULL;
}

/* ------------------FILELIST------------------------ */

typedef struct FileListInternEntry {
  struct FileListInternEntry *next, *prev;

  /** ASSET_UUID_LENGTH */
  char uuid[16];

  /** eFileSel_File_Types */
  uint64_t typeflag;
  /** ID type, in case typeflag has FILE_TYPE_BLENDERLIB set. */
  int blentype;

  char *relpath;
  /** Optional argument for shortcuts, aliases etc. */
  char *redirection_path;
  /** not strictly needed, but used during sorting, avoids to have to recompute it there... */
  char *name;

  /** When showing local IDs (FILE_MAIN, FILE_MAIN_ASSET), UUID of the ID this file represents. */
  uint id_uuid;
  /* For the few file types that have the preview already in memory. For others, there's delayed
   * preview reading from disk. Non-owning pointer. */
  PreviewImage *preview_image;

  /** Defined in BLI_fileops.h */
  eFileAttributes attributes;
  BLI_stat_t st;
} FileListInternEntry;

typedef struct FileListIntern {
  /** FileListInternEntry items. */
  ListBase entries;
  FileListInternEntry **filtered;

  char curr_uuid[16]; /* Used to generate uuid during internal listing. */
} FileListIntern;

#define FILELIST_ENTRYCACHESIZE_DEFAULT 1024 /* Keep it a power of two! */
typedef struct FileListEntryCache {
  size_t size; /* The size of the cache... */

  int flags;

  /* This one gathers all entries from both block and misc caches. Used for easy bulk-freing. */
  ListBase cached_entries;

  /* Block cache: all entries between start and end index.
   * used for part of the list on display. */
  FileDirEntry **block_entries;
  int block_start_index, block_end_index, block_center_index, block_cursor;

  /* Misc cache: random indices, FIFO behavior.
   * Note: Not 100% sure we actually need that, time will say. */
  int misc_cursor;
  int *misc_entries_indices;
  GHash *misc_entries;

  /* Allows to quickly get a cached entry from its UUID. */
  GHash *uuids;

  /* Previews handling. */
  TaskPool *previews_pool;
  ThreadQueue *previews_done;
} FileListEntryCache;

/* FileListCache.flags */
enum {
  FLC_IS_INIT = 1 << 0,
  FLC_PREVIEWS_ACTIVE = 1 << 1,
};

typedef struct FileListEntryPreview {
  char path[FILE_MAX];
  uint64_t flags;
  int index;
  ImBuf *img;
} FileListEntryPreview;

/* Dummy wrapper around FileListEntryPreview to ensure we do not access freed memory when freeing
 * tasks' data (see T74609). */
typedef struct FileListEntryPreviewTaskData {
  FileListEntryPreview *preview;
} FileListEntryPreviewTaskData;

typedef struct FileListFilter {
  uint64_t filter;
  uint64_t filter_id;
  char filter_glob[FILE_MAXFILE];
  char filter_search[66]; /* + 2 for heading/trailing implicit '*' wildcards. */
  short flags;
} FileListFilter;

/* FileListFilter.flags */
enum {
  FLF_DO_FILTER = 1 << 0,
  FLF_HIDE_DOT = 1 << 1,
  FLF_HIDE_PARENT = 1 << 2,
  FLF_HIDE_LIB_DIR = 1 << 3,
  FLF_ASSETS_ONLY = 1 << 4,
};

typedef struct FileList {
  FileDirEntryArr filelist;

<<<<<<< HEAD
  eFileSelectType type;
  /* The repository this list was created for. Stored here so we know when to re-read. */
  FileSelectAssetRepositoryID asset_repository;

  short prv_w;
  short prv_h;

=======
>>>>>>> 87507df7
  short flags;

  short sort;

  FileListFilter filter_data;

  struct FileListIntern filelist_intern;

  struct FileListEntryCache filelist_cache;

  /* We need to keep those info outside of actual filelist items,
   * because those are no more persistent
   * (only generated on demand, and freed as soon as possible).
   * Persistent part (mere list of paths + stat info)
   * is kept as small as possible, and filebrowser-agnostic.
   */
  GHash *selection_state;

  /* If the file browser shows local IDs (FILE_MAIN, FILE_MAIN_ASSET), this is needed to keep safe
   * references (safe over deletion or undo/redo) to the IDs. */
  /* TODO could we use something more lighweight? Something that only stores IDs that are actually
   * used. */
  struct IDNameLib_Map *id_map;

  short max_recursion;
  short recursion_level;

  struct BlendHandle *libfiledata;

  /* Set given path as root directory,
   * if last bool is true may change given string in place to a valid value.
   * Returns True if valid dir. */
  bool (*checkdirf)(struct FileList *, char *, const bool);

  /* Fill filelist (to be called by read job). */
  void (*read_jobf)(
      Main *, struct FileList *, const char *, short *, short *, float *, ThreadMutex *);

  /* Filter an entry of current filelist. */
  bool (*filterf)(struct FileListInternEntry *, const char *, FileListFilter *);
} FileList;

/* FileList.flags */
enum {
  FL_FORCE_RESET = 1 << 0,
  FL_IS_READY = 1 << 1,
  FL_IS_PENDING = 1 << 2,
  FL_NEED_SORTING = 1 << 3,
  FL_NEED_FILTERING = 1 << 4,
  FL_SORT_INVERT = 1 << 5,
};

#define SPECIAL_IMG_SIZE 256
#define SPECIAL_IMG_ROWS 1
#define SPECIAL_IMG_COLS 7

enum {
  SPECIAL_IMG_DOCUMENT = 0,
  SPECIAL_IMG_DRIVE_DISC = 1,
  SPECIAL_IMG_FOLDER = 2,
  SPECIAL_IMG_PARENT = 3,
  SPECIAL_IMG_DRIVE_FIXED = 4,
  SPECIAL_IMG_DRIVE_ATTACHED = 5,
  SPECIAL_IMG_DRIVE_REMOTE = 6,
  SPECIAL_IMG_MAX,
};

static ImBuf *gSpecialFileImages[SPECIAL_IMG_MAX];

static void filelist_readjob_main(Main *current_main,
                                  FileList *filelist,
                                  const char *main_name,
                                  short *stop,
                                  short *do_update,
                                  float *progress,
                                  ThreadMutex *lock);
static void filelist_readjob_lib(Main *current_main,
                                 FileList *filelist,
                                 const char *main_name,
                                 short *stop,
                                 short *do_update,
                                 float *progress,
                                 ThreadMutex *lock);
static void filelist_readjob_dir(Main *current_main,
                                 FileList *filelist,
                                 const char *main_name,
                                 short *stop,
                                 short *do_update,
                                 float *progress,
                                 ThreadMutex *lock);
static void filelist_readjob_main_assets(Main *current_main,
                                         FileList *filelist,
                                         const char *main_name,
                                         short *stop,
                                         short *do_update,
                                         float *progress,
                                         ThreadMutex *lock);

/* helper, could probably go in BKE actually? */
static int groupname_to_code(const char *group);
static uint64_t groupname_to_filter_id(const char *group);

static void filelist_filter_clear(FileList *filelist);
static void filelist_cache_clear(FileListEntryCache *cache, size_t new_size);

/* ********** Sort helpers ********** */

struct FileSortData {
  bool inverted;
};

static int compare_apply_inverted(int val, const struct FileSortData *sort_data)
{
  return sort_data->inverted ? -val : val;
}

/**
 * Handles inverted sorting itself (currently there's nothing to invert), so if this returns non-0,
 * it should be used as-is and not inverted.
 */
static int compare_direntry_generic(const FileListInternEntry *entry1,
                                    const FileListInternEntry *entry2)
{
  /* type is equal to stat.st_mode */

  if (entry1->typeflag & FILE_TYPE_DIR) {
    if (entry2->typeflag & FILE_TYPE_DIR) {
      /* If both entries are tagged as dirs, we make a 'sub filter' that shows first the real dirs,
       * then libs (.blend files), then categories in libs. */
      if (entry1->typeflag & FILE_TYPE_BLENDERLIB) {
        if (!(entry2->typeflag & FILE_TYPE_BLENDERLIB)) {
          return 1;
        }
      }
      else if (entry2->typeflag & FILE_TYPE_BLENDERLIB) {
        return -1;
      }
      else if (entry1->typeflag & (FILE_TYPE_BLENDER | FILE_TYPE_BLENDER_BACKUP)) {
        if (!(entry2->typeflag & (FILE_TYPE_BLENDER | FILE_TYPE_BLENDER_BACKUP))) {
          return 1;
        }
      }
      else if (entry2->typeflag & (FILE_TYPE_BLENDER | FILE_TYPE_BLENDER_BACKUP)) {
        return -1;
      }
    }
    else {
      return -1;
    }
  }
  else if (entry2->typeflag & FILE_TYPE_DIR) {
    return 1;
  }

  /* make sure "." and ".." are always first */
  if (FILENAME_IS_CURRENT(entry1->relpath)) {
    return -1;
  }
  if (FILENAME_IS_CURRENT(entry2->relpath)) {
    return 1;
  }
  if (FILENAME_IS_PARENT(entry1->relpath)) {
    return -1;
  }
  if (FILENAME_IS_PARENT(entry2->relpath)) {
    return 1;
  }

  return 0;
}

static int compare_name(void *user_data, const void *a1, const void *a2)
{
  const FileListInternEntry *entry1 = a1;
  const FileListInternEntry *entry2 = a2;
  const struct FileSortData *sort_data = user_data;
  char *name1, *name2;
  int ret;

  if ((ret = compare_direntry_generic(entry1, entry2))) {
    return ret;
  }

  name1 = entry1->name;
  name2 = entry2->name;

  return compare_apply_inverted(BLI_strcasecmp_natural(name1, name2), sort_data);
}

static int compare_date(void *user_data, const void *a1, const void *a2)
{
  const FileListInternEntry *entry1 = a1;
  const FileListInternEntry *entry2 = a2;
  const struct FileSortData *sort_data = user_data;
  char *name1, *name2;
  int64_t time1, time2;
  int ret;

  if ((ret = compare_direntry_generic(entry1, entry2))) {
    return ret;
  }

  time1 = (int64_t)entry1->st.st_mtime;
  time2 = (int64_t)entry2->st.st_mtime;
  if (time1 < time2) {
    return compare_apply_inverted(1, sort_data);
  }
  if (time1 > time2) {
    return compare_apply_inverted(-1, sort_data);
  }

  name1 = entry1->name;
  name2 = entry2->name;

  return compare_apply_inverted(BLI_strcasecmp_natural(name1, name2), sort_data);
}

static int compare_size(void *user_data, const void *a1, const void *a2)
{
  const FileListInternEntry *entry1 = a1;
  const FileListInternEntry *entry2 = a2;
  const struct FileSortData *sort_data = user_data;
  char *name1, *name2;
  uint64_t size1, size2;
  int ret;

  if ((ret = compare_direntry_generic(entry1, entry2))) {
    return ret;
  }

  size1 = entry1->st.st_size;
  size2 = entry2->st.st_size;
  if (size1 < size2) {
    return compare_apply_inverted(1, sort_data);
  }
  if (size1 > size2) {
    return compare_apply_inverted(-1, sort_data);
  }

  name1 = entry1->name;
  name2 = entry2->name;

  return compare_apply_inverted(BLI_strcasecmp_natural(name1, name2), sort_data);
}

static int compare_extension(void *user_data, const void *a1, const void *a2)
{
  const FileListInternEntry *entry1 = a1;
  const FileListInternEntry *entry2 = a2;
  const struct FileSortData *sort_data = user_data;
  char *name1, *name2;
  int ret;

  if ((ret = compare_direntry_generic(entry1, entry2))) {
    return ret;
  }

  if ((entry1->typeflag & FILE_TYPE_BLENDERLIB) && !(entry2->typeflag & FILE_TYPE_BLENDERLIB)) {
    return -1;
  }
  if (!(entry1->typeflag & FILE_TYPE_BLENDERLIB) && (entry2->typeflag & FILE_TYPE_BLENDERLIB)) {
    return 1;
  }
  if ((entry1->typeflag & FILE_TYPE_BLENDERLIB) && (entry2->typeflag & FILE_TYPE_BLENDERLIB)) {
    if ((entry1->typeflag & FILE_TYPE_DIR) && !(entry2->typeflag & FILE_TYPE_DIR)) {
      return 1;
    }
    if (!(entry1->typeflag & FILE_TYPE_DIR) && (entry2->typeflag & FILE_TYPE_DIR)) {
      return -1;
    }
    if (entry1->blentype < entry2->blentype) {
      return compare_apply_inverted(-1, sort_data);
    }
    if (entry1->blentype > entry2->blentype) {
      return compare_apply_inverted(1, sort_data);
    }
  }
  else {
    const char *sufix1, *sufix2;

    if (!(sufix1 = strstr(entry1->relpath, ".blend.gz"))) {
      sufix1 = strrchr(entry1->relpath, '.');
    }
    if (!(sufix2 = strstr(entry2->relpath, ".blend.gz"))) {
      sufix2 = strrchr(entry2->relpath, '.');
    }
    if (!sufix1) {
      sufix1 = "";
    }
    if (!sufix2) {
      sufix2 = "";
    }

    if ((ret = BLI_strcasecmp(sufix1, sufix2))) {
      return compare_apply_inverted(ret, sort_data);
    }
  }

  name1 = entry1->name;
  name2 = entry2->name;

  return compare_apply_inverted(BLI_strcasecmp_natural(name1, name2), sort_data);
}

void filelist_sort(struct FileList *filelist)
{
  if (filelist->flags & FL_NEED_SORTING) {
    void *sort_cb = NULL;

    switch (filelist->sort) {
      case FILE_SORT_ALPHA:
        sort_cb = compare_name;
        break;
      case FILE_SORT_TIME:
        sort_cb = compare_date;
        break;
      case FILE_SORT_SIZE:
        sort_cb = compare_size;
        break;
      case FILE_SORT_EXTENSION:
        sort_cb = compare_extension;
        break;
      case FILE_SORT_DEFAULT:
      default:
        BLI_assert(0);
        break;
    }
    BLI_listbase_sort_r(
        &filelist->filelist_intern.entries,
        sort_cb,
        &(struct FileSortData){.inverted = (filelist->flags & FL_SORT_INVERT) != 0});

    filelist_filter_clear(filelist);
    filelist->flags &= ~FL_NEED_SORTING;
  }
}

void filelist_setsorting(struct FileList *filelist, const short sort, bool invert_sort)
{
  const bool was_invert_sort = filelist->flags & FL_SORT_INVERT;

  if ((filelist->sort != sort) || (was_invert_sort != invert_sort)) {
    filelist->sort = sort;
    filelist->flags |= FL_NEED_SORTING;
    filelist->flags = invert_sort ? (filelist->flags | FL_SORT_INVERT) :
                                    (filelist->flags & ~FL_SORT_INVERT);
  }
}

/* ********** Filter helpers ********** */

/* True if filename is meant to be hidden, eg. starting with period. */
static bool is_hidden_dot_filename(const char *filename, const FileListInternEntry *file)
{
  if (filename[0] == '.' && !ELEM(filename[1], '.', '\0')) {
    return true; /* ignore .file */
  }

  int len = strlen(filename);
  if ((len > 0) && (filename[len - 1] == '~')) {
    return true; /* ignore file~ */
  }

  /* filename might actually be a piece of path, in which case we have to check all its parts. */

  bool hidden = false;
  char *sep = (char *)BLI_path_slash_rfind(filename);

  if (!hidden && sep) {
    char tmp_filename[FILE_MAX_LIBEXTRA];

    BLI_strncpy(tmp_filename, filename, sizeof(tmp_filename));
    sep = tmp_filename + (sep - filename);
    while (sep) {
      /* This happens when a path contains 'ALTSEP', '\' on Unix for e.g.
       * Supporting alternate slashes in paths is a bigger task involving changes
       * in many parts of the code, for now just prevent an assert, see T74579. */
#if 0
      BLI_assert(sep[1] != '\0');
#endif
      if (is_hidden_dot_filename(sep + 1, file)) {
        hidden = true;
        break;
      }
      *sep = '\0';
      sep = (char *)BLI_path_slash_rfind(tmp_filename);
    }
  }
  return hidden;
}

/* True if should be hidden, based on current filtering. */
static bool is_filtered_hidden(const char *filename,
                               const FileListFilter *filter,
                               const FileListInternEntry *file)
{
  if ((filename[0] == '.') && (filename[1] == '\0')) {
    return true; /* Ignore . */
  }

  if (filter->flags & FLF_HIDE_PARENT) {
    if (filename[0] == '.' && filename[1] == '.' && filename[2] == '\0') {
      return true; /* Ignore .. */
    }
  }

  if ((filter->flags & FLF_HIDE_DOT) && (file->attributes & FILE_ATTR_HIDDEN)) {
    return true; /* Ignore files with Hidden attribute. */
  }

#ifndef WIN32
  /* Check for unix-style names starting with period. */
  if ((filter->flags & FLF_HIDE_DOT) && is_hidden_dot_filename(filename, file)) {
    return true;
  }
#endif
  if ((filter->flags & FLF_ASSETS_ONLY) && !(file->typeflag & FILE_TYPE_ASSET)) {
    return true;
  }

  return false;
}

static bool is_filtered_file(FileListInternEntry *file,
                             const char *UNUSED(root),
                             FileListFilter *filter)
{
  bool is_filtered = !is_filtered_hidden(file->relpath, filter, file);

  if (is_filtered && !FILENAME_IS_CURRPAR(file->relpath)) {
    /* We only check for types if some type are enabled in filtering. */
    if (filter->filter && (filter->flags & FLF_DO_FILTER)) {
      if (file->typeflag & FILE_TYPE_DIR) {
        if (file->typeflag &
            (FILE_TYPE_BLENDERLIB | FILE_TYPE_BLENDER | FILE_TYPE_BLENDER_BACKUP)) {
          if (!(filter->filter & (FILE_TYPE_BLENDER | FILE_TYPE_BLENDER_BACKUP))) {
            is_filtered = false;
          }
        }
        else {
          if (!(filter->filter & FILE_TYPE_FOLDER)) {
            is_filtered = false;
          }
        }
      }
      else {
        if (!(file->typeflag & filter->filter)) {
          is_filtered = false;
        }
      }
    }
    /* If there's a filter string, apply it as filter even if FLF_DO_FILTER is not set. */
    if (is_filtered && (filter->filter_search[0] != '\0')) {
      if (fnmatch(filter->filter_search, file->relpath, FNM_CASEFOLD) != 0) {
        is_filtered = false;
      }
    }
  }

  return is_filtered;
}

static bool is_filtered_id_file(const FileListInternEntry *file,
                                const char *id_group,
                                const char *name,
                                const FileListFilter *filter)
{
  bool is_filtered = !is_filtered_hidden(file->relpath, filter, file);
  if (is_filtered && !FILENAME_IS_CURRPAR(file->relpath)) {
    /* We only check for types if some type are enabled in filtering. */
    if ((filter->filter || filter->filter_id) && (filter->flags & FLF_DO_FILTER)) {
      if (file->typeflag & FILE_TYPE_DIR) {
        if (file->typeflag &
            (FILE_TYPE_BLENDERLIB | FILE_TYPE_BLENDER | FILE_TYPE_BLENDER_BACKUP)) {
          if (!(filter->filter & (FILE_TYPE_BLENDER | FILE_TYPE_BLENDER_BACKUP))) {
            is_filtered = false;
          }
        }
        else {
          if (!(filter->filter & FILE_TYPE_FOLDER)) {
            is_filtered = false;
          }
        }
      }
      if (is_filtered && id_group) {
        if (!name && (filter->flags & FLF_HIDE_LIB_DIR)) {
          is_filtered = false;
        }
        else {
          uint64_t filter_id = groupname_to_filter_id(id_group);
          if (!(filter_id & filter->filter_id)) {
            is_filtered = false;
          }
        }
      }
    }
    /* If there's a filter string, apply it as filter even if FLF_DO_FILTER is not set. */
    if (is_filtered && (filter->filter_search[0] != '\0')) {
      if (fnmatch(filter->filter_search, file->relpath, FNM_CASEFOLD) != 0) {
        is_filtered = false;
      }
    }
  }

  return is_filtered;
}

static bool is_filtered_lib(FileListInternEntry *file, const char *root, FileListFilter *filter)
{
  bool is_filtered;
  char path[FILE_MAX_LIBEXTRA], dir[FILE_MAX_LIBEXTRA], *group, *name;

  BLI_join_dirfile(path, sizeof(path), root, file->relpath);

  if (BLO_library_path_explode(path, dir, &group, &name)) {
    is_filtered = is_filtered_id_file(file, group, name, filter);
  }
  else {
    is_filtered = is_filtered_file(file, root, filter);
  }

  return is_filtered;
}

static bool is_filtered_main(FileListInternEntry *file,
                             const char *UNUSED(dir),
                             FileListFilter *filter)
{
  return !is_filtered_hidden(file->relpath, filter, file);
}

static bool is_filtered_main_assets(FileListInternEntry *file,
                                    const char *UNUSED(dir),
                                    FileListFilter *filter)
{
  /* "Filtered" means *not* being filtered out... So return true if the file should be visible. */
  return is_filtered_id_file(file, file->relpath, file->name, filter);
}

static void filelist_filter_clear(FileList *filelist)
{
  filelist->flags |= FL_NEED_FILTERING;
}

void filelist_filter(FileList *filelist)
{
  int num_filtered = 0;
  const int num_files = filelist->filelist.nbr_entries;
  FileListInternEntry **filtered_tmp, *file;

  if (filelist->filelist.nbr_entries <= 0) {
    return;
  }

  if (!(filelist->flags & FL_NEED_FILTERING)) {
    /* Assume it has already been filtered, nothing else to do! */
    return;
  }

  filelist->filter_data.flags &= ~FLF_HIDE_LIB_DIR;
  if (filelist->max_recursion) {
    /* Never show lib ID 'categories' directories when we are in 'flat' mode, unless
     * root path is a blend file. */
    char dir[FILE_MAX_LIBEXTRA];
    if (!filelist_islibrary(filelist, dir, NULL)) {
      filelist->filter_data.flags |= FLF_HIDE_LIB_DIR;
    }
  }

  filtered_tmp = MEM_mallocN(sizeof(*filtered_tmp) * (size_t)num_files, __func__);

  /* Filter remap & count how many files are left after filter in a single loop. */
  for (file = filelist->filelist_intern.entries.first; file; file = file->next) {
    if (filelist->filterf(file, filelist->filelist.root, &filelist->filter_data)) {
      filtered_tmp[num_filtered++] = file;
    }
  }

  if (filelist->filelist_intern.filtered) {
    MEM_freeN(filelist->filelist_intern.filtered);
  }
  filelist->filelist_intern.filtered = MEM_mallocN(
      sizeof(*filelist->filelist_intern.filtered) * (size_t)num_filtered, __func__);
  memcpy(filelist->filelist_intern.filtered,
         filtered_tmp,
         sizeof(*filelist->filelist_intern.filtered) * (size_t)num_filtered);
  filelist->filelist.nbr_entries_filtered = num_filtered;
  //  printf("Filetered: %d over %d entries\n", num_filtered, filelist->filelist.nbr_entries);

  filelist_cache_clear(&filelist->filelist_cache, filelist->filelist_cache.size);
  filelist->flags &= ~FL_NEED_FILTERING;

  MEM_freeN(filtered_tmp);
}

void filelist_setfilter_options(FileList *filelist,
                                const bool do_filter,
                                const bool hide_dot,
                                const bool hide_parent,
                                const uint64_t filter,
                                const uint64_t filter_id,
                                const bool filter_assets_only,
                                const char *filter_glob,
                                const char *filter_search)
{
  bool update = false;

  if (((filelist->filter_data.flags & FLF_DO_FILTER) != 0) != (do_filter != 0)) {
    filelist->filter_data.flags ^= FLF_DO_FILTER;
    update = true;
  }
  if (((filelist->filter_data.flags & FLF_HIDE_DOT) != 0) != (hide_dot != 0)) {
    filelist->filter_data.flags ^= FLF_HIDE_DOT;
    update = true;
  }
  if (((filelist->filter_data.flags & FLF_HIDE_PARENT) != 0) != (hide_parent != 0)) {
    filelist->filter_data.flags ^= FLF_HIDE_PARENT;
    update = true;
  }
  if (((filelist->filter_data.flags & FLF_ASSETS_ONLY) != 0) != (filter_assets_only != 0)) {
    filelist->filter_data.flags ^= FLF_ASSETS_ONLY;
    update = true;
  }
  if (filelist->filter_data.filter != filter) {
    filelist->filter_data.filter = filter;
    update = true;
  }
  const uint64_t new_filter_id = (filter & FILE_TYPE_BLENDERLIB) ? filter_id : FILTER_ID_ALL;
  if (filelist->filter_data.filter_id != new_filter_id) {
    filelist->filter_data.filter_id = new_filter_id;
    update = true;
  }
  if (!STREQ(filelist->filter_data.filter_glob, filter_glob)) {
    BLI_strncpy(
        filelist->filter_data.filter_glob, filter_glob, sizeof(filelist->filter_data.filter_glob));
    update = true;
  }
  if ((BLI_strcmp_ignore_pad(filelist->filter_data.filter_search, filter_search, '*') != 0)) {
    BLI_strncpy_ensure_pad(filelist->filter_data.filter_search,
                           filter_search,
                           '*',
                           sizeof(filelist->filter_data.filter_search));
    update = true;
  }

  if (update) {
    /* And now, free filtered data so that we know we have to filter again. */
    filelist_filter_clear(filelist);
  }
}

/* ********** Icon/image helpers ********** */

void filelist_init_icons(void)
{
  short x, y, k;
  ImBuf *bbuf;
  ImBuf *ibuf;

  BLI_assert(G.background == false);

#ifdef WITH_HEADLESS
  bbuf = NULL;
#else
  bbuf = IMB_ibImageFromMemory(
      (const uchar *)datatoc_prvicons_png, datatoc_prvicons_png_size, IB_rect, NULL, "<splash>");
#endif
  if (bbuf) {
    for (y = 0; y < SPECIAL_IMG_ROWS; y++) {
      for (x = 0; x < SPECIAL_IMG_COLS; x++) {
        int tile = SPECIAL_IMG_COLS * y + x;
        if (tile < SPECIAL_IMG_MAX) {
          ibuf = IMB_allocImBuf(SPECIAL_IMG_SIZE, SPECIAL_IMG_SIZE, 32, IB_rect);
          for (k = 0; k < SPECIAL_IMG_SIZE; k++) {
            memcpy(&ibuf->rect[k * SPECIAL_IMG_SIZE],
                   &bbuf->rect[(k + y * SPECIAL_IMG_SIZE) * SPECIAL_IMG_SIZE * SPECIAL_IMG_COLS +
                               x * SPECIAL_IMG_SIZE],
                   SPECIAL_IMG_SIZE * sizeof(int));
          }
          gSpecialFileImages[tile] = ibuf;
        }
      }
    }
    IMB_freeImBuf(bbuf);
  }
}

void filelist_free_icons(void)
{
  BLI_assert(G.background == false);

  for (int i = 0; i < SPECIAL_IMG_MAX; i++) {
    IMB_freeImBuf(gSpecialFileImages[i]);
    gSpecialFileImages[i] = NULL;
  }
}

static FileDirEntry *filelist_geticon_get_file(struct FileList *filelist, const int index)
{
  BLI_assert(G.background == false);

  return filelist_file(filelist, index);
}

ImBuf *filelist_getimage(struct FileList *filelist, const int index)
{
  FileDirEntry *file = filelist_geticon_get_file(filelist, index);

  return file->image;
}

static ImBuf *filelist_geticon_image_ex(FileDirEntry *file)
{
  ImBuf *ibuf = NULL;

  if (file->typeflag & FILE_TYPE_DIR) {
    if (FILENAME_IS_PARENT(file->relpath)) {
      ibuf = gSpecialFileImages[SPECIAL_IMG_PARENT];
    }
    else {
      ibuf = gSpecialFileImages[SPECIAL_IMG_FOLDER];
    }
  }
  else {
    ibuf = gSpecialFileImages[SPECIAL_IMG_DOCUMENT];
  }

  return ibuf;
}

ImBuf *filelist_geticon_image(struct FileList *filelist, const int index)
{
  FileDirEntry *file = filelist_geticon_get_file(filelist, index);
  return filelist_geticon_image_ex(file);
}

static int filelist_geticon_ex(FileDirEntry *file,
                               const char *root,
                               const bool is_main,
                               const bool ignore_libdir)
{
  const eFileSel_File_Types typeflag = file->typeflag;

  if ((typeflag & FILE_TYPE_DIR) &&
      !(ignore_libdir && (typeflag & (FILE_TYPE_BLENDERLIB | FILE_TYPE_BLENDER)))) {
    if (FILENAME_IS_PARENT(file->relpath)) {
      return is_main ? ICON_FILE_PARENT : ICON_NONE;
    }
    if (typeflag & FILE_TYPE_APPLICATIONBUNDLE) {
      return ICON_UGLYPACKAGE;
    }
    if (typeflag & FILE_TYPE_BLENDER) {
      return ICON_FILE_BLEND;
    }
    if (is_main) {
      /* Do not return icon for folders if icons are not 'main' draw type
       * (e.g. when used over previews). */
      return (file->attributes & FILE_ATTR_ANY_LINK) ? ICON_FOLDER_REDIRECT : ICON_FILE_FOLDER;
    }

    /* If this path is in System list or path cache then use that icon. */
    struct FSMenu *fsmenu = ED_fsmenu_get();
    FSMenuCategory categories[] = {
        FS_CATEGORY_SYSTEM,
        FS_CATEGORY_SYSTEM_BOOKMARKS,
        FS_CATEGORY_OTHER,
    };

    for (int i = 0; i < ARRAY_SIZE(categories); i++) {
      FSMenuEntry *tfsm = ED_fsmenu_get_category(fsmenu, categories[i]);
      char fullpath[FILE_MAX_LIBEXTRA];
      char *target = fullpath;
      if (file->redirection_path) {
        target = file->redirection_path;
      }
      else {
        BLI_join_dirfile(fullpath, sizeof(fullpath), root, file->relpath);
        BLI_path_slash_ensure(fullpath);
      }
      for (; tfsm; tfsm = tfsm->next) {
        if (STREQ(tfsm->path, target)) {
          /* Never want a little folder inside a large one. */
          return (tfsm->icon == ICON_FILE_FOLDER) ? ICON_NONE : tfsm->icon;
        }
      }
    }

    if (file->attributes & FILE_ATTR_OFFLINE) {
      return ICON_ERROR;
    }
    if (file->attributes & FILE_ATTR_TEMPORARY) {
      return ICON_FILE_CACHE;
    }
    if (file->attributes & FILE_ATTR_SYSTEM) {
      return ICON_SYSTEM;
    }
  }

  if (typeflag & FILE_TYPE_BLENDER) {
    return ICON_FILE_BLEND;
  }
  if (typeflag & FILE_TYPE_BLENDER_BACKUP) {
    return ICON_FILE_BACKUP;
  }
  if (typeflag & FILE_TYPE_IMAGE) {
    return ICON_FILE_IMAGE;
  }
  if (typeflag & FILE_TYPE_MOVIE) {
    return ICON_FILE_MOVIE;
  }
  if (typeflag & FILE_TYPE_PYSCRIPT) {
    return ICON_FILE_SCRIPT;
  }
  if (typeflag & FILE_TYPE_SOUND) {
    return ICON_FILE_SOUND;
  }
  if (typeflag & FILE_TYPE_FTFONT) {
    return ICON_FILE_FONT;
  }
  if (typeflag & FILE_TYPE_BTX) {
    return ICON_FILE_BLANK;
  }
  if (typeflag & FILE_TYPE_COLLADA) {
    return ICON_FILE_3D;
  }
  if (typeflag & FILE_TYPE_ALEMBIC) {
    return ICON_FILE_3D;
  }
  if (typeflag & FILE_TYPE_USD) {
    return ICON_FILE_3D;
  }
  if (typeflag & FILE_TYPE_VOLUME) {
    return ICON_FILE_VOLUME;
  }
  if (typeflag & FILE_TYPE_OBJECT_IO) {
    return ICON_FILE_3D;
  }
  if (typeflag & FILE_TYPE_TEXT) {
    return ICON_FILE_TEXT;
  }
  if (typeflag & FILE_TYPE_ARCHIVE) {
    return ICON_FILE_ARCHIVE;
  }
  if (typeflag & FILE_TYPE_BLENDERLIB) {
    const int ret = UI_icon_from_idcode(file->blentype);
    if (ret != ICON_NONE) {
      return ret;
    }
  }
  return is_main ? ICON_FILE_BLANK : ICON_NONE;
}

int filelist_geticon(struct FileList *filelist, const int index, const bool is_main)
{
  FileDirEntry *file = filelist_geticon_get_file(filelist, index);

  return filelist_geticon_ex(file, filelist->filelist.root, is_main, false);
}

/* ********** Main ********** */

static void parent_dir_until_exists_or_default_root(char *dir)
{
  if (!BLI_path_parent_dir_until_exists(dir)) {
#ifdef WIN32
    BLI_windows_get_default_root_dir(dir);
#else
    strcpy(dir, "/");
#endif
  }
}

static bool filelist_checkdir_dir(struct FileList *UNUSED(filelist),
                                  char *r_dir,
                                  const bool do_change)
{
  if (do_change) {
    parent_dir_until_exists_or_default_root(r_dir);
    return true;
  }
  return BLI_is_dir(r_dir);
}

static bool filelist_checkdir_lib(struct FileList *UNUSED(filelist),
                                  char *r_dir,
                                  const bool do_change)
{
  char tdir[FILE_MAX_LIBEXTRA];
  char *name;

  const bool is_valid = (BLI_is_dir(r_dir) ||
                         (BLO_library_path_explode(r_dir, tdir, NULL, &name) &&
                          BLI_is_file(tdir) && !name));

  if (do_change && !is_valid) {
    /* if not a valid library, we need it to be a valid directory! */
    parent_dir_until_exists_or_default_root(r_dir);
    return true;
  }
  return is_valid;
}

static bool filelist_checkdir_main(struct FileList *filelist, char *r_dir, const bool do_change)
{
  /* TODO */
  return filelist_checkdir_lib(filelist, r_dir, do_change);
}

static bool filelist_checkdir_main_assets(struct FileList *UNUSED(filelist),
                                          char *UNUSED(r_dir),
                                          const bool UNUSED(do_change))
{
  /* Main is always valid. */
  return true;
}

static void filelist_entry_clear(FileDirEntry *entry)
{
  if (entry->name) {
    MEM_freeN(entry->name);
  }
  if (entry->description) {
    MEM_freeN(entry->description);
  }
  if (entry->relpath) {
    MEM_freeN(entry->relpath);
  }
  if (entry->redirection_path) {
    MEM_freeN(entry->redirection_path);
  }
  if (entry->image) {
    IMB_freeImBuf(entry->image);
  }
  /* For now, consider FileDirEntryRevision::poin as not owned here,
   * so no need to do anything about it */

  if (!BLI_listbase_is_empty(&entry->variants)) {
    FileDirEntryVariant *var;

    for (var = entry->variants.first; var; var = var->next) {
      if (var->name) {
        MEM_freeN(var->name);
      }
      if (var->description) {
        MEM_freeN(var->description);
      }

      if (!BLI_listbase_is_empty(&var->revisions)) {
        FileDirEntryRevision *rev;

        for (rev = var->revisions.first; rev; rev = rev->next) {
          if (rev->comment) {
            MEM_freeN(rev->comment);
          }
        }

        BLI_freelistN(&var->revisions);
      }
    }

    /* TODO: tags! */

    BLI_freelistN(&entry->variants);
  }
  else if (entry->entry) {
    MEM_freeN(entry->entry);
  }
}

static void filelist_entry_free(FileDirEntry *entry)
{
  filelist_entry_clear(entry);
  MEM_freeN(entry);
}

static void filelist_direntryarr_free(FileDirEntryArr *array)
{
#if 0
  FileDirEntry *entry, *entry_next;

  for (entry = array->entries.first; entry; entry = entry_next) {
    entry_next = entry->next;
    filelist_entry_free(entry);
  }
  BLI_listbase_clear(&array->entries);
#else
  BLI_assert(BLI_listbase_is_empty(&array->entries));
#endif
  array->nbr_entries = -1;
  array->nbr_entries_filtered = -1;
  array->entry_idx_start = -1;
  array->entry_idx_end = -1;
}

static void filelist_intern_entry_free(FileListInternEntry *entry)
{
  if (entry->relpath) {
    MEM_freeN(entry->relpath);
  }
  if (entry->redirection_path) {
    MEM_freeN(entry->redirection_path);
  }
  if (entry->name) {
    MEM_freeN(entry->name);
  }
  MEM_freeN(entry);
}

static void filelist_intern_free(FileListIntern *filelist_intern)
{
  FileListInternEntry *entry, *entry_next;

  for (entry = filelist_intern->entries.first; entry; entry = entry_next) {
    entry_next = entry->next;
    filelist_intern_entry_free(entry);
  }
  BLI_listbase_clear(&filelist_intern->entries);

  MEM_SAFE_FREE(filelist_intern->filtered);
}

static void filelist_cache_preview_runf(TaskPool *__restrict pool, void *taskdata)
{
  FileListEntryCache *cache = BLI_task_pool_user_data(pool);
  FileListEntryPreviewTaskData *preview_taskdata = taskdata;
  FileListEntryPreview *preview = preview_taskdata->preview;

  ThumbSource source = 0;

  //  printf("%s: Start (%d)...\n", __func__, threadid);

  //  printf("%s: %d - %s - %p\n", __func__, preview->index, preview->path, preview->img);
  BLI_assert(preview->flags &
             (FILE_TYPE_IMAGE | FILE_TYPE_MOVIE | FILE_TYPE_FTFONT | FILE_TYPE_BLENDER |
              FILE_TYPE_BLENDER_BACKUP | FILE_TYPE_BLENDERLIB));

  if (preview->flags & FILE_TYPE_IMAGE) {
    source = THB_SOURCE_IMAGE;
  }
  else if (preview->flags &
           (FILE_TYPE_BLENDER | FILE_TYPE_BLENDER_BACKUP | FILE_TYPE_BLENDERLIB)) {
    source = THB_SOURCE_BLEND;
  }
  else if (preview->flags & FILE_TYPE_MOVIE) {
    source = THB_SOURCE_MOVIE;
  }
  else if (preview->flags & FILE_TYPE_FTFONT) {
    source = THB_SOURCE_FONT;
  }

  IMB_thumb_path_lock(preview->path);
  /* Always generate biggest preview size for now, it's simpler and avoids having to re-generate in
   * case user switch to a bigger preview size. */
  preview->img = IMB_thumb_manage(preview->path, THB_LARGE, source);
  IMB_thumb_path_unlock(preview->path);

  /* That way task freeing function won't free th preview, since it does not own it anymore. */
  atomic_cas_ptr((void **)&preview_taskdata->preview, preview, NULL);
  BLI_thread_queue_push(cache->previews_done, preview);

  //  printf("%s: End (%d)...\n", __func__, threadid);
}

static void filelist_cache_preview_freef(TaskPool *__restrict UNUSED(pool), void *taskdata)
{
  FileListEntryPreviewTaskData *preview_taskdata = taskdata;
  FileListEntryPreview *preview = preview_taskdata->preview;

  /* preview_taskdata->preview is atomically set to NULL once preview has been processed and sent
   * to previews_done queue. */
  if (preview != NULL) {
    if (preview->img) {
      IMB_freeImBuf(preview->img);
    }
    MEM_freeN(preview);
  }
  MEM_freeN(preview_taskdata);
}

static void filelist_cache_preview_ensure_running(FileListEntryCache *cache)
{
  if (!cache->previews_pool) {
    cache->previews_pool = BLI_task_pool_create_background(cache, TASK_PRIORITY_LOW);
    cache->previews_done = BLI_thread_queue_init();

    IMB_thumb_locks_acquire();
  }
}

static void filelist_cache_previews_clear(FileListEntryCache *cache)
{
  if (cache->previews_pool) {
    BLI_task_pool_cancel(cache->previews_pool);

    FileListEntryPreview *preview;
    while ((preview = BLI_thread_queue_pop_timeout(cache->previews_done, 0))) {
      // printf("%s: DONE %d - %s - %p\n", __func__, preview->index, preview->path,
      // preview->img);
      if (preview->img) {
        IMB_freeImBuf(preview->img);
      }
      MEM_freeN(preview);
    }
  }
}

static void filelist_cache_previews_free(FileListEntryCache *cache)
{
  if (cache->previews_pool) {
    BLI_thread_queue_nowait(cache->previews_done);

    filelist_cache_previews_clear(cache);

    BLI_thread_queue_free(cache->previews_done);
    BLI_task_pool_free(cache->previews_pool);
    cache->previews_pool = NULL;
    cache->previews_done = NULL;

    IMB_thumb_locks_release();
  }

  cache->flags &= ~FLC_PREVIEWS_ACTIVE;
}

static void filelist_cache_previews_push(FileList *filelist, FileDirEntry *entry, const int index)
{
  FileListEntryCache *cache = &filelist->filelist_cache;

  BLI_assert(cache->flags & FLC_PREVIEWS_ACTIVE);

  if (!entry->image && !(entry->flags & FILE_ENTRY_INVALID_PREVIEW) &&
      (entry->typeflag & (FILE_TYPE_IMAGE | FILE_TYPE_MOVIE | FILE_TYPE_FTFONT |
                          FILE_TYPE_BLENDER | FILE_TYPE_BLENDER_BACKUP | FILE_TYPE_BLENDERLIB))) {
    FileListEntryPreview *preview = MEM_mallocN(sizeof(*preview), __func__);

    if (entry->redirection_path) {
      BLI_strncpy(preview->path, entry->redirection_path, FILE_MAXDIR);
    }
    else {
      BLI_join_dirfile(
          preview->path, sizeof(preview->path), filelist->filelist.root, entry->relpath);
    }

    preview->index = index;
    preview->flags = entry->typeflag;
    preview->img = NULL;
    //      printf("%s: %d - %s - %p\n", __func__, preview->index, preview->path, preview->img);

    filelist_cache_preview_ensure_running(cache);

    FileListEntryPreviewTaskData *preview_taskdata = MEM_mallocN(sizeof(*preview_taskdata),
                                                                 __func__);
    preview_taskdata->preview = preview;
    BLI_task_pool_push(cache->previews_pool,
                       filelist_cache_preview_runf,
                       preview_taskdata,
                       true,
                       filelist_cache_preview_freef);
  }
}

static void filelist_cache_init(FileListEntryCache *cache, size_t cache_size)
{
  BLI_listbase_clear(&cache->cached_entries);

  cache->block_cursor = cache->block_start_index = cache->block_center_index =
      cache->block_end_index = 0;
  cache->block_entries = MEM_mallocN(sizeof(*cache->block_entries) * cache_size, __func__);

  cache->misc_entries = BLI_ghash_ptr_new_ex(__func__, cache_size);
  cache->misc_entries_indices = MEM_mallocN(sizeof(*cache->misc_entries_indices) * cache_size,
                                            __func__);
  copy_vn_i(cache->misc_entries_indices, cache_size, -1);
  cache->misc_cursor = 0;

  /* XXX This assumes uint is 32 bits and uuid is 128 bits (char[16]), be careful! */
  cache->uuids = BLI_ghash_new_ex(
      BLI_ghashutil_uinthash_v4_p, BLI_ghashutil_uinthash_v4_cmp, __func__, cache_size * 2);

  cache->size = cache_size;
  cache->flags = FLC_IS_INIT;

  /* We cannot translate from non-main thread, so init translated strings once from here. */
  IMB_thumb_ensure_translations();
}

static void filelist_cache_free(FileListEntryCache *cache)
{
  FileDirEntry *entry, *entry_next;

  if (!(cache->flags & FLC_IS_INIT)) {
    return;
  }

  filelist_cache_previews_free(cache);

  MEM_freeN(cache->block_entries);

  BLI_ghash_free(cache->misc_entries, NULL, NULL);
  MEM_freeN(cache->misc_entries_indices);

  BLI_ghash_free(cache->uuids, NULL, NULL);

  for (entry = cache->cached_entries.first; entry; entry = entry_next) {
    entry_next = entry->next;
    filelist_entry_free(entry);
  }
  BLI_listbase_clear(&cache->cached_entries);
}

static void filelist_cache_clear(FileListEntryCache *cache, size_t new_size)
{
  FileDirEntry *entry, *entry_next;

  if (!(cache->flags & FLC_IS_INIT)) {
    return;
  }

  filelist_cache_previews_clear(cache);

  cache->block_cursor = cache->block_start_index = cache->block_center_index =
      cache->block_end_index = 0;
  if (new_size != cache->size) {
    cache->block_entries = MEM_reallocN(cache->block_entries,
                                        sizeof(*cache->block_entries) * new_size);
  }

  BLI_ghash_clear_ex(cache->misc_entries, NULL, NULL, new_size);
  if (new_size != cache->size) {
    cache->misc_entries_indices = MEM_reallocN(cache->misc_entries_indices,
                                               sizeof(*cache->misc_entries_indices) * new_size);
  }
  copy_vn_i(cache->misc_entries_indices, new_size, -1);

  BLI_ghash_clear_ex(cache->uuids, NULL, NULL, new_size * 2);

  cache->size = new_size;

  for (entry = cache->cached_entries.first; entry; entry = entry_next) {
    entry_next = entry->next;
    filelist_entry_free(entry);
  }
  BLI_listbase_clear(&cache->cached_entries);
}

FileList *filelist_new(short type, const FileSelectAssetRepositoryID *asset_repository)
{
  FileList *p = MEM_callocN(sizeof(*p), __func__);

  filelist_cache_init(&p->filelist_cache, FILELIST_ENTRYCACHESIZE_DEFAULT);

  p->type = type;
  p->selection_state = BLI_ghash_new(
      BLI_ghashutil_uinthash_v4_p, BLI_ghashutil_uinthash_v4_cmp, __func__);
  p->filelist.nbr_entries = -1;
  if (asset_repository) {
    p->asset_repository = *asset_repository;
  }

  switch (p->type) {
    case FILE_MAIN:
      p->checkdirf = filelist_checkdir_main;
      p->read_jobf = filelist_readjob_main;
      p->filterf = is_filtered_main;
      break;
    case FILE_LOADLIB:
      p->checkdirf = filelist_checkdir_lib;
      p->read_jobf = filelist_readjob_lib;
      p->filterf = is_filtered_lib;
      break;
    case FILE_MAIN_ASSET:
      /* TODO this may not be thread safe, main data may change. */
      p->checkdirf = filelist_checkdir_main_assets;
      p->read_jobf = filelist_readjob_main_assets;
      p->filterf = is_filtered_main_assets;
      break;
    default:
      p->checkdirf = filelist_checkdir_dir;
      p->read_jobf = filelist_readjob_dir;
      p->filterf = is_filtered_file;
      break;
  }
  return p;
}

void filelist_clear_ex(struct FileList *filelist,
                       const bool do_cache,
                       const bool do_selection,
                       const bool do_id_map)
{
  if (!filelist) {
    return;
  }

  filelist_filter_clear(filelist);

  if (do_cache) {
    filelist_cache_clear(&filelist->filelist_cache, filelist->filelist_cache.size);
  }

  filelist_intern_free(&filelist->filelist_intern);

  filelist_direntryarr_free(&filelist->filelist);

  if (do_selection && filelist->selection_state) {
    BLI_ghash_clear(filelist->selection_state, MEM_freeN, NULL);
  }

  if (do_id_map && filelist->id_map) {
    BKE_main_idmap_destroy(filelist->id_map);
    filelist->id_map = NULL;
  }
}

void filelist_clear(struct FileList *filelist)
{
  filelist_clear_ex(filelist, true, true, true);
}

void filelist_free(struct FileList *filelist)
{
  if (!filelist) {
    printf("Attempting to delete empty filelist.\n");
    return;
  }

  /* No need to clear cache & selection_state, we free them anyway. */
  filelist_clear_ex(filelist, false, false, false);
  filelist_cache_free(&filelist->filelist_cache);

  if (filelist->selection_state) {
    BLI_ghash_free(filelist->selection_state, MEM_freeN, NULL);
    filelist->selection_state = NULL;
  }

  if (filelist->id_map) {
    BKE_main_idmap_destroy(filelist->id_map);
    filelist->id_map = NULL;
  }

  memset(&filelist->filter_data, 0, sizeof(filelist->filter_data));

  filelist->flags &= ~(FL_NEED_SORTING | FL_NEED_FILTERING);
}

void filelist_freelib(struct FileList *filelist)
{
  if (filelist->libfiledata) {
    BLO_blendhandle_close(filelist->libfiledata);
  }
  filelist->libfiledata = NULL;
}

BlendHandle *filelist_lib(struct FileList *filelist)
{
  return filelist->libfiledata;
}

static const char *fileentry_uiname(const char *root,
                                    const char *relpath,
                                    const eFileSel_File_Types typeflag,
                                    char *buff)
{
  char *name = NULL;

  if (typeflag & FILE_TYPE_BLENDERLIB) {
    char abspath[FILE_MAX_LIBEXTRA];
    char *group;

    BLI_join_dirfile(abspath, sizeof(abspath), root, relpath);
    BLO_library_path_explode(abspath, buff, &group, &name);
    if (!name) {
      name = group;
    }
  }
  /* Depending on platforms, 'my_file.blend/..' might be viewed as dir or not... */
  if (!name) {
    if (typeflag & FILE_TYPE_DIR) {
      name = (char *)relpath;
    }
    else {
      name = (char *)BLI_path_basename(relpath);
    }
  }
  BLI_assert(name);

  return name;
}

bool filelist_matches_type(const FileList *filelist, short type)
{
  return filelist->type == (eFileSelectType)type;
}

bool filelist_matches_asset_repository(const FileList *filelist,
                                       const FileSelectAssetRepositoryID *repository)
{
  return (filelist->asset_repository.type == repository->type) &&
         STREQ(filelist->asset_repository.idname, repository->idname);
}

const char *filelist_dir(struct FileList *filelist)
{
  return filelist->filelist.root;
}

bool filelist_is_dir(struct FileList *filelist, const char *path)
{
  return filelist->checkdirf(filelist, (char *)path, false);
}

/**
 * May modify in place given r_dir, which is expected to be FILE_MAX_LIBEXTRA length.
 */
void filelist_setdir(struct FileList *filelist, char *r_dir)
{
  BLI_assert(strlen(r_dir) < FILE_MAX_LIBEXTRA);

  BLI_path_normalize_dir(BKE_main_blendfile_path_from_global(), r_dir);
  const bool is_valid_path = filelist->checkdirf(filelist, r_dir, true);
  BLI_assert(is_valid_path);
  UNUSED_VARS_NDEBUG(is_valid_path);

  if (!STREQ(filelist->filelist.root, r_dir)) {
    BLI_strncpy(filelist->filelist.root, r_dir, sizeof(filelist->filelist.root));
    filelist->flags |= FL_FORCE_RESET;
  }
}

void filelist_setrecursion(struct FileList *filelist, const int recursion_level)
{
  if (filelist->max_recursion != recursion_level) {
    filelist->max_recursion = recursion_level;
    filelist->flags |= FL_FORCE_RESET;
  }
}

bool filelist_force_reset(struct FileList *filelist)
{
  return (filelist->flags & FL_FORCE_RESET) != 0;
}

bool filelist_is_ready(struct FileList *filelist)
{
  return (filelist->flags & FL_IS_READY) != 0;
}

bool filelist_pending(struct FileList *filelist)
{
  return (filelist->flags & FL_IS_PENDING) != 0;
}

/**
 * Limited version of full update done by space_file's file_refresh(),
 * to be used by operators and such.
 * Ensures given filelist is ready to be used (i.e. it is filtered and sorted),
 * unless it is tagged for a full refresh.
 */
int filelist_files_ensure(FileList *filelist)
{
  if (!filelist_force_reset(filelist) || !filelist_needs_reading(filelist)) {
    filelist_sort(filelist);
    filelist_filter(filelist);
  }

  return filelist->filelist.nbr_entries_filtered;
}

static FileDirEntry *filelist_file_create_entry(FileList *filelist, const int index)
{
  FileListInternEntry *entry = filelist->filelist_intern.filtered[index];
  FileListEntryCache *cache = &filelist->filelist_cache;
  FileDirEntry *ret;
  FileDirEntryRevision *rev;

  ret = MEM_callocN(sizeof(*ret), __func__);
  rev = MEM_callocN(sizeof(*rev), __func__);

  rev->size = (uint64_t)entry->st.st_size;

  rev->time = (int64_t)entry->st.st_mtime;

  ret->entry = rev;
  ret->relpath = BLI_strdup(entry->relpath);
  ret->name = BLI_strdup(entry->name);
  ret->description = BLI_strdupcat(filelist->filelist.root, entry->relpath);
  memcpy(ret->uuid, entry->uuid, sizeof(ret->uuid));
  ret->blentype = entry->blentype;
  ret->typeflag = entry->typeflag;
  ret->attributes = entry->attributes;
  if (entry->redirection_path) {
    ret->redirection_path = BLI_strdup(entry->redirection_path);
  }
  ret->id_uuid = entry->id_uuid;
  /* For some file types the preview is already available. */
  if (entry->preview_image) {
    ret->image = BKE_previewimg_to_imbuf(entry->preview_image, ICON_SIZE_PREVIEW);
  }
  BLI_addtail(&cache->cached_entries, ret);
  return ret;
}

static void filelist_file_release_entry(FileList *filelist, FileDirEntry *entry)
{
  BLI_remlink(&filelist->filelist_cache.cached_entries, entry);
  filelist_entry_free(entry);
}

static FileDirEntry *filelist_file_ex(struct FileList *filelist,
                                      const int index,
                                      const bool use_request)
{
  FileDirEntry *ret = NULL, *old;
  FileListEntryCache *cache = &filelist->filelist_cache;
  const size_t cache_size = cache->size;
  int old_index;

  if ((index < 0) || (index >= filelist->filelist.nbr_entries_filtered)) {
    return ret;
  }

  if (index >= cache->block_start_index && index < cache->block_end_index) {
    const int idx = (index - cache->block_start_index + cache->block_cursor) % cache_size;
    return cache->block_entries[idx];
  }

  if ((ret = BLI_ghash_lookup(cache->misc_entries, POINTER_FROM_INT(index)))) {
    return ret;
  }

  if (!use_request) {
    return NULL;
  }

  //  printf("requesting file %d (not yet cached)\n", index);

  /* Else, we have to add new entry to 'misc' cache - and possibly make room for it first! */
  ret = filelist_file_create_entry(filelist, index);
  old_index = cache->misc_entries_indices[cache->misc_cursor];
  if ((old = BLI_ghash_popkey(cache->misc_entries, POINTER_FROM_INT(old_index), NULL))) {
    BLI_ghash_remove(cache->uuids, old->uuid, NULL, NULL);
    filelist_file_release_entry(filelist, old);
  }
  BLI_ghash_insert(cache->misc_entries, POINTER_FROM_INT(index), ret);
  BLI_ghash_insert(cache->uuids, ret->uuid, ret);

  cache->misc_entries_indices[cache->misc_cursor] = index;
  cache->misc_cursor = (cache->misc_cursor + 1) % cache_size;

#if 0 /* Actually no, only block cached entries should have preview imho. */
  if (cache->previews_pool) {
    filelist_cache_previews_push(filelist, ret, index);
  }
#endif

  return ret;
}

FileDirEntry *filelist_file(struct FileList *filelist, int index)
{
  return filelist_file_ex(filelist, index, true);
}

int filelist_file_findpath(struct FileList *filelist, const char *filename)
{
  int fidx = -1;

  if (filelist->filelist.nbr_entries_filtered < 0) {
    return fidx;
  }

  /* XXX TODO Cache could probably use a ghash on paths too? Not really urgent though.
   *          This is only used to find again renamed entry,
   *          annoying but looks hairy to get rid of it currently. */

  for (fidx = 0; fidx < filelist->filelist.nbr_entries_filtered; fidx++) {
    FileListInternEntry *entry = filelist->filelist_intern.filtered[fidx];
    if (STREQ(entry->relpath, filename)) {
      return fidx;
    }
  }

  return -1;
}

/**
 * Get the ID a file represents (if any). For #FILE_MAIN, #FILE_MAIN_ASSET.
 */
ID *filelist_file_get_id(const FileList *filelist, const FileDirEntry *file)
{
  if (file->id_uuid == 0 || !filelist->id_map) {
    return NULL;
  }

  return BKE_main_idmap_lookup_uuid(filelist->id_map, file->id_uuid);
}

FileDirEntry *filelist_entry_find_uuid(struct FileList *filelist, const int uuid[4])
{
  if (filelist->filelist.nbr_entries_filtered < 0) {
    return NULL;
  }

  if (filelist->filelist_cache.uuids) {
    FileDirEntry *entry = BLI_ghash_lookup(filelist->filelist_cache.uuids, uuid);
    if (entry) {
      return entry;
    }
  }

  {
    int fidx;

    for (fidx = 0; fidx < filelist->filelist.nbr_entries_filtered; fidx++) {
      FileListInternEntry *entry = filelist->filelist_intern.filtered[fidx];
      if (memcmp(entry->uuid, uuid, sizeof(entry->uuid)) == 0) {
        return filelist_file(filelist, fidx);
      }
    }
  }

  return NULL;
}

void filelist_file_cache_slidingwindow_set(FileList *filelist, size_t window_size)
{
  /* Always keep it power of 2, in [256, 8192] range for now,
   * cache being app. twice bigger than requested window. */
  size_t size = 256;
  window_size *= 2;

  while (size < window_size && size < 8192) {
    size *= 2;
  }

  if (size != filelist->filelist_cache.size) {
    filelist_cache_clear(&filelist->filelist_cache, size);
  }
}

/* Helpers, low-level, they assume cursor + size <= cache_size */
static bool filelist_file_cache_block_create(FileList *filelist,
                                             const int start_index,
                                             const int size,
                                             int cursor)
{
  FileListEntryCache *cache = &filelist->filelist_cache;

  {
    int i, idx;

    for (i = 0, idx = start_index; i < size; i++, idx++, cursor++) {
      FileDirEntry *entry;

      /* That entry might have already been requested and stored in misc cache... */
      if ((entry = BLI_ghash_popkey(cache->misc_entries, POINTER_FROM_INT(idx), NULL)) == NULL) {
        entry = filelist_file_create_entry(filelist, idx);
        BLI_ghash_insert(cache->uuids, entry->uuid, entry);
      }
      cache->block_entries[cursor] = entry;
    }
    return true;
  }

  return false;
}

static void filelist_file_cache_block_release(struct FileList *filelist,
                                              const int size,
                                              int cursor)
{
  FileListEntryCache *cache = &filelist->filelist_cache;

  {
    int i;

    for (i = 0; i < size; i++, cursor++) {
      FileDirEntry *entry = cache->block_entries[cursor];
#if 0
      printf("%s: release cacheidx %d (%%p %%s)\n",
             __func__,
             cursor /*, cache->block_entries[cursor], cache->block_entries[cursor]->relpath*/);
#endif
      BLI_ghash_remove(cache->uuids, entry->uuid, NULL, NULL);
      filelist_file_release_entry(filelist, entry);
#ifndef NDEBUG
      cache->block_entries[cursor] = NULL;
#endif
    }
  }
}

/* Load in cache all entries "around" given index (as much as block cache may hold). */
bool filelist_file_cache_block(struct FileList *filelist, const int index)
{
  FileListEntryCache *cache = &filelist->filelist_cache;
  const size_t cache_size = cache->size;

  const int nbr_entries = filelist->filelist.nbr_entries_filtered;
  int start_index = max_ii(0, index - (cache_size / 2));
  int end_index = min_ii(nbr_entries, index + (cache_size / 2));
  int i;
  const bool full_refresh = (filelist->flags & FL_IS_READY) == 0;

  if ((index < 0) || (index >= nbr_entries)) {
    //      printf("Wrong index %d ([%d:%d])", index, 0, nbr_entries);
    return false;
  }

  /* Maximize cached range! */
  if ((end_index - start_index) < cache_size) {
    if (start_index == 0) {
      end_index = min_ii(nbr_entries, start_index + cache_size);
    }
    else if (end_index == nbr_entries) {
      start_index = max_ii(0, end_index - cache_size);
    }
  }

  BLI_assert((end_index - start_index) <= cache_size);

  //  printf("%s: [%d:%d] around index %d (current cache: [%d:%d])\n", __func__,
  //         start_index, end_index, index, cache->block_start_index, cache->block_end_index);

  /* If we have something to (re)cache... */
  if (full_refresh || (start_index != cache->block_start_index) ||
      (end_index != cache->block_end_index)) {
    if (full_refresh || (start_index >= cache->block_end_index) ||
        (end_index <= cache->block_start_index)) {
      int size1 = cache->block_end_index - cache->block_start_index;
      int size2 = 0;
      int idx1 = cache->block_cursor, idx2 = 0;

      //          printf("Full Recaching!\n");

      if (cache->flags & FLC_PREVIEWS_ACTIVE) {
        filelist_cache_previews_clear(cache);
      }

      if (idx1 + size1 > cache_size) {
        size2 = idx1 + size1 - cache_size;
        size1 -= size2;
        filelist_file_cache_block_release(filelist, size2, idx2);
      }
      filelist_file_cache_block_release(filelist, size1, idx1);

      cache->block_start_index = cache->block_end_index = cache->block_cursor = 0;

      /* New cached block does not overlap existing one, simple. */
      if (!filelist_file_cache_block_create(filelist, start_index, end_index - start_index, 0)) {
        return false;
      }

      cache->block_start_index = start_index;
      cache->block_end_index = end_index;
    }
    else {
      //          printf("Partial Recaching!\n");

      /* At this point, we know we keep part of currently cached entries, so update previews
       * if needed, and remove everything from working queue - we'll add all newly needed
       * entries at the end. */
      if (cache->flags & FLC_PREVIEWS_ACTIVE) {
        filelist_cache_previews_update(filelist);
        filelist_cache_previews_clear(cache);
      }

      //          printf("\tpreview cleaned up...\n");

      if (start_index > cache->block_start_index) {
        int size1 = start_index - cache->block_start_index;
        int size2 = 0;
        int idx1 = cache->block_cursor, idx2 = 0;

        //              printf("\tcache releasing: [%d:%d] (%d, %d)\n",
        //                     cache->block_start_index, cache->block_start_index + size1,
        //                     cache->block_cursor, size1);

        if (idx1 + size1 > cache_size) {
          size2 = idx1 + size1 - cache_size;
          size1 -= size2;
          filelist_file_cache_block_release(filelist, size2, idx2);
        }
        filelist_file_cache_block_release(filelist, size1, idx1);

        cache->block_cursor = (idx1 + size1 + size2) % cache_size;
        cache->block_start_index = start_index;
      }
      if (end_index < cache->block_end_index) {
        int size1 = cache->block_end_index - end_index;
        int size2 = 0;
        int idx1, idx2 = 0;

#if 0
        printf("\tcache releasing: [%d:%d] (%d)\n",
               cache->block_end_index - size1,
               cache->block_end_index,
               cache->block_cursor);
#endif

        idx1 = (cache->block_cursor + end_index - cache->block_start_index) % cache_size;
        if (idx1 + size1 > cache_size) {
          size2 = idx1 + size1 - cache_size;
          size1 -= size2;
          filelist_file_cache_block_release(filelist, size2, idx2);
        }
        filelist_file_cache_block_release(filelist, size1, idx1);

        cache->block_end_index = end_index;
      }

      //          printf("\tcache cleaned up...\n");

      if (start_index < cache->block_start_index) {
        /* Add (request) needed entries before already cached ones. */
        /* Note: We need some index black magic to wrap around (cycle)
         * inside our cache_size array... */
        int size1 = cache->block_start_index - start_index;
        int size2 = 0;
        int idx1, idx2;

        if (size1 > cache->block_cursor) {
          size2 = size1;
          size1 -= cache->block_cursor;
          size2 -= size1;
          idx2 = 0;
          idx1 = cache_size - size1;
        }
        else {
          idx1 = cache->block_cursor - size1;
        }

        if (size2) {
          if (!filelist_file_cache_block_create(filelist, start_index + size1, size2, idx2)) {
            return false;
          }
        }
        if (!filelist_file_cache_block_create(filelist, start_index, size1, idx1)) {
          return false;
        }

        cache->block_cursor = idx1;
        cache->block_start_index = start_index;
      }
      //          printf("\tstart-extended...\n");
      if (end_index > cache->block_end_index) {
        /* Add (request) needed entries after already cached ones. */
        /* Note: We need some index black magic to wrap around (cycle)
         * inside our cache_size array... */
        int size1 = end_index - cache->block_end_index;
        int size2 = 0;
        int idx1, idx2;

        idx1 = (cache->block_cursor + end_index - cache->block_start_index - size1) % cache_size;
        if ((idx1 + size1) > cache_size) {
          size2 = size1;
          size1 = cache_size - idx1;
          size2 -= size1;
          idx2 = 0;
        }

        if (size2) {
          if (!filelist_file_cache_block_create(filelist, end_index - size2, size2, idx2)) {
            return false;
          }
        }
        if (!filelist_file_cache_block_create(filelist, end_index - size1 - size2, size1, idx1)) {
          return false;
        }

        cache->block_end_index = end_index;
      }

      //          printf("\tend-extended...\n");
    }
  }
  else if ((cache->block_center_index != index) && (cache->flags & FLC_PREVIEWS_ACTIVE)) {
    /* We try to always preview visible entries first, so 'restart' preview background task. */
    filelist_cache_previews_update(filelist);
    filelist_cache_previews_clear(cache);
  }

  //  printf("Re-queueing previews...\n");

  /* Note we try to preview first images around given index - i.e. assumed visible ones. */
  if (cache->flags & FLC_PREVIEWS_ACTIVE) {
    for (i = 0; ((index + i) < end_index) || ((index - i) >= start_index); i++) {
      if ((index - i) >= start_index) {
        const int idx = (cache->block_cursor + (index - start_index) - i) % cache_size;
        filelist_cache_previews_push(filelist, cache->block_entries[idx], index - i);
      }
      if ((index + i) < end_index) {
        const int idx = (cache->block_cursor + (index - start_index) + i) % cache_size;
        filelist_cache_previews_push(filelist, cache->block_entries[idx], index + i);
      }
    }
  }

  cache->block_center_index = index;

  //  printf("%s Finished!\n", __func__);

  return true;
}

void filelist_cache_previews_set(FileList *filelist, const bool use_previews)
{
  FileListEntryCache *cache = &filelist->filelist_cache;

  if (use_previews == ((cache->flags & FLC_PREVIEWS_ACTIVE) != 0)) {
    return;
  }
  /* Do not start preview work while listing, gives nasty flickering! */
  if (use_previews && (filelist->flags & FL_IS_READY)) {
    cache->flags |= FLC_PREVIEWS_ACTIVE;

    BLI_assert((cache->previews_pool == NULL) && (cache->previews_done == NULL));

    //      printf("%s: Init Previews...\n", __func__);

    /* No need to populate preview queue here, filelist_file_cache_block() handles this. */
  }
  else {
    //      printf("%s: Clear Previews...\n", __func__);

    filelist_cache_previews_free(cache);
  }
}

bool filelist_cache_previews_update(FileList *filelist)
{
  FileListEntryCache *cache = &filelist->filelist_cache;
  TaskPool *pool = cache->previews_pool;
  bool changed = false;

  if (!pool) {
    return changed;
  }

  //  printf("%s: Update Previews...\n", __func__);

  while (!BLI_thread_queue_is_empty(cache->previews_done)) {
    FileListEntryPreview *preview = BLI_thread_queue_pop(cache->previews_done);
    FileDirEntry *entry;

    /* Paranoid (should never happen currently
     * since we consume this queue from a single thread), but... */
    if (!preview) {
      continue;
    }
    /* entry might have been removed from cache in the mean time,
     * we do not want to cache it again here. */
    entry = filelist_file_ex(filelist, preview->index, false);

    //      printf("%s: %d - %s - %p\n", __func__, preview->index, preview->path, preview->img);

    if (preview->img) {
      /* Due to asynchronous process, a preview for a given image may be generated several times,
       * i.e. entry->image may already be set at this point. */
      if (entry && !entry->image) {
        entry->image = preview->img;
        changed = true;
      }
      else {
        IMB_freeImBuf(preview->img);
      }
    }
    else if (entry) {
      /* We want to avoid re-processing this entry continuously!
       * Note that, since entries only live in cache,
       * preview will be retried quite often anyway. */
      entry->flags |= FILE_ENTRY_INVALID_PREVIEW;
    }

    MEM_freeN(preview);
  }

  return changed;
}

bool filelist_cache_previews_running(FileList *filelist)
{
  FileListEntryCache *cache = &filelist->filelist_cache;

  return (cache->previews_pool != NULL);
}

/* would recognize .blend as well */
static bool file_is_blend_backup(const char *str)
{
  const size_t a = strlen(str);
  size_t b = 7;
  bool retval = 0;

  if (a == 0 || b >= a) {
    /* pass */
  }
  else {
    const char *loc;

    if (a > b + 1) {
      b++;
    }

    /* allow .blend1 .blend2 .blend32 */
    loc = BLI_strcasestr(str + a - b, ".blend");

    if (loc) {
      retval = 1;
    }
  }

  return retval;
}

/* TODO: Maybe we should move this to BLI?
 * On the other hand, it's using defines from space-file area, so not sure... */
int ED_path_extension_type(const char *path)
{
  if (BLO_has_bfile_extension(path)) {
    return FILE_TYPE_BLENDER;
  }
  if (file_is_blend_backup(path)) {
    return FILE_TYPE_BLENDER_BACKUP;
  }
  if (BLI_path_extension_check(path, ".app")) {
    return FILE_TYPE_APPLICATIONBUNDLE;
  }
  if (BLI_path_extension_check(path, ".py")) {
    return FILE_TYPE_PYSCRIPT;
  }
  if (BLI_path_extension_check_n(path,
                                 ".txt",
                                 ".glsl",
                                 ".osl",
                                 ".data",
                                 ".pov",
                                 ".ini",
                                 ".mcr",
                                 ".inc",
                                 ".fountain",
                                 NULL)) {
    return FILE_TYPE_TEXT;
  }
  if (BLI_path_extension_check_n(path, ".ttf", ".ttc", ".pfb", ".otf", ".otc", NULL)) {
    return FILE_TYPE_FTFONT;
  }
  if (BLI_path_extension_check(path, ".btx")) {
    return FILE_TYPE_BTX;
  }
  if (BLI_path_extension_check(path, ".dae")) {
    return FILE_TYPE_COLLADA;
  }
  if (BLI_path_extension_check(path, ".abc")) {
    return FILE_TYPE_ALEMBIC;
  }
  if (BLI_path_extension_check_n(path, ".usd", ".usda", ".usdc", NULL)) {
    return FILE_TYPE_USD;
  }
  if (BLI_path_extension_check(path, ".vdb")) {
    return FILE_TYPE_VOLUME;
  }
  if (BLI_path_extension_check(path, ".zip")) {
    return FILE_TYPE_ARCHIVE;
  }
  if (BLI_path_extension_check_n(path, ".obj", ".3ds", ".fbx", ".glb", ".gltf", NULL)) {
    return FILE_TYPE_OBJECT_IO;
  }
  if (BLI_path_extension_check_array(path, imb_ext_image)) {
    return FILE_TYPE_IMAGE;
  }
  if (BLI_path_extension_check(path, ".ogg")) {
    if (IMB_isanim(path)) {
      return FILE_TYPE_MOVIE;
    }
    return FILE_TYPE_SOUND;
  }
  if (BLI_path_extension_check_array(path, imb_ext_movie)) {
    return FILE_TYPE_MOVIE;
  }
  if (BLI_path_extension_check_array(path, imb_ext_audio)) {
    return FILE_TYPE_SOUND;
  }
  return 0;
}

int ED_file_extension_icon(const char *path)
{
  const int type = ED_path_extension_type(path);

  switch (type) {
    case FILE_TYPE_BLENDER:
      return ICON_FILE_BLEND;
    case FILE_TYPE_BLENDER_BACKUP:
      return ICON_FILE_BACKUP;
    case FILE_TYPE_IMAGE:
      return ICON_FILE_IMAGE;
    case FILE_TYPE_MOVIE:
      return ICON_FILE_MOVIE;
    case FILE_TYPE_PYSCRIPT:
      return ICON_FILE_SCRIPT;
    case FILE_TYPE_SOUND:
      return ICON_FILE_SOUND;
    case FILE_TYPE_FTFONT:
      return ICON_FILE_FONT;
    case FILE_TYPE_BTX:
      return ICON_FILE_BLANK;
    case FILE_TYPE_COLLADA:
    case FILE_TYPE_ALEMBIC:
    case FILE_TYPE_OBJECT_IO:
      return ICON_FILE_3D;
    case FILE_TYPE_TEXT:
      return ICON_FILE_TEXT;
    case FILE_TYPE_ARCHIVE:
      return ICON_FILE_ARCHIVE;
    case FILE_TYPE_VOLUME:
      return ICON_FILE_VOLUME;
    default:
      return ICON_FILE_BLANK;
  }
}

int filelist_needs_reading(struct FileList *filelist)
{
  return (filelist->filelist.nbr_entries == -1);
}

uint filelist_entry_select_set(const FileList *filelist,
                               const FileDirEntry *entry,
                               FileSelType select,
                               uint flag,
                               FileCheckType check)
{
  /* Default NULL pointer if not found is fine here! */
  void **es_p = BLI_ghash_lookup_p(filelist->selection_state, entry->uuid);
  uint entry_flag = es_p ? POINTER_AS_UINT(*es_p) : 0;
  const uint org_entry_flag = entry_flag;

  BLI_assert(entry);
  BLI_assert(ELEM(check, CHECK_DIRS, CHECK_FILES, CHECK_ALL));

  if (((check == CHECK_ALL)) || ((check == CHECK_DIRS) && (entry->typeflag & FILE_TYPE_DIR)) ||
      ((check == CHECK_FILES) && !(entry->typeflag & FILE_TYPE_DIR))) {
    switch (select) {
      case FILE_SEL_REMOVE:
        entry_flag &= ~flag;
        break;
      case FILE_SEL_ADD:
        entry_flag |= flag;
        break;
      case FILE_SEL_TOGGLE:
        entry_flag ^= flag;
        break;
    }
  }

  if (entry_flag != org_entry_flag) {
    if (es_p) {
      if (entry_flag) {
        *es_p = POINTER_FROM_UINT(entry_flag);
      }
      else {
        BLI_ghash_remove(filelist->selection_state, entry->uuid, MEM_freeN, NULL);
      }
    }
    else if (entry_flag) {
      void *key = MEM_mallocN(sizeof(entry->uuid), __func__);
      memcpy(key, entry->uuid, sizeof(entry->uuid));
      BLI_ghash_insert(filelist->selection_state, key, POINTER_FROM_UINT(entry_flag));
    }
  }

  return entry_flag;
}

void filelist_entry_select_index_set(
    FileList *filelist, const int index, FileSelType select, uint flag, FileCheckType check)
{
  FileDirEntry *entry = filelist_file(filelist, index);

  if (entry) {
    filelist_entry_select_set(filelist, entry, select, flag, check);
  }
}

void filelist_entries_select_index_range_set(
    FileList *filelist, FileSelection *sel, FileSelType select, uint flag, FileCheckType check)
{
  /* select all valid files between first and last indicated */
  if ((sel->first >= 0) && (sel->first < filelist->filelist.nbr_entries_filtered) &&
      (sel->last >= 0) && (sel->last < filelist->filelist.nbr_entries_filtered)) {
    int current_file;
    for (current_file = sel->first; current_file <= sel->last; current_file++) {
      filelist_entry_select_index_set(filelist, current_file, select, flag, check);
    }
  }
}

uint filelist_entry_select_get(FileList *filelist, FileDirEntry *entry, FileCheckType check)
{
  BLI_assert(entry);
  BLI_assert(ELEM(check, CHECK_DIRS, CHECK_FILES, CHECK_ALL));

  if (((check == CHECK_ALL)) || ((check == CHECK_DIRS) && (entry->typeflag & FILE_TYPE_DIR)) ||
      ((check == CHECK_FILES) && !(entry->typeflag & FILE_TYPE_DIR))) {
    /* Default NULL pointer if not found is fine here! */
    return POINTER_AS_UINT(BLI_ghash_lookup(filelist->selection_state, entry->uuid));
  }

  return 0;
}

uint filelist_entry_select_index_get(FileList *filelist, const int index, FileCheckType check)
{
  FileDirEntry *entry = filelist_file(filelist, index);

  if (entry) {
    return filelist_entry_select_get(filelist, entry, check);
  }

  return 0;
}

/**
 * Set selection of the '..' parent entry, but only if it's actually visible.
 */
void filelist_entry_parent_select_set(FileList *filelist,
                                      FileSelType select,
                                      uint flag,
                                      FileCheckType check)
{
  if ((filelist->filter_data.flags & FLF_HIDE_PARENT) == 0) {
    filelist_entry_select_index_set(filelist, 0, select, flag, check);
  }
}

/* WARNING! dir must be FILE_MAX_LIBEXTRA long! */
bool filelist_islibrary(struct FileList *filelist, char *dir, char **r_group)
{
  return BLO_library_path_explode(filelist->filelist.root, dir, r_group, NULL);
}

static int groupname_to_code(const char *group)
{
  char buf[BLO_GROUP_MAX];
  char *lslash;

  BLI_assert(group);

  BLI_strncpy(buf, group, sizeof(buf));
  lslash = (char *)BLI_path_slash_rfind(buf);
  if (lslash) {
    lslash[0] = '\0';
  }

  return buf[0] ? BKE_idtype_idcode_from_name(buf) : 0;
}

static uint64_t groupname_to_filter_id(const char *group)
{
  int id_code = groupname_to_code(group);

  return BKE_idtype_idcode_to_idfilter(id_code);
}

/**
 * From here, we are in 'Job Context',
 * i.e. have to be careful about sharing stuff between background working thread.
 * and main one (used by UI among other things).
 */
typedef struct TodoDir {
  int level;
  char *dir;
} TodoDir;

static int filelist_readjob_list_dir(const char *root,
                                     ListBase *entries,
                                     const char *filter_glob,
                                     const bool do_lib,
                                     const char *main_name,
                                     const bool skip_currpar)
{
  struct direntry *files;
  int nbr_files, nbr_entries = 0;
  /* Full path of the item. */
  char full_path[FILE_MAX];

  nbr_files = BLI_filelist_dir_contents(root, &files);
  if (files) {
    int i = nbr_files;
    while (i--) {
      FileListInternEntry *entry;

      if (skip_currpar && FILENAME_IS_CURRPAR(files[i].relname)) {
        continue;
      }

      entry = MEM_callocN(sizeof(*entry), __func__);
      entry->relpath = MEM_dupallocN(files[i].relname);
      entry->st = files[i].s;

      BLI_join_dirfile(full_path, FILE_MAX, root, entry->relpath);
      char *target = full_path;

      /* Set initial file type and attributes. */
      entry->attributes = BLI_file_attributes(full_path);
      if (S_ISDIR(files[i].s.st_mode)
#ifdef __APPLE__
          && !(ED_path_extension_type(full_path) & FILE_TYPE_APPLICATIONBUNDLE)
#endif
      ) {
        entry->typeflag = FILE_TYPE_DIR;
      }

      /* Is this a file that points to another file? */
      if (entry->attributes & FILE_ATTR_ALIAS) {
        entry->redirection_path = MEM_callocN(FILE_MAXDIR, __func__);
        if (BLI_file_alias_target(full_path, entry->redirection_path)) {
          if (BLI_is_dir(entry->redirection_path)) {
            entry->typeflag = FILE_TYPE_DIR;
            BLI_path_slash_ensure(entry->redirection_path);
          }
          else {
            entry->typeflag = ED_path_extension_type(entry->redirection_path);
          }
          target = entry->redirection_path;
#ifdef WIN32
          /* On Windows don't show ".lnk" extension for valid shortcuts. */
          BLI_path_extension_replace(entry->relpath, FILE_MAXDIR, "");
#endif
        }
        else {
          MEM_freeN(entry->redirection_path);
          entry->redirection_path = NULL;
          entry->attributes |= FILE_ATTR_HIDDEN;
        }
      }

      if (!(entry->typeflag & FILE_TYPE_DIR)) {
        if (do_lib && BLO_has_bfile_extension(target)) {
          /* If we are considering .blend files as libs, promote them to directory status. */
          entry->typeflag = FILE_TYPE_BLENDER;
          /* prevent current file being used as acceptable dir */
          if (BLI_path_cmp(main_name, target) != 0) {
            entry->typeflag |= FILE_TYPE_DIR;
          }
        }
        else {
          entry->typeflag = ED_path_extension_type(target);
          if (filter_glob[0] && BLI_path_extension_check_glob(target, filter_glob)) {
            entry->typeflag |= FILE_TYPE_OPERATOR;
          }
        }
      }

#ifndef WIN32
      /* Set linux-style dot files hidden too. */
      if (is_hidden_dot_filename(entry->relpath, entry)) {
        entry->attributes |= FILE_ATTR_HIDDEN;
      }
#endif

      BLI_addtail(entries, entry);
      nbr_entries++;
    }
    BLI_filelist_free(files, nbr_files);
  }
  return nbr_entries;
}

static int filelist_readjob_list_lib(const char *root, ListBase *entries, const bool skip_currpar)
{
  FileListInternEntry *entry;
  LinkNode *ln, *names = NULL, *datablock_infos = NULL;
  int i, nitems, idcode = 0, nbr_entries = 0;
  char dir[FILE_MAX_LIBEXTRA], *group;
  bool ok;

  struct BlendHandle *libfiledata = NULL;

  /* name test */
  ok = BLO_library_path_explode(root, dir, &group, NULL);
  if (!ok) {
    return nbr_entries;
  }

  /* there we go */
  libfiledata = BLO_blendhandle_from_file(dir, NULL);
  if (libfiledata == NULL) {
    return nbr_entries;
  }

  /* memory for strings is passed into filelist[i].entry->relpath
   * and freed in filelist_entry_free. */
  if (group) {
    idcode = groupname_to_code(group);
    datablock_infos = BLO_blendhandle_get_datablock_info(libfiledata, idcode, &nitems);
  }
  else {
    names = BLO_blendhandle_get_linkable_groups(libfiledata);
    nitems = BLI_linklist_count(names);
  }

  BLO_blendhandle_close(libfiledata);

  if (!skip_currpar) {
    entry = MEM_callocN(sizeof(*entry), __func__);
    entry->relpath = BLI_strdup(FILENAME_PARENT);
    entry->typeflag |= (FILE_TYPE_BLENDERLIB | FILE_TYPE_DIR);
    BLI_addtail(entries, entry);
    nbr_entries++;
  }

  for (i = 0, ln = (datablock_infos ? datablock_infos : names); i < nitems; i++, ln = ln->next) {
    struct BLODataBlockInfo *info = datablock_infos ? ln->link : NULL;
    const char *blockname = info ? info->name : ln->link;

    entry = MEM_callocN(sizeof(*entry), __func__);
    entry->relpath = BLI_strdup(blockname);
    entry->typeflag |= FILE_TYPE_BLENDERLIB;
    if (info && info->is_asset) {
      entry->typeflag |= FILE_TYPE_ASSET;
    }
    if (!(group && idcode)) {
      entry->typeflag |= FILE_TYPE_DIR;
      entry->blentype = groupname_to_code(blockname);
    }
    else {
      entry->blentype = idcode;
    }
    BLI_addtail(entries, entry);
    nbr_entries++;
  }

  BLI_linklist_free(datablock_infos ? datablock_infos : names, MEM_freeN);

  return nbr_entries;
}

#if 0
/* Kept for reference here, in case we want to add back that feature later.
 * We do not need it currently. */
/* Code ***NOT*** updated for job stuff! */
static void filelist_readjob_main_recursive(Main *bmain, FileList *filelist)
{
  ID *id;
  FileDirEntry *files, *firstlib = NULL;
  ListBase *lb;
  int a, fake, idcode, ok, totlib, totbl;

  // filelist->type = FILE_MAIN; /* XXX TODO: add modes to filebrowser */

  BLI_assert(filelist->filelist.entries == NULL);

  if (filelist->filelist.root[0] == '/') {
    filelist->filelist.root[0] = '\0';
  }

  if (filelist->filelist.root[0]) {
    idcode = groupname_to_code(filelist->filelist.root);
    if (idcode == 0) {
      filelist->filelist.root[0] = '\0';
    }
  }

  if (filelist->dir[0] == 0) {
    /* make directories */
#  ifdef WITH_FREESTYLE
    filelist->filelist.nbr_entries = 27;
#  else
    filelist->filelist.nbr_entries = 26;
#  endif
    filelist_resize(filelist, filelist->filelist.nbr_entries);

    for (a = 0; a < filelist->filelist.nbr_entries; a++) {
      filelist->filelist.entries[a].typeflag |= FILE_TYPE_DIR;
    }

    filelist->filelist.entries[0].entry->relpath = BLI_strdup(FILENAME_PARENT);
    filelist->filelist.entries[1].entry->relpath = BLI_strdup("Scene");
    filelist->filelist.entries[2].entry->relpath = BLI_strdup("Object");
    filelist->filelist.entries[3].entry->relpath = BLI_strdup("Mesh");
    filelist->filelist.entries[4].entry->relpath = BLI_strdup("Curve");
    filelist->filelist.entries[5].entry->relpath = BLI_strdup("Metaball");
    filelist->filelist.entries[6].entry->relpath = BLI_strdup("Material");
    filelist->filelist.entries[7].entry->relpath = BLI_strdup("Texture");
    filelist->filelist.entries[8].entry->relpath = BLI_strdup("Image");
    filelist->filelist.entries[9].entry->relpath = BLI_strdup("Ika");
    filelist->filelist.entries[10].entry->relpath = BLI_strdup("Wave");
    filelist->filelist.entries[11].entry->relpath = BLI_strdup("Lattice");
    filelist->filelist.entries[12].entry->relpath = BLI_strdup("Light");
    filelist->filelist.entries[13].entry->relpath = BLI_strdup("Camera");
    filelist->filelist.entries[14].entry->relpath = BLI_strdup("Ipo");
    filelist->filelist.entries[15].entry->relpath = BLI_strdup("World");
    filelist->filelist.entries[16].entry->relpath = BLI_strdup("Screen");
    filelist->filelist.entries[17].entry->relpath = BLI_strdup("VFont");
    filelist->filelist.entries[18].entry->relpath = BLI_strdup("Text");
    filelist->filelist.entries[19].entry->relpath = BLI_strdup("Armature");
    filelist->filelist.entries[20].entry->relpath = BLI_strdup("Action");
    filelist->filelist.entries[21].entry->relpath = BLI_strdup("NodeTree");
    filelist->filelist.entries[22].entry->relpath = BLI_strdup("Speaker");
    filelist->filelist.entries[23].entry->relpath = BLI_strdup("Hair");
    filelist->filelist.entries[24].entry->relpath = BLI_strdup("Point Cloud");
    filelist->filelist.entries[25].entry->relpath = BLI_strdup("Volume");
#  ifdef WITH_FREESTYLE
    filelist->filelist.entries[26].entry->relpath = BLI_strdup("FreestyleLineStyle");
#  endif
  }
  else {
    /* make files */
    idcode = groupname_to_code(filelist->filelist.root);

    lb = which_libbase(bmain, idcode);
    if (lb == NULL) {
      return;
    }

    filelist->filelist.nbr_entries = 0;
    for (id = lb->first; id; id = id->next) {
      if (!(filelist->filter_data.flags & FLF_HIDE_DOT) || id->name[2] != '.') {
        filelist->filelist.nbr_entries++;
      }
    }

    /* XXX TODO: if databrowse F4 or append/link
     * filelist->flags & FLF_HIDE_PARENT has to be set */
    if (!(filelist->filter_data.flags & FLF_HIDE_PARENT)) {
      filelist->filelist.nbr_entries++;
    }

    if (filelist->filelist.nbr_entries > 0) {
      filelist_resize(filelist, filelist->filelist.nbr_entries);
    }

    files = filelist->filelist.entries;

    if (!(filelist->filter_data.flags & FLF_HIDE_PARENT)) {
      files->entry->relpath = BLI_strdup(FILENAME_PARENT);
      files->typeflag |= FILE_TYPE_DIR;

      files++;
    }

    totlib = totbl = 0;
    for (id = lb->first; id; id = id->next) {
      ok = 1;
      if (ok) {
        if (!(filelist->filter_data.flags & FLF_HIDE_DOT) || id->name[2] != '.') {
          if (id->lib == NULL) {
            files->entry->relpath = BLI_strdup(id->name + 2);
          }
          else {
            char relname[FILE_MAX + (MAX_ID_NAME - 2) + 3];
            BLI_snprintf(relname, sizeof(relname), "%s | %s", id->lib->filepath, id->name + 2);
            files->entry->relpath = BLI_strdup(relname);
          }
//                  files->type |= S_IFREG;
#  if 0 /* XXX TODO show the selection status of the objects */
          if (!filelist->has_func) { /* F4 DATA BROWSE */
            if (idcode == ID_OB) {
              if ( ((Object *)id)->flag & SELECT) {
                files->entry->selflag |= FILE_SEL_SELECTED;
              }
            }
            else if (idcode == ID_SCE) {
              if ( ((Scene *)id)->r.scemode & R_BG_RENDER) {
                files->entry->selflag |= FILE_SEL_SELECTED;
              }
            }
          }
#  endif
          //                  files->entry->nr = totbl + 1;
          files->entry->poin = id;
          fake = id->flag & LIB_FAKEUSER;
          if (idcode == ID_MA || idcode == ID_TE || idcode == ID_LA || idcode == ID_WO ||
              idcode == ID_IM) {
            files->typeflag |= FILE_TYPE_IMAGE;
          }
#  if 0
          if (id->lib && fake) {
            BLI_snprintf(files->extra, sizeof(files->entry->extra), "LF %d", id->us);
          }
          else if (id->lib) {
            BLI_snprintf(files->extra, sizeof(files->entry->extra), "L    %d", id->us);
          }
          else if (fake) {
            BLI_snprintf(files->extra, sizeof(files->entry->extra), "F    %d", id->us);
          }
          else {
            BLI_snprintf(files->extra, sizeof(files->entry->extra), "      %d", id->us);
          }
#  endif

          if (id->lib) {
            if (totlib == 0) {
              firstlib = files;
            }
            totlib++;
          }

          files++;
        }
        totbl++;
      }
    }

    /* only qsort of library blocks */
    if (totlib > 1) {
      qsort(firstlib, totlib, sizeof(*files), compare_name);
    }
  }
}
#endif

static void filelist_readjob_do(const bool do_lib,
                                FileList *filelist,
                                const char *main_name,
                                const short *stop,
                                short *do_update,
                                float *progress,
                                ThreadMutex *lock)
{
  ListBase entries = {0};
  BLI_Stack *todo_dirs;
  TodoDir *td_dir;
  char dir[FILE_MAX_LIBEXTRA];
  char filter_glob[FILE_MAXFILE];
  const char *root = filelist->filelist.root;
  const int max_recursion = filelist->max_recursion;
  int nbr_done_dirs = 0, nbr_todo_dirs = 1;

  //  BLI_assert(filelist->filtered == NULL);
  BLI_assert(BLI_listbase_is_empty(&filelist->filelist.entries) &&
             (filelist->filelist.nbr_entries == 0));

  todo_dirs = BLI_stack_new(sizeof(*td_dir), __func__);
  td_dir = BLI_stack_push_r(todo_dirs);
  td_dir->level = 1;

  BLI_strncpy(dir, filelist->filelist.root, sizeof(dir));
  BLI_strncpy(filter_glob, filelist->filter_data.filter_glob, sizeof(filter_glob));

  BLI_path_normalize_dir(main_name, dir);
  td_dir->dir = BLI_strdup(dir);

  while (!BLI_stack_is_empty(todo_dirs) && !(*stop)) {
    FileListInternEntry *entry;
    int nbr_entries = 0;
    bool is_lib = do_lib;

    char *subdir;
    char rel_subdir[FILE_MAX_LIBEXTRA];
    int recursion_level;
    bool skip_currpar;

    td_dir = BLI_stack_peek(todo_dirs);
    subdir = td_dir->dir;
    recursion_level = td_dir->level;
    skip_currpar = (recursion_level > 1);

    BLI_stack_discard(todo_dirs);

    /* ARRRG! We have to be very careful *not to use* common BLI_path_util helpers over
     * entry->relpath itself (nor any path containing it), since it may actually be a datablock
     * name inside .blend file, which can have slashes and backslashes! See T46827.
     * Note that in the end, this means we 'cache' valid relative subdir once here,
     * this is actually better. */
    BLI_strncpy(rel_subdir, subdir, sizeof(rel_subdir));
    BLI_path_normalize_dir(root, rel_subdir);
    BLI_path_rel(rel_subdir, root);

    if (do_lib) {
      nbr_entries = filelist_readjob_list_lib(subdir, &entries, skip_currpar);
    }
    if (!nbr_entries) {
      is_lib = false;
      nbr_entries = filelist_readjob_list_dir(
          subdir, &entries, filter_glob, do_lib, main_name, skip_currpar);
    }

    for (entry = entries.first; entry; entry = entry->next) {
      BLI_join_dirfile(dir, sizeof(dir), rel_subdir, entry->relpath);

      /* Generate our entry uuid. Abusing uuid as an uint32, shall be more than enough here,
       * things would crash way before we overflow that counter!
       * Using an atomic operation to avoid having to lock thread...
       * Note that we do not really need this here currently,
       * since there is a single listing thread, but better
       * remain consistent about threading! */
      *((uint32_t *)entry->uuid) = atomic_add_and_fetch_uint32(
          (uint32_t *)filelist->filelist_intern.curr_uuid, 1);

      /* Only thing we change in direntry here, so we need to free it first. */
      MEM_freeN(entry->relpath);
      entry->relpath = BLI_strdup(dir + 2); /* + 2 to remove '//'
                                             * added by BLI_path_rel to rel_subdir. */
      entry->name = BLI_strdup(fileentry_uiname(root, entry->relpath, entry->typeflag, dir));

      /* Here we decide whether current filedirentry is to be listed too, or not. */
      if (max_recursion && (is_lib || (recursion_level <= max_recursion))) {
        if (((entry->typeflag & FILE_TYPE_DIR) == 0) || FILENAME_IS_CURRPAR(entry->relpath)) {
          /* Skip... */
        }
        else if (!is_lib && (recursion_level >= max_recursion) &&
                 ((entry->typeflag & (FILE_TYPE_BLENDER | FILE_TYPE_BLENDER_BACKUP)) == 0)) {
          /* Do not recurse in real directories in this case, only in .blend libs. */
        }
        else {
          /* We have a directory we want to list, add it to todo list! */
          BLI_join_dirfile(dir, sizeof(dir), root, entry->relpath);
          BLI_path_normalize_dir(main_name, dir);
          td_dir = BLI_stack_push_r(todo_dirs);
          td_dir->level = recursion_level + 1;
          td_dir->dir = BLI_strdup(dir);
          nbr_todo_dirs++;
        }
      }
    }

    if (nbr_entries) {
      BLI_mutex_lock(lock);

      *do_update = true;

      BLI_movelisttolist(&filelist->filelist.entries, &entries);
      filelist->filelist.nbr_entries += nbr_entries;

      BLI_mutex_unlock(lock);
    }

    nbr_done_dirs++;
    *progress = (float)nbr_done_dirs / (float)nbr_todo_dirs;
    MEM_freeN(subdir);
  }

  /* If we were interrupted by stop, stack may not be empty and we need to free
   * pending dir paths. */
  while (!BLI_stack_is_empty(todo_dirs)) {
    td_dir = BLI_stack_peek(todo_dirs);
    MEM_freeN(td_dir->dir);
    BLI_stack_discard(todo_dirs);
  }
  BLI_stack_free(todo_dirs);
}

static void filelist_readjob_dir(Main *UNUSED(current_main),
                                 FileList *filelist,
                                 const char *main_name,
                                 short *stop,
                                 short *do_update,
                                 float *progress,
                                 ThreadMutex *lock)
{
  filelist_readjob_do(false, filelist, main_name, stop, do_update, progress, lock);
}

static void filelist_readjob_lib(Main *UNUSED(current_main),
                                 FileList *filelist,
                                 const char *main_name,
                                 short *stop,
                                 short *do_update,
                                 float *progress,
                                 ThreadMutex *lock)
{
  filelist_readjob_do(true, filelist, main_name, stop, do_update, progress, lock);
}

static void filelist_readjob_main(Main *current_main,
                                  FileList *filelist,
                                  const char *main_name,
                                  short *stop,
                                  short *do_update,
                                  float *progress,
                                  ThreadMutex *lock)
{
  /* TODO! */
  filelist_readjob_dir(current_main, filelist, main_name, stop, do_update, progress, lock);
}

static void filelist_readjob_main_assets(Main *current_main,
                                         FileList *filelist,
                                         const char *UNUSED(main_name),
                                         short *UNUSED(stop),
                                         short *do_update,
                                         float *UNUSED(progress),
                                         ThreadMutex *lock)
{
  BLI_assert(BLI_listbase_is_empty(&filelist->filelist.entries) &&
             (filelist->filelist.nbr_entries == 0));

  FileListInternEntry *entry;
  ListBase tmp_entries = {0};
  ID *id_iter;
  int nbr_entries = 0;

  FOREACH_MAIN_ID_BEGIN (current_main, id_iter) {
    if (!id_iter->asset_data) {
      continue;
    }

    const char *id_code_name = BKE_idtype_idcode_to_name(GS(id_iter->name));

    entry = MEM_callocN(sizeof(*entry), __func__);
    entry->relpath = BLI_strdup(id_code_name);
    entry->name = BLI_strdup(id_iter->name + 2);
    entry->typeflag |= FILE_TYPE_BLENDERLIB | FILE_TYPE_ASSET;
    entry->blentype = GS(id_iter->name);
    *((uint32_t *)entry->uuid) = atomic_add_and_fetch_uint32(
        (uint32_t *)filelist->filelist_intern.curr_uuid, 1);
    entry->preview_image = BKE_assetdata_preview_get_from_id(id_iter->asset_data, id_iter);
    entry->id_uuid = id_iter->session_uuid;
    nbr_entries++;
    BLI_addtail(&tmp_entries, entry);
  }
  FOREACH_MAIN_ID_END;

  if (nbr_entries) {
    BLI_mutex_lock(lock);

    *do_update = true;

    BLI_movelisttolist(&filelist->filelist.entries, &tmp_entries);
    filelist->filelist.nbr_entries += nbr_entries;
    filelist->filelist.nbr_entries_filtered = filelist->filelist.entry_idx_start =
        filelist->filelist.entry_idx_end = -1;

    BLI_mutex_unlock(lock);
  }
}

typedef struct FileListReadJob {
  ThreadMutex lock;
  char main_name[FILE_MAX];
  Main *current_main;
  struct FileList *filelist;
  /** XXX We may use a simpler struct here... just a linked list and root path? */
  struct FileList *tmp_filelist;
} FileListReadJob;

static void filelist_readjob_startjob(void *flrjv, short *stop, short *do_update, float *progress)
{
  FileListReadJob *flrj = flrjv;

  //  printf("START filelist reading (%d files, main thread: %d)\n",
  //         flrj->filelist->filelist.nbr_entries, BLI_thread_is_main());

  BLI_mutex_lock(&flrj->lock);

  BLI_assert((flrj->tmp_filelist == NULL) && flrj->filelist);

  flrj->tmp_filelist = MEM_dupallocN(flrj->filelist);

  BLI_listbase_clear(&flrj->tmp_filelist->filelist.entries);
  flrj->tmp_filelist->filelist.nbr_entries = 0;

  flrj->tmp_filelist->filelist_intern.filtered = NULL;
  BLI_listbase_clear(&flrj->tmp_filelist->filelist_intern.entries);
  memset(flrj->tmp_filelist->filelist_intern.curr_uuid,
         0,
         sizeof(flrj->tmp_filelist->filelist_intern.curr_uuid));

  flrj->tmp_filelist->libfiledata = NULL;
  memset(&flrj->tmp_filelist->filelist_cache, 0, sizeof(flrj->tmp_filelist->filelist_cache));
  flrj->tmp_filelist->selection_state = NULL;

  BLI_mutex_unlock(&flrj->lock);

  flrj->tmp_filelist->read_jobf(flrj->current_main,
                                flrj->tmp_filelist,
                                flrj->main_name,
                                stop,
                                do_update,
                                progress,
                                &flrj->lock);
}

static void filelist_readjob_update(void *flrjv)
{
  FileListReadJob *flrj = flrjv;
  FileListIntern *fl_intern = &flrj->filelist->filelist_intern;
  ListBase new_entries = {NULL};
  int nbr_entries, new_nbr_entries = 0;

  BLI_movelisttolist(&new_entries, &fl_intern->entries);
  nbr_entries = flrj->filelist->filelist.nbr_entries;

  BLI_mutex_lock(&flrj->lock);

  if (flrj->tmp_filelist->filelist.nbr_entries > 0) {
    /* We just move everything out of 'thread context' into final list. */
    new_nbr_entries = flrj->tmp_filelist->filelist.nbr_entries;
    BLI_movelisttolist(&new_entries, &flrj->tmp_filelist->filelist.entries);
    flrj->tmp_filelist->filelist.nbr_entries = 0;
  }

  BLI_mutex_unlock(&flrj->lock);

  if (new_nbr_entries) {
    /* Do not clear selection cache, we can assume already 'selected' uuids are still valid! */
    filelist_clear_ex(flrj->filelist, true, false, false);

    flrj->filelist->flags |= (FL_NEED_SORTING | FL_NEED_FILTERING);
  }

  /* if no new_nbr_entries, this is NOP */
  BLI_movelisttolist(&fl_intern->entries, &new_entries);
  flrj->filelist->filelist.nbr_entries = MAX2(nbr_entries, 0) + new_nbr_entries;
}

static void filelist_readjob_endjob(void *flrjv)
{
  FileListReadJob *flrj = flrjv;

  /* In case there would be some dangling update... */
  filelist_readjob_update(flrjv);

  flrj->filelist->flags &= ~FL_IS_PENDING;
  flrj->filelist->flags |= FL_IS_READY;
}

static void filelist_readjob_free(void *flrjv)
{
  FileListReadJob *flrj = flrjv;

  //  printf("END filelist reading (%d files)\n", flrj->filelist->filelist.nbr_entries);

  if (flrj->tmp_filelist) {
    /* tmp_filelist shall never ever be filtered! */
    BLI_assert(flrj->tmp_filelist->filelist.nbr_entries == 0);
    BLI_assert(BLI_listbase_is_empty(&flrj->tmp_filelist->filelist.entries));

    /* Don't let this be free'd, the tmp list doesn't own it. */
    flrj->tmp_filelist->id_map = NULL;

    filelist_freelib(flrj->tmp_filelist);
    filelist_free(flrj->tmp_filelist);
    MEM_freeN(flrj->tmp_filelist);
  }

  BLI_mutex_end(&flrj->lock);

  MEM_freeN(flrj);
}

void filelist_readjob_start(FileList *filelist, const bContext *C)
{
  Main *bmain = CTX_data_main(C);
  wmJob *wm_job;
  FileListReadJob *flrj;

  /* prepare job data */
  flrj = MEM_callocN(sizeof(*flrj), __func__);
  flrj->filelist = filelist;
  flrj->current_main = bmain;
  BLI_strncpy(flrj->main_name, BKE_main_blendfile_path(bmain), sizeof(flrj->main_name));

  BLI_assert(filelist->id_map == NULL);
  filelist->flags &= ~(FL_FORCE_RESET | FL_IS_READY);
  filelist->flags |= FL_IS_PENDING;
  filelist->id_map = BKE_main_idmap_create(bmain, false, NULL, MAIN_IDMAP_TYPE_UUID);

  BLI_mutex_init(&flrj->lock);

  /* setup job */
  wm_job = WM_jobs_get(CTX_wm_manager(C),
                       CTX_wm_window(C),
                       CTX_data_scene(C),
                       "Listing Dirs...",
                       WM_JOB_PROGRESS,
                       WM_JOB_TYPE_FILESEL_READDIR);
  WM_jobs_customdata_set(wm_job, flrj, filelist_readjob_free);
  WM_jobs_timer(wm_job, 0.01, NC_SPACE | ND_SPACE_FILE_LIST, NC_SPACE | ND_SPACE_FILE_LIST);
  WM_jobs_callbacks(
      wm_job, filelist_readjob_startjob, NULL, filelist_readjob_update, filelist_readjob_endjob);

  /* start the job */
  WM_jobs_start(CTX_wm_manager(C), wm_job);
}

void filelist_readjob_stop(wmWindowManager *wm, Scene *owner_scene)
{
  WM_jobs_kill_type(wm, owner_scene, WM_JOB_TYPE_FILESEL_READDIR);
}

int filelist_readjob_running(wmWindowManager *wm, Scene *owner_scene)
{
  return WM_jobs_test(wm, owner_scene, WM_JOB_TYPE_FILESEL_READDIR);
}<|MERGE_RESOLUTION|>--- conflicted
+++ resolved
@@ -308,16 +308,10 @@
 typedef struct FileList {
   FileDirEntryArr filelist;
 
-<<<<<<< HEAD
   eFileSelectType type;
   /* The repository this list was created for. Stored here so we know when to re-read. */
   FileSelectAssetRepositoryID asset_repository;
 
-  short prv_w;
-  short prv_h;
-
-=======
->>>>>>> 87507df7
   short flags;
 
   short sort;
