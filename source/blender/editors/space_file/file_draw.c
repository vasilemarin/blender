--- conflicted
+++ resolved
@@ -190,11 +190,7 @@
         UI_but_drag_set_asset(but,
                               &(AssetHandle){.file_data = file},
                               BLI_strdup(blend_path),
-<<<<<<< HEAD
-                              file->blentype,
                               file->asset_data,
-=======
->>>>>>> eb96f0cf
                               asset_params->import_type,
                               icon,
                               preview_image,
@@ -509,11 +505,7 @@
         UI_but_drag_set_asset(but,
                               &(AssetHandle){.file_data = file},
                               BLI_strdup(blend_path),
-<<<<<<< HEAD
-                              file->blentype,
                               file->asset_data,
-=======
->>>>>>> eb96f0cf
                               asset_params->import_type,
                               icon,
                               imb,
