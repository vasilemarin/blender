/*
 * This program is free software; you can redistribute it and/or
 * modify it under the terms of the GNU General Public License
 * as published by the Free Software Foundation; either version 2
 * of the License, or (at your option) any later version.
 *
 * This program is distributed in the hope that it will be useful,
 * but WITHOUT ANY WARRANTY; without even the implied warranty of
 * MERCHANTABILITY or FITNESS FOR A PARTICULAR PURPOSE.  See the
 * GNU General Public License for more details.
 *
 * You should have received a copy of the GNU General Public License
 * along with this program; if not, write to the Free Software Foundation,
 * Inc., 51 Franklin Street, Fifth Floor, Boston, MA 02110-1301, USA.
 *
 * The Original Code is Copyright (C) 2008 Blender Foundation.
 * All rights reserved.
 */

/** \file
 * \ingroup spfile
 */

#include <errno.h>
#include <math.h>
#include <string.h>

#include "BLI_blenlib.h"
#include "BLI_fileops_types.h"
#include "BLI_math.h"
#include "BLI_utildefines.h"

#ifdef WIN32
#  include "BLI_winstuff.h"
#endif

#include "BIF_glutil.h"

#include "BKE_context.h"
#include "BKE_main.h"

#include "BLO_readfile.h"

#include "BLT_translation.h"

#include "BLF_api.h"

#include "IMB_imbuf_types.h"

#include "DNA_userdef_types.h"
#include "DNA_windowmanager_types.h"

#include "RNA_access.h"

#include "ED_fileselect.h"
#include "ED_screen.h"

#include "UI_interface.h"
#include "UI_interface_icons.h"
#include "UI_resources.h"
#include "UI_view2d.h"

#include "WM_api.h"
#include "WM_types.h"

#include "GPU_immediate.h"
#include "GPU_immediate_util.h"
#include "GPU_state.h"

#include "filelist.h"

#include "file_intern.h"  // own include

#include "MEM_guardedalloc.h"

void ED_file_path_button(bScreen *screen,
                         const SpaceFile *sfile,
                         FileSelectParams *params,
                         uiBlock *block)
{
  PointerRNA params_rna_ptr;
  uiBut *but;

  RNA_pointer_create(&screen->id, &RNA_FileSelectParams, params, &params_rna_ptr);

  /* callbacks for operator check functions */
  UI_block_func_set(block, file_draw_check_cb, NULL, NULL);

  but = uiDefButR(block,
                  UI_BTYPE_TEXT,
                  -1,
                  "",
                  0,
                  0,
                  UI_UNIT_X * 10,
                  UI_UNIT_Y,
                  &params_rna_ptr,
                  "directory",
                  0,
                  0.0f,
                  (float)FILE_MAX,
                  0.0f,
                  0.0f,
                  TIP_("File path"));

  BLI_assert(!UI_but_flag_is_set(but, UI_BUT_UNDO));
  BLI_assert(!UI_but_is_utf8(but));

  UI_but_func_complete_set(but, autocomplete_directory, NULL);
  UI_but_funcN_set(but, file_directory_enter_handle, NULL, but);

  /* TODO, directory editing is non-functional while a library is loaded
   * until this is properly supported just disable it. */
  if (sfile && sfile->files && filelist_lib(sfile->files)) {
    UI_but_flag_enable(but, UI_BUT_DISABLED);
  }

  /* clear func */
  UI_block_func_set(block, NULL, NULL, NULL);
}

/* Dummy helper - we need dynamic tooltips here. */
static char *file_draw_tooltip_func(bContext *UNUSED(C), void *argN, const char *UNUSED(tip))
{
  char *dyn_tooltip = argN;
  return BLI_strdup(dyn_tooltip);
}

static void draw_tile(int sx, int sy, int width, int height, int colorid, int shade)
{
  float color[4];
  UI_GetThemeColorShade4fv(colorid, shade, color);
  UI_draw_roundbox_corner_set(UI_CNR_ALL);
  UI_draw_roundbox_aa(
      true, (float)sx, (float)(sy - height), (float)(sx + width), (float)sy, 5.0f, color);
}

static void file_draw_icon(uiBlock *block,
                           const char *path,
                           int sx,
                           int sy,
                           int icon,
                           int width,
                           int height,
<<<<<<< HEAD
                           uiDragLibraryHandle *drag_data)
=======
                           bool drag,
                           bool dimmed)
>>>>>>> 15e6f901
{
  uiBut *but;
  int x, y;

  x = sx;
  y = sy - height;

  /* For uiDefIconBut(), if a1==1.0 then a2 is alpha 0.0 - 1.0 */
  const float a1 = dimmed ? 1.0f : 0.0f;
  const float a2 = dimmed ? 0.3f : 0.0f;
  but = uiDefIconBut(
      block, UI_BTYPE_LABEL, 0, icon, x, y, width, height, NULL, 0.0f, 0.0f, a1, a2, NULL);
  UI_but_func_tooltip_set(but, file_draw_tooltip_func, BLI_strdup(path));

  if (drag_data != NULL) {
    /* path is no more static, cannot give it directly to but... */
    UI_but_drag_set_library(but, ICON_NONE, NULL, 1.0f, drag_data, true);
  }
}

static void file_draw_string(int sx,
                             int sy,
                             const char *string,
                             float width,
                             int height,
                             eFontStyle_Align align,
                             const uchar col[4])
{
  uiFontStyle fs;
  rcti rect;
  char fname[FILE_MAXFILE];

  if (string[0] == '\0' || width < 1) {
    return;
  }

  const uiStyle *style = UI_style_get();
  fs = style->widgetlabel;

  BLI_strncpy(fname, string, FILE_MAXFILE);
  UI_text_clip_middle_ex(&fs, fname, width, UI_DPI_ICON_SIZE, sizeof(fname), '\0');

  /* no text clipping needed, UI_fontstyle_draw does it but is a bit too strict
   * (for buttons it works) */
  rect.xmin = sx;
  rect.xmax = sx + round_fl_to_int(width);
  rect.ymin = sy - height;
  rect.ymax = sy;

  UI_fontstyle_draw(&fs,
                    &rect,
                    fname,
                    col,
                    &(struct uiFontStyleDraw_Params){
                        .align = align,
                    });
}

void file_calc_previews(const bContext *C, ARegion *region)
{
  SpaceFile *sfile = CTX_wm_space_file(C);
  View2D *v2d = &region->v2d;

  ED_fileselect_init_layout(sfile, region);
  UI_view2d_totRect_set(v2d, sfile->layout->width, sfile->layout->height);
}

static void file_draw_preview(uiBlock *block,
                              const char *path,
                              int sx,
                              int sy,
                              const float icon_aspect,
                              ImBuf *imb,
                              const int icon,
                              FileLayout *layout,
                              const bool is_icon,
                              const int typeflags,
<<<<<<< HEAD
                              const uiDragLibraryHandle *drag_data)
=======
                              const bool drag,
                              const bool dimmed,
                              const bool is_link)
>>>>>>> 15e6f901
{
  uiBut *but;
  float fx, fy;
  float dx, dy;
  int xco, yco;
  float ui_imbx, ui_imby;
  float scaledx, scaledy;
  float scale;
  int ex, ey;
  bool show_outline = !is_icon &&
                      (typeflags & (FILE_TYPE_IMAGE | FILE_TYPE_MOVIE | FILE_TYPE_BLENDER));

  BLI_assert(imb != NULL);

  ui_imbx = imb->x * UI_DPI_FAC;
  ui_imby = imb->y * UI_DPI_FAC;
  /* Unlike thumbnails, icons are not scaled up. */
  if (((ui_imbx > layout->prv_w) || (ui_imby > layout->prv_h)) ||
      (!is_icon && ((ui_imbx < layout->prv_w) || (ui_imby < layout->prv_h)))) {
    if (imb->x > imb->y) {
      scaledx = (float)layout->prv_w;
      scaledy = ((float)imb->y / (float)imb->x) * layout->prv_w;
      scale = scaledx / imb->x;
    }
    else {
      scaledy = (float)layout->prv_h;
      scaledx = ((float)imb->x / (float)imb->y) * layout->prv_h;
      scale = scaledy / imb->y;
    }
  }
  else {
    scaledx = ui_imbx;
    scaledy = ui_imby;
    scale = UI_DPI_FAC;
  }

  ex = (int)scaledx;
  ey = (int)scaledy;
  fx = ((float)layout->prv_w - (float)ex) / 2.0f;
  fy = ((float)layout->prv_h - (float)ey) / 2.0f;
  dx = (fx + 0.5f + layout->prv_border_x);
  dy = (fy + 0.5f - layout->prv_border_y);
  xco = sx + (int)dx;
  yco = sy - layout->prv_h + (int)dy;

  GPU_blend(true);

  /* the large image */

  float col[4] = {1.0f, 1.0f, 1.0f, 1.0f};
  if (is_icon) {
    if (typeflags & FILE_TYPE_DIR) {
      UI_GetThemeColor4fv(TH_ICON_FOLDER, col);
    }
    else {
      UI_GetThemeColor4fv(TH_TEXT, col);
    }
  }
  else if (typeflags & FILE_TYPE_FTFONT) {
    UI_GetThemeColor4fv(TH_TEXT, col);
  }

  if (dimmed) {
    col[3] *= 0.3f;
  }

  if (!is_icon && typeflags & FILE_TYPE_BLENDERLIB) {
    /* Datablock preview images use premultiplied alpha. */
    GPU_blend_set_func_separate(
        GPU_ONE, GPU_ONE_MINUS_SRC_ALPHA, GPU_ONE, GPU_ONE_MINUS_SRC_ALPHA);
  }

  IMMDrawPixelsTexState state = immDrawPixelsTexSetup(GPU_SHADER_2D_IMAGE_COLOR);
  immDrawPixelsTexScaled(&state,
                         (float)xco,
                         (float)yco,
                         imb->x,
                         imb->y,
                         GL_RGBA,
                         GL_UNSIGNED_BYTE,
                         GL_NEAREST,
                         imb->rect,
                         scale,
                         scale,
                         1.0f,
                         1.0f,
                         col);

  GPU_blend_set_func_separate(
      GPU_SRC_ALPHA, GPU_ONE_MINUS_SRC_ALPHA, GPU_ONE, GPU_ONE_MINUS_SRC_ALPHA);

  if (icon && is_icon) {
    /* Small icon in the middle of large image, scaled to fit container and UI scale */
    float icon_x, icon_y;
    const float icon_size = 16.0f / icon_aspect * U.dpi_fac;
    float icon_opacity = 0.3f;
    uchar icon_color[4] = {0, 0, 0, 255};
    float bgcolor[4];
    UI_GetThemeColor4fv(TH_ICON_FOLDER, bgcolor);
    if (rgb_to_grayscale(bgcolor) < 0.5f) {
      icon_color[0] = 255;
      icon_color[1] = 255;
      icon_color[2] = 255;
    }
    icon_x = xco + (ex / 2.0f) - (icon_size / 2.0f);
    icon_y = yco + (ey / 2.0f) - (icon_size * ((typeflags & FILE_TYPE_DIR) ? 0.78f : 0.75f));
    UI_icon_draw_ex(
        icon_x, icon_y, icon, icon_aspect / U.dpi_fac, icon_opacity, 0.0f, icon_color, false);
  }

  if (is_link) {
    /* Arrow icon to indicate it is a shortcut, link, or alias. */
    float icon_x, icon_y;
    icon_x = xco + (2.0f * UI_DPI_FAC);
    icon_y = yco + (2.0f * UI_DPI_FAC);
    const int arrow = ICON_LOOP_FORWARDS;
    if (!is_icon) {
      /* Arrow at very bottom-left if preview style. */
      const uchar dark[4] = {0, 0, 0, 255};
      const uchar light[4] = {255, 255, 255, 255};
      UI_icon_draw_ex(icon_x + 1, icon_y - 1, arrow, 1.0f / U.dpi_fac, 0.2f, 0.0f, dark, false);
      UI_icon_draw_ex(icon_x, icon_y, arrow, 1.0f / U.dpi_fac, 0.6f, 0.0f, light, false);
    }
    else {
      /* Link to folder or non-previewed file. */
      uchar icon_color[4];
      UI_GetThemeColor4ubv(TH_BACK, icon_color);
      icon_x = xco + ((typeflags & FILE_TYPE_DIR) ? 0.14f : 0.23f) * scaledx;
      icon_y = yco + ((typeflags & FILE_TYPE_DIR) ? 0.24f : 0.14f) * scaledy;
      UI_icon_draw_ex(
          icon_x, icon_y, arrow, icon_aspect / U.dpi_fac * 1.8, 0.3f, 0.0f, icon_color, false);
    }
  }
  else if (icon && !is_icon && !(typeflags & FILE_TYPE_FTFONT)) {
    /* Smaller, fainter icon at bottom-left for preview image thumbnail, but not for fonts. */
    float icon_x, icon_y;
    const uchar dark[4] = {0, 0, 0, 255};
    const uchar light[4] = {255, 255, 255, 255};
    icon_x = xco + (2.0f * UI_DPI_FAC);
    icon_y = yco + (2.0f * UI_DPI_FAC);
    UI_icon_draw_ex(icon_x + 1, icon_y - 1, icon, 1.0f / U.dpi_fac, 0.2f, 0.0f, dark, false);
    UI_icon_draw_ex(icon_x, icon_y, icon, 1.0f / U.dpi_fac, 0.6f, 0.0f, light, false);
  }

  /* Contrasting outline around some preview types. */
  if (show_outline) {
    GPUVertFormat *format = immVertexFormat();
    uint pos = GPU_vertformat_attr_add(format, "pos", GPU_COMP_F32, 2, GPU_FETCH_FLOAT);
    immBindBuiltinProgram(GPU_SHADER_2D_UNIFORM_COLOR);
    float border_color[4] = {1.0f, 1.0f, 1.0f, 0.4f};
    float bgcolor[4];
    UI_GetThemeColor4fv(TH_BACK, bgcolor);
    if (rgb_to_grayscale(bgcolor) > 0.5f) {
      border_color[0] = 0.0f;
      border_color[1] = 0.0f;
      border_color[2] = 0.0f;
    }
    immUniformColor4fv(border_color);
    imm_draw_box_wire_2d(pos, (float)xco, (float)yco, (float)(xco + ex), (float)(yco + ey));
    immUnbindProgram();
  }

  but = uiDefBut(block, UI_BTYPE_LABEL, 0, "", xco, yco, ex, ey, NULL, 0.0, 0.0, 0, 0, NULL);

  /* dragregion */
  if (drag_data != NULL) {
    UI_but_drag_set_library(but, icon, imb, scale, drag_data, true);
  }

  GPU_blend(false);
}

static void renamebutton_cb(bContext *C, void *UNUSED(arg1), char *oldname)
{
  char newname[FILE_MAX + 12];
  char orgname[FILE_MAX + 12];
  char filename[FILE_MAX + 12];
  wmWindowManager *wm = CTX_wm_manager(C);
  SpaceFile *sfile = (SpaceFile *)CTX_wm_space_data(C);
  ARegion *region = CTX_wm_region(C);

  BLI_join_dirfile(orgname, sizeof(orgname), sfile->params->dir, oldname);
  BLI_strncpy(filename, sfile->params->renamefile, sizeof(filename));
  BLI_filename_make_safe(filename);
  BLI_join_dirfile(newname, sizeof(newname), sfile->params->dir, filename);

  if (!STREQ(orgname, newname)) {
    if (!BLI_exists(newname)) {
      errno = 0;
      if ((BLI_rename(orgname, newname) != 0) || !BLI_exists(newname)) {
        WM_reportf(RPT_ERROR, "Could not rename: %s", errno ? strerror(errno) : "unknown error");
        WM_report_banner_show();
      }
      else {
        /* If rename is successful, scroll to newly renamed entry. */
        BLI_strncpy(sfile->params->renamefile, filename, sizeof(sfile->params->renamefile));
        sfile->params->rename_flag = FILE_PARAMS_RENAME_POSTSCROLL_PENDING;

        if (sfile->smoothscroll_timer != NULL) {
          WM_event_remove_timer(CTX_wm_manager(C), CTX_wm_window(C), sfile->smoothscroll_timer);
        }
        sfile->smoothscroll_timer = WM_event_add_timer(wm, CTX_wm_window(C), TIMER1, 1.0 / 1000.0);
        sfile->scroll_offset = 0;
      }

      /* to make sure we show what is on disk */
      ED_fileselect_clear(wm, CTX_data_scene(C), sfile);
    }

    ED_region_tag_redraw(region);
  }
}

static void draw_background(FileLayout *layout, View2D *v2d)
{
  const int item_height = layout->tile_h + (2 * layout->tile_border_y);
  int i;
  int sy;

  uint pos = GPU_vertformat_attr_add(immVertexFormat(), "pos", GPU_COMP_F32, 2, GPU_FETCH_FLOAT);
  immBindBuiltinProgram(GPU_SHADER_2D_UNIFORM_COLOR);
  immUniformThemeColorShade(TH_BACK, -7);

  /* alternating flat shade background */
  for (i = 2; (i <= layout->rows + 1); i += 2) {
    sy = (int)v2d->cur.ymax - layout->offset_top - i * item_height - layout->tile_border_y;

    /* Offsett pattern slightly to add scroll effect. */
    sy += round_fl_to_int(item_height * (v2d->tot.ymax - v2d->cur.ymax) / item_height);

    immRectf(pos,
             v2d->cur.xmin,
             (float)sy,
             v2d->cur.xmax,
             (float)(sy + layout->tile_h + 2 * layout->tile_border_y));
  }

  immUnbindProgram();
}

static void draw_dividers(FileLayout *layout, View2D *v2d)
{
  /* vertical column dividers */

  const int step = (layout->tile_w + 2 * layout->tile_border_x);

  uint vertex_len = 0;
  int sx = (int)v2d->tot.xmin;
  while (sx < v2d->cur.xmax) {
    sx += step;
    vertex_len += 4; /* vertex_count = 2 points per line * 2 lines per divider */
  }

  if (vertex_len > 0) {
    int v1[2], v2[2];
    uchar col_hi[3], col_lo[3];

    UI_GetThemeColorShade3ubv(TH_BACK, 30, col_hi);
    UI_GetThemeColorShade3ubv(TH_BACK, -30, col_lo);

    v1[1] = v2d->cur.ymax - layout->tile_border_y;
    v2[1] = v2d->cur.ymin;

    GPUVertFormat *format = immVertexFormat();
    uint pos = GPU_vertformat_attr_add(format, "pos", GPU_COMP_I32, 2, GPU_FETCH_INT_TO_FLOAT);
    uint color = GPU_vertformat_attr_add(
        format, "color", GPU_COMP_U8, 3, GPU_FETCH_INT_TO_FLOAT_UNIT);

    immBindBuiltinProgram(GPU_SHADER_2D_FLAT_COLOR);
    immBegin(GPU_PRIM_LINES, vertex_len);

    sx = (int)v2d->tot.xmin;
    while (sx < v2d->cur.xmax) {
      sx += step;

      v1[0] = v2[0] = sx;
      immAttrSkip(color);
      immVertex2iv(pos, v1);
      immAttr3ubv(color, col_lo);
      immVertex2iv(pos, v2);

      v1[0] = v2[0] = sx + 1;
      immAttrSkip(color);
      immVertex2iv(pos, v1);
      immAttr3ubv(color, col_hi);
      immVertex2iv(pos, v2);
    }

    immEnd();
    immUnbindProgram();
  }
}

static void draw_columnheader_background(const FileLayout *layout, const View2D *v2d)
{
  uint pos = GPU_vertformat_attr_add(immVertexFormat(), "pos", GPU_COMP_F32, 2, GPU_FETCH_FLOAT);

  immBindBuiltinProgram(GPU_SHADER_2D_UNIFORM_COLOR);
  immUniformThemeColorShade(TH_BACK, 11);

  immRectf(pos,
           v2d->cur.xmin,
           v2d->cur.ymax - layout->attribute_column_header_h,
           v2d->cur.xmax,
           v2d->cur.ymax);

  immUnbindProgram();
}

static void draw_columnheader_columns(const FileSelectParams *params,
                                      FileLayout *layout,
                                      const View2D *v2d,
                                      const uchar text_col[4])
{
  const float divider_pad = 0.2 * layout->attribute_column_header_h;
  int sx = v2d->cur.xmin, sy = v2d->cur.ymax;

  for (FileAttributeColumnType column_type = 0; column_type < ATTRIBUTE_COLUMN_MAX;
       column_type++) {
    if (!file_attribute_column_type_enabled(params, column_type)) {
      continue;
    }
    const FileAttributeColumn *column = &layout->attribute_columns[column_type];

    /* Active sort type triangle */
    if (params->sort == column->sort_type) {
      float tri_color[4];

      rgba_uchar_to_float(tri_color, text_col);
      UI_draw_icon_tri(sx + column->width - (0.3f * U.widget_unit) -
                           ATTRIBUTE_COLUMN_PADDING / 2.0f,
                       sy + (0.1f * U.widget_unit) - (layout->attribute_column_header_h / 2),
                       (params->flag & FILE_SORT_INVERT) ? 't' : 'v',
                       tri_color);
    }

    file_draw_string(sx + ATTRIBUTE_COLUMN_PADDING,
                     sy - layout->tile_border_y,
                     IFACE_(column->name),
                     column->width - 2 * ATTRIBUTE_COLUMN_PADDING,
                     layout->attribute_column_header_h - layout->tile_border_y,
                     UI_STYLE_TEXT_LEFT,
                     text_col);

    /* Separator line */
    if (column_type != COLUMN_NAME) {
      uint pos = GPU_vertformat_attr_add(
          immVertexFormat(), "pos", GPU_COMP_F32, 2, GPU_FETCH_FLOAT);

      immBindBuiltinProgram(GPU_SHADER_2D_UNIFORM_COLOR);
      immUniformThemeColorShade(TH_BACK, -10);
      immBegin(GPU_PRIM_LINES, 2);
      immVertex2f(pos, sx - 1, sy - divider_pad);
      immVertex2f(pos, sx - 1, sy - layout->attribute_column_header_h + divider_pad);
      immEnd();
      immUnbindProgram();
    }

    sx += column->width;
  }

  /* Vertical separator lines line */
  {
    uint pos = GPU_vertformat_attr_add(immVertexFormat(), "pos", GPU_COMP_F32, 2, GPU_FETCH_FLOAT);
    immBindBuiltinProgram(GPU_SHADER_2D_UNIFORM_COLOR);
    immUniformThemeColorShade(TH_BACK, -10);
    immBegin(GPU_PRIM_LINES, 4);
    immVertex2f(pos, v2d->cur.xmin, sy);
    immVertex2f(pos, v2d->cur.xmax, sy);
    immVertex2f(pos, v2d->cur.xmin, sy - layout->attribute_column_header_h);
    immVertex2f(pos, v2d->cur.xmax, sy - layout->attribute_column_header_h);
    immEnd();
    immUnbindProgram();
  }
}

/**
 * Updates the stat string stored in file->entry if necessary.
 */
static const char *filelist_get_details_column_string(FileAttributeColumnType column,
                                                      const FileDirEntry *file,
                                                      const bool small_size,
                                                      const bool update_stat_strings)
{
  switch (column) {
    case COLUMN_DATETIME:
      if (!(file->typeflag & FILE_TYPE_BLENDERLIB) && !FILENAME_IS_CURRPAR(file->relpath)) {
        if ((file->entry->datetime_str[0] == '\0') || update_stat_strings) {
          char date[FILELIST_DIRENTRY_DATE_LEN], time[FILELIST_DIRENTRY_TIME_LEN];
          bool is_today, is_yesterday;

          BLI_filelist_entry_datetime_to_string(
              NULL, file->entry->time, small_size, time, date, &is_today, &is_yesterday);

          if (is_today || is_yesterday) {
            BLI_strncpy(date, is_today ? N_("Today") : N_("Yesterday"), sizeof(date));
          }
          BLI_snprintf(
              file->entry->datetime_str, sizeof(file->entry->datetime_str), "%s %s", date, time);
        }

        return file->entry->datetime_str;
      }
      break;
    case COLUMN_SIZE:
      if ((file->typeflag & (FILE_TYPE_BLENDER | FILE_TYPE_BLENDER_BACKUP)) ||
          !(file->typeflag & (FILE_TYPE_DIR | FILE_TYPE_BLENDERLIB))) {
        if ((file->entry->size_str[0] == '\0') || update_stat_strings) {
          BLI_filelist_entry_size_to_string(
              NULL, file->entry->size, small_size, file->entry->size_str);
        }

        return file->entry->size_str;
      }
      break;
    default:
      break;
  }

  return NULL;
}

static void draw_details_columns(const FileSelectParams *params,
                                 const FileLayout *layout,
                                 const FileDirEntry *file,
                                 const int pos_x,
                                 const int pos_y,
                                 const uchar text_col[4])
{
  const bool small_size = SMALL_SIZE_CHECK(params->thumbnail_size);
  const bool update_stat_strings = small_size != SMALL_SIZE_CHECK(layout->curr_size);
  int sx = pos_x - layout->tile_border_x - (UI_UNIT_X * 0.1f), sy = pos_y;

  for (FileAttributeColumnType column_type = 0; column_type < ATTRIBUTE_COLUMN_MAX;
       column_type++) {
    const FileAttributeColumn *column = &layout->attribute_columns[column_type];

    /* Name column is not a detail column (should already be drawn), always skip here. */
    if (column_type == COLUMN_NAME) {
      sx += column->width;
      continue;
    }
    if (!file_attribute_column_type_enabled(params, column_type)) {
      continue;
    }

    const char *str = filelist_get_details_column_string(
        column_type, file, small_size, update_stat_strings);

    if (str) {
      file_draw_string(sx + ATTRIBUTE_COLUMN_PADDING,
                       sy - layout->tile_border_y,
                       IFACE_(str),
                       column->width - 2 * ATTRIBUTE_COLUMN_PADDING,
                       layout->tile_h,
                       column->text_align,
                       text_col);
    }

    sx += column->width;
  }
}

void file_draw_list(const bContext *C, ARegion *region)
{
  SpaceFile *sfile = CTX_wm_space_file(C);
  FileSelectParams *params = ED_fileselect_get_params(sfile);
  FileLayout *layout = ED_fileselect_get_layout(sfile, region);
  View2D *v2d = &region->v2d;
  struct FileList *files = sfile->files;
  struct FileDirEntry *file;
  const char *root = filelist_dir(files);
  ImBuf *imb;
  uiBlock *block = UI_block_begin(C, region, __func__, UI_EMBOSS);
  int numfiles;
  int numfiles_layout;
  int sx, sy;
  int offset;
  int textwidth, textheight;
  int i;
  bool is_icon;
  eFontStyle_Align align;
  bool do_drag;
  uchar text_col[4];
  const bool draw_columnheader = (params->display == FILE_VERTICALDISPLAY);
  const float thumb_icon_aspect = MIN2(64.0f / (float)(params->thumbnail_size), 1.0f);

  numfiles = filelist_files_ensure(files, params);

  if (params->display != FILE_IMGDISPLAY) {
    draw_background(layout, v2d);
    draw_dividers(layout, v2d);
  }

  offset = ED_fileselect_layout_offset(
      layout, (int)region->v2d.cur.xmin, (int)-region->v2d.cur.ymax);
  if (offset < 0) {
    offset = 0;
  }

  numfiles_layout = ED_fileselect_layout_numfiles(layout, region);

  /* adjust, so the next row is already drawn when scrolling */
  if (layout->flag & FILE_LAYOUT_HOR) {
    numfiles_layout += layout->rows;
  }
  else {
    numfiles_layout += layout->flow_columns;
  }

  filelist_file_cache_slidingwindow_set(files, numfiles_layout);

  textwidth = (FILE_IMGDISPLAY == params->display) ?
                  layout->tile_w :
                  round_fl_to_int(layout->attribute_columns[COLUMN_NAME].width);
  textheight = (int)(layout->textheight * 3.0 / 2.0 + 0.5);

  align = (FILE_IMGDISPLAY == params->display) ? UI_STYLE_TEXT_CENTER : UI_STYLE_TEXT_LEFT;

  if (numfiles > 0) {
    const bool success = filelist_file_cache_block(
        files, min_ii(offset + (numfiles_layout / 2), numfiles - 1));
    BLI_assert(success);
    UNUSED_VARS_NDEBUG(success);

    filelist_cache_previews_update(files);

    /* Handle preview timer here,
     * since it's filelist_file_cache_block() and filelist_cache_previews_update()
     * which controls previews task. */
    {
      const bool previews_running = filelist_cache_previews_running(files);
      //          printf("%s: preview task: %d\n", __func__, previews_running);
      if (previews_running && !sfile->previews_timer) {
        sfile->previews_timer = WM_event_add_timer_notifier(
            CTX_wm_manager(C), CTX_wm_window(C), NC_SPACE | ND_SPACE_FILE_PREVIEW, 0.01);
      }
      if (!previews_running && sfile->previews_timer) {
        /* Preview is not running, no need to keep generating update events! */
        //              printf("%s: Inactive preview task, sleeping!\n", __func__);
        WM_event_remove_timer_notifier(CTX_wm_manager(C), CTX_wm_window(C), sfile->previews_timer);
        sfile->previews_timer = NULL;
      }
    }
  }

  BLF_batch_draw_begin();

  UI_GetThemeColor4ubv(TH_TEXT, text_col);

  for (i = offset; (i < numfiles) && (i < offset + numfiles_layout); i++) {
    uint file_selflag;
    char path[FILE_MAX_LIBEXTRA];
    int padx = 0.1f * UI_UNIT_X;
    int icon_ofs = 0;

    ED_fileselect_layout_tilepos(layout, i, &sx, &sy);
    sx += (int)(v2d->tot.xmin + padx);
    sy = (int)(v2d->tot.ymax - sy);

    file = filelist_file(files, i);
    file_selflag = filelist_entry_select_get(sfile->files, file, CHECK_ALL);

    BLI_join_dirfile(path, sizeof(path), root, file->relpath);

    if (!(file_selflag & FILE_SEL_EDITING)) {
      if ((params->highlight_file == i) || (file_selflag & FILE_SEL_HIGHLIGHTED) ||
          (file_selflag & FILE_SEL_SELECTED)) {
        int colorid = (file_selflag & FILE_SEL_SELECTED) ? TH_HILITE : TH_BACK;
        int shade = (params->highlight_file == i) || (file_selflag & FILE_SEL_HIGHLIGHTED) ? 35 :
                                                                                             0;
        const short width = ELEM(params->display, FILE_VERTICALDISPLAY, FILE_HORIZONTALDISPLAY) ?
                                layout->tile_w - (2 * padx) :
                                layout->tile_w;

        BLI_assert(i == 0 || !FILENAME_IS_CURRPAR(file->relpath));

        draw_tile(
            sx, sy - 1, width, sfile->layout->tile_h + layout->tile_border_y, colorid, shade);
      }
    }
    UI_draw_roundbox_corner_set(UI_CNR_NONE);

    /* don't drag parent or refresh items */
    do_drag = !(FILENAME_IS_CURRPAR(file->relpath));
<<<<<<< HEAD
    uiDragLibraryHandle *drag_data = NULL;

    if (do_drag) {
      drag_data = MEM_callocN(sizeof(*drag_data), __func__);
      BLI_strncpy(drag_data->ae_idname, sfile->asset_engine, sizeof(drag_data->ae_idname));
      BLI_strncpy(drag_data->path, path, sizeof(drag_data->path));
      memcpy(drag_data->uuid.uuid_repository,
             file->uuid_repository,
             sizeof(drag_data->uuid.uuid_repository));
      memcpy(drag_data->uuid.uuid_asset, file->uuid, sizeof(drag_data->uuid.uuid_asset));
      FileDirEntryView *vw;
      FileDirEntryVariant *var = BLI_findlink(&file->variants, file->act_variant);
      if (var != NULL) {
        memcpy(drag_data->uuid.uuid_variant, var->uuid, sizeof(drag_data->uuid.uuid_variant));
        FileDirEntryRevision *rev = BLI_findlink(&var->revisions, var->act_revision);
        memcpy(drag_data->uuid.uuid_revision, rev->uuid, sizeof(drag_data->uuid.uuid_revision));
        vw = BLI_findlink(&rev->views, rev->act_view);
        BLI_assert(vw == file->entry);
      }
      else {
        vw = file->entry;
      }
      memcpy(drag_data->uuid.uuid_view, vw->uuid, sizeof(drag_data->uuid.uuid_view));
    }
=======
    const bool is_hidden = (file->attributes & FILE_ATTR_HIDDEN);
    const bool is_link = (file->attributes & FILE_ATTR_ANY_LINK);
>>>>>>> 15e6f901

    if (FILE_IMGDISPLAY == params->display) {
      const int icon = filelist_geticon(files, i, false);
      is_icon = 0;
      imb = filelist_getimage(files, i);
      if (!imb) {
        imb = filelist_geticon_image(files, i);
        is_icon = 1;
      }

      file_draw_preview(block,
                        path,
                        sx,
                        sy,
                        thumb_icon_aspect,
                        imb,
                        icon,
                        layout,
                        is_icon,
                        file->typeflag,
<<<<<<< HEAD
                        drag_data);
=======
                        do_drag,
                        is_hidden,
                        is_link);
>>>>>>> 15e6f901
    }
    else {
      file_draw_icon(block,
                     path,
                     sx,
                     sy - layout->tile_border_y,
                     filelist_geticon(files, i, true),
                     ICON_DEFAULT_WIDTH_SCALE,
                     ICON_DEFAULT_HEIGHT_SCALE,
<<<<<<< HEAD
                     drag_data);
=======
                     do_drag,
                     is_hidden);
>>>>>>> 15e6f901
      icon_ofs += ICON_DEFAULT_WIDTH_SCALE + 0.2f * UI_UNIT_X;
    }

    if (file_selflag & FILE_SEL_EDITING) {
      uiBut *but;
      const short width = (params->display == FILE_IMGDISPLAY) ?
                              textwidth :
                              layout->attribute_columns[COLUMN_NAME].width -
                                  ATTRIBUTE_COLUMN_PADDING;

      but = uiDefBut(block,
                     UI_BTYPE_TEXT,
                     1,
                     "",
                     sx + icon_ofs,
                     sy - layout->tile_h - 0.15f * UI_UNIT_X,
                     width - icon_ofs,
                     textheight,
                     sfile->params->renamefile,
                     1.0f,
                     (float)sizeof(sfile->params->renamefile),
                     0,
                     0,
                     "");
      UI_but_func_rename_set(but, renamebutton_cb, file);
      UI_but_flag_enable(but, UI_BUT_NO_UTF8); /* allow non utf8 names */
      UI_but_flag_disable(but, UI_BUT_UNDO);
      if (false == UI_but_active_only(C, region, block, but)) {
        file_selflag = filelist_entry_select_set(
            sfile->files, file, FILE_SEL_REMOVE, FILE_SEL_EDITING, CHECK_ALL);
      }
    }
    else {
      const int txpos = (params->display == FILE_IMGDISPLAY) ? sx : sx + 1 + icon_ofs;
      const int typos = (params->display == FILE_IMGDISPLAY) ?
                            sy - layout->tile_h + layout->textheight :
                            sy - layout->tile_border_y;
      const int twidth = (params->display == FILE_IMGDISPLAY) ?
                             textwidth :
                             textwidth - 1 - icon_ofs - padx - layout->tile_border_x;
      file_draw_string(txpos, typos, file->name, (float)twidth, textheight, align, text_col);
    }

    if (params->display != FILE_IMGDISPLAY) {
      draw_details_columns(params, layout, file, sx, sy, text_col);
    }
  }

  BLF_batch_draw_end();

  UI_block_end(C, block);
  UI_block_draw(C, block);

  /* Draw last, on top of file list. */
  if (draw_columnheader) {
    draw_columnheader_background(layout, v2d);
    draw_columnheader_columns(params, layout, v2d, text_col);
  }

  layout->curr_size = params->thumbnail_size;
}<|MERGE_RESOLUTION|>--- conflicted
+++ resolved
@@ -142,12 +142,9 @@
                            int icon,
                            int width,
                            int height,
-<<<<<<< HEAD
+                           bool drag,
+                           bool dimmed,
                            uiDragLibraryHandle *drag_data)
-=======
-                           bool drag,
-                           bool dimmed)
->>>>>>> 15e6f901
 {
   uiBut *but;
   int x, y;
@@ -225,13 +222,9 @@
                               FileLayout *layout,
                               const bool is_icon,
                               const int typeflags,
-<<<<<<< HEAD
-                              const uiDragLibraryHandle *drag_data)
-=======
                               const bool drag,
                               const bool dimmed,
                               const bool is_link)
->>>>>>> 15e6f901
 {
   uiBut *but;
   float fx, fy;
@@ -817,7 +810,8 @@
 
     /* don't drag parent or refresh items */
     do_drag = !(FILENAME_IS_CURRPAR(file->relpath));
-<<<<<<< HEAD
+    const bool is_hidden = (file->attributes & FILE_ATTR_HIDDEN);
+    const bool is_link = (file->attributes & FILE_ATTR_ANY_LINK);
     uiDragLibraryHandle *drag_data = NULL;
 
     if (do_drag) {
@@ -842,10 +836,6 @@
       }
       memcpy(drag_data->uuid.uuid_view, vw->uuid, sizeof(drag_data->uuid.uuid_view));
     }
-=======
-    const bool is_hidden = (file->attributes & FILE_ATTR_HIDDEN);
-    const bool is_link = (file->attributes & FILE_ATTR_ANY_LINK);
->>>>>>> 15e6f901
 
     if (FILE_IMGDISPLAY == params->display) {
       const int icon = filelist_geticon(files, i, false);
@@ -866,13 +856,10 @@
                         layout,
                         is_icon,
                         file->typeflag,
-<<<<<<< HEAD
-                        drag_data);
-=======
                         do_drag,
                         is_hidden,
-                        is_link);
->>>>>>> 15e6f901
+                        is_link,
+                        drag_data);
     }
     else {
       file_draw_icon(block,
@@ -882,12 +869,9 @@
                      filelist_geticon(files, i, true),
                      ICON_DEFAULT_WIDTH_SCALE,
                      ICON_DEFAULT_HEIGHT_SCALE,
-<<<<<<< HEAD
+                     do_drag,
+                     is_hidden,
                      drag_data);
-=======
-                     do_drag,
-                     is_hidden);
->>>>>>> 15e6f901
       icon_ofs += ICON_DEFAULT_WIDTH_SCALE + 0.2f * UI_UNIT_X;
     }
 
