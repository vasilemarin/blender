/*
 * ***** BEGIN GPL LICENSE BLOCK *****
 *
 * This program is free software; you can redistribute it and/or
 * modify it under the terms of the GNU General Public License
 * as published by the Free Software Foundation; either version 2
 * of the License, or (at your option) any later version. 
 *
 * This program is distributed in the hope that it will be useful,
 * but WITHOUT ANY WARRANTY; without even the implied warranty of
 * MERCHANTABILITY or FITNESS FOR A PARTICULAR PURPOSE.  See the
 * GNU General Public License for more details.
 *
 * You should have received a copy of the GNU General Public License
 * along with this program; if not, write to the Free Software Foundation,
 * Inc., 51 Franklin Street, Fifth Floor, Boston, MA 02110-1301, USA.
 *
 * The Original Code is Copyright (C) 2008 Blender Foundation.
 * All rights reserved.
 *
 * 
 * Contributor(s): Blender Foundation
 *
 * ***** END GPL LICENSE BLOCK *****
 */

/** \file blender/editors/space_file/filesel.c
 *  \ingroup spfile
 */


#include <string.h>
#include <stdio.h>
#include <math.h>

#include <sys/stat.h>
#include <sys/types.h>

/* path/file handeling stuff */
#ifdef WIN32
#  include <io.h>
#  include <direct.h>
#  include "BLI_winstuff.h"
#else
#  include <unistd.h>
#  include <sys/times.h>
#  include <dirent.h>
#endif

#include "DNA_space_types.h"
#include "DNA_screen_types.h"
#include "DNA_userdef_types.h"

#include "MEM_guardedalloc.h"

#include "BLI_blenlib.h"
#include "BLI_utildefines.h"
#include "BLI_fileops_types.h"
#include "BLI_fnmatch.h"

#include "BKE_appdir.h"
#include "BKE_context.h"
#include "BKE_global.h"
#include "BKE_main.h"

#include "BLF_api.h"


#include "ED_fileselect.h"

#include "WM_api.h"
#include "WM_types.h"


#include "RNA_access.h"

#include "UI_interface.h"
#include "UI_interface_icons.h"

#include "file_intern.h"
#include "filelist.h"

FileSelectParams *ED_fileselect_get_params(struct SpaceFile *sfile)
{
	if (!sfile->params) {
		ED_fileselect_set_params(sfile);
	}
	return sfile->params;
}

/**
 * \note RNA_struct_property_is_set_ex is used here because we want
 *       the previously used settings to be used here rather then overriding them */
short ED_fileselect_set_params(SpaceFile *sfile)
{
	FileSelectParams *params;
	wmOperator *op = sfile->op;

	/* create new parameters if necessary */
	if (!sfile->params) {
		sfile->params = MEM_callocN(sizeof(FileSelectParams), "fileselparams");
		/* set path to most recently opened .blend */
		BLI_split_dirfile(G.main->name, sfile->params->dir, sfile->params->file, sizeof(sfile->params->dir), sizeof(sfile->params->file));
		sfile->params->filter_glob[0] = '\0';
	}

	params = sfile->params;

	/* set the parameters from the operator, if it exists */
	if (op) {
		PropertyRNA *prop;
		const bool is_files = (RNA_struct_find_property(op->ptr, "files") != NULL);
		const bool is_filepath = (RNA_struct_find_property(op->ptr, "filepath") != NULL);
		const bool is_filename = (RNA_struct_find_property(op->ptr, "filename") != NULL);
		const bool is_directory = (RNA_struct_find_property(op->ptr, "directory") != NULL);
		const bool is_relative_path = (RNA_struct_find_property(op->ptr, "relative_path") != NULL);

		BLI_strncpy_utf8(params->title, RNA_struct_ui_name(op->type->srna), sizeof(params->title));

		if (RNA_struct_find_property(op->ptr, "filemode"))
			params->type = RNA_int_get(op->ptr, "filemode");
		else
			params->type = FILE_SPECIAL;

		if (is_filepath && RNA_struct_property_is_set_ex(op->ptr, "filepath", false)) {
			char name[FILE_MAX];
			RNA_string_get(op->ptr, "filepath", name);
			if (params->type == FILE_LOADLIB) {
				BLI_strncpy(params->dir, name, sizeof(params->dir));
				sfile->params->file[0] = '\0';
			}
			else {
				BLI_split_dirfile(name, sfile->params->dir, sfile->params->file, sizeof(sfile->params->dir), sizeof(sfile->params->file));
			}
		}
		else {
			if (is_directory && RNA_struct_property_is_set_ex(op->ptr, "directory", false)) {
				RNA_string_get(op->ptr, "directory", params->dir);
				sfile->params->file[0] = '\0';
			}

			if (is_filename && RNA_struct_property_is_set_ex(op->ptr, "filename", false)) {
				RNA_string_get(op->ptr, "filename", params->file);
			}
		}

		if (params->dir[0]) {
			BLI_cleanup_dir(G.main->name, params->dir);
			BLI_path_abs(params->dir, G.main->name);
		}

		if (is_directory == true && is_filename == false && is_filepath == false && is_files == false) {
			params->flag |= FILE_DIRSEL_ONLY;
		}
		else {
			params->flag &= ~FILE_DIRSEL_ONLY;
		}

		params->filter = 0;
		if ((prop = RNA_struct_find_property(op->ptr, "filter_blender")))
<<<<<<< HEAD
			params->filter |= RNA_property_boolean_get(op->ptr, prop) ? BLENDERFILE : 0;
		if ((prop = RNA_struct_find_property(op->ptr, "filter_blenlib")))
			params->filter |= RNA_property_boolean_get(op->ptr, prop) ? BLENDERLIB : 0;
=======
			params->filter |= RNA_property_boolean_get(op->ptr, prop) ? FILE_TYPE_BLENDER : 0;
>>>>>>> a08c5e11
		if ((prop = RNA_struct_find_property(op->ptr, "filter_backup")))
			params->filter |= RNA_property_boolean_get(op->ptr, prop) ? FILE_TYPE_BLENDER_BACKUP : 0;
		if ((prop = RNA_struct_find_property(op->ptr, "filter_image")))
			params->filter |= RNA_property_boolean_get(op->ptr, prop) ? FILE_TYPE_IMAGE : 0;
		if ((prop = RNA_struct_find_property(op->ptr, "filter_movie")))
			params->filter |= RNA_property_boolean_get(op->ptr, prop) ? FILE_TYPE_MOVIE : 0;
		if ((prop = RNA_struct_find_property(op->ptr, "filter_python")))
			params->filter |= RNA_property_boolean_get(op->ptr, prop) ? FILE_TYPE_PYSCRIPT : 0;
		if ((prop = RNA_struct_find_property(op->ptr, "filter_font")))
			params->filter |= RNA_property_boolean_get(op->ptr, prop) ? FILE_TYPE_FTFONT : 0;
		if ((prop = RNA_struct_find_property(op->ptr, "filter_sound")))
			params->filter |= RNA_property_boolean_get(op->ptr, prop) ? FILE_TYPE_SOUND : 0;
		if ((prop = RNA_struct_find_property(op->ptr, "filter_text")))
			params->filter |= RNA_property_boolean_get(op->ptr, prop) ? FILE_TYPE_TEXT : 0;
		if ((prop = RNA_struct_find_property(op->ptr, "filter_folder")))
			params->filter |= RNA_property_boolean_get(op->ptr, prop) ? FILE_TYPE_FOLDER : 0;
		if ((prop = RNA_struct_find_property(op->ptr, "filter_btx")))
			params->filter |= RNA_property_boolean_get(op->ptr, prop) ? FILE_TYPE_BTX : 0;
		if ((prop = RNA_struct_find_property(op->ptr, "filter_collada")))
			params->filter |= RNA_property_boolean_get(op->ptr, prop) ? FILE_TYPE_COLLADA : 0;
		if ((prop = RNA_struct_find_property(op->ptr, "filter_glob"))) {
			RNA_property_string_get(op->ptr, prop, params->filter_glob);
			params->filter |= (FILE_TYPE_OPERATOR | FILE_TYPE_FOLDER);
		}
		else {
			params->filter_glob[0] = '\0';
		}

		if (params->filter != 0) {
			if (U.uiflag & USER_FILTERFILEEXTS) {
				params->flag |= FILE_FILTER;
			}
			else {
				params->flag &= ~FILE_FILTER;
			}
		}

		/* For now, always init filterid to 'all true' */
		params->filter_id = FILTER_ID_AC | FILTER_ID_AR | FILTER_ID_BR | FILTER_ID_CA | FILTER_ID_CU | FILTER_ID_GD |
		                    FILTER_ID_GR | FILTER_ID_IM | FILTER_ID_LA | FILTER_ID_LS | FILTER_ID_LT | FILTER_ID_MA |
		                    FILTER_ID_MB | FILTER_ID_MC | FILTER_ID_ME | FILTER_ID_MSK | FILTER_ID_NT | FILTER_ID_OB |
		                    FILTER_ID_PAL | FILTER_ID_PC | FILTER_ID_SCE | FILTER_ID_SPK | FILTER_ID_SO | FILTER_ID_TE |
		                    FILTER_ID_TXT | FILTER_ID_VF | FILTER_ID_WO;

		if (U.uiflag & USER_HIDE_DOT) {
			params->flag |= FILE_HIDE_DOT;
		}
		else {
			params->flag &= ~FILE_HIDE_DOT;
		}
		

		if (params->type == FILE_LOADLIB) {
			params->flag |= RNA_boolean_get(op->ptr, "link") ? FILE_LINK : 0;
			params->flag |= RNA_boolean_get(op->ptr, "autoselect") ? FILE_AUTOSELECT : 0;
			params->flag |= RNA_boolean_get(op->ptr, "active_layer") ? FILE_ACTIVELAY : 0;
		}

		if (RNA_struct_find_property(op->ptr, "display_type"))
			params->display = RNA_enum_get(op->ptr, "display_type");

		if (params->display == FILE_DEFAULTDISPLAY) {
			if (U.uiflag & USER_SHOW_THUMBNAILS) {
				if (params->filter & (FILE_TYPE_IMAGE | FILE_TYPE_MOVIE))
					params->display = FILE_IMGDISPLAY;
				else
					params->display = FILE_SHORTDISPLAY;
			}
			else {
				params->display = FILE_SHORTDISPLAY;
			}
		}

		if (is_relative_path) {
			if (!RNA_struct_property_is_set_ex(op->ptr, "relative_path", false)) {
				RNA_boolean_set(op->ptr, "relative_path", U.flag & USER_RELPATHS);
			}
		}
	}
	else {
		/* default values, if no operator */
		params->type = FILE_UNIX;
		params->flag |= FILE_HIDE_DOT;
		params->flag &= ~FILE_DIRSEL_ONLY;
		params->display = FILE_SHORTDISPLAY;
		params->filter = 0;
		params->filter_glob[0] = '\0';
	}

	/* operator has no setting for this */
	params->sort = FILE_SORT_ALPHA;


	/* initialize the list with previous folders */
	if (!sfile->folders_prev)
		sfile->folders_prev = folderlist_new();

	if (!sfile->params->dir[0]) {
		if (G.main->name[0]) {
			BLI_split_dir_part(G.main->name, sfile->params->dir, sizeof(sfile->params->dir));
		}
		else {
			const char *doc_path = BKE_appdir_folder_default();
			if (doc_path) {
				BLI_strncpy(sfile->params->dir, doc_path, sizeof(sfile->params->dir));
			}
		}
	}

	folderlist_pushdir(sfile->folders_prev, sfile->params->dir);

	/* switching thumbnails needs to recalc layout [#28809] */
	if (sfile->layout) {
		sfile->layout->dirty = true;
	}

	return 1;
}

void ED_fileselect_reset_params(SpaceFile *sfile)
{
	sfile->params->type = FILE_UNIX;
	sfile->params->flag = 0;
	sfile->params->title[0] = '\0';
}

int ED_fileselect_layout_numfiles(FileLayout *layout, ARegion *ar)
{
	int numfiles;

	/* Values in pixels.
	 *
	 * - *_item: size of each (row|col), (including padding)
	 * - *_view: (x|y) size of the view.
	 * - *_over: extra pixels, to take into account, when the fit isnt exact
	 *   (needed since you may see the end of the previous column and the beginning of the next).
	 *
	 * Could be more clever and take scrolling into account,
	 * but for now don't bother.
	 */
	if (layout->flag & FILE_LAYOUT_HOR) {
		const int x_item = layout->tile_w + (2 * layout->tile_border_x);
		const int x_view = (int)(BLI_rctf_size_x(&ar->v2d.cur));
		const int x_over = x_item - (x_view % x_item);
		numfiles = (int)((float)(x_view + x_over) / (float)(x_item));
		return numfiles * layout->rows;
	}
	else {
		const int y_item = layout->tile_h + (2 * layout->tile_border_y);
		const int y_view = (int)(BLI_rctf_size_y(&ar->v2d.cur));
		const int y_over = y_item - (y_view % y_item);
		numfiles = (int)((float)(y_view + y_over) / (float)(y_item));
		return numfiles * layout->columns;
	}
}

static bool is_inside(int x, int y, int cols, int rows)
{
	return ((x >= 0) && (x < cols) && (y >= 0) && (y < rows));
}

FileSelection ED_fileselect_layout_offset_rect(FileLayout *layout, const rcti *rect)
{
	int colmin, colmax, rowmin, rowmax;
	FileSelection sel;
	sel.first = sel.last = -1;

	if (layout == NULL)
		return sel;
	
	colmin = (rect->xmin) / (layout->tile_w + 2 * layout->tile_border_x);
	rowmin = (rect->ymin) / (layout->tile_h + 2 * layout->tile_border_y);
	colmax = (rect->xmax) / (layout->tile_w + 2 * layout->tile_border_x);
	rowmax = (rect->ymax) / (layout->tile_h + 2 * layout->tile_border_y);
	
	if (is_inside(colmin, rowmin, layout->columns, layout->rows) ||
	    is_inside(colmax, rowmax, layout->columns, layout->rows) )
	{
		CLAMP(colmin, 0, layout->columns - 1);
		CLAMP(rowmin, 0, layout->rows - 1);
		CLAMP(colmax, 0, layout->columns - 1);
		CLAMP(rowmax, 0, layout->rows - 1);
	}
	
	if ((colmin > layout->columns - 1) || (rowmin > layout->rows - 1)) {
		sel.first = -1;
	}
	else {
		if (layout->flag & FILE_LAYOUT_HOR) 
			sel.first = layout->rows * colmin + rowmin;
		else
			sel.first = colmin + layout->columns * rowmin;
	}
	if ((colmax > layout->columns - 1) || (rowmax > layout->rows - 1)) {
		sel.last = -1;
	}
	else {
		if (layout->flag & FILE_LAYOUT_HOR) 
			sel.last = layout->rows * colmax + rowmax;
		else
			sel.last = colmax + layout->columns * rowmax;
	}

	return sel;
}

int ED_fileselect_layout_offset(FileLayout *layout, int x, int y)
{
	int offsetx, offsety;
	int active_file;

	if (layout == NULL)
		return -1;
	
	offsetx = (x) / (layout->tile_w + 2 * layout->tile_border_x);
	offsety = (y) / (layout->tile_h + 2 * layout->tile_border_y);
	
	if (offsetx > layout->columns - 1) return -1;
	if (offsety > layout->rows - 1) return -1;
	
	if (layout->flag & FILE_LAYOUT_HOR) 
		active_file = layout->rows * offsetx + offsety;
	else
		active_file = offsetx + layout->columns * offsety;
	return active_file;
}

void ED_fileselect_layout_tilepos(FileLayout *layout, int tile, int *x, int *y)
{
	if (layout->flag == FILE_LAYOUT_HOR) {
		*x = layout->tile_border_x + (tile / layout->rows) * (layout->tile_w + 2 * layout->tile_border_x);
		*y = layout->tile_border_y + (tile % layout->rows) * (layout->tile_h + 2 * layout->tile_border_y);
	}
	else {
		*x = layout->tile_border_x + ((tile) % layout->columns) * (layout->tile_w + 2 * layout->tile_border_x);
		*y = layout->tile_border_y + ((tile) / layout->columns) * (layout->tile_h + 2 * layout->tile_border_y);
	}
}

/* Shorten a string to a given width w. 
 * If front is set, shorten from the front,
 * otherwise shorten from the end. */
float file_shorten_string(char *string, float w, int front)
{	
	char temp[FILE_MAX];
	short shortened = 0;
	float sw = 0;
	float pad = 0;

	if (w <= 0) {
		*string = '\0';
		return 0.0;
	}

	sw = file_string_width(string);
	if (front == 1) {
		const char *s = string;
		BLI_strncpy(temp, "...", 4);
		pad = file_string_width(temp);
		while ((*s) && (sw + pad > w)) {
			s++;
			sw = file_string_width(s);
			shortened = 1;
		}
		if (shortened) {
			int slen = strlen(s);
			BLI_strncpy(temp + 3, s, slen + 1);
			temp[slen + 4] = '\0';
			BLI_strncpy(string, temp, slen + 4);
		}
	}
	else {
		const char *s = string;
		while (sw > w) {
			int slen = strlen(string);
			string[slen - 1] = '\0';
			sw = file_string_width(s);
			shortened = 1;
		}

		if (shortened) {
			int slen = strlen(string);
			if (slen > 3) {
				BLI_strncpy(string + slen - 3, "...", 4);
			}
		}
	}
	
	return sw;
}

float file_string_width(const char *str)
{
	uiStyle *style = UI_style_get();
	UI_fontstyle_set(&style->widget);
	return BLF_width(style->widget.uifont_id, str, BLF_DRAW_STR_DUMMY_MAX);
}

float file_font_pointsize(void)
{
#if 0
	float s;
	char tmp[2] = "X";
	uiStyle *style = UI_style_get();
	UI_fontstyle_set(&style->widget);
	s = BLF_height(style->widget.uifont_id, tmp);
	return style->widget.points;
#else
	uiStyle *style = UI_style_get();
	UI_fontstyle_set(&style->widget);
	return style->widget.points * UI_DPI_FAC;
#endif
}

static void column_widths(struct FileList *files, struct FileLayout *layout)
{
	int i;
	int numfiles = filelist_numfiles(files);

	for (i = 0; i < MAX_FILE_COLUMN; ++i) {
		layout->column_widths[i] = 0;
	}

	for (i = 0; (i < numfiles); ++i) {
		struct direntry *file = filelist_file(files, i);
		if (file) {
			float len;
			len = file_string_width(file->relname);
			if (len > layout->column_widths[COLUMN_NAME]) layout->column_widths[COLUMN_NAME] = len;
			len = file_string_width(file->date);
			if (len > layout->column_widths[COLUMN_DATE]) layout->column_widths[COLUMN_DATE] = len;
			len = file_string_width(file->time);
			if (len > layout->column_widths[COLUMN_TIME]) layout->column_widths[COLUMN_TIME] = len;
			len = file_string_width(file->size);
			if (len > layout->column_widths[COLUMN_SIZE]) layout->column_widths[COLUMN_SIZE] = len;
			len = file_string_width(file->mode1);
			if (len > layout->column_widths[COLUMN_MODE1]) layout->column_widths[COLUMN_MODE1] = len;
			len = file_string_width(file->mode2);
			if (len > layout->column_widths[COLUMN_MODE2]) layout->column_widths[COLUMN_MODE2] = len;
			len = file_string_width(file->mode3);
			if (len > layout->column_widths[COLUMN_MODE3]) layout->column_widths[COLUMN_MODE3] = len;
			len = file_string_width(file->owner);
			if (len > layout->column_widths[COLUMN_OWNER]) layout->column_widths[COLUMN_OWNER] = len;
		}
	}
}

void ED_fileselect_init_layout(struct SpaceFile *sfile, ARegion *ar)
{
	FileSelectParams *params = ED_fileselect_get_params(sfile);
	FileLayout *layout = NULL;
	View2D *v2d = &ar->v2d;
	int maxlen = 0;
	int numfiles;
	int textheight;

	if (sfile->layout == NULL) {
		sfile->layout = MEM_callocN(sizeof(struct FileLayout), "file_layout");
		sfile->layout->dirty = true;
	}
	else if (sfile->layout->dirty == false) {
		return;
	}

	numfiles = filelist_numfiles(sfile->files);
	textheight = (int)file_font_pointsize();
	layout = sfile->layout;
	layout->textheight = textheight;

	if (params->display == FILE_IMGDISPLAY) {
		layout->prv_w = 4.8f * UI_UNIT_X;
		layout->prv_h = 4.8f * UI_UNIT_Y;
		layout->tile_border_x = 0.3f * UI_UNIT_X;
		layout->tile_border_y = 0.3f * UI_UNIT_X;
		layout->prv_border_x = 0.3f * UI_UNIT_X;
		layout->prv_border_y = 0.3f * UI_UNIT_Y;
		layout->tile_w = layout->prv_w + 2 * layout->prv_border_x;
		layout->tile_h = layout->prv_h + 2 * layout->prv_border_y + textheight;
		layout->width = (int)(BLI_rctf_size_x(&v2d->cur) - 2 * layout->tile_border_x);
		layout->columns = layout->width / (layout->tile_w + 2 * layout->tile_border_x);
		if (layout->columns > 0)
			layout->rows = numfiles / layout->columns + 1;  // XXX dirty, modulo is zero
		else {
			layout->columns = 1;
			layout->rows = numfiles + 1; // XXX dirty, modulo is zero
		}
		layout->height = sfile->layout->rows * (layout->tile_h + 2 * layout->tile_border_y) + layout->tile_border_y * 2;
		layout->flag = FILE_LAYOUT_VER;
	}
	else {
		int column_space = 0.6f * UI_UNIT_X;
		int column_icon_space = 0.2f * UI_UNIT_X;

		layout->prv_w = 0;
		layout->prv_h = 0;
		layout->tile_border_x = 0.4f * UI_UNIT_X;
		layout->tile_border_y = 0.1f * UI_UNIT_Y;
		layout->prv_border_x = 0;
		layout->prv_border_y = 0;
		layout->tile_h = textheight * 3 / 2;
		layout->height = (int)(BLI_rctf_size_y(&v2d->cur) - 2 * layout->tile_border_y);
		layout->rows = layout->height / (layout->tile_h + 2 * layout->tile_border_y);

		column_widths(sfile->files, layout);

		if (params->display == FILE_SHORTDISPLAY) {
			maxlen = ICON_DEFAULT_WIDTH_SCALE + column_icon_space +
			         (int)layout->column_widths[COLUMN_NAME] + column_space +
			         (int)layout->column_widths[COLUMN_SIZE] + column_space;
		}
		else {
			maxlen = ICON_DEFAULT_WIDTH_SCALE + column_icon_space +
			         (int)layout->column_widths[COLUMN_NAME] + column_space +
#ifndef WIN32
			         (int)layout->column_widths[COLUMN_MODE1] + column_space +
			         (int)layout->column_widths[COLUMN_MODE2] + column_space +
			         (int)layout->column_widths[COLUMN_MODE3] + column_space +
			         (int)layout->column_widths[COLUMN_OWNER] + column_space +
#endif
			         (int)layout->column_widths[COLUMN_DATE] + column_space +
			         (int)layout->column_widths[COLUMN_TIME] + column_space +
			         (int)layout->column_widths[COLUMN_SIZE] + column_space;

		}
		layout->tile_w = maxlen;
		if (layout->rows > 0)
			layout->columns = numfiles / layout->rows + 1;  // XXX dirty, modulo is zero
		else {
			layout->rows = 1;
			layout->columns = numfiles + 1; // XXX dirty, modulo is zero
		}
		layout->width = sfile->layout->columns * (layout->tile_w + 2 * layout->tile_border_x) + layout->tile_border_x * 2;
		layout->flag = FILE_LAYOUT_HOR;
	}
	layout->dirty = false;
}

FileLayout *ED_fileselect_get_layout(struct SpaceFile *sfile, ARegion *ar)
{
	if (!sfile->layout) {
		ED_fileselect_init_layout(sfile, ar);
	}
	return sfile->layout;
}

void file_change_dir(bContext *C, int checkdir)
{
	wmWindowManager *wm = CTX_wm_manager(C);
	SpaceFile *sfile = CTX_wm_space_file(C);

	if (sfile->params) {

		ED_fileselect_clear(wm, sfile);

		if (checkdir && !BLI_is_dir(sfile->params->dir)) {
			BLI_strncpy(sfile->params->dir, filelist_dir(sfile->files), sizeof(sfile->params->dir));
			/* could return but just refresh the current dir */
		}
		filelist_setdir(sfile->files, sfile->params->dir);
		
		if (folderlist_clear_next(sfile))
			folderlist_free(sfile->folders_next);

		folderlist_pushdir(sfile->folders_prev, sfile->params->dir);

		file_draw_check_cb(C, NULL, NULL);
	}
}

int file_select_match(struct SpaceFile *sfile, const char *pattern, char *matched_file)
{
	int match = 0;
	
	int i;
	struct direntry *file;
	int n = filelist_numfiles(sfile->files);

	/* select any file that matches the pattern, this includes exact match 
	 * if the user selects a single file by entering the filename
	 */
	for (i = 0; i < n; i++) {
		file = filelist_file(sfile->files, i);
		if (fnmatch(pattern, file->relname, 0) == 0) {
			file->selflag |= FILE_SEL_SELECTED;
			if (!match) {
				BLI_strncpy(matched_file, file->relname, FILE_MAX);
			}
			match++;
		}
	}

	return match;
}

int autocomplete_directory(struct bContext *C, char *str, void *UNUSED(arg_v))
{
	SpaceFile *sfile = CTX_wm_space_file(C);
	int match = AUTOCOMPLETE_NO_MATCH;

	/* search if str matches the beginning of name */
	if (str[0] && sfile->files) {
		char dirname[FILE_MAX];

		DIR *dir;
		struct dirent *de;
		
		BLI_split_dir_part(str, dirname, sizeof(dirname));

		dir = opendir(dirname);

		if (dir) {
			AutoComplete *autocpl = UI_autocomplete_begin(str, FILE_MAX);

			while ((de = readdir(dir)) != NULL) {
				if (strcmp(".", de->d_name) == 0 || strcmp("..", de->d_name) == 0) {
					/* pass */
				}
				else {
					char path[FILE_MAX];
					BLI_stat_t status;
					
					BLI_join_dirfile(path, sizeof(path), dirname, de->d_name);

					if (BLI_stat(path, &status) == 0) {
						if (S_ISDIR(status.st_mode)) { /* is subdir */
							UI_autocomplete_update_name(autocpl, path);
						}
					}
				}
			}
			closedir(dir);

			match = UI_autocomplete_end(autocpl, str);
			if (match) {
				if (match == AUTOCOMPLETE_FULL_MATCH) {
					BLI_add_slash(str);
				}
				else {
					BLI_strncpy(sfile->params->dir, str, sizeof(sfile->params->dir));
				}
			}
		}
	}

	return match;
}

int autocomplete_file(struct bContext *C, char *str, void *UNUSED(arg_v))
{
	SpaceFile *sfile = CTX_wm_space_file(C);
	int match = AUTOCOMPLETE_NO_MATCH;

	/* search if str matches the beginning of name */
	if (str[0] && sfile->files) {
		AutoComplete *autocpl = UI_autocomplete_begin(str, FILE_MAX);
		int nentries = filelist_numfiles(sfile->files);
		int i;

		for (i = 0; i < nentries; ++i) {
			struct direntry *file = filelist_file(sfile->files, i);
			if (file && (S_ISREG(file->type) || S_ISDIR(file->type))) {
				UI_autocomplete_update_name(autocpl, file->relname);
			}
		}
		match = UI_autocomplete_end(autocpl, str);
	}

	return match;
}

void ED_fileselect_clear(struct wmWindowManager *wm, struct SpaceFile *sfile)
{
	/* only NULL in rare cases - [#29734] */
	if (sfile->files) {
		filelist_readjob_stop(wm, sfile->files);
		thumbnails_stop(wm, sfile->files);
		filelist_freelib(sfile->files);
		filelist_free(sfile->files);
	}

	sfile->params->active_file = -1;
	WM_main_add_notifier(NC_SPACE | ND_SPACE_FILE_LIST, NULL);
}

void ED_fileselect_exit(struct wmWindowManager *wm, struct SpaceFile *sfile)
{
	if (!sfile) return;
	if (sfile->op) {
		WM_event_fileselect_event(wm, sfile->op, EVT_FILESELECT_EXTERNAL_CANCEL);
		sfile->op = NULL;
	}

	folderlist_free(sfile->folders_prev);
	folderlist_free(sfile->folders_next);
	
	if (sfile->files) {
		ED_fileselect_clear(wm, sfile);
		MEM_freeN(sfile->files);
		sfile->files = NULL;
	}

}<|MERGE_RESOLUTION|>--- conflicted
+++ resolved
@@ -158,13 +158,9 @@
 
 		params->filter = 0;
 		if ((prop = RNA_struct_find_property(op->ptr, "filter_blender")))
-<<<<<<< HEAD
-			params->filter |= RNA_property_boolean_get(op->ptr, prop) ? BLENDERFILE : 0;
+			params->filter |= RNA_property_boolean_get(op->ptr, prop) ? FILE_TYPE_BLENDER : 0;
 		if ((prop = RNA_struct_find_property(op->ptr, "filter_blenlib")))
-			params->filter |= RNA_property_boolean_get(op->ptr, prop) ? BLENDERLIB : 0;
-=======
-			params->filter |= RNA_property_boolean_get(op->ptr, prop) ? FILE_TYPE_BLENDER : 0;
->>>>>>> a08c5e11
+			params->filter |= RNA_property_boolean_get(op->ptr, prop) ? FILE_TYPE_BLENDERLIB : 0;
 		if ((prop = RNA_struct_find_property(op->ptr, "filter_backup")))
 			params->filter |= RNA_property_boolean_get(op->ptr, prop) ? FILE_TYPE_BLENDER_BACKUP : 0;
 		if ((prop = RNA_struct_find_property(op->ptr, "filter_image")))
