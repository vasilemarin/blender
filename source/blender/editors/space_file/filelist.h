/*
 * ***** BEGIN GPL LICENSE BLOCK *****
 *
 * This program is free software; you can redistribute it and/or
 * modify it under the terms of the GNU General Public License
 * as published by the Free Software Foundation; either version 2
 * of the License, or (at your option) any later version.
 *
 * This program is distributed in the hope that it will be useful,
 * but WITHOUT ANY WARRANTY; without even the implied warranty of
 * MERCHANTABILITY or FITNESS FOR A PARTICULAR PURPOSE.  See the
 * GNU General Public License for more details.
 *
 * You should have received a copy of the GNU General Public License
 * along with this program; if not, write to the Free Software Foundation,
 * Inc., 51 Franklin Street, Fifth Floor, Boston, MA 02110-1301, USA.
 *
 * The Original Code is Copyright (C) 2007 Blender Foundation.
 * All rights reserved.
 *
 * The Original Code is: all of this file.
 *
 * Contributor(s): none yet.
 *
 * ***** END GPL LICENSE BLOCK *****
 */

/** \file blender/editors/space_file/filelist.h
 *  \ingroup spfile
 */


#ifndef __FILELIST_H__
#define __FILELIST_H__

#ifdef __cplusplus
extern "C" {
#endif

<<<<<<< HEAD
#include "BKE_asset.h"
=======
#include "BKE_asset_engine.h"
>>>>>>> 3f36cd3f

struct AssetEngineType;
struct AssetEngine;
struct BlendHandle;
struct FileList;
struct FileSelection;
struct wmWindowManager;

struct FileDirEntry;
struct FileDirEntryArr;

typedef enum FileSelType {
	FILE_SEL_REMOVE = 0,
	FILE_SEL_ADD    = 1,
	FILE_SEL_TOGGLE = 2
} FileSelType;

struct ListBase *   folderlist_new(void);
void                folderlist_free(struct ListBase *folderlist);
struct ListBase *   folderlist_duplicate(ListBase *folderlist);
void                folderlist_popdir(struct ListBase *folderlist, char *dir);
void                folderlist_pushdir(struct ListBase *folderlist, const char *dir);
const char *        folderlist_peeklastdir(struct ListBase *folderdist);
int                 folderlist_clear_next(struct SpaceFile *sfile);


void                filelist_setsorting(struct FileList *filelist, const short sort);
void                filelist_setfilter_options(struct FileList *filelist, const bool hide_dot, const bool hide_parent,
                                               const unsigned int filter, const unsigned int filter_id,
                                               const char *filter_glob, const char *filter_search);
void                filelist_sort_filter(struct FileList *filelist, struct FileSelectParams *params);

void                filelist_init_icons(void);
void                filelist_free_icons(void);
void                filelist_imgsize(struct FileList *filelist, short w, short h);
struct ImBuf *      filelist_getimage(struct FileList *filelist, const int index);
struct ImBuf *      filelist_geticon_image(struct FileList *filelist, const int index);
int                 filelist_geticon(struct FileList *filelist, const int index, const bool is_main);

struct FileList *   filelist_new(short type);
void                filelist_clear(struct FileList *filelist);
void                filelist_clear_ex(struct FileList *filelist, const bool do_cache, const bool do_selection);
void                filelist_free(struct FileList *filelist);

void                filelist_assetengine_set(struct FileList *filelist, struct AssetEngineType *aet);

const char *        filelist_dir(struct FileList *filelist);
void                filelist_setdir(struct FileList *filelist, char *r_dir);

int                 filelist_files_ensure(struct FileList *filelist, struct FileSelectParams *params);
int                 filelist_empty(struct FileList *filelist);
struct FileDirEntry *filelist_file(struct FileList *filelist, int index);
int                 filelist_file_findpath(struct FileList *filelist, const char *file);
FileDirEntry *      filelist_entry_find_uuid(struct FileList *filelist, const int uuid[4]);
void                filelist_file_cache_slidingwindow_set(struct FileList *filelist, size_t window_size);
bool                filelist_file_cache_block(struct FileList *filelist, const int index);

bool                filelist_force_reset(struct FileList *filelist);
bool                filelist_pending(struct FileList *filelist);
bool                filelist_is_ready(struct FileList *filelist);

unsigned int        filelist_entry_select_set(const struct FileList *filelist, const struct FileDirEntry *entry, FileSelType select, unsigned int flag, FileCheckType check);
void                filelist_entry_select_index_set(struct FileList *filelist, const int index, FileSelType select, unsigned int flag, FileCheckType check);
void                filelist_entries_select_index_range_set(struct FileList *filelist, FileSelection *sel, FileSelType select, unsigned int flag, FileCheckType check);
unsigned int        filelist_entry_select_get(struct FileList *filelist, struct FileDirEntry *entry, FileCheckType check);
unsigned int        filelist_entry_select_index_get(struct FileList *filelist, const int index, FileCheckType check);
struct FileDirEntryArr *filelist_selection_get(
        struct FileList *filelist, FileCheckType check, const char *name, AssetUUIDList **r_uuids, const bool use_ae);

void                filelist_setrecursion(struct FileList *filelist, const int recursion_level);

struct BlendHandle *filelist_lib(struct FileList *filelist);
bool                filelist_islibrary(struct FileList *filelist, char *dir, char **group);
void                filelist_freelib(struct FileList *filelist);

struct AssetEngine *filelist_assetengine_get(struct FileList *filelist);

void                filelist_readjob_start(struct FileList *filelist, const struct bContext *C);
void                filelist_readjob_stop(struct wmWindowManager *wm, struct ScrArea *sa);
int                 filelist_readjob_running(struct wmWindowManager *wm, struct ScrArea *sa);

bool                filelist_cache_previews_update(struct FileList *filelist);
void                filelist_cache_previews_set(struct FileList *filelist, const bool use_previews);
bool                filelist_cache_previews_running(struct FileList *filelist);

#ifdef __cplusplus
}
#endif

#endif
<|MERGE_RESOLUTION|>--- conflicted
+++ resolved
@@ -37,11 +37,7 @@
 extern "C" {
 #endif
 
-<<<<<<< HEAD
-#include "BKE_asset.h"
-=======
 #include "BKE_asset_engine.h"
->>>>>>> 3f36cd3f
 
 struct AssetEngineType;
 struct AssetEngine;
