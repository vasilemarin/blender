/*
 * ***** BEGIN GPL LICENSE BLOCK *****
 *
 * This program is free software; you can redistribute it and/or
 * modify it under the terms of the GNU General Public License
 * as published by the Free Software Foundation; either version 2
 * of the License, or (at your option) any later version.
 *
 * This program is distributed in the hope that it will be useful,
 * but WITHOUT ANY WARRANTY; without even the implied warranty of
 * MERCHANTABILITY or FITNESS FOR A PARTICULAR PURPOSE.  See the
 * GNU General Public License for more details.
 *
 * You should have received a copy of the GNU General Public License
 * along with this program; if not, write to the Free Software  Foundation,
 * Inc., 51 Franklin Street, Fifth Floor, Boston, MA 02110-1301, USA.
 *
 * The Original Code is Copyright (C) 2009 by Nicholas Bishop
 * All rights reserved.
 *
 * Contributor(s): Jason Wilkins, Tom Musgrove.
 *
 * ***** END GPL LICENSE BLOCK *****
 *
 */

/** \file blender/editors/sculpt_paint/paint_cursor.c
 *  \ingroup edsculpt
 */

/* my interface */
#include "paint_intern.h"

/* my library */

#include "sculpt_intern.h"/* still needed for sculpt_stroke_get_location, should be removed eventually (TODO) */

#include "ED_view3d.h"

/* external */

#include "BIF_glutil.h"

#include "BKE_brush.h"
#include "BKE_context.h"
#include "BKE_image.h"
#include "BKE_paint.h"
#include "BKE_colortools.h"

#include "BLI_math.h"
#include "BLI_rect.h"
#include "BLI_utildefines.h"

#include "DNA_brush_types.h"
#include "DNA_customdata_types.h"
#include "DNA_color_types.h"
#include "DNA_object_types.h"
#include "DNA_scene_types.h"
#include "DNA_screen_types.h"
#include "DNA_userdef_types.h"

#include "GPU_blender_aspect.h"
#include "GPU_basic.h"
#include "GPU_matrix.h"
#include "GPU_primitives.h"
#include "GPU_state_latch.h"
#include "GPU_raster.h"

#include "MEM_guardedalloc.h"

#include "WM_api.h"



/* TODOs:
 *
 * Some of the cursor drawing code is doing non-draw stuff
 * (e.g. updating the brush rake angle). This should be cleaned up
 * still.
 *
 * There is also some ugliness with sculpt-specific code.
 */

typedef struct TexSnapshot {
	GLuint overlay_texture;
	int winx;
	int winy;
	int old_size;
	float old_zoom;
	bool old_col;
} TexSnapshot;

typedef struct CursorSnapshot {
	GLuint overlay_texture;
	int size;
	int zoom;
} CursorSnapshot;

static TexSnapshot primary_snap = {0};
static TexSnapshot secondary_snap  = {0};
static CursorSnapshot cursor_snap  = {0};

/* delete overlay cursor textures to preserve memory and invalidate all overlay flags */
void paint_cursor_delete_textures(void)
{
	if (primary_snap.overlay_texture)
		glDeleteTextures(1, &primary_snap.overlay_texture);
	if (secondary_snap.overlay_texture)
		glDeleteTextures(1, &secondary_snap.overlay_texture);
	if (cursor_snap.overlay_texture)
		glDeleteTextures(1, &cursor_snap.overlay_texture);

	memset(&primary_snap, 0, sizeof(TexSnapshot));
	memset(&secondary_snap, 0, sizeof(TexSnapshot));
	memset(&cursor_snap, 0, sizeof(CursorSnapshot));

	BKE_paint_invalidate_overlay_all();
}

static int same_tex_snap(TexSnapshot *snap, MTex *mtex, ViewContext *vc, bool col, float zoom)
{
	return (/* make brush smaller shouldn't cause a resample */
	        //(mtex->brush_map_mode != MTEX_MAP_MODE_VIEW ||
	        //(BKE_brush_size_get(vc->scene, brush) <= snap->BKE_brush_size_get)) &&

	        (mtex->brush_map_mode != MTEX_MAP_MODE_TILED ||
	         (vc->ar->winx == snap->winx &&
	          vc->ar->winy == snap->winy)) &&
	        (mtex->brush_map_mode == MTEX_MAP_MODE_STENCIL ||
	        snap->old_zoom == zoom) &&
	        snap->old_col == col
	        );
}

static void make_tex_snap(TexSnapshot *snap, ViewContext *vc, float zoom)
{
	snap->old_zoom = zoom;
	snap->winx = vc->ar->winx;
	snap->winy = vc->ar->winy;
}

static int load_tex(Brush *br, ViewContext *vc, float zoom, bool col, bool primary)
{
	bool init;
	TexSnapshot *target;

	MTex *mtex = (primary) ? &br->mtex : &br->mask_mtex;
	OverlayControlFlags overlay_flags = BKE_paint_get_overlay_flags();
	GLubyte *buffer = NULL;

	int size;
	int j;
	int refresh;
	GLenum format = col ? GL_RGBA : GL_ALPHA;
	OverlayControlFlags invalid = (primary) ? (overlay_flags & PAINT_INVALID_OVERLAY_TEXTURE_PRIMARY) :
	                           (overlay_flags & PAINT_INVALID_OVERLAY_TEXTURE_SECONDARY);

	target = (primary) ? &primary_snap : &secondary_snap;

	refresh = 
	    !target->overlay_texture ||
	    (invalid != 0) ||
	    !same_tex_snap(target, mtex, vc, col, zoom);

	init = (target->overlay_texture != 0);

	if (refresh) {
		struct ImagePool *pool = NULL;
		/* stencil is rotated later */
		const float rotation = (mtex->brush_map_mode != MTEX_MAP_MODE_STENCIL) ?
		                       -mtex->rot : 0;

		float radius = BKE_brush_size_get(vc->scene, br) * zoom;

		make_tex_snap(target, vc, zoom);

		if (mtex->brush_map_mode == MTEX_MAP_MODE_VIEW) {
			int s = BKE_brush_size_get(vc->scene, br);
			int r = 1;

			for (s >>= 1; s > 0; s >>= 1)
				r++;

			size = (1 << r);

			if (size < 256)
				size = 256;

			if (size < target->old_size)
				size = target->old_size;
		}
		else
			size = 512;

		if (target->old_size != size) {
			if (target->overlay_texture) {
				glDeleteTextures(1, &target->overlay_texture);
				target->overlay_texture = 0;
			}

			init = false;

			target->old_size = size;
		}
		if (col)
			buffer = MEM_mallocN(sizeof(GLubyte) * size * size * 4, "load_tex");
		else
			buffer = MEM_mallocN(sizeof(GLubyte) * size * size, "load_tex");

		pool = BKE_image_pool_new();

#pragma omp parallel for schedule(static)
		for (j = 0; j < size; j++) {
			int i;
			float y;
			float len;

			for (i = 0; i < size; i++) {

				// largely duplicated from tex_strength

				int index = j * size + i;
				float x;

				x = (float)i / size;
				y = (float)j / size;

				if (mtex->brush_map_mode == MTEX_MAP_MODE_TILED) {
					x *= vc->ar->winx / radius;
					y *= vc->ar->winy / radius;
				}
				else {
					x -= 0.5f;
					y -= 0.5f;

					x *= 2;
					y *= 2;
				}

				len = sqrtf(x * x + y * y);

				if (ELEM(mtex->brush_map_mode, MTEX_MAP_MODE_TILED, MTEX_MAP_MODE_STENCIL) || len <= 1) {
					/* it is probably worth optimizing for those cases where 
					 * the texture is not rotated by skipping the calls to
					 * atan2, sqrtf, sin, and cos. */
					if (mtex->tex && (rotation > 0.001f || rotation < -0.001f)) {
						const float angle = atan2f(y, x) + rotation;

						x = len * cosf(angle);
						y = len * sinf(angle);
					}

					x *= mtex->size[0];
					y *= mtex->size[1];

					x += mtex->ofs[0];
					y += mtex->ofs[1];

					if (col) {
						float rgba[4];

						paint_get_tex_pixel_col(mtex, x, y, rgba, pool);

						buffer[index * 4]     = rgba[0] * 255;
						buffer[index * 4 + 1] = rgba[1] * 255;
						buffer[index * 4 + 2] = rgba[2] * 255;
						buffer[index * 4 + 3] = rgba[3] * 255;
					}
					else {
						float avg = paint_get_tex_pixel(mtex, x, y, pool);

						avg += br->texture_sample_bias;

						/* clamp to avoid precision overflow */
						CLAMP(avg, 0.0f, 1.0f);
						buffer[index] = 255 - (GLubyte)(255 * avg);
					}
				}
				else {
					if (col) {
						buffer[index * 4]     = 0;
						buffer[index * 4 + 1] = 0;
						buffer[index * 4 + 2] = 0;
						buffer[index * 4 + 3] = 0;
					}
					else {
						buffer[index] = 0;
					}
				}
			}
		}

		if (pool)
			BKE_image_pool_free(pool);

		if (!target->overlay_texture)
			glGenTextures(1, &target->overlay_texture);
	}
	else {
		size = target->old_size;
	}

	gpuBindTexture(GL_TEXTURE_2D, target->overlay_texture);

	if (refresh) {
		if (!init || (target->old_col != col)) {
			glTexImage2D(GL_TEXTURE_2D, 0, format, size, size, 0, format, GL_UNSIGNED_BYTE, buffer);
		}
		else {
			glTexSubImage2D(GL_TEXTURE_2D, 0, 0, 0, size, size, format, GL_UNSIGNED_BYTE, buffer);
		}

		if (buffer)
			MEM_freeN(buffer);

		target->old_col = col;
	}

#if defined(WITH_GL_PROFILE_COMPAT)
	//glTexEnvi(GL_TEXTURE_ENV, GL_TEXTURE_ENV_MODE, GL_MODULATE); // XXX jwilkins: blender never changes the TEXTURE_ENV_MODE
#endif
	glTexParameteri(GL_TEXTURE_2D, GL_TEXTURE_MIN_FILTER, GL_LINEAR);
	glTexParameteri(GL_TEXTURE_2D, GL_TEXTURE_MAG_FILTER, GL_LINEAR);

	if (mtex->brush_map_mode == MTEX_MAP_MODE_VIEW) {
		GLenum wrapmode; // XXX jwilkins: this could probably be a function
#if !defined(GLEW_ES_ONLY)
		if (GLEW_VERSION_1_3 || GLEW_ARB_texture_border_clamp)
		{
			wrapmode = GL_CLAMP_TO_BORDER;
		}
		else
#endif
		{
			wrapmode = GL_CLAMP_TO_EDGE;
		}

		glTexParameteri(GL_TEXTURE_2D, GL_TEXTURE_WRAP_S, wrapmode);
		glTexParameteri(GL_TEXTURE_2D, GL_TEXTURE_WRAP_T, wrapmode);
	}

	BKE_paint_reset_overlay_invalid(invalid);

	return 1;
}

static int load_tex_cursor(Brush *br, ViewContext *vc, float zoom)
{
	bool init;

	OverlayControlFlags overlay_flags = BKE_paint_get_overlay_flags();
	GLubyte *buffer = NULL;

	int size;
	int j;
	int refresh;

	refresh =
	    !cursor_snap.overlay_texture ||
	    (overlay_flags & PAINT_INVALID_OVERLAY_CURVE) ||
	    cursor_snap.zoom != zoom;

	init = (cursor_snap.overlay_texture != 0);

	if (refresh) {
		int s, r;

		cursor_snap.zoom = zoom;

		s = BKE_brush_size_get(vc->scene, br);
		r = 1;

		for (s >>= 1; s > 0; s >>= 1)
			r++;

		size = (1 << r);

		if (size < 256)
			size = 256;

		if (size < cursor_snap.size)
			size = cursor_snap.size;

		if (cursor_snap.size != size) {
			if (cursor_snap.overlay_texture) {
				glDeleteTextures(1, &cursor_snap.overlay_texture);
				cursor_snap.overlay_texture = 0;
			}

			init = false;

			cursor_snap.size = size;
		}
		buffer = MEM_mallocN(sizeof(GLubyte) * size * size, "load_tex");

		curvemapping_initialize(br->curve);

#pragma omp parallel for schedule(static)
		for (j = 0; j < size; j++) {
			int i;
			float y;
			float len;

			for (i = 0; i < size; i++) {

				// largely duplicated from tex_strength

				int index = j * size + i;
				float x;

				x = (float)i / size;
				y = (float)j / size;

				x -= 0.5f;
				y -= 0.5f;

				x *= 2;
				y *= 2;

				len = sqrtf(x * x + y * y);

				if (len <= 1) {
					float avg = BKE_brush_curve_strength_clamp(br, len, 1.0f);  /* Falloff curve */

					buffer[index] = 255 - (GLubyte)(255 * avg);

				}
				else {
					buffer[index] = 0;
				}
			}
		}

		if (!cursor_snap.overlay_texture)
			glGenTextures(1, &cursor_snap.overlay_texture);
	}
	else {
		size = cursor_snap.size;
	}

<<<<<<< HEAD
	gpuBindTexture(GL_TEXTURE_2D, overlay_texture);
=======
	glBindTexture(GL_TEXTURE_2D, cursor_snap.overlay_texture);
>>>>>>> 42946c37

	if (refresh) {
		if (!init) {
			glTexImage2D(GL_TEXTURE_2D, 0, GL_ALPHA, size, size, 0, GL_ALPHA, GL_UNSIGNED_BYTE, buffer);
		}
		else {
			glTexSubImage2D(GL_TEXTURE_2D, 0, 0, 0, size, size, GL_ALPHA, GL_UNSIGNED_BYTE, buffer);
		}

		if (buffer)
			MEM_freeN(buffer);
	}

#if defined(WITH_GL_PROFILE_COMPAT)
	//glTexEnvi(GL_TEXTURE_ENV, GL_TEXTURE_ENV_MODE, GL_MODULATE); // XXX jwilkins: blender never changes the TEXTURE_ENV_MODE
#endif
	glTexParameteri(GL_TEXTURE_2D, GL_TEXTURE_MIN_FILTER, GL_LINEAR);
	glTexParameteri(GL_TEXTURE_2D, GL_TEXTURE_MAG_FILTER, GL_LINEAR);

	{
		GLenum wrapmode; // XXX jwilkins: this could probably be a function
	#if !defined(GLEW_ES_ONLY)
		if (GLEW_VERSION_1_3 || GLEW_ARB_texture_border_clamp)
		{
			wrapmode = GL_CLAMP_TO_BORDER;
		}
		else
	#endif
		{
			wrapmode = GL_CLAMP_TO_EDGE;
		}

		glTexParameteri(GL_TEXTURE_2D, GL_TEXTURE_WRAP_S, wrapmode);
		glTexParameteri(GL_TEXTURE_2D, GL_TEXTURE_WRAP_T, wrapmode);
	}

	BKE_paint_reset_overlay_invalid(PAINT_INVALID_OVERLAY_CURVE);

	return 1;
}



static int project_brush_radius(ViewContext *vc,
                                float radius,
                                const float location[3])
{
	float view[3], nonortho[3], ortho[3], offset[3], p1[2], p2[2];

	ED_view3d_global_to_vector(vc->rv3d, location, view);

	/* create a vector that is not orthogonal to view */

	if (fabsf(view[0]) < 0.1f) {
		nonortho[0] = view[0] + 1.0f;
		nonortho[1] = view[1];
		nonortho[2] = view[2];
	}
	else if (fabsf(view[1]) < 0.1f) {
		nonortho[0] = view[0];
		nonortho[1] = view[1] + 1.0f;
		nonortho[2] = view[2];
	}
	else {
		nonortho[0] = view[0];
		nonortho[1] = view[1];
		nonortho[2] = view[2] + 1.0f;
	}

	/* get a vector in the plane of the view */
	cross_v3_v3v3(ortho, nonortho, view);
	normalize_v3(ortho);

	/* make a point on the surface of the brush tagent to the view */
	mul_v3_fl(ortho, radius);
	add_v3_v3v3(offset, location, ortho);

	/* project the center of the brush, and the tangent point to the view onto the screen */
	if ((ED_view3d_project_float_global(vc->ar, location, p1, V3D_PROJ_TEST_NOP) == V3D_PROJ_RET_OK) &&
	    (ED_view3d_project_float_global(vc->ar, offset,   p2, V3D_PROJ_TEST_NOP) == V3D_PROJ_RET_OK))
	{
		/* the distance between these points is the size of the projected brush in pixels */
		return len_v2v2(p1, p2);
	}
	else {
		BLI_assert(0);  /* assert because the code that sets up the vectors should disallow this */
		return 0;
	}
}

static int sculpt_get_brush_geometry(bContext *C, ViewContext *vc,
                                     int x, int y, int *pixel_radius,
                                     float location[3])
{
	Scene *scene = CTX_data_scene(C);
	Paint *paint = BKE_paint_get_active_from_context(C);
	float mouse[2];
	int hit;

	mouse[0] = x;
	mouse[1] = y;

	if (vc->obact->sculpt && vc->obact->sculpt->pbvh &&
	    sculpt_stroke_get_location(C, location, mouse))
	{
		Brush *brush = BKE_paint_brush(paint);
		*pixel_radius =
		    project_brush_radius(vc,
		                         BKE_brush_unprojected_radius_get(scene, brush),
		                         location);

		if (*pixel_radius == 0)
			*pixel_radius = BKE_brush_size_get(scene, brush);

		mul_m4_v3(vc->obact->obmat, location);

		hit = 1;
	}
	else {
		Sculpt *sd    = CTX_data_tool_settings(C)->sculpt;
		Brush *brush = BKE_paint_brush(&sd->paint);

		*pixel_radius = BKE_brush_size_get(scene, brush);
		hit = 0;
	}

	return hit;
}

/* Draw an overlay that shows what effect the brush's texture will
 * have on brush strength */
static void paint_draw_tex_overlay(UnifiedPaintSettings *ups, Brush *brush,
                                     ViewContext *vc, int x, int y, float zoom, bool col, bool primary)
{
	rctf quad;
	/* check for overlay mode */

	MTex *mtex = (primary) ? &brush->mtex : &brush->mask_mtex;
	bool valid = (primary) ? (brush->overlay_flags & BRUSH_OVERLAY_PRIMARY) != 0 :
	                         (brush->overlay_flags & BRUSH_OVERLAY_SECONDARY) != 0;
	int overlay_alpha = (primary) ? brush->texture_overlay_alpha : brush->mask_overlay_alpha;

	if (!(mtex->tex) || !((mtex->brush_map_mode == MTEX_MAP_MODE_STENCIL) ||
	    (valid &&
	    ELEM(mtex->brush_map_mode, MTEX_MAP_MODE_VIEW, MTEX_MAP_MODE_TILED))))
	{
		return;
	}

	if (load_tex(brush, vc, zoom, col, primary)) {
		glEnable(GL_BLEND);

		glColorMask(GL_TRUE, GL_TRUE, GL_TRUE, GL_TRUE);
		gpuDepthMask(GL_FALSE);
		glDepthFunc(GL_ALWAYS);

		gpuMatrixMode(GL_TEXTURE);
		gpuPushMatrix();
		gpuLoadIdentity();

		if (mtex->brush_map_mode == MTEX_MAP_MODE_VIEW) {
			/* brush rotation */
			gpuTranslate(0.5, 0.5, 0);
			gpuRotateAxis(RAD2DEGF(ups->brush_rotation), 'Z');
			gpuTranslate(-0.5f, -0.5f, 0);

			/* scale based on tablet pressure */
<<<<<<< HEAD
			if (primary && ups->draw_pressure && BKE_brush_use_size_pressure(vc->scene, brush)) {
				gpuTranslate(0.5f, 0.5f, 0);
				gpuScale(1.0f / ups->pressure_value, 1.0f / ups->pressure_value, 1);
				gpuTranslate(-0.5f, -0.5f, 0);
=======
			if (primary && ups->stroke_active && BKE_brush_use_size_pressure(vc->scene, brush)) {
				glTranslatef(0.5f, 0.5f, 0);
				glScalef(1.0f / ups->pressure_value, 1.0f / ups->pressure_value, 1);
				glTranslatef(-0.5f, -0.5f, 0);
>>>>>>> 42946c37
			}

			if (ups->draw_anchored) {
				const float *aim = ups->anchored_initial_mouse;
				quad.xmin = aim[0] - ups->anchored_size;
				quad.ymin = aim[1] - ups->anchored_size;
				quad.xmax = aim[0] + ups->anchored_size;
				quad.ymax = aim[1] + ups->anchored_size;
			}
			else {
				const int radius = BKE_brush_size_get(vc->scene, brush) * zoom;
				quad.xmin = x - radius;
				quad.ymin = y - radius;
				quad.xmax = x + radius;
				quad.ymax = y + radius;
			}
		}
		else if (mtex->brush_map_mode == MTEX_MAP_MODE_TILED) {
			quad.xmin = 0;
			quad.ymin = 0;
			quad.xmax = BLI_rcti_size_x(&vc->ar->winrct);
			quad.ymax = BLI_rcti_size_y(&vc->ar->winrct);
		}
		/* Stencil code goes here */
		else {
			if (primary) {
				quad.xmin = -brush->stencil_dimension[0];
				quad.ymin = -brush->stencil_dimension[1];
				quad.xmax = brush->stencil_dimension[0];
				quad.ymax = brush->stencil_dimension[1];
			}
			else {
				quad.xmin = -brush->mask_stencil_dimension[0];
				quad.ymin = -brush->mask_stencil_dimension[1];
				quad.xmax = brush->mask_stencil_dimension[0];
				quad.ymax = brush->mask_stencil_dimension[1];
			}
			gpuMatrixMode(GL_MODELVIEW);
			gpuPushMatrix();
			if (primary)
				gpuTranslate(brush->stencil_pos[0], brush->stencil_pos[1], 0);
			else
				gpuTranslate(brush->mask_stencil_pos[0], brush->mask_stencil_pos[1], 0);
			gpuRotateAxis(RAD2DEGF(mtex->rot), 'Z');
			gpuMatrixMode(GL_TEXTURE);
		}

		/* set quad color. Colored overlay does not get blending */
		if (col)
			gpuColor4f(
				1.0,
				1.0,
				1.0,
				overlay_alpha / 100.0f);
		else
			gpuColor4f(
				U.sculpt_paint_overlay_col[0],
				U.sculpt_paint_overlay_col[1],
				U.sculpt_paint_overlay_col[2],
				overlay_alpha / 100.0f);

		// SSS Enable Texturing
		GPU_aspect_enable(GPU_ASPECT_BASIC, GPU_BASIC_TEXTURE_2D);

		/* draw textured quad */
		gpuBegin(GL_TRIANGLE_FAN);
		gpuTexCoord2f(0, 0);
		gpuVertex2f(quad.xmin, quad.ymin);
		gpuTexCoord2f(1, 0);
		gpuVertex2f(quad.xmax, quad.ymin);
		gpuTexCoord2f(1, 1);
		gpuVertex2f(quad.xmax, quad.ymax);
		gpuTexCoord2f(0, 1);
		gpuVertex2f(quad.xmin, quad.ymax);
		gpuEnd();

		gpuPopMatrix();

		if (mtex->brush_map_mode == MTEX_MAP_MODE_STENCIL) {
			gpuMatrixMode(GL_MODELVIEW);
			gpuPopMatrix();
		}

		// SSS Disable Texturing
		GPU_aspect_disable(GPU_ASPECT_BASIC, GPU_BASIC_TEXTURE_2D);

		gpuBindTexture(GL_TEXTURE_2D, 0); /* restore default */
	}
}

/* Draw an overlay that shows what effect the brush's texture will
 * have on brush strength */
static void paint_draw_cursor_overlay(UnifiedPaintSettings *ups, Brush *brush,
                                      ViewContext *vc, int x, int y, float zoom)
{
	rctf quad;
	/* check for overlay mode */

	if (!(brush->overlay_flags & BRUSH_OVERLAY_CURSOR)) {
		return;
	}

	if (load_tex_cursor(brush, vc, zoom)) {
		bool do_pop = false;
		float center[2];
		glEnable(GL_BLEND);

		glColorMask(GL_TRUE, GL_TRUE, GL_TRUE, GL_TRUE);
		gpuDepthMask(GL_FALSE);
		glDepthFunc(GL_ALWAYS);

<<<<<<< HEAD
		/* scale based on tablet pressure */
		if (ups->draw_pressure && BKE_brush_use_size_pressure(vc->scene, brush)) {
			gpuTranslate(0.5f, 0.5f, 0);
			gpuScale(1.0f / ups->pressure_value, 1.0f / ups->pressure_value, 1);
			gpuTranslate(-0.5f, -0.5f, 0);
		}

=======
>>>>>>> 42946c37
		if (ups->draw_anchored) {
			const float *aim = ups->anchored_initial_mouse;
			copy_v2_v2(center, aim);
			quad.xmin = aim[0] - ups->anchored_size;
			quad.ymin = aim[1] - ups->anchored_size;
			quad.xmax = aim[0] + ups->anchored_size;
			quad.ymax = aim[1] + ups->anchored_size;
		}
		else {
			const int radius = BKE_brush_size_get(vc->scene, brush) * zoom;
			center[0] = x;
			center[1] = y;

			quad.xmin = x - radius;
			quad.ymin = y - radius;
			quad.xmax = x + radius;
			quad.ymax = y + radius;
		}

<<<<<<< HEAD
		gpuColor4f(
				U.sculpt_paint_overlay_col[0],
=======
		/* scale based on tablet pressure */
		if (ups->stroke_active && BKE_brush_use_size_pressure(vc->scene, brush)) {
			do_pop = true;
			glPushMatrix();
			glLoadIdentity();
			glTranslatef(center[0], center[1], 0);
			glScalef(ups->pressure_value, ups->pressure_value, 1);
			glTranslatef(-center[0], -center[1], 0);
		}

		glColor4f(U.sculpt_paint_overlay_col[0],
>>>>>>> 42946c37
		        U.sculpt_paint_overlay_col[1],
		        U.sculpt_paint_overlay_col[2],
		        brush->cursor_overlay_alpha / 100.0f);

		// SSS Enable Texturing
		GPU_aspect_enable(GPU_ASPECT_BASIC, GPU_BASIC_TEXTURE_2D);

		/* draw textured quad */
<<<<<<< HEAD
		gpuImmediateFormat_T2_V2();
		gpuBegin(GL_QUADS);
		gpuTexCoord2f(0, 0);
		gpuVertex2f(quad.xmin, quad.ymin);
		gpuTexCoord2f(1, 0);
		gpuVertex2f(quad.xmax, quad.ymin);
		gpuTexCoord2f(1, 1);
		gpuVertex2f(quad.xmax, quad.ymax);
		gpuTexCoord2f(0, 1);
		gpuVertex2f(quad.xmin, quad.ymax);
		gpuEnd();
		gpuImmediateUnformat();

		// SSS Disable Texturing
		GPU_aspect_disable(GPU_ASPECT_BASIC, GPU_BASIC_TEXTURE_2D);

		gpuBindTexture(GL_TEXTURE_2D, 0); /* restore default */
=======
		glBegin(GL_QUADS);
		glTexCoord2f(0, 0);
		glVertex2f(quad.xmin, quad.ymin);
		glTexCoord2f(1, 0);
		glVertex2f(quad.xmax, quad.ymin);
		glTexCoord2f(1, 1);
		glVertex2f(quad.xmax, quad.ymax);
		glTexCoord2f(0, 1);
		glVertex2f(quad.xmin, quad.ymax);
		glEnd();

		if (do_pop)
			glPopMatrix();
>>>>>>> 42946c37
	}
}

static void paint_draw_alpha_overlay(UnifiedPaintSettings *ups, Brush *brush,
                                     ViewContext *vc, int x, int y, float zoom, PaintMode mode)
{
	/* color means that primary brush texture is colured and secondary is used for alpha/mask control */
	bool col = ELEM3(mode, PAINT_TEXTURE_PROJECTIVE, PAINT_TEXTURE_2D, PAINT_VERTEX) ? true : false;
	OverlayControlFlags flags = BKE_paint_get_overlay_flags();

#if defined(WITH_GL_PROFILE_COMPAT)
	/* save lots of GL state
	 * TODO: check on whether all of these are needed? */
	// XXX jwilkins: this problem here is that there is not a policy that guarantees what state OpenGL will be in when we get here and what we can mess with and what needs to be restored after changes.
	glPushAttrib(GL_COLOR_BUFFER_BIT |
	             GL_CURRENT_BIT |
	             GL_DEPTH_BUFFER_BIT |
	             GL_ENABLE_BIT |
	             GL_LINE_BIT |
	             GL_POLYGON_BIT |
	             GL_STENCIL_BUFFER_BIT |
	             GL_TRANSFORM_BIT |
	             GL_VIEWPORT_BIT |
	             GL_TEXTURE_BIT);
#endif

	/* coloured overlay should be drawn separately */
	if (col) {
		if (!(flags & PAINT_OVERLAY_OVERRIDE_PRIMARY))
			paint_draw_tex_overlay(ups, brush, vc, x, y, zoom, true, true);
		if (!(flags & PAINT_OVERLAY_OVERRIDE_SECONDARY))
			paint_draw_tex_overlay(ups, brush, vc, x, y, zoom, false, false);
		if (!(flags & PAINT_OVERLAY_OVERRIDE_CURSOR))
			paint_draw_cursor_overlay(ups, brush, vc, x, y, zoom);
	}
	else {
		if (!(flags & PAINT_OVERLAY_OVERRIDE_PRIMARY))
			paint_draw_tex_overlay(ups, brush, vc, x, y, zoom, false, true);
		if (!(flags & PAINT_OVERLAY_OVERRIDE_CURSOR))
			paint_draw_cursor_overlay(ups, brush, vc, x, y, zoom);
	}

#if defined(WITH_GL_PROFILE_COMPAT)
	glPopAttrib();
#endif
}

/* Special actions taken when paint cursor goes over mesh */
/* TODO: sculpt only for now */
static void paint_cursor_on_hit(UnifiedPaintSettings *ups, Brush *brush, ViewContext *vc,
                                const float location[3])
{
	float unprojected_radius, projected_radius;

	/* update the brush's cached 3D radius */
	if (!BKE_brush_use_locked_size(vc->scene, brush)) {
		/* get 2D brush radius */
		if (ups->draw_anchored)
			projected_radius = ups->anchored_size;
		else {
			if (brush->flag & BRUSH_ANCHORED)
				projected_radius = 8;
			else
				projected_radius = BKE_brush_size_get(vc->scene, brush);
		}
	
		/* convert brush radius from 2D to 3D */
		unprojected_radius = paint_calc_object_space_radius(vc, location,
		                                                    projected_radius);

		/* scale 3D brush radius by pressure */
		if (ups->stroke_active && BKE_brush_use_size_pressure(vc->scene, brush))
			unprojected_radius *= ups->pressure_value;

		/* set cached value in either Brush or UnifiedPaintSettings */
		BKE_brush_unprojected_radius_set(vc->scene, brush, unprojected_radius);
	}
}

static void paint_draw_cursor(bContext *C, int x, int y, void *UNUSED(unused))
{
	Scene *scene = CTX_data_scene(C);
	UnifiedPaintSettings *ups = &scene->toolsettings->unified_paint_settings;
	Paint *paint = BKE_paint_get_active_from_context(C);
	Brush *brush = BKE_paint_brush(paint);
	ViewContext vc;
	PaintMode mode;
	float final_radius;
	float translation[2];
	float outline_alpha, *outline_col;
	float zoomx, zoomy;
	
	/* check that brush drawing is enabled */
	if (!(paint->flags & PAINT_SHOW_BRUSH))
		return;

	/* can't use stroke vc here because this will be called during
	 * mouse over too, not just during a stroke */
	view3d_set_viewcontext(C, &vc);

	get_imapaint_zoom(C, &zoomx, &zoomy);
	zoomx = max_ff(zoomx, zoomy);
	mode = BKE_paintmode_get_active_from_context(C);

	/* set various defaults */
	translation[0] = x;
	translation[1] = y;
	outline_alpha = 0.5;
	outline_col = brush->add_col;
	final_radius = BKE_brush_size_get(scene, brush) * zoomx;

	/* don't calculate rake angles while a stroke is active because the rake variables are global and
	 * we may get interference with the stroke itself. For line strokes, such interference is visible */
	if (!ups->stroke_active && (brush->flag & BRUSH_RAKE))
		paint_calculate_rake_rotation(ups, translation);

	/* draw overlay */
	paint_draw_alpha_overlay(ups, brush, &vc, x, y, zoomx, mode);

	/* TODO: as sculpt and other paint modes are unified, this
	 * special mode of drawing will go away */
	if ((mode == PAINT_SCULPT) && vc.obact->sculpt) {
		float location[3];
		int pixel_radius, hit;

		/* test if brush is over the mesh */
		hit = sculpt_get_brush_geometry(C, &vc, x, y, &pixel_radius, location);

		if (BKE_brush_use_locked_size(scene, brush))
			BKE_brush_size_set(scene, brush, pixel_radius);

		/* check if brush is subtracting, use different color then */
		/* TODO: no way currently to know state of pen flip or
		 * invert key modifier without starting a stroke */
		if ((!(brush->flag & BRUSH_INVERTED) ^
		     !(brush->flag & BRUSH_DIR_IN)) &&
		    ELEM5(brush->sculpt_tool, SCULPT_TOOL_DRAW,
		          SCULPT_TOOL_INFLATE, SCULPT_TOOL_CLAY,
		          SCULPT_TOOL_PINCH, SCULPT_TOOL_CREASE))
		{
			outline_col = brush->sub_col;
		}

		/* only do if brush is over the mesh */
		if (hit)
			paint_cursor_on_hit(ups, brush, &vc, location);

		if (ups->draw_anchored) {
			final_radius = ups->anchored_size;
			translation[0] = ups->anchored_initial_mouse[0];
			translation[1] = ups->anchored_initial_mouse[1];
		}
	}

	/* make lines pretty */
	glEnable(GL_BLEND);

	GPU_raster_begin();

	GPU_aspect_enable(GPU_ASPECT_RASTER, GPU_RASTER_AA);

	/* set brush color */
	gpuColor4f(outline_col[0], outline_col[1], outline_col[2], outline_alpha);

	/* draw brush outline */
	gpuSingleCircle(translation[0], translation[1], final_radius, 40);

	/* draw an inner brush */
	if (ups->stroke_active && BKE_brush_use_size_pressure(scene, brush)) {
		/* inner at full alpha */
		gpuSingleCircle(translation[0], translation[1], final_radius * ups->pressure_value, 40);
		/* outer at half alpha */
		gpuColor4f(outline_col[0], outline_col[1], outline_col[2], outline_alpha * 0.5f);
	}

	/* restore GL state */
	glDisable(GL_BLEND);

	GPU_aspect_disable(GPU_ASPECT_RASTER, GPU_RASTER_AA);

	GPU_raster_end();
}

/* Public API */

void paint_cursor_start(bContext *C, int (*poll)(bContext *C))
{
	Paint *p = BKE_paint_get_active_from_context(C);

	if (p && !p->paint_cursor)
		p->paint_cursor = WM_paint_cursor_activate(CTX_wm_manager(C), poll, paint_draw_cursor, NULL);

	/* invalidate the paint cursors */
	BKE_paint_invalidate_overlay_all();
}

void paint_cursor_start_explicit(Paint *p, wmWindowManager *wm, int (*poll)(bContext *C))
{
	if (p && !p->paint_cursor)
		p->paint_cursor = WM_paint_cursor_activate(wm, poll, paint_draw_cursor, NULL);
}<|MERGE_RESOLUTION|>--- conflicted
+++ resolved
@@ -438,11 +438,7 @@
 		size = cursor_snap.size;
 	}
 
-<<<<<<< HEAD
-	gpuBindTexture(GL_TEXTURE_2D, overlay_texture);
-=======
-	glBindTexture(GL_TEXTURE_2D, cursor_snap.overlay_texture);
->>>>>>> 42946c37
+	gpuBindTexture(GL_TEXTURE_2D, cursor_snap.overlay_texture);
 
 	if (refresh) {
 		if (!init) {
@@ -610,17 +606,10 @@
 			gpuTranslate(-0.5f, -0.5f, 0);
 
 			/* scale based on tablet pressure */
-<<<<<<< HEAD
-			if (primary && ups->draw_pressure && BKE_brush_use_size_pressure(vc->scene, brush)) {
+			if (primary && ups->stroke_active && BKE_brush_use_size_pressure(vc->scene, brush)) {
 				gpuTranslate(0.5f, 0.5f, 0);
 				gpuScale(1.0f / ups->pressure_value, 1.0f / ups->pressure_value, 1);
 				gpuTranslate(-0.5f, -0.5f, 0);
-=======
-			if (primary && ups->stroke_active && BKE_brush_use_size_pressure(vc->scene, brush)) {
-				glTranslatef(0.5f, 0.5f, 0);
-				glScalef(1.0f / ups->pressure_value, 1.0f / ups->pressure_value, 1);
-				glTranslatef(-0.5f, -0.5f, 0);
->>>>>>> 42946c37
 			}
 
 			if (ups->draw_anchored) {
@@ -732,16 +721,6 @@
 		gpuDepthMask(GL_FALSE);
 		glDepthFunc(GL_ALWAYS);
 
-<<<<<<< HEAD
-		/* scale based on tablet pressure */
-		if (ups->draw_pressure && BKE_brush_use_size_pressure(vc->scene, brush)) {
-			gpuTranslate(0.5f, 0.5f, 0);
-			gpuScale(1.0f / ups->pressure_value, 1.0f / ups->pressure_value, 1);
-			gpuTranslate(-0.5f, -0.5f, 0);
-		}
-
-=======
->>>>>>> 42946c37
 		if (ups->draw_anchored) {
 			const float *aim = ups->anchored_initial_mouse;
 			copy_v2_v2(center, aim);
@@ -761,22 +740,18 @@
 			quad.ymax = y + radius;
 		}
 
-<<<<<<< HEAD
-		gpuColor4f(
-				U.sculpt_paint_overlay_col[0],
-=======
 		/* scale based on tablet pressure */
 		if (ups->stroke_active && BKE_brush_use_size_pressure(vc->scene, brush)) {
 			do_pop = true;
-			glPushMatrix();
-			glLoadIdentity();
-			glTranslatef(center[0], center[1], 0);
-			glScalef(ups->pressure_value, ups->pressure_value, 1);
-			glTranslatef(-center[0], -center[1], 0);
-		}
-
-		glColor4f(U.sculpt_paint_overlay_col[0],
->>>>>>> 42946c37
+			gpuPushMatrix();
+			gpuLoadIdentity();
+			gpuTranslate(center[0], center[1], 0);
+			gpuScale(ups->pressure_value, ups->pressure_value, 1);
+			gpuTranslate(-center[0], -center[1], 0);
+		}
+
+		gpuColor4f(
+			U.sculpt_paint_overlay_col[0],
 		        U.sculpt_paint_overlay_col[1],
 		        U.sculpt_paint_overlay_col[2],
 		        brush->cursor_overlay_alpha / 100.0f);
@@ -785,7 +760,6 @@
 		GPU_aspect_enable(GPU_ASPECT_BASIC, GPU_BASIC_TEXTURE_2D);
 
 		/* draw textured quad */
-<<<<<<< HEAD
 		gpuImmediateFormat_T2_V2();
 		gpuBegin(GL_QUADS);
 		gpuTexCoord2f(0, 0);
@@ -799,25 +773,13 @@
 		gpuEnd();
 		gpuImmediateUnformat();
 
+		if (do_pop)
+			glPopMatrix();
+			
 		// SSS Disable Texturing
 		GPU_aspect_disable(GPU_ASPECT_BASIC, GPU_BASIC_TEXTURE_2D);
 
 		gpuBindTexture(GL_TEXTURE_2D, 0); /* restore default */
-=======
-		glBegin(GL_QUADS);
-		glTexCoord2f(0, 0);
-		glVertex2f(quad.xmin, quad.ymin);
-		glTexCoord2f(1, 0);
-		glVertex2f(quad.xmax, quad.ymin);
-		glTexCoord2f(1, 1);
-		glVertex2f(quad.xmax, quad.ymax);
-		glTexCoord2f(0, 1);
-		glVertex2f(quad.xmin, quad.ymax);
-		glEnd();
-
-		if (do_pop)
-			glPopMatrix();
->>>>>>> 42946c37
 	}
 }
 
