--- conflicted
+++ resolved
@@ -363,12 +363,8 @@
       return !(ss->mvert[index].flag & ME_HIDE);
     case PBVH_BMESH:
       return !BM_elem_flag_test(BM_vert_at_index(ss->bm, index), BM_ELEM_HIDDEN);
-<<<<<<< HEAD
     case PBVH_TRIMESH:
       return !TM_elem_flag_test(TM_vert_at_index(ss->tm, index), TRIMESH_HIDE);
-    case PBVH_GRIDS:
-      return true;
-=======
     case PBVH_GRIDS: {
       const CCGKey *key = BKE_pbvh_get_grid_key(ss->pbvh);
       const int grid_index = index / key->grid_area;
@@ -378,7 +374,6 @@
         return !BLI_BITMAP_TEST(grid_hidden[grid_index], vertex_index);
       }
     }
->>>>>>> a62dd1e7
   }
   return true;
 }
@@ -401,13 +396,8 @@
       break;
     case PBVH_BMESH:
       break;
-<<<<<<< HEAD
     case PBVH_TRIMESH:
       break;
-    case PBVH_GRIDS:
-      break;
-=======
->>>>>>> a62dd1e7
   }
 }
 
@@ -451,13 +441,8 @@
       break;
     case PBVH_BMESH:
       break;
-<<<<<<< HEAD
     case PBVH_TRIMESH:
       break;
-    case PBVH_GRIDS:
-      break;
-=======
->>>>>>> a62dd1e7
   }
 }
 
@@ -706,12 +691,8 @@
     }
     case PBVH_BMESH:
       return false;
-<<<<<<< HEAD
     case PBVH_TRIMESH:
       return false;
-    case PBVH_GRIDS:
-      return false;
-=======
     case PBVH_GRIDS: {
       const CCGKey *key = BKE_pbvh_get_grid_key(ss->pbvh);
       const int grid_index = index / key->grid_area;
@@ -731,7 +712,6 @@
           return true;
       }
     }
->>>>>>> a62dd1e7
   }
   return false;
 }
@@ -752,13 +732,8 @@
     }
     case PBVH_BMESH:
       return 0;
-<<<<<<< HEAD
     case PBVH_TRIMESH:
       return 0;
-    case PBVH_GRIDS:
-      return 0;
-=======
->>>>>>> a62dd1e7
   }
   return 0;
 }
@@ -955,14 +930,10 @@
       BMVert *v = BM_vert_at_index(ss->bm, index);
       return BM_vert_is_boundary(v);
     }
-<<<<<<< HEAD
-    case PBVH_TRIMESH: {
+   case PBVH_TRIMESH: {
       TMVert *v = TM_vert_at_index(ss->tm, index);
       return TM_vert_is_boundary(v);
     }
-    case PBVH_GRIDS:
-      return true;
-=======
 
     case PBVH_GRIDS: {
       const CCGKey *key = BKE_pbvh_get_grid_key(ss->pbvh);
@@ -984,7 +955,6 @@
           return false;
       }
     }
->>>>>>> a62dd1e7
   }
 
   return false;
@@ -2918,6 +2888,42 @@
   bool original;
 } SculptFindNearestToRayData;
 
+/* Same logic as neighbor_average(), but for trimesh rather than mesh. */
+static void trimesh_neighbor_average(float avg[3], TMVert *v)
+{
+  /* logic for 3 or more is identical. */
+  const int vfcount = TM_vert_face_count_at_most(v, 3);
+
+  /* Don't modify corner vertices. */
+  if (vfcount > 1) {
+    int total = 0;
+
+    zero_v3(avg);
+
+    TM_ITER_VERT_TRIEDGES(v, tri, e) {
+      TMVert *adj_v[2];
+      adj_v[0] = TM_prevVertInTri(tri, v);
+      adj_v[1] = TM_nextVertInTri(tri, v);
+
+      for (int i=0; i<2; i++) {
+        TMVert *v_other = adj_v[i];
+
+        if (vfcount != 2 || TM_vert_face_count_at_most(v_other, 2) <= 2) {
+          add_v3_v3(avg, v_other->co);
+          total++;
+        }
+      }
+    } TM_ITER_VERT_TRIEDGES_END;
+
+    if (total > 0) {
+      mul_v3_fl(avg, 1.0f / total);
+      return;
+    }
+  }
+
+  copy_v3_v3(avg, v->co);
+}
+
 static void do_topology_rake_bmesh_task_cb_ex(void *__restrict userdata,
                                               const int n,
                                               const TaskParallelTLS *__restrict tls)
@@ -2926,6 +2932,7 @@
   SculptSession *ss = data->ob->sculpt;
   Sculpt *sd = data->sd;
   const Brush *brush = data->brush;
+  float avg[3], val[3];
 
   float direction[3];
   copy_v3_v3(direction, ss->cache->grab_delta_symmetry);
@@ -2958,52 +2965,6 @@
               ss, brush, vd.co, sqrtf(test.dist), vd.no, vd.fno, *vd.mask, vd.index, thread_id) *
           ss->cache->pressure;
 
-<<<<<<< HEAD
-/* Same logic as neighbor_average(), but for trimesh rather than mesh. */
-static void trimesh_neighbor_average(float avg[3], TMVert *v)
-{
-  /* logic for 3 or more is identical. */
-  const int vfcount = TM_vert_face_count_at_most(v, 3);
-
-  /* Don't modify corner vertices. */
-  if (vfcount > 1) {
-    int total = 0;
-
-    zero_v3(avg);
-
-    TM_ITER_VERT_TRIEDGES(v, tri, e) {
-      TMVert *adj_v[2];
-      adj_v[0] = TM_prevVertInTri(tri, v);
-      adj_v[1] = TM_nextVertInTri(tri, v);
-
-      for (int i=0; i<2; i++) {
-        TMVert *v_other = adj_v[i];
-
-        if (vfcount != 2 || TM_vert_face_count_at_most(v_other, 2) <= 2) {
-          add_v3_v3(avg, v_other->co);
-          total++;
-        }
-      }
-    } TM_ITER_VERT_TRIEDGES_END;
-
-    if (total > 0) {
-      mul_v3_fl(avg, 1.0f / total);
-      return;
-    }
-  }
-
-  copy_v3_v3(avg, v->co);
-}
-
-/* Same logic as neighbor_average(), but for bmesh rather than mesh. */
-static void bmesh_neighbor_average(float avg[3], BMVert *v)
-{
-  /* logic for 3 or more is identical. */
-  const int vfcount = BM_vert_face_count_at_most(v, 3);
-=======
-      float avg[3], val[3];
->>>>>>> a62dd1e7
-
       SCULPT_bmesh_four_neighbor_average(avg, direction, vd.bm_vert);
 
       sub_v3_v3v3(val, avg, vd.co);
@@ -3020,7 +2981,6 @@
   BKE_pbvh_vertex_iter_end;
 }
 
-<<<<<<< HEAD
 /* For bmesh: Average surrounding verts based on an orthogonality measure.
 * Naturally converges to a quad-like structure. */
 static void trimesh_four_neighbor_average(float avg[3], float direction[3], TMVert *v)
@@ -3068,13 +3028,8 @@
   }
 }
 
-/* For bmesh: Average surrounding verts based on an orthogonality measure.
- * Naturally converges to a quad-like structure. */
-static void bmesh_four_neighbor_average(float avg[3], float direction[3], BMVert *v)
-=======
 static void bmesh_topology_rake(
     Sculpt *sd, Object *ob, PBVHNode **nodes, const int totnode, float bstrength)
->>>>>>> a62dd1e7
 {
   Brush *brush = BKE_paint_brush(&sd->paint);
   const float strength = clamp_f(bstrength, 0.0f, 1.0f);
@@ -3102,36 +3057,6 @@
   }
 }
 
-static void do_mask_brush_draw_task_cb_ex(void *__restrict userdata,
-                                          const int n,
-                                          const TaskParallelTLS *__restrict tls)
-{
-  SculptThreadedTaskData *data = userdata;
-  SculptSession *ss = data->ob->sculpt;
-  const Brush *brush = data->brush;
-  const float bstrength = ss->cache->bstrength;
-
-<<<<<<< HEAD
-  BM_ITER_ELEM (l, &liter, v, BM_LOOPS_OF_VERT) {
-    /* Skip this vertex. */
-    const BMVert *adj_v[2] = {l->prev->v, l->next->v};
-
-    for (int i = 0; i < ARRAY_SIZE(adj_v); i++) {
-      const BMVert *v_other = adj_v[i];
-      const float *vmask = BM_ELEM_CD_GET_VOID_P(v_other, cd_vert_mask_offset);
-      avg += (*vmask);
-      total++;
-    }
-  }
-
-  if (total > 0) {
-    return avg / (float)total;
-  }
-  else {
-    const float *vmask = BM_ELEM_CD_GET_VOID_P(v, cd_vert_mask_offset);
-    return (*vmask);
-  }
-}
 
 static float trimesh_neighbor_average_mask(TMVert *v, const int cd_vert_mask_offset)
 {
@@ -3160,100 +3085,16 @@
   }
 }
 
-static void SCULPT_neighbor_coords_average(SculptSession *ss, float result[3], int index)
-{
-  float avg[3] = {0.0f, 0.0f, 0.0f};
-  int total = 0;
-
-  SculptVertexNeighborIter ni;
-  SCULPT_VERTEX_NEIGHBORS_ITER_BEGIN (ss, index, ni) {
-    add_v3_v3(avg, SCULPT_vertex_co_get(ss, ni.index));
-    total++;
-  }
-  SCULPT_VERTEX_NEIGHBORS_ITER_END(ni);
-
-  if (total > 0) {
-    mul_v3_v3fl(result, avg, 1.0f / (float)total);
-  }
-  else {
-    copy_v3_v3(result, SCULPT_vertex_co_get(ss, index));
-  }
-}
-
-static float grids_neighbor_average_mask(SculptSession *ss, int index)
-{
-  float avg = 0.0f;
-  int total = 0;
-
-  SculptVertexNeighborIter ni;
-  SCULPT_VERTEX_NEIGHBORS_ITER_BEGIN (ss, index, ni) {
-    avg += SCULPT_vertex_mask_get(ss, ni.index);
-    total++;
-  }
-  SCULPT_VERTEX_NEIGHBORS_ITER_END(ni);
-
-  if (total > 0) {
-    return avg / (float)total;
-  }
-  else {
-    return SCULPT_vertex_mask_get(ss, index);
-  }
-}
-
-/* Note: uses after-struct allocated mem to store actual cache... */
-typedef struct SculptDoBrushSmoothGridDataChunk {
-  size_t tmpgrid_size;
-} SculptDoBrushSmoothGridDataChunk;
-
-typedef struct {
-  SculptSession *ss;
-  const float *ray_start;
-  const float *ray_normal;
-  bool hit;
-  float depth;
-  bool original;
-
-  int active_vertex_index;
-  float *face_normal;
-
-  struct IsectRayPrecalc isect_precalc;
-} SculptRaycastData;
-
-typedef struct {
-  const float *ray_start;
-  bool hit;
-  float depth;
-  float edge_length;
-
-  struct IsectRayPrecalc isect_precalc;
-} SculptDetailRaycastData;
-
-typedef struct {
-  SculptSession *ss;
-  const float *ray_start, *ray_normal;
-  bool hit;
-  float depth;
-  float dist_sq_to_ray;
-  bool original;
-} SculptFindNearestToRayData;
-
-static void do_smooth_brush_mesh_task_cb_ex(void *__restrict userdata,
-                                            const int n,
-                                            const TaskParallelTLS *__restrict tls)
+static void do_mask_brush_draw_task_cb_ex(void *__restrict userdata,
+                                          const int n,
+                                          const TaskParallelTLS *__restrict tls)
 {
   SculptThreadedTaskData *data = userdata;
   SculptSession *ss = data->ob->sculpt;
-  Sculpt *sd = data->sd;
   const Brush *brush = data->brush;
-  const bool smooth_mask = data->smooth_mask;
-  float bstrength = data->strength;
+  const float bstrength = ss->cache->bstrength;
 
   PBVHVertexIter vd;
-
-  CLAMP(bstrength, 0.0f, 1.0f);
-=======
-  PBVHVertexIter vd;
->>>>>>> a62dd1e7
 
   SculptBrushTest test;
   SculptBrushTestFn sculpt_brush_test_sq_fn = SCULPT_brush_test_init_with_falloff_shape(
@@ -3361,7 +3202,6 @@
   BKE_pbvh_vertex_iter_end;
 }
 
-<<<<<<< HEAD
 static void do_smooth_brush_trimesh_task_cb_ex(void *__restrict userdata,
   const int n,
   const TaskParallelTLS *__restrict tls)
@@ -3392,7 +3232,7 @@
         vd.fno,
         smooth_mask ? 0.0f : *vd.mask,
         vd.index,
-        tls->thread_id);
+        0); //XXX threadid?
       if (smooth_mask) {
         float val = trimesh_neighbor_average_mask(vd.tm_vert, vd.cd_vert_mask_offset) - *vd.mask;
         val *= fade * bstrength;
@@ -3418,10 +3258,6 @@
   BKE_pbvh_vertex_iter_end;
 }
 
-static void do_topology_rake_bmesh_task_cb_ex(void *__restrict userdata,
-                                              const int n,
-                                              const TaskParallelTLS *__restrict tls)
-=======
 static void do_displacement_eraser_brush(Sculpt *sd, Object *ob, PBVHNode **nodes, int totnode)
 {
   Brush *brush = BKE_paint_brush(&sd->paint);
@@ -3445,7 +3281,6 @@
 static void do_draw_brush_task_cb_ex(void *__restrict userdata,
                                      const int n,
                                      const TaskParallelTLS *__restrict tls)
->>>>>>> a62dd1e7
 {
   SculptThreadedTaskData *data = userdata;
   SculptSession *ss = data->ob->sculpt;
@@ -3486,8 +3321,6 @@
   BKE_pbvh_vertex_iter_end;
 }
 
-<<<<<<< HEAD
-
 static void do_topology_rake_trimesh_task_cb_ex(void *__restrict userdata,
   const int n,
   const TaskParallelTLS *__restrict tls)
@@ -3531,7 +3364,7 @@
           vd.fno,
           *vd.mask,
           vd.index,
-          tls->thread_id) *
+          /*tls->thread_id*/0) *
         ss->cache->pressure;
 
       float avg[3], val[3];
@@ -3552,10 +3385,6 @@
   BKE_pbvh_vertex_iter_end;
 }
 
-static void do_smooth_brush_multires_task_cb_ex(void *__restrict userdata,
-                                                const int n,
-                                                const TaskParallelTLS *__restrict tls)
-=======
 static void do_draw_brush(Sculpt *sd, Object *ob, PBVHNode **nodes, int totnode)
 {
   SculptSession *ss = ob->sculpt;
@@ -3589,7 +3418,6 @@
 static void do_draw_sharp_brush_task_cb_ex(void *__restrict userdata,
                                            const int n,
                                            const TaskParallelTLS *__restrict tls)
->>>>>>> a62dd1e7
 {
   SculptThreadedTaskData *data = userdata;
   SculptSession *ss = data->ob->sculpt;
@@ -3666,149 +3494,8 @@
 
 /* -------------------------------------------------------------------- */
 
-<<<<<<< HEAD
-    SculptThreadedTaskData data = {
-        .sd = sd,
-        .ob = ob,
-        .brush = brush,
-        .nodes = nodes,
-        .smooth_mask = smooth_mask,
-        .strength = strength,
-    };
-
-    PBVHParallelSettings settings;
-    BKE_pbvh_parallel_range_settings(&settings, (sd->flags & SCULPT_USE_OPENMP), totnode);
-
-    switch (type) {
-      case PBVH_GRIDS:
-        BKE_pbvh_parallel_range(0, totnode, &data, do_smooth_brush_multires_task_cb_ex, &settings);
-        break;
-      case PBVH_FACES:
-        BKE_pbvh_parallel_range(0, totnode, &data, do_smooth_brush_mesh_task_cb_ex, &settings);
-        break;
-      case PBVH_BMESH:
-        BKE_pbvh_parallel_range(0, totnode, &data, do_smooth_brush_bmesh_task_cb_ex, &settings);
-        break;
-      case PBVH_TRIMESH:
-        BKE_pbvh_parallel_range(0, totnode, &data, do_smooth_brush_trimesh_task_cb_ex, &settings);
-        break;
-    }
-  }
-}
-
-static void bmesh_topology_rake(
-    Sculpt *sd, Object *ob, PBVHNode **nodes, const int totnode, float bstrength)
-{
-  Brush *brush = BKE_paint_brush(&sd->paint);
-  CLAMP(bstrength, 0.0f, 1.0f);
-
-  /* Interactions increase both strength and quality. */
-  const int iterations = 3;
-
-  int iteration;
-  const int count = iterations * bstrength + 1;
-  const float factor = iterations * bstrength / count;
-
-  for (iteration = 0; iteration <= count; iteration++) {
-
-    SculptThreadedTaskData data = {
-        .sd = sd,
-        .ob = ob,
-        .brush = brush,
-        .nodes = nodes,
-        .strength = factor,
-    };
-    PBVHParallelSettings settings;
-    BKE_pbvh_parallel_range_settings(&settings, (sd->flags & SCULPT_USE_OPENMP), totnode);
-
-    BKE_pbvh_parallel_range(0, totnode, &data, do_topology_rake_bmesh_task_cb_ex, &settings);
-  }
-}
-
-static void trimesh_topology_rake(
-  Sculpt *sd, Object *ob, PBVHNode **nodes, const int totnode, float bstrength)
-{
-  Brush *brush = BKE_paint_brush(&sd->paint);
-  CLAMP(bstrength, 0.0f, 1.0f);
-
-  /* Interactions increase both strength and quality. */
-  const int iterations = 3;
-
-  int iteration;
-  const int count = iterations * bstrength + 1;
-  const float factor = iterations * bstrength / count;
-
-  for (iteration = 0; iteration <= count; iteration++) {
-
-    SculptThreadedTaskData data = {
-      .sd = sd,
-      .ob = ob,
-      .brush = brush,
-      .nodes = nodes,
-      .strength = factor,
-    };
-    PBVHParallelSettings settings;
-    BKE_pbvh_parallel_range_settings(&settings, (sd->flags & SCULPT_USE_OPENMP), totnode);
-
-    BKE_pbvh_parallel_range(0, totnode, &data, do_topology_rake_trimesh_task_cb_ex, &settings);
-  }
-}
-
-static void do_smooth_brush(Sculpt *sd, Object *ob, PBVHNode **nodes, int totnode)
-{
-  SculptSession *ss = ob->sculpt;
-  smooth(sd, ob, nodes, totnode, ss->cache->bstrength, false);
-}
-/* HC Smooth Algorithm. */
-/* From: Improved Laplacian Smoothing of Noisy Surface Meshes */
-
-static void surface_smooth_laplacian_step(SculptSession *ss,
-                                          float *disp,
-                                          const float co[3],
-                                          float (*laplacian_disp)[3],
-                                          const int v_index,
-                                          const float origco[3],
-                                          const float alpha)
-{
-  float laplacian_smooth_co[3];
-  float weigthed_o[3], weigthed_q[3], d[3];
-  SCULPT_neighbor_coords_average(ss, laplacian_smooth_co, v_index);
-
-  mul_v3_v3fl(weigthed_o, origco, alpha);
-  mul_v3_v3fl(weigthed_q, co, 1.0f - alpha);
-  add_v3_v3v3(d, weigthed_o, weigthed_q);
-  sub_v3_v3v3(laplacian_disp[v_index], laplacian_smooth_co, d);
-
-  sub_v3_v3v3(disp, laplacian_smooth_co, co);
-}
-
-static void surface_smooth_displace_step(SculptSession *ss,
-                                         float *co,
-                                         float (*laplacian_disp)[3],
-                                         const int v_index,
-                                         const float beta,
-                                         const float fade)
-{
-  float b_avg[3] = {0.0f, 0.0f, 0.0f};
-  float b_current_vertex[3];
-  int total = 0;
-  SculptVertexNeighborIter ni;
-  SCULPT_VERTEX_NEIGHBORS_ITER_BEGIN (ss, v_index, ni) {
-    add_v3_v3(b_avg, laplacian_disp[ni.index]);
-    total++;
-  }
-  SCULPT_VERTEX_NEIGHBORS_ITER_END(ni);
-  if (total > 0) {
-    mul_v3_v3fl(b_current_vertex, b_avg, (1.0f - beta) / (float)total);
-    madd_v3_v3fl(b_current_vertex, laplacian_disp[v_index], beta);
-    mul_v3_fl(b_current_vertex, clamp_f(fade, 0.0f, 1.0f));
-    sub_v3_v3(co, b_current_vertex);
-  }
-}
-=======
 /** \name Sculpt Topology Brush
  * \{ */
->>>>>>> a62dd1e7
 
 static void do_topology_slide_task_cb_ex(void *__restrict userdata,
                                          const int n,
@@ -6543,397 +6230,13 @@
   Sculpt *sd = data->sd;
   Object *ob = data->ob;
 
-<<<<<<< HEAD
-    /* Calculate key coord offsets (from previous location). */
-    for (a = 0; a < me->totvert; a++) {
-      sub_v3_v3v3(ofs[a], vertCos[a], ofs[a]);
-    }
-
-    /* Apply offsets on other keys. */
-    for (currkey = me->key->block.first; currkey; currkey = currkey->next) {
-      if ((currkey != kb) && (currkey->relative == kb_act_idx)) {
-        BKE_keyblock_update_from_offset(ob, currkey, ofs);
-      }
-    }
-
-    MEM_freeN(ofs);
-  }
-
-  /* Modifying of basis key should update mesh. */
-  if (kb == me->key->refkey) {
-    MVert *mvert = me->mvert;
-
-    for (a = 0; a < me->totvert; a++, mvert++) {
-      copy_v3_v3(mvert->co, vertCos[a]);
-    }
-
-    BKE_mesh_calc_normals(me);
-  }
-
-  /* Apply new coords on active key block, no need to re-allocate kb->data here! */
-  BKE_keyblock_update_from_vertcos(ob, kb, vertCos);
-}
-
-/* Note: we do the topology update before any brush actions to avoid
- * issues with the proxies. The size of the proxy can't change, so
- * topology must be updated first. */
-static void sculpt_topology_update(Sculpt *sd,
-                                   Object *ob,
-                                   Brush *brush,
-                                   UnifiedPaintSettings *UNUSED(ups))
-{
-  SculptSession *ss = ob->sculpt;
-
-  int n, totnode;
-  /* Build a list of all nodes that are potentially within the brush's area of influence. */
-  const bool use_original = sculpt_tool_needs_original(brush->sculpt_tool) ? true :
-                                                                             ss->cache->original;
-  const float radius_scale = 1.25f;
-  PBVHNode **nodes = sculpt_pbvh_gather_generic(
-      ob, sd, brush, use_original, radius_scale, &totnode);
-
-  /* Only act if some verts are inside the brush area. */
-  if (totnode) {
-    PBVHTopologyUpdateMode mode = 0;
-    float location[3];
-
-    if (!(sd->flags & SCULPT_DYNTOPO_DETAIL_MANUAL)) {
-      if (sd->flags & SCULPT_DYNTOPO_SUBDIVIDE) {
-        mode |= PBVH_Subdivide;
-      }
-
-      if ((sd->flags & SCULPT_DYNTOPO_COLLAPSE) || (brush->sculpt_tool == SCULPT_TOOL_SIMPLIFY)) {
-        mode |= PBVH_Collapse;
-      }
-    }
-
-    for (n = 0; n < totnode; n++) {
-      SCULPT_undo_push_node(ob,
-                            nodes[n],
-                            brush->sculpt_tool == SCULPT_TOOL_MASK ? SCULPT_UNDO_MASK :
-                                                                     SCULPT_UNDO_COORDS);
-      BKE_pbvh_node_mark_update(nodes[n]);
-
-      if (BKE_pbvh_type(ss->pbvh) == PBVH_BMESH) {
-        BKE_pbvh_node_mark_topology_update(nodes[n]);
-        BKE_pbvh_bmesh_node_save_orig(ss->bm, nodes[n]);
-      } else if (BKE_pbvh_type(ss->pbvh) == PBVH_TRIMESH) {
-        BKE_pbvh_node_mark_topology_update(nodes[n]);
-        BKE_pbvh_trimesh_node_save_orig(ss->tm, nodes[n]);
-      }
-    }
-
-    if (BKE_pbvh_type(ss->pbvh) == PBVH_BMESH) {
-      BKE_pbvh_bmesh_update_topology(ss->pbvh,
-                                     mode,
-                                     ss->cache->location,
-                                     ss->cache->view_normal,
-                                     ss->cache->radius,
-                                     (brush->flag & BRUSH_FRONTFACE) != 0,
-                                     (brush->falloff_shape != PAINT_FALLOFF_SHAPE_SPHERE));
-    } else if (BKE_pbvh_type(ss->pbvh) == PBVH_BMESH) {
-      BKE_pbvh_trimesh_update_topology(ss->pbvh,
-        mode,
-        ss->cache->location,
-        ss->cache->view_normal,
-        ss->cache->radius,
-        (brush->flag & BRUSH_FRONTFACE) != 0,
-        (brush->falloff_shape != PAINT_FALLOFF_SHAPE_SPHERE));
-    }
-
-    MEM_SAFE_FREE(nodes);
-
-    /* Update average stroke position. */
-    copy_v3_v3(location, ss->cache->true_location);
-    mul_m4_v3(ob->obmat, location);
-  }
-}
-
-static void do_brush_action_task_cb(void *__restrict userdata,
-                                    const int n,
-                                    const TaskParallelTLS *__restrict UNUSED(tls))
-{
-  SculptThreadedTaskData *data = userdata;
-  SculptSession *ss = data->ob->sculpt;
-
-  /* Face Sets modifications do a single undo push */
-  if (data->brush->sculpt_tool == SCULPT_TOOL_DRAW_FACE_SETS) {
-    /* Draw face sets in smooth mode moves the vertices. */
-    if (ss->cache->alt_smooth) {
-      SCULPT_undo_push_node(data->ob, data->nodes[n], SCULPT_UNDO_COORDS);
-      BKE_pbvh_node_mark_update(data->nodes[n]);
-    }
-  }
-  else {
-    SCULPT_undo_push_node(data->ob,
-                          data->nodes[n],
-                          data->brush->sculpt_tool == SCULPT_TOOL_MASK ? SCULPT_UNDO_MASK :
-                                                                         SCULPT_UNDO_COORDS);
-  }
-
-  if (data->brush->sculpt_tool == SCULPT_TOOL_MASK) {
-    BKE_pbvh_node_mark_update_mask(data->nodes[n]);
-  }
-  else {
-    BKE_pbvh_node_mark_update(data->nodes[n]);
-  }
-}
-
-static void do_brush_action(Sculpt *sd, Object *ob, Brush *brush, UnifiedPaintSettings *ups)
-{
-  SculptSession *ss = ob->sculpt;
-  int totnode;
-  PBVHNode **nodes;
-
-  /* Build a list of all nodes that are potentially within the brush's area of influence. */
-
-  /* These brushes need to update all nodes as they are not constrained by the brush radius */
-  /* Elastic deform needs all nodes to avoid artifacts as the effect of the brush is not
-   * constrained by the radius. */
-  /* Pose needs all nodes because it applies all symmetry iterations at the same time and the IK
-   * chain can grow to any area of the model. */
-  /* This can be optimized by filtering the nodes after calculating the chain. */
-  if (ELEM(brush->sculpt_tool, SCULPT_TOOL_ELASTIC_DEFORM, SCULPT_TOOL_POSE)) {
-    BKE_pbvh_search_gather(ss->pbvh, NULL, NULL, &nodes, &totnode);
-  }
-  else if (brush->sculpt_tool == SCULPT_TOOL_CLOTH) {
-    SculptSearchSphereData data = {
-        .ss = ss,
-        .sd = sd,
-        .radius_squared = square_f(ss->cache->radius * (1.0 + brush->cloth_sim_limit)),
-        .original = false,
-        .ignore_fully_masked = false,
-        .center = ss->cache->initial_location,
-    };
-    BKE_pbvh_search_gather(ss->pbvh, SCULPT_search_sphere_cb, &data, &nodes, &totnode);
-  }
-  else {
-    const bool use_original = sculpt_tool_needs_original(brush->sculpt_tool) ? true :
-                                                                               ss->cache->original;
-    float radius_scale = 1.0f;
-    /* With these options enabled not all required nodes are inside the original brush radius, so
-     * the brush can produce artifacts in some situations. */
-    if (brush->sculpt_tool == SCULPT_TOOL_DRAW && brush->flag & BRUSH_ORIGINAL_NORMAL) {
-      radius_scale = 2.0f;
-    }
-    nodes = sculpt_pbvh_gather_generic(ob, sd, brush, use_original, radius_scale, &totnode);
-  }
-
-  /* Only act if some verts are inside the brush area. */
-  if (totnode) {
-    float location[3];
-
-    SculptThreadedTaskData task_data = {
-        .sd = sd,
-        .ob = ob,
-        .brush = brush,
-        .nodes = nodes,
-    };
-
-    PBVHParallelSettings settings;
-    BKE_pbvh_parallel_range_settings(&settings, (sd->flags & SCULPT_USE_OPENMP), totnode);
-    BKE_pbvh_parallel_range(0, totnode, &task_data, do_brush_action_task_cb, &settings);
-
-    /* Draw Face Sets in draw mode makes a single undo push, in alt-smooth mode deforms the
-     * vertices and uses regular coords undo. */
-    if (brush->sculpt_tool == SCULPT_TOOL_DRAW_FACE_SETS && ss->cache->first_time &&
-        ss->cache->mirror_symmetry_pass == 0 && !ss->cache->alt_smooth) {
-      SCULPT_undo_push_node(ob, nodes[0], SCULPT_UNDO_FACE_SETS);
-    }
-
-    if (sculpt_brush_needs_normal(ss, brush)) {
-      update_sculpt_normal(sd, ob, nodes, totnode);
-    }
-
-    if (brush->mtex.brush_map_mode == MTEX_MAP_MODE_AREA) {
-      update_brush_local_mat(sd, ob);
-    }
-
-    if (ss->cache->first_time && ss->cache->mirror_symmetry_pass == 0) {
-      if (sculpt_automasking_enabled(ss, brush)) {
-        sculpt_automasking_init(sd, ob);
-      }
-    }
-
-    if (brush->sculpt_tool == SCULPT_TOOL_POSE && ss->cache->first_time &&
-        ss->cache->mirror_symmetry_pass == 0) {
-      SCULPT_pose_brush_init(sd, ob, ss, brush);
-    }
-
-    bool invert = ss->cache->pen_flip || ss->cache->invert || brush->flag & BRUSH_DIR_IN;
-
-    /* Apply one type of brush action. */
-    switch (brush->sculpt_tool) {
-      case SCULPT_TOOL_DRAW:
-        do_draw_brush(sd, ob, nodes, totnode);
-        break;
-      case SCULPT_TOOL_SMOOTH:
-        if (brush->smooth_deform_type == BRUSH_SMOOTH_DEFORM_LAPLACIAN) {
-          do_smooth_brush(sd, ob, nodes, totnode);
-        }
-        else if (brush->smooth_deform_type == BRUSH_SMOOTH_DEFORM_SURFACE) {
-          do_surface_smooth_brush(sd, ob, nodes, totnode);
-        }
-        break;
-      case SCULPT_TOOL_CREASE:
-        do_crease_brush(sd, ob, nodes, totnode);
-        break;
-      case SCULPT_TOOL_BLOB:
-        do_crease_brush(sd, ob, nodes, totnode);
-        break;
-      case SCULPT_TOOL_PINCH:
-        do_pinch_brush(sd, ob, nodes, totnode);
-        break;
-      case SCULPT_TOOL_INFLATE:
-        do_inflate_brush(sd, ob, nodes, totnode);
-        break;
-      case SCULPT_TOOL_GRAB:
-        do_grab_brush(sd, ob, nodes, totnode);
-        break;
-      case SCULPT_TOOL_ROTATE:
-        do_rotate_brush(sd, ob, nodes, totnode);
-        break;
-      case SCULPT_TOOL_SNAKE_HOOK:
-        do_snake_hook_brush(sd, ob, nodes, totnode);
-        break;
-      case SCULPT_TOOL_NUDGE:
-        do_nudge_brush(sd, ob, nodes, totnode);
-        break;
-      case SCULPT_TOOL_THUMB:
-        do_thumb_brush(sd, ob, nodes, totnode);
-        break;
-      case SCULPT_TOOL_LAYER:
-        do_layer_brush(sd, ob, nodes, totnode);
-        break;
-      case SCULPT_TOOL_FLATTEN:
-        do_flatten_brush(sd, ob, nodes, totnode);
-        break;
-      case SCULPT_TOOL_CLAY:
-        do_clay_brush(sd, ob, nodes, totnode);
-        break;
-      case SCULPT_TOOL_CLAY_STRIPS:
-        do_clay_strips_brush(sd, ob, nodes, totnode);
-        break;
-      case SCULPT_TOOL_MULTIPLANE_SCRAPE:
-        SCULPT_do_multiplane_scrape_brush(sd, ob, nodes, totnode);
-        break;
-      case SCULPT_TOOL_CLAY_THUMB:
-        do_clay_thumb_brush(sd, ob, nodes, totnode);
-        break;
-      case SCULPT_TOOL_FILL:
-        if (invert && brush->flag & BRUSH_INVERT_TO_SCRAPE_FILL) {
-          do_scrape_brush(sd, ob, nodes, totnode);
-        }
-        else {
-          do_fill_brush(sd, ob, nodes, totnode);
-        }
-        break;
-      case SCULPT_TOOL_SCRAPE:
-        if (invert && brush->flag & BRUSH_INVERT_TO_SCRAPE_FILL) {
-          do_fill_brush(sd, ob, nodes, totnode);
-        }
-        else {
-          do_scrape_brush(sd, ob, nodes, totnode);
-        }
-        break;
-      case SCULPT_TOOL_MASK:
-        do_mask_brush(sd, ob, nodes, totnode);
-        break;
-      case SCULPT_TOOL_POSE:
-        SCULPT_do_pose_brush(sd, ob, nodes, totnode);
-        break;
-      case SCULPT_TOOL_DRAW_SHARP:
-        do_draw_sharp_brush(sd, ob, nodes, totnode);
-        break;
-      case SCULPT_TOOL_ELASTIC_DEFORM:
-        do_elastic_deform_brush(sd, ob, nodes, totnode);
-        break;
-      case SCULPT_TOOL_SLIDE_RELAX:
-        do_slide_relax_brush(sd, ob, nodes, totnode);
-        break;
-      case SCULPT_TOOL_CLOTH:
-        SCULPT_do_cloth_brush(sd, ob, nodes, totnode);
-        break;
-      case SCULPT_TOOL_DRAW_FACE_SETS:
-        do_draw_face_sets_brush(sd, ob, nodes, totnode);
-        break;
-    }
-
-    if (!ELEM(brush->sculpt_tool, SCULPT_TOOL_SMOOTH, SCULPT_TOOL_MASK) &&
-        brush->autosmooth_factor > 0) {
-      if (brush->flag & BRUSH_INVERSE_SMOOTH_PRESSURE) {
-        smooth(sd,
-               ob,
-               nodes,
-               totnode,
-               brush->autosmooth_factor * (1.0f - ss->cache->pressure),
-               false);
-      }
-      else {
-        smooth(sd, ob, nodes, totnode, brush->autosmooth_factor, false);
-      }
-    }
-
-    if (sculpt_brush_use_topology_rake(ss, brush)) {
-      bmesh_topology_rake(sd, ob, nodes, totnode, brush->topology_rake_factor);
-    }
-
-    /* The cloth brush adds the gravity as a regular force and it is processed in the solver. */
-    if (ss->cache->supports_gravity && brush->sculpt_tool != SCULPT_TOOL_CLOTH) {
-      do_gravity(sd, ob, nodes, totnode, sd->gravity_factor);
-    }
-
-    MEM_SAFE_FREE(nodes);
-
-    /* Update average stroke position. */
-    copy_v3_v3(location, ss->cache->true_location);
-    mul_m4_v3(ob->obmat, location);
-
-    add_v3_v3(ups->average_stroke_accum, location);
-    ups->average_stroke_counter++;
-    /* Update last stroke position. */
-    ups->last_stroke_valid = true;
-  }
-}
-
-/* Flush displacement from deformed PBVH vertex to original mesh. */
-static void sculpt_flush_pbvhvert_deform(Object *ob, PBVHVertexIter *vd)
-{
-  SculptSession *ss = ob->sculpt;
-  Mesh *me = ob->data;
-  float disp[3], newco[3];
-  int index = vd->vert_indices[vd->i];
-
-  sub_v3_v3v3(disp, vd->co, ss->deform_cos[index]);
-  mul_m3_v3(ss->deform_imats[index], disp);
-  add_v3_v3v3(newco, disp, ss->orig_cos[index]);
-
-  copy_v3_v3(ss->deform_cos[index], vd->co);
-  copy_v3_v3(ss->orig_cos[index], newco);
-
-  if (!ss->shapekey_active) {
-    copy_v3_v3(me->mvert[index].co, newco);
-  }
-}
-
-static void sculpt_combine_proxies_task_cb(void *__restrict userdata,
-                                           const int n,
-                                           const TaskParallelTLS *__restrict UNUSED(tls))
-{
-  SculptThreadedTaskData *data = userdata;
-  SculptSession *ss = data->ob->sculpt;
-  Sculpt *sd = data->sd;
-  Object *ob = data->ob;
-
-=======
->>>>>>> a62dd1e7
   /* These brushes start from original coordinates. */
   const bool use_orco = ELEM(data->brush->sculpt_tool,
                              SCULPT_TOOL_GRAB,
                              SCULPT_TOOL_ROTATE,
                              SCULPT_TOOL_THUMB,
                              SCULPT_TOOL_ELASTIC_DEFORM,
-<<<<<<< HEAD
+                             SCULPT_TOOL_BOUNDARY,
                              SCULPT_TOOL_POSE);
 
   PBVHVertexIter vd;
@@ -6967,7 +6270,7 @@
       add_v3_v3(val, proxies[p].co[vd.i]);
     }
 
-    sculpt_clip(sd, ss, vd.co, val);
+    SCULPT_clip(sd, ss, vd.co, val);
 
     if (ss->deform_modifiers_active) {
       sculpt_flush_pbvhvert_deform(ob, &vd);
@@ -6996,21 +6299,23 @@
         .nodes = nodes,
     };
 
-    PBVHParallelSettings settings;
-    BKE_pbvh_parallel_range_settings(&settings, (sd->flags & SCULPT_USE_OPENMP), totnode);
-    BKE_pbvh_parallel_range(0, totnode, &data, sculpt_combine_proxies_task_cb, &settings);
+    TaskParallelSettings settings;
+    BKE_pbvh_parallel_range_settings(&settings, true, totnode);
+    BLI_task_parallel_range(0, totnode, &data, sculpt_combine_proxies_task_cb, &settings);
   }
 
   MEM_SAFE_FREE(nodes);
 }
 
-/*Copy the modified vertices from bvh to the active key. */
+/**
+ * Copy the modified vertices from the #PBVH to the active key.
+ */
 static void sculpt_update_keyblock(Object *ob)
 {
   SculptSession *ss = ob->sculpt;
   float(*vertCos)[3];
 
-  /* Keyblock update happens after handling deformation caused by modifiers,
+  /* Key-block update happens after handling deformation caused by modifiers,
    * so ss->orig_cos would be updated with new stroke. */
   if (ss->orig_cos) {
     vertCos = ss->orig_cos;
@@ -7028,7 +6333,7 @@
   }
 }
 
-static void sculpt_flush_stroke_deform_task_cb(void *__restrict userdata,
+static void SCULPT_flush_stroke_deform_task_cb(void *__restrict userdata,
                                                const int n,
                                                const TaskParallelTLS *__restrict UNUSED(tls))
 {
@@ -7052,12 +6357,12 @@
 }
 
 /* Flush displacement from deformed PBVH to original layer. */
-static void sculpt_flush_stroke_deform(Sculpt *sd, Object *ob, bool is_proxy_used)
+void SCULPT_flush_stroke_deform(Sculpt *sd, Object *ob, bool is_proxy_used)
 {
   SculptSession *ss = ob->sculpt;
   Brush *brush = BKE_paint_brush(&sd->paint);
 
-  if (is_proxy_used) {
+  if (is_proxy_used && ss->deform_modifiers_active) {
     /* This brushes aren't using proxies, so sculpt_combine_proxies() wouldn't propagate needed
      * deformation to original base. */
 
@@ -7084,9 +6389,9 @@
         .vertCos = vertCos,
     };
 
-    PBVHParallelSettings settings;
-    BKE_pbvh_parallel_range_settings(&settings, (sd->flags & SCULPT_USE_OPENMP), totnode);
-    BKE_pbvh_parallel_range(0, totnode, &data, sculpt_flush_stroke_deform_task_cb, &settings);
+    TaskParallelSettings settings;
+    BKE_pbvh_parallel_range_settings(&settings, true, totnode);
+    BLI_task_parallel_range(0, totnode, &data, SCULPT_flush_stroke_deform_task_cb, &settings);
 
     if (vertCos) {
       SCULPT_vertcos_to_key(ob, ss->shapekey_active, vertCos);
@@ -7097,7 +6402,7 @@
 
     /* Modifiers could depend on mesh normals, so we should update them.
      * Note, then if sculpting happens on locked key, normals should be re-calculate after applying
-     * coords from keyblock on base mesh. */
+     * coords from key-block on base mesh. */
     BKE_mesh_calc_normals(me);
   }
   else if (ss->shapekey_active) {
@@ -7105,8 +6410,10 @@
   }
 }
 
-/* Flip all the editdata across the axis/axes specified by symm. Used to
- * calculate multiple modifications to the mesh when symmetry is enabled. */
+/**
+ * Flip all the edit-data across the axis/axes specified by \a symm.
+ * Used to calculate multiple modifications to the mesh when symmetry is enabled.
+ */
 void SCULPT_cache_calc_brushdata_symm(StrokeCache *cache,
                                       const char symm,
                                       const char axis,
@@ -7236,19 +6543,21 @@
   }
 }
 
-/* Noise texture gives different values for the same input coord; this
- * can tear a multires mesh during sculpting so do a stitch in this
- * case. */
+/**
+ * Noise texture gives different values for the same input coord; this
+ * can tear a multi-resolution mesh during sculpting so do a stitch in this case.
+ */
 static void sculpt_fix_noise_tear(Sculpt *sd, Object *ob)
 {
   SculptSession *ss = ob->sculpt;
   Brush *brush = BKE_paint_brush(&sd->paint);
   MTex *mtex = &brush->mtex;
 
-  if (ss->multires && mtex->tex && mtex->tex->type == TEX_NOISE) {
+  if (ss->multires.active && mtex->tex && mtex->tex->type == TEX_NOISE) {
     multires_stitch_grids(ob);
   }
 }
+
 
 static void do_symmetrical_brush_actions(Sculpt *sd,
                                          Object *ob,
@@ -7258,14 +6567,14 @@
   Brush *brush = BKE_paint_brush(&sd->paint);
   SculptSession *ss = ob->sculpt;
   StrokeCache *cache = ss->cache;
-  const char symm = sd->paint.symmetry_flags & PAINT_SYMM_AXIS_ALL;
+  const char symm = SCULPT_mesh_symmetry_xyz_get(ob);
 
   float feather = calc_symmetry_feather(sd, ss->cache);
 
   cache->bstrength = brush_strength(sd, cache, feather, ups);
   cache->symmetry = symm;
 
-  /* symm is a bit combination of XYZ -
+  /* `symm` is a bit combination of XYZ -
    * 1 is mirror X; 2 is Y; 3 is XY; 4 is Z; 5 is XZ; 6 is YZ; 7 is XYZ */
   for (int i = 0; i <= symm; i++) {
     if (i == 0 || (symm & i && (symm != 5 || i != 3) && (symm != 6 || (i != 3 && i != 5)))) {
@@ -7281,6 +6590,8 @@
     }
   }
 }
+
+//      void sculpt_trimesh_dyntopo_node_layers_add(SculptSession *ss)
 
 static void sculpt_update_tex(const Scene *scene, Sculpt *sd, SculptSession *ss)
 {
@@ -7312,1696 +6623,6 @@
   return ob && ob->mode & OB_MODE_SCULPT;
 }
 
-bool SCULPT_mode_poll_view3d(bContext *C)
-{
-  return (SCULPT_mode_poll(C) && CTX_wm_region_view3d(C));
-}
-
-bool SCULPT_poll_view3d(bContext *C)
-{
-  return (SCULPT_poll(C) && CTX_wm_region_view3d(C));
-}
-
-bool SCULPT_poll(bContext *C)
-{
-  return SCULPT_mode_poll(C) && paint_poll(C);
-}
-
-static const char *sculpt_tool_name(Sculpt *sd)
-{
-  Brush *brush = BKE_paint_brush(&sd->paint);
-
-  switch ((eBrushSculptTool)brush->sculpt_tool) {
-    case SCULPT_TOOL_DRAW:
-      return "Draw Brush";
-    case SCULPT_TOOL_SMOOTH:
-      return "Smooth Brush";
-    case SCULPT_TOOL_CREASE:
-      return "Crease Brush";
-    case SCULPT_TOOL_BLOB:
-      return "Blob Brush";
-    case SCULPT_TOOL_PINCH:
-      return "Pinch Brush";
-    case SCULPT_TOOL_INFLATE:
-      return "Inflate Brush";
-    case SCULPT_TOOL_GRAB:
-      return "Grab Brush";
-    case SCULPT_TOOL_NUDGE:
-      return "Nudge Brush";
-    case SCULPT_TOOL_THUMB:
-      return "Thumb Brush";
-    case SCULPT_TOOL_LAYER:
-      return "Layer Brush";
-    case SCULPT_TOOL_FLATTEN:
-      return "Flatten Brush";
-    case SCULPT_TOOL_CLAY:
-      return "Clay Brush";
-    case SCULPT_TOOL_CLAY_STRIPS:
-      return "Clay Strips Brush";
-    case SCULPT_TOOL_CLAY_THUMB:
-      return "Clay Thumb Brush";
-    case SCULPT_TOOL_FILL:
-      return "Fill Brush";
-    case SCULPT_TOOL_SCRAPE:
-      return "Scrape Brush";
-    case SCULPT_TOOL_SNAKE_HOOK:
-      return "Snake Hook Brush";
-    case SCULPT_TOOL_ROTATE:
-      return "Rotate Brush";
-    case SCULPT_TOOL_MASK:
-      return "Mask Brush";
-    case SCULPT_TOOL_SIMPLIFY:
-      return "Simplify Brush";
-    case SCULPT_TOOL_DRAW_SHARP:
-      return "Draw Sharp Brush";
-    case SCULPT_TOOL_ELASTIC_DEFORM:
-      return "Elastic Deform Brush";
-    case SCULPT_TOOL_POSE:
-      return "Pose Brush";
-    case SCULPT_TOOL_MULTIPLANE_SCRAPE:
-      return "Multi-plane Scrape Brush";
-    case SCULPT_TOOL_SLIDE_RELAX:
-      return "Slide/Relax Brush";
-    case SCULPT_TOOL_CLOTH:
-      return "Cloth Brush";
-    case SCULPT_TOOL_DRAW_FACE_SETS:
-      return "Draw Face Sets";
-  }
-
-  return "Sculpting";
-}
-
-/**
- * Operator for applying a stroke (various attributes including mouse path)
- * using the current brush. */
-
-void SCULPT_cache_free(StrokeCache *cache)
-{
-  if (cache->dial) {
-    MEM_freeN(cache->dial);
-  }
-  if (cache->pose_ik_chain) {
-    SCULPT_pose_ik_chain_free(cache->pose_ik_chain);
-  }
-
-  if (cache->cloth_sim) {
-    SCULPT_cloth_simulation_free(cache->cloth_sim);
-  }
-
-  MEM_freeN(cache);
-}
-
-/* Initialize mirror modifier clipping. */
-static void sculpt_init_mirror_clipping(Object *ob, SculptSession *ss)
-{
-  ModifierData *md;
-
-  for (md = ob->modifiers.first; md; md = md->next) {
-    if (md->type == eModifierType_Mirror && (md->mode & eModifierMode_Realtime)) {
-      MirrorModifierData *mmd = (MirrorModifierData *)md;
-
-      if (mmd->flag & MOD_MIR_CLIPPING) {
-        /* Check each axis for mirroring. */
-        for (int i = 0; i < 3; i++) {
-          if (mmd->flag & (MOD_MIR_AXIS_X << i)) {
-            /* Enable sculpt clipping. */
-            ss->cache->flag |= CLIP_X << i;
-
-            /* Update the clip tolerance. */
-            if (mmd->tolerance > ss->cache->clip_tolerance[i]) {
-              ss->cache->clip_tolerance[i] = mmd->tolerance;
-            }
-          }
-        }
-      }
-    }
-  }
-}
-
-/* Initialize the stroke cache invariants from operator properties. */
-static void sculpt_update_cache_invariants(
-    bContext *C, Sculpt *sd, SculptSession *ss, wmOperator *op, const float mouse[2])
-{
-  StrokeCache *cache = MEM_callocN(sizeof(StrokeCache), "stroke cache");
-  Main *bmain = CTX_data_main(C);
-  Scene *scene = CTX_data_scene(C);
-  UnifiedPaintSettings *ups = &CTX_data_tool_settings(C)->unified_paint_settings;
-  Brush *brush = BKE_paint_brush(&sd->paint);
-  ViewContext *vc = paint_stroke_view_context(op->customdata);
-  Object *ob = CTX_data_active_object(C);
-  float mat[3][3];
-  float viewDir[3] = {0.0f, 0.0f, 1.0f};
-  float max_scale;
-  int mode;
-
-  ss->cache = cache;
-
-  /* Set scaling adjustment. */
-  if (brush->sculpt_tool == SCULPT_TOOL_LAYER) {
-    max_scale = 1.0f;
-  }
-  else {
-    max_scale = 0.0f;
-    for (int i = 0; i < 3; i++) {
-      max_scale = max_ff(max_scale, fabsf(ob->scale[i]));
-    }
-  }
-  cache->scale[0] = max_scale / ob->scale[0];
-  cache->scale[1] = max_scale / ob->scale[1];
-  cache->scale[2] = max_scale / ob->scale[2];
-
-  cache->plane_trim_squared = brush->plane_trim * brush->plane_trim;
-
-  cache->flag = 0;
-
-  sculpt_init_mirror_clipping(ob, ss);
-
-  /* Initial mouse location. */
-  if (mouse) {
-    copy_v2_v2(cache->initial_mouse, mouse);
-  }
-  else {
-    zero_v2(cache->initial_mouse);
-  }
-
-  copy_v3_v3(cache->initial_location, ss->cursor_location);
-  copy_v3_v3(cache->true_initial_location, ss->cursor_location);
-
-  copy_v3_v3(cache->initial_normal, ss->cursor_normal);
-  copy_v3_v3(cache->true_initial_normal, ss->cursor_normal);
-
-  mode = RNA_enum_get(op->ptr, "mode");
-  cache->invert = mode == BRUSH_STROKE_INVERT;
-  cache->alt_smooth = mode == BRUSH_STROKE_SMOOTH;
-  cache->normal_weight = brush->normal_weight;
-
-  /* Interpret invert as following normal, for grab brushes. */
-  if (SCULPT_TOOL_HAS_NORMAL_WEIGHT(brush->sculpt_tool)) {
-    if (cache->invert) {
-      cache->invert = false;
-      cache->normal_weight = (cache->normal_weight == 0.0f);
-    }
-  }
-
-  /* Not very nice, but with current events system implementation
-   * we can't handle brush appearance inversion hotkey separately (sergey). */
-  if (cache->invert) {
-    ups->draw_inverted = true;
-  }
-  else {
-    ups->draw_inverted = false;
-  }
-
-  /* Alt-Smooth. */
-  if (cache->alt_smooth) {
-    if (brush->sculpt_tool == SCULPT_TOOL_MASK) {
-      cache->saved_mask_brush_tool = brush->mask_tool;
-      brush->mask_tool = BRUSH_MASK_SMOOTH;
-    }
-    else if (ELEM(brush->sculpt_tool, SCULPT_TOOL_SLIDE_RELAX, SCULPT_TOOL_DRAW_FACE_SETS)) {
-      /* Do nothing, this tool has its own smooth mode. */
-    }
-    else {
-      Paint *p = &sd->paint;
-      Brush *br;
-      int size = BKE_brush_size_get(scene, brush);
-
-      BLI_strncpy(cache->saved_active_brush_name,
-                  brush->id.name + 2,
-                  sizeof(cache->saved_active_brush_name));
-
-      br = (Brush *)BKE_libblock_find_name(bmain, ID_BR, "Smooth");
-      if (br) {
-        BKE_paint_brush_set(p, br);
-        brush = br;
-        cache->saved_smooth_size = BKE_brush_size_get(scene, brush);
-        BKE_brush_size_set(scene, brush, size);
-        BKE_curvemapping_initialize(brush->curve);
-      }
-    }
-  }
-
-  copy_v2_v2(cache->mouse, cache->initial_mouse);
-  copy_v2_v2(ups->tex_mouse, cache->initial_mouse);
-
-  /* Truly temporary data that isn't stored in properties. */
-
-  cache->vc = vc;
-
-  cache->brush = brush;
-
-  /* Cache projection matrix. */
-  ED_view3d_ob_project_mat_get(cache->vc->rv3d, ob, cache->projection_mat);
-
-  invert_m4_m4(ob->imat, ob->obmat);
-  copy_m3_m4(mat, cache->vc->rv3d->viewinv);
-  mul_m3_v3(mat, viewDir);
-  copy_m3_m4(mat, ob->imat);
-  mul_m3_v3(mat, viewDir);
-  normalize_v3_v3(cache->true_view_normal, viewDir);
-
-  cache->supports_gravity =
-      (!ELEM(brush->sculpt_tool, SCULPT_TOOL_MASK, SCULPT_TOOL_SMOOTH, SCULPT_TOOL_SIMPLIFY) &&
-       (sd->gravity_factor > 0.0f));
-  /* Get gravity vector in world space. */
-  if (cache->supports_gravity) {
-    if (sd->gravity_object) {
-      Object *gravity_object = sd->gravity_object;
-
-      copy_v3_v3(cache->true_gravity_direction, gravity_object->obmat[2]);
-    }
-    else {
-      cache->true_gravity_direction[0] = cache->true_gravity_direction[1] = 0.0f;
-      cache->true_gravity_direction[2] = 1.0f;
-    }
-
-    /* Transform to sculpted object space. */
-    mul_m3_v3(mat, cache->true_gravity_direction);
-    normalize_v3(cache->true_gravity_direction);
-  }
-
-  /* Initialize layer brush displacements and persistent coords. */
-  if (brush->sculpt_tool == SCULPT_TOOL_LAYER) {
-    /* Not supported yet for multires or dynamic topology. */
-    if (!ss->multires && !ss->bm && !ss->layer_co && (brush->flag & BRUSH_PERSISTENT)) {
-      if (!ss->layer_co) {
-        ss->layer_co = MEM_mallocN(sizeof(float) * 3 * ss->totvert, "sculpt mesh vertices copy");
-      }
-
-      if (ss->deform_cos) {
-        memcpy(ss->layer_co, ss->deform_cos, ss->totvert);
-      }
-      else {
-        for (int i = 0; i < ss->totvert; i++) {
-          copy_v3_v3(ss->layer_co[i], ss->mvert[i].co);
-        }
-      }
-    }
-
-    if (ss->bm) {
-      /* Free any remaining layer displacements from nodes. If not and topology changes
-       * from using another tool, then next layer toolstroke
-       * can access past disp array bounds. */
-      BKE_pbvh_free_layer_disp(ss->pbvh);
-    }
-  }
-
-  /* Make copies of the mesh vertex locations and normals for some tools. */
-  if (brush->flag & BRUSH_ANCHORED) {
-    cache->original = true;
-  }
-
-  /* Draw sharp does not need the original coordinates to produce the accumulate effect, so it
-   * should work the opposite way. */
-  if (brush->sculpt_tool == SCULPT_TOOL_DRAW_SHARP) {
-    cache->original = true;
-  }
-
-  if (SCULPT_TOOL_HAS_ACCUMULATE(brush->sculpt_tool)) {
-    if (!(brush->flag & BRUSH_ACCUMULATE)) {
-      cache->original = true;
-      if (brush->sculpt_tool == SCULPT_TOOL_DRAW_SHARP) {
-        cache->original = false;
-      }
-    }
-  }
-
-  cache->first_time = true;
-
-#define PIXEL_INPUT_THRESHHOLD 5
-  if (brush->sculpt_tool == SCULPT_TOOL_ROTATE) {
-    cache->dial = BLI_dial_initialize(cache->initial_mouse, PIXEL_INPUT_THRESHHOLD);
-  }
-
-#undef PIXEL_INPUT_THRESHHOLD
-}
-
-static float sculpt_brush_dynamic_size_get(Brush *brush, StrokeCache *cache, float initial_size)
-{
-  switch (brush->sculpt_tool) {
-    case SCULPT_TOOL_CLAY:
-      return max_ff(initial_size * 0.20f, initial_size * pow3f(cache->pressure));
-    case SCULPT_TOOL_CLAY_STRIPS:
-      return max_ff(initial_size * 0.30f, initial_size * pow2f(cache->pressure));
-    case SCULPT_TOOL_CLAY_THUMB: {
-      float clay_stabilized_pressure = sculpt_clay_thumb_get_stabilized_pressure(cache);
-      return initial_size * clay_stabilized_pressure;
-    }
-    default:
-      return initial_size * cache->pressure;
-  }
-}
-
-static void sculpt_update_brush_delta(UnifiedPaintSettings *ups, Object *ob, Brush *brush)
-{
-  SculptSession *ss = ob->sculpt;
-  StrokeCache *cache = ss->cache;
-  const float mouse[2] = {
-      cache->mouse[0],
-      cache->mouse[1],
-  };
-  int tool = brush->sculpt_tool;
-
-  if (ELEM(tool,
-           SCULPT_TOOL_GRAB,
-           SCULPT_TOOL_ELASTIC_DEFORM,
-           SCULPT_TOOL_CLOTH,
-           SCULPT_TOOL_NUDGE,
-           SCULPT_TOOL_CLAY_STRIPS,
-           SCULPT_TOOL_PINCH,
-           SCULPT_TOOL_MULTIPLANE_SCRAPE,
-           SCULPT_TOOL_CLAY_THUMB,
-           SCULPT_TOOL_SNAKE_HOOK,
-           SCULPT_TOOL_POSE,
-           SCULPT_TOOL_THUMB) ||
-      sculpt_brush_use_topology_rake(ss, brush)) {
-    float grab_location[3], imat[4][4], delta[3], loc[3];
-
-    if (cache->first_time) {
-      if (tool == SCULPT_TOOL_GRAB && brush->flag & BRUSH_GRAB_ACTIVE_VERTEX) {
-        copy_v3_v3(cache->orig_grab_location, SCULPT_active_vertex_co_get(ss));
-      }
-      else {
-        copy_v3_v3(cache->orig_grab_location, cache->true_location);
-      }
-    }
-    else if (tool == SCULPT_TOOL_SNAKE_HOOK) {
-      add_v3_v3(cache->true_location, cache->grab_delta);
-    }
-
-    /* Compute 3d coordinate at same z from original location + mouse. */
-    mul_v3_m4v3(loc, ob->obmat, cache->orig_grab_location);
-    ED_view3d_win_to_3d(cache->vc->v3d, cache->vc->region, loc, mouse, grab_location);
-
-    /* Compute delta to move verts by. */
-    if (!cache->first_time) {
-      switch (tool) {
-        case SCULPT_TOOL_GRAB:
-        case SCULPT_TOOL_POSE:
-        case SCULPT_TOOL_THUMB:
-        case SCULPT_TOOL_ELASTIC_DEFORM:
-          sub_v3_v3v3(delta, grab_location, cache->old_grab_location);
-          invert_m4_m4(imat, ob->obmat);
-          mul_mat3_m4_v3(imat, delta);
-          add_v3_v3(cache->grab_delta, delta);
-          break;
-        case SCULPT_TOOL_CLAY_STRIPS:
-        case SCULPT_TOOL_PINCH:
-        case SCULPT_TOOL_CLOTH:
-        case SCULPT_TOOL_MULTIPLANE_SCRAPE:
-        case SCULPT_TOOL_CLAY_THUMB:
-        case SCULPT_TOOL_NUDGE:
-        case SCULPT_TOOL_SNAKE_HOOK:
-          if (brush->flag & BRUSH_ANCHORED) {
-            float orig[3];
-            mul_v3_m4v3(orig, ob->obmat, cache->orig_grab_location);
-            sub_v3_v3v3(cache->grab_delta, grab_location, orig);
-          }
-          else {
-            sub_v3_v3v3(cache->grab_delta, grab_location, cache->old_grab_location);
-          }
-          invert_m4_m4(imat, ob->obmat);
-          mul_mat3_m4_v3(imat, cache->grab_delta);
-          break;
-        default:
-          /* Use for 'Brush.topology_rake_factor'. */
-          sub_v3_v3v3(cache->grab_delta, grab_location, cache->old_grab_location);
-          break;
-      }
-    }
-    else {
-      zero_v3(cache->grab_delta);
-    }
-
-    if (brush->falloff_shape == PAINT_FALLOFF_SHAPE_TUBE) {
-      project_plane_v3_v3v3(cache->grab_delta, cache->grab_delta, ss->cache->true_view_normal);
-    }
-
-    copy_v3_v3(cache->old_grab_location, grab_location);
-
-    if (tool == SCULPT_TOOL_GRAB) {
-      if (brush->flag & BRUSH_GRAB_ACTIVE_VERTEX) {
-        copy_v3_v3(cache->anchored_location, cache->orig_grab_location);
-      }
-      else {
-        copy_v3_v3(cache->anchored_location, cache->true_location);
-      }
-    }
-    else if (tool == SCULPT_TOOL_ELASTIC_DEFORM) {
-      copy_v3_v3(cache->anchored_location, cache->true_location);
-    }
-    else if (tool == SCULPT_TOOL_THUMB) {
-      copy_v3_v3(cache->anchored_location, cache->orig_grab_location);
-    }
-
-    if (ELEM(tool,
-             SCULPT_TOOL_GRAB,
-             SCULPT_TOOL_THUMB,
-             SCULPT_TOOL_ELASTIC_DEFORM,
-             SCULPT_TOOL_POSE)) {
-      /* Location stays the same for finding vertices in brush radius. */
-      copy_v3_v3(cache->true_location, cache->orig_grab_location);
-
-      ups->draw_anchored = true;
-      copy_v2_v2(ups->anchored_initial_mouse, cache->initial_mouse);
-      ups->anchored_size = ups->pixel_radius;
-    }
-
-    /* Handle 'rake' */
-    cache->is_rake_rotation_valid = false;
-
-    invert_m4_m4(imat, ob->obmat);
-    mul_mat3_m4_v3(imat, grab_location);
-
-    if (cache->first_time) {
-      copy_v3_v3(cache->rake_data.follow_co, grab_location);
-    }
-
-    if (sculpt_brush_needs_rake_rotation(brush)) {
-      cache->rake_data.follow_dist = cache->radius * SCULPT_RAKE_BRUSH_FACTOR;
-
-      if (!is_zero_v3(cache->grab_delta)) {
-        const float eps = 0.00001f;
-
-        float v1[3], v2[3];
-
-        copy_v3_v3(v1, cache->rake_data.follow_co);
-        copy_v3_v3(v2, cache->rake_data.follow_co);
-        sub_v3_v3(v2, cache->grab_delta);
-
-        sub_v3_v3(v1, grab_location);
-        sub_v3_v3(v2, grab_location);
-
-        if ((normalize_v3(v2) > eps) && (normalize_v3(v1) > eps) &&
-            (len_squared_v3v3(v1, v2) > eps)) {
-          const float rake_dist_sq = len_squared_v3v3(cache->rake_data.follow_co, grab_location);
-          const float rake_fade = (rake_dist_sq > square_f(cache->rake_data.follow_dist)) ?
-                                      1.0f :
-                                      sqrtf(rake_dist_sq) / cache->rake_data.follow_dist;
-
-          float axis[3], angle;
-          float tquat[4];
-
-          rotation_between_vecs_to_quat(tquat, v1, v2);
-
-          /* Use axis-angle to scale rotation since the factor may be above 1. */
-          quat_to_axis_angle(axis, &angle, tquat);
-          normalize_v3(axis);
-
-          angle *= brush->rake_factor * rake_fade;
-          axis_angle_normalized_to_quat(cache->rake_rotation, axis, angle);
-          cache->is_rake_rotation_valid = true;
-        }
-      }
-      sculpt_rake_data_update(&cache->rake_data, grab_location);
-    }
-  }
-}
-
-/* Initialize the stroke cache variants from operator properties. */
-static void sculpt_update_cache_variants(bContext *C, Sculpt *sd, Object *ob, PointerRNA *ptr)
-{
-  Scene *scene = CTX_data_scene(C);
-  UnifiedPaintSettings *ups = &scene->toolsettings->unified_paint_settings;
-  SculptSession *ss = ob->sculpt;
-  StrokeCache *cache = ss->cache;
-  Brush *brush = BKE_paint_brush(&sd->paint);
-
-  if (cache->first_time ||
-      !((brush->flag & BRUSH_ANCHORED) || (brush->sculpt_tool == SCULPT_TOOL_SNAKE_HOOK) ||
-        (brush->sculpt_tool == SCULPT_TOOL_ROTATE) ||
-        (brush->sculpt_tool == SCULPT_TOOL_CLOTH &&
-         brush->cloth_deform_type == BRUSH_CLOTH_DEFORM_GRAB))) {
-    RNA_float_get_array(ptr, "location", cache->true_location);
-  }
-
-  cache->pen_flip = RNA_boolean_get(ptr, "pen_flip");
-  RNA_float_get_array(ptr, "mouse", cache->mouse);
-
-  /* XXX: Use pressure value from first brush step for brushes which don't support strokes (grab,
-   * thumb). They depends on initial state and brush coord/pressure/etc.
-   * It's more an events design issue, which doesn't split coordinate/pressure/angle changing
-   * events. We should avoid this after events system re-design. */
-  if (paint_supports_dynamic_size(brush, PAINT_MODE_SCULPT) || cache->first_time) {
-    cache->pressure = RNA_float_get(ptr, "pressure");
-  }
-
-  /* Truly temporary data that isn't stored in properties. */
-  if (cache->first_time) {
-    if (!BKE_brush_use_locked_size(scene, brush)) {
-      cache->initial_radius = paint_calc_object_space_radius(
-          cache->vc, cache->true_location, BKE_brush_size_get(scene, brush));
-      BKE_brush_unprojected_radius_set(scene, brush, cache->initial_radius);
-    }
-    else {
-      cache->initial_radius = BKE_brush_unprojected_radius_get(scene, brush);
-    }
-  }
-
-  /* Clay stabilized pressure. */
-  if (brush->sculpt_tool == SCULPT_TOOL_CLAY_THUMB) {
-    if (ss->cache->first_time) {
-      for (int i = 0; i < SCULPT_CLAY_STABILIZER_LEN; i++) {
-        ss->cache->clay_pressure_stabilizer[i] = 0.0f;
-      }
-      ss->cache->clay_pressure_stabilizer_index = 0;
-    }
-    else {
-      cache->clay_pressure_stabilizer[cache->clay_pressure_stabilizer_index] = cache->pressure;
-      cache->clay_pressure_stabilizer_index += 1;
-      if (cache->clay_pressure_stabilizer_index >= SCULPT_CLAY_STABILIZER_LEN) {
-        cache->clay_pressure_stabilizer_index = 0;
-      }
-    }
-  }
-
-  if (BKE_brush_use_size_pressure(brush) &&
-      paint_supports_dynamic_size(brush, PAINT_MODE_SCULPT)) {
-    cache->radius = sculpt_brush_dynamic_size_get(brush, cache, cache->initial_radius);
-    cache->dyntopo_pixel_radius = sculpt_brush_dynamic_size_get(
-        brush, cache, ups->initial_pixel_radius);
-  }
-  else {
-    cache->radius = cache->initial_radius;
-    cache->dyntopo_pixel_radius = ups->initial_pixel_radius;
-  }
-
-  cache->radius_squared = cache->radius * cache->radius;
-
-  if (brush->flag & BRUSH_ANCHORED) {
-    /* True location has been calculated as part of the stroke system already here. */
-    if (brush->flag & BRUSH_EDGE_TO_EDGE) {
-      RNA_float_get_array(ptr, "location", cache->true_location);
-    }
-
-    cache->radius = paint_calc_object_space_radius(
-        cache->vc, cache->true_location, ups->pixel_radius);
-    cache->radius_squared = cache->radius * cache->radius;
-
-    copy_v3_v3(cache->anchored_location, cache->true_location);
-  }
-
-  sculpt_update_brush_delta(ups, ob, brush);
-
-  if (brush->sculpt_tool == SCULPT_TOOL_ROTATE) {
-    cache->vertex_rotation = -BLI_dial_angle(cache->dial, cache->mouse) * cache->bstrength;
-
-    ups->draw_anchored = true;
-    copy_v2_v2(ups->anchored_initial_mouse, cache->initial_mouse);
-    copy_v3_v3(cache->anchored_location, cache->true_location);
-    ups->anchored_size = ups->pixel_radius;
-  }
-
-  cache->special_rotation = ups->brush_rotation;
-
-  cache->iteration_count++;
-}
-
-/* Returns true if any of the smoothing modes are active (currently
- * one of smooth brush, autosmooth, mask smooth, or shift-key
- * smooth). */
-static bool sculpt_needs_connectivity_info(const Brush *brush, SculptSession *ss, int stroke_mode)
-{
-  if (ss && ss->pbvh && sculpt_automasking_enabled(ss, brush)) {
-    return true;
-  }
-  return ((stroke_mode == BRUSH_STROKE_SMOOTH) || (ss && ss->cache && ss->cache->alt_smooth) ||
-          (brush->sculpt_tool == SCULPT_TOOL_SMOOTH) || (brush->autosmooth_factor > 0) ||
-          ((brush->sculpt_tool == SCULPT_TOOL_MASK) && (brush->mask_tool == BRUSH_MASK_SMOOTH)) ||
-          (brush->sculpt_tool == SCULPT_TOOL_POSE) ||
-          (brush->sculpt_tool == SCULPT_TOOL_SLIDE_RELAX) ||
-          (brush->sculpt_tool == SCULPT_TOOL_CLOTH) ||
-          (brush->sculpt_tool == SCULPT_TOOL_DRAW_FACE_SETS));
-}
-
-static void sculpt_stroke_modifiers_check(const bContext *C, Object *ob, const Brush *brush)
-{
-  SculptSession *ss = ob->sculpt;
-  View3D *v3d = CTX_wm_view3d(C);
-
-  bool need_pmap = sculpt_needs_connectivity_info(brush, ss, 0);
-  if (ss->shapekey_active || ss->deform_modifiers_active ||
-      (!BKE_sculptsession_use_pbvh_draw(ob, v3d) && need_pmap)) {
-    Depsgraph *depsgraph = CTX_data_depsgraph_pointer(C);
-    BKE_sculpt_update_object_for_edit(depsgraph, ob, need_pmap, false);
-  }
-}
-
-static void sculpt_raycast_cb(PBVHNode *node, void *data_v, float *tmin)
-{
-  if (BKE_pbvh_node_get_tmin(node) < *tmin) {
-    SculptRaycastData *srd = data_v;
-    float(*origco)[3] = NULL;
-    bool use_origco = false;
-
-    if (srd->original && srd->ss->cache) {
-      if (ELEM(BKE_pbvh_type(srd->ss->pbvh), PBVH_BMESH, PBVH_TRIMESH)) {
-        use_origco = true;
-      }
-      else {
-        /* Intersect with coordinates from before we started stroke. */
-        SculptUndoNode *unode = SCULPT_undo_get_node(node);
-        origco = (unode) ? unode->co : NULL;
-        use_origco = origco ? true : false;
-      }
-    }
-
-    if (BKE_pbvh_node_raycast(srd->ss->pbvh,
-                              node,
-                              origco,
-                              use_origco,
-                              srd->ray_start,
-                              srd->ray_normal,
-                              &srd->isect_precalc,
-                              &srd->depth,
-                              &srd->active_vertex_index,
-                              srd->face_normal)) {
-      srd->hit = true;
-      *tmin = srd->depth;
-    }
-  }
-}
-
-static void sculpt_find_nearest_to_ray_cb(PBVHNode *node, void *data_v, float *tmin)
-{
-  if (BKE_pbvh_node_get_tmin(node) < *tmin) {
-    SculptFindNearestToRayData *srd = data_v;
-    float(*origco)[3] = NULL;
-    bool use_origco = false;
-
-    if (srd->original && srd->ss->cache) {
-      if (ELEM(BKE_pbvh_type(srd->ss->pbvh), PBVH_BMESH, PBVH_TRIMESH)) {
-        use_origco = true;
-      }
-      else {
-        /* Intersect with coordinates from before we started stroke. */
-        SculptUndoNode *unode = SCULPT_undo_get_node(node);
-        origco = (unode) ? unode->co : NULL;
-        use_origco = origco ? true : false;
-      }
-    }
-
-    if (BKE_pbvh_node_find_nearest_to_ray(srd->ss->pbvh,
-                                          node,
-                                          origco,
-                                          use_origco,
-                                          srd->ray_start,
-                                          srd->ray_normal,
-                                          &srd->depth,
-                                          &srd->dist_sq_to_ray)) {
-      srd->hit = true;
-      *tmin = srd->dist_sq_to_ray;
-    }
-  }
-}
-
-static void sculpt_raycast_detail_cb(PBVHNode *node, void *data_v, float *tmin)
-{
-  if (BKE_pbvh_node_get_tmin(node) < *tmin) {
-    SculptDetailRaycastData *srd = data_v;
-    if (BKE_pbvh_trimesh_node_raycast_detail(
-            node, srd->ray_start, &srd->isect_precalc, &srd->depth, &srd->edge_length)) {
-      srd->hit = true;
-      *tmin = srd->depth;
-    }
-  }
-}
-
-static float sculpt_raycast_init(ViewContext *vc,
-                                 const float mouse[2],
-                                 float ray_start[3],
-                                 float ray_end[3],
-                                 float ray_normal[3],
-                                 bool original)
-{
-  float obimat[4][4];
-  float dist;
-  Object *ob = vc->obact;
-  RegionView3D *rv3d = vc->region->regiondata;
-  View3D *v3d = vc->v3d;
-
-  /* TODO: what if the segment is totally clipped? (return == 0). */
-  ED_view3d_win_to_segment_clipped(
-      vc->depsgraph, vc->region, vc->v3d, mouse, ray_start, ray_end, true);
-
-  invert_m4_m4(obimat, ob->obmat);
-  mul_m4_v3(obimat, ray_start);
-  mul_m4_v3(obimat, ray_end);
-
-  sub_v3_v3v3(ray_normal, ray_end, ray_start);
-  dist = normalize_v3(ray_normal);
-
-  if ((rv3d->is_persp == false) &&
-      /* If the ray is clipped, don't adjust its start/end. */
-      RV3D_CLIPPING_ENABLED(v3d, rv3d)) {
-    BKE_pbvh_raycast_project_ray_root(ob->sculpt->pbvh, original, ray_start, ray_end, ray_normal);
-
-    /* rRecalculate the normal. */
-    sub_v3_v3v3(ray_normal, ray_end, ray_start);
-    dist = normalize_v3(ray_normal);
-  }
-
-  return dist;
-}
-
-/* Gets the normal, location and active vertex location of the geometry under the cursor. This also
- * updates the active vertex and cursor related data of the SculptSession using the mouse position
- */
-bool SCULPT_cursor_geometry_info_update(bContext *C,
-                                        SculptCursorGeometryInfo *out,
-                                        const float mouse[2],
-                                        bool use_sampled_normal)
-{
-  Depsgraph *depsgraph = CTX_data_depsgraph_pointer(C);
-  Scene *scene = CTX_data_scene(C);
-  Sculpt *sd = scene->toolsettings->sculpt;
-  Object *ob;
-  SculptSession *ss;
-  ViewContext vc;
-  const Brush *brush = BKE_paint_brush(BKE_paint_get_active_from_context(C));
-  float ray_start[3], ray_end[3], ray_normal[3], depth, face_normal[3], sampled_normal[3],
-      mat[3][3];
-  float viewDir[3] = {0.0f, 0.0f, 1.0f};
-  int totnode;
-  bool original = false, hit = false;
-
-  ED_view3d_viewcontext_init(C, &vc, depsgraph);
-
-  ob = vc.obact;
-  ss = ob->sculpt;
-
-  if (!ss->pbvh) {
-    zero_v3(out->location);
-    zero_v3(out->normal);
-    zero_v3(out->active_vertex_co);
-    return false;
-  }
-
-  /* PBVH raycast to get active vertex and face normal. */
-  depth = sculpt_raycast_init(&vc, mouse, ray_start, ray_end, ray_normal, original);
-  sculpt_stroke_modifiers_check(C, ob, brush);
-
-  SculptRaycastData srd = {
-      .original = original,
-      .ss = ob->sculpt,
-      .hit = false,
-      .ray_start = ray_start,
-      .ray_normal = ray_normal,
-      .depth = depth,
-      .face_normal = face_normal,
-  };
-  isect_ray_tri_watertight_v3_precalc(&srd.isect_precalc, ray_normal);
-  BKE_pbvh_raycast(ss->pbvh, sculpt_raycast_cb, &srd, ray_start, ray_normal, srd.original);
-
-  /* Cursor is not over the mesh, return default values. */
-  if (!srd.hit) {
-    zero_v3(out->location);
-    zero_v3(out->normal);
-    zero_v3(out->active_vertex_co);
-    return false;
-  }
-
-  /* Update the active vertex of the SculptSession. */
-  ss->active_vertex_index = srd.active_vertex_index;
-  copy_v3_v3(out->active_vertex_co, SCULPT_active_vertex_co_get(ss));
-
-  copy_v3_v3(out->location, ray_normal);
-  mul_v3_fl(out->location, srd.depth);
-  add_v3_v3(out->location, ray_start);
-
-  /* Option to return the face normal directly for performance o accuracy reasons. */
-  if (!use_sampled_normal) {
-    copy_v3_v3(out->normal, srd.face_normal);
-    return hit;
-  }
-
-  /* Sampled normal calculation. */
-  float radius;
-
-  /* Update cursor data in SculptSession. */
-  invert_m4_m4(ob->imat, ob->obmat);
-  copy_m3_m4(mat, vc.rv3d->viewinv);
-  mul_m3_v3(mat, viewDir);
-  copy_m3_m4(mat, ob->imat);
-  mul_m3_v3(mat, viewDir);
-  normalize_v3_v3(ss->cursor_view_normal, viewDir);
-  copy_v3_v3(ss->cursor_normal, srd.face_normal);
-  copy_v3_v3(ss->cursor_location, out->location);
-  ss->rv3d = vc.rv3d;
-  ss->v3d = vc.v3d;
-
-  if (!BKE_brush_use_locked_size(scene, brush)) {
-    radius = paint_calc_object_space_radius(&vc, out->location, BKE_brush_size_get(scene, brush));
-  }
-  else {
-    radius = BKE_brush_unprojected_radius_get(scene, brush);
-  }
-  ss->cursor_radius = radius;
-
-  PBVHNode **nodes = sculpt_pbvh_gather_cursor_update(ob, sd, original, &totnode);
-
-  /* In case there are no nodes under the cursor, return the face normal. */
-  if (!totnode) {
-    MEM_SAFE_FREE(nodes);
-    copy_v3_v3(out->normal, srd.face_normal);
-    return true;
-  }
-
-  /* Calculate the sampled normal. */
-  if (SCULPT_pbvh_calc_area_normal(brush, ob, nodes, totnode, true, sampled_normal)) {
-    copy_v3_v3(out->normal, sampled_normal);
-    copy_v3_v3(ss->cursor_sampled_normal, sampled_normal);
-  }
-  else {
-    /* Use face normal when there are no vertices to sample inside the cursor radius. */
-    copy_v3_v3(out->normal, srd.face_normal);
-  }
-  MEM_SAFE_FREE(nodes);
-  return true;
-}
-
-/* Do a raycast in the tree to find the 3d brush location
- * (This allows us to ignore the GL depth buffer)
- * Returns 0 if the ray doesn't hit the mesh, non-zero otherwise. */
-bool SCULPT_stroke_get_location(bContext *C, float out[3], const float mouse[2])
-{
-  Depsgraph *depsgraph = CTX_data_depsgraph_pointer(C);
-  Object *ob;
-  SculptSession *ss;
-  StrokeCache *cache;
-  float ray_start[3], ray_end[3], ray_normal[3], depth, face_normal[3];
-  bool original;
-  ViewContext vc;
-
-  ED_view3d_viewcontext_init(C, &vc, depsgraph);
-
-  ob = vc.obact;
-
-  ss = ob->sculpt;
-  cache = ss->cache;
-  original = (cache) ? cache->original : false;
-
-  const Brush *brush = BKE_paint_brush(BKE_paint_get_active_from_context(C));
-
-  sculpt_stroke_modifiers_check(C, ob, brush);
-
-  depth = sculpt_raycast_init(&vc, mouse, ray_start, ray_end, ray_normal, original);
-
-  if (BKE_pbvh_type(ss->pbvh) == PBVH_BMESH) {
-    BM_mesh_elem_table_ensure(ss->bm, BM_VERT);
-    BM_mesh_elem_index_ensure(ss->bm, BM_VERT);
-  } else if (BKE_pbvh_type(ss->pbvh) == PBVH_TRIMESH) {
-    TM_mesh_elem_table_ensure(ss->tm, TM_VERTEX);
-    TM_mesh_elem_index_ensure(ss->tm, TM_VERTEX);
-  }
-
-  bool hit = false;
-  {
-    SculptRaycastData srd;
-    srd.ss = ob->sculpt;
-    srd.ray_start = ray_start;
-    srd.ray_normal = ray_normal;
-    srd.hit = false;
-    srd.depth = depth;
-    srd.original = original;
-    srd.face_normal = face_normal;
-    isect_ray_tri_watertight_v3_precalc(&srd.isect_precalc, ray_normal);
-
-    BKE_pbvh_raycast(ss->pbvh, sculpt_raycast_cb, &srd, ray_start, ray_normal, srd.original);
-    if (srd.hit) {
-      hit = true;
-      copy_v3_v3(out, ray_normal);
-      mul_v3_fl(out, srd.depth);
-      add_v3_v3(out, ray_start);
-    }
-  }
-
-  if (!hit) {
-    if (ELEM(brush->falloff_shape, PAINT_FALLOFF_SHAPE_TUBE)) {
-      SculptFindNearestToRayData srd = {
-          .original = original,
-          .ss = ob->sculpt,
-          .hit = false,
-          .ray_start = ray_start,
-          .ray_normal = ray_normal,
-          .depth = FLT_MAX,
-          .dist_sq_to_ray = FLT_MAX,
-      };
-      BKE_pbvh_find_nearest_to_ray(
-          ss->pbvh, sculpt_find_nearest_to_ray_cb, &srd, ray_start, ray_normal, srd.original);
-      if (srd.hit) {
-        hit = true;
-        copy_v3_v3(out, ray_normal);
-        mul_v3_fl(out, srd.depth);
-        add_v3_v3(out, ray_start);
-      }
-    }
-  }
-
-  return hit;
-}
-
-static void sculpt_brush_init_tex(const Scene *scene, Sculpt *sd, SculptSession *ss)
-{
-  Brush *brush = BKE_paint_brush(&sd->paint);
-  MTex *mtex = &brush->mtex;
-
-  /* Init mtex nodes. */
-  if (mtex->tex && mtex->tex->nodetree) {
-    /* Has internal flag to detect it only does it once. */
-    ntreeTexBeginExecTree(mtex->tex->nodetree);
-  }
-
-  /* TODO: Shouldn't really have to do this at the start of every stroke, but sculpt would need
-   * some sort of notification when changes are made to the texture. */
-  sculpt_update_tex(scene, sd, ss);
-}
-
-static void sculpt_brush_stroke_init(bContext *C, wmOperator *op)
-{
-  Depsgraph *depsgraph = CTX_data_ensure_evaluated_depsgraph(C);
-  Scene *scene = CTX_data_scene(C);
-  Object *ob = CTX_data_active_object(C);
-  Sculpt *sd = CTX_data_tool_settings(C)->sculpt;
-  SculptSession *ss = CTX_data_active_object(C)->sculpt;
-  Brush *brush = BKE_paint_brush(&sd->paint);
-  int mode = RNA_enum_get(op->ptr, "mode");
-  bool is_smooth;
-  bool need_mask = false;
-
-  if (brush->sculpt_tool == SCULPT_TOOL_MASK) {
-    need_mask = true;
-  }
-
-  if (brush->sculpt_tool == SCULPT_TOOL_CLOTH) {
-    need_mask = true;
-  }
-
-  view3d_operator_needs_opengl(C);
-  sculpt_brush_init_tex(scene, sd, ss);
-
-  is_smooth = sculpt_needs_connectivity_info(brush, ss, mode);
-  BKE_sculpt_update_object_for_edit(depsgraph, ob, is_smooth, need_mask);
-}
-
-static void sculpt_restore_mesh(Sculpt *sd, Object *ob)
-{
-  Brush *brush = BKE_paint_brush(&sd->paint);
-
-  /* Restore the mesh before continuing with anchored stroke. */
-  if ((brush->flag & BRUSH_ANCHORED) ||
-      ((brush->sculpt_tool == SCULPT_TOOL_GRAB ||
-        brush->sculpt_tool == SCULPT_TOOL_ELASTIC_DEFORM ||
-        brush->sculpt_tool == SCULPT_TOOL_CLOTH) &&
-       BKE_brush_use_size_pressure(brush)) ||
-      (brush->flag & BRUSH_DRAG_DOT)) {
-    paint_mesh_restore_co(sd, ob);
-  }
-}
-
-/* Copy the PBVH bounding box into the object's bounding box. */
-void SCULPT_update_object_bounding_box(Object *ob)
-{
-  if (ob->runtime.bb) {
-    float bb_min[3], bb_max[3];
-
-    BKE_pbvh_bounding_box(ob->sculpt->pbvh, bb_min, bb_max);
-    BKE_boundbox_init_from_minmax(ob->runtime.bb, bb_min, bb_max);
-  }
-}
-
-static void sculpt_flush_update_step(bContext *C, SculptUpdateType update_flags)
-{
-  Depsgraph *depsgraph = CTX_data_depsgraph_pointer(C);
-  Object *ob = CTX_data_active_object(C);
-  SculptSession *ss = ob->sculpt;
-  ARegion *region = CTX_wm_region(C);
-  MultiresModifierData *mmd = ss->multires;
-  View3D *v3d = CTX_wm_view3d(C);
-  RegionView3D *rv3d = CTX_wm_region_view3d(C);
-
-  if (rv3d) {
-    /* Mark for faster 3D viewport redraws. */
-    rv3d->rflag |= RV3D_PAINTING;
-  }
-
-  if (mmd != NULL) {
-    multires_mark_as_modified(depsgraph, ob, MULTIRES_COORDS_MODIFIED);
-  }
-
-  DEG_id_tag_update(&ob->id, ID_RECALC_SHADING);
-
-  /* Only current viewport matters, slower update for all viewports will
-   * be done in sculpt_flush_update_done. */
-  if (!BKE_sculptsession_use_pbvh_draw(ob, v3d)) {
-    /* Slow update with full dependency graph update and all that comes with it.
-     * Needed when there are modifiers or full shading in the 3D viewport. */
-    DEG_id_tag_update(&ob->id, ID_RECALC_GEOMETRY);
-    ED_region_tag_redraw(region);
-  }
-  else {
-    /* Fast path where we just update the BVH nodes that changed, and redraw
-     * only the part of the 3D viewport where changes happened. */
-    rcti r;
-
-    if (update_flags & SCULPT_UPDATE_COORDS) {
-      BKE_pbvh_update_bounds(ss->pbvh, PBVH_UpdateBB);
-      /* Update the object's bounding box too so that the object
-       * doesn't get incorrectly clipped during drawing in
-       * draw_mesh_object(). [#33790] */
-      SCULPT_update_object_bounding_box(ob);
-    }
-
-    if (SCULPT_get_redraw_rect(region, CTX_wm_region_view3d(C), ob, &r)) {
-      if (ss->cache) {
-        ss->cache->current_r = r;
-      }
-
-      /* previous is not set in the current cache else
-       * the partial rect will always grow */
-      sculpt_extend_redraw_rect_previous(ob, &r);
-
-      r.xmin += region->winrct.xmin - 2;
-      r.xmax += region->winrct.xmin + 2;
-      r.ymin += region->winrct.ymin - 2;
-      r.ymax += region->winrct.ymin + 2;
-      ED_region_tag_redraw_partial(region, &r, true);
-    }
-  }
-}
-
-static void sculpt_flush_update_done(const bContext *C, Object *ob, SculptUpdateType update_flags)
-{
-  /* After we are done drawing the stroke, check if we need to do a more
-   * expensive depsgraph tag to update geometry. */
-  wmWindowManager *wm = CTX_wm_manager(C);
-  View3D *current_v3d = CTX_wm_view3d(C);
-  RegionView3D *rv3d = CTX_wm_region_view3d(C);
-  SculptSession *ss = ob->sculpt;
-  Mesh *mesh = ob->data;
-
-  /* Always needed for linked duplicates. */
-  bool need_tag = (ID_REAL_USERS(&mesh->id) > 1);
-
-  if (rv3d) {
-    rv3d->rflag &= ~RV3D_PAINTING;
-  }
-
-  for (wmWindow *win = wm->windows.first; win; win = win->next) {
-    bScreen *screen = WM_window_get_active_screen(win);
-    for (ScrArea *sa = screen->areabase.first; sa; sa = sa->next) {
-      SpaceLink *sl = sa->spacedata.first;
-      if (sl->spacetype == SPACE_VIEW3D) {
-        View3D *v3d = (View3D *)sl;
-        if (v3d != current_v3d) {
-          need_tag |= !BKE_sculptsession_use_pbvh_draw(ob, v3d);
-        }
-
-        /* Tag all 3D viewports for redraw now that we are done. Others
-         * viewports did not get a full redraw, and anti-aliasing for the
-         * current viewport was deactivated. */
-        for (ARegion *region = sa->regionbase.first; region; region = region->next) {
-          if (region->regiontype == RGN_TYPE_WINDOW) {
-            ED_region_tag_redraw(region);
-          }
-        }
-      }
-    }
-  }
-
-  if (update_flags & SCULPT_UPDATE_COORDS) {
-    BKE_pbvh_update_bounds(ss->pbvh, PBVH_UpdateOriginalBB);
-  }
-
-  if (update_flags & SCULPT_UPDATE_MASK) {
-    BKE_pbvh_update_vertex_data(ss->pbvh, PBVH_UpdateMask);
-  }
-
-  if (BKE_pbvh_type(ss->pbvh) == PBVH_BMESH) {
-    BKE_pbvh_bmesh_after_stroke(ss->pbvh);
-  } else if (BKE_pbvh_type(ss->pbvh) == PBVH_TRIMESH) {
-    BKE_pbvh_trimesh_after_stroke(ss->pbvh);
-  }
-
-  /* Optimization: if there is locked key and active modifiers present in */
-  /* the stack, keyblock is updating at each step. otherwise we could update */
-  /* keyblock only when stroke is finished. */
-  if (ss->shapekey_active && !ss->deform_modifiers_active) {
-    sculpt_update_keyblock(ob);
-  }
-
-  if (need_tag) {
-    DEG_id_tag_update(&ob->id, ID_RECALC_GEOMETRY);
-  }
-}
-
-/* Returns whether the mouse/stylus is over the mesh (1)
- * or over the background (0). */
-static bool over_mesh(bContext *C, struct wmOperator *UNUSED(op), float x, float y)
-{
-  float mouse[2], co[3];
-
-  mouse[0] = x;
-  mouse[1] = y;
-
-  return SCULPT_stroke_get_location(C, co, mouse);
-}
-
-static bool sculpt_stroke_test_start(bContext *C, struct wmOperator *op, const float mouse[2])
-{
-  /* Don't start the stroke until mouse goes over the mesh.
-   * note: mouse will only be null when re-executing the saved stroke.
-   * We have exception for 'exec' strokes since they may not set 'mouse',
-   * only 'location', see: T52195. */
-  if (((op->flag & OP_IS_INVOKE) == 0) || (mouse == NULL) ||
-      over_mesh(C, op, mouse[0], mouse[1])) {
-    Object *ob = CTX_data_active_object(C);
-    SculptSession *ss = ob->sculpt;
-    Sculpt *sd = CTX_data_tool_settings(C)->sculpt;
-
-    ED_view3d_init_mats_rv3d(ob, CTX_wm_region_view3d(C));
-
-    sculpt_update_cache_invariants(C, sd, ss, op, mouse);
-
-    SCULPT_undo_push_begin(sculpt_tool_name(sd));
-
-    return true;
-  }
-  else {
-    return false;
-  }
-}
-
-static void sculpt_stroke_update_step(bContext *C,
-                                      struct PaintStroke *UNUSED(stroke),
-                                      PointerRNA *itemptr)
-{
-  UnifiedPaintSettings *ups = &CTX_data_tool_settings(C)->unified_paint_settings;
-  Sculpt *sd = CTX_data_tool_settings(C)->sculpt;
-  Object *ob = CTX_data_active_object(C);
-  SculptSession *ss = ob->sculpt;
-  const Brush *brush = BKE_paint_brush(&sd->paint);
-
-  sculpt_stroke_modifiers_check(C, ob, brush);
-  sculpt_update_cache_variants(C, sd, ob, itemptr);
-  sculpt_restore_mesh(sd, ob);
-
-  if (sd->flags & (SCULPT_DYNTOPO_DETAIL_CONSTANT | SCULPT_DYNTOPO_DETAIL_MANUAL)) {
-    float object_space_constant_detail = 1.0f / (sd->constant_detail * mat4_to_scale(ob->obmat));
-    BKE_pbvh_topology_detail_size_set(ss->pbvh, object_space_constant_detail);
-  }
-  else if (sd->flags & SCULPT_DYNTOPO_DETAIL_BRUSH) {
-    BKE_pbvh_topology_detail_size_set(ss->pbvh, ss->cache->radius * sd->detail_percent / 100.0f);
-  }
-  else {
-    BKE_pbvh_topology_detail_size_set(ss->pbvh,
-                                   (ss->cache->radius / ss->cache->dyntopo_pixel_radius) *
-                                       (float)(sd->detail_size * U.pixelsize) / 0.4f);
-  }
-
-  if (sculpt_stroke_is_dynamic_topology(ss, brush)) {
-    do_symmetrical_brush_actions(sd, ob, sculpt_topology_update, ups);
-  }
-
-  do_symmetrical_brush_actions(sd, ob, do_brush_action, ups);
-  sculpt_combine_proxies(sd, ob);
-
-  /* Hack to fix noise texture tearing mesh. */
-  sculpt_fix_noise_tear(sd, ob);
-
-  /* TODO(sergey): This is not really needed for the solid shading,
-   * which does use pBVH drawing anyway, but texture and wireframe
-   * requires this.
-   *
-   * Could be optimized later, but currently don't think it's so
-   * much common scenario.
-   *
-   * Same applies to the DEG_id_tag_update() invoked from
-   * sculpt_flush_update_step().
-   */
-  if (ss->deform_modifiers_active) {
-    sculpt_flush_stroke_deform(sd, ob, sculpt_tool_is_proxy_used(brush->sculpt_tool));
-  }
-  else if (ss->shapekey_active) {
-    sculpt_update_keyblock(ob);
-  }
-
-  ss->cache->first_time = false;
-  copy_v3_v3(ss->cache->true_last_location, ss->cache->true_location);
-
-  /* Cleanup. */
-  if (brush->sculpt_tool == SCULPT_TOOL_MASK) {
-    sculpt_flush_update_step(C, SCULPT_UPDATE_MASK);
-  }
-  else {
-    sculpt_flush_update_step(C, SCULPT_UPDATE_COORDS);
-  }
-}
-
-static void sculpt_brush_exit_tex(Sculpt *sd)
-{
-  Brush *brush = BKE_paint_brush(&sd->paint);
-  MTex *mtex = &brush->mtex;
-=======
-                             SCULPT_TOOL_BOUNDARY,
-                             SCULPT_TOOL_POSE);
->>>>>>> a62dd1e7
-
-  PBVHVertexIter vd;
-  PBVHProxyNode *proxies;
-  int proxy_count;
-  float(*orco)[3] = NULL;
-
-  if (use_orco && !ss->bm) {
-    orco = SCULPT_undo_push_node(data->ob, data->nodes[n], SCULPT_UNDO_COORDS)->co;
-  }
-
-  BKE_pbvh_node_get_proxies(data->nodes[n], &proxies, &proxy_count);
-
-  BKE_pbvh_vertex_iter_begin(ss->pbvh, data->nodes[n], vd, PBVH_ITER_UNIQUE)
-  {
-    float val[3];
-
-    if (use_orco) {
-      if (ss->bm) {
-        copy_v3_v3(val, BM_log_original_vert_co(ss->bm_log, vd.bm_vert));
-      }
-      else {
-        copy_v3_v3(val, orco[vd.i]);
-      }
-    }
-    else {
-      copy_v3_v3(val, vd.co);
-    }
-
-    for (int p = 0; p < proxy_count; p++) {
-      add_v3_v3(val, proxies[p].co[vd.i]);
-    }
-
-    SCULPT_clip(sd, ss, vd.co, val);
-
-    if (ss->deform_modifiers_active) {
-      sculpt_flush_pbvhvert_deform(ob, &vd);
-    }
-  }
-  BKE_pbvh_vertex_iter_end;
-
-  BKE_pbvh_node_free_proxies(data->nodes[n]);
-}
-
-static void sculpt_combine_proxies(Sculpt *sd, Object *ob)
-{
-  SculptSession *ss = ob->sculpt;
-  Brush *brush = BKE_paint_brush(&sd->paint);
-  PBVHNode **nodes;
-  int totnode;
-
-  BKE_pbvh_gather_proxies(ss->pbvh, &nodes, &totnode);
-
-  /* First line is tools that don't support proxies. */
-  if (ss->cache->supports_gravity || (sculpt_tool_is_proxy_used(brush->sculpt_tool) == false)) {
-    SculptThreadedTaskData data = {
-        .sd = sd,
-        .ob = ob,
-        .brush = brush,
-        .nodes = nodes,
-    };
-
-    TaskParallelSettings settings;
-    BKE_pbvh_parallel_range_settings(&settings, true, totnode);
-    BLI_task_parallel_range(0, totnode, &data, sculpt_combine_proxies_task_cb, &settings);
-  }
-
-  MEM_SAFE_FREE(nodes);
-}
-
-/**
- * Copy the modified vertices from the #PBVH to the active key.
- */
-static void sculpt_update_keyblock(Object *ob)
-{
-  SculptSession *ss = ob->sculpt;
-  float(*vertCos)[3];
-
-  /* Key-block update happens after handling deformation caused by modifiers,
-   * so ss->orig_cos would be updated with new stroke. */
-  if (ss->orig_cos) {
-    vertCos = ss->orig_cos;
-  }
-  else {
-    vertCos = BKE_pbvh_vert_coords_alloc(ss->pbvh);
-  }
-
-  if (vertCos) {
-    SCULPT_vertcos_to_key(ob, ss->shapekey_active, vertCos);
-
-    if (vertCos != ss->orig_cos) {
-      MEM_freeN(vertCos);
-    }
-  }
-}
-
-static void SCULPT_flush_stroke_deform_task_cb(void *__restrict userdata,
-                                               const int n,
-                                               const TaskParallelTLS *__restrict UNUSED(tls))
-{
-  SculptThreadedTaskData *data = userdata;
-  SculptSession *ss = data->ob->sculpt;
-  Object *ob = data->ob;
-  float(*vertCos)[3] = data->vertCos;
-
-  PBVHVertexIter vd;
-
-  BKE_pbvh_vertex_iter_begin(ss->pbvh, data->nodes[n], vd, PBVH_ITER_UNIQUE)
-  {
-    sculpt_flush_pbvhvert_deform(ob, &vd);
-
-    if (vertCos) {
-      int index = vd.vert_indices[vd.i];
-      copy_v3_v3(vertCos[index], ss->orig_cos[index]);
-    }
-  }
-  BKE_pbvh_vertex_iter_end;
-}
-
-/* Flush displacement from deformed PBVH to original layer. */
-void SCULPT_flush_stroke_deform(Sculpt *sd, Object *ob, bool is_proxy_used)
-{
-  SculptSession *ss = ob->sculpt;
-  Brush *brush = BKE_paint_brush(&sd->paint);
-
-  if (is_proxy_used && ss->deform_modifiers_active) {
-    /* This brushes aren't using proxies, so sculpt_combine_proxies() wouldn't propagate needed
-     * deformation to original base. */
-
-    int totnode;
-    Mesh *me = (Mesh *)ob->data;
-    PBVHNode **nodes;
-    float(*vertCos)[3] = NULL;
-
-    if (ss->shapekey_active) {
-      vertCos = MEM_mallocN(sizeof(*vertCos) * me->totvert, "flushStrokeDeofrm keyVerts");
-
-      /* Mesh could have isolated verts which wouldn't be in BVH, to deal with this we copy old
-       * coordinates over new ones and then update coordinates for all vertices from BVH. */
-      memcpy(vertCos, ss->orig_cos, sizeof(*vertCos) * me->totvert);
-    }
-
-    BKE_pbvh_search_gather(ss->pbvh, NULL, NULL, &nodes, &totnode);
-
-    SculptThreadedTaskData data = {
-        .sd = sd,
-        .ob = ob,
-        .brush = brush,
-        .nodes = nodes,
-        .vertCos = vertCos,
-    };
-
-    TaskParallelSettings settings;
-    BKE_pbvh_parallel_range_settings(&settings, true, totnode);
-    BLI_task_parallel_range(0, totnode, &data, SCULPT_flush_stroke_deform_task_cb, &settings);
-
-    if (vertCos) {
-      SCULPT_vertcos_to_key(ob, ss->shapekey_active, vertCos);
-      MEM_freeN(vertCos);
-    }
-
-    MEM_SAFE_FREE(nodes);
-
-    /* Modifiers could depend on mesh normals, so we should update them.
-     * Note, then if sculpting happens on locked key, normals should be re-calculate after applying
-     * coords from key-block on base mesh. */
-    BKE_mesh_calc_normals(me);
-  }
-  else if (ss->shapekey_active) {
-    sculpt_update_keyblock(ob);
-  }
-}
-
-/**
- * Flip all the edit-data across the axis/axes specified by \a symm.
- * Used to calculate multiple modifications to the mesh when symmetry is enabled.
- */
-void SCULPT_cache_calc_brushdata_symm(StrokeCache *cache,
-                                      const char symm,
-                                      const char axis,
-                                      const float angle)
-{
-  flip_v3_v3(cache->location, cache->true_location, symm);
-  flip_v3_v3(cache->last_location, cache->true_last_location, symm);
-  flip_v3_v3(cache->grab_delta_symmetry, cache->grab_delta, symm);
-  flip_v3_v3(cache->view_normal, cache->true_view_normal, symm);
-
-  flip_v3_v3(cache->initial_location, cache->true_initial_location, symm);
-  flip_v3_v3(cache->initial_normal, cache->true_initial_normal, symm);
-
-  /* XXX This reduces the length of the grab delta if it approaches the line of symmetry
-   * XXX However, a different approach appears to be needed. */
-#if 0
-  if (sd->paint.symmetry_flags & PAINT_SYMMETRY_FEATHER) {
-    float frac = 1.0f / max_overlap_count(sd);
-    float reduce = (feather - frac) / (1.0f - frac);
-
-    printf("feather: %f frac: %f reduce: %f\n", feather, frac, reduce);
-
-    if (frac < 1.0f) {
-      mul_v3_fl(cache->grab_delta_symmetry, reduce);
-    }
-  }
-#endif
-
-  unit_m4(cache->symm_rot_mat);
-  unit_m4(cache->symm_rot_mat_inv);
-  zero_v3(cache->plane_offset);
-
-  /* Expects XYZ. */
-  if (axis) {
-    rotate_m4(cache->symm_rot_mat, axis, angle);
-    rotate_m4(cache->symm_rot_mat_inv, axis, -angle);
-  }
-
-  mul_m4_v3(cache->symm_rot_mat, cache->location);
-  mul_m4_v3(cache->symm_rot_mat, cache->grab_delta_symmetry);
-
-  if (cache->supports_gravity) {
-    flip_v3_v3(cache->gravity_direction, cache->true_gravity_direction, symm);
-    mul_m4_v3(cache->symm_rot_mat, cache->gravity_direction);
-  }
-
-  if (cache->is_rake_rotation_valid) {
-    flip_qt_qt(cache->rake_rotation_symmetry, cache->rake_rotation, symm);
-  }
-}
-
-typedef void (*BrushActionFunc)(Sculpt *sd, Object *ob, Brush *brush, UnifiedPaintSettings *ups);
-
-static void do_tiled(
-    Sculpt *sd, Object *ob, Brush *brush, UnifiedPaintSettings *ups, BrushActionFunc action)
-{
-  SculptSession *ss = ob->sculpt;
-  StrokeCache *cache = ss->cache;
-  const float radius = cache->radius;
-  BoundBox *bb = BKE_object_boundbox_get(ob);
-  const float *bbMin = bb->vec[0];
-  const float *bbMax = bb->vec[6];
-  const float *step = sd->paint.tile_offset;
-
-  /* These are integer locations, for real location: multiply with step and add orgLoc.
-   * So 0,0,0 is at orgLoc. */
-  int start[3];
-  int end[3];
-  int cur[3];
-
-  /* Position of the "prototype" stroke for tiling. */
-  float orgLoc[3];
-  copy_v3_v3(orgLoc, cache->location);
-
-  for (int dim = 0; dim < 3; dim++) {
-    if ((sd->paint.symmetry_flags & (PAINT_TILE_X << dim)) && step[dim] > 0) {
-      start[dim] = (bbMin[dim] - orgLoc[dim] - radius) / step[dim];
-      end[dim] = (bbMax[dim] - orgLoc[dim] + radius) / step[dim];
-    }
-    else {
-      start[dim] = end[dim] = 0;
-    }
-  }
-
-  /* First do the "untiled" position to initialize the stroke for this location. */
-  cache->tile_pass = 0;
-  action(sd, ob, brush, ups);
-
-  /* Now do it for all the tiles. */
-  copy_v3_v3_int(cur, start);
-  for (cur[0] = start[0]; cur[0] <= end[0]; cur[0]++) {
-    for (cur[1] = start[1]; cur[1] <= end[1]; cur[1]++) {
-      for (cur[2] = start[2]; cur[2] <= end[2]; cur[2]++) {
-        if (!cur[0] && !cur[1] && !cur[2]) {
-          /* Skip tile at orgLoc, this was already handled before all others. */
-          continue;
-        }
-
-        ++cache->tile_pass;
-
-        for (int dim = 0; dim < 3; dim++) {
-          cache->location[dim] = cur[dim] * step[dim] + orgLoc[dim];
-          cache->plane_offset[dim] = cur[dim] * step[dim];
-        }
-        action(sd, ob, brush, ups);
-      }
-    }
-  }
-}
-
-static void do_radial_symmetry(Sculpt *sd,
-                               Object *ob,
-                               Brush *brush,
-                               UnifiedPaintSettings *ups,
-                               BrushActionFunc action,
-                               const char symm,
-                               const int axis,
-                               const float UNUSED(feather))
-{
-  SculptSession *ss = ob->sculpt;
-
-  for (int i = 1; i < sd->radial_symm[axis - 'X']; i++) {
-    const float angle = 2.0f * M_PI * i / sd->radial_symm[axis - 'X'];
-    ss->cache->radial_symmetry_pass = i;
-    SCULPT_cache_calc_brushdata_symm(ss->cache, symm, axis, angle);
-    do_tiled(sd, ob, brush, ups, action);
-  }
-}
-
-/**
- * Noise texture gives different values for the same input coord; this
- * can tear a multi-resolution mesh during sculpting so do a stitch in this case.
- */
-static void sculpt_fix_noise_tear(Sculpt *sd, Object *ob)
-{
-  SculptSession *ss = ob->sculpt;
-  Brush *brush = BKE_paint_brush(&sd->paint);
-  MTex *mtex = &brush->mtex;
-
-  if (ss->multires.active && mtex->tex && mtex->tex->type == TEX_NOISE) {
-    multires_stitch_grids(ob);
-  }
-}
-
-<<<<<<< HEAD
-
-void sculpt_bmesh_dyntopo_node_layers_add(SculptSession *ss)
-{
-  int cd_node_layer_index;
-
-  char layer_id[] = "_dyntopo_node_id";
-
-  cd_node_layer_index = CustomData_get_named_layer_index(&ss->bm->vdata, CD_PROP_INT, layer_id);
-  if (cd_node_layer_index == -1) {
-    BM_data_layer_add_named(ss->bm, &ss->bm->vdata, CD_PROP_INT, layer_id);
-    cd_node_layer_index = CustomData_get_named_layer_index(&ss->bm->vdata, CD_PROP_INT, layer_id);
-  }
-
-  ss->cd_vert_node_offset = CustomData_get_n_offset(
-    &ss->bm->vdata,
-    CD_PROP_INT,
-    cd_node_layer_index - CustomData_get_layer_index(&ss->bm->vdata, CD_PROP_INT));
-
-  ss->bm->vdata.layers[cd_node_layer_index].flag |= CD_FLAG_TEMPORARY;
-
-  cd_node_layer_index = CustomData_get_named_layer_index(&ss->bm->pdata, CD_PROP_INT, layer_id);
-  if (cd_node_layer_index == -1) {
-    BM_data_layer_add_named(ss->bm, &ss->bm->pdata, CD_PROP_INT, layer_id);
-    cd_node_layer_index = CustomData_get_named_layer_index(&ss->bm->pdata, CD_PROP_INT, layer_id);
-  }
-
-  ss->cd_face_node_offset = CustomData_get_n_offset(
-    &ss->bm->pdata,
-    CD_PROP_INT,
-    cd_node_layer_index - CustomData_get_layer_index(&ss->bm->pdata, CD_PROP_INT));
-
-  ss->bm->pdata.layers[cd_node_layer_index].flag |= CD_FLAG_TEMPORARY;
-}
-
-void sculpt_trimesh_dyntopo_node_layers_add(SculptSession *ss)
-=======
-static void do_symmetrical_brush_actions(Sculpt *sd,
-                                         Object *ob,
-                                         BrushActionFunc action,
-                                         UnifiedPaintSettings *ups)
->>>>>>> a62dd1e7
-{
-  Brush *brush = BKE_paint_brush(&sd->paint);
-  SculptSession *ss = ob->sculpt;
-  StrokeCache *cache = ss->cache;
-  const char symm = SCULPT_mesh_symmetry_xyz_get(ob);
-
-  float feather = calc_symmetry_feather(sd, ss->cache);
-
-  cache->bstrength = brush_strength(sd, cache, feather, ups);
-  cache->symmetry = symm;
-
-  /* `symm` is a bit combination of XYZ -
-   * 1 is mirror X; 2 is Y; 3 is XY; 4 is Z; 5 is XZ; 6 is YZ; 7 is XYZ */
-  for (int i = 0; i <= symm; i++) {
-    if (i == 0 || (symm & i && (symm != 5 || i != 3) && (symm != 6 || (i != 3 && i != 5)))) {
-      cache->mirror_symmetry_pass = i;
-      cache->radial_symmetry_pass = 0;
-
-      SCULPT_cache_calc_brushdata_symm(cache, i, 0, 0);
-      do_tiled(sd, ob, brush, ups, action);
-
-      do_radial_symmetry(sd, ob, brush, ups, action, i, 'X', feather);
-      do_radial_symmetry(sd, ob, brush, ups, action, i, 'Y', feather);
-      do_radial_symmetry(sd, ob, brush, ups, action, i, 'Z', feather);
-    }
-  }
-}
-
-<<<<<<< HEAD
-void sculpt_dyntopo_node_layers_add(SculptSession *ss)
-{
-  if (BKE_pbvh_type(ss->pbvh) == PBVH_BMESH) {
-    sculpt_bmesh_dyntopo_node_layers_add(ss);
-  } else {
-    sculpt_trimesh_dyntopo_node_layers_add(ss);
-  }
-}
-
-static void bmesh_sculpt_dynamic_topology_enable_ex(Main *bmain,
-                                              Depsgraph *depsgraph,
-                                              Scene *scene,
-                                              Object *ob)
-=======
-static void sculpt_update_tex(const Scene *scene, Sculpt *sd, SculptSession *ss)
->>>>>>> a62dd1e7
-{
-  Brush *brush = BKE_paint_brush(&sd->paint);
-  const int radius = BKE_brush_size_get(scene, brush);
-
-  if (ss->texcache) {
-    MEM_freeN(ss->texcache);
-    ss->texcache = NULL;
-  }
-
-  if (ss->tex_pool) {
-    BKE_image_pool_free(ss->tex_pool);
-    ss->tex_pool = NULL;
-  }
-
-  /* Need to allocate a bigger buffer for bigger brush size. */
-  ss->texcache_side = 2 * radius;
-  if (!ss->texcache || ss->texcache_side > ss->texcache_actual) {
-    ss->texcache = BKE_brush_gen_texture_cache(brush, radius, false);
-    ss->texcache_actual = ss->texcache_side;
-    ss->tex_pool = BKE_image_pool_new();
-  }
-}
-
-bool SCULPT_mode_poll(bContext *C)
-{
-  Object *ob = CTX_data_active_object(C);
-  return ob && ob->mode & OB_MODE_SCULPT;
-}
-
 bool SCULPT_vertex_colors_poll(bContext *C)
 {
   if (!U.experimental.use_sculpt_vertex_colors) {
@@ -9020,74 +6641,7 @@
   return (SCULPT_poll(C) && CTX_wm_region_view3d(C));
 }
 
-<<<<<<< HEAD
-static void trimesh_sculpt_dynamic_topology_enable_ex(Main *bmain,
-  Depsgraph *depsgraph,
-  Scene *scene,
-  Object *ob)
-{
-  SculptSession *ss = ob->sculpt;
-  Mesh *me = ob->data;
-  
-  sculpt_pbvh_clear(ob);
-
-  ss->bm_smooth_shading = (scene->toolsettings->sculpt->flags & SCULPT_DYNTOPO_SMOOTH_SHADING) !=
-    0;
-
-  /* Dynamic topology doesn't ensure selection state is valid, so remove [#36280]. */
-  BKE_mesh_mselect_clear(me);
-
-  ss->tm = TMesh_new(TRIMESH_THREADS);
-
-  TM_mesh_tm_from_me(ss->tm,
-    me,
-    (&(struct TriMeshFromMeshParams){
-    .calc_face_normal = true,
-      .use_shapekey = true,
-      .active_shapekey = ob->shapenr,
-  }));
-  //sculpt_dynamic_topology_triangulate(ss->tm);
-  TM_data_layer_add(ss->tm, &ss->tm->vdata, CD_PAINT_MASK);
-  sculpt_dyntopo_node_layers_add(ss);
-
-  /* Make sure the data for existing faces are initialized. */
-  if (me->totpoly != ss->tm->tottri) {
-    TM_mesh_normals_update(ss->tm);
-  }
-
-  /* Enable dynamic topology. */
-  me->flag |= ME_SCULPT_DYNAMIC_TOPOLOGY;
-
-  /* Enable logging for undo/redo. */
-  ss->tm_log = TM_log_new(ss->tm, CustomData_get_layer_index(&ss->tm->vdata, CD_PAINT_MASK));
-
-  /* Update dependency graph, so modifiers that depend on dyntopo being enabled
-  * are re-evaluated and the PBVH is re-created. */
-  DEG_id_tag_update(&ob->id, ID_RECALC_GEOMETRY);
-  BKE_scene_graph_update_tagged(depsgraph, bmain);
-}
-
-static void sculpt_dynamic_topology_enable_ex(Main *bmain,
-  Depsgraph *depsgraph,
-  Scene *scene,
-  Object *ob)
-{
-  if (BKE_pbvh_type(ob->sculpt->pbvh) == PBVH_BMESH) {
-    bmesh_sculpt_dynamic_topology_enable_ex(bmain, depsgraph, scene, ob);
-  } else {
-    trimesh_sculpt_dynamic_topology_enable_ex(bmain, depsgraph, scene, ob);
-  }
-}
-
-/* Free the sculpt BMesh and BMLog
- *
- * If 'unode' is given, the BMesh's data is copied out to the unode
- * before the BMesh is deleted so that it can be restored from. */
-static void sculpt_dynamic_topology_disable_ex(
-    Main *bmain, Depsgraph *depsgraph, Scene *scene, Object *ob, SculptUndoNode *unode)
-=======
 bool SCULPT_poll(bContext *C)
->>>>>>> a62dd1e7
 {
   return SCULPT_mode_poll(C) && paint_poll(C);
 }
@@ -9433,11 +6987,6 @@
  * to calculate to orientate the brush tip and deformation towards the stroke direction. */
 static bool sculpt_needs_delta_for_tip_orientation(Brush *brush)
 {
-<<<<<<< HEAD
-  Object *ob = CTX_data_active_object(C);
-
-  return SCULPT_mode_poll(C) && ob->sculpt->tm;
-=======
   if (brush->sculpt_tool == SCULPT_TOOL_CLOTH) {
     return brush->cloth_deform_type != BRUSH_CLOTH_DEFORM_GRAB;
   }
@@ -9448,7 +6997,6 @@
               SCULPT_TOOL_CLAY_THUMB,
               SCULPT_TOOL_NUDGE,
               SCULPT_TOOL_SNAKE_HOOK);
->>>>>>> a62dd1e7
 }
 
 static void sculpt_update_brush_delta(UnifiedPaintSettings *ups, Object *ob, Brush *brush)
@@ -9566,86 +7114,8 @@
       copy_v3_v3(cache->rake_data.follow_co, grab_location);
     }
 
-<<<<<<< HEAD
-      break;
-    case PBVH_TRIMESH:
-#if 0
-      /* Dyntopo Symmetrize. */
-
-      /* To simplify undo for symmetrize, all BMesh elements are logged
-      * as deleted, then after symmetrize operation all BMesh elements
-      * are logged as added (as opposed to attempting to store just the
-      * parts that symmetrize modifies). */
-      SCULPT_undo_push_begin("Dynamic topology symmetrize");
-      SCULPT_undo_push_node(ob, NULL, SCULPT_UNDO_DYNTOPO_SYMMETRIZE);
-      BM_log_before_all_removed(ss->bm, ss->bm_log);
-
-      BM_mesh_toolflags_set(ss->bm, true);
-
-      /* Symmetrize and re-triangulate. */
-      BMO_op_callf(ss->bm,
-        (BMO_FLAG_DEFAULTS & ~BMO_FLAG_RESPECT_HIDE),
-        "symmetrize input=%avef direction=%i  dist=%f",
-        sd->symmetrize_direction,
-        0.00001f);
-      sculpt_dynamic_topology_triangulate(ss->bm);
-
-      /* Bisect operator flags edges (keep tags clean for edge queue). */
-      BM_mesh_elem_hflag_disable_all(ss->bm, BM_EDGE, BM_ELEM_TAG, false);
-
-      BM_mesh_toolflags_set(ss->bm, false);
-
-      /* Finish undo. */
-      BM_log_all_added(ss->bm, ss->bm_log);
-      SCULPT_undo_push_end();
-#endif
-      break;
-    case PBVH_FACES:
-      /* Mesh Symmetrize. */
-      ED_sculpt_undo_geometry_begin(ob, "mesh symmetrize");
-      Mesh *mesh = ob->data;
-      Mesh *mesh_mirror;
-      MirrorModifierData mmd = {{0}};
-      int axis = 0;
-      mmd.flag = 0;
-      mmd.tolerance = 0.005f;
-      switch (sd->symmetrize_direction) {
-        case BMO_SYMMETRIZE_NEGATIVE_X:
-          axis = 0;
-          mmd.flag |= MOD_MIR_AXIS_X | MOD_MIR_BISECT_AXIS_X | MOD_MIR_BISECT_FLIP_AXIS_X;
-          break;
-        case BMO_SYMMETRIZE_NEGATIVE_Y:
-          axis = 1;
-          mmd.flag |= MOD_MIR_AXIS_Y | MOD_MIR_BISECT_AXIS_Y | MOD_MIR_BISECT_FLIP_AXIS_Y;
-          break;
-        case BMO_SYMMETRIZE_NEGATIVE_Z:
-          axis = 2;
-          mmd.flag |= MOD_MIR_AXIS_Z | MOD_MIR_BISECT_AXIS_Z | MOD_MIR_BISECT_FLIP_AXIS_Z;
-          break;
-        case BMO_SYMMETRIZE_POSITIVE_X:
-          axis = 0;
-          mmd.flag |= MOD_MIR_AXIS_X | MOD_MIR_BISECT_AXIS_X;
-          break;
-        case BMO_SYMMETRIZE_POSITIVE_Y:
-          axis = 1;
-          mmd.flag |= MOD_MIR_AXIS_Y | MOD_MIR_BISECT_AXIS_Y;
-          break;
-        case BMO_SYMMETRIZE_POSITIVE_Z:
-          axis = 2;
-          mmd.flag |= MOD_MIR_AXIS_Z | MOD_MIR_BISECT_AXIS_Z;
-          break;
-      }
-      mesh_mirror = BKE_mesh_mirror_apply_mirror_on_axis(&mmd, NULL, ob, mesh, axis);
-      if (mesh_mirror) {
-        BKE_mesh_nomain_to_mesh(mesh_mirror, mesh, ob, &CD_MASK_MESH, true);
-      }
-      ED_sculpt_undo_geometry_end(ob);
-      BKE_mesh_calc_normals(ob->data);
-      BKE_mesh_batch_cache_dirty_tag(ob->data, BKE_MESH_BATCH_DIRTY_ALL);
-=======
     if (sculpt_brush_needs_rake_rotation(brush)) {
       cache->rake_data.follow_dist = cache->radius * SCULPT_RAKE_BRUSH_FACTOR;
->>>>>>> a62dd1e7
 
       if (!is_zero_v3(cache->grab_delta)) {
         const float eps = 0.00001f;
@@ -9799,19 +7269,11 @@
 
   cache->radius_squared = cache->radius * cache->radius;
 
-<<<<<<< HEAD
-  /* Always for now, so leaving sculpt mode always ensures scene is in
-   * a consistent state. */
-  if (true || /* flush_recalc || */ (ob->sculpt && ob->sculpt->tm)) {
-    DEG_id_tag_update(&ob->id, ID_RECALC_GEOMETRY);
-  }
-=======
   if (brush->flag & BRUSH_ANCHORED) {
     /* True location has been calculated as part of the stroke system already here. */
     if (brush->flag & BRUSH_EDGE_TO_EDGE) {
       RNA_float_get_array(ptr, "location", cache->true_location);
     }
->>>>>>> a62dd1e7
 
     cache->radius = paint_calc_object_space_radius(
         cache->vc, cache->true_location, ups->pixel_radius);
@@ -9926,10 +7388,6 @@
       }
     }
 
-<<<<<<< HEAD
-  return SCULPT_mode_poll(C) && ob->sculpt->tm &&
-         (sd->flags & (SCULPT_DYNTOPO_DETAIL_CONSTANT | SCULPT_DYNTOPO_DETAIL_MANUAL));
-=======
     if (BKE_pbvh_node_find_nearest_to_ray(srd->ss->pbvh,
                                           node,
                                           origco,
@@ -9942,7 +7400,6 @@
       *tmin = srd->dist_sq_to_ray;
     }
   }
->>>>>>> a62dd1e7
 }
 
 float SCULPT_raycast_init(ViewContext *vc,
@@ -9966,14 +7423,12 @@
   mul_m4_v3(obimat, ray_start);
   mul_m4_v3(obimat, ray_end);
 
-<<<<<<< HEAD
   /* Update topology size. */
   float object_space_constant_detail = 1.0f / (sd->constant_detail * mat4_to_scale(ob->obmat));
-  BKE_pbvh_topology_detail_size_set(ss->pbvh, object_space_constant_detail);
-=======
+  BKE_pbvh_bmesh_detail_size_set(ss->pbvh, object_space_constant_detail);
+
   sub_v3_v3v3(ray_normal, ray_end, ray_start);
   dist = normalize_v3(ray_normal);
->>>>>>> a62dd1e7
 
   if ((rv3d->is_persp == false) &&
       /* If the ray is clipped, don't adjust its start/end. */
@@ -10400,7 +7855,7 @@
     SCULPT_fake_neighbors_free(ob);
   }
 
-<<<<<<< HEAD
+#if 0
     switch (filter_type) {
       case MESH_FILTER_SMOOTH:
         CLAMP(fade, -1.0f, 1.0f);
@@ -10441,11 +7896,10 @@
         else {
           mul_v3_v3fl(disp, disp, -fade);
         }
-=======
+#endif
   if (update_flags & SCULPT_UPDATE_MASK) {
     BKE_pbvh_update_vertex_data(ss->pbvh, PBVH_UpdateMask);
   }
->>>>>>> a62dd1e7
 
   if (update_flags & SCULPT_UPDATE_COLOR) {
     BKE_pbvh_update_vertex_data(ss->pbvh, PBVH_UpdateColor);
@@ -10714,7 +8168,7 @@
     paint_mesh_restore_co(sd, ob);
   }
 
-<<<<<<< HEAD
+#if 0
   BKE_pbvh_vertex_iter_begin(ss->pbvh, node, vd, PBVH_ITER_UNIQUE)
   {
     float delta, gain, offset, max, min;
@@ -10741,9 +8195,8 @@
         }
 
         val -= *vd.mask;
-=======
+#endif
   paint_stroke_cancel(C, op);
->>>>>>> a62dd1e7
 
   if (ss->cache) {
     SCULPT_cache_free(ss->cache);
