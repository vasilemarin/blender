/*
 * This program is free software; you can redistribute it and/or
 * modify it under the terms of the GNU General Public License
 * as published by the Free Software Foundation; either version 2
 * of the License, or (at your option) any later version.
 *
 * This program is distributed in the hope that it will be useful,
 * but WITHOUT ANY WARRANTY; without even the implied warranty of
 * MERCHANTABILITY or FITNESS FOR A PARTICULAR PURPOSE.  See the
 * GNU General Public License for more details.
 *
 * You should have received a copy of the GNU General Public License
 * along with this program; if not, write to the Free Software  Foundation,
 * Inc., 51 Franklin Street, Fifth Floor, Boston, MA 02110-1301, USA.
 *
 * The Original Code is Copyright (C) 2006 by Nicholas Bishop
 * All rights reserved.
 * Implements the Sculpt Mode tools
 */

/** \file
 * \ingroup edsculpt
 */

#include "MEM_guardedalloc.h"

#include "BLI_math.h"
#include "BLI_blenlib.h"
#include "BLI_dial_2d.h"
#include "BLI_task.h"
#include "BLI_utildefines.h"
#include "BLI_ghash.h"
#include "BLI_stack.h"

#include "BLT_translation.h"

#include "DNA_customdata_types.h"
#include "DNA_mesh_types.h"
#include "DNA_meshdata_types.h"
#include "DNA_node_types.h"
#include "DNA_object_types.h"
#include "DNA_scene_types.h"
#include "DNA_brush_types.h"

#include "BKE_brush.h"
#include "BKE_ccg.h"
#include "BKE_colortools.h"
#include "BKE_context.h"
#include "BKE_image.h"
#include "BKE_key.h"
#include "BKE_library.h"
#include "BKE_main.h"
#include "BKE_mesh.h"
#include "BKE_mesh_mapping.h"
#include "BKE_modifier.h"
#include "BKE_multires.h"
#include "BKE_node.h"
#include "BKE_object.h"
#include "BKE_paint.h"
#include "BKE_particle.h"
#include "BKE_pbvh.h"
#include "BKE_pointcache.h"
#include "BKE_report.h"
#include "BKE_screen.h"
#include "BKE_subsurf.h"

#include "DEG_depsgraph.h"
#include "DEG_depsgraph_query.h"

#include "WM_api.h"
#include "WM_types.h"
#include "WM_message.h"
#include "WM_toolsystem.h"

#include "ED_sculpt.h"
#include "ED_object.h"
#include "ED_screen.h"
#include "ED_view3d.h"
#include "paint_intern.h"
#include "sculpt_intern.h"

#include "RNA_access.h"
#include "RNA_define.h"

#include "UI_interface.h"
#include "UI_resources.h"

#include "bmesh.h"
#include "bmesh_tools.h"

#include <math.h>
#include <stdlib.h>
#include <string.h>

/** \name Tool Capabilities
 *
 * Avoid duplicate checks, internal logic only,
 * share logic with #rna_def_sculpt_capabilities where possible.
 *
 * \{ */

/* Check if there are any active modifiers in stack
 * (used for flushing updates at enter/exit sculpt mode) */
static bool sculpt_has_active_modifiers(Scene *scene, Object *ob)
{
  ModifierData *md;
  VirtualModifierData virtualModifierData;

  md = modifiers_getVirtualModifierList(ob, &virtualModifierData);

  /* exception for shape keys because we can edit those */
  for (; md; md = md->next) {
    if (modifier_isEnabled(scene, md, eModifierMode_Realtime)) {
      return 1;
    }
  }

  return 0;
}

static bool sculpt_tool_needs_original(const char sculpt_tool)
{
  return ELEM(
      sculpt_tool, SCULPT_TOOL_GRAB, SCULPT_TOOL_ROTATE, SCULPT_TOOL_THUMB, SCULPT_TOOL_LAYER);
}

static bool sculpt_tool_is_proxy_used(const char sculpt_tool)
{
  return ELEM(sculpt_tool, SCULPT_TOOL_SMOOTH, SCULPT_TOOL_LAYER);
}

static bool sculpt_brush_use_topology_rake(const SculptSession *ss, const Brush *brush)
{
  return SCULPT_TOOL_HAS_TOPOLOGY_RAKE(brush->sculpt_tool) &&
         (brush->topology_rake_factor > 0.0f) && (ss->bm != NULL);
}

/**
 * Test whether the #StrokeCache.sculpt_normal needs update in #do_brush_action
 */
static int sculpt_brush_needs_normal(const SculptSession *ss, const Brush *brush)
{
  return ((SCULPT_TOOL_HAS_NORMAL_WEIGHT(brush->sculpt_tool) &&
           (ss->cache->normal_weight > 0.0f)) ||

          ELEM(brush->sculpt_tool,
               SCULPT_TOOL_BLOB,
               SCULPT_TOOL_CREASE,
               SCULPT_TOOL_DRAW,
               SCULPT_TOOL_DAM,
               SCULPT_TOOL_LAYER,
               SCULPT_TOOL_NUDGE,
               SCULPT_TOOL_ROTATE,
               SCULPT_TOOL_THUMB) ||

          (brush->mtex.brush_map_mode == MTEX_MAP_MODE_AREA)) ||
         sculpt_brush_use_topology_rake(ss, brush);
}
/** \} */

static bool sculpt_brush_needs_rake_rotation(const Brush *brush)
{
  return SCULPT_TOOL_HAS_RAKE(brush->sculpt_tool) && (brush->rake_factor != 0.0f);
}

typedef enum StrokeFlags {
  CLIP_X = 1,
  CLIP_Y = 2,
  CLIP_Z = 4,
} StrokeFlags;

/************** Access to original unmodified vertex data *************/

typedef struct {
  BMLog *bm_log;

  SculptUndoNode *unode;
  float (*coords)[3];
  short (*normals)[3];
  const float *vmasks;

  /* Original coordinate, normal, and mask */
  const float *co;
  const short *no;
  float mask;
} SculptOrigVertData;

/* Initialize a SculptOrigVertData for accessing original vertex data;
 * handles BMesh, mesh, and multires */
static void sculpt_orig_vert_data_unode_init(SculptOrigVertData *data,
                                             Object *ob,
                                             SculptUndoNode *unode)
{
  SculptSession *ss = ob->sculpt;
  BMesh *bm = ss->bm;

  memset(data, 0, sizeof(*data));
  data->unode = unode;

  if (bm) {
    data->bm_log = ss->bm_log;
  }
  else {
    data->coords = data->unode->co;
    data->normals = data->unode->no;
    data->vmasks = data->unode->mask;
  }
}

/* Initialize a SculptOrigVertData for accessing original vertex data;
 * handles BMesh, mesh, and multires */
static void sculpt_orig_vert_data_init(SculptOrigVertData *data, Object *ob, PBVHNode *node)
{
  SculptUndoNode *unode;
  unode = sculpt_undo_push_node(ob, node, SCULPT_UNDO_COORDS);
  sculpt_orig_vert_data_unode_init(data, ob, unode);
}

/* Update a SculptOrigVertData for a particular vertex from the PBVH
 * iterator */
static void sculpt_orig_vert_data_update(SculptOrigVertData *orig_data, PBVHVertexIter *iter)
{
  if (orig_data->unode->type == SCULPT_UNDO_COORDS) {
    if (orig_data->bm_log) {
      BM_log_original_vert_data(orig_data->bm_log, iter->bm_vert, &orig_data->co, &orig_data->no);
    }
    else {
      orig_data->co = orig_data->coords[iter->i];
      orig_data->no = orig_data->normals[iter->i];
    }
  }
  else if (orig_data->unode->type == SCULPT_UNDO_MASK) {
    if (orig_data->bm_log) {
      orig_data->mask = BM_log_original_mask(orig_data->bm_log, iter->bm_vert);
    }
    else {
      orig_data->mask = orig_data->vmasks[iter->i];
    }
  }
}

static void sculpt_rake_data_update(struct SculptRakeData *srd, const float co[3])
{
  float rake_dist = len_v3v3(srd->follow_co, co);
  if (rake_dist > srd->follow_dist) {
    interp_v3_v3v3(srd->follow_co, srd->follow_co, co, rake_dist - srd->follow_dist);
  }
}

static void sculpt_rake_rotate(const SculptSession *ss,
                               const float sculpt_co[3],
                               const float v_co[3],
                               float factor,
                               float r_delta[3])
{
  float vec_rot[3];

#if 0
  /* lerp */
  sub_v3_v3v3(vec_rot, v_co, sculpt_co);
  mul_qt_v3(ss->cache->rake_rotation_symmetry, vec_rot);
  add_v3_v3(vec_rot, sculpt_co);
  sub_v3_v3v3(r_delta, vec_rot, v_co);
  mul_v3_fl(r_delta, factor);
#else
  /* slerp */
  float q_interp[4];
  sub_v3_v3v3(vec_rot, v_co, sculpt_co);

  copy_qt_qt(q_interp, ss->cache->rake_rotation_symmetry);
  pow_qt_fl_normalized(q_interp, factor);
  mul_qt_v3(q_interp, vec_rot);

  add_v3_v3(vec_rot, sculpt_co);
  sub_v3_v3v3(r_delta, vec_rot, v_co);
#endif
}

/**
 * Align the grab delta to the brush normal.
 *
 * \param grab_delta: Typically from `ss->cache->grab_delta_symmetry`.
 */
static void sculpt_project_v3_normal_align(SculptSession *ss,
                                           const float normal_weight,
                                           float grab_delta[3])
{
  /* signed to support grabbing in (to make a hole) as well as out. */
  const float len_signed = dot_v3v3(ss->cache->sculpt_normal_symm, grab_delta);

  /* this scale effectively projects the offset so dragging follows the cursor,
   * as the normal points towards the view, the scale increases. */
  float len_view_scale;
  {
    float view_aligned_normal[3];
    project_plane_v3_v3v3(
        view_aligned_normal, ss->cache->sculpt_normal_symm, ss->cache->view_normal);
    len_view_scale = fabsf(dot_v3v3(view_aligned_normal, ss->cache->sculpt_normal_symm));
    len_view_scale = (len_view_scale > FLT_EPSILON) ? 1.0f / len_view_scale : 1.0f;
  }

  mul_v3_fl(grab_delta, 1.0f - normal_weight);
  madd_v3_v3fl(
      grab_delta, ss->cache->sculpt_normal_symm, (len_signed * normal_weight) * len_view_scale);
}

/** \name SculptProjectVector
 *
 * Fast-path for #project_plane_v3_v3v3
 *
 * \{ */

typedef struct SculptProjectVector {
  float plane[3];
  float len_sq;
  float len_sq_inv_neg;
  bool is_valid;

} SculptProjectVector;

/**
 * \param plane: Direction, can be any length.
 */
static void sculpt_project_v3_cache_init(SculptProjectVector *spvc, const float plane[3])
{
  copy_v3_v3(spvc->plane, plane);
  spvc->len_sq = len_squared_v3(spvc->plane);
  spvc->is_valid = (spvc->len_sq > FLT_EPSILON);
  spvc->len_sq_inv_neg = (spvc->is_valid) ? -1.0f / spvc->len_sq : 0.0f;
}

/**
 * Calculate the projection.
 */
static void sculpt_project_v3(const SculptProjectVector *spvc, const float vec[3], float r_vec[3])
{
#if 0
  project_plane_v3_v3v3(r_vec, vec, spvc->plane);
#else
  /* inline the projection, cache `-1.0 / dot_v3_v3(v_proj, v_proj)` */
  madd_v3_v3fl(r_vec, spvc->plane, dot_v3v3(vec, spvc->plane) * spvc->len_sq_inv_neg);
#endif
}

/** \} */

/**********************************************************************/

/* Returns true if the stroke will use dynamic topology, false
 * otherwise.
 *
 * Factors: some brushes like grab cannot do dynamic topology.
 * Others, like smooth, are better without. Same goes for alt-
 * key smoothing. */
static bool sculpt_stroke_is_dynamic_topology(const SculptSession *ss, const Brush *brush)
{
  return ((BKE_pbvh_type(ss->pbvh) == PBVH_BMESH) &&

          (!ss->cache || (!ss->cache->alt_smooth)) &&

          /* Requires mesh restore, which doesn't work with
           * dynamic-topology */
          !(brush->flag & BRUSH_ANCHORED) && !(brush->flag & BRUSH_DRAG_DOT) &&

          SCULPT_TOOL_HAS_DYNTOPO(brush->sculpt_tool));
}

/*** paint mesh ***/

static void paint_mesh_restore_co_task_cb(void *__restrict userdata,
                                          const int n,
                                          const ParallelRangeTLS *__restrict UNUSED(tls))
{
  SculptThreadedTaskData *data = userdata;
  SculptSession *ss = data->ob->sculpt;

  SculptUndoNode *unode;
  SculptUndoType type = (data->brush->sculpt_tool == SCULPT_TOOL_MASK ? SCULPT_UNDO_MASK :
                                                                        SCULPT_UNDO_COORDS);

  if (ss->bm) {
    unode = sculpt_undo_push_node(data->ob, data->nodes[n], type);
  }
  else {
    unode = sculpt_undo_get_node(data->nodes[n]);
  }

  if (unode) {
    PBVHVertexIter vd;
    SculptOrigVertData orig_data;

    sculpt_orig_vert_data_unode_init(&orig_data, data->ob, unode);

    BKE_pbvh_vertex_iter_begin(ss->pbvh, data->nodes[n], vd, PBVH_ITER_UNIQUE)
    {
      sculpt_orig_vert_data_update(&orig_data, &vd);

      if (orig_data.unode->type == SCULPT_UNDO_COORDS) {
        copy_v3_v3(vd.co, orig_data.co);
        if (vd.no) {
          copy_v3_v3_short(vd.no, orig_data.no);
        }
        else {
          normal_short_to_float_v3(vd.fno, orig_data.no);
        }
      }
      else if (orig_data.unode->type == SCULPT_UNDO_MASK) {
        *vd.mask = orig_data.mask;
      }

      if (vd.mvert) {
        vd.mvert->flag |= ME_VERT_PBVH_UPDATE;
      }
    }
    BKE_pbvh_vertex_iter_end;

    BKE_pbvh_node_mark_update(data->nodes[n]);
  }
}

static void paint_mesh_restore_co(Sculpt *sd, Object *ob)
{
  SculptSession *ss = ob->sculpt;
  Brush *brush = BKE_paint_brush(&sd->paint);

  PBVHNode **nodes;
  int totnode;

  BKE_pbvh_search_gather(ss->pbvh, NULL, NULL, &nodes, &totnode);

  /**
   * Disable OpenMP when dynamic-topology is enabled. Otherwise, new entries might be inserted by
   * #sculpt_undo_push_node() into the GHash used internally by #BM_log_original_vert_co()
   * by a different thread. See T33787. */
  SculptThreadedTaskData data = {
      .sd = sd,
      .ob = ob,
      .brush = brush,
      .nodes = nodes,
  };

  ParallelRangeSettings settings;
  BLI_parallel_range_settings_defaults(&settings);
  settings.use_threading = ((sd->flags & SCULPT_USE_OPENMP) && !ss->bm &&
                            totnode > SCULPT_THREADED_LIMIT);
  BLI_task_parallel_range(0, totnode, &data, paint_mesh_restore_co_task_cb, &settings);

  if (nodes) {
    MEM_freeN(nodes);
  }
}

/*** BVH Tree ***/

static void sculpt_extend_redraw_rect_previous(Object *ob, rcti *rect)
{
  /* expand redraw rect with redraw rect from previous step to
   * prevent partial-redraw issues caused by fast strokes. This is
   * needed here (not in sculpt_flush_update) as it was before
   * because redraw rectangle should be the same in both of
   * optimized PBVH draw function and 3d view redraw (if not -- some
   * mesh parts could disappear from screen (sergey) */
  SculptSession *ss = ob->sculpt;

  if (ss->cache) {
    if (!BLI_rcti_is_empty(&ss->cache->previous_r)) {
      BLI_rcti_union(rect, &ss->cache->previous_r);
    }
  }
}

/* Get a screen-space rectangle of the modified area */
bool sculpt_get_redraw_rect(ARegion *ar, RegionView3D *rv3d, Object *ob, rcti *rect)
{
  PBVH *pbvh = ob->sculpt->pbvh;
  float bb_min[3], bb_max[3];

  if (!pbvh) {
    return 0;
  }

  BKE_pbvh_redraw_BB(pbvh, bb_min, bb_max);

  /* convert 3D bounding box to screen space */
  if (!paint_convert_bb_to_rect(rect, bb_min, bb_max, ar, rv3d, ob)) {
    return 0;
  }

  return 1;
}

void ED_sculpt_redraw_planes_get(float planes[4][4], ARegion *ar, Object *ob)
{
  PBVH *pbvh = ob->sculpt->pbvh;
  /* copy here, original will be used below */
  rcti rect = ob->sculpt->cache->current_r;

  sculpt_extend_redraw_rect_previous(ob, &rect);

  paint_calc_redraw_planes(planes, ar, ob, &rect);

  /* we will draw this rect, so now we can set it as the previous partial rect.
   * Note that we don't update with the union of previous/current (rect), only with
   * the current. Thus we avoid the rectangle needlessly growing to include
   * all the stroke area */
  ob->sculpt->cache->previous_r = ob->sculpt->cache->current_r;

  /* clear redraw flag from nodes */
  if (pbvh) {
    BKE_pbvh_update(pbvh, PBVH_UpdateRedraw, NULL);
  }
}

/************************ Brush Testing *******************/

void sculpt_brush_test_init(SculptSession *ss, SculptBrushTest *test)
{
  RegionView3D *rv3d = ss->cache ? ss->cache->vc->rv3d : ss->rv3d;

  test->radius_squared = ss->cache ? ss->cache->radius_squared :
                                     ss->cursor_radius * ss->cursor_radius;
  if (ss->cache) {
    copy_v3_v3(test->location, ss->cache->location);
    test->mirror_symmetry_pass = ss->cache->mirror_symmetry_pass;
  }
  else {
    copy_v3_v3(test->location, ss->cursor_location);
    test->mirror_symmetry_pass = 0;
  }
  test->dist = 0.0f; /* just for initialize */

  /* Only for 2D projection. */
  zero_v4(test->plane_view);
  zero_v4(test->plane_tool);

  test->radius_factor = 1.0f;

  if (rv3d->rflag & RV3D_CLIPPING) {
    test->clip_rv3d = rv3d;
  }
  else {
    test->clip_rv3d = NULL;
  }
}

BLI_INLINE bool sculpt_brush_test_clipping(const SculptBrushTest *test, const float co[3])
{
  RegionView3D *rv3d = test->clip_rv3d;
  if (!rv3d) {
    return false;
  }
  float symm_co[3];
  flip_v3_v3(symm_co, co, test->mirror_symmetry_pass);
  return ED_view3d_clipping_test(rv3d, symm_co, true);
}

bool sculpt_brush_test_sphere(SculptBrushTest *test, const float co[3])
{
  float distsq = len_squared_v3v3(co, test->location);

  if (distsq <= test->radius_squared) {
    if (sculpt_brush_test_clipping(test, co)) {
      return 0;
    }
    test->dist = sqrtf(distsq);
    return 1;
  }
  else {
    return 0;
  }
}

bool sculpt_brush_test_sphere_sq(SculptBrushTest *test, const float co[3])
{
  float distsq = len_squared_v3v3(co, test->location);

  if (distsq <= test->radius_squared * test->radius_factor) {
    if (sculpt_brush_test_clipping(test, co)) {
      return 0;
    }
    test->dist = distsq;
    return 1;
  }
  else {
    return 0;
  }
}

bool sculpt_brush_test_sphere_fast(const SculptBrushTest *test, const float co[3])
{
  if (sculpt_brush_test_clipping(test, co)) {
    return 0;
  }
  return len_squared_v3v3(co, test->location) <= test->radius_squared;
}

bool sculpt_brush_test_circle_sq(SculptBrushTest *test, const float co[3])
{
  float co_proj[3];
  closest_to_plane_normalized_v3(co_proj, test->plane_view, co);
  float distsq = len_squared_v3v3(co_proj, test->location);

  if (distsq <= test->radius_squared * test->radius_factor) {
    if (sculpt_brush_test_clipping(test, co)) {
      return 0;
    }
    test->dist = distsq;
    return 1;
  }
  else {
    return 0;
  }
}

bool sculpt_brush_test_cube(SculptBrushTest *test, const float co[3], float local[4][4])
{
  float side = M_SQRT1_2;
  float local_co[3];

  if (sculpt_brush_test_clipping(test, co)) {
    return 0;
  }

  mul_v3_m4v3(local_co, local, co);

  local_co[0] = fabsf(local_co[0]);
  local_co[1] = fabsf(local_co[1]);
  local_co[2] = fabsf(local_co[2]);

  if (local_co[0] <= side && local_co[1] <= side && local_co[2] <= side) {
    float p = 4.0f;

    test->dist = ((powf(local_co[0], p) + powf(local_co[1], p) + powf(local_co[2], p)) /
                  powf(side, p));

    return 1;
  }
  else {
    return 0;
  }
}

SculptBrushTestFn sculpt_brush_test_init_with_falloff_shape(SculptSession *ss,
                                                            SculptBrushTest *test,
                                                            char falloff_shape)
{
  sculpt_brush_test_init(ss, test);
  SculptBrushTestFn sculpt_brush_test_sq_fn;
  if (falloff_shape == PAINT_FALLOFF_SHAPE_SPHERE) {
    sculpt_brush_test_sq_fn = sculpt_brush_test_sphere_sq;
  }
  else {
    /* PAINT_FALLOFF_SHAPE_TUBE */
    plane_from_point_normal_v3(test->plane_view, test->location, ss->cache->view_normal);
    sculpt_brush_test_sq_fn = sculpt_brush_test_circle_sq;
  }
  return sculpt_brush_test_sq_fn;
}

const float *sculpt_brush_frontface_normal_from_falloff_shape(SculptSession *ss,
                                                              char falloff_shape)
{
  if (falloff_shape == PAINT_FALLOFF_SHAPE_SPHERE) {
    return ss->cache->sculpt_normal_symm;
  }
  else {
    /* PAINT_FALLOFF_SHAPE_TUBE */
    return ss->cache->view_normal;
  }
}

static float frontface(const Brush *br,
                       const float sculpt_normal[3],
                       const short no[3],
                       const float fno[3])
{
  if (br->flag & BRUSH_FRONTFACE) {
    float dot;

    if (no) {
      float tmp[3];

      normal_short_to_float_v3(tmp, no);
      dot = dot_v3v3(tmp, sculpt_normal);
    }
    else {
      dot = dot_v3v3(fno, sculpt_normal);
    }
    return dot > 0 ? dot : 0;
  }
  else {
    return 1;
  }
}

#if 0

static bool sculpt_brush_test_cyl(SculptBrushTest *test,
                                  float co[3],
                                  float location[3],
                                  const float area_no[3])
{
  if (sculpt_brush_test_sphere_fast(test, co)) {
    float t1[3], t2[3], t3[3], dist;

    sub_v3_v3v3(t1, location, co);
    sub_v3_v3v3(t2, x2, location);

    cross_v3_v3v3(t3, area_no, t1);

    dist = len_v3(t3) / len_v3(t2);

    test->dist = dist;

    return 1;
  }

  return 0;
}

#endif

/* ===== Sculpting =====
 */
static void flip_v3(float v[3], const char symm)
{
  flip_v3_v3(v, v, symm);
}

static float calc_overlap(StrokeCache *cache, const char symm, const char axis, const float angle)
{
  float mirror[3];
  float distsq;

  /* flip_v3_v3(mirror, cache->traced_location, symm); */
  flip_v3_v3(mirror, cache->true_location, symm);

  if (axis != 0) {
    float mat[3][3];
    axis_angle_to_mat3_single(mat, axis, angle);
    mul_m3_v3(mat, mirror);
  }

  /* distsq = len_squared_v3v3(mirror, cache->traced_location); */
  distsq = len_squared_v3v3(mirror, cache->true_location);

  if (distsq <= 4.0f * (cache->radius_squared)) {
    return (2.0f * (cache->radius) - sqrtf(distsq)) / (2.0f * (cache->radius));
  }
  else {
    return 0;
  }
}

static float calc_radial_symmetry_feather(Sculpt *sd,
                                          StrokeCache *cache,
                                          const char symm,
                                          const char axis)
{
  int i;
  float overlap;

  overlap = 0;
  for (i = 1; i < sd->radial_symm[axis - 'X']; ++i) {
    const float angle = 2 * M_PI * i / sd->radial_symm[axis - 'X'];
    overlap += calc_overlap(cache, symm, axis, angle);
  }

  return overlap;
}

static float calc_symmetry_feather(Sculpt *sd, StrokeCache *cache)
{
  if (sd->paint.symmetry_flags & PAINT_SYMMETRY_FEATHER) {
    float overlap;
    int symm = cache->symmetry;
    int i;

    overlap = 0;
    for (i = 0; i <= symm; i++) {
      if (i == 0 || (symm & i && (symm != 5 || i != 3) && (symm != 6 || (i != 3 && i != 5)))) {

        overlap += calc_overlap(cache, i, 0, 0);

        overlap += calc_radial_symmetry_feather(sd, cache, i, 'X');
        overlap += calc_radial_symmetry_feather(sd, cache, i, 'Y');
        overlap += calc_radial_symmetry_feather(sd, cache, i, 'Z');
      }
    }

    return 1 / overlap;
  }
  else {
    return 1;
  }
}

/** \name Calculate Normal and Center
 *
 * Calculate geometry surrounding the brush center.
 * (optionally using original coordinates).
 *
 * Functions are:
 * - #calc_area_center
 * - #calc_area_normal
 * - #calc_area_normal_and_center
 *
 * \note These are all _very_ similar, when changing one, check others.
 * \{ */

static void calc_area_normal_and_center_task_cb(void *__restrict userdata,
                                                const int n,
                                                const ParallelRangeTLS *__restrict UNUSED(tls))
{
  SculptThreadedTaskData *data = userdata;
  SculptSession *ss = data->ob->sculpt;
  float(*area_nos)[3] = data->area_nos;
  float(*area_cos)[3] = data->area_cos;

  PBVHVertexIter vd;
  SculptUndoNode *unode = NULL;

  float private_co[2][3] = {{0.0f}};
  float private_no[2][3] = {{0.0f}};
  int private_count[2] = {0};
  bool use_original = false;

  if (ss->cache && ss->cache->original) {
    unode = sculpt_undo_push_node(data->ob, data->nodes[n], SCULPT_UNDO_COORDS);
    use_original = (unode->co || unode->bm_entry);
  }

  SculptBrushTest test;
  SculptBrushTestFn sculpt_brush_test_sq_fn = sculpt_brush_test_init_with_falloff_shape(
      ss, &test, data->brush->falloff_shape);

  /* Add the normal radius factor to the test */
  if (data->brush->ob_mode == OB_MODE_SCULPT) {
    test.radius_factor = data->brush->normal_radius_factor;
  }

  /* when the mesh is edited we can't rely on original coords
   * (original mesh may not even have verts in brush radius) */
  if (use_original && data->has_bm_orco) {
    float(*orco_coords)[3];
    int(*orco_tris)[3];
    int orco_tris_num;
    int i;

    BKE_pbvh_node_get_bm_orco_data(data->nodes[n], &orco_tris, &orco_tris_num, &orco_coords);

    for (i = 0; i < orco_tris_num; i++) {
      const float *co_tri[3] = {
          orco_coords[orco_tris[i][0]],
          orco_coords[orco_tris[i][1]],
          orco_coords[orco_tris[i][2]],
      };
      float co[3];

      closest_on_tri_to_point_v3(co, test.location, UNPACK3(co_tri));

      if (sculpt_brush_test_sq_fn(&test, co)) {
        float no[3];
        int flip_index;

        data->vertex_count++;

        normal_tri_v3(no, UNPACK3(co_tri));

<<<<<<< HEAD
        if (ss->cache) {
          flip_index = (dot_v3v3(ss->cache->view_normal, no) <= 0.0f);
        }
        else {
          flip_index = (dot_v3v3(ss->cursor_view_normal, no) <= 0.0f);
        }

        if (area_cos)
=======
        flip_index = (dot_v3v3(ss->cache->view_normal, no) <= 0.0f);
        if (area_cos) {
>>>>>>> 58a1eb9a
          add_v3_v3(private_co[flip_index], co);
        }
        if (area_nos) {
          add_v3_v3(private_no[flip_index], no);
        }
        private_count[flip_index] += 1;
      }
    }
  }
  else {
    BKE_pbvh_vertex_iter_begin(ss->pbvh, data->nodes[n], vd, PBVH_ITER_UNIQUE)
    {
      const float *co;
      const short *no_s; /* bm_vert only */

      if (use_original) {
        if (unode->bm_entry) {
          BM_log_original_vert_data(ss->bm_log, vd.bm_vert, &co, &no_s);
        }
        else {
          co = unode->co[vd.i];
          no_s = unode->no[vd.i];
        }
      }
      else {
        co = vd.co;
      }

      if (sculpt_brush_test_sq_fn(&test, co)) {
        float no_buf[3];
        const float *no;
        int flip_index;

        data->vertex_count++;

        if (use_original) {
          normal_short_to_float_v3(no_buf, no_s);
          no = no_buf;
        }
        else {
          if (vd.no) {
            normal_short_to_float_v3(no_buf, vd.no);
            no = no_buf;
          }
          else {
            no = vd.fno;
          }
        }

<<<<<<< HEAD
        if (ss->cache) {
          flip_index = (dot_v3v3(ss->cache->view_normal, no) <= 0.0f);
        }
        else {
          flip_index = (dot_v3v3(ss->cursor_view_normal, no) <= 0.0f);
        }

        if (area_cos)
=======
        flip_index = (dot_v3v3(ss->cache->view_normal, no) <= 0.0f);
        if (area_cos) {
>>>>>>> 58a1eb9a
          add_v3_v3(private_co[flip_index], co);
        }
        if (area_nos) {
          add_v3_v3(private_no[flip_index], no);
        }
        private_count[flip_index] += 1;
      }
    }
    BKE_pbvh_vertex_iter_end;
  }

  BLI_mutex_lock(&data->mutex);

  /* for flatten center */
  if (area_cos) {
    add_v3_v3(area_cos[0], private_co[0]);
    add_v3_v3(area_cos[1], private_co[1]);
  }

  /* for area normal */
  if (area_nos) {
    add_v3_v3(area_nos[0], private_no[0]);
    add_v3_v3(area_nos[1], private_no[1]);
  }

  /* weights */
  data->count[0] += private_count[0];
  data->count[1] += private_count[1];

  BLI_mutex_unlock(&data->mutex);
}

static void calc_area_center(
    Sculpt *sd, Object *ob, PBVHNode **nodes, int totnode, float r_area_co[3])
{
  const Brush *brush = BKE_paint_brush(&sd->paint);
  SculptSession *ss = ob->sculpt;
  const bool has_bm_orco = ss->bm && sculpt_stroke_is_dynamic_topology(ss, brush);
  int n;

  /* 0=towards view, 1=flipped */
  float area_cos[2][3] = {{0.0f}};

  int count[2] = {0};

  /* Intentionally set 'sd' to NULL since we share logic with vertex paint. */
  SculptThreadedTaskData data = {
      .sd = NULL,
      .ob = ob,
      .brush = brush,
      .nodes = nodes,
      .totnode = totnode,
      .has_bm_orco = has_bm_orco,
      .area_cos = area_cos,
      .area_nos = NULL,
      .count = count,
  };
  BLI_mutex_init(&data.mutex);

  ParallelRangeSettings settings;
  BLI_parallel_range_settings_defaults(&settings);
  settings.use_threading = ((sd->flags & SCULPT_USE_OPENMP) && totnode > SCULPT_THREADED_LIMIT);
  BLI_task_parallel_range(0, totnode, &data, calc_area_normal_and_center_task_cb, &settings);

  BLI_mutex_end(&data.mutex);

  /* for flatten center */
  for (n = 0; n < ARRAY_SIZE(area_cos); n++) {
    if (count[n] != 0) {
      mul_v3_v3fl(r_area_co, area_cos[n], 1.0f / count[n]);
      break;
    }
  }
  if (n == 2) {
    zero_v3(r_area_co);
  }
}

static void calc_area_normal(
    Sculpt *sd, Object *ob, PBVHNode **nodes, int totnode, float r_area_no[3])
{
  const Brush *brush = BKE_paint_brush(&sd->paint);
  bool use_threading = (sd->flags & SCULPT_USE_OPENMP) && totnode > SCULPT_THREADED_LIMIT;
  sculpt_pbvh_calc_area_normal(brush, ob, nodes, totnode, use_threading, r_area_no, NULL);
}

/* expose 'calc_area_normal' externally. */
void sculpt_pbvh_calc_area_normal(const Brush *brush,
                                  Object *ob,
                                  PBVHNode **nodes,
                                  int totnode,
                                  bool use_threading,
                                  float r_area_no[3],
                                  int *vertex_count)
{
  SculptSession *ss = ob->sculpt;
  const bool has_bm_orco = ss->bm && sculpt_stroke_is_dynamic_topology(ss, brush);

  /* 0=towards view, 1=flipped */
  float area_nos[2][3] = {{0.0f}};

  int count[2] = {0};

  /* Intentionally set 'sd' to NULL since this is used for vertex paint too. */
  SculptThreadedTaskData data = {
      .sd = NULL,
      .ob = ob,
      .brush = brush,
      .nodes = nodes,
      .totnode = totnode,
      .has_bm_orco = has_bm_orco,
      .area_cos = NULL,
      .area_nos = area_nos,
      .count = count,
      .vertex_count = 0,
  };
  BLI_mutex_init(&data.mutex);

  ParallelRangeSettings settings;
  BLI_parallel_range_settings_defaults(&settings);
  settings.use_threading = use_threading;
  BLI_task_parallel_range(0, totnode, &data, calc_area_normal_and_center_task_cb, &settings);

  BLI_mutex_end(&data.mutex);

  if (vertex_count) {
    *vertex_count = data.vertex_count;
  }

  /* for area normal */
  for (int i = 0; i < ARRAY_SIZE(area_nos); i++) {
    if (normalize_v3_v3(r_area_no, area_nos[i]) != 0.0f) {
      break;
    }
  }
}

/* this calculates flatten center and area normal together,
 * amortizing the memory bandwidth and loop overhead to calculate both at the same time */
static void calc_area_normal_and_center(
    Sculpt *sd, Object *ob, PBVHNode **nodes, int totnode, float r_area_no[3], float r_area_co[3])
{
  const Brush *brush = BKE_paint_brush(&sd->paint);
  SculptSession *ss = ob->sculpt;
  const bool has_bm_orco = ss->bm && sculpt_stroke_is_dynamic_topology(ss, brush);
  int n;

  /* 0=towards view, 1=flipped */
  float area_cos[2][3] = {{0.0f}};
  float area_nos[2][3] = {{0.0f}};

  int count[2] = {0};

  /* Intentionally set 'sd' to NULL since this is used for vertex paint too. */
  SculptThreadedTaskData data = {
      .sd = NULL,
      .ob = ob,
      .brush = brush,
      .nodes = nodes,
      .totnode = totnode,
      .has_bm_orco = has_bm_orco,
      .area_cos = area_cos,
      .area_nos = area_nos,
      .count = count,
      .vertex_count = 0,
  };
  BLI_mutex_init(&data.mutex);

  ParallelRangeSettings settings;
  BLI_parallel_range_settings_defaults(&settings);
  settings.use_threading = ((sd->flags & SCULPT_USE_OPENMP) && totnode > SCULPT_THREADED_LIMIT);
  BLI_task_parallel_range(0, totnode, &data, calc_area_normal_and_center_task_cb, &settings);

  BLI_mutex_end(&data.mutex);

  /* for flatten center */
  for (n = 0; n < ARRAY_SIZE(area_cos); n++) {
    if (count[n] != 0) {
      mul_v3_v3fl(r_area_co, area_cos[n], 1.0f / count[n]);
      break;
    }
  }
  if (n == 2) {
    zero_v3(r_area_co);
  }

  /* for area normal */
  for (n = 0; n < ARRAY_SIZE(area_nos); n++) {
    if (normalize_v3_v3(r_area_no, area_nos[n]) != 0.0f) {
      break;
    }
  }
}

/** \} */

/* Return modified brush strength. Includes the direction of the brush, positive
 * values pull vertices, negative values push. Uses tablet pressure and a
 * special multiplier found experimentally to scale the strength factor. */
static float brush_strength(const Sculpt *sd,
                            const StrokeCache *cache,
                            const float feather,
                            const UnifiedPaintSettings *ups)
{
  const Scene *scene = cache->vc->scene;
  const Brush *brush = BKE_paint_brush((Paint *)&sd->paint);

  /* Primary strength input; square it to make lower values more sensitive */
  const float root_alpha = BKE_brush_alpha_get(scene, brush);
  float alpha = root_alpha * root_alpha;
  float dir = (brush->flag & BRUSH_DIR_IN) ? -1 : 1;
  float pressure = BKE_brush_use_alpha_pressure(scene, brush) ? cache->pressure : 1;
  float pen_flip = cache->pen_flip ? -1 : 1;
  float invert = cache->invert ? -1 : 1;
  float overlap = ups->overlap_factor;
  /* spacing is integer percentage of radius, divide by 50 to get
   * normalized diameter */

  float flip = dir * invert * pen_flip;

  switch (brush->sculpt_tool) {
    case SCULPT_TOOL_CLAY:
    case SCULPT_TOOL_CLAY_STRIPS:
    case SCULPT_TOOL_DRAW:
    case SCULPT_TOOL_PAINT:
    case SCULPT_TOOL_LAYER:
      return alpha * flip * pressure * overlap * feather;
    case SCULPT_TOOL_DAM:
      return alpha * flip * 4 * pressure * overlap * feather;
    case SCULPT_TOOL_MASK:
      overlap = (1 + overlap) / 2;
      switch ((BrushMaskTool)brush->mask_tool) {
        case BRUSH_MASK_DRAW:
          return alpha * flip * pressure * overlap * feather;
        case BRUSH_MASK_SMOOTH:
          return alpha * pressure * feather;
      }
      BLI_assert(!"Not supposed to happen");
      return 0.0f;

    case SCULPT_TOOL_CREASE:
    case SCULPT_TOOL_BLOB:
      return alpha * flip * pressure * overlap * feather;

    case SCULPT_TOOL_INFLATE:
      if (flip > 0) {
        return 0.250f * alpha * flip * pressure * overlap * feather;
      }
      else {
        return 0.125f * alpha * flip * pressure * overlap * feather;
      }

    case SCULPT_TOOL_FILL:
    case SCULPT_TOOL_SCRAPE:
    case SCULPT_TOOL_FLATTEN:
      if (flip > 0) {
        overlap = (1 + overlap) / 2;
        return alpha * flip * pressure * overlap * feather;
      }
      else {
        /* reduce strength for DEEPEN, PEAKS, and CONTRAST */
        return 0.5f * alpha * flip * pressure * overlap * feather;
      }

    case SCULPT_TOOL_SMOOTH:
      return alpha * pressure * feather;

    case SCULPT_TOOL_PINCH:
      if (flip > 0) {
        return alpha * flip * pressure * overlap * feather;
      }
      else {
        return 0.25f * alpha * flip * pressure * overlap * feather;
      }

    case SCULPT_TOOL_NUDGE:
      overlap = (1 + overlap) / 2;
      return alpha * pressure * overlap * feather;

    case SCULPT_TOOL_THUMB:
      return alpha * pressure * feather;

    case SCULPT_TOOL_SNAKE_HOOK:
      return root_alpha * feather;

    case SCULPT_TOOL_GRAB:
      return root_alpha * feather;

    case SCULPT_TOOL_ROTATE:
      return alpha * pressure * feather;

    default:
      return 0;
  }
}

/* Return a multiplier for brush strength on a particular vertex. */
float tex_strength(SculptSession *ss,
                   const Brush *br,
                   const float brush_point[3],
                   const float len,
                   const short vno[3],
                   const float fno[3],
                   const float mask,
                   const int thread_id)
{
  StrokeCache *cache = ss->cache;
  const Scene *scene = cache->vc->scene;
  const MTex *mtex = &br->mtex;
  float avg = 1;
  float rgba[4];
  float point[3];

  sub_v3_v3v3(point, brush_point, cache->plane_offset);

  if (!mtex->tex) {
    avg = 1;
  }
  else if (mtex->brush_map_mode == MTEX_MAP_MODE_3D) {
    /* Get strength by feeding the vertex
     * location directly into a texture */
    avg = BKE_brush_sample_tex_3d(scene, br, point, rgba, 0, ss->tex_pool);
  }
  else if (ss->texcache) {
    float symm_point[3], point_2d[2];
    float x = 0.0f, y = 0.0f; /* Quite warnings */

    /* if the active area is being applied for symmetry, flip it
     * across the symmetry axis and rotate it back to the original
     * position in order to project it. This insures that the
     * brush texture will be oriented correctly. */

    flip_v3_v3(symm_point, point, cache->mirror_symmetry_pass);

    if (cache->radial_symmetry_pass) {
      mul_m4_v3(cache->symm_rot_mat_inv, symm_point);
    }

    ED_view3d_project_float_v2_m4(cache->vc->ar, symm_point, point_2d, cache->projection_mat);

    /* still no symmetry supported for other paint modes.
     * Sculpt does it DIY */
    if (mtex->brush_map_mode == MTEX_MAP_MODE_AREA) {
      /* Similar to fixed mode, but projects from brush angle
       * rather than view direction */

      mul_m4_v3(cache->brush_local_mat, symm_point);

      x = symm_point[0];
      y = symm_point[1];

      x *= br->mtex.size[0];
      y *= br->mtex.size[1];

      x += br->mtex.ofs[0];
      y += br->mtex.ofs[1];

      avg = paint_get_tex_pixel(&br->mtex, x, y, ss->tex_pool, thread_id);

      avg += br->texture_sample_bias;
    }
    else {
      const float point_3d[3] = {point_2d[0], point_2d[1], 0.0f};
      avg = BKE_brush_sample_tex_3d(scene, br, point_3d, rgba, 0, ss->tex_pool);
    }
  }

  /* Falloff curve */
  float dist, factor;
  dist = len / cache->radius;
  dist = 1 - dist;

  switch (br->curve_preset) {
    case BRUSH_CURVE_CUSTOM:
      factor = BKE_brush_curve_strength(br, len, cache->radius);
      break;
    case BRUSH_CURVE_SHARP:
      factor = dist * dist;
      break;
    case BRUSH_CURVE_SMOOTH:
      factor = 3.0f * dist * dist - 2.0f * dist * dist * dist;
      break;
    case BRUSH_CURVE_ROOT:
      factor = sqrtf(dist);
      break;
    case BRUSH_CURVE_LIN:
      factor = dist;
      break;
    case BRUSH_CURVE_CONSTANT:
      factor = 1.0f;
      break;
    case BRUSH_CURVE_SPHERE:
      factor = sqrtf(2 * dist - dist * dist);
      break;
    case BRUSH_CURVE_POW4:
      factor = dist * dist * dist * dist;
      break;
    case BRUSH_CURVE_INVSQUARE:
      factor = dist * (2.0f - dist);
      break;
  }

  avg *= factor;

  avg *= frontface(br, cache->view_normal, vno, fno);

  /* Paint mask */
  avg *= 1.0f - mask;

  return avg;
}

/* Test AABB against sphere */
bool sculpt_search_sphere_cb(PBVHNode *node, void *data_v)
{
  SculptSearchSphereData *data = data_v;
  float *center, nearest[3];
  center = data->ss->cache ? data->ss->cache->location : data->location;
  float t[3], bb_min[3], bb_max[3];
  int i;

  if (data->original) {
    BKE_pbvh_node_get_original_BB(node, bb_min, bb_max);
  }
  else {
    BKE_pbvh_node_get_BB(node, bb_min, bb_max);
  }

  for (i = 0; i < 3; ++i) {
    if (bb_min[i] > center[i]) {
      nearest[i] = bb_min[i];
    }
    else if (bb_max[i] < center[i]) {
      nearest[i] = bb_max[i];
    }
    else {
      nearest[i] = center[i];
    }
  }

  sub_v3_v3v3(t, center, nearest);

  return len_squared_v3(t) < data->radius_squared;
}

/* 2D projection (distance to line). */
bool sculpt_search_circle_cb(PBVHNode *node, void *data_v)
{
  SculptSearchCircleData *data = data_v;
  float bb_min[3], bb_max[3];

  if (data->original) {
    BKE_pbvh_node_get_original_BB(node, bb_min, bb_max);
  }
  else {
    BKE_pbvh_node_get_BB(node, bb_min, bb_min);
  }

  float dummy_co[3], dummy_depth;
  const float dist_sq = dist_squared_ray_to_aabb_v3(
      data->dist_ray_to_aabb_precalc, bb_min, bb_max, dummy_co, &dummy_depth);

  return dist_sq < data->radius_squared || 1;
}

/* Handles clipping against a mirror modifier and SCULPT_LOCK axis flags */
static void sculpt_clip(Sculpt *sd, SculptSession *ss, float co[3], const float val[3])
{
  int i;

  for (i = 0; i < 3; ++i) {
    if (sd->flags & (SCULPT_LOCK_X << i)) {
      continue;
    }

<<<<<<< HEAD
    if (ss->cache && (ss->cache->flag & (CLIP_X << i)) &&
        (fabsf(co[i]) <= ss->cache->clip_tolerance[i]))
=======
    if ((ss->cache->flag & (CLIP_X << i)) && (fabsf(co[i]) <= ss->cache->clip_tolerance[i])) {
>>>>>>> 58a1eb9a
      co[i] = 0.0f;
    }
    else {
      co[i] = val[i];
    }
  }
}

static PBVHNode **sculpt_pbvh_gather_generic(Object *ob,
                                             Sculpt *sd,
                                             const Brush *brush,
                                             bool use_original,
                                             float radius_scale,
                                             int *r_totnode)
{
  SculptSession *ss = ob->sculpt;
  PBVHNode **nodes = NULL;

  /* Build a list of all nodes that are potentially within the brush's area of influence */
  if (brush->falloff_shape == PAINT_FALLOFF_SHAPE_SPHERE) {
    SculptSearchSphereData data = {
        .ss = ss,
        .sd = sd,
        .radius_squared = ss->cache ? SQUARE(ss->cache->radius * radius_scale) : ss->cursor_radius,
        .original = use_original,
    };
    copy_v3_v3(data.location, ss->cursor_location);
    BKE_pbvh_search_gather(ss->pbvh, sculpt_search_sphere_cb, &data, &nodes, r_totnode);
  }
  else {
    struct DistRayAABB_Precalc dist_ray_to_aabb_precalc;
    dist_squared_ray_to_aabb_v3_precalc(
        &dist_ray_to_aabb_precalc, ss->cache->location, ss->cache->view_normal);
    SculptSearchCircleData data = {
        .ss = ss,
        .sd = sd,
        .radius_squared = ss->cache ? SQUARE(ss->cache->radius * radius_scale) : ss->cursor_radius,
        .original = use_original,
        .dist_ray_to_aabb_precalc = &dist_ray_to_aabb_precalc,
    };
    copy_v3_v3(data.location, ss->cursor_location);
    BKE_pbvh_search_gather(ss->pbvh, sculpt_search_circle_cb, &data, &nodes, r_totnode);
  }
  return nodes;
}

/* Calculate primary direction of movement for many brushes */
static void calc_sculpt_normal(
    Sculpt *sd, Object *ob, PBVHNode **nodes, int totnode, float r_area_no[3])
{
  const Brush *brush = BKE_paint_brush(&sd->paint);
  const SculptSession *ss = ob->sculpt;

  switch (brush->sculpt_plane) {
    case SCULPT_DISP_DIR_VIEW:
      copy_v3_v3(r_area_no, ss->cache->true_view_normal);
      break;

    case SCULPT_DISP_DIR_X:
      ARRAY_SET_ITEMS(r_area_no, 1, 0, 0);
      break;

    case SCULPT_DISP_DIR_Y:
      ARRAY_SET_ITEMS(r_area_no, 0, 1, 0);
      break;

    case SCULPT_DISP_DIR_Z:
      ARRAY_SET_ITEMS(r_area_no, 0, 0, 1);
      break;

    case SCULPT_DISP_DIR_AREA:
      calc_area_normal(sd, ob, nodes, totnode, r_area_no);
      break;

    default:
      break;
  }
}

static void update_sculpt_normal(Sculpt *sd, Object *ob, PBVHNode **nodes, int totnode)
{
  const Brush *brush = BKE_paint_brush(&sd->paint);
  StrokeCache *cache = ob->sculpt->cache;

  if (cache->mirror_symmetry_pass == 0 && cache->radial_symmetry_pass == 0 &&
      (cache->first_time || !(brush->flag & BRUSH_ORIGINAL_NORMAL))) {
    calc_sculpt_normal(sd, ob, nodes, totnode, cache->sculpt_normal);
    if (brush->falloff_shape == PAINT_FALLOFF_SHAPE_TUBE) {
      project_plane_v3_v3v3(cache->sculpt_normal, cache->sculpt_normal, cache->view_normal);
      normalize_v3(cache->sculpt_normal);
    }
    copy_v3_v3(cache->sculpt_normal_symm, cache->sculpt_normal);
  }
  else {
    copy_v3_v3(cache->sculpt_normal_symm, cache->sculpt_normal);
    flip_v3(cache->sculpt_normal_symm, cache->mirror_symmetry_pass);
    mul_m4_v3(cache->symm_rot_mat, cache->sculpt_normal_symm);
  }
}

static void calc_local_y(ViewContext *vc, const float center[3], float y[3])
{
  Object *ob = vc->obact;
  float loc[3], mval_f[2] = {0.0f, 1.0f};
  float zfac;

  mul_v3_m4v3(loc, ob->imat, center);
  zfac = ED_view3d_calc_zfac(vc->rv3d, loc, NULL);

  ED_view3d_win_to_delta(vc->ar, mval_f, y, zfac);
  normalize_v3(y);

  add_v3_v3(y, ob->loc);
  mul_m4_v3(ob->imat, y);
}

static void calc_brush_local_mat(const Brush *brush, Object *ob, float local_mat[4][4])
{
  const StrokeCache *cache = ob->sculpt->cache;
  float tmat[4][4];
  float mat[4][4];
  float scale[4][4];
  float angle, v[3];
  float up[3];

  /* Ensure ob->imat is up to date */
  invert_m4_m4(ob->imat, ob->obmat);

  /* Initialize last column of matrix */
  mat[0][3] = 0;
  mat[1][3] = 0;
  mat[2][3] = 0;
  mat[3][3] = 1;

  /* Get view's up vector in object-space */
  calc_local_y(cache->vc, cache->location, up);

  /* Calculate the X axis of the local matrix */
  cross_v3_v3v3(v, up, cache->sculpt_normal);
  /* Apply rotation (user angle, rake, etc.) to X axis */
  angle = brush->mtex.rot - cache->special_rotation;
  rotate_v3_v3v3fl(mat[0], v, cache->sculpt_normal, angle);

  /* Get other axes */
  cross_v3_v3v3(mat[1], cache->sculpt_normal, mat[0]);
  copy_v3_v3(mat[2], cache->sculpt_normal);

  /* Set location */
  copy_v3_v3(mat[3], cache->location);

  /* Scale by brush radius */
  normalize_m4(mat);
  scale_m4_fl(scale, cache->radius);
  mul_m4_m4m4(tmat, mat, scale);

  /* Return inverse (for converting from modelspace coords to local
   * area coords) */
  invert_m4_m4(local_mat, tmat);
}

static bool sculpt_automasking_enabled(SculptSession *ss, const Brush *br)
{
  if (!BKE_pbvh_type(ss->pbvh) == PBVH_FACES) {
    return false;
  }
  if (br->automasking_mode != BRUSH_AUTOMASKING_NONE) {
    return true;
  }
  return false;
}

static float sculpt_automasking_value_get(SculptSession *ss, const Brush *br, int vert)
{
  if (!sculpt_automasking_enabled(ss, br))
    return 1.0f;
  if (ss->cache->automask[ss->cache->mirror_symmetry_pass]) {
    return ss->cache->automask[ss->cache->mirror_symmetry_pass][vert];
  }
  else {
    return 1.0f;
  }
}

static void update_brush_local_mat(Sculpt *sd, Object *ob)
{
  StrokeCache *cache = ob->sculpt->cache;

  if (cache->mirror_symmetry_pass == 0 && cache->radial_symmetry_pass == 0) {
    calc_brush_local_mat(BKE_paint_brush(&sd->paint), ob, cache->brush_local_mat);
  }
}

/* For the smooth brush, uses the neighboring vertices around vert to calculate
 * a smoothed location for vert. Skips corner vertices (used by only one
 * polygon.) */
static void neighbor_average(SculptSession *ss, float avg[3], unsigned vert)
{
  const MeshElemMap *vert_map = &ss->pmap[vert];
  const MVert *mvert = ss->mvert;
  float(*deform_co)[3] = ss->deform_cos;

  /* Don't modify corner vertices */
  if (vert_map->count > 1) {
    int i, total = 0;

    zero_v3(avg);

    for (i = 0; i < vert_map->count; i++) {
      const MPoly *p = &ss->mpoly[vert_map->indices[i]];
      unsigned f_adj_v[2];

      if (poly_get_adj_loops_from_vert(p, ss->mloop, vert, f_adj_v) != -1) {
        int j;
        for (j = 0; j < ARRAY_SIZE(f_adj_v); j += 1) {
          if (vert_map->count != 2 || ss->pmap[f_adj_v[j]].count <= 2) {
            add_v3_v3(avg, deform_co ? deform_co[f_adj_v[j]] : mvert[f_adj_v[j]].co);

            total++;
          }
        }
      }
    }

    if (total > 0) {
      mul_v3_fl(avg, 1.0f / total);
      return;
    }
  }

  copy_v3_v3(avg, deform_co ? deform_co[vert] : mvert[vert].co);
}

/* Similar to neighbor_average(), but returns an averaged mask value
 * instead of coordinate. Also does not restrict based on border or
 * corner vertices. */
static float neighbor_average_mask(SculptSession *ss, unsigned vert)
{
  const float *vmask = ss->vmask;
  float avg = 0;
  int i, total = 0;

  for (i = 0; i < ss->pmap[vert].count; i++) {
    const MPoly *p = &ss->mpoly[ss->pmap[vert].indices[i]];
    unsigned f_adj_v[2];

    if (poly_get_adj_loops_from_vert(p, ss->mloop, vert, f_adj_v) != -1) {
      int j;
      for (j = 0; j < ARRAY_SIZE(f_adj_v); j += 1) {
        avg += vmask[f_adj_v[j]];
        total++;
      }
    }
  }

  if (total > 0) {
    return avg / (float)total;
  }
  else {
    return vmask[vert];
  }
}

static float neighbor_min_mask(SculptSession *ss, const int vert, float *prev_mask)
{
  const MeshElemMap *vert_map = &ss->pmap[vert];
  const float *vmask = prev_mask;

  int i = 0;
  float min = 1.0f;
  for (i = 0; i < vert_map->count; i++) {
    const MPoly *p = &ss->mpoly[vert_map->indices[i]];
    unsigned f_adj_v[2];

    if (poly_get_adj_loops_from_vert(p, ss->mloop, vert, f_adj_v) != -1) {
      int j;
      for (j = 0; j < ARRAY_SIZE(f_adj_v); j += 1) {
        float vmask_f = vmask[f_adj_v[j]];
        if (vmask_f < min) {
          min = vmask_f;
        }
      }
    }
  }
  return min;
}

static float neighbor_max_mask(SculptSession *ss, const int vert, float *prev_mask)
{
  const MeshElemMap *vert_map = &ss->pmap[vert];
  const float *vmask = prev_mask;

  int i = 0;
  float max = 0.0f;
  for (i = 0; i < vert_map->count; i++) {
    const MPoly *p = &ss->mpoly[vert_map->indices[i]];
    unsigned f_adj_v[2];

    if (poly_get_adj_loops_from_vert(p, ss->mloop, vert, f_adj_v) != -1) {
      int j;
      for (j = 0; j < ARRAY_SIZE(f_adj_v); j += 1) {
        float vmask_f = vmask[f_adj_v[j]];
        if (vmask_f > max) {
          max = vmask_f;
        }
      }
    }
  }
  return max;
}

/* Same logic as neighbor_average(), but for bmesh rather than mesh */
static void bmesh_neighbor_average(float avg[3], BMVert *v)
{
  /* logic for 3 or more is identical */
  const int vfcount = BM_vert_face_count_at_most(v, 3);

  /* Don't modify corner vertices */
  if (vfcount > 1) {
    BMIter liter;
    BMLoop *l;
    int i, total = 0;

    zero_v3(avg);

    BM_ITER_ELEM (l, &liter, v, BM_LOOPS_OF_VERT) {
      const BMVert *adj_v[2] = {l->prev->v, l->next->v};

      for (i = 0; i < ARRAY_SIZE(adj_v); i++) {
        const BMVert *v_other = adj_v[i];
        if (vfcount != 2 || BM_vert_face_count_at_most(v_other, 2) <= 2) {
          add_v3_v3(avg, v_other->co);
          total++;
        }
      }
    }

    if (total > 0) {
      mul_v3_fl(avg, 1.0f / total);
      return;
    }
  }

  copy_v3_v3(avg, v->co);
}

/* For bmesh: average only the four most aligned (parallel and perpendicular) edges
 * relative to a direction. Naturally converges to a quad-like tessellation. */
static void bmesh_four_neighbor_average(float avg[3], float direction[3], BMVert *v)
{
  /* Logic for 3 or more is identical. */
  const int vfcount = BM_vert_face_count_at_most(v, 3);

  /* Don't modify corner vertices. */
  if (vfcount < 2) {
    copy_v3_v3(avg, v->co);
    return;
  }

  /* Project the direction to the vertex normal and create an additional
   * parallel vector. */
  float dir_a[3], dir_b[3];
  cross_v3_v3v3(dir_a, direction, v->no);
  cross_v3_v3v3(dir_b, dir_a, v->no);

  /* The four vectors which will be used for smoothing.
   * Occasionally less than 4 verts match the requirements in that case
   * use 'v' as fallback. */
  BMVert *pos_a = v;
  BMVert *neg_a = v;
  BMVert *pos_b = v;
  BMVert *neg_b = v;

  float pos_score_a = 0.0f;
  float neg_score_a = 0.0f;
  float pos_score_b = 0.0f;
  float neg_score_b = 0.0f;

  BMIter liter;
  BMLoop *l;

  BM_ITER_ELEM (l, &liter, v, BM_LOOPS_OF_VERT) {
    BMVert *adj_v[2] = {l->prev->v, l->next->v};

    for (int i = 0; i < ARRAY_SIZE(adj_v); i++) {
      BMVert *v_other = adj_v[i];

      if (vfcount != 2 || BM_vert_face_count_at_most(v_other, 2) <= 2) {
        float vec[3];
        sub_v3_v3v3(vec, v_other->co, v->co);
        normalize_v3(vec);

        /* The score is a measure of how orthogonal the edge is. */
        float score = dot_v3v3(vec, dir_a);

        if (score >= pos_score_a) {
          pos_a = v_other;
          pos_score_a = score;
        }
        else if (score < neg_score_a) {
          neg_a = v_other;
          neg_score_a = score;
        }
        /* The same scoring but for the perpendicular direction. */
        score = dot_v3v3(vec, dir_b);

        if (score >= pos_score_b) {
          pos_b = v_other;
          pos_score_b = score;
        }
        else if (score < neg_score_b) {
          neg_b = v_other;
          neg_score_b = score;
        }
      }
    }
  }

  /* Average everything together. */
  zero_v3(avg);
  add_v3_v3(avg, pos_a->co);
  add_v3_v3(avg, neg_a->co);
  add_v3_v3(avg, pos_b->co);
  add_v3_v3(avg, neg_b->co);
  mul_v3_fl(avg, 0.25f);

  /* Preserve volume. */
  float vec[3];
  sub_v3_v3(avg, v->co);
  mul_v3_v3fl(vec, v->no, dot_v3v3(avg, v->no));
  sub_v3_v3(avg, vec);
  add_v3_v3(avg, v->co);
}

/* Same logic as neighbor_average_mask(), but for bmesh rather than mesh */
static float bmesh_neighbor_average_mask(BMVert *v, const int cd_vert_mask_offset)
{
  BMIter liter;
  BMLoop *l;
  float avg = 0;
  int i, total = 0;

  BM_ITER_ELEM (l, &liter, v, BM_LOOPS_OF_VERT) {
    /* skip this vertex */
    const BMVert *adj_v[2] = {l->prev->v, l->next->v};

    for (i = 0; i < ARRAY_SIZE(adj_v); i++) {
      const BMVert *v_other = adj_v[i];
      const float *vmask = BM_ELEM_CD_GET_VOID_P(v_other, cd_vert_mask_offset);
      avg += (*vmask);
      total++;
    }
  }

  if (total > 0) {
    return avg / (float)total;
  }
  else {
    const float *vmask = BM_ELEM_CD_GET_VOID_P(v, cd_vert_mask_offset);
    return (*vmask);
  }
}

/* Note: uses after-struct allocated mem to store actual cache... */
typedef struct SculptDoBrushSmoothGridDataChunk {
  size_t tmpgrid_size;
} SculptDoBrushSmoothGridDataChunk;

typedef struct {
  SculptSession *ss;
  const float *ray_start, *ray_normal;
  bool hit;
  float depth;
  bool original;
  float *normal;
  float *nearest_vertex_co;
  RaycastOutputData output;
} SculptRaycastData;

typedef struct {
  const float *ray_start, *ray_normal;
  bool hit;
  float depth;
  float edge_length;
} SculptDetailRaycastData;

typedef struct {
  SculptSession *ss;
  const float *ray_start, *ray_normal;
  bool hit;
  float depth;
  float dist_sq_to_ray;
  bool original;
} SculptFindNearestToRayData;

static void do_smooth_brush_mesh_task_cb_ex(void *__restrict userdata,
                                            const int n,
                                            const ParallelRangeTLS *__restrict tls)
{
  SculptThreadedTaskData *data = userdata;
  SculptSession *ss = data->ob->sculpt;
  Sculpt *sd = data->sd;
  const Brush *brush = data->brush;
  const bool smooth_mask = data->smooth_mask;
  float bstrength = data->strength;

  PBVHVertexIter vd;

  CLAMP(bstrength, 0.0f, 1.0f);

  SculptBrushTest test;
  SculptBrushTestFn sculpt_brush_test_sq_fn = sculpt_brush_test_init_with_falloff_shape(
      ss, &test, data->brush->falloff_shape);

  BKE_pbvh_vertex_iter_begin(ss->pbvh, data->nodes[n], vd, PBVH_ITER_UNIQUE)
  {
    if (sculpt_brush_test_sq_fn(&test, vd.co)) {
      const float fade = bstrength * tex_strength(ss,
                                                  brush,
                                                  vd.co,
                                                  sqrtf(test.dist),
                                                  vd.no,
                                                  vd.fno,
                                                  smooth_mask ? 0.0f : (vd.mask ? *vd.mask : 0.0f),
                                                  tls->thread_id);
      if (smooth_mask) {
        float val = neighbor_average_mask(ss, vd.vert_indices[vd.i]) - *vd.mask;
        val *= fade * bstrength;
        *vd.mask += val;
        CLAMP(*vd.mask, 0.0f, 1.0f);
      }
      else {
        float avg[3], val[3];

        neighbor_average(ss, avg, vd.vert_indices[vd.i]);
        sub_v3_v3v3(val, avg, vd.co);

        madd_v3_v3v3fl(val, vd.co, val, fade);

        sculpt_clip(sd, ss, vd.co, val);
      }

      if (vd.mvert) {
        vd.mvert->flag |= ME_VERT_PBVH_UPDATE;
      }
    }
  }
  BKE_pbvh_vertex_iter_end;
}

static void do_smooth_brush_bmesh_task_cb_ex(void *__restrict userdata,
                                             const int n,
                                             const ParallelRangeTLS *__restrict tls)
{
  SculptThreadedTaskData *data = userdata;
  SculptSession *ss = data->ob->sculpt;
  Sculpt *sd = data->sd;
  const Brush *brush = data->brush;
  const bool smooth_mask = data->smooth_mask;
  float bstrength = data->strength;

  PBVHVertexIter vd;

  CLAMP(bstrength, 0.0f, 1.0f);

  SculptBrushTest test;
  SculptBrushTestFn sculpt_brush_test_sq_fn = sculpt_brush_test_init_with_falloff_shape(
      ss, &test, data->brush->falloff_shape);

  BKE_pbvh_vertex_iter_begin(ss->pbvh, data->nodes[n], vd, PBVH_ITER_UNIQUE)
  {
    if (sculpt_brush_test_sq_fn(&test, vd.co)) {
      const float fade = bstrength * tex_strength(ss,
                                                  brush,
                                                  vd.co,
                                                  sqrtf(test.dist),
                                                  vd.no,
                                                  vd.fno,
                                                  smooth_mask ? 0.0f : *vd.mask,
                                                  tls->thread_id);
      if (smooth_mask) {
        float val = bmesh_neighbor_average_mask(vd.bm_vert, vd.cd_vert_mask_offset) - *vd.mask;
        val *= fade * bstrength;
        *vd.mask += val;
        CLAMP(*vd.mask, 0.0f, 1.0f);
      }
      else {
        float avg[3], val[3];

        bmesh_neighbor_average(avg, vd.bm_vert);
        sub_v3_v3v3(val, avg, vd.co);

        madd_v3_v3v3fl(val, vd.co, val, fade);

        sculpt_clip(sd, ss, vd.co, val);
      }

      if (vd.mvert) {
        vd.mvert->flag |= ME_VERT_PBVH_UPDATE;
      }
    }
  }
  BKE_pbvh_vertex_iter_end;
}

static void do_topology_rake_bmesh_task_cb_ex(void *__restrict userdata,
                                              const int n,
                                              const ParallelRangeTLS *__restrict tls)
{
  SculptThreadedTaskData *data = userdata;
  SculptSession *ss = data->ob->sculpt;
  Sculpt *sd = data->sd;
  const Brush *brush = data->brush;

  float direction[3];
  copy_v3_v3(direction, ss->cache->grab_delta_symmetry);

  float tmp[3];
  mul_v3_v3fl(
      tmp, ss->cache->sculpt_normal_symm, dot_v3v3(ss->cache->sculpt_normal_symm, direction));
  sub_v3_v3(direction, tmp);

  /* Cancel if there's no grab data. */
  if (is_zero_v3(direction)) {
    return;
  }

  float bstrength = data->strength;
  CLAMP(bstrength, 0.0f, 1.0f);

  SculptBrushTest test;
  SculptBrushTestFn sculpt_brush_test_sq_fn = sculpt_brush_test_init_with_falloff_shape(
      ss, &test, data->brush->falloff_shape);

  PBVHVertexIter vd;
  BKE_pbvh_vertex_iter_begin(ss->pbvh, data->nodes[n], vd, PBVH_ITER_UNIQUE)
  {
    if (sculpt_brush_test_sq_fn(&test, vd.co)) {
      const float fade =
          bstrength *
          tex_strength(
              ss, brush, vd.co, sqrtf(test.dist), vd.no, vd.fno, *vd.mask, tls->thread_id) *
          ss->cache->pressure;

      float avg[3], val[3];

      bmesh_four_neighbor_average(avg, direction, vd.bm_vert);

      sub_v3_v3v3(val, avg, vd.co);

      madd_v3_v3v3fl(val, vd.co, val, fade);

      sculpt_clip(sd, ss, vd.co, val);

      if (vd.mvert) {
        vd.mvert->flag |= ME_VERT_PBVH_UPDATE;
      }
    }
  }
  BKE_pbvh_vertex_iter_end;
}

static void do_smooth_brush_multires_task_cb_ex(void *__restrict userdata,
                                                const int n,
                                                const ParallelRangeTLS *__restrict tls)
{
  SculptThreadedTaskData *data = userdata;
  SculptDoBrushSmoothGridDataChunk *data_chunk = tls->userdata_chunk;
  SculptSession *ss = data->ob->sculpt;
  Sculpt *sd = data->sd;
  const Brush *brush = data->brush;
  const bool smooth_mask = data->smooth_mask;
  float bstrength = data->strength;

  CCGElem **griddata, *gddata;
  CCGKey key;

  float(*tmpgrid_co)[3] = NULL;
  float tmprow_co[2][3];
  float *tmpgrid_mask = NULL;
  float tmprow_mask[2];

  BLI_bitmap *const *grid_hidden;
  int *grid_indices, totgrid, gridsize;
  int i, x, y;

  SculptBrushTest test;
  SculptBrushTestFn sculpt_brush_test_sq_fn = sculpt_brush_test_init_with_falloff_shape(
      ss, &test, data->brush->falloff_shape);

  CLAMP(bstrength, 0.0f, 1.0f);

  BKE_pbvh_node_get_grids(
      ss->pbvh, data->nodes[n], &grid_indices, &totgrid, NULL, &gridsize, &griddata);
  BKE_pbvh_get_grid_key(ss->pbvh, &key);

  grid_hidden = BKE_pbvh_grid_hidden(ss->pbvh);

  if (smooth_mask) {
    tmpgrid_mask = (void *)(data_chunk + 1);
  }
  else {
    tmpgrid_co = (void *)(data_chunk + 1);
  }

  for (i = 0; i < totgrid; i++) {
    int gi = grid_indices[i];
    const BLI_bitmap *gh = grid_hidden[gi];
    gddata = griddata[gi];

    if (smooth_mask) {
      memset(tmpgrid_mask, 0, data_chunk->tmpgrid_size);
    }
    else {
      memset(tmpgrid_co, 0, data_chunk->tmpgrid_size);
    }

    for (y = 0; y < gridsize - 1; y++) {
      const int v = y * gridsize;
      if (smooth_mask) {
        tmprow_mask[0] = (*CCG_elem_offset_mask(&key, gddata, v) +
                          *CCG_elem_offset_mask(&key, gddata, v + gridsize));
      }
      else {
        add_v3_v3v3(tmprow_co[0],
                    CCG_elem_offset_co(&key, gddata, v),
                    CCG_elem_offset_co(&key, gddata, v + gridsize));
      }

      for (x = 0; x < gridsize - 1; x++) {
        const int v1 = x + y * gridsize;
        const int v2 = v1 + 1;
        const int v3 = v1 + gridsize;
        const int v4 = v3 + 1;

        if (smooth_mask) {
          float tmp;

          tmprow_mask[(x + 1) % 2] = (*CCG_elem_offset_mask(&key, gddata, v2) +
                                      *CCG_elem_offset_mask(&key, gddata, v4));
          tmp = tmprow_mask[(x + 1) % 2] + tmprow_mask[x % 2];

          tmpgrid_mask[v1] += tmp;
          tmpgrid_mask[v2] += tmp;
          tmpgrid_mask[v3] += tmp;
          tmpgrid_mask[v4] += tmp;
        }
        else {
          float tmp[3];

          add_v3_v3v3(tmprow_co[(x + 1) % 2],
                      CCG_elem_offset_co(&key, gddata, v2),
                      CCG_elem_offset_co(&key, gddata, v4));
          add_v3_v3v3(tmp, tmprow_co[(x + 1) % 2], tmprow_co[x % 2]);

          add_v3_v3(tmpgrid_co[v1], tmp);
          add_v3_v3(tmpgrid_co[v2], tmp);
          add_v3_v3(tmpgrid_co[v3], tmp);
          add_v3_v3(tmpgrid_co[v4], tmp);
        }
      }
    }

    /* blend with existing coordinates */
    for (y = 0; y < gridsize; y++) {
      for (x = 0; x < gridsize; x++) {
        float *co;
        const float *fno;
        float *mask;
        const int index = y * gridsize + x;

        if (gh) {
          if (BLI_BITMAP_TEST(gh, index)) {
            continue;
          }
        }

        co = CCG_elem_offset_co(&key, gddata, index);
        fno = CCG_elem_offset_no(&key, gddata, index);
        mask = CCG_elem_offset_mask(&key, gddata, index);

        if (sculpt_brush_test_sq_fn(&test, co)) {
          const float strength_mask = (smooth_mask ? 0.0f : *mask);
          const float fade =
              bstrength *
              tex_strength(
                  ss, brush, co, sqrtf(test.dist), NULL, fno, strength_mask, tls->thread_id);
          float f = 1.0f / 16.0f;

          if (x == 0 || x == gridsize - 1) {
            f *= 2.0f;
          }

          if (y == 0 || y == gridsize - 1) {
            f *= 2.0f;
          }

          if (smooth_mask) {
            *mask += ((tmpgrid_mask[index] * f) - *mask) * fade;
          }
          else {
            float *avg = tmpgrid_co[index];
            float val[3];

            mul_v3_fl(avg, f);
            sub_v3_v3v3(val, avg, co);
            madd_v3_v3v3fl(val, co, val, fade);

            sculpt_clip(sd, ss, co, val);
          }
        }
      }
    }
  }
}

static void smooth(Sculpt *sd,
                   Object *ob,
                   PBVHNode **nodes,
                   const int totnode,
                   float bstrength,
                   const bool smooth_mask)
{
  SculptSession *ss = ob->sculpt;
  Brush *brush = BKE_paint_brush(&sd->paint);

  const int max_iterations = 4;
  const float fract = 1.0f / max_iterations;
  PBVHType type = BKE_pbvh_type(ss->pbvh);
  int iteration, count;
  float last;

  CLAMP(bstrength, 0.0f, 1.0f);

  count = (int)(bstrength * max_iterations);
  last = max_iterations * (bstrength - count * fract);

  if (type == PBVH_FACES && !ss->pmap) {
    BLI_assert(!"sculpt smooth: pmap missing");
    return;
  }

  for (iteration = 0; iteration <= count; ++iteration) {
    const float strength = (iteration != count) ? 1.0f : last;

    SculptThreadedTaskData data = {
        .sd = sd,
        .ob = ob,
        .brush = brush,
        .nodes = nodes,
        .smooth_mask = smooth_mask,
        .strength = strength,
    };

    ParallelRangeSettings settings;
    BLI_parallel_range_settings_defaults(&settings);
    settings.use_threading = ((sd->flags & SCULPT_USE_OPENMP) && totnode > SCULPT_THREADED_LIMIT);

    switch (type) {
      case PBVH_GRIDS: {
        int gridsize;
        size_t size;
        SculptDoBrushSmoothGridDataChunk *data_chunk;

        BKE_pbvh_node_get_grids(ss->pbvh, NULL, NULL, NULL, NULL, &gridsize, NULL);
        size = (size_t)gridsize;
        size = sizeof(float) * size * size * (smooth_mask ? 1 : 3);
        data_chunk = MEM_mallocN(sizeof(*data_chunk) + size, __func__);
        data_chunk->tmpgrid_size = size;
        size += sizeof(*data_chunk);

        settings.userdata_chunk = data_chunk;
        settings.userdata_chunk_size = size;
        BLI_task_parallel_range(0, totnode, &data, do_smooth_brush_multires_task_cb_ex, &settings);

        MEM_freeN(data_chunk);
        break;
      }
      case PBVH_FACES:
        BLI_task_parallel_range(0, totnode, &data, do_smooth_brush_mesh_task_cb_ex, &settings);
        break;
      case PBVH_BMESH:
        BLI_task_parallel_range(0, totnode, &data, do_smooth_brush_bmesh_task_cb_ex, &settings);
        break;
    }

    if (ss->multires) {
      multires_stitch_grids(ob);
    }
  }
}

static void bmesh_topology_rake(
    Sculpt *sd, Object *ob, PBVHNode **nodes, const int totnode, float bstrength)
{
  Brush *brush = BKE_paint_brush(&sd->paint);
  CLAMP(bstrength, 0.0f, 1.0f);

  /* Interactions increase both strength and quality. */
  const int iterations = 3;

  int iteration;
  const int count = iterations * bstrength + 1;
  const float factor = iterations * bstrength / count;

  for (iteration = 0; iteration <= count; ++iteration) {

    SculptThreadedTaskData data = {
        .sd = sd,
        .ob = ob,
        .brush = brush,
        .nodes = nodes,
        .strength = factor,
    };
    ParallelRangeSettings settings;
    BLI_parallel_range_settings_defaults(&settings);
    settings.use_threading = ((sd->flags & SCULPT_USE_OPENMP) && totnode > SCULPT_THREADED_LIMIT);

    BLI_task_parallel_range(0, totnode, &data, do_topology_rake_bmesh_task_cb_ex, &settings);
  }
}

static void do_smooth_brush(Sculpt *sd, Object *ob, PBVHNode **nodes, int totnode)
{
  SculptSession *ss = ob->sculpt;
  smooth(sd, ob, nodes, totnode, ss->cache->bstrength, false);
}

static void do_mask_brush_draw_task_cb_ex(void *__restrict userdata,
                                          const int n,
                                          const ParallelRangeTLS *__restrict tls)
{
  SculptThreadedTaskData *data = userdata;
  SculptSession *ss = data->ob->sculpt;
  const Brush *brush = data->brush;
  const float bstrength = ss->cache->bstrength;

  PBVHVertexIter vd;

  SculptBrushTest test;
  SculptBrushTestFn sculpt_brush_test_sq_fn = sculpt_brush_test_init_with_falloff_shape(
      ss, &test, data->brush->falloff_shape);

  BKE_pbvh_vertex_iter_begin(ss->pbvh, data->nodes[n], vd, PBVH_ITER_UNIQUE)
  {
    if (sculpt_brush_test_sq_fn(&test, vd.co)) {
      const float fade = tex_strength(
          ss, brush, vd.co, sqrtf(test.dist), vd.no, vd.fno, 0.0f, tls->thread_id);

      (*vd.mask) += fade * bstrength;
      CLAMP(*vd.mask, 0, 1);

      if (vd.mvert) {
        vd.mvert->flag |= ME_VERT_PBVH_UPDATE;
      }
    }
    BKE_pbvh_vertex_iter_end;
  }
}

static void do_mask_brush_draw(Sculpt *sd, Object *ob, PBVHNode **nodes, int totnode)
{
  Brush *brush = BKE_paint_brush(&sd->paint);

  /* threaded loop over nodes */
  SculptThreadedTaskData data = {
      .sd = sd,
      .ob = ob,
      .brush = brush,
      .nodes = nodes,
  };

  ParallelRangeSettings settings;
  BLI_parallel_range_settings_defaults(&settings);
  settings.use_threading = ((sd->flags & SCULPT_USE_OPENMP) && totnode > SCULPT_THREADED_LIMIT);
  BLI_task_parallel_range(0, totnode, &data, do_mask_brush_draw_task_cb_ex, &settings);
}

static void do_mask_brush(Sculpt *sd, Object *ob, PBVHNode **nodes, int totnode)
{
  SculptSession *ss = ob->sculpt;
  Brush *brush = BKE_paint_brush(&sd->paint);

  switch ((BrushMaskTool)brush->mask_tool) {
    case BRUSH_MASK_DRAW:
      do_mask_brush_draw(sd, ob, nodes, totnode);
      break;
    case BRUSH_MASK_SMOOTH:
      smooth(sd, ob, nodes, totnode, ss->cache->bstrength, true);
      break;
  }
}

static void apply_color(SculptSession *ss, PBVHVertexIter *vd, const Brush *brush, float fade)
{
  float factor = ss->cache ? fade * fabs(ss->cache->bstrength) : fade;
  factor *= 2;
  CLAMP(factor, 0.0f, 1.0f);
  char r = brush->rgb[0] * 255;
  char g = brush->rgb[1] * 255;
  char b = brush->rgb[2] * 255;

  char brushColor[4] = {r, g, b, 0};
  /* TODO (Pablo): Implement proper blend modes */
  vd->col->r = vd->col->r * (1 - factor) + brushColor[0] * factor;
  vd->col->g = vd->col->g * (1 - factor) + brushColor[1] * factor;
  vd->col->b = vd->col->b * (1 - factor) + brushColor[2] * factor;
}

static void do_paint_brush_task_cb_ex(void *__restrict userdata,
                                      const int n,
                                      const ParallelRangeTLS *__restrict tls)
{
  SculptThreadedTaskData *data = userdata;
  SculptSession *ss = data->ob->sculpt;
  const Brush *brush = data->brush;
  const float *offset = data->offset;

  PBVHVertexIter vd;
  float(*proxy)[3];

  proxy = BKE_pbvh_node_add_proxy(ss->pbvh, data->nodes[n])->co;

  SculptBrushTest test;
  SculptBrushTestFn sculpt_brush_test_sq_fn = sculpt_brush_test_init_with_falloff_shape(
      ss, &test, data->brush->falloff_shape);

  BKE_pbvh_vertex_iter_begin(ss->pbvh, data->nodes[n], vd, PBVH_ITER_UNIQUE)
  {
    if (sculpt_brush_test_sq_fn(&test, vd.co)) {
      /* offset vertex */
      float fade = tex_strength(ss,
                                brush,
                                vd.co,
                                sqrtf(test.dist),
                                vd.no,
                                vd.fno,
                                vd.mask ? *vd.mask : 0.0f,
                                tls->thread_id);

      apply_color(ss, &vd, brush, fade);
      if (vd.mvert)
        vd.mvert->flag |= ME_VERT_PBVH_UPDATE;
    }
  }
  BKE_pbvh_vertex_iter_end;
}

static void do_paint_brush(Sculpt *sd, Object *ob, PBVHNode **nodes, int totnode)
{
  SculptSession *ss = ob->sculpt;
  Brush *brush = BKE_paint_brush(&sd->paint);
  float offset[3];

  /* XXX - this shouldn't be necessary, but sculpting crashes in blender2.8 otherwise
   * initialize before threads so they can do curve mapping */
  curvemapping_initialize(brush->curve);

  /* threaded loop over nodes */
  SculptThreadedTaskData data = {
      .sd = sd,
      .ob = ob,
      .brush = brush,
      .nodes = nodes,
      .offset = offset,
  };

  ParallelRangeSettings settings;
  BLI_parallel_range_settings_defaults(&settings);
  settings.use_threading = ((sd->flags & SCULPT_USE_OPENMP) && totnode > SCULPT_THREADED_LIMIT);
  BLI_task_parallel_range(0, totnode, &data, do_paint_brush_task_cb_ex, &settings);
}

static void do_draw_brush_task_cb_ex(void *__restrict userdata,
                                     const int n,
                                     const ParallelRangeTLS *__restrict tls)
{
  SculptThreadedTaskData *data = userdata;
  SculptSession *ss = data->ob->sculpt;
  const Brush *brush = data->brush;
  const float *offset = data->offset;

  PBVHVertexIter vd;
  float(*proxy)[3];

  proxy = BKE_pbvh_node_add_proxy(ss->pbvh, data->nodes[n])->co;

  SculptBrushTest test;
  SculptBrushTestFn sculpt_brush_test_sq_fn = sculpt_brush_test_init_with_falloff_shape(
      ss, &test, data->brush->falloff_shape);

  BKE_pbvh_vertex_iter_begin(ss->pbvh, data->nodes[n], vd, PBVH_ITER_UNIQUE)
  {
    if (sculpt_brush_test_sq_fn(&test, vd.co)) {
      /* offset vertex */
      float fade = tex_strength(ss,
                                brush,
                                vd.co,
                                sqrtf(test.dist),
                                vd.no,
                                vd.fno,
                                vd.mask ? *vd.mask : 0.0f,
                                tls->thread_id);

      if (sculpt_automasking_enabled(ss, brush)) {
        fade *= sculpt_automasking_value_get(ss, brush, vd.vert_indices[vd.i]);
      }

      if (brush->sculpt_color_mix_mode & BRUSH_SCULPT_COLOR_MIX) {
        apply_color(ss, &vd, brush, fade);
      }

      mul_v3_v3fl(proxy[vd.i], offset, fade);

      if (vd.mvert)
        vd.mvert->flag |= ME_VERT_PBVH_UPDATE;
    }
  }
  BKE_pbvh_vertex_iter_end;
}

static void do_draw_brush(Sculpt *sd, Object *ob, PBVHNode **nodes, int totnode)
{
  SculptSession *ss = ob->sculpt;
  Brush *brush = BKE_paint_brush(&sd->paint);
  float offset[3];
  const float bstrength = ss->cache->bstrength;

  /* offset with as much as possible factored in already */
  mul_v3_v3fl(offset, ss->cache->sculpt_normal_symm, ss->cache->radius);
  mul_v3_v3(offset, ss->cache->scale);
  mul_v3_fl(offset, bstrength);

  /* XXX - this shouldn't be necessary, but sculpting crashes in blender2.8 otherwise
   * initialize before threads so they can do curve mapping */
  curvemapping_initialize(brush->curve);

  /* threaded loop over nodes */
  SculptThreadedTaskData data = {
      .sd = sd,
      .ob = ob,
      .brush = brush,
      .nodes = nodes,
      .offset = offset,
  };

  ParallelRangeSettings settings;
  BLI_parallel_range_settings_defaults(&settings);
  settings.use_threading = ((sd->flags & SCULPT_USE_OPENMP) && totnode > SCULPT_THREADED_LIMIT);
  BLI_task_parallel_range(0, totnode, &data, do_draw_brush_task_cb_ex, &settings);
}

static void do_dam_brush_task_cb_ex(void *__restrict userdata,
                                    const int n,
                                    const ParallelRangeTLS *__restrict tls)
{
  SculptThreadedTaskData *data = userdata;
  SculptSession *ss = data->ob->sculpt;
  const Brush *brush = data->brush;
  const float *offset = data->offset;

  PBVHVertexIter vd;
  float(*proxy)[3];

  proxy = BKE_pbvh_node_add_proxy(ss->pbvh, data->nodes[n])->co;

  SculptOrigVertData orig_data;
  sculpt_orig_vert_data_init(&orig_data, data->ob, data->nodes[n]);

  SculptBrushTest test;
  SculptBrushTestFn sculpt_brush_test_sq_fn = sculpt_brush_test_init_with_falloff_shape(
      ss, &test, data->brush->falloff_shape);

  BKE_pbvh_vertex_iter_begin(ss->pbvh, data->nodes[n], vd, PBVH_ITER_UNIQUE)
  {
    sculpt_orig_vert_data_update(&orig_data, &vd);
    if (sculpt_brush_test_sq_fn(&test, orig_data.co)) {
      /* offset vertex */
      const float fade = tex_strength(ss,
                                      brush,
                                      orig_data.co,
                                      sqrtf(test.dist),
                                      orig_data.no,
                                      vd.fno,
                                      vd.mask ? *vd.mask : 0.0f,
                                      tls->thread_id);

      mul_v3_v3fl(proxy[vd.i], offset, fade);

      if (vd.mvert) {
        vd.mvert->flag |= ME_VERT_PBVH_UPDATE;
      }
    }
  }
  BKE_pbvh_vertex_iter_end;
}

static void do_dam_brush(Sculpt *sd, Object *ob, PBVHNode **nodes, int totnode)
{
  SculptSession *ss = ob->sculpt;
  Brush *brush = BKE_paint_brush(&sd->paint);
  float offset[3];
  const float bstrength = ss->cache->bstrength;

  /* offset with as much as possible factored in already */
  mul_v3_v3fl(offset, ss->cache->sculpt_normal_symm, ss->cache->radius);
  mul_v3_v3(offset, ss->cache->scale);
  mul_v3_fl(offset, bstrength);

  /* XXX - this shouldn't be necessary, but sculpting crashes in blender2.8 otherwise
   * initialize before threads so they can do curve mapping */
  curvemapping_initialize(brush->curve);

  /* threaded loop over nodes */
  SculptThreadedTaskData data = {
      .sd = sd,
      .ob = ob,
      .brush = brush,
      .nodes = nodes,
      .offset = offset,
  };

  ParallelRangeSettings settings;
  BLI_parallel_range_settings_defaults(&settings);
  settings.use_threading = ((sd->flags & SCULPT_USE_OPENMP) && totnode > SCULPT_THREADED_LIMIT);
  BLI_task_parallel_range(0, totnode, &data, do_dam_brush_task_cb_ex, &settings);
}

/**
 * Used for 'SCULPT_TOOL_CREASE' and 'SCULPT_TOOL_BLOB'
 */
static void do_crease_brush_task_cb_ex(void *__restrict userdata,
                                       const int n,
                                       const ParallelRangeTLS *__restrict tls)
{
  SculptThreadedTaskData *data = userdata;
  SculptSession *ss = data->ob->sculpt;
  const Brush *brush = data->brush;
  SculptProjectVector *spvc = data->spvc;
  const float flippedbstrength = data->flippedbstrength;
  const float *offset = data->offset;

  PBVHVertexIter vd;
  float(*proxy)[3];

  proxy = BKE_pbvh_node_add_proxy(ss->pbvh, data->nodes[n])->co;

  SculptBrushTest test;
  SculptBrushTestFn sculpt_brush_test_sq_fn = sculpt_brush_test_init_with_falloff_shape(
      ss, &test, data->brush->falloff_shape);

  BKE_pbvh_vertex_iter_begin(ss->pbvh, data->nodes[n], vd, PBVH_ITER_UNIQUE)
  {
    if (sculpt_brush_test_sq_fn(&test, vd.co)) {
      /* offset vertex */
      const float fade = tex_strength(ss,
                                      brush,
                                      vd.co,
                                      sqrtf(test.dist),
                                      vd.no,
                                      vd.fno,
                                      vd.mask ? *vd.mask : 0.0f,
                                      tls->thread_id);
      float val1[3];
      float val2[3];

      /* first we pinch */
      sub_v3_v3v3(val1, test.location, vd.co);
      if (brush->falloff_shape == PAINT_FALLOFF_SHAPE_TUBE) {
        project_plane_v3_v3v3(val1, val1, ss->cache->view_normal);
      }

      mul_v3_fl(val1, fade * flippedbstrength);

      sculpt_project_v3(spvc, val1, val1);

      /* then we draw */
      mul_v3_v3fl(val2, offset, fade);

      add_v3_v3v3(proxy[vd.i], val1, val2);

      if (vd.mvert) {
        vd.mvert->flag |= ME_VERT_PBVH_UPDATE;
      }
    }
  }
  BKE_pbvh_vertex_iter_end;
}

static void do_crease_brush(Sculpt *sd, Object *ob, PBVHNode **nodes, int totnode)
{
  SculptSession *ss = ob->sculpt;
  const Scene *scene = ss->cache->vc->scene;
  Brush *brush = BKE_paint_brush(&sd->paint);
  float offset[3];
  float bstrength = ss->cache->bstrength;
  float flippedbstrength, crease_correction;
  float brush_alpha;

  SculptProjectVector spvc;

  /* offset with as much as possible factored in already */
  mul_v3_v3fl(offset, ss->cache->sculpt_normal_symm, ss->cache->radius);
  mul_v3_v3(offset, ss->cache->scale);
  mul_v3_fl(offset, bstrength);

  /* We divide out the squared alpha and multiply by the squared crease
   * to give us the pinch strength. */
  crease_correction = brush->crease_pinch_factor * brush->crease_pinch_factor;
  brush_alpha = BKE_brush_alpha_get(scene, brush);
  if (brush_alpha > 0.0f) {
    crease_correction /= brush_alpha * brush_alpha;
  }

  /* we always want crease to pinch or blob to relax even when draw is negative */
  flippedbstrength = (bstrength < 0) ? -crease_correction * bstrength :
                                       crease_correction * bstrength;

  if (brush->sculpt_tool == SCULPT_TOOL_BLOB) {
    flippedbstrength *= -1.0f;
  }

  /* Use surface normal for 'spvc',
   * so the vertices are pinched towards a line instead of a single point.
   * Without this we get a 'flat' surface surrounding the pinch */
  sculpt_project_v3_cache_init(&spvc, ss->cache->sculpt_normal_symm);

  /* threaded loop over nodes */
  SculptThreadedTaskData data = {
      .sd = sd,
      .ob = ob,
      .brush = brush,
      .nodes = nodes,
      .spvc = &spvc,
      .offset = offset,
      .flippedbstrength = flippedbstrength,
  };

  ParallelRangeSettings settings;
  BLI_parallel_range_settings_defaults(&settings);
  settings.use_threading = ((sd->flags & SCULPT_USE_OPENMP) && totnode > SCULPT_THREADED_LIMIT);
  BLI_task_parallel_range(0, totnode, &data, do_crease_brush_task_cb_ex, &settings);
}

static void do_pinch_brush_task_cb_ex(void *__restrict userdata,
                                      const int n,
                                      const ParallelRangeTLS *__restrict tls)
{
  SculptThreadedTaskData *data = userdata;
  SculptSession *ss = data->ob->sculpt;
  const Brush *brush = data->brush;

  PBVHVertexIter vd;
  float(*proxy)[3];
  const float bstrength = ss->cache->bstrength;

  proxy = BKE_pbvh_node_add_proxy(ss->pbvh, data->nodes[n])->co;

  SculptBrushTest test;
  SculptBrushTestFn sculpt_brush_test_sq_fn = sculpt_brush_test_init_with_falloff_shape(
      ss, &test, data->brush->falloff_shape);

  BKE_pbvh_vertex_iter_begin(ss->pbvh, data->nodes[n], vd, PBVH_ITER_UNIQUE)
  {
    if (sculpt_brush_test_sq_fn(&test, vd.co)) {
      const float fade = bstrength * tex_strength(ss,
                                                  brush,
                                                  vd.co,
                                                  sqrtf(test.dist),
                                                  vd.no,
                                                  vd.fno,
                                                  vd.mask ? *vd.mask : 0.0f,
                                                  tls->thread_id);
      float val[3];

      sub_v3_v3v3(val, test.location, vd.co);
      if (brush->falloff_shape == PAINT_FALLOFF_SHAPE_TUBE) {
        project_plane_v3_v3v3(val, val, ss->cache->view_normal);
      }
      mul_v3_v3fl(proxy[vd.i], val, fade);

      if (vd.mvert) {
        vd.mvert->flag |= ME_VERT_PBVH_UPDATE;
      }
    }
  }
  BKE_pbvh_vertex_iter_end;
}

static void do_pinch_brush(Sculpt *sd, Object *ob, PBVHNode **nodes, int totnode)
{
  Brush *brush = BKE_paint_brush(&sd->paint);

  SculptThreadedTaskData data = {
      .sd = sd,
      .ob = ob,
      .brush = brush,
      .nodes = nodes,
  };

  ParallelRangeSettings settings;
  BLI_parallel_range_settings_defaults(&settings);
  settings.use_threading = ((sd->flags & SCULPT_USE_OPENMP) && totnode > SCULPT_THREADED_LIMIT);
  BLI_task_parallel_range(0, totnode, &data, do_pinch_brush_task_cb_ex, &settings);
}

static void do_grab_brush_task_cb_ex(void *__restrict userdata,
                                     const int n,
                                     const ParallelRangeTLS *__restrict tls)
{
  SculptThreadedTaskData *data = userdata;
  SculptSession *ss = data->ob->sculpt;
  const Brush *brush = data->brush;
  const float *grab_delta = data->grab_delta;

  PBVHVertexIter vd;
  SculptOrigVertData orig_data;
  float(*proxy)[3];
  const float bstrength = ss->cache->bstrength;

  sculpt_orig_vert_data_init(&orig_data, data->ob, data->nodes[n]);

  proxy = BKE_pbvh_node_add_proxy(ss->pbvh, data->nodes[n])->co;

  SculptBrushTest test;
  SculptBrushTestFn sculpt_brush_test_sq_fn = sculpt_brush_test_init_with_falloff_shape(
      ss, &test, data->brush->falloff_shape);

  BKE_pbvh_vertex_iter_begin(ss->pbvh, data->nodes[n], vd, PBVH_ITER_UNIQUE)
  {
    sculpt_orig_vert_data_update(&orig_data, &vd);

    if (sculpt_brush_test_sq_fn(&test, orig_data.co)) {
      float fade = bstrength * tex_strength(ss,
                                            brush,
                                            orig_data.co,
                                            sqrtf(test.dist),
                                            orig_data.no,
                                            NULL,
                                            vd.mask ? *vd.mask : 0.0f,
                                            tls->thread_id);
      if (sculpt_automasking_enabled(ss, brush)) {
        fade *= sculpt_automasking_value_get(ss, brush, vd.vert_indices[vd.i]);
      }

      mul_v3_v3fl(proxy[vd.i], grab_delta, fade);

      if (vd.mvert) {
        vd.mvert->flag |= ME_VERT_PBVH_UPDATE;
      }
    }
  }
  BKE_pbvh_vertex_iter_end;
}

static void do_grab_brush(Sculpt *sd, Object *ob, PBVHNode **nodes, int totnode)
{
  SculptSession *ss = ob->sculpt;
  Brush *brush = BKE_paint_brush(&sd->paint);
  float grab_delta[3];

  copy_v3_v3(grab_delta, ss->cache->grab_delta_symmetry);

  if (ss->cache->normal_weight > 0.0f) {
    sculpt_project_v3_normal_align(ss, ss->cache->normal_weight, grab_delta);
  }

  SculptThreadedTaskData data = {
      .sd = sd,
      .ob = ob,
      .brush = brush,
      .nodes = nodes,
      .grab_delta = grab_delta,
  };

  ParallelRangeSettings settings;
  BLI_parallel_range_settings_defaults(&settings);
  settings.use_threading = ((sd->flags & SCULPT_USE_OPENMP) && totnode > SCULPT_THREADED_LIMIT);
  BLI_task_parallel_range(0, totnode, &data, do_grab_brush_task_cb_ex, &settings);
}

static void do_nudge_brush_task_cb_ex(void *__restrict userdata,
                                      const int n,
                                      const ParallelRangeTLS *__restrict tls)
{
  SculptThreadedTaskData *data = userdata;
  SculptSession *ss = data->ob->sculpt;
  const Brush *brush = data->brush;
  const float *cono = data->cono;

  PBVHVertexIter vd;
  float(*proxy)[3];
  const float bstrength = ss->cache->bstrength;

  proxy = BKE_pbvh_node_add_proxy(ss->pbvh, data->nodes[n])->co;

  SculptBrushTest test;
  SculptBrushTestFn sculpt_brush_test_sq_fn = sculpt_brush_test_init_with_falloff_shape(
      ss, &test, data->brush->falloff_shape);

  BKE_pbvh_vertex_iter_begin(ss->pbvh, data->nodes[n], vd, PBVH_ITER_UNIQUE)
  {
    if (sculpt_brush_test_sq_fn(&test, vd.co)) {
      const float fade = bstrength * tex_strength(ss,
                                                  brush,
                                                  vd.co,
                                                  sqrtf(test.dist),
                                                  vd.no,
                                                  vd.fno,
                                                  vd.mask ? *vd.mask : 0.0f,
                                                  tls->thread_id);

      mul_v3_v3fl(proxy[vd.i], cono, fade);

      if (vd.mvert) {
        vd.mvert->flag |= ME_VERT_PBVH_UPDATE;
      }
    }
  }
  BKE_pbvh_vertex_iter_end;
}

static void do_nudge_brush(Sculpt *sd, Object *ob, PBVHNode **nodes, int totnode)
{
  SculptSession *ss = ob->sculpt;
  Brush *brush = BKE_paint_brush(&sd->paint);
  float grab_delta[3];
  float tmp[3], cono[3];

  copy_v3_v3(grab_delta, ss->cache->grab_delta_symmetry);

  cross_v3_v3v3(tmp, ss->cache->sculpt_normal_symm, grab_delta);
  cross_v3_v3v3(cono, tmp, ss->cache->sculpt_normal_symm);

  SculptThreadedTaskData data = {
      .sd = sd,
      .ob = ob,
      .brush = brush,
      .nodes = nodes,
      .cono = cono,
  };

  ParallelRangeSettings settings;
  BLI_parallel_range_settings_defaults(&settings);
  settings.use_threading = ((sd->flags & SCULPT_USE_OPENMP) && totnode > SCULPT_THREADED_LIMIT);
  BLI_task_parallel_range(0, totnode, &data, do_nudge_brush_task_cb_ex, &settings);
}

static void do_snake_hook_brush_task_cb_ex(void *__restrict userdata,
                                           const int n,
                                           const ParallelRangeTLS *__restrict tls)
{
  SculptThreadedTaskData *data = userdata;
  SculptSession *ss = data->ob->sculpt;
  const Brush *brush = data->brush;
  SculptProjectVector *spvc = data->spvc;
  const float *grab_delta = data->grab_delta;

  PBVHVertexIter vd;
  float(*proxy)[3];
  const float bstrength = ss->cache->bstrength;
  const bool do_rake_rotation = ss->cache->is_rake_rotation_valid;
  const bool do_pinch = (brush->crease_pinch_factor != 0.5f);
  const float pinch = do_pinch ? (2.0f * (0.5f - brush->crease_pinch_factor) *
                                  (len_v3(grab_delta) / ss->cache->radius)) :
                                 0.0f;

  proxy = BKE_pbvh_node_add_proxy(ss->pbvh, data->nodes[n])->co;

  SculptBrushTest test;
  SculptBrushTestFn sculpt_brush_test_sq_fn = sculpt_brush_test_init_with_falloff_shape(
      ss, &test, data->brush->falloff_shape);

  BKE_pbvh_vertex_iter_begin(ss->pbvh, data->nodes[n], vd, PBVH_ITER_UNIQUE)
  {
    if (sculpt_brush_test_sq_fn(&test, vd.co)) {
      const float fade = bstrength * tex_strength(ss,
                                                  brush,
                                                  vd.co,
                                                  sqrtf(test.dist),
                                                  vd.no,
                                                  vd.fno,
                                                  vd.mask ? *vd.mask : 0.0f,
                                                  tls->thread_id);
      float automasking = 1.0f;
      if (sculpt_automasking_enabled(ss, brush)) {
        automasking = sculpt_automasking_value_get(ss, brush, vd.vert_indices[vd.i]);
      }

      mul_v3_v3fl(proxy[vd.i], grab_delta, fade * automasking);

      /* negative pinch will inflate, helps maintain volume */
      if (do_pinch) {
        float delta_pinch_init[3], delta_pinch[3];

        sub_v3_v3v3(delta_pinch, vd.co, test.location);
        if (brush->falloff_shape == PAINT_FALLOFF_SHAPE_TUBE) {
          project_plane_v3_v3v3(delta_pinch, delta_pinch, ss->cache->true_view_normal);
        }

        /* important to calculate based on the grabbed location
         * (intentionally ignore fade here). */
        add_v3_v3(delta_pinch, grab_delta);

        sculpt_project_v3(spvc, delta_pinch, delta_pinch);

        copy_v3_v3(delta_pinch_init, delta_pinch);

        float pinch_fade = pinch * fade;
        /* when reducing, scale reduction back by how close to the center we are,
         * so we don't pinch into nothingness */
        if (pinch > 0.0f) {
          /* square to have even less impact for close vertices */
          pinch_fade *= pow2f(min_ff(1.0f, len_v3(delta_pinch) / ss->cache->radius));
        }
        mul_v3_fl(delta_pinch, 1.0f + pinch_fade);
        sub_v3_v3v3(delta_pinch, delta_pinch_init, delta_pinch);
        add_v3_v3(proxy[vd.i], delta_pinch);
      }

      if (do_rake_rotation) {
        float delta_rotate[3];
        sculpt_rake_rotate(ss, test.location, vd.co, fade * automasking, delta_rotate);
        add_v3_v3(proxy[vd.i], delta_rotate);
      }

      if (vd.mvert) {
        vd.mvert->flag |= ME_VERT_PBVH_UPDATE;
      }
    }
  }
  BKE_pbvh_vertex_iter_end;
}

static void do_snake_hook_brush(Sculpt *sd, Object *ob, PBVHNode **nodes, int totnode)
{
  SculptSession *ss = ob->sculpt;
  Brush *brush = BKE_paint_brush(&sd->paint);
  const float bstrength = ss->cache->bstrength;
  float grab_delta[3];

  SculptProjectVector spvc;

  copy_v3_v3(grab_delta, ss->cache->grab_delta_symmetry);

  if (bstrength < 0) {
    negate_v3(grab_delta);
  }

  if (ss->cache->normal_weight > 0.0f) {
    sculpt_project_v3_normal_align(ss, ss->cache->normal_weight, grab_delta);
  }

  /* optionally pinch while painting */
  if (brush->crease_pinch_factor != 0.5f) {
    sculpt_project_v3_cache_init(&spvc, grab_delta);
  }

  SculptThreadedTaskData data = {
      .sd = sd,
      .ob = ob,
      .brush = brush,
      .nodes = nodes,
      .spvc = &spvc,
      .grab_delta = grab_delta,
  };

  ParallelRangeSettings settings;
  BLI_parallel_range_settings_defaults(&settings);
  settings.use_threading = ((sd->flags & SCULPT_USE_OPENMP) && totnode > SCULPT_THREADED_LIMIT);
  BLI_task_parallel_range(0, totnode, &data, do_snake_hook_brush_task_cb_ex, &settings);
}

static void do_thumb_brush_task_cb_ex(void *__restrict userdata,
                                      const int n,
                                      const ParallelRangeTLS *__restrict tls)
{
  SculptThreadedTaskData *data = userdata;
  SculptSession *ss = data->ob->sculpt;
  const Brush *brush = data->brush;
  const float *cono = data->cono;

  PBVHVertexIter vd;
  SculptOrigVertData orig_data;
  float(*proxy)[3];
  const float bstrength = ss->cache->bstrength;

  sculpt_orig_vert_data_init(&orig_data, data->ob, data->nodes[n]);

  proxy = BKE_pbvh_node_add_proxy(ss->pbvh, data->nodes[n])->co;

  SculptBrushTest test;
  SculptBrushTestFn sculpt_brush_test_sq_fn = sculpt_brush_test_init_with_falloff_shape(
      ss, &test, data->brush->falloff_shape);

  BKE_pbvh_vertex_iter_begin(ss->pbvh, data->nodes[n], vd, PBVH_ITER_UNIQUE)
  {
    sculpt_orig_vert_data_update(&orig_data, &vd);

    if (sculpt_brush_test_sq_fn(&test, orig_data.co)) {
      const float fade = bstrength * tex_strength(ss,
                                                  brush,
                                                  orig_data.co,
                                                  sqrtf(test.dist),
                                                  orig_data.no,
                                                  NULL,
                                                  vd.mask ? *vd.mask : 0.0f,
                                                  tls->thread_id);

      mul_v3_v3fl(proxy[vd.i], cono, fade);

      if (vd.mvert) {
        vd.mvert->flag |= ME_VERT_PBVH_UPDATE;
      }
    }
  }
  BKE_pbvh_vertex_iter_end;
}

static void do_thumb_brush(Sculpt *sd, Object *ob, PBVHNode **nodes, int totnode)
{
  SculptSession *ss = ob->sculpt;
  Brush *brush = BKE_paint_brush(&sd->paint);
  float grab_delta[3];
  float tmp[3], cono[3];

  copy_v3_v3(grab_delta, ss->cache->grab_delta_symmetry);

  cross_v3_v3v3(tmp, ss->cache->sculpt_normal_symm, grab_delta);
  cross_v3_v3v3(cono, tmp, ss->cache->sculpt_normal_symm);

  SculptThreadedTaskData data = {
      .sd = sd,
      .ob = ob,
      .brush = brush,
      .nodes = nodes,
      .cono = cono,
  };

  ParallelRangeSettings settings;
  BLI_parallel_range_settings_defaults(&settings);
  settings.use_threading = ((sd->flags & SCULPT_USE_OPENMP) && totnode > SCULPT_THREADED_LIMIT);
  BLI_task_parallel_range(0, totnode, &data, do_thumb_brush_task_cb_ex, &settings);
}

static void do_rotate_brush_task_cb_ex(void *__restrict userdata,
                                       const int n,
                                       const ParallelRangeTLS *__restrict tls)
{
  SculptThreadedTaskData *data = userdata;
  SculptSession *ss = data->ob->sculpt;
  const Brush *brush = data->brush;
  const float angle = data->angle;

  PBVHVertexIter vd;
  SculptOrigVertData orig_data;
  float(*proxy)[3];
  const float bstrength = ss->cache->bstrength;

  sculpt_orig_vert_data_init(&orig_data, data->ob, data->nodes[n]);

  proxy = BKE_pbvh_node_add_proxy(ss->pbvh, data->nodes[n])->co;

  SculptBrushTest test;
  SculptBrushTestFn sculpt_brush_test_sq_fn = sculpt_brush_test_init_with_falloff_shape(
      ss, &test, data->brush->falloff_shape);

  BKE_pbvh_vertex_iter_begin(ss->pbvh, data->nodes[n], vd, PBVH_ITER_UNIQUE)
  {
    sculpt_orig_vert_data_update(&orig_data, &vd);

    if (sculpt_brush_test_sq_fn(&test, orig_data.co)) {
      float vec[3], rot[3][3];
      const float fade = bstrength * tex_strength(ss,
                                                  brush,
                                                  orig_data.co,
                                                  sqrtf(test.dist),
                                                  orig_data.no,
                                                  NULL,
                                                  vd.mask ? *vd.mask : 0.0f,
                                                  tls->thread_id);

      sub_v3_v3v3(vec, orig_data.co, ss->cache->location);
      axis_angle_normalized_to_mat3(rot, ss->cache->sculpt_normal_symm, angle * fade);
      mul_v3_m3v3(proxy[vd.i], rot, vec);
      add_v3_v3(proxy[vd.i], ss->cache->location);
      sub_v3_v3(proxy[vd.i], orig_data.co);

      if (vd.mvert) {
        vd.mvert->flag |= ME_VERT_PBVH_UPDATE;
      }
    }
  }
  BKE_pbvh_vertex_iter_end;
}

static void do_rotate_brush(Sculpt *sd, Object *ob, PBVHNode **nodes, int totnode)
{
  SculptSession *ss = ob->sculpt;
  Brush *brush = BKE_paint_brush(&sd->paint);

  static const int flip[8] = {1, -1, -1, 1, -1, 1, 1, -1};
  const float angle = ss->cache->vertex_rotation * flip[ss->cache->mirror_symmetry_pass];

  SculptThreadedTaskData data = {
      .sd = sd,
      .ob = ob,
      .brush = brush,
      .nodes = nodes,
      .angle = angle,
  };

  ParallelRangeSettings settings;
  BLI_parallel_range_settings_defaults(&settings);
  settings.use_threading = ((sd->flags & SCULPT_USE_OPENMP) && totnode > SCULPT_THREADED_LIMIT);
  BLI_task_parallel_range(0, totnode, &data, do_rotate_brush_task_cb_ex, &settings);
}

static void do_layer_brush_task_cb_ex(void *__restrict userdata,
                                      const int n,
                                      const ParallelRangeTLS *__restrict tls)
{
  SculptThreadedTaskData *data = userdata;
  SculptSession *ss = data->ob->sculpt;
  Sculpt *sd = data->sd;
  const Brush *brush = data->brush;
  const float *offset = data->offset;

  PBVHVertexIter vd;
  SculptOrigVertData orig_data;
  float *layer_disp;
  const float bstrength = ss->cache->bstrength;
  const float lim = (bstrength < 0) ? -data->brush->height : data->brush->height;
  /* XXX: layer brush needs conversion to proxy but its more complicated */
  /* proxy = BKE_pbvh_node_add_proxy(ss->pbvh, nodes[n])->co; */

  sculpt_orig_vert_data_init(&orig_data, data->ob, data->nodes[n]);

  /* Why does this have to be thread-protected? */
  BLI_mutex_lock(&data->mutex);
  layer_disp = BKE_pbvh_node_layer_disp_get(ss->pbvh, data->nodes[n]);
  BLI_mutex_unlock(&data->mutex);

  SculptBrushTest test;
  SculptBrushTestFn sculpt_brush_test_sq_fn = sculpt_brush_test_init_with_falloff_shape(
      ss, &test, data->brush->falloff_shape);

  BKE_pbvh_vertex_iter_begin(ss->pbvh, data->nodes[n], vd, PBVH_ITER_UNIQUE)
  {
    sculpt_orig_vert_data_update(&orig_data, &vd);

    if (sculpt_brush_test_sq_fn(&test, orig_data.co)) {
      const float fade = bstrength * tex_strength(ss,
                                                  brush,
                                                  vd.co,
                                                  sqrtf(test.dist),
                                                  vd.no,
                                                  vd.fno,
                                                  vd.mask ? *vd.mask : 0.0f,
                                                  tls->thread_id);
      float *disp = &layer_disp[vd.i];
      float val[3];

      *disp += fade;

      /* Don't let the displacement go past the limit */
      if ((lim < 0.0f && *disp < lim) || (lim >= 0.0f && *disp > lim)) {
        *disp = lim;
      }

      mul_v3_v3fl(val, offset, *disp);

      if (!ss->multires && !ss->bm && ss->layer_co && (brush->flag & BRUSH_PERSISTENT)) {
        int index = vd.vert_indices[vd.i];

        /* persistent base */
        add_v3_v3(val, ss->layer_co[index]);
      }
      else {
        add_v3_v3(val, orig_data.co);
      }

      sculpt_clip(sd, ss, vd.co, val);

      if (vd.mvert) {
        vd.mvert->flag |= ME_VERT_PBVH_UPDATE;
      }
    }
  }
  BKE_pbvh_vertex_iter_end;
}

static void do_layer_brush(Sculpt *sd, Object *ob, PBVHNode **nodes, int totnode)
{
  SculptSession *ss = ob->sculpt;
  Brush *brush = BKE_paint_brush(&sd->paint);
  float offset[3];

  mul_v3_v3v3(offset, ss->cache->scale, ss->cache->sculpt_normal_symm);

  SculptThreadedTaskData data = {
      .sd = sd,
      .ob = ob,
      .brush = brush,
      .nodes = nodes,
      .offset = offset,
  };
  BLI_mutex_init(&data.mutex);

  ParallelRangeSettings settings;
  BLI_parallel_range_settings_defaults(&settings);
  settings.use_threading = ((sd->flags & SCULPT_USE_OPENMP) && totnode > SCULPT_THREADED_LIMIT);
  BLI_task_parallel_range(0, totnode, &data, do_layer_brush_task_cb_ex, &settings);

  BLI_mutex_end(&data.mutex);
}

static void do_inflate_brush_task_cb_ex(void *__restrict userdata,
                                        const int n,
                                        const ParallelRangeTLS *__restrict tls)
{
  SculptThreadedTaskData *data = userdata;
  SculptSession *ss = data->ob->sculpt;
  const Brush *brush = data->brush;

  PBVHVertexIter vd;
  float(*proxy)[3];
  const float bstrength = ss->cache->bstrength;

  proxy = BKE_pbvh_node_add_proxy(ss->pbvh, data->nodes[n])->co;

  SculptBrushTest test;
  SculptBrushTestFn sculpt_brush_test_sq_fn = sculpt_brush_test_init_with_falloff_shape(
      ss, &test, data->brush->falloff_shape);

  BKE_pbvh_vertex_iter_begin(ss->pbvh, data->nodes[n], vd, PBVH_ITER_UNIQUE)
  {
    if (sculpt_brush_test_sq_fn(&test, vd.co)) {
      const float fade = bstrength * tex_strength(ss,
                                                  brush,
                                                  vd.co,
                                                  sqrtf(test.dist),
                                                  vd.no,
                                                  vd.fno,
                                                  vd.mask ? *vd.mask : 0.0f,
                                                  tls->thread_id);
      float val[3];

      if (vd.fno) {
        copy_v3_v3(val, vd.fno);
      }
      else {
        normal_short_to_float_v3(val, vd.no);
      }

      mul_v3_fl(val, fade * ss->cache->radius);
      mul_v3_v3v3(proxy[vd.i], val, ss->cache->scale);

      if (vd.mvert) {
        vd.mvert->flag |= ME_VERT_PBVH_UPDATE;
      }
    }
  }
  BKE_pbvh_vertex_iter_end;
}

static void do_inflate_brush(Sculpt *sd, Object *ob, PBVHNode **nodes, int totnode)
{
  Brush *brush = BKE_paint_brush(&sd->paint);

  SculptThreadedTaskData data = {
      .sd = sd,
      .ob = ob,
      .brush = brush,
      .nodes = nodes,
  };

  ParallelRangeSettings settings;
  BLI_parallel_range_settings_defaults(&settings);
  settings.use_threading = ((sd->flags & SCULPT_USE_OPENMP) && totnode > SCULPT_THREADED_LIMIT);
  BLI_task_parallel_range(0, totnode, &data, do_inflate_brush_task_cb_ex, &settings);
}

static void calc_sculpt_plane(
    Sculpt *sd, Object *ob, PBVHNode **nodes, int totnode, float r_area_no[3], float r_area_co[3])
{
  SculptSession *ss = ob->sculpt;
  Brush *brush = BKE_paint_brush(&sd->paint);

  if (ss->cache->mirror_symmetry_pass == 0 && ss->cache->radial_symmetry_pass == 0 &&
      ss->cache->tile_pass == 0 &&
      (ss->cache->first_time || !(brush->flag & BRUSH_ORIGINAL_NORMAL))) {
    switch (brush->sculpt_plane) {
      case SCULPT_DISP_DIR_VIEW:
        copy_v3_v3(r_area_no, ss->cache->true_view_normal);
        break;

      case SCULPT_DISP_DIR_X:
        ARRAY_SET_ITEMS(r_area_no, 1, 0, 0);
        break;

      case SCULPT_DISP_DIR_Y:
        ARRAY_SET_ITEMS(r_area_no, 0, 1, 0);
        break;

      case SCULPT_DISP_DIR_Z:
        ARRAY_SET_ITEMS(r_area_no, 0, 0, 1);
        break;

      case SCULPT_DISP_DIR_AREA:
        calc_area_normal_and_center(sd, ob, nodes, totnode, r_area_no, r_area_co);
        if (brush->falloff_shape == PAINT_FALLOFF_SHAPE_TUBE) {
          project_plane_v3_v3v3(r_area_no, r_area_no, ss->cache->view_normal);
          normalize_v3(r_area_no);
        }
        break;

      default:
        break;
    }

    /* for flatten center */
    /* flatten center has not been calculated yet if we are not using the area normal */
    if (brush->sculpt_plane != SCULPT_DISP_DIR_AREA) {
      calc_area_center(sd, ob, nodes, totnode, r_area_co);
    }

    /* for area normal */
    copy_v3_v3(ss->cache->sculpt_normal, r_area_no);

    /* for flatten center */
    copy_v3_v3(ss->cache->last_center, r_area_co);
  }
  else {
    /* for area normal */
    copy_v3_v3(r_area_no, ss->cache->sculpt_normal);

    /* for flatten center */
    copy_v3_v3(r_area_co, ss->cache->last_center);

    /* for area normal */
    flip_v3(r_area_no, ss->cache->mirror_symmetry_pass);

    /* for flatten center */
    flip_v3(r_area_co, ss->cache->mirror_symmetry_pass);

    /* for area normal */
    mul_m4_v3(ss->cache->symm_rot_mat, r_area_no);

    /* for flatten center */
    mul_m4_v3(ss->cache->symm_rot_mat, r_area_co);

    /* shift the plane for the current tile */
    add_v3_v3(r_area_co, ss->cache->plane_offset);
  }
}

static int plane_trim(const StrokeCache *cache, const Brush *brush, const float val[3])
{
  return (!(brush->flag & BRUSH_PLANE_TRIM) ||
          ((dot_v3v3(val, val) <= cache->radius_squared * cache->plane_trim_squared)));
}

static bool plane_point_side_flip(const float co[3], const float plane[4], const bool flip)
{
  float d = plane_point_side_v3(plane, co);
  if (flip) {
    d = -d;
  }
  return d <= 0.0f;
}

static int plane_point_side(const float co[3], const float plane[4])
{
  float d = plane_point_side_v3(plane, co);
  return d <= 0.0f;
}

static float get_offset(Sculpt *sd, SculptSession *ss)
{
  Brush *brush = BKE_paint_brush(&sd->paint);

  float rv = brush->plane_offset;

  if (brush->flag & BRUSH_OFFSET_PRESSURE) {
    rv *= ss->cache->pressure;
  }

  return rv;
}

static void do_flatten_brush_task_cb_ex(void *__restrict userdata,
                                        const int n,
                                        const ParallelRangeTLS *__restrict tls)
{
  SculptThreadedTaskData *data = userdata;
  SculptSession *ss = data->ob->sculpt;
  const Brush *brush = data->brush;
  const float *area_no = data->area_no;
  const float *area_co = data->area_co;

  PBVHVertexIter vd;
  float(*proxy)[3];
  const float bstrength = ss->cache->bstrength;

  proxy = BKE_pbvh_node_add_proxy(ss->pbvh, data->nodes[n])->co;

  SculptBrushTest test;
  SculptBrushTestFn sculpt_brush_test_sq_fn = sculpt_brush_test_init_with_falloff_shape(
      ss, &test, data->brush->falloff_shape);

  plane_from_point_normal_v3(test.plane_tool, area_co, area_no);

  BKE_pbvh_vertex_iter_begin(ss->pbvh, data->nodes[n], vd, PBVH_ITER_UNIQUE)
  {
    if (sculpt_brush_test_sq_fn(&test, vd.co)) {
      float intr[3];
      float val[3];

      closest_to_plane_normalized_v3(intr, test.plane_tool, vd.co);

      sub_v3_v3v3(val, intr, vd.co);

      if (plane_trim(ss->cache, brush, val)) {
        const float fade = bstrength * tex_strength(ss,
                                                    brush,
                                                    vd.co,
                                                    sqrtf(test.dist),
                                                    vd.no,
                                                    vd.fno,
                                                    vd.mask ? *vd.mask : 0.0f,
                                                    tls->thread_id);

        mul_v3_v3fl(proxy[vd.i], val, fade);

        if (vd.mvert) {
          vd.mvert->flag |= ME_VERT_PBVH_UPDATE;
        }
      }
    }
  }
  BKE_pbvh_vertex_iter_end;
}

static void do_flatten_brush(Sculpt *sd, Object *ob, PBVHNode **nodes, int totnode)
{
  SculptSession *ss = ob->sculpt;
  Brush *brush = BKE_paint_brush(&sd->paint);

  const float radius = ss->cache->radius;

  float area_no[3];
  float area_co[3];

  float offset = get_offset(sd, ss);
  float displace;
  float temp[3];

  calc_sculpt_plane(sd, ob, nodes, totnode, area_no, area_co);

  displace = radius * offset;

  mul_v3_v3v3(temp, area_no, ss->cache->scale);
  mul_v3_fl(temp, displace);
  add_v3_v3(area_co, temp);

  SculptThreadedTaskData data = {
      .sd = sd,
      .ob = ob,
      .brush = brush,
      .nodes = nodes,
      .area_no = area_no,
      .area_co = area_co,
  };

  ParallelRangeSettings settings;
  BLI_parallel_range_settings_defaults(&settings);
  settings.use_threading = ((sd->flags & SCULPT_USE_OPENMP) && totnode > SCULPT_THREADED_LIMIT);
  BLI_task_parallel_range(0, totnode, &data, do_flatten_brush_task_cb_ex, &settings);
}

static void do_clay_brush_task_cb_ex(void *__restrict userdata,
                                     const int n,
                                     const ParallelRangeTLS *__restrict tls)
{
  SculptThreadedTaskData *data = userdata;
  SculptSession *ss = data->ob->sculpt;
  const Brush *brush = data->brush;
  const float *area_no = data->area_no;
  const float *area_co = data->area_co;

  PBVHVertexIter vd;
  float(*proxy)[3];
  const bool flip = (ss->cache->bstrength < 0);
  const float bstrength = flip ? -ss->cache->bstrength : ss->cache->bstrength;

  proxy = BKE_pbvh_node_add_proxy(ss->pbvh, data->nodes[n])->co;

  SculptBrushTest test;
  SculptBrushTestFn sculpt_brush_test_sq_fn = sculpt_brush_test_init_with_falloff_shape(
      ss, &test, data->brush->falloff_shape);

  plane_from_point_normal_v3(test.plane_tool, area_co, area_no);

  BKE_pbvh_vertex_iter_begin(ss->pbvh, data->nodes[n], vd, PBVH_ITER_UNIQUE)
  {
    if (sculpt_brush_test_sq_fn(&test, vd.co)) {
      if (plane_point_side_flip(vd.co, test.plane_tool, flip)) {
        float intr[3];
        float val[3];

        closest_to_plane_normalized_v3(intr, test.plane_tool, vd.co);

        sub_v3_v3v3(val, intr, vd.co);

        if (plane_trim(ss->cache, brush, val)) {
          /* note, the normal from the vertices is ignored,
           * causes glitch with planes, see: T44390 */
          const float fade = bstrength * tex_strength(ss,
                                                      brush,
                                                      vd.co,
                                                      sqrtf(test.dist),
                                                      vd.no,
                                                      vd.fno,
                                                      vd.mask ? *vd.mask : 0.0f,
                                                      tls->thread_id);

          mul_v3_v3fl(proxy[vd.i], val, fade);

          if (vd.mvert) {
            vd.mvert->flag |= ME_VERT_PBVH_UPDATE;
          }
        }
      }
    }
  }
  BKE_pbvh_vertex_iter_end;
}

static void do_clay_brush(Sculpt *sd, Object *ob, PBVHNode **nodes, int totnode)
{
  SculptSession *ss = ob->sculpt;
  Brush *brush = BKE_paint_brush(&sd->paint);

  const bool flip = (ss->cache->bstrength < 0);
  const float radius = flip ? -ss->cache->radius : ss->cache->radius;

  float offset = get_offset(sd, ss);
  float displace;

  float area_no[3];
  float area_co[3];
  float temp[3];

  calc_sculpt_plane(sd, ob, nodes, totnode, area_no, area_co);

  displace = radius * (0.25f + offset);

  mul_v3_v3v3(temp, area_no, ss->cache->scale);
  mul_v3_fl(temp, displace);
  add_v3_v3(area_co, temp);

  /* add_v3_v3v3(p, ss->cache->location, area_no); */

  SculptThreadedTaskData data = {
      .sd = sd,
      .ob = ob,
      .brush = brush,
      .nodes = nodes,
      .area_no = area_no,
      .area_co = area_co,
  };

  ParallelRangeSettings settings;
  BLI_parallel_range_settings_defaults(&settings);
  settings.use_threading = ((sd->flags & SCULPT_USE_OPENMP) && totnode > SCULPT_THREADED_LIMIT);
  BLI_task_parallel_range(0, totnode, &data, do_clay_brush_task_cb_ex, &settings);
}

static void do_clay_strips_brush_task_cb_ex(void *__restrict userdata,
                                            const int n,
                                            const ParallelRangeTLS *__restrict tls)
{
  SculptThreadedTaskData *data = userdata;
  SculptSession *ss = data->ob->sculpt;
  const Brush *brush = data->brush;
  float(*mat)[4] = data->mat;
  const float *area_no_sp = data->area_no_sp;
  const float *area_co = data->area_co;

  PBVHVertexIter vd;
  SculptBrushTest test;
  float(*proxy)[3];
  const bool flip = (ss->cache->bstrength < 0);
  const float bstrength = flip ? -ss->cache->bstrength : ss->cache->bstrength;

  proxy = BKE_pbvh_node_add_proxy(ss->pbvh, data->nodes[n])->co;

  sculpt_brush_test_init(ss, &test);
  plane_from_point_normal_v3(test.plane_tool, area_co, area_no_sp);

  BKE_pbvh_vertex_iter_begin(ss->pbvh, data->nodes[n], vd, PBVH_ITER_UNIQUE)
  {
    if (sculpt_brush_test_cube(&test, vd.co, mat)) {
      if (plane_point_side_flip(vd.co, test.plane_tool, flip)) {
        float intr[3];
        float val[3];

        closest_to_plane_normalized_v3(intr, test.plane_tool, vd.co);

        sub_v3_v3v3(val, intr, vd.co);

        if (plane_trim(ss->cache, brush, val)) {
          /* note, the normal from the vertices is ignored,
           * causes glitch with planes, see: T44390 */
          const float fade = bstrength * tex_strength(ss,
                                                      brush,
                                                      vd.co,
                                                      ss->cache->radius * test.dist,
                                                      vd.no,
                                                      vd.fno,
                                                      vd.mask ? *vd.mask : 0.0f,
                                                      tls->thread_id);

          mul_v3_v3fl(proxy[vd.i], val, fade);

          if (vd.mvert) {
            vd.mvert->flag |= ME_VERT_PBVH_UPDATE;
          }
        }
      }
    }
  }
  BKE_pbvh_vertex_iter_end;
}

static void do_clay_strips_brush(Sculpt *sd, Object *ob, PBVHNode **nodes, int totnode)
{
  SculptSession *ss = ob->sculpt;
  Brush *brush = BKE_paint_brush(&sd->paint);

  const bool flip = (ss->cache->bstrength < 0);
  const float radius = flip ? -ss->cache->radius : ss->cache->radius;
  const float offset = get_offset(sd, ss);
  const float displace = radius * (0.25f + offset);

  float area_no_sp[3]; /* the sculpt-plane normal (whatever its set to) */
  float area_no[3];    /* geometry normal */
  float area_co[3];

  float temp[3];
  float mat[4][4];
  float scale[4][4];
  float tmat[4][4];

  calc_sculpt_plane(sd, ob, nodes, totnode, area_no_sp, area_co);

  if (brush->sculpt_plane != SCULPT_DISP_DIR_AREA || (brush->flag & BRUSH_ORIGINAL_NORMAL)) {
    calc_area_normal(sd, ob, nodes, totnode, area_no);
  }
  else {
    copy_v3_v3(area_no, area_no_sp);
  }

  /* delay the first daub because grab delta is not setup */
  if (ss->cache->first_time) {
    return;
  }

  if (is_zero_v3(ss->cache->grab_delta_symmetry))
    return;

  mul_v3_v3v3(temp, area_no_sp, ss->cache->scale);
  mul_v3_fl(temp, displace);
  add_v3_v3(area_co, temp);

  /* init mat */
  cross_v3_v3v3(mat[0], area_no, ss->cache->grab_delta_symmetry);
  mat[0][3] = 0;
  cross_v3_v3v3(mat[1], area_no, mat[0]);
  mat[1][3] = 0;
  copy_v3_v3(mat[2], area_no);
  mat[2][3] = 0;
  copy_v3_v3(mat[3], ss->cache->location);
  mat[3][3] = 1;
  normalize_m4(mat);

  /* scale mat */
  scale_m4_fl(scale, ss->cache->radius);
  mul_m4_m4m4(tmat, mat, scale);
  invert_m4_m4(mat, tmat);

  SculptThreadedTaskData data = {
      .sd = sd,
      .ob = ob,
      .brush = brush,
      .nodes = nodes,
      .area_no_sp = area_no_sp,
      .area_co = area_co,
      .mat = mat,
  };

  ParallelRangeSettings settings;
  BLI_parallel_range_settings_defaults(&settings);
  settings.use_threading = ((sd->flags & SCULPT_USE_OPENMP) && totnode > SCULPT_THREADED_LIMIT);
  BLI_task_parallel_range(0, totnode, &data, do_clay_strips_brush_task_cb_ex, &settings);
}

static void do_fill_brush_task_cb_ex(void *__restrict userdata,
                                     const int n,
                                     const ParallelRangeTLS *__restrict tls)
{
  SculptThreadedTaskData *data = userdata;
  SculptSession *ss = data->ob->sculpt;
  const Brush *brush = data->brush;
  const float *area_no = data->area_no;
  const float *area_co = data->area_co;

  PBVHVertexIter vd;
  float(*proxy)[3];
  const float bstrength = ss->cache->bstrength;

  proxy = BKE_pbvh_node_add_proxy(ss->pbvh, data->nodes[n])->co;

  SculptBrushTest test;
  SculptBrushTestFn sculpt_brush_test_sq_fn = sculpt_brush_test_init_with_falloff_shape(
      ss, &test, data->brush->falloff_shape);

  plane_from_point_normal_v3(test.plane_tool, area_co, area_no);

  BKE_pbvh_vertex_iter_begin(ss->pbvh, data->nodes[n], vd, PBVH_ITER_UNIQUE)
  {
    if (sculpt_brush_test_sq_fn(&test, vd.co)) {
      if (plane_point_side(vd.co, test.plane_tool)) {
        float intr[3];
        float val[3];

        closest_to_plane_normalized_v3(intr, test.plane_tool, vd.co);

        sub_v3_v3v3(val, intr, vd.co);

        if (plane_trim(ss->cache, brush, val)) {
          const float fade = bstrength * tex_strength(ss,
                                                      brush,
                                                      vd.co,
                                                      sqrtf(test.dist),
                                                      vd.no,
                                                      vd.fno,
                                                      vd.mask ? *vd.mask : 0.0f,
                                                      tls->thread_id);

          mul_v3_v3fl(proxy[vd.i], val, fade);

          if (vd.mvert) {
            vd.mvert->flag |= ME_VERT_PBVH_UPDATE;
          }
        }
      }
    }
  }
  BKE_pbvh_vertex_iter_end;
}

static void do_fill_brush(Sculpt *sd, Object *ob, PBVHNode **nodes, int totnode)
{
  SculptSession *ss = ob->sculpt;
  Brush *brush = BKE_paint_brush(&sd->paint);

  const float radius = ss->cache->radius;

  float area_no[3];
  float area_co[3];
  float offset = get_offset(sd, ss);

  float displace;

  float temp[3];

  calc_sculpt_plane(sd, ob, nodes, totnode, area_no, area_co);

  displace = radius * offset;

  mul_v3_v3v3(temp, area_no, ss->cache->scale);
  mul_v3_fl(temp, displace);
  add_v3_v3(area_co, temp);

  SculptThreadedTaskData data = {
      .sd = sd,
      .ob = ob,
      .brush = brush,
      .nodes = nodes,
      .area_no = area_no,
      .area_co = area_co,
  };

  ParallelRangeSettings settings;
  BLI_parallel_range_settings_defaults(&settings);
  settings.use_threading = ((sd->flags & SCULPT_USE_OPENMP) && totnode > SCULPT_THREADED_LIMIT);
  BLI_task_parallel_range(0, totnode, &data, do_fill_brush_task_cb_ex, &settings);
}

static void do_scrape_brush_task_cb_ex(void *__restrict userdata,
                                       const int n,
                                       const ParallelRangeTLS *__restrict tls)
{
  SculptThreadedTaskData *data = userdata;
  SculptSession *ss = data->ob->sculpt;
  const Brush *brush = data->brush;
  const float *area_no = data->area_no;
  const float *area_co = data->area_co;

  PBVHVertexIter vd;
  float(*proxy)[3];
  const float bstrength = ss->cache->bstrength;

  proxy = BKE_pbvh_node_add_proxy(ss->pbvh, data->nodes[n])->co;

  SculptBrushTest test;
  SculptBrushTestFn sculpt_brush_test_sq_fn = sculpt_brush_test_init_with_falloff_shape(
      ss, &test, data->brush->falloff_shape);
  plane_from_point_normal_v3(test.plane_tool, area_co, area_no);

  BKE_pbvh_vertex_iter_begin(ss->pbvh, data->nodes[n], vd, PBVH_ITER_UNIQUE)
  {
    if (sculpt_brush_test_sq_fn(&test, vd.co)) {
      if (!plane_point_side(vd.co, test.plane_tool)) {
        float intr[3];
        float val[3];

        closest_to_plane_normalized_v3(intr, test.plane_tool, vd.co);

        sub_v3_v3v3(val, intr, vd.co);

        if (plane_trim(ss->cache, brush, val)) {
          const float fade = bstrength * tex_strength(ss,
                                                      brush,
                                                      vd.co,
                                                      sqrtf(test.dist),
                                                      vd.no,
                                                      vd.fno,
                                                      vd.mask ? *vd.mask : 0.0f,
                                                      tls->thread_id);

          mul_v3_v3fl(proxy[vd.i], val, fade);

          if (vd.mvert) {
            vd.mvert->flag |= ME_VERT_PBVH_UPDATE;
          }
        }
      }
    }
  }
  BKE_pbvh_vertex_iter_end;
}

static void do_scrape_brush(Sculpt *sd, Object *ob, PBVHNode **nodes, int totnode)
{
  SculptSession *ss = ob->sculpt;
  Brush *brush = BKE_paint_brush(&sd->paint);

  const float radius = ss->cache->radius;

  float area_no[3];
  float area_co[3];
  float offset = get_offset(sd, ss);

  float displace;

  float temp[3];

  calc_sculpt_plane(sd, ob, nodes, totnode, area_no, area_co);

  displace = -radius * offset;

  mul_v3_v3v3(temp, area_no, ss->cache->scale);
  mul_v3_fl(temp, displace);
  add_v3_v3(area_co, temp);

  SculptThreadedTaskData data = {
      .sd = sd,
      .ob = ob,
      .brush = brush,
      .nodes = nodes,
      .area_no = area_no,
      .area_co = area_co,
  };

  ParallelRangeSettings settings;
  BLI_parallel_range_settings_defaults(&settings);
  settings.use_threading = ((sd->flags & SCULPT_USE_OPENMP) && totnode > SCULPT_THREADED_LIMIT);
  BLI_task_parallel_range(0, totnode, &data, do_scrape_brush_task_cb_ex, &settings);
}

static void do_gravity_task_cb_ex(void *__restrict userdata,
                                  const int n,
                                  const ParallelRangeTLS *__restrict tls)
{
  SculptThreadedTaskData *data = userdata;
  SculptSession *ss = data->ob->sculpt;
  const Brush *brush = data->brush;
  float *offset = data->offset;

  PBVHVertexIter vd;
  float(*proxy)[3];

  proxy = BKE_pbvh_node_add_proxy(ss->pbvh, data->nodes[n])->co;

  SculptBrushTest test;
  SculptBrushTestFn sculpt_brush_test_sq_fn = sculpt_brush_test_init_with_falloff_shape(
      ss, &test, data->brush->falloff_shape);

  BKE_pbvh_vertex_iter_begin(ss->pbvh, data->nodes[n], vd, PBVH_ITER_UNIQUE)
  {
    if (sculpt_brush_test_sq_fn(&test, vd.co)) {
      const float fade = tex_strength(ss,
                                      brush,
                                      vd.co,
                                      sqrtf(test.dist),
                                      vd.no,
                                      vd.fno,
                                      vd.mask ? *vd.mask : 0.0f,
                                      tls->thread_id);

      mul_v3_v3fl(proxy[vd.i], offset, fade);

      if (vd.mvert) {
        vd.mvert->flag |= ME_VERT_PBVH_UPDATE;
      }
    }
  }
  BKE_pbvh_vertex_iter_end;
}

static void do_gravity(Sculpt *sd, Object *ob, PBVHNode **nodes, int totnode, float bstrength)
{
  SculptSession *ss = ob->sculpt;
  Brush *brush = BKE_paint_brush(&sd->paint);

  float offset[3] /*, area_no[3]*/;
  float gravity_vector[3];

  mul_v3_v3fl(gravity_vector, ss->cache->gravity_direction, -ss->cache->radius_squared);

  /* offset with as much as possible factored in already */
  mul_v3_v3v3(offset, gravity_vector, ss->cache->scale);
  mul_v3_fl(offset, bstrength);

  /* threaded loop over nodes */
  SculptThreadedTaskData data = {
      .sd = sd,
      .ob = ob,
      .brush = brush,
      .nodes = nodes,
      .offset = offset,
  };

  ParallelRangeSettings settings;
  BLI_parallel_range_settings_defaults(&settings);
  settings.use_threading = ((sd->flags & SCULPT_USE_OPENMP) && totnode > SCULPT_THREADED_LIMIT);
  BLI_task_parallel_range(0, totnode, &data, do_gravity_task_cb_ex, &settings);
}

void sculpt_vertcos_to_key(Object *ob, KeyBlock *kb, float (*vertCos)[3])
{
  Mesh *me = (Mesh *)ob->data;
  float(*ofs)[3] = NULL;
  int a;
  const int kb_act_idx = ob->shapenr - 1;
  KeyBlock *currkey;

  /* for relative keys editing of base should update other keys */
  if (BKE_keyblock_is_basis(me->key, kb_act_idx)) {
    ofs = BKE_keyblock_convert_to_vertcos(ob, kb);

    /* calculate key coord offsets (from previous location) */
    for (a = 0; a < me->totvert; a++) {
      sub_v3_v3v3(ofs[a], vertCos[a], ofs[a]);
    }

    /* apply offsets on other keys */
    for (currkey = me->key->block.first; currkey; currkey = currkey->next) {
      if ((currkey != kb) && (currkey->relative == kb_act_idx)) {
        BKE_keyblock_update_from_offset(ob, currkey, ofs);
      }
    }

    MEM_freeN(ofs);
  }

  /* modifying of basis key should update mesh */
  if (kb == me->key->refkey) {
    MVert *mvert = me->mvert;

    for (a = 0; a < me->totvert; a++, mvert++) {
      copy_v3_v3(mvert->co, vertCos[a]);
    }

    BKE_mesh_calc_normals(me);
  }

  /* apply new coords on active key block, no need to re-allocate kb->data here! */
  BKE_keyblock_update_from_vertcos(ob, kb, vertCos);
}

/* Note: we do the topology update before any brush actions to avoid
 * issues with the proxies. The size of the proxy can't change, so
 * topology must be updated first. */
static void sculpt_topology_update(Sculpt *sd,
                                   Object *ob,
                                   Brush *brush,
                                   UnifiedPaintSettings *UNUSED(ups))
{
  SculptSession *ss = ob->sculpt;

  int n, totnode;
  /* Build a list of all nodes that are potentially within the brush's area of influence */
  const bool use_original = sculpt_tool_needs_original(brush->sculpt_tool) ?
                                true :
                                ss->cache->original || ss->use_orco;
  const float radius_scale = 1.25f;
  PBVHNode **nodes = sculpt_pbvh_gather_generic(
      ob, sd, brush, use_original, radius_scale, &totnode);

  /* Only act if some verts are inside the brush area */
  if (totnode) {
    PBVHTopologyUpdateMode mode = 0;
    float location[3];

    if (!(sd->flags & SCULPT_DYNTOPO_DETAIL_MANUAL)) {
      if (sd->flags & SCULPT_DYNTOPO_SUBDIVIDE) {
        mode |= PBVH_Subdivide;
      }

      if ((sd->flags & SCULPT_DYNTOPO_COLLAPSE) || (brush->sculpt_tool == SCULPT_TOOL_SIMPLIFY)) {
        mode |= PBVH_Collapse;
      }
    }

    for (n = 0; n < totnode; n++) {
      sculpt_undo_push_node(ob,
                            nodes[n],
                            brush->sculpt_tool == SCULPT_TOOL_MASK ? SCULPT_UNDO_MASK :
                                                                     SCULPT_UNDO_COORDS);
      BKE_pbvh_node_mark_update(nodes[n]);

      if (BKE_pbvh_type(ss->pbvh) == PBVH_BMESH) {
        BKE_pbvh_node_mark_topology_update(nodes[n]);
        BKE_pbvh_bmesh_node_save_orig(nodes[n]);
      }
    }

    if (BKE_pbvh_type(ss->pbvh) == PBVH_BMESH) {
      BKE_pbvh_bmesh_update_topology(ss->pbvh,
                                     mode,
                                     ss->cache->location,
                                     ss->cache->view_normal,
                                     ss->cache->radius,
                                     (brush->flag & BRUSH_FRONTFACE) != 0,
                                     (brush->falloff_shape != PAINT_FALLOFF_SHAPE_SPHERE));
    }

    MEM_freeN(nodes);

    /* update average stroke position */
    copy_v3_v3(location, ss->cache->true_location);
    mul_m4_v3(ob->obmat, location);
  }
}

static void init_edge_automask_cb_exec(void *__restrict userdata,
                                       const int n,
                                       const ParallelRangeTLS *__restrict tls)
{
  SculptThreadedTaskData *data = userdata;
  SculptSession *ss = data->ob->sculpt;

  PBVHVertexIter vd;
  float(*proxy)[3];

  proxy = BKE_pbvh_node_add_proxy(ss->pbvh, data->nodes[n])->co;

  SculptBrushTest test;
  SculptBrushTestFn sculpt_brush_test_sq_fn = sculpt_brush_test_init_with_falloff_shape(
      ss, &test, data->brush->falloff_shape);

  const MVert *mvert = ss->mvert;
  const int msp = ss->cache->mirror_symmetry_pass;

  BKE_pbvh_vertex_iter_begin(ss->pbvh, data->nodes[n], vd, PBVH_ITER_UNIQUE)
  {
    if (sculpt_brush_test_sq_fn(&test, vd.co)) {
      const MeshElemMap *vert_map = &ss->pmap[vd.vert_indices[vd.i]];
      if (vert_map->count > 2) {
        data->automask[vd.vert_indices[vd.i]] = 1.0f;
      }
    }
  }
  BKE_pbvh_vertex_iter_end;
}

static void sculpt_edges_automasking_init(Sculpt *sd, Object *ob, PBVHNode **nodes, int totnode)
{
  SculptSession *ss = ob->sculpt;
  Brush *brush = BKE_paint_brush(&sd->paint);
  if (!sculpt_automasking_enabled(ss, brush))
    return;
  int msp = ss->cache->mirror_symmetry_pass;
  PBVHType type = BKE_pbvh_type(ss->pbvh);

  if (type == PBVH_FACES && !ss->pmap) {
    BLI_assert(!"Edge masking: pmap missing");
    return;
  }

  SculptThreadedTaskData data = {
      .sd = sd,
      .ob = ob,
      .brush = brush,
      .nodes = nodes,
      .min_len = FLT_MAX,
      .automask = ss->cache->automask[msp],
  };

  ParallelRangeSettings settings;
  BLI_parallel_range_settings_defaults(&settings);
  settings.use_threading = ((sd->flags & SCULPT_USE_OPENMP) && totnode > SCULPT_THREADED_LIMIT);
  BLI_mutex_init(&data.mutex);
  BLI_task_parallel_range(0, totnode, &data, init_edge_automask_cb_exec, &settings);
  BLI_mutex_end(&data.mutex);
}

static bool find_connected_set(
    SculptSession *ss, int init_vert, GSet *influence, GSet *topo_connected, float *automask)
{
  BLI_Stack *stack;
  const MVert *mvert = ss->mvert;

  stack = BLI_stack_new(sizeof(int), "verts stack");
  BLI_stack_push(stack, &init_vert);

  while (!BLI_stack_is_empty(stack)) {
    int vert;
    BLI_stack_pop(stack, &vert);
    MeshElemMap *vert_map = &ss->pmap[vert];
    if (!BLI_gset_haskey(topo_connected, &mvert[vert])) {
      BLI_gset_add(topo_connected, &mvert[vert]);
    }

    int i = 0;
    for (i = 0; i < vert_map->count; i++) {
      const MPoly *p = &ss->mpoly[vert_map->indices[i]];
      unsigned f_adj_v[2];
      if (poly_get_adj_loops_from_vert(p, ss->mloop, vert, f_adj_v) != -1) {
        int j;
        for (j = 0; j < ARRAY_SIZE(f_adj_v); j += 1) {
          if (vert_map->count != 2 || ss->pmap[f_adj_v[j]].count <= 2) {
            if (BLI_gset_haskey(influence, &mvert[f_adj_v[j]])) {
              BLI_gset_remove(influence, &mvert[f_adj_v[j]], NULL);
              BLI_gset_add(topo_connected, &mvert[f_adj_v[j]]);
              if (automask) {
                automask[f_adj_v[j]] = 1.0f;
              }
              int new_entry = f_adj_v[j];
              BLI_stack_push(stack, &new_entry);
            }
          }
        }
      }
    }
  }

  BLI_stack_free(stack);
  return false;
}

static bool sculpt_automasking_needs_updates(const Brush *br)
{
  if (br->sculpt_tool == SCULPT_TOOL_GRAB || br->sculpt_tool == SCULPT_TOOL_SNAKE_HOOK) {
    return false;
  }
  return true;
}

static void init_topology_automask_cb_exec(void *__restrict userdata,
                                           const int n,
                                           const ParallelRangeTLS *__restrict tls)
{
  SculptThreadedTaskData *data = userdata;
  SculptSession *ss = data->ob->sculpt;

  PBVHVertexIter vd;
  SculptOrigVertData orig_data;
  float(*proxy)[3];

  if (sculpt_tool_needs_original(data->brush->sculpt_tool)) {
    sculpt_orig_vert_data_init(&orig_data, data->ob, data->nodes[n]);
  }

  proxy = BKE_pbvh_node_add_proxy(ss->pbvh, data->nodes[n])->co;

  SculptBrushTest test;
  SculptBrushTestFn sculpt_brush_test_sq_fn = sculpt_brush_test_init_with_falloff_shape(
      ss, &test, data->brush->falloff_shape);
  int nearest_vertex_index = 0;
  float active_vertex_co[3];
  if (data->use_automasking_brush_location) {
    copy_v3_v3(active_vertex_co, ss->cache->true_location);
    flip_v3_v3(active_vertex_co, active_vertex_co, ss->cache->mirror_symmetry_pass);
  }
  else {
    copy_v3_v3(active_vertex_co, ss->mvert[ss->cache->active_vertex_mesh_index].co);
    flip_v3_v3(active_vertex_co,
               ss->mvert[ss->cache->active_vertex_mesh_index].co,
               ss->cache->mirror_symmetry_pass);
  }

  BKE_pbvh_vertex_iter_begin(ss->pbvh, data->nodes[n], vd, PBVH_ITER_UNIQUE)
  {
    if (sculpt_tool_needs_original(data->brush->sculpt_tool)) {
      sculpt_orig_vert_data_update(&orig_data, &vd);
      if (sculpt_brush_test_sq_fn(&test, orig_data.co)) {
        BLI_mutex_lock(&data->mutex);
        BLI_gset_add(ss->cache->influence_set[ss->cache->mirror_symmetry_pass],
                     &ss->mvert[vd.vert_indices[vd.i]]);
        if (ss->cache->mirror_symmetry_pass != 0 ||
            sculpt_automasking_needs_updates(data->brush)) {
          float len = len_v3v3(active_vertex_co, ss->mvert[vd.vert_indices[vd.i]].co);
          if (len < data->min_len) {
            data->min_len = len;
            nearest_vertex_index = vd.vert_indices[vd.i];
            ss->cache->mirror_active_vertex[ss->cache->mirror_symmetry_pass] =
                nearest_vertex_index;
          }
        }
        BLI_mutex_unlock(&data->mutex);
      }
    }
    else {
      if (sculpt_brush_test_sq_fn(&test, vd.co)) {
        BLI_mutex_lock(&data->mutex);
        BLI_gset_add(ss->cache->influence_set[ss->cache->mirror_symmetry_pass],
                     &ss->mvert[vd.vert_indices[vd.i]]);
        if (ss->cache->mirror_symmetry_pass != 0 ||
            sculpt_automasking_needs_updates(data->brush)) {
          float len = len_v3v3(active_vertex_co, ss->mvert[vd.vert_indices[vd.i]].co);
          if (len < data->min_len) {
            data->min_len = len;
            nearest_vertex_index = vd.vert_indices[vd.i];
            ss->cache->mirror_active_vertex[ss->cache->mirror_symmetry_pass] =
                nearest_vertex_index;
          }
        }
        BLI_mutex_unlock(&data->mutex);
      }
    }
  }
  BKE_pbvh_vertex_iter_end;
}

static void sculpt_topology_automasking_end(Sculpt *sd, Object *ob)
{
  SculptSession *ss = ob->sculpt;
  Brush *brush = BKE_paint_brush(&sd->paint);
  if (!sculpt_automasking_enabled(ss, brush))
    return;
  for (int i = 0; i < 7; i++) {
    if (ss->cache->influence_set[i] != NULL) {
      BLI_gset_free(ss->cache->influence_set[i], NULL);
    }
    if (ss->cache->topo_connected_set[i] != NULL) {
      BLI_gset_free(ss->cache->topo_connected_set[i], NULL);
    }
    if (ss->cache->automask[i]) {
      MEM_freeN(ss->cache->automask[i]);
    }
  }
}

static void sculpt_automasking_clear(Sculpt *sd, Object *ob)
{
  SculptSession *ss = ob->sculpt;
  Brush *brush = BKE_paint_brush(&sd->paint);
  if (!sculpt_automasking_enabled(ss, brush))
    return;
  for (int i = 0; i < 7; i++) {
    if (ss->cache->influence_set[i] != NULL) {
      BLI_gset_clear(ss->cache->influence_set[i], NULL);
    }
    if (ss->cache->topo_connected_set[i] != NULL) {
      BLI_gset_clear(ss->cache->topo_connected_set[i], NULL);
    }
    if (ss->cache->automask[i]) {
      for (int j = 0; j < ss->totvert; j++) {
        ss->cache->automask[i][j] = 0.0f;
      }
    }
  }
}

static void sculpt_topology_automasking_init(Sculpt *sd, Object *ob, PBVHNode **nodes, int totnode)
{

  SculptSession *ss = ob->sculpt;
  Brush *brush = BKE_paint_brush(&sd->paint);
  if (!sculpt_automasking_enabled(ss, brush))
    return;
  int msp = ss->cache->mirror_symmetry_pass;
  PBVHType type = BKE_pbvh_type(ss->pbvh);

  if (type == PBVH_FACES && !ss->pmap) {
    BLI_assert(!"Topology masking: pmap missing");
    return;
  }

  ss->cache->mirror_active_vertex[0] = ss->cache->active_vertex_mesh_index;

  if (ss->cache->influence_set[msp] == NULL) {
    ss->cache->influence_set[msp] = BLI_gset_new(
        BLI_ghashutil_ptrhash, BLI_ghashutil_ptrcmp, "verts influence");
    ss->cache->topo_connected_set[msp] = BLI_gset_new(
        BLI_ghashutil_ptrhash, BLI_ghashutil_ptrcmp, "verts topology connected");
  }

  SculptThreadedTaskData data = {
      .sd = sd,
      .ob = ob,
      .brush = brush,
      .nodes = nodes,
      .min_len = FLT_MAX,
  };

  data.use_automasking_brush_location = sculpt_automasking_needs_updates(brush);

  ParallelRangeSettings settings;
  BLI_parallel_range_settings_defaults(&settings);
  settings.use_threading = ((sd->flags & SCULPT_USE_OPENMP) && totnode > SCULPT_THREADED_LIMIT);
  BLI_mutex_init(&data.mutex);
  BLI_task_parallel_range(0, totnode, &data, init_topology_automask_cb_exec, &settings);
  BLI_mutex_end(&data.mutex);

  find_connected_set(ss,
                     ss->cache->mirror_active_vertex[msp],
                     ss->cache->influence_set[msp],
                     ss->cache->topo_connected_set[msp],
                     ss->cache->automask[msp]);
}

static void sculpt_automasking_init(Sculpt *sd, Object *ob, PBVHNode **nodes, int totnode)
{
  SculptSession *ss = ob->sculpt;
  Brush *brush = BKE_paint_brush(&sd->paint);
  if (!sculpt_automasking_enabled(ss, brush))
    return;
  int msp = ss->cache->mirror_symmetry_pass;

  ss->cache->automask[msp] = MEM_callocN(sizeof(float) * ss->totvert, "automask");

  if (brush->automasking_mode & BRUSH_AUTOMASKING_TOPOLOGY) {
    sculpt_topology_automasking_init(sd, ob, nodes, totnode);
  }

  if (brush->automasking_mode & BRUSH_AUTOMASKING_EDGES) {
    sculpt_edges_automasking_init(sd, ob, nodes, totnode);
  }
}

static void do_brush_action_task_cb(void *__restrict userdata,
                                    const int n,
                                    const ParallelRangeTLS *__restrict UNUSED(tls))
{
  SculptThreadedTaskData *data = userdata;

  switch (data->brush->sculpt_tool) {
    case SCULPT_TOOL_MASK:
      sculpt_undo_push_node(data->ob, data->nodes[n], SCULPT_UNDO_MASK);
      break;
    case SCULPT_TOOL_PAINT:
      sculpt_undo_push_node(data->ob, data->nodes[n], SCULPT_UNDO_COLOR);
      break;
    case SCULPT_TOOL_DRAW:
      if (data->brush->sculpt_color_mix_mode & BRUSH_SCULPT_COLOR_MIX) {
        sculpt_undo_push_node(data->ob, data->nodes[n], SCULPT_UNDO_COORDS_COLOR);
      }
      else {
        sculpt_undo_push_node(data->ob, data->nodes[n], SCULPT_UNDO_COORDS);
      }
      break;
    default:
      sculpt_undo_push_node(data->ob, data->nodes[n], SCULPT_UNDO_COORDS);
      break;
  }
  BKE_pbvh_node_mark_update(data->nodes[n]);
}

static void do_brush_action(Sculpt *sd, Object *ob, Brush *brush, UnifiedPaintSettings *ups)
{
  SculptSession *ss = ob->sculpt;
  int totnode;

  /* Check unsupported features */
  PBVHType type = BKE_pbvh_type(ss->pbvh);
  if (brush->sculpt_tool == SCULPT_TOOL_PAINT && type != PBVH_FACES)
    return;
  if (brush->sculpt_color_mix_mode & BRUSH_SCULPT_COLOR_MIX && type != PBVH_FACES)
    return;

  /* Build a list of all nodes that are potentially within the brush's area of influence */
  const bool use_original = sculpt_tool_needs_original(brush->sculpt_tool) ? true :
                                                                             ss->cache->original;
  const float radius_scale = 1.0f;
  PBVHNode **nodes = sculpt_pbvh_gather_generic(
      ob, sd, brush, use_original, radius_scale, &totnode);

  /* Disable global use_orco used in other operators */
  ss->use_orco = false;

  /* Only act if some verts are inside the brush area */
  if (totnode) {
    float location[3];

    SculptThreadedTaskData task_data = {
        .sd = sd,
        .ob = ob,
        .brush = brush,
        .nodes = nodes,
    };

    ParallelRangeSettings settings;
    BLI_parallel_range_settings_defaults(&settings);
    settings.use_threading = ((sd->flags & SCULPT_USE_OPENMP) && totnode > SCULPT_THREADED_LIMIT);
    BLI_task_parallel_range(0, totnode, &task_data, do_brush_action_task_cb, &settings);

    if (sculpt_brush_needs_normal(ss, brush)) {
      update_sculpt_normal(sd, ob, nodes, totnode);
    }

    if (brush->mtex.brush_map_mode == MTEX_MAP_MODE_AREA) {
      update_brush_local_mat(sd, ob);
    }

    /* Init topological automasking */
    if (sculpt_automasking_enabled(ss, brush)) {
      if (sculpt_automasking_needs_updates(brush) || ss->cache->first_time) {
        sculpt_automasking_init(sd, ob, nodes, totnode);
      }
    }

    /* Apply one type of brush action */
    switch (brush->sculpt_tool) {
      case SCULPT_TOOL_DRAW:
        do_draw_brush(sd, ob, nodes, totnode);
        break;
      case SCULPT_TOOL_SMOOTH:
        do_smooth_brush(sd, ob, nodes, totnode);
        break;
      case SCULPT_TOOL_CREASE:
        do_crease_brush(sd, ob, nodes, totnode);
        break;
      case SCULPT_TOOL_BLOB:
        do_crease_brush(sd, ob, nodes, totnode);
        break;
      case SCULPT_TOOL_PINCH:
        do_pinch_brush(sd, ob, nodes, totnode);
        break;
      case SCULPT_TOOL_INFLATE:
        do_inflate_brush(sd, ob, nodes, totnode);
        break;
      case SCULPT_TOOL_GRAB:
        do_grab_brush(sd, ob, nodes, totnode);
        break;
      case SCULPT_TOOL_ROTATE:
        do_rotate_brush(sd, ob, nodes, totnode);
        break;
      case SCULPT_TOOL_SNAKE_HOOK:
        do_snake_hook_brush(sd, ob, nodes, totnode);
        break;
      case SCULPT_TOOL_NUDGE:
        do_nudge_brush(sd, ob, nodes, totnode);
        break;
      case SCULPT_TOOL_THUMB:
        do_thumb_brush(sd, ob, nodes, totnode);
        break;
      case SCULPT_TOOL_LAYER:
        do_layer_brush(sd, ob, nodes, totnode);
        break;
      case SCULPT_TOOL_FLATTEN:
        do_flatten_brush(sd, ob, nodes, totnode);
        break;
      case SCULPT_TOOL_CLAY:
        do_clay_brush(sd, ob, nodes, totnode);
        break;
      case SCULPT_TOOL_CLAY_STRIPS:
        do_clay_strips_brush(sd, ob, nodes, totnode);
        break;
      case SCULPT_TOOL_FILL:
        do_fill_brush(sd, ob, nodes, totnode);
        break;
      case SCULPT_TOOL_SCRAPE:
        do_scrape_brush(sd, ob, nodes, totnode);
        break;
      case SCULPT_TOOL_DAM:
        do_dam_brush(sd, ob, nodes, totnode);
        break;
      case SCULPT_TOOL_MASK:
        do_mask_brush(sd, ob, nodes, totnode);
        break;
      case SCULPT_TOOL_PAINT:
        do_paint_brush(sd, ob, nodes, totnode);
        break;
    }

    if (!ELEM(brush->sculpt_tool, SCULPT_TOOL_SMOOTH, SCULPT_TOOL_MASK) &&
        brush->autosmooth_factor > 0) {
      if (brush->flag & BRUSH_INVERSE_SMOOTH_PRESSURE) {
        smooth(
            sd, ob, nodes, totnode, brush->autosmooth_factor * (1 - ss->cache->pressure), false);
      }
      else {
        smooth(sd, ob, nodes, totnode, brush->autosmooth_factor, false);
      }
    }

    if (sculpt_brush_use_topology_rake(ss, brush)) {
      bmesh_topology_rake(sd, ob, nodes, totnode, brush->topology_rake_factor);
    }

    if (ss->cache->supports_gravity) {
      do_gravity(sd, ob, nodes, totnode, sd->gravity_factor);
    }

    if (sculpt_automasking_enabled(ss, brush)) {
      if (sculpt_automasking_needs_updates(brush)) {
        sculpt_automasking_clear(sd, ob);
      }
    }

    MEM_freeN(nodes);

    /* update average stroke position */
    copy_v3_v3(location, ss->cache->true_location);
    mul_m4_v3(ob->obmat, location);

    add_v3_v3(ups->average_stroke_accum, location);
    ups->average_stroke_counter++;
    /* update last stroke position */
    ups->last_stroke_valid = true;
  }
}

/* flush displacement from deformed PBVH vertex to original mesh */
static void sculpt_flush_pbvhvert_deform(Object *ob, PBVHVertexIter *vd)
{
  SculptSession *ss = ob->sculpt;
  Mesh *me = ob->data;
  float disp[3], newco[3];
  int index = vd->vert_indices[vd->i];

  sub_v3_v3v3(disp, vd->co, ss->deform_cos[index]);
  mul_m3_v3(ss->deform_imats[index], disp);
  add_v3_v3v3(newco, disp, ss->orig_cos[index]);

  copy_v3_v3(ss->deform_cos[index], vd->co);
  copy_v3_v3(ss->orig_cos[index], newco);

  if (!ss->kb) {
    copy_v3_v3(me->mvert[index].co, newco);
  }
}

static void sculpt_combine_proxies_task_cb(void *__restrict userdata,
                                           const int n,
                                           const ParallelRangeTLS *__restrict UNUSED(tls))
{
  SculptThreadedTaskData *data = userdata;
  SculptSession *ss = data->ob->sculpt;
  Sculpt *sd = data->sd;
  Object *ob = data->ob;

  /* these brushes start from original coordinates */
  bool use_orco = ss->use_orco || ELEM(data->brush->sculpt_tool,
                                       SCULPT_TOOL_GRAB,
                                       SCULPT_TOOL_ROTATE,
                                       SCULPT_TOOL_THUMB);

  PBVHVertexIter vd;
  PBVHProxyNode *proxies;
  int proxy_count;
  float(*orco)[3] = NULL;

  if (use_orco && !ss->bm) {
    orco = sculpt_undo_push_node(data->ob, data->nodes[n], SCULPT_UNDO_COORDS)->co;
  }

  BKE_pbvh_node_get_proxies(data->nodes[n], &proxies, &proxy_count);

  BKE_pbvh_vertex_iter_begin(ss->pbvh, data->nodes[n], vd, PBVH_ITER_UNIQUE)
  {
    float val[3];
    int p;

    if (use_orco) {
      if (ss->bm) {
        copy_v3_v3(val, BM_log_original_vert_co(ss->bm_log, vd.bm_vert));
      }
      else {
        copy_v3_v3(val, orco[vd.i]);
      }
    }
    else {
      copy_v3_v3(val, vd.co);
    }

    for (p = 0; p < proxy_count; p++) {
      add_v3_v3(val, proxies[p].co[vd.i]);
    }

    sculpt_clip(sd, ss, vd.co, val);

    if (ss->modifiers_active) {
      sculpt_flush_pbvhvert_deform(ob, &vd);
    }
  }
  BKE_pbvh_vertex_iter_end;

  BKE_pbvh_node_free_proxies(data->nodes[n]);
}

static void sculpt_combine_proxies(Sculpt *sd, Object *ob)
{
  SculptSession *ss = ob->sculpt;
  Brush *brush = BKE_paint_brush(&sd->paint);
  PBVHNode **nodes;
  int totnode;

  BKE_pbvh_gather_proxies(ss->pbvh, &nodes, &totnode);

  /* first line is tools that don't support proxies */
  if (ss->cache && ss->cache->supports_gravity ||
      (sculpt_tool_is_proxy_used(brush->sculpt_tool) == false)) {
    SculptThreadedTaskData data = {
        .sd = sd,
        .ob = ob,
        .brush = brush,
        .nodes = nodes,
    };

    ParallelRangeSettings settings;
    BLI_parallel_range_settings_defaults(&settings);
    settings.use_threading = ((sd->flags & SCULPT_USE_OPENMP) && totnode > SCULPT_THREADED_LIMIT);
    BLI_task_parallel_range(0, totnode, &data, sculpt_combine_proxies_task_cb, &settings);
  }

  if (nodes) {
    MEM_freeN(nodes);
  }
}

/* copy the modified vertices from bvh to the active key */
static void sculpt_update_keyblock(Object *ob)
{
  SculptSession *ss = ob->sculpt;
  float(*vertCos)[3];

  /* Keyblock update happens after handling deformation caused by modifiers,
   * so ss->orig_cos would be updated with new stroke */
  if (ss->orig_cos) {
    vertCos = ss->orig_cos;
  }
  else {
    vertCos = BKE_pbvh_get_vertCos(ss->pbvh);
  }

  if (vertCos) {
    sculpt_vertcos_to_key(ob, ss->kb, vertCos);

    if (vertCos != ss->orig_cos) {
      MEM_freeN(vertCos);
    }
  }
}

static void sculpt_flush_stroke_deform_task_cb(void *__restrict userdata,
                                               const int n,
                                               const ParallelRangeTLS *__restrict UNUSED(tls))
{
  SculptThreadedTaskData *data = userdata;
  SculptSession *ss = data->ob->sculpt;
  Object *ob = data->ob;
  float(*vertCos)[3] = data->vertCos;

  PBVHVertexIter vd;

  BKE_pbvh_vertex_iter_begin(ss->pbvh, data->nodes[n], vd, PBVH_ITER_UNIQUE)
  {
    sculpt_flush_pbvhvert_deform(ob, &vd);

    if (vertCos) {
      int index = vd.vert_indices[vd.i];
      copy_v3_v3(vertCos[index], ss->orig_cos[index]);
    }
  }
  BKE_pbvh_vertex_iter_end;
}

/* flush displacement from deformed PBVH to original layer */
static void sculpt_flush_stroke_deform(Sculpt *sd, Object *ob)
{
  SculptSession *ss = ob->sculpt;
  Brush *brush = BKE_paint_brush(&sd->paint);

  if (sculpt_tool_is_proxy_used(brush->sculpt_tool)) {
    /* this brushes aren't using proxies, so sculpt_combine_proxies() wouldn't
     * propagate needed deformation to original base */

    int totnode;
    Mesh *me = (Mesh *)ob->data;
    PBVHNode **nodes;
    float(*vertCos)[3] = NULL;

    if (ss->kb) {
      vertCos = MEM_mallocN(sizeof(*vertCos) * me->totvert, "flushStrokeDeofrm keyVerts");

      /* mesh could have isolated verts which wouldn't be in BVH,
       * to deal with this we copy old coordinates over new ones
       * and then update coordinates for all vertices from BVH
       */
      memcpy(vertCos, ss->orig_cos, sizeof(*vertCos) * me->totvert);
    }

    BKE_pbvh_search_gather(ss->pbvh, NULL, NULL, &nodes, &totnode);

    SculptThreadedTaskData data = {
        .sd = sd,
        .ob = ob,
        .brush = brush,
        .nodes = nodes,
        .vertCos = vertCos,
    };

    ParallelRangeSettings settings;
    BLI_parallel_range_settings_defaults(&settings);
    settings.use_threading = ((sd->flags & SCULPT_USE_OPENMP) && totnode > SCULPT_THREADED_LIMIT);
    BLI_task_parallel_range(0, totnode, &data, sculpt_flush_stroke_deform_task_cb, &settings);

    if (vertCos) {
      sculpt_vertcos_to_key(ob, ss->kb, vertCos);
      MEM_freeN(vertCos);
    }

    MEM_freeN(nodes);

    /* Modifiers could depend on mesh normals, so we should update them/
     * Note, then if sculpting happens on locked key, normals should be re-calculated
     * after applying coords from keyblock on base mesh */
    BKE_mesh_calc_normals(me);
  }
  else if (ss->kb) {
    sculpt_update_keyblock(ob);
  }
}

/* Flip all the editdata across the axis/axes specified by symm. Used to
 * calculate multiple modifications to the mesh when symmetry is enabled. */
void sculpt_cache_calc_brushdata_symm(StrokeCache *cache,
                                      const char symm,
                                      const char axis,
                                      const float angle)
{
  flip_v3_v3(cache->location, cache->true_location, symm);
  flip_v3_v3(cache->last_location, cache->true_last_location, symm);
  flip_v3_v3(cache->grab_delta_symmetry, cache->grab_delta, symm);
  flip_v3_v3(cache->view_normal, cache->true_view_normal, symm);

  /* XXX This reduces the length of the grab delta if it approaches the line of symmetry
   * XXX However, a different approach appears to be needed */
#if 0
  if (sd->paint.symmetry_flags & PAINT_SYMMETRY_FEATHER) {
    float frac = 1.0f / max_overlap_count(sd);
    float reduce = (feather - frac) / (1 - frac);

    printf("feather: %f frac: %f reduce: %f\n", feather, frac, reduce);

    if (frac < 1)
      mul_v3_fl(cache->grab_delta_symmetry, reduce);
  }
#endif

  unit_m4(cache->symm_rot_mat);
  unit_m4(cache->symm_rot_mat_inv);
  zero_v3(cache->plane_offset);

  if (axis) { /* expects XYZ */
    rotate_m4(cache->symm_rot_mat, axis, angle);
    rotate_m4(cache->symm_rot_mat_inv, axis, -angle);
  }

  mul_m4_v3(cache->symm_rot_mat, cache->location);
  mul_m4_v3(cache->symm_rot_mat, cache->grab_delta_symmetry);

  if (cache->supports_gravity) {
    flip_v3_v3(cache->gravity_direction, cache->true_gravity_direction, symm);
    mul_m4_v3(cache->symm_rot_mat, cache->gravity_direction);
  }

  if (cache->is_rake_rotation_valid) {
    flip_qt_qt(cache->rake_rotation_symmetry, cache->rake_rotation, symm);
  }
}

typedef void (*BrushActionFunc)(Sculpt *sd, Object *ob, Brush *brush, UnifiedPaintSettings *ups);

static void do_tiled(
    Sculpt *sd, Object *ob, Brush *brush, UnifiedPaintSettings *ups, BrushActionFunc action)
{
  SculptSession *ss = ob->sculpt;
  StrokeCache *cache = ss->cache;
  const float radius = cache->radius;
  BoundBox *bb = BKE_object_boundbox_get(ob);
  const float *bbMin = bb->vec[0];
  const float *bbMax = bb->vec[6];
  const float *step = sd->paint.tile_offset;
  int dim;

  /* These are integer locations, for real location: multiply with step and add orgLoc.
   * So 0,0,0 is at orgLoc. */
  int start[3];
  int end[3];
  int cur[3];

  float orgLoc[3]; /* position of the "prototype" stroke for tiling */
  copy_v3_v3(orgLoc, cache->location);

  for (dim = 0; dim < 3; ++dim) {
    if ((sd->paint.symmetry_flags & (PAINT_TILE_X << dim)) && step[dim] > 0) {
      start[dim] = (bbMin[dim] - orgLoc[dim] - radius) / step[dim];
      end[dim] = (bbMax[dim] - orgLoc[dim] + radius) / step[dim];
    }
    else {
      start[dim] = end[dim] = 0;
    }
  }

  /* first do the "untiled" position to initialize the stroke for this location */
  cache->tile_pass = 0;
  action(sd, ob, brush, ups);

  /* now do it for all the tiles */
  copy_v3_v3_int(cur, start);
  for (cur[0] = start[0]; cur[0] <= end[0]; ++cur[0]) {
    for (cur[1] = start[1]; cur[1] <= end[1]; ++cur[1]) {
      for (cur[2] = start[2]; cur[2] <= end[2]; ++cur[2]) {
        if (!cur[0] && !cur[1] && !cur[2]) {
          continue; /* skip tile at orgLoc, this was already handled before all others */
        }

        ++cache->tile_pass;

        for (dim = 0; dim < 3; ++dim) {
          cache->location[dim] = cur[dim] * step[dim] + orgLoc[dim];
          cache->plane_offset[dim] = cur[dim] * step[dim];
        }
        action(sd, ob, brush, ups);
      }
    }
  }
}

static void do_radial_symmetry(Sculpt *sd,
                               Object *ob,
                               Brush *brush,
                               UnifiedPaintSettings *ups,
                               BrushActionFunc action,
                               const char symm,
                               const int axis,
                               const float UNUSED(feather))
{
  SculptSession *ss = ob->sculpt;
  int i;

  for (i = 1; i < sd->radial_symm[axis - 'X']; ++i) {
    const float angle = 2 * M_PI * i / sd->radial_symm[axis - 'X'];
    ss->cache->radial_symmetry_pass = i;
    sculpt_cache_calc_brushdata_symm(ss->cache, symm, axis, angle);
    do_tiled(sd, ob, brush, ups, action);
  }
}

/* noise texture gives different values for the same input coord; this
 * can tear a multires mesh during sculpting so do a stitch in this
 * case */
static void sculpt_fix_noise_tear(Sculpt *sd, Object *ob)
{
  SculptSession *ss = ob->sculpt;
  Brush *brush = BKE_paint_brush(&sd->paint);
  MTex *mtex = &brush->mtex;

  if (ss->multires && mtex->tex && mtex->tex->type == TEX_NOISE) {
    multires_stitch_grids(ob);
  }
}

static void do_symmetrical_brush_actions(Sculpt *sd,
                                         Object *ob,
                                         BrushActionFunc action,
                                         UnifiedPaintSettings *ups)
{
  Brush *brush = BKE_paint_brush(&sd->paint);
  SculptSession *ss = ob->sculpt;
  StrokeCache *cache = ss->cache;
  const char symm = sd->paint.symmetry_flags & PAINT_SYMM_AXIS_ALL;
  int i;

  float feather = calc_symmetry_feather(sd, ss->cache);

  cache->bstrength = brush_strength(sd, cache, feather, ups);
  cache->symmetry = symm;

  /* symm is a bit combination of XYZ -
   * 1 is mirror X; 2 is Y; 3 is XY; 4 is Z; 5 is XZ; 6 is YZ; 7 is XYZ */
  for (i = 0; i <= symm; ++i) {
    if (i == 0 || (symm & i && (symm != 5 || i != 3) && (symm != 6 || (i != 3 && i != 5)))) {
      cache->mirror_symmetry_pass = i;
      cache->radial_symmetry_pass = 0;

      sculpt_cache_calc_brushdata_symm(cache, i, 0, 0);
      do_tiled(sd, ob, brush, ups, action);

      do_radial_symmetry(sd, ob, brush, ups, action, i, 'X', feather);
      do_radial_symmetry(sd, ob, brush, ups, action, i, 'Y', feather);
      do_radial_symmetry(sd, ob, brush, ups, action, i, 'Z', feather);
    }
  }
}

static void sculpt_update_tex(const Scene *scene, Sculpt *sd, SculptSession *ss)
{
  Brush *brush = BKE_paint_brush(&sd->paint);
  const int radius = BKE_brush_size_get(scene, brush);

  if (ss->texcache) {
    MEM_freeN(ss->texcache);
    ss->texcache = NULL;
  }

  if (ss->tex_pool) {
    BKE_image_pool_free(ss->tex_pool);
    ss->tex_pool = NULL;
  }

  /* Need to allocate a bigger buffer for bigger brush size */
  ss->texcache_side = 2 * radius;
  if (!ss->texcache || ss->texcache_side > ss->texcache_actual) {
    ss->texcache = BKE_brush_gen_texture_cache(brush, radius, false);
    ss->texcache_actual = ss->texcache_side;
    ss->tex_pool = BKE_image_pool_new();
  }
}

bool sculpt_mode_poll(bContext *C)
{
  Object *ob = CTX_data_active_object(C);
  return ob && ob->mode & OB_MODE_SCULPT;
}

bool sculpt_mode_poll_view3d(bContext *C)
{
  return (sculpt_mode_poll(C) && CTX_wm_region_view3d(C));
}

bool sculpt_poll_view3d(bContext *C)
{
  return (sculpt_poll(C) && CTX_wm_region_view3d(C));
}

bool sculpt_poll(bContext *C)
{
  return sculpt_mode_poll(C) && paint_poll(C);
}

static const char *sculpt_tool_name(Sculpt *sd)
{
  Brush *brush = BKE_paint_brush(&sd->paint);

  switch ((eBrushSculptTool)brush->sculpt_tool) {
    case SCULPT_TOOL_DRAW:
      return "Draw Brush";
    case SCULPT_TOOL_SMOOTH:
      return "Smooth Brush";
    case SCULPT_TOOL_CREASE:
      return "Crease Brush";
    case SCULPT_TOOL_BLOB:
      return "Blob Brush";
    case SCULPT_TOOL_PINCH:
      return "Pinch Brush";
    case SCULPT_TOOL_INFLATE:
      return "Inflate Brush";
    case SCULPT_TOOL_GRAB:
      return "Grab Brush";
    case SCULPT_TOOL_NUDGE:
      return "Nudge Brush";
    case SCULPT_TOOL_THUMB:
      return "Thumb Brush";
    case SCULPT_TOOL_LAYER:
      return "Layer Brush";
    case SCULPT_TOOL_FLATTEN:
      return "Flatten Brush";
    case SCULPT_TOOL_CLAY:
      return "Clay Brush";
    case SCULPT_TOOL_CLAY_STRIPS:
      return "Clay Strips Brush";
    case SCULPT_TOOL_FILL:
      return "Fill Brush";
    case SCULPT_TOOL_SCRAPE:
      return "Scrape Brush";
    case SCULPT_TOOL_SNAKE_HOOK:
      return "Snake Hook Brush";
    case SCULPT_TOOL_ROTATE:
      return "Rotate Brush";
    case SCULPT_TOOL_MASK:
      return "Mask Brush";
    case SCULPT_TOOL_DAM:
      return "Dam Brush";
    case SCULPT_TOOL_SIMPLIFY:
      return "Simplify Brush";
    case SCULPT_TOOL_PAINT:
      return "Paint Brush";
  }

  return "Sculpting";
}

/**
 * Operator for applying a stroke (various attributes including mouse path)
 * using the current brush. */

void sculpt_cache_free(StrokeCache *cache)
{
  if (cache->dial) {
    MEM_freeN(cache->dial);
  }
  MEM_freeN(cache);
}

/* Initialize mirror modifier clipping */
static void sculpt_init_mirror_clipping(Object *ob, SculptSession *ss)
{
  ModifierData *md;
  int i;

  for (md = ob->modifiers.first; md; md = md->next) {
    if (md->type == eModifierType_Mirror && (md->mode & eModifierMode_Realtime)) {
      MirrorModifierData *mmd = (MirrorModifierData *)md;

      if (mmd->flag & MOD_MIR_CLIPPING) {
        /* check each axis for mirroring */
        for (i = 0; i < 3; ++i) {
          if (mmd->flag & (MOD_MIR_AXIS_X << i)) {
            /* enable sculpt clipping */
            ss->cache->flag |= CLIP_X << i;

            /* update the clip tolerance */
            if (mmd->tolerance > ss->cache->clip_tolerance[i]) {
              ss->cache->clip_tolerance[i] = mmd->tolerance;
            }
          }
        }
      }
    }
  }
}

/* Initialize the stroke cache invariants from operator properties */
static void sculpt_update_cache_invariants(
    bContext *C, Sculpt *sd, SculptSession *ss, wmOperator *op, const float mouse[2])
{
  StrokeCache *cache = MEM_callocN(sizeof(StrokeCache), "stroke cache");
  Main *bmain = CTX_data_main(C);
  Scene *scene = CTX_data_scene(C);
  UnifiedPaintSettings *ups = &CTX_data_tool_settings(C)->unified_paint_settings;
  Brush *brush = BKE_paint_brush(&sd->paint);
  ViewContext *vc = paint_stroke_view_context(op->customdata);
  Object *ob = CTX_data_active_object(C);
  float mat[3][3];
  float viewDir[3] = {0.0f, 0.0f, 1.0f};
  float max_scale;
  int i;
  int mode;

  ss->cache = cache;

  /* Set scaling adjustment */
  if (brush->sculpt_tool == SCULPT_TOOL_LAYER) {
    max_scale = 1.0f;
  }
  else {
    max_scale = 0.0f;
    for (i = 0; i < 3; i++) {
      max_scale = max_ff(max_scale, fabsf(ob->scale[i]));
    }
  }
  cache->scale[0] = max_scale / ob->scale[0];
  cache->scale[1] = max_scale / ob->scale[1];
  cache->scale[2] = max_scale / ob->scale[2];

  cache->plane_trim_squared = brush->plane_trim * brush->plane_trim;

  cache->flag = 0;

  sculpt_init_mirror_clipping(ob, ss);

  /* Initial mouse location */
  if (mouse) {
    copy_v2_v2(cache->initial_mouse, mouse);
  }
  else {
    zero_v2(cache->initial_mouse);
  }

  mode = RNA_enum_get(op->ptr, "mode");
  cache->invert = mode == BRUSH_STROKE_INVERT;
  cache->alt_smooth = mode == BRUSH_STROKE_SMOOTH;
  cache->normal_weight = brush->normal_weight;

  /* interpret invert as following normal, for grab brushes */
  if (SCULPT_TOOL_HAS_NORMAL_WEIGHT(brush->sculpt_tool)) {
    if (cache->invert) {
      cache->invert = false;
      cache->normal_weight = (cache->normal_weight == 0.0f);
    }
  }

  /* not very nice, but with current events system implementation
   * we can't handle brush appearance inversion hotkey separately (sergey) */
  if (cache->invert) {
    ups->draw_inverted = true;
  }
  else {
    ups->draw_inverted = false;
  }

  /* Alt-Smooth */
  if (cache->alt_smooth) {
    if (brush->sculpt_tool == SCULPT_TOOL_MASK) {
      cache->saved_mask_brush_tool = brush->mask_tool;
      brush->mask_tool = BRUSH_MASK_SMOOTH;
    }
    else {
      Paint *p = &sd->paint;
      Brush *br;
      int size = BKE_brush_size_get(scene, brush);

      BLI_strncpy(cache->saved_active_brush_name,
                  brush->id.name + 2,
                  sizeof(cache->saved_active_brush_name));

      br = (Brush *)BKE_libblock_find_name(bmain, ID_BR, "Smooth");
      if (br) {
        BKE_paint_brush_set(p, br);
        brush = br;
        cache->saved_smooth_size = BKE_brush_size_get(scene, brush);
        BKE_brush_size_set(scene, brush, size);
        curvemapping_initialize(brush->curve);
      }
    }
  }

  copy_v2_v2(cache->mouse, cache->initial_mouse);
  copy_v2_v2(ups->tex_mouse, cache->initial_mouse);

  /* Truly temporary data that isn't stored in properties */

  cache->vc = vc;

  cache->brush = brush;

  /* cache projection matrix */
  ED_view3d_ob_project_mat_get(cache->vc->rv3d, ob, cache->projection_mat);

  invert_m4_m4(ob->imat, ob->obmat);
  copy_m3_m4(mat, cache->vc->rv3d->viewinv);
  mul_m3_v3(mat, viewDir);
  copy_m3_m4(mat, ob->imat);
  mul_m3_v3(mat, viewDir);
  normalize_v3_v3(cache->true_view_normal, viewDir);

  cache->supports_gravity =
      (!ELEM(brush->sculpt_tool, SCULPT_TOOL_MASK, SCULPT_TOOL_SMOOTH, SCULPT_TOOL_SIMPLIFY) &&
       (sd->gravity_factor > 0.0f));
  /* get gravity vector in world space */
  if (cache->supports_gravity) {
    if (sd->gravity_object) {
      Object *gravity_object = sd->gravity_object;

      copy_v3_v3(cache->true_gravity_direction, gravity_object->obmat[2]);
    }
    else {
      cache->true_gravity_direction[0] = cache->true_gravity_direction[1] = 0.0;
      cache->true_gravity_direction[2] = 1.0;
    }

    /* transform to sculpted object space */
    mul_m3_v3(mat, cache->true_gravity_direction);
    normalize_v3(cache->true_gravity_direction);
  }

  /* Initialize layer brush displacements and persistent coords */
  if (brush->sculpt_tool == SCULPT_TOOL_LAYER) {
    /* not supported yet for multires or dynamic topology */
    if (!ss->multires && !ss->bm && !ss->layer_co && (brush->flag & BRUSH_PERSISTENT)) {
      if (!ss->layer_co) {
        ss->layer_co = MEM_mallocN(sizeof(float) * 3 * ss->totvert, "sculpt mesh vertices copy");
      }

      if (ss->deform_cos) {
        memcpy(ss->layer_co, ss->deform_cos, ss->totvert);
      }
      else {
        for (i = 0; i < ss->totvert; ++i) {
          copy_v3_v3(ss->layer_co[i], ss->mvert[i].co);
        }
      }
    }

    if (ss->bm) {
      /* Free any remaining layer displacements from nodes. If not and topology changes
       * from using another tool, then next layer toolstroke
       * can access past disp array bounds */
      BKE_pbvh_free_layer_disp(ss->pbvh);
    }
  }

  /* Make copies of the mesh vertex locations and normals for some tools */
  if (brush->flag & BRUSH_ANCHORED) {
    cache->original = 1;
  }

  if (SCULPT_TOOL_HAS_ACCUMULATE(brush->sculpt_tool)) {
    if (!(brush->flag & BRUSH_ACCUMULATE)) {
      cache->original = 1;
    }
  }

  /* TOPOLOGICAL AUTOMASKING */
  if (brush->automasking_mode & BRUSH_AUTOMASKING_TOPOLOGY) {
    cache->active_vertex_mesh = ss->active_vertex_mesh;
    cache->active_vertex_mesh_index = ss->active_vertex_mesh_index;
  }

  cache->first_time = 1;

#define PIXEL_INPUT_THRESHHOLD 5
  if (brush->sculpt_tool == SCULPT_TOOL_ROTATE) {
    cache->dial = BLI_dial_initialize(cache->initial_mouse, PIXEL_INPUT_THRESHHOLD);
  }

#undef PIXEL_INPUT_THRESHHOLD
}

static void sculpt_update_brush_delta(UnifiedPaintSettings *ups, Object *ob, Brush *brush)
{
  SculptSession *ss = ob->sculpt;
  StrokeCache *cache = ss->cache;
  const float mouse[2] = {
      cache->mouse[0],
      cache->mouse[1],
  };
  int tool = brush->sculpt_tool;

  if (ELEM(tool,
           SCULPT_TOOL_GRAB,
           SCULPT_TOOL_NUDGE,
           SCULPT_TOOL_CLAY_STRIPS,
           SCULPT_TOOL_SNAKE_HOOK,
           SCULPT_TOOL_THUMB) ||
      sculpt_brush_use_topology_rake(ss, brush)) {
    float grab_location[3], imat[4][4], delta[3], loc[3];

    if (cache->first_time) {
      copy_v3_v3(cache->orig_grab_location, cache->true_location);
    }
    else if (tool == SCULPT_TOOL_SNAKE_HOOK) {
      add_v3_v3(cache->true_location, cache->grab_delta);
    }

    /* compute 3d coordinate at same z from original location + mouse */
    mul_v3_m4v3(loc, ob->obmat, cache->orig_grab_location);
    ED_view3d_win_to_3d(cache->vc->v3d, cache->vc->ar, loc, mouse, grab_location);

    /* compute delta to move verts by */
    if (!cache->first_time) {
      switch (tool) {
        case SCULPT_TOOL_GRAB:
        case SCULPT_TOOL_THUMB:
          sub_v3_v3v3(delta, grab_location, cache->old_grab_location);
          invert_m4_m4(imat, ob->obmat);
          mul_mat3_m4_v3(imat, delta);
          add_v3_v3(cache->grab_delta, delta);
          break;
        case SCULPT_TOOL_CLAY_STRIPS:
        case SCULPT_TOOL_NUDGE:
        case SCULPT_TOOL_SNAKE_HOOK:
          if (brush->flag & BRUSH_ANCHORED) {
            float orig[3];
            mul_v3_m4v3(orig, ob->obmat, cache->orig_grab_location);
            sub_v3_v3v3(cache->grab_delta, grab_location, orig);
          }
          else {
            sub_v3_v3v3(cache->grab_delta, grab_location, cache->old_grab_location);
          }
          invert_m4_m4(imat, ob->obmat);
          mul_mat3_m4_v3(imat, cache->grab_delta);
          break;
        default:
          /* Use for 'Brush.topology_rake_factor'. */
          sub_v3_v3v3(cache->grab_delta, grab_location, cache->old_grab_location);
          break;
      }
    }
    else {
      zero_v3(cache->grab_delta);
    }

    if (brush->falloff_shape == PAINT_FALLOFF_SHAPE_TUBE) {
      project_plane_v3_v3v3(cache->grab_delta, cache->grab_delta, ss->cache->true_view_normal);
    }

    copy_v3_v3(cache->old_grab_location, grab_location);

    if (tool == SCULPT_TOOL_GRAB) {
      copy_v3_v3(cache->anchored_location, cache->true_location);
    }
    else if (tool == SCULPT_TOOL_THUMB) {
      copy_v3_v3(cache->anchored_location, cache->orig_grab_location);
    }

    if (ELEM(tool, SCULPT_TOOL_GRAB, SCULPT_TOOL_THUMB)) {
      /* location stays the same for finding vertices in brush radius */
      copy_v3_v3(cache->true_location, cache->orig_grab_location);

      ups->draw_anchored = true;
      copy_v2_v2(ups->anchored_initial_mouse, cache->initial_mouse);
      ups->anchored_size = ups->pixel_radius;
    }

    /* handle 'rake' */
    cache->is_rake_rotation_valid = false;

    if (cache->first_time) {
      copy_v3_v3(cache->rake_data.follow_co, grab_location);
    }

    if (sculpt_brush_needs_rake_rotation(brush)) {
      cache->rake_data.follow_dist = cache->radius * SCULPT_RAKE_BRUSH_FACTOR;

      if (!is_zero_v3(cache->grab_delta)) {
        const float eps = 0.00001f;

        float v1[3], v2[3];

        copy_v3_v3(v1, cache->rake_data.follow_co);
        copy_v3_v3(v2, cache->rake_data.follow_co);
        sub_v3_v3(v2, cache->grab_delta);

        sub_v3_v3(v1, grab_location);
        sub_v3_v3(v2, grab_location);

        if ((normalize_v3(v2) > eps) && (normalize_v3(v1) > eps) &&
            (len_squared_v3v3(v1, v2) > eps)) {
          const float rake_dist_sq = len_squared_v3v3(cache->rake_data.follow_co, grab_location);
          const float rake_fade = (rake_dist_sq > SQUARE(cache->rake_data.follow_dist)) ?
                                      1.0f :
                                      sqrtf(rake_dist_sq) / cache->rake_data.follow_dist;

          float axis[3], angle;
          float tquat[4];

          rotation_between_vecs_to_quat(tquat, v1, v2);

          /* use axis-angle to scale rotation since the factor may be above 1 */
          quat_to_axis_angle(axis, &angle, tquat);
          normalize_v3(axis);

          angle *= brush->rake_factor * rake_fade;
          axis_angle_normalized_to_quat(cache->rake_rotation, axis, angle);
          cache->is_rake_rotation_valid = true;
        }
      }
      sculpt_rake_data_update(&cache->rake_data, grab_location);
    }
  }
}

/* Initialize the stroke cache variants from operator properties */
static void sculpt_update_cache_variants(bContext *C, Sculpt *sd, Object *ob, PointerRNA *ptr)
{
  Scene *scene = CTX_data_scene(C);
  UnifiedPaintSettings *ups = &scene->toolsettings->unified_paint_settings;
  SculptSession *ss = ob->sculpt;
  StrokeCache *cache = ss->cache;
  Brush *brush = BKE_paint_brush(&sd->paint);

  /* RNA_float_get_array(ptr, "location", cache->traced_location); */

  if (cache->first_time ||
      !((brush->flag & BRUSH_ANCHORED) || (brush->sculpt_tool == SCULPT_TOOL_SNAKE_HOOK) ||
        (brush->sculpt_tool == SCULPT_TOOL_ROTATE))) {
    RNA_float_get_array(ptr, "location", cache->true_location);
  }

  cache->pen_flip = RNA_boolean_get(ptr, "pen_flip");
  RNA_float_get_array(ptr, "mouse", cache->mouse);

  /* XXX: Use pressure value from first brush step for brushes which don't
   *      support strokes (grab, thumb). They depends on initial state and
   *      brush coord/pressure/etc.
   *      It's more an events design issue, which doesn't split coordinate/pressure/angle
   *      changing events. We should avoid this after events system re-design */
  if (paint_supports_dynamic_size(brush, PAINT_MODE_SCULPT) || cache->first_time) {
    cache->pressure = RNA_float_get(ptr, "pressure");
  }

  /* Truly temporary data that isn't stored in properties */
  if (cache->first_time) {
    if (!BKE_brush_use_locked_size(scene, brush)) {
      cache->initial_radius = paint_calc_object_space_radius(
          cache->vc, cache->true_location, BKE_brush_size_get(scene, brush));
      BKE_brush_unprojected_radius_set(scene, brush, cache->initial_radius);
    }
    else {
      cache->initial_radius = BKE_brush_unprojected_radius_get(scene, brush);
    }
  }

  if (BKE_brush_use_size_pressure(scene, brush) &&
      paint_supports_dynamic_size(brush, PAINT_MODE_SCULPT)) {
    cache->radius = cache->initial_radius * cache->pressure;
  }
  else {
    cache->radius = cache->initial_radius;
  }

  cache->radius_squared = cache->radius * cache->radius;

  if (brush->flag & BRUSH_ANCHORED) {
    /* true location has been calculated as part of the stroke system already here */
    if (brush->flag & BRUSH_EDGE_TO_EDGE) {
      RNA_float_get_array(ptr, "location", cache->true_location);
    }

    cache->radius = paint_calc_object_space_radius(
        cache->vc, cache->true_location, ups->pixel_radius);
    cache->radius_squared = cache->radius * cache->radius;

    copy_v3_v3(cache->anchored_location, cache->true_location);
  }

  sculpt_update_brush_delta(ups, ob, brush);

  if (brush->sculpt_tool == SCULPT_TOOL_ROTATE) {
    cache->vertex_rotation = -BLI_dial_angle(cache->dial, cache->mouse) * cache->bstrength;

    ups->draw_anchored = true;
    copy_v2_v2(ups->anchored_initial_mouse, cache->initial_mouse);
    copy_v3_v3(cache->anchored_location, cache->true_location);
    ups->anchored_size = ups->pixel_radius;
  }

  cache->special_rotation = ups->brush_rotation;
}

/* Returns true if any of the smoothing modes are active (currently
 * one of smooth brush, autosmooth, mask smooth, or shift-key
 * smooth) */
static bool sculpt_any_smooth_mode(const Brush *brush, StrokeCache *cache, int stroke_mode)
{
  if (brush->automasking_mode & BRUSH_AUTOMASKING_TOPOLOGY) {
    return true;
  }
  if (brush->automasking_mode & BRUSH_AUTOMASKING_EDGES) {
    return true;
  }
  return ((stroke_mode == BRUSH_STROKE_SMOOTH) || (cache && cache->alt_smooth) ||
          (brush->sculpt_tool == SCULPT_TOOL_SMOOTH) || (brush->autosmooth_factor > 0) ||
          ((brush->sculpt_tool == SCULPT_TOOL_MASK) && (brush->mask_tool == BRUSH_MASK_SMOOTH)));
}

static void sculpt_stroke_modifiers_check(const bContext *C, Object *ob, const Brush *brush)
{
  SculptSession *ss = ob->sculpt;

  if (ss->kb || ss->modifiers_active) {
    Depsgraph *depsgraph = CTX_data_depsgraph(C);
    Scene *scene = CTX_data_scene(C);
    Sculpt *sd = scene->toolsettings->sculpt;
    bool need_pmap = sculpt_any_smooth_mode(brush, ss->cache, 0);
    BKE_sculpt_update_mesh_elements(depsgraph, scene, sd, ob, need_pmap, false);
  }
}

static void sculpt_raycast_cb(PBVHNode *node, void *data_v, float *tmin)
{
  if (BKE_pbvh_node_get_tmin(node) < *tmin) {
    SculptRaycastData *srd = data_v;
    float(*origco)[3] = NULL;
    bool use_origco = false;

    if (srd->original && srd->ss->cache) {
      if (BKE_pbvh_type(srd->ss->pbvh) == PBVH_BMESH) {
        use_origco = true;
      }
      else {
        /* intersect with coordinates from before we started stroke */
        SculptUndoNode *unode = sculpt_undo_get_node(node);
        origco = (unode) ? unode->co : NULL;
        use_origco = origco ? true : false;
      }
    }

    if (BKE_pbvh_node_raycast(srd->ss->pbvh,
                              node,
                              origco,
                              use_origco,
                              srd->ray_start,
                              srd->ray_normal,
                              &srd->depth,
                              &srd->output)) {
      srd->hit = 1;
      *tmin = srd->depth;
    }
  }
}

static void sculpt_find_nearest_to_ray_cb(PBVHNode *node, void *data_v, float *tmin)
{
  if (BKE_pbvh_node_get_tmin(node) < *tmin) {
    SculptFindNearestToRayData *srd = data_v;
    float(*origco)[3] = NULL;
    bool use_origco = false;

    if (srd->original && srd->ss->cache) {
      if (BKE_pbvh_type(srd->ss->pbvh) == PBVH_BMESH) {
        use_origco = true;
      }
      else {
        /* intersect with coordinates from before we started stroke */
        SculptUndoNode *unode = sculpt_undo_get_node(node);
        origco = (unode) ? unode->co : NULL;
        use_origco = origco ? true : false;
      }
    }

    if (BKE_pbvh_node_find_nearest_to_ray(srd->ss->pbvh,
                                          node,
                                          origco,
                                          use_origco,
                                          srd->ray_start,
                                          srd->ray_normal,
                                          &srd->depth,
                                          &srd->dist_sq_to_ray)) {
      srd->hit = 1;
      *tmin = srd->dist_sq_to_ray;
    }
  }
}

static void sculpt_raycast_detail_cb(PBVHNode *node, void *data_v, float *tmin)
{
  if (BKE_pbvh_node_get_tmin(node) < *tmin) {
    SculptDetailRaycastData *srd = data_v;
    if (BKE_pbvh_bmesh_node_raycast_detail(
            node, srd->ray_start, srd->ray_normal, &srd->depth, &srd->edge_length)) {
      srd->hit = 1;
      *tmin = srd->depth;
    }
  }
}

static float sculpt_raycast_init(ViewContext *vc,
                                 const float mouse[2],
                                 float ray_start[3],
                                 float ray_end[3],
                                 float ray_normal[3],
                                 bool original)
{
  float obimat[4][4];
  float dist;
  Object *ob = vc->obact;
  RegionView3D *rv3d = vc->ar->regiondata;

  /* TODO: what if the segment is totally clipped? (return == 0) */
  ED_view3d_win_to_segment_clipped(
      vc->depsgraph, vc->ar, vc->v3d, mouse, ray_start, ray_end, true);

  invert_m4_m4(obimat, ob->obmat);
  mul_m4_v3(obimat, ray_start);
  mul_m4_v3(obimat, ray_end);

  sub_v3_v3v3(ray_normal, ray_end, ray_start);
  dist = normalize_v3(ray_normal);

  if ((rv3d->is_persp == false) &&
      /* if the ray is clipped, don't adjust its start/end */
      ((rv3d->rflag & RV3D_CLIPPING) == 0)) {
    BKE_pbvh_raycast_project_ray_root(ob->sculpt->pbvh, original, ray_start, ray_end, ray_normal);

    /* recalculate the normal */
    sub_v3_v3v3(ray_normal, ray_end, ray_start);
    dist = normalize_v3(ray_normal);
  }

  return dist;
}

bool sculpt_stroke_get_geometry_info(bContext *C, StrokeGeometryInfo *out, const float mouse[2])
{
  Scene *scene = CTX_data_scene(C);
  Sculpt *sd = scene->toolsettings->sculpt;
  Object *ob;
  SculptSession *ss;
  float ray_start[3], ray_end[3], ray_normal[3], depth, face_normal[3], sampled_normal[3],
      viewDir[3], mat[3][3];
  float nearest_vetex_co[3] = {0.0f};
  int totnode;
  bool original, hit = false;
  ViewContext vc;
  const Brush *brush = BKE_paint_brush(BKE_paint_get_active_from_context(C));

  ED_view3d_viewcontext_init(C, &vc);

  ob = vc.obact;
  ss = ob->sculpt;

  depth = sculpt_raycast_init(&vc, mouse, ray_start, ray_end, ray_normal, original);
  sculpt_stroke_modifiers_check(C, ob, brush);

  SculptRaycastData srd = {
      .original = original,
      .ss = ob->sculpt,
      .hit = 0,
      .ray_start = ray_start,
      .ray_normal = ray_normal,
      .depth = depth,
      .normal = face_normal,
      .nearest_vertex_co = nearest_vetex_co,
  };
  BKE_pbvh_raycast(ss->pbvh, sculpt_raycast_cb, &srd, ray_start, ray_normal, srd.original);

  copy_v3_v3(srd.nearest_vertex_co, srd.output.nearest_vertex_co);
  copy_v3_v3(srd.normal, srd.output.normal);

  if (srd.hit) {
    hit = true;

    ss->active_vertex_mesh = srd.output.active_vertex_mesh;
    ss->active_vertex_mesh_index = srd.output.active_vertex_mesh_index;

    copy_v3_v3(out->location, ray_normal);
    mul_v3_fl(out->location, srd.depth);
    add_v3_v3(out->location, ray_start);
    copy_v3_v3(out->nearest_vertex_co, srd.nearest_vertex_co);

    if (!out->use_sampled_normal) {
      copy_v3_v3(out->normal, srd.normal);
      return hit;
    }
    const float radius_scale = 1.0f;
    float radius;

    invert_m4_m4(ob->imat, ob->obmat);
    copy_m3_m4(mat, vc.rv3d->viewinv);
    mul_m3_v3(mat, viewDir);
    copy_m3_m4(mat, ob->imat);
    mul_m3_v3(mat, viewDir);
    normalize_v3_v3(ss->cursor_view_normal, viewDir);

    copy_v3_v3(ss->cursor_normal, srd.normal);

    if (!BKE_brush_use_locked_size(scene, brush)) {
      radius = paint_calc_object_space_radius(
          &vc, out->location, BKE_brush_size_get(scene, brush));
    }
    else {
      radius = BKE_brush_unprojected_radius_get(scene, brush);
    }
    copy_v3_v3(ss->cursor_location, out->location);
    ss->rv3d = vc.rv3d;
    ss->cursor_radius = radius;
    PBVHNode **nodes = sculpt_pbvh_gather_generic(ob, sd, brush, original, radius_scale, &totnode);

    if (totnode) {
      int vertex_count;
      sculpt_pbvh_calc_area_normal(brush, ob, nodes, totnode, true, sampled_normal, &vertex_count);
      if (vertex_count == 0) {
        copy_v3_v3(out->normal, srd.normal);
      }
      else {
        copy_v3_v3(out->normal, sampled_normal);
      }
    }
    else {
      copy_v3_v3(out->normal, srd.normal);
    }
  }
  else {
    copy_v3_fl(out->location, 0.0f);
    copy_v3_fl(out->normal, 0.0f);
    copy_v3_fl(out->nearest_vertex_co, 0.0f);
  }

  return hit;
}

/* Do a raycast in the tree to find the 3d brush location
 * (This allows us to ignore the GL depth buffer)
 * Returns 0 if the ray doesn't hit the mesh, non-zero otherwise
 */
bool sculpt_stroke_get_location(bContext *C, float out[3], const float mouse[2])
{
  Object *ob;
  SculptSession *ss;
  StrokeCache *cache;
  float ray_start[3], ray_end[3], ray_normal[3], depth, face_normal[3], nearest_vertex_co[3];
  bool original;
  ViewContext vc;

  ED_view3d_viewcontext_init(C, &vc);

  ob = vc.obact;

  ss = ob->sculpt;
  cache = ss->cache;
  original = (cache) ? cache->original : 0;

  const Brush *brush = BKE_paint_brush(BKE_paint_get_active_from_context(C));

  sculpt_stroke_modifiers_check(C, ob, brush);

  depth = sculpt_raycast_init(&vc, mouse, ray_start, ray_end, ray_normal, original);

  bool hit = false;
  {
    SculptRaycastData srd = {
        .original = original,
        .ss = ob->sculpt,
        .hit = 0,
        .ray_start = ray_start,
        .ray_normal = ray_normal,
        .depth = depth,
        .normal = face_normal,
        .nearest_vertex_co = nearest_vertex_co,
    };
    BKE_pbvh_raycast(ss->pbvh, sculpt_raycast_cb, &srd, ray_start, ray_normal, srd.original);
    if (srd.hit) {
      hit = true;
      copy_v3_v3(out, ray_normal);
      mul_v3_fl(out, srd.depth);
      add_v3_v3(out, ray_start);
    }
  }

  if (hit == false) {
    if (ELEM(brush->falloff_shape, PAINT_FALLOFF_SHAPE_TUBE)) {
      SculptFindNearestToRayData srd = {
          .original = original,
          .ss = ob->sculpt,
          .hit = 0,
          .ray_start = ray_start,
          .ray_normal = ray_normal,
          .depth = FLT_MAX,
          .dist_sq_to_ray = FLT_MAX,
      };
      BKE_pbvh_find_nearest_to_ray(
          ss->pbvh, sculpt_find_nearest_to_ray_cb, &srd, ray_start, ray_normal, srd.original);
      if (srd.hit) {
        hit = true;
        copy_v3_v3(out, ray_normal);
        mul_v3_fl(out, srd.depth);
        add_v3_v3(out, ray_start);
      }
    }
  }

  if (cache && hit) {
    copy_v3_v3(cache->true_location, out);
  }

  return hit;
}

static void sculpt_brush_init_tex(const Scene *scene, Sculpt *sd, SculptSession *ss)
{
  Brush *brush = BKE_paint_brush(&sd->paint);
  MTex *mtex = &brush->mtex;

  /* init mtex nodes */
  if (mtex->tex && mtex->tex->nodetree) {
    /* has internal flag to detect it only does it once */
    ntreeTexBeginExecTree(mtex->tex->nodetree);
  }

  /* TODO: Shouldn't really have to do this at the start of every
   * stroke, but sculpt would need some sort of notification when
   * changes are made to the texture. */
  sculpt_update_tex(scene, sd, ss);
}

static void sculpt_brush_stroke_init(bContext *C, wmOperator *op)
{
  Depsgraph *depsgraph = CTX_data_depsgraph(C);
  Scene *scene = CTX_data_scene(C);
  Object *ob = CTX_data_active_object(C);
  Sculpt *sd = CTX_data_tool_settings(C)->sculpt;
  SculptSession *ss = CTX_data_active_object(C)->sculpt;
  Brush *brush = BKE_paint_brush(&sd->paint);
  int mode = RNA_enum_get(op->ptr, "mode");
  bool is_smooth;
  bool need_mask = false;

  if (brush->sculpt_tool == SCULPT_TOOL_MASK) {
    need_mask = true;
  }

  view3d_operator_needs_opengl(C);
  sculpt_brush_init_tex(scene, sd, ss);

  is_smooth = sculpt_any_smooth_mode(brush, NULL, mode);
  BKE_sculpt_update_mesh_elements(depsgraph, scene, sd, ob, is_smooth, need_mask);
}

static void sculpt_restore_mesh(Sculpt *sd, Object *ob)
{
  SculptSession *ss = ob->sculpt;
  Brush *brush = BKE_paint_brush(&sd->paint);

  /* Restore the mesh before continuing with anchored stroke */
  if ((brush->flag & BRUSH_ANCHORED) ||
      (brush->sculpt_tool == SCULPT_TOOL_GRAB &&
       BKE_brush_use_size_pressure(ss->cache->vc->scene, brush)) ||
      (brush->flag & BRUSH_DRAG_DOT) || ss->use_orco) {
    paint_mesh_restore_co(sd, ob);
  }
}

/* Copy the PBVH bounding box into the object's bounding box */
void sculpt_update_object_bounding_box(Object *ob)
{
  if (ob->runtime.bb) {
    float bb_min[3], bb_max[3];

    BKE_pbvh_bounding_box(ob->sculpt->pbvh, bb_min, bb_max);
    BKE_boundbox_init_from_minmax(ob->runtime.bb, bb_min, bb_max);
  }
}

static void sculpt_flush_update(bContext *C)
{
  Depsgraph *depsgraph = CTX_data_depsgraph(C);
  Object *ob = CTX_data_active_object(C);
  Object *ob_eval = DEG_get_evaluated_object(depsgraph, ob);
  SculptSession *ss = ob->sculpt;
  ARegion *ar = CTX_wm_region(C);
  bScreen *screen = CTX_wm_screen(C);
  MultiresModifierData *mmd = ss->multires;

  if (mmd != NULL) {
    /* NOTE: SubdivCCG is living in the evaluated object. */
    multires_mark_as_modified(ob_eval, MULTIRES_COORDS_MODIFIED);
  }

  DEG_id_tag_update(&ob->id, ID_RECALC_SHADING);

  bool use_shaded_mode = false;
  if (mmd || (BKE_pbvh_type(ss->pbvh) == PBVH_BMESH)) {
    /* Multres or dyntopo are drawn directly by EEVEE,
     * no need for hacks in this case. */
  }
  else {
    /* We search if an area of the current window is in lookdev/rendered
     * display mode. In this case, for changes to show up, we need to
     * tag for ID_RECALC_GEOMETRY. */
    for (ScrArea *sa = screen->areabase.first; sa; sa = sa->next) {
      for (SpaceLink *sl = sa->spacedata.first; sl; sl = sl->next) {
        if (sl->spacetype == SPACE_VIEW3D) {
          View3D *v3d = (View3D *)sl;
          if (v3d->shading.type > OB_SOLID) {
            use_shaded_mode = true;
          }
        }
      }
    }
  }

  if (ss->kb || ss->modifiers_active || use_shaded_mode) {
    DEG_id_tag_update(&ob->id, ID_RECALC_GEOMETRY);
    ED_region_tag_redraw(ar);
  }
  else {
    rcti r;

    BKE_pbvh_update(ss->pbvh, PBVH_UpdateBB, NULL);
    /* Update the object's bounding box too so that the object
     * doesn't get incorrectly clipped during drawing in
     * draw_mesh_object(). [#33790] */
    sculpt_update_object_bounding_box(ob);

    if (sculpt_get_redraw_rect(ar, CTX_wm_region_view3d(C), ob, &r)) {
      if (ss->cache) {
        ss->cache->current_r = r;
      }

      /* previous is not set in the current cache else
       * the partial rect will always grow */
      sculpt_extend_redraw_rect_previous(ob, &r);

      r.xmin += ar->winrct.xmin - 2;
      r.xmax += ar->winrct.xmin + 2;
      r.ymin += ar->winrct.ymin - 2;
      r.ymax += ar->winrct.ymin + 2;

      ss->partial_redraw = 1;
      ED_region_tag_redraw_partial(ar, &r);
    }
  }
}

/* Returns whether the mouse/stylus is over the mesh (1)
 * or over the background (0) */
static bool over_mesh(bContext *C, struct wmOperator *UNUSED(op), float x, float y)
{
  float mouse[2], co[3];

  mouse[0] = x;
  mouse[1] = y;

  return sculpt_stroke_get_location(C, co, mouse);
}

static bool sculpt_stroke_test_start(bContext *C, struct wmOperator *op, const float mouse[2])
{
  /* Don't start the stroke until mouse goes over the mesh.
   * note: mouse will only be null when re-executing the saved stroke.
   * We have exception for 'exec' strokes since they may not set 'mouse',
   * only 'location', see: T52195. */
  if (((op->flag & OP_IS_INVOKE) == 0) || (mouse == NULL) ||
      over_mesh(C, op, mouse[0], mouse[1])) {
    Object *ob = CTX_data_active_object(C);
    SculptSession *ss = ob->sculpt;
    Sculpt *sd = CTX_data_tool_settings(C)->sculpt;

    ED_view3d_init_mats_rv3d(ob, CTX_wm_region_view3d(C));

    sculpt_update_cache_invariants(C, sd, ss, op, mouse);

    sculpt_undo_push_begin(sculpt_tool_name(sd));

    return 1;
  }
  else {
    return 0;
  }
}

static void sculpt_stroke_update_step(bContext *C,
                                      struct PaintStroke *UNUSED(stroke),
                                      PointerRNA *itemptr)
{
  UnifiedPaintSettings *ups = &CTX_data_tool_settings(C)->unified_paint_settings;
  Sculpt *sd = CTX_data_tool_settings(C)->sculpt;
  Object *ob = CTX_data_active_object(C);
  SculptSession *ss = ob->sculpt;
  const Brush *brush = BKE_paint_brush(&sd->paint);

  sculpt_stroke_modifiers_check(C, ob, brush);
  sculpt_update_cache_variants(C, sd, ob, itemptr);
  sculpt_restore_mesh(sd, ob);

  if (sd->flags & (SCULPT_DYNTOPO_DETAIL_CONSTANT | SCULPT_DYNTOPO_DETAIL_MANUAL)) {
    float object_space_constant_detail = 1.0f / (sd->constant_detail * mat4_to_scale(ob->obmat));
    BKE_pbvh_bmesh_detail_size_set(ss->pbvh, object_space_constant_detail);
  }
  else if (sd->flags & SCULPT_DYNTOPO_DETAIL_BRUSH) {
    BKE_pbvh_bmesh_detail_size_set(ss->pbvh, ss->cache->radius * sd->detail_percent / 100.0f);
  }
  else {
    BKE_pbvh_bmesh_detail_size_set(ss->pbvh,
                                   (ss->cache->radius / (float)ups->pixel_radius) *
                                       (float)(sd->detail_size * U.pixelsize) / 0.4f);
  }

  if (sculpt_stroke_is_dynamic_topology(ss, brush)) {
    do_symmetrical_brush_actions(sd, ob, sculpt_topology_update, ups);
  }

  do_symmetrical_brush_actions(sd, ob, do_brush_action, ups);

  sculpt_combine_proxies(sd, ob);

  /* hack to fix noise texture tearing mesh */
  sculpt_fix_noise_tear(sd, ob);

  /* TODO(sergey): This is not really needed for the solid shading,
   * which does use pBVH drawing anyway, but texture and wireframe
   * requires this.
   *
   * Could be optimized later, but currently don't think it's so
   * much common scenario.
   *
   * Same applies to the DEG_id_tag_update() invoked from
   * sculpt_flush_update().
   */
  if (ss->modifiers_active) {
    sculpt_flush_stroke_deform(sd, ob);
  }
  else if (ss->kb) {
    sculpt_update_keyblock(ob);
  }

  ss->cache->first_time = false;

  /* Cleanup */
  sculpt_flush_update(C);
}

static void sculpt_brush_exit_tex(Sculpt *sd)
{
  Brush *brush = BKE_paint_brush(&sd->paint);
  MTex *mtex = &brush->mtex;

  if (mtex->tex && mtex->tex->nodetree) {
    ntreeTexEndExecTree(mtex->tex->nodetree->execdata);
  }
}

static void sculpt_stroke_done(const bContext *C, struct PaintStroke *UNUSED(stroke))
{
  Main *bmain = CTX_data_main(C);
  Object *ob = CTX_data_active_object(C);
  Scene *scene = CTX_data_scene(C);
  SculptSession *ss = ob->sculpt;
  Sculpt *sd = CTX_data_tool_settings(C)->sculpt;

  /* Finished */
  if (ss->cache) {
    UnifiedPaintSettings *ups = &CTX_data_tool_settings(C)->unified_paint_settings;
    Brush *brush = BKE_paint_brush(&sd->paint);
    BLI_assert(brush == ss->cache->brush); /* const, so we shouldn't change. */
    ups->draw_inverted = false;

    sculpt_stroke_modifiers_check(C, ob, brush);

    /* Alt-Smooth */
    if (ss->cache->alt_smooth) {
      if (brush->sculpt_tool == SCULPT_TOOL_MASK) {
        brush->mask_tool = ss->cache->saved_mask_brush_tool;
      }
      else {
        BKE_brush_size_set(scene, brush, ss->cache->saved_smooth_size);
        brush = (Brush *)BKE_libblock_find_name(bmain, ID_BR, ss->cache->saved_active_brush_name);
        if (brush) {
          BKE_paint_brush_set(&sd->paint, brush);
        }
      }
    }

    /* Free automasking data */
    if (brush->automasking_mode & BRUSH_AUTOMASKING_TOPOLOGY) {
      sculpt_topology_automasking_end(sd, ob);
    }

    sculpt_cache_free(ss->cache);
    ss->cache = NULL;

    sculpt_undo_push_end();

    BKE_pbvh_update(ss->pbvh, PBVH_UpdateOriginalBB, NULL);

    if (BKE_pbvh_type(ss->pbvh) == PBVH_BMESH) {
      BKE_pbvh_bmesh_after_stroke(ss->pbvh);
    }

    /* optimization: if there is locked key and active modifiers present in */
    /* the stack, keyblock is updating at each step. otherwise we could update */
    /* keyblock only when stroke is finished */
    if (ss->kb && !ss->modifiers_active) {
      sculpt_update_keyblock(ob);
    }

    ss->partial_redraw = 0;

    /* try to avoid calling this, only for e.g. linked duplicates now */
    if (((Mesh *)ob->data)->id.us > 1) {
      DEG_id_tag_update(&ob->id, ID_RECALC_GEOMETRY);
    }

    WM_event_add_notifier(C, NC_OBJECT | ND_DRAW, ob);
  }

  sculpt_brush_exit_tex(sd);
}

static int sculpt_brush_stroke_invoke(bContext *C, wmOperator *op, const wmEvent *event)
{
  struct PaintStroke *stroke;
  int ignore_background_click;
  int retval;

  sculpt_brush_stroke_init(C, op);

  stroke = paint_stroke_new(C,
                            op,
                            sculpt_stroke_get_location,
                            sculpt_stroke_test_start,
                            sculpt_stroke_update_step,
                            NULL,
                            sculpt_stroke_done,
                            event->type);

  op->customdata = stroke;

  /* For tablet rotation */
  ignore_background_click = RNA_boolean_get(op->ptr, "ignore_background_click");

  if (ignore_background_click && !over_mesh(C, op, event->x, event->y)) {
    paint_stroke_data_free(op);
    return OPERATOR_PASS_THROUGH;
  }

  if ((retval = op->type->modal(C, op, event)) == OPERATOR_FINISHED) {
    paint_stroke_data_free(op);
    return OPERATOR_FINISHED;
  }
  /* add modal handler */
  WM_event_add_modal_handler(C, op);

  OPERATOR_RETVAL_CHECK(retval);
  BLI_assert(retval == OPERATOR_RUNNING_MODAL);

  return OPERATOR_RUNNING_MODAL;
}

static int sculpt_brush_stroke_exec(bContext *C, wmOperator *op)
{
  sculpt_brush_stroke_init(C, op);

  op->customdata = paint_stroke_new(C,
                                    op,
                                    sculpt_stroke_get_location,
                                    sculpt_stroke_test_start,
                                    sculpt_stroke_update_step,
                                    NULL,
                                    sculpt_stroke_done,
                                    0);

  /* frees op->customdata */
  paint_stroke_exec(C, op);

  return OPERATOR_FINISHED;
}

static void sculpt_brush_stroke_cancel(bContext *C, wmOperator *op)
{
  Object *ob = CTX_data_active_object(C);
  SculptSession *ss = ob->sculpt;
  Sculpt *sd = CTX_data_tool_settings(C)->sculpt;
  const Brush *brush = BKE_paint_brush(&sd->paint);

  /* XXX Canceling strokes that way does not work with dynamic topology,
   *     user will have to do real undo for now. See T46456. */
  if (ss->cache && !sculpt_stroke_is_dynamic_topology(ss, brush)) {
    paint_mesh_restore_co(sd, ob);
  }

  paint_stroke_cancel(C, op);

  if (ss->cache) {
    sculpt_cache_free(ss->cache);
    ss->cache = NULL;
  }

  sculpt_brush_exit_tex(sd);
}

static void SCULPT_OT_brush_stroke(wmOperatorType *ot)
{
  /* identifiers */
  ot->name = "Sculpt";
  ot->idname = "SCULPT_OT_brush_stroke";
  ot->description = "Sculpt a stroke into the geometry";

  /* api callbacks */
  ot->invoke = sculpt_brush_stroke_invoke;
  ot->modal = paint_stroke_modal;
  ot->exec = sculpt_brush_stroke_exec;
  ot->poll = sculpt_poll;
  ot->cancel = sculpt_brush_stroke_cancel;

  /* flags (sculpt does own undo? (ton) */
  ot->flag = OPTYPE_BLOCKING;

  /* properties */

  paint_stroke_operator_properties(ot);

  RNA_def_boolean(ot->srna,
                  "ignore_background_click",
                  0,
                  "Ignore Background Click",
                  "Clicks on the background do not start the stroke");
}

/* Reset the copy of the mesh that is being sculpted on (currently just for the layer brush) */

static int sculpt_set_persistent_base_exec(bContext *C, wmOperator *UNUSED(op))
{
  SculptSession *ss = CTX_data_active_object(C)->sculpt;

  if (ss) {
    if (ss->layer_co) {
      MEM_freeN(ss->layer_co);
    }
    ss->layer_co = NULL;
  }

  return OPERATOR_FINISHED;
}

static void SCULPT_OT_set_persistent_base(wmOperatorType *ot)
{
  /* identifiers */
  ot->name = "Set Persistent Base";
  ot->idname = "SCULPT_OT_set_persistent_base";
  ot->description = "Reset the copy of the mesh that is being sculpted on";

  /* api callbacks */
  ot->exec = sculpt_set_persistent_base_exec;
  ot->poll = sculpt_mode_poll;

  ot->flag = OPTYPE_REGISTER | OPTYPE_UNDO;
}

/************************** Dynamic Topology **************************/

static void sculpt_dynamic_topology_triangulate(BMesh *bm)
{
  if (bm->totloop != bm->totface * 3) {
    BM_mesh_triangulate(
        bm, MOD_TRIANGULATE_QUAD_BEAUTY, MOD_TRIANGULATE_NGON_EARCLIP, 4, false, NULL, NULL, NULL);
  }
}

void sculpt_pbvh_clear(Object *ob)
{
  SculptSession *ss = ob->sculpt;

  /* Clear out any existing DM and PBVH */
  if (ss->pbvh) {
    BKE_pbvh_free(ss->pbvh);
  }
  ss->pbvh = NULL;
  BKE_object_free_derived_caches(ob);
}

void sculpt_dyntopo_node_layers_add(SculptSession *ss)
{
  int cd_node_layer_index;

  char layer_id[] = "_dyntopo_node_id";

  cd_node_layer_index = CustomData_get_named_layer_index(&ss->bm->vdata, CD_PROP_INT, layer_id);
  if (cd_node_layer_index == -1) {
    BM_data_layer_add_named(ss->bm, &ss->bm->vdata, CD_PROP_INT, layer_id);
    cd_node_layer_index = CustomData_get_named_layer_index(&ss->bm->vdata, CD_PROP_INT, layer_id);
  }

  ss->cd_vert_node_offset = CustomData_get_n_offset(
      &ss->bm->vdata,
      CD_PROP_INT,
      cd_node_layer_index - CustomData_get_layer_index(&ss->bm->vdata, CD_PROP_INT));

  ss->bm->vdata.layers[cd_node_layer_index].flag |= CD_FLAG_TEMPORARY;

  cd_node_layer_index = CustomData_get_named_layer_index(&ss->bm->pdata, CD_PROP_INT, layer_id);
  if (cd_node_layer_index == -1) {
    BM_data_layer_add_named(ss->bm, &ss->bm->pdata, CD_PROP_INT, layer_id);
    cd_node_layer_index = CustomData_get_named_layer_index(&ss->bm->pdata, CD_PROP_INT, layer_id);
  }

  ss->cd_face_node_offset = CustomData_get_n_offset(
      &ss->bm->pdata,
      CD_PROP_INT,
      cd_node_layer_index - CustomData_get_layer_index(&ss->bm->pdata, CD_PROP_INT));

  ss->bm->pdata.layers[cd_node_layer_index].flag |= CD_FLAG_TEMPORARY;
}

void sculpt_update_after_dynamic_topology_toggle(Depsgraph *depsgraph, Scene *scene, Object *ob)
{
  Sculpt *sd = scene->toolsettings->sculpt;

  /* Create the PBVH */
  BKE_sculpt_update_mesh_elements(depsgraph, scene, sd, ob, false, false);
  WM_main_add_notifier(NC_OBJECT | ND_DRAW, ob);
}

void sculpt_dynamic_topology_enable_ex(Depsgraph *depsgraph, Scene *scene, Object *ob)
{
  SculptSession *ss = ob->sculpt;
  Mesh *me = ob->data;
  const BMAllocTemplate allocsize = BMALLOC_TEMPLATE_FROM_ME(me);

  sculpt_pbvh_clear(ob);

  ss->bm_smooth_shading = (scene->toolsettings->sculpt->flags & SCULPT_DYNTOPO_SMOOTH_SHADING) !=
                          0;

  /* Dynamic topology doesn't ensure selection state is valid, so remove [#36280] */
  BKE_mesh_mselect_clear(me);

  /* Create triangles-only BMesh */
  ss->bm = BM_mesh_create(&allocsize,
                          &((struct BMeshCreateParams){
                              .use_toolflags = false,
                          }));

  BM_mesh_bm_from_me(ss->bm,
                     me,
                     (&(struct BMeshFromMeshParams){
                         .calc_face_normal = true,
                         .use_shapekey = true,
                         .active_shapekey = ob->shapenr,
                     }));
  sculpt_dynamic_topology_triangulate(ss->bm);
  BM_data_layer_add(ss->bm, &ss->bm->vdata, CD_PAINT_MASK);
  sculpt_dyntopo_node_layers_add(ss);
  /* make sure the data for existing faces are initialized */
  if (me->totpoly != ss->bm->totface) {
    BM_mesh_normals_update(ss->bm);
  }

  /* Enable dynamic topology */
  me->flag |= ME_SCULPT_DYNAMIC_TOPOLOGY;

  /* Enable logging for undo/redo */
  ss->bm_log = BM_log_create(ss->bm);

  /* Refresh */
  sculpt_update_after_dynamic_topology_toggle(depsgraph, scene, ob);
}

/* Free the sculpt BMesh and BMLog
 *
 * If 'unode' is given, the BMesh's data is copied out to the unode
 * before the BMesh is deleted so that it can be restored from */
void sculpt_dynamic_topology_disable_ex(Depsgraph *depsgraph,
                                        Scene *scene,
                                        Object *ob,
                                        SculptUndoNode *unode)
{
  SculptSession *ss = ob->sculpt;
  Mesh *me = ob->data;

  sculpt_pbvh_clear(ob);

  if (unode) {
    /* Free all existing custom data */
    CustomData_free(&me->vdata, me->totvert);
    CustomData_free(&me->edata, me->totedge);
    CustomData_free(&me->fdata, me->totface);
    CustomData_free(&me->ldata, me->totloop);
    CustomData_free(&me->pdata, me->totpoly);

    /* Copy over stored custom data */
    me->totvert = unode->bm_enter_totvert;
    me->totloop = unode->bm_enter_totloop;
    me->totpoly = unode->bm_enter_totpoly;
    me->totedge = unode->bm_enter_totedge;
    me->totface = 0;
    CustomData_copy(&unode->bm_enter_vdata,
                    &me->vdata,
                    CD_MASK_MESH.vmask,
                    CD_DUPLICATE,
                    unode->bm_enter_totvert);
    CustomData_copy(&unode->bm_enter_edata,
                    &me->edata,
                    CD_MASK_MESH.emask,
                    CD_DUPLICATE,
                    unode->bm_enter_totedge);
    CustomData_copy(&unode->bm_enter_ldata,
                    &me->ldata,
                    CD_MASK_MESH.lmask,
                    CD_DUPLICATE,
                    unode->bm_enter_totloop);
    CustomData_copy(&unode->bm_enter_pdata,
                    &me->pdata,
                    CD_MASK_MESH.pmask,
                    CD_DUPLICATE,
                    unode->bm_enter_totpoly);

    BKE_mesh_update_customdata_pointers(me, false);
  }
  else {
    BKE_sculptsession_bm_to_me(ob, true);
  }

  /* Clear data */
  me->flag &= ~ME_SCULPT_DYNAMIC_TOPOLOGY;

  /* typically valid but with global-undo they can be NULL, [#36234] */
  if (ss->bm) {
    BM_mesh_free(ss->bm);
    ss->bm = NULL;
  }
  if (ss->bm_log) {
    BM_log_free(ss->bm_log);
    ss->bm_log = NULL;
  }

  BKE_particlesystem_reset_all(ob);
  BKE_ptcache_object_reset(scene, ob, PTCACHE_RESET_OUTDATED);

  /* Refresh */
  sculpt_update_after_dynamic_topology_toggle(depsgraph, scene, ob);
}

void sculpt_dynamic_topology_disable(bContext *C, SculptUndoNode *unode)
{
  Depsgraph *depsgraph = CTX_data_depsgraph(C);
  Scene *scene = CTX_data_scene(C);
  Object *ob = CTX_data_active_object(C);
  sculpt_dynamic_topology_disable_ex(depsgraph, scene, ob, unode);
}

static void sculpt_dynamic_topology_disable_with_undo(Depsgraph *depsgraph,
                                                      Scene *scene,
                                                      Object *ob)
{
  SculptSession *ss = ob->sculpt;
  if (ss->bm) {
    sculpt_undo_push_begin("Dynamic topology disable");
    sculpt_undo_push_node(ob, NULL, SCULPT_UNDO_DYNTOPO_END);
    sculpt_dynamic_topology_disable_ex(depsgraph, scene, ob, NULL);
    sculpt_undo_push_end();
  }
}

static void sculpt_dynamic_topology_enable_with_undo(Depsgraph *depsgraph,
                                                     Scene *scene,
                                                     Object *ob)
{
  SculptSession *ss = ob->sculpt;
  if (ss->bm == NULL) {
    sculpt_undo_push_begin("Dynamic topology enable");
    sculpt_dynamic_topology_enable_ex(depsgraph, scene, ob);
    sculpt_undo_push_node(ob, NULL, SCULPT_UNDO_DYNTOPO_BEGIN);
    sculpt_undo_push_end();
  }
}

static int sculpt_dynamic_topology_toggle_exec(bContext *C, wmOperator *UNUSED(op))
{
  Depsgraph *depsgraph = CTX_data_depsgraph(C);
  Scene *scene = CTX_data_scene(C);
  Object *ob = CTX_data_active_object(C);
  SculptSession *ss = ob->sculpt;

  WM_cursor_wait(1);

  if (ss->bm) {
    sculpt_dynamic_topology_disable_with_undo(depsgraph, scene, ob);
  }
  else {
    sculpt_dynamic_topology_enable_with_undo(depsgraph, scene, ob);
  }

  WM_cursor_wait(0);

  return OPERATOR_FINISHED;
}

enum eDynTopoWarnFlag {
  DYNTOPO_WARN_VDATA = (1 << 0),
  DYNTOPO_WARN_EDATA = (1 << 1),
  DYNTOPO_WARN_LDATA = (1 << 2),
  DYNTOPO_WARN_MODIFIER = (1 << 3),
};

static int dyntopo_warning_popup(bContext *C, wmOperatorType *ot, enum eDynTopoWarnFlag flag)
{
  uiPopupMenu *pup = UI_popup_menu_begin(C, IFACE_("Warning!"), ICON_ERROR);
  uiLayout *layout = UI_popup_menu_layout(pup);

  if (flag & (DYNTOPO_WARN_VDATA | DYNTOPO_WARN_EDATA | DYNTOPO_WARN_LDATA)) {
    const char *msg_error = TIP_("Vertex Data Detected!");
    const char *msg = TIP_("Dyntopo will not preserve vertex colors, UVs, or other customdata");
    uiItemL(layout, msg_error, ICON_INFO);
    uiItemL(layout, msg, ICON_NONE);
    uiItemS(layout);
  }

  if (flag & DYNTOPO_WARN_MODIFIER) {
    const char *msg_error = TIP_("Generative Modifiers Detected!");
    const char *msg = TIP_(
        "Keeping the modifiers will increase polycount when returning to object mode");

    uiItemL(layout, msg_error, ICON_INFO);
    uiItemL(layout, msg, ICON_NONE);
    uiItemS(layout);
  }

  uiItemFullO_ptr(layout, ot, IFACE_("OK"), ICON_NONE, NULL, WM_OP_EXEC_DEFAULT, 0, NULL);

  UI_popup_menu_end(C, pup);

  return OPERATOR_INTERFACE;
}

static enum eDynTopoWarnFlag sculpt_dynamic_topology_check(Scene *scene, Object *ob)
{
  Mesh *me = ob->data;
  SculptSession *ss = ob->sculpt;

  enum eDynTopoWarnFlag flag = 0;

  BLI_assert(ss->bm == NULL);
  UNUSED_VARS_NDEBUG(ss);

  for (int i = 0; i < CD_NUMTYPES; i++) {
    if (!ELEM(i, CD_MVERT, CD_MEDGE, CD_MFACE, CD_MLOOP, CD_MPOLY, CD_PAINT_MASK, CD_ORIGINDEX)) {
      if (CustomData_has_layer(&me->vdata, i)) {
        flag |= DYNTOPO_WARN_VDATA;
      }
      if (CustomData_has_layer(&me->edata, i)) {
        flag |= DYNTOPO_WARN_EDATA;
      }
      if (CustomData_has_layer(&me->ldata, i)) {
        flag |= DYNTOPO_WARN_LDATA;
      }
    }
  }

  {
    VirtualModifierData virtualModifierData;
    ModifierData *md = modifiers_getVirtualModifierList(ob, &virtualModifierData);

    /* exception for shape keys because we can edit those */
    for (; md; md = md->next) {
      const ModifierTypeInfo *mti = modifierType_getInfo(md->type);
      if (!modifier_isEnabled(scene, md, eModifierMode_Realtime)) {
        continue;
      }

      if (mti->type == eModifierTypeType_Constructive) {
        flag |= DYNTOPO_WARN_MODIFIER;
        break;
      }
    }
  }

  return flag;
}

static int sculpt_dynamic_topology_toggle_invoke(bContext *C,
                                                 wmOperator *op,
                                                 const wmEvent *UNUSED(event))
{
  Object *ob = CTX_data_active_object(C);
  SculptSession *ss = ob->sculpt;

  if (!ss->bm) {
    Scene *scene = CTX_data_scene(C);
    enum eDynTopoWarnFlag flag = sculpt_dynamic_topology_check(scene, ob);

    if (flag) {
      /* The mesh has customdata that will be lost, let the user confirm this is OK */
      return dyntopo_warning_popup(C, op->type, flag);
    }
  }

  return sculpt_dynamic_topology_toggle_exec(C, op);
}

static void SCULPT_OT_dynamic_topology_toggle(wmOperatorType *ot)
{
  /* identifiers */
  ot->name = "Dynamic Topology Toggle";
  ot->idname = "SCULPT_OT_dynamic_topology_toggle";
  ot->description = "Dynamic topology alters the mesh topology while sculpting";

  /* api callbacks */
  ot->invoke = sculpt_dynamic_topology_toggle_invoke;
  ot->exec = sculpt_dynamic_topology_toggle_exec;
  ot->poll = sculpt_mode_poll;

  ot->flag = OPTYPE_REGISTER | OPTYPE_UNDO;
}

/************************* SCULPT_OT_optimize *************************/

static int sculpt_optimize_exec(bContext *C, wmOperator *UNUSED(op))
{
  Object *ob = CTX_data_active_object(C);

  sculpt_pbvh_clear(ob);
  WM_event_add_notifier(C, NC_OBJECT | ND_DRAW, ob);

  return OPERATOR_FINISHED;
}

static bool sculpt_and_dynamic_topology_poll(bContext *C)
{
  Object *ob = CTX_data_active_object(C);

  return sculpt_mode_poll(C) && ob->sculpt->bm;
}

/* The BVH gets less optimal more quickly with dynamic topology than
 * regular sculpting. There is no doubt more clever stuff we can do to
 * optimize it on the fly, but for now this gives the user a nicer way
 * to recalculate it than toggling modes. */
static void SCULPT_OT_optimize(wmOperatorType *ot)
{
  /* identifiers */
  ot->name = "Optimize";
  ot->idname = "SCULPT_OT_optimize";
  ot->description = "Recalculate the sculpt BVH to improve performance";

  /* api callbacks */
  ot->exec = sculpt_optimize_exec;
  ot->poll = sculpt_and_dynamic_topology_poll;

  ot->flag = OPTYPE_REGISTER | OPTYPE_UNDO;
}

/********************* Dynamic topology symmetrize ********************/

static int sculpt_symmetrize_exec(bContext *C, wmOperator *UNUSED(op))
{
  Object *ob = CTX_data_active_object(C);
  const Sculpt *sd = CTX_data_tool_settings(C)->sculpt;
  SculptSession *ss = ob->sculpt;

  /* To simplify undo for symmetrize, all BMesh elements are logged
   * as deleted, then after symmetrize operation all BMesh elements
   * are logged as added (as opposed to attempting to store just the
   * parts that symmetrize modifies) */
  sculpt_undo_push_begin("Dynamic topology symmetrize");
  sculpt_undo_push_node(ob, NULL, SCULPT_UNDO_DYNTOPO_SYMMETRIZE);
  BM_log_before_all_removed(ss->bm, ss->bm_log);

  BM_mesh_toolflags_set(ss->bm, true);

  /* Symmetrize and re-triangulate */
  BMO_op_callf(ss->bm,
               (BMO_FLAG_DEFAULTS & ~BMO_FLAG_RESPECT_HIDE),
               "symmetrize input=%avef direction=%i  dist=%f",
               sd->symmetrize_direction,
               0.00001f);
  sculpt_dynamic_topology_triangulate(ss->bm);

  /* bisect operator flags edges (keep tags clean for edge queue) */
  BM_mesh_elem_hflag_disable_all(ss->bm, BM_EDGE, BM_ELEM_TAG, false);

  BM_mesh_toolflags_set(ss->bm, false);

  /* Finish undo */
  BM_log_all_added(ss->bm, ss->bm_log);
  sculpt_undo_push_end();

  /* Redraw */
  sculpt_pbvh_clear(ob);
  WM_event_add_notifier(C, NC_OBJECT | ND_DRAW, ob);

  return OPERATOR_FINISHED;
}

static void SCULPT_OT_symmetrize(wmOperatorType *ot)
{
  /* identifiers */
  ot->name = "Symmetrize";
  ot->idname = "SCULPT_OT_symmetrize";
  ot->description = "Symmetrize the topology modifications";

  /* api callbacks */
  ot->exec = sculpt_symmetrize_exec;
  ot->poll = sculpt_and_dynamic_topology_poll;
}

/**** Toggle operator for turning sculpt mode on or off ****/

static void sculpt_init_session(Depsgraph *depsgraph, Scene *scene, Object *ob)
{
  /* Create persistent sculpt mode data */
  BKE_sculpt_toolsettings_data_ensure(scene);

  ob->sculpt = MEM_callocN(sizeof(SculptSession), "sculpt session");
  ob->sculpt->mode_type = OB_MODE_SCULPT;

  /* Create the customdalayer for vcol for testing */
  Mesh *me = ob->data;
  if (!CustomData_has_layer(&me->vdata, CD_MVERTCOL)) {
    ob->sculpt->vcol = CustomData_add_layer_named(
        &me->vdata, CD_MVERTCOL, CD_CALLOC, NULL, me->totvert, "vcols");
    for (int i = 0; i < me->totvert; i++) {
      ob->sculpt->vcol[i].r = 255;
      ob->sculpt->vcol[i].g = 255;
      ob->sculpt->vcol[i].b = 255;
      ob->sculpt->vcol[i].a = 255;
    }
  }
  else {
    ob->sculpt->vcol = CustomData_get_layer(&me->vdata, CD_MVERTCOL);
  }
  BKE_sculpt_update_mesh_elements(depsgraph, scene, scene->toolsettings->sculpt, ob, false, false);
}

static int ed_object_sculptmode_flush_recalc_flag(Scene *scene,
                                                  Object *ob,
                                                  MultiresModifierData *mmd)
{
  int flush_recalc = 0;
  /* multires in sculpt mode could have different from object mode subdivision level */
  flush_recalc |= mmd && mmd->sculptlvl != mmd->lvl;
  /* if object has got active modifiers, it's dm could be different in sculpt mode  */
  flush_recalc |= sculpt_has_active_modifiers(scene, ob);
  return flush_recalc;
}

void ED_object_sculptmode_enter_ex(Main *bmain,
                                   Depsgraph *depsgraph,
                                   Scene *scene,
                                   Object *ob,
                                   const bool force_dyntopo,
                                   ReportList *reports)
{
  const int mode_flag = OB_MODE_SCULPT;
  Mesh *me = BKE_mesh_from_object(ob);

  /* Enter sculptmode */
  ob->mode |= mode_flag;

  MultiresModifierData *mmd = BKE_sculpt_multires_active(scene, ob);

  const int flush_recalc = ed_object_sculptmode_flush_recalc_flag(scene, ob, mmd);

  if (flush_recalc) {
    DEG_id_tag_update(&ob->id, ID_RECALC_GEOMETRY);
  }

  /* Create sculpt mode session data */
  if (ob->sculpt) {
    BKE_sculptsession_free(ob);
  }

  /* Make sure derived final from original object does not reference possibly
   * freed memory.
   */
  BKE_object_free_derived_caches(ob);

  sculpt_init_session(depsgraph, scene, ob);

  /* Mask layer is required */
  if (mmd) {
    /* XXX, we could attempt to support adding mask data mid-sculpt mode (with multi-res)
     * but this ends up being quite tricky (and slow) */
    BKE_sculpt_mask_layers_ensure(ob, mmd);
  }

  if (!(fabsf(ob->scale[0] - ob->scale[1]) < 1e-4f &&
        fabsf(ob->scale[1] - ob->scale[2]) < 1e-4f)) {
    BKE_report(
        reports, RPT_WARNING, "Object has non-uniform scale, sculpting may be unpredictable");
  }
  else if (is_negative_m4(ob->obmat)) {
    BKE_report(reports, RPT_WARNING, "Object has negative scale, sculpting may be unpredictable");
  }

  Paint *paint = BKE_paint_get_active_from_paintmode(scene, PAINT_MODE_SCULPT);
  BKE_paint_init(bmain, scene, PAINT_MODE_SCULPT, PAINT_CURSOR_SCULPT);

  paint_cursor_start_explicit(paint, bmain->wm.first, sculpt_poll_view3d);

  /* Check dynamic-topology flag; re-enter dynamic-topology mode when changing modes,
   * As long as no data was added that is not supported. */
  if (me->flag & ME_SCULPT_DYNAMIC_TOPOLOGY) {
    const char *message_unsupported = NULL;
    if (me->totloop != me->totpoly * 3) {
      message_unsupported = TIP_("non-triangle face");
    }
    else if (mmd != NULL) {
      message_unsupported = TIP_("multi-res modifier");
    }
    else {
      enum eDynTopoWarnFlag flag = sculpt_dynamic_topology_check(scene, ob);
      if (flag == 0) {
        /* pass */
      }
      else if (flag & DYNTOPO_WARN_VDATA) {
        message_unsupported = TIP_("vertex data");
      }
      else if (flag & DYNTOPO_WARN_EDATA) {
        message_unsupported = TIP_("edge data");
      }
      else if (flag & DYNTOPO_WARN_LDATA) {
        message_unsupported = TIP_("face data");
      }
      else if (flag & DYNTOPO_WARN_MODIFIER) {
        message_unsupported = TIP_("constructive modifier");
      }
      else {
        BLI_assert(0);
      }
    }

    if ((message_unsupported == NULL) || force_dyntopo) {
      /* Needed because we may be entering this mode before the undo system loads. */
      wmWindowManager *wm = bmain->wm.first;
      bool has_undo = wm->undo_stack != NULL;
      /* undo push is needed to prevent memory leak */
      if (has_undo) {
        sculpt_undo_push_begin("Dynamic topology enable");
      }
      sculpt_dynamic_topology_enable_ex(depsgraph, scene, ob);
      if (has_undo) {
        sculpt_undo_push_node(ob, NULL, SCULPT_UNDO_DYNTOPO_BEGIN);
        sculpt_undo_push_end();
      }
    }
    else {
      BKE_reportf(
          reports, RPT_WARNING, "Dynamic Topology found: %s, disabled", message_unsupported);
      me->flag &= ~ME_SCULPT_DYNAMIC_TOPOLOGY;
    }
  }

  /* Flush object mode. */
  DEG_id_tag_update(&ob->id, ID_RECALC_COPY_ON_WRITE);
}

void ED_object_sculptmode_enter(struct bContext *C, ReportList *reports)
{
  Main *bmain = CTX_data_main(C);
  Scene *scene = CTX_data_scene(C);
  ViewLayer *view_layer = CTX_data_view_layer(C);
  Object *ob = OBACT(view_layer);
  Depsgraph *depsgraph = CTX_data_depsgraph(C);
  ED_object_sculptmode_enter_ex(bmain, depsgraph, scene, ob, false, reports);
}

void ED_object_sculptmode_exit_ex(Depsgraph *depsgraph, Scene *scene, Object *ob)
{
  const int mode_flag = OB_MODE_SCULPT;
  Mesh *me = BKE_mesh_from_object(ob);

  MultiresModifierData *mmd = BKE_sculpt_multires_active(scene, ob);
  if (mmd) {
    multires_force_update(ob);
  }

  /* Not needed for now. */
#if 0
  const int flush_recalc = ed_object_sculptmode_flush_recalc_flag(scene, ob, mmd);
#endif

  /* Always for now, so leaving sculpt mode always ensures scene is in
   * a consistent state.
   */
  if (true || /* flush_recalc || */ (ob->sculpt && ob->sculpt->bm)) {
    DEG_id_tag_update(&ob->id, ID_RECALC_GEOMETRY);
  }

  if (me->flag & ME_SCULPT_DYNAMIC_TOPOLOGY) {
    /* Dynamic topology must be disabled before exiting sculpt
     * mode to ensure the undo stack stays in a consistent
     * state */
    sculpt_dynamic_topology_disable_with_undo(depsgraph, scene, ob);

    /* store so we know to re-enable when entering sculpt mode */
    me->flag |= ME_SCULPT_DYNAMIC_TOPOLOGY;
  }

  /* Leave sculptmode */
  ob->mode &= ~mode_flag;

  BKE_sculptsession_free(ob);

  paint_cursor_delete_textures();

  /* Never leave derived meshes behind. */
  BKE_object_free_derived_caches(ob);

  /* Flush object mode. */
  DEG_id_tag_update(&ob->id, ID_RECALC_COPY_ON_WRITE);
}

void ED_object_sculptmode_exit(bContext *C)
{
  Depsgraph *depsgraph = CTX_data_depsgraph(C);
  Scene *scene = CTX_data_scene(C);
  ViewLayer *view_layer = CTX_data_view_layer(C);
  Object *ob = OBACT(view_layer);
  ED_object_sculptmode_exit_ex(depsgraph, scene, ob);
}

static int sculpt_mode_toggle_exec(bContext *C, wmOperator *op)
{
  struct wmMsgBus *mbus = CTX_wm_message_bus(C);
  Main *bmain = CTX_data_main(C);
  Depsgraph *depsgraph = CTX_data_depsgraph_on_load(C);
  Scene *scene = CTX_data_scene(C);
  ToolSettings *ts = scene->toolsettings;
  ViewLayer *view_layer = CTX_data_view_layer(C);
  Object *ob = OBACT(view_layer);
  const int mode_flag = OB_MODE_SCULPT;
  const bool is_mode_set = (ob->mode & mode_flag) != 0;

  if (!is_mode_set) {
    if (!ED_object_mode_compat_set(C, ob, mode_flag, op->reports)) {
      return OPERATOR_CANCELLED;
    }
  }

  if (is_mode_set) {
    ED_object_sculptmode_exit_ex(depsgraph, scene, ob);
  }
  else {
    ED_object_sculptmode_enter_ex(bmain, depsgraph, scene, ob, false, op->reports);
    BKE_paint_toolslots_brush_validate(bmain, &ts->sculpt->paint);
  }

  WM_event_add_notifier(C, NC_SCENE | ND_MODE, scene);

  WM_msg_publish_rna_prop(mbus, &ob->id, ob, Object, mode);

  WM_toolsystem_update_from_context_view3d(C);

  return OPERATOR_FINISHED;
}

static void SCULPT_OT_sculptmode_toggle(wmOperatorType *ot)
{
  /* identifiers */
  ot->name = "Sculpt Mode";
  ot->idname = "SCULPT_OT_sculptmode_toggle";
  ot->description = "Toggle sculpt mode in 3D view";

  /* api callbacks */
  ot->exec = sculpt_mode_toggle_exec;
  ot->poll = ED_operator_object_active_editable_mesh;

  ot->flag = OPTYPE_REGISTER | OPTYPE_UNDO | OPTYPE_USE_EVAL_DATA;
}

static bool sculpt_and_constant_or_manual_detail_poll(bContext *C)
{
  Object *ob = CTX_data_active_object(C);
  Sculpt *sd = CTX_data_tool_settings(C)->sculpt;

  return sculpt_mode_poll(C) && ob->sculpt->bm &&
         (sd->flags & (SCULPT_DYNTOPO_DETAIL_CONSTANT | SCULPT_DYNTOPO_DETAIL_MANUAL));
}

static int sculpt_detail_flood_fill_exec(bContext *C, wmOperator *UNUSED(op))
{
  Sculpt *sd = CTX_data_tool_settings(C)->sculpt;
  Object *ob = CTX_data_active_object(C);
  SculptSession *ss = ob->sculpt;
  float size;
  float bb_min[3], bb_max[3], center[3], dim[3];
  int i, totnodes;
  PBVHNode **nodes;

  BKE_pbvh_search_gather(ss->pbvh, NULL, NULL, &nodes, &totnodes);

  if (!totnodes) {
    return OPERATOR_CANCELLED;
  }

  for (i = 0; i < totnodes; i++) {
    BKE_pbvh_node_mark_topology_update(nodes[i]);
  }
  /* get the bounding box, it's center and size */
  BKE_pbvh_bounding_box(ob->sculpt->pbvh, bb_min, bb_max);
  add_v3_v3v3(center, bb_min, bb_max);
  mul_v3_fl(center, 0.5f);
  sub_v3_v3v3(dim, bb_max, bb_min);
  size = max_fff(dim[0], dim[1], dim[2]);

  /* update topology size */
  float object_space_constant_detail = 1.0f / (sd->constant_detail * mat4_to_scale(ob->obmat));
  BKE_pbvh_bmesh_detail_size_set(ss->pbvh, object_space_constant_detail);

  sculpt_undo_push_begin("Dynamic topology flood fill");
  sculpt_undo_push_node(ob, NULL, SCULPT_UNDO_COORDS);

  while (BKE_pbvh_bmesh_update_topology(
      ss->pbvh, PBVH_Collapse | PBVH_Subdivide, center, NULL, size, false, false)) {
    for (i = 0; i < totnodes; i++) {
      BKE_pbvh_node_mark_topology_update(nodes[i]);
    }
  }

  MEM_freeN(nodes);
  sculpt_undo_push_end();

  /* force rebuild of pbvh for better BB placement */
  sculpt_pbvh_clear(ob);
  /* Redraw */
  WM_event_add_notifier(C, NC_OBJECT | ND_DRAW, ob);

  return OPERATOR_FINISHED;
}

static void SCULPT_OT_detail_flood_fill(wmOperatorType *ot)
{
  /* identifiers */
  ot->name = "Detail Flood Fill";
  ot->idname = "SCULPT_OT_detail_flood_fill";
  ot->description = "Flood fill the mesh with the selected detail setting";

  /* api callbacks */
  ot->exec = sculpt_detail_flood_fill_exec;
  ot->poll = sculpt_and_constant_or_manual_detail_poll;

  ot->flag = OPTYPE_REGISTER | OPTYPE_UNDO;
}

static void sample_detail(bContext *C, int mx, int my)
{
  /* Find 3D view to pick from. */
  bScreen *screen = CTX_wm_screen(C);
  ScrArea *sa = BKE_screen_find_area_xy(screen, SPACE_VIEW3D, mx, my);
  ARegion *ar = (sa) ? BKE_area_find_region_xy(sa, RGN_TYPE_WINDOW, mx, my) : NULL;
  if (ar == NULL) {
    return;
  }

  /* Set context to 3D view. */
  ScrArea *prev_sa = CTX_wm_area(C);
  ARegion *prev_ar = CTX_wm_region(C);
  CTX_wm_area_set(C, sa);
  CTX_wm_region_set(C, ar);

  ViewContext vc;
  ED_view3d_viewcontext_init(C, &vc);

  /* Pick sample detail. */
  Sculpt *sd = CTX_data_tool_settings(C)->sculpt;
  Object *ob = vc.obact;
  Brush *brush = BKE_paint_brush(&sd->paint);

  sculpt_stroke_modifiers_check(C, ob, brush);

  float mouse[2] = {mx - ar->winrct.xmin, my - ar->winrct.ymin};
  float ray_start[3], ray_end[3], ray_normal[3];
  float depth = sculpt_raycast_init(&vc, mouse, ray_start, ray_end, ray_normal, false);

  SculptDetailRaycastData srd;
  srd.hit = 0;
  srd.ray_start = ray_start;
  srd.ray_normal = ray_normal;
  srd.depth = depth;
  srd.edge_length = 0.0f;

  BKE_pbvh_raycast(ob->sculpt->pbvh, sculpt_raycast_detail_cb, &srd, ray_start, ray_normal, false);

  if (srd.hit && srd.edge_length > 0.0f) {
    /* Convert edge length to world space detail resolution. */
    sd->constant_detail = 1 / (srd.edge_length * mat4_to_scale(ob->obmat));
  }

  /* Restore context. */
  CTX_wm_area_set(C, prev_sa);
  CTX_wm_region_set(C, prev_ar);
}

static int sculpt_sample_detail_size_exec(bContext *C, wmOperator *op)
{
  int ss_co[2];
  RNA_int_get_array(op->ptr, "location", ss_co);
  sample_detail(C, ss_co[0], ss_co[1]);
  return OPERATOR_FINISHED;
}

static int sculpt_sample_detail_size_invoke(bContext *C, wmOperator *op, const wmEvent *UNUSED(e))
{
  ED_workspace_status_text(C, "Click on the mesh to set the detail");
  WM_cursor_modal_set(CTX_wm_window(C), BC_EYEDROPPER_CURSOR);
  WM_event_add_modal_handler(C, op);
  return OPERATOR_RUNNING_MODAL;
}

static int sculpt_sample_detail_size_modal(bContext *C, wmOperator *op, const wmEvent *event)
{
  switch (event->type) {
    case LEFTMOUSE:
      if (event->val == KM_PRESS) {
        int ss_co[2] = {event->x, event->y};

        sample_detail(C, ss_co[0], ss_co[1]);

        RNA_int_set_array(op->ptr, "location", ss_co);
        WM_cursor_modal_restore(CTX_wm_window(C));
        ED_workspace_status_text(C, NULL);
        WM_main_add_notifier(NC_SCENE | ND_TOOLSETTINGS, NULL);

        return OPERATOR_FINISHED;
      }
      break;

    case RIGHTMOUSE: {
      WM_cursor_modal_restore(CTX_wm_window(C));
      ED_workspace_status_text(C, NULL);

      return OPERATOR_CANCELLED;
    }
  }

  return OPERATOR_RUNNING_MODAL;
}

static void SCULPT_OT_sample_detail_size(wmOperatorType *ot)
{
  /* identifiers */
  ot->name = "Sample Detail Size";
  ot->idname = "SCULPT_OT_sample_detail_size";
  ot->description = "Sample the mesh detail on clicked point";

  /* api callbacks */
  ot->invoke = sculpt_sample_detail_size_invoke;
  ot->exec = sculpt_sample_detail_size_exec;
  ot->modal = sculpt_sample_detail_size_modal;
  ot->poll = sculpt_and_constant_or_manual_detail_poll;

  ot->flag = OPTYPE_REGISTER | OPTYPE_UNDO;

  RNA_def_int_array(ot->srna,
                    "location",
                    2,
                    NULL,
                    0,
                    SHRT_MAX,
                    "Location",
                    "Screen Coordinates of sampling",
                    0,
                    SHRT_MAX);
}

static int sculpt_sample_color_invoke(bContext *C, wmOperator *op, const wmEvent *UNUSED(e))
{
  Sculpt *sd = CTX_data_tool_settings(C)->sculpt;
  Object *ob = CTX_data_active_object(C);
  Brush *brush = BKE_paint_brush(&sd->paint);
  SculptSession *ss = ob->sculpt;
  int v_index = ss->active_vertex_mesh_index;
  brush->rgb[0] = ss->vcol[v_index].r / 255.0f;
  brush->rgb[1] = ss->vcol[v_index].g / 255.0f;
  brush->rgb[2] = ss->vcol[v_index].b / 255.0f;
  return OPERATOR_FINISHED;
}

static void SCULPT_OT_sample_color(wmOperatorType *ot)
{
  /* identifiers */
  ot->name = "Sample color";
  ot->idname = "SCULPT_OT_sample_color";
  ot->description = "Sample the vertex color of the active vertex";

  /* api callbacks */
  ot->invoke = sculpt_sample_color_invoke;
  ot->poll = sculpt_mode_poll;

  ot->flag = OPTYPE_REGISTER | OPTYPE_UNDO;
}

/* Dynamic-topology detail size
 *
 * This should be improved further, perhaps by showing a triangle
 * grid rather than brush alpha */
static void set_brush_rc_props(PointerRNA *ptr, const char *prop)
{
  char *path = BLI_sprintfN("tool_settings.sculpt.brush.%s", prop);
  RNA_string_set(ptr, "data_path_primary", path);
  MEM_freeN(path);
}

static int sculpt_set_detail_size_exec(bContext *C, wmOperator *UNUSED(op))
{
  Sculpt *sd = CTX_data_tool_settings(C)->sculpt;

  PointerRNA props_ptr;
  wmOperatorType *ot = WM_operatortype_find("WM_OT_radial_control", true);

  WM_operator_properties_create_ptr(&props_ptr, ot);

  if (sd->flags & (SCULPT_DYNTOPO_DETAIL_CONSTANT | SCULPT_DYNTOPO_DETAIL_MANUAL)) {
    set_brush_rc_props(&props_ptr, "constant_detail_resolution");
    RNA_string_set(
        &props_ptr, "data_path_primary", "tool_settings.sculpt.constant_detail_resolution");
  }
  else if (sd->flags & SCULPT_DYNTOPO_DETAIL_BRUSH) {
    set_brush_rc_props(&props_ptr, "constant_detail_resolution");
    RNA_string_set(&props_ptr, "data_path_primary", "tool_settings.sculpt.detail_percent");
  }
  else {
    set_brush_rc_props(&props_ptr, "detail_size");
    RNA_string_set(&props_ptr, "data_path_primary", "tool_settings.sculpt.detail_size");
  }

  WM_operator_name_call_ptr(C, ot, WM_OP_INVOKE_DEFAULT, &props_ptr);

  WM_operator_properties_free(&props_ptr);

  return OPERATOR_FINISHED;
}

static void SCULPT_OT_set_detail_size(wmOperatorType *ot)
{
  /* identifiers */
  ot->name = "Set Detail Size";
  ot->idname = "SCULPT_OT_set_detail_size";
  ot->description =
      "Set the mesh detail (either relative or constant one, depending on current dyntopo mode)";

  /* api callbacks */
  ot->exec = sculpt_set_detail_size_exec;
  ot->poll = sculpt_and_dynamic_topology_poll;

  ot->flag = OPTYPE_REGISTER | OPTYPE_UNDO;
}

typedef enum eSculptMeshFilterTypes {
  MESH_FILTER_SMOOTH = 0,
  MESH_FILTER_GROW = 1,
  MESH_FILTER_SCALE = 2,
  MESH_FILTER_DILATE = 3,
  MESH_FILTER_SPHERE = 4,
  MESH_FILTER_RANDOM = 5,
} eSculptMeshFilterTypes;

EnumPropertyItem prop_mesh_filter_types[] = {
    {MESH_FILTER_SMOOTH, "SMOOTH", 0, "Smooth", "Smooth mesh"},
    {MESH_FILTER_GROW, "GROW", 0, "Grow", "Grow mesh"},
    {MESH_FILTER_SCALE, "SCALE", 0, "Scale", "Scale mesh"},
    {MESH_FILTER_DILATE, "DILATE", 0, "Dilate", "Dilate mesh"},
    {MESH_FILTER_SPHERE, "SPHERE", 0, "Sphere", "Morph into sphere"},
    {MESH_FILTER_RANDOM, "RANDOM", 0, "Random", "Randomize mesh"},
    {0, NULL, 0, NULL, NULL},
};

static void mesh_filter_task_cb(void *__restrict userdata,
                                const int i,
                                const ParallelRangeTLS *__restrict UNUSED(tls))
{
  SculptThreadedTaskData *data = userdata;
  SculptSession *ss = data->ob->sculpt;
  PBVHNode *node = data->nodes[i];
  Sculpt *sd = data->sd;

  const int mode = data->filter_type;

  PBVHVertexIter vd;

  SculptOrigVertData orig_data;
  float(*proxy)[3];
  sculpt_orig_vert_data_init(&orig_data, data->ob, data->nodes[i]);
  proxy = BKE_pbvh_node_add_proxy(ss->pbvh, data->nodes[i])->co;

  sculpt_undo_push_node(data->ob, node, SCULPT_UNDO_COORDS);

  BKE_pbvh_vertex_iter_begin(ss->pbvh, node, vd, PBVH_ITER_UNIQUE)
  {
    float val[3], avg[3], normal[3], disp[3], disp2[3], transform[3][3];
    float fade = vd.mask ? *vd.mask : 1.0f;
    fade = 1 - fade;
    fade *= data->filter_strength;
    sculpt_orig_vert_data_update(&orig_data, &vd);
    switch (mode) {
      case MESH_FILTER_SMOOTH:
        CLAMP(fade, -1.0f, 1.0f);
        neighbor_average(ss, avg, vd.vert_indices[vd.i]);
        sub_v3_v3v3(val, avg, orig_data.co);
        madd_v3_v3v3fl(val, orig_data.co, val, fade);
        sub_v3_v3v3(disp, val, orig_data.co);
        copy_v3_v3(proxy[vd.i], disp);
        break;
      case MESH_FILTER_DILATE:
        normal_short_to_float_v3(normal, vd.no);
        mul_v3_v3fl(proxy[vd.i], normal, fade);
        break;
      case MESH_FILTER_GROW:
        sub_v3_v3v3(disp, orig_data.co, data->ob->loc);
        normalize_v3(disp);
        mul_v3_v3fl(proxy[vd.i], disp, fade);
      case MESH_FILTER_SCALE:
        unit_m3(transform);
        scale_m3_fl(transform, 1 + fade);
        copy_v3_v3(val, orig_data.co);
        mul_m3_v3(transform, val);
        sub_v3_v3v3(disp, val, orig_data.co);
        copy_v3_v3(proxy[vd.i], disp);
        break;
      case MESH_FILTER_SPHERE:
        sub_v3_v3v3(disp, orig_data.co, data->ob->loc);
        normalize_v3(disp);
        if (fade > 0) {
          mul_v3_v3fl(disp, disp, fade);
        }
        else {
          mul_v3_v3fl(disp, disp, -fade);
        }

        unit_m3(transform);
        if (fade > 0) {
          scale_m3_fl(transform, 1 - fade);
        }
        else {
          scale_m3_fl(transform, 1 + fade);
        }
        copy_v3_v3(val, orig_data.co);
        mul_m3_v3(transform, val);
        sub_v3_v3v3(disp2, val, orig_data.co);

        mid_v3_v3v3(disp, disp, disp2);
        mul_v3_v3fl(proxy[vd.i], disp, fade);
        break;
      case MESH_FILTER_RANDOM:
        normal_short_to_float_v3(normal, vd.no);
        float random = (float)rand() / (float)(RAND_MAX);
        mul_v3_fl(normal, random - 0.5f);
        mul_v3_v3fl(proxy[vd.i], normal, fade);
        break;
    }
    if (vd.mvert)
      vd.mvert->flag |= ME_VERT_PBVH_UPDATE;
  }
  BKE_pbvh_vertex_iter_end;

  BKE_pbvh_node_mark_redraw(node);
}

int sculpt_mesh_filter_modal(bContext *C, wmOperator *op, const wmEvent *event)
{
  ARegion *ar = CTX_wm_region(C);
  struct Scene *scene = CTX_data_scene(C);
  Object *ob = CTX_data_active_object(C);
  Depsgraph *depsgraph = CTX_data_depsgraph(C);
  PBVH *pbvh = ob->sculpt->pbvh;
  SculptSession *ss = ob->sculpt;
  PBVHNode **nodes;
  int totnode;
  Sculpt *sd = CTX_data_tool_settings(C)->sculpt;
  int mode = RNA_enum_get(op->ptr, "type");
  float filter_strength = RNA_float_get(op->ptr, "strength");

  /* Disable for multires and dyntopo for now */
  if (BKE_pbvh_type(pbvh) != PBVH_FACES) {
    ss->use_orco = false;
    return OPERATOR_CANCELLED;
  }

  BKE_sculpt_update_mesh_elements(depsgraph, scene, sd, ob, mode == MESH_FILTER_SMOOTH, true);
  sculpt_restore_mesh(sd, ob);
  if (BKE_pbvh_type(pbvh) == PBVH_FACES && mode == MESH_FILTER_SMOOTH && !ob->sculpt->pmap) {
    ss->use_orco = false;
    return OPERATOR_CANCELLED;
  }

  SculptSearchSphereData searchdata = {
      .ss = ss,
      .sd = sd,
      .radius_squared = FLT_MAX,
      .original = true,
  };
  BKE_pbvh_search_gather(pbvh, sculpt_search_sphere_cb, &searchdata, &nodes, &totnode);

  if (ss->use_orco == false) {
    sculpt_undo_push_begin("mesh filter fill");
  }

  float len = event->prevclickx - event->mval[0];
  filter_strength = filter_strength * -len * 0.001f;

  SculptThreadedTaskData data = {
      .sd = sd,
      .ob = ob,
      .nodes = nodes,
      .smooth_value = 0.5f,
      .filter_type = mode,
      .filter_strength = filter_strength,
  };

  ParallelRangeSettings settings;
  BLI_parallel_range_settings_defaults(&settings);
  settings.use_threading = ((sd->flags & SCULPT_USE_OPENMP) && totnode > SCULPT_THREADED_LIMIT);
  BLI_task_parallel_range(0, totnode, &data, mesh_filter_task_cb, &settings);

  sculpt_combine_proxies(sd, ob);
  if (ss->modifiers_active) {
    sculpt_flush_stroke_deform(sd, ob);
  }
  else if (ss->kb) {
    sculpt_update_keyblock(ob);
  }

  sculpt_flush_update(C);

  if (nodes)
    MEM_freeN(nodes);

  ED_region_tag_redraw(ar);

  WM_event_add_notifier(C, NC_OBJECT | ND_DRAW, ob);
  if (event->type == 1 && event->val == 2) {
    sculpt_undo_push_end();
    ss->use_orco = false;
    return OPERATOR_FINISHED;
  }
  ss->use_orco = true;
  return OPERATOR_RUNNING_MODAL;
}

int sculpt_mesh_filter_invoke(bContext *C, wmOperator *op, const wmEvent *event)
{
  Object *ob = CTX_data_active_object(C);
  SculptSession *ss = ob->sculpt;
  ss->use_orco = false;
  WM_event_add_modal_handler(C, op);
  return OPERATOR_RUNNING_MODAL;
}

void SCULPT_OT_mesh_filter(struct wmOperatorType *ot)
{
  /* identifiers */
  ot->name = "Filter mesh";
  ot->idname = "SCULPT_OT_mesh_filter";
  ot->description = "Applies a filter to modify the current mesh";

  /* api callbacks */
  ot->invoke = sculpt_mesh_filter_invoke;
  ot->modal = sculpt_mesh_filter_modal;
  ot->poll = sculpt_mode_poll;

  ot->flag = OPTYPE_REGISTER | OPTYPE_UNDO;

  /* rna */
  RNA_def_enum(ot->srna, "type", prop_mesh_filter_types, MESH_FILTER_DILATE, "Filter type", "");
  RNA_def_float(
      ot->srna, "strength", 1.0f, -10.0f, 10.0f, "Strength", "Filter Strength", -10.0f, 10.0f);
}

typedef enum eSculptMaskFilterTypes {
  MASK_FILTER_BLUR = 0,
  MASK_FILTER_SHARPEN = 1,
  MASK_FILTER_GROW = 2,
  MASK_FILTER_SHRINK = 3,
} eSculptMaskFilterTypes;

EnumPropertyItem prop_mask_filter_types[] = {
    {MASK_FILTER_BLUR, "BLUR", 0, "Blur Mask", "Blur mask"},
    {MASK_FILTER_SHARPEN, "SHARPEN", 0, "Sharpen Mask", "Sharpen mask"},
    {MASK_FILTER_GROW, "GROW", 0, "Grow Mask", "Grow mask"},
    {MASK_FILTER_SHRINK, "SHRINK", 0, "Shrink Mask", "Shrink mask"},
    {0, NULL, 0, NULL, NULL},
};

static void mask_filter_task_cb(void *__restrict userdata,
                                const int i,
                                const ParallelRangeTLS *__restrict UNUSED(tls))
{
  SculptThreadedTaskData *data = userdata;
  SculptSession *ss = data->ob->sculpt;
  PBVHNode *node = data->nodes[i];

  const int mode = data->filter_type;

  PBVHVertexIter vd;

  sculpt_undo_push_node(data->ob, node, SCULPT_UNDO_MASK);

  BKE_pbvh_vertex_iter_begin(ss->pbvh, node, vd, PBVH_ITER_UNIQUE)
  {
    float val;
    switch (mode) {
      case MASK_FILTER_BLUR:
        if (BKE_pbvh_type(ss->pbvh) == PBVH_FACES) {
          val = neighbor_average_mask(ss, vd.vert_indices[vd.i]) - *vd.mask;
        }
        else {
          val = bmesh_neighbor_average_mask(vd.bm_vert, vd.cd_vert_mask_offset) - *vd.mask;
        }
        *vd.mask += val;
        CLAMP(*vd.mask, 0.0f, 1.0f);
        break;
      case MASK_FILTER_SHARPEN:
        if (BKE_pbvh_type(ss->pbvh) == PBVH_FACES) {
          val = neighbor_average_mask(ss, vd.vert_indices[vd.i]) - *vd.mask;
        }
        else {
          val = bmesh_neighbor_average_mask(vd.bm_vert, vd.cd_vert_mask_offset) - *vd.mask;
        }
        if (*vd.mask > 0.5f) {
          *vd.mask += 0.05f;
        }
        else {
          *vd.mask -= 0.05f;
        }
        *vd.mask += val / 2;
        CLAMP(*vd.mask, 0.0f, 1.0f);
        break;
      case MASK_FILTER_GROW:
        if (BKE_pbvh_type(ss->pbvh) == PBVH_FACES) {
          val = neighbor_max_mask(ss, vd.vert_indices[vd.i], data->prev_mask);
          *vd.mask = val;
          CLAMP(*vd.mask, 0.0f, 1.0f);
        }
        break;
      case MASK_FILTER_SHRINK:
        if (BKE_pbvh_type(ss->pbvh) == PBVH_FACES) {
          val = neighbor_min_mask(ss, vd.vert_indices[vd.i], data->prev_mask);
          *vd.mask = val;
          CLAMP(*vd.mask, 0.0f, 1.0f);
        }
        break;
    }
    if (vd.mvert)
      vd.mvert->flag |= ME_VERT_PBVH_UPDATE;
  }
  BKE_pbvh_vertex_iter_end;

  BKE_pbvh_node_mark_redraw(node);
  if (BKE_pbvh_type(ss->pbvh) == PBVH_GRIDS)
    BKE_pbvh_node_mark_normals_update(node);
}

static int sculpt_mask_filter_exec(bContext *C, wmOperator *op)
{
  ARegion *ar = CTX_wm_region(C);
  struct Scene *scene = CTX_data_scene(C);
  Object *ob = CTX_data_active_object(C);
  SculptSession *ss = ob->sculpt;
  Depsgraph *depsgraph = CTX_data_depsgraph(C);
  PBVH *pbvh = ob->sculpt->pbvh;
  PBVHNode **nodes;
  int totnode;
  Sculpt *sd = CTX_data_tool_settings(C)->sculpt;
  int mode = RNA_enum_get(op->ptr, "type");

  /* Disable for multires for now */
  if (BKE_pbvh_type(pbvh) == PBVH_GRIDS) {
    return OPERATOR_CANCELLED;
  }

  BKE_sculpt_update_mesh_elements(depsgraph, scene, sd, ob, true, true);
  if (BKE_pbvh_type(pbvh) == PBVH_FACES && !ob->sculpt->pmap) {
    return OPERATOR_CANCELLED;
  }

  BKE_pbvh_search_gather(pbvh, NULL, NULL, &nodes, &totnode);

  sculpt_undo_push_begin("Mask blur fill");

  float *prev_mask;
  if (ELEM(mode, MASK_FILTER_GROW, MASK_FILTER_SHRINK)) {
    prev_mask = MEM_dupallocN(ss->vmask);
  }

  SculptThreadedTaskData data = {
      .sd = sd,
      .ob = ob,
      .nodes = nodes,
      .smooth_value = 0.5f,
      .filter_type = mode,
      .prev_mask = prev_mask,
  };

  ParallelRangeSettings settings;
  BLI_parallel_range_settings_defaults(&settings);
  settings.use_threading = ((sd->flags & SCULPT_USE_OPENMP) && totnode > SCULPT_THREADED_LIMIT);
  BLI_task_parallel_range(0, totnode, &data, mask_filter_task_cb, &settings);

  sculpt_undo_push_end();

  if (nodes)
    MEM_freeN(nodes);

  if (ELEM(mode, MASK_FILTER_GROW, MASK_FILTER_SHRINK))
    MEM_freeN(prev_mask);

  ED_region_tag_redraw(ar);

  WM_event_add_notifier(C, NC_OBJECT | ND_DRAW, ob);

  return OPERATOR_FINISHED;
}

void SCULPT_OT_mask_filter(struct wmOperatorType *ot)
{
  /* identifiers */
  ot->name = "Filter mask";
  ot->idname = "SCULPT_OT_mask_filter";
  ot->description = "Applies a filter to modify the current mask";

  /* api callbacks */
  ot->exec = sculpt_mask_filter_exec;
  ot->poll = sculpt_mode_poll;

  ot->flag = OPTYPE_REGISTER;

  /* rna */
  ot->prop = RNA_def_enum(ot->srna, "type", prop_mask_filter_types, MASK_FILTER_BLUR, "Type", "");
}

static void do_color_fill_task_cb(void *__restrict userdata,
                                  const int i,
                                  const ParallelRangeTLS *__restrict UNUSED(tls))
{
  SculptThreadedTaskData *data = userdata;
  SculptSession *ss = data->ob->sculpt;
  PBVHNode *node = data->nodes[i];

  PBVHVertexIter vd;

  sculpt_undo_push_node(data->ob, node, SCULPT_UNDO_COLOR);

  BKE_pbvh_vertex_iter_begin(ss->pbvh, node, vd, PBVH_ITER_UNIQUE)
  {
    float fade = vd.mask ? 1 - *vd.mask : 1.0f;
    apply_color(ss, &vd, data->brush, fade);
    if (vd.mvert)
      vd.mvert->flag |= ME_VERT_PBVH_UPDATE;
  }
  BKE_pbvh_vertex_iter_end;

  BKE_pbvh_node_mark_redraw(node);
}

static int sculpt_color_fill_exec(bContext *C, wmOperator *op)
{
  ARegion *ar = CTX_wm_region(C);
  struct Scene *scene = CTX_data_scene(C);
  Object *ob = CTX_data_active_object(C);
  Depsgraph *depsgraph = CTX_data_depsgraph(C);
  PBVH *pbvh = ob->sculpt->pbvh;
  PBVHNode **nodes;
  int totnode;
  Sculpt *sd = CTX_data_tool_settings(C)->sculpt;
  Brush *brush = BKE_paint_brush(&sd->paint);

  /* Sculpt vertex colors only work with faces */
  if (BKE_pbvh_type(pbvh) != PBVH_FACES) {
    return OPERATOR_CANCELLED;
  }
  if (!brush) {
    return OPERATOR_CANCELLED;
  }

  BKE_sculpt_update_mesh_elements(depsgraph, scene, sd, ob, false, true);

  BKE_pbvh_search_gather(pbvh, NULL, NULL, &nodes, &totnode);

  sculpt_undo_push_begin("Color fill");

  SculptThreadedTaskData data = {
      .sd = sd,
      .ob = ob,
      .nodes = nodes,
      .brush = brush,
  };

  ParallelRangeSettings settings;
  BLI_parallel_range_settings_defaults(&settings);
  settings.use_threading = ((sd->flags & SCULPT_USE_OPENMP) && totnode > SCULPT_THREADED_LIMIT);
  BLI_task_parallel_range(0, totnode, &data, do_color_fill_task_cb, &settings);

  sculpt_undo_push_end();

  if (nodes)
    MEM_freeN(nodes);

  ED_region_tag_redraw(ar);

  WM_event_add_notifier(C, NC_OBJECT | ND_DRAW, ob);

  return OPERATOR_FINISHED;
}

void SCULPT_OT_color_fill(struct wmOperatorType *ot)
{
  /* identifiers */
  ot->name = "Color fill";
  ot->idname = "SCULPT_OT_color_fill";
  ot->description = "Fills the mesh with the current brush color";

  /* api callbacks */
  ot->exec = sculpt_color_fill_exec;
  ot->poll = sculpt_mode_poll;

  ot->flag = OPTYPE_REGISTER;
}

static int sculpt_mask_by_normal_invoke(bContext *C, wmOperator *op, const wmEvent *UNUSED(e))
{
  Sculpt *sd = CTX_data_tool_settings(C)->sculpt;
  Object *ob = CTX_data_active_object(C);
  SculptSession *ss = ob->sculpt;
  ARegion *ar = CTX_wm_region(C);
  PBVH *pbvh = ob->sculpt->pbvh;
  struct Scene *scene = CTX_data_scene(C);
  Depsgraph *depsgraph = CTX_data_depsgraph(C);
  PBVHNode **nodes;
  int totnode;

  /* Disable for multires and dyntopo for now */
  if (BKE_pbvh_type(pbvh) != PBVH_FACES) {
    ss->use_orco = false;
    return OPERATOR_CANCELLED;
  }

  /* Initial setup */
  BKE_sculpt_update_mesh_elements(depsgraph, scene, sd, ob, true, true);

  BKE_pbvh_search_gather(pbvh, NULL, NULL, &nodes, &totnode);
  sculpt_undo_push_begin("Mask Coplanar");
  for (int i = 0; i < totnode; i++) {
    sculpt_undo_push_node(ob, nodes[i], SCULPT_UNDO_MASK);
    BKE_pbvh_node_mark_redraw(nodes[i]);
  }

  /* Mask generation */
  int init_vert = ss->active_vertex_mesh_index;

  BLI_Stack *stack;
  MVert *mvert = ss->mvert;
  float threshold;
  int *mvert_visited = MEM_callocN(ss->totvert * sizeof(int), "visited vertices");

  threshold = RNA_float_get(op->ptr, "threshold");

  stack = BLI_stack_new(sizeof(int), "verts stack");
  BLI_stack_push(stack, &init_vert);

  while (!BLI_stack_is_empty(stack)) {
    int vert;
    BLI_stack_pop(stack, &vert);
    MeshElemMap *vert_map = &ss->pmap[vert];
    if (mvert_visited[vert] == 0) {
      ss->vmask[vert] = 1.0f;
      mvert[vert].flag |= ME_VERT_PBVH_UPDATE;
      mvert_visited[vert] = 1;
    }
    int i = 0;
    for (i = 0; i < ss->pmap[vert].count; i++) {
      const MPoly *p = &ss->mpoly[vert_map->indices[i]];
      unsigned f_adj_v[2];
      if (poly_get_adj_loops_from_vert(p, ss->mloop, vert, f_adj_v) != -1) {
        int j;
        for (j = 0; j < ARRAY_SIZE(f_adj_v); j += 1) {
          if (vert_map->count != 2 || ss->pmap[f_adj_v[j]].count <= 2) {
            if (mvert_visited[f_adj_v[j]] == 0) {
              mvert_visited[f_adj_v[j]] = 1;
              float original_normal[3];
              float new_normal[3];
              normal_short_to_float_v3(original_normal, mvert[vert].no);
              normal_short_to_float_v3(new_normal, mvert[f_adj_v[j]].no);
              if (dot_v3v3(original_normal, new_normal) > threshold) {
                ss->vmask[f_adj_v[j]] = dot_v3v3(original_normal, new_normal);
                mvert[f_adj_v[j]].flag |= ME_VERT_PBVH_UPDATE;
                BLI_stack_push(stack, &f_adj_v[j]);
              }
            }
          }
        }
      }
    }
  }

  MEM_freeN(mvert_visited);

  /* Smooth iterations */
  SculptThreadedTaskData data = {
      .sd = sd,
      .ob = ob,
      .nodes = nodes,
      .smooth_value = 0.5f,
      .filter_type = MASK_FILTER_BLUR,
  };

  int smooth_iterations = RNA_int_get(op->ptr, "smooth_iterations");
  for (int i = 0; i < smooth_iterations; i++) {
    ParallelRangeSettings settings;
    BLI_parallel_range_settings_defaults(&settings);
    settings.use_threading = ((sd->flags & SCULPT_USE_OPENMP) && totnode > SCULPT_THREADED_LIMIT);
    BLI_task_parallel_range(0, totnode, &data, mask_filter_task_cb, &settings);
  }

  /* Invert mask */
  if (RNA_boolean_get(op->ptr, "invert")) {
    for (int i = 0; i < ss->totvert; i++) {
      ss->vmask[i] = 1.0f - ss->vmask[i];
    }
  }

  sculpt_undo_push_end();
  ED_region_tag_redraw(ar);

  WM_event_add_notifier(C, NC_OBJECT | ND_DRAW, ob);
  return OPERATOR_FINISHED;
}

static void SCULPT_OT_mask_by_normal(wmOperatorType *ot)
{
  /* identifiers */
  ot->name = "Mask by normal";
  ot->idname = "SCULPT_OT_mask_by_normal";
  ot->description = "Creates a mask limited by the normal difference of the vertices";

  /* api callbacks */
  ot->invoke = sculpt_mask_by_normal_invoke;
  ot->poll = sculpt_mode_poll;

  ot->flag = OPTYPE_REGISTER | OPTYPE_UNDO;

  ot->prop = RNA_def_float(
      ot->srna, "threshold", 0.9993f, 0.0f, 1.0f, "Threshold", "", 0.0f, 1.0f);
  ot->prop = RNA_def_int(ot->srna, "smooth_iterations", 2, 0, 10, "Smooth iterations", "", 0, 10);
  ot->prop = RNA_def_boolean(ot->srna, "invert", false, "Invert", "");
}

void ED_operatortypes_sculpt(void)
{
  WM_operatortype_append(SCULPT_OT_brush_stroke);
  WM_operatortype_append(SCULPT_OT_sculptmode_toggle);
  WM_operatortype_append(SCULPT_OT_set_persistent_base);
  WM_operatortype_append(SCULPT_OT_dynamic_topology_toggle);
  WM_operatortype_append(SCULPT_OT_optimize);
  WM_operatortype_append(SCULPT_OT_symmetrize);
  WM_operatortype_append(SCULPT_OT_detail_flood_fill);
  WM_operatortype_append(SCULPT_OT_sample_detail_size);
  WM_operatortype_append(SCULPT_OT_set_detail_size);
  WM_operatortype_append(SCULPT_OT_sample_color);
  WM_operatortype_append(SCULPT_OT_mesh_filter);
  WM_operatortype_append(SCULPT_OT_mask_filter);
  WM_operatortype_append(SCULPT_OT_color_fill);
  WM_operatortype_append(SCULPT_OT_mask_by_normal);
}<|MERGE_RESOLUTION|>--- conflicted
+++ resolved
@@ -867,7 +867,6 @@
 
         normal_tri_v3(no, UNPACK3(co_tri));
 
-<<<<<<< HEAD
         if (ss->cache) {
           flip_index = (dot_v3v3(ss->cache->view_normal, no) <= 0.0f);
         }
@@ -875,11 +874,7 @@
           flip_index = (dot_v3v3(ss->cursor_view_normal, no) <= 0.0f);
         }
 
-        if (area_cos)
-=======
-        flip_index = (dot_v3v3(ss->cache->view_normal, no) <= 0.0f);
         if (area_cos) {
->>>>>>> 58a1eb9a
           add_v3_v3(private_co[flip_index], co);
         }
         if (area_nos) {
@@ -929,7 +924,6 @@
           }
         }
 
-<<<<<<< HEAD
         if (ss->cache) {
           flip_index = (dot_v3v3(ss->cache->view_normal, no) <= 0.0f);
         }
@@ -937,11 +931,7 @@
           flip_index = (dot_v3v3(ss->cursor_view_normal, no) <= 0.0f);
         }
 
-        if (area_cos)
-=======
-        flip_index = (dot_v3v3(ss->cache->view_normal, no) <= 0.0f);
         if (area_cos) {
->>>>>>> 58a1eb9a
           add_v3_v3(private_co[flip_index], co);
         }
         if (area_nos) {
@@ -1417,12 +1407,8 @@
       continue;
     }
 
-<<<<<<< HEAD
     if (ss->cache && (ss->cache->flag & (CLIP_X << i)) &&
-        (fabsf(co[i]) <= ss->cache->clip_tolerance[i]))
-=======
-    if ((ss->cache->flag & (CLIP_X << i)) && (fabsf(co[i]) <= ss->cache->clip_tolerance[i])) {
->>>>>>> 58a1eb9a
+        (fabsf(co[i]) <= ss->cache->clip_tolerance[i])) {
       co[i] = 0.0f;
     }
     else {
