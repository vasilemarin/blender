--- conflicted
+++ resolved
@@ -1404,8 +1404,12 @@
   BLI_BITMAP_ENABLE(flood->visited_vertices, index);
 }
 
-void SCULPT_floodfill_add_initial_with_symmetry(
-    Sculpt *sd, Object *ob, SculptSession *ss, SculptFloodFill *flood, SculptVertRef index, float radius)
+void SCULPT_floodfill_add_initial_with_symmetry(Sculpt *sd,
+                                                Object *ob,
+                                                SculptSession *ss,
+                                                SculptFloodFill *flood,
+                                                SculptVertRef index,
+                                                float radius)
 {
   /* Add active vertex and symmetric vertices to the queue. */
   const char symm = SCULPT_mesh_symmetry_xyz_get(ob);
@@ -3230,10 +3234,8 @@
   bool original;
 } SculptFindNearestToRayData;
 
-__attribute__((optnone))  static void do_topology_rake_bmesh_task_cb_ex(
-    void *__restrict userdata,
-                                              const int n,
-                                              const TaskParallelTLS *__restrict tls)
+__attribute__((optnone)) static void do_topology_rake_bmesh_task_cb_ex(
+    void *__restrict userdata, const int n, const TaskParallelTLS *__restrict tls)
 {
   SculptThreadedTaskData *data = userdata;
   SculptSession *ss = data->ob->sculpt;
@@ -3276,9 +3278,9 @@
 
     float avg[3], val[3];
 
-    //SculptCurvatureData cdata;
-    //SCULPT_calc_principle_curvatures(ss, vd.vertex, &cdata);
-    //copy_v3_v3(direction2, cdata.principle[0]);
+    // SculptCurvatureData cdata;
+    // SCULPT_calc_principle_curvatures(ss, vd.vertex, &cdata);
+    // copy_v3_v3(direction2, cdata.principle[0]);
     copy_v3_v3(direction2, direction);
 
     SCULPT_bmesh_four_neighbor_average(avg, direction2, vd.bm_vert);
@@ -4115,13 +4117,7 @@
       ss, &test, data->brush->falloff_shape);
   const int thread_id = BLI_task_parallel_thread_id(tls);
 
-<<<<<<< HEAD
-  BKE_pbvh_vertex_iter_begin(ss->pbvh, data->nodes[n], vd, PBVH_ITER_UNIQUE)
-  {
-
-=======
   BKE_pbvh_vertex_iter_begin (ss->pbvh, data->nodes[n], vd, PBVH_ITER_UNIQUE) {
->>>>>>> 3420c3d8
     if (!sculpt_brush_test_sq_fn(&test, vd.co)) {
       continue;
     }
@@ -4239,13 +4235,7 @@
   copy_v3_v3(x_object_space, stroke_xz[0]);
   copy_v3_v3(z_object_space, stroke_xz[1]);
 
-<<<<<<< HEAD
-  BKE_pbvh_vertex_iter_begin(ss->pbvh, data->nodes[n], vd, PBVH_ITER_UNIQUE)
-  {
-
-=======
   BKE_pbvh_vertex_iter_begin (ss->pbvh, data->nodes[n], vd, PBVH_ITER_UNIQUE) {
->>>>>>> 3420c3d8
     if (!sculpt_brush_test_sq_fn(&test, vd.co)) {
       continue;
     }
@@ -5054,18 +5044,13 @@
       ss, &test, data->brush->falloff_shape);
   const int thread_id = BLI_task_parallel_thread_id(tls);
 
-<<<<<<< HEAD
   bool bmeshpbvh = BKE_pbvh_type(ss->pbvh) == PBVH_BMESH;
   if (bmeshpbvh) {
     BM_mesh_elem_index_ensure(ss->bm, BM_VERT);
     // BM_mesh_elem_table_ensure(ss->bm, BM_VERT);
   }
 
-  BKE_pbvh_vertex_iter_begin(ss->pbvh, data->nodes[n], vd, PBVH_ITER_UNIQUE)
-  {
-=======
   BKE_pbvh_vertex_iter_begin (ss->pbvh, data->nodes[n], vd, PBVH_ITER_UNIQUE) {
->>>>>>> 3420c3d8
     SCULPT_orig_vert_data_update(&orig_data, &vd);
 
     if (!sculpt_brush_test_sq_fn(&test, orig_data.co)) {
@@ -6741,16 +6726,11 @@
 
   PBVHVertexIter vd;
 
-<<<<<<< HEAD
   if (BKE_pbvh_type(ss->pbvh) == PBVH_BMESH) {
     BM_mesh_elem_index_ensure(ss->bm, BM_VERT);
   }
 
-  BKE_pbvh_vertex_iter_begin(ss->pbvh, data->nodes[n], vd, PBVH_ITER_UNIQUE)
-  {
-=======
   BKE_pbvh_vertex_iter_begin (ss->pbvh, data->nodes[n], vd, PBVH_ITER_UNIQUE) {
->>>>>>> 3420c3d8
     sculpt_flush_pbvhvert_deform(ob, &vd);
 
     if (!vertCos) {
@@ -9421,18 +9401,12 @@
   NearestVertexFakeNeighborTLSData *nvtd = tls->userdata_chunk;
   PBVHVertexIter vd;
 
-<<<<<<< HEAD
   bool has_bmesh = false;
 
   SCULPT_vertex_random_access_ensure(ss);
 
-  BKE_pbvh_vertex_iter_begin(ss->pbvh, data->nodes[n], vd, PBVH_ITER_UNIQUE)
-  {
+  BKE_pbvh_vertex_iter_begin (ss->pbvh, data->nodes[n], vd, PBVH_ITER_UNIQUE) {
     int vd_topology_id = SCULPT_vertex_get_connected_component(ss, vd.vertex);
-=======
-  BKE_pbvh_vertex_iter_begin (ss->pbvh, data->nodes[n], vd, PBVH_ITER_UNIQUE) {
-    int vd_topology_id = SCULPT_vertex_get_connected_component(ss, vd.index);
->>>>>>> 3420c3d8
     if (vd_topology_id != nvtd->current_topology_id &&
         ss->fake_neighbors.fake_neighbor_index[vd.index].i == FAKE_NEIGHBOR_NONE) {
       float distance_squared = len_squared_v3v3(vd.co, data->nearest_vertex_search_co);
@@ -9959,14 +9933,14 @@
                 1.0f);
 }
 
-<<<<<<< HEAD
+#if 0
 /* -------------------------------------------------------------------- */
 /** \name Dyntopo Detail Size Edit Operator
  * \{ */
 
 /* Defines how much the mouse movement will modify the detail size value. */
-#define DETAIL_SIZE_DELTA_SPEED 0.08f
-#define DETAIL_SIZE_DELTA_ACCURATE_SPEED 0.004f
+#  define DETAIL_SIZE_DELTA_SPEED 0.08f
+#  define DETAIL_SIZE_DELTA_ACCURATE_SPEED 0.004f
 
 typedef struct DyntopoDetailSizeEditCustomData {
   void *draw_handle;
@@ -10289,8 +10263,8 @@
   ot->flag = OPTYPE_REGISTER | OPTYPE_UNDO;
 }
 
-=======
->>>>>>> 3420c3d8
+#endif
+
 void ED_operatortypes_sculpt(void)
 {
   WM_operatortype_append(SCULPT_OT_brush_stroke);
