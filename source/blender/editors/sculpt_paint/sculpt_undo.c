--- conflicted
+++ resolved
@@ -348,9 +348,6 @@
   if (unode->maxvert) {
     /* regular mesh restore */
     int *index = unode->index;
-<<<<<<< HEAD
-    MVert *mvert = ss->mvert;
-
     for (int i = 0; i < unode->totvert; i++) {
       float tmp[4];
 
@@ -358,14 +355,7 @@
       SCULPT_vertex_color_set(ss, index[i], unode->col[i]);
       copy_v4_v4(unode->col[i], tmp);
 
-      mvert[index[i]].flag |= ME_VERT_PBVH_UPDATE;
-=======
-    MPropCol *vcol = ss->vcol;
-
-    for (int i = 0; i < unode->totvert; i++) {
-      copy_v4_v4(vcol[index[i]].color, unode->col[i]);
       BKE_pbvh_vert_mark_update(ss->pbvh, index[i]);
->>>>>>> cf654686
     }
   }
   return true;
