--- conflicted
+++ resolved
@@ -89,19 +89,6 @@
 }
 
 typedef struct MaskTaskData {
-<<<<<<< HEAD
-	Object *ob;
-	PBVH *pbvh;
-	PBVHNode **nodes;
-	bool multires;
-
-	PaintMaskFloodMode mode;
-	float value;
-	float (*clip_planes_final)[4];
-	bool front_faces_only;
-	float trueViewDir[3];
-	float viewDir[3];
-=======
   Object *ob;
   PBVH *pbvh;
   PBVHNode **nodes;
@@ -110,7 +97,9 @@
   PaintMaskFloodMode mode;
   float value;
   float (*clip_planes_final)[4];
->>>>>>> e12c08e8
+  bool front_faces_only;
+  float trueViewDir[3];
+  float viewDir[3];
 } MaskTaskData;
 
 static void mask_flood_fill_task_cb(void *__restrict userdata,
@@ -418,30 +407,21 @@
   const PaintMaskFloodMode mode = data->mode;
   const float value = data->value;
 
-<<<<<<< HEAD
-	PBVHVertexIter vi;
-	float vertex_normal[3], dp = 1;
-	bool any_masked = false;
-
-	BKE_pbvh_vertex_iter_begin(data->pbvh, node, vi, PBVH_ITER_UNIQUE) {
-		if (BKE_pbvh_type(data->pbvh) == PBVH_FACES){
-			normal_short_to_float_v3(vertex_normal, vi.no);
-			dp = dot_v3v3(lasso_data->task_data.viewDir, vertex_normal);
-			if (!lasso_data->task_data.front_faces_only) dp = 1;
-		}
-		if (is_effected_lasso(lasso_data, vi.co) && dp > 0) {
-			if (!any_masked) {
-				any_masked = true;
-=======
   PBVHVertexIter vi;
+  float vertex_normal[3], dp = 1;
   bool any_masked = false;
 
   BKE_pbvh_vertex_iter_begin(data->pbvh, node, vi, PBVH_ITER_UNIQUE)
   {
-    if (is_effected_lasso(lasso_data, vi.co)) {
+    if (BKE_pbvh_type(data->pbvh) == PBVH_FACES) {
+      normal_short_to_float_v3(vertex_normal, vi.no);
+      dp = dot_v3v3(lasso_data->task_data.viewDir, vertex_normal);
+      if (!lasso_data->task_data.front_faces_only)
+        dp = 1;
+    }
+    if (is_effected_lasso(lasso_data, vi.co) && dp > 0) {
       if (!any_masked) {
         any_masked = true;
->>>>>>> e12c08e8
 
         sculpt_undo_push_node(data->ob, node, SCULPT_UNDO_MASK);
 
@@ -458,123 +438,6 @@
 
 static int paint_mask_gesture_lasso_exec(bContext *C, wmOperator *op)
 {
-<<<<<<< HEAD
-	int mcords_tot;
-	const int (*mcords)[2] = WM_gesture_lasso_path_to_array(C, op, &mcords_tot);
-
-	if (mcords) {
-		Depsgraph *depsgraph = CTX_data_depsgraph(C);
-		float clip_planes[4][4], clip_planes_final[4][4];
-		BoundBox bb;
-		Object *ob;
-		ViewContext vc;
-		LassoMaskData data;
-		struct Scene *scene = CTX_data_scene(C);
-		Sculpt *sd = CTX_data_tool_settings(C)->sculpt;
-		int symm = sd->paint.symmetry_flags & PAINT_SYMM_AXIS_ALL;
-		PBVH *pbvh;
-		PBVHNode **nodes;
-		int totnode, symmpass;
-		bool multires;
-		PaintMaskFloodMode mode = RNA_enum_get(op->ptr, "mode");
-		float value = RNA_float_get(op->ptr, "value");
-
-		/* Calculations of individual vertices are done in 2D screen space to diminish the amount of
-		 * calculations done. Bounding box PBVH collision is not computed against enclosing rectangle
-		 * of lasso */
-		ED_view3d_viewcontext_init(C, &vc);
-
-		/* lasso data calculations */
-		data.vc = &vc;
-		ob = vc.obact;
-		ED_view3d_ob_project_mat_get(vc.rv3d, ob, data.projviewobjmat);
-
-		BLI_lasso_boundbox(&data.rect, mcords, mcords_tot);
-		data.width = data.rect.xmax - data.rect.xmin;
-		data.px = BLI_BITMAP_NEW(data.width * (data.rect.ymax - data.rect.ymin), __func__);
-
-		BLI_bitmap_draw_2d_poly_v2i_n(
-		       data.rect.xmin, data.rect.ymin, data.rect.xmax, data.rect.ymax,
-		       mcords, mcords_tot,
-		       mask_lasso_px_cb, &data);
-
-		ED_view3d_clipping_calc(&bb, clip_planes, vc.ar, vc.obact, &data.rect);
-		negate_m4(clip_planes);
-
-		BKE_sculpt_update_mesh_elements(depsgraph, scene, sd, ob, false, true);
-		pbvh = ob->sculpt->pbvh;
-		multires = (BKE_pbvh_type(pbvh) == PBVH_GRIDS);
-
-		sculpt_undo_push_begin("Mask lasso fill");
-
-		data.task_data.front_faces_only = RNA_boolean_get(op->ptr, "front_faces_only");
-		float imat[4][4];
-		float mat[4][4];
-		float viewDir[3] = {0.0f, 0.0f, 1.0f};
-		if (data.task_data.front_faces_only) {
-			invert_m4_m4(imat, ob->obmat);
-			copy_m3_m4(mat, vc.rv3d->viewinv);
-			mul_m3_v3(mat, viewDir);
-			copy_m3_m4(mat, ob->imat);
-			mul_m3_v3(mat, viewDir);
-			normalize_v3_v3(data.task_data.viewDir, viewDir);
-			copy_v3_v3(data.task_data.trueViewDir, data.task_data.viewDir);
-		}
-
-		for (symmpass = 0; symmpass <= symm; ++symmpass) {
-			if ((symmpass == 0) ||
-			    (symm & symmpass &&
-			     (symm != 5 || symmpass != 3) &&
-			     (symm != 6 || (symmpass != 3 && symmpass != 5))))
-			{
-				int j = 0;
-
-				/* flip the planes symmetrically as needed */
-				for (; j < 4; j++) {
-					flip_plane(clip_planes_final[j], clip_planes[j], symmpass);
-					flip_v3_v3(data.task_data.viewDir, data.task_data.trueViewDir, symmpass);
-				}
-
-				data.symmpass = symmpass;
-
-				/* gather nodes inside lasso's enclosing rectangle
-				 * (should greatly help with bigger meshes) */
-				BKE_pbvh_search_gather(pbvh, BKE_pbvh_node_planes_contain_AABB, clip_planes_final, &nodes, &totnode);
-
-				data.task_data.ob = ob;
-				data.task_data.pbvh = pbvh;
-				data.task_data.nodes = nodes;
-				data.task_data.multires = multires;
-				data.task_data.mode = mode;
-				data.task_data.value = value;
-
-				ParallelRangeSettings settings;
-				BLI_parallel_range_settings_defaults(&settings);
-				settings.use_threading = ((sd->flags & SCULPT_USE_OPENMP) && (totnode > SCULPT_THREADED_LIMIT));
-				BLI_task_parallel_range(
-				            0, totnode, &data, mask_gesture_lasso_task_cb,
-				            &settings);
-
-				if (nodes)
-					MEM_freeN(nodes);
-			}
-		}
-
-		if (multires)
-			multires_mark_as_modified(ob, MULTIRES_COORDS_MODIFIED);
-
-		sculpt_undo_push_end();
-
-		ED_region_tag_redraw(vc.ar);
-		MEM_freeN((void *)mcords);
-		MEM_freeN(data.px);
-
-		WM_event_add_notifier(C, NC_OBJECT | ND_DRAW, ob);
-
-		return OPERATOR_FINISHED;
-	}
-	return OPERATOR_PASS_THROUGH;
-=======
   int mcords_tot;
   const int(*mcords)[2] = WM_gesture_lasso_path_to_array(C, op, &mcords_tot);
 
@@ -627,6 +490,20 @@
 
     sculpt_undo_push_begin("Mask lasso fill");
 
+    data.task_data.front_faces_only = RNA_boolean_get(op->ptr, "front_faces_only");
+    float imat[4][4];
+    float mat[4][4];
+    float viewDir[3] = {0.0f, 0.0f, 1.0f};
+    if (data.task_data.front_faces_only) {
+      invert_m4_m4(imat, ob->obmat);
+      copy_m3_m4(mat, vc.rv3d->viewinv);
+      mul_m3_v3(mat, viewDir);
+      copy_m3_m4(mat, ob->imat);
+      mul_m3_v3(mat, viewDir);
+      normalize_v3_v3(data.task_data.viewDir, viewDir);
+      copy_v3_v3(data.task_data.trueViewDir, data.task_data.viewDir);
+    }
+
     for (symmpass = 0; symmpass <= symm; ++symmpass) {
       if ((symmpass == 0) || (symm & symmpass && (symm != 5 || symmpass != 3) &&
                               (symm != 6 || (symmpass != 3 && symmpass != 5)))) {
@@ -635,6 +512,7 @@
         /* flip the planes symmetrically as needed */
         for (; j < 4; j++) {
           flip_plane(clip_planes_final[j], clip_planes[j], symmpass);
+          flip_v3_v3(data.task_data.viewDir, data.task_data.trueViewDir, symmpass);
         }
 
         data.symmpass = symmpass;
@@ -676,32 +554,10 @@
     return OPERATOR_FINISHED;
   }
   return OPERATOR_PASS_THROUGH;
->>>>>>> e12c08e8
 }
 
 void PAINT_OT_mask_lasso_gesture(wmOperatorType *ot)
 {
-<<<<<<< HEAD
-	ot->name = "Mask Lasso Gesture";
-	ot->idname = "PAINT_OT_mask_lasso_gesture";
-	ot->description = "Add mask within the lasso as you move the brush";
-
-	ot->invoke = WM_gesture_lasso_invoke;
-	ot->modal = WM_gesture_lasso_modal;
-	ot->exec = paint_mask_gesture_lasso_exec;
-
-	ot->poll = sculpt_mode_poll;
-
-	ot->flag = OPTYPE_REGISTER;
-
-	/* properties */
-	WM_operator_properties_gesture_lasso(ot);
-
-	RNA_def_enum(ot->srna, "mode", mode_items, PAINT_MASK_FLOOD_VALUE, "Mode", NULL);
-	RNA_def_float(ot->srna, "value", 1.0, 0, 1.0, "Value",
-	              "Mask level to use when mode is 'Value'; zero means no masking and one is fully masked", 0, 1);
-	RNA_def_boolean(ot->srna, "front_faces_only", true, "Front faces only", "Affect only faces facing towards the view");
-=======
   ot->name = "Mask Lasso Gesture";
   ot->idname = "PAINT_OT_mask_lasso_gesture";
   ot->description = "Add mask within the lasso as you move the brush";
@@ -728,5 +584,9 @@
       "Mask level to use when mode is 'Value'; zero means no masking and one is fully masked",
       0,
       1);
->>>>>>> e12c08e8
+  RNA_def_boolean(ot->srna,
+                  "front_faces_only",
+                  true,
+                  "Front faces only",
+                  "Affect only faces facing towards the view");
 }