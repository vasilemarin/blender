/* SPDX-License-Identifier: GPL-2.0-or-later */

#include "BLI_utildefines.h"

#include "BKE_attribute_math.hh"
#include "BKE_brush.h"
#include "BKE_bvhutils.h"
#include "BKE_context.h"
#include "BKE_curves.hh"
#include "BKE_geometry_set.hh"
#include "BKE_lib_id.h"
#include "BKE_mesh.h"
#include "BKE_mesh_runtime.h"
#include "BKE_paint.h"
#include "BKE_spline.hh"

#include "WM_api.h"
#include "WM_toolsystem.h"

#include "ED_curves_sculpt.h"
#include "ED_object.h"
#include "ED_screen.h"
#include "ED_view3d.h"

#include "DEG_depsgraph.h"

#include "DNA_brush_types.h"
#include "DNA_curves_types.h"
#include "DNA_mesh_types.h"
#include "DNA_meshdata_types.h"
#include "DNA_screen_types.h"

#include "RNA_access.h"

#include "BLI_index_mask_ops.hh"
#include "BLI_kdtree.h"
#include "BLI_math_vector.hh"
#include "BLI_rand.hh"

#include "PIL_time.h"

#include "curves_sculpt_intern.h"
#include "curves_sculpt_intern.hh"
#include "paint_intern.h"

/* -------------------------------------------------------------------- */
/** \name Poll Functions
 * \{ */

bool CURVES_SCULPT_mode_poll(bContext *C)
{
  Object *ob = CTX_data_active_object(C);
  return ob && ob->mode & OB_MODE_SCULPT_CURVES;
}

bool CURVES_SCULPT_mode_poll_view3d(bContext *C)
{
  if (!CURVES_SCULPT_mode_poll(C)) {
    return false;
  }
  if (CTX_wm_region_view3d(C) == nullptr) {
    return false;
  }
  return true;
}

/** \} */

namespace blender::ed::sculpt_paint {

using blender::bke::CurvesGeometry;

/* -------------------------------------------------------------------- */
/** \name * SCULPT_CURVES_OT_brush_stroke
 * \{ */

<<<<<<< HEAD
/**
 * Resamples the curves to a shorter length.
 */
class ShrinkOperation : public CurvesSculptStrokeOperation {
 private:
  float2 last_mouse_position_;

 public:
  void on_stroke_extended(bContext *C, const StrokeExtension &stroke_extension) override
  {
    BLI_SCOPED_DEFER([&]() { last_mouse_position_ = stroke_extension.mouse_position; });

    if (stroke_extension.is_first) {
      return;
    }

    Scene &scene = *CTX_data_scene(C);
    Object &object = *CTX_data_active_object(C);
    ARegion *region = CTX_wm_region(C);
    View3D *v3d = CTX_wm_view3d(C);
    RegionView3D *rv3d = CTX_wm_region_view3d(C);

    CurvesSculpt &curves_sculpt = *scene.toolsettings->curves_sculpt;
    Brush &brush = *BKE_paint_brush(&curves_sculpt.paint);
    const float brush_radius = BKE_brush_size_get(&scene, &brush, false);
    const float brush_strength = BKE_brush_alpha_get(&scene, &brush);

    const float4x4 ob_mat = object.obmat;
    const float4x4 ob_imat = ob_mat.inverted();

    float4x4 projection;
    ED_view3d_ob_project_mat_get(rv3d, &object, projection.values);

    Curves &curves_id = *static_cast<Curves *>(object.data);
    CurvesGeometry &curves = CurvesGeometry::wrap(curves_id.geometry);
    MutableSpan<float3> positions = curves.positions();

    const float2 mouse_prev = last_mouse_position_;
    const float2 mouse_cur = stroke_extension.mouse_position;
    const float2 mouse_diff = mouse_cur - mouse_prev;

    threading::parallel_for(curves.curves_range(), 256, [&](const IndexRange curves_range) {
      for (const int curve_i : curves_range) {
        const IndexRange curve_points = curves.points_for_curve(curve_i);
        const int last_point_i = curve_points.last();

        const float3 old_tip_position = positions[last_point_i];

        float2 old_tip_position_screen;
        ED_view3d_project_float_v2_m4(
            region, old_tip_position, old_tip_position_screen, projection.values);

        const float distance_screen = math::distance(old_tip_position_screen, mouse_prev);
        if (distance_screen > brush_radius) {
          continue;
        }

        const float radius_falloff = pow2f(1.0f - distance_screen / brush_radius);
        const float weight = brush_strength * radius_falloff;

        const float2 offset_tip_position_screen = old_tip_position_screen + weight * mouse_diff;
        float3 offset_tip_position;
        ED_view3d_win_to_3d(v3d,
                            region,
                            ob_mat * old_tip_position,
                            offset_tip_position_screen,
                            offset_tip_position);
        offset_tip_position = ob_imat * offset_tip_position;
        const float shrink_length = math::distance(offset_tip_position, old_tip_position);

        this->shrink_curve(positions, curve_points, shrink_length);
      }
    });

    curves.tag_positions_changed();
    DEG_id_tag_update(&curves_id.id, ID_RECALC_GEOMETRY);
    ED_region_tag_redraw(region);
  }

  void shrink_curve(MutableSpan<float3> positions,
                    const IndexRange curve_points,
                    const float shrink_length) const
  {
    PolySpline spline;
    spline.resize(curve_points.size());
    MutableSpan<float3> spline_positions = spline.positions();
    spline_positions.copy_from(positions.slice(curve_points));
    spline.mark_cache_invalid();
    const float old_length = spline.length();
    const float new_length = std::max(0.0f, old_length - shrink_length);
    const float length_factor = new_length / old_length;

    Vector<float> old_point_lengths;
    old_point_lengths.append(0.0f);
    for (const int i : spline_positions.index_range().drop_back(1)) {
      const float3 &p1 = spline_positions[i];
      const float3 &p2 = spline_positions[i + 1];
      const float length = math::distance(p1, p2);
      old_point_lengths.append(old_point_lengths.last() + length);
    }

    for (const int i : spline_positions.index_range()) {
      const float eval_length = old_point_lengths[i] * length_factor;
      const Spline::LookupResult lookup = spline.lookup_evaluated_length(eval_length);
      const float index_factor = lookup.evaluated_index + lookup.factor;
      float3 p;
      spline.sample_with_index_factors<float3>(spline_positions, {&index_factor, 1}, {&p, 1});
      positions[curve_points[i]] = p;
    }
  }
};

=======
>>>>>>> 4f961901
class DensityAddOperation : public CurvesSculptStrokeOperation {
 private:
  /** Contains the root points of the curves that existed before this operation started. */
  KDTree_3d *old_kdtree_ = nullptr;
  /** Number of points in the kdtree above. */
  int old_kdtree_size_ = 0;

  /**
   * Indicates that the corresponding curve has already been created and can't be changed by this
   * operation anymore.
   */
  static constexpr int ExistsAlreadyIndex = INT32_MAX;

  struct NewPointsData {
    Vector<float3> bary_coords;
    Vector<int> looptri_indices;
    Vector<float3> positions;
    Vector<float3> normals;
  };

 public:
  ~DensityAddOperation() override
  {
    if (old_kdtree_ != nullptr) {
      BLI_kdtree_3d_free(old_kdtree_);
    }
  }

  void on_stroke_extended(bContext *C, const StrokeExtension &stroke_extension) override
  {
    Depsgraph &depsgraph = *CTX_data_depsgraph_pointer(C);
    Scene &scene = *CTX_data_scene(C);
    Object &object = *CTX_data_active_object(C);
    ARegion *region = CTX_wm_region(C);
    View3D *v3d = CTX_wm_view3d(C);

    Curves &curves_id = *static_cast<Curves *>(object.data);
    CurvesGeometry &curves = CurvesGeometry::wrap(curves_id.geometry);

    if (curves_id.surface == nullptr || curves_id.surface->type != OB_MESH) {
      return;
    }

    const Object &surface_ob = *curves_id.surface;
    const Mesh &surface = *static_cast<const Mesh *>(surface_ob.data);
    const float4x4 surface_ob_mat = surface_ob.obmat;
    const float4x4 surface_ob_imat = surface_ob_mat.inverted();

    ToolSettings &tool_settings = *scene.toolsettings;
    CurvesSculpt &curves_sculpt = *tool_settings.curves_sculpt;
    Brush &brush = *BKE_paint_brush(&curves_sculpt.paint);
    const float brush_radius_screen = BKE_brush_size_get(&scene, &brush, false);
    const float strength = BKE_brush_alpha_get(&scene, &brush);
    const float minimum_distance = curves_sculpt.distance;

    /* This is the main ray that is used to determine the brush position in 3D space. */
    float3 ray_start, ray_end;
    ED_view3d_win_to_segment_clipped(
        &depsgraph, region, v3d, stroke_extension.mouse_position, ray_start, ray_end, true);
    ray_start = surface_ob_imat * ray_start;
    ray_end = surface_ob_imat * ray_end;
    const float3 ray_direction = math::normalize(ray_end - ray_start);

    /* This ray is used to determine the brush radius in 3d space. */
    float3 offset_ray_start, offset_ray_end;
    ED_view3d_win_to_segment_clipped(&depsgraph,
                                     region,
                                     v3d,
                                     stroke_extension.mouse_position +
                                         float2(0, brush_radius_screen),
                                     offset_ray_start,
                                     offset_ray_end,
                                     true);
    offset_ray_start = surface_ob_imat * offset_ray_start;
    offset_ray_end = surface_ob_imat * offset_ray_end;

    float4x4 ob_imat;
    invert_m4_m4(ob_imat.values, object.obmat);

    const float4x4 transform = ob_imat * surface_ob_mat;

    BVHTreeFromMesh bvhtree;
    BKE_bvhtree_from_mesh_get(&bvhtree, &surface, BVHTREE_FROM_LOOPTRI, 2);

    /* Do a raycast against the surface object to find the brush position. */
    BVHTreeRayHit ray_hit;
    ray_hit.dist = FLT_MAX;
    ray_hit.index = -1;
    BLI_bvhtree_ray_cast(bvhtree.tree,
                         ray_start,
                         ray_direction,
                         0.0f,
                         &ray_hit,
                         bvhtree.raycast_callback,
                         &bvhtree);

    if (ray_hit.index == -1) {
      /* The ray did not hit the surface. */
      free_bvhtree_from_mesh(&bvhtree);
      return;
    }
    /* Brush position in the space of the surface object. */
    const float3 brush_pos_3d_surface = ray_hit.co;
    const float brush_radius_3d_surface = dist_to_line_v3(
        brush_pos_3d_surface, offset_ray_start, offset_ray_end);

    /* Brush position in the space of the curves object. */
    const float3 brush_pos_3d_curves = transform * brush_pos_3d_surface;
    const float brush_radius_3d_curves = dist_to_line_v3(
        brush_pos_3d_curves, transform * offset_ray_start, transform * offset_ray_end);

    Vector<int> looptri_indices = this->find_looptri_indices_to_consider(
        bvhtree, brush_pos_3d_surface, brush_radius_3d_surface);

    free_bvhtree_from_mesh(&bvhtree);

    if (old_kdtree_ == nullptr && minimum_distance > 0.0f) {
      old_kdtree_ = this->kdtree_from_curve_roots_and_positions(curves, curves.curves_range(), {});
      old_kdtree_size_ = curves.curves_num();
    }

    float density;
    if (minimum_distance > 0.0f) {
      /* Estimate the sampling density based on the target minimum distance. */
      density = strength * pow2f(1.0f / minimum_distance);
    }
    else {
      /* Sample a somewhat constant amount of points based on the strength. */
      const float brush_circle_area_3d = M_PI * pow2f(brush_radius_3d_curves);
      density = strength * 100.0f / brush_circle_area_3d;
    }

    NewPointsData new_points = this->sample_new_points(density,
                                                       minimum_distance,
                                                       brush_radius_3d_curves,
                                                       brush_pos_3d_curves,
                                                       looptri_indices,
                                                       transform,
                                                       surface);
    if (minimum_distance > 0.0f) {
      this->eliminate_too_close_points(new_points, curves, minimum_distance);
    }
    this->insert_new_curves(new_points, curves);

    DEG_id_tag_update(&curves_id.id, ID_RECALC_GEOMETRY);
    ED_region_tag_redraw(region);
  }

 private:
  Vector<int> find_looptri_indices_to_consider(BVHTreeFromMesh &bvhtree,
                                               const float3 &brush_pos,
                                               const float brush_radius_3d)
  {
    Vector<int> looptri_indices;

    struct RangeQueryUserData {
      Vector<int> &indices;
    } range_query_user_data = {looptri_indices};

    BLI_bvhtree_range_query(
        bvhtree.tree,
        brush_pos,
        brush_radius_3d,
        [](void *userdata, int index, const float co[3], float dist_sq) {
          UNUSED_VARS(co, dist_sq);
          RangeQueryUserData &data = *static_cast<RangeQueryUserData *>(userdata);
          data.indices.append(index);
        },
        &range_query_user_data);

    return looptri_indices;
  }

  KDTree_3d *kdtree_from_curve_roots_and_positions(const CurvesGeometry &curves,
                                                   const IndexRange curves_range,
                                                   Span<float3> extra_positions)
  {
    const int tot_points = curves_range.size() + extra_positions.size();
    KDTree_3d *kdtree = BLI_kdtree_3d_new(tot_points);
    for (const int curve_i : curves_range) {
      const int first_point_i = curves.offsets()[curve_i];
      const float3 root_position = curves.positions()[first_point_i];
      BLI_kdtree_3d_insert(kdtree, ExistsAlreadyIndex, root_position);
    }
    for (const int i : extra_positions.index_range()) {
      BLI_kdtree_3d_insert(kdtree, i, extra_positions[i]);
    }
    BLI_kdtree_3d_balance(kdtree);
    return kdtree;
  }

  bool is_too_close_to_existing_point(const float3 position, const float minimum_distance) const
  {
    if (old_kdtree_ == nullptr) {
      return false;
    }
    KDTreeNearest_3d nearest;
    nearest.index = -1;
    BLI_kdtree_3d_find_nearest(old_kdtree_, position, &nearest);
    if (nearest.index >= 0 && nearest.dist < minimum_distance) {
      return true;
    }
    return false;
  }

  NewPointsData sample_new_points(const float density,
                                  const float minimum_distance,
                                  const float brush_radius_3d,
                                  const float3 &brush_pos,
                                  const Span<int> looptri_indices,
                                  const float4x4 &transform,
                                  const Mesh &surface)
  {
    const float brush_radius_3d_sq = brush_radius_3d * brush_radius_3d;
    const float area_threshold = M_PI * brush_radius_3d_sq;

    const Span<MLoopTri> looptris{BKE_mesh_runtime_looptri_ensure(&surface),
                                  BKE_mesh_runtime_looptri_len(&surface)};

    threading::EnumerableThreadSpecific<NewPointsData> new_points_per_thread;

    const double time = PIL_check_seconds_timer();
    const uint64_t time_as_int = *reinterpret_cast<const uint64_t *>(&time);
    const uint32_t rng_base_seed = time_as_int ^ (time_as_int >> 32);

    RandomNumberGenerator rng{rng_base_seed};

    threading::parallel_for(looptri_indices.index_range(), 512, [&](const IndexRange range) {
      RandomNumberGenerator looptri_rng{rng_base_seed + (uint32_t)range.start()};

      for (const int looptri_index : looptri_indices.slice(range)) {
        const MLoopTri &looptri = looptris[looptri_index];
        const float3 &v0 = transform * float3(surface.mvert[surface.mloop[looptri.tri[0]].v].co);
        const float3 &v1 = transform * float3(surface.mvert[surface.mloop[looptri.tri[1]].v].co);
        const float3 &v2 = transform * float3(surface.mvert[surface.mloop[looptri.tri[2]].v].co);
        const float looptri_area = area_tri_v3(v0, v1, v2);

        float3 normal;
        normal_tri_v3(normal, v0, v1, v2);

        /* Use a different sampling strategy depending on whether the triangle is large or small
         * compared to the brush size. When the triangle is small, points are distributed within
         * the triangle directly. If the triangle is larger than the brush, distribute new points
         * in a circle on the triangle plane. */
        if (looptri_area < area_threshold) {
          const int amount = looptri_rng.round_probabilistic(looptri_area * density);

          threading::parallel_for(IndexRange(amount), 512, [&](const IndexRange amount_range) {
            RandomNumberGenerator point_rng{rng_base_seed + looptri_index * 1000 +
                                            (uint32_t)amount_range.start()};
            NewPointsData &new_points = new_points_per_thread.local();

            for ([[maybe_unused]] const int i : amount_range) {
              const float3 bary_coord = point_rng.get_barycentric_coordinates();
              const float3 point_pos = attribute_math::mix3(bary_coord, v0, v1, v2);

              if (math::distance(point_pos, brush_pos) > brush_radius_3d) {
                continue;
              }
              if (minimum_distance > 0.0f &&
                  this->is_too_close_to_existing_point(point_pos, minimum_distance)) {
                continue;
              }

              new_points.bary_coords.append(bary_coord);
              new_points.looptri_indices.append(looptri_index);
              new_points.positions.append(point_pos);
              new_points.normals.append(normal);
            }
          });
        }
        else {
          float3 hit_pos_proj = brush_pos;
          project_v3_plane(hit_pos_proj, normal, v0);
          const float proj_distance_sq = math::distance_squared(hit_pos_proj, brush_pos);
          const float brush_radius_factor_sq = 1.0f -
                                               std::min(1.0f,
                                                        proj_distance_sq / brush_radius_3d_sq);
          const float radius_proj_sq = brush_radius_3d_sq * brush_radius_factor_sq;
          const float radius_proj = std::sqrt(radius_proj_sq);
          const float circle_area = M_PI * radius_proj_sq;

          const int amount = rng.round_probabilistic(circle_area * density);

          const float3 axis_1 = math::normalize(v1 - v0) * radius_proj;
          const float3 axis_2 = math::normalize(
                                    math::cross(axis_1, math::cross(axis_1, v2 - v0))) *
                                radius_proj;

          threading::parallel_for(IndexRange(amount), 512, [&](const IndexRange amount_range) {
            RandomNumberGenerator point_rng{rng_base_seed + looptri_index * 1000 +
                                            (uint32_t)amount_range.start()};
            NewPointsData &new_points = new_points_per_thread.local();

            for ([[maybe_unused]] const int i : amount_range) {
              const float r = std::sqrt(rng.get_float());
              const float angle = rng.get_float() * 2 * M_PI;
              const float x = r * std::cos(angle);
              const float y = r * std::sin(angle);

              const float3 point_pos = hit_pos_proj + axis_1 * x + axis_2 * y;

              if (!isect_point_tri_prism_v3(point_pos, v0, v1, v2)) {
                continue;
              }
              if (minimum_distance > 0.0f &&
                  this->is_too_close_to_existing_point(point_pos, minimum_distance)) {
                continue;
              }

              float3 bary_coord;
              interp_weights_tri_v3(bary_coord, v0, v1, v2, point_pos);

              new_points.bary_coords.append(bary_coord);
              new_points.looptri_indices.append(looptri_index);
              new_points.positions.append(point_pos);
              new_points.normals.append(normal);
            }
          });
        }
      }
    });

    NewPointsData new_points;
    for (const NewPointsData &local_new_points : new_points_per_thread) {
      new_points.bary_coords.extend(local_new_points.bary_coords);
      new_points.looptri_indices.extend(local_new_points.looptri_indices);
      new_points.positions.extend(local_new_points.positions);
      new_points.normals.extend(local_new_points.normals);
    }
    return new_points;
  }

  void eliminate_too_close_points(NewPointsData &points,
                                  const CurvesGeometry &curves,
                                  const float minimum_distance)
  {
    Array<bool> elimination_mask(points.positions.size(), false);

    const int curves_added_previously = curves.curves_num() - old_kdtree_size_;
    KDTree_3d *new_points_kdtree = this->kdtree_from_curve_roots_and_positions(
        curves, IndexRange(old_kdtree_size_, curves_added_previously), points.positions);

    Array<Vector<int>> points_in_range(points.positions.size());
    threading::parallel_for(points.positions.index_range(), 256, [&](const IndexRange range) {
      for (const int point_i : range) {
        const float3 query_position = points.positions[point_i];

        struct CallbackData {
          int point_i;
          Vector<int> &found_indices;
          MutableSpan<bool> elimination_mask;
        } callback_data = {point_i, points_in_range[point_i], elimination_mask};

        BLI_kdtree_3d_range_search_cb(
            new_points_kdtree,
            query_position,
            minimum_distance,
            [](void *user_data, int index, const float *UNUSED(co), float UNUSED(dist_sq)) {
              CallbackData &data = *static_cast<CallbackData *>(user_data);
              if (index == data.point_i) {
                /* Ignore self. */
                return true;
              }
              if (index == ExistsAlreadyIndex) {
                /* An already existing point is too close, so this new point will be eliminated. */
                data.elimination_mask[data.point_i] = true;
                return false;
              }
              data.found_indices.append(index);
              return true;
            },
            &callback_data);
      }
    });

    for (const int point_i : points.positions.index_range()) {
      if (elimination_mask[point_i]) {
        /* Point is eliminated already. */
        continue;
      }

      for (const int other_point_i : points_in_range[point_i]) {
        elimination_mask[other_point_i] = true;
      }
    }

    BLI_kdtree_3d_free(new_points_kdtree);
    for (int i = points.positions.size() - 1; i >= 0; i--) {
      if (elimination_mask[i]) {
        points.positions.remove_and_reorder(i);
        points.bary_coords.remove_and_reorder(i);
        points.looptri_indices.remove_and_reorder(i);
        points.normals.remove_and_reorder(i);
      }
    }
  }

  void insert_new_curves(const NewPointsData &new_points, CurvesGeometry &curves)
  {
    const int tot_new_curves = new_points.positions.size();

    const int points_per_curve = 8;
    curves.resize(curves.points_num() + tot_new_curves * points_per_curve,
                  curves.curves_num() + tot_new_curves);

    MutableSpan<int> offsets = curves.offsets_for_write();
    MutableSpan<float3> positions = curves.positions_for_write();

    for (const int i : IndexRange(tot_new_curves)) {
      const int curve_i = curves.curves_num() - tot_new_curves + i;
      const int first_point_i = offsets[curve_i];
      offsets[curve_i + 1] = offsets[curve_i] + points_per_curve;

      const float3 root = new_points.positions[i];
      const float3 tip = root + 0.1f * new_points.normals[i];

      for (const int j : IndexRange(points_per_curve)) {
        positions[first_point_i + j] = math::interpolate(
            root, tip, j / (float)(points_per_curve - 1));
      }
    }
  }
};

static std::unique_ptr<CurvesSculptStrokeOperation> start_brush_operation(bContext *C,
                                                                          wmOperator *op)
{
  const BrushStrokeMode mode = static_cast<BrushStrokeMode>(RNA_enum_get(op->ptr, "mode"));

  Scene &scene = *CTX_data_scene(C);
  CurvesSculpt &curves_sculpt = *scene.toolsettings->curves_sculpt;
  Brush &brush = *BKE_paint_brush(&curves_sculpt.paint);
  switch (brush.curves_sculpt_tool) {
    case CURVES_SCULPT_TOOL_COMB:
      return new_comb_operation();
    case CURVES_SCULPT_TOOL_DELETE:
      return new_delete_operation();
    case CURVES_SCULPT_TOOL_SNAKE_HOOK:
      return new_snake_hook_operation();
    case CURVES_SCULPT_TOOL_ADD:
      return new_add_operation();
    case CURVES_SCULPT_TOOL_GROW_SHRINK:
      return new_grow_shrink_operation(mode, C);
    case CURVES_SCULPT_TOOL_TEST1:
      return std::make_unique<DensityAddOperation>();
  }
  BLI_assert_unreachable();
  return {};
}

struct SculptCurvesBrushStrokeData {
  std::unique_ptr<CurvesSculptStrokeOperation> operation;
  PaintStroke *stroke;
};

static bool stroke_get_location(bContext *C, float out[3], const float mouse[2])
{
  out[0] = mouse[0];
  out[1] = mouse[1];
  out[2] = 0;
  UNUSED_VARS(C);
  return true;
}

static bool stroke_test_start(bContext *C, struct wmOperator *op, const float mouse[2])
{
  UNUSED_VARS(C, op, mouse);
  return true;
}

static void stroke_update_step(bContext *C,
                               wmOperator *op,
                               PaintStroke *UNUSED(stroke),
                               PointerRNA *stroke_element)
{
  SculptCurvesBrushStrokeData *op_data = static_cast<SculptCurvesBrushStrokeData *>(
      op->customdata);

  StrokeExtension stroke_extension;
  RNA_float_get_array(stroke_element, "mouse", stroke_extension.mouse_position);

  if (!op_data->operation) {
    stroke_extension.is_first = true;
    op_data->operation = start_brush_operation(C, op);
  }
  else {
    stroke_extension.is_first = false;
  }

  if (op_data->operation) {
    op_data->operation->on_stroke_extended(C, stroke_extension);
  }
}

static void stroke_done(const bContext *C, PaintStroke *stroke)
{
  UNUSED_VARS(C, stroke);
}

static int sculpt_curves_stroke_invoke(bContext *C, wmOperator *op, const wmEvent *event)
{
  SculptCurvesBrushStrokeData *op_data = MEM_new<SculptCurvesBrushStrokeData>(__func__);
  op_data->stroke = paint_stroke_new(C,
                                     op,
                                     stroke_get_location,
                                     stroke_test_start,
                                     stroke_update_step,
                                     nullptr,
                                     stroke_done,
                                     event->type);
  op->customdata = op_data;

  int return_value = op->type->modal(C, op, event);
  if (return_value == OPERATOR_FINISHED) {
    paint_stroke_free(C, op, op_data->stroke);
    MEM_delete(op_data);
    return OPERATOR_FINISHED;
  }

  WM_event_add_modal_handler(C, op);
  return OPERATOR_RUNNING_MODAL;
}

static int sculpt_curves_stroke_modal(bContext *C, wmOperator *op, const wmEvent *event)
{
  SculptCurvesBrushStrokeData *op_data = static_cast<SculptCurvesBrushStrokeData *>(
      op->customdata);
  int return_value = paint_stroke_modal(C, op, event, &op_data->stroke);
  if (ELEM(return_value, OPERATOR_FINISHED, OPERATOR_CANCELLED)) {
    MEM_delete(op_data);
  }
  return return_value;
}

static void sculpt_curves_stroke_cancel(bContext *C, wmOperator *op)
{
  SculptCurvesBrushStrokeData *op_data = static_cast<SculptCurvesBrushStrokeData *>(
      op->customdata);
  paint_stroke_cancel(C, op, op_data->stroke);
  MEM_delete(op_data);
}

static void SCULPT_CURVES_OT_brush_stroke(struct wmOperatorType *ot)
{
  ot->name = "Stroke Curves Sculpt";
  ot->idname = "SCULPT_CURVES_OT_brush_stroke";
  ot->description = "Sculpt curves using a brush";

  ot->invoke = sculpt_curves_stroke_invoke;
  ot->modal = sculpt_curves_stroke_modal;
  ot->cancel = sculpt_curves_stroke_cancel;

  ot->flag = OPTYPE_REGISTER | OPTYPE_UNDO;

  paint_stroke_operator_properties(ot, false);
}

/** \} */

/* -------------------------------------------------------------------- */
/** \name * CURVES_OT_sculptmode_toggle
 * \{ */

static bool curves_sculptmode_toggle_poll(bContext *C)
{
  Object *ob = CTX_data_active_object(C);
  if (ob == nullptr) {
    return false;
  }
  if (ob->type != OB_CURVES) {
    return false;
  }
  return true;
}

static void curves_sculptmode_enter(bContext *C)
{
  Scene *scene = CTX_data_scene(C);
  Object *ob = CTX_data_active_object(C);
  BKE_paint_ensure(scene->toolsettings, (Paint **)&scene->toolsettings->curves_sculpt);
  CurvesSculpt *curves_sculpt = scene->toolsettings->curves_sculpt;

  ob->mode = OB_MODE_SCULPT_CURVES;

  paint_cursor_start(&curves_sculpt->paint, CURVES_SCULPT_mode_poll_view3d);

  /* Update for mode change. */
  DEG_id_tag_update(&ob->id, ID_RECALC_COPY_ON_WRITE);
  WM_event_add_notifier(C, NC_SCENE | ND_MODE, nullptr);
}

static void curves_sculptmode_exit(bContext *C)
{
  Object *ob = CTX_data_active_object(C);
  ob->mode = OB_MODE_OBJECT;
}

static int curves_sculptmode_toggle_exec(bContext *C, wmOperator *op)
{
  Object *ob = CTX_data_active_object(C);
  const bool is_mode_set = ob->mode == OB_MODE_SCULPT_CURVES;

  if (is_mode_set) {
    if (!ED_object_mode_compat_set(C, ob, OB_MODE_SCULPT_CURVES, op->reports)) {
      return OPERATOR_CANCELLED;
    }
  }

  if (is_mode_set) {
    curves_sculptmode_exit(C);
  }
  else {
    curves_sculptmode_enter(C);
  }

  WM_toolsystem_update_from_context_view3d(C);
  WM_event_add_notifier(C, NC_SCENE | ND_MODE, nullptr);
  return OPERATOR_FINISHED;
}

static void CURVES_OT_sculptmode_toggle(wmOperatorType *ot)
{
  ot->name = "Curve Sculpt Mode Toggle";
  ot->idname = "CURVES_OT_sculptmode_toggle";
  ot->description = "Enter/Exit sculpt mode for curves";

  ot->exec = curves_sculptmode_toggle_exec;
  ot->poll = curves_sculptmode_toggle_poll;

  ot->flag = OPTYPE_UNDO | OPTYPE_REGISTER;
}

/** \} */

}  // namespace blender::ed::sculpt_paint

/* -------------------------------------------------------------------- */
/** \name * Registration
 * \{ */

void ED_operatortypes_sculpt_curves()
{
  using namespace blender::ed::sculpt_paint;
  WM_operatortype_append(SCULPT_CURVES_OT_brush_stroke);
  WM_operatortype_append(CURVES_OT_sculptmode_toggle);
}

/** \} */<|MERGE_RESOLUTION|>--- conflicted
+++ resolved
@@ -74,121 +74,6 @@
 /** \name * SCULPT_CURVES_OT_brush_stroke
  * \{ */
 
-<<<<<<< HEAD
-/**
- * Resamples the curves to a shorter length.
- */
-class ShrinkOperation : public CurvesSculptStrokeOperation {
- private:
-  float2 last_mouse_position_;
-
- public:
-  void on_stroke_extended(bContext *C, const StrokeExtension &stroke_extension) override
-  {
-    BLI_SCOPED_DEFER([&]() { last_mouse_position_ = stroke_extension.mouse_position; });
-
-    if (stroke_extension.is_first) {
-      return;
-    }
-
-    Scene &scene = *CTX_data_scene(C);
-    Object &object = *CTX_data_active_object(C);
-    ARegion *region = CTX_wm_region(C);
-    View3D *v3d = CTX_wm_view3d(C);
-    RegionView3D *rv3d = CTX_wm_region_view3d(C);
-
-    CurvesSculpt &curves_sculpt = *scene.toolsettings->curves_sculpt;
-    Brush &brush = *BKE_paint_brush(&curves_sculpt.paint);
-    const float brush_radius = BKE_brush_size_get(&scene, &brush, false);
-    const float brush_strength = BKE_brush_alpha_get(&scene, &brush);
-
-    const float4x4 ob_mat = object.obmat;
-    const float4x4 ob_imat = ob_mat.inverted();
-
-    float4x4 projection;
-    ED_view3d_ob_project_mat_get(rv3d, &object, projection.values);
-
-    Curves &curves_id = *static_cast<Curves *>(object.data);
-    CurvesGeometry &curves = CurvesGeometry::wrap(curves_id.geometry);
-    MutableSpan<float3> positions = curves.positions();
-
-    const float2 mouse_prev = last_mouse_position_;
-    const float2 mouse_cur = stroke_extension.mouse_position;
-    const float2 mouse_diff = mouse_cur - mouse_prev;
-
-    threading::parallel_for(curves.curves_range(), 256, [&](const IndexRange curves_range) {
-      for (const int curve_i : curves_range) {
-        const IndexRange curve_points = curves.points_for_curve(curve_i);
-        const int last_point_i = curve_points.last();
-
-        const float3 old_tip_position = positions[last_point_i];
-
-        float2 old_tip_position_screen;
-        ED_view3d_project_float_v2_m4(
-            region, old_tip_position, old_tip_position_screen, projection.values);
-
-        const float distance_screen = math::distance(old_tip_position_screen, mouse_prev);
-        if (distance_screen > brush_radius) {
-          continue;
-        }
-
-        const float radius_falloff = pow2f(1.0f - distance_screen / brush_radius);
-        const float weight = brush_strength * radius_falloff;
-
-        const float2 offset_tip_position_screen = old_tip_position_screen + weight * mouse_diff;
-        float3 offset_tip_position;
-        ED_view3d_win_to_3d(v3d,
-                            region,
-                            ob_mat * old_tip_position,
-                            offset_tip_position_screen,
-                            offset_tip_position);
-        offset_tip_position = ob_imat * offset_tip_position;
-        const float shrink_length = math::distance(offset_tip_position, old_tip_position);
-
-        this->shrink_curve(positions, curve_points, shrink_length);
-      }
-    });
-
-    curves.tag_positions_changed();
-    DEG_id_tag_update(&curves_id.id, ID_RECALC_GEOMETRY);
-    ED_region_tag_redraw(region);
-  }
-
-  void shrink_curve(MutableSpan<float3> positions,
-                    const IndexRange curve_points,
-                    const float shrink_length) const
-  {
-    PolySpline spline;
-    spline.resize(curve_points.size());
-    MutableSpan<float3> spline_positions = spline.positions();
-    spline_positions.copy_from(positions.slice(curve_points));
-    spline.mark_cache_invalid();
-    const float old_length = spline.length();
-    const float new_length = std::max(0.0f, old_length - shrink_length);
-    const float length_factor = new_length / old_length;
-
-    Vector<float> old_point_lengths;
-    old_point_lengths.append(0.0f);
-    for (const int i : spline_positions.index_range().drop_back(1)) {
-      const float3 &p1 = spline_positions[i];
-      const float3 &p2 = spline_positions[i + 1];
-      const float length = math::distance(p1, p2);
-      old_point_lengths.append(old_point_lengths.last() + length);
-    }
-
-    for (const int i : spline_positions.index_range()) {
-      const float eval_length = old_point_lengths[i] * length_factor;
-      const Spline::LookupResult lookup = spline.lookup_evaluated_length(eval_length);
-      const float index_factor = lookup.evaluated_index + lookup.factor;
-      float3 p;
-      spline.sample_with_index_factors<float3>(spline_positions, {&index_factor, 1}, {&p, 1});
-      positions[curve_points[i]] = p;
-    }
-  }
-};
-
-=======
->>>>>>> 4f961901
 class DensityAddOperation : public CurvesSculptStrokeOperation {
  private:
   /** Contains the root points of the curves that existed before this operation started. */
