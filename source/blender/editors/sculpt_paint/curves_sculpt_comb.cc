/* SPDX-License-Identifier: GPL-2.0-or-later */

#include <algorithm>

#include "curves_sculpt_intern.hh"

#include "BLI_float4x4.hh"
#include "BLI_index_mask_ops.hh"
#include "BLI_kdtree.h"
#include "BLI_rand.hh"
#include "BLI_vector.hh"

#include "PIL_time.h"

#include "DEG_depsgraph.h"

#include "BKE_attribute_math.hh"
#include "BKE_brush.h"
#include "BKE_bvhutils.h"
#include "BKE_context.h"
#include "BKE_curves.hh"
#include "BKE_mesh.h"
#include "BKE_mesh_runtime.h"
#include "BKE_paint.h"

#include "DNA_brush_enums.h"
#include "DNA_brush_types.h"
#include "DNA_curves_types.h"
#include "DNA_mesh_types.h"
#include "DNA_meshdata_types.h"
#include "DNA_object_types.h"
#include "DNA_screen_types.h"
#include "DNA_space_types.h"

#include "ED_screen.h"
#include "ED_view3d.h"

#include "UI_interface.h"

#include "WM_api.h"

/**
 * The code below uses a prefix naming convention to indicate the coordinate space:
 * cu: Local space of the curves object that is being edited.
 * su: Local space of the surface object.
 * wo: World space.
 * re: 2D coordinates within the region.
 */

namespace blender::ed::sculpt_paint {

using blender::bke::CurvesGeometry;
using threading::EnumerableThreadSpecific;

/**
 * Moves individual points under the brush and does a length preservation step afterwards.
 */
class CombOperation : public CurvesSculptStrokeOperation {
 private:
  /** Last mouse position. */
  float2 brush_pos_last_re_;

  /** Only used when a 3D brush is used. */
  CurvesBrush3D brush_3d_;

  /** Length of each segment indexed by the index of the first point in the segment. */
  Array<float> segment_lengths_cu_;

  friend struct CombOperationExecutor;

 public:
  void on_stroke_extended(const bContext &C, const StrokeExtension &stroke_extension) override;
};

/**
 * Utility class that actually executes the update when the stroke is updated. That's useful
 * because it avoids passing a very large number of parameters between functions.
 */
struct CombOperationExecutor {
  CombOperation *self_ = nullptr;
  const Depsgraph *depsgraph_ = nullptr;
  const Scene *scene_ = nullptr;
  ARegion *region_ = nullptr;
  const View3D *v3d_ = nullptr;
  const RegionView3D *rv3d_ = nullptr;

  const CurvesSculpt *curves_sculpt_ = nullptr;
  const Brush *brush_ = nullptr;
  float brush_radius_base_re_;
  float brush_radius_factor_;
  float brush_strength_;

  eBrushFalloffShape falloff_shape_;

  Object *object_ = nullptr;
  Curves *curves_id_ = nullptr;
  CurvesGeometry *curves_ = nullptr;

  const Object *surface_ob_ = nullptr;
  const Mesh *surface_ = nullptr;
  Span<MLoopTri> surface_looptris_;

  float2 brush_pos_prev_re_;
  float2 brush_pos_re_;
  float2 brush_pos_diff_re_;
  float brush_pos_diff_length_re_;

  float4x4 curves_to_world_mat_;
  float4x4 world_to_curves_mat_;
  float4x4 surface_to_world_mat_;
  float4x4 world_to_surface_mat_;

  BVHTreeFromMesh surface_bvh_;

  void execute(CombOperation &self, const bContext &C, const StrokeExtension &stroke_extension)
  {
    self_ = &self;

    BLI_SCOPED_DEFER([&]() { self_->brush_pos_last_re_ = stroke_extension.mouse_position; });

    depsgraph_ = CTX_data_depsgraph_pointer(&C);
    scene_ = CTX_data_scene(&C);
    object_ = CTX_data_active_object(&C);
    region_ = CTX_wm_region(&C);
    v3d_ = CTX_wm_view3d(&C);
    rv3d_ = CTX_wm_region_view3d(&C);

    curves_sculpt_ = scene_->toolsettings->curves_sculpt;
<<<<<<< HEAD
    brush_ = BKE_paint_brush(&curves_sculpt_->paint);
    brush_radius_re_ = BKE_brush_size_get(scene_, brush_, false);
    brush_strength_ = BKE_brush_alpha_get(scene_, brush_);
=======
    brush_ = BKE_paint_brush_for_read(&curves_sculpt_->paint);
    brush_radius_base_re_ = BKE_brush_size_get(scene_, brush_);
    brush_radius_factor_ = brush_radius_factor(*brush_, stroke_extension);
    brush_strength_ = brush_strength_get(*scene_, *brush_, stroke_extension);
>>>>>>> 1a516bb7

    curves_to_world_mat_ = object_->obmat;
    world_to_curves_mat_ = curves_to_world_mat_.inverted();

    falloff_shape_ = static_cast<eBrushFalloffShape>(brush_->falloff_shape);

    curves_id_ = static_cast<Curves *>(object_->data);
    curves_ = &CurvesGeometry::wrap(curves_id_->geometry);
    if (curves_->curves_num() == 0) {
      return;
    }

    brush_pos_prev_re_ = self_->brush_pos_last_re_;
    brush_pos_re_ = stroke_extension.mouse_position;
    brush_pos_diff_re_ = brush_pos_re_ - brush_pos_prev_re_;
    brush_pos_diff_length_re_ = math::length(brush_pos_diff_re_);

    surface_ob_ = curves_id_->surface;
    if (surface_ob_ != nullptr) {
      surface_ = static_cast<const Mesh *>(surface_ob_->data);
      surface_looptris_ = {BKE_mesh_runtime_looptri_ensure(surface_),
                           BKE_mesh_runtime_looptri_len(surface_)};
      surface_to_world_mat_ = surface_ob_->obmat;
      world_to_surface_mat_ = surface_to_world_mat_.inverted();
      BKE_bvhtree_from_mesh_get(&surface_bvh_, surface_, BVHTREE_FROM_LOOPTRI, 2);
    }

    BLI_SCOPED_DEFER([&]() {
      if (surface_ob_ != nullptr) {
        free_bvhtree_from_mesh(&surface_bvh_);
      }
    });

    if (stroke_extension.is_first) {
      if (falloff_shape_ == PAINT_FALLOFF_SHAPE_SPHERE) {
        this->initialize_spherical_brush_reference_point();
      }
      this->initialize_segment_lengths();
      /* Combing does nothing when there is no mouse movement, so return directly. */
      return;
    }

    EnumerableThreadSpecific<Vector<int>> changed_curves;

    if (falloff_shape_ == PAINT_FALLOFF_SHAPE_TUBE) {
      this->comb_projected_with_symmetry(changed_curves);
    }
    else if (falloff_shape_ == PAINT_FALLOFF_SHAPE_SPHERE) {
      this->comb_spherical_with_symmetry(changed_curves);
    }
    else {
      BLI_assert_unreachable();
    }

    this->restore_segment_lengths(changed_curves);

    curves_->tag_positions_changed();
    DEG_id_tag_update(&curves_id_->id, ID_RECALC_GEOMETRY);
    WM_main_add_notifier(NC_GEOM | ND_DATA, &curves_id_->id);
    ED_region_tag_redraw(region_);
  }

  /**
   * Do combing in screen space.
   */
  void comb_projected_with_symmetry(EnumerableThreadSpecific<Vector<int>> &r_changed_curves)
  {
    const Vector<float4x4> symmetry_brush_transforms = get_symmetry_brush_transforms(
        eCurvesSymmetryType(curves_id_->symmetry));
    for (const float4x4 &brush_transform : symmetry_brush_transforms) {
      this->comb_projected(r_changed_curves, brush_transform);
    }
  }

  void comb_projected(EnumerableThreadSpecific<Vector<int>> &r_changed_curves,
                      const float4x4 &brush_transform)
  {
    const float4x4 brush_transform_inv = brush_transform.inverted();

    MutableSpan<float3> positions_cu = curves_->positions_for_write();

    float4x4 projection;
    ED_view3d_ob_project_mat_get(rv3d_, object_, projection.values);

    const float brush_radius_re = brush_radius_base_re_ * brush_radius_factor_;
    const float brush_radius_sq_re = pow2f(brush_radius_re);

    threading::parallel_for(curves_->curves_range(), 256, [&](const IndexRange curves_range) {
      Vector<int> &local_changed_curves = r_changed_curves.local();
      for (const int curve_i : curves_range) {
        bool curve_changed = false;
        const IndexRange points = curves_->points_for_curve(curve_i);
        for (const int point_i : points.drop_front(1)) {
          const float3 old_pos_cu = brush_transform_inv * positions_cu[point_i];

          /* Find the position of the point in screen space. */
          float2 old_pos_re;
          ED_view3d_project_float_v2_m4(region_, old_pos_cu, old_pos_re, projection.values);

          const float distance_to_brush_sq_re = dist_squared_to_line_segment_v2(
              old_pos_re, brush_pos_prev_re_, brush_pos_re_);
          if (distance_to_brush_sq_re > brush_radius_sq_re) {
            /* Ignore the point because it's too far away. */
            continue;
          }

          const float distance_to_brush_re = std::sqrt(distance_to_brush_sq_re);
          /* A falloff that is based on how far away the point is from the stroke. */
          const float radius_falloff = BKE_brush_curve_strength(
              brush_, distance_to_brush_re, brush_radius_re);
          /* Combine the falloff and brush strength. */
          const float weight = brush_strength_ * radius_falloff;

          /* Offset the old point position in screen space and transform it back into 3D space. */
          const float2 new_position_re = old_pos_re + brush_pos_diff_re_ * weight;
          float3 new_position_wo;
          ED_view3d_win_to_3d(
              v3d_, region_, curves_to_world_mat_ * old_pos_cu, new_position_re, new_position_wo);
          const float3 new_position_cu = brush_transform *
                                         (world_to_curves_mat_ * new_position_wo);
          positions_cu[point_i] = new_position_cu;

          curve_changed = true;
        }
        if (curve_changed) {
          local_changed_curves.append(curve_i);
        }
      }
    });
  }

  /**
   * Do combing in 3D space.
   */
  void comb_spherical_with_symmetry(EnumerableThreadSpecific<Vector<int>> &r_changed_curves)
  {
    float4x4 projection;
    ED_view3d_ob_project_mat_get(rv3d_, object_, projection.values);

    float3 brush_start_wo, brush_end_wo;
    ED_view3d_win_to_3d(v3d_,
                        region_,
                        curves_to_world_mat_ * self_->brush_3d_.position_cu,
                        brush_pos_prev_re_,
                        brush_start_wo);
    ED_view3d_win_to_3d(v3d_,
                        region_,
                        curves_to_world_mat_ * self_->brush_3d_.position_cu,
                        brush_pos_re_,
                        brush_end_wo);
    const float3 brush_start_cu = world_to_curves_mat_ * brush_start_wo;
    const float3 brush_end_cu = world_to_curves_mat_ * brush_end_wo;

    const float brush_radius_cu = self_->brush_3d_.radius_cu * brush_radius_factor_;

    const Vector<float4x4> symmetry_brush_transforms = get_symmetry_brush_transforms(
        eCurvesSymmetryType(curves_id_->symmetry));
    for (const float4x4 &brush_transform : symmetry_brush_transforms) {
      this->comb_spherical(r_changed_curves,
                           brush_transform * brush_start_cu,
                           brush_transform * brush_end_cu,
                           brush_radius_cu);
    }
  }

  void comb_spherical(EnumerableThreadSpecific<Vector<int>> &r_changed_curves,
                      const float3 &brush_start_cu,
                      const float3 &brush_end_cu,
                      const float brush_radius_cu)
  {
    MutableSpan<float3> positions_cu = curves_->positions_for_write();
    const float brush_radius_sq_cu = pow2f(brush_radius_cu);
    const float3 brush_diff_cu = brush_end_cu - brush_start_cu;

    threading::parallel_for(curves_->curves_range(), 256, [&](const IndexRange curves_range) {
      Vector<int> &local_changed_curves = r_changed_curves.local();
      for (const int curve_i : curves_range) {
        bool curve_changed = false;
        const IndexRange points = curves_->points_for_curve(curve_i);
        for (const int point_i : points.drop_front(1)) {
          const float3 pos_old_cu = positions_cu[point_i];

          /* Compute distance to the brush. */
          const float distance_to_brush_sq_cu = dist_squared_to_line_segment_v3(
              pos_old_cu, brush_start_cu, brush_end_cu);
          if (distance_to_brush_sq_cu > brush_radius_sq_cu) {
            /* Ignore the point because it's too far away. */
            continue;
          }

          const float distance_to_brush_cu = std::sqrt(distance_to_brush_sq_cu);

          /* A falloff that is based on how far away the point is from the stroke. */
          const float radius_falloff = BKE_brush_curve_strength(
              brush_, distance_to_brush_cu, brush_radius_cu);
          /* Combine the falloff and brush strength. */
          const float weight = brush_strength_ * radius_falloff;

          /* Update the point position. */
          positions_cu[point_i] = pos_old_cu + weight * brush_diff_cu;
          curve_changed = true;
        }
        if (curve_changed) {
          local_changed_curves.append(curve_i);
        }
      }
    });
  }

  /**
   * Sample depth under mouse by looking at curves and the surface.
   */
  void initialize_spherical_brush_reference_point()
  {
    std::optional<CurvesBrush3D> brush_3d = sample_curves_3d_brush(
        *depsgraph_, *region_, *v3d_, *rv3d_, *object_, brush_pos_re_, brush_radius_base_re_);
    if (brush_3d.has_value()) {
      self_->brush_3d_ = *brush_3d;
    }
  }

  /**
   * Remember the initial length of all curve segments. This allows restoring the length after
   * combing.
   */
  void initialize_segment_lengths()
  {
    const Span<float3> positions_cu = curves_->positions();
    self_->segment_lengths_cu_.reinitialize(curves_->points_num());
    threading::parallel_for(curves_->curves_range(), 128, [&](const IndexRange range) {
      for (const int curve_i : range) {
        const IndexRange points = curves_->points_for_curve(curve_i);
        for (const int point_i : points.drop_back(1)) {
          const float3 &p1_cu = positions_cu[point_i];
          const float3 &p2_cu = positions_cu[point_i + 1];
          const float length_cu = math::distance(p1_cu, p2_cu);
          self_->segment_lengths_cu_[point_i] = length_cu;
        }
      }
    });
  }

  /**
   * Restore previously stored length for each segment in the changed curves.
   */
  void restore_segment_lengths(EnumerableThreadSpecific<Vector<int>> &changed_curves)
  {
    const Span<float> expected_lengths_cu = self_->segment_lengths_cu_;
    MutableSpan<float3> positions_cu = curves_->positions_for_write();

    threading::parallel_for_each(changed_curves, [&](const Vector<int> &changed_curves) {
      threading::parallel_for(changed_curves.index_range(), 256, [&](const IndexRange range) {
        for (const int curve_i : changed_curves.as_span().slice(range)) {
          const IndexRange points = curves_->points_for_curve(curve_i);
          for (const int segment_i : points.drop_back(1)) {
            const float3 &p1_cu = positions_cu[segment_i];
            float3 &p2_cu = positions_cu[segment_i + 1];
            const float3 direction = math::normalize(p2_cu - p1_cu);
            const float expected_length_cu = expected_lengths_cu[segment_i];
            p2_cu = p1_cu + direction * expected_length_cu;
          }
        }
      });
    });
  }
};

void CombOperation::on_stroke_extended(const bContext &C, const StrokeExtension &stroke_extension)
{
  CombOperationExecutor executor;
  executor.execute(*this, C, stroke_extension);
}

std::unique_ptr<CurvesSculptStrokeOperation> new_comb_operation()
{
  return std::make_unique<CombOperation>();
}

}  // namespace blender::ed::sculpt_paint<|MERGE_RESOLUTION|>--- conflicted
+++ resolved
@@ -126,16 +126,10 @@
     rv3d_ = CTX_wm_region_view3d(&C);
 
     curves_sculpt_ = scene_->toolsettings->curves_sculpt;
-<<<<<<< HEAD
-    brush_ = BKE_paint_brush(&curves_sculpt_->paint);
-    brush_radius_re_ = BKE_brush_size_get(scene_, brush_, false);
-    brush_strength_ = BKE_brush_alpha_get(scene_, brush_);
-=======
     brush_ = BKE_paint_brush_for_read(&curves_sculpt_->paint);
-    brush_radius_base_re_ = BKE_brush_size_get(scene_, brush_);
+    brush_radius_base_re_ = BKE_brush_size_get(scene_, brush_, false);
     brush_radius_factor_ = brush_radius_factor(*brush_, stroke_extension);
     brush_strength_ = brush_strength_get(*scene_, *brush_, stroke_extension);
->>>>>>> 1a516bb7
 
     curves_to_world_mat_ = object_->obmat;
     world_to_curves_mat_ = curves_to_world_mat_.inverted();
