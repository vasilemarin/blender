/**
 * $Id$
 *
 * ***** BEGIN GPL LICENSE BLOCK *****
 *
 * This program is free software; you can redistribute it and/or
 * modify it under the terms of the GNU General Public License
 * as published by the Free Software Foundation; either version 2
 * of the License, or (at your option) any later version.
 *
 * This program is distributed in the hope that it will be useful,
 * but WITHOUT ANY WARRANTY; without even the implied warranty of
 * MERCHANTABILITY or FITNESS FOR A PARTICULAR PURPOSE.  See the
 * GNU General Public License for more details.
 *
 * You should have received a copy of the GNU General Public License
 * along with this program; if not, write to the Free Software Foundation,
 * Inc., 51 Franklin Street, Fifth Floor, Boston, MA 02110-1301, USA.
 *
 * The Original Code is Copyright (C) 2001-2002 by NaN Holding BV.
 * All rights reserved.
 *
 * The Original Code is: all of this file.
 *
 * Contributor(s): none yet.
 *
 * ***** END GPL LICENSE BLOCK *****
 */

#include <math.h>
#include <string.h>

#ifdef WIN32
#include <io.h>
#else
#include <unistd.h>
#endif   

#include "MEM_guardedalloc.h"

#include "BLI_blenlib.h"
#include "BLI_math.h"
#include "BLI_utildefines.h"
#include "BLI_ghash.h"

#include "IMB_imbuf.h"
#include "IMB_imbuf_types.h"

#include "DNA_armature_types.h"
#include "DNA_mesh_types.h"
#include "DNA_particle_types.h"
#include "DNA_scene_types.h"
#include "DNA_brush_types.h"
#include "DNA_object_types.h"
#include "DNA_meshdata_types.h"

#include "RNA_access.h"
#include "RNA_define.h"
#include "RNA_enum_types.h"

#include "BKE_DerivedMesh.h"
#include "BKE_action.h"
#include "BKE_brush.h"
#include "BKE_context.h"
#include "BKE_depsgraph.h"
#include "BKE_deform.h"
#include "BKE_mesh.h"
#include "BKE_modifier.h"
#include "BKE_object.h"
#include "BKE_paint.h"
#include "BKE_report.h"

#include "WM_api.h"
#include "WM_types.h"


#include "ED_armature.h"
#include "ED_mesh.h"
#include "ED_screen.h"
#include "ED_view3d.h"

#include "paint_intern.h"

/* brush->vertexpaint_tool */
#define VP_MIX	0
#define VP_ADD	1
#define VP_SUB	2
#define VP_MUL	3
#define VP_BLUR	4
#define VP_LIGHTEN	5
#define VP_DARKEN	6

/* polling - retrieve whether cursor should be set or operator should be done */


/* Returns true if vertex paint mode is active */
int vertex_paint_mode_poll(bContext *C)
{
	Object *ob = CTX_data_active_object(C);

	return ob && ob->mode == OB_MODE_VERTEX_PAINT && ((Mesh *)ob->data)->totface;
}

int vertex_paint_poll(bContext *C)
{
	if(vertex_paint_mode_poll(C) && 
	   paint_brush(&CTX_data_tool_settings(C)->vpaint->paint)) {
		ScrArea *sa= CTX_wm_area(C);
		if(sa->spacetype==SPACE_VIEW3D) {
			ARegion *ar= CTX_wm_region(C);
			if(ar->regiontype==RGN_TYPE_WINDOW)
				return 1;
		}
	}
	return 0;
}

int weight_paint_mode_poll(bContext *C)
{
	Object *ob = CTX_data_active_object(C);

	return ob && ob->mode == OB_MODE_WEIGHT_PAINT && ((Mesh *)ob->data)->totface;
}

int weight_paint_poll(bContext *C)
{
	Object *ob = CTX_data_active_object(C);

	if(ob && ob->mode & OB_MODE_WEIGHT_PAINT &&
	   paint_brush(&CTX_data_tool_settings(C)->wpaint->paint)) {
		ScrArea *sa= CTX_wm_area(C);
		if(sa->spacetype==SPACE_VIEW3D) {
			ARegion *ar= CTX_wm_region(C);
			if(ar->regiontype==RGN_TYPE_WINDOW)
				return 1;
		}
	}
	return 0;
}

static VPaint *new_vpaint(int wpaint)
{
	VPaint *vp= MEM_callocN(sizeof(VPaint), "VPaint");
	
	vp->flag= VP_AREA+VP_SPRAY;
	
	if(wpaint)
		vp->flag= VP_AREA;

	return vp;
}

static int *get_indexarray(Mesh *me)
{
	return MEM_mallocN(sizeof(int)*(me->totface+1), "vertexpaint");
}


/* in contradiction to cpack drawing colors, the MCOL colors (vpaint colors) are per byte! 
   so not endian sensitive. Mcol = ABGR!!! so be cautious with cpack calls */

static unsigned int rgba_to_mcol(float r, float g, float b, float a)
{
	int ir, ig, ib, ia;
	unsigned int col;
	char *cp;
	
	ir= floor(255.0*r);
	if(ir<0) ir= 0; else if(ir>255) ir= 255;
	ig= floor(255.0*g);
	if(ig<0) ig= 0; else if(ig>255) ig= 255;
	ib= floor(255.0*b);
	if(ib<0) ib= 0; else if(ib>255) ib= 255;
	ia= floor(255.0*a);
	if(ia<0) ia= 0; else if(ia>255) ia= 255;
	
	cp= (char *)&col;
	cp[0]= ia;
	cp[1]= ib;
	cp[2]= ig;
	cp[3]= ir;
	
	return col;
	
}

unsigned int vpaint_get_current_col(VPaint *vp)
{
	Brush *brush = paint_brush(&vp->paint);
	return rgba_to_mcol(brush->rgb[0], brush->rgb[1], brush->rgb[2], 1.0f);
}

static void do_shared_vertexcol(Mesh *me)
{
	/* if no mcol: do not do */
	/* if tface: only the involved faces, otherwise all */
	MFace *mface;
	MTFace *tface;
	int a;
	short *scolmain, *scol;
	char *mcol;
	
	if(me->mcol==0 || me->totvert==0 || me->totface==0) return;
	
	scolmain= MEM_callocN(4*sizeof(short)*me->totvert, "colmain");
	
	tface= me->mtface;
	mface= me->mface;
	mcol= (char *)me->mcol;
	for(a=me->totface; a>0; a--, mface++, mcol+=16) {
		if((tface && tface->mode & TF_SHAREDCOL) || (me->editflag & ME_EDIT_PAINT_MASK)==0) {
			scol= scolmain+4*mface->v1;
			scol[0]++; scol[1]+= mcol[1]; scol[2]+= mcol[2]; scol[3]+= mcol[3];
			scol= scolmain+4*mface->v2;
			scol[0]++; scol[1]+= mcol[5]; scol[2]+= mcol[6]; scol[3]+= mcol[7];
			scol= scolmain+4*mface->v3;
			scol[0]++; scol[1]+= mcol[9]; scol[2]+= mcol[10]; scol[3]+= mcol[11];
			if(mface->v4) {
				scol= scolmain+4*mface->v4;
				scol[0]++; scol[1]+= mcol[13]; scol[2]+= mcol[14]; scol[3]+= mcol[15];
			}
		}
		if(tface) tface++;
	}
	
	a= me->totvert;
	scol= scolmain;
	while(a--) {
		if(scol[0]>1) {
			scol[1]/= scol[0];
			scol[2]/= scol[0];
			scol[3]/= scol[0];
		}
		scol+= 4;
	}
	
	tface= me->mtface;
	mface= me->mface;
	mcol= (char *)me->mcol;
	for(a=me->totface; a>0; a--, mface++, mcol+=16) {
		if((tface && tface->mode & TF_SHAREDCOL) || (me->editflag & ME_EDIT_PAINT_MASK)==0) {
			scol= scolmain+4*mface->v1;
			mcol[1]= scol[1]; mcol[2]= scol[2]; mcol[3]= scol[3];
			scol= scolmain+4*mface->v2;
			mcol[5]= scol[1]; mcol[6]= scol[2]; mcol[7]= scol[3];
			scol= scolmain+4*mface->v3;
			mcol[9]= scol[1]; mcol[10]= scol[2]; mcol[11]= scol[3];
			if(mface->v4) {
				scol= scolmain+4*mface->v4;
				mcol[13]= scol[1]; mcol[14]= scol[2]; mcol[15]= scol[3];
			}
		}
		if(tface) tface++;
	}

	MEM_freeN(scolmain);
}

static void make_vertexcol(Object *ob)	/* single ob */
{
	Mesh *me;
	if(!ob || ob->id.lib) return;
	me= get_mesh(ob);
	if(me==0) return;
	if(me->edit_mesh) return;

	/* copies from shadedisplist to mcol */
	if(!me->mcol) {
		CustomData_add_layer(&me->fdata, CD_MCOL, CD_CALLOC, NULL, me->totface);
		mesh_update_customdata_pointers(me);
	}

	//if(shade)
	//	shadeMeshMCol(scene, ob, me);
	//else

	memset(me->mcol, 255, 4*sizeof(MCol)*me->totface);
	
	DAG_id_tag_update(&me->id, 0);
	
}

static void copy_vpaint_prev(VPaint *vp, unsigned int *mcol, int tot)
{
	if(vp->vpaint_prev) {
		MEM_freeN(vp->vpaint_prev);
		vp->vpaint_prev= NULL;
	}
	vp->tot= tot;	
	
	if(mcol==NULL || tot==0) return;
	
	vp->vpaint_prev= MEM_mallocN(4*sizeof(int)*tot, "vpaint_prev");
	memcpy(vp->vpaint_prev, mcol, 4*sizeof(int)*tot);
	
}

static void copy_wpaint_prev (VPaint *wp, MDeformVert *dverts, int dcount)
{
	if (wp->wpaint_prev) {
		free_dverts(wp->wpaint_prev, wp->tot);
		wp->wpaint_prev= NULL;
	}
	
	if(dverts && dcount) {
		
		wp->wpaint_prev = MEM_mallocN (sizeof(MDeformVert)*dcount, "wpaint prev");
		wp->tot = dcount;
		copy_dverts (wp->wpaint_prev, dverts, dcount);
	}
}


void vpaint_fill(Object *ob, unsigned int paintcol)
{
	Mesh *me;
	MFace *mf;
	unsigned int *mcol;
	int i, selected;

	me= get_mesh(ob);
	if(me==0 || me->totface==0) return;

	if(!me->mcol)
		make_vertexcol(ob);

	selected= (me->editflag & ME_EDIT_PAINT_MASK);

	mf = me->mface;
	mcol = (unsigned int*)me->mcol;
	for (i = 0; i < me->totface; i++, mf++, mcol+=4) {
		if (!selected || mf->flag & ME_FACE_SEL) {
			mcol[0] = paintcol;
			mcol[1] = paintcol;
			mcol[2] = paintcol;
			mcol[3] = paintcol;
		}
	}
	
	DAG_id_tag_update(&me->id, 0);
}


/* fills in the selected faces with the current weight and vertex group */
void wpaint_fill(VPaint *wp, Object *ob, float paintweight)
{
	Mesh *me;
	MFace *mface;
	MDeformWeight *dw, *uw;
	int *indexar;
	int index, vgroup;
	unsigned int faceverts[5]={0,0,0,0,0};
	unsigned char i;
	int vgroup_mirror= -1;
	int selected;
	
	me= ob->data;
	if(me==0 || me->totface==0 || me->dvert==0 || !me->mface) return;
	
	selected= (me->editflag & ME_EDIT_PAINT_MASK);

	indexar= get_indexarray(me);

	if(selected) {
		for(index=0, mface=me->mface; index<me->totface; index++, mface++) {
			if((mface->flag & ME_FACE_SEL)==0)
				indexar[index]= 0;
			else
				indexar[index]= index+1;
		}
	}
	else {
		for(index=0; index<me->totface; index++)
			indexar[index]= index+1;
	}
	
	vgroup= ob->actdef-1;
	
	/* directly copied from weight_paint, should probaby split into a separate function */
	/* if mirror painting, find the other group */		
	if(me->editflag & ME_EDIT_MIRROR_X) {
		bDeformGroup *defgroup= BLI_findlink(&ob->defbase, ob->actdef-1);
		if(defgroup) {
			bDeformGroup *curdef;
			int actdef= 0;
			char name[32];

			flip_side_name(name, defgroup->name, FALSE);
			
			for (curdef = ob->defbase.first; curdef; curdef=curdef->next, actdef++)
				if (!strcmp(curdef->name, name))
					break;
			if(curdef==NULL) {
				int olddef= ob->actdef;	/* tsk, ED_vgroup_add sets the active defgroup */
				curdef= ED_vgroup_add_name (ob, name);
				ob->actdef= olddef;
			}
			
			if(curdef && curdef!=defgroup)
				vgroup_mirror= actdef;
		}
	}
	/* end copy from weight_paint*/
	
	copy_wpaint_prev(wp, me->dvert, me->totvert);
	
	for(index=0; index<me->totface; index++) {
		if(indexar[index] && indexar[index]<=me->totface) {
			mface= me->mface + (indexar[index]-1);
			/* just so we can loop through the verts */
			faceverts[0]= mface->v1;
			faceverts[1]= mface->v2;
			faceverts[2]= mface->v3;
			faceverts[3]= mface->v4;
			for (i=0; i<3 || faceverts[i]; i++) {
				if(!((me->dvert+faceverts[i])->flag)) {
					dw= defvert_verify_index(me->dvert+faceverts[i], vgroup);
					if(dw) {
						uw= defvert_verify_index(wp->wpaint_prev+faceverts[i], vgroup);
						uw->weight= dw->weight; /* set the undo weight */
						dw->weight= paintweight;
						
						if(me->editflag & ME_EDIT_MIRROR_X) {	/* x mirror painting */
							int j= mesh_get_x_mirror_vert(ob, faceverts[i]);
							if(j>=0) {
								/* copy, not paint again */
								if(vgroup_mirror != -1) {
									dw= defvert_verify_index(me->dvert+j, vgroup_mirror);
									uw= defvert_verify_index(wp->wpaint_prev+j, vgroup_mirror);
								} else {
									dw= defvert_verify_index(me->dvert+j, vgroup);
									uw= defvert_verify_index(wp->wpaint_prev+j, vgroup);
								}
								uw->weight= dw->weight; /* set the undo weight */
								dw->weight= paintweight;
							}
						}
					}
					(me->dvert+faceverts[i])->flag= 1;
				}
			}
		}
	}
	
	index=0;
	while (index<me->totvert) {
		(me->dvert+index)->flag= 0;
		index++;
	}
	
	MEM_freeN(indexar);
	copy_wpaint_prev(wp, NULL, 0);

	DAG_id_tag_update(&me->id, 0);
}

/* XXX: should be re-implemented as a vertex/weight paint 'color correct' operator
 
void vpaint_dogamma(Scene *scene)
{
	VPaint *vp= scene->toolsettings->vpaint;
	Mesh *me;
	Object *ob;
	float igam, fac;
	int a, temp;
	unsigned char *cp, gamtab[256];

	ob= OBACT;
	me= get_mesh(ob);

	if(!(ob->mode & OB_MODE_VERTEX_PAINT)) return;
	if(me==0 || me->mcol==0 || me->totface==0) return;

	igam= 1.0/vp->gamma;
	for(a=0; a<256; a++) {
		
		fac= ((float)a)/255.0;
		fac= vp->mul*pow( fac, igam);
		
		temp= 255.9*fac;
		
		if(temp<=0) gamtab[a]= 0;
		else if(temp>=255) gamtab[a]= 255;
		else gamtab[a]= temp;
	}

	a= 4*me->totface;
	cp= (unsigned char *)me->mcol;
	while(a--) {
		
		cp[1]= gamtab[ cp[1] ];
		cp[2]= gamtab[ cp[2] ];
		cp[3]= gamtab[ cp[3] ];
		
		cp+= 4;
	}
}
 */

static unsigned int mcol_blend(unsigned int col1, unsigned int col2, int fac)
{
	char *cp1, *cp2, *cp;
	int mfac;
	unsigned int col=0;
	
	if(fac==0) return col1;
	if(fac>=255) return col2;

	mfac= 255-fac;
	
	cp1= (char *)&col1;
	cp2= (char *)&col2;
	cp=  (char *)&col;
	
	cp[0]= 255;
	cp[1]= (mfac*cp1[1]+fac*cp2[1])/255;
	cp[2]= (mfac*cp1[2]+fac*cp2[2])/255;
	cp[3]= (mfac*cp1[3]+fac*cp2[3])/255;
	
	return col;
}

static unsigned int mcol_add(unsigned int col1, unsigned int col2, int fac)
{
	char *cp1, *cp2, *cp;
	int temp;
	unsigned int col=0;
	
	if(fac==0) return col1;
	
	cp1= (char *)&col1;
	cp2= (char *)&col2;
	cp=  (char *)&col;
	
	cp[0]= 255;
	temp= cp1[1] + ((fac*cp2[1])/255);
	if(temp>254) cp[1]= 255; else cp[1]= temp;
	temp= cp1[2] + ((fac*cp2[2])/255);
	if(temp>254) cp[2]= 255; else cp[2]= temp;
	temp= cp1[3] + ((fac*cp2[3])/255);
	if(temp>254) cp[3]= 255; else cp[3]= temp;
	
	return col;
}

static unsigned int mcol_sub(unsigned int col1, unsigned int col2, int fac)
{
	char *cp1, *cp2, *cp;
	int temp;
	unsigned int col=0;
	
	if(fac==0) return col1;
	
	cp1= (char *)&col1;
	cp2= (char *)&col2;
	cp=  (char *)&col;
	
	cp[0]= 255;
	temp= cp1[1] - ((fac*cp2[1])/255);
	if(temp<0) cp[1]= 0; else cp[1]= temp;
	temp= cp1[2] - ((fac*cp2[2])/255);
	if(temp<0) cp[2]= 0; else cp[2]= temp;
	temp= cp1[3] - ((fac*cp2[3])/255);
	if(temp<0) cp[3]= 0; else cp[3]= temp;
	
	return col;
}

static unsigned int mcol_mul(unsigned int col1, unsigned int col2, int fac)
{
	char *cp1, *cp2, *cp;
	int mfac;
	unsigned int col=0;
	
	if(fac==0) return col1;

	mfac= 255-fac;
	
	cp1= (char *)&col1;
	cp2= (char *)&col2;
	cp=  (char *)&col;
	
	/* first mul, then blend the fac */
	cp[0]= 255;
	cp[1]= (mfac*cp1[1] + fac*((cp2[1]*cp1[1])/255)  )/255;
	cp[2]= (mfac*cp1[2] + fac*((cp2[2]*cp1[2])/255)  )/255;
	cp[3]= (mfac*cp1[3] + fac*((cp2[3]*cp1[3])/255)  )/255;

	
	return col;
}

static unsigned int mcol_lighten(unsigned int col1, unsigned int col2, int fac)
{
	char *cp1, *cp2, *cp;
	int mfac;
	unsigned int col=0;
	
	if(fac==0) return col1;
	if(fac>=255) return col2;

	mfac= 255-fac;
	
	cp1= (char *)&col1;
	cp2= (char *)&col2;
	cp=  (char *)&col;
	
	/* See if are lighter, if so mix, else dont do anything.
	if the paint col is darker then the original, then ignore */
	if (cp1[1]+cp1[2]+cp1[3] > cp2[1]+cp2[2]+cp2[3])
		return col1;
	
	cp[0]= 255;
	cp[1]= (mfac*cp1[1]+fac*cp2[1])/255;
	cp[2]= (mfac*cp1[2]+fac*cp2[2])/255;
	cp[3]= (mfac*cp1[3]+fac*cp2[3])/255;
	
	return col;
}

static unsigned int mcol_darken(unsigned int col1, unsigned int col2, int fac)
{
	char *cp1, *cp2, *cp;
	int mfac;
	unsigned int col=0;
	
	if(fac==0) return col1;
	if(fac>=255) return col2;

	mfac= 255-fac;
	
	cp1= (char *)&col1;
	cp2= (char *)&col2;
	cp=  (char *)&col;
	
	/* See if were darker, if so mix, else dont do anything.
	if the paint col is brighter then the original, then ignore */
	if (cp1[1]+cp1[2]+cp1[3] < cp2[1]+cp2[2]+cp2[3])
		return col1;
	
	cp[0]= 255;
	cp[1]= (mfac*cp1[1]+fac*cp2[1])/255;
	cp[2]= (mfac*cp1[2]+fac*cp2[2])/255;
	cp[3]= (mfac*cp1[3]+fac*cp2[3])/255;
	return col;
}

static void vpaint_blend(VPaint *vp, unsigned int *col, unsigned int *colorig, unsigned int paintcol, int alpha)
{
	Brush *brush = paint_brush(&vp->paint);

	if(brush->vertexpaint_tool==VP_MIX || brush->vertexpaint_tool==VP_BLUR) *col= mcol_blend( *col, paintcol, alpha);
	else if(brush->vertexpaint_tool==VP_ADD) *col= mcol_add( *col, paintcol, alpha);
	else if(brush->vertexpaint_tool==VP_SUB) *col= mcol_sub( *col, paintcol, alpha);
	else if(brush->vertexpaint_tool==VP_MUL) *col= mcol_mul( *col, paintcol, alpha);
	else if(brush->vertexpaint_tool==VP_LIGHTEN) *col= mcol_lighten( *col, paintcol, alpha);
	else if(brush->vertexpaint_tool==VP_DARKEN) *col= mcol_darken( *col, paintcol, alpha);
	
	/* if no spray, clip color adding with colorig & orig alpha */
	if((vp->flag & VP_SPRAY)==0) {
		unsigned int testcol=0, a;
		char *cp, *ct, *co;
		
		alpha= (int)(255.0*brush_alpha(brush));
		
		if(brush->vertexpaint_tool==VP_MIX || brush->vertexpaint_tool==VP_BLUR) testcol= mcol_blend( *colorig, paintcol, alpha);
		else if(brush->vertexpaint_tool==VP_ADD) testcol= mcol_add( *colorig, paintcol, alpha);
		else if(brush->vertexpaint_tool==VP_SUB) testcol= mcol_sub( *colorig, paintcol, alpha);
		else if(brush->vertexpaint_tool==VP_MUL) testcol= mcol_mul( *colorig, paintcol, alpha);
		else if(brush->vertexpaint_tool==VP_LIGHTEN)  testcol= mcol_lighten( *colorig, paintcol, alpha);
		else if(brush->vertexpaint_tool==VP_DARKEN)   testcol= mcol_darken( *colorig, paintcol, alpha);
		
		cp= (char *)col;
		ct= (char *)&testcol;
		co= (char *)colorig;
		
		for(a=0; a<4; a++) {
			if( ct[a]<co[a] ) {
				if( cp[a]<ct[a] ) cp[a]= ct[a];
				else if( cp[a]>co[a] ) cp[a]= co[a];
			}
			else {
				if( cp[a]<co[a] ) cp[a]= co[a];
				else if( cp[a]>ct[a] ) cp[a]= ct[a];
			}
		}
	}
}


static int sample_backbuf_area(ViewContext *vc, int *indexar, int totface, int x, int y, float size)
{
	struct ImBuf *ibuf;
	int a, tot=0, index;
	
	/* brecht: disabled this because it obviously failes for
	   brushes with size > 64, why is this here? */
	/*if(size>64.0) size= 64.0;*/
	
	ibuf= view3d_read_backbuf(vc, x-size, y-size, x+size, y+size);
	if(ibuf) {
		unsigned int *rt= ibuf->rect;

		memset(indexar, 0, sizeof(int)*(totface+1));
		
		size= ibuf->x*ibuf->y;
		while(size--) {
				
			if(*rt) {
				index= WM_framebuffer_to_index(*rt);
				if(index>0 && index<=totface)
					indexar[index] = 1;
			}
		
			rt++;
		}
		
		for(a=1; a<=totface; a++) {
			if(indexar[a]) indexar[tot++]= a;
		}

		IMB_freeImBuf(ibuf);
	}
	
	return tot;
}

static float calc_vp_alpha_dl(VPaint *vp, ViewContext *vc, float vpimat[][3], float *vert_nor, float *mval, float pressure)
{
	Brush *brush = paint_brush(&vp->paint);
	float fac, fac_2, size, dx, dy;
	float alpha;
	short vertco[2];
	const int radius= brush_size(brush);

	project_short_noclip(vc->ar, vert_nor, vertco);
	dx= mval[0]-vertco[0];
	dy= mval[1]-vertco[1];
	
	if (brush_use_size_pressure(brush))
		size = pressure * radius;
	else
		size = radius;
	
	fac_2= dx*dx + dy*dy;
	if(fac_2 > size*size) return 0.f;
	fac = sqrtf(fac_2);
	
	alpha= brush_alpha(brush) * brush_curve_strength_clamp(brush, fac, size);
	
	if (brush_use_alpha_pressure(brush))
		alpha *= pressure;
		
	if(vp->flag & VP_NORMALS) {
		float *no= vert_nor+3;
		
		/* transpose ! */
		fac= vpimat[2][0]*no[0]+vpimat[2][1]*no[1]+vpimat[2][2]*no[2];
		if(fac>0.0) {
			dx= vpimat[0][0]*no[0]+vpimat[0][1]*no[1]+vpimat[0][2]*no[2];
			dy= vpimat[1][0]*no[0]+vpimat[1][1]*no[1]+vpimat[1][2]*no[2];
			
			alpha*= fac/sqrtf(dx*dx + dy*dy + fac*fac);
		}
		else return 0.f;
	}
	
	return alpha;
}

static void wpaint_blend(VPaint *wp, MDeformWeight *dw, MDeformWeight *uw, float alpha, float paintval, int flip)
{
	Brush *brush = paint_brush(&wp->paint);
	int tool = brush->vertexpaint_tool;
	
	if(dw==NULL || uw==NULL) return;
	
	if (flip) {
		switch(tool) {
			case VP_MIX:
				paintval = 1.f - paintval; break;
			case VP_ADD:
				tool= VP_SUB; break;
			case VP_SUB:
				tool= VP_ADD; break;
			case VP_LIGHTEN:
				tool= VP_DARKEN; break;
			case VP_DARKEN:
				tool= VP_LIGHTEN; break;
		}
	}
	
	if(tool==VP_MIX || tool==VP_BLUR)
		dw->weight = paintval*alpha + dw->weight*(1.0-alpha);
	else if(tool==VP_ADD)
		dw->weight += paintval*alpha;
	else if(tool==VP_SUB) 
		dw->weight -= paintval*alpha;
	else if(tool==VP_MUL) 
		/* first mul, then blend the fac */
		dw->weight = ((1.0-alpha) + alpha*paintval)*dw->weight;
	else if(tool==VP_LIGHTEN) {
		if (dw->weight < paintval)
			dw->weight = paintval*alpha + dw->weight*(1.0-alpha);
	} else if(tool==VP_DARKEN) {
		if (dw->weight > paintval)
			dw->weight = paintval*alpha + dw->weight*(1.0-alpha);
	}
	CLAMP(dw->weight, 0.0f, 1.0f);
	
	/* if no spray, clip result with orig weight & orig alpha */
	if((wp->flag & VP_SPRAY)==0) {
		float testw=0.0f;
		
		alpha= brush_alpha(brush);
		if(tool==VP_MIX || tool==VP_BLUR)
			testw = paintval*alpha + uw->weight*(1.0-alpha);
		else if(tool==VP_ADD)
			testw = uw->weight + paintval*alpha;
		else if(tool==VP_SUB) 
			testw = uw->weight - paintval*alpha;
		else if(tool==VP_MUL) 
			/* first mul, then blend the fac */
			testw = ((1.0-alpha) + alpha*paintval)*uw->weight;		
		else if(tool==VP_LIGHTEN) {
			if (uw->weight < paintval)
				testw = paintval*alpha + uw->weight*(1.0-alpha);
			else
				testw = uw->weight;
		} else if(tool==VP_DARKEN) {
			if (uw->weight > paintval)
				testw = paintval*alpha + uw->weight*(1.0-alpha);
			else
				testw = uw->weight;
		}
		CLAMP(testw, 0.0f, 1.0f);
		
		if( testw<uw->weight ) {
			if(dw->weight < testw) dw->weight= testw;
			else if(dw->weight > uw->weight) dw->weight= uw->weight;
		}
		else {
			if(dw->weight > testw) dw->weight= testw;
			else if(dw->weight < uw->weight) dw->weight= uw->weight;
		}
	}
	
}

/* ----------------------------------------------------- */


/* sets wp->weight to the closest weight value to vertex */
/* note: we cant sample frontbuf, weight colors are interpolated too unpredictable */
static int weight_sample_invoke(bContext *C, wmOperator *op, wmEvent *event)
{
	ViewContext vc;
<<<<<<< HEAD
	ToolSettings *ts= scene->toolsettings;
	Object *ob= OBACT;
	Mesh *me= get_mesh(ob);
	int index;
	short mval[2] = {0, 0}, sco[2];
	int vgroup= ob->actdef-1;
=======
	Mesh *me;
	short change= FALSE;

	view3d_set_viewcontext(C, &vc);
	me= get_mesh(vc.obact);

	if (me && me->dvert && vc.v3d && vc.rv3d) {
		int index;

		view3d_operator_needs_opengl(C);

		index= view3d_sample_backbuf(&vc, event->mval[0], event->mval[1]);

		if(index && index<=me->totface) {
			DerivedMesh *dm= mesh_get_derived_final(vc.scene, vc.obact, CD_MASK_BAREMESH);
>>>>>>> dec09f2a

			if(dm->getVertCo==NULL) {
				BKE_report(op->reports, RPT_WARNING, "The modifier used does not support deformed locations");
			}
			else {
<<<<<<< HEAD
				/* calc 3 or 4 corner weights */
				dm->getVertCo(dm, mface->v1, co);
				project_short_noclip(ar, co, sco);
				w1= ((mval[0]-sco[0])*(mval[0]-sco[0]) + (mval[1]-sco[1])*(mval[1]-sco[1]));
				
				dm->getVertCo(dm, mface->v2, co);
				project_short_noclip(ar, co, sco);
				w2= ((mval[0]-sco[0])*(mval[0]-sco[0]) + (mval[1]-sco[1])*(mval[1]-sco[1]));
				
				dm->getVertCo(dm, mface->v3, co);
				project_short_noclip(ar, co, sco);
				w3= ((mval[0]-sco[0])*(mval[0]-sco[0]) + (mval[1]-sco[1])*(mval[1]-sco[1]));
				
				if(mface->v4) {
					dm->getVertCo(dm, mface->v4, co);
					project_short_noclip(ar, co, sco);
					w4= ((mval[0]-sco[0])*(mval[0]-sco[0]) + (mval[1]-sco[1])*(mval[1]-sco[1]));
				}
				else w4= 1.0e10;
				
				fac= MIN4(w1, w2, w3, w4);
				if(w1==fac) {
					ts->vgroup_weight= defvert_find_weight(me->dvert+mface->v1, vgroup);
				}
				else if(w2==fac) {
					ts->vgroup_weight= defvert_find_weight(me->dvert+mface->v2, vgroup);
				}
				else if(w3==fac) {
					ts->vgroup_weight= defvert_find_weight(me->dvert+mface->v3, vgroup);
				}
				else if(w4==fac) {
					if(mface->v4) {
						ts->vgroup_weight= defvert_find_weight(me->dvert+mface->v4, vgroup);
=======
				MFace *mf= ((MFace *)me->mface) + index-1;
				const int vgroup= vc.obact->actdef - 1;
				ToolSettings *ts= vc.scene->toolsettings;
				float mval_f[2];
				int v_idx_best= -1;
				int fidx;
				float len_best= FLT_MAX;

				mval_f[0]= (float)event->mval[0];
				mval_f[1]= (float)event->mval[1];

				fidx= mf->v4 ? 3:2;
				do {
					float co[3], sco[3], len;
					const int v_idx= (*(&mf->v1 + fidx));
					dm->getVertCo(dm, v_idx, co);
					project_float_noclip(vc.ar, co, sco);
					len= len_squared_v2v2(mval_f, sco);
					if(len < len_best) {
						len_best= len;
						v_idx_best= v_idx;
>>>>>>> dec09f2a
					}
				} while (fidx--);

				if(v_idx_best != -1) { /* should always be valid */
					ts->vgroup_weight= defvert_find_weight(&me->dvert[v_idx_best], vgroup);
					change= TRUE;
				}
			}
			dm->release(dm);
		}
	}

	if(change) {
		/* not really correct since the brush didnt change, but redraws the toolbar */
		WM_main_add_notifier(NC_BRUSH|NA_EDITED, NULL); /* ts->wpaint->paint.brush */

		return OPERATOR_FINISHED;
	}
	else {
		return OPERATOR_CANCELLED;
	}
}

void PAINT_OT_weight_sample(wmOperatorType *ot)
{
	/* identifiers */
	ot->name= "Weight Paint Sample Weight";
	ot->idname= "PAINT_OT_weight_sample";

	/* api callbacks */
	ot->invoke= weight_sample_invoke;
	ot->poll= weight_paint_mode_poll;

	/* flags */
	ot->flag= OPTYPE_UNDO;
}

/* samples cursor location, and gives menu with vertex groups to activate */
static EnumPropertyItem *weight_paint_sample_enum_itemf(bContext *C, PointerRNA *UNUSED(ptr), int *free)
{
	if (C) {
		wmWindow *win= CTX_wm_window(C);
		if(win && win->eventstate) {
			ViewContext vc;
			Mesh *me;

			view3d_set_viewcontext(C, &vc);
			me= get_mesh(vc.obact);

			if (me && me->dvert && vc.v3d && vc.rv3d) {
				int index;

				view3d_operator_needs_opengl(C);

				index= view3d_sample_backbuf(&vc, win->eventstate->x - vc.ar->winrct.xmin, win->eventstate->y - vc.ar->winrct.ymin);

				if(index && index<=me->totface) {
					const int totgroup= BLI_countlist(&vc.obact->defbase);
					if(totgroup) {
						MFace *mf= ((MFace *)me->mface) + index-1;
						int fidx= mf->v4 ? 3:2;
						int *groups= MEM_callocN(totgroup*sizeof(int), "groups");
						int found= FALSE;

						do {
							MDeformVert *dvert= me->dvert + (*(&mf->v1 + fidx));
							int i= dvert->totweight;
							MDeformWeight *dw;
							for(dw= dvert->dw; i > 0; dw++, i--) {
								groups[dw->def_nr]= TRUE;
								found= TRUE;
							}
						} while (fidx--);

						if(found==FALSE) {
							MEM_freeN(groups);
						}
						else {
							EnumPropertyItem *item= NULL, item_tmp= {0};
							int totitem= 0;
							int i= 0;
							bDeformGroup *dg;
							for(dg= vc.obact->defbase.first; dg && i<totgroup; i++, dg= dg->next) {
								if(groups[i]) {
									item_tmp.identifier= item_tmp.name= dg->name;
									item_tmp.value= i;
									RNA_enum_item_add(&item, &totitem, &item_tmp);
								}
							}

							RNA_enum_item_end(&item, &totitem);
							*free= 1;

							MEM_freeN(groups);
							return item;
						}
					}
				}
			}
		}
	}

	return DummyRNA_NULL_items;
}

static int weight_sample_group_exec(bContext *C, wmOperator *op)
{
	int type= RNA_enum_get(op->ptr, "group");
	ViewContext vc;
	view3d_set_viewcontext(C, &vc);

	vc.obact->actdef= type + 1;

	DAG_id_tag_update(&vc.obact->id, OB_RECALC_DATA);
	WM_event_add_notifier(C, NC_OBJECT|ND_DRAW, vc.obact);
	return OPERATOR_FINISHED;
}

/* TODO, we could make this a menu into OBJECT_OT_vertex_group_set_active rather then its own operator */
void PAINT_OT_weight_sample_group(wmOperatorType *ot)
{
	PropertyRNA *prop= NULL;

	/* identifiers */
	ot->name= "Weight Paint Sample Group";
	ot->idname= "PAINT_OT_weight_sample_group";

	/* api callbacks */
	ot->exec= weight_sample_group_exec;
	ot->invoke= WM_menu_invoke;
	ot->poll= weight_paint_mode_poll;

	/* flags */
	ot->flag= OPTYPE_UNDO;

	/* keyingset to use (dynamic enum) */
	prop= RNA_def_enum(ot->srna, "group", DummyRNA_DEFAULT_items, 0, "Keying Set", "The Keying Set to use");
	RNA_def_enum_funcs(prop, weight_paint_sample_enum_itemf);
	ot->prop= prop;
}


static void do_weight_paint_auto_normalize(MDeformVert *dvert, 
					   int paint_nr, char *map)
{
//	MDeformWeight *dw = dvert->dw;
	float sum=0.0f, fac=0.0f, paintw=0.0f;
	int i, tot=0;

	if (!map)
		return;

	for (i=0; i<dvert->totweight; i++) {
		if (dvert->dw[i].def_nr == paint_nr)
			paintw = dvert->dw[i].weight;

		if (map[dvert->dw[i].def_nr]) {
			tot += 1;
			if (dvert->dw[i].def_nr != paint_nr)
				sum += dvert->dw[i].weight;
		}
	}
	
	if (!tot || sum <= (1.0f - paintw))
		return;

	fac = sum / (1.0f - paintw);
	fac = fac==0.0f ? 1.0f : 1.0f / fac;

	for (i=0; i<dvert->totweight; i++) {
		if (map[dvert->dw[i].def_nr]) {
			if (dvert->dw[i].def_nr != paint_nr)
				dvert->dw[i].weight *= fac;
		}
	}
}

static void do_weight_paint_vertex(VPaint *wp, Object *ob, int index, 
				   float alpha, float paintweight, int flip, 
				   int vgroup_mirror, char *validmap)
{
	Mesh *me= ob->data;
	MDeformWeight *dw, *uw;
	int vgroup= ob->actdef-1;
	
	if(wp->flag & VP_ONLYVGROUP) {
		dw= defvert_find_index(me->dvert+index, vgroup);
		uw= defvert_find_index(wp->wpaint_prev+index, vgroup);
	}
	else {
		dw= defvert_verify_index(me->dvert+index, vgroup);
		uw= defvert_verify_index(wp->wpaint_prev+index, vgroup);
	}
	if(dw==NULL || uw==NULL)
		return;
	
	wpaint_blend(wp, dw, uw, alpha, paintweight, flip);
	do_weight_paint_auto_normalize(me->dvert+index, vgroup, validmap);

	if(me->editflag & ME_EDIT_MIRROR_X) {	/* x mirror painting */
		int j= mesh_get_x_mirror_vert(ob, index);
		if(j>=0) {
			/* copy, not paint again */
			if(vgroup_mirror != -1)
				uw= defvert_verify_index(me->dvert+j, vgroup_mirror);
			else
				uw= defvert_verify_index(me->dvert+j, vgroup);
				
			uw->weight= dw->weight;

			do_weight_paint_auto_normalize(me->dvert+j, vgroup, validmap);
		}
	}
}


/* *************** set wpaint operator ****************** */

static int set_wpaint(bContext *C, wmOperator *UNUSED(op))		/* toggle */
{		
	Object *ob= CTX_data_active_object(C);
	Scene *scene= CTX_data_scene(C);
	VPaint *wp= scene->toolsettings->wpaint;
	Mesh *me;
	
	me= get_mesh(ob);
	if(ob->id.lib || me==NULL) return OPERATOR_PASS_THROUGH;
	
	if(ob->mode & OB_MODE_WEIGHT_PAINT) ob->mode &= ~OB_MODE_WEIGHT_PAINT;
	else ob->mode |= OB_MODE_WEIGHT_PAINT;
	
	
	/* Weightpaint works by overriding colors in mesh,
		* so need to make sure we recalc on enter and
		* exit (exit needs doing regardless because we
				* should redeform).
		*/
	DAG_id_tag_update(&me->id, 0);
	
	if(ob->mode & OB_MODE_WEIGHT_PAINT) {
		Object *par;
		
		if(wp==NULL)
			wp= scene->toolsettings->wpaint= new_vpaint(1);

		paint_init(&wp->paint, PAINT_CURSOR_WEIGHT_PAINT);
		paint_cursor_start(C, weight_paint_poll);
		
		mesh_octree_table(ob, NULL, NULL, 's');
		
		/* verify if active weight group is also active bone */
		par= modifiers_isDeformedByArmature(ob);
		if(par && (par->mode & OB_MODE_POSE)) {
			bArmature *arm= par->data;

			if(arm->act_bone)
				ED_vgroup_select_by_name(ob, arm->act_bone->name);
		}
	}
	else {
		mesh_octree_table(NULL, NULL, NULL, 'e');
		mesh_mirrtopo_table(NULL, 'e');
	}
	
	WM_event_add_notifier(C, NC_SCENE|ND_MODE, scene);
	
	return OPERATOR_FINISHED;
}

/* for switching to/from mode */
static int paint_poll_test(bContext *C)
{
	if(CTX_data_edit_object(C))
		return 0;
	if(CTX_data_active_object(C)==NULL)
		return 0;
	return 1;
}

void PAINT_OT_weight_paint_toggle(wmOperatorType *ot)
{
	
	/* identifiers */
	ot->name= "Weight Paint Mode";
	ot->idname= "PAINT_OT_weight_paint_toggle";
	
	/* api callbacks */
	ot->exec= set_wpaint;
	ot->poll= paint_poll_test;
	
	/* flags */
	ot->flag= OPTYPE_REGISTER|OPTYPE_UNDO;
	
}

/* ************ paint radial controls *************/

static int vpaint_radial_control_invoke(bContext *C, wmOperator *op, wmEvent *event)
{
	Paint *p = paint_get_active(CTX_data_scene(C));
	Brush *brush = paint_brush(p);
	float col[4];
	
	WM_paint_cursor_end(CTX_wm_manager(C), p->paint_cursor);
	p->paint_cursor = NULL;
	brush_radial_control_invoke(op, brush, 1);

	copy_v3_v3(col, brush->add_col);
	col[3]= 0.5f;
	RNA_float_set_array(op->ptr, "color", col);

	return WM_radial_control_invoke(C, op, event);
}

static int vpaint_radial_control_modal(bContext *C, wmOperator *op, wmEvent *event)
{
	int ret = WM_radial_control_modal(C, op, event);
	if(ret != OPERATOR_RUNNING_MODAL)
		paint_cursor_start(C, vertex_paint_poll);
	return ret;
}

static int vpaint_radial_control_exec(bContext *C, wmOperator *op)
{
	Brush *brush = paint_brush(&CTX_data_scene(C)->toolsettings->vpaint->paint);
	int ret = brush_radial_control_exec(op, brush, 1);
	
	WM_event_add_notifier(C, NC_BRUSH|NA_EDITED, brush);
	
	return ret;
}

static int wpaint_radial_control_invoke(bContext *C, wmOperator *op, wmEvent *event)
{
	Paint *p = paint_get_active(CTX_data_scene(C));
	Brush *brush = paint_brush(p);
	float col[4];
	
	WM_paint_cursor_end(CTX_wm_manager(C), p->paint_cursor);
	p->paint_cursor = NULL;
	brush_radial_control_invoke(op, brush, 1);

	copy_v3_v3(col, brush->add_col);
	col[3]= 0.5f;
	RNA_float_set_array(op->ptr, "color", col);

	return WM_radial_control_invoke(C, op, event);
}

static int wpaint_radial_control_modal(bContext *C, wmOperator *op, wmEvent *event)
{
	int ret = WM_radial_control_modal(C, op, event);
	if(ret != OPERATOR_RUNNING_MODAL)
		paint_cursor_start(C, weight_paint_poll);
	return ret;
}

static int wpaint_radial_control_exec(bContext *C, wmOperator *op)
{
	Brush *brush = paint_brush(&CTX_data_scene(C)->toolsettings->wpaint->paint);
	int ret = brush_radial_control_exec(op, brush, 1);
	
	WM_event_add_notifier(C, NC_BRUSH|NA_EDITED, brush);
	
	return ret;
}

void PAINT_OT_weight_paint_radial_control(wmOperatorType *ot)
{
	WM_OT_radial_control_partial(ot);

	ot->name= "Weight Paint Radial Control";
	ot->idname= "PAINT_OT_weight_paint_radial_control";

	ot->invoke= wpaint_radial_control_invoke;
	ot->modal= wpaint_radial_control_modal;
	ot->exec= wpaint_radial_control_exec;
	ot->poll= weight_paint_poll;
	
	/* flags */
	ot->flag= OPTYPE_REGISTER|OPTYPE_UNDO|OPTYPE_BLOCKING;
}

void PAINT_OT_vertex_paint_radial_control(wmOperatorType *ot)
{
	WM_OT_radial_control_partial(ot);

	ot->name= "Vertex Paint Radial Control";
	ot->idname= "PAINT_OT_vertex_paint_radial_control";

	ot->invoke= vpaint_radial_control_invoke;
	ot->modal= vpaint_radial_control_modal;
	ot->exec= vpaint_radial_control_exec;
	ot->poll= vertex_paint_poll;
	
	/* flags */
	ot->flag= OPTYPE_REGISTER|OPTYPE_UNDO|OPTYPE_BLOCKING;
}

/* ************ weight paint operator ********** */

struct WPaintData {
	ViewContext vc;
	int *indexar;
	int vgroup_mirror;
	float *vertexcosnos;
	float wpimat[3][3];
	
	/*variables for auto normalize*/
	int auto_normalize;
	char *vgroup_validmap; /*stores if vgroups tie to deforming bones or not*/
};

static char *wpaint_make_validmap(Mesh *me, Object *ob)
{
	bDeformGroup *dg;
	ModifierData *md;
	char *validmap;
	bPose *pose;
	bPoseChannel *chan;
	ArmatureModifierData *amd;
	GHash *gh = BLI_ghash_new(BLI_ghashutil_strhash, BLI_ghashutil_strcmp, "wpaint_make_validmap gh");
	int i = 0, step1=1;

	/*add all names to a hash table*/
	for (dg=ob->defbase.first, i=0; dg; dg=dg->next, i++) {
		BLI_ghash_insert(gh, dg->name, NULL);
	}

	if (!i)
		return NULL;

	validmap = MEM_callocN(i, "wpaint valid map");

	/*now loop through the armature modifiers and identify deform bones*/
	for (md = ob->modifiers.first; md; md= !md->next && step1 ? (step1=0), modifiers_getVirtualModifierList(ob) : md->next) {
		if (!(md->mode & (eModifierMode_Realtime|eModifierMode_Virtual)))
			continue;

		if (md->type == eModifierType_Armature) 
		{
			amd = (ArmatureModifierData*) md;

			if(amd->object && amd->object->pose) {
				pose = amd->object->pose;
				
				for (chan=pose->chanbase.first; chan; chan=chan->next) {
					if (chan->bone->flag & BONE_NO_DEFORM)
						continue;

					if (BLI_ghash_haskey(gh, chan->name)) {
						BLI_ghash_remove(gh, chan->name, NULL, NULL);
						BLI_ghash_insert(gh, chan->name, SET_INT_IN_POINTER(1));
					}
				}
			}
		}
	}
	
	/*add all names to a hash table*/
	for (dg=ob->defbase.first, i=0; dg; dg=dg->next, i++) {
		if (BLI_ghash_lookup(gh, dg->name) != NULL) {
			validmap[i] = 1;
		}
	}

	BLI_ghash_free(gh, NULL, NULL);

	return validmap;
}

static int wpaint_stroke_test_start(bContext *C, wmOperator *op, wmEvent *UNUSED(event))
{
	Scene *scene= CTX_data_scene(C);
	struct PaintStroke *stroke = op->customdata;
	ToolSettings *ts= CTX_data_tool_settings(C);
	VPaint *wp= ts->wpaint;
	Object *ob= CTX_data_active_object(C);
	struct WPaintData *wpd;
	Mesh *me;
	float mat[4][4], imat[4][4];
	
	if(scene->obedit) return OPERATOR_CANCELLED;
	
	me= get_mesh(ob);
	if(me==NULL || me->totface==0) return OPERATOR_PASS_THROUGH;
	
	/* if nothing was added yet, we make dverts and a vertex deform group */
	if (!me->dvert) {
		ED_vgroup_data_create(&me->id);
		WM_event_add_notifier(C, NC_GEOM|ND_DATA, me);
	}
	
	/* make mode data storage */
	wpd= MEM_callocN(sizeof(struct WPaintData), "WPaintData");
	paint_stroke_set_mode_data(stroke, wpd);
	view3d_set_viewcontext(C, &wpd->vc);
	wpd->vgroup_mirror= -1;
	
	/*set up auto-normalize, and generate map for detecting which
	  vgroups affect deform bones*/
	wpd->auto_normalize = ts->auto_normalize;
	if (wpd->auto_normalize)
		wpd->vgroup_validmap = wpaint_make_validmap(me, ob);
	
	//	if(qual & LR_CTRLKEY) {
	//		sample_wpaint(scene, ar, v3d, 0);
	//		return;
	//	}
	//	if(qual & LR_SHIFTKEY) {
	//		sample_wpaint(scene, ar, v3d, 1);
	//		return;
	//	}
	
	/* ALLOCATIONS! no return after this line */
	/* painting on subsurfs should give correct points too, this returns me->totvert amount */
	wpd->vertexcosnos= mesh_get_mapped_verts_nors(scene, ob);
	wpd->indexar= get_indexarray(me);
	copy_wpaint_prev(wp, me->dvert, me->totvert);
	
	/* this happens on a Bone select, when no vgroup existed yet */
	if(ob->actdef<=0) {
		Object *modob;
		if((modob = modifiers_isDeformedByArmature(ob))) {
			Bone *actbone= ((bArmature *)modob->data)->act_bone;
			if(actbone) {
				bPoseChannel *pchan= get_pose_channel(modob->pose, actbone->name);

				if(pchan) {
					bDeformGroup *dg= defgroup_find_name(ob, pchan->name);
					if(dg==NULL)
						dg= ED_vgroup_add_name(ob, pchan->name);	/* sets actdef */
					else
						ob->actdef= 1 + defgroup_find_index(ob, dg);
				}
			}
		}
	}
	if(ob->defbase.first==NULL) {
		ED_vgroup_add(ob);
	}
	
	//	if(ob->lay & v3d->lay); else error("Active object is not in this layer");
	
	/* imat for normals */
	mul_m4_m4m4(mat, ob->obmat, wpd->vc.rv3d->viewmat);
	invert_m4_m4(imat, mat);
	copy_m3_m4(wpd->wpimat, imat);
	
	/* if mirror painting, find the other group */
	if(me->editflag & ME_EDIT_MIRROR_X) {
		bDeformGroup *defgroup= BLI_findlink(&ob->defbase, ob->actdef-1);
		if(defgroup) {
			bDeformGroup *curdef;
			int actdef= 0;
			char name[32];
			
			flip_side_name(name, defgroup->name, FALSE);
			
			for (curdef = ob->defbase.first; curdef; curdef=curdef->next, actdef++)
				if (!strcmp(curdef->name, name))
					break;
			if(curdef==NULL) {
				int olddef= ob->actdef;	/* tsk, ED_vgroup_add sets the active defgroup */
				curdef= ED_vgroup_add_name (ob, name);
				ob->actdef= olddef;
			}
			
			if(curdef && curdef!=defgroup)
				wpd->vgroup_mirror= actdef;
		}
	}
	
	return 1;
}

static void wpaint_stroke_update_step(bContext *C, struct PaintStroke *stroke, PointerRNA *itemptr)
{
	ToolSettings *ts= CTX_data_tool_settings(C);
	VPaint *wp= ts->wpaint;
	Brush *brush = paint_brush(&wp->paint);
	struct WPaintData *wpd= paint_stroke_mode_data(stroke);
	ViewContext *vc;
	Object *ob;
	Mesh *me;
	float mat[4][4];
	float paintweight;
	int *indexar;
	int totindex, index, totw, flip;
	float alpha;
	float mval[2], pressure;
	
	/* cannot paint if there is no stroke data */
	if (wpd == NULL) {
		// XXX: force a redraw here, since even though we can't paint, 
		// at least view won't freeze until stroke ends
		ED_region_tag_redraw(CTX_wm_region(C));
		return;
	}
		
	vc= &wpd->vc;
	ob= vc->obact;
	me= ob->data;
	indexar= wpd->indexar;
	
	view3d_operator_needs_opengl(C);
		
	/* load projection matrix */
	mul_m4_m4m4(mat, ob->obmat, vc->rv3d->persmat);

	flip = RNA_boolean_get(itemptr, "pen_flip");
	pressure = RNA_float_get(itemptr, "pressure");
	RNA_float_get_array(itemptr, "mouse", mval);
	mval[0]-= vc->ar->winrct.xmin;
	mval[1]-= vc->ar->winrct.ymin;
			
	swap_m4m4(wpd->vc.rv3d->persmat, mat);
			
	/* which faces are involved */
	if(wp->flag & VP_AREA) {
		totindex= sample_backbuf_area(vc, indexar, me->totface, mval[0], mval[1], brush_size(brush));
	}
	else {
		indexar[0]= view3d_sample_backbuf(vc, mval[0], mval[1]);
		if(indexar[0]) totindex= 1;
		else totindex= 0;
	}
			
	if(wp->flag & VP_COLINDEX) {
		for(index=0; index<totindex; index++) {
			if(indexar[index] && indexar[index]<=me->totface) {
				MFace *mface= ((MFace *)me->mface) + (indexar[index]-1);
						
				if(mface->mat_nr!=ob->actcol-1) {
					indexar[index]= 0;
				}
			}
		}
	}
			
	if((me->editflag & ME_EDIT_PAINT_MASK) && me->mface) {
		for(index=0; index<totindex; index++) {
			if(indexar[index] && indexar[index]<=me->totface) {
				MFace *mface= ((MFace *)me->mface) + (indexar[index]-1);
						
				if((mface->flag & ME_FACE_SEL)==0) {
					indexar[index]= 0;
				}
			}					
		}
	}
			
	/* make sure each vertex gets treated only once */
	/* and calculate filter weight */
	totw= 0;
	if(brush->vertexpaint_tool==VP_BLUR) 
		paintweight= 0.0f;
	else
		paintweight= ts->vgroup_weight;
			
	for(index=0; index<totindex; index++) {
		if(indexar[index] && indexar[index]<=me->totface) {
			MFace *mface= me->mface + (indexar[index]-1);
					
			(me->dvert+mface->v1)->flag= 1;
			(me->dvert+mface->v2)->flag= 1;
			(me->dvert+mface->v3)->flag= 1;
			if(mface->v4) (me->dvert+mface->v4)->flag= 1;
					
			if(brush->vertexpaint_tool==VP_BLUR) {
				MDeformWeight *dw, *(*dw_func)(MDeformVert *, const int);
						
				if(wp->flag & VP_ONLYVGROUP)
					dw_func= (MDeformWeight *(*)(MDeformVert *, const int))defvert_find_index;
				else
					dw_func= defvert_verify_index;
						
				dw= dw_func(me->dvert+mface->v1, ob->actdef-1);
				if(dw) {paintweight+= dw->weight; totw++;}
				dw= dw_func(me->dvert+mface->v2, ob->actdef-1);
				if(dw) {paintweight+= dw->weight; totw++;}
				dw= dw_func(me->dvert+mface->v3, ob->actdef-1);
				if(dw) {paintweight+= dw->weight; totw++;}
				if(mface->v4) {
					dw= dw_func(me->dvert+mface->v4, ob->actdef-1);
					if(dw) {paintweight+= dw->weight; totw++;}
				}
			}
		}
	}
			
	if(brush->vertexpaint_tool==VP_BLUR) 
		paintweight/= (float)totw;
			
	for(index=0; index<totindex; index++) {
				
		if(indexar[index] && indexar[index]<=me->totface) {
			MFace *mface= me->mface + (indexar[index]-1);
					
			if((me->dvert+mface->v1)->flag) {
				alpha= calc_vp_alpha_dl(wp, vc, wpd->wpimat, wpd->vertexcosnos+6*mface->v1, mval, pressure);
				if(alpha) {
					do_weight_paint_vertex(wp, ob, mface->v1, 
						alpha, paintweight, flip, wpd->vgroup_mirror, 
						wpd->vgroup_validmap);
				}
				(me->dvert+mface->v1)->flag= 0;
			}
					
			if((me->dvert+mface->v2)->flag) {
				alpha= calc_vp_alpha_dl(wp, vc, wpd->wpimat, wpd->vertexcosnos+6*mface->v2, mval, pressure);
				if(alpha) {
					do_weight_paint_vertex(wp, ob, mface->v2, 
						alpha, paintweight, flip, wpd->vgroup_mirror, 
						wpd->vgroup_validmap);
				}
				(me->dvert+mface->v2)->flag= 0;
			}
					
			if((me->dvert+mface->v3)->flag) {
				alpha= calc_vp_alpha_dl(wp, vc, wpd->wpimat, wpd->vertexcosnos+6*mface->v3, mval, pressure);
				if(alpha) {
					do_weight_paint_vertex(wp, ob, mface->v3, 
						alpha, paintweight, flip, wpd->vgroup_mirror, 
						wpd->vgroup_validmap);
				}
				(me->dvert+mface->v3)->flag= 0;
			}
					
			if((me->dvert+mface->v4)->flag) {
				if(mface->v4) {
					alpha= calc_vp_alpha_dl(wp, vc, wpd->wpimat, wpd->vertexcosnos+6*mface->v4, mval, pressure);
					if(alpha) {
						do_weight_paint_vertex(wp, ob, mface->v4, 
							alpha, paintweight, flip, wpd->vgroup_mirror,
							wpd->vgroup_validmap);
					}
					(me->dvert+mface->v4)->flag= 0;
				}
			}
		}
	}
			
	swap_m4m4(vc->rv3d->persmat, mat);
			
	DAG_id_tag_update(ob->data, 0);
	ED_region_tag_redraw(vc->ar);
}

static void wpaint_stroke_done(bContext *C, struct PaintStroke *stroke)
{
	ToolSettings *ts= CTX_data_tool_settings(C);
	Object *ob= CTX_data_active_object(C);
	struct WPaintData *wpd= paint_stroke_mode_data(stroke);
	
	if(wpd) {
		if(wpd->vertexcosnos)
			MEM_freeN(wpd->vertexcosnos);
		MEM_freeN(wpd->indexar);
		
		if (wpd->vgroup_validmap)
			MEM_freeN(wpd->vgroup_validmap);
		
		MEM_freeN(wpd);
	}
	
	/* frees prev buffer */
	copy_wpaint_prev(ts->wpaint, NULL, 0);
	
	/* and particles too */
	if(ob->particlesystem.first) {
		ParticleSystem *psys;
		int i;
		
		for(psys= ob->particlesystem.first; psys; psys= psys->next) {
			for(i=0; i<PSYS_TOT_VG; i++) {
				if(psys->vgroup[i]==ob->actdef) {
					psys->recalc |= PSYS_RECALC_RESET;
					break;
				}
			}
		}
	}
	
	DAG_id_tag_update(ob->data, 0);
}


static int wpaint_invoke(bContext *C, wmOperator *op, wmEvent *event)
{
	
	op->customdata = paint_stroke_new(C, NULL, wpaint_stroke_test_start,
					  wpaint_stroke_update_step,
					  wpaint_stroke_done);
	
	/* add modal handler */
	WM_event_add_modal_handler(C, op);

	op->type->modal(C, op, event);
	
	return OPERATOR_RUNNING_MODAL;
}

void PAINT_OT_weight_paint(wmOperatorType *ot)
{
	
	/* identifiers */
	ot->name= "Weight Paint";
	ot->idname= "PAINT_OT_weight_paint";
	
	/* api callbacks */
	ot->invoke= wpaint_invoke;
	ot->modal= paint_stroke_modal;
	/* ot->exec= vpaint_exec; <-- needs stroke property */
	ot->poll= weight_paint_poll;
	
	/* flags */
	ot->flag= OPTYPE_REGISTER|OPTYPE_UNDO|OPTYPE_BLOCKING;

	RNA_def_collection_runtime(ot->srna, "stroke", &RNA_OperatorStrokeElement, "Stroke", "");
}

static int weight_paint_set_exec(bContext *C, wmOperator *UNUSED(op))
{
	struct Scene *scene= CTX_data_scene(C);
	Object *obact = CTX_data_active_object(C);

	wpaint_fill(scene->toolsettings->wpaint, obact, scene->toolsettings->vgroup_weight);
	ED_region_tag_redraw(CTX_wm_region(C)); // XXX - should redraw all 3D views
	return OPERATOR_FINISHED;
}

void PAINT_OT_weight_set(wmOperatorType *ot)
{
	/* identifiers */
	ot->name= "Weight Set";
	ot->idname= "PAINT_OT_weight_set";

	/* api callbacks */
	ot->exec= weight_paint_set_exec;
	ot->poll= facemask_paint_poll;

	/* flags */
	ot->flag= OPTYPE_REGISTER|OPTYPE_UNDO;
}

/* ************ set / clear vertex paint mode ********** */


static int set_vpaint(bContext *C, wmOperator *op)		/* toggle */
{	
	Object *ob= CTX_data_active_object(C);
	Scene *scene= CTX_data_scene(C);
	VPaint *vp= scene->toolsettings->vpaint;
	Mesh *me;
	
	me= get_mesh(ob);
	
	if(me==NULL || object_data_is_libdata(ob)) {
		ob->mode &= ~OB_MODE_VERTEX_PAINT;
		return OPERATOR_PASS_THROUGH;
	}
	
	if(me && me->mcol==NULL) make_vertexcol(ob);
	
	/* toggle: end vpaint */
	if(ob->mode & OB_MODE_VERTEX_PAINT) {
		
		ob->mode &= ~OB_MODE_VERTEX_PAINT;
	}
	else {
		ob->mode |= OB_MODE_VERTEX_PAINT;
		/* Turn off weight painting */
		if (ob->mode & OB_MODE_WEIGHT_PAINT)
			set_wpaint(C, op);
		
		if(vp==NULL)
			vp= scene->toolsettings->vpaint= new_vpaint(0);
		
		paint_cursor_start(C, vertex_paint_poll);

		paint_init(&vp->paint, PAINT_CURSOR_VERTEX_PAINT);
	}
	
	if (me)
		/* update modifier stack for mapping requirements */
		DAG_id_tag_update(&me->id, 0);
	
	WM_event_add_notifier(C, NC_SCENE|ND_MODE, scene);
	
	return OPERATOR_FINISHED;
}

void PAINT_OT_vertex_paint_toggle(wmOperatorType *ot)
{
	
	/* identifiers */
	ot->name= "Vertex Paint Mode";
	ot->idname= "PAINT_OT_vertex_paint_toggle";
	
	/* api callbacks */
	ot->exec= set_vpaint;
	ot->poll= paint_poll_test;
	
	/* flags */
	ot->flag= OPTYPE_REGISTER|OPTYPE_UNDO;
}



/* ********************** vertex paint operator ******************* */

/* Implementation notes:

Operator->invoke()
  - validate context (add mcol)
  - create customdata storage
  - call paint once (mouse click)
  - add modal handler 

Operator->modal()
  - for every mousemove, apply vertex paint
  - exit on mouse release, free customdata
	(return OPERATOR_FINISHED also removes handler and operator)

For future:
  - implement a stroke event (or mousemove with past positons)
  - revise whether op->customdata should be added in object, in set_vpaint

*/

typedef struct VPaintData {
	ViewContext vc;
	unsigned int paintcol;
	int *indexar;
	float *vertexcosnos;
	float vpimat[3][3];
} VPaintData;

static int vpaint_stroke_test_start(bContext *C, struct wmOperator *op, wmEvent *UNUSED(event))
{
	ToolSettings *ts= CTX_data_tool_settings(C);
	struct PaintStroke *stroke = op->customdata;
	VPaint *vp= ts->vpaint;
	struct VPaintData *vpd;
	Object *ob= CTX_data_active_object(C);
	Mesh *me;
	float mat[4][4], imat[4][4];

	/* context checks could be a poll() */
	me= get_mesh(ob);
	if(me==NULL || me->totface==0) return OPERATOR_PASS_THROUGH;
	
	if(me->mcol==NULL) make_vertexcol(ob);
	if(me->mcol==NULL) return OPERATOR_CANCELLED;
	
	/* make mode data storage */
	vpd= MEM_callocN(sizeof(struct VPaintData), "VPaintData");
	paint_stroke_set_mode_data(stroke, vpd);
	view3d_set_viewcontext(C, &vpd->vc);
	
	vpd->vertexcosnos= mesh_get_mapped_verts_nors(vpd->vc.scene, ob);
	vpd->indexar= get_indexarray(me);
	vpd->paintcol= vpaint_get_current_col(vp);
	
	/* for filtering */
	copy_vpaint_prev(vp, (unsigned int *)me->mcol, me->totface);
	
	/* some old cruft to sort out later */
	mul_m4_m4m4(mat, ob->obmat, vpd->vc.rv3d->viewmat);
	invert_m4_m4(imat, mat);
	copy_m3_m4(vpd->vpimat, imat);

	return 1;
}

static void vpaint_paint_face(VPaint *vp, VPaintData *vpd, Object *ob, int index, float mval[2], float pressure, int flip)
{
	ViewContext *vc = &vpd->vc;
	Brush *brush = paint_brush(&vp->paint);
	Mesh *me = get_mesh(ob);
	MFace *mface= ((MFace*)me->mface) + index;
	unsigned int *mcol= ((unsigned int*)me->mcol) + 4*index;
	unsigned int *mcolorig= ((unsigned int*)vp->vpaint_prev) + 4*index;
	float alpha;
	int i;
	
	if((vp->flag & VP_COLINDEX && mface->mat_nr!=ob->actcol-1) ||
	   ((me->editflag & ME_EDIT_PAINT_MASK) && !(mface->flag & ME_FACE_SEL)))
		return;

	if(brush->vertexpaint_tool==VP_BLUR) {
		unsigned int fcol1= mcol_blend( mcol[0], mcol[1], 128);
		if(mface->v4) {
			unsigned int fcol2= mcol_blend( mcol[2], mcol[3], 128);
			vpd->paintcol= mcol_blend( fcol1, fcol2, 128);
		}
		else {
			vpd->paintcol= mcol_blend( mcol[2], fcol1, 170);
		}
		
	}

	for(i = 0; i < (mface->v4 ? 4 : 3); ++i) {
		alpha= calc_vp_alpha_dl(vp, vc, vpd->vpimat, vpd->vertexcosnos+6*(&mface->v1)[i], mval, pressure);
		if(alpha)
			vpaint_blend(vp, mcol+i, mcolorig+i, vpd->paintcol, (int)(alpha*255.0));
	}
}

static void vpaint_stroke_update_step(bContext *C, struct PaintStroke *stroke, PointerRNA *itemptr)
{
	ToolSettings *ts= CTX_data_tool_settings(C);
	struct VPaintData *vpd = paint_stroke_mode_data(stroke);
	VPaint *vp= ts->vpaint;
	Brush *brush = paint_brush(&vp->paint);
	ViewContext *vc= &vpd->vc;
	Object *ob= vc->obact;
	Mesh *me= ob->data;
	float mat[4][4];
	int *indexar= vpd->indexar;
	int totindex, index, flip;
	float pressure, mval[2];

	RNA_float_get_array(itemptr, "mouse", mval);
	flip = RNA_boolean_get(itemptr, "pen_flip");
	pressure = RNA_float_get(itemptr, "pressure");
			
	view3d_operator_needs_opengl(C);
			
	/* load projection matrix */
	mul_m4_m4m4(mat, ob->obmat, vc->rv3d->persmat);

	mval[0]-= vc->ar->winrct.xmin;
	mval[1]-= vc->ar->winrct.ymin;

			
	/* which faces are involved */
	if(vp->flag & VP_AREA) {
		totindex= sample_backbuf_area(vc, indexar, me->totface, mval[0], mval[1], brush_size(brush));
	}
	else {
		indexar[0]= view3d_sample_backbuf(vc, mval[0], mval[1]);
		if(indexar[0]) totindex= 1;
		else totindex= 0;
	}
			
	swap_m4m4(vc->rv3d->persmat, mat);
			
	for(index=0; index<totindex; index++) {				
		if(indexar[index] && indexar[index]<=me->totface)
			vpaint_paint_face(vp, vpd, ob, indexar[index]-1, mval, pressure, flip);
	}
						
	swap_m4m4(vc->rv3d->persmat, mat);

	/* was disabled because it is slow, but necessary for blur */
	if(brush->vertexpaint_tool == VP_BLUR)
		do_shared_vertexcol(me);
			
	ED_region_tag_redraw(vc->ar);
			
	DAG_id_tag_update(ob->data, 0);
}

static void vpaint_stroke_done(bContext *C, struct PaintStroke *stroke)
{
	ToolSettings *ts= CTX_data_tool_settings(C);
	struct VPaintData *vpd= paint_stroke_mode_data(stroke);
	
	if(vpd->vertexcosnos)
		MEM_freeN(vpd->vertexcosnos);
	MEM_freeN(vpd->indexar);
	
	/* frees prev buffer */
	copy_vpaint_prev(ts->vpaint, NULL, 0);
	
	MEM_freeN(vpd);
}

static int vpaint_invoke(bContext *C, wmOperator *op, wmEvent *event)
{
	
	op->customdata = paint_stroke_new(C, NULL, vpaint_stroke_test_start,
					  vpaint_stroke_update_step,
					  vpaint_stroke_done);
	
	/* add modal handler */
	WM_event_add_modal_handler(C, op);

	op->type->modal(C, op, event);
	
	return OPERATOR_RUNNING_MODAL;
}

void PAINT_OT_vertex_paint(wmOperatorType *ot)
{
	/* identifiers */
	ot->name= "Vertex Paint";
	ot->idname= "PAINT_OT_vertex_paint";
	
	/* api callbacks */
	ot->invoke= vpaint_invoke;
	ot->modal= paint_stroke_modal;
	/* ot->exec= vpaint_exec; <-- needs stroke property */
	ot->poll= vertex_paint_poll;
	
	/* flags */
	ot->flag= OPTYPE_REGISTER|OPTYPE_UNDO|OPTYPE_BLOCKING;

	RNA_def_collection_runtime(ot->srna, "stroke", &RNA_OperatorStrokeElement, "Stroke", "");
}

/* ********************** weight from bones operator ******************* */

static int weight_from_bones_poll(bContext *C)
{
	Object *ob= CTX_data_active_object(C);

	return (ob && (ob->mode & OB_MODE_WEIGHT_PAINT) && modifiers_isDeformedByArmature(ob));
}

static int weight_from_bones_exec(bContext *C, wmOperator *op)
{
	Scene *scene= CTX_data_scene(C);
	Object *ob= CTX_data_active_object(C);
	Object *armob= modifiers_isDeformedByArmature(ob);
	Mesh *me= ob->data;
	int type= RNA_enum_get(op->ptr, "type");

	create_vgroups_from_armature(op->reports, scene, ob, armob, type, (me->editflag & ME_EDIT_MIRROR_X));

	DAG_id_tag_update(&me->id, 0);
	WM_event_add_notifier(C, NC_GEOM|ND_DATA, me);

	return OPERATOR_FINISHED;
}

void PAINT_OT_weight_from_bones(wmOperatorType *ot)
{
	static EnumPropertyItem type_items[]= {
		{ARM_GROUPS_AUTO, "AUTOMATIC", 0, "Automatic", "Automatic weights froms bones"},
		{ARM_GROUPS_ENVELOPE, "ENVELOPES", 0, "From Envelopes", "Weights from envelopes with user defined radius"},
		{0, NULL, 0, NULL, NULL}};

	/* identifiers */
	ot->name= "Weight from Bones";
	ot->idname= "PAINT_OT_weight_from_bones";
	
	/* api callbacks */
	ot->exec= weight_from_bones_exec;
	ot->invoke= WM_menu_invoke;
	ot->poll= weight_from_bones_poll;
	
	/* flags */
	ot->flag= OPTYPE_REGISTER|OPTYPE_UNDO;

	/* properties */
	ot->prop= RNA_def_enum(ot->srna, "type", type_items, 0, "Type", "Method to use for assigning weights.");
}
<|MERGE_RESOLUTION|>--- conflicted
+++ resolved
@@ -1,4 +1,4 @@
-/**
+/*
  * $Id$
  *
  * ***** BEGIN GPL LICENSE BLOCK *****
@@ -27,6 +27,11 @@
  * ***** END GPL LICENSE BLOCK *****
  */
 
+/** \file blender/editors/sculpt_paint/paint_vertex.c
+ *  \ingroup edsculpt
+ */
+
+
 #include <math.h>
 #include <string.h>
 
@@ -125,13 +130,16 @@
 int weight_paint_poll(bContext *C)
 {
 	Object *ob = CTX_data_active_object(C);
-
-	if(ob && ob->mode & OB_MODE_WEIGHT_PAINT &&
-	   paint_brush(&CTX_data_tool_settings(C)->wpaint->paint)) {
-		ScrArea *sa= CTX_wm_area(C);
-		if(sa->spacetype==SPACE_VIEW3D) {
+	ScrArea *sa;
+
+	if(	(ob != NULL) &&
+		(ob->mode & OB_MODE_WEIGHT_PAINT) &&
+		(paint_brush(&CTX_data_tool_settings(C)->wpaint->paint) != NULL) &&
+		(sa= CTX_wm_area(C)) &&
+		(sa->spacetype == SPACE_VIEW3D)
+	) {
 			ARegion *ar= CTX_wm_region(C);
-			if(ar->regiontype==RGN_TYPE_WINDOW)
+		if(ar->regiontype==RGN_TYPE_WINDOW) {
 				return 1;
 		}
 	}
@@ -165,13 +173,13 @@
 	unsigned int col;
 	char *cp;
 	
-	ir= floor(255.0*r);
+	ir= floor(255.0f * r);
 	if(ir<0) ir= 0; else if(ir>255) ir= 255;
-	ig= floor(255.0*g);
+	ig= floor(255.0f * g);
 	if(ig<0) ig= 0; else if(ig>255) ig= 255;
-	ib= floor(255.0*b);
+	ib= floor(255.0f * b);
 	if(ib<0) ib= 0; else if(ib>255) ib= 255;
-	ia= floor(255.0*a);
+	ia= floor(255.0f * a);
 	if(ia<0) ia= 0; else if(ia>255) ia= 255;
 	
 	cp= (char *)&col;
@@ -200,7 +208,7 @@
 	short *scolmain, *scol;
 	char *mcol;
 	
-	if(me->mcol==0 || me->totvert==0 || me->totface==0) return;
+	if(me->mcol==NULL || me->totvert==0 || me->totface==0) return;
 	
 	scolmain= MEM_callocN(4*sizeof(short)*me->totvert, "colmain");
 	
@@ -261,7 +269,7 @@
 	Mesh *me;
 	if(!ob || ob->id.lib) return;
 	me= get_mesh(ob);
-	if(me==0) return;
+	if(me==NULL) return;
 	if(me->edit_mesh) return;
 
 	/* copies from shadedisplist to mcol */
@@ -319,7 +327,7 @@
 	int i, selected;
 
 	me= get_mesh(ob);
-	if(me==0 || me->totface==0) return;
+	if(me==NULL || me->totface==0) return;
 
 	if(!me->mcol)
 		make_vertexcol(ob);
@@ -355,7 +363,7 @@
 	int selected;
 	
 	me= ob->data;
-	if(me==0 || me->totface==0 || me->dvert==0 || !me->mface) return;
+	if(me==NULL || me->totface==0 || me->dvert==NULL || !me->mface) return;
 	
 	selected= (me->editflag & ME_EDIT_PAINT_MASK);
 
@@ -661,7 +669,7 @@
 		unsigned int testcol=0, a;
 		char *cp, *ct, *co;
 		
-		alpha= (int)(255.0*brush_alpha(brush));
+		alpha= (int)(255.0f*brush_alpha(brush));
 		
 		if(brush->vertexpaint_tool==VP_MIX || brush->vertexpaint_tool==VP_BLUR) testcol= mcol_blend( *colorig, paintcol, alpha);
 		else if(brush->vertexpaint_tool==VP_ADD) testcol= mcol_add( *colorig, paintcol, alpha);
@@ -725,15 +733,15 @@
 	return tot;
 }
 
-static float calc_vp_alpha_dl(VPaint *vp, ViewContext *vc, float vpimat[][3], float *vert_nor, float *mval, float pressure)
+static float calc_vp_alpha_dl(VPaint *vp, ViewContext *vc, float vpimat[][3], float *vert_nor, const float mval[2], float pressure)
 {
 	Brush *brush = paint_brush(&vp->paint);
 	float fac, fac_2, size, dx, dy;
 	float alpha;
-	short vertco[2];
+	int vertco[2];
 	const int radius= brush_size(brush);
 
-	project_short_noclip(vc->ar, vert_nor, vertco);
+	project_int_noclip(vc->ar, vert_nor, vertco);
 	dx= mval[0]-vertco[0];
 	dy= mval[1]-vertco[1];
 	
@@ -756,7 +764,7 @@
 		
 		/* transpose ! */
 		fac= vpimat[2][0]*no[0]+vpimat[2][1]*no[1]+vpimat[2][2]*no[2];
-		if(fac>0.0) {
+		if(fac > 0.0f) {
 			dx= vpimat[0][0]*no[0]+vpimat[0][1]*no[1]+vpimat[0][2]*no[2];
 			dy= vpimat[1][0]*no[0]+vpimat[1][1]*no[1]+vpimat[1][2]*no[2];
 			
@@ -791,20 +799,20 @@
 	}
 	
 	if(tool==VP_MIX || tool==VP_BLUR)
-		dw->weight = paintval*alpha + dw->weight*(1.0-alpha);
+		dw->weight = paintval*alpha + dw->weight*(1.0f-alpha);
 	else if(tool==VP_ADD)
 		dw->weight += paintval*alpha;
 	else if(tool==VP_SUB) 
 		dw->weight -= paintval*alpha;
 	else if(tool==VP_MUL) 
 		/* first mul, then blend the fac */
-		dw->weight = ((1.0-alpha) + alpha*paintval)*dw->weight;
+		dw->weight = ((1.0f-alpha) + alpha*paintval)*dw->weight;
 	else if(tool==VP_LIGHTEN) {
 		if (dw->weight < paintval)
-			dw->weight = paintval*alpha + dw->weight*(1.0-alpha);
+			dw->weight = paintval*alpha + dw->weight*(1.0f-alpha);
 	} else if(tool==VP_DARKEN) {
 		if (dw->weight > paintval)
-			dw->weight = paintval*alpha + dw->weight*(1.0-alpha);
+			dw->weight = paintval*alpha + dw->weight*(1.0f-alpha);
 	}
 	CLAMP(dw->weight, 0.0f, 1.0f);
 	
@@ -814,22 +822,22 @@
 		
 		alpha= brush_alpha(brush);
 		if(tool==VP_MIX || tool==VP_BLUR)
-			testw = paintval*alpha + uw->weight*(1.0-alpha);
+			testw = paintval*alpha + uw->weight*(1.0f-alpha);
 		else if(tool==VP_ADD)
 			testw = uw->weight + paintval*alpha;
 		else if(tool==VP_SUB) 
 			testw = uw->weight - paintval*alpha;
 		else if(tool==VP_MUL) 
 			/* first mul, then blend the fac */
-			testw = ((1.0-alpha) + alpha*paintval)*uw->weight;		
+			testw = ((1.0f-alpha) + alpha*paintval)*uw->weight;
 		else if(tool==VP_LIGHTEN) {
 			if (uw->weight < paintval)
-				testw = paintval*alpha + uw->weight*(1.0-alpha);
+				testw = paintval*alpha + uw->weight*(1.0f-alpha);
 			else
 				testw = uw->weight;
 		} else if(tool==VP_DARKEN) {
 			if (uw->weight > paintval)
-				testw = paintval*alpha + uw->weight*(1.0-alpha);
+				testw = paintval*alpha + uw->weight*(1.0f-alpha);
 			else
 				testw = uw->weight;
 		}
@@ -850,19 +858,11 @@
 /* ----------------------------------------------------- */
 
 
-/* sets wp->weight to the closest weight value to vertex */
-/* note: we cant sample frontbuf, weight colors are interpolated too unpredictable */
+/*     sets wp->weight to the closest weight value to vertex */
+/*     note: we cant sample frontbuf, weight colors are interpolated too unpredictable */
 static int weight_sample_invoke(bContext *C, wmOperator *op, wmEvent *event)
 {
 	ViewContext vc;
-<<<<<<< HEAD
-	ToolSettings *ts= scene->toolsettings;
-	Object *ob= OBACT;
-	Mesh *me= get_mesh(ob);
-	int index;
-	short mval[2] = {0, 0}, sco[2];
-	int vgroup= ob->actdef-1;
-=======
 	Mesh *me;
 	short change= FALSE;
 
@@ -870,55 +870,19 @@
 	me= get_mesh(vc.obact);
 
 	if (me && me->dvert && vc.v3d && vc.rv3d) {
-		int index;
+	int index;
 
 		view3d_operator_needs_opengl(C);
-
+	
 		index= view3d_sample_backbuf(&vc, event->mval[0], event->mval[1]);
-
-		if(index && index<=me->totface) {
+	
+	if(index && index<=me->totface) {
 			DerivedMesh *dm= mesh_get_derived_final(vc.scene, vc.obact, CD_MASK_BAREMESH);
->>>>>>> dec09f2a
-
+		
 			if(dm->getVertCo==NULL) {
 				BKE_report(op->reports, RPT_WARNING, "The modifier used does not support deformed locations");
 			}
 			else {
-<<<<<<< HEAD
-				/* calc 3 or 4 corner weights */
-				dm->getVertCo(dm, mface->v1, co);
-				project_short_noclip(ar, co, sco);
-				w1= ((mval[0]-sco[0])*(mval[0]-sco[0]) + (mval[1]-sco[1])*(mval[1]-sco[1]));
-				
-				dm->getVertCo(dm, mface->v2, co);
-				project_short_noclip(ar, co, sco);
-				w2= ((mval[0]-sco[0])*(mval[0]-sco[0]) + (mval[1]-sco[1])*(mval[1]-sco[1]));
-				
-				dm->getVertCo(dm, mface->v3, co);
-				project_short_noclip(ar, co, sco);
-				w3= ((mval[0]-sco[0])*(mval[0]-sco[0]) + (mval[1]-sco[1])*(mval[1]-sco[1]));
-				
-				if(mface->v4) {
-					dm->getVertCo(dm, mface->v4, co);
-					project_short_noclip(ar, co, sco);
-					w4= ((mval[0]-sco[0])*(mval[0]-sco[0]) + (mval[1]-sco[1])*(mval[1]-sco[1]));
-				}
-				else w4= 1.0e10;
-				
-				fac= MIN4(w1, w2, w3, w4);
-				if(w1==fac) {
-					ts->vgroup_weight= defvert_find_weight(me->dvert+mface->v1, vgroup);
-				}
-				else if(w2==fac) {
-					ts->vgroup_weight= defvert_find_weight(me->dvert+mface->v2, vgroup);
-				}
-				else if(w3==fac) {
-					ts->vgroup_weight= defvert_find_weight(me->dvert+mface->v3, vgroup);
-				}
-				else if(w4==fac) {
-					if(mface->v4) {
-						ts->vgroup_weight= defvert_find_weight(me->dvert+mface->v4, vgroup);
-=======
 				MFace *mf= ((MFace *)me->mface) + index-1;
 				const int vgroup= vc.obact->actdef - 1;
 				ToolSettings *ts= vc.scene->toolsettings;
@@ -926,10 +890,10 @@
 				int v_idx_best= -1;
 				int fidx;
 				float len_best= FLT_MAX;
-
+		
 				mval_f[0]= (float)event->mval[0];
 				mval_f[1]= (float)event->mval[1];
-
+			
 				fidx= mf->v4 ? 3:2;
 				do {
 					float co[3], sco[3], len;
@@ -940,30 +904,29 @@
 					if(len < len_best) {
 						len_best= len;
 						v_idx_best= v_idx;
->>>>>>> dec09f2a
 					}
 				} while (fidx--);
-
+				
 				if(v_idx_best != -1) { /* should always be valid */
 					ts->vgroup_weight= defvert_find_weight(&me->dvert[v_idx_best], vgroup);
 					change= TRUE;
 				}
-			}
+				}
 			dm->release(dm);
-		}
-	}
-
+				}
+					}
+				
 	if(change) {
 		/* not really correct since the brush didnt change, but redraws the toolbar */
 		WM_main_add_notifier(NC_BRUSH|NA_EDITED, NULL); /* ts->wpaint->paint.brush */
 
 		return OPERATOR_FINISHED;
-	}
-	else {
+				}
+				else {
 		return OPERATOR_CANCELLED;
-	}
-}
-
+						}
+					}
+					
 void PAINT_OT_weight_sample(wmOperatorType *ot)
 {
 	/* identifiers */
@@ -976,7 +939,7 @@
 
 	/* flags */
 	ot->flag= OPTYPE_UNDO;
-}
+					}
 
 /* samples cursor location, and gives menu with vertex groups to activate */
 static EnumPropertyItem *weight_paint_sample_enum_itemf(bContext *C, PointerRNA *UNUSED(ptr), int *free)
@@ -1012,13 +975,13 @@
 							for(dw= dvert->dw; i > 0; dw++, i--) {
 								groups[dw->def_nr]= TRUE;
 								found= TRUE;
-							}
+				}
 						} while (fidx--);
 
 						if(found==FALSE) {
-							MEM_freeN(groups);
-						}
-						else {
+				MEM_freeN(groups);
+			}
+		else {
 							EnumPropertyItem *item= NULL, item_tmp= {0};
 							int totitem= 0;
 							int i= 0;
@@ -1028,24 +991,24 @@
 									item_tmp.identifier= item_tmp.name= dg->name;
 									item_tmp.value= i;
 									RNA_enum_item_add(&item, &totitem, &item_tmp);
-								}
+			}
 							}
-
+				
 							RNA_enum_item_end(&item, &totitem);
 							*free= 1;
-
+				
 							MEM_freeN(groups);
 							return item;
-						}
+				}
+				}
+				}
+				}
 					}
 				}
-			}
-		}
-	}
 
 	return DummyRNA_NULL_items;
-}
-
+			}
+		
 static int weight_sample_group_exec(bContext *C, wmOperator *op)
 {
 	int type= RNA_enum_get(op->ptr, "group");
@@ -1057,8 +1020,8 @@
 	DAG_id_tag_update(&vc.obact->id, OB_RECALC_DATA);
 	WM_event_add_notifier(C, NC_OBJECT|ND_DRAW, vc.obact);
 	return OPERATOR_FINISHED;
-}
-
+	}
+	
 /* TODO, we could make this a menu into OBJECT_OT_vertex_group_set_active rather then its own operator */
 void PAINT_OT_weight_sample_group(wmOperatorType *ot)
 {
@@ -1234,110 +1197,6 @@
 	/* flags */
 	ot->flag= OPTYPE_REGISTER|OPTYPE_UNDO;
 	
-}
-
-/* ************ paint radial controls *************/
-
-static int vpaint_radial_control_invoke(bContext *C, wmOperator *op, wmEvent *event)
-{
-	Paint *p = paint_get_active(CTX_data_scene(C));
-	Brush *brush = paint_brush(p);
-	float col[4];
-	
-	WM_paint_cursor_end(CTX_wm_manager(C), p->paint_cursor);
-	p->paint_cursor = NULL;
-	brush_radial_control_invoke(op, brush, 1);
-
-	copy_v3_v3(col, brush->add_col);
-	col[3]= 0.5f;
-	RNA_float_set_array(op->ptr, "color", col);
-
-	return WM_radial_control_invoke(C, op, event);
-}
-
-static int vpaint_radial_control_modal(bContext *C, wmOperator *op, wmEvent *event)
-{
-	int ret = WM_radial_control_modal(C, op, event);
-	if(ret != OPERATOR_RUNNING_MODAL)
-		paint_cursor_start(C, vertex_paint_poll);
-	return ret;
-}
-
-static int vpaint_radial_control_exec(bContext *C, wmOperator *op)
-{
-	Brush *brush = paint_brush(&CTX_data_scene(C)->toolsettings->vpaint->paint);
-	int ret = brush_radial_control_exec(op, brush, 1);
-	
-	WM_event_add_notifier(C, NC_BRUSH|NA_EDITED, brush);
-	
-	return ret;
-}
-
-static int wpaint_radial_control_invoke(bContext *C, wmOperator *op, wmEvent *event)
-{
-	Paint *p = paint_get_active(CTX_data_scene(C));
-	Brush *brush = paint_brush(p);
-	float col[4];
-	
-	WM_paint_cursor_end(CTX_wm_manager(C), p->paint_cursor);
-	p->paint_cursor = NULL;
-	brush_radial_control_invoke(op, brush, 1);
-
-	copy_v3_v3(col, brush->add_col);
-	col[3]= 0.5f;
-	RNA_float_set_array(op->ptr, "color", col);
-
-	return WM_radial_control_invoke(C, op, event);
-}
-
-static int wpaint_radial_control_modal(bContext *C, wmOperator *op, wmEvent *event)
-{
-	int ret = WM_radial_control_modal(C, op, event);
-	if(ret != OPERATOR_RUNNING_MODAL)
-		paint_cursor_start(C, weight_paint_poll);
-	return ret;
-}
-
-static int wpaint_radial_control_exec(bContext *C, wmOperator *op)
-{
-	Brush *brush = paint_brush(&CTX_data_scene(C)->toolsettings->wpaint->paint);
-	int ret = brush_radial_control_exec(op, brush, 1);
-	
-	WM_event_add_notifier(C, NC_BRUSH|NA_EDITED, brush);
-	
-	return ret;
-}
-
-void PAINT_OT_weight_paint_radial_control(wmOperatorType *ot)
-{
-	WM_OT_radial_control_partial(ot);
-
-	ot->name= "Weight Paint Radial Control";
-	ot->idname= "PAINT_OT_weight_paint_radial_control";
-
-	ot->invoke= wpaint_radial_control_invoke;
-	ot->modal= wpaint_radial_control_modal;
-	ot->exec= wpaint_radial_control_exec;
-	ot->poll= weight_paint_poll;
-	
-	/* flags */
-	ot->flag= OPTYPE_REGISTER|OPTYPE_UNDO|OPTYPE_BLOCKING;
-}
-
-void PAINT_OT_vertex_paint_radial_control(wmOperatorType *ot)
-{
-	WM_OT_radial_control_partial(ot);
-
-	ot->name= "Vertex Paint Radial Control";
-	ot->idname= "PAINT_OT_vertex_paint_radial_control";
-
-	ot->invoke= vpaint_radial_control_invoke;
-	ot->modal= vpaint_radial_control_modal;
-	ot->exec= vpaint_radial_control_exec;
-	ot->poll= vertex_paint_poll;
-	
-	/* flags */
-	ot->flag= OPTYPE_REGISTER|OPTYPE_UNDO|OPTYPE_BLOCKING;
 }
 
 /* ************ weight paint operator ********** */
@@ -1734,7 +1593,7 @@
 	
 	op->customdata = paint_stroke_new(C, NULL, wpaint_stroke_test_start,
 					  wpaint_stroke_update_step,
-					  wpaint_stroke_done);
+					  wpaint_stroke_done, event->type);
 	
 	/* add modal handler */
 	WM_event_add_modal_handler(C, op);
@@ -1776,7 +1635,7 @@
 void PAINT_OT_weight_set(wmOperatorType *ot)
 {
 	/* identifiers */
-	ot->name= "Weight Set";
+	ot->name= "Set Weight";
 	ot->idname= "PAINT_OT_weight_set";
 
 	/* api callbacks */
@@ -1917,7 +1776,7 @@
 	return 1;
 }
 
-static void vpaint_paint_face(VPaint *vp, VPaintData *vpd, Object *ob, int index, float mval[2], float pressure, int flip)
+static void vpaint_paint_face(VPaint *vp, VPaintData *vpd, Object *ob, int index, const float mval[2], float pressure, int UNUSED(flip))
 {
 	ViewContext *vc = &vpd->vc;
 	Brush *brush = paint_brush(&vp->paint);
@@ -1947,7 +1806,7 @@
 	for(i = 0; i < (mface->v4 ? 4 : 3); ++i) {
 		alpha= calc_vp_alpha_dl(vp, vc, vpd->vpimat, vpd->vertexcosnos+6*(&mface->v1)[i], mval, pressure);
 		if(alpha)
-			vpaint_blend(vp, mcol+i, mcolorig+i, vpd->paintcol, (int)(alpha*255.0));
+			vpaint_blend(vp, mcol+i, mcolorig+i, vpd->paintcol, (int)(alpha*255.0f));
 	}
 }
 
@@ -2026,7 +1885,7 @@
 	
 	op->customdata = paint_stroke_new(C, NULL, vpaint_stroke_test_start,
 					  vpaint_stroke_update_step,
-					  vpaint_stroke_done);
+					  vpaint_stroke_done, event->type);
 	
 	/* add modal handler */
 	WM_event_add_modal_handler(C, op);
