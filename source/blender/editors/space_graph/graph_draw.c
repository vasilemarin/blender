--- conflicted
+++ resolved
@@ -945,7 +945,7 @@
     if ((sipo->flag & SIPO_BEAUTYDRAW_OFF) == 0) {
       GPU_line_smooth(true);
     }
-    GPU_blend(true);
+    GPU_blend(GPU_BLEND_ALPHA);
 
     const uint shdr_pos = GPU_vertformat_attr_add(
         immVertexFormat(), "pos", GPU_COMP_F32, 2, GPU_FETCH_FLOAT);
@@ -1006,7 +1006,7 @@
     if ((sipo->flag & SIPO_BEAUTYDRAW_OFF) == 0) {
       GPU_line_smooth(false);
     }
-    GPU_blend(false);
+    GPU_blend(GPU_BLEND_NONE);
   }
 
   /* 2) draw handles and vertices as appropriate based on active
@@ -1259,159 +1259,9 @@
   bAnimListElem *ale_active_fcurve = NULL;
   for (ale = anim_data.first; ale; ale = ale->next) {
     FCurve *fcu = (FCurve *)ale->key_data;
-<<<<<<< HEAD
     if (fcu->flag & FCURVE_ACTIVE) {
       ale_active_fcurve = ale;
       continue;
-=======
-    FModifier *fcm = find_active_fmodifier(&fcu->modifiers);
-    AnimData *adt = ANIM_nla_mapping_get(ac, ale);
-
-    /* map keyframes for drawing if scaled F-Curve */
-    if (adt) {
-      ANIM_nla_mapping_apply_fcurve(adt, ale->key_data, 0, 0);
-    }
-
-    /* draw curve:
-     * - curve line may be result of one or more destructive modifiers or just the raw data,
-     *   so we need to check which method should be used
-     * - controls from active modifier take precedence over keyframes
-     *   (XXX! editing tools need to take this into account!)
-     */
-
-    /* 1) draw curve line */
-    if (((fcu->modifiers.first) || (fcu->flag & FCURVE_INT_VALUES)) ||
-        (((fcu->bezt) || (fcu->fpt)) && (fcu->totvert))) {
-      /* set color/drawing style for curve itself */
-      /* draw active F-Curve thicker than the rest to make it stand out */
-      if (fcu->flag & FCURVE_ACTIVE) {
-        GPU_line_width(2.5);
-      }
-      else {
-        GPU_line_width(1.0);
-      }
-
-      /* anti-aliased lines for less jagged appearance */
-      if ((sipo->flag & SIPO_BEAUTYDRAW_OFF) == 0) {
-        GPU_line_smooth(true);
-      }
-      GPU_blend(GPU_BLEND_ALPHA);
-
-      const uint shdr_pos = GPU_vertformat_attr_add(
-          immVertexFormat(), "pos", GPU_COMP_F32, 2, GPU_FETCH_FLOAT);
-
-      immBindBuiltinProgram(GPU_SHADER_2D_LINE_DASHED_UNIFORM_COLOR);
-
-      float viewport_size[4];
-      GPU_viewport_size_get_f(viewport_size);
-      immUniform2f("viewport_size", viewport_size[2] / UI_DPI_FAC, viewport_size[3] / UI_DPI_FAC);
-
-      immUniform1i("colors_len", 0); /* Simple dashes. */
-
-      if (BKE_fcurve_is_protected(fcu)) {
-        /* protected curves (non editable) are drawn with dotted lines */
-        immUniform1f("dash_width", 4.0f);
-        immUniform1f("dash_factor", 0.5f);
-      }
-      else {
-        immUniform1f("dash_factor", 2.0f); /* solid line */
-      }
-
-      if (((fcu->grp) && (fcu->grp->flag & AGRP_MUTED)) || (fcu->flag & FCURVE_MUTED)) {
-        /* muted curves are drawn in a grayish hue */
-        /* XXX should we have some variations? */
-        immUniformThemeColorShade(TH_HEADER, 50);
-      }
-      else {
-        /* set whatever color the curve has set
-         * - unselected curves draw less opaque to help distinguish the selected ones
-         */
-        immUniformColor3fvAlpha(fcu->color, fcurve_display_alpha(fcu));
-      }
-
-      /* draw F-Curve */
-      if ((fcu->modifiers.first) || (fcu->flag & FCURVE_INT_VALUES)) {
-        /* draw a curve affected by modifiers or only allowed to have integer values
-         * by sampling it at various small-intervals over the visible region
-         */
-        draw_fcurve_curve(ac, ale->id, fcu, &region->v2d, shdr_pos);
-      }
-      else if (((fcu->bezt) || (fcu->fpt)) && (fcu->totvert)) {
-        /* just draw curve based on defined data (i.e. no modifiers) */
-        if (fcu->bezt) {
-          if (fcurve_can_use_simple_bezt_drawing(fcu)) {
-            draw_fcurve_curve_bezts(ac, ale->id, fcu, &region->v2d, shdr_pos);
-          }
-          else {
-            draw_fcurve_curve(ac, ale->id, fcu, &region->v2d, shdr_pos);
-          }
-        }
-        else if (fcu->fpt) {
-          draw_fcurve_curve_samples(ac, ale->id, fcu, &region->v2d, shdr_pos);
-        }
-      }
-
-      immUnbindProgram();
-
-      if ((sipo->flag & SIPO_BEAUTYDRAW_OFF) == 0) {
-        GPU_line_smooth(false);
-      }
-      GPU_blend(GPU_BLEND_NONE);
-    }
-
-    /* 2) draw handles and vertices as appropriate based on active
-     * - If the option to only show controls if the F-Curve is selected is enabled,
-     *   we must obey this.
-     */
-    if (!(sipo->flag & SIPO_SELCUVERTSONLY) || (fcu->flag & FCURVE_SELECTED)) {
-      if (!BKE_fcurve_are_keyframes_usable(fcu) && !(fcu->fpt && fcu->totvert)) {
-        /* only draw controls if this is the active modifier */
-        if ((fcu->flag & FCURVE_ACTIVE) && (fcm)) {
-          switch (fcm->type) {
-            case FMODIFIER_TYPE_ENVELOPE: /* envelope */
-              draw_fcurve_modifier_controls_envelope(fcm, &region->v2d);
-              break;
-          }
-        }
-      }
-      else if (((fcu->bezt) || (fcu->fpt)) && (fcu->totvert)) {
-        short mapping_flag = ANIM_get_normalization_flags(ac);
-        float offset;
-        float unit_scale = ANIM_unit_mapping_get_factor(
-            ac->scene, ale->id, fcu, mapping_flag, &offset);
-
-        /* apply unit-scaling to all values via OpenGL */
-        GPU_matrix_push();
-        GPU_matrix_scale_2f(1.0f, unit_scale);
-        GPU_matrix_translate_2f(0.0f, offset);
-
-        /* Set this once and for all -
-         * all handles and handle-verts should use the same thickness. */
-        GPU_line_width(1.0);
-
-        if (fcu->bezt) {
-          bool do_handles = draw_fcurve_handles_check(sipo, fcu);
-
-          if (do_handles) {
-            /* only draw handles/vertices on keyframes */
-            draw_fcurve_handles(sipo, fcu);
-          }
-
-          draw_fcurve_vertices(region, fcu, do_handles, (sipo->flag & SIPO_SELVHANDLESONLY));
-        }
-        else {
-          /* samples: only draw two indicators at either end as indicators */
-          draw_fcurve_samples(sipo, region, fcu);
-        }
-
-        GPU_matrix_pop();
-      }
-    }
-
-    /* 3) draw driver debugging stuff */
-    if ((ac->datatype == ANIMCONT_DRIVERS) && (fcu->flag & FCURVE_ACTIVE)) {
-      graph_draw_driver_debug(ac, ale->id, fcu);
->>>>>>> 2930d4fc
     }
     draw_fcurve(ac, sipo, region, ale);
   }
