/*
 * ***** BEGIN GPL LICENSE BLOCK *****
 *
 * This program is free software; you can redistribute it and/or
 * modify it under the terms of the GNU General Public License
 * as published by the Free Software Foundation; either version 2
 * of the License, or (at your option) any later version. 
 *
 * This program is distributed in the hope that it will be useful,
 * but WITHOUT ANY WARRANTY; without even the implied warranty of
 * MERCHANTABILITY or FITNESS FOR A PARTICULAR PURPOSE.  See the
 * GNU General Public License for more details.
 *
 * You should have received a copy of the GNU General Public License
 * along with this program; if not, write to the Free Software Foundation,
 * Inc., 51 Franklin Street, Fifth Floor, Boston, MA 02110-1301, USA.
 *
 * The Original Code is Copyright (C) 2008 Blender Foundation.
 * All rights reserved.
 *
 * 
 * Contributor(s): Blender Foundation
 *
 * ***** END GPL LICENSE BLOCK *****
 */

/** \file blender/editors/space_graph/graph_ops.c
 *  \ingroup spgraph
 */


#include <stdlib.h>
#include <math.h>

#include "DNA_scene_types.h"

#include "BLI_blenlib.h"
#include "BLI_utildefines.h"
#include "BLI_math_base.h"

#include "BKE_context.h"
#include "BKE_global.h"
#include "BKE_main.h"
#include "BKE_sound.h"

#include "UI_view2d.h"

#include "ED_anim_api.h"
#include "ED_markers.h"
#include "ED_screen.h"
#include "ED_transform.h"

#include "graph_intern.h"

#include "RNA_access.h"
#include "RNA_define.h"

#include "WM_api.h"
#include "WM_types.h"

/* ************************** view-based operators **********************************/
// XXX should these really be here?

/* Set Cursor --------------------------------------------------------------------- */
/* The 'cursor' in the Graph Editor consists of two parts:
 *	1) Current Frame Indicator (as per ANIM_OT_change_frame)
 *	2) Value Indicator (stored per Graph Editor instance)
 */

static int graphview_cursor_poll(bContext *C)
{
	/* prevent changes during render */
	if (G.is_rendering)
		return 0;

	return ED_operator_graphedit_active(C);
}

/* Set the new frame number */
static void graphview_cursor_apply(bContext *C, wmOperator *op)
{
	Main *bmain = CTX_data_main(C);
	Scene *scene = CTX_data_scene(C);
	SpaceIpo *sipo = CTX_wm_space_graph(C);
	float frame = RNA_float_get(op->ptr, "frame"); /* this isn't technically "frame", but it'll do... */
	
	/* adjust the frame or the cursor x-value */
	if (sipo->mode == SIPO_MODE_DRIVERS) {
		/* adjust cursor x-value */
		sipo->cursorTime = frame;
	}
	else {
		/* adjust the frame 
		 * NOTE: sync this part of the code with ANIM_OT_change_frame
		 */
		/* 1) frame is rounded to the nearest int, since frames are ints */
		CFRA = iroundf(frame);
		
		if (scene->r.flag & SCER_LOCK_FRAME_SELECTION) {
			/* Clip to preview range
			 * NOTE: Preview range won't go into negative values,
			 *       so only clamping once should be fine.
			 */
			CLAMP(CFRA, PSFRA, PEFRA);
		}
		else {
			/* Prevent negative frames */
			FRAMENUMBER_MIN_CLAMP(CFRA);
		}
		
		SUBFRA = 0.0f;
		BKE_sound_seek_scene(bmain, scene);
	}
	
	/* set the cursor value */
	sipo->cursorVal = RNA_float_get(op->ptr, "value");
	
	/* send notifiers - notifiers for frame should force an update for both vars ok... */
	WM_event_add_notifier(C, NC_SCENE | ND_FRAME, scene);
}

/* ... */

/* Non-modal callback for running operator without user input */
static int graphview_cursor_exec(bContext *C, wmOperator *op)
{
	graphview_cursor_apply(C, op);
	return OPERATOR_FINISHED;
}

/* ... */

/* set the operator properties from the initial event */
static void graphview_cursor_setprops(bContext *C, wmOperator *op, const wmEvent *event)
{
	ARegion *ar = CTX_wm_region(C);
	float viewx, viewy;
	
	/* abort if not active region (should not really be possible) */
	if (ar == NULL)
		return;
	
	/* convert from region coordinates to View2D 'tot' space */
	UI_view2d_region_to_view(&ar->v2d, event->mval[0], event->mval[1], &viewx, &viewy);
	
	/* store the values in the operator properties */
	/* NOTE: we don't clamp frame here, as it might be used for the drivers cursor */
	RNA_float_set(op->ptr, "frame", viewx);
	RNA_float_set(op->ptr, "value", viewy);
}

/* Modal Operator init */
static int graphview_cursor_invoke(bContext *C, wmOperator *op, const wmEvent *event)
{
	bScreen *screen = CTX_wm_screen(C);
	
	/* Change to frame that mouse is over before adding modal handler,
	 * as user could click on a single frame (jump to frame) as well as
	 * click-dragging over a range (modal scrubbing). Apply this change.
	 */
	graphview_cursor_setprops(C, op, event);
	graphview_cursor_apply(C, op);
	
	/* Signal that a scrubbing operating is starting */
	if (screen)
		screen->scrubbing = true;
	
	/* add temp handler */
	WM_event_add_modal_handler(C, op);
	return OPERATOR_RUNNING_MODAL;
}

/* Modal event handling of cursor changing */
static int graphview_cursor_modal(bContext *C, wmOperator *op, const wmEvent *event)
{
	bScreen *screen = CTX_wm_screen(C);
	Scene *scene = CTX_data_scene(C);
	
	/* execute the events */
	switch (event->type) {
		case ESCKEY:
			if (screen)
				screen->scrubbing = false;
			
<<<<<<< HEAD
			WM_event_add_notifier(C, NC_SCENE | ND_FRAME, CTX_data_scene(C));
=======
			WM_event_add_notifier(C, NC_SCENE | ND_FRAME, scene);
>>>>>>> f6c11062
			return OPERATOR_FINISHED;
		
		case MOUSEMOVE:
			/* set the new values */
			graphview_cursor_setprops(C, op, event);
			graphview_cursor_apply(C, op);
			break;
		
		case LEFTMOUSE: 
		case RIGHTMOUSE:
		case MIDDLEMOUSE:
			/* we check for either mouse-button to end, as checking for ACTIONMOUSE (which is used to init 
			 * the modal op) doesn't work for some reason
			 */
			if (event->val == KM_RELEASE) {
				if (screen)
					screen->scrubbing = false;
				
<<<<<<< HEAD
				WM_event_add_notifier(C, NC_SCENE | ND_FRAME, CTX_data_scene(C));
=======
				WM_event_add_notifier(C, NC_SCENE | ND_FRAME, scene);
>>>>>>> f6c11062
				return OPERATOR_FINISHED;
			}
			break;
	}

	return OPERATOR_RUNNING_MODAL;
}

static void GRAPH_OT_cursor_set(wmOperatorType *ot)
{
	/* identifiers */
	ot->name = "Set Cursor";
	ot->idname = "GRAPH_OT_cursor_set";
	ot->description = "Interactively set the current frame and value cursor";
	
	/* api callbacks */
	ot->exec = graphview_cursor_exec;
	ot->invoke = graphview_cursor_invoke;
	ot->modal = graphview_cursor_modal;
	ot->poll = graphview_cursor_poll;
	
	/* flags */
	ot->flag = OPTYPE_BLOCKING | OPTYPE_UNDO;

	/* rna */
	RNA_def_float(ot->srna, "frame", 0, MINAFRAMEF, MAXFRAMEF, "Frame", "", MINAFRAMEF, MAXFRAMEF);
	RNA_def_float(ot->srna, "value", 0, -FLT_MAX, FLT_MAX, "Value", "", -100.0f, 100.0f);
}

/* Hide/Reveal ------------------------------------------------------------ */

static int graphview_curves_hide_exec(bContext *C, wmOperator *op)
{
	bAnimContext ac;
	ListBase anim_data = {NULL, NULL};
	ListBase all_data = {NULL, NULL};
	bAnimListElem *ale;
	int filter;
	const bool unselected = RNA_boolean_get(op->ptr, "unselected");
	
	/* get editor data */
	if (ANIM_animdata_get_context(C, &ac) == 0)
		return OPERATOR_CANCELLED;
		
	/* get list of all channels that selection may need to be flushed to 
	 * - hierarchy must not affect what we have access to here...
	 */
	filter = (ANIMFILTER_DATA_VISIBLE | ANIMFILTER_LIST_CHANNELS | ANIMFILTER_NODUPLIS);
	ANIM_animdata_filter(&ac, &all_data, filter, ac.data, ac.datatype);
	
	/* filter data
	 * - of the remaining visible curves, we want to hide the ones that are 
	 *   selected/unselected (depending on "unselected" prop) 
	 */
	filter = (ANIMFILTER_DATA_VISIBLE | ANIMFILTER_CURVE_VISIBLE | ANIMFILTER_NODUPLIS);
	if (unselected)
		filter |= ANIMFILTER_UNSEL;
	else
		filter |= ANIMFILTER_SEL;
	
	ANIM_animdata_filter(&ac, &anim_data, filter, ac.data, ac.datatype);
	
	for (ale = anim_data.first; ale; ale = ale->next) {
		/* hack: skip object channels for now, since flushing those will always flush everything, but they are always included */
		/* TODO: find out why this is the case, and fix that */
		if (ale->type == ANIMTYPE_OBJECT)
			continue;
		
		/* change the hide setting, and unselect it... */
		ANIM_channel_setting_set(&ac, ale, ACHANNEL_SETTING_VISIBLE, ACHANNEL_SETFLAG_CLEAR);
		ANIM_channel_setting_set(&ac, ale, ACHANNEL_SETTING_SELECT,  ACHANNEL_SETFLAG_CLEAR);
		
		/* now, also flush selection status up/down as appropriate */
		ANIM_flush_setting_anim_channels(&ac, &all_data, ale, ACHANNEL_SETTING_VISIBLE, ACHANNEL_SETFLAG_CLEAR);
	}

	/* cleanup */
	ANIM_animdata_freelist(&anim_data);
	BLI_freelistN(&all_data);
	
	/* unhide selected */
	if (unselected) {
		/* turn off requirement for visible */
		filter = ANIMFILTER_SEL | ANIMFILTER_NODUPLIS | ANIMFILTER_LIST_CHANNELS;

		/* flushing has been done */
		ANIM_animdata_filter(&ac, &anim_data, filter, ac.data, ac.datatype);

		for (ale = anim_data.first; ale; ale = ale->next) {
			/* hack: skip object channels for now, since flushing those will always flush everything, but they are always included */
			/* TODO: find out why this is the case, and fix that */
			if (ale->type == ANIMTYPE_OBJECT)
				continue;
			
			/* change the hide setting, and unselect it... */
			ANIM_channel_setting_set(&ac, ale, ACHANNEL_SETTING_VISIBLE, ACHANNEL_SETFLAG_ADD);
			ANIM_channel_setting_set(&ac, ale, ACHANNEL_SETTING_SELECT,  ACHANNEL_SETFLAG_ADD);
			
			/* now, also flush selection status up/down as appropriate */
			ANIM_flush_setting_anim_channels(&ac, &anim_data, ale, ACHANNEL_SETTING_VISIBLE, ACHANNEL_SETFLAG_ADD);
		}
		ANIM_animdata_freelist(&anim_data);	
	}
	
	
	/* send notifier that things have changed */
	WM_event_add_notifier(C, NC_ANIMATION | ND_ANIMCHAN | NA_EDITED, NULL);
	
	return OPERATOR_FINISHED;
}

static void GRAPH_OT_hide(wmOperatorType *ot)
{
	/* identifiers */
	ot->name = "Hide Curves";
	ot->idname = "GRAPH_OT_hide";
	ot->description = "Hide selected curves from Graph Editor view";
	
	/* api callbacks */
	ot->exec = graphview_curves_hide_exec;
	ot->poll = ED_operator_graphedit_active;
	
	/* flags */
	ot->flag = OPTYPE_REGISTER | OPTYPE_UNDO;
	
	/* props */
	RNA_def_boolean(ot->srna, "unselected", 0, "Unselected", "Hide unselected rather than selected curves");
}

/* ........ */

static int graphview_curves_reveal_exec(bContext *C, wmOperator *UNUSED(op))
{
	bAnimContext ac;
	ListBase anim_data = {NULL, NULL};
	ListBase all_data = {NULL, NULL};
	bAnimListElem *ale;
	int filter;
	
	/* get editor data */
	if (ANIM_animdata_get_context(C, &ac) == 0)
		return OPERATOR_CANCELLED;
		
	/* get list of all channels that selection may need to be flushed to 
	 * - hierarchy must not affect what we have access to here...
	 */
	filter = (ANIMFILTER_DATA_VISIBLE | ANIMFILTER_LIST_CHANNELS | ANIMFILTER_NODUPLIS);
	ANIM_animdata_filter(&ac, &all_data, filter, ac.data, ac.datatype);
	
	/* filter data
	 * - just go through all visible channels, ensuring that everything is set to be curve-visible
	 */
	filter = (ANIMFILTER_DATA_VISIBLE | ANIMFILTER_LIST_VISIBLE | ANIMFILTER_NODUPLIS);
	ANIM_animdata_filter(&ac, &anim_data, filter, ac.data, ac.datatype);
	
	for (ale = anim_data.first; ale; ale = ale->next) {
		/* hack: skip object channels for now, since flushing those will always flush everything, but they are always included */
		/* TODO: find out why this is the case, and fix that */
		if (ale->type == ANIMTYPE_OBJECT)
			continue;
		
		/* select if it is not visible */
		if (ANIM_channel_setting_get(&ac, ale, ACHANNEL_SETTING_VISIBLE) == 0)
			ANIM_channel_setting_set(&ac, ale, ACHANNEL_SETTING_SELECT, ACHANNEL_SETFLAG_ADD);
		
		/* change the visibility setting */
		ANIM_channel_setting_set(&ac, ale, ACHANNEL_SETTING_VISIBLE, ACHANNEL_SETFLAG_ADD);
		
		/* now, also flush selection status up/down as appropriate */
		ANIM_flush_setting_anim_channels(&ac, &all_data, ale, ACHANNEL_SETTING_VISIBLE, true);
	}
	
	/* cleanup */
	ANIM_animdata_freelist(&anim_data);
	BLI_freelistN(&all_data);
	
	/* send notifier that things have changed */
	WM_event_add_notifier(C, NC_ANIMATION | ND_ANIMCHAN | NA_EDITED, NULL);
	
	return OPERATOR_FINISHED;
}

static void GRAPH_OT_reveal(wmOperatorType *ot)
{
	/* identifiers */
	ot->name = "Reveal Curves";
	ot->idname = "GRAPH_OT_reveal";
	ot->description = "Make previously hidden curves visible again in Graph Editor view";
	
	/* api callbacks */
	ot->exec = graphview_curves_reveal_exec;
	ot->poll = ED_operator_graphedit_active;
	
	/* flags */
	ot->flag = OPTYPE_REGISTER | OPTYPE_UNDO;
}

/* ************************** registration - operator types **********************************/

void graphedit_operatortypes(void)
{
	/* view */
	WM_operatortype_append(GRAPH_OT_cursor_set);
	
	WM_operatortype_append(GRAPH_OT_previewrange_set);
	WM_operatortype_append(GRAPH_OT_view_all);
	WM_operatortype_append(GRAPH_OT_view_selected);
	WM_operatortype_append(GRAPH_OT_properties);
	WM_operatortype_append(GRAPH_OT_view_frame);
	
	WM_operatortype_append(GRAPH_OT_ghost_curves_create);
	WM_operatortype_append(GRAPH_OT_ghost_curves_clear);
	
	WM_operatortype_append(GRAPH_OT_hide);
	WM_operatortype_append(GRAPH_OT_reveal);
	
	/* keyframes */
	/* selection */
	WM_operatortype_append(GRAPH_OT_clickselect);
	WM_operatortype_append(GRAPH_OT_select_all_toggle);
	WM_operatortype_append(GRAPH_OT_select_border);
	WM_operatortype_append(GRAPH_OT_select_lasso);
	WM_operatortype_append(GRAPH_OT_select_circle);
	WM_operatortype_append(GRAPH_OT_select_column);
	WM_operatortype_append(GRAPH_OT_select_linked);
	WM_operatortype_append(GRAPH_OT_select_more);
	WM_operatortype_append(GRAPH_OT_select_less);
	WM_operatortype_append(GRAPH_OT_select_leftright);
	
	/* editing */
	WM_operatortype_append(GRAPH_OT_snap);
	WM_operatortype_append(GRAPH_OT_mirror);
	WM_operatortype_append(GRAPH_OT_frame_jump);
	WM_operatortype_append(GRAPH_OT_handle_type);
	WM_operatortype_append(GRAPH_OT_interpolation_type);
	WM_operatortype_append(GRAPH_OT_extrapolation_type);
	WM_operatortype_append(GRAPH_OT_easing_type);
	WM_operatortype_append(GRAPH_OT_sample);
	WM_operatortype_append(GRAPH_OT_bake);
	WM_operatortype_append(GRAPH_OT_sound_bake);
	WM_operatortype_append(GRAPH_OT_smooth);
	WM_operatortype_append(GRAPH_OT_clean);
	WM_operatortype_append(GRAPH_OT_euler_filter);
	WM_operatortype_append(GRAPH_OT_delete);
	WM_operatortype_append(GRAPH_OT_duplicate);
	
	WM_operatortype_append(GRAPH_OT_copy);
	WM_operatortype_append(GRAPH_OT_paste);
	
	WM_operatortype_append(GRAPH_OT_keyframe_insert);
	WM_operatortype_append(GRAPH_OT_click_insert);
	
	/* F-Curve Modifiers */
	WM_operatortype_append(GRAPH_OT_fmodifier_add);
	WM_operatortype_append(GRAPH_OT_fmodifier_copy);
	WM_operatortype_append(GRAPH_OT_fmodifier_paste);
}

void ED_operatormacros_graph(void)
{
	wmOperatorType *ot;
	wmOperatorTypeMacro *otmacro;
	
	ot = WM_operatortype_append_macro("GRAPH_OT_duplicate_move", "Duplicate",
	                                  "Make a copy of all selected keyframes and move them",
	                                  OPTYPE_UNDO | OPTYPE_REGISTER);
	WM_operatortype_macro_define(ot, "GRAPH_OT_duplicate");
	otmacro = WM_operatortype_macro_define(ot, "TRANSFORM_OT_transform");
	RNA_enum_set(otmacro->ptr, "mode", TFM_TIME_DUPLICATE);
	RNA_enum_set(otmacro->ptr, "proportional", PROP_EDIT_OFF);
}


/* ************************** registration - keymaps **********************************/

static void graphedit_keymap_keyframes(wmKeyConfig *keyconf, wmKeyMap *keymap)
{
	wmKeyMapItem *kmi;
	
	/* view */
	kmi = WM_keymap_add_item(keymap, "WM_OT_context_toggle", HKEY, KM_PRESS, KM_CTRL, 0);
	RNA_string_set(kmi->ptr, "data_path", "space_data.show_handles");

	/* NOTE: 'ACTIONMOUSE' not 'LEFTMOUSE', as user may have swapped mouse-buttons
	 * This keymap is supposed to override ANIM_OT_change_frame, which does the same except it doesn't do y-values
	 */
	WM_keymap_add_item(keymap, "GRAPH_OT_cursor_set", ACTIONMOUSE, KM_PRESS, 0, 0);
	
	
	/* graph_select.c - selection tools */
	/* click-select: keyframe (replace)  */
	kmi = WM_keymap_add_item(keymap, "GRAPH_OT_clickselect", SELECTMOUSE, KM_PRESS, 0, 0);
	RNA_boolean_set(kmi->ptr, "extend", false);
	RNA_boolean_set(kmi->ptr, "curves", false);
	RNA_boolean_set(kmi->ptr, "column", false);
	/* click-select: all keyframes on same frame (replace) */
	kmi = WM_keymap_add_item(keymap, "GRAPH_OT_clickselect", SELECTMOUSE, KM_PRESS, KM_ALT, 0);
	RNA_boolean_set(kmi->ptr, "extend", false);
	RNA_boolean_set(kmi->ptr, "curves", false);
	RNA_boolean_set(kmi->ptr, "column", true);
	/* click-select: keyframe (add) */
	kmi = WM_keymap_add_item(keymap, "GRAPH_OT_clickselect", SELECTMOUSE, KM_PRESS, KM_SHIFT, 0);
	RNA_boolean_set(kmi->ptr, "extend", true);
	RNA_boolean_set(kmi->ptr, "curves", false);
	RNA_boolean_set(kmi->ptr, "column", false);
	/* click-select: all keyframes on same frame (add) */
	kmi = WM_keymap_add_item(keymap, "GRAPH_OT_clickselect", SELECTMOUSE, KM_PRESS, KM_ALT | KM_SHIFT, 0);
	RNA_boolean_set(kmi->ptr, "extend", true);
	RNA_boolean_set(kmi->ptr, "curves", false);
	RNA_boolean_set(kmi->ptr, "column", true);
	/* click-select: all keyframes in same curve (replace) */
	kmi = WM_keymap_add_item(keymap, "GRAPH_OT_clickselect", SELECTMOUSE, KM_PRESS, KM_CTRL | KM_ALT, 0);
	RNA_boolean_set(kmi->ptr, "extend", false);
	RNA_boolean_set(kmi->ptr, "curves", true);
	RNA_boolean_set(kmi->ptr, "column", false);
	/* click-select: all keyframes in same curve (add) */
	kmi = WM_keymap_add_item(keymap, "GRAPH_OT_clickselect", SELECTMOUSE, KM_PRESS, KM_CTRL | KM_ALT | KM_SHIFT, 0);
	RNA_boolean_set(kmi->ptr, "extend", true);
	RNA_boolean_set(kmi->ptr, "curves", true);
	RNA_boolean_set(kmi->ptr, "column", false);
	
	/* click-select left/right */
	kmi = WM_keymap_add_item(keymap, "GRAPH_OT_select_leftright", SELECTMOUSE, KM_PRESS, KM_CTRL, 0);
	RNA_boolean_set(kmi->ptr, "extend", false);
	RNA_enum_set(kmi->ptr, "mode", GRAPHKEYS_LRSEL_TEST);
	kmi = WM_keymap_add_item(keymap, "GRAPH_OT_select_leftright", SELECTMOUSE, KM_PRESS, KM_CTRL | KM_SHIFT, 0);
	RNA_boolean_set(kmi->ptr, "extend", true);
	RNA_enum_set(kmi->ptr, "mode", GRAPHKEYS_LRSEL_TEST);
	
	kmi = WM_keymap_add_item(keymap, "GRAPH_OT_select_leftright", LEFTBRACKETKEY, KM_PRESS, 0, 0);
	RNA_boolean_set(kmi->ptr, "extend", false);
	RNA_enum_set(kmi->ptr, "mode", GRAPHKEYS_LRSEL_LEFT);
	kmi = WM_keymap_add_item(keymap, "GRAPH_OT_select_leftright", RIGHTBRACKETKEY, KM_PRESS, 0, 0);
	RNA_boolean_set(kmi->ptr, "extend", false);
	RNA_enum_set(kmi->ptr, "mode", GRAPHKEYS_LRSEL_RIGHT);
	
	/* deselect all */
	kmi = WM_keymap_add_item(keymap, "GRAPH_OT_select_all_toggle", AKEY, KM_PRESS, 0, 0);
	RNA_boolean_set(kmi->ptr, "invert", false);
	kmi = WM_keymap_add_item(keymap, "GRAPH_OT_select_all_toggle", IKEY, KM_PRESS, KM_CTRL, 0);
	RNA_boolean_set(kmi->ptr, "invert", true);
	
	/* borderselect */
	kmi = WM_keymap_add_item(keymap, "GRAPH_OT_select_border", BKEY, KM_PRESS, 0, 0);
	RNA_boolean_set(kmi->ptr, "axis_range", false);
	RNA_boolean_set(kmi->ptr, "include_handles", false);
	kmi = WM_keymap_add_item(keymap, "GRAPH_OT_select_border", BKEY, KM_PRESS, KM_ALT, 0);
	RNA_boolean_set(kmi->ptr, "axis_range", true);
	RNA_boolean_set(kmi->ptr, "include_handles", false);
		
	kmi = WM_keymap_add_item(keymap, "GRAPH_OT_select_border", BKEY, KM_PRESS, KM_CTRL, 0);
	RNA_boolean_set(kmi->ptr, "axis_range", false);
	RNA_boolean_set(kmi->ptr, "include_handles", true);
	kmi = WM_keymap_add_item(keymap, "GRAPH_OT_select_border", BKEY, KM_PRESS, KM_CTRL | KM_ALT, 0);
	RNA_boolean_set(kmi->ptr, "axis_range", true);
	RNA_boolean_set(kmi->ptr, "include_handles", true);

	kmi = WM_keymap_add_item(keymap, "GRAPH_OT_select_lasso", EVT_TWEAK_A, KM_ANY, KM_CTRL, 0);
	RNA_boolean_set(kmi->ptr, "deselect", false);
	kmi = WM_keymap_add_item(keymap, "GRAPH_OT_select_lasso", EVT_TWEAK_A, KM_ANY, KM_CTRL | KM_SHIFT, 0);
	RNA_boolean_set(kmi->ptr, "deselect", true);

	WM_keymap_add_item(keymap, "GRAPH_OT_select_circle", CKEY, KM_PRESS, 0, 0);
	
	/* column select */
	RNA_enum_set(WM_keymap_add_item(keymap, "GRAPH_OT_select_column", KKEY, KM_PRESS, 0, 0)->ptr, "mode", GRAPHKEYS_COLUMNSEL_KEYS);
	RNA_enum_set(WM_keymap_add_item(keymap, "GRAPH_OT_select_column", KKEY, KM_PRESS, KM_CTRL, 0)->ptr, "mode", GRAPHKEYS_COLUMNSEL_CFRA);
	RNA_enum_set(WM_keymap_add_item(keymap, "GRAPH_OT_select_column", KKEY, KM_PRESS, KM_SHIFT, 0)->ptr, "mode", GRAPHKEYS_COLUMNSEL_MARKERS_COLUMN);
	RNA_enum_set(WM_keymap_add_item(keymap, "GRAPH_OT_select_column", KKEY, KM_PRESS, KM_ALT, 0)->ptr, "mode", GRAPHKEYS_COLUMNSEL_MARKERS_BETWEEN);
	
	/* select more/less */
	WM_keymap_add_item(keymap, "GRAPH_OT_select_more", PADPLUSKEY, KM_PRESS, KM_CTRL, 0);
	WM_keymap_add_item(keymap, "GRAPH_OT_select_less", PADMINUS, KM_PRESS, KM_CTRL, 0);
	
	/* select linked */
	WM_keymap_add_item(keymap, "GRAPH_OT_select_linked", LKEY, KM_PRESS, 0, 0);
	
	
	/* graph_edit.c */
	/* jump to selected keyframes */
	WM_keymap_add_item(keymap, "GRAPH_OT_frame_jump", GKEY, KM_PRESS, KM_CTRL, 0);
		
	/* menu + single-step transform */
	WM_keymap_add_item(keymap, "GRAPH_OT_snap", SKEY, KM_PRESS, KM_SHIFT, 0);
	WM_keymap_add_item(keymap, "GRAPH_OT_mirror", MKEY, KM_PRESS, KM_SHIFT, 0);
	
	WM_keymap_add_item(keymap, "GRAPH_OT_handle_type", VKEY, KM_PRESS, 0, 0);

	WM_keymap_add_item(keymap, "GRAPH_OT_interpolation_type", TKEY, KM_PRESS, 0, 0);
	WM_keymap_add_item(keymap, "GRAPH_OT_easing_type", EKEY, KM_PRESS, KM_CTRL, 0);
	
	/* destructive */
	WM_keymap_add_item(keymap, "GRAPH_OT_smooth", OKEY, KM_PRESS, KM_ALT, 0);
	WM_keymap_add_item(keymap, "GRAPH_OT_sample", OKEY, KM_PRESS, KM_SHIFT, 0);
	
	WM_keymap_add_item(keymap, "GRAPH_OT_bake", CKEY, KM_PRESS, KM_ALT, 0);
	
	WM_keymap_add_menu(keymap, "GRAPH_MT_delete", XKEY, KM_PRESS, 0, 0);
	WM_keymap_add_menu(keymap, "GRAPH_MT_delete", DELKEY, KM_PRESS, 0, 0);

	WM_keymap_add_item(keymap, "GRAPH_OT_duplicate_move", DKEY, KM_PRESS, KM_SHIFT, 0);
	
	/* insertkey */
	WM_keymap_add_item(keymap, "GRAPH_OT_keyframe_insert", IKEY, KM_PRESS, 0, 0);
	WM_keymap_add_item(keymap, "GRAPH_OT_click_insert", ACTIONMOUSE, KM_CLICK, KM_CTRL, 0);
	
	/* copy/paste */
	WM_keymap_add_item(keymap, "GRAPH_OT_copy", CKEY, KM_PRESS, KM_CTRL, 0);
	WM_keymap_add_item(keymap, "GRAPH_OT_paste", VKEY, KM_PRESS, KM_CTRL, 0);
	kmi = WM_keymap_add_item(keymap, "GRAPH_OT_paste", VKEY, KM_PRESS, KM_CTRL | KM_SHIFT, 0);
	RNA_boolean_set(kmi->ptr, "flipped", true);
#ifdef __APPLE__
	WM_keymap_add_item(keymap, "GRAPH_OT_copy", CKEY, KM_PRESS, KM_OSKEY, 0);
	WM_keymap_add_item(keymap, "GRAPH_OT_paste", VKEY, KM_PRESS, KM_OSKEY, 0);
	kmi = WM_keymap_add_item(keymap, "GRAPH_OT_paste", VKEY, KM_PRESS, KM_OSKEY | KM_SHIFT, 0);
	RNA_boolean_set(kmi->ptr, "flipped", true);
#endif

	/* auto-set range */
	WM_keymap_add_item(keymap, "GRAPH_OT_previewrange_set", PKEY, KM_PRESS, KM_CTRL | KM_ALT, 0);
	WM_keymap_add_item(keymap, "GRAPH_OT_view_all", HOMEKEY, KM_PRESS, 0, 0);
	WM_keymap_add_item(keymap, "GRAPH_OT_view_all", NDOF_BUTTON_FIT, KM_PRESS, 0, 0);
	WM_keymap_add_item(keymap, "GRAPH_OT_view_selected", PADPERIOD, KM_PRESS, 0, 0);
	WM_keymap_add_item(keymap, "GRAPH_OT_view_frame", PAD0, KM_PRESS, 0, 0);

	/* F-Modifiers */
	kmi = WM_keymap_add_item(keymap, "GRAPH_OT_fmodifier_add", MKEY, KM_PRESS, KM_CTRL | KM_SHIFT, 0);
	RNA_boolean_set(kmi->ptr, "only_active", false);
	
	/* animation module */
	/* channels list
	 * NOTE: these operators were originally for the channels list, but are added here too for convenience...
	 */
	WM_keymap_add_item(keymap, "ANIM_OT_channels_editable_toggle", TABKEY, KM_PRESS, 0, 0);
	
	/* transform system */
	transform_keymap_for_space(keyconf, keymap, SPACE_IPO);
	
	kmi = WM_keymap_add_item(keymap, "WM_OT_context_toggle", OKEY, KM_PRESS, 0, 0);
	RNA_string_set(kmi->ptr, "data_path", "tool_settings.use_proportional_fcurve");

	/* pivot point settings */
	kmi = WM_keymap_add_item(keymap, "WM_OT_context_set_enum", COMMAKEY, KM_PRESS, 0, 0);
	RNA_string_set(kmi->ptr, "data_path", "space_data.pivot_point");
	RNA_string_set(kmi->ptr, "value", "BOUNDING_BOX_CENTER");
	
	kmi = WM_keymap_add_item(keymap, "WM_OT_context_set_enum", PERIODKEY, KM_PRESS, 0, 0);
	RNA_string_set(kmi->ptr, "data_path", "space_data.pivot_point");
	RNA_string_set(kmi->ptr, "value", "CURSOR");
	
	kmi = WM_keymap_add_item(keymap, "WM_OT_context_set_enum", PERIODKEY, KM_PRESS, KM_CTRL, 0);
	RNA_string_set(kmi->ptr, "data_path", "space_data.pivot_point");
	RNA_string_set(kmi->ptr, "value", "INDIVIDUAL_ORIGINS");
		
	/* special markers hotkeys for anim editors: see note in definition of this function */
	ED_marker_keymap_animedit_conflictfree(keymap);
}

/* --------------- */

void graphedit_keymap(wmKeyConfig *keyconf)
{
	wmKeyMap *keymap;
	wmKeyMapItem *kmi;
	
	/* keymap for all regions */
	keymap = WM_keymap_find(keyconf, "Graph Editor Generic", SPACE_IPO, 0);
	WM_keymap_add_item(keymap, "GRAPH_OT_properties", NKEY, KM_PRESS, 0, 0);
	
	/* extrapolation works on channels, not keys */
	WM_keymap_add_item(keymap, "GRAPH_OT_extrapolation_type", EKEY, KM_PRESS, KM_SHIFT, 0);
	
	/* find (i.e. a shortcut for setting the name filter) */
	WM_keymap_add_item(keymap, "ANIM_OT_channels_find", FKEY, KM_PRESS, KM_CTRL, 0);
	
	/* hide/reveal selected curves */
	kmi = WM_keymap_add_item(keymap, "GRAPH_OT_hide", HKEY, KM_PRESS, 0, 0);
	RNA_boolean_set(kmi->ptr, "unselected", false);
	
	kmi = WM_keymap_add_item(keymap, "GRAPH_OT_hide", HKEY, KM_PRESS, KM_SHIFT, 0);
	RNA_boolean_set(kmi->ptr, "unselected", true);
	
	WM_keymap_add_item(keymap, "GRAPH_OT_reveal", HKEY, KM_PRESS, KM_ALT, 0);
	
	
	/* channels */
	/* Channels are not directly handled by the Graph Editor module, but are inherited from the Animation module. 
	 * All the relevant operations, keymaps, drawing, etc. can therefore all be found in that module instead, as these
	 * are all used for the Graph Editor too.
	 */
	
	/* keyframes */
	keymap = WM_keymap_find(keyconf, "Graph Editor", SPACE_IPO, 0);
	graphedit_keymap_keyframes(keyconf, keymap);
}
<|MERGE_RESOLUTION|>--- conflicted
+++ resolved
@@ -182,11 +182,7 @@
 			if (screen)
 				screen->scrubbing = false;
 			
-<<<<<<< HEAD
-			WM_event_add_notifier(C, NC_SCENE | ND_FRAME, CTX_data_scene(C));
-=======
 			WM_event_add_notifier(C, NC_SCENE | ND_FRAME, scene);
->>>>>>> f6c11062
 			return OPERATOR_FINISHED;
 		
 		case MOUSEMOVE:
@@ -205,11 +201,7 @@
 				if (screen)
 					screen->scrubbing = false;
 				
-<<<<<<< HEAD
-				WM_event_add_notifier(C, NC_SCENE | ND_FRAME, CTX_data_scene(C));
-=======
 				WM_event_add_notifier(C, NC_SCENE | ND_FRAME, scene);
->>>>>>> f6c11062
 				return OPERATOR_FINISHED;
 			}
 			break;
