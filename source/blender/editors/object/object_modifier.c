--- conflicted
+++ resolved
@@ -2220,11 +2220,7 @@
 {
 	Object *ob = ED_object_active_context(C);
 	LaplacianDeformModifierData *lmd = (LaplacianDeformModifierData *)edit_modifier_property_get(op, ob, eModifierType_LaplacianDeform);
-<<<<<<< HEAD
-	
-=======
-
->>>>>>> 09b859d0
+
 	if (!lmd)
 		return OPERATOR_CANCELLED;
 	if (lmd->flag & MOD_LAPLACIANDEFORM_BIND) {
