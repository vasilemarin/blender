--- conflicted
+++ resolved
@@ -307,14 +307,7 @@
 		*r_sort_depsgraph = true;
 	}
 	else if (md->type == eModifierType_Surface) {
-<<<<<<< HEAD
 		*r_sort_depsgraph = true;
-=======
-		if (ob->pd && ob->pd->shape == PFIELD_SHAPE_SURFACE)
-			ob->pd->shape = PFIELD_SHAPE_PLANE;
-
-		*sort_depsgraph = 1;
->>>>>>> 30467f8e
 	}
 	else if (md->type == eModifierType_Multires) {
 		/* Delete MDisps layer if not used by another multires modifier */
@@ -1836,7 +1829,7 @@
 
 static int meshdeform_poll(bContext *C)
 {
-	return edit_modifier_poll_generic(C, &RNA_MeshDeformModifier, (1 << OB_MESH));
+	return edit_modifier_poll_generic(C, &RNA_MeshDeformModifier, 0);
 }
 
 static int meshdeform_bind_exec(bContext *C, wmOperator *op)
@@ -1936,48 +1929,16 @@
 
 static int explode_refresh_exec(bContext *C, wmOperator *op)
 {
-	Object *obact = ED_object_active_context(C);
-	Scene *scene = CTX_data_scene(C);
-	float cfra = BKE_scene_frame_get(scene);
-	ExplodeModifierData *emd;
-	RigidBodyModifierData *rmd;
-	
-	CTX_DATA_BEGIN(C, Object *, ob, selected_objects) {
-		emd = (ExplodeModifierData *)edit_modifier_property_get(op, ob, eModifierType_Explode);
-		rmd = (RigidBodyModifierData *)modifiers_findByType(ob, eModifierType_RigidBody);
-		
-		//force in case of rigidbody modifier refreshing on STARTFRAME only!!! or there are nasty crashes in bullet (collision filter callback, freed but not nulled stuff)
-		if (!emd || (rmd && cfra != scene->rigidbody_world->pointcache->startframe))
-			continue;
-	
-		if (emd->mode == eFractureMode_Cells) {
-			emd->use_cache = FALSE;
-		}
-		else {
+	Object *ob = ED_object_active_context(C);
+	ExplodeModifierData *emd = (ExplodeModifierData *)edit_modifier_property_get(op, ob, eModifierType_Explode);
+	
+	if (!emd)
+		return OPERATOR_CANCELLED;
+
 			emd->flag |= eExplodeFlag_CalcFaces;
-		}
-	
+
 		DAG_id_tag_update(&ob->id, OB_RECALC_DATA);
 		WM_event_add_notifier(C, NC_OBJECT | ND_MODIFIER, ob);
-	}
-	CTX_DATA_END;
-	
-	emd = (ExplodeModifierData *)edit_modifier_property_get(op, obact, eModifierType_Explode);
-	rmd = (RigidBodyModifierData *)modifiers_findByType(obact, eModifierType_RigidBody);
-	
-	if (!emd || (rmd && cfra != scene->rigidbody_world->pointcache->startframe))
-		return OPERATOR_CANCELLED;
-
-	if (emd->mode == eFractureMode_Cells) {
-		emd->use_cache = FALSE;
-	}
-	else {
-		emd->flag |= eExplodeFlag_CalcFaces;
-	}
-
-	DAG_id_tag_update(&obact->id, OB_RECALC_DATA);
-	DAG_scene_relations_rebuild(G.main, scene);
-	WM_event_add_notifier(C, NC_OBJECT | ND_MODIFIER, obact);
 	
 	return OPERATOR_FINISHED;
 }
