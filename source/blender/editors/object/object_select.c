/*
 * ***** BEGIN GPL LICENSE BLOCK *****
 *
 * This program is free software; you can redistribute it and/or
 * modify it under the terms of the GNU General Public License
 * as published by the Free Software Foundation; either version 2
 * of the License, or (at your option) any later version.
 *
 * This program is distributed in the hope that it will be useful,
 * but WITHOUT ANY WARRANTY; without even the implied warranty of
 * MERCHANTABILITY or FITNESS FOR A PARTICULAR PURPOSE.  See the
 * GNU General Public License for more details.
 *
 * You should have received a copy of the GNU General Public License
 * along with this program; if not, write to the Free Software Foundation,
 * Inc., 51 Franklin Street, Fifth Floor, Boston, MA 02110-1301, USA.
 *
 * The Original Code is Copyright (C) 2001-2002 by NaN Holding BV.
 * All rights reserved.
 *
 * Contributor(s): Blender Foundation, 2002-2008 full recode
 *
 * ***** END GPL LICENSE BLOCK *****
 */

/** \file blender/editors/object/object_select.c
 *  \ingroup edobj
 */


#include <ctype.h>
#include <stdio.h>
#include <stdlib.h>
#include <string.h>

#include "DNA_anim_types.h"
#include "DNA_group_types.h"
#include "DNA_material_types.h"
#include "DNA_modifier_types.h"
#include "DNA_property_types.h"
#include "DNA_scene_types.h"
#include "DNA_armature_types.h"
#include "DNA_lamp_types.h"
#include "DNA_workspace_types.h"

#include "BLI_math.h"
#include "BLI_listbase.h"
#include "BLI_rand.h"
#include "BLI_string_utils.h"
#include "BLI_utildefines.h"

#include "BLT_translation.h"

#include "BKE_context.h"
#include "BKE_group.h"
#include "BKE_layer.h"
#include "BKE_main.h"
#include "BKE_material.h"
#include "BKE_object.h"
#include "BKE_particle.h"
#include "BKE_paint.h"
#include "BKE_property.h"
#include "BKE_report.h"
#include "BKE_scene.h"
#include "BKE_workspace.h"
#include "BKE_library.h"
#include "BKE_deform.h"

#include "DEG_depsgraph.h"

#include "WM_api.h"
#include "WM_types.h"

#include "ED_object.h"
#include "ED_screen.h"
#include "ED_keyframing.h"

#include "UI_interface.h"
#include "UI_resources.h"

#include "RNA_access.h"
#include "RNA_define.h"
#include "RNA_enum_types.h"

#include "object_intern.h"

/************************ Exported **************************/

/* simple API for object selection, rather than just using the flag
 * this takes into account the 'restrict selection in 3d view' flag.
 * deselect works always, the restriction just prevents selection */

/* Note: send a NC_SCENE|ND_OB_SELECT notifier yourself! (or 
 * or a NC_SCENE|ND_OB_VISIBLE in case of visibility toggling */

void ED_object_base_select(Base *base, eObjectSelect_Mode mode)
{
	if (mode == BA_INVERT) {
		mode = (base->flag & BASE_SELECTED) != 0 ? BA_DESELECT : BA_SELECT;
	}

	if (base) {
		switch (mode) {
			case BA_SELECT:
				if ((base->flag & BASE_SELECTABLED) != 0) {
					base->flag |= BASE_SELECTED;
				}
				break;
			case BA_DESELECT:
				base->flag &= ~BASE_SELECTED;
				break;
			case BA_INVERT:
				/* Never happens. */
				break;
		}
		BKE_scene_object_base_flag_sync_from_base(base);
	}
}

/**
 * Change active base, it includes the notifier
 */
void ED_object_base_activate(bContext *C, Base *base)
{
	ViewLayer *view_layer = CTX_data_view_layer(C);
<<<<<<< HEAD

	wmWindowManager *wm = CTX_wm_manager(C);
	wmWindow *win = CTX_wm_window(C);
	WorkSpace *workspace = CTX_wm_workspace(C);

	eObjectMode object_mode = workspace->object_mode;
	eObjectMode object_mode_set = OB_MODE_OBJECT;

	if (base && ED_workspace_object_mode_in_other_window(
	            wm, win, base->object,
	            &object_mode_set))
	{
		/* Sync existing object mode with workspace. */
		workspace->object_mode = object_mode_set;
		view_layer->basact = base;
	}
	else {
		/* Apply the workspaces mode to the object (when possible). */
		Scene *scene = CTX_data_scene(C);
		Object *obact = base ? base->object : NULL;
		/* We don't know the previous active object in update.
		 *
		 * Not correct because it's possible other work-spaces use these.
		 * although that's a corner case. */
		if (workspace->object_mode & OB_MODE_ALL_MODE_DATA) {
			EvaluationContext eval_ctx;
			CTX_data_eval_ctx(C, &eval_ctx);
			FOREACH_OBJECT_BEGIN(view_layer, ob) {
				if (ob != obact) {
					if (BKE_object_has_mode_data(ob, eval_ctx.object_mode) &&
					    ED_workspace_object_mode_in_other_window(wm, win, ob, NULL) == false)
					{
						ED_object_mode_generic_exit(&eval_ctx, workspace, scene, ob);
					}
				}
			}
			FOREACH_OBJECT_END;
		}

		workspace->object_mode = OB_MODE_OBJECT;

		view_layer->basact = base;

		ED_object_mode_generic_enter(C, object_mode);
	}
=======
	view_layer->basact = base;
>>>>>>> 3e998b88

	if (base) {
		WM_event_add_notifier(C, NC_SCENE | ND_OB_ACTIVE, view_layer);
	}
	else {
		WM_event_add_notifier(C, NC_SCENE | ND_OB_ACTIVE, NULL);
	}
}

/********************** Selection Operators **********************/

static int objects_selectable_poll(bContext *C)
{
	/* we don't check for linked scenes here, selection is
	 * still allowed then for inspection of scene */
	Object *obact = CTX_data_active_object(C);

	if (CTX_data_edit_object(C))
		return 0;
	if (obact && obact->mode)
		return 0;
	
	return 1;
}

/************************ Select by Type *************************/

static int object_select_by_type_exec(bContext *C, wmOperator *op)
{
	short obtype, extend;
	
	obtype = RNA_enum_get(op->ptr, "type");
	extend = RNA_boolean_get(op->ptr, "extend");
		
	if (extend == 0) {
		CTX_DATA_BEGIN (C, Base *, base, visible_bases)
		{
			ED_object_base_select(base, BA_DESELECT);
		}
		CTX_DATA_END;
	}
	
	CTX_DATA_BEGIN (C, Base *, base, visible_bases)
	{
		if (base->object->type == obtype) {
			ED_object_base_select(base, BA_SELECT);
		}
	}
	CTX_DATA_END;
	
	WM_event_add_notifier(C, NC_SCENE | ND_OB_SELECT, CTX_data_scene(C));
	
	return OPERATOR_FINISHED;
}

void OBJECT_OT_select_by_type(wmOperatorType *ot)
{
	/* identifiers */
	ot->name = "Select By Type";
	ot->description = "Select all visible objects that are of a type";
	ot->idname = "OBJECT_OT_select_by_type";
	
	/* api callbacks */
	ot->invoke = WM_menu_invoke;
	ot->exec = object_select_by_type_exec;
	ot->poll = objects_selectable_poll;
	
	/* flags */
	ot->flag = OPTYPE_REGISTER | OPTYPE_UNDO;
	
	/* properties */
	RNA_def_boolean(ot->srna, "extend", false, "Extend", "Extend selection instead of deselecting everything first");
	ot->prop = RNA_def_enum(ot->srna, "type", rna_enum_object_type_items, 1, "Type", "");
}

/*********************** Selection by Links *********************/

enum {
	OBJECT_SELECT_LINKED_IPO = 1,
	OBJECT_SELECT_LINKED_OBDATA,
	OBJECT_SELECT_LINKED_MATERIAL,
	OBJECT_SELECT_LINKED_TEXTURE,
	OBJECT_SELECT_LINKED_DUPGROUP,
	OBJECT_SELECT_LINKED_PARTICLE,
	OBJECT_SELECT_LINKED_LIBRARY,
	OBJECT_SELECT_LINKED_LIBRARY_OBDATA
};

static const EnumPropertyItem prop_select_linked_types[] = {
	//{OBJECT_SELECT_LINKED_IPO, "IPO", 0, "Object IPO", ""}, // XXX deprecated animation system stuff...
	{OBJECT_SELECT_LINKED_OBDATA, "OBDATA", 0, "Object Data", ""},
	{OBJECT_SELECT_LINKED_MATERIAL, "MATERIAL", 0, "Material", ""},
	{OBJECT_SELECT_LINKED_TEXTURE, "TEXTURE", 0, "Texture", ""},
	{OBJECT_SELECT_LINKED_DUPGROUP, "DUPGROUP", 0, "Dupligroup", ""},
	{OBJECT_SELECT_LINKED_PARTICLE, "PARTICLE", 0, "Particle System", ""},
	{OBJECT_SELECT_LINKED_LIBRARY, "LIBRARY", 0, "Library", ""},
	{OBJECT_SELECT_LINKED_LIBRARY_OBDATA, "LIBRARY_OBDATA", 0, "Library (Object Data)", ""},
	{0, NULL, 0, NULL, NULL}
};

static bool object_select_all_by_obdata(bContext *C, void *obdata)
{
	bool changed = false;

	CTX_DATA_BEGIN (C, Base *, base, visible_bases)
	{
		if (((base->flag & BASE_SELECTED) == 0) && ((base->flag & BASE_SELECTABLED) != 0)) {
			if (base->object->data == obdata) {
				ED_object_base_select(base, BA_SELECT);
				changed = true;
			}
		}
	}
	CTX_DATA_END;

	return changed;
}

static bool object_select_all_by_material_texture(bContext *C, int use_texture, Material *mat, Tex *tex)
{
	bool changed = false;

	CTX_DATA_BEGIN (C, Base *, base, visible_bases)
	{
		if (((base->flag & BASE_SELECTED) == 0) && ((base->flag & BASE_SELECTABLED) != 0)) {
			Object *ob = base->object;
			Material *mat1;
			int a, b;

			for (a = 1; a <= ob->totcol; a++) {
				mat1 = give_current_material(ob, a);

				if (!use_texture) {
					if (mat1 == mat) {
						ED_object_base_select(base, BA_SELECT);
						changed = true;
					}
				}
				else if (mat1 && use_texture) {
					for (b = 0; b < MAX_MTEX; b++) {
						if (mat1->mtex[b]) {
							if (tex == mat1->mtex[b]->tex) {
								ED_object_base_select(base, BA_SELECT);
								changed = true;
								break;
							}
						}
					}
				}
			}
		}
	}
	CTX_DATA_END;

	return changed;
}

static bool object_select_all_by_dup_group(bContext *C, Object *ob)
{
	bool changed = false;
	Group *dup_group = (ob->transflag & OB_DUPLIGROUP) ? ob->dup_group : NULL;

	CTX_DATA_BEGIN (C, Base *, base, visible_bases)
	{
		if (((base->flag & BASE_SELECTED) == 0) && ((base->flag & BASE_SELECTABLED) != 0)) {
			Group *dup_group_other = (base->object->transflag & OB_DUPLIGROUP) ? base->object->dup_group : NULL;
			if (dup_group == dup_group_other) {
				ED_object_base_select(base, BA_SELECT);
				changed = true;
			}
		}
	}
	CTX_DATA_END;

	return changed;
}

static bool object_select_all_by_particle(bContext *C, Object *ob)
{
	ParticleSystem *psys_act = psys_get_current(ob);
	bool changed = false;

	CTX_DATA_BEGIN (C, Base *, base, visible_bases)
	{
		if (((base->flag & BASE_SELECTED) == 0) && ((base->flag & BASE_SELECTABLED) != 0)) {
			/* loop through other particles*/
			ParticleSystem *psys;
			
			for (psys = base->object->particlesystem.first; psys; psys = psys->next) {
				if (psys->part == psys_act->part) {
					ED_object_base_select(base, BA_SELECT);
					changed = true;
					break;
				}

				if (base->flag & BASE_SELECTED) {
					break;
				}
			}
		}
	}
	CTX_DATA_END;

	return changed;
}

static bool object_select_all_by_library(bContext *C, Library *lib)
{
	bool changed = false;

	CTX_DATA_BEGIN (C, Base *, base, visible_bases)
	{
		if (((base->flag & BASE_SELECTED) == 0) && ((base->flag & BASE_SELECTABLED) != 0)) {
			if (lib == base->object->id.lib) {
				ED_object_base_select(base, BA_SELECT);
				changed = true;
			}
		}
	}
	CTX_DATA_END;

	return changed;
}

static bool object_select_all_by_library_obdata(bContext *C, Library *lib)
{
	bool changed = false;

	CTX_DATA_BEGIN (C, Base *, base, visible_bases)
	{
		if (((base->flag & BASE_SELECTED) == 0) && ((base->flag & BASE_SELECTABLED) != 0)) {
			if (base->object->data && lib == ((ID *)base->object->data)->lib) {
				ED_object_base_select(base, BA_SELECT);
				changed = true;
			}
		}
	}
	CTX_DATA_END;

	return changed;
}

void ED_object_select_linked_by_id(bContext *C, ID *id)
{
	int idtype = GS(id->name);
	bool changed = false;

	if (OB_DATA_SUPPORT_ID(idtype)) {
		changed = object_select_all_by_obdata(C, id);
	}
	else if (idtype == ID_MA) {
		changed = object_select_all_by_material_texture(C, false, (Material *)id, NULL);
	}
	else if (idtype == ID_LI) {
		changed = object_select_all_by_library(C, (Library *) id);
	}

	if (changed) {
		WM_event_add_notifier(C, NC_SCENE | ND_OB_SELECT, CTX_data_scene(C));
	}
}

static int object_select_linked_exec(bContext *C, wmOperator *op)
{
	Scene *scene = CTX_data_scene(C);
	ViewLayer *view_layer = CTX_data_view_layer(C);
	Object *ob;
	int nr = RNA_enum_get(op->ptr, "type");
	bool changed = false, extend;

	extend = RNA_boolean_get(op->ptr, "extend");
	
	if (extend == 0) {
		CTX_DATA_BEGIN (C, Base *, base, visible_bases)
		{
			ED_object_base_select(base, BA_DESELECT);
		}
		CTX_DATA_END;
	}
	
	ob = OBACT(view_layer);
	if (ob == NULL) {
		BKE_report(op->reports, RPT_ERROR, "No active object");
		return OPERATOR_CANCELLED;
	}
	
	if (nr == OBJECT_SELECT_LINKED_IPO) {
		// XXX old animation system
		//if (ob->ipo == 0) return OPERATOR_CANCELLED;
		//object_select_all_by_ipo(C, ob->ipo)
		return OPERATOR_CANCELLED;
	}
	else if (nr == OBJECT_SELECT_LINKED_OBDATA) {
		if (ob->data == NULL)
			return OPERATOR_CANCELLED;

		changed = object_select_all_by_obdata(C, ob->data);
	}
	else if (nr == OBJECT_SELECT_LINKED_MATERIAL || nr == OBJECT_SELECT_LINKED_TEXTURE) {
		Material *mat = NULL;
		Tex *tex = NULL;
		bool use_texture = false;

		mat = give_current_material(ob, ob->actcol);
		if (mat == NULL) return OPERATOR_CANCELLED;
		if (nr == OBJECT_SELECT_LINKED_TEXTURE) {
			use_texture = true;

			if (mat->mtex[(int)mat->texact]) tex = mat->mtex[(int)mat->texact]->tex;
			if (tex == NULL) return OPERATOR_CANCELLED;
		}

		changed = object_select_all_by_material_texture(C, use_texture, mat, tex);
	}
	else if (nr == OBJECT_SELECT_LINKED_DUPGROUP) {
		if (ob->dup_group == NULL)
			return OPERATOR_CANCELLED;

		changed = object_select_all_by_dup_group(C, ob);
	}
	else if (nr == OBJECT_SELECT_LINKED_PARTICLE) {
		if (BLI_listbase_is_empty(&ob->particlesystem))
			return OPERATOR_CANCELLED;

		changed = object_select_all_by_particle(C, ob);
	}
	else if (nr == OBJECT_SELECT_LINKED_LIBRARY) {
		/* do nothing */
		changed = object_select_all_by_library(C, ob->id.lib);
	}
	else if (nr == OBJECT_SELECT_LINKED_LIBRARY_OBDATA) {
		if (ob->data == NULL)
			return OPERATOR_CANCELLED;

		changed = object_select_all_by_library_obdata(C, ((ID *) ob->data)->lib);
	}
	else
		return OPERATOR_CANCELLED;

	if (changed) {
		WM_event_add_notifier(C, NC_SCENE | ND_OB_SELECT, scene);
		return OPERATOR_FINISHED;
	}
	
	return OPERATOR_CANCELLED;
}

void OBJECT_OT_select_linked(wmOperatorType *ot)
{
	/* identifiers */
	ot->name = "Select Linked";
	ot->description = "Select all visible objects that are linked";
	ot->idname = "OBJECT_OT_select_linked";
	
	/* api callbacks */
	ot->invoke = WM_menu_invoke;
	ot->exec = object_select_linked_exec;
	ot->poll = objects_selectable_poll;
	
	/* flags */
	ot->flag = OPTYPE_REGISTER | OPTYPE_UNDO;
	
	/* properties */
	RNA_def_boolean(ot->srna, "extend", false, "Extend", "Extend selection instead of deselecting everything first");
	ot->prop = RNA_def_enum(ot->srna, "type", prop_select_linked_types, 0, "Type", "");
}

/*********************** Selected Grouped ********************/

enum {
	OBJECT_GRPSEL_CHILDREN_RECURSIVE =  0,
	OBJECT_GRPSEL_CHILDREN           =  1,
	OBJECT_GRPSEL_PARENT             =  2,
	OBJECT_GRPSEL_SIBLINGS           =  3,
	OBJECT_GRPSEL_TYPE               =  4,
	OBJECT_GRPSEL_COLLECTION         =  5,
	OBJECT_GRPSEL_GROUP              =  6,
	OBJECT_GRPSEL_HOOK               =  7,
	OBJECT_GRPSEL_PASS               =  8,
	OBJECT_GRPSEL_COLOR              =  9,
	OBJECT_GRPSEL_PROPERTIES         = 10,
	OBJECT_GRPSEL_KEYINGSET          = 11,
	OBJECT_GRPSEL_LAMP_TYPE          = 12,
};

static const EnumPropertyItem prop_select_grouped_types[] = {
	{OBJECT_GRPSEL_CHILDREN_RECURSIVE, "CHILDREN_RECURSIVE", 0, "Children", ""},
	{OBJECT_GRPSEL_CHILDREN, "CHILDREN", 0, "Immediate Children", ""},
	{OBJECT_GRPSEL_PARENT, "PARENT", 0, "Parent", ""},
	{OBJECT_GRPSEL_SIBLINGS, "SIBLINGS", 0, "Siblings", "Shared Parent"},
	{OBJECT_GRPSEL_TYPE, "TYPE", 0, "Type", "Shared object type"},
	{OBJECT_GRPSEL_COLLECTION, "COLLECTION", 0, "Collection", "Shared collection"},
	{OBJECT_GRPSEL_GROUP, "GROUP", 0, "Group", "Shared group"},
	{OBJECT_GRPSEL_HOOK, "HOOK", 0, "Hook", ""},
	{OBJECT_GRPSEL_PASS, "PASS", 0, "Pass", "Render pass Index"},
	{OBJECT_GRPSEL_COLOR, "COLOR", 0, "Color", "Object Color"},
	{OBJECT_GRPSEL_PROPERTIES, "PROPERTIES", 0, "Properties", "Game Properties"},
	{OBJECT_GRPSEL_KEYINGSET, "KEYINGSET", 0, "Keying Set", "Objects included in active Keying Set"},
	{OBJECT_GRPSEL_LAMP_TYPE, "LAMP_TYPE", 0, "Lamp Type", "Matching lamp types"},
	{0, NULL, 0, NULL, NULL}
};

static bool select_grouped_children(bContext *C, Object *ob, const bool recursive)
{
	bool changed = false;

	CTX_DATA_BEGIN (C, Base *, base, selectable_bases)
	{
		if (ob == base->object->parent) {
			if ((base->flag & BASE_SELECTED) == 0) {
				ED_object_base_select(base, BA_SELECT);
				changed = true;
			}

			if (recursive) {
				changed |= select_grouped_children(C, base->object, 1);
			}
		}
	}
	CTX_DATA_END;
	return changed;
}

static bool select_grouped_parent(bContext *C) /* Makes parent active and de-selected OBACT */
{
	ViewLayer *view_layer = CTX_data_view_layer(C);
	Base *baspar, *basact = CTX_data_active_base(C);
	bool changed = false;

	if (!basact || !(basact->object->parent)) {
		return 0;  /* we know OBACT is valid */
	}

	baspar = BKE_view_layer_base_find(view_layer, basact->object->parent);

	/* can be NULL if parent in other scene */
	if (baspar && BASE_SELECTABLE(baspar)) {
		ED_object_base_select(baspar, BA_SELECT);
		ED_object_base_activate(C, baspar);
		changed = true;
	}
	return changed;
}


#define GROUP_MENU_MAX  24
static bool select_grouped_group(bContext *C, Object *ob)  /* Select objects in the same group as the active */
{
	bool changed = false;
	Group *group, *ob_groups[GROUP_MENU_MAX];
	int group_count = 0, i;
	uiPopupMenu *pup;
	uiLayout *layout;

	for (group = CTX_data_main(C)->group.first; group && group_count < GROUP_MENU_MAX; group = group->id.next) {
		if (BKE_group_object_exists(group, ob)) {
			ob_groups[group_count] = group;
			group_count++;
		}
	}

	if (!group_count)
		return 0;
	else if (group_count == 1) {
		group = ob_groups[0];
		CTX_DATA_BEGIN (C, Base *, base, visible_bases)
		{
			if (((base->flag & BASE_SELECTED) == 0) && ((base->flag & BASE_SELECTABLED) != 0)) {
				if (BKE_group_object_exists(group, base->object)) {
					ED_object_base_select(base, BA_SELECT);
					changed = true;
				}
			}
		}
		CTX_DATA_END;
		return changed;
	}

	/* build the menu. */
	pup = UI_popup_menu_begin(C, IFACE_("Select Group"), ICON_NONE);
	layout = UI_popup_menu_layout(pup);

	for (i = 0; i < group_count; i++) {
		group = ob_groups[i];
		uiItemStringO(layout, group->id.name + 2, 0, "OBJECT_OT_select_same_group", "group", group->id.name + 2);
	}

	UI_popup_menu_end(C, pup);
	return changed;  /* The operator already handle this! */
}

static bool select_grouped_object_hooks(bContext *C, Object *ob)
{
	ViewLayer *view_layer = CTX_data_view_layer(C);

	bool changed = false;
	Base *base;
	ModifierData *md;
	HookModifierData *hmd;

	for (md = ob->modifiers.first; md; md = md->next) {
		if (md->type == eModifierType_Hook) {
			hmd = (HookModifierData *) md;
			if (hmd->object) {
				base = BKE_view_layer_base_find(view_layer, hmd->object);
				if (base && ((base->flag & BASE_SELECTED) == 0) && (BASE_SELECTABLE(base))) {
					ED_object_base_select(base, BA_SELECT);
					changed = true;
				}
			}
		}
	}
	return changed;
}

/* Select objects with the same parent as the active (siblings),
 * parent can be NULL also */
static bool select_grouped_siblings(bContext *C, Object *ob)
{
	bool changed = false;

	CTX_DATA_BEGIN (C, Base *, base, selectable_bases)
	{
		if ((base->object->parent == ob->parent) && ((base->flag & BASE_SELECTED) == 0)) {
			ED_object_base_select(base, BA_SELECT);
			changed = true;
		}
	}
	CTX_DATA_END;
	return changed;
}
static bool select_grouped_lamptype(bContext *C, Object *ob)
{
	Lamp *la = ob->data;

	bool changed = false;

	CTX_DATA_BEGIN (C, Base *, base, selectable_bases)
	{
		if (base->object->type == OB_LAMP) {
			Lamp *la_test = base->object->data;
			if ((la->type == la_test->type) && ((base->flag & BASE_SELECTED) == 0)) {
				ED_object_base_select(base, BA_SELECT);
				changed = true;
			}
		}
	}
	CTX_DATA_END;
	return changed;
}
static bool select_grouped_type(bContext *C, Object *ob)
{
	bool changed = false;

	CTX_DATA_BEGIN (C, Base *, base, selectable_bases)
	{
		if ((base->object->type == ob->type) && ((base->flag & BASE_SELECTED) == 0)) {
			ED_object_base_select(base, BA_SELECT);
			changed = true;
		}
	}
	CTX_DATA_END;
	return changed;
}

#define COLLECTION_MENU_MAX  24
static bool select_grouped_collection(bContext *C, Object *ob)  /* Select objects in the same collection as the active */
{
	typedef struct EnumeratedCollection {
		struct SceneCollection *collection;
		int index;
	} EnumeratedCollection;

	bool changed = false;
	SceneCollection *collection;
	EnumeratedCollection ob_collections[COLLECTION_MENU_MAX];
	int collection_count = 0, i;
	uiPopupMenu *pup;
	uiLayout *layout;

	i = 0;
	FOREACH_SCENE_COLLECTION_BEGIN(CTX_data_scene(C), scene_collection)
	{
		if (BKE_collection_object_exists(scene_collection, ob)) {
			ob_collections[collection_count].index = i;
			ob_collections[collection_count].collection = scene_collection;
			if (++collection_count >= COLLECTION_MENU_MAX) {
				break;
			}
		}
		i++;
	}
	FOREACH_SCENE_COLLECTION_END;

	if (!collection_count) {
		return 0;
	}
	else if (collection_count == 1) {
		collection = ob_collections[0].collection;
		return BKE_collection_objects_select(CTX_data_view_layer(C), collection);
	}

	/* build the menu. */
	pup = UI_popup_menu_begin(C, IFACE_("Select Collection"), ICON_NONE);
	layout = UI_popup_menu_layout(pup);

	for (i = 0; i < collection_count; i++) {
		uiItemIntO(layout,
		           ob_collections[i].collection->name,
		           ICON_NONE,
		           "OBJECT_OT_select_same_collection",
		           "collection_index",
		           ob_collections[i].index);
	}

	UI_popup_menu_end(C, pup);
	return changed;  /* The operator already handle this! */
}

static bool select_grouped_index_object(bContext *C, Object *ob)
{
	bool changed = false;

	CTX_DATA_BEGIN (C, Base *, base, selectable_bases)
	{
		if ((base->object->index == ob->index) && ((base->flag & BASE_SELECTED) == 0)) {
			ED_object_base_select(base, BA_SELECT);
			changed = true;
		}
	}
	CTX_DATA_END;
	return changed;
}

static bool select_grouped_color(bContext *C, Object *ob)
{
	bool changed = false;

	CTX_DATA_BEGIN (C, Base *, base, selectable_bases)
	{
		if (((base->flag & BASE_SELECTED) == 0) && (compare_v3v3(base->object->col, ob->col, 0.005f))) {
			ED_object_base_select(base, BA_SELECT);
			changed = true;
		}
	}
	CTX_DATA_END;
	return changed;
}

static bool objects_share_gameprop(Object *a, Object *b)
{
	bProperty *prop;

	for (prop = a->prop.first; prop; prop = prop->next) {
		if (BKE_bproperty_object_get(b, prop->name)) {
			return 1;
		}
	}
	return 0;
}

static bool select_grouped_gameprops(bContext *C, Object *ob)
{
	bool changed = false;

	CTX_DATA_BEGIN (C, Base *, base, selectable_bases)
	{
		if (((base->flag & BASE_SELECTED) == 0) && (objects_share_gameprop(base->object, ob))) {
			ED_object_base_select(base, BA_SELECT);
			changed = true;
		}
	}
	CTX_DATA_END;
	return changed;
}

static bool select_grouped_keyingset(bContext *C, Object *UNUSED(ob), ReportList *reports)
{
	KeyingSet *ks = ANIM_scene_get_active_keyingset(CTX_data_scene(C));
	bool changed = false;
	
	/* firstly, validate KeyingSet */
	if (ks == NULL) {
		BKE_report(reports, RPT_ERROR, "No active Keying Set to use");
		return false;
	}
	else if (ANIM_validate_keyingset(C, NULL, ks) != 0) {
		if (ks->paths.first == NULL) {
			if ((ks->flag & KEYINGSET_ABSOLUTE) == 0) {
				BKE_report(reports, RPT_ERROR, 
				           "Use another Keying Set, as the active one depends on the currently "
				           "selected objects or cannot find any targets due to unsuitable context");
			}
			else {
				BKE_report(reports, RPT_ERROR, "Keying Set does not contain any paths");
			}
		}
		return false;
	}
	
	/* select each object that Keying Set refers to */
	/* TODO: perhaps to be more in line with the rest of these, we should only take objects
	 * if the passed in object is included in this too */
	CTX_DATA_BEGIN (C, Base *, base, selectable_bases)
	{
		/* only check for this object if it isn't selected already, to limit time wasted */
		if ((base->flag & BASE_SELECTED) == 0) {
			KS_Path *ksp;
			
			/* this is the slow way... we could end up with > 500 items here, 
			 * with none matching, but end up doing this on 1000 objects...
			 */
			for (ksp = ks->paths.first; ksp; ksp = ksp->next) {
				/* if id matches, select then stop looping (match found) */
				if (ksp->id == (ID *)base->object) {
					ED_object_base_select(base, BA_SELECT);
					changed = true;
					break;
				}
			}
		}
	}
	CTX_DATA_END;
		
	return changed;
}

static int object_select_grouped_exec(bContext *C, wmOperator *op)
{
	Scene *scene = CTX_data_scene(C);
	ViewLayer *view_layer = CTX_data_view_layer(C);
	Object *ob;
	const int type = RNA_enum_get(op->ptr, "type");
	bool changed = false, extend;

	extend = RNA_boolean_get(op->ptr, "extend");

	if (extend == 0) {
		CTX_DATA_BEGIN (C, Base *, base, visible_bases)
		{
			ED_object_base_select(base, BA_DESELECT);
			changed = true;
		}
		CTX_DATA_END;
	}

	ob = OBACT(view_layer);
	if (ob == NULL) {
		BKE_report(op->reports, RPT_ERROR, "No active object");
		return OPERATOR_CANCELLED;
	}

	switch (type) {
		case OBJECT_GRPSEL_CHILDREN_RECURSIVE:
			changed |= select_grouped_children(C, ob, true);
			break;
		case OBJECT_GRPSEL_CHILDREN:
			changed |= select_grouped_children(C, ob, false);
			break;
		case OBJECT_GRPSEL_PARENT:
			changed |= select_grouped_parent(C);
			break;
		case OBJECT_GRPSEL_SIBLINGS:
			changed |= select_grouped_siblings(C, ob);
			break;
		case OBJECT_GRPSEL_TYPE:
			changed |= select_grouped_type(C, ob);
			break;
		case OBJECT_GRPSEL_COLLECTION:
			changed |= select_grouped_collection(C, ob);
			break;
		case OBJECT_GRPSEL_GROUP:
			changed |= select_grouped_group(C, ob);
			break;
		case OBJECT_GRPSEL_HOOK:
			changed |= select_grouped_object_hooks(C, ob);
			break;
		case OBJECT_GRPSEL_PASS:
			changed |= select_grouped_index_object(C, ob);
			break;
		case OBJECT_GRPSEL_COLOR:
			changed |= select_grouped_color(C, ob);
			break;
		case OBJECT_GRPSEL_PROPERTIES:
			changed |= select_grouped_gameprops(C, ob);
			break;
		case OBJECT_GRPSEL_KEYINGSET:
			changed |= select_grouped_keyingset(C, ob, op->reports);
			break;
		case OBJECT_GRPSEL_LAMP_TYPE:
			if (ob->type != OB_LAMP) {
				BKE_report(op->reports, RPT_ERROR, "Active object must be a lamp");
				break;
			}
			changed |= select_grouped_lamptype(C, ob);
			break;
		default:
			break;
	}

	if (changed) {
		WM_event_add_notifier(C, NC_SCENE | ND_OB_SELECT, scene);
		return OPERATOR_FINISHED;
	}

	return OPERATOR_CANCELLED;
}

void OBJECT_OT_select_grouped(wmOperatorType *ot)
{
	/* identifiers */
	ot->name = "Select Grouped";
	ot->description = "Select all visible objects grouped by various properties";
	ot->idname = "OBJECT_OT_select_grouped";
	
	/* api callbacks */
	ot->invoke = WM_menu_invoke;
	ot->exec = object_select_grouped_exec;
	ot->poll = objects_selectable_poll;
	
	/* flags */
	ot->flag = OPTYPE_REGISTER | OPTYPE_UNDO;
	
	/* properties */
	RNA_def_boolean(ot->srna, "extend", false, "Extend", "Extend selection instead of deselecting everything first");
	ot->prop = RNA_def_enum(ot->srna, "type", prop_select_grouped_types, 0, "Type", "");
}

/**************************** (De)select All ****************************/

static int object_select_all_exec(bContext *C, wmOperator *op)
{
	int action = RNA_enum_get(op->ptr, "action");
	
	/* passthrough if no objects are visible */
	if (CTX_DATA_COUNT(C, visible_bases) == 0) return OPERATOR_PASS_THROUGH;

	if (action == SEL_TOGGLE) {
		action = SEL_SELECT;
		CTX_DATA_BEGIN (C, Base *, base, visible_bases)
		{
			if ((base->flag & BASE_SELECTED) != 0) {
				action = SEL_DESELECT;
				break;
			}
		}
		CTX_DATA_END;
	}

	CTX_DATA_BEGIN (C, Base *, base, visible_bases)
	{
		switch (action) {
			case SEL_SELECT:
				ED_object_base_select(base, BA_SELECT);
				break;
			case SEL_DESELECT:
				ED_object_base_select(base, BA_DESELECT);
				break;
			case SEL_INVERT:
				if ((base->flag & BASE_SELECTED) != 0) {
					ED_object_base_select(base, BA_DESELECT);
				}
				else {
					ED_object_base_select(base, BA_SELECT);
				}
				break;
		}
	}
	CTX_DATA_END;
	
	WM_event_add_notifier(C, NC_SCENE | ND_OB_SELECT, CTX_data_scene(C));
	
	return OPERATOR_FINISHED;
}

void OBJECT_OT_select_all(wmOperatorType *ot)
{
	
	/* identifiers */
	ot->name = "(De)select All";
	ot->description = "Change selection of all visible objects in scene";
	ot->idname = "OBJECT_OT_select_all";
	
	/* api callbacks */
	ot->exec = object_select_all_exec;
	ot->poll = objects_selectable_poll;
	
	/* flags */
	ot->flag = OPTYPE_REGISTER | OPTYPE_UNDO;

	WM_operator_properties_select_all(ot);
}

/**************************** Select In The Same Group ****************************/

static int object_select_same_group_exec(bContext *C, wmOperator *op)
{
	Group *group;
	char group_name[MAX_ID_NAME];

	/* passthrough if no objects are visible */
	if (CTX_DATA_COUNT(C, visible_bases) == 0) return OPERATOR_PASS_THROUGH;

	RNA_string_get(op->ptr, "group", group_name);

	group = (Group *)BKE_libblock_find_name(ID_GR, group_name);

	if (!group) {
		return OPERATOR_PASS_THROUGH;
	}

	CTX_DATA_BEGIN (C, Base *, base, visible_bases)
	{
		if (((base->flag & BASE_SELECTED) == 0) && ((base->flag & BASE_SELECTABLED) != 0)) {
			if (BKE_group_object_exists(group, base->object)) {
				ED_object_base_select(base, BA_SELECT);
			}
		}
	}
	CTX_DATA_END;

	WM_event_add_notifier(C, NC_SCENE | ND_OB_SELECT, CTX_data_scene(C));
	
	return OPERATOR_FINISHED;
}

void OBJECT_OT_select_same_group(wmOperatorType *ot)
{
	
	/* identifiers */
	ot->name = "Select Same Group";
	ot->description = "Select object in the same group";
	ot->idname = "OBJECT_OT_select_same_group";
	
	/* api callbacks */
	ot->exec = object_select_same_group_exec;
	ot->poll = objects_selectable_poll;
	
	/* flags */
	ot->flag = OPTYPE_REGISTER | OPTYPE_UNDO;

	RNA_def_string(ot->srna, "group", NULL, MAX_ID_NAME, "Group", "Name of the group to select");
}

/**************************** Select In The Same Collection ****************************/

static int object_select_same_collection_exec(bContext *C, wmOperator *op)
{
	SceneCollection *collection;

	/* passthrough if no objects are visible */
	if (CTX_DATA_COUNT(C, visible_bases) == 0) return OPERATOR_PASS_THROUGH;

	int collection_index = RNA_int_get(op->ptr, "collection_index");
	collection = BKE_collection_from_index(CTX_data_scene(C), collection_index);

	if (!collection) {
		return OPERATOR_PASS_THROUGH;
	}

	if (BKE_collection_objects_select(CTX_data_view_layer(C), collection)) {
		WM_event_add_notifier(C, NC_SCENE | ND_OB_SELECT, CTX_data_scene(C));
	}

	return OPERATOR_FINISHED;
}

void OBJECT_OT_select_same_collection(wmOperatorType *ot)
{
	PropertyRNA *prop;

	/* identifiers */
	ot->name = "Select Same Collection";
	ot->description = "Select object in the same collection";
	ot->idname = "OBJECT_OT_select_same_collection";

	/* api callbacks */
	ot->exec = object_select_same_collection_exec;
	ot->poll = objects_selectable_poll;

	/* flags */
	ot->flag = OPTYPE_REGISTER | OPTYPE_UNDO;

	prop = RNA_def_int(ot->srna, "collection_index", -1, -1, INT_MAX,
	                   "Collection Index", "Index of the collection to select", 0, INT_MAX);
	RNA_def_property_flag(prop, PROP_SKIP_SAVE);
}
/**************************** Select Mirror ****************************/
static int object_select_mirror_exec(bContext *C, wmOperator *op)
{
	Scene *scene = CTX_data_scene(C);
	ViewLayer *view_layer = CTX_data_view_layer(C);
	bool extend;
	
	extend = RNA_boolean_get(op->ptr, "extend");
	
	CTX_DATA_BEGIN (C, Base *, primbase, selected_bases)
	{
		char name_flip[MAXBONENAME];

		BLI_string_flip_side_name(name_flip, primbase->object->id.name + 2, true, sizeof(name_flip));
		
		if (!STREQ(name_flip, primbase->object->id.name + 2)) {
			Object *ob = (Object *)BKE_libblock_find_name(ID_OB, name_flip);
			if (ob) {
				Base *secbase = BKE_view_layer_base_find(view_layer, ob);

				if (secbase) {
					ED_object_base_select(secbase, BA_SELECT);
				}
			}
		}
		
		if (extend == false) ED_object_base_select(primbase, BA_DESELECT);
		
	}
	CTX_DATA_END;
	
	/* undo? */
	WM_event_add_notifier(C, NC_SCENE | ND_OB_SELECT, scene);
	
	return OPERATOR_FINISHED;
}

void OBJECT_OT_select_mirror(wmOperatorType *ot)
{
	
	/* identifiers */
	ot->name = "Select Mirror";
	ot->description = "Select the Mirror objects of the selected object eg. L.sword -> R.sword";
	ot->idname = "OBJECT_OT_select_mirror";
	
	/* api callbacks */
	ot->exec = object_select_mirror_exec;
	ot->poll = objects_selectable_poll;
	
	/* flags */
	ot->flag = OPTYPE_REGISTER | OPTYPE_UNDO;
	
	RNA_def_boolean(ot->srna, "extend", 0, "Extend", "Extend selection instead of deselecting everything first");
}


/** \name Select More/Less
 * \{ */

static bool object_select_more_less(bContext *C, const bool select)
{
	ViewLayer *view_layer = CTX_data_view_layer(C);

	for (Base *base = view_layer->object_bases.first; base; base = base->next) {
		Object *ob = base->object;
		ob->flag &= ~OB_DONE;
		ob->id.tag &= ~LIB_TAG_DOIT;
		/* parent may be in another scene */
		if (ob->parent) {
			ob->parent->flag &= ~OB_DONE;
			ob->parent->id.tag &= ~LIB_TAG_DOIT;
		}
	}

	ListBase ctx_base_list;
	CollectionPointerLink *ctx_base;
	CTX_data_selectable_bases(C, &ctx_base_list);

	CTX_DATA_BEGIN (C, Object *, ob, selected_objects)
	{
		ob->flag |= OB_DONE;
	}
	CTX_DATA_END;



	for (ctx_base = ctx_base_list.first; ctx_base; ctx_base = ctx_base->next) {
		Object *ob = ((Base *)ctx_base->ptr.data)->object;
		if (ob->parent) {
			if ((ob->flag & OB_DONE) != (ob->parent->flag & OB_DONE)) {
				ob->id.tag         |= LIB_TAG_DOIT;
				ob->parent->id.tag |= LIB_TAG_DOIT;
			}
		}
	}

	bool changed = false;
	const short select_mode = select ? BA_SELECT : BA_DESELECT;
	const short select_flag = select ? BASE_SELECTED : 0;

	for (ctx_base = ctx_base_list.first; ctx_base; ctx_base = ctx_base->next) {
		Base *base = ctx_base->ptr.data;
		Object *ob = base->object;
		if ((ob->id.tag & LIB_TAG_DOIT) && ((base->flag & BASE_SELECTED) != select_flag)) {
			ED_object_base_select(base, select_mode);
			changed = true;
		}
	}

	BLI_freelistN(&ctx_base_list);

	return changed;
}

static int object_select_more_exec(bContext *C, wmOperator *UNUSED(op))
{
	bool changed = object_select_more_less(C, true);

	if (changed) {
		WM_event_add_notifier(C, NC_SCENE | ND_OB_SELECT, CTX_data_scene(C));
		return OPERATOR_FINISHED;
	}
	else {
		return OPERATOR_CANCELLED;
	}
}

void OBJECT_OT_select_more(wmOperatorType *ot)
{
	/* identifiers */
	ot->name = "Select More";
	ot->idname = "OBJECT_OT_select_more";
	ot->description = "Select connected parent/child objects";

	/* api callbacks */
	ot->exec = object_select_more_exec;
	ot->poll = ED_operator_objectmode;

	/* flags */
	ot->flag = OPTYPE_REGISTER | OPTYPE_UNDO;
}

static int object_select_less_exec(bContext *C, wmOperator *UNUSED(op))
{
	bool changed = object_select_more_less(C, false);

	if (changed) {
		WM_event_add_notifier(C, NC_SCENE | ND_OB_SELECT, CTX_data_scene(C));
		return OPERATOR_FINISHED;
	}
	else {
		return OPERATOR_CANCELLED;
	}
}

void OBJECT_OT_select_less(wmOperatorType *ot)
{
	/* identifiers */
	ot->name = "Select Less";
	ot->idname = "OBJECT_OT_select_less";
	ot->description = "Deselect objects at the boundaries of parent/child relationships";

	/* api callbacks */
	ot->exec = object_select_less_exec;
	ot->poll = ED_operator_objectmode;

	/* flags */
	ot->flag = OPTYPE_REGISTER | OPTYPE_UNDO;
}

/** \} */


/**************************** Select Random ****************************/

static int object_select_random_exec(bContext *C, wmOperator *op)
{	
	const float randfac = RNA_float_get(op->ptr, "percent") / 100.0f;
	const int seed = WM_operator_properties_select_random_seed_increment_get(op);
	const bool select = (RNA_enum_get(op->ptr, "action") == SEL_SELECT);

	RNG *rng = BLI_rng_new_srandom(seed);

	CTX_DATA_BEGIN (C, Base *, base, selectable_bases)
	{
		if (BLI_rng_get_float(rng) < randfac) {
			ED_object_base_select(base, select);
		}
	}
	CTX_DATA_END;

	BLI_rng_free(rng);

	WM_event_add_notifier(C, NC_SCENE | ND_OB_SELECT, CTX_data_scene(C));
	
	return OPERATOR_FINISHED;
}

void OBJECT_OT_select_random(wmOperatorType *ot)
{
	/* identifiers */
	ot->name = "Select Random";
	ot->description = "Set select on random visible objects";
	ot->idname = "OBJECT_OT_select_random";
	
	/* api callbacks */
	/*ot->invoke = object_select_random_invoke XXX - need a number popup ;*/
	ot->exec = object_select_random_exec;
	ot->poll = objects_selectable_poll;
	
	/* flags */
	ot->flag = OPTYPE_REGISTER | OPTYPE_UNDO;
	
	/* properties */
	WM_operator_properties_select_random(ot);
}<|MERGE_RESOLUTION|>--- conflicted
+++ resolved
@@ -123,55 +123,7 @@
 void ED_object_base_activate(bContext *C, Base *base)
 {
 	ViewLayer *view_layer = CTX_data_view_layer(C);
-<<<<<<< HEAD
-
-	wmWindowManager *wm = CTX_wm_manager(C);
-	wmWindow *win = CTX_wm_window(C);
-	WorkSpace *workspace = CTX_wm_workspace(C);
-
-	eObjectMode object_mode = workspace->object_mode;
-	eObjectMode object_mode_set = OB_MODE_OBJECT;
-
-	if (base && ED_workspace_object_mode_in_other_window(
-	            wm, win, base->object,
-	            &object_mode_set))
-	{
-		/* Sync existing object mode with workspace. */
-		workspace->object_mode = object_mode_set;
-		view_layer->basact = base;
-	}
-	else {
-		/* Apply the workspaces mode to the object (when possible). */
-		Scene *scene = CTX_data_scene(C);
-		Object *obact = base ? base->object : NULL;
-		/* We don't know the previous active object in update.
-		 *
-		 * Not correct because it's possible other work-spaces use these.
-		 * although that's a corner case. */
-		if (workspace->object_mode & OB_MODE_ALL_MODE_DATA) {
-			EvaluationContext eval_ctx;
-			CTX_data_eval_ctx(C, &eval_ctx);
-			FOREACH_OBJECT_BEGIN(view_layer, ob) {
-				if (ob != obact) {
-					if (BKE_object_has_mode_data(ob, eval_ctx.object_mode) &&
-					    ED_workspace_object_mode_in_other_window(wm, win, ob, NULL) == false)
-					{
-						ED_object_mode_generic_exit(&eval_ctx, workspace, scene, ob);
-					}
-				}
-			}
-			FOREACH_OBJECT_END;
-		}
-
-		workspace->object_mode = OB_MODE_OBJECT;
-
-		view_layer->basact = base;
-
-		ED_object_mode_generic_enter(C, object_mode);
-	}
-=======
 	view_layer->basact = base;
->>>>>>> 3e998b88
 
 	if (base) {
 		WM_event_add_notifier(C, NC_SCENE | ND_OB_ACTIVE, view_layer);
