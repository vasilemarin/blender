/*
 * This program is free software; you can redistribute it and/or
 * modify it under the terms of the GNU General Public License
 * as published by the Free Software Foundation; either version 2
 * of the License, or (at your option) any later version.
 *
 * This program is distributed in the hope that it will be useful,
 * but WITHOUT ANY WARRANTY; without even the implied warranty of
 * MERCHANTABILITY or FITNESS FOR A PARTICULAR PURPOSE.  See the
 * GNU General Public License for more details.
 *
 * You should have received a copy of the GNU General Public License
 * along with this program; if not, write to the Free Software Foundation,
 * Inc., 51 Franklin Street, Fifth Floor, Boston, MA 02110-1301, USA.
 *
 * The Original Code is Copyright (C) 2007 Blender Foundation.
 * All rights reserved.
 */

/** \file
 * \ingroup edmesh
 *
 * Interactive editmesh knife tool.
 */

#ifdef _MSC_VER
#  define _USE_MATH_DEFINES
#endif

#include "MEM_guardedalloc.h"

#include "BLI_alloca.h"
#include "BLI_array.h"
#include "BLI_linklist.h"
#include "BLI_listbase.h"
#include "BLI_math.h"
#include "BLI_memarena.h"
#include "BLI_smallhash.h"
#include "BLI_string.h"

#include "BLT_translation.h"

#include "BKE_bvhutils.h"
#include "BKE_context.h"
#include "BKE_editmesh.h"
#include "BKE_editmesh_bvh.h"
#include "BKE_report.h"

#include "GPU_immediate.h"
#include "GPU_matrix.h"
#include "GPU_state.h"

#include "ED_mesh.h"
#include "ED_screen.h"
#include "ED_space_api.h"
#include "ED_view3d.h"

#include "WM_api.h"
#include "WM_types.h"

#include "DNA_object_types.h"

#include "UI_interface.h"
#include "UI_resources.h"

#include "RNA_access.h"
#include "RNA_define.h"

#include "DEG_depsgraph.h"
#include "DEG_depsgraph_query.h"

#include "mesh_intern.h" /* own include */

/* detect isolated holes and fill them */
#define USE_NET_ISLAND_CONNECT

#define KMAXDIST (10 * U.dpi_fac) /* max mouse distance from edge before not detecting it */

/* WARNING: knife float precision is fragile:
 * be careful before making changes here see: (T43229, T42864, T42459, T41164).
 */
#define KNIFE_FLT_EPS 0.00001f
#define KNIFE_FLT_EPS_SQUARED (KNIFE_FLT_EPS * KNIFE_FLT_EPS)
#define KNIFE_FLT_EPSBIG 0.0005f

#define KNIFE_FLT_EPS_PX_VERT 0.5f
#define KNIFE_FLT_EPS_PX_EDGE 0.05f
#define KNIFE_FLT_EPS_PX_FACE 0.05f

typedef struct KnifeColors {
  uchar line[3];
  uchar edge[3];
  uchar curpoint[3];
  uchar curpoint_a[4];
  uchar point[3];
  uchar point_a[4];
} KnifeColors;

/* knifetool operator */
typedef struct KnifeVert {
  BMVert *v; /* non-NULL if this is an original vert */
  ListBase edges;
  ListBase faces;

  float co[3], cageco[3];
  bool is_face, in_space;
  bool is_cut; /* along a cut created by user input (will draw too) */
} KnifeVert;

typedef struct Ref {
  struct Ref *next, *prev;
  void *ref;
} Ref;

typedef struct KnifeEdge {
  KnifeVert *v1, *v2;
  BMFace *basef; /* face to restrict face fill to */
  ListBase faces;

  BMEdge *e /* , *e_old */; /* non-NULL if this is an original edge */
  bool is_cut;              /* along a cut created by user input (will draw too) */
} KnifeEdge;

typedef struct KnifeLineHit {
  float hit[3], cagehit[3];
  float schit[2]; /* screen coordinates for cagehit */
  float l;        /* lambda along cut line */
  float perc;     /* lambda along hit line */
  float m;        /* depth front-to-back */

  /* Exactly one of kfe, v, or f should be non-NULL,
   * saying whether cut line crosses and edge,
   * is snapped to a vert, or is in the middle of some face. */
  KnifeEdge *kfe;
  KnifeVert *v;
  BMFace *f;
} KnifeLineHit;

typedef struct KnifePosData {
  float co[3];
  float cage[3];

  /* At most one of vert, edge, or bmface should be non-NULL,
   * saying whether the point is snapped to a vertex, edge, or in a face.
   * If none are set, this point is in space and is_space should be true. */
  KnifeVert *vert;
  KnifeEdge *edge;
  BMFace *bmface;

  /** When true, the cursor isn't over a face. */
  bool is_space;

  float mval[2]; /* mouse screen position (may be non-integral if snapped to something) */
} KnifePosData;

/* struct for properties used while drawing */
typedef struct KnifeTool_OpData {
  ARegion *region;   /* region that knifetool was activated in */
  void *draw_handle; /* for drawing preview loop */
  ViewContext vc;    /* note: _don't_ use 'mval', instead use the one we define below */
  float mval[2];     /* mouse value with snapping applied */
  // bContext *C;

  Scene *scene;
  Object *ob;
  BMEditMesh *em;

  MemArena *arena;

  /* reused for edge-net filling */
  struct {
    /* cleared each use */
    GSet *edge_visit;
#ifdef USE_NET_ISLAND_CONNECT
    MemArena *arena;
#endif
  } edgenet;

  GHash *origvertmap;
  GHash *origedgemap;
  GHash *kedgefacemap;
  GHash *facetrimap;

  BMBVHTree *bmbvh;

  BLI_mempool *kverts;
  BLI_mempool *kedges;

  float vthresh;
  float ethresh;

  /* used for drag-cutting */
  KnifeLineHit *linehits;
  int totlinehit;

  /* Data for mouse-position-derived data */
  KnifePosData curr; /* current point under the cursor */
  KnifePosData prev; /* last added cut (a line draws from the cursor to this) */
  KnifePosData init; /* the first point in the cut-list, used for closing the loop */

  /** Number of knife edges `kedges`. */
  int totkedge;
  /** Number of knife vertices, `kverts`. */
  int totkvert;

  BLI_mempool *refs;

  float projmat[4][4];
  float projmat_inv[4][4];
  /* vector along view z axis (object space, normalized) */
  float proj_zaxis[3];

  KnifeColors colors;

  /* run by the UI or not */
  bool is_interactive;

  /* Operator options. */
  bool cut_through;   /* preference, can be modified at runtime (that feature may go) */
  bool only_select;   /* set on initialization */
  bool select_result; /* set on initialization */

  bool is_ortho;
  float ortho_extent;
  float ortho_extent_center[3];

  float clipsta, clipend;

  enum { MODE_IDLE, MODE_DRAGGING, MODE_CONNECT, MODE_PANNING } mode;
  bool is_drag_hold;

  int prevmode;
  bool snap_midpoints;
  bool ignore_edge_snapping;
  bool ignore_vert_snapping;

  /* use to check if we're currently dragging an angle snapped line */
  bool is_angle_snapping;
  bool angle_snapping;
  float angle;

  const float (*cagecos)[3];
} KnifeTool_OpData;

enum {
  KNF_MODAL_CANCEL = 1,
  KNF_MODAL_CONFIRM,
  KNF_MODAL_MIDPOINT_ON,
  KNF_MODAL_MIDPOINT_OFF,
  KNF_MODAL_NEW_CUT,
  KNF_MODAL_IGNORE_SNAP_ON,
  KNF_MODAL_IGNORE_SNAP_OFF,
  KNF_MODAL_ADD_CUT,
  KNF_MODAL_ANGLE_SNAP_TOGGLE,
  KNF_MODAL_CUT_THROUGH_TOGGLE,
  KNF_MODAL_PANNING,
  KNF_MODAL_ADD_CUT_CLOSED,
};

/* -------------------------------------------------------------------- */
/** \name Drawing
 * \{ */

static void knifetool_draw_angle_snapping(const KnifeTool_OpData *kcd)
{
  float v1[3], v2[3];
  float planes[4][4];

  planes_from_projmat(
      (const float(*)[4])kcd->projmat, planes[2], planes[0], planes[3], planes[1], NULL, NULL);

  /* ray-cast all planes */
  {
    float ray_dir[3];
    float ray_hit_best[2][3] = {{UNPACK3(kcd->prev.cage)}, {UNPACK3(kcd->curr.cage)}};
    float lambda_best[2] = {-FLT_MAX, FLT_MAX};
    int i;

    /* we (sometimes) need the lines to be at the same depth before projecting */
#if 0
    sub_v3_v3v3(ray_dir, kcd->curr.cage, kcd->prev.cage);
#else
    {
      float curr_cage_adjust[3];
      float co_depth[3];

      copy_v3_v3(co_depth, kcd->prev.cage);
      mul_m4_v3(kcd->ob->obmat, co_depth);
      ED_view3d_win_to_3d(kcd->vc.v3d, kcd->region, co_depth, kcd->curr.mval, curr_cage_adjust);
      mul_m4_v3(kcd->ob->imat, curr_cage_adjust);

      sub_v3_v3v3(ray_dir, curr_cage_adjust, kcd->prev.cage);
    }
#endif

    for (i = 0; i < 4; i++) {
      float ray_hit[3];
      float lambda_test;
      if (isect_ray_plane_v3(kcd->prev.cage, ray_dir, planes[i], &lambda_test, false)) {
        madd_v3_v3v3fl(ray_hit, kcd->prev.cage, ray_dir, lambda_test);
        if (lambda_test < 0.0f) {
          if (lambda_test > lambda_best[0]) {
            copy_v3_v3(ray_hit_best[0], ray_hit);
            lambda_best[0] = lambda_test;
          }
        }
        else {
          if (lambda_test < lambda_best[1]) {
            copy_v3_v3(ray_hit_best[1], ray_hit);
            lambda_best[1] = lambda_test;
          }
        }
      }
    }

    copy_v3_v3(v1, ray_hit_best[0]);
    copy_v3_v3(v2, ray_hit_best[1]);
  }

  uint pos = GPU_vertformat_attr_add(immVertexFormat(), "pos", GPU_COMP_F32, 3, GPU_FETCH_FLOAT);

  immBindBuiltinProgram(GPU_SHADER_3D_UNIFORM_COLOR);
  immUniformThemeColor3(TH_TRANSFORM);
  GPU_line_width(2.0);

  immBegin(GPU_PRIM_LINES, 2);
  immVertex3fv(pos, v1);
  immVertex3fv(pos, v2);
  immEnd();

  immUnbindProgram();
}

/* modal loop selection drawing callback */
static void knifetool_draw(const bContext *UNUSED(C), ARegion *UNUSED(region), void *arg)
{
  const KnifeTool_OpData *kcd = arg;
  GPU_depth_test(GPU_DEPTH_NONE);

  GPU_matrix_push_projection();
  GPU_polygon_offset(1.0f, 1.0f);

  GPU_matrix_push();
  GPU_matrix_mul(kcd->ob->obmat);

  if (kcd->mode == MODE_DRAGGING && kcd->is_angle_snapping) {
    knifetool_draw_angle_snapping(kcd);
  }

  GPUVertFormat *format = immVertexFormat();
  uint pos = GPU_vertformat_attr_add(format, "pos", GPU_COMP_F32, 3, GPU_FETCH_FLOAT);

  immBindBuiltinProgram(GPU_SHADER_3D_UNIFORM_COLOR);

  if (kcd->mode == MODE_DRAGGING) {
    immUniformColor3ubv(kcd->colors.line);
    GPU_line_width(2.0);

    immBegin(GPU_PRIM_LINES, 2);
    immVertex3fv(pos, kcd->prev.cage);
    immVertex3fv(pos, kcd->curr.cage);
    immEnd();
  }

  if (kcd->prev.vert) {
    immUniformColor3ubv(kcd->colors.point);
    GPU_point_size(11 * UI_DPI_FAC);

    immBegin(GPU_PRIM_POINTS, 1);
    immVertex3fv(pos, kcd->prev.cage);
    immEnd();
  }

  if (kcd->prev.bmface || kcd->prev.edge) {
    immUniformColor3ubv(kcd->colors.curpoint);
    GPU_point_size(9 * UI_DPI_FAC);

    immBegin(GPU_PRIM_POINTS, 1);
    immVertex3fv(pos, kcd->prev.cage);
    immEnd();
  }

  if (kcd->curr.vert) {
    immUniformColor3ubv(kcd->colors.point);
    GPU_point_size(11 * UI_DPI_FAC);

    immBegin(GPU_PRIM_POINTS, 1);
    immVertex3fv(pos, kcd->curr.cage);
    immEnd();
  }
  else if (kcd->curr.edge) {
    immUniformColor3ubv(kcd->colors.edge);
    GPU_line_width(2.0);

    immBegin(GPU_PRIM_LINES, 2);
    immVertex3fv(pos, kcd->curr.edge->v1->cageco);
    immVertex3fv(pos, kcd->curr.edge->v2->cageco);
    immEnd();
  }

  if (kcd->curr.bmface || kcd->curr.edge) {
    immUniformColor3ubv(kcd->colors.curpoint);
    GPU_point_size(9 * UI_DPI_FAC);

    immBegin(GPU_PRIM_POINTS, 1);
    immVertex3fv(pos, kcd->curr.cage);
    immEnd();
  }

  if (kcd->totlinehit > 0) {
    KnifeLineHit *lh;
    int i, snapped_verts_count, other_verts_count;
    float fcol[4];

    GPU_blend(GPU_BLEND_ALPHA);

    GPUVertBuf *vert = GPU_vertbuf_create_with_format(format);
    GPU_vertbuf_data_alloc(vert, kcd->totlinehit);

    lh = kcd->linehits;
    for (i = 0, snapped_verts_count = 0, other_verts_count = 0; i < kcd->totlinehit; i++, lh++) {
      if (lh->v) {
        GPU_vertbuf_attr_set(vert, pos, snapped_verts_count++, lh->cagehit);
      }
      else {
        GPU_vertbuf_attr_set(vert, pos, kcd->totlinehit - 1 - other_verts_count++, lh->cagehit);
      }
    }

    GPUBatch *batch = GPU_batch_create_ex(GPU_PRIM_POINTS, vert, NULL, GPU_BATCH_OWNS_VBO);
    GPU_batch_program_set_builtin(batch, GPU_SHADER_3D_UNIFORM_COLOR);

    /* draw any snapped verts first */
    rgba_uchar_to_float(fcol, kcd->colors.point_a);
    GPU_batch_uniform_4fv(batch, "color", fcol);
    GPU_point_size(11 * UI_DPI_FAC);
    if (snapped_verts_count > 0) {
      GPU_batch_draw_range(batch, 0, snapped_verts_count);
    }

    /* now draw the rest */
    rgba_uchar_to_float(fcol, kcd->colors.curpoint_a);
    GPU_batch_uniform_4fv(batch, "color", fcol);
    GPU_point_size(7 * UI_DPI_FAC);
    if (other_verts_count > 0) {
      GPU_batch_draw_range(batch, snapped_verts_count, other_verts_count);
    }

    GPU_batch_discard(batch);

    GPU_blend(GPU_BLEND_NONE);
  }

  if (kcd->totkedge > 0) {
    BLI_mempool_iter iter;
    KnifeEdge *kfe;

    immUniformColor3ubv(kcd->colors.line);
    GPU_line_width(1.0);

    GPUBatch *batch = immBeginBatchAtMost(GPU_PRIM_LINES, BLI_mempool_len(kcd->kedges) * 2);

    BLI_mempool_iternew(kcd->kedges, &iter);
    for (kfe = BLI_mempool_iterstep(&iter); kfe; kfe = BLI_mempool_iterstep(&iter)) {
      if (!kfe->is_cut) {
        continue;
      }

      immVertex3fv(pos, kfe->v1->cageco);
      immVertex3fv(pos, kfe->v2->cageco);
    }

    immEnd();

    GPU_batch_draw(batch);
    GPU_batch_discard(batch);
  }

  if (kcd->totkvert > 0) {
    BLI_mempool_iter iter;
    KnifeVert *kfv;

    immUniformColor3ubv(kcd->colors.point);
    GPU_point_size(5.0 * UI_DPI_FAC);

    GPUBatch *batch = immBeginBatchAtMost(GPU_PRIM_POINTS, BLI_mempool_len(kcd->kverts));

    BLI_mempool_iternew(kcd->kverts, &iter);
    for (kfv = BLI_mempool_iterstep(&iter); kfv; kfv = BLI_mempool_iterstep(&iter)) {
      if (!kfv->is_cut) {
        continue;
      }

      immVertex3fv(pos, kfv->cageco);
    }

    immEnd();

    GPU_batch_draw(batch);
    GPU_batch_discard(batch);
  }

  immUnbindProgram();

  GPU_matrix_pop();
  GPU_matrix_pop_projection();

  /* Reset default */
  GPU_depth_test(GPU_DEPTH_LESS_EQUAL);
}

/** \} */

/* -------------------------------------------------------------------- */
/** \name Header
 * \{ */

static void knife_update_header(bContext *C, wmOperator *op, KnifeTool_OpData *kcd)
{
  char header[UI_MAX_DRAW_STR];
  char buf[UI_MAX_DRAW_STR];

  char *p = buf;
  int available_len = sizeof(buf);

#define WM_MODALKEY(_id) \
  WM_modalkeymap_operator_items_to_string_buf( \
      op->type, (_id), true, UI_MAX_SHORTCUT_STR, &available_len, &p)

  BLI_snprintf(header,
               sizeof(header),
               TIP_("%s: confirm, %s: cancel, "
                    "%s: start/define cut, %s: close cut, %s: new cut, "
                    "%s: midpoint snap (%s), %s: ignore snap (%s), "
                    "%s: angle constraint (%s), %s: cut through (%s), "
                    "%s: panning"),
               WM_MODALKEY(KNF_MODAL_CONFIRM),
               WM_MODALKEY(KNF_MODAL_CANCEL),
               WM_MODALKEY(KNF_MODAL_ADD_CUT),
               WM_MODALKEY(KNF_MODAL_ADD_CUT_CLOSED),
               WM_MODALKEY(KNF_MODAL_NEW_CUT),
               WM_MODALKEY(KNF_MODAL_MIDPOINT_ON),
               WM_bool_as_string(kcd->snap_midpoints),
               WM_MODALKEY(KNF_MODAL_IGNORE_SNAP_ON),
               WM_bool_as_string(kcd->ignore_edge_snapping),
               WM_MODALKEY(KNF_MODAL_ANGLE_SNAP_TOGGLE),
               WM_bool_as_string(kcd->angle_snapping),
               WM_MODALKEY(KNF_MODAL_CUT_THROUGH_TOGGLE),
               WM_bool_as_string(kcd->cut_through),
               WM_MODALKEY(KNF_MODAL_PANNING));

#undef WM_MODALKEY

  ED_workspace_status_text(C, header);
}

/** \} */

/* -------------------------------------------------------------------- */
/** \name Geometry Utils
 * \{ */

static void knife_project_v2(const KnifeTool_OpData *kcd, const float co[3], float sco[2])
{
  ED_view3d_project_float_v2_m4(kcd->region, co, sco, (float(*)[4])kcd->projmat);
}

static void knife_input_ray_segment(KnifeTool_OpData *kcd,
                                    const float mval[2],
                                    const float ofs,
                                    float r_origin[3],
                                    float r_origin_ofs[3])
{
  /* unproject to find view ray */
  ED_view3d_unproject(kcd->vc.region, mval[0], mval[1], 0.0f, r_origin);
  ED_view3d_unproject(kcd->vc.region, mval[0], mval[1], ofs, r_origin_ofs);

  /* transform into object space */
  invert_m4_m4(kcd->ob->imat, kcd->ob->obmat);

  mul_m4_v3(kcd->ob->imat, r_origin);
  mul_m4_v3(kcd->ob->imat, r_origin_ofs);
}

static bool knife_verts_edge_in_face(KnifeVert *v1, KnifeVert *v2, BMFace *f)
{
  bool v1_inside, v2_inside;
  bool v1_inface, v2_inface;
  BMLoop *l1, *l2;

  if (!f || !v1 || !v2) {
    return false;
  }

  l1 = v1->v ? BM_face_vert_share_loop(f, v1->v) : NULL;
  l2 = v2->v ? BM_face_vert_share_loop(f, v2->v) : NULL;

  if ((l1 && l2) && BM_loop_is_adjacent(l1, l2)) {
    /* boundary-case, always false to avoid edge-in-face checks below */
    return false;
  }

  /* find out if v1 and v2, if set, are part of the face */
  v1_inface = (l1 != NULL);
  v2_inface = (l2 != NULL);

  /* BM_face_point_inside_test uses best-axis projection so this isn't most accurate test... */
  v1_inside = v1_inface ? false : BM_face_point_inside_test(f, v1->co);
  v2_inside = v2_inface ? false : BM_face_point_inside_test(f, v2->co);
  if ((v1_inface && v2_inside) || (v2_inface && v1_inside) || (v1_inside && v2_inside)) {
    return true;
  }

  if (v1_inface && v2_inface) {
    float mid[3];
    /* Can have case where v1 and v2 are on shared chain between two faces.
     * BM_face_splits_check_legal does visibility and self-intersection tests,
     * but it is expensive and maybe a bit buggy, so use a simple
     * "is the midpoint in the face" test */
    mid_v3_v3v3(mid, v1->co, v2->co);
    return BM_face_point_inside_test(f, mid);
  }
  return false;
}

static void knife_recalc_projmat(KnifeTool_OpData *kcd)
{
  invert_m4_m4(kcd->ob->imat, kcd->ob->obmat);
  ED_view3d_ob_project_mat_get(kcd->region->regiondata, kcd->ob, kcd->projmat);
  invert_m4_m4(kcd->projmat_inv, kcd->projmat);

  mul_v3_mat3_m4v3(kcd->proj_zaxis, kcd->ob->imat, kcd->vc.rv3d->viewinv[2]);
  normalize_v3(kcd->proj_zaxis);

  kcd->is_ortho = ED_view3d_clip_range_get(
      kcd->vc.depsgraph, kcd->vc.v3d, kcd->vc.rv3d, &kcd->clipsta, &kcd->clipend, true);
}

/** \} */

/* -------------------------------------------------------------------- */
/** \name Knife Element Utils
 *
 * Currently only used in #knife_find_line_hits.
 * \{ */

static BMElem *bm_elem_from_knife_vert(KnifeVert *kfv, KnifeEdge **r_kfe)
{
  BMElem *ele_test;
  KnifeEdge *kfe = NULL;

  /* vert? */
  ele_test = (BMElem *)kfv->v;

  if (r_kfe || ele_test == NULL) {
    if (kfv->v == NULL) {
      Ref *ref;
      for (ref = kfv->edges.first; ref; ref = ref->next) {
        kfe = ref->ref;
        if (kfe->e) {
          if (r_kfe) {
            *r_kfe = kfe;
          }
          break;
        }
      }
    }
  }

  /* edge? */
  if (ele_test == NULL) {
    if (kfe) {
      ele_test = (BMElem *)kfe->e;
    }
  }

  /* face? */
  if (ele_test == NULL) {
    if (BLI_listbase_is_single(&kfe->faces)) {
      ele_test = ((Ref *)kfe->faces.first)->ref;
    }
  }

  return ele_test;
}

static BMElem *bm_elem_from_knife_edge(KnifeEdge *kfe)
{
  BMElem *ele_test;

  ele_test = (BMElem *)kfe->e;

  if (ele_test == NULL) {
    ele_test = (BMElem *)kfe->basef;
  }

  return ele_test;
}

/** \} */

/* -------------------------------------------------------------------- */
/** \name Knife Element List Utils
 * \{ */

static ListBase *knife_empty_list(KnifeTool_OpData *kcd)
{
  ListBase *list;

  list = BLI_memarena_alloc(kcd->arena, sizeof(ListBase));
  BLI_listbase_clear(list);
  return list;
}

static void knife_append_list(KnifeTool_OpData *kcd, ListBase *lst, void *elem)
{
  Ref *ref;

  ref = BLI_mempool_calloc(kcd->refs);
  ref->ref = elem;
  BLI_addtail(lst, ref);
}

static Ref *find_ref(ListBase *lb, void *ref)
{
  Ref *ref1;

  for (ref1 = lb->first; ref1; ref1 = ref1->next) {
    if (ref1->ref == ref) {
      return ref1;
    }
  }

  return NULL;
}

static void knife_append_list_no_dup(KnifeTool_OpData *kcd, ListBase *lst, void *elem)
{
  if (!find_ref(lst, elem)) {
    knife_append_list(kcd, lst, elem);
  }
}

static void knife_add_to_vert_edges(KnifeTool_OpData *kcd, KnifeEdge *kfe)
{
  knife_append_list(kcd, &kfe->v1->edges, kfe);
  knife_append_list(kcd, &kfe->v2->edges, kfe);
}

/* Add faces of an edge to a KnifeVert's faces list.  No checks for dups. */
static void knife_add_edge_faces_to_vert(KnifeTool_OpData *kcd, KnifeVert *kfv, BMEdge *e)
{
  BMIter bmiter;
  BMFace *f;

  BM_ITER_ELEM (f, &bmiter, e, BM_FACES_OF_EDGE) {
    knife_append_list(kcd, &kfv->faces, f);
  }
}

/* Find a face in common in the two faces lists.
 * If more than one, return the first; if none, return NULL */
static BMFace *knife_find_common_face(ListBase *faces1, ListBase *faces2)
{
  Ref *ref1, *ref2;

  for (ref1 = faces1->first; ref1; ref1 = ref1->next) {
    for (ref2 = faces2->first; ref2; ref2 = ref2->next) {
      if (ref1->ref == ref2->ref) {
        return (BMFace *)(ref1->ref);
      }
    }
  }
  return NULL;
}

/** \} */

/* -------------------------------------------------------------------- */
/** \name Knife Element Creation
 * \{ */

static KnifeVert *new_knife_vert(KnifeTool_OpData *kcd, const float co[3], const float cageco[3])
{
  KnifeVert *kfv = BLI_mempool_calloc(kcd->kverts);

  kcd->totkvert++;

  copy_v3_v3(kfv->co, co);
  copy_v3_v3(kfv->cageco, cageco);

  return kfv;
}

static KnifeEdge *new_knife_edge(KnifeTool_OpData *kcd)
{
  kcd->totkedge++;
  return BLI_mempool_calloc(kcd->kedges);
}

/* get a KnifeVert wrapper for an existing BMVert */
static KnifeVert *get_bm_knife_vert(KnifeTool_OpData *kcd, BMVert *v)
{
  KnifeVert *kfv = BLI_ghash_lookup(kcd->origvertmap, v);
  const float *cageco;

  if (!kfv) {
    BMIter bmiter;
    BMFace *f;

    if (BM_elem_index_get(v) >= 0) {
      cageco = kcd->cagecos[BM_elem_index_get(v)];
    }
    else {
      cageco = v->co;
    }
    kfv = new_knife_vert(kcd, v->co, cageco);
    kfv->v = v;
    BLI_ghash_insert(kcd->origvertmap, v, kfv);
    BM_ITER_ELEM (f, &bmiter, v, BM_FACES_OF_VERT) {
      knife_append_list(kcd, &kfv->faces, f);
    }
  }

  return kfv;
}

/* get a KnifeEdge wrapper for an existing BMEdge */
static KnifeEdge *get_bm_knife_edge(KnifeTool_OpData *kcd, BMEdge *e)
{
  KnifeEdge *kfe = BLI_ghash_lookup(kcd->origedgemap, e);
  if (!kfe) {
    BMIter bmiter;
    BMFace *f;

    kfe = new_knife_edge(kcd);
    kfe->e = e;
    kfe->v1 = get_bm_knife_vert(kcd, e->v1);
    kfe->v2 = get_bm_knife_vert(kcd, e->v2);

    knife_add_to_vert_edges(kcd, kfe);

    BLI_ghash_insert(kcd->origedgemap, e, kfe);

    BM_ITER_ELEM (f, &bmiter, e, BM_FACES_OF_EDGE) {
      knife_append_list(kcd, &kfe->faces, f);
    }
  }

  return kfe;
}

static ListBase *knife_get_face_kedges(KnifeTool_OpData *kcd, BMFace *f)
{
  ListBase *list = BLI_ghash_lookup(kcd->kedgefacemap, f);

  if (!list) {
    BMIter bmiter;
    BMEdge *e;

    list = knife_empty_list(kcd);

    BM_ITER_ELEM (e, &bmiter, f, BM_EDGES_OF_FACE) {
      knife_append_list(kcd, list, get_bm_knife_edge(kcd, e));
    }

    BLI_ghash_insert(kcd->kedgefacemap, f, list);
  }

  return list;
}

static void knife_edge_append_face(KnifeTool_OpData *kcd, KnifeEdge *kfe, BMFace *f)
{
  knife_append_list(kcd, knife_get_face_kedges(kcd, f), kfe);
  knife_append_list(kcd, &kfe->faces, f);
}

static KnifeVert *knife_split_edge(KnifeTool_OpData *kcd,
                                   KnifeEdge *kfe,
                                   const float co[3],
                                   const float cageco[3],
                                   KnifeEdge **r_kfe)
{
  KnifeEdge *newkfe = new_knife_edge(kcd);
  Ref *ref;
  BMFace *f;

  newkfe->v1 = kfe->v1;
  newkfe->v2 = new_knife_vert(kcd, co, cageco);
  newkfe->v2->is_cut = true;
  if (kfe->e) {
    knife_add_edge_faces_to_vert(kcd, newkfe->v2, kfe->e);
  }
  else {
    /* kfe cuts across an existing face.
     * If v1 and v2 are in multiple faces together (e.g., if they
     * are in doubled polys) then this arbitrarily chooses one of them */
    f = knife_find_common_face(&kfe->v1->faces, &kfe->v2->faces);
    if (f) {
      knife_append_list(kcd, &newkfe->v2->faces, f);
    }
  }
  newkfe->basef = kfe->basef;

  ref = find_ref(&kfe->v1->edges, kfe);
  BLI_remlink(&kfe->v1->edges, ref);

  kfe->v1 = newkfe->v2;
  BLI_addtail(&kfe->v1->edges, ref);

  for (ref = kfe->faces.first; ref; ref = ref->next) {
    knife_edge_append_face(kcd, newkfe, ref->ref);
  }

  knife_add_to_vert_edges(kcd, newkfe);

  newkfe->is_cut = kfe->is_cut;
  newkfe->e = kfe->e;

  *r_kfe = newkfe;

  return newkfe->v2;
}

/** \} */

/* -------------------------------------------------------------------- */
/** \name Cut/Hit Utils
 * \{ */

/* User has just clicked for first time or first time after a restart (E key).
 * Copy the current position data into prev. */
static void knife_start_cut(KnifeTool_OpData *kcd)
{
  kcd->prev = kcd->curr;
  kcd->curr.is_space = 0; /*TODO: why do we do this? */

  if (kcd->prev.vert == NULL && kcd->prev.edge == NULL) {
    float origin[3], origin_ofs[3];
    float ofs_local[3];

    negate_v3_v3(ofs_local, kcd->vc.rv3d->ofs);
    invert_m4_m4(kcd->ob->imat, kcd->ob->obmat);
    mul_m4_v3(kcd->ob->imat, ofs_local);

    knife_input_ray_segment(kcd, kcd->curr.mval, 1.0f, origin, origin_ofs);

    if (!isect_line_plane_v3(kcd->prev.cage, origin, origin_ofs, ofs_local, kcd->proj_zaxis)) {
      zero_v3(kcd->prev.cage);
    }

    copy_v3_v3(kcd->prev.co, kcd->prev.cage); /*TODO: do we need this? */
    copy_v3_v3(kcd->curr.cage, kcd->prev.cage);
    copy_v3_v3(kcd->curr.co, kcd->prev.co);
  }
}

static void linehit_to_knifepos(KnifePosData *kpos, KnifeLineHit *lh)
{
  kpos->bmface = lh->f;
  kpos->vert = lh->v;
  kpos->edge = lh->kfe;
  copy_v3_v3(kpos->cage, lh->cagehit);
  copy_v3_v3(kpos->co, lh->hit);
  copy_v2_v2(kpos->mval, lh->schit);
}

/* primary key: lambda along cut
 * secondary key: lambda along depth
 * tertiary key: pointer comparisons of verts if both snapped to verts
 */
static int linehit_compare(const void *vlh1, const void *vlh2)
{
  const KnifeLineHit *lh1 = vlh1;
  const KnifeLineHit *lh2 = vlh2;

  if (lh1->l < lh2->l) {
    return -1;
  }
  if (lh1->l > lh2->l) {
    return 1;
  }
  if (lh1->m < lh2->m) {
    return -1;
  }
  if (lh1->m > lh2->m) {
    return 1;
  }
  if (lh1->v < lh2->v) {
    return -1;
  }
  if (lh1->v > lh2->v) {
    return 1;
  }
  return 0;
}

/*
 * Sort linehits by distance along cut line, and secondarily from
 * front to back (from eye), and tertiarily by snap vertex,
 * and remove any duplicates.
 */
static void prepare_linehits_for_cut(KnifeTool_OpData *kcd)
{
  bool is_double = false;

  int n = kcd->totlinehit;
  KnifeLineHit *linehits = kcd->linehits;
  if (n == 0) {
    return;
  }

  qsort(linehits, n, sizeof(KnifeLineHit), linehit_compare);

  /* Remove any edge hits that are preceded or followed
   * by a vertex hit that is very near. Mark such edge hits using
   * l == -1 and then do another pass to actually remove.
   * Also remove all but one of a series of vertex hits for the same vertex. */
  for (int i = 0; i < n; i++) {
    KnifeLineHit *lhi = &linehits[i];
    if (lhi->v) {
      for (int j = i - 1; j >= 0; j--) {
        KnifeLineHit *lhj = &linehits[j];
        if (!lhj->kfe || fabsf(lhi->l - lhj->l) > KNIFE_FLT_EPSBIG ||
            fabsf(lhi->m - lhj->m) > KNIFE_FLT_EPSBIG) {
          break;
        }

        if (lhi->kfe == lhj->kfe) {
          lhj->l = -1.0f;
          is_double = true;
        }
      }
      for (int j = i + 1; j < n; j++) {
        KnifeLineHit *lhj = &linehits[j];
        if (fabsf(lhi->l - lhj->l) > KNIFE_FLT_EPSBIG ||
            fabsf(lhi->m - lhj->m) > KNIFE_FLT_EPSBIG) {
          break;
        }
        if ((lhj->kfe && (lhi->kfe == lhj->kfe)) || (lhi->v == lhj->v)) {
          lhj->l = -1.0f;
          is_double = true;
        }
      }
    }
  }

  if (is_double) {
    /* delete-in-place loop: copying from pos j to pos i+1 */
    int i = 0;
    int j = 1;
    while (j < n) {
      KnifeLineHit *lhi = &linehits[i];
      KnifeLineHit *lhj = &linehits[j];
      if (lhj->l == -1.0f) {
        j++; /* skip copying this one */
      }
      else {
        /* copy unless a no-op */
        if (lhi->l == -1.0f) {
          /* could happen if linehits[0] is being deleted */
          memcpy(&linehits[i], &linehits[j], sizeof(KnifeLineHit));
        }
        else {
          if (i + 1 != j) {
            memcpy(&linehits[i + 1], &linehits[j], sizeof(KnifeLineHit));
          }
          i++;
        }
        j++;
      }
    }
    kcd->totlinehit = i + 1;
  }
}

/* Add hit to list of hits in facehits[f], where facehits is a map, if not already there */
static void add_hit_to_facehits(KnifeTool_OpData *kcd,
                                GHash *facehits,
                                BMFace *f,
                                KnifeLineHit *hit)
{
  ListBase *list = BLI_ghash_lookup(facehits, f);

  if (!list) {
    list = knife_empty_list(kcd);
    BLI_ghash_insert(facehits, f, list);
  }
  knife_append_list_no_dup(kcd, list, hit);
}

/**
 * special purpose function, if the linehit is connected to a real edge/vert
 * return true if \a co is outside the face.
 */
static bool knife_add_single_cut__is_linehit_outside_face(BMFace *f,
                                                          const KnifeLineHit *lh,
                                                          const float co[3])
{

  if (lh->v && lh->v->v) {
    BMLoop *l; /* side-of-loop */
    if ((l = BM_face_vert_share_loop(f, lh->v->v)) &&
        (BM_loop_point_side_of_loop_test(l, co) < 0.0f)) {
      return true;
    }
  }
  else if ((lh->kfe && lh->kfe->e)) {
    BMLoop *l; /* side-of-edge */
    if ((l = BM_face_edge_share_loop(f, lh->kfe->e)) &&
        (BM_loop_point_side_of_edge_test(l, co) < 0.0f)) {
      return true;
    }
  }

  return false;
}

static void knife_add_single_cut(KnifeTool_OpData *kcd,
                                 KnifeLineHit *lh1,
                                 KnifeLineHit *lh2,
                                 BMFace *f)
{
  KnifeEdge *kfe, *kfe2;
  BMEdge *e_base;

  if ((lh1->v && lh1->v == lh2->v) || (lh1->kfe && lh1->kfe == lh2->kfe)) {
    return;
  }

  /* if the cut is on an edge, just tag that its a cut and return */
  if ((lh1->v && lh2->v) && (lh1->v->v && lh2->v && lh2->v->v) &&
      (e_base = BM_edge_exists(lh1->v->v, lh2->v->v))) {
    kfe = get_bm_knife_edge(kcd, e_base);
    kfe->is_cut = true;
    kfe->e = e_base;
    return;
  }
  if (knife_add_single_cut__is_linehit_outside_face(f, lh1, lh2->hit) ||
      knife_add_single_cut__is_linehit_outside_face(f, lh2, lh1->hit)) {
    return;
  }

  /* Check if edge actually lies within face (might not, if this face is concave) */
  if ((lh1->v && !lh1->kfe) && (lh2->v && !lh2->kfe)) {
    if (!knife_verts_edge_in_face(lh1->v, lh2->v, f)) {
      return;
    }
  }

  kfe = new_knife_edge(kcd);
  kfe->is_cut = true;
  kfe->basef = f;

  if (lh1->v) {
    kfe->v1 = lh1->v;
  }
  else if (lh1->kfe) {
    kfe->v1 = knife_split_edge(kcd, lh1->kfe, lh1->hit, lh1->cagehit, &kfe2);
    lh1->v = kfe->v1; /* record the KnifeVert for this hit  */
  }
  else {
    BLI_assert(lh1->f);
    kfe->v1 = new_knife_vert(kcd, lh1->hit, lh1->cagehit);
    kfe->v1->is_cut = true;
    kfe->v1->is_face = true;
    knife_append_list(kcd, &kfe->v1->faces, lh1->f);
    lh1->v = kfe->v1; /* record the KnifeVert for this hit */
  }

  if (lh2->v) {
    kfe->v2 = lh2->v;
  }
  else if (lh2->kfe) {
    kfe->v2 = knife_split_edge(kcd, lh2->kfe, lh2->hit, lh2->cagehit, &kfe2);
    lh2->v = kfe->v2; /* future uses of lh2 won't split again */
  }
  else {
    BLI_assert(lh2->f);
    kfe->v2 = new_knife_vert(kcd, lh2->hit, lh2->cagehit);
    kfe->v2->is_cut = true;
    kfe->v2->is_face = true;
    knife_append_list(kcd, &kfe->v2->faces, lh2->f);
    lh2->v = kfe->v2; /* record the KnifeVert for this hit */
  }

  knife_add_to_vert_edges(kcd, kfe);

  /* TODO: check if this is ever needed */
  if (kfe->basef && !find_ref(&kfe->faces, kfe->basef)) {
    knife_edge_append_face(kcd, kfe, kfe->basef);
  }
}

/* Given a list of KnifeLineHits for one face, sorted by l
 * and then by m, make the required KnifeVerts and
 * KnifeEdges.
 */
static void knife_cut_face(KnifeTool_OpData *kcd, BMFace *f, ListBase *hits)
{
  Ref *r;

  if (BLI_listbase_count_at_most(hits, 2) != 2) {
    return;
  }

  for (r = hits->first; r->next; r = r->next) {
    knife_add_single_cut(kcd, r->ref, r->next->ref, f);
  }
}

static void knife_make_face_cuts(KnifeTool_OpData *kcd, BMFace *f, ListBase *kfedges)
{
  BMesh *bm = kcd->em->bm;
  KnifeEdge *kfe;
  Ref *ref;
  int edge_array_len = BLI_listbase_count(kfedges);
  int i;

  BMEdge **edge_array = BLI_array_alloca(edge_array, edge_array_len);

  /* point to knife edges we've created edges in, edge_array aligned */
  KnifeEdge **kfe_array = BLI_array_alloca(kfe_array, edge_array_len);

  BLI_assert(BLI_gset_len(kcd->edgenet.edge_visit) == 0);

  i = 0;
  for (ref = kfedges->first; ref; ref = ref->next) {
    bool is_new_edge = false;
    kfe = ref->ref;

    if (kfe->e == NULL) {
      if (kfe->v1->v && kfe->v2->v) {
        kfe->e = BM_edge_exists(kfe->v1->v, kfe->v2->v);
      }
    }

    if (kfe->e) {
      if (BM_edge_in_face(kfe->e, f)) {
        /* shouldn't happen, but in this case - just ignore */
        continue;
      }
    }
    else {
      if (kfe->v1->v == NULL) {
        kfe->v1->v = BM_vert_create(bm, kfe->v1->co, NULL, 0);
      }
      if (kfe->v2->v == NULL) {
        kfe->v2->v = BM_vert_create(bm, kfe->v2->co, NULL, 0);
      }
      BLI_assert(kfe->e == NULL);
      kfe->e = BM_edge_create(bm, kfe->v1->v, kfe->v2->v, NULL, 0);
      if (kfe->e) {
        if (kcd->select_result || BM_elem_flag_test(f, BM_ELEM_SELECT)) {
          BM_edge_select_set(bm, kfe->e, true);
        }
        is_new_edge = true;
      }
    }

    BLI_assert(kfe->e);

    if (BLI_gset_add(kcd->edgenet.edge_visit, kfe->e)) {
      kfe_array[i] = is_new_edge ? kfe : 0;
      edge_array[i] = kfe->e;
      i += 1;
    }
  }

  if (i) {
    const int edge_array_len_orig = i;
    edge_array_len = i;

#ifdef USE_NET_ISLAND_CONNECT
    uint edge_array_holes_len;
    BMEdge **edge_array_holes;
    if (BM_face_split_edgenet_connect_islands(bm,
                                              f,
                                              edge_array,
                                              edge_array_len,
                                              true,
                                              kcd->edgenet.arena,
                                              &edge_array_holes,
                                              &edge_array_holes_len)) {
      if (BM_elem_flag_test(f, BM_ELEM_SELECT)) {
        for (i = edge_array_len; i < edge_array_holes_len; i++) {
          BM_edge_select_set(bm, edge_array_holes[i], true);
        }
      }

      edge_array_len = edge_array_holes_len;
      edge_array = edge_array_holes; /* owned by the arena */
    }
#endif

    {
      BMFace **face_arr = NULL;
      int face_arr_len;

      BM_face_split_edgenet(bm, f, edge_array, edge_array_len, &face_arr, &face_arr_len);

      if (face_arr) {
        MEM_freeN(face_arr);
      }
    }

    /* remove dangling edges, not essential - but nice for users */
    for (i = 0; i < edge_array_len_orig; i++) {
      if (kfe_array[i]) {
        if (BM_edge_is_wire(kfe_array[i]->e)) {
          BM_edge_kill(bm, kfe_array[i]->e);
          kfe_array[i]->e = NULL;
        }
      }
    }

#ifdef USE_NET_ISLAND_CONNECT
    BLI_memarena_clear(kcd->edgenet.arena);
#endif
  }

  BLI_gset_clear(kcd->edgenet.edge_visit, NULL);
}

static int sort_verts_by_dist_cb(void *co_p, const void *cur_a_p, const void *cur_b_p)
{
  const KnifeVert *cur_a = ((const Ref *)cur_a_p)->ref;
  const KnifeVert *cur_b = ((const Ref *)cur_b_p)->ref;
  const float *co = co_p;
  const float a_sq = len_squared_v3v3(co, cur_a->co);
  const float b_sq = len_squared_v3v3(co, cur_b->co);

  if (a_sq < b_sq) {
    return -1;
  }
  if (a_sq > b_sq) {
    return 1;
  }
  return 0;
}

/* Use the network of KnifeEdges and KnifeVerts accumulated to make real BMVerts and BMEdedges */
static void knife_make_cuts(KnifeTool_OpData *kcd)
{
  BMesh *bm = kcd->em->bm;
  KnifeEdge *kfe;
  KnifeVert *kfv;
  BMFace *f;
  BMEdge *e, *enew;
  ListBase *list;
  Ref *ref;
  float pct;
  SmallHashIter hiter;
  BLI_mempool_iter iter;
  SmallHash fhash_, *fhash = &fhash_;
  SmallHash ehash_, *ehash = &ehash_;

  BLI_smallhash_init(fhash);
  BLI_smallhash_init(ehash);

  /* put list of cutting edges for a face into fhash, keyed by face */
  BLI_mempool_iternew(kcd->kedges, &iter);
  for (kfe = BLI_mempool_iterstep(&iter); kfe; kfe = BLI_mempool_iterstep(&iter)) {

    /* select edges that lie directly on the cut */
    if (kcd->select_result) {
      if (kfe->e && kfe->is_cut) {
        BM_edge_select_set(bm, kfe->e, true);
      }
    }

    f = kfe->basef;
    if (!f || kfe->e) {
      continue;
    }
    list = BLI_smallhash_lookup(fhash, (uintptr_t)f);
    if (!list) {
      list = knife_empty_list(kcd);
      BLI_smallhash_insert(fhash, (uintptr_t)f, list);
    }
    knife_append_list(kcd, list, kfe);
  }

  /* put list of splitting vertices for an edge into ehash, keyed by edge */
  BLI_mempool_iternew(kcd->kverts, &iter);
  for (kfv = BLI_mempool_iterstep(&iter); kfv; kfv = BLI_mempool_iterstep(&iter)) {
    if (kfv->v) {
      continue; /* already have a BMVert */
    }
    for (ref = kfv->edges.first; ref; ref = ref->next) {
      kfe = ref->ref;
      e = kfe->e;
      if (!e) {
        continue;
      }
      list = BLI_smallhash_lookup(ehash, (uintptr_t)e);
      if (!list) {
        list = knife_empty_list(kcd);
        BLI_smallhash_insert(ehash, (uintptr_t)e, list);
      }
      /* there can be more than one kfe in kfv's list with same e */
      if (!find_ref(list, kfv)) {
        knife_append_list(kcd, list, kfv);
      }
    }
  }

  /* split bmesh edges where needed */
  for (list = BLI_smallhash_iternew(ehash, &hiter, (uintptr_t *)&e); list;
       list = BLI_smallhash_iternext(&hiter, (uintptr_t *)&e)) {
    BLI_listbase_sort_r(list, sort_verts_by_dist_cb, e->v1->co);

    for (ref = list->first; ref; ref = ref->next) {
      kfv = ref->ref;
      pct = line_point_factor_v3(kfv->co, e->v1->co, e->v2->co);
      kfv->v = BM_edge_split(bm, e, e->v1, &enew, pct);
    }
  }

  if (kcd->only_select) {
    EDBM_flag_disable_all(kcd->em, BM_ELEM_SELECT);
  }

  /* do cuts for each face */
  for (list = BLI_smallhash_iternew(fhash, &hiter, (uintptr_t *)&f); list;
       list = BLI_smallhash_iternext(&hiter, (uintptr_t *)&f)) {
    knife_make_face_cuts(kcd, f, list);
  }

  BLI_smallhash_release(fhash);
  BLI_smallhash_release(ehash);
}

/* User has just left-clicked after the first time.
 * Add all knife cuts implied by line from prev to curr.
 * If that line crossed edges then kcd->linehits will be non-NULL.
 * Make all of the KnifeVerts and KnifeEdges implied by this cut.
 */
static void knife_add_cut(KnifeTool_OpData *kcd)
{
  int i;
  GHash *facehits;
  BMFace *f;
  Ref *r;
  GHashIterator giter;
  ListBase *list;

  prepare_linehits_for_cut(kcd);
  if (kcd->totlinehit == 0) {
    if (kcd->is_drag_hold == false) {
      kcd->prev = kcd->curr;
    }
    return;
  }

  /* make facehits: map face -> list of linehits touching it */
  facehits = BLI_ghash_ptr_new("knife facehits");
  for (i = 0; i < kcd->totlinehit; i++) {
    KnifeLineHit *lh = &kcd->linehits[i];
    if (lh->f) {
      add_hit_to_facehits(kcd, facehits, lh->f, lh);
    }
    if (lh->v) {
      for (r = lh->v->faces.first; r; r = r->next) {
        add_hit_to_facehits(kcd, facehits, r->ref, lh);
      }
    }
    if (lh->kfe) {
      for (r = lh->kfe->faces.first; r; r = r->next) {
        add_hit_to_facehits(kcd, facehits, r->ref, lh);
      }
    }
  }

  /* Note: as following loop progresses, the 'v' fields of
   * the linehits will be filled in (as edges are split or
   * in-face verts are made), so it may be true that both
   * the v and the kfe or f fields will be non-NULL. */
  GHASH_ITER (giter, facehits) {
    f = (BMFace *)BLI_ghashIterator_getKey(&giter);
    list = (ListBase *)BLI_ghashIterator_getValue(&giter);
    knife_cut_face(kcd, f, list);
  }

  /* set up for next cut */
  kcd->prev = kcd->curr;

  if (kcd->prev.bmface) {
    /* was "in face" but now we have a KnifeVert it is snapped to */
    KnifeLineHit *lh = &kcd->linehits[kcd->totlinehit - 1];
    kcd->prev.vert = lh->v;
    kcd->prev.bmface = NULL;
  }

  if (kcd->is_drag_hold) {
    KnifeLineHit *lh = &kcd->linehits[kcd->totlinehit - 1];
    linehit_to_knifepos(&kcd->prev, lh);
  }

  BLI_ghash_free(facehits, NULL, NULL);
  MEM_freeN(kcd->linehits);
  kcd->linehits = NULL;
  kcd->totlinehit = 0;
}

static void knife_finish_cut(KnifeTool_OpData *kcd)
{
  if (kcd->linehits) {
    MEM_freeN(kcd->linehits);
    kcd->linehits = NULL;
    kcd->totlinehit = 0;
  }
}

/** \} */

/* -------------------------------------------------------------------- */
/** \name Screen Line Hits (#knife_find_line_hits)
 * \{ */

/* Record the index in kcd->em->looptris of first looptri triple for a given face,
 * given an index for some triple in that array.
 * This assumes that all of the triangles for a given face are contiguous
 * in that array (as they are by the current tessellation routines).
 * Actually store index + 1 in the hash, because 0 looks like "no entry"
 * to hash lookup routine; will reverse this in the get routine.
 * Doing this lazily rather than all at once for all faces.
 */
static void set_lowest_face_tri(KnifeTool_OpData *kcd, BMFace *f, int index)
{
  int i;

  if (BLI_ghash_lookup(kcd->facetrimap, f)) {
    return;
  }

  BLI_assert(index >= 0 && index < kcd->em->tottri);
  BLI_assert(kcd->em->looptris[index][0]->f == f);
  for (i = index - 1; i >= 0; i--) {
    if (kcd->em->looptris[i][0]->f != f) {
      i++;
      break;
    }
  }
  if (i == -1) {
    i++;
  }

  BLI_ghash_insert(kcd->facetrimap, f, POINTER_FROM_INT(i + 1));
}

/* This should only be called for faces that have had a lowest face tri set by previous function */
static int get_lowest_face_tri(KnifeTool_OpData *kcd, BMFace *f)
{
  int ans;

  ans = POINTER_AS_INT(BLI_ghash_lookup(kcd->facetrimap, f));
  BLI_assert(ans != 0);
  return ans - 1;
}

/**
 * Find intersection of v1-v2 with face f.
 * Only take intersections that are at least \a face_tol_sq (in screen space) away
 * from other intersection elements.
 * If v1-v2 is coplanar with f, call that "no intersection though
 * it really means "infinite number of intersections".
 * In such a case we should have gotten hits on edges or verts of the face.
 */
static bool knife_ray_intersect_face(KnifeTool_OpData *kcd,
                                     const float s[2],
                                     const float v1[3],
                                     const float v2[3],
                                     BMFace *f,
                                     const float face_tol_sq,
                                     float hit_co[3],
                                     float hit_cageco[3])
{
  int tottri, tri_i;
  float raydir[3];
  float tri_norm[3], tri_plane[4];
  float se1[2], se2[2];
  float d, lambda;
  BMLoop **tri;
  ListBase *list;
  Ref *ref;
  KnifeEdge *kfe;

  sub_v3_v3v3(raydir, v2, v1);
  normalize_v3(raydir);
  tri_i = get_lowest_face_tri(kcd, f);
  tottri = kcd->em->tottri;
  BLI_assert(tri_i >= 0 && tri_i < tottri);

  for (; tri_i < tottri; tri_i++) {
    const float *lv1, *lv2, *lv3;
    float ray_tri_uv[2];

    tri = kcd->em->looptris[tri_i];
    if (tri[0]->f != f) {
      break;
    }
    lv1 = kcd->cagecos[BM_elem_index_get(tri[0]->v)];
    lv2 = kcd->cagecos[BM_elem_index_get(tri[1]->v)];
    lv3 = kcd->cagecos[BM_elem_index_get(tri[2]->v)];
    /* using epsilon test in case ray is directly through an internal
     * tessellation edge and might not hit either tessellation tri with
     * an exact test;
     * we will exclude hits near real edges by a later test */
    if (isect_ray_tri_epsilon_v3(v1, raydir, lv1, lv2, lv3, &lambda, ray_tri_uv, KNIFE_FLT_EPS)) {
      /* check if line coplanar with tri */
      normal_tri_v3(tri_norm, lv1, lv2, lv3);
      plane_from_point_normal_v3(tri_plane, lv1, tri_norm);
      if ((dist_squared_to_plane_v3(v1, tri_plane) < KNIFE_FLT_EPS) &&
          (dist_squared_to_plane_v3(v2, tri_plane) < KNIFE_FLT_EPS)) {
        return false;
      }
      interp_v3_v3v3v3_uv(hit_cageco, lv1, lv2, lv3, ray_tri_uv);
      /* Now check that far enough away from verts and edges */
      list = knife_get_face_kedges(kcd, f);
      for (ref = list->first; ref; ref = ref->next) {
        kfe = ref->ref;
        knife_project_v2(kcd, kfe->v1->cageco, se1);
        knife_project_v2(kcd, kfe->v2->cageco, se2);
        d = dist_squared_to_line_segment_v2(s, se1, se2);
        if (d < face_tol_sq) {
          return false;
        }
      }
      interp_v3_v3v3v3_uv(hit_co, tri[0]->v->co, tri[1]->v->co, tri[2]->v->co, ray_tri_uv);
      return true;
    }
  }
  return false;
}

/**
 * Calculate the center and maximum excursion of mesh.
 */
static void calc_ortho_extent(KnifeTool_OpData *kcd)
{
  BMIter iter;
  BMVert *v;
  BMesh *bm = kcd->em->bm;
  float min[3], max[3];

  INIT_MINMAX(min, max);

  if (kcd->cagecos) {
    minmax_v3v3_v3_array(min, max, kcd->cagecos, bm->totvert);
  }
  else {
    BM_ITER_MESH (v, &iter, bm, BM_VERTS_OF_MESH) {
      minmax_v3v3_v3(min, max, v->co);
    }
  }

  kcd->ortho_extent = len_v3v3(min, max) / 2;
  mid_v3_v3v3(kcd->ortho_extent_center, min, max);
}

/* Do edges e1 and e2 go between exactly the same coordinates? */
static bool coinciding_edges(BMEdge *e1, BMEdge *e2)
{
  const float *co11, *co12, *co21, *co22;

  co11 = e1->v1->co;
  co12 = e1->v2->co;
  co21 = e2->v1->co;
  co22 = e2->v2->co;
  if ((equals_v3v3(co11, co21) && equals_v3v3(co12, co22)) ||
      (equals_v3v3(co11, co22) && equals_v3v3(co12, co21))) {
    return true;
  }
  return false;
}

/* Callback used in point_is_visible to exclude hits on the faces that are the same
 * as or contain the hitting element (which is in user_data).
 * Also (see T44492) want to exclude hits on faces that butt up to the hitting element
 * (e.g., when you double an edge by an edge split).
 */
static bool bm_ray_cast_cb_elem_not_in_face_check(BMFace *f, void *user_data)
{
  bool ans;
  BMEdge *e, *e2;
  BMIter iter;

  switch (((BMElem *)user_data)->head.htype) {
    case BM_FACE:
      ans = (BMFace *)user_data != f;
      break;
    case BM_EDGE:
      e = (BMEdge *)user_data;
      ans = !BM_edge_in_face(e, f);
      if (ans) {
        /* Is it a boundary edge, coincident with a split edge? */
        if (BM_edge_is_boundary(e)) {
          BM_ITER_ELEM (e2, &iter, f, BM_EDGES_OF_FACE) {
            if (coinciding_edges(e, e2)) {
              ans = false;
              break;
            }
          }
        }
      }
      break;
    case BM_VERT:
      ans = !BM_vert_in_face((BMVert *)user_data, f);
      break;
    default:
      ans = true;
      break;
  }
  return ans;
}

/**
 * Check if \a p is visible (not clipped, not occluded by another face).
 * s in screen projection of p.
 *
 * \param ele_test: Optional vert/edge/face to use when \a p is on the surface of the geometry,
 * intersecting faces matching this face (or connected when an vert/edge) will be ignored.
 */
static bool point_is_visible(KnifeTool_OpData *kcd,
                             const float p[3],
                             const float s[2],
                             BMElem *ele_test)
{
  BMFace *f_hit;

  /* If box clipping on, make sure p is not clipped */
  if (RV3D_CLIPPING_ENABLED(kcd->vc.v3d, kcd->vc.rv3d) &&
      ED_view3d_clipping_test(kcd->vc.rv3d, p, true)) {
    return false;
  }

  /* If not cutting through, make sure no face is in front of p */
  if (!kcd->cut_through) {
    float dist;
    float view[3], p_ofs[3];

    /* TODO: I think there's a simpler way to get the required raycast ray */
    ED_view3d_unproject(kcd->vc.region, s[0], s[1], 0.0f, view);

    mul_m4_v3(kcd->ob->imat, view);

    /* make p_ofs a little towards view, so ray doesn't hit p's face. */
    sub_v3_v3(view, p);
    dist = normalize_v3(view);
    copy_v3_v3(p_ofs, p);

    /* avoid projecting behind the viewpoint */
    if (kcd->is_ortho && (kcd->vc.rv3d->persp != RV3D_CAMOB)) {
      dist = kcd->vc.v3d->clip_end * 2.0f;
    }

    if (RV3D_CLIPPING_ENABLED(kcd->vc.v3d, kcd->vc.rv3d)) {
      float view_clip[2][3];
      /* note: view_clip[0] should never get clipped */
      copy_v3_v3(view_clip[0], p_ofs);
      madd_v3_v3v3fl(view_clip[1], p_ofs, view, dist);

      if (clip_segment_v3_plane_n(view_clip[0],
                                  view_clip[1],
                                  kcd->vc.rv3d->clip_local,
                                  6,
                                  view_clip[0],
                                  view_clip[1])) {
        dist = len_v3v3(p_ofs, view_clip[1]);
      }
    }

    /* see if there's a face hit between p1 and the view */
    if (ele_test) {
      f_hit = BKE_bmbvh_ray_cast_filter(kcd->bmbvh,
                                        p_ofs,
                                        view,
                                        KNIFE_FLT_EPS,
                                        &dist,
                                        NULL,
                                        NULL,
                                        bm_ray_cast_cb_elem_not_in_face_check,
                                        ele_test);
    }
    else {
      f_hit = BKE_bmbvh_ray_cast(kcd->bmbvh, p_ofs, view, KNIFE_FLT_EPS, &dist, NULL, NULL);
    }

    if (f_hit) {
      return false;
    }
  }

  return true;
}

/* Clip the line (v1, v2) to planes perpendicular to it and distances d from
 * the closest point on the line to the origin */
static void clip_to_ortho_planes(float v1[3], float v2[3], const float center[3], const float d)
{
  float closest[3], dir[3];

  sub_v3_v3v3(dir, v1, v2);
  normalize_v3(dir);

  /* could be v1 or v2 */
  sub_v3_v3(v1, center);
  project_plane_normalized_v3_v3v3(closest, v1, dir);
  add_v3_v3(closest, center);

  madd_v3_v3v3fl(v1, closest, dir, d);
  madd_v3_v3v3fl(v2, closest, dir, -d);
}

static void set_linehit_depth(KnifeTool_OpData *kcd, KnifeLineHit *lh)
{
  lh->m = dot_m4_v3_row_z(kcd->vc.rv3d->persmatob, lh->cagehit);
}

/* Finds visible (or all, if cutting through) edges that intersects the current screen drag line */
static void knife_find_line_hits(KnifeTool_OpData *kcd)
{
  SmallHash faces, kfes, kfvs;
  float v1[3], v2[3], v3[3], v4[3], s1[2], s2[2];
  BVHTree *tree;
  int *results, *result;
  BMLoop **ls;
  BMFace *f;
  KnifeEdge *kfe;
  KnifeVert *v;
  ListBase *list;
  Ref *ref;
  KnifeLineHit *linehits = NULL;
  BLI_array_declare(linehits);
  SmallHashIter hiter;
  KnifeLineHit hit;
  void *val;
  void **val_p;
  float s[2], se1[2], se2[2], sint[2];
  float r1[3], r2[3];
  float d1, d2, lambda;
  float vert_tol, vert_tol_sq;
  float line_tol, line_tol_sq;
  float face_tol, face_tol_sq;
  uint tot;
  int i;

  if (kcd->linehits) {
    MEM_freeN(kcd->linehits);
    kcd->linehits = NULL;
    kcd->totlinehit = 0;
  }

  copy_v3_v3(v1, kcd->prev.cage);
  copy_v3_v3(v2, kcd->curr.cage);

  /* project screen line's 3d coordinates back into 2d */
  knife_project_v2(kcd, v1, s1);
  knife_project_v2(kcd, v2, s2);

  if (kcd->is_interactive) {
    if (len_squared_v2v2(s1, s2) < 1.0f) {
      return;
    }
  }
  else {
    if (len_squared_v2v2(s1, s2) < KNIFE_FLT_EPS_SQUARED) {
      return;
    }
  }

  /* unproject screen line */
  ED_view3d_win_to_segment_clipped(kcd->vc.depsgraph, kcd->region, kcd->vc.v3d, s1, v1, v3, true);
  ED_view3d_win_to_segment_clipped(kcd->vc.depsgraph, kcd->region, kcd->vc.v3d, s2, v2, v4, true);

  mul_m4_v3(kcd->ob->imat, v1);
  mul_m4_v3(kcd->ob->imat, v2);
  mul_m4_v3(kcd->ob->imat, v3);
  mul_m4_v3(kcd->ob->imat, v4);

  /* Numeric error, 'v1' -> 'v2', 'v2' -> 'v4'
   * can end up being ~2000 units apart with an orthogonal perspective.
   *
   * (from ED_view3d_win_to_segment_clipped() above)
   * this gives precision error; rather than solving properly
   * (which may involve using doubles everywhere!),
   * limit the distance between these points */
  if (kcd->is_ortho && (kcd->vc.rv3d->persp != RV3D_CAMOB)) {
    if (kcd->ortho_extent == 0.0f) {
      calc_ortho_extent(kcd);
    }
    clip_to_ortho_planes(v1, v3, kcd->ortho_extent_center, kcd->ortho_extent + 10.0f);
    clip_to_ortho_planes(v2, v4, kcd->ortho_extent_center, kcd->ortho_extent + 10.0f);
  }

  float plane[4];
  {
    float v1_v2[3], v1_v3[3];
    sub_v3_v3v3(v1_v2, v2, v1);
    sub_v3_v3v3(v1_v3, v3, v1);
    cross_v3_v3v3(plane, v1_v2, v1_v3);
    plane_from_point_normal_v3(plane, v1, plane);
  }

  /* First use BVH tree to find faces, knife edges, and knife verts that might
   * intersect the cut plane with rays v1-v3 and v2-v4.
   * This de-duplicates the candidates before doing more expensive intersection tests. */

  tree = BKE_bmbvh_tree_get(kcd->bmbvh);
  results = BLI_bvhtree_intersect_plane(tree, plane, &tot);
  if (!results) {
    return;
  }

  BLI_smallhash_init(&faces);
  BLI_smallhash_init(&kfes);
  BLI_smallhash_init(&kfvs);

  for (i = 0, result = results; i < tot; i++, result++) {
    ls = (BMLoop **)kcd->em->looptris[*result];
    f = ls[0]->f;
    set_lowest_face_tri(kcd, f, *result);

    /* occlude but never cut unselected faces (when only_select is used) */
    if (kcd->only_select && !BM_elem_flag_test(f, BM_ELEM_SELECT)) {
      continue;
    }
    /* for faces, store index of lowest hit looptri in hash */
    if (BLI_smallhash_haskey(&faces, (uintptr_t)f)) {
      continue;
    }
    /* don't care what the value is except that it is non-NULL, for iterator */
    BLI_smallhash_insert(&faces, (uintptr_t)f, f);

    list = knife_get_face_kedges(kcd, f);
    for (ref = list->first; ref; ref = ref->next) {
      kfe = ref->ref;
      if (BLI_smallhash_haskey(&kfes, (uintptr_t)kfe)) {
        continue;
      }
      BLI_smallhash_insert(&kfes, (uintptr_t)kfe, kfe);
      v = kfe->v1;
      BLI_smallhash_reinsert(&kfvs, (uintptr_t)v, v);
      v = kfe->v2;
      BLI_smallhash_reinsert(&kfvs, (uintptr_t)v, v);
    }
  }

  /* Now go through the candidates and find intersections */
  /* These tolerances, in screen space, are for intermediate hits,
   * as ends are already snapped to screen. */

  if (kcd->is_interactive) {
    vert_tol = KNIFE_FLT_EPS_PX_VERT;
    line_tol = KNIFE_FLT_EPS_PX_EDGE;
    face_tol = KNIFE_FLT_EPS_PX_FACE;
  }
  else {
    /* Use 1/100th of a pixel, see T43896 (too big), T47910 (too small).
     *
     * Update, leave this as is until we investigate not using pixel coords
     * for geometry calculations: T48023. */
    vert_tol = line_tol = face_tol = 0.5f;
  }

  vert_tol_sq = vert_tol * vert_tol;
  line_tol_sq = line_tol * line_tol;
  face_tol_sq = face_tol * face_tol;

  /* Assume these tolerances swamp floating point rounding errors in calculations below */

  /* first look for vertex hits */
  for (val_p = BLI_smallhash_iternew_p(&kfvs, &hiter, (uintptr_t *)&v); val_p;
       val_p = BLI_smallhash_iternext_p(&hiter, (uintptr_t *)&v)) {
    KnifeEdge *kfe_hit = NULL;

    bool kfv_is_in_cut = false;
    if (ELEM(v, kcd->prev.vert, kcd->curr.vert)) {
      /* This KnifeVert was captured by the snap system.
       * Since the tolerance distance can be different, add this vertex directly.
       * Otherwise, the cut may fail or a close cut on a connected edge can be performed. */
      bm_elem_from_knife_vert(v, &kfe_hit);
      copy_v2_v2(s, (v == kcd->prev.vert) ? kcd->prev.mval : kcd->curr.mval);
      kfv_is_in_cut = true;
    }
    else {
      knife_project_v2(kcd, v->cageco, s);
      float d = dist_squared_to_line_segment_v2(s, s1, s2);
      if ((d <= vert_tol_sq) &&
          (point_is_visible(kcd, v->cageco, s, bm_elem_from_knife_vert(v, &kfe_hit)))) {
        kfv_is_in_cut = true;
      }
    }

    if (kfv_is_in_cut) {
      memset(&hit, 0, sizeof(hit));
      hit.v = v;

      /* If this isn't from an existing BMVert, it may have been added to a BMEdge originally.
       * knowing if the hit comes from an edge is important for edge-in-face checks later on
       * see: #knife_add_single_cut -> #knife_verts_edge_in_face, T42611 */
      if (kfe_hit) {
        hit.kfe = kfe_hit;
      }

      copy_v3_v3(hit.hit, v->co);
      copy_v3_v3(hit.cagehit, v->cageco);
      copy_v2_v2(hit.schit, s);
      set_linehit_depth(kcd, &hit);
      BLI_array_append(linehits, hit);
    }
    else {
      /* This vertex isn't used so remove from `kfvs`.
       * This is useful to detect KnifeEdges that can be skipped.
       * And it optimizes smallhash_iternext a little bit. */
      *val_p = NULL;
    }
  }

  /* now edge hits; don't add if a vertex at end of edge should have hit */
  for (val = BLI_smallhash_iternew(&kfes, &hiter, (uintptr_t *)&kfe); val;
       val = BLI_smallhash_iternext(&hiter, (uintptr_t *)&kfe)) {

    /* If we intersect any of the vertices, don't attempt to intersect the edge. */
    if (BLI_smallhash_lookup(&kfvs, (intptr_t)kfe->v1) ||
        BLI_smallhash_lookup(&kfvs, (intptr_t)kfe->v2)) {
      continue;
    }

    knife_project_v2(kcd, kfe->v1->cageco, se1);
    knife_project_v2(kcd, kfe->v2->cageco, se2);
    int isect_kind = 1;
    if (kfe == kcd->prev.edge) {
      /* This KnifeEdge was captured by the snap system. */
      copy_v2_v2(sint, kcd->prev.mval);
    }
    else if (kfe == kcd->curr.edge) {
      /* This KnifeEdge was captured by the snap system. */
      copy_v2_v2(sint, kcd->curr.mval);
    }
    else {
      isect_kind = isect_seg_seg_v2_point_ex(s1, s2, se1, se2, 0.0f, sint);
      if (isect_kind == -1) {
        /* isect_seg_seg_v2_point doesn't do tolerance test around ends of s1-s2 */
        closest_to_line_segment_v2(sint, s1, se1, se2);
        if (len_squared_v2v2(sint, s1) <= line_tol_sq) {
          isect_kind = 1;
        }
        else {
          closest_to_line_segment_v2(sint, s2, se1, se2);
          if (len_squared_v2v2(sint, s2) <= line_tol_sq) {
            isect_kind = 1;
          }
        }
      }
    }
    if (isect_kind == 1) {
      d1 = len_v2v2(sint, se1);
      d2 = len_v2v2(se2, se1);
      if (!(d1 <= line_tol || d2 <= line_tol || fabsf(d1 - d2) <= line_tol)) {
        float p_cage[3], p_cage_tmp[3];
        lambda = d1 / d2;
        /* Can't just interpolate between ends of kfe because
         * that doesn't work with perspective transformation.
         * Need to find 3d intersection of ray through sint */
        knife_input_ray_segment(kcd, sint, 1.0f, r1, r2);
        isect_kind = isect_line_line_v3(
            kfe->v1->cageco, kfe->v2->cageco, r1, r2, p_cage, p_cage_tmp);
        if (isect_kind >= 1 && point_is_visible(kcd, p_cage, sint, bm_elem_from_knife_edge(kfe))) {
          memset(&hit, 0, sizeof(hit));
          if (kcd->snap_midpoints) {
            /* choose intermediate point snap too */
            mid_v3_v3v3(p_cage, kfe->v1->cageco, kfe->v2->cageco);
            mid_v2_v2v2(sint, se1, se2);
            lambda = 0.5f;
          }
          hit.kfe = kfe;
          transform_point_by_seg_v3(
              hit.hit, p_cage, kfe->v1->co, kfe->v2->co, kfe->v1->cageco, kfe->v2->cageco);
          copy_v3_v3(hit.cagehit, p_cage);
          copy_v2_v2(hit.schit, sint);
          hit.perc = lambda;
          set_linehit_depth(kcd, &hit);
          BLI_array_append(linehits, hit);
        }
      }
    }
  }

  /* now face hits; don't add if a vertex or edge in face should have hit */
  const bool use_hit_prev = (kcd->prev.vert == NULL) && (kcd->prev.edge == NULL);
  const bool use_hit_curr = (kcd->curr.vert == NULL) && (kcd->curr.edge == NULL) &&
                            !kcd->is_drag_hold;
  if (use_hit_prev || use_hit_curr) {
    for (val = BLI_smallhash_iternew(&faces, &hiter, (uintptr_t *)&f); val;
         val = BLI_smallhash_iternext(&hiter, (uintptr_t *)&f)) {
      float p[3], p_cage[3];

      if (use_hit_prev && knife_ray_intersect_face(kcd, s1, v1, v3, f, face_tol_sq, p, p_cage)) {
        if (point_is_visible(kcd, p_cage, s1, (BMElem *)f)) {
          memset(&hit, 0, sizeof(hit));
          hit.f = f;
          copy_v3_v3(hit.hit, p);
          copy_v3_v3(hit.cagehit, p_cage);
          copy_v2_v2(hit.schit, s1);
          set_linehit_depth(kcd, &hit);
          BLI_array_append(linehits, hit);
        }
      }

      if (use_hit_curr && knife_ray_intersect_face(kcd, s2, v2, v4, f, face_tol_sq, p, p_cage)) {
        if (point_is_visible(kcd, p_cage, s2, (BMElem *)f)) {
          memset(&hit, 0, sizeof(hit));
          hit.f = f;
          copy_v3_v3(hit.hit, p);
          copy_v3_v3(hit.cagehit, p_cage);
          copy_v2_v2(hit.schit, s2);
          set_linehit_depth(kcd, &hit);
          BLI_array_append(linehits, hit);
        }
      }
    }
  }

  kcd->linehits = linehits;
  kcd->totlinehit = BLI_array_len(linehits);

  /* find position along screen line, used for sorting */
  for (i = 0; i < kcd->totlinehit; i++) {
    KnifeLineHit *lh = kcd->linehits + i;

    lh->l = len_v2v2(lh->schit, s1) / len_v2v2(s2, s1);
  }

  BLI_smallhash_release(&faces);
  BLI_smallhash_release(&kfes);
  BLI_smallhash_release(&kfvs);
  if (results) {
    MEM_freeN(results);
  }
}

/** \} */

/* -------------------------------------------------------------------- */
/** \name KnifePosData Utils
 * \{ */

static void knife_pos_data_clear(KnifePosData *kpd)
{
  zero_v3(kpd->co);
  zero_v3(kpd->cage);
  kpd->vert = NULL;
  kpd->edge = NULL;
  kpd->bmface = NULL;
  zero_v2(kpd->mval);
}

/** \} */

/* -------------------------------------------------------------------- */
/** \name Snapping (#knife_snap_update_from_mval)
 * \{ */

static BMFace *knife_find_closest_face(KnifeTool_OpData *kcd,
                                       float co[3],
                                       float cageco[3],
                                       bool *is_space)
{
  BMFace *f;
  float dist = KMAXDIST;
  float origin[3];
  float origin_ofs[3];
  float ray[3], ray_normal[3];

  /* unproject to find view ray */
  knife_input_ray_segment(kcd, kcd->curr.mval, 1.0f, origin, origin_ofs);
  sub_v3_v3v3(ray, origin_ofs, origin);
  normalize_v3_v3(ray_normal, ray);

  f = BKE_bmbvh_ray_cast(kcd->bmbvh, origin, ray_normal, 0.0f, NULL, co, cageco);

  if (f && kcd->only_select && BM_elem_flag_test(f, BM_ELEM_SELECT) == 0) {
    f = NULL;
  }

  if (is_space) {
    *is_space = !f;
  }

  if (!f) {
    if (kcd->is_interactive) {
      /* Try to use back-buffer selection method if ray casting failed.
       *
       * Apply the mouse coordinates to a copy of the view-context
       * since we don't want to rely on this being set elsewhere. */
      ViewContext vc = kcd->vc;
      vc.mval[0] = (int)kcd->curr.mval[0];
      vc.mval[1] = (int)kcd->curr.mval[1];

      f = EDBM_face_find_nearest(&vc, &dist);

      /* cheat for now; just put in the origin instead
       * of a true coordinate on the face.
       * This just puts a point 1.0f in front of the view. */
      add_v3_v3v3(co, origin, ray);
      /* Use this value for the cage location too as it's used to find near edges/vertices. */
      copy_v3_v3(cageco, co);
    }
  }

  return f;
}

/**
 * Find the 2d screen space density of vertices within a radius.
 * Used to scale snapping distance for picking edges/verts.
 *
 * Arguments `f` and `cageco` should be the result of a call to #knife_find_closest_face.
 */
static int knife_sample_screen_density_from_closest_face(KnifeTool_OpData *kcd,
                                                         const float radius,
                                                         BMFace *f,
                                                         const float cageco[3])
{
  const float radius_sq = radius * radius;
  ListBase *list;
  Ref *ref;
  float sco[2];
  float dis_sq;
  int c = 0;

  knife_project_v2(kcd, cageco, sco);

  list = knife_get_face_kedges(kcd, f);
  for (ref = list->first; ref; ref = ref->next) {
    KnifeEdge *kfe = ref->ref;
    int i;

    for (i = 0; i < 2; i++) {
      KnifeVert *kfv = i ? kfe->v2 : kfe->v1;
      float kfv_sco[2];

      knife_project_v2(kcd, kfv->cageco, kfv_sco);

      dis_sq = len_squared_v2v2(kfv_sco, sco);
      if (dis_sq < radius_sq) {
        if (RV3D_CLIPPING_ENABLED(kcd->vc.v3d, kcd->vc.rv3d)) {
          if (ED_view3d_clipping_test(kcd->vc.rv3d, kfv->cageco, true) == 0) {
            c++;
          }
        }
        else {
          c++;
        }
      }
    }
  }

  return c;
}

/**
 * \return the snapping distance for edges/verts, scaled by the density of the
 * surrounding mesh (in screen space).
 *
 * \note Face values in `kcd->curr` must be up to date.
 */
static float knife_snap_size(KnifeTool_OpData *kcd, float maxsize)
{
  BLI_assert(kcd->is_interactive == true);
  int density = 0;

  if (!kcd->curr.is_space) {
    density = (float)knife_sample_screen_density_from_closest_face(
        kcd, maxsize * 2.0f, kcd->curr.bmface, kcd->curr.cage);
  }

  return density ? min_ff(maxsize / ((float)density * 0.5f), maxsize) : maxsize;
}

/* Snap to edge in a specified angle.
 * Returns 'lambda' calculated (in screen-space). */
static bool knife_snap_edge_in_angle(KnifeTool_OpData *kcd,
                                     const float sco[3],
                                     const float kfv1_sco[2],
                                     const float kfv2_sco[2],
                                     float *r_dist_sq,
                                     float *r_lambda)
{
  /* if snapping, check we're in bounds */
  float sco_snap[2];
  isect_line_line_v2_point(kfv1_sco, kfv2_sco, kcd->prev.mval, kcd->curr.mval, sco_snap);
  float lambda = line_point_factor_v2(sco_snap, kfv1_sco, kfv2_sco);

  /* be strict about angle-snapping within edge */
  if ((lambda < 0.0f - KNIFE_FLT_EPSBIG) || (lambda > 1.0f + KNIFE_FLT_EPSBIG)) {
    return false;
  }

  float dis_sq = len_squared_v2v2(sco, sco_snap);
  if (dis_sq < *r_dist_sq) {
    *r_dist_sq = dis_sq;
    *r_lambda = lambda;
    return true;
  }
  return false;
}

/* use when lambda is in screen-space */
static void knife_interp_v3_v3v3(const KnifeTool_OpData *kcd,
                                 float r_co[3],
                                 const float v1[3],
                                 const float v2[3],
                                 float lambda_ss)
{
  if (kcd->is_ortho) {
    interp_v3_v3v3(r_co, v1, v2, lambda_ss);
  }
  else {
    /* transform into screen-space, interp, then transform back */
    float v1_ss[3], v2_ss[3];

    mul_v3_project_m4_v3(v1_ss, (float(*)[4])kcd->projmat, v1);
    mul_v3_project_m4_v3(v2_ss, (float(*)[4])kcd->projmat, v2);

    interp_v3_v3v3(r_co, v1_ss, v2_ss, lambda_ss);

    mul_project_m4_v3((float(*)[4])kcd->projmat_inv, r_co);
  }
}

/* p is closest point on edge to the mouse cursor */
static KnifeEdge *knife_find_closest_edge_of_face(KnifeTool_OpData *kcd,
                                                  BMFace *f,
                                                  float p[3],
                                                  float cagep[3])
{
  float sco[2];
  float maxdist;

  if (kcd->is_interactive) {
    maxdist = knife_snap_size(kcd, kcd->ethresh);

    if (kcd->ignore_vert_snapping) {
      maxdist *= 0.5f;
    }
  }
  else {
    maxdist = KNIFE_FLT_EPS;
  }

  const float maxdist_sq = maxdist * maxdist;
  KnifeEdge *cure = NULL;
  float cur_cagep[3];
  ListBase *list;
  Ref *ref;
  float dis_sq, curdis_sq = maxdist_sq;

  knife_project_v2(kcd, cagep, sco);

  /* look through all edges associated with this face */
  list = knife_get_face_kedges(kcd, f);
  for (ref = list->first; ref; ref = ref->next) {
    KnifeEdge *kfe = ref->ref;
    float kfv1_sco[2], kfv2_sco[2], test_cagep[3];
    float lambda;

    /* project edge vertices into screen space */
    knife_project_v2(kcd, kfe->v1->cageco, kfv1_sco);
    knife_project_v2(kcd, kfe->v2->cageco, kfv2_sco);

    /* check if we're close enough and calculate 'lambda' */
    if (kcd->is_angle_snapping) {
      dis_sq = curdis_sq;
      if (!knife_snap_edge_in_angle(kcd, sco, kfv1_sco, kfv2_sco, &dis_sq, &lambda)) {
        continue;
      }
    }
    else {
      dis_sq = dist_squared_to_line_segment_v2(sco, kfv1_sco, kfv2_sco);
      if (dis_sq < curdis_sq) {
        lambda = line_point_factor_v2(sco, kfv1_sco, kfv2_sco);
      }
      else {
        continue;
      }
    }

    /* now we have 'lambda' calculated (in screen-space) */
    knife_interp_v3_v3v3(kcd, test_cagep, kfe->v1->cageco, kfe->v2->cageco, lambda);

    if (RV3D_CLIPPING_ENABLED(kcd->vc.v3d, kcd->vc.rv3d)) {
      /* check we're in the view */
      if (ED_view3d_clipping_test(kcd->vc.rv3d, test_cagep, true)) {
        continue;
      }
    }

    cure = kfe;
    curdis_sq = dis_sq;
    copy_v3_v3(cur_cagep, test_cagep);
  }

  if (cure && !kcd->ignore_edge_snapping) {
    KnifeVert *edgesnap = NULL;

    if (kcd->snap_midpoints) {
      mid_v3_v3v3(p, cure->v1->co, cure->v2->co);
      mid_v3_v3v3(cagep, cure->v1->cageco, cure->v2->cageco);
    }
    else {
      float lambda = line_point_factor_v3(cur_cagep, cure->v1->cageco, cure->v2->cageco);
      copy_v3_v3(cagep, cur_cagep);
      interp_v3_v3v3(p, cure->v1->co, cure->v2->co, lambda);
    }

    /* update mouse coordinates to the snapped-to edge's screen coordinates
     * this is important for angle snap, which uses the previous mouse position */
    edgesnap = new_knife_vert(kcd, p, cagep);
    knife_project_v2(kcd, edgesnap->cageco, kcd->curr.mval);
  }

  return cure;
}

/* find a vertex near the mouse cursor, if it exists */
static KnifeVert *knife_find_closest_vert_of_edge(KnifeTool_OpData *kcd,
                                                  KnifeEdge *kfe,
                                                  float p[3],
                                                  float cagep[3])
{
  float sco[2];
  float maxdist;

  if (kcd->is_interactive) {
    maxdist = knife_snap_size(kcd, kcd->vthresh);
    if (kcd->ignore_vert_snapping) {
      maxdist *= 0.5f;
    }
  }
  else {
    maxdist = KNIFE_FLT_EPS;
  }

  const float maxdist_sq = maxdist * maxdist;
  KnifeVert *curv = NULL;
  float cur_kfv_sco[2];
  float dis_sq, curdis_sq = FLT_MAX;

  knife_project_v2(kcd, cagep, sco);

  for (int i = 0; i < 2; i++) {
    KnifeVert *kfv = i ? kfe->v2 : kfe->v1;
    float kfv_sco[2];

    knife_project_v2(kcd, kfv->cageco, kfv_sco);

    /* be strict about angle snapping, the vertex needs to be very close to the angle,
     * or we ignore */
    if (kcd->is_angle_snapping) {
      if (dist_squared_to_line_segment_v2(kfv_sco, kcd->prev.mval, kcd->curr.mval) >
          KNIFE_FLT_EPSBIG) {
        continue;
      }
    }

    dis_sq = len_squared_v2v2(kfv_sco, sco);
    if (dis_sq < curdis_sq && dis_sq < maxdist_sq) {
      if (!RV3D_CLIPPING_ENABLED(kcd->vc.v3d, kcd->vc.rv3d) ||
          !ED_view3d_clipping_test(kcd->vc.rv3d, kfv->cageco, true)) {
        curv = kfv;
        curdis_sq = dis_sq;
        copy_v2_v2(cur_kfv_sco, kfv_sco);
      }
    }
  }

  if (curv && !kcd->ignore_vert_snapping) {
    copy_v3_v3(p, curv->co);
    copy_v3_v3(cagep, curv->cageco);

    /* update mouse coordinates to the snapped-to vertex's screen coordinates
     * this is important for angle snap, which uses the previous mouse position */
    copy_v2_v2(kcd->curr.mval, cur_kfv_sco);
  }

  return curv;
}

/**
 * Snaps a 2d vector to an angle, relative to \a v_ref.
 */
static float snap_v2_angle(float r[2], const float v[2], const float v_ref[2], float angle_snap)
{
  float m2[2][2];
  float v_unit[2];
  float angle, angle_delta;

  BLI_ASSERT_UNIT_V2(v_ref);

  normalize_v2_v2(v_unit, v);
  angle = angle_signed_v2v2(v_unit, v_ref);
  angle_delta = (roundf(angle / angle_snap) * angle_snap) - angle;
  angle_to_mat2(m2, angle_delta);

  mul_v2_m2v2(r, m2, v);
  return angle + angle_delta;
}

/* update both kcd->curr.mval and kcd->mval to snap to required angle */
static bool knife_snap_angle(KnifeTool_OpData *kcd)
{
  const float dvec_ref[2] = {0.0f, 1.0f};
  float dvec[2], dvec_snap[2];
  float snap_step = DEG2RADF(45);

  sub_v2_v2v2(dvec, kcd->curr.mval, kcd->prev.mval);
  if (is_zero_v2(dvec)) {
    return false;
  }

  kcd->angle = snap_v2_angle(dvec_snap, dvec, dvec_ref, snap_step);

  add_v2_v2v2(kcd->curr.mval, kcd->prev.mval, dvec_snap);

  copy_v2_v2(kcd->mval, kcd->curr.mval);

  return true;
}

/**
 * \return true when `kcd->curr.co` & `kcd->curr.cage` are set.
 *
 * In this case `is_space` is nearly always false.
 * There are some situations when vertex or edge can be snapped to, when `is_space` is true.
 * In this case the selection-buffer is used to select the face,
 * then the closest `vert` or `edge` is set, and those will enable `is_co_set`.
 */
static bool knife_snap_update_from_mval(KnifeTool_OpData *kcd, const float mval[2])
{
  knife_pos_data_clear(&kcd->curr);
  copy_v2_v2(kcd->curr.mval, mval);

  /* view matrix may have changed, reproject */
  knife_project_v2(kcd, kcd->prev.cage, kcd->prev.mval);

  if (kcd->angle_snapping && (kcd->mode == MODE_DRAGGING)) {
    kcd->is_angle_snapping = knife_snap_angle(kcd);
  }
  else {
    kcd->is_angle_snapping = false;
  }

  {
    kcd->curr.bmface = knife_find_closest_face(
        kcd, kcd->curr.co, kcd->curr.cage, &kcd->curr.is_space);

    if (kcd->curr.bmface) {
      kcd->curr.edge = knife_find_closest_edge_of_face(
          kcd, kcd->curr.bmface, kcd->curr.co, kcd->curr.cage);
    }

    if (kcd->curr.edge) {
      kcd->curr.vert = knife_find_closest_vert_of_edge(
          kcd, kcd->curr.edge, kcd->curr.co, kcd->curr.cage);

      if (kcd->ignore_edge_snapping) {
        kcd->curr.edge = NULL;
      }
    }
  }

  return kcd->curr.vert || kcd->curr.edge || (kcd->curr.bmface && !kcd->curr.is_space);
}

/** \} */

/* -------------------------------------------------------------------- */
/** \name #KnifeTool_OpData (#op->customdata) Init and Free
 * \{ */

static void knifetool_init_bmbvh(KnifeTool_OpData *kcd)
{
  BM_mesh_elem_index_ensure(kcd->em->bm, BM_VERT);

  Scene *scene_eval = (Scene *)DEG_get_evaluated_id(kcd->vc.depsgraph, &kcd->scene->id);
  Object *obedit_eval = (Object *)DEG_get_evaluated_id(kcd->vc.depsgraph, &kcd->ob->id);
  BMEditMesh *em_eval = BKE_editmesh_from_object(obedit_eval);

  kcd->cagecos = (const float(*)[3])BKE_editmesh_vert_coords_alloc(
      kcd->vc.depsgraph, em_eval, scene_eval, obedit_eval, NULL);

  kcd->bmbvh = BKE_bmbvh_new_from_editmesh(
      kcd->em,
      BMBVH_RETURN_ORIG |
          ((kcd->only_select && kcd->cut_through) ? BMBVH_RESPECT_SELECT : BMBVH_RESPECT_HIDDEN),
      kcd->cagecos,
      false);
}

static void knifetool_free_bmbvh(KnifeTool_OpData *kcd)
{
  if (kcd->bmbvh) {
    BKE_bmbvh_free(kcd->bmbvh);
    kcd->bmbvh = NULL;
  }

  if (kcd->cagecos) {
    MEM_freeN((void *)kcd->cagecos);
    kcd->cagecos = NULL;
  }
}

static void knife_init_colors(KnifeColors *colors)
{
  /* possible BMESH_TODO: add explicit themes or calculate these by
   * figuring out contrasting colors with grid / edges / verts
   * a la UI_make_axis_color */
  UI_GetThemeColorType3ubv(TH_NURB_VLINE, SPACE_VIEW3D, colors->line);
  UI_GetThemeColorType3ubv(TH_NURB_ULINE, SPACE_VIEW3D, colors->edge);
  UI_GetThemeColorType3ubv(TH_HANDLE_SEL_VECT, SPACE_VIEW3D, colors->curpoint);
  UI_GetThemeColorType3ubv(TH_HANDLE_SEL_VECT, SPACE_VIEW3D, colors->curpoint_a);
  colors->curpoint_a[3] = 102;
  UI_GetThemeColorType3ubv(TH_ACTIVE_SPLINE, SPACE_VIEW3D, colors->point);
  UI_GetThemeColorType3ubv(TH_ACTIVE_SPLINE, SPACE_VIEW3D, colors->point_a);
  colors->point_a[3] = 102;
}

/* called when modal loop selection gets set up... */
static void knifetool_init(bContext *C,
                           KnifeTool_OpData *kcd,
                           const bool only_select,
                           const bool cut_through,
                           const bool is_interactive)
{
  Scene *scene = CTX_data_scene(C);
  Object *obedit = CTX_data_edit_object(C);

  /* assign the drawing handle for drawing preview line... */
  kcd->scene = scene;
  kcd->ob = obedit;
  kcd->region = CTX_wm_region(C);

  em_setup_viewcontext(C, &kcd->vc);

  kcd->em = BKE_editmesh_from_object(kcd->ob);

  /* cut all the way through the mesh if use_occlude_geometry button not pushed */
  kcd->is_interactive = is_interactive;
  kcd->cut_through = cut_through;
  kcd->only_select = only_select;

  knifetool_init_bmbvh(kcd);

  kcd->arena = BLI_memarena_new(MEM_SIZE_OPTIMAL(1 << 15), "knife");
#ifdef USE_NET_ISLAND_CONNECT
  kcd->edgenet.arena = BLI_memarena_new(MEM_SIZE_OPTIMAL(1 << 15), __func__);
#endif
  kcd->edgenet.edge_visit = BLI_gset_ptr_new(__func__);

  kcd->vthresh = KMAXDIST - 1;
  kcd->ethresh = KMAXDIST;

  knife_recalc_projmat(kcd);

  ED_region_tag_redraw(kcd->region);

  kcd->refs = BLI_mempool_create(sizeof(Ref), 0, 2048, 0);
  kcd->kverts = BLI_mempool_create(sizeof(KnifeVert), 0, 512, BLI_MEMPOOL_ALLOW_ITER);
  kcd->kedges = BLI_mempool_create(sizeof(KnifeEdge), 0, 512, BLI_MEMPOOL_ALLOW_ITER);

  kcd->origedgemap = BLI_ghash_ptr_new("knife origedgemap");
  kcd->origvertmap = BLI_ghash_ptr_new("knife origvertmap");
  kcd->kedgefacemap = BLI_ghash_ptr_new("knife kedgefacemap");
  kcd->facetrimap = BLI_ghash_ptr_new("knife facetrimap");

  /* can't usefully select resulting edges in face mode */
  kcd->select_result = (kcd->em->selectmode != SCE_SELECT_FACE);

  knife_pos_data_clear(&kcd->curr);
  knife_pos_data_clear(&kcd->prev);

  if (is_interactive) {
    kcd->draw_handle = ED_region_draw_cb_activate(
        kcd->region->type, knifetool_draw, kcd, REGION_DRAW_POST_VIEW);

    knife_init_colors(&kcd->colors);
  }
}

/* called when modal loop selection is done... */
static void knifetool_exit_ex(bContext *C, KnifeTool_OpData *kcd)
{
  if (!kcd) {
    return;
  }

  if (kcd->is_interactive) {
    WM_cursor_modal_restore(CTX_wm_window(C));

    /* deactivate the extra drawing stuff in 3D-View */
    ED_region_draw_cb_exit(kcd->region->type, kcd->draw_handle);
  }

  /* free the custom data */
  BLI_mempool_destroy(kcd->refs);
  BLI_mempool_destroy(kcd->kverts);
  BLI_mempool_destroy(kcd->kedges);

  BLI_ghash_free(kcd->origedgemap, NULL, NULL);
  BLI_ghash_free(kcd->origvertmap, NULL, NULL);
  BLI_ghash_free(kcd->kedgefacemap, NULL, NULL);
  BLI_ghash_free(kcd->facetrimap, NULL, NULL);

  BLI_memarena_free(kcd->arena);
#ifdef USE_NET_ISLAND_CONNECT
  BLI_memarena_free(kcd->edgenet.arena);
#endif
  BLI_gset_free(kcd->edgenet.edge_visit, NULL);

  /* tag for redraw */
  ED_region_tag_redraw(kcd->region);

  knifetool_free_bmbvh(kcd);

  if (kcd->linehits) {
    MEM_freeN(kcd->linehits);
  }

  /* destroy kcd itself */
  MEM_freeN(kcd);
}
static void knifetool_exit(bContext *C, wmOperator *op)
{
  KnifeTool_OpData *kcd = op->customdata;
  knifetool_exit_ex(C, kcd);
  op->customdata = NULL;
}

/** \} */

/* -------------------------------------------------------------------- */
/** \name Mouse-Moving Event Updates
 * \{ */

/* update active knife edge/vert pointers */
static int knife_update_active(KnifeTool_OpData *kcd)
{
  /* if no hits are found this would normally default to (0, 0, 0) so instead
   * get a point at the mouse ray closest to the previous point.
   * Note that drawing lines in `free-space` isn't properly supported
   * but there's no guarantee (0, 0, 0) has any geometry either - campbell */
  if (!knife_snap_update_from_mval(kcd, kcd->mval)) {
    float origin[3];
    float origin_ofs[3];

    knife_input_ray_segment(kcd, kcd->curr.mval, 1.0f, origin, origin_ofs);

    if (!isect_line_plane_v3(
            kcd->curr.cage, origin, origin_ofs, kcd->prev.cage, kcd->proj_zaxis)) {
      copy_v3_v3(kcd->curr.cage, kcd->prev.cage);

      /* should never fail! */
      BLI_assert(0);
    }
  }

<<<<<<< HEAD
  /* alloc new customdata */
  kcd = op->customdata = MEM_callocN(sizeof(KnifeTool_OpData), __func__);
=======
  if (kcd->mode == MODE_DRAGGING) {
    knife_find_line_hits(kcd);
  }
  return 1;
}

static void knifetool_update_mval(KnifeTool_OpData *kcd, const float mval[2])
{
  knife_recalc_projmat(kcd);
  copy_v2_v2(kcd->mval, mval);
>>>>>>> 9e007b46

  if (knife_update_active(kcd)) {
    ED_region_tag_redraw(kcd->region);
  }
}

static void knifetool_update_mval_i(KnifeTool_OpData *kcd, const int mval_i[2])
{
  const float mval[2] = {UNPACK2(mval_i)};
  knifetool_update_mval(kcd, mval);
}

/** \} */

/* -------------------------------------------------------------------- */
/** \name Finalization
 * \{ */

/* called on tool confirmation */
static void knifetool_finish_ex(KnifeTool_OpData *kcd)
{
  knife_make_cuts(kcd);

  EDBM_selectmode_flush(kcd->em);
  EDBM_mesh_normals_update(kcd->em);
  EDBM_update_generic(kcd->ob->data, true, true);

  /* Re-tessellating makes this invalid, don't use again by accident. */
  knifetool_free_bmbvh(kcd);
}

static void knifetool_finish(wmOperator *op)
{
  KnifeTool_OpData *kcd = op->customdata;
  knifetool_finish_ex(kcd);
}

/** \} */

/* -------------------------------------------------------------------- */
/** \name Operator (#MESH_OT_knife_tool)
 * \{ */

static void knifetool_cancel(bContext *C, wmOperator *op)
{
  /* this is just a wrapper around exit() */
  knifetool_exit(C, op);
}

wmKeyMap *knifetool_modal_keymap(wmKeyConfig *keyconf)
{
  static const EnumPropertyItem modal_items[] = {
      {KNF_MODAL_CANCEL, "CANCEL", 0, "Cancel", ""},
      {KNF_MODAL_CONFIRM, "CONFIRM", 0, "Confirm", ""},
      {KNF_MODAL_MIDPOINT_ON, "SNAP_MIDPOINTS_ON", 0, "Snap to Midpoints On", ""},
      {KNF_MODAL_MIDPOINT_OFF, "SNAP_MIDPOINTS_OFF", 0, "Snap to Midpoints Off", ""},
      {KNF_MODAL_IGNORE_SNAP_ON, "IGNORE_SNAP_ON", 0, "Ignore Snapping On", ""},
      {KNF_MODAL_IGNORE_SNAP_OFF, "IGNORE_SNAP_OFF", 0, "Ignore Snapping Off", ""},
      {KNF_MODAL_ANGLE_SNAP_TOGGLE, "ANGLE_SNAP_TOGGLE", 0, "Toggle Angle Snapping", ""},
      {KNF_MODAL_CUT_THROUGH_TOGGLE, "CUT_THROUGH_TOGGLE", 0, "Toggle Cut Through", ""},
      {KNF_MODAL_NEW_CUT, "NEW_CUT", 0, "End Current Cut", ""},
      {KNF_MODAL_ADD_CUT, "ADD_CUT", 0, "Add Cut", ""},
      {KNF_MODAL_ADD_CUT_CLOSED, "ADD_CUT_CLOSED", 0, "Add Cut Closed", ""},
      {KNF_MODAL_PANNING, "PANNING", 0, "Panning", ""},
      {0, NULL, 0, NULL, NULL},
  };

  wmKeyMap *keymap = WM_modalkeymap_find(keyconf, "Knife Tool Modal Map");

  /* this function is called for each spacetype, only needs to add map once */
  if (keymap && keymap->modal_items) {
    return NULL;
  }

  keymap = WM_modalkeymap_ensure(keyconf, "Knife Tool Modal Map", modal_items);

  WM_modalkeymap_assign(keymap, "MESH_OT_knife_tool");

  return keymap;
}

static int knifetool_modal(bContext *C, wmOperator *op, const wmEvent *event)
{
  Object *obedit = CTX_data_edit_object(C);
  KnifeTool_OpData *kcd = op->customdata;
  bool do_refresh = false;

  if (!obedit || obedit->type != OB_MESH || BKE_editmesh_from_object(obedit) != kcd->em) {
    knifetool_exit(C, op);
    ED_workspace_status_text(C, NULL);
    return OPERATOR_FINISHED;
  }

  em_setup_viewcontext(C, &kcd->vc);
  kcd->region = kcd->vc.region;

  ED_view3d_init_mats_rv3d(obedit, kcd->vc.rv3d); /* needed to initialize clipping */

  if (kcd->mode == MODE_PANNING) {
    kcd->mode = kcd->prevmode;
  }

  /* handle modal keymap */
  if (event->type == EVT_MODAL_MAP) {
    switch (event->val) {
      case KNF_MODAL_CANCEL:
        /* finish */
        ED_region_tag_redraw(kcd->region);

        knifetool_exit(C, op);
        ED_workspace_status_text(C, NULL);

        return OPERATOR_CANCELLED;
      case KNF_MODAL_CONFIRM:
        /* finish */
        ED_region_tag_redraw(kcd->region);

        knifetool_finish(op);
        knifetool_exit(C, op);
        ED_workspace_status_text(C, NULL);

        return OPERATOR_FINISHED;
      case KNF_MODAL_MIDPOINT_ON:
        kcd->snap_midpoints = true;

        knife_recalc_projmat(kcd);
        knife_update_active(kcd);
        knife_update_header(C, op, kcd);
        ED_region_tag_redraw(kcd->region);
        do_refresh = true;
        break;
      case KNF_MODAL_MIDPOINT_OFF:
        kcd->snap_midpoints = false;

        knife_recalc_projmat(kcd);
        knife_update_active(kcd);
        knife_update_header(C, op, kcd);
        ED_region_tag_redraw(kcd->region);
        do_refresh = true;
        break;
      case KNF_MODAL_IGNORE_SNAP_ON:
        ED_region_tag_redraw(kcd->region);
        kcd->ignore_vert_snapping = kcd->ignore_edge_snapping = true;
        knife_update_header(C, op, kcd);
        do_refresh = true;
        break;
      case KNF_MODAL_IGNORE_SNAP_OFF:
        ED_region_tag_redraw(kcd->region);
        kcd->ignore_vert_snapping = kcd->ignore_edge_snapping = false;
        knife_update_header(C, op, kcd);
        do_refresh = true;
        break;
      case KNF_MODAL_ANGLE_SNAP_TOGGLE:
        kcd->angle_snapping = !kcd->angle_snapping;
        knife_update_header(C, op, kcd);
        do_refresh = true;
        break;
      case KNF_MODAL_CUT_THROUGH_TOGGLE:
        kcd->cut_through = !kcd->cut_through;
        knife_update_header(C, op, kcd);
        do_refresh = true;
        break;
      case KNF_MODAL_NEW_CUT:
        ED_region_tag_redraw(kcd->region);
        knife_finish_cut(kcd);
        kcd->mode = MODE_IDLE;
        break;
      case KNF_MODAL_ADD_CUT:
        knife_recalc_projmat(kcd);

        /* get the value of the event which triggered this one */
        if (event->prevval != KM_RELEASE) {
          if (kcd->mode == MODE_DRAGGING) {
            knife_add_cut(kcd);
          }
          else if (kcd->mode != MODE_PANNING) {
            knife_start_cut(kcd);
            kcd->mode = MODE_DRAGGING;
            kcd->init = kcd->curr;
          }

          /* freehand drawing is incompatible with cut-through */
          if (kcd->cut_through == false) {
            kcd->is_drag_hold = true;
            /* No edge snapping while dragging (edges are too sticky when cuts are immediate). */
            kcd->ignore_edge_snapping = true;
          }
        }
        else {
          kcd->is_drag_hold = false;
          kcd->ignore_edge_snapping = false;

          /* needed because the last face 'hit' is ignored when dragging */
          knifetool_update_mval(kcd, kcd->curr.mval);
        }

        ED_region_tag_redraw(kcd->region);
        break;
      case KNF_MODAL_ADD_CUT_CLOSED:
        if (kcd->mode == MODE_DRAGGING) {

          /* Shouldn't be possible with default key-layout, just in case. */
          if (kcd->is_drag_hold) {
            kcd->is_drag_hold = false;
            knifetool_update_mval(kcd, kcd->curr.mval);
          }

          kcd->prev = kcd->curr;
          kcd->curr = kcd->init;

          knife_project_v2(kcd, kcd->curr.cage, kcd->curr.mval);
          knifetool_update_mval(kcd, kcd->curr.mval);

          knife_add_cut(kcd);

          /* KNF_MODAL_NEW_CUT */
          knife_finish_cut(kcd);
          kcd->mode = MODE_IDLE;
        }
        break;
      case KNF_MODAL_PANNING:
        if (event->val != KM_RELEASE) {
          if (kcd->mode != MODE_PANNING) {
            kcd->prevmode = kcd->mode;
            kcd->mode = MODE_PANNING;
          }
        }
        else {
          kcd->mode = kcd->prevmode;
        }

        ED_region_tag_redraw(kcd->region);
        return OPERATOR_PASS_THROUGH;
    }
  }
  else { /* non-modal-mapped events */
    switch (event->type) {
      case MOUSEPAN:
      case MOUSEZOOM:
      case MOUSEROTATE:
      case WHEELUPMOUSE:
      case WHEELDOWNMOUSE:
      case NDOF_MOTION:
        return OPERATOR_PASS_THROUGH;
      case MOUSEMOVE: /* mouse moved somewhere to select another loop */
        if (kcd->mode != MODE_PANNING) {
          knifetool_update_mval_i(kcd, event->mval);

          if (kcd->is_drag_hold) {
            if (kcd->totlinehit >= 2) {
              knife_add_cut(kcd);
            }
          }
        }

        break;
    }
  }

  if (kcd->mode == MODE_DRAGGING) {
    op->flag &= ~OP_IS_MODAL_CURSOR_REGION;
  }
  else {
    op->flag |= OP_IS_MODAL_CURSOR_REGION;
  }

  if (do_refresh) {
    /* we don't really need to update mval,
     * but this happens to be the best way to refresh at the moment */
    knifetool_update_mval_i(kcd, event->mval);
  }

  /* keep going until the user confirms */
  return OPERATOR_RUNNING_MODAL;
}

static int knifetool_invoke(bContext *C, wmOperator *op, const wmEvent *event)
{
  const bool only_select = RNA_boolean_get(op->ptr, "only_selected");
  const bool cut_through = !RNA_boolean_get(op->ptr, "use_occlude_geometry");
  const bool wait_for_input = RNA_boolean_get(op->ptr, "wait_for_input");

  KnifeTool_OpData *kcd;

  if (only_select) {
    Object *obedit = CTX_data_edit_object(C);
    BMEditMesh *em = BKE_editmesh_from_object(obedit);
    if (em->bm->totfacesel == 0) {
      BKE_report(op->reports, RPT_ERROR, "Selected faces required");
      return OPERATOR_CANCELLED;
    }
  }

  /* alloc new customdata */
  kcd = op->customdata = MEM_callocN(sizeof(KnifeTool_OpData), __func__);

  knifetool_init(C, kcd, only_select, cut_through, true);

  op->flag |= OP_IS_MODAL_CURSOR_REGION;

  /* add a modal handler for this operator - handles loop selection */
  WM_cursor_modal_set(CTX_wm_window(C), WM_CURSOR_KNIFE);
  WM_event_add_modal_handler(C, op);

  knifetool_update_mval_i(kcd, event->mval);

  if (wait_for_input == false) {
    /* Avoid copy-paste logic. */
    wmEvent event_modal = {
        .prevval = KM_NOTHING,
        .type = EVT_MODAL_MAP,
        .val = KNF_MODAL_ADD_CUT,
    };
    int ret = knifetool_modal(C, op, &event_modal);
    BLI_assert(ret == OPERATOR_RUNNING_MODAL);
    UNUSED_VARS_NDEBUG(ret);
  }

  knife_update_header(C, op, kcd);

  return OPERATOR_RUNNING_MODAL;
}

void MESH_OT_knife_tool(wmOperatorType *ot)
{
  /* description */
  ot->name = "Knife Topology Tool";
  ot->idname = "MESH_OT_knife_tool";
  ot->description = "Cut new topology";

  /* callbacks */
  ot->invoke = knifetool_invoke;
  ot->modal = knifetool_modal;
  ot->cancel = knifetool_cancel;
  ot->poll = ED_operator_editmesh_view3d;

  /* flags */
  ot->flag = OPTYPE_REGISTER | OPTYPE_UNDO | OPTYPE_BLOCKING;

  /* properties */
  PropertyRNA *prop;
  RNA_def_boolean(ot->srna,
                  "use_occlude_geometry",
                  true,
                  "Occlude Geometry",
                  "Only cut the front most geometry");
  RNA_def_boolean(ot->srna, "only_selected", false, "Only Selected", "Only cut selected geometry");

  prop = RNA_def_boolean(ot->srna, "wait_for_input", true, "Wait for Input", "");
  RNA_def_property_flag(prop, PROP_HIDDEN | PROP_SKIP_SAVE);
}

/** \} */

/* -------------------------------------------------------------------- */
/** \name Knife tool as a utility function
 *
 * Can be used for internal slicing operations.
 * \{ */

static bool edbm_mesh_knife_point_isect(LinkNode *polys, const float cent_ss[2])
{
  LinkNode *p = polys;
  int isect = 0;

  while (p) {
    const float(*mval_fl)[2] = p->link;
    const int mval_tot = MEM_allocN_len(mval_fl) / sizeof(*mval_fl);
    isect += (int)isect_point_poly_v2(cent_ss, mval_fl, mval_tot - 1, false);
    p = p->next;
  }

  if (isect % 2) {
    return true;
  }
  return false;
}

/**
 * \param use_tag: When set, tag all faces inside the polylines.
 */
void EDBM_mesh_knife(bContext *C, LinkNode *polys, bool use_tag, bool cut_through)
{
  KnifeTool_OpData *kcd;

  /* init */
  {
    const bool only_select = false;
    const bool is_interactive = false; /* can enable for testing */

    kcd = MEM_callocN(sizeof(KnifeTool_OpData), __func__);

    knifetool_init(C, kcd, only_select, cut_through, is_interactive);

    kcd->ignore_edge_snapping = true;
    kcd->ignore_vert_snapping = true;

    if (use_tag) {
      BM_mesh_elem_hflag_enable_all(kcd->em->bm, BM_EDGE, BM_ELEM_TAG, false);
    }
  }

  /* execute */
  {
    LinkNode *p = polys;

    knife_recalc_projmat(kcd);

    while (p) {
      const float(*mval_fl)[2] = p->link;
      const int mval_tot = MEM_allocN_len(mval_fl) / sizeof(*mval_fl);
      int i;

      for (i = 0; i < mval_tot; i++) {
        knifetool_update_mval(kcd, mval_fl[i]);
        if (i == 0) {
          knife_start_cut(kcd);
          kcd->mode = MODE_DRAGGING;
        }
        else {
          knife_add_cut(kcd);
        }
      }
      knife_finish_cut(kcd);
      kcd->mode = MODE_IDLE;
      p = p->next;
    }
  }

  /* finish */
  {
    knifetool_finish_ex(kcd);

    /* tag faces inside! */
    if (use_tag) {
      BMesh *bm = kcd->em->bm;
      float projmat[4][4];

      BMEdge *e;
      BMIter iter;

      bool keep_search;

      /* freed on knifetool_finish_ex, but we need again to check if points are visible */
      if (kcd->cut_through == false) {
        knifetool_init_bmbvh(kcd);
      }

      ED_view3d_ob_project_mat_get(kcd->region->regiondata, kcd->ob, projmat);

      /* use face-loop tag to store if we have intersected */
#define F_ISECT_IS_UNKNOWN(f) BM_elem_flag_test(BM_FACE_FIRST_LOOP(f), BM_ELEM_TAG)
#define F_ISECT_SET_UNKNOWN(f) BM_elem_flag_enable(BM_FACE_FIRST_LOOP(f), BM_ELEM_TAG)
#define F_ISECT_SET_OUTSIDE(f) BM_elem_flag_disable(BM_FACE_FIRST_LOOP(f), BM_ELEM_TAG)
      {
        BMFace *f;
        BM_ITER_MESH (f, &iter, bm, BM_FACES_OF_MESH) {
          F_ISECT_SET_UNKNOWN(f);
          BM_elem_flag_disable(f, BM_ELEM_TAG);
        }
      }

      /* tag all faces linked to cut edges */
      BM_ITER_MESH (e, &iter, bm, BM_EDGES_OF_MESH) {
        /* check are we tagged?, then we are an original face */
        if (BM_elem_flag_test(e, BM_ELEM_TAG) == false) {
          BMFace *f;
          BMIter fiter;
          BM_ITER_ELEM (f, &fiter, e, BM_FACES_OF_EDGE) {
            float cent[3], cent_ss[2];
            BM_face_calc_point_in_face(f, cent);
            knife_project_v2(kcd, cent, cent_ss);
            if (edbm_mesh_knife_point_isect(polys, cent_ss)) {
              BM_elem_flag_enable(f, BM_ELEM_TAG);
            }
          }
        }
      }

      /* expand tags for faces which are not cut, but are inside the polys */
      do {
        BMFace *f;
        keep_search = false;
        BM_ITER_MESH (f, &iter, bm, BM_FACES_OF_MESH) {
          if (BM_elem_flag_test(f, BM_ELEM_TAG) == false && (F_ISECT_IS_UNKNOWN(f))) {
            /* am I connected to a tagged face via an un-tagged edge
             * (ie, not across a cut) */
            BMLoop *l_first = BM_FACE_FIRST_LOOP(f);
            BMLoop *l_iter = l_first;
            bool found = false;

            do {
              if (BM_elem_flag_test(l_iter->e, BM_ELEM_TAG) != false) {
                /* now check if the adjacent faces is tagged */
                BMLoop *l_radial_iter = l_iter->radial_next;
                if (l_radial_iter != l_iter) {
                  do {
                    if (BM_elem_flag_test(l_radial_iter->f, BM_ELEM_TAG)) {
                      found = true;
                    }
                  } while ((l_radial_iter = l_radial_iter->radial_next) != l_iter &&
                           (found == false));
                }
              }
            } while ((l_iter = l_iter->next) != l_first && (found == false));

            if (found) {
              float cent[3], cent_ss[2];
              BM_face_calc_point_in_face(f, cent);
              knife_project_v2(kcd, cent, cent_ss);
              if ((kcd->cut_through || point_is_visible(kcd, cent, cent_ss, (BMElem *)f)) &&
                  edbm_mesh_knife_point_isect(polys, cent_ss)) {
                BM_elem_flag_enable(f, BM_ELEM_TAG);
                keep_search = true;
              }
              else {
                /* don't lose time on this face again, set it as outside */
                F_ISECT_SET_OUTSIDE(f);
              }
            }
          }
        }
      } while (keep_search);

#undef F_ISECT_IS_UNKNOWN
#undef F_ISECT_SET_UNKNOWN
#undef F_ISECT_SET_OUTSIDE
    }

    knifetool_exit_ex(C, kcd);
    kcd = NULL;
  }
}

/** \} */<|MERGE_RESOLUTION|>--- conflicted
+++ resolved
@@ -2768,10 +2768,6 @@
     }
   }
 
-<<<<<<< HEAD
-  /* alloc new customdata */
-  kcd = op->customdata = MEM_callocN(sizeof(KnifeTool_OpData), __func__);
-=======
   if (kcd->mode == MODE_DRAGGING) {
     knife_find_line_hits(kcd);
   }
@@ -2782,7 +2778,6 @@
 {
   knife_recalc_projmat(kcd);
   copy_v2_v2(kcd->mval, mval);
->>>>>>> 9e007b46
 
   if (knife_update_active(kcd)) {
     ED_region_tag_redraw(kcd->region);
