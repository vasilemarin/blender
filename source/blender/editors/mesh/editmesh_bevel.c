/*
 * ***** BEGIN GPL LICENSE BLOCK *****
 *
 * This program is free software; you can redistribute it and/or
 * modify it under the terms of the GNU General Public License
 * as published by the Free Software Foundation; either version 2
 * of the License, or (at your option) any later version.
 *
 * This program is distributed in the hope that it will be useful,
 * but WITHOUT ANY WARRANTY; without even the implied warranty of
 * MERCHANTABILITY or FITNESS FOR A PARTICULAR PURPOSE.  See the
 * GNU General Public License for more details.
 *
 * You should have received a copy of the GNU General Public License
 * along with this program; if not, write to the Free Software Foundation,
 * Inc., 51 Franklin Street, Fifth Floor, Boston, MA 02110-1301, USA.
 *
 * Contributor(s): Joseph Eagar, Howard Trickey, Campbell Barton
 *
 * ***** END GPL LICENSE BLOCK *****
 */

/** \file blender/editors/mesh/editmesh_bevel.c
 *  \ingroup edmesh
 */

#include "MEM_guardedalloc.h"

#include "DNA_object_types.h"

#include "BLI_string.h"
#include "BLI_math.h"

#include "BLT_translation.h"

#include "BKE_context.h"
#include "BKE_global.h"
#include "BKE_editmesh.h"
#include "BKE_unit.h"
#include "BKE_layer.h"

#include "RNA_define.h"
#include "RNA_access.h"

#include "WM_api.h"
#include "WM_types.h"

#include "UI_interface.h"

#include "ED_mesh.h"
#include "ED_numinput.h"
#include "ED_screen.h"
#include "ED_space_api.h"
#include "ED_transform.h"
#include "ED_view3d.h"

#include "mesh_intern.h"  /* own include */


#define MVAL_PIXEL_MARGIN  5.0f

#define PROFILE_HARD_MIN 0.0f

#define SEGMENTS_HARD_MAX 1000

/* which value is mouse movement and numeric input controlling? */
#define OFFSET_VALUE 0
#define OFFSET_VALUE_PERCENT 1
#define PROFILE_VALUE 2
#define SEGMENTS_VALUE 3
#define NUM_VALUE_KINDS 4

static const char *value_rna_name[NUM_VALUE_KINDS] = {"offset", "offset", "profile", "segments"};
static const float value_clamp_min[NUM_VALUE_KINDS] = {0.0f, 0.0f, PROFILE_HARD_MIN, 1.0f};
static const float value_clamp_max[NUM_VALUE_KINDS] = {1e6, 100.0f, 1.0f, SEGMENTS_HARD_MAX};
static const float value_start[NUM_VALUE_KINDS] = {0.0f, 0.0f, 0.5f, 1.0f};
static const float value_scale_per_inch[NUM_VALUE_KINDS] = { 0.0f, 100.0f, 1.0f, 4.0f};

typedef struct {
	BMEditMesh *em;
	BMBackup mesh_backup;
} BevelObjectStore;


typedef struct {
	float initial_length[NUM_VALUE_KINDS];
	float scale[NUM_VALUE_KINDS];
	NumInput num_input[NUM_VALUE_KINDS];
	float shift_value[NUM_VALUE_KINDS]; /* The current value when shift is pressed. Negative when shift not active. */
	bool is_modal;

	BevelObjectStore *ob_store;
	uint ob_store_len;

	/* modal only */
	float mcenter[2];
	void *draw_handle_pixel;
	short gizmo_flag;
	short value_mode;  /* Which value does mouse movement and numeric input affect? */
	float segments;     /* Segments as float so smooth mouse pan works in small increments */
} BevelData;

static void edbm_bevel_update_header(bContext *C, wmOperator *op)
{
	const char *str = IFACE_("Confirm: (Enter/LMB), Cancel: (Esc/RMB), Mode: %s (M), Clamp Overlap: %s (C), "
	                         "Vertex Only: %s (V), Profile Control: %s (P), Offset: %s, Segments: %d, Profile: %.3f");

	char msg[UI_MAX_DRAW_STR];
	ScrArea *sa = CTX_wm_area(C);
	Scene *sce = CTX_data_scene(C);

	if (sa) {
		BevelData *opdata = op->customdata;
		char offset_str[NUM_STR_REP_LEN];
		const char *type_str;
		PropertyRNA *prop = RNA_struct_find_property(op->ptr, "offset_type");

		if (hasNumInput(&opdata->num_input[OFFSET_VALUE])) {
			outputNumInput(&opdata->num_input[OFFSET_VALUE], offset_str, &sce->unit);
		}
		else {
			BLI_snprintf(offset_str, NUM_STR_REP_LEN, "%f", RNA_float_get(op->ptr, "offset"));
		}

		RNA_property_enum_name_gettexted(C, op->ptr, prop, RNA_property_enum_get(op->ptr, prop), &type_str);

		BLI_snprintf(msg, sizeof(msg), str, type_str,
		             WM_bool_as_string(RNA_boolean_get(op->ptr, "clamp_overlap")),
		             WM_bool_as_string(RNA_boolean_get(op->ptr, "vertex_only")),
		             WM_bool_as_string(opdata->value_mode == PROFILE_VALUE),
		             offset_str, RNA_int_get(op->ptr, "segments"), RNA_float_get(op->ptr, "profile"));

		ED_area_status_text(sa, msg);
	}
}

static bool edbm_bevel_init(bContext *C, wmOperator *op, const bool is_modal)
{
	Scene *scene = CTX_data_scene(C);
	BevelData *opdata;
	ViewLayer *view_layer = CTX_data_view_layer(C);
	float pixels_per_inch;
	int i;

	if (is_modal) {
		RNA_float_set(op->ptr, "offset", 0.0f);
	}

	if (is_modal) {
		RNA_float_set(op->ptr, "offset", 0.0f);
	}

	op->customdata = opdata = MEM_mallocN(sizeof(BevelData), "beveldata_mesh_operator");
	uint objects_used_len = 0;

	{
		uint ob_store_len = 0;
		Object **objects = BKE_view_layer_array_from_objects_in_edit_mode_unique_data(view_layer, &ob_store_len);
		opdata->ob_store = MEM_malloc_arrayN(ob_store_len, sizeof(*opdata->ob_store), __func__);
		for (uint ob_index = 0; ob_index < ob_store_len; ob_index++) {
			Object *obedit = objects[ob_index];
			BMEditMesh *em = BKE_editmesh_from_object(obedit);
			if (em->bm->totvertsel > 0) {
				opdata->ob_store[objects_used_len].em = em;
				objects_used_len++;
			}
		}
		MEM_freeN(objects);
		opdata->ob_store_len = objects_used_len;
	}

	opdata->is_modal = is_modal;
	opdata->value_mode = OFFSET_VALUE;
	opdata->segments = (float) RNA_int_get(op->ptr, "segments");
	pixels_per_inch = U.dpi * U.pixelsize;

	for (i = 0; i < NUM_VALUE_KINDS; i++) {
		opdata->shift_value[i] = -1.0f;
		opdata->initial_length[i] = -1.0f;
		/* note: scale for OFFSET_VALUE will get overwritten in edbm_bevel_invoke */
		opdata->scale[i] = value_scale_per_inch[i] / pixels_per_inch;

		initNumInput(&opdata->num_input[i]);
		opdata->num_input[i].idx_max = 0;
		opdata->num_input[i].val_flag[0] |= NUM_NO_NEGATIVE;
		if (i == SEGMENTS_VALUE) {
			opdata->num_input[i].val_flag[0] |= NUM_NO_FRACTION | NUM_NO_ZERO;
		}
		if (i == OFFSET_VALUE) {
			opdata->num_input[i].unit_sys = scene->unit.system;
		}
		opdata->num_input[i].unit_type[0] = B_UNIT_NONE;  /* Not sure this is a factor or a unit? */
	}

	/* avoid the cost of allocating a bm copy */
	if (is_modal) {
		View3D *v3d = CTX_wm_view3d(C);
		ARegion *ar = CTX_wm_region(C);

		for (uint ob_index = 0; ob_index < opdata->ob_store_len; ob_index++) {
			opdata->ob_store[ob_index].mesh_backup = EDBM_redo_state_store(opdata->ob_store[ob_index].em);
		}
		opdata->draw_handle_pixel = ED_region_draw_cb_activate(ar->type, ED_region_draw_mouse_line_cb,
			opdata->mcenter, REGION_DRAW_POST_PIXEL);
		G.moving = G_TRANSFORM_EDIT;

		if (v3d) {
			opdata->gizmo_flag = v3d->gizmo_flag;
			v3d->gizmo_flag = V3D_GIZMO_HIDE;
		}
	}

	return true;
}

static bool edbm_bevel_calc(wmOperator *op)
{
	BevelData *opdata = op->customdata;
	BMEditMesh *em;
	BMOperator bmop;
	bool changed = false;

	const float offset = RNA_float_get(op->ptr, "offset");
	const int offset_type = RNA_enum_get(op->ptr, "offset_type");
	const int segments = RNA_int_get(op->ptr, "segments");
	const float profile = RNA_float_get(op->ptr, "profile");
	const bool vertex_only = RNA_boolean_get(op->ptr, "vertex_only");
	const bool clamp_overlap = RNA_boolean_get(op->ptr, "clamp_overlap");
	int material = RNA_int_get(op->ptr, "material");
	const bool loop_slide = RNA_boolean_get(op->ptr, "loop_slide");


	for (uint ob_index = 0; ob_index < opdata->ob_store_len; ob_index++) {
		em = opdata->ob_store[ob_index].em;

		/* revert to original mesh */
		if (opdata->is_modal) {
			EDBM_redo_state_restore(opdata->ob_store[ob_index].mesh_backup, em, false);
		}

		if (em->ob) {
			material = CLAMPIS(material, -1, em->ob->totcol - 1);
		}

		EDBM_op_init(em, &bmop, op,
			"bevel geom=%hev offset=%f segments=%i vertex_only=%b offset_type=%i profile=%f clamp_overlap=%b "
			"material=%i loop_slide=%b",
			BM_ELEM_SELECT, offset, segments, vertex_only, offset_type, profile,
			clamp_overlap, material, loop_slide);

		BMO_op_exec(em->bm, &bmop);

		if (offset != 0.0f) {
			/* not essential, but we may have some loose geometry that
			 * won't get bevel'd and better not leave it selected */
			EDBM_flag_disable_all(em, BM_ELEM_SELECT);
			BMO_slot_buffer_hflag_enable(em->bm, bmop.slots_out, "faces.out", BM_FACE, BM_ELEM_SELECT, true);
		}

		/* no need to de-select existing geometry */
		if (!EDBM_op_finish(em, &bmop, op, true)) {
			continue;
		}

		EDBM_mesh_normals_update(em);

		EDBM_update_generic(em, true, true);
		changed = true;
	}
	return changed;
}

static void edbm_bevel_exit(bContext *C, wmOperator *op)
{
	BevelData *opdata = op->customdata;

	ScrArea *sa = CTX_wm_area(C);

	if (sa) {
		ED_area_status_text(sa, NULL);
	}

	if (opdata->is_modal) {
		View3D *v3d = CTX_wm_view3d(C);
		ARegion *ar = CTX_wm_region(C);
		for (uint ob_index = 0; ob_index < opdata->ob_store_len; ob_index++) {
			EDBM_redo_state_free(&opdata->ob_store[ob_index].mesh_backup, NULL, false);
		}
		ED_region_draw_cb_exit(ar->type, opdata->draw_handle_pixel);
		if (v3d) {
			v3d->gizmo_flag = opdata->gizmo_flag;
		}
		G.moving = 0;
	}
	MEM_SAFE_FREE(opdata->ob_store);
	MEM_SAFE_FREE(op->customdata);
	op->customdata = NULL;
}

static void edbm_bevel_cancel(bContext *C, wmOperator *op)
{
	BevelData *opdata = op->customdata;
	if (opdata->is_modal) {
		for (uint ob_index = 0; ob_index < opdata->ob_store_len; ob_index++) {
			EDBM_redo_state_free(&opdata->ob_store[ob_index].mesh_backup, opdata->ob_store[ob_index].em, true);
			EDBM_update_generic(opdata->ob_store[ob_index].em, false, true);
		}
	}

	edbm_bevel_exit(C, op);

	/* need to force redisplay or we may still view the modified result */
	ED_region_tag_redraw(CTX_wm_region(C));
}

/* bevel! yay!!*/
static int edbm_bevel_exec(bContext *C, wmOperator *op)
{
	if (!edbm_bevel_init(C, op, false)) {
		return OPERATOR_CANCELLED;
	}

	if (!edbm_bevel_calc(op)) {
		edbm_bevel_cancel(C, op);
		return OPERATOR_CANCELLED;
	}

	edbm_bevel_exit(C, op);

	return OPERATOR_FINISHED;
}

static void edbm_bevel_calc_initial_length(wmOperator *op, const wmEvent *event, bool mode_changed)
{
	BevelData *opdata;
	float mlen[2], len, value, sc, st;
	int vmode;

	opdata = op->customdata;
	mlen[0] = opdata->mcenter[0] - event->mval[0];
	mlen[1] = opdata->mcenter[1] - event->mval[1];
	len = len_v2(mlen);
	vmode = opdata->value_mode;
	if (mode_changed || opdata->initial_length[vmode] == -1.0f) {
<<<<<<< HEAD
		/* If current value is not default start value, adjust len so that
=======
		/* If current value is not default start value, adjust len so that 
>>>>>>> 16b07fb0
		 * the scaling and offset in edbm_bevel_mouse_set_value will
		 * start at current value */
		value = (vmode == SEGMENTS_VALUE) ?
			opdata->segments : RNA_float_get(op->ptr, value_rna_name[vmode]);
		sc = opdata->scale[vmode];
		st = value_start[vmode];
		if (value != value_start[vmode]) {
			len = (st + sc * (len - MVAL_PIXEL_MARGIN) - value) / sc;
		}
	}
	opdata->initial_length[opdata->value_mode] = len;
}

static int edbm_bevel_invoke(bContext *C, wmOperator *op, const wmEvent *event)
{
	/* TODO make modal keymap (see fly mode) */
	RegionView3D *rv3d = CTX_wm_region_view3d(C);
	BevelData *opdata;
	float center_3d[3];

	if (!edbm_bevel_init(C, op, true)) {
		return OPERATOR_CANCELLED;
	}

	opdata = op->customdata;

	/* initialize mouse values */
	if (!calculateTransformCenter(C, V3D_AROUND_CENTER_MEAN, center_3d, opdata->mcenter)) {
		/* in this case the tool will likely do nothing,
		 * ideally this will never happen and should be checked for above */
		opdata->mcenter[0] = opdata->mcenter[1] = 0;
	}

	/* for OFFSET_VALUE only, the scale is the size of a pixel under the mouse in 3d space */
	opdata->scale[OFFSET_VALUE] = rv3d ? ED_view3d_pixel_size(rv3d, center_3d) : 1.0f;

	edbm_bevel_calc_initial_length(op, event, false);

	edbm_bevel_update_header(C, op);

	if (!edbm_bevel_calc(op)) {
		edbm_bevel_cancel(C, op);
		return OPERATOR_CANCELLED;
	}

	WM_event_add_modal_handler(C, op);

	return OPERATOR_RUNNING_MODAL;
}

static void edbm_bevel_mouse_set_value(wmOperator *op, const wmEvent *event)
{
	BevelData *opdata = op->customdata;
	int vmode = opdata->value_mode;
	float mdiff[2];
	float value;

	mdiff[0] = opdata->mcenter[0] - event->mval[0];
	mdiff[1] = opdata->mcenter[1] - event->mval[1];

	value = ((len_v2(mdiff) - MVAL_PIXEL_MARGIN) - opdata->initial_length[vmode]);

	/* Scale according to value mode */
	value = value_start[vmode] + value * opdata->scale[vmode];

	/* Fake shift-transform... */
	if (event->shift) {
		if (opdata->shift_value[vmode] < 0.0f) {
			opdata->shift_value[vmode] = (vmode == SEGMENTS_VALUE) ?
				opdata->segments : RNA_float_get(op->ptr, value_rna_name[vmode]);
		}
		value = (value - opdata->shift_value[vmode]) * 0.1f + opdata->shift_value[vmode];
	}
	else if (opdata->shift_value[vmode] >= 0.0f) {
		opdata->shift_value[vmode] = -1.0f;
	}

	/* clamp accordingto value mode, and store value back */
	CLAMP(value, value_clamp_min[vmode], value_clamp_max[vmode]);
	if (vmode == SEGMENTS_VALUE) {
		opdata->segments = value;
		RNA_int_set(op->ptr, "segments", (int)(value + 0.5f));
	}
	else {
		RNA_float_set(op->ptr, value_rna_name[vmode], value);
	}
}

static void edbm_bevel_numinput_set_value(wmOperator *op)
{
	BevelData *opdata = op->customdata;
	float value;
	int vmode;

	vmode = opdata->value_mode;
	value = (vmode == SEGMENTS_VALUE) ?
		opdata->segments : RNA_float_get(op->ptr, value_rna_name[vmode]);
	applyNumInput(&opdata->num_input[vmode], &value);
	CLAMP(value, value_clamp_min[vmode], value_clamp_max[vmode]);
	if (vmode == SEGMENTS_VALUE) {
		opdata->segments = value;
		RNA_int_set(op->ptr, "segments", (int)value);
	}
	else {
		RNA_float_set(op->ptr, value_rna_name[vmode], value);
	}
}

static int edbm_bevel_modal(bContext *C, wmOperator *op, const wmEvent *event)
{
	BevelData *opdata = op->customdata;
	const bool has_numinput = hasNumInput(&opdata->num_input[opdata->value_mode]);

	/* Modal numinput active, try to handle numeric inputs first... */
	if (event->val == KM_PRESS && has_numinput && handleNumInput(C, &opdata->num_input[opdata->value_mode], event)) {
		edbm_bevel_numinput_set_value(op);
		edbm_bevel_calc(op);
		edbm_bevel_update_header(C, op);
		return OPERATOR_RUNNING_MODAL;
	}
	else {
		bool handled = false;
		switch (event->type) {
			case ESCKEY:
			case RIGHTMOUSE:
				edbm_bevel_cancel(C, op);
				return OPERATOR_CANCELLED;

			case MOUSEMOVE:
				if (!has_numinput) {
					edbm_bevel_mouse_set_value(op, event);
					edbm_bevel_calc(op);
					edbm_bevel_update_header(C, op);
					handled = true;
				}
				break;

			case LEFTMOUSE:
			case PADENTER:
			case RETKEY:
				if (event->val == KM_PRESS) {
					edbm_bevel_calc(op);
					edbm_bevel_exit(C, op);
					return OPERATOR_FINISHED;
				}
				break;

			case MOUSEPAN: {
				float delta = 0.02f * (event->y - event->prevy);
				if (opdata->segments >= 1 && opdata->segments + delta < 1)
					opdata->segments = 1;
				else
					opdata->segments += delta;
				RNA_int_set(op->ptr, "segments", (int)opdata->segments);
				edbm_bevel_calc(op);
				edbm_bevel_update_header(C, op);
				handled = true;
				break;
			}

			/* Note this will prevent padplus and padminus to ever activate modal numinput.
			 * This is not really an issue though, as we only expect positive values here...
			 * Else we could force them to only modify segments number when shift is pressed, or so.
			 */

			case WHEELUPMOUSE:  /* change number of segments */
			case PADPLUSKEY:
				if (event->val == KM_RELEASE)
					break;

				opdata->segments = opdata->segments + 1;
				RNA_int_set(op->ptr, "segments", (int)opdata->segments);
				edbm_bevel_calc(op);
				edbm_bevel_update_header(C, op);
				handled = true;
				break;

			case WHEELDOWNMOUSE:  /* change number of segments */
			case PADMINUS:
				if (event->val == KM_RELEASE)
					break;

				opdata->segments = max_ff(opdata->segments - 1, 1);
				RNA_int_set(op->ptr, "segments", (int)opdata->segments);
				edbm_bevel_calc(op);
				edbm_bevel_update_header(C, op);
				handled = true;
				break;

			case MKEY:
				if (event->val == KM_RELEASE)
					break;

				{
					PropertyRNA *prop = RNA_struct_find_property(op->ptr, "offset_type");
					int type = RNA_property_enum_get(op->ptr, prop);
					type++;
					if (type > BEVEL_AMT_PERCENT) {
						type = BEVEL_AMT_OFFSET;
					}
					if (opdata->value_mode == OFFSET_VALUE && type == BEVEL_AMT_PERCENT)
						opdata->value_mode = OFFSET_VALUE_PERCENT;
					else if (opdata->value_mode == OFFSET_VALUE_PERCENT && type != BEVEL_AMT_PERCENT)
						opdata->value_mode = OFFSET_VALUE;
					RNA_property_enum_set(op->ptr, prop, type);
					if (opdata->initial_length[opdata->value_mode] == -1.0f)
						edbm_bevel_calc_initial_length(op, event, true);
				}
				/* Update offset accordingly to new offset_type. */
				if (!has_numinput &&
				    (opdata->value_mode == OFFSET_VALUE || opdata->value_mode == OFFSET_VALUE_PERCENT))
				{
					edbm_bevel_mouse_set_value(op, event);
				}
				edbm_bevel_calc(op);
				edbm_bevel_update_header(C, op);
				handled = true;
				break;
			case CKEY:
				if (event->val == KM_RELEASE)
					break;

				{
					PropertyRNA *prop = RNA_struct_find_property(op->ptr, "clamp_overlap");
					RNA_property_boolean_set(op->ptr, prop, !RNA_property_boolean_get(op->ptr, prop));
				}
				edbm_bevel_calc(op);
				edbm_bevel_update_header(C, op);
				handled = true;
				break;
			case PKEY:
				if (event->val == KM_RELEASE)
					break;
				if (opdata->value_mode == PROFILE_VALUE) {
					opdata->value_mode = OFFSET_VALUE;
				}
				else {
					opdata->value_mode = PROFILE_VALUE;
				}
				edbm_bevel_calc_initial_length(op, event, true);
				break;
			case SKEY:
				if (event->val == KM_RELEASE)
					break;
				if (opdata->value_mode == SEGMENTS_VALUE) {
					opdata->value_mode = OFFSET_VALUE;
				}
				else {
					opdata->value_mode = SEGMENTS_VALUE;
				}
				edbm_bevel_calc_initial_length(op, event, true);
				break;
			case VKEY:
				if (event->val == KM_RELEASE)
					break;

				{
					PropertyRNA *prop = RNA_struct_find_property(op->ptr, "vertex_only");
					RNA_property_boolean_set(op->ptr, prop, !RNA_property_boolean_get(op->ptr, prop));
				}
				edbm_bevel_calc(op);
				edbm_bevel_update_header(C, op);
				handled = true;
				break;

		}

		/* Modal numinput inactive, try to handle numeric inputs last... */
		if (!handled && event->val == KM_PRESS && handleNumInput(C, &opdata->num_input[opdata->value_mode], event)) {
			edbm_bevel_numinput_set_value(op);
			edbm_bevel_calc(op);
			edbm_bevel_update_header(C, op);
			return OPERATOR_RUNNING_MODAL;
		}
	}

	return OPERATOR_RUNNING_MODAL;
}

static void mesh_ot_bevel_offset_range_func(PointerRNA *ptr, PropertyRNA *UNUSED(prop),
                                            float *min, float *max, float *softmin, float *softmax)
{
	const int offset_type = RNA_enum_get(ptr, "offset_type");

	*min = -FLT_MAX;
	*max = FLT_MAX;
	*softmin = 0.0f;
	*softmax = (offset_type == BEVEL_AMT_PERCENT) ? 100.0f : 1.0f;
}

void MESH_OT_bevel(wmOperatorType *ot)
{
	PropertyRNA *prop;

	static const EnumPropertyItem offset_type_items[] = {
		{BEVEL_AMT_OFFSET, "OFFSET", 0, "Offset", "Amount is offset of new edges from original"},
		{BEVEL_AMT_WIDTH, "WIDTH", 0, "Width", "Amount is width of new face"},
		{BEVEL_AMT_DEPTH, "DEPTH", 0, "Depth", "Amount is perpendicular distance from original edge to bevel face"},
		{BEVEL_AMT_PERCENT, "PERCENT", 0, "Percent", "Amount is percent of adjacent edge length"},
		{0, NULL, 0, NULL, NULL},
	};

	/* identifiers */
	ot->name = "Bevel";
	ot->description = "Edge Bevel";
	ot->idname = "MESH_OT_bevel";

	/* api callbacks */
	ot->exec = edbm_bevel_exec;
	ot->invoke = edbm_bevel_invoke;
	ot->modal = edbm_bevel_modal;
	ot->cancel = edbm_bevel_cancel;
	ot->poll = ED_operator_editmesh;

	/* flags */
	ot->flag = OPTYPE_REGISTER | OPTYPE_UNDO | OPTYPE_GRAB_CURSOR | OPTYPE_BLOCKING;

	RNA_def_enum(ot->srna, "offset_type", offset_type_items, 0, "Amount Type", "What distance Amount measures");
	prop = RNA_def_float(ot->srna, "offset", 0.0f, -1e6f, 1e6f, "Amount", "", 0.0f, 100.0f);
	RNA_def_property_float_array_funcs_runtime(prop, NULL, NULL, mesh_ot_bevel_offset_range_func);
	RNA_def_int(ot->srna, "segments", 1, 1, SEGMENTS_HARD_MAX, "Segments", "Segments for curved edge", 1, 8);
	RNA_def_float(ot->srna, "profile", 0.5f, PROFILE_HARD_MIN, 1.0f, "Profile",
		"Controls profile shape (0.5 = round)", PROFILE_HARD_MIN, 1.0f);
	RNA_def_boolean(ot->srna, "vertex_only", false, "Vertex Only", "Bevel only vertices");
	RNA_def_boolean(ot->srna, "clamp_overlap", false, "Clamp Overlap",
		"Do not allow beveled edges/vertices to overlap each other");
	RNA_def_boolean(ot->srna, "loop_slide", true, "Loop Slide", "Prefer slide along edge to even widths");
	RNA_def_int(ot->srna, "material", -1, -1, INT_MAX, "Material",
		"Material for bevel faces (-1 means use adjacent faces)", -1, 100);
}<|MERGE_RESOLUTION|>--- conflicted
+++ resolved
@@ -342,11 +342,7 @@
 	len = len_v2(mlen);
 	vmode = opdata->value_mode;
 	if (mode_changed || opdata->initial_length[vmode] == -1.0f) {
-<<<<<<< HEAD
 		/* If current value is not default start value, adjust len so that
-=======
-		/* If current value is not default start value, adjust len so that 
->>>>>>> 16b07fb0
 		 * the scaling and offset in edbm_bevel_mouse_set_value will
 		 * start at current value */
 		value = (vmode == SEGMENTS_VALUE) ?
