/*
 * ***** BEGIN GPL LICENSE BLOCK *****
 *
 * This program is free software; you can redistribute it and/or
 * modify it under the terms of the GNU General Public License
 * as published by the Free Software Foundation; either version 2
 * of the License, or (at your option) any later version. 
 *
 * This program is distributed in the hope that it will be useful,
 * but WITHOUT ANY WARRANTY; without even the implied warranty of
 * MERCHANTABILITY or FITNESS FOR A PARTICULAR PURPOSE.  See the
 * GNU General Public License for more details.
 *
 * You should have received a copy of the GNU General Public License
 * along with this program; if not, write to the Free Software Foundation,
 * Inc., 51 Franklin Street, Fifth Floor, Boston, MA 02110-1301, USA.
 *
 * The Original Code is Copyright (C) 2009 Blender Foundation.
 * All rights reserved.
 *
 * 
 * Contributor(s): Blender Foundation
 *
 * ***** END GPL LICENSE BLOCK *****
 */

/** \file blender/editors/mesh/mesh_data.c
 *  \ingroup edmesh
 */


#include <math.h>
#include <stdlib.h>
#include <string.h>

#include "MEM_guardedalloc.h"

#include "DNA_material_types.h"
#include "DNA_meshdata_types.h"
#include "DNA_object_types.h"
#include "DNA_scene_types.h"
#include "DNA_view3d_types.h"

#include "BLI_utildefines.h"
#include "BLI_array.h"
#include "BLI_math.h"
#include "BLI_editVert.h"
#include "BLI_edgehash.h"
#include "BLI_utildefines.h"

#include "BKE_context.h"
#include "BKE_depsgraph.h"
#include "BKE_displist.h"
#include "BKE_image.h"
#include "BKE_library.h"
#include "BKE_main.h"
#include "BKE_material.h"
#include "BKE_mesh.h"
#include "BKE_report.h"
#include "BKE_tessmesh.h"

#include "RNA_access.h"
#include "RNA_define.h"

#include "WM_api.h"
#include "WM_types.h"

#include "ED_mesh.h"
#include "ED_object.h"
#include "ED_uvedit.h"
#include "ED_view3d.h"

#include "RE_render_ext.h"

#include "mesh_intern.h"

#define GET_CD_DATA(me, data) (me->edit_btmesh ? &me->edit_btmesh->bm->data : &me->data)
static void delete_customdata_layer(bContext *C, Object *ob, CustomDataLayer *layer)
{
	Mesh *me = ob->data;
	CustomData *data;
	void *actlayerdata, *rndlayerdata, *clonelayerdata, *stencillayerdata, *layerdata=layer->data;
	int type= layer->type;
	int index;
	int i, actindex, rndindex, cloneindex, stencilindex, tot;
	
	if (layer->type == CD_MLOOPCOL || layer->type == CD_MLOOPUV) {
		data = (me->edit_btmesh)? &me->edit_btmesh->bm->ldata: &me->ldata;
		tot = me->totloop;
	} else {
		data = (me->edit_btmesh)? &me->edit_btmesh->bm->pdata: &me->pdata;
		tot = me->totpoly;
	}
	
	index = CustomData_get_layer_index(data, type);

	/* ok, deleting a non-active layer needs to preserve the active layer indices.
	  to do this, we store a pointer to the .data member of both layer and the active layer,
	  (to detect if we're deleting the active layer or not), then use the active
	  layer data pointer to find where the active layer has ended up.

	  
	  this is necassary because the deletion functions only support deleting the active
	  layer. */
	actlayerdata = data->layers[CustomData_get_active_layer_index(data, type)].data;
	rndlayerdata = data->layers[CustomData_get_render_layer_index(data, type)].data;
	clonelayerdata = data->layers[CustomData_get_clone_layer_index(data, type)].data;
	stencillayerdata = data->layers[CustomData_get_stencil_layer_index(data, type)].data;
	CustomData_set_layer_active(data, type, layer - &data->layers[index]);

	if(me->edit_btmesh) {
		BM_data_layer_free(me->edit_btmesh->bm, data, type);
	}
	else {
		CustomData_free_layer_active(data, type, tot);
		mesh_update_customdata_pointers(me, TRUE);
	}

	if(!CustomData_has_layer(data, type) && (type == CD_MLOOPCOL && (ob->mode & OB_MODE_VERTEX_PAINT)))
		ED_object_toggle_modes(C, OB_MODE_VERTEX_PAINT);

	/* reconstruct active layer */
	if (actlayerdata != layerdata) {
		/* find index */
		actindex = CustomData_get_layer_index(data, type);
		for (i=actindex; i<data->totlayer; i++) {
			if (data->layers[i].data == actlayerdata) {
				actindex = i - actindex;
				break;
			}
		}
		
		/* set index */
		CustomData_set_layer_active(data, type, actindex);
	}
	
	if (rndlayerdata != layerdata) {
		/* find index */
		rndindex = CustomData_get_layer_index(data, type);
		for (i=rndindex; i<data->totlayer; i++) {
			if (data->layers[i].data == rndlayerdata) {
				rndindex = i - rndindex;
				break;
			}
		}
		
		/* set index */
		CustomData_set_layer_render(data, type, rndindex);
	}
	
	if (clonelayerdata != layerdata) {
		/* find index */
		cloneindex = CustomData_get_layer_index(data, type);
		for (i=cloneindex; i<data->totlayer; i++) {
			if (data->layers[i].data == clonelayerdata) {
				cloneindex = i - cloneindex;
				break;
			}
		}
		
		/* set index */
		CustomData_set_layer_clone(data, type, cloneindex);
	}
	
	if (stencillayerdata != layerdata) {
		/* find index */
		stencilindex = CustomData_get_layer_index(data, type);
		for (i=stencilindex; i<data->totlayer; i++) {
			if (data->layers[i].data == stencillayerdata) {
				stencilindex = i - stencilindex;
				break;
			}
		}
		
		/* set index */
		CustomData_set_layer_stencil(data, type, stencilindex);
	}
}

static void copy_editface_active_customdata(BMEditMesh *em, int type, int index)
{
#if 1 /*BMESH_TODO*/
	(void)em;
	(void)type;
	(void)index;
#else
	EditFace *efa;
	int n= CustomData_get_active_layer(&em->fdata, type);

	for(efa= em->faces.first; efa; efa= efa->next) {
		void *data= CustomData_em_get_n(&em->fdata, efa->data, type, n);
		CustomData_em_set_n(&em->fdata, efa->data, type, index, data);
	}
#endif
}

int ED_mesh_uv_loop_reset(struct bContext *C, struct Mesh *me)
{
	BMEditMesh *em= me->edit_btmesh;
	MLoopUV *luv;
	BLI_array_declare(polylengths);
	int *polylengths = NULL;
	BLI_array_declare(uvs);
	float **uvs = NULL;
	float **fuvs = NULL;
	int i, j;

	if (em) {
		/* Collect BMesh UVs */

		BMFace *efa;
		BMLoop *l;
		BMIter iter, liter;

		BLI_assert(CustomData_has_layer(&em->bm->ldata, CD_MLOOPUV));

		BM_ITER(efa, &iter, em->bm, BM_FACES_OF_MESH, NULL) {
			if (!BM_elem_flag_test(efa, BM_ELEM_SELECT))
				continue;

			i = 0;
			BM_ITER(l, &liter, em->bm, BM_LOOPS_OF_FACE, efa) {
				luv = CustomData_bmesh_get(&em->bm->ldata, l->head.data, CD_MLOOPUV);
				BLI_array_append(uvs, luv->uv);
				i++;
			}

			BLI_array_append(polylengths, efa->len);
		}
	}
	else {
		/* Collect Mesh UVs */

		MPoly *mp;

		BLI_assert(CustomData_has_layer(&me->ldata, CD_MLOOPUV));

		for (j = 0; j < me->totpoly; j++) {
			mp = &me->mpoly[j];

			for (i = 0; i < mp->totloop; i++) {
				luv = &me->mloopuv[mp->loopstart + i];
				BLI_array_append(uvs, luv->uv);
			}

			BLI_array_append(polylengths, mp->totloop);
		}
	}

	fuvs = uvs;
	for (j = 0; j < BLI_array_count(polylengths); j++) {
		int len = polylengths[j];

		if (len == 3) {
			fuvs[0][0] = 0.0;
			fuvs[0][1] = 0.0;
			
			fuvs[1][0] = 1.0;
			fuvs[1][1] = 0.0;

			fuvs[2][0] = 1.0;
			fuvs[2][1] = 1.0;
		} else if (len == 4) {
			fuvs[0][0] = 0.0;
			fuvs[0][1] = 0.0;
			
			fuvs[1][0] = 1.0;
			fuvs[1][1] = 0.0;

			fuvs[2][0] = 1.0;
			fuvs[2][1] = 1.0;

			fuvs[3][0] = 0.0;
			fuvs[3][1] = 1.0;
		  /*make sure we ignore 2-sided faces*/
		} else if (len > 2) {
			float fac = 0.0f, dfac = 1.0f / (float)len;

			dfac *= M_PI*2;

			for (i = 0; i < len; i++) {
				fuvs[i][0] = 0.5f * sin(fac) + 0.5f;
				fuvs[i][1] = 0.5f * cos(fac) + 0.5f;

				fac += dfac;
			}
		}

		fuvs += len;
	}

	/* BMESH_TODO: Copy poly UVs onto CD_MTFACE layer for tesselated faces */

	BLI_array_free(uvs);
	BLI_array_free(polylengths);

	DAG_id_tag_update(&me->id, 0);
	WM_event_add_notifier(C, NC_GEOM|ND_DATA, me);

	return 1;
}

int ED_mesh_uv_texture_add(bContext *C, Mesh *me, const char *name, int active_set)
{
	BMEditMesh *em;
	int layernum;

	if (me->edit_btmesh) {
		em= me->edit_btmesh;

		layernum = CustomData_number_of_layers(&em->bm->pdata, CD_MTEXPOLY);
		if (layernum >= MAX_MTFACE)
			return -1;

		BM_data_layer_add(em->bm, &em->bm->pdata, CD_MTEXPOLY);
		CustomData_set_layer_active(&em->bm->pdata, CD_MTEXPOLY, layernum);
		CustomData_set_layer_name(&em->bm->pdata, CD_MTEXPOLY, layernum, name);

		/* copy data from active UV */
		if (layernum)
			copy_editface_active_customdata(em, CD_MTFACE, layernum);

		if (active_set || layernum == 0) {
			CustomData_set_layer_active(&em->bm->pdata, CD_MTEXPOLY, layernum);
		}

		BM_data_layer_add(em->bm, &em->bm->ldata, CD_MLOOPUV);
		CustomData_set_layer_name(&em->bm->ldata, CD_MLOOPUV, layernum, name);
		
		CustomData_set_layer_active(&em->bm->ldata, CD_MLOOPUV, layernum);
		if(active_set || layernum == 0) {
			CustomData_set_layer_active(&em->bm->ldata, CD_MLOOPUV, layernum);
		}
	}
	else {
		layernum = CustomData_number_of_layers(&me->pdata, CD_MTEXPOLY);
		if (layernum >= MAX_MTFACE)
			return -1;

		if (me->mtpoly) {
			CustomData_add_layer_named(&me->pdata, CD_MTEXPOLY, CD_DUPLICATE, me->mtpoly, me->totpoly, name);
			CustomData_add_layer_named(&me->ldata, CD_MLOOPUV, CD_DUPLICATE, me->mloopuv, me->totloop, name);
			CustomData_add_layer_named(&me->fdata, CD_MTFACE, CD_DUPLICATE, me->mtface, me->totface, name);
		} else {
			CustomData_add_layer_named(&me->pdata, CD_MTEXPOLY, CD_DEFAULT, NULL, me->totpoly, name);
			CustomData_add_layer_named(&me->ldata, CD_MLOOPUV, CD_DEFAULT, NULL, me->totloop, name);
			CustomData_add_layer_named(&me->fdata, CD_MTFACE, CD_DEFAULT, NULL, me->totface, name);
		}
		
		if (active_set || layernum == 0) {
			CustomData_set_layer_active(&me->pdata, CD_MTEXPOLY, layernum);
			CustomData_set_layer_active(&me->ldata, CD_MLOOPUV, layernum);

			CustomData_set_layer_active(&me->fdata, CD_MTFACE, layernum);
		}

		mesh_update_customdata_pointers(me, TRUE);
	}

	ED_mesh_uv_loop_reset(C, me);

	DAG_id_tag_update(&me->id, 0);
	WM_event_add_notifier(C, NC_GEOM|ND_DATA, me);

	return layernum;
}

int ED_mesh_uv_texture_remove(bContext *C, Object *ob, Mesh *me)
{
	CustomData *pdata = GET_CD_DATA(me, pdata), *ldata = GET_CD_DATA(me, ldata);
	CustomDataLayer *cdlp, *cdlu;
	int index;

 	index= CustomData_get_active_layer_index(pdata, CD_MTEXPOLY);
	cdlp= (index == -1)? NULL: &pdata->layers[index];

 	index= CustomData_get_active_layer_index(ldata, CD_MLOOPUV);
	cdlu= (index == -1)? NULL: &ldata->layers[index];
	
	if (!cdlp || !cdlu)
		return 0;

	delete_customdata_layer(C, ob, cdlp);
	delete_customdata_layer(C, ob, cdlu);
	
	DAG_id_tag_update(&me->id, 0);
	WM_event_add_notifier(C, NC_GEOM|ND_DATA, me);

	return 1;
}

int ED_mesh_color_add(bContext *C, Scene *UNUSED(scene), Object *UNUSED(ob), Mesh *me, const char *name, int active_set)
{
	BMEditMesh *em;
	int layernum;

	if (me->edit_btmesh) {
		em= me->edit_btmesh;

		layernum= CustomData_number_of_layers(&em->bm->ldata, CD_MLOOPCOL);
		if (layernum >= MAX_MCOL) {
			return -1;
		}

		BM_data_layer_add(em->bm, &em->bm->pdata, CD_MLOOPCOL);
		CustomData_set_layer_active(&em->bm->ldata, CD_MLOOPCOL, layernum);

		/* copy data from active vertex color layer */
		if (layernum) {
			copy_editface_active_customdata(em, CD_MCOL, layernum);
		}

		if (active_set || layernum == 0) {
			CustomData_set_layer_active(&em->bm->ldata, CD_MLOOPCOL, layernum);
		}
	}
	else {
		layernum= CustomData_number_of_layers(&me->ldata, CD_MLOOPCOL);
		if (layernum >= CD_MLOOPCOL) {
			return -1;
		}

		if(me->mloopcol) {
			CustomData_add_layer_named(&me->ldata, CD_MLOOPCOL, CD_DUPLICATE, me->mloopcol, me->totloop, name);
			CustomData_add_layer_named(&me->fdata, CD_MCOL, CD_DUPLICATE, me->mloopcol, me->totface, name);
		}
		else {
			CustomData_add_layer_named(&me->ldata, CD_MLOOPCOL, CD_DEFAULT, NULL, me->totloop, name);
			CustomData_add_layer_named(&me->fdata, CD_MCOL, CD_DEFAULT, NULL, me->totface, name);
		}

		if(active_set || layernum==0) {
			CustomData_set_layer_active(&me->ldata, CD_MLOOPCOL, layernum);
			CustomData_set_layer_active(&me->fdata, CD_MCOL, layernum);
		}

		mesh_update_customdata_pointers(me, TRUE);
	}

	DAG_id_tag_update(&me->id, 0);
	WM_event_add_notifier(C, NC_GEOM|ND_DATA, me);

	return layernum;
}

int ED_mesh_color_remove(bContext *C, Object *ob, Mesh *me)
{
	CustomDataLayer *cdl;
	int index;

	index= CustomData_get_active_layer_index(&me->ldata, CD_MLOOPCOL);
	cdl= (index == -1)? NULL: &me->ldata.layers[index];

	if(!cdl)
		return 0;

	delete_customdata_layer(C, ob, cdl);
	DAG_id_tag_update(&me->id, 0);
	WM_event_add_notifier(C, NC_GEOM|ND_DATA, me);

	return 1;
}

int ED_mesh_color_remove_named(bContext *C, Object *ob, Mesh *me, const char *name)
{
	CustomDataLayer *cdl;
	int index;

	index= CustomData_get_named_layer_index(&me->ldata, CD_MLOOPCOL, name);
	cdl= (index == -1)? NULL: &me->ldata.layers[index];

	if(!cdl)
		return 0;

	delete_customdata_layer(C, ob, cdl);
	DAG_id_tag_update(&me->id, 0);
	WM_event_add_notifier(C, NC_GEOM|ND_DATA, me);

	return 1;
}

/*********************** UV texture operators ************************/

static int layers_poll(bContext *C)
{
	Object *ob= ED_object_context(C);
	ID *data= (ob)? ob->data: NULL;
	return (ob && !ob->id.lib && ob->type==OB_MESH && data && !data->lib);
}

static int uv_texture_add_exec(bContext *C, wmOperator *UNUSED(op))
{
	Object *ob= ED_object_context(C);
	Mesh *me= ob->data;

	if(ED_mesh_uv_texture_add(C, me, NULL, TRUE) == -1)
		return OPERATOR_CANCELLED;

	return OPERATOR_FINISHED;
}

void MESH_OT_uv_texture_add(wmOperatorType *ot)
{
	/* identifiers */
	ot->name= "Add UV Map";
	ot->description= "Add UV Map";
	ot->idname= "MESH_OT_uv_texture_add";
	
	/* api callbacks */
	ot->poll= layers_poll;
	ot->exec= uv_texture_add_exec;

	/* flags */
	ot->flag= OPTYPE_REGISTER|OPTYPE_UNDO;
}

static int drop_named_image_invoke(bContext *C, wmOperator *op, wmEvent *event)
{
	Main *bmain= CTX_data_main(C);
	Scene *scene= CTX_data_scene(C);
	View3D *v3d= CTX_wm_view3d(C);
	Base *base= ED_view3d_give_base_under_cursor(C, event->mval);
	Image *ima= NULL;
	Mesh *me;
	Object *obedit;
	int exitmode= 0;
	char name[MAX_ID_NAME-2];
	
	/* Check context */
	if(base==NULL || base->object->type!=OB_MESH) {
		BKE_report(op->reports, RPT_ERROR, "Not an Object or Mesh");
		return OPERATOR_CANCELLED;
	}
	
	/* check input variables */
	if(RNA_struct_property_is_set(op->ptr, "filepath")) {
		char path[FILE_MAX];
		
		RNA_string_get(op->ptr, "filepath", path);
		ima= BKE_add_image_file(path);
	}
	else {
		RNA_string_get(op->ptr, "name", name);
		ima= (Image *)find_id("IM", name);
	}
	
	if(!ima) {
		BKE_report(op->reports, RPT_ERROR, "Not an Image");
		return OPERATOR_CANCELLED;
	}
	
	/* put mesh in editmode */

	obedit= base->object;
	me= obedit->data;
	if(me->edit_btmesh==NULL) {
		EDBM_MakeEditBMesh(scene->toolsettings, scene, obedit);
		exitmode= 1;
	}
	if(me->edit_btmesh==NULL)
		return OPERATOR_CANCELLED;
	
	ED_uvedit_assign_image(bmain, scene, obedit, ima, NULL);

	if(exitmode) {
<<<<<<< HEAD
		EDBM_LoadEditBMesh(scene, obedit);
		EDBM_FreeEditBMesh(me->edit_btmesh);
		MEM_freeN(me->edit_btmesh);
		me->edit_btmesh= NULL;
=======
		load_editMesh(scene, obedit);
		free_editMesh(me->edit_mesh);
		MEM_freeN(me->edit_mesh);
		me->edit_mesh= NULL;

		/* load_editMesh free's pointers used by CustomData layers which might be used by DerivedMesh too,
		 * so signal to re-create DerivedMesh here (sergey) */
		DAG_id_tag_update(&me->id, 0);
>>>>>>> 399ad542
	}

	/* dummie drop support; ensure view shows a result :) */
	if(v3d)
		v3d->flag2 |= V3D_SOLID_TEX;
	
	WM_event_add_notifier(C, NC_GEOM|ND_DATA, obedit->data);
	
	return OPERATOR_FINISHED;
}

void MESH_OT_drop_named_image(wmOperatorType *ot)
{
	/* identifiers */
	ot->name= "Assign Image to UV Map";
	ot->description= "Assign Image to active UV Map, or create an UV Map";
	ot->idname= "MESH_OT_drop_named_image";
	
	/* api callbacks */
	ot->poll= layers_poll;
	ot->invoke= drop_named_image_invoke;
	
	/* flags */
	ot->flag= OPTYPE_UNDO;
	
	/* properties */
	RNA_def_string(ot->srna, "name", "Image", MAX_ID_NAME-2, "Name", "Image name to assign");
	RNA_def_string(ot->srna, "filepath", "Path", FILE_MAX, "Filepath", "Path to image file");
}

static int uv_texture_remove_exec(bContext *C, wmOperator *UNUSED(op))
{
	Object *ob= ED_object_context(C);
	Mesh *me= ob->data;

	if(!ED_mesh_uv_texture_remove(C, ob, me))
		return OPERATOR_CANCELLED;

	return OPERATOR_FINISHED;
}

void MESH_OT_uv_texture_remove(wmOperatorType *ot)
{
	/* identifiers */
	ot->name= "Remove UV Map";
	ot->description= "Remove UV Map";
	ot->idname= "MESH_OT_uv_texture_remove";
	
	/* api callbacks */
	ot->poll= layers_poll;
	ot->exec= uv_texture_remove_exec;

	/* flags */
	ot->flag= OPTYPE_REGISTER|OPTYPE_UNDO;
}

/*********************** vertex color operators ************************/

static int vertex_color_add_exec(bContext *C, wmOperator *UNUSED(op))
{
	Scene *scene= CTX_data_scene(C);
	Object *ob= ED_object_context(C);
	Mesh *me= ob->data;

	if(ED_mesh_color_add(C, scene, ob, me, NULL, TRUE) == -1)
		return OPERATOR_CANCELLED;

	return OPERATOR_FINISHED;
}

void MESH_OT_vertex_color_add(wmOperatorType *ot)
{
	/* identifiers */
	ot->name= "Add Vertex Color";
	ot->description= "Add vertex color layer";
	ot->idname= "MESH_OT_vertex_color_add";
	
	/* api callbacks */
	ot->poll= layers_poll;
	ot->exec= vertex_color_add_exec;

	/* flags */
	ot->flag= OPTYPE_REGISTER|OPTYPE_UNDO;
}

static int vertex_color_remove_exec(bContext *C, wmOperator *UNUSED(op))
{
	Object *ob= ED_object_context(C);
	Mesh *me= ob->data;

	if(!ED_mesh_color_remove(C, ob, me))
		return OPERATOR_CANCELLED;

	return OPERATOR_FINISHED;
}

void MESH_OT_vertex_color_remove(wmOperatorType *ot)
{
	/* identifiers */
	ot->name= "Remove Vertex Color";
	ot->description= "Remove vertex color layer";
	ot->idname= "MESH_OT_vertex_color_remove";
	
	/* api callbacks */
	ot->exec= vertex_color_remove_exec;
	ot->poll= layers_poll;

	/* flags */
	ot->flag= OPTYPE_REGISTER|OPTYPE_UNDO;
}

/*********************** sticky operators ************************/

static int sticky_add_exec(bContext *C, wmOperator *UNUSED(op))
{
	Scene *scene= CTX_data_scene(C);
	View3D *v3d= CTX_wm_view3d(C);
	Object *ob= ED_object_context(C);
	Mesh *me= ob->data;

	/*if(me->msticky)
		return OPERATOR_CANCELLED;*/

	RE_make_sticky(scene, v3d);

	DAG_id_tag_update(&me->id, 0);
	WM_event_add_notifier(C, NC_GEOM|ND_DATA, me);

	return OPERATOR_FINISHED;
}

void MESH_OT_sticky_add(wmOperatorType *ot)
{
	/* identifiers */
	ot->name= "Add Sticky";
	ot->description= "Add sticky UV texture layer";
	ot->idname= "MESH_OT_sticky_add";
	
	/* api callbacks */
	ot->poll= layers_poll;
	ot->exec= sticky_add_exec;

	/* flags */
	ot->flag= OPTYPE_REGISTER|OPTYPE_UNDO;
}

static int sticky_remove_exec(bContext *C, wmOperator *UNUSED(op))
{
	Object *ob= ED_object_context(C);
	Mesh *me= ob->data;

	if(!me->msticky)
		return OPERATOR_CANCELLED;

	CustomData_free_layer_active(&me->vdata, CD_MSTICKY, me->totvert);
	me->msticky= NULL;

	DAG_id_tag_update(&me->id, 0);
	WM_event_add_notifier(C, NC_GEOM|ND_DATA, me);

	return OPERATOR_FINISHED;
}

void MESH_OT_sticky_remove(wmOperatorType *ot)
{
	/* identifiers */
	ot->name= "Remove Sticky";
	ot->description= "Remove sticky UV texture layer";
	ot->idname= "MESH_OT_sticky_remove";
	
	/* api callbacks */
	ot->poll= layers_poll;
	ot->exec= sticky_remove_exec;

	/* flags */
	ot->flag= OPTYPE_REGISTER|OPTYPE_UNDO;
}

/************************** Add Geometry Layers *************************/

void ED_mesh_update(Mesh *mesh, bContext *C, int calc_edges)
{
	int *polyindex = NULL;
	float (*face_nors)[3];

	if(mesh->totface > 0 && mesh->totpoly == 0)
		convert_mfaces_to_mpolys(mesh);

	if(calc_edges || (mesh->totpoly && mesh->totedge == 0))
		BKE_mesh_calc_edges(mesh, calc_edges);

	/* TODO, make this optional, we dont always want this! */
	BKE_mesh_tessface_calc(mesh);

	polyindex = CustomData_get_layer(&mesh->fdata, CD_POLYINDEX);
	/* add a normals layer for tesselated faces, a tessface normal will
	   contain the normal of the poly the face was tesselated from. */
	face_nors = CustomData_add_layer(&mesh->fdata, CD_NORMAL, CD_CALLOC, NULL, mesh->totface);

	mesh_calc_normals_mapping(
		mesh->mvert,
		mesh->totvert,
		mesh->mloop,
		mesh->mpoly,
		mesh->totloop,
		mesh->totpoly,
		NULL /* polyNors_r */,
		mesh->mface,
		mesh->totface,
		polyindex,
		face_nors);

	DAG_id_tag_update(&mesh->id, 0);
	WM_event_add_notifier(C, NC_GEOM|ND_DATA, mesh);
}

static void mesh_add_verts(Mesh *mesh, int len)
{
	CustomData vdata;
	MVert *mvert;
	int i, totvert;

	if(len == 0)
		return;

	totvert= mesh->totvert + len;
	CustomData_copy(&mesh->vdata, &vdata, CD_MASK_MESH, CD_DEFAULT, totvert);
	CustomData_copy_data(&mesh->vdata, &vdata, 0, 0, mesh->totvert);

	if(!CustomData_has_layer(&vdata, CD_MVERT))
		CustomData_add_layer(&vdata, CD_MVERT, CD_CALLOC, NULL, totvert);

	CustomData_free(&mesh->vdata, mesh->totvert);
	mesh->vdata= vdata;
	mesh_update_customdata_pointers(mesh, FALSE);

	/* scan the input list and insert the new vertices */

	mvert= &mesh->mvert[mesh->totvert];
	for(i=0; i<len; i++, mvert++)
		mvert->flag |= SELECT;

	/* set final vertex list size */
	mesh->totvert= totvert;
}

void ED_mesh_transform(Mesh *me, float *mat)
{
	int i;
	MVert *mvert= me->mvert;

	for(i= 0; i < me->totvert; i++, mvert++)
		mul_m4_v3((float (*)[4])mat, mvert->co);

	mesh_calc_normals_mapping(me->mvert, me->totvert, me->mloop, me->mpoly, me->totloop, me->totpoly, NULL, NULL, 0, NULL, NULL);
}

static void mesh_add_edges(Mesh *mesh, int len)
{
	CustomData edata;
	MEdge *medge;
	int i, totedge;

	if(len == 0)
		return;

	totedge= mesh->totedge+len;

	/* update customdata  */
	CustomData_copy(&mesh->edata, &edata, CD_MASK_MESH, CD_DEFAULT, totedge);
	CustomData_copy_data(&mesh->edata, &edata, 0, 0, mesh->totedge);

	if(!CustomData_has_layer(&edata, CD_MEDGE))
		CustomData_add_layer(&edata, CD_MEDGE, CD_CALLOC, NULL, totedge);

	CustomData_free(&mesh->edata, mesh->totedge);
	mesh->edata= edata;
	mesh_update_customdata_pointers(mesh, FALSE); /* new edges dont change tessellation */

	/* set default flags */
	medge= &mesh->medge[mesh->totedge];
	for(i=0; i<len; i++, medge++)
		medge->flag= ME_EDGEDRAW|ME_EDGERENDER|SELECT;

	mesh->totedge= totedge;
}

static void mesh_add_faces(Mesh *mesh, int len)
{
	CustomData fdata;
	MFace *mface;
	int i, totface;

	if(len == 0)
		return;

	totface= mesh->totface + len;	/* new face count */

	/* update customdata */
	CustomData_copy(&mesh->fdata, &fdata, CD_MASK_MESH, CD_DEFAULT, totface);
	CustomData_copy_data(&mesh->fdata, &fdata, 0, 0, mesh->totface);

	if(!CustomData_has_layer(&fdata, CD_MFACE))
		CustomData_add_layer(&fdata, CD_MFACE, CD_CALLOC, NULL, totface);

	CustomData_free(&mesh->fdata, mesh->totface);
	mesh->fdata= fdata;
	mesh_update_customdata_pointers(mesh, TRUE);

	/* set default flags */
	mface= &mesh->mface[mesh->totface];
	for(i=0; i<len; i++, mface++)
		mface->flag= ME_FACE_SEL;

	mesh->totface= totface;
}

static void mesh_add_loops(Mesh *mesh, int len)
{
	CustomData ldata;
	int totloop;

	if(len == 0)
		return;

	totloop= mesh->totloop + len;	/* new face count */

	/* update customdata */
	CustomData_copy(&mesh->ldata, &ldata, CD_MASK_MESH, CD_DEFAULT, totloop);
	CustomData_copy_data(&mesh->ldata, &ldata, 0, 0, mesh->totloop);

	if(!CustomData_has_layer(&ldata, CD_MLOOP))
		CustomData_add_layer(&ldata, CD_MLOOP, CD_CALLOC, NULL, totloop);

	CustomData_free(&mesh->ldata, mesh->totloop);
	mesh->ldata= ldata;
	mesh_update_customdata_pointers(mesh, TRUE);

	mesh->totloop= totloop;
}

static void mesh_add_polys(Mesh *mesh, int len)
{
	CustomData pdata;
	MPoly *mpoly;
	int i, totpoly;

	if(len == 0)
		return;

	totpoly= mesh->totpoly + len;	/* new face count */

	/* update customdata */
	CustomData_copy(&mesh->pdata, &pdata, CD_MASK_MESH, CD_DEFAULT, totpoly);
	CustomData_copy_data(&mesh->pdata, &pdata, 0, 0, mesh->totpoly);

	if(!CustomData_has_layer(&pdata, CD_MPOLY))
		CustomData_add_layer(&pdata, CD_MPOLY, CD_CALLOC, NULL, totpoly);

	CustomData_free(&mesh->pdata, mesh->totpoly);
	mesh->pdata= pdata;
	mesh_update_customdata_pointers(mesh, TRUE);

	/* set default flags */
	mpoly= &mesh->mpoly[mesh->totpoly];
	for(i=0; i<len; i++, mpoly++)
		mpoly->flag= ME_FACE_SEL;

	mesh->totpoly= totpoly;
}

static void mesh_remove_verts(Mesh *mesh, int len)
{
	int totvert;

	if(len == 0)
		return;

	totvert= mesh->totvert - len;
	CustomData_free_elem(&mesh->vdata, totvert, len);

	/* set final vertex list size */
	mesh->totvert= totvert;
}

static void mesh_remove_edges(Mesh *mesh, int len)
{
	int totedge;

	if(len == 0)
		return;

	totedge= mesh->totedge - len;
	CustomData_free_elem(&mesh->edata, totedge, len);

	mesh->totedge= totedge;
}

static void mesh_remove_faces(Mesh *mesh, int len)
{
	int totface;

	if(len == 0)
		return;

	totface= mesh->totface - len;	/* new face count */
	CustomData_free_elem(&mesh->fdata, totface, len);

	mesh->totface= totface;
}

/*
void ED_mesh_geometry_add(Mesh *mesh, ReportList *reports, int verts, int edges, int faces)
{
	if(mesh->edit_btmesh) {
		BKE_report(reports, RPT_ERROR, "Can't add geometry in edit mode");
		return;
	}

	if(verts)
		mesh_add_verts(mesh, verts);
	if(edges)
		mesh_add_edges(mesh, edges);
	if(faces)
		mesh_add_faces(mesh, faces);
}
*/

void ED_mesh_faces_add(Mesh *mesh, ReportList *reports, int count)
{
	if(mesh->edit_btmesh) {
		BKE_report(reports, RPT_ERROR, "Can't add faces in edit mode");
		return;
	}

	mesh_add_faces(mesh, count);
}

void ED_mesh_edges_add(Mesh *mesh, ReportList *reports, int count)
{
	if(mesh->edit_btmesh) {
		BKE_report(reports, RPT_ERROR, "Can't add edges in edit mode");
			return;
	}

	mesh_add_edges(mesh, count);
}

void ED_mesh_vertices_add(Mesh *mesh, ReportList *reports, int count)
{
	if(mesh->edit_btmesh) {
		BKE_report(reports, RPT_ERROR, "Can't add vertices in edit mode");
		return;
	}

	mesh_add_verts(mesh, count);
}

void ED_mesh_faces_remove(Mesh *mesh, ReportList *reports, int count)
{
	if(mesh->edit_btmesh) {
		BKE_report(reports, RPT_ERROR, "Can't remove faces in edit mode");
		return;
	}
	else if(count > mesh->totface) {
		BKE_report(reports, RPT_ERROR, "Can't remove more faces than the mesh contains");
		return;
	}

	mesh_remove_faces(mesh, count);
}

void ED_mesh_edges_remove(Mesh *mesh, ReportList *reports, int count)
{
	if(mesh->edit_btmesh) {
		BKE_report(reports, RPT_ERROR, "Can't remove edges in edit mode");
		return;
	}
	else if(count > mesh->totedge) {
		BKE_report(reports, RPT_ERROR, "Can't remove more edges than the mesh contains");
		return;
	}

	mesh_remove_edges(mesh, count);
}

void ED_mesh_vertices_remove(Mesh *mesh, ReportList *reports, int count)
{
	if(mesh->edit_btmesh) {
		BKE_report(reports, RPT_ERROR, "Can't remove vertices in edit mode");
		return;
	}
	else if(count > mesh->totvert) {
		BKE_report(reports, RPT_ERROR, "Can't remove more vertices than the mesh contains");
		return;
	}

	mesh_remove_verts(mesh, count);
}

void ED_mesh_loops_add(Mesh *mesh, ReportList *reports, int count)
{
	if(mesh->edit_btmesh) {
		BKE_report(reports, RPT_ERROR, "Can't add loops in edit mode.");
			return;
	}

	mesh_add_loops(mesh, count);
}

void ED_mesh_polys_add(Mesh *mesh, ReportList *reports, int count)
{
	if(mesh->edit_btmesh) {
		BKE_report(reports, RPT_ERROR, "Can't add polys in edit mode.");
		return;
	}

	mesh_add_polys(mesh, count);
}

void ED_mesh_calc_normals(Mesh *mesh)
{
	mesh_calc_normals_mapping(mesh->mvert, mesh->totvert, mesh->mloop, mesh->mpoly, mesh->totloop, mesh->totpoly, NULL, NULL, 0, NULL, NULL);
}<|MERGE_RESOLUTION|>--- conflicted
+++ resolved
@@ -563,21 +563,14 @@
 	ED_uvedit_assign_image(bmain, scene, obedit, ima, NULL);
 
 	if(exitmode) {
-<<<<<<< HEAD
 		EDBM_LoadEditBMesh(scene, obedit);
 		EDBM_FreeEditBMesh(me->edit_btmesh);
 		MEM_freeN(me->edit_btmesh);
 		me->edit_btmesh= NULL;
-=======
-		load_editMesh(scene, obedit);
-		free_editMesh(me->edit_mesh);
-		MEM_freeN(me->edit_mesh);
-		me->edit_mesh= NULL;
 
 		/* load_editMesh free's pointers used by CustomData layers which might be used by DerivedMesh too,
 		 * so signal to re-create DerivedMesh here (sergey) */
 		DAG_id_tag_update(&me->id, 0);
->>>>>>> 399ad542
 	}
 
 	/* dummie drop support; ensure view shows a result :) */
