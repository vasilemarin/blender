/*
 * ***** BEGIN GPL LICENSE BLOCK *****
 *
 * This program is free software; you can redistribute it and/or
 * modify it under the terms of the GNU General Public License
 * as published by the Free Software Foundation; either version 2
 * of the License, or (at your option) any later version.
 *
 * This program is distributed in the hope that it will be useful,
 * but WITHOUT ANY WARRANTY; without even the implied warranty of
 * MERCHANTABILITY or FITNESS FOR A PARTICULAR PURPOSE.  See the
 * GNU General Public License for more details.
 *
 * You should have received a copy of the GNU General Public License
 * along with this program; if not, write to the Free Software Foundation,
 * Inc., 51 Franklin Street, Fifth Floor, Boston, MA 02110-1301, USA.
 *
 * The Original Code is Copyright (C) 2004 by Blender Foundation
 * All rights reserved.
 *
 * The Original Code is: all of this file.
 *
 * Contributor(s): none yet.
 *
 * ***** END GPL LICENSE BLOCK *****
 */

/** \file blender/editors/mesh/meshtools.c
 *  \ingroup edmesh
 *
 * meshtools.c: no editmode (violated already :), mirror & join),
 * tools operating on meshes
 */

#include "MEM_guardedalloc.h"

#include "DNA_mesh_types.h"
#include "DNA_key_types.h"
#include "DNA_material_types.h"
#include "DNA_modifier_types.h"
#include "DNA_object_types.h"
#include "DNA_scene_types.h"
#include "DNA_screen_types.h"
#include "DNA_view3d_types.h"
#include "DNA_workspace_types.h"

#include "BLI_math.h"
#include "BLI_blenlib.h"

#include "BKE_context.h"
#include "BKE_deform.h"
#include "BKE_DerivedMesh.h"
#include "BKE_key.h"
#include "BKE_library.h"
#include "BKE_main.h"
#include "BKE_mesh.h"
#include "BKE_material.h"
#include "BKE_object.h"
#include "BKE_object_deform.h"
#include "BKE_report.h"
#include "BKE_editmesh.h"
#include "BKE_multires.h"
#include "BKE_layer.h"

#include "DEG_depsgraph.h"
#include "DEG_depsgraph_build.h"

#include "ED_mesh.h"
#include "ED_object.h"
#include "ED_view3d.h"

#include "WM_api.h"
#include "WM_types.h"

/* * ********************** no editmode!!! *********** */

/*********************** JOIN ***************************/

/* join selected meshes into the active mesh, context sensitive
 * return 0 if no join is made (error) and 1 if the join is done */

static void join_mesh_single(
        Depsgraph *depsgraph, Main *bmain, Scene *scene,
        Object *ob_dst, Object *ob_src, float imat[4][4],
        MVert **mvert_pp, MEdge **medge_pp, MLoop **mloop_pp, MPoly **mpoly_pp,
        CustomData *vdata, CustomData *edata, CustomData *ldata, CustomData *pdata,
        int totvert, int totedge, int totloop, int totpoly,
        Key *key, Key *nkey,
        Material **matar, int *matmap, int totcol,
        int *vertofs, int *edgeofs, int *loopofs, int *polyofs)
{
	int a, b;

	Mesh *me = ob_src->data;
	MVert *mvert = *mvert_pp;
	MEdge *medge = *medge_pp;
	MLoop *mloop = *mloop_pp;
	MPoly *mpoly = *mpoly_pp;

	if (me->totvert) {
		/* merge customdata flag */
		((Mesh *)ob_dst->data)->cd_flag |= me->cd_flag;

		/* standard data */
		CustomData_merge(&me->vdata, vdata, CD_MASK_MESH, CD_DEFAULT, totvert);
		CustomData_copy_data_named(&me->vdata, vdata, 0, *vertofs, me->totvert);

		/* vertex groups */
		MDeformVert *dvert = CustomData_get(vdata, *vertofs, CD_MDEFORMVERT);
		MDeformVert *dvert_src = CustomData_get(&me->vdata, 0, CD_MDEFORMVERT);

		/* Remap to correct new vgroup indices, if needed. */
		if (dvert_src) {
			BLI_assert(dvert != NULL);

			/* Build src to merged mapping of vgroup indices. */
			int *vgroup_index_map;
			int vgroup_index_map_len;
			vgroup_index_map = BKE_object_defgroup_index_map_create(ob_src, ob_dst, &vgroup_index_map_len);
			BKE_object_defgroup_index_map_apply(dvert, me->totvert, vgroup_index_map, vgroup_index_map_len);
			if (vgroup_index_map != NULL) {
				MEM_freeN(vgroup_index_map);
			}
		}

		/* if this is the object we're merging into, no need to do anything */
		if (ob_src != ob_dst) {
			float cmat[4][4];

			/* watch this: switch matmul order really goes wrong */
			mul_m4_m4m4(cmat, imat, ob_src->obmat);

			/* transform vertex coordinates into new space */
			for (a = 0, mvert = *mvert_pp; a < me->totvert; a++, mvert++) {
				mul_m4_v3(cmat, mvert->co);
			}

			/* for each shapekey in destination mesh:
			 *	- if there's a matching one, copy it across (will need to transform vertices into new space...)
			 *	- otherwise, just copy own coordinates of mesh (no need to transform vertex coordinates into new space)
			 */
			if (key) {
				/* if this mesh has any shapekeys, check first, otherwise just copy coordinates */
				for (KeyBlock *kb = key->block.first; kb; kb = kb->next) {
					/* get pointer to where to write data for this mesh in shapekey's data array */
					float (*cos)[3] = ((float (*)[3])kb->data) + *vertofs;

					/* check if this mesh has such a shapekey */
					KeyBlock *okb = me->key ? BKE_keyblock_find_name(me->key, kb->name) : NULL;
					if (okb) {
						/* copy this mesh's shapekey to the destination shapekey (need to transform first) */
						float (*ocos)[3] = okb->data;
						for (a = 0; a < me->totvert; a++, cos++, ocos++) {
							copy_v3_v3(*cos, *ocos);
							mul_m4_v3(cmat, *cos);
						}
					}
					else {
						/* copy this mesh's vertex coordinates to the destination shapekey */
						for (a = 0, mvert = *mvert_pp; a < me->totvert; a++, cos++, mvert++) {
							copy_v3_v3(*cos, mvert->co);
						}
					}
				}
			}
		}
		else {
			/* for each shapekey in destination mesh:
			 *	- if it was an 'original', copy the appropriate data from nkey
			 *	- otherwise, copy across plain coordinates (no need to transform coordinates)
			 */
			if (key) {
				for (KeyBlock *kb = key->block.first; kb; kb = kb->next) {
					/* get pointer to where to write data for this mesh in shapekey's data array */
					float (*cos)[3] = ((float (*)[3])kb->data) + *vertofs;

					/* check if this was one of the original shapekeys */
					KeyBlock *okb = nkey ? BKE_keyblock_find_name(nkey, kb->name) : NULL;
					if (okb) {
						/* copy this mesh's shapekey to the destination shapekey */
						float (*ocos)[3] = okb->data;
						for (a = 0; a < me->totvert; a++, cos++, ocos++) {
							copy_v3_v3(*cos, *ocos);
						}
					}
					else {
						/* copy base-coordinates to the destination shapekey */
						for (a = 0, mvert = *mvert_pp; a < me->totvert; a++, cos++, mvert++) {
							copy_v3_v3(*cos, mvert->co);
						}
					}
				}
			}
		}
	}

	if (me->totedge) {
		CustomData_merge(&me->edata, edata, CD_MASK_MESH, CD_DEFAULT, totedge);
		CustomData_copy_data_named(&me->edata, edata, 0, *edgeofs, me->totedge);

		for (a = 0; a < me->totedge; a++, medge++) {
			medge->v1 += *vertofs;
			medge->v2 += *vertofs;
		}
	}

	if (me->totloop) {
		if (ob_src != ob_dst) {
			MultiresModifierData *mmd;

			multiresModifier_prepare_join(depsgraph, scene, ob_src, ob_dst);

			if ((mmd = get_multires_modifier(scene, ob_src, true))) {
				ED_object_iter_other(bmain, ob_src, true,
				                     ED_object_multires_update_totlevels_cb,
				                     &mmd->totlvl);
			}
		}

		CustomData_merge(&me->ldata, ldata, CD_MASK_MESH, CD_DEFAULT, totloop);
		CustomData_copy_data_named(&me->ldata, ldata, 0, *loopofs, me->totloop);

		for (a = 0; a < me->totloop; a++, mloop++) {
			mloop->v += *vertofs;
			mloop->e += *edgeofs;
		}
	}

	if (me->totpoly) {
		if (matmap) {
			/* make mapping for materials */
			for (a = 1; a <= ob_src->totcol; a++) {
				Material *ma = give_current_material(ob_src, a);

				for (b = 0; b < totcol; b++) {
					if (ma == matar[b]) {
						matmap[a - 1] = b;
						break;
					}
				}
			}
		}

		CustomData_merge(&me->pdata, pdata, CD_MASK_MESH, CD_DEFAULT, totpoly);
		CustomData_copy_data_named(&me->pdata, pdata, 0, *polyofs, me->totpoly);

		for (a = 0; a < me->totpoly; a++, mpoly++) {
			mpoly->loopstart += *loopofs;
			mpoly->mat_nr = matmap ? matmap[mpoly->mat_nr] : 0;
		}
	}

	/* these are used for relinking (cannot be set earlier, or else reattaching goes wrong) */
	*vertofs += me->totvert;
	*mvert_pp += me->totvert;
	*edgeofs += me->totedge;
	*medge_pp += me->totedge;
	*loopofs += me->totloop;
	*mloop_pp += me->totloop;
	*polyofs += me->totpoly;
	*mpoly_pp += me->totpoly;
}

int join_mesh_exec(bContext *C, wmOperator *op)
{
	Main *bmain = CTX_data_main(C);
	Scene *scene = CTX_data_scene(C);
	Object *ob = CTX_data_active_object(C);
	Material **matar = NULL, *ma;
	Mesh *me;
	MVert *mvert = NULL;
	MEdge *medge = NULL;
	MPoly *mpoly = NULL;
	MLoop *mloop = NULL;
	Key *key, *nkey = NULL;
	KeyBlock *kb, *kbn;
	float imat[4][4];
	int a, b, totcol, totmat = 0, totedge = 0, totvert = 0;
	int totloop = 0, totpoly = 0, vertofs, *matmap = NULL;
	int i, haskey = 0, edgeofs, loopofs, polyofs;
	bool ok = false;
	bDeformGroup *dg, *odg;
	CustomData vdata, edata, fdata, ldata, pdata;

	if (ob->mode & OB_MODE_EDIT) {
		BKE_report(op->reports, RPT_WARNING, "Cannot join while in edit mode");
		return OPERATOR_CANCELLED;
	}

	/* ob is the object we are adding geometry to */
	if (!ob || ob->type != OB_MESH) {
		BKE_report(op->reports, RPT_WARNING, "Active object is not a mesh");
		return OPERATOR_CANCELLED;
	}

	Depsgraph *depsgraph = CTX_data_depsgraph(C);

	/* count & check */
	CTX_DATA_BEGIN (C, Base *, base, selected_editable_bases)
	{
		if (base->object->type == OB_MESH) {
			me = base->object->data;

			totvert += me->totvert;
			totedge += me->totedge;
			totloop += me->totloop;
			totpoly += me->totpoly;
			totmat += base->object->totcol;

			if (base->object == ob)
				ok = true;

			/* check for shapekeys */
			if (me->key)
				haskey++;
		}
	}
	CTX_DATA_END;

	/* that way the active object is always selected */
	if (ok == false) {
		BKE_report(op->reports, RPT_WARNING, "Active object is not a selected mesh");
		return OPERATOR_CANCELLED;
	}

	/* only join meshes if there are verts to join, there aren't too many, and we only had one mesh selected */
	me = (Mesh *)ob->data;
	key = me->key;

	if (totvert == 0 || totvert == me->totvert) {
		BKE_report(op->reports, RPT_WARNING, "No mesh data to join");
		return OPERATOR_CANCELLED;
	}

	if (totvert > MESH_MAX_VERTS) {
		BKE_reportf(op->reports, RPT_WARNING, "Joining results in %d vertices, limit is %ld", totvert, MESH_MAX_VERTS);
		return OPERATOR_CANCELLED;
	}

	/* remove tessface to ensure we don't hold references to invalid faces */
	BKE_mesh_tessface_clear(me);

	/* new material indices and material array */
	if (totmat) {
		matar = MEM_callocN(sizeof(*matar) * totmat, "join_mesh matar");
		matmap = MEM_callocN(sizeof(*matmap) * totmat, "join_mesh matmap");
	}
	totcol = ob->totcol;

	/* obact materials in new main array, is nicer start! */
	for (a = 0; a < ob->totcol; a++) {
		matar[a] = give_current_material(ob, a + 1);
		id_us_plus((ID *)matar[a]);
		/* increase id->us : will be lowered later */
	}

	/* - if destination mesh had shapekeys, move them somewhere safe, and set up placeholders
	 *  with arrays that are large enough to hold shapekey data for all meshes
	 * -	if destination mesh didn't have shapekeys, but we encountered some in the meshes we're
	 *	joining, set up a new keyblock and assign to the mesh
	 */
	if (key) {
		/* make a duplicate copy that will only be used here... (must remember to free it!) */
		nkey = BKE_key_copy(bmain, key);

		/* for all keys in old block, clear data-arrays */
		for (kb = key->block.first; kb; kb = kb->next) {
			if (kb->data) MEM_freeN(kb->data);
			kb->data = MEM_callocN(sizeof(float) * 3 * totvert, "join_shapekey");
			kb->totelem = totvert;
		}
	}
	else if (haskey) {
		/* add a new key-block and add to the mesh */
		key = me->key = BKE_key_add((ID *)me);
		key->type = KEY_RELATIVE;
	}

	/* first pass over objects - copying materials and vertexgroups across */
	CTX_DATA_BEGIN (C, Base *, base, selected_editable_bases)
	{
		/* only act if a mesh, and not the one we're joining to */
		if ((ob != base->object) && (base->object->type == OB_MESH)) {
			me = base->object->data;

			/* Join this object's vertex groups to the base one's */
			for (dg = base->object->defbase.first; dg; dg = dg->next) {
				/* See if this group exists in the object (if it doesn't, add it to the end) */
				if (!defgroup_find_name(ob, dg->name)) {
					odg = MEM_callocN(sizeof(bDeformGroup), "join deformGroup");
					memcpy(odg, dg, sizeof(bDeformGroup));
					BLI_addtail(&ob->defbase, odg);
				}
			}
			if (ob->defbase.first && ob->actdef == 0)
				ob->actdef = 1;


			if (me->totvert) {
				/* Add this object's materials to the base one's if they don't exist already (but only if limits not exceeded yet) */
				if (totcol < MAXMAT) {
					for (a = 1; a <= base->object->totcol; a++) {
						ma = give_current_material(base->object, a);

						for (b = 0; b < totcol; b++) {
							if (ma == matar[b]) {
								break;
							}
						}
						if (b == totcol) {
							matar[b] = ma;
							if (ma) {
								id_us_plus(&ma->id);
							}
							totcol++;
						}
						if (totcol >= MAXMAT) {
							break;
						}
					}
				}

				/* if this mesh has shapekeys, check if destination mesh already has matching entries too */
				if (me->key && key) {
					/* for remapping KeyBlock.relative */
					int      *index_map = MEM_mallocN(sizeof(int)        * me->key->totkey, __func__);
					KeyBlock **kb_map   = MEM_mallocN(sizeof(KeyBlock *) * me->key->totkey, __func__);

					for (kb = me->key->block.first, i = 0; kb; kb = kb->next, i++) {
						BLI_assert(i < me->key->totkey);

						kbn = BKE_keyblock_find_name(key, kb->name);
						/* if key doesn't exist in destination mesh, add it */
						if (kbn) {
							index_map[i] = BLI_findindex(&key->block, kbn);
						}
						else {
							index_map[i] = key->totkey;

							kbn = BKE_keyblock_add(key, kb->name);

							BKE_keyblock_copy_settings(kbn, kb);

							/* adjust settings to fit (allocate a new data-array) */
							kbn->data = MEM_callocN(sizeof(float) * 3 * totvert, "joined_shapekey");
							kbn->totelem = totvert;
						}

						kb_map[i] = kbn;
					}

					/* remap relative index values */
					for (kb = me->key->block.first, i = 0; kb; kb = kb->next, i++) {
						if (LIKELY(kb->relative < me->key->totkey)) {  /* sanity check, should always be true */
							kb_map[i]->relative = index_map[kb->relative];
						}
					}

					MEM_freeN(index_map);
					MEM_freeN(kb_map);
				}
			}
		}
	}
	CTX_DATA_END;


	/* setup new data for destination mesh */
	CustomData_reset(&vdata);
	CustomData_reset(&edata);
	CustomData_reset(&fdata);
	CustomData_reset(&ldata);
	CustomData_reset(&pdata);

	mvert = CustomData_add_layer(&vdata, CD_MVERT, CD_CALLOC, NULL, totvert);
	medge = CustomData_add_layer(&edata, CD_MEDGE, CD_CALLOC, NULL, totedge);
	mloop = CustomData_add_layer(&ldata, CD_MLOOP, CD_CALLOC, NULL, totloop);
	mpoly = CustomData_add_layer(&pdata, CD_MPOLY, CD_CALLOC, NULL, totpoly);

	vertofs = 0;
	edgeofs = 0;
	loopofs = 0;
	polyofs = 0;

	/* inverse transform for all selected meshes in this object */
	invert_m4_m4(imat, ob->obmat);

	/* Add back active mesh first. This allows to keep things similar as they were, as much as possible (i.e. data from
	 * active mesh will remain first ones in new result of the merge, in same order for CD layers, etc. See also T50084.
	 */
	join_mesh_single(
	            depsgraph, bmain, scene,
	            ob, ob, imat,
	            &mvert, &medge, &mloop, &mpoly,
	            &vdata, &edata, &ldata, &pdata,
	            totvert, totedge, totloop, totpoly,
	            key, nkey,
	            matar, matmap, totcol,
	            &vertofs, &edgeofs, &loopofs, &polyofs);

	CTX_DATA_BEGIN (C, Base *, base, selected_editable_bases)
	{
		if (base->object == ob) {
			continue;
		}
		/* only join if this is a mesh */
		if (base->object->type == OB_MESH) {
			join_mesh_single(
			            depsgraph, bmain, scene,
			            ob, base->object, imat,
			            &mvert, &medge, &mloop, &mpoly,
			            &vdata, &edata, &ldata, &pdata,
			            totvert, totedge, totloop, totpoly,
			            key, nkey,
			            matar, matmap, totcol,
			            &vertofs, &edgeofs, &loopofs, &polyofs);

			/* free base, now that data is merged */
			if (base->object != ob) {
				ED_object_base_free_and_unlink(bmain, scene, base->object);
			}
		}
	}
	CTX_DATA_END;

	/* return to mesh we're merging to */
	me = ob->data;

	CustomData_free(&me->vdata, me->totvert);
	CustomData_free(&me->edata, me->totedge);
	CustomData_free(&me->ldata, me->totloop);
	CustomData_free(&me->pdata, me->totpoly);

	me->totvert = totvert;
	me->totedge = totedge;
	me->totloop = totloop;
	me->totpoly = totpoly;

	me->vdata = vdata;
	me->edata = edata;
	me->ldata = ldata;
	me->pdata = pdata;

	/* tessface data removed above, no need to update */
	BKE_mesh_update_customdata_pointers(me, false);

	/* update normals in case objects with non-uniform scale are joined */
	BKE_mesh_calc_normals(me);

	/* old material array */
	for (a = 1; a <= ob->totcol; a++) {
		ma = ob->mat[a - 1];
		if (ma)
			id_us_min(&ma->id);
	}
	for (a = 1; a <= me->totcol; a++) {
		ma = me->mat[a - 1];
		if (ma)
			id_us_min(&ma->id);
	}
	MEM_SAFE_FREE(ob->mat);
	MEM_SAFE_FREE(ob->matbits);
	MEM_SAFE_FREE(me->mat);

	if (totcol) {
		me->mat = matar;
		ob->mat = MEM_callocN(sizeof(*ob->mat) * totcol, "join obmatar");
		ob->matbits = MEM_callocN(sizeof(*ob->matbits) * totcol, "join obmatbits");
		MEM_freeN(matmap);
	}

	ob->totcol = me->totcol = totcol;

	/* other mesh users */
	test_all_objects_materials(bmain, (ID *)me);

	/* free temp copy of destination shapekeys (if applicable) */
	if (nkey) {
		/* We can assume nobody is using that ID currently. */
		BKE_libblock_free_ex(bmain, nkey, false, false);
	}

	/* ensure newly inserted keys are time sorted */
	if (key && (key->type != KEY_RELATIVE)) {
		BKE_key_sort(key);
	}

	/* Due to dependnecy cycle some other object might access old derived data. */
	BKE_object_free_derived_caches(ob);

	DEG_relations_tag_update(bmain);   /* removed objects, need to rebuild dag */

	DEG_id_tag_update(&ob->id, OB_RECALC_OB | OB_RECALC_DATA);

	WM_event_add_notifier(C, NC_SCENE | ND_OB_ACTIVE, scene);

	return OPERATOR_FINISHED;
}

/*********************** JOIN AS SHAPES ***************************/

/* Append selected meshes vertex locations as shapes of the active mesh,
 * return 0 if no join is made (error) and 1 of the join is done */

int join_mesh_shapes_exec(bContext *C, wmOperator *op)
{
	Scene *scene = CTX_data_scene(C);
	Object *ob = CTX_data_active_object(C);
	Depsgraph *depsgraph = CTX_data_depsgraph(C);
	Mesh *me = (Mesh *)ob->data;
	Mesh *selme = NULL;
	DerivedMesh *dm = NULL;
	Key *key = me->key;
	KeyBlock *kb;
	bool ok = false, nonequal_verts = false;

	CTX_DATA_BEGIN (C, Base *, base, selected_editable_bases)
	{
		if (base->object == ob) continue;

		if (base->object->type == OB_MESH) {
			selme = (Mesh *)base->object->data;

			if (selme->totvert == me->totvert)
				ok = true;
			else
				nonequal_verts = 1;
		}
	}
	CTX_DATA_END;

	if (!ok) {
		if (nonequal_verts)
			BKE_report(op->reports, RPT_WARNING, "Selected meshes must have equal numbers of vertices");
		else
			BKE_report(op->reports, RPT_WARNING, "No additional selected meshes with equal vertex count to join");
		return OPERATOR_CANCELLED;
	}

	if (key == NULL) {
		key = me->key = BKE_key_add((ID *)me);
		key->type = KEY_RELATIVE;

		/* first key added, so it was the basis. initialize it with the existing mesh */
		kb = BKE_keyblock_add(key, NULL);
		BKE_keyblock_convert_from_mesh(me, kb);
	}

	/* now ready to add new keys from selected meshes */
	CTX_DATA_BEGIN (C, Base *, base, selected_editable_bases)
	{
		if (base->object == ob) continue;

		if (base->object->type == OB_MESH) {
			selme = (Mesh *)base->object->data;

			if (selme->totvert == me->totvert) {
				dm = mesh_get_derived_deform(depsgraph, scene, base->object, CD_MASK_BAREMESH);
<<<<<<< HEAD
				
=======

>>>>>>> 95011f6d
				if (!dm) continue;

				kb = BKE_keyblock_add(key, base->object->id.name + 2);

				DM_to_meshkey(dm, me, kb);

				dm->release(dm);
			}
		}
	}
	CTX_DATA_END;

	WM_event_add_notifier(C, NC_SCENE | ND_OB_ACTIVE, scene);

	return OPERATOR_FINISHED;
}


/* -------------------------------------------------------------------- */
/* Mesh Mirror (Topology) */

/** \name Mesh Topology Mirror API
 * \{ */

static MirrTopoStore_t mesh_topo_store = {NULL, -1. - 1, -1};

/* mode is 's' start, or 'e' end, or 'u' use */
/* if end, ob can be NULL */
/* note, is supposed return -1 on error, which callers are currently checking for, but is not used so far */
int ED_mesh_mirror_topo_table(
        Object *ob, DerivedMesh *dm, char mode)
{
	if (mode == 'u') {        /* use table */
		if (ED_mesh_mirrtopo_recalc_check(ob->data, dm, &mesh_topo_store)) {
			ED_mesh_mirror_topo_table(ob, dm, 's');
		}
	}
	else if (mode == 's') { /* start table */
		ED_mesh_mirrtopo_init(ob->data, dm, &mesh_topo_store, false);
	}
	else if (mode == 'e') { /* end table */
		ED_mesh_mirrtopo_free(&mesh_topo_store);
	}
	else {
		BLI_assert(0);
	}

	return 0;
}

/* mode is 's' start, or 'e' end, or 'u' use */
/* if end, ob can be NULL */
/* note, is supposed return -1 on error, which callers are currently checking for, but is not used so far */
int ED_mesh_mirror_topo_table__real_mesh(
        Object *ob, Mesh *mesh, char mode)
{
	if (mode == 'u') {        /* use table */
		if (ED_mesh_mirrtopo_recalc_check__real_mesh(ob->data, mesh, &mesh_topo_store)) {
			ED_mesh_mirror_topo_table__real_mesh(ob, mesh, 's');
		}
	}
	else if (mode == 's') { /* start table */
		ED_mesh_mirrtopo_init__real_mesh(ob->data, mesh, &mesh_topo_store, false);
	}
	else if (mode == 'e') { /* end table */
		ED_mesh_mirrtopo_free(&mesh_topo_store);
	}
	else {
		BLI_assert(0);
	}

	return 0;
}

/** \} */


static int mesh_get_x_mirror_vert_spatial(Object *ob, DerivedMesh *dm, int index)
{
	Mesh *me = ob->data;
	MVert *mvert = dm ? dm->getVertArray(dm) : me->mvert;
	float vec[3];

	mvert = &mvert[index];
	vec[0] = -mvert->co[0];
	vec[1] = mvert->co[1];
	vec[2] = mvert->co[2];

	return ED_mesh_mirror_spatial_table(ob, NULL, dm, vec, 'u');
}

static int mesh_get_x_mirror_vert_topo(Object *ob, DerivedMesh *dm, int index)
{
	if (ED_mesh_mirror_topo_table(ob, dm, 'u') == -1)
		return -1;

	return mesh_topo_store.index_lookup[index];
}

int mesh_get_x_mirror_vert(Object *ob, DerivedMesh *dm, int index, const bool use_topology)
{
	if (use_topology) {
		return mesh_get_x_mirror_vert_topo(ob, dm, index);
	}
	else {
		return mesh_get_x_mirror_vert_spatial(ob, dm, index);
	}
}

static int mesh_get_x_mirror_vert_spatial__real_mesh(Object *ob, Mesh *mesh, int index)
{
	Mesh *me = ob->data;
	MVert *mvert = mesh ? mesh->mvert : me->mvert;
	float vec[3];

	mvert = &mvert[index];
	vec[0] = -mvert->co[0];
	vec[1] = mvert->co[1];
	vec[2] = mvert->co[2];

	return ED_mesh_mirror_spatial_table__real_mesh(ob, NULL, mesh, vec, 'u');
}

static int mesh_get_x_mirror_vert_topo__real_mesh(Object *ob, Mesh *mesh, int index)
{
	if (ED_mesh_mirror_topo_table__real_mesh(ob, mesh, 'u') == -1)
		return -1;

	return mesh_topo_store.index_lookup[index];
}

int mesh_get_x_mirror_vert__real_mesh(Object *ob, Mesh *mesh, int index, const bool use_topology)
{
	if (use_topology) {
		return mesh_get_x_mirror_vert_topo__real_mesh(ob, mesh, index);
	}
	else {
		return mesh_get_x_mirror_vert_spatial__real_mesh(ob, mesh, index);
	}
}

static BMVert *editbmesh_get_x_mirror_vert_spatial(Object *ob, BMEditMesh *em, const float co[3])
{
	float vec[3];
	int i;

	/* ignore nan verts */
	if ((isfinite(co[0]) == false) ||
	    (isfinite(co[1]) == false) ||
	    (isfinite(co[2]) == false))
	{
		return NULL;
	}

	vec[0] = -co[0];
	vec[1] = co[1];
	vec[2] = co[2];

	i = ED_mesh_mirror_spatial_table(ob, em, NULL, vec, 'u');
	if (i != -1) {
		return BM_vert_at_index(em->bm, i);
	}
	return NULL;
}

static BMVert *editbmesh_get_x_mirror_vert_topo(Object *ob, struct BMEditMesh *em, BMVert *eve, int index)
{
	intptr_t poinval;
	if (ED_mesh_mirror_topo_table(ob, NULL, 'u') == -1)
		return NULL;

	if (index == -1) {
		BMIter iter;
		BMVert *v;

		index = 0;
		BM_ITER_MESH (v, &iter, em->bm, BM_VERTS_OF_MESH) {
			if (v == eve)
				break;
			index++;
		}

		if (index == em->bm->totvert) {
			return NULL;
		}
	}

	poinval = mesh_topo_store.index_lookup[index];

	if (poinval != -1)
		return (BMVert *)(poinval);
	return NULL;
}

BMVert *editbmesh_get_x_mirror_vert(Object *ob, struct BMEditMesh *em, BMVert *eve, const float co[3], int index, const bool use_topology)
{
	if (use_topology) {
		return editbmesh_get_x_mirror_vert_topo(ob, em, eve, index);
	}
	else {
		return editbmesh_get_x_mirror_vert_spatial(ob, em, co);
	}
}

/**
 * Wrapper for objectmode/editmode.
 *
 * call #BM_mesh_elem_table_ensure first for editmesh.
 */
int ED_mesh_mirror_get_vert(Object *ob, int index)
{
	Mesh *me = ob->data;
	BMEditMesh *em = me->edit_btmesh;
	bool use_topology = (me->editflag & ME_EDIT_MIRROR_TOPO) != 0;
	int index_mirr;

	if (em) {
		BMVert *eve, *eve_mirr;
		eve = BM_vert_at_index(em->bm, index);
		eve_mirr = editbmesh_get_x_mirror_vert(ob, em, eve, eve->co, index, use_topology);
		index_mirr = eve_mirr ? BM_elem_index_get(eve_mirr) : -1;
	}
	else {
		index_mirr = mesh_get_x_mirror_vert(ob, NULL, index, use_topology);
	}

	return index_mirr;
}

#if 0

static float *editmesh_get_mirror_uv(BMEditMesh *em, int axis, float *uv, float *mirrCent, float *face_cent)
{
	float vec[2];
	float cent_vec[2];
	float cent[2];

	/* ignore nan verts */
	if (isnan(uv[0]) || !isfinite(uv[0]) ||
	    isnan(uv[1]) || !isfinite(uv[1])
	    )
	{
		return NULL;
	}

	if (axis) {
		vec[0] = uv[0];
		vec[1] = -((uv[1]) - mirrCent[1]) + mirrCent[1];

		cent_vec[0] = face_cent[0];
		cent_vec[1] = -((face_cent[1]) - mirrCent[1]) + mirrCent[1];
	}
	else {
		vec[0] = -((uv[0]) - mirrCent[0]) + mirrCent[0];
		vec[1] = uv[1];

		cent_vec[0] = -((face_cent[0]) - mirrCent[0]) + mirrCent[0];
		cent_vec[1] = face_cent[1];
	}

	/* TODO - Optimize */
	{
		BMIter iter;
		BMFace *efa;

		BM_ITER_MESH (efa, &iter, em->bm, BM_FACES_OF_MESH) {
			uv_poly_center(efa, cent, cd_loop_uv_offset);

			if ( (fabsf(cent[0] - cent_vec[0]) < 0.001f) && (fabsf(cent[1] - cent_vec[1]) < 0.001f) ) {
				BMIter liter;
				BMLoop *l;

				BM_ITER_ELEM (l, &liter, efa, BM_LOOPS_OF_FACE) {
					MLoopUV *luv = CustomData_bmesh_get(&em->bm->ldata, l->head.data, CD_MLOOPUV);
					if ( (fabsf(luv->uv[0] - vec[0]) < 0.001f) && (fabsf(luv->uv[1] - vec[1]) < 0.001f) ) {
						return luv->uv;

					}
				}
			}
		}
	}

	return NULL;
}

#endif

static unsigned int mirror_facehash(const void *ptr)
{
	const MFace *mf = ptr;
	unsigned int v0, v1;

	if (mf->v4) {
		v0 = MIN4(mf->v1, mf->v2, mf->v3, mf->v4);
		v1 = MAX4(mf->v1, mf->v2, mf->v3, mf->v4);
	}
	else {
		v0 = MIN3(mf->v1, mf->v2, mf->v3);
		v1 = MAX3(mf->v1, mf->v2, mf->v3);
	}

	return ((v0 * 39) ^ (v1 * 31));
}

static int mirror_facerotation(MFace *a, MFace *b)
{
	if (b->v4) {
		if (a->v1 == b->v1 && a->v2 == b->v2 && a->v3 == b->v3 && a->v4 == b->v4)
			return 0;
		else if (a->v4 == b->v1 && a->v1 == b->v2 && a->v2 == b->v3 && a->v3 == b->v4)
			return 1;
		else if (a->v3 == b->v1 && a->v4 == b->v2 && a->v1 == b->v3 && a->v2 == b->v4)
			return 2;
		else if (a->v2 == b->v1 && a->v3 == b->v2 && a->v4 == b->v3 && a->v1 == b->v4)
			return 3;
	}
	else {
		if (a->v1 == b->v1 && a->v2 == b->v2 && a->v3 == b->v3)
			return 0;
		else if (a->v3 == b->v1 && a->v1 == b->v2 && a->v2 == b->v3)
			return 1;
		else if (a->v2 == b->v1 && a->v3 == b->v2 && a->v1 == b->v3)
			return 2;
	}

	return -1;
}

static bool mirror_facecmp(const void *a, const void *b)
{
	return (mirror_facerotation((MFace *)a, (MFace *)b) == -1);
}

/* BMESH_TODO, convert to MPoly (functions above also) */
int *mesh_get_x_mirror_faces(Object *ob, BMEditMesh *em, DerivedMesh *dm)
{
	Mesh *me = ob->data;
	MVert *mv, *mvert;
	MFace mirrormf, *mf, *hashmf, *mface;
	GHash *fhash;
	int *mirrorverts, *mirrorfaces;

	BLI_assert(em == NULL);  /* Does not work otherwise, currently... */

	const bool use_topology = (me->editflag & ME_EDIT_MIRROR_TOPO) != 0;
	const int totvert = dm ? dm->getNumVerts(dm) : me->totvert;
	const int totface = dm ? dm->getNumTessFaces(dm) : me->totface;
	int a;

	mirrorverts = MEM_callocN(sizeof(int) * totvert, "MirrorVerts");
	mirrorfaces = MEM_callocN(sizeof(int) * 2 * totface, "MirrorFaces");

	mvert = dm ? dm->getVertArray(dm) : me->mvert;
	mface = dm ? dm->getTessFaceArray(dm) : me->mface;

	ED_mesh_mirror_spatial_table(ob, em, dm, NULL, 's');

	for (a = 0, mv = mvert; a < totvert; a++, mv++)
		mirrorverts[a] = mesh_get_x_mirror_vert(ob, dm, a, use_topology);

	ED_mesh_mirror_spatial_table(ob, em, dm, NULL, 'e');

	fhash = BLI_ghash_new_ex(mirror_facehash, mirror_facecmp, "mirror_facehash gh", me->totface);
	for (a = 0, mf = mface; a < totface; a++, mf++)
		BLI_ghash_insert(fhash, mf, mf);

	for (a = 0, mf = mface; a < totface; a++, mf++) {
		mirrormf.v1 = mirrorverts[mf->v3];
		mirrormf.v2 = mirrorverts[mf->v2];
		mirrormf.v3 = mirrorverts[mf->v1];
		mirrormf.v4 = (mf->v4) ? mirrorverts[mf->v4] : 0;

		/* make sure v4 is not 0 if a quad */
		if (mf->v4 && mirrormf.v4 == 0) {
			SWAP(unsigned int, mirrormf.v1, mirrormf.v3);
			SWAP(unsigned int, mirrormf.v2, mirrormf.v4);
		}

		hashmf = BLI_ghash_lookup(fhash, &mirrormf);
		if (hashmf) {
			mirrorfaces[a * 2] = hashmf - mface;
			mirrorfaces[a * 2 + 1] = mirror_facerotation(&mirrormf, hashmf);
		}
		else
			mirrorfaces[a * 2] = -1;
	}

	BLI_ghash_free(fhash, NULL, NULL);
	MEM_freeN(mirrorverts);

	return mirrorfaces;
}

/* This is a Mesh-based copy of mesh_get_x_mirror_faces() */
int *mesh_get_x_mirror_faces__real_mesh(Object *ob, BMEditMesh *em, Mesh *mesh)
{
	Mesh *me = ob->data;
	MVert *mv, *mvert;
	MFace mirrormf, *mf, *hashmf, *mface;
	GHash *fhash;
	int *mirrorverts, *mirrorfaces;

	BLI_assert(em == NULL);  /* Does not work otherwise, currently... */

	const bool use_topology = (me->editflag & ME_EDIT_MIRROR_TOPO) != 0;
	const int totvert = mesh ? mesh->totvert : me->totvert;
	const int totface = mesh ? mesh->totface : me->totface;
	int a;

	mirrorverts = MEM_callocN(sizeof(int) * totvert, "MirrorVerts");
	mirrorfaces = MEM_callocN(sizeof(int) * 2 * totface, "MirrorFaces");

	mvert = mesh ? mesh->mvert : me->mvert;
	mface = mesh ? mesh->mface : me->mface;

	ED_mesh_mirror_spatial_table__real_mesh(ob, em, mesh, NULL, 's');

	for (a = 0, mv = mvert; a < totvert; a++, mv++)
		mirrorverts[a] = mesh_get_x_mirror_vert__real_mesh(ob, mesh, a, use_topology);

	ED_mesh_mirror_spatial_table__real_mesh(ob, em, mesh, NULL, 'e');

	fhash = BLI_ghash_new_ex(mirror_facehash, mirror_facecmp, "mirror_facehash gh", me->totface);
	for (a = 0, mf = mface; a < totface; a++, mf++)
		BLI_ghash_insert(fhash, mf, mf);

	for (a = 0, mf = mface; a < totface; a++, mf++) {
		mirrormf.v1 = mirrorverts[mf->v3];
		mirrormf.v2 = mirrorverts[mf->v2];
		mirrormf.v3 = mirrorverts[mf->v1];
		mirrormf.v4 = (mf->v4) ? mirrorverts[mf->v4] : 0;

		/* make sure v4 is not 0 if a quad */
		if (mf->v4 && mirrormf.v4 == 0) {
			SWAP(unsigned int, mirrormf.v1, mirrormf.v3);
			SWAP(unsigned int, mirrormf.v2, mirrormf.v4);
		}

		hashmf = BLI_ghash_lookup(fhash, &mirrormf);
		if (hashmf) {
			mirrorfaces[a * 2] = hashmf - mface;
			mirrorfaces[a * 2 + 1] = mirror_facerotation(&mirrormf, hashmf);
		}
		else
			mirrorfaces[a * 2] = -1;
	}

	BLI_ghash_free(fhash, NULL, NULL);
	MEM_freeN(mirrorverts);

	return mirrorfaces;
}

/* selection, vertex and face */
/* returns 0 if not found, otherwise 1 */

/**
 * Face selection in object mode,
 * currently only weight-paint and vertex-paint use this.
 *
 * \return boolean true == Found
 */
bool ED_mesh_pick_face(bContext *C, Object *ob, const int mval[2], unsigned int *index, int size)
{
	ViewContext vc;
	Mesh *me = ob->data;

	BLI_assert(me && GS(me->id.name) == ID_ME);

	if (!me || me->totpoly == 0)
		return false;

	ED_view3d_viewcontext_init(C, &vc);

	if (size) {
		/* sample rect to increase chances of selecting, so that when clicking
		 * on an edge in the backbuf, we can still select a face */

		float dummy_dist;
		*index = ED_view3d_backbuf_sample_rect(&vc, mval, size, 1, me->totpoly + 1, &dummy_dist);
	}
	else {
		/* sample only on the exact position */
		*index = ED_view3d_backbuf_sample(&vc, mval[0], mval[1]);
	}

	if ((*index) == 0 || (*index) > (unsigned int)me->totpoly)
		return false;

	(*index)--;

	return true;
}
static void ed_mesh_pick_face_vert__mpoly_find(
        /* context */
        struct ARegion *ar, const float mval[2],
        /* mesh data (evaluated) */
        const MPoly *mp,
        const MVert *mvert, const MLoop *mloop,
        /* return values */
        float *r_len_best, int *r_v_idx_best)
{
	const MLoop *ml;
	int j = mp->totloop;
	for (ml = &mloop[mp->loopstart]; j--; ml++) {
		float sco[2];
		const int v_idx = ml->v;
		const float *co = mvert[v_idx].co;
		if (ED_view3d_project_float_object(ar, co, sco, V3D_PROJ_TEST_NOP) == V3D_PROJ_RET_OK) {
			const float len_test = len_manhattan_v2v2(mval, sco);
			if (len_test < *r_len_best) {
				*r_len_best = len_test;
				*r_v_idx_best = v_idx;
			}
		}
	}
}
/**
 * Use when the back buffer stores face index values. but we want a vert.
 * This gets the face then finds the closest vertex to mval.
 */
bool ED_mesh_pick_face_vert(bContext *C, Object *ob, const int mval[2], unsigned int *index, int size)
{
	Depsgraph *depsgraph = CTX_data_depsgraph(C);
	unsigned int poly_index;
	Mesh *me = ob->data;

	BLI_assert(me && GS(me->id.name) == ID_ME);

	if (ED_mesh_pick_face(C, ob, mval, &poly_index, size)) {
		Scene *scene = CTX_data_scene(C);
		struct ARegion *ar = CTX_wm_region(C);

		/* derived mesh to find deformed locations */
		Mesh *me_eval = mesh_get_eval_final(depsgraph, scene, ob, CD_MASK_BAREMESH | CD_MASK_ORIGINDEX);

		int v_idx_best = ORIGINDEX_NONE;

		/* find the vert closest to 'mval' */
		const float mval_f[2] = {UNPACK2(mval)};
		float len_best = FLT_MAX;

		MPoly *me_eval_mpoly;
		MLoop *me_eval_mloop;
		MVert *me_eval_mvert;
		unsigned int me_eval_mpoly_len;
		const int *index_mp_to_orig;

		me_eval_mpoly = me_eval->mpoly;
		me_eval_mloop = me_eval->mloop;
		me_eval_mvert = me_eval->mvert;

		me_eval_mpoly_len = me_eval->totpoly;

		index_mp_to_orig = CustomData_get_layer(&me_eval->pdata, CD_ORIGINDEX);

		/* tag all verts using this face */
		if (index_mp_to_orig) {
			unsigned int i;

			for (i = 0; i < me_eval_mpoly_len; i++) {
				if (index_mp_to_orig[i] == poly_index) {
					ed_mesh_pick_face_vert__mpoly_find(
					        ar, mval_f,
					        &me_eval_mpoly[i], me_eval_mvert, me_eval_mloop,
					        &len_best, &v_idx_best);
				}
			}
		}
		else {
			if (poly_index < me_eval_mpoly_len) {
				ed_mesh_pick_face_vert__mpoly_find(
				        ar, mval_f,
				        &me_eval_mpoly[poly_index], me_eval_mvert, me_eval_mloop,
				        &len_best, &v_idx_best);
			}
		}

		/* map 'dm -> me' index if possible */
		if (v_idx_best != ORIGINDEX_NONE) {
			const int *index_mv_to_orig;
			index_mv_to_orig = CustomData_get_layer(&me_eval->vdata, CD_ORIGINDEX);
			if (index_mv_to_orig) {
				v_idx_best = index_mv_to_orig[v_idx_best];
			}
		}

		if ((v_idx_best != ORIGINDEX_NONE) && (v_idx_best < me->totvert)) {
			*index = v_idx_best;
			return true;
		}
	}

	return false;
}

/**
 * Vertex selection in object mode,
 * currently only weight paint uses this.
 *
 * \return boolean true == Found
 */
typedef struct VertPickData {
	const MVert *mvert;
	const float *mval_f;  /* [2] */
	ARegion *ar;

	/* runtime */
	float len_best;
	int v_idx_best;
} VertPickData;

static void ed_mesh_pick_vert__mapFunc(void *userData, int index, const float co[3],
                                       const float UNUSED(no_f[3]), const short UNUSED(no_s[3]))
{
	VertPickData *data = userData;
	if ((data->mvert[index].flag & ME_HIDE) == 0) {
		float sco[2];

		if (ED_view3d_project_float_object(data->ar, co, sco, V3D_PROJ_TEST_CLIP_DEFAULT) == V3D_PROJ_RET_OK) {
			const float len = len_manhattan_v2v2(data->mval_f, sco);
			if (len < data->len_best) {
				data->len_best = len;
				data->v_idx_best = index;
			}
		}
	}
}
bool ED_mesh_pick_vert(bContext *C, Object *ob, const int mval[2], unsigned int *index, int size, bool use_zbuf)
{
	ViewContext vc;
	Mesh *me = ob->data;

	BLI_assert(me && GS(me->id.name) == ID_ME);

	if (!me || me->totvert == 0)
		return false;

	ED_view3d_viewcontext_init(C, &vc);

	if (use_zbuf) {
		if (size > 0) {
			/* sample rect to increase chances of selecting, so that when clicking
			 * on an face in the backbuf, we can still select a vert */

			float dummy_dist;
			*index = ED_view3d_backbuf_sample_rect(&vc, mval, size, 1, me->totvert + 1, &dummy_dist);
		}
		else {
			/* sample only on the exact position */
			*index = ED_view3d_backbuf_sample(&vc, mval[0], mval[1]);
		}

		if ((*index) == 0 || (*index) > (unsigned int)me->totvert)
			return false;

		(*index)--;
	}
	else {
		/* derived mesh to find deformed locations */
		DerivedMesh *dm = mesh_get_derived_final(vc.depsgraph, vc.scene, ob, CD_MASK_BAREMESH);
		ARegion *ar = vc.ar;
		RegionView3D *rv3d = ar->regiondata;

		/* find the vert closest to 'mval' */
		const float mval_f[2] = {(float)mval[0],
		                         (float)mval[1]};

		VertPickData data = {NULL};

		ED_view3d_init_mats_rv3d(ob, rv3d);

		if (dm == NULL) {
			return false;
		}

		/* setup data */
		data.mvert = me->mvert;
		data.ar = ar;
		data.mval_f = mval_f;
		data.len_best = FLT_MAX;
		data.v_idx_best = -1;

		dm->foreachMappedVert(dm, ed_mesh_pick_vert__mapFunc, &data, DM_FOREACH_NOP);

		dm->release(dm);

		if (data.v_idx_best == -1) {
			return false;
		}

		*index = data.v_idx_best;
	}

	return true;
}


MDeformVert *ED_mesh_active_dvert_get_em(Object *ob, BMVert **r_eve)
{
	if (ob->mode & OB_MODE_EDIT && ob->type == OB_MESH && ob->defbase.first) {
		Mesh *me = ob->data;
		BMesh *bm = me->edit_btmesh->bm;
		const int cd_dvert_offset = CustomData_get_offset(&bm->vdata, CD_MDEFORMVERT);

		if (cd_dvert_offset != -1) {
			BMVert *eve = BM_mesh_active_vert_get(bm);

			if (eve) {
				if (r_eve) *r_eve = eve;
				return BM_ELEM_CD_GET_VOID_P(eve, cd_dvert_offset);
			}
		}
	}

	if (r_eve) *r_eve = NULL;
	return NULL;
}

MDeformVert *ED_mesh_active_dvert_get_ob(Object *ob, int *r_index)
{
	Mesh *me = ob->data;
	int index = BKE_mesh_mselect_active_get(me, ME_VSEL);
	if (r_index) *r_index = index;
	if (index == -1 || me->dvert == NULL) {
		return NULL;
	}
	else {
		return me->dvert + index;
	}
}

MDeformVert *ED_mesh_active_dvert_get_only(Object *ob)
{
	if (ob->type == OB_MESH) {
		if (ob->mode & OB_MODE_EDIT) {
			return ED_mesh_active_dvert_get_em(ob, NULL);
		}
		else {
			return ED_mesh_active_dvert_get_ob(ob, NULL);
		}
	}
	else {
		return NULL;
	}
}

void EDBM_mesh_stats_multi(
        struct Object **objects, const uint objects_len,
        int totelem[3], int totelem_sel[3])
{
	if (totelem) {
		totelem[0] = 0;
		totelem[1] = 0;
		totelem[2] = 0;
	}
	if (totelem_sel) {
		totelem_sel[0] = 0;
		totelem_sel[1] = 0;
		totelem_sel[2] = 0;
	}

	for (uint ob_index = 0; ob_index < objects_len; ob_index++) {
		Object *obedit = objects[ob_index];
		BMEditMesh *em = BKE_editmesh_from_object(obedit);
		BMesh *bm = em->bm;
		if (totelem) {
			totelem[0] += bm->totvert;
			totelem[1] += bm->totedge;
			totelem[2] += bm->totface;
		}
		if (totelem_sel) {
			totelem_sel[0] += bm->totvertsel;
			totelem_sel[1] += bm->totedgesel;
			totelem_sel[2] += bm->totfacesel;
		}
	}
}


void EDBM_mesh_elem_index_ensure_multi(Object **objects, const uint objects_len, const char htype)
{
	int elem_offset[4] = {0, 0, 0, 0};
	for (uint ob_index = 0; ob_index < objects_len; ob_index++) {
		Object *obedit = objects[ob_index];
		BMEditMesh *em = BKE_editmesh_from_object(obedit);
		BMesh *bm = em->bm;
		BM_mesh_elem_index_ensure_ex(bm, htype, elem_offset);
	}
}<|MERGE_RESOLUTION|>--- conflicted
+++ resolved
@@ -656,11 +656,7 @@
 
 			if (selme->totvert == me->totvert) {
 				dm = mesh_get_derived_deform(depsgraph, scene, base->object, CD_MASK_BAREMESH);
-<<<<<<< HEAD
-				
-=======
-
->>>>>>> 95011f6d
+
 				if (!dm) continue;
 
 				kb = BKE_keyblock_add(key, base->object->id.name + 2);
