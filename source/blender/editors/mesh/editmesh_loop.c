--- conflicted
+++ resolved
@@ -69,17 +69,10 @@
 #include "mesh_intern.h"
 
 /* **** XXX ******** */
-<<<<<<< HEAD
 static void BIF_undo_push(const char *dummy) {}
-static void BIF_undo() {}
+static void BIF_undo(void) {}
 static void error(const char *dummy) {}
-static int qtest() {return 0;}
-=======
-static void BIF_undo_push(const char *UNUSED(arg)) {}
-static void BIF_undo(void) {}
-static void error(const char *UNUSED(arg)) {}
 static int qtest(void) {return 0;}
->>>>>>> 6d201907
 /* **** XXX ******** */
 
 
