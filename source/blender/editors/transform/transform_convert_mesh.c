--- conflicted
+++ resolved
@@ -1964,249 +1964,242 @@
       partial_for_normals = PARTIAL_TYPE_ALL;
     }
   }
-
-  r_partial_state->for_looptri = partial_for_looptri;
-  r_partial_state->for_normals = partial_for_normals;
-}
-
-static void tc_mesh_partial_update(TransInfo *t,
-                                   TransDataContainer *tc,
-                                   const struct PartialTypeState *partial_state)
-{
-  BMEditMesh *em = BKE_editmesh_from_object(tc->obedit);
-<<<<<<< HEAD
-
-  struct TransCustomDataMesh *tcmd = tc_mesh_customdata_ensure(tc);
-
-  const struct PartialTypeState *partial_state_prev = &tcmd->partial_update_state_prev;
-
-  /* Promote the partial update types based on the previous state
-   * so the values that no longer modified are reset before being left as-is.
-   * Needed for translation which can toggle snap-to-normal during transform.  */
-  const enum ePartialType partial_for_looptri = MAX2(partial_state->for_looptri,
-                                                     partial_state_prev->for_looptri);
-  const enum ePartialType partial_for_normals = MAX2(partial_state->for_normals,
-                                                     partial_state_prev->for_normals);
-
-=======
-
-  struct TransCustomDataMesh *tcmd = tc_mesh_customdata_ensure(tc);
-
-  const struct PartialTypeState *partial_state_prev = &tcmd->partial_update_state_prev;
-
-  /* Promote the partial update types based on the previous state
-   * so the values that no longer modified are reset before being left as-is.
-   * Needed for translation which can toggle snap-to-normal during transform.  */
-  const enum ePartialType partial_for_looptri = MAX2(partial_state->for_looptri,
-                                                     partial_state_prev->for_looptri);
-  const enum ePartialType partial_for_normals = MAX2(partial_state->for_normals,
-                                                     partial_state_prev->for_normals);
-
->>>>>>> ff01070b
-  if ((partial_for_looptri == PARTIAL_TYPE_ALL) && (partial_for_normals == PARTIAL_TYPE_ALL) &&
-      (em->bm->totvert == em->bm->totvertsel)) {
-    /* The additional cost of generating the partial connectivity data isn't justified
-     * when all data needs to be updated.
-     *
-     * While proportional editing can cause all geometry to need updating with a partial
-     * selection. It's impractical to calculate this ahead of time. Further, the down side of
-     * using partial updates when their not needed is negligible. */
-    BKE_editmesh_looptri_and_normals_calc(em);
-  }
   else {
-    if (partial_for_looptri != PARTIAL_NONE) {
-      BMPartialUpdate *bmpinfo = tc_mesh_partial_ensure(t, tc, partial_for_looptri);
-      BKE_editmesh_looptri_calc_with_partial_ex(em,
-                                                bmpinfo,
-                                                &(const struct BMeshCalcTessellation_Params){
-                                                    .face_normals = true,
-                                                });
-    }
-
-    if (partial_for_normals != PARTIAL_NONE) {
-      BMPartialUpdate *bmpinfo = tc_mesh_partial_ensure(t, tc, partial_for_normals);
-      /* While not a large difference, take advantage of existing normals where possible. */
-      const bool face_normals = !((partial_for_looptri == PARTIAL_TYPE_ALL) ||
-                                  ((partial_for_looptri == PARTIAL_TYPE_GROUP) &&
-                                   (partial_for_normals == PARTIAL_TYPE_GROUP)));
-      BM_mesh_normals_update_with_partial_ex(em->bm,
-                                             bmpinfo,
-                                             &(const struct BMeshNormalsUpdate_Params){
-                                                 .face_normals = face_normals,
-                                             });
-    }
-  }
-
-  /* Store the previous requested (not the previous used),
-   * since the values used may have been promoted based on the previous types. */
-  tcmd->partial_update_state_prev = *partial_state;
-}
-
-/** \} */
-
-/* -------------------------------------------------------------------- */
-/** \name Recalc Mesh Data
- * \{ */
-
-static void tc_mesh_transdata_mirror_apply(TransDataContainer *tc)
-{
-  if (tc->use_mirror_axis_any) {
+    /* See the body of the comments in the previous block for details. */
+    verts_mask = BLI_BITMAP_NEW(em->bm->totvert, __func__);
     int i;
     TransData *td;
     for (i = 0, td = tc->data; i < tc->data_len; i++, td++) {
-      if (td->flag & (TD_MIRROR_EDGE_X | TD_MIRROR_EDGE_Y | TD_MIRROR_EDGE_Z)) {
-        if (td->flag & TD_MIRROR_EDGE_X) {
-          td->loc[0] = 0.0f;
-        }
-        if (td->flag & TD_MIRROR_EDGE_Y) {
-          td->loc[1] = 0.0f;
-        }
-        if (td->flag & TD_MIRROR_EDGE_Z) {
-          td->loc[2] = 0.0f;
-        }
-      }
-    }
-
-    TransDataMirror *td_mirror = tc->data_mirror;
-    for (i = 0; i < tc->data_mirror_len; i++, td_mirror++) {
-      copy_v3_v3(td_mirror->loc, td_mirror->loc_src);
-      if (td_mirror->flag & TD_MIRROR_X) {
-        td_mirror->loc[0] *= -1;
-      }
-      if (td_mirror->flag & TD_MIRROR_Y) {
-        td_mirror->loc[1] *= -1;
-      }
-      if (td_mirror->flag & TD_MIRROR_Z) {
-        td_mirror->loc[2] *= -1;
-      }
-    }
-  }
-}
-
-static bool tc_mesh_is_deform_only_update(TransInfo *t, TransDataContainer *tc)
-{
-  if (tc->custom.type.data &&
-      ((struct TransCustomDataMesh *)tc->custom.type.data)->cd_layer_correct) {
-    return false;
-  }
-
-  Mesh *me_eval = (Mesh *)DEG_get_evaluated_id(t->depsgraph, (ID *)tc->obedit->data);
-  Mesh *mesh_eval_cage = me_eval->edit_mesh->mesh_eval_cage;
-  Mesh *mesh_eval_final = me_eval->edit_mesh->mesh_eval_final;
-  if (mesh_eval_cage && !mesh_eval_cage->runtime.is_original) {
-    return false;
-  }
-  if (mesh_eval_final && mesh_eval_final != mesh_eval_cage &&
-      !mesh_eval_final->runtime.is_original) {
-    return false;
-  }
-
-  return me_eval->runtime.deformed_only;
-}
-
-void recalcData_mesh(TransInfo *t)
-{
-  bool is_canceling = t->state == TRANS_CANCEL;
-  /* Apply corrections. */
-  if (!is_canceling) {
-    applyProject(t);
-
-    bool do_mirror = !(t->flag & T_NO_MIRROR);
+      if (td->factor == 0.0f) {
+        continue;
+      }
+      const BMVert *v = (BMVert *)td->extra;
+      const int v_index = BM_elem_index_get(v);
+      BLI_assert(!BLI_BITMAP_TEST(verts_mask, v_index));
+      BLI_BITMAP_ENABLE(verts_mask, v_index);
+      verts_mask_count += 1;
+    }
+
+    r_partial_state->for_looptri = partial_for_looptri;
+    r_partial_state->for_normals = partial_for_normals;
+  }
+
+  static void tc_mesh_partial_update(
+      TransInfo * t, TransDataContainer * tc, const struct PartialTypeState *partial_state)
+  {
+    BMEditMesh *em = BKE_editmesh_from_object(tc->obedit);
+
+    struct TransCustomDataMesh *tcmd = tc_mesh_customdata_ensure(tc);
+
+    const struct PartialTypeState *partial_state_prev = &tcmd->partial_update_state_prev;
+
+    /* Promote the partial update types based on the previous state
+     * so the values that no longer modified are reset before being left as-is.
+     * Needed for translation which can toggle snap-to-normal during transform.  */
+    const enum ePartialType partial_for_looptri = MAX2(partial_state->for_looptri,
+                                                       partial_state_prev->for_looptri);
+    const enum ePartialType partial_for_normals = MAX2(partial_state->for_normals,
+                                                       partial_state_prev->for_normals);
+
+    if ((partial_for_looptri == PARTIAL_TYPE_ALL) && (partial_for_normals == PARTIAL_TYPE_ALL) &&
+        (em->bm->totvert == em->bm->totvertsel)) {
+      /* The additional cost of generating the partial connectivity data isn't justified
+       * when all data needs to be updated.
+       *
+       * While proportional editing can cause all geometry to need updating with a partial
+       * selection. It's impractical to calculate this ahead of time. Further, the down side of
+       * using partial updates when their not needed is negligible. */
+      BKE_editmesh_looptri_and_normals_calc(em);
+    }
+    else {
+      if (partial_for_looptri != PARTIAL_NONE) {
+        BMPartialUpdate *bmpinfo = tc_mesh_partial_ensure(t, tc, partial_for_looptri);
+        BKE_editmesh_looptri_calc_with_partial_ex(em,
+                                                  bmpinfo,
+                                                  &(const struct BMeshCalcTessellation_Params){
+                                                      .face_normals = true,
+                                                  });
+      }
+
+      if (partial_for_normals != PARTIAL_NONE) {
+        BMPartialUpdate *bmpinfo = tc_mesh_partial_ensure(t, tc, partial_for_normals);
+        /* While not a large difference, take advantage of existing normals where possible. */
+        const bool face_normals = !((partial_for_looptri == PARTIAL_TYPE_ALL) ||
+                                    ((partial_for_looptri == PARTIAL_TYPE_GROUP) &&
+                                     (partial_for_normals == PARTIAL_TYPE_GROUP)));
+        BM_mesh_normals_update_with_partial_ex(em->bm,
+                                               bmpinfo,
+                                               &(const struct BMeshNormalsUpdate_Params){
+                                                   .face_normals = face_normals,
+                                               });
+      }
+    }
+
+    /* Store the previous requested (not the previous used),
+     * since the values used may have been promoted based on the previous types. */
+    tcmd->partial_update_state_prev = *partial_state;
+  }
+
+  /** \} */
+
+  /* -------------------------------------------------------------------- */
+  /** \name Recalc Mesh Data
+   * \{ */
+
+  static void tc_mesh_transdata_mirror_apply(TransDataContainer * tc)
+  {
+    if (tc->use_mirror_axis_any) {
+      int i;
+      TransData *td;
+      for (i = 0, td = tc->data; i < tc->data_len; i++, td++) {
+        if (td->flag & (TD_MIRROR_EDGE_X | TD_MIRROR_EDGE_Y | TD_MIRROR_EDGE_Z)) {
+          if (td->flag & TD_MIRROR_EDGE_X) {
+            td->loc[0] = 0.0f;
+          }
+          if (td->flag & TD_MIRROR_EDGE_Y) {
+            td->loc[1] = 0.0f;
+          }
+          if (td->flag & TD_MIRROR_EDGE_Z) {
+            td->loc[2] = 0.0f;
+          }
+        }
+      }
+
+      TransDataMirror *td_mirror = tc->data_mirror;
+      for (i = 0; i < tc->data_mirror_len; i++, td_mirror++) {
+        copy_v3_v3(td_mirror->loc, td_mirror->loc_src);
+        if (td_mirror->flag & TD_MIRROR_X) {
+          td_mirror->loc[0] *= -1;
+        }
+        if (td_mirror->flag & TD_MIRROR_Y) {
+          td_mirror->loc[1] *= -1;
+        }
+        if (td_mirror->flag & TD_MIRROR_Z) {
+          td_mirror->loc[2] *= -1;
+        }
+      }
+    }
+  }
+
+  static bool tc_mesh_is_deform_only_update(TransInfo * t, TransDataContainer * tc)
+  {
+    if (tc->custom.type.data &&
+        ((struct TransCustomDataMesh *)tc->custom.type.data)->cd_layer_correct) {
+      return false;
+    }
+
+    Mesh *me_eval = (Mesh *)DEG_get_evaluated_id(t->depsgraph, (ID *)tc->obedit->data);
+    Mesh *mesh_eval_cage = me_eval->edit_mesh->mesh_eval_cage;
+    Mesh *mesh_eval_final = me_eval->edit_mesh->mesh_eval_final;
+    if (mesh_eval_cage && !mesh_eval_cage->runtime.is_original) {
+      return false;
+    }
+    if (mesh_eval_final && mesh_eval_final != mesh_eval_cage &&
+        !mesh_eval_final->runtime.is_original) {
+      return false;
+    }
+
+    return me_eval->runtime.deformed_only;
+  }
+
+  void recalcData_mesh(TransInfo * t)
+  {
+    bool is_canceling = t->state == TRANS_CANCEL;
+    /* Apply corrections. */
+    if (!is_canceling) {
+      applyProject(t);
+
+      bool do_mirror = !(t->flag & T_NO_MIRROR);
+      FOREACH_TRANS_DATA_CONTAINER (t, tc) {
+        /* Apply clipping after so we never project past the clip plane T25423. */
+        transform_convert_clip_mirror_modifier_apply(tc);
+
+        if (do_mirror) {
+          tc_mesh_transdata_mirror_apply(tc);
+        }
+
+        tc_mesh_customdatacorrect_apply(tc, false);
+      }
+    }
+    else {
+      tc_mesh_customdatacorrect_restore(t);
+    }
+
+    struct PartialTypeState partial_state;
+    tc_mesh_partial_types_calc(t, &partial_state);
+
     FOREACH_TRANS_DATA_CONTAINER (t, tc) {
-      /* Apply clipping after so we never project past the clip plane T25423. */
-      transform_convert_clip_mirror_modifier_apply(tc);
-
-      if (do_mirror) {
-        tc_mesh_transdata_mirror_apply(tc);
-      }
-
-      tc_mesh_customdatacorrect_apply(tc, false);
-    }
-  }
-  else {
-    tc_mesh_customdatacorrect_restore(t);
-  }
-
-  struct PartialTypeState partial_state;
-  tc_mesh_partial_types_calc(t, &partial_state);
-
-  FOREACH_TRANS_DATA_CONTAINER (t, tc) {
-<<<<<<< HEAD
-    DEG_id_tag_update(tc->obedit->data, ID_RECALC_GEOMETRY);
-
-=======
-    const bool is_deform_only = tc_mesh_is_deform_only_update(t, tc);
-
-    DEG_id_tag_update(tc->obedit->data,
-                      is_deform_only ? ID_RECALC_GEOMETRY_DEFORM : ID_RECALC_GEOMETRY);
-
->>>>>>> ff01070b
-    tc_mesh_partial_update(t, tc, &partial_state);
-  }
-}
-/** \} */
-
-/* -------------------------------------------------------------------- */
-/** \name Special After Transform Mesh
- * \{ */
-
-void special_aftertrans_update__mesh(bContext *UNUSED(C), TransInfo *t)
-{
-  const bool is_canceling = (t->state == TRANS_CANCEL);
-  const bool use_automerge = !is_canceling && (t->flag & (T_AUTOMERGE | T_AUTOSPLIT)) != 0;
-
-  if (!is_canceling && ELEM(t->mode, TFM_EDGE_SLIDE, TFM_VERT_SLIDE)) {
-    /* NOTE(joeedh): Handle multi-res re-projection,
-     * done on transform completion since it's really slow. */
+      const bool is_deform_only = tc_mesh_is_deform_only_update(t, tc);
+
+      DEG_id_tag_update(tc->obedit->data,
+                        is_deform_only ? ID_RECALC_GEOMETRY_DEFORM : ID_RECALC_GEOMETRY);
+
+      tc_mesh_partial_update(t, tc, &partial_state);
+    }
+  }
+  /** \} */
+
+  /* -------------------------------------------------------------------- */
+  /** \name Special After Transform Mesh
+   * \{ */
+
+  void special_aftertrans_update__mesh(bContext * UNUSED(C), TransInfo * t)
+  {
+    const bool is_canceling = (t->state == TRANS_CANCEL);
+    const bool use_automerge = !is_canceling && (t->flag & (T_AUTOMERGE | T_AUTOSPLIT)) != 0;
+
+    if (!is_canceling && ELEM(t->mode, TFM_EDGE_SLIDE, TFM_VERT_SLIDE)) {
+      /* NOTE(joeedh): Handle multi-res re-projection,
+       * done on transform completion since it's really slow. */
+      FOREACH_TRANS_DATA_CONTAINER (t, tc) {
+        tc_mesh_customdatacorrect_apply(tc, true);
+      }
+    }
+
+    if (use_automerge) {
+      FOREACH_TRANS_DATA_CONTAINER (t, tc) {
+        BMEditMesh *em = BKE_editmesh_from_object(tc->obedit);
+        BMesh *bm = em->bm;
+        char hflag;
+        bool has_face_sel = (bm->totfacesel != 0);
+
+        if (tc->use_mirror_axis_any) {
+          /* Rather than adjusting the selection (which the user would notice)
+           * tag all mirrored verts, then auto-merge those. */
+          BM_mesh_elem_hflag_disable_all(bm, BM_VERT, BM_ELEM_TAG, false);
+
+          TransDataMirror *td_mirror = tc->data_mirror;
+          for (int i = tc->data_mirror_len; i--; td_mirror++) {
+            BM_elem_flag_enable((BMVert *)td_mirror->extra, BM_ELEM_TAG);
+          }
+
+          hflag = BM_ELEM_SELECT | BM_ELEM_TAG;
+        }
+        else {
+          hflag = BM_ELEM_SELECT;
+        }
+
+        if (t->flag & T_AUTOSPLIT) {
+          EDBM_automerge_and_split(
+              tc->obedit, true, true, true, hflag, t->scene->toolsettings->doublimit);
+        }
+        else {
+          EDBM_automerge(tc->obedit, true, hflag, t->scene->toolsettings->doublimit);
+        }
+
+        /* Special case, this is needed or faces won't re-select.
+         * Flush selected edges to faces. */
+        if (has_face_sel && (em->selectmode == SCE_SELECT_FACE)) {
+          EDBM_selectmode_flush_ex(em, SCE_SELECT_EDGE);
+        }
+      }
+    }
+
     FOREACH_TRANS_DATA_CONTAINER (t, tc) {
-      tc_mesh_customdatacorrect_apply(tc, true);
-    }
-  }
-
-  if (use_automerge) {
-    FOREACH_TRANS_DATA_CONTAINER (t, tc) {
-      BMEditMesh *em = BKE_editmesh_from_object(tc->obedit);
-      BMesh *bm = em->bm;
-      char hflag;
-      bool has_face_sel = (bm->totfacesel != 0);
-
-      if (tc->use_mirror_axis_any) {
-        /* Rather than adjusting the selection (which the user would notice)
-         * tag all mirrored verts, then auto-merge those. */
-        BM_mesh_elem_hflag_disable_all(bm, BM_VERT, BM_ELEM_TAG, false);
-
-        TransDataMirror *td_mirror = tc->data_mirror;
-        for (int i = tc->data_mirror_len; i--; td_mirror++) {
-          BM_elem_flag_enable((BMVert *)td_mirror->extra, BM_ELEM_TAG);
-        }
-
-        hflag = BM_ELEM_SELECT | BM_ELEM_TAG;
-      }
-      else {
-        hflag = BM_ELEM_SELECT;
-      }
-
-      if (t->flag & T_AUTOSPLIT) {
-        EDBM_automerge_and_split(
-            tc->obedit, true, true, true, hflag, t->scene->toolsettings->doublimit);
-      }
-      else {
-        EDBM_automerge(tc->obedit, true, hflag, t->scene->toolsettings->doublimit);
-      }
-
-      /* Special case, this is needed or faces won't re-select.
-       * Flush selected edges to faces. */
-      if (has_face_sel && (em->selectmode == SCE_SELECT_FACE)) {
-        EDBM_selectmode_flush_ex(em, SCE_SELECT_EDGE);
-      }
-    }
-  }
-
-  FOREACH_TRANS_DATA_CONTAINER (t, tc) {
-    /* table needs to be created for each edit command, since vertices can move etc */
-    ED_mesh_mirror_spatial_table_end(tc->obedit);
-    /* TODO(campbell): xform: We need support for many mirror objects at once! */
-    break;
-  }
-}
-/** \} */+      /* table needs to be created for each edit command, since vertices can move etc */
+      ED_mesh_mirror_spatial_table_end(tc->obedit);
+      /* TODO(campbell): xform: We need support for many mirror objects at once! */
+      break;
+    }
+  }
+  /** \} */