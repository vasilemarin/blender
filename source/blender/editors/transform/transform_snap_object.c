/*
 * ***** BEGIN GPL LICENSE BLOCK *****
 *
 * This program is free software; you can redistribute it and/or
 * modify it under the terms of the GNU General Public License
 * as published by the Free Software Foundation; either version 2
 * of the License, or (at your option) any later version.
 *
 * This program is distributed in the hope that it will be useful,
 * but WITHOUT ANY WARRANTY; without even the implied warranty of
 * MERCHANTABILITY or FITNESS FOR A PARTICULAR PURPOSE.  See the
 * GNU General Public License for more details.
 *
 * You should have received a copy of the GNU General Public License
 * along with this program; if not, write to the Free Software Foundation,
 * Inc., 51 Franklin Street, Fifth Floor, Boston, MA 02110-1301, USA.
 *
 * ***** END GPL LICENSE BLOCK *****
 */

/** \file blender/editors/transform/transform_snap_object.c
 *  \ingroup edtransform
 */

#include <stdlib.h>
#include <math.h>
#include <float.h>
#include <stdio.h>

#include "MEM_guardedalloc.h"

#include "BLI_math.h"
#include "BLI_kdopbvh.h"
#include "BLI_memarena.h"
#include "BLI_ghash.h"
#include "BLI_linklist.h"
#include "BLI_listbase.h"
#include "BLI_utildefines.h"

#include "DNA_armature_types.h"
#include "DNA_curve_types.h"
#include "DNA_scene_types.h"
#include "DNA_object_types.h"
#include "DNA_mesh_types.h"
#include "DNA_meshdata_types.h"
#include "DNA_screen_types.h"
#include "DNA_view3d_types.h"

#include "BKE_bvhutils.h"
#include "BKE_armature.h"
#include "BKE_curve.h"
#include "BKE_object.h"
#include "BKE_anim.h"  /* for duplis */
#include "BKE_editmesh.h"
#include "BKE_main.h"
#include "BKE_tracking.h"
#include "BKE_context.h"
#include "BKE_mesh.h"
#include "BKE_mesh_runtime.h"

#include "DEG_depsgraph.h"
#include "DEG_depsgraph_query.h"

#include "ED_transform.h"
#include "ED_transform_snap_object_context.h"
#include "ED_view3d.h"
#include "ED_armature.h"

#include "transform.h"

/* -------------------------------------------------------------------- */
/** Internal Data Types
 * \{ */

#define MAX_CLIPPLANE_LEN 3

enum eViewProj {
	VIEW_PROJ_NONE = -1,
	VIEW_PROJ_ORTHO = 0,
	VIEW_PROJ_PERSP = -1,
};

typedef struct SnapData {
	short snap_to_flag;
	float mval[2];
	float pmat[4][4]; /* perspective matrix */
	float win_size[2];/* win x and y */
	enum eViewProj view_proj;
	float clip_plane[MAX_CLIPPLANE_LEN][4];
	short clip_plane_len;
} SnapData;

typedef struct SnapObjectData {
	enum {
		SNAP_MESH = 1,
		SNAP_EDIT_MESH,
	} type;
} SnapObjectData;

typedef struct SnapObjectData_Mesh {
	SnapObjectData sd;
	BVHTreeFromMesh treedata;
	BVHTree *bvhtree[2]; /* from loose verts and from loose edges */
	uint has_looptris   : 1;
	uint has_loose_edge : 1;
	uint has_loose_vert : 1;

} SnapObjectData_Mesh;

typedef struct SnapObjectData_EditMesh {
	SnapObjectData sd;
	BVHTreeFromEditMesh *bvh_trees[3];

	 /* It's like a boundbox. It is tested first to avoid
	  * to create a bvhtree for all the edited objects. */
	float min[3], max[3];

} SnapObjectData_EditMesh;

struct SnapObjectContext {
	Main *bmain;
	Scene *scene;
	Depsgraph *depsgraph;

	int flag;

	/* Optional: when performing screen-space projection.
	 * otherwise this doesn't take viewport into account. */
	bool use_v3d;
	struct {
		const struct View3D *v3d;
		const struct ARegion *ar;
	} v3d_data;


	/* Object -> SnapObjectData map */
	struct {
		GHash *object_map;
		MemArena *mem_arena;
	} cache;

	/* Filter data, returns true to check this value */
	struct {
		struct {
			bool (*test_vert_fn)(BMVert *, void *user_data);
			bool (*test_edge_fn)(BMEdge *, void *user_data);
			bool (*test_face_fn)(BMFace *, void *user_data);
			void *user_data;
		} edit_mesh;
	} callbacks;

};

/** \} */

/* -------------------------------------------------------------------- */
/** Common Utilities
 * \{ */


typedef void(*IterSnapObjsCallback)(SnapObjectContext *sctx, bool is_obedit, Object *ob, float obmat[4][4], void *data);

static void min_max_from_bmesh(
        BMesh *bm, float r_min[3], float r_max[3])
{
	BMIter iter;
	BMVert *eve;

	INIT_MINMAX(r_min, r_max);
	BM_ITER_MESH(eve, &iter, bm, BM_VERTS_OF_MESH) {
		minmax_v3v3_v3(r_min, r_max, eve->co);
	}
}

static SnapObjectData_Mesh *snap_object_data_mesh_create(SnapObjectContext *sctx)
{
	SnapObjectData_Mesh *sod = BLI_memarena_calloc(sctx->cache.mem_arena, sizeof(*sod));
	sod->sd.type = SNAP_MESH;
	/* start assuming that it has each of these element types */
	sod->has_looptris = true;
	sod->has_loose_edge = true;
	sod->has_loose_vert = true;

	return sod;
}

static SnapObjectData_EditMesh *snap_object_data_editmesh_create(SnapObjectContext *sctx, BMesh *bm)
{
	SnapObjectData_EditMesh *sod = BLI_memarena_calloc(sctx->cache.mem_arena, sizeof(*sod));
	sod->sd.type = SNAP_EDIT_MESH;
	min_max_from_bmesh(bm, sod->min, sod->max);

	return sod;
}

/**
 * Walks through all objects in the scene to create the list of objets to snap.
 *
 * \param sctx: Snap context to store data.
 * \param snap_select : from enum eSnapSelect.
 * \param obedit : Object Edited to use its coordinates of BMesh(if any) to do the snapping.
 */
static void iter_snap_objects(
        SnapObjectContext *sctx,
        const struct SnapObjectParams *params,
        IterSnapObjsCallback sob_callback,
        void *data)
{
	ViewLayer *view_layer = DEG_get_input_view_layer(sctx->depsgraph);
	const eSnapSelect snap_select = params->snap_select;
	const bool use_object_edit_cage = params->use_object_edit_cage;

	Base *base_act = view_layer->basact;
	for (Base *base = view_layer->object_bases.first; base != NULL; base = base->next) {
		if ((BASE_VISIBLE(base)) && (base->flag_legacy & BA_SNAP_FIX_DEPS_FIASCO) == 0 &&
		    !((snap_select == SNAP_NOT_SELECTED && ((base->flag & BASE_SELECTED) || (base->flag_legacy & BA_WAS_SEL))) ||
		      (snap_select == SNAP_NOT_ACTIVE && base == base_act)))
		{
			Object *obj_eval = DEG_get_evaluated_object(sctx->depsgraph, base->object);
			if (obj_eval->transflag & OB_DUPLI) {
				DupliObject *dupli_ob;
				ListBase *lb = object_duplilist(sctx->depsgraph, sctx->scene, obj_eval);
				for (dupli_ob = lb->first; dupli_ob; dupli_ob = dupli_ob->next) {
					sob_callback(sctx, use_object_edit_cage, dupli_ob->ob, dupli_ob->mat, data);
				}
				free_object_duplilist(lb);
			}

			sob_callback(sctx, use_object_edit_cage, obj_eval, obj_eval->obmat, data);
		}
	}
}


static bool walk_parent_bvhroot_cb(const BVHTreeAxisRange *bounds, void *userdata)
{
	BVHTreeRay *ray = userdata;
	const float bbmin[3] = {bounds[0].min, bounds[1].min, bounds[2].min};
	const float bbmax[3] = {bounds[0].max, bounds[1].max, bounds[2].max};
	if (!isect_ray_aabb_v3_simple(ray->origin, ray->direction, bbmin, bbmax, &ray->radius, NULL)) {
		ray->radius = -1;
	}
	return false;
}


static bool isect_ray_bvhroot_v3(struct BVHTree *tree, const float ray_start[3], const float ray_dir[3], float *depth)
{
	BVHTreeRay ray;
	copy_v3_v3(ray.origin, ray_start);
	copy_v3_v3(ray.direction, ray_dir);

	BLI_bvhtree_walk_dfs(tree, walk_parent_bvhroot_cb, NULL, NULL, &ray);

	if (ray.radius > 0) {
		*depth = ray.radius;
		return true;
	}
	else {
		return false;
	}
}

/** \} */

/* -------------------------------------------------------------------- */
/** \name Ray Cast Funcs
 * \{ */

/* Store all ray-hits
 * Support for storing all depths, not just the first (raycast 'all') */

struct RayCastAll_Data {
	void *bvhdata;

	/* internal vars for adding depths */
	BVHTree_RayCastCallback raycast_callback;

	const float(*obmat)[4];
	const float(*timat)[3];

	float len_diff;
	float local_scale;

	Object *ob;
	unsigned int ob_uuid;

	/* output data */
	ListBase *hit_list;
	bool retval;
};


static struct SnapObjectHitDepth *hit_depth_create(
        const float depth, const float co[3], const float no[3], int index,
        Object *ob, const float obmat[4][4], unsigned int ob_uuid)
{
	struct SnapObjectHitDepth *hit = MEM_mallocN(sizeof(*hit), __func__);

	hit->depth = depth;
	copy_v3_v3(hit->co, co);
	copy_v3_v3(hit->no, no);
	hit->index = index;

	hit->ob = ob;
	copy_m4_m4(hit->obmat, (float(*)[4])obmat);
	hit->ob_uuid = ob_uuid;

	return hit;
}

static int hit_depth_cmp(const void *arg1, const void *arg2)
{
	const struct SnapObjectHitDepth *h1 = arg1;
	const struct SnapObjectHitDepth *h2 = arg2;
	int val = 0;

	if (h1->depth < h2->depth) {
		val = -1;
	}
	else if (h1->depth > h2->depth) {
		val = 1;
	}

	return val;
}

static void raycast_all_cb(void *userdata, int index, const BVHTreeRay *ray, BVHTreeRayHit *hit)
{
	struct RayCastAll_Data *data = userdata;
	data->raycast_callback(data->bvhdata, index, ray, hit);
	if (hit->index != -1) {
		/* get all values in worldspace */
		float location[3], normal[3];
		float depth;

		/* worldspace location */
		mul_v3_m4v3(location, (float(*)[4])data->obmat, hit->co);
		depth = (hit->dist + data->len_diff) / data->local_scale;

		/* worldspace normal */
		copy_v3_v3(normal, hit->no);
		mul_m3_v3((float(*)[3])data->timat, normal);
		normalize_v3(normal);

		struct SnapObjectHitDepth *hit_item = hit_depth_create(
		        depth, location, normal, hit->index,
		        data->ob, data->obmat, data->ob_uuid);
		BLI_addtail(data->hit_list, hit_item);
	}
}


static bool raycastMesh(
        SnapObjectContext *sctx,
        const float ray_start[3], const float ray_dir[3],
        Object *ob, Mesh *me, float obmat[4][4], const unsigned int ob_index,
        /* read/write args */
        float *ray_depth,
        /* return args */
        float r_loc[3], float r_no[3], int *r_index,
        ListBase *r_hit_list)
{
	bool retval = false;

	if (me->totpoly == 0) {
		return retval;
	}

	float imat[4][4];
	float timat[3][3]; /* transpose inverse matrix for normals */
	float ray_start_local[3], ray_normal_local[3];
	float local_scale, local_depth, len_diff = 0.0f;

	invert_m4_m4(imat, obmat);
	transpose_m3_m4(timat, imat);

	copy_v3_v3(ray_start_local, ray_start);
	copy_v3_v3(ray_normal_local, ray_dir);

	mul_m4_v3(imat, ray_start_local);
	mul_mat3_m4_v3(imat, ray_normal_local);

	/* local scale in normal direction */
	local_scale = normalize_v3(ray_normal_local);
	local_depth = *ray_depth;
	if (local_depth != BVH_RAYCAST_DIST_MAX) {
		local_depth *= local_scale;
	}

	/* Test BoundBox */
	BoundBox *bb = BKE_mesh_boundbox_get(ob);
	if (bb) {
		/* was BKE_boundbox_ray_hit_check, see: cf6ca226fa58 */
		if (!isect_ray_aabb_v3_simple(
		        ray_start_local, ray_normal_local, bb->vec[0], bb->vec[6], &len_diff, NULL))
		{
			return retval;
		}
	}

	SnapObjectData_Mesh *sod = NULL;

	void **sod_p;
	if (BLI_ghash_ensure_p(sctx->cache.object_map, ob, &sod_p)) {
		sod = *sod_p;
	}
	else {
		sod = *sod_p = snap_object_data_mesh_create(sctx);
	}

	BVHTreeFromMesh *treedata = &sod->treedata;

	/* The tree is owned by the Mesh and may have been freed since we last used. */
	if (treedata->tree) {
		BLI_assert(treedata->cached);
		if (!bvhcache_has_tree(me->runtime.bvh_cache, treedata->tree)) {
			free_bvhtree_from_mesh(treedata);
		}
		else {
			/* Update Pointers. */
			if (treedata->vert && treedata->vert_allocated == false) {
				treedata->vert = me->mvert;
			}
			if (treedata->loop && treedata->loop_allocated == false) {
				treedata->loop = me->mloop;
			}
			if (treedata->looptri && treedata->looptri_allocated == false) {
				treedata->looptri = BKE_mesh_runtime_looptri_ensure(me);
			}
		}
	}

	if (treedata->tree == NULL) {
		BKE_bvhtree_from_mesh_get(treedata, me, BVHTREE_FROM_LOOPTRI, 4);

		if (treedata->tree == NULL) {
			return retval;
		}
	}

	/* Only use closer ray_start in case of ortho view! In perspective one, ray_start may already
	 * been *inside* boundbox, leading to snap failures (see T38409).
	 * Note also ar might be null (see T38435), in this case we assume ray_start is ok!
	 */
	if (len_diff == 0.0f) {  /* do_ray_start_correction */
		/* We *need* a reasonably valid len_diff in this case.
		 * Get the distance to bvhtree root */
		if (!isect_ray_bvhroot_v3(treedata->tree, ray_start_local, ray_normal_local, &len_diff)) {
			return retval;
		}
	}
	/* You need to make sure that ray_start is really far away,
	 * because even in the Orthografic view, in some cases,
	 * the ray can start inside the object (see T50486) */
	if (len_diff > 400.0f) {
		/* We pass a temp ray_start, set from object's boundbox, to avoid precision issues with
		 * very far away ray_start values (as returned in case of ortho view3d), see T38358.
		 */
		len_diff -= local_scale; /* make temp start point a bit away from bbox hit point. */
		madd_v3_v3fl(ray_start_local, ray_normal_local, len_diff);
		local_depth -= len_diff;
	}
	else {
		len_diff = 0.0f;
	}
	if (r_hit_list) {
		struct RayCastAll_Data data;

		data.bvhdata = treedata;
		data.raycast_callback = treedata->raycast_callback;
		data.obmat = obmat;
		data.timat = timat;
		data.len_diff = len_diff;
		data.local_scale = local_scale;
		data.ob = ob;
		data.ob_uuid = ob_index;
		data.hit_list = r_hit_list;
		data.retval = retval;

		BLI_bvhtree_ray_cast_all(
		        treedata->tree, ray_start_local, ray_normal_local, 0.0f,
		        *ray_depth, raycast_all_cb, &data);

		retval = data.retval;
	}
	else {
		BVHTreeRayHit hit = {.index = -1, .dist = local_depth};

		if (BLI_bvhtree_ray_cast(
		        treedata->tree, ray_start_local, ray_normal_local, 0.0f,
		        &hit, treedata->raycast_callback, treedata) != -1)
		{
			hit.dist += len_diff;
			hit.dist /= local_scale;
			if (hit.dist <= *ray_depth) {
				*ray_depth = hit.dist;
				copy_v3_v3(r_loc, hit.co);

				/* back to worldspace */
				mul_m4_v3(obmat, r_loc);

				if (r_no) {
					copy_v3_v3(r_no, hit.no);
					mul_m3_v3(timat, r_no);
					normalize_v3(r_no);
				}

				retval = true;

				if (r_index) {
					*r_index = treedata->looptri[hit.index].poly;
				}
			}
		}
	}

	return retval;
}

static bool raycastEditMesh(
        SnapObjectContext *sctx,
        const float ray_start[3], const float ray_dir[3],
        Object *ob, BMEditMesh *em, float obmat[4][4], const unsigned int ob_index,
        /* read/write args */
        float *ray_depth,
        /* return args */
        float r_loc[3], float r_no[3], int *r_index,
        ListBase *r_hit_list)
{
	bool retval = false;
	if (em->bm->totface == 0) {
		return retval;
	}

	SnapObjectData_EditMesh *sod = NULL;
	BVHTreeFromEditMesh *treedata = NULL;
	Object *em_ob = em->ob;

	BLI_assert(em_ob->data == BKE_object_get_pre_modified_mesh(ob));

	void **sod_p;
	/* Use `em->ob` as the key in ghash since the editmesh is used
	 * to create bvhtree and is the same for each linked object. */
	if (BLI_ghash_ensure_p(sctx->cache.object_map, em_ob, &sod_p)) {
		sod = *sod_p;
	}
	else {
		sod = *sod_p = snap_object_data_editmesh_create(sctx, em->bm);
	}

	{
		float min[3], max[3];
		mul_v3_m4v3(min, obmat, sod->min);
		mul_v3_m4v3(max, obmat, sod->max);

		if (!isect_ray_aabb_v3_simple(
		        ray_start, ray_dir, min, max, NULL, NULL))
		{
			return retval;
		}
	}

	if (sod->bvh_trees[2] == NULL) {
		sod->bvh_trees[2] = BLI_memarena_calloc(sctx->cache.mem_arena, sizeof(*treedata));
	}
	treedata = sod->bvh_trees[2];

	BVHCache *em_bvh_cache = ((Mesh *)em_ob->data)->runtime.bvh_cache;

	if (sctx->callbacks.edit_mesh.test_face_fn == NULL) {
		/* The tree is owned by the Mesh and may have been freed since we last used! */
		if (!bvhcache_has_tree(em_bvh_cache, treedata->tree)) {
			free_bvhtree_from_editmesh(treedata);
		}
	}

	if (treedata->tree == NULL) {
		BVHCache **bvh_cache = NULL;
		BLI_bitmap *elem_mask = NULL;
		int looptri_num_active = -1;

		if (sctx->callbacks.edit_mesh.test_face_fn) {
			elem_mask = BLI_BITMAP_NEW(em->tottri, __func__);
			looptri_num_active = BM_iter_mesh_bitmap_from_filter_tessface(
			        em->bm, elem_mask,
			        sctx->callbacks.edit_mesh.test_face_fn, sctx->callbacks.edit_mesh.user_data);
		}
		else {
			/* Only cache if bvhtree is created without a mask.
			 * This helps keep a standardized bvhtree in cache. */
			bvh_cache = &em_bvh_cache;
		}

		bvhtree_from_editmesh_looptri_ex(
		        treedata, em, elem_mask, looptri_num_active,
		        0.0f, 4, 6, bvh_cache);

		if (elem_mask) {
			MEM_freeN(elem_mask);
		}
		if (treedata->tree == NULL) {
			return retval;
		}
	}
	else {
		/* COW hack: Update pointers */
		treedata->em = em;
	}

	float imat[4][4];
	float timat[3][3]; /* transpose inverse matrix for normals */
	float ray_normal_local[3], ray_start_local[3], len_diff = 0.0f;

	invert_m4_m4(imat, obmat);
	transpose_m3_m4(timat, imat);

	copy_v3_v3(ray_normal_local, ray_dir);
	mul_mat3_m4_v3(imat, ray_normal_local);

	copy_v3_v3(ray_start_local, ray_start);
	mul_m4_v3(imat, ray_start_local);

	/* local scale in normal direction */
	float local_scale = normalize_v3(ray_normal_local);
	float local_depth = *ray_depth;
	if (local_depth != BVH_RAYCAST_DIST_MAX) {
		local_depth *= local_scale;
	}

	/* Only use closer ray_start in case of ortho view! In perspective one, ray_start
	 * may already been *inside* boundbox, leading to snap failures (see T38409).
	 * Note also ar might be null (see T38435), in this case we assume ray_start is ok!
	 */
	if (sctx->use_v3d && !((RegionView3D *)sctx->v3d_data.ar->regiondata)->is_persp) {  /* do_ray_start_correction */
		/* We *need* a reasonably valid len_diff in this case.
		 * Get the distance to bvhtree root */
		if (!isect_ray_bvhroot_v3(treedata->tree, ray_start_local, ray_normal_local, &len_diff)) {
			return retval;
		}
		/* You need to make sure that ray_start is really far away,
		 * because even in the Orthografic view, in some cases,
		 * the ray can start inside the object (see T50486) */
		if (len_diff > 400.0f) {
			/* We pass a temp ray_start, set from object's boundbox, to avoid precision issues with
			 * very far away ray_start values (as returned in case of ortho view3d), see T38358.
			 */
			len_diff -= local_scale; /* make temp start point a bit away from bbox hit point. */
			madd_v3_v3fl(ray_start_local, ray_normal_local, len_diff);
			local_depth -= len_diff;
		}
		else len_diff = 0.0f;
	}
	if (r_hit_list) {
		struct RayCastAll_Data data;

		data.bvhdata = treedata;
		data.raycast_callback = treedata->raycast_callback;
		data.obmat = obmat;
		data.timat = timat;
		data.len_diff = len_diff;
		data.local_scale = local_scale;
		data.ob = ob;
		data.ob_uuid = ob_index;
		data.hit_list = r_hit_list;
		data.retval = retval;

		BLI_bvhtree_ray_cast_all(
		        treedata->tree, ray_start_local, ray_normal_local, 0.0f,
		        *ray_depth, raycast_all_cb, &data);

		retval = data.retval;
	}
	else {
		BVHTreeRayHit hit = {.index = -1, .dist = local_depth};

		if (BLI_bvhtree_ray_cast(
		        treedata->tree, ray_start_local, ray_normal_local, 0.0f,
		        &hit, treedata->raycast_callback, treedata) != -1)
		{
			hit.dist += len_diff;
			hit.dist /= local_scale;
			if (hit.dist <= *ray_depth) {
				*ray_depth = hit.dist;
				copy_v3_v3(r_loc, hit.co);

				/* back to worldspace */
				mul_m4_v3(obmat, r_loc);

				if (r_no) {
					copy_v3_v3(r_no, hit.no);
					mul_m3_v3(timat, r_no);
					normalize_v3(r_no);
				}

				retval = true;

				if (r_index) {
					*r_index = BM_elem_index_get(em->looptris[hit.index][0]->f);
				}
			}
		}
	}

	return retval;
}


/**
 * \param use_obedit: Uses the coordinates of BMesh (if any) to do the snapping;
 *
 * \note Duplicate args here are documented at #snapObjectsRay
 */
static bool raycastObj(
        SnapObjectContext *sctx,
        const float ray_start[3], const float ray_dir[3],
        Object *ob, float obmat[4][4], const unsigned int ob_index,
        bool use_obedit, bool use_occlusion_test,
        /* read/write args */
        float *ray_depth,
        /* return args */
        float r_loc[3], float r_no[3], int *r_index,
        Object **r_ob, float r_obmat[4][4],
        ListBase *r_hit_list)
{
	bool retval = false;

	if (use_occlusion_test) {
		if (use_obedit && sctx->use_v3d &&
		    !(sctx->v3d_data.v3d->flag & V3D_ZBUF_SELECT))
		{
			/* Use of occlude geometry in editing mode disabled. */
			return false;
		}
	}

	switch (ob->type) {
		case OB_MESH:
			if (use_obedit && BKE_object_is_in_editmode(ob)) {
				BMEditMesh *em = BKE_editmesh_from_object(ob);
				retval = raycastEditMesh(
				        sctx,
				        ray_start, ray_dir,
				        ob, em, obmat, ob_index,
				        ray_depth, r_loc, r_no, r_index, r_hit_list);
			}
			else {
				retval = raycastMesh(
				        sctx,
				        ray_start, ray_dir,
				        ob, ob->data, obmat, ob_index,
				        ray_depth, r_loc, r_no, r_index, r_hit_list);
			}
			break;
	}

	if (retval) {
		if (r_ob) {
			*r_ob = ob;
		}
		if (r_obmat) {
			copy_m4_m4(r_obmat, obmat);
		}
		return true;
	}

	return false;
}


struct RaycastObjUserData {
	const float *ray_start;
	const float *ray_dir;
	unsigned int ob_index;
	/* read/write args */
	float *ray_depth;
	/* return args */
	float *r_loc;
	float *r_no;
	int *r_index;
	Object **r_ob;
	float (*r_obmat)[4];
	ListBase *r_hit_list;
	bool use_occlusion_test;
	bool ret;
};

static void raycast_obj_cb(SnapObjectContext *sctx, bool use_obedit, Object *ob, float obmat[4][4], void *data)
{
	struct RaycastObjUserData *dt = data;

	dt->ret |= raycastObj(
	        sctx,
	        dt->ray_start, dt->ray_dir,
	        ob, obmat, dt->ob_index++,
	        use_obedit, dt->use_occlusion_test,
	        dt->ray_depth,
	        dt->r_loc, dt->r_no, dt->r_index,
	        dt->r_ob, dt->r_obmat,
	        dt->r_hit_list);
}

/**
 * Main RayCast Function
 * ======================
 *
 * Walks through all objects in the scene to find the `hit` on object surface.
 *
 * \param sctx: Snap context to store data.
 * \param snap_select : from enum eSnapSelect.
 * \param use_object_edit_cage : Uses the coordinates of BMesh(if any) to do the snapping.
 * \param obj_list: List with objects to snap (created in `create_object_list`).
 *
 * Read/Write Args
 * ---------------
 *
 * \param ray_depth: maximum depth allowed for r_co, elements deeper than this value will be ignored.
 *
 * Output Args
 * -----------
 *
 * \param r_loc: Hit location.
 * \param r_no: Hit normal (optional).
 * \param r_index: Hit index or -1 when no valid index is found.
 * (currently only set to the polygon index when when using ``snap_to == SCE_SNAP_MODE_FACE``).
 * \param r_ob: Hit object.
 * \param r_obmat: Object matrix (may not be #Object.obmat with dupli-instances).
 * \param r_hit_list: List of #SnapObjectHitDepth (caller must free).
 *
 */
static bool raycastObjects(
        SnapObjectContext *sctx,
        const struct SnapObjectParams *params,
        const float ray_start[3], const float ray_dir[3],
        /* read/write args */
        float *ray_depth,
        /* return args */
        float r_loc[3], float r_no[3], int *r_index,
        Object **r_ob, float r_obmat[4][4],
        ListBase *r_hit_list)
{
	struct RaycastObjUserData data = {
		.ray_start = ray_start,
		.ray_dir = ray_dir,
		.ob_index = 0,
		.ray_depth = ray_depth,
		.r_loc = r_loc,
		.r_no = r_no,
		.r_index = r_index,
		.r_ob = r_ob,
		.r_obmat = r_obmat,
		.r_hit_list = r_hit_list,
		.use_occlusion_test = params->use_occlusion_test,
		.ret = false,
	};

	iter_snap_objects(sctx, params, raycast_obj_cb, &data);

	return data.ret;
}


/** \} */

/* -------------------------------------------------------------------- */
/** Snap Nearest utilities
 * \{ */

static void cb_mvert_co_get(
        const int index, const float **co, const BVHTreeFromMesh *data)
{
	*co = data->vert[index].co;
}

static void cb_bvert_co_get(
        const int index, const float **co, const BMEditMesh *data)
{
	BMVert *eve = BM_vert_at_index(data->bm, index);
	*co = eve->co;
}

static void cb_mvert_no_copy(
        const int index, float r_no[3], const BVHTreeFromMesh *data)
{
	const MVert *vert = data->vert + index;

	normal_short_to_float_v3(r_no, vert->no);
}

static void cb_bvert_no_copy(
        const int index, float r_no[3], const BMEditMesh *data)
{
	BMVert *eve = BM_vert_at_index(data->bm, index);

	copy_v3_v3(r_no, eve->no);
}

static void cb_medge_verts_get(
        const int index, int v_index[2], const BVHTreeFromMesh *data)
{
	const MEdge *edge = &data->edge[index];

	v_index[0] = edge->v1;
	v_index[1] = edge->v2;

}

static void cb_bedge_verts_get(
        const int index, int v_index[2], const BMEditMesh *data)
{
	BMEdge *eed = BM_edge_at_index(data->bm, index);

	v_index[0] = BM_elem_index_get(eed->v1);
	v_index[1] = BM_elem_index_get(eed->v2);
}

static void cb_mlooptri_edges_get(
        const int index, int v_index[3], const BVHTreeFromMesh *data)
{
	const MEdge *medge = data->edge;
	const MLoop *mloop = data->loop;
	const MLoopTri *lt = &data->looptri[index];
	for (int j = 2, j_next = 0; j_next < 3; j = j_next++) {
		const MEdge *ed = &medge[mloop[lt->tri[j]].e];
		unsigned int tri_edge[2] = {mloop[lt->tri[j]].v, mloop[lt->tri[j_next]].v};
		if (ELEM(ed->v1, tri_edge[0], tri_edge[1]) &&
		    ELEM(ed->v2, tri_edge[0], tri_edge[1]))
		{
			//printf("real edge found\n");
			v_index[j] = mloop[lt->tri[j]].e;
		}
		else
			v_index[j] = -1;
	}
}

static void cb_mlooptri_verts_get(
        const int index, int v_index[3], const BVHTreeFromMesh *data)
{
	const MLoop *loop = data->loop;
	const MLoopTri *looptri = &data->looptri[index];

	v_index[0] = loop[looptri->tri[0]].v;
	v_index[1] = loop[looptri->tri[1]].v;
	v_index[2] = loop[looptri->tri[2]].v;
}

static bool test_projected_vert_dist(
        const struct DistProjectedAABBPrecalc *precalc,
        const float (*clip_plane)[4], const int clip_plane_len,
        const bool is_persp, const float co[3],
        float *dist_px_sq, float r_co[3])
{
	if (!isect_point_planes_v3_negated(clip_plane, clip_plane_len, co)) {
		return false;
	}

	float co2d[2] = {
		(dot_m4_v3_row_x(precalc->pmat, co) + precalc->pmat[3][0]),
		(dot_m4_v3_row_y(precalc->pmat, co) + precalc->pmat[3][1]),
	};

	if (is_persp) {
		float w = mul_project_m4_v3_zfac(precalc->pmat, co);
		mul_v2_fl(co2d, 1.0f / w);
	}

	const float dist_sq = len_squared_v2v2(precalc->mval, co2d);
	if (dist_sq < *dist_px_sq) {
		copy_v3_v3(r_co, co);
		*dist_px_sq = dist_sq;
		return true;
	}
	return false;
}

static bool test_projected_edge_dist(
        const struct DistProjectedAABBPrecalc *precalc,
        const float (*clip_plane)[4], const int clip_plane_len,
        const bool is_persp, const float va[3], const float vb[3],
        float *dist_px_sq, float r_co[3])
{
	float near_co[3], lambda;
	if (!isect_ray_seg_v3(
	        precalc->ray_origin,
	        precalc->ray_direction,
	        va, vb, &lambda))
	{
		copy_v3_v3(near_co, va);
	}
	else {
		if (lambda <= 0.0f) {
			copy_v3_v3(near_co, va);
		}
		else if (lambda >= 1.0f) {
			copy_v3_v3(near_co, vb);
		}
		else {
			interp_v3_v3v3(near_co, va, vb, lambda);
		}
	}

	return test_projected_vert_dist(
	        precalc, clip_plane, clip_plane_len,
	        is_persp, near_co, dist_px_sq, r_co);
}

/** \} */

/* -------------------------------------------------------------------- */
/** Walk DFS
 * \{ */

typedef void (*Nearest2DGetVertCoCallback)(const int index, const float **co, void *data);
typedef void (*Nearest2DGetEdgeVertsCallback)(const int index, int v_index[2], void *data);
typedef void (*Nearest2DGetTriVertsCallback)(const int index, int v_index[3], void *data);
typedef void (*Nearest2DGetTriEdgesCallback)(const int index, int e_index[3], void *data); /* Equal the previous one */
typedef void (*Nearest2DCopyVertNoCallback)(const int index, float r_no[3], void *data);

typedef struct Nearest2dUserData {
	bool is_persp;

	void *userdata;
	Nearest2DGetVertCoCallback get_vert_co;
	Nearest2DGetEdgeVertsCallback get_edge_verts_index;
	Nearest2DGetTriVertsCallback get_tri_verts_index;
	Nearest2DGetTriEdgesCallback get_tri_edges_index;
	Nearest2DCopyVertNoCallback copy_vert_no;

} Nearest2dUserData;


static void cb_snap_vert(
        void *userdata, int index,
        const struct DistProjectedAABBPrecalc *precalc,
        const float (*clip_plane)[4], const int clip_plane_len,
        BVHTreeNearest *nearest)
{
	struct Nearest2dUserData *data = userdata;

	const float *co;
	data->get_vert_co(index, &co, data->userdata);

	if (test_projected_vert_dist(
	        precalc,
	        clip_plane,
	        clip_plane_len,
	        data->is_persp, co,
	        &nearest->dist_sq,
	        nearest->co))
	{
		data->copy_vert_no(index, nearest->no, data->userdata);
		nearest->index = index;
	}
}

static void cb_snap_edge(
        void *userdata, int index,
        const struct DistProjectedAABBPrecalc *precalc,
        const float (*clip_plane)[4], const int clip_plane_len,
        BVHTreeNearest *nearest)
{
	struct Nearest2dUserData *data = userdata;

	int vindex[2];
	data->get_edge_verts_index(index, vindex, data->userdata);

	const float *v_pair[2];
	data->get_vert_co(vindex[0], &v_pair[0], data->userdata);
	data->get_vert_co(vindex[1], &v_pair[1], data->userdata);

	if (test_projected_edge_dist(
	        precalc,
	        clip_plane,
	        clip_plane_len,
	        data->is_persp,
	        v_pair[0], v_pair[1],
	        &nearest->dist_sq,
	        nearest->co))
	{
		sub_v3_v3v3(nearest->no, v_pair[0], v_pair[1]);
		nearest->index = index;
	}
}

static void cb_snap_edge_verts(
        void *userdata, int index,
        const struct DistProjectedAABBPrecalc *precalc,
        const float (*clip_plane)[4], const int clip_plane_len,
        BVHTreeNearest *nearest)
{
	struct Nearest2dUserData *data = userdata;

	int vindex[2];
	data->get_edge_verts_index(index, vindex, data->userdata);

	for (int i = 2; i--;) {
		if (vindex[i] == nearest->index) {
			continue;
		}
		cb_snap_vert(
		        userdata, vindex[i], precalc,
		        clip_plane, clip_plane_len, nearest);
	}
}

static void cb_snap_tri_edges(
        void *userdata, int index,
        const struct DistProjectedAABBPrecalc *precalc,
        const float (*clip_plane)[4], const int clip_plane_len,
        BVHTreeNearest *nearest)
{
	struct Nearest2dUserData *data = userdata;

	int eindex[3];
	data->get_tri_edges_index(index, eindex, data->userdata);
	for (int i = 3; i--;) {
		if (eindex[i] != -1) {
			if (eindex[i] == nearest->index) {
				continue;
			}
			cb_snap_edge(
			        userdata, eindex[i], precalc,
			        clip_plane, clip_plane_len, nearest);
		}
	}
}

static void cb_snap_tri_verts(
        void *userdata, int index,
        const struct DistProjectedAABBPrecalc *precalc,
        const float (*clip_plane)[4], const int clip_plane_len,
        BVHTreeNearest *nearest)
{
	struct Nearest2dUserData *data = userdata;

	int vindex[3];
	data->get_tri_verts_index(index, vindex, data->userdata);
	for (int i = 3; i--;) {
		if (vindex[i] == nearest->index) {
			continue;
		}
		cb_snap_vert(
		        userdata, vindex[i], precalc,
		        clip_plane, clip_plane_len, nearest);
	}
}

/** \} */

/* -------------------------------------------------------------------- */
/** \name Internal Object Snapping API
 * \{ */

static short snap_mesh_polygon(
        SnapObjectContext *sctx, SnapData *snapdata,
        Object *ob, float obmat[4][4],
        /* read/write args */
        float *dist_px,
        /* return args */
        float r_loc[3], float r_no[3], int *r_index)
{
	short elem = 0;

	float lpmat[4][4];
	mul_m4_m4m4(lpmat, snapdata->pmat, obmat);

	struct DistProjectedAABBPrecalc neasrest_precalc;
	dist_squared_to_projected_aabb_precalc(
	        &neasrest_precalc, lpmat, snapdata->win_size, snapdata->mval);

	float tobmat[4][4], clip_planes_local[MAX_CLIPPLANE_LEN][4];
	transpose_m4_m4(tobmat, obmat);
	for (int i = snapdata->clip_plane_len; i--;) {
		mul_v4_m4v4(clip_planes_local[i], tobmat, snapdata->clip_plane[i]);
	}

	Nearest2dUserData nearest2d = {
		.is_persp = snapdata->view_proj == VIEW_PROJ_PERSP,
	};

	BVHTreeNearest nearest = {
		.index = -1,
		.dist_sq = SQUARE(*dist_px),
	};

	SnapObjectData *sod = BLI_ghash_lookup(sctx->cache.object_map, ob);
	if (sod == NULL) {
		/* The object is in edit mode, and the key used
		 * was the object referenced in BMEditMesh */
		BMEditMesh *em = BKE_editmesh_from_object(ob);
		sod = BLI_ghash_lookup(sctx->cache.object_map, em->ob);
	}

	BLI_assert(sod != NULL);

	if (sod->type == SNAP_MESH) {
		BVHTreeFromMesh *treedata = &((SnapObjectData_Mesh *)sod)->treedata;

		nearest2d.userdata             = treedata;
		nearest2d.get_vert_co          = (Nearest2DGetVertCoCallback)cb_mvert_co_get;
		nearest2d.get_edge_verts_index = (Nearest2DGetEdgeVertsCallback)cb_medge_verts_get;
		nearest2d.copy_vert_no         = (Nearest2DCopyVertNoCallback)cb_mvert_no_copy;

		MPoly *mp = &((Mesh *)ob->data)->mpoly[*r_index];
		const MLoop *ml;
		if (snapdata->snap_to_flag & SCE_SNAP_MODE_EDGE) {
			elem = SCE_SNAP_MODE_EDGE;
			treedata->edge = ((Mesh *)ob->data)->medge;
			ml = &treedata->loop[mp->loopstart];
			for (int i = mp->totloop; i--; ml++) {
				cb_snap_edge(
				        &nearest2d, ml->e, &neasrest_precalc,
				        clip_planes_local, snapdata->clip_plane_len,
				        &nearest);
			}
		}
		else {
			elem = SCE_SNAP_MODE_VERTEX;
			ml = &treedata->loop[mp->loopstart];
			for (int i = mp->totloop; i--; ml++) {
				cb_snap_vert(
				        &nearest2d, ml->v, &neasrest_precalc,
				        clip_planes_local, snapdata->clip_plane_len,
				        &nearest);
			}
		}
	}
	else {
		BLI_assert(sod->type == SNAP_EDIT_MESH);
		BMEditMesh *em = BKE_editmesh_from_object(ob);

		nearest2d.userdata             = em;
		nearest2d.get_vert_co          = (Nearest2DGetVertCoCallback)cb_bvert_co_get;
		nearest2d.get_edge_verts_index = (Nearest2DGetEdgeVertsCallback)cb_bedge_verts_get;
		nearest2d.copy_vert_no         = (Nearest2DCopyVertNoCallback)cb_bvert_no_copy;

		BM_mesh_elem_table_ensure(em->bm, BM_FACE);
		BMFace *f = BM_face_at_index(em->bm, *r_index);
		BMLoop *l_iter, *l_first;
		l_iter = l_first = BM_FACE_FIRST_LOOP(f);
		if (snapdata->snap_to_flag & SCE_SNAP_MODE_EDGE) {
			elem = SCE_SNAP_MODE_EDGE;
			BM_mesh_elem_table_ensure(em->bm, BM_VERT | BM_EDGE);
			do {
				cb_snap_edge(
				        &nearest2d, BM_elem_index_get(l_iter->e),
				        &neasrest_precalc,
				        clip_planes_local, snapdata->clip_plane_len,
				        &nearest);
			} while ((l_iter = l_iter->next) != l_first);
		}
		else {
			elem = SCE_SNAP_MODE_VERTEX;
			BM_mesh_elem_table_ensure(em->bm, BM_VERT);
			do {
				cb_snap_vert(
				        &nearest2d, BM_elem_index_get(l_iter->v),
				        &neasrest_precalc,
				        clip_planes_local, snapdata->clip_plane_len,
				        &nearest);
			} while ((l_iter = l_iter->next) != l_first);
		}
	}

	if (nearest.index != -1) {
		*dist_px = sqrtf(nearest.dist_sq);

		copy_v3_v3(r_loc, nearest.co);
		mul_m4_v3(obmat, r_loc);

		if (r_no) {
			float imat[4][4];
			invert_m4_m4(imat, obmat);

			copy_v3_v3(r_no, nearest.no);
			mul_transposed_mat3_m4_v3(imat, r_no);
			normalize_v3(r_no);
		}

		if (r_index) {
			*r_index = nearest.index;
		}

		return elem;
	}

	return 0;
}


static short snap_mesh_edge_verts_mixed(
        SnapObjectContext *sctx, SnapData *snapdata,
        Object *ob, float obmat[4][4], float original_dist_px,
        /* read/write args */
        float *dist_px,
        /* return args */
        float r_loc[3], float r_no[3], int *r_index)
{
	short elem = SCE_SNAP_MODE_EDGE;

	if (ob->type != OB_MESH) {
		return elem;
	}

	float lpmat[4][4];
	mul_m4_m4m4(lpmat, snapdata->pmat, obmat);

	struct DistProjectedAABBPrecalc neasrest_precalc;
	dist_squared_to_projected_aabb_precalc(
	        &neasrest_precalc, lpmat, snapdata->win_size, snapdata->mval);

	Nearest2dUserData nearest2d = {
		.is_persp     = snapdata->view_proj == VIEW_PROJ_PERSP,
	};

	BVHTreeNearest nearest = {
		.index = -1,
		.dist_sq = SQUARE(original_dist_px),
	};

	SnapObjectData *sod = BLI_ghash_lookup(sctx->cache.object_map, ob);
	BLI_assert(sod != NULL);

	if (sod->type == SNAP_MESH) {
		nearest2d.userdata             = &((SnapObjectData_Mesh *)sod)->treedata;
		nearest2d.get_vert_co          = (Nearest2DGetVertCoCallback)cb_mvert_co_get;
		nearest2d.get_edge_verts_index = (Nearest2DGetEdgeVertsCallback)cb_medge_verts_get;
		nearest2d.copy_vert_no         = (Nearest2DCopyVertNoCallback)cb_mvert_no_copy;
	}
	else {
		BLI_assert(sod->type == SNAP_EDIT_MESH);
		nearest2d.userdata             = BKE_editmesh_from_object(ob);
		nearest2d.get_vert_co          = (Nearest2DGetVertCoCallback)cb_bvert_co_get;
		nearest2d.get_edge_verts_index = (Nearest2DGetEdgeVertsCallback)cb_bedge_verts_get;
		nearest2d.copy_vert_no         = (Nearest2DCopyVertNoCallback)cb_bvert_no_copy;
	}

	int vindex[2];
	nearest2d.get_edge_verts_index(*r_index, vindex, nearest2d.userdata);

	const float *v_pair[2];
	nearest2d.get_vert_co(vindex[0], &v_pair[0], nearest2d.userdata);
	nearest2d.get_vert_co(vindex[1], &v_pair[1], nearest2d.userdata);

	float lambda;
	if (!isect_ray_seg_v3(
	        neasrest_precalc.ray_origin,
	        neasrest_precalc.ray_direction,
	        v_pair[0], v_pair[1], &lambda))
	{
		/* do nothing */;
	}
	else if (lambda < 0.25f || 0.75f < lambda) {
		int v_id = lambda < 0.5f ? 0 : 1;

		if (test_projected_vert_dist(
		        &neasrest_precalc, NULL, 0,
		        nearest2d.is_persp, v_pair[v_id],
		        &nearest.dist_sq, nearest.co))
		{
			nearest.index = vindex[v_id];
			nearest2d.copy_vert_no(vindex[v_id], nearest.no, nearest2d.userdata);
			elem = SCE_SNAP_MODE_VERTEX;
		}
	}

	if (nearest.index != -1) {
		*dist_px = sqrtf(nearest.dist_sq);

		copy_v3_v3(r_loc, nearest.co);
		mul_m4_v3(obmat, r_loc);

		if (r_no) {
			float imat[4][4];
			invert_m4_m4(imat, obmat);

			copy_v3_v3(r_no, nearest.no);
			mul_transposed_mat3_m4_v3(imat, r_no);
			normalize_v3(r_no);
		}

		if (r_index) {
			*r_index = nearest.index;
		}
	}

	return elem;
}

static short snapArmature(
        SnapData *snapdata,
        Object *ob, float obmat[4][4], bool use_obedit,
        /* read/write args */
        float *dist_px,
        /* return args */
        float r_loc[3], float *UNUSED(r_no), int *r_index)
{
	short retval = 0;

	if (snapdata->snap_to_flag == SCE_SNAP_MODE_FACE) { /* Currently only edge and vert */
		return retval;
	}

	float lpmat[4][4], dist_px_sq = SQUARE(*dist_px);
	mul_m4_m4m4(lpmat, snapdata->pmat, obmat);

	struct DistProjectedAABBPrecalc neasrest_precalc;
	dist_squared_to_projected_aabb_precalc(
	        &neasrest_precalc, lpmat, snapdata->win_size, snapdata->mval);

	use_obedit = use_obedit && BKE_object_is_in_editmode(ob);

	if (use_obedit == false) {
		/* Test BoundBox */
		BoundBox *bb = BKE_armature_boundbox_get(ob);
		if (bb) {
			bool dummy[3];
			/* In vertex and edges you need to get the pixel distance from ray to BoundBox, see: T46099, T46816 */
			float bb_dist_px_sq = dist_squared_to_projected_aabb(
			        &neasrest_precalc, bb->vec[0], bb->vec[6], dummy);

			if (bb_dist_px_sq > dist_px_sq) {
				return retval;
			}
		}
	}

	float tobmat[4][4], clip_planes_local[MAX_CLIPPLANE_LEN][4];
	transpose_m4_m4(tobmat, obmat);
	for (int i = snapdata->clip_plane_len; i--;) {
		mul_v4_m4v4(clip_planes_local[i], tobmat, snapdata->clip_plane[i]);
	}

	bool is_persp = snapdata->view_proj == VIEW_PROJ_PERSP;

	bArmature *arm = ob->data;
	if (arm->edbo) {
		for (EditBone *eBone = arm->edbo->first; eBone; eBone = eBone->next) {
			if (eBone->layer & arm->layer) {
				/* skip hidden or moving (selected) bones */
				if ((eBone->flag & (BONE_HIDDEN_A | BONE_ROOTSEL | BONE_TIPSEL)) == 0) {
					bool has_vert_snap = false;

					if (snapdata->snap_to_flag & SCE_SNAP_MODE_VERTEX) {
						has_vert_snap = test_projected_vert_dist(
						        &neasrest_precalc,
						        clip_planes_local, snapdata->clip_plane_len,
						        is_persp, eBone->head, &dist_px_sq, r_loc);
						has_vert_snap |= test_projected_vert_dist(
						        &neasrest_precalc,
						        clip_planes_local, snapdata->clip_plane_len,
						        is_persp, eBone->tail, &dist_px_sq, r_loc);

						if (has_vert_snap) {
							retval = SCE_SNAP_MODE_VERTEX;
						}
					}
					if (!has_vert_snap && snapdata->snap_to_flag & SCE_SNAP_MODE_EDGE) {
						if (test_projected_edge_dist(
						        &neasrest_precalc,
						        clip_planes_local, snapdata->clip_plane_len,
						        is_persp, eBone->head, eBone->tail,
						        &dist_px_sq, r_loc))
						{
							retval = SCE_SNAP_MODE_EDGE;
						}
					}
				}
			}
		}
	}
	else if (ob->pose && ob->pose->chanbase.first) {
		for (bPoseChannel *pchan = ob->pose->chanbase.first; pchan; pchan = pchan->next) {
			Bone *bone = pchan->bone;
			/* skip hidden bones */
			if (bone && !(bone->flag & (BONE_HIDDEN_P | BONE_HIDDEN_PG))) {
				bool has_vert_snap = false;
				const float *head_vec = pchan->pose_head;
				const float *tail_vec = pchan->pose_tail;

				if (snapdata->snap_to_flag & SCE_SNAP_MODE_VERTEX) {
					has_vert_snap = test_projected_vert_dist(
					        &neasrest_precalc,
					        clip_planes_local, snapdata->clip_plane_len,
					        is_persp, head_vec, &dist_px_sq, r_loc);
					has_vert_snap |= test_projected_vert_dist(
					        &neasrest_precalc,
					        clip_planes_local, snapdata->clip_plane_len,
					        is_persp, tail_vec, &dist_px_sq, r_loc);

					if (has_vert_snap) {
						retval = SCE_SNAP_MODE_VERTEX;
					}
				}
				if (!has_vert_snap && snapdata->snap_to_flag & SCE_SNAP_MODE_EDGE) {
					if (test_projected_edge_dist(
					        &neasrest_precalc,
					        clip_planes_local, snapdata->clip_plane_len,
					        is_persp, head_vec, tail_vec,
					        &dist_px_sq, r_loc))
					{
						retval = SCE_SNAP_MODE_EDGE;
					}
				}
			}
		}
	}

	if (retval) {
		*dist_px = sqrtf(dist_px_sq);
		mul_m4_v3(obmat, r_loc);
		if (r_index) {
			/* Does not support index. */
			*r_index = -1;
		}
		return retval;
	}

	return 0;
}

static short snapCurve(
        SnapData *snapdata,
        Object *ob, float obmat[4][4], bool use_obedit,
        /* read/write args */
        float *dist_px,
        /* return args */
        float r_loc[3], float *UNUSED(r_no), int *r_index)
{
	bool has_snap = false;

	/* only vertex snapping mode (eg control points and handles) supported for now) */
	if (snapdata->snap_to_flag != SCE_SNAP_MODE_VERTEX) {
		return 0;
	}

	Curve *cu = ob->data;
	float dist_px_sq = SQUARE(*dist_px);

	float lpmat[4][4];
	mul_m4_m4m4(lpmat, snapdata->pmat, obmat);

	struct DistProjectedAABBPrecalc neasrest_precalc;
	dist_squared_to_projected_aabb_precalc(
	        &neasrest_precalc, lpmat, snapdata->win_size, snapdata->mval);

	use_obedit = use_obedit && BKE_object_is_in_editmode(ob);

	if (use_obedit == false) {
		/* Test BoundBox */
		BoundBox *bb = BKE_curve_boundbox_get(ob);
		if (bb) {
			bool dummy[3];
			/* In vertex and edges you need to get the pixel distance from ray to BoundBox, see: T46099, T46816 */
			float bb_dist_px_sq = dist_squared_to_projected_aabb(
			        &neasrest_precalc, bb->vec[0], bb->vec[6], dummy);

			if (bb_dist_px_sq > dist_px_sq) {
				return 0;
			}
		}
	}

	float tobmat[4][4], clip_planes_local[MAX_CLIPPLANE_LEN][4];
	transpose_m4_m4(tobmat, obmat);
	for (int i = snapdata->clip_plane_len; i--;) {
		mul_v4_m4v4(clip_planes_local[i], tobmat, snapdata->clip_plane[i]);
	}

	bool is_persp = snapdata->view_proj == VIEW_PROJ_PERSP;

	for (Nurb *nu = (use_obedit ? cu->editnurb->nurbs.first : cu->nurb.first); nu; nu = nu->next) {
		for (int u = 0; u < nu->pntsu; u++) {
			if (snapdata->snap_to_flag & SCE_SNAP_MODE_VERTEX) {
				if (use_obedit) {
					if (nu->bezt) {
						/* don't snap to selected (moving) or hidden */
						if (nu->bezt[u].f2 & SELECT || nu->bezt[u].hide != 0) {
							break;
						}
						has_snap |= test_projected_vert_dist(
						        &neasrest_precalc,
						        clip_planes_local, snapdata->clip_plane_len,
						        is_persp, nu->bezt[u].vec[1], &dist_px_sq,
						        r_loc);
						/* don't snap if handle is selected (moving), or if it is aligning to a moving handle */
						if (!(nu->bezt[u].f1 & SELECT) &&
						    !(nu->bezt[u].h1 & HD_ALIGN && nu->bezt[u].f3 & SELECT))
						{
							has_snap |= test_projected_vert_dist(
						        &neasrest_precalc,
						        clip_planes_local, snapdata->clip_plane_len,
						        is_persp, nu->bezt[u].vec[0], &dist_px_sq,
						        r_loc);
						}
						if (!(nu->bezt[u].f3 & SELECT) &&
						    !(nu->bezt[u].h2 & HD_ALIGN && nu->bezt[u].f1 & SELECT))
						{
							has_snap |= test_projected_vert_dist(
							        &neasrest_precalc,
							        clip_planes_local, snapdata->clip_plane_len,
							        is_persp, nu->bezt[u].vec[2], &dist_px_sq,
							        r_loc);
						}
					}
					else {
						/* don't snap to selected (moving) or hidden */
						if (nu->bp[u].f1 & SELECT || nu->bp[u].hide != 0) {
							break;
						}
						has_snap |= test_projected_vert_dist(
						        &neasrest_precalc,
						        clip_planes_local, snapdata->clip_plane_len,
						        is_persp, nu->bp[u].vec, &dist_px_sq,
						        r_loc);
					}
				}
				else {
					/* curve is not visible outside editmode if nurb length less than two */
					if (nu->pntsu > 1) {
						if (nu->bezt) {
							has_snap |= test_projected_vert_dist(
							        &neasrest_precalc,
							        clip_planes_local, snapdata->clip_plane_len,
							        is_persp, nu->bezt[u].vec[1], &dist_px_sq,
							        r_loc);
						}
						else {
							has_snap |= test_projected_vert_dist(
							        &neasrest_precalc,
							        clip_planes_local, snapdata->clip_plane_len,
							        is_persp, nu->bp[u].vec, &dist_px_sq,
							        r_loc);
						}
					}
				}
			}
		}
	}
	if (has_snap) {
		*dist_px = sqrtf(dist_px_sq);
		mul_m4_v3(obmat, r_loc);
		if (r_index) {
			/* Does not support index yet. */
			*r_index = -1;
		}
		return SCE_SNAP_MODE_VERTEX;
	}

	return 0;
}

/* may extend later (for now just snaps to empty center) */
static short snapEmpty(
        SnapData *snapdata,
        Object *ob, float obmat[4][4],
        /* read/write args */
        float *dist_px,
        /* return args */
        float r_loc[3], float *UNUSED(r_no), int *r_index)
{
	short retval = 0;

	if (ob->transflag & OB_DUPLI) {
		return retval;
	}

	/* for now only vertex supported */
	if (snapdata->snap_to_flag & SCE_SNAP_MODE_VERTEX) {
		struct DistProjectedAABBPrecalc neasrest_precalc;
		dist_squared_to_projected_aabb_precalc(
		        &neasrest_precalc, snapdata->pmat, snapdata->win_size, snapdata->mval);

		float tobmat[4][4], clip_planes_local[MAX_CLIPPLANE_LEN][4];
		transpose_m4_m4(tobmat, obmat);
		for (int i = snapdata->clip_plane_len; i--;) {
			mul_v4_m4v4(clip_planes_local[i], tobmat, snapdata->clip_plane[i]);
		}

		bool is_persp = snapdata->view_proj == VIEW_PROJ_PERSP;
		float dist_px_sq = SQUARE(*dist_px);
		float co[3];
		copy_v3_v3(co, obmat[3]);
		if (test_projected_vert_dist(
		        &neasrest_precalc,
		        clip_planes_local, snapdata->clip_plane_len,
		        is_persp, co, &dist_px_sq, r_loc))
		{
			*dist_px = sqrtf(dist_px_sq);
			retval = SCE_SNAP_MODE_VERTEX;
		}
	}

	if (retval) {
		if (r_index) {
			/* Does not support index. */
			*r_index = -1;
		}
		return retval;
	}

	return 0;
}

static short snapCamera(
        const SnapObjectContext *sctx, SnapData *snapdata,
        Object *object, float obmat[4][4],
        /* read/write args */
        float *dist_px,
        /* return args */
        float r_loc[3], float *UNUSED(r_no), int *r_index)
{
	short retval = 0;

	Depsgraph *depsgraph = sctx->depsgraph;
	Scene *scene = sctx->scene;

	bool is_persp = snapdata->view_proj == VIEW_PROJ_PERSP;
	float dist_px_sq = SQUARE(*dist_px);

	float orig_camera_mat[4][4], orig_camera_imat[4][4], imat[4][4];
	MovieClip *clip = BKE_object_movieclip_get(scene, object, false);
	MovieTracking *tracking;

	if (clip == NULL) {
		return retval;
	}
	if (object->transflag & OB_DUPLI) {
		return retval;
	}

	float tobmat[4][4], clip_planes_local[MAX_CLIPPLANE_LEN][4];
	transpose_m4_m4(tobmat, obmat);
	for (int i = snapdata->clip_plane_len; i--;) {
		mul_v4_m4v4(clip_planes_local[i], tobmat, snapdata->clip_plane[i]);
	}

	tracking = &clip->tracking;

	BKE_tracking_get_camera_object_matrix(depsgraph, scene, object, orig_camera_mat);

	invert_m4_m4(orig_camera_imat, orig_camera_mat);
	invert_m4_m4(imat, obmat);

	if (snapdata->snap_to_flag & SCE_SNAP_MODE_VERTEX) {
		struct DistProjectedAABBPrecalc neasrest_precalc;
		dist_squared_to_projected_aabb_precalc(
		        &neasrest_precalc, snapdata->pmat, snapdata->win_size, snapdata->mval);

		MovieTrackingObject *tracking_object;
		for (tracking_object = tracking->objects.first;
		     tracking_object;
		     tracking_object = tracking_object->next)
		{
			ListBase *tracksbase = BKE_tracking_object_get_tracks(tracking, tracking_object);
			MovieTrackingTrack *track;
			float reconstructed_camera_mat[4][4],
			      reconstructed_camera_imat[4][4];
			float (*vertex_obmat)[4];

			if ((tracking_object->flag & TRACKING_OBJECT_CAMERA) == 0) {
				BKE_tracking_camera_get_reconstructed_interpolate(tracking, tracking_object,
				                                                  CFRA, reconstructed_camera_mat);

				invert_m4_m4(reconstructed_camera_imat, reconstructed_camera_mat);
			}

			for (track = tracksbase->first; track; track = track->next) {
				float bundle_pos[3];

				if ((track->flag & TRACK_HAS_BUNDLE) == 0) {
					continue;
				}

				copy_v3_v3(bundle_pos, track->bundle_pos);
				if (tracking_object->flag & TRACKING_OBJECT_CAMERA) {
					vertex_obmat = orig_camera_mat;
				}
				else {
					mul_m4_v3(reconstructed_camera_imat, bundle_pos);
					vertex_obmat = obmat;
				}

				mul_m4_v3(vertex_obmat, bundle_pos);
				if (test_projected_vert_dist(
				        &neasrest_precalc,
				        clip_planes_local, snapdata->clip_plane_len,
				        is_persp, bundle_pos, &dist_px_sq, r_loc))
				{
					retval = SCE_SNAP_MODE_VERTEX;
				}
			}
		}
	}

	if (retval) {
		*dist_px = sqrtf(dist_px_sq);
		if (r_index) {
			/* Does not support index. */
			*r_index = -1;
		}
		return retval;
	}

	return 0;
}

static short snapMesh(
        SnapObjectContext *sctx, SnapData *snapdata,
        Object *ob, Mesh *me, float obmat[4][4],
        /* read/write args */
        float *dist_px,
        /* return args */
        float r_loc[3], float r_no[3], int *r_index)
{
	BLI_assert(snapdata->snap_to_flag != SCE_SNAP_MODE_FACE);

	if ((snapdata->snap_to_flag & ~SCE_SNAP_MODE_FACE) == SCE_SNAP_MODE_EDGE) {
		if (me->totedge == 0) {
			return 0;
		}
	}
	else {
		if (me->totvert == 0) {
			return 0;
		}
	}

	float lpmat[4][4];
	mul_m4_m4m4(lpmat, snapdata->pmat, obmat);

	float dist_px_sq = SQUARE(*dist_px);

	/* Test BoundBox */
	BoundBox *bb = BKE_mesh_boundbox_get(ob);
	if (bb) {
		/* In vertex and edges you need to get the pixel distance from ray to BoundBox, see: T46099, T46816 */

		struct DistProjectedAABBPrecalc data_precalc;
		dist_squared_to_projected_aabb_precalc(
		        &data_precalc, lpmat, snapdata->win_size, snapdata->mval);

		bool dummy[3];
		float bb_dist_px_sq = dist_squared_to_projected_aabb(
		        &data_precalc, bb->vec[0], bb->vec[6], dummy);

		if (bb_dist_px_sq > dist_px_sq) {
			return 0;
		}
	}

	SnapObjectData_Mesh *sod = NULL;

	void **sod_p;
	if (BLI_ghash_ensure_p(sctx->cache.object_map, ob, &sod_p)) {
		sod = *sod_p;
	}
	else {
		sod = *sod_p = snap_object_data_mesh_create(sctx);
	}

	BVHTreeFromMesh *treedata, dummy_treedata;
	BVHTree **bvhtree;
	treedata = &sod->treedata;
	bvhtree = sod->bvhtree;

	/* The tree is owned by the Mesh and may have been freed since we last used! */
	if ((sod->has_looptris   && treedata->tree && !bvhcache_has_tree(me->runtime.bvh_cache, treedata->tree)) ||
	    (sod->has_loose_edge && bvhtree[0]     && !bvhcache_has_tree(me->runtime.bvh_cache, bvhtree[0]))     ||
	    (sod->has_loose_vert && bvhtree[1]     && !bvhcache_has_tree(me->runtime.bvh_cache, bvhtree[1])))
	{
		BLI_assert(!treedata->tree || !bvhcache_has_tree(me->runtime.bvh_cache, treedata->tree));
		BLI_assert(!bvhtree[0]     || !bvhcache_has_tree(me->runtime.bvh_cache, bvhtree[0]));
		BLI_assert(!bvhtree[1]     || !bvhcache_has_tree(me->runtime.bvh_cache, bvhtree[1]));

		free_bvhtree_from_mesh(treedata);
		bvhtree[0] = NULL;
		bvhtree[1] = NULL;
	}

	if (sod->has_looptris && treedata->tree == NULL) {
		BKE_bvhtree_from_mesh_get(treedata, me, BVHTREE_FROM_LOOPTRI, 4);
		sod->has_looptris = (treedata->tree != NULL);
		if (sod->has_looptris) {
			/* Make sure that the array of edges is referenced in the callbacks. */
			treedata->edge = me->medge; /* CustomData_get_layer(&me->edata, CD_MEDGE);? */
		}
	}
	if (sod->has_loose_edge && bvhtree[0] == NULL) {
		bvhtree[0] = BKE_bvhtree_from_mesh_get(&dummy_treedata, me, BVHTREE_FROM_LOOSEEDGES, 2);
		sod->has_loose_edge = bvhtree[0] != NULL;

		if (sod->has_loose_edge) {
			BLI_assert(treedata->vert_allocated == false);
			treedata->vert = dummy_treedata.vert;
			treedata->vert_allocated = dummy_treedata.vert_allocated;

			BLI_assert(treedata->edge_allocated == false);
			treedata->edge = dummy_treedata.edge;
			treedata->edge_allocated = dummy_treedata.edge_allocated;
		}
	}
	if (snapdata->snap_to_flag & SCE_SNAP_MODE_VERTEX) {
		if (sod->has_loose_vert && bvhtree[1] == NULL) {
			bvhtree[1] = BKE_bvhtree_from_mesh_get(&dummy_treedata, me, BVHTREE_FROM_LOOSEVERTS, 2);
			sod->has_loose_vert = bvhtree[1] != NULL;

			if (sod->has_loose_vert) {
				BLI_assert(treedata->vert_allocated == false);
				treedata->vert = dummy_treedata.vert;
				treedata->vert_allocated = dummy_treedata.vert_allocated;
			}
		}
	}
	else {
		/* Not necessary, just to keep the data more consistent. */
		sod->has_loose_vert = false;
	}

	/* Update pointers. */
	if (treedata->vert_allocated == false) {
		treedata->vert = me->mvert; /* CustomData_get_layer(&me->vdata, CD_MVERT);? */
	}
	if (treedata->tree || bvhtree[0]) {
		if (treedata->edge_allocated == false) {
			/* If raycast has been executed before, `treedata->edge` can be NULL. */
			treedata->edge = me->medge; /* CustomData_get_layer(&me->edata, CD_MEDGE);? */
		}
		if (treedata->loop && treedata->loop_allocated == false) {
			treedata->loop = me->mloop; /* CustomData_get_layer(&me->edata, CD_MLOOP);? */
		}
		if (treedata->looptri && treedata->looptri_allocated == false) {
			treedata->looptri = BKE_mesh_runtime_looptri_ensure(me);
		}
	}

	Nearest2dUserData nearest2d = {
		.is_persp             = snapdata->view_proj == VIEW_PROJ_PERSP,
		.userdata             = treedata,
		.get_vert_co          = (Nearest2DGetVertCoCallback)cb_mvert_co_get,
		.get_edge_verts_index = (Nearest2DGetEdgeVertsCallback)cb_medge_verts_get,
		.get_tri_verts_index  = (Nearest2DGetTriVertsCallback)cb_mlooptri_verts_get,
		.get_tri_edges_index  = (Nearest2DGetTriEdgesCallback)cb_mlooptri_edges_get,
		.copy_vert_no         = (Nearest2DCopyVertNoCallback)cb_mvert_no_copy,
	};

	BVHTreeNearest nearest = {
		.index = -1,
		.dist_sq = dist_px_sq,
	};
	int last_index = nearest.index;
	short elem = SCE_SNAP_MODE_VERTEX;

	float tobmat[4][4], clip_planes_local[MAX_CLIPPLANE_LEN][4];
	transpose_m4_m4(tobmat, obmat);
	for (int i = snapdata->clip_plane_len; i--;) {
		mul_v4_m4v4(clip_planes_local[i], tobmat, snapdata->clip_plane[i]);
	}

	if (bvhtree[1] && (snapdata->snap_to_flag & SCE_SNAP_MODE_VERTEX)) {
		/* snap to loose verts */
		BLI_bvhtree_find_nearest_projected(
		        bvhtree[1], lpmat, snapdata->win_size, snapdata->mval,
		        clip_planes_local, snapdata->clip_plane_len,
		        &nearest, cb_snap_vert, &nearest2d);

		last_index = nearest.index;
	}

	if (snapdata->snap_to_flag & SCE_SNAP_MODE_EDGE) {
		if (bvhtree[0]) {
			/* snap to loose edges */
			BLI_bvhtree_find_nearest_projected(
			        bvhtree[0], lpmat, snapdata->win_size, snapdata->mval,
			        clip_planes_local, snapdata->clip_plane_len,
			        &nearest, cb_snap_edge, &nearest2d);
		}

		if (treedata->tree) {
			/* snap to looptris */
			BLI_bvhtree_find_nearest_projected(
			        treedata->tree, lpmat, snapdata->win_size, snapdata->mval,
			        clip_planes_local, snapdata->clip_plane_len,
			        &nearest, cb_snap_tri_edges, &nearest2d);
		}

		if (last_index != nearest.index) {
			elem = SCE_SNAP_MODE_EDGE;
		}
	}
	else {
		BLI_assert(snapdata->snap_to_flag & SCE_SNAP_MODE_VERTEX);
		if (bvhtree[0]) {
			/* snap to loose edges */
			BLI_bvhtree_find_nearest_projected(
			        bvhtree[0], lpmat, snapdata->win_size, snapdata->mval,
			        clip_planes_local, snapdata->clip_plane_len,
			        &nearest, cb_snap_edge_verts, &nearest2d);
		}

		if (treedata->tree) {
			/* snap to looptris */
			BLI_bvhtree_find_nearest_projected(
			        treedata->tree, lpmat, snapdata->win_size, snapdata->mval,
			        clip_planes_local, snapdata->clip_plane_len,
			        &nearest, cb_snap_tri_verts, &nearest2d);
		}
	}

	if (nearest.index != -1) {
		*dist_px = sqrtf(nearest.dist_sq);

		copy_v3_v3(r_loc, nearest.co);
		mul_m4_v3(obmat, r_loc);

		if (r_no) {
			float imat[4][4];
			invert_m4_m4(imat, obmat);

			copy_v3_v3(r_no, nearest.no);
			mul_transposed_mat3_m4_v3(imat, r_no);
			normalize_v3(r_no);
		}
		if (r_index) {
			*r_index = nearest.index;
		}

		return elem;
	}

	return 0;
}

static short snapEditMesh(
        SnapObjectContext *sctx, SnapData *snapdata,
        Object *ob, BMEditMesh *em, float obmat[4][4],
        /* read/write args */
        float *dist_px,
        /* return args */
        float r_loc[3], float r_no[3], int *r_index)
{
	BLI_assert(snapdata->snap_to_flag != SCE_SNAP_MODE_FACE);

	if ((snapdata->snap_to_flag & ~SCE_SNAP_MODE_FACE) == SCE_SNAP_MODE_EDGE) {
		if (em->bm->totedge == 0) {
			return 0;
		}
	}
	else {
		if (em->bm->totvert == 0) {
			return 0;
		}
	}

	SnapObjectData_EditMesh *sod = NULL;
	BVHTreeFromEditMesh *treedata_vert = NULL, *treedata_edge = NULL;
	Object *em_ob = em->ob;

	BLI_assert(em_ob->data == BKE_object_get_pre_modified_mesh(ob));
	UNUSED_VARS_NDEBUG(ob);

	void **sod_p;
	/* Use `em->ob` as the key in ghash since the editmesh is used
	 * to create bvhtree and is the same for each linked object. */
	if (BLI_ghash_ensure_p(sctx->cache.object_map, em_ob, &sod_p)) {
		sod = *sod_p;
	}
	else {
		sod = *sod_p = snap_object_data_editmesh_create(sctx, em->bm);
	}

	float dist_px_sq = SQUARE(*dist_px);

	{
		float min[3], max[3];
		mul_v3_m4v3(min, obmat, sod->min);
		mul_v3_m4v3(max, obmat, sod->max);

		/* In vertex and edges you need to get the pixel distance from ray to BoundBox, see: T46099, T46816 */
		struct DistProjectedAABBPrecalc data_precalc;
		dist_squared_to_projected_aabb_precalc(
		        &data_precalc, snapdata->pmat, snapdata->win_size, snapdata->mval);

		bool dummy[3];
		float bb_dist_px_sq = dist_squared_to_projected_aabb(
		        &data_precalc, min, max, dummy);

		if (bb_dist_px_sq > dist_px_sq) {
			return 0;
		}
	}

	BVHCache *em_bvh_cache = ((Mesh *)em_ob->data)->runtime.bvh_cache;

	if (snapdata->snap_to_flag & SCE_SNAP_MODE_VERTEX) {
		if (sod->bvh_trees[0] == NULL) {
			sod->bvh_trees[0] = BLI_memarena_calloc(sctx->cache.mem_arena, sizeof(**sod->bvh_trees));
		}
		treedata_vert = sod->bvh_trees[0];

		if (sctx->callbacks.edit_mesh.test_vert_fn == NULL) {
			/* The tree is owned by the Mesh and may have been freed since we last used! */
			if (!bvhcache_has_tree(em_bvh_cache, treedata_vert->tree)) {
				free_bvhtree_from_editmesh(treedata_vert);
			}
		}

		if (treedata_vert->tree == NULL) {
			BLI_bitmap *verts_mask = NULL;
			int verts_num_active = -1;
			if (sctx->callbacks.edit_mesh.test_vert_fn) {
				verts_mask = BLI_BITMAP_NEW(em->bm->totvert, __func__);
				verts_num_active = BM_iter_mesh_bitmap_from_filter(
				        BM_VERTS_OF_MESH, em->bm, verts_mask,
				        (bool(*)(BMElem *, void *))sctx->callbacks.edit_mesh.test_vert_fn,
				        sctx->callbacks.edit_mesh.user_data);

				bvhtree_from_editmesh_verts_ex(treedata_vert, em, verts_mask, verts_num_active, 0.0f, 2, 6);
				MEM_freeN(verts_mask);
			}
			else {
				bvhtree_from_editmesh_verts(treedata_vert, em, 0.0f, 2, 6, &em_bvh_cache);
			}
		}
	}

	if (snapdata->snap_to_flag & SCE_SNAP_MODE_EDGE) {
		if (sod->bvh_trees[1] == NULL) {
			sod->bvh_trees[1] = BLI_memarena_calloc(sctx->cache.mem_arena, sizeof(**sod->bvh_trees));
		}
		treedata_edge = sod->bvh_trees[1];

		if (sctx->callbacks.edit_mesh.test_edge_fn == NULL) {
			/* The tree is owned by the Mesh and may have been freed since we last used! */
			if (!bvhcache_has_tree(em_bvh_cache, treedata_edge->tree)) {
				free_bvhtree_from_editmesh(treedata_edge);
			}
		}

		if (treedata_edge->tree == NULL) {
			BLI_bitmap *edges_mask = NULL;
			int edges_num_active = -1;
			if (sctx->callbacks.edit_mesh.test_edge_fn) {
				edges_mask = BLI_BITMAP_NEW(em->bm->totedge, __func__);
				edges_num_active = BM_iter_mesh_bitmap_from_filter(
				        BM_EDGES_OF_MESH, em->bm, edges_mask,
				        (bool(*)(BMElem *, void *))sctx->callbacks.edit_mesh.test_edge_fn,
				        sctx->callbacks.edit_mesh.user_data);

				bvhtree_from_editmesh_edges_ex(treedata_edge, em, edges_mask, edges_num_active, 0.0f, 2, 6);
				MEM_freeN(edges_mask);
			}
			else {
				bvhtree_from_editmesh_edges(treedata_edge, em, 0.0f, 2, 6, &em_bvh_cache);
			}
		}
	}

	Nearest2dUserData nearest2d = {
		.is_persp             = snapdata->view_proj == VIEW_PROJ_PERSP,
		.userdata             = em,
		.get_vert_co          = (Nearest2DGetVertCoCallback)cb_bvert_co_get,
		.get_edge_verts_index = (Nearest2DGetEdgeVertsCallback)cb_bedge_verts_get,
		.copy_vert_no         = (Nearest2DCopyVertNoCallback)cb_bvert_no_copy,
	};

	BVHTreeNearest nearest = {
		.index = -1,
		.dist_sq = dist_px_sq,
	};
	int last_index = nearest.index;
	short elem = SCE_SNAP_MODE_VERTEX;

	float lpmat[4][4], tobmat[4][4], clip_planes_local[MAX_CLIPPLANE_LEN][4];
	mul_m4_m4m4(lpmat, snapdata->pmat, obmat);
	transpose_m4_m4(tobmat, obmat);

	for (int i = snapdata->clip_plane_len; i--;) {
		mul_v4_m4v4(clip_planes_local[i], tobmat, snapdata->clip_plane[i]);
	}

	if (treedata_vert && snapdata->snap_to_flag & SCE_SNAP_MODE_VERTEX) {
		BM_mesh_elem_table_ensure(em->bm, BM_VERT);
		BLI_bvhtree_find_nearest_projected(
		        treedata_vert->tree, lpmat, snapdata->win_size, snapdata->mval,
		        clip_planes_local, snapdata->clip_plane_len,
		        &nearest, cb_snap_vert, &nearest2d);

		last_index = nearest.index;
	}

	if (treedata_edge && snapdata->snap_to_flag & SCE_SNAP_MODE_EDGE) {
		BM_mesh_elem_table_ensure(em->bm, BM_EDGE | BM_VERT);
		BLI_bvhtree_find_nearest_projected(
		        treedata_edge->tree, lpmat, snapdata->win_size, snapdata->mval,
		        clip_planes_local, snapdata->clip_plane_len,
		        &nearest, cb_snap_edge, &nearest2d);

		if (last_index != nearest.index) {
			elem = SCE_SNAP_MODE_EDGE;
		}
	}

	if (nearest.index != -1) {
		*dist_px = sqrtf(nearest.dist_sq);

		copy_v3_v3(r_loc, nearest.co);
		mul_m4_v3(obmat, r_loc);
		if (r_no) {
			float imat[4][4];
			invert_m4_m4(imat, obmat);

			copy_v3_v3(r_no, nearest.no);
			mul_transposed_mat3_m4_v3(imat, r_no);
			normalize_v3(r_no);
		}
		if (r_index) {
			*r_index = nearest.index;
		}

		return elem;
	}

	return 0;
}

/**
 * \param use_obedit: Uses the coordinates of BMesh (if any) to do the snapping;
 *
 * \note Duplicate args here are documented at #snapObjectsRay
 */
static short snapObject(
        SnapObjectContext *sctx, SnapData *snapdata,
        Object *ob, float obmat[4][4], bool use_obedit,
        /* read/write args */
        float *dist_px,
        /* return args */
        float r_loc[3], float r_no[3], int *r_index,
        Object **r_ob, float r_obmat[4][4])
{
	short retval = 0;

	switch (ob->type) {
		case OB_MESH:
			if (use_obedit && BKE_object_is_in_editmode(ob)) {
				BMEditMesh *em = BKE_editmesh_from_object(ob);
				retval = snapEditMesh(
				        sctx, snapdata, ob, em, obmat,
				        dist_px,
				        r_loc, r_no, r_index);
			}
			else {
				retval = snapMesh(
				        sctx, snapdata, ob, ob->data, obmat,
				        dist_px,
				        r_loc, r_no, r_index);
			}
			break;

		case OB_ARMATURE:
			retval = snapArmature(
			        snapdata,
			        ob, obmat, use_obedit,
			        dist_px,
			        r_loc, r_no, r_index);
			break;

		case OB_CURVE:
			retval = snapCurve(
			        snapdata,
			        ob, obmat, use_obedit,
			        dist_px,
			        r_loc, r_no, r_index);
			break;

		case OB_EMPTY:
			retval = snapEmpty(
			        snapdata, ob, obmat,
			        dist_px,
			        r_loc, r_no, r_index);
			break;
		case OB_GPENCIL:
			retval = snapEmpty(
<<<<<<< HEAD
					snapdata, ob, obmat,
					dist_px,
					r_loc, r_no, r_index);
=======
			        snapdata, ob, obmat,
			        dist_px,
			        r_loc, r_no, r_index);
>>>>>>> 6cad7984
			break;
		case OB_CAMERA:
			retval = snapCamera(
			        sctx, snapdata, ob, obmat,
			        dist_px,
			        r_loc, r_no, r_index);
			break;
	}

	if (retval) {
		if (r_ob) {
			*r_ob = ob;
		}
		if (r_obmat) {
			copy_m4_m4(r_obmat, obmat);
		}
		return retval;
	}

	return 0;
}


struct SnapObjUserData {
	SnapData *snapdata;
	/* read/write args */
	float *dist_px;
	/* return args */
	float *r_loc;
	float *r_no;
	int *r_index;
	Object **r_ob;
	float (*r_obmat)[4];
	short ret;
};

static void sanp_obj_cb(SnapObjectContext *sctx, bool is_obedit, Object *ob, float obmat[4][4], void *data)
{
	struct SnapObjUserData *dt = data;

	short elem = snapObject(
	        sctx, dt->snapdata,
	        ob, obmat, is_obedit,
	        /* read/write args */
	        dt->dist_px,
	        /* return args */
	        dt->r_loc, dt->r_no, dt->r_index,
	        dt->r_ob, dt->r_obmat);

	if (elem) {
		dt->ret = elem;
	}
}


/**
 * Main Snapping Function
 * ======================
 *
 * Walks through all objects in the scene to find the closest snap element ray.
 *
 * \param sctx: Snap context to store data.
 * \param snapdata: struct generated in `get_snapdata`.
 * \param snap_select : from enum eSnapSelect.
 * \param use_object_edit_cage : Uses the coordinates of BMesh(if any) to do the snapping.
 *
 * Read/Write Args
 * ---------------
 *
 * \param ray_depth: maximum depth allowed for r_co, elements deeper than this value will be ignored.
 * \param dist_px: Maximum threshold distance (in pixels).
 *
 * Output Args
 * -----------
 *
 * \param r_loc: Hit location.
 * \param r_no: Hit normal (optional).
 * \param r_index: Hit index or -1 when no valid index is found.
 * (currently only set to the polygon index when when using ``snap_to == SCE_SNAP_MODE_FACE``).
 * \param r_ob: Hit object.
 * \param r_obmat: Object matrix (may not be #Object.obmat with dupli-instances).
 *
 */
static short snapObjectsRay(
        SnapObjectContext *sctx, SnapData *snapdata,
        const struct SnapObjectParams *params,
        /* read/write args */
        float *dist_px,
        /* return args */
        float r_loc[3], float r_no[3], int *r_index,
        Object **r_ob, float r_obmat[4][4])
{
	struct SnapObjUserData data = {
		.snapdata = snapdata,
		.dist_px = dist_px,
		.r_loc = r_loc,
		.r_no = r_no,
		.r_ob = r_ob,
		.r_index = r_index,
		.r_obmat = r_obmat,
		.ret = 0,
	};

	iter_snap_objects(sctx, params, sanp_obj_cb, &data);

	return data.ret;
}

/** \} */

/* -------------------------------------------------------------------- */
/** \name Public Object Snapping API
 * \{ */

SnapObjectContext *ED_transform_snap_object_context_create(
        Main *bmain, Scene *scene, Depsgraph *depsgraph, int flag)
{
	SnapObjectContext *sctx = MEM_callocN(sizeof(*sctx), __func__);

	sctx->flag = flag;

	sctx->bmain = bmain;
	sctx->scene = scene;
	sctx->depsgraph = depsgraph;

	sctx->cache.object_map = BLI_ghash_ptr_new(__func__);
	sctx->cache.mem_arena = BLI_memarena_new(BLI_MEMARENA_STD_BUFSIZE, __func__);

	return sctx;
}

SnapObjectContext *ED_transform_snap_object_context_create_view3d(
        Main *bmain, Scene *scene, Depsgraph *depsgraph, int flag,
        /* extra args for view3d */
        const ARegion *ar, const View3D *v3d)
{
	SnapObjectContext *sctx = ED_transform_snap_object_context_create(bmain, scene, depsgraph, flag);

	sctx->use_v3d = true;
	sctx->v3d_data.ar = ar;
	sctx->v3d_data.v3d = v3d;

	return sctx;
}

static void snap_object_data_free(void *sod_v)
{
	switch (((SnapObjectData *)sod_v)->type) {
		case SNAP_MESH:
		{
			SnapObjectData_Mesh *sod = sod_v;
			if (sod->treedata.tree) {
				free_bvhtree_from_mesh(&sod->treedata);
			}
			break;
		}
		case SNAP_EDIT_MESH:
		{
			SnapObjectData_EditMesh *sod = sod_v;
			for (int i = 0; i < ARRAY_SIZE(sod->bvh_trees); i++) {
				if (sod->bvh_trees[i]) {
					free_bvhtree_from_editmesh(sod->bvh_trees[i]);
				}
			}
			break;
		}
	}
}

void ED_transform_snap_object_context_destroy(SnapObjectContext *sctx)
{
	BLI_ghash_free(sctx->cache.object_map, NULL, snap_object_data_free);
	BLI_memarena_free(sctx->cache.mem_arena);

	MEM_freeN(sctx);
}

void ED_transform_snap_object_context_set_editmesh_callbacks(
        SnapObjectContext *sctx,
        bool (*test_vert_fn)(BMVert *, void *user_data),
        bool (*test_edge_fn)(BMEdge *, void *user_data),
        bool (*test_face_fn)(BMFace *, void *user_data),
        void *user_data)
{
	sctx->callbacks.edit_mesh.test_vert_fn = test_vert_fn;
	sctx->callbacks.edit_mesh.test_edge_fn = test_edge_fn;
	sctx->callbacks.edit_mesh.test_face_fn = test_face_fn;

	sctx->callbacks.edit_mesh.user_data = user_data;
}

bool ED_transform_snap_object_project_ray_ex(
        SnapObjectContext *sctx,
        const struct SnapObjectParams *params,
        const float ray_start[3], const float ray_normal[3],
        float *ray_depth,
        float r_loc[3], float r_no[3], int *r_index,
        Object **r_ob, float r_obmat[4][4])
{
	return raycastObjects(
	        sctx, params,
	        ray_start, ray_normal,
	        ray_depth, r_loc, r_no, r_index, r_ob, r_obmat, NULL);
}

/**
 * Fill in a list of all hits.
 *
 * \param ray_depth: Only depths in this range are considered, -1.0 for maximum.
 * \param sort: Optionally sort the hits by depth.
 * \param r_hit_list: List of #SnapObjectHitDepth (caller must free).
 */
bool ED_transform_snap_object_project_ray_all(
        SnapObjectContext *sctx,
        const struct SnapObjectParams *params,
        const float ray_start[3], const float ray_normal[3],
        float ray_depth, bool sort,
        ListBase *r_hit_list)
{
	if (ray_depth == -1.0f) {
		ray_depth = BVH_RAYCAST_DIST_MAX;
	}

#ifdef DEBUG
	float ray_depth_prev = ray_depth;
#endif

	bool retval = raycastObjects(
	        sctx, params,
	        ray_start, ray_normal,
	        &ray_depth, NULL, NULL, NULL, NULL, NULL,
	        r_hit_list);

	/* meant to be readonly for 'all' hits, ensure it is */
#ifdef DEBUG
	BLI_assert(ray_depth_prev == ray_depth);
#endif

	if (sort) {
		BLI_listbase_sort(r_hit_list, hit_depth_cmp);
	}

	return retval;
}

/**
 * Convenience function for snap ray-casting.
 *
 * Given a ray, cast it into the scene (snapping to faces).
 *
 * \return Snap success
 */
static bool transform_snap_context_project_ray_impl(
        SnapObjectContext *sctx,
        const struct SnapObjectParams *params,
        const float ray_start[3], const float ray_normal[3], float *ray_depth,
        float r_co[3], float r_no[3])
{
	bool ret;

	/* try snap edge, then face if it fails */
	ret = ED_transform_snap_object_project_ray_ex(
	        sctx,
	        params,
	        ray_start, ray_normal, ray_depth,
	        r_co, r_no, NULL,
	        NULL, NULL);

	return ret;
}

bool ED_transform_snap_object_project_ray(
        SnapObjectContext *sctx,
        const struct SnapObjectParams *params,
        const float ray_origin[3], const float ray_direction[3], float *ray_depth,
        float r_co[3], float r_no[3])
{
	float ray_depth_fallback;
	if (ray_depth == NULL) {
		ray_depth_fallback = BVH_RAYCAST_DIST_MAX;
		ray_depth = &ray_depth_fallback;
	}

	return transform_snap_context_project_ray_impl(
	        sctx,
	        params,
	        ray_origin, ray_direction, ray_depth,
	        r_co, r_no);
}

static short transform_snap_context_project_view3d_mixed_impl(
        SnapObjectContext *sctx,
        const unsigned short snap_to_flag,
        const struct SnapObjectParams *params,
        const float mval[2], float *dist_px,
        float r_loc[3], float r_no[3], int *r_index,
        Object **r_ob, float r_obmat[4][4])
{
	BLI_assert(
	        (snap_to_flag & (
	        SCE_SNAP_MODE_VERTEX |
	        SCE_SNAP_MODE_EDGE   |
	        SCE_SNAP_MODE_FACE)) != 0);

	short retval = 0;
	bool has_hit = false;
	int index = -1;

	float loc[3], no[3], obmat[4][4];
	Object *ob = NULL;

	const ARegion *ar = sctx->v3d_data.ar;
	const RegionView3D *rv3d = ar->regiondata;

	bool use_occlusion_test =
	        params->use_occlusion_test &&
	        !(sctx->v3d_data.v3d->shading.flag & V3D_SHADING_XRAY);

	if (snap_to_flag & SCE_SNAP_MODE_FACE || use_occlusion_test) {
		float ray_start[3], ray_normal[3];

		if (!ED_view3d_win_to_ray_ex(
		        sctx->depsgraph,
		        sctx->v3d_data.ar, sctx->v3d_data.v3d,
		        mval, NULL, ray_normal, ray_start, true))
		{
			return false;
		}

		float dummy_ray_depth = BVH_RAYCAST_DIST_MAX;

		has_hit = raycastObjects(
		        sctx, params,
		        ray_start, ray_normal,
		        &dummy_ray_depth, loc, no,
		        &index, &ob, obmat, NULL);

		if (has_hit && (snap_to_flag & SCE_SNAP_MODE_FACE)) {
			retval = SCE_SNAP_MODE_FACE;
		}
	}

	if (snap_to_flag & (SCE_SNAP_MODE_VERTEX | SCE_SNAP_MODE_EDGE)) {
		short elem;
		float dist_px_tmp = *dist_px;

		SnapData snapdata;
		copy_m4_m4(snapdata.pmat, rv3d->persmat);
		snapdata.win_size[0] = ar->winx;
		snapdata.win_size[1] = ar->winy;
		copy_v2_v2(snapdata.mval, mval);
		snapdata.snap_to_flag = snap_to_flag;
		snapdata.view_proj = rv3d->is_persp ? VIEW_PROJ_PERSP : VIEW_PROJ_ORTHO;

		planes_from_projmat(
		        snapdata.pmat,
		        NULL, NULL, NULL, NULL,
		        snapdata.clip_plane[0], snapdata.clip_plane[1]);

		snapdata.clip_plane_len = 2;

		if (has_hit) {
			/* Compute the new clip_pane but do not add it yet. */
			float new_clipplane[4];
			plane_from_point_normal_v3(new_clipplane, loc, no);
			if (dot_v3v3(snapdata.clip_plane[0], new_clipplane) > 0.0f) {
				/* The plane is facing the wrong direction. */
				negate_v4(new_clipplane);
			}

			/* Try to snap only to the polygon. */
			elem = snap_mesh_polygon(
			        sctx, &snapdata, ob, obmat,
			        &dist_px_tmp, loc, no, &index);

			if (elem) {
				retval = elem;
			}

			/* Add the new clip plane to the beginning of the list. */
			for (int i = snapdata.clip_plane_len; i != 0; i--) {
				copy_v4_v4(snapdata.clip_plane[i], snapdata.clip_plane[i - 1]);
			}
			copy_v4_v4(snapdata.clip_plane[0], new_clipplane);
			snapdata.clip_plane_len++;
		}

		elem = snapObjectsRay(
		        sctx, &snapdata, params,
		        &dist_px_tmp, loc, no, &index, &ob, obmat);

		if (elem) {
			retval = elem;
		}

		if ((retval == SCE_SNAP_MODE_EDGE) &&
		    (snapdata.snap_to_flag & SCE_SNAP_MODE_VERTEX))
		{
			retval = snap_mesh_edge_verts_mixed(
			        sctx, &snapdata,
			        ob, obmat, *dist_px,
			        &dist_px_tmp, loc, no, &index);
		}

		*dist_px = dist_px_tmp;
	}

	if (retval) {
		copy_v3_v3(r_loc, loc);
		if (r_no) {
			copy_v3_v3(r_no, no);
		}
		if (r_ob) {
			*r_ob = ob;
		}
		if (r_obmat) {
			copy_m4_m4(r_obmat, obmat);
		}
		if (r_index) {
			*r_index = index;
		}
		return retval;
	}

	return 0;
}

bool ED_transform_snap_object_project_view3d_ex(
        SnapObjectContext *sctx,
        const unsigned short snap_to,
        const struct SnapObjectParams *params,
        const float mval[2], float *dist_px,
        float r_loc[3], float r_no[3], int *r_index,
        Object **r_ob, float r_obmat[4][4])
{
	return transform_snap_context_project_view3d_mixed_impl(
	        sctx,
	        snap_to, params,
	        mval, dist_px,
	        r_loc, r_no, r_index, r_ob, r_obmat) != 0;
}

/**
 * Convenience function for performing snapping.
 *
 * Given a 2D region value, snap to vert/edge/face.
 *
 * \param sctx: Snap context.
 * \param mval_fl: Screenspace coordinate.
 * \param dist_px: Maximum distance to snap (in pixels).
 * \param r_co: hit location.
 * \param r_no: hit normal (optional).
 * \return Snap success
 */
bool ED_transform_snap_object_project_view3d(
        SnapObjectContext *sctx,
        const unsigned short snap_to,
        const struct SnapObjectParams *params,
        const float mval[2], float *dist_px,
        float r_loc[3], float r_no[3])
{
	return ED_transform_snap_object_project_view3d_ex(
	        sctx,
	        snap_to,
	        params,
	        mval, dist_px,
	        r_loc, r_no, NULL,
	        NULL, NULL);
}

/**
 * see: #ED_transform_snap_object_project_ray_all
 */
bool ED_transform_snap_object_project_all_view3d_ex(
        SnapObjectContext *sctx,
        const struct SnapObjectParams *params,
        const float mval[2],
        float ray_depth, bool sort,
        ListBase *r_hit_list)
{
	float ray_start[3], ray_normal[3];

	if (!ED_view3d_win_to_ray_ex(
	        sctx->depsgraph,
	        sctx->v3d_data.ar, sctx->v3d_data.v3d,
	        mval, NULL, ray_normal, ray_start, true))
	{
		return false;
	}

	return ED_transform_snap_object_project_ray_all(
	        sctx,
	        params,
	        ray_start, ray_normal, ray_depth, sort,
	        r_hit_list);
}

/** \} */<|MERGE_RESOLUTION|>--- conflicted
+++ resolved
@@ -2282,15 +2282,9 @@
 			break;
 		case OB_GPENCIL:
 			retval = snapEmpty(
-<<<<<<< HEAD
-					snapdata, ob, obmat,
-					dist_px,
-					r_loc, r_no, r_index);
-=======
 			        snapdata, ob, obmat,
 			        dist_px,
 			        r_loc, r_no, r_index);
->>>>>>> 6cad7984
 			break;
 		case OB_CAMERA:
 			retval = snapCamera(
