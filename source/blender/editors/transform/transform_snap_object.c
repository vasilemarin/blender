--- conflicted
+++ resolved
@@ -1589,21 +1589,6 @@
 	return retval;
 }
 
-<<<<<<< HEAD
-=======
-static const BVHTreeFromMesh *G_treedata = NULL;
-static uint G_ed_num = 0;
-static void G_test_ed(const char *pre, const char *func, const char *post) {
-	if (G_treedata && G_treedata->edge) {
-		printf("%s%s%s\n", pre, func, post);
-		printf("edge_allocated = %s\n", G_treedata->edge_allocated ? "True" : "False");
-		const MEdge *ed = &G_treedata->edge[G_ed_num - 1];
-		printf("reading edge %d:\n", G_ed_num - 1);
-		printf("\t[v1, v2: %d, %d]\n", ed->v1, ed->v2);
-	}
-}
-
->>>>>>> 7fc2c072
 static bool snapDerivedMesh(
         SnapObjectContext *sctx, SnapData *snpdt,
         Object *ob, float obmat[4][4], const unsigned int ob_index,
@@ -1872,14 +1857,6 @@
 		snp_free_nearestdata(&localdata.nearest);
 
 		if ((neasrest2d.vert_index != -1) || (neasrest2d.edge_index != -1)) {
-
-<<<<<<< HEAD
-=======
-			G_treedata = treedata_lt;
-			G_ed_num = dm->getNumEdges(dm);
-			G_test_ed("***start***\n", __func__, "");
-
->>>>>>> 7fc2c072
 			copy_v3_v3(r_loc, neasrest2d.co);
 			mul_m4_v3(obmat, r_loc);
 			if (r_no) {
@@ -1896,13 +1873,6 @@
 		}
 	}
 
-<<<<<<< HEAD
-=======
-	G_test_ed("", __func__, ": before release");
-	dm->release(dm);
-	G_test_ed("", __func__, ": after release :(");
-
->>>>>>> 7fc2c072
 	return retval;
 }
 
