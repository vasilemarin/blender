/*
 * This program is free software; you can redistribute it and/or
 * modify it under the terms of the GNU General Public License
 * as published by the Free Software Foundation; either version 2
 * of the License, or (at your option) any later version.
 *
 * This program is distributed in the hope that it will be useful,
 * but WITHOUT ANY WARRANTY; without even the implied warranty of
 * MERCHANTABILITY or FITNESS FOR A PARTICULAR PURPOSE.  See the
 * GNU General Public License for more details.
 *
 * You should have received a copy of the GNU General Public License
 * along with this program; if not, write to the Free Software Foundation,
 * Inc., 51 Franklin Street, Fifth Floor, Boston, MA 02110-1301, USA.
 *
 * The Original Code is Copyright (C) 2015, Blender Foundation
 * This is a new part of Blender
 * Brush based operators for editing Grease Pencil strokes
 */

/** \file
 * \ingroup edgpencil
 */

#include <stdio.h>
#include <string.h>
#include <stdlib.h>
#include <stddef.h>
#include <math.h>

#include "MEM_guardedalloc.h"

#include "BLI_blenlib.h"
#include "BLI_ghash.h"
#include "BLI_math.h"
#include "BLI_rand.h"
#include "BLI_utildefines.h"

#include "PIL_time.h"

#include "BLT_translation.h"

#include "DNA_meshdata_types.h"
#include "DNA_scene_types.h"
#include "DNA_screen_types.h"
#include "DNA_space_types.h"
#include "DNA_view3d_types.h"
#include "DNA_gpencil_types.h"
#include "DNA_object_types.h"

#include "BKE_colortools.h"
#include "BKE_context.h"
#include "BKE_deform.h"
#include "BKE_gpencil.h"
#include "BKE_material.h"
#include "BKE_object_deform.h"
#include "BKE_report.h"

#include "UI_interface.h"

#include "WM_api.h"
#include "WM_types.h"

#include "RNA_access.h"
#include "RNA_define.h"
#include "RNA_enum_types.h"

#include "UI_view2d.h"

#include "ED_gpencil.h"
#include "ED_screen.h"
#include "ED_view3d.h"

#include "GPU_immediate.h"
#include "GPU_immediate_util.h"
#include "GPU_state.h"

#include "DEG_depsgraph.h"
#include "DEG_depsgraph_query.h"

#include "gpencil_intern.h"

/* ************************************************ */
/* General Brush Editing Context */

/* Context for brush operators */
typedef struct tGP_BrushEditData {
  /* Current editor/region/etc. */
  /* NOTE: This stuff is mainly needed to handle 3D view projection stuff... */
  struct Main *bmain;
  Scene *scene;
  Object *object;

  ScrArea *sa;
  ARegion *ar;

  /* Current GPencil datablock */
  bGPdata *gpd;

  /* Brush Settings */
  GP_Sculpt_Settings *settings;
  GP_Sculpt_Data *gp_brush;
  GP_Sculpt_Data *gp_brush_old;

  eGP_Sculpt_Types brush_type;
  eGP_Sculpt_Types brush_type_old;
  eGP_Sculpt_Flag flag;
  eGP_Sculpt_SelectMaskFlag mask;

  /* Space Conversion Data */
  GP_SpaceConversion gsc;

  /* Is the brush currently painting? */
  bool is_painting;
  bool is_weight_mode;

  /* Start of new sculpt stroke */
  bool first;

  /* Is multiframe editing enabled, and are we using falloff for that? */
  bool is_multiframe;
  bool use_multiframe_falloff;

  /* Current frame */
  int cfra;

  /* Brush Runtime Data: */
  /* - position and pressure
   * - the *_prev variants are the previous values
   */
  float mval[2], mval_prev[2];
  float pressure, pressure_prev;

  /* - effect vector (e.g. 2D/3D translation for grab brush) */
  float dvec[3];

  /* rotation for derived data */
  float rot;

  /* - multiframe falloff factor */
  float mf_falloff;

  /* active vertex group */
  int vrgroup;

  /* brush geometry (bounding box) */
  rcti brush_rect;

  /* Custom data for certain brushes */
  /* - map from bGPDstroke's to structs containing custom data about those strokes */
  GHash *stroke_customdata;
  /* - general customdata */
  void *customdata;

  /* Timer for in-place accumulation of brush effect */
  wmTimer *timer;
  bool timerTick; /* is this event from a timer */

  RNG *rng;
} tGP_BrushEditData;

/* Callback for performing some brush operation on a single point */
typedef bool (*GP_BrushApplyCb)(tGP_BrushEditData *gso,
                                bGPDstroke *gps,
                                float rotation,
                                int pt_index,
                                const int radius,
                                const int co[2]);

/* ************************************************ */
/* Utility Functions */

/* apply lock axis reset */
static void gpsculpt_compute_lock_axis(tGP_BrushEditData *gso,
                                       bGPDspoint *pt,
                                       const float save_pt[3])
{
  if (gso->sa->spacetype != SPACE_VIEW3D) {
    return;
  }

  const ToolSettings *ts = gso->scene->toolsettings;
  const View3DCursor *cursor = &gso->scene->cursor;
  const int axis = ts->gp_sculpt.lock_axis;

  /* lock axis control */
  switch (axis) {
    case GP_LOCKAXIS_X: {
      pt->x = save_pt[0];
      break;
    }
    case GP_LOCKAXIS_Y: {
      pt->y = save_pt[1];
      break;
    }
    case GP_LOCKAXIS_Z: {
      pt->z = save_pt[2];
      break;
    }
    case GP_LOCKAXIS_CURSOR: {
      /* Compute a plane with cursor normal and position of the point before do the sculpt. */
      const float scale[3] = {1.0f, 1.0f, 1.0f};
      float plane_normal[3] = {0.0f, 0.0f, 1.0f};
      float plane[4];
      float mat[4][4];
      float r_close[3];

      loc_eul_size_to_mat4(mat, cursor->location, cursor->rotation_euler, scale);

      mul_mat3_m4_v3(mat, plane_normal);
      plane_from_point_normal_v3(plane, save_pt, plane_normal);

      /* find closest point to the plane with the new position */
      closest_to_plane_v3(r_close, plane, &pt->x);
      copy_v3_v3(&pt->x, r_close);
      break;
    }
    default: {
      break;
    }
  }
}

/* Context ---------------------------------------- */

/* Get the sculpting settings */
static GP_Sculpt_Settings *gpsculpt_get_settings(Scene *scene)
{
  return &scene->toolsettings->gp_sculpt;
}

/* Get the active brush */
static GP_Sculpt_Data *gpsculpt_get_brush(Scene *scene, bool is_weight_mode)
{
  GP_Sculpt_Settings *gset = &scene->toolsettings->gp_sculpt;
  GP_Sculpt_Data *gp_brush = NULL;
  if (is_weight_mode) {
    gp_brush = &gset->brush[gset->weighttype];
  }
  else {
    gp_brush = &gset->brush[gset->brushtype];
  }

  return gp_brush;
}

/* Brush Operations ------------------------------- */

/* Invert behavior of brush? */
static bool gp_brush_invert_check(tGP_BrushEditData *gso)
{
  /* The basic setting is the brush's setting (from the panel) */
  bool invert = ((gso->gp_brush->flag & GP_SCULPT_FLAG_INVERT) != 0);

  /* During runtime, the user can hold down the Ctrl key to invert the basic behavior */
  if (gso->flag & GP_SCULPT_FLAG_INVERT) {
    invert ^= true;
  }

  /* set temporary status */
  if (invert) {
    gso->gp_brush->flag |= GP_SCULPT_FLAG_TMP_INVERT;
  }
  else {
    gso->gp_brush->flag &= ~GP_SCULPT_FLAG_TMP_INVERT;
  }

  return invert;
}

/* Compute strength of effect */
static float gp_brush_influence_calc(tGP_BrushEditData *gso, const int radius, const int co[2])
{
  GP_Sculpt_Data *gp_brush = gso->gp_brush;

  /* basic strength factor from brush settings */
  float influence = gp_brush->strength;

  /* use pressure? */
  if (gp_brush->flag & GP_SCULPT_FLAG_USE_PRESSURE) {
    influence *= gso->pressure;
  }

  /* distance fading */
  if (gp_brush->flag & GP_SCULPT_FLAG_USE_FALLOFF) {
    int mval_i[2];
    round_v2i_v2fl(mval_i, gso->mval);
    float distance = (float)len_v2v2_int(mval_i, co);
    float fac;

    CLAMP(distance, 0.0f, (float)radius);
    fac = 1.0f - (distance / (float)radius);

    influence *= fac;
  }

  /* apply multiframe falloff */
  influence *= gso->mf_falloff;

  /* return influence */
  return influence;
}

/* ************************************************ */
/* Brush Callbacks */
/* This section defines the callbacks used by each brush to perform their magic.
 * These are called on each point within the brush's radius.
 */

/* ----------------------------------------------- */
/* Smooth Brush */

/* A simple (but slower + inaccurate)
 * smooth-brush implementation to test the algorithm for stroke smoothing. */
static bool gp_brush_smooth_apply(tGP_BrushEditData *gso,
                                  bGPDstroke *gps,
                                  float UNUSED(rot),
                                  int pt_index,
                                  const int radius,
                                  const int co[2])
{
  // GP_Sculpt_Data *gp_brush = gso->brush;
  float inf = gp_brush_influence_calc(gso, radius, co);
  /* need one flag enabled by default */
  if ((gso->settings->flag &
       (GP_SCULPT_SETT_FLAG_APPLY_POSITION | GP_SCULPT_SETT_FLAG_APPLY_STRENGTH |
        GP_SCULPT_SETT_FLAG_APPLY_THICKNESS | GP_SCULPT_SETT_FLAG_APPLY_UV)) == 0) {
    gso->settings->flag |= GP_SCULPT_SETT_FLAG_APPLY_POSITION;
  }

  /* perform smoothing */
  if (gso->settings->flag & GP_SCULPT_SETT_FLAG_APPLY_POSITION) {
    BKE_gpencil_smooth_stroke(gps, pt_index, inf);
  }
  if (gso->settings->flag & GP_SCULPT_SETT_FLAG_APPLY_STRENGTH) {
    BKE_gpencil_smooth_stroke_strength(gps, pt_index, inf);
  }
  if (gso->settings->flag & GP_SCULPT_SETT_FLAG_APPLY_THICKNESS) {
    BKE_gpencil_smooth_stroke_thickness(gps, pt_index, inf);
  }
  if (gso->settings->flag & GP_SCULPT_SETT_FLAG_APPLY_UV) {
    BKE_gpencil_smooth_stroke_uv(gps, pt_index, inf);
  }

  gps->flag |= GP_STROKE_RECALC_GEOMETRY;

  return true;
}

/* ----------------------------------------------- */
/* Line Thickness Brush */

/* Make lines thicker or thinner by the specified amounts */
static bool gp_brush_thickness_apply(tGP_BrushEditData *gso,
                                     bGPDstroke *gps,
                                     float UNUSED(rot),
                                     int pt_index,
                                     const int radius,
                                     const int co[2])
{
  bGPDspoint *pt = gps->points + pt_index;
  float inf;

  /* Compute strength of effect
   * - We divide the strength by 10, so that users can set "sane" values.
   *   Otherwise, good default values are in the range of 0.093
   */
  inf = gp_brush_influence_calc(gso, radius, co) / 10.0f;

  /* apply */
  /* XXX: this is much too strong,
   * and it should probably do some smoothing with the surrounding stuff. */
  if (gp_brush_invert_check(gso)) {
    /* make line thinner - reduce stroke pressure */
    pt->pressure -= inf;
  }
  else {
    /* make line thicker - increase stroke pressure */
    pt->pressure += inf;
  }

  /* Pressure should stay within [0.0, 1.0]
   * However, it is nice for volumetric strokes to be able to exceed
   * the upper end of this range. Therefore, we don't actually clamp
   * down on the upper end.
   */
  if (pt->pressure < 0.0f) {
    pt->pressure = 0.0f;
  }

  return true;
}

/* ----------------------------------------------- */
/* Color Strength Brush */

/* Make color more or less transparent by the specified amounts */
static bool gp_brush_strength_apply(tGP_BrushEditData *gso,
                                    bGPDstroke *gps,
                                    float UNUSED(rot),
                                    int pt_index,
                                    const int radius,
                                    const int co[2])
{
  bGPDspoint *pt = gps->points + pt_index;
  float inf;

  /* Compute strength of effect
   * - We divide the strength, so that users can set "sane" values.
   *   Otherwise, good default values are in the range of 0.093
   */
  inf = gp_brush_influence_calc(gso, radius, co) / 20.0f;

  /* apply */
  if (gp_brush_invert_check(gso)) {
    /* make line more transparent - reduce alpha factor */
    pt->strength -= inf;
  }
  else {
    /* make line more opaque - increase stroke strength */
    pt->strength += inf;
  }
  /* smooth the strength */
  BKE_gpencil_smooth_stroke_strength(gps, pt_index, inf);

  /* Strength should stay within [0.0, 1.0] */
  CLAMP(pt->strength, 0.0f, 1.0f);

  return true;
}

/* ----------------------------------------------- */
/* Grab Brush */

/* Custom data per stroke for the Grab Brush
 *
 * This basically defines the strength of the effect for each
 * affected stroke point that was within the initial range of
 * the brush region.
 */
typedef struct tGPSB_Grab_StrokeData {
  /* array of indices to corresponding points in the stroke */
  int *points;
  /* array of influence weights for each of the included points */
  float *weights;
  /* angles to calc transformation */
  float *rot;

  /* capacity of the arrays */
  int capacity;
  /* actual number of items currently stored */
  int size;
} tGPSB_Grab_StrokeData;

/* initialise custom data for handling this stroke */
static void gp_brush_grab_stroke_init(tGP_BrushEditData *gso, bGPDstroke *gps)
{
  tGPSB_Grab_StrokeData *data = NULL;

  BLI_assert(gps->totpoints > 0);

  /* Check if there are buffers already (from a prior run) */
  if (BLI_ghash_haskey(gso->stroke_customdata, gps)) {
    /* Ensure that the caches are empty
     * - Since we reuse these between different strokes, we don't
     *   want the previous invocation's data polluting the arrays
     */
    data = BLI_ghash_lookup(gso->stroke_customdata, gps);
    BLI_assert(data != NULL);

    data->size = 0; /* minimum requirement - so that we can repopulate again */

    memset(data->points, 0, sizeof(int) * data->capacity);
    memset(data->weights, 0, sizeof(float) * data->capacity);
    memset(data->rot, 0, sizeof(float) * data->capacity);
  }
  else {
    /* Create new instance */
    data = MEM_callocN(sizeof(tGPSB_Grab_StrokeData), "GP Stroke Grab Data");

    data->capacity = gps->totpoints;
    data->size = 0;

    data->points = MEM_callocN(sizeof(int) * data->capacity, "GP Stroke Grab Indices");
    data->weights = MEM_callocN(sizeof(float) * data->capacity, "GP Stroke Grab Weights");
    data->rot = MEM_callocN(sizeof(float) * data->capacity, "GP Stroke Grab X");

    /* hook up to the cache */
    BLI_ghash_insert(gso->stroke_customdata, gps, data);
  }
}

/* store references to stroke points in the initial stage */
static bool gp_brush_grab_store_points(tGP_BrushEditData *gso,
                                       bGPDstroke *gps,
                                       float rot,
                                       int pt_index,
                                       const int radius,
                                       const int co[2])
{
  tGPSB_Grab_StrokeData *data = BLI_ghash_lookup(gso->stroke_customdata, gps);
  float inf = gp_brush_influence_calc(gso, radius, co);

  BLI_assert(data != NULL);
  BLI_assert(data->size < data->capacity);

  /* insert this point into the set of affected points */
  data->points[data->size] = pt_index;
  data->weights[data->size] = inf;
  data->rot[data->size] = rot;
  data->size++;

  /* done */
  return true;
}

/* Compute effect vector for grab brush */
static void gp_brush_grab_calc_dvec(tGP_BrushEditData *gso)
{
  /* Convert mouse-movements to movement vector */
  // TODO: incorporate pressure into this?
  // XXX: screen-space strokes in 3D space will suffer!
  if (gso->sa->spacetype == SPACE_VIEW3D) {
    RegionView3D *rv3d = gso->ar->regiondata;
    float *rvec = gso->scene->cursor.location;
    float zfac = ED_view3d_calc_zfac(rv3d, rvec, NULL);

    float mval_f[2];

    /* convert from 2D screenspace to 3D... */
    mval_f[0] = (float)(gso->mval[0] - gso->mval_prev[0]);
    mval_f[1] = (float)(gso->mval[1] - gso->mval_prev[1]);

    /* apply derived data transformation */
    if (gso->rot != 0.0f) {
      const float cval = cos(gso->rot);
      const float sval = sin(gso->rot);
      float r[2];
      r[0] = (mval_f[0] * cval) - (mval_f[1] * sval);
      r[1] = (mval_f[0] * sval) + (mval_f[1] * cval);
      copy_v2_v2(mval_f, r);
    }

    ED_view3d_win_to_delta(gso->ar, mval_f, gso->dvec, zfac);
  }
  else {
    /* 2D - just copy */
    // XXX: view2d?
    gso->dvec[0] = (float)(gso->mval[0] - gso->mval_prev[0]);
    gso->dvec[1] = (float)(gso->mval[1] - gso->mval_prev[1]);
    gso->dvec[2] = 0.0f; /* unused */
  }
}

/* Apply grab transform to all relevant points of the affected strokes */
static void gp_brush_grab_apply_cached(tGP_BrushEditData *gso,
                                       bGPDstroke *gps,
                                       float diff_mat[4][4])
{
  tGPSB_Grab_StrokeData *data = BLI_ghash_lookup(gso->stroke_customdata, gps);
  int i;

  /* Apply dvec to all of the stored points */
  for (i = 0; i < data->size; i++) {
    bGPDspoint *pt = &gps->points[data->points[i]];
    float delta[3] = {0.0f};

    /* get derived transformation */
    gso->rot = data->rot[i];
    gp_brush_grab_calc_dvec(gso);

    /* adjust the amount of displacement to apply */
    mul_v3_v3fl(delta, gso->dvec, data->weights[i]);

    float fpt[3];
    float save_pt[3];
    copy_v3_v3(save_pt, &pt->x);
    /* apply transformation */
    mul_v3_m4v3(fpt, diff_mat, &pt->x);
    /* apply */
    add_v3_v3v3(&pt->x, fpt, delta);
    /* undo transformation to the init parent position */
    float inverse_diff_mat[4][4];
    invert_m4_m4(inverse_diff_mat, diff_mat);
    mul_m4_v3(inverse_diff_mat, &pt->x);

    /* compute lock axis */
    gpsculpt_compute_lock_axis(gso, pt, save_pt);
  }
  gps->flag |= GP_STROKE_RECALC_GEOMETRY;
}

/* free customdata used for handling this stroke */
static void gp_brush_grab_stroke_free(void *ptr)
{
  tGPSB_Grab_StrokeData *data = (tGPSB_Grab_StrokeData *)ptr;

  /* free arrays */
  MEM_SAFE_FREE(data->points);
  MEM_SAFE_FREE(data->weights);
  MEM_SAFE_FREE(data->rot);

  /* ... and this item itself, since it was also allocated */
  MEM_freeN(data);
}

/* ----------------------------------------------- */
/* Push Brush */
/* NOTE: Depends on gp_brush_grab_calc_dvec() */
static bool gp_brush_push_apply(tGP_BrushEditData *gso,
                                bGPDstroke *gps,
                                float UNUSED(rot),
                                int pt_index,
                                const int radius,
                                const int co[2])
{
  bGPDspoint *pt = gps->points + pt_index;
  float save_pt[3];
  copy_v3_v3(save_pt, &pt->x);

  float inf = gp_brush_influence_calc(gso, radius, co);
  float delta[3] = {0.0f};

  /* adjust the amount of displacement to apply */
  mul_v3_v3fl(delta, gso->dvec, inf);

  /* apply */
  mul_mat3_m4_v3(gso->object->obmat, delta); /* only rotation component */
  add_v3_v3(&pt->x, delta);

  /* compute lock axis */
  gpsculpt_compute_lock_axis(gso, pt, save_pt);

  gps->flag |= GP_STROKE_RECALC_GEOMETRY;

  /* done */
  return true;
}

/* ----------------------------------------------- */
/* Pinch Brush */
/* Compute reference midpoint for the brush - this is what we'll be moving towards */
static void gp_brush_calc_midpoint(tGP_BrushEditData *gso)
{
  if (gso->sa->spacetype == SPACE_VIEW3D) {
    /* Convert mouse position to 3D space
     * See: gpencil_paint.c :: gp_stroke_convertcoords()
     */
    RegionView3D *rv3d = gso->ar->regiondata;
    const float *rvec = gso->scene->cursor.location;
    float zfac = ED_view3d_calc_zfac(rv3d, rvec, NULL);

    float mval_f[2];
    copy_v2_v2(mval_f, gso->mval);
    float mval_prj[2];
    float dvec[3];

    if (ED_view3d_project_float_global(gso->ar, rvec, mval_prj, V3D_PROJ_TEST_NOP) ==
        V3D_PROJ_RET_OK) {
      sub_v2_v2v2(mval_f, mval_prj, mval_f);
      ED_view3d_win_to_delta(gso->ar, mval_f, dvec, zfac);
      sub_v3_v3v3(gso->dvec, rvec, dvec);
    }
    else {
      zero_v3(gso->dvec);
    }
  }
  else {
    /* Just 2D coordinates */
    // XXX: fix View2D offsets later
    gso->dvec[0] = (float)gso->mval[0];
    gso->dvec[1] = (float)gso->mval[1];
    gso->dvec[2] = 0.0f;
  }
}

/* Shrink distance between midpoint and this point... */
static bool gp_brush_pinch_apply(tGP_BrushEditData *gso,
                                 bGPDstroke *gps,
                                 float UNUSED(rot),
                                 int pt_index,
                                 const int radius,
                                 const int co[2])
{
  bGPDspoint *pt = gps->points + pt_index;
  float fac, inf;
  float vec[3];
  float save_pt[3];
  copy_v3_v3(save_pt, &pt->x);

  /* Scale down standard influence value to get it more manageable...
   * - No damping = Unmanageable at > 0.5 strength
   * - Div 10     = Not enough effect
   * - Div 5      = Happy medium... (by trial and error)
   */
  inf = gp_brush_influence_calc(gso, radius, co) / 5.0f;

  /* 1) Make this point relative to the cursor/midpoint (dvec) */
  float fpt[3];
  mul_v3_m4v3(fpt, gso->object->obmat, &pt->x);
  sub_v3_v3v3(vec, fpt, gso->dvec);

  /* 2) Shrink the distance by pulling the point towards the midpoint
   *    (0.0 = at midpoint, 1 = at edge of brush region)
   *                         OR
   *    Increase the distance (if inverting the brush action!)
   */
  if (gp_brush_invert_check(gso)) {
    /* Inflate (inverse) */
    fac = 1.0f + (inf * inf); /* squared to temper the effect... */
  }
  else {
    /* Shrink (default) */
    fac = 1.0f - (inf * inf); /* squared to temper the effect... */
  }
  mul_v3_fl(vec, fac);

  /* 3) Translate back to original space, with the shrinkage applied */
  add_v3_v3v3(fpt, gso->dvec, vec);
  mul_v3_m4v3(&pt->x, gso->object->imat, fpt);

  /* compute lock axis */
  gpsculpt_compute_lock_axis(gso, pt, save_pt);

  gps->flag |= GP_STROKE_RECALC_GEOMETRY;

  /* done */
  return true;
}

/* ----------------------------------------------- */
/* Twist Brush - Rotate Around midpoint */
/* Take the screenspace coordinates of the point, rotate this around the brush midpoint,
 * convert the rotated point and convert it into "data" space
 */

static bool gp_brush_twist_apply(tGP_BrushEditData *gso,
                                 bGPDstroke *gps,
                                 float UNUSED(rot),
                                 int pt_index,
                                 const int radius,
                                 const int co[2])
{
  bGPDspoint *pt = gps->points + pt_index;
  float angle, inf;
  float save_pt[3];
  copy_v3_v3(save_pt, &pt->x);

  /* Angle to rotate by */
  inf = gp_brush_influence_calc(gso, radius, co);
  angle = DEG2RADF(1.0f) * inf;

  if (gp_brush_invert_check(gso)) {
    /* invert angle that we rotate by */
    angle *= -1;
  }

  /* Rotate in 2D or 3D space? */
  if (gps->flag & GP_STROKE_3DSPACE) {
    /* Perform rotation in 3D space... */
    RegionView3D *rv3d = gso->ar->regiondata;
    float rmat[3][3];
    float axis[3];
    float vec[3];

    /* Compute rotation matrix - rotate around view vector by angle */
    negate_v3_v3(axis, rv3d->persinv[2]);
    normalize_v3(axis);

    axis_angle_normalized_to_mat3(rmat, axis, angle);

    /* Rotate point */
    float fpt[3];
    mul_v3_m4v3(fpt, gso->object->obmat, &pt->x);
    sub_v3_v3v3(vec, fpt, gso->dvec); /* make relative to center
                                       * (center is stored in dvec) */
    mul_m3_v3(rmat, vec);
    add_v3_v3v3(fpt, vec, gso->dvec); /* restore */
    mul_v3_m4v3(&pt->x, gso->object->imat, fpt);

    /* compute lock axis */
    gpsculpt_compute_lock_axis(gso, pt, save_pt);
  }
  else {
    const float axis[3] = {0.0f, 0.0f, 1.0f};
    float vec[3] = {0.0f};
    float rmat[3][3];

    /* Express position of point relative to cursor, ready to rotate */
    // XXX: There is still some offset here, but it's close to working as expected...
    vec[0] = (float)(co[0] - gso->mval[0]);
    vec[1] = (float)(co[1] - gso->mval[1]);

    /* rotate point */
    axis_angle_normalized_to_mat3(rmat, axis, angle);
    mul_m3_v3(rmat, vec);

    /* Convert back to screen-coordinates */
    vec[0] += (float)gso->mval[0];
    vec[1] += (float)gso->mval[1];

    /* Map from screen-coordinates to final coordinate space */
    if (gps->flag & GP_STROKE_2DSPACE) {
      View2D *v2d = gso->gsc.v2d;
      UI_view2d_region_to_view(v2d, vec[0], vec[1], &pt->x, &pt->y);
    }
    else {
      // XXX
      copy_v2_v2(&pt->x, vec);
    }
  }

  gps->flag |= GP_STROKE_RECALC_GEOMETRY;

  /* done */
  return true;
}

/* ----------------------------------------------- */
/* Randomize Brush */
/* Apply some random jitter to the point */
static bool gp_brush_randomize_apply(tGP_BrushEditData *gso,
                                     bGPDstroke *gps,
                                     float UNUSED(rot),
                                     int pt_index,
                                     const int radius,
                                     const int co[2])
{
  bGPDspoint *pt = gps->points + pt_index;
  float save_pt[3];
  copy_v3_v3(save_pt, &pt->x);

  /* Amount of jitter to apply depends on the distance of the point to the cursor,
   * as well as the strength of the brush
   */
  const float inf = gp_brush_influence_calc(gso, radius, co) / 2.0f;
  const float fac = BLI_rng_get_float(gso->rng) * inf;
  /* need one flag enabled by default */
  if ((gso->settings->flag &
       (GP_SCULPT_SETT_FLAG_APPLY_POSITION | GP_SCULPT_SETT_FLAG_APPLY_STRENGTH |
        GP_SCULPT_SETT_FLAG_APPLY_THICKNESS | GP_SCULPT_SETT_FLAG_APPLY_UV)) == 0) {
    gso->settings->flag |= GP_SCULPT_SETT_FLAG_APPLY_POSITION;
  }

  /* apply random to position */
  if (gso->settings->flag & GP_SCULPT_SETT_FLAG_APPLY_POSITION) {
    /* Jitter is applied perpendicular to the mouse movement vector
     * - We compute all effects in screenspace (since it's easier)
     *   and then project these to get the points/distances in
     *   view-space as needed.
     */
    float mvec[2], svec[2];

    /* mouse movement in ints -> floats */
    mvec[0] = (float)(gso->mval[0] - gso->mval_prev[0]);
    mvec[1] = (float)(gso->mval[1] - gso->mval_prev[1]);

    /* rotate mvec by 90 degrees... */
    svec[0] = -mvec[1];
    svec[1] = mvec[0];

    /* scale the displacement by the random displacement, and apply */
    if (BLI_rng_get_float(gso->rng) > 0.5f) {
      mul_v2_fl(svec, -fac);
    }
    else {
      mul_v2_fl(svec, fac);
    }

    /* convert to dataspace */
    if (gps->flag & GP_STROKE_3DSPACE) {
      /* 3D: Project to 3D space */
      if (gso->sa->spacetype == SPACE_VIEW3D) {
        bool flip;
        RegionView3D *rv3d = gso->ar->regiondata;
        float zfac = ED_view3d_calc_zfac(rv3d, &pt->x, &flip);
        if (flip == false) {
          float dvec[3];
          ED_view3d_win_to_delta(gso->gsc.ar, svec, dvec, zfac);
          add_v3_v3(&pt->x, dvec);
          /* compute lock axis */
          gpsculpt_compute_lock_axis(gso, pt, save_pt);
        }
      }
      else {
        /* ERROR */
        BLI_assert(!"3D stroke being sculpted in non-3D view");
      }
    }
    else {
      /* 2D: As-is */
      // XXX: v2d scaling/offset?
      float nco[2];
      nco[0] = (float)co[0] + svec[0];
      nco[1] = (float)co[1] + svec[1];

      copy_v2_v2(&pt->x, nco);
    }
  }
  /* apply random to strength */
  if (gso->settings->flag & GP_SCULPT_SETT_FLAG_APPLY_STRENGTH) {
    if (BLI_rng_get_float(gso->rng) > 0.5f) {
      pt->strength += fac;
    }
    else {
      pt->strength -= fac;
    }
    CLAMP_MIN(pt->strength, 0.0f);
    CLAMP_MAX(pt->strength, 1.0f);
  }
  /* apply random to thickness (use pressure) */
  if (gso->settings->flag & GP_SCULPT_SETT_FLAG_APPLY_THICKNESS) {
    if (BLI_rng_get_float(gso->rng) > 0.5f) {
      pt->pressure += fac;
    }
    else {
      pt->pressure -= fac;
    }
    /* only limit lower value */
    CLAMP_MIN(pt->pressure, 0.0f);
  }
  /* apply random to UV (use pressure) */
  if (gso->settings->flag & GP_SCULPT_SETT_FLAG_APPLY_UV) {
    if (BLI_rng_get_float(gso->rng) > 0.5f) {
      pt->uv_rot += fac;
    }
    else {
      pt->uv_rot -= fac;
    }
    CLAMP(pt->uv_rot, -M_PI_2, M_PI_2);
  }

  gps->flag |= GP_STROKE_RECALC_GEOMETRY;

  /* done */
  return true;
}

/* Weight Paint Brush */
/* Change weight paint for vertex groups */
static bool gp_brush_weight_apply(tGP_BrushEditData *gso,
                                  bGPDstroke *gps,
                                  float UNUSED(rot),
                                  int pt_index,
                                  const int radius,
                                  const int co[2])
{
  /* create dvert */
  BKE_gpencil_dvert_ensure(gps);

  MDeformVert *dvert = gps->dvert + pt_index;
  float inf;

  /* Compute strength of effect
   * - We divide the strength by 10, so that users can set "sane" values.
   *   Otherwise, good default values are in the range of 0.093
   */
  inf = gp_brush_influence_calc(gso, radius, co) / 10.0f;

  /* need a vertex group */
  if (gso->vrgroup == -1) {
    if (gso->object) {
      BKE_object_defgroup_add(gso->object);
      DEG_relations_tag_update(gso->bmain);
      gso->vrgroup = 0;
    }
  }
  else {
    bDeformGroup *defgroup = BLI_findlink(&gso->object->defbase, gso->vrgroup);
    if (defgroup->flag & DG_LOCK_WEIGHT) {
      return false;
    }
  }
  /* get current weight */
  MDeformWeight *dw = defvert_verify_index(dvert, gso->vrgroup);
  float curweight = dw ? dw->weight : 0.0f;

  if (gp_brush_invert_check(gso)) {
    curweight -= inf;
  }
  else {
    /* increase weight */
    curweight += inf;
    /* verify maximum target weight */
    CLAMP_MAX(curweight, gso->gp_brush->weight);
  }

  CLAMP(curweight, 0.0f, 1.0f);
  if (dw) {
    dw->weight = curweight;
  }

  return true;
}

/* ************************************************ */
/* Non Callback-Based Brushes */
/* Clone Brush ------------------------------------- */
/* How this brush currently works:
 * - If this is start of the brush stroke, paste immediately under the cursor
 *   by placing the midpoint of the buffer strokes under the cursor now
 *
 * - Otherwise, in:
 *   "Stamp Mode" - Move the newly pasted strokes so that their center follows the cursor
 *   "Continuous" - Repeatedly just paste new copies for where the brush is now
 */

/* Custom state data for clone brush */
typedef struct tGPSB_CloneBrushData {
  /* midpoint of the strokes on the clipboard */
  float buffer_midpoint[3];

  /* number of strokes in the paste buffer (and/or to be created each time) */
  size_t totitems;

  /* for "stamp" mode, the currently pasted brushes */
  bGPDstroke **new_strokes;

  /** Mapping from colors referenced per stroke, to the new colors in the "pasted" strokes. */
  GHash *new_colors;
} tGPSB_CloneBrushData;

/* Initialise "clone" brush data */
static void gp_brush_clone_init(bContext *C, tGP_BrushEditData *gso)
{
  tGPSB_CloneBrushData *data;
  bGPDstroke *gps;

  /* init custom data */
  gso->customdata = data = MEM_callocN(sizeof(tGPSB_CloneBrushData), "CloneBrushData");

  /* compute midpoint of strokes on clipboard */
  for (gps = gp_strokes_copypastebuf.first; gps; gps = gps->next) {
    if (ED_gpencil_stroke_can_use(C, gps)) {
      const float dfac = 1.0f / ((float)gps->totpoints);
      float mid[3] = {0.0f};

      bGPDspoint *pt;
      int i;

      /* compute midpoint of this stroke */
      for (i = 0, pt = gps->points; i < gps->totpoints; i++, pt++) {
        float co[3];

        mul_v3_v3fl(co, &pt->x, dfac);
        add_v3_v3(mid, co);
      }

      /* combine this stroke's data with the main data */
      add_v3_v3(data->buffer_midpoint, mid);
      data->totitems++;
    }
  }

  /* Divide the midpoint by the number of strokes, to finish averaging it */
  if (data->totitems > 1) {
    mul_v3_fl(data->buffer_midpoint, 1.0f / (float)data->totitems);
  }

  /* Create a buffer for storing the current strokes */
  if (1 /*gso->brush->mode == GP_EDITBRUSH_CLONE_MODE_STAMP*/) {
    data->new_strokes = MEM_callocN(sizeof(bGPDstroke *) * data->totitems,
                                    "cloned strokes ptr array");
  }

  /* Init colormap for mapping between the pasted stroke's source color (names)
   * and the final colors that will be used here instead.
   */
  data->new_colors = gp_copybuf_validate_colormap(C);
}

/* Free custom data used for "clone" brush */
static void gp_brush_clone_free(tGP_BrushEditData *gso)
{
  tGPSB_CloneBrushData *data = gso->customdata;

  /* free strokes array */
  if (data->new_strokes) {
    MEM_freeN(data->new_strokes);
    data->new_strokes = NULL;
  }

  /* free copybuf colormap */
  if (data->new_colors) {
    BLI_ghash_free(data->new_colors, NULL, NULL);
    data->new_colors = NULL;
  }

  /* free the customdata itself */
  MEM_freeN(data);
  gso->customdata = NULL;
}

/* Create new copies of the strokes on the clipboard */
static void gp_brush_clone_add(bContext *C, tGP_BrushEditData *gso)
{
  tGPSB_CloneBrushData *data = gso->customdata;

  Object *ob = CTX_data_active_object(C);
  bGPdata *gpd = (bGPdata *)ob->data;
  Scene *scene = CTX_data_scene(C);
  bGPDstroke *gps;

  float delta[3];
  size_t strokes_added = 0;

  /* Compute amount to offset the points by */
  /* NOTE: This assumes that screenspace strokes are NOT used in the 3D view... */

  gp_brush_calc_midpoint(gso); /* this puts the cursor location into gso->dvec */
  sub_v3_v3v3(delta, gso->dvec, data->buffer_midpoint);

  /* Copy each stroke into the layer */
  for (gps = gp_strokes_copypastebuf.first; gps; gps = gps->next) {
    if (ED_gpencil_stroke_can_use(C, gps)) {
      bGPDstroke *new_stroke;
      bGPDspoint *pt;
      int i;

      bGPDlayer *gpl = NULL;
      /* Try to use original layer. */
      if (gps->runtime.tmp_layerinfo != NULL) {
        gpl = BLI_findstring(&gpd->layers, gps->runtime.tmp_layerinfo, offsetof(bGPDlayer, info));
      }

      /* if not available, use active layer. */
      if (gpl == NULL) {
        gpl = CTX_data_active_gpencil_layer(C);
      }
      bGPDframe *gpf = BKE_gpencil_layer_getframe(gpl, CFRA, GP_GETFRAME_ADD_NEW);

      /* Make a new stroke */
      new_stroke = MEM_dupallocN(gps);

      new_stroke->points = MEM_dupallocN(gps->points);
      if (gps->dvert != NULL) {
        new_stroke->dvert = MEM_dupallocN(gps->dvert);
        BKE_gpencil_stroke_weights_duplicate(gps, new_stroke);
      }
      new_stroke->triangles = MEM_dupallocN(gps->triangles);

      new_stroke->next = new_stroke->prev = NULL;
      BLI_addtail(&gpf->strokes, new_stroke);

      /* Fix color references */
      Material *ma = BLI_ghash_lookup(data->new_colors, POINTER_FROM_INT(new_stroke->mat_nr));
      new_stroke->mat_nr = BKE_gpencil_object_material_get_index(ob, ma);
      if (!ma || new_stroke->mat_nr < 0) {
        new_stroke->mat_nr = 0;
      }
      /* Adjust all the stroke's points, so that the strokes
       * get pasted relative to where the cursor is now
       */
      for (i = 0, pt = new_stroke->points; i < new_stroke->totpoints; i++, pt++) {
        /* Rotate around center new position */
        mul_mat3_m4_v3(gso->object->obmat, &pt->x); /* only rotation component */

        /* assume that the delta can just be applied, and then everything works */
        add_v3_v3(&pt->x, delta);
        mul_m4_v3(gso->object->imat, &pt->x);
      }

      /* Store ref for later */
      if ((data->new_strokes) && (strokes_added < data->totitems)) {
        data->new_strokes[strokes_added] = new_stroke;
        strokes_added++;
      }
    }
  }
}

/* Move newly-added strokes around - "Stamp" mode of the Clone brush */
static void gp_brush_clone_adjust(tGP_BrushEditData *gso)
{
  tGPSB_CloneBrushData *data = gso->customdata;
  size_t snum;

  /* Compute the amount of movement to apply (overwrites dvec) */
  gso->rot = 0.0f;
  gp_brush_grab_calc_dvec(gso);

  /* For each of the stored strokes, apply the offset to each point */
  /* NOTE: Again this assumes that in the 3D view,
   * we only have 3d space and not screenspace strokes... */
  for (snum = 0; snum < data->totitems; snum++) {
    bGPDstroke *gps = data->new_strokes[snum];
    bGPDspoint *pt;
    int i;

    for (i = 0, pt = gps->points; i < gps->totpoints; i++, pt++) {
      if (gso->gp_brush->flag & GP_SCULPT_FLAG_USE_FALLOFF) {
        /* "Smudge" Effect when falloff is enabled */
        float delta[3] = {0.0f};
        int sco[2] = {0};
        float influence;

        /* compute influence on point */
        gp_point_to_xy(&gso->gsc, gps, pt, &sco[0], &sco[1]);
        influence = gp_brush_influence_calc(gso, gso->gp_brush->size, sco);

        /* adjust the amount of displacement to apply */
        mul_v3_v3fl(delta, gso->dvec, influence);

        /* apply */
        add_v3_v3(&pt->x, delta);
      }
      else {
        /* Just apply the offset - All points move perfectly in sync with the cursor */
        add_v3_v3(&pt->x, gso->dvec);
      }
    }
  }
}

/* Entrypoint for applying "clone" brush */
static bool gpsculpt_brush_apply_clone(bContext *C, tGP_BrushEditData *gso)
{
  /* Which "mode" are we operating in? */
  if (gso->first) {
    /* Create initial clones */
    gp_brush_clone_add(C, gso);
  }
  else {
    /* Stamp or Continuous Mode */
    if (1 /*gso->brush->mode == GP_EDITBRUSH_CLONE_MODE_STAMP*/) {
      /* Stamp - Proceed to translate the newly added strokes */
      gp_brush_clone_adjust(gso);
    }
    else {
      /* Continuous - Just keep pasting everytime we move */
      /* TODO: The spacing of repeat should be controlled using a
       * "stepsize" or similar property? */
      gp_brush_clone_add(C, gso);
    }
  }

  return true;
}

/* ************************************************ */
/* Header Info for GPencil Sculpt */

static void gpsculpt_brush_header_set(bContext *C, tGP_BrushEditData *gso)
{
  const char *brush_name = NULL;
  char str[UI_MAX_DRAW_STR] = "";

  RNA_enum_name(rna_enum_gpencil_sculpt_brush_items, gso->brush_type, &brush_name);

  BLI_snprintf(str,
               sizeof(str),
               TIP_("GPencil Sculpt: %s Stroke  | LMB to paint | RMB/Escape to Exit"
                    " | Ctrl to Invert Action | Wheel Up/Down for Size "
                    " | Shift-Wheel Up/Down for Strength"),
               (brush_name) ? brush_name : "<?>");

  ED_workspace_status_text(C, str);
}

/* ************************************************ */
/* Grease Pencil Sculpting Operator */

/* Init/Exit ----------------------------------------------- */

static bool gpsculpt_brush_init(bContext *C, wmOperator *op)
{
  Scene *scene = CTX_data_scene(C);
  ToolSettings *ts = CTX_data_tool_settings(C);
  Object *ob = CTX_data_active_object(C);

  const bool is_weight_mode = ob->mode == OB_MODE_WEIGHT_GPENCIL;
  /* set the brush using the tool */
#if 0
  GP_Sculpt_Settings *gset = &ts->gp_sculpt;
  eGP_Sculpt_Types mode = is_weight_mode ? gset->weighttype : gset->brushtype;
#endif
  tGP_BrushEditData *gso;

  /* setup operator data */
  gso = MEM_callocN(sizeof(tGP_BrushEditData), "tGP_BrushEditData");
  op->customdata = gso;

  gso->bmain = CTX_data_main(C);
  /* store state */
  gso->settings = gpsculpt_get_settings(scene);
  gso->gp_brush = gpsculpt_get_brush(scene, is_weight_mode);
  gso->is_weight_mode = is_weight_mode;

  if (is_weight_mode) {
    gso->brush_type = gso->settings->weighttype;
  }
  else {
    gso->brush_type = gso->settings->brushtype;
  }

  /* Random generator, only init once. */
  uint rng_seed = (uint)(PIL_check_seconds_timer_i() & UINT_MAX);
  rng_seed ^= POINTER_AS_UINT(gso);
  gso->rng = BLI_rng_new(rng_seed);

  gso->is_painting = false;
  gso->first = true;

  gso->gpd = ED_gpencil_data_get_active(C);
  gso->cfra = INT_MAX; /* NOTE: So that first stroke will get handled in init_stroke() */

  /* some brushes cannot use pressure for radius */
  if (ELEM(gso->brush_type, GP_SCULPT_TYPE_GRAB, GP_SCULPT_TYPE_CLONE)) {
    gso->gp_brush->flag &= ~GP_SCULPT_FLAG_PRESSURE_RADIUS;
  }

  gso->scene = scene;
  gso->object = ob;
  if (ob) {
    gso->vrgroup = ob->actdef - 1;
    if (!BLI_findlink(&ob->defbase, gso->vrgroup)) {
      gso->vrgroup = -1;
    }
  }
  else {
    gso->vrgroup = -1;
  }

  gso->sa = CTX_wm_area(C);
  gso->ar = CTX_wm_region(C);

  /* save mask */
  gso->mask = ts->gpencil_selectmode_sculpt;

  /* multiframe settings */
  gso->is_multiframe = (bool)GPENCIL_MULTIEDIT_SESSIONS_ON(gso->gpd);
  gso->use_multiframe_falloff = (ts->gp_sculpt.flag & GP_SCULPT_SETT_FLAG_FRAME_FALLOFF) != 0;

  /* Init multi-edit falloff curve data before doing anything,
   * so we won't have to do it again later. */
  if (gso->is_multiframe) {
    BKE_curvemapping_initialize(ts->gp_sculpt.cur_falloff);
  }

  /* initialise custom data for brushes */
  switch (gso->brush_type) {
    case GP_SCULPT_TYPE_CLONE: {
      bGPDstroke *gps;
      bool found = false;

      /* check that there are some usable strokes in the buffer */
      for (gps = gp_strokes_copypastebuf.first; gps; gps = gps->next) {
        if (ED_gpencil_stroke_can_use(C, gps)) {
          found = true;
          break;
        }
      }

      if (found == false) {
        /* STOP HERE! Nothing to paste! */
        BKE_report(op->reports,
                   RPT_ERROR,
                   "Copy some strokes to the clipboard before using the Clone brush to paste "
                   "copies of them");

        MEM_freeN(gso);
        op->customdata = NULL;
        return false;
      }
      else {
        /* initialise customdata */
        gp_brush_clone_init(C, gso);
      }
      break;
    }

    case GP_SCULPT_TYPE_GRAB: {
      /* initialise the cache needed for this brush */
      gso->stroke_customdata = BLI_ghash_ptr_new("GP Grab Brush - Strokes Hash");
      break;
    }

    /* Others - No customdata needed */
    default:
      break;
  }

  /* setup space conversions */
  gp_point_conversion_init(C, &gso->gsc);

  /* update header */
  gpsculpt_brush_header_set(C, gso);

  /* setup cursor drawing */
  // WM_cursor_modal_set(CTX_wm_window(C), BC_CROSSCURSOR);
  if (gso->sa->spacetype != SPACE_VIEW3D) {
    ED_gpencil_toggle_brush_cursor(C, true, NULL);
  }
  return true;
}

static void gpsculpt_brush_exit(bContext *C, wmOperator *op)
{
  tGP_BrushEditData *gso = op->customdata;
  wmWindow *win = CTX_wm_window(C);

  /* free brush-specific data */
  switch (gso->brush_type) {
    case GP_SCULPT_TYPE_GRAB: {
      /* Free per-stroke customdata
       * - Keys don't need to be freed, as those are the strokes
       * - Values assigned to those keys do, as they are custom structs
       */
      BLI_ghash_free(gso->stroke_customdata, NULL, gp_brush_grab_stroke_free);
      break;
    }

    case GP_SCULPT_TYPE_CLONE: {
      /* Free customdata */
      gp_brush_clone_free(gso);
      break;
    }

    default:
      break;
  }

  /* unregister timer (only used for realtime) */
  if (gso->timer) {
    WM_event_remove_timer(CTX_wm_manager(C), win, gso->timer);
  }

  if (gso->rng != NULL) {
    BLI_rng_free(gso->rng);
  }

  /* disable cursor and headerprints */
  ED_workspace_status_text(C, NULL);
  WM_cursor_modal_restore(win);
  if (gso->sa->spacetype != SPACE_VIEW3D) {
    ED_gpencil_toggle_brush_cursor(C, false, NULL);
  }

  /* disable temp invert flag */
  gso->gp_brush->flag &= ~GP_SCULPT_FLAG_TMP_INVERT;

  /* free operator data */
  MEM_freeN(gso);
  op->customdata = NULL;
}

/* poll callback for stroke sculpting operator(s) */
static bool gpsculpt_brush_poll(bContext *C)
{
  /* NOTE: this is a bit slower, but is the most accurate... */
  return CTX_DATA_COUNT(C, editable_gpencil_strokes) != 0;
}

/* Init Sculpt Stroke ---------------------------------- */

static void gpsculpt_brush_init_stroke(tGP_BrushEditData *gso)
{
  bGPdata *gpd = gso->gpd;

  bGPDlayer *gpl;
  Scene *scene = gso->scene;
  int cfra = CFRA;

  /* only try to add a new frame if this is the first stroke, or the frame has changed */
  if ((gpd == NULL) || (cfra == gso->cfra)) {
    return;
  }

  /* go through each layer, and ensure that we've got a valid frame to use */
  for (gpl = gpd->layers.first; gpl; gpl = gpl->next) {
    /* only editable and visible layers are considered */
    if (gpencil_layer_is_editable(gpl) && (gpl->actframe != NULL)) {
      bGPDframe *gpf = gpl->actframe;

      /* Make a new frame to work on if the layer's frame
       * and the current scene frame don't match up:
       * - This is useful when animating as it saves that "uh-oh" moment when you realize you've
       *   spent too much time editing the wrong frame.
       */
      // XXX: should this be allowed when framelock is enabled?
      if (gpf->framenum != cfra) {
        BKE_gpencil_frame_addcopy(gpl, cfra);
      }
    }
  }

  /* save off new current frame, so that next update works fine */
  gso->cfra = cfra;
}

/* Apply ----------------------------------------------- */

/* Get angle of the segment relative to the original segment before any transformation */
static float gpsculpt_transform_rot_get(GP_SpaceConversion *gsc,
                                        bGPDstroke *gps_derived,
                                        bGPDspoint *pt_derived,
                                        int idx_derived)
{

  bGPDstroke *gps_orig = gps_derived->runtime.gps_orig;
  bGPDspoint *pt_orig = &gps_orig->points[pt_derived->runtime.idx_orig];
  bGPDspoint *pt_derived_prev = NULL;
  bGPDspoint *pt_orig_prev = NULL;
  if (idx_derived != 0) {
    pt_derived_prev = &gps_derived->points[idx_derived - 1];
  }
  else {
    if (gps_derived->totpoints > 1) {
      pt_derived_prev = &gps_derived->points[idx_derived + 1];
    }
    else {
      return 0.0f;
    }
  }

  if (pt_derived->runtime.idx_orig != 0) {
    pt_orig_prev = &gps_orig->points[pt_derived->runtime.idx_orig - 1];
  }
  else {
    if (gps_orig->totpoints > 1) {
      pt_orig_prev = &gps_orig->points[pt_derived->runtime.idx_orig + 1];
    }
    else {
      return 0.0f;
    }
  }

  /* create 2D vectors of the stroke segments */
  float v_orig_a[2], v_orig_b[2], v_derived_a[2], v_derived_b[2];

  gp_point_3d_to_xy(gsc, GP_STROKE_3DSPACE, &pt_orig->x, v_orig_a);
  gp_point_3d_to_xy(gsc, GP_STROKE_3DSPACE, &pt_orig_prev->x, v_orig_b);
  sub_v2_v2(v_orig_a, v_orig_b);

  gp_point_3d_to_xy(gsc, GP_STROKE_3DSPACE, &pt_derived->x, v_derived_a);
  gp_point_3d_to_xy(gsc, GP_STROKE_3DSPACE, &pt_derived_prev->x, v_derived_b);
  sub_v2_v2(v_derived_a, v_derived_b);

  return angle_v2v2(v_orig_a, v_derived_a);
}

/* Apply brush operation to points in this stroke */
static bool gpsculpt_brush_do_stroke(tGP_BrushEditData *gso,
                                     bGPDstroke *gps,
                                     float diff_mat[4][4],
                                     GP_BrushApplyCb apply)
{
  GP_SpaceConversion *gsc = &gso->gsc;
  rcti *rect = &gso->brush_rect;
  GP_Sculpt_Data *gp_brush = gso->gp_brush;
  const int radius = (gp_brush->flag & GP_SCULPT_FLAG_PRESSURE_RADIUS) ?
                         gso->gp_brush->size * gso->pressure :
                         gso->gp_brush->size;

  bGPDspoint *pt1, *pt2;
  bGPDspoint *pt = NULL;
  int pc1[2] = {0};
  int pc2[2] = {0};
  int i;
  bool include_last = false;
  bool changed = false;
  float rot = 0.0f;
  if (gps->totpoints == 1) {
    bGPDspoint pt_temp;
    pt = &gps->points[0];
    gp_point_to_parent_space(gps->points, diff_mat, &pt_temp);
    gp_point_to_xy(gsc, gps, &pt_temp, &pc1[0], &pc1[1]);

    /* do boundbox check first */
    if ((!ELEM(V2D_IS_CLIPPED, pc1[0], pc1[1])) && BLI_rcti_isect_pt(rect, pc1[0], pc1[1])) {
      /* only check if point is inside */
      int mval_i[2];
      round_v2i_v2fl(mval_i, gso->mval);
      if (len_v2v2_int(mval_i, pc1) <= radius) {
        /* apply operation to this point */
        if (pt->runtime.pt_orig != NULL) {
          rot = gpsculpt_transform_rot_get(&gso->gsc, gps, pt, 0);
          changed = apply(gso, gps->runtime.gps_orig, rot, pt->runtime.idx_orig, radius, pc1);
        }
      }
    }
  }
  else {
    /* Loop over the points in the stroke, checking for intersections
     * - an intersection means that we touched the stroke
     */
    for (i = 0; (i + 1) < gps->totpoints; i++) {
      /* Get points to work with */
      pt1 = gps->points + i;
      pt2 = gps->points + i + 1;

      /* Skip if neither one is selected
       * (and we are only allowed to edit/consider selected points) */
<<<<<<< HEAD
      if (gso->settings->flag & GP_SCULPT_SETT_FLAG_SELECT_MASK) {
=======
      if ((GPENCIL_ANY_SCULPT_MASK(gso->mask)) && (!gso->is_weight_mode)) {
>>>>>>> 85f90ed6
        if (!(pt1->flag & GP_SPOINT_SELECT) && !(pt2->flag & GP_SPOINT_SELECT)) {
          include_last = false;
          continue;
        }
      }
      bGPDspoint npt;
      gp_point_to_parent_space(pt1, diff_mat, &npt);
      gp_point_to_xy(gsc, gps, &npt, &pc1[0], &pc1[1]);

      gp_point_to_parent_space(pt2, diff_mat, &npt);
      gp_point_to_xy(gsc, gps, &npt, &pc2[0], &pc2[1]);

      /* Check that point segment of the boundbox of the selection stroke */
      if (((!ELEM(V2D_IS_CLIPPED, pc1[0], pc1[1])) && BLI_rcti_isect_pt(rect, pc1[0], pc1[1])) ||
          ((!ELEM(V2D_IS_CLIPPED, pc2[0], pc2[1])) && BLI_rcti_isect_pt(rect, pc2[0], pc2[1]))) {
        /* Check if point segment of stroke had anything to do with
         * brush region  (either within stroke painted, or on its lines)
         * - this assumes that linewidth is irrelevant
         */
        if (gp_stroke_inside_circle(
                gso->mval, gso->mval_prev, radius, pc1[0], pc1[1], pc2[0], pc2[1])) {
          /* Apply operation to these points */
          bool ok = false;

          /* To each point individually... */
          pt = &gps->points[i];
          if (pt->runtime.pt_orig != NULL) {
            rot = gpsculpt_transform_rot_get(&gso->gsc, gps, pt, i);
            ok = apply(gso, gps->runtime.gps_orig, rot, pt->runtime.idx_orig, radius, pc1);
          }

          /* Only do the second point if this is the last segment,
           * and it is unlikely that the point will get handled
           * otherwise.
           *
           * NOTE: There is a small risk here that the second point wasn't really
           *       actually in-range. In that case, it only got in because
           *       the line linking the points was!
           */
          if (i + 1 == gps->totpoints - 1) {
            pt = &gps->points[i + 1];
            if (pt->runtime.pt_orig != NULL) {
              rot = gpsculpt_transform_rot_get(&gso->gsc, gps, pt, i + 1);
              ok |= apply(gso, gps->runtime.gps_orig, rot, pt->runtime.idx_orig, radius, pc2);
              include_last = false;
            }
          }
          else {
            include_last = true;
          }

          changed |= ok;
        }
        else if (include_last) {
          /* This case is for cases where for whatever reason the second vert (1st here)
           * doesn't get included because the whole edge isn't in bounds,
           * but it would've qualified since it did with the previous step
           * (but wasn't added then, to avoid double-ups).
           */
          pt = &gps->points[i];
          if (pt->runtime.pt_orig != NULL) {
            rot = gpsculpt_transform_rot_get(&gso->gsc, gps, pt, i);
            changed |= apply(gso, gps->runtime.gps_orig, rot, pt->runtime.idx_orig, radius, pc1);
            include_last = false;
          }
        }
      }
    }
  }

  return changed;
}

/* Apply sculpt brushes to strokes in the given frame */
static bool gpsculpt_brush_do_frame(
    bContext *C, tGP_BrushEditData *gso, bGPDlayer *gpl, bGPDframe *gpf, float diff_mat[4][4])
{
  bool changed = false;
  Object *ob = CTX_data_active_object(C);

  for (bGPDstroke *gps = gpf->strokes.first; gps; gps = gps->next) {
    /* skip strokes that are invalid for current view */
    if (ED_gpencil_stroke_can_use(C, gps) == false) {
      continue;
    }
    /* check if the color is editable */
    if (ED_gpencil_stroke_color_use(ob, gpl, gps) == false) {
      continue;
    }

    switch (gso->brush_type) {
      case GP_SCULPT_TYPE_SMOOTH: /* Smooth strokes */
      {
        changed |= gpsculpt_brush_do_stroke(gso, gps, diff_mat, gp_brush_smooth_apply);
        break;
      }

      case GP_SCULPT_TYPE_THICKNESS: /* Adjust stroke thickness */
      {
        changed |= gpsculpt_brush_do_stroke(gso, gps, diff_mat, gp_brush_thickness_apply);
        break;
      }

      case GP_SCULPT_TYPE_STRENGTH: /* Adjust stroke color strength */
      {
        changed |= gpsculpt_brush_do_stroke(gso, gps, diff_mat, gp_brush_strength_apply);
        break;
      }

      case GP_SCULPT_TYPE_GRAB: /* Grab points */
      {
        if (gps->runtime.gps_orig != NULL) {
          if (gso->first) {
            /* First time this brush stroke is being applied:
             * 1) Prepare data buffers (init/clear) for this stroke
             * 2) Use the points now under the cursor
             */
            gp_brush_grab_stroke_init(gso, gps->runtime.gps_orig);
            changed |= gpsculpt_brush_do_stroke(gso, gps, diff_mat, gp_brush_grab_store_points);
          }
          else {
            /* Apply effect to the stored points */
            gp_brush_grab_apply_cached(gso, gps->runtime.gps_orig, diff_mat);
            changed |= true;
          }
        }
        break;
      }

      case GP_SCULPT_TYPE_PUSH: /* Push points */
      {
        changed |= gpsculpt_brush_do_stroke(gso, gps, diff_mat, gp_brush_push_apply);
        break;
      }

      case GP_SCULPT_TYPE_PINCH: /* Pinch points */
      {
        changed |= gpsculpt_brush_do_stroke(gso, gps, diff_mat, gp_brush_pinch_apply);
        break;
      }

      case GP_SCULPT_TYPE_TWIST: /* Twist points around midpoint */
      {
        changed |= gpsculpt_brush_do_stroke(gso, gps, diff_mat, gp_brush_twist_apply);
        break;
      }

      case GP_SCULPT_TYPE_RANDOMIZE: /* Apply jitter */
      {
        changed |= gpsculpt_brush_do_stroke(gso, gps, diff_mat, gp_brush_randomize_apply);
        break;
      }

      case GP_SCULPT_TYPE_WEIGHT: /* Adjust vertex group weight */
      {
        changed |= gpsculpt_brush_do_stroke(gso, gps, diff_mat, gp_brush_weight_apply);
        break;
      }

      default:
        printf("ERROR: Unknown type of GPencil Sculpt brush - %u\n", gso->brush_type);
        break;
    }
    /* Triangulation must be calculated if changed */
    if (changed) {
      gps->flag |= GP_STROKE_RECALC_GEOMETRY;
      gps->tot_triangles = 0;
    }
  }

  return changed;
}

/* Perform two-pass brushes which modify the existing strokes */
static bool gpsculpt_brush_apply_standard(bContext *C, tGP_BrushEditData *gso)
{
  ToolSettings *ts = CTX_data_tool_settings(C);
  Depsgraph *depsgraph = CTX_data_ensure_evaluated_depsgraph(C);
  Object *obact = gso->object;
  Object *ob_eval = DEG_get_evaluated_object(depsgraph, obact);
  bGPdata *gpd = gso->gpd;
  bool changed = false;

  /* Calculate brush-specific data which applies equally to all points */
  switch (gso->brush_type) {
    case GP_SCULPT_TYPE_GRAB: /* Grab points */
    case GP_SCULPT_TYPE_PUSH: /* Push points */
    {
      /* calculate amount of displacement to apply */
      gso->rot = 0.0f;
      gp_brush_grab_calc_dvec(gso);
      break;
    }

    case GP_SCULPT_TYPE_PINCH: /* Pinch points */
    case GP_SCULPT_TYPE_TWIST: /* Twist points around midpoint */
    {
      /* calculate midpoint of the brush (in data space) */
      gp_brush_calc_midpoint(gso);
      break;
    }

    case GP_SCULPT_TYPE_RANDOMIZE: /* Random jitter */
    {
      /* compute the displacement vector for the cursor (in data space) */
      gso->rot = 0.0f;
      gp_brush_grab_calc_dvec(gso);
      break;
    }

    default:
      break;
  }

  /* Find visible strokes, and perform operations on those if hit */
  CTX_DATA_BEGIN (C, bGPDlayer *, gpl, editable_gpencil_layers) {
    /* If no active frame, don't do anything... */
    if (gpl->actframe == NULL) {
      continue;
    }
    /* Get derived frames array data */
    int derived_idx = BLI_findindex(&gpd->layers, gpl);
    bGPDframe *derived_gpf = &ob_eval->runtime.derived_frames[derived_idx];
    if (derived_gpf == NULL) {
      continue;
    }

    /* calculate difference matrix */
    float diff_mat[4][4];
    ED_gpencil_parent_location(depsgraph, obact, gpd, gpl, diff_mat);

    /* Active Frame or MultiFrame? */
    if (gso->is_multiframe) {
      /* init multiframe falloff options */
      int f_init = 0;
      int f_end = 0;

      if (gso->use_multiframe_falloff) {
        BKE_gpencil_get_range_selected(gpl, &f_init, &f_end);
      }

      for (bGPDframe *gpf = gpl->frames.first; gpf; gpf = gpf->next) {
        /* Always do active frame; Otherwise, only include selected frames */
        if ((gpf == gpl->actframe) || (gpf->flag & GP_FRAME_SELECT)) {
          /* compute multiframe falloff factor */
          if (gso->use_multiframe_falloff) {
            /* Faloff depends on distance to active frame (relative to the overall frame range) */
            gso->mf_falloff = BKE_gpencil_multiframe_falloff_calc(
                gpf, gpl->actframe->framenum, f_init, f_end, ts->gp_sculpt.cur_falloff);
          }
          else {
            /* No falloff */
            gso->mf_falloff = 1.0f;
          }

          /* affect strokes in this frame */
          changed |= gpsculpt_brush_do_frame(
              C, gso, gpl, (gpf == gpl->actframe) ? derived_gpf : gpf, diff_mat);
        }
      }
    }
    else {
      /* Apply to active frame's strokes */
      gso->mf_falloff = 1.0f;
      changed |= gpsculpt_brush_do_frame(C, gso, gpl, derived_gpf, diff_mat);
    }
  }
  CTX_DATA_END;

  return changed;
}

/* Calculate settings for applying brush */
static void gpsculpt_brush_apply(bContext *C, wmOperator *op, PointerRNA *itemptr)
{
  tGP_BrushEditData *gso = op->customdata;
  GP_Sculpt_Data *gp_brush = gso->gp_brush;
  const int radius = ((gp_brush->flag & GP_SCULPT_FLAG_PRESSURE_RADIUS) ?
                          gso->gp_brush->size * gso->pressure :
                          gso->gp_brush->size);
  float mousef[2];
  int mouse[2];
  bool changed = false;

  /* Get latest mouse coordinates */
  RNA_float_get_array(itemptr, "mouse", mousef);
  gso->mval[0] = mouse[0] = (int)(mousef[0]);
  gso->mval[1] = mouse[1] = (int)(mousef[1]);

  gso->pressure = RNA_float_get(itemptr, "pressure");

  if (RNA_boolean_get(itemptr, "pen_flip")) {
    gso->flag |= GP_SCULPT_FLAG_INVERT;
  }
  else {
    gso->flag &= ~GP_SCULPT_FLAG_INVERT;
  }

  /* Store coordinates as reference, if operator just started running */
  if (gso->first) {
    gso->mval_prev[0] = gso->mval[0];
    gso->mval_prev[1] = gso->mval[1];
    gso->pressure_prev = gso->pressure;
  }

  /* Update brush_rect, so that it represents the bounding rectangle of brush */
  gso->brush_rect.xmin = mouse[0] - radius;
  gso->brush_rect.ymin = mouse[1] - radius;
  gso->brush_rect.xmax = mouse[0] + radius;
  gso->brush_rect.ymax = mouse[1] + radius;

  /* Apply brush */
  if (gso->brush_type == GP_SCULPT_TYPE_CLONE) {
    changed = gpsculpt_brush_apply_clone(C, gso);
  }
  else {
    changed = gpsculpt_brush_apply_standard(C, gso);
  }

  /* Updates */
  if (changed) {
    DEG_id_tag_update(&gso->gpd->id, ID_RECALC_GEOMETRY);
    WM_event_add_notifier(C, NC_GPENCIL | ND_DATA | NA_EDITED, NULL);
  }

  /* Store values for next step */
  gso->mval_prev[0] = gso->mval[0];
  gso->mval_prev[1] = gso->mval[1];
  gso->pressure_prev = gso->pressure;
  gso->first = false;
}

/* Running --------------------------------------------- */

/* helper - a record stroke, and apply paint event */
static void gpsculpt_brush_apply_event(bContext *C, wmOperator *op, const wmEvent *event)
{
  tGP_BrushEditData *gso = op->customdata;
  ToolSettings *ts = CTX_data_tool_settings(C);
  GP_Sculpt_Settings *gset = &ts->gp_sculpt;
  PointerRNA itemptr;
  float mouse[2];
  int tablet = 0;

  mouse[0] = event->mval[0] + 1;
  mouse[1] = event->mval[1] + 1;

  /* fill in stroke */
  RNA_collection_add(op->ptr, "stroke", &itemptr);

  RNA_float_set_array(&itemptr, "mouse", mouse);
  RNA_boolean_set(&itemptr, "pen_flip", event->ctrl != false);
  RNA_boolean_set(&itemptr, "is_start", gso->first);

  /* handle pressure sensitivity (which is supplied by tablets) */
  if (event->tablet_data) {
    const wmTabletData *wmtab = event->tablet_data;
    float pressure = wmtab->Pressure;

    tablet = (wmtab->Active != EVT_TABLET_NONE);

    /* special exception here for too high pressure values on first touch in
     * windows for some tablets: clamp the values to be sane
     */
    if (tablet && (pressure >= 0.99f)) {
      pressure = 1.0f;
    }
    RNA_float_set(&itemptr, "pressure", pressure);
  }
  else {
    RNA_float_set(&itemptr, "pressure", 1.0f);
  }

  if (!gso->is_weight_mode) {
    if (event->shift) {
      gso->gp_brush_old = gso->gp_brush;
      gso->brush_type_old = gso->brush_type;

      gso->gp_brush = &gset->brush[GP_SCULPT_TYPE_SMOOTH];
      gso->brush_type = GP_SCULPT_TYPE_SMOOTH;
    }
    else {
      if (gso->gp_brush_old != NULL) {
        gso->gp_brush = gso->gp_brush_old;
        gso->brush_type = gso->brush_type_old;
      }
    }
  }

  /* apply */
  gpsculpt_brush_apply(C, op, &itemptr);
}

/* reapply */
static int gpsculpt_brush_exec(bContext *C, wmOperator *op)
{
  if (!gpsculpt_brush_init(C, op)) {
    return OPERATOR_CANCELLED;
  }

  RNA_BEGIN (op->ptr, itemptr, "stroke") {
    gpsculpt_brush_apply(C, op, &itemptr);
  }
  RNA_END;

  gpsculpt_brush_exit(C, op);

  return OPERATOR_FINISHED;
}

/* start modal painting */
static int gpsculpt_brush_invoke(bContext *C, wmOperator *op, const wmEvent *event)
{
  tGP_BrushEditData *gso = NULL;
  const bool is_modal = RNA_boolean_get(op->ptr, "wait_for_input");
  const bool is_playing = ED_screen_animation_playing(CTX_wm_manager(C)) != NULL;
  bool needs_timer = false;
  float brush_rate = 0.0f;

  /* the operator cannot work while play animation */
  if (is_playing) {
    BKE_report(op->reports, RPT_ERROR, "Cannot sculpt while play animation");

    return OPERATOR_CANCELLED;
  }

  /* init painting data */
  if (!gpsculpt_brush_init(C, op)) {
    return OPERATOR_CANCELLED;
  }

  gso = op->customdata;

  /* initialise type-specific data (used for the entire session) */
  switch (gso->brush_type) {
    /* Brushes requiring timer... */
    case GP_SCULPT_TYPE_THICKNESS:
      brush_rate = 0.01f;  // XXX: hardcoded
      needs_timer = true;
      break;

    case GP_SCULPT_TYPE_STRENGTH:
      brush_rate = 0.01f;  // XXX: hardcoded
      needs_timer = true;
      break;

    case GP_SCULPT_TYPE_PINCH:
      brush_rate = 0.001f;  // XXX: hardcoded
      needs_timer = true;
      break;

    case GP_SCULPT_TYPE_TWIST:
      brush_rate = 0.01f;  // XXX: hardcoded
      needs_timer = true;
      break;

    default:
      break;
  }

  /* register timer for increasing influence by hovering over an area */
  if (needs_timer) {
    gso->timer = WM_event_add_timer(CTX_wm_manager(C), CTX_wm_window(C), TIMER, brush_rate);
  }

  /* register modal handler */
  WM_event_add_modal_handler(C, op);

  /* start drawing immediately? */
  if (is_modal == false) {
    ARegion *ar = CTX_wm_region(C);

    /* ensure that we'll have a new frame to draw on */
    gpsculpt_brush_init_stroke(gso);

    /* apply first dab... */
    gso->is_painting = true;
    gpsculpt_brush_apply_event(C, op, event);

    /* redraw view with feedback */
    ED_region_tag_redraw(ar);
  }

  return OPERATOR_RUNNING_MODAL;
}

/* painting - handle events */
static int gpsculpt_brush_modal(bContext *C, wmOperator *op, const wmEvent *event)
{
  tGP_BrushEditData *gso = op->customdata;
  const bool is_modal = RNA_boolean_get(op->ptr, "wait_for_input");
  bool redraw_region = false;
  bool redraw_toolsettings = false;

  /* The operator can be in 2 states: Painting and Idling */
  if (gso->is_painting) {
    /* Painting  */
    switch (event->type) {
      /* Mouse Move = Apply somewhere else */
      case MOUSEMOVE:
      case INBETWEEN_MOUSEMOVE:
        /* apply brush effect at new position */
        gpsculpt_brush_apply_event(C, op, event);

        /* force redraw, so that the cursor will at least be valid */
        redraw_region = true;
        break;

      /* Timer Tick - Only if this was our own timer */
      case TIMER:
        if (event->customdata == gso->timer) {
          gso->timerTick = true;
          gpsculpt_brush_apply_event(C, op, event);
          gso->timerTick = false;
        }
        break;

      /* Adjust brush settings */
      /* FIXME: Step increments and modifier keys are hardcoded here! */
      case WHEELUPMOUSE:
      case PADPLUSKEY:
        if (event->shift) {
          /* increase strength */
          gso->gp_brush->strength += 0.05f;
          CLAMP_MAX(gso->gp_brush->strength, 1.0f);
        }
        else {
          /* increase brush size */
          gso->gp_brush->size += 3;
          CLAMP_MAX(gso->gp_brush->size, 300);
        }

        redraw_region = true;
        redraw_toolsettings = true;
        break;

      case WHEELDOWNMOUSE:
      case PADMINUS:
        if (event->shift) {
          /* decrease strength */
          gso->gp_brush->strength -= 0.05f;
          CLAMP_MIN(gso->gp_brush->strength, 0.0f);
        }
        else {
          /* decrease brush size */
          gso->gp_brush->size -= 3;
          CLAMP_MIN(gso->gp_brush->size, 1);
        }

        redraw_region = true;
        redraw_toolsettings = true;
        break;

      /* Painting mbut release = Stop painting (back to idle) */
      case LEFTMOUSE:
        // BLI_assert(event->val == KM_RELEASE);
        if (is_modal) {
          /* go back to idling... */
          gso->is_painting = false;
        }
        else {
          /* end sculpt session, since we're not modal */
          gso->is_painting = false;

          gpsculpt_brush_exit(C, op);
          return OPERATOR_FINISHED;
        }
        break;

      /* Abort painting if any of the usual things are tried */
      case MIDDLEMOUSE:
      case RIGHTMOUSE:
      case ESCKEY:
        gpsculpt_brush_exit(C, op);
        return OPERATOR_FINISHED;
    }
  }
  else {
    /* Idling */
    BLI_assert(is_modal == true);

    switch (event->type) {
      /* Painting mbut press = Start painting (switch to painting state) */
      case LEFTMOUSE:
        /* do initial "click" apply */
        gso->is_painting = true;
        gso->first = true;

        gpsculpt_brush_init_stroke(gso);
        gpsculpt_brush_apply_event(C, op, event);
        break;

      /* Exit modal operator, based on the "standard" ops */
      case RIGHTMOUSE:
      case ESCKEY:
        gpsculpt_brush_exit(C, op);
        return OPERATOR_FINISHED;

      /* MMB is often used for view manipulations */
      case MIDDLEMOUSE:
        return OPERATOR_PASS_THROUGH;

      /* Mouse movements should update the brush cursor - Just redraw the active region */
      case MOUSEMOVE:
      case INBETWEEN_MOUSEMOVE:
        redraw_region = true;
        break;

      /* Adjust brush settings */
      /* FIXME: Step increments and modifier keys are hardcoded here! */
      case WHEELUPMOUSE:
      case PADPLUSKEY:
        if (event->shift) {
          /* increase strength */
          gso->gp_brush->strength += 0.05f;
          CLAMP_MAX(gso->gp_brush->strength, 1.0f);
        }
        else {
          /* increase brush size */
          gso->gp_brush->size += 3;
          CLAMP_MAX(gso->gp_brush->size, 300);
        }

        redraw_region = true;
        redraw_toolsettings = true;
        break;

      case WHEELDOWNMOUSE:
      case PADMINUS:
        if (event->shift) {
          /* decrease strength */
          gso->gp_brush->strength -= 0.05f;
          CLAMP_MIN(gso->gp_brush->strength, 0.0f);
        }
        else {
          /* decrease brush size */
          gso->gp_brush->size -= 3;
          CLAMP_MIN(gso->gp_brush->size, 1);
        }

        redraw_region = true;
        redraw_toolsettings = true;
        break;

      /* Change Frame - Allowed */
      case LEFTARROWKEY:
      case RIGHTARROWKEY:
      case UPARROWKEY:
      case DOWNARROWKEY:
        return OPERATOR_PASS_THROUGH;

      /* Camera/View Gizmo's - Allowed */
      /* (See rationale in gpencil_paint.c -> gpencil_draw_modal()) */
      case PAD0:
      case PAD1:
      case PAD2:
      case PAD3:
      case PAD4:
      case PAD5:
      case PAD6:
      case PAD7:
      case PAD8:
      case PAD9:
        return OPERATOR_PASS_THROUGH;

      /* Unhandled event */
      default:
        break;
    }
  }

  /* Redraw region? */
  if (redraw_region) {
    ARegion *ar = CTX_wm_region(C);
    ED_region_tag_redraw(ar);
  }

  /* Redraw toolsettings (brush settings)? */
  if (redraw_toolsettings) {
    DEG_id_tag_update(&gso->gpd->id, ID_RECALC_GEOMETRY);
    WM_event_add_notifier(C, NC_SCENE | ND_TOOLSETTINGS, NULL);
  }

  return OPERATOR_RUNNING_MODAL;
}

/* Also used for weight paint. */
void GPENCIL_OT_sculpt_paint(wmOperatorType *ot)
{
  /* identifiers */
  ot->name = "Stroke Sculpt";
  ot->idname = "GPENCIL_OT_sculpt_paint";
  ot->description = "Apply tweaks to strokes by painting over the strokes";  // XXX

  /* api callbacks */
  ot->exec = gpsculpt_brush_exec;
  ot->invoke = gpsculpt_brush_invoke;
  ot->modal = gpsculpt_brush_modal;
  ot->cancel = gpsculpt_brush_exit;
  ot->poll = gpsculpt_brush_poll;

  /* flags */
  ot->flag = OPTYPE_REGISTER | OPTYPE_UNDO | OPTYPE_BLOCKING;

  /* properties */
  PropertyRNA *prop;
  prop = RNA_def_collection_runtime(ot->srna, "stroke", &RNA_OperatorStrokeElement, "Stroke", "");
  RNA_def_property_flag(prop, PROP_HIDDEN | PROP_SKIP_SAVE);

  prop = RNA_def_boolean(
      ot->srna,
      "wait_for_input",
      true,
      "Wait for Input",
      "Enter a mini 'sculpt-mode' if enabled, otherwise, exit after drawing a single stroke");
  RNA_def_property_flag(prop, PROP_HIDDEN | PROP_SKIP_SAVE);
}<|MERGE_RESOLUTION|>--- conflicted
+++ resolved
@@ -1591,11 +1591,7 @@
 
       /* Skip if neither one is selected
        * (and we are only allowed to edit/consider selected points) */
-<<<<<<< HEAD
-      if (gso->settings->flag & GP_SCULPT_SETT_FLAG_SELECT_MASK) {
-=======
       if ((GPENCIL_ANY_SCULPT_MASK(gso->mask)) && (!gso->is_weight_mode)) {
->>>>>>> 85f90ed6
         if (!(pt1->flag & GP_SPOINT_SELECT) && !(pt2->flag & GP_SPOINT_SELECT)) {
           include_last = false;
           continue;
