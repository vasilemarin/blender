/*
 * This program is free software; you can redistribute it and/or
 * modify it under the terms of the GNU General Public License
 * as published by the Free Software Foundation; either version 2
 * of the License, or (at your option) any later version.
 *
 * This program is distributed in the hope that it will be useful,
 * but WITHOUT ANY WARRANTY; without even the implied warranty of
 * MERCHANTABILITY or FITNESS FOR A PARTICULAR PURPOSE.  See the
 * GNU General Public License for more details.
 *
 * You should have received a copy of the GNU General Public License
 * along with this program; if not, write to the Free Software Foundation,
 * Inc., 51 Franklin Street, Fifth Floor, Boston, MA 02110-1301, USA.
 *
 * The Original Code is Copyright (C) 2008, Blender Foundation
 * This is a new part of Blender
 * Operators for editing Grease Pencil strokes
 */

/** \file
 * \ingroup edgpencil
 */

#include <math.h>
#include <stddef.h>
#include <stdio.h>
#include <stdlib.h>
#include <string.h>

#include "MEM_guardedalloc.h"

#include "BLI_blenlib.h"
#include "BLI_ghash.h"
#include "BLI_lasso_2d.h"
#include "BLI_math.h"
#include "BLI_string.h"
#include "BLI_utildefines.h"

#include "BLT_translation.h"

#include "DNA_gpencil_modifier_types.h"
#include "DNA_gpencil_types.h"
#include "DNA_material_types.h"
#include "DNA_meshdata_types.h"
#include "DNA_object_types.h"
#include "DNA_scene_types.h"
#include "DNA_screen_types.h"
#include "DNA_space_types.h"
#include "DNA_view3d_types.h"

#include "BKE_brush.h"
#include "BKE_context.h"
#include "BKE_global.h"
#include "BKE_gpencil.h"
#include "BKE_gpencil_curve.h"
#include "BKE_gpencil_geom.h"
#include "BKE_layer.h"
#include "BKE_lib_id.h"
#include "BKE_library.h"
#include "BKE_main.h"
#include "BKE_material.h"
#include "BKE_object.h"
#include "BKE_paint.h"
#include "BKE_report.h"
#include "BKE_scene.h"
#include "BKE_workspace.h"

#include "UI_interface.h"
#include "UI_resources.h"

#include "WM_api.h"
#include "WM_message.h"
#include "WM_toolsystem.h"
#include "WM_types.h"

#include "RNA_access.h"
#include "RNA_define.h"
#include "RNA_enum_types.h"

#include "UI_view2d.h"

#include "ED_armature.h"
#include "ED_gpencil.h"
#include "ED_object.h"
#include "ED_outliner.h"
#include "ED_screen.h"
#include "ED_select_utils.h"
#include "ED_space_api.h"
#include "ED_transform_snap_object_context.h"
#include "ED_view3d.h"

#include "DEG_depsgraph.h"
#include "DEG_depsgraph_build.h"
#include "DEG_depsgraph_query.h"

#include "gpencil_intern.h"

/* -------------------------------------------------------------------- */
/** \name Stroke Edit Mode Management
 * \{ */

/* poll callback for all stroke editing operators */
static bool gpencil_stroke_edit_poll(bContext *C)
{
  /* edit only supported with grease pencil objects */
  Object *ob = CTX_data_active_object(C);
  if ((ob == NULL) || (ob->type != OB_GPENCIL)) {
    return false;
  }

  /* NOTE: this is a bit slower, but is the most accurate... */
  return CTX_DATA_COUNT(C, editable_gpencil_strokes) != 0;
}

/* poll callback to verify edit mode in 3D view only */
static bool gpencil_strokes_edit3d_poll(bContext *C)
{
  /* edit only supported with grease pencil objects */
  Object *ob = CTX_data_active_object(C);
  if ((ob == NULL) || (ob->type != OB_GPENCIL)) {
    return false;
  }

  /* 2 Requirements:
   * - 1) Editable GP data
   * - 2) 3D View only
   */
  return (gpencil_stroke_edit_poll(C) && ED_operator_view3d_active(C));
}

static bool gpencil_editmode_toggle_poll(bContext *C)
{
  /* edit only supported with grease pencil objects */
  Object *ob = CTX_data_active_object(C);
  if ((ob == NULL) || (ob->type != OB_GPENCIL)) {
    return false;
  }

  /* if using gpencil object, use this gpd */
  if (ob->type == OB_GPENCIL) {
    return ob->data != NULL;
  }

  return ED_gpencil_data_get_active(C) != NULL;
}

static bool gpencil_stroke_not_in_curve_edit_mode(bContext *C)
{
  Object *ob = CTX_data_active_object(C);
  if ((ob == NULL) || (ob->type != OB_GPENCIL)) {
    return false;
  }
  bGPdata *gpd = (bGPdata *)ob->data;
  bGPDlayer *gpl = BKE_gpencil_layer_active_get(gpd);

  return (gpl != NULL && !GPENCIL_CURVE_EDIT_SESSIONS_ON(gpd));
}

/** \} */

/* -------------------------------------------------------------------- */
/** \name Toggle Edit Mode Operator
 * \{ */

static int gpencil_editmode_toggle_exec(bContext *C, wmOperator *op)
{
  const int back = RNA_boolean_get(op->ptr, "back");

  struct wmMsgBus *mbus = CTX_wm_message_bus(C);
  bGPdata *gpd = ED_gpencil_data_get_active(C);
  bool is_object = false;
  short mode;
  /* if using a gpencil object, use this datablock */
  Object *ob = CTX_data_active_object(C);
  if ((ob) && (ob->type == OB_GPENCIL)) {
    gpd = ob->data;
    is_object = true;
  }

  if (gpd == NULL) {
    BKE_report(op->reports, RPT_ERROR, "No active GP data");
    return OPERATOR_CANCELLED;
  }

  /* Just toggle editmode flag... */
  gpd->flag ^= GP_DATA_STROKE_EDITMODE;
  /* recalculate parent matrix */
  if (gpd->flag & GP_DATA_STROKE_EDITMODE) {
    Depsgraph *depsgraph = CTX_data_ensure_evaluated_depsgraph(C);
    ED_gpencil_reset_layers_parent(depsgraph, ob, gpd);
  }
  /* set mode */
  if (gpd->flag & GP_DATA_STROKE_EDITMODE) {
    mode = OB_MODE_EDIT_GPENCIL;
  }
  else {
    mode = OB_MODE_OBJECT;
  }

  if (is_object) {
    /* try to back previous mode */
    if ((ob->restore_mode) && ((gpd->flag & GP_DATA_STROKE_EDITMODE) == 0) && (back == 1)) {
      mode = ob->restore_mode;
    }
    ob->restore_mode = ob->mode;
    ob->mode = mode;
  }

  /* Recalculate editcurves for strokes where the geometry/vertex colors have changed */
  if (GPENCIL_CURVE_EDIT_SESSIONS_ON(gpd)) {
    GP_EDITABLE_CURVES_BEGIN(gps_iter, C, gpl, gps, gpc)
    {
      if (gpc->flag & GP_CURVE_NEEDS_STROKE_UPDATE) {
        BKE_gpencil_stroke_editcurve_update(gpd, gpl, gps);
        /* Update the selection from the stroke to the curve. */
        BKE_gpencil_editcurve_stroke_sync_selection(gpd, gps, gps->editcurve);

        gps->flag |= GP_STROKE_NEEDS_CURVE_UPDATE;
        BKE_gpencil_stroke_geometry_update(gpd, gps);
      }
    }
    GP_EDITABLE_CURVES_END(gps_iter);
  }

  /* setup other modes */
  ED_gpencil_setup_modes(C, gpd, mode);
  /* set cache as dirty */
  DEG_id_tag_update(&gpd->id, ID_RECALC_TRANSFORM | ID_RECALC_GEOMETRY);

  WM_event_add_notifier(C, NC_GPENCIL | ND_DATA, NULL);
  WM_event_add_notifier(C, NC_GPENCIL | ND_GPENCIL_EDITMODE, NULL);
  WM_event_add_notifier(C, NC_SCENE | ND_MODE, NULL);

  if (is_object) {
    WM_msg_publish_rna_prop(mbus, &ob->id, ob, Object, mode);
  }
  if (G.background == false) {
    WM_toolsystem_update_from_context_view3d(C);
  }

  return OPERATOR_FINISHED;
}

void GPENCIL_OT_editmode_toggle(wmOperatorType *ot)
{
  PropertyRNA *prop;

  /* identifiers */
  ot->name = "Strokes Edit Mode Toggle";
  ot->idname = "GPENCIL_OT_editmode_toggle";
  ot->description = "Enter/Exit edit mode for Grease Pencil strokes";

  /* callbacks */
  ot->exec = gpencil_editmode_toggle_exec;
  ot->poll = gpencil_editmode_toggle_poll;

  /* flags */
  ot->flag = OPTYPE_UNDO | OPTYPE_REGISTER;

  /* properties */
  prop = RNA_def_boolean(
      ot->srna, "back", 0, "Return to Previous Mode", "Return to previous mode");
  RNA_def_property_flag(prop, PROP_HIDDEN | PROP_SKIP_SAVE);
}

/** \} */

/* -------------------------------------------------------------------- */
/** \name Toggle Select Mode Operator
 * \{ */

/* set select mode */
static bool gpencil_selectmode_toggle_poll(bContext *C)
{
  /* edit only supported with grease pencil objects */
  Object *ob = CTX_data_active_object(C);
  if ((ob == NULL) || (ob->type != OB_GPENCIL) || (ob->mode != OB_MODE_EDIT_GPENCIL)) {
    return false;
  }

  return ED_operator_view3d_active(C);
}

static int gpencil_selectmode_toggle_exec(bContext *C, wmOperator *op)
{
  Scene *scene = CTX_data_scene(C);
  ToolSettings *ts = CTX_data_tool_settings(C);
  Object *ob = CTX_data_active_object(C);
  const int mode = RNA_int_get(op->ptr, "mode");
  bool changed = false;

  if (ts->gpencil_selectmode_edit == mode) {
    return OPERATOR_FINISHED;
  }

  /* Just set mode */
  ts->gpencil_selectmode_edit = mode;

  /* If the mode is Stroke, extend selection. */
  if ((ob) && (ts->gpencil_selectmode_edit == GP_SELECTMODE_STROKE)) {
    bGPdata *gpd = (bGPdata *)ob->data;
    /* Extend selection to all points in all selected strokes. */
    CTX_DATA_BEGIN (C, bGPDstroke *, gps, editable_gpencil_strokes) {
      if ((gps->flag & GP_STROKE_SELECT) && (gps->totpoints > 1)) {
        changed = true;
        bGPDspoint *pt;
        for (int i = 0; i < gps->totpoints; i++) {
          pt = &gps->points[i];
          pt->flag |= GP_SPOINT_SELECT;
        }
      }
    }
    CTX_DATA_END;
    if (changed) {
      DEG_id_tag_update(&gpd->id, ID_RECALC_TRANSFORM | ID_RECALC_GEOMETRY);
    }
  }

  WM_event_add_notifier(C, NC_GPENCIL | NA_SELECTED, NULL);
  WM_main_add_notifier(NC_SCENE | ND_TOOLSETTINGS, NULL);
  DEG_id_tag_update(&scene->id, ID_RECALC_COPY_ON_WRITE);

  return OPERATOR_FINISHED;
}

void GPENCIL_OT_selectmode_toggle(wmOperatorType *ot)
{
  PropertyRNA *prop;

  /* identifiers */
  ot->name = "Select Mode Toggle";
  ot->idname = "GPENCIL_OT_selectmode_toggle";
  ot->description = "Set selection mode for Grease Pencil strokes";

  /* callbacks */
  ot->exec = gpencil_selectmode_toggle_exec;
  ot->poll = gpencil_selectmode_toggle_poll;

  /* flags */
  ot->flag = OPTYPE_UNDO | OPTYPE_REGISTER;

  /* properties */
  prop = RNA_def_int(ot->srna, "mode", 0, 0, 2, "Select Mode", "Select mode", 0, 2);
  RNA_def_property_flag(prop, PROP_HIDDEN | PROP_SKIP_SAVE);
}

/** \} */

/* -------------------------------------------------------------------- */
/** \name Toggle Stroke Paint Mode Operator
 * \{ */

static bool gpencil_paintmode_toggle_poll(bContext *C)
{
  /* if using gpencil object, use this gpd */
  Object *ob = CTX_data_active_object(C);
  if ((ob) && (ob->type == OB_GPENCIL)) {
    return ob->data != NULL;
  }
  return ED_gpencil_data_get_active(C) != NULL;
}

static int gpencil_paintmode_toggle_exec(bContext *C, wmOperator *op)
{
  const bool back = RNA_boolean_get(op->ptr, "back");

  struct wmMsgBus *mbus = CTX_wm_message_bus(C);
  Main *bmain = CTX_data_main(C);
  bGPdata *gpd = ED_gpencil_data_get_active(C);
  ToolSettings *ts = CTX_data_tool_settings(C);

  bool is_object = false;
  short mode;
  /* if using a gpencil object, use this datablock */
  Object *ob = CTX_data_active_object(C);
  if ((ob) && (ob->type == OB_GPENCIL)) {
    gpd = ob->data;
    is_object = true;
  }

  if (gpd == NULL) {
    return OPERATOR_CANCELLED;
  }

  /* Just toggle paintmode flag... */
  gpd->flag ^= GP_DATA_STROKE_PAINTMODE;
  /* set mode */
  if (gpd->flag & GP_DATA_STROKE_PAINTMODE) {
    mode = OB_MODE_PAINT_GPENCIL;
  }
  else {
    mode = OB_MODE_OBJECT;
  }

  if (is_object) {
    /* try to back previous mode */
    if ((ob->restore_mode) && ((gpd->flag & GP_DATA_STROKE_PAINTMODE) == 0) && (back == 1)) {
      mode = ob->restore_mode;
    }
    ob->restore_mode = ob->mode;
    ob->mode = mode;
  }

  if (mode == OB_MODE_PAINT_GPENCIL) {
    /* Be sure we have brushes and Paint settings.
     * Need Draw and Vertex (used for Tint). */
    BKE_paint_ensure(ts, (Paint **)&ts->gp_paint);
    BKE_paint_ensure(ts, (Paint **)&ts->gp_vertexpaint);

    BKE_brush_gpencil_paint_presets(bmain, ts, false);

    /* Ensure Palette by default. */
    BKE_gpencil_palette_ensure(bmain, CTX_data_scene(C));

    Paint *paint = &ts->gp_paint->paint;
    /* if not exist, create a new one */
    if ((paint->brush == NULL) || (paint->brush->gpencil_settings == NULL)) {
      BKE_brush_gpencil_paint_presets(bmain, ts, true);
    }
    BKE_paint_toolslots_brush_validate(bmain, &ts->gp_paint->paint);
  }

  /* setup other modes */
  ED_gpencil_setup_modes(C, gpd, mode);
  /* set cache as dirty */
  DEG_id_tag_update(&gpd->id, ID_RECALC_TRANSFORM | ID_RECALC_GEOMETRY);

  WM_event_add_notifier(C, NC_GPENCIL | ND_DATA | ND_GPENCIL_EDITMODE, NULL);
  WM_event_add_notifier(C, NC_SCENE | ND_MODE, NULL);

  if (is_object) {
    WM_msg_publish_rna_prop(mbus, &ob->id, ob, Object, mode);
  }
  if (G.background == false) {
    WM_toolsystem_update_from_context_view3d(C);
  }

  return OPERATOR_FINISHED;
}

void GPENCIL_OT_paintmode_toggle(wmOperatorType *ot)
{
  PropertyRNA *prop;

  /* identifiers */
  ot->name = "Strokes Paint Mode Toggle";
  ot->idname = "GPENCIL_OT_paintmode_toggle";
  ot->description = "Enter/Exit paint mode for Grease Pencil strokes";

  /* callbacks */
  ot->exec = gpencil_paintmode_toggle_exec;
  ot->poll = gpencil_paintmode_toggle_poll;

  /* flags */
  ot->flag = OPTYPE_UNDO | OPTYPE_REGISTER;

  /* properties */
  prop = RNA_def_boolean(
      ot->srna, "back", 0, "Return to Previous Mode", "Return to previous mode");
  RNA_def_property_flag(prop, PROP_HIDDEN | PROP_SKIP_SAVE);
}

/** \} */

/* -------------------------------------------------------------------- */
/** \name Toggle Stroke Sculpt Mode Operator
 * \{ */

static bool gpencil_sculptmode_toggle_poll(bContext *C)
{
  /* if using gpencil object, use this gpd */
  Object *ob = CTX_data_active_object(C);
  if ((ob) && (ob->type == OB_GPENCIL)) {
    return ob->data != NULL;
  }
  return ED_gpencil_data_get_active(C) != NULL;
}

static int gpencil_sculptmode_toggle_exec(bContext *C, wmOperator *op)
{
  Main *bmain = CTX_data_main(C);
  ToolSettings *ts = CTX_data_tool_settings(C);

  const bool back = RNA_boolean_get(op->ptr, "back");

  struct wmMsgBus *mbus = CTX_wm_message_bus(C);
  bGPdata *gpd = ED_gpencil_data_get_active(C);
  bool is_object = false;
  short mode;
  /* if using a gpencil object, use this datablock */
  Object *ob = CTX_data_active_object(C);
  if ((ob) && (ob->type == OB_GPENCIL)) {
    gpd = ob->data;
    is_object = true;
  }

  if (gpd == NULL) {
    return OPERATOR_CANCELLED;
  }

  /* Just toggle sculptmode flag... */
  gpd->flag ^= GP_DATA_STROKE_SCULPTMODE;
  /* set mode */
  if (gpd->flag & GP_DATA_STROKE_SCULPTMODE) {
    mode = OB_MODE_SCULPT_GPENCIL;
  }
  else {
    mode = OB_MODE_OBJECT;
  }

  if (is_object) {
    /* try to back previous mode */
    if ((ob->restore_mode) && ((gpd->flag & GP_DATA_STROKE_SCULPTMODE) == 0) && (back == 1)) {
      mode = ob->restore_mode;
    }
    ob->restore_mode = ob->mode;
    ob->mode = mode;
  }

  if (mode == OB_MODE_SCULPT_GPENCIL) {
    /* Be sure we have brushes. */
    BKE_paint_ensure(ts, (Paint **)&ts->gp_sculptpaint);

    const bool reset_mode = (ts->gp_sculptpaint->paint.brush == NULL);
    BKE_brush_gpencil_sculpt_presets(bmain, ts, reset_mode);

    BKE_paint_toolslots_brush_validate(bmain, &ts->gp_sculptpaint->paint);
  }

  /* setup other modes */
  ED_gpencil_setup_modes(C, gpd, mode);
  /* set cache as dirty */
  DEG_id_tag_update(&gpd->id, ID_RECALC_TRANSFORM | ID_RECALC_GEOMETRY);

  WM_event_add_notifier(C, NC_GPENCIL | ND_DATA | ND_GPENCIL_EDITMODE, NULL);
  WM_event_add_notifier(C, NC_SCENE | ND_MODE, NULL);

  if (is_object) {
    WM_msg_publish_rna_prop(mbus, &ob->id, ob, Object, mode);
  }
  if (G.background == false) {
    WM_toolsystem_update_from_context_view3d(C);
  }

  return OPERATOR_FINISHED;
}

/** \} */

/* -------------------------------------------------------------------- */
/** \name Toggle Weight Paint Mode Operator
 * \{ */

void GPENCIL_OT_sculptmode_toggle(wmOperatorType *ot)
{
  PropertyRNA *prop;

  /* identifiers */
  ot->name = "Strokes Sculpt Mode Toggle";
  ot->idname = "GPENCIL_OT_sculptmode_toggle";
  ot->description = "Enter/Exit sculpt mode for Grease Pencil strokes";

  /* callbacks */
  ot->exec = gpencil_sculptmode_toggle_exec;
  ot->poll = gpencil_sculptmode_toggle_poll;

  /* flags */
  ot->flag = OPTYPE_UNDO | OPTYPE_REGISTER;

  /* properties */
  prop = RNA_def_boolean(
      ot->srna, "back", 0, "Return to Previous Mode", "Return to previous mode");
  RNA_def_property_flag(prop, PROP_HIDDEN | PROP_SKIP_SAVE);
}

/* Stroke Weight Paint Mode Management */

static bool gpencil_weightmode_toggle_poll(bContext *C)
{
  /* if using gpencil object, use this gpd */
  Object *ob = CTX_data_active_object(C);
  if ((ob) && (ob->type == OB_GPENCIL)) {
    return ob->data != NULL;
  }
  return ED_gpencil_data_get_active(C) != NULL;
}

static int gpencil_weightmode_toggle_exec(bContext *C, wmOperator *op)
{
  Main *bmain = CTX_data_main(C);
  ToolSettings *ts = CTX_data_tool_settings(C);

  const bool back = RNA_boolean_get(op->ptr, "back");

  struct wmMsgBus *mbus = CTX_wm_message_bus(C);
  bGPdata *gpd = ED_gpencil_data_get_active(C);
  bool is_object = false;
  short mode;
  /* if using a gpencil object, use this datablock */
  Object *ob = CTX_data_active_object(C);
  if ((ob) && (ob->type == OB_GPENCIL)) {
    gpd = ob->data;
    is_object = true;
  }
  const int mode_flag = OB_MODE_WEIGHT_GPENCIL;
  const bool is_mode_set = (ob->mode & mode_flag) != 0;

  if (gpd == NULL) {
    return OPERATOR_CANCELLED;
  }

  /* Just toggle weightmode flag... */
  gpd->flag ^= GP_DATA_STROKE_WEIGHTMODE;
  /* set mode */
  if (gpd->flag & GP_DATA_STROKE_WEIGHTMODE) {
    mode = OB_MODE_WEIGHT_GPENCIL;
  }
  else {
    mode = OB_MODE_OBJECT;
  }

  if (is_object) {
    /* try to back previous mode */
    if ((ob->restore_mode) && ((gpd->flag & GP_DATA_STROKE_WEIGHTMODE) == 0) && (back == 1)) {
      mode = ob->restore_mode;
    }
    ob->restore_mode = ob->mode;
    ob->mode = mode;

    /* Prepare armature posemode. */
    ED_object_posemode_set_for_weight_paint(C, bmain, ob, is_mode_set);
  }

  if (mode == OB_MODE_WEIGHT_GPENCIL) {
    /* Be sure we have brushes. */
    BKE_paint_ensure(ts, (Paint **)&ts->gp_weightpaint);

    const bool reset_mode = (ts->gp_weightpaint->paint.brush == NULL);
    BKE_brush_gpencil_weight_presets(bmain, ts, reset_mode);

    BKE_paint_toolslots_brush_validate(bmain, &ts->gp_weightpaint->paint);
  }

  /* setup other modes */
  ED_gpencil_setup_modes(C, gpd, mode);
  /* set cache as dirty */
  DEG_id_tag_update(&gpd->id, ID_RECALC_TRANSFORM | ID_RECALC_GEOMETRY);

  WM_event_add_notifier(C, NC_GPENCIL | ND_DATA | ND_GPENCIL_EDITMODE, NULL);
  WM_event_add_notifier(C, NC_SCENE | ND_MODE, NULL);

  if (is_object) {
    WM_msg_publish_rna_prop(mbus, &ob->id, ob, Object, mode);
  }
  if (G.background == false) {
    WM_toolsystem_update_from_context_view3d(C);
  }

  return OPERATOR_FINISHED;
}

void GPENCIL_OT_weightmode_toggle(wmOperatorType *ot)
{
  PropertyRNA *prop;

  /* identifiers */
  ot->name = "Strokes Weight Mode Toggle";
  ot->idname = "GPENCIL_OT_weightmode_toggle";
  ot->description = "Enter/Exit weight paint mode for Grease Pencil strokes";

  /* callbacks */
  ot->exec = gpencil_weightmode_toggle_exec;
  ot->poll = gpencil_weightmode_toggle_poll;

  /* flags */
  ot->flag = OPTYPE_UNDO | OPTYPE_REGISTER;

  /* properties */
  prop = RNA_def_boolean(
      ot->srna, "back", 0, "Return to Previous Mode", "Return to previous mode");
  RNA_def_property_flag(prop, PROP_HIDDEN | PROP_SKIP_SAVE);
}

/** \} */

/* -------------------------------------------------------------------- */
/** \name Toggle Vertex Paint Mode Operator
 * \{ */

static bool gpencil_vertexmode_toggle_poll(bContext *C)
{
  /* if using gpencil object, use this gpd */
  Object *ob = CTX_data_active_object(C);
  if ((ob) && (ob->type == OB_GPENCIL)) {
    return ob->data != NULL;
  }
  return ED_gpencil_data_get_active(C) != NULL;
}
static int gpencil_vertexmode_toggle_exec(bContext *C, wmOperator *op)
{
  const bool back = RNA_boolean_get(op->ptr, "back");

  struct wmMsgBus *mbus = CTX_wm_message_bus(C);
  Main *bmain = CTX_data_main(C);
  bGPdata *gpd = ED_gpencil_data_get_active(C);
  ToolSettings *ts = CTX_data_tool_settings(C);

  bool is_object = false;
  short mode;
  /* if using a gpencil object, use this datablock */
  Object *ob = CTX_data_active_object(C);
  if ((ob) && (ob->type == OB_GPENCIL)) {
    gpd = ob->data;
    is_object = true;
  }

  if (gpd == NULL) {
    return OPERATOR_CANCELLED;
  }

  /* Just toggle paintmode flag... */
  gpd->flag ^= GP_DATA_STROKE_VERTEXMODE;
  /* set mode */
  if (gpd->flag & GP_DATA_STROKE_VERTEXMODE) {
    mode = OB_MODE_VERTEX_GPENCIL;
  }
  else {
    mode = OB_MODE_OBJECT;
  }

  if (is_object) {
    /* try to back previous mode */
    if ((ob->restore_mode) && ((gpd->flag & GP_DATA_STROKE_VERTEXMODE) == 0) && (back == 1)) {
      mode = ob->restore_mode;
    }
    ob->restore_mode = ob->mode;
    ob->mode = mode;
  }

  if (mode == OB_MODE_VERTEX_GPENCIL) {
    /* Be sure we have brushes. */
    BKE_paint_ensure(ts, (Paint **)&ts->gp_vertexpaint);

    const bool reset_mode = (ts->gp_vertexpaint->paint.brush == NULL);
    BKE_brush_gpencil_vertex_presets(bmain, ts, reset_mode);

    BKE_paint_toolslots_brush_validate(bmain, &ts->gp_vertexpaint->paint);

    /* Ensure Palette by default. */
    BKE_gpencil_palette_ensure(bmain, CTX_data_scene(C));
  }

  /* setup other modes */
  ED_gpencil_setup_modes(C, gpd, mode);
  /* set cache as dirty */
  DEG_id_tag_update(&gpd->id, ID_RECALC_TRANSFORM | ID_RECALC_GEOMETRY);

  WM_event_add_notifier(C, NC_GPENCIL | ND_DATA | ND_GPENCIL_EDITMODE, NULL);
  WM_event_add_notifier(C, NC_SCENE | ND_MODE, NULL);

  if (is_object) {
    WM_msg_publish_rna_prop(mbus, &ob->id, ob, Object, mode);
  }
  if (G.background == false) {
    WM_toolsystem_update_from_context_view3d(C);
  }

  return OPERATOR_FINISHED;
}

void GPENCIL_OT_vertexmode_toggle(wmOperatorType *ot)
{
  PropertyRNA *prop;

  /* identifiers */
  ot->name = "Strokes Vertex Mode Toggle";
  ot->idname = "GPENCIL_OT_vertexmode_toggle";
  ot->description = "Enter/Exit vertex paint mode for Grease Pencil strokes";

  /* callbacks */
  ot->exec = gpencil_vertexmode_toggle_exec;
  ot->poll = gpencil_vertexmode_toggle_poll;

  /* flags */
  ot->flag = OPTYPE_UNDO | OPTYPE_REGISTER;

  /* properties */
  prop = RNA_def_boolean(
      ot->srna, "back", 0, "Return to Previous Mode", "Return to previous mode");
  RNA_def_property_flag(prop, PROP_HIDDEN | PROP_SKIP_SAVE);
}

/** \} */

/* -------------------------------------------------------------------- */
/** \name Stroke Hide Selection Toggle Operator
 * \{ */

static int gpencil_hideselect_toggle_exec(bContext *C, wmOperator *UNUSED(op))
{
  View3D *v3d = CTX_wm_view3d(C);
  if (v3d == NULL) {
    return OPERATOR_CANCELLED;
  }

  /* Just toggle alpha... */
  if (v3d->vertex_opacity > 0.0f) {
    v3d->vertex_opacity = 0.0f;
  }
  else {
    v3d->vertex_opacity = 1.0f;
  }

  WM_event_add_notifier(C, NC_GPENCIL | ND_DATA, NULL);
  WM_event_add_notifier(C, NC_GPENCIL | ND_GPENCIL_EDITMODE, NULL);
  WM_event_add_notifier(C, NC_SCENE | ND_MODE, NULL);

  return OPERATOR_FINISHED;
}

void GPENCIL_OT_selection_opacity_toggle(wmOperatorType *ot)
{
  /* identifiers */
  ot->name = "Hide Selected";
  ot->idname = "GPENCIL_OT_selection_opacity_toggle";
  ot->description = "Hide/Unhide selected points for Grease Pencil strokes setting alpha factor";

  /* callbacks */
  ot->exec = gpencil_hideselect_toggle_exec;
  ot->poll = gpencil_stroke_edit_poll;

  /* flags */
  ot->flag = OPTYPE_UNDO | OPTYPE_REGISTER;
}

/** \} */

/* -------------------------------------------------------------------- */
/** \name Duplicate Selected Strokes Operator
 * \{ */

/* Make copies of selected point segments in a selected stroke */
static void gpencil_duplicate_points(bGPdata *gpd,
                                     const bGPDstroke *gps,
                                     ListBase *new_strokes,
                                     const char *layername)
{
  bGPDspoint *pt;
  int i;

  int start_idx = -1;

  /* Step through the original stroke's points:
   * - We accumulate selected points (from start_idx to current index)
   *   and then convert that to a new stroke
   */
  for (i = 0, pt = gps->points; i < gps->totpoints; i++, pt++) {
    /* searching for start, are waiting for end? */
    if (start_idx == -1) {
      /* is this the first selected point for a new island? */
      if (pt->flag & GP_SPOINT_SELECT) {
        start_idx = i;
      }
    }
    else {
      size_t len = 0;

      /* is this the end of current island yet?
       * 1) Point i-1 was the last one that was selected
       * 2) Point i is the last in the array
       */
      if ((pt->flag & GP_SPOINT_SELECT) == 0) {
        len = i - start_idx;
      }
      else if (i == gps->totpoints - 1) {
        len = i - start_idx + 1;
      }

      /* make copies of the relevant data */
      if (len) {
        bGPDstroke *gpsd;

        /* make a stupid copy first of the entire stroke (to get the flags too) */
        gpsd = BKE_gpencil_stroke_duplicate((bGPDstroke *)gps, false, true);

        /* saves original layer name */
        BLI_strncpy(gpsd->runtime.tmp_layerinfo, layername, sizeof(gpsd->runtime.tmp_layerinfo));

        /* now, make a new points array, and copy of the relevant parts */
        gpsd->points = MEM_mallocN(sizeof(bGPDspoint) * len, "gps stroke points copy");
        memcpy(gpsd->points, gps->points + start_idx, sizeof(bGPDspoint) * len);
        gpsd->totpoints = len;

        if (gps->dvert != NULL) {
          gpsd->dvert = MEM_mallocN(sizeof(MDeformVert) * len, "gps stroke weights copy");
          memcpy(gpsd->dvert, gps->dvert + start_idx, sizeof(MDeformVert) * len);

          /* Copy weights */
          int e = start_idx;
          for (int j = 0; j < gpsd->totpoints; j++) {
            MDeformVert *dvert_dst = &gps->dvert[e];
            MDeformVert *dvert_src = &gps->dvert[j];
            dvert_dst->dw = MEM_dupallocN(dvert_src->dw);
            e++;
          }
        }

        BKE_gpencil_stroke_geometry_update(gpd, gpsd);

        /* add to temp buffer */
        gpsd->next = gpsd->prev = NULL;

        BLI_addtail(new_strokes, gpsd);

        /* cleanup + reset for next */
        start_idx = -1;
      }
    }
  }
}

static int gpencil_duplicate_exec(bContext *C, wmOperator *op)
{
  bGPdata *gpd = ED_gpencil_data_get_active(C);
  const bool is_curve_edit = (bool)GPENCIL_CURVE_EDIT_SESSIONS_ON(gpd);

  if (gpd == NULL) {
    BKE_report(op->reports, RPT_ERROR, "No Grease Pencil data");
    return OPERATOR_CANCELLED;
  }

  if (GPENCIL_MULTIEDIT_SESSIONS_ON(gpd)) {
    BKE_report(op->reports, RPT_ERROR, "Operator not supported in multiframe edition");
    return OPERATOR_CANCELLED;
  }

  bool changed = false;
  if (is_curve_edit) {
    BKE_report(op->reports, RPT_ERROR, "Not implemented!");
  }
  else {
    /* for each visible (and editable) layer's selected strokes,
     * copy the strokes into a temporary buffer, then append
     * once all done
     */
    CTX_DATA_BEGIN (C, bGPDlayer *, gpl, editable_gpencil_layers) {
      ListBase new_strokes = {NULL, NULL};
      bGPDframe *gpf = gpl->actframe;
      bGPDstroke *gps;

      if (gpf == NULL) {
        continue;
      }

      /* make copies of selected strokes, and deselect these once we're done */
      for (gps = gpf->strokes.first; gps; gps = gps->next) {
        /* skip strokes that are invalid for current view */
        if (ED_gpencil_stroke_can_use(C, gps) == false) {
          continue;
        }

        if (gps->flag & GP_STROKE_SELECT) {
          if (gps->totpoints == 1) {
            /* Special Case: If there's just a single point in this stroke... */
            bGPDstroke *gpsd;

            /* make direct copies of the stroke and its points */
            gpsd = BKE_gpencil_stroke_duplicate(gps, true, true);

            BLI_strncpy(
                gpsd->runtime.tmp_layerinfo, gpl->info, sizeof(gpsd->runtime.tmp_layerinfo));

            /* Initialize triangle information. */
            BKE_gpencil_stroke_geometry_update(gpd, gpsd);

            /* add to temp buffer */
            gpsd->next = gpsd->prev = NULL;
            BLI_addtail(&new_strokes, gpsd);
          }
          else {
            /* delegate to a helper, as there's too much to fit in here (for copying subsets)... */
            gpencil_duplicate_points(gpd, gps, &new_strokes, gpl->info);
          }

          /* deselect original stroke, or else the originals get moved too
           * (when using the copy + move macro)
           */
          bGPDspoint *pt;
          int i;
          for (i = 0, pt = gps->points; i < gps->totpoints; i++, pt++) {
            pt->flag &= ~GP_SPOINT_SELECT;
          }
          gps->flag &= ~GP_STROKE_SELECT;
          BKE_gpencil_stroke_select_index_reset(gps);

          changed = true;
        }
      }

      /* add all new strokes in temp buffer to the frame (preventing double-copies) */
      BLI_movelisttolist(&gpf->strokes, &new_strokes);
      BLI_assert(new_strokes.first == NULL);
    }
    CTX_DATA_END;
  }

  if (changed) {
    /* updates */
    DEG_id_tag_update(&gpd->id, ID_RECALC_TRANSFORM | ID_RECALC_GEOMETRY);
    WM_event_add_notifier(C, NC_GPENCIL | ND_DATA | NA_EDITED, NULL);
  }

  return OPERATOR_FINISHED;
}

void GPENCIL_OT_duplicate(wmOperatorType *ot)
{
  /* identifiers */
  ot->name = "Duplicate Strokes";
  ot->idname = "GPENCIL_OT_duplicate";
  ot->description = "Duplicate the selected Grease Pencil strokes";

  /* callbacks */
  ot->exec = gpencil_duplicate_exec;
  ot->poll = gpencil_stroke_edit_poll;

  /* flags */
  ot->flag = OPTYPE_REGISTER | OPTYPE_UNDO;
}

/** \} */

/* -------------------------------------------------------------------- */
/** \name Extrude Selected Strokes Operator
 * \{ */

/* helper to copy a point to temp area */
static void gpencil_copy_move_point(bGPDstroke *gps,
                                    bGPDspoint *temp_points,
                                    MDeformVert *temp_dverts,
                                    int from_idx,
                                    int to_idx,
                                    const bool copy)
{
  bGPDspoint *pt = &temp_points[from_idx];
  bGPDspoint *pt_final = &gps->points[to_idx];

  copy_v3_v3(&pt_final->x, &pt->x);
  pt_final->pressure = pt->pressure;
  pt_final->strength = pt->strength;
  pt_final->time = pt->time;
  pt_final->flag = pt->flag;
  pt_final->uv_fac = pt->uv_fac;
  pt_final->uv_rot = pt->uv_rot;
  copy_v4_v4(pt_final->vert_color, pt->vert_color);

  if (gps->dvert != NULL) {
    MDeformVert *dvert = &temp_dverts[from_idx];
    MDeformVert *dvert_final = &gps->dvert[to_idx];

    dvert_final->totweight = dvert->totweight;
    /* if copy, duplicate memory, otherwise move only the pointer */
    if (copy) {
      dvert_final->dw = MEM_dupallocN(dvert->dw);
    }
    else {
      dvert_final->dw = dvert->dw;
    }
  }
}

static void gpencil_add_move_points(bGPdata *gpd, bGPDframe *gpf, bGPDstroke *gps)
{
  bGPDspoint *temp_points = NULL;
  MDeformVert *temp_dverts = NULL;
  bGPDspoint *pt = NULL;
  const bGPDspoint *pt_start = &gps->points[0];
  const bGPDspoint *pt_last = &gps->points[gps->totpoints - 1];
  const bool do_first = (pt_start->flag & GP_SPOINT_SELECT);
  const bool do_last = ((pt_last->flag & GP_SPOINT_SELECT) && (pt_start != pt_last));
  const bool do_stroke = (do_first || do_last);

  /* review points in the middle of stroke to create new strokes */
  for (int i = 0; i < gps->totpoints; i++) {
    /* skip first and last point */
    if (ELEM(i, 0, gps->totpoints - 1)) {
      continue;
    }

    pt = &gps->points[i];
    if (pt->flag == GP_SPOINT_SELECT) {
      /* duplicate original stroke data */
      bGPDstroke *gps_new = BKE_gpencil_stroke_duplicate(gps, false, true);
      gps_new->prev = gps_new->next = NULL;

      /* add new points array */
      gps_new->totpoints = 1;
      gps_new->points = MEM_callocN(sizeof(bGPDspoint), __func__);
      gps_new->dvert = NULL;

      if (gps->dvert != NULL) {
        gps_new->dvert = MEM_callocN(sizeof(MDeformVert), __func__);
      }

      BLI_insertlinkafter(&gpf->strokes, gps, gps_new);

      /* copy selected point data to new stroke */
      gpencil_copy_move_point(gps_new, gps->points, gps->dvert, i, 0, true);

      /* Calc geometry data. */
      BKE_gpencil_stroke_geometry_update(gpd, gps);
      BKE_gpencil_stroke_geometry_update(gpd, gps_new);

      /* Deselect original point. */
      pt->flag &= ~GP_SPOINT_SELECT;
    }
  }

  /* review first and last point to reuse same stroke */
  int i2 = 0;
  int totnewpoints, oldtotpoints;
  /* if first or last, reuse stroke and resize */
  if ((do_first) || (do_last)) {
    totnewpoints = gps->totpoints;
    if (do_first) {
      totnewpoints++;
    }
    if (do_last) {
      totnewpoints++;
    }

    /* duplicate points in a temp area */
    temp_points = MEM_dupallocN(gps->points);
    oldtotpoints = gps->totpoints;
    if (gps->dvert != NULL) {
      temp_dverts = MEM_dupallocN(gps->dvert);
    }

    /* if first point, need move all one position */
    if (do_first) {
      i2 = 1;
    }

    /* resize the points arrays */
    gps->totpoints = totnewpoints;
    gps->points = MEM_recallocN(gps->points, sizeof(*gps->points) * gps->totpoints);
    if (gps->dvert != NULL) {
      gps->dvert = MEM_recallocN(gps->dvert, sizeof(*gps->dvert) * gps->totpoints);
    }

    /* move points to new position */
    for (int i = 0; i < oldtotpoints; i++) {
      gpencil_copy_move_point(gps, temp_points, temp_dverts, i, i2, false);
      i2++;
    }

    /* If first point, add new point at the beginning. */
    if (do_first) {
      gpencil_copy_move_point(gps, temp_points, temp_dverts, 0, 0, true);
      /* deselect old */
      pt = &gps->points[1];
      pt->flag &= ~GP_SPOINT_SELECT;
      /* select new */
      pt = &gps->points[0];
      pt->flag |= GP_SPOINT_SELECT;
    }

    /* if last point, add new point at the end */
    if (do_last) {
      gpencil_copy_move_point(
          gps, temp_points, temp_dverts, oldtotpoints - 1, gps->totpoints - 1, true);

      /* deselect old */
      pt = &gps->points[gps->totpoints - 2];
      pt->flag &= ~GP_SPOINT_SELECT;
      /* select new */
      pt = &gps->points[gps->totpoints - 1];
      pt->flag |= GP_SPOINT_SELECT;
    }

    /* Flip stroke if it was only one point to consider extrude point as last point. */
    if (gps->totpoints == 2) {
      BKE_gpencil_stroke_flip(gps);
    }

    /* Calc geometry data. */
    BKE_gpencil_stroke_geometry_update(gpd, gps);

    MEM_SAFE_FREE(temp_points);
    MEM_SAFE_FREE(temp_dverts);
  }

  /* if the stroke is not reused, deselect */
  if (!do_stroke) {
    gps->flag &= ~GP_STROKE_SELECT;
    BKE_gpencil_stroke_select_index_reset(gps);
  }
}

static void gpencil_curve_extrude_points(bGPdata *gpd,
                                         bGPDframe *gpf,
                                         bGPDstroke *gps,
                                         bGPDcurve *gpc)
{
  const int old_num_points = gpc->tot_curve_points;
  const bool first_select = gpc->curve_points[0].flag & GP_CURVE_POINT_SELECT;
  bool last_select = gpc->curve_points[old_num_points - 1].flag & GP_CURVE_POINT_SELECT;

  /* iterate over middle points */
  for (int i = 1; i < gpc->tot_curve_points - 1; i++) {
    bGPDcurve_point *gpc_pt = &gpc->curve_points[i];

    /* Create new stroke if selected point */
    if (gpc_pt->flag & GP_CURVE_POINT_SELECT) {
      bGPDstroke *gps_new = BKE_gpencil_stroke_duplicate(gps, false, false);
      gps_new->points = NULL;
      gps_new->flag &= ~GP_STROKE_CYCLIC;
      gps_new->prev = gps_new->next = NULL;

      gps_new->editcurve = BKE_gpencil_stroke_editcurve_new(2);
      bGPDcurve *new_gpc = gps_new->editcurve;
      for (int j = 0; j < new_gpc->tot_curve_points; j++) {
        bGPDcurve_point *gpc_pt_new = &new_gpc->curve_points[j];
        memcpy(gpc_pt_new, gpc_pt, sizeof(bGPDcurve_point));
        gpc_pt_new->flag &= ~GP_CURVE_POINT_SELECT;
        BEZT_DESEL_ALL(&gpc_pt_new->bezt);
      }

      /* select last point */
      bGPDcurve_point *gpc_pt_last = &new_gpc->curve_points[1];
      gpc_pt_last->flag |= GP_CURVE_POINT_SELECT;
      BEZT_SEL_IDX(&gpc_pt_last->bezt, 1);
      gps_new->editcurve->flag |= GP_CURVE_SELECT;

      BLI_insertlinkafter(&gpf->strokes, gps, gps_new);

      gps_new->flag |= GP_STROKE_NEEDS_CURVE_UPDATE;
      BKE_gpencil_stroke_geometry_update(gpd, gps_new);

      gpc_pt->flag &= ~GP_CURVE_POINT_SELECT;
      BEZT_DESEL_ALL(&gpc_pt->bezt);
    }
  }

  /* Edge-case for single curve point. */
  if (gpc->tot_curve_points == 1) {
    last_select = false;
  }

  if (first_select || last_select) {
    int new_num_points = old_num_points;

    if (first_select) {
      new_num_points++;
    }
    if (last_select) {
      new_num_points++;
    }

    /* Grow the array */
    gpc->tot_curve_points = new_num_points;
    gpc->curve_points = MEM_recallocN(gpc->curve_points, sizeof(bGPDcurve_point) * new_num_points);

    if (first_select) {
      /* shift points by one */
      memmove(
          &gpc->curve_points[1], &gpc->curve_points[0], sizeof(bGPDcurve_point) * old_num_points);

      bGPDcurve_point *old_first = &gpc->curve_points[1];

      old_first->flag &= ~GP_CURVE_POINT_SELECT;
      BEZT_DESEL_ALL(&old_first->bezt);
    }

    if (last_select) {
      bGPDcurve_point *old_last = &gpc->curve_points[gpc->tot_curve_points - 2];
      bGPDcurve_point *new_last = &gpc->curve_points[gpc->tot_curve_points - 1];
      memcpy(new_last, old_last, sizeof(bGPDcurve_point));

      old_last->flag &= ~GP_CURVE_POINT_SELECT;
      BEZT_DESEL_ALL(&old_last->bezt);
    }

    gps->flag |= GP_STROKE_NEEDS_CURVE_UPDATE;
    BKE_gpencil_stroke_geometry_update(gpd, gps);
  }
}

static int gpencil_extrude_exec(bContext *C, wmOperator *op)
{
  Object *obact = CTX_data_active_object(C);
  bGPdata *gpd = (bGPdata *)obact->data;
  const bool is_curve_edit = (bool)GPENCIL_CURVE_EDIT_SESSIONS_ON(gpd);
  const bool is_multiedit = (bool)GPENCIL_MULTIEDIT_SESSIONS_ON(gpd);
  bGPDstroke *gps = NULL;

  if (gpd == NULL) {
    BKE_report(op->reports, RPT_ERROR, "No Grease Pencil data");
    return OPERATOR_CANCELLED;
  }

  bool changed = false;
  CTX_DATA_BEGIN (C, bGPDlayer *, gpl, editable_gpencil_layers) {
    bGPDframe *init_gpf = (is_multiedit) ? gpl->frames.first : gpl->actframe;

    for (bGPDframe *gpf = init_gpf; gpf; gpf = gpf->next) {
      if ((gpf == gpl->actframe) || ((gpf->flag & GP_FRAME_SELECT) && (is_multiedit))) {
        if (gpf == NULL) {
          continue;
        }

        for (gps = gpf->strokes.first; gps; gps = gps->next) {
          /* skip strokes that are invalid for current view */
          if (ED_gpencil_stroke_can_use(C, gps) == false) {
            continue;
          }

          if (is_curve_edit) {
            if (gps->editcurve == NULL) {
              continue;
            }
            bGPDcurve *gpc = gps->editcurve;
            if (gpc->flag & GP_CURVE_SELECT) {
              gpencil_curve_extrude_points(gpd, gpf, gps, gpc);
            }
          }
          else {
            if (gps->flag & GP_STROKE_SELECT) {
              gpencil_add_move_points(gpd, gpf, gps);
            }
          }

          changed = true;
        }
        /* If not multi-edit, exit loop. */
        if (!is_multiedit) {
          break;
        }
      }
    }
  }
  CTX_DATA_END;

  if (changed) {
    /* updates */
    DEG_id_tag_update(&gpd->id,
                      ID_RECALC_TRANSFORM | ID_RECALC_GEOMETRY | ID_RECALC_COPY_ON_WRITE);
    DEG_id_tag_update(&obact->id, ID_RECALC_COPY_ON_WRITE);
    WM_event_add_notifier(C, NC_GPENCIL | ND_DATA | NA_EDITED, NULL);
  }

  return OPERATOR_FINISHED;
}

void GPENCIL_OT_extrude(wmOperatorType *ot)
{
  /* identifiers */
  ot->name = "Extrude Stroke Points";
  ot->idname = "GPENCIL_OT_extrude";
  ot->description = "Extrude the selected Grease Pencil points";

  /* callbacks */
  ot->exec = gpencil_extrude_exec;
  ot->poll = gpencil_stroke_edit_poll;

  /* flags */
  ot->flag = OPTYPE_REGISTER | OPTYPE_UNDO;
}

/** \} */

/* -------------------------------------------------------------------- */
/** \name Copy/Paste Strokes Utilities
 *
 * Grease Pencil stroke data copy/paste buffer:
 * - The copy operation collects all segments of selected strokes,
 *   dumping "ready to be copied" copies of the strokes into the buffer.
 * - The paste operation makes a copy of those elements, and adds them
 *   to the active layer. This effectively flattens down the strokes
 *   from several different layers into a single layer.
 * \{ */

/**
 * list of #bGPDstroke instances
 *
 * \note is exposed within the editors/gpencil module so that other tools can use it too.
 */
ListBase gpencil_strokes_copypastebuf = {NULL, NULL};

/* Hash for hanging on to all the colors used by strokes in the buffer
 *
 * This is needed to prevent dangling and unsafe pointers when pasting across data-blocks,
 * or after a color used by a stroke in the buffer gets deleted (via user action or undo).
 */
static GHash *gpencil_strokes_copypastebuf_colors = NULL;

static GHash *gpencil_strokes_copypastebuf_colors_material_to_name_create(Main *bmain)
{
  GHash *ma_to_name = BLI_ghash_ptr_new(__func__);

  for (Material *ma = bmain->materials.first; ma != NULL; ma = ma->id.next) {
    char *name = BKE_id_to_unique_string_key(&ma->id);
    BLI_ghash_insert(ma_to_name, ma, name);
  }

  return ma_to_name;
}

static void gpencil_strokes_copypastebuf_colors_material_to_name_free(GHash *ma_to_name)
{
  BLI_ghash_free(ma_to_name, NULL, MEM_freeN);
}

static GHash *gpencil_strokes_copypastebuf_colors_name_to_material_create(Main *bmain)
{
  GHash *name_to_ma = BLI_ghash_str_new(__func__);

  for (Material *ma = bmain->materials.first; ma != NULL; ma = ma->id.next) {
    char *name = BKE_id_to_unique_string_key(&ma->id);
    BLI_ghash_insert(name_to_ma, name, ma);
  }

  return name_to_ma;
}

static void gpencil_strokes_copypastebuf_colors_name_to_material_free(GHash *name_to_ma)
{
  BLI_ghash_free(name_to_ma, MEM_freeN, NULL);
}

/* Free copy/paste buffer data */
void ED_gpencil_strokes_copybuf_free(void)
{
  bGPDstroke *gps, *gpsn;

  /* Free the colors buffer
   * NOTE: This is done before the strokes so that the ptrs are still safe
   */
  if (gpencil_strokes_copypastebuf_colors) {
    BLI_ghash_free(gpencil_strokes_copypastebuf_colors, NULL, MEM_freeN);
    gpencil_strokes_copypastebuf_colors = NULL;
  }

  /* Free the stroke buffer */
  for (gps = gpencil_strokes_copypastebuf.first; gps; gps = gpsn) {
    gpsn = gps->next;

    if (gps->points) {
      MEM_freeN(gps->points);
    }
    if (gps->dvert) {
      BKE_gpencil_free_stroke_weights(gps);
      MEM_freeN(gps->dvert);
    }

    MEM_SAFE_FREE(gps->triangles);

    BLI_freelinkN(&gpencil_strokes_copypastebuf, gps);
  }

  gpencil_strokes_copypastebuf.first = gpencil_strokes_copypastebuf.last = NULL;
}

/**
 * Ensure that destination datablock has all the colors the pasted strokes need.
 * Helper function for copy-pasting strokes
 */
GHash *gpencil_copybuf_validate_colormap(bContext *C)
{
  Main *bmain = CTX_data_main(C);
  Object *ob = CTX_data_active_object(C);
  GHash *new_colors = BLI_ghash_int_new("GPencil Paste Dst Colors");
  GHashIterator gh_iter;

  /* For each color, check if exist and add if not */
  GHash *name_to_ma = gpencil_strokes_copypastebuf_colors_name_to_material_create(bmain);

  GHASH_ITER (gh_iter, gpencil_strokes_copypastebuf_colors) {
    int *key = BLI_ghashIterator_getKey(&gh_iter);
    char *ma_name = BLI_ghashIterator_getValue(&gh_iter);
    Material *ma = BLI_ghash_lookup(name_to_ma, ma_name);

    BKE_gpencil_object_material_ensure(bmain, ob, ma);

    /* Store this mapping (for use later when pasting) */
    if (!BLI_ghash_haskey(new_colors, POINTER_FROM_INT(*key))) {
      BLI_ghash_insert(new_colors, POINTER_FROM_INT(*key), ma);
    }
  }

  gpencil_strokes_copypastebuf_colors_name_to_material_free(name_to_ma);

  return new_colors;
}

/** \} */

/* -------------------------------------------------------------------- */
/** \name Copy Selected Strokes Operator
 * \{ */

static int gpencil_strokes_copy_exec(bContext *C, wmOperator *op)
{
  Main *bmain = CTX_data_main(C);
  Object *ob = CTX_data_active_object(C);
  bGPdata *gpd = ED_gpencil_data_get_active(C);
  const bool is_curve_edit = (bool)GPENCIL_CURVE_EDIT_SESSIONS_ON(gpd);

  if (gpd == NULL) {
    BKE_report(op->reports, RPT_ERROR, "No Grease Pencil data");
    return OPERATOR_CANCELLED;
  }

  if (GPENCIL_MULTIEDIT_SESSIONS_ON(gpd)) {
    BKE_report(op->reports, RPT_ERROR, "Operator not supported in multiframe edition");
    return OPERATOR_CANCELLED;
  }

  /* clear the buffer first */
  ED_gpencil_strokes_copybuf_free();

  if (is_curve_edit) {
    BKE_report(op->reports, RPT_ERROR, "Not implemented!");
  }
  else {
    /* for each visible (and editable) layer's selected strokes,
     * copy the strokes into a temporary buffer, then append
     * once all done
     */
    CTX_DATA_BEGIN (C, bGPDlayer *, gpl, editable_gpencil_layers) {
      bGPDframe *gpf = gpl->actframe;
      bGPDstroke *gps;

      if (gpf == NULL) {
        continue;
      }

      /* make copies of selected strokes, and deselect these once we're done */
      for (gps = gpf->strokes.first; gps; gps = gps->next) {
        /* skip strokes that are invalid for current view */
        if (ED_gpencil_stroke_can_use(C, gps) == false) {
          continue;
        }

        if (gps->flag & GP_STROKE_SELECT) {
          if (gps->totpoints == 1) {
            /* Special Case: If there's just a single point in this stroke... */
            bGPDstroke *gpsd;

            /* make direct copies of the stroke and its points */
            gpsd = BKE_gpencil_stroke_duplicate(gps, false, true);

            /* saves original layer name */
            BLI_strncpy(
                gpsd->runtime.tmp_layerinfo, gpl->info, sizeof(gpsd->runtime.tmp_layerinfo));
            gpsd->points = MEM_dupallocN(gps->points);
            if (gps->dvert != NULL) {
              gpsd->dvert = MEM_dupallocN(gps->dvert);
              BKE_gpencil_stroke_weights_duplicate(gps, gpsd);
            }

            /* Calc geometry data. */
            BKE_gpencil_stroke_geometry_update(gpd, gpsd);

            /* add to temp buffer */
            gpsd->next = gpsd->prev = NULL;
            BLI_addtail(&gpencil_strokes_copypastebuf, gpsd);
          }
          else {
            /* delegate to a helper, as there's too much to fit in here (for copying subsets)... */
            gpencil_duplicate_points(gpd, gps, &gpencil_strokes_copypastebuf, gpl->info);
          }
        }
      }
    }
    CTX_DATA_END;
  }

  /* Build up hash of material colors used in these strokes */
  if (gpencil_strokes_copypastebuf.first) {
    gpencil_strokes_copypastebuf_colors = BLI_ghash_int_new("GPencil CopyBuf Colors");
    GHash *ma_to_name = gpencil_strokes_copypastebuf_colors_material_to_name_create(bmain);
    LISTBASE_FOREACH (bGPDstroke *, gps, &gpencil_strokes_copypastebuf) {
      if (ED_gpencil_stroke_can_use(C, gps)) {
        Material *ma = BKE_object_material_get(ob, gps->mat_nr + 1);
        /* Avoid default material. */
        if (ma == NULL) {
          continue;
        }

        char **ma_name_val;
        if (!BLI_ghash_ensure_p(
                gpencil_strokes_copypastebuf_colors, &gps->mat_nr, (void ***)&ma_name_val)) {
          char *ma_name = BLI_ghash_lookup(ma_to_name, ma);
          *ma_name_val = MEM_dupallocN(ma_name);
        }
      }
    }
    gpencil_strokes_copypastebuf_colors_material_to_name_free(ma_to_name);
  }

  /* updates (to ensure operator buttons are refreshed, when used via hotkeys) */
  WM_event_add_notifier(C, NC_GPENCIL | ND_DATA, NULL); /* XXX? */

  /* done */
  return OPERATOR_FINISHED;
}

void GPENCIL_OT_copy(wmOperatorType *ot)
{
  /* identifiers */
  ot->name = "Copy Strokes";
  ot->idname = "GPENCIL_OT_copy";
  ot->description = "Copy selected Grease Pencil points and strokes";

  /* callbacks */
  ot->exec = gpencil_strokes_copy_exec;
  ot->poll = gpencil_stroke_edit_poll;

  /* flags */
  // ot->flag = OPTYPE_REGISTER;
}

/** \} */

/* -------------------------------------------------------------------- */
/** \name Paste Selected Strokes Operator
 * \{ */

static bool gpencil_strokes_paste_poll(bContext *C)
{
  ScrArea *area = CTX_wm_area(C);
  if (!((area != NULL) && (area->spacetype == SPACE_VIEW3D))) {
    return false;
  }
  /* 1) Must have GP datablock to paste to
   *    - We don't need to have an active layer though, as that can easily get added
   *    - If the active layer is locked, we can't paste there,
   *      but that should prompt a warning instead.
   * 2) Copy buffer must at least have something (though it may be the wrong sort...).
   */
  return (ED_gpencil_data_get_active(C) != NULL) &&
         (!BLI_listbase_is_empty(&gpencil_strokes_copypastebuf));
}

typedef enum eGP_PasteMode {
  GP_COPY_BY_LAYER = -1,
  GP_COPY_TO_ACTIVE = 1,
} eGP_PasteMode;

static int gpencil_strokes_paste_exec(bContext *C, wmOperator *op)
{
  Object *ob = CTX_data_active_object(C);
  bGPdata *gpd = (bGPdata *)ob->data;
  const bool is_curve_edit = (bool)GPENCIL_CURVE_EDIT_SESSIONS_ON(gpd);
  bGPDlayer *gpl = BKE_gpencil_layer_active_get(gpd); /* only use active for copy merge */
  Scene *scene = CTX_data_scene(C);
  bGPDframe *gpf;

  eGP_PasteMode type = RNA_enum_get(op->ptr, "type");
  const bool on_back = RNA_boolean_get(op->ptr, "paste_back");
  GHash *new_colors;

  /* Check for various error conditions. */
  if (GPENCIL_MULTIEDIT_SESSIONS_ON(gpd)) {
    BKE_report(op->reports, RPT_ERROR, "Operator not supported in multiframe edition");
    return OPERATOR_CANCELLED;
  }

  if (BLI_listbase_is_empty(&gpencil_strokes_copypastebuf)) {
    BKE_report(op->reports,
               RPT_ERROR,
               "No strokes to paste, select and copy some points before trying again");
    return OPERATOR_CANCELLED;
  }

  if (gpl == NULL) {
    /* no active layer - let's just create one */
    gpl = BKE_gpencil_layer_addnew(gpd, DATA_("GP_Layer"), true);
  }
  else if ((BKE_gpencil_layer_is_editable(gpl) == false) && (type == GP_COPY_TO_ACTIVE)) {
    BKE_report(
        op->reports, RPT_ERROR, "Can not paste strokes when active layer is hidden or locked");
    return OPERATOR_CANCELLED;
  }
  else {
    /* Check that some of the strokes in the buffer can be used */
    bGPDstroke *gps;
    bool ok = false;

    for (gps = gpencil_strokes_copypastebuf.first; gps; gps = gps->next) {
      if (ED_gpencil_stroke_can_use(C, gps)) {
        ok = true;
        break;
      }
    }

    if (ok == false) {
      return OPERATOR_CANCELLED;
    }
  }

  /* Deselect all strokes first */
  CTX_DATA_BEGIN (C, bGPDstroke *, gps, editable_gpencil_strokes) {
    bGPDspoint *pt;
    int i;

    for (i = 0, pt = gps->points; i < gps->totpoints; i++, pt++) {
      pt->flag &= ~GP_SPOINT_SELECT;
    }

    gps->flag &= ~GP_STROKE_SELECT;
    BKE_gpencil_stroke_select_index_reset(gps);
  }
  CTX_DATA_END;

  /* Ensure that all the necessary colors exist */
  new_colors = gpencil_copybuf_validate_colormap(C);

  if (is_curve_edit) {
    BKE_report(op->reports, RPT_ERROR, "Not implemented!");
  }
  else {
    /* Copy over the strokes from the buffer (and adjust the colors) */
    bGPDstroke *gps_init = (!on_back) ? gpencil_strokes_copypastebuf.first :
                                        gpencil_strokes_copypastebuf.last;
    for (bGPDstroke *gps = gps_init; gps; gps = (!on_back) ? gps->next : gps->prev) {
      if (ED_gpencil_stroke_can_use(C, gps)) {
        /* Need to verify if layer exists */
        if (type != GP_COPY_TO_ACTIVE) {
          gpl = BLI_findstring(
              &gpd->layers, gps->runtime.tmp_layerinfo, offsetof(bGPDlayer, info));
          if (gpl == NULL) {
            /* no layer - use active (only if layer deleted before paste) */
            gpl = BKE_gpencil_layer_active_get(gpd);
          }
        }

        /* Ensure we have a frame to draw into
         * NOTE: Since this is an op which creates strokes,
         *       we are obliged to add a new frame if one
         *       doesn't exist already
         */
        gpf = BKE_gpencil_layer_frame_get(gpl, CFRA, GP_GETFRAME_ADD_NEW);
        if (gpf) {
          /* Create new stroke */
          bGPDstroke *new_stroke = BKE_gpencil_stroke_duplicate(gps, true, true);
          new_stroke->runtime.tmp_layerinfo[0] = '\0';
          new_stroke->next = new_stroke->prev = NULL;

          /* Calc geometry data. */
          BKE_gpencil_stroke_geometry_update(gpd, new_stroke);

          if (on_back) {
            BLI_addhead(&gpf->strokes, new_stroke);
          }
          else {
            BLI_addtail(&gpf->strokes, new_stroke);
          }

          /* Remap material */
          Material *ma = BLI_ghash_lookup(new_colors, POINTER_FROM_INT(new_stroke->mat_nr));
          new_stroke->mat_nr = BKE_gpencil_object_material_index_get(ob, ma);
          CLAMP_MIN(new_stroke->mat_nr, 0);
        }
      }
    }
  }

  /* free temp data */
  BLI_ghash_free(new_colors, NULL, NULL);

  /* updates */
  DEG_id_tag_update(&gpd->id, ID_RECALC_TRANSFORM | ID_RECALC_GEOMETRY);
  WM_event_add_notifier(C, NC_GPENCIL | ND_DATA | NA_EDITED, NULL);

  return OPERATOR_FINISHED;
}

void GPENCIL_OT_paste(wmOperatorType *ot)
{
  PropertyRNA *prop;

  static const EnumPropertyItem copy_type[] = {
      {GP_COPY_TO_ACTIVE, "ACTIVE", 0, "Paste to Active", ""},
      {GP_COPY_BY_LAYER, "LAYER", 0, "Paste by Layer", ""},
      {0, NULL, 0, NULL, NULL},
  };

  /* identifiers */
  ot->name = "Paste Strokes";
  ot->idname = "GPENCIL_OT_paste";
  ot->description = "Paste previously copied strokes to active layer or to original layer";

  /* callbacks */
  ot->exec = gpencil_strokes_paste_exec;
  ot->poll = gpencil_strokes_paste_poll;

  /* flags */
  ot->flag = OPTYPE_REGISTER | OPTYPE_UNDO;

  /* properties */
  ot->prop = RNA_def_enum(ot->srna, "type", copy_type, GP_COPY_TO_ACTIVE, "Type", "");

  prop = RNA_def_boolean(
      ot->srna, "paste_back", 0, "Paste on Back", "Add pasted strokes behind all strokes");
  RNA_def_property_flag(prop, PROP_SKIP_SAVE);
}

/** \} */

/* -------------------------------------------------------------------- */
/** \name Move To Layer Operator
 * \{ */

static int gpencil_move_to_layer_exec(bContext *C, wmOperator *op)
{
  Object *ob = CTX_data_active_object(C);
  bGPdata *gpd = (bGPdata *)ob->data;
  Scene *scene = CTX_data_scene(C);
  bGPDlayer *target_layer = NULL;
  ListBase strokes = {NULL, NULL};
  int layer_num = RNA_int_get(op->ptr, "layer");
  const bool use_autolock = (bool)(gpd->flag & GP_DATA_AUTOLOCK_LAYERS);

  if (GPENCIL_MULTIEDIT_SESSIONS_ON(gpd)) {
    BKE_report(op->reports, RPT_ERROR, "Operator not supported in multiframe edition");
    return OPERATOR_CANCELLED;
  }

  /* if autolock enabled, disabled now */
  if (use_autolock) {
    gpd->flag &= ~GP_DATA_AUTOLOCK_LAYERS;
  }

  /* Try to get layer */
  if (layer_num > -1) {
    target_layer = BLI_findlink(&gpd->layers, layer_num);
  }
  else {
    /* Create a new layer. */
    target_layer = BKE_gpencil_layer_addnew(gpd, "GP_Layer", true);
  }

  if (target_layer == NULL) {
    /* back autolock status */
    if (use_autolock) {
      gpd->flag |= GP_DATA_AUTOLOCK_LAYERS;
    }
    BKE_reportf(op->reports, RPT_ERROR, "There is no layer number %d", layer_num);
    return OPERATOR_CANCELLED;
  }

  /* Extract all strokes to move to this layer
   * NOTE: We need to do this in a two-pass system to avoid conflicts with strokes
   *       getting repeatedly moved
   */
  CTX_DATA_BEGIN (C, bGPDlayer *, gpl, editable_gpencil_layers) {
    bGPDframe *gpf = gpl->actframe;

    /* skip if no frame with strokes, or if this is the layer we're moving strokes to */
    if ((gpl == target_layer) || (gpf == NULL)) {
      continue;
    }

    /* make copies of selected strokes, and deselect these once we're done */
    LISTBASE_FOREACH_MUTABLE (bGPDstroke *, gps, &gpf->strokes) {

      /* skip strokes that are invalid for current view */
      if (ED_gpencil_stroke_can_use(C, gps) == false) {
        continue;
      }

      /* Check if the color is editable. */
      if (ED_gpencil_stroke_material_editable(ob, gpl, gps) == false) {
        continue;
      }

      /* TODO: Don't just move entire strokes - instead, only copy the selected portions... */
      if (gps->flag & GP_STROKE_SELECT) {
        BLI_remlink(&gpf->strokes, gps);
        BLI_addtail(&strokes, gps);
      }
    }

    /* if new layer and autolock, lock old layer */
    if ((layer_num == -1) && (use_autolock)) {
      gpl->flag |= GP_LAYER_LOCKED;
    }
  }
  CTX_DATA_END;

  /* Paste them all in one go */
  if (strokes.first) {
    bGPDframe *gpf = BKE_gpencil_layer_frame_get(target_layer, CFRA, GP_GETFRAME_ADD_NEW);

    BLI_movelisttolist(&gpf->strokes, &strokes);
    BLI_assert((strokes.first == strokes.last) && (strokes.first == NULL));
  }

  /* back autolock status */
  if (use_autolock) {
    gpd->flag |= GP_DATA_AUTOLOCK_LAYERS;
  }

  /* updates */
  DEG_id_tag_update(&gpd->id, ID_RECALC_TRANSFORM | ID_RECALC_GEOMETRY);
  WM_event_add_notifier(C, NC_GPENCIL | ND_DATA | NA_EDITED, NULL);

  return OPERATOR_FINISHED;
}

void GPENCIL_OT_move_to_layer(wmOperatorType *ot)
{
  /* identifiers */
  ot->name = "Move Strokes to Layer";
  ot->idname = "GPENCIL_OT_move_to_layer";
  ot->description =
      "Move selected strokes to another layer"; /* XXX: allow moving individual points too? */

  /* callbacks */
  ot->exec = gpencil_move_to_layer_exec;
  ot->poll = gpencil_stroke_edit_poll; /* XXX? */

  /* flags */
  ot->flag = OPTYPE_REGISTER | OPTYPE_UNDO;

  /* GPencil layer to use. */
  ot->prop = RNA_def_int(
      ot->srna, "layer", 0, -1, INT_MAX, "Grease Pencil Layer", "", -1, INT_MAX);
  RNA_def_property_flag(ot->prop, PROP_HIDDEN | PROP_SKIP_SAVE);
}

/** \} */

/* -------------------------------------------------------------------- */
/** \name Add Blank Frame Operator
 * \{ */

static int gpencil_blank_frame_add_exec(bContext *C, wmOperator *op)
{
  bGPdata *gpd = ED_gpencil_data_get_active(C);
  Scene *scene = CTX_data_scene(C);
  int cfra = CFRA;

  bGPDlayer *active_gpl = BKE_gpencil_layer_active_get(gpd);

  const bool all_layers = RNA_boolean_get(op->ptr, "all_layers");

  /* Initialize data-block and an active layer if nothing exists yet. */
  if (ELEM(NULL, gpd, active_gpl)) {
    /* Let's just be lazy, and call the "Add New Layer" operator,
     * which sets everything up as required. */
    WM_operator_name_call(C, "GPENCIL_OT_layer_add", WM_OP_EXEC_DEFAULT, NULL);
  }

  /* Go through each layer, adding a frame after the active one
   * and/or shunting all the others out of the way
   */
  CTX_DATA_BEGIN (C, bGPDlayer *, gpl, editable_gpencil_layers) {
    if ((all_layers == false) && (gpl != active_gpl)) {
      continue;
    }

    /* 1) Check for an existing frame on the current frame */
    bGPDframe *gpf = BKE_gpencil_layer_frame_find(gpl, cfra);
    if (gpf) {
      /* Shunt all frames after (and including) the existing one later by 1-frame */
      for (; gpf; gpf = gpf->next) {
        gpf->framenum += 1;
      }
    }

    /* 2) Now add a new frame, with nothing in it */
    gpl->actframe = BKE_gpencil_layer_frame_get(gpl, cfra, GP_GETFRAME_ADD_NEW);
  }
  CTX_DATA_END;

  /* notifiers */
  DEG_id_tag_update(&gpd->id, ID_RECALC_TRANSFORM | ID_RECALC_GEOMETRY);
  WM_event_add_notifier(C, NC_GPENCIL | ND_DATA | NA_EDITED, NULL);

  return OPERATOR_FINISHED;
}

void GPENCIL_OT_blank_frame_add(wmOperatorType *ot)
{
  PropertyRNA *prop;

  /* identifiers */
  ot->name = "Insert Blank Frame";
  ot->idname = "GPENCIL_OT_blank_frame_add";
  ot->description =
      "Insert a blank frame on the current frame "
      "(all subsequently existing frames, if any, are shifted right by one frame)";

  /* callbacks */
  ot->exec = gpencil_blank_frame_add_exec;
  ot->poll = gpencil_add_poll;

  ot->flag = OPTYPE_REGISTER | OPTYPE_UNDO;

  /* properties */
  prop = RNA_def_boolean(ot->srna,
                         "all_layers",
                         false,
                         "All Layers",
                         "Create blank frame in all layers, not only active");
  RNA_def_property_flag(prop, PROP_SKIP_SAVE);
}

/** \} */

/* -------------------------------------------------------------------- */
/** \name Delete Active Frame Operator
 * \{ */

static bool gpencil_actframe_delete_poll(bContext *C)
{
  bGPdata *gpd = ED_gpencil_data_get_active(C);
  bGPDlayer *gpl = BKE_gpencil_layer_active_get(gpd);

  /* only if there's an active layer with an active frame */
  return (gpl && gpl->actframe);
}

static bool annotation_actframe_delete_poll(bContext *C)
{
  bGPdata *gpd = ED_annotation_data_get_active(C);
  bGPDlayer *gpl = BKE_gpencil_layer_active_get(gpd);

  /* only if there's an active layer with an active frame */
  return (gpl && gpl->actframe);
}

/* delete active frame - wrapper around API calls */
static int gpencil_actframe_delete_exec(bContext *C, wmOperator *op)
{
  const bool is_annotation = STREQ(op->idname, "GPENCIL_OT_annotation_active_frame_delete");

  bGPdata *gpd = (!is_annotation) ? ED_gpencil_data_get_active(C) :
                                    ED_annotation_data_get_active(C);

  bGPDlayer *gpl = BKE_gpencil_layer_active_get(gpd);

  Scene *scene = CTX_data_scene(C);

  bGPDframe *gpf = BKE_gpencil_layer_frame_get(gpl, CFRA, GP_GETFRAME_USE_PREV);

  /* if there's no existing Grease-Pencil data there, add some */
  if (gpd == NULL) {
    BKE_report(op->reports, RPT_ERROR, "No grease pencil data");
    return OPERATOR_CANCELLED;
  }
  if (ELEM(NULL, gpl, gpf)) {
    BKE_report(op->reports, RPT_ERROR, "No active frame to delete");
    return OPERATOR_CANCELLED;
  }

  /* delete it... */
  BKE_gpencil_layer_frame_delete(gpl, gpf);

  /* notifiers */
  DEG_id_tag_update(&gpd->id, ID_RECALC_TRANSFORM | ID_RECALC_GEOMETRY);
  WM_event_add_notifier(C, NC_GPENCIL | ND_DATA | NA_EDITED, NULL);

  return OPERATOR_FINISHED;
}

void GPENCIL_OT_active_frame_delete(wmOperatorType *ot)
{
  /* identifiers */
  ot->name = "Delete Active Frame";
  ot->idname = "GPENCIL_OT_active_frame_delete";
  ot->description = "Delete the active frame for the active Grease Pencil Layer";

  ot->flag = OPTYPE_REGISTER | OPTYPE_UNDO;

  /* callbacks */
  ot->exec = gpencil_actframe_delete_exec;
  ot->poll = gpencil_actframe_delete_poll;
}

void GPENCIL_OT_annotation_active_frame_delete(wmOperatorType *ot)
{
  /* identifiers */
  ot->name = "Delete Active Frame";
  ot->idname = "GPENCIL_OT_annotation_active_frame_delete";
  ot->description = "Delete the active frame for the active Annotation Layer";

  ot->flag = OPTYPE_REGISTER | OPTYPE_UNDO;

  /* callbacks */
  ot->exec = gpencil_actframe_delete_exec;
  ot->poll = annotation_actframe_delete_poll;
}

/** \} */

/* -------------------------------------------------------------------- */
/** \name Delete All Active Frames
 * \{ */

static bool gpencil_actframe_delete_all_poll(bContext *C)
{
  bGPdata *gpd = ED_gpencil_data_get_active(C);

  /* 1) There must be grease pencil data
   * 2) Hopefully some of the layers have stuff we can use
   */
  return (gpd && gpd->layers.first);
}

static int gpencil_actframe_delete_all_exec(bContext *C, wmOperator *op)
{
  bGPdata *gpd = ED_gpencil_data_get_active(C);
  Scene *scene = CTX_data_scene(C);

  bool success = false;

  CTX_DATA_BEGIN (C, bGPDlayer *, gpl, editable_gpencil_layers) {
    /* try to get the "active" frame - but only if it actually occurs on this frame */
    bGPDframe *gpf = BKE_gpencil_layer_frame_get(gpl, CFRA, GP_GETFRAME_USE_PREV);

    if (gpf == NULL) {
      continue;
    }

    /* delete it... */
    BKE_gpencil_layer_frame_delete(gpl, gpf);

    /* we successfully modified something */
    success = true;
  }
  CTX_DATA_END;

  /* updates */
  if (success) {
    DEG_id_tag_update(&gpd->id, ID_RECALC_TRANSFORM | ID_RECALC_GEOMETRY);
    WM_event_add_notifier(C, NC_GPENCIL | ND_DATA | NA_EDITED, NULL);
    return OPERATOR_FINISHED;
  }
  BKE_report(op->reports, RPT_ERROR, "No active frame(s) to delete");
  return OPERATOR_CANCELLED;
}

void GPENCIL_OT_active_frames_delete_all(wmOperatorType *ot)
{
  /* identifiers */
  ot->name = "Delete All Active Frames";
  ot->idname = "GPENCIL_OT_active_frames_delete_all";
  ot->description = "Delete the active frame(s) of all editable Grease Pencil layers";

  ot->flag = OPTYPE_REGISTER | OPTYPE_UNDO;

  /* callbacks */
  ot->exec = gpencil_actframe_delete_all_exec;
  ot->poll = gpencil_actframe_delete_all_poll;
}

/** \} */

/* -------------------------------------------------------------------- */
/** \name Delete/Dissolve Utilities
 * \{ */

typedef enum eGP_DeleteMode {
  /* delete selected stroke points */
  GP_DELETEOP_POINTS = 0,
  /* delete selected strokes */
  GP_DELETEOP_STROKES = 1,
  /* delete active frame */
  GP_DELETEOP_FRAME = 2,
} eGP_DeleteMode;

typedef enum eGP_DissolveMode {
  /* dissolve all selected points */
  GP_DISSOLVE_POINTS = 0,
  /* dissolve between selected points */
  GP_DISSOLVE_BETWEEN = 1,
  /* dissolve unselected points */
  GP_DISSOLVE_UNSELECT = 2,
} eGP_DissolveMode;

/* Delete selected strokes */
static int gpencil_delete_selected_strokes(bContext *C)
{
  bGPdata *gpd = ED_gpencil_data_get_active(C);
  const bool is_multiedit = (bool)GPENCIL_MULTIEDIT_SESSIONS_ON(gpd);

  bool changed = false;
  CTX_DATA_BEGIN (C, bGPDlayer *, gpl, editable_gpencil_layers) {
    bGPDframe *init_gpf = (is_multiedit) ? gpl->frames.first : gpl->actframe;

    for (bGPDframe *gpf = init_gpf; gpf; gpf = gpf->next) {
      if ((gpf == gpl->actframe) || ((gpf->flag & GP_FRAME_SELECT) && (is_multiedit))) {

        if (gpf == NULL) {
          continue;
        }

        /* simply delete strokes which are selected */
        LISTBASE_FOREACH_MUTABLE (bGPDstroke *, gps, &gpf->strokes) {

          /* skip strokes that are invalid for current view */
          if (ED_gpencil_stroke_can_use(C, gps) == false) {
            continue;
          }

          /* free stroke if selected */
          if (gps->flag & GP_STROKE_SELECT) {
            BLI_remlink(&gpf->strokes, gps);
            /* free stroke memory arrays, then stroke itself */
            BKE_gpencil_free_stroke(gps);

            changed = true;
          }
        }
      }
    }
  }
  CTX_DATA_END;

  if (changed) {
    DEG_id_tag_update(&gpd->id, ID_RECALC_TRANSFORM | ID_RECALC_GEOMETRY);
    WM_event_add_notifier(C, NC_GPENCIL | ND_DATA | NA_EDITED, NULL);
    return OPERATOR_FINISHED;
  }
  return OPERATOR_CANCELLED;
}

/* ----------------------------------- */

static bool gpencil_dissolve_selected_curve_points(bContext *C,
                                                   bGPdata *gpd,
                                                   eGP_DissolveMode mode)
{
  bool changed = false;
  GP_EDITABLE_CURVES_BEGIN(gps_iter, C, gpl, gps, gpc)
  {
    if (gpc->flag & GP_CURVE_SELECT) {
      int first = 0, last = 0;
      int num_points_remaining = gpc->tot_curve_points;

      switch (mode) {
        case GP_DISSOLVE_POINTS:
          for (int i = 0; i < gpc->tot_curve_points; i++) {
            bGPDcurve_point *cpt = &gpc->curve_points[i];
            if (cpt->flag & GP_CURVE_POINT_SELECT) {
              num_points_remaining--;
            }
          }
          break;
        case GP_DISSOLVE_BETWEEN:
          first = -1;
          for (int i = 0; i < gpc->tot_curve_points; i++) {
            bGPDcurve_point *cpt = &gpc->curve_points[i];
            if (cpt->flag & GP_CURVE_POINT_SELECT) {
              if (first < 0) {
                first = i;
              }
              last = i;
            }
          }

          for (int i = first + 1; i < last; i++) {
            bGPDcurve_point *cpt = &gpc->curve_points[i];
            if ((cpt->flag & GP_CURVE_POINT_SELECT) == 0) {
              num_points_remaining--;
            }
          }
          break;
        case GP_DISSOLVE_UNSELECT:
          for (int i = 0; i < gpc->tot_curve_points; i++) {
            bGPDcurve_point *cpt = &gpc->curve_points[i];
            if ((cpt->flag & GP_CURVE_POINT_SELECT) == 0) {
              num_points_remaining--;
            }
          }
          break;
        default:
          return false;
          break;
      }

      if (num_points_remaining < 1) {
        /* Delete stroke */
        BLI_remlink(&gpf_->strokes, gps);
        BKE_gpencil_free_stroke(gps);
      }
      else {
        bGPDcurve_point *new_points = MEM_callocN(sizeof(bGPDcurve_point) * num_points_remaining,
                                                  __func__);

        int idx = 0;
        switch (mode) {
          case GP_DISSOLVE_POINTS:
            for (int i = 0; i < gpc->tot_curve_points; i++) {
              bGPDcurve_point *cpt = &gpc->curve_points[i];
              bGPDcurve_point *new_cpt = &new_points[idx];
              if ((cpt->flag & GP_CURVE_POINT_SELECT) == 0) {
                *new_cpt = *cpt;
                idx++;
              }
            }
            break;
          case GP_DISSOLVE_BETWEEN:
            for (int i = 0; i < first; i++) {
              bGPDcurve_point *cpt = &gpc->curve_points[i];
              bGPDcurve_point *new_cpt = &new_points[idx];

              *new_cpt = *cpt;
              idx++;
            }

            for (int i = first; i < last; i++) {
              bGPDcurve_point *cpt = &gpc->curve_points[i];
              bGPDcurve_point *new_cpt = &new_points[idx];
              if (cpt->flag & GP_CURVE_POINT_SELECT) {
                *new_cpt = *cpt;
                idx++;
              }
            }

            for (int i = last; i < gpc->tot_curve_points; i++) {
              bGPDcurve_point *cpt = &gpc->curve_points[i];
              bGPDcurve_point *new_cpt = &new_points[idx];

              *new_cpt = *cpt;
              idx++;
            }
            break;
          case GP_DISSOLVE_UNSELECT:
            for (int i = 0; i < gpc->tot_curve_points; i++) {
              bGPDcurve_point *cpt = &gpc->curve_points[i];
              bGPDcurve_point *new_cpt = &new_points[idx];
              if (cpt->flag & GP_CURVE_POINT_SELECT) {
                *new_cpt = *cpt;
                idx++;
              }
            }
            break;
          default:
            return false;
            break;
        }

        if (gpc->curve_points != NULL) {
          MEM_freeN(gpc->curve_points);
        }

        gpc->curve_points = new_points;
        gpc->tot_curve_points = num_points_remaining;

        BKE_gpencil_editcurve_recalculate_handles(gps);
        gps->flag |= GP_STROKE_NEEDS_CURVE_UPDATE;
        BKE_gpencil_stroke_geometry_update(gpd, gps);
      }

      changed = true;
    }
  }
  GP_EDITABLE_CURVES_END(gps_iter);

  return changed;
}

static bool gpencil_dissolve_selected_stroke_points(bContext *C,
                                                    bGPdata *gpd,
                                                    eGP_DissolveMode mode)
{
  bool changed = false;
  int first = 0;
  int last = 0;

  GP_EDITABLE_STROKES_BEGIN (gpstroke_iter, C, gpl, gps) {
    /* the stroke must have at least one point selected for any operator */
    if (gps->flag & GP_STROKE_SELECT) {
      bGPDspoint *pt;
      MDeformVert *dvert = NULL;
      int i;

      int tot = gps->totpoints; /* number of points in new buffer */

      /* first pass: count points to remove */
      switch (mode) {
        case GP_DISSOLVE_POINTS:
          /* Count how many points are selected (i.e. how many to remove) */
          for (i = 0, pt = gps->points; i < gps->totpoints; i++, pt++) {
            if (pt->flag & GP_SPOINT_SELECT) {
              /* selected point - one of the points to remove */
              tot--;
            }
          }
          break;
        case GP_DISSOLVE_BETWEEN:
          /* need to find first and last point selected */
          first = -1;
          last = 0;
          for (i = 0, pt = gps->points; i < gps->totpoints; i++, pt++) {
            if (pt->flag & GP_SPOINT_SELECT) {
              if (first < 0) {
                first = i;
              }
              last = i;
            }
          }
          /* count unselected points in the range */
          for (i = first, pt = gps->points + first; i < last; i++, pt++) {
            if ((pt->flag & GP_SPOINT_SELECT) == 0) {
              tot--;
            }
          }
          break;
        case GP_DISSOLVE_UNSELECT:
          /* count number of unselected points */
          for (i = 0, pt = gps->points; i < gps->totpoints; i++, pt++) {
            if ((pt->flag & GP_SPOINT_SELECT) == 0) {
              tot--;
            }
          }
          break;
        default:
          return false;
          break;
      }

      /* if no points are left, we simply delete the entire stroke */
      if (tot <= 0) {
        /* remove the entire stroke */
        BLI_remlink(&gpf_->strokes, gps);
        BKE_gpencil_free_stroke(gps);
      }
      else {
        /* just copy all points to keep into a smaller buffer */
        bGPDspoint *new_points = MEM_callocN(sizeof(bGPDspoint) * tot,
                                             "new gp stroke points copy");
        bGPDspoint *npt = new_points;

        MDeformVert *new_dvert = NULL;
        MDeformVert *ndvert = NULL;

        if (gps->dvert != NULL) {
          new_dvert = MEM_callocN(sizeof(MDeformVert) * tot, "new gp stroke weights copy");
          ndvert = new_dvert;
        }

        switch (mode) {
          case GP_DISSOLVE_POINTS:
            (gps->dvert != NULL) ? dvert = gps->dvert : NULL;
            for (i = 0, pt = gps->points; i < gps->totpoints; i++, pt++) {
              if ((pt->flag & GP_SPOINT_SELECT) == 0) {
                *npt = *pt;
                npt++;

                if (gps->dvert != NULL) {
                  *ndvert = *dvert;
                  ndvert->dw = MEM_dupallocN(dvert->dw);
                  ndvert++;
                }
              }
              if (gps->dvert != NULL) {
                dvert++;
              }
            }
            break;
          case GP_DISSOLVE_BETWEEN:
            /* copy first segment */
            (gps->dvert != NULL) ? dvert = gps->dvert : NULL;
            for (i = 0, pt = gps->points; i < first; i++, pt++) {
              *npt = *pt;
              npt++;

              if (gps->dvert != NULL) {
                *ndvert = *dvert;
                ndvert->dw = MEM_dupallocN(dvert->dw);
                ndvert++;
                dvert++;
              }
            }
            /* copy segment (selected points) */
            (gps->dvert != NULL) ? dvert = gps->dvert + first : NULL;
            for (i = first, pt = gps->points + first; i < last; i++, pt++) {
              if (pt->flag & GP_SPOINT_SELECT) {
                *npt = *pt;
                npt++;

                if (gps->dvert != NULL) {
                  *ndvert = *dvert;
                  ndvert->dw = MEM_dupallocN(dvert->dw);
                  ndvert++;
                }
              }
              if (gps->dvert != NULL) {
                dvert++;
              }
            }
            /* copy last segment */
            (gps->dvert != NULL) ? dvert = gps->dvert + last : NULL;
            for (i = last, pt = gps->points + last; i < gps->totpoints; i++, pt++) {
              *npt = *pt;
              npt++;

              if (gps->dvert != NULL) {
                *ndvert = *dvert;
                ndvert->dw = MEM_dupallocN(dvert->dw);
                ndvert++;
                dvert++;
              }
            }

            break;
          case GP_DISSOLVE_UNSELECT:
            /* copy any selected point */
            (gps->dvert != NULL) ? dvert = gps->dvert : NULL;
            for (i = 0, pt = gps->points; i < gps->totpoints; i++, pt++) {
              if (pt->flag & GP_SPOINT_SELECT) {
                *npt = *pt;
                npt++;

                if (gps->dvert != NULL) {
                  *ndvert = *dvert;
                  ndvert->dw = MEM_dupallocN(dvert->dw);
                  ndvert++;
                }
              }
              if (gps->dvert != NULL) {
                dvert++;
              }
            }
            break;
        }

        /* free the old buffer */
        if (gps->points) {
          MEM_freeN(gps->points);
        }
        if (gps->dvert) {
          BKE_gpencil_free_stroke_weights(gps);
          MEM_freeN(gps->dvert);
        }

        /* save the new buffer */
        gps->points = new_points;
        gps->dvert = new_dvert;
        gps->totpoints = tot;

        /* Calc geometry data. */
        BKE_gpencil_stroke_geometry_update(gpd, gps);

        /* deselect the stroke, since none of its selected points will still be selected */
        gps->flag &= ~GP_STROKE_SELECT;
        BKE_gpencil_stroke_select_index_reset(gps);
        for (i = 0, pt = gps->points; i < gps->totpoints; i++, pt++) {
          pt->flag &= ~GP_SPOINT_SELECT;
        }
      }

      changed = true;
    }
  }
  GP_EDITABLE_STROKES_END(gpstroke_iter);

  return changed;
}

/* Delete selected points but keep the stroke */
static int gpencil_dissolve_selected_points(bContext *C, eGP_DissolveMode mode)
{
  Object *ob = CTX_data_active_object(C);
  bGPdata *gpd = (bGPdata *)ob->data;
  const bool is_curve_edit = (bool)GPENCIL_CURVE_EDIT_SESSIONS_ON(gpd);
  bool changed = false;

  if (is_curve_edit) {
    changed = gpencil_dissolve_selected_curve_points(C, gpd, mode);
  }
  else {
    changed = gpencil_dissolve_selected_stroke_points(C, gpd, mode);
  }

  if (changed) {
    DEG_id_tag_update(&gpd->id, ID_RECALC_TRANSFORM | ID_RECALC_GEOMETRY);
    WM_event_add_notifier(C, NC_GPENCIL | ND_DATA | NA_EDITED, NULL);
    return OPERATOR_FINISHED;
  }
  return OPERATOR_CANCELLED;
}

/* ----------------------------------- */

/* Split selected strokes into segments, splitting on selected points */
static int gpencil_delete_selected_points(bContext *C)
{
  Object *ob = CTX_data_active_object(C);
  bGPdata *gpd = ED_gpencil_data_get_active(C);
  const bool is_curve_edit = (bool)GPENCIL_CURVE_EDIT_SESSIONS_ON(gpd);
  const bool is_multiedit = (bool)GPENCIL_MULTIEDIT_SESSIONS_ON(gpd);
  bool changed = false;

  CTX_DATA_BEGIN (C, bGPDlayer *, gpl, editable_gpencil_layers) {
    bGPDframe *init_gpf = (is_multiedit) ? gpl->frames.first : gpl->actframe;

    for (bGPDframe *gpf = init_gpf; gpf; gpf = gpf->next) {
      if ((gpf == gpl->actframe) || ((gpf->flag & GP_FRAME_SELECT) && (is_multiedit))) {

        if (gpf == NULL) {
          continue;
        }

        /* simply delete strokes which are selected */
        LISTBASE_FOREACH_MUTABLE (bGPDstroke *, gps, &gpf->strokes) {

          /* skip strokes that are invalid for current view */
          if (ED_gpencil_stroke_can_use(C, gps) == false) {
            continue;
          }
          /* check if the color is editable */
          if (ED_gpencil_stroke_material_editable(ob, gpl, gps) == false) {
            continue;
          }

          if (gps->flag & GP_STROKE_SELECT) {
            /* deselect old stroke, since it will be used as template for the new strokes */
            gps->flag &= ~GP_STROKE_SELECT;
            BKE_gpencil_stroke_select_index_reset(gps);

            if (is_curve_edit) {
              bGPDcurve *gpc = gps->editcurve;
              BKE_gpencil_curve_delete_tagged_points(
                  gpd, gpf, gps, gps->next, gpc, GP_CURVE_POINT_SELECT);
            }
            else {
              /* delete unwanted points by splitting stroke into several smaller ones */
              BKE_gpencil_stroke_delete_tagged_points(
                  gpd, gpf, gps, gps->next, GP_SPOINT_SELECT, false, 0);
            }

            changed = true;
          }
        }
      }
    }
  }
  CTX_DATA_END;

  if (changed) {
    DEG_id_tag_update(&gpd->id, ID_RECALC_TRANSFORM | ID_RECALC_GEOMETRY);
    WM_event_add_notifier(C, NC_GPENCIL | ND_DATA | NA_EDITED, NULL);
    return OPERATOR_FINISHED;
  }
  return OPERATOR_CANCELLED;
}

/* simple wrapper to external call */
int gpencil_delete_selected_point_wrap(bContext *C)
{
  return gpencil_delete_selected_points(C);
}

/** \} */

/* -------------------------------------------------------------------- */
/** \name Delete Operator
 * \{ */

static int gpencil_delete_exec(bContext *C, wmOperator *op)
{
  eGP_DeleteMode mode = RNA_enum_get(op->ptr, "type");
  int result = OPERATOR_CANCELLED;

  switch (mode) {
    case GP_DELETEOP_STROKES: /* selected strokes */
      result = gpencil_delete_selected_strokes(C);
      break;

    case GP_DELETEOP_POINTS: /* selected points (breaks the stroke into segments) */
      result = gpencil_delete_selected_points(C);
      break;

    case GP_DELETEOP_FRAME: /* active frame */
      result = gpencil_actframe_delete_exec(C, op);
      break;
  }

  return result;
}

void GPENCIL_OT_delete(wmOperatorType *ot)
{
  static const EnumPropertyItem prop_gpencil_delete_types[] = {
      {GP_DELETEOP_POINTS,
       "POINTS",
       0,
       "Points",
       "Delete selected points and split strokes into segments"},
      {GP_DELETEOP_STROKES, "STROKES", 0, "Strokes", "Delete selected strokes"},
      {GP_DELETEOP_FRAME, "FRAME", 0, "Frame", "Delete active frame"},
      {0, NULL, 0, NULL, NULL},
  };

  /* identifiers */
  ot->name = "Delete";
  ot->idname = "GPENCIL_OT_delete";
  ot->description = "Delete selected Grease Pencil strokes, vertices, or frames";

  /* callbacks */
  ot->invoke = WM_menu_invoke;
  ot->exec = gpencil_delete_exec;
  ot->poll = gpencil_stroke_edit_poll;

  /* flags */
  ot->flag = OPTYPE_UNDO | OPTYPE_REGISTER;

  /* props */
  ot->prop = RNA_def_enum(ot->srna,
                          "type",
                          prop_gpencil_delete_types,
                          0,
                          "Type",
                          "Method used for deleting Grease Pencil data");
}

/** \} */

/* -------------------------------------------------------------------- */
/** \name Dissolve Operator
 * \{ */

static int gpencil_dissolve_exec(bContext *C, wmOperator *op)
{
  eGP_DissolveMode mode = RNA_enum_get(op->ptr, "type");

  return gpencil_dissolve_selected_points(C, mode);
}

void GPENCIL_OT_dissolve(wmOperatorType *ot)
{
  static EnumPropertyItem prop_gpencil_dissolve_types[] = {
      {GP_DISSOLVE_POINTS, "POINTS", 0, "Dissolve", "Dissolve selected points"},
      {GP_DISSOLVE_BETWEEN,
       "BETWEEN",
       0,
       "Dissolve Between",
       "Dissolve points between selected points"},
      {GP_DISSOLVE_UNSELECT, "UNSELECT", 0, "Dissolve Unselect", "Dissolve all unselected points"},
      {0, NULL, 0, NULL, NULL},
  };

  /* identifiers */
  ot->name = "Dissolve";
  ot->idname = "GPENCIL_OT_dissolve";
  ot->description = "Delete selected points without splitting strokes";

  /* callbacks */
  ot->invoke = WM_menu_invoke;
  ot->exec = gpencil_dissolve_exec;
  ot->poll = gpencil_stroke_edit_poll;

  /* flags */
  ot->flag = OPTYPE_UNDO | OPTYPE_REGISTER;

  /* props */
  ot->prop = RNA_def_enum(ot->srna,
                          "type",
                          prop_gpencil_dissolve_types,
                          0,
                          "Type",
                          "Method used for dissolving stroke points");
}

/** \} */

/* -------------------------------------------------------------------- */
/** \name Snapping Selection to Grid Operator
 * \{ */

/* Poll callback for snap operators */
/* NOTE: For now, we only allow these in the 3D view, as other editors do not
 *       define a cursor or gridstep which can be used
 */
static bool gpencil_snap_poll(bContext *C)
{
  ScrArea *area = CTX_wm_area(C);
  Object *ob = CTX_data_active_object(C);

  return (ob != NULL) && (ob->type == OB_GPENCIL) &&
         ((area != NULL) && (area->spacetype == SPACE_VIEW3D));
}

static int gpencil_snap_to_grid(bContext *C, wmOperator *UNUSED(op))
{
  bGPdata *gpd = ED_gpencil_data_get_active(C);
  ARegion *region = CTX_wm_region(C);
  View3D *v3d = CTX_wm_view3d(C);
  Scene *scene = CTX_data_scene(C);
  Depsgraph *depsgraph = CTX_data_ensure_evaluated_depsgraph(C);
  Object *obact = CTX_data_active_object(C);
  const float gridf = ED_view3d_grid_view_scale(scene, v3d, region, NULL);
  const bool is_curve_edit = (bool)GPENCIL_CURVE_EDIT_SESSIONS_ON(gpd);

  bool changed = false;
  LISTBASE_FOREACH (bGPDlayer *, gpl, &gpd->layers) {
    /* only editable and visible layers are considered */
    if (BKE_gpencil_layer_is_editable(gpl) && (gpl->actframe != NULL)) {
      bGPDframe *gpf = gpl->actframe;
      float diff_mat[4][4];

      /* calculate difference matrix object */
      BKE_gpencil_layer_transform_matrix_get(depsgraph, obact, gpl, diff_mat);

      LISTBASE_FOREACH (bGPDstroke *, gps, &gpf->strokes) {
        /* skip strokes that are invalid for current view */
        if (ED_gpencil_stroke_can_use(C, gps) == false) {
          continue;
        }
        /* check if the color is editable */
        if (ED_gpencil_stroke_material_editable(obact, gpl, gps) == false) {
          continue;
        }

        if (is_curve_edit) {
          if (gps->editcurve == NULL) {
            continue;
          }
          float inv_diff_mat[4][4];
          invert_m4_m4_safe(inv_diff_mat, diff_mat);

          bGPDcurve *gpc = gps->editcurve;
          for (int i = 0; i < gpc->tot_curve_points; i++) {
            bGPDcurve_point *gpc_pt = &gpc->curve_points[i];
            BezTriple *bezt = &gpc_pt->bezt;
            if (gpc_pt->flag & GP_CURVE_POINT_SELECT) {
              float tmp0[3], tmp1[3], tmp2[3], offset[3];
              mul_v3_m4v3(tmp0, diff_mat, bezt->vec[0]);
              mul_v3_m4v3(tmp1, diff_mat, bezt->vec[1]);
              mul_v3_m4v3(tmp2, diff_mat, bezt->vec[2]);

              /* calculate the offset vector */
              offset[0] = gridf * floorf(0.5f + tmp1[0] / gridf) - tmp1[0];
              offset[1] = gridf * floorf(0.5f + tmp1[1] / gridf) - tmp1[1];
              offset[2] = gridf * floorf(0.5f + tmp1[2] / gridf) - tmp1[2];

              /* shift bezTriple */
              add_v3_v3(bezt->vec[0], offset);
              add_v3_v3(bezt->vec[1], offset);
              add_v3_v3(bezt->vec[2], offset);

              mul_v3_m4v3(tmp0, inv_diff_mat, bezt->vec[0]);
              mul_v3_m4v3(tmp1, inv_diff_mat, bezt->vec[1]);
              mul_v3_m4v3(tmp2, inv_diff_mat, bezt->vec[2]);
              copy_v3_v3(bezt->vec[0], tmp0);
              copy_v3_v3(bezt->vec[1], tmp1);
              copy_v3_v3(bezt->vec[2], tmp2);

              changed = true;
            }
          }

          if (changed) {
            BKE_gpencil_editcurve_recalculate_handles(gps);
            gps->flag |= GP_STROKE_NEEDS_CURVE_UPDATE;
            BKE_gpencil_stroke_geometry_update(gpd, gps);
          }
        }
        else {
          /* TODO: if entire stroke is selected, offset entire stroke by same amount? */
          for (int i = 0; i < gps->totpoints; i++) {
            bGPDspoint *pt = &gps->points[i];
            /* only if point is selected */
            if (pt->flag & GP_SPOINT_SELECT) {
              /* apply parent transformations */
              float fpt[3];
              mul_v3_m4v3(fpt, diff_mat, &pt->x);

              fpt[0] = gridf * floorf(0.5f + fpt[0] / gridf);
              fpt[1] = gridf * floorf(0.5f + fpt[1] / gridf);
              fpt[2] = gridf * floorf(0.5f + fpt[2] / gridf);

              /* return data */
              copy_v3_v3(&pt->x, fpt);
              gpencil_apply_parent_point(depsgraph, obact, gpl, pt);

              changed = true;
            }
          }
        }
      }
    }
  }

  if (changed) {
    DEG_id_tag_update(&gpd->id, ID_RECALC_TRANSFORM | ID_RECALC_GEOMETRY);
    DEG_id_tag_update(&obact->id, ID_RECALC_COPY_ON_WRITE);
    WM_event_add_notifier(C, NC_GPENCIL | ND_DATA | NA_EDITED, NULL);
  }

  return OPERATOR_FINISHED;
}

void GPENCIL_OT_snap_to_grid(wmOperatorType *ot)
{
  /* identifiers */
  ot->name = "Snap Selection to Grid";
  ot->idname = "GPENCIL_OT_snap_to_grid";
  ot->description = "Snap selected points to the nearest grid points";

  /* callbacks */
  ot->exec = gpencil_snap_to_grid;
  ot->poll = gpencil_snap_poll;

  /* flags */
  ot->flag = OPTYPE_REGISTER | OPTYPE_UNDO;
}

/** \} */

/* -------------------------------------------------------------------- */
/** \name Snapping Selection to Cursor Operator
 * \{ */

static int gpencil_snap_to_cursor(bContext *C, wmOperator *op)
{
  bGPdata *gpd = ED_gpencil_data_get_active(C);
  const bool is_curve_edit = (bool)GPENCIL_CURVE_EDIT_SESSIONS_ON(gpd);
  Scene *scene = CTX_data_scene(C);
  Depsgraph *depsgraph = CTX_data_ensure_evaluated_depsgraph(C);
  Object *obact = CTX_data_active_object(C);

  const bool use_offset = RNA_boolean_get(op->ptr, "use_offset");
  const float *cursor_global = scene->cursor.location;

  bool changed = false;
  if (is_curve_edit) {
    BKE_report(op->reports, RPT_ERROR, "Not implemented!");
  }
  else {
    LISTBASE_FOREACH (bGPDlayer *, gpl, &gpd->layers) {
      /* only editable and visible layers are considered */
      if (BKE_gpencil_layer_is_editable(gpl) && (gpl->actframe != NULL)) {
        bGPDframe *gpf = gpl->actframe;
        float diff_mat[4][4];

        /* calculate difference matrix */
        BKE_gpencil_layer_transform_matrix_get(depsgraph, obact, gpl, diff_mat);

        LISTBASE_FOREACH (bGPDstroke *, gps, &gpf->strokes) {
          bGPDspoint *pt;
          int i;

          /* skip strokes that are invalid for current view */
          if (ED_gpencil_stroke_can_use(C, gps) == false) {
            continue;
          }
          /* check if the color is editable */
          if (ED_gpencil_stroke_material_editable(obact, gpl, gps) == false) {
            continue;
          }
          /* only continue if this stroke is selected (editable doesn't guarantee this)... */
          if ((gps->flag & GP_STROKE_SELECT) == 0) {
            continue;
          }

          if (use_offset) {
            float offset[3];

            /* compute offset from first point of stroke to cursor */
            /* TODO: Allow using midpoint instead? */
            sub_v3_v3v3(offset, cursor_global, &gps->points->x);

            /* apply offset to all points in the stroke */
            for (i = 0, pt = gps->points; i < gps->totpoints; i++, pt++) {
              add_v3_v3(&pt->x, offset);
            }

            changed = true;
          }
          else {
            /* affect each selected point */
            for (i = 0, pt = gps->points; i < gps->totpoints; i++, pt++) {
              if (pt->flag & GP_SPOINT_SELECT) {
                copy_v3_v3(&pt->x, cursor_global);
                gpencil_apply_parent_point(depsgraph, obact, gpl, pt);

                changed = true;
              }
            }
          }
        }
      }
    }
  }

  if (changed) {
    DEG_id_tag_update(&gpd->id, ID_RECALC_TRANSFORM | ID_RECALC_GEOMETRY);
    DEG_id_tag_update(&obact->id, ID_RECALC_COPY_ON_WRITE);
    WM_event_add_notifier(C, NC_GPENCIL | ND_DATA | NA_EDITED, NULL);
  }

  return OPERATOR_FINISHED;
}

void GPENCIL_OT_snap_to_cursor(wmOperatorType *ot)
{
  /* identifiers */
  ot->name = "Snap Selection to Cursor";
  ot->idname = "GPENCIL_OT_snap_to_cursor";
  ot->description = "Snap selected points/strokes to the cursor";

  /* callbacks */
  ot->exec = gpencil_snap_to_cursor;
  ot->poll = gpencil_snap_poll;

  /* flags */
  ot->flag = OPTYPE_REGISTER | OPTYPE_UNDO;

  /* props */
  ot->prop = RNA_def_boolean(ot->srna,
                             "use_offset",
                             true,
                             "With Offset",
                             "Offset the entire stroke instead of selected points only");
}

/** \} */

/* -------------------------------------------------------------------- */
/** \name Snapping Cursor to Selection Operator
 * \{ */

static bool gpencil_stroke_points_centroid(Depsgraph *depsgraph,
                                           bContext *C,
                                           Object *obact,
                                           bGPdata *gpd,
                                           float r_centroid[3],
                                           float r_min[3],
                                           float r_max[3],
                                           size_t *count)
{
  bool changed = false;
  /* calculate midpoints from selected points */
  LISTBASE_FOREACH (bGPDlayer *, gpl, &gpd->layers) {
    /* only editable and visible layers are considered */
    if (BKE_gpencil_layer_is_editable(gpl) && (gpl->actframe != NULL)) {
      bGPDframe *gpf = gpl->actframe;
      float diff_mat[4][4];

      /* calculate difference matrix */
      BKE_gpencil_layer_transform_matrix_get(depsgraph, obact, gpl, diff_mat);

      LISTBASE_FOREACH (bGPDstroke *, gps, &gpf->strokes) {
        bGPDspoint *pt;
        int i;

        /* skip strokes that are invalid for current view */
        if (ED_gpencil_stroke_can_use(C, gps) == false) {
          continue;
        }
        /* check if the color is editable */
        if (ED_gpencil_stroke_material_editable(obact, gpl, gps) == false) {
          continue;
        }
        /* only continue if this stroke is selected (editable doesn't guarantee this)... */
        if ((gps->flag & GP_STROKE_SELECT) == 0) {
          continue;
        }

        for (i = 0, pt = gps->points; i < gps->totpoints; i++, pt++) {
          if (pt->flag & GP_SPOINT_SELECT) {
            /* apply parent transformations */
            float fpt[3];
            mul_v3_m4v3(fpt, diff_mat, &pt->x);

            add_v3_v3(r_centroid, fpt);
            minmax_v3v3_v3(r_min, r_max, fpt);

            (*count)++;
          }
        }

        changed = true;
      }
    }
  }

  return changed;
}

static int gpencil_snap_cursor_to_sel(bContext *C, wmOperator *op)
{
  Depsgraph *depsgraph = CTX_data_ensure_evaluated_depsgraph(C);
  Object *obact = CTX_data_active_object(C);
  bGPdata *gpd = ED_gpencil_data_get_active(C);
  const bool is_curve_edit = (bool)GPENCIL_CURVE_EDIT_SESSIONS_ON(gpd);

  Scene *scene = CTX_data_scene(C);

  float *cursor = scene->cursor.location;
  float centroid[3] = {0.0f};
  float min[3], max[3];
  size_t count = 0;

  INIT_MINMAX(min, max);

  bool changed = false;
  if (is_curve_edit) {
    BKE_report(op->reports, RPT_ERROR, "Not implemented!");
  }
  else {
    changed = gpencil_stroke_points_centroid(depsgraph, C, obact, gpd, centroid, min, max, &count);
  }

  if (changed) {
    if (scene->toolsettings->transform_pivot_point == V3D_AROUND_CENTER_BOUNDS) {
      mid_v3_v3v3(cursor, min, max);
    }
    else { /* #V3D_AROUND_CENTER_MEDIAN. */
      zero_v3(cursor);
      if (count) {
        mul_v3_fl(centroid, 1.0f / (float)count);
        copy_v3_v3(cursor, centroid);
      }
    }

    DEG_id_tag_update(&scene->id, ID_RECALC_COPY_ON_WRITE);
    WM_event_add_notifier(C, NC_SPACE | ND_SPACE_VIEW3D, NULL);
  }

  return OPERATOR_FINISHED;
}

void GPENCIL_OT_snap_cursor_to_selected(wmOperatorType *ot)
{
  /* identifiers */
  ot->name = "Snap Cursor to Selected Points";
  ot->idname = "GPENCIL_OT_snap_cursor_to_selected";
  ot->description = "Snap cursor to center of selected points";

  /* callbacks */
  ot->exec = gpencil_snap_cursor_to_sel;
  ot->poll = gpencil_snap_poll;

  /* flags */
  ot->flag = OPTYPE_REGISTER | OPTYPE_UNDO;
}

/** \} */

/* -------------------------------------------------------------------- */
/** \name Apply Layer Thickness Change to Strokes Operator
 * \{ */

static int gpencil_stroke_apply_thickness_exec(bContext *C, wmOperator *UNUSED(op))
{
  bGPdata *gpd = ED_gpencil_data_get_active(C);
  bGPDlayer *gpl = BKE_gpencil_layer_active_get(gpd);

  /* sanity checks */
  if (ELEM(NULL, gpd, gpl, gpl->frames.first)) {
    return OPERATOR_CANCELLED;
  }

  /* loop all strokes */
  LISTBASE_FOREACH (bGPDframe *, gpf, &gpl->frames) {
    LISTBASE_FOREACH (bGPDstroke *, gps, &gpf->strokes) {
      /* Apply thickness */
      if ((gps->thickness == 0) && (gpl->line_change == 0)) {
        gps->thickness = gpl->thickness;
      }
      else {
        gps->thickness = gps->thickness + gpl->line_change;
      }
    }
  }

  /* clear value */
  gpl->thickness = 0.0f;
  gpl->line_change = 0;

  /* notifiers */
  DEG_id_tag_update(&gpd->id, ID_RECALC_TRANSFORM | ID_RECALC_GEOMETRY);
  WM_event_add_notifier(C, NC_GPENCIL | ND_DATA | NA_EDITED, NULL);

  return OPERATOR_FINISHED;
}

void GPENCIL_OT_stroke_apply_thickness(wmOperatorType *ot)
{
  /* identifiers */
  ot->name = "Apply Stroke Thickness";
  ot->idname = "GPENCIL_OT_stroke_apply_thickness";
  ot->description = "Apply the thickness change of the layer to its strokes";

  /* api callbacks */
  ot->exec = gpencil_stroke_apply_thickness_exec;
  ot->poll = gpencil_active_layer_poll;
}

/** \} */

/* -------------------------------------------------------------------- */
/** \name Stroke Toggle Cyclic Operator
 * \{ */

enum {
  GP_STROKE_CYCLIC_CLOSE = 1,
  GP_STROKE_CYCLIC_OPEN = 2,
  GP_STROKE_CYCLIC_TOGGLE = 3,
};

static int gpencil_stroke_cyclical_set_exec(bContext *C, wmOperator *op)
{
  bGPdata *gpd = ED_gpencil_data_get_active(C);
  Object *ob = CTX_data_active_object(C);

  const int type = RNA_enum_get(op->ptr, "type");
  const bool geometry = RNA_boolean_get(op->ptr, "geometry");
  const bool is_multiedit = (bool)GPENCIL_MULTIEDIT_SESSIONS_ON(gpd);
  const bool is_curve_edit = (bool)GPENCIL_CURVE_EDIT_SESSIONS_ON(gpd);
  bGPDstroke *gps = NULL;

  /* sanity checks */
  if (ELEM(NULL, gpd)) {
    return OPERATOR_CANCELLED;
  }

  bool changed = false;
  /* loop all selected strokes */
  CTX_DATA_BEGIN (C, bGPDlayer *, gpl, editable_gpencil_layers) {
    bGPDframe *init_gpf = (is_multiedit) ? gpl->frames.first : gpl->actframe;

    for (bGPDframe *gpf = init_gpf; gpf; gpf = gpf->next) {
      if ((gpf == gpl->actframe) || ((gpf->flag & GP_FRAME_SELECT) && (is_multiedit))) {
        if (gpf == NULL) {
          continue;
        }

        for (gps = gpf->strokes.first; gps; gps = gps->next) {
          MaterialGPencilStyle *gp_style = BKE_gpencil_material_settings(ob, gps->mat_nr + 1);
          /* skip strokes that are not selected or invalid for current view */
          if (((gps->flag & GP_STROKE_SELECT) == 0) ||
              ED_gpencil_stroke_can_use(C, gps) == false) {
            continue;
          }
          /* skip hidden or locked colors */
          if (!gp_style || (gp_style->flag & GP_MATERIAL_HIDE) ||
              (gp_style->flag & GP_MATERIAL_LOCKED)) {
            continue;
          }

          bool before = (bool)(gps->flag & GP_STROKE_CYCLIC);
          switch (type) {
            case GP_STROKE_CYCLIC_CLOSE:
              /* Close all (enable) */
              gps->flag |= GP_STROKE_CYCLIC;
              break;
            case GP_STROKE_CYCLIC_OPEN:
              /* Open all (disable) */
              gps->flag &= ~GP_STROKE_CYCLIC;
              break;
            case GP_STROKE_CYCLIC_TOGGLE:
              /* Just toggle flag... */
              gps->flag ^= GP_STROKE_CYCLIC;
              break;
            default:
              BLI_assert(0);
              break;
          }

          if (before != (gps->flag & GP_STROKE_CYCLIC)) {
            /* Create new geometry. */
            if (is_curve_edit) {
              BKE_gpencil_editcurve_recalculate_handles(gps);
              gps->flag |= GP_STROKE_NEEDS_CURVE_UPDATE;
              BKE_gpencil_stroke_geometry_update(gpd, gps);
            }
            else if ((gps->flag & GP_STROKE_CYCLIC) && geometry) {
              BKE_gpencil_stroke_close(gps);
              BKE_gpencil_stroke_geometry_update(gpd, gps);
            }

            changed = true;
          }
        }

        /* if not multiedit, exit loop*/
        if (!is_multiedit) {
          break;
        }
      }
    }
  }
  CTX_DATA_END;

  if (changed) {
    /* notifiers */
    DEG_id_tag_update(&gpd->id, ID_RECALC_TRANSFORM | ID_RECALC_GEOMETRY);
    WM_event_add_notifier(C, NC_GPENCIL | ND_DATA | NA_EDITED, NULL);
  }

  return OPERATOR_FINISHED;
}

static bool gpencil_cyclical_set_curve_edit_poll_property(const bContext *C,
                                                          wmOperator *UNUSED(op),
                                                          const PropertyRNA *prop)
{
  bGPdata *gpd = ED_gpencil_data_get_active(C);
  if (gpd != NULL && GPENCIL_CURVE_EDIT_SESSIONS_ON(gpd)) {
    const char *prop_id = RNA_property_identifier(prop);
    /* Only show type in curve edit mode */
    if (!STREQ(prop_id, "type")) {
      return false;
    }
  }

  return true;
}

/**
 * Similar to #CURVE_OT_cyclic_toggle or #MASK_OT_cyclic_toggle, but with
 * option to force opened/closed strokes instead of just toggle behavior.
 */
void GPENCIL_OT_stroke_cyclical_set(wmOperatorType *ot)
{
  PropertyRNA *prop;

  static const EnumPropertyItem cyclic_type[] = {
      {GP_STROKE_CYCLIC_CLOSE, "CLOSE", 0, "Close All", ""},
      {GP_STROKE_CYCLIC_OPEN, "OPEN", 0, "Open All", ""},
      {GP_STROKE_CYCLIC_TOGGLE, "TOGGLE", 0, "Toggle", ""},
      {0, NULL, 0, NULL, NULL},
  };

  /* identifiers */
  ot->name = "Set Cyclical State";
  ot->idname = "GPENCIL_OT_stroke_cyclical_set";
  ot->description = "Close or open the selected stroke adding an edge from last to first point";

  /* api callbacks */
  ot->exec = gpencil_stroke_cyclical_set_exec;
  ot->poll = gpencil_active_layer_poll;
  ot->poll_property = gpencil_cyclical_set_curve_edit_poll_property;

  /* flags */
  ot->flag = OPTYPE_REGISTER | OPTYPE_UNDO;

  /* properties */
  ot->prop = RNA_def_enum(ot->srna, "type", cyclic_type, GP_STROKE_CYCLIC_TOGGLE, "Type", "");
  prop = RNA_def_boolean(
      ot->srna, "geometry", false, "Create Geometry", "Create new geometry for closing stroke");
  RNA_def_property_flag(prop, PROP_SKIP_SAVE);
}

/** \} */

/* -------------------------------------------------------------------- */
/** \name Stroke Toggle Flat Caps Operator
 * \{ */

enum {
  GP_STROKE_CAPS_TOGGLE_BOTH = 0,
  GP_STROKE_CAPS_TOGGLE_START = 1,
  GP_STROKE_CAPS_TOGGLE_END = 2,
  GP_STROKE_CAPS_TOGGLE_DEFAULT = 3,
};

static int gpencil_stroke_caps_set_exec(bContext *C, wmOperator *op)
{
  bGPdata *gpd = ED_gpencil_data_get_active(C);
  Object *ob = CTX_data_active_object(C);
  const int type = RNA_enum_get(op->ptr, "type");

  /* sanity checks */
  if (ELEM(NULL, gpd)) {
    return OPERATOR_CANCELLED;
  }

  bool changed = false;
  /* loop all selected strokes */
  CTX_DATA_BEGIN (C, bGPDlayer *, gpl, editable_gpencil_layers) {
    if (gpl->actframe == NULL) {
      continue;
    }

    for (bGPDstroke *gps = gpl->actframe->strokes.last; gps; gps = gps->prev) {
      MaterialGPencilStyle *gp_style = BKE_gpencil_material_settings(ob, gps->mat_nr + 1);

      /* skip strokes that are not selected or invalid for current view */
      if (((gps->flag & GP_STROKE_SELECT) == 0) || (ED_gpencil_stroke_can_use(C, gps) == false)) {
        continue;
      }
      /* skip hidden or locked colors */
      if (!gp_style || (gp_style->flag & GP_MATERIAL_HIDE) ||
          (gp_style->flag & GP_MATERIAL_LOCKED)) {
        continue;
      }

      short prev_first = gps->caps[0];
      short prev_last = gps->caps[1];

      if (ELEM(type, GP_STROKE_CAPS_TOGGLE_BOTH, GP_STROKE_CAPS_TOGGLE_START)) {
        ++gps->caps[0];
        if (gps->caps[0] >= GP_STROKE_CAP_MAX) {
          gps->caps[0] = GP_STROKE_CAP_ROUND;
        }
      }
      if (ELEM(type, GP_STROKE_CAPS_TOGGLE_BOTH, GP_STROKE_CAPS_TOGGLE_END)) {
        ++gps->caps[1];
        if (gps->caps[1] >= GP_STROKE_CAP_MAX) {
          gps->caps[1] = GP_STROKE_CAP_ROUND;
        }
      }
      if (type == GP_STROKE_CAPS_TOGGLE_DEFAULT) {
        gps->caps[0] = GP_STROKE_CAP_ROUND;
        gps->caps[1] = GP_STROKE_CAP_ROUND;
      }

      if (prev_first != gps->caps[0] || prev_last != gps->caps[1]) {
        changed = true;
      }
    }
  }
  CTX_DATA_END;

  if (changed) {
    /* notifiers */
    DEG_id_tag_update(&gpd->id, ID_RECALC_TRANSFORM | ID_RECALC_GEOMETRY);
    WM_event_add_notifier(C, NC_GPENCIL | ND_DATA | NA_EDITED, NULL);
  }

  return OPERATOR_FINISHED;
}

/**
 * Change Stroke caps mode Rounded or Flat
 */
void GPENCIL_OT_stroke_caps_set(wmOperatorType *ot)
{
  static const EnumPropertyItem toggle_type[] = {
      {GP_STROKE_CAPS_TOGGLE_BOTH, "TOGGLE", 0, "Both", ""},
      {GP_STROKE_CAPS_TOGGLE_START, "START", 0, "Start", ""},
      {GP_STROKE_CAPS_TOGGLE_END, "END", 0, "End", ""},
      {GP_STROKE_CAPS_TOGGLE_DEFAULT, "TOGGLE", 0, "Default", "Set as default rounded"},
      {0, NULL, 0, NULL, NULL},
  };

  /* identifiers */
  ot->name = "Set Caps Mode";
  ot->idname = "GPENCIL_OT_stroke_caps_set";
  ot->description = "Change stroke caps mode (rounded or flat)";

  /* api callbacks */
  ot->exec = gpencil_stroke_caps_set_exec;
  ot->poll = gpencil_active_layer_poll;

  /* flags */
  ot->flag = OPTYPE_REGISTER | OPTYPE_UNDO;

  /* properties */
  ot->prop = RNA_def_enum(ot->srna, "type", toggle_type, GP_STROKE_CAPS_TOGGLE_BOTH, "Type", "");
}

/** \} */

/* -------------------------------------------------------------------- */
/** \name Stroke Join Operator
 * \{ */

typedef struct tJoinStrokes {
  bGPDframe *gpf;
  bGPDstroke *gps;
  bool used;
} tJoinStrokes;

static int gpencil_get_nearest_stroke_index(tJoinStrokes *strokes_list,
                                            const bGPDstroke *gps,
                                            const int totstrokes)
{
  int index = -1;
  float min_dist = FLT_MAX;
  float dist, start_a[3], end_a[3], start_b[3], end_b[3];

  bGPDspoint *pt = &gps->points[0];
  copy_v3_v3(start_a, &pt->x);

  pt = &gps->points[gps->totpoints - 1];
  copy_v3_v3(end_a, &pt->x);

  for (int i = 0; i < totstrokes; i++) {
    tJoinStrokes *elem = &strokes_list[i];
    if (elem->used) {
      continue;
    }
    pt = &elem->gps->points[0];
    copy_v3_v3(start_b, &pt->x);

    pt = &elem->gps->points[elem->gps->totpoints - 1];
    copy_v3_v3(end_b, &pt->x);

    dist = len_squared_v3v3(start_a, start_b);
    if (dist < min_dist) {
      min_dist = dist;
      index = i;
    }
    dist = len_squared_v3v3(start_a, end_b);
    if (dist < min_dist) {
      min_dist = dist;
      index = i;
    }
    dist = len_squared_v3v3(end_a, start_b);
    if (dist < min_dist) {
      min_dist = dist;
      index = i;
    }
    dist = len_squared_v3v3(end_a, end_b);
    if (dist < min_dist) {
      min_dist = dist;
      index = i;
    }
  }

  return index;
}

static int gpencil_stroke_join_exec(bContext *C, wmOperator *op)
{
  bGPdata *gpd = ED_gpencil_data_get_active(C);
  bGPDlayer *activegpl = BKE_gpencil_layer_active_get(gpd);
  Object *ob = CTX_data_active_object(C);
  /* Limit the number of strokes to join. It makes no sense to allow an very high number of strokes
   * for CPU time and because to have a stroke with thousands of points is unpractical, so limit
   * this number avoid to joining a full frame scene in one single stroke. */
  const int max_join_strokes = 128;

  const int type = RNA_enum_get(op->ptr, "type");
  const bool leave_gaps = RNA_boolean_get(op->ptr, "leave_gaps");

  /* sanity checks */
  if (ELEM(NULL, gpd)) {
    return OPERATOR_CANCELLED;
  }

  const bool is_curve_edit = (bool)GPENCIL_CURVE_EDIT_SESSIONS_ON(gpd);
  if (is_curve_edit) {
    return OPERATOR_CANCELLED;
  }

  if (activegpl->flag & GP_LAYER_LOCKED) {
    return OPERATOR_CANCELLED;
  }

  BLI_assert(ELEM(type, GP_STROKE_JOIN, GP_STROKE_JOINCOPY));

  int tot_strokes = 0;
  /** Alloc memory  */
  tJoinStrokes *strokes_list = MEM_malloc_arrayN(sizeof(tJoinStrokes), max_join_strokes, __func__);
  tJoinStrokes *elem = NULL;
  /* Read all selected strokes to create a list. */
  CTX_DATA_BEGIN (C, bGPDlayer *, gpl, editable_gpencil_layers) {
    bGPDframe *gpf = gpl->actframe;
    if (gpf == NULL) {
      continue;
    }

    /* Add all stroke selected of the frame. */
    LISTBASE_FOREACH (bGPDstroke *, gps, &gpf->strokes) {
      if (gps->flag & GP_STROKE_SELECT) {
        /* skip strokes that are invalid for current view */
        if (ED_gpencil_stroke_can_use(C, gps) == false) {
          continue;
        }
        /* check if the color is editable. */
        if (ED_gpencil_stroke_material_editable(ob, gpl, gps) == false) {
          continue;
        }
        elem = &strokes_list[tot_strokes];
        elem->gpf = gpf;
        elem->gps = gps;
        elem->used = false;

        tot_strokes++;
        /* Limit the number of strokes. */
        if (tot_strokes == max_join_strokes) {
          BKE_reportf(op->reports,
                      RPT_WARNING,
                      "Too many strokes selected, only joined first %d strokes",
                      max_join_strokes);
          break;
        }
      }
    }
  }
  CTX_DATA_END;

  /* Nothing to join. */
  if (tot_strokes < 2) {
    MEM_SAFE_FREE(strokes_list);
    return OPERATOR_CANCELLED;
  }

  /* Take first stroke. */
  elem = &strokes_list[0];
  elem->used = true;

  /* Create a new stroke. */
  bGPDstroke *gps_new = BKE_gpencil_stroke_duplicate(elem->gps, true, true);
  gps_new->flag &= ~GP_STROKE_CYCLIC;
  BLI_insertlinkbefore(&elem->gpf->strokes, elem->gps, gps_new);

  /* Join all strokes until the list is completed. */
  while (true) {
    int i = gpencil_get_nearest_stroke_index(strokes_list, gps_new, tot_strokes);
    if (i < 0) {
      break;
    }
    elem = &strokes_list[i];
    /* Join new_stroke and stroke B. */
    BKE_gpencil_stroke_join(gps_new, elem->gps, leave_gaps, true);
    elem->used = true;
  }

  /* Calc geometry data for new stroke. */
  BKE_gpencil_stroke_geometry_update(gpd, gps_new);

  /* If join only, delete old strokes. */
  if (type == GP_STROKE_JOIN) {
    for (int i = 0; i < tot_strokes; i++) {
      elem = &strokes_list[i];
      BLI_remlink(&elem->gpf->strokes, elem->gps);
      BKE_gpencil_free_stroke(elem->gps);
    }
  }

  /* Free memory. */
  MEM_SAFE_FREE(strokes_list);

  /* notifiers */
  DEG_id_tag_update(&gpd->id, ID_RECALC_TRANSFORM | ID_RECALC_GEOMETRY);
  WM_event_add_notifier(C, NC_GPENCIL | ND_DATA | NA_EDITED, NULL);

  return OPERATOR_FINISHED;
}

void GPENCIL_OT_stroke_join(wmOperatorType *ot)
{
  static const EnumPropertyItem join_type[] = {
      {GP_STROKE_JOIN, "JOIN", 0, "Join", ""},
      {GP_STROKE_JOINCOPY, "JOINCOPY", 0, "Join and Copy", ""},
      {0, NULL, 0, NULL, NULL},
  };

  /* identifiers */
  ot->name = "Join Strokes";
  ot->idname = "GPENCIL_OT_stroke_join";
  ot->description = "Join selected strokes (optionally as new stroke)";

  /* api callbacks */
  ot->exec = gpencil_stroke_join_exec;
  ot->poll = gpencil_active_layer_poll;

  /* flags */
  ot->flag = OPTYPE_REGISTER | OPTYPE_UNDO;

  /* properties */
  ot->prop = RNA_def_enum(ot->srna, "type", join_type, GP_STROKE_JOIN, "Type", "");
  RNA_def_boolean(ot->srna,
                  "leave_gaps",
                  false,
                  "Leave Gaps",
                  "Leave gaps between joined strokes instead of linking them");
}

/** \} */

/* -------------------------------------------------------------------- */
/** \name Stroke Flip Operator
 * \{ */

static int gpencil_stroke_flip_exec(bContext *C, wmOperator *op)
{
  bGPdata *gpd = ED_gpencil_data_get_active(C);
  Object *ob = CTX_data_active_object(C);

  /* sanity checks */
  if (ELEM(NULL, gpd)) {
    return OPERATOR_CANCELLED;
  }

  const bool is_curve_edit = (bool)GPENCIL_CURVE_EDIT_SESSIONS_ON(gpd);
  bool changed = false;
  /* read all selected strokes */
  CTX_DATA_BEGIN (C, bGPDlayer *, gpl, editable_gpencil_layers) {
    bGPDframe *gpf = gpl->actframe;
    if (gpf == NULL) {
      continue;
    }

    LISTBASE_FOREACH (bGPDstroke *, gps, &gpf->strokes) {
      if (gps->flag & GP_STROKE_SELECT) {
        /* skip strokes that are invalid for current view */
        if (ED_gpencil_stroke_can_use(C, gps) == false) {
          continue;
        }
        /* check if the color is editable */
        if (ED_gpencil_stroke_material_editable(ob, gpl, gps) == false) {
          continue;
        }

        if (is_curve_edit) {
          BKE_report(op->reports, RPT_ERROR, "Not implemented!");
        }
        else {
          /* Flip stroke. */
          BKE_gpencil_stroke_flip(gps);
        }

        changed = true;
      }
    }
  }
  CTX_DATA_END;

  if (changed) {
    /* notifiers */
    DEG_id_tag_update(&gpd->id, ID_RECALC_TRANSFORM | ID_RECALC_GEOMETRY);
    WM_event_add_notifier(C, NC_GPENCIL | ND_DATA | NA_EDITED, NULL);
  }

  return OPERATOR_FINISHED;
}

void GPENCIL_OT_stroke_flip(wmOperatorType *ot)
{
  /* identifiers */
  ot->name = "Flip Stroke";
  ot->idname = "GPENCIL_OT_stroke_flip";
  ot->description = "Change direction of the points of the selected strokes";

  /* api callbacks */
  ot->exec = gpencil_stroke_flip_exec;
  ot->poll = gpencil_active_layer_poll;

  /* flags */
  ot->flag = OPTYPE_REGISTER | OPTYPE_UNDO;
}

/** \} */

/* -------------------------------------------------------------------- */
/** \name Stroke Re-project Operator
 * \{ */

static int gpencil_strokes_reproject_exec(bContext *C, wmOperator *op)
{
  bGPdata *gpd = ED_gpencil_data_get_active(C);
  Scene *scene = CTX_data_scene(C);
  Depsgraph *depsgraph = CTX_data_ensure_evaluated_depsgraph(C);
  ARegion *region = CTX_wm_region(C);
  int oldframe = (int)DEG_get_ctime(depsgraph);
  const eGP_ReprojectModes mode = RNA_enum_get(op->ptr, "type");
  const bool keep_original = RNA_boolean_get(op->ptr, "keep_original");
  const bool is_curve_edit = (bool)GPENCIL_CURVE_EDIT_SESSIONS_ON(gpd);

  /* Init snap context for geometry projection. */
  SnapObjectContext *sctx = NULL;
  sctx = ED_transform_snap_object_context_create_view3d(scene, 0, region, CTX_wm_view3d(C));

  bool changed = false;
  /* Init space conversion stuff. */
  GP_SpaceConversion gsc = {NULL};
  gpencil_point_conversion_init(C, &gsc);
  int cfra_prv = INT_MIN;

  /* Go through each editable + selected stroke, adjusting each of its points one by one... */
  GP_EDITABLE_STROKES_BEGIN (gpstroke_iter, C, gpl, gps) {
    bool curve_select = false;
    if (is_curve_edit && gps->editcurve != NULL) {
      curve_select = gps->editcurve->flag & GP_CURVE_SELECT;
    }

    if (gps->flag & GP_STROKE_SELECT || curve_select) {

      /* update frame to get the new location of objects */
      if ((mode == GP_REPROJECT_SURFACE) && (cfra_prv != gpf_->framenum)) {
        cfra_prv = gpf_->framenum;
        CFRA = gpf_->framenum;
        BKE_scene_graph_update_for_newframe(depsgraph);
      }

      ED_gpencil_stroke_reproject(depsgraph, &gsc, sctx, gpl, gpf_, gps, mode, keep_original);

      if (is_curve_edit && gps->editcurve != NULL) {
        BKE_gpencil_stroke_editcurve_update(gpd, gpl, gps);
        /* Update the selection from the stroke to the curve. */
        BKE_gpencil_editcurve_stroke_sync_selection(gpd, gps, gps->editcurve);

        gps->flag |= GP_STROKE_NEEDS_CURVE_UPDATE;
        BKE_gpencil_stroke_geometry_update(gpd, gps);
      }

      changed = true;
    }
  }
  GP_EDITABLE_STROKES_END(gpstroke_iter);

  /* return frame state and DB to original state */
  CFRA = oldframe;
  BKE_scene_graph_update_for_newframe(depsgraph);

  if (sctx != NULL) {
    ED_transform_snap_object_context_destroy(sctx);
  }

  if (changed) {
    /* update changed data */
    DEG_id_tag_update(&gpd->id, ID_RECALC_TRANSFORM | ID_RECALC_GEOMETRY);
    WM_event_add_notifier(C, NC_GPENCIL | ND_DATA | NA_EDITED, NULL);
  }

  return OPERATOR_FINISHED;
}

void GPENCIL_OT_reproject(wmOperatorType *ot)
{
  static const EnumPropertyItem reproject_type[] = {
      {GP_REPROJECT_FRONT, "FRONT", 0, "Front", "Reproject the strokes using the X-Z plane"},
      {GP_REPROJECT_SIDE, "SIDE", 0, "Side", "Reproject the strokes using the Y-Z plane"},
      {GP_REPROJECT_TOP, "TOP", 0, "Top", "Reproject the strokes using the X-Y plane"},
      {GP_REPROJECT_VIEW,
       "VIEW",
       0,
       "View",
       "Reproject the strokes to end up on the same plane, as if drawn from the current viewpoint "
       "using 'Cursor' Stroke Placement"},
      {GP_REPROJECT_SURFACE,
       "SURFACE",
       0,
       "Surface",
       "Reproject the strokes on to the scene geometry, as if drawn using 'Surface' placement"},
      {GP_REPROJECT_CURSOR,
       "CURSOR",
       0,
       "Cursor",
       "Reproject the strokes using the orientation of 3D cursor"},
      {0, NULL, 0, NULL, NULL},
  };

  /* identifiers */
  ot->name = "Reproject Strokes";
  ot->idname = "GPENCIL_OT_reproject";
  ot->description =
      "Reproject the selected strokes from the current viewpoint as if they had been newly drawn "
      "(e.g. to fix problems from accidental 3D cursor movement or accidental viewport changes, "
      "or for matching deforming geometry)";

  /* callbacks */
  ot->invoke = WM_menu_invoke;
  ot->exec = gpencil_strokes_reproject_exec;
  ot->poll = gpencil_strokes_edit3d_poll;

  /* flags */
  ot->flag = OPTYPE_REGISTER | OPTYPE_UNDO;

  /* properties */
  ot->prop = RNA_def_enum(
      ot->srna, "type", reproject_type, GP_REPROJECT_VIEW, "Projection Type", "");

  RNA_def_boolean(
      ot->srna,
      "keep_original",
      0,
      "Keep Original",
      "Keep original strokes and create a copy before reprojecting instead of reproject them");
}

static int gpencil_recalc_geometry_exec(bContext *C, wmOperator *UNUSED(op))
{
  Object *ob = CTX_data_active_object(C);
  if ((ob == NULL) || (ob->type != OB_GPENCIL)) {
    return OPERATOR_CANCELLED;
  }

  bGPdata *gpd = (bGPdata *)ob->data;
  LISTBASE_FOREACH (bGPDlayer *, gpl, &gpd->layers) {
    LISTBASE_FOREACH (bGPDframe *, gpf, &gpl->frames) {
      LISTBASE_FOREACH (bGPDstroke *, gps, &gpf->strokes) {
        BKE_gpencil_stroke_geometry_update(gpd, gps);
      }
    }
  }

  /* update changed data */
  DEG_id_tag_update(&gpd->id, ID_RECALC_TRANSFORM | ID_RECALC_GEOMETRY);
  WM_event_add_notifier(C, NC_GPENCIL | ND_DATA | NA_EDITED, NULL);
  return OPERATOR_FINISHED;
}

void GPENCIL_OT_recalc_geometry(wmOperatorType *ot)
{
  /* identifiers */
  ot->name = "Recalculate internal geometry";
  ot->idname = "GPENCIL_OT_recalc_geometry";
  ot->description = "Update all internal geometry data";

  /* callbacks */
  ot->exec = gpencil_recalc_geometry_exec;
  ot->poll = gpencil_active_layer_poll;

  /* flags */
  ot->flag = OPTYPE_REGISTER | OPTYPE_UNDO;
}

/** \} */

/* -------------------------------------------------------------------- */
/** \name Stroke Subdivide Operator
 * \{ */

/* helper to smooth */
static void gpencil_smooth_stroke(bContext *C, wmOperator *op)
{
  const int repeat = RNA_int_get(op->ptr, "repeat");
  float factor = RNA_float_get(op->ptr, "factor");
  const bool only_selected = RNA_boolean_get(op->ptr, "only_selected");
  const bool smooth_position = RNA_boolean_get(op->ptr, "smooth_position");
  const bool smooth_thickness = RNA_boolean_get(op->ptr, "smooth_thickness");
  const bool smooth_strength = RNA_boolean_get(op->ptr, "smooth_strength");
  const bool smooth_uv = RNA_boolean_get(op->ptr, "smooth_uv");

  if (factor == 0.0f) {
    return;
  }

  GP_EDITABLE_STROKES_BEGIN (gpstroke_iter, C, gpl, gps) {
    if (gps->flag & GP_STROKE_SELECT) {
      for (int r = 0; r < repeat; r++) {
        for (int i = 0; i < gps->totpoints; i++) {
          bGPDspoint *pt = &gps->points[i];
          if ((only_selected) && ((pt->flag & GP_SPOINT_SELECT) == 0)) {
            continue;
          }

          /* perform smoothing */
          if (smooth_position) {
            BKE_gpencil_stroke_smooth(gps, i, factor);
          }
          if (smooth_strength) {
            BKE_gpencil_stroke_smooth_strength(gps, i, factor);
          }
          if (smooth_thickness) {
            /* thickness need to repeat process several times */
            for (int r2 = 0; r2 < 20; r2++) {
              BKE_gpencil_stroke_smooth_thickness(gps, i, factor);
            }
          }
          if (smooth_uv) {
            BKE_gpencil_stroke_smooth_uv(gps, i, factor);
          }
        }
      }
    }
  }
  GP_EDITABLE_STROKES_END(gpstroke_iter);
}

/* helper: Count how many points need to be inserted */
static int gpencil_count_subdivision_cuts(bGPDstroke *gps)
{
  bGPDspoint *pt;
  int i;
  int totnewpoints = 0;
  for (i = 0, pt = gps->points; i < gps->totpoints && pt; i++, pt++) {
    if (pt->flag & GP_SPOINT_SELECT) {
      if (i + 1 < gps->totpoints) {
        if (gps->points[i + 1].flag & GP_SPOINT_SELECT) {
          totnewpoints++;
        }
      }
    }
  }

  return totnewpoints;
}

static void gpencil_stroke_subdivide(bGPDstroke *gps, const int cuts)
{
  bGPDspoint *temp_points;
  int totnewpoints, oldtotpoints;
  int i2;
  /* loop as many times as cuts */
  for (int s = 0; s < cuts; s++) {
    totnewpoints = gpencil_count_subdivision_cuts(gps);
    if (totnewpoints == 0) {
      continue;
    }
    /* duplicate points in a temp area */
    temp_points = MEM_dupallocN(gps->points);
    oldtotpoints = gps->totpoints;

    MDeformVert *temp_dverts = NULL;
    MDeformVert *dvert_final = NULL;
    MDeformVert *dvert = NULL;
    MDeformVert *dvert_next = NULL;
    if (gps->dvert != NULL) {
      temp_dverts = MEM_dupallocN(gps->dvert);
    }

    /* resize the points arrays */
    gps->totpoints += totnewpoints;
    gps->points = MEM_recallocN(gps->points, sizeof(*gps->points) * gps->totpoints);
    if (gps->dvert != NULL) {
      gps->dvert = MEM_recallocN(gps->dvert, sizeof(*gps->dvert) * gps->totpoints);
    }

    /* loop and interpolate */
    i2 = 0;
    for (int i = 0; i < oldtotpoints; i++) {
      bGPDspoint *pt = &temp_points[i];
      bGPDspoint *pt_final = &gps->points[i2];

      /* copy current point */
      copy_v3_v3(&pt_final->x, &pt->x);
      pt_final->pressure = pt->pressure;
      pt_final->strength = pt->strength;
      pt_final->time = pt->time;
      pt_final->flag = pt->flag;
      copy_v4_v4(pt_final->vert_color, pt->vert_color);

      if (gps->dvert != NULL) {
        dvert = &temp_dverts[i];
        dvert_final = &gps->dvert[i2];
        dvert_final->totweight = dvert->totweight;
        dvert_final->dw = dvert->dw;
      }
      i2++;

      /* if next point is selected add a half way point */
      if (pt->flag & GP_SPOINT_SELECT) {
        if (i + 1 < oldtotpoints) {
          if (temp_points[i + 1].flag & GP_SPOINT_SELECT) {
            pt_final = &gps->points[i2];
            if (gps->dvert != NULL) {
              dvert_final = &gps->dvert[i2];
            }
            /* Interpolate all values */
            bGPDspoint *next = &temp_points[i + 1];
            interp_v3_v3v3(&pt_final->x, &pt->x, &next->x, 0.5f);
            pt_final->pressure = interpf(pt->pressure, next->pressure, 0.5f);
            pt_final->strength = interpf(pt->strength, next->strength, 0.5f);
            CLAMP(pt_final->strength, GPENCIL_STRENGTH_MIN, 1.0f);
            interp_v4_v4v4(pt_final->vert_color, pt->vert_color, next->vert_color, 0.5f);
            pt_final->time = interpf(pt->time, next->time, 0.5f);
            pt_final->flag |= GP_SPOINT_SELECT;

            /* interpolate weights */
            if (gps->dvert != NULL) {
              dvert = &temp_dverts[i];
              dvert_next = &temp_dverts[i + 1];
              dvert_final = &gps->dvert[i2];

              dvert_final->totweight = dvert->totweight;
              dvert_final->dw = MEM_dupallocN(dvert->dw);

              /* interpolate weight values */
              for (int d = 0; d < dvert->totweight; d++) {
                MDeformWeight *dw_a = &dvert->dw[d];
                if (dvert_next->totweight > d) {
                  MDeformWeight *dw_b = &dvert_next->dw[d];
                  MDeformWeight *dw_final = &dvert_final->dw[d];
                  dw_final->weight = interpf(dw_a->weight, dw_b->weight, 0.5f);
                }
              }
            }

            i2++;
          }
        }
      }
    }
    /* free temp memory */
    MEM_SAFE_FREE(temp_points);
    MEM_SAFE_FREE(temp_dverts);
  }
}

static int gpencil_stroke_subdivide_exec(bContext *C, wmOperator *op)
{
  bGPdata *gpd = ED_gpencil_data_get_active(C);
  const int cuts = RNA_int_get(op->ptr, "number_cuts");

  /* sanity checks */
  if (ELEM(NULL, gpd)) {
    return OPERATOR_CANCELLED;
  }

  const bool is_curve_edit = (bool)GPENCIL_CURVE_EDIT_SESSIONS_ON(gpd);

  bool changed = false;
  if (is_curve_edit) {
    GP_EDITABLE_CURVES_BEGIN(gps_iter, C, gpl, gps, gpc)
    {
      if (gpc->flag & GP_CURVE_SELECT) {
        BKE_gpencil_editcurve_subdivide(gps, cuts);
        BKE_gpencil_editcurve_recalculate_handles(gps);
        gps->flag |= GP_STROKE_NEEDS_CURVE_UPDATE;
        BKE_gpencil_stroke_geometry_update(gpd, gps);
        changed = true;
      }
    }
    GP_EDITABLE_CURVES_END(gps_iter);
  }
  else {
    /* Go through each editable + selected stroke */
    GP_EDITABLE_STROKES_BEGIN (gpstroke_iter, C, gpl, gps) {
      if (gps->flag & GP_STROKE_SELECT) {
        gpencil_stroke_subdivide(gps, cuts);
        /* Calc geometry data. */
        BKE_gpencil_stroke_geometry_update(gpd, gps);
        changed = true;
      }
    }
    GP_EDITABLE_STROKES_END(gpstroke_iter);

    if (changed) {
      /* smooth stroke */
      gpencil_smooth_stroke(C, op);
    }
  }

  if (changed) {
    /* notifiers */
    DEG_id_tag_update(&gpd->id, ID_RECALC_TRANSFORM | ID_RECALC_GEOMETRY);
    WM_event_add_notifier(C, NC_GPENCIL | ND_DATA | NA_EDITED, NULL);
  }

  return OPERATOR_FINISHED;
}

static bool gpencil_subdivide_curve_edit_poll_property(const bContext *C,
                                                       wmOperator *UNUSED(op),
                                                       const PropertyRNA *prop)
{
  bGPdata *gpd = ED_gpencil_data_get_active(C);
  if (gpd != NULL && GPENCIL_CURVE_EDIT_SESSIONS_ON(gpd)) {
    const char *prop_id = RNA_property_identifier(prop);
    /* Only show number_cuts in curve edit mode */
    if (!STREQ(prop_id, "number_cuts")) {
      return false;
    }
  }

  return true;
}

void GPENCIL_OT_stroke_subdivide(wmOperatorType *ot)
{
  PropertyRNA *prop;

  /* identifiers */
  ot->name = "Subdivide Stroke";
  ot->idname = "GPENCIL_OT_stroke_subdivide";
  ot->description =
      "Subdivide between continuous selected points of the stroke adding a point half way between "
      "them";

  /* api callbacks */
  ot->exec = gpencil_stroke_subdivide_exec;
  ot->poll = gpencil_active_layer_poll;
  ot->poll_property = gpencil_subdivide_curve_edit_poll_property;

  /* flags */
  ot->flag = OPTYPE_REGISTER | OPTYPE_UNDO;

  /* properties */
  prop = RNA_def_int(ot->srna, "number_cuts", 1, 1, 10, "Number of Cuts", "", 1, 5);
  /* avoid re-using last var because it can cause _very_ high value and annoy users */
  RNA_def_property_flag(prop, PROP_SKIP_SAVE);

  /* Smooth parameters */
  RNA_def_float(ot->srna, "factor", 0.0f, 0.0f, 2.0f, "Smooth", "", 0.0f, 2.0f);
  prop = RNA_def_int(ot->srna, "repeat", 1, 1, 10, "Repeat", "", 1, 5);
  RNA_def_property_flag(prop, PROP_SKIP_SAVE);
  RNA_def_boolean(ot->srna,
                  "only_selected",
                  true,
                  "Selected Points",
                  "Smooth only selected points in the stroke");
  RNA_def_boolean(ot->srna, "smooth_position", true, "Position", "");
  RNA_def_boolean(ot->srna, "smooth_thickness", true, "Thickness", "");
  RNA_def_boolean(ot->srna, "smooth_strength", false, "Strength", "");
  RNA_def_boolean(ot->srna, "smooth_uv", false, "UV", "");
}

/* ** simplify stroke *** */
static int gpencil_stroke_simplify_exec(bContext *C, wmOperator *op)
{
  bGPdata *gpd = ED_gpencil_data_get_active(C);
  float factor = RNA_float_get(op->ptr, "factor");

  /* sanity checks */
  if (ELEM(NULL, gpd)) {
    return OPERATOR_CANCELLED;
  }

  const bool is_curve_edit = (bool)GPENCIL_CURVE_EDIT_SESSIONS_ON(gpd);

  bool changed = false;
  if (is_curve_edit) {
    BKE_report(op->reports, RPT_ERROR, "Not implemented!");
  }
  else {
    /* Go through each editable + selected stroke */
    GP_EDITABLE_STROKES_BEGIN (gpstroke_iter, C, gpl, gps) {
      if (gps->flag & GP_STROKE_SELECT) {
        /* simplify stroke using Ramer-Douglas-Peucker algorithm */
        BKE_gpencil_stroke_simplify_adaptive(gpd, gps, factor);
        changed = true;
      }
    }
    GP_EDITABLE_STROKES_END(gpstroke_iter);
  }

  if (changed) {
    /* notifiers */
    DEG_id_tag_update(&gpd->id, ID_RECALC_TRANSFORM | ID_RECALC_GEOMETRY);
    WM_event_add_notifier(C, NC_GPENCIL | ND_DATA | NA_EDITED, NULL);
  }

  return OPERATOR_FINISHED;
}

void GPENCIL_OT_stroke_simplify(wmOperatorType *ot)
{
  PropertyRNA *prop;

  /* identifiers */
  ot->name = "Simplify Stroke";
  ot->idname = "GPENCIL_OT_stroke_simplify";
  ot->description = "Simplify selected stroked reducing number of points";

  /* api callbacks */
  ot->exec = gpencil_stroke_simplify_exec;
  ot->poll = gpencil_active_layer_poll;

  /* flags */
  ot->flag = OPTYPE_REGISTER | OPTYPE_UNDO;

  /* properties */
  prop = RNA_def_float(ot->srna, "factor", 0.0f, 0.0f, 100.0f, "Factor", "", 0.0f, 100.0f);
  /* avoid re-using last var */
  RNA_def_property_flag(prop, PROP_SKIP_SAVE);
}

/* ** simplify stroke using fixed algorithm *** */
static int gpencil_stroke_simplify_fixed_exec(bContext *C, wmOperator *op)
{
  bGPdata *gpd = ED_gpencil_data_get_active(C);
  int steps = RNA_int_get(op->ptr, "step");

  /* sanity checks */
  if (ELEM(NULL, gpd)) {
    return OPERATOR_CANCELLED;
  }

  const bool is_curve_edit = (bool)GPENCIL_CURVE_EDIT_SESSIONS_ON(gpd);

  bool changed = false;
  if (is_curve_edit) {
    BKE_report(op->reports, RPT_ERROR, "Not implemented!");
  }
  else {
    /* Go through each editable + selected stroke */
    GP_EDITABLE_STROKES_BEGIN (gpstroke_iter, C, gpl, gps) {
      if (gps->flag & GP_STROKE_SELECT) {
        changed |= true;
        for (int i = 0; i < steps; i++) {
          BKE_gpencil_stroke_simplify_fixed(gpd, gps);
        }
      }
    }
    GP_EDITABLE_STROKES_END(gpstroke_iter);
  }

  if (changed) {
    /* notifiers */
    DEG_id_tag_update(&gpd->id, ID_RECALC_TRANSFORM | ID_RECALC_GEOMETRY);
    WM_event_add_notifier(C, NC_GPENCIL | ND_DATA | NA_EDITED, NULL);
  }

  return OPERATOR_FINISHED;
}

void GPENCIL_OT_stroke_simplify_fixed(wmOperatorType *ot)
{
  PropertyRNA *prop;

  /* identifiers */
  ot->name = "Simplify Fixed Stroke";
  ot->idname = "GPENCIL_OT_stroke_simplify_fixed";
  ot->description = "Simplify selected stroked reducing number of points using fixed algorithm";

  /* api callbacks */
  ot->exec = gpencil_stroke_simplify_fixed_exec;
  ot->poll = gpencil_active_layer_poll;

  /* flags */
  ot->flag = OPTYPE_REGISTER | OPTYPE_UNDO;

  /* properties */
  prop = RNA_def_int(ot->srna, "step", 1, 1, 100, "Steps", "Number of simplify steps", 1, 10);

  /* avoid re-using last var */
  RNA_def_property_flag(prop, PROP_SKIP_SAVE);
}

/* ** Resample stroke *** */
static int gpencil_stroke_sample_exec(bContext *C, wmOperator *op)
{
  bGPdata *gpd = ED_gpencil_data_get_active(C);
  const float length = RNA_float_get(op->ptr, "length");

  /* sanity checks */
  if (ELEM(NULL, gpd)) {
    return OPERATOR_CANCELLED;
  }

  /* Go through each editable + selected stroke */
  GP_EDITABLE_STROKES_BEGIN (gpstroke_iter, C, gpl, gps) {
    if (gps->flag & GP_STROKE_SELECT) {
      BKE_gpencil_stroke_sample(gpd, gps, length, true);
    }
  }
  GP_EDITABLE_STROKES_END(gpstroke_iter);

  /* notifiers */
  DEG_id_tag_update(&gpd->id, ID_RECALC_TRANSFORM | ID_RECALC_GEOMETRY);
  WM_event_add_notifier(C, NC_GPENCIL | ND_DATA | NA_EDITED, NULL);

  return OPERATOR_FINISHED;
}

void GPENCIL_OT_stroke_sample(wmOperatorType *ot)
{
  PropertyRNA *prop;

  /* identifiers */
  ot->name = "Sample Stroke";
  ot->idname = "GPENCIL_OT_stroke_sample";
  ot->description = "Sample stroke points to predefined segment length";

  /* api callbacks */
  ot->exec = gpencil_stroke_sample_exec;
  ot->poll = gpencil_stroke_not_in_curve_edit_mode;

  /* flags */
  ot->flag = OPTYPE_REGISTER | OPTYPE_UNDO;

  /* properties */
  prop = RNA_def_float(ot->srna, "length", 0.1f, 0.0f, 100.0f, "Length", "", 0.0f, 100.0f);
  /* avoid re-using last var */
  RNA_def_property_flag(prop, PROP_SKIP_SAVE);
}

/** \} */

/* -------------------------------------------------------------------- */
/** \name Stroke Trim Operator
 * \{ */

static int gpencil_stroke_trim_exec(bContext *C, wmOperator *op)
{
  bGPdata *gpd = ED_gpencil_data_get_active(C);

  /* sanity checks */
  if (ELEM(NULL, gpd)) {
    return OPERATOR_CANCELLED;
  }

  /* Go through each editable + selected stroke */
  const bool is_multiedit = (bool)GPENCIL_MULTIEDIT_SESSIONS_ON(gpd);
  const bool is_curve_edit = (bool)GPENCIL_CURVE_EDIT_SESSIONS_ON(gpd);

  CTX_DATA_BEGIN (C, bGPDlayer *, gpl, editable_gpencil_layers) {
    bGPDframe *init_gpf = (is_multiedit) ? gpl->frames.first : gpl->actframe;

    for (bGPDframe *gpf = init_gpf; gpf; gpf = gpf->next) {
      if ((gpf == gpl->actframe) || ((gpf->flag & GP_FRAME_SELECT) && (is_multiedit))) {

        if (gpf == NULL) {
          continue;
        }

        LISTBASE_FOREACH_MUTABLE (bGPDstroke *, gps, &gpf->strokes) {

          /* skip strokes that are invalid for current view */
          if (ED_gpencil_stroke_can_use(C, gps) == false) {
            continue;
          }

          if (gps->flag & GP_STROKE_SELECT) {
            if (is_curve_edit) {
              BKE_report(op->reports, RPT_ERROR, "Not implemented!");
            }
            else {
              BKE_gpencil_stroke_trim(gpd, gps);
            }
          }
        }
        /* if not multiedit, exit loop*/
        if (!is_multiedit) {
          break;
        }
      }
    }
  }
  CTX_DATA_END;

  /* notifiers */
  DEG_id_tag_update(&gpd->id, ID_RECALC_TRANSFORM | ID_RECALC_GEOMETRY);
  WM_event_add_notifier(C, NC_GPENCIL | ND_DATA | NA_EDITED, NULL);

  return OPERATOR_FINISHED;
}

void GPENCIL_OT_stroke_trim(wmOperatorType *ot)
{
  /* identifiers */
  ot->name = "Trim Stroke";
  ot->idname = "GPENCIL_OT_stroke_trim";
  ot->description = "Trim selected stroke to first loop or intersection";

  /* api callbacks */
  ot->exec = gpencil_stroke_trim_exec;
  ot->poll = gpencil_active_layer_poll;

  /* flags */
  ot->flag = OPTYPE_REGISTER | OPTYPE_UNDO;
}

/** \} */

/* -------------------------------------------------------------------- */
/** \name Stroke Separate Operator
 * \{ */

typedef enum eGP_SeparateModes {
  /* Points */
  GP_SEPARATE_POINT = 0,
  /* Selected Strokes */
  GP_SEPARATE_STROKE,
  /* Current Layer */
  GP_SEPARATE_LAYER,
} eGP_SeparateModes;

static int gpencil_stroke_separate_exec(bContext *C, wmOperator *op)
{
  Base *base_new;
  Main *bmain = CTX_data_main(C);
  Scene *scene = CTX_data_scene(C);
  ViewLayer *view_layer = CTX_data_view_layer(C);
  Base *base_prev = CTX_data_active_base(C);
  bGPdata *gpd_src = ED_gpencil_data_get_active(C);
  Object *ob = CTX_data_active_object(C);

  Object *ob_dst = NULL;
  bGPdata *gpd_dst = NULL;
  bGPDlayer *gpl_dst = NULL;
  bGPDframe *gpf_dst = NULL;
  bGPDspoint *pt;
  Material *ma = NULL;
  int i, idx;

  eGP_SeparateModes mode = RNA_enum_get(op->ptr, "mode");

  /* sanity checks */
  if (ELEM(NULL, gpd_src)) {
    return OPERATOR_CANCELLED;
  }

  if ((mode == GP_SEPARATE_LAYER) && (BLI_listbase_is_single(&gpd_src->layers))) {
    BKE_report(op->reports, RPT_ERROR, "Cannot separate an object with one layer only");
    return OPERATOR_CANCELLED;
  }

  const bool is_multiedit = (bool)GPENCIL_MULTIEDIT_SESSIONS_ON(gpd_src);
  const bool is_curve_edit = (bool)GPENCIL_CURVE_EDIT_SESSIONS_ON(gpd_src);

  /* Create a new object. */
  /* Take into account user preferences for duplicating actions. */
  const eDupli_ID_Flags dupflag = (U.dupflag & USER_DUP_ACT);

  base_new = ED_object_add_duplicate(bmain, scene, view_layer, base_prev, dupflag);
  ob_dst = base_new->object;
  ob_dst->mode = OB_MODE_OBJECT;
  /* Duplication will increment #bGPdata user-count, but since we create a new grease-pencil
   * data-block for ob_dst (which gets its own user automatically),
   * we have to decrement the user-count again. */
  gpd_dst = BKE_gpencil_data_addnew(bmain, gpd_src->id.name + 2);
  id_us_min(ob_dst->data);
  ob_dst->data = (bGPdata *)gpd_dst;

  /* Loop old data-block and separate parts. */
  if (ELEM(mode, GP_SEPARATE_POINT, GP_SEPARATE_STROKE)) {
    CTX_DATA_BEGIN (C, bGPDlayer *, gpl, editable_gpencil_layers) {
      gpl_dst = NULL;
      bGPDframe *init_gpf = (is_multiedit) ? gpl->frames.first : gpl->actframe;

      for (bGPDframe *gpf = init_gpf; gpf; gpf = gpf->next) {
        if ((gpf == gpl->actframe) || ((gpf->flag & GP_FRAME_SELECT) && (is_multiedit))) {

          if (gpf == NULL) {
            continue;
          }

          gpf_dst = NULL;

          LISTBASE_FOREACH_MUTABLE (bGPDstroke *, gps, &gpf->strokes) {

            /* skip strokes that are invalid for current view */
            if (ED_gpencil_stroke_can_use(C, gps) == false) {
              continue;
            }
            /* check if the color is editable */
            if (ED_gpencil_stroke_material_editable(ob, gpl, gps) == false) {
              continue;
            }
            /* Separate selected strokes. */
            if (gps->flag & GP_STROKE_SELECT) {
              /* add layer if not created before */
              if (gpl_dst == NULL) {
                gpl_dst = BKE_gpencil_layer_addnew(gpd_dst, gpl->info, false);
              }

              /* add frame if not created before */
              if (gpf_dst == NULL) {
                gpf_dst = BKE_gpencil_layer_frame_get(gpl_dst, gpf->framenum, GP_GETFRAME_ADD_NEW);
              }

              /* add duplicate materials */

              /* XXX same material can be in multiple slots. */
              ma = BKE_gpencil_material(ob, gps->mat_nr + 1);

              idx = BKE_gpencil_object_material_ensure(bmain, ob_dst, ma);

              /* selected points mode */
              if (mode == GP_SEPARATE_POINT) {
                if (is_curve_edit) {
                  BKE_report(op->reports, RPT_ERROR, "Not implemented!");
                }
                else {
                  /* make copy of source stroke */
                  bGPDstroke *gps_dst = BKE_gpencil_stroke_duplicate(gps, true, true);

                  /* Reassign material. */
                  gps_dst->mat_nr = idx;

                  /* link to destination frame */
                  BLI_addtail(&gpf_dst->strokes, gps_dst);

                  /* Invert selection status of all points in destination stroke */
                  for (i = 0, pt = gps_dst->points; i < gps_dst->totpoints; i++, pt++) {
                    pt->flag ^= GP_SPOINT_SELECT;
                  }

                  /* delete selected points from destination stroke */
                  BKE_gpencil_stroke_delete_tagged_points(
                      gpd_dst, gpf_dst, gps_dst, NULL, GP_SPOINT_SELECT, false, 0);

                  /* delete selected points from origin stroke */
                  BKE_gpencil_stroke_delete_tagged_points(
                      gpd_src, gpf, gps, gps->next, GP_SPOINT_SELECT, false, 0);
                }
              }
              /* selected strokes mode */
              else if (mode == GP_SEPARATE_STROKE) {
                /* deselect old stroke */
                gps->flag &= ~GP_STROKE_SELECT;
                BKE_gpencil_stroke_select_index_reset(gps);
                /* unlink from source frame */
                BLI_remlink(&gpf->strokes, gps);
                gps->prev = gps->next = NULL;
                /* relink to destination frame */
                BLI_addtail(&gpf_dst->strokes, gps);
                /* Reassign material. */
                gps->mat_nr = idx;
              }
            }
          }
        }

        /* if not multiedit, exit loop*/
        if (!is_multiedit) {
          break;
        }
      }
    }
    CTX_DATA_END;
  }
  else if (mode == GP_SEPARATE_LAYER) {
    bGPDlayer *gpl = CTX_data_active_gpencil_layer(C);
    if (gpl) {
      /* try to set a new active layer in source datablock */
      if (gpl->prev) {
        BKE_gpencil_layer_active_set(gpd_src, gpl->prev);
      }
      else if (gpl->next) {
        BKE_gpencil_layer_active_set(gpd_src, gpl->next);
      }
      /* unlink from source datablock */
      BLI_remlink(&gpd_src->layers, gpl);
      gpl->prev = gpl->next = NULL;
      /* relink to destination datablock */
      BLI_addtail(&gpd_dst->layers, gpl);

      /* add duplicate materials */
      LISTBASE_FOREACH (bGPDframe *, gpf, &gpl->frames) {
        LISTBASE_FOREACH (bGPDstroke *, gps, &gpf->strokes) {
          /* skip strokes that are invalid for current view */
          if (ED_gpencil_stroke_can_use(C, gps) == false) {
            continue;
          }
          ma = BKE_gpencil_material(ob, gps->mat_nr + 1);
          gps->mat_nr = BKE_gpencil_object_material_ensure(bmain, ob_dst, ma);
        }
      }
    }
  }

  /* Ensure destination object has one active layer. */
  if (gpd_dst->layers.first != NULL) {
    if (BKE_gpencil_layer_active_get(gpd_dst) == NULL) {
      BKE_gpencil_layer_active_set(gpd_dst, gpd_dst->layers.first);
    }
  }

  /* Remove unused slots. */
  int actcol = ob_dst->actcol;
  for (int slot = 1; slot <= ob_dst->totcol; slot++) {
    while (slot <= ob_dst->totcol && !BKE_object_material_slot_used(ob_dst->data, slot)) {
      ob_dst->actcol = slot;
      BKE_object_material_slot_remove(bmain, ob_dst);
      if (actcol >= slot) {
        actcol--;
      }
    }
  }
  ob_dst->actcol = actcol;

  DEG_id_tag_update(&gpd_src->id, ID_RECALC_TRANSFORM | ID_RECALC_GEOMETRY);
  DEG_id_tag_update(&gpd_dst->id, ID_RECALC_TRANSFORM | ID_RECALC_GEOMETRY);

  DEG_relations_tag_update(bmain);
  WM_event_add_notifier(C, NC_OBJECT | ND_DRAW, NULL);
  WM_event_add_notifier(C, NC_GPENCIL | ND_DATA | NA_EDITED, NULL);
  WM_event_add_notifier(C, NC_GPENCIL | ND_DATA | NA_SELECTED, NULL);
  ED_outliner_select_sync_from_object_tag(C);

  return OPERATOR_FINISHED;
}

void GPENCIL_OT_stroke_separate(wmOperatorType *ot)
{
  static const EnumPropertyItem separate_type[] = {
      {GP_SEPARATE_POINT, "POINT", 0, "Selected Points", "Separate the selected points"},
      {GP_SEPARATE_STROKE, "STROKE", 0, "Selected Strokes", "Separate the selected strokes"},
      {GP_SEPARATE_LAYER, "LAYER", 0, "Active Layer", "Separate the strokes of the current layer"},
      {0, NULL, 0, NULL, NULL},
  };

  /* identifiers */
  ot->name = "Separate Strokes";
  ot->idname = "GPENCIL_OT_stroke_separate";
  ot->description = "Separate the selected strokes or layer in a new grease pencil object";

  /* callbacks */
  ot->invoke = WM_menu_invoke;
  ot->exec = gpencil_stroke_separate_exec;
  ot->poll = gpencil_strokes_edit3d_poll;

  /* flags */
  ot->flag = OPTYPE_REGISTER | OPTYPE_UNDO;

  /* properties */
  ot->prop = RNA_def_enum(ot->srna, "mode", separate_type, GP_SEPARATE_POINT, "Mode", "");
}

/** \} */

/* -------------------------------------------------------------------- */
/** \name Stroke Split Operator
 * \{ */

static int gpencil_stroke_split_exec(bContext *C, wmOperator *op)
{
  Object *ob = CTX_data_active_object(C);
  bGPdata *gpd = ED_gpencil_data_get_active(C);
  bGPDspoint *pt;
  int i;

  /* sanity checks */
  if (ELEM(NULL, gpd)) {
    return OPERATOR_CANCELLED;
  }
  const bool is_multiedit = (bool)GPENCIL_MULTIEDIT_SESSIONS_ON(gpd);
  const bool is_curve_edit = (bool)GPENCIL_CURVE_EDIT_SESSIONS_ON(gpd);

  /* loop strokes and split parts */
  CTX_DATA_BEGIN (C, bGPDlayer *, gpl, editable_gpencil_layers) {
    bGPDframe *init_gpf = (is_multiedit) ? gpl->frames.first : gpl->actframe;

    for (bGPDframe *gpf = init_gpf; gpf; gpf = gpf->next) {
      if ((gpf == gpl->actframe) || ((gpf->flag & GP_FRAME_SELECT) && (is_multiedit))) {

        if (gpf == NULL) {
          continue;
        }

        LISTBASE_FOREACH_MUTABLE (bGPDstroke *, gps, &gpf->strokes) {

          /* skip strokes that are invalid for current view */
          if (ED_gpencil_stroke_can_use(C, gps) == false) {
            continue;
          }
          /* check if the color is editable */
          if (ED_gpencil_stroke_material_editable(ob, gpl, gps) == false) {
            continue;
          }
          /* Split selected strokes. */
          if (gps->flag & GP_STROKE_SELECT) {
            if (is_curve_edit) {
              BKE_report(op->reports, RPT_ERROR, "Not implemented!");
            }
            else {
              /* make copy of source stroke */
              bGPDstroke *gps_dst = BKE_gpencil_stroke_duplicate(gps, true, true);

              /* link to same frame */
              BLI_addtail(&gpf->strokes, gps_dst);

              /* invert selection status of all points in destination stroke */
              for (i = 0, pt = gps_dst->points; i < gps_dst->totpoints; i++, pt++) {
                pt->flag ^= GP_SPOINT_SELECT;
              }

              /* delete selected points from destination stroke */
              BKE_gpencil_stroke_delete_tagged_points(
                  gpd, gpf, gps_dst, NULL, GP_SPOINT_SELECT, true, 0);

              /* delete selected points from origin stroke */
              BKE_gpencil_stroke_delete_tagged_points(
                  gpd, gpf, gps, gps->next, GP_SPOINT_SELECT, false, 0);
            }
          }
        }
        /* select again tagged points */
        LISTBASE_FOREACH (bGPDstroke *, gps, &gpf->strokes) {
          bGPDspoint *ptn = gps->points;
          for (int i2 = 0; i2 < gps->totpoints; i2++, ptn++) {
            if (ptn->flag & GP_SPOINT_TAG) {
              ptn->flag |= GP_SPOINT_SELECT;
              ptn->flag &= ~GP_SPOINT_TAG;
            }
          }
        }
      }

      /* if not multiedit, exit loop*/
      if (!is_multiedit) {
        break;
      }
    }
  }
  CTX_DATA_END;

  DEG_id_tag_update(&gpd->id, ID_RECALC_TRANSFORM | ID_RECALC_GEOMETRY);

  WM_event_add_notifier(C, NC_GPENCIL | ND_DATA | NA_EDITED, NULL);

  return OPERATOR_FINISHED;
}

void GPENCIL_OT_stroke_split(wmOperatorType *ot)
{
  /* identifiers */
  ot->name = "Split Strokes";
  ot->idname = "GPENCIL_OT_stroke_split";
  ot->description = "Split selected points as new stroke on same frame";

  /* callbacks */
  ot->exec = gpencil_stroke_split_exec;
  ot->poll = gpencil_strokes_edit3d_poll;

  /* flags */
  ot->flag = OPTYPE_REGISTER | OPTYPE_UNDO;
}

/** \} */

/* -------------------------------------------------------------------- */
/** \name Stroke Smooth Operator
 * \{ */

static int gpencil_stroke_smooth_exec(bContext *C, wmOperator *op)
{
  bGPdata *gpd = ED_gpencil_data_get_active(C);

  /* sanity checks */
  if (ELEM(NULL, gpd)) {
    return OPERATOR_CANCELLED;
  }

  gpencil_smooth_stroke(C, op);

  /* notifiers */
  DEG_id_tag_update(&gpd->id, ID_RECALC_TRANSFORM | ID_RECALC_GEOMETRY);
  WM_event_add_notifier(C, NC_GPENCIL | ND_DATA | NA_EDITED, NULL);

  return OPERATOR_FINISHED;
}

void GPENCIL_OT_stroke_smooth(wmOperatorType *ot)
{
  PropertyRNA *prop;

  /* identifiers */
  ot->name = "Smooth Stroke";
  ot->idname = "GPENCIL_OT_stroke_smooth";
  ot->description = "Smooth selected strokes";

  /* api callbacks */
  ot->exec = gpencil_stroke_smooth_exec;
  ot->poll = gpencil_stroke_not_in_curve_edit_mode;

  /* flags */
  ot->flag = OPTYPE_REGISTER | OPTYPE_UNDO;

  /* properties */
  prop = RNA_def_int(ot->srna, "repeat", 1, 1, 50, "Repeat", "", 1, 20);
  RNA_def_property_flag(prop, PROP_SKIP_SAVE);

  RNA_def_float(ot->srna, "factor", 0.5f, 0.0f, 2.0f, "Factor", "", 0.0f, 2.0f);
  RNA_def_boolean(ot->srna,
                  "only_selected",
                  true,
                  "Selected Points",
                  "Smooth only selected points in the stroke");
  RNA_def_boolean(ot->srna, "smooth_position", true, "Position", "");
  RNA_def_boolean(ot->srna, "smooth_thickness", true, "Thickness", "");
  RNA_def_boolean(ot->srna, "smooth_strength", false, "Strength", "");
  RNA_def_boolean(ot->srna, "smooth_uv", false, "UV", "");
}

/** \} */

/* -------------------------------------------------------------------- */
/** \name Stroke Cutter Operator
 * \{ */

/* smart stroke cutter for trimming stroke ends */
struct GP_SelectLassoUserData {
  rcti rect;
  const int (*mcoords)[2];
  int mcoords_len;
};

static bool gpencil_test_lasso(bGPDstroke *gps,
                               bGPDspoint *pt,
                               const GP_SpaceConversion *gsc,
                               const float diff_mat[4][4],
                               void *user_data)
{
  const struct GP_SelectLassoUserData *data = user_data;
  bGPDspoint pt2;
  int x0, y0;
  gpencil_point_to_parent_space(pt, diff_mat, &pt2);
  gpencil_point_to_xy(gsc, gps, &pt2, &x0, &y0);
  /* test if in lasso */
  return ((!ELEM(V2D_IS_CLIPPED, x0, y0)) && BLI_rcti_isect_pt(&data->rect, x0, y0) &&
          BLI_lasso_is_point_inside(data->mcoords, data->mcoords_len, x0, y0, INT_MAX));
}

typedef bool (*GPencilTestFn)(bGPDstroke *gps,
                              bGPDspoint *pt,
                              const GP_SpaceConversion *gsc,
                              const float diff_mat[4][4],
                              void *user_data);

static void gpencil_cutter_dissolve(bGPdata *gpd,
                                    bGPDlayer *hit_layer,
                                    bGPDstroke *hit_stroke,
                                    const bool flat_caps)
{
  bGPDspoint *pt = NULL;
  bGPDspoint *pt1 = NULL;
  int i;

  bGPDstroke *gpsn = hit_stroke->next;

  int totselect = 0;
  for (i = 0, pt = hit_stroke->points; i < hit_stroke->totpoints; i++, pt++) {
    if (pt->flag & GP_SPOINT_SELECT) {
      totselect++;
    }
  }

  /* if all points selected delete or only 2 points and 1 selected */
  if (((totselect == 1) && (hit_stroke->totpoints == 2)) || (hit_stroke->totpoints == totselect)) {
    BLI_remlink(&hit_layer->actframe->strokes, hit_stroke);
    BKE_gpencil_free_stroke(hit_stroke);
    hit_stroke = NULL;
  }

  /* if very small distance delete */
  if ((hit_stroke) && (hit_stroke->totpoints == 2)) {
    pt = &hit_stroke->points[0];
    pt1 = &hit_stroke->points[1];
    if (len_v3v3(&pt->x, &pt1->x) < 0.001f) {
      BLI_remlink(&hit_layer->actframe->strokes, hit_stroke);
      BKE_gpencil_free_stroke(hit_stroke);
      hit_stroke = NULL;
    }
  }

  if (hit_stroke) {
    /* tag and dissolve (untag new points) */
    for (i = 0, pt = hit_stroke->points; i < hit_stroke->totpoints; i++, pt++) {
      if (pt->flag & GP_SPOINT_SELECT) {
        pt->flag &= ~GP_SPOINT_SELECT;
        pt->flag |= GP_SPOINT_TAG;
      }
      else if (pt->flag & GP_SPOINT_TAG) {
        pt->flag &= ~GP_SPOINT_TAG;
      }
    }
    /* If flat caps mode check extremes. */
    if (flat_caps) {
      if (hit_stroke->points[0].flag & GP_SPOINT_TAG) {
        hit_stroke->caps[0] = GP_STROKE_CAP_FLAT;
      }

      if (hit_stroke->points[hit_stroke->totpoints - 1].flag & GP_SPOINT_TAG) {
        hit_stroke->caps[1] = GP_STROKE_CAP_FLAT;
      }
    }

    BKE_gpencil_stroke_delete_tagged_points(
        gpd, hit_layer->actframe, hit_stroke, gpsn, GP_SPOINT_TAG, false, 1);
  }
}

static int gpencil_cutter_lasso_select(bContext *C,
                                       wmOperator *op,
                                       GPencilTestFn is_inside_fn,
                                       void *user_data)
{
  Depsgraph *depsgraph = CTX_data_ensure_evaluated_depsgraph(C);
  Object *obact = CTX_data_active_object(C);
  bGPdata *gpd = ED_gpencil_data_get_active(C);
  ScrArea *area = CTX_wm_area(C);
  ToolSettings *ts = CTX_data_tool_settings(C);
  const float scale = ts->gp_sculpt.isect_threshold;
  const bool flat_caps = RNA_boolean_get(op->ptr, "flat_caps");
  const bool is_multiedit = (bool)GPENCIL_MULTIEDIT_SESSIONS_ON(gpd);

  bGPDspoint *pt;
  GP_SpaceConversion gsc = {NULL};

  bool changed = false;

  /* sanity checks */
  if (area == NULL) {
    BKE_report(op->reports, RPT_ERROR, "No active area");
    return OPERATOR_CANCELLED;
  }

  /* init space conversion stuff */
  gpencil_point_conversion_init(C, &gsc);

<<<<<<< HEAD
  /* deselect all strokes first */
  CTX_DATA_BEGIN (C, bGPDstroke *, gps, editable_gpencil_strokes) {
    int i;
    for (i = 0, pt = gps->points; i < gps->totpoints; i++, pt++) {
      pt->flag &= ~GP_SPOINT_SELECT;
    }

    gps->flag &= ~GP_STROKE_SELECT;
    BKE_gpencil_stroke_select_index_reset(gps);
  }
  CTX_DATA_END;

  /* Select points */
  LISTBASE_FOREACH (bGPDlayer *, gpl, &gpd->layers) {
    if ((gpl->flag & GP_LAYER_LOCKED) || ((gpl->flag & GP_LAYER_HIDE))) {
      continue;
    }

    float diff_mat[4][4];
    BKE_gpencil_layer_transform_matrix_get(depsgraph, obact, gpl, diff_mat);

    bGPDframe *init_gpf = (is_multiedit) ? gpl->frames.first : gpl->actframe;
    for (bGPDframe *gpf = init_gpf; gpf; gpf = gpf->next) {
      if ((gpf == gpl->actframe) || ((gpf->flag & GP_FRAME_SELECT) && (is_multiedit))) {
        if (gpf == NULL) {
          continue;
        }

        LISTBASE_FOREACH (bGPDstroke *, gps, &gpf->strokes) {
          if (ED_gpencil_stroke_can_use(C, gps) == false) {
            continue;
          } /* check if the color is editable */
          if (ED_gpencil_stroke_material_editable(obact, gpl, gps) == false) {
            continue;
          }
          int tot_inside = 0;
          const int oldtot = gps->totpoints;
          for (int i = 0; i < gps->totpoints; i++) {
            pt = &gps->points[i];
            if ((pt->flag & GP_SPOINT_SELECT) || (pt->flag & GP_SPOINT_TAG)) {
              continue;
            }
            /* convert point coords to screen-space */
            const bool is_inside = is_inside_fn(gps, pt, &gsc, diff_mat, user_data);
            if (is_inside) {
              tot_inside++;
              changed = true;
              pt->flag |= GP_SPOINT_SELECT;
              gps->flag |= GP_STROKE_SELECT;
              BKE_gpencil_stroke_select_index_set(gpd, gps);
              float r_hita[3], r_hitb[3];
              if (gps->totpoints > 1) {
                ED_gpencil_select_stroke_segment(
                    gpd, gpl, gps, pt, true, true, scale, r_hita, r_hitb);
              }
              /* avoid infinite loops */
              if (gps->totpoints > oldtot) {
                break;
              }
            }
          }
          /* if mark all points inside lasso set to remove all stroke */
          if ((tot_inside == oldtot) || ((tot_inside == 1) && (oldtot == 2))) {
            for (int i = 0; i < gps->totpoints; i++) {
              pt = &gps->points[i];
              pt->flag |= GP_SPOINT_SELECT;
            }
          }
        }
        /* if not multiedit, exit loop. */
        if (!is_multiedit) {
          break;
        }
      }
    }
  }

  /* Dissolve selected points. */
  LISTBASE_FOREACH (bGPDlayer *, gpl, &gpd->layers) {
=======
  /* Deselect all strokes. */
  LISTBASE_FOREACH (bGPDlayer *, gpl, &gpd->layers) {
    bGPDframe *init_gpf = (is_multiedit) ? gpl->frames.first : gpl->actframe;
    for (bGPDframe *gpf = init_gpf; gpf; gpf = gpf->next) {
      LISTBASE_FOREACH (bGPDstroke *, gps, &gpf->strokes) {
        if (gps->flag & GP_STROKE_SELECT) {
          int i;
          for (i = 0, pt = gps->points; i < gps->totpoints; i++, pt++) {
            pt->flag &= ~GP_SPOINT_SELECT;
          }

          gps->flag &= ~GP_STROKE_SELECT;
          BKE_gpencil_stroke_select_index_reset(gps);
        }
      }
      /* if not multiedit, exit loop. */
      if (!is_multiedit) {
        break;
      }
    }
  }

  /* Select points */
  LISTBASE_FOREACH (bGPDlayer *, gpl, &gpd->layers) {
    if ((gpl->flag & GP_LAYER_LOCKED) || ((gpl->flag & GP_LAYER_HIDE))) {
      continue;
    }

    float diff_mat[4][4];
    BKE_gpencil_layer_transform_matrix_get(depsgraph, obact, gpl, diff_mat);

    bGPDframe *init_gpf = (is_multiedit) ? gpl->frames.first : gpl->actframe;
    for (bGPDframe *gpf = init_gpf; gpf; gpf = gpf->next) {
      if ((gpf == gpl->actframe) || ((gpf->flag & GP_FRAME_SELECT) && (is_multiedit))) {
        if (gpf == NULL) {
          continue;
        }

        LISTBASE_FOREACH (bGPDstroke *, gps, &gpf->strokes) {
          if (ED_gpencil_stroke_can_use(C, gps) == false) {
            continue;
          } /* check if the color is editable */
          if (ED_gpencil_stroke_material_editable(obact, gpl, gps) == false) {
            continue;
          }
          int tot_inside = 0;
          const int oldtot = gps->totpoints;
          for (int i = 0; i < gps->totpoints; i++) {
            pt = &gps->points[i];
            if ((pt->flag & GP_SPOINT_SELECT) || (pt->flag & GP_SPOINT_TAG)) {
              continue;
            }
            /* convert point coords to screen-space */
            const bool is_inside = is_inside_fn(gps, pt, &gsc, diff_mat, user_data);
            if (is_inside) {
              tot_inside++;
              changed = true;
              pt->flag |= GP_SPOINT_SELECT;
              gps->flag |= GP_STROKE_SELECT;
              BKE_gpencil_stroke_select_index_set(gpd, gps);
              float r_hita[3], r_hitb[3];
              if (gps->totpoints > 1) {
                ED_gpencil_select_stroke_segment(
                    gpd, gpl, gps, pt, true, true, scale, r_hita, r_hitb);
              }
              /* avoid infinite loops */
              if (gps->totpoints > oldtot) {
                break;
              }
            }
          }
          /* if mark all points inside lasso set to remove all stroke */
          if ((tot_inside == oldtot) || ((tot_inside == 1) && (oldtot == 2))) {
            for (int i = 0; i < gps->totpoints; i++) {
              pt = &gps->points[i];
              pt->flag |= GP_SPOINT_SELECT;
            }
          }
        }
        /* if not multiedit, exit loop. */
        if (!is_multiedit) {
          break;
        }
      }
    }
  }

  /* Dissolve selected points. */
  LISTBASE_FOREACH (bGPDlayer *, gpl, &gpd->layers) {
>>>>>>> 9e007b46
    bGPDframe *init_gpf = (is_multiedit) ? gpl->frames.first : gpl->actframe;
    bGPDframe *gpf_act = gpl->actframe;
    for (bGPDframe *gpf = init_gpf; gpf; gpf = gpf->next) {
      gpl->actframe = gpf;
      LISTBASE_FOREACH_MUTABLE (bGPDstroke *, gps, &gpf->strokes) {
        if (gps->flag & GP_STROKE_SELECT) {
          gpencil_cutter_dissolve(gpd, gpl, gps, flat_caps);
        }
      }
      /* if not multiedit, exit loop. */
      if (!is_multiedit) {
        break;
      }
    }
    gpl->actframe = gpf_act;
  }

  /* updates */
  if (changed) {
    DEG_id_tag_update(&gpd->id, ID_RECALC_GEOMETRY | ID_RECALC_COPY_ON_WRITE);
    WM_event_add_notifier(C, NC_GPENCIL | NA_SELECTED, NULL);
    WM_event_add_notifier(C, NC_GEOM | ND_SELECT, NULL);
  }

  return OPERATOR_FINISHED;
}

static bool gpencil_cutter_poll(bContext *C)
{
  bGPdata *gpd = ED_gpencil_data_get_active(C);

  if (GPENCIL_PAINT_MODE(gpd)) {
    if (gpd->layers.first) {
      return true;
    }
  }

  return false;
}

static int gpencil_cutter_exec(bContext *C, wmOperator *op)
{
  ScrArea *area = CTX_wm_area(C);
  /* sanity checks */
  if (area == NULL) {
    BKE_report(op->reports, RPT_ERROR, "No active area");
    return OPERATOR_CANCELLED;
  }

  struct GP_SelectLassoUserData data = {0};
  data.mcoords = WM_gesture_lasso_path_to_array(C, op, &data.mcoords_len);

  /* Sanity check. */
  if (data.mcoords == NULL) {
    return OPERATOR_PASS_THROUGH;
  }

  /* Compute boundbox of lasso (for faster testing later). */
  BLI_lasso_boundbox(&data.rect, data.mcoords, data.mcoords_len);

  gpencil_cutter_lasso_select(C, op, gpencil_test_lasso, &data);

  MEM_freeN((void *)data.mcoords);

  return OPERATOR_FINISHED;
}

void GPENCIL_OT_stroke_cutter(wmOperatorType *ot)
{
  /* identifiers */
  ot->name = "Stroke Cutter";
  ot->description = "Select section and cut";
  ot->idname = "GPENCIL_OT_stroke_cutter";

  /* callbacks */
  ot->invoke = WM_gesture_lasso_invoke;
  ot->modal = WM_gesture_lasso_modal;
  ot->exec = gpencil_cutter_exec;
  ot->poll = gpencil_cutter_poll;
  ot->cancel = WM_gesture_lasso_cancel;

  /* flag */
  ot->flag = OPTYPE_UNDO;

  /* properties */
  WM_operator_properties_gesture_lasso(ot);

  RNA_def_boolean(ot->srna, "flat_caps", 0, "Flat Caps", "");
}

bool ED_object_gpencil_exit(struct Main *bmain, Object *ob)
{
  bool ok = false;
  if (ob) {
    bGPdata *gpd = (bGPdata *)ob->data;

    gpd->flag &= ~(GP_DATA_STROKE_PAINTMODE | GP_DATA_STROKE_EDITMODE | GP_DATA_STROKE_SCULPTMODE |
                   GP_DATA_STROKE_WEIGHTMODE | GP_DATA_STROKE_VERTEXMODE);

    ob->restore_mode = ob->mode;
    ob->mode &= ~(OB_MODE_PAINT_GPENCIL | OB_MODE_EDIT_GPENCIL | OB_MODE_SCULPT_GPENCIL |
                  OB_MODE_WEIGHT_GPENCIL | OB_MODE_VERTEX_GPENCIL);

    /* Inform all CoW versions that we changed the mode. */
    DEG_id_tag_update_ex(bmain, &ob->id, ID_RECALC_COPY_ON_WRITE);
    ok = true;
  }
  return ok;
}

/** \} */

/* -------------------------------------------------------------------- */
/** \name Merge By Distance Operator
 * \{ */

static bool gpencil_merge_by_distance_poll(bContext *C)
{
  Object *ob = CTX_data_active_object(C);
  if ((ob == NULL) || (ob->type != OB_GPENCIL)) {
    return false;
  }
  bGPdata *gpd = (bGPdata *)ob->data;
  if (gpd == NULL) {
    return false;
  }

  bGPDlayer *gpl = BKE_gpencil_layer_active_get(gpd);

  return ((gpl != NULL) && (ob->mode == OB_MODE_EDIT_GPENCIL));
}

static int gpencil_merge_by_distance_exec(bContext *C, wmOperator *op)
{
  Object *ob = CTX_data_active_object(C);
  bGPdata *gpd = (bGPdata *)ob->data;
  const float threshold = RNA_float_get(op->ptr, "threshold");
  const bool unselected = RNA_boolean_get(op->ptr, "use_unselected");

  /* sanity checks */
  if (ELEM(NULL, gpd)) {
    return OPERATOR_CANCELLED;
  }

  const bool is_curve_edit = (bool)GPENCIL_CURVE_EDIT_SESSIONS_ON(gpd);

  if (is_curve_edit) {
    /* TODO: merge curve points by distance */
  }
  else {
    /* Go through each editable selected stroke */
    GP_EDITABLE_STROKES_BEGIN (gpstroke_iter, C, gpl, gps) {
      if (gps->flag & GP_STROKE_SELECT) {
        BKE_gpencil_stroke_merge_distance(gpd, gpf_, gps, threshold, unselected);
      }
    }
    GP_EDITABLE_STROKES_END(gpstroke_iter);
  }

  /* notifiers */
  DEG_id_tag_update(&gpd->id, ID_RECALC_TRANSFORM | ID_RECALC_GEOMETRY);
  WM_event_add_notifier(C, NC_GPENCIL | ND_DATA | NA_EDITED, NULL);

  return OPERATOR_FINISHED;
}

void GPENCIL_OT_stroke_merge_by_distance(wmOperatorType *ot)
{
  PropertyRNA *prop;

  /* identifiers */
  ot->name = "Merge by Distance";
  ot->idname = "GPENCIL_OT_stroke_merge_by_distance";
  ot->description = "Merge points by distance";

  /* api callbacks */
  ot->exec = gpencil_merge_by_distance_exec;
  ot->poll = gpencil_merge_by_distance_poll;

  /* flags */
  ot->flag = OPTYPE_REGISTER | OPTYPE_UNDO;

  /* properties */
  prop = RNA_def_float(ot->srna, "threshold", 0.001f, 0.0f, 100.0f, "Threshold", "", 0.0f, 100.0f);
  /* avoid re-using last var */
  RNA_def_property_flag(prop, PROP_SKIP_SAVE);

  prop = RNA_def_boolean(
      ot->srna, "use_unselected", 0, "Unselected", "Use whole stroke, not only selected points");
  RNA_def_property_flag(prop, PROP_SKIP_SAVE);
}
/** \} */<|MERGE_RESOLUTION|>--- conflicted
+++ resolved
@@ -4979,18 +4979,27 @@
   /* init space conversion stuff */
   gpencil_point_conversion_init(C, &gsc);
 
-<<<<<<< HEAD
-  /* deselect all strokes first */
-  CTX_DATA_BEGIN (C, bGPDstroke *, gps, editable_gpencil_strokes) {
-    int i;
-    for (i = 0, pt = gps->points; i < gps->totpoints; i++, pt++) {
-      pt->flag &= ~GP_SPOINT_SELECT;
-    }
-
-    gps->flag &= ~GP_STROKE_SELECT;
-    BKE_gpencil_stroke_select_index_reset(gps);
-  }
-  CTX_DATA_END;
+  /* Deselect all strokes. */
+  LISTBASE_FOREACH (bGPDlayer *, gpl, &gpd->layers) {
+    bGPDframe *init_gpf = (is_multiedit) ? gpl->frames.first : gpl->actframe;
+    for (bGPDframe *gpf = init_gpf; gpf; gpf = gpf->next) {
+      LISTBASE_FOREACH (bGPDstroke *, gps, &gpf->strokes) {
+        if (gps->flag & GP_STROKE_SELECT) {
+          int i;
+          for (i = 0, pt = gps->points; i < gps->totpoints; i++, pt++) {
+            pt->flag &= ~GP_SPOINT_SELECT;
+          }
+
+          gps->flag &= ~GP_STROKE_SELECT;
+          BKE_gpencil_stroke_select_index_reset(gps);
+        }
+      }
+      /* if not multiedit, exit loop. */
+      if (!is_multiedit) {
+        break;
+      }
+    }
+  }
 
   /* Select points */
   LISTBASE_FOREACH (bGPDlayer *, gpl, &gpd->layers) {
@@ -5059,97 +5068,6 @@
 
   /* Dissolve selected points. */
   LISTBASE_FOREACH (bGPDlayer *, gpl, &gpd->layers) {
-=======
-  /* Deselect all strokes. */
-  LISTBASE_FOREACH (bGPDlayer *, gpl, &gpd->layers) {
-    bGPDframe *init_gpf = (is_multiedit) ? gpl->frames.first : gpl->actframe;
-    for (bGPDframe *gpf = init_gpf; gpf; gpf = gpf->next) {
-      LISTBASE_FOREACH (bGPDstroke *, gps, &gpf->strokes) {
-        if (gps->flag & GP_STROKE_SELECT) {
-          int i;
-          for (i = 0, pt = gps->points; i < gps->totpoints; i++, pt++) {
-            pt->flag &= ~GP_SPOINT_SELECT;
-          }
-
-          gps->flag &= ~GP_STROKE_SELECT;
-          BKE_gpencil_stroke_select_index_reset(gps);
-        }
-      }
-      /* if not multiedit, exit loop. */
-      if (!is_multiedit) {
-        break;
-      }
-    }
-  }
-
-  /* Select points */
-  LISTBASE_FOREACH (bGPDlayer *, gpl, &gpd->layers) {
-    if ((gpl->flag & GP_LAYER_LOCKED) || ((gpl->flag & GP_LAYER_HIDE))) {
-      continue;
-    }
-
-    float diff_mat[4][4];
-    BKE_gpencil_layer_transform_matrix_get(depsgraph, obact, gpl, diff_mat);
-
-    bGPDframe *init_gpf = (is_multiedit) ? gpl->frames.first : gpl->actframe;
-    for (bGPDframe *gpf = init_gpf; gpf; gpf = gpf->next) {
-      if ((gpf == gpl->actframe) || ((gpf->flag & GP_FRAME_SELECT) && (is_multiedit))) {
-        if (gpf == NULL) {
-          continue;
-        }
-
-        LISTBASE_FOREACH (bGPDstroke *, gps, &gpf->strokes) {
-          if (ED_gpencil_stroke_can_use(C, gps) == false) {
-            continue;
-          } /* check if the color is editable */
-          if (ED_gpencil_stroke_material_editable(obact, gpl, gps) == false) {
-            continue;
-          }
-          int tot_inside = 0;
-          const int oldtot = gps->totpoints;
-          for (int i = 0; i < gps->totpoints; i++) {
-            pt = &gps->points[i];
-            if ((pt->flag & GP_SPOINT_SELECT) || (pt->flag & GP_SPOINT_TAG)) {
-              continue;
-            }
-            /* convert point coords to screen-space */
-            const bool is_inside = is_inside_fn(gps, pt, &gsc, diff_mat, user_data);
-            if (is_inside) {
-              tot_inside++;
-              changed = true;
-              pt->flag |= GP_SPOINT_SELECT;
-              gps->flag |= GP_STROKE_SELECT;
-              BKE_gpencil_stroke_select_index_set(gpd, gps);
-              float r_hita[3], r_hitb[3];
-              if (gps->totpoints > 1) {
-                ED_gpencil_select_stroke_segment(
-                    gpd, gpl, gps, pt, true, true, scale, r_hita, r_hitb);
-              }
-              /* avoid infinite loops */
-              if (gps->totpoints > oldtot) {
-                break;
-              }
-            }
-          }
-          /* if mark all points inside lasso set to remove all stroke */
-          if ((tot_inside == oldtot) || ((tot_inside == 1) && (oldtot == 2))) {
-            for (int i = 0; i < gps->totpoints; i++) {
-              pt = &gps->points[i];
-              pt->flag |= GP_SPOINT_SELECT;
-            }
-          }
-        }
-        /* if not multiedit, exit loop. */
-        if (!is_multiedit) {
-          break;
-        }
-      }
-    }
-  }
-
-  /* Dissolve selected points. */
-  LISTBASE_FOREACH (bGPDlayer *, gpl, &gpd->layers) {
->>>>>>> 9e007b46
     bGPDframe *init_gpf = (is_multiedit) ? gpl->frames.first : gpl->actframe;
     bGPDframe *gpf_act = gpl->actframe;
     for (bGPDframe *gpf = init_gpf; gpf; gpf = gpf->next) {
