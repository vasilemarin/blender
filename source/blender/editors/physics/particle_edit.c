--- conflicted
+++ resolved
@@ -361,11 +361,7 @@
 
 typedef struct PEData {
 	ViewContext vc;
-<<<<<<< HEAD
-	
-=======
-
->>>>>>> 95011f6d
+
 	const bContext *context;
 	Scene *scene;
 	ViewLayer *view_layer;
@@ -433,23 +429,13 @@
 static bool PE_create_shape_tree(PEData *data, Object *shapeob)
 {
 	Mesh *mesh = BKE_object_get_evaluated_mesh(data->depsgraph, shapeob);
-<<<<<<< HEAD
-	
+
 	memset(&data->shape_bvh, 0, sizeof(data->shape_bvh));
-	
+
 	if (!mesh) {
 		return false;
 	}
-	
-=======
-
-	memset(&data->shape_bvh, 0, sizeof(data->shape_bvh));
-
-	if (!mesh) {
-		return false;
-	}
-
->>>>>>> 95011f6d
+
 	return (BKE_bvhtree_from_mesh_get(&data->shape_bvh, mesh, BVHTREE_FROM_LOOPTRI, 4) != NULL);
 }
 
@@ -981,11 +967,7 @@
 
 	LOOP_EDITED_POINTS {
 		psys_mat_hair_to_object(ob, psmd->mesh_final, psys->part->from, psys->particles + p, hairmat);
-<<<<<<< HEAD
-	
-=======
-
->>>>>>> 95011f6d
+
 		LOOP_KEYS {
 			mul_m4_v3(hairmat, key->co);
 		}
@@ -3406,11 +3388,7 @@
 	int i, totface, intersect=0;
 	float cur_d, cur_uv[2], v1[3], v2[3], v3[3], v4[3], min[3], max[3], p_min[3], p_max[3];
 	float cur_ipoint[3];
-<<<<<<< HEAD
-	
-=======
-
->>>>>>> 95011f6d
+
 	if (mesh == NULL) {
 		psys_disable_all(ob);
 
@@ -3430,11 +3408,7 @@
 
 	/* BMESH_ONLY, deform dm may not have tessface */
 	BKE_mesh_tessface_ensure(mesh);
-<<<<<<< HEAD
-	
-=======
-
->>>>>>> 95011f6d
+
 
 	if (pa_minmax==0) {
 		INIT_MINMAX(p_min, p_max);
@@ -4304,19 +4278,11 @@
 			update_world_cos(depsgraph, ob, edit);
 			psys_free_path_cache(NULL, edit);
 			DEG_id_tag_update(&ob->id, OB_RECALC_DATA);
-<<<<<<< HEAD
 		}
 		else {
 			PE_update_object(data.depsgraph, scene, ob, 1);
 		}
-		
-=======
-		}
-		else {
-			PE_update_object(data.depsgraph, scene, ob, 1);
-		}
-
->>>>>>> 95011f6d
+
 		if (edit->psys) {
 			WM_event_add_notifier(C, NC_OBJECT|ND_PARTICLE|NA_EDITED, ob);
 			BKE_particle_batch_cache_dirty(edit->psys, BKE_PARTICLE_BATCH_DIRTY_ALL);
@@ -4541,20 +4507,12 @@
 
 		ob->mode |= mode_flag;
 		edit= PE_create_current(depsgraph, scene, ob);
-<<<<<<< HEAD
-	
-=======
-
->>>>>>> 95011f6d
+
 		/* mesh may have changed since last entering editmode.
 		 * note, this may have run before if the edit data was just created, so could avoid this and speed up a little */
 		if (edit && edit->psys)
 			recalc_emitter_field(depsgraph, ob, edit->psys);
-<<<<<<< HEAD
-		
-=======
-
->>>>>>> 95011f6d
+
 		toggle_particle_cursor(C, 1);
 		WM_event_add_notifier(C, NC_SCENE|ND_MODE|NS_MODE_PARTICLE, NULL);
 	}
