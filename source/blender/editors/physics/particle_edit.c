/*
 * ***** BEGIN GPL LICENSE BLOCK *****
 *
 * This program is free software; you can redistribute it and/or
 * modify it under the terms of the GNU General Public License
 * as published by the Free Software Foundation; either version 2
 * of the License, or (at your option) any later version.
 *
 * This program is distributed in the hope that it will be useful,
 * but WITHOUT ANY WARRANTY; without even the implied warranty of
 * MERCHANTABILITY or FITNESS FOR A PARTICULAR PURPOSE.  See the
 * GNU General Public License for more details.
 *
 * You should have received a copy of the GNU General Public License
 * along with this program; if not, write to the Free Software Foundation,
 * Inc., 51 Franklin Street, Fifth Floor, Boston, MA 02110-1301, USA.
 *
 * The Original Code is Copyright (C) 2007 by Janne Karhu.
 * All rights reserved.
 *
 * The Original Code is: all of this file.
 *
 * Contributor(s): none yet.
 *
 * ***** END GPL LICENSE BLOCK *****
 */

/** \file blender/editors/physics/particle_edit.c
 *  \ingroup edphys
 */


#include <stdlib.h>
#include <math.h>
#include <string.h>
#include <assert.h>

#include "MEM_guardedalloc.h"

#include "DNA_scene_types.h"
#include "DNA_mesh_types.h"
#include "DNA_meshdata_types.h"
#include "DNA_view3d_types.h"
#include "DNA_screen_types.h"
#include "DNA_space_types.h"

#include "BLI_math.h"
#include "BLI_lasso.h"
#include "BLI_listbase.h"
#include "BLI_string.h"
#include "BLI_dynstr.h"
#include "BLI_kdtree.h"
#include "BLI_rand.h"
#include "BLI_utildefines.h"

#include "BKE_DerivedMesh.h"
#include "BKE_depsgraph.h"

#include "BKE_context.h"
#include "BKE_global.h"
#include "BKE_object.h"
#include "BKE_mesh.h"
#include "BKE_modifier.h"
#include "BKE_particle.h"
#include "BKE_report.h"
#include "BKE_scene.h"

#include "BKE_pointcache.h"

#include "GPU_colors.h"
#include "GPU_primitives.h"

#include "BIF_glutil.h"

#include "ED_physics.h"
#include "ED_mesh.h"
#include "ED_particle.h"
#include "ED_view3d.h"

#include "UI_resources.h"

#include "WM_api.h"
#include "WM_types.h"

#include "RNA_access.h"
#include "RNA_define.h"

#include "physics_intern.h"

static void PE_create_particle_edit(Scene *scene, Object *ob, PointCache *cache, ParticleSystem *psys);
static void PTCacheUndo_clear(PTCacheEdit *edit);
static void recalc_emitter_field(Object *ob, ParticleSystem *psys);

#define KEY_K					PTCacheEditKey *key; int k
#define POINT_P					PTCacheEditPoint *point; int p
#define LOOP_POINTS				for (p=0, point=edit->points; p<edit->totpoint; p++, point++)
#define LOOP_VISIBLE_POINTS		for (p=0, point=edit->points; p<edit->totpoint; p++, point++) if (!(point->flag & PEP_HIDE))
#define LOOP_SELECTED_POINTS	for (p=0, point=edit->points; p<edit->totpoint; p++, point++) if (point_is_selected(point))
#define LOOP_UNSELECTED_POINTS	for (p=0, point=edit->points; p<edit->totpoint; p++, point++) if (!point_is_selected(point))
#define LOOP_EDITED_POINTS		for (p=0, point=edit->points; p<edit->totpoint; p++, point++) if (point->flag & PEP_EDIT_RECALC)
#define LOOP_TAGGED_POINTS		for (p=0, point=edit->points; p<edit->totpoint; p++, point++) if (point->flag & PEP_TAG)
#define LOOP_KEYS				for (k=0, key=point->keys; k<point->totkey; k++, key++)
#define LOOP_VISIBLE_KEYS		for (k=0, key=point->keys; k<point->totkey; k++, key++) if (!(key->flag & PEK_HIDE))
#define LOOP_SELECTED_KEYS		for (k=0, key=point->keys; k<point->totkey; k++, key++) if ((key->flag & PEK_SELECT) && !(key->flag & PEK_HIDE))
#define LOOP_TAGGED_KEYS		for (k=0, key=point->keys; k<point->totkey; k++, key++) if (key->flag & PEK_TAG)

#define KEY_WCO					(key->flag & PEK_USE_WCO ? key->world_co : key->co)

/**************************** utilities *******************************/

int PE_poll(bContext *C)
{
	Scene *scene= CTX_data_scene(C);
	Object *ob= CTX_data_active_object(C);

	if (!scene || !ob || !(ob->mode & OB_MODE_PARTICLE_EDIT))
		return 0;
	
	return (PE_get_current(scene, ob) != NULL);
}

int PE_hair_poll(bContext *C)
{
	Scene *scene= CTX_data_scene(C);
	Object *ob= CTX_data_active_object(C);
	PTCacheEdit *edit;

	if (!scene || !ob || !(ob->mode & OB_MODE_PARTICLE_EDIT))
		return 0;
	
	edit= PE_get_current(scene, ob);

	return (edit && edit->psys);
}

int PE_poll_view3d(bContext *C)
{
	return PE_poll(C) && CTX_wm_area(C)->spacetype == SPACE_VIEW3D &&
		CTX_wm_region(C)->regiontype == RGN_TYPE_WINDOW;
}

void PE_free_ptcache_edit(PTCacheEdit *edit)
{
	POINT_P;

	if (edit==0) return;

	PTCacheUndo_clear(edit);

	if (edit->points) {
		LOOP_POINTS {
			if (point->keys)
				MEM_freeN(point->keys);
		}

		MEM_freeN(edit->points);
	}

	if (edit->mirror_cache)
		MEM_freeN(edit->mirror_cache);

	if (edit->emitter_cosnos) {
		MEM_freeN(edit->emitter_cosnos);
		edit->emitter_cosnos= 0;
	}

	if (edit->emitter_field) {
		BLI_kdtree_free(edit->emitter_field);
		edit->emitter_field= 0;
	}

	psys_free_path_cache(edit->psys, edit);

	MEM_freeN(edit);
}

/************************************************/
/*			Edit Mode Helpers					*/
/************************************************/

int PE_start_edit(PTCacheEdit *edit)
{
	if (edit) {
		edit->edited = 1;
		if (edit->psys)
			edit->psys->flag |= PSYS_EDITED;
		return 1;
	}

	return 0;
}

ParticleEditSettings *PE_settings(Scene *scene)
{
	return scene->toolsettings ? &scene->toolsettings->particle : NULL;
}

/* always gets at least the first particlesystem even if PSYS_CURRENT flag is not set
 *
 * note: this function runs on poll, therefor it can runs many times a second
 * keep it fast! */
static PTCacheEdit *pe_get_current(Scene *scene, Object *ob, int create)
{
	ParticleEditSettings *pset= PE_settings(scene);
	PTCacheEdit *edit = NULL;
	ListBase pidlist;
	PTCacheID *pid;

	if (pset==NULL || ob==NULL)
		return NULL;

	pset->scene = scene;
	pset->object = ob;

	BKE_ptcache_ids_from_object(&pidlist, ob, NULL, 0);

	/* in the case of only one editable thing, set pset->edittype accordingly */
	if (pidlist.first && pidlist.first == pidlist.last) {
		pid = pidlist.first;
		switch (pid->type) {
			case PTCACHE_TYPE_PARTICLES:
				pset->edittype = PE_TYPE_PARTICLES;
				break;
			case PTCACHE_TYPE_SOFTBODY:
				pset->edittype = PE_TYPE_SOFTBODY;
				break;
			case PTCACHE_TYPE_CLOTH:
				pset->edittype = PE_TYPE_CLOTH;
				break;
		}
	}

	for (pid=pidlist.first; pid; pid=pid->next) {
		if (pset->edittype == PE_TYPE_PARTICLES && pid->type == PTCACHE_TYPE_PARTICLES) {
			ParticleSystem *psys = pid->calldata;

			if (psys->flag & PSYS_CURRENT) {
				if (psys->part && psys->part->type == PART_HAIR) {
					if (psys->flag & PSYS_HAIR_DYNAMICS && psys->pointcache->flag & PTCACHE_BAKED) {
						if (create && !psys->pointcache->edit)
							PE_create_particle_edit(scene, ob, pid->cache, NULL);
						edit = pid->cache->edit;
					}
					else {
						if (create && !psys->edit && psys->flag & PSYS_HAIR_DONE)
							PE_create_particle_edit(scene, ob, NULL, psys);
						edit = psys->edit;
					}
				}
				else {
					if (create && pid->cache->flag & PTCACHE_BAKED && !pid->cache->edit)
						PE_create_particle_edit(scene, ob, pid->cache, psys);
					edit = pid->cache->edit;
				}

				break;
			}
		}
		else if (pset->edittype == PE_TYPE_SOFTBODY && pid->type == PTCACHE_TYPE_SOFTBODY) {
			if (create && pid->cache->flag & PTCACHE_BAKED && !pid->cache->edit) {
				pset->flag |= PE_FADE_TIME;
				// NICE TO HAVE but doesn't work: pset->brushtype = PE_BRUSH_COMB;
				PE_create_particle_edit(scene, ob, pid->cache, NULL);
			}
			edit = pid->cache->edit;
			break;
		}
		else if (pset->edittype == PE_TYPE_CLOTH && pid->type == PTCACHE_TYPE_CLOTH) {
			if (create && pid->cache->flag & PTCACHE_BAKED && !pid->cache->edit) {
				pset->flag |= PE_FADE_TIME;
				// NICE TO HAVE but doesn't work: pset->brushtype = PE_BRUSH_COMB;
				PE_create_particle_edit(scene, ob, pid->cache, NULL);
			}
			edit = pid->cache->edit;
			break;
		}
	}

	if (edit)
		edit->pid = *pid;

	BLI_freelistN(&pidlist);

	return edit;
}

PTCacheEdit *PE_get_current(Scene *scene, Object *ob)
{
	return pe_get_current(scene, ob, 0);
}

PTCacheEdit *PE_create_current(Scene *scene, Object *ob)
{
	return pe_get_current(scene, ob, 1);
}

void PE_current_changed(Scene *scene, Object *ob)
{
	if (ob->mode == OB_MODE_PARTICLE_EDIT)
		PE_create_current(scene, ob);
}

void PE_hide_keys_time(Scene *scene, PTCacheEdit *edit, float cfra)
{
	ParticleEditSettings *pset=PE_settings(scene);
	POINT_P; KEY_K;


	if (pset->flag & PE_FADE_TIME && pset->selectmode==SCE_SELECT_POINT) {
		LOOP_POINTS {
			LOOP_KEYS {
				if (fabs(cfra-*key->time) < pset->fade_frames)
					key->flag &= ~PEK_HIDE;
				else {
					key->flag |= PEK_HIDE;
					//key->flag &= ~PEK_SELECT;
				}
			}
		}
	}
	else {
		LOOP_POINTS {
			LOOP_KEYS {
				key->flag &= ~PEK_HIDE;
			}
		}
	}
}

static int pe_x_mirror(Object *ob)
{
	if (ob->type == OB_MESH)
		return (((Mesh *)ob->data)->editflag & ME_EDIT_MIRROR_X);
	
	return 0;
}

/****************** common struct passed to callbacks ******************/

typedef struct PEData {
	ViewContext vc;
	bglMats mats;
	
	Scene *scene;
	Object *ob;
	DerivedMesh *dm;
	PTCacheEdit *edit;

	const int *mval;
	rcti *rect;
	float rad;
	float dist;
	float dval;
	int select;

	float *dvec;
	float combfac;
	float pufffac;
	float cutfac;
	float smoothfac;
	float weightfac;
	float growfac;
	int totrekey;

	int invert;
	int tot;
	float vec[3];
} PEData;

static void PE_set_data(bContext *C, PEData *data)
{
	memset(data, 0, sizeof(*data));

	data->scene= CTX_data_scene(C);
	data->ob= CTX_data_active_object(C);
	data->edit= PE_get_current(data->scene, data->ob);
}

static void PE_set_view3d_data(bContext *C, PEData *data)
{
	PE_set_data(C, data);

	view3d_set_viewcontext(C, &data->vc);
	/* note, the object argument means the modelview matrix does not account for the objects matrix, use viewmat rather than (obmat * viewmat) */
	view3d_get_transformation(data->vc.ar, data->vc.rv3d, NULL, &data->mats);

	if ((data->vc.v3d->drawtype>OB_WIRE) && (data->vc.v3d->flag & V3D_ZBUF_SELECT)) {
		if (data->vc.v3d->flag & V3D_INVALID_BACKBUF) {
			/* needed or else the draw matrix can be incorrect */
			view3d_operator_needs_opengl(C);

			view3d_validate_backbuf(&data->vc);
			/* we may need to force an update here by setting the rv3d as dirty
			 * for now it seems ok, but take care!:
			 * rv3d->depths->dirty = 1; */
			ED_view3d_depth_update(data->vc.ar);
		}
	}
}

/*************************** selection utilities *******************************/

static int key_test_depth(PEData *data, const float co[3], const int screen_co[2])
{
	View3D *v3d= data->vc.v3d;
<<<<<<< HEAD
	GLfloat u[3];
=======
	ViewDepths *vd = data->vc.rv3d->depths;
	double ux, uy, uz;
>>>>>>> 9b32776b
	float depth;

	/* nothing to do */
	if ((v3d->drawtype<=OB_WIRE) || (v3d->flag & V3D_ZBUF_SELECT)==0)
		return 1;

	/* used to calculate here but all callers have  the screen_co already, so pass as arg */
#if 0
	if (ED_view3d_project_int_global(data->vc.ar, co, screen_co,
	                                 V3D_PROJ_TEST_CLIP_BB | V3D_PROJ_TEST_CLIP_WIN) != V3D_PROJ_RET_OK)
	{
		return 0;
	}
#endif

	gpuProject(co, data->mats.modelview, data->mats.projection,
			   (GLint *)data->mats.viewport, u);

#if 0 /* works well but too slow on some systems [#23118] */
	screen_co[0] += (short)data->vc.ar->winrct.xmin;
	screen_co[1] += (short)data->vc.ar->winrct.ymin;

	/* PE_set_view3d_data calls this. no need to call here */
	/* view3d_validate_backbuf(&data->vc); */
	glReadPixels(screen_co[0], screen_co[1], 1, 1, GL_DEPTH_COMPONENT, GL_FLOAT, &depth);
#else /* faster to use depths, these are calculated in PE_set_view3d_data */

	/* check if screen_co is within bounds because brush_cut uses out of screen coords */
	if(screen_co[0] >= 0 && screen_co[0] < vd->w && screen_co[1] >= 0 && screen_co[1] < vd->h) {
		BLI_assert(vd && vd->depths);
		/* we know its not clipped */
		depth = vd->depths[screen_co[1] * vd->w + screen_co[0]];
	}
	else
		return 0;
#endif

	if (u[2] - 0.00001f > depth)
		return 0;
	else
		return 1;
}

static int key_inside_circle(PEData *data, float rad, const float co[3], float *distance)
{
	float dx, dy, dist;
	int screen_co[2];

	/* TODO, should this check V3D_PROJ_TEST_CLIP_BB too? */
	if (ED_view3d_project_int_global(data->vc.ar, co, screen_co, V3D_PROJ_TEST_CLIP_WIN) != V3D_PROJ_RET_OK) {
		return 0;
	}

	dx= data->mval[0] - screen_co[0];
	dy= data->mval[1] - screen_co[1];
	dist= sqrt(dx*dx + dy*dy);

	if (dist > rad)
		return 0;

	if (key_test_depth(data, co, screen_co)) {
		if (distance)
			*distance=dist;

		return 1;
	}
	
	return 0;
}

static int key_inside_rect(PEData *data, const float co[3])
{
	int screen_co[2];

	if (ED_view3d_project_int_global(data->vc.ar, co, screen_co, V3D_PROJ_TEST_CLIP_WIN) != V3D_PROJ_RET_OK) {
		return 0;
	}

	if (screen_co[0] > data->rect->xmin && screen_co[0] < data->rect->xmax &&
	    screen_co[1] > data->rect->ymin && screen_co[1] < data->rect->ymax)
	{
		return key_test_depth(data, co, screen_co);
	}

	return 0;
}

static int key_inside_test(PEData *data, const float co[3])
{
	if (data->mval)
		return key_inside_circle(data, data->rad, co, NULL);
	else
		return key_inside_rect(data, co);
}

static int point_is_selected(PTCacheEditPoint *point)
{
	KEY_K;

	if (point->flag & PEP_HIDE)
		return 0;

	LOOP_SELECTED_KEYS {
		return 1;
	}
	
	return 0;
}

/*************************** iterators *******************************/

typedef void (*ForPointFunc)(PEData *data, int point_index);
typedef void (*ForKeyFunc)(PEData *data, int point_index, int key_index);
typedef void (*ForKeyMatFunc)(PEData *data, float mat[][4], float imat[][4], int point_index, int key_index, PTCacheEditKey *key);

static void for_mouse_hit_keys(PEData *data, ForKeyFunc func, int nearest)
{
	ParticleEditSettings *pset= PE_settings(data->scene);
	PTCacheEdit *edit= data->edit;
	POINT_P; KEY_K;
	int nearest_point, nearest_key;
	float dist= data->rad;

	/* in path select mode we have no keys */
	if (pset->selectmode==SCE_SELECT_PATH)
		return;

	nearest_point= -1;
	nearest_key= -1;

	LOOP_VISIBLE_POINTS {
		if (pset->selectmode == SCE_SELECT_END) {
			/* only do end keys */
			key= point->keys + point->totkey-1;

			if (nearest) {
				if (key_inside_circle(data, dist, KEY_WCO, &dist)) {
					nearest_point= p;
					nearest_key= point->totkey-1;
				}
			}
			else if (key_inside_test(data, KEY_WCO))
				func(data, p, point->totkey-1);
		}
		else {
			/* do all keys */
			LOOP_VISIBLE_KEYS {
				if (nearest) {
					if (key_inside_circle(data, dist, KEY_WCO, &dist)) {
						nearest_point= p;
						nearest_key= k;
					}
				}
				else if (key_inside_test(data, KEY_WCO))
					func(data, p, k);
			}
		}
	}

	/* do nearest only */
	if (nearest && nearest_point > -1)
		func(data, nearest_point, nearest_key);
}

static void foreach_mouse_hit_point(PEData *data, ForPointFunc func, int selected)
{
	ParticleEditSettings *pset= PE_settings(data->scene);
	PTCacheEdit *edit= data->edit;
	POINT_P; KEY_K;

	/* all is selected in path mode */
	if (pset->selectmode==SCE_SELECT_PATH)
		selected=0;

	LOOP_VISIBLE_POINTS {
		if (pset->selectmode==SCE_SELECT_END) {
			/* only do end keys */
			key= point->keys + point->totkey - 1;

			if (selected==0 || key->flag & PEK_SELECT)
				if (key_inside_circle(data, data->rad, KEY_WCO, &data->dist))
					func(data, p);
		}
		else {
			/* do all keys */
			LOOP_VISIBLE_KEYS {
				if (selected==0 || key->flag & PEK_SELECT) {
					if (key_inside_circle(data, data->rad, KEY_WCO, &data->dist)) {
						func(data, p);
						break;
					}
				}
			}
		}
	}
}

static void foreach_mouse_hit_key(PEData *data, ForKeyMatFunc func, int selected)
{
	PTCacheEdit *edit = data->edit;
	ParticleSystem *psys = edit->psys;
	ParticleSystemModifierData *psmd = NULL;
	ParticleEditSettings *pset= PE_settings(data->scene);
	POINT_P; KEY_K;
	float mat[4][4] = MAT4_UNITY, imat[4][4] = MAT4_UNITY;

	if (edit->psys)
		psmd= psys_get_modifier(data->ob, edit->psys);

	/* all is selected in path mode */
	if (pset->selectmode==SCE_SELECT_PATH)
		selected= 0;

	LOOP_VISIBLE_POINTS {
		if (pset->selectmode==SCE_SELECT_END) {
			/* only do end keys */
			key= point->keys + point->totkey-1;

			if (selected==0 || key->flag & PEK_SELECT) {
				if (key_inside_circle(data, data->rad, KEY_WCO, &data->dist)) {
					if (edit->psys && !(edit->psys->flag & PSYS_GLOBAL_HAIR)) {
						psys_mat_hair_to_global(data->ob, psmd->dm, psys->part->from, psys->particles + p, mat);
						invert_m4_m4(imat, mat);
					}

					func(data, mat, imat, p, point->totkey-1, key);
				}
			}
		}
		else {
			/* do all keys */
			LOOP_VISIBLE_KEYS {
				if (selected==0 || key->flag & PEK_SELECT) {
					if (key_inside_circle(data, data->rad, KEY_WCO, &data->dist)) {
						if (edit->psys && !(edit->psys->flag & PSYS_GLOBAL_HAIR)) {
							psys_mat_hair_to_global(data->ob, psmd->dm, psys->part->from, psys->particles + p, mat);
							invert_m4_m4(imat, mat);
						}

						func(data, mat, imat, p, k, key);
					}
				}
			}
		}
	}
}

static void foreach_selected_point(PEData *data, ForPointFunc func)
{
	PTCacheEdit *edit = data->edit;
	POINT_P;

	LOOP_SELECTED_POINTS {
		func(data, p);
	}
}

static void foreach_selected_key(PEData *data, ForKeyFunc func)
{
	PTCacheEdit *edit = data->edit;
	POINT_P; KEY_K;

	LOOP_VISIBLE_POINTS {
		LOOP_SELECTED_KEYS {
			func(data, p, k);
		}
	}
}

static void foreach_point(PEData *data, ForPointFunc func)
{
	PTCacheEdit *edit = data->edit;
	POINT_P;

	LOOP_POINTS {
		func(data, p);
	}
}

static int count_selected_keys(Scene *scene, PTCacheEdit *edit)
{
	ParticleEditSettings *pset= PE_settings(scene);
	POINT_P; KEY_K;
	int sel= 0;

	LOOP_VISIBLE_POINTS {
		if (pset->selectmode==SCE_SELECT_POINT) {
			LOOP_SELECTED_KEYS {
				sel++;
			}
		}
		else if (pset->selectmode==SCE_SELECT_END) {
			key = point->keys + point->totkey - 1;
			if (key->flag & PEK_SELECT)
				sel++;
		}
	}

	return sel;
}

/************************************************/
/*			Particle Edit Mirroring				*/
/************************************************/

static void PE_update_mirror_cache(Object *ob, ParticleSystem *psys)
{
	PTCacheEdit *edit;
	ParticleSystemModifierData *psmd;
	KDTree *tree;
	KDTreeNearest nearest;
	HairKey *key;
	PARTICLE_P;
	float mat[4][4], co[3];
	int index, totpart;

	edit= psys->edit;
	psmd= psys_get_modifier(ob, psys);
	totpart= psys->totpart;

	if (!psmd->dm)
		return;

	tree= BLI_kdtree_new(totpart);

	/* insert particles into kd tree */
	LOOP_PARTICLES {
		key = pa->hair;
		psys_mat_hair_to_orco(ob, psmd->dm, psys->part->from, pa, mat);
		copy_v3_v3(co, key->co);
		mul_m4_v3(mat, co);
		BLI_kdtree_insert(tree, p, co, NULL);
	}

	BLI_kdtree_balance(tree);

	/* lookup particles and set in mirror cache */
	if (!edit->mirror_cache)
		edit->mirror_cache= MEM_callocN(sizeof(int)*totpart, "PE mirror cache");
	
	LOOP_PARTICLES {
		key = pa->hair;
		psys_mat_hair_to_orco(ob, psmd->dm, psys->part->from, pa, mat);
		copy_v3_v3(co, key->co);
		mul_m4_v3(mat, co);
		co[0] = -co[0];

		index= BLI_kdtree_find_nearest(tree, co, NULL, &nearest);

		/* this needs a custom threshold still, duplicated for editmode mirror */
		if (index != -1 && index != p && (nearest.dist <= 0.0002f))
			edit->mirror_cache[p] = index;
		else
			edit->mirror_cache[p] = -1;
	}

	/* make sure mirrors are in two directions */
	LOOP_PARTICLES {
		if (edit->mirror_cache[p]) {
			index= edit->mirror_cache[p];
			if (edit->mirror_cache[index] != p)
				edit->mirror_cache[p] = -1;
		}
	}

	BLI_kdtree_free(tree);
}

static void PE_mirror_particle(Object *ob, DerivedMesh *dm, ParticleSystem *psys, ParticleData *pa, ParticleData *mpa)
{
	HairKey *hkey, *mhkey;
	PTCacheEditPoint *point, *mpoint;
	PTCacheEditKey *key, *mkey;
	PTCacheEdit *edit;
	float mat[4][4], mmat[4][4], immat[4][4];
	int i, mi, k;

	edit= psys->edit;
	i= pa - psys->particles;

	/* find mirrored particle if needed */
	if (!mpa) {
		if (!edit->mirror_cache)
			PE_update_mirror_cache(ob, psys);
		
		if (!edit->mirror_cache)
			return; /* something went wrong! */

		mi= edit->mirror_cache[i];
		if (mi == -1)
			return;
		mpa= psys->particles + mi;
	}
	else
		mi= mpa - psys->particles;

	point = edit->points + i;
	mpoint = edit->points + mi;

	/* make sure they have the same amount of keys */
	if (pa->totkey != mpa->totkey) {
		if (mpa->hair) MEM_freeN(mpa->hair);
		if (mpoint->keys) MEM_freeN(mpoint->keys);

		mpa->hair= MEM_dupallocN(pa->hair);
		mpa->totkey= pa->totkey;
		mpoint->keys= MEM_dupallocN(point->keys);
		mpoint->totkey= point->totkey;

		mhkey= mpa->hair;
		mkey= mpoint->keys;
		for (k=0; k<mpa->totkey; k++, mkey++, mhkey++) {
			mkey->co= mhkey->co;
			mkey->time= &mhkey->time;
			mkey->flag &= ~PEK_SELECT;
		}
	}

	/* mirror positions and tags */
	psys_mat_hair_to_orco(ob, dm, psys->part->from, pa, mat);
	psys_mat_hair_to_orco(ob, dm, psys->part->from, mpa, mmat);
	invert_m4_m4(immat, mmat);

	hkey=pa->hair;
	mhkey=mpa->hair;
	key= point->keys;
	mkey= mpoint->keys;
	for (k=0; k<pa->totkey; k++, hkey++, mhkey++, key++, mkey++) {
		copy_v3_v3(mhkey->co, hkey->co);
		mul_m4_v3(mat, mhkey->co);
		mhkey->co[0] = -mhkey->co[0];
		mul_m4_v3(immat, mhkey->co);

		if (key->flag & PEK_TAG)
			mkey->flag |= PEK_TAG;

		mkey->length = key->length;
	}

	if (point->flag & PEP_TAG)
		mpoint->flag |= PEP_TAG;
	if (point->flag & PEP_EDIT_RECALC)
		mpoint->flag |= PEP_EDIT_RECALC;
}

static void PE_apply_mirror(Object *ob, ParticleSystem *psys)
{
	PTCacheEdit *edit;
	ParticleSystemModifierData *psmd;
	POINT_P;

	if (!psys)
		return;

	edit= psys->edit;
	psmd= psys_get_modifier(ob, psys);

	if (!psmd->dm)
		return;

	if (!edit->mirror_cache)
		PE_update_mirror_cache(ob, psys);

	if (!edit->mirror_cache)
		return; /* something went wrong */

	/* we delay settings the PARS_EDIT_RECALC for mirrored particles
	 * to avoid doing mirror twice */
	LOOP_POINTS {
		if (point->flag & PEP_EDIT_RECALC) {
			PE_mirror_particle(ob, psmd->dm, psys, psys->particles + p, NULL);

			if (edit->mirror_cache[p] != -1)
				edit->points[edit->mirror_cache[p]].flag &= ~PEP_EDIT_RECALC;
		}
	}

	LOOP_POINTS {
		if (point->flag & PEP_EDIT_RECALC)
			if (edit->mirror_cache[p] != -1)
				edit->points[edit->mirror_cache[p]].flag |= PEP_EDIT_RECALC;
	}
}

/************************************************/
/*			Edit Calculation					*/
/************************************************/
/* tries to stop edited particles from going through the emitter's surface */
static void pe_deflect_emitter(Scene *scene, Object *ob, PTCacheEdit *edit)
{
	ParticleEditSettings *pset= PE_settings(scene);
	ParticleSystem *psys;
	ParticleSystemModifierData *psmd;
	POINT_P; KEY_K;
	int index;
	float *vec, *nor, dvec[3], dot, dist_1st=0.0f;
	float hairimat[4][4], hairmat[4][4];

	if (edit==NULL || edit->psys==NULL || (pset->flag & PE_DEFLECT_EMITTER)==0 || (edit->psys->flag & PSYS_GLOBAL_HAIR))
		return;

	psys = edit->psys;
	psmd = psys_get_modifier(ob, psys);

	if (!psmd->dm)
		return;

	LOOP_EDITED_POINTS {
		psys_mat_hair_to_object(ob, psmd->dm, psys->part->from, psys->particles + p, hairmat);
	
		LOOP_KEYS {
			mul_m4_v3(hairmat, key->co);
		}

		LOOP_KEYS {
			if (k==0) {
				dist_1st = len_v3v3((key+1)->co, key->co);
				dist_1st *= 0.75f * pset->emitterdist;
			}
			else {
				index= BLI_kdtree_find_nearest(edit->emitter_field, key->co, NULL, NULL);
				
				vec=edit->emitter_cosnos +index*6;
				nor=vec+3;

				sub_v3_v3v3(dvec, key->co, vec);

				dot=dot_v3v3(dvec, nor);
				copy_v3_v3(dvec, nor);

				if (dot>0.0f) {
					if (dot<dist_1st) {
						normalize_v3(dvec);
						mul_v3_fl(dvec, dist_1st-dot);
						add_v3_v3(key->co, dvec);
					}
				}
				else {
					normalize_v3(dvec);
					mul_v3_fl(dvec, dist_1st-dot);
					add_v3_v3(key->co, dvec);
				}
				if (k==1)
					dist_1st*=1.3333f;
			}
		}
		
		invert_m4_m4(hairimat, hairmat);

		LOOP_KEYS {
			mul_m4_v3(hairimat, key->co);
		}
	}
}
/* force set distances between neighboring keys */
static void PE_apply_lengths(Scene *scene, PTCacheEdit *edit)
{
	
	ParticleEditSettings *pset=PE_settings(scene);
	POINT_P; KEY_K;
	float dv1[3];

	if (edit==0 || (pset->flag & PE_KEEP_LENGTHS)==0)
		return;

	if (edit->psys && edit->psys->flag & PSYS_GLOBAL_HAIR)
		return;

	LOOP_EDITED_POINTS {
		LOOP_KEYS {
			if (k) {
				sub_v3_v3v3(dv1, key->co, (key - 1)->co);
				normalize_v3(dv1);
				mul_v3_fl(dv1, (key - 1)->length);
				add_v3_v3v3(key->co, (key - 1)->co, dv1);
			}
		}
	}
}
/* try to find a nice solution to keep distances between neighboring keys */
static void pe_iterate_lengths(Scene *scene, PTCacheEdit *edit)
{
	ParticleEditSettings *pset=PE_settings(scene);
	POINT_P;
	PTCacheEditKey *key;
	int j, k;
	float tlen;
	float dv0[3] = {0.0f, 0.0f, 0.0f};
	float dv1[3] = {0.0f, 0.0f, 0.0f};
	float dv2[3] = {0.0f, 0.0f, 0.0f};

	if (edit==0 || (pset->flag & PE_KEEP_LENGTHS)==0)
		return;

	if (edit->psys && edit->psys->flag & PSYS_GLOBAL_HAIR)
		return;

	LOOP_EDITED_POINTS {
		for (j=1; j<point->totkey; j++) {
			float mul= 1.0f / (float)point->totkey;

			if (pset->flag & PE_LOCK_FIRST) {
				key= point->keys + 1;
				k= 1;
				dv1[0] = dv1[1] = dv1[2] = 0.0;
			}
			else {
				key= point->keys;
				k= 0;
				dv0[0] = dv0[1] = dv0[2] = 0.0;
			}

			for (; k<point->totkey; k++, key++) {
				if (k) {
					sub_v3_v3v3(dv0, (key - 1)->co, key->co);
					tlen= normalize_v3(dv0);
					mul_v3_fl(dv0, (mul * (tlen - (key - 1)->length)));
				}

				if (k < point->totkey - 1) {
					sub_v3_v3v3(dv2, (key + 1)->co, key->co);
					tlen= normalize_v3(dv2);
					mul_v3_fl(dv2, mul * (tlen - key->length));
				}

				if (k) {
					add_v3_v3((key-1)->co, dv1);
				}

				add_v3_v3v3(dv1, dv0, dv2);
			}
		}
	}
}
/* set current distances to be kept between neighbouting keys */
static void recalc_lengths(PTCacheEdit *edit)
{
	POINT_P; KEY_K;

	if (edit==0)
		return;

	LOOP_EDITED_POINTS {
		key= point->keys;
		for (k=0; k<point->totkey-1; k++, key++) {
			key->length= len_v3v3(key->co, (key + 1)->co);
		}
	}
}

/* calculate a tree for finding nearest emitter's vertice */
static void recalc_emitter_field(Object *ob, ParticleSystem *psys)
{
	DerivedMesh *dm=psys_get_modifier(ob, psys)->dm;
	PTCacheEdit *edit= psys->edit;
	float *vec, *nor;
	int i, totface /*, totvert*/;

	if (!dm)
		return;

	if (edit->emitter_cosnos)
		MEM_freeN(edit->emitter_cosnos);

	BLI_kdtree_free(edit->emitter_field);

	totface=dm->getNumTessFaces(dm);
	/*totvert=dm->getNumVerts(dm);*/ /*UNSUED*/

	edit->emitter_cosnos=MEM_callocN(totface*6*sizeof(float), "emitter cosnos");

	edit->emitter_field= BLI_kdtree_new(totface);

	vec=edit->emitter_cosnos;
	nor=vec+3;

	for (i=0; i<totface; i++, vec+=6, nor+=6) {
		MFace *mface=dm->getTessFaceData(dm, i, CD_MFACE);
		MVert *mvert;

		mvert=dm->getVertData(dm, mface->v1, CD_MVERT);
		copy_v3_v3(vec, mvert->co);
		VECCOPY(nor, mvert->no);

		mvert=dm->getVertData(dm, mface->v2, CD_MVERT);
		add_v3_v3v3(vec, vec, mvert->co);
		VECADD(nor, nor, mvert->no);

		mvert=dm->getVertData(dm, mface->v3, CD_MVERT);
		add_v3_v3v3(vec, vec, mvert->co);
		VECADD(nor, nor, mvert->no);

		if (mface->v4) {
			mvert=dm->getVertData(dm, mface->v4, CD_MVERT);
			add_v3_v3v3(vec, vec, mvert->co);
			VECADD(nor, nor, mvert->no);
			
			mul_v3_fl(vec, 0.25);
		}
		else
			mul_v3_fl(vec, 0.3333f);

		normalize_v3(nor);

		BLI_kdtree_insert(edit->emitter_field, i, vec, NULL);
	}

	BLI_kdtree_balance(edit->emitter_field);
}

static void PE_update_selection(Scene *scene, Object *ob, int useflag)
{
	PTCacheEdit *edit= PE_get_current(scene, ob);
	HairKey *hkey;
	POINT_P; KEY_K;

	/* flag all particles to be updated if not using flag */
	if (!useflag)
		LOOP_POINTS
			point->flag |= PEP_EDIT_RECALC;

	/* flush edit key flag to hair key flag to preserve selection 
	 * on save */
	if (edit->psys) LOOP_POINTS {
		hkey = edit->psys->particles[p].hair;
		LOOP_KEYS {
			hkey->editflag= key->flag;
			hkey++;
		}
	}

	psys_cache_edit_paths(scene, ob, edit, CFRA);


	/* disable update flag */
	LOOP_POINTS
		point->flag &= ~PEP_EDIT_RECALC;
}

static void update_world_cos(Object *ob, PTCacheEdit *edit)
{
	ParticleSystem *psys = edit->psys;
	ParticleSystemModifierData *psmd= psys_get_modifier(ob, psys);
	POINT_P; KEY_K;
	float hairmat[4][4];

	if (psys==0 || psys->edit==0 || psmd->dm==NULL)
		return;

	LOOP_POINTS {
		if (!(psys->flag & PSYS_GLOBAL_HAIR))
			psys_mat_hair_to_global(ob, psmd->dm, psys->part->from, psys->particles+p, hairmat);

		LOOP_KEYS {
			copy_v3_v3(key->world_co, key->co);
			if (!(psys->flag & PSYS_GLOBAL_HAIR))
				mul_m4_v3(hairmat, key->world_co);
		}
	}
}
static void update_velocities(PTCacheEdit *edit)
{
	/*TODO: get frs_sec properly */
	float vec1[3], vec2[3], frs_sec, dfra;
	POINT_P; KEY_K;

	/* hair doesn't use velocities */
	if (edit->psys || !edit->points || !edit->points->keys->vel)
		return;

	frs_sec = edit->pid.flag & PTCACHE_VEL_PER_SEC ? 25.0f : 1.0f;

	LOOP_EDITED_POINTS {
		LOOP_KEYS {
			if (k==0) {
				dfra = *(key+1)->time - *key->time;

				if (dfra <= 0.0f)
					continue;

				sub_v3_v3v3(key->vel, (key+1)->co, key->co);

				if (point->totkey>2) {
					sub_v3_v3v3(vec1, (key+1)->co, (key+2)->co);
					project_v3_v3v3(vec2, vec1, key->vel);
					sub_v3_v3v3(vec2, vec1, vec2);
					madd_v3_v3fl(key->vel, vec2, 0.5f);
				}
			}
			else if (k==point->totkey-1) {
				dfra = *key->time - *(key-1)->time;

				if (dfra <= 0.0f)
					continue;

				sub_v3_v3v3(key->vel, key->co, (key-1)->co);

				if (point->totkey>2) {
					sub_v3_v3v3(vec1, (key-2)->co, (key-1)->co);
					project_v3_v3v3(vec2, vec1, key->vel);
					sub_v3_v3v3(vec2, vec1, vec2);
					madd_v3_v3fl(key->vel, vec2, 0.5f);
				}
			}
			else {
				dfra = *(key+1)->time - *(key-1)->time;
				
				if (dfra <= 0.0f)
					continue;

				sub_v3_v3v3(key->vel, (key+1)->co, (key-1)->co);
			}
			mul_v3_fl(key->vel, frs_sec/dfra);
		}
	}
}

void PE_update_object(Scene *scene, Object *ob, int useflag)
{
	/* use this to do partial particle updates, not usable when adding or
	 * removing, then a full redo is necessary and calling this may crash */
	ParticleEditSettings *pset= PE_settings(scene);
	PTCacheEdit *edit = PE_get_current(scene, ob);
	POINT_P;

	if (!edit)
		return;

	/* flag all particles to be updated if not using flag */
	if (!useflag)
		LOOP_POINTS {
			point->flag |= PEP_EDIT_RECALC;
		}

	/* do post process on particle edit keys */
	pe_iterate_lengths(scene, edit);
	pe_deflect_emitter(scene, ob, edit);
	PE_apply_lengths(scene, edit);
	if (pe_x_mirror(ob))
		PE_apply_mirror(ob, edit->psys);
	if (edit->psys)
		update_world_cos(ob, edit);
	if (pset->flag & PE_AUTO_VELOCITY)
		update_velocities(edit);
	PE_hide_keys_time(scene, edit, CFRA);

	/* regenerate path caches */
	psys_cache_edit_paths(scene, ob, edit, CFRA);

	/* disable update flag */
	LOOP_POINTS {
		point->flag &= ~PEP_EDIT_RECALC;
	}

	if (edit->psys)
		edit->psys->flag &= ~PSYS_HAIR_UPDATED;
}

/************************************************/
/*			Edit Selections						*/
/************************************************/

/*-----selection callbacks-----*/

static void select_key(PEData *data, int point_index, int key_index)
{
	PTCacheEdit *edit = data->edit;
	PTCacheEditPoint *point = edit->points + point_index;
	PTCacheEditKey *key = point->keys + key_index;

	if (data->select)
		key->flag |= PEK_SELECT;
	else
		key->flag &= ~PEK_SELECT;

	point->flag |= PEP_EDIT_RECALC;
}

static void select_keys(PEData *data, int point_index, int UNUSED(key_index))
{
	PTCacheEdit *edit = data->edit;
	PTCacheEditPoint *point = edit->points + point_index;
	KEY_K;

	LOOP_KEYS {
		if (data->select)
			key->flag |= PEK_SELECT;
		else
			key->flag &= ~PEK_SELECT;
	}

	point->flag |= PEP_EDIT_RECALC;
}

static void extend_key_select(PEData *data, int point_index, int key_index)
{
	PTCacheEdit *edit = data->edit;
	PTCacheEditPoint *point = edit->points + point_index;
	PTCacheEditKey *key = point->keys + key_index;

	key->flag |= PEK_SELECT;
	point->flag |= PEP_EDIT_RECALC;
}

static void deselect_key_select(PEData *data, int point_index, int key_index)
{
	PTCacheEdit *edit = data->edit;
	PTCacheEditPoint *point = edit->points + point_index;
	PTCacheEditKey *key = point->keys + key_index;

	key->flag &= ~PEK_SELECT;
	point->flag |= PEP_EDIT_RECALC;
}

static void toggle_key_select(PEData *data, int point_index, int key_index)
{
	PTCacheEdit *edit = data->edit;
	PTCacheEditPoint *point = edit->points + point_index;
	PTCacheEditKey *key = point->keys + key_index;

	key->flag ^= PEK_SELECT;
	point->flag |= PEP_EDIT_RECALC;
}

/************************ de select all operator ************************/

static int pe_select_all_exec(bContext *C, wmOperator *op)
{
	Scene *scene= CTX_data_scene(C);
	Object *ob= CTX_data_active_object(C);
	PTCacheEdit *edit= PE_get_current(scene, ob);
	POINT_P; KEY_K;
	int action = RNA_enum_get(op->ptr, "action");

	if (action == SEL_TOGGLE) {
		action = SEL_SELECT;
		LOOP_VISIBLE_POINTS {
			LOOP_SELECTED_KEYS {
				action = SEL_DESELECT;
				break;
			}

			if (action == SEL_DESELECT)
				break;
		}
	}

	LOOP_VISIBLE_POINTS {
		LOOP_VISIBLE_KEYS {
			switch (action) {
			case SEL_SELECT:
				if ((key->flag & PEK_SELECT) == 0) {
					key->flag |= PEK_SELECT;
					point->flag |= PEP_EDIT_RECALC;
				}
				break;
			case SEL_DESELECT:
				if (key->flag & PEK_SELECT) {
					key->flag &= ~PEK_SELECT;
					point->flag |= PEP_EDIT_RECALC;
				}
				break;
			case SEL_INVERT:
				if ((key->flag & PEK_SELECT) == 0) {
					key->flag |= PEK_SELECT;
					point->flag |= PEP_EDIT_RECALC;
				}
				else {
					key->flag &= ~PEK_SELECT;
					point->flag |= PEP_EDIT_RECALC;
				}
				break;
			}
		}
	}

	PE_update_selection(scene, ob, 1);
	WM_event_add_notifier(C, NC_OBJECT|ND_PARTICLE|NA_SELECTED, ob);

	return OPERATOR_FINISHED;
}

void PARTICLE_OT_select_all(wmOperatorType *ot)
{
	/* identifiers */
	ot->name = "(De)select All";
	ot->idname = "PARTICLE_OT_select_all";
	ot->description = "(De)select all particles' keys";
	
	/* api callbacks */
	ot->exec = pe_select_all_exec;
	ot->poll = PE_poll;

	/* flags */
	ot->flag = OPTYPE_REGISTER|OPTYPE_UNDO;

	WM_operator_properties_select_all(ot);
}

/************************ pick select operator ************************/

int PE_mouse_particles(bContext *C, const int mval[2], int extend, int deselect, int toggle)
{
	PEData data;
	Scene *scene= CTX_data_scene(C);
	Object *ob= CTX_data_active_object(C);
	PTCacheEdit *edit= PE_get_current(scene, ob);
	POINT_P; KEY_K;
	
	if (!PE_start_edit(edit))
		return OPERATOR_CANCELLED;

	if (!extend && !deselect && !toggle) {
		LOOP_VISIBLE_POINTS {
			LOOP_SELECTED_KEYS {
				key->flag &= ~PEK_SELECT;
				point->flag |= PEP_EDIT_RECALC;
			}
		}
	}

	PE_set_view3d_data(C, &data);
	data.mval= mval;
	data.rad= 75.0f;

	/* 1 = nearest only */
	if (extend)
		for_mouse_hit_keys(&data, extend_key_select, 1);
	else if (deselect)
		for_mouse_hit_keys(&data, deselect_key_select, 1);
	else
		for_mouse_hit_keys(&data, toggle_key_select, 1);

	PE_update_selection(scene, ob, 1);
	WM_event_add_notifier(C, NC_OBJECT|ND_PARTICLE|NA_SELECTED, data.ob);

	return OPERATOR_FINISHED;
}

/************************ select first operator ************************/

static void select_root(PEData *data, int point_index)
{
	if (data->edit->points[point_index].flag & PEP_HIDE)
		return;
	
	data->edit->points[point_index].keys->flag |= PEK_SELECT;
	data->edit->points[point_index].flag |= PEP_EDIT_RECALC; /* redraw selection only */
}

static int select_roots_exec(bContext *C, wmOperator *UNUSED(op))
{
	PEData data;

	PE_set_data(C, &data);
	foreach_point(&data, select_root);

	PE_update_selection(data.scene, data.ob, 1);
	WM_event_add_notifier(C, NC_OBJECT|ND_PARTICLE|NA_SELECTED, data.ob);

	return OPERATOR_FINISHED;
}

void PARTICLE_OT_select_roots(wmOperatorType *ot)
{
	/* identifiers */
	ot->name = "Select Roots";
	ot->idname = "PARTICLE_OT_select_roots";
	ot->description = "Select roots of all visible particles";
	
	/* api callbacks */
	ot->exec = select_roots_exec;
	ot->poll = PE_poll;

	/* flags */
	ot->flag = OPTYPE_REGISTER|OPTYPE_UNDO;
}

/************************ select last operator ************************/

static void select_tip(PEData *data, int point_index)
{
	PTCacheEditPoint *point = data->edit->points + point_index;
	
	if (point->flag & PEP_HIDE)
		return;
	
	point->keys[point->totkey - 1].flag |= PEK_SELECT;
	point->flag |= PEP_EDIT_RECALC; /* redraw selection only */
}

static int select_tips_exec(bContext *C, wmOperator *UNUSED(op))
{
	PEData data;

	PE_set_data(C, &data);
	foreach_point(&data, select_tip);

	PE_update_selection(data.scene, data.ob, 1);
	WM_event_add_notifier(C, NC_OBJECT|ND_PARTICLE|NA_SELECTED, data.ob);

	return OPERATOR_FINISHED;
}

void PARTICLE_OT_select_tips(wmOperatorType *ot)
{
	/* identifiers */
	ot->name = "Select Tips";
	ot->idname = "PARTICLE_OT_select_tips";
	ot->description = "Select tips of all visible particles";

	/* api callbacks */
	ot->exec = select_tips_exec;
	ot->poll = PE_poll;

	/* flags */
	ot->flag = OPTYPE_REGISTER|OPTYPE_UNDO;
}

/************************ select linked operator ************************/

static int select_linked_exec(bContext *C, wmOperator *op)
{
	PEData data;
	int mval[2];
	int location[2];

	RNA_int_get_array(op->ptr, "location", location);
	mval[0] = location[0];
	mval[1] = location[1];

	PE_set_view3d_data(C, &data);
	data.mval= mval;
	data.rad=75.0f;
	data.select= !RNA_boolean_get(op->ptr, "deselect");

	for_mouse_hit_keys(&data, select_keys, 1);  /* nearest only */
	PE_update_selection(data.scene, data.ob, 1);
	WM_event_add_notifier(C, NC_OBJECT|ND_PARTICLE|NA_SELECTED, data.ob);

	return OPERATOR_FINISHED;
}

static int select_linked_invoke(bContext *C, wmOperator *op, wmEvent *event)
{
	RNA_int_set_array(op->ptr, "location", event->mval);
	return select_linked_exec(C, op);
}

void PARTICLE_OT_select_linked(wmOperatorType *ot)
{
	/* identifiers */
	ot->name = "Select Linked";
	ot->idname = "PARTICLE_OT_select_linked";
	ot->description = "Select nearest particle from mouse pointer";
	
	/* api callbacks */
	ot->exec = select_linked_exec;
	ot->invoke = select_linked_invoke;
	ot->poll = PE_poll_view3d;

	/* flags */
	ot->flag = OPTYPE_REGISTER|OPTYPE_UNDO;

	/* properties */
	RNA_def_boolean(ot->srna, "deselect", 0, "Deselect", "Deselect linked keys rather than selecting them");
	RNA_def_int_vector(ot->srna, "location", 2, NULL, 0, INT_MAX, "Location", "", 0, 16384);
}

/************************ border select operator ************************/
void PE_deselect_all_visible(PTCacheEdit *edit)
{
	POINT_P; KEY_K;

	LOOP_VISIBLE_POINTS {
		LOOP_SELECTED_KEYS {
			key->flag &= ~PEK_SELECT;
			point->flag |= PEP_EDIT_RECALC;
		}
	}
}

int PE_border_select(bContext *C, rcti *rect, int select, int extend)
{
	Scene *scene= CTX_data_scene(C);
	Object *ob= CTX_data_active_object(C);
	PTCacheEdit *edit= PE_get_current(scene, ob);
	PEData data;

	if (!PE_start_edit(edit))
		return OPERATOR_CANCELLED;

	if (extend == 0 && select)
		PE_deselect_all_visible(edit);

	PE_set_view3d_data(C, &data);
	data.rect= rect;
	data.select= select;

	for_mouse_hit_keys(&data, select_key, 0);

	PE_update_selection(scene, ob, 1);
	WM_event_add_notifier(C, NC_OBJECT|ND_PARTICLE|NA_SELECTED, ob);

	return OPERATOR_FINISHED;
}

/************************ circle select operator ************************/

int PE_circle_select(bContext *C, int selecting, const int mval[2], float rad)
{
	Scene *scene= CTX_data_scene(C);
	Object *ob= CTX_data_active_object(C);
	PTCacheEdit *edit= PE_get_current(scene, ob);
	PEData data;

	if (!PE_start_edit(edit))
		return OPERATOR_FINISHED;

	PE_set_view3d_data(C, &data);
	data.mval= mval;
	data.rad= rad;
	data.select= selecting;

	for_mouse_hit_keys(&data, select_key, 0);

	PE_update_selection(scene, ob, 1);
	WM_event_add_notifier(C, NC_OBJECT|ND_PARTICLE|NA_SELECTED, ob);

	return OPERATOR_FINISHED;
}

/************************ lasso select operator ************************/

int PE_lasso_select(bContext *C, const int mcords[][2], const short moves, short extend, short select)
{
	Scene *scene= CTX_data_scene(C);
	Object *ob= CTX_data_active_object(C);
	ARegion *ar= CTX_wm_region(C);
	ParticleEditSettings *pset= PE_settings(scene);
	PTCacheEdit *edit = PE_get_current(scene, ob);
	ParticleSystem *psys = edit->psys;
	ParticleSystemModifierData *psmd = psys_get_modifier(ob, psys);
	POINT_P; KEY_K;
	float co[3], mat[4][4] = MAT4_UNITY;
	int screen_co[2];

	PEData data;

	if (!PE_start_edit(edit))
		return OPERATOR_CANCELLED;

	if (extend == 0 && select)
		PE_deselect_all_visible(edit);

	/* only for depths */
	PE_set_view3d_data(C, &data);

	LOOP_VISIBLE_POINTS {
		if (edit->psys && !(psys->flag & PSYS_GLOBAL_HAIR))
			psys_mat_hair_to_global(ob, psmd->dm, psys->part->from, psys->particles + p, mat);

		if (pset->selectmode==SCE_SELECT_POINT) {
			LOOP_KEYS {
				copy_v3_v3(co, key->co);
				mul_m4_v3(mat, co);
				if ((ED_view3d_project_int_global(ar, co, screen_co, V3D_PROJ_TEST_CLIP_WIN) == V3D_PROJ_RET_OK) &&
				    BLI_lasso_is_point_inside(mcords, moves, screen_co[0], screen_co[1], IS_CLIPPED) &&
				    key_test_depth(&data, co, screen_co))
				{
					if (select && !(key->flag & PEK_SELECT)) {
						key->flag |= PEK_SELECT;
						point->flag |= PEP_EDIT_RECALC;
					}
					else if (key->flag & PEK_SELECT) {
						key->flag &= ~PEK_SELECT;
						point->flag |= PEP_EDIT_RECALC;
					}
				}
			}
		}
		else if (pset->selectmode==SCE_SELECT_END) {
			key= point->keys + point->totkey - 1;

			copy_v3_v3(co, key->co);
			mul_m4_v3(mat, co);
			if ((ED_view3d_project_int_global(ar, co, screen_co, V3D_PROJ_TEST_CLIP_WIN) == V3D_PROJ_RET_OK) &&
			    BLI_lasso_is_point_inside(mcords, moves, screen_co[0], screen_co[1], IS_CLIPPED) &&
			    key_test_depth(&data, co, screen_co))
			{
				if (select && !(key->flag & PEK_SELECT)) {
					key->flag |= PEK_SELECT;
					point->flag |= PEP_EDIT_RECALC;
				}
				else if (key->flag & PEK_SELECT) {
					key->flag &= ~PEK_SELECT;
					point->flag |= PEP_EDIT_RECALC;
				}
			}
		}
	}

	PE_update_selection(scene, ob, 1);
	WM_event_add_notifier(C, NC_OBJECT|ND_PARTICLE|NA_SELECTED, ob);

	return OPERATOR_FINISHED;
}

/*************************** hide operator **************************/

static int hide_exec(bContext *C, wmOperator *op)
{
	Object *ob= CTX_data_active_object(C);
	Scene *scene= CTX_data_scene(C);
	PTCacheEdit *edit= PE_get_current(scene, ob);
	POINT_P; KEY_K;
	
	if (RNA_enum_get(op->ptr, "unselected")) {
		LOOP_UNSELECTED_POINTS {
			point->flag |= PEP_HIDE;
			point->flag |= PEP_EDIT_RECALC;

			LOOP_KEYS
				key->flag &= ~PEK_SELECT;
		}
	}
	else {
		LOOP_SELECTED_POINTS {
			point->flag |= PEP_HIDE;
			point->flag |= PEP_EDIT_RECALC;

			LOOP_KEYS
				key->flag &= ~PEK_SELECT;
		}
	}

	PE_update_selection(scene, ob, 1);
	WM_event_add_notifier(C, NC_OBJECT|ND_PARTICLE|NA_SELECTED, ob);

	return OPERATOR_FINISHED;
}

void PARTICLE_OT_hide(wmOperatorType *ot)
{
	/* identifiers */
	ot->name = "Hide Selected";
	ot->idname = "PARTICLE_OT_hide";
	ot->description = "Hide selected particles";
	
	/* api callbacks */
	ot->exec = hide_exec;
	ot->poll = PE_poll;

	/* flags */
	ot->flag = OPTYPE_REGISTER|OPTYPE_UNDO;

	/* props */
	RNA_def_boolean(ot->srna, "unselected", 0, "Unselected", "Hide unselected rather than selected");
}

/*************************** reveal operator **************************/

static int reveal_exec(bContext *C, wmOperator *UNUSED(op))
{
	Object *ob= CTX_data_active_object(C);
	Scene *scene= CTX_data_scene(C);
	PTCacheEdit *edit= PE_get_current(scene, ob);
	POINT_P; KEY_K;

	LOOP_POINTS {
		if (point->flag & PEP_HIDE) {
			point->flag &= ~PEP_HIDE;
			point->flag |= PEP_EDIT_RECALC;

			LOOP_KEYS
				key->flag |= PEK_SELECT;
		}
	}

	PE_update_selection(scene, ob, 1);
	WM_event_add_notifier(C, NC_OBJECT|ND_PARTICLE|NA_SELECTED, ob);

	return OPERATOR_FINISHED;
}

void PARTICLE_OT_reveal(wmOperatorType *ot)
{
	/* identifiers */
	ot->name = "Reveal";
	ot->idname = "PARTICLE_OT_reveal";
	ot->description = "Show hidden particles";
	
	/* api callbacks */
	ot->exec = reveal_exec;
	ot->poll = PE_poll;

	/* flags */
	ot->flag = OPTYPE_REGISTER|OPTYPE_UNDO;
}

/************************ select less operator ************************/

static void select_less_keys(PEData *data, int point_index)
{
	PTCacheEdit *edit= data->edit;
	PTCacheEditPoint *point = edit->points + point_index;
	KEY_K;

	LOOP_SELECTED_KEYS {
		if (k==0) {
			if (((key+1)->flag&PEK_SELECT)==0)
				key->flag |= PEK_TAG;
		}
		else if (k==point->totkey-1) {
			if (((key-1)->flag&PEK_SELECT)==0)
				key->flag |= PEK_TAG;
		}
		else {
			if ((((key-1)->flag & (key+1)->flag) & PEK_SELECT)==0)
				key->flag |= PEK_TAG;
		}
	}

	LOOP_KEYS {
		if (key->flag&PEK_TAG) {
			key->flag &= ~(PEK_TAG|PEK_SELECT);
			point->flag |= PEP_EDIT_RECALC; /* redraw selection only */
		}
	}
}

static int select_less_exec(bContext *C, wmOperator *UNUSED(op))
{
	PEData data;

	PE_set_data(C, &data);
	foreach_point(&data, select_less_keys);

	PE_update_selection(data.scene, data.ob, 1);
	WM_event_add_notifier(C, NC_OBJECT|ND_PARTICLE|NA_SELECTED, data.ob);

	return OPERATOR_FINISHED;
}

void PARTICLE_OT_select_less(wmOperatorType *ot)
{
	/* identifiers */
	ot->name = "Select Less";
	ot->idname = "PARTICLE_OT_select_less";
	ot->description = "Deselect boundary selected keys of each particle";
	
	/* api callbacks */
	ot->exec = select_less_exec;
	ot->poll = PE_poll;

	/* flags */
	ot->flag = OPTYPE_REGISTER|OPTYPE_UNDO;
}

/************************ select more operator ************************/

static void select_more_keys(PEData *data, int point_index)
{
	PTCacheEdit *edit= data->edit;
	PTCacheEditPoint *point = edit->points + point_index;
	KEY_K;

	LOOP_KEYS {
		if (key->flag & PEK_SELECT) continue;

		if (k==0) {
			if ((key+1)->flag&PEK_SELECT)
				key->flag |= PEK_TAG;
		}
		else if (k==point->totkey-1) {
			if ((key-1)->flag&PEK_SELECT)
				key->flag |= PEK_TAG;
		}
		else {
			if (((key-1)->flag | (key+1)->flag) & PEK_SELECT)
				key->flag |= PEK_TAG;
		}
	}

	LOOP_KEYS {
		if (key->flag&PEK_TAG) {
			key->flag &= ~PEK_TAG;
			key->flag |= PEK_SELECT;
			point->flag |= PEP_EDIT_RECALC; /* redraw selection only */
		}
	}
}

static int select_more_exec(bContext *C, wmOperator *UNUSED(op))
{
	PEData data;

	PE_set_data(C, &data);
	foreach_point(&data, select_more_keys);

	PE_update_selection(data.scene, data.ob, 1);
	WM_event_add_notifier(C, NC_OBJECT|ND_PARTICLE|NA_SELECTED, data.ob);

	return OPERATOR_FINISHED;
}

void PARTICLE_OT_select_more(wmOperatorType *ot)
{
	/* identifiers */
	ot->name = "Select More";
	ot->idname = "PARTICLE_OT_select_more";
	ot->description = "Select keys linked to boundary selected keys of each particle";
	
	/* api callbacks */
	ot->exec = select_more_exec;
	ot->poll = PE_poll;

	/* flags */
	ot->flag = OPTYPE_REGISTER|OPTYPE_UNDO;
}

/************************ rekey operator ************************/

static void rekey_particle(PEData *data, int pa_index)
{
	PTCacheEdit *edit= data->edit;
	ParticleSystem *psys= edit->psys;
	ParticleSimulationData sim= {0};
	ParticleData *pa= psys->particles + pa_index;
	PTCacheEditPoint *point = edit->points + pa_index;
	ParticleKey state;
	HairKey *key, *new_keys, *okey;
	PTCacheEditKey *ekey;
	float dval, sta, end;
	int k;

	sim.scene= data->scene;
	sim.ob= data->ob;
	sim.psys= edit->psys;

	pa->flag |= PARS_REKEY;

	key= new_keys= MEM_callocN(data->totrekey * sizeof(HairKey), "Hair re-key keys");

	okey = pa->hair;
	/* root and tip stay the same */
	copy_v3_v3(key->co, okey->co);
	copy_v3_v3((key + data->totrekey - 1)->co, (okey + pa->totkey - 1)->co);

	sta= key->time= okey->time;
	end= (key + data->totrekey - 1)->time= (okey + pa->totkey - 1)->time;
	dval= (end - sta) / (float)(data->totrekey - 1);

	/* interpolate new keys from old ones */
	for (k=1, key++; k<data->totrekey-1; k++, key++) {
		state.time= (float)k / (float)(data->totrekey-1);
		psys_get_particle_on_path(&sim, pa_index, &state, 0);
		copy_v3_v3(key->co, state.co);
		key->time= sta + k * dval;
	}

	/* replace keys */
	if (pa->hair)
		MEM_freeN(pa->hair);
	pa->hair= new_keys;

	point->totkey=pa->totkey=data->totrekey;


	if (point->keys)
		MEM_freeN(point->keys);
	ekey= point->keys= MEM_callocN(pa->totkey * sizeof(PTCacheEditKey), "Hair re-key edit keys");
		
	for (k=0, key=pa->hair; k<pa->totkey; k++, key++, ekey++) {
		ekey->co= key->co;
		ekey->time= &key->time;
		ekey->flag |= PEK_SELECT;
		if (!(psys->flag & PSYS_GLOBAL_HAIR))
			ekey->flag |= PEK_USE_WCO;
	}

	pa->flag &= ~PARS_REKEY;
	point->flag |= PEP_EDIT_RECALC;
}

static int rekey_exec(bContext *C, wmOperator *op)
{
	PEData data;

	PE_set_data(C, &data);

	data.dval= 1.0f / (float)(data.totrekey-1);
	data.totrekey= RNA_int_get(op->ptr, "keys");

	foreach_selected_point(&data, rekey_particle);
	
	recalc_lengths(data.edit);
	PE_update_object(data.scene, data.ob, 1);
	WM_event_add_notifier(C, NC_OBJECT|ND_PARTICLE|NA_EDITED, data.ob);

	return OPERATOR_FINISHED;
}

void PARTICLE_OT_rekey(wmOperatorType *ot)
{
	/* identifiers */
	ot->name = "Rekey";
	ot->idname = "PARTICLE_OT_rekey";
	ot->description = "Change the number of keys of selected particles (root and tip keys included)";
	
	/* api callbacks */
	ot->exec = rekey_exec;
	ot->invoke = WM_operator_props_popup;
	ot->poll = PE_hair_poll;

	/* flags */
	ot->flag = OPTYPE_REGISTER|OPTYPE_UNDO;

	/* properties */
	RNA_def_int(ot->srna, "keys", 2, 2, INT_MAX, "Number of Keys", "", 2, 100);
}

static void rekey_particle_to_time(Scene *scene, Object *ob, int pa_index, float path_time)
{
	PTCacheEdit *edit= PE_get_current(scene, ob);
	ParticleSystem *psys;
	ParticleSimulationData sim= {0};
	ParticleData *pa;
	ParticleKey state;
	HairKey *new_keys, *key;
	PTCacheEditKey *ekey;
	int k;

	if (!edit || !edit->psys) return;

	psys = edit->psys;

	sim.scene= scene;
	sim.ob= ob;
	sim.psys= psys;

	pa= psys->particles + pa_index;

	pa->flag |= PARS_REKEY;

	key= new_keys= MEM_dupallocN(pa->hair);
	
	/* interpolate new keys from old ones (roots stay the same) */
	for (k=1, key++; k < pa->totkey; k++, key++) {
		state.time= path_time * (float)k / (float)(pa->totkey-1);
		psys_get_particle_on_path(&sim, pa_index, &state, 0);
		copy_v3_v3(key->co, state.co);
	}

	/* replace hair keys */
	if (pa->hair)
		MEM_freeN(pa->hair);
	pa->hair= new_keys;

	/* update edit pointers */
	for (k=0, key=pa->hair, ekey=edit->points[pa_index].keys; k<pa->totkey; k++, key++, ekey++) {
		ekey->co= key->co;
		ekey->time= &key->time;
	}

	pa->flag &= ~PARS_REKEY;
}

/************************* utilities **************************/

static int remove_tagged_particles(Object *ob, ParticleSystem *psys, int mirror)
{
	PTCacheEdit *edit = psys->edit;
	ParticleData *pa, *npa=0, *new_pars=0;
	POINT_P;
	PTCacheEditPoint *npoint=0, *new_points=0;
	ParticleSystemModifierData *psmd;
	int i, new_totpart= psys->totpart, removed= 0;

	if (mirror) {
		/* mirror tags */
		psmd= psys_get_modifier(ob, psys);

		LOOP_TAGGED_POINTS {
			PE_mirror_particle(ob, psmd->dm, psys, psys->particles + p, NULL);
		}
	}

	LOOP_TAGGED_POINTS {
		new_totpart--;
		removed++;
	}

	if (new_totpart != psys->totpart) {
		if (new_totpart) {
			npa= new_pars= MEM_callocN(new_totpart * sizeof(ParticleData), "ParticleData array");
			npoint= new_points= MEM_callocN(new_totpart * sizeof(PTCacheEditPoint), "PTCacheEditKey array");

			if (ELEM(NULL, new_pars, new_points)) {
				 /* allocation error! */
				if (new_pars)
					MEM_freeN(new_pars);
				if (new_points)
					MEM_freeN(new_points);
				return 0;
			}
		}

		pa= psys->particles;
		point= edit->points;
		for (i=0; i<psys->totpart; i++, pa++, point++) {
			if (point->flag & PEP_TAG) {
				if (point->keys)
					MEM_freeN(point->keys);
				if (pa->hair)
					MEM_freeN(pa->hair);
			}
			else {
				memcpy(npa, pa, sizeof(ParticleData));
				memcpy(npoint, point, sizeof(PTCacheEditPoint));
				npa++;
				npoint++;
			}
		}

		if (psys->particles) MEM_freeN(psys->particles);
		psys->particles= new_pars;

		if (edit->points) MEM_freeN(edit->points);
		edit->points= new_points;

		if (edit->mirror_cache) {
			MEM_freeN(edit->mirror_cache);
			edit->mirror_cache= NULL;
		}

		if (psys->child) {
			MEM_freeN(psys->child);
			psys->child= NULL;
			psys->totchild=0;
		}

		edit->totpoint= psys->totpart= new_totpart;
	}

	return removed;
}

static void remove_tagged_keys(Object *ob, ParticleSystem *psys)
{
	PTCacheEdit *edit= psys->edit;
	ParticleData *pa;
	HairKey *hkey, *nhkey, *new_hkeys=0;
	POINT_P; KEY_K;
	PTCacheEditKey *nkey, *new_keys;
	ParticleSystemModifierData *psmd;
	short new_totkey;

	if (pe_x_mirror(ob)) {
		/* mirror key tags */
		psmd= psys_get_modifier(ob, psys);

		LOOP_POINTS {
			LOOP_TAGGED_KEYS {
				PE_mirror_particle(ob, psmd->dm, psys, psys->particles + p, NULL);
				break;
			}
		}
	}

	LOOP_POINTS {
		new_totkey= point->totkey;
		LOOP_TAGGED_KEYS {
			new_totkey--;
		}
		/* we can't have elements with less than two keys*/
		if (new_totkey < 2)
			point->flag |= PEP_TAG;
	}
	remove_tagged_particles(ob, psys, pe_x_mirror(ob));

	LOOP_POINTS {
		pa = psys->particles + p;
		new_totkey= pa->totkey;

		LOOP_TAGGED_KEYS {
			new_totkey--;
		}

		if (new_totkey != pa->totkey) {
			nhkey= new_hkeys= MEM_callocN(new_totkey*sizeof(HairKey), "HairKeys");
			nkey= new_keys= MEM_callocN(new_totkey*sizeof(PTCacheEditKey), "particle edit keys");

			hkey= pa->hair;
			LOOP_KEYS {
				while (key->flag & PEK_TAG && hkey < pa->hair + pa->totkey) {
					key++;
					hkey++;
				}

				if (hkey < pa->hair + pa->totkey) {
					copy_v3_v3(nhkey->co, hkey->co);
					nhkey->editflag = hkey->editflag;
					nhkey->time= hkey->time;
					nhkey->weight= hkey->weight;
					
					nkey->co= nhkey->co;
					nkey->time= &nhkey->time;
					/* these can be copied from old edit keys */
					nkey->flag = key->flag;
					nkey->ftime = key->ftime;
					nkey->length = key->length;
					copy_v3_v3(nkey->world_co, key->world_co);
				}
				nkey++;
				nhkey++;
				hkey++;
			}

			if (pa->hair)
				MEM_freeN(pa->hair);

			if (point->keys)
				MEM_freeN(point->keys);
			
			pa->hair= new_hkeys;
			point->keys= new_keys;

			point->totkey= pa->totkey= new_totkey;

			/* flag for recalculating length */
			point->flag |= PEP_EDIT_RECALC;
		}
	}
}

/************************ subdivide opertor *********************/

/* works like normal edit mode subdivide, inserts keys between neighboring selected keys */
static void subdivide_particle(PEData *data, int pa_index)
{
	PTCacheEdit *edit= data->edit;
	ParticleSystem *psys= edit->psys;
	ParticleSimulationData sim= {0};
	ParticleData *pa= psys->particles + pa_index;
	PTCacheEditPoint *point = edit->points + pa_index;
	ParticleKey state;
	HairKey *key, *nkey, *new_keys;
	PTCacheEditKey *ekey, *nekey, *new_ekeys;

	int k;
	short totnewkey=0;
	float endtime;

	sim.scene= data->scene;
	sim.ob= data->ob;
	sim.psys= edit->psys;

	for (k=0, ekey=point->keys; k<pa->totkey-1; k++, ekey++) {
		if (ekey->flag&PEK_SELECT && (ekey+1)->flag&PEK_SELECT)
			totnewkey++;
	}

	if (totnewkey==0) return;

	pa->flag |= PARS_REKEY;

	nkey= new_keys= MEM_callocN((pa->totkey+totnewkey)*(sizeof(HairKey)), "Hair subdivide keys");
	nekey= new_ekeys= MEM_callocN((pa->totkey+totnewkey)*(sizeof(PTCacheEditKey)), "Hair subdivide edit keys");
	
	key = pa->hair;
	endtime= key[pa->totkey-1].time;

	for (k=0, ekey=point->keys; k<pa->totkey-1; k++, key++, ekey++) {

		memcpy(nkey, key, sizeof(HairKey));
		memcpy(nekey, ekey, sizeof(PTCacheEditKey));

		nekey->co= nkey->co;
		nekey->time= &nkey->time;

		nkey++;
		nekey++;

		if (ekey->flag & PEK_SELECT && (ekey+1)->flag & PEK_SELECT) {
			nkey->time= (key->time + (key+1)->time)*0.5f;
			state.time= (endtime != 0.0f)? nkey->time/endtime: 0.0f;
			psys_get_particle_on_path(&sim, pa_index, &state, 0);
			copy_v3_v3(nkey->co, state.co);

			nekey->co= nkey->co;
			nekey->time= &nkey->time;
			nekey->flag |= PEK_SELECT;
			if (!(psys->flag & PSYS_GLOBAL_HAIR))
				nekey->flag |= PEK_USE_WCO;

			nekey++;
			nkey++;
		}
	}
	/*tip still not copied*/
	memcpy(nkey, key, sizeof(HairKey));
	memcpy(nekey, ekey, sizeof(PTCacheEditKey));

	nekey->co= nkey->co;
	nekey->time= &nkey->time;

	if (pa->hair)
		MEM_freeN(pa->hair);
	pa->hair= new_keys;

	if (point->keys)
		MEM_freeN(point->keys);
	point->keys= new_ekeys;

	point->totkey = pa->totkey = pa->totkey + totnewkey;
	point->flag |= PEP_EDIT_RECALC;
	pa->flag &= ~PARS_REKEY;
}

static int subdivide_exec(bContext *C, wmOperator *UNUSED(op))
{
	PEData data;

	PE_set_data(C, &data);
	foreach_point(&data, subdivide_particle);
	
	recalc_lengths(data.edit);
	PE_update_object(data.scene, data.ob, 1);
	WM_event_add_notifier(C, NC_OBJECT|ND_PARTICLE|NA_EDITED, data.ob);

	return OPERATOR_FINISHED;
}

void PARTICLE_OT_subdivide(wmOperatorType *ot)
{
	/* identifiers */
	ot->name = "Subdivide";
	ot->idname = "PARTICLE_OT_subdivide";
	ot->description = "Subdivide selected particles segments (adds keys)";
	
	/* api callbacks */
	ot->exec = subdivide_exec;
	ot->poll = PE_hair_poll;

	/* flags */
	ot->flag = OPTYPE_REGISTER|OPTYPE_UNDO;
}

/************************ remove doubles opertor *********************/

static int remove_doubles_exec(bContext *C, wmOperator *op)
{
	Scene *scene= CTX_data_scene(C);
	Object *ob= CTX_data_active_object(C);
	PTCacheEdit *edit= PE_get_current(scene, ob);
	ParticleSystem *psys = edit->psys;
	ParticleSystemModifierData *psmd;
	KDTree *tree;
	KDTreeNearest nearest[10];
	POINT_P;
	float mat[4][4], co[3], threshold= RNA_float_get(op->ptr, "threshold");
	int n, totn, removed, totremoved;

	if (psys->flag & PSYS_GLOBAL_HAIR)
		return OPERATOR_CANCELLED;

	edit= psys->edit;
	psmd= psys_get_modifier(ob, psys);
	totremoved= 0;

	do {
		removed= 0;

		tree=BLI_kdtree_new(psys->totpart);
			
		/* insert particles into kd tree */
		LOOP_SELECTED_POINTS {
			psys_mat_hair_to_object(ob, psmd->dm, psys->part->from, psys->particles+p, mat);
			copy_v3_v3(co, point->keys->co);
			mul_m4_v3(mat, co);
			BLI_kdtree_insert(tree, p, co, NULL);
		}

		BLI_kdtree_balance(tree);

		/* tag particles to be removed */
		LOOP_SELECTED_POINTS {
			psys_mat_hair_to_object(ob, psmd->dm, psys->part->from, psys->particles+p, mat);
			copy_v3_v3(co, point->keys->co);
			mul_m4_v3(mat, co);

			totn= BLI_kdtree_find_n_nearest(tree, 10, co, NULL, nearest);

			for (n=0; n<totn; n++) {
				/* this needs a custom threshold still */
				if (nearest[n].index > p && nearest[n].dist < threshold) {
					if (!(point->flag & PEP_TAG)) {
						point->flag |= PEP_TAG;
						removed++;
					}
				}
			}
		}

		BLI_kdtree_free(tree);

		/* remove tagged particles - don't do mirror here! */
		remove_tagged_particles(ob, psys, 0);
		totremoved += removed;
	} while (removed);

	if (totremoved == 0)
		return OPERATOR_CANCELLED;

	BKE_reportf(op->reports, RPT_INFO, "Removed %d double particles", totremoved);

	DAG_id_tag_update(&ob->id, OB_RECALC_DATA);
	WM_event_add_notifier(C, NC_OBJECT|ND_PARTICLE|NA_EDITED, ob);

	return OPERATOR_FINISHED;
}

void PARTICLE_OT_remove_doubles(wmOperatorType *ot)
{
	/* identifiers */
	ot->name = "Remove Doubles";
	ot->idname = "PARTICLE_OT_remove_doubles";
	ot->description = "Remove selected particles close enough of others";
	
	/* api callbacks */
	ot->exec = remove_doubles_exec;
	ot->poll = PE_hair_poll;

	/* flags */
	ot->flag = OPTYPE_REGISTER|OPTYPE_UNDO;

	/* properties */
	RNA_def_float(ot->srna, "threshold", 0.0002f, 0.0f, FLT_MAX,
	              "Merge Distance", "Threshold distance withing which particles are removed", 0.00001f, 0.1f);
}


static int weight_set_exec(bContext *C, wmOperator *op)
{
	Scene *scene= CTX_data_scene(C);
	ParticleEditSettings *pset= PE_settings(scene);
	Object *ob= CTX_data_active_object(C);
	PTCacheEdit *edit= PE_get_current(scene, ob);
	ParticleSystem *psys = edit->psys;
	POINT_P;
	KEY_K;
	HairKey *hkey;
	float weight;
	ParticleBrushData *brush= &pset->brush[pset->brushtype];
	float factor= RNA_float_get(op->ptr, "factor");

	weight= brush->strength;
	edit= psys->edit;

	LOOP_SELECTED_POINTS {
		ParticleData *pa= psys->particles + p;

		LOOP_SELECTED_KEYS {
			hkey= pa->hair + k;
			hkey->weight= interpf(weight, hkey->weight, factor);
		}
	}

	DAG_id_tag_update(&ob->id, OB_RECALC_DATA);
	WM_event_add_notifier(C, NC_OBJECT|ND_PARTICLE|NA_EDITED, ob);

	return OPERATOR_FINISHED;
}

void PARTICLE_OT_weight_set(wmOperatorType *ot)
{
	/* identifiers */
	ot->name = "Weight Set";
	ot->idname = "PARTICLE_OT_weight_set";
	ot->description = "Set the weight of selected keys";

	/* api callbacks */
	ot->exec = weight_set_exec;
	ot->poll = PE_hair_poll;

	/* flags */
	ot->flag = OPTYPE_REGISTER|OPTYPE_UNDO;

	RNA_def_float(ot->srna, "factor", 1, 0, 1, "Factor",
	              "Interpolation factor between current brush weight, and keys' weights", 0, 1);
}

/************************ cursor drawing *******************************/

static void brush_drawcursor(bContext *C, int x, int y, void *UNUSED(customdata))
{
	ParticleEditSettings *pset= PE_settings(CTX_data_scene(C));
	ParticleBrushData *brush;

	if (pset->brushtype < 0)
		return;

	brush= &pset->brush[pset->brushtype];

	if (brush) {
		gpuCurrentColor4x(CPACK_WHITE, 0.500f);
		glEnable(GL_LINE_SMOOTH);
		glEnable(GL_BLEND);
		gpuSingleCircle((float)x, (float)y, brush->size, 40);
		glDisable(GL_BLEND);
		glDisable(GL_LINE_SMOOTH);
	}
}

static void toggle_particle_cursor(bContext *C, int enable)
{
	ParticleEditSettings *pset= PE_settings(CTX_data_scene(C));

	if (pset->paintcursor && !enable) {
		WM_paint_cursor_end(CTX_wm_manager(C), pset->paintcursor);
		pset->paintcursor = NULL;
	}
	else if (enable)
		pset->paintcursor= WM_paint_cursor_activate(CTX_wm_manager(C), PE_poll_view3d, brush_drawcursor, NULL);
}

/*************************** delete operator **************************/

enum { DEL_PARTICLE, DEL_KEY };

static EnumPropertyItem delete_type_items[] = {
	{DEL_PARTICLE, "PARTICLE", 0, "Particle", ""},
	{DEL_KEY, "KEY", 0, "Key", ""},
	{0, NULL, 0, NULL, NULL}};

static void set_delete_particle(PEData *data, int pa_index)
{
	PTCacheEdit *edit= data->edit;

	edit->points[pa_index].flag |= PEP_TAG;
}

static void set_delete_particle_key(PEData *data, int pa_index, int key_index)
{
	PTCacheEdit *edit= data->edit;

	edit->points[pa_index].keys[key_index].flag |= PEK_TAG;
}

static int delete_exec(bContext *C, wmOperator *op)
{
	PEData data;
	int type= RNA_enum_get(op->ptr, "type");

	PE_set_data(C, &data);

	if (type == DEL_KEY) {
		foreach_selected_key(&data, set_delete_particle_key);
		remove_tagged_keys(data.ob, data.edit->psys);
		recalc_lengths(data.edit);
	}
	else if (type == DEL_PARTICLE) {
		foreach_selected_point(&data, set_delete_particle);
		remove_tagged_particles(data.ob, data.edit->psys, pe_x_mirror(data.ob));
		recalc_lengths(data.edit);
	}

	DAG_id_tag_update(&data.ob->id, OB_RECALC_DATA);
	WM_event_add_notifier(C, NC_OBJECT|ND_PARTICLE|NA_EDITED, data.ob);

	return OPERATOR_FINISHED;
}

void PARTICLE_OT_delete(wmOperatorType *ot)
{
	/* identifiers */
	ot->name = "Delete";
	ot->idname = "PARTICLE_OT_delete";
	ot->description = "Delete selected particles or keys";
	
	/* api callbacks */
	ot->exec = delete_exec;
	ot->invoke = WM_menu_invoke;
	ot->poll = PE_hair_poll;

	/* flags */
	ot->flag = OPTYPE_REGISTER|OPTYPE_UNDO;

	/* properties */
	ot->prop = RNA_def_enum(ot->srna, "type", delete_type_items, DEL_PARTICLE, "Type", "Delete a full particle or only keys");
}

/*************************** mirror operator **************************/

static void PE_mirror_x(Scene *scene, Object *ob, int tagged)
{
	Mesh *me= (Mesh *)(ob->data);
	ParticleSystemModifierData *psmd;
	PTCacheEdit *edit= PE_get_current(scene, ob);
	ParticleSystem *psys = edit->psys;
	ParticleData *pa, *newpa, *new_pars;
	PTCacheEditPoint *newpoint, *new_points;
	POINT_P; KEY_K;
	HairKey *hkey;
	int *mirrorfaces = NULL;
	int rotation, totpart, newtotpart;

	if (psys->flag & PSYS_GLOBAL_HAIR)
		return;

	psmd= psys_get_modifier(ob, psys);
	if (!psmd->dm)
		return;

	/* NOTE: this is not nice to use tessfaces but hard to avoid since pa->num uses tessfaces */
	BKE_mesh_tessface_ensure(me);

	mirrorfaces= mesh_get_x_mirror_faces(ob, NULL);

	if (!edit->mirror_cache)
		PE_update_mirror_cache(ob, psys);

	totpart= psys->totpart;
	newtotpart= psys->totpart;
	LOOP_VISIBLE_POINTS {
		pa = psys->particles + p;
		if (!tagged) {
			if (point_is_selected(point)) {
				if (edit->mirror_cache[p] != -1) {
					/* already has a mirror, don't need to duplicate */
					PE_mirror_particle(ob, psmd->dm, psys, pa, NULL);
					continue;
				}
				else
					point->flag |= PEP_TAG;
			}
		}

		if ((point->flag & PEP_TAG) && mirrorfaces[pa->num*2] != -1)
			newtotpart++;
	}

	if (newtotpart != psys->totpart) {
		/* allocate new arrays and copy existing */
		new_pars= MEM_callocN(newtotpart*sizeof(ParticleData), "ParticleData new");
		new_points= MEM_callocN(newtotpart*sizeof(PTCacheEditPoint), "PTCacheEditPoint new");

		if (psys->particles) {
			memcpy(new_pars, psys->particles, totpart*sizeof(ParticleData));
			MEM_freeN(psys->particles);
		}
		psys->particles= new_pars;

		if (edit->points) {
			memcpy(new_points, edit->points, totpart*sizeof(PTCacheEditPoint));
			MEM_freeN(edit->points);
		}
		edit->points= new_points;

		if (edit->mirror_cache) {
			MEM_freeN(edit->mirror_cache);
			edit->mirror_cache= NULL;
		}

		edit->totpoint= psys->totpart= newtotpart;
			
		/* create new elements */
		newpa= psys->particles + totpart;
		newpoint= edit->points + totpart;

		for (p=0, point=edit->points; p<totpart; p++, point++) {
			pa = psys->particles + p;

			if (point->flag & PEP_HIDE)
				continue;
			if (!(point->flag & PEP_TAG) || mirrorfaces[pa->num*2] == -1)
				continue;

			/* duplicate */
			*newpa= *pa;
			*newpoint= *point;
			if (pa->hair) newpa->hair= MEM_dupallocN(pa->hair);
			if (point->keys) newpoint->keys= MEM_dupallocN(point->keys);

			/* rotate weights according to vertex index rotation */
			rotation= mirrorfaces[pa->num*2+1];
			newpa->fuv[0] = pa->fuv[2];
			newpa->fuv[1] = pa->fuv[1];
			newpa->fuv[2] = pa->fuv[0];
			newpa->fuv[3] = pa->fuv[3];
			while (rotation-- > 0)
				if (me->mface[pa->num].v4) {
					SHIFT4(float, newpa->fuv[0], newpa->fuv[1], newpa->fuv[2], newpa->fuv[3]);
				}
				else {
					SHIFT3(float, newpa->fuv[0], newpa->fuv[1], newpa->fuv[2]);
				}

			/* assign face inddex */
			newpa->num= mirrorfaces[pa->num*2];
			newpa->num_dmcache= psys_particle_dm_face_lookup(ob, psmd->dm, newpa->num, newpa->fuv, NULL);

			/* update edit key pointers */
			key= newpoint->keys;
			for (k=0, hkey=newpa->hair; k<newpa->totkey; k++, hkey++, key++) {
				key->co= hkey->co;
				key->time= &hkey->time;
			}

			/* map key positions as mirror over x axis */
			PE_mirror_particle(ob, psmd->dm, psys, pa, newpa);

			newpa++;
			newpoint++;
		}
	}

	LOOP_POINTS {
		point->flag &= ~PEP_TAG;
	}

	MEM_freeN(mirrorfaces);
}

static int mirror_exec(bContext *C, wmOperator *UNUSED(op))
{
	Scene *scene= CTX_data_scene(C);
	Object *ob= CTX_data_active_object(C);
	PTCacheEdit *edit= PE_get_current(scene, ob);
	
	PE_mirror_x(scene, ob, 0);

	update_world_cos(ob, edit);
	WM_event_add_notifier(C, NC_OBJECT|ND_PARTICLE|NA_EDITED, ob);
	DAG_id_tag_update(&ob->id, OB_RECALC_DATA);

	return OPERATOR_FINISHED;
}

void PARTICLE_OT_mirror(wmOperatorType *ot)
{
	/* identifiers */
	ot->name = "Mirror";
	ot->idname = "PARTICLE_OT_mirror";
	ot->description = "Duplicate and mirror the selected particles along the local X axis";
	
	/* api callbacks */
	ot->exec = mirror_exec;
	ot->poll = PE_hair_poll;

	/* flags */
	ot->flag = OPTYPE_REGISTER|OPTYPE_UNDO;
}

/************************* brush edit callbacks ********************/

static void brush_comb(PEData *data, float UNUSED(mat[][4]), float imat[][4], int point_index, int key_index, PTCacheEditKey *key)
{
	ParticleEditSettings *pset= PE_settings(data->scene);
	float cvec[3], fac;

	if (pset->flag & PE_LOCK_FIRST && key_index == 0) return;

	fac= (float)pow((double)(1.0f - data->dist / data->rad), (double)data->combfac);

	copy_v3_v3(cvec, data->dvec);
	mul_mat3_m4_v3(imat, cvec);
	mul_v3_fl(cvec, fac);
	add_v3_v3(key->co, cvec);

	(data->edit->points + point_index)->flag |= PEP_EDIT_RECALC;
}

static void brush_cut(PEData *data, int pa_index)
{
	PTCacheEdit *edit = data->edit;
	ARegion *ar= data->vc.ar;
	Object *ob= data->ob;
	ParticleEditSettings *pset= PE_settings(data->scene);
	ParticleCacheKey *key= edit->pathcache[pa_index];
	float rad2, cut_time= 1.0;
	float x0, x1, v0, v1, o0, o1, xo0, xo1, d, dv;
	int k, cut, keys= (int)pow(2.0, (double)pset->draw_step);
	int screen_co[2];

	/* blunt scissors */
	if (BLI_frand() > data->cutfac) return;

	/* don't cut hidden */
	if (edit->points[pa_index].flag & PEP_HIDE)
		return;

	if (ED_view3d_project_int_global(ar, key->co, screen_co, V3D_PROJ_TEST_NOP) != V3D_PROJ_RET_OK)
		return;

	rad2= data->rad * data->rad;

	cut=0;

	x0 = (float)screen_co[0];
	x1 = (float)screen_co[1];

	o0= (float)data->mval[0];
	o1= (float)data->mval[1];
	
	xo0= x0 - o0;
	xo1= x1 - o1;

	/* check if root is inside circle */
	if (xo0*xo0 + xo1*xo1 < rad2 && key_test_depth(data, key->co, screen_co)) {
		cut_time= -1.0f;
		cut= 1;
	}
	else {
		/* calculate path time closest to root that was inside the circle */
		for (k=1, key++; k<=keys; k++, key++) {

			if ((ED_view3d_project_int_global(ar, key->co, screen_co, V3D_PROJ_TEST_NOP) != V3D_PROJ_RET_OK) ||
			    key_test_depth(data, key->co, screen_co) == 0)
			{
				x0 = (float)screen_co[0];
				x1 = (float)screen_co[1];

				xo0= x0 - o0;
				xo1= x1 - o1;
				continue;
			}

			v0 = (float)screen_co[0] - x0;
			v1 = (float)screen_co[1] - x1;

			dv= v0*v0 + v1*v1;

			d= (v0*xo1 - v1*xo0);
			
			d= dv * rad2 - d*d;

			if (d > 0.0f) {
				d= sqrt(d);

				cut_time= -(v0*xo0 + v1*xo1 + d);

				if (cut_time > 0.0f) {
					cut_time /= dv;

					if (cut_time < 1.0f) {
						cut_time += (float)(k-1);
						cut_time /= (float)keys;
						cut= 1;
						break;
					}
				}
			}

			x0 = (float)screen_co[0];
			x1 = (float)screen_co[1];

			xo0= x0 - o0;
			xo1= x1 - o1;
		}
	}

	if (cut) {
		if (cut_time < 0.0f) {
			edit->points[pa_index].flag |= PEP_TAG;
		}
		else {
			rekey_particle_to_time(data->scene, ob, pa_index, cut_time);
			edit->points[pa_index].flag |= PEP_EDIT_RECALC;
		}
	}
}

static void brush_length(PEData *data, int point_index)
{
	PTCacheEdit *edit= data->edit;
	PTCacheEditPoint *point = edit->points + point_index;
	KEY_K;
	float dvec[3], pvec[3] = {0.0f, 0.0f, 0.0f};

	LOOP_KEYS {
		if (k==0) {
			copy_v3_v3(pvec, key->co);
		}
		else {
			sub_v3_v3v3(dvec, key->co, pvec);
			copy_v3_v3(pvec, key->co);
			mul_v3_fl(dvec, data->growfac);
			add_v3_v3v3(key->co, (key-1)->co, dvec);
		}
	}

	point->flag |= PEP_EDIT_RECALC;
}

static void brush_puff(PEData *data, int point_index)
{
	PTCacheEdit *edit = data->edit;
	ParticleSystem *psys = edit->psys;
	PTCacheEditPoint *point = edit->points + point_index;
	KEY_K;
	float mat[4][4], imat[4][4];

	float lastco[3], rootco[3] = {0.0f, 0.0f, 0.0f}, co[3], nor[3], kco[3], dco[3], ofs[3] = {0.0f, 0.0f, 0.0f}, fac=0.0f, length=0.0f;
	int puff_volume = 0;
	int change= 0;

	{
		ParticleEditSettings *pset= PE_settings(data->scene);
		ParticleBrushData *brush= &pset->brush[pset->brushtype];
		puff_volume = brush->flag & PE_BRUSH_DATA_PUFF_VOLUME;
	}

	if (psys && !(psys->flag & PSYS_GLOBAL_HAIR)) {
		psys_mat_hair_to_global(data->ob, data->dm, psys->part->from, psys->particles + point_index, mat);
		invert_m4_m4(imat, mat);
	}
	else {
		unit_m4(mat);
		unit_m4(imat);
	}

	LOOP_KEYS {
		if (k==0) {
			/* find root coordinate and normal on emitter */
			copy_v3_v3(co, key->co);
			mul_m4_v3(mat, co);
			mul_v3_m4v3(kco, data->ob->imat, co); /* use 'kco' as the object space version of worldspace 'co', ob->imat is set before calling */

			point_index= BLI_kdtree_find_nearest(edit->emitter_field, kco, NULL, NULL);
			if (point_index == -1) return;

			copy_v3_v3(rootco, co);
			copy_v3_v3(nor, &edit->emitter_cosnos[point_index*6+3]);
			mul_mat3_m4_v3(data->ob->obmat, nor); /* normal into worldspace */

			normalize_v3(nor);
			length= 0.0f;

			fac= (float)pow((double)(1.0f - data->dist / data->rad), (double)data->pufffac);
			fac *= 0.025f;
			if (data->invert)
				fac= -fac;
		}
		else {
			/* compute position as if hair was standing up straight.
			 * */
			copy_v3_v3(lastco, co);
			copy_v3_v3(co, key->co);
			mul_m4_v3(mat, co);
			length += len_v3v3(lastco, co);
			if ((data->select==0 || (key->flag & PEK_SELECT)) && !(key->flag & PEK_HIDE)) {
				madd_v3_v3v3fl(kco, rootco, nor, length);

				/* blend between the current and straight position */
				sub_v3_v3v3(dco, kco, co);
				madd_v3_v3fl(co, dco, fac);

				/* re-use dco to compare before and after translation and add to the offset  */
				copy_v3_v3(dco, key->co);

				mul_v3_m4v3(key->co, imat, co);

				if (puff_volume) {
					/* accumulate the total distance moved to apply to unselected
					 * keys that come after */
					ofs[0] += key->co[0] - dco[0];
					ofs[1] += key->co[1] - dco[1];
					ofs[2] += key->co[2] - dco[2];
				}
				change = 1;
			}
			else {

				if (puff_volume) {
#if 0
					/* this is simple but looks bad, adds annoying kinks */
					add_v3_v3(key->co, ofs);
#else
					/* translate (not rotate) the rest of the hair if its not selected  */
					if (ofs[0] || ofs[1] || ofs[2]) {
#if 0					/* kindof works but looks worse then whats below */

						/* Move the unselected point on a vector based on the
						 * hair direction and the offset */
						float c1[3], c2[3];
						sub_v3_v3v3(dco, lastco, co);
						mul_mat3_m4_v3(imat, dco); /* into particle space */

						/* move the point along a vector perpendicular to the
						 * hairs direction, reduces odd kinks, */
						cross_v3_v3v3(c1, ofs, dco);
						cross_v3_v3v3(c2, c1, dco);
						normalize_v3(c2);
						mul_v3_fl(c2, len_v3(ofs));
						add_v3_v3(key->co, c2);
#else
						/* Move the unselected point on a vector based on the
						 * the normal of the closest geometry */
						float oco[3], onor[3];
						copy_v3_v3(oco, key->co);
						mul_m4_v3(mat, oco);
						mul_v3_m4v3(kco, data->ob->imat, oco); /* use 'kco' as the object space version of worldspace 'co', ob->imat is set before calling */

						point_index= BLI_kdtree_find_nearest(edit->emitter_field, kco, NULL, NULL);
						if (point_index != -1) {
							copy_v3_v3(onor, &edit->emitter_cosnos[point_index*6+3]);
							mul_mat3_m4_v3(data->ob->obmat, onor); /* normal into worldspace */
							mul_mat3_m4_v3(imat, onor); /* worldspace into particle space */
							normalize_v3(onor);


							mul_v3_fl(onor, len_v3(ofs));
							add_v3_v3(key->co, onor);
						}
#endif
					}
#endif
				}
			}
		}
	}

	if (change)
		point->flag |= PEP_EDIT_RECALC;
}


static void BKE_brush_weight_get(PEData *data, float UNUSED(mat[][4]), float UNUSED(imat[][4]), int point_index, int key_index, PTCacheEditKey *UNUSED(key))
{
	/* roots have full weight allways */
	if (key_index) {
		PTCacheEdit *edit = data->edit;
		ParticleSystem *psys = edit->psys;

		ParticleData *pa= psys->particles + point_index;
		pa->hair[key_index].weight = data->weightfac;

		(data->edit->points + point_index)->flag |= PEP_EDIT_RECALC;
	}
}

static void brush_smooth_get(PEData *data, float mat[][4], float UNUSED(imat[][4]), int UNUSED(point_index), int key_index, PTCacheEditKey *key)
{	
	if (key_index) {
		float dvec[3];

		sub_v3_v3v3(dvec, key->co, (key-1)->co);
		mul_mat3_m4_v3(mat, dvec);
		add_v3_v3(data->vec, dvec);
		data->tot++;
	}
}

static void brush_smooth_do(PEData *data, float UNUSED(mat[][4]), float imat[][4], int point_index, int key_index, PTCacheEditKey *key)
{
	float vec[3], dvec[3];
	
	if (key_index) {
		copy_v3_v3(vec, data->vec);
		mul_mat3_m4_v3(imat, vec);

		sub_v3_v3v3(dvec, key->co, (key-1)->co);

		sub_v3_v3v3(dvec, vec, dvec);
		mul_v3_fl(dvec, data->smoothfac);
		
		add_v3_v3(key->co, dvec);
	}

	(data->edit->points + point_index)->flag |= PEP_EDIT_RECALC;
}

/* convert from triangle barycentric weights to quad mean value weights */
static void intersect_dm_quad_weights(const float v1[3], const float v2[3], const float v3[3], const float v4[3], float w[4])
{
	float co[3], vert[4][3];

	copy_v3_v3(vert[0], v1);
	copy_v3_v3(vert[1], v2);
	copy_v3_v3(vert[2], v3);
	copy_v3_v3(vert[3], v4);

	co[0] = v1[0]*w[0] + v2[0]*w[1] + v3[0]*w[2] + v4[0]*w[3];
	co[1] = v1[1]*w[0] + v2[1]*w[1] + v3[1]*w[2] + v4[1]*w[3];
	co[2] = v1[2]*w[0] + v2[2]*w[1] + v3[2]*w[2] + v4[2]*w[3];

	interp_weights_poly_v3(w, vert, 4, co);
}

/* check intersection with a derivedmesh */
static int particle_intersect_dm(Scene *scene, Object *ob, DerivedMesh *dm,
                                 float *vert_cos,
                                 const float co1[3], const float co2[3],
                                 float *min_d, int *min_face, float *min_w,
                                 float *face_minmax, float *pa_minmax,
                                 float radius, float *ipoint)
{
	MFace *mface= NULL;
	MVert *mvert= NULL;
	int i, totface, intersect=0;
	float cur_d, cur_uv[2], v1[3], v2[3], v3[3], v4[3], min[3], max[3], p_min[3], p_max[3];
	float cur_ipoint[3];
	
	if (dm == NULL) {
		psys_disable_all(ob);

		dm=mesh_get_derived_final(scene, ob, 0);
		if (dm == NULL)
			dm=mesh_get_derived_deform(scene, ob, 0);

		psys_enable_all(ob);

		if (dm == NULL)
			return 0;
	}

	/* BMESH_ONLY, deform dm may not have tessface */
	DM_ensure_tessface(dm);
	

	if (pa_minmax==0) {
		INIT_MINMAX(p_min, p_max);
		minmax_v3v3_v3(p_min, p_max, co1);
		minmax_v3v3_v3(p_min, p_max, co2);
	}
	else {
		copy_v3_v3(p_min, pa_minmax);
		copy_v3_v3(p_max, pa_minmax+3);
	}

	totface=dm->getNumTessFaces(dm);
	mface=dm->getTessFaceDataArray(dm, CD_MFACE);
	mvert=dm->getVertDataArray(dm, CD_MVERT);
	
	/* lets intersect the faces */
	for (i=0; i<totface; i++, mface++) {
		if (vert_cos) {
			copy_v3_v3(v1, vert_cos+3*mface->v1);
			copy_v3_v3(v2, vert_cos+3*mface->v2);
			copy_v3_v3(v3, vert_cos+3*mface->v3);
			if (mface->v4)
				copy_v3_v3(v4, vert_cos+3*mface->v4);
		}
		else {
			copy_v3_v3(v1, mvert[mface->v1].co);
			copy_v3_v3(v2, mvert[mface->v2].co);
			copy_v3_v3(v3, mvert[mface->v3].co);
			if (mface->v4)
				copy_v3_v3(v4, mvert[mface->v4].co);
		}

		if (face_minmax==0) {
			INIT_MINMAX(min, max);
			DO_MINMAX(v1, min, max);
			DO_MINMAX(v2, min, max);
			DO_MINMAX(v3, min, max);
			if (mface->v4)
				DO_MINMAX(v4, min, max);
			if (isect_aabb_aabb_v3(min, max, p_min, p_max)==0)
				continue;
		}
		else {
			copy_v3_v3(min, face_minmax+6*i);
			copy_v3_v3(max, face_minmax+6*i+3);
			if (isect_aabb_aabb_v3(min, max, p_min, p_max)==0)
				continue;
		}

		if (radius>0.0f) {
			if (isect_sweeping_sphere_tri_v3(co1, co2, radius, v2, v3, v1, &cur_d, cur_ipoint)) {
				if (cur_d<*min_d) {
					*min_d=cur_d;
					copy_v3_v3(ipoint, cur_ipoint);
					*min_face=i;
					intersect=1;
				}
			}
			if (mface->v4) {
				if (isect_sweeping_sphere_tri_v3(co1, co2, radius, v4, v1, v3, &cur_d, cur_ipoint)) {
					if (cur_d<*min_d) {
						*min_d=cur_d;
						copy_v3_v3(ipoint, cur_ipoint);
						*min_face=i;
						intersect=1;
					}
				}
			}
		}
		else {
			if (isect_line_tri_v3(co1, co2, v1, v2, v3, &cur_d, cur_uv)) {
				if (cur_d<*min_d) {
					*min_d=cur_d;
					min_w[0] = 1.0f - cur_uv[0] - cur_uv[1];
					min_w[1] = cur_uv[0];
					min_w[2] = cur_uv[1];
					min_w[3] = 0.0f;
					if (mface->v4)
						intersect_dm_quad_weights(v1, v2, v3, v4, min_w);
					*min_face=i;
					intersect=1;
				}
			}
			if (mface->v4) {
				if (isect_line_tri_v3(co1, co2, v1, v3, v4, &cur_d, cur_uv)) {
					if (cur_d<*min_d) {
						*min_d=cur_d;
						min_w[0] = 1.0f - cur_uv[0] - cur_uv[1];
						min_w[1] = 0.0f;
						min_w[2] = cur_uv[0];
						min_w[3] = cur_uv[1];
						intersect_dm_quad_weights(v1, v2, v3, v4, min_w);
						*min_face=i;
						intersect=1;
					}
				}
			}
		}
	}
	return intersect;
}

static int brush_add(PEData *data, short number)
{
	Scene *scene= data->scene;
	Object *ob= data->ob;
	PTCacheEdit *edit = data->edit;
	ParticleSystem *psys= edit->psys;
	ParticleData *add_pars= MEM_callocN(number*sizeof(ParticleData), "ParticleData add");
	ParticleSystemModifierData *psmd= psys_get_modifier(ob, psys);
	ParticleSimulationData sim= {0};
	ParticleEditSettings *pset= PE_settings(scene);
	int i, k, n= 0, totpart= psys->totpart;
	float mco[2];
	short dmx= 0, dmy= 0;
	float co1[3], co2[3], min_d, imat[4][4];
	float framestep, timestep;
	short size= pset->brush[PE_BRUSH_ADD].size;
	short size2= size*size;
	DerivedMesh *dm=0;
	invert_m4_m4(imat, ob->obmat);

	if (psys->flag & PSYS_GLOBAL_HAIR)
		return 0;

	BLI_srandom(psys->seed+data->mval[0]+data->mval[1]);

	sim.scene= scene;
	sim.ob= ob;
	sim.psys= psys;
	sim.psmd= psmd;

	timestep= psys_get_timestep(&sim);

	/* painting onto the deformed mesh, could be an option? */
	if (psmd->dm->deformedOnly)
		dm= psmd->dm;
	else
		dm= mesh_get_derived_deform(scene, ob, CD_MASK_BAREMESH);

	for (i=0; i<number; i++) {
		if (number>1) {
			dmx=dmy=size;
			while (dmx*dmx+dmy*dmy>size2) {
				dmx=(short)((2.0f*BLI_frand()-1.0f)*size);
				dmy=(short)((2.0f*BLI_frand()-1.0f)*size);
			}
		}

		mco[0] = data->mval[0] + dmx;
		mco[1] = data->mval[1] + dmy;
		ED_view3d_win_to_segment_clip(data->vc.ar, data->vc.v3d, mco, co1, co2);

		mul_m4_v3(imat, co1);
		mul_m4_v3(imat, co2);
		min_d=2.0;
		
		/* warning, returns the derived mesh face */
		if (particle_intersect_dm(scene, ob, dm, 0, co1, co2, &min_d, &add_pars[n].num, add_pars[n].fuv, 0, 0, 0, 0)) {
			add_pars[n].num_dmcache= psys_particle_dm_face_lookup(ob, psmd->dm, add_pars[n].num, add_pars[n].fuv, NULL);
			n++;
		}
	}
	if (n) {
		int newtotpart=totpart+n;
		float hairmat[4][4], cur_co[3];
		KDTree *tree=0;
		ParticleData *pa, *new_pars= MEM_callocN(newtotpart*sizeof(ParticleData), "ParticleData new");
		PTCacheEditPoint *point, *new_points= MEM_callocN(newtotpart*sizeof(PTCacheEditPoint), "PTCacheEditPoint array new");
		PTCacheEditKey *key;
		HairKey *hkey;

		/* save existing elements */
		memcpy(new_pars, psys->particles, totpart * sizeof(ParticleData));
		memcpy(new_points, edit->points, totpart * sizeof(PTCacheEditPoint));

		/* change old arrays to new ones */
		if (psys->particles) MEM_freeN(psys->particles);
		psys->particles= new_pars;

		if (edit->points) MEM_freeN(edit->points);
		edit->points= new_points;

		if (edit->mirror_cache) {
			MEM_freeN(edit->mirror_cache);
			edit->mirror_cache= NULL;
		}

		/* create tree for interpolation */
		if (pset->flag & PE_INTERPOLATE_ADDED && psys->totpart) {
			tree=BLI_kdtree_new(psys->totpart);
			
			for (i=0, pa=psys->particles; i<totpart; i++, pa++) {
				psys_particle_on_dm(psmd->dm, psys->part->from, pa->num, pa->num_dmcache, pa->fuv, pa->foffset, cur_co, 0, 0, 0, 0, 0);
				BLI_kdtree_insert(tree, i, cur_co, NULL);
			}

			BLI_kdtree_balance(tree);
		}

		edit->totpoint= psys->totpart= newtotpart;

		/* create new elements */
		pa= psys->particles + totpart;
		point= edit->points + totpart;

		for (i=totpart; i<newtotpart; i++, pa++, point++) {
			memcpy(pa, add_pars + i - totpart, sizeof(ParticleData));
			pa->hair= MEM_callocN(pset->totaddkey * sizeof(HairKey), "BakeKey key add");
			key= point->keys= MEM_callocN(pset->totaddkey * sizeof(PTCacheEditKey), "PTCacheEditKey add");
			point->totkey= pa->totkey= pset->totaddkey;

			for (k=0, hkey=pa->hair; k<pa->totkey; k++, hkey++, key++) {
				key->co= hkey->co;
				key->time= &hkey->time;

				if (!(psys->flag & PSYS_GLOBAL_HAIR))
					key->flag |= PEK_USE_WCO;
			}
			
			pa->size= 1.0f;
			initialize_particle(&sim, pa, i);
			reset_particle(&sim, pa, 0.0, 1.0);
			point->flag |= PEP_EDIT_RECALC;
			if (pe_x_mirror(ob))
				point->flag |= PEP_TAG; /* signal for duplicate */
			
			framestep= pa->lifetime/(float)(pset->totaddkey-1);

			if (tree) {
				ParticleData *ppa;
				HairKey *thkey;
				ParticleKey key3[3];
				KDTreeNearest ptn[3];
				int w, maxw;
				float maxd, totw=0.0, weight[3];

				psys_particle_on_dm(psmd->dm, psys->part->from, pa->num, pa->num_dmcache, pa->fuv, pa->foffset, co1, 0, 0, 0, 0, 0);
				maxw= BLI_kdtree_find_n_nearest(tree, 3, co1, NULL, ptn);

				maxd= ptn[maxw-1].dist;
				
				for (w=0; w<maxw; w++) {
					weight[w] = (float)pow(2.0, (double)(-6.0f * ptn[w].dist / maxd));
					totw += weight[w];
				}
				for (;w<3; w++) {
					weight[w] = 0.0f;
				}

				for (w=0; w<maxw; w++)
					weight[w] /= totw;

				ppa= psys->particles+ptn[0].index;

				for (k=0; k<pset->totaddkey; k++) {
					thkey= (HairKey *)pa->hair + k;
					thkey->time= pa->time + k * framestep;

					key3[0].time= thkey->time/ 100.0f;
					psys_get_particle_on_path(&sim, ptn[0].index, key3, 0);
					mul_v3_fl(key3[0].co, weight[0]);
					
					/* TODO: interpolatint the weight would be nicer */
					thkey->weight= (ppa->hair+MIN2(k, ppa->totkey-1))->weight;
					
					if (maxw>1) {
						key3[1].time= key3[0].time;
						psys_get_particle_on_path(&sim, ptn[1].index, &key3[1], 0);
						mul_v3_fl(key3[1].co, weight[1]);
						add_v3_v3(key3[0].co, key3[1].co);

						if (maxw>2) {
							key3[2].time= key3[0].time;
							psys_get_particle_on_path(&sim, ptn[2].index, &key3[2], 0);
							mul_v3_fl(key3[2].co, weight[2]);
							add_v3_v3(key3[0].co, key3[2].co);
						}
					}

					if (k==0)
						sub_v3_v3v3(co1, pa->state.co, key3[0].co);

					add_v3_v3v3(thkey->co, key3[0].co, co1);

					thkey->time= key3[0].time;
				}
			}
			else {
				for (k=0, hkey=pa->hair; k<pset->totaddkey; k++, hkey++) {
					madd_v3_v3v3fl(hkey->co, pa->state.co, pa->state.vel, k * framestep * timestep);
					hkey->time += k * framestep;
					hkey->weight = 1.f - (float)k/(float)(pset->totaddkey-1);
				}
			}
			for (k=0, hkey=pa->hair; k<pset->totaddkey; k++, hkey++) {
				psys_mat_hair_to_global(ob, psmd->dm, psys->part->from, pa, hairmat);
				invert_m4_m4(imat, hairmat);
				mul_m4_v3(imat, hkey->co);
			}
		}

		if (tree)
			BLI_kdtree_free(tree);
	}
	if (add_pars)
		MEM_freeN(add_pars);
	
	if (!psmd->dm->deformedOnly)
		dm->release(dm);
	
	return n;
}

/************************* brush edit operator ********************/

typedef struct BrushEdit {
	Scene *scene;
	Object *ob;
	PTCacheEdit *edit;

	int first;
	int lastmouse[2];

	/* optional cached view settings to avoid setting on every mousemove */
	PEData data;
} BrushEdit;

static int brush_edit_init(bContext *C, wmOperator *op)
{
	Scene *scene= CTX_data_scene(C);
	Object *ob= CTX_data_active_object(C);
	ParticleEditSettings *pset= PE_settings(scene);
	PTCacheEdit *edit= PE_get_current(scene, ob);
	ARegion *ar= CTX_wm_region(C);
	BrushEdit *bedit;

	if (pset->brushtype < 0)
		return 0;

	initgrabz(ar->regiondata, ob->obmat[3][0], ob->obmat[3][1], ob->obmat[3][2]);

	bedit= MEM_callocN(sizeof(BrushEdit), "BrushEdit");
	bedit->first= 1;
	op->customdata= bedit;

	bedit->scene= scene;
	bedit->ob= ob;
	bedit->edit= edit;

	/* cache view depths and settings for re-use */
	PE_set_view3d_data(C, &bedit->data);

	return 1;
}

static void brush_edit_apply(bContext *C, wmOperator *op, PointerRNA *itemptr)
{
	BrushEdit *bedit= op->customdata;
	Scene *scene= bedit->scene;
	Object *ob= bedit->ob;
	PTCacheEdit *edit= bedit->edit;
	ParticleEditSettings *pset= PE_settings(scene);
	ParticleSystemModifierData *psmd= edit->psys ? psys_get_modifier(ob, edit->psys) : NULL;
	ParticleBrushData *brush= &pset->brush[pset->brushtype];
	ARegion *ar= CTX_wm_region(C);
	float vec[3], mousef[2];
	int mval[2];
	int flip, mouse[2], removed= 0, added=0, selected= 0, tot_steps= 1, step= 1;
	float dx, dy, dmax;
	int lock_root = pset->flag & PE_LOCK_FIRST;

	if (!PE_start_edit(edit))
		return;

	RNA_float_get_array(itemptr, "mouse", mousef);
	mouse[0] = mousef[0];
	mouse[1] = mousef[1];
	flip= RNA_boolean_get(itemptr, "pen_flip");

	if (bedit->first) {
		bedit->lastmouse[0] = mouse[0];
		bedit->lastmouse[1] = mouse[1];
	}

	dx= mouse[0] - bedit->lastmouse[0];
	dy= mouse[1] - bedit->lastmouse[1];

	mval[0] = mouse[0];
	mval[1] = mouse[1];


	/* disable locking temporatily for disconnected hair */
	if (edit->psys && edit->psys->flag & PSYS_GLOBAL_HAIR)
		pset->flag &= ~PE_LOCK_FIRST;

	if (((pset->brushtype == PE_BRUSH_ADD) ?
	     (sqrt(dx * dx + dy * dy) > pset->brush[PE_BRUSH_ADD].step) : (dx != 0 || dy != 0)) || bedit->first)
	{
		PEData data= bedit->data;

		view3d_operator_needs_opengl(C);
		selected= (short)count_selected_keys(scene, edit);

		dmax = max_ff(fabsf(dx), fabsf(dy));
		tot_steps = dmax/(0.2f * brush->size) + 1;

		dx /= (float)tot_steps;
		dy /= (float)tot_steps;

		for (step = 1; step<=tot_steps; step++) {
			mval[0] = bedit->lastmouse[0] + step*dx;
			mval[1] = bedit->lastmouse[1] + step*dy;

			switch (pset->brushtype) {
				case PE_BRUSH_COMB:
				{
					const float mval_f[2] = {dx, dy};
					data.mval= mval;
					data.rad= (float)brush->size;

					data.combfac= (brush->strength - 0.5f) * 2.0f;
					if (data.combfac < 0.0f)
						data.combfac= 1.0f - 9.0f * data.combfac;
					else
						data.combfac= 1.0f - data.combfac;

					invert_m4_m4(ob->imat, ob->obmat);

					ED_view3d_win_to_delta(ar, mval_f, vec);
					data.dvec= vec;

					foreach_mouse_hit_key(&data, brush_comb, selected);
					break;
				}
				case PE_BRUSH_CUT:
				{
					if (edit->psys && edit->pathcache) {
						data.mval= mval;
						data.rad= (float)brush->size;
						data.cutfac= brush->strength;

						if (selected)
							foreach_selected_point(&data, brush_cut);
						else
							foreach_point(&data, brush_cut);

						removed= remove_tagged_particles(ob, edit->psys, pe_x_mirror(ob));
						if (pset->flag & PE_KEEP_LENGTHS)
							recalc_lengths(edit);
					}
					else
						removed= 0;

					break;
				}
				case PE_BRUSH_LENGTH:
				{
					data.mval= mval;
				
					data.rad= (float)brush->size;
					data.growfac= brush->strength / 50.0f;

					if (brush->invert ^ flip)
						data.growfac= 1.0f - data.growfac;
					else
						data.growfac= 1.0f + data.growfac;

					foreach_mouse_hit_point(&data, brush_length, selected);

					if (pset->flag & PE_KEEP_LENGTHS)
						recalc_lengths(edit);
					break;
				}
				case PE_BRUSH_PUFF:
				{
					if (edit->psys) {
						data.dm= psmd->dm;
						data.mval= mval;
						data.rad= (float)brush->size;
						data.select= selected;

						data.pufffac= (brush->strength - 0.5f) * 2.0f;
						if (data.pufffac < 0.0f)
							data.pufffac= 1.0f - 9.0f * data.pufffac;
						else
							data.pufffac= 1.0f - data.pufffac;

						data.invert= (brush->invert ^ flip);
						invert_m4_m4(ob->imat, ob->obmat);

						foreach_mouse_hit_point(&data, brush_puff, selected);
					}
					break;
				}
				case PE_BRUSH_ADD:
				{
					if (edit->psys && edit->psys->part->from==PART_FROM_FACE) {
						data.mval= mval;

						added= brush_add(&data, brush->count);

						if (pset->flag & PE_KEEP_LENGTHS)
							recalc_lengths(edit);
					}
					else
						added= 0;
					break;
				}
				case PE_BRUSH_SMOOTH:
				{
					data.mval= mval;
					data.rad= (float)brush->size;

					data.vec[0] = data.vec[1] = data.vec[2] = 0.0f;
					data.tot= 0;

					data.smoothfac= brush->strength;

					invert_m4_m4(ob->imat, ob->obmat);

					foreach_mouse_hit_key(&data, brush_smooth_get, selected);

					if (data.tot) {
						mul_v3_fl(data.vec, 1.0f / (float)data.tot);
						foreach_mouse_hit_key(&data, brush_smooth_do, selected);
					}

					break;
				}
				case PE_BRUSH_WEIGHT:
				{
					if (edit->psys) {
						data.dm= psmd->dm;
						data.mval= mval;
						data.rad= (float)brush->size;

						data.weightfac = brush->strength; /* note that this will never be zero */

						foreach_mouse_hit_key(&data, BKE_brush_weight_get, selected);
					}

					break;
				}
			}
			if ((pset->flag & PE_KEEP_LENGTHS)==0)
				recalc_lengths(edit);

			if (ELEM(pset->brushtype, PE_BRUSH_ADD, PE_BRUSH_CUT) && (added || removed)) {
				if (pset->brushtype == PE_BRUSH_ADD && pe_x_mirror(ob))
					PE_mirror_x(scene, ob, 1);

				update_world_cos(ob, edit);
				psys_free_path_cache(NULL, edit);
				DAG_id_tag_update(&ob->id, OB_RECALC_DATA);
			}
			else
				PE_update_object(scene, ob, 1);
		}

		if (edit->psys) {
			WM_event_add_notifier(C, NC_OBJECT|ND_PARTICLE|NA_EDITED, ob);
		}
		else {
			DAG_id_tag_update(&ob->id, OB_RECALC_DATA);
			WM_event_add_notifier(C, NC_OBJECT|ND_MODIFIER, ob);
		}

		bedit->lastmouse[0] = mouse[0];
		bedit->lastmouse[1] = mouse[1];
		bedit->first= 0;
	}

	pset->flag |= lock_root;
}

static void brush_edit_exit(wmOperator *op)
{
	BrushEdit *bedit= op->customdata;

	MEM_freeN(bedit);
}

static int brush_edit_exec(bContext *C, wmOperator *op)
{
	if (!brush_edit_init(C, op))
		return OPERATOR_CANCELLED;

	RNA_BEGIN (op->ptr, itemptr, "stroke")
	{
		brush_edit_apply(C, op, &itemptr);
	}
	RNA_END;

	brush_edit_exit(op);

	return OPERATOR_FINISHED;
}

static void brush_edit_apply_event(bContext *C, wmOperator *op, wmEvent *event)
{
	PointerRNA itemptr;
	float mouse[2];

	VECCOPY2D(mouse, event->mval);

	/* fill in stroke */
	RNA_collection_add(op->ptr, "stroke", &itemptr);

	RNA_float_set_array(&itemptr, "mouse", mouse);
	RNA_boolean_set(&itemptr, "pen_flip", event->shift != FALSE); // XXX hardcoded

	/* apply */
	brush_edit_apply(C, op, &itemptr);
}

static int brush_edit_invoke(bContext *C, wmOperator *op, wmEvent *event)
{
	if (!brush_edit_init(C, op))
		return OPERATOR_CANCELLED;
	
	brush_edit_apply_event(C, op, event);

	WM_event_add_modal_handler(C, op);

	return OPERATOR_RUNNING_MODAL;
}

static int brush_edit_modal(bContext *C, wmOperator *op, wmEvent *event)
{
	switch (event->type) {
		case LEFTMOUSE:
		case MIDDLEMOUSE:
		case RIGHTMOUSE: // XXX hardcoded
			brush_edit_exit(op);
			return OPERATOR_FINISHED;
		case MOUSEMOVE:
			brush_edit_apply_event(C, op, event);
			break;
	}

	return OPERATOR_RUNNING_MODAL;
}

static int brush_edit_cancel(bContext *UNUSED(C), wmOperator *op)
{
	brush_edit_exit(op);

	return OPERATOR_CANCELLED;
}

void PARTICLE_OT_brush_edit(wmOperatorType *ot)
{
	/* identifiers */
	ot->name = "Brush Edit";
	ot->idname = "PARTICLE_OT_brush_edit";
	ot->description = "Apply a stroke of brush to the particles";
	
	/* api callbacks */
	ot->exec = brush_edit_exec;
	ot->invoke = brush_edit_invoke;
	ot->modal = brush_edit_modal;
	ot->cancel = brush_edit_cancel;
	ot->poll = PE_poll_view3d;

	/* flags */
	ot->flag = OPTYPE_REGISTER|OPTYPE_UNDO|OPTYPE_BLOCKING;

	/* properties */
	RNA_def_collection_runtime(ot->srna, "stroke", &RNA_OperatorStrokeElement, "Stroke", "");
}

/*********************** undo ***************************/

static void free_PTCacheUndo(PTCacheUndo *undo)
{
	PTCacheEditPoint *point;
	int i;

	for (i=0, point=undo->points; i<undo->totpoint; i++, point++) {
		if (undo->particles && (undo->particles + i)->hair)
			MEM_freeN((undo->particles + i)->hair);
		if (point->keys)
			MEM_freeN(point->keys);
	}
	if (undo->points)
		MEM_freeN(undo->points);

	if (undo->particles)
		MEM_freeN(undo->particles);

	BKE_ptcache_free_mem(&undo->mem_cache);
}

static void make_PTCacheUndo(PTCacheEdit *edit, PTCacheUndo *undo)
{
	PTCacheEditPoint *point;
	int i;

	undo->totpoint= edit->totpoint;

	if (edit->psys) {
		ParticleData *pa;

		pa= undo->particles= MEM_dupallocN(edit->psys->particles);

		for (i=0; i<edit->totpoint; i++, pa++)
			pa->hair= MEM_dupallocN(pa->hair);

		undo->psys_flag = edit->psys->flag;
	}
	else {
		PTCacheMem *pm;

		BLI_duplicatelist(&undo->mem_cache, &edit->pid.cache->mem_cache);
		pm = undo->mem_cache.first;

		for (; pm; pm=pm->next) {
			for (i=0; i<BPHYS_TOT_DATA; i++)
				pm->data[i] = MEM_dupallocN(pm->data[i]);
		}
	}

	point= undo->points = MEM_dupallocN(edit->points);
	undo->totpoint = edit->totpoint;

	for (i=0; i<edit->totpoint; i++, point++) {
		point->keys= MEM_dupallocN(point->keys);
		/* no need to update edit key->co & key->time pointers here */
	}
}

static void get_PTCacheUndo(PTCacheEdit *edit, PTCacheUndo *undo)
{
	ParticleSystem *psys = edit->psys;
	ParticleData *pa;
	HairKey *hkey;
	POINT_P; KEY_K;

	LOOP_POINTS {
		if (psys && psys->particles[p].hair)
			MEM_freeN(psys->particles[p].hair);

		if (point->keys)
			MEM_freeN(point->keys);
	}
	if (psys && psys->particles)
		MEM_freeN(psys->particles);
	if (edit->points)
		MEM_freeN(edit->points);
	if (edit->mirror_cache) {
		MEM_freeN(edit->mirror_cache);
		edit->mirror_cache= NULL;
	}

	edit->points= MEM_dupallocN(undo->points);
	edit->totpoint = undo->totpoint;

	LOOP_POINTS {
		point->keys= MEM_dupallocN(point->keys);
	}

	if (psys) {
		psys->particles= MEM_dupallocN(undo->particles);

		psys->totpart= undo->totpoint;

		LOOP_POINTS {
			pa = psys->particles + p;
			hkey= pa->hair = MEM_dupallocN(pa->hair);

			LOOP_KEYS {
				key->co= hkey->co;
				key->time= &hkey->time;
				hkey++;
			}
		}

		psys->flag = undo->psys_flag;
	}
	else {
		PTCacheMem *pm;
		int i;

		BKE_ptcache_free_mem(&edit->pid.cache->mem_cache);

		BLI_duplicatelist(&edit->pid.cache->mem_cache, &undo->mem_cache);

		pm = edit->pid.cache->mem_cache.first;

		for (; pm; pm=pm->next) {
			for (i=0; i<BPHYS_TOT_DATA; i++)
				pm->data[i] = MEM_dupallocN(pm->data[i]);

			BKE_ptcache_mem_pointers_init(pm);

			LOOP_POINTS {
				LOOP_KEYS {
					if ((int)key->ftime == (int)pm->frame) {
						key->co = pm->cur[BPHYS_DATA_LOCATION];
						key->vel = pm->cur[BPHYS_DATA_VELOCITY];
						key->rot = pm->cur[BPHYS_DATA_ROTATION];
						key->time = &key->ftime;
					}
				}
				BKE_ptcache_mem_pointers_incr(pm);
			}
		}
	}
}

void PE_undo_push(Scene *scene, const char *str)
{
	PTCacheEdit *edit= PE_get_current(scene, OBACT);
	PTCacheUndo *undo;
	int nr;

	if (!edit) return;

	/* remove all undos after (also when curundo==NULL) */
	while (edit->undo.last != edit->curundo) {
		undo= edit->undo.last;
		BLI_remlink(&edit->undo, undo);
		free_PTCacheUndo(undo);
		MEM_freeN(undo);
	}

	/* make new */
	edit->curundo= undo= MEM_callocN(sizeof(PTCacheUndo), "particle undo file");
	BLI_strncpy(undo->name, str, sizeof(undo->name));
	BLI_addtail(&edit->undo, undo);
	
	/* and limit amount to the maximum */
	nr= 0;
	undo= edit->undo.last;
	while (undo) {
		nr++;
		if (nr==U.undosteps) break;
		undo= undo->prev;
	}
	if (undo) {
		while (edit->undo.first!=undo) {
			PTCacheUndo *first= edit->undo.first;
			BLI_remlink(&edit->undo, first);
			free_PTCacheUndo(first);
			MEM_freeN(first);
		}
	}

	/* copy  */
	make_PTCacheUndo(edit, edit->curundo);
}

void PE_undo_step(Scene *scene, int step)
{	
	PTCacheEdit *edit= PE_get_current(scene, OBACT);

	if (!edit) return;

	if (step==0) {
		get_PTCacheUndo(edit, edit->curundo);
	}
	else if (step==1) {
		
		if (edit->curundo==NULL || edit->curundo->prev==NULL) {
			/* pass */
		}
		else {
			if (G.debug & G_DEBUG) printf("undo %s\n", edit->curundo->name);
			edit->curundo= edit->curundo->prev;
			get_PTCacheUndo(edit, edit->curundo);
		}
	}
	else {
		/* curundo has to remain current situation! */
		
		if (edit->curundo==NULL || edit->curundo->next==NULL) {
			/* pass */
		}
		else {
			get_PTCacheUndo(edit, edit->curundo->next);
			edit->curundo= edit->curundo->next;
			if (G.debug & G_DEBUG) printf("redo %s\n", edit->curundo->name);
		}
	}

	DAG_id_tag_update(&OBACT->id, OB_RECALC_DATA);
}

int PE_undo_valid(Scene *scene)
{
	PTCacheEdit *edit= PE_get_current(scene, OBACT);
	
	if (edit) {
		return (edit->undo.last != edit->undo.first);
	}
	return 0;
}

static void PTCacheUndo_clear(PTCacheEdit *edit)
{
	PTCacheUndo *undo;

	if (edit==NULL) return;
	
	undo= edit->undo.first;
	while (undo) {
		free_PTCacheUndo(undo);
		undo= undo->next;
	}
	BLI_freelistN(&edit->undo);
	edit->curundo= NULL;
}

void PE_undo(Scene *scene)
{
	PE_undo_step(scene, 1);
}

void PE_redo(Scene *scene)
{
	PE_undo_step(scene, -1);
}

void PE_undo_number(Scene *scene, int nr)
{
	PTCacheEdit *edit= PE_get_current(scene, OBACT);
	PTCacheUndo *undo;
	int a=0;
	
	for (undo= edit->undo.first; undo; undo= undo->next, a++) {
		if (a==nr) break;
	}
	edit->curundo= undo;
	PE_undo_step(scene, 0);
}


/* get name of undo item, return null if no item with this index */
/* if active pointer, set it to 1 if true */
const char *PE_undo_get_name(Scene *scene, int nr, int *active)
{
	PTCacheEdit *edit= PE_get_current(scene, OBACT);
	PTCacheUndo *undo;
	
	if (active) *active= 0;
	
	if (edit) {
		undo= BLI_findlink(&edit->undo, nr);
		if (undo) {
			if (active && undo==edit->curundo)
				*active= 1;
			return undo->name;
		}
	}
	return NULL;
}

/************************ utilities ******************************/

int PE_minmax(Scene *scene, float min[3], float max[3])
{
	Object *ob= OBACT;
	PTCacheEdit *edit= PE_get_current(scene, ob);
	ParticleSystem *psys;
	ParticleSystemModifierData *psmd = NULL;
	POINT_P; KEY_K;
	float co[3], mat[4][4];
	int ok= 0;

	if (!edit) return ok;

	if ((psys = edit->psys))
		psmd= psys_get_modifier(ob, psys);
	else
		unit_m4(mat);

	LOOP_VISIBLE_POINTS {
		if (psys)
			psys_mat_hair_to_global(ob, psmd->dm, psys->part->from, psys->particles+p, mat);

		LOOP_SELECTED_KEYS {
			copy_v3_v3(co, key->co);
			mul_m4_v3(mat, co);
			DO_MINMAX(co, min, max);
			ok= 1;
		}
	}

	if (!ok) {
		BKE_object_minmax(ob, min, max, TRUE);
		ok= 1;
	}
  
	return ok;
}

/************************ particle edit toggle operator ************************/

/* initialize needed data for bake edit */
static void PE_create_particle_edit(Scene *scene, Object *ob, PointCache *cache, ParticleSystem *psys)
{
	PTCacheEdit *edit= (psys)? psys->edit : cache->edit;
	ParticleSystemModifierData *psmd= (psys)? psys_get_modifier(ob, psys): NULL;
	POINT_P; KEY_K;
	ParticleData *pa = NULL;
	HairKey *hkey;
	int totpoint;

	/* no psmd->dm happens in case particle system modifier is not enabled */
	if (!(psys && psmd && psmd->dm) && !cache)
		return;

	if (cache && cache->flag & PTCACHE_DISK_CACHE)
		return;

	if (psys == NULL && (cache && cache->mem_cache.first == NULL))
		return;

	if (!edit) {
		totpoint = psys ? psys->totpart : (int)((PTCacheMem *)cache->mem_cache.first)->totpoint;

		edit= MEM_callocN(sizeof(PTCacheEdit), "PE_create_particle_edit");
		edit->points=MEM_callocN(totpoint*sizeof(PTCacheEditPoint), "PTCacheEditPoints");
		edit->totpoint = totpoint;

		if (psys && !cache) {
			psys->edit= edit;
			edit->psys = psys;

			psys->free_edit= PE_free_ptcache_edit;

			edit->pathcache = NULL;
			edit->pathcachebufs.first = edit->pathcachebufs.last = NULL;

			pa = psys->particles;
			LOOP_POINTS {
				point->totkey = pa->totkey;
				point->keys= MEM_callocN(point->totkey*sizeof(PTCacheEditKey), "ParticleEditKeys");
				point->flag |= PEP_EDIT_RECALC;

				hkey = pa->hair;
				LOOP_KEYS {
					key->co= hkey->co;
					key->time= &hkey->time;
					key->flag= hkey->editflag;
					if (!(psys->flag & PSYS_GLOBAL_HAIR)) {
						key->flag |= PEK_USE_WCO;
						hkey->editflag |= PEK_USE_WCO;
					}

					hkey++;
				}
				pa++;
			}
			update_world_cos(ob, edit);
		}
		else {
			PTCacheMem *pm;
			int totframe=0;

			cache->edit= edit;
			cache->free_edit= PE_free_ptcache_edit;
			edit->psys = NULL;

			for (pm=cache->mem_cache.first; pm; pm=pm->next)
				totframe++;

			for (pm=cache->mem_cache.first; pm; pm=pm->next) {
				LOOP_POINTS {
					if (BKE_ptcache_mem_pointers_seek(p, pm) == 0)
						continue;

					if (!point->totkey) {
						key = point->keys = MEM_callocN(totframe*sizeof(PTCacheEditKey), "ParticleEditKeys");
						point->flag |= PEP_EDIT_RECALC;
					}
					else
						key = point->keys + point->totkey;

					key->co = pm->cur[BPHYS_DATA_LOCATION];
					key->vel = pm->cur[BPHYS_DATA_VELOCITY];
					key->rot = pm->cur[BPHYS_DATA_ROTATION];
					key->ftime = (float)pm->frame;
					key->time = &key->ftime;
					BKE_ptcache_mem_pointers_incr(pm);

					point->totkey++;
				}
			}
			psys = NULL;
		}

		UI_GetThemeColor3ubv(TH_EDGE_SELECT, edit->sel_col);
		UI_GetThemeColor3ubv(TH_WIRE, edit->nosel_col);

		recalc_lengths(edit);
		if (psys && !cache)
			recalc_emitter_field(ob, psys);
		PE_update_object(scene, ob, 1);

		PTCacheUndo_clear(edit);
		PE_undo_push(scene, "Original");
	}
}

static int particle_edit_toggle_poll(bContext *C)
{
	Scene *scene= CTX_data_scene(C);
	Object *ob= CTX_data_active_object(C);

	if (!scene || !ob || ob->id.lib)
		return 0;
	
	return (ob->particlesystem.first || modifiers_findByType(ob, eModifierType_Cloth) || modifiers_findByType(ob, eModifierType_Softbody));
}

static int particle_edit_toggle_exec(bContext *C, wmOperator *UNUSED(op))
{
	Scene *scene= CTX_data_scene(C);
	Object *ob= CTX_data_active_object(C);

	if (!(ob->mode & OB_MODE_PARTICLE_EDIT)) {
		PTCacheEdit *edit;
		ob->mode |= OB_MODE_PARTICLE_EDIT;
		edit= PE_create_current(scene, ob);
	
		/* mesh may have changed since last entering editmode.
		 * note, this may have run before if the edit data was just created, so could avoid this and speed up a little */
		if (edit && edit->psys)
			recalc_emitter_field(ob, edit->psys);
		
		toggle_particle_cursor(C, 1);
		WM_event_add_notifier(C, NC_SCENE|ND_MODE|NS_MODE_PARTICLE, NULL);
	}
	else {
		ob->mode &= ~OB_MODE_PARTICLE_EDIT;
		toggle_particle_cursor(C, 0);
		WM_event_add_notifier(C, NC_SCENE|ND_MODE|NS_MODE_OBJECT, NULL);
	}

	DAG_id_tag_update(&ob->id, OB_RECALC_DATA);

	return OPERATOR_FINISHED;
}

void PARTICLE_OT_particle_edit_toggle(wmOperatorType *ot)
{
	/* identifiers */
	ot->name = "Particle Edit Toggle";
	ot->idname = "PARTICLE_OT_particle_edit_toggle";
	ot->description = "Toggle particle edit mode";
	
	/* api callbacks */
	ot->exec = particle_edit_toggle_exec;
	ot->poll = particle_edit_toggle_poll;

	/* flags */
	ot->flag = OPTYPE_REGISTER|OPTYPE_UNDO;
}


/************************ set editable operator ************************/

static int clear_edited_exec(bContext *C, wmOperator *UNUSED(op))
{
	Object *ob= CTX_data_active_object(C);
	ParticleSystem *psys = psys_get_current(ob);
	
	if (psys->edit) {
		if (psys->edit->edited || 1) { // XXX okee("Lose changes done in particle mode?"))
			PE_free_ptcache_edit(psys->edit);

			psys->edit = NULL;
			psys->free_edit = NULL;

			psys->recalc |= PSYS_RECALC_RESET;
			psys->flag &= ~PSYS_GLOBAL_HAIR;
			psys->flag &= ~PSYS_EDITED;

			psys_reset(psys, PSYS_RESET_DEPSGRAPH);
			WM_event_add_notifier(C, NC_OBJECT|ND_PARTICLE|NA_EDITED, ob);
			DAG_id_tag_update(&ob->id, OB_RECALC_DATA);
		}
	}
	else { /* some operation might have protected hair from editing so let's clear the flag */
		psys->recalc |= PSYS_RECALC_RESET;
		psys->flag &= ~PSYS_GLOBAL_HAIR;
		psys->flag &= ~PSYS_EDITED;
		WM_event_add_notifier(C, NC_OBJECT|ND_PARTICLE|NA_EDITED, ob);
		DAG_id_tag_update(&ob->id, OB_RECALC_DATA);
	}

	return OPERATOR_FINISHED;
}

void PARTICLE_OT_edited_clear(wmOperatorType *ot)
{
	/* identifiers */
	ot->name = "Clear Edited";
	ot->idname = "PARTICLE_OT_edited_clear";
	ot->description = "Undo all edition performed on the particle system";
	
	/* api callbacks */
	ot->exec = clear_edited_exec;
	ot->poll = particle_edit_toggle_poll;

	/* flags */
	ot->flag = OPTYPE_REGISTER|OPTYPE_UNDO;
}
<|MERGE_RESOLUTION|>--- conflicted
+++ resolved
@@ -403,12 +403,8 @@
 static int key_test_depth(PEData *data, const float co[3], const int screen_co[2])
 {
 	View3D *v3d= data->vc.v3d;
-<<<<<<< HEAD
 	GLfloat u[3];
-=======
 	ViewDepths *vd = data->vc.rv3d->depths;
-	double ux, uy, uz;
->>>>>>> 9b32776b
 	float depth;
 
 	/* nothing to do */
