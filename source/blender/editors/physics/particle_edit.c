/*
 * This program is free software; you can redistribute it and/or
 * modify it under the terms of the GNU General Public License
 * as published by the Free Software Foundation; either version 2
 * of the License, or (at your option) any later version.
 *
 * This program is distributed in the hope that it will be useful,
 * but WITHOUT ANY WARRANTY; without even the implied warranty of
 * MERCHANTABILITY or FITNESS FOR A PARTICULAR PURPOSE.  See the
 * GNU General Public License for more details.
 *
 * You should have received a copy of the GNU General Public License
 * along with this program; if not, write to the Free Software Foundation,
 * Inc., 51 Franklin Street, Fifth Floor, Boston, MA 02110-1301, USA.
 *
 * The Original Code is Copyright (C) 2007 by Janne Karhu.
 * All rights reserved.
 */

/** \file
 * \ingroup edphys
 */

#include <stdlib.h>
#include <math.h>
#include <string.h>
#include <assert.h>

#include "MEM_guardedalloc.h"

#include "DNA_scene_types.h"
#include "DNA_mesh_types.h"
#include "DNA_meshdata_types.h"
#include "DNA_view3d_types.h"
#include "DNA_screen_types.h"
#include "DNA_space_types.h"

#include "BLI_math.h"
#include "BLI_lasso_2d.h"
#include "BLI_listbase.h"
#include "BLI_rect.h"
#include "BLI_kdtree.h"
#include "BLI_rand.h"
#include "BLI_task.h"
#include "BLI_utildefines.h"

#include "BKE_bvhutils.h"
#include "BKE_context.h"
#include "BKE_global.h"
#include "BKE_main.h"
#include "BKE_mesh.h"
#include "BKE_mesh_runtime.h"
#include "BKE_modifier.h"
#include "BKE_object.h"
#include "BKE_particle.h"
#include "BKE_pointcache.h"
#include "BKE_report.h"
#include "BKE_scene.h"

#include "DEG_depsgraph.h"

#include "ED_object.h"
#include "ED_physics.h"
#include "ED_mesh.h"
#include "ED_particle.h"
#include "ED_screen.h"
#include "ED_select_utils.h"
#include "ED_view3d.h"

#include "GPU_immediate.h"
#include "GPU_immediate_util.h"
#include "GPU_state.h"

#include "UI_resources.h"

#include "WM_api.h"
#include "WM_types.h"
#include "WM_message.h"
#include "WM_toolsystem.h"

#include "RNA_access.h"
#include "RNA_define.h"

#include "DEG_depsgraph_query.h"

#include "PIL_time_utildefines.h"

#include "physics_intern.h"

#include "particle_edit_utildefines.h"

/**************************** utilities *******************************/

bool PE_poll(bContext *C)
{
  Scene *scene = CTX_data_scene(C);
  Object *ob = CTX_data_active_object(C);

  if (!scene || !ob || !(ob->mode & OB_MODE_PARTICLE_EDIT)) {
    return false;
  }

  PTCacheEdit *edit = PE_get_current(scene, ob);
  if (edit == NULL) {
    return false;
  }
  if (edit->psmd_eval == NULL || edit->psmd_eval->mesh_final == NULL) {
    return false;
  }

  return true;
}

bool PE_hair_poll(bContext *C)
{
  Scene *scene = CTX_data_scene(C);
  Object *ob = CTX_data_active_object(C);

  if (!scene || !ob || !(ob->mode & OB_MODE_PARTICLE_EDIT)) {
    return false;
  }

  PTCacheEdit *edit = PE_get_current(scene, ob);
  if (edit == NULL || edit->psys == NULL) {
    return false;
  }
  if (edit->psmd_eval == NULL || edit->psmd_eval->mesh_final == NULL) {
    return false;
  }

  return true;
}

bool PE_poll_view3d(bContext *C)
{
  ScrArea *sa = CTX_wm_area(C);
  ARegion *ar = CTX_wm_region(C);

  return (PE_poll(C) && (sa && sa->spacetype == SPACE_VIEW3D) &&
          (ar && ar->regiontype == RGN_TYPE_WINDOW));
}

void PE_free_ptcache_edit(PTCacheEdit *edit)
{
  POINT_P;

  if (edit == 0) {
    return;
  }

  if (edit->points) {
    LOOP_POINTS
    {
      if (point->keys) {
        MEM_freeN(point->keys);
      }
    }

    MEM_freeN(edit->points);
  }

  if (edit->mirror_cache) {
    MEM_freeN(edit->mirror_cache);
  }

  if (edit->emitter_cosnos) {
    MEM_freeN(edit->emitter_cosnos);
    edit->emitter_cosnos = 0;
  }

  if (edit->emitter_field) {
    BLI_kdtree_3d_free(edit->emitter_field);
    edit->emitter_field = 0;
  }

  psys_free_path_cache(edit->psys, edit);

  MEM_freeN(edit);
}

/************************************************/
/*          Edit Mode Helpers                   */
/************************************************/

int PE_start_edit(PTCacheEdit *edit)
{
  if (edit) {
    edit->edited = 1;
    if (edit->psys) {
      edit->psys->flag |= PSYS_EDITED;
    }
    return 1;
  }

  return 0;
}

ParticleEditSettings *PE_settings(Scene *scene)
{
  return scene->toolsettings ? &scene->toolsettings->particle : NULL;
}

static float pe_brush_size_get(const Scene *UNUSED(scene), ParticleBrushData *brush)
{
  // here we can enable unified brush size, needs more work...
  // UnifiedPaintSettings *ups = &scene->toolsettings->unified_paint_settings;
  // float size = (ups->flag & UNIFIED_PAINT_SIZE) ? ups->size : brush->size;

  return brush->size * U.pixelsize;
}

PTCacheEdit *PE_get_current_from_psys(ParticleSystem *psys)
{
  if (psys->part && psys->part->type == PART_HAIR) {
    if ((psys->flag & PSYS_HAIR_DYNAMICS) != 0 && (psys->pointcache->flag & PTCACHE_BAKED) != 0) {
      return psys->pointcache->edit;
    }
    else {
      return psys->edit;
    }
  }
  else if (psys->pointcache->flag & PTCACHE_BAKED) {
    return psys->pointcache->edit;
  }
  return NULL;
}

/* NOTE: Similar to creation of edit, but only updates pointers in the
 * existing struct.
 */
static void pe_update_hair_particle_edit_pointers(PTCacheEdit *edit)
{
  ParticleSystem *psys = edit->psys;
  ParticleData *pa = psys->particles;
  for (int p = 0; p < edit->totpoint; p++) {
    PTCacheEditPoint *point = &edit->points[p];
    HairKey *hair_key = pa->hair;
    for (int k = 0; k < point->totkey; k++) {
      PTCacheEditKey *key = &point->keys[k];
      key->co = hair_key->co;
      key->time = &hair_key->time;
      key->flag = hair_key->editflag;
      if (!(psys->flag & PSYS_GLOBAL_HAIR)) {
        key->flag |= PEK_USE_WCO;
        hair_key->editflag |= PEK_USE_WCO;
      }
      hair_key++;
    }
    pa++;
  }
}

/* always gets at least the first particlesystem even if PSYS_CURRENT flag is not set
 *
 * note: this function runs on poll, therefore it can runs many times a second
 * keep it fast! */
static PTCacheEdit *pe_get_current(Depsgraph *depsgraph, Scene *scene, Object *ob, int create)
{
  ParticleEditSettings *pset = PE_settings(scene);
  PTCacheEdit *edit = NULL;
  ListBase pidlist;
  PTCacheID *pid;

  if (pset == NULL || ob == NULL) {
    return NULL;
  }

  pset->scene = scene;
  pset->object = ob;

  BKE_ptcache_ids_from_object(&pidlist, ob, NULL, 0);

  /* in the case of only one editable thing, set pset->edittype accordingly */
  if (BLI_listbase_is_single(&pidlist)) {
    pid = pidlist.first;
    switch (pid->type) {
      case PTCACHE_TYPE_PARTICLES:
        pset->edittype = PE_TYPE_PARTICLES;
        break;
      case PTCACHE_TYPE_SOFTBODY:
        pset->edittype = PE_TYPE_SOFTBODY;
        break;
      case PTCACHE_TYPE_CLOTH:
        pset->edittype = PE_TYPE_CLOTH;
        break;
    }
  }

  for (pid = pidlist.first; pid; pid = pid->next) {
    if (pset->edittype == PE_TYPE_PARTICLES && pid->type == PTCACHE_TYPE_PARTICLES) {
      ParticleSystem *psys = pid->calldata;

      if (psys->flag & PSYS_CURRENT) {
        if (psys->part && psys->part->type == PART_HAIR) {
          if (psys->flag & PSYS_HAIR_DYNAMICS && psys->pointcache->flag & PTCACHE_BAKED) {
            if (create && !psys->pointcache->edit) {
              PE_create_particle_edit(depsgraph, scene, ob, pid->cache, NULL);
            }
            edit = pid->cache->edit;
          }
          else {
            if (create && !psys->edit) {
              if (psys->flag & PSYS_HAIR_DONE) {
                PE_create_particle_edit(depsgraph, scene, ob, NULL, psys);
              }
            }
            edit = psys->edit;
          }
        }
        else {
          if (create && pid->cache->flag & PTCACHE_BAKED && !pid->cache->edit) {
            PE_create_particle_edit(depsgraph, scene, ob, pid->cache, psys);
          }
          edit = pid->cache->edit;
        }

        break;
      }
    }
    else if (pset->edittype == PE_TYPE_SOFTBODY && pid->type == PTCACHE_TYPE_SOFTBODY) {
      if (create && pid->cache->flag & PTCACHE_BAKED && !pid->cache->edit) {
        pset->flag |= PE_FADE_TIME;
        // NICE TO HAVE but doesn't work: pset->brushtype = PE_BRUSH_COMB;
        PE_create_particle_edit(depsgraph, scene, ob, pid->cache, NULL);
      }
      edit = pid->cache->edit;
      break;
    }
    else if (pset->edittype == PE_TYPE_CLOTH && pid->type == PTCACHE_TYPE_CLOTH) {
      if (create && pid->cache->flag & PTCACHE_BAKED && !pid->cache->edit) {
        pset->flag |= PE_FADE_TIME;
        // NICE TO HAVE but doesn't work: pset->brushtype = PE_BRUSH_COMB;
        PE_create_particle_edit(depsgraph, scene, ob, pid->cache, NULL);
      }
      edit = pid->cache->edit;
      break;
    }
  }

  /* Don't consider inactive or render dependency graphs, since they might be evaluated for a
<<<<<<< HEAD
   * different number of children. or have different pointer to evaluated particle system or
=======
   * different number of childrem. or have different pointer to evaluated particle system or
>>>>>>> 9d6b5e23
   * modifier which will also cause troubles. */
  if (edit && DEG_is_active(depsgraph)) {
    edit->pid = *pid;
    if (edit->flags & PT_CACHE_EDIT_UPDATE_PARTICLE_FROM_EVAL) {
      if (edit->psys != NULL && edit->psys_eval != NULL) {
        psys_copy_particles(edit->psys, edit->psys_eval);
        pe_update_hair_particle_edit_pointers(edit);
      }
      edit->flags &= ~PT_CACHE_EDIT_UPDATE_PARTICLE_FROM_EVAL;
    }
  }

  BLI_freelistN(&pidlist);

  return edit;
}

PTCacheEdit *PE_get_current(Scene *scene, Object *ob)
{
  return pe_get_current(NULL, scene, ob, 0);
}

PTCacheEdit *PE_create_current(Depsgraph *depsgraph, Scene *scene, Object *ob)
{
  return pe_get_current(depsgraph, scene, ob, 1);
}

void PE_current_changed(Depsgraph *depsgraph, Scene *scene, Object *ob)
{
  if (ob->mode == OB_MODE_PARTICLE_EDIT) {
    PE_create_current(depsgraph, scene, ob);
  }
}

void PE_hide_keys_time(Scene *scene, PTCacheEdit *edit, float cfra)
{
  ParticleEditSettings *pset = PE_settings(scene);
  POINT_P;
  KEY_K;

  if (pset->flag & PE_FADE_TIME && pset->selectmode == SCE_SELECT_POINT) {
    LOOP_POINTS
    {
      LOOP_KEYS
      {
        if (fabsf(cfra - *key->time) < pset->fade_frames) {
          key->flag &= ~PEK_HIDE;
        }
        else {
          key->flag |= PEK_HIDE;
          // key->flag &= ~PEK_SELECT;
        }
      }
    }
  }
  else {
    LOOP_POINTS
    {
      LOOP_KEYS
      {
        key->flag &= ~PEK_HIDE;
      }
    }
  }
}

static int pe_x_mirror(Object *ob)
{
  if (ob->type == OB_MESH) {
    return (((Mesh *)ob->data)->editflag & ME_EDIT_MIRROR_X);
  }

  return 0;
}

/****************** common struct passed to callbacks ******************/

typedef struct PEData {
  ViewContext vc;

  const bContext *context;
  Main *bmain;
  Scene *scene;
  ViewLayer *view_layer;
  Object *ob;
  Mesh *mesh;
  PTCacheEdit *edit;
  BVHTreeFromMesh shape_bvh;
  Depsgraph *depsgraph;

  RNG *rng;

  const int *mval;
  const rcti *rect;
  float rad;
  float dval;
  int select;
  eSelectOp sel_op;

  float *dvec;
  float combfac;
  float pufffac;
  float cutfac;
  float smoothfac;
  float weightfac;
  float growfac;
  int totrekey;

  int invert;
  int tot;
  float vec[3];

  int select_action;
  int select_toggle_action;
  bool is_changed;
} PEData;

static void PE_set_data(bContext *C, PEData *data)
{
  memset(data, 0, sizeof(*data));

  data->context = C;
  data->bmain = CTX_data_main(C);
  data->scene = CTX_data_scene(C);
  data->view_layer = CTX_data_view_layer(C);
  data->ob = CTX_data_active_object(C);
  data->depsgraph = CTX_data_ensure_evaluated_depsgraph(C);
  data->edit = PE_get_current(data->scene, data->ob);
}

static void PE_set_view3d_data(bContext *C, PEData *data)
{
  PE_set_data(C, data);

  ED_view3d_viewcontext_init(C, &data->vc);

  if (!XRAY_ENABLED(data->vc.v3d)) {
    if (data->vc.v3d->flag & V3D_INVALID_BACKBUF) {
      /* needed or else the draw matrix can be incorrect */
      view3d_operator_needs_opengl(C);

      ED_view3d_backbuf_depth_validate(&data->vc);
      /* we may need to force an update here by setting the rv3d as dirty
       * for now it seems ok, but take care!:
       * rv3d->depths->dirty = 1; */
      ED_view3d_depth_update(data->vc.ar);
    }
  }
}

static bool PE_create_shape_tree(PEData *data, Object *shapeob)
{
  Mesh *mesh = BKE_object_get_evaluated_mesh(data->depsgraph, shapeob);

  memset(&data->shape_bvh, 0, sizeof(data->shape_bvh));

  if (!mesh) {
    return false;
  }

  return (BKE_bvhtree_from_mesh_get(&data->shape_bvh, mesh, BVHTREE_FROM_LOOPTRI, 4) != NULL);
}

static void PE_free_shape_tree(PEData *data)
{
  free_bvhtree_from_mesh(&data->shape_bvh);
}

static void PE_create_random_generator(PEData *data)
{
  uint rng_seed = (uint)(PIL_check_seconds_timer_i() & UINT_MAX);
  rng_seed ^= POINTER_AS_UINT(data->ob);
  rng_seed ^= POINTER_AS_UINT(data->edit);
  data->rng = BLI_rng_new(rng_seed);
}

static void PE_free_random_generator(PEData *data)
{
  if (data->rng != NULL) {
    BLI_rng_free(data->rng);
    data->rng = NULL;
  }
}

/*************************** selection utilities *******************************/

static bool key_test_depth(const PEData *data, const float co[3], const int screen_co[2])
{
  View3D *v3d = data->vc.v3d;
  ViewDepths *vd = data->vc.rv3d->depths;
  float depth;

  /* nothing to do */
  if (XRAY_ENABLED(v3d)) {
    return true;
  }

  /* used to calculate here but all callers have  the screen_co already, so pass as arg */
#if 0
  if (ED_view3d_project_int_global(data->vc.ar,
                                   co,
                                   screen_co,
                                   V3D_PROJ_TEST_CLIP_BB | V3D_PROJ_TEST_CLIP_WIN |
                                       V3D_PROJ_TEST_CLIP_NEAR) != V3D_PROJ_RET_OK) {
    return 0;
  }
#endif

  /* check if screen_co is within bounds because brush_cut uses out of screen coords */
  if (screen_co[0] >= 0 && screen_co[0] < vd->w && screen_co[1] >= 0 && screen_co[1] < vd->h) {
    BLI_assert(vd && vd->depths);
    /* we know its not clipped */
    depth = vd->depths[screen_co[1] * vd->w + screen_co[0]];
  }
  else {
    return 0;
  }

  float win[3];
  ED_view3d_project(data->vc.ar, co, win);

  if (win[2] - 0.00001f > depth) {
    return 0;
  }
  else {
    return 1;
  }
}

static bool key_inside_circle(const PEData *data, float rad, const float co[3], float *distance)
{
  float dx, dy, dist;
  int screen_co[2];

  /* TODO, should this check V3D_PROJ_TEST_CLIP_BB too? */
  if (ED_view3d_project_int_global(data->vc.ar, co, screen_co, V3D_PROJ_TEST_CLIP_WIN) !=
      V3D_PROJ_RET_OK) {
    return 0;
  }

  dx = data->mval[0] - screen_co[0];
  dy = data->mval[1] - screen_co[1];
  dist = sqrtf(dx * dx + dy * dy);

  if (dist > rad) {
    return 0;
  }

  if (key_test_depth(data, co, screen_co)) {
    if (distance) {
      *distance = dist;
    }

    return 1;
  }

  return 0;
}

static bool key_inside_rect(PEData *data, const float co[3])
{
  int screen_co[2];

  if (ED_view3d_project_int_global(data->vc.ar, co, screen_co, V3D_PROJ_TEST_CLIP_WIN) !=
      V3D_PROJ_RET_OK) {
    return 0;
  }

  if (screen_co[0] > data->rect->xmin && screen_co[0] < data->rect->xmax &&
      screen_co[1] > data->rect->ymin && screen_co[1] < data->rect->ymax) {
    return key_test_depth(data, co, screen_co);
  }

  return 0;
}

static bool key_inside_test(PEData *data, const float co[3])
{
  if (data->mval) {
    return key_inside_circle(data, data->rad, co, NULL);
  }
  else {
    return key_inside_rect(data, co);
  }
}

static bool point_is_selected(PTCacheEditPoint *point)
{
  KEY_K;

  if (point->flag & PEP_HIDE) {
    return 0;
  }

  LOOP_SELECTED_KEYS
  {
    return 1;
  }

  return 0;
}

/*************************** iterators *******************************/

typedef void (*ForPointFunc)(PEData *data, int point_index);
typedef void (*ForHitPointFunc)(PEData *data, int point_index, float mouse_distance);

typedef void (*ForKeyFunc)(PEData *data, int point_index, int key_index, bool is_inside);

typedef void (*ForKeyMatFunc)(PEData *data,
                              float mat[4][4],
                              float imat[4][4],
                              int point_index,
                              int key_index,
                              PTCacheEditKey *key);
typedef void (*ForHitKeyMatFunc)(PEData *data,
                                 float mat[4][4],
                                 float imat[4][4],
                                 int point_index,
                                 int key_index,
                                 PTCacheEditKey *key,
                                 float mouse_distance);

enum eParticleSelectFlag {
  PSEL_NEAREST = (1 << 0),
  PSEL_ALL_KEYS = (1 << 1),
};

static void for_mouse_hit_keys(PEData *data, ForKeyFunc func, const enum eParticleSelectFlag flag)
{
  ParticleEditSettings *pset = PE_settings(data->scene);
  PTCacheEdit *edit = data->edit;
  POINT_P;
  KEY_K;
  int nearest_point, nearest_key;
  float dist = data->rad;

  /* in path select mode we have no keys */
  if (pset->selectmode == SCE_SELECT_PATH) {
    return;
  }

  nearest_point = -1;
  nearest_key = -1;

  LOOP_VISIBLE_POINTS
  {
    if (pset->selectmode == SCE_SELECT_END) {
      if (point->totkey) {
        /* only do end keys */
        key = point->keys + point->totkey - 1;

        if (flag & PSEL_NEAREST) {
          if (key_inside_circle(data, dist, KEY_WCO, &dist)) {
            nearest_point = p;
            nearest_key = point->totkey - 1;
          }
        }
        else {
          const bool is_inside = key_inside_test(data, KEY_WCO);
          if (is_inside || (flag & PSEL_ALL_KEYS)) {
            func(data, p, point->totkey - 1, is_inside);
          }
        }
      }
    }
    else {
      /* do all keys */
      LOOP_VISIBLE_KEYS
      {
        if (flag & PSEL_NEAREST) {
          if (key_inside_circle(data, dist, KEY_WCO, &dist)) {
            nearest_point = p;
            nearest_key = k;
          }
        }
        else {
          const bool is_inside = key_inside_test(data, KEY_WCO);
          if (is_inside || (flag & PSEL_ALL_KEYS)) {
            func(data, p, k, is_inside);
          }
        }
      }
    }
  }

  /* do nearest only */
  if (flag & PSEL_NEAREST) {
    if (nearest_point != -1) {
      func(data, nearest_point, nearest_key, true);
    }
  }
}

static void foreach_mouse_hit_point(PEData *data, ForHitPointFunc func, int selected)
{
  ParticleEditSettings *pset = PE_settings(data->scene);
  PTCacheEdit *edit = data->edit;
  POINT_P;
  KEY_K;

  /* all is selected in path mode */
  if (pset->selectmode == SCE_SELECT_PATH) {
    selected = 0;
  }

  LOOP_VISIBLE_POINTS
  {
    if (pset->selectmode == SCE_SELECT_END) {
      if (point->totkey) {
        /* only do end keys */
        key = point->keys + point->totkey - 1;

        if (selected == 0 || key->flag & PEK_SELECT) {
          float mouse_distance;
          if (key_inside_circle(data, data->rad, KEY_WCO, &mouse_distance)) {
            func(data, p, mouse_distance);
          }
        }
      }
    }
    else {
      /* do all keys */
      LOOP_VISIBLE_KEYS
      {
        if (selected == 0 || key->flag & PEK_SELECT) {
          float mouse_distance;
          if (key_inside_circle(data, data->rad, KEY_WCO, &mouse_distance)) {
            func(data, p, mouse_distance);
            break;
          }
        }
      }
    }
  }
}

typedef struct KeyIterData {
  PEData *data;
  PTCacheEdit *edit;
  int selected;
  ForHitKeyMatFunc func;
} KeyIterData;

static void foreach_mouse_hit_key_iter(void *__restrict iter_data_v,
                                       const int iter,
                                       const TaskParallelTLS *__restrict UNUSED(tls))
{
  KeyIterData *iter_data = (KeyIterData *)iter_data_v;
  PEData *data = iter_data->data;
  PTCacheEdit *edit = data->edit;
  PTCacheEditPoint *point = &edit->points[iter];
  if (point->flag & PEP_HIDE) {
    return;
  }
  ParticleSystem *psys = edit->psys;
  ParticleSystemModifierData *psmd_eval = iter_data->edit->psmd_eval;
  ParticleEditSettings *pset = PE_settings(data->scene);
  const int selected = iter_data->selected;
  float mat[4][4], imat[4][4];
  unit_m4(mat);
  unit_m4(imat);
  if (pset->selectmode == SCE_SELECT_END) {
    if (point->totkey) {
      /* only do end keys */
      PTCacheEditKey *key = point->keys + point->totkey - 1;

      if (selected == 0 || key->flag & PEK_SELECT) {
        float mouse_distance;
        if (key_inside_circle(data, data->rad, KEY_WCO, &mouse_distance)) {
          if (edit->psys && !(edit->psys->flag & PSYS_GLOBAL_HAIR)) {
            psys_mat_hair_to_global(
                data->ob, psmd_eval->mesh_final, psys->part->from, psys->particles + iter, mat);
            invert_m4_m4(imat, mat);
          }
          iter_data->func(data, mat, imat, iter, point->totkey - 1, key, mouse_distance);
        }
      }
    }
  }
  else {
    /* do all keys */
    PTCacheEditKey *key;
    int k;
    LOOP_VISIBLE_KEYS
    {
      if (selected == 0 || key->flag & PEK_SELECT) {
        float mouse_distance;
        if (key_inside_circle(data, data->rad, KEY_WCO, &mouse_distance)) {
          if (edit->psys && !(edit->psys->flag & PSYS_GLOBAL_HAIR)) {
            psys_mat_hair_to_global(
                data->ob, psmd_eval->mesh_final, psys->part->from, psys->particles + iter, mat);
            invert_m4_m4(imat, mat);
          }
          iter_data->func(data, mat, imat, iter, k, key, mouse_distance);
        }
      }
    }
  }
}

static void foreach_mouse_hit_key(PEData *data, ForHitKeyMatFunc func, int selected)
{
  PTCacheEdit *edit = data->edit;
  ParticleEditSettings *pset = PE_settings(data->scene);
  /* all is selected in path mode */
  if (pset->selectmode == SCE_SELECT_PATH) {
    selected = 0;
  }

  KeyIterData iter_data;
  iter_data.data = data;
  iter_data.edit = edit;
  iter_data.selected = selected;
  iter_data.func = func;

  TaskParallelSettings settings;
  BLI_parallel_range_settings_defaults(&settings);
  settings.scheduling_mode = TASK_SCHEDULING_DYNAMIC;
  BLI_task_parallel_range(0, edit->totpoint, &iter_data, foreach_mouse_hit_key_iter, &settings);
}

static void foreach_selected_point(PEData *data, ForPointFunc func)
{
  PTCacheEdit *edit = data->edit;
  POINT_P;

  LOOP_SELECTED_POINTS
  {
    func(data, p);
  }
}

static void foreach_selected_key(PEData *data, ForKeyFunc func)
{
  PTCacheEdit *edit = data->edit;
  POINT_P;
  KEY_K;

  LOOP_VISIBLE_POINTS
  {
    LOOP_SELECTED_KEYS
    {
      func(data, p, k, true);
    }
  }
}

static void foreach_point(PEData *data, ForPointFunc func)
{
  PTCacheEdit *edit = data->edit;
  POINT_P;

  LOOP_POINTS
  {
    func(data, p);
  }
}

static int count_selected_keys(Scene *scene, PTCacheEdit *edit)
{
  ParticleEditSettings *pset = PE_settings(scene);
  POINT_P;
  KEY_K;
  int sel = 0;

  LOOP_VISIBLE_POINTS
  {
    if (pset->selectmode == SCE_SELECT_POINT) {
      LOOP_SELECTED_KEYS
      {
        sel++;
      }
    }
    else if (pset->selectmode == SCE_SELECT_END) {
      if (point->totkey) {
        key = point->keys + point->totkey - 1;
        if (key->flag & PEK_SELECT) {
          sel++;
        }
      }
    }
  }

  return sel;
}

/************************************************/
/*          Particle Edit Mirroring             */
/************************************************/

static void PE_update_mirror_cache(Object *ob, ParticleSystem *psys)
{
  PTCacheEdit *edit;
  ParticleSystemModifierData *psmd_eval;
  KDTree_3d *tree;
  KDTreeNearest_3d nearest;
  HairKey *key;
  PARTICLE_P;
  float mat[4][4], co[3];
  int index, totpart;

  edit = psys->edit;
  psmd_eval = edit->psmd_eval;
  totpart = psys->totpart;

  if (!psmd_eval->mesh_final) {
    return;
  }

  tree = BLI_kdtree_3d_new(totpart);

  /* insert particles into kd tree */
  LOOP_PARTICLES
  {
    key = pa->hair;
    psys_mat_hair_to_orco(ob, psmd_eval->mesh_final, psys->part->from, pa, mat);
    copy_v3_v3(co, key->co);
    mul_m4_v3(mat, co);
    BLI_kdtree_3d_insert(tree, p, co);
  }

  BLI_kdtree_3d_balance(tree);

  /* lookup particles and set in mirror cache */
  if (!edit->mirror_cache) {
    edit->mirror_cache = MEM_callocN(sizeof(int) * totpart, "PE mirror cache");
  }

  LOOP_PARTICLES
  {
    key = pa->hair;
    psys_mat_hair_to_orco(ob, psmd_eval->mesh_final, psys->part->from, pa, mat);
    copy_v3_v3(co, key->co);
    mul_m4_v3(mat, co);
    co[0] = -co[0];

    index = BLI_kdtree_3d_find_nearest(tree, co, &nearest);

    /* this needs a custom threshold still, duplicated for editmode mirror */
    if (index != -1 && index != p && (nearest.dist <= 0.0002f)) {
      edit->mirror_cache[p] = index;
    }
    else {
      edit->mirror_cache[p] = -1;
    }
  }

  /* make sure mirrors are in two directions */
  LOOP_PARTICLES
  {
    if (edit->mirror_cache[p]) {
      index = edit->mirror_cache[p];
      if (edit->mirror_cache[index] != p) {
        edit->mirror_cache[p] = -1;
      }
    }
  }

  BLI_kdtree_3d_free(tree);
}

static void PE_mirror_particle(
    Object *ob, Mesh *mesh, ParticleSystem *psys, ParticleData *pa, ParticleData *mpa)
{
  HairKey *hkey, *mhkey;
  PTCacheEditPoint *point, *mpoint;
  PTCacheEditKey *key, *mkey;
  PTCacheEdit *edit;
  float mat[4][4], mmat[4][4], immat[4][4];
  int i, mi, k;

  edit = psys->edit;
  i = pa - psys->particles;

  /* find mirrored particle if needed */
  if (!mpa) {
    if (!edit->mirror_cache) {
      PE_update_mirror_cache(ob, psys);
    }

    if (!edit->mirror_cache) {
      return; /* something went wrong! */
    }

    mi = edit->mirror_cache[i];
    if (mi == -1) {
      return;
    }
    mpa = psys->particles + mi;
  }
  else {
    mi = mpa - psys->particles;
  }

  point = edit->points + i;
  mpoint = edit->points + mi;

  /* make sure they have the same amount of keys */
  if (pa->totkey != mpa->totkey) {
    if (mpa->hair) {
      MEM_freeN(mpa->hair);
    }
    if (mpoint->keys) {
      MEM_freeN(mpoint->keys);
    }

    mpa->hair = MEM_dupallocN(pa->hair);
    mpa->totkey = pa->totkey;
    mpoint->keys = MEM_dupallocN(point->keys);
    mpoint->totkey = point->totkey;

    mhkey = mpa->hair;
    mkey = mpoint->keys;
    for (k = 0; k < mpa->totkey; k++, mkey++, mhkey++) {
      mkey->co = mhkey->co;
      mkey->time = &mhkey->time;
      mkey->flag &= ~PEK_SELECT;
    }
  }

  /* mirror positions and tags */
  psys_mat_hair_to_orco(ob, mesh, psys->part->from, pa, mat);
  psys_mat_hair_to_orco(ob, mesh, psys->part->from, mpa, mmat);
  invert_m4_m4(immat, mmat);

  hkey = pa->hair;
  mhkey = mpa->hair;
  key = point->keys;
  mkey = mpoint->keys;
  for (k = 0; k < pa->totkey; k++, hkey++, mhkey++, key++, mkey++) {
    copy_v3_v3(mhkey->co, hkey->co);
    mul_m4_v3(mat, mhkey->co);
    mhkey->co[0] = -mhkey->co[0];
    mul_m4_v3(immat, mhkey->co);

    if (key->flag & PEK_TAG) {
      mkey->flag |= PEK_TAG;
    }

    mkey->length = key->length;
  }

  if (point->flag & PEP_TAG) {
    mpoint->flag |= PEP_TAG;
  }
  if (point->flag & PEP_EDIT_RECALC) {
    mpoint->flag |= PEP_EDIT_RECALC;
  }
}

static void PE_apply_mirror(Object *ob, ParticleSystem *psys)
{
  PTCacheEdit *edit;
  ParticleSystemModifierData *psmd_eval;
  POINT_P;

  if (!psys) {
    return;
  }

  edit = psys->edit;
  psmd_eval = edit->psmd_eval;

  if (psmd_eval == NULL || psmd_eval->mesh_final == NULL) {
    return;
  }

  if (!edit->mirror_cache) {
    PE_update_mirror_cache(ob, psys);
  }

  if (!edit->mirror_cache) {
    return; /* something went wrong */
  }

  /* we delay settings the PARS_EDIT_RECALC for mirrored particles
   * to avoid doing mirror twice */
  LOOP_POINTS
  {
    if (point->flag & PEP_EDIT_RECALC) {
      PE_mirror_particle(ob, psmd_eval->mesh_final, psys, psys->particles + p, NULL);

      if (edit->mirror_cache[p] != -1) {
        edit->points[edit->mirror_cache[p]].flag &= ~PEP_EDIT_RECALC;
      }
    }
  }

  LOOP_POINTS
  {
    if (point->flag & PEP_EDIT_RECALC) {
      if (edit->mirror_cache[p] != -1) {
        edit->points[edit->mirror_cache[p]].flag |= PEP_EDIT_RECALC;
      }
    }
  }
}

/************************************************/
/*          Edit Calculation                    */
/************************************************/

typedef struct DeflectEmitterIter {
  Object *object;
  ParticleSystem *psys;
  PTCacheEdit *edit;
  float dist;
  float emitterdist;
} DeflectEmitterIter;

static void deflect_emitter_iter(void *__restrict iter_data_v,
                                 const int iter,
                                 const TaskParallelTLS *__restrict UNUSED(tls))
{
  DeflectEmitterIter *iter_data = (DeflectEmitterIter *)iter_data_v;
  PTCacheEdit *edit = iter_data->edit;
  PTCacheEditPoint *point = &edit->points[iter];
  if ((point->flag & PEP_EDIT_RECALC) == 0) {
    return;
  }
  Object *object = iter_data->object;
  ParticleSystem *psys = iter_data->psys;
  ParticleSystemModifierData *psmd_eval = iter_data->edit->psmd_eval;
  PTCacheEditKey *key;
  int k;
  float hairimat[4][4], hairmat[4][4];
  int index;
  float *vec, *nor, dvec[3], dot, dist_1st = 0.0f;
  const float dist = iter_data->dist;
  const float emitterdist = iter_data->emitterdist;
  psys_mat_hair_to_object(
      object, psmd_eval->mesh_final, psys->part->from, psys->particles + iter, hairmat);

  LOOP_KEYS
  {
    mul_m4_v3(hairmat, key->co);
  }

  LOOP_KEYS
  {
    if (k == 0) {
      dist_1st = len_v3v3((key + 1)->co, key->co);
      dist_1st *= dist * emitterdist;
    }
    else {
      index = BLI_kdtree_3d_find_nearest(edit->emitter_field, key->co, NULL);

      vec = edit->emitter_cosnos + index * 6;
      nor = vec + 3;

      sub_v3_v3v3(dvec, key->co, vec);

      dot = dot_v3v3(dvec, nor);
      copy_v3_v3(dvec, nor);

      if (dot > 0.0f) {
        if (dot < dist_1st) {
          normalize_v3(dvec);
          mul_v3_fl(dvec, dist_1st - dot);
          add_v3_v3(key->co, dvec);
        }
      }
      else {
        normalize_v3(dvec);
        mul_v3_fl(dvec, dist_1st - dot);
        add_v3_v3(key->co, dvec);
      }
      if (k == 1) {
        dist_1st *= 1.3333f;
      }
    }
  }

  invert_m4_m4(hairimat, hairmat);

  LOOP_KEYS
  {
    mul_m4_v3(hairimat, key->co);
  }
}

/* tries to stop edited particles from going through the emitter's surface */
static void pe_deflect_emitter(Scene *scene, Object *ob, PTCacheEdit *edit)
{
  ParticleEditSettings *pset = PE_settings(scene);
  ParticleSystem *psys;
  const float dist = ED_view3d_select_dist_px() * 0.01f;

  if (edit == NULL || edit->psys == NULL || (pset->flag & PE_DEFLECT_EMITTER) == 0 ||
      (edit->psys->flag & PSYS_GLOBAL_HAIR)) {
    return;
  }

  psys = edit->psys;

  if (edit->psmd_eval == NULL || edit->psmd_eval->mesh_final == NULL) {
    return;
  }

  DeflectEmitterIter iter_data;
  iter_data.object = ob;
  iter_data.psys = psys;
  iter_data.edit = edit;
  iter_data.dist = dist;
  iter_data.emitterdist = pset->emitterdist;

  TaskParallelSettings settings;
  BLI_parallel_range_settings_defaults(&settings);
  settings.scheduling_mode = TASK_SCHEDULING_DYNAMIC;
  BLI_task_parallel_range(0, edit->totpoint, &iter_data, deflect_emitter_iter, &settings);
}

typedef struct ApplyLengthsIterData {
  PTCacheEdit *edit;
} ApplyLengthsIterData;

static void apply_lengths_iter(void *__restrict iter_data_v,
                               const int iter,
                               const TaskParallelTLS *__restrict UNUSED(tls))
{
  ApplyLengthsIterData *iter_data = (ApplyLengthsIterData *)iter_data_v;
  PTCacheEdit *edit = iter_data->edit;
  PTCacheEditPoint *point = &edit->points[iter];
  if ((point->flag & PEP_EDIT_RECALC) == 0) {
    return;
  }
  PTCacheEditKey *key;
  int k;
  LOOP_KEYS
  {
    if (k) {
      float dv1[3];
      sub_v3_v3v3(dv1, key->co, (key - 1)->co);
      normalize_v3(dv1);
      mul_v3_fl(dv1, (key - 1)->length);
      add_v3_v3v3(key->co, (key - 1)->co, dv1);
    }
  }
}

/* force set distances between neighboring keys */
static void PE_apply_lengths(Scene *scene, PTCacheEdit *edit)
{
  ParticleEditSettings *pset = PE_settings(scene);

  if (edit == 0 || (pset->flag & PE_KEEP_LENGTHS) == 0) {
    return;
  }

  if (edit->psys && edit->psys->flag & PSYS_GLOBAL_HAIR) {
    return;
  }

  ApplyLengthsIterData iter_data;
  iter_data.edit = edit;

  TaskParallelSettings settings;
  BLI_parallel_range_settings_defaults(&settings);
  settings.scheduling_mode = TASK_SCHEDULING_DYNAMIC;
  BLI_task_parallel_range(0, edit->totpoint, &iter_data, apply_lengths_iter, &settings);
}

typedef struct IterateLengthsIterData {
  PTCacheEdit *edit;
  ParticleEditSettings *pset;
} IterateLengthsIterData;

static void iterate_lengths_iter(void *__restrict iter_data_v,
                                 const int iter,
                                 const TaskParallelTLS *__restrict UNUSED(tls))
{
  IterateLengthsIterData *iter_data = (IterateLengthsIterData *)iter_data_v;
  PTCacheEdit *edit = iter_data->edit;
  PTCacheEditPoint *point = &edit->points[iter];
  if ((point->flag & PEP_EDIT_RECALC) == 0) {
    return;
  }
  ParticleEditSettings *pset = iter_data->pset;
  float tlen;
  float dv0[3] = {0.0f, 0.0f, 0.0f};
  float dv1[3] = {0.0f, 0.0f, 0.0f};
  float dv2[3] = {0.0f, 0.0f, 0.0f};
  for (int j = 1; j < point->totkey; j++) {
    PTCacheEditKey *key;
    int k;
    float mul = 1.0f / (float)point->totkey;
    if (pset->flag & PE_LOCK_FIRST) {
      key = point->keys + 1;
      k = 1;
      dv1[0] = dv1[1] = dv1[2] = 0.0;
    }
    else {
      key = point->keys;
      k = 0;
      dv0[0] = dv0[1] = dv0[2] = 0.0;
    }

    for (; k < point->totkey; k++, key++) {
      if (k) {
        sub_v3_v3v3(dv0, (key - 1)->co, key->co);
        tlen = normalize_v3(dv0);
        mul_v3_fl(dv0, (mul * (tlen - (key - 1)->length)));
      }
      if (k < point->totkey - 1) {
        sub_v3_v3v3(dv2, (key + 1)->co, key->co);
        tlen = normalize_v3(dv2);
        mul_v3_fl(dv2, mul * (tlen - key->length));
      }
      if (k) {
        add_v3_v3((key - 1)->co, dv1);
      }
      add_v3_v3v3(dv1, dv0, dv2);
    }
  }
}

/* try to find a nice solution to keep distances between neighboring keys */
static void pe_iterate_lengths(Scene *scene, PTCacheEdit *edit)
{
  ParticleEditSettings *pset = PE_settings(scene);
  if (edit == 0 || (pset->flag & PE_KEEP_LENGTHS) == 0) {
    return;
  }
  if (edit->psys && edit->psys->flag & PSYS_GLOBAL_HAIR) {
    return;
  }

  IterateLengthsIterData iter_data;
  iter_data.edit = edit;
  iter_data.pset = pset;

  TaskParallelSettings settings;
  BLI_parallel_range_settings_defaults(&settings);
  settings.scheduling_mode = TASK_SCHEDULING_DYNAMIC;
  BLI_task_parallel_range(0, edit->totpoint, &iter_data, iterate_lengths_iter, &settings);
}

/* set current distances to be kept between neighbouting keys */
void recalc_lengths(PTCacheEdit *edit)
{
  POINT_P;
  KEY_K;

  if (edit == 0) {
    return;
  }

  LOOP_EDITED_POINTS
  {
    key = point->keys;
    for (k = 0; k < point->totkey - 1; k++, key++) {
      key->length = len_v3v3(key->co, (key + 1)->co);
    }
  }
}

/* calculate a tree for finding nearest emitter's vertice */
void recalc_emitter_field(Depsgraph *UNUSED(depsgraph), Object *UNUSED(ob), ParticleSystem *psys)
{
  PTCacheEdit *edit = psys->edit;
  Mesh *mesh = edit->psmd_eval->mesh_final;
  float *vec, *nor;
  int i, totface /*, totvert*/;

  if (!mesh) {
    return;
  }

  if (edit->emitter_cosnos) {
    MEM_freeN(edit->emitter_cosnos);
  }

  BLI_kdtree_3d_free(edit->emitter_field);

  totface = mesh->totface;
  /*totvert=dm->getNumVerts(dm);*/ /*UNUSED*/

  edit->emitter_cosnos = MEM_callocN(totface * 6 * sizeof(float), "emitter cosnos");

  edit->emitter_field = BLI_kdtree_3d_new(totface);

  vec = edit->emitter_cosnos;
  nor = vec + 3;

  for (i = 0; i < totface; i++, vec += 6, nor += 6) {
    MFace *mface = &mesh->mface[i];
    MVert *mvert;

    mvert = &mesh->mvert[mface->v1];
    copy_v3_v3(vec, mvert->co);
    copy_v3fl_v3s(nor, mvert->no);

    mvert = &mesh->mvert[mface->v2];
    add_v3_v3v3(vec, vec, mvert->co);
    add_v3fl_v3fl_v3s(nor, nor, mvert->no);

    mvert = &mesh->mvert[mface->v3];
    add_v3_v3v3(vec, vec, mvert->co);
    add_v3fl_v3fl_v3s(nor, nor, mvert->no);

    if (mface->v4) {
      mvert = &mesh->mvert[mface->v4];
      add_v3_v3v3(vec, vec, mvert->co);
      add_v3fl_v3fl_v3s(nor, nor, mvert->no);

      mul_v3_fl(vec, 0.25);
    }
    else {
      mul_v3_fl(vec, 1.0f / 3.0f);
    }

    normalize_v3(nor);

    BLI_kdtree_3d_insert(edit->emitter_field, i, vec);
  }

  BLI_kdtree_3d_balance(edit->emitter_field);
}

static void PE_update_selection(Depsgraph *depsgraph, Scene *scene, Object *ob, int useflag)
{
  PTCacheEdit *edit = PE_get_current(scene, ob);
  HairKey *hkey;
  POINT_P;
  KEY_K;

  /* flag all particles to be updated if not using flag */
  if (!useflag) {
    LOOP_POINTS
    {
      point->flag |= PEP_EDIT_RECALC;
    }
  }

  /* flush edit key flag to hair key flag to preserve selection
   * on save */
  if (edit->psys) {
    LOOP_POINTS
    {
      hkey = edit->psys->particles[p].hair;
      LOOP_KEYS
      {
        hkey->editflag = key->flag;
        hkey++;
      }
    }
  }

  psys_cache_edit_paths(depsgraph, scene, ob, edit, CFRA, G.is_rendering);

  /* disable update flag */
  LOOP_POINTS
  {
    point->flag &= ~PEP_EDIT_RECALC;
  }

  DEG_id_tag_update(&ob->id, ID_RECALC_SELECT);
}

void update_world_cos(Object *ob, PTCacheEdit *edit)
{
  ParticleSystem *psys = edit->psys;
  ParticleSystemModifierData *psmd_eval = edit->psmd_eval;
  POINT_P;
  KEY_K;
  float hairmat[4][4];

  if (psys == 0 || psys->edit == 0 || psmd_eval == NULL || psmd_eval->mesh_final == NULL) {
    return;
  }

  LOOP_POINTS
  {
    if (!(psys->flag & PSYS_GLOBAL_HAIR)) {
      psys_mat_hair_to_global(
          ob, psmd_eval->mesh_final, psys->part->from, psys->particles + p, hairmat);
    }

    LOOP_KEYS
    {
      copy_v3_v3(key->world_co, key->co);
      if (!(psys->flag & PSYS_GLOBAL_HAIR)) {
        mul_m4_v3(hairmat, key->world_co);
      }
    }
  }
}
static void update_velocities(PTCacheEdit *edit)
{
  /*TODO: get frs_sec properly */
  float vec1[3], vec2[3], frs_sec, dfra;
  POINT_P;
  KEY_K;

  /* hair doesn't use velocities */
  if (edit->psys || !edit->points || !edit->points->keys->vel) {
    return;
  }

  frs_sec = edit->pid.flag & PTCACHE_VEL_PER_SEC ? 25.0f : 1.0f;

  LOOP_EDITED_POINTS
  {
    LOOP_KEYS
    {
      if (k == 0) {
        dfra = *(key + 1)->time - *key->time;

        if (dfra <= 0.0f) {
          continue;
        }

        sub_v3_v3v3(key->vel, (key + 1)->co, key->co);

        if (point->totkey > 2) {
          sub_v3_v3v3(vec1, (key + 1)->co, (key + 2)->co);
          project_v3_v3v3(vec2, vec1, key->vel);
          sub_v3_v3v3(vec2, vec1, vec2);
          madd_v3_v3fl(key->vel, vec2, 0.5f);
        }
      }
      else if (k == point->totkey - 1) {
        dfra = *key->time - *(key - 1)->time;

        if (dfra <= 0.0f) {
          continue;
        }

        sub_v3_v3v3(key->vel, key->co, (key - 1)->co);

        if (point->totkey > 2) {
          sub_v3_v3v3(vec1, (key - 2)->co, (key - 1)->co);
          project_v3_v3v3(vec2, vec1, key->vel);
          sub_v3_v3v3(vec2, vec1, vec2);
          madd_v3_v3fl(key->vel, vec2, 0.5f);
        }
      }
      else {
        dfra = *(key + 1)->time - *(key - 1)->time;

        if (dfra <= 0.0f) {
          continue;
        }

        sub_v3_v3v3(key->vel, (key + 1)->co, (key - 1)->co);
      }
      mul_v3_fl(key->vel, frs_sec / dfra);
    }
  }
}

void PE_update_object(Depsgraph *depsgraph, Scene *scene, Object *ob, int useflag)
{
  /* use this to do partial particle updates, not usable when adding or
   * removing, then a full redo is necessary and calling this may crash */
  ParticleEditSettings *pset = PE_settings(scene);
  PTCacheEdit *edit = PE_get_current(scene, ob);
  POINT_P;

  if (!edit) {
    return;
  }

  /* flag all particles to be updated if not using flag */
  if (!useflag) {
    LOOP_POINTS
    {
      point->flag |= PEP_EDIT_RECALC;
    }
  }

  /* do post process on particle edit keys */
  pe_iterate_lengths(scene, edit);
  pe_deflect_emitter(scene, ob, edit);
  PE_apply_lengths(scene, edit);
  if (pe_x_mirror(ob)) {
    PE_apply_mirror(ob, edit->psys);
  }
  if (edit->psys) {
    update_world_cos(ob, edit);
  }
  if (pset->flag & PE_AUTO_VELOCITY) {
    update_velocities(edit);
  }
  PE_hide_keys_time(scene, edit, CFRA);

  /* regenerate path caches */
  psys_cache_edit_paths(depsgraph, scene, ob, edit, CFRA, G.is_rendering);

  /* disable update flag */
  LOOP_POINTS
  {
    point->flag &= ~PEP_EDIT_RECALC;
  }

  if (edit->psys) {
    edit->psys->flag &= ~PSYS_HAIR_UPDATED;
  }
}

/************************************************/
/*          Edit Selections                     */
/************************************************/

/*-----selection callbacks-----*/

static void select_key(PEData *data, int point_index, int key_index, bool UNUSED(is_inside))
{
  PTCacheEdit *edit = data->edit;
  PTCacheEditPoint *point = edit->points + point_index;
  PTCacheEditKey *key = point->keys + key_index;

  if (data->select) {
    key->flag |= PEK_SELECT;
  }
  else {
    key->flag &= ~PEK_SELECT;
  }

  point->flag |= PEP_EDIT_RECALC;
  data->is_changed = true;
}

static void select_key_op(PEData *data, int point_index, int key_index, bool is_inside)
{
  PTCacheEdit *edit = data->edit;
  PTCacheEditPoint *point = edit->points + point_index;
  PTCacheEditKey *key = point->keys + key_index;
  const bool is_select = key->flag & PEK_SELECT;
  const int sel_op_result = ED_select_op_action_deselected(data->sel_op, is_select, is_inside);
  if (sel_op_result != -1) {
    SET_FLAG_FROM_TEST(key->flag, sel_op_result, PEK_SELECT);
    point->flag |= PEP_EDIT_RECALC;
    data->is_changed = true;
  }
}

static void select_keys(PEData *data,
                        int point_index,
                        int UNUSED(key_index),
                        bool UNUSED(is_inside))
{
  PTCacheEdit *edit = data->edit;
  PTCacheEditPoint *point = edit->points + point_index;
  KEY_K;

  LOOP_KEYS
  {
    if (data->select) {
      key->flag |= PEK_SELECT;
    }
    else {
      key->flag &= ~PEK_SELECT;
    }
  }

  point->flag |= PEP_EDIT_RECALC;
}

static void extend_key_select(PEData *data, int point_index, int key_index, bool UNUSED(is_inside))
{
  PTCacheEdit *edit = data->edit;
  PTCacheEditPoint *point = edit->points + point_index;
  PTCacheEditKey *key = point->keys + key_index;

  if ((key->flag & PEK_SELECT) == 0) {
    key->flag |= PEK_SELECT;
    point->flag |= PEP_EDIT_RECALC;
    data->is_changed = true;
  }
}

static void deselect_key_select(PEData *data,
                                int point_index,
                                int key_index,
                                bool UNUSED(is_inside))
{
  PTCacheEdit *edit = data->edit;
  PTCacheEditPoint *point = edit->points + point_index;
  PTCacheEditKey *key = point->keys + key_index;

  if ((key->flag & PEK_SELECT) != 0) {
    key->flag &= ~PEK_SELECT;
    point->flag |= PEP_EDIT_RECALC;
    data->is_changed = true;
  }
}

static void toggle_key_select(PEData *data, int point_index, int key_index, bool UNUSED(is_inside))
{
  PTCacheEdit *edit = data->edit;
  PTCacheEditPoint *point = edit->points + point_index;
  PTCacheEditKey *key = point->keys + key_index;

  key->flag ^= PEK_SELECT;
  point->flag |= PEP_EDIT_RECALC;
  data->is_changed = true;
}

/************************ de select all operator ************************/

static bool select_action_apply(PTCacheEditPoint *point, PTCacheEditKey *key, int action)
{
  bool changed = false;
  switch (action) {
    case SEL_SELECT:
      if ((key->flag & PEK_SELECT) == 0) {
        key->flag |= PEK_SELECT;
        point->flag |= PEP_EDIT_RECALC;
        changed = true;
      }
      break;
    case SEL_DESELECT:
      if (key->flag & PEK_SELECT) {
        key->flag &= ~PEK_SELECT;
        point->flag |= PEP_EDIT_RECALC;
        changed = true;
      }
      break;
    case SEL_INVERT:
      if ((key->flag & PEK_SELECT) == 0) {
        key->flag |= PEK_SELECT;
        point->flag |= PEP_EDIT_RECALC;
        changed = true;
      }
      else {
        key->flag &= ~PEK_SELECT;
        point->flag |= PEP_EDIT_RECALC;
        changed = true;
      }
      break;
  }
  return changed;
}

static int pe_select_all_exec(bContext *C, wmOperator *op)
{
  Scene *scene = CTX_data_scene(C);
  Depsgraph *depsgraph = CTX_data_ensure_evaluated_depsgraph(C);
  Object *ob = CTX_data_active_object(C);
  PTCacheEdit *edit = PE_get_current(scene, ob);
  POINT_P;
  KEY_K;
  int action = RNA_enum_get(op->ptr, "action");

  if (action == SEL_TOGGLE) {
    action = SEL_SELECT;
    LOOP_VISIBLE_POINTS
    {
      LOOP_SELECTED_KEYS
      {
        action = SEL_DESELECT;
        break;
      }

      if (action == SEL_DESELECT) {
        break;
      }
    }
  }

  bool changed = false;
  LOOP_VISIBLE_POINTS
  {
    LOOP_VISIBLE_KEYS
    {
      changed |= select_action_apply(point, key, action);
    }
  }

  if (changed) {
    PE_update_selection(depsgraph, scene, ob, 1);
    WM_event_add_notifier(C, NC_OBJECT | ND_PARTICLE | NA_SELECTED, ob);
  }
  return OPERATOR_FINISHED;
}

void PARTICLE_OT_select_all(wmOperatorType *ot)
{
  /* identifiers */
  ot->name = "(De)select All";
  ot->idname = "PARTICLE_OT_select_all";
  ot->description = "(De)select all particles' keys";

  /* api callbacks */
  ot->exec = pe_select_all_exec;
  ot->poll = PE_poll;

  /* flags */
  ot->flag = OPTYPE_REGISTER | OPTYPE_UNDO;

  WM_operator_properties_select_all(ot);
}

/************************ pick select operator ************************/

bool PE_mouse_particles(bContext *C, const int mval[2], bool extend, bool deselect, bool toggle)
{
  PEData data;
  Scene *scene = CTX_data_scene(C);
  Object *ob = CTX_data_active_object(C);
  PTCacheEdit *edit = PE_get_current(scene, ob);
  POINT_P;
  KEY_K;

  if (!PE_start_edit(edit)) {
    return false;
  }

  if (!extend && !deselect && !toggle) {
    LOOP_VISIBLE_POINTS
    {
      LOOP_SELECTED_KEYS
      {
        key->flag &= ~PEK_SELECT;
        point->flag |= PEP_EDIT_RECALC;
      }
    }
  }

  PE_set_view3d_data(C, &data);
  data.mval = mval;
  data.rad = ED_view3d_select_dist_px();

  /* 1 = nearest only */
  if (extend) {
    for_mouse_hit_keys(&data, extend_key_select, PSEL_NEAREST);
  }
  else if (deselect) {
    for_mouse_hit_keys(&data, deselect_key_select, PSEL_NEAREST);
  }
  else {
    for_mouse_hit_keys(&data, toggle_key_select, PSEL_NEAREST);
  }

  if (data.is_changed) {
    PE_update_selection(data.depsgraph, scene, ob, 1);
    WM_event_add_notifier(C, NC_OBJECT | ND_PARTICLE | NA_SELECTED, data.ob);
  }

  return true;
}

/************************ select root operator ************************/

static void select_root(PEData *data, int point_index)
{
  PTCacheEditPoint *point = data->edit->points + point_index;
  PTCacheEditKey *key = point->keys;

  if (point->flag & PEP_HIDE) {
    return;
  }

  if (data->select_action != SEL_TOGGLE) {
    data->is_changed = select_action_apply(point, key, data->select_action);
  }
  else if (key->flag & PEK_SELECT) {
    data->select_toggle_action = SEL_DESELECT;
  }
}

static int select_roots_exec(bContext *C, wmOperator *op)
{
  PEData data;
  int action = RNA_enum_get(op->ptr, "action");

  PE_set_data(C, &data);

  if (action == SEL_TOGGLE) {
    data.select_action = SEL_TOGGLE;
    data.select_toggle_action = SEL_SELECT;

    foreach_point(&data, select_root);

    action = data.select_toggle_action;
  }

  data.select_action = action;
  foreach_point(&data, select_root);

  if (data.is_changed) {
    PE_update_selection(data.depsgraph, data.scene, data.ob, 1);
    WM_event_add_notifier(C, NC_OBJECT | ND_PARTICLE | NA_SELECTED, data.ob);
  }
  return OPERATOR_FINISHED;
}

void PARTICLE_OT_select_roots(wmOperatorType *ot)
{
  /* identifiers */
  ot->name = "Select Roots";
  ot->idname = "PARTICLE_OT_select_roots";
  ot->description = "Select roots of all visible particles";

  /* api callbacks */
  ot->exec = select_roots_exec;
  ot->poll = PE_poll;

  /* flags */
  ot->flag = OPTYPE_REGISTER | OPTYPE_UNDO;

  /* properties */
  WM_operator_properties_select_action(ot, SEL_SELECT, false);
}

/************************ select tip operator ************************/

static void select_tip(PEData *data, int point_index)
{
  PTCacheEditPoint *point = data->edit->points + point_index;
  PTCacheEditKey *key;

  if (point->totkey == 0) {
    return;
  }

  key = &point->keys[point->totkey - 1];

  if (point->flag & PEP_HIDE) {
    return;
  }

  if (data->select_action != SEL_TOGGLE) {
    data->is_changed = select_action_apply(point, key, data->select_action);
  }
  else if (key->flag & PEK_SELECT) {
    data->select_toggle_action = SEL_DESELECT;
  }
}

static int select_tips_exec(bContext *C, wmOperator *op)
{
  PEData data;
  int action = RNA_enum_get(op->ptr, "action");

  PE_set_data(C, &data);

  if (action == SEL_TOGGLE) {
    data.select_action = SEL_TOGGLE;
    data.select_toggle_action = SEL_SELECT;

    foreach_point(&data, select_tip);

    action = data.select_toggle_action;
  }

  data.select_action = action;
  foreach_point(&data, select_tip);

  if (data.is_changed) {
    PE_update_selection(data.depsgraph, data.scene, data.ob, 1);
    WM_event_add_notifier(C, NC_OBJECT | ND_PARTICLE | NA_SELECTED, data.ob);

    return OPERATOR_FINISHED;
  }
  return OPERATOR_CANCELLED;
}

void PARTICLE_OT_select_tips(wmOperatorType *ot)
{
  /* identifiers */
  ot->name = "Select Tips";
  ot->idname = "PARTICLE_OT_select_tips";
  ot->description = "Select tips of all visible particles";

  /* api callbacks */
  ot->exec = select_tips_exec;
  ot->poll = PE_poll;

  /* flags */
  ot->flag = OPTYPE_REGISTER | OPTYPE_UNDO;

  /* properties */
  WM_operator_properties_select_action(ot, SEL_SELECT, false);
}

/*********************** select random operator ************************/

enum { RAN_HAIR, RAN_POINTS };

static const EnumPropertyItem select_random_type_items[] = {
    {RAN_HAIR, "HAIR", 0, "Hair", ""},
    {RAN_POINTS, "POINTS", 0, "Points", ""},
    {0, NULL, 0, NULL, NULL},
};

static int select_random_exec(bContext *C, wmOperator *op)
{
  PEData data;
  int type;

  /* used by LOOP_VISIBLE_POINTS, LOOP_VISIBLE_KEYS and LOOP_KEYS */
  PTCacheEdit *edit;
  PTCacheEditPoint *point;
  PTCacheEditKey *key;
  int p;
  int k;

  const float randfac = RNA_float_get(op->ptr, "percent") / 100.0f;
  const int seed = WM_operator_properties_select_random_seed_increment_get(op);
  const bool select = (RNA_enum_get(op->ptr, "action") == SEL_SELECT);
  RNG *rng;

  type = RNA_enum_get(op->ptr, "type");

  PE_set_data(C, &data);
  data.select_action = SEL_SELECT;
  edit = PE_get_current(data.scene, data.ob);

  rng = BLI_rng_new_srandom(seed);

  switch (type) {
    case RAN_HAIR:
      LOOP_VISIBLE_POINTS
      {
        int flag = ((BLI_rng_get_float(rng) < randfac) == select) ? SEL_SELECT : SEL_DESELECT;
        LOOP_KEYS
        {
          data.is_changed |= select_action_apply(point, key, flag);
        }
      }
      break;
    case RAN_POINTS:
      LOOP_VISIBLE_POINTS
      {
        LOOP_VISIBLE_KEYS
        {
          int flag = ((BLI_rng_get_float(rng) < randfac) == select) ? SEL_SELECT : SEL_DESELECT;
          data.is_changed |= select_action_apply(point, key, flag);
        }
      }
      break;
  }

  BLI_rng_free(rng);

  if (data.is_changed) {
    PE_update_selection(data.depsgraph, data.scene, data.ob, 1);
    WM_event_add_notifier(C, NC_OBJECT | ND_PARTICLE | NA_SELECTED, data.ob);
  }
  return OPERATOR_FINISHED;
}

void PARTICLE_OT_select_random(wmOperatorType *ot)
{
  /* identifiers */
  ot->name = "Select Random";
  ot->idname = "PARTICLE_OT_select_random";
  ot->description = "Select a randomly distributed set of hair or points";

  /* api callbacks */
  ot->exec = select_random_exec;
  ot->poll = PE_poll;

  /* flags */
  ot->flag = OPTYPE_REGISTER | OPTYPE_UNDO;

  /* properties */
  WM_operator_properties_select_random(ot);
  ot->prop = RNA_def_enum(ot->srna,
                          "type",
                          select_random_type_items,
                          RAN_HAIR,
                          "Type",
                          "Select either hair or points");
}

/************************ select linked operator ************************/

static int select_linked_exec(bContext *C, wmOperator *op)
{
  PEData data;
  int mval[2];
  int location[2];

  RNA_int_get_array(op->ptr, "location", location);
  mval[0] = location[0];
  mval[1] = location[1];

  PE_set_view3d_data(C, &data);
  data.mval = mval;
  data.rad = 75.0f;
  data.select = !RNA_boolean_get(op->ptr, "deselect");

  for_mouse_hit_keys(&data, select_keys, PSEL_NEAREST);
  PE_update_selection(data.depsgraph, data.scene, data.ob, 1);
  WM_event_add_notifier(C, NC_OBJECT | ND_PARTICLE | NA_SELECTED, data.ob);

  return OPERATOR_FINISHED;
}

static int select_linked_invoke(bContext *C, wmOperator *op, const wmEvent *event)
{
  RNA_int_set_array(op->ptr, "location", event->mval);
  return select_linked_exec(C, op);
}

void PARTICLE_OT_select_linked(wmOperatorType *ot)
{
  /* identifiers */
  ot->name = "Select Linked";
  ot->idname = "PARTICLE_OT_select_linked";
  ot->description = "Select nearest particle from mouse pointer";

  /* api callbacks */
  ot->exec = select_linked_exec;
  ot->invoke = select_linked_invoke;
  ot->poll = PE_poll_view3d;

  /* flags */
  ot->flag = OPTYPE_REGISTER | OPTYPE_UNDO;

  /* properties */
  RNA_def_boolean(
      ot->srna, "deselect", 0, "Deselect", "Deselect linked keys rather than selecting them");
  RNA_def_int_vector(ot->srna, "location", 2, NULL, 0, INT_MAX, "Location", "", 0, 16384);
}

/************************ box select operator ************************/
bool PE_deselect_all_visible_ex(PTCacheEdit *edit)
{
  bool changed = false;
  POINT_P;
  KEY_K;

  LOOP_VISIBLE_POINTS
  {
    LOOP_SELECTED_KEYS
    {
      if ((key->flag & PEK_SELECT) != 0) {
        key->flag &= ~PEK_SELECT;
        point->flag |= PEP_EDIT_RECALC;
        changed = true;
      }
    }
  }
  return changed;
}

bool PE_deselect_all_visible(bContext *C)
{
  Scene *scene = CTX_data_scene(C);
  Object *ob = CTX_data_active_object(C);
  PTCacheEdit *edit = PE_get_current(scene, ob);
  if (!PE_start_edit(edit)) {
    return false;
  }
  return PE_deselect_all_visible_ex(edit);
}

bool PE_box_select(bContext *C, const rcti *rect, const int sel_op)
{
  Scene *scene = CTX_data_scene(C);
  Object *ob = CTX_data_active_object(C);
  PTCacheEdit *edit = PE_get_current(scene, ob);
  PEData data;

  if (!PE_start_edit(edit)) {
    return false;
  }

  PE_set_view3d_data(C, &data);
  data.rect = rect;
  data.sel_op = sel_op;

  if (SEL_OP_USE_PRE_DESELECT(sel_op)) {
    data.is_changed = PE_deselect_all_visible_ex(edit);
  }

  if (BLI_rcti_is_empty(rect)) {
    /* pass */
  }
  else {
    for_mouse_hit_keys(&data, select_key_op, PSEL_ALL_KEYS);
  }

  if (data.is_changed) {
    PE_update_selection(data.depsgraph, scene, ob, 1);
    WM_event_add_notifier(C, NC_OBJECT | ND_PARTICLE | NA_SELECTED, ob);
  }
  return data.is_changed;
}

/************************ circle select operator ************************/

bool PE_circle_select(bContext *C, const int sel_op, const int mval[2], float rad)
{
  BLI_assert(ELEM(sel_op, SEL_OP_SET, SEL_OP_ADD, SEL_OP_SUB));
  Scene *scene = CTX_data_scene(C);
  Object *ob = CTX_data_active_object(C);
  PTCacheEdit *edit = PE_get_current(scene, ob);
  PEData data;

  if (!PE_start_edit(edit)) {
    return false;
  }

  const bool select = (sel_op != SEL_OP_SUB);

  PE_set_view3d_data(C, &data);
  data.mval = mval;
  data.rad = rad;
  data.select = select;

  if (SEL_OP_USE_PRE_DESELECT(sel_op)) {
    data.is_changed = PE_deselect_all_visible_ex(edit);
  }
  for_mouse_hit_keys(&data, select_key, 0);
  if (data.is_changed) {
    PE_update_selection(data.depsgraph, scene, ob, 1);
    WM_event_add_notifier(C, NC_OBJECT | ND_PARTICLE | NA_SELECTED, ob);
  }
  return data.is_changed;
}

/************************ lasso select operator ************************/

int PE_lasso_select(bContext *C, const int mcords[][2], const short moves, const int sel_op)
{
  Scene *scene = CTX_data_scene(C);
  Object *ob = CTX_data_active_object(C);
  ARegion *ar = CTX_wm_region(C);
  ParticleEditSettings *pset = PE_settings(scene);
  PTCacheEdit *edit = PE_get_current(scene, ob);
  ParticleSystem *psys = edit->psys;
  ParticleSystemModifierData *psmd_eval = edit->psmd_eval;
  POINT_P;
  KEY_K;
  float co[3], mat[4][4];
  int screen_co[2];

  PEData data;

  unit_m4(mat);

  if (!PE_start_edit(edit)) {
    return OPERATOR_CANCELLED;
  }

  /* only for depths */
  PE_set_view3d_data(C, &data);

  if (SEL_OP_USE_PRE_DESELECT(sel_op)) {
    data.is_changed |= PE_deselect_all_visible_ex(edit);
  }

  LOOP_VISIBLE_POINTS
  {
    if (edit->psys && !(psys->flag & PSYS_GLOBAL_HAIR)) {
      psys_mat_hair_to_global(
          ob, psmd_eval->mesh_final, psys->part->from, psys->particles + p, mat);
    }

    if (pset->selectmode == SCE_SELECT_POINT) {
      LOOP_KEYS
      {
        copy_v3_v3(co, key->co);
        mul_m4_v3(mat, co);
        const bool is_select = key->flag & PEK_SELECT;
        const bool is_inside =
            ((ED_view3d_project_int_global(ar, co, screen_co, V3D_PROJ_TEST_CLIP_WIN) ==
              V3D_PROJ_RET_OK) &&
             BLI_lasso_is_point_inside(mcords, moves, screen_co[0], screen_co[1], IS_CLIPPED) &&
             key_test_depth(&data, co, screen_co));
        const int sel_op_result = ED_select_op_action_deselected(sel_op, is_select, is_inside);
        if (sel_op_result != -1) {
          SET_FLAG_FROM_TEST(key->flag, sel_op_result, PEK_SELECT);
          point->flag |= PEP_EDIT_RECALC;
          data.is_changed = true;
        }
      }
    }
    else if (pset->selectmode == SCE_SELECT_END) {
      if (point->totkey) {
        key = point->keys + point->totkey - 1;
        copy_v3_v3(co, key->co);
        mul_m4_v3(mat, co);
        const bool is_select = key->flag & PEK_SELECT;
        const bool is_inside =
            ((ED_view3d_project_int_global(ar, co, screen_co, V3D_PROJ_TEST_CLIP_WIN) ==
              V3D_PROJ_RET_OK) &&
             BLI_lasso_is_point_inside(mcords, moves, screen_co[0], screen_co[1], IS_CLIPPED) &&
             key_test_depth(&data, co, screen_co));
        const int sel_op_result = ED_select_op_action_deselected(sel_op, is_select, is_inside);
        if (sel_op_result != -1) {
          SET_FLAG_FROM_TEST(key->flag, sel_op_result, PEK_SELECT);
          point->flag |= PEP_EDIT_RECALC;
          data.is_changed = true;
        }
      }
    }
  }

  if (data.is_changed) {
    PE_update_selection(data.depsgraph, scene, ob, 1);
    WM_event_add_notifier(C, NC_OBJECT | ND_PARTICLE | NA_SELECTED, ob);
    return OPERATOR_FINISHED;
  }
  return OPERATOR_CANCELLED;
}

/*************************** hide operator **************************/

static int hide_exec(bContext *C, wmOperator *op)
{
  Object *ob = CTX_data_active_object(C);
  Scene *scene = CTX_data_scene(C);
  Depsgraph *depsgraph = CTX_data_ensure_evaluated_depsgraph(C);

  PTCacheEdit *edit = PE_get_current(scene, ob);
  POINT_P;
  KEY_K;

  if (RNA_enum_get(op->ptr, "unselected")) {
    LOOP_UNSELECTED_POINTS
    {
      point->flag |= PEP_HIDE;
      point->flag |= PEP_EDIT_RECALC;

      LOOP_KEYS
      {
        key->flag &= ~PEK_SELECT;
      }
    }
  }
  else {
    LOOP_SELECTED_POINTS
    {
      point->flag |= PEP_HIDE;
      point->flag |= PEP_EDIT_RECALC;

      LOOP_KEYS
      {
        key->flag &= ~PEK_SELECT;
      }
    }
  }

  PE_update_selection(depsgraph, scene, ob, 1);
  WM_event_add_notifier(C, NC_OBJECT | ND_PARTICLE | NA_SELECTED, ob);

  return OPERATOR_FINISHED;
}

void PARTICLE_OT_hide(wmOperatorType *ot)
{
  /* identifiers */
  ot->name = "Hide Selected";
  ot->idname = "PARTICLE_OT_hide";
  ot->description = "Hide selected particles";

  /* api callbacks */
  ot->exec = hide_exec;
  ot->poll = PE_poll;

  /* flags */
  ot->flag = OPTYPE_REGISTER | OPTYPE_UNDO;

  /* props */
  RNA_def_boolean(ot->srna, "unselected", 0, "Unselected", "Hide unselected rather than selected");
}

/*************************** reveal operator **************************/

static int reveal_exec(bContext *C, wmOperator *op)
{
  Object *ob = CTX_data_active_object(C);
  Scene *scene = CTX_data_scene(C);
  Depsgraph *depsgraph = CTX_data_ensure_evaluated_depsgraph(C);
  PTCacheEdit *edit = PE_get_current(scene, ob);
  const bool select = RNA_boolean_get(op->ptr, "select");
  POINT_P;
  KEY_K;

  LOOP_POINTS
  {
    if (point->flag & PEP_HIDE) {
      point->flag &= ~PEP_HIDE;
      point->flag |= PEP_EDIT_RECALC;

      LOOP_KEYS
      {
        SET_FLAG_FROM_TEST(key->flag, select, PEK_SELECT);
      }
    }
  }

  PE_update_selection(depsgraph, scene, ob, 1);
  WM_event_add_notifier(C, NC_OBJECT | ND_PARTICLE | NA_SELECTED, ob);

  return OPERATOR_FINISHED;
}

void PARTICLE_OT_reveal(wmOperatorType *ot)
{
  /* identifiers */
  ot->name = "Reveal";
  ot->idname = "PARTICLE_OT_reveal";
  ot->description = "Show hidden particles";

  /* api callbacks */
  ot->exec = reveal_exec;
  ot->poll = PE_poll;

  /* flags */
  ot->flag = OPTYPE_REGISTER | OPTYPE_UNDO;

  /* props */
  RNA_def_boolean(ot->srna, "select", true, "Select", "");
}

/************************ select less operator ************************/

static void select_less_keys(PEData *data, int point_index)
{
  PTCacheEdit *edit = data->edit;
  PTCacheEditPoint *point = edit->points + point_index;
  KEY_K;

  LOOP_SELECTED_KEYS
  {
    if (k == 0) {
      if (((key + 1)->flag & PEK_SELECT) == 0) {
        key->flag |= PEK_TAG;
      }
    }
    else if (k == point->totkey - 1) {
      if (((key - 1)->flag & PEK_SELECT) == 0) {
        key->flag |= PEK_TAG;
      }
    }
    else {
      if ((((key - 1)->flag & (key + 1)->flag) & PEK_SELECT) == 0) {
        key->flag |= PEK_TAG;
      }
    }
  }

  LOOP_KEYS
  {
    if ((key->flag & PEK_TAG) && (key->flag & PEK_SELECT)) {
      key->flag &= ~(PEK_TAG | PEK_SELECT);
      point->flag |= PEP_EDIT_RECALC; /* redraw selection only */
      data->is_changed = true;
    }
  }
}

static int select_less_exec(bContext *C, wmOperator *UNUSED(op))
{
  PEData data;

  PE_set_data(C, &data);
  foreach_point(&data, select_less_keys);

  PE_update_selection(data.depsgraph, data.scene, data.ob, 1);
  WM_event_add_notifier(C, NC_OBJECT | ND_PARTICLE | NA_SELECTED, data.ob);

  return OPERATOR_FINISHED;
}

void PARTICLE_OT_select_less(wmOperatorType *ot)
{
  /* identifiers */
  ot->name = "Select Less";
  ot->idname = "PARTICLE_OT_select_less";
  ot->description = "Deselect boundary selected keys of each particle";

  /* api callbacks */
  ot->exec = select_less_exec;
  ot->poll = PE_poll;

  /* flags */
  ot->flag = OPTYPE_REGISTER | OPTYPE_UNDO;
}

/************************ select more operator ************************/

static void select_more_keys(PEData *data, int point_index)
{
  PTCacheEdit *edit = data->edit;
  PTCacheEditPoint *point = edit->points + point_index;
  KEY_K;

  LOOP_KEYS
  {
    if (key->flag & PEK_SELECT) {
      continue;
    }

    if (k == 0) {
      if ((key + 1)->flag & PEK_SELECT) {
        key->flag |= PEK_TAG;
      }
    }
    else if (k == point->totkey - 1) {
      if ((key - 1)->flag & PEK_SELECT) {
        key->flag |= PEK_TAG;
      }
    }
    else {
      if (((key - 1)->flag | (key + 1)->flag) & PEK_SELECT) {
        key->flag |= PEK_TAG;
      }
    }
  }

  LOOP_KEYS
  {
    if ((key->flag & PEK_TAG) && (key->flag & PEK_SELECT) == 0) {
      key->flag &= ~PEK_TAG;
      key->flag |= PEK_SELECT;
      point->flag |= PEP_EDIT_RECALC; /* redraw selection only */
      data->is_changed = true;
    }
  }
}

static int select_more_exec(bContext *C, wmOperator *UNUSED(op))
{
  PEData data;

  PE_set_data(C, &data);
  foreach_point(&data, select_more_keys);

  PE_update_selection(data.depsgraph, data.scene, data.ob, 1);
  WM_event_add_notifier(C, NC_OBJECT | ND_PARTICLE | NA_SELECTED, data.ob);

  return OPERATOR_FINISHED;
}

void PARTICLE_OT_select_more(wmOperatorType *ot)
{
  /* identifiers */
  ot->name = "Select More";
  ot->idname = "PARTICLE_OT_select_more";
  ot->description = "Select keys linked to boundary selected keys of each particle";

  /* api callbacks */
  ot->exec = select_more_exec;
  ot->poll = PE_poll;

  /* flags */
  ot->flag = OPTYPE_REGISTER | OPTYPE_UNDO;
}

/************************ rekey operator ************************/

static void rekey_particle(PEData *data, int pa_index)
{
  PTCacheEdit *edit = data->edit;
  ParticleSystem *psys = edit->psys;
  ParticleSimulationData sim = {0};
  ParticleData *pa = psys->particles + pa_index;
  PTCacheEditPoint *point = edit->points + pa_index;
  ParticleKey state;
  HairKey *key, *new_keys, *okey;
  PTCacheEditKey *ekey;
  float dval, sta, end;
  int k;

  sim.depsgraph = data->depsgraph;
  sim.scene = data->scene;
  sim.ob = data->ob;
  sim.psys = edit->psys;

  pa->flag |= PARS_REKEY;

  key = new_keys = MEM_callocN(data->totrekey * sizeof(HairKey), "Hair re-key keys");

  okey = pa->hair;
  /* root and tip stay the same */
  copy_v3_v3(key->co, okey->co);
  copy_v3_v3((key + data->totrekey - 1)->co, (okey + pa->totkey - 1)->co);

  sta = key->time = okey->time;
  end = (key + data->totrekey - 1)->time = (okey + pa->totkey - 1)->time;
  dval = (end - sta) / (float)(data->totrekey - 1);

  /* interpolate new keys from old ones */
  for (k = 1, key++; k < data->totrekey - 1; k++, key++) {
    state.time = (float)k / (float)(data->totrekey - 1);
    psys_get_particle_on_path(&sim, pa_index, &state, 0);
    copy_v3_v3(key->co, state.co);
    key->time = sta + k * dval;
  }

  /* replace keys */
  if (pa->hair) {
    MEM_freeN(pa->hair);
  }
  pa->hair = new_keys;

  point->totkey = pa->totkey = data->totrekey;

  if (point->keys) {
    MEM_freeN(point->keys);
  }
  ekey = point->keys = MEM_callocN(pa->totkey * sizeof(PTCacheEditKey), "Hair re-key edit keys");

  for (k = 0, key = pa->hair; k < pa->totkey; k++, key++, ekey++) {
    ekey->co = key->co;
    ekey->time = &key->time;
    ekey->flag |= PEK_SELECT;
    if (!(psys->flag & PSYS_GLOBAL_HAIR)) {
      ekey->flag |= PEK_USE_WCO;
    }
  }

  pa->flag &= ~PARS_REKEY;
  point->flag |= PEP_EDIT_RECALC;
}

static int rekey_exec(bContext *C, wmOperator *op)
{
  PEData data;

  PE_set_data(C, &data);

  data.dval = 1.0f / (float)(data.totrekey - 1);
  data.totrekey = RNA_int_get(op->ptr, "keys_number");

  foreach_selected_point(&data, rekey_particle);

  recalc_lengths(data.edit);
  PE_update_object(data.depsgraph, data.scene, data.ob, 1);
  WM_event_add_notifier(C, NC_OBJECT | ND_PARTICLE | NA_EDITED, data.ob);

  return OPERATOR_FINISHED;
}

void PARTICLE_OT_rekey(wmOperatorType *ot)
{
  /* identifiers */
  ot->name = "Rekey";
  ot->idname = "PARTICLE_OT_rekey";
  ot->description = "Change the number of keys of selected particles (root and tip keys included)";

  /* api callbacks */
  ot->exec = rekey_exec;
  ot->invoke = WM_operator_props_popup;
  ot->poll = PE_hair_poll;

  /* flags */
  ot->flag = OPTYPE_REGISTER | OPTYPE_UNDO;

  /* properties */
  RNA_def_int(ot->srna, "keys_number", 2, 2, INT_MAX, "Number of Keys", "", 2, 100);
}

static void rekey_particle_to_time(
    const bContext *C, Scene *scene, Object *ob, int pa_index, float path_time)
{
  PTCacheEdit *edit = PE_get_current(scene, ob);
  ParticleSystem *psys;
  ParticleSimulationData sim = {0};
  ParticleData *pa;
  ParticleKey state;
  HairKey *new_keys, *key;
  PTCacheEditKey *ekey;
  int k;

  if (!edit || !edit->psys) {
    return;
  }

  psys = edit->psys;

  sim.depsgraph = CTX_data_depsgraph_pointer(C);
  sim.scene = scene;
  sim.ob = ob;
  sim.psys = psys;

  pa = psys->particles + pa_index;

  pa->flag |= PARS_REKEY;

  key = new_keys = MEM_dupallocN(pa->hair);

  /* interpolate new keys from old ones (roots stay the same) */
  for (k = 1, key++; k < pa->totkey; k++, key++) {
    state.time = path_time * (float)k / (float)(pa->totkey - 1);
    psys_get_particle_on_path(&sim, pa_index, &state, 0);
    copy_v3_v3(key->co, state.co);
  }

  /* replace hair keys */
  if (pa->hair) {
    MEM_freeN(pa->hair);
  }
  pa->hair = new_keys;

  /* update edit pointers */
  for (k = 0, key = pa->hair, ekey = edit->points[pa_index].keys; k < pa->totkey;
       k++, key++, ekey++) {
    ekey->co = key->co;
    ekey->time = &key->time;
  }

  pa->flag &= ~PARS_REKEY;
}

/************************* utilities **************************/

static int remove_tagged_particles(Object *ob, ParticleSystem *psys, int mirror)
{
  PTCacheEdit *edit = psys->edit;
  ParticleData *pa, *npa = 0, *new_pars = 0;
  POINT_P;
  PTCacheEditPoint *npoint = 0, *new_points = 0;
  ParticleSystemModifierData *psmd_eval;
  int i, new_totpart = psys->totpart, removed = 0;

  if (mirror) {
    /* mirror tags */
    psmd_eval = edit->psmd_eval;

    LOOP_TAGGED_POINTS
    {
      PE_mirror_particle(ob, psmd_eval->mesh_final, psys, psys->particles + p, NULL);
    }
  }

  LOOP_TAGGED_POINTS
  {
    new_totpart--;
    removed++;
  }

  if (new_totpart != psys->totpart) {
    if (new_totpart) {
      npa = new_pars = MEM_callocN(new_totpart * sizeof(ParticleData), "ParticleData array");
      npoint = new_points = MEM_callocN(new_totpart * sizeof(PTCacheEditPoint),
                                        "PTCacheEditKey array");

      if (ELEM(NULL, new_pars, new_points)) {
        /* allocation error! */
        if (new_pars) {
          MEM_freeN(new_pars);
        }
        if (new_points) {
          MEM_freeN(new_points);
        }
        return 0;
      }
    }

    pa = psys->particles;
    point = edit->points;
    for (i = 0; i < psys->totpart; i++, pa++, point++) {
      if (point->flag & PEP_TAG) {
        if (point->keys) {
          MEM_freeN(point->keys);
        }
        if (pa->hair) {
          MEM_freeN(pa->hair);
        }
      }
      else {
        memcpy(npa, pa, sizeof(ParticleData));
        memcpy(npoint, point, sizeof(PTCacheEditPoint));
        npa++;
        npoint++;
      }
    }

    if (psys->particles) {
      MEM_freeN(psys->particles);
    }
    psys->particles = new_pars;

    if (edit->points) {
      MEM_freeN(edit->points);
    }
    edit->points = new_points;

    if (edit->mirror_cache) {
      MEM_freeN(edit->mirror_cache);
      edit->mirror_cache = NULL;
    }

    if (psys->child) {
      MEM_freeN(psys->child);
      psys->child = NULL;
      psys->totchild = 0;
    }

    edit->totpoint = psys->totpart = new_totpart;
  }

  return removed;
}

static void remove_tagged_keys(Depsgraph *depsgraph, Object *ob, ParticleSystem *psys)
{
  PTCacheEdit *edit = psys->edit;
  ParticleData *pa;
  HairKey *hkey, *nhkey, *new_hkeys = 0;
  POINT_P;
  KEY_K;
  PTCacheEditKey *nkey, *new_keys;
  short new_totkey;

  if (pe_x_mirror(ob)) {
    /* mirror key tags */
    ParticleSystemModifierData *psmd = psys_get_modifier(ob, psys);
    ParticleSystemModifierData *psmd_eval = (ParticleSystemModifierData *)modifier_get_evaluated(
        depsgraph, ob, &psmd->modifier);

    LOOP_POINTS
    {
      LOOP_TAGGED_KEYS
      {
        PE_mirror_particle(ob, psmd_eval->mesh_final, psys, psys->particles + p, NULL);
        break;
      }
    }
  }

  LOOP_POINTS
  {
    new_totkey = point->totkey;
    LOOP_TAGGED_KEYS
    {
      new_totkey--;
    }
    /* we can't have elements with less than two keys*/
    if (new_totkey < 2) {
      point->flag |= PEP_TAG;
    }
  }
  remove_tagged_particles(ob, psys, pe_x_mirror(ob));

  LOOP_POINTS
  {
    pa = psys->particles + p;
    new_totkey = pa->totkey;

    LOOP_TAGGED_KEYS
    {
      new_totkey--;
    }

    if (new_totkey != pa->totkey) {
      nhkey = new_hkeys = MEM_callocN(new_totkey * sizeof(HairKey), "HairKeys");
      nkey = new_keys = MEM_callocN(new_totkey * sizeof(PTCacheEditKey), "particle edit keys");

      hkey = pa->hair;
      LOOP_KEYS
      {
        while (key->flag & PEK_TAG && hkey < pa->hair + pa->totkey) {
          key++;
          hkey++;
        }

        if (hkey < pa->hair + pa->totkey) {
          copy_v3_v3(nhkey->co, hkey->co);
          nhkey->editflag = hkey->editflag;
          nhkey->time = hkey->time;
          nhkey->weight = hkey->weight;

          nkey->co = nhkey->co;
          nkey->time = &nhkey->time;
          /* these can be copied from old edit keys */
          nkey->flag = key->flag;
          nkey->ftime = key->ftime;
          nkey->length = key->length;
          copy_v3_v3(nkey->world_co, key->world_co);
        }
        nkey++;
        nhkey++;
        hkey++;
      }

      if (pa->hair) {
        MEM_freeN(pa->hair);
      }

      if (point->keys) {
        MEM_freeN(point->keys);
      }

      pa->hair = new_hkeys;
      point->keys = new_keys;

      point->totkey = pa->totkey = new_totkey;

      /* flag for recalculating length */
      point->flag |= PEP_EDIT_RECALC;
    }
  }
}

/************************ subdivide opertor *********************/

/* works like normal edit mode subdivide, inserts keys between neighboring selected keys */
static void subdivide_particle(PEData *data, int pa_index)
{
  PTCacheEdit *edit = data->edit;
  ParticleSystem *psys = edit->psys;
  ParticleSimulationData sim = {0};
  ParticleData *pa = psys->particles + pa_index;
  PTCacheEditPoint *point = edit->points + pa_index;
  ParticleKey state;
  HairKey *key, *nkey, *new_keys;
  PTCacheEditKey *ekey, *nekey, *new_ekeys;

  int k;
  short totnewkey = 0;
  float endtime;

  sim.depsgraph = data->depsgraph;
  sim.scene = data->scene;
  sim.ob = data->ob;
  sim.psys = edit->psys;

  for (k = 0, ekey = point->keys; k < pa->totkey - 1; k++, ekey++) {
    if (ekey->flag & PEK_SELECT && (ekey + 1)->flag & PEK_SELECT) {
      totnewkey++;
    }
  }

  if (totnewkey == 0) {
    return;
  }

  pa->flag |= PARS_REKEY;

  nkey = new_keys = MEM_callocN((pa->totkey + totnewkey) * (sizeof(HairKey)),
                                "Hair subdivide keys");
  nekey = new_ekeys = MEM_callocN((pa->totkey + totnewkey) * (sizeof(PTCacheEditKey)),
                                  "Hair subdivide edit keys");

  key = pa->hair;
  endtime = key[pa->totkey - 1].time;

  for (k = 0, ekey = point->keys; k < pa->totkey - 1; k++, key++, ekey++) {

    memcpy(nkey, key, sizeof(HairKey));
    memcpy(nekey, ekey, sizeof(PTCacheEditKey));

    nekey->co = nkey->co;
    nekey->time = &nkey->time;

    nkey++;
    nekey++;

    if (ekey->flag & PEK_SELECT && (ekey + 1)->flag & PEK_SELECT) {
      nkey->time = (key->time + (key + 1)->time) * 0.5f;
      state.time = (endtime != 0.0f) ? nkey->time / endtime : 0.0f;
      psys_get_particle_on_path(&sim, pa_index, &state, 0);
      copy_v3_v3(nkey->co, state.co);

      nekey->co = nkey->co;
      nekey->time = &nkey->time;
      nekey->flag |= PEK_SELECT;
      if (!(psys->flag & PSYS_GLOBAL_HAIR)) {
        nekey->flag |= PEK_USE_WCO;
      }

      nekey++;
      nkey++;
    }
  }
  /*tip still not copied*/
  memcpy(nkey, key, sizeof(HairKey));
  memcpy(nekey, ekey, sizeof(PTCacheEditKey));

  nekey->co = nkey->co;
  nekey->time = &nkey->time;

  if (pa->hair) {
    MEM_freeN(pa->hair);
  }
  pa->hair = new_keys;

  if (point->keys) {
    MEM_freeN(point->keys);
  }
  point->keys = new_ekeys;

  point->totkey = pa->totkey = pa->totkey + totnewkey;
  point->flag |= PEP_EDIT_RECALC;
  pa->flag &= ~PARS_REKEY;
}

static int subdivide_exec(bContext *C, wmOperator *UNUSED(op))
{
  PEData data;

  PE_set_data(C, &data);
  foreach_point(&data, subdivide_particle);

  recalc_lengths(data.edit);
  PE_update_selection(data.depsgraph, data.scene, data.ob, 1);
  PE_update_object(data.depsgraph, data.scene, data.ob, 1);
  DEG_id_tag_update(&data.ob->id, ID_RECALC_SELECT);
  WM_event_add_notifier(C, NC_OBJECT | ND_PARTICLE | NA_EDITED, data.ob);

  return OPERATOR_FINISHED;
}

void PARTICLE_OT_subdivide(wmOperatorType *ot)
{
  /* identifiers */
  ot->name = "Subdivide";
  ot->idname = "PARTICLE_OT_subdivide";
  ot->description = "Subdivide selected particles segments (adds keys)";

  /* api callbacks */
  ot->exec = subdivide_exec;
  ot->poll = PE_hair_poll;

  /* flags */
  ot->flag = OPTYPE_REGISTER | OPTYPE_UNDO;
}

/************************ remove doubles opertor *********************/

static int remove_doubles_exec(bContext *C, wmOperator *op)
{
  Scene *scene = CTX_data_scene(C);
  Object *ob = CTX_data_active_object(C);
  PTCacheEdit *edit = PE_get_current(scene, ob);
  ParticleSystem *psys = edit->psys;
  ParticleSystemModifierData *psmd_eval;
  KDTree_3d *tree;
  KDTreeNearest_3d nearest[10];
  POINT_P;
  float mat[4][4], co[3], threshold = RNA_float_get(op->ptr, "threshold");
  int n, totn, removed, totremoved;

  if (psys->flag & PSYS_GLOBAL_HAIR) {
    return OPERATOR_CANCELLED;
  }

  edit = psys->edit;
  psmd_eval = edit->psmd_eval;
  totremoved = 0;

  do {
    removed = 0;

    tree = BLI_kdtree_3d_new(psys->totpart);

    /* insert particles into kd tree */
    LOOP_SELECTED_POINTS
    {
      psys_mat_hair_to_object(
          ob, psmd_eval->mesh_final, psys->part->from, psys->particles + p, mat);
      copy_v3_v3(co, point->keys->co);
      mul_m4_v3(mat, co);
      BLI_kdtree_3d_insert(tree, p, co);
    }

    BLI_kdtree_3d_balance(tree);

    /* tag particles to be removed */
    LOOP_SELECTED_POINTS
    {
      psys_mat_hair_to_object(
          ob, psmd_eval->mesh_final, psys->part->from, psys->particles + p, mat);
      copy_v3_v3(co, point->keys->co);
      mul_m4_v3(mat, co);

      totn = BLI_kdtree_3d_find_nearest_n(tree, co, nearest, 10);

      for (n = 0; n < totn; n++) {
        /* this needs a custom threshold still */
        if (nearest[n].index > p && nearest[n].dist < threshold) {
          if (!(point->flag & PEP_TAG)) {
            point->flag |= PEP_TAG;
            removed++;
          }
        }
      }
    }

    BLI_kdtree_3d_free(tree);

    /* remove tagged particles - don't do mirror here! */
    remove_tagged_particles(ob, psys, 0);
    totremoved += removed;
  } while (removed);

  if (totremoved == 0) {
    return OPERATOR_CANCELLED;
  }

  BKE_reportf(op->reports, RPT_INFO, "Removed %d double particles", totremoved);

  DEG_id_tag_update(&ob->id, ID_RECALC_GEOMETRY);
  WM_event_add_notifier(C, NC_OBJECT | ND_PARTICLE | NA_EDITED, ob);

  return OPERATOR_FINISHED;
}

void PARTICLE_OT_remove_doubles(wmOperatorType *ot)
{
  /* identifiers */
  ot->name = "Remove Doubles";
  ot->idname = "PARTICLE_OT_remove_doubles";
  ot->description = "Remove selected particles close enough of others";

  /* api callbacks */
  ot->exec = remove_doubles_exec;
  ot->poll = PE_hair_poll;

  /* flags */
  ot->flag = OPTYPE_REGISTER | OPTYPE_UNDO;

  /* properties */
  RNA_def_float(ot->srna,
                "threshold",
                0.0002f,
                0.0f,
                FLT_MAX,
                "Merge Distance",
                "Threshold distance within which particles are removed",
                0.00001f,
                0.1f);
}

static int weight_set_exec(bContext *C, wmOperator *op)
{
  Scene *scene = CTX_data_scene(C);
  ParticleEditSettings *pset = PE_settings(scene);
  Object *ob = CTX_data_active_object(C);
  PTCacheEdit *edit = PE_get_current(scene, ob);
  ParticleSystem *psys = edit->psys;
  POINT_P;
  KEY_K;
  HairKey *hkey;
  float weight;
  ParticleBrushData *brush = &pset->brush[pset->brushtype];
  float factor = RNA_float_get(op->ptr, "factor");

  weight = brush->strength;
  edit = psys->edit;

  LOOP_SELECTED_POINTS
  {
    ParticleData *pa = psys->particles + p;

    LOOP_SELECTED_KEYS
    {
      hkey = pa->hair + k;
      hkey->weight = interpf(weight, hkey->weight, factor);
    }
  }

  DEG_id_tag_update(&ob->id, ID_RECALC_GEOMETRY);
  WM_event_add_notifier(C, NC_OBJECT | ND_PARTICLE | NA_EDITED, ob);

  return OPERATOR_FINISHED;
}

void PARTICLE_OT_weight_set(wmOperatorType *ot)
{
  /* identifiers */
  ot->name = "Weight Set";
  ot->idname = "PARTICLE_OT_weight_set";
  ot->description = "Set the weight of selected keys";

  /* api callbacks */
  ot->exec = weight_set_exec;
  ot->poll = PE_hair_poll;

  /* flags */
  ot->flag = OPTYPE_REGISTER | OPTYPE_UNDO;

  RNA_def_float(ot->srna,
                "factor",
                1,
                0,
                1,
                "Factor",
                "Interpolation factor between current brush weight, and keys' weights",
                0,
                1);
}

/************************ cursor drawing *******************************/

static void brush_drawcursor(bContext *C, int x, int y, void *UNUSED(customdata))
{
  Scene *scene = CTX_data_scene(C);
  ParticleEditSettings *pset = PE_settings(scene);
  ParticleBrushData *brush;

  if (!WM_toolsystem_active_tool_is_brush(C)) {
    return;
  }

  brush = &pset->brush[pset->brushtype];

  if (brush) {
    uint pos = GPU_vertformat_attr_add(immVertexFormat(), "pos", GPU_COMP_F32, 2, GPU_FETCH_FLOAT);
    immBindBuiltinProgram(GPU_SHADER_2D_UNIFORM_COLOR);

    immUniformColor4ub(255, 255, 255, 128);

    GPU_line_smooth(true);
    GPU_blend(true);

    imm_draw_circle_wire_2d(pos, (float)x, (float)y, pe_brush_size_get(scene, brush), 40);

    GPU_blend(false);
    GPU_line_smooth(false);

    immUnbindProgram();
  }
}

static void toggle_particle_cursor(bContext *C, int enable)
{
  ParticleEditSettings *pset = PE_settings(CTX_data_scene(C));

  if (pset->paintcursor && !enable) {
    WM_paint_cursor_end(CTX_wm_manager(C), pset->paintcursor);
    pset->paintcursor = NULL;
  }
  else if (enable) {
    pset->paintcursor = WM_paint_cursor_activate(
        CTX_wm_manager(C), SPACE_VIEW3D, RGN_TYPE_WINDOW, PE_poll_view3d, brush_drawcursor, NULL);
  }
}

/*************************** delete operator **************************/

enum { DEL_PARTICLE, DEL_KEY };

static const EnumPropertyItem delete_type_items[] = {
    {DEL_PARTICLE, "PARTICLE", 0, "Particle", ""},
    {DEL_KEY, "KEY", 0, "Key", ""},
    {0, NULL, 0, NULL, NULL},
};

static void set_delete_particle(PEData *data, int pa_index)
{
  PTCacheEdit *edit = data->edit;

  edit->points[pa_index].flag |= PEP_TAG;
}

static void set_delete_particle_key(PEData *data,
                                    int pa_index,
                                    int key_index,
                                    bool UNUSED(is_inside))
{
  PTCacheEdit *edit = data->edit;

  edit->points[pa_index].keys[key_index].flag |= PEK_TAG;
}

static int delete_exec(bContext *C, wmOperator *op)
{
  PEData data;
  int type = RNA_enum_get(op->ptr, "type");

  PE_set_data(C, &data);

  if (type == DEL_KEY) {
    foreach_selected_key(&data, set_delete_particle_key);
    remove_tagged_keys(data.depsgraph, data.ob, data.edit->psys);
    recalc_lengths(data.edit);
  }
  else if (type == DEL_PARTICLE) {
    foreach_selected_point(&data, set_delete_particle);
    remove_tagged_particles(data.ob, data.edit->psys, pe_x_mirror(data.ob));
    recalc_lengths(data.edit);
  }

  DEG_id_tag_update(&data.ob->id, ID_RECALC_GEOMETRY);
  WM_event_add_notifier(C, NC_OBJECT | ND_PARTICLE | NA_EDITED, data.ob);

  return OPERATOR_FINISHED;
}

void PARTICLE_OT_delete(wmOperatorType *ot)
{
  /* identifiers */
  ot->name = "Delete";
  ot->idname = "PARTICLE_OT_delete";
  ot->description = "Delete selected particles or keys";

  /* api callbacks */
  ot->exec = delete_exec;
  ot->invoke = WM_menu_invoke;
  ot->poll = PE_hair_poll;

  /* flags */
  ot->flag = OPTYPE_REGISTER | OPTYPE_UNDO;

  /* properties */
  ot->prop = RNA_def_enum(ot->srna,
                          "type",
                          delete_type_items,
                          DEL_PARTICLE,
                          "Type",
                          "Delete a full particle or only keys");
}

/*************************** mirror operator **************************/

static void PE_mirror_x(Scene *scene, Object *ob, int tagged)
{
  Mesh *me = (Mesh *)(ob->data);
  ParticleSystemModifierData *psmd_eval;
  PTCacheEdit *edit = PE_get_current(scene, ob);
  ParticleSystem *psys = edit->psys;
  ParticleData *pa, *newpa, *new_pars;
  PTCacheEditPoint *newpoint, *new_points;
  POINT_P;
  KEY_K;
  HairKey *hkey;
  int *mirrorfaces = NULL;
  int rotation, totpart, newtotpart;

  if (psys->flag & PSYS_GLOBAL_HAIR) {
    return;
  }

  psmd_eval = edit->psmd_eval;
  if (!psmd_eval->mesh_final) {
    return;
  }

  const bool use_dm_final_indices = (psys->part->use_modifier_stack &&
                                     !psmd_eval->mesh_final->runtime.deformed_only);

  /* NOTE: this is not nice to use tessfaces but hard to avoid since pa->num uses tessfaces */
  BKE_mesh_tessface_ensure(me);

  /* NOTE: In case psys uses Mesh tessface indices, we mirror final Mesh itself, not orig mesh.
   * Avoids an (impossible) mesh -> orig -> mesh tessface indices conversion. */
  mirrorfaces = mesh_get_x_mirror_faces(
      ob, NULL, use_dm_final_indices ? psmd_eval->mesh_final : NULL);

  if (!edit->mirror_cache) {
    PE_update_mirror_cache(ob, psys);
  }

  totpart = psys->totpart;
  newtotpart = psys->totpart;
  LOOP_VISIBLE_POINTS
  {
    pa = psys->particles + p;

    if (!tagged) {
      if (point_is_selected(point)) {
        if (edit->mirror_cache[p] != -1) {
          /* already has a mirror, don't need to duplicate */
          PE_mirror_particle(ob, psmd_eval->mesh_final, psys, pa, NULL);
          continue;
        }
        else {
          point->flag |= PEP_TAG;
        }
      }
    }

    if ((point->flag & PEP_TAG) && mirrorfaces[pa->num * 2] != -1) {
      newtotpart++;
    }
  }

  if (newtotpart != psys->totpart) {
    MFace *mtessface = use_dm_final_indices ? psmd_eval->mesh_final->mface : me->mface;

    /* allocate new arrays and copy existing */
    new_pars = MEM_callocN(newtotpart * sizeof(ParticleData), "ParticleData new");
    new_points = MEM_callocN(newtotpart * sizeof(PTCacheEditPoint), "PTCacheEditPoint new");

    if (psys->particles) {
      memcpy(new_pars, psys->particles, totpart * sizeof(ParticleData));
      MEM_freeN(psys->particles);
    }
    psys->particles = new_pars;

    if (edit->points) {
      memcpy(new_points, edit->points, totpart * sizeof(PTCacheEditPoint));
      MEM_freeN(edit->points);
    }
    edit->points = new_points;

    if (edit->mirror_cache) {
      MEM_freeN(edit->mirror_cache);
      edit->mirror_cache = NULL;
    }

    edit->totpoint = psys->totpart = newtotpart;

    /* create new elements */
    newpa = psys->particles + totpart;
    newpoint = edit->points + totpart;

    for (p = 0, point = edit->points; p < totpart; p++, point++) {
      pa = psys->particles + p;
      const int pa_num = pa->num;

      if (point->flag & PEP_HIDE) {
        continue;
      }

      if (!(point->flag & PEP_TAG) || mirrorfaces[pa_num * 2] == -1) {
        continue;
      }

      /* duplicate */
      *newpa = *pa;
      *newpoint = *point;
      if (pa->hair) {
        newpa->hair = MEM_dupallocN(pa->hair);
      }
      if (point->keys) {
        newpoint->keys = MEM_dupallocN(point->keys);
      }

      /* rotate weights according to vertex index rotation */
      rotation = mirrorfaces[pa_num * 2 + 1];
      newpa->fuv[0] = pa->fuv[2];
      newpa->fuv[1] = pa->fuv[1];
      newpa->fuv[2] = pa->fuv[0];
      newpa->fuv[3] = pa->fuv[3];
      while (rotation--) {
        if (mtessface[pa_num].v4) {
          SHIFT4(float, newpa->fuv[0], newpa->fuv[1], newpa->fuv[2], newpa->fuv[3]);
        }
        else {
          SHIFT3(float, newpa->fuv[0], newpa->fuv[1], newpa->fuv[2]);
        }
      }

      /* assign face index */
      /* NOTE: mesh_get_x_mirror_faces generates -1 for non-found mirror,
       * same as DMCACHE_NOTFOUND. */
      newpa->num = mirrorfaces[pa_num * 2];

      if (use_dm_final_indices) {
        newpa->num_dmcache = DMCACHE_ISCHILD;
      }
      else {
        newpa->num_dmcache = psys_particle_dm_face_lookup(
            psmd_eval->mesh_final, psmd_eval->mesh_original, newpa->num, newpa->fuv, NULL);
      }

      /* update edit key pointers */
      key = newpoint->keys;
      for (k = 0, hkey = newpa->hair; k < newpa->totkey; k++, hkey++, key++) {
        key->co = hkey->co;
        key->time = &hkey->time;
      }

      /* map key positions as mirror over x axis */
      PE_mirror_particle(ob, psmd_eval->mesh_final, psys, pa, newpa);

      newpa++;
      newpoint++;
    }
  }

  LOOP_POINTS
  {
    point->flag &= ~PEP_TAG;
  }

  MEM_freeN(mirrorfaces);
}

static int mirror_exec(bContext *C, wmOperator *UNUSED(op))
{
  Scene *scene = CTX_data_scene(C);
  Object *ob = CTX_data_active_object(C);
  PTCacheEdit *edit = PE_get_current(scene, ob);

  PE_mirror_x(scene, ob, 0);

  update_world_cos(ob, edit);
  WM_event_add_notifier(C, NC_OBJECT | ND_PARTICLE | NA_EDITED, ob);
  DEG_id_tag_update(&ob->id, ID_RECALC_GEOMETRY);

  return OPERATOR_FINISHED;
}

void PARTICLE_OT_mirror(wmOperatorType *ot)
{
  /* identifiers */
  ot->name = "Mirror";
  ot->idname = "PARTICLE_OT_mirror";
  ot->description = "Duplicate and mirror the selected particles along the local X axis";

  /* api callbacks */
  ot->exec = mirror_exec;
  ot->poll = PE_hair_poll;

  /* flags */
  ot->flag = OPTYPE_REGISTER | OPTYPE_UNDO;
}

/************************* brush edit callbacks ********************/

static void brush_comb(PEData *data,
                       float UNUSED(mat[4][4]),
                       float imat[4][4],
                       int point_index,
                       int key_index,
                       PTCacheEditKey *key,
                       float mouse_distance)
{
  ParticleEditSettings *pset = PE_settings(data->scene);
  float cvec[3], fac;

  if (pset->flag & PE_LOCK_FIRST && key_index == 0) {
    return;
  }

  fac = (float)pow((double)(1.0f - mouse_distance / data->rad), (double)data->combfac);

  copy_v3_v3(cvec, data->dvec);
  mul_mat3_m4_v3(imat, cvec);
  mul_v3_fl(cvec, fac);
  add_v3_v3(key->co, cvec);

  (data->edit->points + point_index)->flag |= PEP_EDIT_RECALC;
}

static void brush_cut(PEData *data, int pa_index)
{
  PTCacheEdit *edit = data->edit;
  ARegion *ar = data->vc.ar;
  Object *ob = data->ob;
  ParticleEditSettings *pset = PE_settings(data->scene);
  ParticleCacheKey *key = edit->pathcache[pa_index];
  float rad2, cut_time = 1.0;
  float x0, x1, v0, v1, o0, o1, xo0, xo1, d, dv;
  int k, cut, keys = (int)pow(2.0, (double)pset->draw_step);
  int screen_co[2];

  BLI_assert(data->rng != NULL);
  /* blunt scissors */
  if (BLI_rng_get_float(data->rng) > data->cutfac) {
    return;
  }

  /* don't cut hidden */
  if (edit->points[pa_index].flag & PEP_HIDE) {
    return;
  }

  if (ED_view3d_project_int_global(ar, key->co, screen_co, V3D_PROJ_TEST_CLIP_NEAR) !=
      V3D_PROJ_RET_OK) {
    return;
  }

  rad2 = data->rad * data->rad;

  cut = 0;

  x0 = (float)screen_co[0];
  x1 = (float)screen_co[1];

  o0 = (float)data->mval[0];
  o1 = (float)data->mval[1];

  xo0 = x0 - o0;
  xo1 = x1 - o1;

  /* check if root is inside circle */
  if (xo0 * xo0 + xo1 * xo1 < rad2 && key_test_depth(data, key->co, screen_co)) {
    cut_time = -1.0f;
    cut = 1;
  }
  else {
    /* calculate path time closest to root that was inside the circle */
    for (k = 1, key++; k <= keys; k++, key++) {

      if ((ED_view3d_project_int_global(ar, key->co, screen_co, V3D_PROJ_TEST_CLIP_NEAR) !=
           V3D_PROJ_RET_OK) ||
          key_test_depth(data, key->co, screen_co) == 0) {
        x0 = (float)screen_co[0];
        x1 = (float)screen_co[1];

        xo0 = x0 - o0;
        xo1 = x1 - o1;
        continue;
      }

      v0 = (float)screen_co[0] - x0;
      v1 = (float)screen_co[1] - x1;

      dv = v0 * v0 + v1 * v1;

      d = (v0 * xo1 - v1 * xo0);

      d = dv * rad2 - d * d;

      if (d > 0.0f) {
        d = sqrtf(d);

        cut_time = -(v0 * xo0 + v1 * xo1 + d);

        if (cut_time > 0.0f) {
          cut_time /= dv;

          if (cut_time < 1.0f) {
            cut_time += (float)(k - 1);
            cut_time /= (float)keys;
            cut = 1;
            break;
          }
        }
      }

      x0 = (float)screen_co[0];
      x1 = (float)screen_co[1];

      xo0 = x0 - o0;
      xo1 = x1 - o1;
    }
  }

  if (cut) {
    if (cut_time < 0.0f) {
      edit->points[pa_index].flag |= PEP_TAG;
    }
    else {
      rekey_particle_to_time(data->context, data->scene, ob, pa_index, cut_time);
      edit->points[pa_index].flag |= PEP_EDIT_RECALC;
    }
  }
}

static void brush_length(PEData *data, int point_index, float UNUSED(mouse_distance))
{
  PTCacheEdit *edit = data->edit;
  PTCacheEditPoint *point = edit->points + point_index;
  KEY_K;
  float dvec[3], pvec[3] = {0.0f, 0.0f, 0.0f};

  LOOP_KEYS
  {
    if (k == 0) {
      copy_v3_v3(pvec, key->co);
    }
    else {
      sub_v3_v3v3(dvec, key->co, pvec);
      copy_v3_v3(pvec, key->co);
      mul_v3_fl(dvec, data->growfac);
      add_v3_v3v3(key->co, (key - 1)->co, dvec);
    }
  }

  point->flag |= PEP_EDIT_RECALC;
}

static void brush_puff(PEData *data, int point_index, float mouse_distance)
{
  PTCacheEdit *edit = data->edit;
  ParticleSystem *psys = edit->psys;
  PTCacheEditPoint *point = edit->points + point_index;
  KEY_K;
  float mat[4][4], imat[4][4];

  float onor_prev[3];           /* previous normal (particle-space) */
  float ofs_prev[3];            /* accumulate offset for puff_volume (particle-space) */
  float co_root[3], no_root[3]; /* root location and normal (global-space) */
  float co_prev[3], co[3];      /* track key coords as we loop (global-space) */
  float fac = 0.0f, length_accum = 0.0f;
  bool puff_volume = false;
  bool changed = false;

  zero_v3(ofs_prev);

  {
    ParticleEditSettings *pset = PE_settings(data->scene);
    ParticleBrushData *brush = &pset->brush[pset->brushtype];
    puff_volume = (brush->flag & PE_BRUSH_DATA_PUFF_VOLUME) != 0;
  }

  if (psys && !(psys->flag & PSYS_GLOBAL_HAIR)) {
    psys_mat_hair_to_global(
        data->ob, data->mesh, psys->part->from, psys->particles + point_index, mat);
    invert_m4_m4(imat, mat);
  }
  else {
    unit_m4(mat);
    unit_m4(imat);
  }

  LOOP_KEYS
  {
    float kco[3];

    if (k == 0) {
      /* find root coordinate and normal on emitter */
      copy_v3_v3(co, key->co);
      mul_m4_v3(mat, co);

      /* use 'kco' as the object space version of worldspace 'co',
       * ob->imat is set before calling */
      mul_v3_m4v3(kco, data->ob->imat, co);

      point_index = BLI_kdtree_3d_find_nearest(edit->emitter_field, kco, NULL);
      if (point_index == -1) {
        return;
      }

      copy_v3_v3(co_root, co);
      copy_v3_v3(no_root, &edit->emitter_cosnos[point_index * 6 + 3]);
      mul_mat3_m4_v3(data->ob->obmat, no_root); /* normal into global-space */
      normalize_v3(no_root);

      if (puff_volume) {
        copy_v3_v3(onor_prev, no_root);
        mul_mat3_m4_v3(imat, onor_prev); /* global-space into particle space */
        normalize_v3(onor_prev);
      }

      fac = (float)pow((double)(1.0f - mouse_distance / data->rad), (double)data->pufffac);
      fac *= 0.025f;
      if (data->invert) {
        fac = -fac;
      }
    }
    else {
      /* compute position as if hair was standing up straight.
       * */
      float length;
      copy_v3_v3(co_prev, co);
      copy_v3_v3(co, key->co);
      mul_m4_v3(mat, co);
      length = len_v3v3(co_prev, co);
      length_accum += length;

      if ((data->select == 0 || (key->flag & PEK_SELECT)) && !(key->flag & PEK_HIDE)) {
        float dco[3]; /* delta temp var */

        madd_v3_v3v3fl(kco, co_root, no_root, length_accum);

        /* blend between the current and straight position */
        sub_v3_v3v3(dco, kco, co);
        madd_v3_v3fl(co, dco, fac);
        /* keep the same distance from the root or we get glitches [#35406] */
        dist_ensure_v3_v3fl(co, co_root, length_accum);

        /* re-use dco to compare before and after translation and add to the offset  */
        copy_v3_v3(dco, key->co);

        mul_v3_m4v3(key->co, imat, co);

        if (puff_volume) {
          /* accumulate the total distance moved to apply to unselected
           * keys that come after */
          sub_v3_v3v3(ofs_prev, key->co, dco);
        }
        changed = true;
      }
      else {

        if (puff_volume) {
#if 0
          /* this is simple but looks bad, adds annoying kinks */
          add_v3_v3(key->co, ofs);
#else
          /* translate (not rotate) the rest of the hair if its not selected  */
          {
#  if 0 /* kindof works but looks worse then what's below */

            /* Move the unselected point on a vector based on the
             * hair direction and the offset */
            float c1[3], c2[3];
            sub_v3_v3v3(dco, lastco, co);
            mul_mat3_m4_v3(imat, dco); /* into particle space */

            /* move the point along a vector perpendicular to the
             * hairs direction, reduces odd kinks, */
            cross_v3_v3v3(c1, ofs, dco);
            cross_v3_v3v3(c2, c1, dco);
            normalize_v3(c2);
            mul_v3_fl(c2, len_v3(ofs));
            add_v3_v3(key->co, c2);
#  else
            /* Move the unselected point on a vector based on the
             * the normal of the closest geometry */
            float oco[3], onor[3];
            copy_v3_v3(oco, key->co);
            mul_m4_v3(mat, oco);

            /* use 'kco' as the object space version of worldspace 'co',
             * ob->imat is set before calling */
            mul_v3_m4v3(kco, data->ob->imat, oco);

            point_index = BLI_kdtree_3d_find_nearest(edit->emitter_field, kco, NULL);
            if (point_index != -1) {
              copy_v3_v3(onor, &edit->emitter_cosnos[point_index * 6 + 3]);
              mul_mat3_m4_v3(data->ob->obmat, onor); /* normal into worldspace */
              mul_mat3_m4_v3(imat, onor);            /* worldspace into particle space */
              normalize_v3(onor);
            }
            else {
              copy_v3_v3(onor, onor_prev);
            }

            if (!is_zero_v3(ofs_prev)) {
              mul_v3_fl(onor, len_v3(ofs_prev));

              add_v3_v3(key->co, onor);
            }

            copy_v3_v3(onor_prev, onor);
#  endif
          }
#endif
        }
      }
    }
  }

  if (changed) {
    point->flag |= PEP_EDIT_RECALC;
  }
}

static void BKE_brush_weight_get(PEData *data,
                                 float UNUSED(mat[4][4]),
                                 float UNUSED(imat[4][4]),
                                 int point_index,
                                 int key_index,
                                 PTCacheEditKey *UNUSED(key),
                                 float UNUSED(mouse_distance))
{
  /* roots have full weight always */
  if (key_index) {
    PTCacheEdit *edit = data->edit;
    ParticleSystem *psys = edit->psys;

    ParticleData *pa = psys->particles + point_index;
    pa->hair[key_index].weight = data->weightfac;

    (data->edit->points + point_index)->flag |= PEP_EDIT_RECALC;
  }
}

static void brush_smooth_get(PEData *data,
                             float mat[4][4],
                             float UNUSED(imat[4][4]),
                             int UNUSED(point_index),
                             int key_index,
                             PTCacheEditKey *key,
                             float UNUSED(mouse_distance))
{
  if (key_index) {
    float dvec[3];

    sub_v3_v3v3(dvec, key->co, (key - 1)->co);
    mul_mat3_m4_v3(mat, dvec);
    add_v3_v3(data->vec, dvec);
    data->tot++;
  }
}

static void brush_smooth_do(PEData *data,
                            float UNUSED(mat[4][4]),
                            float imat[4][4],
                            int point_index,
                            int key_index,
                            PTCacheEditKey *key,
                            float UNUSED(mouse_distance))
{
  float vec[3], dvec[3];

  if (key_index) {
    copy_v3_v3(vec, data->vec);
    mul_mat3_m4_v3(imat, vec);

    sub_v3_v3v3(dvec, key->co, (key - 1)->co);

    sub_v3_v3v3(dvec, vec, dvec);
    mul_v3_fl(dvec, data->smoothfac);

    add_v3_v3(key->co, dvec);
  }

  (data->edit->points + point_index)->flag |= PEP_EDIT_RECALC;
}

/* convert from triangle barycentric weights to quad mean value weights */
static void intersect_dm_quad_weights(
    const float v1[3], const float v2[3], const float v3[3], const float v4[3], float w[4])
{
  float co[3], vert[4][3];

  copy_v3_v3(vert[0], v1);
  copy_v3_v3(vert[1], v2);
  copy_v3_v3(vert[2], v3);
  copy_v3_v3(vert[3], v4);

  co[0] = v1[0] * w[0] + v2[0] * w[1] + v3[0] * w[2] + v4[0] * w[3];
  co[1] = v1[1] * w[0] + v2[1] * w[1] + v3[1] * w[2] + v4[1] * w[3];
  co[2] = v1[2] * w[0] + v2[2] * w[1] + v3[2] * w[2] + v4[2] * w[3];

  interp_weights_poly_v3(w, vert, 4, co);
}

/** Check intersection with an evaluated mesh. */
static int particle_intersect_mesh(Depsgraph *depsgraph,
                                   Scene *UNUSED(scene),
                                   Object *ob,
                                   Mesh *mesh,
                                   float *vert_cos,
                                   const float co1[3],
                                   const float co2[3],
                                   float *min_d,
                                   int *min_face,
                                   float *min_w,
                                   float *face_minmax,
                                   float *pa_minmax,
                                   float radius,
                                   float *ipoint)
{
  MFace *mface = NULL;
  MVert *mvert = NULL;
  int i, totface, intersect = 0;
  float cur_d, cur_uv[2], v1[3], v2[3], v3[3], v4[3], min[3], max[3], p_min[3], p_max[3];
  float cur_ipoint[3];

  if (mesh == NULL) {
    psys_disable_all(ob);

    Scene *scene_eval = DEG_get_evaluated_scene(depsgraph);
    Object *ob_eval = DEG_get_evaluated_object(depsgraph, ob);

    mesh = mesh_get_eval_final(depsgraph, scene_eval, ob_eval, &CD_MASK_BAREMESH);
    if (mesh == NULL) {
      mesh = mesh_get_eval_deform(depsgraph, scene_eval, ob_eval, &CD_MASK_BAREMESH);
    }

    psys_enable_all(ob);

    if (mesh == NULL) {
      return 0;
    }
  }

  /* BMESH_ONLY, deform dm may not have tessface */
  BKE_mesh_tessface_ensure(mesh);

  if (pa_minmax == 0) {
    INIT_MINMAX(p_min, p_max);
    minmax_v3v3_v3(p_min, p_max, co1);
    minmax_v3v3_v3(p_min, p_max, co2);
  }
  else {
    copy_v3_v3(p_min, pa_minmax);
    copy_v3_v3(p_max, pa_minmax + 3);
  }

  totface = mesh->totface;
  mface = mesh->mface;
  mvert = mesh->mvert;

  /* lets intersect the faces */
  for (i = 0; i < totface; i++, mface++) {
    if (vert_cos) {
      copy_v3_v3(v1, vert_cos + 3 * mface->v1);
      copy_v3_v3(v2, vert_cos + 3 * mface->v2);
      copy_v3_v3(v3, vert_cos + 3 * mface->v3);
      if (mface->v4) {
        copy_v3_v3(v4, vert_cos + 3 * mface->v4);
      }
    }
    else {
      copy_v3_v3(v1, mvert[mface->v1].co);
      copy_v3_v3(v2, mvert[mface->v2].co);
      copy_v3_v3(v3, mvert[mface->v3].co);
      if (mface->v4) {
        copy_v3_v3(v4, mvert[mface->v4].co);
      }
    }

    if (face_minmax == 0) {
      INIT_MINMAX(min, max);
      DO_MINMAX(v1, min, max);
      DO_MINMAX(v2, min, max);
      DO_MINMAX(v3, min, max);
      if (mface->v4) {
        DO_MINMAX(v4, min, max);
      }
      if (isect_aabb_aabb_v3(min, max, p_min, p_max) == 0) {
        continue;
      }
    }
    else {
      copy_v3_v3(min, face_minmax + 6 * i);
      copy_v3_v3(max, face_minmax + 6 * i + 3);
      if (isect_aabb_aabb_v3(min, max, p_min, p_max) == 0) {
        continue;
      }
    }

    if (radius > 0.0f) {
      if (isect_sweeping_sphere_tri_v3(co1, co2, radius, v2, v3, v1, &cur_d, cur_ipoint)) {
        if (cur_d < *min_d) {
          *min_d = cur_d;
          copy_v3_v3(ipoint, cur_ipoint);
          *min_face = i;
          intersect = 1;
        }
      }
      if (mface->v4) {
        if (isect_sweeping_sphere_tri_v3(co1, co2, radius, v4, v1, v3, &cur_d, cur_ipoint)) {
          if (cur_d < *min_d) {
            *min_d = cur_d;
            copy_v3_v3(ipoint, cur_ipoint);
            *min_face = i;
            intersect = 1;
          }
        }
      }
    }
    else {
      if (isect_line_segment_tri_v3(co1, co2, v1, v2, v3, &cur_d, cur_uv)) {
        if (cur_d < *min_d) {
          *min_d = cur_d;
          min_w[0] = 1.0f - cur_uv[0] - cur_uv[1];
          min_w[1] = cur_uv[0];
          min_w[2] = cur_uv[1];
          min_w[3] = 0.0f;
          if (mface->v4) {
            intersect_dm_quad_weights(v1, v2, v3, v4, min_w);
          }
          *min_face = i;
          intersect = 1;
        }
      }
      if (mface->v4) {
        if (isect_line_segment_tri_v3(co1, co2, v1, v3, v4, &cur_d, cur_uv)) {
          if (cur_d < *min_d) {
            *min_d = cur_d;
            min_w[0] = 1.0f - cur_uv[0] - cur_uv[1];
            min_w[1] = 0.0f;
            min_w[2] = cur_uv[0];
            min_w[3] = cur_uv[1];
            intersect_dm_quad_weights(v1, v2, v3, v4, min_w);
            *min_face = i;
            intersect = 1;
          }
        }
      }
    }
  }
  return intersect;
}

typedef struct BrushAddCountIterData {
  Depsgraph *depsgraph;
  Scene *scene;
  Object *object;
  Mesh *mesh;
  PEData *data;
  int number;
  short size;
  float imat[4][4];
  ParticleData *add_pars;
  int num_added;
} BrushAddCountIterData;

typedef struct BrushAddCountIterTLSData {
  RNG *rng;
  int num_added;
} BrushAddCountIterTLSData;

static void brush_add_count_iter(void *__restrict iter_data_v,
                                 const int iter,
                                 const TaskParallelTLS *__restrict tls_v)
{
  BrushAddCountIterData *iter_data = (BrushAddCountIterData *)iter_data_v;
  Depsgraph *depsgraph = iter_data->depsgraph;
  PEData *data = iter_data->data;
  PTCacheEdit *edit = data->edit;
  ParticleSystem *psys = edit->psys;
  ParticleSystemModifierData *psmd_eval = edit->psmd_eval;
  ParticleData *add_pars = iter_data->add_pars;
  BrushAddCountIterTLSData *tls = tls_v->userdata_chunk;
  const int number = iter_data->number;
  const short size = iter_data->size;
  const short size2 = size * size;
  float dmx, dmy;
  if (number > 1) {
    dmx = size;
    dmy = size;
    if (tls->rng == NULL) {
      tls->rng = BLI_rng_new_srandom(psys->seed + data->mval[0] + data->mval[1] +
                                     tls_v->thread_id);
    }
    /* rejection sampling to get points in circle */
    while (dmx * dmx + dmy * dmy > size2) {
      dmx = (2.0f * BLI_rng_get_float(tls->rng) - 1.0f) * size;
      dmy = (2.0f * BLI_rng_get_float(tls->rng) - 1.0f) * size;
    }
  }
  else {
    dmx = 0.0f;
    dmy = 0.0f;
  }

  float mco[2];
  mco[0] = data->mval[0] + dmx;
  mco[1] = data->mval[1] + dmy;

  float co1[3], co2[3];
  ED_view3d_win_to_segment_clipped(depsgraph, data->vc.ar, data->vc.v3d, mco, co1, co2, true);

  mul_m4_v3(iter_data->imat, co1);
  mul_m4_v3(iter_data->imat, co2);
  float min_d = 2.0;

  /* warning, returns the derived mesh face */
  BLI_assert(iter_data->mesh != NULL);
  if (particle_intersect_mesh(depsgraph,
                              iter_data->scene,
                              iter_data->object,
                              iter_data->mesh,
                              0,
                              co1,
                              co2,
                              &min_d,
                              &add_pars[iter].num_dmcache,
                              add_pars[iter].fuv,
                              0,
                              0,
                              0,
                              0)) {
    if (psys->part->use_modifier_stack && !psmd_eval->mesh_final->runtime.deformed_only) {
      add_pars[iter].num = add_pars[iter].num_dmcache;
      add_pars[iter].num_dmcache = DMCACHE_ISCHILD;
    }
    else if (iter_data->mesh == psmd_eval->mesh_original) {
      /* Final DM is not same topology as orig mesh,
       * we have to map num_dmcache to real final dm. */
      add_pars[iter].num = add_pars[iter].num_dmcache;
      add_pars[iter].num_dmcache = psys_particle_dm_face_lookup(psmd_eval->mesh_final,
                                                                psmd_eval->mesh_original,
                                                                add_pars[iter].num,
                                                                add_pars[iter].fuv,
                                                                NULL);
    }
    else {
      add_pars[iter].num = add_pars[iter].num_dmcache;
    }
    if (add_pars[iter].num != DMCACHE_NOTFOUND) {
      tls->num_added++;
    }
  }
}

static void brush_add_count_iter_finalize(void *__restrict userdata_v,
                                          void *__restrict userdata_chunk_v)
{
  BrushAddCountIterData *iter_data = (BrushAddCountIterData *)userdata_v;
  BrushAddCountIterTLSData *tls = (BrushAddCountIterTLSData *)userdata_chunk_v;
  iter_data->num_added += tls->num_added;
  if (tls->rng != NULL) {
    BLI_rng_free(tls->rng);
  }
}

static int brush_add(const bContext *C, PEData *data, short number)
{
  Depsgraph *depsgraph = CTX_data_depsgraph_pointer(C);
  Scene *scene = data->scene;
  Object *ob = data->ob;
  Mesh *mesh;
  PTCacheEdit *edit = data->edit;
  ParticleSystem *psys = edit->psys;
  ParticleData *add_pars;
  ParticleSystemModifierData *psmd_eval = edit->psmd_eval;
  ParticleSimulationData sim = {0};
  ParticleEditSettings *pset = PE_settings(scene);
  int i, k, n = 0, totpart = psys->totpart;
  float co1[3], imat[4][4];
  float framestep, timestep;
  short size = pset->brush[PE_BRUSH_ADD].size;
  RNG *rng;

  invert_m4_m4(imat, ob->obmat);

  if (psys->flag & PSYS_GLOBAL_HAIR) {
    return 0;
  }

  add_pars = MEM_callocN(number * sizeof(ParticleData), "ParticleData add");

  rng = BLI_rng_new_srandom(psys->seed + data->mval[0] + data->mval[1]);

  sim.depsgraph = depsgraph;
  sim.scene = scene;
  sim.ob = ob;
  sim.psys = psys;
  sim.psmd = psmd_eval;

  timestep = psys_get_timestep(&sim);

  if (psys->part->use_modifier_stack || psmd_eval->mesh_final->runtime.deformed_only) {
    mesh = psmd_eval->mesh_final;
  }
  else {
    mesh = psmd_eval->mesh_original;
  }
  BLI_assert(mesh);

  /* Calculate positions of new particles to add, based on brush intersection
   * with object. New particle data is assigned to a corresponding to check
   * index element of add_pars array. This means, that add_pars is a sparse
   * array.
   */
  BrushAddCountIterData iter_data;
  iter_data.depsgraph = depsgraph;
  iter_data.scene = scene;
  iter_data.object = ob;
  iter_data.mesh = mesh;
  iter_data.data = data;
  iter_data.number = number;
  iter_data.size = size;
  iter_data.add_pars = add_pars;
  iter_data.num_added = 0;
  copy_m4_m4(iter_data.imat, imat);

  BrushAddCountIterTLSData tls = {NULL};

  TaskParallelSettings settings;
  BLI_parallel_range_settings_defaults(&settings);
  settings.scheduling_mode = TASK_SCHEDULING_DYNAMIC;
  settings.userdata_chunk = &tls;
  settings.userdata_chunk_size = sizeof(BrushAddCountIterTLSData);
  settings.func_finalize = brush_add_count_iter_finalize;
  BLI_task_parallel_range(0, number, &iter_data, brush_add_count_iter, &settings);

  /* Convert add_parse to a dense array, where all new particles are in the
   * beginning of the array.
   */
  n = iter_data.num_added;
  for (int current_iter = 0, new_index = 0; current_iter < number; current_iter++) {
    if (add_pars[current_iter].num == DMCACHE_NOTFOUND) {
      continue;
    }
    if (new_index != current_iter) {
      new_index++;
      continue;
    }
    memcpy(add_pars + new_index, add_pars + current_iter, sizeof(ParticleData));
    new_index++;
  }

  /* TODO(sergey): Consider multi-threading this part as well. */
  if (n) {
    int newtotpart = totpart + n;
    float hairmat[4][4], cur_co[3];
    KDTree_3d *tree = 0;
    ParticleData *pa,
        *new_pars = MEM_callocN(newtotpart * sizeof(ParticleData), "ParticleData new");
    PTCacheEditPoint *point, *new_points = MEM_callocN(newtotpart * sizeof(PTCacheEditPoint),
                                                       "PTCacheEditPoint array new");
    PTCacheEditKey *key;
    HairKey *hkey;

    /* save existing elements */
    memcpy(new_pars, psys->particles, totpart * sizeof(ParticleData));
    memcpy(new_points, edit->points, totpart * sizeof(PTCacheEditPoint));

    /* change old arrays to new ones */
    if (psys->particles) {
      MEM_freeN(psys->particles);
    }
    psys->particles = new_pars;

    if (edit->points) {
      MEM_freeN(edit->points);
    }
    edit->points = new_points;

    if (edit->mirror_cache) {
      MEM_freeN(edit->mirror_cache);
      edit->mirror_cache = NULL;
    }

    /* create tree for interpolation */
    if (pset->flag & PE_INTERPOLATE_ADDED && psys->totpart) {
      tree = BLI_kdtree_3d_new(psys->totpart);

      for (i = 0, pa = psys->particles; i < totpart; i++, pa++) {
        psys_particle_on_dm(psmd_eval->mesh_final,
                            psys->part->from,
                            pa->num,
                            pa->num_dmcache,
                            pa->fuv,
                            pa->foffset,
                            cur_co,
                            0,
                            0,
                            0,
                            0);
        BLI_kdtree_3d_insert(tree, i, cur_co);
      }

      BLI_kdtree_3d_balance(tree);
    }

    edit->totpoint = psys->totpart = newtotpart;

    /* create new elements */
    pa = psys->particles + totpart;
    point = edit->points + totpart;

    for (i = totpart; i < newtotpart; i++, pa++, point++) {
      memcpy(pa, add_pars + i - totpart, sizeof(ParticleData));
      pa->hair = MEM_callocN(pset->totaddkey * sizeof(HairKey), "BakeKey key add");
      key = point->keys = MEM_callocN(pset->totaddkey * sizeof(PTCacheEditKey),
                                      "PTCacheEditKey add");
      point->totkey = pa->totkey = pset->totaddkey;

      for (k = 0, hkey = pa->hair; k < pa->totkey; k++, hkey++, key++) {
        key->co = hkey->co;
        key->time = &hkey->time;

        if (!(psys->flag & PSYS_GLOBAL_HAIR)) {
          key->flag |= PEK_USE_WCO;
        }
      }

      pa->size = 1.0f;
      initialize_particle(&sim, pa);
      reset_particle(&sim, pa, 0.0, 1.0);
      point->flag |= PEP_EDIT_RECALC;
      if (pe_x_mirror(ob)) {
        point->flag |= PEP_TAG; /* signal for duplicate */
      }

      framestep = pa->lifetime / (float)(pset->totaddkey - 1);

      if (tree) {
        ParticleData *ppa;
        HairKey *thkey;
        ParticleKey key3[3];
        KDTreeNearest_3d ptn[3];
        int w, maxw;
        float maxd, totw = 0.0, weight[3];

        psys_particle_on_dm(psmd_eval->mesh_final,
                            psys->part->from,
                            pa->num,
                            pa->num_dmcache,
                            pa->fuv,
                            pa->foffset,
                            co1,
                            0,
                            0,
                            0,
                            0);
        maxw = BLI_kdtree_3d_find_nearest_n(tree, co1, ptn, 3);

        maxd = ptn[maxw - 1].dist;

        for (w = 0; w < maxw; w++) {
          weight[w] = (float)pow(2.0, (double)(-6.0f * ptn[w].dist / maxd));
          totw += weight[w];
        }
        for (; w < 3; w++) {
          weight[w] = 0.0f;
        }

        if (totw > 0.0f) {
          for (w = 0; w < maxw; w++) {
            weight[w] /= totw;
          }
        }
        else {
          for (w = 0; w < maxw; w++) {
            weight[w] = 1.0f / maxw;
          }
        }

        ppa = psys->particles + ptn[0].index;

        for (k = 0; k < pset->totaddkey; k++) {
          thkey = (HairKey *)pa->hair + k;
          thkey->time = pa->time + k * framestep;

          key3[0].time = thkey->time / 100.0f;
          psys_get_particle_on_path(&sim, ptn[0].index, key3, 0);
          mul_v3_fl(key3[0].co, weight[0]);

          /* TODO: interpolating the weight would be nicer */
          thkey->weight = (ppa->hair + MIN2(k, ppa->totkey - 1))->weight;

          if (maxw > 1) {
            key3[1].time = key3[0].time;
            psys_get_particle_on_path(&sim, ptn[1].index, &key3[1], 0);
            mul_v3_fl(key3[1].co, weight[1]);
            add_v3_v3(key3[0].co, key3[1].co);

            if (maxw > 2) {
              key3[2].time = key3[0].time;
              psys_get_particle_on_path(&sim, ptn[2].index, &key3[2], 0);
              mul_v3_fl(key3[2].co, weight[2]);
              add_v3_v3(key3[0].co, key3[2].co);
            }
          }

          if (k == 0) {
            sub_v3_v3v3(co1, pa->state.co, key3[0].co);
          }

          add_v3_v3v3(thkey->co, key3[0].co, co1);

          thkey->time = key3[0].time;
        }
      }
      else {
        for (k = 0, hkey = pa->hair; k < pset->totaddkey; k++, hkey++) {
          madd_v3_v3v3fl(hkey->co, pa->state.co, pa->state.vel, k * framestep * timestep);
          hkey->time += k * framestep;
          hkey->weight = 1.f - (float)k / (float)(pset->totaddkey - 1);
        }
      }
      for (k = 0, hkey = pa->hair; k < pset->totaddkey; k++, hkey++) {
        psys_mat_hair_to_global(ob, psmd_eval->mesh_final, psys->part->from, pa, hairmat);
        invert_m4_m4(imat, hairmat);
        mul_m4_v3(imat, hkey->co);
      }
    }

    if (tree) {
      BLI_kdtree_3d_free(tree);
    }
  }

  MEM_freeN(add_pars);

  BLI_rng_free(rng);

  return n;
}

/************************* brush edit operator ********************/

typedef struct BrushEdit {
  Scene *scene;
  ViewLayer *view_layer;
  Object *ob;
  PTCacheEdit *edit;

  int first;
  int lastmouse[2];
  float zfac;

  /* optional cached view settings to avoid setting on every mousemove */
  PEData data;
} BrushEdit;

static int brush_edit_init(bContext *C, wmOperator *op)
{
  Scene *scene = CTX_data_scene(C);
  ViewLayer *view_layer = CTX_data_view_layer(C);
  Object *ob = CTX_data_active_object(C);
  PTCacheEdit *edit = PE_get_current(scene, ob);
  ARegion *ar = CTX_wm_region(C);
  BrushEdit *bedit;
  float min[3], max[3];

  if (!WM_toolsystem_active_tool_is_brush(C)) {
    return 0;
  }

  /* set the 'distance factor' for grabbing (used in comb etc) */
  INIT_MINMAX(min, max);
  PE_minmax(scene, view_layer, min, max);
  mid_v3_v3v3(min, min, max);

  bedit = MEM_callocN(sizeof(BrushEdit), "BrushEdit");
  bedit->first = 1;
  op->customdata = bedit;

  bedit->scene = scene;
  bedit->view_layer = view_layer;
  bedit->ob = ob;
  bedit->edit = edit;

  bedit->zfac = ED_view3d_calc_zfac(ar->regiondata, min, NULL);

  /* cache view depths and settings for re-use */
  PE_set_view3d_data(C, &bedit->data);
  PE_create_random_generator(&bedit->data);

  return 1;
}

static void brush_edit_apply(bContext *C, wmOperator *op, PointerRNA *itemptr)
{
  BrushEdit *bedit = op->customdata;
  Depsgraph *depsgraph = CTX_data_depsgraph_pointer(C);
  Scene *scene = bedit->scene;
  Object *ob = bedit->ob;
  PTCacheEdit *edit = bedit->edit;
  ParticleEditSettings *pset = PE_settings(scene);
  ParticleSystemModifierData *psmd_eval = edit->psmd_eval;
  ParticleBrushData *brush = &pset->brush[pset->brushtype];
  ARegion *ar = CTX_wm_region(C);
  float vec[3], mousef[2];
  int mval[2];
  int flip, mouse[2], removed = 0, added = 0, selected = 0, tot_steps = 1, step = 1;
  float dx, dy, dmax;
  int lock_root = pset->flag & PE_LOCK_FIRST;

  if (!PE_start_edit(edit)) {
    return;
  }

  RNA_float_get_array(itemptr, "mouse", mousef);
  mouse[0] = mousef[0];
  mouse[1] = mousef[1];
  flip = RNA_boolean_get(itemptr, "pen_flip");

  if (bedit->first) {
    bedit->lastmouse[0] = mouse[0];
    bedit->lastmouse[1] = mouse[1];
  }

  dx = mouse[0] - bedit->lastmouse[0];
  dy = mouse[1] - bedit->lastmouse[1];

  mval[0] = mouse[0];
  mval[1] = mouse[1];

  /* disable locking temporatily for disconnected hair */
  if (edit->psys && edit->psys->flag & PSYS_GLOBAL_HAIR) {
    pset->flag &= ~PE_LOCK_FIRST;
  }

  if (((pset->brushtype == PE_BRUSH_ADD) ?
           (sqrtf(dx * dx + dy * dy) > pset->brush[PE_BRUSH_ADD].step) :
           (dx != 0 || dy != 0)) ||
      bedit->first) {
    PEData data = bedit->data;
    data.context = C;  // TODO(mai): why isnt this set in bedit->data?

    view3d_operator_needs_opengl(C);
    selected = (short)count_selected_keys(scene, edit);

    dmax = max_ff(fabsf(dx), fabsf(dy));
    tot_steps = dmax / (0.2f * pe_brush_size_get(scene, brush)) + 1;

    dx /= (float)tot_steps;
    dy /= (float)tot_steps;

    for (step = 1; step <= tot_steps; step++) {
      mval[0] = bedit->lastmouse[0] + step * dx;
      mval[1] = bedit->lastmouse[1] + step * dy;

      switch (pset->brushtype) {
        case PE_BRUSH_COMB: {
          const float mval_f[2] = {dx, dy};
          data.mval = mval;
          data.rad = pe_brush_size_get(scene, brush);

          data.combfac = (brush->strength - 0.5f) * 2.0f;
          if (data.combfac < 0.0f) {
            data.combfac = 1.0f - 9.0f * data.combfac;
          }
          else {
            data.combfac = 1.0f - data.combfac;
          }

          invert_m4_m4(ob->imat, ob->obmat);

          ED_view3d_win_to_delta(ar, mval_f, vec, bedit->zfac);
          data.dvec = vec;

          foreach_mouse_hit_key(&data, brush_comb, selected);
          break;
        }
        case PE_BRUSH_CUT: {
          if (edit->psys && edit->pathcache) {
            data.mval = mval;
            data.rad = pe_brush_size_get(scene, brush);
            data.cutfac = brush->strength;

            if (selected) {
              foreach_selected_point(&data, brush_cut);
            }
            else {
              foreach_point(&data, brush_cut);
            }

            removed = remove_tagged_particles(ob, edit->psys, pe_x_mirror(ob));
            if (pset->flag & PE_KEEP_LENGTHS) {
              recalc_lengths(edit);
            }
          }
          else {
            removed = 0;
          }

          break;
        }
        case PE_BRUSH_LENGTH: {
          data.mval = mval;

          data.rad = pe_brush_size_get(scene, brush);
          data.growfac = brush->strength / 50.0f;

          if (brush->invert ^ flip) {
            data.growfac = 1.0f - data.growfac;
          }
          else {
            data.growfac = 1.0f + data.growfac;
          }

          foreach_mouse_hit_point(&data, brush_length, selected);

          if (pset->flag & PE_KEEP_LENGTHS) {
            recalc_lengths(edit);
          }
          break;
        }
        case PE_BRUSH_PUFF: {
          if (edit->psys) {
            data.mesh = psmd_eval->mesh_final;
            data.mval = mval;
            data.rad = pe_brush_size_get(scene, brush);
            data.select = selected;

            data.pufffac = (brush->strength - 0.5f) * 2.0f;
            if (data.pufffac < 0.0f) {
              data.pufffac = 1.0f - 9.0f * data.pufffac;
            }
            else {
              data.pufffac = 1.0f - data.pufffac;
            }

            data.invert = (brush->invert ^ flip);
            invert_m4_m4(ob->imat, ob->obmat);

            foreach_mouse_hit_point(&data, brush_puff, selected);
          }
          break;
        }
        case PE_BRUSH_ADD: {
          if (edit->psys && edit->psys->part->from == PART_FROM_FACE) {
            data.mval = mval;

            added = brush_add(C, &data, brush->count);

            if (pset->flag & PE_KEEP_LENGTHS) {
              recalc_lengths(edit);
            }
          }
          else {
            added = 0;
          }
          break;
        }
        case PE_BRUSH_SMOOTH: {
          data.mval = mval;
          data.rad = pe_brush_size_get(scene, brush);

          data.vec[0] = data.vec[1] = data.vec[2] = 0.0f;
          data.tot = 0;

          data.smoothfac = brush->strength;

          invert_m4_m4(ob->imat, ob->obmat);

          foreach_mouse_hit_key(&data, brush_smooth_get, selected);

          if (data.tot) {
            mul_v3_fl(data.vec, 1.0f / (float)data.tot);
            foreach_mouse_hit_key(&data, brush_smooth_do, selected);
          }

          break;
        }
        case PE_BRUSH_WEIGHT: {
          if (edit->psys) {
            data.mesh = psmd_eval->mesh_final;
            data.mval = mval;
            data.rad = pe_brush_size_get(scene, brush);

            data.weightfac = brush->strength; /* note that this will never be zero */

            foreach_mouse_hit_key(&data, BKE_brush_weight_get, selected);
          }

          break;
        }
      }
      if ((pset->flag & PE_KEEP_LENGTHS) == 0) {
        recalc_lengths(edit);
      }

      if (ELEM(pset->brushtype, PE_BRUSH_ADD, PE_BRUSH_CUT) && (added || removed)) {
        if (pset->brushtype == PE_BRUSH_ADD && pe_x_mirror(ob)) {
          PE_mirror_x(scene, ob, 1);
        }

        update_world_cos(ob, edit);
        psys_free_path_cache(NULL, edit);
        DEG_id_tag_update(&ob->id, ID_RECALC_GEOMETRY);
      }
      else {
        PE_update_object(depsgraph, scene, ob, 1);
      }
    }

    if (edit->psys) {
      WM_event_add_notifier(C, NC_OBJECT | ND_PARTICLE | NA_EDITED, ob);
      BKE_particle_batch_cache_dirty_tag(edit->psys, BKE_PARTICLE_BATCH_DIRTY_ALL);
      DEG_id_tag_update(&ob->id, ID_RECALC_PSYS_REDO);
    }
    else {
      DEG_id_tag_update(&ob->id, ID_RECALC_GEOMETRY);
      WM_event_add_notifier(C, NC_OBJECT | ND_MODIFIER, ob);
    }

    bedit->lastmouse[0] = mouse[0];
    bedit->lastmouse[1] = mouse[1];
    bedit->first = 0;
  }

  pset->flag |= lock_root;
}

static void brush_edit_exit(wmOperator *op)
{
  BrushEdit *bedit = op->customdata;

  PE_free_random_generator(&bedit->data);
  MEM_freeN(bedit);
}

static int brush_edit_exec(bContext *C, wmOperator *op)
{
  if (!brush_edit_init(C, op)) {
    return OPERATOR_CANCELLED;
  }

  RNA_BEGIN (op->ptr, itemptr, "stroke") {
    brush_edit_apply(C, op, &itemptr);
  }
  RNA_END;

  brush_edit_exit(op);

  return OPERATOR_FINISHED;
}

static void brush_edit_apply_event(bContext *C, wmOperator *op, const wmEvent *event)
{
  PointerRNA itemptr;
  float mouse[2];

  copy_v2fl_v2i(mouse, event->mval);

  /* fill in stroke */
  RNA_collection_add(op->ptr, "stroke", &itemptr);

  RNA_float_set_array(&itemptr, "mouse", mouse);
  RNA_boolean_set(&itemptr, "pen_flip", event->shift != false);  // XXX hardcoded

  /* apply */
  brush_edit_apply(C, op, &itemptr);
}

static int brush_edit_invoke(bContext *C, wmOperator *op, const wmEvent *event)
{
  if (!brush_edit_init(C, op)) {
    return OPERATOR_CANCELLED;
  }

  brush_edit_apply_event(C, op, event);

  WM_event_add_modal_handler(C, op);

  return OPERATOR_RUNNING_MODAL;
}

static int brush_edit_modal(bContext *C, wmOperator *op, const wmEvent *event)
{
  switch (event->type) {
    case LEFTMOUSE:
    case MIDDLEMOUSE:
    case RIGHTMOUSE:  // XXX hardcoded
      if (event->val == KM_RELEASE) {
        brush_edit_exit(op);
        return OPERATOR_FINISHED;
      }
      break;
    case MOUSEMOVE:
      brush_edit_apply_event(C, op, event);
      break;
  }

  return OPERATOR_RUNNING_MODAL;
}

static void brush_edit_cancel(bContext *UNUSED(C), wmOperator *op)
{
  brush_edit_exit(op);
}

void PARTICLE_OT_brush_edit(wmOperatorType *ot)
{
  /* identifiers */
  ot->name = "Brush Edit";
  ot->idname = "PARTICLE_OT_brush_edit";
  ot->description = "Apply a stroke of brush to the particles";

  /* api callbacks */
  ot->exec = brush_edit_exec;
  ot->invoke = brush_edit_invoke;
  ot->modal = brush_edit_modal;
  ot->cancel = brush_edit_cancel;
  ot->poll = PE_poll_view3d;

  /* flags */
  ot->flag = OPTYPE_REGISTER | OPTYPE_UNDO | OPTYPE_BLOCKING;

  /* properties */
  PropertyRNA *prop;
  prop = RNA_def_collection_runtime(ot->srna, "stroke", &RNA_OperatorStrokeElement, "Stroke", "");
  RNA_def_property_flag(prop, PROP_HIDDEN | PROP_SKIP_SAVE);
}

/*********************** cut shape ***************************/

static bool shape_cut_poll(bContext *C)
{
  if (PE_hair_poll(C)) {
    Scene *scene = CTX_data_scene(C);
    ParticleEditSettings *pset = PE_settings(scene);

    if (pset->shape_object && (pset->shape_object->type == OB_MESH)) {
      return true;
    }
  }

  return false;
}

typedef struct PointInsideBVH {
  BVHTreeFromMesh bvhdata;
  int num_hits;
} PointInsideBVH;

static void point_inside_bvh_cb(void *userdata,
                                int index,
                                const BVHTreeRay *ray,
                                BVHTreeRayHit *hit)
{
  PointInsideBVH *data = userdata;

  data->bvhdata.raycast_callback(&data->bvhdata, index, ray, hit);

  if (hit->index != -1) {
    ++data->num_hits;
  }
}

/* true if the point is inside the shape mesh */
static bool shape_cut_test_point(PEData *data, ParticleCacheKey *key)
{
  BVHTreeFromMesh *shape_bvh = &data->shape_bvh;
  const float dir[3] = {1.0f, 0.0f, 0.0f};
  PointInsideBVH userdata;

  userdata.bvhdata = data->shape_bvh;
  userdata.num_hits = 0;

  BLI_bvhtree_ray_cast_all(
      shape_bvh->tree, key->co, dir, 0.0f, BVH_RAYCAST_DIST_MAX, point_inside_bvh_cb, &userdata);

  /* for any point inside a watertight mesh the number of hits is uneven */
  return (userdata.num_hits % 2) == 1;
}

static void shape_cut(PEData *data, int pa_index)
{
  PTCacheEdit *edit = data->edit;
  Object *ob = data->ob;
  ParticleEditSettings *pset = PE_settings(data->scene);
  ParticleCacheKey *key;

  bool cut;
  float cut_time = 1.0;
  int k, totkeys = 1 << pset->draw_step;

  /* don't cut hidden */
  if (edit->points[pa_index].flag & PEP_HIDE) {
    return;
  }

  cut = false;

  /* check if root is inside the cut shape */
  key = edit->pathcache[pa_index];
  if (!shape_cut_test_point(data, key)) {
    cut_time = -1.0f;
    cut = true;
  }
  else {
    for (k = 0; k < totkeys; k++, key++) {
      BVHTreeRayHit hit;
      float dir[3];
      float len;

      sub_v3_v3v3(dir, (key + 1)->co, key->co);
      len = normalize_v3(dir);

      memset(&hit, 0, sizeof(hit));
      hit.index = -1;
      hit.dist = len;
      BLI_bvhtree_ray_cast(data->shape_bvh.tree,
                           key->co,
                           dir,
                           0.0f,
                           &hit,
                           data->shape_bvh.raycast_callback,
                           &data->shape_bvh);
      if (hit.index >= 0) {
        if (hit.dist < len) {
          cut_time = (hit.dist / len + (float)k) / (float)totkeys;
          cut = true;
          break;
        }
      }
    }
  }

  if (cut) {
    if (cut_time < 0.0f) {
      edit->points[pa_index].flag |= PEP_TAG;
    }
    else {
      rekey_particle_to_time(data->context, data->scene, ob, pa_index, cut_time);
      edit->points[pa_index].flag |= PEP_EDIT_RECALC;
    }
  }
}

static int shape_cut_exec(bContext *C, wmOperator *UNUSED(op))
{
  Scene *scene = CTX_data_scene(C);
  Object *ob = CTX_data_active_object(C);
  ParticleEditSettings *pset = PE_settings(scene);
  PTCacheEdit *edit = PE_get_current(scene, ob);
  Object *shapeob = pset->shape_object;
  int selected = count_selected_keys(scene, edit);
  int lock_root = pset->flag & PE_LOCK_FIRST;

  if (!PE_start_edit(edit)) {
    return OPERATOR_CANCELLED;
  }

  /* disable locking temporatily for disconnected hair */
  if (edit->psys && edit->psys->flag & PSYS_GLOBAL_HAIR) {
    pset->flag &= ~PE_LOCK_FIRST;
  }

  if (edit->psys && edit->pathcache) {
    PEData data;
    int removed;

    PE_set_data(C, &data);
    if (!PE_create_shape_tree(&data, shapeob)) {
      /* shapeob may not have faces... */
      return OPERATOR_CANCELLED;
    }

    if (selected) {
      foreach_selected_point(&data, shape_cut);
    }
    else {
      foreach_point(&data, shape_cut);
    }

    removed = remove_tagged_particles(ob, edit->psys, pe_x_mirror(ob));
    recalc_lengths(edit);

    if (removed) {
      update_world_cos(ob, edit);
      psys_free_path_cache(NULL, edit);
      DEG_id_tag_update(&ob->id, ID_RECALC_GEOMETRY);
    }
    else {
      PE_update_object(data.depsgraph, scene, ob, 1);
    }

    if (edit->psys) {
      WM_event_add_notifier(C, NC_OBJECT | ND_PARTICLE | NA_EDITED, ob);
      BKE_particle_batch_cache_dirty_tag(edit->psys, BKE_PARTICLE_BATCH_DIRTY_ALL);
      DEG_id_tag_update(&ob->id, ID_RECALC_PSYS_REDO);
    }
    else {
      DEG_id_tag_update(&ob->id, ID_RECALC_GEOMETRY);
      WM_event_add_notifier(C, NC_OBJECT | ND_MODIFIER, ob);
    }

    PE_free_shape_tree(&data);
  }

  pset->flag |= lock_root;

  return OPERATOR_FINISHED;
}

void PARTICLE_OT_shape_cut(wmOperatorType *ot)
{
  /* identifiers */
  ot->name = "Shape Cut";
  ot->idname = "PARTICLE_OT_shape_cut";
  ot->description = "Cut hair to conform to the set shape object";

  /* api callbacks */
  ot->exec = shape_cut_exec;
  ot->poll = shape_cut_poll;

  /* flags */
  ot->flag = OPTYPE_REGISTER | OPTYPE_UNDO;
}

/************************ utilities ******************************/

int PE_minmax(Scene *scene, ViewLayer *view_layer, float min[3], float max[3])
{
  Object *ob = OBACT(view_layer);
  PTCacheEdit *edit = PE_get_current(scene, ob);
  ParticleSystem *psys;
  ParticleSystemModifierData *psmd_eval = NULL;
  POINT_P;
  KEY_K;
  float co[3], mat[4][4];
  int ok = 0;

  if (!edit) {
    return ok;
  }

  if ((psys = edit->psys)) {
    psmd_eval = edit->psmd_eval;
  }
  else {
    unit_m4(mat);
  }

  LOOP_VISIBLE_POINTS
  {
    if (psys) {
      psys_mat_hair_to_global(
          ob, psmd_eval->mesh_final, psys->part->from, psys->particles + p, mat);
    }

    LOOP_SELECTED_KEYS
    {
      copy_v3_v3(co, key->co);
      mul_m4_v3(mat, co);
      DO_MINMAX(co, min, max);
      ok = 1;
    }
  }

  if (!ok) {
    BKE_object_minmax(ob, min, max, true);
    ok = 1;
  }

  return ok;
}

/************************ particle edit toggle operator ************************/

/* initialize needed data for bake edit */
void PE_create_particle_edit(
    Depsgraph *depsgraph, Scene *scene, Object *ob, PointCache *cache, ParticleSystem *psys)
{
  Object *ob_eval = DEG_get_evaluated_object(depsgraph, ob);
  PTCacheEdit *edit;
  ParticleSystemModifierData *psmd = (psys) ? psys_get_modifier(ob, psys) : NULL;
  ParticleSystemModifierData *psmd_eval = NULL;
  POINT_P;
  KEY_K;
  ParticleData *pa = NULL;
  HairKey *hkey;
  int totpoint;

  if (psmd != NULL) {
    psmd_eval = (ParticleSystemModifierData *)modifiers_findByName(ob_eval, psmd->modifier.name);
  }

  /* no psmd->dm happens in case particle system modifier is not enabled */
  if (!(psys && psmd && psmd_eval->mesh_final) && !cache) {
    return;
  }

  if (cache && cache->flag & PTCACHE_DISK_CACHE) {
    return;
  }

  if (psys == NULL && (cache && BLI_listbase_is_empty(&cache->mem_cache))) {
    return;
  }

  edit = (psys) ? psys->edit : cache->edit;

  if (!edit) {
    ParticleSystem *psys_eval = NULL;
    if (psys) {
      psys_eval = psys_eval_get(depsgraph, ob, psys);
      psys_copy_particles(psys, psys_eval);
    }

    totpoint = psys ? psys->totpart : (int)((PTCacheMem *)cache->mem_cache.first)->totpoint;

    edit = MEM_callocN(sizeof(PTCacheEdit), "PE_create_particle_edit");
    edit->points = MEM_callocN(totpoint * sizeof(PTCacheEditPoint), "PTCacheEditPoints");
    edit->totpoint = totpoint;

    if (psys && !cache) {
      edit->psmd = psmd;
      edit->psmd_eval = psmd_eval;
      psys->edit = edit;
      edit->psys = psys;
      edit->psys_eval = psys_eval;

      psys->free_edit = PE_free_ptcache_edit;

      edit->pathcache = NULL;
      BLI_listbase_clear(&edit->pathcachebufs);

      pa = psys->particles;
      LOOP_POINTS
      {
        point->totkey = pa->totkey;
        point->keys = MEM_callocN(point->totkey * sizeof(PTCacheEditKey), "ParticleEditKeys");
        point->flag |= PEP_EDIT_RECALC;

        hkey = pa->hair;
        LOOP_KEYS
        {
          key->co = hkey->co;
          key->time = &hkey->time;
          key->flag = hkey->editflag;
          if (!(psys->flag & PSYS_GLOBAL_HAIR)) {
            key->flag |= PEK_USE_WCO;
            hkey->editflag |= PEK_USE_WCO;
          }

          hkey++;
        }
        pa++;
      }
      update_world_cos(ob, edit);
    }
    else {
      PTCacheMem *pm;
      int totframe = 0;

      cache->edit = edit;
      cache->free_edit = PE_free_ptcache_edit;
      edit->psys = NULL;

      for (pm = cache->mem_cache.first; pm; pm = pm->next) {
        totframe++;
      }

      for (pm = cache->mem_cache.first; pm; pm = pm->next) {
        LOOP_POINTS
        {
          if (BKE_ptcache_mem_pointers_seek(p, pm) == 0) {
            continue;
          }

          if (!point->totkey) {
            key = point->keys = MEM_callocN(totframe * sizeof(PTCacheEditKey), "ParticleEditKeys");
            point->flag |= PEP_EDIT_RECALC;
          }
          else {
            key = point->keys + point->totkey;
          }

          key->co = pm->cur[BPHYS_DATA_LOCATION];
          key->vel = pm->cur[BPHYS_DATA_VELOCITY];
          key->rot = pm->cur[BPHYS_DATA_ROTATION];
          key->ftime = (float)pm->frame;
          key->time = &key->ftime;
          BKE_ptcache_mem_pointers_incr(pm);

          point->totkey++;
        }
      }
      psys = NULL;
    }

    /* Causes assert on startup. */
#if 0
    UI_GetThemeColor3ubv(TH_EDGE_SELECT, edit->sel_col);
    UI_GetThemeColor3ubv(TH_WIRE, edit->nosel_col);
#else
    memset(edit->sel_col, 0xff, sizeof(edit->sel_col));
    memset(edit->nosel_col, 0x00, sizeof(edit->nosel_col));
#endif
    recalc_lengths(edit);
    if (psys && !cache) {
      recalc_emitter_field(depsgraph, ob, psys);
    }

    PE_update_object(depsgraph, scene, ob, 1);
  }
}

static bool particle_edit_toggle_poll(bContext *C)
{
  Object *ob = CTX_data_active_object(C);

  if (ob == NULL || ob->type != OB_MESH) {
    return 0;
  }
  if (!ob->data || ID_IS_LINKED(ob->data)) {
    return 0;
  }
  if (CTX_data_edit_object(C)) {
    return 0;
  }

  return (ob->particlesystem.first || modifiers_findByType(ob, eModifierType_Cloth) ||
          modifiers_findByType(ob, eModifierType_Softbody));
}

static void free_all_psys_edit(Object *object)
{
  for (ParticleSystem *psys = object->particlesystem.first; psys != NULL; psys = psys->next) {
    if (psys->edit != NULL) {
      BLI_assert(psys->free_edit != NULL);
      psys->free_edit(psys->edit);
      psys->free_edit = NULL;
      psys->edit = NULL;
    }
  }
}

static int particle_edit_toggle_exec(bContext *C, wmOperator *op)
{
  struct wmMsgBus *mbus = CTX_wm_message_bus(C);
  Depsgraph *depsgraph = CTX_data_depsgraph_pointer(C);
  Scene *scene = CTX_data_scene(C);
  Object *ob = CTX_data_active_object(C);
  const int mode_flag = OB_MODE_PARTICLE_EDIT;
  const bool is_mode_set = (ob->mode & mode_flag) != 0;

  if (!is_mode_set) {
    if (!ED_object_mode_compat_set(C, ob, mode_flag, op->reports)) {
      return OPERATOR_CANCELLED;
    }
  }

  if (!is_mode_set) {
    PTCacheEdit *edit;

    ob->mode |= mode_flag;

    edit = PE_create_current(depsgraph, scene, ob);

    /* Mesh may have changed since last entering editmode.
     * note, this may have run before if the edit data was just created,
     * so could avoid this and speed up a little. */
    if (edit && edit->psys) {
      /* Make sure pointer to the evaluated modifier data is up to date,
       * with possible changes applied when object was outside of the
       * edit mode. */
      Object *object_eval = DEG_get_evaluated_object(depsgraph, ob);
      edit->psmd_eval = (ParticleSystemModifierData *)modifiers_findByName(
          object_eval, edit->psmd->modifier.name);
      recalc_emitter_field(depsgraph, ob, edit->psys);
    }

    toggle_particle_cursor(C, 1);
    WM_event_add_notifier(C, NC_SCENE | ND_MODE | NS_MODE_PARTICLE, NULL);
  }
  else {
    ob->mode &= ~mode_flag;
    toggle_particle_cursor(C, 0);
    free_all_psys_edit(ob);
    WM_event_add_notifier(C, NC_SCENE | ND_MODE | NS_MODE_OBJECT, NULL);
  }

  DEG_id_tag_update(&ob->id, ID_RECALC_GEOMETRY | ID_RECALC_COPY_ON_WRITE);

  WM_msg_publish_rna_prop(mbus, &ob->id, ob, Object, mode);

  WM_toolsystem_update_from_context_view3d(C);

  return OPERATOR_FINISHED;
}

void PARTICLE_OT_particle_edit_toggle(wmOperatorType *ot)
{
  /* identifiers */
  ot->name = "Particle Edit Toggle";
  ot->idname = "PARTICLE_OT_particle_edit_toggle";
  ot->description = "Toggle particle edit mode";

  /* api callbacks */
  ot->exec = particle_edit_toggle_exec;
  ot->poll = particle_edit_toggle_poll;

  /* flags */
  ot->flag = OPTYPE_REGISTER | OPTYPE_UNDO;
}

/************************ set editable operator ************************/

static int clear_edited_exec(bContext *C, wmOperator *UNUSED(op))
{
  Object *ob = CTX_data_active_object(C);
  ParticleSystem *psys = psys_get_current(ob);

  if (psys->edit) {
    if (psys->edit->edited || 1) {
      PE_free_ptcache_edit(psys->edit);

      psys->edit = NULL;
      psys->free_edit = NULL;

      psys->recalc |= ID_RECALC_PSYS_RESET;
      psys->flag &= ~PSYS_GLOBAL_HAIR;
      psys->flag &= ~PSYS_EDITED;

      psys_reset(psys, PSYS_RESET_DEPSGRAPH);
      WM_event_add_notifier(C, NC_OBJECT | ND_PARTICLE | NA_EDITED, ob);
      DEG_id_tag_update(&ob->id, ID_RECALC_GEOMETRY);
    }
  }
  else { /* some operation might have protected hair from editing so let's clear the flag */
    psys->recalc |= ID_RECALC_PSYS_RESET;
    psys->flag &= ~PSYS_GLOBAL_HAIR;
    psys->flag &= ~PSYS_EDITED;
    WM_event_add_notifier(C, NC_OBJECT | ND_PARTICLE | NA_EDITED, ob);
    DEG_id_tag_update(&ob->id, ID_RECALC_GEOMETRY);
  }

  return OPERATOR_FINISHED;
}

static int clear_edited_invoke(bContext *C, wmOperator *op, const wmEvent *UNUSED(event))
{
  return WM_operator_confirm_message(C, op, "Lose changes done in particle mode? (no undo)");
}

void PARTICLE_OT_edited_clear(wmOperatorType *ot)
{
  /* identifiers */
  ot->name = "Clear Edited";
  ot->idname = "PARTICLE_OT_edited_clear";
  ot->description = "Undo all edition performed on the particle system";

  /* api callbacks */
  ot->exec = clear_edited_exec;
  ot->poll = particle_edit_toggle_poll;
  ot->invoke = clear_edited_invoke;

  /* flags */
  ot->flag = OPTYPE_REGISTER | OPTYPE_UNDO;
}

/************************ Unify length operator ************************/

static float calculate_point_length(PTCacheEditPoint *point)
{
  float length = 0.0f;
  KEY_K;
  LOOP_KEYS
  {
    if (k > 0) {
      length += len_v3v3((key - 1)->co, key->co);
    }
  }
  return length;
}

static float calculate_average_length(PTCacheEdit *edit)
{
  int num_selected = 0;
  float total_length = 0;
  POINT_P;
  LOOP_SELECTED_POINTS
  {
    total_length += calculate_point_length(point);
    ++num_selected;
  }
  if (num_selected == 0) {
    return 0.0f;
  }
  return total_length / num_selected;
}

static void scale_point_factor(PTCacheEditPoint *point, float factor)
{
  float orig_prev_co[3], prev_co[3];
  KEY_K;
  LOOP_KEYS
  {
    if (k == 0) {
      copy_v3_v3(orig_prev_co, key->co);
      copy_v3_v3(prev_co, key->co);
    }
    else {
      float new_co[3];
      float delta[3];

      sub_v3_v3v3(delta, key->co, orig_prev_co);
      mul_v3_fl(delta, factor);
      add_v3_v3v3(new_co, prev_co, delta);

      copy_v3_v3(orig_prev_co, key->co);
      copy_v3_v3(key->co, new_co);
      copy_v3_v3(prev_co, key->co);
    }
  }
  point->flag |= PEP_EDIT_RECALC;
}

static void scale_point_to_length(PTCacheEditPoint *point, float length)
{
  const float point_length = calculate_point_length(point);
  if (point_length != 0.0f) {
    const float factor = length / point_length;
    scale_point_factor(point, factor);
  }
}

static void scale_points_to_length(PTCacheEdit *edit, float length)
{
  POINT_P;
  LOOP_SELECTED_POINTS
  {
    scale_point_to_length(point, length);
  }
  recalc_lengths(edit);
}

static int unify_length_exec(bContext *C, wmOperator *UNUSED(op))
{
  Object *ob = CTX_data_active_object(C);
  Scene *scene = CTX_data_scene(C);
  Depsgraph *depsgraph = CTX_data_depsgraph_pointer(C);

  PTCacheEdit *edit = PE_get_current(scene, ob);
  float average_length = calculate_average_length(edit);

  if (average_length == 0.0f) {
    return OPERATOR_CANCELLED;
  }
  scale_points_to_length(edit, average_length);

  PE_update_object(depsgraph, scene, ob, 1);
  if (edit->psys) {
    WM_event_add_notifier(C, NC_OBJECT | ND_PARTICLE | NA_EDITED, ob);
  }
  else {
    DEG_id_tag_update(&ob->id, ID_RECALC_GEOMETRY);
    WM_event_add_notifier(C, NC_OBJECT | ND_MODIFIER, ob);
  }

  return OPERATOR_FINISHED;
}

void PARTICLE_OT_unify_length(struct wmOperatorType *ot)
{
  /* identifiers */
  ot->name = "Unify Length";
  ot->idname = "PARTICLE_OT_unify_length";
  ot->description = "Make selected hair the same length";

  /* api callbacks */
  ot->exec = unify_length_exec;
  ot->poll = PE_poll_view3d;

  /* flags */
  ot->flag = OPTYPE_REGISTER | OPTYPE_UNDO;
}<|MERGE_RESOLUTION|>--- conflicted
+++ resolved
@@ -338,11 +338,7 @@
   }
 
   /* Don't consider inactive or render dependency graphs, since they might be evaluated for a
-<<<<<<< HEAD
    * different number of children. or have different pointer to evaluated particle system or
-=======
-   * different number of childrem. or have different pointer to evaluated particle system or
->>>>>>> 9d6b5e23
    * modifier which will also cause troubles. */
   if (edit && DEG_is_active(depsgraph)) {
     edit->pid = *pid;
