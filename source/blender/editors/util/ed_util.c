--- conflicted
+++ resolved
@@ -203,30 +203,9 @@
    *
    * To reproduce the problem where stale data is used, see: T84920. */
   for (Object *ob = bmain->objects.first; ob; ob = ob->id.next) {
-<<<<<<< HEAD
-    if (ob->type == OB_MESH) {
-      Mesh *me = ob->data;
-      if (me->edit_mesh) {
-        EDBM_mesh_free(me->edit_mesh);
-        MEM_freeN(me->edit_mesh);
-        me->edit_mesh = NULL;
-        if (do_undo_system == false) {
-          DEG_id_tag_update(&ob->id, ID_RECALC_TRANSFORM | ID_RECALC_GEOMETRY);
-        }
-      }
-    }
-    else if (ob->type == OB_ARMATURE) {
-      bArmature *arm = ob->data;
-      if (arm->edbo) {
-        ED_armature_edit_free(ob->data);
-        if (do_undo_system == false) {
-          DEG_id_tag_update(&ob->id, ID_RECALC_TRANSFORM | ID_RECALC_GEOMETRY);
-        }
-=======
     if (ED_object_editmode_free_ex(bmain, ob)) {
       if (do_undo_system == false) {
         DEG_id_tag_update(&ob->id, ID_RECALC_TRANSFORM | ID_RECALC_GEOMETRY);
->>>>>>> 9e007b46
       }
     }
   }
