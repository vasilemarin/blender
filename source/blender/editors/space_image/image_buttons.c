/**
 * $Id$
 *
 * ***** BEGIN GPL LICENSE BLOCK *****
 *
 * This program is free software; you can redistribute it and/or
 * modify it under the terms of the GNU General Public License
 * as published by the Free Software Foundation; either version 2
 * of the License, or (at your option) any later version.
 *
 * This program is distributed in the hope that it will be useful,
 * but WITHOUT ANY WARRANTY; without even the implied warranty of
 * MERCHANTABILITY or FITNESS FOR A PARTICULAR PURPOSE.  See the
 * GNU General Public License for more details.
 *
 * You should have received a copy of the GNU General Public License
 * along with this program; if not, write to the Free Software Foundation,
 * Inc., 59 Temple Place - Suite 330, Boston, MA  02111-1307, USA.
 *
 * The Original Code is Copyright (C) 2001-2002 by NaN Holding BV.
 * All rights reserved.
 *
 * Contributor(s): Blender Foundation, 2002-2009
 *
 * ***** END GPL LICENSE BLOCK *****
 */


#include <string.h>
#include <stdio.h>

#include "DNA_color_types.h"
#include "DNA_image_types.h"
#include "DNA_mesh_types.h"
#include "DNA_meshdata_types.h"
#include "DNA_object_types.h"
#include "DNA_packedFile_types.h"
#include "DNA_node_types.h"
#include "DNA_space_types.h"
#include "DNA_scene_types.h"
#include "DNA_screen_types.h"
#include "DNA_userdef_types.h"

#include "MEM_guardedalloc.h"

#include "BLI_blenlib.h"
#include "BLI_math.h"
#include "BLI_editVert.h"
#include "BLI_rand.h"

#include "BKE_colortools.h"
#include "BKE_context.h"
#include "BKE_customdata.h"
#include "BKE_image.h"
#include "BKE_global.h"
#include "BKE_library.h"
#include "BKE_main.h"
#include "BKE_mesh.h"
#include "BKE_node.h"
#include "BKE_packedFile.h"
#include "BKE_paint.h"
#include "BKE_screen.h"
#include "BKE_utildefines.h"

#include "RE_pipeline.h"

#include "IMB_imbuf.h"
#include "IMB_imbuf_types.h"

#include "ED_gpencil.h"
#include "ED_image.h"
#include "ED_mesh.h"
#include "ED_space_api.h"
#include "ED_screen.h"
#include "ED_uvedit.h"
#include "ED_util.h"

#include "BIF_gl.h"
#include "BIF_glutil.h"

#include "RNA_access.h"

#include "WM_api.h"
#include "WM_types.h"

#include "UI_interface.h"
#include "UI_resources.h"
#include "UI_view2d.h"

#include "image_intern.h"

#define B_REDR				1
#define B_IMAGECHANGED		2
#define B_TRANS_IMAGE		3
#define B_CURSOR_IMAGE		4
#define B_NOP				0
#define B_TWINANIM			5
#define B_SIMAGETILE		6
#define B_IDNAME			10
#define B_FACESEL_PAINT_TEST	11
#define B_SIMA_RECORD		12
#define B_SIMA_PLAY			13

#define B_SIMANOTHING		16
#define B_SIMABRUSHCHANGE	17	
#define B_SIMABRUSHBROWSE	18
#define B_SIMABRUSHLOCAL	19
#define B_SIMABRUSHDELETE	20
#define B_KEEPDATA			21
#define B_SIMABTEXBROWSE	22
#define B_SIMABTEXDELETE	23
#define B_VPCOLSLI			24
#define B_SIMACLONEBROWSE	25
#define B_SIMACLONEDELETE	26

/* XXX */
static int simaFaceDraw_Check() {return 0;}
static int simaUVSel_Check() {return 0;}
/* XXX */

/* proto */
static void image_editvertex_buts(const bContext *C, uiBlock *block);
static void image_editcursor_buts(const bContext *C, View2D *v2d, uiBlock *block);


static void do_image_panel_events(bContext *C, void *arg, int event)
{
	SpaceImage *sima= CTX_wm_space_image(C);
	ARegion *ar= CTX_wm_region(C);
	
	switch(event) {
		case B_REDR:
			break;
		case B_TRANS_IMAGE:
			image_editvertex_buts(C, NULL);
			break;
		case B_CURSOR_IMAGE:
			image_editcursor_buts(C, &ar->v2d, NULL);
			break;
	}

	/* all events now */
	WM_event_add_notifier(C, NC_IMAGE, sima->image);
}

static void image_info(Image *ima, ImBuf *ibuf, char *str)
{
	int ofs= 0;
	
	str[0]= 0;
	
	if(ima==NULL) return;
	if(ibuf==NULL) {
		sprintf(str, "Can not get an image");
		return;
	}
	
	if(ima->source==IMA_SRC_MOVIE) {
		ofs= sprintf(str, "Movie");
		if(ima->anim) 
			ofs+= sprintf(str+ofs, "%d frs", IMB_anim_get_duration(ima->anim));
	}
	else
	 	ofs= sprintf(str, "Image");
	
	ofs+= sprintf(str+ofs, ": size %d x %d,", ibuf->x, ibuf->y);
	
	if(ibuf->rect_float) {
		if(ibuf->channels!=4) {
			sprintf(str+ofs, "%d float channel(s)", ibuf->channels);
		}
		else if(ibuf->depth==32)
			strcat(str, " RGBA float");
		else
			strcat(str, " RGB float");
	}
	else {
		if(ibuf->depth==32)
			strcat(str, " RGBA byte");
		else
			strcat(str, " RGB byte");
	}
	if(ibuf->zbuf || ibuf->zbuf_float)
		strcat(str, " + Z");
	
}

/* gets active viewer user */
struct ImageUser *ntree_get_active_iuser(bNodeTree *ntree)
{
	bNode *node;
	
	if(ntree)
		for(node= ntree->nodes.first; node; node= node->next)
			if( ELEM(node->type, CMP_NODE_VIEWER, CMP_NODE_SPLITVIEWER)) 
				if(node->flag & NODE_DO_OUTPUT)
					return node->storage;
	return NULL;
}


/* ************ panel stuff ************* */

/* this function gets the values for cursor and vertex number buttons */
static void image_transform_but_attr(SpaceImage *sima, int *imx, int *imy, int *step, int *digits) /*, float *xcoord, float *ycoord)*/
{
	ED_space_image_size(sima, imx, imy);
	
	if (sima->flag & SI_COORDFLOATS) {
		*step= 1;
		*digits= 3;
	}
	else {
		*step= 100;
		*digits= 2;
	}
}


/* is used for both read and write... */
static void image_editvertex_buts(const bContext *C, uiBlock *block)
{
	SpaceImage *sima= CTX_wm_space_image(C);
	Object *obedit= CTX_data_edit_object(C);
	static float ocent[2];
	float cent[2]= {0.0, 0.0};
	int imx= 256, imy= 256;
	int nactive= 0, step, digits;
	EditMesh *em;
	EditFace *efa;
	MTFace *tf;
	
	image_transform_but_attr(sima, &imx, &imy, &step, &digits);
	
	em= BKE_mesh_get_editmesh((Mesh *)obedit->data);
	for (efa= em->faces.first; efa; efa= efa->next) {
		tf= CustomData_em_get(&em->fdata, efa->data, CD_MTFACE);
		if (simaFaceDraw_Check(efa, tf)) {
			
			if (simaUVSel_Check(efa, tf, 0)) {
				cent[0]+= tf->uv[0][0];
				cent[1]+= tf->uv[0][1];
				nactive++;
			}
			if (simaUVSel_Check(efa, tf, 1)) {
				cent[0]+= tf->uv[1][0];
				cent[1]+= tf->uv[1][1];
				nactive++;
			}
			if (simaUVSel_Check(efa, tf, 2)) {
				cent[0]+= tf->uv[2][0];
				cent[1]+= tf->uv[2][1];
				nactive++;
			}
			if (efa->v4 && simaUVSel_Check(efa, tf, 3)) {
				cent[0]+= tf->uv[3][0];
				cent[1]+= tf->uv[3][1];
				nactive++;
			}
		}
	}
		
	if(block) {	// do the buttons
		if (nactive) {
			ocent[0]= cent[0]/nactive;
			ocent[1]= cent[1]/nactive;
			if (sima->flag & SI_COORDFLOATS) {
			} else {
				ocent[0] *= imx;
				ocent[1] *= imy;
			}
			
			//uiBlockBeginAlign(block);
			if(nactive==1) {
				uiDefButF(block, NUM, B_TRANS_IMAGE, "Vertex X:",	10, 10, 145, 19, &ocent[0], -10*imx, 10.0*imx, step, digits, "");
				uiDefButF(block, NUM, B_TRANS_IMAGE, "Vertex Y:",	165, 10, 145, 19, &ocent[1], -10*imy, 10.0*imy, step, digits, "");
			}
			else {
				uiDefButF(block, NUM, B_TRANS_IMAGE, "Median X:",	10, 10, 145, 19, &ocent[0], -10*imx, 10.0*imx, step, digits, "");
				uiDefButF(block, NUM, B_TRANS_IMAGE, "Median Y:",	165, 10, 145, 19, &ocent[1], -10*imy, 10.0*imy, step, digits, "");
			}
			//uiBlockEndAlign(block);
		}
	}
	else {	// apply event
		float delta[2];
		
		cent[0]= cent[0]/nactive;
		cent[1]= cent[1]/nactive;
			
		if (sima->flag & SI_COORDFLOATS) {
			delta[0]= ocent[0]-cent[0];
			delta[1]= ocent[1]-cent[1];
		}
		else {
			delta[0]= ocent[0]/imx - cent[0];
			delta[1]= ocent[1]/imy - cent[1];
		}

		for (efa= em->faces.first; efa; efa= efa->next) {
			tf= CustomData_em_get(&em->fdata, efa->data, CD_MTFACE);
			if (simaFaceDraw_Check(efa, tf)) {
				if (simaUVSel_Check(efa, tf, 0)) {
					tf->uv[0][0]+= delta[0];
					tf->uv[0][1]+= delta[1];
				}
				if (simaUVSel_Check(efa, tf, 1)) {
					tf->uv[1][0]+= delta[0];
					tf->uv[1][1]+= delta[1];
				}
				if (simaUVSel_Check(efa, tf, 2)) {
					tf->uv[2][0]+= delta[0];
					tf->uv[2][1]+= delta[1];
				}
				if (efa->v4 && simaUVSel_Check(efa, tf, 3)) {
					tf->uv[3][0]+= delta[0];
					tf->uv[3][1]+= delta[1];
				}
			}
		}
		
		WM_event_add_notifier(C, NC_IMAGE, sima->image);
	}

	BKE_mesh_end_editmesh(obedit->data, em);
}


/* is used for both read and write... */
static void image_editcursor_buts(const bContext *C, View2D *v2d, uiBlock *block)
{
	SpaceImage *sima= CTX_wm_space_image(C);
	static float ocent[2];
	int imx= 256, imy= 256;
	int step, digits;
	
	image_transform_but_attr(sima, &imx, &imy, &step, &digits);
		
	if(block) {	// do the buttons
		ocent[0]= v2d->cursor[0];
		ocent[1]= v2d->cursor[1];
		if (sima->flag & SI_COORDFLOATS) {
		} else {
			ocent[0] *= imx;
			ocent[1] *= imy;
		}
		
		uiBlockBeginAlign(block);
		uiDefButF(block, NUM, B_CURSOR_IMAGE, "Cursor X:",	165, 120, 145, 19, &ocent[0], -10*imx, 10.0*imx, step, digits, "");
		uiDefButF(block, NUM, B_CURSOR_IMAGE, "Cursor Y:",	165, 100, 145, 19, &ocent[1], -10*imy, 10.0*imy, step, digits, "");
		uiBlockEndAlign(block);
	}
	else {	// apply event
		if (sima->flag & SI_COORDFLOATS) {
			v2d->cursor[0]= ocent[0];
			v2d->cursor[1]= ocent[1];
		}
		else {
			v2d->cursor[0]= ocent[0]/imx;
			v2d->cursor[1]= ocent[1]/imy;
		}
		WM_event_add_notifier(C, NC_IMAGE, sima->image);
	}
}

static int image_panel_poll(const bContext *C, PanelType *pt)
{
	SpaceImage *sima= CTX_wm_space_image(C);
	
	return ED_space_image_has_buffer(sima);
}

static void image_panel_curves(const bContext *C, Panel *pa)
{
	bScreen *sc= CTX_wm_screen(C);
	SpaceImage *sima= CTX_wm_space_image(C);
	ImBuf *ibuf;
	PointerRNA simaptr;
	int levels;
	void *lock;
	
	ibuf= ED_space_image_acquire_buffer(sima, &lock);
	
	if(ibuf) {
		if(sima->cumap==NULL)
			sima->cumap= curvemapping_add(4, 0.0f, 0.0f, 1.0f, 1.0f);

		/* curvemap black/white levels only works for RGBA */
		levels= (ibuf->channels==4);

		RNA_pointer_create(&sc->id, &RNA_SpaceImageEditor, sima, &simaptr);
		uiTemplateCurveMapping(pa->layout, &simaptr, "curves", 'c', levels, 0);
	}

	ED_space_image_release_buffer(sima, lock);
}

#if 0
/* 0: disable preview 
   otherwise refresh preview
*/
void image_preview_event(int event)
{
	int exec= 0;
	
	if(event==0) {
		G.scene->r.scemode &= ~R_COMP_CROP;
		exec= 1;
	}
	else {
		if(image_preview_active(curarea, NULL, NULL)) {
			G.scene->r.scemode |= R_COMP_CROP;
			exec= 1;
		}
		else
			G.scene->r.scemode &= ~R_COMP_CROP;
	}
	
	if(exec && G.scene->nodetree) {
		/* should work when no node editor in screen..., so we execute right away */
		
		ntreeCompositTagGenerators(G.scene->nodetree);

		G.afbreek= 0;
		G.scene->nodetree->timecursor= set_timecursor;
		G.scene->nodetree->test_break= blender_test_break;
		
		BIF_store_spare();
		
		ntreeCompositExecTree(G.scene->nodetree, &G.scene->r, 1);	/* 1 is do_previews */
		
		G.scene->nodetree->timecursor= NULL;
		G.scene->nodetree->test_break= NULL;
		
		scrarea_do_windraw(curarea);
		waitcursor(0);
		
		WM_event_add_notifier(C, NC_IMAGE, ima_v);
	}	
}


/* nothing drawn here, we use it to store values */
static void preview_cb(struct ScrArea *sa, struct uiBlock *block)
{
	SpaceImage *sima= sa->spacedata.first;
	rctf dispf;
	rcti *disprect= &G.scene->r.disprect;
	int winx= (G.scene->r.size*G.scene->r.xsch)/100;
	int winy= (G.scene->r.size*G.scene->r.ysch)/100;
	short mval[2];
	
	if(G.scene->r.mode & R_BORDER) {
		winx*= (G.scene->r.border.xmax - G.scene->r.border.xmin);
		winy*= (G.scene->r.border.ymax - G.scene->r.border.ymin);
	}
	
	/* while dragging we need to update the rects, otherwise it doesn't end with correct one */

	BLI_init_rctf(&dispf, 15.0f, (block->maxx - block->minx)-15.0f, 15.0f, (block->maxy - block->miny)-15.0f);
	ui_graphics_to_window_rct(sa->win, &dispf, disprect);
	
	/* correction for gla draw */
	BLI_translate_rcti(disprect, -curarea->winrct.xmin, -curarea->winrct.ymin);
	
	calc_image_view(sima, 'p');
//	printf("winrct %d %d %d %d\n", disprect->xmin, disprect->ymin,disprect->xmax, disprect->ymax);
	/* map to image space coordinates */
	mval[0]= disprect->xmin; mval[1]= disprect->ymin;
	areamouseco_to_ipoco(v2d, mval, &dispf.xmin, &dispf.ymin);
	mval[0]= disprect->xmax; mval[1]= disprect->ymax;
	areamouseco_to_ipoco(v2d, mval, &dispf.xmax, &dispf.ymax);
	
	/* map to render coordinates */
	disprect->xmin= dispf.xmin;
	disprect->xmax= dispf.xmax;
	disprect->ymin= dispf.ymin;
	disprect->ymax= dispf.ymax;
	
	CLAMP(disprect->xmin, 0, winx);
	CLAMP(disprect->xmax, 0, winx);
	CLAMP(disprect->ymin, 0, winy);
	CLAMP(disprect->ymax, 0, winy);
//	printf("drawrct %d %d %d %d\n", disprect->xmin, disprect->ymin,disprect->xmax, disprect->ymax);

}

static int is_preview_allowed(ScrArea *cur)
{
	SpaceImage *sima= cur->spacedata.first;
	ScrArea *sa;

	/* check if another areawindow has preview set */
	for(sa=G.curscreen->areabase.first; sa; sa= sa->next) {
		if(sa!=cur && sa->spacetype==SPACE_IMAGE) {
			if(image_preview_active(sa, NULL, NULL))
			   return 0;
		}
	}
	/* check image type */
	if(sima->image==NULL || sima->image->type!=IMA_TYPE_COMPOSITE)
		return 0;
	
	return 1;
}


static void image_panel_preview(ScrArea *sa, short cntrl)	// IMAGE_HANDLER_PREVIEW
{
	uiBlock *block;
	SpaceImage *sima= sa->spacedata.first;
	int ofsx, ofsy;
	
	if(is_preview_allowed(sa)==0) {
		rem_blockhandler(sa, IMAGE_HANDLER_PREVIEW);
		G.scene->r.scemode &= ~R_COMP_CROP;	/* quite weak */
		return;
	}
	
	block= uiBeginBlock(C, ar, "image_panel_preview", UI_EMBOSS);
	uiPanelControl(UI_PNL_SOLID | UI_PNL_CLOSE | UI_PNL_SCALE | cntrl);
	uiSetPanelHandler(IMAGE_HANDLER_PREVIEW);  // for close and esc
	
	ofsx= -150+(sa->winx/2)/sima->blockscale;
	ofsy= -100+(sa->winy/2)/sima->blockscale;
	if(uiNewPanel(C, ar, block, "Preview", "Image", ofsx, ofsy, 300, 200)==0) return;
	
	uiBlockSetDrawExtraFunc(block, preview_cb);
	
}
#endif


/* ********************* callbacks for standard image buttons *************** */

static char *layer_menu(RenderResult *rr, short *curlay)
{
	RenderLayer *rl;
	int len= 64 + 32*BLI_countlist(&rr->layers);
	short a, nr= 0;
	char *str= MEM_callocN(len, "menu layers");
	
	strcpy(str, "Layer %t");
	a= strlen(str);
	
	/* compo result */
	if(rr->rectf) {
		a+= sprintf(str+a, "|Composite %%x0");
		nr= 1;
	}
	for(rl= rr->layers.first; rl; rl= rl->next, nr++) {
		a+= sprintf(str+a, "|%s %%x%d", rl->name, nr);
	}
	
	/* no curlay clip here, on render (redraws) the amount of layers can be 1 fir single-layer render */
	
	return str;
}

/* rl==NULL means composite result */
static char *pass_menu(RenderLayer *rl, short *curpass)
{
	RenderPass *rpass;
	int len= 64 + 32*(rl?BLI_countlist(&rl->passes):1);
	short a, nr= 0;
	char *str= MEM_callocN(len, "menu layers");
	
	strcpy(str, "Pass %t");
	a= strlen(str);
	
	/* rendered results don't have a Combined pass */
	if(rl==NULL || rl->rectf) {
		a+= sprintf(str+a, "|Combined %%x0");
		nr= 1;
	}
	
	if(rl)
		for(rpass= rl->passes.first; rpass; rpass= rpass->next, nr++)
			a+= sprintf(str+a, "|%s %%x%d", rpass->name, nr);
	
	if(*curpass >= nr)
		*curpass= 0;
	
	return str;
}

static void set_frames_cb(bContext *C, void *ima_v, void *iuser_v)
{
	Scene *scene= CTX_data_scene(C);
	Image *ima= ima_v;
	ImageUser *iuser= iuser_v;
	
	if(ima->anim) {
		iuser->frames = IMB_anim_get_duration(ima->anim);
		BKE_image_user_calc_frame(iuser, scene->r.cfra, 0);
	}
}

/* 5 layer button callbacks... */
static void image_multi_cb(bContext *C, void *rr_v, void *iuser_v) 
{
	BKE_image_multilayer_index(rr_v, iuser_v); 
	WM_event_add_notifier(C, NC_IMAGE|ND_DRAW, NULL);
}
static void image_multi_inclay_cb(bContext *C, void *rr_v, void *iuser_v) 
{
	RenderResult *rr= rr_v;
	ImageUser *iuser= iuser_v;
	int tot= BLI_countlist(&rr->layers) + (rr->rectf?1:0);  /* fake compo result layer */

	if(iuser->layer<tot-1) {
		iuser->layer++;
		BKE_image_multilayer_index(rr, iuser); 
		WM_event_add_notifier(C, NC_IMAGE|ND_DRAW, NULL);
	}
}
static void image_multi_declay_cb(bContext *C, void *rr_v, void *iuser_v) 
{
	ImageUser *iuser= iuser_v;

	if(iuser->layer>0) {
		iuser->layer--;
		BKE_image_multilayer_index(rr_v, iuser); 
		WM_event_add_notifier(C, NC_IMAGE|ND_DRAW, NULL);
	}
}
static void image_multi_incpass_cb(bContext *C, void *rr_v, void *iuser_v) 
{
	RenderResult *rr= rr_v;
	ImageUser *iuser= iuser_v;
	RenderLayer *rl= BLI_findlink(&rr->layers, iuser->layer);

	if(rl) {
		int tot= BLI_countlist(&rl->passes) + (rl->rectf?1:0);	/* builtin render result has no combined pass in list */
		if(iuser->pass<tot-1) {
			iuser->pass++;
			BKE_image_multilayer_index(rr, iuser); 
			WM_event_add_notifier(C, NC_IMAGE|ND_DRAW, NULL);
		}
	}
}
static void image_multi_decpass_cb(bContext *C, void *rr_v, void *iuser_v) 
{
	ImageUser *iuser= iuser_v;

	if(iuser->pass>0) {
		iuser->pass--;
		BKE_image_multilayer_index(rr_v, iuser); 
		WM_event_add_notifier(C, NC_IMAGE|ND_DRAW, NULL);
	}
}

#if 0
static void image_pack_cb(bContext *C, void *ima_v, void *iuser_v) 
{
	if(ima_v) {
		Image *ima= ima_v;
		if(ima->source!=IMA_SRC_SEQUENCE && ima->source!=IMA_SRC_MOVIE) {
			if (ima->packedfile) {
				if (G.fileflags & G_AUTOPACK) {
					if (okee("Disable AutoPack ?")) {
						G.fileflags &= ~G_AUTOPACK;
					}
				}
				
				if ((G.fileflags & G_AUTOPACK) == 0) {
					unpackImage(NULL, ima, PF_ASK); /* XXX report errors */
					ED_undo_push(C, "Unpack image");
				}
			} 
			else {
				ImBuf *ibuf= BKE_image_get_ibuf(ima, iuser_v);
				if (ibuf && (ibuf->userflags & IB_BITMAPDIRTY)) {
					// XXX error("Can't pack painted image. Save image or use Repack as PNG.");
				} else {
					ima->packedfile = newPackedFile(NULL, ima->name); /* XXX report errors */
					ED_undo_push(C, "Pack image");
				}
			}
		}
	}
}
#endif

#if 0
static void image_freecache_cb(bContext *C, void *ima_v, void *unused) 
{
	Scene *scene= CTX_data_scene(C);
	BKE_image_free_anim_ibufs(ima_v, scene->r.cfra);
	WM_event_add_notifier(C, NC_IMAGE, ima_v);
}
#endif

#if 0
static void image_user_change(bContext *C, void *iuser_v, void *unused)
{
	Scene *scene= CTX_data_scene(C);
	BKE_image_user_calc_imanr(iuser_v, scene->r.cfra, 0);
}
#endif

static void uiblock_layer_pass_buttons(uiLayout *layout, RenderResult *rr, ImageUser *iuser, int w)
{
	uiBlock *block= uiLayoutGetBlock(layout);
	uiBut *but;
	RenderLayer *rl= NULL;
	int wmenu1, wmenu2;
	char *strp;

	uiLayoutRow(layout, 1);

	/* layer menu is 1/3 larger than pass */
	wmenu1= (3*w)/5;
	wmenu2= (2*w)/5;
	
	/* menu buts */
	strp= layer_menu(rr, &iuser->layer);
	but= uiDefButS(block, MENU, 0, strp,					0, 0, wmenu1, 20, &iuser->layer, 0,0,0,0, "Select Layer");
	uiButSetFunc(but, image_multi_cb, rr, iuser);
	MEM_freeN(strp);
	
	rl= BLI_findlink(&rr->layers, iuser->layer - (rr->rectf?1:0)); /* fake compo layer, return NULL is meant to be */
	strp= pass_menu(rl, &iuser->pass);
	but= uiDefButS(block, MENU, 0, strp,					0, 0, wmenu2, 20, &iuser->pass, 0,0,0,0, "Select Pass");
	uiButSetFunc(but, image_multi_cb, rr, iuser);
	MEM_freeN(strp);	
}

static void uiblock_layer_pass_arrow_buttons(uiLayout *layout, RenderResult *rr, ImageUser *iuser) 
{
	uiBlock *block= uiLayoutGetBlock(layout);
	uiLayout *row;
	uiBut *but;
	
	row= uiLayoutRow(layout, 1);

	if(rr==NULL || iuser==NULL)
		return;
	if(rr->layers.first==NULL) {
		uiItemL(row, "No Layers in Render Result.", 0);
		return;
	}

	/* decrease, increase arrows */
	but= uiDefIconBut(block, BUT, 0, ICON_TRIA_LEFT,	0,0,17,20, NULL, 0, 0, 0, 0, "Previous Layer");
	uiButSetFunc(but, image_multi_declay_cb, rr, iuser);
	but= uiDefIconBut(block, BUT, 0, ICON_TRIA_RIGHT,	0,0,18,20, NULL, 0, 0, 0, 0, "Next Layer");
	uiButSetFunc(but, image_multi_inclay_cb, rr, iuser);

	uiblock_layer_pass_buttons(row, rr, iuser, 230);

	/* decrease, increase arrows */
	but= uiDefIconBut(block, BUT, 0, ICON_TRIA_LEFT,	0,0,17,20, NULL, 0, 0, 0, 0, "Previous Pass");
	uiButSetFunc(but, image_multi_decpass_cb, rr, iuser);
	but= uiDefIconBut(block, BUT, 0, ICON_TRIA_RIGHT,	0,0,18,20, NULL, 0, 0, 0, 0, "Next Pass");
	uiButSetFunc(but, image_multi_incpass_cb, rr, iuser);

	uiBlockEndAlign(block);
}

// XXX HACK!
// static int packdummy=0;

typedef struct RNAUpdateCb {
	PointerRNA ptr;
	PropertyRNA *prop;
	ImageUser *iuser;
} RNAUpdateCb;

static void rna_update_cb(bContext *C, void *arg_cb, void *arg_unused)
{
	RNAUpdateCb *cb= (RNAUpdateCb*)arg_cb;

	/* ideally this would be done by RNA itself, but there we have
	   no image user available, so we just update this flag here */
	cb->iuser->ok= 1;

	/* we call update here on the pointer property, this way the
	   owner of the image pointer can still define it's own update
	   and notifier */
	RNA_property_update(C, &cb->ptr, cb->prop);
}

void uiTemplateImage(uiLayout *layout, bContext *C, PointerRNA *ptr, char *propname, PointerRNA *userptr, int compact)
{
	PropertyRNA *prop;
	PointerRNA imaptr;
	RNAUpdateCb *cb;
	Image *ima;
	ImageUser *iuser;
	ImBuf *ibuf;
	Scene *scene= CTX_data_scene(C);
	uiLayout *row, *split, *col;
	uiBlock *block;
	uiBut *but;
	char str[128];
	void *lock;

	if(!ptr->data)
		return;
	
	prop= RNA_struct_find_property(ptr, propname);
	if(!prop) {
		printf("uiTemplateImage: property not found: %s\n", propname);
		return;
	}

	block= uiLayoutGetBlock(layout);

	imaptr= RNA_property_pointer_get(ptr, prop);
	ima= imaptr.data;
	iuser= userptr->data;

	cb= MEM_callocN(sizeof(RNAUpdateCb), "RNAUpdateCb");
	cb->ptr= *ptr;
	cb->prop= prop;
	cb->iuser= iuser;

	uiLayoutSetContextPointer(layout, "edit_image", &imaptr);

	if(!compact)
		uiTemplateID(layout, C, ptr, propname, "IMAGE_OT_new", "IMAGE_OT_open", NULL);

	// XXX missing: reload, pack

	if(ima) {
		uiBlockSetNFunc(block, rna_update_cb, MEM_dupallocN(cb), NULL);

		if(ima->source == IMA_SRC_VIEWER) {
			ibuf= BKE_image_acquire_ibuf(ima, iuser, &lock);
			image_info(ima, ibuf, str);
			BKE_image_release_ibuf(ima, lock);

			uiItemL(layout, ima->id.name+2, 0);
			uiItemL(layout, str, 0);

			if(ima->type==IMA_TYPE_COMPOSITE) {
				// XXX not working yet
#if 0
				iuser= ntree_get_active_iuser(scene->nodetree);
				if(iuser) {
					uiBlockBeginAlign(block);
					uiDefIconTextBut(block, BUT, B_SIMA_RECORD, ICON_REC, "Record",	10,120,100,20, 0, 0, 0, 0, 0, "");
					uiDefIconTextBut(block, BUT, B_SIMA_PLAY, ICON_PLAY, "Play",	110,120,100,20, 0, 0, 0, 0, 0, "");
					but= uiDefBut(block, BUT, B_NOP, "Free Cache",	210,120,100,20, 0, 0, 0, 0, 0, "");
					uiButSetFunc(but, image_freecache_cb, ima, NULL);
					
					if(iuser->frames)
						sprintf(str, "(%d) Frames:", iuser->framenr);
					else strcpy(str, "Frames:");
					uiBlockBeginAlign(block);
					uiDefButI(block, NUM, imagechanged, str,		10, 90,150, 20, &iuser->frames, 0.0, MAXFRAMEF, 0, 0, "Sets the number of images of a movie to use");
					uiDefButI(block, NUM, imagechanged, "StartFr:",	160,90,150,20, &iuser->sfra, 1.0, MAXFRAMEF, 0, 0, "Sets the global starting frame of the movie");
				}
#endif
			}
			else if(ima->type==IMA_TYPE_R_RESULT) {
				/* browse layer/passes */
				Render *re= RE_GetRender(scene->id.name);
				RenderResult *rr= RE_AcquireResultRead(re);
				uiblock_layer_pass_arrow_buttons(layout, rr, iuser);
				RE_ReleaseResult(re);
			}
		}
		else {
			row= uiLayoutRow(layout, 0);
			uiItemR(row, NULL, 0, &imaptr, "source", (compact)? 0: UI_ITEM_R_EXPAND);

			if(ima->source != IMA_SRC_GENERATED) {
				row= uiLayoutRow(layout, 1);
				uiItemR(row, "", 0, &imaptr, "filename", 0);
				uiItemO(row, "", ICON_FILE_REFRESH, "image.reload");
			}

			// XXX what was this for?
#if 0
			 /* check for re-render, only buttons */
			if(imagechanged==B_IMAGECHANGED) {
				if(iuser->flag & IMA_ANIM_REFRESHED) {
					iuser->flag &= ~IMA_ANIM_REFRESHED;
					WM_event_add_notifier(C, NC_IMAGE, ima);
				}
			}
#endif

			/* multilayer? */
			if(ima->type==IMA_TYPE_MULTILAYER && ima->rr) {
				uiblock_layer_pass_arrow_buttons(layout, ima->rr, iuser);
			}
			else if(ima->source != IMA_SRC_GENERATED) {
				if(compact == 0) {
					ibuf= BKE_image_acquire_ibuf(ima, iuser, &lock);
					image_info(ima, ibuf, str);
					BKE_image_release_ibuf(ima, lock);
					uiItemL(layout, str, 0);
				}
			}
			
			if(ima->source != IMA_SRC_GENERATED) {
				if(compact == 0) { /* background image view doesnt need these */
					uiItemS(layout);

<<<<<<< HEAD
				split= uiLayoutSplit(layout, 0, 0);
=======
					split= uiLayoutSplit(layout, 0, 0);
>>>>>>> 7a76bc9a

					col= uiLayoutColumn(split, 0);
					uiItemR(col, NULL, 0, &imaptr, "fields", 0);
					row= uiLayoutRow(col, 0);
					uiItemR(row, NULL, 0, &imaptr, "field_order", UI_ITEM_R_EXPAND);
					uiLayoutSetActive(row, RNA_boolean_get(&imaptr, "fields"));

					col= uiLayoutColumn(split, 0);
					uiItemR(col, NULL, 0, &imaptr, "antialias", 0);
					uiItemR(col, NULL, 0, &imaptr, "premultiply", 0);
				}
			}

			if(ELEM(ima->source, IMA_SRC_MOVIE, IMA_SRC_SEQUENCE)) {
				uiItemS(layout);
				
				split= uiLayoutSplit(layout, 0, 0);

				col= uiLayoutColumn(split, 0);
				 
				sprintf(str, "(%d) Frames", iuser->framenr);
				row= uiLayoutRow(col, 1);
				uiItemR(col, str, 0, userptr, "frames", 0);
				if(ima->anim) {
					block= uiLayoutGetBlock(row);
					but= uiDefBut(block, BUT, 0, "<", 0, 0, UI_UNIT_X*2, UI_UNIT_Y, 0, 0, 0, 0, 0, "Set the number of frames from the movie or sequence.");
					uiButSetFunc(but, set_frames_cb, ima, iuser);
				}

				uiItemR(col, "Start", 0, userptr, "start_frame", 0);
				uiItemR(col, NULL, 0, userptr, "offset", 0);

				col= uiLayoutColumn(split, 0);
				uiItemR(col, "Fields", 0, userptr, "fields_per_frame", 0);
				uiItemR(col, NULL, 0, userptr, "auto_refresh", 0);
				uiItemR(col, NULL, 0, userptr, "cyclic", 0);
			}
			else if(ima->source==IMA_SRC_GENERATED) {
				split= uiLayoutSplit(layout, 0, 0);

				col= uiLayoutColumn(split, 1);
				uiItemR(col, "X", 0, &imaptr, "generated_width", 0);
				uiItemR(col, "Y", 0, &imaptr, "generated_height", 0);

				col= uiLayoutColumn(split, 0);
				uiItemR(col, NULL, 0, &imaptr, "generated_type", UI_ITEM_R_EXPAND);
			}

					}

		uiBlockSetNFunc(block, NULL, NULL, NULL);
	}

	MEM_freeN(cb);
}

void uiTemplateImageLayers(uiLayout *layout, bContext *C, Image *ima, ImageUser *iuser)
{
	Scene *scene= CTX_data_scene(C);
	RenderResult *rr;

	/* render layers and passes */
	if(ima && iuser) {
		rr= BKE_image_acquire_renderresult(scene, ima);

		if(rr)
			uiblock_layer_pass_buttons(layout, rr, iuser, 160);

		BKE_image_release_renderresult(scene, ima);
	}
}

static int image_panel_uv_poll(const bContext *C, PanelType *pt)
{
	Object *obedit= CTX_data_edit_object(C);
	return ED_uvedit_test(obedit);
}

static void image_panel_uv(const bContext *C, Panel *pa)
{
	ARegion *ar= CTX_wm_region(C);
	uiBlock *block;
	
	block= uiLayoutAbsoluteBlock(pa->layout);
	uiBlockSetHandleFunc(block, do_image_panel_events, NULL);

	image_editvertex_buts(C, block);
	image_editcursor_buts(C, &ar->v2d, block);
}	

void image_buttons_register(ARegionType *art)
{
	PanelType *pt;

	pt= MEM_callocN(sizeof(PanelType), "spacetype image panel uv");
	strcpy(pt->idname, "IMAGE_PT_uv");
	strcpy(pt->label, "UV");
	pt->draw= image_panel_uv;
	pt->poll= image_panel_uv_poll;
	BLI_addtail(&art->paneltypes, pt);

	pt= MEM_callocN(sizeof(PanelType), "spacetype image panel curves");
	strcpy(pt->idname, "IMAGE_PT_curves");
	strcpy(pt->label, "Curves");
	pt->draw= image_panel_curves;
	pt->poll= image_panel_poll;
	pt->flag |= PNL_DEFAULT_CLOSED;
	BLI_addtail(&art->paneltypes, pt);
	
	pt= MEM_callocN(sizeof(PanelType), "spacetype image panel gpencil");
	strcpy(pt->idname, "IMAGE_PT_gpencil");
	strcpy(pt->label, "Grease Pencil");
	pt->draw= gpencil_panel_standard;
	BLI_addtail(&art->paneltypes, pt);
}

static int image_properties(bContext *C, wmOperator *op)
{
	ScrArea *sa= CTX_wm_area(C);
	ARegion *ar= image_has_buttons_region(sa);
	
	if(ar)
		ED_region_toggle_hidden(C, ar);

	return OPERATOR_FINISHED;
}

void IMAGE_OT_properties(wmOperatorType *ot)
{
	ot->name= "Properties";
	ot->idname= "IMAGE_OT_properties";
	
	ot->exec= image_properties;
	ot->poll= ED_operator_image_active;
	
	/* flags */
	ot->flag= 0;
}

static int image_scopes(bContext *C, wmOperator *op)
{
	ScrArea *sa= CTX_wm_area(C);
	ARegion *ar= image_has_scope_region(sa);
	
	if(ar)
		ED_region_toggle_hidden(C, ar);
	
	return OPERATOR_FINISHED;
}

void IMAGE_OT_scopes(wmOperatorType *ot)
{
	ot->name= "Scopes";
	ot->idname= "IMAGE_OT_scopes";
	
	ot->exec= image_scopes;
	ot->poll= ED_operator_image_active;
	
	/* flags */
	ot->flag= 0;
}
<|MERGE_RESOLUTION|>--- conflicted
+++ resolved
@@ -900,11 +900,7 @@
 				if(compact == 0) { /* background image view doesnt need these */
 					uiItemS(layout);
 
-<<<<<<< HEAD
-				split= uiLayoutSplit(layout, 0, 0);
-=======
 					split= uiLayoutSplit(layout, 0, 0);
->>>>>>> 7a76bc9a
 
 					col= uiLayoutColumn(split, 0);
 					uiItemR(col, NULL, 0, &imaptr, "fields", 0);
