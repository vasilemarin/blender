/*
 * ***** BEGIN GPL LICENSE BLOCK *****
 *
 * This program is free software; you can redistribute it and/or
 * modify it under the terms of the GNU General Public License
 * as published by the Free Software Foundation; either version 2
 * of the License, or (at your option) any later version. 
 *
 * This program is distributed in the hope that it will be useful,
 * but WITHOUT ANY WARRANTY; without even the implied warranty of
 * MERCHANTABILITY or FITNESS FOR A PARTICULAR PURPOSE.  See the
 * GNU General Public License for more details.
 *
 * You should have received a copy of the GNU General Public License
 * along with this program; if not, write to the Free Software Foundation,
 * Inc., 51 Franklin Street, Fifth Floor, Boston, MA 02110-1301, USA.
 *
 * The Original Code is Copyright (C) 2008 Blender Foundation.
 * All rights reserved.
 *
 * 
 * Contributor(s): Blender Foundation
 *
 * ***** END GPL LICENSE BLOCK *****
 */

/** \file blender/editors/uvedit/uvedit_intern.h
 *  \ingroup eduv
 */


#ifndef __UVEDIT_INTERN_H__
#define __UVEDIT_INTERN_H__

struct Image;
struct Object;
struct Scene;
struct SpaceImage;
struct wmOperatorType;
struct BMEditMesh;
struct BMFace;
struct BMLoop;

/* visibility and selection */
bool uvedit_face_visible_nolocal(struct Scene *scene, struct BMFace *efa);

/* geometric utilities */
void  uv_poly_copy_aspect(float uv_orig[][2], float uv[][2], float aspx, float aspy, int len);
void  uv_poly_center(struct BMFace *f, float r_cent[2], const int cd_loop_uv_offset);

/* find nearest */

typedef struct UvNearestHit {
<<<<<<< HEAD
	/** Only for `*_multi(..)` versions of functions. */
	struct Object *ob;
=======
>>>>>>> 1d007764
	/** Always set if we have a hit. */
	struct BMFace *efa;
	struct BMLoop *l;
	struct MLoopUV *luv, *luv_next;
<<<<<<< HEAD
	/** Index of loop within face */
	int lindex;
	/** Needs to be set. */
=======
	/** Index of loop within face. */
	int lindex;
	/** Needs to be set before calling nearest functions. */
>>>>>>> 1d007764
	float dist_sq;
} UvNearestHit;

#define UV_NEAREST_HIT_INIT { .dist_sq = FLT_MAX, }

<<<<<<< HEAD
bool uv_find_nearest_vert_single(
        struct Scene *scene, struct Image *ima, struct Object *obedit,
        const float co[2], const float penalty_dist, struct UvNearestHit *hit_final);
bool uv_find_nearest_vert_multi(
        struct Scene *scene, struct Image *ima, struct ViewLayer *view_layer,
        const float co[2], const float penalty_dist, struct UvNearestHit *hit_final);

bool uv_find_nearest_edge_single(
        struct Scene *scene, struct Image *ima, struct Object *obedit,
        const float co[2], struct UvNearestHit *hit_final);
bool uv_find_nearest_edge_multi(
        struct Scene *scene, struct Image *ima, struct ViewLayer *view_layer,
        const float co[2], struct UvNearestHit *hit_final);

bool uv_find_nearest_face_single(
        struct Scene *scene, struct Image *ima, struct Object *obedit,
        const float co[2], struct UvNearestHit *hit_final);
bool uv_find_nearest_face_multi(
        struct Scene *scene, struct Image *ima, struct ViewLayer *view_layer,
        const float co[2], struct UvNearestHit *hit_final);
=======
bool uv_find_nearest_vert(
        struct Scene *scene, struct Image *ima, struct Object *obedit,
        const float co[2], const float penalty_dist, struct UvNearestHit *hit_final);

bool uv_find_nearest_edge(
        struct Scene *scene, struct Image *ima, struct Object *obedit,
        const float co[2], struct UvNearestHit *hit_final);

bool uv_find_nearest_face(
        struct Scene *scene, struct Image *ima, struct Object *obedit,
        const float co[2], struct UvNearestHit *hit_final);
>>>>>>> 1d007764

/* utility tool functions */

void uvedit_live_unwrap_update(struct SpaceImage *sima, struct Scene *scene, struct Object *obedit);

/* operators */

void UV_OT_average_islands_scale(struct wmOperatorType *ot);
void UV_OT_cube_project(struct wmOperatorType *ot);
void UV_OT_cylinder_project(struct wmOperatorType *ot);
void UV_OT_project_from_view(struct wmOperatorType *ot);
void UV_OT_minimize_stretch(struct wmOperatorType *ot);
void UV_OT_pack_islands(struct wmOperatorType *ot);
void UV_OT_reset(struct wmOperatorType *ot);
void UV_OT_sphere_project(struct wmOperatorType *ot);
void UV_OT_unwrap(struct wmOperatorType *ot);
void UV_OT_stitch(struct wmOperatorType *ot);

#endif /* __UVEDIT_INTERN_H__ */<|MERGE_RESOLUTION|>--- conflicted
+++ resolved
@@ -51,63 +51,40 @@
 /* find nearest */
 
 typedef struct UvNearestHit {
-<<<<<<< HEAD
 	/** Only for `*_multi(..)` versions of functions. */
 	struct Object *ob;
-=======
->>>>>>> 1d007764
 	/** Always set if we have a hit. */
 	struct BMFace *efa;
 	struct BMLoop *l;
 	struct MLoopUV *luv, *luv_next;
-<<<<<<< HEAD
-	/** Index of loop within face */
-	int lindex;
-	/** Needs to be set. */
-=======
 	/** Index of loop within face. */
 	int lindex;
 	/** Needs to be set before calling nearest functions. */
->>>>>>> 1d007764
 	float dist_sq;
 } UvNearestHit;
 
 #define UV_NEAREST_HIT_INIT { .dist_sq = FLT_MAX, }
 
-<<<<<<< HEAD
-bool uv_find_nearest_vert_single(
+bool uv_find_nearest_vert(
         struct Scene *scene, struct Image *ima, struct Object *obedit,
         const float co[2], const float penalty_dist, struct UvNearestHit *hit_final);
 bool uv_find_nearest_vert_multi(
         struct Scene *scene, struct Image *ima, struct ViewLayer *view_layer,
         const float co[2], const float penalty_dist, struct UvNearestHit *hit_final);
 
-bool uv_find_nearest_edge_single(
+bool uv_find_nearest_edge(
         struct Scene *scene, struct Image *ima, struct Object *obedit,
         const float co[2], struct UvNearestHit *hit_final);
 bool uv_find_nearest_edge_multi(
         struct Scene *scene, struct Image *ima, struct ViewLayer *view_layer,
         const float co[2], struct UvNearestHit *hit_final);
 
-bool uv_find_nearest_face_single(
+bool uv_find_nearest_face(
         struct Scene *scene, struct Image *ima, struct Object *obedit,
         const float co[2], struct UvNearestHit *hit_final);
 bool uv_find_nearest_face_multi(
         struct Scene *scene, struct Image *ima, struct ViewLayer *view_layer,
         const float co[2], struct UvNearestHit *hit_final);
-=======
-bool uv_find_nearest_vert(
-        struct Scene *scene, struct Image *ima, struct Object *obedit,
-        const float co[2], const float penalty_dist, struct UvNearestHit *hit_final);
-
-bool uv_find_nearest_edge(
-        struct Scene *scene, struct Image *ima, struct Object *obedit,
-        const float co[2], struct UvNearestHit *hit_final);
-
-bool uv_find_nearest_face(
-        struct Scene *scene, struct Image *ima, struct Object *obedit,
-        const float co[2], struct UvNearestHit *hit_final);
->>>>>>> 1d007764
 
 /* utility tool functions */
 
