/**
 * $Id:
 *
 * ***** BEGIN GPL LICENSE BLOCK *****
 *
 * This program is free software; you can redistribute it and/or
 * modify it under the terms of the GNU General Public License
 * as published by the Free Software Foundation; either version 2
 * of the License, or (at your option) any later version. 
 *
 * This program is distributed in the hope that it will be useful,
 * but WITHOUT ANY WARRANTY; without even the implied warranty of
 * MERCHANTABILITY or FITNESS FOR A PARTICULAR PURPOSE.  See the
 * GNU General Public License for more details.
 *
 * You should have received a copy of the GNU General Public License
 * along with this program; if not, write to the Free Software Foundation,
 * Inc., 59 Temple Place - Suite 330, Boston, MA  02111-1307, USA.
 *
 * The Original Code is Copyright (C) 2008 Blender Foundation.
 * All rights reserved.
 *
 * 
 * Contributor(s): Blender Foundation
 *
 * ***** END GPL LICENSE BLOCK *****
 */
#ifndef ED_MESH_H
#define ED_MESH_H

struct ID;
struct View3D;
struct ARegion;
struct EditMesh;
struct EditVert;
struct EditEdge;
struct EditFace;
struct bContext;
struct wmWindowManager;
struct wmKeyConfig;
struct ReportList;
struct EditSelection;
struct ViewContext;
struct bDeformGroup;
struct MDeformWeight;
struct MDeformVert;
struct Scene;
struct Mesh;
struct MCol;
struct UvVertMap;
struct UvMapVert;
struct CustomData;
struct BMEditSelection;
struct BMesh;
struct BMVert;
struct BMEdge;
struct BMFace;
struct UvVertMap;
struct UvMapVert;
struct Material;
struct Object;
<<<<<<< HEAD
struct recti;
=======
struct rcti;
>>>>>>> 4e9699de

// edge and face flag both
#define EM_FGON		2
// face flag
#define EM_FGON_DRAW	1

/* editbutflag */
#define B_CLOCKWISE		1
#define B_KEEPORIG		2
#define B_BEAUTY		4
#define B_SMOOTH		8
#define B_BEAUTY_SHORT  	16
#define B_AUTOFGON		32
#define B_KNIFE			0x80
#define B_PERCENTSUBD		0x40
//#define B_MESH_X_MIRROR		0x100 // deprecated, use mesh
#define B_JOINTRIA_UV		0x200
#define B_JOINTRIA_VCOL		0X400
#define B_JOINTRIA_SHARP	0X800
#define B_JOINTRIA_MAT		0X1000
#define B_FRACTAL		0x2000
#define B_SPHERE		0x4000

/* bmeshutils.c */

void EDBM_RecalcNormals(struct BMEditMesh *em);

void EDBM_MakeEditBMesh(struct ToolSettings *ts, struct Scene *scene, struct Object *ob);
void EDBM_FreeEditBMesh(struct BMEditMesh *tm);
void EDBM_LoadEditBMesh(struct Scene *scene, struct Object *ob);

void EDBM_init_index_arrays(struct BMEditMesh *tm, int forvert, int foredge, int forface);
void EDBM_free_index_arrays(struct BMEditMesh *tm);
struct BMVert *EDBM_get_vert_for_index(struct BMEditMesh *tm, int index);
struct BMEdge *EDBM_get_edge_for_index(struct BMEditMesh *tm, int index);
struct BMFace *EDBM_get_face_for_index(struct BMEditMesh *tm, int index);
struct BMFace *EDBM_get_actFace(struct BMEditMesh *em, int sloppy);

/*flushes based on the current select mode.  if in vertex select mode,
  verts select/deselect edges and faces, if in edge select mode,
  edges select/deselect faces and vertices, and in face select mode faces select/deselect
  edges and vertices.*/
void EDBM_selectmode_flush(struct BMEditMesh *em);

int EDBM_get_actSelection(struct BMEditMesh *em, struct BMEditSelection *ese);

/*exactly the same as EDBM_selectmode_flush, but you pass in the selectmode
  instead of using the current one*/
void EDBM_select_flush(struct BMEditMesh *em, int selectmode);
void EDBM_deselect_flush(struct BMEditMesh *em);

void EDBM_selectmode_set(struct BMEditMesh *em);
void EDBM_convertsel(struct BMEditMesh *em, short oldmode, short selectmode);

void EDBM_editselection_center(struct BMEditMesh *em, float *center, struct BMEditSelection *ese);
void EDBM_editselection_plane(struct BMEditMesh *em, float *plane, struct BMEditSelection *ese);
void EDBM_editselection_normal(float *normal, struct BMEditSelection *ese);
int EDBM_vertColorCheck(struct BMEditMesh *em);

void EDBM_pin_mesh(struct BMEditMesh *em, int swap);
void EDBM_unpin_mesh(struct BMEditMesh *em, int swap);

void EDBM_hide_mesh(struct BMEditMesh *em, int swap);
void EDBM_reveal_mesh(struct BMEditMesh *em);

int			EDBM_check_backbuf(unsigned int index);
int			EDBM_mask_init_backbuf_border(struct ViewContext *vc, short mcords[][2], short tot, short xmin, short ymin, short xmax, short ymax);
void		EDBM_free_backbuf(void);
int			EDBM_init_backbuf_border(struct ViewContext *vc, short xmin, short ymin, short xmax, short ymax);
int			EDBM_init_backbuf_circle(struct ViewContext *vc, short xs, short ys, short rads);

void EDBM_select_swap(struct BMEditMesh *em); /* exported for UV */
void EDBM_set_actFace(struct BMEditMesh *em, struct BMFace *efa);

int EDBM_texFaceCheck(struct BMEditMesh *em);
struct MTexPoly *EDBM_get_active_mtexpoly(struct BMEditMesh *em, struct BMFace **act_efa, int sloppy);

void EDBM_free_uv_vert_map(struct UvVertMap *vmap);
struct UvMapVert *EDBM_get_uv_map_vert(struct UvVertMap *vmap, unsigned int v);
struct UvVertMap *EDBM_make_uv_vert_map(struct BMEditMesh *em, int selected, int do_face_idx_array, float *limit);

void EDBM_toggle_select_all(struct BMEditMesh *em);
void EDBM_set_flag_all(struct BMEditMesh *em, int flag);

/* meshtools.c */

intptr_t	mesh_octree_table(struct Object *ob, struct BMEditMesh *em, float *co, char mode);
struct BMVert   *editmesh_get_x_mirror_vert(struct Object *ob, struct BMEditMesh *em, float *co);
int			mesh_get_x_mirror_vert(struct Object *ob, int index);
int			*mesh_get_x_mirror_faces(struct Object *ob, struct BMEditMesh *em);

/* mesh_ops.c */
void		ED_operatortypes_mesh(void);
void		ED_operatormacros_mesh(void);
void		ED_keymap_mesh(struct wmKeyConfig *keyconf);


/* editmesh.c */

void		ED_spacetypes_init(void);
void		ED_keymap_mesh(struct wmKeyConfig *keyconf);

struct EditMesh *make_editMesh(struct Scene *scene, struct Object *ob);
void		load_editMesh(struct Scene *scene, struct Object *ob, struct EditMesh *em);
void		remake_editMesh(struct Scene *scene, struct Object *ob);
void		free_editMesh(struct EditMesh *em);

void		recalc_editnormals(struct EditMesh *em);

void		EM_init_index_arrays(struct EditMesh *em, int forVert, int forEdge, int forFace);
void		EM_free_index_arrays(void);
struct EditVert	*EM_get_vert_for_index(int index);
struct EditEdge	*EM_get_edge_for_index(int index);
struct EditFace	*EM_get_face_for_index(int index);
int			EM_texFaceCheck(struct EditMesh *em);
int			EM_vertColorCheck(struct EditMesh *em);

void		undo_push_mesh(struct bContext *C, char *name);


/* editmesh_lib.c */

struct EditFace	*EM_get_actFace(struct EditMesh *em, int sloppy);
void             EM_set_actFace(struct EditMesh *em, struct EditFace *efa);
float            EM_face_area(struct EditFace *efa);
void             EM_add_data_layer(struct EditMesh *em, struct CustomData *data, int type);

void		EM_select_edge(struct EditEdge *eed, int sel);
void		EM_select_face(struct EditFace *efa, int sel);
void		EM_select_face_fgon(struct EditMesh *em, struct EditFace *efa, int val);
void		EM_select_swap(struct EditMesh *em);
void		EM_toggle_select_all(struct EditMesh *em);
void		EM_select_all(struct EditMesh *em);
void		EM_selectmode_flush(struct EditMesh *em);
void		EM_deselect_flush(struct EditMesh *em);
void		EM_selectmode_set(struct EditMesh *em);
void		EM_select_flush(struct EditMesh *em);
void		EM_convertsel(struct EditMesh *em, short oldmode, short selectmode);
void		EM_validate_selections(struct EditMesh *em);

			/* exported to transform */
int			EM_get_actSelection(struct EditMesh *em, struct EditSelection *ese);
void		EM_editselection_normal(float *normal, struct EditSelection *ese);
void		EM_editselection_plane(float *plane, struct EditSelection *ese);
void		EM_editselection_center(float *center, struct EditSelection *ese);			

struct UvVertMap *EM_make_uv_vert_map(struct EditMesh *em, int selected, int do_face_idx_array, float *limit);
struct UvMapVert *EM_get_uv_map_vert(struct UvVertMap *vmap, unsigned int v);
void              EM_free_uv_vert_map(struct UvVertMap *vmap);

/* editmesh_mods.c */
extern unsigned int bm_vertoffs, bm_solidoffs, bm_wireoffs;

void		EM_cache_x_mirror_vert(struct Object *ob, struct EditMesh *em);
void		mouse_mesh(struct bContext *C, short mval[2], short extend);
int			EM_check_backbuf(unsigned int index);
int			EM_mask_init_backbuf_border(struct ViewContext *vc, short mcords[][2], short tot, short xmin, short ymin, short xmax, short ymax);
void		EM_free_backbuf(void);
int			EM_init_backbuf_border(struct ViewContext *vc, short xmin, short ymin, short xmax, short ymax);
int			EM_init_backbuf_circle(struct ViewContext *vc, short xs, short ys, short rads);

void		EM_hide_mesh(struct EditMesh *em, int swap);
void		EM_reveal_mesh(struct EditMesh *em);

void		EM_automerge(struct Scene *scene, struct Object *obedit, int update);

/* editface.c */
struct MTFace	*EM_get_active_mtface(struct EditMesh *em, struct EditFace **act_efa, struct MCol **mcol, int sloppy);
int face_select(struct bContext *C, struct Object *ob, short mval[2], int extend);
void face_borderselect(struct bContext *C, struct Object *ob, struct rcti *rect, int select);
void deselectall_tface(struct Object *ob);
void select_linked_tfaces(struct bContext *C, struct Object *ob, short mval[2], int mode);

/* object_vgroup.c */

#define WEIGHT_REPLACE 1
#define WEIGHT_ADD 2
#define WEIGHT_SUBTRACT 3

struct bDeformGroup		*ED_vgroup_add(struct Object *ob);
struct bDeformGroup		*ED_vgroup_add_name(struct Object *ob, char *name);
void					ED_vgroup_select_by_name(struct Object *ob, char *name);
void					ED_vgroup_data_create(struct ID *id);
int						ED_vgroup_give_array(struct ID *id, struct MDeformVert **dvert_arr, int *dvert_tot);

void		ED_vgroup_vert_add(struct Object *ob, struct bDeformGroup *dg, int vertnum,  float weight, int assignmode);
void		ED_vgroup_vert_remove(struct Object *ob, struct bDeformGroup *dg, int vertnum);
float		ED_vgroup_vert_weight(struct Object *ob, struct bDeformGroup *dg, int vertnum);

struct MDeformWeight	*ED_vgroup_weight_verify(struct MDeformVert *dv, int defgroup);
struct MDeformWeight	*ED_vgroup_weight_get(struct MDeformVert *dv, int defgroup);

/**
 * findnearestvert
 * 
 * dist (in/out): minimal distance to the nearest and at the end, actual distance
 * sel: selection bias
 * 		if SELECT, selected vertice are given a 5 pixel bias to make them farter than unselect verts
 * 		if 0, unselected vertice are given the bias
 * strict: if 1, the vertice corresponding to the sel parameter are ignored and not just biased 
 */

struct BMVert *EDBM_findnearestvert(struct ViewContext *vc, int *dist, short sel, short strict);
struct BMEdge *EDBM_findnearestedge(struct ViewContext *vc, int *dist);
struct BMFace *EDBM_findnearestface(struct ViewContext *vc, int *dist);

/*needed by edge slide*/
struct EditVert *editedge_getOtherVert(struct EditEdge *eed, struct EditVert *eve);
struct EditVert *editedge_getSharedVert(struct EditEdge *eed, struct EditEdge *eed2);
int editedge_containsVert(struct EditEdge *eed, struct EditVert *eve);
int editface_containsVert(struct EditFace *efa, struct EditVert *eve);
int editface_containsEdge(struct EditFace *efa, struct EditEdge *eed);
short sharesFace(struct EditMesh *em, struct EditEdge *e1, struct EditEdge *e2);

/* mesh_data.c */

void ED_mesh_geometry_add(struct Mesh *mesh, struct ReportList *reports, int verts, int edges, int faces);
void ED_mesh_transform(struct Mesh *me, float *mat);
void ED_mesh_calc_normals(struct Mesh *me);
void ED_mesh_material_add(struct Mesh *me, struct Material *ma);
void ED_mesh_update(struct Mesh *mesh, struct bContext *C, int calc_edges);

int ED_mesh_uv_texture_add(struct bContext *C, struct Scene *scene, struct Object *ob, struct Mesh *me);
int ED_mesh_uv_texture_remove(struct bContext *C, struct Object *ob, struct Mesh *me);
int ED_mesh_color_add(struct bContext *C, struct Scene *scene, struct Object *ob, struct Mesh *me);
int ED_mesh_color_remove(struct bContext *C, struct Object *ob, struct Mesh *me);

#endif /* ED_MESH_H */<|MERGE_RESOLUTION|>--- conflicted
+++ resolved
@@ -59,11 +59,7 @@
 struct UvMapVert;
 struct Material;
 struct Object;
-<<<<<<< HEAD
-struct recti;
-=======
 struct rcti;
->>>>>>> 4e9699de
 
 // edge and face flag both
 #define EM_FGON		2
