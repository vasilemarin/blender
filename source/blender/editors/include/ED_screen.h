/*
 * ***** BEGIN GPL LICENSE BLOCK *****
 *
 * This program is free software; you can redistribute it and/or
 * modify it under the terms of the GNU General Public License
 * as published by the Free Software Foundation; either version 2
 * of the License, or (at your option) any later version. 
 *
 * This program is distributed in the hope that it will be useful,
 * but WITHOUT ANY WARRANTY; without even the implied warranty of
 * MERCHANTABILITY or FITNESS FOR A PARTICULAR PURPOSE.  See the
 * GNU General Public License for more details.
 *
 * You should have received a copy of the GNU General Public License
 * along with this program; if not, write to the Free Software Foundation,
 * Inc., 51 Franklin Street, Fifth Floor, Boston, MA 02110-1301, USA.
 *
 * The Original Code is Copyright (C) 2008 Blender Foundation.
 * All rights reserved.
 *
 * 
 * Contributor(s): Blender Foundation
 *
 * ***** END GPL LICENSE BLOCK *****
 */

/** \file ED_screen.h
 *  \ingroup editors
 */

#ifndef __ED_SCREEN_H__
#define __ED_SCREEN_H__

#include "DNA_screen_types.h"
#include "DNA_space_types.h"
#include "DNA_view2d_types.h"
#include "DNA_view3d_types.h"

#include "BLI_compiler_attrs.h"

struct wmWindowManager;
struct wmWindow;
struct wmNotifier;
struct wmEvent;
struct wmKeyConfig;
struct WorkSpace;
struct bContext;
struct Scene;
struct bScreen;
struct ARegion;
struct uiBlock;
struct rcti;
struct Main;

/* regions */
void    ED_region_do_listen(struct bScreen *sc, struct ScrArea *sa, struct ARegion *ar,
                            struct wmNotifier *note, const Scene *scene);
void    ED_region_do_draw(struct bContext *C, struct ARegion *ar);
void    ED_region_exit(struct bContext *C, struct ARegion *ar);
void    ED_region_pixelspace(struct ARegion *ar);
void    ED_region_set(const struct bContext *C, struct ARegion *ar);
void    ED_region_update_rect(struct bContext *C, struct ARegion *ar);
void    ED_region_init(struct bContext *C, struct ARegion *ar);
void    ED_region_tag_redraw(struct ARegion *ar);
void    ED_region_tag_redraw_partial(struct ARegion *ar, const struct rcti *rct);
void    ED_region_tag_redraw_overlay(struct ARegion *ar);
void    ED_region_tag_refresh_ui(struct ARegion *ar);
void    ED_region_panels_init(struct wmWindowManager *wm, struct ARegion *ar);
void    ED_region_panels(
            const struct bContext *C, struct ARegion *ar,
            const char *context, int contextnr,
            const bool vertical);
void    ED_region_header_init(struct ARegion *ar);
void    ED_region_header(const struct bContext *C, struct ARegion *ar);
void    ED_region_cursor_set(struct wmWindow *win, struct ScrArea *sa, struct ARegion *ar);
void    ED_region_toggle_hidden(struct bContext *C, struct ARegion *ar);
void    ED_region_info_draw(struct ARegion *ar, const char *text, float fill_color[4], const bool full_redraw);
void    ED_region_image_metadata_draw(int x, int y, struct ImBuf *ibuf, const rctf *frame, float zoomx, float zoomy);
void    ED_region_grid_draw(struct ARegion *ar, float zoomx, float zoomy);
float	ED_region_blend_factor(struct ARegion *ar);
void	ED_region_visible_rect(struct ARegion *ar, struct rcti *rect);


/* spaces */
void    ED_spacetypes_keymap(struct wmKeyConfig *keyconf);
int     ED_area_header_switchbutton(const struct bContext *C, struct uiBlock *block, int yco);

/* areas */
void    ED_area_initialize(struct wmWindowManager *wm, struct wmWindow *win, struct ScrArea *sa);
void    ED_area_exit(struct bContext *C, struct ScrArea *sa);
void    ED_area_global_initialize(struct wmWindowManager *wm, struct wmWindow *win, struct ScrArea *sa);
int     ED_screen_area_active(const struct bContext *C);
void    ED_area_do_listen(struct bScreen *sc, ScrArea *sa, struct wmNotifier *note, const Scene *scene);
void    ED_area_tag_redraw(ScrArea *sa);
void    ED_area_tag_redraw_regiontype(ScrArea *sa, int type);
void    ED_area_tag_refresh(ScrArea *sa);
void    ED_area_do_refresh(struct bContext *C, ScrArea *sa);
void    ED_area_azones_update(ScrArea *sa, const int mouse_xy[]);
void    ED_area_headerprint(ScrArea *sa, const char *str);
void    ED_area_newspace(struct bContext *C, ScrArea *sa, int type, const bool skip_ar_exit);
void    ED_area_prevspace(struct bContext *C, ScrArea *sa);
void    ED_area_swapspace(struct bContext *C, ScrArea *sa1, ScrArea *sa2);
int     ED_area_headersize(void);

/* screens */
void    ED_screens_initialize(struct wmWindowManager *wm);
void    ED_screen_draw(struct wmWindow *win);
void    ED_screen_refresh(struct wmWindowManager *wm, struct wmWindow *win);
void    ED_screen_do_listen(struct bContext *C, struct wmNotifier *note);
bool    ED_screen_change(struct bContext *C, struct bScreen *sc);
void    ED_screen_update_after_scene_change(const struct bScreen *screen, struct Scene *scene_new);
void    ED_screen_set_subwinactive(struct bContext *C, struct wmEvent *event);
void    ED_screen_exit(struct bContext *C, struct wmWindow *window, struct bScreen *screen);
void    ED_screen_animation_timer(struct bContext *C, int redraws, int refresh, int sync, int enable);
void    ED_screen_animation_timer_update(struct bScreen *screen, int redraws, int refresh);
void    ED_screen_restore_temp_type(struct bContext *C, ScrArea *sa);
ScrArea *ED_screen_full_newspace(struct bContext *C, ScrArea *sa, int type);
void    ED_screen_full_prevspace(struct bContext *C, ScrArea *sa);
void    ED_screen_full_restore(struct bContext *C, ScrArea *sa);
struct ScrArea *ED_screen_state_toggle(struct bContext *C, struct wmWindow *win, struct ScrArea *sa, const short state);
void    ED_screens_header_tools_menu_create(struct bContext *C, struct uiLayout *layout, void *arg);
bool    ED_screen_stereo3d_required(const struct bScreen *screen, const struct Scene *scene);
Scene   *ED_screen_scene_find(const struct bScreen *screen, const struct wmWindowManager *wm);
void    ED_screen_preview_render(const struct bScreen *screen, int size_x, int size_y, unsigned int *r_rect) ATTR_NONNULL();

/* workspaces */
<<<<<<< HEAD
=======
struct WorkSpace *ED_workspace_add(struct Main *bmain, const char *name, SceneLayer *act_render_layer) ATTR_NONNULL();
>>>>>>> a0b275e8
bool ED_workspace_change(struct bContext *C, struct wmWindowManager *wm, struct wmWindow *win,
                         struct WorkSpace *ws_new) ATTR_NONNULL();
struct WorkSpace *ED_workspace_duplicate(struct WorkSpace *workspace_old, struct Main *bmain, struct wmWindow *win);
struct WorkSpaceLayout *ED_workspace_layout_add(struct WorkSpace *workspace, struct wmWindow *win, const char *name) ATTR_NONNULL();
struct WorkSpaceLayout *ED_workspace_layout_duplicate(struct WorkSpace *workspace,
                                                      const struct WorkSpaceLayout *layout_old,
                                                      struct wmWindow *win) ATTR_NONNULL();
bool ED_workspace_delete(struct Main *bmain, struct bContext *C,
                         struct wmWindowManager *wm, struct wmWindow *win,
                         struct WorkSpace *ws);
void ED_workspace_scene_data_sync(struct WorkSpace *workspace, Scene *scene);
bool ED_workspace_layout_delete(struct bContext *C, struct WorkSpace *workspace, struct WorkSpaceLayout *layout_old) ATTR_NONNULL();
bool ED_workspace_layout_cycle(struct bContext *C, struct WorkSpace *workspace, const short direction) ATTR_NONNULL();

/* anim */
void    ED_update_for_newframe(struct Main *bmain, struct Scene *scene, int mute);

void    ED_refresh_viewport_fps(struct bContext *C);
int		ED_screen_animation_play(struct bContext *C, int sync, int mode);
bScreen	*ED_screen_animation_playing(const struct wmWindowManager *wm);
bScreen *ED_screen_animation_no_scrub(const struct wmWindowManager *wm);

/* screen keymaps */
void    ED_operatortypes_screen(void);
void    ED_keymap_screen(struct wmKeyConfig *keyconf);
/* workspace keymaps */
void    ED_operatortypes_workspace(void);

/* operators; context poll callbacks */
int     ED_operator_screenactive(struct bContext *C);
int     ED_operator_screen_mainwinactive(struct bContext *C);
int     ED_operator_areaactive(struct bContext *C);
int     ED_operator_regionactive(struct bContext *C);

int     ED_operator_scene_editable(struct bContext *C);
int     ED_operator_objectmode(struct bContext *C);

int     ED_operator_view3d_active(struct bContext *C);
int     ED_operator_region_view3d_active(struct bContext *C);
int     ED_operator_animview_active(struct bContext *C);
int     ED_operator_timeline_active(struct bContext *C);
int     ED_operator_outliner_active(struct bContext *C);
int     ED_operator_outliner_active_no_editobject(struct bContext *C);
int     ED_operator_file_active(struct bContext *C);
int     ED_operator_action_active(struct bContext *C);
int     ED_operator_buttons_active(struct bContext *C);
int     ED_operator_node_active(struct bContext *C);
int     ED_operator_node_editable(struct bContext *C);
int     ED_operator_graphedit_active(struct bContext *C);
int     ED_operator_sequencer_active(struct bContext *C);
int     ED_operator_sequencer_active_editable(struct bContext *C);
int     ED_operator_image_active(struct bContext *C);
int     ED_operator_nla_active(struct bContext *C);
int     ED_operator_logic_active(struct bContext *C);
int     ED_operator_info_active(struct bContext *C);
int     ED_operator_console_active(struct bContext *C);


int     ED_operator_object_active(struct bContext *C);
int     ED_operator_object_active_editable(struct bContext *C);
int     ED_operator_object_active_editable_mesh(struct bContext *C);
int     ED_operator_object_active_editable_font(struct bContext *C);
int     ED_operator_editmesh(struct bContext *C);
int     ED_operator_editmesh_view3d(struct bContext *C);
int     ED_operator_editmesh_region_view3d(struct bContext *C);
int     ED_operator_editarmature(struct bContext *C);
int     ED_operator_editcurve(struct bContext *C);
int     ED_operator_editcurve_3d(struct bContext *C);
int     ED_operator_editsurf(struct bContext *C);
int     ED_operator_editsurfcurve(struct bContext *C);
int     ED_operator_editsurfcurve_region_view3d(struct bContext *C);
int     ED_operator_editfont(struct bContext *C);
int     ED_operator_editlattice(struct bContext *C);
int     ED_operator_editmball(struct bContext *C);
int     ED_operator_uvedit(struct bContext *C);
int     ED_operator_uvedit_space_image(struct bContext *C);
int     ED_operator_uvmap(struct bContext *C);
int     ED_operator_posemode_exclusive(struct bContext *C);
int     ED_operator_posemode_context(struct bContext *C);
int     ED_operator_posemode(struct bContext *C);
int     ED_operator_posemode_local(struct bContext *C);
int     ED_operator_mask(struct bContext *C);


/* Cache display helpers */

void ED_region_cache_draw_background(const struct ARegion *ar);
void ED_region_cache_draw_curfra_label(const int framenr, const float x, const float y);
void ED_region_cache_draw_cached_segments(const struct ARegion *ar, const int num_segments, const int *points, const int sfra, const int efra);

/* default keymaps, bitflags */
#define ED_KEYMAP_UI        1
#define ED_KEYMAP_VIEW2D    2
#define ED_KEYMAP_MARKERS   4
#define ED_KEYMAP_ANIMATION 8
#define ED_KEYMAP_FRAMES    16
#define ED_KEYMAP_GPENCIL   32
#define ED_KEYMAP_HEADER    64

#endif /* __ED_SCREEN_H__ */
<|MERGE_RESOLUTION|>--- conflicted
+++ resolved
@@ -124,10 +124,7 @@
 void    ED_screen_preview_render(const struct bScreen *screen, int size_x, int size_y, unsigned int *r_rect) ATTR_NONNULL();
 
 /* workspaces */
-<<<<<<< HEAD
-=======
 struct WorkSpace *ED_workspace_add(struct Main *bmain, const char *name, SceneLayer *act_render_layer) ATTR_NONNULL();
->>>>>>> a0b275e8
 bool ED_workspace_change(struct bContext *C, struct wmWindowManager *wm, struct wmWindow *win,
                          struct WorkSpace *ws_new) ATTR_NONNULL();
 struct WorkSpace *ED_workspace_duplicate(struct WorkSpace *workspace_old, struct Main *bmain, struct wmWindow *win);
