--- conflicted
+++ resolved
@@ -125,12 +125,8 @@
 	EM_IGNORE_LAYER     = (1 << 3),
 	EM_NO_CONTEXT       = (1 << 4),
 };
-<<<<<<< HEAD
 void ED_object_editmode_exit_ex(
-        struct bContext *C, struct Scene *scene, struct Object *obedit, int flag);
-=======
-void ED_object_editmode_exit_ex(struct Scene *scene, struct Object *obedit, int flag);
->>>>>>> 9636cab0
+        struct Scene *scene, struct Object *obedit, int flag);
 void ED_object_editmode_exit(struct bContext *C, int flag);
 
 void ED_object_editmode_enter_ex(struct Scene *scene, struct Object *ob, int flag);
