/* SPDX-License-Identifier: GPL-2.0-or-later */

/** \file
 * \ingroup editors
 */

#pragma once

#include "DNA_view3d_enums.h"

#ifdef __cplusplus
extern "C" {
#endif

<<<<<<< HEAD
=======
struct bToolRef;
>>>>>>> 5e47056e
struct PaintModeSettings;
struct ImBuf;
struct Image;
struct ImageUser;
struct UndoStep;
struct UndoType;
struct bContext;
struct wmKeyConfig;
struct wmOperator;

/* paint_ops.c */

void ED_operatortypes_paint(void);
void ED_operatormacros_paint(void);
void ED_keymap_paint(struct wmKeyConfig *keyconf);

/* paint_image.c */

void ED_imapaint_clear_partial_redraw(void);
void ED_imapaint_dirty_region(struct Image *ima,
                              struct ImBuf *ibuf,
                              struct ImageUser *iuser,
                              int x,
                              int y,
                              int w,
                              int h,
                              bool find_old);
void ED_imapaint_bucket_fill(struct bContext *C,
                             float color[3],
                             struct wmOperator *op,
                             const int mouse[2]);

/* paint_image_proj.c */

void ED_paint_data_warning(struct ReportList *reports, bool uvs, bool mat, bool tex, bool stencil);
/**
 * Make sure that active object has a material,
 * and assign UVs and image layers if they do not exist.
 */
bool ED_paint_proj_mesh_data_check(
    struct Scene *scene, struct Object *ob, bool *uvs, bool *mat, bool *tex, bool *stencil);

/* image_undo.c */

/**
 * The caller is responsible for running #ED_image_undo_push_end,
 * failure to do so causes an invalid state for the undo system.
 */
void ED_image_undo_push_begin(const char *name, int paint_mode);
void ED_image_undo_push_begin_with_image(const char *name,
                                         struct Image *image,
                                         struct ImBuf *ibuf,
                                         struct ImageUser *iuser);

void ED_image_undo_push_end(void);
/**
 * Restore painting image to previous state. Used for anchored and drag-dot style brushes.
 */
void ED_image_undo_restore(struct UndoStep *us);

/** Export for ED_undo_sys. */
void ED_image_undosys_type(struct UndoType *ut);

void *ED_image_paint_tile_find(struct ListBase *paint_tiles,
                               struct Image *image,
                               struct ImBuf *ibuf,
                               struct ImageUser *iuser,
                               int x_tile,
                               int y_tile,
                               unsigned short **r_mask,
                               bool validate);
void *ED_image_paint_tile_push(struct ListBase *paint_tiles,
                               struct Image *image,
                               struct ImBuf *ibuf,
                               struct ImBuf **tmpibuf,
                               struct ImageUser *iuser,
                               int x_tile,
                               int y_tile,
                               unsigned short **r_mask,
                               bool **r_valid,
                               bool use_thread_lock,
                               bool find_prev);
void ED_image_paint_tile_lock_init(void);
void ED_image_paint_tile_lock_end(void);

struct ListBase *ED_image_paint_tile_list_get(void);

#define ED_IMAGE_UNDO_TILE_BITS 6
#define ED_IMAGE_UNDO_TILE_SIZE (1 << ED_IMAGE_UNDO_TILE_BITS)
#define ED_IMAGE_UNDO_TILE_NUMBER(size) \
  (((size) + ED_IMAGE_UNDO_TILE_SIZE - 1) >> ED_IMAGE_UNDO_TILE_BITS)

/* paint_curve_undo.c */

void ED_paintcurve_undo_push_begin(const char *name);
void ED_paintcurve_undo_push_end(struct bContext *C);

/** Export for ED_undo_sys. */
void ED_paintcurve_undosys_type(struct UndoType *ut);

/* paint_canvas.cc */
struct Image *ED_paint_canvas_image_get(const struct PaintModeSettings *settings,
                                        struct Object *ob);
int ED_paint_canvas_uvmap_layer_index_get(const struct PaintModeSettings *settings,
                                          struct Object *ob);

/** Color type of an object can be overridden in sculpt/paint mode. */
eV3DShadingColorType ED_paint_shading_color_override(struct bContext *C,
                                                     const struct PaintModeSettings *settings,
                                                     struct Object *ob,
                                                     eV3DShadingColorType orig_color_type);

/**
 * Does the given tool use a paint canvas.
 *
 * When #tref isn't given the active tool from the context is used.
 */
bool ED_paint_tool_use_canvas(struct bContext *C, struct bToolRef *tref);

/* Store the last used tool in the sculpt session. */
void ED_paint_tool_update_sticky_shading_color(struct bContext *C, struct Object *ob);

#ifdef __cplusplus
}
#endif<|MERGE_RESOLUTION|>--- conflicted
+++ resolved
@@ -12,10 +12,7 @@
 extern "C" {
 #endif
 
-<<<<<<< HEAD
-=======
 struct bToolRef;
->>>>>>> 5e47056e
 struct PaintModeSettings;
 struct ImBuf;
 struct Image;
