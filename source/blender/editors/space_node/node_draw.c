--- conflicted
+++ resolved
@@ -155,41 +155,12 @@
 }
 void ED_node_generic_update(Main *bmain, bNodeTree *ntree, bNode *node)
 {
-<<<<<<< HEAD
-	Material *ma;
-	Lamp *la;
-	World *wrld;
-	Tex *tex;
-	Scene *sce;
-	
-	/* look through all datablocks, to support groups */
-	for(ma=bmain->mat.first; ma; ma=ma->id.next)
-		if(ma->nodetree && ma->use_nodes && has_nodetree(ma->nodetree, ntree))
-			ED_node_changed_update(&ma->id, node);
-
-	for(la=bmain->lamp.first; la; la=la->id.next)
-		if(la->nodetree && has_nodetree(la->nodetree, ntree))
-			ED_node_changed_update(&la->id, node);
-
-	for(wrld=bmain->world.first; wrld; wrld=wrld->id.next)
-		if(wrld->nodetree && has_nodetree(wrld->nodetree, ntree))
-			ED_node_changed_update(&wrld->id, node);
-
-	for(tex=bmain->tex.first; tex; tex=tex->id.next)
-		if(tex->nodetree && tex->use_nodes && has_nodetree(tex->nodetree, ntree))
-			ED_node_changed_update(&tex->id, node);
-	
-	for(sce=bmain->scene.first; sce; sce=sce->id.next)
-		if(sce->nodetree && sce->use_nodes && has_nodetree(sce->nodetree, ntree))
-			ED_node_changed_update(&sce->id, node);
-=======
 	bNodeTreeType *tti= ntreeGetType(ntree->type);
 	NodeUpdateCalldata cd;
 	cd.ntree = ntree;
 	cd.node = node;
 	/* look through all datablocks, to support groups */
 	tti->foreach_nodetree(bmain, &cd, node_generic_update_cb);
->>>>>>> d87fcb07
 	
 	if(ntree->type == NTREE_TEXTURE)
 		ntreeTexCheckCyclics(ntree);
@@ -717,28 +688,7 @@
 
 	
 	/* socket inputs, buttons */
-<<<<<<< HEAD
 	for(i= 0, sock= node->inputs.first; sock; sock= sock->next, i++) {
-		if(!(sock->flag & (SOCK_HIDDEN|SOCK_UNAVAIL))) {
-			bNodeSocketType *stype = (node->type == NODE_GROUP)? NULL: &node->typeinfo->inputs[i];
-
-			socket_circle_draw(sock, socket_size);
-			
-			if(node->block && sock->link==NULL) {
-				if((stype && stype->flag & SOCK_NO_VALUE) || sock->type==SOCK_SHADER) {
-					uiDefBut(node->block, LABEL, 0, sock->name, (short)(sock->locx+7), (short)(sock->locy-9.0f), 
-							 (short)(node->width-NODE_DY), NODE_DY,  NULL, 0, 0, 0, 0, "");
-				}
-				else {
-					node_draw_socket_button(ntree, sock, sock->name, node->block, sock->locx+NODE_DYS, sock->locy-NODE_DYS, node->width-NODE_DY, node_sync_cb, snode, node);
-				}
-			}
-			else {
-				uiDefBut(node->block, LABEL, 0, sock->name, (short)(sock->locx+7), (short)(sock->locy-9.0f), 
-						 (short)(node->width-NODE_DY), NODE_DY,  NULL, 0, 0, 0, 0, "");
-			}
-=======
-	for(sock= node->inputs.first; sock; sock= sock->next) {
 		bNodeSocketType *stype= ntreeGetSocketType(sock->type);
 		
 		if(sock->flag & (SOCK_HIDDEN|SOCK_UNAVAIL))
@@ -746,14 +696,13 @@
 		
 		node_socket_circle_draw(ntree, sock, NODE_SOCKSIZE);
 		
-		if (sock->link) {
+		if (sock->link || (sock->flag & SOCK_HIDE_VALUE)) {
 			uiDefBut(node->block, LABEL, 0, sock->name, sock->locx+NODE_DYS, sock->locy-NODE_DYS, node->width-NODE_DY, NODE_DY,
 					 NULL, 0, 0, 0, 0, "");
 		}
 		else {
 			if (stype->buttonfunc)
 				stype->buttonfunc(C, node->block, ntree, node, sock, sock->name, sock->locx+NODE_DYS, sock->locy-NODE_DYS, node->width-NODE_DY);
->>>>>>> d87fcb07
 		}
 	}
 	
