--- conflicted
+++ resolved
@@ -842,11 +842,7 @@
     }
     else if (toselect && !fromselect) {
       /* Remove hidden links to not create unconnected sockets in the interface. */
-<<<<<<< HEAD
-      if (nodeLinkIsHidden(link)){
-=======
       if (nodeLinkIsHidden(link)) {
->>>>>>> be699936
         nodeRemLink(&ntree, link);
         continue;
       }
@@ -872,11 +868,7 @@
     }
     else if (fromselect && !toselect) {
       /* Remove hidden links to not create unconnected sockets in the interface. */
-<<<<<<< HEAD
-      if (nodeLinkIsHidden(link)){
-=======
       if (nodeLinkIsHidden(link)) {
->>>>>>> be699936
         nodeRemLink(&ntree, link);
         continue;
       }
