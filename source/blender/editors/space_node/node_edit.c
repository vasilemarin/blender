/*
 * This program is free software; you can redistribute it and/or
 * modify it under the terms of the GNU General Public License
 * as published by the Free Software Foundation; either version 2
 * of the License, or (at your option) any later version.
 *
 * This program is distributed in the hope that it will be useful,
 * but WITHOUT ANY WARRANTY; without even the implied warranty of
 * MERCHANTABILITY or FITNESS FOR A PARTICULAR PURPOSE.  See the
 * GNU General Public License for more details.
 *
 * You should have received a copy of the GNU General Public License
 * along with this program; if not, write to the Free Software Foundation,
 * Inc., 51 Franklin Street, Fifth Floor, Boston, MA 02110-1301, USA.
 *
 * The Original Code is Copyright (C) 2005 Blender Foundation.
 * All rights reserved.
 */

/** \file
 * \ingroup spnode
 */

#include "MEM_guardedalloc.h"

#include "DNA_light_types.h"
#include "DNA_material_types.h"
#include "DNA_node_types.h"
#include "DNA_text_types.h"
#include "DNA_world_types.h"

#include "BLI_blenlib.h"
#include "BLI_math.h"

#include "BKE_context.h"
#include "BKE_global.h"
#include "BKE_image.h"
#include "BKE_lib_id.h"
#include "BKE_main.h"
#include "BKE_material.h"
#include "BKE_node.h"
#include "BKE_report.h"
#include "BKE_scene.h"
#include "BKE_workspace.h"

#include "DEG_depsgraph.h"
#include "DEG_depsgraph_build.h"
#include "DEG_depsgraph_query.h"

#include "RE_engine.h"
#include "RE_pipeline.h"

#include "ED_node.h" /* own include */
#include "ED_render.h"
#include "ED_screen.h"
#include "ED_select_utils.h"

#include "RNA_access.h"
#include "RNA_define.h"
#include "RNA_enum_types.h"

#include "WM_api.h"
#include "WM_types.h"

#include "UI_view2d.h"

#include "GPU_material.h"

#include "IMB_imbuf_types.h"

#include "NOD_composite.h"
#include "NOD_geometry.h"
#include "NOD_shader.h"
#include "NOD_texture.h"
#include "node_intern.h" /* own include */

#define USE_ESC_COMPO

/* ***************** composite job manager ********************** */

enum {
  COM_RECALC_COMPOSITE = 1,
  COM_RECALC_VIEWER = 2,
};

typedef struct CompoJob {
  /* Input parameters. */
  Main *bmain;
  Scene *scene;
  ViewLayer *view_layer;
  bNodeTree *ntree;
  int recalc_flags;
  /* Evaluated state/ */
  Depsgraph *compositor_depsgraph;
  bNodeTree *localtree;
  /* Jon system integration. */
  const short *stop;
  short *do_update;
  float *progress;
} CompoJob;

float node_socket_calculate_height(const bNodeSocket *socket)
{
  float sock_height = NODE_SOCKSIZE * 2.0f;
  if (socket->flag & SOCK_MULTI_INPUT) {
    sock_height += max_ii(NODE_MULTI_INPUT_LINK_GAP * 0.5f * socket->total_inputs, NODE_SOCKSIZE);
  }
  return sock_height;
}

<<<<<<< HEAD
void node_link_calculate_multi_input_position(const bNodeLink *link, float r[2])
{
  float offset = (link->tosock->total_inputs * NODE_MULTI_INPUT_LINK_GAP -
                  NODE_MULTI_INPUT_LINK_GAP) *
                 0.5;
  r[0] = link->tosock->locx - NODE_SOCKSIZE * 0.5f;
  r[1] = link->tosock->locy - offset +
         (link->multi_input_socket_index * NODE_MULTI_INPUT_LINK_GAP);
=======
void node_link_calculate_multi_input_position(const float socket_x,
                                              const float socket_y,
                                              const int index,
                                              const int total_inputs,
                                              float r[2])
{
  float offset = (total_inputs * NODE_MULTI_INPUT_LINK_GAP - NODE_MULTI_INPUT_LINK_GAP) * 0.5;
  r[0] = socket_x - NODE_SOCKSIZE * 0.5f;
  r[1] = socket_y - offset + (index * NODE_MULTI_INPUT_LINK_GAP);
>>>>>>> 9e007b46
}

static void compo_tag_output_nodes(bNodeTree *nodetree, int recalc_flags)
{
  LISTBASE_FOREACH (bNode *, node, &nodetree->nodes) {
    if (node->type == CMP_NODE_COMPOSITE) {
      if (recalc_flags & COM_RECALC_COMPOSITE) {
        node->flag |= NODE_DO_OUTPUT_RECALC;
      }
    }
    else if (ELEM(node->type, CMP_NODE_VIEWER, CMP_NODE_SPLITVIEWER)) {
      if (recalc_flags & COM_RECALC_VIEWER) {
        node->flag |= NODE_DO_OUTPUT_RECALC;
      }
    }
    else if (node->type == NODE_GROUP) {
      if (node->id) {
        compo_tag_output_nodes((bNodeTree *)node->id, recalc_flags);
      }
    }
  }
}

static int compo_get_recalc_flags(const bContext *C)
{
  wmWindowManager *wm = CTX_wm_manager(C);
  int recalc_flags = 0;

  LISTBASE_FOREACH (wmWindow *, win, &wm->windows) {
    const bScreen *screen = WM_window_get_active_screen(win);

    LISTBASE_FOREACH (ScrArea *, area, &screen->areabase) {
      if (area->spacetype == SPACE_IMAGE) {
        SpaceImage *sima = area->spacedata.first;
        if (sima->image) {
          if (sima->image->type == IMA_TYPE_R_RESULT) {
            recalc_flags |= COM_RECALC_COMPOSITE;
          }
          else if (sima->image->type == IMA_TYPE_COMPOSITE) {
            recalc_flags |= COM_RECALC_VIEWER;
          }
        }
      }
      else if (area->spacetype == SPACE_NODE) {
        SpaceNode *snode = area->spacedata.first;
        if (snode->flag & SNODE_BACKDRAW) {
          recalc_flags |= COM_RECALC_VIEWER;
        }
      }
    }
  }

  return recalc_flags;
}

/* called by compo, only to check job 'stop' value */
static int compo_breakjob(void *cjv)
{
  CompoJob *cj = cjv;

  /* without G.is_break 'ESC' wont quit - which annoys users */
  return (*(cj->stop)
#ifdef USE_ESC_COMPO
          || G.is_break
#endif
  );
}

/* called by compo, wmJob sends notifier */
static void compo_statsdrawjob(void *cjv, const char *UNUSED(str))
{
  CompoJob *cj = cjv;

  *(cj->do_update) = true;
}

/* called by compo, wmJob sends notifier */
static void compo_redrawjob(void *cjv)
{
  CompoJob *cj = cjv;

  *(cj->do_update) = true;
}

static void compo_freejob(void *cjv)
{
  CompoJob *cj = cjv;

  if (cj->localtree) {
    ntreeLocalMerge(cj->bmain, cj->localtree, cj->ntree);
  }
  if (cj->compositor_depsgraph != NULL) {
    DEG_graph_free(cj->compositor_depsgraph);
  }
  MEM_freeN(cj);
}

/* only now we copy the nodetree, so adding many jobs while
 * sliding buttons doesn't frustrate */
static void compo_initjob(void *cjv)
{
  CompoJob *cj = cjv;
  Main *bmain = cj->bmain;
  Scene *scene = cj->scene;
  ViewLayer *view_layer = cj->view_layer;

  cj->compositor_depsgraph = DEG_graph_new(bmain, scene, view_layer, DAG_EVAL_RENDER);
  DEG_graph_build_for_compositor_preview(cj->compositor_depsgraph, cj->ntree);

  /* NOTE: Don't update animation to preserve unkeyed changes, this means can not use
   * evaluate_on_framechange. */
  DEG_evaluate_on_refresh(cj->compositor_depsgraph);

  bNodeTree *ntree_eval = (bNodeTree *)DEG_get_evaluated_id(cj->compositor_depsgraph,
                                                            &cj->ntree->id);

  cj->localtree = ntreeLocalize(ntree_eval);

  if (cj->recalc_flags) {
    compo_tag_output_nodes(cj->localtree, cj->recalc_flags);
  }
}

/* called before redraw notifiers, it moves finished previews over */
static void compo_updatejob(void *UNUSED(cjv))
{
  WM_main_add_notifier(NC_SCENE | ND_COMPO_RESULT, NULL);
}

static void compo_progressjob(void *cjv, float progress)
{
  CompoJob *cj = cjv;

  *(cj->progress) = progress;
}

/* only this runs inside thread */
static void compo_startjob(void *cjv,
                           /* Cannot be const, this function implements wm_jobs_start_callback.
                            * NOLINTNEXTLINE: readability-non-const-parameter. */
                           short *stop,
                           short *do_update,
                           float *progress)
{
  CompoJob *cj = cjv;
  bNodeTree *ntree = cj->localtree;
  Scene *scene = cj->scene;

  if (scene->use_nodes == false) {
    return;
  }

  cj->stop = stop;
  cj->do_update = do_update;
  cj->progress = progress;

  ntree->test_break = compo_breakjob;
  ntree->tbh = cj;
  ntree->stats_draw = compo_statsdrawjob;
  ntree->sdh = cj;
  ntree->progress = compo_progressjob;
  ntree->prh = cj;
  ntree->update_draw = compo_redrawjob;
  ntree->udh = cj;

  // XXX BIF_store_spare();
  /* 1 is do_previews */

  if ((cj->scene->r.scemode & R_MULTIVIEW) == 0) {
    ntreeCompositExecTree(cj->scene,
                          ntree,
                          &cj->scene->r,
                          false,
                          true,
                          &scene->view_settings,
                          &scene->display_settings,
                          "");
  }
  else {
    LISTBASE_FOREACH (SceneRenderView *, srv, &scene->r.views) {
      if (BKE_scene_multiview_is_render_view_active(&scene->r, srv) == false) {
        continue;
      }
      ntreeCompositExecTree(cj->scene,
                            ntree,
                            &cj->scene->r,
                            false,
                            true,
                            &scene->view_settings,
                            &scene->display_settings,
                            srv->name);
    }
  }

  ntree->test_break = NULL;
  ntree->stats_draw = NULL;
  ntree->progress = NULL;
}

/**
 * \param scene_owner: is the owner of the job,
 * we don't use it for anything else currently so could also be a void pointer,
 * but for now keep it an 'Scene' for consistency.
 *
 * \note only call from spaces `refresh` callbacks, not direct! - use with care.
 */
void ED_node_composite_job(const bContext *C, struct bNodeTree *nodetree, Scene *scene_owner)
{
  Main *bmain = CTX_data_main(C);
  Scene *scene = CTX_data_scene(C);
  ViewLayer *view_layer = CTX_data_view_layer(C);

  /* to fix bug: T32272. */
  if (G.is_rendering) {
    return;
  }

#ifdef USE_ESC_COMPO
  G.is_break = false;
#endif

  BKE_image_backup_render(
      scene, BKE_image_ensure_viewer(bmain, IMA_TYPE_R_RESULT, "Render Result"), false);

  wmJob *wm_job = WM_jobs_get(CTX_wm_manager(C),
                              CTX_wm_window(C),
                              scene_owner,
                              "Compositing",
                              WM_JOB_EXCL_RENDER | WM_JOB_PROGRESS,
                              WM_JOB_TYPE_COMPOSITE);
  CompoJob *cj = MEM_callocN(sizeof(CompoJob), "compo job");

  /* customdata for preview thread */
  cj->bmain = bmain;
  cj->scene = scene;
  cj->view_layer = view_layer;
  cj->ntree = nodetree;
  cj->recalc_flags = compo_get_recalc_flags(C);

  /* setup job */
  WM_jobs_customdata_set(wm_job, cj, compo_freejob);
  WM_jobs_timer(wm_job, 0.1, NC_SCENE | ND_COMPO_RESULT, NC_SCENE | ND_COMPO_RESULT);
  WM_jobs_callbacks(wm_job, compo_startjob, compo_initjob, compo_updatejob, NULL);

  WM_jobs_start(CTX_wm_manager(C), wm_job);
}

/* ***************************************** */

/* operator poll callback */
bool composite_node_active(bContext *C)
{
  if (ED_operator_node_active(C)) {
    SpaceNode *snode = CTX_wm_space_node(C);
    if (ED_node_is_compositor(snode)) {
      return true;
    }
  }
  return false;
}

/* operator poll callback */
bool composite_node_editable(bContext *C)
{
  if (ED_operator_node_editable(C)) {
    SpaceNode *snode = CTX_wm_space_node(C);
    if (ED_node_is_compositor(snode)) {
      return true;
    }
  }
  return false;
}

void snode_dag_update(bContext *C, SpaceNode *snode)
{
  Main *bmain = CTX_data_main(C);

  /* for groups, update all ID's using this */
  if (snode->edittree != snode->nodetree) {
    FOREACH_NODETREE_BEGIN (bmain, tntree, id) {
      if (ntreeHasTree(tntree, snode->edittree)) {
        DEG_id_tag_update(id, 0);
      }
    }
    FOREACH_NODETREE_END;
  }

  DEG_id_tag_update(snode->id, 0);
  DEG_id_tag_update(&snode->nodetree->id, 0);
}

void snode_notify(bContext *C, SpaceNode *snode)
{
  ID *id = snode->id;

  WM_event_add_notifier(C, NC_NODE | NA_EDITED, NULL);

  if (ED_node_is_shader(snode)) {
    if (GS(id->name) == ID_MA) {
      WM_main_add_notifier(NC_MATERIAL | ND_SHADING, id);
    }
    else if (GS(id->name) == ID_LA) {
      WM_main_add_notifier(NC_LAMP | ND_LIGHTING, id);
    }
    else if (GS(id->name) == ID_WO) {
      WM_main_add_notifier(NC_WORLD | ND_WORLD, id);
    }
  }
  else if (ED_node_is_compositor(snode)) {
    WM_event_add_notifier(C, NC_SCENE | ND_NODES, id);
  }
  else if (ED_node_is_texture(snode)) {
    WM_event_add_notifier(C, NC_TEXTURE | ND_NODES, id);
  }
  else if (ED_node_is_geometry(snode)) {
    WM_main_add_notifier(NC_OBJECT | ND_MODIFIER, id);
  }
}

void ED_node_set_tree_type(SpaceNode *snode, bNodeTreeType *typeinfo)
{
  if (typeinfo) {
    BLI_strncpy(snode->tree_idname, typeinfo->idname, sizeof(snode->tree_idname));
  }
  else {
    snode->tree_idname[0] = '\0';
  }
}

bool ED_node_is_compositor(struct SpaceNode *snode)
{
  return STREQ(snode->tree_idname, ntreeType_Composite->idname);
}

bool ED_node_is_shader(struct SpaceNode *snode)
{
  return STREQ(snode->tree_idname, ntreeType_Shader->idname);
}

bool ED_node_is_texture(struct SpaceNode *snode)
{
  return STREQ(snode->tree_idname, ntreeType_Texture->idname);
}

bool ED_node_is_geometry(struct SpaceNode *snode)
{
  return STREQ(snode->tree_idname, ntreeType_Geometry->idname);
}

/* assumes nothing being done in ntree yet, sets the default in/out node */
/* called from shading buttons or header */
void ED_node_shader_default(const bContext *C, ID *id)
{
  Main *bmain = CTX_data_main(C);

  if (GS(id->name) == ID_MA) {
    /* Materials */
    Object *ob = CTX_data_active_object(C);
    Material *ma = (Material *)id;
    Material *ma_default;

    if (ob && ob->type == OB_VOLUME) {
      ma_default = BKE_material_default_volume();
    }
    else {
      ma_default = BKE_material_default_surface();
    }

    ma->nodetree = ntreeCopyTree(bmain, ma_default->nodetree);
    ntreeUpdateTree(bmain, ma->nodetree);
  }
  else if (ELEM(GS(id->name), ID_WO, ID_LA)) {
    /* Emission */
    bNodeTree *ntree = ntreeAddTree(NULL, "Shader Nodetree", ntreeType_Shader->idname);
    bNode *shader, *output;

    if (GS(id->name) == ID_WO) {
      World *world = (World *)id;
      world->nodetree = ntree;

      shader = nodeAddStaticNode(NULL, ntree, SH_NODE_BACKGROUND);
      output = nodeAddStaticNode(NULL, ntree, SH_NODE_OUTPUT_WORLD);
      nodeAddLink(ntree,
                  shader,
                  nodeFindSocket(shader, SOCK_OUT, "Background"),
                  output,
                  nodeFindSocket(output, SOCK_IN, "Surface"));

      bNodeSocket *color_sock = nodeFindSocket(shader, SOCK_IN, "Color");
      copy_v3_v3(((bNodeSocketValueRGBA *)color_sock->default_value)->value, &world->horr);
    }
    else {
      Light *light = (Light *)id;
      light->nodetree = ntree;

      shader = nodeAddStaticNode(NULL, ntree, SH_NODE_EMISSION);
      output = nodeAddStaticNode(NULL, ntree, SH_NODE_OUTPUT_LIGHT);
      nodeAddLink(ntree,
                  shader,
                  nodeFindSocket(shader, SOCK_OUT, "Emission"),
                  output,
                  nodeFindSocket(output, SOCK_IN, "Surface"));
    }

    shader->locx = 10.0f;
    shader->locy = 300.0f;
    output->locx = 300.0f;
    output->locy = 300.0f;
    nodeSetActive(ntree, output);
    ntreeUpdateTree(bmain, ntree);
  }
  else {
    printf("ED_node_shader_default called on wrong ID type.\n");
    return;
  }
}

/* assumes nothing being done in ntree yet, sets the default in/out node */
/* called from shading buttons or header */
void ED_node_composit_default(const bContext *C, struct Scene *sce)
{
  /* but lets check it anyway */
  if (sce->nodetree) {
    if (G.debug & G_DEBUG) {
      printf("error in composite initialize\n");
    }
    return;
  }

  sce->nodetree = ntreeAddTree(NULL, "Compositing Nodetree", ntreeType_Composite->idname);

  sce->nodetree->chunksize = 256;
  sce->nodetree->edit_quality = NTREE_QUALITY_HIGH;
  sce->nodetree->render_quality = NTREE_QUALITY_HIGH;

  bNode *out = nodeAddStaticNode(C, sce->nodetree, CMP_NODE_COMPOSITE);
  out->locx = 300.0f;
  out->locy = 400.0f;

  bNode *in = nodeAddStaticNode(C, sce->nodetree, CMP_NODE_R_LAYERS);
  in->locx = 10.0f;
  in->locy = 400.0f;
  nodeSetActive(sce->nodetree, in);

  /* links from color to color */
  bNodeSocket *fromsock = in->outputs.first;
  bNodeSocket *tosock = out->inputs.first;
  nodeAddLink(sce->nodetree, in, fromsock, out, tosock);

  ntreeUpdateTree(CTX_data_main(C), sce->nodetree);
}

/* assumes nothing being done in ntree yet, sets the default in/out node */
/* called from shading buttons or header */
void ED_node_texture_default(const bContext *C, Tex *tex)
{
  /* but lets check it anyway */
  if (tex->nodetree) {
    if (G.debug & G_DEBUG) {
      printf("error in texture initialize\n");
    }
    return;
  }

  tex->nodetree = ntreeAddTree(NULL, "Texture Nodetree", ntreeType_Texture->idname);

  bNode *out = nodeAddStaticNode(C, tex->nodetree, TEX_NODE_OUTPUT);
  out->locx = 300.0f;
  out->locy = 300.0f;

  bNode *in = nodeAddStaticNode(C, tex->nodetree, TEX_NODE_CHECKER);
  in->locx = 10.0f;
  in->locy = 300.0f;
  nodeSetActive(tex->nodetree, in);

  bNodeSocket *fromsock = in->outputs.first;
  bNodeSocket *tosock = out->inputs.first;
  nodeAddLink(tex->nodetree, in, fromsock, out, tosock);

  ntreeUpdateTree(CTX_data_main(C), tex->nodetree);
}

/* Here we set the active tree(s), even called for each redraw now, so keep it fast :) */
void snode_set_context(const bContext *C)
{
  SpaceNode *snode = CTX_wm_space_node(C);
  bNodeTreeType *treetype = ntreeTypeFind(snode->tree_idname);
  bNodeTree *ntree = snode->nodetree;
  ID *id = snode->id, *from = snode->from;

  /* check the tree type */
  if (!treetype || (treetype->poll && !treetype->poll(C, treetype))) {
    /* invalid tree type, skip
     * NB: not resetting the node path here, invalid bNodeTreeType
     * may still be registered at a later point.
     */
    return;
  }

  if (snode->nodetree && !STREQ(snode->nodetree->idname, snode->tree_idname)) {
    /* current tree does not match selected type, clear tree path */
    ntree = NULL;
    id = NULL;
    from = NULL;
  }

  if (!(snode->flag & SNODE_PIN) || ntree == NULL) {
    if (treetype->get_from_context) {
      /* reset and update from context */
      ntree = NULL;
      id = NULL;
      from = NULL;

      treetype->get_from_context(C, treetype, &ntree, &id, &from);
    }
  }

  if (snode->nodetree != ntree || snode->id != id || snode->from != from ||
      (snode->treepath.last == NULL && ntree)) {
    ED_node_tree_start(snode, ntree, id, from);
  }
}

void snode_update(SpaceNode *snode, bNode *node)
{
  /* XXX this only updates nodes in the current node space tree path.
   * The function supposedly should update any potential group node linking to changed tree,
   * this really requires a working depsgraph ...
   */

  /* update all edited group nodes */
  bNodeTreePath *path = snode->treepath.last;
  if (path) {
    bNodeTree *ngroup = path->nodetree;
    for (path = path->prev; path; path = path->prev) {
      nodeUpdateID(path->nodetree, (ID *)ngroup);
      ngroup = path->nodetree;
    }
  }

  if (node) {
    nodeUpdate(snode->edittree, node);
  }
}

void ED_node_set_active(Main *bmain, bNodeTree *ntree, bNode *node, bool *r_active_texture_changed)
{
  const bool was_active_texture = (node->flag & NODE_ACTIVE_TEXTURE) != 0;
  if (r_active_texture_changed) {
    *r_active_texture_changed = false;
  }

  nodeSetActive(ntree, node);

  if (node->type != NODE_GROUP) {
    const bool was_output = (node->flag & NODE_DO_OUTPUT) != 0;
    bool do_update = false;

    /* generic node group output: set node as active output */
    if (node->type == NODE_GROUP_OUTPUT) {
      LISTBASE_FOREACH (bNode *, node_iter, &ntree->nodes) {
        if (node_iter->type == NODE_GROUP_OUTPUT) {
          node_iter->flag &= ~NODE_DO_OUTPUT;
        }
      }

      node->flag |= NODE_DO_OUTPUT;
      if (!was_output) {
        do_update = 1;
      }
    }

    /* tree specific activate calls */
    if (ntree->type == NTREE_SHADER) {
      /* when we select a material, active texture is cleared, for buttons */
      if (node->id && ELEM(GS(node->id->name), ID_MA, ID_LA, ID_WO)) {
        nodeClearActiveID(ntree, ID_TE);
      }

      if (ELEM(node->type,
               SH_NODE_OUTPUT_MATERIAL,
               SH_NODE_OUTPUT_WORLD,
               SH_NODE_OUTPUT_LIGHT,
               SH_NODE_OUTPUT_LINESTYLE)) {
        LISTBASE_FOREACH (bNode *, node_iter, &ntree->nodes) {
          if (node_iter->type == node->type) {
            node_iter->flag &= ~NODE_DO_OUTPUT;
          }
        }

        node->flag |= NODE_DO_OUTPUT;
        if (was_output == 0) {
          ED_node_tag_update_nodetree(bmain, ntree, node);
        }
      }
      else if (do_update) {
        ED_node_tag_update_nodetree(bmain, ntree, node);
      }

      /* if active texture changed, free glsl materials */
      if ((node->flag & NODE_ACTIVE_TEXTURE) && !was_active_texture) {
        LISTBASE_FOREACH (Material *, ma, &bmain->materials) {
          if (ma->nodetree && ma->use_nodes && ntreeHasTree(ma->nodetree, ntree)) {
            GPU_material_free(&ma->gpumaterial);
          }
        }

        LISTBASE_FOREACH (World *, wo, &bmain->worlds) {
          if (wo->nodetree && wo->use_nodes && ntreeHasTree(wo->nodetree, ntree)) {
            GPU_material_free(&wo->gpumaterial);
          }
        }

        if (r_active_texture_changed) {
          *r_active_texture_changed = true;
        }
        ED_node_tag_update_nodetree(bmain, ntree, node);
        WM_main_add_notifier(NC_IMAGE, NULL);
      }

      WM_main_add_notifier(NC_MATERIAL | ND_NODES, node->id);
    }
    else if (ntree->type == NTREE_COMPOSIT) {
      /* make active viewer, currently only 1 supported... */
      if (ELEM(node->type, CMP_NODE_VIEWER, CMP_NODE_SPLITVIEWER)) {
        LISTBASE_FOREACH (bNode *, node_iter, &ntree->nodes) {
          if (ELEM(node_iter->type, CMP_NODE_VIEWER, CMP_NODE_SPLITVIEWER)) {
            node_iter->flag &= ~NODE_DO_OUTPUT;
          }
        }

        node->flag |= NODE_DO_OUTPUT;
        if (was_output == 0) {
          ED_node_tag_update_nodetree(bmain, ntree, node);
        }

        /* addnode() doesn't link this yet... */
        node->id = (ID *)BKE_image_ensure_viewer(bmain, IMA_TYPE_COMPOSITE, "Viewer Node");
      }
      else if (node->type == CMP_NODE_COMPOSITE) {
        if (was_output == 0) {
          LISTBASE_FOREACH (bNode *, node_iter, &ntree->nodes) {
            if (node_iter->type == CMP_NODE_COMPOSITE) {
              node_iter->flag &= ~NODE_DO_OUTPUT;
            }
          }

          node->flag |= NODE_DO_OUTPUT;
          ED_node_tag_update_nodetree(bmain, ntree, node);
        }
      }
      else if (do_update) {
        ED_node_tag_update_nodetree(bmain, ntree, node);
      }
    }
    else if (ntree->type == NTREE_TEXTURE) {
      /* XXX */
#if 0
      if (node->id) {
        BIF_preview_changed(-1);
        allqueue(REDRAWBUTSSHADING, 1);
        allqueue(REDRAWIPO, 0);
      }
#endif
    }
  }
}

void ED_node_post_apply_transform(bContext *UNUSED(C), bNodeTree *UNUSED(ntree))
{
  /* XXX This does not work due to layout functions relying on node->block,
   * which only exists during actual drawing. Can we rely on valid totr rects?
   */
  /* make sure nodes have correct bounding boxes after transform */
  // node_update_nodetree(C, ntree, 0.0f, 0.0f);
}

/* ***************** generic operator functions for nodes ***************** */

#if 0 /* UNUSED */

static bool edit_node_poll(bContext *C)
{
  return ED_operator_node_active(C);
}

static void edit_node_properties(wmOperatorType *ot)
{
  /* XXX could node be a context pointer? */
  RNA_def_string(ot->srna, "node", NULL, MAX_NAME, "Node", "");
  RNA_def_int(ot->srna, "socket", 0, 0, MAX_SOCKET, "Socket", "", 0, MAX_SOCKET);
  RNA_def_enum(ot->srna, "in_out", rna_enum_node_socket_in_out_items, SOCK_IN, "Socket Side", "");
}

static int edit_node_invoke_properties(bContext *C, wmOperator *op)
{
  if (!RNA_struct_property_is_set(op->ptr, "node")) {
    bNode *node = CTX_data_pointer_get_type(C, "node", &RNA_Node).data;
    if (!node) {
      return 0;
    }
    else {
      RNA_string_set(op->ptr, "node", node->name);
    }
  }

  if (!RNA_struct_property_is_set(op->ptr, "in_out")) {
    RNA_enum_set(op->ptr, "in_out", SOCK_IN);
  }

  if (!RNA_struct_property_is_set(op->ptr, "socket")) {
    RNA_int_set(op->ptr, "socket", 0);
  }

  return 1;
}

static void edit_node_properties_get(
    wmOperator *op, bNodeTree *ntree, bNode **r_node, bNodeSocket **r_sock, int *r_in_out)
{
  bNode *node;
  bNodeSocket *sock = NULL;
  char nodename[MAX_NAME];
  int sockindex;
  int in_out;

  RNA_string_get(op->ptr, "node", nodename);
  node = nodeFindNodebyName(ntree, nodename);

  in_out = RNA_enum_get(op->ptr, "in_out");

  sockindex = RNA_int_get(op->ptr, "socket");
  switch (in_out) {
    case SOCK_IN:
      sock = BLI_findlink(&node->inputs, sockindex);
      break;
    case SOCK_OUT:
      sock = BLI_findlink(&node->outputs, sockindex);
      break;
  }

  if (r_node) {
    *r_node = node;
  }
  if (r_sock) {
    *r_sock = sock;
  }
  if (r_in_out) {
    *r_in_out = in_out;
  }
}
#endif

/* ************************** Node generic ************** */

/* is rct in visible part of node? */
static bNode *visible_node(SpaceNode *snode, const rctf *rct)
{
  LISTBASE_FOREACH_BACKWARD (bNode *, node, &snode->edittree->nodes) {
    if (BLI_rctf_isect(&node->totr, rct, NULL)) {
      return node;
    }
  }
  return NULL;
}

/* ********************** size widget operator ******************** */

typedef struct NodeSizeWidget {
  float mxstart, mystart;
  float oldlocx, oldlocy;
  float oldoffsetx, oldoffsety;
  float oldwidth, oldheight;
  int directions;
} NodeSizeWidget;

static void node_resize_init(
    bContext *C, wmOperator *op, const wmEvent *UNUSED(event), bNode *node, int dir)
{
  SpaceNode *snode = CTX_wm_space_node(C);

  NodeSizeWidget *nsw = MEM_callocN(sizeof(NodeSizeWidget), "size widget op data");

  op->customdata = nsw;
  nsw->mxstart = snode->runtime->cursor[0] * UI_DPI_FAC;
  nsw->mystart = snode->runtime->cursor[1] * UI_DPI_FAC;

  /* store old */
  nsw->oldlocx = node->locx;
  nsw->oldlocy = node->locy;
  nsw->oldoffsetx = node->offsetx;
  nsw->oldoffsety = node->offsety;
  nsw->oldwidth = node->width;
  nsw->oldheight = node->height;
  nsw->directions = dir;

  WM_cursor_modal_set(CTX_wm_window(C), node_get_resize_cursor(dir));
  /* add modal handler */
  WM_event_add_modal_handler(C, op);
}

static void node_resize_exit(bContext *C, wmOperator *op, bool cancel)
{
  WM_cursor_modal_restore(CTX_wm_window(C));

  /* Restore old data on cancel. */
  if (cancel) {
    SpaceNode *snode = CTX_wm_space_node(C);
    bNode *node = nodeGetActive(snode->edittree);
    NodeSizeWidget *nsw = op->customdata;

    node->locx = nsw->oldlocx;
    node->locy = nsw->oldlocy;
    node->offsetx = nsw->oldoffsetx;
    node->offsety = nsw->oldoffsety;
    node->width = nsw->oldwidth;
    node->height = nsw->oldheight;
  }

  MEM_freeN(op->customdata);
  op->customdata = NULL;
}

static int node_resize_modal(bContext *C, wmOperator *op, const wmEvent *event)
{
  SpaceNode *snode = CTX_wm_space_node(C);
  ARegion *region = CTX_wm_region(C);
  bNode *node = nodeGetActive(snode->edittree);
  NodeSizeWidget *nsw = op->customdata;

  switch (event->type) {
    case MOUSEMOVE: {
      float mx, my;
      UI_view2d_region_to_view(&region->v2d, event->mval[0], event->mval[1], &mx, &my);
      float dx = (mx - nsw->mxstart) / UI_DPI_FAC;
      float dy = (my - nsw->mystart) / UI_DPI_FAC;

      if (node) {
        float *pwidth = &node->width;
        float oldwidth = nsw->oldwidth;
        float widthmin = node->typeinfo->minwidth;
        float widthmax = node->typeinfo->maxwidth;

        {
          if (nsw->directions & NODE_RESIZE_RIGHT) {
            *pwidth = oldwidth + dx;
            CLAMP(*pwidth, widthmin, widthmax);
          }
          if (nsw->directions & NODE_RESIZE_LEFT) {
            float locmax = nsw->oldlocx + oldwidth;

            node->locx = nsw->oldlocx + dx;
            CLAMP(node->locx, locmax - widthmax, locmax - widthmin);
            *pwidth = locmax - node->locx;
          }
        }

        /* height works the other way round ... */
        {
          float heightmin = UI_DPI_FAC * node->typeinfo->minheight;
          float heightmax = UI_DPI_FAC * node->typeinfo->maxheight;
          if (nsw->directions & NODE_RESIZE_TOP) {
            float locmin = nsw->oldlocy - nsw->oldheight;

            node->locy = nsw->oldlocy + dy;
            CLAMP(node->locy, locmin + heightmin, locmin + heightmax);
            node->height = node->locy - locmin;
          }
          if (nsw->directions & NODE_RESIZE_BOTTOM) {
            node->height = nsw->oldheight - dy;
            CLAMP(node->height, heightmin, heightmax);
          }
        }

        /* XXX make callback? */
        if (node->type == NODE_FRAME) {
          /* keep the offset symmetric around center point */
          if (nsw->directions & NODE_RESIZE_LEFT) {
            node->locx = nsw->oldlocx + 0.5f * dx;
            node->offsetx = nsw->oldoffsetx + 0.5f * dx;
          }
          if (nsw->directions & NODE_RESIZE_RIGHT) {
            node->locx = nsw->oldlocx + 0.5f * dx;
            node->offsetx = nsw->oldoffsetx - 0.5f * dx;
          }
          if (nsw->directions & NODE_RESIZE_TOP) {
            node->locy = nsw->oldlocy + 0.5f * dy;
            node->offsety = nsw->oldoffsety + 0.5f * dy;
          }
          if (nsw->directions & NODE_RESIZE_BOTTOM) {
            node->locy = nsw->oldlocy + 0.5f * dy;
            node->offsety = nsw->oldoffsety - 0.5f * dy;
          }
        }
      }

      ED_region_tag_redraw(region);

      break;
    }
    case LEFTMOUSE:
    case MIDDLEMOUSE:
    case RIGHTMOUSE: {
      if (event->val == KM_RELEASE) {
        node_resize_exit(C, op, false);
        ED_node_post_apply_transform(C, snode->edittree);

        return OPERATOR_FINISHED;
      }
      if (event->val == KM_PRESS) {
        node_resize_exit(C, op, true);
        ED_region_tag_redraw(region);

        return OPERATOR_CANCELLED;
      }
      break;
    }
  }

  return OPERATOR_RUNNING_MODAL;
}

static int node_resize_invoke(bContext *C, wmOperator *op, const wmEvent *event)
{
  SpaceNode *snode = CTX_wm_space_node(C);
  ARegion *region = CTX_wm_region(C);
  bNode *node = nodeGetActive(snode->edittree);
  int dir;

  if (node) {
    float cursor[2];

    /* convert mouse coordinates to v2d space */
    UI_view2d_region_to_view(&region->v2d, event->mval[0], event->mval[1], &cursor[0], &cursor[1]);
    dir = node->typeinfo->resize_area_func(node, cursor[0], cursor[1]);
    if (dir != 0) {
      node_resize_init(C, op, event, node, dir);
      return OPERATOR_RUNNING_MODAL;
    }
  }
  return OPERATOR_CANCELLED | OPERATOR_PASS_THROUGH;
}

static void node_resize_cancel(bContext *C, wmOperator *op)
{
  node_resize_exit(C, op, true);
}

void NODE_OT_resize(wmOperatorType *ot)
{
  /* identifiers */
  ot->name = "Resize Node";
  ot->idname = "NODE_OT_resize";
  ot->description = "Resize a node";

  /* api callbacks */
  ot->invoke = node_resize_invoke;
  ot->modal = node_resize_modal;
  ot->poll = ED_operator_node_active;
  ot->cancel = node_resize_cancel;

  /* flags */
  ot->flag = OPTYPE_BLOCKING;
}

/* ********************** hidden sockets ******************** */

bool node_has_hidden_sockets(bNode *node)
{
  LISTBASE_FOREACH (bNodeSocket *, sock, &node->inputs) {
    if (sock->flag & SOCK_HIDDEN) {
      return true;
    }
  }
  LISTBASE_FOREACH (bNodeSocket *, sock, &node->outputs) {
    if (sock->flag & SOCK_HIDDEN) {
      return true;
    }
  }
  return false;
}

void node_set_hidden_sockets(SpaceNode *snode, bNode *node, int set)
{
  if (set == 0) {
    LISTBASE_FOREACH (bNodeSocket *, sock, &node->inputs) {
      sock->flag &= ~SOCK_HIDDEN;
    }
    LISTBASE_FOREACH (bNodeSocket *, sock, &node->outputs) {
      sock->flag &= ~SOCK_HIDDEN;
    }
  }
  else {
    /* hide unused sockets */
    LISTBASE_FOREACH (bNodeSocket *, sock, &node->inputs) {
      if (sock->link == NULL) {
        sock->flag |= SOCK_HIDDEN;
      }
    }
    LISTBASE_FOREACH (bNodeSocket *, sock, &node->outputs) {
      if (nodeCountSocketLinks(snode->edittree, sock) == 0) {
        sock->flag |= SOCK_HIDDEN;
      }
    }
  }
}

/* checks snode->mouse position, and returns found node/socket */
static bool cursor_isect_multi_input_socket(const float cursor[2], const bNodeSocket *socket)
{
  const float node_socket_height = node_socket_calculate_height(socket);
  const rctf multi_socket_rect = {
<<<<<<< HEAD
      .xmin = socket->locx - NODE_SOCKSIZE * 4,
      .xmax = socket->locx + NODE_SOCKSIZE,
      .ymin = socket->locy - node_socket_height * 0.5 - NODE_SOCKSIZE * 2.0f,
      .ymax = socket->locy + node_socket_height * 0.5 + NODE_SOCKSIZE * 2.0f,
=======
      .xmin = socket->locx - NODE_SOCKSIZE * 4.0f,
      .xmax = socket->locx + NODE_SOCKSIZE * 2.0f,
      /*.xmax = socket->locx + NODE_SOCKSIZE * 5.5f
       * would be the same behavior as for regular sockets.
       * But keep it smaller because for multi-input socket you
       * sometimes want to drag the link to the other side, if you may
       * accidentally pick the wrong link otherwise. */
      .ymin = socket->locy - node_socket_height * 0.5 - NODE_SOCKSIZE,
      .ymax = socket->locy + node_socket_height * 0.5 + NODE_SOCKSIZE,
>>>>>>> 9e007b46
  };
  if (BLI_rctf_isect_pt(&multi_socket_rect, cursor[0], cursor[1])) {
    return true;
  }
  return false;
}

/* type is SOCK_IN and/or SOCK_OUT */
int node_find_indicated_socket(
    SpaceNode *snode, bNode **nodep, bNodeSocket **sockp, const float cursor[2], int in_out)
{
  rctf rect;

  *nodep = NULL;
  *sockp = NULL;

  /* check if we click in a socket */
  LISTBASE_FOREACH (bNode *, node, &snode->edittree->nodes) {
    BLI_rctf_init_pt_radius(&rect, cursor, NODE_SOCKSIZE + 4);

    if (!(node->flag & NODE_HIDDEN)) {
      /* extra padding inside and out - allow dragging on the text areas too */
      if (in_out == SOCK_IN) {
        rect.xmax += NODE_SOCKSIZE;
        rect.xmin -= NODE_SOCKSIZE * 4;
      }
      else if (in_out == SOCK_OUT) {
        rect.xmax += NODE_SOCKSIZE * 4;
        rect.xmin -= NODE_SOCKSIZE;
      }
    }

    if (in_out & SOCK_IN) {
      LISTBASE_FOREACH (bNodeSocket *, sock, &node->inputs) {
        if (!nodeSocketIsHidden(sock)) {
          if (sock->flag & SOCK_MULTI_INPUT && !(node->flag & NODE_HIDDEN)) {
            if (cursor_isect_multi_input_socket(cursor, sock)) {
              if (node == visible_node(snode, &rect)) {
                *nodep = node;
                *sockp = sock;
                return 1;
              }
            }
          }
          else if (BLI_rctf_isect_pt(&rect, sock->locx, sock->locy)) {
            if (node == visible_node(snode, &rect)) {
              *nodep = node;
              *sockp = sock;
              return 1;
            }
          }
        }
      }
    }
    if (in_out & SOCK_OUT) {
      LISTBASE_FOREACH (bNodeSocket *, sock, &node->outputs) {
        if (!nodeSocketIsHidden(sock)) {
          if (BLI_rctf_isect_pt(&rect, sock->locx, sock->locy)) {
            if (node == visible_node(snode, &rect)) {
              *nodep = node;
              *sockp = sock;
              return 1;
            }
          }
        }
      }
    }
  }

  return 0;
}

/* ****************** Duplicate *********************** */

static void node_duplicate_reparent_recursive(bNode *node)
{
  bNode *parent;

  node->flag |= NODE_TEST;

  /* find first selected parent */
  for (parent = node->parent; parent; parent = parent->parent) {
    if (parent->flag & SELECT) {
      if (!(parent->flag & NODE_TEST)) {
        node_duplicate_reparent_recursive(parent);
      }
      break;
    }
  }
  /* reparent node copy to parent copy */
  if (parent) {
    nodeDetachNode(node->new_node);
    nodeAttachNode(node->new_node, parent->new_node);
  }
}

static int node_duplicate_exec(bContext *C, wmOperator *op)
{
  Main *bmain = CTX_data_main(C);
  SpaceNode *snode = CTX_wm_space_node(C);
  bNodeTree *ntree = snode->edittree;
  const bool keep_inputs = RNA_boolean_get(op->ptr, "keep_inputs");
  bool do_tag_update = false;

  ED_preview_kill_jobs(CTX_wm_manager(C), bmain);

  bNode *lastnode = ntree->nodes.last;
  LISTBASE_FOREACH (bNode *, node, &ntree->nodes) {
    if (node->flag & SELECT) {
      BKE_node_copy_store_new_pointers(ntree, node, LIB_ID_COPY_DEFAULT);

      /* To ensure redraws or re-renders happen. */
      ED_node_tag_update_id(snode->id);
    }

    /* make sure we don't copy new nodes again! */
    if (node == lastnode) {
      break;
    }
  }

  /* copy links between selected nodes
   * NB: this depends on correct node->new_node and sock->new_sock pointers from above copy!
   */
  bNodeLink *lastlink = ntree->links.last;
  LISTBASE_FOREACH (bNodeLink *, link, &ntree->links) {
    /* This creates new links between copied nodes.
     * If keep_inputs is set, also copies input links from unselected (when fromnode==NULL)!
     */
    if (link->tonode && (link->tonode->flag & NODE_SELECT) &&
        (keep_inputs || (link->fromnode && (link->fromnode->flag & NODE_SELECT)))) {
      bNodeLink *newlink = MEM_callocN(sizeof(bNodeLink), "bNodeLink");
      newlink->flag = link->flag;
      newlink->tonode = link->tonode->new_node;
      newlink->tosock = link->tosock->new_sock;
      if (link->fromnode && (link->fromnode->flag & NODE_SELECT)) {
        newlink->fromnode = link->fromnode->new_node;
        newlink->fromsock = link->fromsock->new_sock;
      }
      else {
        /* input node not copied, this keeps the original input linked */
        newlink->fromnode = link->fromnode;
        newlink->fromsock = link->fromsock;
      }

      BLI_addtail(&ntree->links, newlink);
    }

    /* make sure we don't copy new links again! */
    if (link == lastlink) {
      break;
    }
  }

  /* clear flags for recursive depth-first iteration */
  LISTBASE_FOREACH (bNode *, node, &ntree->nodes) {
    node->flag &= ~NODE_TEST;
  }
  /* reparent copied nodes */
  LISTBASE_FOREACH (bNode *, node, &ntree->nodes) {
    if ((node->flag & SELECT) && !(node->flag & NODE_TEST)) {
      node_duplicate_reparent_recursive(node);
    }

    /* only has to check old nodes */
    if (node == lastnode) {
      break;
    }
  }

  /* deselect old nodes, select the copies instead */
  LISTBASE_FOREACH (bNode *, node, &ntree->nodes) {
    if (node->flag & SELECT) {
      /* has been set during copy above */
      bNode *newnode = node->new_node;

      nodeSetSelected(node, false);
      node->flag &= ~(NODE_ACTIVE | NODE_ACTIVE_TEXTURE);
      nodeSetSelected(newnode, true);
      newnode->flag &= ~NODE_ACTIVE_PREVIEW;

      do_tag_update |= (do_tag_update || node_connected_to_output(bmain, ntree, newnode));
    }

    /* make sure we don't copy new nodes again! */
    if (node == lastnode) {
      break;
    }
  }

  ntreeUpdateTree(CTX_data_main(C), snode->edittree);

  snode_notify(C, snode);
  if (do_tag_update) {
    snode_dag_update(C, snode);
  }

  return OPERATOR_FINISHED;
}

void NODE_OT_duplicate(wmOperatorType *ot)
{
  /* identifiers */
  ot->name = "Duplicate Nodes";
  ot->description = "Duplicate selected nodes";
  ot->idname = "NODE_OT_duplicate";

  /* api callbacks */
  ot->exec = node_duplicate_exec;
  ot->poll = ED_operator_node_editable;

  /* flags */
  ot->flag = OPTYPE_REGISTER | OPTYPE_UNDO;

  RNA_def_boolean(
      ot->srna, "keep_inputs", 0, "Keep Inputs", "Keep the input links to duplicated nodes");
}

bool ED_node_select_check(ListBase *lb)
{
  LISTBASE_FOREACH (bNode *, node, lb) {
    if (node->flag & NODE_SELECT) {
      return true;
    }
  }

  return false;
}

void ED_node_select_all(ListBase *lb, int action)
{
  if (action == SEL_TOGGLE) {
    if (ED_node_select_check(lb)) {
      action = SEL_DESELECT;
    }
    else {
      action = SEL_SELECT;
    }
  }

  LISTBASE_FOREACH (bNode *, node, lb) {
    switch (action) {
      case SEL_SELECT:
        nodeSetSelected(node, true);
        break;
      case SEL_DESELECT:
        nodeSetSelected(node, false);
        break;
      case SEL_INVERT:
        nodeSetSelected(node, !(node->flag & SELECT));
        break;
    }
  }
}

/* ******************************** */
/* XXX some code needing updating to operators. */

/* goes over all scenes, reads render layers */
static int node_read_viewlayers_exec(bContext *C, wmOperator *UNUSED(op))
{
  Main *bmain = CTX_data_main(C);
  SpaceNode *snode = CTX_wm_space_node(C);
  Scene *curscene = CTX_data_scene(C);

  ED_preview_kill_jobs(CTX_wm_manager(C), bmain);

  /* first tag scenes unread */
  LISTBASE_FOREACH (Scene *, scene, &bmain->scenes) {
    scene->id.tag |= LIB_TAG_DOIT;
  }

  LISTBASE_FOREACH (bNode *, node, &snode->edittree->nodes) {
    if ((node->type == CMP_NODE_R_LAYERS) ||
        (node->type == CMP_NODE_CRYPTOMATTE && node->custom1 == CMP_CRYPTOMATTE_SRC_RENDER)) {
      ID *id = node->id;
      if (id == NULL) {
        continue;
      }
      if (id->tag & LIB_TAG_DOIT) {
        RE_ReadRenderResult(curscene, (Scene *)id);
        ntreeCompositTagRender((Scene *)id);
        id->tag &= ~LIB_TAG_DOIT;
      }
    }
  }

  snode_notify(C, snode);
  snode_dag_update(C, snode);

  return OPERATOR_FINISHED;
}

void NODE_OT_read_viewlayers(wmOperatorType *ot)
{

  ot->name = "Read View Layers";
  ot->idname = "NODE_OT_read_viewlayers";
  ot->description = "Read all render layers of all used scenes";

  ot->exec = node_read_viewlayers_exec;

  ot->poll = composite_node_active;

  /* flags */
  ot->flag = 0;
}

int node_render_changed_exec(bContext *C, wmOperator *UNUSED(op))
{
  Scene *sce = CTX_data_scene(C);

  /* This is actually a test whether scene is used by the compositor or not.
   * All the nodes are using same render result, so there is no need to do
   * anything smart about check how exactly scene is used. */
  bNode *node = NULL;
  LISTBASE_FOREACH (bNode *, node_iter, &sce->nodetree->nodes) {
    if (node_iter->id == (ID *)sce) {
      node = node_iter;
      break;
    }
  }

  if (node) {
    ViewLayer *view_layer = BLI_findlink(&sce->view_layers, node->custom1);

    if (view_layer) {
      PointerRNA op_ptr;

      WM_operator_properties_create(&op_ptr, "RENDER_OT_render");
      RNA_string_set(&op_ptr, "layer", view_layer->name);
      RNA_string_set(&op_ptr, "scene", sce->id.name + 2);

      /* to keep keypositions */
      sce->r.scemode |= R_NO_FRAME_UPDATE;

      WM_operator_name_call(C, "RENDER_OT_render", WM_OP_INVOKE_DEFAULT, &op_ptr);

      WM_operator_properties_free(&op_ptr);

      return OPERATOR_FINISHED;
    }
  }
  return OPERATOR_CANCELLED;
}

void NODE_OT_render_changed(wmOperatorType *ot)
{
  ot->name = "Render Changed Layer";
  ot->idname = "NODE_OT_render_changed";
  ot->description = "Render current scene, when input node's layer has been changed";

  ot->exec = node_render_changed_exec;

  ot->poll = composite_node_active;

  /* flags */
  ot->flag = 0;
}

/* ****************** Hide operator *********************** */

static void node_flag_toggle_exec(SpaceNode *snode, int toggle_flag)
{
  int tot_eq = 0, tot_neq = 0;

  /* Toggles the flag on all selected nodes.
   * If the flag is set on all nodes it is unset.
   * If the flag is not set on all nodes, it is set.
   */

  LISTBASE_FOREACH (bNode *, node, &snode->edittree->nodes) {
    if (node->flag & SELECT) {

      if (toggle_flag == NODE_PREVIEW && (node->typeinfo->flag & NODE_PREVIEW) == 0) {
        continue;
      }
      if (toggle_flag == NODE_OPTIONS &&
          !(node->typeinfo->draw_buttons || node->typeinfo->draw_buttons_ex)) {
        continue;
      }

      if (node->flag & toggle_flag) {
        tot_eq++;
      }
      else {
        tot_neq++;
      }
    }
  }
  LISTBASE_FOREACH (bNode *, node, &snode->edittree->nodes) {
    if (node->flag & SELECT) {

      if (toggle_flag == NODE_PREVIEW && (node->typeinfo->flag & NODE_PREVIEW) == 0) {
        continue;
      }
      if (toggle_flag == NODE_OPTIONS &&
          !(node->typeinfo->draw_buttons || node->typeinfo->draw_buttons_ex)) {
        continue;
      }

      if ((tot_eq && tot_neq) || tot_eq == 0) {
        node->flag |= toggle_flag;
      }
      else {
        node->flag &= ~toggle_flag;
      }
    }
  }
}

static int node_hide_toggle_exec(bContext *C, wmOperator *UNUSED(op))
{
  SpaceNode *snode = CTX_wm_space_node(C);

  /* sanity checking (poll callback checks this already) */
  if ((snode == NULL) || (snode->edittree == NULL)) {
    return OPERATOR_CANCELLED;
  }

  node_flag_toggle_exec(snode, NODE_HIDDEN);

  WM_event_add_notifier(C, NC_NODE | ND_DISPLAY, NULL);

  return OPERATOR_FINISHED;
}

void NODE_OT_hide_toggle(wmOperatorType *ot)
{
  /* identifiers */
  ot->name = "Hide";
  ot->description = "Toggle hiding of selected nodes";
  ot->idname = "NODE_OT_hide_toggle";

  /* callbacks */
  ot->exec = node_hide_toggle_exec;
  ot->poll = ED_operator_node_active;

  /* flags */
  ot->flag = OPTYPE_REGISTER | OPTYPE_UNDO;
}

static int node_preview_toggle_exec(bContext *C, wmOperator *UNUSED(op))
{
  SpaceNode *snode = CTX_wm_space_node(C);

  /* sanity checking (poll callback checks this already) */
  if ((snode == NULL) || (snode->edittree == NULL)) {
    return OPERATOR_CANCELLED;
  }

  ED_preview_kill_jobs(CTX_wm_manager(C), CTX_data_main(C));

  node_flag_toggle_exec(snode, NODE_PREVIEW);

  snode_notify(C, snode);

  return OPERATOR_FINISHED;
}

void NODE_OT_preview_toggle(wmOperatorType *ot)
{
  /* identifiers */
  ot->name = "Toggle Node Preview";
  ot->description = "Toggle preview display for selected nodes";
  ot->idname = "NODE_OT_preview_toggle";

  /* callbacks */
  ot->exec = node_preview_toggle_exec;
  ot->poll = ED_operator_node_active;

  /* flags */
  ot->flag = OPTYPE_REGISTER | OPTYPE_UNDO;
}

static int node_options_toggle_exec(bContext *C, wmOperator *UNUSED(op))
{
  SpaceNode *snode = CTX_wm_space_node(C);

  /* sanity checking (poll callback checks this already) */
  if ((snode == NULL) || (snode->edittree == NULL)) {
    return OPERATOR_CANCELLED;
  }

  node_flag_toggle_exec(snode, NODE_OPTIONS);

  WM_event_add_notifier(C, NC_NODE | ND_DISPLAY, NULL);

  return OPERATOR_FINISHED;
}

void NODE_OT_options_toggle(wmOperatorType *ot)
{
  /* identifiers */
  ot->name = "Toggle Node Options";
  ot->description = "Toggle option buttons display for selected nodes";
  ot->idname = "NODE_OT_options_toggle";

  /* callbacks */
  ot->exec = node_options_toggle_exec;
  ot->poll = ED_operator_node_active;

  /* flags */
  ot->flag = OPTYPE_REGISTER | OPTYPE_UNDO;
}

static int node_socket_toggle_exec(bContext *C, wmOperator *UNUSED(op))
{
  SpaceNode *snode = CTX_wm_space_node(C);

  /* sanity checking (poll callback checks this already) */
  if ((snode == NULL) || (snode->edittree == NULL)) {
    return OPERATOR_CANCELLED;
  }

  ED_preview_kill_jobs(CTX_wm_manager(C), CTX_data_main(C));

  /* Toggle for all selected nodes */
  bool hidden = false;
  LISTBASE_FOREACH (bNode *, node, &snode->edittree->nodes) {
    if (node->flag & SELECT) {
      if (node_has_hidden_sockets(node)) {
        hidden = true;
        break;
      }
    }
  }

  LISTBASE_FOREACH (bNode *, node, &snode->edittree->nodes) {
    if (node->flag & SELECT) {
      node_set_hidden_sockets(snode, node, !hidden);
    }
  }

  ntreeUpdateTree(CTX_data_main(C), snode->edittree);

  WM_event_add_notifier(C, NC_NODE | ND_DISPLAY, NULL);

  return OPERATOR_FINISHED;
}

void NODE_OT_hide_socket_toggle(wmOperatorType *ot)
{
  /* identifiers */
  ot->name = "Toggle Hidden Node Sockets";
  ot->description = "Toggle unused node socket display";
  ot->idname = "NODE_OT_hide_socket_toggle";

  /* callbacks */
  ot->exec = node_socket_toggle_exec;
  ot->poll = ED_operator_node_active;

  /* flags */
  ot->flag = OPTYPE_REGISTER | OPTYPE_UNDO;
}

static void disable_active_preview_on_all_nodes(bNodeTree *ntree)
{
  LISTBASE_FOREACH (bNode *, node, &ntree->nodes) {
    node->flag &= ~NODE_ACTIVE_PREVIEW;
  }
}

static int node_active_preview_toggle_exec(bContext *C, wmOperator *UNUSED(op))
{
  SpaceNode *snode = CTX_wm_space_node(C);
  Main *bmain = CTX_data_main(C);
  bNodeTree *ntree = snode->edittree;
  disable_active_preview_on_all_nodes(ntree);
  bNode *active_node = nodeGetActive(ntree);
  active_node->flag |= NODE_ACTIVE_PREVIEW;

  /* Tag for update, so that dependent objects are reevaluated. This is necessary when a
   * spreadsheet editor displays data from a node. */
  LISTBASE_FOREACH (wmWindow *, window, &((wmWindowManager *)bmain->wm.first)->windows) {
    bScreen *screen = BKE_workspace_active_screen_get(window->workspace_hook);
    LISTBASE_FOREACH (ScrArea *, area, &screen->areabase) {
      if (area->spacetype == SPACE_SPREADSHEET) {
        SpaceSpreadsheet *sspreadsheet = area->spacedata.first;
        if (sspreadsheet->object_eval_state == SPREADSHEET_OBJECT_EVAL_STATE_NODE) {
          DEG_id_tag_update(&ntree->id, ID_RECALC_COPY_ON_WRITE);
          ED_area_tag_redraw(area);
        }
      }
    }
  }

  return OPERATOR_FINISHED;
}

void NODE_OT_active_preview_toggle(wmOperatorType *ot)
{
  /* identifiers */
  ot->name = "Toggle Active Preview";
  ot->description = "Toggle active preview state of node";
  ot->idname = "NODE_OT_active_preview_toggle";

  /* callbacks */
  ot->exec = node_active_preview_toggle_exec;
  ot->poll = ED_operator_node_active;

  /* flags */
  ot->flag = OPTYPE_REGISTER | OPTYPE_UNDO;
}

/* ****************** Mute operator *********************** */

static int node_mute_exec(bContext *C, wmOperator *UNUSED(op))
{
  Main *bmain = CTX_data_main(C);
  SpaceNode *snode = CTX_wm_space_node(C);
  bool do_tag_update = false;

  ED_preview_kill_jobs(CTX_wm_manager(C), bmain);

  LISTBASE_FOREACH (bNode *, node, &snode->edittree->nodes) {
    /* Only allow muting of nodes having a mute func! */
    if ((node->flag & SELECT) && node->typeinfo->update_internal_links) {
      node->flag ^= NODE_MUTED;
      snode_update(snode, node);
      do_tag_update |= (do_tag_update || node_connected_to_output(bmain, snode->edittree, node));
    }
  }

  do_tag_update |= ED_node_is_geometry(snode);

  snode_notify(C, snode);
  if (do_tag_update) {
    snode_dag_update(C, snode);
  }

  return OPERATOR_FINISHED;
}

void NODE_OT_mute_toggle(wmOperatorType *ot)
{
  /* identifiers */
  ot->name = "Toggle Node Mute";
  ot->description = "Toggle muting of the nodes";
  ot->idname = "NODE_OT_mute_toggle";

  /* callbacks */
  ot->exec = node_mute_exec;
  ot->poll = ED_operator_node_editable;

  /* flags */
  ot->flag = OPTYPE_REGISTER | OPTYPE_UNDO;
}

/* ****************** Delete operator ******************* */

static int node_delete_exec(bContext *C, wmOperator *UNUSED(op))
{
  Main *bmain = CTX_data_main(C);
  SpaceNode *snode = CTX_wm_space_node(C);
  bool do_tag_update = false;

  ED_preview_kill_jobs(CTX_wm_manager(C), bmain);

  LISTBASE_FOREACH_MUTABLE (bNode *, node, &snode->edittree->nodes) {
    if (node->flag & SELECT) {
      do_tag_update |= (do_tag_update || node_connected_to_output(bmain, snode->edittree, node));
      nodeRemoveNode(bmain, snode->edittree, node, true);
    }
  }

  do_tag_update |= ED_node_is_geometry(snode);

  ntreeUpdateTree(CTX_data_main(C), snode->edittree);

  snode_notify(C, snode);
  if (do_tag_update) {
    snode_dag_update(C, snode);
  }

  return OPERATOR_FINISHED;
}

void NODE_OT_delete(wmOperatorType *ot)
{
  /* identifiers */
  ot->name = "Delete";
  ot->description = "Delete selected nodes";
  ot->idname = "NODE_OT_delete";

  /* api callbacks */
  ot->exec = node_delete_exec;
  ot->poll = ED_operator_node_editable;

  /* flags */
  ot->flag = OPTYPE_REGISTER | OPTYPE_UNDO;
}

/* ****************** Switch View ******************* */

static bool node_switch_view_poll(bContext *C)
{
  SpaceNode *snode = CTX_wm_space_node(C);

  if (snode && snode->edittree) {
    return true;
  }

  return false;
}

static int node_switch_view_exec(bContext *C, wmOperator *UNUSED(op))
{
  SpaceNode *snode = CTX_wm_space_node(C);

  LISTBASE_FOREACH_MUTABLE (bNode *, node, &snode->edittree->nodes) {
    if (node->flag & SELECT) {
      /* call the update function from the Switch View node */
      node->update = NODE_UPDATE_OPERATOR;
    }
  }

  ntreeUpdateTree(CTX_data_main(C), snode->edittree);

  snode_notify(C, snode);
  snode_dag_update(C, snode);

  return OPERATOR_FINISHED;
}

void NODE_OT_switch_view_update(wmOperatorType *ot)
{
  /* identifiers */
  ot->name = "Update Views";
  ot->description = "Update views of selected node";
  ot->idname = "NODE_OT_switch_view_update";

  /* api callbacks */
  ot->exec = node_switch_view_exec;
  ot->poll = node_switch_view_poll;

  /* flags */
  ot->flag = OPTYPE_REGISTER | OPTYPE_UNDO;
}

/* ****************** Delete with reconnect ******************* */
static int node_delete_reconnect_exec(bContext *C, wmOperator *UNUSED(op))
{
  Main *bmain = CTX_data_main(C);
  SpaceNode *snode = CTX_wm_space_node(C);

  ED_preview_kill_jobs(CTX_wm_manager(C), CTX_data_main(C));

  LISTBASE_FOREACH_MUTABLE (bNode *, node, &snode->edittree->nodes) {
    if (node->flag & SELECT) {
      nodeInternalRelink(snode->edittree, node);
      nodeRemoveNode(bmain, snode->edittree, node, true);
    }
  }

  ntreeUpdateTree(CTX_data_main(C), snode->edittree);

  snode_notify(C, snode);
  snode_dag_update(C, snode);

  return OPERATOR_FINISHED;
}

void NODE_OT_delete_reconnect(wmOperatorType *ot)
{
  /* identifiers */
  ot->name = "Delete with Reconnect";
  ot->description = "Delete nodes; will reconnect nodes as if deletion was muted";
  ot->idname = "NODE_OT_delete_reconnect";

  /* api callbacks */
  ot->exec = node_delete_reconnect_exec;
  ot->poll = ED_operator_node_editable;

  /* flags */
  ot->flag = OPTYPE_REGISTER | OPTYPE_UNDO;
}

/* ****************** File Output Add Socket  ******************* */

static int node_output_file_add_socket_exec(bContext *C, wmOperator *op)
{
  Scene *scene = CTX_data_scene(C);
  SpaceNode *snode = CTX_wm_space_node(C);
  PointerRNA ptr = CTX_data_pointer_get(C, "node");
  bNodeTree *ntree = NULL;
  bNode *node = NULL;
  char file_path[MAX_NAME];

  if (ptr.data) {
    node = ptr.data;
    ntree = (bNodeTree *)ptr.owner_id;
  }
  else if (snode && snode->edittree) {
    ntree = snode->edittree;
    node = nodeGetActive(snode->edittree);
  }

  if (!node || node->type != CMP_NODE_OUTPUT_FILE) {
    return OPERATOR_CANCELLED;
  }

  RNA_string_get(op->ptr, "file_path", file_path);
  ntreeCompositOutputFileAddSocket(ntree, node, file_path, &scene->r.im_format);

  snode_notify(C, snode);

  return OPERATOR_FINISHED;
}

void NODE_OT_output_file_add_socket(wmOperatorType *ot)
{
  /* identifiers */
  ot->name = "Add File Node Socket";
  ot->description = "Add a new input to a file output node";
  ot->idname = "NODE_OT_output_file_add_socket";

  /* callbacks */
  ot->exec = node_output_file_add_socket_exec;
  ot->poll = composite_node_editable;

  /* flags */
  ot->flag = OPTYPE_REGISTER | OPTYPE_UNDO;

  RNA_def_string(
      ot->srna, "file_path", "Image", MAX_NAME, "File Path", "Subpath of the output file");
}

/* ****************** Multi File Output Remove Socket  ******************* */

static int node_output_file_remove_active_socket_exec(bContext *C, wmOperator *UNUSED(op))
{
  SpaceNode *snode = CTX_wm_space_node(C);
  PointerRNA ptr = CTX_data_pointer_get(C, "node");
  bNodeTree *ntree = NULL;
  bNode *node = NULL;

  if (ptr.data) {
    node = ptr.data;
    ntree = (bNodeTree *)ptr.owner_id;
  }
  else if (snode && snode->edittree) {
    ntree = snode->edittree;
    node = nodeGetActive(snode->edittree);
  }

  if (!node || node->type != CMP_NODE_OUTPUT_FILE) {
    return OPERATOR_CANCELLED;
  }

  if (!ntreeCompositOutputFileRemoveActiveSocket(ntree, node)) {
    return OPERATOR_CANCELLED;
  }

  snode_notify(C, snode);

  return OPERATOR_FINISHED;
}

void NODE_OT_output_file_remove_active_socket(wmOperatorType *ot)
{
  /* identifiers */
  ot->name = "Remove File Node Socket";
  ot->description = "Remove active input from a file output node";
  ot->idname = "NODE_OT_output_file_remove_active_socket";

  /* callbacks */
  ot->exec = node_output_file_remove_active_socket_exec;
  ot->poll = composite_node_editable;

  /* flags */
  ot->flag = OPTYPE_REGISTER | OPTYPE_UNDO;
}

/* ****************** Multi File Output Move Socket  ******************* */

static int node_output_file_move_active_socket_exec(bContext *C, wmOperator *op)
{
  SpaceNode *snode = CTX_wm_space_node(C);
  PointerRNA ptr = CTX_data_pointer_get(C, "node");
  bNode *node = NULL;

  if (ptr.data) {
    node = ptr.data;
  }
  else if (snode && snode->edittree) {
    node = nodeGetActive(snode->edittree);
  }

  if (!node || node->type != CMP_NODE_OUTPUT_FILE) {
    return OPERATOR_CANCELLED;
  }

  NodeImageMultiFile *nimf = node->storage;

  bNodeSocket *sock = BLI_findlink(&node->inputs, nimf->active_input);
  if (!sock) {
    return OPERATOR_CANCELLED;
  }

  int direction = RNA_enum_get(op->ptr, "direction");

  if (direction == 1) {
    bNodeSocket *before = sock->prev;
    if (!before) {
      return OPERATOR_CANCELLED;
    }
    BLI_remlink(&node->inputs, sock);
    BLI_insertlinkbefore(&node->inputs, before, sock);
    nimf->active_input--;
  }
  else {
    bNodeSocket *after = sock->next;
    if (!after) {
      return OPERATOR_CANCELLED;
    }
    BLI_remlink(&node->inputs, sock);
    BLI_insertlinkafter(&node->inputs, after, sock);
    nimf->active_input++;
  }

  snode_notify(C, snode);

  return OPERATOR_FINISHED;
}

void NODE_OT_output_file_move_active_socket(wmOperatorType *ot)
{
  static const EnumPropertyItem direction_items[] = {
      {1, "UP", 0, "Up", ""}, {2, "DOWN", 0, "Down", ""}, {0, NULL, 0, NULL, NULL}};

  /* identifiers */
  ot->name = "Move File Node Socket";
  ot->description = "Move the active input of a file output node up or down the list";
  ot->idname = "NODE_OT_output_file_move_active_socket";

  /* callbacks */
  ot->exec = node_output_file_move_active_socket_exec;
  ot->poll = composite_node_editable;

  /* flags */
  ot->flag = OPTYPE_REGISTER | OPTYPE_UNDO;

  RNA_def_enum(ot->srna, "direction", direction_items, 2, "Direction", "");
}

/* ****************** Copy Node Color ******************* */

static int node_copy_color_exec(bContext *C, wmOperator *UNUSED(op))
{
  SpaceNode *snode = CTX_wm_space_node(C);
  bNodeTree *ntree = snode->edittree;

  if (!ntree) {
    return OPERATOR_CANCELLED;
  }
  bNode *node = nodeGetActive(ntree);
  if (!node) {
    return OPERATOR_CANCELLED;
  }

  LISTBASE_FOREACH (bNode *, node_iter, &ntree->nodes) {
    if (node_iter->flag & NODE_SELECT && node_iter != node) {
      if (node->flag & NODE_CUSTOM_COLOR) {
        node_iter->flag |= NODE_CUSTOM_COLOR;
        copy_v3_v3(node_iter->color, node->color);
      }
      else {
        node_iter->flag &= ~NODE_CUSTOM_COLOR;
      }
    }
  }

  ED_node_sort(ntree);
  WM_event_add_notifier(C, NC_NODE | ND_DISPLAY, NULL);

  return OPERATOR_FINISHED;
}

void NODE_OT_node_copy_color(wmOperatorType *ot)
{
  /* identifiers */
  ot->name = "Copy Color";
  ot->description = "Copy color to all selected nodes";
  ot->idname = "NODE_OT_node_copy_color";

  /* api callbacks */
  ot->exec = node_copy_color_exec;
  ot->poll = ED_operator_node_editable;

  /* flags */
  ot->flag = OPTYPE_REGISTER | OPTYPE_UNDO;
}

/* ****************** Copy to clipboard ******************* */

static int node_clipboard_copy_exec(bContext *C, wmOperator *UNUSED(op))
{
  SpaceNode *snode = CTX_wm_space_node(C);
  bNodeTree *ntree = snode->edittree;

  ED_preview_kill_jobs(CTX_wm_manager(C), CTX_data_main(C));

  /* clear current clipboard */
  BKE_node_clipboard_clear();
  BKE_node_clipboard_init(ntree);

  LISTBASE_FOREACH (bNode *, node, &ntree->nodes) {
    if (node->flag & SELECT) {
      /* No ID refcounting, this node is virtual,
       * detached from any actual Blender data currently. */
      bNode *new_node = BKE_node_copy_store_new_pointers(
          NULL, node, LIB_ID_CREATE_NO_USER_REFCOUNT | LIB_ID_CREATE_NO_MAIN);
      BKE_node_clipboard_add_node(new_node);
    }
  }

  LISTBASE_FOREACH (bNode *, node, &ntree->nodes) {
    if (node->flag & SELECT) {
      bNode *new_node = node->new_node;

      /* ensure valid pointers */
      if (new_node->parent) {
        /* parent pointer must be redirected to new node or detached if parent is
         * not copied */
        if (new_node->parent->flag & NODE_SELECT) {
          new_node->parent = new_node->parent->new_node;
        }
        else {
          nodeDetachNode(new_node);
        }
      }
    }
  }

  /* copy links between selected nodes
   * NB: this depends on correct node->new_node and sock->new_sock pointers from above copy!
   */
  LISTBASE_FOREACH (bNodeLink *, link, &ntree->links) {
    /* This creates new links between copied nodes. */
    if (link->tonode && (link->tonode->flag & NODE_SELECT) && link->fromnode &&
        (link->fromnode->flag & NODE_SELECT)) {
      bNodeLink *newlink = MEM_callocN(sizeof(bNodeLink), "bNodeLink");
      newlink->flag = link->flag;
      newlink->tonode = link->tonode->new_node;
      newlink->tosock = link->tosock->new_sock;
      newlink->fromnode = link->fromnode->new_node;
      newlink->fromsock = link->fromsock->new_sock;

      BKE_node_clipboard_add_link(newlink);
    }
  }

  return OPERATOR_FINISHED;
}

void NODE_OT_clipboard_copy(wmOperatorType *ot)
{
  /* identifiers */
  ot->name = "Copy to Clipboard";
  ot->description = "Copies selected nodes to the clipboard";
  ot->idname = "NODE_OT_clipboard_copy";

  /* api callbacks */
  ot->exec = node_clipboard_copy_exec;
  ot->poll = ED_operator_node_active;

  /* flags */
  ot->flag = OPTYPE_REGISTER | OPTYPE_UNDO;
}

/* ****************** Paste from clipboard ******************* */

static int node_clipboard_paste_exec(bContext *C, wmOperator *op)
{
  SpaceNode *snode = CTX_wm_space_node(C);
  bNodeTree *ntree = snode->edittree;

  /* validate pointers in the clipboard */
  bool is_clipboard_valid = BKE_node_clipboard_validate();
  const ListBase *clipboard_nodes_lb = BKE_node_clipboard_get_nodes();
  const ListBase *clipboard_links_lb = BKE_node_clipboard_get_links();

  if (BLI_listbase_is_empty(clipboard_nodes_lb)) {
    BKE_report(op->reports, RPT_ERROR, "Clipboard is empty");
    return OPERATOR_CANCELLED;
  }

  if (BKE_node_clipboard_get_type() != ntree->type) {
    BKE_report(op->reports, RPT_ERROR, "Clipboard nodes are an incompatible type");
    return OPERATOR_CANCELLED;
  }

  /* only warn */
  if (is_clipboard_valid == false) {
    BKE_report(op->reports,
               RPT_WARNING,
               "Some nodes references could not be restored, will be left empty");
  }

  /* make sure all clipboard nodes would be valid in the target tree */
  bool all_nodes_valid = true;
  LISTBASE_FOREACH (bNode *, node, clipboard_nodes_lb) {
    if (!node->typeinfo->poll_instance || !node->typeinfo->poll_instance(node, ntree)) {
      all_nodes_valid = false;
      BKE_reportf(op->reports,
                  RPT_ERROR,
                  "Cannot add node %s into node tree %s",
                  node->name,
                  ntree->id.name + 2);
    }
  }
  if (!all_nodes_valid) {
    return OPERATOR_CANCELLED;
  }

  ED_preview_kill_jobs(CTX_wm_manager(C), CTX_data_main(C));

  /* deselect old nodes */
  node_deselect_all(snode);

  /* calculate "barycenter" for placing on mouse cursor */
  float center[2] = {0.0f, 0.0f};
  int num_nodes = 0;
  LISTBASE_FOREACH_INDEX (bNode *, node, clipboard_nodes_lb, num_nodes) {
    center[0] += BLI_rctf_cent_x(&node->totr);
    center[1] += BLI_rctf_cent_y(&node->totr);
  }
  mul_v2_fl(center, 1.0 / num_nodes);

  /* copy nodes from clipboard */
  LISTBASE_FOREACH (bNode *, node, clipboard_nodes_lb) {
    bNode *new_node = BKE_node_copy_store_new_pointers(ntree, node, LIB_ID_COPY_DEFAULT);

    /* pasted nodes are selected */
    nodeSetSelected(new_node, true);
  }

  /* reparent copied nodes */
  LISTBASE_FOREACH (bNode *, node, clipboard_nodes_lb) {
    bNode *new_node = node->new_node;
    if (new_node->parent) {
      new_node->parent = new_node->parent->new_node;
    }
  }

  LISTBASE_FOREACH (bNodeLink *, link, clipboard_links_lb) {
    nodeAddLink(ntree,
                link->fromnode->new_node,
                link->fromsock->new_sock,
                link->tonode->new_node,
                link->tosock->new_sock);
  }

  Main *bmain = CTX_data_main(C);
  ntreeUpdateTree(bmain, snode->edittree);

  snode_notify(C, snode);
  snode_dag_update(C, snode);
  /* Pasting nodes can create arbitrary new relations, because nodes can reference IDs. */
  DEG_relations_tag_update(bmain);

  return OPERATOR_FINISHED;
}

void NODE_OT_clipboard_paste(wmOperatorType *ot)
{
  /* identifiers */
  ot->name = "Paste from Clipboard";
  ot->description = "Pastes nodes from the clipboard to the active node tree";
  ot->idname = "NODE_OT_clipboard_paste";

  /* api callbacks */
  ot->exec = node_clipboard_paste_exec;
  ot->poll = ED_operator_node_editable;

  /* flags */
  ot->flag = OPTYPE_REGISTER | OPTYPE_UNDO;
}

/********************** Add interface socket operator *********************/

static bNodeSocket *ntree_get_active_interface_socket(ListBase *lb)
{
  LISTBASE_FOREACH (bNodeSocket *, socket, lb) {
    if (socket->flag & SELECT) {
      return socket;
    }
  }
  return NULL;
}

static int ntree_socket_add_exec(bContext *C, wmOperator *op)
{
  SpaceNode *snode = CTX_wm_space_node(C);
  bNodeTree *ntree = snode->edittree;

  PointerRNA ntree_ptr;
  RNA_id_pointer_create((ID *)ntree, &ntree_ptr);

  const eNodeSocketInOut in_out = RNA_enum_get(op->ptr, "in_out");
  ListBase *sockets = (in_out == SOCK_IN) ? &ntree->inputs : &ntree->outputs;

  const char *default_name = (in_out == SOCK_IN) ? "Input" : "Output";
  bNodeSocket *active_sock = ntree_get_active_interface_socket(sockets);

  bNodeSocket *sock;
  if (active_sock) {
    /* insert a copy of the active socket right after it */
    sock = ntreeInsertSocketInterface(
        ntree, in_out, active_sock->idname, active_sock->next, active_sock->name);
    /* XXX this only works for actual sockets, not interface templates! */
    /*nodeSocketCopyValue(sock, &ntree_ptr, active_sock, &ntree_ptr);*/
  }
  else {
    /* XXX TODO define default socket type for a tree! */
    sock = ntreeAddSocketInterface(ntree, in_out, "NodeSocketFloat", default_name);
  }

  /* Deactivate sockets. */
  LISTBASE_FOREACH (bNodeSocket *, socket_iter, sockets) {
    socket_iter->flag &= ~SELECT;
  }
  /* make the new socket active */
  sock->flag |= SELECT;

  ntreeUpdateTree(CTX_data_main(C), ntree);

  snode_notify(C, snode);
  snode_dag_update(C, snode);

  WM_event_add_notifier(C, NC_NODE | ND_DISPLAY, NULL);

  return OPERATOR_FINISHED;
}

void NODE_OT_tree_socket_add(wmOperatorType *ot)
{
  /* identifiers */
  ot->name = "Add Node Tree Interface Socket";
  ot->description = "Add an input or output socket to the current node tree";
  ot->idname = "NODE_OT_tree_socket_add";

  /* api callbacks */
  ot->exec = ntree_socket_add_exec;
  ot->poll = ED_operator_node_editable;

  /* flags */
  ot->flag = OPTYPE_REGISTER | OPTYPE_UNDO;

  RNA_def_enum(ot->srna, "in_out", rna_enum_node_socket_in_out_items, SOCK_IN, "Socket Type", "");
}

/********************** Remove interface socket operator *********************/

static int ntree_socket_remove_exec(bContext *C, wmOperator *op)
{
  SpaceNode *snode = CTX_wm_space_node(C);
  bNodeTree *ntree = snode->edittree;
  const eNodeSocketInOut in_out = RNA_enum_get(op->ptr, "in_out");

  bNodeSocket *iosock = ntree_get_active_interface_socket(in_out == SOCK_IN ? &ntree->inputs :
                                                                              &ntree->outputs);
  if (iosock == NULL) {
    return OPERATOR_CANCELLED;
  }

  /* preferably next socket becomes active, otherwise try previous socket */
  bNodeSocket *active_sock = (iosock->next ? iosock->next : iosock->prev);
  ntreeRemoveSocketInterface(ntree, iosock);

  /* set active socket */
  if (active_sock) {
    active_sock->flag |= SELECT;
  }

  ntreeUpdateTree(CTX_data_main(C), ntree);

  snode_notify(C, snode);
  snode_dag_update(C, snode);

  WM_event_add_notifier(C, NC_NODE | ND_DISPLAY, NULL);

  return OPERATOR_FINISHED;
}

void NODE_OT_tree_socket_remove(wmOperatorType *ot)
{
  /* identifiers */
  ot->name = "Remove Node Tree Interface Socket";
  ot->description = "Remove an input or output socket to the current node tree";
  ot->idname = "NODE_OT_tree_socket_remove";

  /* api callbacks */
  ot->exec = ntree_socket_remove_exec;
  ot->poll = ED_operator_node_editable;

  /* flags */
  ot->flag = OPTYPE_REGISTER | OPTYPE_UNDO;
  RNA_def_enum(ot->srna, "in_out", rna_enum_node_socket_in_out_items, SOCK_IN, "Socket Type", "");
}

/********************** Move interface socket operator *********************/

static const EnumPropertyItem move_direction_items[] = {
    {1, "UP", 0, "Up", ""},
    {2, "DOWN", 0, "Down", ""},
    {0, NULL, 0, NULL, NULL},
};

static int ntree_socket_move_exec(bContext *C, wmOperator *op)
{
  SpaceNode *snode = CTX_wm_space_node(C);
  bNodeTree *ntree = snode->edittree;
  int direction = RNA_enum_get(op->ptr, "direction");

  const eNodeSocketInOut in_out = RNA_enum_get(op->ptr, "in_out");
  ListBase *sockets = in_out == SOCK_IN ? &ntree->inputs : &ntree->outputs;

  bNodeSocket *iosock = ntree_get_active_interface_socket(sockets);

  if (iosock == NULL) {
    return OPERATOR_CANCELLED;
  }

  switch (direction) {
    case 1: { /* up */
      bNodeSocket *before = iosock->prev;
      BLI_remlink(sockets, iosock);
      if (before) {
        BLI_insertlinkbefore(sockets, before, iosock);
      }
      else {
        BLI_addhead(sockets, iosock);
      }
      break;
    }
    case 2: { /* down */
      bNodeSocket *after = iosock->next;
      BLI_remlink(sockets, iosock);
      if (after) {
        BLI_insertlinkafter(sockets, after, iosock);
      }
      else {
        BLI_addtail(sockets, iosock);
      }
      break;
    }
  }

  ntree->update |= NTREE_UPDATE_GROUP;
  ntreeUpdateTree(CTX_data_main(C), ntree);

  snode_notify(C, snode);
  snode_dag_update(C, snode);

  WM_event_add_notifier(C, NC_NODE | ND_DISPLAY, NULL);

  return OPERATOR_FINISHED;
}

void NODE_OT_tree_socket_move(wmOperatorType *ot)
{
  /* identifiers */
  ot->name = "Move Node Tree Socket";
  ot->description = "Move a socket up or down in the current node tree's sockets stack";
  ot->idname = "NODE_OT_tree_socket_move";

  /* api callbacks */
  ot->exec = ntree_socket_move_exec;
  ot->poll = ED_operator_node_editable;

  /* flags */
  ot->flag = OPTYPE_REGISTER | OPTYPE_UNDO;

  RNA_def_enum(ot->srna, "direction", move_direction_items, 1, "Direction", "");
  RNA_def_enum(ot->srna, "in_out", rna_enum_node_socket_in_out_items, SOCK_IN, "Socket Type", "");
}

/* ********************** Shader Script Update ******************/

static bool node_shader_script_update_poll(bContext *C)
{
  Scene *scene = CTX_data_scene(C);
  const RenderEngineType *type = RE_engines_find(scene->r.engine);
  SpaceNode *snode = CTX_wm_space_node(C);

  /* test if we have a render engine that supports shaders scripts */
  if (!(type && type->update_script_node)) {
    return 0;
  }

  /* see if we have a shader script node in context */
  bNode *node = CTX_data_pointer_get_type(C, "node", &RNA_ShaderNodeScript).data;

  if (!node && snode && snode->edittree) {
    node = nodeGetActive(snode->edittree);
  }

  if (node && node->type == SH_NODE_SCRIPT) {
    NodeShaderScript *nss = node->storage;

    if (node->id || nss->filepath[0]) {
      return ED_operator_node_editable(C);
    }
  }

  /* see if we have a text datablock in context */
  Text *text = CTX_data_pointer_get_type(C, "edit_text", &RNA_Text).data;
  if (text) {
    return 1;
  }

  /* we don't check if text datablock is actually in use, too slow for poll */

  return 0;
}

/* recursively check for script nodes in groups using this text and update */
static bool node_shader_script_update_text_recursive(RenderEngine *engine,
                                                     RenderEngineType *type,
                                                     bNodeTree *ntree,
                                                     Text *text)
{
  bool found = false;

  ntree->done = true;

  /* update each script that is using this text datablock */
  LISTBASE_FOREACH (bNode *, node, &ntree->nodes) {
    if (node->type == NODE_GROUP) {
      bNodeTree *ngroup = (bNodeTree *)node->id;
      if (ngroup && !ngroup->done) {
        found |= node_shader_script_update_text_recursive(engine, type, ngroup, text);
      }
    }
    else if (node->type == SH_NODE_SCRIPT && node->id == &text->id) {
      type->update_script_node(engine, ntree, node);
      found = true;
    }
  }

  return found;
}

static int node_shader_script_update_exec(bContext *C, wmOperator *op)
{
  Main *bmain = CTX_data_main(C);
  Scene *scene = CTX_data_scene(C);
  SpaceNode *snode = CTX_wm_space_node(C);
  PointerRNA nodeptr = CTX_data_pointer_get_type(C, "node", &RNA_ShaderNodeScript);
  bool found = false;

  /* setup render engine */
  RenderEngineType *type = RE_engines_find(scene->r.engine);
  RenderEngine *engine = RE_engine_create(type);
  engine->reports = op->reports;

  /* get node */
  bNodeTree *ntree_base = NULL;
  bNode *node = NULL;
  if (nodeptr.data) {
    ntree_base = (bNodeTree *)nodeptr.owner_id;
    node = nodeptr.data;
  }
  else if (snode && snode->edittree) {
    ntree_base = snode->edittree;
    node = nodeGetActive(snode->edittree);
  }

  if (node) {
    /* update single node */
    type->update_script_node(engine, ntree_base, node);

    found = true;
  }
  else {
    /* update all nodes using text datablock */
    Text *text = CTX_data_pointer_get_type(C, "edit_text", &RNA_Text).data;

    if (text) {
      /* clear flags for recursion check */
      FOREACH_NODETREE_BEGIN (bmain, ntree, id) {
        if (ntree->type == NTREE_SHADER) {
          ntree->done = false;
        }
      }
      FOREACH_NODETREE_END;

      FOREACH_NODETREE_BEGIN (bmain, ntree, id) {
        if (ntree->type == NTREE_SHADER) {
          if (!ntree->done) {
            found |= node_shader_script_update_text_recursive(engine, type, ntree, text);
          }
        }
      }
      FOREACH_NODETREE_END;

      if (!found) {
        BKE_report(op->reports, RPT_INFO, "Text not used by any node, no update done");
      }
    }
  }

  RE_engine_free(engine);

  return (found) ? OPERATOR_FINISHED : OPERATOR_CANCELLED;
}

void NODE_OT_shader_script_update(wmOperatorType *ot)
{
  /* identifiers */
  ot->name = "Script Node Update";
  ot->description = "Update shader script node with new sockets and options from the script";
  ot->idname = "NODE_OT_shader_script_update";

  /* api callbacks */
  ot->exec = node_shader_script_update_exec;
  ot->poll = node_shader_script_update_poll;

  /* flags */
  ot->flag = OPTYPE_REGISTER | OPTYPE_UNDO;
}

/* ********************** Viewer border ******************/

static void viewer_border_corner_to_backdrop(SpaceNode *snode,
                                             ARegion *region,
                                             int x,
                                             int y,
                                             int backdrop_width,
                                             int backdrop_height,
                                             float *fx,
                                             float *fy)
{
  float bufx = backdrop_width * snode->zoom;
  float bufy = backdrop_height * snode->zoom;

  *fx = (bufx > 0.0f ? ((float)x - 0.5f * region->winx - snode->xof) / bufx + 0.5f : 0.0f);
  *fy = (bufy > 0.0f ? ((float)y - 0.5f * region->winy - snode->yof) / bufy + 0.5f : 0.0f);
}

static int viewer_border_exec(bContext *C, wmOperator *op)
{
  Main *bmain = CTX_data_main(C);
  void *lock;

  ED_preview_kill_jobs(CTX_wm_manager(C), bmain);

  Image *ima = BKE_image_ensure_viewer(bmain, IMA_TYPE_COMPOSITE, "Viewer Node");
  ImBuf *ibuf = BKE_image_acquire_ibuf(ima, NULL, &lock);

  if (ibuf) {
    ARegion *region = CTX_wm_region(C);
    SpaceNode *snode = CTX_wm_space_node(C);
    bNodeTree *btree = snode->nodetree;
    rcti rect;
    rctf rectf;

    /* get border from operator */
    WM_operator_properties_border_to_rcti(op, &rect);

    /* convert border to unified space within backdrop image */
    viewer_border_corner_to_backdrop(
        snode, region, rect.xmin, rect.ymin, ibuf->x, ibuf->y, &rectf.xmin, &rectf.ymin);

    viewer_border_corner_to_backdrop(
        snode, region, rect.xmax, rect.ymax, ibuf->x, ibuf->y, &rectf.xmax, &rectf.ymax);

    /* clamp coordinates */
    rectf.xmin = max_ff(rectf.xmin, 0.0f);
    rectf.ymin = max_ff(rectf.ymin, 0.0f);
    rectf.xmax = min_ff(rectf.xmax, 1.0f);
    rectf.ymax = min_ff(rectf.ymax, 1.0f);

    if (rectf.xmin < rectf.xmax && rectf.ymin < rectf.ymax) {
      btree->viewer_border = rectf;

      if (rectf.xmin == 0.0f && rectf.ymin == 0.0f && rectf.xmax == 1.0f && rectf.ymax == 1.0f) {
        btree->flag &= ~NTREE_VIEWER_BORDER;
      }
      else {
        btree->flag |= NTREE_VIEWER_BORDER;
      }

      snode_notify(C, snode);
      WM_event_add_notifier(C, NC_NODE | ND_DISPLAY, NULL);
    }
    else {
      btree->flag &= ~NTREE_VIEWER_BORDER;
    }
  }

  BKE_image_release_ibuf(ima, ibuf, lock);

  return OPERATOR_FINISHED;
}

void NODE_OT_viewer_border(wmOperatorType *ot)
{
  /* identifiers */
  ot->name = "Viewer Region";
  ot->description = "Set the boundaries for viewer operations";
  ot->idname = "NODE_OT_viewer_border";

  /* api callbacks */
  ot->invoke = WM_gesture_box_invoke;
  ot->exec = viewer_border_exec;
  ot->modal = WM_gesture_box_modal;
  ot->cancel = WM_gesture_box_cancel;
  ot->poll = composite_node_active;

  /* flags */
  ot->flag = OPTYPE_REGISTER | OPTYPE_UNDO;

  /* properties */
  WM_operator_properties_gesture_box(ot);
}

static int clear_viewer_border_exec(bContext *C, wmOperator *UNUSED(op))
{
  SpaceNode *snode = CTX_wm_space_node(C);
  bNodeTree *btree = snode->nodetree;

  btree->flag &= ~NTREE_VIEWER_BORDER;
  snode_notify(C, snode);
  WM_event_add_notifier(C, NC_NODE | ND_DISPLAY, NULL);

  return OPERATOR_FINISHED;
}

void NODE_OT_clear_viewer_border(wmOperatorType *ot)
{
  /* identifiers */
  ot->name = "Clear Viewer Region";
  ot->description = "Clear the boundaries for viewer operations";
  ot->idname = "NODE_OT_clear_viewer_border";

  /* api callbacks */
  ot->exec = clear_viewer_border_exec;
  ot->poll = composite_node_active;

  /* flags */
  ot->flag = OPTYPE_REGISTER | OPTYPE_UNDO;
}

/* ****************** Cryptomatte Add Socket  ******************* */

static int node_cryptomatte_add_socket_exec(bContext *C, wmOperator *UNUSED(op))
{
  SpaceNode *snode = CTX_wm_space_node(C);
  PointerRNA ptr = CTX_data_pointer_get(C, "node");
  bNodeTree *ntree = NULL;
  bNode *node = NULL;

  if (ptr.data) {
    node = ptr.data;
    ntree = (bNodeTree *)ptr.owner_id;
  }
  else if (snode && snode->edittree) {
    ntree = snode->edittree;
    node = nodeGetActive(snode->edittree);
  }

  if (!node || node->type != CMP_NODE_CRYPTOMATTE_LEGACY) {
    return OPERATOR_CANCELLED;
  }

  ntreeCompositCryptomatteAddSocket(ntree, node);

  snode_notify(C, snode);

  return OPERATOR_FINISHED;
}

void NODE_OT_cryptomatte_layer_add(wmOperatorType *ot)
{
  /* identifiers */
  ot->name = "Add Cryptomatte Socket";
  ot->description = "Add a new input layer to a Cryptomatte node";
  ot->idname = "NODE_OT_cryptomatte_layer_add";

  /* callbacks */
  ot->exec = node_cryptomatte_add_socket_exec;
  ot->poll = composite_node_editable;

  /* flags */
  ot->flag = OPTYPE_REGISTER | OPTYPE_UNDO;
}

/* ****************** Cryptomatte Remove Socket  ******************* */

static int node_cryptomatte_remove_socket_exec(bContext *C, wmOperator *UNUSED(op))
{
  SpaceNode *snode = CTX_wm_space_node(C);
  PointerRNA ptr = CTX_data_pointer_get(C, "node");
  bNodeTree *ntree = NULL;
  bNode *node = NULL;

  if (ptr.data) {
    node = ptr.data;
    ntree = (bNodeTree *)ptr.owner_id;
  }
  else if (snode && snode->edittree) {
    ntree = snode->edittree;
    node = nodeGetActive(snode->edittree);
  }

  if (!node || node->type != CMP_NODE_CRYPTOMATTE_LEGACY) {
    return OPERATOR_CANCELLED;
  }

  if (!ntreeCompositCryptomatteRemoveSocket(ntree, node)) {
    return OPERATOR_CANCELLED;
  }

  snode_notify(C, snode);

  return OPERATOR_FINISHED;
}

void NODE_OT_cryptomatte_layer_remove(wmOperatorType *ot)
{
  /* identifiers */
  ot->name = "Remove Cryptomatte Socket";
  ot->description = "Remove layer from a Cryptomatte node";
  ot->idname = "NODE_OT_cryptomatte_layer_remove";

  /* callbacks */
  ot->exec = node_cryptomatte_remove_socket_exec;
  ot->poll = composite_node_editable;

  /* flags */
  ot->flag = OPTYPE_REGISTER | OPTYPE_UNDO;
}<|MERGE_RESOLUTION|>--- conflicted
+++ resolved
@@ -108,16 +108,6 @@
   return sock_height;
 }
 
-<<<<<<< HEAD
-void node_link_calculate_multi_input_position(const bNodeLink *link, float r[2])
-{
-  float offset = (link->tosock->total_inputs * NODE_MULTI_INPUT_LINK_GAP -
-                  NODE_MULTI_INPUT_LINK_GAP) *
-                 0.5;
-  r[0] = link->tosock->locx - NODE_SOCKSIZE * 0.5f;
-  r[1] = link->tosock->locy - offset +
-         (link->multi_input_socket_index * NODE_MULTI_INPUT_LINK_GAP);
-=======
 void node_link_calculate_multi_input_position(const float socket_x,
                                               const float socket_y,
                                               const int index,
@@ -127,7 +117,6 @@
   float offset = (total_inputs * NODE_MULTI_INPUT_LINK_GAP - NODE_MULTI_INPUT_LINK_GAP) * 0.5;
   r[0] = socket_x - NODE_SOCKSIZE * 0.5f;
   r[1] = socket_y - offset + (index * NODE_MULTI_INPUT_LINK_GAP);
->>>>>>> 9e007b46
 }
 
 static void compo_tag_output_nodes(bNodeTree *nodetree, int recalc_flags)
@@ -1140,12 +1129,6 @@
 {
   const float node_socket_height = node_socket_calculate_height(socket);
   const rctf multi_socket_rect = {
-<<<<<<< HEAD
-      .xmin = socket->locx - NODE_SOCKSIZE * 4,
-      .xmax = socket->locx + NODE_SOCKSIZE,
-      .ymin = socket->locy - node_socket_height * 0.5 - NODE_SOCKSIZE * 2.0f,
-      .ymax = socket->locy + node_socket_height * 0.5 + NODE_SOCKSIZE * 2.0f,
-=======
       .xmin = socket->locx - NODE_SOCKSIZE * 4.0f,
       .xmax = socket->locx + NODE_SOCKSIZE * 2.0f,
       /*.xmax = socket->locx + NODE_SOCKSIZE * 5.5f
@@ -1155,7 +1138,6 @@
        * accidentally pick the wrong link otherwise. */
       .ymin = socket->locy - node_socket_height * 0.5 - NODE_SOCKSIZE,
       .ymax = socket->locy + node_socket_height * 0.5 + NODE_SOCKSIZE,
->>>>>>> 9e007b46
   };
   if (BLI_rctf_isect_pt(&multi_socket_rect, cursor[0], cursor[1])) {
     return true;
