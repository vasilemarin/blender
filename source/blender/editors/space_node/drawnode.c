/*
 * ***** BEGIN GPL LICENSE BLOCK *****
 *
 * This program is free software; you can redistribute it and/or
 * modify it under the terms of the GNU General Public License
 * as published by the Free Software Foundation; either version 2
 * of the License, or (at your option) any later version. 
 *
 * This program is distributed in the hope that it will be useful,
 * but WITHOUT ANY WARRANTY; without even the implied warranty of
 * MERCHANTABILITY or FITNESS FOR A PARTICULAR PURPOSE.  See the
 * GNU General Public License for more details.
 *
 * You should have received a copy of the GNU General Public License
 * along with this program; if not, write to the Free Software Foundation,
 * Inc., 51 Franklin Street, Fifth Floor, Boston, MA 02110-1301, USA.
 *
 * The Original Code is Copyright (C) 2005 Blender Foundation.
 * All rights reserved.
 *
 * The Original Code is: all of this file.
 *
 * Contributor(s): David Millan Escriva, Juho Vepsäläinen, Bob Holcomb, Thomas Dinges
 *
 * ***** END GPL LICENSE BLOCK *****
 */

/** \file blender/editors/space_node/drawnode.c
 *  \ingroup spnode
 */


#include <math.h>
#include <stdio.h>
#include <string.h>

#include "BLI_blenlib.h"
#include "BLI_math.h"
#include "BLI_utildefines.h"

#include "DNA_node_types.h"
#include "DNA_material_types.h"
#include "DNA_object_types.h"
#include "DNA_scene_types.h"
#include "DNA_space_types.h"
#include "DNA_screen_types.h"

#include "BKE_context.h"
#include "BKE_curve.h"
#include "BKE_global.h"
#include "BKE_image.h"
#include "BKE_library.h"
#include "BKE_main.h"
#include "BKE_node.h"

#include "BLF_api.h"

#include "NOD_composite.h"
#include "NOD_shader.h"

#include "BIF_gl.h"
#include "BIF_glutil.h"

#include "BLF_api.h"

#include "MEM_guardedalloc.h"


#include "RNA_access.h"

#include "ED_node.h"

#include "WM_api.h"
#include "WM_types.h"

#include "UI_interface.h"
#include "UI_resources.h"

#include "IMB_imbuf.h"
#include "IMB_imbuf_types.h"

#include "node_intern.h"

// XXX interface.h
extern void ui_dropshadow(rctf *rct, float radius, float aspect, int select);

/* ****************** SOCKET BUTTON DRAW FUNCTIONS ***************** */

static void node_sync_cb(bContext *UNUSED(C), void *snode_v, void *node_v)
{
	SpaceNode *snode= snode_v;
	
	if (snode->treetype==NTREE_SHADER) {
		nodeShaderSynchronizeID(node_v, 1);
		// allqueue(REDRAWBUTSSHADING, 0);
	}
}

static void node_socket_button_label(const bContext *UNUSED(C), uiBlock *block,
							  bNodeTree *UNUSED(ntree), bNode *UNUSED(node), bNodeSocket *sock,
							  const char *UNUSED(name), int x, int y, int width)
{
	uiDefBut(block, LABEL, 0, sock->name, x, y, width, NODE_DY, NULL, 0, 0, 0, 0, "");
}

static void node_socket_button_default(const bContext *C, uiBlock *block,
								bNodeTree *ntree, bNode *node, bNodeSocket *sock,
								const char *name, int x, int y, int width)
{
		if (sock->link || (sock->flag & SOCK_HIDE_VALUE))
			node_socket_button_label(C, block, ntree, node, sock, name, x, y, width);
		else {
			PointerRNA ptr;
			uiBut *bt;
			
			RNA_pointer_create(&ntree->id, &RNA_NodeSocket, sock, &ptr);
			
			bt = uiDefButR(block, NUM, B_NODE_EXEC, name,
						   x, y+1, width, NODE_DY-2, 
						   &ptr, "default_value", 0, 0, 0, -1, -1, NULL);
			if (node)
				uiButSetFunc(bt, node_sync_cb, CTX_wm_space_node(C), node);
		}
	}

typedef struct SocketComponentMenuArgs {
	PointerRNA ptr;
	int x, y, width;
	uiButHandleFunc cb;
	void *arg1, *arg2;
} SocketComponentMenuArgs;
/* NOTE: this is a block-menu, needs 0 events, otherwise the menu closes */
static uiBlock *socket_component_menu(bContext *C, ARegion *ar, void *args_v)
{
	SocketComponentMenuArgs *args= (SocketComponentMenuArgs*)args_v;
	uiBlock *block;
	uiLayout *layout;
	
	block= uiBeginBlock(C, ar, __func__, UI_EMBOSS);
	uiBlockSetFlag(block, UI_BLOCK_KEEP_OPEN);
	
	layout= uiLayoutColumn(uiBlockLayout(block, UI_LAYOUT_VERTICAL, UI_LAYOUT_PANEL, args->x, args->y+2, args->width, NODE_DY, UI_GetStyle()), 0);
	
	uiItemR(layout, &args->ptr, "default_value", UI_ITEM_R_EXPAND, "", ICON_NONE);
	
	return block;
}
static void node_socket_button_components(const bContext *C, uiBlock *block,
								   bNodeTree *ntree, bNode *node, bNodeSocket *sock,
								   const char *name, int x, int y, int width)
{
		if (sock->link || (sock->flag & SOCK_HIDE_VALUE))
			node_socket_button_label(C, block, ntree, node, sock, name, x, y, width);
		else {
			PointerRNA ptr;
			SocketComponentMenuArgs *args;
			
			RNA_pointer_create(&ntree->id, &RNA_NodeSocket, sock, &ptr);
			
			args= MEM_callocN(sizeof(SocketComponentMenuArgs), "SocketComponentMenuArgs");
			
			args->ptr = ptr;
			args->x = x;
			args->y = y;
			args->width = width;
			args->cb = node_sync_cb;
			args->arg1 = CTX_wm_space_node(C);
			args->arg2 = node;
			
			uiDefBlockButN(block, socket_component_menu, args, name, x, y+1, width, NODE_DY-2, "");
		}
	}

static void node_socket_button_color(const bContext *C, uiBlock *block,
							  bNodeTree *ntree, bNode *node, bNodeSocket *sock,
							  const char *name, int x, int y, int width)
{
		if (sock->link || (sock->flag & SOCK_HIDE_VALUE))
			node_socket_button_label(C, block, ntree, node, sock, name, x, y, width);
		else {
			PointerRNA ptr;
			uiBut *bt;
			int labelw= width - 40;
			RNA_pointer_create(&ntree->id, &RNA_NodeSocket, sock, &ptr);
			
			bt=uiDefButR(block, COL, B_NODE_EXEC, "",
						 x, y+2, (labelw>0 ? 40 : width), NODE_DY-2, 
						 &ptr, "default_value", 0, 0, 0, -1, -1, NULL);
			if (node)
				uiButSetFunc(bt, node_sync_cb, CTX_wm_space_node(C), node);
			
			if (name[0]!='\0' && labelw>0)
				uiDefBut(block, LABEL, 0, name, x + 40, y+2, labelw, NODE_DY-2, NULL, 0, 0, 0, 0, "");
		}
	}

/* standard draw function, display the default input value */
static void node_draw_input_default(const bContext *C, uiBlock *block,
                                     bNodeTree *ntree, bNode *node, bNodeSocket *sock,
                                     const char *name, int x, int y, int width)
{
	bNodeSocketType *stype = ntreeGetSocketType(sock->type);
	if (stype->buttonfunc)
		stype->buttonfunc(C, block, ntree, node, sock, name, x, y, width);
	else
		node_socket_button_label(C, block, ntree, node, sock, name, x, y, width);
	}

static void node_draw_output_default(const bContext *C, uiBlock *block,
                                     bNodeTree *UNUSED(ntree), bNode *node, bNodeSocket *sock,
                                     const char *name, int UNUSED(x), int UNUSED(y), int UNUSED(width))
{
	SpaceNode *snode = CTX_wm_space_node(C);
	float slen;
	int ofs = 0;
	UI_ThemeColor(TH_TEXT);
	slen= snode->aspect*UI_GetStringWidth(name);
	while (slen > node->width) {
		ofs++;
		slen= snode->aspect*UI_GetStringWidth(name+ofs);
}
	uiDefBut(block, LABEL, 0, name+ofs, (short)(sock->locx-15.0f-slen), (short)(sock->locy-9.0f), 
             (short)(node->width-NODE_DY), NODE_DY,  NULL, 0, 0, 0, 0, "");
}

/* ****************** BASE DRAW FUNCTIONS FOR NEW OPERATOR NODES ***************** */

#if 0 /* UNUSED */
static void node_draw_socket_new(bNodeSocket *sock, float size)
{
	float x=sock->locx, y=sock->locy;
	
	/* 16 values of sin function */
	static float si[16] = {
		0.00000000f, 0.39435585f, 0.72479278f,0.93775213f,
		0.99871650f,0.89780453f,0.65137248f,0.29936312f,
		-0.10116832f,-0.48530196f,-0.79077573f,-0.96807711f,
		-0.98846832f,-0.84864425f,-0.57126821f,-0.20129852f
	};
	/* 16 values of cos function */
	static float co[16] ={
		1.00000000f,0.91895781f,0.68896691f,0.34730525f,
		-0.05064916f,-0.44039415f,-0.75875812f,-0.95413925f,
		-0.99486932f,-0.87434661f,-0.61210598f,-0.25065253f,
		0.15142777f,0.52896401f,0.82076344f,0.97952994f,
	};
	int a;
	
	glColor3ub(180, 180, 180);
	
	glBegin(GL_POLYGON);
	for (a=0; a<16; a++)
		glVertex2f(x+size*si[a], y+size*co[a]);
	glEnd();
	
	glColor4ub(0, 0, 0, 150);
	glEnable(GL_BLEND);
	glEnable(GL_LINE_SMOOTH);
	glBegin(GL_LINE_LOOP);
	for (a=0; a<16; a++)
		glVertex2f(x+size*si[a], y+size*co[a]);
	glEnd();
	glDisable(GL_LINE_SMOOTH);
	glDisable(GL_BLEND);
}
#endif

/* ****************** BUTTON CALLBACKS FOR ALL TREES ***************** */

static void node_buts_value(uiLayout *layout, bContext *UNUSED(C), PointerRNA *ptr)
{
	PointerRNA sockptr;
	PropertyRNA *prop;
	
	/* first socket stores value */
	prop = RNA_struct_find_property(ptr, "outputs");
	RNA_property_collection_lookup_int(ptr, prop, 0, &sockptr);
	
	uiItemR(layout, &sockptr, "default_value", 0, "", ICON_NONE);
}

static void node_buts_rgb(uiLayout *layout, bContext *UNUSED(C), PointerRNA *ptr)
{
	uiLayout *col;
	PointerRNA sockptr;
	PropertyRNA *prop;
	
	/* first socket stores value */
	prop = RNA_struct_find_property(ptr, "outputs");
	RNA_property_collection_lookup_int(ptr, prop, 0, &sockptr);
	
	col = uiLayoutColumn(layout, 0);
	uiTemplateColorWheel(col, &sockptr, "default_value", 1, 0, 0, 0);
	uiItemR(col, &sockptr, "default_value", 0, "", ICON_NONE);
}

static void node_buts_mix_rgb(uiLayout *layout, bContext *UNUSED(C), PointerRNA *ptr)
{	
	uiLayout *row;

	bNodeTree *ntree= (bNodeTree*)ptr->id.data;

	row= uiLayoutRow(layout, 1);
	uiItemR(row, ptr, "blend_type", 0, "", ICON_NONE);
	if (ntree->type == NTREE_COMPOSIT)
		uiItemR(row, ptr, "use_alpha", 0, "", ICON_IMAGE_RGB_ALPHA);
}

static void node_buts_time(uiLayout *layout, bContext *UNUSED(C), PointerRNA *ptr)
{
	uiLayout *row;
#if 0
	/* XXX no context access here .. */
	bNode *node= ptr->data;
	CurveMapping *cumap= node->storage;
	
	if (cumap) {
		cumap->flag |= CUMA_DRAW_CFRA;
		if (node->custom1<node->custom2)
			cumap->sample[0]= (float)(CFRA - node->custom1)/(float)(node->custom2-node->custom1);
	}
#endif

	uiTemplateCurveMapping(layout, ptr, "curve", 's', 0, 0);

	row= uiLayoutRow(layout, 1);
	uiItemR(row, ptr, "frame_start", 0, "Sta", ICON_NONE);
	uiItemR(row, ptr, "frame_end", 0, "End", ICON_NONE);
}

static void node_buts_colorramp(uiLayout *layout, bContext *UNUSED(C), PointerRNA *ptr)
{
	uiTemplateColorRamp(layout, ptr, "color_ramp", 0);
}

static void node_buts_curvevec(uiLayout *layout, bContext *UNUSED(C), PointerRNA *ptr)
{
	uiTemplateCurveMapping(layout, ptr, "mapping", 'v', 0, 0);
}

static float *_sample_col= NULL;	// bad bad, 2.5 will do better?
#if 0
static void node_curvemap_sample(float *col)
{
	_sample_col= col;
}
#endif

static void node_buts_curvecol(uiLayout *layout, bContext *UNUSED(C), PointerRNA *ptr)
{
	bNode *node= ptr->data;
	CurveMapping *cumap= node->storage;

	if (_sample_col) {
		cumap->flag |= CUMA_DRAW_SAMPLE;
		copy_v3_v3(cumap->sample, _sample_col);
	}
	else 
		cumap->flag &= ~CUMA_DRAW_SAMPLE;

	uiTemplateCurveMapping(layout, ptr, "mapping", 'c', 0, 0);
}

static void node_normal_cb(bContext *C, void *ntree_v, void *node_v)
{
	Main *bmain = CTX_data_main(C);

	ED_node_generic_update(bmain, ntree_v, node_v);
	WM_event_add_notifier(C, NC_NODE|NA_EDITED, ntree_v);
}

static void node_buts_normal(uiLayout *layout, bContext *UNUSED(C), PointerRNA *ptr)
{
	uiBlock *block= uiLayoutAbsoluteBlock(layout);
	bNodeTree *ntree= ptr->id.data;
	bNode *node= ptr->data;
	rctf *butr= &node->butr;
	bNodeSocket *sock= node->outputs.first;		/* first socket stores normal */
	float *nor= ((bNodeSocketValueVector*)sock->default_value)->value;
	uiBut *bt;
	
	bt= uiDefButF(block, BUT_NORMAL, B_NODE_EXEC, "", 
	              (short)butr->xmin, (short)butr->xmin,
	              butr->xmax-butr->xmin, butr->xmax-butr->xmin,
	              nor, 0.0f, 1.0f, 0, 0, "");
	uiButSetFunc(bt, node_normal_cb, ntree, node);
}
#if 0 // not used in 2.5x yet
static void node_browse_tex_cb(bContext *C, void *ntree_v, void *node_v)
{
	Main *bmain= CTX_data_main(C);
	bNodeTree *ntree= ntree_v;
	bNode *node= node_v;
	Tex *tex;
	
	if (node->menunr<1) return;
	
	if (node->id) {
		node->id->us--;
		node->id= NULL;
	}
	tex= BLI_findlink(&bmain->tex, node->menunr-1);

	node->id= &tex->id;
	id_us_plus(node->id);
	BLI_strncpy(node->name, node->id->name+2, sizeof(node->name));
	
	nodeSetActive(ntree, node);
	
	if ( ntree->type == NTREE_TEXTURE )
		ntreeTexCheckCyclics(ntree);
	
	// allqueue(REDRAWBUTSSHADING, 0);
	// allqueue(REDRAWNODE, 0);
	NodeTagChanged(ntree, node); 
	
	node->menunr= 0;
}
#endif
static void node_dynamic_update_cb(bContext *C, void *UNUSED(ntree_v), void *node_v)
{
	Main *bmain= CTX_data_main(C);
	Material *ma;
	bNode *node= (bNode *)node_v;
	ID *id= node->id;
	int error= 0;

	if (BTST(node->custom1, NODE_DYNAMIC_ERROR)) error= 1;

	/* Users only have to press the "update" button in one pynode
	 * and we also update all others sharing the same script */
	for (ma= bmain->mat.first; ma; ma= ma->id.next) {
		if (ma->nodetree) {
			bNode *nd;
			for (nd= ma->nodetree->nodes.first; nd; nd= nd->next) {
				if ((nd->type == NODE_DYNAMIC) && (nd->id == id)) {
					nd->custom1= 0;
					nd->custom1= BSET(nd->custom1, NODE_DYNAMIC_REPARSE);
					nd->menunr= 0;
					if (error)
						nd->custom1= BSET(nd->custom1, NODE_DYNAMIC_ERROR);
				}
			}
		}
	}

	// allqueue(REDRAWBUTSSHADING, 0);
	// allqueue(REDRAWNODE, 0);
	// XXX BIF_preview_changed(ID_MA);
}

static void node_buts_texture(uiLayout *layout, bContext *UNUSED(C), PointerRNA *ptr)
{
	bNode *node= ptr->data;

	short multi = (
		node->id &&
		((Tex*)node->id)->use_nodes &&
		(node->type != CMP_NODE_TEXTURE) &&
		(node->type != TEX_NODE_TEXTURE)
	);
	
	uiItemR(layout, ptr, "texture", 0, "", ICON_NONE);
	
	if (multi) {
		/* Number Drawing not optimal here, better have a list*/
		uiItemR(layout, ptr, "node_output", 0, "", ICON_NONE);
	}
}

static void node_buts_math(uiLayout *layout, bContext *UNUSED(C), PointerRNA *ptr)
{ 
	uiItemR(layout, ptr, "operation", 0, "", ICON_NONE);
}

static int node_resize_area_default(bNode *node, int x, int y)
{
	if (node->flag & NODE_HIDDEN) {
		rctf totr= node->totr;
		/* right part of node */
		totr.xmin = node->totr.xmax-20.0f;
		if (BLI_in_rctf(&totr, x, y))
			return NODE_RESIZE_RIGHT;
		else
			return 0;
	}
	else {
		const float size = 10.0f;
		rctf totr= node->totr;
		int dir = 0;
		
		if (x >= totr.xmax-size && x < totr.xmax && y >= totr.ymin && y < totr.ymax)
			dir |= NODE_RESIZE_RIGHT;
		if (x >= totr.xmin && x < totr.xmin+size && y >= totr.ymin && y < totr.ymax)
			dir |= NODE_RESIZE_LEFT;
		return dir;
	}
}

/* ****************** BUTTON CALLBACKS FOR COMMON NODES ***************** */

/* width of socket columns in group display */
#define NODE_GROUP_FRAME		120

/* based on settings in node, sets drawing rect info. each redraw! */
/* note: this assumes only 1 group at a time is drawn (linked data) */
/* in node->totr the entire boundbox for the group is stored */
static void node_update_group(const bContext *C, bNodeTree *ntree, bNode *gnode)
{
	if (!(gnode->flag & NODE_GROUP_EDIT)) {
		node_update_default(C, ntree, gnode);
	}
	else {
		bNodeTree *ngroup= (bNodeTree *)gnode->id;
		bNode *node;
		bNodeSocket *sock, *gsock;
		float locx, locy;
		rctf *rect= &gnode->totr;
		float node_group_frame= U.dpi*NODE_GROUP_FRAME/72;
		float group_header= 26*U.dpi/72;
		int counter;
		int dy;
		
		/* get "global" coords */
		nodeToView(gnode, 0.0f, 0.0f, &locx, &locy);
		
		/* center them, is a bit of abuse of locx and locy though */
		node_update_nodetree(C, ngroup, locx, locy);
		
		rect->xmin = rect->xmax = locx;
		rect->ymin = rect->ymax = locy;
		
		counter= 1;
		for (node= ngroup->nodes.first; node; node= node->next) {
			if (counter) {
				*rect= node->totr;
				counter= 0;
			}
			else
				BLI_union_rctf(rect, &node->totr);
		}
		
		/* add some room for links to group sockets */
		rect->xmin -= 4*NODE_DY;
		rect->xmax += 4*NODE_DY;
		rect->ymin-= NODE_DY;
		rect->ymax+= NODE_DY;
		
		/* input sockets */
		dy = 0.5f*(rect->ymin+rect->ymax) + NODE_DY*(BLI_countlist(&gnode->inputs)-1);
		gsock=ngroup->inputs.first;
		sock=gnode->inputs.first;
		while (gsock || sock) {
			while (sock && !sock->groupsock) {
				sock->locx = rect->xmin - node_group_frame;
				sock->locy = dy;

				/* prevent long socket lists from growing out of the group box */
				if (dy-3*NODE_DYS < rect->ymin)
					rect->ymin = dy-3*NODE_DYS;
				if (dy+3*NODE_DYS > rect->ymax)
					rect->ymax = dy+3*NODE_DYS;
				dy -= 2*NODE_DY;
				
				sock = sock->next;
			}
			while (gsock && (!sock || sock->groupsock!=gsock)) {
				gsock->locx = rect->xmin;
				gsock->locy = dy;
				
				/* prevent long socket lists from growing out of the group box */
				if (dy-3*NODE_DYS < rect->ymin)
					rect->ymin = dy-3*NODE_DYS;
				if (dy+3*NODE_DYS > rect->ymax)
					rect->ymax = dy+3*NODE_DYS;
				dy -= 2*NODE_DY;
				
				gsock = gsock->next;
			}
			while (sock && gsock && sock->groupsock==gsock) {
				gsock->locx = rect->xmin;
				sock->locx = rect->xmin - node_group_frame;
				sock->locy = gsock->locy = dy;
				
				/* prevent long socket lists from growing out of the group box */
				if (dy-3*NODE_DYS < rect->ymin)
					rect->ymin = dy-3*NODE_DYS;
				if (dy+3*NODE_DYS > rect->ymax)
					rect->ymax = dy+3*NODE_DYS;
				dy -= 2*NODE_DY;
				
				sock = sock->next;
				gsock = gsock->next;
			}
		}
		
		/* output sockets */
		dy = 0.5f*(rect->ymin+rect->ymax) + NODE_DY*(BLI_countlist(&gnode->outputs)-1);
		gsock=ngroup->outputs.first;
		sock=gnode->outputs.first;
		while (gsock || sock) {
			while (sock && !sock->groupsock) {
				sock->locx = rect->xmax + node_group_frame;
				sock->locy = dy - NODE_DYS;
				
				/* prevent long socket lists from growing out of the group box */
				if (dy-3*NODE_DYS < rect->ymin)
					rect->ymin = dy-3*NODE_DYS;
				if (dy+3*NODE_DYS > rect->ymax)
					rect->ymax = dy+3*NODE_DYS;
				dy -= 2*NODE_DY;
				
				sock = sock->next;
			}
			while (gsock && (!sock || sock->groupsock!=gsock)) {
				gsock->locx = rect->xmax;
				gsock->locy = dy - NODE_DYS;
				
				/* prevent long socket lists from growing out of the group box */
				if (dy-3*NODE_DYS < rect->ymin)
					rect->ymin = dy-3*NODE_DYS;
				if (dy+3*NODE_DYS > rect->ymax)
					rect->ymax = dy+3*NODE_DYS;
				dy -= 2*NODE_DY;
				
				gsock = gsock->next;
			}
			while (sock && gsock && sock->groupsock==gsock) {
				gsock->locx = rect->xmax;
				sock->locx = rect->xmax + node_group_frame;
				sock->locy = gsock->locy = dy - NODE_DYS;
				
				/* prevent long socket lists from growing out of the group box */
				if (dy-3*NODE_DYS < rect->ymin)
					rect->ymin = dy-3*NODE_DYS;
				if (dy+3*NODE_DYS > rect->ymax)
					rect->ymax = dy+3*NODE_DYS;
				dy -= 2*NODE_DY;
				
				sock = sock->next;
				gsock = gsock->next;
			}
		}
		
		/* Set the block bounds to clip mouse events from underlying nodes.
		 * Add margin for header and input/output columns.
		 */
		uiExplicitBoundsBlock(gnode->block,
							  rect->xmin - node_group_frame,
							  rect->ymin,
							  rect->xmax + node_group_frame,
							  rect->ymax + group_header);
	}
}

static void update_group_input_cb(bContext *UNUSED(C), void *UNUSED(snode_v), void *ngroup_v)
{
	bNodeTree *ngroup= (bNodeTree*)ngroup_v;
	
	ngroup->update |= NTREE_UPDATE_GROUP_IN;
	ntreeUpdateTree(ngroup);
}

static void update_group_output_cb(bContext *UNUSED(C), void *UNUSED(snode_v), void *ngroup_v)
{
	bNodeTree *ngroup= (bNodeTree*)ngroup_v;
	
	ngroup->update |= NTREE_UPDATE_GROUP_OUT;
	ntreeUpdateTree(ngroup);
}

static void draw_group_socket_name(SpaceNode *snode, bNode *gnode, bNodeSocket *sock, int in_out, float xoffset, float yoffset)
{
	bNodeTree *ngroup= (bNodeTree*)gnode->id;
	uiBut *bt;
	
	if (sock->flag & SOCK_DYNAMIC) {
		bt = uiDefBut(gnode->block, TEX, 0, "", 
					  sock->locx+xoffset, sock->locy+1+yoffset, 72, NODE_DY,
					  sock->name, 0, sizeof(sock->name), 0, 0, "");
		if (in_out==SOCK_IN)
			uiButSetFunc(bt, update_group_input_cb, snode, ngroup);
		else
			uiButSetFunc(bt, update_group_output_cb, snode, ngroup);
	}
	else {
		uiDefBut(gnode->block, LABEL, 0, sock->name,
		         sock->locx+xoffset, sock->locy+1+yoffset, 72, NODE_DY,
		         NULL, 0, sizeof(sock->name), 0, 0, "");
	}
}

static void draw_group_socket(const bContext *C, SpaceNode *snode, bNodeTree *ntree, bNode *gnode, bNodeSocket *sock, bNodeSocket *gsock, int index, int in_out)
{
	bNodeTree *ngroup= (bNodeTree*)gnode->id;
	bNodeSocketType *stype= ntreeGetSocketType(gsock ? gsock->type : sock->type);
	uiBut *bt;
	float offset;
	int draw_value;
	float node_group_frame= U.dpi*NODE_GROUP_FRAME/72;
	float socket_size= NODE_SOCKSIZE*U.dpi/72;
	float arrowbutw= 0.8f*UI_UNIT_X;
	/* layout stuff for buttons on group left frame */
	float colw= 0.6f*node_group_frame;
	float col1= 6 - node_group_frame;
	float col2= col1 + colw+6;
	float col3= - arrowbutw - 6;
	/* layout stuff for buttons on group right frame */
	float cor1= 6;
	float cor2= cor1 + arrowbutw + 6;
	float cor3= cor2 + arrowbutw + 6;
	
	/* node and group socket circles */
	if (sock)
		node_socket_circle_draw(ntree, sock, socket_size);
	if (gsock)
		node_socket_circle_draw(ngroup, gsock, socket_size);
	
	/* socket name */
	offset = (in_out==SOCK_IN ? col1 : cor3);
	if (!gsock)
		offset += (in_out==SOCK_IN ? node_group_frame : -node_group_frame);
	
	/* draw both name and value button if:
	 * 1) input: not internal
	 * 2) output: (node type uses const outputs) and (group output is unlinked)
	 */
	draw_value = 0;
	switch (in_out) {
	case SOCK_IN:
		draw_value = !(gsock && (gsock->flag & SOCK_INTERNAL));
		break;
	case SOCK_OUT:
		if (gnode->typeinfo->flag & NODE_CONST_OUTPUT)
			draw_value = !(gsock && gsock->link);
		break;
	}
	if (draw_value) {
		/* both name and value buttons */
		if (gsock) {
			draw_group_socket_name(snode, gnode, gsock, in_out, offset, 0);
			if (stype->buttonfunc)
				stype->buttonfunc(C, gnode->block, ngroup, NULL, gsock, "", gsock->locx+offset, gsock->locy-NODE_DY, colw);
		}
		else {
			draw_group_socket_name(snode, gnode, sock, in_out, offset, 0);
			if (stype->buttonfunc)
				stype->buttonfunc(C, gnode->block, ngroup, NULL, sock, "", sock->locx+offset, sock->locy-NODE_DY, colw);
		}
	}
	else {
		/* only name, no value button */
		if (gsock)
			draw_group_socket_name(snode, gnode, gsock, in_out, offset, -NODE_DYS);
		else
			draw_group_socket_name(snode, gnode, sock, in_out, offset, -NODE_DYS);
	}
	
	if (gsock && (gsock->flag & SOCK_DYNAMIC)) {
		/* up/down buttons */
		offset = (in_out==SOCK_IN ? col2 : cor2);
		uiBlockSetDirection(gnode->block, UI_TOP);
		uiBlockBeginAlign(gnode->block);
		bt = uiDefIconButO(gnode->block, BUT, "NODE_OT_group_socket_move_up", 0, ICON_TRIA_UP,
						   gsock->locx+offset, gsock->locy, arrowbutw, arrowbutw, "");
		if (!gsock->prev || !(gsock->prev->flag & SOCK_DYNAMIC))
			uiButSetFlag(bt, UI_BUT_DISABLED);
		RNA_int_set(uiButGetOperatorPtrRNA(bt), "index", index);
		RNA_enum_set(uiButGetOperatorPtrRNA(bt), "in_out", in_out);
		bt = uiDefIconButO(gnode->block, BUT, "NODE_OT_group_socket_move_down", 0, ICON_TRIA_DOWN,
						   gsock->locx+offset, gsock->locy-arrowbutw, arrowbutw, arrowbutw, "");
		if (!gsock->next || !(gsock->next->flag & SOCK_DYNAMIC))
			uiButSetFlag(bt, UI_BUT_DISABLED);
		RNA_int_set(uiButGetOperatorPtrRNA(bt), "index", index);
		RNA_enum_set(uiButGetOperatorPtrRNA(bt), "in_out", in_out);
		uiBlockEndAlign(gnode->block);
		uiBlockSetDirection(gnode->block, 0);
		
		/* remove button */
		offset = (in_out==SOCK_IN ? col3 : cor1);
		uiBlockSetEmboss(gnode->block, UI_EMBOSSN);
		bt = uiDefIconButO(gnode->block, BUT, "NODE_OT_group_socket_remove", 0, ICON_X,
						   gsock->locx+offset, gsock->locy-0.5f*arrowbutw, arrowbutw, arrowbutw, "");
		RNA_int_set(uiButGetOperatorPtrRNA(bt), "index", index);
		RNA_enum_set(uiButGetOperatorPtrRNA(bt), "in_out", in_out);
		uiBlockSetEmboss(gnode->block, UI_EMBOSS);
	}
}

/* groups are, on creation, centered around 0,0 */
static void node_draw_group(const bContext *C, ARegion *ar, SpaceNode *snode, bNodeTree *ntree, bNode *gnode)
{
	if (!(gnode->flag & NODE_GROUP_EDIT)) {
		node_draw_default(C, ar, snode, ntree, gnode);
	}
	else {
		bNodeTree *ngroup= (bNodeTree *)gnode->id;
		bNodeSocket *sock, *gsock;
		uiLayout *layout;
		PointerRNA ptr;
		rctf rect= gnode->totr;
		float node_group_frame= U.dpi*NODE_GROUP_FRAME/72;
		float group_header= 26*U.dpi/72;
		
		int index;
		
		/* backdrop header */
		glEnable(GL_BLEND);
		uiSetRoundBox(UI_CNR_TOP_LEFT | UI_CNR_TOP_RIGHT);
		UI_ThemeColorShadeAlpha(TH_NODE_GROUP, 0, -70);
		uiDrawBox(GL_POLYGON, rect.xmin-node_group_frame, rect.ymax, rect.xmax+node_group_frame, rect.ymax+group_header, BASIS_RAD);
		
		/* backdrop body */
		UI_ThemeColorShadeAlpha(TH_BACK, -8, -70);
		uiSetRoundBox(UI_CNR_NONE);
		uiDrawBox(GL_POLYGON, rect.xmin, rect.ymin, rect.xmax, rect.ymax, BASIS_RAD);
	
		/* input column */
		UI_ThemeColorShadeAlpha(TH_BACK, 10, -50);
		uiSetRoundBox(UI_CNR_BOTTOM_LEFT);
		uiDrawBox(GL_POLYGON, rect.xmin-node_group_frame, rect.ymin, rect.xmin, rect.ymax, BASIS_RAD);
	
		/* output column */
		UI_ThemeColorShadeAlpha(TH_BACK, 10, -50);
		uiSetRoundBox(UI_CNR_BOTTOM_RIGHT);
		uiDrawBox(GL_POLYGON, rect.xmax, rect.ymin, rect.xmax+node_group_frame, rect.ymax, BASIS_RAD);
	
		/* input column separator */
		glColor4ub(200, 200, 200, 140);
		glBegin(GL_LINES);
		glVertex2f(rect.xmin, rect.ymin);
		glVertex2f(rect.xmin, rect.ymax);
		glEnd();
	
		/* output column separator */
		glColor4ub(200, 200, 200, 140);
		glBegin(GL_LINES);
		glVertex2f(rect.xmax, rect.ymin);
		glVertex2f(rect.xmax, rect.ymax);
		glEnd();
	
		/* group node outline */
		uiSetRoundBox(UI_CNR_ALL);
		glColor4ub(200, 200, 200, 140);
		glEnable(GL_LINE_SMOOTH);
		uiDrawBox(GL_LINE_LOOP, rect.xmin-node_group_frame, rect.ymin, rect.xmax+node_group_frame, rect.ymax+group_header, BASIS_RAD);
		glDisable(GL_LINE_SMOOTH);
		glDisable(GL_BLEND);
		
		/* backdrop title */
		UI_ThemeColor(TH_TEXT_HI);
	
		layout = uiBlockLayout(gnode->block, UI_LAYOUT_VERTICAL, UI_LAYOUT_PANEL, (short)(rect.xmin+15), (short)(rect.ymax+group_header),
		                       MIN2((int)(rect.xmax - rect.xmin-18.0f), node_group_frame+20), group_header, UI_GetStyle());
		RNA_pointer_create(&ntree->id, &RNA_Node, gnode, &ptr);
		uiTemplateIDBrowse(layout, (bContext*)C, &ptr, "node_tree", NULL, NULL, NULL);
		uiBlockLayoutResolve(gnode->block, NULL, NULL);
	
		/* draw the internal tree nodes and links */
		node_draw_nodetree(C, ar, snode, ngroup);
	
		/* group sockets */
		gsock=ngroup->inputs.first;
		sock=gnode->inputs.first;
		index = 0;
		while (gsock || sock) {
			while (sock && !sock->groupsock) {
				draw_group_socket(C, snode, ntree, gnode, sock, NULL, index, SOCK_IN);
				sock = sock->next;
			}
			while (gsock && (!sock || sock->groupsock!=gsock)) {
				draw_group_socket(C, snode, ntree, gnode, NULL, gsock, index, SOCK_IN);
				gsock = gsock->next;
				++index;
			}
			while (sock && gsock && sock->groupsock==gsock) {
				draw_group_socket(C, snode, ntree, gnode, sock, gsock, index, SOCK_IN);
				sock = sock->next;
				gsock = gsock->next;
				++index;
			}
		}
		gsock=ngroup->outputs.first;
		sock=gnode->outputs.first;
		index = 0;
		while (gsock || sock) {
			while (sock && !sock->groupsock) {
				draw_group_socket(C, snode, ntree, gnode, sock, NULL, index, SOCK_OUT);
				sock = sock->next;
			}
			while (gsock && (!sock || sock->groupsock!=gsock)) {
				draw_group_socket(C, snode, ntree, gnode, NULL, gsock, index, SOCK_OUT);
				gsock = gsock->next;
				++index;
			}
			while (sock && gsock && sock->groupsock==gsock) {
				draw_group_socket(C, snode, ntree, gnode, sock, gsock, index, SOCK_OUT);
				sock = sock->next;
				gsock = gsock->next;
				++index;
			}
		}
		
		uiEndBlock(C, gnode->block);
		uiDrawBlock(C, gnode->block);
		gnode->block= NULL;
	}
}

void node_uifunc_group(uiLayout *layout, bContext *C, PointerRNA *ptr)
{
	uiTemplateIDBrowse(layout, C, ptr, "node_tree", NULL, NULL, NULL);
}

static void node_common_buts_whileloop(uiLayout *layout, bContext *UNUSED(C), PointerRNA *ptr)
{
	uiItemR(layout, ptr, "max_iterations", 0, NULL, 0);
}

/* XXX Does a bounding box update by iterating over all children.
 * Not ideal to do this in every draw call, but doing as transform callback doesn't work,
 * since the child node totr rects are not updated properly at that point.
 */
static void node_update_frame(const bContext *UNUSED(C), bNodeTree *ntree, bNode *node)
{
	const float margin = 30.0f;
	NodeFrame *data = (NodeFrame *)node->storage;
	int bbinit;
	bNode *tnode;
	rctf rect, noderect;
	float xmax, ymax;
	
	/* init rect from current frame size */
	nodeToView(node, node->offsetx, node->offsety, &rect.xmin, &rect.ymax);
	nodeToView(node, node->offsetx+node->width, node->offsety-node->height, &rect.xmax, &rect.ymin);
	
	/* frame can be resized manually only if shrinking is disabled or no children are attached */
	data->flag |= NODE_FRAME_RESIZEABLE;
	/* for shrinking bbox, initialize the rect from first child node */
	bbinit = (data->flag & NODE_FRAME_SHRINK);
	/* fit bounding box to all children */
	for (tnode=ntree->nodes.first; tnode; tnode=tnode->next) {
		if (tnode->parent!=node)
			continue;
		
		/* add margin to node rect */
		noderect = tnode->totr;
		noderect.xmin -= margin;
		noderect.xmax += margin;
		noderect.ymin -= margin;
		noderect.ymax += margin;
		
		/* first child initializes frame */
		if (bbinit) {
			bbinit = 0;
			rect = noderect;
			data->flag &= ~NODE_FRAME_RESIZEABLE;
		}
		else
			BLI_union_rctf(&rect, &noderect);
	}
	
	/* now adjust the frame size from view-space bounding box */
	nodeFromView(node, rect.xmin, rect.ymax, &node->offsetx, &node->offsety);
	nodeFromView(node, rect.xmax, rect.ymin, &xmax, &ymax);
	node->width = xmax - node->offsetx;
	node->height = -ymax + node->offsety;
	
	node->totr = rect;
}

static void node_draw_frame_label(bNode *node)
{
	/* XXX font id is crap design */
	const int fontid = blf_mono_font;
	NodeFrame *data = (NodeFrame *)node->storage;
	rctf *rct= &node->totr;
	int color_id= node_get_colorid(node);
	char label[128];
	/* XXX a bit hacky, should use separate align values for x and y */
	float width, ascender;
	float x, y;
	
	BLI_strncpy(label, nodeLabel(node), sizeof(label));
	BLF_size(fontid, data->label_size, U.dpi);
	
	/* title color */
	UI_ThemeColorBlendShade(TH_TEXT, color_id, 0.8f, 10);

	width = BLF_width(fontid, label);
	ascender = BLF_ascender(fontid);
	
	x = 0.5f*(rct->xmin + rct->xmax) - 0.5f*width;
	y = rct->ymax - NODE_DYS - ascender;
	
	BLF_position(fontid, x, y, 0);
	BLF_draw(fontid, label, BLF_DRAW_STR_DUMMY_MAX);
}

static void node_draw_frame(const bContext *C, ARegion *ar, SpaceNode *snode, bNodeTree *UNUSED(ntree), bNode *node)
{
	rctf *rct= &node->totr;
	int color_id= node_get_colorid(node);
	
	/* skip if out of view */
	if (node->totr.xmax < ar->v2d.cur.xmin || node->totr.xmin > ar->v2d.cur.xmax ||
			node->totr.ymax < ar->v2d.cur.ymin || node->totr.ymin > ar->v2d.cur.ymax) {
		
		uiEndBlock(C, node->block);
		node->block= NULL;
		return;
	}
	
	/* shadow */
	node_draw_shadow(snode, node, BASIS_RAD);
	
	/* body */
	if (node->flag & NODE_CUSTOM_COLOR)
		glColor3fv(node->color);
	else
		UI_ThemeColor4(TH_NODE);
	glEnable(GL_BLEND);
	uiSetRoundBox(UI_CNR_ALL);
	uiRoundBox(rct->xmin, rct->ymin, rct->xmax, rct->ymax, BASIS_RAD);
	glDisable(GL_BLEND);

	/* outline active and selected emphasis */
	if ( node->flag & (NODE_ACTIVE|SELECT) ) {
		glEnable(GL_BLEND);
		glEnable( GL_LINE_SMOOTH );
		
		if (node->flag & NODE_ACTIVE)
			UI_ThemeColorShadeAlpha(TH_ACTIVE, 0, -40);
		else
			UI_ThemeColorShadeAlpha(TH_SELECT, 0, -40);
		uiSetRoundBox(UI_CNR_ALL);
		uiDrawBox(GL_LINE_LOOP, rct->xmin, rct->ymin, rct->xmax, rct->ymax, BASIS_RAD);
		
		glDisable( GL_LINE_SMOOTH );
		glDisable(GL_BLEND);
	}
	
	/* label */
	node_draw_frame_label(node);
	
	UI_ThemeClearColor(color_id);
		
	uiEndBlock(C, node->block);
	uiDrawBlock(C, node->block);
	node->block= NULL;
}

static int node_resize_area_frame(bNode *node, int x, int y)
{
	const float size = 10.0f;
	NodeFrame *data = (NodeFrame *)node->storage;
	rctf totr= node->totr;
	int dir = 0;
	
	/* shrinking frame size is determined by child nodes */
	if (!(data->flag & NODE_FRAME_RESIZEABLE))
		return 0;
	
	if (x >= totr.xmax-size && x < totr.xmax && y >= totr.ymin && y < totr.ymax)
		dir |= NODE_RESIZE_RIGHT;
	if (x >= totr.xmin && x < totr.xmin+size && y >= totr.ymin && y < totr.ymax)
		dir |= NODE_RESIZE_LEFT;
	if (x >= totr.xmin && x < totr.xmax && y >= totr.ymax-size && y < totr.ymax)
		dir |= NODE_RESIZE_TOP;
	if (x >= totr.xmin && x < totr.xmax && y >= totr.ymin && y < totr.ymin+size)
		dir |= NODE_RESIZE_BOTTOM;
	
	return dir;
}

static void node_buts_frame_details(uiLayout *layout, bContext *UNUSED(C), PointerRNA *ptr)
{
	uiItemR(layout, ptr, "label_size", 0, "Label Size", ICON_NONE);
	uiItemR(layout, ptr, "shrink", 0, "Shrink", ICON_NONE);
}

static void node_common_set_butfunc(bNodeType *ntype)
{
	switch (ntype->type) {
		case NODE_GROUP:
			ntype->uifunc= node_uifunc_group;
			ntype->drawfunc= node_draw_group;
			ntype->drawupdatefunc= node_update_group;
			break;
		case NODE_FORLOOP:
//			ntype->uifunc= node_common_buts_group;
			ntype->drawfunc= node_draw_group;
			ntype->drawupdatefunc= node_update_group;
			break;
		case NODE_WHILELOOP:
			ntype->uifunc= node_common_buts_whileloop;
			ntype->drawfunc= node_draw_group;
			ntype->drawupdatefunc= node_update_group;
			break;
		case NODE_FRAME:
			ntype->drawfunc= node_draw_frame;
			ntype->drawupdatefunc= node_update_frame;
			ntype->uifuncbut= node_buts_frame_details;
			ntype->resize_area_func= node_resize_area_frame;
			break;
	}
}

/* ****************** BUTTON CALLBACKS FOR SHADER NODES ***************** */

static void node_browse_text_cb(bContext *C, void *ntree_v, void *node_v)
{
	Main *bmain= CTX_data_main(C);
	bNodeTree *ntree= ntree_v;
	bNode *node= node_v;
	/* ID *oldid; */ /* UNUSED */
	
	if (node->menunr<1) return;
	
	if (node->id) {
		node->id->us--;
	}
	/* oldid= node->id; */ /* UNUSED */
	node->id= BLI_findlink(&bmain->text, node->menunr-1);
	id_us_plus(node->id);
	BLI_strncpy(node->name, node->id->name+2, sizeof(node->name));

	node->custom1= BSET(node->custom1, NODE_DYNAMIC_NEW);
	
	nodeSetActive(ntree, node);

	// allqueue(REDRAWBUTSSHADING, 0);
	// allqueue(REDRAWNODE, 0);

	node->menunr= 0;
}

static void node_shader_buts_material(uiLayout *layout, bContext *C, PointerRNA *ptr)
{
	bNode *node= ptr->data;
	uiLayout *col;
	
	uiTemplateID(layout, C, ptr, "material", "MATERIAL_OT_new", NULL, NULL);
	
	if (!node->id) return;
	
	col= uiLayoutColumn(layout, 0);
	uiItemR(col, ptr, "use_diffuse", 0, NULL, ICON_NONE);
	uiItemR(col, ptr, "use_specular", 0, NULL, ICON_NONE);
	uiItemR(col, ptr, "invert_normal", 0, NULL, ICON_NONE);
}

static void node_shader_buts_mapping(uiLayout *layout, bContext *UNUSED(C), PointerRNA *ptr)
{
	uiLayout *row;
	
	uiItemL(layout, "Location:", ICON_NONE);
	row= uiLayoutRow(layout, 1);
	uiItemR(row, ptr, "translation", 0, "", ICON_NONE);
	
	uiItemL(layout, "Rotation:", ICON_NONE);
	row= uiLayoutRow(layout, 1);
	uiItemR(row, ptr, "rotation", 0, "", ICON_NONE);
	
	uiItemL(layout, "Scale:", ICON_NONE);
	row= uiLayoutRow(layout, 1);
	uiItemR(row, ptr, "scale", 0, "", ICON_NONE);
	
	row= uiLayoutRow(layout, 1);
	uiItemR(row, ptr, "use_min", 0, "Min", ICON_NONE);
	uiItemR(row, ptr, "min", 0, "", ICON_NONE);
	
	row= uiLayoutRow(layout, 1);
	uiItemR(row, ptr, "use_max", 0, "Max", ICON_NONE);
	uiItemR(row, ptr, "max", 0, "", ICON_NONE);
}

static void node_shader_buts_vect_math(uiLayout *layout, bContext *UNUSED(C), PointerRNA *ptr)
{ 
	uiItemR(layout, ptr, "operation", 0, "", ICON_NONE);
}

static void node_shader_buts_geometry(uiLayout *layout, bContext *C, PointerRNA *ptr)
{
	PointerRNA obptr= CTX_data_pointer_get(C, "active_object");
	uiLayout *col;

	col= uiLayoutColumn(layout, 0);

	if (obptr.data && RNA_enum_get(&obptr, "type") == OB_MESH) {
		PointerRNA dataptr= RNA_pointer_get(&obptr, "data");

		uiItemPointerR(col, ptr, "uv_layer", &dataptr, "uv_textures", "", ICON_NONE);
		uiItemPointerR(col, ptr, "color_layer", &dataptr, "vertex_colors", "", ICON_NONE);
	}
	else {
		uiItemR(col, ptr, "uv_layer", 0, "UV", ICON_NONE);
		uiItemR(col, ptr, "color_layer", 0, "VCol", ICON_NONE);
	}
}

static void node_shader_buts_attribute(uiLayout *layout, bContext *UNUSED(C), PointerRNA *ptr)
{
	uiItemR(layout, ptr, "attribute_name", 0, "Name", ICON_NONE);
}

static void node_shader_buts_tex_image(uiLayout *layout, bContext *C, PointerRNA *ptr)
{
	uiTemplateID(layout, C, ptr, "image", NULL, "IMAGE_OT_open", NULL);
	uiItemR(layout, ptr, "color_space", 0, "", ICON_NONE);
}


static void node_shader_buts_tex_environment(uiLayout *layout, bContext *C, PointerRNA *ptr)
{
	uiTemplateID(layout, C, ptr, "image", NULL, "IMAGE_OT_open", NULL);
	uiItemR(layout, ptr, "color_space", 0, "", ICON_NONE);
	uiItemR(layout, ptr, "projection", 0, "", ICON_NONE);
}

static void node_shader_buts_tex_sky(uiLayout *layout, bContext *UNUSED(C), PointerRNA *ptr)
{
	uiItemR(layout, ptr, "sun_direction", 0, "", ICON_NONE);
	uiItemR(layout, ptr, "turbidity", 0, NULL, ICON_NONE);
}

static void node_shader_buts_tex_gradient(uiLayout *layout, bContext *UNUSED(C), PointerRNA *ptr)
{
	uiItemR(layout, ptr, "gradient_type", 0, "", ICON_NONE);
}

static void node_shader_buts_tex_magic(uiLayout *layout, bContext *UNUSED(C), PointerRNA *ptr)
{
	uiItemR(layout, ptr, "turbulence_depth", 0, NULL, ICON_NONE);
}

static void node_shader_buts_tex_wave(uiLayout *layout, bContext *UNUSED(C), PointerRNA *ptr)
{
	uiItemR(layout, ptr, "wave_type", 0, "", ICON_NONE);
}

static void node_shader_buts_tex_musgrave(uiLayout *layout, bContext *UNUSED(C), PointerRNA *ptr)
{
	uiItemR(layout, ptr, "musgrave_type", 0, "", ICON_NONE);
}

static void node_shader_buts_tex_voronoi(uiLayout *layout, bContext *UNUSED(C), PointerRNA *ptr)
{
	uiItemR(layout, ptr, "coloring", 0, "", ICON_NONE);
}

static void node_shader_buts_glossy(uiLayout *layout, bContext *UNUSED(C), PointerRNA *ptr)
{
	uiItemR(layout, ptr, "distribution", 0, "", ICON_NONE);
}

static void node_shader_buts_dynamic(uiLayout *layout, bContext *C, PointerRNA *ptr)
{ 
	Main *bmain= CTX_data_main(C);
	uiBlock *block= uiLayoutAbsoluteBlock(layout);
	bNode *node= ptr->data;
	bNodeTree *ntree= ptr->id.data;
	rctf *butr= &node->butr;
	uiBut *bt;
	// XXX SpaceNode *snode= curarea->spacedata.first;
	short dy= (short)butr->ymin;
	int xoff=0;

	/* B_NODE_EXEC is handled in butspace.c do_node_buts */
	if (!node->id) {
			const char *strp;
			IDnames_to_pupstring(&strp, NULL, "", &(bmain->text), NULL, NULL);
			node->menunr= 0;
			bt= uiDefButS(block, MENU, B_NODE_EXEC/*+node->nr*/, strp, 
							butr->xmin, dy, 19, 19, 
							&node->menunr, 0, 0, 0, 0, "Browses existing choices");
			uiButSetFunc(bt, node_browse_text_cb, ntree, node);
			xoff=19;
			if (strp) MEM_freeN((void *)strp);
	}
	else {
		bt = uiDefBut(block, BUT, B_NOP, "Update",
				butr->xmin+xoff, butr->ymin+20, 50, 19,
				&node->menunr, 0.0, 19.0, 0, 0, "Refresh this node (and all others that use the same script)");
		uiButSetFunc(bt, node_dynamic_update_cb, ntree, node);

		if (BTST(node->custom1, NODE_DYNAMIC_ERROR)) {
			// UI_ThemeColor(TH_REDALERT);
			// XXX ui_rasterpos_safe(butr->xmin + xoff, butr->ymin + 5, snode->aspect);
			// XXX snode_drawstring(snode, "Error! Check console...", butr->xmax - butr->xmin);
			;
		}
	}
}

/* only once called */
static void node_shader_set_butfunc(bNodeType *ntype)
{
	switch (ntype->type) {
		/* case NODE_GROUP:	 note, typeinfo for group is generated... see "XXX ugly hack" */

		case SH_NODE_MATERIAL:
		case SH_NODE_MATERIAL_EXT:
			ntype->uifunc= node_shader_buts_material;
			break;
		case SH_NODE_TEXTURE:
			ntype->uifunc= node_buts_texture;
			break;
		case SH_NODE_NORMAL:
			ntype->uifunc= node_buts_normal;
			break;
		case SH_NODE_CURVE_VEC:
			ntype->uifunc= node_buts_curvevec;
			break;
		case SH_NODE_CURVE_RGB:
			ntype->uifunc= node_buts_curvecol;
			break;
		case SH_NODE_MAPPING:
			ntype->uifunc= node_shader_buts_mapping;
			break;
		case SH_NODE_VALUE:
			ntype->uifunc= node_buts_value;
			break;
		case SH_NODE_RGB:
			ntype->uifunc= node_buts_rgb;
			break;
		case SH_NODE_MIX_RGB:
			ntype->uifunc= node_buts_mix_rgb;
			break;
		case SH_NODE_VALTORGB:
			ntype->uifunc= node_buts_colorramp;
			break;
		case SH_NODE_MATH: 
			ntype->uifunc= node_buts_math;
			break; 
		case SH_NODE_VECT_MATH: 
			ntype->uifunc= node_shader_buts_vect_math;
			break; 
		case SH_NODE_GEOMETRY:
			ntype->uifunc= node_shader_buts_geometry;
			break;
		case SH_NODE_ATTRIBUTE:
			ntype->uifunc= node_shader_buts_attribute;
			break;
		case SH_NODE_TEX_SKY:
			ntype->uifunc= node_shader_buts_tex_sky;
			break;
		case SH_NODE_TEX_IMAGE:
			ntype->uifunc= node_shader_buts_tex_image;
			break;
		case SH_NODE_TEX_ENVIRONMENT:
			ntype->uifunc= node_shader_buts_tex_environment;
			break;
		case SH_NODE_TEX_GRADIENT:
			ntype->uifunc= node_shader_buts_tex_gradient;
			break;
		case SH_NODE_TEX_MAGIC:
			ntype->uifunc= node_shader_buts_tex_magic;
			break;
		case SH_NODE_TEX_WAVE:
			ntype->uifunc= node_shader_buts_tex_wave;
			break;
		case SH_NODE_TEX_MUSGRAVE:
			ntype->uifunc= node_shader_buts_tex_musgrave;
			break;
		case SH_NODE_TEX_VORONOI:
			ntype->uifunc= node_shader_buts_tex_voronoi;
			break;
		case SH_NODE_BSDF_GLOSSY:
		case SH_NODE_BSDF_GLASS:
			ntype->uifunc= node_shader_buts_glossy;
			break;
		case NODE_DYNAMIC:
			ntype->uifunc= node_shader_buts_dynamic;
			break;
	}
}

/* ****************** BUTTON CALLBACKS FOR COMPOSITE NODES ***************** */

static void node_composit_buts_image(uiLayout *layout, bContext *C, PointerRNA *ptr)
{
	uiLayout *col;
	bNode *node= ptr->data;
	PointerRNA imaptr;
	PropertyRNA *prop;
	int source;
	
	uiTemplateID(layout, C, ptr, "image", NULL, "IMAGE_OT_open", NULL);
	
	if (!node->id) return;
	
	prop = RNA_struct_find_property(ptr, "image");
	if (!prop || RNA_property_type(prop) != PROP_POINTER) return;
	imaptr= RNA_property_pointer_get(ptr, prop);
	
	col= uiLayoutColumn(layout, 0);
	
	uiItemR(col, &imaptr, "source", 0, NULL, ICON_NONE);
	
	source= RNA_enum_get(&imaptr, "source");

	if (source == IMA_SRC_SEQUENCE) {
		/* don't use iuser->framenr directly because it may not be updated if auto-refresh is off */
		Scene *scene= CTX_data_scene(C);
		ImageUser *iuser= node->storage;
		char numstr[32];
		const int framenr= BKE_image_user_frame_get(iuser, CFRA, 0);
		BLI_snprintf(numstr, sizeof(numstr), "Frame: %d", framenr);
		uiItemL(layout, numstr, ICON_NONE);
	}

	if (ELEM(source, IMA_SRC_SEQUENCE, IMA_SRC_MOVIE)) {
		col= uiLayoutColumn(layout, 1);
		uiItemR(col, ptr, "frame_duration", 0, NULL, ICON_NONE);
		uiItemR(col, ptr, "frame_start", 0, NULL, ICON_NONE);
		uiItemR(col, ptr, "frame_offset", 0, NULL, ICON_NONE);
		uiItemR(col, ptr, "use_cyclic", 0, NULL, ICON_NONE);
		uiItemR(col, ptr, "use_auto_refresh", UI_ITEM_R_ICON_ONLY, NULL, ICON_NONE);
	}

	col= uiLayoutColumn(layout, 0);

	if (RNA_enum_get(&imaptr, "type")== IMA_TYPE_MULTILAYER)
		uiItemR(col, ptr, "layer", 0, NULL, ICON_NONE);
}

static void node_composit_buts_renderlayers(uiLayout *layout, bContext *C, PointerRNA *ptr)
{
	bNode *node= ptr->data;
	uiLayout *col, *row;
	PointerRNA op_ptr;
	PointerRNA scn_ptr;
	PropertyRNA *prop;
	const char *layer_name;
	char scene_name[MAX_ID_NAME-2];
	wmOperatorType *ot = WM_operatortype_find("RENDER_OT_render", 1);

	BLI_assert(ot != 0);

	uiTemplateID(layout, C, ptr, "scene", NULL, NULL, NULL);
	
	if (!node->id) return;

	col= uiLayoutColumn(layout, 0);
	row = uiLayoutRow(col, 0);
	uiItemR(row, ptr, "layer", 0, "", ICON_NONE);
	
	prop = RNA_struct_find_property(ptr, "layer");
	if (!(RNA_property_enum_identifier(C, ptr, prop, RNA_property_enum_get(ptr, prop), &layer_name)))
		return;
	
	scn_ptr = RNA_pointer_get(ptr, "scene");
	RNA_string_get(&scn_ptr, "name", scene_name);
	
	WM_operator_properties_create_ptr(&op_ptr, ot);
	RNA_string_set(&op_ptr, "layer", layer_name);
	RNA_string_set(&op_ptr, "scene", scene_name);
	uiItemFullO_ptr(row, ot, "", ICON_RENDER_STILL, op_ptr.data, WM_OP_INVOKE_DEFAULT, 0);

}


static void node_composit_buts_blur(uiLayout *layout, bContext *UNUSED(C), PointerRNA *ptr)
{
	uiLayout *col, *row;
	
	col= uiLayoutColumn(layout, 0);
	
	uiItemR(col, ptr, "filter_type", 0, "", ICON_NONE);
	if (RNA_enum_get(ptr, "filter_type")!= R_FILTER_FAST_GAUSS) {
		uiItemR(col, ptr, "use_bokeh", 0, NULL, ICON_NONE);
		uiItemR(col, ptr, "use_gamma_correction", 0, NULL, ICON_NONE);
	}
	
	uiItemR(col, ptr, "use_relative", 0, NULL, ICON_NONE);
	
	if (RNA_boolean_get(ptr, "use_relative")) {
		uiItemL(col, "Aspect Correction", 0);
		row= uiLayoutRow(layout, 1);
		uiItemR(row, ptr, "aspect_correction", UI_ITEM_R_EXPAND, NULL, 0);
		
		col= uiLayoutColumn(layout, 1);
		uiItemR(col, ptr, "factor_x", 0, "X", ICON_NONE);
		uiItemR(col, ptr, "factor_y", 0, "Y", ICON_NONE);
	}
	else {
		col= uiLayoutColumn(layout, 1);
		uiItemR(col, ptr, "size_x", 0, "X", ICON_NONE);
		uiItemR(col, ptr, "size_y", 0, "Y", ICON_NONE);
	}
}

static void node_composit_buts_dblur(uiLayout *layout, bContext *UNUSED(C), PointerRNA *ptr)
{
	uiLayout *col;
	
	uiItemR(layout, ptr, "iterations", 0, NULL, ICON_NONE);
	uiItemR(layout, ptr, "use_wrap", 0, NULL, ICON_NONE);
	
	col= uiLayoutColumn(layout, 1);
	uiItemL(col, "Center:", ICON_NONE);
	uiItemR(col, ptr, "center_x", 0, "X", ICON_NONE);
	uiItemR(col, ptr, "center_y", 0, "Y", ICON_NONE);
	
	uiItemS(layout);
	
	col= uiLayoutColumn(layout, 1);
	uiItemR(col, ptr, "distance", 0, NULL, ICON_NONE);
	uiItemR(col, ptr, "angle", 0, NULL, ICON_NONE);
	
	uiItemS(layout);
	
	uiItemR(layout, ptr, "spin", 0, NULL, ICON_NONE);
	uiItemR(layout, ptr, "zoom", 0, NULL, ICON_NONE);
}

static void node_composit_buts_bilateralblur(uiLayout *layout, bContext *UNUSED(C), PointerRNA *ptr)
{	
	uiLayout *col;
	
	col= uiLayoutColumn(layout, 1);
	uiItemR(col, ptr, "iterations", 0, NULL, ICON_NONE);
	uiItemR(col, ptr, "sigma_color", 0, NULL, ICON_NONE);
	uiItemR(col, ptr, "sigma_space", 0, NULL, ICON_NONE);
}

static void node_composit_buts_defocus(uiLayout *layout, bContext *UNUSED(C), PointerRNA *ptr)
{
	uiLayout *sub, *col;
	
	col= uiLayoutColumn(layout, 0);
	uiItemL(col, "Bokeh Type:", ICON_NONE);
	uiItemR(col, ptr, "bokeh", 0, "", ICON_NONE);
	uiItemR(col, ptr, "angle", 0, NULL, ICON_NONE);

	uiItemR(layout, ptr, "use_gamma_correction", 0, NULL, ICON_NONE);

	col = uiLayoutColumn(layout, 0);
	uiLayoutSetActive(col, RNA_boolean_get(ptr, "use_zbuffer") == TRUE);
	uiItemR(col, ptr, "f_stop", 0, NULL, ICON_NONE);

	uiItemR(layout, ptr, "blur_max", 0, NULL, ICON_NONE);
	uiItemR(layout, ptr, "threshold", 0, NULL, ICON_NONE);

	col = uiLayoutColumn(layout, 0);
	uiItemR(col, ptr, "use_preview", 0, NULL, ICON_NONE);
	sub = uiLayoutColumn(col, 0);
	uiLayoutSetActive(sub, RNA_boolean_get(ptr, "use_preview"));
	uiItemR(sub, ptr, "samples", 0, NULL, ICON_NONE);
	
	col = uiLayoutColumn(layout, 0);
	uiItemR(col, ptr, "use_zbuffer", 0, NULL, ICON_NONE);
	sub = uiLayoutColumn(col, 0);
	uiLayoutSetActive(sub, RNA_boolean_get(ptr, "use_zbuffer") == FALSE);
	uiItemR(sub, ptr, "z_scale", 0, NULL, ICON_NONE);
}

/* qdn: glare node */
static void node_composit_buts_glare(uiLayout *layout, bContext *UNUSED(C), PointerRNA *ptr)
{	
	uiItemR(layout, ptr, "glare_type", 0, "", ICON_NONE);
	uiItemR(layout, ptr, "quality", 0, "", ICON_NONE);

	if (RNA_enum_get(ptr, "glare_type")!= 1) {
		uiItemR(layout, ptr, "iterations", 0, NULL, ICON_NONE);
	
		if (RNA_enum_get(ptr, "glare_type")!= 0) 
			uiItemR(layout, ptr, "color_modulation", UI_ITEM_R_SLIDER, NULL, ICON_NONE);
	}
	
	uiItemR(layout, ptr, "mix", 0, NULL, ICON_NONE);
	uiItemR(layout, ptr, "threshold", 0, NULL, ICON_NONE);

	if (RNA_enum_get(ptr, "glare_type")== 2) {
		uiItemR(layout, ptr, "streaks", 0, NULL, ICON_NONE);
		uiItemR(layout, ptr, "angle_offset", 0, NULL, ICON_NONE);
	}
	if (RNA_enum_get(ptr, "glare_type")== 0 || RNA_enum_get(ptr, "glare_type")== 2) {
		uiItemR(layout, ptr, "fade", UI_ITEM_R_SLIDER, NULL, ICON_NONE);
		
		if (RNA_enum_get(ptr, "glare_type")== 0) 
			uiItemR(layout, ptr, "use_rotate_45", 0, NULL, ICON_NONE);
	}
	if (RNA_enum_get(ptr, "glare_type")== 1) {
		uiItemR(layout, ptr, "size", 0, NULL, ICON_NONE);
	}
}

static void node_composit_buts_tonemap(uiLayout *layout, bContext *UNUSED(C), PointerRNA *ptr)
{	
	uiLayout *col;

	col = uiLayoutColumn(layout, 0);
	uiItemR(col, ptr, "tonemap_type", 0, "", ICON_NONE);
	if (RNA_enum_get(ptr, "tonemap_type")== 0) {
		uiItemR(col, ptr, "key", UI_ITEM_R_SLIDER, NULL, ICON_NONE);
		uiItemR(col, ptr, "offset", 0, NULL, ICON_NONE);
		uiItemR(col, ptr, "gamma", 0, NULL, ICON_NONE);
	}
	else {
		uiItemR(col, ptr, "intensity", 0, NULL, ICON_NONE);
		uiItemR(col, ptr, "contrast", UI_ITEM_R_SLIDER, NULL, ICON_NONE);
		uiItemR(col, ptr, "adaptation", UI_ITEM_R_SLIDER, NULL, ICON_NONE);
		uiItemR(col, ptr, "correction", UI_ITEM_R_SLIDER, NULL, ICON_NONE);
	}
}

static void node_composit_buts_lensdist(uiLayout *layout, bContext *UNUSED(C), PointerRNA *ptr)
{
	uiLayout *col;

	col= uiLayoutColumn(layout, 0);
	uiItemR(col, ptr, "use_projector", 0, NULL, ICON_NONE);

	col = uiLayoutColumn(col, 0);
	uiLayoutSetActive(col, RNA_boolean_get(ptr, "use_projector") == FALSE);
	uiItemR(col, ptr, "use_jitter", 0, NULL, ICON_NONE);
	uiItemR(col, ptr, "use_fit", 0, NULL, ICON_NONE);
}

static void node_composit_buts_vecblur(uiLayout *layout, bContext *UNUSED(C), PointerRNA *ptr)
{
	uiLayout *col;
	
	col= uiLayoutColumn(layout, 0);
	uiItemR(col, ptr, "samples", 0, NULL, ICON_NONE);
	uiItemR(col, ptr, "factor", 0, "Blur", ICON_NONE);
	
	col= uiLayoutColumn(layout, 1);
	uiItemL(col, "Speed:", ICON_NONE);
	uiItemR(col, ptr, "speed_min", 0, "Min", ICON_NONE);
	uiItemR(col, ptr, "speed_max", 0, "Max", ICON_NONE);

	uiItemR(layout, ptr, "use_curved", 0, NULL, ICON_NONE);
}

static void node_composit_buts_filter(uiLayout *layout, bContext *UNUSED(C), PointerRNA *ptr)
{
	uiItemR(layout, ptr, "filter_type", 0, "", ICON_NONE);
}

static void node_composit_buts_flip(uiLayout *layout, bContext *UNUSED(C), PointerRNA *ptr)
{
	uiItemR(layout, ptr, "axis", 0, "", ICON_NONE);
}

static void node_composit_buts_crop(uiLayout *layout, bContext *UNUSED(C), PointerRNA *ptr)
{
	uiLayout *col;

	uiItemR(layout, ptr, "use_crop_size", 0, NULL, ICON_NONE);
	uiItemR(layout, ptr, "relative", 0, NULL, ICON_NONE);

	col= uiLayoutColumn(layout, 1);
	if (RNA_boolean_get(ptr, "relative")) {
		uiItemR(col, ptr, "rel_min_x", 0, "Left", ICON_NONE);
		uiItemR(col, ptr, "rel_max_x", 0, "Right", ICON_NONE);
		uiItemR(col, ptr, "rel_min_y", 0, "Up", ICON_NONE);
		uiItemR(col, ptr, "rel_max_y", 0, "Down", ICON_NONE);
	}
	else {
		uiItemR(col, ptr, "min_x", 0, "Left", ICON_NONE);
		uiItemR(col, ptr, "max_x", 0, "Right", ICON_NONE);
		uiItemR(col, ptr, "min_y", 0, "Up", ICON_NONE);
		uiItemR(col, ptr, "max_y", 0, "Down", ICON_NONE);
	}
}

static void node_composit_buts_splitviewer(uiLayout *layout, bContext *UNUSED(C), PointerRNA *ptr)
{
	uiLayout *row, *col;
	
	col= uiLayoutColumn(layout, 0);
	row= uiLayoutRow(col, 0);
	uiItemR(row, ptr, "axis", UI_ITEM_R_EXPAND, NULL, ICON_NONE);
	uiItemR(col, ptr, "factor", 0, NULL, ICON_NONE);
}

static void node_composit_buts_double_edge_mask(uiLayout *layout, bContext *UNUSED(C), PointerRNA *ptr)
{
	uiLayout *col;

	col= uiLayoutColumn(layout, 0);

	uiItemL(col, "Inner Edge:", ICON_NONE);
	uiItemR(col, ptr, "inner_mode", 0, "", ICON_NONE);
	uiItemL(col, "Buffer Edge:", ICON_NONE);
	uiItemR(col, ptr, "edge_mode", 0, "", ICON_NONE);
}

static void node_composit_buts_map_value(uiLayout *layout, bContext *UNUSED(C), PointerRNA *ptr)
{
	uiLayout *sub, *col;
	
	col = uiLayoutColumn(layout, 1);
	uiItemR(col, ptr, "offset", 0, NULL, ICON_NONE);
	uiItemR(col, ptr, "size", 0, NULL, ICON_NONE);
	
	col = uiLayoutColumn(layout, 1);
	uiItemR(col, ptr, "use_min", 0, NULL, ICON_NONE);
	sub = uiLayoutColumn(col, 0);
	uiLayoutSetActive(sub, RNA_boolean_get(ptr, "use_min"));
	uiItemR(sub, ptr, "min", 0, "", ICON_NONE);
	
	col = uiLayoutColumn(layout, 1);
	uiItemR(col, ptr, "use_max", 0, NULL, ICON_NONE);
	sub = uiLayoutColumn(col, 0);
	uiLayoutSetActive(sub, RNA_boolean_get(ptr, "use_max"));
	uiItemR(sub, ptr, "max", 0, "", ICON_NONE);
}

static void node_composit_buts_alphaover(uiLayout *layout, bContext *UNUSED(C), PointerRNA *ptr)
{	
	uiLayout *col;
	
	col = uiLayoutColumn(layout, 1);
	uiItemR(col, ptr, "use_premultiply", 0, NULL, ICON_NONE);
	uiItemR(col, ptr, "premul", 0, NULL, ICON_NONE);
}

static void node_composit_buts_zcombine(uiLayout *layout, bContext *UNUSED(C), PointerRNA *ptr)
{	
	uiLayout *col;
	
	col = uiLayoutColumn(layout, 1);
	uiItemR(col, ptr, "use_alpha", 0, NULL, ICON_NONE);
}


static void node_composit_buts_hue_sat(uiLayout *layout, bContext *UNUSED(C), PointerRNA *ptr)
{
	uiLayout *col;
	
	col = uiLayoutColumn(layout, 0);
	uiItemR(col, ptr, "color_hue", UI_ITEM_R_SLIDER, NULL, ICON_NONE);
	uiItemR(col, ptr, "color_saturation", UI_ITEM_R_SLIDER, NULL, ICON_NONE);
	uiItemR(col, ptr, "color_value", UI_ITEM_R_SLIDER, NULL, ICON_NONE);
}

static void node_composit_buts_dilateerode(uiLayout *layout, bContext *UNUSED(C), PointerRNA *ptr)
{
	uiItemR(layout, ptr, "type", 0, NULL, ICON_NONE);
	uiItemR(layout, ptr, "distance", 0, NULL, ICON_NONE);
	if (RNA_enum_get(ptr, "type") == CMP_NODE_DILATEERODE_DISTANCE) {
		uiItemR(layout, ptr, "edge", 0, NULL, ICON_NONE);
	}
}

static void node_composit_buts_diff_matte(uiLayout *layout, bContext *UNUSED(C), PointerRNA *ptr)
{
	uiLayout *col;
	
	col = uiLayoutColumn(layout, 1);
	uiItemR(col, ptr, "tolerance", UI_ITEM_R_SLIDER, NULL, ICON_NONE);
	uiItemR(col, ptr, "falloff", UI_ITEM_R_SLIDER, NULL, ICON_NONE);
}

static void node_composit_buts_distance_matte(uiLayout *layout, bContext *UNUSED(C), PointerRNA *ptr)
{
	uiLayout *col, *row;
	
	col = uiLayoutColumn(layout, 1);
   
   uiItemL(layout, "Color Space:", ICON_NONE);
	row= uiLayoutRow(layout, 0);
	uiItemR(row, ptr, "channel", UI_ITEM_R_EXPAND, NULL, ICON_NONE);

	uiItemR(col, ptr, "tolerance", UI_ITEM_R_SLIDER, NULL, ICON_NONE);
	uiItemR(col, ptr, "falloff", UI_ITEM_R_SLIDER, NULL, ICON_NONE);
}

static void node_composit_buts_color_spill(uiLayout *layout, bContext *UNUSED(C), PointerRNA *ptr)
{
	uiLayout *row, *col;
	
	uiItemL(layout, "Despill Channel:", ICON_NONE);
	row = uiLayoutRow(layout, 0);
	uiItemR(row, ptr, "channel", UI_ITEM_R_EXPAND, NULL, ICON_NONE);

	col= uiLayoutColumn(layout, 0);
	uiItemR(col, ptr, "limit_method", 0, NULL, ICON_NONE);

	if (RNA_enum_get(ptr, "limit_method")==0) {
		uiItemL(col, "Limiting Channel:", ICON_NONE);
		row=uiLayoutRow(col, 0);
		uiItemR(row, ptr, "limit_channel", UI_ITEM_R_EXPAND, NULL, ICON_NONE);
	}

	uiItemR(col, ptr, "ratio", UI_ITEM_R_SLIDER, NULL, ICON_NONE);
	uiItemR(col, ptr, "use_unspill", 0, NULL, ICON_NONE);
	if (RNA_boolean_get(ptr, "use_unspill") == TRUE) {
		uiItemR(col, ptr, "unspill_red", UI_ITEM_R_SLIDER, NULL, ICON_NONE);
		uiItemR(col, ptr, "unspill_green", UI_ITEM_R_SLIDER, NULL, ICON_NONE);
		uiItemR(col, ptr, "unspill_blue", UI_ITEM_R_SLIDER, NULL, ICON_NONE);
	}
}

static void node_composit_buts_chroma_matte(uiLayout *layout, bContext *UNUSED(C), PointerRNA *ptr)
{
	uiLayout *col;
	
	col= uiLayoutColumn(layout, 0);
	uiItemR(col, ptr, "tolerance", 0, NULL, ICON_NONE);
	uiItemR(col, ptr, "threshold", 0, NULL, ICON_NONE);
	
	col= uiLayoutColumn(layout, 1);
	/*uiItemR(col, ptr, "lift", UI_ITEM_R_SLIDER, NULL, ICON_NONE);  Removed for now */
	uiItemR(col, ptr, "gain", UI_ITEM_R_SLIDER, NULL, ICON_NONE);
	/*uiItemR(col, ptr, "shadow_adjust", UI_ITEM_R_SLIDER, NULL, ICON_NONE);  Removed for now*/
}

static void node_composit_buts_color_matte(uiLayout *layout, bContext *UNUSED(C), PointerRNA *ptr)
{
	uiLayout *col;
	
	col= uiLayoutColumn(layout, 1);
	uiItemR(col, ptr, "color_hue", UI_ITEM_R_SLIDER, NULL, ICON_NONE);
	uiItemR(col, ptr, "color_saturation", UI_ITEM_R_SLIDER, NULL, ICON_NONE);
	uiItemR(col, ptr, "color_value", UI_ITEM_R_SLIDER, NULL, ICON_NONE);
}

static void node_composit_buts_channel_matte(uiLayout *layout, bContext *UNUSED(C), PointerRNA *ptr)
{	
	uiLayout *col, *row;

	uiItemL(layout, "Color Space:", ICON_NONE);
	row= uiLayoutRow(layout, 0);
	uiItemR(row, ptr, "color_space", UI_ITEM_R_EXPAND, NULL, ICON_NONE);

	col=uiLayoutColumn(layout, 0);
	uiItemL(col, "Key Channel:", ICON_NONE);
	row= uiLayoutRow(col, 0);
	uiItemR(row, ptr, "matte_channel", UI_ITEM_R_EXPAND, NULL, ICON_NONE);

	col = uiLayoutColumn(layout, 0);

	uiItemR(col, ptr, "limit_method", 0, NULL, ICON_NONE);
	if (RNA_enum_get(ptr, "limit_method")==0) {
		uiItemL(col, "Limiting Channel:", ICON_NONE);
		row=uiLayoutRow(col, 0);
		uiItemR(row, ptr, "limit_channel", UI_ITEM_R_EXPAND, NULL, ICON_NONE);
	}

	uiItemR(col, ptr, "limit_max", UI_ITEM_R_SLIDER, NULL, ICON_NONE);
	uiItemR(col, ptr, "limit_min", UI_ITEM_R_SLIDER, NULL, ICON_NONE);
}

static void node_composit_buts_luma_matte(uiLayout *layout, bContext *UNUSED(C), PointerRNA *ptr)
{
	uiLayout *col;
	
	col= uiLayoutColumn(layout, 1);
	uiItemR(col, ptr, "limit_max", UI_ITEM_R_SLIDER, NULL, ICON_NONE);
	uiItemR(col, ptr, "limit_min", UI_ITEM_R_SLIDER, NULL, ICON_NONE);
}

static void node_composit_buts_map_uv(uiLayout *layout, bContext *UNUSED(C), PointerRNA *ptr)
{
	uiItemR(layout, ptr, "alpha", 0, NULL, ICON_NONE);
}

static void node_composit_buts_id_mask(uiLayout *layout, bContext *UNUSED(C), PointerRNA *ptr)
{
	uiItemR(layout, ptr, "index", 0, NULL, ICON_NONE);
	uiItemR(layout, ptr, "use_smooth_mask", 0, NULL, ICON_NONE);
}

/* draw function for file output node sockets, displays only sub-path and format, no value button */
static void node_draw_input_file_output(const bContext *C, uiBlock *block,
                                         bNodeTree *ntree, bNode *node, bNodeSocket *sock,
                                         const char *UNUSED(name), int x, int y, int width)
{
	uiLayout *layout, *row;
	PointerRNA nodeptr, inputptr, imfptr;
	int imtype;
	int rx, ry;
	RNA_pointer_create(&ntree->id, &RNA_Node, node, &nodeptr);
	
	layout = uiBlockLayout(block, UI_LAYOUT_VERTICAL, UI_LAYOUT_PANEL, x, y+NODE_DY, width, 20, UI_GetStyle());
	row = uiLayoutRow(layout, 0);
	
	imfptr = RNA_pointer_get(&nodeptr, "format");
	imtype = RNA_enum_get(&imfptr, "file_format");
	if (imtype == R_IMF_IMTYPE_MULTILAYER) {
		NodeImageMultiFileSocket *input = sock->storage;
		RNA_pointer_create(&ntree->id, &RNA_NodeOutputFileSlotLayer, input, &inputptr);
		
		uiItemL(row, input->layer, 0);
	}
	else {
		NodeImageMultiFileSocket *input = sock->storage;
		PropertyRNA *imtype_prop;
		const char *imtype_name;
		RNA_pointer_create(&ntree->id, &RNA_NodeOutputFileSlotFile, input, &inputptr);
		
		uiItemL(row, input->path, 0);
		
		if (!RNA_boolean_get(&inputptr, "use_node_format"))
			imfptr = RNA_pointer_get(&inputptr, "format");
		
		imtype_prop = RNA_struct_find_property(&imfptr, "file_format");
		RNA_property_enum_name((bContext*)C, &imfptr, imtype_prop, RNA_property_enum_get(&imfptr, imtype_prop), &imtype_name);
		uiBlockSetEmboss(block, UI_EMBOSSP);
		uiItemL(row, imtype_name, 0);
		uiBlockSetEmboss(block, UI_EMBOSSN);
	}
	
	uiBlockLayoutResolve(block, &rx, &ry);
}
static void node_composit_buts_file_output(uiLayout *layout, bContext *UNUSED(C), PointerRNA *ptr)
{
	PointerRNA imfptr = RNA_pointer_get(ptr, "format");
	int multilayer = (RNA_enum_get(&imfptr, "file_format") == R_IMF_IMTYPE_MULTILAYER);
	
	if (multilayer)
		uiItemL(layout, "Path:", 0);
	else
		uiItemL(layout, "Base Path:", 0);
	uiItemR(layout, ptr, "base_path", 0, "", ICON_NONE);
}
static void node_composit_buts_file_output_details(uiLayout *layout, bContext *C, PointerRNA *ptr)
{
	PointerRNA imfptr = RNA_pointer_get(ptr, "format");
	PointerRNA active_input_ptr, op_ptr;
	uiLayout *row;
	int active_index;
	int multilayer = (RNA_enum_get(&imfptr, "file_format") == R_IMF_IMTYPE_MULTILAYER);
	
	node_composit_buts_file_output(layout, C, ptr);
	uiTemplateImageSettings(layout, &imfptr);
	
	uiItemS(layout);
	
	uiItemO(layout, "Add Input", ICON_ZOOMIN, "NODE_OT_output_file_add_socket");
	
	active_index = RNA_int_get(ptr, "active_input_index");
	/* using different collection properties if multilayer format is enabled */
	if (multilayer) {
		uiTemplateList(layout, C, ptr, "layer_slots", ptr, "active_input_index", NULL, 0, 0, 0);
		RNA_property_collection_lookup_int(ptr, RNA_struct_find_property(ptr, "layer_slots"), active_index, &active_input_ptr);
	}
	else {
		uiTemplateList(layout, C, ptr, "file_slots", ptr, "active_input_index", NULL, 0, 0, 0);
		RNA_property_collection_lookup_int(ptr, RNA_struct_find_property(ptr, "file_slots"), active_index, &active_input_ptr);
	}
	/* XXX collection lookup does not return the ID part of the pointer, setting this manually here */
	active_input_ptr.id.data = ptr->id.data;
	
	row = uiLayoutRow(layout, 1);
	op_ptr = uiItemFullO(row, "NODE_OT_output_file_move_active_socket", "", ICON_TRIA_UP, NULL, WM_OP_INVOKE_DEFAULT, UI_ITEM_O_RETURN_PROPS);
	RNA_enum_set(&op_ptr, "direction", 1);
	op_ptr = uiItemFullO(row, "NODE_OT_output_file_move_active_socket", "", ICON_TRIA_DOWN, NULL, WM_OP_INVOKE_DEFAULT, UI_ITEM_O_RETURN_PROPS);
	RNA_enum_set(&op_ptr, "direction", 2);
	
	if (active_input_ptr.data) {
		if (multilayer) {
			uiLayout *row, *col;
			col = uiLayoutColumn(layout, 1);
			
			uiItemL(col, "Layer:", 0);
			row = uiLayoutRow(col, 0);
			uiItemR(row, &active_input_ptr, "name", 0, "", 0);
			uiItemFullO(row, "NODE_OT_output_file_remove_active_socket", "", ICON_X, NULL, WM_OP_EXEC_DEFAULT, UI_ITEM_R_ICON_ONLY);
		}
		else {
			uiLayout *row, *col;
			col = uiLayoutColumn(layout, 1);
			
			uiItemL(col, "File Path:", 0);
			row = uiLayoutRow(col, 0);
			uiItemR(row, &active_input_ptr, "path", 0, "", 0);
			uiItemFullO(row, "NODE_OT_output_file_remove_active_socket", "", ICON_X, NULL, WM_OP_EXEC_DEFAULT, UI_ITEM_R_ICON_ONLY);
			
			/* format details for individual files */
			imfptr = RNA_pointer_get(&active_input_ptr, "format");
			
			col = uiLayoutColumn(layout, 1);
			uiItemL(col, "Format:", 0);
			uiItemR(col, &active_input_ptr, "use_node_format", 0, NULL, 0);
			
			col= uiLayoutColumn(layout, 0);
			uiLayoutSetActive(col, RNA_boolean_get(&active_input_ptr, "use_node_format") == FALSE);
			uiTemplateImageSettings(col, &imfptr);
		}
	}
}

static void node_composit_buts_scale(uiLayout *layout, bContext *UNUSED(C), PointerRNA *ptr)
{
	uiItemR(layout, ptr, "space", 0, "", ICON_NONE);
}

static void node_composit_buts_rotate(uiLayout *layout, bContext *UNUSED(C), PointerRNA *ptr)
{
	uiItemR(layout, ptr, "filter_type", 0, "", ICON_NONE);
}

static void node_composit_buts_invert(uiLayout *layout, bContext *UNUSED(C), PointerRNA *ptr)
{
	uiLayout *col;
	
	col= uiLayoutColumn(layout, 0);
	uiItemR(col, ptr, "invert_rgb", 0, NULL, ICON_NONE);
	uiItemR(col, ptr, "invert_alpha", 0, NULL, ICON_NONE);
}

static void node_composit_buts_premulkey(uiLayout *layout, bContext *UNUSED(C), PointerRNA *ptr)
{
	uiItemR(layout, ptr, "mapping", 0, "", ICON_NONE);
}

static void node_composit_buts_view_levels(uiLayout *layout, bContext *UNUSED(C), PointerRNA *ptr)
{
	uiItemR(layout, ptr, "channel", UI_ITEM_R_EXPAND, NULL, ICON_NONE);
}

static void node_composit_buts_colorbalance(uiLayout *layout, bContext *UNUSED(C), PointerRNA *ptr)
{
	uiLayout *split, *col, *row;
	
	uiItemR(layout, ptr, "correction_method", 0, NULL, ICON_NONE);
	
	if (RNA_enum_get(ptr, "correction_method")== 0) {
	
		split = uiLayoutSplit(layout, 0, 0);
		col = uiLayoutColumn(split, 0);
		uiTemplateColorWheel(col, ptr, "lift", 1, 1, 0, 1);
		row = uiLayoutRow(col, 0);
		uiItemR(row, ptr, "lift", 0, NULL, ICON_NONE);
		
		col = uiLayoutColumn(split, 0);
		uiTemplateColorWheel(col, ptr, "gamma", 1, 1, 1, 1);
		row = uiLayoutRow(col, 0);
		uiItemR(row, ptr, "gamma", 0, NULL, ICON_NONE);
		
		col = uiLayoutColumn(split, 0);
		uiTemplateColorWheel(col, ptr, "gain", 1, 1, 1, 1);
		row = uiLayoutRow(col, 0);
		uiItemR(row, ptr, "gain", 0, NULL, ICON_NONE);

	}
	else {
		
		split = uiLayoutSplit(layout, 0, 0);
		col = uiLayoutColumn(split, 0);
		uiTemplateColorWheel(col, ptr, "offset", 1, 1, 0, 1);
		row = uiLayoutRow(col, 0);
		uiItemR(row, ptr, "offset", 0, NULL, ICON_NONE);
		
		col = uiLayoutColumn(split, 0);
		uiTemplateColorWheel(col, ptr, "power", 1, 1, 0, 1);
		row = uiLayoutRow(col, 0);
		uiItemR(row, ptr, "power", 0, NULL, ICON_NONE);
		
		col = uiLayoutColumn(split, 0);
		uiTemplateColorWheel(col, ptr, "slope", 1, 1, 0, 1);
		row = uiLayoutRow(col, 0);
		uiItemR(row, ptr, "slope", 0, NULL, ICON_NONE);
	}

}
static void node_composit_buts_colorbalance_but(uiLayout *layout, bContext *UNUSED(C), PointerRNA *ptr)
{
	uiItemR(layout, ptr, "correction_method", 0, NULL, ICON_NONE);

	if (RNA_enum_get(ptr, "correction_method")== 0) {

	uiTemplateColorWheel(layout, ptr, "lift", 1, 1, 0, 1);
		uiItemR(layout, ptr, "lift", 0, NULL, ICON_NONE);

		uiTemplateColorWheel(layout, ptr, "gamma", 1, 1, 1, 1);
		uiItemR(layout, ptr, "gamma", 0, NULL, ICON_NONE);

		uiTemplateColorWheel(layout, ptr, "gain", 1, 1, 1, 1);
		uiItemR(layout, ptr, "gain", 0, NULL, ICON_NONE);
	}
	else {
		uiTemplateColorWheel(layout, ptr, "offset", 1, 1, 0, 1);
		uiItemR(layout, ptr, "offset", 0, NULL, ICON_NONE);

		uiTemplateColorWheel(layout, ptr, "power", 1, 1, 0, 1);
		uiItemR(layout, ptr, "power", 0, NULL, ICON_NONE);

		uiTemplateColorWheel(layout, ptr, "slope", 1, 1, 0, 1);
		uiItemR(layout, ptr, "slope", 0, NULL, ICON_NONE);
	}
}


static void node_composit_buts_huecorrect(uiLayout *layout, bContext *UNUSED(C), PointerRNA *ptr)
{
	uiTemplateCurveMapping(layout, ptr, "mapping", 'h', 0, 0);
}

static void node_composit_buts_ycc(uiLayout *layout, bContext *UNUSED(C), PointerRNA *ptr)
{ 
	uiItemR(layout, ptr, "mode", 0, "", ICON_NONE);
}

static void node_composit_buts_movieclip(uiLayout *layout, bContext *C, PointerRNA *ptr)
{
	uiTemplateID(layout, C, ptr, "clip", NULL, "CLIP_OT_open", NULL);
}

static void node_composit_buts_stabilize2d(uiLayout *layout, bContext *C, PointerRNA *ptr)
{
	bNode *node= ptr->data;

	uiTemplateID(layout, C, ptr, "clip", NULL, "CLIP_OT_open", NULL);

	if (!node->id)
		return;

	uiItemR(layout, ptr, "filter_type", 0, "", 0);
}

static void node_composit_buts_transform(uiLayout *layout, bContext *UNUSED(C), PointerRNA *ptr)
{
	uiItemR(layout, ptr, "filter_type", 0, "", 0);
}

static void node_composit_buts_moviedistortion(uiLayout *layout, bContext *C, PointerRNA *ptr)
{
	bNode *node= ptr->data;

	uiTemplateID(layout, C, ptr, "clip", NULL, "CLIP_OT_open", NULL);

	if (!node->id)
		return;

	uiItemR(layout, ptr, "distortion_type", 0, "", 0);
}

static void node_composit_buts_colorcorrection(uiLayout *layout, bContext *UNUSED(C), PointerRNA *ptr)
{
	uiLayout *row;
	
	row = uiLayoutRow(layout, 0);
	uiItemR(row, ptr, "red", 0, NULL, ICON_NONE);
	uiItemR(row, ptr, "green", 0, NULL, ICON_NONE);
	uiItemR(row, ptr, "blue", 0, NULL, ICON_NONE);

	row = uiLayoutRow(layout, 0);
<<<<<<< HEAD
	uiItemR(row, ptr, "midtones_start", UI_ITEM_R_SLIDER, NULL, ICON_NONE);
	uiItemR(row, ptr, "midtones_end", UI_ITEM_R_SLIDER, NULL, ICON_NONE);

	row = uiLayoutRow(layout, 0);
	uiItemR(row, ptr, "master_saturation", UI_ITEM_R_SLIDER, NULL, ICON_NONE);
	uiItemR(row, ptr, "master_contrast", UI_ITEM_R_SLIDER, NULL, ICON_NONE);
	uiItemR(row, ptr, "master_gamma", UI_ITEM_R_SLIDER, NULL, ICON_NONE);
	uiItemR(row, ptr, "master_gain", UI_ITEM_R_SLIDER, NULL, ICON_NONE);
	uiItemR(row, ptr, "master_lift", UI_ITEM_R_SLIDER, NULL, ICON_NONE);

	row = uiLayoutRow(layout, 0);
=======
	uiItemL(row, "", 0);
>>>>>>> dab1d8e4
	uiItemL(row, "Saturation", 0);
	uiItemL(row, "Contrast", 0);
	uiItemL(row, "Gamma", 0);
	uiItemL(row, "Gain", 0);
	uiItemL(row, "Lift", 0);

	row = uiLayoutRow(layout, 0);
<<<<<<< HEAD
	uiItemR(row, ptr, "highlights_saturation", UI_ITEM_R_SLIDER, NULL, ICON_NONE);
	uiItemR(row, ptr, "highlights_contrast", UI_ITEM_R_SLIDER, NULL, ICON_NONE);
	uiItemR(row, ptr, "highlights_gamma", UI_ITEM_R_SLIDER, NULL, ICON_NONE);
	uiItemR(row, ptr, "highlights_gain", UI_ITEM_R_SLIDER, NULL, ICON_NONE);
	uiItemR(row, ptr, "highlights_lift", UI_ITEM_R_SLIDER, NULL, ICON_NONE);

	row = uiLayoutRow(layout, 0);
	uiItemR(row, ptr, "midtones_saturation", UI_ITEM_R_SLIDER, NULL, ICON_NONE);
	uiItemR(row, ptr, "midtones_contrast", UI_ITEM_R_SLIDER, NULL, ICON_NONE);
	uiItemR(row, ptr, "midtones_gamma", UI_ITEM_R_SLIDER, NULL, ICON_NONE);
	uiItemR(row, ptr, "midtones_gain", UI_ITEM_R_SLIDER, NULL, ICON_NONE);
	uiItemR(row, ptr, "midtones_lift", UI_ITEM_R_SLIDER, NULL, ICON_NONE);

	row = uiLayoutRow(layout, 0);
	uiItemR(row, ptr, "shadows_saturation", UI_ITEM_R_SLIDER, NULL, ICON_NONE);
	uiItemR(row, ptr, "shadows_contrast", UI_ITEM_R_SLIDER, NULL, ICON_NONE);
	uiItemR(row, ptr, "shadows_gamma", UI_ITEM_R_SLIDER, NULL, ICON_NONE);
	uiItemR(row, ptr, "shadows_gain", UI_ITEM_R_SLIDER, NULL, ICON_NONE);
	uiItemR(row, ptr, "shadows_lift", UI_ITEM_R_SLIDER, NULL, ICON_NONE);
}
=======
	uiItemL(row, "Master", 0);
	uiItemR(row, ptr, "master_saturation", UI_ITEM_R_SLIDER, "", ICON_NONE);
	uiItemR(row, ptr, "master_contrast", UI_ITEM_R_SLIDER, "", ICON_NONE);
	uiItemR(row, ptr, "master_gamma", UI_ITEM_R_SLIDER, "", ICON_NONE);
	uiItemR(row, ptr, "master_gain", UI_ITEM_R_SLIDER, "", ICON_NONE);
	uiItemR(row, ptr, "master_lift", UI_ITEM_R_SLIDER, "", ICON_NONE);

	row = uiLayoutRow(layout, 0);
	uiItemL(row, "Highlights", 0);
	uiItemR(row, ptr, "highlights_saturation", UI_ITEM_R_SLIDER, "", ICON_NONE);
	uiItemR(row, ptr, "highlights_contrast", UI_ITEM_R_SLIDER, "", ICON_NONE);
	uiItemR(row, ptr, "highlights_gamma", UI_ITEM_R_SLIDER, "", ICON_NONE);
	uiItemR(row, ptr, "highlights_gain", UI_ITEM_R_SLIDER, "", ICON_NONE);
	uiItemR(row, ptr, "highlights_lift", UI_ITEM_R_SLIDER, "", ICON_NONE);

	row = uiLayoutRow(layout, 0);
	uiItemL(row, "Midtones", 0);
	uiItemR(row, ptr, "midtones_saturation", UI_ITEM_R_SLIDER, "", ICON_NONE);
	uiItemR(row, ptr, "midtones_contrast", UI_ITEM_R_SLIDER, "", ICON_NONE);
	uiItemR(row, ptr, "midtones_gamma", UI_ITEM_R_SLIDER, "", ICON_NONE);
	uiItemR(row, ptr, "midtones_gain", UI_ITEM_R_SLIDER, "", ICON_NONE);
	uiItemR(row, ptr, "midtones_lift", UI_ITEM_R_SLIDER, "", ICON_NONE);

	row = uiLayoutRow(layout, 0);
	uiItemL(row, "Shadows", 0);
	uiItemR(row, ptr, "shadows_saturation", UI_ITEM_R_SLIDER, "", ICON_NONE);
	uiItemR(row, ptr, "shadows_contrast", UI_ITEM_R_SLIDER, "", ICON_NONE);
	uiItemR(row, ptr, "shadows_gamma", UI_ITEM_R_SLIDER, "", ICON_NONE);
	uiItemR(row, ptr, "shadows_gain", UI_ITEM_R_SLIDER, "", ICON_NONE);
	uiItemR(row, ptr, "shadows_lift", UI_ITEM_R_SLIDER, "", ICON_NONE);

	row = uiLayoutRow(layout, 0);
	uiItemR(row, ptr, "midtones_start", UI_ITEM_R_SLIDER, NULL, ICON_NONE);
	uiItemR(row, ptr, "midtones_end", UI_ITEM_R_SLIDER, NULL, ICON_NONE);
}

>>>>>>> dab1d8e4
static void node_composit_buts_colorcorrection_but(uiLayout *layout, bContext *UNUSED(C), PointerRNA *ptr) {
	uiLayout *row;
	
	row = uiLayoutRow(layout, 0);
	uiItemR(row, ptr, "red", 0, NULL, ICON_NONE);
	uiItemR(row, ptr, "green", 0, NULL, ICON_NONE);
	uiItemR(row, ptr, "blue", 0, NULL, ICON_NONE);
	row = layout;
	uiItemL(row, "Saturation", 0);
	uiItemR(row, ptr, "master_saturation", UI_ITEM_R_SLIDER, NULL, ICON_NONE);
	uiItemR(row, ptr, "highlights_saturation", UI_ITEM_R_SLIDER, NULL, ICON_NONE);
	uiItemR(row, ptr, "midtones_saturation", UI_ITEM_R_SLIDER, NULL, ICON_NONE);
	uiItemR(row, ptr, "shadows_saturation", UI_ITEM_R_SLIDER, NULL, ICON_NONE);

	uiItemL(row, "Contrast", 0);
	uiItemR(row, ptr, "master_contrast", UI_ITEM_R_SLIDER, NULL, ICON_NONE);
	uiItemR(row, ptr, "highlights_contrast", UI_ITEM_R_SLIDER, NULL, ICON_NONE);
	uiItemR(row, ptr, "midtones_contrast", UI_ITEM_R_SLIDER, NULL, ICON_NONE);
	uiItemR(row, ptr, "shadows_contrast", UI_ITEM_R_SLIDER, NULL, ICON_NONE);

	uiItemL(row, "Gamma", 0);
	uiItemR(row, ptr, "master_gamma", UI_ITEM_R_SLIDER, NULL, ICON_NONE);
	uiItemR(row, ptr, "highlights_gamma", UI_ITEM_R_SLIDER, NULL, ICON_NONE);
	uiItemR(row, ptr, "midtones_gamma", UI_ITEM_R_SLIDER, NULL, ICON_NONE);
	uiItemR(row, ptr, "shadows_gamma", UI_ITEM_R_SLIDER, NULL, ICON_NONE);

	uiItemL(row, "Gain", 0);
	uiItemR(row, ptr, "master_gain", UI_ITEM_R_SLIDER, NULL, ICON_NONE);
	uiItemR(row, ptr, "highlights_gain", UI_ITEM_R_SLIDER, NULL, ICON_NONE);
	uiItemR(row, ptr, "midtones_gain", UI_ITEM_R_SLIDER, NULL, ICON_NONE);
	uiItemR(row, ptr, "shadows_gain", UI_ITEM_R_SLIDER, NULL, ICON_NONE);
	
	uiItemL(row, "Lift", 0);
	uiItemR(row, ptr, "master_lift", UI_ITEM_R_SLIDER, NULL, ICON_NONE);
	uiItemR(row, ptr, "highlights_lift", UI_ITEM_R_SLIDER, NULL, ICON_NONE);
	uiItemR(row, ptr, "midtones_lift", UI_ITEM_R_SLIDER, NULL, ICON_NONE);
	uiItemR(row, ptr, "shadows_lift", UI_ITEM_R_SLIDER, NULL, ICON_NONE);

	row = uiLayoutRow(layout, 0);
	uiItemR(row, ptr, "midtones_start", 0, NULL, ICON_NONE);
	uiItemR(row, ptr, "midtones_end", 0, NULL, ICON_NONE);
}

static void node_composit_buts_switch(uiLayout *layout, bContext *UNUSED(C), PointerRNA *ptr)
{
	uiItemR(layout, ptr, "check", 0, NULL, ICON_NONE);
}

static void node_composit_buts_boxmask(uiLayout *layout, bContext *UNUSED(C), PointerRNA *ptr)
{
	uiLayout *row;
	
	row= uiLayoutRow(layout, 1);
<<<<<<< HEAD
	uiItemR(row, ptr, "x", 0, "X", ICON_NONE);
	uiItemR(row, ptr, "y", 0, "Y", ICON_NONE);
=======
	uiItemR(row, ptr, "x", 0, NULL, ICON_NONE);
	uiItemR(row, ptr, "y", 0, NULL, ICON_NONE);
>>>>>>> dab1d8e4
	
	row= uiLayoutRow(layout, 1);
	uiItemR(row, ptr, "width", UI_ITEM_R_SLIDER, NULL, ICON_NONE);
	uiItemR(row, ptr, "height", UI_ITEM_R_SLIDER, NULL, ICON_NONE);

	uiItemR(layout, ptr, "rotation", 0, NULL, ICON_NONE);
	uiItemR(layout, ptr, "mask_type", 0, NULL, ICON_NONE);
}

static void node_composit_buts_bokehimage(uiLayout *layout, bContext *UNUSED(C), PointerRNA *ptr)
{
	uiItemR(layout, ptr, "flaps", 0, NULL, ICON_NONE);
	uiItemR(layout, ptr, "angle", 0, NULL, ICON_NONE);
	uiItemR(layout, ptr, "rounding", UI_ITEM_R_SLIDER, NULL, ICON_NONE);
	uiItemR(layout, ptr, "catadioptric", UI_ITEM_R_SLIDER, NULL, ICON_NONE);
	uiItemR(layout, ptr, "shift", UI_ITEM_R_SLIDER, NULL, ICON_NONE);
}

void node_composit_backdrop_viewer(SpaceNode* snode, ImBuf* backdrop, bNode* node, int x, int y)
{
//	node_composit_backdrop_canvas(snode, backdrop, node, x, y);
	if (node->custom1 == 0) { /// @todo: why did we need this one?
		const float backdropWidth = backdrop->x;
		const float backdropHeight = backdrop->y;
		const float cx  = x+snode->zoom*backdropWidth*node->custom3;
		const float cy = y+snode->zoom*backdropHeight*node->custom4;

		glColor3f(1.0, 1.0, 1.0);

		glBegin(GL_LINES);
		glVertex2f(cx-25, cy-25);
		glVertex2f(cx+25, cy+25);
		glVertex2f(cx+25, cy-25);
		glVertex2f(cx-25, cy+25);
		glEnd();
	}
}

void node_composit_backdrop_boxmask(SpaceNode* snode, ImBuf* backdrop, bNode* node, int x, int y)
{
<<<<<<< HEAD
	NodeBoxMask * boxmask = node->storage;
	const float backdropWidth = backdrop->x;
	const float backdropHeight = backdrop->y;
	const float aspect = backdropWidth/backdropHeight;
	const float rad = DEG2RAD(-boxmask->rotation);
	const float cosine = cos(rad);
	const float sine = sin(rad);
	const float halveBoxWidth = backdropWidth*(boxmask->width/2.0f);
	const float halveBoxHeight = backdropHeight*(boxmask->height/2.0f)*aspect;
=======
	NodeBoxMask *boxmask = node->storage;
	const float backdropWidth = backdrop->x;
	const float backdropHeight = backdrop->y;
	const float aspect = backdropWidth/backdropHeight;
	const float rad = DEG2RADF(-boxmask->rotation);
	const float cosine = cosf(rad);
	const float sine = sinf(rad);
	const float halveBoxWidth = backdropWidth * (boxmask->width / 2.0f);
	const float halveBoxHeight = backdropHeight * (boxmask->height / 2.0f) * aspect;
>>>>>>> dab1d8e4

	float cx, cy, x1, x2, x3, x4;
	float y1, y2, y3, y4;


	/* keep this, saves us from a version patch */
<<<<<<< HEAD
	if(snode->zoom==0.0f) snode->zoom= 1.0f;
=======
	if (snode->zoom == 0.0f) snode->zoom = 1.0f;
>>>>>>> dab1d8e4

	glColor3f(1.0, 1.0, 1.0);

	cx  = x+snode->zoom*backdropWidth*boxmask->x;
	cy = y+snode->zoom*backdropHeight*boxmask->y;

	x1 = cx - (cosine*halveBoxWidth+sine*halveBoxHeight)*snode->zoom;
	x2 = cx - (cosine*-halveBoxWidth+sine*halveBoxHeight)*snode->zoom;
	x3 = cx - (cosine*-halveBoxWidth+sine*-halveBoxHeight)*snode->zoom;
	x4 = cx - (cosine*halveBoxWidth+sine*-halveBoxHeight)*snode->zoom;
	y1 = cy - (-sine*halveBoxWidth + cosine*halveBoxHeight)*snode->zoom;
	y2 = cy - (-sine*-halveBoxWidth + cosine*halveBoxHeight)*snode->zoom;
	y3 = cy - (-sine*-halveBoxWidth + cosine*-halveBoxHeight)*snode->zoom;
	y4 = cy - (-sine*halveBoxWidth + cosine*-halveBoxHeight)*snode->zoom;

	glBegin(GL_LINE_LOOP);
	glVertex2f(x1, y1);
	glVertex2f(x2, y2);
	glVertex2f(x3, y3);
	glVertex2f(x4, y4);
	glEnd();
}

void node_composit_backdrop_ellipsemask(SpaceNode* snode, ImBuf* backdrop, bNode* node, int x, int y)
{
	NodeEllipseMask * ellipsemask = node->storage;
	const float backdropWidth = backdrop->x;
	const float backdropHeight = backdrop->y;
<<<<<<< HEAD
	const float aspect = backdropWidth/backdropHeight;
	const float rad = DEG2RAD(-ellipsemask->rotation);
	const float cosine = cos(rad);
	const float sine = sin(rad);
	const float halveBoxWidth = backdropWidth*(ellipsemask->width/2.0f);
	const float halveBoxHeight = backdropHeight*(ellipsemask->height/2.0f)*aspect;
=======
	const float aspect = backdropWidth / backdropHeight;
	const float rad = DEG2RADF(-ellipsemask->rotation);
	const float cosine = cosf(rad);
	const float sine = sinf(rad);
	const float halveBoxWidth = backdropWidth * (ellipsemask->width / 2.0f);
	const float halveBoxHeight = backdropHeight * (ellipsemask->height / 2.0f) * aspect;
>>>>>>> dab1d8e4

	float cx, cy, x1, x2, x3, x4;
	float y1, y2, y3, y4;


	/* keep this, saves us from a version patch */
<<<<<<< HEAD
	if(snode->zoom==0.0f) snode->zoom= 1.0f;
=======
	if (snode->zoom == 0.0f) snode->zoom = 1.0f;
>>>>>>> dab1d8e4

	glColor3f(1.0, 1.0, 1.0);

	cx  = x+snode->zoom*backdropWidth*ellipsemask->x;
	cy = y+snode->zoom*backdropHeight*ellipsemask->y;

	x1 = cx - (cosine*halveBoxWidth+sine*halveBoxHeight)*snode->zoom;
	x2 = cx - (cosine*-halveBoxWidth+sine*halveBoxHeight)*snode->zoom;
	x3 = cx - (cosine*-halveBoxWidth+sine*-halveBoxHeight)*snode->zoom;
	x4 = cx - (cosine*halveBoxWidth+sine*-halveBoxHeight)*snode->zoom;
	y1 = cy - (-sine*halveBoxWidth + cosine*halveBoxHeight)*snode->zoom;
	y2 = cy - (-sine*-halveBoxWidth + cosine*halveBoxHeight)*snode->zoom;
	y3 = cy - (-sine*-halveBoxWidth + cosine*-halveBoxHeight)*snode->zoom;
	y4 = cy - (-sine*halveBoxWidth + cosine*-halveBoxHeight)*snode->zoom;

	glBegin(GL_LINE_LOOP);

	glVertex2f(x1, y1);
	glVertex2f(x2, y2);
	glVertex2f(x3, y3);
	glVertex2f(x4, y4);
	glEnd();
}

static void node_composit_buts_ellipsemask(uiLayout *layout, bContext *UNUSED(C), PointerRNA *ptr)
{
	uiLayout *row;
	row= uiLayoutRow(layout, 1);
<<<<<<< HEAD
	uiItemR(row, ptr, "x", 0, "X", ICON_NONE);
	uiItemR(row, ptr, "y", 0, "Y", ICON_NONE);
=======
	uiItemR(row, ptr, "x", 0, NULL, ICON_NONE);
	uiItemR(row, ptr, "y", 0, NULL, ICON_NONE);
>>>>>>> dab1d8e4
	row= uiLayoutRow(layout, 1);
	uiItemR(row, ptr, "width", UI_ITEM_R_SLIDER, NULL, ICON_NONE);
	uiItemR(row, ptr, "height", UI_ITEM_R_SLIDER, NULL, ICON_NONE);

	uiItemR(layout, ptr, "rotation", 0, NULL, ICON_NONE);
	uiItemR(layout, ptr, "mask_type", 0, NULL, ICON_NONE);
}

static void node_composit_buts_viewer_but(uiLayout *layout, bContext *UNUSED(C), PointerRNA *ptr)
{
	uiLayout *col;
	
	uiItemR(layout, ptr, "tile_order", 0, NULL, ICON_NONE);
	if (RNA_enum_get(ptr, "tile_order")==0) {
		col= uiLayoutColumn(layout, 1);
		uiItemR(col, ptr, "center_x", 0, NULL, ICON_NONE);
		uiItemR(col, ptr, "center_y", 0, NULL, ICON_NONE);
	}
}

/* only once called */
static void node_composit_set_butfunc(bNodeType *ntype)
{
	switch (ntype->type) {
		/* case NODE_GROUP:	 note, typeinfo for group is generated... see "XXX ugly hack" */

		case CMP_NODE_IMAGE:
			ntype->uifunc= node_composit_buts_image;
			break;
		case CMP_NODE_R_LAYERS:
			ntype->uifunc= node_composit_buts_renderlayers;
			break;
		case CMP_NODE_NORMAL:
			ntype->uifunc= node_buts_normal;
			break;
		case CMP_NODE_CURVE_VEC:
			ntype->uifunc= node_buts_curvevec;
			break;
		case CMP_NODE_CURVE_RGB:
			ntype->uifunc= node_buts_curvecol;
			break;
		case CMP_NODE_VALUE:
			ntype->uifunc= node_buts_value;
			break;
		case CMP_NODE_RGB:
			ntype->uifunc= node_buts_rgb;
			break;
		case CMP_NODE_FLIP:
			ntype->uifunc= node_composit_buts_flip;
			break;
		case CMP_NODE_SPLITVIEWER:
			ntype->uifunc= node_composit_buts_splitviewer;
			break;
		case CMP_NODE_MIX_RGB:
			ntype->uifunc= node_buts_mix_rgb;
			break;
		case CMP_NODE_VALTORGB:
			ntype->uifunc= node_buts_colorramp;
			break;
		case CMP_NODE_CROP:
			ntype->uifunc= node_composit_buts_crop;
			break;
		case CMP_NODE_BLUR:
			ntype->uifunc= node_composit_buts_blur;
			break;
		case CMP_NODE_DBLUR:
			ntype->uifunc= node_composit_buts_dblur;
			break;
		case CMP_NODE_BILATERALBLUR:
			ntype->uifunc= node_composit_buts_bilateralblur;
			break;
		case CMP_NODE_DEFOCUS:
			ntype->uifunc = node_composit_buts_defocus;
			break;
		case CMP_NODE_GLARE:
			ntype->uifunc = node_composit_buts_glare;
			break;
		case CMP_NODE_TONEMAP:
			ntype->uifunc = node_composit_buts_tonemap;
			break;
		case CMP_NODE_LENSDIST:
			ntype->uifunc = node_composit_buts_lensdist;
			break;
		case CMP_NODE_VECBLUR:
			ntype->uifunc= node_composit_buts_vecblur;
			break;
		case CMP_NODE_FILTER:
			ntype->uifunc= node_composit_buts_filter;
			break;
		case CMP_NODE_MAP_VALUE:
			ntype->uifunc= node_composit_buts_map_value;
			break;
		case CMP_NODE_TIME:
			ntype->uifunc= node_buts_time;
			break;
		case CMP_NODE_ALPHAOVER:
			ntype->uifunc= node_composit_buts_alphaover;
			break;
		case CMP_NODE_HUE_SAT:
			ntype->uifunc= node_composit_buts_hue_sat;
			break;
		case CMP_NODE_TEXTURE:
			ntype->uifunc= node_buts_texture;
			break;
		case CMP_NODE_DILATEERODE:
			ntype->uifunc= node_composit_buts_dilateerode;
			break;
		case CMP_NODE_OUTPUT_FILE:
			ntype->uifunc= node_composit_buts_file_output;
			ntype->uifuncbut= node_composit_buts_file_output_details;
			ntype->drawinputfunc = node_draw_input_file_output;
			break;
		case CMP_NODE_DIFF_MATTE:
			ntype->uifunc=node_composit_buts_diff_matte;
			break;
		case CMP_NODE_DIST_MATTE:
			ntype->uifunc=node_composit_buts_distance_matte;
			break;
		case CMP_NODE_COLOR_SPILL:
			ntype->uifunc=node_composit_buts_color_spill;
			break;
		case CMP_NODE_CHROMA_MATTE:
			ntype->uifunc=node_composit_buts_chroma_matte;
			break;
		case CMP_NODE_COLOR_MATTE:
			ntype->uifunc=node_composit_buts_color_matte;
			break;
		case CMP_NODE_SCALE:
			ntype->uifunc= node_composit_buts_scale;
			break;
		case CMP_NODE_ROTATE:
			ntype->uifunc=node_composit_buts_rotate;
			break;
		case CMP_NODE_CHANNEL_MATTE:
			ntype->uifunc= node_composit_buts_channel_matte;
			break;
		case CMP_NODE_LUMA_MATTE:
			ntype->uifunc= node_composit_buts_luma_matte;
			break;
		case CMP_NODE_MAP_UV:
			ntype->uifunc= node_composit_buts_map_uv;
			break;
		case CMP_NODE_ID_MASK:
			ntype->uifunc= node_composit_buts_id_mask;
			break;
		case CMP_NODE_DOUBLEEDGEMASK:
			ntype->uifunc= node_composit_buts_double_edge_mask;
			break;
		case CMP_NODE_MATH:
			ntype->uifunc= node_buts_math;
			break;
		case CMP_NODE_INVERT:
			ntype->uifunc= node_composit_buts_invert;
			break;
		case CMP_NODE_PREMULKEY:
			ntype->uifunc= node_composit_buts_premulkey;
			break;
		case CMP_NODE_VIEW_LEVELS:
			ntype->uifunc=node_composit_buts_view_levels;
			break;
		case CMP_NODE_COLORBALANCE:
			ntype->uifunc=node_composit_buts_colorbalance;
			ntype->uifuncbut=node_composit_buts_colorbalance_but;
			break;
		case CMP_NODE_HUECORRECT:
			ntype->uifunc=node_composit_buts_huecorrect;
			break;
		case CMP_NODE_ZCOMBINE:
			ntype->uifunc=node_composit_buts_zcombine;
			break;
		case CMP_NODE_COMBYCCA:
		case CMP_NODE_SEPYCCA:
			ntype->uifunc=node_composit_buts_ycc;
			break;
		case CMP_NODE_MOVIECLIP:
			ntype->uifunc= node_composit_buts_movieclip;
			break;
		case CMP_NODE_STABILIZE2D:
			ntype->uifunc= node_composit_buts_stabilize2d;
			break;
		case CMP_NODE_TRANSFORM:
			ntype->uifunc= node_composit_buts_transform;
			break;
		case CMP_NODE_MOVIEDISTORTION:
			ntype->uifunc= node_composit_buts_moviedistortion;
			break;
		case CMP_NODE_COLORCORRECTION:
			ntype->uifunc=node_composit_buts_colorcorrection;
			ntype->uifuncbut=node_composit_buts_colorcorrection_but;
			break;
		case CMP_NODE_SWITCH:
			ntype->uifunc= node_composit_buts_switch;
			break;
		case CMP_NODE_MASK_BOX:
			ntype->uifunc= node_composit_buts_boxmask;
			ntype->uibackdropfunc = node_composit_backdrop_boxmask;
			break;
		case CMP_NODE_MASK_ELLIPSE:
			ntype->uifunc= node_composit_buts_ellipsemask;
			ntype->uibackdropfunc = node_composit_backdrop_ellipsemask;
			break;
		case CMP_NODE_BOKEHIMAGE:
			ntype->uifunc= node_composit_buts_bokehimage;
			break;
		case CMP_NODE_VIEWER:
			ntype->uifunc = NULL;
			ntype->uifuncbut= node_composit_buts_viewer_but;
			ntype->uibackdropfunc = node_composit_backdrop_viewer;
			break;

		default:
			ntype->uifunc= NULL;
	}
}

/* ****************** BUTTON CALLBACKS FOR TEXTURE NODES ***************** */

static void node_texture_buts_bricks(uiLayout *layout, bContext *UNUSED(C), PointerRNA *ptr)
{
	uiLayout *col;
	
	col= uiLayoutColumn(layout, 1);
	uiItemR(col, ptr, "offset", 0, "Offset", ICON_NONE);
	uiItemR(col, ptr, "offset_frequency", 0, "Frequency", ICON_NONE);
	
	col= uiLayoutColumn(layout, 1);
	uiItemR(col, ptr, "squash", 0, "Squash", ICON_NONE);
	uiItemR(col, ptr, "squash_frequency", 0, "Frequency", ICON_NONE);
}

static void node_texture_buts_proc(uiLayout *layout, bContext *UNUSED(C), PointerRNA *ptr)
{
	PointerRNA tex_ptr;
	bNode *node= ptr->data;
	ID *id= ptr->id.data;
	Tex *tex = (Tex *)node->storage;
	uiLayout *col, *row;
	
	RNA_pointer_create(id, &RNA_Texture, tex, &tex_ptr);

	col= uiLayoutColumn(layout, 0);

	switch ( tex->type ) {
		case TEX_BLEND:
			uiItemR(col, &tex_ptr, "progression", 0, "", ICON_NONE);
			row= uiLayoutRow(col, 0);
			uiItemR(row, &tex_ptr, "use_flip_axis", UI_ITEM_R_EXPAND, NULL, ICON_NONE);
			break;

		case TEX_MARBLE:
			row= uiLayoutRow(col, 0);
			uiItemR(row, &tex_ptr, "marble_type", UI_ITEM_R_EXPAND, NULL, ICON_NONE);
			row= uiLayoutRow(col, 0);
			uiItemR(row, &tex_ptr, "noise_type", UI_ITEM_R_EXPAND, NULL, ICON_NONE);
			row= uiLayoutRow(col, 0);
			uiItemR(row, &tex_ptr, "noise_basis", 0, "", ICON_NONE);
			row= uiLayoutRow(col, 0);
			uiItemR(row, &tex_ptr, "noise_basis_2", UI_ITEM_R_EXPAND, NULL, ICON_NONE);
			break;

		case TEX_MAGIC:
			uiItemR(col, &tex_ptr, "noise_depth", 0, NULL, ICON_NONE);
			break;

		case TEX_STUCCI:
			row= uiLayoutRow(col, 0);
			uiItemR(row, &tex_ptr, "stucci_type", UI_ITEM_R_EXPAND, NULL, ICON_NONE);
			row= uiLayoutRow(col, 0);
			uiItemR(row, &tex_ptr, "noise_type", UI_ITEM_R_EXPAND, NULL, ICON_NONE);
			uiItemR(col, &tex_ptr, "noise_basis", 0, "", ICON_NONE);
			break;

		case TEX_WOOD:
			uiItemR(col, &tex_ptr, "noise_basis", 0, "", ICON_NONE);
			uiItemR(col, &tex_ptr, "wood_type", 0, "", ICON_NONE);
			row= uiLayoutRow(col, 0);
			uiItemR(row, &tex_ptr, "noise_basis_2", UI_ITEM_R_EXPAND, NULL, ICON_NONE);
			row= uiLayoutRow(col, 0);
			uiLayoutSetActive(row, !(RNA_enum_get(&tex_ptr, "wood_type")==TEX_BAND || RNA_enum_get(&tex_ptr, "wood_type")==TEX_RING)); 
			uiItemR(row, &tex_ptr, "noise_type", UI_ITEM_R_EXPAND, NULL, ICON_NONE);
			break;
			
		case TEX_CLOUDS:
			uiItemR(col, &tex_ptr, "noise_basis", 0, "", ICON_NONE);
			row= uiLayoutRow(col, 0);
			uiItemR(row, &tex_ptr, "cloud_type", UI_ITEM_R_EXPAND, NULL, ICON_NONE);
			row= uiLayoutRow(col, 0);
			uiItemR(row, &tex_ptr, "noise_type", UI_ITEM_R_EXPAND, NULL, ICON_NONE);
			uiItemR(col, &tex_ptr, "noise_depth", UI_ITEM_R_EXPAND, "Depth", ICON_NONE);
			break;
			
		case TEX_DISTNOISE:
			uiItemR(col, &tex_ptr, "noise_basis", 0, "", ICON_NONE);
			uiItemR(col, &tex_ptr, "noise_distortion", 0, "", ICON_NONE);
			break;

		case TEX_MUSGRAVE:
			uiItemR(col, &tex_ptr, "musgrave_type", 0, "", ICON_NONE);
			uiItemR(col, &tex_ptr, "noise_basis", 0, "", ICON_NONE);
			break;
		case TEX_VORONOI:
			uiItemR(col, &tex_ptr, "distance_metric", 0, "", ICON_NONE);
			if (tex->vn_distm == TEX_MINKOVSKY) {
				uiItemR(col, &tex_ptr, "minkovsky_exponent", 0, NULL, ICON_NONE);
			}
			uiItemR(col, &tex_ptr, "color_mode", 0, "", ICON_NONE);
			break;
	}
}

static void node_texture_buts_image(uiLayout *layout, bContext *C, PointerRNA *ptr)
{
	uiTemplateID(layout, C, ptr, "image", NULL, "IMAGE_OT_open", NULL);
}

static void node_texture_buts_output(uiLayout *layout, bContext *UNUSED(C), PointerRNA *ptr)
{
	uiItemR(layout, ptr, "filepath", 0, "", ICON_NONE);
}

/* only once called */
static void node_texture_set_butfunc(bNodeType *ntype)
{
	if ( ntype->type >= TEX_NODE_PROC && ntype->type < TEX_NODE_PROC_MAX ) {
		ntype->uifunc = node_texture_buts_proc;
	}
	else {
		switch (ntype->type) {

		case TEX_NODE_MATH:
			ntype->uifunc = node_buts_math;
			break;

		case TEX_NODE_MIX_RGB:
			ntype->uifunc = node_buts_mix_rgb;
			break;

		case TEX_NODE_VALTORGB:
			ntype->uifunc = node_buts_colorramp;
			break;

		case TEX_NODE_CURVE_RGB:
			ntype->uifunc= node_buts_curvecol;
			break;

		case TEX_NODE_CURVE_TIME:
			ntype->uifunc = node_buts_time;
			break;

		case TEX_NODE_TEXTURE:
			ntype->uifunc = node_buts_texture;
			break;

		case TEX_NODE_BRICKS:
			ntype->uifunc = node_texture_buts_bricks;
			break;

		case TEX_NODE_IMAGE:
			ntype->uifunc = node_texture_buts_image;
			break;

		case TEX_NODE_OUTPUT:
			ntype->uifunc = node_texture_buts_output;
			break;
		}
	}
}

/* ******* init draw callbacks for all tree types, only called in usiblender.c, once ************* */

void ED_init_node_butfuncs(void)
{
	bNodeTreeType *treetype;
	bNodeType *ntype;
	bNodeSocketType *stype;
	int i;
	
	/* node type ui functions */
	for (i=0; i < NUM_NTREE_TYPES; ++i) {
		treetype = ntreeGetType(i);
		if (treetype) {
			for (ntype= treetype->node_types.first; ntype; ntype= ntype->next) {
				/* default ui functions */
				ntype->drawfunc = node_draw_default;
				ntype->drawupdatefunc = node_update_default;
				ntype->uifunc = NULL;
				ntype->uifuncbut = NULL;
				ntype->drawinputfunc = node_draw_input_default;
				ntype->drawoutputfunc = node_draw_output_default;
				ntype->resize_area_func = node_resize_area_default;
				
				node_common_set_butfunc(ntype);
				
				switch (i) {
				case NTREE_COMPOSIT:
					node_composit_set_butfunc(ntype);
					break;
				case NTREE_SHADER:
					node_shader_set_butfunc(ntype);
					break;
				case NTREE_TEXTURE:
					node_texture_set_butfunc(ntype);
					break;
				}
			}
		}
	}
	
	/* socket type ui functions */
	for (i=0; i < NUM_SOCKET_TYPES; ++i) {
		stype = ntreeGetSocketType(i);
		if (stype) {
			switch (stype->type) {
			case SOCK_FLOAT:
			case SOCK_INT:
			case SOCK_BOOLEAN:
				stype->buttonfunc = node_socket_button_default;
				break;
			case SOCK_VECTOR:
				stype->buttonfunc = node_socket_button_components;
				break;
			case SOCK_RGBA:
				stype->buttonfunc = node_socket_button_color;
				break;
			case SOCK_SHADER:
				stype->buttonfunc = node_socket_button_label;
				break;
			default:
				stype->buttonfunc = NULL;
			}
		}
	}
}

/* ************** Generic drawing ************** */

void draw_nodespace_back_pix(ARegion *ar, SpaceNode *snode, int color_manage)
{
	
	if ((snode->flag & SNODE_BACKDRAW) && snode->treetype==NTREE_COMPOSIT) {
		Image *ima= BKE_image_verify_viewer(IMA_TYPE_COMPOSITE, "Viewer Node");
		void *lock;
		ImBuf *ibuf= BKE_image_acquire_ibuf(ima, NULL, &lock);
		if (ibuf) {
			float x, y; 
			
			glMatrixMode(GL_PROJECTION);
			glPushMatrix();
			glMatrixMode(GL_MODELVIEW);
			glPushMatrix();

			/* keep this, saves us from a version patch */
			if (snode->zoom==0.0f) snode->zoom= 1.0f;
			
			/* somehow the offset has to be calculated inverse */
			
			glaDefine2DArea(&ar->winrct);
			/* ortho at pixel level curarea */
			wmOrtho2(-0.375, ar->winx-0.375, -0.375, ar->winy-0.375);
			
			x = (ar->winx-snode->zoom*ibuf->x)/2 + snode->xof;
			y = (ar->winy-snode->zoom*ibuf->y)/2 + snode->yof;
			
			if (!ibuf->rect) {
				if (color_manage)
					ibuf->profile = IB_PROFILE_LINEAR_RGB;
				else
					ibuf->profile = IB_PROFILE_NONE;
				IMB_rect_from_float(ibuf);
			}

			if (ibuf->rect) {
				if (snode->flag & SNODE_SHOW_ALPHA) {
					glPixelZoom(snode->zoom, snode->zoom);
					/* swap bytes, so alpha is most significant one, then just draw it as luminance int */
					if (ENDIAN_ORDER == B_ENDIAN)
						glPixelStorei(GL_UNPACK_SWAP_BYTES, 1);
					
					glaDrawPixelsSafe(x, y, ibuf->x, ibuf->y, ibuf->x, GL_LUMINANCE, GL_UNSIGNED_INT, ibuf->rect);
					
					glPixelStorei(GL_UNPACK_SWAP_BYTES, 0);
					glPixelZoom(1.0f, 1.0f);
				}
				else if (snode->flag & SNODE_USE_ALPHA) {
					glEnable(GL_BLEND);
					glBlendFunc(GL_SRC_ALPHA, GL_ONE_MINUS_SRC_ALPHA);
					glPixelZoom(snode->zoom, snode->zoom);
					
					glaDrawPixelsSafe(x, y, ibuf->x, ibuf->y, ibuf->x, GL_RGBA, GL_UNSIGNED_BYTE, ibuf->rect);
					
					glPixelZoom(1.0f, 1.0f);
					glDisable(GL_BLEND);
				}
				else {
					glPixelZoom(snode->zoom, snode->zoom);
					
					glaDrawPixelsSafe(x, y, ibuf->x, ibuf->y, ibuf->x, GL_RGBA, GL_UNSIGNED_BYTE, ibuf->rect);
					
					glPixelZoom(1.0f, 1.0f);
				}
			}

			/// @note draw selected info on backdrop
			if (snode->edittree) {
				bNode *node = snode->edittree->nodes.first;
				while (node) {
					if (node->flag & NODE_SELECT) {
						if (node->typeinfo->uibackdropfunc) {
							node->typeinfo->uibackdropfunc(snode, ibuf, node, x, y);
						}
					}
					node = node->next;
				}
			}
			
			glMatrixMode(GL_PROJECTION);
			glPopMatrix();
			glMatrixMode(GL_MODELVIEW);
			glPopMatrix();
		}

		BKE_image_release_ibuf(ima, lock);
	}
}

#if 0
/* note: needs to be userpref or opengl profile option */
static void draw_nodespace_back_tex(ScrArea *sa, SpaceNode *snode)
{

	draw_nodespace_grid(snode);
	
	if (snode->flag & SNODE_BACKDRAW) {
		Image *ima= BKE_image_verify_viewer(IMA_TYPE_COMPOSITE, "Viewer Node");
		ImBuf *ibuf= BKE_image_get_ibuf(ima, NULL);
		if (ibuf) {
			int x, y;
			float zoom = 1.0;

			glMatrixMode(GL_PROJECTION);
			glPushMatrix();
			glMatrixMode(GL_MODELVIEW);
			glPushMatrix();
			
			glaDefine2DArea(&sa->winrct);

			if (ibuf->x > sa->winx || ibuf->y > sa->winy) {
				float zoomx, zoomy;
				zoomx= (float)sa->winx/ibuf->x;
				zoomy= (float)sa->winy/ibuf->y;
				zoom = MIN2(zoomx, zoomy);
			}
			
			x = (sa->winx-zoom*ibuf->x)/2 + snode->xof;
			y = (sa->winy-zoom*ibuf->y)/2 + snode->yof;

			glPixelZoom(zoom, zoom);

			glColor4f(1.0, 1.0, 1.0, 1.0);
			if (ibuf->rect)
				glaDrawPixelsTex(x, y, ibuf->x, ibuf->y, GL_UNSIGNED_BYTE, ibuf->rect);
			else if (ibuf->channels==4)
				glaDrawPixelsTex(x, y, ibuf->x, ibuf->y, GL_FLOAT, ibuf->rect_float);

			glPixelZoom(1.0, 1.0);

			glMatrixMode(GL_PROJECTION);
			glPopMatrix();
			glMatrixMode(GL_MODELVIEW);
			glPopMatrix();
		}
	}
}
#endif

/* if v2d not NULL, it clips and returns 0 if not visible */
int node_link_bezier_points(View2D *v2d, SpaceNode *snode, bNodeLink *link, float coord_array[][2], int resol)
{
	float dist, vec[4][2];
	
	/* in v0 and v3 we put begin/end points */
	if (link->fromsock) {
		vec[0][0]= link->fromsock->locx;
		vec[0][1]= link->fromsock->locy;
	}
	else {
		if (snode==NULL) return 0;
		vec[0][0]= snode->mx;
		vec[0][1]= snode->my;
	}
	if (link->tosock) {
		vec[3][0]= link->tosock->locx;
		vec[3][1]= link->tosock->locy;
	}
	else {
		if (snode==NULL) return 0;
		vec[3][0]= snode->mx;
		vec[3][1]= snode->my;
	}

	dist= UI_GetThemeValue(TH_NODE_CURVING)*0.10f*ABS(vec[0][0] - vec[3][0]);
	
	/* check direction later, for top sockets */
	vec[1][0]= vec[0][0]+dist;
	vec[1][1]= vec[0][1];
	
	vec[2][0]= vec[3][0]-dist;
	vec[2][1]= vec[3][1];
	
	if (v2d && MIN4(vec[0][0], vec[1][0], vec[2][0], vec[3][0]) > v2d->cur.xmax); /* clipped */
	else if (v2d && MAX4(vec[0][0], vec[1][0], vec[2][0], vec[3][0]) < v2d->cur.xmin); /* clipped */
	else {
		
		/* always do all three, to prevent data hanging around */
		BKE_curve_forward_diff_bezier(vec[0][0], vec[1][0], vec[2][0], vec[3][0], coord_array[0], resol, sizeof(float)*2);
		BKE_curve_forward_diff_bezier(vec[0][1], vec[1][1], vec[2][1], vec[3][1], coord_array[0]+1, resol, sizeof(float)*2);
		
		return 1;
	}
	return 0;
}

#define LINK_RESOL	24
void node_draw_link_bezier(View2D *v2d, SpaceNode *snode, bNodeLink *link, int th_col1, int do_shaded, int th_col2, int do_triple, int th_col3 )
{
	float coord_array[LINK_RESOL+1][2];
	
	if (node_link_bezier_points(v2d, snode, link, coord_array, LINK_RESOL)) {
		float dist, spline_step = 0.0f;
		int i;
		
		/* store current linewidth */
		float linew;
		glGetFloatv(GL_LINE_WIDTH, &linew);
		
		/* we can reuse the dist variable here to increment the GL curve eval amount*/
		dist = 1.0f/(float)LINK_RESOL;
		
		glEnable(GL_LINE_SMOOTH);
		
		if (do_triple) {
			UI_ThemeColorShadeAlpha(th_col3, -80, -120);
			glLineWidth(4.0f);
			
			glBegin(GL_LINE_STRIP);
			for (i=0; i<=LINK_RESOL; i++) {
				glVertex2fv(coord_array[i]);
			}
			glEnd();
		}
		
		/* XXX using GL_LINES for shaded node lines is a workaround
		 * for Intel hardware, this breaks with GL_LINE_STRIP and
		 * changing color in begin/end blocks.
		 */
		glLineWidth(1.5f);
		if (do_shaded) {
			glBegin(GL_LINES);
			for (i=0; i<LINK_RESOL; i++) {
				UI_ThemeColorBlend(th_col1, th_col2, spline_step);
				glVertex2fv(coord_array[i]);
				
				UI_ThemeColorBlend(th_col1, th_col2, spline_step+dist);
				glVertex2fv(coord_array[i+1]);
				
				spline_step += dist;
			}
			glEnd();
		}
		else {
			UI_ThemeColor(th_col1);
			glBegin(GL_LINE_STRIP);
			for (i=0; i<=LINK_RESOL; i++) {
				glVertex2fv(coord_array[i]);
			}
			glEnd();
		}
		
		glDisable(GL_LINE_SMOOTH);
		
		/* restore previuos linewidth */
		glLineWidth(linew);
	}
}

static void node_link_straight_points(View2D *UNUSED(v2d), SpaceNode *snode, bNodeLink *link, float coord_array[][2])
{
	if (link->fromsock) {
		coord_array[0][0]= link->fromsock->locx;
		coord_array[0][1]= link->fromsock->locy;
	}
	else {
		if (snode==NULL) return;
		coord_array[0][0]= snode->mx;
		coord_array[0][1]= snode->my;
	}
	if (link->tosock) {
		coord_array[1][0]= link->tosock->locx;
		coord_array[1][1]= link->tosock->locy;
	}
	else {
		if (snode==NULL) return;
		coord_array[1][0]= snode->mx;
		coord_array[1][1]= snode->my;
	}
}

void node_draw_link_straight(View2D *v2d, SpaceNode *snode, bNodeLink *link, int th_col1, int do_shaded, int th_col2, int do_triple, int th_col3 )
{
	float coord_array[2][2];
	float linew;
	int i;
	
	node_link_straight_points(v2d, snode, link, coord_array);
	
	/* store current linewidth */
	glGetFloatv(GL_LINE_WIDTH, &linew);
	
	glEnable(GL_LINE_SMOOTH);
	
	if (do_triple) {
		UI_ThemeColorShadeAlpha(th_col3, -80, -120);
		glLineWidth(4.0f);
		
		glBegin(GL_LINES);
		glVertex2fv(coord_array[0]);
		glVertex2fv(coord_array[1]);
		glEnd();
	}
	
	UI_ThemeColor(th_col1);
	glLineWidth(1.5f);
	
	/* XXX using GL_LINES for shaded node lines is a workaround
	 * for Intel hardware, this breaks with GL_LINE_STRIP and
	 * changing color in begin/end blocks.
	 */
	if (do_shaded) {
		glBegin(GL_LINES);
		for (i=0; i < LINK_RESOL-1; ++i) {
			float t= (float)i/(float)(LINK_RESOL-1);
			UI_ThemeColorBlend(th_col1, th_col2, t);
			glVertex2f((1.0f-t)*coord_array[0][0]+t*coord_array[1][0], (1.0f-t)*coord_array[0][1]+t*coord_array[1][1]);
			
			t= (float)(i+1)/(float)(LINK_RESOL-1);
			UI_ThemeColorBlend(th_col1, th_col2, t);
			glVertex2f((1.0f-t)*coord_array[0][0]+t*coord_array[1][0], (1.0f-t)*coord_array[0][1]+t*coord_array[1][1]);
		}
		glEnd();
	}
	else {
		glBegin(GL_LINE_STRIP);
		for (i=0; i < LINK_RESOL; ++i) {
			float t= (float)i/(float)(LINK_RESOL-1);
			glVertex2f((1.0f-t)*coord_array[0][0]+t*coord_array[1][0], (1.0f-t)*coord_array[0][1]+t*coord_array[1][1]);
		}
		glEnd();
	}
	
	glDisable(GL_LINE_SMOOTH);
	
	/* restore previuos linewidth */
	glLineWidth(linew);
}

/* note; this is used for fake links in groups too */
void node_draw_link(View2D *v2d, SpaceNode *snode, bNodeLink *link)
{
	int do_shaded= FALSE, th_col1= TH_HEADER, th_col2= TH_HEADER;
	int do_triple= FALSE, th_col3= TH_WIRE;
	
	if (link->fromsock==NULL && link->tosock==NULL)
		return;
	
	/* new connection */
	if (!link->fromsock || !link->tosock) {
		th_col1 = TH_ACTIVE;
		do_triple = TRUE;
	}
	else {
		/* going to give issues once... */
		if (link->tosock->flag & SOCK_UNAVAIL)
			return;
		if (link->fromsock->flag & SOCK_UNAVAIL)
			return;
		
		/* a bit ugly... but thats how we detect the internal group links */
		if (!link->fromnode || !link->tonode) {
			UI_ThemeColorBlend(TH_BACK, TH_WIRE, 0.5f);
			do_shaded = FALSE;
		}
		else {
			/* check cyclic */
			if ((link->fromnode->level >= link->tonode->level && link->tonode->level!=0xFFF) && (link->flag & NODE_LINK_VALID)) {
				/* special indicated link, on drop-node */
				if (link->flag & NODE_LINKFLAG_HILITE) {
					th_col1= th_col2= TH_ACTIVE;
				}
				else {
					/* regular link */
					if (link->fromnode->flag & SELECT)
						th_col1= TH_EDGE_SELECT;
					if (link->tonode->flag & SELECT)
						th_col2= TH_EDGE_SELECT;
				}
				do_shaded = TRUE;
				do_triple = TRUE;
			}				
			else {
				th_col1 = TH_REDALERT;
			}
		}
	}
	
	node_draw_link_bezier(v2d, snode, link, th_col1, do_shaded, th_col2, do_triple, th_col3);
//	node_draw_link_straight(v2d, snode, link, th_col1, do_shaded, th_col2, do_triple, th_col3);
}<|MERGE_RESOLUTION|>--- conflicted
+++ resolved
@@ -2142,21 +2142,7 @@
 	uiItemR(row, ptr, "blue", 0, NULL, ICON_NONE);
 
 	row = uiLayoutRow(layout, 0);
-<<<<<<< HEAD
-	uiItemR(row, ptr, "midtones_start", UI_ITEM_R_SLIDER, NULL, ICON_NONE);
-	uiItemR(row, ptr, "midtones_end", UI_ITEM_R_SLIDER, NULL, ICON_NONE);
-
-	row = uiLayoutRow(layout, 0);
-	uiItemR(row, ptr, "master_saturation", UI_ITEM_R_SLIDER, NULL, ICON_NONE);
-	uiItemR(row, ptr, "master_contrast", UI_ITEM_R_SLIDER, NULL, ICON_NONE);
-	uiItemR(row, ptr, "master_gamma", UI_ITEM_R_SLIDER, NULL, ICON_NONE);
-	uiItemR(row, ptr, "master_gain", UI_ITEM_R_SLIDER, NULL, ICON_NONE);
-	uiItemR(row, ptr, "master_lift", UI_ITEM_R_SLIDER, NULL, ICON_NONE);
-
-	row = uiLayoutRow(layout, 0);
-=======
 	uiItemL(row, "", 0);
->>>>>>> dab1d8e4
 	uiItemL(row, "Saturation", 0);
 	uiItemL(row, "Contrast", 0);
 	uiItemL(row, "Gamma", 0);
@@ -2164,28 +2150,6 @@
 	uiItemL(row, "Lift", 0);
 
 	row = uiLayoutRow(layout, 0);
-<<<<<<< HEAD
-	uiItemR(row, ptr, "highlights_saturation", UI_ITEM_R_SLIDER, NULL, ICON_NONE);
-	uiItemR(row, ptr, "highlights_contrast", UI_ITEM_R_SLIDER, NULL, ICON_NONE);
-	uiItemR(row, ptr, "highlights_gamma", UI_ITEM_R_SLIDER, NULL, ICON_NONE);
-	uiItemR(row, ptr, "highlights_gain", UI_ITEM_R_SLIDER, NULL, ICON_NONE);
-	uiItemR(row, ptr, "highlights_lift", UI_ITEM_R_SLIDER, NULL, ICON_NONE);
-
-	row = uiLayoutRow(layout, 0);
-	uiItemR(row, ptr, "midtones_saturation", UI_ITEM_R_SLIDER, NULL, ICON_NONE);
-	uiItemR(row, ptr, "midtones_contrast", UI_ITEM_R_SLIDER, NULL, ICON_NONE);
-	uiItemR(row, ptr, "midtones_gamma", UI_ITEM_R_SLIDER, NULL, ICON_NONE);
-	uiItemR(row, ptr, "midtones_gain", UI_ITEM_R_SLIDER, NULL, ICON_NONE);
-	uiItemR(row, ptr, "midtones_lift", UI_ITEM_R_SLIDER, NULL, ICON_NONE);
-
-	row = uiLayoutRow(layout, 0);
-	uiItemR(row, ptr, "shadows_saturation", UI_ITEM_R_SLIDER, NULL, ICON_NONE);
-	uiItemR(row, ptr, "shadows_contrast", UI_ITEM_R_SLIDER, NULL, ICON_NONE);
-	uiItemR(row, ptr, "shadows_gamma", UI_ITEM_R_SLIDER, NULL, ICON_NONE);
-	uiItemR(row, ptr, "shadows_gain", UI_ITEM_R_SLIDER, NULL, ICON_NONE);
-	uiItemR(row, ptr, "shadows_lift", UI_ITEM_R_SLIDER, NULL, ICON_NONE);
-}
-=======
 	uiItemL(row, "Master", 0);
 	uiItemR(row, ptr, "master_saturation", UI_ITEM_R_SLIDER, "", ICON_NONE);
 	uiItemR(row, ptr, "master_contrast", UI_ITEM_R_SLIDER, "", ICON_NONE);
@@ -2222,7 +2186,6 @@
 	uiItemR(row, ptr, "midtones_end", UI_ITEM_R_SLIDER, NULL, ICON_NONE);
 }
 
->>>>>>> dab1d8e4
 static void node_composit_buts_colorcorrection_but(uiLayout *layout, bContext *UNUSED(C), PointerRNA *ptr) {
 	uiLayout *row;
 	
@@ -2276,13 +2239,8 @@
 	uiLayout *row;
 	
 	row= uiLayoutRow(layout, 1);
-<<<<<<< HEAD
-	uiItemR(row, ptr, "x", 0, "X", ICON_NONE);
-	uiItemR(row, ptr, "y", 0, "Y", ICON_NONE);
-=======
 	uiItemR(row, ptr, "x", 0, NULL, ICON_NONE);
 	uiItemR(row, ptr, "y", 0, NULL, ICON_NONE);
->>>>>>> dab1d8e4
 	
 	row= uiLayoutRow(layout, 1);
 	uiItemR(row, ptr, "width", UI_ITEM_R_SLIDER, NULL, ICON_NONE);
@@ -2323,17 +2281,6 @@
 
 void node_composit_backdrop_boxmask(SpaceNode* snode, ImBuf* backdrop, bNode* node, int x, int y)
 {
-<<<<<<< HEAD
-	NodeBoxMask * boxmask = node->storage;
-	const float backdropWidth = backdrop->x;
-	const float backdropHeight = backdrop->y;
-	const float aspect = backdropWidth/backdropHeight;
-	const float rad = DEG2RAD(-boxmask->rotation);
-	const float cosine = cos(rad);
-	const float sine = sin(rad);
-	const float halveBoxWidth = backdropWidth*(boxmask->width/2.0f);
-	const float halveBoxHeight = backdropHeight*(boxmask->height/2.0f)*aspect;
-=======
 	NodeBoxMask *boxmask = node->storage;
 	const float backdropWidth = backdrop->x;
 	const float backdropHeight = backdrop->y;
@@ -2343,18 +2290,13 @@
 	const float sine = sinf(rad);
 	const float halveBoxWidth = backdropWidth * (boxmask->width / 2.0f);
 	const float halveBoxHeight = backdropHeight * (boxmask->height / 2.0f) * aspect;
->>>>>>> dab1d8e4
 
 	float cx, cy, x1, x2, x3, x4;
 	float y1, y2, y3, y4;
 
 
 	/* keep this, saves us from a version patch */
-<<<<<<< HEAD
-	if(snode->zoom==0.0f) snode->zoom= 1.0f;
-=======
 	if (snode->zoom == 0.0f) snode->zoom = 1.0f;
->>>>>>> dab1d8e4
 
 	glColor3f(1.0, 1.0, 1.0);
 
@@ -2383,32 +2325,19 @@
 	NodeEllipseMask * ellipsemask = node->storage;
 	const float backdropWidth = backdrop->x;
 	const float backdropHeight = backdrop->y;
-<<<<<<< HEAD
-	const float aspect = backdropWidth/backdropHeight;
-	const float rad = DEG2RAD(-ellipsemask->rotation);
-	const float cosine = cos(rad);
-	const float sine = sin(rad);
-	const float halveBoxWidth = backdropWidth*(ellipsemask->width/2.0f);
-	const float halveBoxHeight = backdropHeight*(ellipsemask->height/2.0f)*aspect;
-=======
 	const float aspect = backdropWidth / backdropHeight;
 	const float rad = DEG2RADF(-ellipsemask->rotation);
 	const float cosine = cosf(rad);
 	const float sine = sinf(rad);
 	const float halveBoxWidth = backdropWidth * (ellipsemask->width / 2.0f);
 	const float halveBoxHeight = backdropHeight * (ellipsemask->height / 2.0f) * aspect;
->>>>>>> dab1d8e4
 
 	float cx, cy, x1, x2, x3, x4;
 	float y1, y2, y3, y4;
 
 
 	/* keep this, saves us from a version patch */
-<<<<<<< HEAD
-	if(snode->zoom==0.0f) snode->zoom= 1.0f;
-=======
 	if (snode->zoom == 0.0f) snode->zoom = 1.0f;
->>>>>>> dab1d8e4
 
 	glColor3f(1.0, 1.0, 1.0);
 
@@ -2437,13 +2366,8 @@
 {
 	uiLayout *row;
 	row= uiLayoutRow(layout, 1);
-<<<<<<< HEAD
-	uiItemR(row, ptr, "x", 0, "X", ICON_NONE);
-	uiItemR(row, ptr, "y", 0, "Y", ICON_NONE);
-=======
 	uiItemR(row, ptr, "x", 0, NULL, ICON_NONE);
 	uiItemR(row, ptr, "y", 0, NULL, ICON_NONE);
->>>>>>> dab1d8e4
 	row= uiLayoutRow(layout, 1);
 	uiItemR(row, ptr, "width", UI_ITEM_R_SLIDER, NULL, ICON_NONE);
 	uiItemR(row, ptr, "height", UI_ITEM_R_SLIDER, NULL, ICON_NONE);
