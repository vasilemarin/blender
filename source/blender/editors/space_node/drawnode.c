--- conflicted
+++ resolved
@@ -2693,18 +2693,11 @@
 
 static void node_composit_buts_denoise(uiLayout *layout, bContext *UNUSED(C), PointerRNA *ptr)
 {
-<<<<<<< HEAD
 #ifndef WITH_OPENIMAGEDENOISE
   uiItemL(layout, IFACE_("Disabled, built without OpenImageDenoise"), ICON_ERROR);
 #endif
 
   uiItemR(layout, ptr, "use_hdr", 0, NULL, ICON_NONE);
-=======
-  uiItemR(layout, ptr, "use_hdr", 0, NULL, ICON_NONE);
-  uiLayout *col = uiLayoutColumn(layout, false);
-  uiLayoutSetActive(col, RNA_boolean_get(ptr, "use_hdr") == false);
-  uiItemR(col, ptr, "use_srgb", 0, NULL, ICON_NONE);
->>>>>>> 9d6b5e23
 }
 
 /* only once called */
