--- conflicted
+++ resolved
@@ -116,11 +116,8 @@
  * Transform between View2Ds in the tree path.
  */
 float2 space_node_group_offset(const SpaceNode &snode);
-<<<<<<< HEAD
-=======
 
 rctf node_frame_rect_inside(const bNode &node);
->>>>>>> 5e47056e
 
 int node_get_resize_cursor(NodeResizeDirection directions);
 /**
