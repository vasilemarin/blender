/*
 * This program is free software; you can redistribute it and/or
 * modify it under the terms of the GNU General Public License
 * as published by the Free Software Foundation; either version 2
 * of the License, or (at your option) any later version.
 *
 * This program is distributed in the hope that it will be useful,
 * but WITHOUT ANY WARRANTY; without even the implied warranty of
 * MERCHANTABILITY or FITNESS FOR A PARTICULAR PURPOSE.  See the
 * GNU General Public License for more details.
 *
 * You should have received a copy of the GNU General Public License
 * along with this program; if not, write to the Free Software Foundation,
 * Inc., 51 Franklin Street, Fifth Floor, Boston, MA 02110-1301, USA.
 *
 * The Original Code is Copyright (C) 2019 Blender Foundation.
 * All rights reserved.
 */

/** \file
 * \ingroup editor/io
 */

#ifdef WITH_USD

#  include "DNA_modifier_types.h"
#  include "DNA_space_types.h"
#  include <string.h>

#  include "BKE_context.h"
#  include "BKE_main.h"
#  include "BKE_report.h"

#  include "BLI_blenlib.h"
#  include "BLI_path_util.h"
#  include "BLI_string.h"
#  include "BLI_utildefines.h"

#  include "BLT_translation.h"

#  include "ED_object.h"

#  include "MEM_guardedalloc.h"

#  include "RNA_access.h"
#  include "RNA_define.h"

#  include "RNA_enum_types.h"

#  include "UI_interface.h"
#  include "UI_resources.h"

#  include "WM_api.h"
#  include "WM_types.h"

#  include "DEG_depsgraph.h"

#  include "io_usd.h"
#  include "usd.h"

#  include "stdio.h"

const EnumPropertyItem rna_enum_usd_export_evaluation_mode_items[] = {
    {DAG_EVAL_RENDER,
     "RENDER",
     0,
     "Render",
     "Use Render settings for object visibility, modifier settings, etc"},
    {DAG_EVAL_VIEWPORT,
     "VIEWPORT",
     0,
     "Viewport",
     "Use Viewport settings for object visibility, modifier settings, etc"},
    {0, NULL, 0, NULL, NULL},
};

const EnumPropertyItem rna_enum_usd_import_read_flags[] = {
    {MOD_MESHSEQ_READ_VERT, "VERT", 0, "Vertex", ""},
    {MOD_MESHSEQ_READ_POLY, "POLY", 0, "Faces", ""},
    {MOD_MESHSEQ_READ_UV, "UV", 0, "UV", ""},
    {MOD_MESHSEQ_READ_COLOR, "COLOR", 0, "Color", ""},
    {0, NULL, 0, NULL, NULL},
};

const EnumPropertyItem rna_enum_usd_import_shaders_mode_items[] = {
    {USD_IMPORT_SHADERS_NONE, "NONE", 0, "None", "Don't import USD shaders"},
    {USD_IMPORT_USD_PREVIEW_SURFACE,
     "USD_PREVIEW_SURFACE",
     0,
     "USD Preview Surface",
     "Convert USD Preview Surface shaders to Blender Principled BSDF"},
    {USD_IMPORT_MDL,
     "USD MDL",
     0,
     "MDL",
     "Convert USD Preview Surface shaders to Blender Principled BSDF"},
    {0, NULL, 0, NULL, NULL},
};

const EnumPropertyItem prop_usd_export_global_forward[] = {
    {USD_GLOBAL_FORWARD_X, "X", 0, "X Forward", "Global Forward is positive X Axis"},
    {USD_GLOBAL_FORWARD_Y, "Y", 0, "Y Forward", "Global Forward is positive Y Axis"},
    {USD_GLOBAL_FORWARD_Z, "Z", 0, "Z Forward", "Global Forward is positive Z Axis"},
    {USD_GLOBAL_FORWARD_MINUS_X, "-X", 0, "-X Forward", "Global Forward is negative X Axis"},
    {USD_GLOBAL_FORWARD_MINUS_Y, "-Y", 0, "-Y Forward", "Global Forward is negative Y Axis"},
    {USD_GLOBAL_FORWARD_MINUS_Z, "-Z", 0, "-Z Forward", "Global Forward is negative Z Axis"},
    {0, NULL, 0, NULL, NULL},
};

const EnumPropertyItem prop_usd_export_global_up[] = {
    {USD_GLOBAL_UP_X, "X", 0, "X Up", "Global UP is positive X Axis"},
    {USD_GLOBAL_UP_Y, "Y", 0, "Y Up", "Global UP is positive Y Axis"},
    {USD_GLOBAL_UP_Z, "Z", 0, "Z Up", "Global UP is positive Z Axis"},
    {USD_GLOBAL_UP_MINUS_X, "-X", 0, "-X Up", "Global UP is negative X Axis"},
    {USD_GLOBAL_UP_MINUS_Y, "-Y", 0, "-Y Up", "Global UP is negative Y Axis"},
    {USD_GLOBAL_UP_MINUS_Z, "-Z", 0, "-Z Up", "Global UP is negative Z Axis"},
    {0, NULL, 0, NULL, NULL},
};

/* Stored in the wmOperator's customdata field to indicate it should run as a background job.
 * This is set when the operator is invoked, and not set when it is only executed. */
enum { AS_BACKGROUND_JOB = 1 };
typedef struct eUSDOperatorOptions {
  bool as_background_job;
} eUSDOperatorOptions;

/* ====== USD Export ====== */

static int wm_usd_export_invoke(bContext *C, wmOperator *op, const wmEvent *UNUSED(event))
{
  eUSDOperatorOptions *options = MEM_callocN(sizeof(eUSDOperatorOptions), "eUSDOperatorOptions");
  options->as_background_job = true;
  op->customdata = options;

  RNA_boolean_set(op->ptr, "init_scene_frame_range", true);

  if (!RNA_struct_property_is_set(op->ptr, "filepath")) {
    Main *bmain = CTX_data_main(C);
    char filepath[FILE_MAX];
    const char *main_blendfile_path = BKE_main_blendfile_path(bmain);

    if (main_blendfile_path[0] == '\0') {
      BLI_strncpy(filepath, "untitled", sizeof(filepath));
    }
    else {
      BLI_strncpy(filepath, main_blendfile_path, sizeof(filepath));
    }

    BLI_path_extension_replace(filepath, sizeof(filepath), ".usd");
    RNA_string_set(op->ptr, "filepath", filepath);
  }

  WM_event_add_fileselect(C, op);

  return OPERATOR_RUNNING_MODAL;
}

static char *usd_ensure_prim_path(char *primpath)
{
  if (primpath != NULL && primpath[0] != '/' && primpath[0] != '\0') {
    char *legal_path = BLI_strdupcat("/", primpath);
    MEM_freeN(primpath);
    primpath = legal_path;
    return legal_path;
  }
  return primpath;
}

static int wm_usd_export_exec(bContext *C, wmOperator *op)
{
  if (!RNA_struct_property_is_set(op->ptr, "filepath")) {
    BKE_report(op->reports, RPT_ERROR, "No filename given");
    return OPERATOR_CANCELLED;
  }

  char filename[FILE_MAX];
  RNA_string_get(op->ptr, "filepath", filename);

  eUSDOperatorOptions *options = (eUSDOperatorOptions *)op->customdata;
  const bool as_background_job = (options != NULL && options->as_background_job);
  MEM_SAFE_FREE(op->customdata);

  const bool selected_objects_only = RNA_boolean_get(op->ptr, "selected_objects_only");
  const bool visible_objects_only = RNA_boolean_get(op->ptr, "visible_objects_only");
  const bool export_animation = RNA_boolean_get(op->ptr, "export_animation");
  const bool export_hair = RNA_boolean_get(op->ptr, "export_hair");
  const bool export_vertices = RNA_boolean_get(op->ptr, "export_vertices");
  const bool export_vertex_colors = RNA_boolean_get(op->ptr, "export_vertex_colors");
  const bool export_vertex_groups = RNA_boolean_get(op->ptr, "export_vertex_groups");
  const bool export_face_maps = RNA_boolean_get(op->ptr, "export_face_maps");
  const bool export_uvmaps = RNA_boolean_get(op->ptr, "export_uvmaps");
  const bool export_normals = RNA_boolean_get(op->ptr, "export_normals");
  const bool export_transforms = RNA_boolean_get(op->ptr, "export_transforms");
  const bool export_materials = RNA_boolean_get(op->ptr, "export_materials");
  const bool export_meshes = RNA_boolean_get(op->ptr, "export_meshes");
  const bool export_lights = RNA_boolean_get(op->ptr, "export_lights");
  const bool export_cameras = RNA_boolean_get(op->ptr, "export_cameras");
  const bool export_curves = RNA_boolean_get(op->ptr, "export_curves");
  const bool export_particles = RNA_boolean_get(op->ptr, "export_particles");
  const bool use_instancing = RNA_boolean_get(op->ptr, "use_instancing");
  const bool evaluation_mode = RNA_enum_get(op->ptr, "evaluation_mode");
  const bool generate_preview_surface = RNA_boolean_get(op->ptr, "generate_preview_surface");
  const bool convert_uv_to_st = RNA_boolean_get(op->ptr, "convert_uv_to_st");
  const bool convert_orientation = RNA_boolean_get(op->ptr, "convert_orientation");
  const bool export_child_particles = RNA_boolean_get(op->ptr, "export_child_particles");
  const bool export_as_overs = RNA_boolean_get(op->ptr, "export_as_overs");
  const bool merge_transform_and_shape = RNA_boolean_get(op->ptr, "merge_transform_and_shape");
  const bool export_custom_properties = RNA_boolean_get(op->ptr, "export_custom_properties");
  const bool export_identity_transforms = RNA_boolean_get(op->ptr, "export_identity_transforms");
  const bool apply_subdiv = RNA_boolean_get(op->ptr, "apply_subdiv");
  const bool author_blender_name = RNA_boolean_get(op->ptr, "author_blender_name");
  const bool vertex_data_as_face_varying = RNA_boolean_get(op->ptr, "vertex_data_as_face_varying");
  const float frame_step = RNA_float_get(op->ptr, "frame_step");

  const bool override_shutter = RNA_boolean_get(op->ptr, "override_shutter");
  const double shutter_open = (double)RNA_float_get(op->ptr, "shutter_open");
  const double shutter_close = (double)RNA_float_get(op->ptr, "shutter_close");

  // This default prim path is not sanitized. This happens in usd_capi.cc
  char *default_prim_path = RNA_string_get_alloc(op->ptr, "default_prim_path", NULL, 0);

  default_prim_path = usd_ensure_prim_path(default_prim_path);

  char *root_prim_path = RNA_string_get_alloc(op->ptr, "root_prim_path", NULL, 0);

  // Do not allow / path
  if (root_prim_path[0] == '/' && strlen(root_prim_path) == 1)
    root_prim_path[0] = '\0';

  root_prim_path = usd_ensure_prim_path(root_prim_path);

  char *material_prim_path = RNA_string_get_alloc(op->ptr, "material_prim_path", NULL, 0);

  int global_forward = RNA_enum_get(op->ptr, "export_global_forward_selection");
  int global_up = RNA_enum_get(op->ptr, "export_global_up_selection");

  bool export_textures = RNA_boolean_get(op->ptr, "export_textures");

  bool relative_texture_paths = RNA_boolean_get(op->ptr, "relative_texture_paths");

  const bool backward_compatible = true;

  const float light_intensity_scale = RNA_float_get(op->ptr, "light_intensity_scale");

  struct USDExportParams params = {RNA_int_get(op->ptr, "start"),
                                   RNA_int_get(op->ptr, "end"),
                                   export_animation,
                                   export_hair,
                                   export_vertices,
                                   export_vertex_colors,
                                   export_vertex_groups,
                                   export_face_maps,
                                   export_uvmaps,
                                   export_normals,
                                   export_transforms,
                                   export_materials,
                                   export_meshes,
                                   export_lights,
                                   export_cameras,
                                   export_curves,
                                   export_particles,
                                   selected_objects_only,
                                   visible_objects_only,
                                   use_instancing,
                                   evaluation_mode,
                                   default_prim_path,
                                   root_prim_path,
                                   material_prim_path,
                                   generate_preview_surface,
                                   convert_uv_to_st,
                                   convert_orientation,
                                   global_forward,
                                   global_up,
                                   export_child_particles,
                                   export_as_overs,
                                   merge_transform_and_shape,
                                   export_custom_properties,
                                   export_identity_transforms,
                                   apply_subdiv,
                                   author_blender_name,
                                   vertex_data_as_face_varying,
                                   frame_step,
                                   override_shutter,
                                   shutter_open,
                                   shutter_close,
                                   export_textures,
                                   relative_texture_paths,
                                   backward_compatible,
                                   light_intensity_scale};

  /* Take some defaults from the scene, if not specified explicitly. */
  Scene *scene = CTX_data_scene(C);
  if (params.frame_start == INT_MIN) {
    params.frame_start = SFRA;
  }
  if (params.frame_end == INT_MIN) {
    params.frame_end = EFRA;
  }

  const bool ok = USD_export(C, filename, &params, as_background_job);

  return as_background_job || ok ? OPERATOR_FINISHED : OPERATOR_CANCELLED;
}

static void wm_usd_export_draw(bContext *C, wmOperator *op)
{
  uiLayout *layout = op->layout;
  uiLayout *box;
  struct PointerRNA *ptr = op->ptr;

  /* Conveniently set start and end frame to match the scene's frame range. */
  Scene *scene = CTX_data_scene(C);

  if (scene != NULL && RNA_boolean_get(ptr, "init_scene_frame_range")) {
    RNA_int_set(ptr, "start", SFRA);
    RNA_int_set(ptr, "end", EFRA);

    RNA_boolean_set(ptr, "init_scene_frame_range", false);
  }

  uiLayoutSetPropSep(layout, true);

  box = uiLayoutBox(layout);
  uiItemL(box, IFACE_("USD Export"), ICON_NONE);
  uiItemR(box, ptr, "evaluation_mode", 0, NULL, ICON_NONE);
  uiItemR(box, ptr, "apply_subdiv", 0, NULL, ICON_NONE);
  uiItemR(box, ptr, "author_blender_name", 0, NULL, ICON_NONE);
  uiItemR(box, ptr, "selected_objects_only", 0, NULL, ICON_NONE);
  uiItemR(box, ptr, "visible_objects_only", 0, NULL, ICON_NONE);
  uiItemR(box, ptr, "export_animation", 0, NULL, ICON_NONE);
  if (RNA_boolean_get(ptr, "export_animation")) {
    uiItemR(box, ptr, "start", 0, NULL, ICON_NONE);
    uiItemR(box, ptr, "end", 0, NULL, ICON_NONE);
    uiItemR(box, ptr, "frame_step", 0, NULL, ICON_NONE);
  }
  uiItemR(box, ptr, "export_as_overs", 0, NULL, ICON_NONE);
  uiItemR(box, ptr, "merge_transform_and_shape", 0, NULL, ICON_NONE);
  uiItemR(box, ptr, "export_custom_properties", 0, NULL, ICON_NONE);
  uiItemR(box, ptr, "export_identity_transforms", 0, NULL, ICON_NONE);

  if (RNA_boolean_get(ptr, "export_hair") || RNA_boolean_get(ptr, "export_particles")) {
    uiItemR(box, ptr, "export_child_particles", 0, NULL, ICON_NONE);
  }

  if (RNA_boolean_get(ptr, "export_vertex_colors") ||
      RNA_boolean_get(ptr, "export_vertex_groups")) {
    uiItemR(box, ptr, "vertex_data_as_face_varying", 0, NULL, ICON_NONE);
  }

  if (RNA_boolean_get(ptr, "export_lights")) {
    uiItemR(box, ptr, "light_intensity_scale", 0, NULL, ICON_NONE);
  }

  box = uiLayoutBox(layout);
  uiItemL(box, IFACE_("Cycles Settings:"), ICON_NONE);
  uiItemR(box, ptr, "override_shutter", 0, NULL, ICON_NONE);

  if (RNA_boolean_get(ptr, "override_shutter")) {
    uiItemR(box, ptr, "shutter_open", 0, NULL, ICON_NONE);
    uiItemR(box, ptr, "shutter_close", 0, NULL, ICON_NONE);
  }

  if (RNA_boolean_get(ptr, "export_meshes")) {
    box = uiLayoutBox(layout);
    uiItemL(box, IFACE_("Mesh Options:"), ICON_MESH_DATA);
    uiItemR(box, ptr, "export_vertices", 0, NULL, ICON_NONE);
    uiItemR(box, ptr, "export_vertex_colors", 0, NULL, ICON_NONE);
    uiItemR(box, ptr, "export_vertex_groups", 0, NULL, ICON_NONE);
    uiItemR(box, ptr, "export_face_maps", 0, NULL, ICON_NONE);
    uiItemR(box, ptr, "export_uvmaps", 0, NULL, ICON_NONE);
    uiItemR(box, ptr, "export_normals", 0, NULL, ICON_NONE);
  }

  box = uiLayoutBox(layout);
  uiItemL(box, IFACE_("Primitive Types:"), ICON_OBJECT_DATA);
  uiItemR(box, ptr, "export_transforms", 0, NULL, ICON_NONE);
  uiItemR(box, ptr, "export_meshes", 0, NULL, ICON_NONE);
  uiItemR(box, ptr, "export_materials", 0, NULL, ICON_NONE);
  uiItemR(box, ptr, "export_lights", 0, NULL, ICON_NONE);
  uiItemR(box, ptr, "export_cameras", 0, NULL, ICON_NONE);
  uiItemR(box, ptr, "export_curves", 0, NULL, ICON_NONE);
  uiItemR(box, ptr, "export_hair", 0, NULL, ICON_NONE);
  uiItemR(box, ptr, "export_particles", 0, NULL, ICON_NONE);

  box = uiLayoutBox(layout);
  uiItemL(box, IFACE_("Stage Options:"), ICON_SCENE_DATA);
  uiItemR(box, ptr, "default_prim_path", 0, NULL, ICON_NONE);
  uiItemR(box, ptr, "root_prim_path", 0, NULL, ICON_NONE);
  uiItemR(box, ptr, "material_prim_path", 0, NULL, ICON_NONE);

  box = uiLayoutBox(layout);
  uiItemL(box, IFACE_("Conversion:"), ICON_ORIENTATION_GLOBAL);
  uiItemR(box, ptr, "convert_orientation", 0, NULL, ICON_NONE);

  if (RNA_boolean_get(ptr, "convert_orientation")) {
    uiItemR(box, ptr, "export_global_forward_selection", 0, NULL, ICON_NONE);
    uiItemR(box, ptr, "export_global_up_selection", 0, NULL, ICON_NONE);
  }

  if (RNA_boolean_get(ptr, "export_materials"))
    uiItemR(box, ptr, "generate_preview_surface", 0, NULL, ICON_NONE);

  if (RNA_boolean_get(ptr, "export_uvmaps"))
    uiItemR(box, ptr, "convert_uv_to_st", 0, NULL, ICON_NONE);

  if (RNA_boolean_get(ptr, "export_materials")) {
    box = uiLayoutBox(layout);
    uiItemL(box, IFACE_("Textures:"), ICON_NONE);
    uiItemR(box, ptr, "export_textures", 0, NULL, ICON_NONE);
    uiItemR(box, ptr, "relative_texture_paths", 0, NULL, ICON_NONE);
  }

  box = uiLayoutBox(layout);
  uiItemL(box, IFACE_("Experimental:"), ICON_NONE);
  uiItemR(box, ptr, "use_instancing", 0, NULL, ICON_NONE);
}

void WM_OT_usd_export(struct wmOperatorType *ot)
{
  ot->name = "Export USD";
  ot->description = "Export current scene in a USD archive";
  ot->idname = "WM_OT_usd_export";

  ot->invoke = wm_usd_export_invoke;
  ot->exec = wm_usd_export_exec;
  ot->poll = WM_operator_winactive;
  ot->ui = wm_usd_export_draw;

  WM_operator_properties_filesel(ot,
                                 FILE_TYPE_FOLDER | FILE_TYPE_USD,
                                 FILE_BLENDER,
                                 FILE_SAVE,
                                 WM_FILESEL_FILEPATH | WM_FILESEL_SHOW_PROPS,
                                 FILE_DEFAULTDISPLAY,
                                 FILE_SORT_DEFAULT);

  RNA_def_int(ot->srna,
              "start",
              INT_MIN,
              INT_MIN,
              INT_MAX,
              "Start Frame",
              "Start frame of the export, use the default value to "
              "take the start frame of the current scene",
              INT_MIN,
              INT_MAX);
  RNA_def_int(ot->srna,
              "end",
              INT_MIN,
              INT_MIN,
              INT_MAX,
              "End Frame",
              "End frame of the export, use the default value to "
              "take the end frame of the current scene",
              INT_MIN,
              INT_MAX);

  RNA_def_boolean(ot->srna,
                  "selected_objects_only",
                  false,
                  "Selection Only",
                  "Only selected objects are exported. Unselected parents of selected objects are "
                  "exported as empty transform");

  RNA_def_boolean(ot->srna,
                  "visible_objects_only",
                  true,
                  "Visible Only",
                  "Only visible objects are exported. Invisible parents of exported objects are "
                  "exported as empty transform");

  RNA_def_boolean(ot->srna,
                  "export_animation",
                  false,
                  "Animation",
                  "When checked, the render frame range is exported. When false, only the current "
                  "frame is exported");
  RNA_def_boolean(
      ot->srna, "export_hair", true, "Hair", "When checked, hair is exported as USD curves");
  RNA_def_boolean(ot->srna,
                  "export_vertices",
                  true,
                  "Vertices",
                  "When checked, vertex and point data are included in the export");
  RNA_def_boolean(ot->srna,
                  "export_vertex_colors",
                  true,
                  "Vertex Colors",
                  "When checked, all vertex colors are included in the export");
  RNA_def_boolean(ot->srna,
                  "export_vertex_groups",
                  true,
                  "Vertex Groups",
                  "When checked, all vertex groups are included in the export");
  RNA_def_boolean(ot->srna,
                  "export_face_maps",
                  true,
                  "Face Maps",
                  "When checked, all face maps are included in the export");
  RNA_def_boolean(ot->srna,
                  "export_uvmaps",
                  true,
                  "UV Maps",
                  "When checked, all UV maps of exported meshes are included in the export");
  RNA_def_boolean(ot->srna,
                  "export_normals",
                  true,
                  "Normals",
                  "When checked, normals of exported meshes are included in the export");
  RNA_def_boolean(
      ot->srna,
      "export_transforms",
      true,
      "Transforms",
      "When checked, transform data/operations will be exported for all applicable prims");
  RNA_def_boolean(ot->srna,
                  "export_materials",
                  true,
                  "Materials",
                  "When checked, the viewport settings of materials are exported as USD preview "
                  "materials, and material assignments are exported as geometry subsets");
  RNA_def_boolean(
      ot->srna, "export_meshes", true, "Meshes", "When checked, all meshes will be exported");
  RNA_def_boolean(
      ot->srna, "export_lights", true, "Lights", "When checked, all lights will be exported");
  RNA_def_boolean(
      ot->srna, "export_cameras", true, "Cameras", "When checked, all cameras will be exported");
  RNA_def_boolean(
      ot->srna, "export_curves", true, "Curves", "When checked, all curves will be exported");
  RNA_def_boolean(ot->srna,
                  "export_particles",
                  true,
                  "Particles",
                  "When checked, all particle systems will be exported");

  RNA_def_boolean(ot->srna,
                  "use_instancing",
                  false,
                  "Instancing",
                  "When checked, instanced objects are exported as references in USD. "
                  "When unchecked, instanced objects are exported as real objects");

  RNA_def_enum(ot->srna,
               "evaluation_mode",
               rna_enum_usd_export_evaluation_mode_items,
               DAG_EVAL_VIEWPORT,
               "Use Settings for",
               "Determines visibility of objects, modifier settings, and other areas where there "
               "are different settings for viewport and rendering");

  RNA_def_string(ot->srna,
                 "default_prim_path",
                 NULL,
                 1024,
                 "Default Prim Path",
                 "If set, this will set the default prim path in the usd document");
  RNA_def_string(ot->srna,
                 "root_prim_path",
                 NULL,
                 1024,
                 "Root Prim Path",
                 "If set, all primitives will live under this path");
  RNA_def_string(ot->srna,
                 "material_prim_path",
                 "/materials",
                 1024,
                 "Material Prim Path",
                 "This specifies where all generated USD Shade Materials and Shaders get placed");

  RNA_def_boolean(ot->srna,
                  "generate_preview_surface",
                  true,
                  "Convert Cycles Node Graph",
                  "When checked, the USD exporter generate an approximate USD Preview Surface. "
                  "(Experimental, only works on simple material graphs)");
  RNA_def_boolean(
      ot->srna,
      "convert_uv_to_st",
      false,
      "Convert uv to st",
      "When checked, the USD exporter will convert all uv map names to interchangeable 'st'"
      "(Assumes one uv layout per mesh)");

  RNA_def_boolean(ot->srna,
                  "convert_orientation",
                  false,
                  "Convert Orientation",
                  "When checked, the USD exporter will convert orientation axis");

  RNA_def_enum(ot->srna,
               "export_global_forward_selection",
               prop_usd_export_global_forward,
               USD_DEFAULT_FORWARD,
               "Forward Axis",
               "Global Forward axis for export");

  RNA_def_enum(ot->srna,
               "export_global_up_selection",
               prop_usd_export_global_up,
               USD_DEFAULT_UP,
               "Up Axis",
               "Global Up axis for export");

  RNA_def_boolean(ot->srna,
                  "export_child_particles",
                  false,
                  "Export Child Particles",
                  "When checked, the USD exporter will export child particles");

  RNA_def_boolean(ot->srna,
                  "export_as_overs",
                  false,
                  "Export As Overs",
                  "When checked, the USD exporter will create all prims as overrides");

  RNA_def_boolean(ot->srna,
                  "merge_transform_and_shape",
                  false,
                  "Merge Transform and Shape",
                  "When checked, transforms and shapes will be merged into the one prim path");
  RNA_def_boolean(ot->srna,
                  "export_custom_properties",
                  true,
                  "Export Custom Properties",
                  "When checked, custom properties will be exported as USD User Properties");
  RNA_def_boolean(ot->srna,
                  "export_identity_transforms",
                  false,
                  "Export Identity Transforms",
                  "If enabled, transforms (xforms) will always author a transform operation, "
                  "even if transform is identity/unit/zeroed.");

  RNA_def_boolean(ot->srna,
                  "apply_subdiv",
                  true,
                  "Apply Subdiv",
                  "When checked, subdivision modifiers will be used mesh evaluation.");

  RNA_def_boolean(ot->srna,
                  "author_blender_name",
                  true,
                  "Author Blender Name",
                  "When checked, custom userProperties will be authored to allow a round trip.");

  RNA_def_boolean(ot->srna,
                  "vertex_data_as_face_varying",
                  false,
                  "Vertex Groups As faceVarying",
                  "When enabled, vertex groups will be exported as faceVarying primvars. "
                  "This takes up more disk space, and is somewhat redundant with Blender's "
                  "current authoring tools.");

  RNA_def_float(
      ot->srna,
      "frame_step",
      1.0f,
      0.00001f,
      10000.0f,
      "Frame Step",
      "The length of one frame step, less than 1 will export subframes, greater will skip frames.",
      0.00001f,
      10000.0f);

  RNA_def_boolean(ot->srna,
                  "override_shutter",
                  false,
                  "Override Shutter",
                  "Allows the ability to override the explicit shutter open and close attributes."
                  "When disabled, the shutter is used from cycles render settings");

  RNA_def_float(
      ot->srna,
      "shutter_open",
      -0.25f,
      -FLT_MAX,
      FLT_MAX,
      "Shutter Open",
      "Allows the ability to set the frame relative shutter open time in UsdTimeCode units",
      -FLT_MAX,
      FLT_MAX);

  RNA_def_float(
      ot->srna,
      "shutter_close",
      0.25f,
      -FLT_MAX,
      FLT_MAX,
      "Shutter Close",
      "Allows the ability to set the frame relative shutter close time in UsdTimeCode units",
      -FLT_MAX,
      FLT_MAX);

  /* This dummy prop is used to check whether we need to init the start and
   * end frame values to that of the scene's, otherwise they are reset at
   * every change, draw update. */
  RNA_def_boolean(ot->srna, "init_scene_frame_range", false, "", "");

  RNA_def_boolean(ot->srna,
                  "export_textures",
                  false,
                  "Export Textures",
                  "When checked and if exporting materials, textures referenced by material nodes "
                  "will be exported to a 'textures' directory in the same directory as the USD.");

  RNA_def_boolean(
      ot->srna,
      "relative_texture_paths",
      false,
      "Relative Texture Paths",
      "When checked, material texture asset paths will be saved as relative paths in the USD.");

  RNA_def_float(ot->srna,
                "light_intensity_scale",
                1.0f,
                0.0001f,
                10000.0f,
                "Light Intensity Scale",
                "Value by which to scale the intensity of exported lights",
                0.0001f,
                1000.0f);
}

/* ====== USD Import ====== */

static int wm_usd_import_invoke(bContext *C, wmOperator *op, const wmEvent *event)
{
  eUSDOperatorOptions *options = MEM_callocN(sizeof(eUSDOperatorOptions), "eUSDOperatorOptions");
  options->as_background_job = true;
  op->customdata = options;

  return WM_operator_filesel(C, op, event);
}

static int wm_usd_import_exec(bContext *C, wmOperator *op)
{
  if (!RNA_struct_property_is_set(op->ptr, "filepath")) {
    BKE_report(op->reports, RPT_ERROR, "No filename given");
    return OPERATOR_CANCELLED;
  }

  char filename[FILE_MAX];
  RNA_string_get(op->ptr, "filepath", filename);

  eUSDOperatorOptions *options = (eUSDOperatorOptions *)op->customdata;
  const bool as_background_job = (options != NULL && options->as_background_job);
  MEM_SAFE_FREE(op->customdata);

  const float scale = RNA_float_get(op->ptr, "scale");

  const bool set_frame_range = RNA_boolean_get(op->ptr, "set_frame_range");
  const char global_read_flag = RNA_enum_get(op->ptr, "global_read_flag");
  const bool import_cameras = RNA_boolean_get(op->ptr, "import_cameras");
  const bool import_curves = RNA_boolean_get(op->ptr, "import_curves");
  const bool import_lights = RNA_boolean_get(op->ptr, "import_lights");
  const bool import_materials = RNA_boolean_get(op->ptr, "import_materials");
  const bool import_meshes = RNA_boolean_get(op->ptr, "import_meshes");
  const bool import_volumes = RNA_boolean_get(op->ptr, "import_volumes");

  const bool import_subdiv = RNA_boolean_get(op->ptr, "import_subdiv");

  const bool import_instance_proxies = RNA_boolean_get(op->ptr, "import_instance_proxies");

  const bool import_visible_only = RNA_boolean_get(op->ptr, "import_visible_only");

  const bool create_collection = RNA_boolean_get(op->ptr, "create_collection");

  char *prim_path_mask = malloc(1024);
  RNA_string_get(op->ptr, "prim_path_mask", prim_path_mask);

  const bool import_guide = RNA_boolean_get(op->ptr, "import_guide");
  const bool import_proxy = RNA_boolean_get(op->ptr, "import_proxy");
  const bool import_render = RNA_boolean_get(op->ptr, "import_render");

  const bool use_instancing = RNA_boolean_get(op->ptr, "use_instancing");

  const eUSDImportShadersMode import_shaders_mode = RNA_enum_get(op->ptr, "import_shaders_mode");
  const bool set_material_blend = RNA_boolean_get(op->ptr, "set_material_blend");

  const bool convert_to_z_up = RNA_boolean_get(op->ptr, "convert_to_z_up");

  const float light_intensity_scale = RNA_float_get(op->ptr, "light_intensity_scale");

  /* TODO(makowalski): Add support for sequences. */
  const bool is_sequence = false;
  int offset = 0;
  int sequence_len = 1;

  /* Switch out of edit mode to avoid being stuck in it (T54326). */
  Object *obedit = CTX_data_edit_object(C);
  if (obedit) {
    ED_object_mode_set(C, OB_MODE_EDIT);
  }

  const bool validate_meshes = false;

  struct USDImportParams params = {scale,
                                   is_sequence,
                                   set_frame_range,
                                   sequence_len,
                                   offset,
                                   validate_meshes,
                                   global_read_flag,
                                   import_cameras,
                                   import_curves,
                                   import_lights,
                                   import_materials,
                                   import_meshes,
                                   import_volumes,
                                   prim_path_mask,
                                   import_subdiv,
                                   import_instance_proxies,
                                   create_collection,
                                   import_guide,
                                   import_proxy,
                                   import_render,
                                   import_visible_only,
                                   use_instancing,
                                   import_shaders_mode,
                                   set_material_blend,
                                   convert_to_z_up,
                                   light_intensity_scale};

  const bool ok = USD_import(C, filename, &params, as_background_job);

  return as_background_job || ok ? OPERATOR_FINISHED : OPERATOR_CANCELLED;
}

static void wm_usd_import_draw(bContext *UNUSED(C), wmOperator *op)
{
  uiLayout *layout = op->layout;
  struct PointerRNA *ptr = op->ptr;

  uiLayoutSetPropSep(layout, false);

  uiLayout *box = uiLayoutBox(layout);
  uiLayout *row = uiLayoutRow(box, false);

  uiItemL(box, IFACE_("USD Import"), ICON_NONE);

  row = uiLayoutRow(box, false);
  uiItemL(row, IFACE_("Global Read Flag:"), ICON_NONE);
  row = uiLayoutRow(box, false);
  uiItemR(row, ptr, "global_read_flag", UI_ITEM_R_EXPAND, NULL, ICON_NONE);

  row = uiLayoutRow(box, false);
  uiItemL(row, IFACE_("Manual Transform:"), ICON_NONE);
  row = uiLayoutRow(box, false);
  uiItemR(row, ptr, "scale", 0, NULL, ICON_NONE);

  box = uiLayoutBox(layout);
  row = uiLayoutRow(box, false);
  uiItemL(row, IFACE_("Options:"), ICON_NONE);

  row = uiLayoutRow(box, false);
  uiItemR(row, ptr, "relative_path", 0, NULL, ICON_NONE);

  row = uiLayoutRow(box, false);
  uiItemR(row, ptr, "set_frame_range", 0, NULL, ICON_NONE);

  row = uiLayoutRow(box, false);
  uiItemR(row, ptr, "import_subdiv", 0, NULL, ICON_NONE);

  row = uiLayoutRow(box, false);
  uiItemR(row, ptr, "import_instance_proxies", 0, NULL, ICON_NONE);

  row = uiLayoutRow(box, false);
  uiItemR(row, ptr, "import_visible_only", 0, NULL, ICON_NONE);

  row = uiLayoutRow(box, false);
  uiItemR(row, ptr, "create_collection", 0, NULL, ICON_NONE);

  row = uiLayoutRow(box, false);
  uiItemR(row, ptr, "convert_to_z_up", 0, NULL, ICON_NONE);

  row = uiLayoutRow(box, false);
  uiItemR(row, ptr, "light_intensity_scale", 0, NULL, ICON_NONE);

  uiLayout *prim_path_mask_box = uiLayoutBox(box);
  row = uiLayoutRow(prim_path_mask_box, false);
  uiItemL(row, IFACE_("Prim Path Mask:"), ICON_NONE);

  row = uiLayoutRow(prim_path_mask_box, false);
  uiItemR(row, ptr, "prim_path_mask", 0, NULL, ICON_NONE);

  box = uiLayoutBox(layout);
  uiItemL(box, IFACE_("Primitive Types:"), ICON_OBJECT_DATA);
  uiItemR(box, ptr, "import_cameras", 0, NULL, ICON_NONE);
  uiItemR(box, ptr, "import_curves", 0, NULL, ICON_NONE);
  uiItemR(box, ptr, "import_lights", 0, NULL, ICON_NONE);
  uiItemR(box, ptr, "import_materials", 0, NULL, ICON_NONE);
  uiItemR(box, ptr, "import_meshes", 0, NULL, ICON_NONE);
  uiItemR(box, ptr, "import_volumes", 0, NULL, ICON_NONE);

  box = uiLayoutBox(layout);
  uiItemL(box, IFACE_("Purpose"), ICON_NONE);
  uiItemR(box, ptr, "import_guide", 0, NULL, ICON_NONE);
  uiItemR(box, ptr, "import_proxy", 0, NULL, ICON_NONE);
  uiItemR(box, ptr, "import_render", 0, NULL, ICON_NONE);

  box = uiLayoutBox(layout);
  uiItemL(box, IFACE_("Experimental"), ICON_NONE);
  uiItemR(box, ptr, "use_instancing", 0, NULL, ICON_NONE);
  uiItemR(box, ptr, "import_shaders_mode", 0, NULL, ICON_NONE);
  uiItemR(box, ptr, "set_material_blend", 0, NULL, ICON_NONE);
}

void WM_OT_usd_import(struct wmOperatorType *ot)
{
  PropertyRNA *prop;

  ot->name = "Import USD";
  ot->description = "Import USD stage into current scene";
  ot->idname = "WM_OT_usd_import";

  ot->invoke = wm_usd_import_invoke;
  ot->exec = wm_usd_import_exec;
  ot->poll = WM_operator_winactive;
  ot->ui = wm_usd_import_draw;

  WM_operator_properties_filesel(ot,
                                 FILE_TYPE_FOLDER | FILE_TYPE_USD,
                                 FILE_BLENDER,
                                 FILE_SAVE,
                                 WM_FILESEL_FILEPATH | WM_FILESEL_RELPATH | WM_FILESEL_SHOW_PROPS,
                                 FILE_DEFAULTDISPLAY,
                                 FILE_SORT_ALPHA);

  RNA_def_float(
      ot->srna,
      "scale",
      1.0f,
      0.0001f,
      1000.0f,
      "Scale",
      "Value by which to enlarge or shrink the objects with respect to the world's origin",
      0.0001f,
      1000.0f);

  RNA_def_boolean(
      ot->srna,
      "set_frame_range",
      true,
      "Set Frame Range",
      "If checked, update scene's start and end frame to match those of the USD archive");

  RNA_def_boolean(
      ot->srna, "import_cameras", true, "Cameras", "When checked, all cameras will be imported");
  RNA_def_boolean(
      ot->srna, "import_curves", true, "Curves", "When checked, all curves will be imported");
  RNA_def_boolean(
      ot->srna, "import_lights", true, "Lights", "When checked, all lights will be imported");
  RNA_def_boolean(ot->srna,
                  "import_materials",
                  true,
                  "Materials",
                  "When checked, all materials will be imported");
  RNA_def_boolean(
      ot->srna, "import_meshes", true, "Meshes", "When checked, all meshes will be imported");
  RNA_def_boolean(ot->srna,
                  "import_volumes",
                  true,
                  "Volumes",
                  "(Tangent Specific) When checked, all volumes will be imported");

  RNA_def_boolean(ot->srna,
                  "import_subdiv",
                  false,
                  "Import Subdiv Scheme",
                  "If enabled, subdiv surface modifiers will be created based on USD "
                  "SubdivisionScheme attribute");

  RNA_def_boolean(ot->srna,
                  "import_instance_proxies",
                  true,
                  "Import Instance Proxies",
                  "If enabled, USD instances will be traversed with instance proxies, "
                  "creating a unique Blender object for each instance. Note that "
                  "this option is ignored if the Instancing option is also checked");

  RNA_def_boolean(ot->srna,
                  "import_visible_only",
                  true,
                  "Visible Prims Only",
                  "If enabled, invisible USD prims won't be imported. "
                  "Only applies to prims with a non-animating visibility attribute. "
                  "Prims with animating visibility will always be imported");

  RNA_def_boolean(ot->srna,
                  "create_collection",
                  false,
                  "Create Collection",
                  "If enabled, all imported objects will be added to a new collection");

  prop = RNA_def_enum(ot->srna,
                      "global_read_flag",
                      rna_enum_usd_import_read_flags,
                      0,
                      "Flags",
                      "Set read flag for all USD import mesh sequence cache modifiers");

  RNA_def_property_flag(prop, PROP_ENUM_FLAG);
  RNA_def_property_enum_default(
      prop, (MOD_MESHSEQ_READ_VERT | MOD_MESHSEQ_READ_POLY | MOD_MESHSEQ_READ_UV));

  RNA_def_string(ot->srna,
                 "prim_path_mask",
                 NULL,
                 1024,
                 "",
                 "If set, this will specify a specific primitive from the usd stage");

  RNA_def_boolean(ot->srna, "import_guide", false, "Guide", "When checked, import guide geometry");

  RNA_def_boolean(ot->srna, "import_proxy", true, "Proxy", "When checked, import proxy geometry");

  RNA_def_boolean(
      ot->srna, "import_render", true, "Render", "When checked, import final render geometry");

  RNA_def_boolean(
      ot->srna,
      "use_instancing",
      false,
      "Instancing",
      "When checked, USD scenegraph instances are imported as collection instances in Blender. "
      "Note that point instancers are not yet handled by this option");

<<<<<<< HEAD
  RNA_def_enum(ot->srna,
               "import_shaders_mode",
               rna_enum_usd_import_shaders_mode_items,
               USD_IMPORT_MDL,
               "Import Shaders ",
               "Determines which type of USD shaders to convert to Blender Principled BSDF shader "
               "networks");
=======
  RNA_def_boolean(
      ot->srna,
      "import_usd_preview",
      true,
      "Import USD Preview",
      "When checked, convert UsdPreviewSurface shaders to Principled BSD shader networks.");
>>>>>>> beb3c6f6

  RNA_def_boolean(ot->srna,
                  "set_material_blend",
                  true,
                  "Set Material Blend",
                  "When checked and if the Import Shaders option is set to a valid type, "
                  "the material blend method will automatically be set based on the "
                  "shader opacity");

  RNA_def_boolean(ot->srna,
                  "convert_to_z_up",
                  true,
                  "Convert to Z Up",
                  "When checked and if the USD stage up-axis is Y, apply a rotation "
                  "to the imported objects to convert their orientation to Z up");

  RNA_def_float(ot->srna,
                "light_intensity_scale",
                1.0f,
                0.0001f,
                10000.0f,
                "Light Intensity Scale",
                "Value by which to scale the intensity of imported lights",
                0.0001f,
                1000.0f);
}

#endif /* WITH_USD */<|MERGE_RESOLUTION|>--- conflicted
+++ resolved
@@ -1024,7 +1024,6 @@
       "When checked, USD scenegraph instances are imported as collection instances in Blender. "
       "Note that point instancers are not yet handled by this option");
 
-<<<<<<< HEAD
   RNA_def_enum(ot->srna,
                "import_shaders_mode",
                rna_enum_usd_import_shaders_mode_items,
@@ -1032,14 +1031,6 @@
                "Import Shaders ",
                "Determines which type of USD shaders to convert to Blender Principled BSDF shader "
                "networks");
-=======
-  RNA_def_boolean(
-      ot->srna,
-      "import_usd_preview",
-      true,
-      "Import USD Preview",
-      "When checked, convert UsdPreviewSurface shaders to Principled BSD shader networks.");
->>>>>>> beb3c6f6
 
   RNA_def_boolean(ot->srna,
                   "set_material_blend",
