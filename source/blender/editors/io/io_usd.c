/*
 * This program is free software; you can redistribute it and/or
 * modify it under the terms of the GNU General Public License
 * as published by the Free Software Foundation; either version 2
 * of the License, or (at your option) any later version.
 *
 * This program is distributed in the hope that it will be useful,
 * but WITHOUT ANY WARRANTY; without even the implied warranty of
 * MERCHANTABILITY or FITNESS FOR A PARTICULAR PURPOSE.  See the
 * GNU General Public License for more details.
 *
 * You should have received a copy of the GNU General Public License
 * along with this program; if not, write to the Free Software Foundation,
 * Inc., 51 Franklin Street, Fifth Floor, Boston, MA 02110-1301, USA.
 *
 * The Original Code is Copyright (C) 2019 Blender Foundation.
 * All rights reserved.
 */

/** \file
 * \ingroup editor/io
 */

#ifdef WITH_USD

#  include "DNA_modifier_types.h"
#  include "DNA_space_types.h"
#  include <string.h>

#  include "BKE_context.h"
#  include "BKE_main.h"
#  include "BKE_report.h"

#  include "BLI_blenlib.h"
#  include "BLI_path_util.h"
#  include "BLI_string.h"
#  include "BLI_utildefines.h"

#  include "BLT_translation.h"

#  include "ED_object.h"

#  include "MEM_guardedalloc.h"

#  include "RNA_access.h"
#  include "RNA_define.h"

#  include "RNA_enum_types.h"

#  include "UI_interface.h"
#  include "UI_resources.h"

#  include "WM_api.h"
#  include "WM_types.h"

#  include "DEG_depsgraph.h"

#  include "io_usd.h"
#  include "usd.h"

#  include "stdio.h"

const EnumPropertyItem rna_enum_usd_export_evaluation_mode_items[] = {
    {DAG_EVAL_RENDER,
     "RENDER",
     0,
     "Render",
     "Use Render settings for object visibility, modifier settings, etc"},
    {DAG_EVAL_VIEWPORT,
     "VIEWPORT",
     0,
     "Viewport",
     "Use Viewport settings for object visibility, modifier settings, etc"},
    {0, NULL, 0, NULL, NULL},
};

<<<<<<< HEAD
const EnumPropertyItem rna_enum_usd_import_read_flags[] = {
    {MOD_MESHSEQ_READ_VERT, "VERT", 0, "Vertex", ""},
    {MOD_MESHSEQ_READ_POLY, "POLY", 0, "Faces", ""},
    {MOD_MESHSEQ_READ_UV, "UV", 0, "UV", ""},
    {MOD_MESHSEQ_READ_COLOR, "COLOR", 0, "Color", ""},
    {0, NULL, 0, NULL, NULL},
};

const EnumPropertyItem rna_enum_usd_import_shaders_mode_items[] = {
    {USD_IMPORT_SHADERS_NONE, "NONE", 0, "None", "Don't import USD shaders"},
    {USD_IMPORT_USD_PREVIEW_SURFACE,
     "USD_PREVIEW_SURFACE",
     0,
     "USD Preview Surface",
     "Convert USD Preview Surface shaders to Blender Principled BSDF"},
    {USD_IMPORT_MDL,
     "USD MDL",
     0,
     "MDL",
     "Convert USD Preview Surface shaders to Blender Principled BSDF"},
    {0, NULL, 0, NULL, NULL},
};

const EnumPropertyItem rna_enum_usd_import_shaders_mode_items_no_umm[] = {
    {USD_IMPORT_SHADERS_NONE, "NONE", 0, "None", "Don't import USD shaders"},
    {USD_IMPORT_USD_PREVIEW_SURFACE,
     "USD_PREVIEW_SURFACE",
     0,
     "USD Preview Surface",
     "Convert USD Preview Surface shaders to Blender Principled BSDF"},
    {0, NULL, 0, NULL, NULL},
};

const EnumPropertyItem prop_usd_export_global_forward[] = {
    {USD_GLOBAL_FORWARD_X, "X", 0, "X Forward", "Global Forward is positive X Axis"},
    {USD_GLOBAL_FORWARD_Y, "Y", 0, "Y Forward", "Global Forward is positive Y Axis"},
    {USD_GLOBAL_FORWARD_Z, "Z", 0, "Z Forward", "Global Forward is positive Z Axis"},
    {USD_GLOBAL_FORWARD_MINUS_X, "-X", 0, "-X Forward", "Global Forward is negative X Axis"},
    {USD_GLOBAL_FORWARD_MINUS_Y, "-Y", 0, "-Y Forward", "Global Forward is negative Y Axis"},
    {USD_GLOBAL_FORWARD_MINUS_Z, "-Z", 0, "-Z Forward", "Global Forward is negative Z Axis"},
    {0, NULL, 0, NULL, NULL},
};

const EnumPropertyItem prop_usd_export_global_up[] = {
    {USD_GLOBAL_UP_X, "X", 0, "X Up", "Global UP is positive X Axis"},
    {USD_GLOBAL_UP_Y, "Y", 0, "Y Up", "Global UP is positive Y Axis"},
    {USD_GLOBAL_UP_Z, "Z", 0, "Z Up", "Global UP is positive Z Axis"},
    {USD_GLOBAL_UP_MINUS_X, "-X", 0, "-X Up", "Global UP is negative X Axis"},
    {USD_GLOBAL_UP_MINUS_Y, "-Y", 0, "-Y Up", "Global UP is negative Y Axis"},
    {USD_GLOBAL_UP_MINUS_Z, "-Z", 0, "-Z Up", "Global UP is negative Z Axis"},
    {0, NULL, 0, NULL, NULL},
};

=======
>>>>>>> 011787ec
/* Stored in the wmOperator's customdata field to indicate it should run as a background job.
 * This is set when the operator is invoked, and not set when it is only executed. */
enum { AS_BACKGROUND_JOB = 1 };
typedef struct eUSDOperatorOptions {
  bool as_background_job;
} eUSDOperatorOptions;

/* ====== USD Export ====== */

static int wm_usd_export_invoke(bContext *C, wmOperator *op, const wmEvent *UNUSED(event))
{
  eUSDOperatorOptions *options = MEM_callocN(sizeof(eUSDOperatorOptions), "eUSDOperatorOptions");
  options->as_background_job = true;
  op->customdata = options;

  RNA_boolean_set(op->ptr, "init_scene_frame_range", true);

  if (!RNA_struct_property_is_set(op->ptr, "filepath")) {
    Main *bmain = CTX_data_main(C);
    char filepath[FILE_MAX];
    const char *main_blendfile_path = BKE_main_blendfile_path(bmain);

    if (main_blendfile_path[0] == '\0') {
      BLI_strncpy(filepath, "untitled", sizeof(filepath));
    }
    else {
      BLI_strncpy(filepath, main_blendfile_path, sizeof(filepath));
    }

    BLI_path_extension_replace(filepath, sizeof(filepath), ".usd");
    RNA_string_set(op->ptr, "filepath", filepath);
  }

  WM_event_add_fileselect(C, op);

  return OPERATOR_RUNNING_MODAL;
}

static char *usd_ensure_prim_path(char *primpath)
{
  if (primpath != NULL && primpath[0] != '/' && primpath[0] != '\0') {
    char *legal_path = BLI_strdupcat("/", primpath);
    MEM_freeN(primpath);
    primpath = legal_path;
    return legal_path;
  }
  return primpath;
}

static int wm_usd_export_exec(bContext *C, wmOperator *op)
{
  if (!RNA_struct_property_is_set(op->ptr, "filepath")) {
    BKE_report(op->reports, RPT_ERROR, "No filename given");
    return OPERATOR_CANCELLED;
  }

  char filename[FILE_MAX];
  RNA_string_get(op->ptr, "filepath", filename);

  eUSDOperatorOptions *options = (eUSDOperatorOptions *)op->customdata;
  const bool as_background_job = (options != NULL && options->as_background_job);
  MEM_SAFE_FREE(op->customdata);

  const bool selected_objects_only = RNA_boolean_get(op->ptr, "selected_objects_only");
  const bool visible_objects_only = RNA_boolean_get(op->ptr, "visible_objects_only");
  const bool export_animation = RNA_boolean_get(op->ptr, "export_animation");
  const bool export_hair = RNA_boolean_get(op->ptr, "export_hair");
  const bool export_vertices = RNA_boolean_get(op->ptr, "export_vertices");
  const bool export_vertex_colors = RNA_boolean_get(op->ptr, "export_vertex_colors");
  const bool export_vertex_groups = RNA_boolean_get(op->ptr, "export_vertex_groups");
  const bool export_face_maps = RNA_boolean_get(op->ptr, "export_face_maps");
  const bool export_uvmaps = RNA_boolean_get(op->ptr, "export_uvmaps");
  const bool export_normals = RNA_boolean_get(op->ptr, "export_normals");
  const bool export_transforms = RNA_boolean_get(op->ptr, "export_transforms");
  const bool export_materials = RNA_boolean_get(op->ptr, "export_materials");
  const bool export_meshes = RNA_boolean_get(op->ptr, "export_meshes");
  const bool export_lights = RNA_boolean_get(op->ptr, "export_lights");
  const bool export_cameras = RNA_boolean_get(op->ptr, "export_cameras");
  const bool export_curves = RNA_boolean_get(op->ptr, "export_curves");
  const bool export_particles = RNA_boolean_get(op->ptr, "export_particles");
  const bool use_instancing = RNA_boolean_get(op->ptr, "use_instancing");
  const bool evaluation_mode = RNA_enum_get(op->ptr, "evaluation_mode");
  const bool generate_preview_surface = RNA_boolean_get(op->ptr, "generate_preview_surface");
  const bool convert_uv_to_st = RNA_boolean_get(op->ptr, "convert_uv_to_st");
  const bool convert_orientation = RNA_boolean_get(op->ptr, "convert_orientation");
  const bool export_child_particles = RNA_boolean_get(op->ptr, "export_child_particles");
  const bool export_as_overs = RNA_boolean_get(op->ptr, "export_as_overs");
  const bool merge_transform_and_shape = RNA_boolean_get(op->ptr, "merge_transform_and_shape");
  const bool export_custom_properties = RNA_boolean_get(op->ptr, "export_custom_properties");
  const bool export_identity_transforms = RNA_boolean_get(op->ptr, "export_identity_transforms");
  const bool apply_subdiv = RNA_boolean_get(op->ptr, "apply_subdiv");
  const bool author_blender_name = RNA_boolean_get(op->ptr, "author_blender_name");
  const bool vertex_data_as_face_varying = RNA_boolean_get(op->ptr, "vertex_data_as_face_varying");
  const float frame_step = RNA_float_get(op->ptr, "frame_step");

  const bool override_shutter = RNA_boolean_get(op->ptr, "override_shutter");
  const double shutter_open = (double)RNA_float_get(op->ptr, "shutter_open");
  const double shutter_close = (double)RNA_float_get(op->ptr, "shutter_close");

  // This default prim path is not sanitized. This happens in usd_capi.cc
  char *default_prim_path = RNA_string_get_alloc(op->ptr, "default_prim_path", NULL, 0);

  default_prim_path = usd_ensure_prim_path(default_prim_path);

  char *root_prim_path = RNA_string_get_alloc(op->ptr, "root_prim_path", NULL, 0);

  // Do not allow / path
  if (root_prim_path[0] == '/' && strlen(root_prim_path) == 1)
    root_prim_path[0] = '\0';

  root_prim_path = usd_ensure_prim_path(root_prim_path);

  char *material_prim_path = RNA_string_get_alloc(op->ptr, "material_prim_path", NULL, 0);

  int global_forward = RNA_enum_get(op->ptr, "export_global_forward_selection");
  int global_up = RNA_enum_get(op->ptr, "export_global_up_selection");

  bool export_textures = RNA_boolean_get(op->ptr, "export_textures");

  bool relative_texture_paths = RNA_boolean_get(op->ptr, "relative_texture_paths");

  const bool backward_compatible = true;

  const float light_intensity_scale = RNA_float_get(op->ptr, "light_intensity_scale");

  const bool generate_mdl = USD_umm_module_loaded() ? RNA_boolean_get(op->ptr, "generate_mdl") :
                                                      false;

  const bool convert_to_cm = RNA_boolean_get(op->ptr, "convert_to_cm");

  const bool convert_light_to_nits = RNA_boolean_get(op->ptr, "convert_light_to_nits");

  const bool scale_light_radius = RNA_boolean_get(op->ptr, "scale_light_radius");

  const bool convert_world_material = RNA_boolean_get(op->ptr, "convert_world_material");

  const bool generate_cycles_shaders = RNA_boolean_get(op->ptr, "generate_cycles_shaders");

  const bool export_armatures = RNA_boolean_get(op->ptr, "export_armatures");

  struct USDExportParams params = {RNA_int_get(op->ptr, "start"),
                                   RNA_int_get(op->ptr, "end"),
                                   export_animation,
                                   export_hair,
                                   export_vertices,
                                   export_vertex_colors,
                                   export_vertex_groups,
                                   export_face_maps,
                                   export_uvmaps,
                                   export_normals,
                                   export_transforms,
                                   export_materials,
                                   export_meshes,
                                   export_lights,
                                   export_cameras,
                                   export_curves,
                                   export_particles,
                                   selected_objects_only,
                                   visible_objects_only,
                                   use_instancing,
                                   evaluation_mode,
                                   default_prim_path,
                                   root_prim_path,
                                   material_prim_path,
                                   generate_preview_surface,
                                   convert_uv_to_st,
                                   convert_orientation,
                                   global_forward,
                                   global_up,
                                   export_child_particles,
                                   export_as_overs,
                                   merge_transform_and_shape,
                                   export_custom_properties,
                                   export_identity_transforms,
                                   apply_subdiv,
                                   author_blender_name,
                                   vertex_data_as_face_varying,
                                   frame_step,
                                   override_shutter,
                                   shutter_open,
                                   shutter_close,
                                   export_textures,
                                   relative_texture_paths,
                                   backward_compatible,
                                   light_intensity_scale,
                                   generate_mdl,
                                   convert_to_cm,
                                   convert_light_to_nits,
                                   scale_light_radius,
                                   convert_world_material,
                                   generate_cycles_shaders,
                                   export_armatures};

  /* Take some defaults from the scene, if not specified explicitly. */
  Scene *scene = CTX_data_scene(C);
  if (params.frame_start == INT_MIN) {
    params.frame_start = SFRA;
  }
  if (params.frame_end == INT_MIN) {
    params.frame_end = EFRA;
  }

  bool ok = USD_export(C, filename, &params, as_background_job);

  return as_background_job || ok ? OPERATOR_FINISHED : OPERATOR_CANCELLED;
}

static void wm_usd_export_draw(bContext *C, wmOperator *op)
{
  uiLayout *layout = op->layout;
  uiLayout *box;
  struct PointerRNA *ptr = op->ptr;

  /* Conveniently set start and end frame to match the scene's frame range. */
  Scene *scene = CTX_data_scene(C);

  if (scene != NULL && RNA_boolean_get(ptr, "init_scene_frame_range")) {
    RNA_int_set(ptr, "start", SFRA);
    RNA_int_set(ptr, "end", EFRA);

    RNA_boolean_set(ptr, "init_scene_frame_range", false);
  }

  uiLayoutSetPropSep(layout, true);

  box = uiLayoutBox(layout);
  uiItemL(box, IFACE_("USD Export"), ICON_NONE);
  uiItemR(box, ptr, "evaluation_mode", 0, NULL, ICON_NONE);
  uiItemR(box, ptr, "apply_subdiv", 0, NULL, ICON_NONE);
  uiItemR(box, ptr, "author_blender_name", 0, NULL, ICON_NONE);
  uiItemR(box, ptr, "selected_objects_only", 0, NULL, ICON_NONE);
  uiItemR(box, ptr, "visible_objects_only", 0, NULL, ICON_NONE);
  uiItemR(box, ptr, "export_animation", 0, NULL, ICON_NONE);
  if (RNA_boolean_get(ptr, "export_animation")) {
    uiItemR(box, ptr, "start", 0, NULL, ICON_NONE);
    uiItemR(box, ptr, "end", 0, NULL, ICON_NONE);
    uiItemR(box, ptr, "frame_step", 0, NULL, ICON_NONE);
  }
  uiItemR(box, ptr, "export_as_overs", 0, NULL, ICON_NONE);
  uiItemR(box, ptr, "merge_transform_and_shape", 0, NULL, ICON_NONE);
  uiItemR(box, ptr, "export_custom_properties", 0, NULL, ICON_NONE);
  uiItemR(box, ptr, "export_identity_transforms", 0, NULL, ICON_NONE);

  if (RNA_boolean_get(ptr, "export_hair") || RNA_boolean_get(ptr, "export_particles")) {
    uiItemR(box, ptr, "export_child_particles", 0, NULL, ICON_NONE);
  }

  if (RNA_boolean_get(ptr, "export_vertex_colors") ||
      RNA_boolean_get(ptr, "export_vertex_groups")) {
    uiItemR(box, ptr, "vertex_data_as_face_varying", 0, NULL, ICON_NONE);
  }

  box = uiLayoutBox(layout);
  uiItemL(box, IFACE_("Cycles Settings:"), ICON_NONE);
  uiItemR(box, ptr, "override_shutter", 0, NULL, ICON_NONE);

  if (RNA_boolean_get(ptr, "override_shutter")) {
    uiItemR(box, ptr, "shutter_open", 0, NULL, ICON_NONE);
    uiItemR(box, ptr, "shutter_close", 0, NULL, ICON_NONE);
  }

  if (RNA_boolean_get(ptr, "export_meshes")) {
    box = uiLayoutBox(layout);
    uiItemL(box, IFACE_("Mesh Options:"), ICON_MESH_DATA);
    uiItemR(box, ptr, "export_vertices", 0, NULL, ICON_NONE);
    uiItemR(box, ptr, "export_vertex_colors", 0, NULL, ICON_NONE);
    uiItemR(box, ptr, "export_vertex_groups", 0, NULL, ICON_NONE);
    uiItemR(box, ptr, "export_face_maps", 0, NULL, ICON_NONE);
    uiItemR(box, ptr, "export_uvmaps", 0, NULL, ICON_NONE);
    uiItemR(box, ptr, "export_normals", 0, NULL, ICON_NONE);
  }

  box = uiLayoutBox(layout);
  uiItemL(box, IFACE_("Primitive Types:"), ICON_OBJECT_DATA);
  uiItemR(box, ptr, "export_transforms", 0, NULL, ICON_NONE);
  uiItemR(box, ptr, "export_meshes", 0, NULL, ICON_NONE);
  uiItemR(box, ptr, "export_materials", 0, NULL, ICON_NONE);
  uiItemR(box, ptr, "export_lights", 0, NULL, ICON_NONE);
  uiItemR(box, ptr, "export_cameras", 0, NULL, ICON_NONE);
  uiItemR(box, ptr, "export_curves", 0, NULL, ICON_NONE);
  uiItemR(box, ptr, "export_hair", 0, NULL, ICON_NONE);
  uiItemR(box, ptr, "export_particles", 0, NULL, ICON_NONE);
  uiItemR(box, ptr, "export_armatures", 0, NULL, ICON_NONE);

  box = uiLayoutBox(layout);
  uiItemL(box, IFACE_("Stage Options:"), ICON_SCENE_DATA);
  uiItemR(box, ptr, "default_prim_path", 0, NULL, ICON_NONE);
  uiItemR(box, ptr, "root_prim_path", 0, NULL, ICON_NONE);
  uiItemR(box, ptr, "material_prim_path", 0, NULL, ICON_NONE);

  box = uiLayoutBox(layout);
  uiItemL(box, IFACE_("Conversion:"), ICON_ORIENTATION_GLOBAL);
  uiItemR(box, ptr, "convert_orientation", 0, NULL, ICON_NONE);

  if (RNA_boolean_get(ptr, "convert_orientation")) {
    uiItemR(box, ptr, "export_global_forward_selection", 0, NULL, ICON_NONE);
    uiItemR(box, ptr, "export_global_up_selection", 0, NULL, ICON_NONE);
  }

  uiItemR(box, ptr, "convert_to_cm", 0, NULL, ICON_NONE);

  if (RNA_boolean_get(ptr, "export_materials")) {
    uiItemR(box, ptr, "generate_cycles_shaders", 0, NULL, ICON_NONE);
    uiItemR(box, ptr, "generate_preview_surface", 0, NULL, ICON_NONE);
    if (USD_umm_module_loaded()) {
      uiItemR(box, ptr, "generate_mdl", 0, NULL, ICON_NONE);
    }
  }

  if (RNA_boolean_get(ptr, "export_lights")) {
    uiItemR(box, ptr, "light_intensity_scale", 0, NULL, ICON_NONE);
    uiItemR(box, ptr, "convert_light_to_nits", 0, NULL, ICON_NONE);
    uiItemR(box, ptr, "scale_light_radius", 0, NULL, ICON_NONE);
    uiItemR(box, ptr, "convert_world_material", 0, NULL, ICON_NONE);
  }

  if (RNA_boolean_get(ptr, "export_uvmaps"))
    uiItemR(box, ptr, "convert_uv_to_st", 0, NULL, ICON_NONE);

  if (RNA_boolean_get(ptr, "export_materials")) {
    box = uiLayoutBox(layout);
    uiItemL(box, IFACE_("Textures:"), ICON_NONE);
    uiItemR(box, ptr, "export_textures", 0, NULL, ICON_NONE);
    uiItemR(box, ptr, "relative_texture_paths", 0, NULL, ICON_NONE);
  }

  box = uiLayoutBox(layout);
  uiItemL(box, IFACE_("Experimental:"), ICON_NONE);
  uiItemR(box, ptr, "use_instancing", 0, NULL, ICON_NONE);
}

void WM_OT_usd_export(struct wmOperatorType *ot)
{
  ot->name = "Export USD";
  ot->description = "Export current scene in a USD archive";
  ot->idname = "WM_OT_usd_export";

  ot->invoke = wm_usd_export_invoke;
  ot->exec = wm_usd_export_exec;
  ot->poll = WM_operator_winactive;
  ot->ui = wm_usd_export_draw;

  WM_operator_properties_filesel(ot,
                                 FILE_TYPE_FOLDER | FILE_TYPE_USD,
                                 FILE_BLENDER,
                                 FILE_SAVE,
                                 WM_FILESEL_FILEPATH | WM_FILESEL_SHOW_PROPS,
                                 FILE_DEFAULTDISPLAY,
                                 FILE_SORT_DEFAULT);

  RNA_def_int(ot->srna,
              "start",
              INT_MIN,
              INT_MIN,
              INT_MAX,
              "Start Frame",
              "Start frame of the export, use the default value to "
              "take the start frame of the current scene",
              INT_MIN,
              INT_MAX);
  RNA_def_int(ot->srna,
              "end",
              INT_MIN,
              INT_MIN,
              INT_MAX,
              "End Frame",
              "End frame of the export, use the default value to "
              "take the end frame of the current scene",
              INT_MIN,
              INT_MAX);

  RNA_def_boolean(ot->srna,
                  "selected_objects_only",
                  false,
                  "Selection Only",
                  "Only selected objects are exported. Unselected parents of selected objects are "
                  "exported as empty transform");

  RNA_def_boolean(ot->srna,
                  "visible_objects_only",
                  true,
                  "Visible Only",
                  "Only visible objects are exported. Invisible parents of exported objects are "
                  "exported as empty transform");

  RNA_def_boolean(ot->srna,
                  "export_animation",
                  false,
                  "Animation",
                  "When checked, the render frame range is exported. When false, only the current "
                  "frame is exported");
  RNA_def_boolean(
      ot->srna, "export_hair", true, "Hair", "When checked, hair is exported as USD curves");
  RNA_def_boolean(ot->srna,
                  "export_vertices",
                  true,
                  "Vertices",
                  "When checked, vertex and point data are included in the export");
  RNA_def_boolean(ot->srna,
                  "export_vertex_colors",
                  true,
                  "Vertex Colors",
                  "When checked, all vertex colors are included in the export");
  RNA_def_boolean(ot->srna,
                  "export_vertex_groups",
                  false,
                  "Vertex Groups",
                  "When checked, all vertex groups are included in the export");
  RNA_def_boolean(ot->srna,
                  "export_face_maps",
                  false,
                  "Face Maps",
                  "When checked, all face maps are included in the export");
  RNA_def_boolean(ot->srna,
                  "export_uvmaps",
                  true,
                  "UV Maps",
                  "When checked, all UV maps of exported meshes are included in the export");
  RNA_def_boolean(ot->srna,
                  "export_normals",
                  true,
                  "Normals",
                  "When checked, normals of exported meshes are included in the export");
  RNA_def_boolean(
      ot->srna,
      "export_transforms",
      true,
      "Transforms",
      "When checked, transform data/operations will be exported for all applicable prims");
  RNA_def_boolean(ot->srna,
                  "export_materials",
                  true,
                  "Materials",
                  "When checked, the viewport settings of materials are exported as USD preview "
                  "materials, and material assignments are exported as geometry subsets");
  RNA_def_boolean(
      ot->srna, "export_meshes", true, "Meshes", "When checked, all meshes will be exported");
  RNA_def_boolean(
      ot->srna, "export_lights", true, "Lights", "When checked, all lights will be exported");
  RNA_def_boolean(
      ot->srna, "export_cameras", true, "Cameras", "When checked, all cameras will be exported");
  RNA_def_boolean(
      ot->srna, "export_curves", true, "Curves", "When checked, all curves will be exported");
  RNA_def_boolean(ot->srna,
                  "export_particles",
                  true,
                  "Particles",
                  "When checked, all particle systems will be exported");

  RNA_def_boolean(ot->srna,
                  "export_armatures",
                  false,
                  "Armatures (Experimental)",
                  "Export armatures and skinned meshes");

  RNA_def_boolean(ot->srna,
                  "use_instancing",
                  false,
                  "Instancing",
                  "When checked, instanced objects are exported as references in USD. "
                  "When unchecked, instanced objects are exported as real objects");

  RNA_def_enum(ot->srna,
               "evaluation_mode",
               rna_enum_usd_export_evaluation_mode_items,
               DAG_EVAL_VIEWPORT,
               "Use Settings for",
               "Determines visibility of objects, modifier settings, and other areas where there "
               "are different settings for viewport and rendering");

  RNA_def_string(ot->srna,
                 "default_prim_path",
                 NULL,
                 1024,
                 "Default Prim Path",
                 "If set, this will set the default prim path in the usd document");
  RNA_def_string(ot->srna,
                 "root_prim_path",
                 NULL,
                 1024,
                 "Root Prim Path",
                 "If set, all primitives will live under this path");
  RNA_def_string(ot->srna,
                 "material_prim_path",
                 "/materials",
                 1024,
                 "Material Prim Path",
                 "This specifies where all generated USD Shade Materials and Shaders get placed");

  RNA_def_boolean(ot->srna,
                  "generate_cycles_shaders",
                  false,
                  "Export Cycles Shaders",
                  "Export Cycles shader nodes to USD");
  RNA_def_boolean(
      ot->srna,
      "generate_preview_surface",
      true,
      "Convert to USD Preview Surface",
      "When checked, the USD exporter will generate an approximate USD Preview Surface. "
      "(Experimental, only works on simple material graphs)");
  RNA_def_boolean(ot->srna,
                  "generate_mdl",
                  true,
                  "Convert to MDL",
                  "When checked, the USD exporter will generate an MDL material");
  RNA_def_boolean(
      ot->srna,
      "convert_uv_to_st",
      false,
      "Convert uv to st",
      "When checked, the USD exporter will convert all uv map names to interchangeable 'st'"
      "(Assumes one uv layout per mesh)");

  RNA_def_boolean(ot->srna,
                  "convert_orientation",
                  false,
                  "Convert Orientation",
                  "When checked, the USD exporter will convert orientation axis");

  RNA_def_boolean(ot->srna,
                  "convert_to_cm",
                  true,
                  "Convert to Centimeters",
                  "Set the USD units to centimeters and scale the scene to convert from meters");

  RNA_def_enum(ot->srna,
               "export_global_forward_selection",
               prop_usd_export_global_forward,
               USD_DEFAULT_FORWARD,
               "Forward Axis",
               "Global Forward axis for export");

  RNA_def_enum(ot->srna,
               "export_global_up_selection",
               prop_usd_export_global_up,
               USD_DEFAULT_UP,
               "Up Axis",
               "Global Up axis for export");

  RNA_def_boolean(ot->srna,
                  "export_child_particles",
                  false,
                  "Export Child Particles",
                  "When checked, the USD exporter will export child particles");

  RNA_def_boolean(ot->srna,
                  "export_as_overs",
                  false,
                  "Export As Overs",
                  "When checked, the USD exporter will create all prims as overrides");

  RNA_def_boolean(ot->srna,
                  "merge_transform_and_shape",
                  false,
                  "Merge Transform and Shape",
                  "When checked, transforms and shapes will be merged into the one prim path");
  RNA_def_boolean(ot->srna,
                  "export_custom_properties",
                  true,
                  "Export Custom Properties",
                  "When checked, custom properties will be exported as USD User Properties");
  RNA_def_boolean(ot->srna,
                  "export_identity_transforms",
                  false,
                  "Export Identity Transforms",
                  "If enabled, transforms (xforms) will always author a transform operation, "
                  "even if transform is identity/unit/zeroed.");

  RNA_def_boolean(ot->srna,
                  "apply_subdiv",
                  true,
                  "Apply Subdiv",
                  "When checked, subdivision modifiers will be used mesh evaluation.");

  RNA_def_boolean(ot->srna,
                  "author_blender_name",
                  true,
                  "Author Blender Name",
                  "When checked, custom userProperties will be authored to allow a round trip.");

  RNA_def_boolean(ot->srna,
                  "vertex_data_as_face_varying",
                  false,
                  "Vertex Groups As faceVarying",
                  "When enabled, vertex groups will be exported as faceVarying primvars. "
                  "This takes up more disk space, and is somewhat redundant with Blender's "
                  "current authoring tools.");

  RNA_def_float(
      ot->srna,
      "frame_step",
      1.0f,
      0.00001f,
      10000.0f,
      "Frame Step",
      "The length of one frame step, less than 1 will export subframes, greater will skip frames.",
      0.00001f,
      10000.0f);

  RNA_def_boolean(ot->srna,
                  "override_shutter",
                  false,
                  "Override Shutter",
                  "Allows the ability to override the explicit shutter open and close attributes."
                  "When disabled, the shutter is used from cycles render settings");

  RNA_def_float(
      ot->srna,
      "shutter_open",
      -0.25f,
      -FLT_MAX,
      FLT_MAX,
      "Shutter Open",
      "Allows the ability to set the frame relative shutter open time in UsdTimeCode units",
      -FLT_MAX,
      FLT_MAX);

  RNA_def_float(
      ot->srna,
      "shutter_close",
      0.25f,
      -FLT_MAX,
      FLT_MAX,
      "Shutter Close",
      "Allows the ability to set the frame relative shutter close time in UsdTimeCode units",
      -FLT_MAX,
      FLT_MAX);

  /* This dummy prop is used to check whether we need to init the start and
   * end frame values to that of the scene's, otherwise they are reset at
   * every change, draw update. */
  RNA_def_boolean(ot->srna, "init_scene_frame_range", false, "", "");

  RNA_def_boolean(ot->srna,
                  "export_textures",
                  true,
                  "Export Textures",
                  "When checked and if exporting materials, textures referenced by material nodes "
                  "will be exported to a 'textures' directory in the same directory as the USD.");

  RNA_def_boolean(
      ot->srna,
      "relative_texture_paths",
      true,
      "Relative Texture Paths",
      "When checked, material texture asset paths will be saved as relative paths in the USD.");

  RNA_def_float(ot->srna,
                "light_intensity_scale",
                1.0f,
                0.0001f,
                10000.0f,
                "Light Intensity Scale",
                "Value by which to scale the intensity of exported lights",
                0.0001f,
                1000.0f);

  RNA_def_boolean(ot->srna,
                  "convert_light_to_nits",
                  true,
                  "Convert Light Units to Nits",
                  "Convert light energy units to nits");

  RNA_def_boolean(ot->srna,
                  "scale_light_radius",
                  true,
                  "Scale Light Radius",
                  "Apply the scene scale factor (from unit conversion or manual scaling) "
                  "to the radius size of spot and sphere lights");

  RNA_def_boolean(
      ot->srna,
      "convert_world_material",
      true,
      "Convert World Material",
      "Convert the world material to a USD dome light. "
      "Currently works for simple materials, consisting of an environment texture "
      "connected to a background shader, with an optional vector multiply of the texture color.");
}

/* ====== USD Import ====== */

static int wm_usd_import_invoke(bContext *C, wmOperator *op, const wmEvent *event)
{
  eUSDOperatorOptions *options = MEM_callocN(sizeof(eUSDOperatorOptions), "eUSDOperatorOptions");
  options->as_background_job = true;
  op->customdata = options;

  return WM_operator_filesel(C, op, event);
}

static int wm_usd_import_exec(bContext *C, wmOperator *op)
{
  if (!RNA_struct_property_is_set(op->ptr, "filepath")) {
    BKE_report(op->reports, RPT_ERROR, "No filename given");
    return OPERATOR_CANCELLED;
  }

  char filename[FILE_MAX];
  RNA_string_get(op->ptr, "filepath", filename);

  eUSDOperatorOptions *options = (eUSDOperatorOptions *)op->customdata;
  const bool as_background_job = (options != NULL && options->as_background_job);
  MEM_SAFE_FREE(op->customdata);

  const float scale = RNA_float_get(op->ptr, "scale");
  const bool apply_unit_conversion_scale = RNA_boolean_get(op->ptr, "apply_unit_conversion_scale");

  const bool set_frame_range = RNA_boolean_get(op->ptr, "set_frame_range");

  const bool read_mesh_uvs = RNA_boolean_get(op->ptr, "read_mesh_uvs");
  const bool read_mesh_colors = RNA_boolean_get(op->ptr, "read_mesh_colors");

  char mesh_read_flag = MOD_MESHSEQ_READ_VERT | MOD_MESHSEQ_READ_POLY;
  if (read_mesh_uvs) {
    mesh_read_flag |= MOD_MESHSEQ_READ_UV;
  }
  if (read_mesh_colors) {
    mesh_read_flag |= MOD_MESHSEQ_READ_COLOR;
  }

  const bool import_cameras = RNA_boolean_get(op->ptr, "import_cameras");
  const bool import_curves = RNA_boolean_get(op->ptr, "import_curves");
  const bool import_lights = RNA_boolean_get(op->ptr, "import_lights");
  const bool import_materials = RNA_boolean_get(op->ptr, "import_materials");
  const bool import_meshes = RNA_boolean_get(op->ptr, "import_meshes");
  const bool import_volumes = RNA_boolean_get(op->ptr, "import_volumes");

  const bool import_subdiv = RNA_boolean_get(op->ptr, "import_subdiv");

  const bool import_instance_proxies = RNA_boolean_get(op->ptr, "import_instance_proxies");

  const bool import_visible_only = RNA_boolean_get(op->ptr, "import_visible_only");

  const bool create_collection = RNA_boolean_get(op->ptr, "create_collection");

  char *prim_path_mask = malloc(1024);
  RNA_string_get(op->ptr, "prim_path_mask", prim_path_mask);

  const bool import_guide = RNA_boolean_get(op->ptr, "import_guide");
  const bool import_proxy = RNA_boolean_get(op->ptr, "import_proxy");
  const bool import_render = RNA_boolean_get(op->ptr, "import_render");

  const bool use_instancing = RNA_boolean_get(op->ptr, "use_instancing");

  const char *import_shaders_mode_prop_name = USD_umm_module_loaded() ?
                                                  "import_shaders_mode" :
                                                  "import_shaders_mode_no_umm";

  const eUSDImportShadersMode import_shaders_mode = RNA_enum_get(op->ptr,
                                                                 import_shaders_mode_prop_name);
  const bool set_material_blend = RNA_boolean_get(op->ptr, "set_material_blend");

  const float light_intensity_scale = RNA_float_get(op->ptr, "light_intensity_scale");

  const bool convert_light_from_nits = RNA_boolean_get(op->ptr, "convert_light_from_nits");

  const bool scale_light_radius = RNA_boolean_get(op->ptr, "scale_light_radius");

  const bool create_background_shader = RNA_boolean_get(op->ptr, "create_background_shader");

  /* TODO(makowalski): Add support for sequences. */
  const bool is_sequence = false;
  int offset = 0;
  int sequence_len = 1;

  /* Switch out of edit mode to avoid being stuck in it (T54326). */
  Object *obedit = CTX_data_edit_object(C);
  if (obedit) {
    ED_object_mode_set(C, OB_MODE_EDIT);
  }

  const bool validate_meshes = false;

<<<<<<< HEAD
  struct USDImportParams params = {scale,
                                   is_sequence,
                                   set_frame_range,
                                   sequence_len,
                                   offset,
                                   validate_meshes,
                                   global_read_flag,
                                   import_cameras,
                                   import_curves,
                                   import_lights,
                                   import_materials,
                                   import_meshes,
                                   import_volumes,
                                   prim_path_mask,
                                   import_subdiv,
                                   import_instance_proxies,
                                   create_collection,
                                   import_guide,
                                   import_proxy,
                                   import_render,
                                   import_visible_only,
                                   use_instancing,
                                   import_shaders_mode,
                                   set_material_blend,
                                   light_intensity_scale,
                                   apply_unit_conversion_scale,
                                   convert_light_from_nits,
                                   scale_light_radius,
                                   create_background_shader};
=======
  struct USDImportParams params = {.scale = scale,
                                   .is_sequence = is_sequence,
                                   .set_frame_range = set_frame_range,
                                   .sequence_len = sequence_len,
                                   .offset = offset,
                                   .validate_meshes = validate_meshes,
                                   .mesh_read_flag = mesh_read_flag,
                                   .import_cameras = import_cameras,
                                   .import_curves = import_curves,
                                   .import_lights = import_lights,
                                   .import_materials = import_materials,
                                   .import_meshes = import_meshes,
                                   .import_volumes = import_volumes,
                                   .prim_path_mask = prim_path_mask,
                                   .import_subdiv = import_subdiv,
                                   .import_instance_proxies = import_instance_proxies,
                                   .create_collection = create_collection,
                                   .import_guide = import_guide,
                                   .import_proxy = import_proxy,
                                   .import_render = import_render,
                                   .import_visible_only = import_visible_only,
                                   .use_instancing = use_instancing,
                                   .import_usd_preview = import_usd_preview,
                                   .set_material_blend = set_material_blend,
                                   .light_intensity_scale = light_intensity_scale,
                                   .apply_unit_conversion_scale = apply_unit_conversion_scale,
                                   .convert_light_from_nits = convert_light_from_nits,
                                   .scale_light_radius = scale_light_radius,
                                   .create_background_shader = create_background_shader};
>>>>>>> 011787ec

  const bool ok = USD_import(C, filename, &params, as_background_job);

  return as_background_job || ok ? OPERATOR_FINISHED : OPERATOR_CANCELLED;
}

static void wm_usd_import_draw(bContext *UNUSED(C), wmOperator *op)
{
  uiLayout *layout = op->layout;
  struct PointerRNA *ptr = op->ptr;

  uiLayoutSetPropSep(layout, true);
  uiLayoutSetPropDecorate(layout, false);

  uiLayout *box = uiLayoutBox(layout);
  uiLayout *col = uiLayoutColumnWithHeading(box, true, IFACE_("Data Types"));
  uiItemR(col, ptr, "import_cameras", 0, NULL, ICON_NONE);
  uiItemR(col, ptr, "import_curves", 0, NULL, ICON_NONE);
  uiItemR(col, ptr, "import_lights", 0, NULL, ICON_NONE);
  uiItemR(col, ptr, "import_materials", 0, NULL, ICON_NONE);
  uiItemR(col, ptr, "import_meshes", 0, NULL, ICON_NONE);
  uiItemR(col, ptr, "import_volumes", 0, NULL, ICON_NONE);
  uiItemR(box, ptr, "prim_path_mask", 0, NULL, ICON_NONE);
  uiItemR(box, ptr, "scale", 0, NULL, ICON_NONE);
  uiItemR(box, ptr, "apply_unit_conversion_scale", 0, NULL, ICON_NONE);

  box = uiLayoutBox(layout);
  col = uiLayoutColumnWithHeading(box, true, IFACE_("Mesh Data"));
  uiItemR(col, ptr, "read_mesh_uvs", 0, NULL, ICON_NONE);
  uiItemR(col, ptr, "read_mesh_colors", 0, NULL, ICON_NONE);
  col = uiLayoutColumnWithHeading(box, true, IFACE_("Include"));
  uiItemR(col, ptr, "import_subdiv", 0, IFACE_("Subdivision"), ICON_NONE);
  uiItemR(col, ptr, "import_instance_proxies", 0, NULL, ICON_NONE);
  uiItemR(col, ptr, "import_visible_only", 0, NULL, ICON_NONE);
  uiItemR(col, ptr, "import_guide", 0, NULL, ICON_NONE);
  uiItemR(col, ptr, "import_proxy", 0, NULL, ICON_NONE);
  uiItemR(col, ptr, "import_render", 0, NULL, ICON_NONE);

  col = uiLayoutColumnWithHeading(box, true, IFACE_("Options"));
  uiItemR(col, ptr, "set_frame_range", 0, NULL, ICON_NONE);
  uiItemR(col, ptr, "relative_path", 0, NULL, ICON_NONE);
  uiItemR(col, ptr, "create_collection", 0, NULL, ICON_NONE);
  uiItemR(box, ptr, "light_intensity_scale", 0, NULL, ICON_NONE);
  uiItemR(box, ptr, "convert_light_from_nits", 0, NULL, ICON_NONE);
  uiItemR(box, ptr, "scale_light_radius", 0, NULL, ICON_NONE);
  uiItemR(box, ptr, "create_background_shader", 0, NULL, ICON_NONE);

  box = uiLayoutBox(layout);
<<<<<<< HEAD
  uiItemL(box, IFACE_("Primitive Types:"), ICON_OBJECT_DATA);
  uiItemR(box, ptr, "import_cameras", 0, NULL, ICON_NONE);
  uiItemR(box, ptr, "import_curves", 0, NULL, ICON_NONE);
  uiItemR(box, ptr, "import_lights", 0, NULL, ICON_NONE);
  uiItemR(box, ptr, "import_materials", 0, NULL, ICON_NONE);
  uiItemR(box, ptr, "import_meshes", 0, NULL, ICON_NONE);
  uiItemR(box, ptr, "import_volumes", 0, NULL, ICON_NONE);

  box = uiLayoutBox(layout);
  uiItemL(box, IFACE_("Purpose"), ICON_NONE);
  uiItemR(box, ptr, "import_guide", 0, NULL, ICON_NONE);
  uiItemR(box, ptr, "import_proxy", 0, NULL, ICON_NONE);
  uiItemR(box, ptr, "import_render", 0, NULL, ICON_NONE);

  box = uiLayoutBox(layout);
  uiItemL(box, IFACE_("Experimental"), ICON_NONE);
  uiItemR(box, ptr, "use_instancing", 0, NULL, ICON_NONE);

  if (RNA_boolean_get(ptr, "import_materials")) {
    const char *import_shaders_mode_prop_name = USD_umm_module_loaded() ?
                                                    "import_shaders_mode" :
                                                    "import_shaders_mode_no_umm";
    uiItemR(box, ptr, import_shaders_mode_prop_name, 0, NULL, ICON_NONE);

    uiItemR(box, ptr, "set_material_blend", 0, NULL, ICON_NONE);
  }
=======
  col = uiLayoutColumnWithHeading(box, true, IFACE_("Experimental"));
  uiItemR(col, ptr, "use_instancing", 0, NULL, ICON_NONE);
  uiLayout *row = uiLayoutRow(col, true);
  uiItemR(row, ptr, "import_usd_preview", 0, NULL, ICON_NONE);
  bool import_mtls = RNA_boolean_get(ptr, "import_materials");
  uiLayoutSetEnabled(row, import_mtls);
  row = uiLayoutRow(col, true);
  uiItemR(row, ptr, "set_material_blend", 0, NULL, ICON_NONE);
  uiLayoutSetEnabled(row, import_mtls && RNA_boolean_get(ptr, "import_usd_preview"));
>>>>>>> 011787ec
}

void WM_OT_usd_import(struct wmOperatorType *ot)
{
  ot->name = "Import USD";
  ot->description = "Import USD stage into current scene";
  ot->idname = "WM_OT_usd_import";

  ot->invoke = wm_usd_import_invoke;
  ot->exec = wm_usd_import_exec;
  ot->poll = WM_operator_winactive;
  ot->ui = wm_usd_import_draw;

  WM_operator_properties_filesel(ot,
                                 FILE_TYPE_FOLDER | FILE_TYPE_USD,
                                 FILE_BLENDER,
                                 FILE_OPENFILE,
                                 WM_FILESEL_FILEPATH | WM_FILESEL_RELPATH | WM_FILESEL_SHOW_PROPS,
                                 FILE_DEFAULTDISPLAY,
                                 FILE_SORT_ALPHA);

  RNA_def_float(
      ot->srna,
      "scale",
      1.0f,
      0.0001f,
      1000.0f,
      "Scale",
      "Value by which to enlarge or shrink the objects with respect to the world's origin. "
      "This scaling is applied in addition to the Stage's meters-per-unit scaling value if "
      "the Apply Unit Conversion Scale option is enabled",
      0.0001f,
      1000.0f);

  RNA_def_boolean(
      ot->srna,
      "apply_unit_conversion_scale",
      true,
      "Apply Unit Conversion Scale",
      "Scale the scene objects by the USD stage's meters-per-unit value. "
      "This scaling is applied in addition to the value specified in the Scale option");

  RNA_def_boolean(ot->srna,
                  "set_frame_range",
                  true,
                  "Set Frame Range",
                  "Update the scene's start and end frame to match those of the USD archive");

  RNA_def_boolean(ot->srna, "import_cameras", true, "Cameras", "");
  RNA_def_boolean(ot->srna, "import_curves", true, "Curves", "");
  RNA_def_boolean(ot->srna, "import_lights", true, "Lights", "");
  RNA_def_boolean(ot->srna, "import_materials", true, "Materials", "");
  RNA_def_boolean(ot->srna, "import_meshes", true, "Meshes", "");
  RNA_def_boolean(ot->srna, "import_volumes", true, "Volumes", "");

  RNA_def_boolean(ot->srna,
                  "import_subdiv",
                  false,
                  "Import Subdivision Scheme",
                  "Create subdivision surface modifiers based on the USD "
                  "SubdivisionScheme attribute");

  RNA_def_boolean(ot->srna,
                  "import_instance_proxies",
                  true,
                  "Import Instance Proxies",
                  "Create unique Blender objects for USD instances");

  RNA_def_boolean(ot->srna,
                  "import_visible_only",
                  true,
                  "Visible Primitives Only",
                  "Do not import invisible USD primitives. "
                  "Only applies to primitives with a non-animated visibility attribute. "
                  "Primitives with animated visibility will always be imported");

  RNA_def_boolean(ot->srna,
                  "create_collection",
                  false,
                  "Create Collection",
                  "Add all imported objects to a new collection");

  RNA_def_boolean(ot->srna, "read_mesh_uvs", true, "UV Coordinates", "Read mesh UV coordinates");

  RNA_def_boolean(ot->srna, "read_mesh_colors", false, "Vertex Colors", "Read mesh vertex colors");

  RNA_def_string(ot->srna,
                 "prim_path_mask",
                 NULL,
                 1024,
                 "Path Mask",
                 "Import only the subset of the USD scene rooted at the given primitive");

  RNA_def_boolean(ot->srna, "import_guide", false, "Guide", "Import guide geometry");

  RNA_def_boolean(ot->srna, "import_proxy", true, "Proxy", "Import proxy geometry");

  RNA_def_boolean(ot->srna, "import_render", true, "Render", "Import final render geometry");

  RNA_def_boolean(ot->srna,
                  "use_instancing",
                  false,
                  "Instancing",
                  "Import USD scenegraph instances as Blender collection instances. "
                  "Note that point instancers are not yet handled by this option");

<<<<<<< HEAD
  RNA_def_enum(ot->srna,
               "import_shaders_mode",
               rna_enum_usd_import_shaders_mode_items,
               USD_IMPORT_MDL,
               "Import Shaders ",
               "Determines which type of USD shaders to convert to Blender Principled BSDF shader "
               "networks");

  RNA_def_enum(ot->srna,
               "import_shaders_mode_no_umm",
               rna_enum_usd_import_shaders_mode_items_no_umm,
               USD_IMPORT_USD_PREVIEW_SURFACE,
               "Import Shaders ",
               "Determines which type of USD shaders to convert to Blender Principled BSDF shader "
               "networks");
=======
  RNA_def_boolean(ot->srna,
                  "import_usd_preview",
                  false,
                  "Import USD Preview",
                  "Convert UsdPreviewSurface shaders to Principled BSDF shader networks");
>>>>>>> 011787ec

  RNA_def_boolean(ot->srna,
                  "set_material_blend",
                  true,
                  "Set Material Blend",
                  "If the Import Shaders option is set to a valid type, "
                  "the material blend method will automatically be set based on the "
                  "shader opacity");

  RNA_def_float(ot->srna,
                "light_intensity_scale",
                1.0f,
                0.0001f,
                10000.0f,
                "Light Intensity Scale",
                "Scale for the intensity of imported lights",
                0.0001f,
                1000.0f);

  RNA_def_boolean(ot->srna,
                  "convert_light_from_nits",
                  true,
                  "Convert Light Units from Nits",
                  "Convert light intensity units from nits");

  RNA_def_boolean(ot->srna,
                  "scale_light_radius",
                  true,
                  "Scale Light Radius",
                  "Apply the scene scale factor (from unit conversion or manual scaling) "
                  "to the radius size of spot and local lights");

  RNA_def_boolean(ot->srna,
                  "create_background_shader",
                  true,
                  "Create Background Shader",
                  "Convert USD dome lights to world background shaders");
}

#endif /* WITH_USD */<|MERGE_RESOLUTION|>--- conflicted
+++ resolved
@@ -74,15 +74,6 @@
     {0, NULL, 0, NULL, NULL},
 };
 
-<<<<<<< HEAD
-const EnumPropertyItem rna_enum_usd_import_read_flags[] = {
-    {MOD_MESHSEQ_READ_VERT, "VERT", 0, "Vertex", ""},
-    {MOD_MESHSEQ_READ_POLY, "POLY", 0, "Faces", ""},
-    {MOD_MESHSEQ_READ_UV, "UV", 0, "UV", ""},
-    {MOD_MESHSEQ_READ_COLOR, "COLOR", 0, "Color", ""},
-    {0, NULL, 0, NULL, NULL},
-};
-
 const EnumPropertyItem rna_enum_usd_import_shaders_mode_items[] = {
     {USD_IMPORT_SHADERS_NONE, "NONE", 0, "None", "Don't import USD shaders"},
     {USD_IMPORT_USD_PREVIEW_SURFACE,
@@ -128,8 +119,6 @@
     {0, NULL, 0, NULL, NULL},
 };
 
-=======
->>>>>>> 011787ec
 /* Stored in the wmOperator's customdata field to indicate it should run as a background job.
  * This is set when the operator is invoked, and not set when it is only executed. */
 enum { AS_BACKGROUND_JOB = 1 };
@@ -905,37 +894,6 @@
 
   const bool validate_meshes = false;
 
-<<<<<<< HEAD
-  struct USDImportParams params = {scale,
-                                   is_sequence,
-                                   set_frame_range,
-                                   sequence_len,
-                                   offset,
-                                   validate_meshes,
-                                   global_read_flag,
-                                   import_cameras,
-                                   import_curves,
-                                   import_lights,
-                                   import_materials,
-                                   import_meshes,
-                                   import_volumes,
-                                   prim_path_mask,
-                                   import_subdiv,
-                                   import_instance_proxies,
-                                   create_collection,
-                                   import_guide,
-                                   import_proxy,
-                                   import_render,
-                                   import_visible_only,
-                                   use_instancing,
-                                   import_shaders_mode,
-                                   set_material_blend,
-                                   light_intensity_scale,
-                                   apply_unit_conversion_scale,
-                                   convert_light_from_nits,
-                                   scale_light_radius,
-                                   create_background_shader};
-=======
   struct USDImportParams params = {.scale = scale,
                                    .is_sequence = is_sequence,
                                    .set_frame_range = set_frame_range,
@@ -958,14 +916,13 @@
                                    .import_render = import_render,
                                    .import_visible_only = import_visible_only,
                                    .use_instancing = use_instancing,
-                                   .import_usd_preview = import_usd_preview,
+                                   .import_shaders_mode = import_shaders_mode,
                                    .set_material_blend = set_material_blend,
                                    .light_intensity_scale = light_intensity_scale,
                                    .apply_unit_conversion_scale = apply_unit_conversion_scale,
                                    .convert_light_from_nits = convert_light_from_nits,
                                    .scale_light_radius = scale_light_radius,
                                    .create_background_shader = create_background_shader};
->>>>>>> 011787ec
 
   const bool ok = USD_import(C, filename, &params, as_background_job);
 
@@ -1014,44 +971,18 @@
   uiItemR(box, ptr, "create_background_shader", 0, NULL, ICON_NONE);
 
   box = uiLayoutBox(layout);
-<<<<<<< HEAD
-  uiItemL(box, IFACE_("Primitive Types:"), ICON_OBJECT_DATA);
-  uiItemR(box, ptr, "import_cameras", 0, NULL, ICON_NONE);
-  uiItemR(box, ptr, "import_curves", 0, NULL, ICON_NONE);
-  uiItemR(box, ptr, "import_lights", 0, NULL, ICON_NONE);
-  uiItemR(box, ptr, "import_materials", 0, NULL, ICON_NONE);
-  uiItemR(box, ptr, "import_meshes", 0, NULL, ICON_NONE);
-  uiItemR(box, ptr, "import_volumes", 0, NULL, ICON_NONE);
-
-  box = uiLayoutBox(layout);
-  uiItemL(box, IFACE_("Purpose"), ICON_NONE);
-  uiItemR(box, ptr, "import_guide", 0, NULL, ICON_NONE);
-  uiItemR(box, ptr, "import_proxy", 0, NULL, ICON_NONE);
-  uiItemR(box, ptr, "import_render", 0, NULL, ICON_NONE);
-
-  box = uiLayoutBox(layout);
-  uiItemL(box, IFACE_("Experimental"), ICON_NONE);
-  uiItemR(box, ptr, "use_instancing", 0, NULL, ICON_NONE);
-
-  if (RNA_boolean_get(ptr, "import_materials")) {
-    const char *import_shaders_mode_prop_name = USD_umm_module_loaded() ?
-                                                    "import_shaders_mode" :
-                                                    "import_shaders_mode_no_umm";
-    uiItemR(box, ptr, import_shaders_mode_prop_name, 0, NULL, ICON_NONE);
-
-    uiItemR(box, ptr, "set_material_blend", 0, NULL, ICON_NONE);
-  }
-=======
   col = uiLayoutColumnWithHeading(box, true, IFACE_("Experimental"));
   uiItemR(col, ptr, "use_instancing", 0, NULL, ICON_NONE);
   uiLayout *row = uiLayoutRow(col, true);
-  uiItemR(row, ptr, "import_usd_preview", 0, NULL, ICON_NONE);
+  const char *import_shaders_mode_prop_name = USD_umm_module_loaded() ?
+                                                  "import_shaders_mode" :
+                                                  "import_shaders_mode_no_umm";
+  uiItemR(row, ptr, import_shaders_mode_prop_name, 0, NULL, ICON_NONE);
   bool import_mtls = RNA_boolean_get(ptr, "import_materials");
   uiLayoutSetEnabled(row, import_mtls);
   row = uiLayoutRow(col, true);
   uiItemR(row, ptr, "set_material_blend", 0, NULL, ICON_NONE);
-  uiLayoutSetEnabled(row, import_mtls && RNA_boolean_get(ptr, "import_usd_preview"));
->>>>>>> 011787ec
+  uiLayoutSetEnabled(row, import_mtls);
 }
 
 void WM_OT_usd_import(struct wmOperatorType *ot)
@@ -1158,7 +1089,6 @@
                   "Import USD scenegraph instances as Blender collection instances. "
                   "Note that point instancers are not yet handled by this option");
 
-<<<<<<< HEAD
   RNA_def_enum(ot->srna,
                "import_shaders_mode",
                rna_enum_usd_import_shaders_mode_items,
@@ -1174,13 +1104,6 @@
                "Import Shaders ",
                "Determines which type of USD shaders to convert to Blender Principled BSDF shader "
                "networks");
-=======
-  RNA_def_boolean(ot->srna,
-                  "import_usd_preview",
-                  false,
-                  "Import USD Preview",
-                  "Convert UsdPreviewSurface shaders to Principled BSDF shader networks");
->>>>>>> 011787ec
 
   RNA_def_boolean(ot->srna,
                   "set_material_blend",
