/*
 * This program is free software; you can redistribute it and/or
 * modify it under the terms of the GNU General Public License
 * as published by the Free Software Foundation; either version 2
 * of the License, or (at your option) any later version.
 *
 * This program is distributed in the hope that it will be useful,
 * but WITHOUT ANY WARRANTY; without even the implied warranty of
 * MERCHANTABILITY or FITNESS FOR A PARTICULAR PURPOSE.  See the
 * GNU General Public License for more details.
 *
 * You should have received a copy of the GNU General Public License
 * along with this program; if not, write to the Free Software Foundation,
 * Inc., 51 Franklin Street, Fifth Floor, Boston, MA 02110-1301, USA.
 *
 * The Original Code is Copyright (C) 2019 Blender Foundation.
 * All rights reserved.
 */

/** \file
 * \ingroup editor/io
 */

#ifdef WITH_USD
<<<<<<< HEAD

=======
>>>>>>> 14fbb8b0
#  include "DNA_modifier_types.h"
#  include "DNA_space_types.h"
#  include <string.h>

#  include "BKE_context.h"
#  include "BKE_main.h"
#  include "BKE_report.h"

#  include "BLI_blenlib.h"
#  include "BLI_path_util.h"
#  include "BLI_string.h"
#  include "BLI_utildefines.h"

#  include "BLT_translation.h"

#  include "ED_object.h"

#  include "MEM_guardedalloc.h"

#  include "RNA_access.h"
#  include "RNA_define.h"

#  include "RNA_enum_types.h"

#  include "UI_interface.h"
#  include "UI_resources.h"

#  include "WM_api.h"
#  include "WM_types.h"

#  include "DEG_depsgraph.h"

#  include "io_usd.h"
#  include "usd.h"

#  include "stdio.h"

const EnumPropertyItem rna_enum_usd_export_evaluation_mode_items[] = {
    {DAG_EVAL_RENDER,
     "RENDER",
     0,
     "Render",
     "Use Render settings for object visibility, modifier settings, etc"},
    {DAG_EVAL_VIEWPORT,
     "VIEWPORT",
     0,
     "Viewport",
     "Use Viewport settings for object visibility, modifier settings, etc"},
    {0, NULL, 0, NULL, NULL},
};

const EnumPropertyItem rna_enum_usd_import_read_flags[] = {
    {MOD_MESHSEQ_READ_VERT, "VERT", 0, "Vertex", ""},
    {MOD_MESHSEQ_READ_POLY, "POLY", 0, "Faces", ""},
    {MOD_MESHSEQ_READ_UV, "UV", 0, "UV", ""},
    {MOD_MESHSEQ_READ_COLOR, "COLOR", 0, "Color", ""},
    {MOD_MESHSEQ_READ_ATTR, "ATTR", 0, "Attributes", ""},
    {MOD_MESHSEQ_READ_VELS, "VELS", 0, "Velocities", ""},
    {0, NULL, 0, NULL, NULL},
};

const EnumPropertyItem prop_usd_export_global_forward[] = {
    {USD_GLOBAL_FORWARD_X, "X", 0, "X Forward", "Global Forward is positive X Axis"},
    {USD_GLOBAL_FORWARD_Y, "Y", 0, "Y Forward", "Global Forward is positive Y Axis"},
    {USD_GLOBAL_FORWARD_Z, "Z", 0, "Z Forward", "Global Forward is positive Z Axis"},
    {USD_GLOBAL_FORWARD_MINUS_X, "-X", 0, "-X Forward", "Global Forward is negative X Axis"},
    {USD_GLOBAL_FORWARD_MINUS_Y, "-Y", 0, "-Y Forward", "Global Forward is negative Y Axis"},
    {USD_GLOBAL_FORWARD_MINUS_Z, "-Z", 0, "-Z Forward", "Global Forward is negative Z Axis"},
    {0, NULL, 0, NULL, NULL},
};

const EnumPropertyItem prop_usd_export_global_up[] = {
    {USD_GLOBAL_UP_X, "X", 0, "X Up", "Global UP is positive X Axis"},
    {USD_GLOBAL_UP_Y, "Y", 0, "Y Up", "Global UP is positive Y Axis"},
    {USD_GLOBAL_UP_Z, "Z", 0, "Z Up", "Global UP is positive Z Axis"},
    {USD_GLOBAL_UP_MINUS_X, "-X", 0, "-X Up", "Global UP is negative X Axis"},
    {USD_GLOBAL_UP_MINUS_Y, "-Y", 0, "-Y Up", "Global UP is negative Y Axis"},
    {USD_GLOBAL_UP_MINUS_Z, "-Z", 0, "-Z Up", "Global UP is negative Z Axis"},
    {0, NULL, 0, NULL, NULL},
};

/* Stored in the wmOperator's customdata field to indicate it should run as a background job.
 * This is set when the operator is invoked, and not set when it is only executed. */
enum { AS_BACKGROUND_JOB = 1 };
typedef struct eUSDOperatorOptions {
  bool as_background_job;
} eUSDOperatorOptions;

/* ====== USD Export ====== */

static int wm_usd_export_invoke(bContext *C, wmOperator *op, const wmEvent *UNUSED(event))
{
  eUSDOperatorOptions *options = MEM_callocN(sizeof(eUSDOperatorOptions), "eUSDOperatorOptions");
  options->as_background_job = true;
  op->customdata = options;

  RNA_boolean_set(op->ptr, "init_scene_frame_range", true);

  if (!RNA_struct_property_is_set(op->ptr, "filepath")) {
    Main *bmain = CTX_data_main(C);
    char filepath[FILE_MAX];
    const char *main_blendfile_path = BKE_main_blendfile_path(bmain);

    if (main_blendfile_path[0] == '\0') {
      BLI_strncpy(filepath, "untitled", sizeof(filepath));
    }
    else {
      BLI_strncpy(filepath, main_blendfile_path, sizeof(filepath));
    }

    BLI_path_extension_replace(filepath, sizeof(filepath), ".usd");
    RNA_string_set(op->ptr, "filepath", filepath);
  }

  WM_event_add_fileselect(C, op);

  return OPERATOR_RUNNING_MODAL;
}

static char *usd_ensure_prim_path(char *primpath)
{
  if (primpath != NULL && primpath[0] != '/' && primpath[0] != '\0') {
    char *legal_path = BLI_strdupcat("/", primpath);
    MEM_freeN(primpath);
    primpath = legal_path;
    return legal_path;
  }
  return primpath;
}

static int wm_usd_export_exec(bContext *C, wmOperator *op)
{
  if (!RNA_struct_property_is_set(op->ptr, "filepath")) {
    BKE_report(op->reports, RPT_ERROR, "No filename given");
    return OPERATOR_CANCELLED;
  }

  char filename[FILE_MAX];
  RNA_string_get(op->ptr, "filepath", filename);

  eUSDOperatorOptions *options = (eUSDOperatorOptions *)op->customdata;
  const bool as_background_job = (options != NULL && options->as_background_job);
  MEM_SAFE_FREE(op->customdata);

  const bool selected_objects_only = RNA_boolean_get(op->ptr, "selected_objects_only");
  const bool visible_objects_only = RNA_boolean_get(op->ptr, "visible_objects_only");
  const bool export_animation = RNA_boolean_get(op->ptr, "export_animation");
  const bool export_hair = RNA_boolean_get(op->ptr, "export_hair");
  const bool export_vertices = RNA_boolean_get(op->ptr, "export_vertices");
  const bool export_vertex_colors = RNA_boolean_get(op->ptr, "export_vertex_colors");
  const bool export_vertex_groups = RNA_boolean_get(op->ptr, "export_vertex_groups");
  const bool export_face_maps = RNA_boolean_get(op->ptr, "export_face_maps");
  const bool export_uvmaps = RNA_boolean_get(op->ptr, "export_uvmaps");
  const bool export_normals = RNA_boolean_get(op->ptr, "export_normals");
  const bool export_transforms = RNA_boolean_get(op->ptr, "export_transforms");
  const bool export_materials = RNA_boolean_get(op->ptr, "export_materials");
  const bool export_meshes = RNA_boolean_get(op->ptr, "export_meshes");
  const bool export_lights = RNA_boolean_get(op->ptr, "export_lights");
  const bool export_cameras = RNA_boolean_get(op->ptr, "export_cameras");
  const bool export_curves = RNA_boolean_get(op->ptr, "export_curves");
  const bool export_particles = RNA_boolean_get(op->ptr, "export_particles");
  const bool use_instancing = RNA_boolean_get(op->ptr, "use_instancing");
  const bool evaluation_mode = RNA_enum_get(op->ptr, "evaluation_mode");
  const bool generate_preview_surface = RNA_boolean_get(op->ptr, "generate_preview_surface");
  const bool convert_uv_to_st = RNA_boolean_get(op->ptr, "convert_uv_to_st");
  const bool convert_orientation = RNA_boolean_get(op->ptr, "convert_orientation");
  const bool export_child_particles = RNA_boolean_get(op->ptr, "export_child_particles");
  const bool export_as_overs = RNA_boolean_get(op->ptr, "export_as_overs");
  const bool merge_transform_and_shape = RNA_boolean_get(op->ptr, "merge_transform_and_shape");
  const bool export_custom_properties = RNA_boolean_get(op->ptr, "export_custom_properties");
  const bool export_identity_transforms = RNA_boolean_get(op->ptr, "export_identity_transforms");
  const bool apply_subdiv = RNA_boolean_get(op->ptr, "apply_subdiv");
  const bool author_blender_name = RNA_boolean_get(op->ptr, "author_blender_name");
  const bool vertex_data_as_face_varying = RNA_boolean_get(op->ptr, "vertex_data_as_face_varying");
  const float frame_step = RNA_float_get(op->ptr, "frame_step");

  const bool override_shutter = RNA_boolean_get(op->ptr, "override_shutter");
  const double shutter_open = (double)RNA_float_get(op->ptr, "shutter_open");
  const double shutter_close = (double)RNA_float_get(op->ptr, "shutter_close");

  // This default prim path is not sanitized. This happens in usd_capi.cc
  char *default_prim_path = RNA_string_get_alloc(op->ptr, "default_prim_path", NULL, 0);

  default_prim_path = usd_ensure_prim_path(default_prim_path);

  char *root_prim_path = RNA_string_get_alloc(op->ptr, "root_prim_path", NULL, 0);

  // Do not allow / path
  if (root_prim_path[0] == '/' && strlen(root_prim_path) == 1)
    root_prim_path[0] = '\0';

  root_prim_path = usd_ensure_prim_path(root_prim_path);

  char *material_prim_path = RNA_string_get_alloc(op->ptr, "material_prim_path", NULL, 0);

  int global_forward = RNA_enum_get(op->ptr, "export_global_forward_selection");
  int global_up = RNA_enum_get(op->ptr, "export_global_up_selection");

  struct USDExportParams params = {
      RNA_int_get(op->ptr, "start"),
      RNA_int_get(op->ptr, "end"),
      export_animation,
      export_hair,
      export_vertices,
      export_vertex_colors,
      export_vertex_groups,
      export_face_maps,
      export_uvmaps,
      export_normals,
      export_transforms,
      export_materials,
      export_meshes,
      export_lights,
      export_cameras,
      export_curves,
      export_particles,
      selected_objects_only,
      visible_objects_only,
      use_instancing,
      evaluation_mode,
      default_prim_path,
      root_prim_path,
      material_prim_path,
      generate_preview_surface,
      convert_uv_to_st,
      convert_orientation,
      global_forward,
      global_up,
      export_child_particles,
      export_as_overs,
      merge_transform_and_shape,
      export_custom_properties,
      export_identity_transforms,
      apply_subdiv,
      author_blender_name,
      vertex_data_as_face_varying,
      frame_step,
      override_shutter,
      shutter_open,
      shutter_close,
  };

  /* Take some defaults from the scene, if not specified explicitly. */
  Scene *scene = CTX_data_scene(C);
  if (params.frame_start == INT_MIN) {
    params.frame_start = SFRA;
  }
  if (params.frame_end == INT_MIN) {
    params.frame_end = EFRA;
  }

  bool ok = USD_export(C, filename, &params, as_background_job);

  return as_background_job || ok ? OPERATOR_FINISHED : OPERATOR_CANCELLED;
}

static void wm_usd_export_draw(bContext *C, wmOperator *op)
{
  uiLayout *layout = op->layout;
  uiLayout *box;
  struct PointerRNA *ptr = op->ptr;

  /* Conveniently set start and end frame to match the scene's frame range. */
  Scene *scene = CTX_data_scene(C);

  if (scene != NULL && RNA_boolean_get(ptr, "init_scene_frame_range")) {
    RNA_int_set(ptr, "start", SFRA);
    RNA_int_set(ptr, "end", EFRA);

    RNA_boolean_set(ptr, "init_scene_frame_range", false);
  }

  uiLayoutSetPropSep(layout, true);

  box = uiLayoutBox(layout);
  uiItemL(box, IFACE_("USD Export"), ICON_NONE);
  uiItemR(box, ptr, "evaluation_mode", 0, NULL, ICON_NONE);
  uiItemR(box, ptr, "apply_subdiv", 0, NULL, ICON_NONE);
  uiItemR(box, ptr, "author_blender_name", 0, NULL, ICON_NONE);
  uiItemR(box, ptr, "selected_objects_only", 0, NULL, ICON_NONE);
  uiItemR(box, ptr, "visible_objects_only", 0, NULL, ICON_NONE);
  uiItemR(box, ptr, "export_animation", 0, NULL, ICON_NONE);
  if (RNA_boolean_get(ptr, "export_animation")) {
    uiItemR(box, ptr, "start", 0, NULL, ICON_NONE);
    uiItemR(box, ptr, "end", 0, NULL, ICON_NONE);
    uiItemR(box, ptr, "frame_step", 0, NULL, ICON_NONE);
  }
  uiItemR(box, ptr, "export_as_overs", 0, NULL, ICON_NONE);
  uiItemR(box, ptr, "merge_transform_and_shape", 0, NULL, ICON_NONE);
  uiItemR(box, ptr, "export_custom_properties", 0, NULL, ICON_NONE);
  uiItemR(box, ptr, "export_identity_transforms", 0, NULL, ICON_NONE);

  if (RNA_boolean_get(ptr, "export_hair") || RNA_boolean_get(ptr, "export_particles")) {
    uiItemR(box, ptr, "export_child_particles", 0, NULL, ICON_NONE);
  }

  if (RNA_boolean_get(ptr, "export_vertex_colors") ||
      RNA_boolean_get(ptr, "export_vertex_groups")) {
    uiItemR(box, ptr, "vertex_data_as_face_varying", 0, NULL, ICON_NONE);
  }

  box = uiLayoutBox(layout);
  uiItemL(box, IFACE_("Cycles Settings:"), ICON_NONE);
  uiItemR(box, ptr, "override_shutter", 0, NULL, ICON_NONE);

  if (RNA_boolean_get(ptr, "override_shutter")) {
    uiItemR(box, ptr, "shutter_open", 0, NULL, ICON_NONE);
    uiItemR(box, ptr, "shutter_close", 0, NULL, ICON_NONE);
  }

  if (RNA_boolean_get(ptr, "export_meshes")) {
    box = uiLayoutBox(layout);
    uiItemL(box, IFACE_("Mesh Options:"), ICON_MESH_DATA);
    uiItemR(box, ptr, "export_vertices", 0, NULL, ICON_NONE);
    uiItemR(box, ptr, "export_vertex_colors", 0, NULL, ICON_NONE);
    uiItemR(box, ptr, "export_vertex_groups", 0, NULL, ICON_NONE);
    uiItemR(box, ptr, "export_face_maps", 0, NULL, ICON_NONE);
    uiItemR(box, ptr, "export_uvmaps", 0, NULL, ICON_NONE);
    uiItemR(box, ptr, "export_normals", 0, NULL, ICON_NONE);
  }

  box = uiLayoutBox(layout);
  uiItemL(box, IFACE_("Primitive Types:"), ICON_OBJECT_DATA);
  uiItemR(box, ptr, "export_transforms", 0, NULL, ICON_NONE);
  uiItemR(box, ptr, "export_meshes", 0, NULL, ICON_NONE);
  uiItemR(box, ptr, "export_materials", 0, NULL, ICON_NONE);
  uiItemR(box, ptr, "export_lights", 0, NULL, ICON_NONE);
  uiItemR(box, ptr, "export_cameras", 0, NULL, ICON_NONE);
  uiItemR(box, ptr, "export_curves", 0, NULL, ICON_NONE);
  uiItemR(box, ptr, "export_hair", 0, NULL, ICON_NONE);
  uiItemR(box, ptr, "export_particles", 0, NULL, ICON_NONE);

  box = uiLayoutBox(layout);
  uiItemL(box, IFACE_("Stage Options:"), ICON_SCENE_DATA);
  uiItemR(box, ptr, "default_prim_path", 0, NULL, ICON_NONE);
  uiItemR(box, ptr, "root_prim_path", 0, NULL, ICON_NONE);
  uiItemR(box, ptr, "material_prim_path", 0, NULL, ICON_NONE);

  box = uiLayoutBox(layout);
  uiItemL(box, IFACE_("Conversion:"), ICON_ORIENTATION_GLOBAL);
  uiItemR(box, ptr, "convert_orientation", 0, NULL, ICON_NONE);

  if (RNA_boolean_get(ptr, "convert_orientation")) {
    uiItemR(box, ptr, "export_global_forward_selection", 0, NULL, ICON_NONE);
    uiItemR(box, ptr, "export_global_up_selection", 0, NULL, ICON_NONE);
  }

  if (RNA_boolean_get(ptr, "export_materials"))
    uiItemR(box, ptr, "generate_preview_surface", 0, NULL, ICON_NONE);

  if (RNA_boolean_get(ptr, "export_uvmaps"))
    uiItemR(box, ptr, "convert_uv_to_st", 0, NULL, ICON_NONE);

  box = uiLayoutBox(layout);
  uiItemL(box, IFACE_("Experimental:"), ICON_NONE);
  uiItemR(box, ptr, "use_instancing", 0, NULL, ICON_NONE);
}

void WM_OT_usd_export(struct wmOperatorType *ot)
{
  ot->name = "Export USD";
  ot->description = "Export current scene in a USD archive";
  ot->idname = "WM_OT_usd_export";

  ot->invoke = wm_usd_export_invoke;
  ot->exec = wm_usd_export_exec;
  ot->poll = WM_operator_winactive;
  ot->ui = wm_usd_export_draw;

  WM_operator_properties_filesel(ot,
                                 FILE_TYPE_FOLDER | FILE_TYPE_USD,
                                 FILE_BLENDER,
                                 FILE_SAVE,
                                 WM_FILESEL_FILEPATH | WM_FILESEL_SHOW_PROPS,
                                 FILE_DEFAULTDISPLAY,
                                 FILE_SORT_DEFAULT);

  RNA_def_int(ot->srna,
              "start",
              INT_MIN,
              INT_MIN,
              INT_MAX,
              "Start Frame",
              "Start frame of the export, use the default value to "
              "take the start frame of the current scene",
              INT_MIN,
              INT_MAX);
  RNA_def_int(ot->srna,
              "end",
              INT_MIN,
              INT_MIN,
              INT_MAX,
              "End Frame",
              "End frame of the export, use the default value to "
              "take the end frame of the current scene",
              INT_MIN,
              INT_MAX);

  RNA_def_boolean(ot->srna,
                  "selected_objects_only",
                  false,
                  "Selection Only",
                  "Only selected objects are exported. Unselected parents of selected objects are "
                  "exported as empty transform");

  RNA_def_boolean(ot->srna,
                  "visible_objects_only",
                  true,
                  "Visible Only",
                  "Only visible objects are exported. Invisible parents of exported objects are "
                  "exported as empty transform");

  RNA_def_boolean(ot->srna,
                  "export_animation",
                  false,
                  "Animation",
                  "When checked, the render frame range is exported. When false, only the current "
                  "frame is exported");
  RNA_def_boolean(
      ot->srna, "export_hair", true, "Hair", "When checked, hair is exported as USD curves");
  RNA_def_boolean(ot->srna,
                  "export_vertices",
                  true,
                  "Vertices",
                  "When checked, vertex and point data are included in the export");
  RNA_def_boolean(ot->srna,
                  "export_vertex_colors",
                  true,
                  "Vertex Colors",
                  "When checked, all vertex colors are included in the export");
  RNA_def_boolean(ot->srna,
                  "export_vertex_groups",
                  true,
                  "Vertex Groups",
                  "When checked, all vertex groups are included in the export");
  RNA_def_boolean(ot->srna,
                  "export_face_maps",
                  true,
                  "Face Maps",
                  "When checked, all face maps are included in the export");
  RNA_def_boolean(ot->srna,
                  "export_uvmaps",
                  true,
                  "UV Maps",
                  "When checked, all UV maps of exported meshes are included in the export");
  RNA_def_boolean(ot->srna,
                  "export_normals",
                  true,
                  "Normals",
                  "When checked, normals of exported meshes are included in the export");
  RNA_def_boolean(
      ot->srna,
      "export_transforms",
      true,
      "Transforms",
      "When checked, transform data/operations will be exported for all applicable prims");
  RNA_def_boolean(ot->srna,
                  "export_materials",
                  true,
                  "Materials",
                  "When checked, the viewport settings of materials are exported as USD preview "
                  "materials, and material assignments are exported as geometry subsets");
  RNA_def_boolean(
      ot->srna, "export_meshes", true, "Meshes", "When checked, all meshes will be exported");
  RNA_def_boolean(
      ot->srna, "export_lights", true, "Lights", "When checked, all lights will be exported");
  RNA_def_boolean(
      ot->srna, "export_cameras", true, "Cameras", "When checked, all cameras will be exported");
  RNA_def_boolean(
      ot->srna, "export_curves", true, "Curves", "When checked, all curves will be exported");
  RNA_def_boolean(ot->srna,
                  "export_particles",
                  true,
                  "Particles",
                  "When checked, all particle systems will be exported");

  RNA_def_boolean(ot->srna,
                  "use_instancing",
                  false,
                  "Instancing",
                  "When checked, instanced objects are exported as references in USD. "
                  "When unchecked, instanced objects are exported as real objects");

  RNA_def_enum(ot->srna,
               "evaluation_mode",
               rna_enum_usd_export_evaluation_mode_items,
               DAG_EVAL_VIEWPORT,
               "Use Settings for",
               "Determines visibility of objects, modifier settings, and other areas where there "
               "are different settings for viewport and rendering");

  RNA_def_string(ot->srna,
                 "default_prim_path",
                 NULL,
                 1024,
                 "Default Prim Path",
                 "If set, this will set the default prim path in the usd document");
  RNA_def_string(ot->srna,
                 "root_prim_path",
                 NULL,
                 1024,
                 "Root Prim Path",
                 "If set, all primitives will live under this path");
  RNA_def_string(ot->srna,
                 "material_prim_path",
                 "/materials",
                 1024,
                 "Material Prim Path",
                 "This specifies where all generated USD Shade Materials and Shaders get placed");

  RNA_def_boolean(ot->srna,
                  "generate_preview_surface",
                  false,
                  "Convert Cycles Node Graph",
                  "When checked, the USD exporter generate an approximate USD Preview Surface. "
                  "(Experimental, only works on simple material graphs)");
  RNA_def_boolean(
      ot->srna,
      "convert_uv_to_st",
      false,
      "Convert uv to st",
      "When checked, the USD exporter will convert all uv map names to interchangeable 'st'"
      "(Assumes one uv layout per mesh)");

  RNA_def_boolean(ot->srna,
                  "convert_orientation",
                  false,
                  "Convert Orientation",
                  "When checked, the USD exporter will convert orientation axis");

  RNA_def_enum(ot->srna,
               "export_global_forward_selection",
               prop_usd_export_global_forward,
               USD_DEFAULT_FORWARD,
               "Forward Axis",
               "Global Forward axis for export");

  RNA_def_enum(ot->srna,
               "export_global_up_selection",
               prop_usd_export_global_up,
               USD_DEFAULT_UP,
               "Up Axis",
               "Global Up axis for export");

  RNA_def_boolean(ot->srna,
                  "export_child_particles",
                  false,
                  "Export Child Particles",
                  "When checked, the USD exporter will export child particles");

  RNA_def_boolean(ot->srna,
                  "export_as_overs",
                  false,
                  "Export As Overs",
                  "When checked, the USD exporter will create all prims as overrides");

  RNA_def_boolean(ot->srna,
                  "merge_transform_and_shape",
                  false,
                  "Merge Transform and Shape",
                  "When checked, transforms and shapes will be merged into the one prim path");
  RNA_def_boolean(ot->srna,
                  "export_custom_properties",
                  true,
                  "Export Custom Properties",
                  "When checked, custom properties will be exported as USD User Properties");
  RNA_def_boolean(ot->srna,
                  "export_identity_transforms",
                  false,
                  "Export Identity Transforms",
                  "If enabled, transforms (xforms) will always author a transform operation, "
                  "even if transform is identity/unit/zeroed.");

  RNA_def_boolean(ot->srna,
                  "apply_subdiv",
                  true,
                  "Apply Subdiv",
                  "When checked, subdivision modifiers will be used mesh evaluation.");

  RNA_def_boolean(ot->srna,
                  "author_blender_name",
                  true,
                  "Author Blender Name",
                  "When checked, custom userProperties will be authored to allow a round trip.");

  RNA_def_boolean(ot->srna,
                  "vertex_data_as_face_varying",
                  false,
                  "Vertex Groups As faceVarying",
                  "When enabled, vertex groups will be exported as faceVarying primvars. "
                  "This takes up more disk space, and is somewhat redundant with Blender's "
                  "current authoring tools.");

  RNA_def_float(
      ot->srna,
      "frame_step",
      1.0f,
      0.00001f,
      10000.0f,
      "Frame Step",
      "The length of one frame step, less than 1 will export subframes, greater will skip frames.",
      0.00001f,
      10000.0f);

  RNA_def_boolean(ot->srna,
                  "override_shutter",
                  false,
                  "Override Shutter",
                  "Allows the ability to override the explicit shutter open and close attributes."
                  "When disabled, the shutter is used from cycles render settings");

  RNA_def_float(
      ot->srna,
      "shutter_open",
      -0.25f,
      -FLT_MAX,
      FLT_MAX,
      "Shutter Open",
      "Allows the ability to set the frame relative shutter open time in UsdTimeCode units",
      -FLT_MAX,
      FLT_MAX);

  RNA_def_float(
      ot->srna,
      "shutter_close",
      0.25f,
      -FLT_MAX,
      FLT_MAX,
      "Shutter Close",
      "Allows the ability to set the frame relative shutter close time in UsdTimeCode units",
      -FLT_MAX,
      FLT_MAX);

  /* This dummy prop is used to check whether we need to init the start and
   * end frame values to that of the scene's, otherwise they are reset at
   * every change, draw update. */
  RNA_def_boolean(ot->srna, "init_scene_frame_range", false, "", "");
}

/* ====== USD Import ====== */

static int wm_usd_import_invoke(bContext *C, wmOperator *op, const wmEvent *event)
{
  if (!RNA_struct_property_is_set(op->ptr, "as_background_job")) {
    RNA_boolean_set(op->ptr, "as_background_job", true);
  }
  return WM_operator_filesel(C, op, event);
}

static int wm_usd_import_exec(bContext *C, wmOperator *op)
{
  if (!RNA_struct_property_is_set(op->ptr, "filepath")) {
    BKE_report(op->reports, RPT_ERROR, "No filename given");
    return OPERATOR_CANCELLED;
  }

  char filename[FILE_MAX];
  RNA_string_get(op->ptr, "filepath", filename);

  const float scale = RNA_float_get(op->ptr, "scale");
  const float vel_scale = RNA_float_get(op->ptr, "vel_scale");
  const bool is_sequence = RNA_boolean_get(op->ptr, "is_sequence");
  const bool set_frame_range = RNA_boolean_get(op->ptr, "set_frame_range");
  const bool validate_meshes = RNA_boolean_get(op->ptr, "validate_meshes");
  const bool as_background_job = RNA_boolean_get(op->ptr, "as_background_job");
  const char global_read_flag = RNA_enum_get(op->ptr, "global_read_flag");

  const bool import_cameras = RNA_boolean_get(op->ptr, "import_cameras");
  const bool import_curves = RNA_boolean_get(op->ptr, "import_curves");
  const bool import_lights = RNA_boolean_get(op->ptr, "import_lights");
  const bool import_materials = RNA_boolean_get(op->ptr, "import_materials");
  const bool import_meshes = RNA_boolean_get(op->ptr, "import_meshes");
  const bool import_volumes = RNA_boolean_get(op->ptr, "import_volumes");

  const bool import_subdiv = RNA_boolean_get(op->ptr, "import_subdiv");

  const bool import_instance_proxies = RNA_boolean_get(op->ptr, "import_instance_proxies");

  const bool import_visible_only = RNA_boolean_get(op->ptr, "import_visible_only");

  const bool create_collection = RNA_boolean_get(op->ptr, "create_collection");

  char *prim_path_mask = malloc(1024);
  RNA_string_get(op->ptr, "prim_path_mask", prim_path_mask);

  const bool import_guide = RNA_boolean_get(op->ptr, "import_guide");
  const bool import_proxy = RNA_boolean_get(op->ptr, "import_proxy");
  const bool import_render = RNA_boolean_get(op->ptr, "import_render");

  const bool use_instancing = RNA_boolean_get(op->ptr, "use_instancing");

  const bool import_usd_preview = RNA_boolean_get(op->ptr, "import_usd_preview");
  const bool set_material_blend = RNA_boolean_get(op->ptr, "set_material_blend");

  int offset = 0;
  int sequence_len = 1;

  if (is_sequence) {
    // @TODO: Not Implemented
    /*sequence_len = get_sequence_len(filename, &offset);
    if (sequence_len < 0) {
      BKE_report(op->reports, RPT_ERROR, "Unable to determine ABC sequence length");
      return OPERATOR_CANCELLED;
    }*/
  }

  /* Switch out of edit mode to avoid being stuck in it (T54326). */
  Object *obedit = CTX_data_edit_object(C);
  if (obedit) {
    ED_object_mode_set(C, OB_MODE_EDIT);
  }

  struct USDImportParams params = {
      scale,
      vel_scale,
      is_sequence,
      set_frame_range,
      sequence_len,
      offset,
      validate_meshes,
      global_read_flag,
      import_cameras,
      import_curves,
      import_lights,
      import_materials,
      import_meshes,
      import_volumes,
      prim_path_mask,
      import_subdiv,
      import_instance_proxies,
      create_collection,
      import_guide,
      import_proxy,
      import_render,
      import_visible_only,
      use_instancing,
      import_usd_preview,
      set_material_blend,
  };

  bool ok = USD_import(C, filename, &params, as_background_job);

  return as_background_job || ok ? OPERATOR_FINISHED : OPERATOR_CANCELLED;
}

static void wm_usd_import_draw(bContext *UNUSED(C), wmOperator *op)
{
  uiLayout *layout = op->layout;
  struct PointerRNA *ptr = op->ptr;

  uiLayoutSetPropSep(layout, false);

  uiLayout *box = uiLayoutBox(layout);
  uiLayout *row = uiLayoutRow(box, false);

  uiItemL(box, IFACE_("USD Import"), ICON_NONE);

  row = uiLayoutRow(box, false);
  uiItemL(row, IFACE_("Global Read Flag:"), ICON_NONE);
  row = uiLayoutRow(box, false);
  uiItemR(row, ptr, "global_read_flag", UI_ITEM_R_EXPAND, NULL, ICON_NONE);

  row = uiLayoutRow(box, false);
  uiItemL(row, IFACE_("Manual Transform:"), ICON_NONE);
  row = uiLayoutRow(box, false);
  uiItemR(row, ptr, "scale", 0, NULL, ICON_NONE);
  row = uiLayoutRow(box, false);
  uiItemR(row, ptr, "vel_scale", 0, NULL, ICON_NONE);

  box = uiLayoutBox(layout);
  row = uiLayoutRow(box, false);
  uiItemL(row, IFACE_("Options:"), ICON_NONE);

  row = uiLayoutRow(box, false);
  uiItemR(row, ptr, "relative_path", 0, NULL, ICON_NONE);

  row = uiLayoutRow(box, false);
  uiItemR(row, ptr, "set_frame_range", 0, NULL, ICON_NONE);

  // TODO: Not supported
  // row = uiLayoutRow(box, false);
  // uiItemR(row, ptr, "is_sequence", 0, NULL, ICON_NONE);

  // row = uiLayoutRow(box, false);
  // uiItemR(row, ptr, "validate_meshes", 0, NULL, ICON_NONE);

  row = uiLayoutRow(box, false);
  uiItemR(row, ptr, "import_subdiv", 0, NULL, ICON_NONE);

  row = uiLayoutRow(box, false);
  uiItemR(row, ptr, "import_instance_proxies", 0, NULL, ICON_NONE);

  row = uiLayoutRow(box, false);
  uiItemR(row, ptr, "import_visible_only", 0, NULL, ICON_NONE);

  row = uiLayoutRow(box, false);
  uiItemR(row, ptr, "create_collection", 0, NULL, ICON_NONE);

  // row = uiLayoutRow(box, false);
  // uiItemR(row, ptr, "prim_path_mask", 0, NULL, ICON_NONE);

  uiLayout *prim_path_mask_box = uiLayoutBox(box);
  row = uiLayoutRow(prim_path_mask_box, false);
  uiItemL(row, IFACE_("Prim Path Mask:"), ICON_NONE);

  row = uiLayoutRow(prim_path_mask_box, false);
  uiItemR(row, ptr, "prim_path_mask", 0, NULL, ICON_NONE);

  box = uiLayoutBox(layout);
  uiItemL(box, IFACE_("Primitive Types:"), ICON_OBJECT_DATA);
  uiItemR(box, ptr, "import_cameras", 0, NULL, ICON_NONE);
  uiItemR(box, ptr, "import_curves", 0, NULL, ICON_NONE);
  uiItemR(box, ptr, "import_lights", 0, NULL, ICON_NONE);
  uiItemR(box, ptr, "import_materials", 0, NULL, ICON_NONE);
  uiItemR(box, ptr, "import_meshes", 0, NULL, ICON_NONE);
  uiItemR(box, ptr, "import_volumes", 0, NULL, ICON_NONE);

  box = uiLayoutBox(layout);
  uiItemL(box, IFACE_("Purpose"), ICON_NONE);
  uiItemR(box, ptr, "import_guide", 0, NULL, ICON_NONE);
  uiItemR(box, ptr, "import_proxy", 0, NULL, ICON_NONE);
  uiItemR(box, ptr, "import_render", 0, NULL, ICON_NONE);

  box = uiLayoutBox(layout);
  uiItemL(box, IFACE_("Experimental"), ICON_NONE);
  uiItemR(box, ptr, "use_instancing", 0, NULL, ICON_NONE);
  uiItemR(box, ptr, "import_usd_preview", 0, NULL, ICON_NONE);
  uiItemR(box, ptr, "set_material_blend", 0, NULL, ICON_NONE);
}

void WM_OT_usd_import(struct wmOperatorType *ot)
{
  PropertyRNA *prop;

  ot->name = "Import USD";
  ot->description = "Import USD stage into current scene";
  ot->idname = "WM_OT_usd_import";

  ot->invoke = wm_usd_import_invoke;
  ot->exec = wm_usd_import_exec;
  ot->poll = WM_operator_winactive;
  ot->ui = wm_usd_import_draw;

  WM_operator_properties_filesel(ot,
                                 FILE_TYPE_FOLDER | FILE_TYPE_USD,
                                 FILE_BLENDER,
                                 FILE_SAVE,
                                 WM_FILESEL_FILEPATH | WM_FILESEL_RELPATH | WM_FILESEL_SHOW_PROPS,
                                 FILE_DEFAULTDISPLAY,
                                 FILE_SORT_ALPHA);

  RNA_def_float(
      ot->srna,
      "scale",
      1.0f,
      0.0001f,
      1000.0f,
      "Scale",
      "Value by which to enlarge or shrink the objects with respect to the world's origin",
      0.0001f,
      1000.0f);
  RNA_def_float(ot->srna,
                "vel_scale",
                1.0f,
                0.0001f,
                1000.0f,
                "Velocity Scale",
                "Amount to scale velocity",
                0.0001f,
                1000.0f);

  RNA_def_boolean(
      ot->srna,
      "set_frame_range",
      true,
      "Set Frame Range",
      "If checked, update scene's start and end frame to match those of the USD archive");

  RNA_def_boolean(ot->srna,
                  "validate_meshes",
                  0,
                  "Validate Meshes",
                  "Check imported mesh objects for invalid data (slow)");

  RNA_def_boolean(ot->srna,
                  "is_sequence",
                  false,
                  "Is Sequence",
                  "Only set to true if the cache is split into separate files. (UNSUPPORTED)");

  RNA_def_boolean(
      ot->srna,
      "as_background_job",
      false,
      "Run as Background Job",
      "Enable this to run the export in the background, disable to block Blender while exporting. "
      "This option is deprecated; EXECUTE this operator to run in the foreground, and INVOKE it "
      "to run as a background job");

  RNA_def_boolean(
      ot->srna, "import_cameras", true, "Cameras", "When checked, all cameras will be imported");
  RNA_def_boolean(
      ot->srna, "import_curves", true, "Curves", "When checked, all curves will be imported");
  RNA_def_boolean(
      ot->srna, "import_lights", true, "Lights", "When checked, all lights will be imported");
  RNA_def_boolean(ot->srna,
                  "import_materials",
                  true,
                  "Materials",
                  "When checked, all materials will be imported");
  RNA_def_boolean(
      ot->srna, "import_meshes", true, "Meshes", "When checked, all meshes will be imported");
  RNA_def_boolean(ot->srna,
                  "import_volumes",
                  true,
                  "Volumes",
                  "(Tangent Specific) When checked, all volumes will be imported");

  RNA_def_boolean(ot->srna,
                  "import_subdiv",
                  true,
                  "Import Subdiv Scheme",
                  "If enabled, subdiv surface modifiers will be created based on USD "
                  "SubdivisionScheme attribute");

  RNA_def_boolean(ot->srna,
                  "import_instance_proxies",
                  true,
                  "Import Instance Proxies",
                  "If enabled, USD instances will be traversed with instance proxies, "
                  "creating a unique Blender object for each instance.  Note that "
                  "this option is ignored if the Instancing option is also checked");

  RNA_def_boolean(ot->srna,
                  "import_visible_only",
                  true,
                  "Visible Prims Only",
                  "If enabled, invisible USD prims won't be imported. "
                  "Only applies to prims with a non-animating visibility attribute.  "
                  "Prims with animating visibility will always be imported");

  RNA_def_boolean(ot->srna,
                  "create_collection",
                  false,
                  "Create Collection",
                  "If enabled, all import objects will be added to a new collection");

  prop = RNA_def_enum(ot->srna,
                      "global_read_flag",
                      rna_enum_usd_import_read_flags,
                      0,
                      "Flags",
                      "Set read flag for all usd import mesh sequence cache modifiers");

  RNA_def_property_flag(prop, PROP_ENUM_FLAG);
  RNA_def_property_enum_default(prop, MOD_MESHSEQ_READ_ALL);

  RNA_def_string(ot->srna,
                 "prim_path_mask",
                 NULL,
                 1024,
                 "",
                 "If set, this will specify a specific primitive from the usd stage");

  RNA_def_boolean(ot->srna, "import_guide", false, "Guide", "When checked, import guide geometry");

  RNA_def_boolean(ot->srna, "import_proxy", true, "Proxy", "When checked, import proxy geometry");

  RNA_def_boolean(
      ot->srna, "import_render", true, "Render", "When checked, import final render geometry");

  RNA_def_boolean(
      ot->srna,
      "use_instancing",
      false,
      "Instancing",
      "When checked, USD scenegraph instances are imported as collection instances in Blender.  "
      "Note that point instancers are not yet handled by this option");

  RNA_def_boolean(
      ot->srna,
      "import_usd_preview",
      false,
      "Import USD Preview",
      "When checked, convert UsdPreviewSurface shaders to Principled BSD shader networks.");

  RNA_def_boolean(ot->srna,
                  "set_material_blend",
                  false,
                  "Set Material Blend",
                  "When checked and if the Import Usd Preview option is enabled, "
                  "the material blend method will automatically be set based on the "
                  "shader's opacity and opacityThreshold inputs");
}

#endif /* WITH_USD */<|MERGE_RESOLUTION|>--- conflicted
+++ resolved
@@ -22,10 +22,7 @@
  */
 
 #ifdef WITH_USD
-<<<<<<< HEAD
-
-=======
->>>>>>> 14fbb8b0
+
 #  include "DNA_modifier_types.h"
 #  include "DNA_space_types.h"
 #  include <string.h>
