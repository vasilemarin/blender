/*
 * This program is free software; you can redistribute it and/or
 * modify it under the terms of the GNU General Public License
 * as published by the Free Software Foundation; either version 2
 * of the License, or (at your option) any later version.
 *
 * This program is distributed in the hope that it will be useful,
 * but WITHOUT ANY WARRANTY; without even the implied warranty of
 * MERCHANTABILITY or FITNESS FOR A PARTICULAR PURPOSE.  See the
 * GNU General Public License for more details.
 *
 * You should have received a copy of the GNU General Public License
 * along with this program; if not, write to the Free Software Foundation,
 * Inc., 51 Franklin Street, Fifth Floor, Boston, MA 02110-1301, USA.
 *
 * The Original Code is Copyright (C) 2019 Blender Foundation.
 * All rights reserved.
 */

/** \file
 * \ingroup editor/io
 */

#ifdef WITH_USD

#  include "DNA_modifier_types.h"
#  include "DNA_space_types.h"
#  include <string.h>

#  include "BKE_context.h"
#  include "BKE_main.h"
#  include "BKE_report.h"

#  include "BLI_blenlib.h"
#  include "BLI_path_util.h"
#  include "BLI_string.h"
#  include "BLI_utildefines.h"

#  include "BLT_translation.h"

#  include "ED_object.h"

#  include "MEM_guardedalloc.h"

#  include "RNA_access.h"
#  include "RNA_define.h"

#  include "RNA_enum_types.h"

#  include "UI_interface.h"
#  include "UI_resources.h"

#  include "WM_api.h"
#  include "WM_types.h"

#  include "DEG_depsgraph.h"

#  include "io_usd.h"
#  include "usd.h"

#  include "stdio.h"

const EnumPropertyItem rna_enum_usd_export_evaluation_mode_items[] = {
    {DAG_EVAL_RENDER,
     "RENDER",
     0,
     "Render",
     "Use Render settings for object visibility, modifier settings, etc"},
    {DAG_EVAL_VIEWPORT,
     "VIEWPORT",
     0,
     "Viewport",
     "Use Viewport settings for object visibility, modifier settings, etc"},
    {0, NULL, 0, NULL, NULL},
};

const EnumPropertyItem rna_enum_usd_import_read_flags[] = {
    {MOD_MESHSEQ_READ_VERT, "VERT", 0, "Vertex", ""},
    {MOD_MESHSEQ_READ_POLY, "POLY", 0, "Faces", ""},
    {MOD_MESHSEQ_READ_UV, "UV", 0, "UV", ""},
    {MOD_MESHSEQ_READ_COLOR, "COLOR", 0, "Color", ""},
    {0, NULL, 0, NULL, NULL},
};

const EnumPropertyItem rna_enum_usd_import_shaders_mode_items[] = {
    {USD_IMPORT_SHADERS_NONE, "NONE", 0, "None", "Don't import USD shaders"},
    {USD_IMPORT_USD_PREVIEW_SURFACE,
     "USD_PREVIEW_SURFACE",
     0,
     "USD Preview Surface",
     "Convert USD Preview Surface shaders to Blender Principled BSDF"},
    {USD_IMPORT_MDL,
     "USD MDL",
     0,
     "MDL",
     "Convert USD Preview Surface shaders to Blender Principled BSDF"},
    {0, NULL, 0, NULL, NULL},
};

const EnumPropertyItem rna_enum_usd_import_shaders_mode_items_no_umm[] = {
    {USD_IMPORT_SHADERS_NONE, "NONE", 0, "None", "Don't import USD shaders"},
    {USD_IMPORT_USD_PREVIEW_SURFACE,
     "USD_PREVIEW_SURFACE",
     0,
     "USD Preview Surface",
     "Convert USD Preview Surface shaders to Blender Principled BSDF"},
    {0, NULL, 0, NULL, NULL},
};

const EnumPropertyItem prop_usd_export_global_forward[] = {
    {USD_GLOBAL_FORWARD_X, "X", 0, "X Forward", "Global Forward is positive X Axis"},
    {USD_GLOBAL_FORWARD_Y, "Y", 0, "Y Forward", "Global Forward is positive Y Axis"},
    {USD_GLOBAL_FORWARD_Z, "Z", 0, "Z Forward", "Global Forward is positive Z Axis"},
    {USD_GLOBAL_FORWARD_MINUS_X, "-X", 0, "-X Forward", "Global Forward is negative X Axis"},
    {USD_GLOBAL_FORWARD_MINUS_Y, "-Y", 0, "-Y Forward", "Global Forward is negative Y Axis"},
    {USD_GLOBAL_FORWARD_MINUS_Z, "-Z", 0, "-Z Forward", "Global Forward is negative Z Axis"},
    {0, NULL, 0, NULL, NULL},
};

const EnumPropertyItem prop_usd_export_global_up[] = {
    {USD_GLOBAL_UP_X, "X", 0, "X Up", "Global UP is positive X Axis"},
    {USD_GLOBAL_UP_Y, "Y", 0, "Y Up", "Global UP is positive Y Axis"},
    {USD_GLOBAL_UP_Z, "Z", 0, "Z Up", "Global UP is positive Z Axis"},
    {USD_GLOBAL_UP_MINUS_X, "-X", 0, "-X Up", "Global UP is negative X Axis"},
    {USD_GLOBAL_UP_MINUS_Y, "-Y", 0, "-Y Up", "Global UP is negative Y Axis"},
    {USD_GLOBAL_UP_MINUS_Z, "-Z", 0, "-Z Up", "Global UP is negative Z Axis"},
    {0, NULL, 0, NULL, NULL},
};

/* Stored in the wmOperator's customdata field to indicate it should run as a background job.
 * This is set when the operator is invoked, and not set when it is only executed. */
enum { AS_BACKGROUND_JOB = 1 };
typedef struct eUSDOperatorOptions {
  bool as_background_job;
} eUSDOperatorOptions;

/* ====== USD Export ====== */

static int wm_usd_export_invoke(bContext *C, wmOperator *op, const wmEvent *UNUSED(event))
{
  eUSDOperatorOptions *options = MEM_callocN(sizeof(eUSDOperatorOptions), "eUSDOperatorOptions");
  options->as_background_job = true;
  op->customdata = options;

  RNA_boolean_set(op->ptr, "init_scene_frame_range", true);

  if (!RNA_struct_property_is_set(op->ptr, "filepath")) {
    Main *bmain = CTX_data_main(C);
    char filepath[FILE_MAX];
    const char *main_blendfile_path = BKE_main_blendfile_path(bmain);

    if (main_blendfile_path[0] == '\0') {
      BLI_strncpy(filepath, "untitled", sizeof(filepath));
    }
    else {
      BLI_strncpy(filepath, main_blendfile_path, sizeof(filepath));
    }

    BLI_path_extension_replace(filepath, sizeof(filepath), ".usd");
    RNA_string_set(op->ptr, "filepath", filepath);
  }

  WM_event_add_fileselect(C, op);

  return OPERATOR_RUNNING_MODAL;
}

static char *usd_ensure_prim_path(char *primpath)
{
  if (primpath != NULL && primpath[0] != '/' && primpath[0] != '\0') {
    char *legal_path = BLI_strdupcat("/", primpath);
    MEM_freeN(primpath);
    primpath = legal_path;
    return legal_path;
  }
  return primpath;
}

static int wm_usd_export_exec(bContext *C, wmOperator *op)
{
  if (!RNA_struct_property_is_set(op->ptr, "filepath")) {
    BKE_report(op->reports, RPT_ERROR, "No filename given");
    return OPERATOR_CANCELLED;
  }

  char filename[FILE_MAX];
  RNA_string_get(op->ptr, "filepath", filename);

  eUSDOperatorOptions *options = (eUSDOperatorOptions *)op->customdata;
  const bool as_background_job = (options != NULL && options->as_background_job);
  MEM_SAFE_FREE(op->customdata);

  const bool selected_objects_only = RNA_boolean_get(op->ptr, "selected_objects_only");
  const bool visible_objects_only = RNA_boolean_get(op->ptr, "visible_objects_only");
  const bool export_animation = RNA_boolean_get(op->ptr, "export_animation");
  const bool export_hair = RNA_boolean_get(op->ptr, "export_hair");
  const bool export_vertices = RNA_boolean_get(op->ptr, "export_vertices");
  const bool export_vertex_colors = RNA_boolean_get(op->ptr, "export_vertex_colors");
  const bool export_vertex_groups = RNA_boolean_get(op->ptr, "export_vertex_groups");
  const bool export_face_maps = RNA_boolean_get(op->ptr, "export_face_maps");
  const bool export_uvmaps = RNA_boolean_get(op->ptr, "export_uvmaps");
  const bool export_normals = RNA_boolean_get(op->ptr, "export_normals");
  const bool export_transforms = RNA_boolean_get(op->ptr, "export_transforms");
  const bool export_materials = RNA_boolean_get(op->ptr, "export_materials");
  const bool export_meshes = RNA_boolean_get(op->ptr, "export_meshes");
  const bool export_lights = RNA_boolean_get(op->ptr, "export_lights");
  const bool export_cameras = RNA_boolean_get(op->ptr, "export_cameras");
  const bool export_curves = RNA_boolean_get(op->ptr, "export_curves");
  const bool export_particles = RNA_boolean_get(op->ptr, "export_particles");
  const bool use_instancing = RNA_boolean_get(op->ptr, "use_instancing");
  const bool evaluation_mode = RNA_enum_get(op->ptr, "evaluation_mode");
  const bool generate_preview_surface = RNA_boolean_get(op->ptr, "generate_preview_surface");
  const bool convert_uv_to_st = RNA_boolean_get(op->ptr, "convert_uv_to_st");
  const bool convert_orientation = RNA_boolean_get(op->ptr, "convert_orientation");
  const bool export_child_particles = RNA_boolean_get(op->ptr, "export_child_particles");
  const bool export_as_overs = RNA_boolean_get(op->ptr, "export_as_overs");
  const bool merge_transform_and_shape = RNA_boolean_get(op->ptr, "merge_transform_and_shape");
  const bool export_custom_properties = RNA_boolean_get(op->ptr, "export_custom_properties");
  const bool export_identity_transforms = RNA_boolean_get(op->ptr, "export_identity_transforms");
  const bool apply_subdiv = RNA_boolean_get(op->ptr, "apply_subdiv");
  const bool author_blender_name = RNA_boolean_get(op->ptr, "author_blender_name");
  const bool vertex_data_as_face_varying = RNA_boolean_get(op->ptr, "vertex_data_as_face_varying");
  const float frame_step = RNA_float_get(op->ptr, "frame_step");

  const bool override_shutter = RNA_boolean_get(op->ptr, "override_shutter");
  const double shutter_open = (double)RNA_float_get(op->ptr, "shutter_open");
  const double shutter_close = (double)RNA_float_get(op->ptr, "shutter_close");

  // This default prim path is not sanitized. This happens in usd_capi.cc
  char *default_prim_path = RNA_string_get_alloc(op->ptr, "default_prim_path", NULL, 0);

  default_prim_path = usd_ensure_prim_path(default_prim_path);

  char *root_prim_path = RNA_string_get_alloc(op->ptr, "root_prim_path", NULL, 0);

  // Do not allow / path
  if (root_prim_path[0] == '/' && strlen(root_prim_path) == 1)
    root_prim_path[0] = '\0';

  root_prim_path = usd_ensure_prim_path(root_prim_path);

  char *material_prim_path = RNA_string_get_alloc(op->ptr, "material_prim_path", NULL, 0);

  int global_forward = RNA_enum_get(op->ptr, "export_global_forward_selection");
  int global_up = RNA_enum_get(op->ptr, "export_global_up_selection");

  bool export_textures = RNA_boolean_get(op->ptr, "export_textures");

  bool relative_texture_paths = RNA_boolean_get(op->ptr, "relative_texture_paths");

  const bool backward_compatible = true;

  const float light_intensity_scale = RNA_float_get(op->ptr, "light_intensity_scale");

  const bool generate_mdl = USD_umm_module_loaded() ? RNA_boolean_get(op->ptr, "generate_mdl") :
                                                      false;
  ;

  struct USDExportParams params = {RNA_int_get(op->ptr, "start"),
                                   RNA_int_get(op->ptr, "end"),
                                   export_animation,
                                   export_hair,
                                   export_vertices,
                                   export_vertex_colors,
                                   export_vertex_groups,
                                   export_face_maps,
                                   export_uvmaps,
                                   export_normals,
                                   export_transforms,
                                   export_materials,
                                   export_meshes,
                                   export_lights,
                                   export_cameras,
                                   export_curves,
                                   export_particles,
                                   selected_objects_only,
                                   visible_objects_only,
                                   use_instancing,
                                   evaluation_mode,
                                   default_prim_path,
                                   root_prim_path,
                                   material_prim_path,
                                   generate_preview_surface,
                                   convert_uv_to_st,
                                   convert_orientation,
                                   global_forward,
                                   global_up,
                                   export_child_particles,
                                   export_as_overs,
                                   merge_transform_and_shape,
                                   export_custom_properties,
                                   export_identity_transforms,
                                   apply_subdiv,
                                   author_blender_name,
                                   vertex_data_as_face_varying,
                                   frame_step,
                                   override_shutter,
                                   shutter_open,
                                   shutter_close,
                                   export_textures,
                                   relative_texture_paths,
                                   backward_compatible,
                                   light_intensity_scale,
                                   generate_mdl};

  /* Take some defaults from the scene, if not specified explicitly. */
  Scene *scene = CTX_data_scene(C);
  if (params.frame_start == INT_MIN) {
    params.frame_start = SFRA;
  }
  if (params.frame_end == INT_MIN) {
    params.frame_end = EFRA;
  }

  bool ok = USD_export(C, filename, &params, as_background_job);

  return as_background_job || ok ? OPERATOR_FINISHED : OPERATOR_CANCELLED;
}

static void wm_usd_export_draw(bContext *C, wmOperator *op)
{
  uiLayout *layout = op->layout;
  uiLayout *box;
  struct PointerRNA *ptr = op->ptr;

  /* Conveniently set start and end frame to match the scene's frame range. */
  Scene *scene = CTX_data_scene(C);

  if (scene != NULL && RNA_boolean_get(ptr, "init_scene_frame_range")) {
    RNA_int_set(ptr, "start", SFRA);
    RNA_int_set(ptr, "end", EFRA);

    RNA_boolean_set(ptr, "init_scene_frame_range", false);
  }

  uiLayoutSetPropSep(layout, true);

  box = uiLayoutBox(layout);
  uiItemL(box, IFACE_("USD Export"), ICON_NONE);
  uiItemR(box, ptr, "evaluation_mode", 0, NULL, ICON_NONE);
  uiItemR(box, ptr, "apply_subdiv", 0, NULL, ICON_NONE);
  uiItemR(box, ptr, "author_blender_name", 0, NULL, ICON_NONE);
  uiItemR(box, ptr, "selected_objects_only", 0, NULL, ICON_NONE);
  uiItemR(box, ptr, "visible_objects_only", 0, NULL, ICON_NONE);
  uiItemR(box, ptr, "export_animation", 0, NULL, ICON_NONE);
  if (RNA_boolean_get(ptr, "export_animation")) {
    uiItemR(box, ptr, "start", 0, NULL, ICON_NONE);
    uiItemR(box, ptr, "end", 0, NULL, ICON_NONE);
    uiItemR(box, ptr, "frame_step", 0, NULL, ICON_NONE);
  }
  uiItemR(box, ptr, "export_as_overs", 0, NULL, ICON_NONE);
  uiItemR(box, ptr, "merge_transform_and_shape", 0, NULL, ICON_NONE);
  uiItemR(box, ptr, "export_custom_properties", 0, NULL, ICON_NONE);
  uiItemR(box, ptr, "export_identity_transforms", 0, NULL, ICON_NONE);

  if (RNA_boolean_get(ptr, "export_hair") || RNA_boolean_get(ptr, "export_particles")) {
    uiItemR(box, ptr, "export_child_particles", 0, NULL, ICON_NONE);
  }

  if (RNA_boolean_get(ptr, "export_vertex_colors") ||
      RNA_boolean_get(ptr, "export_vertex_groups")) {
    uiItemR(box, ptr, "vertex_data_as_face_varying", 0, NULL, ICON_NONE);
  }

  if (RNA_boolean_get(ptr, "export_lights")) {
    uiItemR(box, ptr, "light_intensity_scale", 0, NULL, ICON_NONE);
  }

  box = uiLayoutBox(layout);
  uiItemL(box, IFACE_("Cycles Settings:"), ICON_NONE);
  uiItemR(box, ptr, "override_shutter", 0, NULL, ICON_NONE);

  if (RNA_boolean_get(ptr, "override_shutter")) {
    uiItemR(box, ptr, "shutter_open", 0, NULL, ICON_NONE);
    uiItemR(box, ptr, "shutter_close", 0, NULL, ICON_NONE);
  }

  if (RNA_boolean_get(ptr, "export_meshes")) {
    box = uiLayoutBox(layout);
    uiItemL(box, IFACE_("Mesh Options:"), ICON_MESH_DATA);
    uiItemR(box, ptr, "export_vertices", 0, NULL, ICON_NONE);
    uiItemR(box, ptr, "export_vertex_colors", 0, NULL, ICON_NONE);
    uiItemR(box, ptr, "export_vertex_groups", 0, NULL, ICON_NONE);
    uiItemR(box, ptr, "export_face_maps", 0, NULL, ICON_NONE);
    uiItemR(box, ptr, "export_uvmaps", 0, NULL, ICON_NONE);
    uiItemR(box, ptr, "export_normals", 0, NULL, ICON_NONE);
  }

  box = uiLayoutBox(layout);
  uiItemL(box, IFACE_("Primitive Types:"), ICON_OBJECT_DATA);
  uiItemR(box, ptr, "export_transforms", 0, NULL, ICON_NONE);
  uiItemR(box, ptr, "export_meshes", 0, NULL, ICON_NONE);
  uiItemR(box, ptr, "export_materials", 0, NULL, ICON_NONE);
  uiItemR(box, ptr, "export_lights", 0, NULL, ICON_NONE);
  uiItemR(box, ptr, "export_cameras", 0, NULL, ICON_NONE);
  uiItemR(box, ptr, "export_curves", 0, NULL, ICON_NONE);
  uiItemR(box, ptr, "export_hair", 0, NULL, ICON_NONE);
  uiItemR(box, ptr, "export_particles", 0, NULL, ICON_NONE);

  box = uiLayoutBox(layout);
  uiItemL(box, IFACE_("Stage Options:"), ICON_SCENE_DATA);
  uiItemR(box, ptr, "default_prim_path", 0, NULL, ICON_NONE);
  uiItemR(box, ptr, "root_prim_path", 0, NULL, ICON_NONE);
  uiItemR(box, ptr, "material_prim_path", 0, NULL, ICON_NONE);

  box = uiLayoutBox(layout);
  uiItemL(box, IFACE_("Conversion:"), ICON_ORIENTATION_GLOBAL);
  uiItemR(box, ptr, "convert_orientation", 0, NULL, ICON_NONE);

  if (RNA_boolean_get(ptr, "convert_orientation")) {
    uiItemR(box, ptr, "export_global_forward_selection", 0, NULL, ICON_NONE);
    uiItemR(box, ptr, "export_global_up_selection", 0, NULL, ICON_NONE);
  }

  if (RNA_boolean_get(ptr, "export_materials")) {
    uiItemR(box, ptr, "generate_preview_surface", 0, NULL, ICON_NONE);
    if (USD_umm_module_loaded()) {
      uiItemR(box, ptr, "generate_mdl", 0, NULL, ICON_NONE);
    }
  }

  if (RNA_boolean_get(ptr, "export_uvmaps"))
    uiItemR(box, ptr, "convert_uv_to_st", 0, NULL, ICON_NONE);

  if (RNA_boolean_get(ptr, "export_materials")) {
    box = uiLayoutBox(layout);
    uiItemL(box, IFACE_("Textures:"), ICON_NONE);
    uiItemR(box, ptr, "export_textures", 0, NULL, ICON_NONE);
    uiItemR(box, ptr, "relative_texture_paths", 0, NULL, ICON_NONE);
  }

  box = uiLayoutBox(layout);
  uiItemL(box, IFACE_("Experimental:"), ICON_NONE);
  uiItemR(box, ptr, "use_instancing", 0, NULL, ICON_NONE);
}

void WM_OT_usd_export(struct wmOperatorType *ot)
{
  ot->name = "Export USD";
  ot->description = "Export current scene in a USD archive";
  ot->idname = "WM_OT_usd_export";

  ot->invoke = wm_usd_export_invoke;
  ot->exec = wm_usd_export_exec;
  ot->poll = WM_operator_winactive;
  ot->ui = wm_usd_export_draw;

  WM_operator_properties_filesel(ot,
                                 FILE_TYPE_FOLDER | FILE_TYPE_USD,
                                 FILE_BLENDER,
                                 FILE_SAVE,
                                 WM_FILESEL_FILEPATH | WM_FILESEL_SHOW_PROPS,
                                 FILE_DEFAULTDISPLAY,
                                 FILE_SORT_DEFAULT);

  RNA_def_int(ot->srna,
              "start",
              INT_MIN,
              INT_MIN,
              INT_MAX,
              "Start Frame",
              "Start frame of the export, use the default value to "
              "take the start frame of the current scene",
              INT_MIN,
              INT_MAX);
  RNA_def_int(ot->srna,
              "end",
              INT_MIN,
              INT_MIN,
              INT_MAX,
              "End Frame",
              "End frame of the export, use the default value to "
              "take the end frame of the current scene",
              INT_MIN,
              INT_MAX);

  RNA_def_boolean(ot->srna,
                  "selected_objects_only",
                  false,
                  "Selection Only",
                  "Only selected objects are exported. Unselected parents of selected objects are "
                  "exported as empty transform");

  RNA_def_boolean(ot->srna,
                  "visible_objects_only",
                  true,
                  "Visible Only",
                  "Only visible objects are exported. Invisible parents of exported objects are "
                  "exported as empty transform");

  RNA_def_boolean(ot->srna,
                  "export_animation",
                  false,
                  "Animation",
                  "When checked, the render frame range is exported. When false, only the current "
                  "frame is exported");
  RNA_def_boolean(
      ot->srna, "export_hair", true, "Hair", "When checked, hair is exported as USD curves");
  RNA_def_boolean(ot->srna,
                  "export_vertices",
                  true,
                  "Vertices",
                  "When checked, vertex and point data are included in the export");
  RNA_def_boolean(ot->srna,
                  "export_vertex_colors",
                  true,
                  "Vertex Colors",
                  "When checked, all vertex colors are included in the export");
  RNA_def_boolean(ot->srna,
                  "export_vertex_groups",
                  true,
                  "Vertex Groups",
                  "When checked, all vertex groups are included in the export");
  RNA_def_boolean(ot->srna,
                  "export_face_maps",
                  true,
                  "Face Maps",
                  "When checked, all face maps are included in the export");
  RNA_def_boolean(ot->srna,
                  "export_uvmaps",
                  true,
                  "UV Maps",
                  "When checked, all UV maps of exported meshes are included in the export");
  RNA_def_boolean(ot->srna,
                  "export_normals",
                  true,
                  "Normals",
                  "When checked, normals of exported meshes are included in the export");
  RNA_def_boolean(
      ot->srna,
      "export_transforms",
      true,
      "Transforms",
      "When checked, transform data/operations will be exported for all applicable prims");
  RNA_def_boolean(ot->srna,
                  "export_materials",
                  true,
                  "Materials",
                  "When checked, the viewport settings of materials are exported as USD preview "
                  "materials, and material assignments are exported as geometry subsets");
  RNA_def_boolean(
      ot->srna, "export_meshes", true, "Meshes", "When checked, all meshes will be exported");
  RNA_def_boolean(
      ot->srna, "export_lights", true, "Lights", "When checked, all lights will be exported");
  RNA_def_boolean(
      ot->srna, "export_cameras", true, "Cameras", "When checked, all cameras will be exported");
  RNA_def_boolean(
      ot->srna, "export_curves", true, "Curves", "When checked, all curves will be exported");
  RNA_def_boolean(ot->srna,
                  "export_particles",
                  true,
                  "Particles",
                  "When checked, all particle systems will be exported");

  RNA_def_boolean(ot->srna,
                  "use_instancing",
                  false,
                  "Instancing",
                  "When checked, instanced objects are exported as references in USD. "
                  "When unchecked, instanced objects are exported as real objects");

  RNA_def_enum(ot->srna,
               "evaluation_mode",
               rna_enum_usd_export_evaluation_mode_items,
               DAG_EVAL_VIEWPORT,
               "Use Settings for",
               "Determines visibility of objects, modifier settings, and other areas where there "
               "are different settings for viewport and rendering");

  RNA_def_string(ot->srna,
                 "default_prim_path",
                 NULL,
                 1024,
                 "Default Prim Path",
                 "If set, this will set the default prim path in the usd document");
  RNA_def_string(ot->srna,
                 "root_prim_path",
                 NULL,
                 1024,
                 "Root Prim Path",
                 "If set, all primitives will live under this path");
  RNA_def_string(ot->srna,
                 "material_prim_path",
                 "/materials",
                 1024,
                 "Material Prim Path",
                 "This specifies where all generated USD Shade Materials and Shaders get placed");

  RNA_def_boolean(
      ot->srna,
      "generate_preview_surface",
      true,
      "Convert to USD Preview Surface",
      "When checked, the USD exporter will generate an approximate USD Preview Surface. "
      "(Experimental, only works on simple material graphs)");
  RNA_def_boolean(ot->srna,
                  "generate_mdl",
                  true,
                  "Convert to MDL",
                  "When checked, the USD exporter will generate an MDL material");
  RNA_def_boolean(
      ot->srna,
      "convert_uv_to_st",
      false,
      "Convert uv to st",
      "When checked, the USD exporter will convert all uv map names to interchangeable 'st'"
      "(Assumes one uv layout per mesh)");

  RNA_def_boolean(ot->srna,
                  "convert_orientation",
                  false,
                  "Convert Orientation",
                  "When checked, the USD exporter will convert orientation axis");

  RNA_def_enum(ot->srna,
               "export_global_forward_selection",
               prop_usd_export_global_forward,
               USD_DEFAULT_FORWARD,
               "Forward Axis",
               "Global Forward axis for export");

  RNA_def_enum(ot->srna,
               "export_global_up_selection",
               prop_usd_export_global_up,
               USD_DEFAULT_UP,
               "Up Axis",
               "Global Up axis for export");

  RNA_def_boolean(ot->srna,
                  "export_child_particles",
                  false,
                  "Export Child Particles",
                  "When checked, the USD exporter will export child particles");

  RNA_def_boolean(ot->srna,
                  "export_as_overs",
                  false,
                  "Export As Overs",
                  "When checked, the USD exporter will create all prims as overrides");

  RNA_def_boolean(ot->srna,
                  "merge_transform_and_shape",
                  false,
                  "Merge Transform and Shape",
                  "When checked, transforms and shapes will be merged into the one prim path");
  RNA_def_boolean(ot->srna,
                  "export_custom_properties",
                  true,
                  "Export Custom Properties",
                  "When checked, custom properties will be exported as USD User Properties");
  RNA_def_boolean(ot->srna,
                  "export_identity_transforms",
                  false,
                  "Export Identity Transforms",
                  "If enabled, transforms (xforms) will always author a transform operation, "
                  "even if transform is identity/unit/zeroed.");

  RNA_def_boolean(ot->srna,
                  "apply_subdiv",
                  true,
                  "Apply Subdiv",
                  "When checked, subdivision modifiers will be used mesh evaluation.");

  RNA_def_boolean(ot->srna,
                  "author_blender_name",
                  true,
                  "Author Blender Name",
                  "When checked, custom userProperties will be authored to allow a round trip.");

  RNA_def_boolean(ot->srna,
                  "vertex_data_as_face_varying",
                  false,
                  "Vertex Groups As faceVarying",
                  "When enabled, vertex groups will be exported as faceVarying primvars. "
                  "This takes up more disk space, and is somewhat redundant with Blender's "
                  "current authoring tools.");

  RNA_def_float(
      ot->srna,
      "frame_step",
      1.0f,
      0.00001f,
      10000.0f,
      "Frame Step",
      "The length of one frame step, less than 1 will export subframes, greater will skip frames.",
      0.00001f,
      10000.0f);

  RNA_def_boolean(ot->srna,
                  "override_shutter",
                  false,
                  "Override Shutter",
                  "Allows the ability to override the explicit shutter open and close attributes."
                  "When disabled, the shutter is used from cycles render settings");

  RNA_def_float(
      ot->srna,
      "shutter_open",
      -0.25f,
      -FLT_MAX,
      FLT_MAX,
      "Shutter Open",
      "Allows the ability to set the frame relative shutter open time in UsdTimeCode units",
      -FLT_MAX,
      FLT_MAX);

  RNA_def_float(
      ot->srna,
      "shutter_close",
      0.25f,
      -FLT_MAX,
      FLT_MAX,
      "Shutter Close",
      "Allows the ability to set the frame relative shutter close time in UsdTimeCode units",
      -FLT_MAX,
      FLT_MAX);

  /* This dummy prop is used to check whether we need to init the start and
   * end frame values to that of the scene's, otherwise they are reset at
   * every change, draw update. */
  RNA_def_boolean(ot->srna, "init_scene_frame_range", false, "", "");

  RNA_def_boolean(ot->srna,
                  "export_textures",
                  true,
                  "Export Textures",
                  "When checked and if exporting materials, textures referenced by material nodes "
                  "will be exported to a 'textures' directory in the same directory as the USD.");

  RNA_def_boolean(
      ot->srna,
      "relative_texture_paths",
      true,
      "Relative Texture Paths",
      "When checked, material texture asset paths will be saved as relative paths in the USD.");

  RNA_def_float(ot->srna,
                "light_intensity_scale",
                1.0f,
                0.0001f,
                10000.0f,
                "Light Intensity Scale",
                "Value by which to scale the intensity of exported lights",
                0.0001f,
                1000.0f);
}

/* ====== USD Import ====== */

static int wm_usd_import_invoke(bContext *C, wmOperator *op, const wmEvent *event)
{
  eUSDOperatorOptions *options = MEM_callocN(sizeof(eUSDOperatorOptions), "eUSDOperatorOptions");
  options->as_background_job = true;
  op->customdata = options;

  return WM_operator_filesel(C, op, event);
}

static int wm_usd_import_exec(bContext *C, wmOperator *op)
{
  if (!RNA_struct_property_is_set(op->ptr, "filepath")) {
    BKE_report(op->reports, RPT_ERROR, "No filename given");
    return OPERATOR_CANCELLED;
  }

  char filename[FILE_MAX];
  RNA_string_get(op->ptr, "filepath", filename);

  eUSDOperatorOptions *options = (eUSDOperatorOptions *)op->customdata;
  const bool as_background_job = (options != NULL && options->as_background_job);
  MEM_SAFE_FREE(op->customdata);

  const float scale = RNA_float_get(op->ptr, "scale");
  const bool apply_unit_conversion_scale = RNA_boolean_get(op->ptr, "apply_unit_conversion_scale");

  const bool set_frame_range = RNA_boolean_get(op->ptr, "set_frame_range");
  const char global_read_flag = RNA_enum_get(op->ptr, "global_read_flag");
  const bool import_cameras = RNA_boolean_get(op->ptr, "import_cameras");
  const bool import_curves = RNA_boolean_get(op->ptr, "import_curves");
  const bool import_lights = RNA_boolean_get(op->ptr, "import_lights");
  const bool import_materials = RNA_boolean_get(op->ptr, "import_materials");
  const bool import_meshes = RNA_boolean_get(op->ptr, "import_meshes");
  const bool import_volumes = RNA_boolean_get(op->ptr, "import_volumes");

  const bool import_subdiv = RNA_boolean_get(op->ptr, "import_subdiv");

  const bool import_instance_proxies = RNA_boolean_get(op->ptr, "import_instance_proxies");

  const bool import_visible_only = RNA_boolean_get(op->ptr, "import_visible_only");

  const bool create_collection = RNA_boolean_get(op->ptr, "create_collection");

  char *prim_path_mask = malloc(1024);
  RNA_string_get(op->ptr, "prim_path_mask", prim_path_mask);

  const bool import_guide = RNA_boolean_get(op->ptr, "import_guide");
  const bool import_proxy = RNA_boolean_get(op->ptr, "import_proxy");
  const bool import_render = RNA_boolean_get(op->ptr, "import_render");

  const bool use_instancing = RNA_boolean_get(op->ptr, "use_instancing");

  const char *import_shaders_mode_prop_name = USD_umm_module_loaded() ?
                                                  "import_shaders_mode" :
                                                  "import_shaders_mode_no_umm";

  const eUSDImportShadersMode import_shaders_mode = RNA_enum_get(op->ptr,
                                                                 import_shaders_mode_prop_name);
  const bool set_material_blend = RNA_boolean_get(op->ptr, "set_material_blend");

  const float light_intensity_scale = RNA_float_get(op->ptr, "light_intensity_scale");

  const bool convert_light_from_nits = RNA_boolean_get(op->ptr, "convert_light_from_nits");

  /* TODO(makowalski): Add support for sequences. */
  const bool is_sequence = false;
  int offset = 0;
  int sequence_len = 1;

  /* Switch out of edit mode to avoid being stuck in it (T54326). */
  Object *obedit = CTX_data_edit_object(C);
  if (obedit) {
    ED_object_mode_set(C, OB_MODE_EDIT);
  }

  const bool validate_meshes = false;

  struct USDImportParams params = {scale,
                                   is_sequence,
                                   set_frame_range,
                                   sequence_len,
                                   offset,
                                   validate_meshes,
                                   global_read_flag,
                                   import_cameras,
                                   import_curves,
                                   import_lights,
                                   import_materials,
                                   import_meshes,
                                   import_volumes,
                                   prim_path_mask,
                                   import_subdiv,
                                   import_instance_proxies,
                                   create_collection,
                                   import_guide,
                                   import_proxy,
                                   import_render,
                                   import_visible_only,
                                   use_instancing,
                                   import_shaders_mode,
                                   set_material_blend,
                                   light_intensity_scale,
                                   apply_unit_conversion_scale,
                                   convert_light_from_nits};

  const bool ok = USD_import(C, filename, &params, as_background_job);

  return as_background_job || ok ? OPERATOR_FINISHED : OPERATOR_CANCELLED;
}

static void wm_usd_import_draw(bContext *UNUSED(C), wmOperator *op)
{
  uiLayout *layout = op->layout;
  struct PointerRNA *ptr = op->ptr;

  uiLayoutSetPropSep(layout, true);

  uiLayout *box = uiLayoutBox(layout);
  uiItemL(box, IFACE_("USD Import"), ICON_NONE);
  uiItemL(box, IFACE_("Global Read Flag:"), ICON_NONE);
  uiItemR(box, ptr, "global_read_flag", UI_ITEM_R_EXPAND, NULL, ICON_NONE);
  uiItemL(box, IFACE_("Manual Transform:"), ICON_NONE);
  uiItemR(box, ptr, "scale", 0, NULL, ICON_NONE);
  uiItemR(box, ptr, "apply_unit_conversion_scale", 0, NULL, ICON_NONE);

  box = uiLayoutBox(layout);
  uiItemL(box, IFACE_("Options:"), ICON_NONE);
  uiItemR(box, ptr, "relative_path", 0, NULL, ICON_NONE);
  uiItemR(box, ptr, "set_frame_range", 0, NULL, ICON_NONE);
  uiItemR(box, ptr, "import_subdiv", 0, NULL, ICON_NONE);
  uiItemR(box, ptr, "import_instance_proxies", 0, NULL, ICON_NONE);
  uiItemR(box, ptr, "import_visible_only", 0, NULL, ICON_NONE);
  uiItemR(box, ptr, "create_collection", 0, NULL, ICON_NONE);
  uiItemR(box, ptr, "light_intensity_scale", 0, NULL, ICON_NONE);
  uiItemR(box, ptr, "convert_light_from_nits", 0, NULL, ICON_NONE);

  uiLayout *prim_path_mask_box = uiLayoutBox(box);
  uiItemL(prim_path_mask_box, IFACE_("Prim Path Mask:"), ICON_NONE);
  uiItemR(prim_path_mask_box, ptr, "prim_path_mask", 0, NULL, ICON_NONE);

  box = uiLayoutBox(layout);
  uiItemL(box, IFACE_("Primitive Types:"), ICON_OBJECT_DATA);
  uiItemR(box, ptr, "import_cameras", 0, NULL, ICON_NONE);
  uiItemR(box, ptr, "import_curves", 0, NULL, ICON_NONE);
  uiItemR(box, ptr, "import_lights", 0, NULL, ICON_NONE);
  uiItemR(box, ptr, "import_materials", 0, NULL, ICON_NONE);
  uiItemR(box, ptr, "import_meshes", 0, NULL, ICON_NONE);
  uiItemR(box, ptr, "import_volumes", 0, NULL, ICON_NONE);

  box = uiLayoutBox(layout);
  uiItemL(box, IFACE_("Purpose"), ICON_NONE);
  uiItemR(box, ptr, "import_guide", 0, NULL, ICON_NONE);
  uiItemR(box, ptr, "import_proxy", 0, NULL, ICON_NONE);
  uiItemR(box, ptr, "import_render", 0, NULL, ICON_NONE);

  box = uiLayoutBox(layout);
  uiItemL(box, IFACE_("Experimental"), ICON_NONE);
  uiItemR(box, ptr, "use_instancing", 0, NULL, ICON_NONE);
<<<<<<< HEAD

  const char *import_shaders_mode_prop_name = USD_umm_module_loaded() ?
                                                  "import_shaders_mode" :
                                                  "import_shaders_mode_no_umm";
  uiItemR(box, ptr, import_shaders_mode_prop_name, 0, NULL, ICON_NONE);

  uiItemR(box, ptr, "set_material_blend", 0, NULL, ICON_NONE);
=======
  if (RNA_boolean_get(ptr, "import_materials")) {
    uiItemR(box, ptr, "import_usd_preview", 0, NULL, ICON_NONE);
    if (RNA_boolean_get(ptr, "import_usd_preview")) {
      uiItemR(box, ptr, "set_material_blend", 0, NULL, ICON_NONE);
    }
  }
>>>>>>> 4612c176
}

void WM_OT_usd_import(struct wmOperatorType *ot)
{
  PropertyRNA *prop;

  ot->name = "Import USD";
  ot->description = "Import USD stage into current scene";
  ot->idname = "WM_OT_usd_import";

  ot->invoke = wm_usd_import_invoke;
  ot->exec = wm_usd_import_exec;
  ot->poll = WM_operator_winactive;
  ot->ui = wm_usd_import_draw;

  WM_operator_properties_filesel(ot,
                                 FILE_TYPE_FOLDER | FILE_TYPE_USD,
                                 FILE_BLENDER,
                                 FILE_OPENFILE,
                                 WM_FILESEL_FILEPATH | WM_FILESEL_RELPATH | WM_FILESEL_SHOW_PROPS,
                                 FILE_DEFAULTDISPLAY,
                                 FILE_SORT_ALPHA);

  RNA_def_float(
      ot->srna,
      "scale",
      1.0f,
      0.0001f,
      1000.0f,
      "Scale",
      "Value by which to enlarge or shrink the objects with respect to the world's origin. "
      "This scaling is applied in addition to the Stage's meters-per-unit scaling value if "
      "the Apply Unit Conversion Scale option is enabled",
      0.0001f,
      1000.0f);

  RNA_def_boolean(
      ot->srna,
      "apply_unit_conversion_scale",
      true,
      "Apply Unit Conversion Scale",
      "Scale the scene objects by the USD stage's meters-per-unit value. "
      "This scaling is applied in addition to the value specified in the Scale option");

  RNA_def_boolean(ot->srna,
                  "set_frame_range",
                  true,
                  "Set Frame Range",
                  "Update scene's start and end frame to match those of the USD archive");

  RNA_def_boolean(ot->srna, "import_cameras", true, "Import Cameras", "");
  RNA_def_boolean(ot->srna, "import_curves", true, "Import Curves", "");
  RNA_def_boolean(ot->srna, "import_lights", true, "Import Lights", "");
  RNA_def_boolean(ot->srna, "import_materials", true, "Import Materials", "");
  RNA_def_boolean(ot->srna, "import_meshes", true, "Import Meshes", "");
  RNA_def_boolean(ot->srna, "import_volumes", true, "Import Volumes", "");

  RNA_def_boolean(ot->srna,
                  "import_subdiv",
                  false,
                  "Import Subdiv Scheme",
                  "Subdiv surface modifiers will be created based on USD "
                  "SubdivisionScheme attribute");

  RNA_def_boolean(ot->srna,
                  "import_instance_proxies",
                  true,
                  "Import Instance Proxies",
                  "Create unique Blender objects for USD instances");

  RNA_def_boolean(ot->srna,
                  "import_visible_only",
                  true,
                  "Visible Primitives Only",
                  "Do not import invisible USD primitives. "
                  "Only applies to primitives with a non-animating visibility attribute. "
                  "Primitives with animating visibility will always be imported");

  RNA_def_boolean(ot->srna,
                  "create_collection",
                  false,
                  "Create Collection",
                  "Add all imported objects to a new collection");

  prop = RNA_def_enum(ot->srna,
                      "global_read_flag",
                      rna_enum_usd_import_read_flags,
                      0,
                      "Flags",
                      "Set read flag for all USD import mesh sequence cache modifiers");

  RNA_def_property_flag(prop, PROP_ENUM_FLAG);
  RNA_def_property_enum_default(
      prop, (MOD_MESHSEQ_READ_VERT | MOD_MESHSEQ_READ_POLY | MOD_MESHSEQ_READ_UV));

  RNA_def_string(ot->srna,
                 "prim_path_mask",
                 NULL,
                 1024,
                 "",
                 "If set, this will specify a specific primitive from the usd stage");

  RNA_def_boolean(ot->srna, "import_guide", false, "Guide", "Import guide geometry");

  RNA_def_boolean(ot->srna, "import_proxy", true, "Proxy", "Import proxy geometry");

  RNA_def_boolean(ot->srna, "import_render", true, "Render", "Import final render geometry");

  RNA_def_boolean(ot->srna,
                  "use_instancing",
                  false,
                  "Instancing",
                  "Import USD scenegraph instances as Blender collection instances. "
                  "Note that point instancers are not yet handled by this option");

<<<<<<< HEAD
  RNA_def_enum(ot->srna,
               "import_shaders_mode",
               rna_enum_usd_import_shaders_mode_items,
               USD_IMPORT_MDL,
               "Import Shaders ",
               "Determines which type of USD shaders to convert to Blender Principled BSDF shader "
               "networks");

  RNA_def_enum(ot->srna,
               "import_shaders_mode_no_umm",
               rna_enum_usd_import_shaders_mode_items_no_umm,
               USD_IMPORT_USD_PREVIEW_SURFACE,
               "Import Shaders ",
               "Determines which type of USD shaders to convert to Blender Principled BSDF shader "
               "networks");
=======
  RNA_def_boolean(ot->srna,
                  "import_usd_preview",
                  false,
                  "Import USD Preview",
                  "Convert UsdPreviewSurface shaders to Principled BSD shader networks");
>>>>>>> 4612c176

  RNA_def_boolean(ot->srna,
                  "set_material_blend",
                  true,
                  "Set Material Blend",
<<<<<<< HEAD
                  "When checked and if the Import Shaders option is set to a valid type, "
=======
                  "If the Import USD Preview option is enabled, "
>>>>>>> 4612c176
                  "the material blend method will automatically be set based on the "
                  "shader opacity");

  RNA_def_float(ot->srna,
                "light_intensity_scale",
                1.0f,
                0.0001f,
                10000.0f,
                "Light Intensity Scale",
                "Value by which to scale the intensity of imported lights",
                0.0001f,
                1000.0f);

  RNA_def_boolean(ot->srna,
                  "convert_light_from_nits",
                  false,
                  "Convert Light Units from Nits",
                  "Convert light intensity units from nits");
}

#endif /* WITH_USD */<|MERGE_RESOLUTION|>--- conflicted
+++ resolved
@@ -905,22 +905,15 @@
   box = uiLayoutBox(layout);
   uiItemL(box, IFACE_("Experimental"), ICON_NONE);
   uiItemR(box, ptr, "use_instancing", 0, NULL, ICON_NONE);
-<<<<<<< HEAD
-
-  const char *import_shaders_mode_prop_name = USD_umm_module_loaded() ?
-                                                  "import_shaders_mode" :
-                                                  "import_shaders_mode_no_umm";
-  uiItemR(box, ptr, import_shaders_mode_prop_name, 0, NULL, ICON_NONE);
-
-  uiItemR(box, ptr, "set_material_blend", 0, NULL, ICON_NONE);
-=======
+
   if (RNA_boolean_get(ptr, "import_materials")) {
-    uiItemR(box, ptr, "import_usd_preview", 0, NULL, ICON_NONE);
-    if (RNA_boolean_get(ptr, "import_usd_preview")) {
-      uiItemR(box, ptr, "set_material_blend", 0, NULL, ICON_NONE);
-    }
-  }
->>>>>>> 4612c176
+    const char *import_shaders_mode_prop_name = USD_umm_module_loaded() ?
+      "import_shaders_mode" :
+      "import_shaders_mode_no_umm";
+    uiItemR(box, ptr, import_shaders_mode_prop_name, 0, NULL, ICON_NONE);
+
+    uiItemR(box, ptr, "set_material_blend", 0, NULL, ICON_NONE);
+  }
 }
 
 void WM_OT_usd_import(struct wmOperatorType *ot)
@@ -1036,7 +1029,6 @@
                   "Import USD scenegraph instances as Blender collection instances. "
                   "Note that point instancers are not yet handled by this option");
 
-<<<<<<< HEAD
   RNA_def_enum(ot->srna,
                "import_shaders_mode",
                rna_enum_usd_import_shaders_mode_items,
@@ -1052,23 +1044,12 @@
                "Import Shaders ",
                "Determines which type of USD shaders to convert to Blender Principled BSDF shader "
                "networks");
-=======
-  RNA_def_boolean(ot->srna,
-                  "import_usd_preview",
-                  false,
-                  "Import USD Preview",
-                  "Convert UsdPreviewSurface shaders to Principled BSD shader networks");
->>>>>>> 4612c176
 
   RNA_def_boolean(ot->srna,
                   "set_material_blend",
                   true,
                   "Set Material Blend",
-<<<<<<< HEAD
-                  "When checked and if the Import Shaders option is set to a valid type, "
-=======
-                  "If the Import USD Preview option is enabled, "
->>>>>>> 4612c176
+                  "If the Import Shaders option is set to a valid type, "
                   "the material blend method will automatically be set based on the "
                   "shader opacity");
 
