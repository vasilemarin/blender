--- conflicted
+++ resolved
@@ -730,11 +730,8 @@
   /* Copy of the object to create the preview for. The copy is for thread safety (and to insert
    * it into an own main). */
   Object *object;
-<<<<<<< HEAD
   /* Datablock copy. Can be NULL. */
   ID *datablock;
-=======
->>>>>>> cafb1bc4
   /* Current frame. */
   int cfra;
   int sizex;
@@ -818,10 +815,7 @@
       .pr_main = preview_main,
       /* Act on a copy. */
       .object = (Object *)preview->id_copy,
-<<<<<<< HEAD
       .datablock = NULL,
-=======
->>>>>>> cafb1bc4
       .cfra = preview->scene->r.cfra,
       .sizex = preview_sized->sizex,
       .sizey = preview_sized->sizey,
