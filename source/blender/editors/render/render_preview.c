--- conflicted
+++ resolved
@@ -1494,9 +1494,6 @@
       continue;
     }
 
-<<<<<<< HEAD
-    if (preview_method_is_render(pr_method) && !check_engine_supports_preview(ip->scene)) {
-=======
     /* check_engine_supports_preview() checks whether the engine supports "preview mode" (think:
      * Material Preview). This check is only relevant when the render function called below is
      * going to use such a mode. Object and Action render functions use Solid mode, though, so they
@@ -1506,7 +1503,6 @@
     const bool use_solid_render_mode = (ip->id != NULL) && ELEM(GS(ip->id->name), ID_OB, ID_AC);
     if (!use_solid_render_mode && preview_method_is_render(pr_method) &&
         !check_engine_supports_preview(ip->scene)) {
->>>>>>> 9e007b46
       continue;
     }
 
@@ -1517,14 +1513,6 @@
     }
 #endif
 
-<<<<<<< HEAD
-    if (ip->id && ELEM(GS(ip->id->name), ID_OB)) {
-      /* Much simpler than the ShaderPreview mess used for other ID types. */
-      object_preview_render(ip, cur_size);
-    }
-    else {
-      other_id_types_preview_render(ip, cur_size, pr_method, stop, do_update, progress);
-=======
     if (ip->id != NULL) {
       switch (GS(ip->id->name)) {
         case ID_OB:
@@ -1538,7 +1526,6 @@
           /* Fall through to the same code as the `ip->id == NULL` case. */
           break;
       }
->>>>>>> 9e007b46
     }
     other_id_types_preview_render(ip, cur_size, pr_method, stop, do_update, progress);
   }
