--- conflicted
+++ resolved
@@ -445,11 +445,7 @@
       rect->xmax = seq->enddisp + 1;
     }
     if (rect->ymax < seq->machine) {
-<<<<<<< HEAD
-      rect->ymax = seq->machine + 2;
-=======
       rect->ymax = seq->machine;
->>>>>>> bd590824
     }
   }
 }
