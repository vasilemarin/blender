--- conflicted
+++ resolved
@@ -218,17 +218,13 @@
 	/* deformMatrices */    NULL,
 	/* deformVertsEM */     NULL,
 	/* deformMatricesEM */  NULL,
-<<<<<<< HEAD
-	/* applyModifier */     applyModifier,
-	/* applyModifierEM */   applyModifierEM,
+	/* applyModifier */     NULL,
+	/* applyModifierEM */   NULL,
+
 	/* deformStroke */      NULL,
 	/* generateStrokes */   NULL,
 	/* bakeModifierGP */    NULL,
-=======
-	/* applyModifier */     NULL,
-	/* applyModifierEM */   NULL,
-
->>>>>>> 52aa1f3c
+
 	/* initData */          initData,
 	/* requiredDataMask */  NULL,
 	/* freeData */          freeData,
