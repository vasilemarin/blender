--- conflicted
+++ resolved
@@ -72,32 +72,19 @@
  * vertex index (in case the weight tables do not cover the whole vertices...).
  * XXX The standard "factor" value is assumed in [0.0, 1.0] range. Else, weird results might appear.
  */
-<<<<<<< HEAD
-void weightvg_do_mask(const int num, const int *indices, float *org_w, const float *new_w, Object *ob,
-                      struct Mesh *mesh, const float fact, const char defgrp_name[MAX_VGROUP_NAME],
-                      struct Scene *scene, Tex *texture, const int tex_use_channel, const int tex_mapping,
-                      Object *tex_map_object, const char *tex_uvlayer_name);
-=======
 void weightvg_do_mask(
-        int num, const int *indices, float *org_w, const float *new_w, Object *ob,
-        DerivedMesh *dm, float fact, const char defgrp_name[MAX_VGROUP_NAME],
-        struct Scene *scene, Tex *texture, int tex_use_channel, int tex_mapping,
+        const int num, const int *indices, float *org_w, const float *new_w, Object *ob,
+        struct Mesh *mesh, const float fact, const char defgrp_name[MAX_VGROUP_NAME],
+        struct Scene *scene, Tex *texture, const int tex_use_channel, const int tex_mapping,
         Object *tex_map_object, const char *tex_uvlayer_name);
->>>>>>> c84b8d48
 
 /* Applies weights to given vgroup (defgroup), and optionally add/remove vertices from the group.
  * If indices is not NULL, it must be a table of same length as weights, mapping to the real
  * vertex index (in case the weight table does not cover the whole vertices...).
  */
-<<<<<<< HEAD
-void weightvg_update_vg(struct MDeformVert *dvert, int defgrp_idx, struct MDeformWeight **dws, int num,
-                        const int *indices, const float *weights, const bool do_add,
-                        const float add_thresh, const bool do_rem, const float rem_thresh);
-=======
 void weightvg_update_vg(
-        MDeformVert *dvert, int defgrp_idx, MDeformWeight **dws, int num,
+        struct MDeformVert *dvert, int defgrp_idx, struct MDeformWeight **dws, int num,
         const int *indices, const float *weights, const bool do_add,
         const float add_thresh, const bool do_rem, const float rem_thresh);
->>>>>>> c84b8d48
 
 #endif /* __MOD_WEIGHTVG_UTIL_H__ */