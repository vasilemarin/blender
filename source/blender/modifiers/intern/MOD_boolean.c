--- conflicted
+++ resolved
@@ -1,4 +1,6 @@
 /*
+ * ***** BEGIN GPL LICENSE BLOCK *****
+ *
  * This program is free software; you can redistribute it and/or
  * modify it under the terms of the GNU General Public License
  * as published by the Free Software Foundation; either version 2
@@ -15,10 +17,19 @@
  *
  * The Original Code is Copyright (C) 2005 by the Blender Foundation.
  * All rights reserved.
+ *
+ * Contributor(s): Daniel Dunbar
+ *                 Ton Roosendaal,
+ *                 Ben Batt,
+ *                 Brecht Van Lommel,
+ *                 Campbell Barton
+ *
+ * ***** END GPL LICENSE BLOCK *****
+ *
  */
 
-/** \file
- * \ingroup modifiers
+/** \file blender/modifiers/intern/MOD_boolean.c
+ *  \ingroup modifiers
  */
 
 // #ifdef DEBUG_TIME
@@ -94,67 +105,6 @@
 	DEG_add_modifier_to_transform_relation(ctx->node, "Boolean Modifier");
 }
 
-<<<<<<< HEAD
-=======
-static Mesh *get_quick_mesh(
-        Object *ob_self,  Mesh *mesh_self,
-        Object *ob_other, Mesh *mesh_other,
-        int operation)
-{
-	Mesh *result = NULL;
-
-	if (mesh_self->totpoly == 0 || mesh_other->totpoly == 0) {
-		switch (operation) {
-			case eBooleanModifierOp_Intersect:
-				result = BKE_mesh_new_nomain(0, 0, 0, 0, 0);
-				break;
-
-			case eBooleanModifierOp_Union:
-				if (mesh_self->totpoly != 0) {
-					result = mesh_self;
-				}
-				else {
-					BKE_id_copy_ex(NULL, &mesh_other->id, (ID **)&result, LIB_ID_COPY_LOCALIZE);
-
-					float imat[4][4];
-					float omat[4][4];
-
-					invert_m4_m4(imat, ob_self->obmat);
-					mul_m4_m4m4(omat, imat, ob_other->obmat);
-
-					const int mverts_len = result->totvert;
-					MVert *mv = result->mvert;
-
-					for (int i = 0; i < mverts_len; i++, mv++) {
-						mul_m4_v3(omat, mv->co);
-					}
-
-					result->runtime.cd_dirty_vert |= CD_MASK_NORMAL;
-				}
-
-				break;
-
-			case eBooleanModifierOp_Difference:
-				result = mesh_self;
-				break;
-		}
-	}
-
-	return result;
-}
-
-
-/* has no meaning for faces, do this so we can tell which face is which */
-#define BM_FACE_TAG BM_ELEM_DRAW
-
-/**
- * Compare selected/unselected.
- */
-static int bm_face_isect_pair(BMFace *f, void *UNUSED(user_data))
-{
-	return BM_elem_flag_test(f, BM_FACE_TAG) ? 1 : 0;
-}
->>>>>>> 42faf52d
 
 static Mesh *applyModifier(ModifierData *md, const ModifierEvalContext *ctx, Mesh *mesh)
 {
@@ -162,159 +112,14 @@
 	Mesh *result = mesh;
 
 	Mesh *mesh_other;
+	bool mesh_other_free;
 
 	if (bmd->object == NULL) {
 		return result;
 	}
 
-<<<<<<< HEAD
     Object *other = DEG_get_evaluated_object(ctx->depsgraph, bmd->object);
     mesh_other = BKE_modifier_get_evaluated_mesh_from_evaluated_object(other, &mesh_other_free);
-=======
-	Object *other = DEG_get_evaluated_object(ctx->depsgraph, bmd->object);
-	mesh_other = BKE_modifier_get_evaluated_mesh_from_evaluated_object(other, false);
-	if (mesh_other) {
-		Object *object = ctx->object;
-
-		/* when one of objects is empty (has got no faces) we could speed up
-		 * calculation a bit returning one of objects' derived meshes (or empty one)
-		 * Returning mesh is depended on modifiers operation (sergey) */
-		result = get_quick_mesh(object, mesh, other, mesh_other, bmd->operation);
-
-		if (result == NULL) {
-			const bool is_flip = (is_negative_m4(object->obmat) != is_negative_m4(other->obmat));
-
-			BMesh *bm;
-			const BMAllocTemplate allocsize = BMALLOC_TEMPLATE_FROM_ME(mesh, mesh_other);
-
-#ifdef DEBUG_TIME
-			TIMEIT_START(boolean_bmesh);
-#endif
-			bm = BM_mesh_create(
-			         &allocsize,
-			         &((struct BMeshCreateParams){.use_toolflags = false,}));
-
-			BM_mesh_bm_from_me(bm, mesh_other, &((struct BMeshFromMeshParams){.calc_face_normal = true,}));
-
-			if (UNLIKELY(is_flip)) {
-				const int cd_loop_mdisp_offset = CustomData_get_offset(&bm->ldata, CD_MDISPS);
-				BMIter iter;
-				BMFace *efa;
-				BM_ITER_MESH (efa, &iter, bm, BM_FACES_OF_MESH) {
-					BM_face_normal_flip_ex(bm, efa, cd_loop_mdisp_offset, true);
-				}
-			}
-
-			BM_mesh_bm_from_me(bm, mesh, &((struct BMeshFromMeshParams){.calc_face_normal = true,}));
-
-			/* main bmesh intersection setup */
-			{
-				/* create tessface & intersect */
-				const int looptris_tot = poly_to_tri_count(bm->totface, bm->totloop);
-				int tottri;
-				BMLoop *(*looptris)[3];
-
-				looptris = MEM_malloc_arrayN(looptris_tot, sizeof(*looptris), __func__);
-
-				BM_mesh_calc_tessellation_beauty(bm, looptris, &tottri);
-
-				/* postpone this until after tessellating
-				 * so we can use the original normals before the vertex are moved */
-				{
-					BMIter iter;
-					int i;
-					const int i_verts_end = mesh_other->totvert;
-					const int i_faces_end = mesh_other->totpoly;
-
-					float imat[4][4];
-					float omat[4][4];
-
-					invert_m4_m4(imat, object->obmat);
-					mul_m4_m4m4(omat, imat, other->obmat);
-
-					BMVert *eve;
-					i = 0;
-					BM_ITER_MESH (eve, &iter, bm, BM_VERTS_OF_MESH) {
-						mul_m4_v3(omat, eve->co);
-						if (++i == i_verts_end) {
-							break;
-						}
-					}
-
-					/* we need face normals because of 'BM_face_split_edgenet'
-					 * we could calculate on the fly too (before calling split). */
-					{
-						float nmat[3][3];
-						copy_m3_m4(nmat, omat);
-						invert_m3(nmat);
-
-						if (UNLIKELY(is_flip)) {
-							negate_m3(nmat);
-						}
-
-						const short ob_src_totcol = other->totcol;
-						short *material_remap = BLI_array_alloca(material_remap, ob_src_totcol ? ob_src_totcol : 1);
-
-						/* Using original (not evaluated) object here since we are writing to it. */
-						/* XXX Pretty sure comment above is fully wrong now with CoW & co ? */
-						BKE_material_remap_object_calc(ctx->object, other, material_remap);
-
-						BMFace *efa;
-						i = 0;
-						BM_ITER_MESH (efa, &iter, bm, BM_FACES_OF_MESH) {
-							mul_transposed_m3_v3(nmat, efa->no);
-							normalize_v3(efa->no);
-							BM_elem_flag_enable(efa, BM_FACE_TAG);  /* temp tag to test which side split faces are from */
-
-							/* remap material */
-							if (LIKELY(efa->mat_nr < ob_src_totcol)) {
-								efa->mat_nr = material_remap[efa->mat_nr];
-							}
-
-							if (++i == i_faces_end) {
-								break;
-							}
-						}
-					}
-				}
-
-				/* not needed, but normals for 'dm' will be invalid,
-				 * currently this is ok for 'BM_mesh_intersect' */
-				// BM_mesh_normals_update(bm);
-
-				bool use_separate = false;
-				bool use_dissolve = true;
-				bool use_island_connect = true;
-
-				/* change for testing */
-				if (G.debug & G_DEBUG) {
-					use_separate = (bmd->bm_flag & eBooleanModifierBMeshFlag_BMesh_Separate) != 0;
-					use_dissolve = (bmd->bm_flag & eBooleanModifierBMeshFlag_BMesh_NoDissolve) == 0;
-					use_island_connect = (bmd->bm_flag & eBooleanModifierBMeshFlag_BMesh_NoConnectRegions) == 0;
-				}
-
-				BM_mesh_intersect(
-				        bm,
-				        looptris, tottri,
-				        bm_face_isect_pair, NULL,
-				        false,
-				        use_separate,
-				        use_dissolve,
-				        use_island_connect,
-				        false,
-				        false,
-				        bmd->operation,
-				        bmd->double_threshold);
-
-				MEM_freeN(looptris);
-			}
-
-			result = BKE_mesh_from_bmesh_for_eval_nomain(bm, 0);
-
-			BM_mesh_free(bm);
-
-			result->runtime.cd_dirty_vert |= CD_MASK_NORMAL;
->>>>>>> 42faf52d
 
     result = BKE_boolean_operation(mesh, ctx->object, mesh_other, bmd->object, bmd->operation,
                                       bmd->double_threshold, bmd);
@@ -324,6 +129,10 @@
     if (result == NULL) {
         modifier_setError(md, "Cannot execute boolean operation");
     }
+
+	if (mesh_other != NULL && mesh_other_free) {
+		BKE_id_free(NULL, mesh_other);
+	}
 
 	return result;
 }
