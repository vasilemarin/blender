--- conflicted
+++ resolved
@@ -509,11 +509,7 @@
 static void write_data_to_customdata(const CDStreamConfig &config, const Type *data, size_t num, char type,
         size_t extent, const char *name, const std::vector<std::string> &attrs_require_coord_convert_vec)
 {
-<<<<<<< HEAD
   Mesh *mesh = (Mesh *)config.mesh;
-=======
-  Mesh *mesh = (Mesh *)config.user_data;
->>>>>>> 9d6b5e23
   CustomData *cd = &mesh->vdata;
   int cd_type = get_cd_type(type, extent);
 
@@ -555,11 +551,7 @@
     size_t total_extent = elem_extent * array_extent;
 
     if (ELEM(total_extent, 1, 3)) {
-<<<<<<< HEAD
       Mesh *mesh = static_cast<Mesh *>(config.mesh);
-=======
-      Mesh *mesh = static_cast<Mesh *>(config.user_data);
->>>>>>> 9d6b5e23
       typename PropType::Sample sample;
       typename PropType::Sample::samp_ptr_type vals;
       size_t array_size;
