--- conflicted
+++ resolved
@@ -340,33 +340,21 @@
   gpencil_modifier_panel_end(layout, ptr);
 }
 
-<<<<<<< HEAD
-static void line_types_panel_draw(const bContext *UNUSED(C), Panel *panel)
-=======
 static void edge_types_panel_draw(const bContext *UNUSED(C), Panel *panel)
->>>>>>> df7db41e
-{
-  uiLayout *layout = panel->layout;
-  PointerRNA ob_ptr;
-  PointerRNA *ptr = gpencil_modifier_panel_get_property_pointers(panel, &ob_ptr);
-
-  const bool is_baked = RNA_boolean_get(ptr, "is_baked");
-<<<<<<< HEAD
+{
+  uiLayout *layout = panel->layout;
+  PointerRNA ob_ptr;
+  PointerRNA *ptr = gpencil_modifier_panel_get_property_pointers(panel, &ob_ptr);
+
+  const bool is_baked = RNA_boolean_get(ptr, "is_baked");
   const bool use_cache = RNA_boolean_get(ptr, "use_cache");
-=======
-  const bool use_cache = RNA_boolean_get(ptr, "use_cached_result");
->>>>>>> df7db41e
   const bool is_first = BKE_gpencil_is_first_lineart_in_stack(ob_ptr.data, ptr->data);
 
   uiLayoutSetEnabled(layout, !is_baked);
 
   uiLayoutSetPropSep(layout, true);
 
-<<<<<<< HEAD
-  uiLayout *col = uiLayoutColumn(layout, false);
-=======
   uiLayout *col = uiLayoutColumn(layout, true);
->>>>>>> df7db41e
 
   uiItemR(col, ptr, "use_contour", 0, IFACE_("Contour"), ICON_NONE);
   uiItemR(col, ptr, "use_loose", 0, IFACE_("Loose"), ICON_NONE);
@@ -377,11 +365,7 @@
   uiLayout *sub = uiLayoutRowWithHeading(col, false, IFACE_("Crease"));
   uiItemR(sub, ptr, "use_crease", 0, "", ICON_NONE);
   uiLayout *entry = uiLayoutRow(sub, false);
-<<<<<<< HEAD
   uiLayoutSetActive(entry, RNA_boolean_get(ptr, "use_crease") || is_first);
-=======
-  uiLayoutSetEnabled(entry, RNA_boolean_get(ptr, "use_crease") || is_first);
->>>>>>> df7db41e
   if (use_cache && !is_first) {
     uiItemL(entry, IFACE_("Angle Cached"), ICON_INFO);
   }
@@ -389,7 +373,6 @@
     uiItemR(entry, ptr, "crease_threshold", UI_ITEM_R_SLIDER, " ", ICON_NONE);
   }
 
-<<<<<<< HEAD
   sub = uiLayoutRowWithHeading(col, false, IFACE_("Light Contour"));
   uiItemR(sub, ptr, "use_light_contour", 0, "", ICON_NONE);
   entry = uiLayoutRow(sub, false);
@@ -400,9 +383,8 @@
   else {
     uiItemR(entry, ptr, "light_contour_object", 0, "", ICON_NONE);
   }
-=======
+
   uiItemR(layout, ptr, "use_overlap_edge_type_support", 0, IFACE_("Allow Overlap"), ICON_NONE);
->>>>>>> df7db41e
 }
 
 static void options_panel_draw(const bContext *UNUSED(C), Panel *panel)
@@ -430,23 +412,15 @@
   uiLayoutSetPropSep(subrow, true);
   uiItemR(subrow, ptr, "source_camera", 0, "", ICON_OBJECT_DATA);
 
-<<<<<<< HEAD
   uiItemR(layout, ptr, "overscan", 0, NULL, ICON_NONE);
 
   uiItemR(layout, ptr, "use_remove_doubles", 0, NULL, ICON_NONE);
   uiItemR(layout, ptr, "use_edge_overlap", 0, IFACE_("Overlapping Edges As Contour"), ICON_NONE);
   uiItemR(layout, ptr, "use_object_instances", 0, NULL, ICON_NONE);
   uiItemR(layout, ptr, "use_clip_plane_boundaries", 0, NULL, ICON_NONE);
-  uiItemR(layout, ptr, "use_overlap_edge_type_support", 0, NULL, ICON_NONE);
   uiItemR(layout, ptr, "use_crease_on_smooth", 0, IFACE_("Crease On Smooth"), ICON_NONE);
   uiItemR(layout, ptr, "use_crease_on_sharp", 0, IFACE_("Crease On Sharp"), ICON_NONE);
   uiItemR(layout, ptr, "use_back_face_culling", 0, NULL, ICON_NONE);
-=======
-  uiItemR(col, ptr, "use_remove_doubles", 0, NULL, ICON_NONE);
-  uiItemR(col, ptr, "use_edge_overlap", 0, IFACE_("Overlapping Edges As Contour"), ICON_NONE);
-  uiItemR(col, ptr, "use_object_instances", 0, NULL, ICON_NONE);
-  uiItemR(col, ptr, "use_clip_plane_boundaries", 0, NULL, ICON_NONE);
->>>>>>> df7db41e
 }
 
 static void style_panel_draw(const bContext *UNUSED(C), Panel *panel)
@@ -757,11 +731,7 @@
       region_type, eGpencilModifierType_Lineart, panel_draw);
 
   gpencil_modifier_subpanel_register(
-<<<<<<< HEAD
-      region_type, "line_types", "Line Types", NULL, line_types_panel_draw, panel_type);
-=======
       region_type, "edge_types", "Edge Types", NULL, edge_types_panel_draw, panel_type);
->>>>>>> df7db41e
   gpencil_modifier_subpanel_register(
       region_type, "geometry", "Geometry Processing", NULL, options_panel_draw, panel_type);
   gpencil_modifier_subpanel_register(
