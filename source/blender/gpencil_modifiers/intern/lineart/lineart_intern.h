--- conflicted
+++ resolved
@@ -84,12 +84,8 @@
 #define LRT_BOUND_AREA_CROSSES(b1, b2) \
   ((b1)[0] < (b2)[1] && (b1)[1] > (b2)[0] && (b1)[3] < (b2)[2] && (b1)[2] > (b2)[3])
 
-/* Initial bounding area row/column count, setting 4 is the simplest way algorithm could function
- * efficiently. */
-<<<<<<< HEAD
+/* Initial bounding area row/column count */
 #define LRT_BA_ROWS 10
-=======
-#define LRT_BA_ROWS 4
 
 #ifdef __cplusplus
 extern "C" {
@@ -99,5 +95,4 @@
 
 #ifdef __cplusplus
 }
-#endif
->>>>>>> 0bd87563
+#endif