/*
 * This program is free software; you can redistribute it and/or
 * modify it under the terms of the GNU General Public License
 * as published by the Free Software Foundation; either version 2
 * of the License, or (at your option) any later version.
 *
 * This program is distributed in the hope that it will be useful,
 * but WITHOUT ANY WARRANTY; without even the implied warranty of
 * MERCHANTABILITY or FITNESS FOR A PARTICULAR PURPOSE.  See the
 * GNU General Public License for more details.
 *
 * You should have received a copy of the GNU General Public License
 * along with this program; if not, write to the Free Software Foundation,
 * Inc., 51 Franklin Street, Fifth Floor, Boston, MA 02110-1301, USA.
 *
 * The Original Code is Copyright (C) 2008 Blender Foundation.
 * All rights reserved.
 */

/** \file
 * \ingroup editors
 */

#pragma once

#include "BLI_linklist.h"
#include "BLI_listbase.h"
#include "BLI_math.h" /* Needed here for inline functions. */
#include "BLI_threads.h"

#include <math.h>

typedef struct LineartStaticMemPoolNode {
  Link item;
  size_t size;
  size_t used_byte;
  /* User memory starts here */
} LineartStaticMemPoolNode;

typedef struct LineartStaticMemPool {
  ListBase pools;
  SpinLock lock_mem;
} LineartStaticMemPool;

typedef struct LineartTriangleAdjacent {
  struct LineartEdge *e[3];
} LineartTriangleAdjacent;

typedef struct LineartTriangle {
  struct LineartVert *v[3];

  /* first culled in line list to use adjacent triangle info, then go through triangle list. */
  double gn[3];

  unsigned char transparency_mask;
  unsigned char intersection_mask;
  unsigned char flags; /* #eLineartTriangleFlags */

  /**
   * Only use single link list, because we don't need to go back in order.
   * This variable is also reused to store the pointer to adjacent lines of this triangle before
   * intersection stage.
   */
  struct LinkNode *intersecting_verts;
} LineartTriangle;

typedef struct LineartTriangleThread {
  struct LineartTriangle base;
  /**
   * This variable is used to store per-thread triangle-line testing pair,
   * also re-used to store triangle-triangle pair for intersection testing stage.
   * Do not directly use #LineartTriangleThread.
   * The size of #LineartTriangle is dynamically allocated to contain set thread number of
   * "testing_e" field. Worker threads will test lines against the "base" triangle.
   * At least one thread is present, thus we always have at least `testing_e[0]`.
   */
  struct LineartEdge *testing_e[1];
} LineartTriangleThread;

typedef enum eLineArtElementNodeFlag {
  LRT_ELEMENT_IS_ADDITIONAL = (1 << 0),
  LRT_ELEMENT_BORDER_ONLY = (1 << 1),
  LRT_ELEMENT_NO_INTERSECTION = (1 << 2),
} eLineArtElementNodeFlag;

typedef struct LineartElementLinkNode {
  struct LineartElementLinkNode *next, *prev;
  void *pointer;
  int element_count;
  void *object_ref;
  eLineArtElementNodeFlag flags;

  /** Per object value, always set, if not enabled by #ObjectLineArt, then it's set to global. */
  float crease_threshold;
} LineartElementLinkNode;

typedef struct LineartEdgeSegment {
  struct LineartEdgeSegment *next, *prev;
  /** at==0: left  at==1: right  (this is in 2D projected space) */
  double at;
  /** Occlusion level after "at" point */
  unsigned char occlusion;

  /**
   * For determining lines behind a glass window material.
   * allows 6 materials for "transparent mask", from bits 1<<2 to 1<<7.
   * bits 1<<0 and 1<<1 are for occlusion effectiveness value.
   */
  unsigned char transparency_mask;
} LineartEdgeSegment;

typedef struct LineartVert {
  double gloc[3];
  double fbcoord[4];

  /* Scene global index. */
  int index;

  /**
   * Intersection data flag is here, when LRT_VERT_HAS_INTERSECTION_DATA is set,
   * size of the struct is extended to include intersection data.
   * See #eLineArtVertFlags.
   */
  char flag;

} LineartVert;

typedef struct LineartVertIntersection {
  struct LineartVert base;
  /** Use vert index because we only use this to check vertex equal. This way we save 8 Bytes. */
  int isec1, isec2;
  struct LineartTriangle *intersecting_with;
} LineartVertIntersection;

typedef enum eLineArtVertFlags {
  LRT_VERT_HAS_INTERSECTION_DATA = (1 << 0),
  LRT_VERT_EDGE_USED = (1 << 1),
} eLineArtVertFlags;

typedef struct LineartEdge {
  /** We only need link node kind of list here. */
  struct LineartEdge *next;
  struct LineartVert *v1, *v2;
  /**
   * Local vertex index for two ends, not pouting in #RenderVert because all verts are loaded, so
   * as long as fewer than half of the mesh edges are becoming a feature line, we save more memory.
   */
  int v1_obindex, v2_obindex;
  struct LineartTriangle *t1, *t2;
  ListBase segments;
  char min_occ;

  /** Also for line type determination on chaining. */
  uint16_t flags;
  uint8_t intersection_mask;

  /**
   * Still need this entry because culled lines will not add to object
   * #LineartElementLinkNode node (known as `eln` internally).
   *
   * TODO: If really need more savings, we can allocate this in a "extended" way too, but we need
   * another bit in flags to be able to show the difference.
   */
  struct Object *object_ref;
} LineartEdge;

typedef struct LineartEdgeChain {
  struct LineartEdgeChain *next, *prev;
  ListBase chain;

  /** Calculated before draw command. */
  float length;

  /** Used when re-connecting and grease-pencil stroke generation. */
  char picked;
  char level;

  /** Chain now only contains one type of segments */
  int type;
  unsigned char transparency_mask;
  unsigned char intersection_mask;

  struct Object *object_ref;
} LineartEdgeChain;

typedef struct LineartEdgeChainItem {
  struct LineartEdgeChainItem *next, *prev;
  /** Need z value for fading */
  float pos[3];
  /** For restoring position to 3d space */
  float gpos[3];
  float normal[3];
  unsigned char line_type;
  char occlusion;
  unsigned char transparency_mask;
  size_t index;
} LineartEdgeChainItem;

typedef struct LineartChainRegisterEntry {
  struct LineartChainRegisterEntry *next, *prev;
  LineartEdgeChain *ec;
  LineartEdgeChainItem *eci;
  char picked;

  /* left/right mark.
   * Because we revert list in chaining so we need the flag. */
  char is_left;
} LineartChainRegisterEntry;

enum eLineArtTileRecursiveLimit {
  /* If tile gets this small, it's already much smaller than a pixel. No need to continue
   * splitting. */
  LRT_TILE_RECURSIVE_PERSPECTIVE = 30,
  /* This is a tried-and-true safe value for high poly models that also needed ortho rendering. */
  LRT_TILE_RECURSIVE_ORTHO = 10,
};

#define LRT_TILE_SPLITTING_TRIANGLE_LIMIT 100
#define LRT_TILE_EDGE_COUNT_INITIAL 32

struct BVHTree;

typedef struct LineartTriangleBufferIndexer {
  int start_index; /* The first one. */
  int end_index;   /* Not include the last one. */
  LineartElementLinkNode *eln;
} LineartTriangleBufferIndexer;

typedef struct LineartRenderBuffer {
  struct LineartRenderBuffer *prev, *next;

  int thread_count;

  int w, h;
  int tile_size_w, tile_size_h;
  int tile_count_x, tile_count_y;
  double width_per_tile, height_per_tile;
  double view_projection[4][4];
  double view[4][4];

  float overscan;

  struct LineartBoundingArea *initial_bounding_areas;
  unsigned int bounding_area_count;

  struct BVHTree *bvh_main;
  int bvh_face_count;
  struct LineartTriangleBufferIndexer *bvh_triangle_indexer;
  int bvh_inderxer_count;

  /* When splitting bounding areas, if there's an ortho camera placed at a straight angle,
   * there will be a lot of triangles aligned in line which can not be separated by continue
   * subdividing the tile. So we set a strict limit when using ortho camera. See
   * eLineArtTileRecursiveLimit. */
  int tile_recursive_level;

  ListBase vertex_buffer_pointers;
  ListBase line_buffer_pointers;
  ListBase triangle_buffer_pointers;

  /** This one's memory is not from main pool and is free()ed after culling stage. */
  ListBase triangle_adjacent_pointers;

  ListBase intersecting_vertex_buffer;
  /** Use the one comes with Line Art. */
  LineartStaticMemPool render_data_pool;
  ListBase wasted_cuts;
  SpinLock lock_cuts;

<<<<<<< HEAD
  /* This is just a reference to LineartCache::chain_data_pool, which is not cleared after line art
   * completes which serves as a cache. */
=======
  /* This is just a pointer to LineartCache::chain_data_pool, which acts as a cache for line
   * chains. */
>>>>>>> 28516020
  LineartStaticMemPool *chain_data_pool;

  /*  Render status */
  double view_vector[3];

  int triangle_size;

  /* Although using ListBase here, LineartEdge is single linked list.
   * list.last is used to store worker progress along the list.
   * See lineart_main_occlusion_begin() for more info. */
  ListBase contour;
  ListBase intersection;
  ListBase crease;
  ListBase material;
  ListBase edge_mark;
  ListBase floating;
  ListBase light_contour;

  ListBase chains;

  /* For managing calculation tasks for multiple threads. */
  SpinLock lock_task;

  /*  settings */

  int max_occlusion_level;
  double crease_angle;
  double crease_cos;

  int draw_material_preview;
  double material_transparency;

  bool use_contour;
  bool use_crease;
  bool use_material;
  bool use_edge_marks;
  bool use_intersections;
  bool use_floating;
  bool use_light_contour;
  bool fuzzy_intersections;
  bool fuzzy_everything;
  bool allow_boundaries;
  bool allow_overlapping_edges;
  bool allow_duplicated_types;
  bool remove_doubles;
  bool floating_as_contour;
  bool chain_floating_edges;
  bool chain_geometry_space;

  bool filter_face_mark;
  bool filter_face_mark_invert;
  bool filter_face_mark_boundaries;

  /* Keep an copy of these data so when line art is running it's self-contained. */
  bool cam_is_persp;
  float cam_obmat[4][4];
  double camera_pos[3];
  double active_camera_pos[3]; /* Stroke offset calculation may use active or selected camera. */
  double near_clip, far_clip;
  float shift_x, shift_y;
  float crease_threshold;
  float chaining_image_threshold;
  float angle_splitting_threshold;
  float chain_smooth_tolerance;

  /* Could be direction or position, depends on light_is_sun. */
  double light_vector[3];
  bool light_is_sun;

  /* FIXME(Yiming): Temporary solution for speeding up calculation by not including lines that
   * are not in the selected source. This will not be needed after we have a proper scene-wise
   * cache running because multiple modifiers can then select results from that without further
   * calculation. */
  int _source_type;
  struct Collection *_source_collection;
  struct Object *_source_object;

} LineartRenderBuffer;

typedef struct LineartCache {
  /** Separate memory pool for chain data, this goes to the cache, so when we free the main pool,
   * chains will still be available. */
  LineartStaticMemPool chain_data_pool;

<<<<<<< HEAD
  /** A copy of rb->Chains after calculation is done, then we can destroy rb. */
  ListBase chains;

  /** Cache only contains edge types specified in this variable.
   * TODO: it's a fixed value (LRT_EDGE_FLAG_ALL_TYPE) right now, allow further selections in the
   * future. */
  unsigned char rb_edge_types;
=======
  /** A copy of rb->chains so we have that data available after rb has been destroyed. */
  ListBase chains;

  /** Cache only contains edge types specified in this variable. */
  char rb_edge_types;
>>>>>>> 28516020
} LineartCache;

#define DBL_TRIANGLE_LIM 1e-8
#define DBL_EDGE_LIM 1e-9

#define LRT_MEMORY_POOL_1MB (1 << 20)

typedef enum eLineartTriangleFlags {
  LRT_CULL_DONT_CARE = 0,
  LRT_CULL_USED = (1 << 0),
  LRT_CULL_DISCARD = (1 << 1),
  LRT_CULL_GENERATED = (1 << 2),
  LRT_TRIANGLE_INTERSECTION_ONLY = (1 << 3),
  LRT_TRIANGLE_NO_INTERSECTION = (1 << 4),
} eLineartTriangleFlags;

/**
 * Controls how many edges a worker thread is processing at one request.
 * There's no significant performance impact on choosing different values.
 * Don't make it too small so that the worker thread won't request too many times.
 */
#define LRT_THREAD_EDGE_COUNT 1000

typedef struct LineartRenderTaskInfo {
  struct LineartRenderBuffer *rb;

  int thread_id;

  /* These lists only denote the part of the main edge list that the thread should iterate over.
   * Be careful to not iterate outside of these bounds as it is not thread safe to do so. */
  ListBase contour;
  ListBase intersection;
  ListBase crease;
  ListBase material;
  ListBase edge_mark;
  ListBase floating;
  ListBase light_contour;

} LineartRenderTaskInfo;

struct BMesh;

typedef struct LineartObjectInfo {
  struct LineartObjectInfo *next;
  struct Object *original_ob;
  struct Mesh *original_me;
  double model_view_proj[4][4];
  double model_view[4][4];
  double normal[4][4];
  LineartElementLinkNode *eln;
  int usage;
  unsigned char override_intersection_mask;
  int global_i_offset;

  bool free_use_mesh;

  /* Threads will add lines inside here, when all threads are done, we combine those into the
   * ones in LineartRenderBuffer.  */
  ListBase contour;
  ListBase intersection;
  ListBase crease;
  ListBase material;
  ListBase edge_mark;
  ListBase floating;
  ListBase light_contour;

} LineartObjectInfo;

typedef struct LineartObjectLoadTaskInfo {
  struct LineartRenderBuffer *rb;
  struct Depsgraph *dg;
  /* LinkNode styled list */
  LineartObjectInfo *pending;
  /* Used to spread the load across several threads. This can not overflow. */
  uint64_t total_faces;
} LineartObjectLoadTaskInfo;

/**
 * Bounding area diagram:
 * \code{.txt}
 * +----+ <----U (Upper edge Y value)
 * |    |
 * +----+ <----B (Bottom edge Y value)
 * ^    ^
 * L    R (Left/Right edge X value)
 * \endcode
 *
 * Example structure when subdividing 1 bounding areas:
 * 1 area can be divided into 4 smaller children to
 * accommodate image areas with denser triangle distribution.
 * \code{.txt}
 * +--+--+-----+
 * +--+--+     |
 * +--+--+-----+
 * |     |     |
 * +-----+-----+
 * \endcode
 *
 * lp/rp/up/bp is the list for
 * storing pointers to adjacent bounding areas.
 */
typedef struct LineartBoundingArea {
  double l, r, u, b;
  double cx, cy;

  /** 1,2,3,4 quadrant */
  struct LineartBoundingArea *child;

  ListBase lp;
  ListBase rp;
  ListBase up;
  ListBase bp;

  int16_t triangle_count;
  int16_t max_triangle_count;
  int16_t line_count;
  int16_t max_line_count;

  /* Use array for speeding up multiple accesses. */
  struct LineartTriangle **linked_triangles;
  struct LineartEdge **linked_lines;

  /** Reserved for image space reduction && multi-thread chaining. */
  ListBase linked_chains;
} LineartBoundingArea;

#define LRT_TILE(tile, r, c, CCount) tile[r * CCount + c]

#define LRT_CLAMP(a, Min, Max) a = a < Min ? Min : (a > Max ? Max : a)

#define LRT_MAX3_INDEX(a, b, c) (a > b ? (a > c ? 0 : (b > c ? 1 : 2)) : (b > c ? 1 : 2))

#define LRT_MIN3_INDEX(a, b, c) (a < b ? (a < c ? 0 : (b < c ? 1 : 2)) : (b < c ? 1 : 2))

#define LRT_MAX3_INDEX_ABC(x, y, z) (x > y ? (x > z ? a : (y > z ? b : c)) : (y > z ? b : c))

#define LRT_MIN3_INDEX_ABC(x, y, z) (x < y ? (x < z ? a : (y < z ? b : c)) : (y < z ? b : c))

#define LRT_ABC(index) (index == 0 ? a : (index == 1 ? b : c))

#define LRT_DOUBLE_CLOSE_ENOUGH(a, b) (((a) + DBL_EDGE_LIM) >= (b) && ((a)-DBL_EDGE_LIM) <= (b))

BLI_INLINE int lineart_LineIntersectTest2d(
    const double *a1, const double *a2, const double *b1, const double *b2, double *aRatio)
{
#define USE_VECTOR_LINE_INTERSECTION
#ifdef USE_VECTOR_LINE_INTERSECTION

  /* from isect_line_line_v2_point() */

  double s10[2], s32[2];
  double div;

  sub_v2_v2v2_db(s10, a2, a1);
  sub_v2_v2v2_db(s32, b2, b1);

  div = cross_v2v2_db(s10, s32);
  if (div != 0.0f) {
    const double u = cross_v2v2_db(a2, a1);
    const double v = cross_v2v2_db(b2, b1);

    const double rx = ((s32[0] * u) - (s10[0] * v)) / div;
    const double ry = ((s32[1] * u) - (s10[1] * v)) / div;
    double rr;

    if (fabs(a2[0] - a1[0]) > fabs(a2[1] - a1[1])) {
      *aRatio = ratiod(a1[0], a2[0], rx);
      if (fabs(b2[0] - b1[0]) > fabs(b2[1] - b1[1])) {
        rr = ratiod(b1[0], b2[0], rx);
      }
      else {
        rr = ratiod(b1[1], b2[1], ry);
      }
      if ((*aRatio) > 0 && (*aRatio) < 1 && rr > 0 && rr < 1) {
        return 1;
      }
      return 0;
    }

    *aRatio = ratiod(a1[1], a2[1], ry);
    if (fabs(b2[0] - b1[0]) > fabs(b2[1] - b1[1])) {
      rr = ratiod(b1[0], b2[0], rx);
    }
    else {
      rr = ratiod(b1[1], b2[1], ry);
    }
    if ((*aRatio) > 0 && (*aRatio) < 1 && rr > 0 && rr < 1) {
      return 1;
    }
    return 0;
  }
  return 0;

#else
  double k1, k2;
  double x;
  double y;
  double ratio;
  double x_diff = (a2[0] - a1[0]);
  double x_diff2 = (b2[0] - b1[0]);

  if (LRT_DOUBLE_CLOSE_ENOUGH(x_diff, 0)) {
    if (LRT_DOUBLE_CLOSE_ENOUGH(x_diff2, 0)) {
      *aRatio = 0;
      return 0;
    }
    double r2 = ratiod(b1[0], b2[0], a1[0]);
    x = interpd(b2[0], b1[0], r2);
    y = interpd(b2[1], b1[1], r2);
    *aRatio = ratio = ratiod(a1[1], a2[1], y);
  }
  else {
    if (LRT_DOUBLE_CLOSE_ENOUGH(x_diff2, 0)) {
      ratio = ratiod(a1[0], a2[0], b1[0]);
      x = interpd(a2[0], a1[0], ratio);
      *aRatio = ratio;
    }
    else {
      k1 = (a2[1] - a1[1]) / x_diff;
      k2 = (b2[1] - b1[1]) / x_diff2;

      if ((k1 == k2))
        return 0;

      x = (a1[1] - b1[1] - k1 * a1[0] + k2 * b1[0]) / (k2 - k1);

      ratio = (x - a1[0]) / x_diff;

      *aRatio = ratio;
    }
  }

  if (LRT_DOUBLE_CLOSE_ENOUGH(b1[0], b2[0])) {
    y = interpd(a2[1], a1[1], ratio);
    if (y > MAX2(b1[1], b2[1]) || y < MIN2(b1[1], b2[1]))
      return 0;
  }
  else if (ratio <= 0 || ratio > 1 || (b1[0] > b2[0] && x > b1[0]) ||
           (b1[0] < b2[0] && x < b1[0]) || (b2[0] > b1[0] && x > b2[0]) ||
           (b2[0] < b1[0] && x < b2[0]))
    return 0;

  return 1;
#endif
}

struct Depsgraph;
struct Scene;
struct LineartRenderBuffer;
struct LineartGpencilModifierData;

void MOD_lineart_destroy_render_data(struct LineartGpencilModifierData *lmd);

void MOD_lineart_chain_feature_lines(LineartRenderBuffer *rb);
void MOD_lineart_chain_split_for_fixed_occlusion(LineartRenderBuffer *rb);
void MOD_lineart_chain_connect(LineartRenderBuffer *rb);
void MOD_lineart_chain_discard_short(LineartRenderBuffer *rb, const float threshold);
void MOD_lineart_chain_split_angle(LineartRenderBuffer *rb, float angle_threshold_rad);
void MOD_lineart_smooth_chains(LineartRenderBuffer *rb, float tolerance);
void MOD_lineart_chain_offset_towards_camera(LineartRenderBuffer *rb,
                                             float dist,
                                             bool use_custom_camera);

int MOD_lineart_chain_count(const LineartEdgeChain *ec);
void MOD_lineart_chain_clear_picked_flag(LineartCache *lc);

bool MOD_lineart_compute_feature_lines(struct Depsgraph *depsgraph,
                                       struct LineartGpencilModifierData *lmd,
<<<<<<< HEAD
                                       struct LineartCache **cached_result,
                                       bool enable_stroke_offset);
=======
                                       LineartCache **cached_result);
>>>>>>> 28516020

struct Scene;

LineartBoundingArea *MOD_lineart_get_parent_bounding_area(LineartRenderBuffer *rb,
                                                          double x,
                                                          double y);

LineartBoundingArea *MOD_lineart_get_bounding_area(LineartRenderBuffer *rb, double x, double y);

struct bGPDlayer;
struct bGPDframe;

void MOD_lineart_gpencil_generate(LineartCache *cache,
                                  struct Depsgraph *depsgraph,
                                  struct Object *ob,
                                  struct bGPDlayer *gpl,
                                  struct bGPDframe *gpf,
                                  char source_type,
                                  void *source_reference,
                                  int level_start,
                                  int level_end,
                                  int mat_nr,
                                  short edge_types,
                                  unsigned char mask_switches,
                                  unsigned char transparency_mask,
                                  unsigned char intersection_mask,
                                  short thickness,
                                  float opacity,
                                  const char *source_vgname,
                                  const char *vgname,
                                  int modifier_flags);

float MOD_lineart_chain_compute_length(LineartEdgeChain *ec);

void ED_operatortypes_lineart(void);<|MERGE_RESOLUTION|>--- conflicted
+++ resolved
@@ -267,13 +267,8 @@
   ListBase wasted_cuts;
   SpinLock lock_cuts;
 
-<<<<<<< HEAD
-  /* This is just a reference to LineartCache::chain_data_pool, which is not cleared after line art
-   * completes which serves as a cache. */
-=======
   /* This is just a pointer to LineartCache::chain_data_pool, which acts as a cache for line
    * chains. */
->>>>>>> 28516020
   LineartStaticMemPool *chain_data_pool;
 
   /*  Render status */
@@ -358,21 +353,11 @@
    * chains will still be available. */
   LineartStaticMemPool chain_data_pool;
 
-<<<<<<< HEAD
-  /** A copy of rb->Chains after calculation is done, then we can destroy rb. */
-  ListBase chains;
-
-  /** Cache only contains edge types specified in this variable.
-   * TODO: it's a fixed value (LRT_EDGE_FLAG_ALL_TYPE) right now, allow further selections in the
-   * future. */
-  unsigned char rb_edge_types;
-=======
   /** A copy of rb->chains so we have that data available after rb has been destroyed. */
   ListBase chains;
 
   /** Cache only contains edge types specified in this variable. */
   char rb_edge_types;
->>>>>>> 28516020
 } LineartCache;
 
 #define DBL_TRIANGLE_LIM 1e-8
@@ -641,12 +626,8 @@
 
 bool MOD_lineart_compute_feature_lines(struct Depsgraph *depsgraph,
                                        struct LineartGpencilModifierData *lmd,
-<<<<<<< HEAD
                                        struct LineartCache **cached_result,
                                        bool enable_stroke_offset);
-=======
-                                       LineartCache **cached_result);
->>>>>>> 28516020
 
 struct Scene;
 
