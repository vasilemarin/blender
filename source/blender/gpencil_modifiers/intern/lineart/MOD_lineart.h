--- conflicted
+++ resolved
@@ -271,10 +271,7 @@
   ListBase material;
   ListBase edge_mark;
   ListBase floating;
-<<<<<<< HEAD
   ListBase light_contour;
-=======
->>>>>>> 3558bb8e
 
   ListBase chains;
 
@@ -296,10 +293,7 @@
   bool use_edge_marks;
   bool use_intersections;
   bool use_floating;
-<<<<<<< HEAD
   bool use_light_contour;
-=======
->>>>>>> 3558bb8e
   bool fuzzy_intersections;
   bool fuzzy_everything;
   bool allow_boundaries;
@@ -313,12 +307,9 @@
   bool filter_face_mark;
   bool filter_face_mark_invert;
   bool filter_face_mark_boundaries;
-<<<<<<< HEAD
 
   bool force_crease;
   bool sharp_as_crease;
-=======
->>>>>>> 3558bb8e
 
   /* Keep an copy of these data so when line art is running it's self-contained. */
   bool cam_is_persp;
@@ -392,10 +383,7 @@
   ListBase material;
   ListBase edge_mark;
   ListBase floating;
-<<<<<<< HEAD
   ListBase light_contour;
-=======
->>>>>>> 3558bb8e
 
 } LineartRenderTaskInfo;
 
@@ -406,11 +394,7 @@
   double model_view_proj[4][4];
   double model_view[4][4];
   double normal[4][4];
-<<<<<<< HEAD
   LineartElementLinkNode *eln;
-=======
-  LineartElementLinkNode *v_eln;
->>>>>>> 3558bb8e
   int usage;
   unsigned char override_intersection_mask;
   int global_i_offset;
