/*
 * ***** BEGIN GPL LICENSE BLOCK *****
 *
 * This program is free software; you can redistribute it and/or
 * modify it under the terms of the GNU General Public License
 * as published by the Free Software Foundation; either version 2
 * of the License, or (at your option) any later version.
 *
 * This program is distributed in the hope that it will be useful,
 * but WITHOUT ANY WARRANTY; without even the implied warranty of
 * MERCHANTABILITY or FITNESS FOR A PARTICULAR PURPOSE.  See the
 * GNU General Public License for more details.
 *
 * You should have received a copy of the GNU General Public License
 * along with this program; if not, write to the Free Software Foundation,
 * Inc., 51 Franklin Street, Fifth Floor, Boston, MA 02110-1301, USA.
 *
 * The Original Code is Copyright (C) 2001-2002 by NaN Holding BV.
 * All rights reserved.
 *
 * The Original Code is: all of this file.
 *
 * Contributor(s): none yet.
 *
 * ***** END GPL LICENSE BLOCK *****
 */

/** \file DNA_scene_types.h
 *  \ingroup DNA
 */

#ifndef __DNA_SCENE_TYPES_H__
#define __DNA_SCENE_TYPES_H__

#include "DNA_defs.h"

/* XXX, temp feature - campbell */
#define DURIAN_CAMERA_SWITCH

#ifdef __cplusplus
extern "C" {
#endif

#include "DNA_color_types.h"  /* color management */
#include "DNA_vec_types.h"
#include "DNA_listBase.h"
#include "DNA_ID.h"
#include "DNA_freestyle_types.h"
#include "DNA_gpu_types.h"
#include "DNA_layer_types.h"
#include "DNA_material_types.h"
#include "DNA_userdef_types.h"

struct CurveMapping;
struct Object;
struct Brush;
struct World;
struct Scene;
struct Image;
struct Group;
struct Text;
struct bNodeTree;
struct AnimData;
struct Editing;
struct SceneStats;
struct bGPdata;
struct bGPDbrush;
struct MovieClip;
struct ColorSpace;
struct SceneCollection;

/* ************************************************************* */
/* Scene Data */

/* ************************************************************* */
/* Output Format Data */

typedef struct AviCodecData {
	void			*lpFormat;  /* save format */
	void			*lpParms;   /* compressor options */
	unsigned int	cbFormat;	    /* size of lpFormat buffer */
	unsigned int	cbParms;	    /* size of lpParms buffer */

	unsigned int	fccType;            /* stream type, for consistency */
	unsigned int	fccHandler;         /* compressor */
	unsigned int	dwKeyFrameEvery;    /* keyframe rate */
	unsigned int	dwQuality;          /* compress quality 0-10,000 */
	unsigned int	dwBytesPerSecond;   /* bytes per second */
	unsigned int	dwFlags;            /* flags... see below */
	unsigned int	dwInterleaveEvery;  /* for non-video streams only */
	unsigned int	pad;

	char			avicodecname[128];
} AviCodecData;

typedef enum eFFMpegPreset {
	FFM_PRESET_NONE,
	FFM_PRESET_ULTRAFAST,
	FFM_PRESET_SUPERFAST,
	FFM_PRESET_VERYFAST,
	FFM_PRESET_FASTER,
	FFM_PRESET_FAST,
	FFM_PRESET_MEDIUM,
	FFM_PRESET_SLOW,
	FFM_PRESET_SLOWER,
	FFM_PRESET_VERYSLOW,
} eFFMpegPreset;


/* Mapping from easily-understandable descriptions to CRF values.
 * Assumes we output 8-bit video. Needs to be remapped if 10-bit
 * is output.
 * We use a slightly wider than "subjectively sane range" according
 * to https://trac.ffmpeg.org/wiki/Encode/H.264#a1.ChooseaCRFvalue
 */
typedef enum eFFMpegCrf {
	FFM_CRF_NONE = -1,
	FFM_CRF_LOSSLESS = 0,
	FFM_CRF_PERC_LOSSLESS = 17,
	FFM_CRF_HIGH = 20,
	FFM_CRF_MEDIUM = 23,
	FFM_CRF_LOW = 26,
	FFM_CRF_VERYLOW = 29,
	FFM_CRF_LOWEST = 32,
} eFFMpegCrf;

typedef struct FFMpegCodecData {
	int type;
	int codec;
	int audio_codec;
	int video_bitrate;
	int audio_bitrate;
	int audio_mixrate;
	int audio_channels;
	int audio_pad;
	float audio_volume;
	int gop_size;
	int max_b_frames; /* only used if FFMPEG_USE_MAX_B_FRAMES flag is set. */
	int flags;
	int constant_rate_factor;
	int ffmpeg_preset; /* see eFFMpegPreset */

	int rc_min_rate;
	int rc_max_rate;
	int rc_buffer_size;
	int mux_packet_size;
	int mux_rate;
	int pad1;

	IDProperty *properties;
} FFMpegCodecData;

/* ************************************************************* */
/* Audio */

typedef struct AudioData {
	int mixrate; // 2.5: now in FFMpegCodecData: audio_mixrate
	float main; // 2.5: now in FFMpegCodecData: audio_volume
	float speed_of_sound;
	float doppler_factor;
	int distance_model;
	short flag;
	short pad;
	float volume;
	float pad2;
} AudioData;

/* *************************************************************** */
/* Render Layers */

/* Render Layer */
typedef struct SceneRenderLayer {
	struct SceneRenderLayer *next, *prev;
	
	char name[64] DNA_DEPRECATED;	/* MAX_NAME */
	
	struct Material *mat_override DNA_DEPRECATED; /* Converted to ViewLayer override. */
	
	unsigned int lay DNA_DEPRECATED; /* Converted to LayerCollection cycles camera visibility override. */
	unsigned int lay_zmask DNA_DEPRECATED; /* Converted to LayerCollection cycles holdout override. */
	unsigned int lay_exclude DNA_DEPRECATED;
	int layflag DNA_DEPRECATED; /* Converted to ViewLayer layflag and flag. */
	
	int passflag DNA_DEPRECATED; /* pass_xor has to be after passflag */
	int pass_xor DNA_DEPRECATED; /* Converted to ViewLayer passflag and flag. */

	int samples DNA_DEPRECATED; /* Converted to ViewLayer override. */
	float pass_alpha_threshold DNA_DEPRECATED; /* Converted to ViewLayer pass_alpha_threshold. */

	IDProperty *prop DNA_DEPRECATED; /* Converted to ViewLayer id_properties. */

	struct FreestyleConfig freestyleConfig DNA_DEPRECATED; /* Converted to ViewLayer freestyleConfig. */
} SceneRenderLayer;

/* srl->layflag */
#define SCE_LAY_SOLID	1
#define SCE_LAY_ZTRA	2
#define SCE_LAY_HALO	4
#define SCE_LAY_EDGE	8
#define SCE_LAY_SKY		16
#define SCE_LAY_STRAND	32
#define SCE_LAY_FRS		64
#define SCE_LAY_AO		128
	/* flags between 256 and 0x8000 are set to 1 already, for future options */

#define SCE_LAY_ALL_Z		0x8000
#define SCE_LAY_XOR			0x10000
#define SCE_LAY_DISABLE		0x20000
#define SCE_LAY_ZMASK		0x40000
#define SCE_LAY_NEG_ZMASK	0x80000

/* srl->passflag */
typedef enum eScenePassType {
	SCE_PASS_COMBINED                 = (1 << 0),
	SCE_PASS_Z                        = (1 << 1),
	SCE_PASS_RGBA                     = (1 << 2),
	SCE_PASS_DIFFUSE                  = (1 << 3),
	SCE_PASS_SPEC                     = (1 << 4),
	SCE_PASS_SHADOW                   = (1 << 5),
	SCE_PASS_AO                       = (1 << 6),
	SCE_PASS_REFLECT                  = (1 << 7),
	SCE_PASS_NORMAL                   = (1 << 8),
	SCE_PASS_VECTOR                   = (1 << 9),
	SCE_PASS_REFRACT                  = (1 << 10),
	SCE_PASS_INDEXOB                  = (1 << 11),
	SCE_PASS_UV                       = (1 << 12),
	SCE_PASS_INDIRECT                 = (1 << 13),
	SCE_PASS_MIST                     = (1 << 14),
	SCE_PASS_RAYHITS                  = (1 << 15),
	SCE_PASS_EMIT                     = (1 << 16),
	SCE_PASS_ENVIRONMENT              = (1 << 17),
	SCE_PASS_INDEXMA                  = (1 << 18),
	SCE_PASS_DIFFUSE_DIRECT           = (1 << 19),
	SCE_PASS_DIFFUSE_INDIRECT         = (1 << 20),
	SCE_PASS_DIFFUSE_COLOR            = (1 << 21),
	SCE_PASS_GLOSSY_DIRECT            = (1 << 22),
	SCE_PASS_GLOSSY_INDIRECT          = (1 << 23),
	SCE_PASS_GLOSSY_COLOR             = (1 << 24),
	SCE_PASS_TRANSM_DIRECT            = (1 << 25),
	SCE_PASS_TRANSM_INDIRECT          = (1 << 26),
	SCE_PASS_TRANSM_COLOR             = (1 << 27),
	SCE_PASS_SUBSURFACE_DIRECT        = (1 << 28),
	SCE_PASS_SUBSURFACE_INDIRECT      = (1 << 29),
	SCE_PASS_SUBSURFACE_COLOR         = (1 << 30),
} eScenePassType;

#define RE_PASSNAME_COMBINED "Combined"
#define RE_PASSNAME_Z "Depth"
#define RE_PASSNAME_VECTOR "Vector"
#define RE_PASSNAME_NORMAL "Normal"
#define RE_PASSNAME_UV "UV"
#define RE_PASSNAME_RGBA "Color"
#define RE_PASSNAME_EMIT "Emit"
#define RE_PASSNAME_DIFFUSE "Diffuse"
#define RE_PASSNAME_SPEC "Spec"
#define RE_PASSNAME_SHADOW "Shadow"

#define RE_PASSNAME_AO "AO"
#define RE_PASSNAME_ENVIRONMENT "Env"
#define RE_PASSNAME_INDIRECT "Indirect"
#define RE_PASSNAME_REFLECT "Reflect"
#define RE_PASSNAME_REFRACT "Refract"
#define RE_PASSNAME_INDEXOB "IndexOB"
#define RE_PASSNAME_INDEXMA "IndexMA"
#define RE_PASSNAME_MIST "Mist"

#define RE_PASSNAME_RAYHITS "RayHits"
#define RE_PASSNAME_DIFFUSE_DIRECT "DiffDir"
#define RE_PASSNAME_DIFFUSE_INDIRECT "DiffInd"
#define RE_PASSNAME_DIFFUSE_COLOR "DiffCol"
#define RE_PASSNAME_GLOSSY_DIRECT "GlossDir"
#define RE_PASSNAME_GLOSSY_INDIRECT "GlossInd"
#define RE_PASSNAME_GLOSSY_COLOR "GlossCol"
#define RE_PASSNAME_TRANSM_DIRECT "TransDir"
#define RE_PASSNAME_TRANSM_INDIRECT "TransInd"
#define RE_PASSNAME_TRANSM_COLOR "TransCol"

#define RE_PASSNAME_SUBSURFACE_DIRECT "SubsurfaceDir"
#define RE_PASSNAME_SUBSURFACE_INDIRECT "SubsurfaceInd"
#define RE_PASSNAME_SUBSURFACE_COLOR "SubsurfaceCol"

/* note, srl->passflag is treestore element 'nr' in outliner, short still... */

/* View - MultiView */
typedef struct SceneRenderView {
	struct SceneRenderView *next, *prev;

	char name[64];	/* MAX_NAME */
	char suffix[64];	/* MAX_NAME */

	int viewflag;
	int pad[2];
	char pad2[4];

} SceneRenderView;

/* srv->viewflag */
#define SCE_VIEW_DISABLE		(1<<0)

/* scene.render.views_format */
enum {
	SCE_VIEWS_FORMAT_STEREO_3D = 0,
	SCE_VIEWS_FORMAT_MULTIVIEW = 1,
};

/* ImageFormatData.views_output */
enum {
	R_IMF_VIEWS_INDIVIDUAL = 0,
	R_IMF_VIEWS_STEREO_3D  = 1,
	R_IMF_VIEWS_MULTIVIEW  = 2,
};

typedef struct Stereo3dFormat {
	short flag;
	char display_mode; /* encoding mode */
	char anaglyph_type; /* anaglyph scheme for the user display */
	char interlace_type;  /* interlace type for the user display */
	char pad[3];
} Stereo3dFormat;

/* Stereo3dFormat.display_mode */
typedef enum eStereoDisplayMode {
	S3D_DISPLAY_ANAGLYPH    = 0,
	S3D_DISPLAY_INTERLACE   = 1,
	S3D_DISPLAY_PAGEFLIP    = 2,
	S3D_DISPLAY_SIDEBYSIDE  = 3,
	S3D_DISPLAY_TOPBOTTOM   = 4,
} eStereoDisplayMode;

/* Stereo3dFormat.flag */
typedef enum eStereo3dFlag {
	S3D_INTERLACE_SWAP        = (1 << 0),
	S3D_SIDEBYSIDE_CROSSEYED  = (1 << 1),
	S3D_SQUEEZED_FRAME        = (1 << 2),
} eStereo3dFlag;

/* Stereo3dFormat.anaglyph_type */
typedef enum eStereo3dAnaglyphType {
	S3D_ANAGLYPH_REDCYAN      = 0,
	S3D_ANAGLYPH_GREENMAGENTA = 1,
	S3D_ANAGLYPH_YELLOWBLUE   = 2,
} eStereo3dAnaglyphType;

/* Stereo3dFormat.interlace_type */
typedef enum eStereo3dInterlaceType {
	S3D_INTERLACE_ROW          = 0,
	S3D_INTERLACE_COLUMN       = 1,
	S3D_INTERLACE_CHECKERBOARD = 2,
} eStereo3dInterlaceType;

/* *************************************************************** */

/* Generic image format settings,
 * this is used for NodeImageFile and IMAGE_OT_save_as operator too.
 *
 * note: its a bit strange that even though this is an image format struct
 *  the imtype can still be used to select video formats.
 *  RNA ensures these enum's are only selectable for render output.
 */
typedef struct ImageFormatData {
	char imtype;   /* R_IMF_IMTYPE_PNG, R_... */
	               /* note, video types should only ever be set from this
	                * structure when used from RenderData */
	char depth;    /* bits per channel, R_IMF_CHAN_DEPTH_8 -> 32,
	                * not a flag, only set 1 at a time */

	char planes;   /* - R_IMF_PLANES_BW, R_IMF_PLANES_RGB, R_IMF_PLANES_RGBA */
	char flag;     /* generic options for all image types, alpha zbuffer */

	char quality;  /* (0 - 100), eg: jpeg quality */
	char compress; /* (0 - 100), eg: png compression */


	/* --- format specific --- */

	/* OpenEXR */
	char  exr_codec;

	/* Cineon */
	char  cineon_flag;
	short cineon_white, cineon_black;
	float cineon_gamma;

	/* Jpeg2000 */
	char  jp2_flag;
	char jp2_codec;

	/* TIFF */
	char tiff_codec;

	char pad[4];

	/* Multiview */
	char views_format;
	Stereo3dFormat stereo3d_format;

	/* color management */
	ColorManagedViewSettings view_settings;
	ColorManagedDisplaySettings display_settings;
} ImageFormatData;


/* ImageFormatData.imtype */
#define R_IMF_IMTYPE_TARGA           0
#define R_IMF_IMTYPE_IRIS            1
/* #define R_HAMX                    2 */ /* hamx is nomore */
/* #define R_FTYPE                   3 */ /* ftype is nomore */
#define R_IMF_IMTYPE_JPEG90          4
/* #define R_MOVIE                   5 */ /* movie is nomore */
#define R_IMF_IMTYPE_IRIZ            7
#define R_IMF_IMTYPE_RAWTGA         14
#define R_IMF_IMTYPE_AVIRAW         15
#define R_IMF_IMTYPE_AVIJPEG        16
#define R_IMF_IMTYPE_PNG            17
/* #define R_IMF_IMTYPE_AVICODEC    18 */ /* avicodec is nomore */
/* #define R_IMF_IMTYPE_QUICKTIME   19 */ /* quicktime is nomore */
#define R_IMF_IMTYPE_BMP            20
#define R_IMF_IMTYPE_RADHDR         21
#define R_IMF_IMTYPE_TIFF           22
#define R_IMF_IMTYPE_OPENEXR        23
#define R_IMF_IMTYPE_FFMPEG         24
#define R_IMF_IMTYPE_FRAMESERVER    25
#define R_IMF_IMTYPE_CINEON         26
#define R_IMF_IMTYPE_DPX            27
#define R_IMF_IMTYPE_MULTILAYER     28
#define R_IMF_IMTYPE_DDS            29
#define R_IMF_IMTYPE_JP2            30
#define R_IMF_IMTYPE_H264           31
#define R_IMF_IMTYPE_XVID           32
#define R_IMF_IMTYPE_THEORA         33
#define R_IMF_IMTYPE_PSD            34

#define R_IMF_IMTYPE_INVALID        255

/* ImageFormatData.flag */
#define R_IMF_FLAG_ZBUF         (1<<0)   /* was R_OPENEXR_ZBUF */
#define R_IMF_FLAG_PREVIEW_JPG  (1<<1)   /* was R_PREVIEW_JPG */

/* return values from BKE_imtype_valid_depths, note this is depts per channel */
#define R_IMF_CHAN_DEPTH_1  (1<<0) /* 1bits  (unused) */
#define R_IMF_CHAN_DEPTH_8  (1<<1) /* 8bits  (default) */
#define R_IMF_CHAN_DEPTH_10 (1<<2) /* 10bits (uncommon, Cineon/DPX support) */
#define R_IMF_CHAN_DEPTH_12 (1<<3) /* 12bits (uncommon, jp2/DPX support) */
#define R_IMF_CHAN_DEPTH_16 (1<<4) /* 16bits (tiff, halff float exr) */
#define R_IMF_CHAN_DEPTH_24 (1<<5) /* 24bits (unused) */
#define R_IMF_CHAN_DEPTH_32 (1<<6) /* 32bits (full float exr) */

/* ImageFormatData.planes */
#define R_IMF_PLANES_RGB   24
#define R_IMF_PLANES_RGBA  32
#define R_IMF_PLANES_BW    8

/* ImageFormatData.exr_codec */
#define R_IMF_EXR_CODEC_NONE  0
#define R_IMF_EXR_CODEC_PXR24 1
#define R_IMF_EXR_CODEC_ZIP   2
#define R_IMF_EXR_CODEC_PIZ   3
#define R_IMF_EXR_CODEC_RLE   4
#define R_IMF_EXR_CODEC_ZIPS  5
#define R_IMF_EXR_CODEC_B44   6
#define R_IMF_EXR_CODEC_B44A  7
#define R_IMF_EXR_CODEC_DWAA  8
#define R_IMF_EXR_CODEC_DWAB  9
#define R_IMF_EXR_CODEC_MAX  10

/* ImageFormatData.jp2_flag */
#define R_IMF_JP2_FLAG_YCC          (1<<0)  /* when disabled use RGB */ /* was R_JPEG2K_YCC */
#define R_IMF_JP2_FLAG_CINE_PRESET  (1<<1)  /* was R_JPEG2K_CINE_PRESET */
#define R_IMF_JP2_FLAG_CINE_48      (1<<2)  /* was R_JPEG2K_CINE_48FPS */

/* ImageFormatData.jp2_codec */
#define R_IMF_JP2_CODEC_JP2  0
#define R_IMF_JP2_CODEC_J2K  1

/* ImageFormatData.cineon_flag */
#define R_IMF_CINEON_FLAG_LOG (1<<0)  /* was R_CINEON_LOG */

/* ImageFormatData.tiff_codec */
enum {
	R_IMF_TIFF_CODEC_DEFLATE   = 0,
	R_IMF_TIFF_CODEC_LZW       = 1,
	R_IMF_TIFF_CODEC_PACKBITS  = 2,
	R_IMF_TIFF_CODEC_NONE      = 3,
};

typedef struct BakeData {
	struct ImageFormatData im_format;

	char filepath[1024]; /* FILE_MAX */

	short width, height;
	short margin, flag;

	float cage_extrusion;
	int pass_filter;

	char normal_swizzle[3];
	char normal_space;

	char save_mode;
	char pad[3];

	char cage[64];  /* MAX_NAME */
} BakeData;

/* (char) normal_swizzle */
typedef enum eBakeNormalSwizzle {
	R_BAKE_POSX = 0,
	R_BAKE_POSY = 1,
	R_BAKE_POSZ = 2,
	R_BAKE_NEGX = 3,
	R_BAKE_NEGY = 4,
	R_BAKE_NEGZ = 5,
} eBakeNormalSwizzle;

/* (char) save_mode */
typedef enum eBakeSaveMode {
	R_BAKE_SAVE_INTERNAL = 0,
	R_BAKE_SAVE_EXTERNAL = 1,
} eBakeSaveMode;

/* bake->pass_filter */
typedef enum eBakePassFilter {
	R_BAKE_PASS_FILTER_NONE           = 0,
	R_BAKE_PASS_FILTER_AO             = (1 << 0),
	R_BAKE_PASS_FILTER_EMIT           = (1 << 1),
	R_BAKE_PASS_FILTER_DIFFUSE        = (1 << 2),
	R_BAKE_PASS_FILTER_GLOSSY         = (1 << 3),
	R_BAKE_PASS_FILTER_TRANSM         = (1 << 4),
	R_BAKE_PASS_FILTER_SUBSURFACE     = (1 << 5),
	R_BAKE_PASS_FILTER_DIRECT         = (1 << 6),
	R_BAKE_PASS_FILTER_INDIRECT       = (1 << 7),
	R_BAKE_PASS_FILTER_COLOR          = (1 << 8),
} eBakePassFilter;

#define R_BAKE_PASS_FILTER_ALL (~0)

/* RenderEngineSettingsClay.options */
typedef enum ClayFlagSettings {
	CLAY_USE_AO     = (1 << 0),
	CLAY_USE_HSV    = (1 << 1),
} ClayFlagSettings;

/* *************************************************************** */
/* Render Data */

typedef struct RenderData {
	struct ImageFormatData im_format;
	
	struct AviCodecData *avicodecdata;
	struct FFMpegCodecData ffcodecdata;

	int cfra, sfra, efra;	/* frames as in 'images' */
	float subframe;			/* subframe offset from cfra, in 0.0-1.0 */
	int psfra, pefra;		/* start+end frames of preview range */

	int images, framapto;
	short flag, threads;

	float framelen, blurfac;

	/** For UR edge rendering: give the edges this color */
	float edgeR, edgeG, edgeB;


	/* standalone player */  //  XXX deprecated since 2.5
	short fullscreen  DNA_DEPRECATED, xplay  DNA_DEPRECATED, yplay  DNA_DEPRECATED;
	short freqplay  DNA_DEPRECATED;
	/* standalone player */  //  XXX deprecated since 2.5
	short depth  DNA_DEPRECATED, attrib  DNA_DEPRECATED;


	int frame_step;		/* frames to jump during render/playback */

	short stereomode  DNA_DEPRECATED;	/* standalone player stereo settings */  //  XXX deprecated since 2.5
	
	short dimensionspreset;		/* for the dimensions presets menu */

	short filtertype;	/* filter is box, tent, gauss, mitch, etc */

	short size; /* size in % */
	
	short maximsize DNA_DEPRECATED; /* max in Kb */

	short pad6;

	/* from buttons: */
	/**
	 * The desired number of pixels in the x direction
	 */
	int xsch;
	/**
	 * The desired number of pixels in the y direction
	 */
	int ysch;

	/**
	 * The number of part to use in the x direction
	 */
	short xparts DNA_DEPRECATED;
	/**
	 * The number of part to use in the y direction
	 */
	short yparts DNA_DEPRECATED;

	/**
	 * render tile dimensions
	 */
	int tilex, tiley;

	short planes  DNA_DEPRECATED, imtype  DNA_DEPRECATED, subimtype  DNA_DEPRECATED, quality  DNA_DEPRECATED; /*deprecated!*/
	
	/**
	 * Render to image editor, fullscreen or to new window.
	 */
	short displaymode;
	char use_lock_interface;
	char pad7;

	/**
	 * Flags for render settings. Use bit-masking to access the settings.
	 */
	int scemode;

	/**
	 * Flags for render settings. Use bit-masking to access the settings.
	 */
	int mode;

	/**
	 * Flags for raytrace settings. Use bit-masking to access the settings.
	 */
	int raytrace_options;
	
	/**
	 * Raytrace acceleration structure
	 */
	short raytrace_structure;

	short pad1;

	/* octree resolution */
	short ocres;
	short pad4;
	
	/**
	 * What to do with the sky/background. Picks sky/premul/key
	 * blending for the background
	 */
	short alphamode;

	/**
	 * The number of samples to use per pixel.
	 */
	short osa;

	short frs_sec, edgeint;

	
	/* safety, border and display rect */
	rctf safety, border;
	rcti disprect;
	
	/* information on different layers to be rendered */
	ListBase layers DNA_DEPRECATED; /* Converted to Scene->view_layers. */
	short actlay DNA_DEPRECATED; /* Converted to Scene->active_layer. */
	
	/* number of mblur samples */
	short mblur_samples;
	
	/**
	 * Adjustment factors for the aspect ratio in the x direction, was a short in 2.45
	 */
	float xasp, yasp;

	float frs_sec_base;
	
	/**
	 * Value used to define filter size for all filter options  */
	float gauss;
	
	
	/* color management settings - color profiles, gamma correction, etc */
	int color_mgt_flag;
	
	/** post-production settings. deprecated, but here for upwards compat (initialized to 1) */
	float postgamma, posthue, postsat;
	
	 /* Dither noise intensity */
	float dither_intensity;
	
	/* Bake Render options */
	short bake_osa, bake_filter, bake_mode, bake_flag;
	short bake_normal_space, bake_quad_split;
	float bake_maxdist, bake_biasdist;
	short bake_samples, bake_pad;
	float bake_user_scale, bake_pad1;

	/* path to render output */
	char pic[1024]; /* 1024 = FILE_MAX */

	/* stamps flags. */
	int stamp;
	short stamp_font_id, pad3; /* select one of blenders bitmap fonts */

	/* stamp info user data. */
	char stamp_udata[768];

	/* foreground/background color. */
	float fg_stamp[4];
	float bg_stamp[4];

	/* sequencer options */
	char seq_prev_type;
	char seq_rend_type;  /* UNUSED! */
	char seq_flag; /* flag use for sequence render/draw */
	char pad5[5];

	/* render simplify */
	int simplify_flag;
	short simplify_subsurf;
	short simplify_subsurf_render;
	short simplify_shadowsamples, pad9;
	float simplify_particles;
	float simplify_particles_render;
	float simplify_aosss;

	/* cineon */
	short cineonwhite  DNA_DEPRECATED, cineonblack  DNA_DEPRECATED;  /*deprecated*/
	float cineongamma  DNA_DEPRECATED;  /*deprecated*/
	
	/* jpeg2000 */
	short jp2_preset  DNA_DEPRECATED, jp2_depth  DNA_DEPRECATED;  /*deprecated*/
	int rpad3;

	/* Dome variables */ //  XXX deprecated since 2.5
	short domeres  DNA_DEPRECATED, domemode  DNA_DEPRECATED;	//  XXX deprecated since 2.5
	short domeangle  DNA_DEPRECATED, dometilt  DNA_DEPRECATED;	//  XXX deprecated since 2.5
	float domeresbuf  DNA_DEPRECATED;	//  XXX deprecated since 2.5
	float pad2;
	struct Text *dometext  DNA_DEPRECATED;	//  XXX deprecated since 2.5

	/* Freestyle line thickness options */
	int line_thickness_mode;
	float unit_line_thickness; /* in pixels */

	/* render engine */
	char engine[32] DNA_DEPRECATED; // XXX deprecated since 2.8

	/* Cycles baking */
	struct BakeData bake;

	int preview_start_resolution;
	short preview_pixel_size;

	/* Type of the debug pass to use.
	 * Only used when built with debug passes support.
	 */
	short debug_pass_type;

	/* MultiView */
	ListBase views;  /* SceneRenderView */
	short actview;
	short views_format;
	short pad8[2];

	/* Motion blur shutter */
	struct CurveMapping mblur_shutter_curve;
} RenderData;

/* *************************************************************** */
/* Settings related to viewport drawing/render, only settings used by WorkSpace and Scene. */
typedef struct ViewRender {
	char engine_id[32];
} ViewRender;

/* *************************************************************** */
/* Render Conversion/Simplfication Settings */

/* control render convert and shading engine */
typedef struct RenderProfile {
	struct RenderProfile *next, *prev;
	char name[32];
	
	short particle_perc;
	short subsurf_max;
	short shadbufsample_max;
	short pad1;
	
	float ao_error, pad2;
	
} RenderProfile;

/* *************************************************************** */
/* Game Engine - Dome */

typedef struct GameDome {
	short res, mode;
	short angle, tilt;
	float resbuf, pad2;
	struct Text *warptext;
} GameDome;

#define DOME_FISHEYE			1
#define DOME_TRUNCATED_FRONT	2
#define DOME_TRUNCATED_REAR		3
#define DOME_ENVMAP				4
#define DOME_PANORAM_SPH		5
#define DOME_NUM_MODES			6

/* *************************************************************** */
/* Game Engine */

typedef struct GameFraming {
	float col[3];
	char type, pad1, pad2, pad3;
} GameFraming;

#define SCE_GAMEFRAMING_BARS   0
#define SCE_GAMEFRAMING_EXTEND 1
#define SCE_GAMEFRAMING_SCALE  2

typedef struct RecastData {
	float cellsize;
	float cellheight;
	float agentmaxslope;
	float agentmaxclimb;
	float agentheight;
	float agentradius;
	float edgemaxlen;
	float edgemaxerror;
	float regionminsize;
	float regionmergesize;
	int vertsperpoly;
	float detailsampledist;
	float detailsamplemaxerror;
	char partitioning;
	char pad1;
	short pad2;
} RecastData;

#define RC_PARTITION_WATERSHED 0
#define RC_PARTITION_MONOTONE 1
#define RC_PARTITION_LAYERS 2

typedef struct GameData {

	/* standalone player */
	struct GameFraming framing;
	short playerflag, xplay, yplay, freqplay;
	short depth, attrib, rt1, rt2;
	short aasamples, pad4[3];

	/* stereo/dome mode */
	struct GameDome dome;
	short stereoflag, stereomode;
	float eyeseparation;
	RecastData recastData;


	/* physics (it was in world)*/
	float gravity; /*Gravitation constant for the game world*/

	/*
	 * Radius of the activity bubble, in Manhattan length. Objects
	 * outside the box are activity-culled. */
	float activityBoxRadius;

	/*
	 * bit 3: (gameengine): Activity culling is enabled.
	 * bit 5: (gameengine) : enable Bullet DBVT tree for view frustum culling
	 */
	int flag;
	short mode, matmode;
	short occlusionRes;		/* resolution of occlusion Z buffer in pixel */
	short physicsEngine;
	short exitkey;
	short vsync; /* Controls vsync: off, on, or adaptive (if supported) */
	short ticrate, maxlogicstep, physubstep, maxphystep;
	short obstacleSimulation;
	short raster_storage;
	float levelHeight;
	float deactivationtime, lineardeactthreshold, angulardeactthreshold;

	/* Scene LoD */
	short lodflag, pad2;
	int scehysteresis, pad5;
} GameData;

#define STEREO_NOSTEREO		1
#define STEREO_ENABLED		2
#define STEREO_DOME			3

//#define STEREO_NOSTEREO		 1
#define STEREO_QUADBUFFERED 2
#define STEREO_ABOVEBELOW	 3
#define STEREO_INTERLACED	 4
#define STEREO_ANAGLYPH		5
#define STEREO_SIDEBYSIDE	6
#define STEREO_VINTERLACE	7
//#define STEREO_DOME		8
#define STEREO_3DTVTOPBOTTOM 9

/* physicsEngine */
#define WOPHY_NONE		0
#define WOPHY_BULLET	5

/* obstacleSimulation */
#define OBSTSIMULATION_NONE		0
#define OBSTSIMULATION_TOI_rays		1
#define OBSTSIMULATION_TOI_cells	2

/* Raster storage */
#define RAS_STORE_AUTO		0
#define RAS_STORE_IMMEDIATE	1
#define RAS_STORE_VA		2
#define RAS_STORE_VBO		3

/* vsync */
#define VSYNC_ON	0
#define VSYNC_OFF	1
#define VSYNC_ADAPTIVE	2

/* GameData.flag */
#define GAME_RESTRICT_ANIM_UPDATES			(1 << 0)
#define GAME_ENABLE_ALL_FRAMES				(1 << 1)
#define GAME_SHOW_DEBUG_PROPS				(1 << 2)
#define GAME_SHOW_FRAMERATE					(1 << 3)
#define GAME_SHOW_PHYSICS					(1 << 4)
// #define GAME_DISPLAY_LISTS					(1 << 5)   /* deprecated */
#define GAME_GLSL_NO_LIGHTS					(1 << 6)
#define GAME_GLSL_NO_SHADERS				(1 << 7)
#define GAME_GLSL_NO_SHADOWS				(1 << 8)
#define GAME_GLSL_NO_RAMPS					(1 << 9)
#define GAME_GLSL_NO_NODES					(1 << 10)
#define GAME_GLSL_NO_EXTRA_TEX				(1 << 11)
#define GAME_IGNORE_DEPRECATION_WARNINGS	(1 << 12)
#define GAME_ENABLE_ANIMATION_RECORD		(1 << 13)
#define GAME_SHOW_MOUSE						(1 << 14)
#define GAME_GLSL_NO_COLOR_MANAGEMENT		(1 << 15)
#define GAME_SHOW_OBSTACLE_SIMULATION		(1 << 16)
#define GAME_NO_MATERIAL_CACHING			(1 << 17)
#define GAME_GLSL_NO_ENV_LIGHTING			(1 << 18)
/* Note: GameData.flag is now an int (max 32 flags). A short could only take 16 flags */

/* GameData.playerflag */
#define GAME_PLAYER_FULLSCREEN				(1 << 0)
#define GAME_PLAYER_DESKTOP_RESOLUTION		(1 << 1)

/* GameData.matmode */
enum {
#ifdef DNA_DEPRECATED
	GAME_MAT_TEXFACE    = 0, /* deprecated */
#endif
	GAME_MAT_MULTITEX   = 1,
	GAME_MAT_GLSL       = 2,
};

/* GameData.lodflag */
#define SCE_LOD_USE_HYST		(1 << 0)

/* UV Paint */
#define UV_SCULPT_LOCK_BORDERS				1
#define UV_SCULPT_ALL_ISLANDS				2

#define UV_SCULPT_TOOL_PINCH				1
#define UV_SCULPT_TOOL_RELAX				2
#define UV_SCULPT_TOOL_GRAB					3

#define UV_SCULPT_TOOL_RELAX_LAPLACIAN	1
#define UV_SCULPT_TOOL_RELAX_HC			2

/* Stereo Flags */
#define STEREO_RIGHT_NAME "right"
#define STEREO_LEFT_NAME "left"
#define STEREO_RIGHT_SUFFIX "_R"
#define STEREO_LEFT_SUFFIX "_L"

typedef enum eStereoViews {
	STEREO_LEFT_ID = 0,
	STEREO_RIGHT_ID = 1,
	STEREO_3D_ID = 2,
	STEREO_MONO_ID = 3,
} eStereoViews;

/* *************************************************************** */
/* Markers */

typedef struct TimeMarker {	
	struct TimeMarker *next, *prev;
	int frame;
	char name[64];
	unsigned int flag;
	struct Object *camera;
} TimeMarker;

/* *************************************************************** */
/* Paint Mode/Tool Data */

#define PAINT_MAX_INPUT_SAMPLES 64

/* Paint Tool Base */
typedef struct Paint {
	struct Brush *brush;
	struct Palette *palette;
	struct CurveMapping *cavity_curve; /* cavity curve */

	/* WM Paint cursor */
	void *paint_cursor;
	unsigned char paint_cursor_col[4];

	/* enum ePaintFlags */
	int flags;

	/* Paint stroke can use up to PAINT_MAX_INPUT_SAMPLES inputs to
	 * smooth the stroke */
	int num_input_samples;
	
	/* flags used for symmetry */
	int symmetry_flags;

	float tile_offset[3];
	int pad2;
} Paint;

/* ------------------------------------------- */
/* Image Paint */

/* Texture/Image Editor */
typedef struct ImagePaintSettings {
	Paint paint;

	short flag, missing_data;
	
	/* for projection painting only */
	short seam_bleed, normal_angle;
	short screen_grab_size[2]; /* capture size for re-projection */

	int mode;                  /* mode used for texture painting */

	void *paintcursor;		   /* wm handle */
	struct Image *stencil;     /* workaround until we support true layer masks */
	struct Image *clone;       /* clone layer for image mode for projective texture painting */
	struct Image *canvas;      /* canvas when the explicit system is used for painting */
	float stencil_col[3];
	float dither;              /* dither amount used when painting on byte images */
} ImagePaintSettings;

/* ------------------------------------------- */
/* Particle Edit */

/* Settings for a Particle Editing Brush */
typedef struct ParticleBrushData {
	short size;						/* common setting */
	short step, invert, count;		/* for specific brushes only */
	int flag;
	float strength;
} ParticleBrushData;

/* Particle Edit Mode Settings */
typedef struct ParticleEditSettings {
	short flag;
	short totrekey;
	short totaddkey;
	short brushtype;

	ParticleBrushData brush[7]; /* 7 = PE_TOT_BRUSH */
	void *paintcursor;			/* runtime */

	float emitterdist, rt;

	int selectmode;
	int edittype;

	int draw_step, fade_frames;

	struct Scene *scene;
	struct ViewLayer *view_layer;
	struct Object *object;
	struct Object *shape_object;
} ParticleEditSettings;

/* ------------------------------------------- */
/* Sculpt */

/* Sculpt */
typedef struct Sculpt {
	Paint paint;

	/* For rotating around a pivot point */
	//float pivot[3]; XXX not used?
	int flags;

	/* Control tablet input */
	//char tablet_size, tablet_strength; XXX not used?
	int radial_symm[3];

	/* Maximum edge length for dynamic topology sculpting (in pixels) */
	float detail_size;

	/* Direction used for SCULPT_OT_symmetrize operator */
	int symmetrize_direction;

	/* gravity factor for sculpting */
	float gravity_factor;

	/* scale for constant detail size */
	float constant_detail; /* Constant detail resolution (Blender unit / constant_detail) */
	float detail_percent;
	float pad;

	struct Object *gravity_object;
} Sculpt;

typedef struct UvSculpt {
	Paint paint;
} UvSculpt;

/* ------------------------------------------- */
/* Vertex Paint */

/* Vertex Paint */
typedef struct VPaint {
	Paint paint;
	char flag;
	char pad[3];
	int radial_symm[3]; /* For mirrored painting */
} VPaint;

/* VPaint.flag */
enum {
	/* weight paint only */
	VP_FLAG_VGROUP_RESTRICT     = (1 << 7)
};

/* ------------------------------------------- */
/* GPencil Stroke Sculpting */

/* Brush types */
typedef enum eGP_EditBrush_Types {
	GP_EDITBRUSH_TYPE_SMOOTH    = 0,
	GP_EDITBRUSH_TYPE_THICKNESS = 1,
	GP_EDITBRUSH_TYPE_STRENGTH  = 2,
	GP_EDITBRUSH_TYPE_GRAB      = 3,
	GP_EDITBRUSH_TYPE_PUSH      = 4,
	GP_EDITBRUSH_TYPE_TWIST     = 5,
	GP_EDITBRUSH_TYPE_PINCH     = 6,
	GP_EDITBRUSH_TYPE_RANDOMIZE = 7,
	GP_EDITBRUSH_TYPE_CLONE     = 8,
	GP_EDITBRUSH_TYPE_SUBDIVIDE = 9,
	GP_EDITBRUSH_TYPE_SIMPLIFY  = 10,
	/* add any sculpt brush above this value */
	GP_EDITBRUSH_TYPE_WEIGHT    = 11,
	/* add any weight paint brush below this value. Do no mix brushes */

	/* !!! Update GP_EditBrush_Data brush[###]; below !!! */
	TOT_GP_EDITBRUSH_TYPES
} eGP_EditBrush_Types;

/* Lock axis options */
typedef enum eGP_Lockaxis_Types {
	GP_LOCKAXIS_NONE = 0,
	GP_LOCKAXIS_X = 1,
	GP_LOCKAXIS_Y = 2,
	GP_LOCKAXIS_Z = 3
} eGP_Lockaxis_Types;

/* Settings for a GPencil Stroke Sculpting Brush */
typedef struct GP_EditBrush_Data {
	short size;             /* radius of brush */
	short flag;             /* eGP_EditBrush_Flag */
	float strength;         /* strength of effect */
	float curcolor_add[3];  /* cursor color for add */
	float curcolor_sub[3];  /* cursor color for sub */
} GP_EditBrush_Data;

/* GP_EditBrush_Data.flag */
typedef enum eGP_EditBrush_Flag {
	/* invert the effect of the brush */
	GP_EDITBRUSH_FLAG_INVERT       = (1 << 0),
	/* adjust strength using pen pressure */
	GP_EDITBRUSH_FLAG_USE_PRESSURE = (1 << 1),
	
	/* strength of brush falls off with distance from cursor */
	GP_EDITBRUSH_FLAG_USE_FALLOFF  = (1 << 2),
	
	/* smooth brush affects pressure values as well */
	GP_EDITBRUSH_FLAG_SMOOTH_PRESSURE  = (1 << 3),
	/* enable screen cursor */
	GP_EDITBRUSH_FLAG_ENABLE_CURSOR = (1 << 4),
	/* temporary invert action */
	GP_EDITBRUSH_FLAG_TMP_INVERT = (1 << 5),
} eGP_EditBrush_Flag;



/* GPencil Stroke Sculpting Settings */
typedef struct GP_BrushEdit_Settings {
	GP_EditBrush_Data brush[12];  /* TOT_GP_EDITBRUSH_TYPES */
	void *paintcursor;            /* runtime */
	
	int brushtype;                /* eGP_EditBrush_Types (sculpt) */
	int flag;                     /* eGP_BrushEdit_SettingsFlag */
	int lock_axis;                /* lock drawing to one axis */
	float alpha;                  /* alpha factor for selection color */

	/* weight paint is a submode of sculpt but use its own index. All weight paint
	 * brushes must be defined at the end of the brush array.
	 */
	int weighttype;               /* eGP_EditBrush_Types (weight paint) */
	char pad[4];
	struct CurveMapping *cur_falloff; /* multiframe edit falloff effect by frame */
} GP_BrushEdit_Settings;

/* GP_BrushEdit_Settings.flag */
typedef enum eGP_BrushEdit_SettingsFlag {
	/* only affect selected points */
	GP_BRUSHEDIT_FLAG_SELECT_MASK = (1 << 0),
	/* apply brush to position */
	GP_BRUSHEDIT_FLAG_APPLY_POSITION = (1 << 1),
	/* apply brush to strength */
	GP_BRUSHEDIT_FLAG_APPLY_STRENGTH = (1 << 2),
	/* apply brush to thickness */
	GP_BRUSHEDIT_FLAG_APPLY_THICKNESS = (1 << 3),
	/* apply brush to thickness */
	GP_BRUSHEDIT_FLAG_WEIGHT_MODE = (1 << 4),
	/* enable falloff for multiframe editing */
	GP_BRUSHEDIT_FLAG_FRAME_FALLOFF = (1 << 5),
} eGP_BrushEdit_SettingsFlag;


/* Settings for GP Interpolation Operators */
typedef struct GP_Interpolate_Settings {
	short flag;                        /* eGP_Interpolate_SettingsFlag */
	
	char type;                         /* eGP_Interpolate_Type - Interpolation Mode */ 
	char easing;                       /* eBezTriple_Easing - Easing mode (if easing equation used) */
	
	float back;                        /* BEZT_IPO_BACK */
	float amplitude, period;           /* BEZT_IPO_ELASTIC */
	
	struct CurveMapping *custom_ipo;   /* custom interpolation curve (for use with GP_IPO_CURVEMAP) */
} GP_Interpolate_Settings;

/* GP_Interpolate_Settings.flag */
typedef enum eGP_Interpolate_SettingsFlag {
	/* apply interpolation to all layers */
	GP_TOOLFLAG_INTERPOLATE_ALL_LAYERS    = (1 << 0),
	/* apply interpolation to only selected */
	GP_TOOLFLAG_INTERPOLATE_ONLY_SELECTED = (1 << 1),
} eGP_Interpolate_SettingsFlag;

/* GP_Interpolate_Settings.type */
typedef enum eGP_Interpolate_Type {
	/* Traditional Linear Interpolation */
	GP_IPO_LINEAR   = 0,
	
	/* CurveMap Defined Interpolation */
	GP_IPO_CURVEMAP = 1,
	
	/* Easing Equations */
	GP_IPO_BACK = 3,
	GP_IPO_BOUNCE = 4,
	GP_IPO_CIRC = 5,
	GP_IPO_CUBIC = 6,
	GP_IPO_ELASTIC = 7,
	GP_IPO_EXPO = 8,
	GP_IPO_QUAD = 9,
	GP_IPO_QUART = 10,
	GP_IPO_QUINT = 11,
	GP_IPO_SINE = 12,
} eGP_Interpolate_Type;

/* *************************************************************** */
/* Unified Paint Settings
 */

/* These settings can override the equivalent fields in the active
 * Brush for any paint mode; the flag field controls whether these
 * values are used */
typedef struct UnifiedPaintSettings {
	/* unified radius of brush in pixels */
	int size;

	/* unified radius of brush in Blender units */
	float unprojected_radius;

	/* unified strength of brush */
	float alpha;

	/* unified brush weight, [0, 1] */
	float weight;

	/* unified brush color */
	float rgb[3];
	/* unified brush secondary color */
	float secondary_rgb[3];

	/* user preferences for sculpt and paint */
	int flag;

	/* rake rotation */

	/* record movement of mouse so that rake can start at an intuitive angle */
	float last_rake[2];
	float last_rake_angle;
	
	int last_stroke_valid;
	float average_stroke_accum[3];
	int average_stroke_counter;
	

	float brush_rotation;
	float brush_rotation_sec;

	/*********************************************************************************
	 *  all data below are used to communicate with cursor drawing and tex sampling  *
	 *********************************************************************************/
	int anchored_size;

	float overlap_factor; /* normalization factor due to accumulated value of curve along spacing.
	                       * Calculated when brush spacing changes to dampen strength of stroke
	                       * if space attenuation is used*/
	char draw_inverted;
	/* check is there an ongoing stroke right now */
	char stroke_active;

	char draw_anchored;
	char do_linear_conversion;

	/* store last location of stroke or whether the mesh was hit. Valid only while stroke is active */
	float last_location[3];
	int last_hit;

	float anchored_initial_mouse[2];

	/* radius of brush, premultiplied with pressure.
	 * In case of anchored brushes contains the anchored radius */
	float pixel_radius;

	/* drawing pressure */
	float size_pressure_value;

	/* position of mouse, used to sample the texture */
	float tex_mouse[2];

	/* position of mouse, used to sample the mask texture */
	float mask_tex_mouse[2];

	/* ColorSpace cache to avoid locking up during sampling */
	struct ColorSpace *colorspace;
} UnifiedPaintSettings;

typedef enum {
	UNIFIED_PAINT_SIZE  = (1 << 0),
	UNIFIED_PAINT_ALPHA = (1 << 1),
	UNIFIED_PAINT_WEIGHT = (1 << 5),
	UNIFIED_PAINT_COLOR = (1 << 6),

	/* only used if unified size is enabled, mirrors the brush flags
	 * BRUSH_LOCK_SIZE and BRUSH_SIZE_PRESSURE */
	UNIFIED_PAINT_BRUSH_LOCK_SIZE = (1 << 2),
	UNIFIED_PAINT_BRUSH_SIZE_PRESSURE   = (1 << 3),

	/* only used if unified alpha is enabled, mirrors the brush flag
	 * BRUSH_ALPHA_PRESSURE */
	UNIFIED_PAINT_BRUSH_ALPHA_PRESSURE  = (1 << 4)
} eUnifiedPaintSettingsFlags;


typedef struct CurvePaintSettings {
	char curve_type;
	char flag;
	char depth_mode;
	char surface_plane;
	char fit_method;
	char pad;
	short error_threshold;
	float radius_min, radius_max;
	float radius_taper_start, radius_taper_end;
	float surface_offset;
	float corner_angle;
} CurvePaintSettings;

/* CurvePaintSettings.flag */
enum {
	CURVE_PAINT_FLAG_CORNERS_DETECT             = (1 << 0),
	CURVE_PAINT_FLAG_PRESSURE_RADIUS            = (1 << 1),
	CURVE_PAINT_FLAG_DEPTH_STROKE_ENDPOINTS     = (1 << 2),
	CURVE_PAINT_FLAG_DEPTH_STROKE_OFFSET_ABS    = (1 << 3),
};

/* CurvePaintSettings.fit_method */
enum {
	CURVE_PAINT_FIT_METHOD_REFIT            = 0,
	CURVE_PAINT_FIT_METHOD_SPLIT            = 1,
};

/* CurvePaintSettings.depth_mode */
enum {
	CURVE_PAINT_PROJECT_CURSOR              = 0,
	CURVE_PAINT_PROJECT_SURFACE             = 1,
};

/* CurvePaintSettings.surface_plane */
enum {
	CURVE_PAINT_SURFACE_PLANE_NORMAL_VIEW           = 0,
	CURVE_PAINT_SURFACE_PLANE_NORMAL_SURFACE        = 1,
	CURVE_PAINT_SURFACE_PLANE_VIEW                  = 2,
};


/* *************************************************************** */
/* Stats */

/* Stats for Meshes */
typedef struct MeshStatVis {
	char type;
	char _pad1[2];

	/* overhang */
	char  overhang_axis;
	float overhang_min, overhang_max;

	/* thickness */
	float thickness_min, thickness_max;
	char thickness_samples;
	char _pad2[3];

	/* distort */
	float distort_min, distort_max;

	/* sharp */
	float sharp_min, sharp_max;
} MeshStatVis;


/* *************************************************************** */
/* Tool Settings */

typedef struct ToolSettings {
	VPaint *vpaint;		/* vertex paint */
	VPaint *wpaint;		/* weight paint */
	Sculpt *sculpt;
	UvSculpt *uvsculpt;	/* uv smooth */
	
	/* Vertex group weight - used only for editmode, not weight
	 * paint */
	float vgroup_weight;

	float doublimit;	/* remove doubles limit */
	float normalsize;	/* size of normals */
	short automerge;

	/* Selection Mode for Mesh */
	short selectmode;

	/* UV Calculation */
	char unwrapper;
	char uvcalc_flag;
	char uv_flag;
	char uv_selectmode;

	float uvcalc_margin;

	/* Auto-IK */
	short autoik_chainlen;  /* runtime only */

	/* Grease Pencil */
	char gpencil_flags;		/* flags/options for how the tool works */
	char gpencil_src;		/* for main 3D view Grease Pencil, where data comes from */ /* DEPRECATED */

	char gpencil_v3d_align; /* stroke placement settings: 3D View */
	char gpencil_v2d_align; /*                          : General 2D Editor */
	char gpencil_seq_align; /*                          : Sequencer Preview */
	char gpencil_ima_align; /*                          : Image Editor */

	short gpencil_simplify; /* simplify flags for grease pencil */
	char pad6[6];

	/* Grease Pencil Sculpt */
	struct GP_BrushEdit_Settings gp_sculpt;

	/* Grease Pencil Interpolation Tool(s) */
	struct GP_Interpolate_Settings gp_interpolate;
	
	/* Grease Pencil Drawing Brushes (bGPDbrush) */
	ListBase gp_brushes; 

	/* Image Paint (8 byttse aligned please!) */
	struct ImagePaintSettings imapaint;

	/* Particle Editing */
	struct ParticleEditSettings particle;
	
	/* Transform Proportional Area of Effect */
	float proportional_size;

	/* Select Group Threshold */
	float select_thresh;

	/* Auto-Keying Mode */
	short autokey_mode, autokey_flag;	/* defines in DNA_userdef_types.h */
	char keyframe_type;                 /* keyframe type (see DNA_curve_types.h) */

	/* Multires */
	char multires_subdiv_type;

	/* Skeleton generation */
	short skgen_resolution;
	float skgen_threshold_internal;
	float skgen_threshold_external;
	float skgen_length_ratio;
	float skgen_length_limit;
	float skgen_angle_limit;
	float skgen_correlation_limit;
	float skgen_symmetry_limit;
	float skgen_retarget_angle_weight;
	float skgen_retarget_length_weight;
	float skgen_retarget_distance_weight;
	short skgen_options;
	char  skgen_postpro;
	char  skgen_postpro_passes;
	char  skgen_subdivisions[3];
	char  skgen_multi_level;

	/* Skeleton Sketching */
	struct Object *skgen_template;
	char bone_sketching;
	char bone_sketching_convert;
	char skgen_subdivision_number;
	char skgen_retarget_options;
	char skgen_retarget_roll;
	char skgen_side_string[8];
	char skgen_num_string[8];
	
	/* Alt+RMB option */
	char edge_mode;
	char edge_mode_live_unwrap;

	/* Transform */
	char snap_mode, snap_node_mode;
	char snap_uv_mode;
	short snap_flag, snap_target;
	short proportional, prop_mode;
	char proportional_objects; /* proportional edit, object mode */
	char proportional_mask; /* proportional edit, mask editing */
	char proportional_action; /* proportional edit, action editor */
	char proportional_fcurve; /* proportional edit, graph editor */
	char lock_markers; /* lock marker editing */
	char pad4[5];

	char auto_normalize; /*auto normalizing mode in wpaint*/
	char multipaint; /* paint multiple bones in wpaint */
	char weightuser;
	char vgroupsubset; /* subset selection filter in wpaint */

	/* UV painting */
	int use_uv_sculpt;
	int uv_sculpt_settings;
	int uv_sculpt_tool;
	int uv_relax_method;
	/* XXX: these sculpt_paint_* fields are deprecated, use the
	 * unified_paint_settings field instead! */
	short sculpt_paint_settings DNA_DEPRECATED;	short pad5;
	int sculpt_paint_unified_size DNA_DEPRECATED;
	float sculpt_paint_unified_unprojected_radius DNA_DEPRECATED;
	float sculpt_paint_unified_alpha DNA_DEPRECATED;

	/* Unified Paint Settings */
	struct UnifiedPaintSettings unified_paint_settings;

	struct CurvePaintSettings curve_paint_settings;

	struct MeshStatVis statvis;
} ToolSettings;

/* *************************************************************** */
/* Assorted Scene Data */

/* ------------------------------------------- */
/* Stats (show in Info header) */

typedef struct bStats {
	/* scene totals for visible layers */
	int totobj, totlamp, totobjsel, totcurve, totmesh, totarmature;
	int totvert, totface;
} bStats;

/* ------------------------------------------- */
/* Unit Settings */

typedef struct UnitSettings {
	/* Display/Editing unit options for each scene */
	float scale_length; /* maybe have other unit conversions? */
	char system; /* imperial, metric etc */
	char system_rotation; /* not implemented as a proper unit system yet */
	short flag;
} UnitSettings;

/* ------------------------------------------- */
/* Global/Common Physics Settings */

typedef struct PhysicsSettings {
	float gravity[3];
	int flag, quick_cache_step, rt;
} PhysicsSettings;

/* ------------------------------------------- */
/* Safe Area options used in Camera View & VSE
 */
typedef struct DisplaySafeAreas {
	/* each value represents the (x,y) margins as a multiplier.
	 * 'center' in this context is just the name for a different kind of safe-area */

	float title[2];		/* Title Safe */
	float action[2];	/* Image/Graphics Safe */

	/* use for alternate aspect ratio */
	float title_center[2];
	float action_center[2];
} DisplaySafeAreas;

/* *************************************************************** */
/* Scene ID-Block */

typedef struct Scene {
	ID id;
	struct AnimData *adt;	/* animation data (must be immediately after id for utilities to use it) */ 
	
	struct Object *camera;
	struct World *world;
	
	struct Scene *set;
	
	ListBase base DNA_DEPRECATED;
	struct Base  *basact DNA_DEPRECATED; /* active base */
	struct Object *obedit;		/* name replaces old G.obedit */
	
	float cursor[3];			/* 3d cursor location */
	char _pad[4];
	
	unsigned int lay;			/* bitflags for layer visibility */
	int layact;		/* active layer */
	unsigned int lay_updated;       /* runtime flag, has layer ever been updated since load? */
	
	short flag;								/* various settings */
	
	char use_nodes;
	char pad[1];
	
	struct bNodeTree *nodetree;
	
	struct Editing *ed;								/* sequence editor data is allocated here */
	
	struct ToolSettings *toolsettings;		/* default allocated now */
	void *pad2;
	struct DisplaySafeAreas safe_areas;

	/* migrate or replace? depends on some internal things... */
	/* no, is on the right place (ton) */
	struct RenderData r;
	struct AudioData audio;

	ListBase markers;
	ListBase transform_spaces DNA_DEPRECATED;

	void *sound_scene;
	void *playback_handle;
	void *sound_scrub_handle;
	void *speaker_handles;
	
	void *fps_info;					/* (runtime) info/cache used for presenting playback framerate info to the user */
	
	/* none of the dependency graph  vars is mean to be saved */
	struct GHash *depsgraph_hash;
	int pad7;

	/* User-Defined KeyingSets */
	int active_keyingset;			/* index of the active KeyingSet. first KeyingSet has index 1, 'none' active is 0, 'add new' is -1 */
	ListBase keyingsets;			/* KeyingSets for this scene */
	
	/* Game Settings */
	struct GameFraming framing  DNA_DEPRECATED; // XXX  deprecated since 2.5
	struct GameData gm;

	/* Units */
	struct UnitSettings unit;
	
	/* Movie Tracking */
	struct MovieClip *clip;			/* active movie clip */

	/* Movie Tracking */
	struct MovieClip *clip;			/* active movie clip */

	/* Physics simulation settings */
	struct PhysicsSettings physics_settings;

	uint64_t customdata_mask;	/* XXX. runtime flag for drawing, actually belongs in the window, only used by BKE_object_handle_update() */
	uint64_t customdata_mask_modal; /* XXX. same as above but for temp operator use (gl renders) */
<<<<<<< HEAD
	
	/* Grease Pencil */
	struct bGPdata *gpd;
	struct Object *gp_object;     /* default GP object for annotations */
	
=======


>>>>>>> 0b5616ae
	/* Color Management */
	ColorManagedViewSettings view_settings;
	ColorManagedDisplaySettings display_settings;
	ColorManagedColorspaceSettings sequencer_colorspace_settings;
	
	/* RigidBody simulation world+settings */
	struct RigidBodyWorld *rigidbody_world;

	struct PreviewImage *preview;

	ListBase view_layers;
	struct SceneCollection *collection;
	int active_view_layer;
	int pad4;

	IDProperty *collection_properties;  /* settings to be overriden by layer collections */
	IDProperty *layer_properties;  /* settings to be override by workspaces */

	int pad5[2];

	ViewRender view_render;
} Scene;

/* **************** RENDERDATA ********************* */

/* flag */
	/* use preview range */
#define SCER_PRV_RANGE	(1<<0)
#define SCER_LOCK_FRAME_SELECTION	(1<<1)
	/* show/use subframes (for checking motion blur) */
#define SCER_SHOW_SUBFRAME	(1<<3)

/* mode (int now) */
#define R_OSA			0x0001
#define R_SHADOW		0x0002
#define R_GAMMA			0x0004
#define R_ORTHO			0x0008
#define R_ENVMAP		0x0010
#define R_EDGE			0x0020
#define R_FIELDS		0x0040
#define R_FIELDSTILL	0x0080
/*#define R_RADIO			0x0100 */ /* deprecated */
#define R_BORDER		0x0200
#define R_PANORAMA		0x0400	/* deprecated as scene option, still used in renderer */
#define R_CROP			0x0800
/*#define R_COSMO			0x1000 deprecated */
#define R_ODDFIELD		0x2000
#define R_MBLUR			0x4000
		/* unified was here */
#define R_RAYTRACE      0x10000
		/* R_GAUSS is obsolete, but used to retrieve setting from old files */
#define R_GAUSS      	0x20000
		/* fbuf obsolete... */
/*#define R_FBUF			0x40000*/
		/* threads obsolete... is there for old files, now use for autodetect threads */
#define R_THREADS		0x80000
		/* Use the same flag for autothreads */
#define R_FIXED_THREADS		0x80000 

#define R_SPEED				0x100000
#define R_SSS				0x200000
#define R_NO_OVERWRITE		0x400000  /* skip existing files */
#define R_TOUCH				0x800000  /* touch files before rendering */
#define R_SIMPLIFY			0x1000000
#define R_EDGE_FRS			0x2000000 /* R_EDGE reserved for Freestyle */
#define R_PERSISTENT_DATA	0x4000000 /* keep data around for re-render */
#define R_USE_WS_SHADING	0x8000000 /* use world space interpretation of lighting data */

/* seq_flag */
enum {
	// R_SEQ_GL_PREV = (1 << 1),  // UNUSED, we just use setting from seq_prev_type now.
	// R_SEQ_GL_REND = (1 << 2),  // UNUSED, opengl render has its own operator now.
	R_SEQ_SOLID_TEX  = (1 << 3),
	R_SEQ_CAMERA_DOF = (1 << 4),
};

/* displaymode */

#define R_OUTPUT_SCREEN	0
#define R_OUTPUT_AREA	1
#define R_OUTPUT_WINDOW	2
#define R_OUTPUT_NONE	3
/*#define R_OUTPUT_FORKED	4*/

/* filtertype */
#define R_FILTER_BOX	0
#define R_FILTER_TENT	1
#define R_FILTER_QUAD	2
#define R_FILTER_CUBIC	3
#define R_FILTER_CATROM	4
#define R_FILTER_GAUSS	5
#define R_FILTER_MITCH	6
#define R_FILTER_FAST_GAUSS	7 /* note, this is only used for nodes at the moment */

/* raytrace structure */
#define R_RAYSTRUCTURE_AUTO				0
#define R_RAYSTRUCTURE_OCTREE			1
#define R_RAYSTRUCTURE_BLIBVH			2	/* removed */
#define R_RAYSTRUCTURE_VBVH				3
#define R_RAYSTRUCTURE_SIMD_SVBVH		4	/* needs SIMD */
#define R_RAYSTRUCTURE_SIMD_QBVH		5	/* needs SIMD */

/* raytrace_options */
#define R_RAYTRACE_USE_LOCAL_COORDS		0x0001
#define R_RAYTRACE_USE_INSTANCES		0x0002

/* scemode (int now) */
#define R_DOSEQ				0x0001
#define R_BG_RENDER			0x0002
		/* passepartout is camera option now, keep this for backward compatibility */
#define R_PASSEPARTOUT		0x0004
#define R_BUTS_PREVIEW		0x0008
#define R_EXTENSION			0x0010
#define R_MATNODE_PREVIEW	0x0020
#define R_DOCOMP			0x0040
#define R_COMP_CROP			0x0080
#define R_FREE_IMAGE		0x0100
#define R_SINGLE_LAYER		0x0200
#define R_EXR_TILE_FILE		0x0400
/* #define R_COMP_FREE			0x0800 */
#define R_NO_IMAGE_LOAD		0x1000
#define R_NO_TEX			0x2000
#define R_NO_FRAME_UPDATE	0x4000
#define R_FULL_SAMPLE		0x8000
/* #define R_DEPRECATED		0x10000 */
/* #define R_RECURS_PROTECTION	0x20000 */
#define R_TEXNODE_PREVIEW	0x40000
#define R_VIEWPORT_PREVIEW	0x80000
#define R_EXR_CACHE_FILE	0x100000
#define R_MULTIVIEW			0x200000

/* r->stamp */
#define R_STAMP_TIME 	0x0001
#define R_STAMP_FRAME	0x0002
#define R_STAMP_DATE	0x0004
#define R_STAMP_CAMERA	0x0008
#define R_STAMP_SCENE	0x0010
#define R_STAMP_NOTE	0x0020
#define R_STAMP_DRAW	0x0040 /* draw in the image */
#define R_STAMP_MARKER	0x0080
#define R_STAMP_FILENAME	0x0100
#define R_STAMP_SEQSTRIP	0x0200
#define R_STAMP_RENDERTIME	0x0400
#define R_STAMP_CAMERALENS	0x0800
#define R_STAMP_STRIPMETA	0x1000
#define R_STAMP_MEMORY		0x2000
#define R_STAMP_HIDE_LABELS	0x4000
#define R_STAMP_ALL (R_STAMP_TIME|R_STAMP_FRAME|R_STAMP_DATE|R_STAMP_CAMERA|R_STAMP_SCENE| \
                     R_STAMP_NOTE|R_STAMP_MARKER|R_STAMP_FILENAME|R_STAMP_SEQSTRIP|        \
                     R_STAMP_RENDERTIME|R_STAMP_CAMERALENS|R_STAMP_MEMORY|                 \
                     R_STAMP_HIDE_LABELS)

/* alphamode */
#define R_ADDSKY		0
#define R_ALPHAPREMUL	1
/*#define R_ALPHAKEY		2*/ /* deprecated, shouldn't be used */

/* color_mgt_flag */
enum {
	R_COLOR_MANAGEMENT              = (1 << 0),  /* deprecated, should only be used in versioning code only */
	/*R_COLOR_MANAGEMENT_PREDIVIDE    = (1 << 1)*/  /* deprecated, shouldn't be used */
};

#ifdef DNA_DEPRECATED
/* subimtype, flag options for imtype */
enum {
	R_OPENEXR_HALF	= 1,  /*deprecated*/
	R_OPENEXR_ZBUF	= 2,  /*deprecated*/
	R_PREVIEW_JPG	= 4,  /*deprecated*/
	R_CINEON_LOG	= 8,  /*deprecated*/
	R_TIFF_16BIT	= 16, /*deprecated*/

	R_JPEG2K_12BIT			=     32,  /* Jpeg2000 */                    /*deprecated*/
	R_JPEG2K_16BIT			=     64,                                    /*deprecated*/
	R_JPEG2K_YCC			=     128,  /* when disabled use RGB */      /*deprecated*/
	R_JPEG2K_CINE_PRESET	=     256,                                   /*deprecated*/
	R_JPEG2K_CINE_48FPS		=     512,                                   /*deprecated*/
};
#endif

/* bake_mode: same as RE_BAKE_xxx defines */
/* bake_flag: */
#define R_BAKE_CLEAR		1
#define R_BAKE_OSA			2
#define R_BAKE_TO_ACTIVE	4
#define R_BAKE_NORMALIZE	8
#define R_BAKE_MULTIRES		16
#define R_BAKE_LORES_MESH	32
#define R_BAKE_VCOL			64
#define R_BAKE_USERSCALE	128
#define R_BAKE_CAGE			256
#define R_BAKE_SPLIT_MAT	512
#define R_BAKE_AUTO_NAME	1024

/* bake_normal_space */
#define R_BAKE_SPACE_CAMERA	 0
#define R_BAKE_SPACE_WORLD	 1
#define R_BAKE_SPACE_OBJECT	 2
#define R_BAKE_SPACE_TANGENT 3

/* simplify_flag */
#define R_SIMPLE_NO_TRIANGULATE		1

/* line_thickness_mode */
#define R_LINE_THICKNESS_ABSOLUTE 1
#define R_LINE_THICKNESS_RELATIVE 2

/* sequencer seq_prev_type seq_rend_type */

/* scene->r.engine (scene.c) */
extern const char *RE_engine_id_BLENDER_RENDER;
extern const char *RE_engine_id_BLENDER_GAME;
extern const char *RE_engine_id_BLENDER_CLAY;
extern const char *RE_engine_id_BLENDER_EEVEE;
extern const char *RE_engine_id_CYCLES;

/* **************** SCENE ********************* */

/* note that much higher maxframes give imprecise sub-frames, see: T46859 */
/* Current precision is 16 for the sub-frames closer to MAXFRAME. */

/* for general use */
#define MAXFRAME	1048574
#define MAXFRAMEF	1048574.0f

#define MINFRAME	0
#define MINFRAMEF	0.0f

/* (minimum frame number for current-frame) */
#define MINAFRAME	-1048574
#define MINAFRAMEF	-1048574.0f

/* deprecate this! */
#define TESTBASE(base)  (                                                     \
	(((base)->flag & BASE_SELECTED) != 0) &&                                  \
	(((base)->flag & BASE_VISIBLED) != 0))
#define TESTBASELIB(base)  (                                                  \
	(((base)->flag & BASE_SELECTED) != 0) &&                                  \
	((base)->object->id.lib == NULL) &&                                       \
	(((base)->flag & BASE_VISIBLED) != 0))
#define TESTBASELIB_BGMODE(base)  (                                           \
	(((base)->flag & BASE_SELECTED) != 0) &&                                  \
	((base)->object->id.lib == NULL) &&                                       \
	(((base)->flag & BASE_VISIBLED) != 0))
#define BASE_EDITABLE_BGMODE(base)  (                                         \
	((base)->object->id.lib == NULL) &&                                       \
	(((base)->flag & BASE_VISIBLED) != 0))
#define BASE_SELECTABLE(base)                                                 \
	(((base)->flag & BASE_SELECTABLED) != 0)
#define BASE_VISIBLE(base)  (                                                 \
	((base)->flag & BASE_VISIBLED) != 0)

#define FIRSTBASE(_view_layer)  ((_view_layer)->object_bases.first)
#define LASTBASE(_view_layer)   ((_view_layer)->object_bases.last)
#define BASACT(_view_layer)     ((_view_layer)->basact)
#define OBACT(_view_layer)      (BASACT(_view_layer) ? BASACT(_view_layer)->object: NULL)

#define V3D_CAMERA_LOCAL(v3d) ((!(v3d)->scenelock && (v3d)->camera) ? (v3d)->camera : NULL)
#define V3D_CAMERA_SCENE(scene, v3d) ((!(v3d)->scenelock && (v3d)->camera) ? (v3d)->camera : (scene)->camera)

#define CFRA            (scene->r.cfra)
#define SUBFRA          (scene->r.subframe)
#define SFRA            (scene->r.sfra)
#define EFRA            (scene->r.efra)
#define PRVRANGEON      (scene->r.flag & SCER_PRV_RANGE)
#define PSFRA           ((PRVRANGEON) ? (scene->r.psfra) : (scene->r.sfra))
#define PEFRA           ((PRVRANGEON) ? (scene->r.pefra) : (scene->r.efra))
#define FRA2TIME(a)     ((((double) scene->r.frs_sec_base) * (double)(a)) / (double)scene->r.frs_sec)
#define TIME2FRA(a)     ((((double) scene->r.frs_sec) * (double)(a)) / (double)scene->r.frs_sec_base)
#define FPS              (((double) scene->r.frs_sec) / (double)scene->r.frs_sec_base)

/* base->legacy_flag is in DNA_object_types.h */

/* toolsettings->snap_flag */
#define SCE_SNAP				1
#define SCE_SNAP_ROTATE			2
#define SCE_SNAP_PEEL_OBJECT	4
#define SCE_SNAP_PROJECT		8
#define SCE_SNAP_NO_SELF		16
#define SCE_SNAP_ABS_GRID		32

/* toolsettings->snap_target */
#define SCE_SNAP_TARGET_CLOSEST	0
#define SCE_SNAP_TARGET_CENTER	1
#define SCE_SNAP_TARGET_MEDIAN	2
#define SCE_SNAP_TARGET_ACTIVE	3
/* toolsettings->snap_mode */
#define SCE_SNAP_MODE_INCREMENT	0
#define SCE_SNAP_MODE_VERTEX	1
#define SCE_SNAP_MODE_EDGE		2
#define SCE_SNAP_MODE_FACE		3
#define SCE_SNAP_MODE_VOLUME	4
#define SCE_SNAP_MODE_NODE_X	5
#define SCE_SNAP_MODE_NODE_Y	6
#define SCE_SNAP_MODE_NODE_XY	7
#define SCE_SNAP_MODE_GRID		8

/* toolsettings->selectmode */
#define SCE_SELECT_VERTEX	1 /* for mesh */
#define SCE_SELECT_EDGE		2
#define SCE_SELECT_FACE		4

/* toolsettings->statvis->type */
#define SCE_STATVIS_OVERHANG	0
#define SCE_STATVIS_THICKNESS	1
#define SCE_STATVIS_INTERSECT	2
#define SCE_STATVIS_DISTORT		3
#define SCE_STATVIS_SHARP		4

/* toolsettings->particle.selectmode for particles */
#define SCE_SELECT_PATH		1
#define SCE_SELECT_POINT	2
#define SCE_SELECT_END		4

/* toolsettings->prop_mode (proportional falloff) */
#define PROP_SMOOTH            0
#define PROP_SPHERE            1
#define PROP_ROOT              2
#define PROP_SHARP             3
#define PROP_LIN               4
#define PROP_CONST             5
#define PROP_RANDOM            6
#define PROP_INVSQUARE         7
#define PROP_MODE_MAX          8

/* toolsettings->proportional */
#define PROP_EDIT_OFF			0
#define PROP_EDIT_ON			1
#define PROP_EDIT_CONNECTED		2
#define PROP_EDIT_PROJECTED		3

/* toolsettings->weightuser */
enum {
	OB_DRAW_GROUPUSER_NONE      = 0,
	OB_DRAW_GROUPUSER_ACTIVE    = 1,
	OB_DRAW_GROUPUSER_ALL       = 2
};

/* toolsettings->vgroupsubset */
/* object_vgroup.c */
typedef enum eVGroupSelect {
	WT_VGROUP_ALL = 0,
	WT_VGROUP_ACTIVE = 1,
	WT_VGROUP_BONE_SELECT = 2,
	WT_VGROUP_BONE_DEFORM = 3,
	WT_VGROUP_BONE_DEFORM_OFF = 4
} eVGroupSelect;

#define WT_VGROUP_MASK_ALL \
	((1 << WT_VGROUP_ACTIVE) | \
	 (1 << WT_VGROUP_BONE_SELECT) | \
	 (1 << WT_VGROUP_BONE_DEFORM) | \
	 (1 << WT_VGROUP_BONE_DEFORM_OFF) | \
	 (1 << WT_VGROUP_ALL))


/* sce->flag */
#define SCE_DS_SELECTED			(1<<0)
#define SCE_DS_COLLAPSED		(1<<1)
#define SCE_NLA_EDIT_ON			(1<<2)
#define SCE_FRAME_DROP			(1<<3)
#define SCE_KEYS_NO_SELONLY	    (1<<4)


	/* return flag BKE_scene_base_iter_next functions */
/* #define F_ERROR			-1 */  /* UNUSED */
#define F_START			0
#define F_SCENE			1
#define F_DUPLI			3

/* audio->flag */
#define AUDIO_MUTE                (1<<0)
#define AUDIO_SYNC                (1<<1)
#define AUDIO_SCRUB		          (1<<2)
#define AUDIO_VOLUME_ANIMATED     (1<<3)

enum {
#ifdef DNA_DEPRECATED
	FFMPEG_MULTIPLEX_AUDIO  = 1,  /* deprecated, you can choose none as audiocodec now */
#endif
	FFMPEG_AUTOSPLIT_OUTPUT = 2,
	FFMPEG_LOSSLESS_OUTPUT  = 4,
	FFMPEG_USE_MAX_B_FRAMES = (1 << 3),
};

/* Paint.flags */
typedef enum ePaintFlags {
	PAINT_SHOW_BRUSH = (1 << 0),
	PAINT_FAST_NAVIGATE = (1 << 1),
	PAINT_SHOW_BRUSH_ON_SURFACE = (1 << 2),
	PAINT_USE_CAVITY_MASK = (1 << 3)
} ePaintFlags;

/* Paint.symmetry_flags
 * (for now just a duplicate of sculpt symmetry flags) */
typedef enum ePaintSymmetryFlags {
	PAINT_SYMM_X = (1 << 0),
	PAINT_SYMM_Y = (1 << 1),
	PAINT_SYMM_Z = (1 << 2),
	PAINT_SYMMETRY_FEATHER = (1 << 3),
	PAINT_TILE_X = (1 << 4),
	PAINT_TILE_Y = (1 << 5),
	PAINT_TILE_Z = (1 << 6),
} ePaintSymmetryFlags;

#define PAINT_SYMM_AXIS_ALL (PAINT_SYMM_X | PAINT_SYMM_Y | PAINT_SYMM_Z)

/* Sculpt.flags */
/* These can eventually be moved to paint flags? */
typedef enum eSculptFlags {
#ifdef DNA_DEPRECATED
	/* deprecated, part of paint struct symmetry_flags now */
	SCULPT_SYMM_X = (1 << 0),
	SCULPT_SYMM_Y = (1 << 1),
	SCULPT_SYMM_Z = (1 << 2),
#endif

	SCULPT_LOCK_X = (1 << 3),
	SCULPT_LOCK_Y = (1 << 4),
	SCULPT_LOCK_Z = (1 << 5),
	/* deprecated, part of paint struct symmetry_flags now */
	SCULPT_SYMMETRY_FEATHER = (1 << 6),

	SCULPT_USE_OPENMP = (1 << 7),
	SCULPT_ONLY_DEFORM = (1 << 8),
	SCULPT_SHOW_DIFFUSE = (1 << 9),

	/* If set, the mesh will be drawn with smooth-shading in
	 * dynamic-topology mode */
	SCULPT_DYNTOPO_SMOOTH_SHADING = (1 << 10),

	/* If set, dynamic-topology brushes will subdivide short edges */
	SCULPT_DYNTOPO_SUBDIVIDE = (1 << 12),
	/* If set, dynamic-topology brushes will collapse short edges */
	SCULPT_DYNTOPO_COLLAPSE = (1 << 11),

	/* If set, dynamic-topology detail size will be constant in object space */
	SCULPT_DYNTOPO_DETAIL_CONSTANT = (1 << 13),
	SCULPT_DYNTOPO_DETAIL_BRUSH = (1 << 14),
} eSculptFlags;

typedef enum eImageePaintMode {
	IMAGEPAINT_MODE_MATERIAL, /* detect texture paint slots from the material */
	IMAGEPAINT_MODE_IMAGE,    /* select texture paint image directly */
} eImageePaintMode;

/* ImagePaintSettings.flag */
#define IMAGEPAINT_DRAWING				1
// #define IMAGEPAINT_DRAW_TOOL			2 // deprecated
// #define IMAGEPAINT_DRAW_TOOL_DRAWING	4 // deprecated

/* projection painting only */
#define IMAGEPAINT_PROJECT_XRAY			(1 << 4)
#define IMAGEPAINT_PROJECT_BACKFACE		(1 << 5)
#define IMAGEPAINT_PROJECT_FLAT			(1 << 6)
#define IMAGEPAINT_PROJECT_LAYER_CLONE	(1 << 7)
#define IMAGEPAINT_PROJECT_LAYER_STENCIL	(1 << 8)
#define IMAGEPAINT_PROJECT_LAYER_STENCIL_INV	(1 << 9)


#define IMAGEPAINT_MISSING_UVS       (1 << 0)
#define IMAGEPAINT_MISSING_MATERIAL  (1 << 1)
#define IMAGEPAINT_MISSING_TEX       (1 << 2)
#define IMAGEPAINT_MISSING_STENCIL   (1 << 3)

/* toolsettings->uvcalc_flag */
#define UVCALC_FILLHOLES			1
#define UVCALC_NO_ASPECT_CORRECT	2	/* would call this UVCALC_ASPECT_CORRECT, except it should be default with old file */
#define UVCALC_TRANSFORM_CORRECT	4	/* adjust UV's while transforming to avoid distortion */
#define UVCALC_USESUBSURF			8	/* Use mesh data after subsurf to compute UVs*/

/* toolsettings->uv_flag */
#define UV_SYNC_SELECTION	1
#define UV_SHOW_SAME_IMAGE	2

/* toolsettings->uv_selectmode */
#define UV_SELECT_VERTEX	1
#define UV_SELECT_EDGE		2
#define UV_SELECT_FACE		4
#define UV_SELECT_ISLAND	8

/* toolsettings->edge_mode */
#define EDGE_MODE_SELECT				0
#define EDGE_MODE_TAG_SEAM				1
#define EDGE_MODE_TAG_SHARP				2
#define EDGE_MODE_TAG_CREASE			3
#define EDGE_MODE_TAG_BEVEL				4
#define EDGE_MODE_TAG_FREESTYLE			5

/* toolsettings->gpencil_flags */
typedef enum eGPencil_Flags {
	/* "Continuous Drawing" - The drawing operator enters a mode where multiple strokes can be drawn */
	GP_TOOL_FLAG_PAINTSESSIONS_ON       = (1 << 0),
	/* When creating new frames, the last frame gets used as the basis for the new one */
	GP_TOOL_FLAG_RETAIN_LAST            = (1 << 1),
	/* Add the strokes below all strokes in the layer */
	GP_TOOL_FLAG_PAINT_ONBACK = (1 << 2),
} eGPencil_Flags;

/* toolsettings->gpencil_simplify */
typedef enum eGPencil_SimplifyFlags {
	/* Simplify */
	GP_TOOL_FLAG_SIMPLIFY = (1 << 0),
	/* Simplify on play */
	GP_TOOL_FLAG_SIMPLIFY_ON_PLAY = (1 << 1),
	/* Simplify fill on viewport */
	GP_TOOL_FLAG_SIMPLIFY_VIEW_FILL = (1 << 2),
	/* Simplify modifier on viewport */
	GP_TOOL_FLAG_SIMPLIFY_VIEW_MODIF = (1 << 3),
	/* Simplify vfx modifier on viewport */
	GP_TOOL_FLAG_SIMPLIFY_VIEW_VFX = (1 << 4),
	/* Simplify fill on render */
	GP_TOOL_FLAG_SIMPLIFY_RENDER_FILL = (1 << 5),
	/* Simplify modifier on render */
	GP_TOOL_FLAG_SIMPLIFY_RENDER_MODIF = (1 << 6),
	/* Simplify vfx modifier on render */
	GP_TOOL_FLAG_SIMPLIFY_RENDER_VFX = (1 << 7),
	/* Remove fill external line */
	GP_TOOL_FLAG_SIMPLIFY_REMOVE_LINE = (1 << 8),
	/* Disable fast drawing */
	GP_TOOL_FLAG_DISABLE_FAST_DRAWING = (1 << 9),
} eGPencil_SimplifyFlags;

/* toolsettings->gpencil_*_align - Stroke Placement mode flags */
typedef enum eGPencil_Placement_Flags {
	/* New strokes are added in viewport/data space (i.e. not screen space) */
	GP_PROJECT_VIEWSPACE    = (1 << 0),
	
	/* Viewport space, but relative to render canvas (Sequencer Preview Only) */
	GP_PROJECT_CANVAS       = (1 << 1),
	
	/* Project into the screen's Z values */
	GP_PROJECT_DEPTH_VIEW	= (1 << 2),
	GP_PROJECT_DEPTH_STROKE = (1 << 3),
	
	/* "Use Endpoints" */
	GP_PROJECT_DEPTH_STROKE_ENDPOINTS = (1 << 4),
	GP_PROJECT_CURSOR = (1 << 5),
} eGPencil_Placement_Flags;

/* toolsettings->particle flag */
#define PE_KEEP_LENGTHS			1
#define PE_LOCK_FIRST			2
#define PE_DEFLECT_EMITTER		4
#define PE_INTERPOLATE_ADDED	8
#define PE_DRAW_PART			16
/* #define PE_X_MIRROR			64 */	/* deprecated */
#define PE_FADE_TIME			128
#define PE_AUTO_VELOCITY		256

/* toolsetting->particle brushtype */
#define PE_BRUSH_NONE		-1
#define PE_BRUSH_COMB		0
#define PE_BRUSH_CUT		1
#define PE_BRUSH_LENGTH		2
#define PE_BRUSH_PUFF		3
#define PE_BRUSH_ADD		4
#define PE_BRUSH_SMOOTH		5
#define PE_BRUSH_WEIGHT		6

/* this must equal ParticleEditSettings.brush array size */
#define PE_TOT_BRUSH		6

/* ParticleBrushData->flag */
#define PE_BRUSH_DATA_PUFF_VOLUME 1

/* tooksettings->particle edittype */
#define PE_TYPE_PARTICLES	0
#define PE_TYPE_SOFTBODY	1
#define PE_TYPE_CLOTH		2

/* toolsettings->skgen_options */
#define SKGEN_FILTER_INTERNAL	(1 << 0)
#define SKGEN_FILTER_EXTERNAL	(1 << 1)
#define	SKGEN_SYMMETRY			(1 << 2)
#define	SKGEN_CUT_LENGTH		(1 << 3)
#define	SKGEN_CUT_ANGLE			(1 << 4)
#define	SKGEN_CUT_CORRELATION	(1 << 5)
#define	SKGEN_HARMONIC			(1 << 6)
#define	SKGEN_STICK_TO_EMBEDDING	(1 << 7)
#define	SKGEN_ADAPTIVE_DISTANCE		(1 << 8)
#define SKGEN_FILTER_SMART		(1 << 9)
#define SKGEN_DISP_LENGTH		(1 << 10)
#define SKGEN_DISP_WEIGHT		(1 << 11)
#define SKGEN_DISP_ORIG			(1 << 12)
#define SKGEN_DISP_EMBED		(1 << 13)
#define SKGEN_DISP_INDEX		(1 << 14)

#define	SKGEN_SUB_LENGTH		0
#define	SKGEN_SUB_ANGLE			1
#define	SKGEN_SUB_CORRELATION	2
#define	SKGEN_SUB_TOTAL			3

/* toolsettings->skgen_postpro */
#define SKGEN_SMOOTH			0
#define SKGEN_AVERAGE			1
#define SKGEN_SHARPEN			2

/* toolsettings->bone_sketching */
#define BONE_SKETCHING			1
#define BONE_SKETCHING_QUICK	2
#define BONE_SKETCHING_ADJUST	4

/* toolsettings->bone_sketching_convert */
#define	SK_CONVERT_CUT_FIXED			0
#define	SK_CONVERT_CUT_LENGTH			1
#define	SK_CONVERT_CUT_ADAPTATIVE		2
#define	SK_CONVERT_RETARGET				3

/* toolsettings->skgen_retarget_options */
#define	SK_RETARGET_AUTONAME			1

/* toolsettings->skgen_retarget_roll */
#define	SK_RETARGET_ROLL_NONE			0
#define	SK_RETARGET_ROLL_VIEW			1
#define	SK_RETARGET_ROLL_JOINT			2

/* physics_settings->flag */
#define PHYS_GLOBAL_GRAVITY		1

/* UnitSettings */

/* UnitSettings->system */
#define	USER_UNIT_NONE			0
#define	USER_UNIT_METRIC		1
#define	USER_UNIT_IMPERIAL		2
/* UnitSettings->flag */
#define	USER_UNIT_OPT_SPLIT		1
#define USER_UNIT_ROT_RADIANS	2

#ifdef __cplusplus
}
#endif

#endif  /* __DNA_SCENE_TYPES_H__ */<|MERGE_RESOLUTION|>--- conflicted
+++ resolved
@@ -1698,16 +1698,11 @@
 
 	uint64_t customdata_mask;	/* XXX. runtime flag for drawing, actually belongs in the window, only used by BKE_object_handle_update() */
 	uint64_t customdata_mask_modal; /* XXX. same as above but for temp operator use (gl renders) */
-<<<<<<< HEAD
 	
 	/* Grease Pencil */
 	struct bGPdata *gpd;
 	struct Object *gp_object;     /* default GP object for annotations */
 	
-=======
-
-
->>>>>>> 0b5616ae
 	/* Color Management */
 	ColorManagedViewSettings view_settings;
 	ColorManagedDisplaySettings display_settings;
