--- conflicted
+++ resolved
@@ -2208,10 +2208,7 @@
 
   /* Don't display face sets in viewport. */
   SCULPT_HIDE_FACE_SETS = (1 << 17),
-<<<<<<< HEAD
   SCULPT_DYNTOPO_FLAT_VCOL_SHADING = (1<<18)
-=======
->>>>>>> 29fb12da
 } eSculptFlags;
 
 /* ImagePaintSettings.mode */
