--- conflicted
+++ resolved
@@ -1278,12 +1278,9 @@
 	/* Particle Editing */
 	struct ParticleEditSettings particle;
 
-<<<<<<< HEAD
 	/* Groom Editing */
 	struct GroomEditSettings groom_edit_settings;
 
-=======
->>>>>>> a927dbd1
 	/* Transform Proportional Area of Effect */
 	float proportional_size;
 
