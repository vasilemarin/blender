/*
 * This program is free software; you can redistribute it and/or
 * modify it under the terms of the GNU General Public License
 * as published by the Free Software Foundation; either version 2
 * of the License, or (at your option) any later version.
 *
 * This program is distributed in the hope that it will be useful,
 * but WITHOUT ANY WARRANTY; without even the implied warranty of
 * MERCHANTABILITY or FITNESS FOR A PARTICULAR PURPOSE.  See the
 * GNU General Public License for more details.
 *
 * You should have received a copy of the GNU General Public License
 * along with this program; if not, write to the Free Software Foundation,
 * Inc., 51 Franklin Street, Fifth Floor, Boston, MA 02110-1301, USA.
 *
 * The Original Code is Copyright (C) 2005 Blender Foundation.
 * All rights reserved.
 */

/** \file
 * \ingroup DNA
 */

#pragma once

#include "DNA_ID.h"
#include "DNA_listBase.h"
#include "DNA_scene_types.h"
#include "DNA_texture_types.h"
#include "DNA_vec_types.h"

#ifdef __cplusplus
extern "C" {
#endif

struct AnimData;
struct ID;
struct Image;
struct ListBase;
struct bGPdata;
struct bNodeInstanceHash;
struct bNodeLink;
struct bNodePreview;
struct bNodeTreeExec;
struct bNodeType;
struct uiBlock;

#define NODE_MAXSTR 64

typedef struct bNodeStack {
  float vec[4];
  float min, max;
  void *data;
  /** When input has link, tagged before executing. */
  short hasinput;
  /** When output is linked, tagged before executing. */
  short hasoutput;
  /** Type of data pointer. */
  short datatype;
  /** Type of socket stack comes from, to remap linking different sockets. */
  short sockettype;
  /** Data is a copy of external data (no freeing). */
  short is_copy;
  /** Data is used by external nodes (no freeing). */
  short external;
  char _pad[4];
} bNodeStack;

/* ns->datatype, shadetree only */
#define NS_OSA_VECTORS 1
#define NS_OSA_VALUES 2

/* node socket/node socket type -b conversion rules */
#define NS_CR_CENTER 0
#define NS_CR_NONE 1
#define NS_CR_FIT_WIDTH 2
#define NS_CR_FIT_HEIGHT 3
#define NS_CR_FIT 4
#define NS_CR_STRETCH 5

typedef struct bNodeSocket {
  struct bNodeSocket *next, *prev, *new_sock;

  /** User-defined properties. */
  IDProperty *prop;

  /** Unique identifier for mapping. */
  char identifier[64];

  /** MAX_NAME. */
  char name[64];

  /* XXX deprecated, only used for the Image and OutputFile nodes,
   * should be removed at some point.
   */
  /** Custom storage. */
  void *storage;

  short type, flag;
  /** Max. number of links. Read via nodeSocketLinkLimit, because the limit might be defined on the
   * socket type. */
  short limit;
  /** Input/output type. */
  short in_out;
  /** Runtime type information. */
  struct bNodeSocketType *typeinfo;
  /** Runtime type identifier. */
  char idname[64];

  float locx, locy;

  /** Default input value used for unlinked sockets. */
  void *default_value;

  /* execution data */
  /** Local stack index. */
  short stack_index;
  /* XXX deprecated, kept for forward compatibility */
  short stack_type DNA_DEPRECATED;
  char display_shape;
  char _pad[3];

  /** Custom dynamic defined label, MAX_NAME. */
  char label[64];

  /** Cached data from execution. */
  void *cache;

  /* internal data to retrieve relations and groups
   * DEPRECATED, now uses the generic identifier string instead
   */
  /** Group socket identifiers, to find matching pairs after reading files. */
  int own_index DNA_DEPRECATED;
  /* XXX deprecated, only used for restoring old group node links */
  int to_index DNA_DEPRECATED;
  /* XXX deprecated, still forward compatible since verification
   * restores pointer from matching own_index. */
  struct bNodeSocket *groupsock DNA_DEPRECATED;

  /** A link pointer, set in ntreeUpdateTree. */
  struct bNodeLink *link;

  /* XXX deprecated, socket input values are stored in default_value now.
   * kept for forward compatibility */
  /** Custom data for inputs, only UI writes in this. */
  bNodeStack ns DNA_DEPRECATED;
} bNodeSocket;

/* sock->type */
typedef enum eNodeSocketDatatype {
  SOCK_CUSTOM = -1, /* socket has no integer type */
  SOCK_FLOAT = 0,
  SOCK_VECTOR = 1,
  SOCK_RGBA = 2,
  SOCK_SHADER = 3,
  SOCK_BOOLEAN = 4,
  __SOCK_MESH = 5, /* deprecated */
  SOCK_INT = 6,
  SOCK_STRING = 7,
  SOCK_OBJECT = 8,
  SOCK_IMAGE = 9,
  SOCK_GEOMETRY = 10,
} eNodeSocketDatatype;

/* socket shape */
typedef enum eNodeSocketDisplayShape {
  SOCK_DISPLAY_SHAPE_CIRCLE = 0,
  SOCK_DISPLAY_SHAPE_SQUARE = 1,
  SOCK_DISPLAY_SHAPE_DIAMOND = 2,
  SOCK_DISPLAY_SHAPE_CIRCLE_DOT = 3,
  SOCK_DISPLAY_SHAPE_SQUARE_DOT = 4,
  SOCK_DISPLAY_SHAPE_DIAMOND_DOT = 5,
} eNodeSocketDisplayShape;

/* socket side (input/output) */
typedef enum eNodeSocketInOut {
  SOCK_IN = 1 << 0,
  SOCK_OUT = 1 << 1,
} eNodeSocketInOut;

/* sock->flag, first bit is select */
typedef enum eNodeSocketFlag {
  /** hidden is user defined, to hide unused */
  SOCK_HIDDEN = (1 << 1),
  /** for quick check if socket is linked */
  SOCK_IN_USE = (1 << 2),
  /** unavailable is for dynamic sockets */
  SOCK_UNAVAIL = (1 << 3),
  // /** DEPRECATED  dynamic socket (can be modified by user) */
  // SOCK_DYNAMIC = (1 << 4),
  // /** DEPRECATED  group socket should not be exposed */
  // SOCK_INTERNAL = (1 << 5),
  /** socket collapsed in UI */
  SOCK_COLLAPSED = (1 << 6),
  /** hide socket value, if it gets auto default */
  SOCK_HIDE_VALUE = (1 << 7),
  /** socket hidden automatically, to distinguish from manually hidden */
  SOCK_AUTO_HIDDEN__DEPRECATED = (1 << 8),
  SOCK_NO_INTERNAL_LINK = (1 << 9),
  /** Draw socket in a more compact form. */
  SOCK_COMPACT = (1 << 10),
} eNodeSocketFlag;

/* limit data in bNode to what we want to see saved? */
typedef struct bNode {
  struct bNode *next, *prev, *new_node;

  /** User-defined properties. */
  IDProperty *prop;

  /** Runtime type information. */
  struct bNodeType *typeinfo;
  /** Runtime type identifier. */
  char idname[64];

  /** MAX_NAME. */
  char name[64];
  int flag;
  short type;
  char _pad[2];
  /** Both for dependency and sorting. */
  short done, level;
  /** Lasty: check preview render status, menunr: browse ID blocks. */
  short lasty, menunr;
  /** For groupnode, offset in global caller stack. */
  short stack_index;
  /** Number of this node in list, used for UI exec events. */
  short nr;
  /** Custom user-defined color. */
  float color[3];

  ListBase inputs, outputs;
  /** Parent node. */
  struct bNode *parent;
  /** Optional link to libdata. */
  struct ID *id;
  /** Custom data, must be struct, for storage in file. */
  void *storage;
  /** The original node in the tree (for localized tree). */
  struct bNode *original;
  /** List of cached internal links (input to output), for muted nodes and operators. */
  ListBase internal_links;

  /** Root offset for drawing (parent space). */
  float locx, locy;
  /** Node custom width and height. */
  float width, height;
  /** Node width if hidden. */
  float miniwidth;
  /** Additional offset from loc. */
  float offsetx, offsety;
  /** Initial locx for insert offset animation. */
  float anim_init_locx;
  /** Offset that will be added to locx for insert offset animation. */
  float anim_ofsx;

  /** Update flags. */
  int update;

  /** Custom user-defined label, MAX_NAME. */
  char label[64];
  /** To be abused for buttons. */
  short custom1, custom2;
  float custom3, custom4;

  /** Need_exec is set as UI execution event, exec is flag during exec. */
  short need_exec, exec;
  /** Optional extra storage for use in thread (read only then!). */
  void *threaddata;
  /** Entire boundbox (worldspace). */
  rctf totr;
  /** Optional buttons area. */
  rctf butr;
  /** Optional preview area. */
  rctf prvr;
  /**
   * XXX TODO
   * Node totr size depends on the prvr size, which in turn is determined from preview size.
   * In earlier versions bNodePreview was stored directly in nodes, but since now there can be
   * multiple instances using different preview images it is possible that required node size
   * varies between instances. preview_xsize, preview_ysize defines a common reserved size for
   * preview rect for now, could be replaced by more accurate node instance drawing,
   * but that requires removing totr from DNA and replacing all uses with per-instance data.
   */
  /** Reserved size of the preview rect. */
  short preview_xsize, preview_ysize;
  /** Used at runtime when going through the tree. Initialize before use. */
  short tmp_flag;
  /** Used at runtime to tag derivatives branches. EEVEE only. */
  char branch_tag;
  /** Used at runtime when iterating over node branches. */
  char iter_flag;
  /** Runtime during drawing. */
  struct uiBlock *block;

  /**
   * XXX: eevee only, id of screen space reflection layer,
   * needs to be a float to feed GPU_uniform.
   */
  float ssr_id;
  /**
   * XXX: eevee only, id of screen subsurface scatter layer,
   * needs to be a float to feed GPU_uniform.
   */
  float sss_id;
} bNode;

/* node->flag */
#define NODE_SELECT 1
#define NODE_OPTIONS 2
#define NODE_PREVIEW 4
#define NODE_HIDDEN 8
#define NODE_ACTIVE 16
#define NODE_ACTIVE_ID 32
#define NODE_DO_OUTPUT 64
#define __NODE_GROUP_EDIT 128 /* DEPRECATED */
/* free test flag, undefined */
#define NODE_TEST 256
/* node is disabled */
#define NODE_MUTED 512
// #define NODE_CUSTOM_NAME 1024    /* deprecated! */
/* group node types: use const outputs by default */
#define NODE_CONST_OUTPUT (1 << 11)
/* node is always behind others */
#define NODE_BACKGROUND (1 << 12)
/* automatic flag for nodes included in transforms */
#define NODE_TRANSFORM (1 << 13)
/* node is active texture */

/* note: take care with this flag since its possible it gets
 * `stuck` inside/outside the active group - which makes buttons
 * window texture not update, we try to avoid it by clearing the
 * flag when toggling group editing - Campbell */
#define NODE_ACTIVE_TEXTURE (1 << 14)
/* use a custom color for the node */
#define NODE_CUSTOM_COLOR (1 << 15)
/* Node has been initialized
 * This flag indicates the node->typeinfo->init function has been called.
 * In case of undefined type at creation time this can be delayed until
 * until the node type is registered.
 */
#define NODE_INIT (1 << 16)

/* do recalc of output, used to skip recalculation of unwanted
 * composite out nodes when editing tree
 */
#define NODE_DO_OUTPUT_RECALC (1 << 17)

/* node->update */
/* XXX NODE_UPDATE is a generic update flag. More fine-grained updates
 * might be used in the future, but currently all work the same way.
 */
#define NODE_UPDATE 0xFFFF /* generic update flag (includes all others) */
#define NODE_UPDATE_ID 1 /* associated id data block has changed */
#define NODE_UPDATE_OPERATOR 2 /* node update triggered from update operator */

/* Unique hash key for identifying node instances
 * Defined as a struct because DNA does not support other typedefs.
 */
typedef struct bNodeInstanceKey {
  unsigned int value;
} bNodeInstanceKey;

/* Base struct for entries in node instance hash.
 * WARNING: pointers are cast to this struct internally,
 * it must be first member in hash entry structs!
 */
#
#
typedef struct bNodeInstanceHashEntry {
  bNodeInstanceKey key;

  /* tags for cleaning the cache */
  short tag;
} bNodeInstanceHashEntry;

#
#
typedef struct bNodePreview {
  /** Must be first. */
  bNodeInstanceHashEntry hash_entry;

  unsigned char *rect;
  short xsize, ysize;
} bNodePreview;

typedef struct bNodeLink {
  struct bNodeLink *next, *prev;

  bNode *fromnode, *tonode;
  bNodeSocket *fromsock, *tosock;

  int flag;
  char _pad[4];
} bNodeLink;

/* link->flag */
#define NODE_LINKFLAG_HILITE (1 << 0) /* link has been successfully validated */
#define NODE_LINK_VALID (1 << 1)
#define NODE_LINK_TEST (1 << 2) /* free test flag, undefined */

/* tree->edit_quality/tree->render_quality */
#define NTREE_QUALITY_HIGH 0
#define NTREE_QUALITY_MEDIUM 1
#define NTREE_QUALITY_LOW 2

/* tree->chunksize */
#define NTREE_CHUNKSIZE_32 32
#define NTREE_CHUNKSIZE_64 64
#define NTREE_CHUNKSIZE_128 128
#define NTREE_CHUNKSIZE_256 256
#define NTREE_CHUNKSIZE_512 512
#define NTREE_CHUNKSIZE_1024 1024

/* the basis for a Node tree, all links and nodes reside internal here */
/* only re-usable node trees are in the library though,
 * materials and textures allocate own tree struct */
typedef struct bNodeTree {
  ID id;
  /** Animation data (must be immediately after id for utilities to use it). */
  struct AnimData *adt;

  /** Runtime type information. */
  struct bNodeTreeType *typeinfo;
  /** Runtime type identifier. */
  char idname[64];

  /** Runtime RNA type of the group interface. */
  struct StructRNA *interface_type;

  /** Grease pencil data. */
  struct bGPdata *gpd;
  /** Node tree stores own offset for consistent editor view. */
  float view_center[2];

  ListBase nodes, links;

  /** Set init on fileread. */
  int type, init;
  /**
   * Sockets in groups have unique identifiers, adding new sockets always
   * will increase this counter.
   */
  int cur_index;
  int flag;
  /** Update flags. */
  int update;
  /** Flag to prevent re-entrant update calls. */
  short is_updating;
  /** Generic temporary flag for recursion check (DFS/BFS). */
  short done;
  char _pad2[4];

  /** Specific node type this tree is used for. */
  int nodetype DNA_DEPRECATED;

  /** Quality setting when editing. */
  short edit_quality;
  /** Quality setting when rendering. */
  short render_quality;
  /** Tile size for compositor engine. */
  int chunksize;

  rctf viewer_border;

  /* Lists of bNodeSocket to hold default values and own_index.
   * Warning! Don't make links to these sockets, input/output nodes are used for that.
   * These sockets are used only for generating external interfaces.
   */
  ListBase inputs, outputs;

  /* Node preview hash table
   * Only available in base node trees (e.g. scene->node_tree)
   */
  struct bNodeInstanceHash *previews;
  /* Defines the node tree instance to use for the "active" context,
   * in case multiple different editors are used and make context ambiguous.
   */
  bNodeInstanceKey active_viewer_key;
  char _pad[4];

  /** Execution data.
   *
   * XXX It would be preferable to completely move this data out of the underlying node tree,
   * so node tree execution could finally run independent of the tree itself.
   * This would allow node trees to be merely linked by other data (materials, textures, etc.),
   * as ID data is supposed to.
   * Execution data is generated from the tree once at execution start and can then be used
   * as long as necessary, even while the tree is being modified.
   */
  struct bNodeTreeExec *execdata;

  /* callbacks */
  void (*progress)(void *, float progress);
  /** \warning may be called by different threads */
  void (*stats_draw)(void *, const char *str);
  int (*test_break)(void *);
  void (*update_draw)(void *);
  void *tbh, *prh, *sdh, *udh;
} bNodeTree;

/* ntree->type, index */
#define NTREE_CUSTOM -1 /* for dynamically registered custom types */
#define NTREE_SHADER 0
#define NTREE_COMPOSIT 1
#define NTREE_TEXTURE 2
#define NTREE_GEOMETRY 3

/* ntree->init, flag */
#define NTREE_TYPE_INIT 1

/* ntree->flag */
#define NTREE_DS_EXPAND (1 << 0) /* for animation editors */
#define NTREE_COM_OPENCL (1 << 1) /* use opencl */
#define NTREE_TWO_PASS (1 << 2) /* two pass */
#define NTREE_COM_GROUPNODE_BUFFER (1 << 3) /* use groupnode buffers */
#define NTREE_VIEWER_BORDER (1 << 4) /* use a border for viewer nodes */
/* NOTE: DEPRECATED, use (id->tag & LIB_TAG_LOCALIZED) instead. */

/* tree is localized copy, free when deleting node groups */
/* #define NTREE_IS_LOCALIZED           (1 << 5) */

/* ntree->update */
typedef enum eNodeTreeUpdate {
  NTREE_UPDATE = 0xFFFF,             /* generic update flag (includes all others) */
  NTREE_UPDATE_LINKS = (1 << 0),     /* links have been added or removed */
  NTREE_UPDATE_NODES = (1 << 1),     /* nodes or sockets have been added or removed */
  NTREE_UPDATE_GROUP_IN = (1 << 4),  /* group inputs have changed */
  NTREE_UPDATE_GROUP_OUT = (1 << 5), /* group outputs have changed */
  /* group has changed (generic flag including all other group flags) */
  NTREE_UPDATE_GROUP = (NTREE_UPDATE_GROUP_IN | NTREE_UPDATE_GROUP_OUT),
} eNodeTreeUpdate;

/* socket value structs for input buttons
 * DEPRECATED now using ID properties
 */

typedef struct bNodeSocketValueInt {
  /** RNA subtype. */
  int subtype;
  int value;
  int min, max;
} bNodeSocketValueInt;

typedef struct bNodeSocketValueFloat {
  /** RNA subtype. */
  int subtype;
  float value;
  float min, max;
} bNodeSocketValueFloat;

typedef struct bNodeSocketValueBoolean {
  char value;
  char _pad[3];
} bNodeSocketValueBoolean;

typedef struct bNodeSocketValueVector {
  /** RNA subtype. */
  int subtype;
  float value[3];
  float min, max;
} bNodeSocketValueVector;

typedef struct bNodeSocketValueRGBA {
  float value[4];
} bNodeSocketValueRGBA;

typedef struct bNodeSocketValueString {
  int subtype;
  char _pad[4];
  /** 1024 = FILEMAX. */
  char value[1024];
} bNodeSocketValueString;

typedef struct bNodeSocketValueObject {
  struct Object *value;
} bNodeSocketValueObject;

typedef struct bNodeSocketValueImage {
  struct Image *value;
} bNodeSocketValueImage;

/* data structs, for node->storage */
enum {
  CMP_NODE_MASKTYPE_ADD = 0,
  CMP_NODE_MASKTYPE_SUBTRACT = 1,
  CMP_NODE_MASKTYPE_MULTIPLY = 2,
  CMP_NODE_MASKTYPE_NOT = 3,
};

enum {
  CMP_NODE_DILATEERODE_STEP = 0,
  CMP_NODE_DILATEERODE_DISTANCE_THRESH = 1,
  CMP_NODE_DILATEERODE_DISTANCE = 2,
  CMP_NODE_DILATEERODE_DISTANCE_FEATHER = 3,
};

enum {
  CMP_NODE_INPAINT_SIMPLE = 0,
};

enum {
  /* CMP_NODEFLAG_MASK_AA          = (1 << 0), */ /* DEPRECATED */
  CMP_NODEFLAG_MASK_NO_FEATHER = (1 << 1),
  CMP_NODEFLAG_MASK_MOTION_BLUR = (1 << 2),

  /* we may want multiple aspect options, exposed as an rna enum */
  CMP_NODEFLAG_MASK_FIXED = (1 << 8),
  CMP_NODEFLAG_MASK_FIXED_SCENE = (1 << 9),
};

enum {
  CMP_NODEFLAG_BLUR_VARIABLE_SIZE = (1 << 0),
  CMP_NODEFLAG_BLUR_EXTEND_BOUNDS = (1 << 1),
};

typedef struct NodeFrame {
  short flag;
  short label_size;
} NodeFrame;

/* this one has been replaced with ImageUser, keep it for do_versions() */
typedef struct NodeImageAnim {
  int frames DNA_DEPRECATED;
  int sfra DNA_DEPRECATED;
  int nr DNA_DEPRECATED;
  char cyclic DNA_DEPRECATED;
  char movie DNA_DEPRECATED;
  char _pad[2];
} NodeImageAnim;

typedef struct ColorCorrectionData {
  float saturation;
  float contrast;
  float gamma;
  float gain;
  float lift;
  char _pad[4];
} ColorCorrectionData;

typedef struct NodeColorCorrection {
  ColorCorrectionData master;
  ColorCorrectionData shadows;
  ColorCorrectionData midtones;
  ColorCorrectionData highlights;
  float startmidtones;
  float endmidtones;
} NodeColorCorrection;

typedef struct NodeBokehImage {
  float angle;
  int flaps;
  float rounding;
  float catadioptric;
  float lensshift;
} NodeBokehImage;

typedef struct NodeBoxMask {
  float x;
  float y;
  float rotation;
  float height;
  float width;
  char _pad[4];
} NodeBoxMask;

typedef struct NodeEllipseMask {
  float x;
  float y;
  float rotation;
  float height;
  float width;
  char _pad[4];
} NodeEllipseMask;

/* layer info for image node outputs */
typedef struct NodeImageLayer {
  /* index in the Image->layers->passes lists */
  int pass_index DNA_DEPRECATED;
  /* render pass name */
  /** Amount defined in openexr_multi.h. */
  char pass_name[64];
} NodeImageLayer;

typedef struct NodeBlurData {
  short sizex, sizey;
  short samples, maxspeed, minspeed, relative, aspect;
  short curved;
  float fac, percentx, percenty;
  short filtertype;
  char bokeh, gamma;
  /** Needed for absolute/relative conversions. */
  int image_in_width, image_in_height;
} NodeBlurData;

typedef struct NodeDBlurData {
  float center_x, center_y, distance, angle, spin, zoom;
  short iter;
  char wrap, _pad;
} NodeDBlurData;

typedef struct NodeBilateralBlurData {
  float sigma_color, sigma_space;
  short iter;
  char _pad[2];
} NodeBilateralBlurData;

/* NOTE: Only for do-version code. */
typedef struct NodeHueSat {
  float hue, sat, val;
} NodeHueSat;

typedef struct NodeImageFile {
  /** 1024 = FILE_MAX. */
  char name[1024];
  struct ImageFormatData im_format;
  int sfra, efra;
} NodeImageFile;

/* XXX first struct fields should match NodeImageFile to ensure forward compatibility */
typedef struct NodeImageMultiFile {
  /** 1024 = FILE_MAX. */
  char base_path[1024];
  ImageFormatData format;
  /** XXX old frame rand values from NodeImageFile for forward compatibility. */
  int sfra DNA_DEPRECATED, efra DNA_DEPRECATED;
  /** Selected input in details view list. */
  int active_input;
  char _pad[4];
} NodeImageMultiFile;
typedef struct NodeImageMultiFileSocket {
  /* single layer file output */
  short use_render_format DNA_DEPRECATED;
  /** Use overall node image format. */
  short use_node_format;
  char _pad1[4];
  /** 1024 = FILE_MAX. */
  char path[1024];
  ImageFormatData format;

  /* multilayer output */
  /** EXR_TOT_MAXNAME-2 ('.' and channel char are appended). */
  char layer[30];
  char _pad2[2];
} NodeImageMultiFileSocket;

typedef struct NodeChroma {
  float t1, t2, t3;
  float fsize, fstrength, falpha;
  float key[4];
  short algorithm, channel;
} NodeChroma;

typedef struct NodeTwoXYs {
  short x1, x2, y1, y2;
  float fac_x1, fac_x2, fac_y1, fac_y2;
} NodeTwoXYs;

typedef struct NodeTwoFloats {
  float x, y;
} NodeTwoFloats;

typedef struct NodeVertexCol {
  char name[64];
} NodeVertexCol;

/* qdn: Defocus blur node */
typedef struct NodeDefocus {
  char bktype, _pad0, preview, gamco;
  short samples, no_zbuf;
  float fstop, maxblur, bthresh, scale;
  float rotation;
  char _pad1[4];
} NodeDefocus;

typedef struct NodeScriptDict {
  /** For PyObject *dict. */
  void *dict;
  /** For BPy_Node *node. */
  void *node;
} NodeScriptDict;

/* qdn: glare node */
typedef struct NodeGlare {
  char quality, type, iter;
  /* XXX angle is only kept for backward/forward compatibility,
   * was used for two different things, see T50736. */
  char angle DNA_DEPRECATED, _pad0, size, star_45, streaks;
  float colmod, mix, threshold, fade;
  float angle_ofs;
  char _pad1[4];
} NodeGlare;

/* qdn: tonemap node */
typedef struct NodeTonemap {
  float key, offset, gamma;
  float f, m, a, c;
  int type;
} NodeTonemap;

/* qdn: lens distortion node */
typedef struct NodeLensDist {
  short jit, proj, fit;
  char _pad[2];
} NodeLensDist;

typedef struct NodeColorBalance {
  /* ASC CDL parameters */
  float slope[3];
  float offset[3];
  float power[3];
  float offset_basis;
  char _pad[4];

  /* LGG parameters */
  float lift[3];
  float gamma[3];
  float gain[3];
} NodeColorBalance;

typedef struct NodeColorspill {
  short limchan, unspill;
  float limscale;
  float uspillr, uspillg, uspillb;
} NodeColorspill;

typedef struct NodeDilateErode {
  char falloff;
  char _pad[7];
} NodeDilateErode;

typedef struct NodeMask {
  int size_x, size_y;
} NodeMask;

typedef struct NodeTexBase {
  TexMapping tex_mapping;
  ColorMapping color_mapping;
} NodeTexBase;

typedef struct NodeTexSky {
  NodeTexBase base;
  int sky_model;
  float sun_direction[3];
  float turbidity;
  float ground_albedo;
  float sun_size;
  float sun_intensity;
  float sun_elevation;
  float sun_rotation;
  float altitude;
  float air_density;
  float dust_density;
  float ozone_density;
  char sun_disc;
  char _pad[7];
} NodeTexSky;

typedef struct NodeTexImage {
  NodeTexBase base;
  ImageUser iuser;
  int color_space DNA_DEPRECATED;
  int projection;
  float projection_blend;
  int interpolation;
  int extension;
  char _pad[4];
} NodeTexImage;

typedef struct NodeTexChecker {
  NodeTexBase base;
} NodeTexChecker;

typedef struct NodeTexBrick {
  NodeTexBase base;
  int offset_freq, squash_freq;
  float offset, squash;
} NodeTexBrick;

typedef struct NodeTexEnvironment {
  NodeTexBase base;
  ImageUser iuser;
  int color_space DNA_DEPRECATED;
  int projection;
  int interpolation;
  char _pad[4];
} NodeTexEnvironment;

typedef struct NodeTexGradient {
  NodeTexBase base;
  int gradient_type;
  char _pad[4];
} NodeTexGradient;

typedef struct NodeTexNoise {
  NodeTexBase base;
  int dimensions;
  char _pad[4];
} NodeTexNoise;

typedef struct NodeTexVoronoi {
  NodeTexBase base;
  int dimensions;
  int feature;
  int distance;
  int coloring DNA_DEPRECATED;
} NodeTexVoronoi;

typedef struct NodeTexMusgrave {
  NodeTexBase base;
  int musgrave_type;
  int dimensions;
} NodeTexMusgrave;

typedef struct NodeTexWave {
  NodeTexBase base;
  int wave_type;
  int bands_direction;
  int rings_direction;
  int wave_profile;
} NodeTexWave;

typedef struct NodeTexMagic {
  NodeTexBase base;
  int depth;
  char _pad[4];
} NodeTexMagic;

typedef struct NodeShaderAttribute {
  char name[64];
  int type;
  char _pad[4];
} NodeShaderAttribute;

typedef struct NodeShaderVectTransform {
  int type;
  int convert_from, convert_to;
  char _pad[4];
} NodeShaderVectTransform;

typedef struct NodeShaderTexPointDensity {
  NodeTexBase base;
  short point_source;
  char _pad[2];
  int particle_system;
  float radius;
  int resolution;
  short space;
  short interpolation;
  short color_source;
  short ob_color_source;
  /** Vertex attribute layer for color source, MAX_CUSTOMDATA_LAYER_NAME. */
  char vertex_attribute_name[64];
  /* Used at runtime only by sampling RNA API. */
  PointDensity pd;
  int cached_resolution;
  char _pad2[4];
} NodeShaderTexPointDensity;

/* TEX_output */
typedef struct TexNodeOutput {
  char name[64];
} TexNodeOutput;

typedef struct NodeKeyingScreenData {
  char tracking_object[64];
} NodeKeyingScreenData;

typedef struct NodeKeyingData {
  float screen_balance;
  float despill_factor;
  float despill_balance;
  int edge_kernel_radius;
  float edge_kernel_tolerance;
  float clip_black, clip_white;
  int dilate_distance;
  int feather_distance;
  int feather_falloff;
  int blur_pre, blur_post;
} NodeKeyingData;

typedef struct NodeTrackPosData {
  char tracking_object[64];
  char track_name[64];
} NodeTrackPosData;

typedef struct NodeTranslateData {
  char wrap_axis;
  char relative;
  char _pad[6];
} NodeTranslateData;

typedef struct NodePlaneTrackDeformData {
  char tracking_object[64];
  char plane_track_name[64];
  char flag;
  char motion_blur_samples;
  char _pad[2];
  float motion_blur_shutter;
} NodePlaneTrackDeformData;

typedef struct NodeShaderScript {
  int mode;
  int flag;

  /** 1024 = FILE_MAX. */
  char filepath[1024];

  char bytecode_hash[64];
  char *bytecode;
} NodeShaderScript;

typedef struct NodeShaderTangent {
  int direction_type;
  int axis;
  char uv_map[64];
} NodeShaderTangent;

typedef struct NodeShaderNormalMap {
  int space;
  char uv_map[64];
} NodeShaderNormalMap;

typedef struct NodeShaderUVMap {
  char uv_map[64];
} NodeShaderUVMap;

typedef struct NodeShaderVertexColor {
  char layer_name[64];
} NodeShaderVertexColor;

typedef struct NodeShaderTexIES {
  int mode;

  /** 1024 = FILE_MAX. */
  char filepath[1024];
} NodeShaderTexIES;

typedef struct NodeShaderOutputAOV {
  char name[64];
} NodeShaderOutputAOV;

typedef struct NodeSunBeams {
  float source[2];

  float ray_length;
} NodeSunBeams;

typedef struct NodeCryptomatte {
  float add[3];
  float remove[3];
  char *matte_id;
  int num_inputs;
  char _pad[4];
} NodeCryptomatte;

typedef struct NodeDenoise {
  char hdr;
  char _pad[7];
} NodeDenoise;

/* script node mode */
#define NODE_SCRIPT_INTERNAL 0
#define NODE_SCRIPT_EXTERNAL 1

/* script node flag */
#define NODE_SCRIPT_AUTO_UPDATE 1

/* ies node mode */
#define NODE_IES_INTERNAL 0
#define NODE_IES_EXTERNAL 1

/* frame node flags */
#define NODE_FRAME_SHRINK 1 /* keep the bounding box minimal */
#define NODE_FRAME_RESIZEABLE 2 /* test flag, if frame can be resized by user */

/* proxy node flags */
#define NODE_PROXY_AUTOTYPE 1 /* automatically change output type based on link */

/* comp channel matte */
#define CMP_NODE_CHANNEL_MATTE_CS_RGB 1
#define CMP_NODE_CHANNEL_MATTE_CS_HSV 2
#define CMP_NODE_CHANNEL_MATTE_CS_YUV 3
#define CMP_NODE_CHANNEL_MATTE_CS_YCC 4

/* glossy distributions */
#define SHD_GLOSSY_BECKMANN 0
#define SHD_GLOSSY_SHARP 1
#define SHD_GLOSSY_GGX 2
#define SHD_GLOSSY_ASHIKHMIN_SHIRLEY 3
#define SHD_GLOSSY_MULTI_GGX 4

/* vector transform */
#define SHD_VECT_TRANSFORM_TYPE_VECTOR 0
#define SHD_VECT_TRANSFORM_TYPE_POINT 1
#define SHD_VECT_TRANSFORM_TYPE_NORMAL 2

#define SHD_VECT_TRANSFORM_SPACE_WORLD 0
#define SHD_VECT_TRANSFORM_SPACE_OBJECT 1
#define SHD_VECT_TRANSFORM_SPACE_CAMERA 2

/* attribute */
enum {
  SHD_ATTRIBUTE_GEOMETRY = 0,
  SHD_ATTRIBUTE_OBJECT = 1,
  SHD_ATTRIBUTE_INSTANCER = 2,
};

/* toon modes */
#define SHD_TOON_DIFFUSE 0
#define SHD_TOON_GLOSSY 1

/* hair components */
#define SHD_HAIR_REFLECTION 0
#define SHD_HAIR_TRANSMISSION 1

/* principled hair parametrization */
#define SHD_PRINCIPLED_HAIR_REFLECTANCE 0
#define SHD_PRINCIPLED_HAIR_PIGMENT_CONCENTRATION 1
#define SHD_PRINCIPLED_HAIR_DIRECT_ABSORPTION 2

/* blend texture */
#define SHD_BLEND_LINEAR 0
#define SHD_BLEND_QUADRATIC 1
#define SHD_BLEND_EASING 2
#define SHD_BLEND_DIAGONAL 3
#define SHD_BLEND_RADIAL 4
#define SHD_BLEND_QUADRATIC_SPHERE 5
#define SHD_BLEND_SPHERICAL 6

/* noise basis for textures */
#define SHD_NOISE_PERLIN 0
#define SHD_NOISE_VORONOI_F1 1
#define SHD_NOISE_VORONOI_F2 2
#define SHD_NOISE_VORONOI_F3 3
#define SHD_NOISE_VORONOI_F4 4
#define SHD_NOISE_VORONOI_F2_F1 5
#define SHD_NOISE_VORONOI_CRACKLE 6
#define SHD_NOISE_CELL_NOISE 7

#define SHD_NOISE_SOFT 0
#define SHD_NOISE_HARD 1

/* Voronoi Texture */

enum {
  SHD_VORONOI_EUCLIDEAN = 0,
  SHD_VORONOI_MANHATTAN = 1,
  SHD_VORONOI_CHEBYCHEV = 2,
  SHD_VORONOI_MINKOWSKI = 3,
};

enum {
  SHD_VORONOI_F1 = 0,
  SHD_VORONOI_F2 = 1,
  SHD_VORONOI_SMOOTH_F1 = 2,
  SHD_VORONOI_DISTANCE_TO_EDGE = 3,
  SHD_VORONOI_N_SPHERE_RADIUS = 4,
};

/* musgrave texture */
#define SHD_MUSGRAVE_MULTIFRACTAL 0
#define SHD_MUSGRAVE_FBM 1
#define SHD_MUSGRAVE_HYBRID_MULTIFRACTAL 2
#define SHD_MUSGRAVE_RIDGED_MULTIFRACTAL 3
#define SHD_MUSGRAVE_HETERO_TERRAIN 4

/* wave texture */
#define SHD_WAVE_BANDS 0
#define SHD_WAVE_RINGS 1

enum {
  SHD_WAVE_BANDS_DIRECTION_X = 0,
  SHD_WAVE_BANDS_DIRECTION_Y = 1,
  SHD_WAVE_BANDS_DIRECTION_Z = 2,
  SHD_WAVE_BANDS_DIRECTION_DIAGONAL = 3,
};

enum {
  SHD_WAVE_RINGS_DIRECTION_X = 0,
  SHD_WAVE_RINGS_DIRECTION_Y = 1,
  SHD_WAVE_RINGS_DIRECTION_Z = 2,
  SHD_WAVE_RINGS_DIRECTION_SPHERICAL = 3,
};

enum {
  SHD_WAVE_PROFILE_SIN = 0,
  SHD_WAVE_PROFILE_SAW = 1,
  SHD_WAVE_PROFILE_TRI = 2,
};

/* sky texture */
#define SHD_SKY_PREETHAM 0
#define SHD_SKY_HOSEK 1
#define SHD_SKY_NISHITA 2

/* environment texture */
#define SHD_PROJ_EQUIRECTANGULAR 0
#define SHD_PROJ_MIRROR_BALL 1

#define SHD_IMAGE_EXTENSION_REPEAT 0
#define SHD_IMAGE_EXTENSION_EXTEND 1
#define SHD_IMAGE_EXTENSION_CLIP 2

/* image texture */
#define SHD_PROJ_FLAT 0
#define SHD_PROJ_BOX 1
#define SHD_PROJ_SPHERE 2
#define SHD_PROJ_TUBE 3

/* image texture interpolation */
#define SHD_INTERP_LINEAR 0
#define SHD_INTERP_CLOSEST 1
#define SHD_INTERP_CUBIC 2
#define SHD_INTERP_SMART 3

/* tangent */
#define SHD_TANGENT_RADIAL 0
#define SHD_TANGENT_UVMAP 1

/* tangent */
#define SHD_TANGENT_AXIS_X 0
#define SHD_TANGENT_AXIS_Y 1
#define SHD_TANGENT_AXIS_Z 2

/* normal map, displacement space */
#define SHD_SPACE_TANGENT 0
#define SHD_SPACE_OBJECT 1
#define SHD_SPACE_WORLD 2
#define SHD_SPACE_BLENDER_OBJECT 3
#define SHD_SPACE_BLENDER_WORLD 4

#define SHD_AO_INSIDE 1
#define SHD_AO_LOCAL 2

/* Mapping node vector types */
enum {
  NODE_MAPPING_TYPE_POINT = 0,
  NODE_MAPPING_TYPE_TEXTURE = 1,
  NODE_MAPPING_TYPE_VECTOR = 2,
  NODE_MAPPING_TYPE_NORMAL = 3,
};

/* Rotation node vector types */
enum {
  NODE_VECTOR_ROTATE_TYPE_AXIS = 0,
  NODE_VECTOR_ROTATE_TYPE_AXIS_X = 1,
  NODE_VECTOR_ROTATE_TYPE_AXIS_Y = 2,
  NODE_VECTOR_ROTATE_TYPE_AXIS_Z = 3,
  NODE_VECTOR_ROTATE_TYPE_EULER_XYZ = 4,
};

/* math node clamp */
#define SHD_MATH_CLAMP 1

/* Math node operations. */
enum {
  NODE_MATH_ADD = 0,
  NODE_MATH_SUBTRACT = 1,
  NODE_MATH_MULTIPLY = 2,
  NODE_MATH_DIVIDE = 3,
  NODE_MATH_SINE = 4,
  NODE_MATH_COSINE = 5,
  NODE_MATH_TANGENT = 6,
  NODE_MATH_ARCSINE = 7,
  NODE_MATH_ARCCOSINE = 8,
  NODE_MATH_ARCTANGENT = 9,
  NODE_MATH_POWER = 10,
  NODE_MATH_LOGARITHM = 11,
  NODE_MATH_MINIMUM = 12,
  NODE_MATH_MAXIMUM = 13,
  NODE_MATH_ROUND = 14,
  NODE_MATH_LESS_THAN = 15,
  NODE_MATH_GREATER_THAN = 16,
  NODE_MATH_MODULO = 17,
  NODE_MATH_ABSOLUTE = 18,
  NODE_MATH_ARCTAN2 = 19,
  NODE_MATH_FLOOR = 20,
  NODE_MATH_CEIL = 21,
  NODE_MATH_FRACTION = 22,
  NODE_MATH_SQRT = 23,
  NODE_MATH_INV_SQRT = 24,
  NODE_MATH_SIGN = 25,
  NODE_MATH_EXPONENT = 26,
  NODE_MATH_RADIANS = 27,
  NODE_MATH_DEGREES = 28,
  NODE_MATH_SINH = 29,
  NODE_MATH_COSH = 30,
  NODE_MATH_TANH = 31,
  NODE_MATH_TRUNC = 32,
  NODE_MATH_SNAP = 33,
  NODE_MATH_WRAP = 34,
  NODE_MATH_COMPARE = 35,
  NODE_MATH_MULTIPLY_ADD = 36,
  NODE_MATH_PINGPONG = 37,
  NODE_MATH_SMOOTH_MIN = 38,
  NODE_MATH_SMOOTH_MAX = 39,
};

/* Vector Math node operations. */
enum {
  NODE_VECTOR_MATH_ADD = 0,
  NODE_VECTOR_MATH_SUBTRACT = 1,
  NODE_VECTOR_MATH_MULTIPLY = 2,
  NODE_VECTOR_MATH_DIVIDE = 3,

  NODE_VECTOR_MATH_CROSS_PRODUCT = 4,
  NODE_VECTOR_MATH_PROJECT = 5,
  NODE_VECTOR_MATH_REFLECT = 6,
  NODE_VECTOR_MATH_DOT_PRODUCT = 7,

  NODE_VECTOR_MATH_DISTANCE = 8,
  NODE_VECTOR_MATH_LENGTH = 9,
  NODE_VECTOR_MATH_SCALE = 10,
  NODE_VECTOR_MATH_NORMALIZE = 11,

  NODE_VECTOR_MATH_SNAP = 12,
  NODE_VECTOR_MATH_FLOOR = 13,
  NODE_VECTOR_MATH_CEIL = 14,
  NODE_VECTOR_MATH_MODULO = 15,
  NODE_VECTOR_MATH_FRACTION = 16,
  NODE_VECTOR_MATH_ABSOLUTE = 17,
  NODE_VECTOR_MATH_MINIMUM = 18,
  NODE_VECTOR_MATH_MAXIMUM = 19,
  NODE_VECTOR_MATH_WRAP = 20,
  NODE_VECTOR_MATH_SINE = 21,
  NODE_VECTOR_MATH_COSINE = 22,
  NODE_VECTOR_MATH_TANGENT = 23,
};

/* Boolean math node operations. */
enum {
  NODE_BOOLEAN_MATH_AND = 0,
  NODE_BOOLEAN_MATH_OR = 1,
  NODE_BOOLEAN_MATH_NOT = 2,
};

/* Float compare node operations. */
enum {
  NODE_FLOAT_COMPARE_LESS_THAN = 0,
  NODE_FLOAT_COMPARE_LESS_EQUAL = 1,
  NODE_FLOAT_COMPARE_GREATER_THAN = 2,
  NODE_FLOAT_COMPARE_GREATER_EQUAL = 3,
  NODE_FLOAT_COMPARE_EQUAL = 4,
  NODE_FLOAT_COMPARE_NOT_EQUAL = 5,
};

/* Clamp node types. */
enum {
  NODE_CLAMP_MINMAX = 0,
  NODE_CLAMP_RANGE = 1,
};

/* Map range node types. */
enum {
  NODE_MAP_RANGE_LINEAR = 0,
  NODE_MAP_RANGE_STEPPED = 1,
  NODE_MAP_RANGE_SMOOTHSTEP = 2,
  NODE_MAP_RANGE_SMOOTHERSTEP = 3,
};

/* mix rgb node flags */
#define SHD_MIXRGB_USE_ALPHA 1
#define SHD_MIXRGB_CLAMP 2

/* subsurface */
enum {
#ifdef DNA_DEPRECATED_ALLOW
  SHD_SUBSURFACE_COMPATIBLE = 0, /* Deprecated */
#endif
  SHD_SUBSURFACE_CUBIC = 1,
  SHD_SUBSURFACE_GAUSSIAN = 2,
  SHD_SUBSURFACE_BURLEY = 3,
  SHD_SUBSURFACE_RANDOM_WALK = 4,
};

/* blur node */
#define CMP_NODE_BLUR_ASPECT_NONE 0
#define CMP_NODE_BLUR_ASPECT_Y 1
#define CMP_NODE_BLUR_ASPECT_X 2

/* wrapping */
#define CMP_NODE_WRAP_NONE 0
#define CMP_NODE_WRAP_X 1
#define CMP_NODE_WRAP_Y 2
#define CMP_NODE_WRAP_XY 3

#define CMP_NODE_MASK_MBLUR_SAMPLES_MAX 64

/* image */
#define CMP_NODE_IMAGE_USE_STRAIGHT_OUTPUT 1

/* viewer and cmposite output */
#define CMP_NODE_OUTPUT_IGNORE_ALPHA 1

/* Plane track deform node */
enum {
  CMP_NODEFLAG_PLANETRACKDEFORM_MOTION_BLUR = 1,
};

/* Stabilization node */
enum {
  CMP_NODEFLAG_STABILIZE_INVERSE = 1,
};

#define CMP_NODE_PLANETRACKDEFORM_MBLUR_SAMPLES_MAX 64

/* Point Density shader node */

enum {
  SHD_POINTDENSITY_SOURCE_PSYS = 0,
  SHD_POINTDENSITY_SOURCE_OBJECT = 1,
};

enum {
  SHD_POINTDENSITY_SPACE_OBJECT = 0,
  SHD_POINTDENSITY_SPACE_WORLD = 1,
};

enum {
  SHD_POINTDENSITY_COLOR_PARTAGE = 1,
  SHD_POINTDENSITY_COLOR_PARTSPEED = 2,
  SHD_POINTDENSITY_COLOR_PARTVEL = 3,
};

enum {
  SHD_POINTDENSITY_COLOR_VERTCOL = 0,
  SHD_POINTDENSITY_COLOR_VERTWEIGHT = 1,
  SHD_POINTDENSITY_COLOR_VERTNOR = 2,
};

/* Output shader node */

typedef enum NodeShaderOutputTarget {
  SHD_OUTPUT_ALL = 0,
  SHD_OUTPUT_EEVEE = 1,
  SHD_OUTPUT_CYCLES = 2,
} NodeShaderOutputTarget;

/* Geometry Nodes */

/* Boolean Node */
typedef enum GeometryNodeBooleanOperation {
  GEO_NODE_BOOLEAN_INTERSECT = 0,
  GEO_NODE_BOOLEAN_UNION = 1,
  GEO_NODE_BOOLEAN_DIFFERENCE = 2,
} GeometryNodeBooleanOperation;

/* Triangulate Node */
typedef enum GeometryNodeTriangulateNGons {
  GEO_NODE_TRIANGULATE_NGON_BEAUTY = 0,
  GEO_NODE_TRIANGULATE_NGON_EARCLIP = 1,
} GeometryNodeTriangulateNGons;

typedef enum GeometryNodeTriangulateQuads {
  GEO_NODE_TRIANGULATE_QUAD_BEAUTY = 0,
  GEO_NODE_TRIANGULATE_QUAD_FIXED = 1,
  GEO_NODE_TRIANGULATE_QUAD_ALTERNATE = 2,
  GEO_NODE_TRIANGULATE_QUAD_SHORTEDGE = 3,
} GeometryNodeTriangulateQuads;

typedef enum GeometryNodeUseAttributeFlag {
  GEO_NODE_USE_ATTRIBUTE_A = (1 << 0),
  GEO_NODE_USE_ATTRIBUTE_B = (1 << 1),
} GeometryNodeUseAttributeFlag;

<<<<<<< HEAD
typedef enum GeometryNodePointDistributeMethod {
  GEO_NODE_POINT_DISTRIBUTE_RANDOM = 0,
  GEO_NODE_POINT_DISTRIBUTE_POISSON = 1,
} GeometryNodePointDistributeMethod;
=======
typedef enum GeometryNodeAttributeInputMode {
  GEO_NODE_ATTRIBUTE_INPUT_ATTRIBUTE = 0,
  GEO_NODE_ATTRIBUTE_INPUT_FLOAT = 1,
  GEO_NODE_ATTRIBUTE_INPUT_VECTOR = 2,
  GEO_NODE_ATTRIBUTE_INPUT_COLOR = 3,
} GeometryNodeAttributeInputMode;
>>>>>>> e795ba15

#ifdef __cplusplus
}
#endif<|MERGE_RESOLUTION|>--- conflicted
+++ resolved
@@ -1464,19 +1464,17 @@
   GEO_NODE_USE_ATTRIBUTE_B = (1 << 1),
 } GeometryNodeUseAttributeFlag;
 
-<<<<<<< HEAD
-typedef enum GeometryNodePointDistributeMethod {
-  GEO_NODE_POINT_DISTRIBUTE_RANDOM = 0,
-  GEO_NODE_POINT_DISTRIBUTE_POISSON = 1,
-} GeometryNodePointDistributeMethod;
-=======
 typedef enum GeometryNodeAttributeInputMode {
   GEO_NODE_ATTRIBUTE_INPUT_ATTRIBUTE = 0,
   GEO_NODE_ATTRIBUTE_INPUT_FLOAT = 1,
   GEO_NODE_ATTRIBUTE_INPUT_VECTOR = 2,
   GEO_NODE_ATTRIBUTE_INPUT_COLOR = 3,
 } GeometryNodeAttributeInputMode;
->>>>>>> e795ba15
+
+typedef enum GeometryNodePointDistributeMethod {
+  GEO_NODE_POINT_DISTRIBUTE_RANDOM = 0,
+  GEO_NODE_POINT_DISTRIBUTE_POISSON = 1,
+} GeometryNodePointDistributeMethod;
 
 #ifdef __cplusplus
 }
