/*
 * This program is free software; you can redistribute it and/or
 * modify it under the terms of the GNU General Public License
 * as published by the Free Software Foundation; either version 2
 * of the License, or (at your option) any later version.
 *
 * This program is distributed in the hope that it will be useful,
 * but WITHOUT ANY WARRANTY; without even the implied warranty of
 * MERCHANTABILITY or FITNESS FOR A PARTICULAR PURPOSE.  See the
 * GNU General Public License for more details.
 *
 * You should have received a copy of the GNU General Public License
 * along with this program; if not, write to the Free Software Foundation,
 * Inc., 51 Franklin Street, Fifth Floor, Boston, MA 02110-1301, USA.
 *
 * The Original Code is Copyright (C) 2006 by NaN Holding BV.
 * All rights reserved.
 */

/** \file
 * \ingroup DNA
 */

#ifndef __DNA_SMOKE_TYPES_H__
#define __DNA_SMOKE_TYPES_H__

/* flags */
enum {
	MOD_SMOKE_HIGHRES = (1 << 1),  /* enable high resolution */
	MOD_SMOKE_DISSOLVE = (1 << 2),  /* let smoke dissolve */
	MOD_SMOKE_DISSOLVE_LOG = (1 << 3),  /* using 1/x for dissolve */

#ifdef DNA_DEPRECATED
	MOD_SMOKE_HIGH_SMOOTH = (1 << 5),  /* -- Deprecated -- */
#endif
	MOD_SMOKE_FILE_LOAD = (1 << 6),  /* flag for file load */
	MOD_SMOKE_ADAPTIVE_DOMAIN = (1 << 7),
};

/* noise */
#define MOD_SMOKE_NOISEWAVE (1 << 0)
#define MOD_SMOKE_NOISEFFT (1 << 1)
#define MOD_SMOKE_NOISECURL (1 << 2)
/* viewsettings */
#define MOD_SMOKE_VIEW_SHOW_HIGHRES (1 << 0)

/* slice method */
enum {
	MOD_SMOKE_SLICE_VIEW_ALIGNED = 0,
	MOD_SMOKE_SLICE_AXIS_ALIGNED = 1,
};

/* axis aligned method */
enum {
	AXIS_SLICE_FULL   = 0,
	AXIS_SLICE_SINGLE = 1,
};

/* single slice direction */
enum {
	SLICE_AXIS_AUTO = 0,
	SLICE_AXIS_X    = 1,
	SLICE_AXIS_Y    = 2,
	SLICE_AXIS_Z    = 3,
};

/* axis aligned method */
enum {
	VOLUME_INTERP_LINEAR   = 0,
	VOLUME_INTERP_CUBIC    = 1,
};

enum {
	VECTOR_DRAW_NEEDLE     = 0,
	VECTOR_DRAW_STREAMLINE = 1,
};

enum {
	FLUID_FIELD_DENSITY    = 0,
	FLUID_FIELD_HEAT       = 1,
	FLUID_FIELD_FUEL       = 2,
	FLUID_FIELD_REACT      = 3,
	FLUID_FIELD_FLAME      = 4,
	FLUID_FIELD_VELOCITY_X = 5,
	FLUID_FIELD_VELOCITY_Y = 6,
	FLUID_FIELD_VELOCITY_Z = 7,
	FLUID_FIELD_COLOR_R    = 8,
	FLUID_FIELD_COLOR_G    = 9,
	FLUID_FIELD_COLOR_B    = 10,
	FLUID_FIELD_FORCE_X    = 11,
	FLUID_FIELD_FORCE_Y    = 12,
	FLUID_FIELD_FORCE_Z    = 13,
};

/* cache compression */
#define SM_CACHE_LIGHT		0
#define SM_CACHE_HEAVY		1

/* domain border collision */
#define SM_BORDER_OPEN		0
#define SM_BORDER_VERTICAL	1
#define SM_BORDER_CLOSED	2

/* collision types */
#define SM_COLL_STATIC		0
#define SM_COLL_RIGID		1
#define SM_COLL_ANIMATED	2

/* high resolution sampling types */
#define SM_HRES_NEAREST		0
#define SM_HRES_LINEAR		1
#define SM_HRES_FULLSAMPLE	2

/* smoke data fields (active_fields) */
#define SM_ACTIVE_HEAT		(1 << 0)
#define SM_ACTIVE_FIRE		(1 << 1)
#define SM_ACTIVE_COLORS	(1 << 2)
#define SM_ACTIVE_COLOR_SET	(1 << 3)

enum {
	VDB_COMPRESSION_BLOSC = 0,
	VDB_COMPRESSION_ZIP   = 1,
	VDB_COMPRESSION_NONE  = 2,
};

typedef struct SmokeDomainSettings {
	/** For fast RNA access. */
	struct SmokeModifierData *smd;
	struct FLUID_3D *fluid;
	void *fluid_mutex;
	struct Collection *fluid_group;
	struct Collection *eff_group; // UNUSED
	struct Collection *coll_group; // collision objects group
	struct WTURBULENCE *wt; // WTURBULENCE object, if active
	struct GPUTexture *tex;
	struct GPUTexture *tex_wt;
	struct GPUTexture *tex_shadow;
	struct GPUTexture *tex_flame;
	struct GPUTexture *tex_flame_coba;
	struct GPUTexture *tex_coba;
	struct GPUTexture *tex_field;
	struct GPUTexture *tex_velocity_x;
	struct GPUTexture *tex_velocity_y;
	struct GPUTexture *tex_velocity_z;
	float *shadow;

	/* simulation data */
	/** Start point of BB in local space (includes sub-cell shift for adaptive domain.)*/
	float p0[3];
	/** End point of BB in local space. */
	float p1[3];
	/** Difference from object center to grid start point. */
	float dp0[3];
	/** Size of simulation cell in local space. */
	float cell_size[3];
	/** Global size of domain axises. */
	float global_size[3];
	float prev_loc[3];
	/** Current domain shift in simulation cells. */
	int shift[3];
	/** Exact domain shift. */
	float shift_f[3];
	/**
	 * How much object has shifted since previous smoke frame
	 * (used to "lock" domain while drawing).
	 */
	float obj_shift_f[3];
	/** Domain object imat. */
	float imat[4][4];
	/** Domain obmat. */
	float obmat[4][4];
	/** Low res fluid matrix. */
	float fluidmat[4][4];
	/** High res fluid matrix. */
	float fluidmat_wt[4][4];

	/** Initial "non-adapted" resolution. */
	int base_res[3];
	/** Cell min. */
	int res_min[3];
	/** Cell max. */
	int res_max[3];
	/** Data resolution (res_max-res_min). */
	int res[3];
	int total_cells;
	/** 1.0f / res. */
	float dx;
	/** Largest domain size. */
	float scale;

	/* user settings */
	int adapt_margin;
	int adapt_res;
	float adapt_threshold;

	float alpha;
	float beta;
	/** Wavelet amplification. */
	int amplify;
	/** Longest axis on the BB gets this resolution assigned. */
	int maxres;
	/** Show up-res or low res, etc. */
	int flags;
	int viewsettings;
	/** Noise type: wave, curl, anisotropic. */
	short noise;
	short diss_percent;
	/** In frames. */
	int diss_speed;
	float strength;
	int res_wt[3];
	float dx_wt;
	/* point cache options */
	int cache_comp;
	int cache_high_comp;
	/* OpenVDB cache options */
	int openvdb_comp;
	char cache_file_format;
	char data_depth;
	char _pad[2];

	/* Smoke uses only one cache from now on (index [0]),
	 * but keeping the array for now for reading old files. */
	/** Definition is in DNA_object_force_types.h. */
	struct PointCache *point_cache[2];
	struct ListBase ptcaches[2];
	struct EffectorWeights *effector_weights;
	/** How domain border collisions are handled. */
	int border_collisions;
	float time_scale;
	float vorticity;
	int active_fields;
	/** Monitor color situation of simulation. */
	float active_color[3];
	int highres_sampling;

	/* flame parameters */
	float burning_rate, flame_smoke, flame_vorticity;
	float flame_ignition, flame_max_temp;
	float flame_smoke_color[3];

	/* Display settings */
	char slice_method, axis_slice_method;
	char slice_axis, draw_velocity;
	float slice_per_voxel;
	float slice_depth;
	float display_thickness;

	struct ColorBand *coba;
	float vector_scale;
	char vector_draw_type;
	char use_coba;
	/** Simulation field used for the color mapping. */
	char coba_field;
	char interp_method;

	float clipping;
<<<<<<< HEAD
	float pad3;
  struct OpenVDBModifierData *vdb;
=======
	char _pad3[4];
>>>>>>> b3dabc20
} SmokeDomainSettings;


/* inflow / outflow */

/* type */
#define MOD_SMOKE_FLOW_TYPE_SMOKE 0
#define MOD_SMOKE_FLOW_TYPE_FIRE 1
#define MOD_SMOKE_FLOW_TYPE_OUTFLOW 2
#define MOD_SMOKE_FLOW_TYPE_SMOKEFIRE 3

/* flow source */
#define MOD_SMOKE_FLOW_SOURCE_PARTICLES 0
#define MOD_SMOKE_FLOW_SOURCE_MESH 1

/* flow texture type */
#define MOD_SMOKE_FLOW_TEXTURE_MAP_AUTO 0
#define MOD_SMOKE_FLOW_TEXTURE_MAP_UV 1

/* flags */
enum {
	/**old style emission*/
	MOD_SMOKE_FLOW_ABSOLUTE = (1 << 1),
	/** passes particles speed to the smoke */
	MOD_SMOKE_FLOW_INITVELOCITY = (1 << 2),
	/** use texture to control emission speed */
	MOD_SMOKE_FLOW_TEXTUREEMIT = (1 << 3),
	/** use specific size for particles instead of closest cell */
	MOD_SMOKE_FLOW_USE_PART_SIZE = (1 << 4),
};

typedef struct SmokeFlowSettings {
	/** For fast RNA access. */
	struct SmokeModifierData *smd;
	struct Mesh *mesh;
	struct ParticleSystem *psys;
	struct Tex *noise_texture;

	/* initial velocity */
	/** Previous vertex positions in domain space. */
	float *verts_old;
	int numverts;
	float vel_multi; // Multiplier for inherited velocity
	float vel_normal;
	float vel_random;
	/* emission */
	float density;
	float color[3];
	float fuel_amount;
	/** Delta temperature (temp - ambient temp). */
	float temp;
	/** Density emitted within mesh volume. */
	float volume_density;
	/** Maximum emission distance from mesh surface. */
	float surface_distance;
	float particle_size;
	int subframes;
	/* texture control */
	float texture_size;
	float texture_offset;
	char _pad[4];
	/** MAX_CUSTOMDATA_LAYER_NAME. */
	char uvlayer_name[64];
	short vgroup_density;

	/** Smoke, flames, both, outflow. */
	short type;
	short source;
	short texture_type;
	/** Absolute emission et.c*/
	int flags;
} SmokeFlowSettings;


// struct BVHTreeFromMesh *bvh;
// float mat[4][4];
// float mat_old[4][4];

/* collision objects (filled with smoke) */
typedef struct SmokeCollSettings {
	/** For fast RNA access. */
	struct SmokeModifierData *smd;
	struct Mesh *mesh;
	float *verts_old;
	int numverts;
	short type; // static = 0, rigid = 1, dynamic = 2
	char _pad[2];
} SmokeCollSettings;

#endif<|MERGE_RESOLUTION|>--- conflicted
+++ resolved
@@ -255,12 +255,8 @@
 	char interp_method;
 
 	float clipping;
-<<<<<<< HEAD
 	float pad3;
   struct OpenVDBModifierData *vdb;
-=======
-	char _pad3[4];
->>>>>>> b3dabc20
 } SmokeDomainSettings;
 
 
