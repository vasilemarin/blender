--- conflicted
+++ resolved
@@ -71,7 +71,6 @@
   int _pad;
 } CacheFileLayer;
 
-<<<<<<< HEAD
 /* CacheAttributeMapping::mapping */
 enum {
   /* Default mapping, so we do not make an arbitrary decision as to what is the default. Also used
@@ -109,8 +108,6 @@
   char _pad[6];
 } CacheAttributeMapping;
 
-=======
->>>>>>> 19622ffc
 /* CacheFile::velocity_unit
  * Determines what temporal unit is used to interpret velocity vectors for motion blur effects. */
 enum {
@@ -164,18 +161,12 @@
   int prefetch_cache_size;
 
   /** Index of the currently selected layer in the UI, starts at 1. */
-<<<<<<< HEAD
-  char active_layer;
+  int active_layer;
 
   /** Index, starting at 1, of the active attribute mapping in the UI. */
   char active_attribute_mapping;
 
-  char _pad2[5];
-=======
-  int active_layer;
-
-  char _pad2[3];
->>>>>>> 19622ffc
+  char _pad2[2];
 
   char velocity_unit;
   /* Name of the velocity property in the archive. */
