--- conflicted
+++ resolved
@@ -149,34 +149,17 @@
   /* eMaterialLineArtFlags */
   int flags;
 
-<<<<<<< HEAD
-  /** transparency_mask is for determining lines behind a glass window material. Only the lower 6
-   * bits are used in this variable which allows 6 materials for "transparent mask", because the
-   * other two bits when running line art is used to register occlusion effectiveness value so we
-   * save 1 byte for each triangle during run time. When loading line art, these bits were shifted
-   * to higher 6 bits and reserved 2 bits of space for occlusion_effectiveness.
-   */
-  unsigned char transparency_mask;
-
-  /** bits 1<<0 and 1<<1 are for occlusion effectiveness value (which means 0-3 layers). */
-  unsigned char occlusion_effectiveness;
-=======
   /* Used to filter line art occlusion edges */
   unsigned char material_mask_bits;
 
   /** Maximum 255 levels of equivalent occlusion. */
   unsigned char mat_occlusion;
->>>>>>> 2d146b61
 
   unsigned char _pad[2];
 } MaterialLineArt;
 
 typedef enum eMaterialLineArtFlags {
-<<<<<<< HEAD
-  LRT_MATERIAL_TRANSPARENCY_ENABLED = (1 << 0),
-=======
   LRT_MATERIAL_MASK_ENABLED = (1 << 0),
->>>>>>> 2d146b61
   LRT_MATERIAL_CUSTOM_OCCLUSION_EFFECTIVENESS = (1 << 1),
 } eMaterialLineArtFlags;
 
