/*
 * This program is free software; you can redistribute it and/or
 * modify it under the terms of the GNU General Public License
 * as published by the Free Software Foundation; either version 2
 * of the License, or (at your option) any later version.
 *
 * This program is distributed in the hope that it will be useful,
 * but WITHOUT ANY WARRANTY; without even the implied warranty of
 * MERCHANTABILITY or FITNESS FOR A PARTICULAR PURPOSE.  See the
 * GNU General Public License for more details.
 *
 * You should have received a copy of the GNU General Public License
 * along with this program; if not, write to the Free Software Foundation,
 * Inc., 51 Franklin Street, Fifth Floor, Boston, MA 02110-1301, USA.
 *
 * The Original Code is Copyright (C) 2001-2002 by NaN Holding BV.
 * All rights reserved.
 */

/** \file
 * \ingroup DNA
 */

#pragma once

#include "DNA_defs.h"

#ifdef __cplusplus
extern "C" {
#endif

struct ID;

typedef struct TreeStoreElem {
  short type, nr, flag, used;

  /* XXX We actually also store non-ID data in this pointer for identifying
   * the #TreeStoreElem for a #TreeElement when rebuilding the tree. Ugly! */
  struct ID *id;
} TreeStoreElem;

/** Used only to store data in blend files. */
typedef struct TreeStore {
  /** Was previously used for memory preallocation. */
  int totelem DNA_DEPRECATED;
  /** Number of elements in data array. */
  int usedelem;
  /**
   * Elements to be packed from mempool in writefile.c
   * or extracted to mempool in readfile.c
   */
  TreeStoreElem *data;
} TreeStore;

/** #TreeStoreElem.flag */
enum {
  TSE_CLOSED = (1 << 0),
  TSE_SELECTED = (1 << 1),
  TSE_TEXTBUT = (1 << 2),
  TSE_CHILDSEARCH = (1 << 3),
  TSE_SEARCHMATCH = (1 << 4),
  TSE_HIGHLIGHTED = (1 << 5),
  TSE_DRAG_INTO = (1 << 6),
  TSE_DRAG_BEFORE = (1 << 7),
  TSE_DRAG_AFTER = (1 << 8),
  /* Needed because outliner-only elements can be active */
  TSE_ACTIVE = (1 << 9),
  /* TSE_ACTIVE_WALK = (1 << 10), */ /* Unused */
  TSE_HIGHLIGHTED_ICON = (1 << 11),
  TSE_DRAG_ANY = (TSE_DRAG_INTO | TSE_DRAG_BEFORE | TSE_DRAG_AFTER),
  TSE_HIGHLIGHTED_ANY = (TSE_HIGHLIGHTED | TSE_HIGHLIGHTED_ICON),
};

/** #TreeStoreElem.types */
typedef enum eTreeStoreElemType {
<<<<<<< HEAD
=======
  /**
   * If an element is of this type, `TreeStoreElem.id` points to a valid ID and the ID-type can be
   * received through `TreeElement.idcode` (or `GS(TreeStoreElem.id->name)`). Note however that the
   * types below may also have a valid ID pointer (see #TSE_IS_REAL_ID()).
   *
   * In cases where the type is still checked against "0" (even implicitly), please replace it with
   * an explicit check against `TSE_SOME_ID`.
   */
  TSE_SOME_ID = 0,

>>>>>>> 9e007b46
  TSE_NLA = 1, /* NO ID */
  TSE_NLA_ACTION = 2,
  TSE_DEFGROUP_BASE = 3,
  TSE_DEFGROUP = 4,
  TSE_BONE = 5,
  TSE_EBONE = 6,
  TSE_CONSTRAINT_BASE = 7,
  TSE_CONSTRAINT = 8,
  TSE_MODIFIER_BASE = 9,
  TSE_MODIFIER = 10,
  TSE_LINKED_OB = 11,
  /* TSE_SCRIPT_BASE     = 12, */ /* UNUSED */
  TSE_POSE_BASE = 13,
  TSE_POSE_CHANNEL = 14,
  TSE_ANIM_DATA = 15,
  TSE_DRIVER_BASE = 16,           /* NO ID */
  /* TSE_DRIVER          = 17, */ /* UNUSED */

  TSE_PROXY = 18,
  TSE_R_LAYER_BASE = 19,
  TSE_R_LAYER = 20,
  /* TSE_R_PASS          = 21, */ /* UNUSED */
  /* TSE_LINKED_MAT = 22, */
  /* NOTE, is used for light group */
  /* TSE_LINKED_LAMP = 23, */
  TSE_POSEGRP_BASE = 24,
  TSE_POSEGRP = 25,
  TSE_SEQUENCE = 26,     /* NO ID */
  TSE_SEQ_STRIP = 27,    /* NO ID */
  TSE_SEQUENCE_DUP = 28, /* NO ID */
  TSE_LINKED_PSYS = 29,
  TSE_RNA_STRUCT = 30,        /* NO ID */
  TSE_RNA_PROPERTY = 31,      /* NO ID */
  TSE_RNA_ARRAY_ELEM = 32,    /* NO ID */
  TSE_NLA_TRACK = 33,         /* NO ID */
  /* TSE_KEYMAP = 34, */      /* UNUSED */
  /* TSE_KEYMAP_ITEM = 35, */ /* UNUSED */
  TSE_ID_BASE = 36,           /* NO ID */
  TSE_GP_LAYER = 37,          /* NO ID */
  TSE_LAYER_COLLECTION = 38,
  TSE_SCENE_COLLECTION_BASE = 39,
  TSE_VIEW_COLLECTION_BASE = 40,
  TSE_SCENE_OBJECTS_BASE = 41,
  TSE_GPENCIL_EFFECT_BASE = 42,
  TSE_GPENCIL_EFFECT = 43,
  TSE_LIBRARY_OVERRIDE_BASE = 44,
  TSE_LIBRARY_OVERRIDE = 45,
} eTreeStoreElemType;

/** Check whether given #TreeStoreElem should have a real ID in #TreeStoreElem.id member. */
#define TSE_IS_REAL_ID(_tse) \
  (!ELEM((_tse)->type, \
         TSE_NLA, \
         TSE_NLA_TRACK, \
         TSE_DRIVER_BASE, \
         TSE_SEQUENCE, \
         TSE_SEQ_STRIP, \
         TSE_SEQUENCE_DUP, \
         TSE_RNA_STRUCT, \
         TSE_RNA_PROPERTY, \
         TSE_RNA_ARRAY_ELEM, \
         TSE_ID_BASE, \
         TSE_GP_LAYER))

#ifdef __cplusplus
}
#endif<|MERGE_RESOLUTION|>--- conflicted
+++ resolved
@@ -73,8 +73,6 @@
 
 /** #TreeStoreElem.types */
 typedef enum eTreeStoreElemType {
-<<<<<<< HEAD
-=======
   /**
    * If an element is of this type, `TreeStoreElem.id` points to a valid ID and the ID-type can be
    * received through `TreeElement.idcode` (or `GS(TreeStoreElem.id->name)`). Note however that the
@@ -85,7 +83,6 @@
    */
   TSE_SOME_ID = 0,
 
->>>>>>> 9e007b46
   TSE_NLA = 1, /* NO ID */
   TSE_NLA_ACTION = 2,
   TSE_DEFGROUP_BASE = 3,
