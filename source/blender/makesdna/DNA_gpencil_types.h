/* SPDX-License-Identifier: GPL-2.0-or-later
 * Copyright 2008 Blender Foundation. */

/** \file
 * \ingroup DNA
 */

#pragma once

#include "DNA_ID.h"
#include "DNA_brush_types.h"
#include "DNA_listBase.h"

#ifdef __cplusplus
extern "C" {
#endif

struct AnimData;
struct Curve;
struct Curve;
struct GPencilUpdateCache;
struct MDeformVert;

#define GP_DEFAULT_PIX_FACTOR 1.0f
#define GP_DEFAULT_GRID_LINES 4
#define GP_MAX_INPUT_SAMPLES 10

#define GP_MATERIAL_BUFFER_LEN 256

#define GP_DEFAULT_CURVE_RESOLUTION 32
#define GP_DEFAULT_CURVE_ERROR 0.1f
#define GP_DEFAULT_CURVE_EDIT_CORNER_ANGLE M_PI_2

#define GPENCIL_MIN_FILL_FAC 0.05f
#define GPENCIL_MAX_FILL_FAC 8.0f

#define GPENCIL_MAX_THICKNESS 5000

/* ***************************************** */
/* GP Stroke Points */

/* 'Control Point' data for primitives and curves */
typedef struct bGPDcontrolpoint {
  /** X and y coordinates of control point. */
  float x, y, z;
  /** Point color. */
  float color[4];
  /** Radius. */
  int size;
} bGPDcontrolpoint;

typedef struct bGPDspoint_Runtime {
  /** Original point (used to dereference evaluated data) */
  struct bGPDspoint *pt_orig;
  /** Original index array position */
  int idx_orig;
  char _pad0[4];
} bGPDspoint_Runtime;

/* Grease-Pencil Annotations - 'Stroke Point'
 * -> Coordinates may either be 2d or 3d depending on settings at the time
 * -> Coordinates of point on stroke, in proportions of window size
 *    This assumes that the bottom-left corner is (0,0)
 */
typedef struct bGPDspoint {
  /** Co-ordinates of point (usually 2d, but can be 3d as well). */
  float x, y, z;
  /** Pressure of input device (from 0 to 1) at this point. */
  float pressure;
  /** Color strength (used for alpha factor). */
  float strength;
  /** Seconds since start of stroke. */
  float time;
  /** Additional options. */
  int flag;

  /** Factor of uv along the stroke. */
  float uv_fac;
  /** Uv rotation for dot mode. */
  float uv_rot;
  /** Uv for fill mode */
  float uv_fill[2];

  /** Vertex Color RGBA (A=mix factor). */
  float vert_color[4];

  /** Runtime data */
  char _pad2[4];

  bGPDspoint_Runtime runtime;
} bGPDspoint;

/** #bGPDspoint.flag */
typedef enum eGPDspoint_Flag {
  /* stroke point is selected (for editing) */
  GP_SPOINT_SELECT = (1 << 0),

  /* stroke point is tagged (for some editing operation) */
  GP_SPOINT_TAG = (1 << 1),
  /* stroke point is temp tagged (for some editing operation) */
  GP_SPOINT_TEMP_TAG = (1 << 2),
  /* stroke point is temp tagged (for some editing operation) */
  GP_SPOINT_TEMP_TAG2 = (1 << 3),
} eGPSPoint_Flag;

/* ***************************************** */
/* GP Fill - Triangle Tessellation Data */

/* Grease-Pencil Annotations - 'Triangle'
 * -> A triangle contains the index of three vertices for filling the stroke
 *    This is only used if high quality fill is enabled
 */
typedef struct bGPDtriangle {
  /* indices for tessellated triangle used for GP Fill */
  unsigned int verts[3];
} bGPDtriangle;

/* ***************************************** */

/* ***************************************** */
/* GP Palettes (Deprecated - 2.78 - 2.79 only) */

/* color of palettes */
typedef struct bGPDpalettecolor {
  struct bGPDpalettecolor *next, *prev;
  /** Color name. Must be unique. */
  char info[64];
  float color[4];
  /** Color that should be used for drawing "fills" for strokes. */
  float fill[4];
  /** Settings for palette color. */
  short flag;
  /** Padding for compiler alignment error. */
  char _pad[6];
} bGPDpalettecolor;

/** #bGPDpalettecolor.flag */
typedef enum eGPDpalettecolor_Flag {
  /* color is active */
  /* PC_COLOR_ACTIVE = (1 << 0), */ /* UNUSED */
  /* don't display color */
  PC_COLOR_HIDE = (1 << 1),
  /* protected from further editing */
  PC_COLOR_LOCKED = (1 << 2),
  /* do onion skinning */
  PC_COLOR_ONIONSKIN = (1 << 3),
  /* "volumetric" strokes */
  PC_COLOR_VOLUMETRIC = (1 << 4),
} eGPDpalettecolor_Flag;

/* palette of colors */
typedef struct bGPDpalette {
  struct bGPDpalette *next, *prev;

  /** Pointer to individual colors. */
  ListBase colors;
  /** Palette name. Must be unique. */
  char info[64];

  short flag;
  char _pad[6];
} bGPDpalette;

/** #bGPDpalette.flag */
typedef enum eGPDpalette_Flag {
  /* palette is active */
  PL_PALETTE_ACTIVE = (1 << 0),
} eGPDpalette_Flag;

/* ***************************************** */
/* GP Curve Point */

typedef struct bGPDcurve_point {
  /** Bezier Triple for the handles and control points. */
  BezTriple bezt;
  /** Pressure of input device (from 0 to 1) at this point. */
  float pressure;
  /** Color strength (used for alpha factor). */
  float strength;
  /** Index of corresponding point in gps->points. */
  int point_index;

  /** Additional options. */
  int flag;

  /** Factor of uv along the stroke. */
  float uv_fac;
  /** Uv rotation for dot mode. */
  float uv_rot;
  /** Uv for fill mode. */
  float uv_fill[2];

  /** Vertex Color RGBA (A=mix factor). */
  float vert_color[4];
  char _pad[4];
} bGPDcurve_point;

/* bGPDcurve_point->flag */
typedef enum eGPDcurve_point_Flag {
  GP_CURVE_POINT_SELECT = (1 << 0),
} eGPDcurve_point_Flag;

/* ***************************************** */
/* GP Curve */

/* Curve for Bezier Editing. */
typedef struct bGPDcurve {
  /** Array of BezTriple. */
  bGPDcurve_point *curve_points;
  /** Total number of curve points. */
  int tot_curve_points;
  /** General flag. */
  short flag;
  char _pad[2];
} bGPDcurve;

/* bGPDcurve_Flag->flag */
typedef enum bGPDcurve_Flag {
  /* Flag to indicated that the stroke data has been changed and the curve needs to be refitted */
  GP_CURVE_NEEDS_STROKE_UPDATE = (1 << 0),
  /* Curve is selected */
  GP_CURVE_SELECT = (1 << 1),
} bGPDcurve_Flag;

/* ***************************************** */
/* GP Strokes */

/* Runtime temp data for bGPDstroke */
typedef struct bGPDstroke_Runtime {
  /** temporary layer name only used during copy/paste to put the stroke in the original layer */
  char tmp_layerinfo[128];

  /** Runtime falloff factor (only for transform). */
  float multi_frame_falloff;

  /** Vertex offset in the VBO where this stroke starts. */
  int stroke_start;
  /** Triangle offset in the ibo where this fill starts. */
  int fill_start;
  /** Curve Handles offset in the IBO where this handle starts. */
  int curve_start;

  /** Original stroke (used to dereference evaluated data) */
  struct bGPDstroke *gps_orig;
  void *_pad2;
} bGPDstroke_Runtime;

/* Grease-Pencil Annotations - 'Stroke'
 * -> A stroke represents a (simplified version) of the curve
 *    drawn by the user in one 'mouse-down'->'mouse-up' operation
 */
typedef struct bGPDstroke {
  struct bGPDstroke *next, *prev;

  /** Array of data-points for stroke. */
  bGPDspoint *points;
  /** Tessellated triangles for GP Fill. */
  bGPDtriangle *triangles;
  /** Number of data-points in array. */
  int totpoints;
  /** Number of triangles in array. */
  int tot_triangles;

  /** Thickness of stroke. */
  short thickness;
  /** Various settings about this stroke. */
  short flag, _pad[2];

  /** Init time of stroke. */
  double inittime;

  /** Color name. */
  char colorname[128] DNA_DEPRECATED;

  /** Material index. */
  int mat_nr;
  /** Caps mode for each stroke extreme */
  short caps[2];

  /** gradient control along y for color */
  float hardeness;
  /** factor xy of shape for dots gradients */
  float aspect_ratio[2];

  /** Factor of opacity for Fill color (used by opacity modifier). */
  float fill_opacity_fac;

  /** Min of the bound box used to speedup painting operators. */
  float boundbox_min[3];
  /** Max of the bound box used to speedup painting operators. */
  float boundbox_max[3];

  /** UV rotation */
  float uv_rotation;
  /** UV translation (X and Y axis) */
  float uv_translation[2];
  float uv_scale;

  /** Stroke selection index. */
  int select_index;
  char _pad4[4];

  /** Vertex weight data. */
  struct MDeformVert *dvert;
  void *_pad3;

  /** Vertex Color for Fill (one for all stroke, A=mix factor). */
  float vert_color_fill[4];

  /** Curve used to edit the stroke using Bezier handlers. */
  struct bGPDcurve *editcurve;

  /* NOTE: When adding new members, make sure to add them to BKE_gpencil_stroke_copy_settings as
   * well! */

  bGPDstroke_Runtime runtime;
  void *_pad5;
} bGPDstroke;

/** #bGPDstroke.flag */
typedef enum eGPDstroke_Flag {
  /* stroke is in 3d-space */
  GP_STROKE_3DSPACE = (1 << 0),
  /* stroke is in 2d-space */
  GP_STROKE_2DSPACE = (1 << 1),
  /* stroke is in 2d-space (but with special 'image' scaling) */
  GP_STROKE_2DIMAGE = (1 << 2),
  /* stroke is selected */
  GP_STROKE_SELECT = (1 << 3),
  /* Flag used to indicate that stroke is closed and draw edge between last and first point */
  GP_STROKE_CYCLIC = (1 << 7),
  /* Flag used to indicate that stroke is used for fill close and must use
   * fill color for stroke and no fill area */
  GP_STROKE_NOFILL = (1 << 8),
  /* Flag to indicated that the editcurve has been changed and the stroke needs to be updated with
   * the curve data */
  GP_STROKE_NEEDS_CURVE_UPDATE = (1 << 9),
  /* only for use with stroke-buffer (while drawing arrows) */
  GP_STROKE_USE_ARROW_START = (1 << 12),
  /* only for use with stroke-buffer (while drawing arrows) */
  GP_STROKE_USE_ARROW_END = (1 << 13),
  /* Tag for update geometry */
  GP_STROKE_TAG = (1 << 14),
  /* only for use with stroke-buffer (while drawing eraser) */
  GP_STROKE_ERASER = (1 << 15),
} eGPDstroke_Flag;

/** #bGPDstroke.caps */
typedef enum eGPDstroke_Caps {
  /* type of extreme */
  GP_STROKE_CAP_ROUND = 0,
  GP_STROKE_CAP_FLAT = 1,

  /* Keep last. */
  GP_STROKE_CAP_MAX,
} GPDstroke_Caps;

/* Arrows ----------------------- */

/** #bGPDataRuntime.arrowstyle */
typedef enum eGPDstroke_Arrowstyle {
  GP_STROKE_ARROWSTYLE_NONE = 0,
  GP_STROKE_ARROWSTYLE_SEGMENT = 2,
  GP_STROKE_ARROWSTYLE_OPEN = 3,
  GP_STROKE_ARROWSTYLE_CLOSED = 4,
  GP_STROKE_ARROWSTYLE_SQUARE = 6,
} eGPDstroke_Arrowstyle;

/* ***************************************** */
/* GP Frame */

/* Runtime temp data for bGPDframe */
typedef struct bGPDframe_Runtime {
  /** Index of this frame in the listbase of frames. */
  int frameid;
  /** Onion offset from active frame. 0 if not onion. INT_MAX to bypass frame. */
  int onion_id;

  /** Original frame (used to dereference evaluated data) */
  struct bGPDframe *gpf_orig;
} bGPDframe_Runtime;

/* Grease-Pencil Annotations - 'Frame'
 * -> Acts as storage for the 'image' formed by strokes
 */
typedef struct bGPDframe {
  struct bGPDframe *next, *prev;

  /** List of the simplified 'strokes' that make up the frame's data. */
  ListBase strokes;

  /** Frame number of this frame. */
  int framenum;

  /** Temp settings. */
  short flag;
  /** Keyframe type (eBezTriple_KeyframeType). */
  short key_type;

  /* NOTE: When adding new members, make sure to add them to BKE_gpencil_frame_copy_settings as
   * well! */

  bGPDframe_Runtime runtime;
} bGPDframe;

/* bGPDframe->flag */
typedef enum eGPDframe_Flag {
  /* frame is being painted on */
  GP_FRAME_PAINT = (1 << 0),
  /* for editing in Action Editor */
  GP_FRAME_SELECT = (1 << 1),
  /* Line Art generation */
  GP_FRAME_LRT_CLEARED = (1 << 2),
} eGPDframe_Flag;

/* ***************************************** */
/* GP Layer */

/* List of masking layers. */
typedef struct bGPDlayer_Mask {
  struct bGPDlayer_Mask *next, *prev;
  char name[128];
  short flag;
  /** Index for sorting. Only valid while sorting algorithm is running. */
  short sort_index;
  char _pad[4];
} bGPDlayer_Mask;

/* bGPDlayer_Mask->flag */
typedef enum ebGPDlayer_Mask_Flag {
  /* Mask is hidden. */
  GP_MASK_HIDE = (1 << 0),
  /* Mask is inverted. */
  GP_MASK_INVERT = (1 << 1),
} ebGPDlayer_Mask_Flag;

/* Runtime temp data for bGPDlayer */
typedef struct bGPDlayer_Runtime {
  /** Id for dynamic icon used to show annotation color preview for layer. */
  int icon_id;
  char _pad[4];
  /** Original layer (used to dereference evaluated data) */
  struct bGPDlayer *gpl_orig;
} bGPDlayer_Runtime;

/* Grease-Pencil Annotations - 'Layer' */
typedef struct bGPDlayer {
  struct bGPDlayer *next, *prev;

  /** List of annotations to display for frames (bGPDframe list). */
  ListBase frames;
  /** Active frame (should be the frame that is currently being displayed). */
  bGPDframe *actframe;

  /** Settings for layer. */
  short flag;
  /** Per-layer onion-skinning flags (eGPDlayer_OnionFlag). */
  short onion_flag;

  /** Color for strokes in layers. Used for annotations, and for ruler
   * (which uses GPencil internally). */
  float color[4];
  /** Fill color for strokes in layers. Not used anymore (was only for). */
  float fill[4];

  /** Name/reference info for this layer (i.e. "director's comments, 12/.3")
   * needs to be kept unique, as it's used as the layer identifier */
  char info[128];

  /** Thickness to apply to strokes (Annotations). */
  short thickness;
  /** Used to filter groups of layers in modifiers. */
  short pass_index;

  /** Parent object. */
  struct Object *parent;
  /** Inverse matrix (only used if parented). */
  float inverse[4][4];
  /** String describing subobject info, MAX_ID_NAME-2. */
  char parsubstr[64];
  short partype;

  /** Thickness adjustment. */
  short line_change;
  /** Color used to tint layer, alpha value is used as factor. */
  float tintcolor[4];
  /** Opacity of the layer. */
  float opacity;
  /** Name of the layer used to filter render output. */
  char viewlayername[64];

  /** Blend modes. */
  int blend_mode;
  /** Vertex Paint opacity by Layer. */
  float vertex_paint_opacity;

  /* annotation onion skin */
  /**
   * Ghosts Before: max number of ghost frames to show between
   * active frame and the one before it (0 = only the ghost itself).
   */
  short gstep;
  /**
   * Ghosts After: max number of ghost frames to show after
   * active frame and the following it    (0 = only the ghost itself).
   */
  short gstep_next;

  /** Color for ghosts before the active frame. */
  float gcolor_prev[3];
  /** Color for ghosts after the active frame. */
  float gcolor_next[3];
  char _pad1[4];

  /** Mask list (bGPDlayer_Mask). */
  ListBase mask_layers;
  /** Current Mask index (noted base 1). */
  int act_mask;
  char _pad2[4];

  /** Layer transforms. */
  float location[3], rotation[3], scale[3];
  float layer_mat[4][4], layer_invmat[4][4];
  char _pad3[4];

  /* NOTE: When adding new members, make sure to add them to BKE_gpencil_layer_copy_settings as
   * well! */

  bGPDlayer_Runtime runtime;
} bGPDlayer;

/* bGPDlayer->flag */
typedef enum eGPDlayer_Flag {
  /* don't display layer */
  GP_LAYER_HIDE = (1 << 0),
  /* protected from further editing */
  GP_LAYER_LOCKED = (1 << 1),
  /* layer is 'active' layer being edited */
  GP_LAYER_ACTIVE = (1 << 2),
  /* draw points of stroke for debugging purposes */
  GP_LAYER_DRAWDEBUG = (1 << 3),
  /* Flag used to display in Paint mode only layers with keyframe */
  GP_LAYER_SOLO_MODE = (1 << 4),
  /* for editing in Action Editor */
  GP_LAYER_SELECT = (1 << 5),
  /* current frame for layer can't be changed */
  GP_LAYER_FRAMELOCK = (1 << 6),
  /* don't render xray (which is default) */
  GP_LAYER_NO_XRAY = (1 << 7),
  /* "volumetric" strokes */
  GP_LAYER_VOLUMETRIC = (1 << 10),
  /* Use Scene lights */
  GP_LAYER_USE_LIGHTS = (1 << 11),
  /* Unlock color */
  GP_LAYER_UNLOCK_COLOR = (1 << 12),
  /* Mask Layer */
  GP_LAYER_USE_MASK = (1 << 13), /* TODO: DEPRECATED */
  /* Ruler Layer */
  GP_LAYER_IS_RULER = (1 << 14),
  /* Disable masks in viewlayer render */
  GP_LAYER_DISABLE_MASKS_IN_VIEWLAYER = (1 << 15),
} eGPDlayer_Flag;

/** #bGPDlayer.onion_flag */
typedef enum eGPDlayer_OnionFlag {
  /* do onion skinning */
  GP_LAYER_ONIONSKIN = (1 << 0),
} eGPDlayer_OnionFlag;

/** #bGPDlayer.blend_mode */
typedef enum eGPLayerBlendModes {
  eGplBlendMode_Regular = 0,
  eGplBlendMode_HardLight = 1,
  eGplBlendMode_Add = 2,
  eGplBlendMode_Subtract = 3,
  eGplBlendMode_Multiply = 4,
  eGplBlendMode_Divide = 5,
} eGPLayerBlendModes;

/* ***************************************** */
/* GP Datablock */

/* Runtime temp data for bGPdata */
typedef struct bGPdata_Runtime {
  /** Stroke buffer. */
  void *sbuffer;
  /** Temp batches cleared after drawing. */
  struct GPUBatch *sbuffer_stroke_batch;
  struct GPUBatch *sbuffer_fill_batch;
  /** Temp stroke used for drawing. */
  struct bGPDstroke *sbuffer_gps;

  /** Animation playing flag. */
  short playing;

  /** Material index of the stroke. */
  short matid;

  /* Stroke Buffer data (only used during paint-session)
   * - buffer must be initialized before use, but freed after
   *   whole paint operation is over
   */
  /** Flags for stroke that cache represents. */
  short sbuffer_sflag;
  char _pad1[2];
  /** Number of elements currently used in cache. */
  int sbuffer_used;
  /** Number of total elements available in cache. */
  int sbuffer_size;

  /** Vertex Color applied to Fill (while drawing). */
  float vert_color_fill[4];

  /** Arrow points for stroke corners. */
  float arrow_start[8];
  float arrow_end[8];
  /* Arrow style for each corner */
  int arrow_start_style;
  int arrow_end_style;

  /** Number of control-points for stroke. */
  int tot_cp_points;
  char _pad2[4];
  /** Array of control-points for stroke. */
  bGPDcontrolpoint *cp_points;
  /** Brush pointer */
  Brush *sbuffer_brush;
  struct GpencilBatchCache *gpencil_cache;
  struct LineartCache *lineart_cache;

  struct GPencilUpdateCache *update_cache;
} bGPdata_Runtime;

/* grid configuration */
typedef struct bGPgrid {
  float color[3];
  float scale[2];
  float offset[2];
  char _pad1[4];

  int lines;
  char _pad[4];
} bGPgrid;

/* Grease-Pencil Annotations - 'DataBlock' */
typedef struct bGPdata {
  /** Grease Pencil data is a data-block. */
  ID id;
  /** Animation data - for animating draw settings. */
  struct AnimData *adt;

  /* Grease-Pencil data */
  /** bGPDlayer. */
  ListBase layers;
  /** Settings for this data-block. */
  int flag;
  /** Default resolution for generated curves using curve editing method. */
  int curve_edit_resolution;
  /** Curve Editing error threshold. */
  float curve_edit_threshold;
  /** Curve Editing corner angle (less or equal is treated as corner). */
  float curve_edit_corner_angle;

  /* Palettes */
  /** List of bGPDpalette's   - Deprecated (2.78 - 2.79 only). */
  ListBase palettes DNA_DEPRECATED;

  /** List of bDeformGroup names and flag only. */
  ListBase vertex_group_names;

  /* 3D Viewport/Appearance Settings */
  /** Factor to define pixel size conversion. */
  float pixfactor;
  /** Color for edit line. */
  float line_color[4];

  /* Onion skinning */
  /** Onion alpha factor change. */
  float onion_factor;
  /** Onion skinning range (eGP_OnionModes). */
  int onion_mode;
  /** Onion skinning flags (eGPD_OnionFlag). */
  int onion_flag;
  /**
   * Ghosts Before: max number of ghost frames to show between
   * active frame and the one before it (0 = only the ghost itself).
   */
  short gstep;
  /** Ghosts After: max number of ghost frames to show after
   * active frame and the following it (0 = only the ghost itself).
   */
  short gstep_next;

  /** Optional color for ghosts before the active frame. */
  float gcolor_prev[3];
  /** Optional color for ghosts after the active frame. */
  float gcolor_next[3];

  /** Offset for drawing over surfaces to keep strokes on top. */
  float zdepth_offset;
  /** Materials array. */
  struct Material **mat;
  /** Total materials. */
  short totcol;

  /* stats */
  short totlayer;
  short totframe;
  char _pad2[6];
  int totstroke;
  int totpoint;

  /** Draw mode for strokes (eGP_DrawMode). */
  short draw_mode;
  /** Keyframe type for onion filter  (eBezTriple_KeyframeType plus All option) */
  short onion_keytype;

  /** Stroke selection last index. Used to generate a unique selection index. */
  int select_last_index;

  int vertex_group_active_index;

  bGPgrid grid;

  /* NOTE: When adding new members, make sure to add them to BKE_gpencil_data_copy_settings as
   * well! */
<<<<<<< HEAD

  /** Preview image for assets. */
  struct PreviewImage *preview;
=======
>>>>>>> c99d1d5d

  bGPdata_Runtime runtime;
} bGPdata;

/**
 * #bGPdata.flag
 *
 * NOTE: A few flags have been deprecated since early 2.5,
 *       since they have been made redundant by interaction
 *       changes made during the porting process.
 */
typedef enum eGPdata_Flag {
  /* data-block is used for "annotations"
   * NOTE: This flag used to be used in 2.4x, but should hardly ever have been set.
   *       We can use this freely now, as all GP data-blocks from pre-2.8 will get
   *       set on file load (as many old use cases are for "annotations" only)
   */
  GP_DATA_ANNOTATIONS = (1 << 0),

  /* show debugging info in viewport (i.e. status print) */
  GP_DATA_DISPINFO = (1 << 1),
  /* in Action Editor, show as expanded channel */
  GP_DATA_EXPAND = (1 << 2),

  /* is the block overriding all clicks? */
  /* GP_DATA_EDITPAINT = (1 << 3), */

  /* ------------------------------------------------ DEPRECATED */
  /* new strokes are added in viewport space */
  GP_DATA_VIEWALIGN = (1 << 4),

  /* Project into the screen's Z values */
  GP_DATA_DEPTH_VIEW = (1 << 5),
  GP_DATA_DEPTH_STROKE = (1 << 6),

  GP_DATA_DEPTH_STROKE_ENDPOINTS = (1 << 7),
  /* ------------------------------------------------ DEPRECATED */

  /* Stroke Editing Mode - Toggle to enable alternative keymap
   * for easier editing of stroke points */
  GP_DATA_STROKE_EDITMODE = (1 << 8),

  /* Main flag to switch onion skinning on/off */
  GP_DATA_SHOW_ONIONSKINS = (1 << 9),

  /* Batch drawing cache need to be recalculated */
  GP_DATA_CACHE_IS_DIRTY = (1 << 11),

  /* Stroke Paint Mode - Toggle paint mode */
  GP_DATA_STROKE_PAINTMODE = (1 << 12),
  /* Stroke Editing Mode - Toggle sculpt mode */
  GP_DATA_STROKE_SCULPTMODE = (1 << 13),
  /* Stroke Editing Mode - Toggle weight paint mode */
  GP_DATA_STROKE_WEIGHTMODE = (1 << 14),

  /* keep stroke thickness unchanged when zoom change */
  GP_DATA_STROKE_KEEPTHICKNESS = (1 << 15),

  /* Allow edit several frames at the same time */
  GP_DATA_STROKE_MULTIEDIT = (1 << 16),

  /* Vertex Paint Mode - Toggle paint mode */
  GP_DATA_STROKE_VERTEXMODE = (1 << 18),

  /* Autolock not active layers */
  GP_DATA_AUTOLOCK_LAYERS = (1 << 20),

  /* Enable Bezier Editing Curve (a submode of Edit mode). */
  GP_DATA_CURVE_EDIT_MODE = (1 << 21),
  /* Use adaptive curve resolution */
  GP_DATA_CURVE_ADAPTIVE_RESOLUTION = (1 << 22),
} eGPdata_Flag;

/* gpd->onion_flag */
typedef enum eGPD_OnionFlag {
  /* use custom color for ghosts before current frame */
  GP_ONION_GHOST_PREVCOL = (1 << 0),
  /* use custom color for ghosts after current frame */
  GP_ONION_GHOST_NEXTCOL = (1 << 1),
  /* always show onion skins (i.e. even during renders/animation playback) */
  GP_ONION_GHOST_ALWAYS = (1 << 2),
  /* use fade color in onion skin */
  GP_ONION_FADE = (1 << 3),
  /* Loop showing first frame after last frame */
  GP_ONION_LOOP = (1 << 4),
} eGPD_OnionFlag;

/* gpd->onion_mode */
typedef enum eGP_OnionModes {
  GP_ONION_MODE_ABSOLUTE = 0,
  GP_ONION_MODE_RELATIVE = 1,
  GP_ONION_MODE_SELECTED = 2,
} eGP_OnionModes;

/* xray modes (Depth Ordering) */
typedef enum eGP_DepthOrdering {
  GP_XRAY_FRONT = 0,
  GP_XRAY_3DSPACE = 1,
} eGP_DepthOrdering;

/* draw modes (Use 2D or 3D position) */
typedef enum eGP_DrawMode {
  GP_DRAWMODE_2D = 0,
  GP_DRAWMODE_3D = 1,
} eGP_DrawMode;

/* ***************************************** */
/* Mode Checking Macros */

/* Check if 'multiedit sessions' is enabled */
#define GPENCIL_MULTIEDIT_SESSIONS_ON(gpd) \
  ((gpd) && \
   ((gpd)->flag & \
    (GP_DATA_STROKE_PAINTMODE | GP_DATA_STROKE_EDITMODE | GP_DATA_STROKE_SCULPTMODE | \
     GP_DATA_STROKE_WEIGHTMODE | GP_DATA_STROKE_VERTEXMODE)) && \
   ((gpd)->flag & GP_DATA_STROKE_MULTIEDIT))

#define GPENCIL_CURVE_EDIT_SESSIONS_ON(gpd) \
  ((gpd) && ((gpd)->flag & (GP_DATA_STROKE_EDITMODE)) && ((gpd)->flag & GP_DATA_CURVE_EDIT_MODE))

/* Macros to check grease pencil modes */
#define GPENCIL_ANY_MODE(gpd) \
  ((gpd) && ((gpd)->flag & \
             (GP_DATA_STROKE_PAINTMODE | GP_DATA_STROKE_EDITMODE | GP_DATA_STROKE_SCULPTMODE | \
              GP_DATA_STROKE_WEIGHTMODE | GP_DATA_STROKE_VERTEXMODE)))
#define GPENCIL_EDIT_MODE(gpd) ((gpd) && ((gpd)->flag & GP_DATA_STROKE_EDITMODE))
#define GPENCIL_ANY_EDIT_MODE(gpd) \
  ((gpd) && ((gpd)->flag & \
             (GP_DATA_STROKE_EDITMODE | GP_DATA_STROKE_SCULPTMODE | GP_DATA_STROKE_WEIGHTMODE)))
#define GPENCIL_PAINT_MODE(gpd) ((gpd) && (gpd->flag & GP_DATA_STROKE_PAINTMODE))
#define GPENCIL_SCULPT_MODE(gpd) ((gpd) && (gpd->flag & GP_DATA_STROKE_SCULPTMODE))
#define GPENCIL_WEIGHT_MODE(gpd) ((gpd) && (gpd->flag & GP_DATA_STROKE_WEIGHTMODE))
#define GPENCIL_VERTEX_MODE(gpd) ((gpd) && (gpd->flag & GP_DATA_STROKE_VERTEXMODE))
#define GPENCIL_SCULPT_OR_WEIGHT_MODE(gpd) \
  ((gpd) && ((gpd)->flag & (GP_DATA_STROKE_SCULPTMODE | GP_DATA_STROKE_WEIGHTMODE)))
#define GPENCIL_NONE_EDIT_MODE(gpd) \
  ((gpd) && (((gpd)->flag & (GP_DATA_STROKE_EDITMODE | GP_DATA_STROKE_SCULPTMODE | \
                             GP_DATA_STROKE_WEIGHTMODE | GP_DATA_STROKE_VERTEXMODE)) == 0))
#define GPENCIL_LAZY_MODE(brush, shift) \
  (((brush) && \
    (((brush)->gpencil_settings->flag & GP_BRUSH_STABILIZE_MOUSE) && ((shift) == 0))) || \
   ((((brush)->gpencil_settings->flag & GP_BRUSH_STABILIZE_MOUSE) == 0) && ((shift) == 1)))

#define GPENCIL_ANY_SCULPT_MASK(flag) \
  ((flag & (GP_SCULPT_MASK_SELECTMODE_POINT | GP_SCULPT_MASK_SELECTMODE_STROKE | \
            GP_SCULPT_MASK_SELECTMODE_SEGMENT)))

#define GPENCIL_ANY_VERTEX_MASK(flag) \
  ((flag & (GP_VERTEX_MASK_SELECTMODE_POINT | GP_VERTEX_MASK_SELECTMODE_STROKE | \
            GP_VERTEX_MASK_SELECTMODE_SEGMENT)))

#define GPENCIL_PLAY_ON(gpd) ((gpd) && ((gpd)->runtime.playing == 1))

#ifdef __cplusplus
}
#endif<|MERGE_RESOLUTION|>--- conflicted
+++ resolved
@@ -724,12 +724,9 @@
 
   /* NOTE: When adding new members, make sure to add them to BKE_gpencil_data_copy_settings as
    * well! */
-<<<<<<< HEAD
 
   /** Preview image for assets. */
   struct PreviewImage *preview;
-=======
->>>>>>> c99d1d5d
 
   bGPdata_Runtime runtime;
 } bGPdata;
