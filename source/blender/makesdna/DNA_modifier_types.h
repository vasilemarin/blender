/*
 * ***** BEGIN GPL LICENSE BLOCK *****
 *
 * This program is free software; you can redistribute it and/or
 * modify it under the terms of the GNU General Public License
 * as published by the Free Software Foundation; either version 2
 * of the License, or (at your option) any later version.
 *
 * This program is distributed in the hope that it will be useful,
 * but WITHOUT ANY WARRANTY; without even the implied warranty of
 * MERCHANTABILITY or FITNESS FOR A PARTICULAR PURPOSE.  See the
 * GNU General Public License for more details.
 *
 * You should have received a copy of the GNU General Public License
 * along with this program; if not, write to the Free Software Foundation,
 * Inc., 51 Franklin Street, Fifth Floor, Boston, MA 02110-1301, USA.
 *
 * ***** END GPL LICENSE BLOCK *****
 */

/** \file DNA_modifier_types.h
 *  \ingroup DNA
 */

#ifndef __DNA_MODIFIER_TYPES_H__
#define __DNA_MODIFIER_TYPES_H__

#include "DNA_defs.h"
#include "DNA_listBase.h"

/* WARNING ALERT! TYPEDEF VALUES ARE WRITTEN IN FILES! SO DO NOT CHANGE!
 * (ONLY ADD NEW ITEMS AT THE END)
 */

typedef enum ModifierType {
	eModifierType_None              = 0,
	eModifierType_Subsurf           = 1,
	eModifierType_Lattice           = 2,
	eModifierType_Curve             = 3,
	eModifierType_Build             = 4,
	eModifierType_Mirror            = 5,
	eModifierType_Decimate          = 6,
	eModifierType_Wave              = 7,
	eModifierType_Armature          = 8,
	eModifierType_Hook              = 9,
	eModifierType_Softbody          = 10,
	eModifierType_Boolean           = 11,
	eModifierType_Array             = 12,
	eModifierType_EdgeSplit         = 13,
	eModifierType_Displace          = 14,
	eModifierType_UVProject         = 15,
	eModifierType_Smooth            = 16,
	eModifierType_Cast              = 17,
	eModifierType_MeshDeform        = 18,
	eModifierType_ParticleSystem    = 19,
	eModifierType_ParticleInstance  = 20,
	eModifierType_Explode           = 21,
	eModifierType_Cloth             = 22,
	eModifierType_Collision         = 23,
	eModifierType_Bevel             = 24,
	eModifierType_Shrinkwrap        = 25,
	eModifierType_Fluidsim          = 26,
	eModifierType_Mask              = 27,
	eModifierType_SimpleDeform      = 28,
	eModifierType_Multires          = 29,
	eModifierType_Surface           = 30,
	eModifierType_Smoke             = 31,
	eModifierType_ShapeKey          = 32,
	eModifierType_Solidify          = 33,
	eModifierType_Screw             = 34,
	eModifierType_Warp              = 35,
	eModifierType_WeightVGEdit      = 36,
	eModifierType_WeightVGMix       = 37,
	eModifierType_WeightVGProximity = 38,
	eModifierType_Ocean             = 39,
	eModifierType_DynamicPaint      = 40,
	eModifierType_Remesh            = 41,
	eModifierType_Skin              = 42,
	eModifierType_LaplacianSmooth   = 43,
	eModifierType_Triangulate       = 44,
	eModifierType_UVWarp            = 45,
	eModifierType_MeshCache         = 46,
	eModifierType_LaplacianDeform   = 47,
	eModifierType_Wireframe         = 48,
	eModifierType_DataTransfer      = 49,
	eModifierType_NormalEdit        = 50,
	eModifierType_CorrectiveSmooth  = 51,
<<<<<<< HEAD
	eModifierType_Strands           = 52,
=======
	eModifierType_MeshSequenceCache = 52,
>>>>>>> 02719521
	NUM_MODIFIER_TYPES
} ModifierType;

typedef enum ModifierMode {
	eModifierMode_Realtime          = (1 << 0),
	eModifierMode_Render            = (1 << 1),
	eModifierMode_Editmode          = (1 << 2),
	eModifierMode_OnCage            = (1 << 3),
	eModifierMode_Expanded          = (1 << 4),
	eModifierMode_Virtual           = (1 << 5),
	eModifierMode_ApplyOnSpline     = (1 << 6),
	eModifierMode_DisableTemporary  = (1 << 31)
} ModifierMode;

typedef struct ModifierData {
	struct ModifierData *next, *prev;

	int type, mode;
	int stackindex, pad;
	char name[64];  /* MAX_NAME */

	/* XXX for timing info set by caller... solve later? (ton) */
	struct Scene *scene;

	char *error;
} ModifierData;

typedef enum {
	eSubsurfModifierFlag_Incremental  = (1 << 0),
	eSubsurfModifierFlag_DebugIncr    = (1 << 1),
	eSubsurfModifierFlag_ControlEdges = (1 << 2),
	eSubsurfModifierFlag_SubsurfUv    = (1 << 3),
} SubsurfModifierFlag;

/* not a real modifier */
typedef struct MappingInfoModifierData {
	ModifierData modifier;

	struct Tex *texture;
	struct Object *map_object;
	char uvlayer_name[64];  /* MAX_CUSTOMDATA_LAYER_NAME */
	int uvlayer_tmp;
	int texmapping;
} MappingInfoModifierData;

typedef struct SubsurfModifierData {
	ModifierData modifier;

	short subdivType, levels, renderLevels, flags;
	short use_opensubdiv, pad[3];

	void *emCache, *mCache;
} SubsurfModifierData;

typedef struct LatticeModifierData {
	ModifierData modifier;

	struct Object *object;
	char name[64];          /* optional vertexgroup name, MAX_VGROUP_NAME */
	float strength;
	char pad[4];
} LatticeModifierData;

typedef struct CurveModifierData {
	ModifierData modifier;

	struct Object *object;
	char name[64];          /* optional vertexgroup name, MAX_VGROUP_NAME */
	short defaxis;          /* axis along which curve deforms */
	char pad[6];
} CurveModifierData;

/* CurveModifierData->defaxis */
enum {
	MOD_CURVE_POSX = 1,
	MOD_CURVE_POSY = 2,
	MOD_CURVE_POSZ = 3,
	MOD_CURVE_NEGX = 4,
	MOD_CURVE_NEGY = 5,
	MOD_CURVE_NEGZ = 6,
};

typedef struct BuildModifierData {
	ModifierData modifier;

	float start, length;
	short flag;
	
	short randomize;      /* (bool) whether order of vertices is randomized - legacy files (for readfile conversion) */
	int seed;             /* (int) random seed */
} BuildModifierData;

/* Build Modifier -> flag */
enum {
	MOD_BUILD_FLAG_RANDOMIZE = (1 << 0),  /* order of vertices is randomized */
	MOD_BUILD_FLAG_REVERSE   = (1 << 1),  /* frame range is reversed, resulting in a deconstruction effect */
};

/* Mask Modifier */
typedef struct MaskModifierData {
	ModifierData modifier;

	struct Object *ob_arm;  /* armature to use to in place of hardcoded vgroup */
	char vgroup[64];        /* name of vertex group to use to mask, MAX_VGROUP_NAME */

	int mode;               /* using armature or hardcoded vgroup */
	int flag;               /* flags for various things */
} MaskModifierData;

/* Mask Modifier -> mode */
enum {
	MOD_MASK_MODE_VGROUP = 0,
	MOD_MASK_MODE_ARM    = 1,
};

/* Mask Modifier -> flag */
enum {
	MOD_MASK_INV         = (1 << 0),
};

typedef struct ArrayModifierData {
	ModifierData modifier;

	/* the object with which to cap the start of the array  */
	struct Object *start_cap;
	/* the object with which to cap the end of the array  */
	struct Object *end_cap;
	/* the curve object to use for MOD_ARR_FITCURVE */
	struct Object *curve_ob;
	/* the object to use for object offset */
	struct Object *offset_ob;
	/* a constant duplicate offset;
	 * 1 means the duplicates are 1 unit apart
	 */
	float offset[3];
	/* a scaled factor for duplicate offsets;
	 * 1 means the duplicates are 1 object-width apart
	 */
	float scale[3];
	/* the length over which to distribute the duplicates */
	float length;
	/* the limit below which to merge vertices in adjacent duplicates */
	float merge_dist;
	/* determines how duplicate count is calculated; one of:
	 * - MOD_ARR_FIXEDCOUNT -> fixed
	 * - MOD_ARR_FITLENGTH  -> calculated to fit a set length
	 * - MOD_ARR_FITCURVE   -> calculated to fit the length of a Curve object
	 */
	int fit_type;
	/* flags specifying how total offset is calculated; binary OR of:
	 * - MOD_ARR_OFF_CONST    -> total offset += offset
	 * - MOD_ARR_OFF_RELATIVE -> total offset += relative * object width
	 * - MOD_ARR_OFF_OBJ      -> total offset += offset_ob's matrix
	 * total offset is the sum of the individual enabled offsets
	 */
	int offset_type;
	/* general flags:
	 * MOD_ARR_MERGE -> merge vertices in adjacent duplicates
	 */
	int flags;
	/* the number of duplicates to generate for MOD_ARR_FIXEDCOUNT */
	int count;
} ArrayModifierData;

/* ArrayModifierData->fit_type */
enum {
	MOD_ARR_FIXEDCOUNT = 0,
	MOD_ARR_FITLENGTH  = 1,
	MOD_ARR_FITCURVE   = 2,
};

/* ArrayModifierData->offset_type */
enum {
	MOD_ARR_OFF_CONST    = (1 << 0),
	MOD_ARR_OFF_RELATIVE = (1 << 1),
	MOD_ARR_OFF_OBJ      = (1 << 2),
};

/* ArrayModifierData->flags */
enum {
	MOD_ARR_MERGE      = (1 << 0),
	MOD_ARR_MERGEFINAL = (1 << 1),
};

typedef struct MirrorModifierData {
	ModifierData modifier;

	short axis  DNA_DEPRECATED; /* deprecated, use flag instead */
	short flag;
	float tolerance;
	struct Object *mirror_ob;
} MirrorModifierData;

/* MirrorModifierData->flag */
enum {
	MOD_MIR_CLIPPING  = (1 << 0),
	MOD_MIR_MIRROR_U  = (1 << 1),
	MOD_MIR_MIRROR_V  = (1 << 2),
	MOD_MIR_AXIS_X    = (1 << 3),
	MOD_MIR_AXIS_Y    = (1 << 4),
	MOD_MIR_AXIS_Z    = (1 << 5),
	MOD_MIR_VGROUP    = (1 << 6),
	MOD_MIR_NO_MERGE  = (1 << 7),
};

typedef struct EdgeSplitModifierData {
	ModifierData modifier;

	float split_angle;    /* angle above which edges should be split */
	int flags;
} EdgeSplitModifierData;

/* EdgeSplitModifierData->flags */
enum {
	MOD_EDGESPLIT_FROMANGLE  = (1 << 1),
	MOD_EDGESPLIT_FROMFLAG   = (1 << 2),
};

typedef struct BevelModifierData {
	ModifierData modifier;

	float value;          /* the "raw" bevel value (distance/amount to bevel) */
	int res;              /* the resolution (as originally coded, it is the number of recursive bevels) */
	short flags;          /* general option flags */
	short val_flags;      /* used to interpret the bevel value */
	short lim_flags;      /* flags to tell the tool how to limit the bevel */
	short e_flags;        /* flags to direct how edge weights are applied to verts */
	short mat;            /* material index if >= 0, else material inherited from surrounding faces */
	short pad;
	int pad2;
	float profile;        /* controls profile shape (0->1, .5 is round) */
	/* if the MOD_BEVEL_ANGLE is set, this will be how "sharp" an edge must be before it gets beveled */
	float bevel_angle;
	/* if the MOD_BEVEL_VWEIGHT option is set, this will be the name of the vert group, MAX_VGROUP_NAME */
	char defgrp_name[64];
} BevelModifierData;

/* BevelModifierData->flags and BevelModifierData->lim_flags */
enum {
	MOD_BEVEL_VERT          = (1 << 1),
/*	MOD_BEVEL_RADIUS        = (1 << 2), */
	MOD_BEVEL_ANGLE         = (1 << 3),
	MOD_BEVEL_WEIGHT        = (1 << 4),
	MOD_BEVEL_VGROUP        = (1 << 5),
	MOD_BEVEL_EMIN          = (1 << 7),
	MOD_BEVEL_EMAX          = (1 << 8),
/*	MOD_BEVEL_RUNNING       = (1 << 9), */
/*	MOD_BEVEL_RES           = (1 << 10), */
	/* This is a new setting not related to old (trunk bmesh bevel code)
	 * but adding here because they are mixed - campbell
	 */
/*	MOD_BEVEL_EVEN          = (1 << 11), */
/*	MOD_BEVEL_DIST          = (1 << 12), */  /* same as above */
	MOD_BEVEL_OVERLAP_OK    = (1 << 13),
	MOD_BEVEL_EVEN_WIDTHS   = (1 << 14),
};

/* BevelModifierData->val_flags (not used as flags any more) */
enum {
	MOD_BEVEL_AMT_OFFSET = 0,
	MOD_BEVEL_AMT_WIDTH = 1,
	MOD_BEVEL_AMT_DEPTH = 2,
	MOD_BEVEL_AMT_PERCENT = 3,
};

typedef struct SmokeModifierData {
	ModifierData modifier;

	struct SmokeDomainSettings *domain;
	struct SmokeFlowSettings *flow; /* inflow, outflow, smoke objects */
	struct SmokeCollSettings *coll; /* collision objects */
	float time;
	int type;  /* domain, inflow, outflow, ... */
} SmokeModifierData;

/* Smoke modifier flags */
enum {
	MOD_SMOKE_TYPE_DOMAIN = (1 << 0),
	MOD_SMOKE_TYPE_FLOW   = (1 << 1),
	MOD_SMOKE_TYPE_COLL   = (1 << 2),
};

typedef struct DisplaceModifierData {
	ModifierData modifier;

	/* keep in sync with MappingInfoModifierData */
	struct Tex *texture;
	struct Object *map_object;
	char uvlayer_name[64];  /* MAX_CUSTOMDATA_LAYER_NAME */
	int uvlayer_tmp;
	int texmapping;
	/* end MappingInfoModifierData */

	float strength;
	int direction;
	char defgrp_name[64];   /* MAX_VGROUP_NAME */
	float midlevel;
	int pad;
} DisplaceModifierData;

/* DisplaceModifierData->direction */
enum {
	MOD_DISP_DIR_X       = 0,
	MOD_DISP_DIR_Y       = 1,
	MOD_DISP_DIR_Z       = 2,
	MOD_DISP_DIR_NOR     = 3,
	MOD_DISP_DIR_RGB_XYZ = 4,
	MOD_DISP_DIR_CLNOR   = 5,
};

/* DisplaceModifierData->texmapping */
enum {
	MOD_DISP_MAP_LOCAL  = 0,
	MOD_DISP_MAP_GLOBAL = 1,
	MOD_DISP_MAP_OBJECT = 2,
	MOD_DISP_MAP_UV     = 3,
};

typedef struct UVProjectModifierData {
	ModifierData modifier;

	/* the objects which do the projecting */
	struct Object *projectors[10]; /* MOD_UVPROJECT_MAXPROJECTORS */
	struct Image *image;           /* the image to project */
	int flags;
	int num_projectors;
	float aspectx, aspecty;
	float scalex, scaley;
	char uvlayer_name[64];         /* MAX_CUSTOMDATA_LAYER_NAME */
	int uvlayer_tmp, pad;
} UVProjectModifierData;

#define MOD_UVPROJECT_MAXPROJECTORS 10

/* UVProjectModifierData->flags */
enum {
	MOD_UVPROJECT_OVERRIDEIMAGE = (1 << 0),
};

typedef struct DecimateModifierData {
	ModifierData modifier;

	float percent;  /* (mode == MOD_DECIM_MODE_COLLAPSE) */
	short iter;     /* (mode == MOD_DECIM_MODE_UNSUBDIV) */
	char delimit;   /* (mode == MOD_DECIM_MODE_DISSOLVE) */
	char symmetry_axis; /* (mode == MOD_DECIM_MODE_COLLAPSE) */
	float angle;    /* (mode == MOD_DECIM_MODE_DISSOLVE) */

	char defgrp_name[64];  /* MAX_VGROUP_NAME */
	float defgrp_factor;
	short flag, mode;

	/* runtime only */
	int face_count;
} DecimateModifierData;

enum {
	MOD_DECIM_FLAG_INVERT_VGROUP       = (1 << 0),
	MOD_DECIM_FLAG_TRIANGULATE         = (1 << 1),  /* for collapse only. dont convert tri pairs back to quads */
	MOD_DECIM_FLAG_ALL_BOUNDARY_VERTS  = (1 << 2),  /* for dissolve only. collapse all verts between 2 faces */
	MOD_DECIM_FLAG_SYMMETRY            = (1 << 3),
};

enum {
	MOD_DECIM_MODE_COLLAPSE,
	MOD_DECIM_MODE_UNSUBDIV,
	MOD_DECIM_MODE_DISSOLVE,  /* called planar in the UI */
};

typedef struct SmoothModifierData {
	ModifierData modifier;
	float fac;
	char defgrp_name[64];	/* MAX_VGROUP_NAME */
	short flag, repeat;

} SmoothModifierData;

/* Smooth modifier flags */
enum {
	MOD_SMOOTH_X = (1 << 1),
	MOD_SMOOTH_Y = (1 << 2),
	MOD_SMOOTH_Z = (1 << 3),
};

typedef struct CastModifierData {
	ModifierData modifier;

	struct Object *object;
	float fac;
	float radius;
	float size;
	char defgrp_name[64];  /* MAX_VGROUP_NAME */
	short flag, type;
} CastModifierData;

/* Cast modifier flags */
enum {
	/* And what bout (1 << 0) flag? ;) */
	MOD_CAST_X                = (1 << 1),
	MOD_CAST_Y                = (1 << 2),
	MOD_CAST_Z                = (1 << 3),
	MOD_CAST_USE_OB_TRANSFORM = (1 << 4),
	MOD_CAST_SIZE_FROM_RADIUS = (1 << 5),
};

/* Cast modifier projection types */
enum {
	MOD_CAST_TYPE_SPHERE   = 0,
	MOD_CAST_TYPE_CYLINDER = 1,
	MOD_CAST_TYPE_CUBOID   = 2,
};

typedef struct WaveModifierData {
	ModifierData modifier;

	/* keep in sync with MappingInfoModifierData */
	struct Tex *texture;
	struct Object *map_object;
	char uvlayer_name[64];  /* MAX_CUSTOMDATA_LAYER_NAME */
	int uvlayer_tmp;
	int texmapping;
	/* end MappingInfoModifierData */

	struct Object *objectcenter;
	char defgrp_name[64];   /* MAX_VGROUP_NAME */

	short flag, pad;

	float startx, starty, height, width;
	float narrow, speed, damp, falloff;

	float timeoffs, lifetime;
	float pad1;
} WaveModifierData;

/* WaveModifierData.flag */
enum {
	/* And what bout (1 << 0) flag? ;) */
	MOD_WAVE_X      = (1 << 1),
	MOD_WAVE_Y      = (1 << 2),
	MOD_WAVE_CYCL   = (1 << 3),
	MOD_WAVE_NORM   = (1 << 4),
	MOD_WAVE_NORM_X = (1 << 5),
	MOD_WAVE_NORM_Y = (1 << 6),
	MOD_WAVE_NORM_Z = (1 << 7),
};

typedef struct ArmatureModifierData {
	ModifierData modifier;

	short deformflag, multi;  /* deformflag replaces armature->deformflag */
	int pad2;
	struct Object *object;
	float *prevCos;           /* stored input of previous modifier, for vertexgroup blending */
	char defgrp_name[64];     /* MAX_VGROUP_NAME */
} ArmatureModifierData;

enum {
	MOD_HOOK_UNIFORM_SPACE = (1 << 0),
};

/* same as WarpModifierFalloff */
typedef enum {
	eHook_Falloff_None   = 0,
	eHook_Falloff_Curve  = 1,
	eHook_Falloff_Sharp  = 2, /* PROP_SHARP */
	eHook_Falloff_Smooth = 3, /* PROP_SMOOTH */
	eHook_Falloff_Root   = 4, /* PROP_ROOT */
	eHook_Falloff_Linear = 5, /* PROP_LIN */
	eHook_Falloff_Const  = 6, /* PROP_CONST */
	eHook_Falloff_Sphere = 7, /* PROP_SPHERE */
	eHook_Falloff_InvSquare = 8, /* PROP_INVSQUARE */
	/* PROP_RANDOM not used */
} HookModifierFalloff;

typedef struct HookModifierData {
	ModifierData modifier;

	struct Object *object;
	char subtarget[64];     /* optional name of bone target, MAX_ID_NAME-2 */

	char flag;
	char falloff_type;      /* use enums from WarpModifier (exact same functionality) */
	char pad[6];
	float parentinv[4][4];  /* matrix making current transform unmodified */
	float cent[3];          /* visualization of hook */
	float falloff;          /* if not zero, falloff is distance where influence zero */

	struct CurveMapping *curfalloff;

	int *indexar;           /* if NULL, it's using vertexgroup */
	int totindex;
	float force;
	char name[64];          /* optional vertexgroup name, MAX_VGROUP_NAME */
} HookModifierData;

typedef struct SoftbodyModifierData {
	ModifierData modifier;
} SoftbodyModifierData;

typedef struct ClothModifierData {
	ModifierData modifier;

	struct Scene *scene;                  /* the context, time etc is here */
	struct Cloth *clothObject;            /* The internal data structure for cloth. */
	struct ClothSimSettings *sim_parms;   /* definition is in DNA_cloth_types.h */
	struct ClothCollSettings *coll_parms; /* definition is in DNA_cloth_types.h */
	struct PointCache *point_cache;       /* definition is in DNA_object_force.h */
	struct ListBase ptcaches;
	/* XXX nasty hack, remove once hair can be separated from cloth modifier data */
	struct ClothHairData *hairdata;
	/* grid geometry values of hair continuum */
	float hair_grid_min[3];
	float hair_grid_max[3];
	int hair_grid_res[3];
	float hair_grid_cellsize;
	
	struct ClothSolverResult *solver_result;
} ClothModifierData;

typedef struct CollisionModifierData {
	ModifierData modifier;

	struct MVert *x;            /* position at the beginning of the frame */
	struct MVert *xnew;         /* position at the end of the frame */
	struct MVert *xold;         /* unused atm, but was discussed during sprint */
	struct MVert *current_xnew; /* new position at the actual inter-frame step */
	struct MVert *current_x;    /* position at the actual inter-frame step */
	struct MVert *current_v;    /* (xnew - x) at the actual inter-frame step */

	struct MVertTri *tri;

	unsigned int mvert_num;
	unsigned int tri_num;
	float time_x, time_xnew;    /* cfra time of modifier */
	struct BVHTree *bvhtree;    /* bounding volume hierarchy for this cloth object */
} CollisionModifierData;

typedef struct SurfaceModifierData {
	ModifierData modifier;

	struct MVert *x; /* old position */
	struct MVert *v; /* velocity */

	struct DerivedMesh *dm;

	struct BVHTreeFromMesh *bvhtree; /* bounding volume hierarchy of the mesh faces */

	int cfra, numverts;
} SurfaceModifierData;

typedef struct BooleanModifierData {
	ModifierData modifier;

	struct Object *object;
	char operation;
	char solver;
	char pad[2];
	float double_threshold;
} BooleanModifierData;

typedef enum {
	eBooleanModifierOp_Intersect  = 0,
	eBooleanModifierOp_Union      = 1,
	eBooleanModifierOp_Difference = 2,
} BooleanModifierOp;

typedef enum {
	eBooleanModifierSolver_Carve    = 0,
	eBooleanModifierSolver_BMesh = 1,
} BooleanSolver;

typedef struct MDefInfluence {
	int vertex;
	float weight;
} MDefInfluence;

typedef struct MDefCell {
	int offset;
	int totinfluence;
} MDefCell;

typedef struct MeshDeformModifierData {
	ModifierData modifier;

	struct Object *object;          /* mesh object */
	char defgrp_name[64];           /* optional vertexgroup name, MAX_VGROUP_NAME */

	short gridsize, flag, pad[2];

	/* result of static binding */
	MDefInfluence *bindinfluences;  /* influences */
	int *bindoffsets;               /* offsets into influences array */
	float *bindcagecos;             /* coordinates that cage was bound with */
	int totvert, totcagevert;       /* total vertices in mesh and cage */

	/* result of dynamic binding */
	MDefCell *dyngrid;              /* grid with dynamic binding cell points */
	MDefInfluence *dyninfluences;   /* dynamic binding vertex influences */
	int *dynverts;                  /* is this vertex bound or not? */
	int dyngridsize;                /* size of the dynamic bind grid */
	int totinfluence;               /* total number of vertex influences */
	float dyncellmin[3];            /* offset of the dynamic bind grid */
	float dyncellwidth;             /* width of dynamic bind cell */
	float bindmat[4][4];            /* matrix of cage at binding time */

	/* deprecated storage */
	float *bindweights;             /* deprecated inefficient storage */
	float *bindcos;                 /* deprecated storage of cage coords */

	/* runtime */
	void (*bindfunc)(struct Scene *scene, struct MeshDeformModifierData *mmd, struct DerivedMesh *cagedm,
	                 float *vertexcos, int totvert, float cagemat[4][4]);
} MeshDeformModifierData;

enum {
	MOD_MDEF_INVERT_VGROUP = (1 << 0),
	MOD_MDEF_DYNAMIC_BIND  = (1 << 1),
};

enum {
	MOD_MDEF_VOLUME   = 0,
	MOD_MDEF_SURFACE  = 1,
};

typedef struct ParticleSystemModifierData {
	ModifierData modifier;

	struct ParticleSystem *psys;
	struct DerivedMesh *dm_final;  /* Final DM - its topology may differ from orig mesh. */
	struct DerivedMesh *dm_deformed;  /* Deformed-onle DM - its topology is same as orig mesh one. */
	int totdmvert, totdmedge, totdmface;
	short flag, pad;
} ParticleSystemModifierData;

typedef enum {
	eParticleSystemFlag_Pars         = (1 << 0),
	eParticleSystemFlag_psys_updated = (1 << 1),
	eParticleSystemFlag_file_loaded  = (1 << 2),
} ParticleSystemModifierFlag;

typedef enum {
	eParticleInstanceFlag_Parents   = (1 << 0),
	eParticleInstanceFlag_Children  = (1 << 1),
	eParticleInstanceFlag_Path      = (1 << 2),
	eParticleInstanceFlag_Unborn    = (1 << 3),
	eParticleInstanceFlag_Alive     = (1 << 4),
	eParticleInstanceFlag_Dead      = (1 << 5),
	eParticleInstanceFlag_KeepShape = (1 << 6),
	eParticleInstanceFlag_UseSize   = (1 << 7),
} ParticleInstanceModifierFlag;

typedef struct ParticleInstanceModifierData {
	ModifierData modifier;

	struct Object *ob;
	short psys, flag, axis, pad;
	float position, random_position;
} ParticleInstanceModifierData;

typedef enum {
	eExplodeFlag_CalcFaces = (1 << 0),
	eExplodeFlag_PaSize    = (1 << 1),
	eExplodeFlag_EdgeCut   = (1 << 2),
	eExplodeFlag_Unborn    = (1 << 3),
	eExplodeFlag_Alive     = (1 << 4),
	eExplodeFlag_Dead      = (1 << 5),
} ExplodeModifierFlag;

typedef struct ExplodeModifierData {
	ModifierData modifier;

	int *facepa;
	short flag, vgroup;
	float protect;
	char uvname[64]; /* MAX_CUSTOMDATA_LAYER_NAME */
} ExplodeModifierData;

typedef struct MultiresModifierData {
	ModifierData modifier;

	char lvl, sculptlvl, renderlvl, totlvl;
	char simple, flags, pad[2];
} MultiresModifierData;

typedef enum {
	eMultiresModifierFlag_ControlEdges = (1 << 0),
	eMultiresModifierFlag_PlainUv      = (1 << 1),
} MultiresModifierFlag;

typedef struct FluidsimModifierData {
	ModifierData modifier;

	struct FluidsimSettings *fss;   /* definition is in DNA_object_fluidsim.h */
	struct PointCache *point_cache; /* definition is in DNA_object_force.h */
} FluidsimModifierData;

typedef struct ShrinkwrapModifierData {
	ModifierData modifier;

	struct Object *target;    /* shrink target */
	struct Object *auxTarget; /* additional shrink target */
	char vgroup_name[64];     /* optional vertexgroup name, MAX_VGROUP_NAME */
	float keepDist;           /* distance offset to keep from mesh/projection point */
	short shrinkType;         /* shrink type projection */
	char  shrinkOpts;         /* shrink options */
	char  pad1;
	float projLimit;          /* limit the projection ray cast */
	char  projAxis;           /* axis to project over */

	/* If using projection over vertex normal this controls the level of subsurface that must be done
	 * before getting the vertex coordinates and normal
	 */
	char subsurfLevels;

	char pad[2];
} ShrinkwrapModifierData;

/* Shrinkwrap->shrinkType */
enum {
	MOD_SHRINKWRAP_NEAREST_SURFACE = 0,
	MOD_SHRINKWRAP_PROJECT         = 1,
	MOD_SHRINKWRAP_NEAREST_VERTEX  = 2,
};

/* Shrinkwrap->shrinkOpts */
enum {
	/* allow shrinkwrap to move the vertex in the positive direction of axis */
	MOD_SHRINKWRAP_PROJECT_ALLOW_POS_DIR = (1 << 0),
	/* allow shrinkwrap to move the vertex in the negative direction of axis */
	MOD_SHRINKWRAP_PROJECT_ALLOW_NEG_DIR = (1 << 1),

	/* ignore vertex moves if a vertex ends projected on a front face of the target */
	MOD_SHRINKWRAP_CULL_TARGET_FRONTFACE = (1 << 3),
	/* ignore vertex moves if a vertex ends projected on a back face of the target */
	MOD_SHRINKWRAP_CULL_TARGET_BACKFACE  = (1 << 4),

	MOD_SHRINKWRAP_KEEP_ABOVE_SURFACE    = (1 << 5),  /* distance is measure to the front face of the target */

	MOD_SHRINKWRAP_INVERT_VGROUP         = (1 << 6),
};

/* Shrinkwrap->projAxis */
enum {
	MOD_SHRINKWRAP_PROJECT_OVER_NORMAL   = 0,        /* projection over normal is used if no axis is selected */
	MOD_SHRINKWRAP_PROJECT_OVER_X_AXIS   = (1 << 0),
	MOD_SHRINKWRAP_PROJECT_OVER_Y_AXIS   = (1 << 1),
	MOD_SHRINKWRAP_PROJECT_OVER_Z_AXIS   = (1 << 2),
};


typedef struct SimpleDeformModifierData {
	ModifierData modifier;

	struct Object *origin;  /* object to control the origin of modifier space coordinates */
	char vgroup_name[64];   /* optional vertexgroup name, MAX_VGROUP_NAME */
	float factor;           /* factors to control simple deforms */
	float limit[2];         /* lower and upper limit */

	char mode;              /* deform function */
	char axis;              /* lock axis (for taper and strech) */
	char flag;
	char pad;

} SimpleDeformModifierData;

/* SimpleDeform->flag */
enum {
	MOD_SIMPLEDEFORM_FLAG_INVERT_VGROUP = (1 << 0),
};


enum {
	MOD_SIMPLEDEFORM_MODE_TWIST   = 1,
	MOD_SIMPLEDEFORM_MODE_BEND    = 2,
	MOD_SIMPLEDEFORM_MODE_TAPER   = 3,
	MOD_SIMPLEDEFORM_MODE_STRETCH = 4,
};

enum {
	MOD_SIMPLEDEFORM_LOCK_AXIS_X = (1 << 0),
	MOD_SIMPLEDEFORM_LOCK_AXIS_Y = (1 << 1),
};

typedef struct ShapeKeyModifierData {
	ModifierData modifier;
} ShapeKeyModifierData;

typedef struct SolidifyModifierData {
	ModifierData modifier;

	char defgrp_name[64];   /* name of vertex group to use, MAX_VGROUP_NAME */
	float offset;           /* new surface offset level*/
	float offset_fac;       /* midpoint of the offset  */
	/* factor for the minimum weight to use when vgroups are used, avoids 0.0 weights giving duplicate geometry */
	float offset_fac_vg;
	float offset_clamp;     /* clamp offset based on surrounding geometry */
	float pad;
	float crease_inner;
	float crease_outer;
	float crease_rim;
	int flag;
	short mat_ofs;
	short mat_ofs_rim;
} SolidifyModifierData;

enum {
	MOD_SOLIDIFY_RIM            = (1 << 0),
	MOD_SOLIDIFY_EVEN           = (1 << 1),
	MOD_SOLIDIFY_NORMAL_CALC    = (1 << 2),
	MOD_SOLIDIFY_VGROUP_INV     = (1 << 3),
#ifdef DNA_DEPRECATED
	MOD_SOLIDIFY_RIM_MATERIAL   = (1 << 4),  /* deprecated, used in do_versions */
#endif
	MOD_SOLIDIFY_FLIP           = (1 << 5),
	MOD_SOLIDIFY_NOSHELL        = (1 << 6),
};

typedef struct ScrewModifierData {
	ModifierData modifier;

	struct Object *ob_axis;
	unsigned int steps;
	unsigned int render_steps;
	unsigned int iter;
	float screw_ofs;
	float angle;
	char axis;
	char pad;
	short flag;
} ScrewModifierData;

enum {
	MOD_SCREW_NORMAL_FLIP    = (1 << 0),
	MOD_SCREW_NORMAL_CALC    = (1 << 1),
	MOD_SCREW_OBJECT_OFFSET  = (1 << 2),
/*	MOD_SCREW_OBJECT_ANGLE   = (1 << 4), */
	MOD_SCREW_SMOOTH_SHADING = (1 << 5),
	MOD_SCREW_UV_STRETCH_U   = (1 << 6),
	MOD_SCREW_UV_STRETCH_V   = (1 << 7),
};

typedef struct OceanModifierData {
	ModifierData modifier;

	struct Ocean *ocean;
	struct OceanCache *oceancache;
	
	int resolution;
	int spatial_size;

	float wind_velocity;

	float damp;
	float smallest_wave;
	float depth;

	float wave_alignment;
	float wave_direction;
	float wave_scale;

	float chop_amount;
	float foam_coverage;
	float time;

	int bakestart;
	int bakeend;

	char cachepath[1024];    /* FILE_MAX */
	char foamlayername[64];  /* MAX_CUSTOMDATA_LAYER_NAME */
	char cached;
	char geometry_mode;

	char flag;
	char refresh;

	short repeat_x;
	short repeat_y;

	int seed;

	float size;

	float foam_fade;

	int pad;
} OceanModifierData;

enum {
	MOD_OCEAN_GEOM_GENERATE = 0,
	MOD_OCEAN_GEOM_DISPLACE = 1,
	MOD_OCEAN_GEOM_SIM_ONLY = 2,
};

enum {
	MOD_OCEAN_REFRESH_RESET        = (1 << 0),
	MOD_OCEAN_REFRESH_SIM          = (1 << 1),
	MOD_OCEAN_REFRESH_ADD          = (1 << 2),
	MOD_OCEAN_REFRESH_CLEAR_CACHE  = (1 << 3),
	MOD_OCEAN_REFRESH_TOPOLOGY     = (1 << 4),
};

enum {
	MOD_OCEAN_GENERATE_FOAM     = (1 << 0),
	MOD_OCEAN_GENERATE_NORMALS  = (1 << 1),
};

typedef struct WarpModifierData {
	ModifierData modifier;
	/* keep in sync with MappingInfoModifierData */
	struct Tex *texture;
	struct Object *map_object;
	char uvlayer_name[64];  /* MAX_CUSTOMDATA_LAYER_NAME */
	int uvlayer_tmp;
	int texmapping;
	/* end MappingInfoModifierData */

	struct Object *object_from;
	struct Object *object_to;
	struct CurveMapping *curfalloff;
	char defgrp_name[64];  /* optional vertexgroup name, MAX_VGROUP_NAME */
	float strength;
	float falloff_radius;
	char flag; /* not used yet */
	char falloff_type;
	char pad[6];
} WarpModifierData;

#define MOD_WARP_VOLUME_PRESERVE 1

typedef enum {
	eWarp_Falloff_None   = 0,
	eWarp_Falloff_Curve  = 1,
	eWarp_Falloff_Sharp  = 2, /* PROP_SHARP */
	eWarp_Falloff_Smooth = 3, /* PROP_SMOOTH */
	eWarp_Falloff_Root   = 4, /* PROP_ROOT */
	eWarp_Falloff_Linear = 5, /* PROP_LIN */
	eWarp_Falloff_Const  = 6, /* PROP_CONST */
	eWarp_Falloff_Sphere = 7, /* PROP_SPHERE */
	eWarp_Falloff_InvSquare = 8, /* PROP_INVSQUARE */
	/* PROP_RANDOM not used */
} WarpModifierFalloff;

typedef struct WeightVGEditModifierData {
	ModifierData modifier;

	char defgrp_name[64]; /* Name of vertex group to edit. MAX_VGROUP_NAME. */

	short edit_flags;     /* Using MOD_WVG_EDIT_* flags. */
	short falloff_type;   /* Using MOD_WVG_MAPPING_* defines. */
	float default_weight; /* Weight for vertices not in vgroup. */

	/* Mapping stuff. */
	struct CurveMapping *cmap_curve;  /* The custom mapping curve! */

	/* The add/remove vertices weight thresholds. */
	float add_threshold, rem_threshold;

	/* Masking options. */
	float mask_constant;        /* The global "influence", if no vgroup nor tex is used as mask. */
	char mask_defgrp_name[64];  /* Name of mask vertex group from which to get weight factors. MAX_VGROUP_NAME */

	/* Texture masking. */
	int mask_tex_use_channel;          /* Which channel to use as weightf. */
	struct Tex *mask_texture;          /* The texture. */
	struct Object *mask_tex_map_obj;   /* Name of the map object. */
	int mask_tex_mapping;              /* How to map the texture (using MOD_DISP_MAP_* enums). */
	char mask_tex_uvlayer_name[64];    /* Name of the UV map. MAX_CUSTOMDATA_LAYER_NAME */

	/* Padding... */
	int pad_i1;
} WeightVGEditModifierData;

/* WeightVGEdit flags. */
enum {
	/* (1 << 0), (1 << 1) and (1 << 2) are free for future use! */
	MOD_WVG_EDIT_ADD2VG  = (1 << 3),  /* Add vertices with higher weight than threshold to vgroup. */
	MOD_WVG_EDIT_REMFVG  = (1 << 4),  /* Remove vertices with lower weight than threshold from vgroup. */
};

typedef struct WeightVGMixModifierData {
	ModifierData modifier;

	char defgrp_name_a[64];    /* Name of vertex group to modify/weight. MAX_VGROUP_NAME. */
	char defgrp_name_b[64];    /* Name of other vertex group to mix in. MAX_VGROUP_NAME. */
	float default_weight_a;    /* Default weight value for first vgroup. */
	float default_weight_b;    /* Default weight value to mix in. */
	char mix_mode;             /* How second vgroups weights affect first ones */
	char mix_set;              /* What vertices to affect. */

	char pad_c1[6];

	/* Masking options. */
	float mask_constant;        /* The global "influence", if no vgroup nor tex is used as mask. */
	char mask_defgrp_name[64];  /* Name of mask vertex group from which to get weight factors. MAX_VGROUP_NAME */

	/* Texture masking. */
	int mask_tex_use_channel;         /* Which channel to use as weightf. */
	struct Tex *mask_texture;         /* The texture. */
	struct Object *mask_tex_map_obj;  /* Name of the map object. */
	int mask_tex_mapping;             /* How to map the texture! */
	char mask_tex_uvlayer_name[64];   /* Name of the UV map. MAX_CUSTOMDATA_LAYER_NAME. */

	/* Padding... */
	int pad_i1;
} WeightVGMixModifierData;

/* How second vgroup's weights affect first ones. */
enum {
	MOD_WVG_MIX_SET = 1,  /* Second weights replace weights. */
	MOD_WVG_MIX_ADD = 2,  /* Second weights are added to weights. */
	MOD_WVG_MIX_SUB = 3,  /* Second weights are subtracted from weights. */
	MOD_WVG_MIX_MUL = 4,  /* Second weights are multiplied with weights. */
	MOD_WVG_MIX_DIV = 5,  /* Second weights divide weights. */
	MOD_WVG_MIX_DIF = 6,  /* Difference between second weights and weights. */
	MOD_WVG_MIX_AVG = 7,  /* Average of both weights. */
};

/* What vertices to affect. */
enum {
	MOD_WVG_SET_ALL = 1,  /* Affect all vertices. */
	MOD_WVG_SET_A   = 2,  /* Affect only vertices in first vgroup. */
	MOD_WVG_SET_B   = 3,  /* Affect only vertices in second vgroup. */
	MOD_WVG_SET_OR  = 4,  /* Affect only vertices in one vgroup or the other. */
	MOD_WVG_SET_AND = 5,  /* Affect only vertices in both vgroups. */
};

typedef struct WeightVGProximityModifierData {
	ModifierData modifier;

	char defgrp_name[64];      /* Name of vertex group to modify/weight. MAX_VGROUP_NAME. */

	/* Proximity modes. */
	int proximity_mode;
	int proximity_flags;

	/* Target object from which to calculate vertices distances. */
	struct Object *proximity_ob_target;

	/* Masking options. */
	float mask_constant;        /* The global "influence", if no vgroup nor tex is used as mask. */
	char mask_defgrp_name[64];  /* Name of mask vertex group from which to get weight factors. MAX_VGROUP_NAME */

	/* Texture masking. */
	int mask_tex_use_channel;        /* Which channel to use as weightf. */
	struct Tex *mask_texture;        /* The texture. */
	struct Object *mask_tex_map_obj; /* Name of the map object. */
	int mask_tex_mapping;            /* How to map the texture! */
	char mask_tex_uvlayer_name[64];  /* Name of the UV Map. MAX_CUSTOMDATA_LAYER_NAME. */

	float min_dist, max_dist;        /* Distances mapping to 0.0/1.0 weights. */

	/* Put here to avoid breaking existing struct... */
	short falloff_type;              /* Using MOD_WVG_MAPPING_* enums. */

	/* Padding... */
	short pad_s1;
} WeightVGProximityModifierData;

/* Modes of proximity weighting. */
enum {
	MOD_WVG_PROXIMITY_OBJECT    = 1,  /* source vertex to other location */
	MOD_WVG_PROXIMITY_GEOMETRY  = 2,  /* source vertex to other geometry */
};

/* Flags options for proximity weighting. */
enum {
	/* Use nearest vertices of target obj, in MOD_WVG_PROXIMITY_GEOMETRY mode. */
	MOD_WVG_PROXIMITY_GEOM_VERTS  = (1 << 0),
	/* Use nearest edges of target obj, in MOD_WVG_PROXIMITY_GEOMETRY mode. */
	MOD_WVG_PROXIMITY_GEOM_EDGES  = (1 << 1),
	/* Use nearest faces of target obj, in MOD_WVG_PROXIMITY_GEOMETRY mode. */
	MOD_WVG_PROXIMITY_GEOM_FACES  = (1 << 2),
};

/* Defines common to all WeightVG modifiers. */
/* Mapping modes. */
enum {
	MOD_WVG_MAPPING_NONE    = 0,
	MOD_WVG_MAPPING_CURVE   = 1,
	MOD_WVG_MAPPING_SHARP   = 2,  /* PROP_SHARP */
	MOD_WVG_MAPPING_SMOOTH  = 3,  /* PROP_SMOOTH */
	MOD_WVG_MAPPING_ROOT    = 4,  /* PROP_ROOT */
	/* PROP_LIN not used (same as NONE, here...). */
	/* PROP_CONST not used. */
	MOD_WVG_MAPPING_SPHERE  = 7,  /* PROP_SPHERE */
	MOD_WVG_MAPPING_RANDOM  = 8,  /* PROP_RANDOM */
	MOD_WVG_MAPPING_STEP    = 9,  /* Median Step. */
};

/* Tex channel to be used as mask. */
enum {
	MOD_WVG_MASK_TEX_USE_INT    = 1,
	MOD_WVG_MASK_TEX_USE_RED    = 2,
	MOD_WVG_MASK_TEX_USE_GREEN  = 3,
	MOD_WVG_MASK_TEX_USE_BLUE   = 4,
	MOD_WVG_MASK_TEX_USE_HUE    = 5,
	MOD_WVG_MASK_TEX_USE_SAT    = 6,
	MOD_WVG_MASK_TEX_USE_VAL    = 7,
	MOD_WVG_MASK_TEX_USE_ALPHA  = 8,
};

typedef struct DynamicPaintModifierData {
	ModifierData modifier;

	struct DynamicPaintCanvasSettings *canvas;
	struct DynamicPaintBrushSettings *brush;
	int type;  /* ui display: canvas / brush */
	int pad;
} DynamicPaintModifierData;

/* Dynamic paint modifier flags */
enum {
	MOD_DYNAMICPAINT_TYPE_CANVAS  = (1 << 0),
	MOD_DYNAMICPAINT_TYPE_BRUSH   = (1 << 1),
};

/* Remesh modifier */
typedef enum RemeshModifierFlags {
	MOD_REMESH_FLOOD_FILL     = 1,
	MOD_REMESH_SMOOTH_SHADING = 2,
} RemeshModifierFlags;

typedef enum RemeshModifierMode {
	/* blocky */
	MOD_REMESH_CENTROID       = 0,
	/* smooth */
	MOD_REMESH_MASS_POINT     = 1,
	/* keeps sharp edges */
	MOD_REMESH_SHARP_FEATURES = 2,
} RemeshModifierMode;

typedef struct RemeshModifierData {
	ModifierData modifier;

	/* floodfill option, controls how small components can be before they are removed */
	float threshold;

	/* ratio between size of model and grid */
	float scale;

	float hermite_num;

	/* octree depth */
	char depth;

	char flag;
	char mode;
	char pad;
} RemeshModifierData;

/* Skin modifier */
typedef struct SkinModifierData {
	ModifierData modifier;

	float branch_smoothing;

	char flag;

	char symmetry_axes;

	char pad[2];
} SkinModifierData;

/* SkinModifierData.symmetry_axes */
enum {
	MOD_SKIN_SYMM_X = (1 << 0),
	MOD_SKIN_SYMM_Y = (1 << 1),
	MOD_SKIN_SYMM_Z = (1 << 2),
};

/* SkinModifierData.flag */
enum {
	MOD_SKIN_SMOOTH_SHADING = 1,
};

/* Triangulate modifier */
typedef struct TriangulateModifierData {
	ModifierData modifier;

	int flag;
	int quad_method;
	int ngon_method;
	int pad;
} TriangulateModifierData;

#ifdef DNA_DEPRECATED
enum {
	MOD_TRIANGULATE_BEAUTY = (1 << 0), /* deprecated */
};
#endif

/* Triangulate methods - NGons */
enum {
	MOD_TRIANGULATE_NGON_BEAUTY = 0,
	MOD_TRIANGULATE_NGON_EARCLIP,
};

/* Triangulate methods - Quads */
enum {
	MOD_TRIANGULATE_QUAD_BEAUTY = 0,
	MOD_TRIANGULATE_QUAD_FIXED,
	MOD_TRIANGULATE_QUAD_ALTERNATE,
	MOD_TRIANGULATE_QUAD_SHORTEDGE
};

typedef struct LaplacianSmoothModifierData {
	ModifierData modifier;

	float lambda, lambda_border, pad1;
	char defgrp_name[64];  /* MAX_VGROUP_NAME */
	short flag, repeat;
} LaplacianSmoothModifierData;

/* Smooth modifier flags */
enum {
	MOD_LAPLACIANSMOOTH_X               = (1 << 1),
	MOD_LAPLACIANSMOOTH_Y               = (1 << 2),
	MOD_LAPLACIANSMOOTH_Z               = (1 << 3),
	MOD_LAPLACIANSMOOTH_PRESERVE_VOLUME = (1 << 4),
	MOD_LAPLACIANSMOOTH_NORMALIZED      = (1 << 5),
};


typedef struct CorrectiveSmoothModifierData {
	ModifierData modifier;

	/* positions set during 'bind' operator
	 * use for MOD_CORRECTIVESMOOTH_RESTSOURCE_BIND */
	float (*bind_coords)[3];

	/* note: -1 is used to bind */
	unsigned int bind_coords_num;

	float lambda;
	short repeat, flag;
	char smooth_type, rest_source;
	char pad[2];

	char defgrp_name[64];  /* MAX_VGROUP_NAME */

	/* runtime-only cache (delta's between),
	 * delta's between the original positions and the smoothed positions */
	float (*delta_cache)[3];
	unsigned int delta_cache_num;
	char pad2[4];
} CorrectiveSmoothModifierData;

enum {
	MOD_CORRECTIVESMOOTH_SMOOTH_SIMPLE         = 0,
	MOD_CORRECTIVESMOOTH_SMOOTH_LENGTH_WEIGHT    = 1,
};

enum {
	MOD_CORRECTIVESMOOTH_RESTSOURCE_ORCO       = 0,
	MOD_CORRECTIVESMOOTH_RESTSOURCE_BIND       = 1,
};

/* Corrective Smooth modifier flags */
enum {
	MOD_CORRECTIVESMOOTH_INVERT_VGROUP         = (1 << 0),
	MOD_CORRECTIVESMOOTH_ONLY_SMOOTH           = (1 << 1),
	MOD_CORRECTIVESMOOTH_PIN_BOUNDARY          = (1 << 2),
};

typedef struct UVWarpModifierData {
	ModifierData modifier;

	char axis_u, axis_v;
	char pad[6];
	float center[2];            /* used for rotate/scale */

	struct Object *object_src;  /* source */
	char bone_src[64];          /* optional name of bone target, MAX_ID_NAME-2 */
	struct Object *object_dst;  /* target */
	char bone_dst[64];          /* optional name of bone target, MAX_ID_NAME-2 */

	char vgroup_name[64];       /* optional vertexgroup name, MAX_VGROUP_NAME */
	char uvlayer_name[64];      /* MAX_CUSTOMDATA_LAYER_NAME */
} UVWarpModifierData;

/* cache modifier */
typedef struct MeshCacheModifierData {
	ModifierData modifier;

	char flag;
	char type;  /* file format */
	char time_mode;
	char play_mode;

	/* axis conversion */
	char forward_axis;
	char up_axis;
	char flip_axis;

	char interp;

	float factor;
	char deform_mode;
	char pad[7];

	/* play_mode == MOD_MESHCACHE_PLAY_CFEA */
	float frame_start;
	float frame_scale;

	/* play_mode == MOD_MESHCACHE_PLAY_EVAL */
	/* we could use one float for all these but their purpose is very different */
	float eval_frame;
	float eval_time;
	float eval_factor;

	char filepath[1024];  /* FILE_MAX */
} MeshCacheModifierData;

enum {
	MOD_MESHCACHE_TYPE_MDD  = 1,
	MOD_MESHCACHE_TYPE_PC2  = 2,
};

enum {
	MOD_MESHCACHE_DEFORM_OVERWRITE  = 0,
	MOD_MESHCACHE_DEFORM_INTEGRATE  = 1,
};

enum {
	MOD_MESHCACHE_INTERP_NONE      = 0,
	MOD_MESHCACHE_INTERP_LINEAR    = 1,
/*	MOD_MESHCACHE_INTERP_CARDINAL  = 2, */
};

enum {
	MOD_MESHCACHE_TIME_FRAME   = 0,
	MOD_MESHCACHE_TIME_SECONDS = 1,
	MOD_MESHCACHE_TIME_FACTOR  = 2,
};

enum {
	MOD_MESHCACHE_PLAY_CFEA = 0,
	MOD_MESHCACHE_PLAY_EVAL = 1,
};


typedef struct LaplacianDeformModifierData {
	ModifierData modifier;
	char anchor_grp_name[64];  /* MAX_VGROUP_NAME */
	int total_verts, repeat;
	float *vertexco;
	void *cache_system;  /* runtime only */
	short flag, pad[3];

} LaplacianDeformModifierData;

/* Smooth modifier flags */
enum {
	MOD_LAPLACIANDEFORM_BIND = 1,
};

/* many of these options match 'solidify' */
typedef struct WireframeModifierData {
	ModifierData modifier;
	char defgrp_name[64];  /* MAX_VGROUP_NAME */
	float offset;
	float offset_fac;
	float offset_fac_vg;
	float crease_weight;
	short flag, mat_ofs;
	short pad[2];
} WireframeModifierData;

enum {
	MOD_WIREFRAME_INVERT_VGROUP = (1 << 0),
	MOD_WIREFRAME_REPLACE       = (1 << 1),
	MOD_WIREFRAME_BOUNDARY      = (1 << 2),
	MOD_WIREFRAME_OFS_EVEN      = (1 << 3),
	MOD_WIREFRAME_OFS_RELATIVE  = (1 << 4),
	MOD_WIREFRAME_CREASE        = (1 << 5),
};


typedef struct DataTransferModifierData {
	ModifierData modifier;

	struct Object *ob_source;

	int data_types;  /* See DT_TYPE_ enum in ED_object.h */

	/* See MREMAP_MODE_ enum in BKE_mesh_mapping.h */
	int vmap_mode;
	int emap_mode;
	int lmap_mode;
	int pmap_mode;

	float map_max_distance;
	float map_ray_radius;
	float islands_precision;

	int pad_i1;

	int layers_select_src[4];  /* DT_MULTILAYER_INDEX_MAX; See DT_FROMLAYERS_ enum in ED_object.h */
	int layers_select_dst[4];  /* DT_MULTILAYER_INDEX_MAX; See DT_TOLAYERS_ enum in ED_object.h */

	int mix_mode;  /* See CDT_MIX_ enum in BKE_customdata.h */
	float mix_factor;
	char defgrp_name[64];  /* MAX_VGROUP_NAME */

	int flags;
} DataTransferModifierData;

/* DataTransferModifierData.flags */
enum {
	MOD_DATATRANSFER_OBSRC_TRANSFORM  = 1 << 0,
	MOD_DATATRANSFER_MAP_MAXDIST      = 1 << 1,
	MOD_DATATRANSFER_INVERT_VGROUP    = 1 << 2,

	/* Only for UI really. */
	MOD_DATATRANSFER_USE_VERT         = 1 << 28,
	MOD_DATATRANSFER_USE_EDGE         = 1 << 29,
	MOD_DATATRANSFER_USE_LOOP         = 1 << 30,
	MOD_DATATRANSFER_USE_POLY         = 1 << 31,
};

/* Set Split Normals modifier */
typedef struct NormalEditModifierData {
	ModifierData modifier;
	char defgrp_name[64];  /* MAX_VGROUP_NAME */
	struct Object *target;  /* Source of normals, or center of ellipsoid. */
	short mode;
	short flag;
	short mix_mode;
	char pad[2];
	float mix_factor;
	float mix_limit;
	float offset[3];
	float pad_f1;
} NormalEditModifierData;

/* NormalEditModifierData.mode */
enum {
	MOD_NORMALEDIT_MODE_RADIAL        = 0,
	MOD_NORMALEDIT_MODE_DIRECTIONAL   = 1,
};

/* NormalEditModifierData.flags */
enum {
	MOD_NORMALEDIT_INVERT_VGROUP            = (1 << 0),
	MOD_NORMALEDIT_USE_DIRECTION_PARALLEL   = (1 << 1),
};

/* NormalEditModifierData.mix_mode */
enum {
	MOD_NORMALEDIT_MIX_COPY = 0,
	MOD_NORMALEDIT_MIX_ADD  = 1,
	MOD_NORMALEDIT_MIX_SUB  = 2,
	MOD_NORMALEDIT_MIX_MUL  = 3,
};

<<<<<<< HEAD
/* Strand modifier */
typedef struct StrandsModifierData {
	ModifierData modifier;
	
	int flag;
	int tag;
	int num_fibers;
	int seed;
	int subdiv;
	
	int shader_model;
	int fiber_primitive;
	float ribbon_width;
	
	struct Strands *strands;
	
	struct BMEditStrands *edit;         /* edit data (runtime) */
	
	struct GPUDrawStrands *gpu_buffer;  /* draw data (runtime) */
	
	int debug_value;                    /* debugging value */
	float debug_scale;                  /* scale for debug vectors */
} StrandsModifierData;

/* StrandsModifierData.flag */
enum {
	MOD_STRANDS_SHOW_STRANDS = (1 << 0),
	MOD_STRANDS_SHOW_FIBERS = (1 << 1),
	MOD_STRANDS_USE_GEOMSHADER = (1 << 2),
};

/* StrandsModifierData.tag */
enum {
	MOD_STRANDS_TAG_UPDATE_SHADER = (1 << 0),
};

/* StrandsModifierData.shader_model */
enum {
	MOD_STRANDS_SHADER_CLASSIC_BLENDER = 0,
	MOD_STRANDS_SHADER_KAJIYA = 1,
	MOD_STRANDS_SHADER_MARSCHNER = 2,
};

/* StrandsModifierData.fiber_primitive */
enum {
	MOD_STRANDS_FIBER_LINE = 0,
	MOD_STRANDS_FIBER_RIBBON = 1,
};
=======
typedef struct MeshSeqCacheModifierData {
	ModifierData modifier;

	struct CacheFile *cache_file;
	char object_path[1024];  /* 1024 = FILE_MAX */

	char read_flag;
	char pad[7];
} MeshSeqCacheModifierData;

/* MeshSeqCacheModifierData.read_flag */
enum {
	MOD_MESHSEQ_READ_VERT  = (1 << 0),
	MOD_MESHSEQ_READ_POLY  = (1 << 1),
	MOD_MESHSEQ_READ_UV    = (1 << 2),
	MOD_MESHSEQ_READ_COLOR = (1 << 3),
};

#define MOD_MESHSEQ_READ_ALL \
	(MOD_MESHSEQ_READ_VERT | MOD_MESHSEQ_READ_POLY | MOD_MESHSEQ_READ_UV | MOD_MESHSEQ_READ_COLOR)
>>>>>>> 02719521

#endif  /* __DNA_MODIFIER_TYPES_H__ */<|MERGE_RESOLUTION|>--- conflicted
+++ resolved
@@ -85,11 +85,8 @@
 	eModifierType_DataTransfer      = 49,
 	eModifierType_NormalEdit        = 50,
 	eModifierType_CorrectiveSmooth  = 51,
-<<<<<<< HEAD
-	eModifierType_Strands           = 52,
-=======
 	eModifierType_MeshSequenceCache = 52,
->>>>>>> 02719521
+	eModifierType_Strands           = 53,
 	NUM_MODIFIER_TYPES
 } ModifierType;
 
@@ -1546,7 +1543,6 @@
 	MOD_NORMALEDIT_MIX_MUL  = 3,
 };
 
-<<<<<<< HEAD
 /* Strand modifier */
 typedef struct StrandsModifierData {
 	ModifierData modifier;
@@ -1595,7 +1591,7 @@
 	MOD_STRANDS_FIBER_LINE = 0,
 	MOD_STRANDS_FIBER_RIBBON = 1,
 };
-=======
+
 typedef struct MeshSeqCacheModifierData {
 	ModifierData modifier;
 
@@ -1616,6 +1612,5 @@
 
 #define MOD_MESHSEQ_READ_ALL \
 	(MOD_MESHSEQ_READ_VERT | MOD_MESHSEQ_READ_POLY | MOD_MESHSEQ_READ_UV | MOD_MESHSEQ_READ_COLOR)
->>>>>>> 02719521
 
 #endif  /* __DNA_MODIFIER_TYPES_H__ */