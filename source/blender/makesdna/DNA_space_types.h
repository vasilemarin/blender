/*
 * ***** BEGIN GPL LICENSE BLOCK *****
 *
 * This program is free software; you can redistribute it and/or
 * modify it under the terms of the GNU General Public License
 * as published by the Free Software Foundation; either version 2
 * of the License, or (at your option) any later version.
 *
 * This program is distributed in the hope that it will be useful,
 * but WITHOUT ANY WARRANTY; without even the implied warranty of
 * MERCHANTABILITY or FITNESS FOR A PARTICULAR PURPOSE.  See the
 * GNU General Public License for more details.
 *
 * You should have received a copy of the GNU General Public License
 * along with this program; if not, write to the Free Software Foundation,
 * Inc., 51 Franklin Street, Fifth Floor, Boston, MA 02110-1301, USA.
 *
 * The Original Code is Copyright (C) 2001-2002 by NaN Holding BV.
 * All rights reserved.
 *
 * The Original Code is: all of this file.
 *
 * Contributor(s): none yet.
 *
 * ***** END GPL LICENSE BLOCK *****
 */
/** \file DNA_space_types.h
 *  \ingroup DNA
 *  \since mar-2001
 *  \author nzc
 */

#ifndef __DNA_SPACE_TYPES_H__
#define __DNA_SPACE_TYPES_H__

#include "DNA_defs.h"
#include "DNA_listBase.h"
#include "DNA_color_types.h"        /* for Histogram and color management */
#include "DNA_vec_types.h"
#include "DNA_outliner_types.h"     /* for TreeStoreElem */
#include "DNA_image_types.h"        /* ImageUser */
#include "DNA_movieclip_types.h"    /* MovieClipUser */
/* Hum ... Not really nice... but needed for spacebuts. */
#include "DNA_view2d_types.h"

struct ID;
struct Text;
struct Script;
struct bSound;
struct ImBuf;
struct Image;
struct Scopes;
struct Histogram;
struct SpaceIpo;
struct BlendHandle;
struct RenderInfo;
struct bNodeTree;
struct uiBlock;
struct FileList;
struct bGPdata;
struct bDopeSheet;
struct FileSelectParams;
struct FileLayout;
struct bScreen;
struct Scene;
struct wmOperator;
struct wmTimer;
struct MovieClip;
struct MovieClipScopes;
struct Mask;


/* SpaceLink (Base) ==================================== */

/**
 * The base structure all the other spaces
 * are derived (implicitly) from. Would be
 * good to make this explicit.
 */
typedef struct SpaceLink {
	struct SpaceLink *next, *prev;
	ListBase regionbase;        /* storage of regions for inactive spaces */
	int spacetype;
	float blockscale DNA_DEPRECATED;        /* XXX make deprecated */
	short blockhandler[8]  DNA_DEPRECATED;  /* XXX make deprecated */
} SpaceLink;


/* Space Info ========================================== */

/* Info Header */
typedef struct SpaceInfo {
	SpaceLink *next, *prev;
	ListBase regionbase;        /* storage of regions for inactive spaces */
	int spacetype;
	float blockscale DNA_DEPRECATED;
	short blockhandler[8]  DNA_DEPRECATED;      /* XXX make deprecated */
	
	char rpt_mask;
	char pad[7];
} SpaceInfo;

/* SpaceInfo.rpt_mask */
typedef enum eSpaceInfo_RptMask {
	INFO_RPT_DEBUG  = (1 << 0),
	INFO_RPT_INFO   = (1 << 1),
	INFO_RPT_OP     = (1 << 2),
	INFO_RPT_WARN   = (1 << 3),
	INFO_RPT_ERR    = (1 << 4),
} eSpaceInfo_RptMask;


/* Properties Editor ==================================== */

/* Properties Editor */
typedef struct SpaceButs {
	SpaceLink *next, *prev;
	ListBase regionbase;        /* storage of regions for inactive spaces */
	int spacetype;
	float blockscale DNA_DEPRECATED;
	
	short blockhandler[8]  DNA_DEPRECATED;

	View2D v2d DNA_DEPRECATED;                      /* deprecated, copied to region */
	
	short mainb, mainbo, mainbuser; /* context tabs */
	short re_align, align;          /* align for panels */
	short preview;                  /* preview is signal to refresh */
	short texture_context;          /* texture context selector (material, world, brush)*/
	char flag, pad;
	
	void *path;                     /* runtime */
	int pathflag, dataicon;         /* runtime */
	ID *pinid;

	void *texuser;
} SpaceButs;

/* button defines (deprecated) */
/* warning: the values of these defines are used in sbuts->tabs[8] */
/* sbuts->mainb new */
#define CONTEXT_SCENE   0
#define CONTEXT_OBJECT  1
#define CONTEXT_TYPES   2
#define CONTEXT_SHADING 3
#define CONTEXT_EDITING 4
#define CONTEXT_SCRIPT  5
#define CONTEXT_LOGIC   6

/* sbuts->mainb old (deprecated) */
#define BUTS_VIEW           0
#define BUTS_LAMP           1
#define BUTS_MAT            2
#define BUTS_TEX            3
#define BUTS_ANIM           4
#define BUTS_WORLD          5
#define BUTS_RENDER         6
#define BUTS_EDIT           7
#define BUTS_GAME           8
#define BUTS_FPAINT         9
#define BUTS_RADIO          10
#define BUTS_SCRIPT         11
#define BUTS_SOUND          12
#define BUTS_CONSTRAINT     13
#define BUTS_EFFECTS        14

/* buts->mainb new */
typedef enum eSpaceButtons_Context {
	BCONTEXT_RENDER = 0,
	BCONTEXT_SCENE = 1,
	BCONTEXT_WORLD = 2,
	BCONTEXT_OBJECT = 3,
	BCONTEXT_DATA = 4,
	BCONTEXT_MATERIAL = 5,
	BCONTEXT_TEXTURE = 6,
	BCONTEXT_PARTICLE = 7,
	BCONTEXT_PHYSICS = 8,
	BCONTEXT_BONE = 9,
	BCONTEXT_MODIFIER = 10,
	BCONTEXT_CONSTRAINT = 11,
	BCONTEXT_BONE_CONSTRAINT = 12,
	
	/* always as last... */
	BCONTEXT_TOT
} eSpaceButtons_Context;

/* sbuts->flag */
#define SB_PRV_OSA          1
#define SB_PIN_CONTEXT      2
//#define SB_WORLD_TEX		4	//not used anymore
//#define SB_BRUSH_TEX		8	//not used anymore	
#define SB_SHADING_CONTEXT  16

/* sbuts->texture_context */
typedef enum eSpaceButtons_Texture_Context {
	SB_TEXC_MAT_OR_LAMP = 0,
	SB_TEXC_WORLD = 1,
	SB_TEXC_BRUSH = 2,
	SB_TEXC_PARTICLES = 3,
} eSpaceButtons_Texture_Context;

/* sbuts->align */
typedef enum eSpaceButtons_Align {
	BUT_FREE = 0,
	BUT_HORIZONTAL = 1,
	BUT_VERTICAL = 2,
	BUT_AUTO = 3,
} eSpaceButtons_Align;

/* sbuts->scaflag */		
#define BUTS_SENS_SEL           1
#define BUTS_SENS_ACT           2
#define BUTS_SENS_LINK          4
#define BUTS_CONT_SEL           8
#define BUTS_CONT_ACT           16
#define BUTS_CONT_LINK          32
#define BUTS_ACT_SEL            64
#define BUTS_ACT_ACT            128
#define BUTS_ACT_LINK           256
#define BUTS_SENS_STATE         512
#define BUTS_ACT_STATE          1024
#define BUTS_CONT_INIT_STATE    2048


/* Outliner =============================================== */

/* Outliner */
typedef struct SpaceOops {
	SpaceLink *next, *prev;
	ListBase regionbase;        /* storage of regions for inactive spaces */
	int spacetype;
	float blockscale DNA_DEPRECATED;
	short blockhandler[8]  DNA_DEPRECATED;

	View2D v2d DNA_DEPRECATED;  /* deprecated, copied to region */
	
	ListBase tree;
	struct TreeStore *treestore;
	
	/* search stuff */
	char search_string[32];
	struct TreeStoreElem search_tse;

	short flag, outlinevis, storeflag, search_flags;
} SpaceOops;


/* SpaceOops->flag */
typedef enum eSpaceOutliner_Flag {
	SO_TESTBLOCKS           = (1 << 0),
	SO_NEWSELECTED          = (1 << 1),
	SO_HIDE_RESTRICTCOLS    = (1 << 2),
	SO_HIDE_KEYINGSETINFO   = (1 << 3),
} eSpaceOutliner_Flag;

/* SpaceOops->outlinevis */
typedef enum eSpaceOutliner_Mode {
	SO_ALL_SCENES = 0,
	SO_CUR_SCENE = 1,
	SO_VISIBLE = 2,
	SO_SELECTED = 3,
	SO_ACTIVE = 4,
	SO_SAME_TYPE = 5,
	SO_GROUPS = 6,
	SO_LIBRARIES = 7,
	SO_VERSE_SESSION = 8,
	SO_VERSE_MS = 9,
	SO_SEQUENCE = 10,
	SO_DATABLOCKS = 11,
	SO_USERDEF = 12,
	SO_KEYMAP = 13,
} eSpaceOutliner_Mode;

/* SpaceOops->storeflag */
typedef enum eSpaceOutliner_StoreFlag {
	/* rebuild tree */
	SO_TREESTORE_CLEANUP    = (1 << 0),
	/* if set, it allows redraws. gets set for some allqueue events */
	SO_TREESTORE_REDRAW     = (1 << 1),
} eSpaceOutliner_StoreFlag;

/* outliner search flags (SpaceOops->search_flags) */
typedef enum eSpaceOutliner_Search_Flags {
	SO_FIND_CASE_SENSITIVE  = (1 << 0),
	SO_FIND_COMPLETE        = (1 << 1),
	SO_SEARCH_RECURSIVE     = (1 << 2),
} eSpaceOutliner_Search_Flags;


/* Graph Editor ========================================= */

/* 'Graph' Editor (formerly known as the IPO Editor) */
typedef struct SpaceIpo {
	SpaceLink *next, *prev;
	ListBase regionbase;        /* storage of regions for inactive spaces */
	int spacetype;
	float blockscale DNA_DEPRECATED;
	short blockhandler[8]  DNA_DEPRECATED;
	
	View2D v2d DNA_DEPRECATED;  /* deprecated, copied to region */
	
	struct bDopeSheet *ads; /* settings for filtering animation data (NOTE: we use a pointer due to code-linking issues) */
	
	ListBase ghostCurves;   /* sampled snapshots of F-Curves used as in-session guides */
	
	short mode;             /* mode for the Graph editor (eGraphEdit_Mode) */
	short autosnap;         /* time-transform autosnapping settings for Graph editor (eAnimEdit_AutoSnap in DNA_action_types.h) */
	int flag;               /* settings for Graph editor (eGraphEdit_Flag) */
	
	float cursorVal;        /* cursor value (y-value, x-value is current frame) */
	int around;             /* pivot point for transforms */
} SpaceIpo;


/* SpaceIpo->flag (Graph Editor Settings) */
typedef enum eGraphEdit_Flag {
	/* OLD DEPRECEATED SETTING */
	/* SIPO_LOCK_VIEW            = (1 << 0), */
	
	/* don't merge keyframes on the same frame after a transform */
	SIPO_NOTRANSKEYCULL       = (1 << 1),
	/* don't show any keyframe handles at all */
	SIPO_NOHANDLES            = (1 << 2),
	/* don't show current frame number beside indicator line */
	SIPO_NODRAWCFRANUM        = (1 << 3),
	/* show timing in seconds instead of frames */
	SIPO_DRAWTIME             = (1 << 4),
	/* only show keyframes for selected F-Curves */
	SIPO_SELCUVERTSONLY       = (1 << 5),
	/* draw names of F-Curves beside the respective curves */
	/* NOTE: currently not used */
	SIPO_DRAWNAMES            = (1 << 6),
	/* show sliders in channels list */
	SIPO_SLIDERS              = (1 << 7),
	/* don't show the horizontal component of the cursor */
	SIPO_NODRAWCURSOR         = (1 << 8),
	/* only show handles of selected keyframes */
	SIPO_SELVHANDLESONLY      = (1 << 9),
	/* temporary flag to force channel selections to be synced with main */
	SIPO_TEMP_NEEDCHANSYNC    = (1 << 10),
	/* don't perform realtime updates */
	SIPO_NOREALTIMEUPDATES    = (1 << 11),
	/* don't draw curves with AA ("beauty-draw") for performance */
	SIPO_BEAUTYDRAW_OFF       = (1 << 12),
	/* draw grouped channels with colors set in group */
	SIPO_NODRAWGCOLORS        = (1 << 13),
} eGraphEdit_Flag;

/* SpaceIpo->mode (Graph Editor Mode) */
typedef enum eGraphEdit_Mode {
	/* all animation curves (from all over Blender) */
	SIPO_MODE_ANIMATION = 0,
	/* drivers only */
	SIPO_MODE_DRIVERS = 1,
} eGraphEdit_Mode;


/* NLA Editor ============================================= */

/* NLA Editor */
typedef struct SpaceNla {
	struct SpaceLink *next, *prev;
	ListBase regionbase;        /* storage of regions for inactive spaces */
	int spacetype;
	float blockscale DNA_DEPRECATED;
	short blockhandler[8]  DNA_DEPRECATED;

	short autosnap;         /* this uses the same settings as autosnap for Action Editor */
	short flag;
	int pad;
	
	struct bDopeSheet *ads;
	View2D v2d DNA_DEPRECATED;   /* deprecated, copied to region */
} SpaceNla;

/* nla->flag */
typedef enum eSpaceNla_Flag {
	/* flags (1<<0), (1<<1), and (1<<3) are depreceated flags from old verisons */

	/* draw timing in seconds instead of frames */
	SNLA_DRAWTIME          = (1 << 2),
	/* don't draw frame number beside frame indicator */
	SNLA_NODRAWCFRANUM     = (1 << 4),
	/* don't draw influence curves on strips */
	SNLA_NOSTRIPCURVES     = (1 << 5),
	/* don't perform realtime updates */
	SNLA_NOREALTIMEUPDATES = (1 << 6),
} eSpaceNla_Flag;


/* Timeline =============================================== */

/* Pointcache drawing data */
# /* Only store the data array in the cache to avoid constant reallocation. */
# /* No need to store when saved. */
typedef struct SpaceTimeCache {
	struct SpaceTimeCache *next, *prev;
	float *array;
} SpaceTimeCache;

/* Timeline View */
typedef struct SpaceTime {
	SpaceLink *next, *prev;
	ListBase regionbase;        /* storage of regions for inactive spaces */
	int spacetype;
	float blockscale DNA_DEPRECATED;
	
	View2D v2d DNA_DEPRECATED;  /* deprecated, copied to region */

	ListBase caches;

	int cache_display;
	int flag;
} SpaceTime;


/* time->flag */
typedef enum eTimeline_Flag {
	/* show timing in frames instead of in seconds */
	TIME_DRAWFRAMES    = (1 << 0),
	/* show time indicator box beside the frame number */
	TIME_CFRA_NUM      = (1 << 1),
	/* only keyframes from active/selected channels get shown */
	TIME_ONLYACTSEL    = (1 << 2),
} eTimeline_Flag;

/* time->redraws (now screen->redraws_flag) */
typedef enum eScreen_Redraws_Flag {
	TIME_REGION            = (1 << 0),
	TIME_ALL_3D_WIN        = (1 << 1),
	TIME_ALL_ANIM_WIN      = (1 << 2),
	TIME_ALL_BUTS_WIN      = (1 << 3),
	TIME_WITH_SEQ_AUDIO    = (1 << 4), /* DEPRECATED */
	TIME_SEQ               = (1 << 5),
	TIME_ALL_IMAGE_WIN     = (1 << 6),
	TIME_CONTINUE_PHYSICS  = (1 << 7),
	TIME_NODES             = (1 << 8),
	TIME_CLIPS             = (1 << 9),
} eScreen_Redraws_Flag;

/* time->cache */
typedef enum eTimeline_Cache_Flag {
	TIME_CACHE_DISPLAY       = (1 << 0),
	TIME_CACHE_SOFTBODY      = (1 << 1),
	TIME_CACHE_PARTICLES     = (1 << 2),
	TIME_CACHE_CLOTH         = (1 << 3),
	TIME_CACHE_SMOKE         = (1 << 4),
	TIME_CACHE_DYNAMICPAINT  = (1 << 5),
} eTimeline_Cache_Flag;


/* Sequence Editor ======================================= */

/* Sequencer */
typedef struct SpaceSeq {
	SpaceLink *next, *prev;
	ListBase regionbase;        /* storage of regions for inactive spaces */
	int spacetype;
	float blockscale DNA_DEPRECATED;

	short blockhandler[8]  DNA_DEPRECATED;

	View2D v2d DNA_DEPRECATED;  /* deprecated, copied to region */
	
	float xof DNA_DEPRECATED, yof DNA_DEPRECATED;   /* deprecated: offset for drawing the image preview */
	short mainb;    /* weird name for the sequencer subtype (seq, image, luma... etc) */
	short render_size;
	short chanshown;
	short zebra;
	int flag;
	float zoom DNA_DEPRECATED;  /* deprecated, handled by View2D now */
	int view; /* see SEQ_VIEW_* below */
	int pad;

	struct bGPdata *gpd;        /* grease-pencil data */

	/* **** color management **** */
	ColorManagedViewSettings view_settings;
} SpaceSeq;


/* sseq->mainb */
typedef enum eSpaceSeq_RegionType {
	SEQ_DRAW_SEQUENCE = 0,
	SEQ_DRAW_IMG_IMBUF = 1,
	SEQ_DRAW_IMG_WAVEFORM = 2,
	SEQ_DRAW_IMG_VECTORSCOPE = 3,
	SEQ_DRAW_IMG_HISTOGRAM = 4,
} eSpaceSeq_RegionType;

/* sseq->flag */
typedef enum eSpaceSeq_Flag {
	SEQ_DRAWFRAMES              = (1 << 0),
	SEQ_MARKER_TRANS            = (1 << 1),
	SEQ_DRAW_COLOR_SEPARATED    = (1 << 2),
	SEQ_DRAW_SAFE_MARGINS       = (1 << 3),
/*  SEQ_DRAW_GPENCIL            = (1 << 4), */ /* DEPRECATED */
	SEQ_NO_DRAW_CFRANUM         = (1 << 5),
} eSpaceSeq_Flag;

/* sseq->view */
typedef enum eSpaceSeq_Displays {
	SEQ_VIEW_SEQUENCE = 1,
	SEQ_VIEW_PREVIEW = 2,
	SEQ_VIEW_SEQUENCE_PREVIEW = 3,
} eSpaceSeq_Dispays;

/* sseq->render_size */
typedef enum eSpaceSeq_Proxy_RenderSize {
	SEQ_PROXY_RENDER_SIZE_NONE      =  -1,
	SEQ_PROXY_RENDER_SIZE_SCENE     =   0,
	SEQ_PROXY_RENDER_SIZE_25        =  25,
	SEQ_PROXY_RENDER_SIZE_50        =  50,
	SEQ_PROXY_RENDER_SIZE_75        =  75,
	SEQ_PROXY_RENDER_SIZE_100       =  99,
	SEQ_PROXY_RENDER_SIZE_FULL      = 100
} eSpaceSeq_Proxy_RenderSize;

typedef struct MaskSpaceInfo
{
	/* **** mask editing **** */
	struct Mask *mask;
	/* draw options */
	char draw_flag;
	char draw_type;
	char pad3[6];
} MaskSpaceInfo;

/* File Selector ========================================== */

/* Config and Input for File Selector */
typedef struct FileSelectParams {
	char title[96]; /* title, also used for the text of the execute button */
	char dir[1056]; /* directory, FILE_MAX_LIBEXTRA, 1024 + 32, this is for extreme case when 1023 length path
	                 * needs to be linked in, where foo.blend/Armature need adding  */
	char file[256]; /* file */
	char renamefile[256];
	char renameedit[256]; /* annoying but the first is only used for initialization */

	char filter_glob[64]; /* list of filetypes to filter */

	int active_file;
	int sel_first;
	int sel_last;

	/* short */
	short type; /* XXXXX for now store type here, should be moved to the operator */
	short flag; /* settings for filter, hiding dots files,...  */
	short sort; /* sort order */
	short display; /* display mode flag */
	short filter; /* filter when (flags & FILE_FILTER) is true */

	/* XXX --- still unused -- */
	short f_fp; /* show font preview */
	char fp_str[8]; /* string to use for font preview */

	/* XXX --- end unused -- */
} FileSelectParams;

/* File Browser */
typedef struct SpaceFile {
	SpaceLink *next, *prev;
	ListBase regionbase;        /* storage of regions for inactive spaces */
	int spacetype;
	
	int scroll_offset;

	struct FileSelectParams *params; /* config and input for file select */
	
	struct FileList *files; /* holds the list of files to show */

	ListBase *folders_prev; /* holds the list of previous directories to show */
	ListBase *folders_next; /* holds the list of next directories (pushed from previous) to show */

	/* operator that is invoking fileselect 
	 * op->exec() will be called on the 'Load' button.
	 * if operator provides op->cancel(), then this will be invoked
	 * on the cancel button.
	 */
	struct wmOperator *op; 

	struct wmTimer *smoothscroll_timer;

	struct FileLayout *layout;
	
	short recentnr, bookmarknr;
	short systemnr, pad2;
} SpaceFile;


/* FileSelectParams.display */
enum FileDisplayTypeE {
	FILE_DEFAULTDISPLAY = 0,
	FILE_SHORTDISPLAY = 1,
	FILE_LONGDISPLAY = 2,
	FILE_IMGDISPLAY = 3
};

/* FileSelectParams.sort */
enum FileSortTypeE {
	FILE_SORT_NONE = 0,
	FILE_SORT_ALPHA = 1,
	FILE_SORT_EXTENSION = 2,
	FILE_SORT_TIME = 3,
	FILE_SORT_SIZE = 4
};

/* these values need to be hardcoded in structs, dna does not recognize defines */
/* also defined in BKE */
#define FILE_MAXDIR         768
#define FILE_MAXFILE        256
#define FILE_MAX            1024

#define FILE_MAX_LIBEXTRA   (FILE_MAX + 32)

/* filesel types */
#define FILE_UNIX           8
#define FILE_BLENDER        8 /* don't display relative paths */
#define FILE_SPECIAL        9

#define FILE_LOADLIB        1
#define FILE_MAIN           2
#define FILE_LOADFONT       3

/* filesel op property -> action */
typedef enum eFileSel_Action {
	FILE_OPENFILE = 0,
	FILE_SAVE = 1,
} eFileSel_Action;

/* sfile->params->flag and simasel->flag */
typedef enum eFileSel_Params_Flag {
	FILE_SHOWSHORT      = (1 << 0),
	FILE_RELPATH        = (1 << 1), /* was FILE_STRINGCODE */
	FILE_LINK           = (1 << 2),
	FILE_HIDE_DOT       = (1 << 3),
	FILE_AUTOSELECT     = (1 << 4),
	FILE_ACTIVELAY      = (1 << 5),
/*  FILE_ATCURSOR       = (1 << 6), */ /* deprecated */
	FILE_DIRSEL_ONLY    = (1 << 7),
	FILE_FILTER         = (1 << 8),
	FILE_BOOKMARKS      = (1 << 9),
	FILE_GROUP_INSTANCE = (1 << 10),
} eFileSel_Params_Flag;


/* files in filesel list: file types */
typedef enum eFileSel_File_Types {
	BLENDERFILE         = (1 << 2),
	BLENDERFILE_BACKUP  = (1 << 3),
	IMAGEFILE           = (1 << 4),
	MOVIEFILE           = (1 << 5),
	PYSCRIPTFILE        = (1 << 6),
	FTFONTFILE          = (1 << 7),
	SOUNDFILE           = (1 << 8),
	TEXTFILE            = (1 << 9),
	MOVIEFILE_ICON      = (1 << 10), /* movie file that preview can't load */
	FOLDERFILE          = (1 << 11), /* represents folders for filtering */
	BTXFILE             = (1 << 12),
	COLLADAFILE         = (1 << 13),
	OPERATORFILE        = (1 << 14), /* from filter_glob operator property */
} eFileSel_File_Types;

/* Selection Flags in filesel: struct direntry, unsigned char selflag */
typedef enum eDirEntry_SelectFlag {
/*  ACTIVE_FILE         = (1 << 1), */ /* UNUSED */
	HILITED_FILE        = (1 << 2),
	SELECTED_FILE       = (1 << 3),
	EDITING_FILE        = (1 << 4),
} eDirEntry_SelectFlag;

/* Image/UV Editor ======================================== */

/* Image/UV Editor */
typedef struct SpaceImage {
	SpaceLink *next, *prev;
	ListBase regionbase;        /* storage of regions for inactive spaces */
	int spacetype;

	int flag;

	struct Image *image;
	struct ImageUser iuser;
	struct CurveMapping *cumap;		
	
	struct Scopes scopes;           /* histogram waveform and vectorscope */
	struct Histogram sample_line_hist;  /* sample line histogram */

	struct bGPdata *gpd;            /* grease pencil data */

	float cursor[2];                /* UV editor 2d cursor */
	float xof, yof;                 /* user defined offset, image is centered */
	float zoom;                     /* user defined zoom level */
	float centx, centy;             /* storage for offset while render drawing */

	short curtile; /* the currently active tile of the image when tile is enabled, is kept in sync with the active faces tile */
	short pad;
	short lock;
	short pin;
	char dt_uv; /* UV draw type */
	char sticky; /* sticky selection type */
	char dt_uvstretch;
	char around;

<<<<<<< HEAD
	/* **** color management **** */
	ColorManagedViewSettings view_settings;
=======
	MaskSpaceInfo mask_info;
>>>>>>> 99947eb7
} SpaceImage;


/* SpaceImage->dt_uv */
typedef enum eSpaceImage_UVDT {
	SI_UVDT_OUTLINE = 0,
	SI_UVDT_DASH = 1,
	SI_UVDT_BLACK = 2,
	SI_UVDT_WHITE = 3,
} eSpaceImage_UVDT;

/* SpaceImage->dt_uvstretch */
typedef enum eSpaceImage_UVDT_Stretch {
	SI_UVDT_STRETCH_ANGLE = 0,
	SI_UVDT_STRETCH_AREA = 1,
} eSpaceImage_UVDT_Stretch;

/* SpaceImage->sticky
 * Note DISABLE should be 0, however would also need to re-arrange icon order,
 * also, sticky loc is the default mode so this means we don't need to 'do_versons' */
typedef enum eSpaceImage_Sticky {
	SI_STICKY_LOC      = 0,
	SI_STICKY_DISABLE  = 1,
	SI_STICKY_VERTEX   = 2,
} eSpaceImage_Sticky;

/* SpaceImage->flag */
typedef enum eSpaceImage_Flag {
	SI_BE_SQUARE          = (1 << 0),
	SI_EDITTILE           = (1 << 1),
	SI_CLIP_UV            = (1 << 2),
	SI_DRAWTOOL           = (1 << 3),
	SI_NO_DRAWFACES       = (1 << 4),
	SI_DRAWSHADOW         = (1 << 5),
/*  SI_SELACTFACE         = (1 << 6), */ /* deprecated */
	SI_DEPRECATED2        = (1 << 7),
	SI_DEPRECATED3        = (1 << 8),   /* stick UV selection to mesh vertex (UVs wont always be touching) */
	SI_COORDFLOATS        = (1 << 9),
	SI_PIXELSNAP          = (1 << 10),
	SI_LIVE_UNWRAP        = (1 << 11),
	SI_USE_ALPHA          = (1 << 12),
	SI_SHOW_ALPHA         = (1 << 13),
	SI_SHOW_ZBUF          = (1 << 14),
	
	/* next two for render window display */
	SI_PREVSPACE          = (1 << 15),
	SI_FULLWINDOW         = (1 << 16),
	
	SI_DEPRECATED4        = (1 << 17),
	SI_DEPRECATED5        = (1 << 18),
	
	/* this means that the image is drawn until it reaches the view edge,
	 * in the image view, its unrelated to the 'tile' mode for texface
	 */
	SI_DRAW_TILE          = (1 << 19),
	SI_SMOOTH_UV          = (1 << 20),
	SI_DRAW_STRETCH       = (1 << 21),
/*  SI_DISPGP             = (1 << 22), */ /* DEPRECATED */
	SI_DRAW_OTHER         = (1 << 23),

	SI_COLOR_CORRECTION   = (1 << 24),
} eSpaceImage_Flag;

/* Text Editor ============================================ */

/* Text Editor */
typedef struct SpaceText {
	SpaceLink *next, *prev;
	ListBase regionbase;        /* storage of regions for inactive spaces */
	int spacetype;
	float blockscale DNA_DEPRECATED;
	short blockhandler[8]  DNA_DEPRECATED;

	struct Text *text;	

	int top, viewlines;
	short flags, menunr;	

	short lheight;      /* user preference */
	char cwidth, linenrs_tot;       /* runtime computed, character width and the number of chars to use when showing line numbers */
	int left;
	int showlinenrs;
	int tabnumber;

	short showsyntax;
	short line_hlight;
	short overwrite;
	short live_edit; /* run python while editing, evil */
	float pix_per_line;

	struct rcti txtscroll, txtbar;

	int wordwrap, doplugins;

	char findstr[256];      /* ST_MAX_FIND_STR */
	char replacestr[256];   /* ST_MAX_FIND_STR */

	short margin_column; /* column number to show right margin at */
	char pad[6];

	void *drawcache; /* cache for faster drawing */
} SpaceText;


/* SpaceText flags (moved from DNA_text_types.h) */
typedef enum eSpaceText_Flags {
	/* scrollable */
	ST_SCROLL_SELECT        = (1 << 0),
	/* clear namespace after script execution (BPY_main.c) */
	ST_CLEAR_NAMESPACE      = (1 << 4), 
	
	ST_FIND_WRAP            = (1 << 5),
	ST_FIND_ALL             = (1 << 6),
	ST_SHOW_MARGIN          = (1 << 7),
	ST_MATCH_CASE           = (1 << 8),
} eSpaceText_Flags;

/* stext->findstr/replacestr */
#define ST_MAX_FIND_STR     256

/* Script View (Obsolete) ================================== */

/* Script Runtime Data - Obsolete (pre 2.5) */
typedef struct Script {
	ID id;

	void *py_draw;
	void *py_event;
	void *py_button;
	void *py_browsercallback;
	void *py_globaldict;

	int flags, lastspace;
	/* store the script file here so we can re-run it on loading blender, if "Enable Scripts" is on */
	char scriptname[1024]; /* 1024 = FILE_MAX */
	char scriptarg[256]; /* 1024 = FILE_MAX */
} Script;
#define SCRIPT_SET_NULL(_script) _script->py_draw = _script->py_event = _script->py_button = _script->py_browsercallback = _script->py_globaldict = NULL; _script->flags = 0

/* Script View - Obsolete (pre 2.5) */
typedef struct SpaceScript {
	SpaceLink *next, *prev;
	ListBase regionbase;        /* storage of regions for inactive spaces */
	int spacetype;
	float blockscale DNA_DEPRECATED;
	struct Script *script;

	short flags, menunr;
	int pad1;
	
	void *but_refs;
} SpaceScript;

/* Nodes Editor =========================================== */

/* Node Editor */
typedef struct SpaceNode {
	SpaceLink *next, *prev;
	ListBase regionbase;        /* storage of regions for inactive spaces */
	int spacetype;
	float blockscale DNA_DEPRECATED;
	short blockhandler[8]  DNA_DEPRECATED;
	
	View2D v2d DNA_DEPRECATED;  /* deprecated, copied to region */
	
	struct ID *id, *from;       /* context, no need to save in file? well... pinning... */
	short flag, pad1;           /* menunr: browse id block in header */
	float aspect, aspect_sqrt;
	
	float xof, yof;     /* offset for drawing the backdrop */
	float zoom;   /* zoom for backdrop */
	float mx, my;       /* mousepos for drawing socketless link */
	
	struct bNodeTree *nodetree, *edittree;
	int treetype;       /* treetype: as same nodetree->type */
	short texfrom;      /* texfrom object, world or brush */
	short shaderfrom;   /* shader from object or world */
	short recalc;       /* currently on 0/1, for auto compo */
	short pad[3];
	ListBase linkdrag;  /* temporary data for modal linking operator */
	
	struct bGPdata *gpd;        /* grease-pencil data */

	/* **** color management **** */
	ColorManagedViewSettings view_settings;
} SpaceNode;

/* snode->flag */
typedef enum eSpaceNode_Flag {
	SNODE_BACKDRAW       = (1 << 1),
/*  SNODE_DISPGP         = (1 << 2), */ /* XXX: Grease Pencil - deprecated? */
	SNODE_USE_ALPHA      = (1 << 3),
	SNODE_SHOW_ALPHA     = (1 << 4),
	SNODE_SHOW_R         = (1 << 7),
	SNODE_SHOW_G         = (1 << 8),
	SNODE_SHOW_B         = (1 << 9),
	SNODE_AUTO_RENDER    = (1 << 5),
	SNODE_SHOW_HIGHLIGHT = (1 << 6),
} eSpaceNode_Flag;

/* snode->texfrom */
typedef enum eSpaceNode_TexFrom {
	SNODE_TEX_OBJECT   = 0,
	SNODE_TEX_WORLD    = 1,
	SNODE_TEX_BRUSH    = 2,
} eSpaceNode_TexFrom;

/* snode->shaderfrom */
typedef enum eSpaceNode_ShaderFrom {
	SNODE_SHADER_OBJECT = 0,
	SNODE_SHADER_WORLD = 1,
} eSpaceNode_ShaderFrom;

/* Game Logic Editor ===================================== */

/* Logic Editor */
typedef struct SpaceLogic {
	SpaceLink *next, *prev;
	ListBase regionbase;        /* storage of regions for inactive spaces */
	int spacetype;
	float blockscale DNA_DEPRECATED;
	
	short blockhandler[8]  DNA_DEPRECATED;
	
	short flag, scaflag;
	int pad;
	
	struct bGPdata *gpd;        /* grease-pencil data */
} SpaceLogic;

/* Console ================================================ */

/* Console content */
typedef struct ConsoleLine {
	struct ConsoleLine *next, *prev;
	
	/* keep these 3 vars so as to share free, realloc funcs */
	int len_alloc;  /* allocated length */
	int len;    /* real len - strlen() */
	char *line; 
	
	int cursor;
	int type; /* only for use when in the 'scrollback' listbase */
} ConsoleLine;

/* ConsoleLine.type */
typedef enum eConsoleLine_Type {
	CONSOLE_LINE_OUTPUT = 0,
	CONSOLE_LINE_INPUT = 1,
	CONSOLE_LINE_INFO = 2, /* autocomp feedback */
	CONSOLE_LINE_ERROR = 3
} eConsoleLine_Type;


/* Console View */
typedef struct SpaceConsole {
	SpaceLink *next, *prev;
	ListBase regionbase;        /* storage of regions for inactive spaces */
	int spacetype;
	float blockscale DNA_DEPRECATED;            // XXX are these needed?
	short blockhandler[8]  DNA_DEPRECATED;      // XXX are these needed?
	
	/* space vars */
	int lheight, pad;

	ListBase scrollback; /* ConsoleLine; output */
	ListBase history; /* ConsoleLine; command history, current edited line is the first */
	char prompt[256];
	char language[32]; /* multiple consoles are possible, not just python */
	
	int sel_start;
	int sel_end;
} SpaceConsole;


/* User Preferences ======================================= */

/* User Preferences View */
typedef struct SpaceUserPref {
	SpaceLink *next, *prev;
	ListBase regionbase;        /* storage of regions for inactive spaces */
	int spacetype;
	
	int pad;
	
	char filter[64];        /* search term for filtering in the UI */
} SpaceUserPref;

/* Motion Tracking ======================================== */

/* Clip Editor */
typedef struct SpaceClip {
	SpaceLink *next, *prev;
	ListBase regionbase;        /* storage of regions for inactive spaces */
	int spacetype;

	float xof, yof;             /* user defined offset, image is centered */
	float xlockof, ylockof;     /* user defined offset from locked position */
	float zoom;                 /* user defined zoom level */

	struct MovieClipUser user;      /* user of clip */
	struct MovieClip *clip;         /* clip data */
	struct MovieClipScopes scopes;  /* different scoped displayed in space panels */

	int flag;                   /* flags */
	short mode;                 /* editor mode (editing context being displayed) */
	short view;                 /* type of the clip editor view */

	int path_length;            /* length of displaying path, in frames */

	/* current stabilization data */
	float loc[2], scale, angle; /* pre-composed stabilization data */
	int pad;
	float stabmat[4][4], unistabmat[4][4];  /* current stabilization matrix and the same matrix in unified space,
	                                         * defined when drawing and used for mouse position calculation */

	/* movie postprocessing */
	int postproc_flag;

	/* grease pencil */
	short gpencil_src, pad2;

	void *draw_context;

	int around, pad4;             /* pivot point for transforms */

<<<<<<< HEAD
	/* **** mask editing **** */
	struct Mask *mask;
	/* draw options */
	char mask_draw_flag;
	char mask_draw_type;
	char pad3[6];

	/* **** color management **** */
	ColorManagedViewSettings view_settings;
=======
	MaskSpaceInfo mask_info;
>>>>>>> 99947eb7
} SpaceClip;

/* SpaceClip->flag */
typedef enum eSpaceClip_Flag {
	SC_SHOW_MARKER_PATTERN = (1 << 0),
	SC_SHOW_MARKER_SEARCH  = (1 << 1),
	SC_LOCK_SELECTION      = (1 << 2),
	SC_SHOW_TINY_MARKER    = (1 << 3),
	SC_SHOW_TRACK_PATH     = (1 << 4),
	SC_SHOW_BUNDLES        = (1 << 5),
	SC_MUTE_FOOTAGE        = (1 << 6),
	SC_HIDE_DISABLED       = (1 << 7),
	SC_SHOW_NAMES          = (1 << 8),
	SC_SHOW_GRID           = (1 << 9),
	SC_SHOW_STABLE         = (1 << 10),
	SC_MANUAL_CALIBRATION  = (1 << 11),
/*	SC_SHOW_GPENCIL        = (1 << 12),*/	/* UNUSED */
	SC_SHOW_FILTERS        = (1 << 13),
	SC_SHOW_GRAPH_FRAMES   = (1 << 14),
	SC_SHOW_GRAPH_TRACKS   = (1 << 15),
/*	SC_SHOW_PYRAMID_LEVELS = (1 << 16), */	/* UNUSED */
	SC_LOCK_TIMECURSOR     = (1 << 17),
	SC_SHOW_SECONDS        = (1 << 18),
	SC_SHOW_GRAPH_SEL_ONLY = (1 << 19),
	SC_SHOW_GRAPH_HIDDEN   = (1 << 20),
} eSpaceClip_Flag;

/* SpaceClip->mode */
typedef enum eSpaceClip_Mode {
	SC_MODE_TRACKING = 0,
	SC_MODE_RECONSTRUCTION = 1,
	SC_MODE_DISTORTION = 2,
	SC_MODE_MASKEDIT = 3,
} eSpaceClip_Mode;

/* SpaceClip->view */
typedef enum eSpaceClip_View {
	SC_VIEW_CLIP = 0,
	SC_VIEW_GRAPH = 1,
	SC_VIEW_DOPESHEET = 2,
} eSpaceClip_View;

/* SpaceClip->gpencil_src */
typedef enum eSpaceClip_GPencil_Source {
	SC_GPENCIL_SRC_CLIP = 0,
	SC_GPENCIL_SRC_TRACK = 1,
} eSpaceClip_GPencil_Source;

/* **************** SPACE DEFINES ********************* */

/* headerbuttons: 450-499 */
#define B_IMASELHOME        451
#define B_IMASELREMOVEBIP   452


/* space types, moved from DNA_screen_types.h */
/* Do NOT change order, append on end. types are hardcoded needed */
typedef enum eSpace_Type {
	SPACE_EMPTY    = 0,
	SPACE_VIEW3D   = 1,
	SPACE_IPO      = 2,
	SPACE_OUTLINER = 3,
	SPACE_BUTS     = 4,
	SPACE_FILE     = 5,
	SPACE_IMAGE    = 6,
	SPACE_INFO     = 7,
	SPACE_SEQ      = 8,
	SPACE_TEXT     = 9,
	SPACE_IMASEL   = 10, /* deprecated */
	SPACE_SOUND    = 11, /* Deprecated */
	SPACE_ACTION   = 12,
	SPACE_NLA      = 13,
	SPACE_SCRIPT   = 14, /* Deprecated */
	SPACE_TIME     = 15,
	SPACE_NODE     = 16,
	SPACE_LOGIC    = 17,
	SPACE_CONSOLE  = 18,
	SPACE_USERPREF = 19,
	SPACE_CLIP     = 20,
	
	SPACEICONMAX = SPACE_CLIP
} eSpace_Type;

#endif<|MERGE_RESOLUTION|>--- conflicted
+++ resolved
@@ -702,12 +702,10 @@
 	char dt_uvstretch;
 	char around;
 
-<<<<<<< HEAD
+	MaskSpaceInfo mask_info;
+
 	/* **** color management **** */
 	ColorManagedViewSettings view_settings;
-=======
-	MaskSpaceInfo mask_info;
->>>>>>> 99947eb7
 } SpaceImage;
 
 
@@ -1034,19 +1032,10 @@
 
 	int around, pad4;             /* pivot point for transforms */
 
-<<<<<<< HEAD
-	/* **** mask editing **** */
-	struct Mask *mask;
-	/* draw options */
-	char mask_draw_flag;
-	char mask_draw_type;
-	char pad3[6];
+	MaskSpaceInfo mask_info;
 
 	/* **** color management **** */
 	ColorManagedViewSettings view_settings;
-=======
-	MaskSpaceInfo mask_info;
->>>>>>> 99947eb7
 } SpaceClip;
 
 /* SpaceClip->flag */
