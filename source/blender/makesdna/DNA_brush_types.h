--- conflicted
+++ resolved
@@ -198,7 +198,6 @@
   BRUSH_CURVE_CONSTANT = 8,
 } eBrushCurvePreset;
 
-<<<<<<< HEAD
 typedef enum eAutomaskingMode {
   BRUSH_AUTOMASKING_NONE = 0,
   BRUSH_AUTOMASKING_TOPOLOGY = 1,
@@ -232,8 +231,6 @@
   BRUSH_SCULPT_COLOR_LUMINOSITY = 23,
 } eSculptColorMode;
 
-=======
->>>>>>> a942d97b
 typedef struct Brush {
   ID id;
 
@@ -346,8 +343,7 @@
 
   float texture_sample_bias;
 
-  int curve_preset;
-  char _pad1[4];
+  char _pad1[8];
 
   /* overlay */
   int texture_overlay_alpha;
