--- conflicted
+++ resolved
@@ -266,11 +266,7 @@
 // old flag for #define USER_KEYINSERTNEED		(1 << 19)
 #define USER_ZOOM_TO_MOUSEPOS	(1 << 20)
 #define USER_SHOW_FPS			(1 << 21)
-<<<<<<< HEAD
-#define USER_UNDOSAVE  	(1 << 22) // flag to signal a write_undo() call after a save (save on exit needed then)  
-=======
 #define USER_MMB_PASTE			(1 << 22)
->>>>>>> 529a8bb9
 
 /* Auto-Keying mode */
 	/* AUTOKEY_ON is a bitflag */
