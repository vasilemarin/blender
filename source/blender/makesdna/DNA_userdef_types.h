--- conflicted
+++ resolved
@@ -620,15 +620,10 @@
   char use_new_hair_type;
   char use_cycles_debug;
   char use_sculpt_vertex_colors;
-<<<<<<< HEAD
   char use_drw_image_editor;
-  /** `makesdna` does not allow empty structs. */
-  char _pad0[2];
-=======
   char use_tools_missing_icons;
   /** `makesdna` does not allow empty structs. */
-  char _pad[2];
->>>>>>> d2d3ab05
+  char _pad[1];
 } UserDef_Experimental;
 
 #define USER_EXPERIMENTAL_TEST(userdef, member) \
