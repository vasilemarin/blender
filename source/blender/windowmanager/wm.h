/*
 * ***** BEGIN GPL LICENSE BLOCK *****
 *
 * This program is free software; you can redistribute it and/or
 * modify it under the terms of the GNU General Public License
 * as published by the Free Software Foundation; either version 2
 * of the License, or (at your option) any later version. 
 *
 * This program is distributed in the hope that it will be useful,
 * but WITHOUT ANY WARRANTY; without even the implied warranty of
 * MERCHANTABILITY or FITNESS FOR A PARTICULAR PURPOSE.  See the
 * GNU General Public License for more details.
 *
 * You should have received a copy of the GNU General Public License
 * along with this program; if not, write to the Free Software Foundation,
 * Inc., 51 Franklin Street, Fifth Floor, Boston, MA 02110-1301, USA.
 *
 * The Original Code is Copyright (C) 2007 Blender Foundation.
 * All rights reserved.
 *
 * 
 * Contributor(s): Blender Foundation
 *
 * ***** END GPL LICENSE BLOCK *****
 */

/** \file blender/windowmanager/wm.h
 *  \ingroup wm
 */

#ifndef __WM_H__
#define __WM_H__

struct wmWindow;
struct ReportList;
struct wmEvent;
struct wmWidgetMap;
struct wmOperatorType;
struct PointerRNA;
struct PropertyRNA;
struct wmOperator;

typedef struct wmPaintCursor {
	struct wmPaintCursor *next, *prev;

	void *customdata;
	
	int (*poll)(struct bContext *C);
	void (*draw)(bContext *C, int, int, void *customdata);
} wmPaintCursor;

/* widgets are set per screen/area/region by registering them on widgetmaps */
typedef struct wmWidget {
	struct wmWidget *next, *prev;
	
	char idname[64];

	/* draw widget */
	void (*draw)(struct wmWidget *widget, const struct bContext *C);
	/* determine if the mouse intersects with the widget. The calculation should be done in the callback itself */
	int  (*intersect)(struct bContext *C, const struct wmEvent *event, struct wmWidget *widget);

	/* determines 3d intersection by rendering the widget in a selection routine. */
	void (*render_3d_intersection)(const struct bContext *C, struct wmWidget *widget, int selectionbase);

	/* handler used by the widget. Usually handles interaction tied to a widget type */
	int  (*handler)(struct bContext *C, const struct wmEvent *event, struct wmWidget *widget);

	/* widget-specific handler to update widget attributes when a property is bound */
	void (*bind_to_prop)(struct wmWidget *widget, int slot);

	/* returns the final position which may be different from the origin, depending on the widget.
	 * used in calculations of scale */
	void (*get_final_position)(struct wmWidget *widget, float vec[3]);

	/* activate a widget state when the user clicks on it */
	int (*invoke)(struct bContext *C, const struct wmEvent *event, struct wmWidget *widget);

	int (*get_cursor)(struct wmWidget *widget);
	
	int  flag; /* flags set by drawing and interaction, such as highlighting */

	unsigned char highlighted_part;

	/* center of widget in space, 2d or 3d */
	float origin[3];

	/* runtime property, set the scale while drawing on the viewport */
	float scale;

	/* user defined scale, in addition to the original one */
	float user_scale;

	/* data used during interaction */
	void *interaction_data;

	/* name of operator to spawn when activating the widget */
	const char *opname;

	/* operator properties if widget spawns and controls an operator, or owner pointer if widget spawns and controls a property */
	struct PointerRNA opptr;

	/* maximum number of properties attached to the widget */
	int max_prop;
	
	/* arrays of properties attached to various widget parameters. As the widget is interacted with, those properties get updated */
	struct PointerRNA *ptr;
	struct PropertyRNA **props;
} wmWidget;

/* wmWidget->flag */
enum widgetflags {
	/* states */
<<<<<<< HEAD
	WM_WIDGET_HIGHLIGHT  = (1 << 0),
	WM_WIDGET_ACTIVE     = (1 << 1),

	WM_WIDGET_DRAW_HOVER = (1 << 2),

	WM_WIDGET_SCALE_3D   = (1 << 3),
=======
	WM_WIDGET_HIGHLIGHT   = (1 << 0),
	WM_WIDGET_ACTIVE      = (1 << 1),

	WM_WIDGET_DRAW_HOVER  = (1 << 2),

	WM_WIDGET_SCALE_3D    = (1 << 3),
	WM_WIDGET_SCENE_DEPTH = (1 << 4) /* widget is depth culled with scene objects*/
>>>>>>> 8cad3e35
};

extern void wm_close_and_free(bContext *C, wmWindowManager *);
extern void wm_close_and_free_all(bContext *C, ListBase *);

extern void wm_add_default(bContext *C);
extern void wm_clear_default_size(bContext *C);
			
			/* register to windowmanager for redo or macro */
void		wm_operator_register(bContext *C, wmOperator *op);

/* wm_operator.c, for init/exit */
void wm_operatortype_free(void);
void wm_operatortype_init(void);
void wm_window_keymap(wmKeyConfig *keyconf);

void wm_tweakevent_test(bContext *C, wmEvent *event, int action);

/* wm_gesture.c */
#define WM_LASSO_MIN_POINTS		1024
void wm_gesture_draw(struct wmWindow *win);
int wm_gesture_evaluate(wmGesture *gesture);
void wm_gesture_tag_redraw(bContext *C);

/* wm_jobs.c */
void wm_jobs_timer(const bContext *C, wmWindowManager *wm, wmTimer *wt);
void wm_jobs_timer_ended(wmWindowManager *wm, wmTimer *wt);

/* wm_files.c */
void wm_autosave_timer(const bContext *C, wmWindowManager *wm, wmTimer *wt);
void wm_autosave_timer_ended(wmWindowManager *wm);
void wm_autosave_delete(void);
void wm_autosave_read(bContext *C, struct ReportList *reports);
void wm_autosave_location(char *filepath);

/* init operator properties */
void wm_open_init_load_ui(wmOperator *op, bool use_prefs);
void wm_open_init_use_scripts(wmOperator *op, bool use_prefs);

/* wm_widgets.c */
bool wm_widgetmap_is_3d(struct wmWidgetMap *wmap);
bool wm_widget_register(struct wmWidgetGroup *wgroup, struct wmWidget *widget);


/* hack to store circle select size - campbell, must replace with nice operator memory */
#define GESTURE_MEMORY

#ifdef GESTURE_MEMORY
extern int circle_select_size;
#endif

void fix_linking_widget_lib(void);

#endif /* __WM_H__ */
<|MERGE_RESOLUTION|>--- conflicted
+++ resolved
@@ -111,14 +111,6 @@
 /* wmWidget->flag */
 enum widgetflags {
 	/* states */
-<<<<<<< HEAD
-	WM_WIDGET_HIGHLIGHT  = (1 << 0),
-	WM_WIDGET_ACTIVE     = (1 << 1),
-
-	WM_WIDGET_DRAW_HOVER = (1 << 2),
-
-	WM_WIDGET_SCALE_3D   = (1 << 3),
-=======
 	WM_WIDGET_HIGHLIGHT   = (1 << 0),
 	WM_WIDGET_ACTIVE      = (1 << 1),
 
@@ -126,7 +118,6 @@
 
 	WM_WIDGET_SCALE_3D    = (1 << 3),
 	WM_WIDGET_SCENE_DEPTH = (1 << 4) /* widget is depth culled with scene objects*/
->>>>>>> 8cad3e35
 };
 
 extern void wm_close_and_free(bContext *C, wmWindowManager *);
