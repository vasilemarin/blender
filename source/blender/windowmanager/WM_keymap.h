--- conflicted
+++ resolved
@@ -86,14 +86,10 @@
 bool WM_keymap_poll(struct bContext *C, struct wmKeyMap *keymap);
 
 wmKeyMapItem *WM_keymap_item_find_id(struct wmKeyMap *keymap, int id);
-<<<<<<< HEAD
 wmKeyMapItem *WM_keymap_item_find_xr(struct wmKeyMap *keymap,
                                      const char *action_set,
                                      const char *action);
-bool WM_keymap_item_compare(struct wmKeyMapItem *k1, struct wmKeyMapItem *k2);
-=======
 bool WM_keymap_item_compare(const struct wmKeyMapItem *k1, const struct wmKeyMapItem *k2);
->>>>>>> 21a2b975
 
 /* keymap_utils.c */
 
