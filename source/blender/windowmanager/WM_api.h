--- conflicted
+++ resolved
@@ -74,10 +74,7 @@
 struct ARegion;
 struct wmNDOFMotionData;
 struct Main;
-<<<<<<< HEAD
-=======
 struct Object;
->>>>>>> f902bbad
 
 typedef struct wmJob wmJob;
 
@@ -535,13 +532,10 @@
 	RECT_TRANSFORM_SLOT_SCALE = 1
 };
 
-<<<<<<< HEAD
-=======
 enum {
 	FACEMAP_SLOT_FACEMAP = 0,
 };
 
->>>>>>> f902bbad
 struct wmWidget *WIDGET_arrow_new(struct wmWidgetGroup *wgroup, int style);
 void WIDGET_arrow_set_color(struct wmWidget *widget, float color[4]);
 void WIDGET_arrow_set_direction(struct wmWidget *widget, float direction[3]);
@@ -554,12 +548,9 @@
 
 struct wmWidget *WIDGET_rect_transform_new(struct wmWidgetGroup *wgroup, int style, float width, float height);
 
-<<<<<<< HEAD
-=======
 struct wmWidget *WIDGET_facemap_new(struct wmWidgetGroup *wgroup, int style, struct Object *ob, int facemap);
 void WIDGET_facemap_set_color(struct wmWidget *widget, float color[4]);
 
->>>>>>> f902bbad
 #ifdef WITH_INPUT_IME
 bool        WM_event_is_ime_switch(const struct wmEvent *event);
 #endif
