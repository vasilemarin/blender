/*
 * This program is free software; you can redistribute it and/or
 * modify it under the terms of the GNU General Public License
 * as published by the Free Software Foundation; either version 2
 * of the License, or (at your option) any later version.
 *
 * This program is distributed in the hope that it will be useful,
 * but WITHOUT ANY WARRANTY; without even the implied warranty of
 * MERCHANTABILITY or FITNESS FOR A PARTICULAR PURPOSE.  See the
 * GNU General Public License for more details.
 *
 * You should have received a copy of the GNU General Public License
 * along with this program; if not, write to the Free Software Foundation,
 * Inc., 51 Franklin Street, Fifth Floor, Boston, MA 02110-1301, USA.
 */

/** \file
 * \ingroup wm
 */

/*
 * These define have its origin at sgi, where all device defines were written down in device.h.
 * Blender copied the conventions quite some, and expanded it with internal new defines (ton)
 */

#pragma once

#ifdef __cplusplus
extern "C" {
#endif

/** #wmEvent.customdata type */
enum {
  EVT_DATA_TIMER = 2,
  EVT_DATA_DRAGDROP = 3,
  EVT_DATA_NDOF_MOTION = 4,
  EVT_DATA_XR = 5,
};

/**
 * #wmTabletData.active tablet active, matches #GHOST_TTabletMode.
 *
 * Typically access via `event->tablet.active`.
 */
enum {
  EVT_TABLET_NONE = 0,
  EVT_TABLET_STYLUS = 1,
  EVT_TABLET_ERASER = 2,
};

/**
 * #wmEvent.type
 *
 * \note Also used for #wmKeyMapItem.type which is saved in key-map files,
 * do not change the values of existing values which can be used in key-maps.
 */
enum {
  /* non-event, for example disabled timer */
  EVENT_NONE = 0x0000,

  /* ********** Start of Input devices. ********** */

  /* MOUSE : 0x000x, 0x001x */
  LEFTMOUSE = 0x0001,
  MIDDLEMOUSE = 0x0002,
  RIGHTMOUSE = 0x0003,
  MOUSEMOVE = 0x0004,
  /* Extra mouse buttons */
  BUTTON4MOUSE = 0x0007,
  BUTTON5MOUSE = 0x0008,
  /* More mouse buttons - can't use 9 and 10 here (wheel) */
  BUTTON6MOUSE = 0x0012,
  BUTTON7MOUSE = 0x0013,
  /* Extra trackpad gestures */
  MOUSEPAN = 0x000e,
  MOUSEZOOM = 0x000f,
  MOUSEROTATE = 0x0010,
  MOUSESMARTZOOM = 0x0017,

  /* defaults from ghost */
  WHEELUPMOUSE = 0x000a,
  WHEELDOWNMOUSE = 0x000b,
  /* mapped with userdef */
  WHEELINMOUSE = 0x000c,
  WHEELOUTMOUSE = 0x000d,
  /* Successive MOUSEMOVE's are converted to this, so we can easily
   * ignore all but the most recent MOUSEMOVE (for better performance),
   * paint and drawing tools however will want to handle these. */
  INBETWEEN_MOUSEMOVE = 0x0011,

  /* IME event, GHOST_kEventImeCompositionStart in ghost */
  WM_IME_COMPOSITE_START = 0x0014,
  /* IME event, GHOST_kEventImeComposition in ghost */
  WM_IME_COMPOSITE_EVENT = 0x0015,
  /* IME event, GHOST_kEventImeCompositionEnd in ghost */
  WM_IME_COMPOSITE_END = 0x0016,

  /* Tablet/Pen Specific Events */
  TABLET_STYLUS = 0x001a,
  TABLET_ERASER = 0x001b,

/* *** Start of keyboard codes. *** */

/* Minimum keyboard value (inclusive). */
#define _EVT_KEYBOARD_MIN 0x0020

  /* Standard keyboard.
   * - 0x0020 to 0x00ff [#_EVT_KEYBOARD_MIN to #_EVT_KEYBOARD_MAX] inclusive - for keys.
   * - 0x012c to 0x0143 [#EVT_F1KEY to #EVT_F24KEY] inclusive - for function keys. */

  EVT_ZEROKEY = 0x0030,  /* '0' (48). */
  EVT_ONEKEY = 0x0031,   /* '1' (49). */
  EVT_TWOKEY = 0x0032,   /* '2' (50). */
  EVT_THREEKEY = 0x0033, /* '3' (51). */
  EVT_FOURKEY = 0x0034,  /* '4' (52). */
  EVT_FIVEKEY = 0x0035,  /* '5' (53). */
  EVT_SIXKEY = 0x0036,   /* '6' (54). */
  EVT_SEVENKEY = 0x0037, /* '7' (55). */
  EVT_EIGHTKEY = 0x0038, /* '8' (56). */
  EVT_NINEKEY = 0x0039,  /* '9' (57). */

  EVT_AKEY = 0x0061, /* 'a' (97). */
  EVT_BKEY = 0x0062, /* 'b' (98). */
  EVT_CKEY = 0x0063, /* 'c' (99). */
  EVT_DKEY = 0x0064, /* 'd' (100). */
  EVT_EKEY = 0x0065, /* 'e' (101). */
  EVT_FKEY = 0x0066, /* 'f' (102). */
  EVT_GKEY = 0x0067, /* 'g' (103). */
  EVT_HKEY = 0x0068, /* 'h' (104). */
  EVT_IKEY = 0x0069, /* 'i' (105). */
  EVT_JKEY = 0x006a, /* 'j' (106). */
  EVT_KKEY = 0x006b, /* 'k' (107). */
  EVT_LKEY = 0x006c, /* 'l' (108). */
  EVT_MKEY = 0x006d, /* 'm' (109). */
  EVT_NKEY = 0x006e, /* 'n' (110). */
  EVT_OKEY = 0x006f, /* 'o' (111). */
  EVT_PKEY = 0x0070, /* 'p' (112). */
  EVT_QKEY = 0x0071, /* 'q' (113). */
  EVT_RKEY = 0x0072, /* 'r' (114). */
  EVT_SKEY = 0x0073, /* 's' (115). */
  EVT_TKEY = 0x0074, /* 't' (116). */
  EVT_UKEY = 0x0075, /* 'u' (117). */
  EVT_VKEY = 0x0076, /* 'v' (118). */
  EVT_WKEY = 0x0077, /* 'w' (119). */
  EVT_XKEY = 0x0078, /* 'x' (120). */
  EVT_YKEY = 0x0079, /* 'y' (121). */
  EVT_ZKEY = 0x007a, /* 'z' (122). */

  EVT_LEFTARROWKEY = 0x0089,  /* 137 */
  EVT_DOWNARROWKEY = 0x008a,  /* 138 */
  EVT_RIGHTARROWKEY = 0x008b, /* 139 */
  EVT_UPARROWKEY = 0x008c,    /* 140 */

  EVT_PAD0 = 0x0096, /* 150 */
  EVT_PAD1 = 0x0097, /* 151 */
  EVT_PAD2 = 0x0098, /* 152 */
  EVT_PAD3 = 0x0099, /* 153 */
  EVT_PAD4 = 0x009a, /* 154 */
  EVT_PAD5 = 0x009b, /* 155 */
  EVT_PAD6 = 0x009c, /* 156 */
  EVT_PAD7 = 0x009d, /* 157 */
  EVT_PAD8 = 0x009e, /* 158 */
  EVT_PAD9 = 0x009f, /* 159 */
  /* Key-pad keys. */
  EVT_PADASTERKEY = 0x00a0, /* 160 */
  EVT_PADSLASHKEY = 0x00a1, /* 161 */
  EVT_PADMINUS = 0x00a2,    /* 162 */
  EVT_PADENTER = 0x00a3,    /* 163 */
  EVT_PADPLUSKEY = 0x00a4,  /* 164 */

  EVT_PAUSEKEY = 0x00a5,    /* 165 */
  EVT_INSERTKEY = 0x00a6,   /* 166 */
  EVT_HOMEKEY = 0x00a7,     /* 167 */
  EVT_PAGEUPKEY = 0x00a8,   /* 168 */
  EVT_PAGEDOWNKEY = 0x00a9, /* 169 */
  EVT_ENDKEY = 0x00aa,      /* 170 */
  /* Note that 'PADPERIOD' is defined out-of-order. */
  EVT_UNKNOWNKEY = 0x00ab, /* 171 */
  EVT_OSKEY = 0x00ac,      /* 172 */
  EVT_GRLESSKEY = 0x00ad,  /* 173 */
  /* Media keys. */
  EVT_MEDIAPLAY = 0x00ae,  /* 174 */
  EVT_MEDIASTOP = 0x00af,  /* 175 */
  EVT_MEDIAFIRST = 0x00b0, /* 176 */
  EVT_MEDIALAST = 0x00b1,  /* 177 */
  /* Menu/App key. */
  EVT_APPKEY = 0x00b2, /* 178 */

  EVT_PADPERIOD = 0x00c7, /* 199 */

  EVT_CAPSLOCKKEY = 0x00d3, /* 211 */

  /* Modifier keys. */
  EVT_LEFTCTRLKEY = 0x00d4,   /* 212 */
  EVT_LEFTALTKEY = 0x00d5,    /* 213 */
  EVT_RIGHTALTKEY = 0x00d6,   /* 214 */
  EVT_RIGHTCTRLKEY = 0x00d7,  /* 215 */
  EVT_RIGHTSHIFTKEY = 0x00d8, /* 216 */
  EVT_LEFTSHIFTKEY = 0x00d9,  /* 217 */
  /* Special characters. */
  EVT_ESCKEY = 0x00da,          /* 218 */
  EVT_TABKEY = 0x00db,          /* 219 */
  EVT_RETKEY = 0x00dc,          /* 220 */
  EVT_SPACEKEY = 0x00dd,        /* 221 */
  EVT_LINEFEEDKEY = 0x00de,     /* 222 */
  EVT_BACKSPACEKEY = 0x00df,    /* 223 */
  EVT_DELKEY = 0x00e0,          /* 224 */
  EVT_SEMICOLONKEY = 0x00e1,    /* 225 */
  EVT_PERIODKEY = 0x00e2,       /* 226 */
  EVT_COMMAKEY = 0x00e3,        /* 227 */
  EVT_QUOTEKEY = 0x00e4,        /* 228 */
  EVT_ACCENTGRAVEKEY = 0x00e5,  /* 229 */
  EVT_MINUSKEY = 0x00e6,        /* 230 */
  EVT_PLUSKEY = 0x00e7,         /* 231 */
  EVT_SLASHKEY = 0x00e8,        /* 232 */
  EVT_BACKSLASHKEY = 0x00e9,    /* 233 */
  EVT_EQUALKEY = 0x00ea,        /* 234 */
  EVT_LEFTBRACKETKEY = 0x00eb,  /* 235 */
  EVT_RIGHTBRACKETKEY = 0x00ec, /* 236 */

/* Maximum keyboard value (inclusive). */
#define _EVT_KEYBOARD_MAX 0x00ff /* 255 */

  /* WARNING: 0x010x are used for internal events
<<<<<<< HEAD
   * (but are still stored in the key-map).  */
=======
   * (but are still stored in the key-map). */
>>>>>>> ec2e9a43

  EVT_F1KEY = 0x012c,  /* 300 */
  EVT_F2KEY = 0x012d,  /* 301 */
  EVT_F3KEY = 0x012e,  /* 302 */
  EVT_F4KEY = 0x012f,  /* 303 */
  EVT_F5KEY = 0x0130,  /* 304 */
  EVT_F6KEY = 0x0131,  /* 305 */
  EVT_F7KEY = 0x0132,  /* 306 */
  EVT_F8KEY = 0x0133,  /* 307 */
  EVT_F9KEY = 0x0134,  /* 308 */
  EVT_F10KEY = 0x0135, /* 309 */
  EVT_F11KEY = 0x0136, /* 310 */
  EVT_F12KEY = 0x0137, /* 311 */
  EVT_F13KEY = 0x0138, /* 312 */
  EVT_F14KEY = 0x0139, /* 313 */
  EVT_F15KEY = 0x013a, /* 314 */
  EVT_F16KEY = 0x013b, /* 315 */
  EVT_F17KEY = 0x013c, /* 316 */
  EVT_F18KEY = 0x013d, /* 317 */
  EVT_F19KEY = 0x013e, /* 318 */
  EVT_F20KEY = 0x013f, /* 319 */
  EVT_F21KEY = 0x0140, /* 320 */
  EVT_F22KEY = 0x0141, /* 321 */
  EVT_F23KEY = 0x0142, /* 322 */
  EVT_F24KEY = 0x0143, /* 323 */

  /* *** End of keyboard codes. *** */

  /* NDOF (from "Space Navigator" & friends)
   * These must be kept in sync with `GHOST_NDOFManager.h`.
   * Ordering matters, exact values do not. */

  NDOF_MOTION = 0x0190, /* 400 */

#define _NDOF_MIN NDOF_MOTION

  /* used internally, never sent */
  NDOF_BUTTON_NONE = NDOF_MOTION,
  /* these two are available from any 3Dconnexion device */

  NDOF_BUTTON_MENU = 0x0191, /* 401 */
  NDOF_BUTTON_FIT = 0x0192,  /* 402 */
  /* standard views */
  NDOF_BUTTON_TOP = 0x0193,    /* 403 */
  NDOF_BUTTON_BOTTOM = 0x0194, /* 404 */
  NDOF_BUTTON_LEFT = 0x0195,   /* 405 */
  NDOF_BUTTON_RIGHT = 0x0196,  /* 406 */
  NDOF_BUTTON_FRONT = 0x0197,  /* 407 */
  NDOF_BUTTON_BACK = 0x0198,   /* 408 */
  /* more views */
  NDOF_BUTTON_ISO1 = 0x0199, /* 409 */
  NDOF_BUTTON_ISO2 = 0x019a, /* 410 */
  /* 90 degree rotations */
  NDOF_BUTTON_ROLL_CW = 0x019b,  /* 411 */
  NDOF_BUTTON_ROLL_CCW = 0x019c, /* 412 */
  NDOF_BUTTON_SPIN_CW = 0x019d,  /* 413 */
  NDOF_BUTTON_SPIN_CCW = 0x019e, /* 414 */
  NDOF_BUTTON_TILT_CW = 0x019f,  /* 415 */
  NDOF_BUTTON_TILT_CCW = 0x01a0, /* 416 */
  /* device control */
  NDOF_BUTTON_ROTATE = 0x01a1,   /* 417 */
  NDOF_BUTTON_PANZOOM = 0x01a2,  /* 418 */
  NDOF_BUTTON_DOMINANT = 0x01a3, /* 419 */
  NDOF_BUTTON_PLUS = 0x01a4,     /* 420 */
  NDOF_BUTTON_MINUS = 0x01a5,    /* 421 */
  /* keyboard emulation */
  NDOF_BUTTON_ESC = 0x01a6,   /* 422 */
  NDOF_BUTTON_ALT = 0x01a7,   /* 423 */
  NDOF_BUTTON_SHIFT = 0x01a8, /* 424 */
  NDOF_BUTTON_CTRL = 0x01a9,  /* 425 */
  /* general-purpose buttons */
  NDOF_BUTTON_1 = 0x01aa,  /* 426 */
  NDOF_BUTTON_2 = 0x01ab,  /* 427 */
  NDOF_BUTTON_3 = 0x01ac,  /* 428 */
  NDOF_BUTTON_4 = 0x01ad,  /* 429 */
  NDOF_BUTTON_5 = 0x01ae,  /* 430 */
  NDOF_BUTTON_6 = 0x01af,  /* 431 */
  NDOF_BUTTON_7 = 0x01b0,  /* 432 */
  NDOF_BUTTON_8 = 0x01b1,  /* 433 */
  NDOF_BUTTON_9 = 0x01b2,  /* 434 */
  NDOF_BUTTON_10 = 0x01b3, /* 435 */
  /* more general-purpose buttons */
  NDOF_BUTTON_A = 0x01b4, /* 436 */
  NDOF_BUTTON_B = 0x01b5, /* 437 */
  NDOF_BUTTON_C = 0x01b6, /* 438 */

#define _NDOF_MAX NDOF_BUTTON_C

  /* ********** End of Input devices. ********** */

  /* ********** Start of Blender internal events. ********** */

  /* XXX Those are mixed inside keyboard 'area'! */
  /* System: 0x010x */
  INPUTCHANGE = 0x0103,   /* Input connected or disconnected, (259). */
  WINDEACTIVATE = 0x0104, /* Window is deactivated, focus lost, (260). */
  /* Timer: 0x011x */
  TIMER = 0x0110,         /* Timer event, passed on to all queues (272). */
  TIMER0 = 0x0111,        /* Timer event, slot for internal use (273). */
  TIMER1 = 0x0112,        /* Timer event, slot for internal use (274). */
  TIMER2 = 0x0113,        /* Timer event, slot for internal use (275). */
  TIMERJOBS = 0x0114,     /* Timer event, jobs system (276). */
  TIMERAUTOSAVE = 0x0115, /* Timer event, autosave (277). */
  TIMERREPORT = 0x0116,   /* Timer event, reports (278). */
  TIMERREGION = 0x0117,   /* Timer event, region slide in/out (279). */
  TIMERNOTIFIER = 0x0118, /* Timer event, notifier sender (280). */
  TIMERF = 0x011F,        /* Last timer (287). */

  /* Actionzones, tweak, gestures: 0x500x, 0x501x */
  /* Keep in sync with IS_EVENT_ACTIONZONE(...). */
  EVT_ACTIONZONE_AREA = 0x5000,       /* 20480 */
  EVT_ACTIONZONE_REGION = 0x5001,     /* 20481 */
  EVT_ACTIONZONE_FULLSCREEN = 0x5011, /* 20497 */

  /* NOTE: these values are saved in key-map files, do not change them but just add new ones. */

  /* Tweak events:
   * Sent as additional event with the mouse coordinates
   * from where the initial click was placed. */

  /* Tweak events for L M R mouse-buttons. */
  EVT_TWEAK_L = 0x5002, /* 20482 */
  EVT_TWEAK_M = 0x5003, /* 20483 */
  EVT_TWEAK_R = 0x5004, /* 20484 */
  /* 0x5010 (and lower) should be left to add other tweak types in the future. */

  /* 0x5011 is taken, see EVT_ACTIONZONE_FULLSCREEN */

  /* Misc Blender internals: 0x502x */
  EVT_FILESELECT = 0x5020, /* 20512 */
  EVT_BUT_OPEN = 0x5021,   /* 20513 */
  EVT_MODAL_MAP = 0x5022,  /* 20514 */
  EVT_DROP = 0x5023,       /* 20515 */
  /* When value is 0, re-activate, when 1, don't re-activate the button under the cursor. */
  EVT_BUT_CANCEL = 0x5024, /* 20516 */

  /* could become gizmo callback */
  EVT_GIZMO_UPDATE = 0x5025, /* 20517 */

  /* XR events: 0x503x */
  EVT_XR_ACTION = 0x5030, /* 20528 */
  /* ********** End of Blender internal events. ********** */
};

/* -------------------------------------------------------------------- */
/** \name #wmEvent.type Helpers
 * \{ */

/** Test whether the event is timer event. */
#define ISTIMER(event_type) ((event_type) >= TIMER && (event_type) <= TIMERF)

/* for event checks */
/* only used for KM_TEXTINPUT, so assume that we want all user-inputtable ascii codes included */
/* Unused, see #wm_eventmatch, see: T30479. */
// #define ISTEXTINPUT(event_type)  ((event_type) >= ' ' && (event_type) <= 255)
/* NOTE: an alternative could be to check `event->utf8_buf`. */

/** Test whether the event is a key on the keyboard (including modifier keys). */
#define ISKEYBOARD(event_type) \
  (((event_type) >= _EVT_KEYBOARD_MIN && (event_type) <= _EVT_KEYBOARD_MAX) || \
   ((event_type) >= EVT_F1KEY && (event_type) <= EVT_F24KEY))

/** Test whether the event is a modifier key. */
#define ISKEYMODIFIER(event_type) \
  (((event_type) >= EVT_LEFTCTRLKEY && (event_type) <= EVT_LEFTSHIFTKEY) || \
   (event_type) == EVT_OSKEY)

/** Test whether the event is a mouse button. */
#define ISMOUSE(event_type) \
  (((event_type) >= LEFTMOUSE && (event_type) <= BUTTON7MOUSE) || (event_type) == MOUSESMARTZOOM)
/** Test whether the event is a mouse wheel. */
#define ISMOUSE_WHEEL(event_type) ((event_type) >= WHEELUPMOUSE && (event_type) <= WHEELOUTMOUSE)
/** Test whether the event is a mouse (track-pad) gesture. */
#define ISMOUSE_GESTURE(event_type) ((event_type) >= MOUSEPAN && (event_type) <= MOUSEROTATE)
/** Test whether the event is a mouse button (excluding mouse-wheel). */
#define ISMOUSE_BUTTON(event_type) \
  (ELEM(event_type, \
        LEFTMOUSE, \
        MIDDLEMOUSE, \
        RIGHTMOUSE, \
        BUTTON4MOUSE, \
        BUTTON5MOUSE, \
        BUTTON6MOUSE, \
        BUTTON7MOUSE))

/** Test whether the event is tweak event. */
#define ISTWEAK(event_type) ((event_type) >= EVT_TWEAK_L && (event_type) <= EVT_TWEAK_R)

/** Test whether the event is a NDOF event. */
#define ISNDOF(event_type) ((event_type) >= _NDOF_MIN && (event_type) <= _NDOF_MAX)

#define IS_EVENT_ACTIONZONE(event_type) \
  ELEM(event_type, EVT_ACTIONZONE_AREA, EVT_ACTIONZONE_REGION, EVT_ACTIONZONE_FULLSCREEN)

/** Test whether event type is acceptable as hotkey (excluding modifiers). */
#define ISHOTKEY(event_type) \
  ((ISKEYBOARD(event_type) || ISMOUSE(event_type) || ISNDOF(event_type)) && \
   (ISKEYMODIFIER(event_type) == false))

/* Internal helpers. */
#define _VA_IS_EVENT_MOD2(v, a) (CHECK_TYPE_INLINE(v, wmEvent *), ((v)->a))
#define _VA_IS_EVENT_MOD3(v, a, b) (_VA_IS_EVENT_MOD2(v, a) || ((v)->b))
#define _VA_IS_EVENT_MOD4(v, a, b, c) (_VA_IS_EVENT_MOD3(v, a, b) || ((v)->c))
#define _VA_IS_EVENT_MOD5(v, a, b, c, d) (_VA_IS_EVENT_MOD4(v, a, b, c) || ((v)->d))

/** Reusable `IS_EVENT_MOD(event, shift, ctrl, alt, oskey)` macro. */
#define IS_EVENT_MOD(...) VA_NARGS_CALL_OVERLOAD(_VA_IS_EVENT_MOD, __VA_ARGS__)

enum eEventType_Mask {
  /** #ISKEYMODIFIER */
  EVT_TYPE_MASK_KEYBOARD_MODIFIER = (1 << 0),
  /** #ISKEYBOARD */
  EVT_TYPE_MASK_KEYBOARD = (1 << 1),
  /** #ISMOUSE_WHEEL */
  EVT_TYPE_MASK_MOUSE_WHEEL = (1 << 2),
  /** #ISMOUSE_BUTTON */
  EVT_TYPE_MASK_MOUSE_GESTURE = (1 << 3),
  /** #ISMOUSE_GESTURE */
  EVT_TYPE_MASK_MOUSE_BUTTON = (1 << 4),
  /** #ISMOUSE */
  EVT_TYPE_MASK_MOUSE = (1 << 5),
  /** #ISNDOF */
  EVT_TYPE_MASK_NDOF = (1 << 6),
  /** #ISTWEAK */
  EVT_TYPE_MASK_TWEAK = (1 << 7),
  /** #IS_EVENT_ACTIONZONE */
  EVT_TYPE_MASK_ACTIONZONE = (1 << 8),
};
#define EVT_TYPE_MASK_ALL \
  (EVT_TYPE_MASK_KEYBOARD | EVT_TYPE_MASK_MOUSE | EVT_TYPE_MASK_NDOF | EVT_TYPE_MASK_TWEAK | \
   EVT_TYPE_MASK_ACTIONZONE)

#define EVT_TYPE_MASK_HOTKEY_INCLUDE \
  (EVT_TYPE_MASK_KEYBOARD | EVT_TYPE_MASK_MOUSE | EVT_TYPE_MASK_NDOF)
#define EVT_TYPE_MASK_HOTKEY_EXCLUDE EVT_TYPE_MASK_KEYBOARD_MODIFIER

bool WM_event_type_mask_test(int event_type, enum eEventType_Mask mask);

/** \} */

/* -------------------------------------------------------------------- */
/** \name #wmEvent.val Values
 * \{ */

/* Gestures */
/* NOTE: these values are saved in keymap files, do not change them but just add new ones */
enum {
  /* Value of tweaks and line gestures. #KM_ANY (-1) works for this case too. */
  EVT_GESTURE_N = 1,
  EVT_GESTURE_NE = 2,
  EVT_GESTURE_E = 3,
  EVT_GESTURE_SE = 4,
  EVT_GESTURE_S = 5,
  EVT_GESTURE_SW = 6,
  EVT_GESTURE_W = 7,
  EVT_GESTURE_NW = 8,
};

/* File select */
enum {
  EVT_FILESELECT_FULL_OPEN = 1,
  EVT_FILESELECT_EXEC = 2,
  EVT_FILESELECT_CANCEL = 3,
  EVT_FILESELECT_EXTERNAL_CANCEL = 4,
};

/**
 * Gesture
 * Used in #wmEvent.val
 *
 * \note These values are saved in keymap files,
 * do not change them but just add new ones.
 */
enum {
  GESTURE_MODAL_CANCEL = 1,
  GESTURE_MODAL_CONFIRM = 2,

  /** Uses 'deselect' operator property. */
  GESTURE_MODAL_SELECT = 3,
  GESTURE_MODAL_DESELECT = 4,

  /** Circle select: when no mouse button is pressed */
  GESTURE_MODAL_NOP = 5,

  /** Circle select: larger brush. */
  GESTURE_MODAL_CIRCLE_ADD = 6,
  /** Circle select: smaller brush. */
  GESTURE_MODAL_CIRCLE_SUB = 7,

  /** Box select/straight line, activate, use release to detect which button. */
  GESTURE_MODAL_BEGIN = 8,

  /** Uses 'zoom_out' operator property. */
  GESTURE_MODAL_IN = 9,
  GESTURE_MODAL_OUT = 10,

  /** circle select: size brush (for trackpad event). */
  GESTURE_MODAL_CIRCLE_SIZE = 11,

  /** Move selection area. */
  GESTURE_MODAL_MOVE = 12,

  /** Toggle to activate snapping (angle snapping for straight line). */
  GESTURE_MODAL_SNAP = 13,

  /** Toggle to activate flip (flip the active side of a straight line). */
  GESTURE_MODAL_FLIP = 14,
};

/** \} */

#ifdef __cplusplus
}
#endif<|MERGE_RESOLUTION|>--- conflicted
+++ resolved
@@ -222,11 +222,7 @@
 #define _EVT_KEYBOARD_MAX 0x00ff /* 255 */
 
   /* WARNING: 0x010x are used for internal events
-<<<<<<< HEAD
-   * (but are still stored in the key-map).  */
-=======
    * (but are still stored in the key-map). */
->>>>>>> ec2e9a43
 
   EVT_F1KEY = 0x012c,  /* 300 */
   EVT_F2KEY = 0x012d,  /* 301 */
