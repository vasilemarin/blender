--- conflicted
+++ resolved
@@ -291,11 +291,7 @@
                        1.0f,
                        "Ratio",
                        "Portion of items to select randomly",
-<<<<<<< HEAD
-                       0.f,
-=======
                        0.0f,
->>>>>>> 9e007b46
                        1.0f);
   RNA_def_int(ot->srna,
               "seed",
