/*
 * This program is free software; you can redistribute it and/or
 * modify it under the terms of the GNU General Public License
 * as published by the Free Software Foundation; either version 2
 * of the License, or (at your option) any later version.
 *
 * This program is distributed in the hope that it will be useful,
 * but WITHOUT ANY WARRANTY; without even the implied warranty of
 * MERCHANTABILITY or FITNESS FOR A PARTICULAR PURPOSE.  See the
 * GNU General Public License for more details.
 *
 * You should have received a copy of the GNU General Public License
 * along with this program; if not, write to the Free Software Foundation,
 * Inc., 51 Franklin Street, Fifth Floor, Boston, MA 02110-1301, USA.
 *
 * The Original Code is Copyright (C) 2007 Blender Foundation.
 * All rights reserved.
 */

/** \file
 * \ingroup wm
 *
 * Functions for dealing with wmOperator, adding, removing, calling
 * as well as some generic operators and shared operator properties.
 */

#include <float.h>
#include <string.h>
#include <ctype.h>
#include <stdio.h>
#include <stddef.h>
#include <assert.h>
#include <errno.h>

#ifdef WIN32
#  include "GHOST_C-api.h"
#endif

#include "MEM_guardedalloc.h"

#include "CLG_log.h"

#include "DNA_ID.h"
#include "DNA_brush_types.h"
#include "DNA_object_types.h"
#include "DNA_screen_types.h"
#include "DNA_scene_types.h"
#include "DNA_userdef_types.h"
#include "DNA_windowmanager_types.h"

#include "BLT_translation.h"

#include "PIL_time.h"

#include "BLI_blenlib.h"
#include "BLI_dial_2d.h"
#include "BLI_dynstr.h" /*for WM_operator_pystring */
#include "BLI_math.h"
#include "BLI_utildefines.h"

#include "BKE_brush.h"
#include "BKE_colortools.h"
#include "BKE_context.h"
#include "BKE_global.h"
#include "BKE_icons.h"
#include "BKE_idprop.h"
#include "BKE_image.h"
#include "BKE_lib_id.h"
#include "BKE_lib_query.h"
#include "BKE_main.h"
#include "BKE_material.h"
#include "BKE_report.h"
#include "BKE_scene.h"
#include "BKE_screen.h" /* BKE_ST_MAXNAME */
#include "BKE_unit.h"

#include "BKE_idcode.h"

#include "BLF_api.h"

#include "GPU_immediate.h"
#include "GPU_immediate_util.h"
#include "GPU_matrix.h"
#include "GPU_state.h"

#include "IMB_imbuf_types.h"

#include "ED_numinput.h"
#include "ED_screen.h"
#include "ED_undo.h"
#include "ED_view3d.h"

#include "RNA_access.h"
#include "RNA_define.h"
#include "RNA_enum_types.h"

#include "UI_interface.h"
#include "UI_interface_icons.h"
#include "UI_resources.h"

#include "WM_api.h"
#include "WM_types.h"

#include "wm.h"
#include "wm_draw.h"
#include "wm_event_types.h"
#include "wm_files.h"
#include "wm_window.h"

#define UNDOCUMENTED_OPERATOR_TIP N_("(undocumented operator)")

/** \} */

/* -------------------------------------------------------------------- */
/** \name Operator API
 * \{ */

/* SOME_OT_op -> some.op */
void WM_operator_py_idname(char *to, const char *from)
{
  const char *sep = strstr(from, "_OT_");
  if (sep) {
    int ofs = (sep - from);

    /* note, we use ascii tolower instead of system tolower, because the
     * latter depends on the locale, and can lead to idname mismatch */
    memcpy(to, from, sizeof(char) * ofs);
    BLI_str_tolower_ascii(to, ofs);

    to[ofs] = '.';
    BLI_strncpy(to + (ofs + 1), sep + 4, OP_MAX_TYPENAME - (ofs + 1));
  }
  else {
    /* should not happen but support just in case */
    BLI_strncpy(to, from, OP_MAX_TYPENAME);
  }
}

/* some.op -> SOME_OT_op */
void WM_operator_bl_idname(char *to, const char *from)
{
  if (from) {
    const char *sep = strchr(from, '.');

    int from_len;
    if (sep && (from_len = strlen(from)) < OP_MAX_TYPENAME - 3) {
      const int ofs = (sep - from);
      memcpy(to, from, sizeof(char) * ofs);
      BLI_str_toupper_ascii(to, ofs);
      memcpy(to + ofs, "_OT_", 4);
      memcpy(to + (ofs + 4), sep + 1, (from_len - ofs));
    }
    else {
      /* should not happen but support just in case */
      BLI_strncpy(to, from, OP_MAX_TYPENAME);
    }
  }
  else {
    to[0] = 0;
  }
}

/**
 * Sanity check to ensure #WM_operator_bl_idname won't fail.
 * \returns true when there are no problems with \a idname, otherwise report an error.
 */
bool WM_operator_py_idname_ok_or_report(ReportList *reports,
                                        const char *classname,
                                        const char *idname)
{
  const char *ch = idname;
  int dot = 0;
  int i;
  for (i = 0; *ch; i++, ch++) {
    if ((*ch >= 'a' && *ch <= 'z') || (*ch >= '0' && *ch <= '9') || *ch == '_') {
      /* pass */
    }
    else if (*ch == '.') {
      dot++;
    }
    else {
      BKE_reportf(reports,
                  RPT_ERROR,
                  "Registering operator class: '%s', invalid bl_idname '%s', at position %d",
                  classname,
                  idname,
                  i);
      return false;
    }
  }

  if (i > (MAX_NAME - 3)) {
    BKE_reportf(reports,
                RPT_ERROR,
                "Registering operator class: '%s', invalid bl_idname '%s', "
                "is too long, maximum length is %d",
                classname,
                idname,
                MAX_NAME - 3);
    return false;
  }

  if (dot != 1) {
    BKE_reportf(
        reports,
        RPT_ERROR,
        "Registering operator class: '%s', invalid bl_idname '%s', must contain 1 '.' character",
        classname,
        idname);
    return false;
  }
  return true;
}

/**
 * Print a string representation of the operator,
 * with the args that it runs so python can run it again.
 *
 * When calling from an existing wmOperator, better to use simple version:
 * `WM_operator_pystring(C, op);`
 *
 * \note Both \a op and \a opptr may be `NULL` (\a op is only used for macro operators).
 */
char *WM_operator_pystring_ex(bContext *C,
                              wmOperator *op,
                              const bool all_args,
                              const bool macro_args,
                              wmOperatorType *ot,
                              PointerRNA *opptr)
{
  char idname_py[OP_MAX_TYPENAME];

  /* for building the string */
  DynStr *dynstr = BLI_dynstr_new();
  char *cstring;
  char *cstring_args;

  /* arbitrary, but can get huge string with stroke painting otherwise */
  int max_prop_length = 10;

  WM_operator_py_idname(idname_py, ot->idname);
  BLI_dynstr_appendf(dynstr, "bpy.ops.%s(", idname_py);

  if (op && op->macro.first) {
    /* Special handling for macros, else we only get default values in this case... */
    wmOperator *opm;
    bool first_op = true;

    opm = macro_args ? op->macro.first : NULL;

    for (; opm; opm = opm->next) {
      PointerRNA *opmptr = opm->ptr;
      PointerRNA opmptr_default;
      if (opmptr == NULL) {
        WM_operator_properties_create_ptr(&opmptr_default, opm->type);
        opmptr = &opmptr_default;
      }

      cstring_args = RNA_pointer_as_string_id(C, opmptr);
      if (first_op) {
        BLI_dynstr_appendf(dynstr, "%s=%s", opm->type->idname, cstring_args);
        first_op = false;
      }
      else {
        BLI_dynstr_appendf(dynstr, ", %s=%s", opm->type->idname, cstring_args);
      }
      MEM_freeN(cstring_args);

      if (opmptr == &opmptr_default) {
        WM_operator_properties_free(&opmptr_default);
      }
    }
  }
  else {
    /* only to get the original props for comparisons */
    PointerRNA opptr_default;
    const bool macro_args_test = ot->macro.first ? macro_args : true;

    if (opptr == NULL) {
      WM_operator_properties_create_ptr(&opptr_default, ot);
      opptr = &opptr_default;
    }

    cstring_args = RNA_pointer_as_string_keywords(
        C, opptr, false, all_args, macro_args_test, max_prop_length);
    BLI_dynstr_append(dynstr, cstring_args);
    MEM_freeN(cstring_args);

    if (opptr == &opptr_default) {
      WM_operator_properties_free(&opptr_default);
    }
  }

  BLI_dynstr_append(dynstr, ")");

  cstring = BLI_dynstr_get_cstring(dynstr);
  BLI_dynstr_free(dynstr);
  return cstring;
}

char *WM_operator_pystring(bContext *C, wmOperator *op, const bool all_args, const bool macro_args)
{
  return WM_operator_pystring_ex(C, op, all_args, macro_args, op->type, op->ptr);
}

/**
 * \return true if the string was shortened
 */
bool WM_operator_pystring_abbreviate(char *str, int str_len_max)
{
  const int str_len = strlen(str);
  const char *parens_start = strchr(str, '(');

  if (parens_start) {
    const int parens_start_pos = parens_start - str;
    const char *parens_end = strrchr(parens_start + 1, ')');

    if (parens_end) {
      const int parens_len = parens_end - parens_start;

      if (parens_len > str_len_max) {
        const char *comma_first = strchr(parens_start, ',');

        /* truncate after the first comma */
        if (comma_first) {
          const char end_str[] = " ... )";
          const int end_str_len = sizeof(end_str) - 1;

          /* leave a place for the first argument*/
          const int new_str_len = (comma_first - parens_start) + 1;

          if (str_len >= new_str_len + parens_start_pos + end_str_len + 1) {
            /* append " ... )" to the string after the comma */
            memcpy(str + new_str_len + parens_start_pos, end_str, end_str_len + 1);

            return true;
          }
        }
      }
    }
  }

  return false;
}

/* return NULL if no match is found */
#if 0
static const char *wm_context_member_from_ptr(bContext *C, const PointerRNA *ptr)
{
  /* loop over all context items and do 2 checks
   *
   * - see if the pointer is in the context.
   * - see if the pointers ID is in the context.
   */

  /* Don't get from the context store since this is normally
   * set only for the UI and not usable elsewhere. */
  ListBase lb = CTX_data_dir_get_ex(C, false, true, true);
  LinkData *link;

  const char *member_found = NULL;
  const char *member_id = NULL;

  for (link = lb.first; link; link = link->next) {
    const char *identifier = link->data;
    PointerRNA ctx_item_ptr = {
        {0}};  // CTX_data_pointer_get(C, identifier); // XXX, this isnt working

    if (ctx_item_ptr.type == NULL) {
      continue;
    }

    if (ptr->owner_id == ctx_item_ptr.owner_id) {
      if ((ptr->data == ctx_item_ptr.data) && (ptr->type == ctx_item_ptr.type)) {
        /* found! */
        member_found = identifier;
        break;
      }
      else if (RNA_struct_is_ID(ctx_item_ptr.type)) {
        /* we found a reference to this ID,
         * so fallback to it if there is no direct reference */
        member_id = identifier;
      }
    }
  }
  BLI_freelistN(&lb);

  if (member_found) {
    return member_found;
  }
  else if (member_id) {
    return member_id;
  }
  else {
    return NULL;
  }
}

#else

/* use hard coded checks for now */

static const char *wm_context_member_from_ptr(bContext *C, const PointerRNA *ptr)
{
  const char *member_id = NULL;

  if (ptr->owner_id) {

#  define CTX_TEST_PTR_ID(C, member, idptr) \
    { \
      const char *ctx_member = member; \
      PointerRNA ctx_item_ptr = CTX_data_pointer_get(C, ctx_member); \
      if (ctx_item_ptr.owner_id == idptr) { \
        member_id = ctx_member; \
        break; \
      } \
    } \
    (void)0

#  define CTX_TEST_PTR_ID_CAST(C, member, member_full, cast, idptr) \
    { \
      const char *ctx_member = member; \
      const char *ctx_member_full = member_full; \
      PointerRNA ctx_item_ptr = CTX_data_pointer_get(C, ctx_member); \
      if (ctx_item_ptr.owner_id && (ID *)cast(ctx_item_ptr.owner_id) == idptr) { \
        member_id = ctx_member_full; \
        break; \
      } \
    } \
    (void)0

#  define TEST_PTR_DATA_TYPE(member, rna_type, rna_ptr, dataptr_cmp) \
    { \
      const char *ctx_member = member; \
      if (RNA_struct_is_a((rna_ptr)->type, &(rna_type)) && (rna_ptr)->data == (dataptr_cmp)) { \
        member_id = ctx_member; \
        break; \
      } \
    } \
    (void)0

    switch (GS(ptr->owner_id->name)) {
      case ID_SCE: {
        CTX_TEST_PTR_ID(C, "scene", ptr->owner_id);
        break;
      }
      case ID_OB: {
        CTX_TEST_PTR_ID(C, "object", ptr->owner_id);
        break;
      }
      /* from rna_Main_objects_new */
      case OB_DATA_SUPPORT_ID_CASE: {
#  define ID_CAST_OBDATA(id_pt) (((Object *)(id_pt))->data)
        CTX_TEST_PTR_ID_CAST(C, "object", "object.data", ID_CAST_OBDATA, ptr->owner_id);
        break;
#  undef ID_CAST_OBDATA
      }
      case ID_MA: {
#  define ID_CAST_OBMATACT(id_pt) \
    (BKE_object_material_get(((Object *)id_pt), ((Object *)id_pt)->actcol))
        CTX_TEST_PTR_ID_CAST(
            C, "object", "object.active_material", ID_CAST_OBMATACT, ptr->owner_id);
        break;
#  undef ID_CAST_OBMATACT
      }
      case ID_WO: {
#  define ID_CAST_SCENEWORLD(id_pt) (((Scene *)(id_pt))->world)
        CTX_TEST_PTR_ID_CAST(C, "scene", "scene.world", ID_CAST_SCENEWORLD, ptr->owner_id);
        break;
#  undef ID_CAST_SCENEWORLD
      }
      case ID_SCR: {
        CTX_TEST_PTR_ID(C, "screen", ptr->owner_id);

        SpaceLink *space_data = CTX_wm_space_data(C);

        TEST_PTR_DATA_TYPE("space_data", RNA_Space, ptr, space_data);
        TEST_PTR_DATA_TYPE("area", RNA_Area, ptr, CTX_wm_area(C));
        TEST_PTR_DATA_TYPE("region", RNA_Region, ptr, CTX_wm_region(C));

        switch (space_data->spacetype) {
          case SPACE_VIEW3D: {
            const View3D *v3d = (View3D *)space_data;
            const View3DShading *shading = &v3d->shading;

            TEST_PTR_DATA_TYPE("space_data", RNA_View3DOverlay, ptr, v3d);
            TEST_PTR_DATA_TYPE("space_data", RNA_View3DShading, ptr, shading);
            break;
          }
          case SPACE_GRAPH: {
            const SpaceGraph *sipo = (SpaceGraph *)space_data;
            const bDopeSheet *ads = sipo->ads;
            TEST_PTR_DATA_TYPE("space_data", RNA_DopeSheet, ptr, ads);
            break;
          }
          case SPACE_FILE: {
            const SpaceFile *sfile = (SpaceFile *)space_data;
            const FileSelectParams *params = sfile->params;
            TEST_PTR_DATA_TYPE("space_data", RNA_FileSelectParams, ptr, params);
            break;
          }
          case SPACE_IMAGE: {
            const SpaceImage *sima = (SpaceImage *)space_data;
            TEST_PTR_DATA_TYPE("space_data", RNA_SpaceUVEditor, ptr, sima);
            break;
          }
          case SPACE_NLA: {
            const SpaceNla *snla = (SpaceNla *)space_data;
            const bDopeSheet *ads = snla->ads;
            TEST_PTR_DATA_TYPE("space_data", RNA_DopeSheet, ptr, ads);
            break;
          }
          case SPACE_ACTION: {
            const SpaceAction *sact = (SpaceAction *)space_data;
            const bDopeSheet *ads = &sact->ads;
            TEST_PTR_DATA_TYPE("space_data", RNA_DopeSheet, ptr, ads);
            break;
          }
        }

        break;
      }
      default:
        break;
    }
#  undef CTX_TEST_PTR_ID
#  undef CTX_TEST_PTR_ID_CAST
#  undef TEST_PTR_DATA_TYPE
  }

  return member_id;
}
#endif

static char *wm_prop_pystring_from_context(bContext *C,
                                           PointerRNA *ptr,
                                           PropertyRNA *prop,
                                           int index)
{
  const char *member_id = wm_context_member_from_ptr(C, ptr);
  char *ret = NULL;
  if (member_id != NULL) {
    char *prop_str = RNA_path_struct_property_py(ptr, prop, index);
    if (prop_str) {
      ret = BLI_sprintfN("bpy.context.%s.%s", member_id, prop_str);
      MEM_freeN(prop_str);
    }
  }
  return ret;
}

const char *WM_context_member_from_ptr(bContext *C, const PointerRNA *ptr)
{
  return wm_context_member_from_ptr(C, ptr);
}

char *WM_prop_pystring_assign(bContext *C, PointerRNA *ptr, PropertyRNA *prop, int index)
{
  char *lhs, *rhs, *ret;

  lhs = C ? wm_prop_pystring_from_context(C, ptr, prop, index) : NULL;

  if (lhs == NULL) {
    /* fallback to bpy.data.foo[id] if we dont find in the context */
    lhs = RNA_path_full_property_py(CTX_data_main(C), ptr, prop, index);
  }

  if (!lhs) {
    return NULL;
  }

  rhs = RNA_property_as_string(C, ptr, prop, index, INT_MAX);
  if (!rhs) {
    MEM_freeN(lhs);
    return NULL;
  }

  ret = BLI_sprintfN("%s = %s", lhs, rhs);
  MEM_freeN(lhs);
  MEM_freeN(rhs);
  return ret;
}

void WM_operator_properties_create_ptr(PointerRNA *ptr, wmOperatorType *ot)
{
  RNA_pointer_create(NULL, ot->srna, NULL, ptr);
}

void WM_operator_properties_create(PointerRNA *ptr, const char *opstring)
{
  wmOperatorType *ot = WM_operatortype_find(opstring, false);

  if (ot) {
    WM_operator_properties_create_ptr(ptr, ot);
  }
  else {
    RNA_pointer_create(NULL, &RNA_OperatorProperties, NULL, ptr);
  }
}

/* similar to the function above except its uses ID properties
 * used for keymaps and macros */
void WM_operator_properties_alloc(PointerRNA **ptr, IDProperty **properties, const char *opstring)
{
  if (*properties == NULL) {
    IDPropertyTemplate val = {0};
    *properties = IDP_New(IDP_GROUP, &val, "wmOpItemProp");
  }

  if (*ptr == NULL) {
    *ptr = MEM_callocN(sizeof(PointerRNA), "wmOpItemPtr");
    WM_operator_properties_create(*ptr, opstring);
  }

  (*ptr)->data = *properties;
}

void WM_operator_properties_sanitize(PointerRNA *ptr, const bool no_context)
{
  RNA_STRUCT_BEGIN (ptr, prop) {
    switch (RNA_property_type(prop)) {
      case PROP_ENUM:
        if (no_context) {
          RNA_def_property_flag(prop, PROP_ENUM_NO_CONTEXT);
        }
        else {
          RNA_def_property_clear_flag(prop, PROP_ENUM_NO_CONTEXT);
        }
        break;
      case PROP_POINTER: {
        StructRNA *ptype = RNA_property_pointer_type(ptr, prop);

        /* recurse into operator properties */
        if (RNA_struct_is_a(ptype, &RNA_OperatorProperties)) {
          PointerRNA opptr = RNA_property_pointer_get(ptr, prop);
          WM_operator_properties_sanitize(&opptr, no_context);
        }
        break;
      }
      default:
        break;
    }
  }
  RNA_STRUCT_END;
}

/**
 * Set all props to their default.
 *
 * \param do_update: Only update un-initialized props.
 *
 * \note There's nothing specific to operators here.
 * This could be made a general function.
 */
bool WM_operator_properties_default(PointerRNA *ptr, const bool do_update)
{
  bool changed = false;
  RNA_STRUCT_BEGIN (ptr, prop) {
    switch (RNA_property_type(prop)) {
      case PROP_POINTER: {
        StructRNA *ptype = RNA_property_pointer_type(ptr, prop);
        if (ptype != &RNA_Struct) {
          PointerRNA opptr = RNA_property_pointer_get(ptr, prop);
          changed |= WM_operator_properties_default(&opptr, do_update);
        }
        break;
      }
      default:
        if ((do_update == false) || (RNA_property_is_set(ptr, prop) == false)) {
          if (RNA_property_reset(ptr, prop, -1)) {
            changed = true;
          }
        }
        break;
    }
  }
  RNA_STRUCT_END;

  return changed;
}

/* remove all props without PROP_SKIP_SAVE */
void WM_operator_properties_reset(wmOperator *op)
{
  if (op->ptr->data) {
    PropertyRNA *iterprop;
    iterprop = RNA_struct_iterator_property(op->type->srna);

    RNA_PROP_BEGIN (op->ptr, itemptr, iterprop) {
      PropertyRNA *prop = itemptr.data;

      if ((RNA_property_flag(prop) & PROP_SKIP_SAVE) == 0) {
        const char *identifier = RNA_property_identifier(prop);
        RNA_struct_idprops_unset(op->ptr, identifier);
      }
    }
    RNA_PROP_END;
  }
}

void WM_operator_properties_clear(PointerRNA *ptr)
{
  IDProperty *properties = ptr->data;

  if (properties) {
    IDP_ClearProperty(properties);
  }
}

void WM_operator_properties_free(PointerRNA *ptr)
{
  IDProperty *properties = ptr->data;

  if (properties) {
    IDP_FreeProperty(properties);
    ptr->data = NULL; /* just in case */
  }
}

/** \} */

/* -------------------------------------------------------------------- */
/** \name Operator Last Properties API
 * \{ */

#if 1 /* may want to disable operator remembering previous state for testing */

static bool operator_last_properties_init_impl(wmOperator *op, IDProperty *last_properties)
{
  bool changed = false;
  IDPropertyTemplate val = {0};
  IDProperty *replaceprops = IDP_New(IDP_GROUP, &val, "wmOperatorProperties");
  PropertyRNA *iterprop;

  CLOG_INFO(WM_LOG_OPERATORS, 1, "loading previous properties for '%s'", op->type->idname);

  iterprop = RNA_struct_iterator_property(op->type->srna);

  RNA_PROP_BEGIN (op->ptr, itemptr, iterprop) {
    PropertyRNA *prop = itemptr.data;
    if ((RNA_property_flag(prop) & PROP_SKIP_SAVE) == 0) {
      if (!RNA_property_is_set(op->ptr, prop)) { /* don't override a setting already set */
        const char *identifier = RNA_property_identifier(prop);
        IDProperty *idp_src = IDP_GetPropertyFromGroup(last_properties, identifier);
        if (idp_src) {
          IDProperty *idp_dst = IDP_CopyProperty(idp_src);

          /* note - in the future this may need to be done recursively,
           * but for now RNA doesn't access nested operators */
          idp_dst->flag |= IDP_FLAG_GHOST;

          /* add to temporary group instead of immediate replace,
           * because we are iterating over this group */
          IDP_AddToGroup(replaceprops, idp_dst);
          changed = true;
        }
      }
    }
  }
  RNA_PROP_END;

  IDP_MergeGroup(op->properties, replaceprops, true);
  IDP_FreeProperty(replaceprops);
  return changed;
}

bool WM_operator_last_properties_init(wmOperator *op)
{
  bool changed = false;
  if (op->type->last_properties) {
    changed |= operator_last_properties_init_impl(op, op->type->last_properties);
    for (wmOperator *opm = op->macro.first; opm; opm = opm->next) {
      IDProperty *idp_src = IDP_GetPropertyFromGroup(op->type->last_properties, opm->idname);
      if (idp_src) {
        changed |= operator_last_properties_init_impl(opm, idp_src);
      }
    }
  }
  return changed;
}

bool WM_operator_last_properties_store(wmOperator *op)
{
  if (op->type->last_properties) {
    IDP_FreeProperty(op->type->last_properties);
    op->type->last_properties = NULL;
  }

  if (op->properties) {
    CLOG_INFO(WM_LOG_OPERATORS, 1, "storing properties for '%s'", op->type->idname);
    op->type->last_properties = IDP_CopyProperty(op->properties);
  }

  if (op->macro.first != NULL) {
    for (wmOperator *opm = op->macro.first; opm; opm = opm->next) {
      if (opm->properties) {
        if (op->type->last_properties == NULL) {
          op->type->last_properties = IDP_New(
              IDP_GROUP, &(IDPropertyTemplate){0}, "wmOperatorProperties");
        }
        IDProperty *idp_macro = IDP_CopyProperty(opm->properties);
        STRNCPY(idp_macro->name, opm->type->idname);
        IDP_ReplaceInGroup(op->type->last_properties, idp_macro);
      }
    }
  }

  return (op->type->last_properties != NULL);
}

#else

bool WM_operator_last_properties_init(wmOperator *UNUSED(op))
{
  return false;
}

bool WM_operator_last_properties_store(wmOperator *UNUSED(op))
{
  return false;
}

#endif

/** \} */

/* -------------------------------------------------------------------- */
/** \name Default Operator Callbacks
 * \{ */

/**
 * Helper to get select and tweak-transform to work conflict free and as desired. See
 * #WM_operator_properties_generic_select() for details.
 *
 * To be used together with #WM_generic_select_invoke() and
 * #WM_operator_properties_generic_select().
 */
int WM_generic_select_modal(bContext *C, wmOperator *op, const wmEvent *event)
{
  PropertyRNA *wait_to_deselect_prop = RNA_struct_find_property(op->ptr,
                                                                "wait_to_deselect_others");
  const short init_event_type = (short)POINTER_AS_INT(op->customdata);
  int ret_value = 0;

  /* get settings from RNA properties for operator */
  int mval[2];
  mval[0] = RNA_int_get(op->ptr, "mouse_x");
  mval[1] = RNA_int_get(op->ptr, "mouse_y");

  if (init_event_type == 0) {
    if (event->val == KM_PRESS) {
      RNA_property_boolean_set(op->ptr, wait_to_deselect_prop, true);

      ret_value = op->type->exec(C, op);
      OPERATOR_RETVAL_CHECK(ret_value);

      op->customdata = POINTER_FROM_INT((int)event->type);
      if (ret_value & OPERATOR_RUNNING_MODAL) {
        WM_event_add_modal_handler(C, op);
      }
      return ret_value | OPERATOR_PASS_THROUGH;
    }
    else {
      /* If we are in init phase, and cannot validate init of modal operations,
       * just fall back to basic exec.
       */
      RNA_property_boolean_set(op->ptr, wait_to_deselect_prop, false);

      ret_value = op->type->exec(C, op);
      OPERATOR_RETVAL_CHECK(ret_value);

      return ret_value | OPERATOR_PASS_THROUGH;
    }
  }
  else if (event->type == init_event_type && event->val == KM_RELEASE) {
    RNA_property_boolean_set(op->ptr, wait_to_deselect_prop, false);

    ret_value = op->type->exec(C, op);
    OPERATOR_RETVAL_CHECK(ret_value);

    return ret_value | OPERATOR_PASS_THROUGH;
  }
  else if (ELEM(event->type, MOUSEMOVE, INBETWEEN_MOUSEMOVE)) {
    const int drag_delta[2] = {
        mval[0] - event->mval[0],
        mval[1] - event->mval[1],
    };
    /* If user moves mouse more than defined threshold, we consider select operator as
     * finished. Otherwise, it is still running until we get an 'release' event. In any
     * case, we pass through event, but select op is not finished yet. */
    if (WM_event_drag_test_with_delta(event, drag_delta)) {
      return OPERATOR_FINISHED | OPERATOR_PASS_THROUGH;
    }
    else {
      /* Important not to return anything other than PASS_THROUGH here,
       * otherwise it prevents underlying tweak detection code to work properly. */
      return OPERATOR_PASS_THROUGH;
    }
  }

  return OPERATOR_RUNNING_MODAL | OPERATOR_PASS_THROUGH;
}

/**
 * Helper to get select and tweak-transform to work conflict free and as desired. See
 * #WM_operator_properties_generic_select() for details.
 *
 * To be used together with #WM_generic_select_modal() and
 * #WM_operator_properties_generic_select().
 */
int WM_generic_select_invoke(bContext *C, wmOperator *op, const wmEvent *event)
{
  RNA_int_set(op->ptr, "mouse_x", event->mval[0]);
  RNA_int_set(op->ptr, "mouse_y", event->mval[1]);

  op->customdata = POINTER_FROM_INT(0);

  return op->type->modal(C, op, event);
}

void WM_operator_view3d_unit_defaults(struct bContext *C, struct wmOperator *op)
{
  if (op->flag & OP_IS_INVOKE) {
    Scene *scene = CTX_data_scene(C);
    View3D *v3d = CTX_wm_view3d(C);

    const float dia = v3d ? ED_view3d_grid_scale(scene, v3d, NULL) :
                            ED_scene_grid_scale(scene, NULL);

    /* always run, so the values are initialized,
     * otherwise we may get differ behavior when (dia != 1.0) */
    RNA_STRUCT_BEGIN (op->ptr, prop) {
      if (RNA_property_type(prop) == PROP_FLOAT) {
        PropertySubType pstype = RNA_property_subtype(prop);
        if (pstype == PROP_DISTANCE) {
          /* we don't support arrays yet */
          BLI_assert(RNA_property_array_check(prop) == false);
          /* initialize */
          if (!RNA_property_is_set_ex(op->ptr, prop, false)) {
            const float value = RNA_property_float_get_default(op->ptr, prop) * dia;
            RNA_property_float_set(op->ptr, prop, value);
          }
        }
      }
    }
    RNA_STRUCT_END;
  }
}

int WM_operator_smooth_viewtx_get(const wmOperator *op)
{
  return (op->flag & OP_IS_INVOKE) ? U.smooth_viewtx : 0;
}

/* invoke callback, uses enum property named "type" */
int WM_menu_invoke_ex(bContext *C, wmOperator *op, int opcontext)
{
  PropertyRNA *prop = op->type->prop;
  uiPopupMenu *pup;
  uiLayout *layout;

  if (prop == NULL) {
    CLOG_ERROR(WM_LOG_OPERATORS, "'%s' has no enum property set", op->type->idname);
  }
  else if (RNA_property_type(prop) != PROP_ENUM) {
    CLOG_ERROR(WM_LOG_OPERATORS,
               "'%s', '%s' is not an enum property",
               op->type->idname,
               RNA_property_identifier(prop));
  }
  else if (RNA_property_is_set(op->ptr, prop)) {
    const int retval = op->type->exec(C, op);
    OPERATOR_RETVAL_CHECK(retval);
    return retval;
  }
  else {
    pup = UI_popup_menu_begin(C, WM_operatortype_name(op->type, op->ptr), ICON_NONE);
    layout = UI_popup_menu_layout(pup);
    /* set this so the default execution context is the same as submenus */
    uiLayoutSetOperatorContext(layout, opcontext);
    uiItemsFullEnumO(
        layout, op->type->idname, RNA_property_identifier(prop), op->ptr->data, opcontext, 0);
    UI_popup_menu_end(C, pup);
    return OPERATOR_INTERFACE;
  }

  return OPERATOR_CANCELLED;
}

int WM_menu_invoke(bContext *C, wmOperator *op, const wmEvent *UNUSED(event))
{
  return WM_menu_invoke_ex(C, op, WM_OP_INVOKE_REGION_WIN);
}

struct EnumSearchMenu {
  wmOperator *op; /* the operator that will be executed when selecting an item */

  bool use_previews;
  short prv_cols, prv_rows;
};

/** Generic enum search invoke popup. */
static uiBlock *wm_enum_search_menu(bContext *C, ARegion *ar, void *arg)
{
  struct EnumSearchMenu *search_menu = arg;
  wmWindow *win = CTX_wm_window(C);
  wmOperator *op = search_menu->op;
  /* template_ID uses 4 * widget_unit for width,
   * we use a bit more, some items may have a suffix to show. */
  const int width = search_menu->use_previews ? 5 * U.widget_unit * search_menu->prv_cols :
                                                UI_searchbox_size_x();
  const int height = search_menu->use_previews ? 5 * U.widget_unit * search_menu->prv_rows :
                                                 UI_searchbox_size_y();
  static char search[256] = "";
  uiBlock *block;
  uiBut *but;

  block = UI_block_begin(C, ar, "_popup", UI_EMBOSS);
  UI_block_flag_enable(block, UI_BLOCK_LOOP | UI_BLOCK_MOVEMOUSE_QUIT | UI_BLOCK_SEARCH_MENU);
  UI_block_theme_style_set(block, UI_BLOCK_THEME_STYLE_POPUP);

  search[0] = '\0';
  BLI_assert(search_menu->use_previews ||
             (search_menu->prv_cols == 0 && search_menu->prv_rows == 0));
#if 0 /* ok, this isn't so easy... */
  uiDefBut(block,
           UI_BTYPE_LABEL,
           0,
           WM_operatortype_name(op->type, op->ptr),
           10,
           10,
           UI_searchbox_size_x(),
           UI_UNIT_Y,
           NULL,
           0.0,
           0.0,
           0,
           0,
           "");
#endif
  but = uiDefSearchButO_ptr(block,
                            op->type,
                            op->ptr->data,
                            search,
                            0,
                            ICON_VIEWZOOM,
                            sizeof(search),
                            10,
                            10,
                            width,
                            UI_UNIT_Y,
                            search_menu->prv_rows,
                            search_menu->prv_cols,
                            "");

  /* fake button, it holds space for search items */
  uiDefBut(block,
           UI_BTYPE_LABEL,
           0,
           "",
           10,
           10 - UI_searchbox_size_y(),
           width,
           height,
           NULL,
           0,
           0,
           0,
           0,
           NULL);

  /* Move it downwards, mouse over button. */
  UI_block_bounds_set_popup(block, 0.3f * U.widget_unit, (const int[2]){0, -UI_UNIT_Y});

  UI_but_focus_on_enter_event(win, but);

  return block;
}

/**
 * Similar to #WM_enum_search_invoke, but draws previews. Also, this can't
 * be used as invoke callback directly since it needs additional info.
 */
int WM_enum_search_invoke_previews(bContext *C, wmOperator *op, short prv_cols, short prv_rows)
{
  static struct EnumSearchMenu search_menu;

  search_menu.op = op;
  search_menu.use_previews = true;
  search_menu.prv_cols = prv_cols;
  search_menu.prv_rows = prv_rows;

  UI_popup_block_invoke(C, wm_enum_search_menu, &search_menu, NULL);

  return OPERATOR_INTERFACE;
}

int WM_enum_search_invoke(bContext *C, wmOperator *op, const wmEvent *UNUSED(event))
{
  static struct EnumSearchMenu search_menu;
  search_menu.op = op;
  UI_popup_block_invoke(C, wm_enum_search_menu, &search_menu, NULL);
  return OPERATOR_INTERFACE;
}

/* Can't be used as an invoke directly, needs message arg (can be NULL) */
int WM_operator_confirm_message_ex(bContext *C,
                                   wmOperator *op,
                                   const char *title,
                                   const int icon,
                                   const char *message,
                                   const short opcontext)
{
  uiPopupMenu *pup;
  uiLayout *layout;
  IDProperty *properties = op->ptr->data;

  if (properties && properties->len) {
    properties = IDP_CopyProperty(op->ptr->data);
  }
  else {
    properties = NULL;
  }

  pup = UI_popup_menu_begin(C, title, icon);
  layout = UI_popup_menu_layout(pup);
  uiItemFullO_ptr(layout, op->type, message, ICON_NONE, properties, opcontext, 0, NULL);
  UI_popup_menu_end(C, pup);

  return OPERATOR_INTERFACE;
}

int WM_operator_confirm_message(bContext *C, wmOperator *op, const char *message)
{
  return WM_operator_confirm_message_ex(
      C, op, IFACE_("OK?"), ICON_QUESTION, message, WM_OP_EXEC_REGION_WIN);
}

int WM_operator_confirm(bContext *C, wmOperator *op, const wmEvent *UNUSED(event))
{
  return WM_operator_confirm_message(C, op, NULL);
}

int WM_operator_confirm_or_exec(bContext *C, wmOperator *op, const wmEvent *UNUSED(event))
{
  const bool confirm = RNA_boolean_get(op->ptr, "confirm");
  if (confirm) {
    return WM_operator_confirm_message(C, op, NULL);
  }
  else {
    return op->type->exec(C, op);
  }
}

/* op->invoke, opens fileselect if path property not set, otherwise executes */
int WM_operator_filesel(bContext *C, wmOperator *op, const wmEvent *UNUSED(event))
{
  if (RNA_struct_property_is_set(op->ptr, "filepath")) {
    return WM_operator_call_notest(C, op); /* call exec direct */
  }
  else {
    WM_event_add_fileselect(C, op);
    return OPERATOR_RUNNING_MODAL;
  }
}

bool WM_operator_filesel_ensure_ext_imtype(wmOperator *op, const struct ImageFormatData *im_format)
{
  PropertyRNA *prop;
  char filepath[FILE_MAX];
  /* dont NULL check prop, this can only run on ops with a 'filepath' */
  prop = RNA_struct_find_property(op->ptr, "filepath");
  RNA_property_string_get(op->ptr, prop, filepath);
  if (BKE_image_path_ensure_ext_from_imformat(filepath, im_format)) {
    RNA_property_string_set(op->ptr, prop, filepath);
    /* note, we could check for and update 'filename' here,
     * but so far nothing needs this. */
    return true;
  }
  return false;
}

/* op->poll */
bool WM_operator_winactive(bContext *C)
{
  if (CTX_wm_window(C) == NULL) {
    return 0;
  }
  return 1;
}

/* return false, if the UI should be disabled */
bool WM_operator_check_ui_enabled(const bContext *C, const char *idname)
{
  wmWindowManager *wm = CTX_wm_manager(C);
  Scene *scene = CTX_data_scene(C);

  return !((ED_undo_is_valid(C, idname) == false) || WM_jobs_test(wm, scene, WM_JOB_TYPE_ANY));
}

wmOperator *WM_operator_last_redo(const bContext *C)
{
  wmWindowManager *wm = CTX_wm_manager(C);
  wmOperator *op;

  /* only for operators that are registered and did an undo push */
  for (op = wm->operators.last; op; op = op->prev) {
    if ((op->type->flag & OPTYPE_REGISTER) && (op->type->flag & OPTYPE_UNDO)) {
      break;
    }
  }

  return op;
}

IDProperty *WM_operator_last_properties_ensure_idprops(wmOperatorType *ot)
{
  if (ot->last_properties == NULL) {
    IDPropertyTemplate val = {0};
    ot->last_properties = IDP_New(IDP_GROUP, &val, "wmOperatorProperties");
  }
  return ot->last_properties;
}

void WM_operator_last_properties_ensure(wmOperatorType *ot, PointerRNA *ptr)
{
  IDProperty *props = WM_operator_last_properties_ensure_idprops(ot);
  RNA_pointer_create(NULL, ot->srna, props, ptr);
}

/**
 * Use for drag & drop a path or name with operators invoke() function.
 */
ID *WM_operator_drop_load_path(struct bContext *C, wmOperator *op, const short idcode)
{
  Main *bmain = CTX_data_main(C);
  ID *id = NULL;
  /* check input variables */
  if (RNA_struct_property_is_set(op->ptr, "filepath")) {
    const bool is_relative_path = RNA_boolean_get(op->ptr, "relative_path");
    char path[FILE_MAX];
    bool exists = false;

    RNA_string_get(op->ptr, "filepath", path);

    errno = 0;

    if (idcode == ID_IM) {
      id = (ID *)BKE_image_load_exists_ex(bmain, path, &exists);
    }
    else {
      BLI_assert(0);
    }

    if (!id) {
      BKE_reportf(op->reports,
                  RPT_ERROR,
                  "Cannot read %s '%s': %s",
                  BKE_idcode_to_name(idcode),
                  path,
                  errno ? strerror(errno) : TIP_("unsupported format"));
      return NULL;
    }

    if (is_relative_path) {
      if (exists == false) {
        if (idcode == ID_IM) {
          BLI_path_rel(((Image *)id)->name, BKE_main_blendfile_path(bmain));
        }
        else {
          BLI_assert(0);
        }
      }
    }
  }
  else if (RNA_struct_property_is_set(op->ptr, "name")) {
    char name[MAX_ID_NAME - 2];
    RNA_string_get(op->ptr, "name", name);
    id = BKE_libblock_find_name(bmain, idcode, name);
    if (!id) {
      BKE_reportf(op->reports, RPT_ERROR, "%s '%s' not found", BKE_idcode_to_name(idcode), name);
      return NULL;
    }
    id_us_plus(id);
  }

  return id;
}

static void wm_block_redo_cb(bContext *C, void *arg_op, int UNUSED(arg_event))
{
  wmOperator *op = arg_op;

  if (op == WM_operator_last_redo(C)) {
    /* operator was already executed once? undo & repeat */
    ED_undo_operator_repeat(C, op);
  }
  else {
    /* operator not executed yet, call it */
    ED_undo_push_op(C, op);
    wm_operator_register(C, op);

    WM_operator_repeat(C, op);
  }
}

static void wm_block_redo_cancel_cb(bContext *C, void *arg_op)
{
  wmOperator *op = arg_op;

  /* if operator never got executed, free it */
  if (op != WM_operator_last_redo(C)) {
    WM_operator_free(op);
  }
}

static uiBlock *wm_block_create_redo(bContext *C, ARegion *ar, void *arg_op)
{
  wmOperator *op = arg_op;
  uiBlock *block;
  uiLayout *layout;
  uiStyle *style = UI_style_get_dpi();
  int width = 15 * UI_UNIT_X;

  block = UI_block_begin(C, ar, __func__, UI_EMBOSS);
  UI_block_flag_disable(block, UI_BLOCK_LOOP);
  UI_block_theme_style_set(block, UI_BLOCK_THEME_STYLE_REGULAR);

  /* UI_BLOCK_NUMSELECT for layer buttons */
  UI_block_flag_enable(block, UI_BLOCK_NUMSELECT | UI_BLOCK_KEEP_OPEN | UI_BLOCK_MOVEMOUSE_QUIT);

  /* if register is not enabled, the operator gets freed on OPERATOR_FINISHED
   * ui_apply_but_funcs_after calls ED_undo_operator_repeate_cb and crashes */
  BLI_assert(op->type->flag & OPTYPE_REGISTER);

  UI_block_func_handle_set(block, wm_block_redo_cb, arg_op);
  layout = UI_block_layout(
      block, UI_LAYOUT_VERTICAL, UI_LAYOUT_PANEL, 0, 0, width, UI_UNIT_Y, 0, style);

  if (op == WM_operator_last_redo(C)) {
    if (!WM_operator_check_ui_enabled(C, op->type->name)) {
      uiLayoutSetEnabled(layout, false);
    }
  }

  uiLayout *col = uiLayoutColumn(layout, false);

  if (op->type->flag & OPTYPE_MACRO) {
    for (op = op->macro.first; op; op = op->next) {
      uiTemplateOperatorPropertyButs(
          C, col, op, UI_BUT_LABEL_ALIGN_NONE, UI_TEMPLATE_OP_PROPS_SHOW_TITLE);
    }
  }
  else {
    uiTemplateOperatorPropertyButs(
        C, col, op, UI_BUT_LABEL_ALIGN_NONE, UI_TEMPLATE_OP_PROPS_SHOW_TITLE);
  }

  UI_block_bounds_set_popup(block, 6 * U.dpi_fac, NULL);

  return block;
}

typedef struct wmOpPopUp {
  wmOperator *op;
  int width;
  int height;
  int free_op;
} wmOpPopUp;

/* Only invoked by OK button in popups created with wm_block_dialog_create() */
static void dialog_exec_cb(bContext *C, void *arg1, void *arg2)
{
  wmOperator *op;
  {
    /* Execute will free the operator.
     * In this case, wm_operator_ui_popup_cancel wont run. */
    wmOpPopUp *data = arg1;
    op = data->op;
    MEM_freeN(data);
  }

  uiBlock *block = arg2;
  /* Explicitly set UI_RETURN_OK flag, otherwise the menu might be canceled
   * in case WM_operator_call_ex exits/reloads the current file (T49199). */

  UI_popup_menu_retval_set(block, UI_RETURN_OK, true);

  /* Get context data *after* WM_operator_call_ex
   * which might have closed the current file and changed context. */
  wmWindow *win = CTX_wm_window(C);
  UI_popup_block_close(C, win, block);

  WM_operator_call_ex(C, op, true);
}

/* Dialogs are popups that require user verification (click OK) before exec */
static uiBlock *wm_block_dialog_create(bContext *C, ARegion *ar, void *userData)
{
  wmOpPopUp *data = userData;
  wmOperator *op = data->op;
  uiBlock *block;
  uiLayout *layout;
  uiStyle *style = UI_style_get_dpi();

  block = UI_block_begin(C, ar, __func__, UI_EMBOSS);
  UI_block_flag_disable(block, UI_BLOCK_LOOP);
  UI_block_theme_style_set(block, UI_BLOCK_THEME_STYLE_REGULAR);

  /* intentionally don't use 'UI_BLOCK_MOVEMOUSE_QUIT', some dialogues have many items
   * where quitting by accident is very annoying */
  UI_block_flag_enable(block, UI_BLOCK_KEEP_OPEN | UI_BLOCK_NUMSELECT);

  layout = UI_block_layout(
      block, UI_LAYOUT_VERTICAL, UI_LAYOUT_PANEL, 0, 0, data->width, data->height, 0, style);

  uiTemplateOperatorPropertyButs(
      C, layout, op, UI_BUT_LABEL_ALIGN_SPLIT_COLUMN, UI_TEMPLATE_OP_PROPS_SHOW_TITLE);

  /* clear so the OK button is left alone */
  UI_block_func_set(block, NULL, NULL, NULL);

  /* new column so as not to interfere with custom layouts [#26436] */
  {
    uiBlock *col_block;
    uiLayout *col;
    uiBut *btn;

    col = uiLayoutColumn(layout, false);
    col_block = uiLayoutGetBlock(col);
    /* Create OK button, the callback of which will execute op */
    btn = uiDefBut(
        col_block, UI_BTYPE_BUT, 0, IFACE_("OK"), 0, -30, 0, UI_UNIT_Y, NULL, 0, 0, 0, 0, "");
    UI_but_flag_enable(btn, UI_BUT_ACTIVE_DEFAULT);
    UI_but_func_set(btn, dialog_exec_cb, data, col_block);
  }

  /* center around the mouse */
  UI_block_bounds_set_popup(
      block, 6 * U.dpi_fac, (const int[2]){data->width / -2, data->height / 2});

  UI_block_active_only_flagged_buttons(C, ar, block);

  return block;
}

static uiBlock *wm_operator_ui_create(bContext *C, ARegion *ar, void *userData)
{
  wmOpPopUp *data = userData;
  wmOperator *op = data->op;
  uiBlock *block;
  uiLayout *layout;
  uiStyle *style = UI_style_get_dpi();

  block = UI_block_begin(C, ar, __func__, UI_EMBOSS);
  UI_block_flag_disable(block, UI_BLOCK_LOOP);
  UI_block_flag_enable(block, UI_BLOCK_KEEP_OPEN | UI_BLOCK_MOVEMOUSE_QUIT);
  UI_block_theme_style_set(block, UI_BLOCK_THEME_STYLE_REGULAR);

  layout = UI_block_layout(
      block, UI_LAYOUT_VERTICAL, UI_LAYOUT_PANEL, 0, 0, data->width, data->height, 0, style);

  /* since ui is defined the auto-layout args are not used */
  uiTemplateOperatorPropertyButs(C, layout, op, UI_BUT_LABEL_ALIGN_COLUMN, 0);

  UI_block_func_set(block, NULL, NULL, NULL);

  UI_block_bounds_set_popup(block, 6 * U.dpi_fac, NULL);

  return block;
}

static void wm_operator_ui_popup_cancel(struct bContext *C, void *userData)
{
  wmOpPopUp *data = userData;
  wmOperator *op = data->op;

  if (op) {
    if (op->type->cancel) {
      op->type->cancel(C, op);
    }

    if (data->free_op) {
      WM_operator_free(op);
    }
  }

  MEM_freeN(data);
}

static void wm_operator_ui_popup_ok(struct bContext *C, void *arg, int retval)
{
  wmOpPopUp *data = arg;
  wmOperator *op = data->op;

  if (op && retval > 0) {
    WM_operator_call_ex(C, op, true);
  }

  MEM_freeN(data);
}

int WM_operator_ui_popup(bContext *C, wmOperator *op, int width)
{
  wmOpPopUp *data = MEM_callocN(sizeof(wmOpPopUp), "WM_operator_ui_popup");
  data->op = op;
  data->width = width * U.dpi_fac;
  /* Actual used height depends on the content. */
  data->height = 0;
  data->free_op = true; /* if this runs and gets registered we may want not to free it */
  UI_popup_block_ex(C, wm_operator_ui_create, NULL, wm_operator_ui_popup_cancel, data, op);
  return OPERATOR_RUNNING_MODAL;
}

/**
 * For use by #WM_operator_props_popup_call, #WM_operator_props_popup only.
 *
 * \note operator menu needs undo flag enabled, for redo callback */
static int wm_operator_props_popup_ex(bContext *C,
                                      wmOperator *op,
                                      const bool do_call,
                                      const bool do_redo)
{
  if ((op->type->flag & OPTYPE_REGISTER) == 0) {
    BKE_reportf(op->reports,
                RPT_ERROR,
                "Operator '%s' does not have register enabled, incorrect invoke function",
                op->type->idname);
    return OPERATOR_CANCELLED;
  }

  if (do_redo) {
    if ((op->type->flag & OPTYPE_UNDO) == 0) {
      BKE_reportf(op->reports,
                  RPT_ERROR,
                  "Operator '%s' does not have undo enabled, incorrect invoke function",
                  op->type->idname);
      return OPERATOR_CANCELLED;
    }
  }

  /* if we don't have global undo, we can't do undo push for automatic redo,
   * so we require manual OK clicking in this popup */
  if (!do_redo || !(U.uiflag & USER_GLOBALUNDO)) {
    return WM_operator_props_dialog_popup(C, op, 300);
  }

  UI_popup_block_ex(C, wm_block_create_redo, NULL, wm_block_redo_cancel_cb, op, op);

  if (do_call) {
    wm_block_redo_cb(C, op, 0);
  }

  return OPERATOR_RUNNING_MODAL;
}

/**
 * Same as #WM_operator_props_popup but don't use operator redo.
 * just wraps #WM_operator_props_dialog_popup.
 */
int WM_operator_props_popup_confirm(bContext *C, wmOperator *op, const wmEvent *UNUSED(event))
{
  return wm_operator_props_popup_ex(C, op, false, false);
}

/**
 * Same as #WM_operator_props_popup but call the operator first,
 * This way - the button values correspond to the result of the operator.
 * Without this, first access to a button will make the result jump, see T32452.
 */
int WM_operator_props_popup_call(bContext *C, wmOperator *op, const wmEvent *UNUSED(event))
{
  return wm_operator_props_popup_ex(C, op, true, true);
}

int WM_operator_props_popup(bContext *C, wmOperator *op, const wmEvent *UNUSED(event))
{
  return wm_operator_props_popup_ex(C, op, false, true);
}

int WM_operator_props_dialog_popup(bContext *C, wmOperator *op, int width)
{
  wmOpPopUp *data = MEM_callocN(sizeof(wmOpPopUp), "WM_operator_props_dialog_popup");

  data->op = op;
  data->width = width * U.dpi_fac;
  /* Actual height depends on the content. */
  data->height = 0;
  data->free_op = true; /* if this runs and gets registered we may want not to free it */

  /* op is not executed until popup OK but is clicked */
  UI_popup_block_ex(
      C, wm_block_dialog_create, wm_operator_ui_popup_ok, wm_operator_ui_popup_cancel, data, op);

  return OPERATOR_RUNNING_MODAL;
}

int WM_operator_redo_popup(bContext *C, wmOperator *op)
{
  /* CTX_wm_reports(C) because operator is on stack, not active in event system */
  if ((op->type->flag & OPTYPE_REGISTER) == 0) {
    BKE_reportf(CTX_wm_reports(C),
                RPT_ERROR,
                "Operator redo '%s' does not have register enabled, incorrect invoke function",
                op->type->idname);
    return OPERATOR_CANCELLED;
  }
  if (op->type->poll && op->type->poll(C) == 0) {
    BKE_reportf(
        CTX_wm_reports(C), RPT_ERROR, "Operator redo '%s': wrong context", op->type->idname);
    return OPERATOR_CANCELLED;
  }

  UI_popup_block_invoke(C, wm_block_create_redo, op, NULL);

  return OPERATOR_CANCELLED;
}

/** \} */

/* -------------------------------------------------------------------- */
/** \name Debug Menu Operator
 *
 * Set internal debug value, mainly for developers.
 * \{ */

static int wm_debug_menu_exec(bContext *C, wmOperator *op)
{
  G.debug_value = RNA_int_get(op->ptr, "debug_value");
  ED_screen_refresh(CTX_wm_manager(C), CTX_wm_window(C));
  WM_event_add_notifier(C, NC_WINDOW, NULL);

  return OPERATOR_FINISHED;
}

static int wm_debug_menu_invoke(bContext *C, wmOperator *op, const wmEvent *UNUSED(event))
{
  RNA_int_set(op->ptr, "debug_value", G.debug_value);
  return WM_operator_props_dialog_popup(C, op, 180);
}

static void WM_OT_debug_menu(wmOperatorType *ot)
{
  ot->name = "Debug Menu";
  ot->idname = "WM_OT_debug_menu";
  ot->description = "Open a popup to set the debug level";

  ot->invoke = wm_debug_menu_invoke;
  ot->exec = wm_debug_menu_exec;
  ot->poll = WM_operator_winactive;

  RNA_def_int(ot->srna, "debug_value", 0, SHRT_MIN, SHRT_MAX, "Debug Value", "", -10000, 10000);
}

/** \} */

/* -------------------------------------------------------------------- */
/** \name Reset Defaults Operator
 * \{ */

static int wm_operator_defaults_exec(bContext *C, wmOperator *op)
{
  PointerRNA ptr = CTX_data_pointer_get_type(C, "active_operator", &RNA_Operator);

  if (!ptr.data) {
    BKE_report(op->reports, RPT_ERROR, "No operator in context");
    return OPERATOR_CANCELLED;
  }

  WM_operator_properties_reset((wmOperator *)ptr.data);
  return OPERATOR_FINISHED;
}

/* used by operator preset menu. pre-2.65 this was a 'Reset' button */
static void WM_OT_operator_defaults(wmOperatorType *ot)
{
  ot->name = "Restore Defaults";
  ot->idname = "WM_OT_operator_defaults";
  ot->description = "Set the active operator to its default values";

  ot->exec = wm_operator_defaults_exec;

  ot->flag = OPTYPE_INTERNAL;
}

/** \} */

/* -------------------------------------------------------------------- */
/** \name Operator Search Menu
 * \{ */

struct SearchPopupInit_Data {
  int size[2];
};

static uiBlock *wm_block_search_menu(bContext *C, ARegion *ar, void *userdata)
{
  const struct SearchPopupInit_Data *init_data = userdata;
  static char search[256] = "";
  uiBlock *block;
  uiBut *but;

  block = UI_block_begin(C, ar, "_popup", UI_EMBOSS);
  UI_block_flag_enable(block, UI_BLOCK_LOOP | UI_BLOCK_MOVEMOUSE_QUIT | UI_BLOCK_SEARCH_MENU);
  UI_block_theme_style_set(block, UI_BLOCK_THEME_STYLE_POPUP);

  but = uiDefSearchBut(block,
                       search,
                       0,
                       ICON_VIEWZOOM,
                       sizeof(search),
                       10,
                       10,
                       init_data->size[0],
                       UI_UNIT_Y,
                       0,
                       0,
                       "");
  UI_but_func_operator_search(but);
  UI_but_flag_enable(but, UI_BUT_ACTIVATE_ON_INIT);

  /* fake button, it holds space for search items */
  uiDefBut(block,
           UI_BTYPE_LABEL,
           0,
           "",
           10,
           10 - init_data->size[1],
           init_data->size[0],
           init_data->size[1],
           NULL,
           0,
           0,
           0,
           0,
           NULL);

  /* Move it downwards, mouse over button. */
  UI_block_bounds_set_popup(block, 0.3f * U.widget_unit, (const int[2]){0, -UI_UNIT_Y});

  return block;
}

static int wm_search_menu_exec(bContext *UNUSED(C), wmOperator *UNUSED(op))
{
  return OPERATOR_FINISHED;
}

static int wm_search_menu_invoke(bContext *C, wmOperator *UNUSED(op), const wmEvent *event)
{
  /* Exception for launching via spacebar */
  if (event->type == SPACEKEY) {
    bool ok = true;
    ScrArea *sa = CTX_wm_area(C);
    if (sa) {
      if (sa->spacetype == SPACE_CONSOLE) {
        /* So we can use the shortcut in the console. */
        ok = false;
      }
      else if (sa->spacetype == SPACE_TEXT) {
        /* So we can use the spacebar in the text editor. */
        ok = false;
      }
    }
    else {
      Object *editob = CTX_data_edit_object(C);
      if (editob && editob->type == OB_FONT) {
        /* So we can use the spacebar for entering text. */
        ok = false;
      }
    }
    if (!ok) {
      return OPERATOR_PASS_THROUGH;
    }
  }

  static struct SearchPopupInit_Data data;
  data.size[0] = UI_searchbox_size_x() * 2;
  data.size[1] = UI_searchbox_size_y();

  UI_popup_block_invoke(C, wm_block_search_menu, &data, NULL);

  return OPERATOR_INTERFACE;
}

static void WM_OT_search_menu(wmOperatorType *ot)
{
  ot->name = "Search Menu";
  ot->idname = "WM_OT_search_menu";
  ot->description = "Pop-up a search menu over all available operators in current context";

  ot->invoke = wm_search_menu_invoke;
  ot->exec = wm_search_menu_exec;
  ot->poll = WM_operator_winactive;
}

static int wm_call_menu_exec(bContext *C, wmOperator *op)
{
  char idname[BKE_ST_MAXNAME];
  RNA_string_get(op->ptr, "name", idname);

  return UI_popup_menu_invoke(C, idname, op->reports);
}

static const char *wm_call_menu_get_name(wmOperatorType *ot, PointerRNA *ptr)
{
  char idname[BKE_ST_MAXNAME];
  RNA_string_get(ptr, "name", idname);
  MenuType *mt = WM_menutype_find(idname, true);
  return (mt) ? CTX_IFACE_(mt->translation_context, mt->label) :
                CTX_IFACE_(ot->translation_context, ot->name);
}

static void WM_OT_call_menu(wmOperatorType *ot)
{
  ot->name = "Call Menu";
  ot->idname = "WM_OT_call_menu";
  ot->description = "Call (draw) a pre-defined menu";

  ot->exec = wm_call_menu_exec;
  ot->poll = WM_operator_winactive;
  ot->get_name = wm_call_menu_get_name;

  ot->flag = OPTYPE_INTERNAL;

  RNA_def_string(ot->srna, "name", NULL, BKE_ST_MAXNAME, "Name", "Name of the menu");
}

static int wm_call_pie_menu_invoke(bContext *C, wmOperator *op, const wmEvent *event)
{
  char idname[BKE_ST_MAXNAME];
  RNA_string_get(op->ptr, "name", idname);

  return UI_pie_menu_invoke(C, idname, event);
}

static int wm_call_pie_menu_exec(bContext *C, wmOperator *op)
{
  char idname[BKE_ST_MAXNAME];
  RNA_string_get(op->ptr, "name", idname);

  return UI_pie_menu_invoke(C, idname, CTX_wm_window(C)->eventstate);
}

static void WM_OT_call_menu_pie(wmOperatorType *ot)
{
  ot->name = "Call Pie Menu";
  ot->idname = "WM_OT_call_menu_pie";
  ot->description = "Call (draw) a pre-defined pie menu";

  ot->invoke = wm_call_pie_menu_invoke;
  ot->exec = wm_call_pie_menu_exec;
  ot->poll = WM_operator_winactive;
  ot->get_name = wm_call_menu_get_name;

  ot->flag = OPTYPE_INTERNAL;

  RNA_def_string(ot->srna, "name", NULL, BKE_ST_MAXNAME, "Name", "Name of the pie menu");
}

static int wm_call_panel_exec(bContext *C, wmOperator *op)
{
  char idname[BKE_ST_MAXNAME];
  RNA_string_get(op->ptr, "name", idname);
  const bool keep_open = RNA_boolean_get(op->ptr, "keep_open");

  return UI_popover_panel_invoke(C, idname, keep_open, op->reports);
}

static const char *wm_call_panel_get_name(wmOperatorType *ot, PointerRNA *ptr)
{
  char idname[BKE_ST_MAXNAME];
  RNA_string_get(ptr, "name", idname);
  PanelType *pt = WM_paneltype_find(idname, true);
  return (pt) ? CTX_IFACE_(pt->translation_context, pt->label) :
                CTX_IFACE_(ot->translation_context, ot->name);
}

static void WM_OT_call_panel(wmOperatorType *ot)
{
  ot->name = "Call Panel";
  ot->idname = "WM_OT_call_panel";
  ot->description = "Call (draw) a pre-defined panel";

  ot->exec = wm_call_panel_exec;
  ot->poll = WM_operator_winactive;
  ot->get_name = wm_call_panel_get_name;

  ot->flag = OPTYPE_INTERNAL;

  PropertyRNA *prop;

  prop = RNA_def_string(ot->srna, "name", NULL, BKE_ST_MAXNAME, "Name", "Name of the menu");
  RNA_def_property_flag(prop, PROP_SKIP_SAVE);
  prop = RNA_def_boolean(ot->srna, "keep_open", true, "Keep Open", "");
  RNA_def_property_flag(prop, PROP_SKIP_SAVE);
}

/** \} */

/* -------------------------------------------------------------------- */
/** \name Window/Screen Operators
 * \{ */

/* this poll functions is needed in place of WM_operator_winactive
 * while it crashes on full screen */
static bool wm_operator_winactive_normal(bContext *C)
{
  wmWindow *win = CTX_wm_window(C);
  bScreen *screen;

  if (win == NULL) {
    return 0;
  }
  if (!((screen = WM_window_get_active_screen(win)) && (screen->state == SCREENNORMAL))) {
    return 0;
  }

  return 1;
}

/* included for script-access */
static void WM_OT_window_close(wmOperatorType *ot)
{
  ot->name = "Close Window";
  ot->idname = "WM_OT_window_close";
  ot->description = "Close the current window";

  ot->exec = wm_window_close_exec;
  ot->poll = WM_operator_winactive;
}

static void WM_OT_window_new(wmOperatorType *ot)
{
  ot->name = "New Window";
  ot->idname = "WM_OT_window_new";
  ot->description = "Create a new window";

  ot->exec = wm_window_new_exec;
  ot->poll = wm_operator_winactive_normal;
}

static void WM_OT_window_new_main(wmOperatorType *ot)
{
  ot->name = "New Main Window";
  ot->idname = "WM_OT_window_new_main";
  ot->description = "Create a new main window with its own workspace and scene selection";

  ot->exec = wm_window_new_main_exec;
  ot->poll = wm_operator_winactive_normal;
}

static void WM_OT_window_fullscreen_toggle(wmOperatorType *ot)
{
  ot->name = "Toggle Window Fullscreen";
  ot->idname = "WM_OT_window_fullscreen_toggle";
  ot->description = "Toggle the current window fullscreen";

  ot->exec = wm_window_fullscreen_toggle_exec;
  ot->poll = WM_operator_winactive;
}

static int wm_exit_blender_exec(bContext *C, wmOperator *UNUSED(op))
{
  wm_exit_schedule_delayed(C);
  return OPERATOR_FINISHED;
}

static int wm_exit_blender_invoke(bContext *C,
                                  wmOperator *UNUSED(op),
                                  const wmEvent *UNUSED(event))
{
  if (U.uiflag & USER_SAVE_PROMPT) {
    wm_quit_with_optional_confirmation_prompt(C, CTX_wm_window(C));
  }
  else {
    wm_exit_schedule_delayed(C);
  }
  return OPERATOR_FINISHED;
}

static void WM_OT_quit_blender(wmOperatorType *ot)
{
  ot->name = "Quit Blender";
  ot->idname = "WM_OT_quit_blender";
  ot->description = "Quit Blender";

  ot->invoke = wm_exit_blender_invoke;
  ot->exec = wm_exit_blender_exec;
}

/** \} */

/* -------------------------------------------------------------------- */
/** \name Console Toggle Operator (WIN32 only)
 * \{ */

#if defined(WIN32)

static int wm_console_toggle_exec(bContext *UNUSED(C), wmOperator *UNUSED(op))
{
  GHOST_toggleConsole(2);
  return OPERATOR_FINISHED;
}

static void WM_OT_console_toggle(wmOperatorType *ot)
{
  /* XXX Have to mark these for xgettext, as under linux they do not exists... */
  ot->name = CTX_N_(BLT_I18NCONTEXT_OPERATOR_DEFAULT, "Toggle System Console");
  ot->idname = "WM_OT_console_toggle";
  ot->description = N_("Toggle System Console");

  ot->exec = wm_console_toggle_exec;
  ot->poll = WM_operator_winactive;
}

#endif

/** \} */

/* -------------------------------------------------------------------- */
/** \name default paint cursors, draw always around cursor
 *
 * - Returns handler to free.
 * - `poll(bContext)`: returns 1 if draw should happen.
 * - `draw(bContext)`: drawing callback for paint cursor.
 *
 * \{ */

wmPaintCursor *WM_paint_cursor_activate(wmWindowManager *wm,
                                        short space_type,
                                        short region_type,
                                        bool (*poll)(bContext *C),
                                        wmPaintCursorDraw draw,
                                        void *customdata)
{
  wmPaintCursor *pc = MEM_callocN(sizeof(wmPaintCursor), "paint cursor");

  BLI_addtail(&wm->paintcursors, pc);

  pc->customdata = customdata;
  pc->poll = poll;
  pc->draw = draw;

  pc->space_type = space_type;
  pc->region_type = region_type;

  return pc;
}

bool WM_paint_cursor_end(wmWindowManager *wm, wmPaintCursor *handle)
{
  wmPaintCursor *pc;

  for (pc = wm->paintcursors.first; pc; pc = pc->next) {
    if (pc == (wmPaintCursor *)handle) {
      BLI_remlink(&wm->paintcursors, pc);
      MEM_freeN(pc);
      return true;
    }
  }
  return false;
}

/** \} */

/* -------------------------------------------------------------------- */
/** \name Radial Control Operator
 * \{ */

#define WM_RADIAL_CONTROL_DISPLAY_SIZE (200 * UI_DPI_FAC)
#define WM_RADIAL_CONTROL_DISPLAY_MIN_SIZE (35 * UI_DPI_FAC)
#define WM_RADIAL_CONTROL_DISPLAY_WIDTH \
  (WM_RADIAL_CONTROL_DISPLAY_SIZE - WM_RADIAL_CONTROL_DISPLAY_MIN_SIZE)
#define WM_RADIAL_MAX_STR 10

typedef struct {
  PropertyType type;
  PropertySubType subtype;
  PointerRNA ptr, col_ptr, fill_col_ptr, rot_ptr, zoom_ptr, image_id_ptr;
  PointerRNA fill_col_override_ptr, fill_col_override_test_ptr;
  PropertyRNA *prop, *col_prop, *fill_col_prop, *rot_prop, *zoom_prop;
  PropertyRNA *fill_col_override_prop, *fill_col_override_test_prop;
  StructRNA *image_id_srna;
  float initial_value, current_value, min_value, max_value;
  int initial_mouse[2];
  int initial_co[2];
  int slow_mouse[2];
  bool slow_mode;
  Dial *dial;
  unsigned int gltex;
  ListBase orig_paintcursors;
  bool use_secondary_tex;
  void *cursor;
  NumInput num_input;
} RadialControl;

static void radial_control_update_header(wmOperator *op, bContext *C)
{
  RadialControl *rc = op->customdata;
  char msg[UI_MAX_DRAW_STR];
  ScrArea *sa = CTX_wm_area(C);
  Scene *scene = CTX_data_scene(C);

  if (hasNumInput(&rc->num_input)) {
    char num_str[NUM_STR_REP_LEN];
    outputNumInput(&rc->num_input, num_str, &scene->unit);
    BLI_snprintf(msg, sizeof(msg), "%s: %s", RNA_property_ui_name(rc->prop), num_str);
  }
  else {
    const char *ui_name = RNA_property_ui_name(rc->prop);
    switch (rc->subtype) {
      case PROP_NONE:
      case PROP_DISTANCE:
        BLI_snprintf(msg, sizeof(msg), "%s: %0.4f", ui_name, rc->current_value);
        break;
      case PROP_PIXEL:
        BLI_snprintf(msg,
                     sizeof(msg),
                     "%s: %d",
                     ui_name,
                     (int)rc->current_value); /* XXX: round to nearest? */
        break;
      case PROP_PERCENTAGE:
        BLI_snprintf(msg, sizeof(msg), "%s: %3.1f%%", ui_name, rc->current_value);
        break;
      case PROP_FACTOR:
        BLI_snprintf(msg, sizeof(msg), "%s: %1.3f", ui_name, rc->current_value);
        break;
      case PROP_ANGLE:
        BLI_snprintf(msg, sizeof(msg), "%s: %3.2f", ui_name, RAD2DEGF(rc->current_value));
        break;
      default:
        BLI_snprintf(msg, sizeof(msg), "%s", ui_name); /* XXX: No value? */
        break;
    }
  }

  ED_area_status_text(sa, msg);
}

static void radial_control_set_initial_mouse(RadialControl *rc, const wmEvent *event)
{
  float d[2] = {0, 0};
  float zoom[2] = {1, 1};

  rc->initial_mouse[0] = event->x;
  rc->initial_mouse[1] = event->y;

  rc->initial_co[0] = event->x;
  rc->initial_co[1] = event->y;

  switch (rc->subtype) {
    case PROP_NONE:
    case PROP_DISTANCE:
    case PROP_PIXEL:
      d[0] = rc->initial_value;
      break;
    case PROP_PERCENTAGE:
      d[0] = (rc->initial_value) / 100.0f * WM_RADIAL_CONTROL_DISPLAY_WIDTH +
             WM_RADIAL_CONTROL_DISPLAY_MIN_SIZE;
      break;
    case PROP_FACTOR:
      d[0] = rc->initial_value * WM_RADIAL_CONTROL_DISPLAY_WIDTH +
             WM_RADIAL_CONTROL_DISPLAY_MIN_SIZE;
      break;
    case PROP_ANGLE:
      d[0] = WM_RADIAL_CONTROL_DISPLAY_SIZE * cosf(rc->initial_value);
      d[1] = WM_RADIAL_CONTROL_DISPLAY_SIZE * sinf(rc->initial_value);
      break;
    default:
      return;
  }

  if (rc->zoom_prop) {
    RNA_property_float_get_array(&rc->zoom_ptr, rc->zoom_prop, zoom);
    d[0] *= zoom[0];
    d[1] *= zoom[1];
  }

  rc->initial_mouse[0] -= d[0];
  rc->initial_mouse[1] -= d[1];
}

static void radial_control_set_tex(RadialControl *rc)
{
  ImBuf *ibuf;

  switch (RNA_type_to_ID_code(rc->image_id_ptr.type)) {
    case ID_BR:
      if ((ibuf = BKE_brush_gen_radial_control_imbuf(
               rc->image_id_ptr.data,
               rc->use_secondary_tex,
               !ELEM(rc->subtype, PROP_NONE, PROP_PIXEL, PROP_DISTANCE)))) {
        glGenTextures(1, &rc->gltex);
        glBindTexture(GL_TEXTURE_2D, rc->gltex);
        glTexImage2D(
            GL_TEXTURE_2D, 0, GL_R8, ibuf->x, ibuf->y, 0, GL_RED, GL_FLOAT, ibuf->rect_float);
        glBindTexture(GL_TEXTURE_2D, 0);
        MEM_freeN(ibuf->rect_float);
        MEM_freeN(ibuf);
      }
      break;
    default:
      break;
  }
}

static void radial_control_paint_tex(RadialControl *rc, float radius, float alpha)
{
  float col[3] = {0, 0, 0};
  float rot;

  /* set fill color */
  if (rc->fill_col_prop) {
    PointerRNA *fill_ptr;
    PropertyRNA *fill_prop;

    if (rc->fill_col_override_prop && RNA_property_boolean_get(&rc->fill_col_override_test_ptr,
                                                               rc->fill_col_override_test_prop)) {
      fill_ptr = &rc->fill_col_override_ptr;
      fill_prop = rc->fill_col_override_prop;
    }
    else {
      fill_ptr = &rc->fill_col_ptr;
      fill_prop = rc->fill_col_prop;
    }

    RNA_property_float_get_array(fill_ptr, fill_prop, col);
  }

  GPUVertFormat *format = immVertexFormat();
  uint pos = GPU_vertformat_attr_add(format, "pos", GPU_COMP_F32, 2, GPU_FETCH_FLOAT);

  if (rc->gltex) {

    uint texCoord = GPU_vertformat_attr_add(format, "texCoord", GPU_COMP_F32, 2, GPU_FETCH_FLOAT);

    glActiveTexture(GL_TEXTURE0);
    glBindTexture(GL_TEXTURE_2D, rc->gltex);

    glTexParameteri(GL_TEXTURE_2D, GL_TEXTURE_MIN_FILTER, GL_LINEAR);
    glTexParameteri(GL_TEXTURE_2D, GL_TEXTURE_MAG_FILTER, GL_LINEAR);

    GLint swizzleMask[] = {GL_ZERO, GL_ZERO, GL_ZERO, GL_RED};
    glTexParameteriv(GL_TEXTURE_2D, GL_TEXTURE_SWIZZLE_RGBA, swizzleMask);

    /* set up rotation if available */
    if (rc->rot_prop) {
      rot = RNA_property_float_get(&rc->rot_ptr, rc->rot_prop);
      GPU_matrix_push();
      GPU_matrix_rotate_2d(RAD2DEGF(rot));
    }

    immBindBuiltinProgram(GPU_SHADER_2D_IMAGE_MASK_UNIFORM_COLOR);

    immUniformColor3fvAlpha(col, alpha);
    immUniform1i("image", 0);

    /* draw textured quad */
    immBegin(GPU_PRIM_TRI_FAN, 4);

    immAttr2f(texCoord, 0, 0);
    immVertex2f(pos, -radius, -radius);

    immAttr2f(texCoord, 1, 0);
    immVertex2f(pos, radius, -radius);

    immAttr2f(texCoord, 1, 1);
    immVertex2f(pos, radius, radius);

    immAttr2f(texCoord, 0, 1);
    immVertex2f(pos, -radius, radius);

    immEnd();

    /* undo rotation */
    if (rc->rot_prop) {
      GPU_matrix_pop();
    }
  }
  else {
    /* flat color if no texture available */
    immBindBuiltinProgram(GPU_SHADER_2D_UNIFORM_COLOR);
    immUniformColor3fvAlpha(col, alpha);
    imm_draw_circle_fill_2d(pos, 0.0f, 0.0f, radius, 40);
  }

  immUnbindProgram();
}

static void radial_control_paint_curve(uint pos, Brush *br, float radius, int line_segments)
{
  GPU_line_width(2.0f);
  immUniformColor4f(0.8f, 0.8f, 0.8f, 0.85f);
  float step = (radius * 2.0f) / (float)line_segments;
  BKE_curvemapping_initialize(br->curve);
  immBegin(GPU_PRIM_LINES, line_segments * 2);
  for (int i = 0; i < line_segments; i++) {
    float h1 = BKE_brush_curve_strength_clamped(br, fabsf((i * step) - radius), radius);
    immVertex2f(pos, -radius + (i * step), h1 * radius);
    float h2 = BKE_brush_curve_strength_clamped(br, fabsf(((i + 1) * step) - radius), radius);
    immVertex2f(pos, -radius + ((i + 1) * step), h2 * radius);
  }
  immEnd();
}

static void radial_control_paint_cursor(bContext *UNUSED(C), int x, int y, void *customdata)
{
  RadialControl *rc = customdata;
  uiStyle *style = UI_style_get();
  const uiFontStyle *fstyle = &style->widget;
  const int fontid = fstyle->uifont_id;
  short fstyle_points = fstyle->points;
  char str[WM_RADIAL_MAX_STR];
  short strdrawlen = 0;
  float strwidth, strheight;
  float r1 = 0.0f, r2 = 0.0f, rmin = 0.0, tex_radius, alpha;
  float zoom[2], col[4] = {1.0f, 1.0f, 1.0f, 1.0f};
  float text_color[4];

  switch (rc->subtype) {
    case PROP_NONE:
    case PROP_DISTANCE:
    case PROP_PIXEL:
      r1 = rc->current_value;
      r2 = rc->initial_value;
      tex_radius = r1;
      alpha = 0.75;
      break;
    case PROP_PERCENTAGE:
      r1 = rc->current_value / 100.0f * WM_RADIAL_CONTROL_DISPLAY_WIDTH +
           WM_RADIAL_CONTROL_DISPLAY_MIN_SIZE;
      r2 = tex_radius = WM_RADIAL_CONTROL_DISPLAY_SIZE;
      rmin = WM_RADIAL_CONTROL_DISPLAY_MIN_SIZE;
      BLI_snprintf(str, WM_RADIAL_MAX_STR, "%3.1f%%", rc->current_value);
      strdrawlen = BLI_strlen_utf8(str);
      tex_radius = r1;
      alpha = 0.75;
      break;
    case PROP_FACTOR:
      r1 = rc->current_value * WM_RADIAL_CONTROL_DISPLAY_WIDTH +
           WM_RADIAL_CONTROL_DISPLAY_MIN_SIZE;
      r2 = tex_radius = WM_RADIAL_CONTROL_DISPLAY_SIZE;
      rmin = WM_RADIAL_CONTROL_DISPLAY_MIN_SIZE;
      alpha = rc->current_value / 2.0f + 0.5f;
      BLI_snprintf(str, WM_RADIAL_MAX_STR, "%1.3f", rc->current_value);
      strdrawlen = BLI_strlen_utf8(str);
      break;
    case PROP_ANGLE:
      r1 = r2 = tex_radius = WM_RADIAL_CONTROL_DISPLAY_SIZE;
      alpha = 0.75;
      rmin = WM_RADIAL_CONTROL_DISPLAY_MIN_SIZE;
      BLI_snprintf(str, WM_RADIAL_MAX_STR, "%3.2f", RAD2DEGF(rc->current_value));
      strdrawlen = BLI_strlen_utf8(str);
      break;
    default:
      tex_radius = WM_RADIAL_CONTROL_DISPLAY_SIZE; /* note, this is a dummy value */
      alpha = 0.75;
      break;
  }

  if (rc->subtype == PROP_ANGLE) {
    /* Use the initial mouse position to draw the rotation preview. This avoids starting the
     * rotation in a random direction */
    x = rc->initial_mouse[0];
    y = rc->initial_mouse[1];
  }
  else {
    /* Keep cursor in the original place */
    x = rc->initial_co[0];
    y = rc->initial_co[1];
  }
  GPU_matrix_translate_2f((float)x, (float)y);

  GPU_blend(true);
  GPU_line_smooth(true);

  /* apply zoom if available */
  if (rc->zoom_prop) {
    RNA_property_float_get_array(&rc->zoom_ptr, rc->zoom_prop, zoom);
    GPU_matrix_scale_2fv(zoom);
  }

  /* draw rotated texture */
  radial_control_paint_tex(rc, tex_radius, alpha);

  /* set line color */
  if (rc->col_prop) {
    RNA_property_float_get_array(&rc->col_ptr, rc->col_prop, col);
  }

  GPUVertFormat *format = immVertexFormat();
  uint pos = GPU_vertformat_attr_add(format, "pos", GPU_COMP_F32, 2, GPU_FETCH_FLOAT);

  immBindBuiltinProgram(GPU_SHADER_2D_UNIFORM_COLOR);

  if (rc->subtype == PROP_ANGLE) {
    GPU_matrix_push();

    /* draw original angle line */
    GPU_matrix_rotate_3f(RAD2DEGF(rc->initial_value), 0.0f, 0.0f, 1.0f);
    immBegin(GPU_PRIM_LINES, 2);
    immVertex2f(pos, (float)WM_RADIAL_CONTROL_DISPLAY_MIN_SIZE, 0.0f);
    immVertex2f(pos, (float)WM_RADIAL_CONTROL_DISPLAY_SIZE, 0.0f);
    immEnd();

    /* draw new angle line */
    GPU_matrix_rotate_3f(RAD2DEGF(rc->current_value - rc->initial_value), 0.0f, 0.0f, 1.0f);
    immBegin(GPU_PRIM_LINES, 2);
    immVertex2f(pos, (float)WM_RADIAL_CONTROL_DISPLAY_MIN_SIZE, 0.0f);
    immVertex2f(pos, (float)WM_RADIAL_CONTROL_DISPLAY_SIZE, 0.0f);
    immEnd();

    GPU_matrix_pop();
  }

  /* draw circles on top */
  GPU_line_width(2.0f);
  immUniformColor3fvAlpha(col, 0.8f);
  imm_draw_circle_wire_2d(pos, 0.0f, 0.0f, r1, 80);

  GPU_line_width(1.0f);
  immUniformColor3fvAlpha(col, 0.5f);
  imm_draw_circle_wire_2d(pos, 0.0f, 0.0f, r2, 80);
  if (rmin > 0.0f) {
    /* Inner fill circle to increase the contrast of the value */
    float black[3] = {0.0f};
    immUniformColor3fvAlpha(black, 0.2f);
    imm_draw_circle_fill_2d(pos, 0.0, 0.0f, rmin, 80);

    immUniformColor3fvAlpha(col, 0.5f);
    imm_draw_circle_wire_2d(pos, 0.0, 0.0f, rmin, 80);
  }

  /* draw curve falloff preview */
  if (RNA_type_to_ID_code(rc->image_id_ptr.type) == ID_BR && rc->subtype == PROP_FACTOR) {
    Brush *br = rc->image_id_ptr.data;
    if (br) {
      radial_control_paint_curve(pos, br, r2, 120);
    }
  }

  immUnbindProgram();

  BLF_size(fontid, 1.75f * fstyle_points * U.pixelsize, U.dpi);
  UI_GetThemeColor4fv(TH_TEXT_HI, text_color);
  BLF_color4fv(fontid, text_color);

  /* draw value */
  BLF_width_and_height(fontid, str, strdrawlen, &strwidth, &strheight);
  BLF_position(fontid, -0.5f * strwidth, -0.5f * strheight, 0.0f);
  BLF_draw(fontid, str, strdrawlen);

  GPU_blend(false);
  GPU_line_smooth(false);
}

typedef enum {
  RC_PROP_ALLOW_MISSING = 1,
  RC_PROP_REQUIRE_FLOAT = 2,
  RC_PROP_REQUIRE_BOOL = 4,
} RCPropFlags;

/**
 * Attempt to retrieve the rna pointer/property from an rna path.
 *
 * \return 0 for failure, 1 for success, and also 1 if property is not set.
 */
static int radial_control_get_path(PointerRNA *ctx_ptr,
                                   wmOperator *op,
                                   const char *name,
                                   PointerRNA *r_ptr,
                                   PropertyRNA **r_prop,
                                   int req_length,
                                   RCPropFlags flags)
{
  PropertyRNA *unused_prop;
  int len;
  char *str;

  /* check flags */
  if ((flags & RC_PROP_REQUIRE_BOOL) && (flags & RC_PROP_REQUIRE_FLOAT)) {
    BKE_report(op->reports, RPT_ERROR, "Property cannot be both boolean and float");
    return 0;
  }

  /* get an rna string path from the operator's properties */
  if (!(str = RNA_string_get_alloc(op->ptr, name, NULL, 0))) {
    return 1;
  }

  if (str[0] == '\0') {
    if (r_prop) {
      *r_prop = NULL;
    }
    MEM_freeN(str);
    return 1;
  }

  if (!r_prop) {
    r_prop = &unused_prop;
  }

  /* get rna from path */
  if (!RNA_path_resolve(ctx_ptr, str, r_ptr, r_prop)) {
    MEM_freeN(str);
    if (flags & RC_PROP_ALLOW_MISSING) {
      return 1;
    }
    else {
      BKE_reportf(op->reports, RPT_ERROR, "Could not resolve path '%s'", name);
      return 0;
    }
  }

  /* check property type */
  if (flags & (RC_PROP_REQUIRE_BOOL | RC_PROP_REQUIRE_FLOAT)) {
    PropertyType prop_type = RNA_property_type(*r_prop);

    if (((flags & RC_PROP_REQUIRE_BOOL) && (prop_type != PROP_BOOLEAN)) ||
        ((flags & RC_PROP_REQUIRE_FLOAT) && (prop_type != PROP_FLOAT))) {
      MEM_freeN(str);
      BKE_reportf(op->reports, RPT_ERROR, "Property from path '%s' is not a float", name);
      return 0;
    }
  }

  /* check property's array length */
  if (*r_prop && (len = RNA_property_array_length(r_ptr, *r_prop)) != req_length) {
    MEM_freeN(str);
    BKE_reportf(op->reports,
                RPT_ERROR,
                "Property from path '%s' has length %d instead of %d",
                name,
                len,
                req_length);
    return 0;
  }

  /* success */
  MEM_freeN(str);
  return 1;
}

/* initialize the rna pointers and properties using rna paths */
static int radial_control_get_properties(bContext *C, wmOperator *op)
{
  RadialControl *rc = op->customdata;
  PointerRNA ctx_ptr, use_secondary_ptr;
  PropertyRNA *use_secondary_prop = NULL;
  const char *data_path;

  RNA_pointer_create(NULL, &RNA_Context, C, &ctx_ptr);

  /* check if we use primary or secondary path */
  if (!radial_control_get_path(&ctx_ptr,
                               op,
                               "use_secondary",
                               &use_secondary_ptr,
                               &use_secondary_prop,
                               0,
                               (RC_PROP_ALLOW_MISSING | RC_PROP_REQUIRE_BOOL))) {
    return 0;
  }
  else {
    if (use_secondary_prop && RNA_property_boolean_get(&use_secondary_ptr, use_secondary_prop)) {
      data_path = "data_path_secondary";
    }
    else {
      data_path = "data_path_primary";
    }
  }

  if (!radial_control_get_path(&ctx_ptr, op, data_path, &rc->ptr, &rc->prop, 0, 0)) {
    return 0;
  }

  /* data path is required */
  if (!rc->prop) {
    return 0;
  }

  if (!radial_control_get_path(
          &ctx_ptr, op, "rotation_path", &rc->rot_ptr, &rc->rot_prop, 0, RC_PROP_REQUIRE_FLOAT)) {
    return 0;
  }

  if (!radial_control_get_path(
          &ctx_ptr, op, "color_path", &rc->col_ptr, &rc->col_prop, 4, RC_PROP_REQUIRE_FLOAT)) {
    return 0;
  }

  if (!radial_control_get_path(&ctx_ptr,
                               op,
                               "fill_color_path",
                               &rc->fill_col_ptr,
                               &rc->fill_col_prop,
                               3,
                               RC_PROP_REQUIRE_FLOAT)) {
    return 0;
  }

  if (!radial_control_get_path(&ctx_ptr,
                               op,
                               "fill_color_override_path",
                               &rc->fill_col_override_ptr,
                               &rc->fill_col_override_prop,
                               3,
                               RC_PROP_REQUIRE_FLOAT)) {
    return 0;
  }
  if (!radial_control_get_path(&ctx_ptr,
                               op,
                               "fill_color_override_test_path",
                               &rc->fill_col_override_test_ptr,
                               &rc->fill_col_override_test_prop,
                               0,
                               RC_PROP_REQUIRE_BOOL)) {
    return 0;
  }

  /* slightly ugly; allow this property to not resolve
   * correctly. needed because 3d texture paint shares the same
   * keymap as 2d image paint */
  if (!radial_control_get_path(&ctx_ptr,
                               op,
                               "zoom_path",
                               &rc->zoom_ptr,
                               &rc->zoom_prop,
                               2,
                               RC_PROP_REQUIRE_FLOAT | RC_PROP_ALLOW_MISSING)) {
    return 0;
  }

  if (!radial_control_get_path(&ctx_ptr, op, "image_id", &rc->image_id_ptr, NULL, 0, 0)) {
    return 0;
  }
  else if (rc->image_id_ptr.data) {
    /* extra check, pointer must be to an ID */
    if (!RNA_struct_is_ID(rc->image_id_ptr.type)) {
      BKE_report(op->reports, RPT_ERROR, "Pointer from path image_id is not an ID");
      return 0;
    }
  }

  rc->use_secondary_tex = RNA_boolean_get(op->ptr, "secondary_tex");

  return 1;
}

static int radial_control_invoke(bContext *C, wmOperator *op, const wmEvent *event)
{
  wmWindowManager *wm;
  RadialControl *rc;

  if (!(op->customdata = rc = MEM_callocN(sizeof(RadialControl), "RadialControl"))) {
    return OPERATOR_CANCELLED;
  }

  if (!radial_control_get_properties(C, op)) {
    MEM_freeN(rc);
    return OPERATOR_CANCELLED;
  }

  /* get type, initial, min, and max values of the property */
  switch ((rc->type = RNA_property_type(rc->prop))) {
    case PROP_INT: {
      int value, min, max, step;

      value = RNA_property_int_get(&rc->ptr, rc->prop);
      RNA_property_int_ui_range(&rc->ptr, rc->prop, &min, &max, &step);

      rc->initial_value = value;
      rc->min_value = min_ii(value, min);
      rc->max_value = max_ii(value, max);
      break;
    }
    case PROP_FLOAT: {
      float value, min, max, step, precision;

      value = RNA_property_float_get(&rc->ptr, rc->prop);
      RNA_property_float_ui_range(&rc->ptr, rc->prop, &min, &max, &step, &precision);

      rc->initial_value = value;
      rc->min_value = min_ff(value, min);
      rc->max_value = max_ff(value, max);
      break;
    }
    default:
      BKE_report(op->reports, RPT_ERROR, "Property must be an integer or a float");
      MEM_freeN(rc);
      return OPERATOR_CANCELLED;
  }

  /* initialize numerical input */
  initNumInput(&rc->num_input);
  rc->num_input.idx_max = 0;
  rc->num_input.val_flag[0] |= NUM_NO_NEGATIVE;
  rc->num_input.unit_sys = USER_UNIT_NONE;
  rc->num_input.unit_type[0] = B_UNIT_LENGTH;

  /* get subtype of property */
  rc->subtype = RNA_property_subtype(rc->prop);
  if (!ELEM(rc->subtype,
            PROP_NONE,
            PROP_DISTANCE,
            PROP_FACTOR,
            PROP_PERCENTAGE,
            PROP_ANGLE,
            PROP_PIXEL)) {
    BKE_report(op->reports,
               RPT_ERROR,
               "Property must be a none, distance, factor, percentage, angle, or pixel");
    MEM_freeN(rc);
    return OPERATOR_CANCELLED;
  }

  rc->current_value = rc->initial_value;
  radial_control_set_initial_mouse(rc, event);
  radial_control_set_tex(rc);

  /* temporarily disable other paint cursors */
  wm = CTX_wm_manager(C);
  rc->orig_paintcursors = wm->paintcursors;
  BLI_listbase_clear(&wm->paintcursors);

  /* add radial control paint cursor */
  rc->cursor = WM_paint_cursor_activate(
      wm, SPACE_TYPE_ANY, RGN_TYPE_ANY, op->type->poll, radial_control_paint_cursor, rc);

  WM_event_add_modal_handler(C, op);

  return OPERATOR_RUNNING_MODAL;
}

static void radial_control_set_value(RadialControl *rc, float val)
{
  switch (rc->type) {
    case PROP_INT:
      RNA_property_int_set(&rc->ptr, rc->prop, val);
      break;
    case PROP_FLOAT:
      RNA_property_float_set(&rc->ptr, rc->prop, val);
      break;
    default:
      break;
  }
}

static void radial_control_cancel(bContext *C, wmOperator *op)
{
  RadialControl *rc = op->customdata;
  wmWindowManager *wm = CTX_wm_manager(C);
  ScrArea *sa = CTX_wm_area(C);

  if (rc->dial) {
    MEM_freeN(rc->dial);
    rc->dial = NULL;
  }

  ED_area_status_text(sa, NULL);

  WM_paint_cursor_end(wm, rc->cursor);

  /* restore original paint cursors */
  wm->paintcursors = rc->orig_paintcursors;

  /* not sure if this is a good notifier to use;
   * intended purpose is to update the UI so that the
   * new value is displayed in sliders/numfields */
  WM_event_add_notifier(C, NC_WINDOW, NULL);

  glDeleteTextures(1, &rc->gltex);

  MEM_freeN(rc);
}

static int radial_control_modal(bContext *C, wmOperator *op, const wmEvent *event)
{
  RadialControl *rc = op->customdata;
  float new_value, dist = 0.0f, zoom[2];
  float delta[2];
  int ret = OPERATOR_RUNNING_MODAL;
  bool snap;
  float angle_precision = 0.0f;
  const bool has_numInput = hasNumInput(&rc->num_input);
  bool handled = false;
  float numValue;
  /* TODO: fix hardcoded events */

  snap = event->ctrl != 0;

  /* Modal numinput active, try to handle numeric inputs first... */
  if (event->val == KM_PRESS && has_numInput && handleNumInput(C, &rc->num_input, event)) {
    handled = true;
    applyNumInput(&rc->num_input, &numValue);

    if (rc->subtype == PROP_ANGLE) {
      numValue = DEG2RADF(numValue);
      numValue = fmod(numValue, 2.0f * (float)M_PI);
      if (numValue < 0.0f) {
        numValue += 2.0f * (float)M_PI;
      }
    }

    CLAMP(numValue, rc->min_value, rc->max_value);
    new_value = numValue;

    radial_control_set_value(rc, new_value);
    rc->current_value = new_value;
    radial_control_update_header(op, C);
    return OPERATOR_RUNNING_MODAL;
  }
  else {
    handled = false;
    switch (event->type) {
      case ESCKEY:
      case RIGHTMOUSE:
        /* canceled; restore original value */
        radial_control_set_value(rc, rc->initial_value);
        ret = OPERATOR_CANCELLED;
        break;

      case LEFTMOUSE:
      case PADENTER:
      case RETKEY:
        /* done; value already set */
        RNA_property_update(C, &rc->ptr, rc->prop);
        ret = OPERATOR_FINISHED;
        break;

      case MOUSEMOVE:
        if (!has_numInput) {
          if (rc->slow_mode) {
            if (rc->subtype == PROP_ANGLE) {
              float position[2] = {event->x, event->y};

              /* calculate the initial angle here first */
              delta[0] = rc->initial_mouse[0] - rc->slow_mouse[0];
              delta[1] = rc->initial_mouse[1] - rc->slow_mouse[1];

              /* precision angle gets calculated from dial and gets added later */
              angle_precision = -0.1f * BLI_dial_angle(rc->dial, position);
            }
            else {
              delta[0] = rc->initial_mouse[0] - rc->slow_mouse[0];
              delta[1] = 0.0f;

              if (rc->zoom_prop) {
                RNA_property_float_get_array(&rc->zoom_ptr, rc->zoom_prop, zoom);
                delta[0] /= zoom[0];
              }

              dist = len_v2(delta);

              delta[0] = event->x - rc->slow_mouse[0];

              if (rc->zoom_prop) {
                delta[0] /= zoom[0];
              }

              dist = dist + 0.1f * (delta[0]);
            }
          }
          else {
            delta[0] = rc->initial_mouse[0] - event->x;
            delta[1] = rc->initial_mouse[1] - event->y;
            if (rc->zoom_prop) {
              RNA_property_float_get_array(&rc->zoom_ptr, rc->zoom_prop, zoom);
              delta[0] /= zoom[0];
              delta[1] /= zoom[1];
            }
            if (rc->subtype == PROP_ANGLE) {
              dist = len_v2(delta);
            }
            else {
              dist = clamp_f(-delta[0], 0.0f, FLT_MAX);
            }
          }

          /* calculate new value and apply snapping  */
          switch (rc->subtype) {
            case PROP_NONE:
            case PROP_DISTANCE:
            case PROP_PIXEL:
              new_value = dist;
              if (snap) {
                new_value = ((int)new_value + 5) / 10 * 10;
              }
              break;
            case PROP_PERCENTAGE:
              new_value = ((dist - WM_RADIAL_CONTROL_DISPLAY_MIN_SIZE) /
                           WM_RADIAL_CONTROL_DISPLAY_WIDTH) *
                          100.0f;
              if (snap) {
                new_value = ((int)(new_value + 2.5f)) / 5 * 5;
              }
              break;
            case PROP_FACTOR:
              new_value = (WM_RADIAL_CONTROL_DISPLAY_SIZE - dist) /
                          WM_RADIAL_CONTROL_DISPLAY_WIDTH;
              if (snap) {
                new_value = ((int)ceil(new_value * 10.f) * 10.0f) / 100.f;
              }
              /* Invert new value to increase the factor moving the mouse to the right */
              new_value = 1 - new_value;
              break;
            case PROP_ANGLE:
              new_value = atan2f(delta[1], delta[0]) + (float)M_PI + angle_precision;
              new_value = fmod(new_value, 2.0f * (float)M_PI);
              if (new_value < 0.0f) {
                new_value += 2.0f * (float)M_PI;
              }
              if (snap) {
                new_value = DEG2RADF(((int)RAD2DEGF(new_value) + 5) / 10 * 10);
              }
              break;
            default:
              new_value = dist; /* dummy value, should this ever happen? - campbell */
              break;
          }

          /* clamp and update */
          CLAMP(new_value, rc->min_value, rc->max_value);
          radial_control_set_value(rc, new_value);
          rc->current_value = new_value;
          handled = true;
          break;
        }
        break;

      case LEFTSHIFTKEY:
      case RIGHTSHIFTKEY: {
        if (event->val == KM_PRESS) {
          rc->slow_mouse[0] = event->x;
          rc->slow_mouse[1] = event->y;
          rc->slow_mode = true;
          if (rc->subtype == PROP_ANGLE) {
            float initial_position[2] = {UNPACK2(rc->initial_mouse)};
            float current_position[2] = {UNPACK2(rc->slow_mouse)};
            rc->dial = BLI_dial_initialize(initial_position, 0.0f);
            /* immediately set the position to get a an initial direction */
            BLI_dial_angle(rc->dial, current_position);
          }
          handled = true;
        }
        if (event->val == KM_RELEASE) {
          rc->slow_mode = false;
          handled = true;
          if (rc->dial) {
            MEM_freeN(rc->dial);
            rc->dial = NULL;
          }
        }
        break;
      }
    }

    /* Modal numinput inactive, try to handle numeric inputs last... */
    if (!handled && event->val == KM_PRESS && handleNumInput(C, &rc->num_input, event)) {
      applyNumInput(&rc->num_input, &numValue);

      if (rc->subtype == PROP_ANGLE) {
        numValue = DEG2RADF(numValue);
        numValue = fmod(numValue, 2.0f * (float)M_PI);
        if (numValue < 0.0f) {
          numValue += 2.0f * (float)M_PI;
        }
      }

      CLAMP(numValue, rc->min_value, rc->max_value);
      new_value = numValue;

      radial_control_set_value(rc, new_value);

      rc->current_value = new_value;
      radial_control_update_header(op, C);
      return OPERATOR_RUNNING_MODAL;
    }
  }

  ED_region_tag_redraw(CTX_wm_region(C));
  radial_control_update_header(op, C);

  if (ret & OPERATOR_FINISHED) {
    wmWindowManager *wm = CTX_wm_manager(C);
    if (wm->op_undo_depth == 0) {
      ID *id = rc->ptr.owner_id;
      if (ED_undo_is_legacy_compatible_for_property(C, id)) {
        ED_undo_push(C, op->type->name);
      }
    }
  }

  if (ret != OPERATOR_RUNNING_MODAL) {
    radial_control_cancel(C, op);
  }

  return ret;
}

static void WM_OT_radial_control(wmOperatorType *ot)
{
  ot->name = "Radial Control";
  ot->idname = "WM_OT_radial_control";
  ot->description = "Set some size property (like e.g. brush size) with mouse wheel";

  ot->invoke = radial_control_invoke;
  ot->modal = radial_control_modal;
  ot->cancel = radial_control_cancel;

  ot->flag = OPTYPE_REGISTER | OPTYPE_BLOCKING;

  /* all paths relative to the context */
  PropertyRNA *prop;
  prop = RNA_def_string(ot->srna,
                        "data_path_primary",
                        NULL,
                        0,
                        "Primary Data Path",
                        "Primary path of property to be set by the radial control");
  RNA_def_property_flag(prop, PROP_SKIP_SAVE);

  prop = RNA_def_string(ot->srna,
                        "data_path_secondary",
                        NULL,
                        0,
                        "Secondary Data Path",
                        "Secondary path of property to be set by the radial control");
  RNA_def_property_flag(prop, PROP_SKIP_SAVE);

  prop = RNA_def_string(ot->srna,
                        "use_secondary",
                        NULL,
                        0,
                        "Use Secondary",
                        "Path of property to select between the primary and secondary data paths");
  RNA_def_property_flag(prop, PROP_SKIP_SAVE);

  prop = RNA_def_string(ot->srna,
                        "rotation_path",
                        NULL,
                        0,
                        "Rotation Path",
                        "Path of property used to rotate the texture display");
  RNA_def_property_flag(prop, PROP_SKIP_SAVE);

  prop = RNA_def_string(ot->srna,
                        "color_path",
                        NULL,
                        0,
                        "Color Path",
                        "Path of property used to set the color of the control");
  RNA_def_property_flag(prop, PROP_SKIP_SAVE);

  prop = RNA_def_string(ot->srna,
                        "fill_color_path",
                        NULL,
                        0,
                        "Fill Color Path",
                        "Path of property used to set the fill color of the control");
  RNA_def_property_flag(prop, PROP_SKIP_SAVE);

  prop = RNA_def_string(
      ot->srna, "fill_color_override_path", NULL, 0, "Fill Color Override Path", "");
  RNA_def_property_flag(prop, PROP_SKIP_SAVE);
  prop = RNA_def_string(
      ot->srna, "fill_color_override_test_path", NULL, 0, "Fill Color Override Test", "");
  RNA_def_property_flag(prop, PROP_SKIP_SAVE);

  prop = RNA_def_string(ot->srna,
                        "zoom_path",
                        NULL,
                        0,
                        "Zoom Path",
                        "Path of property used to set the zoom level for the control");
  RNA_def_property_flag(prop, PROP_SKIP_SAVE);

  prop = RNA_def_string(ot->srna,
                        "image_id",
                        NULL,
                        0,
                        "Image ID",
                        "Path of ID that is used to generate an image for the control");
  RNA_def_property_flag(prop, PROP_SKIP_SAVE);

  prop = RNA_def_boolean(
      ot->srna, "secondary_tex", false, "Secondary Texture", "Tweak brush secondary/mask texture");
  RNA_def_property_flag(prop, PROP_SKIP_SAVE);
}

/** \} */

/* -------------------------------------------------------------------- */
/** \name Redraw Timer Operator
 *
 * Use for simple benchmarks.
 * \{ */

/* uses no type defines, fully local testing function anyway... ;) */

static void redraw_timer_window_swap(bContext *C)
{
  wmWindow *win = CTX_wm_window(C);
  ScrArea *sa;
  CTX_wm_menu_set(C, NULL);

  for (sa = CTX_wm_screen(C)->areabase.first; sa; sa = sa->next) {
    ED_area_tag_redraw(sa);
  }
  wm_draw_update(C);

  CTX_wm_window_set(C, win); /* XXX context manipulation warning! */
}

enum {
  eRTDrawRegion = 0,
  eRTDrawRegionSwap = 1,
  eRTDrawWindow = 2,
  eRTDrawWindowSwap = 3,
  eRTAnimationStep = 4,
  eRTAnimationPlay = 5,
  eRTUndo = 6,
};

static const EnumPropertyItem redraw_timer_type_items[] = {
    {eRTDrawRegion, "DRAW", 0, "Draw Region", "Draw Region"},
    {eRTDrawRegionSwap, "DRAW_SWAP", 0, "Draw Region + Swap", "Draw Region and Swap"},
    {eRTDrawWindow, "DRAW_WIN", 0, "Draw Window", "Draw Window"},
    {eRTDrawWindowSwap, "DRAW_WIN_SWAP", 0, "Draw Window + Swap", "Draw Window and Swap"},
    {eRTAnimationStep, "ANIM_STEP", 0, "Anim Step", "Animation Steps"},
    {eRTAnimationPlay, "ANIM_PLAY", 0, "Anim Play", "Animation Playback"},
    {eRTUndo, "UNDO", 0, "Undo/Redo", "Undo/Redo"},
    {0, NULL, 0, NULL, NULL},
};

static void redraw_timer_step(bContext *C,
                              Main *bmain,
                              Scene *scene,
                              struct Depsgraph *depsgraph,
                              wmWindow *win,
                              ScrArea *sa,
                              ARegion *ar,
                              const int type,
                              const int cfra)
{
  if (type == eRTDrawRegion) {
    if (ar) {
      wm_draw_region_test(C, sa, ar);
    }
  }
  else if (type == eRTDrawRegionSwap) {
    CTX_wm_menu_set(C, NULL);

    ED_region_tag_redraw(ar);
    wm_draw_update(C);

    CTX_wm_window_set(C, win); /* XXX context manipulation warning! */
  }
  else if (type == eRTDrawWindow) {
    bScreen *screen = WM_window_get_active_screen(win);
    ScrArea *sa_iter;

    CTX_wm_menu_set(C, NULL);

    for (sa_iter = screen->areabase.first; sa_iter; sa_iter = sa_iter->next) {
      ARegion *ar_iter;
      CTX_wm_area_set(C, sa_iter);

      for (ar_iter = sa_iter->regionbase.first; ar_iter; ar_iter = ar_iter->next) {
        if (ar_iter->visible) {
          CTX_wm_region_set(C, ar_iter);
          wm_draw_region_test(C, sa_iter, ar_iter);
        }
      }
    }

    CTX_wm_window_set(C, win); /* XXX context manipulation warning! */

    CTX_wm_area_set(C, sa);
    CTX_wm_region_set(C, ar);
  }
  else if (type == eRTDrawWindowSwap) {
    redraw_timer_window_swap(C);
  }
  else if (type == eRTAnimationStep) {
    scene->r.cfra += (cfra == scene->r.cfra) ? 1 : -1;
    BKE_scene_graph_update_for_newframe(depsgraph, bmain);
  }
  else if (type == eRTAnimationPlay) {
    /* play anim, return on same frame as started with */
    int tot = (scene->r.efra - scene->r.sfra) + 1;

    while (tot--) {
      /* todo, ability to escape! */
      scene->r.cfra++;
      if (scene->r.cfra > scene->r.efra) {
        scene->r.cfra = scene->r.sfra;
      }

      BKE_scene_graph_update_for_newframe(depsgraph, bmain);
      redraw_timer_window_swap(C);
    }
  }
  else { /* eRTUndo */
    ED_undo_pop(C);
    ED_undo_redo(C);
  }
}

static int redraw_timer_exec(bContext *C, wmOperator *op)
{
  Main *bmain = CTX_data_main(C);
  Scene *scene = CTX_data_scene(C);
  wmWindow *win = CTX_wm_window(C);
  ScrArea *sa = CTX_wm_area(C);
  ARegion *ar = CTX_wm_region(C);
  wmWindowManager *wm = CTX_wm_manager(C);
  double time_start, time_delta;
  const int type = RNA_enum_get(op->ptr, "type");
  const int iter = RNA_int_get(op->ptr, "iterations");
  const double time_limit = (double)RNA_float_get(op->ptr, "time_limit");
  const int cfra = scene->r.cfra;
  int a, iter_steps = 0;
  const char *infostr = "";

  /* NOTE: Depsgraph is used to update scene for a new state, so no need to ensure evaluation here.
   */
  struct Depsgraph *depsgraph = CTX_data_depsgraph_pointer(C);

  WM_cursor_wait(1);

  time_start = PIL_check_seconds_timer();

  wm_window_make_drawable(wm, win);

  for (a = 0; a < iter; a++) {
    redraw_timer_step(C, bmain, scene, depsgraph, win, sa, ar, type, cfra);
    iter_steps += 1;

    if (time_limit != 0.0) {
      if ((PIL_check_seconds_timer() - time_start) > time_limit) {
        break;
      }
      a = 0;
    }
  }

  time_delta = (PIL_check_seconds_timer() - time_start) * 1000;

  RNA_enum_description(redraw_timer_type_items, type, &infostr);

  WM_cursor_wait(0);

  BKE_reportf(op->reports,
              RPT_WARNING,
              "%d x %s: %.4f ms, average: %.8f ms",
              iter_steps,
              infostr,
              time_delta,
              time_delta / iter_steps);

  return OPERATOR_FINISHED;
}

static void WM_OT_redraw_timer(wmOperatorType *ot)
{
  ot->name = "Redraw Timer";
  ot->idname = "WM_OT_redraw_timer";
  ot->description = "Simple redraw timer to test the speed of updating the interface";

  ot->invoke = WM_menu_invoke;
  ot->exec = redraw_timer_exec;
  ot->poll = WM_operator_winactive;

  ot->prop = RNA_def_enum(ot->srna, "type", redraw_timer_type_items, eRTDrawRegion, "Type", "");
  RNA_def_int(
      ot->srna, "iterations", 10, 1, INT_MAX, "Iterations", "Number of times to redraw", 1, 1000);
  RNA_def_float(ot->srna,
                "time_limit",
                0.0,
                0.0,
                FLT_MAX,
                "Time Limit",
                "Seconds to run the test for (override iterations)",
                0.0,
                60.0);
}

/** \} */

/* -------------------------------------------------------------------- */
/** \name Report Memory Statistics
 *
 * Use for testing/debugging.
 * \{ */

static int memory_statistics_exec(bContext *UNUSED(C), wmOperator *UNUSED(op))
{
  MEM_printmemlist_stats();
  return OPERATOR_FINISHED;
}

static void WM_OT_memory_statistics(wmOperatorType *ot)
{
  ot->name = "Memory Statistics";
  ot->idname = "WM_OT_memory_statistics";
  ot->description = "Print memory statistics to the console";

  ot->exec = memory_statistics_exec;
}

/** \} */

/* -------------------------------------------------------------------- */
/** \name Data-Block Preview Generation Operator
 *
 * Use for material/texture/light ... etc.
 * \{ */

typedef struct PreviewsIDEnsureData {
  bContext *C;
  Scene *scene;
} PreviewsIDEnsureData;

static void previews_id_ensure(bContext *C, Scene *scene, ID *id)
{
  BLI_assert(ELEM(GS(id->name), ID_MA, ID_TE, ID_IM, ID_WO, ID_LA));

  /* Only preview non-library datablocks, lib ones do not pertain to this .blend file!
   * Same goes for ID with no user. */
  if (!ID_IS_LINKED(id) && (id->us != 0)) {
    UI_id_icon_render(C, scene, id, false, false);
    UI_id_icon_render(C, scene, id, true, false);
  }
}

static int previews_id_ensure_callback(LibraryIDLinkCallbackData *cb_data)
{
  const int cb_flag = cb_data->cb_flag;

  if (cb_flag & IDWALK_CB_PRIVATE) {
    return IDWALK_RET_NOP;
  }

  PreviewsIDEnsureData *data = cb_data->user_data;
  ID *id = *cb_data->id_pointer;

  if (id && (id->tag & LIB_TAG_DOIT)) {
    BLI_assert(ELEM(GS(id->name), ID_MA, ID_TE, ID_IM, ID_WO, ID_LA));
    previews_id_ensure(data->C, data->scene, id);
    id->tag &= ~LIB_TAG_DOIT;
  }

  return IDWALK_RET_NOP;
}

static int previews_ensure_exec(bContext *C, wmOperator *UNUSED(op))
{
  Main *bmain = CTX_data_main(C);
  ListBase *lb[] = {
      &bmain->materials, &bmain->textures, &bmain->images, &bmain->worlds, &bmain->lights, NULL};
  PreviewsIDEnsureData preview_id_data;
  Scene *scene;
  ID *id;
  int i;

  /* We use LIB_TAG_DOIT to check whether we have already handled a given ID or not. */
  BKE_main_id_tag_all(bmain, LIB_TAG_DOIT, false);
  for (i = 0; lb[i]; i++) {
    BKE_main_id_tag_listbase(lb[i], LIB_TAG_DOIT, true);
  }

  preview_id_data.C = C;
  for (scene = bmain->scenes.first; scene; scene = scene->id.next) {
    preview_id_data.scene = scene;
    id = (ID *)scene;

    BKE_library_foreach_ID_link(
        NULL, id, previews_id_ensure_callback, &preview_id_data, IDWALK_RECURSE);
  }

  /* Check a last time for ID not used (fake users only, in theory), and
   * do our best for those, using current scene... */
  for (i = 0; lb[i]; i++) {
    for (id = lb[i]->first; id; id = id->next) {
      if (id->tag & LIB_TAG_DOIT) {
        previews_id_ensure(C, NULL, id);
        id->tag &= ~LIB_TAG_DOIT;
      }
    }
  }

  return OPERATOR_FINISHED;
}

static void WM_OT_previews_ensure(wmOperatorType *ot)
{
  ot->name = "Refresh Data-Block Previews";
  ot->idname = "WM_OT_previews_ensure";
  ot->description =
      "Ensure data-block previews are available and up-to-date "
      "(to be saved in .blend file, only for some types like materials, textures, etc.)";

  ot->exec = previews_ensure_exec;
}

/** \} */

/* -------------------------------------------------------------------- */
/** \name Data-Block Preview Clear Operator
 * \{ */

typedef enum PreviewFilterID {
  PREVIEW_FILTER_ALL,
  PREVIEW_FILTER_GEOMETRY,
  PREVIEW_FILTER_SHADING,
  PREVIEW_FILTER_SCENE,
  PREVIEW_FILTER_COLLECTION,
  PREVIEW_FILTER_OBJECT,
  PREVIEW_FILTER_MATERIAL,
  PREVIEW_FILTER_LIGHT,
  PREVIEW_FILTER_WORLD,
  PREVIEW_FILTER_TEXTURE,
  PREVIEW_FILTER_IMAGE,
} PreviewFilterID;

/* Only types supporting previews currently. */
static const EnumPropertyItem preview_id_type_items[] = {
    {PREVIEW_FILTER_ALL, "ALL", 0, "All Types", ""},
    {PREVIEW_FILTER_GEOMETRY,
     "GEOMETRY",
     0,
     "All Geometry Types",
     "Clear previews for scenes, collections and objects"},
    {PREVIEW_FILTER_SHADING,
     "SHADING",
     0,
     "All Shading Types",
     "Clear previews for materials, lights, worlds, textures and images"},
    {PREVIEW_FILTER_SCENE, "SCENE", 0, "Scenes", ""},
    {PREVIEW_FILTER_COLLECTION, "COLLECTION", 0, "Collections", ""},
    {PREVIEW_FILTER_OBJECT, "OBJECT", 0, "Objects", ""},
    {PREVIEW_FILTER_MATERIAL, "MATERIAL", 0, "Materials", ""},
    {PREVIEW_FILTER_LIGHT, "LIGHT", 0, "Lights", ""},
    {PREVIEW_FILTER_WORLD, "WORLD", 0, "Worlds", ""},
    {PREVIEW_FILTER_TEXTURE, "TEXTURE", 0, "Textures", ""},
    {PREVIEW_FILTER_IMAGE, "IMAGE", 0, "Images", ""},
#if 0 /* XXX TODO */
    {PREVIEW_FILTER_BRUSH, "BRUSH", 0, "Brushes", ""},
#endif
    {0, NULL, 0, NULL, NULL},
};

static uint preview_filter_to_idfilter(enum PreviewFilterID filter)
{
  switch (filter) {
    case PREVIEW_FILTER_ALL:
      return FILTER_ID_SCE | FILTER_ID_GR | FILTER_ID_OB | FILTER_ID_MA | FILTER_ID_LA |
             FILTER_ID_WO | FILTER_ID_TE | FILTER_ID_IM;
    case PREVIEW_FILTER_GEOMETRY:
      return FILTER_ID_SCE | FILTER_ID_GR | FILTER_ID_OB;
    case PREVIEW_FILTER_SHADING:
      return FILTER_ID_MA | FILTER_ID_LA | FILTER_ID_WO | FILTER_ID_TE | FILTER_ID_IM;
    case PREVIEW_FILTER_SCENE:
      return FILTER_ID_SCE;
    case PREVIEW_FILTER_COLLECTION:
      return FILTER_ID_GR;
    case PREVIEW_FILTER_OBJECT:
      return FILTER_ID_OB;
    case PREVIEW_FILTER_MATERIAL:
      return FILTER_ID_MA;
    case PREVIEW_FILTER_LIGHT:
      return FILTER_ID_LA;
    case PREVIEW_FILTER_WORLD:
      return FILTER_ID_WO;
    case PREVIEW_FILTER_TEXTURE:
      return FILTER_ID_TE;
    case PREVIEW_FILTER_IMAGE:
      return FILTER_ID_IM;
  }

  return 0;
}

static int previews_clear_exec(bContext *C, wmOperator *op)
{
  Main *bmain = CTX_data_main(C);
  ListBase *lb[] = {
      &bmain->objects,
      &bmain->collections,
      &bmain->materials,
      &bmain->worlds,
      &bmain->lights,
      &bmain->textures,
      &bmain->images,
      NULL,
  };
  int i;

  const int id_filters = preview_filter_to_idfilter(RNA_enum_get(op->ptr, "id_type"));

  for (i = 0; lb[i]; i++) {
    ID *id = lb[i]->first;
    if (!id) {
      continue;
    }

#if 0
    printf("%s: %d, %d, %d -> %d\n",
           id->name,
           GS(id->name),
           BKE_idcode_to_idfilter(GS(id->name)),
           id_filters,
           BKE_idcode_to_idfilter(GS(id->name)) & id_filters);
#endif

    if (!id || !(BKE_idcode_to_idfilter(GS(id->name)) & id_filters)) {
      continue;
    }

    for (; id; id = id->next) {
      PreviewImage *prv_img = BKE_previewimg_id_ensure(id);

      BKE_previewimg_clear(prv_img);
    }
  }

  return OPERATOR_FINISHED;
}

static void WM_OT_previews_clear(wmOperatorType *ot)
{
  ot->name = "Clear Data-Block Previews";
  ot->idname = "WM_OT_previews_clear";
  ot->description =
      "Clear data-block previews (only for some types like objects, materials, textures, etc.)";

  ot->exec = previews_clear_exec;
  ot->invoke = WM_menu_invoke;

  ot->prop = RNA_def_enum_flag(ot->srna,
                               "id_type",
                               preview_id_type_items,
                               PREVIEW_FILTER_ALL,
                               "Data-Block Type",
                               "Which data-block previews to clear");
}

/** \} */

/* -------------------------------------------------------------------- */
/** \name Doc from UI Operator
 * \{ */

static int doc_view_manual_ui_context_exec(bContext *C, wmOperator *UNUSED(op))
{
  PointerRNA ptr_props;
  char buf[512];
  short retval = OPERATOR_CANCELLED;

  if (UI_but_online_manual_id_from_active(C, buf, sizeof(buf))) {
    WM_operator_properties_create(&ptr_props, "WM_OT_doc_view_manual");
    RNA_string_set(&ptr_props, "doc_id", buf);

    retval = WM_operator_name_call_ptr(
        C, WM_operatortype_find("WM_OT_doc_view_manual", false), WM_OP_EXEC_DEFAULT, &ptr_props);

    WM_operator_properties_free(&ptr_props);
  }

  return retval;
}

static void WM_OT_doc_view_manual_ui_context(wmOperatorType *ot)
{
  /* identifiers */
  ot->name = "View Online Manual";
  ot->idname = "WM_OT_doc_view_manual_ui_context";
  ot->description = "View a context based online manual in a web browser";

  /* callbacks */
  ot->poll = ED_operator_regionactive;
  ot->exec = doc_view_manual_ui_context_exec;
}

/** \} */

/* -------------------------------------------------------------------- */
/** \name Toggle Stereo 3D Operator
 *
 * Turning it fullscreen if needed.
 * \{ */

static void WM_OT_stereo3d_set(wmOperatorType *ot)
{
  PropertyRNA *prop;

  ot->name = "Set Stereo 3D";
  ot->idname = "WM_OT_set_stereo_3d";
  ot->description = "Toggle 3D stereo support for current window (or change the display mode)";

  ot->exec = wm_stereo3d_set_exec;
  ot->invoke = wm_stereo3d_set_invoke;
  ot->poll = WM_operator_winactive;
  ot->ui = wm_stereo3d_set_draw;
  ot->check = wm_stereo3d_set_check;
  ot->cancel = wm_stereo3d_set_cancel;

  prop = RNA_def_enum(ot->srna,
                      "display_mode",
                      rna_enum_stereo3d_display_items,
                      S3D_DISPLAY_ANAGLYPH,
                      "Display Mode",
                      "");
  RNA_def_property_flag(prop, PROP_SKIP_SAVE);
  prop = RNA_def_enum(ot->srna,
                      "anaglyph_type",
                      rna_enum_stereo3d_anaglyph_type_items,
                      S3D_ANAGLYPH_REDCYAN,
                      "Anaglyph Type",
                      "");
  RNA_def_property_flag(prop, PROP_SKIP_SAVE);
  prop = RNA_def_enum(ot->srna,
                      "interlace_type",
                      rna_enum_stereo3d_interlace_type_items,
                      S3D_INTERLACE_ROW,
                      "Interlace Type",
                      "");
  RNA_def_property_flag(prop, PROP_SKIP_SAVE);
  prop = RNA_def_boolean(ot->srna,
                         "use_interlace_swap",
                         false,
                         "Swap Left/Right",
                         "Swap left and right stereo channels");
  RNA_def_property_flag(prop, PROP_SKIP_SAVE);
  prop = RNA_def_boolean(ot->srna,
                         "use_sidebyside_crosseyed",
                         false,
                         "Cross-Eyed",
                         "Right eye should see left image and vice-versa");
  RNA_def_property_flag(prop, PROP_SKIP_SAVE);
}

/** \} */

<<<<<<< HEAD
#ifdef WITH_OPENXR

static void wm_xr_session_disable_mirror_views(Main *bmain)
{
  for (bScreen *screen = bmain->screens.first; screen; screen = screen->id.next) {
    for (ScrArea *area = screen->areabase.first; area; area = area->next) {
      for (SpaceLink *slink = area->spacedata.first; slink; slink = slink->next) {
        if (slink->spacetype == SPACE_VIEW3D) {
          View3D *v3d = (View3D *)slink;
          if (v3d->flag & V3D_XR_SESSION_MIRROR) {
            ListBase *region_list = (slink == area->spacedata.first) ? &area->regionbase :
                                                                       &slink->regionbase;
            /* The free main region (e.g. the unlocked one in quad-view) is always the last one,
             * see rna_SpaceView3D_region_3d_get(). */
            ARegion *region = region_list->last;
            RegionView3D *rv3d = region->regiondata;

            rv3d->viewlock &= ~(RV3D_LOCK_ANY_TRANSFORM | RV3D_LOCK_RUNTIME_ONLY);
          }
        }
      }
    }
  }
}

=======
#ifdef WITH_XR_OPENXR
>>>>>>> 28321b06
static int wm_xr_session_toggle_exec(bContext *C, wmOperator *UNUSED(op))
{
  wmWindowManager *wm = CTX_wm_manager(C);

  /* Lazy-create xr context - tries to dynlink to the runtime, reading active_runtime.json. */
  if (wm_xr_context_ensure(C, wm) == false) {
    return OPERATOR_CANCELLED;
  }

  wm_xr_session_toggle(C, wm->xr.context);

  if (!WM_xr_is_session_running(&wm->xr) || !wm->xr.session_state) {
    wm_xr_session_disable_mirror_views(CTX_data_main(C));
  }

  WM_event_add_notifier(C, NC_WM | ND_XR_DATA_CHANGED, NULL);

  return OPERATOR_FINISHED;
}

static void WM_OT_xr_session_toggle(wmOperatorType *ot)
{
  /* identifiers */
  ot->name = "Toggle VR Session";
  ot->idname = "WM_OT_xr_session_toggle";
  ot->description =
      "Attempt to open a view for use with virtual reality headsets, or close it if already "
      "opened";

  /* callbacks */
  ot->exec = wm_xr_session_toggle_exec;

  /* XXX INTERNAL just to hide it from the search menu by default, an Add-on will expose it in the
   * UI instead. Not meant as a permanent solution. */
  ot->flag = OPTYPE_INTERNAL;
}
<<<<<<< HEAD

#endif /* WITH_OPENXR */
=======
#endif /* WITH_XR_OPENXR */
>>>>>>> 28321b06

/* -------------------------------------------------------------------- */
/** \name Operator Registration & Keymaps
 * \{ */

void wm_operatortypes_register(void)
{
  WM_operatortype_append(WM_OT_window_close);
  WM_operatortype_append(WM_OT_window_new);
  WM_operatortype_append(WM_OT_window_new_main);
  WM_operatortype_append(WM_OT_read_history);
  WM_operatortype_append(WM_OT_read_homefile);
  WM_operatortype_append(WM_OT_read_factory_settings);
  WM_operatortype_append(WM_OT_save_homefile);
  WM_operatortype_append(WM_OT_save_userpref);
  WM_operatortype_append(WM_OT_read_userpref);
  WM_operatortype_append(WM_OT_read_factory_userpref);
  WM_operatortype_append(WM_OT_userpref_autoexec_path_add);
  WM_operatortype_append(WM_OT_userpref_autoexec_path_remove);
  WM_operatortype_append(WM_OT_window_fullscreen_toggle);
  WM_operatortype_append(WM_OT_quit_blender);
  WM_operatortype_append(WM_OT_open_mainfile);
  WM_operatortype_append(WM_OT_revert_mainfile);
  WM_operatortype_append(WM_OT_link);
  WM_operatortype_append(WM_OT_append);
  WM_operatortype_append(WM_OT_lib_relocate);
  WM_operatortype_append(WM_OT_lib_reload);
  WM_operatortype_append(WM_OT_recover_last_session);
  WM_operatortype_append(WM_OT_recover_auto_save);
  WM_operatortype_append(WM_OT_save_as_mainfile);
  WM_operatortype_append(WM_OT_save_mainfile);
  WM_operatortype_append(WM_OT_redraw_timer);
  WM_operatortype_append(WM_OT_memory_statistics);
  WM_operatortype_append(WM_OT_debug_menu);
  WM_operatortype_append(WM_OT_operator_defaults);
  WM_operatortype_append(WM_OT_splash);
  WM_operatortype_append(WM_OT_search_menu);
  WM_operatortype_append(WM_OT_call_menu);
  WM_operatortype_append(WM_OT_call_menu_pie);
  WM_operatortype_append(WM_OT_call_panel);
  WM_operatortype_append(WM_OT_radial_control);
  WM_operatortype_append(WM_OT_stereo3d_set);
#ifdef WITH_XR_OPENXR
  WM_operatortype_append(WM_OT_xr_session_toggle);
#endif
#if defined(WIN32)
  WM_operatortype_append(WM_OT_console_toggle);
#endif
  WM_operatortype_append(WM_OT_previews_ensure);
  WM_operatortype_append(WM_OT_previews_clear);
  WM_operatortype_append(WM_OT_doc_view_manual_ui_context);

  /* gizmos */
  WM_operatortype_append(GIZMOGROUP_OT_gizmo_select);
  WM_operatortype_append(GIZMOGROUP_OT_gizmo_tweak);
}

/* circleselect-like modal operators */
static void gesture_circle_modal_keymap(wmKeyConfig *keyconf)
{
  static const EnumPropertyItem modal_items[] = {
      {GESTURE_MODAL_CANCEL, "CANCEL", 0, "Cancel", ""},
      {GESTURE_MODAL_CONFIRM, "CONFIRM", 0, "Confirm", ""},
      {GESTURE_MODAL_CIRCLE_ADD, "ADD", 0, "Add", ""},
      {GESTURE_MODAL_CIRCLE_SUB, "SUBTRACT", 0, "Subtract", ""},
      {GESTURE_MODAL_CIRCLE_SIZE, "SIZE", 0, "Size", ""},

      {GESTURE_MODAL_SELECT, "SELECT", 0, "Select", ""},
      {GESTURE_MODAL_DESELECT, "DESELECT", 0, "DeSelect", ""},
      {GESTURE_MODAL_NOP, "NOP", 0, "No Operation", ""},

      {0, NULL, 0, NULL, NULL},
  };

  /* WARNING - name is incorrect, use for non-3d views */
  wmKeyMap *keymap = WM_modalkeymap_get(keyconf, "View3D Gesture Circle");

  /* this function is called for each spacetype, only needs to add map once */
  if (keymap && keymap->modal_items) {
    return;
  }

  keymap = WM_modalkeymap_add(keyconf, "View3D Gesture Circle", modal_items);

  /* assign map to operators */
  WM_modalkeymap_assign(keymap, "VIEW3D_OT_select_circle");
  WM_modalkeymap_assign(keymap, "UV_OT_select_circle");
  WM_modalkeymap_assign(keymap, "CLIP_OT_select_circle");
  WM_modalkeymap_assign(keymap, "MASK_OT_select_circle");
  WM_modalkeymap_assign(keymap, "NODE_OT_select_circle");
  WM_modalkeymap_assign(keymap, "GPENCIL_OT_select_circle");
  WM_modalkeymap_assign(keymap, "GRAPH_OT_select_circle");
  WM_modalkeymap_assign(keymap, "ACTION_OT_select_circle");
}

/* straight line modal operators */
static void gesture_straightline_modal_keymap(wmKeyConfig *keyconf)
{
  static const EnumPropertyItem modal_items[] = {
      {GESTURE_MODAL_CANCEL, "CANCEL", 0, "Cancel", ""},
      {GESTURE_MODAL_SELECT, "SELECT", 0, "Select", ""},
      {GESTURE_MODAL_BEGIN, "BEGIN", 0, "Begin", ""},
      {0, NULL, 0, NULL, NULL},
  };

  wmKeyMap *keymap = WM_modalkeymap_get(keyconf, "Gesture Straight Line");

  /* this function is called for each spacetype, only needs to add map once */
  if (keymap && keymap->modal_items) {
    return;
  }

  keymap = WM_modalkeymap_add(keyconf, "Gesture Straight Line", modal_items);

  /* assign map to operators */
  WM_modalkeymap_assign(keymap, "IMAGE_OT_sample_line");
  WM_modalkeymap_assign(keymap, "PAINT_OT_weight_gradient");
  WM_modalkeymap_assign(keymap, "MESH_OT_bisect");
}

/* box_select-like modal operators */
static void gesture_box_modal_keymap(wmKeyConfig *keyconf)
{
  static const EnumPropertyItem modal_items[] = {
      {GESTURE_MODAL_CANCEL, "CANCEL", 0, "Cancel", ""},
      {GESTURE_MODAL_SELECT, "SELECT", 0, "Select", ""},
      {GESTURE_MODAL_DESELECT, "DESELECT", 0, "DeSelect", ""},
      {GESTURE_MODAL_BEGIN, "BEGIN", 0, "Begin", ""},
      {0, NULL, 0, NULL, NULL},
  };

  wmKeyMap *keymap = WM_modalkeymap_get(keyconf, "Gesture Box");

  /* this function is called for each spacetype, only needs to add map once */
  if (keymap && keymap->modal_items) {
    return;
  }

  keymap = WM_modalkeymap_add(keyconf, "Gesture Box", modal_items);

  /* assign map to operators */
  WM_modalkeymap_assign(keymap, "ACTION_OT_select_box");
  WM_modalkeymap_assign(keymap, "ANIM_OT_channels_select_box");
  WM_modalkeymap_assign(keymap, "ANIM_OT_previewrange_set");
  WM_modalkeymap_assign(keymap, "INFO_OT_select_box");
  WM_modalkeymap_assign(keymap, "FILE_OT_select_box");
  WM_modalkeymap_assign(keymap, "GRAPH_OT_select_box");
  WM_modalkeymap_assign(keymap, "MARKER_OT_select_box");
  WM_modalkeymap_assign(keymap, "NLA_OT_select_box");
  WM_modalkeymap_assign(keymap, "NODE_OT_select_box");
  WM_modalkeymap_assign(keymap, "NODE_OT_viewer_border");
  WM_modalkeymap_assign(keymap, "PAINT_OT_hide_show");
  WM_modalkeymap_assign(keymap, "OUTLINER_OT_select_box");
  //  WM_modalkeymap_assign(keymap, "SCREEN_OT_box_select"); // template
  WM_modalkeymap_assign(keymap, "SEQUENCER_OT_select_box");
  WM_modalkeymap_assign(keymap, "SEQUENCER_OT_view_ghost_border");
  WM_modalkeymap_assign(keymap, "UV_OT_select_box");
  WM_modalkeymap_assign(keymap, "CLIP_OT_select_box");
  WM_modalkeymap_assign(keymap, "CLIP_OT_graph_select_box");
  WM_modalkeymap_assign(keymap, "MASK_OT_select_box");
  WM_modalkeymap_assign(keymap, "VIEW2D_OT_zoom_border");
  WM_modalkeymap_assign(keymap, "VIEW3D_OT_clip_border");
  WM_modalkeymap_assign(keymap, "VIEW3D_OT_render_border");
  WM_modalkeymap_assign(keymap, "VIEW3D_OT_select_box");
  /* XXX TODO: zoom border should perhaps map rightmouse to zoom out instead of in+cancel */
  WM_modalkeymap_assign(keymap, "VIEW3D_OT_zoom_border");
  WM_modalkeymap_assign(keymap, "IMAGE_OT_render_border");
  WM_modalkeymap_assign(keymap, "IMAGE_OT_view_zoom_border");
  WM_modalkeymap_assign(keymap, "GPENCIL_OT_select_box");
}

/* zoom to border modal operators */
static void gesture_zoom_border_modal_keymap(wmKeyConfig *keyconf)
{
  static const EnumPropertyItem modal_items[] = {
      {GESTURE_MODAL_CANCEL, "CANCEL", 0, "Cancel", ""},
      {GESTURE_MODAL_IN, "IN", 0, "In", ""},
      {GESTURE_MODAL_OUT, "OUT", 0, "Out", ""},
      {GESTURE_MODAL_BEGIN, "BEGIN", 0, "Begin", ""},
      {0, NULL, 0, NULL, NULL},
  };

  wmKeyMap *keymap = WM_modalkeymap_get(keyconf, "Gesture Zoom Border");

  /* this function is called for each spacetype, only needs to add map once */
  if (keymap && keymap->modal_items) {
    return;
  }

  keymap = WM_modalkeymap_add(keyconf, "Gesture Zoom Border", modal_items);

  /* assign map to operators */
  WM_modalkeymap_assign(keymap, "VIEW2D_OT_zoom_border");
  WM_modalkeymap_assign(keymap, "VIEW3D_OT_zoom_border");
  WM_modalkeymap_assign(keymap, "IMAGE_OT_view_zoom_border");
}

/* default keymap for windows and screens, only call once per WM */
void wm_window_keymap(wmKeyConfig *keyconf)
{
  WM_keymap_ensure(keyconf, "Window", 0, 0);

  wm_gizmos_keymap(keyconf);
  gesture_circle_modal_keymap(keyconf);
  gesture_box_modal_keymap(keyconf);
  gesture_zoom_border_modal_keymap(keyconf);
  gesture_straightline_modal_keymap(keyconf);

  WM_keymap_fix_linking();
}

/** \} */

/* -------------------------------------------------------------------- */
/** \name Enum Filter Functions
 *
 * Filter functions that can be used with rna_id_itemf() below.
 * Should return false if 'id' should be excluded.
 *
 * \{ */

static bool rna_id_enum_filter_single(ID *id, void *user_data)
{
  return (id != user_data);
}

/* Generic itemf's for operators that take library args */
static const EnumPropertyItem *rna_id_itemf(bContext *UNUSED(C),
                                            PointerRNA *UNUSED(ptr),
                                            bool *r_free,
                                            ID *id,
                                            bool local,
                                            bool (*filter_ids)(ID *id, void *user_data),
                                            void *user_data)
{
  EnumPropertyItem item_tmp = {0}, *item = NULL;
  int totitem = 0;
  int i = 0;

  for (; id; id = id->next) {
    if ((filter_ids != NULL) && filter_ids(user_data, id) == false) {
      i++;
      continue;
    }
    if (local == false || !ID_IS_LINKED(id)) {
      item_tmp.identifier = item_tmp.name = id->name + 2;
      item_tmp.value = i++;
      RNA_enum_item_add(&item, &totitem, &item_tmp);
    }
  }

  RNA_enum_item_end(&item, &totitem);
  *r_free = true;

  return item;
}

/* can add more as needed */
const EnumPropertyItem *RNA_action_itemf(bContext *C,
                                         PointerRNA *ptr,
                                         PropertyRNA *UNUSED(prop),
                                         bool *r_free)
{
  return rna_id_itemf(
      C, ptr, r_free, C ? (ID *)CTX_data_main(C)->actions.first : NULL, false, NULL, NULL);
}
#if 0 /* UNUSED */
const EnumPropertyItem *RNA_action_local_itemf(bContext *C,
                                               PointerRNA *ptr,
                                               PropertyRNA *UNUSED(prop),
                                               bool *r_free)
{
  return rna_id_itemf(C, ptr, r_free, C ? (ID *)CTX_data_main(C)->action.first : NULL, true);
}
#endif

const EnumPropertyItem *RNA_collection_itemf(bContext *C,
                                             PointerRNA *ptr,
                                             PropertyRNA *UNUSED(prop),
                                             bool *r_free)
{
  return rna_id_itemf(
      C, ptr, r_free, C ? (ID *)CTX_data_main(C)->collections.first : NULL, false, NULL, NULL);
}
const EnumPropertyItem *RNA_collection_local_itemf(bContext *C,
                                                   PointerRNA *ptr,
                                                   PropertyRNA *UNUSED(prop),
                                                   bool *r_free)
{
  return rna_id_itemf(
      C, ptr, r_free, C ? (ID *)CTX_data_main(C)->collections.first : NULL, true, NULL, NULL);
}

const EnumPropertyItem *RNA_image_itemf(bContext *C,
                                        PointerRNA *ptr,
                                        PropertyRNA *UNUSED(prop),
                                        bool *r_free)
{
  return rna_id_itemf(
      C, ptr, r_free, C ? (ID *)CTX_data_main(C)->images.first : NULL, false, NULL, NULL);
}
const EnumPropertyItem *RNA_image_local_itemf(bContext *C,
                                              PointerRNA *ptr,
                                              PropertyRNA *UNUSED(prop),
                                              bool *r_free)
{
  return rna_id_itemf(
      C, ptr, r_free, C ? (ID *)CTX_data_main(C)->images.first : NULL, true, NULL, NULL);
}

const EnumPropertyItem *RNA_scene_itemf(bContext *C,
                                        PointerRNA *ptr,
                                        PropertyRNA *UNUSED(prop),
                                        bool *r_free)
{
  return rna_id_itemf(
      C, ptr, r_free, C ? (ID *)CTX_data_main(C)->scenes.first : NULL, false, NULL, NULL);
}
const EnumPropertyItem *RNA_scene_local_itemf(bContext *C,
                                              PointerRNA *ptr,
                                              PropertyRNA *UNUSED(prop),
                                              bool *r_free)
{
  return rna_id_itemf(
      C, ptr, r_free, C ? (ID *)CTX_data_main(C)->scenes.first : NULL, true, NULL, NULL);
}
const EnumPropertyItem *RNA_scene_without_active_itemf(bContext *C,
                                                       PointerRNA *ptr,
                                                       PropertyRNA *UNUSED(prop),
                                                       bool *r_free)
{
  Scene *scene_active = C ? CTX_data_scene(C) : NULL;
  return rna_id_itemf(C,
                      ptr,
                      r_free,
                      C ? (ID *)CTX_data_main(C)->scenes.first : NULL,
                      false,
                      rna_id_enum_filter_single,
                      scene_active);
}
const EnumPropertyItem *RNA_movieclip_itemf(bContext *C,
                                            PointerRNA *ptr,
                                            PropertyRNA *UNUSED(prop),
                                            bool *r_free)
{
  return rna_id_itemf(
      C, ptr, r_free, C ? (ID *)CTX_data_main(C)->movieclips.first : NULL, false, NULL, NULL);
}
const EnumPropertyItem *RNA_movieclip_local_itemf(bContext *C,
                                                  PointerRNA *ptr,
                                                  PropertyRNA *UNUSED(prop),
                                                  bool *r_free)
{
  return rna_id_itemf(
      C, ptr, r_free, C ? (ID *)CTX_data_main(C)->movieclips.first : NULL, true, NULL, NULL);
}

const EnumPropertyItem *RNA_mask_itemf(bContext *C,
                                       PointerRNA *ptr,
                                       PropertyRNA *UNUSED(prop),
                                       bool *r_free)
{
  return rna_id_itemf(
      C, ptr, r_free, C ? (ID *)CTX_data_main(C)->masks.first : NULL, false, NULL, NULL);
}
const EnumPropertyItem *RNA_mask_local_itemf(bContext *C,
                                             PointerRNA *ptr,
                                             PropertyRNA *UNUSED(prop),
                                             bool *r_free)
{
  return rna_id_itemf(
      C, ptr, r_free, C ? (ID *)CTX_data_main(C)->masks.first : NULL, true, NULL, NULL);
}

/** \} */<|MERGE_RESOLUTION|>--- conflicted
+++ resolved
@@ -3645,8 +3645,7 @@
 
 /** \} */
 
-<<<<<<< HEAD
-#ifdef WITH_OPENXR
+#ifdef WITH_XR_OPENXR
 
 static void wm_xr_session_disable_mirror_views(Main *bmain)
 {
@@ -3671,9 +3670,6 @@
   }
 }
 
-=======
-#ifdef WITH_XR_OPENXR
->>>>>>> 28321b06
 static int wm_xr_session_toggle_exec(bContext *C, wmOperator *UNUSED(op))
 {
   wmWindowManager *wm = CTX_wm_manager(C);
@@ -3710,12 +3706,8 @@
    * UI instead. Not meant as a permanent solution. */
   ot->flag = OPTYPE_INTERNAL;
 }
-<<<<<<< HEAD
-
-#endif /* WITH_OPENXR */
-=======
+
 #endif /* WITH_XR_OPENXR */
->>>>>>> 28321b06
 
 /* -------------------------------------------------------------------- */
 /** \name Operator Registration & Keymaps
