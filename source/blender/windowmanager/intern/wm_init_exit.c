--- conflicted
+++ resolved
@@ -153,12 +153,8 @@
 	BLI_init_srgb_conversion();
 
 	/* get the default database, plus a wm */
-<<<<<<< HEAD
 	WM_read_preferences(C);
-	WM_read_homefile(C, NULL, G.factory_startup);
-=======
 	WM_homefile_read(C, NULL, G.factory_startup);
->>>>>>> 27a84870
 
 	BLF_lang_set(NULL);
 
