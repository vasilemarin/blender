/*
 * This program is free software; you can redistribute it and/or
 * modify it under the terms of the GNU General Public License
 * as published by the Free Software Foundation; either version 2
 * of the License, or (at your option) any later version.
 *
 * This program is distributed in the hope that it will be useful,
 * but WITHOUT ANY WARRANTY; without even the implied warranty of
 * MERCHANTABILITY or FITNESS FOR A PARTICULAR PURPOSE.  See the
 * GNU General Public License for more details.
 *
 * You should have received a copy of the GNU General Public License
 * along with this program; if not, write to the Free Software Foundation,
 * Inc., 51 Franklin Street, Fifth Floor, Boston, MA 02110-1301, USA.
 *
 * The Original Code is Copyright (C) 2007 Blender Foundation.
 * All rights reserved.
 */

/** \file
 * \ingroup wm
 *
 * Manage initializing resources and correctly shutting down.
 */

#include <stdio.h>
#include <stdlib.h>
#include <string.h>

#ifdef _WIN32
#  define WIN32_LEAN_AND_MEAN
#  include <windows.h>
#endif

#include "MEM_guardedalloc.h"

#include "CLG_log.h"

#include "DNA_genfile.h"
#include "DNA_scene_types.h"
#include "DNA_userdef_types.h"
#include "DNA_windowmanager_types.h"

#include "BLI_listbase.h"
#include "BLI_path_util.h"
#include "BLI_string.h"
#include "BLI_threads.h"
#include "BLI_timer.h"
#include "BLI_utildefines.h"

#include "BLO_undofile.h"
#include "BLO_writefile.h"

#include "BKE_blender.h"
#include "BKE_blendfile.h"
#include "BKE_callbacks.h"
#include "BKE_context.h"
#include "BKE_font.h"
#include "BKE_global.h"
#include "BKE_icons.h"
#include "BKE_keyconfig.h"
#include "BKE_lib_remap.h"
#include "BKE_main.h"
#include "BKE_mball_tessellate.h"
#include "BKE_node.h"
#include "BKE_report.h"
#include "BKE_scene.h"
#include "BKE_screen.h"
#include "BKE_sound.h"

#include "BKE_addon.h"
#include "BKE_appdir.h"
#include "BKE_mask.h"      /* free mask clipboard */
#include "BKE_material.h"  /* BKE_material_copybuf_clear */
#include "BKE_sequencer.h" /* free seq clipboard */
#include "BKE_studiolight.h"
#include "BKE_tracking.h" /* free tracking clipboard */

#include "RE_engine.h"
#include "RE_pipeline.h" /* RE_ free stuff */

#include "IMB_thumbs.h"

#ifdef WITH_PYTHON
#  include "BPY_extern.h"
#endif

#include "GHOST_C-api.h"
#include "GHOST_Path-api.h"

#include "RNA_define.h"

#include "WM_api.h"
#include "WM_message.h"
#include "WM_types.h"

#include "wm.h"
#include "wm_cursors.h"
#include "wm_event_system.h"
#include "wm_files.h"
#include "wm_platform_support.h"
#include "wm_surface.h"
#include "wm_window.h"

#include "ED_anim_api.h"
#include "ED_armature.h"
#include "ED_gpencil.h"
#include "ED_keyframes_edit.h"
#include "ED_keyframing.h"
#include "ED_node.h"
#include "ED_render.h"
#include "ED_screen.h"
#include "ED_space_api.h"
#include "ED_undo.h"
#include "ED_util.h"

#include "BLF_api.h"
#include "BLT_lang.h"
#include "UI_interface.h"
#include "UI_resources.h"

#include "GPU_draw.h"
#include "GPU_init_exit.h"
#include "GPU_material.h"

#include "BKE_sound.h"
#include "COM_compositor.h"

#include "DEG_depsgraph.h"
#include "DEG_depsgraph_query.h"

#include "DRW_engine.h"

#ifdef WITH_OPENSUBDIV
#  include "BKE_subsurf.h"
#endif

CLG_LOGREF_DECLARE_GLOBAL(WM_LOG_OPERATORS, "wm.operator");
CLG_LOGREF_DECLARE_GLOBAL(WM_LOG_HANDLERS, "wm.handler");
CLG_LOGREF_DECLARE_GLOBAL(WM_LOG_EVENTS, "wm.event");
CLG_LOGREF_DECLARE_GLOBAL(WM_LOG_KEYMAPS, "wm.keymap");
CLG_LOGREF_DECLARE_GLOBAL(WM_LOG_TOOLS, "wm.tool");
CLG_LOGREF_DECLARE_GLOBAL(WM_LOG_MSGBUS_PUB, "wm.msgbus.pub");
CLG_LOGREF_DECLARE_GLOBAL(WM_LOG_MSGBUS_SUB, "wm.msgbus.sub");

static void wm_init_reports(bContext *C)
{
  ReportList *reports = CTX_wm_reports(C);

  BLI_assert(!reports || BLI_listbase_is_empty(&reports->list));

  BKE_reports_init(reports, RPT_STORE);
}
static void wm_free_reports(wmWindowManager *wm)
{
  BKE_reports_clear(&wm->reports);
}

static bool wm_start_with_console = false;

void WM_init_state_start_with_console_set(bool value)
{
  wm_start_with_console = value;
}

/**
 * Since we cannot know in advance if we will require the draw manager
 * context when starting blender in background mode (specially true with
 * scripts) we defer the ghost initialization the most as possible
 * so that it does not break anything that can run in headless mode (as in
 * without display server attached).
 */
static bool opengl_is_init = false;

void WM_init_opengl(Main *bmain)
{
  /* must be called only once */
  BLI_assert(opengl_is_init == false);

  if (G.background) {
    /* Ghost is still not init elsewhere in background mode. */
    wm_ghost_init(NULL);
  }

  /* Needs to be first to have an ogl context bound. */
  DRW_opengl_context_create();

  GPU_init();
  GPU_set_mipmap(bmain, true);
  GPU_set_linear_mipmap(true);
  GPU_set_anisotropic(bmain, U.anisotropic_filter);

  GPU_pass_cache_init();

#ifdef WITH_OPENSUBDIV
  BKE_subsurf_osd_init();
#endif
  opengl_is_init = true;
}

static void sound_jack_sync_callback(Main *bmain, int mode, float time)
{
  /* Ugly: Blender doesn't like it when the animation is played back during rendering. */
  if (G.is_rendering) {
    return;
  }

  wmWindowManager *wm = bmain->wm.first;

  for (wmWindow *window = wm->windows.first; window != NULL; window = window->next) {
    Scene *scene = WM_window_get_active_scene(window);
    if ((scene->audio.flag & AUDIO_SYNC) == 0) {
      continue;
    }
    ViewLayer *view_layer = WM_window_get_active_view_layer(window);
    Depsgraph *depsgraph = BKE_scene_get_depsgraph(bmain, scene, view_layer, false);
    if (depsgraph == NULL) {
      continue;
    }
    BKE_sound_lock_scene(scene);
    Scene *scene_eval = DEG_get_evaluated_scene(depsgraph);
    BKE_sound_jack_scene_update(scene_eval, mode, time);
    BKE_sound_unlock_scene(scene);
  }
}

/* only called once, for startup */
void WM_init(bContext *C, int argc, const char **argv)
{

  if (!G.background) {
    wm_ghost_init(C); /* note: it assigns C to ghost! */
    wm_init_cursor_data();
    BKE_sound_jack_sync_callback_set(sound_jack_sync_callback);
  }

  GHOST_CreateSystemPaths();

  BKE_addon_pref_type_init();
  BKE_keyconfig_pref_type_init();

  wm_operatortype_init();
  wm_operatortypes_register();

  WM_paneltype_init(); /* Lookup table only. */
  WM_menutype_init();
  WM_uilisttype_init();
  wm_gizmotype_init();
  wm_gizmogrouptype_init();

  ED_undosys_type_init();

  BKE_library_callback_free_notifier_reference_set(
      WM_main_remove_notifier_reference);                    /* lib_id.c */
  BKE_region_callback_free_gizmomap_set(wm_gizmomap_remove); /* screen.c */
  BKE_region_callback_refresh_tag_gizmomap_set(WM_gizmomap_tag_refresh);
  BKE_library_callback_remap_editor_id_reference_set(
      WM_main_remap_editor_id_reference);                     /* lib_id.c */
  BKE_spacedata_callback_id_remap_set(ED_spacedata_id_remap); /* screen.c */
  DEG_editors_set_update_cb(ED_render_id_flush_update, ED_render_scene_update);

  ED_spacetypes_init(); /* editors/space_api/spacetype.c */

  ED_node_init_butfuncs();

  BLF_init();

  BLT_lang_init();
  /* Must call first before doing any '.blend' file reading,
   * since versioning code may create new IDs... See T57066. */
  BLT_lang_set(NULL);

  /* Init icons before reading .blend files for preview icons, which can
   * get triggered by the depsgraph. This is also done in background mode
   * for scripts that do background processing with preview icons. */
  BKE_icons_init(BIFICONID_LAST);

  /* reports cant be initialized before the wm,
   * but keep before file reading, since that may report errors */
  wm_init_reports(C);

  WM_msgbus_types_init();

  /* get the default database, plus a wm */
  bool is_factory_startup = true;
  const bool use_data = true;
  const bool use_userdef = true;

  /* Studio-lights needs to be init before we read the home-file,
   * otherwise the versioning cannot find the default studio-light. */
  BKE_studiolight_init();

  BLI_assert((G.fileflags & G_FILE_NO_UI) == 0);

  wm_homefile_read(C,
                   NULL,
                   G.factory_startup,
                   false,
                   use_data,
                   use_userdef,
                   NULL,
                   WM_init_state_app_template_get(),
                   &is_factory_startup);

  /* Call again to set from userpreferences... */
  BLT_lang_set(NULL);

  /* For fsMenu. Called here so can include user preference paths if needed. */
  ED_file_init();

  /* That one is generated on demand, we need to be sure it's clear on init. */
  IMB_thumb_clear_translations();

  if (!G.background) {

#ifdef WITH_INPUT_NDOF
    /* sets 3D mouse deadzone */
    WM_ndof_deadzone_set(U.ndof_deadzone);
#endif
    WM_init_opengl(G_MAIN);

    if (!WM_platform_support_perform_checks()) {
      exit(-1);
    }

    UI_init();
  }

  ED_spacemacros_init();

  /* note: there is a bug where python needs initializing before loading the
   * startup.blend because it may contain PyDrivers. It also needs to be after
   * initializing space types and other internal data.
   *
   * However cant redo this at the moment. Solution is to load python
   * before wm_homefile_read() or make py-drivers check if python is running.
   * Will try fix when the crash can be repeated. - campbell. */

#ifdef WITH_PYTHON
  BPY_context_set(C); /* necessary evil */
  BPY_python_start(argc, argv);

  BPY_python_reset(C);
#else
  (void)argc; /* unused */
  (void)argv; /* unused */
#endif

  if (!G.background && !wm_start_with_console) {
    GHOST_toggleConsole(3);
  }

  BKE_material_copybuf_clear();
  ED_render_clear_mtex_copybuf();

  // glBlendFuncSeparate(GL_SRC_ALPHA, GL_ONE_MINUS_SRC_ALPHA, GL_ONE, GL_ONE_MINUS_SRC_ALPHA);

  wm_history_file_read();

  /* allow a path of "", this is what happens when making a new file */
#if 0
  if (BKE_main_blendfile_path_from_global()[0] == '\0') {
    BLI_join_dirfile(
        G_MAIN->name, sizeof(G_MAIN->name), BKE_appdir_folder_default(), "untitled.blend");
  }
#endif

  BLI_strncpy(G.lib, BKE_main_blendfile_path_from_global(), sizeof(G.lib));

#ifdef WITH_COMPOSITOR
  if (1) {
    extern void *COM_linker_hack;
    COM_linker_hack = COM_execute;
  }
#endif

  {
    Main *bmain = CTX_data_main(C);
    /* note, logic here is from wm_file_read_post,
     * call functions that depend on Python being initialized. */

    /* normally 'wm_homefile_read' will do this,
     * however python is not initialized when called from this function.
     *
     * unlikely any handlers are set but its possible,
     * note that recovering the last session does its own callbacks. */
    CTX_wm_window_set(C, CTX_wm_manager(C)->windows.first);

    BKE_callback_exec_null(bmain, BKE_CB_EVT_VERSION_UPDATE);
    BKE_callback_exec_null(bmain, BKE_CB_EVT_LOAD_POST);
    if (is_factory_startup) {
      BKE_callback_exec_null(bmain, BKE_CB_EVT_LOAD_FACTORY_STARTUP_POST);
    }

    wm_file_read_report(C, bmain);

    if (!G.background) {
      CTX_wm_window_set(C, NULL);
    }
  }
}

void WM_init_splash(bContext *C)
{
  if ((U.uiflag & USER_SPLASH_DISABLE) == 0) {
    wmWindowManager *wm = CTX_wm_manager(C);
    wmWindow *prevwin = CTX_wm_window(C);

    if (wm->windows.first) {
      CTX_wm_window_set(C, wm->windows.first);
      WM_operator_name_call(C, "WM_OT_splash", WM_OP_INVOKE_DEFAULT, NULL);
      CTX_wm_window_set(C, prevwin);
    }
  }
}

/* free strings of open recent files */
static void free_openrecent(void)
{
  struct RecentFile *recent;

  for (recent = G.recent_files.first; recent; recent = recent->next) {
    MEM_freeN(recent->filepath);
  }

  BLI_freelistN(&(G.recent_files));
}

#ifdef WIN32
/* Read console events until there is a key event.  Also returns on any error. */
static void wait_for_console_key(void)
{
  HANDLE hConsoleInput = GetStdHandle(STD_INPUT_HANDLE);

  if (!ELEM(hConsoleInput, NULL, INVALID_HANDLE_VALUE) && FlushConsoleInputBuffer(hConsoleInput)) {
    for (;;) {
      INPUT_RECORD buffer;
      DWORD ignored;

      if (!ReadConsoleInput(hConsoleInput, &buffer, 1, &ignored)) {
        break;
      }

      if (buffer.EventType == KEY_EVENT) {
        break;
      }
    }
  }
}
#endif

static int wm_exit_handler(bContext *C, const wmEvent *event, void *userdata)
{
  WM_exit(C);

  UNUSED_VARS(event, userdata);
  return WM_UI_HANDLER_BREAK;
}

/**
 * Cause a delayed #WM_exit()
 * call to avoid leaking memory when trying to exit from within operators.
 */
void wm_exit_schedule_delayed(const bContext *C)
{
  /* What we do here is a little bit hacky, but quite simple and doesn't require bigger
   * changes: Add a handler wrapping WM_exit() to cause a delayed call of it. */

  wmWindow *win = CTX_wm_window(C);

  /* Use modal UI handler for now.
   * Could add separate WM handlers or so, but probably not worth it. */
  WM_event_add_ui_handler(C, &win->modalhandlers, wm_exit_handler, NULL, NULL, 0);
  WM_event_add_mousemove(win); /* ensure handler actually gets called */
}

/**
 * \note doesn't run exit() call #WM_exit() for that.
 */
void WM_exit_ex(bContext *C, const bool do_python)
{
  wmWindowManager *wm = C ? CTX_wm_manager(C) : NULL;

  /* first wrap up running stuff, we assume only the active WM is running */
  /* modal handlers are on window level freed, others too? */
  /* note; same code copied in wm_files.c */
  if (C && wm) {
    wmWindow *win;

    if (!G.background) {
      struct MemFile *undo_memfile = wm->undo_stack ?
                                         ED_undosys_stack_memfile_get_active(wm->undo_stack) :
                                         NULL;
      if (undo_memfile != NULL) {
        /* save the undo state as quit.blend */
        Main *bmain = CTX_data_main(C);
        char filename[FILE_MAX];
        bool has_edited;
        int fileflags = G.fileflags & ~(G_FILE_COMPRESS | G_FILE_HISTORY);

        BLI_join_dirfile(filename, sizeof(filename), BKE_tempdir_base(), BLENDER_QUIT_FILE);

        has_edited = ED_editors_flush_edits(bmain);

        if ((has_edited && BLO_write_file(bmain, filename, fileflags, NULL, NULL)) ||
            (undo_memfile && BLO_memfile_write_file(undo_memfile, filename))) {
          printf("Saved session recovery to '%s'\n", filename);
        }
      }
    }

    WM_jobs_kill_all(wm);

    for (win = wm->windows.first; win; win = win->next) {

      CTX_wm_window_set(C, win); /* needed by operator close callbacks */
      WM_event_remove_handlers(C, &win->handlers);
      WM_event_remove_handlers(C, &win->modalhandlers);
      ED_screen_exit(C, win, WM_window_get_active_screen(win));
    }

    if (!G.background) {
      if ((U.pref_flag & USER_PREF_FLAG_SAVE) && ((G.f & G_FLAG_USERPREF_NO_SAVE_ON_EXIT) == 0)) {
        if (U.runtime.is_dirty) {
          BKE_blendfile_userdef_write_all(NULL);
        }
      }
    }
  }

  BLI_timer_free();

  WM_paneltype_clear();

  BKE_addon_pref_type_free();
  BKE_keyconfig_pref_type_free();
  BKE_materials_exit();

  wm_operatortype_free();
<<<<<<< HEAD
=======
  wm_surfaces_free();
  wm_dropbox_free();
>>>>>>> afb1a64c
  WM_menutype_free();
  WM_uilisttype_free();

  /* all non-screen and non-space stuff editors did, like editmode */
  if (C) {
    Main *bmain = CTX_data_main(C);
    ED_editors_exit(bmain, true);
  }

  ED_undosys_type_free();

  free_openrecent();

  BKE_mball_cubeTable_free();

  /* render code might still access databases */
  RE_FreeAllRender();
  RE_engines_exit();

  ED_preview_free_dbase(); /* frees a Main dbase, before BKE_blender_free! */

  if (wm) {
    /* Before BKE_blender_free! - since the ListBases get freed there. */
    wm_free_reports(wm);
  }

  BKE_sequencer_free_clipboard(); /* sequencer.c */
  BKE_tracking_clipboard_free();
  BKE_mask_clipboard_free();
  BKE_vfont_clipboard_free();
  BKE_node_clipboard_free();

#ifdef WITH_COMPOSITOR
  COM_deinitialize();
#endif

  if (opengl_is_init) {
#ifdef WITH_OPENSUBDIV
    BKE_subsurf_osd_cleanup();
#endif

    GPU_free_unused_buffers(G_MAIN);
  }

  BKE_blender_free(); /* blender.c, does entire library and spacetypes */
                      //  BKE_material_copybuf_free();
  ANIM_fcurves_copybuf_free();
  ANIM_drivers_copybuf_free();
  ANIM_driver_vars_copybuf_free();
  ANIM_fmodifiers_copybuf_free();
  ED_gpencil_anim_copybuf_free();
  ED_gpencil_strokes_copybuf_free();

  /* free gizmo-maps after freeing blender,
   * so no deleted data get accessed during cleaning up of areas. */
  wm_gizmomaptypes_free();
  wm_gizmogrouptype_free();
  wm_gizmotype_free();

  BLF_exit();

  if (opengl_is_init) {
    DRW_opengl_context_enable_ex(false);
    GPU_pass_cache_free();
    GPU_exit();
    DRW_opengl_context_disable_ex(false);
    DRW_opengl_context_destroy();
  }

#ifdef WITH_INTERNATIONAL
  BLT_lang_free();
#endif

  ANIM_keyingset_infos_exit();

  //  free_txt_data();

#ifdef WITH_PYTHON
  /* option not to close python so we can use 'atexit' */
  if (do_python && ((C == NULL) || CTX_py_init_get(C))) {
    /* XXX - old note */
    /* before BKE_blender_free so py's gc happens while library still exists */
    /* needed at least for a rare sigsegv that can happen in pydrivers */

    /* Update for blender 2.5, move after BKE_blender_free because Blender now holds references to
     * PyObject's so decref'ing them after python ends causes bad problems every time
     * the py-driver bug can be fixed if it happens again we can deal with it then. */
    BPY_python_end();
  }
#else
  (void)do_python;
#endif

  ED_file_exit(); /* for fsmenu */

  UI_exit();
  BKE_blender_userdef_data_free(&U, false);

  RNA_exit(); /* should be after BPY_python_end so struct python slots are cleared */

  wm_ghost_exit();

  CTX_free(C);

  GHOST_DisposeSystemPaths();

  DNA_sdna_current_free();

  BLI_threadapi_exit();

  /* No need to call this early, rather do it late so that other
   * pieces of Blender using sound may exit cleanly, see also T50676. */
  BKE_sound_exit();

  CLG_exit();

  BKE_blender_atexit();

  if (MEM_get_memory_blocks_in_use() != 0) {
    size_t mem_in_use = MEM_get_memory_in_use() + MEM_get_memory_in_use();
    printf("Error: Not freed memory blocks: %u, total unfreed memory %f MB\n",
           MEM_get_memory_blocks_in_use(),
           (double)mem_in_use / 1024 / 1024);
    MEM_printmemlist();
  }
  wm_autosave_delete();

  BKE_tempdir_session_purge();
}

/**
 * \brief Main exit function to close Blender ordinarily.
 * \note Use #wm_exit_schedule_delayed() to close Blender from an operator.
 * Might leak memory otherwise.
 */
void WM_exit(bContext *C)
{
  WM_exit_ex(C, true);

  printf("\nBlender quit\n");

#ifdef WIN32
  /* ask user to press a key when in debug mode */
  if (G.debug & G_DEBUG) {
    printf("Press any key to exit . . .\n\n");
    wait_for_console_key();
  }
#endif

  exit(G.is_break == true);
}

/**
 * Needed for cases when operators are re-registered
 * (when operator type pointers are stored).
 */
void WM_script_tag_reload(void)
{
  UI_interface_tag_script_reload();
}<|MERGE_RESOLUTION|>--- conflicted
+++ resolved
@@ -537,11 +537,7 @@
   BKE_materials_exit();
 
   wm_operatortype_free();
-<<<<<<< HEAD
-=======
   wm_surfaces_free();
-  wm_dropbox_free();
->>>>>>> afb1a64c
   WM_menutype_free();
   WM_uilisttype_free();
 
