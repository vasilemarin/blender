/*
 * ***** BEGIN GPL LICENSE BLOCK *****
 *
 * This program is free software; you can redistribute it and/or
 * modify it under the terms of the GNU General Public License
 * as published by the Free Software Foundation; either version 2
 * of the License, or (at your option) any later version. 
 *
 * This program is distributed in the hope that it will be useful,
 * but WITHOUT ANY WARRANTY; without even the implied warranty of
 * MERCHANTABILITY or FITNESS FOR A PARTICULAR PURPOSE.  See the
 * GNU General Public License for more details.
 *
 * You should have received a copy of the GNU General Public License
 * along with this program; if not, write to the Free Software Foundation,
 * Inc., 51 Franklin Street, Fifth Floor, Boston, MA 02110-1301, USA.
 *
 * The Original Code is Copyright (C) 2007 Blender Foundation.
 * All rights reserved.
 *
 * 
 * Contributor(s): Blender Foundation
 *
 * ***** END GPL LICENSE BLOCK *****
 */

/** \file blender/windowmanager/intern/wm_draw.c
 *  \ingroup wm
 *
 * Handle OpenGL buffers for windowing, also paint cursor.
 */

#include <stdlib.h>
#include <string.h>
#include <GL/glew.h>

#include "DNA_listBase.h"
#include "DNA_screen_types.h"
#include "DNA_windowmanager_types.h"
#include "DNA_userdef_types.h"
#include "DNA_view3d_types.h"

#include "MEM_guardedalloc.h"

#include "BLI_blenlib.h"
#include "BLI_utildefines.h"
#include "BLI_math_base.h"

#include "BIF_gl.h"

#include "BKE_context.h"

#include "GHOST_C-api.h"

#include "ED_view3d.h"
#include "ED_screen.h"

#include "GPU_draw.h"
#include "GPU_extensions.h"

#include "RE_engine.h"

#include "WM_api.h"
#include "WM_types.h"
#include "wm.h"
#include "wm_draw.h"
#include "wm_window.h"
#include "wm_event_system.h"

/* swap */
#define WIN_NONE_OK     0
#define WIN_BACK_OK     1
#define WIN_FRONT_OK    2
#define WIN_BOTH_OK     3

/* ******************* drawing, overlays *************** */


static void wm_paintcursor_draw(bContext *C, ARegion *ar)
{
	wmWindowManager *wm = CTX_wm_manager(C);
	
	if (wm->paintcursors.first) {
		wmWindow *win = CTX_wm_window(C);
		bScreen *screen = win->screen;
		wmPaintCursor *pc;

		if (ar->swinid && screen->subwinactive == ar->swinid) {
			for (pc = wm->paintcursors.first; pc; pc = pc->next) {
				if (pc->poll == NULL || pc->poll(C)) {
					ARegion *ar_other = CTX_wm_region(C);
					if (ELEM(win->grabcursor, GHOST_kGrabWrap, GHOST_kGrabHide)) {
						int x = 0, y = 0;
						wm_get_cursor_position(win, &x, &y);
						pc->draw(C,
						         x - ar_other->winrct.xmin,
						         y - ar_other->winrct.ymin,
						         pc->customdata);
					}
					else {
						pc->draw(C,
						         win->eventstate->x - ar_other->winrct.xmin,
						         win->eventstate->y - ar_other->winrct.ymin,
						         pc->customdata);
					}
				}
			}
		}
	}
}

/* ********************* drawing, swap ****************** */

static void wm_area_mark_invalid_backbuf(ScrArea *sa)
{
	if (sa->spacetype == SPACE_VIEW3D)
		((View3D *)sa->spacedata.first)->flag |= V3D_INVALID_BACKBUF;
}

static bool wm_area_test_invalid_backbuf(ScrArea *sa)
{
	if (sa->spacetype == SPACE_VIEW3D)
		return (((View3D *)sa->spacedata.first)->flag & V3D_INVALID_BACKBUF) != 0;
	else
		return 1;
}

static void wm_region_test_render_do_draw(bScreen *screen, ScrArea *sa, ARegion *ar)
{
	/* tag region for redraw from render engine preview running inside of it */
	if (sa->spacetype == SPACE_VIEW3D) {
		RegionView3D *rv3d = ar->regiondata;
		RenderEngine *engine = (rv3d) ? rv3d->render_engine : NULL;

		if (engine && (engine->flag & RE_ENGINE_DO_DRAW)) {
			Scene *scene = screen->scene;
			View3D *v3d = sa->spacedata.first;
			rcti border_rect;

			/* do partial redraw when possible */
			if (ED_view3d_calc_render_border(scene, v3d, ar, &border_rect))
				ED_region_tag_redraw_partial(ar, &border_rect);
			else
				ED_region_tag_redraw(ar);

			engine->flag &= ~RE_ENGINE_DO_DRAW;
		}
	}
}

/********************** draw all **************************/
/* - reference method, draw all each time                 */

static void wm_method_draw_full(bContext *C, wmWindow *win)
{
	bScreen *screen = win->screen;
	ScrArea *sa;
	ARegion *ar;

	/* draw area regions */
	for (sa = screen->areabase.first; sa; sa = sa->next) {
		CTX_wm_area_set(C, sa);

		for (ar = sa->regionbase.first; ar; ar = ar->next) {
			if (ar->swinid) {
				CTX_wm_region_set(C, ar);
				ED_region_do_draw(C, ar);
				ar->do_draw = false;
				wm_paintcursor_draw(C, ar);
				CTX_wm_region_set(C, NULL);
			}
		}
		
		wm_area_mark_invalid_backbuf(sa);
		CTX_wm_area_set(C, NULL);
	}

	ED_screen_draw(win);
	win->screen->do_draw = false;

	/* draw overlapping regions */
	for (ar = screen->regionbase.first; ar; ar = ar->next) {
		if (ar->swinid) {
			CTX_wm_menu_set(C, ar);
			ED_region_do_draw(C, ar);
			ar->do_draw = false;
			CTX_wm_menu_set(C, NULL);
		}
	}

	if (screen->do_draw_gesture)
		wm_gesture_draw(win);
}

/****************** draw overlap all **********************/
/* - redraw marked areas, and anything that overlaps it   */
/* - it also handles swap exchange optionally, assuming   */
/*   that on swap no clearing happens and we get back the */
/*   same buffer as we swapped to the front               */

/* mark area-regions to redraw if overlapped with rect */
static void wm_flush_regions_down(bScreen *screen, rcti *dirty)
{
	ScrArea *sa;
	ARegion *ar;

	for (sa = screen->areabase.first; sa; sa = sa->next) {
		for (ar = sa->regionbase.first; ar; ar = ar->next) {
			if (BLI_rcti_isect(dirty, &ar->winrct, NULL)) {
				ar->do_draw = RGN_DRAW;
				memset(&ar->drawrct, 0, sizeof(ar->drawrct));
				ar->swap = WIN_NONE_OK;
			}
		}
	}
}

/* mark menu-regions to redraw if overlapped with rect */
static void wm_flush_regions_up(bScreen *screen, rcti *dirty)
{
	ARegion *ar;
	
	for (ar = screen->regionbase.first; ar; ar = ar->next) {
		if (BLI_rcti_isect(dirty, &ar->winrct, NULL)) {
			ar->do_draw = RGN_DRAW;
			memset(&ar->drawrct, 0, sizeof(ar->drawrct));
			ar->swap = WIN_NONE_OK;
		}
	}
}

static void wm_method_draw_overlap_all(bContext *C, wmWindow *win, int exchange)
{
	wmWindowManager *wm = CTX_wm_manager(C);
	bScreen *screen = win->screen;
	ScrArea *sa;
	ARegion *ar;
	static rcti rect = {0, 0, 0, 0};

	/* after backbuffer selection draw, we need to redraw */
	for (sa = screen->areabase.first; sa; sa = sa->next)
		for (ar = sa->regionbase.first; ar; ar = ar->next)
			if (ar->swinid && !wm_area_test_invalid_backbuf(sa))
				ED_region_tag_redraw(ar);

	/* flush overlapping regions */
	if (screen->regionbase.first) {
		/* flush redraws of area regions up to overlapping regions */
		for (sa = screen->areabase.first; sa; sa = sa->next)
			for (ar = sa->regionbase.first; ar; ar = ar->next)
				if (ar->swinid && ar->do_draw)
					wm_flush_regions_up(screen, &ar->winrct);
		
		/* flush between overlapping regions */
		for (ar = screen->regionbase.last; ar; ar = ar->prev)
			if (ar->swinid && ar->do_draw)
				wm_flush_regions_up(screen, &ar->winrct);
		
		/* flush redraws of overlapping regions down to area regions */
		for (ar = screen->regionbase.last; ar; ar = ar->prev)
			if (ar->swinid && ar->do_draw)
				wm_flush_regions_down(screen, &ar->winrct);
	}

	/* flush drag item */
	if (rect.xmin != rect.xmax) {
		wm_flush_regions_down(screen, &rect);
		rect.xmin = rect.xmax = 0;
	}
	if (wm->drags.first) {
		/* doesnt draw, fills rect with boundbox */
		wm_drags_draw(C, win, &rect);
	}
	
	/* draw marked area regions */
	for (sa = screen->areabase.first; sa; sa = sa->next) {
		CTX_wm_area_set(C, sa);

		for (ar = sa->regionbase.first; ar; ar = ar->next) {
			if (ar->swinid) {
				if (ar->do_draw) {
					CTX_wm_region_set(C, ar);
					ED_region_do_draw(C, ar);
					ar->do_draw = false;
					wm_paintcursor_draw(C, ar);
					CTX_wm_region_set(C, NULL);

					if (exchange)
						ar->swap = WIN_FRONT_OK;
				}
				else if (exchange) {
					if (ar->swap == WIN_FRONT_OK) {
						CTX_wm_region_set(C, ar);
						ED_region_do_draw(C, ar);
						ar->do_draw = false;
						wm_paintcursor_draw(C, ar);
						CTX_wm_region_set(C, NULL);

						ar->swap = WIN_BOTH_OK;
					}
					else if (ar->swap == WIN_BACK_OK)
						ar->swap = WIN_FRONT_OK;
					else if (ar->swap == WIN_BOTH_OK)
						ar->swap = WIN_BOTH_OK;
				}
			}
		}

		wm_area_mark_invalid_backbuf(sa);
		CTX_wm_area_set(C, NULL);
	}

	/* after area regions so we can do area 'overlay' drawing */
	if (screen->do_draw) {
		ED_screen_draw(win);
		win->screen->do_draw = false;

		if (exchange)
			screen->swap = WIN_FRONT_OK;
	}
	else if (exchange) {
		if (screen->swap == WIN_FRONT_OK) {
			ED_screen_draw(win);
			win->screen->do_draw = false;
			screen->swap = WIN_BOTH_OK;
		}
		else if (screen->swap == WIN_BACK_OK)
			screen->swap = WIN_FRONT_OK;
		else if (screen->swap == WIN_BOTH_OK)
			screen->swap = WIN_BOTH_OK;
	}

	/* draw marked overlapping regions */
	for (ar = screen->regionbase.first; ar; ar = ar->next) {
		if (ar->swinid && ar->do_draw) {
			CTX_wm_menu_set(C, ar);
			ED_region_do_draw(C, ar);
			ar->do_draw = false;
			CTX_wm_menu_set(C, NULL);
		}
	}

	if (screen->do_draw_gesture)
		wm_gesture_draw(win);
	
	/* needs pixel coords in screen */
	if (wm->drags.first) {
		wm_drags_draw(C, win, NULL);
	}
}

#if 0
/******************** draw damage ************************/
/* - not implemented                                      */

static void wm_method_draw_damage(bContext *C, wmWindow *win)
{
	wm_method_draw_all(C, win);
}
#endif

/****************** draw triple buffer ********************/
/* - area regions are written into a texture, without any */
/*   of the overlapping menus, brushes, gestures. these   */
/*   are redrawn each time.                               */
/*                                                        */
/* - if non-power of two textures are supported, that is  */
/*   used. if not, multiple smaller ones are used, with   */
/*   worst case wasted space being 23.4% for 3x3 textures */

static void split_width(int x, int n, int *splitx, int *nx)
{
	int a, newnx, waste;

	/* if already power of two just use it */
	if (is_power_of_2_i(x)) {
		splitx[0] = x;
		(*nx)++;
		return;
	}

	if (n == 1) {
		/* last part, we have to go larger */
		splitx[0] = power_of_2_max_i(x);
		(*nx)++;
	}
	else {
		/* two or more parts to go, use smaller part */
		splitx[0] = power_of_2_min_i(x);
		newnx = ++(*nx);
		split_width(x - splitx[0], n - 1, splitx + 1, &newnx);

		for (waste = 0, a = 0; a < n; a++)
			waste += splitx[a];

		/* if we waste more space or use the same amount,
		 * revert deeper splits and just use larger */
		if (waste >= power_of_2_max_i(x)) {
			splitx[0] = power_of_2_max_i(x);
			memset(splitx + 1, 0, sizeof(int) * (n - 1));
		}
		else
			*nx = newnx;
	}
}

static void wm_draw_triple_free(wmDrawTriple *triple)
{
	if (triple) {

		glDeleteTextures(triple->nx * triple->ny, triple->bind);

		MEM_freeN(triple);
	}
}

static void wm_draw_triple_fail(bContext *C, wmWindow *win)
{
	wm_draw_window_clear(win);

	win->drawfail = 1;
	wm_method_draw_overlap_all(C, win, 0);
}

static int wm_triple_gen_textures(wmWindow *win, wmDrawTriple *triple)
{
	const int winsize_x = WM_window_pixels_x(win);
	const int winsize_y = WM_window_pixels_y(win);

	GLint maxsize;
	int x, y;

	/* compute texture sizes */
	if (GLEW_ARB_texture_rectangle || GLEW_NV_texture_rectangle || GLEW_EXT_texture_rectangle) {
		triple->target = GL_TEXTURE_RECTANGLE_ARB;
		triple->nx = 1;
		triple->ny = 1;
		triple->x[0] = winsize_x;
		triple->y[0] = winsize_y;
	}
	else if (GPU_non_power_of_two_support()) {
		triple->target = GL_TEXTURE_2D;
		triple->nx = 1;
		triple->ny = 1;
		triple->x[0] = winsize_x;
		triple->y[0] = winsize_y;
	}
	else {
		triple->target = GL_TEXTURE_2D;
		triple->nx = 0;
		triple->ny = 0;
		split_width(winsize_x, MAX_N_TEX, triple->x, &triple->nx);
		split_width(winsize_y, MAX_N_TEX, triple->y, &triple->ny);
	}

	/* generate texture names */
	glGenTextures(triple->nx * triple->ny, triple->bind);

	if (!triple->bind[0]) {
		/* not the typical failure case but we handle it anyway */
		printf("WM: failed to allocate texture for triple buffer drawing (glGenTextures).\n");
		return 0;
	}

	for (y = 0; y < triple->ny; y++) {
		for (x = 0; x < triple->nx; x++) {
			/* proxy texture is only guaranteed to test for the cases that
			 * there is only one texture in use, which may not be the case */
			maxsize = GPU_max_texture_size();

			if (triple->x[x] > maxsize || triple->y[y] > maxsize) {
				glBindTexture(triple->target, 0);
				printf("WM: failed to allocate texture for triple buffer drawing "
				       "(texture too large for graphics card).\n");
				return 0;
			}

			/* setup actual texture */
			glBindTexture(triple->target, triple->bind[x + y * triple->nx]);
			glTexImage2D(triple->target, 0, GL_RGB8, triple->x[x], triple->y[y], 0, GL_RGB, GL_UNSIGNED_BYTE, NULL);
			glTexParameteri(triple->target, GL_TEXTURE_MIN_FILTER, GL_NEAREST);
			glTexParameteri(triple->target, GL_TEXTURE_MAG_FILTER, GL_NEAREST);
			/* The current color is ignored if the GL_REPLACE texture environment is used. */
			// glTexEnvi(triple->target, GL_TEXTURE_ENV_MODE, GL_REPLACE);
			glBindTexture(triple->target, 0);

			/* not sure if this works everywhere .. */
			if (glGetError() == GL_OUT_OF_MEMORY) {
				printf("WM: failed to allocate texture for triple buffer drawing (out of memory).\n");
				return 0;
			}
		}
	}

	return 1;
}

void wm_triple_draw_textures(wmWindow *win, wmDrawTriple *triple, float alpha)
{
	const int winsize_x = WM_window_pixels_x(win);
	const int winsize_y = WM_window_pixels_y(win);

	float halfx, halfy, ratiox, ratioy;
	int x, y, sizex, sizey, offx, offy;

	glEnable(triple->target);

	for (y = 0, offy = 0; y < triple->ny; offy += triple->y[y], y++) {
		for (x = 0, offx = 0; x < triple->nx; offx += triple->x[x], x++) {
			sizex = (x == triple->nx - 1) ? winsize_x - offx : triple->x[x];
			sizey = (y == triple->ny - 1) ? winsize_y - offy : triple->y[y];

			/* wmOrtho for the screen has this same offset */
			ratiox = sizex;
			ratioy = sizey;
			halfx = GLA_PIXEL_OFS;
			halfy = GLA_PIXEL_OFS;

			/* texture rectangle has unnormalized coordinates */
			if (triple->target == GL_TEXTURE_2D) {
				ratiox /= triple->x[x];
				ratioy /= triple->y[y];
				halfx /= triple->x[x];
				halfy /= triple->y[y];
			}

			glBindTexture(triple->target, triple->bind[x + y * triple->nx]);

			glColor4f(1.0f, 1.0f, 1.0f, alpha);
			glBegin(GL_QUADS);
			glTexCoord2f(halfx, halfy);
			glVertex2f(offx, offy);

			glTexCoord2f(ratiox + halfx, halfy);
			glVertex2f(offx + sizex, offy);

			glTexCoord2f(ratiox + halfx, ratioy + halfy);
			glVertex2f(offx + sizex, offy + sizey);

			glTexCoord2f(halfx, ratioy + halfy);
			glVertex2f(offx, offy + sizey);
			glEnd();
		}
	}

	glBindTexture(triple->target, 0);
	glDisable(triple->target);
}

static void wm_triple_copy_textures(wmWindow *win, wmDrawTriple *triple)
{
	const int winsize_x = WM_window_pixels_x(win);
	const int winsize_y = WM_window_pixels_y(win);

	int x, y, sizex, sizey, offx, offy;

	for (y = 0, offy = 0; y < triple->ny; offy += triple->y[y], y++) {
		for (x = 0, offx = 0; x < triple->nx; offx += triple->x[x], x++) {
			sizex = (x == triple->nx - 1) ? winsize_x - offx : triple->x[x];
			sizey = (y == triple->ny - 1) ? winsize_y - offy : triple->y[y];

			glBindTexture(triple->target, triple->bind[x + y * triple->nx]);
			glCopyTexSubImage2D(triple->target, 0, 0, 0, offx, offy, sizex, sizey);
		}
	}

	glBindTexture(triple->target, 0);
}

static void wm_draw_region_blend(wmWindow *win, ARegion *ar, wmDrawTriple *triple)
{
	float fac = ED_region_blend_factor(ar);
	
	/* region blend always is 1, except when blend timer is running */
	if (fac < 1.0f) {
		wmSubWindowScissorSet(win, win->screen->mainwin, &ar->winrct, true);

		glEnable(GL_BLEND);
		wm_triple_draw_textures(win, triple, 1.0f - fac);
		glDisable(GL_BLEND);
	}
}

static void wm_method_draw_triple(bContext *C, wmWindow *win)
{
	wmWindowManager *wm = CTX_wm_manager(C);
	wmDrawTriple *triple;
	wmDrawData *dd, *dd_next, *drawdata = (wmDrawData *) win->drawdata.first;
	bScreen *screen = win->screen;
	ScrArea *sa;
	ARegion *ar;
<<<<<<< HEAD
	int copytex = false, paintcursor = true;
=======
	int copytex = 0;
>>>>>>> 6582215f

	if (drawdata && drawdata->triple) {
		glClearColor(0, 0, 0, 0);
		glClear(GL_COLOR_BUFFER_BIT | GL_DEPTH_BUFFER_BIT);

		wmSubWindowSet(win, screen->mainwin);

		wm_triple_draw_textures(win, drawdata->triple, 1.0f);
	}
	else {
		/* we run it when we start OR when we turn stereo on */
		if (drawdata == NULL) {
			drawdata = MEM_callocN(sizeof(wmDrawData), "wmDrawData");
			BLI_addhead(&win->drawdata, drawdata);
		}

		drawdata->triple = MEM_callocN(sizeof(wmDrawTriple), "wmDrawTriple");

		if (!wm_triple_gen_textures(win, drawdata->triple)) {
			wm_draw_triple_fail(C, win);
			return;
		}
	}

	/* it means stereo was just turned off */
	/* note: we are removing all drawdatas that are not the first */
	for (dd = drawdata->next; dd; dd = dd_next) {
		dd_next = dd->next;

		BLI_remlink(&win->drawdata, dd);
		wm_draw_triple_free(dd->triple);
		MEM_freeN(dd);
	}

	triple = drawdata->triple;

	/* draw marked area regions */
	for (sa = screen->areabase.first; sa; sa = sa->next) {
		CTX_wm_area_set(C, sa);

		for (ar = sa->regionbase.first; ar; ar = ar->next) {
			if (ar->swinid && ar->do_draw) {

				if (ar->overlap == false) {
					CTX_wm_region_set(C, ar);
					ED_region_do_draw(C, ar);
					ar->do_draw = false;
					CTX_wm_region_set(C, NULL);
					copytex = true;
				}
			}
		}

		wm_area_mark_invalid_backbuf(sa);
		CTX_wm_area_set(C, NULL);
	}

	if (copytex) {
		wmSubWindowSet(win, screen->mainwin);

		wm_triple_copy_textures(win, triple);
	}

	if (wm->paintcursors.first) {
		for (sa = screen->areabase.first; sa; sa = sa->next) {
			for (ar = sa->regionbase.first; ar; ar = ar->next) {
				if (ar->swinid && ar->swinid == screen->subwinactive) {
					CTX_wm_area_set(C, sa);
					CTX_wm_region_set(C, ar);

					/* make region ready for draw, scissor, pixelspace */
					ED_region_set(C, ar);
					wm_paintcursor_draw(C, ar);

					CTX_wm_region_set(C, NULL);
					CTX_wm_area_set(C, NULL);
				}
			}
		}

		wmSubWindowSet(win, screen->mainwin);
	}

	/* draw overlapping area regions (always like popups) */
	for (sa = screen->areabase.first; sa; sa = sa->next) {
		CTX_wm_area_set(C, sa);

		for (ar = sa->regionbase.first; ar; ar = ar->next) {
			if (ar->swinid && ar->overlap) {
				CTX_wm_region_set(C, ar);
				ED_region_do_draw(C, ar);
				ar->do_draw = false;
				CTX_wm_region_set(C, NULL);

				wm_draw_region_blend(win, ar, triple);
			}
		}

		CTX_wm_area_set(C, NULL);
	}

	/* after area regions so we can do area 'overlay' drawing */
	ED_screen_draw(win);
	win->screen->do_draw = false;

	/* draw floating regions (menus) */
	for (ar = screen->regionbase.first; ar; ar = ar->next) {
		if (ar->swinid) {
			CTX_wm_menu_set(C, ar);
			ED_region_do_draw(C, ar);
			ar->do_draw = false;
			CTX_wm_menu_set(C, NULL);
<<<<<<< HEAD
			/* when a menu is being drawn, don't do the paint cursors */
			paintcursor = false;
=======
>>>>>>> 6582215f
		}
	}

	/* always draw, not only when screen tagged */
	if (win->gesture.first)
		wm_gesture_draw(win);

	/* needs pixel coords in screen */
	if (wm->drags.first) {
		wm_drags_draw(C, win, NULL);
	}
}

static void wm_method_draw_triple_multiview(bContext *C, wmWindow *win, StereoViews sview)
{
	wmWindowManager *wm = CTX_wm_manager(C);
	wmDrawData *drawdata;
	wmDrawTriple *triple_data, *triple_all;
	bScreen *screen = win->screen;
	ScrArea *sa;
	ARegion *ar;
	int copytex = false, paintcursor = true;
	int id;

	/* we store the triple_data in sequence to triple_all */
	for (id = 0; id < 2; id++) {
		drawdata = BLI_findlink(&win->drawdata, (sview * 2) + id);

		if (drawdata && drawdata->triple) {
			if (id == 0) {
				glClearColor(0, 0, 0, 0);
				glClear(GL_COLOR_BUFFER_BIT | GL_DEPTH_BUFFER_BIT);

				wmSubWindowSet(win, screen->mainwin);

				wm_triple_draw_textures(win, drawdata->triple, 1.0f);
			}
		}
		else {
			/* we run it when we start OR when we turn stereo on */
			if (drawdata == NULL) {
				drawdata = MEM_callocN(sizeof(wmDrawData), "wmDrawData");
				BLI_addtail(&win->drawdata, drawdata);
			}

			drawdata->triple = MEM_callocN(sizeof(wmDrawTriple), "wmDrawTriple");

			if (!wm_triple_gen_textures(win, drawdata->triple)) {
				wm_draw_triple_fail(C, win);
				return;
			}
		}
	}

	triple_data = ((wmDrawData *) BLI_findlink(&win->drawdata, sview * 2))->triple;
	triple_all  = ((wmDrawData *) BLI_findlink(&win->drawdata, (sview * 2) + 1))->triple;

	/* draw marked area regions */
	for (sa = screen->areabase.first; sa; sa = sa->next) {
		CTX_wm_area_set(C, sa);

		switch (sa->spacetype) {
			case SPACE_IMAGE:
			{
				SpaceImage *sima = sa->spacedata.first;
				sima->iuser.eye = sview;
				break;
			}
			case SPACE_VIEW3D:
			{
				View3D *v3d = sa->spacedata.first;
				v3d->eye = sview;
				break;
			}
		}

		/* draw marked area regions */
		for (ar = sa->regionbase.first; ar; ar = ar->next) {
			if (ar->swinid && ar->do_draw) {

				if (ar->overlap == false) {
					CTX_wm_region_set(C, ar);
					ED_region_do_draw(C, ar);

					if (sview == STEREO_RIGHT_ID)
						ar->do_draw = false;

					CTX_wm_region_set(C, NULL);
					copytex = true;
				}
			}
		}

		wm_area_mark_invalid_backbuf(sa);
		CTX_wm_area_set(C, NULL);
	}

	if (copytex) {
		wmSubWindowSet(win, screen->mainwin);

		wm_triple_copy_textures(win, triple_data);
	}

	if (paintcursor && wm->paintcursors.first) {
		for (sa = screen->areabase.first; sa; sa = sa->next) {
			for (ar = sa->regionbase.first; ar; ar = ar->next) {
				if (ar->swinid && ar->swinid == screen->subwinactive) {
					CTX_wm_area_set(C, sa);
					CTX_wm_region_set(C, ar);

					/* make region ready for draw, scissor, pixelspace */
					ED_region_set(C, ar);
					wm_paintcursor_draw(C, ar);

					CTX_wm_region_set(C, NULL);
					CTX_wm_area_set(C, NULL);
				}
			}
		}

		wmSubWindowSet(win, screen->mainwin);
	}

	/* draw overlapping area regions (always like popups) */
	for (sa = screen->areabase.first; sa; sa = sa->next) {
		CTX_wm_area_set(C, sa);

		for (ar = sa->regionbase.first; ar; ar = ar->next) {
			if (ar->swinid && ar->overlap) {
				CTX_wm_region_set(C, ar);
				ED_region_do_draw(C, ar);
				if (sview == STEREO_RIGHT_ID)
					ar->do_draw = false;
				CTX_wm_region_set(C, NULL);

				wm_draw_region_blend(win, ar, triple_data);
			}
		}

		CTX_wm_area_set(C, NULL);
	}

	/* after area regions so we can do area 'overlay' drawing */
	ED_screen_draw(win);
	if (sview == STEREO_RIGHT_ID)
		win->screen->do_draw = false;

	/* draw floating regions (menus) */
	for (ar = screen->regionbase.first; ar; ar = ar->next) {
		if (ar->swinid) {
			CTX_wm_menu_set(C, ar);
			ED_region_do_draw(C, ar);
			if (sview == STEREO_RIGHT_ID)
				ar->do_draw = false;
			CTX_wm_menu_set(C, NULL);
			/* when a menu is being drawn, don't do the paint cursors */
			paintcursor = false;
		}
	}

	/* always draw, not only when screen tagged */
	if (win->gesture.first)
		wm_gesture_draw(win);

	/* needs pixel coords in screen */
	if (wm->drags.first) {
		wm_drags_draw(C, win, NULL);
	}

	/* copy the ui + overlays */
	wmSubWindowSet(win, screen->mainwin);
	wm_triple_copy_textures(win, triple_all);
}

/****************** main update call **********************/

/* quick test to prevent changing window drawable */
static bool wm_draw_update_test_window(wmWindow *win)
{
	ScrArea *sa;
	ARegion *ar;
	bool do_draw = false;

	for (ar = win->screen->regionbase.first; ar; ar = ar->next) {
		if (ar->do_draw_overlay) {
			wm_tag_redraw_overlay(win, ar);
			ar->do_draw_overlay = false;
		}
		if (ar->swinid && ar->do_draw)
			do_draw = true;
	}

	for (sa = win->screen->areabase.first; sa; sa = sa->next) {
		for (ar = sa->regionbase.first; ar; ar = ar->next) {
			wm_region_test_render_do_draw(win->screen, sa, ar);

			if (ar->swinid && ar->do_draw)
				do_draw = true;
		}
	}

	if (do_draw)
		return 1;
	
	if (win->screen->do_refresh)
		return 1;
	if (win->screen->do_draw)
		return 1;
	if (win->screen->do_draw_gesture)
		return 1;
	if (win->screen->do_draw_paintcursor)
		return 1;
	if (win->screen->do_draw_drag)
		return 1;
	
	return 0;
}

static int wm_automatic_draw_method(wmWindow *win)
{
	/* Ideally all cards would work well with triple buffer, since if it works
	 * well gives the least redraws and is considerably faster at partial redraw
	 * for sculpting or drawing overlapping menus. For typically lower end cards
	 * copy to texture is slow though and so we use overlap instead there. */

	if (win->drawmethod == USER_DRAW_AUTOMATIC) {
		/* ATI opensource driver is known to be very slow at this */
		if (GPU_type_matches(GPU_DEVICE_ATI, GPU_OS_UNIX, GPU_DRIVER_OPENSOURCE))
			return USER_DRAW_OVERLAP;
		/* also Intel drivers are slow */
#if 0	/* 2.64 BCon3 period, let's try if intel now works... */
		else if (GPU_type_matches(GPU_DEVICE_INTEL, GPU_OS_UNIX, GPU_DRIVER_ANY))
			return USER_DRAW_OVERLAP;
		else if (GPU_type_matches(GPU_DEVICE_INTEL, GPU_OS_WIN, GPU_DRIVER_ANY))
			return USER_DRAW_OVERLAP_FLIP;
		else if (GPU_type_matches(GPU_DEVICE_INTEL, GPU_OS_MAC, GPU_DRIVER_ANY))
			return USER_DRAW_OVERLAP_FLIP;
#endif
		/* Windows software driver darkens color on each redraw */
		else if (GPU_type_matches(GPU_DEVICE_SOFTWARE, GPU_OS_WIN, GPU_DRIVER_SOFTWARE))
			return USER_DRAW_OVERLAP_FLIP;
		else if (GPU_type_matches(GPU_DEVICE_SOFTWARE, GPU_OS_UNIX, GPU_DRIVER_SOFTWARE))
			return USER_DRAW_OVERLAP;
		/* drawing lower color depth again degrades colors each time */
		else if (GPU_color_depth() < 24)
			return USER_DRAW_OVERLAP;
		else
			return USER_DRAW_TRIPLE;
	}
	else
		return win->drawmethod;
}

bool WM_is_draw_triple(wmWindow *win)
{
	/* function can get called before this variable is set in drawing code below */
	if (win->drawmethod != U.wmdrawmethod)
		win->drawmethod = U.wmdrawmethod;
	return (USER_DRAW_TRIPLE == wm_automatic_draw_method(win));
}

void wm_tag_redraw_overlay(wmWindow *win, ARegion *ar)
{
	/* for draw triple gestures, paint cursors don't need region redraw */
	if (ar && win) {
		if (wm_automatic_draw_method(win) != USER_DRAW_TRIPLE)
			ED_region_tag_redraw(ar);
		win->screen->do_draw_paintcursor = true;
	}
}

void WM_paint_cursor_tag_redraw(wmWindow *win, ARegion *ar)
{
	win->screen->do_draw_paintcursor = true;
	wm_tag_redraw_overlay(win, ar);
}

void wm_draw_update(bContext *C)
{
	wmWindowManager *wm = CTX_wm_manager(C);
	wmWindow *win;
	int drawmethod;

	GPU_free_unused_buffers();
	
	for (win = wm->windows.first; win; win = win->next) {
#ifdef WIN32
		if (GPU_type_matches(GPU_DEVICE_INTEL, GPU_OS_ANY, GPU_DRIVER_ANY)) {
			GHOST_TWindowState state = GHOST_GetWindowState(win->ghostwin);

			if (state == GHOST_kWindowStateMinimized) {
				/* do not update minimized windows, it gives issues on intel drivers (see [#33223])
				 * anyway, it seems logical to skip update for invisible windows
				 */
				continue;
			}
		}
#endif
		if (win->drawmethod != U.wmdrawmethod) {
			wm_draw_window_clear(win);
			win->drawmethod = U.wmdrawmethod;
		}

		if (wm_draw_update_test_window(win)) {
			CTX_wm_window_set(C, win);
			
			/* sets context window+screen */
			wm_window_make_drawable(wm, win);

			/* notifiers for screen redraw */
			if (win->screen->do_refresh)
				ED_screen_refresh(wm, win);

			drawmethod = wm_automatic_draw_method(win);

			if (win->drawfail)
				wm_method_draw_overlap_all(C, win, 0);
			else if (drawmethod == USER_DRAW_FULL)
				wm_method_draw_full(C, win);
			else if (drawmethod == USER_DRAW_OVERLAP)
				wm_method_draw_overlap_all(C, win, 0);
			else if (drawmethod == USER_DRAW_OVERLAP_FLIP)
				wm_method_draw_overlap_all(C, win, 1);
			else // if (drawmethod == USER_DRAW_TRIPLE)
			{
				if ((WM_stereo_enabled(C, win, false)) == false)
					wm_method_draw_triple(C, win);
				else {
					wm_method_draw_triple_multiview(C, win, STEREO_LEFT_ID);
					wm_method_draw_triple_multiview(C, win, STEREO_RIGHT_ID);
					wm_method_draw_stereo(C, win);
				}
			}

			win->screen->do_draw_gesture = false;
			win->screen->do_draw_paintcursor = false;
			win->screen->do_draw_drag = false;
		
			wm_window_swap_buffers(win);

			CTX_wm_window_set(C, NULL);
		}
	}
}

void wm_draw_data_free(wmWindow *win)
{
	wmDrawData *dd;

	for (dd = (wmDrawData *)win->drawdata.first; dd; dd = dd->next) {
		wm_draw_triple_free(dd->triple);
	}
	BLI_freelistN(&win->drawdata);
}

void wm_draw_window_clear(wmWindow *win)
{
	bScreen *screen = win->screen;
	ScrArea *sa;
	ARegion *ar;

	wm_draw_data_free(win);

	/* clear screen swap flags */
	if (screen) {
		for (sa = screen->areabase.first; sa; sa = sa->next)
			for (ar = sa->regionbase.first; ar; ar = ar->next)
				ar->swap = WIN_NONE_OK;
		
		screen->swap = WIN_NONE_OK;
	}
}

void wm_draw_region_clear(wmWindow *win, ARegion *ar)
{
	int drawmethod = wm_automatic_draw_method(win);

	if (ELEM(drawmethod, USER_DRAW_OVERLAP, USER_DRAW_OVERLAP_FLIP))
		wm_flush_regions_down(win->screen, &ar->winrct);

	win->screen->do_draw = true;
}

void WM_redraw_windows(bContext *C)
{
	wmWindow *win_prev = CTX_wm_window(C);
	ScrArea *area_prev = CTX_wm_area(C);
	ARegion *ar_prev = CTX_wm_region(C);

	wm_draw_update(C);

	CTX_wm_window_set(C, win_prev);
	CTX_wm_area_set(C, area_prev);
	CTX_wm_region_set(C, ar_prev);
}
<|MERGE_RESOLUTION|>--- conflicted
+++ resolved
@@ -589,11 +589,7 @@
 	bScreen *screen = win->screen;
 	ScrArea *sa;
 	ARegion *ar;
-<<<<<<< HEAD
-	int copytex = false, paintcursor = true;
-=======
-	int copytex = 0;
->>>>>>> 6582215f
+	int copytex = false;
 
 	if (drawdata && drawdata->triple) {
 		glClearColor(0, 0, 0, 0);
@@ -706,11 +702,6 @@
 			ED_region_do_draw(C, ar);
 			ar->do_draw = false;
 			CTX_wm_menu_set(C, NULL);
-<<<<<<< HEAD
-			/* when a menu is being drawn, don't do the paint cursors */
-			paintcursor = false;
-=======
->>>>>>> 6582215f
 		}
 	}
 
@@ -732,7 +723,7 @@
 	bScreen *screen = win->screen;
 	ScrArea *sa;
 	ARegion *ar;
-	int copytex = false, paintcursor = true;
+	int copytex = false;
 	int id;
 
 	/* we store the triple_data in sequence to triple_all */
@@ -814,7 +805,7 @@
 		wm_triple_copy_textures(win, triple_data);
 	}
 
-	if (paintcursor && wm->paintcursors.first) {
+	if (wm->paintcursors.first) {
 		for (sa = screen->areabase.first; sa; sa = sa->next) {
 			for (ar = sa->regionbase.first; ar; ar = ar->next) {
 				if (ar->swinid && ar->swinid == screen->subwinactive) {
@@ -866,8 +857,6 @@
 			if (sview == STEREO_RIGHT_ID)
 				ar->do_draw = false;
 			CTX_wm_menu_set(C, NULL);
-			/* when a menu is being drawn, don't do the paint cursors */
-			paintcursor = false;
 		}
 	}
 
