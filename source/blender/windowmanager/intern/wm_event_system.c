/*
 * ***** BEGIN GPL LICENSE BLOCK *****
 *
 * This program is free software; you can redistribute it and/or
 * modify it under the terms of the GNU General Public License
 * as published by the Free Software Foundation; either version 2
 * of the License, or (at your option) any later version.
 *
 * This program is distributed in the hope that it will be useful,
 * but WITHOUT ANY WARRANTY; without even the implied warranty of
 * MERCHANTABILITY or FITNESS FOR A PARTICULAR PURPOSE.  See the
 * GNU General Public License for more details.
 *
 * You should have received a copy of the GNU General Public License
 * along with this program; if not, write to the Free Software Foundation,
 * Inc., 51 Franklin Street, Fifth Floor, Boston, MA 02110-1301, USA.
 *
 * The Original Code is Copyright (C) 2007 Blender Foundation.
 * All rights reserved.
 *
 *
 * Contributor(s): Blender Foundation
 *
 * ***** END GPL LICENSE BLOCK *****
 */

/** \file blender/windowmanager/intern/wm_event_system.c
 *  \ingroup wm
 *
 * Handle events and notifiers from GHOST input (mouse, keyboard, tablet, ndof).
 *
 * Also some operator reports utility functions.
 */

#include <stdlib.h>
#include <string.h>

#include "DNA_listBase.h"
#include "DNA_screen_types.h"
#include "DNA_scene_types.h"
#include "DNA_windowmanager_types.h"
#include "DNA_userdef_types.h"

#include "MEM_guardedalloc.h"

#include "CLG_log.h"

#include "GHOST_C-api.h"

#include "BLI_blenlib.h"
#include "BLI_dynstr.h"
#include "BLI_utildefines.h"
#include "BLI_math.h"

#include "BKE_context.h"
#include "BKE_idprop.h"
#include "BKE_global.h"
#include "BKE_layer.h"
#include "BKE_main.h"
#include "BKE_report.h"
#include "BKE_scene.h"
#include "BKE_screen.h"
#include "BKE_workspace.h"

#include "BKE_sound.h"

#include "ED_fileselect.h"
#include "ED_info.h"
#include "ED_screen.h"
#include "ED_view3d.h"
#include "ED_util.h"
#include "ED_undo.h"

#include "RNA_access.h"

#include "UI_interface.h"

#include "PIL_time.h"

#include "WM_api.h"
#include "WM_types.h"
#include "WM_message.h"
#include "WM_toolsystem.h"

#include "wm.h"
#include "wm_window.h"
#include "wm_event_system.h"
#include "wm_event_types.h"

#include "RNA_enum_types.h"

#include "DEG_depsgraph.h"

/* Motion in pixels allowed before we don't consider single/double click. */
#define WM_EVENT_CLICK_WIGGLE_ROOM 2

static void wm_notifier_clear(wmNotifier *note);
static void update_tablet_data(wmWindow *win, wmEvent *event);

static int wm_operator_call_internal(bContext *C, wmOperatorType *ot, PointerRNA *properties, ReportList *reports,
                                     const short context, const bool poll_only);

/* ************ event management ************** */

wmEvent *wm_event_add_ex(wmWindow *win, const wmEvent *event_to_add, const wmEvent *event_to_add_after)
{
	wmEvent *event = MEM_mallocN(sizeof(wmEvent), "wmEvent");

	*event = *event_to_add;

	update_tablet_data(win, event);

	if (ELEM(event->type, MOUSEMOVE, INBETWEEN_MOUSEMOVE)) {
		/* We could have a preference to support relative tablet motion (we can't detect that). */
		event->is_motion_absolute = (
		        (event->tablet_data != NULL) &&
		        (event->tablet_data->Active != GHOST_kTabletModeNone));
	}

	if (event_to_add_after == NULL) {
		BLI_addtail(&win->queue, event);
	}
	else {
		/* note, strictly speaking this breaks const-correctness, however we're only changing 'next' member */
		BLI_insertlinkafter(&win->queue, (void *)event_to_add_after, event);
	}
	return event;
}

wmEvent *wm_event_add(wmWindow *win, const wmEvent *event_to_add)
{
	return wm_event_add_ex(win, event_to_add, NULL);
}

void wm_event_free(wmEvent *event)
{
	if (event->customdata) {
		if (event->customdatafree) {
			/* note: pointer to listbase struct elsewhere */
			if (event->custom == EVT_DATA_DRAGDROP) {
				ListBase *lb = event->customdata;
				WM_drag_free_list(lb);
			}
			else {
				MEM_freeN(event->customdata);
			}
		}
	}

	if (event->tablet_data) {
		MEM_freeN((void *)event->tablet_data);
	}

	MEM_freeN(event);
}

void wm_event_free_all(wmWindow *win)
{
	wmEvent *event;

	while ((event = BLI_pophead(&win->queue))) {
		wm_event_free(event);
	}
}

void wm_event_init_from_window(wmWindow *win, wmEvent *event)
{
	/* make sure we don't copy any owned pointers */
	BLI_assert(win->eventstate->tablet_data == NULL);

	*event = *(win->eventstate);
}

/* ********************* notifiers, listeners *************** */

static bool wm_test_duplicate_notifier(wmWindowManager *wm, unsigned int type, void *reference)
{
	wmNotifier *note;

	for (note = wm->queue.first; note; note = note->next)
		if ((note->category | note->data | note->subtype | note->action) == type && note->reference == reference)
			return 1;

	return 0;
}

/* XXX: in future, which notifiers to send to other windows? */
void WM_event_add_notifier(const bContext *C, unsigned int type, void *reference)
{
	wmWindowManager *wm = CTX_wm_manager(C);
	wmNotifier *note;

	if (wm_test_duplicate_notifier(wm, type, reference))
		return;

	note = MEM_callocN(sizeof(wmNotifier), "notifier");

	note->wm = wm;
	BLI_addtail(&note->wm->queue, note);

	note->window = CTX_wm_window(C);

	note->category = type & NOTE_CATEGORY;
	note->data = type & NOTE_DATA;
	note->subtype = type & NOTE_SUBTYPE;
	note->action = type & NOTE_ACTION;

	note->reference = reference;
}

void WM_main_add_notifier(unsigned int type, void *reference)
{
	Main *bmain = G_MAIN;
	wmWindowManager *wm = bmain->wm.first;
	wmNotifier *note;

	if (!wm || wm_test_duplicate_notifier(wm, type, reference))
		return;

	note = MEM_callocN(sizeof(wmNotifier), "notifier");

	note->wm = wm;
	BLI_addtail(&note->wm->queue, note);

	note->category = type & NOTE_CATEGORY;
	note->data = type & NOTE_DATA;
	note->subtype = type & NOTE_SUBTYPE;
	note->action = type & NOTE_ACTION;

	note->reference = reference;
}

/**
 * Clear notifiers by reference, Used so listeners don't act on freed data.
 */
void WM_main_remove_notifier_reference(const void *reference)
{
	Main *bmain = G_MAIN;
	wmWindowManager *wm = bmain->wm.first;

	if (wm) {
		wmNotifier *note, *note_next;

		for (note = wm->queue.first; note; note = note_next) {
			note_next = note->next;

			if (note->reference == reference) {
				/* don't remove because this causes problems for #wm_event_do_notifiers
				 * which may be looping on the data (deleting screens) */
				wm_notifier_clear(note);
			}
		}

		/* Remap instead. */
#if 0
		if (wm->message_bus) {
			WM_msg_id_remove(wm->message_bus, reference);
		}
#endif

	}
}

void WM_main_remap_editor_id_reference(ID *old_id, ID *new_id)
{
	Main *bmain = G_MAIN;
	bScreen *sc;

	for (sc = bmain->screen.first; sc; sc = sc->id.next) {
		ScrArea *sa;

		for (sa = sc->areabase.first; sa; sa = sa->next) {
			SpaceLink *sl;

			for (sl = sa->spacedata.first; sl; sl = sl->next) {
				ED_spacedata_id_remap(sa, sl, old_id, new_id);
			}
		}
	}

	wmWindowManager *wm = bmain->wm.first;
	if (wm && wm->message_bus) {
		struct wmMsgBus *mbus = wm->message_bus;
		if (new_id != NULL) {
			WM_msg_id_update(mbus, old_id, new_id);
		}
		else {
			WM_msg_id_remove(mbus, old_id);
		}
	}
}

static void wm_notifier_clear(wmNotifier *note)
{
	/* NULL the entire notifier, only leaving (next, prev) members intact */
	memset(((char *)note) + sizeof(Link), 0, sizeof(*note) - sizeof(Link));
}

/**
 * Was part of #wm_event_do_notifiers, split out so it can be called once before entering the #WM_main loop.
 * This ensures operators don't run before the UI and depsgraph are initialized.
 */
void wm_event_do_refresh_wm_and_depsgraph(bContext *C)
{
	wmWindowManager *wm = CTX_wm_manager(C);
	uint64_t win_combine_v3d_datamask = 0;

	/* combine datamasks so 1 win doesn't disable UV's in another [#26448] */
	for (wmWindow *win = wm->windows.first; win; win = win->next) {
		const Scene *scene = WM_window_get_active_scene(win);
		const bScreen *screen = WM_window_get_active_screen(win);

		win_combine_v3d_datamask |= ED_view3d_screen_datamask(scene, screen);
	}

	/* cached: editor refresh callbacks now, they get context */
	for (wmWindow *win = wm->windows.first; win; win = win->next) {
		const bScreen *screen = WM_window_get_active_screen(win);
		Scene *scene = WM_window_get_active_scene(win);
		ScrArea *sa;

		CTX_wm_window_set(C, win);
		for (sa = screen->areabase.first; sa; sa = sa->next) {
			if (sa->do_refresh) {
				CTX_wm_area_set(C, sa);
				ED_area_do_refresh(C, sa);
			}
		}

		/* XXX make lock in future, or separated derivedmesh users in scene */
		if (G.is_rendering == false) {
			/* depsgraph & animation: update tagged datablocks */
			Main *bmain = CTX_data_main(C);

			/* copied to set's in scene_update_tagged_recursive() */
			scene->customdata_mask = win_combine_v3d_datamask;

			/* XXX, hack so operators can enforce datamasks [#26482], gl render */
			scene->customdata_mask |= scene->customdata_mask_modal;

			WorkSpace *workspace = WM_window_get_active_workspace(win);

			BKE_workspace_update_tagged(bmain, workspace, scene);
		}
	}

	CTX_wm_window_set(C, NULL);
}

/* called in mainloop */
void wm_event_do_notifiers(bContext *C)
{
	wmWindowManager *wm = CTX_wm_manager(C);
	wmNotifier *note, *next;
	wmWindow *win;

	if (wm == NULL)
		return;

	/* disable? - keep for now since its used for window level notifiers. */
#if 1
	/* cache & catch WM level notifiers, such as frame change, scene/screen set */
	for (win = wm->windows.first; win; win = win->next) {
		Scene *scene = WM_window_get_active_scene(win);
		bool do_anim = false;

		CTX_wm_window_set(C, win);

		for (note = wm->queue.first; note; note = next) {
			next = note->next;

			if (note->category == NC_WM) {
				if (ELEM(note->data, ND_FILEREAD, ND_FILESAVE)) {
					wm->file_saved = 1;
					wm_window_title(wm, win);
				}
				else if (note->data == ND_DATACHANGED)
					wm_window_title(wm, win);
			}
			if (note->window == win) {
				if (note->category == NC_SCREEN) {
					if (note->data == ND_WORKSPACE_SET) {
						WorkSpace *ref_ws = note->reference;

						UI_popup_handlers_remove_all(C, &win->modalhandlers);

						ED_workspace_change(ref_ws, C, wm, win);
						if (G.debug & G_DEBUG_EVENTS)
							printf("%s: Workspace set %p\n", __func__, note->reference);
					}
					else if (note->data == ND_WORKSPACE_DELETE) {
						WorkSpace *workspace = note->reference;

						ED_workspace_delete(workspace, CTX_data_main(C), C, wm);   // XXX hrms, think this over!
						if (G.debug & G_DEBUG_EVENTS)
							printf("%s: Workspace delete %p\n", __func__, workspace);
					}
					else if (note->data == ND_LAYOUTBROWSE) {
						bScreen *ref_screen = BKE_workspace_layout_screen_get(note->reference);

						/* free popup handlers only [#35434] */
						UI_popup_handlers_remove_all(C, &win->modalhandlers);


						ED_screen_change(C, ref_screen);  /* XXX hrms, think this over! */
						if (G.debug & G_DEBUG_EVENTS)
							printf("%s: screen set %p\n", __func__, note->reference);
					}
					else if (note->data == ND_LAYOUTDELETE) {
						WorkSpace *workspace = WM_window_get_active_workspace(win);
						WorkSpaceLayout *layout = note->reference;

						ED_workspace_layout_delete(workspace, layout, C);   // XXX hrms, think this over!
						if (G.debug & G_DEBUG_EVENTS)
							printf("%s: screen delete %p\n", __func__, note->reference);
					}
				}
			}

			if (note->window == win ||
			    (note->window == NULL && (note->reference == NULL || note->reference == scene)))
			{
				if (note->category == NC_SCENE) {
					if (note->data == ND_FRAME)
						do_anim = true;
				}
			}
			if (ELEM(note->category, NC_SCENE, NC_OBJECT, NC_GEOM, NC_WM)) {
				ViewLayer *view_layer = CTX_data_view_layer(C);
				ED_info_stats_clear(view_layer);
				WM_event_add_notifier(C, NC_SPACE | ND_SPACE_INFO, NULL);
			}
		}
		if (do_anim) {

			/* XXX, quick frame changes can cause a crash if framechange and rendering
			 * collide (happens on slow scenes), BKE_scene_graph_update_for_newframe can be called
			 * twice which can depgraph update the same object at once */
			if (G.is_rendering == false) {
				/* depsgraph gets called, might send more notifiers */
				Depsgraph *depsgraph = CTX_data_depsgraph(C);
				ED_update_for_newframe(CTX_data_main(C), depsgraph);
			}
		}
	}

	/* the notifiers are sent without context, to keep it clean */
	while ((note = BLI_pophead(&wm->queue))) {
		for (win = wm->windows.first; win; win = win->next) {
			Scene *scene = WM_window_get_active_scene(win);
			bScreen *screen = WM_window_get_active_screen(win);
			WorkSpace *workspace = WM_window_get_active_workspace(win);

			/* filter out notifiers */
			if (note->category == NC_SCREEN &&
			    note->reference &&
			    note->reference != screen &&
			    note->reference != workspace &&
			    note->reference != WM_window_get_active_layout(win))
			{
				/* pass */
			}
			else if (note->category == NC_SCENE && note->reference && note->reference != scene) {
				/* pass */
			}
			else {
				ARegion *ar;

				/* XXX context in notifiers? */
				CTX_wm_window_set(C, win);

				/* printf("notifier win %d screen %s cat %x\n", win->winid, win->screen->id.name + 2, note->category); */
				ED_screen_do_listen(C, note);

				for (ar = screen->regionbase.first; ar; ar = ar->next) {
					ED_region_do_listen(screen, NULL, ar, note, scene);
				}

				ED_screen_areas_iter(win, screen, sa) {
					ED_area_do_listen(screen, sa, note, scene, workspace);
					for (ar = sa->regionbase.first; ar; ar = ar->next) {
						ED_region_do_listen(screen, sa, ar, note, scene);
					}
				}
			}
		}

		MEM_freeN(note);
	}
#endif /* if 1 (postpone disabling for in favor of message-bus), eventually. */

	/* Handle message bus. */
	{
		for (win = wm->windows.first; win; win = win->next) {
			CTX_wm_window_set(C, win);
			WM_msgbus_handle(wm->message_bus, C);
		}
		CTX_wm_window_set(C, NULL);
	}

	wm_event_do_refresh_wm_and_depsgraph(C);

	/* Status bar */
	if (wm->winactive) {
		win = wm->winactive;
		CTX_wm_window_set(C, win);
		WM_window_cursor_keymap_status_refresh(C, win);
		CTX_wm_window_set(C, NULL);
	}
}

static int wm_event_always_pass(const wmEvent *event)
{
	/* some events we always pass on, to ensure proper communication */
	return ISTIMER(event->type) || (event->type == WINDEACTIVATE);
}

/* ********************* ui handler ******************* */

static int wm_handler_ui_call(bContext *C, wmEventHandler *handler, const wmEvent *event, int always_pass)
{
	ScrArea *area = CTX_wm_area(C);
	ARegion *region = CTX_wm_region(C);
	ARegion *menu = CTX_wm_menu(C);
	static bool do_wheel_ui = true;
	const bool is_wheel = ELEM(event->type, WHEELUPMOUSE, WHEELDOWNMOUSE, MOUSEPAN);
	int retval;

	/* UI code doesn't handle return values - it just always returns break.
	 * to make the DBL_CLICK conversion work, we just don't send this to UI, except mouse clicks */
	if (((handler->flag & WM_HANDLER_ACCEPT_DBL_CLICK) == 0) &&
	    !ISMOUSE_BUTTON(event->type) &&
	    (event->val == KM_DBL_CLICK))
	{
		return WM_HANDLER_CONTINUE;
	}

	/* UI is quite aggressive with swallowing events, like scrollwheel */
	/* I realize this is not extremely nice code... when UI gets keymaps it can be maybe smarter */
	if (do_wheel_ui == false) {
		if (is_wheel)
			return WM_HANDLER_CONTINUE;
		else if (wm_event_always_pass(event) == 0)
			do_wheel_ui = true;
	}

	/* we set context to where ui handler came from */
	if (handler->ui_area) CTX_wm_area_set(C, handler->ui_area);
	if (handler->ui_region) CTX_wm_region_set(C, handler->ui_region);
	if (handler->ui_menu) CTX_wm_menu_set(C, handler->ui_menu);

	retval = handler->ui_handle(C, event, handler->ui_userdata);

	/* putting back screen context */
	if ((retval != WM_UI_HANDLER_BREAK) || always_pass) {
		CTX_wm_area_set(C, area);
		CTX_wm_region_set(C, region);
		CTX_wm_menu_set(C, menu);
	}
	else {
		/* this special cases is for areas and regions that get removed */
		CTX_wm_area_set(C, NULL);
		CTX_wm_region_set(C, NULL);
		CTX_wm_menu_set(C, NULL);
	}

	if (retval == WM_UI_HANDLER_BREAK)
		return WM_HANDLER_BREAK;

	/* event not handled in UI, if wheel then we temporarily disable it */
	if (is_wheel)
		do_wheel_ui = false;

	return WM_HANDLER_CONTINUE;
}

static void wm_handler_ui_cancel(bContext *C)
{
	wmWindow *win = CTX_wm_window(C);
	ARegion *ar = CTX_wm_region(C);
	wmEventHandler *handler, *nexthandler;

	if (!ar)
		return;

	for (handler = ar->handlers.first; handler; handler = nexthandler) {
		nexthandler = handler->next;

		if (handler->ui_handle) {
			wmEvent event;

			wm_event_init_from_window(win, &event);
			event.type = EVT_BUT_CANCEL;
			handler->ui_handle(C, &event, handler->ui_userdata);
		}
	}
}

/* ********************* operators ******************* */

int WM_operator_poll(bContext *C, wmOperatorType *ot)
{
	wmOperatorTypeMacro *otmacro;

	for (otmacro = ot->macro.first; otmacro; otmacro = otmacro->next) {
		wmOperatorType *ot_macro = WM_operatortype_find(otmacro->idname, 0);

		if (0 == WM_operator_poll(C, ot_macro))
			return 0;
	}

	/* python needs operator type, so we added exception for it */
	if (ot->pyop_poll)
		return ot->pyop_poll(C, ot);
	else if (ot->poll)
		return ot->poll(C);

	return 1;
}

/* sets up the new context and calls 'wm_operator_invoke()' with poll_only */
int WM_operator_poll_context(bContext *C, wmOperatorType *ot, short context)
{
	return wm_operator_call_internal(C, ot, NULL, NULL, context, true);
}

bool WM_operator_check_ui_empty(wmOperatorType *ot)
{
	if (ot->macro.first != NULL) {
		/* for macros, check all have exec() we can call */
		wmOperatorTypeMacro *otmacro;
		for (otmacro = ot->macro.first; otmacro; otmacro = otmacro->next) {
			wmOperatorType *otm = WM_operatortype_find(otmacro->idname, 0);
			if (otm && !WM_operator_check_ui_empty(otm)) {
				return false;
			}
		}
		return true;
	}

	/* Assume a ui callback will draw something. */
	if (ot->ui) {
		return false;
	}

	PointerRNA ptr;
	WM_operator_properties_create_ptr(&ptr, ot);
	RNA_STRUCT_BEGIN (&ptr, prop)
	{
		int flag = RNA_property_flag(prop);
		if (flag & PROP_HIDDEN) {
			continue;
		}
		return false;
	}
	RNA_STRUCT_END;
	return true;
}

/**
 * Sets the active region for this space from the context.
 *
 * \see #BKE_area_find_region_active_win
 */
void WM_operator_region_active_win_set(bContext *C)
{
	ScrArea *sa = CTX_wm_area(C);
	if (sa) {
		ARegion *ar = CTX_wm_region(C);
		if (ar && ar->regiontype == RGN_TYPE_WINDOW) {
			sa->region_active_win = BLI_findindex(&sa->regionbase, ar);
		}
	}
}

/* for debugging only, getting inspecting events manually is tedious */
void WM_event_print(const wmEvent *event)
{
	if (event) {
		const char *unknown = "UNKNOWN";
		const char *type_id = unknown;
		const char *val_id = unknown;

		RNA_enum_identifier(rna_enum_event_type_items, event->type, &type_id);
		RNA_enum_identifier(rna_enum_event_value_items, event->val, &val_id);

		printf("wmEvent  type:%d / %s, val:%d / %s,\n"
		       "         shift:%d, ctrl:%d, alt:%d, oskey:%d, keymodifier:%d,\n"
		       "         mouse:(%d,%d), ascii:'%c', utf8:'%.*s', keymap_idname:%s, pointer:%p\n",
		       event->type, type_id, event->val, val_id,
		       event->shift, event->ctrl, event->alt, event->oskey, event->keymodifier,
		       event->x, event->y, event->ascii,
		       BLI_str_utf8_size(event->utf8_buf), event->utf8_buf,
		       event->keymap_idname, (const void *)event);

#ifdef WITH_INPUT_NDOF
		if (ISNDOF(event->type)) {
			const wmNDOFMotionData *ndof = event->customdata;
			if (event->type == NDOF_MOTION) {
				printf("   ndof: rot: (%.4f %.4f %.4f), tx: (%.4f %.4f %.4f), dt: %.4f, progress: %u\n",
				       UNPACK3(ndof->rvec), UNPACK3(ndof->tvec), ndof->dt, ndof->progress);
			}
			else {
				/* ndof buttons printed already */
			}
		}
#endif /* WITH_INPUT_NDOF */

		if (event->tablet_data) {
			const wmTabletData *wmtab = event->tablet_data;
			printf(" tablet: active: %d, pressure %.4f, tilt: (%.4f %.4f)\n",
			       wmtab->Active, wmtab->Pressure, wmtab->Xtilt, wmtab->Ytilt);
		}
	}
	else {
		printf("wmEvent - NULL\n");
	}
}

/**
 * Show the report in the info header.
 */
void WM_report_banner_show(void)
{
	wmWindowManager *wm = G_MAIN->wm.first;
	ReportList *wm_reports = &wm->reports;
	ReportTimerInfo *rti;

	/* After adding reports to the global list, reset the report timer. */
	WM_event_remove_timer(wm, NULL, wm_reports->reporttimer);

	/* Records time since last report was added */
	wm_reports->reporttimer = WM_event_add_timer(wm, wm->winactive, TIMERREPORT, 0.05);

	rti = MEM_callocN(sizeof(ReportTimerInfo), "ReportTimerInfo");
	wm_reports->reporttimer->customdata = rti;
}

bool WM_event_is_last_mousemove(const wmEvent *event)
{
	while ((event = event->next)) {
		if (ELEM(event->type, MOUSEMOVE, INBETWEEN_MOUSEMOVE)) {
			return false;
		}
	}
	return true;
}

#ifdef WITH_INPUT_NDOF
void WM_ndof_deadzone_set(float deadzone)
{
	GHOST_setNDOFDeadZone(deadzone);
}
#endif

static void wm_add_reports(ReportList *reports)
{
	/* if the caller owns them, handle this */
	if (reports->list.first && (reports->flag & RPT_OP_HOLD) == 0) {
		wmWindowManager *wm = G_MAIN->wm.first;

		/* add reports to the global list, otherwise they are not seen */
		BLI_movelisttolist(&wm->reports.list, &reports->list);

		WM_report_banner_show();
	}
}

void WM_report(ReportType type, const char *message)
{
	ReportList reports;

	BKE_reports_init(&reports, RPT_STORE);
	BKE_report(&reports, type, message);

	wm_add_reports(&reports);

	BKE_reports_clear(&reports);
}

void WM_reportf(ReportType type, const char *format, ...)
{
	DynStr *ds;
	va_list args;

	ds = BLI_dynstr_new();
	va_start(args, format);
	BLI_dynstr_vappendf(ds, format, args);
	va_end(args);

	char *str = BLI_dynstr_get_cstring(ds);
	WM_report(type, str);
	MEM_freeN(str);

	BLI_dynstr_free(ds);
}

/* (caller_owns_reports == true) when called from python */
static void wm_operator_reports(bContext *C, wmOperator *op, int retval, bool caller_owns_reports)
{
	if (G.background == 0 && caller_owns_reports == false) { /* popup */
		if (op->reports->list.first) {
			/* FIXME, temp setting window, see other call to UI_popup_menu_reports for why */
			wmWindow *win_prev = CTX_wm_window(C);
			ScrArea *area_prev = CTX_wm_area(C);
			ARegion *ar_prev = CTX_wm_region(C);

			if (win_prev == NULL)
				CTX_wm_window_set(C, CTX_wm_manager(C)->windows.first);

			UI_popup_menu_reports(C, op->reports);

			CTX_wm_window_set(C, win_prev);
			CTX_wm_area_set(C, area_prev);
			CTX_wm_region_set(C, ar_prev);
		}
	}

	if (retval & OPERATOR_FINISHED) {
		CLOG_STR_INFO_N(WM_LOG_OPERATORS, 1, WM_operator_pystring(C, op, false, true));

		if (caller_owns_reports == false) {
			BKE_reports_print(op->reports, RPT_DEBUG); /* print out reports to console. */
		}

		if (op->type->flag & OPTYPE_REGISTER) {
			if (G.background == 0) { /* ends up printing these in the terminal, gets annoying */
				/* Report the python string representation of the operator */
				char *buf = WM_operator_pystring(C, op, false, true);
				BKE_report(CTX_wm_reports(C), RPT_OPERATOR, buf);
				MEM_freeN(buf);
			}
		}
	}

	/* if the caller owns them, handle this */
	wm_add_reports(op->reports);
}

/**
 * This function is mainly to check that the rules for freeing
 * an operator are kept in sync.
 */
static bool wm_operator_register_check(wmWindowManager *wm, wmOperatorType *ot)
{
	/* Check undo flag here since undo operators are also added to the list,
	 * to support checking if the same operator is run twice. */
	return wm && (wm->op_undo_depth == 0) && (ot->flag & (OPTYPE_REGISTER | OPTYPE_UNDO));
}

static void wm_operator_finished(bContext *C, wmOperator *op, const bool repeat, const bool store)
{
	wmWindowManager *wm = CTX_wm_manager(C);
	enum { NOP, SET, CLEAR, } hud_status = NOP;

	op->customdata = NULL;

	if (store) {
		WM_operator_last_properties_store(op);
	}

	/* we don't want to do undo pushes for operators that are being
	 * called from operators that already do an undo push. usually
	 * this will happen for python operators that call C operators */
	if (wm->op_undo_depth == 0) {
		if (op->type->flag & OPTYPE_UNDO) {
			ED_undo_push_op(C, op);
			if (repeat == 0) {
				hud_status = CLEAR;
			}
		}
		else if (op->type->flag & OPTYPE_UNDO_GROUPED) {
			ED_undo_grouped_push_op(C, op);
			if (repeat == 0) {
				hud_status = CLEAR;
			}
		}

	}

	if (repeat == 0) {
		if (G.debug & G_DEBUG_WM) {
			char *buf = WM_operator_pystring(C, op, false, true);
			BKE_report(CTX_wm_reports(C), RPT_OPERATOR, buf);
			MEM_freeN(buf);
		}

		if (wm_operator_register_check(wm, op->type)) {
			/* take ownership of reports (in case python provided own) */
			op->reports->flag |= RPT_FREE;

			wm_operator_register(C, op);
			WM_operator_region_active_win_set(C);

			/* Show the redo panel. */
			hud_status = SET;
		}
		else {
			WM_operator_free(op);
		}
	}

	if (hud_status != NOP) {
		if (hud_status == SET) {
			ScrArea *sa = CTX_wm_area(C);
			if (sa) {
				ED_area_type_hud_ensure(C, sa);
			}
		}
		else if (hud_status == CLEAR) {
			ED_area_type_hud_clear(wm, NULL);
		}
		else {
			BLI_assert(0);
		}
	}
}

/* if repeat is true, it doesn't register again, nor does it free */
static int wm_operator_exec(bContext *C, wmOperator *op, const bool repeat, const bool store)
{
	wmWindowManager *wm = CTX_wm_manager(C);
	int retval = OPERATOR_CANCELLED;

	CTX_wm_operator_poll_msg_set(C, NULL);

	if (op == NULL || op->type == NULL)
		return retval;

	if (0 == WM_operator_poll(C, op->type))
		return retval;

	if (op->type->exec) {
		if (op->type->flag & OPTYPE_UNDO) {
			wm->op_undo_depth++;
		}

		if (repeat) {
			op->flag |= OP_IS_REPEAT;
		}
		retval = op->type->exec(C, op);
		OPERATOR_RETVAL_CHECK(retval);
		if (repeat) {
			op->flag &= ~OP_IS_REPEAT;
		}

		if (op->type->flag & OPTYPE_UNDO && CTX_wm_manager(C) == wm) {
			wm->op_undo_depth--;
		}
	}

	/* XXX Disabled the repeat check to address part 2 of #31840.
	 *     Carefully checked all calls to wm_operator_exec and WM_operator_repeat, don't see any reason
	 *     why this was needed, but worth to note it in case something turns bad. (mont29) */
	if (retval & (OPERATOR_FINISHED | OPERATOR_CANCELLED) /* && repeat == 0 */)
		wm_operator_reports(C, op, retval, false);

	if (retval & OPERATOR_FINISHED) {
		wm_operator_finished(C, op, repeat, store && wm->op_undo_depth == 0);
	}
	else if (repeat == 0) {
		/* warning: modal from exec is bad practice, but avoid crashing. */
		if (retval & (OPERATOR_FINISHED | OPERATOR_CANCELLED)) {
			WM_operator_free(op);
		}
	}

	return retval | OPERATOR_HANDLED;

}

/* simply calls exec with basic checks */
static int wm_operator_exec_notest(bContext *C, wmOperator *op)
{
	int retval = OPERATOR_CANCELLED;

	if (op == NULL || op->type == NULL || op->type->exec == NULL)
		return retval;

	retval = op->type->exec(C, op);
	OPERATOR_RETVAL_CHECK(retval);

	return retval;
}

/**
 * for running operators with frozen context (modal handlers, menus)
 *
 * \param store Store settings for re-use.
 *
 * warning: do not use this within an operator to call its self! [#29537] */
int WM_operator_call_ex(bContext *C, wmOperator *op,
                        const bool store)
{
	return wm_operator_exec(C, op, false, store);
}

int WM_operator_call(bContext *C, wmOperator *op)
{
	return WM_operator_call_ex(C, op, false);
}

/**
 * This is intended to be used when an invoke operator wants to call exec on its self
 * and is basically like running op->type->exec() directly, no poll checks no freeing,
 * since we assume whoever called invoke will take care of that
 */
int WM_operator_call_notest(bContext *C, wmOperator *op)
{
	return wm_operator_exec_notest(C, op);
}

/**
 * Execute this operator again, put here so it can share above code
 */
int WM_operator_repeat(bContext *C, wmOperator *op)
{
	return wm_operator_exec(C, op, true, true);
}
/**
 * \return true if #WM_operator_repeat can run
 * simple check for now but may become more involved.
 * To be sure the operator can run call `WM_operator_poll(C, op->type)` also, since this call
 * checks if WM_operator_repeat() can run at all, not that it WILL run at any time.
 */
bool WM_operator_repeat_check(const bContext *UNUSED(C), wmOperator *op)
{
	if (op->type->exec != NULL) {
		return true;
	}
	else if (op->opm) {
		/* for macros, check all have exec() we can call */
		wmOperatorTypeMacro *otmacro;
		for (otmacro = op->opm->type->macro.first; otmacro; otmacro = otmacro->next) {
			wmOperatorType *otm = WM_operatortype_find(otmacro->idname, 0);
			if (otm && otm->exec == NULL) {
				return false;
			}
		}
		return true;
	}

	return false;
}

bool WM_operator_is_repeat(const bContext *C, const wmOperator *op)
{
	/* may be in the operators list or not */
	wmOperator *op_prev;
	if (op->prev == NULL && op->next == NULL) {
		wmWindowManager *wm = CTX_wm_manager(C);
		op_prev = wm->operators.last;
	}
	else {
		op_prev = op->prev;
	}
	return (op_prev && (op->type == op_prev->type));
}

static wmOperator *wm_operator_create(wmWindowManager *wm, wmOperatorType *ot,
                                      PointerRNA *properties, ReportList *reports)
{
	/* XXX operatortype names are static still. for debug */
	wmOperator *op = MEM_callocN(sizeof(wmOperator), ot->idname);

	/* XXX adding new operator could be function, only happens here now */
	op->type = ot;
	BLI_strncpy(op->idname, ot->idname, OP_MAX_TYPENAME);

	/* initialize properties, either copy or create */
	op->ptr = MEM_callocN(sizeof(PointerRNA), "wmOperatorPtrRNA");
	if (properties && properties->data) {
		op->properties = IDP_CopyProperty(properties->data);
	}
	else {
		IDPropertyTemplate val = {0};
		op->properties = IDP_New(IDP_GROUP, &val, "wmOperatorProperties");
	}
	RNA_pointer_create(&wm->id, ot->srna, op->properties, op->ptr);

	/* initialize error reports */
	if (reports) {
		op->reports = reports; /* must be initialized already */
	}
	else {
		op->reports = MEM_mallocN(sizeof(ReportList), "wmOperatorReportList");
		BKE_reports_init(op->reports, RPT_STORE | RPT_FREE);
	}

	/* recursive filling of operator macro list */
	if (ot->macro.first) {
		static wmOperator *motherop = NULL;
		wmOperatorTypeMacro *otmacro;
		int root = 0;

		/* ensure all ops are in execution order in 1 list */
		if (motherop == NULL) {
			motherop = op;
			root = 1;
		}


		/* if properties exist, it will contain everything needed */
		if (properties) {
			otmacro = ot->macro.first;

			RNA_STRUCT_BEGIN (properties, prop)
			{

				if (otmacro == NULL)
					break;

				/* skip invalid properties */
				if (STREQ(RNA_property_identifier(prop), otmacro->idname)) {
					wmOperatorType *otm = WM_operatortype_find(otmacro->idname, 0);
					PointerRNA someptr = RNA_property_pointer_get(properties, prop);
					wmOperator *opm = wm_operator_create(wm, otm, &someptr, NULL);

					IDP_ReplaceGroupInGroup(opm->properties, otmacro->properties);

					BLI_addtail(&motherop->macro, opm);
					opm->opm = motherop; /* pointer to mom, for modal() */

					otmacro = otmacro->next;
				}
			}
			RNA_STRUCT_END;
		}
		else {
			for (otmacro = ot->macro.first; otmacro; otmacro = otmacro->next) {
				wmOperatorType *otm = WM_operatortype_find(otmacro->idname, 0);
				wmOperator *opm = wm_operator_create(wm, otm, otmacro->ptr, NULL);

				BLI_addtail(&motherop->macro, opm);
				opm->opm = motherop; /* pointer to mom, for modal() */
			}
		}

		if (root)
			motherop = NULL;
	}

	WM_operator_properties_sanitize(op->ptr, 0);

	return op;
}

static void wm_region_mouse_co(bContext *C, wmEvent *event)
{
	ARegion *ar = CTX_wm_region(C);
	if (ar) {
		/* compatibility convention */
		event->mval[0] = event->x - ar->winrct.xmin;
		event->mval[1] = event->y - ar->winrct.ymin;
	}
	else {
		/* these values are invalid (avoid odd behavior by relying on old mval values) */
		event->mval[0] = -1;
		event->mval[1] = -1;
	}
}

#if 1 /* may want to disable operator remembering previous state for testing */

static bool operator_last_properties_init_impl(wmOperator *op, IDProperty *last_properties)
{
	bool changed = false;
	IDPropertyTemplate val = {0};
	IDProperty *replaceprops = IDP_New(IDP_GROUP, &val, "wmOperatorProperties");
	PropertyRNA *iterprop;

	CLOG_INFO(WM_LOG_OPERATORS, 1, "loading previous properties for '%s'", op->type->idname);

	iterprop = RNA_struct_iterator_property(op->type->srna);

	RNA_PROP_BEGIN (op->ptr, itemptr, iterprop)
	{
		PropertyRNA *prop = itemptr.data;
		if ((RNA_property_flag(prop) & PROP_SKIP_SAVE) == 0) {
			if (!RNA_property_is_set(op->ptr, prop)) { /* don't override a setting already set */
				const char *identifier = RNA_property_identifier(prop);
				IDProperty *idp_src = IDP_GetPropertyFromGroup(last_properties, identifier);
				if (idp_src) {
					IDProperty *idp_dst = IDP_CopyProperty(idp_src);

					/* note - in the future this may need to be done recursively,
					 * but for now RNA doesn't access nested operators */
					idp_dst->flag |= IDP_FLAG_GHOST;

					/* add to temporary group instead of immediate replace,
					 * because we are iterating over this group */
					IDP_AddToGroup(replaceprops, idp_dst);
					changed = true;
				}
			}
		}
	}
	RNA_PROP_END;

	IDP_MergeGroup(op->properties, replaceprops, true);
	IDP_FreeProperty(replaceprops);
	MEM_freeN(replaceprops);
	return changed;
}

bool WM_operator_last_properties_init(wmOperator *op)
{
	bool changed = false;
	if (op->type->last_properties) {
		changed |= operator_last_properties_init_impl(op, op->type->last_properties);
		for (wmOperator *opm = op->macro.first; opm; opm = opm->next) {
			IDProperty *idp_src = IDP_GetPropertyFromGroup(op->type->last_properties, opm->idname);
			if (idp_src) {
				changed |= operator_last_properties_init_impl(opm, idp_src);
			}
		}
	}
	return changed;
}

bool WM_operator_last_properties_store(wmOperator *op)
{
	if (op->type->last_properties) {
		IDP_FreeProperty(op->type->last_properties);
		MEM_freeN(op->type->last_properties);
		op->type->last_properties = NULL;
	}

	if (op->properties) {
		CLOG_INFO(WM_LOG_OPERATORS, 1, "storing properties for '%s'", op->type->idname);
		op->type->last_properties = IDP_CopyProperty(op->properties);
	}

	if (op->macro.first != NULL) {
		for (wmOperator *opm = op->macro.first; opm; opm = opm->next) {
			if (opm->properties) {
				if (op->type->last_properties == NULL) {
					op->type->last_properties = IDP_New(IDP_GROUP, &(IDPropertyTemplate){0}, "wmOperatorProperties");
				}
				IDProperty *idp_macro = IDP_CopyProperty(opm->properties);
				STRNCPY(idp_macro->name, opm->idname);
				IDP_ReplaceInGroup(op->type->last_properties, idp_macro);
			}
		}
	}

	return (op->type->last_properties != NULL);
}

#else

bool WM_operator_last_properties_init(wmOperator *UNUSED(op))
{
	return false;
}

bool WM_operator_last_properties_store(wmOperator *UNUSED(op))
{
	return false;
}

#endif

/**
 * Also used for exec when 'event' is NULL.
 */
static int wm_operator_invoke(
        bContext *C, wmOperatorType *ot, wmEvent *event,
        PointerRNA *properties, ReportList *reports,
        const bool poll_only, bool use_last_properties)
{
	int retval = OPERATOR_PASS_THROUGH;

	/* this is done because complicated setup is done to call this function that is better not duplicated */
	if (poll_only)
		return WM_operator_poll(C, ot);

	if (WM_operator_poll(C, ot)) {
		wmWindowManager *wm = CTX_wm_manager(C);
		wmOperator *op = wm_operator_create(wm, ot, properties, reports); /* if reports == NULL, they'll be initialized */
		const bool is_nested_call = (wm->op_undo_depth != 0);

		if (event != NULL) {
			op->flag |= OP_IS_INVOKE;
		}

		/* initialize setting from previous run */
		if (!is_nested_call && use_last_properties) { /* not called by py script */
			WM_operator_last_properties_init(op);
		}

		if ((event == NULL) || (event->type != MOUSEMOVE)) {
			CLOG_INFO(WM_LOG_HANDLERS, 2,
			          "handle evt %d win %p op %s",
			          event ? event->type : 0, CTX_wm_screen(C)->active_region, ot->idname);
		}

		if (op->type->invoke && event) {
			wm_region_mouse_co(C, event);

			if (op->type->flag & OPTYPE_UNDO)
				wm->op_undo_depth++;

			retval = op->type->invoke(C, op, event);
			OPERATOR_RETVAL_CHECK(retval);

			if (op->type->flag & OPTYPE_UNDO && CTX_wm_manager(C) == wm)
				wm->op_undo_depth--;
		}
		else if (op->type->exec) {
			if (op->type->flag & OPTYPE_UNDO)
				wm->op_undo_depth++;

			retval = op->type->exec(C, op);
			OPERATOR_RETVAL_CHECK(retval);

			if (op->type->flag & OPTYPE_UNDO && CTX_wm_manager(C) == wm)
				wm->op_undo_depth--;
		}
		else {
			/* debug, important to leave a while, should never happen */
			CLOG_ERROR(WM_LOG_OPERATORS, "invalid operator call '%s'", op->idname);
		}

		/* Note, if the report is given as an argument then assume the caller will deal with displaying them
		 * currently python only uses this */
		if (!(retval & OPERATOR_HANDLED) && (retval & (OPERATOR_FINISHED | OPERATOR_CANCELLED))) {
			/* only show the report if the report list was not given in the function */
			wm_operator_reports(C, op, retval, (reports != NULL));
		}

		if (retval & OPERATOR_HANDLED) {
			/* do nothing, wm_operator_exec() has been called somewhere */
		}
		else if (retval & OPERATOR_FINISHED) {
			const bool store = !is_nested_call && use_last_properties;
			wm_operator_finished(C, op, false, store);
		}
		else if (retval & OPERATOR_RUNNING_MODAL) {
			/* take ownership of reports (in case python provided own) */
			op->reports->flag |= RPT_FREE;

			/* grab cursor during blocking modal ops (X11)
			 * Also check for macro
			 */
			if (ot->flag & OPTYPE_BLOCKING || (op->opm && op->opm->type->flag & OPTYPE_BLOCKING)) {
				int bounds[4] = {-1, -1, -1, -1};
				bool wrap;

				if (event == NULL) {
					wrap = false;
				}
				else if (op->opm) {
					wrap = (U.uiflag & USER_CONTINUOUS_MOUSE) &&
					       ((op->opm->flag & OP_IS_MODAL_GRAB_CURSOR) || (op->opm->type->flag & OPTYPE_GRAB_CURSOR));
				}
				else {
					wrap = (U.uiflag & USER_CONTINUOUS_MOUSE) &&
					       ((op->flag & OP_IS_MODAL_GRAB_CURSOR) || (ot->flag & OPTYPE_GRAB_CURSOR));
				}

				/* exception, cont. grab in header is annoying */
				if (wrap) {
					ARegion *ar = CTX_wm_region(C);
					if (ar && ar->regiontype == RGN_TYPE_HEADER) {
						wrap = false;
					}
				}

				if (wrap) {
					const rcti *winrect = NULL;
					ARegion *ar = CTX_wm_region(C);
					ScrArea *sa = CTX_wm_area(C);

					if (ar && ar->regiontype == RGN_TYPE_WINDOW &&
					    BLI_rcti_isect_pt_v(&ar->winrct, &event->x))
					{
						winrect = &ar->winrct;
					}
					else if (sa && BLI_rcti_isect_pt_v(&sa->totrct, &event->x)) {
						winrect = &sa->totrct;
					}

					if (winrect) {
						bounds[0] = winrect->xmin;
						bounds[1] = winrect->ymax;
						bounds[2] = winrect->xmax;
						bounds[3] = winrect->ymin;
					}
				}

				WM_cursor_grab_enable(CTX_wm_window(C), wrap, false, bounds);
			}

			/* cancel UI handlers, typically tooltips that can hang around
			 * while dragging the view or worse, that stay there permanently
			 * after the modal operator has swallowed all events and passed
			 * none to the UI handler */
			wm_handler_ui_cancel(C);
		}
		else {
			WM_operator_free(op);
		}
	}

	return retval;
}

/**
 * #WM_operator_name_call is the main accessor function
 * this is for python to access since its done the operator lookup
 *
 * invokes operator in context
 */
static int wm_operator_call_internal(
        bContext *C, wmOperatorType *ot, PointerRNA *properties, ReportList *reports,
        const short context, const bool poll_only)
{
	wmEvent *event;

	int retval;

	CTX_wm_operator_poll_msg_set(C, NULL);

	/* dummie test */
	if (ot) {
		wmWindow *window = CTX_wm_window(C);

		switch (context) {
			case WM_OP_INVOKE_DEFAULT:
			case WM_OP_INVOKE_REGION_WIN:
			case WM_OP_INVOKE_REGION_PREVIEW:
			case WM_OP_INVOKE_REGION_CHANNELS:
			case WM_OP_INVOKE_AREA:
			case WM_OP_INVOKE_SCREEN:
				/* window is needed for invoke, cancel operator */
				if (window == NULL) {
					if (poll_only) {
						CTX_wm_operator_poll_msg_set(C, "Missing 'window' in context");
					}
					return 0;
				}
				else {
					event = window->eventstate;
				}
				break;
			default:
				event = NULL;
				break;
		}

		switch (context) {

			case WM_OP_EXEC_REGION_WIN:
			case WM_OP_INVOKE_REGION_WIN:
			case WM_OP_EXEC_REGION_CHANNELS:
			case WM_OP_INVOKE_REGION_CHANNELS:
			case WM_OP_EXEC_REGION_PREVIEW:
			case WM_OP_INVOKE_REGION_PREVIEW:
			{
				/* forces operator to go to the region window/channels/preview, for header menus
				 * but we stay in the same region if we are already in one
				 */
				ARegion *ar = CTX_wm_region(C);
				ScrArea *area = CTX_wm_area(C);
				int type = RGN_TYPE_WINDOW;

				switch (context) {
					case WM_OP_EXEC_REGION_CHANNELS:
					case WM_OP_INVOKE_REGION_CHANNELS:
						type = RGN_TYPE_CHANNELS;
						break;

					case WM_OP_EXEC_REGION_PREVIEW:
					case WM_OP_INVOKE_REGION_PREVIEW:
						type = RGN_TYPE_PREVIEW;
						break;

					case WM_OP_EXEC_REGION_WIN:
					case WM_OP_INVOKE_REGION_WIN:
					default:
						type = RGN_TYPE_WINDOW;
						break;
				}

				if (!(ar && ar->regiontype == type) && area) {
					ARegion *ar1;
					if (type == RGN_TYPE_WINDOW) {
						ar1 = BKE_area_find_region_active_win(area);
					}
					else {
						ar1 = BKE_area_find_region_type(area, type);
					}

					if (ar1)
						CTX_wm_region_set(C, ar1);
				}

				retval = wm_operator_invoke(C, ot, event, properties, reports, poll_only, true);

				/* set region back */
				CTX_wm_region_set(C, ar);

				return retval;
			}
			case WM_OP_EXEC_AREA:
			case WM_OP_INVOKE_AREA:
			{
				/* remove region from context */
				ARegion *ar = CTX_wm_region(C);

				CTX_wm_region_set(C, NULL);
				retval = wm_operator_invoke(C, ot, event, properties, reports, poll_only, true);
				CTX_wm_region_set(C, ar);

				return retval;
			}
			case WM_OP_EXEC_SCREEN:
			case WM_OP_INVOKE_SCREEN:
			{
				/* remove region + area from context */
				ARegion *ar = CTX_wm_region(C);
				ScrArea *area = CTX_wm_area(C);

				CTX_wm_region_set(C, NULL);
				CTX_wm_area_set(C, NULL);
				retval = wm_operator_invoke(C, ot, event, properties, reports, poll_only, true);
				CTX_wm_area_set(C, area);
				CTX_wm_region_set(C, ar);

				return retval;
			}
			case WM_OP_EXEC_DEFAULT:
			case WM_OP_INVOKE_DEFAULT:
				return wm_operator_invoke(C, ot, event, properties, reports, poll_only, true);
		}
	}

	return 0;
}


/* invokes operator in context */
int WM_operator_name_call_ptr(bContext *C, wmOperatorType *ot, short context, PointerRNA *properties)
{
	BLI_assert(ot == WM_operatortype_find(ot->idname, true));
	return wm_operator_call_internal(C, ot, properties, NULL, context, false);
}
int WM_operator_name_call(bContext *C, const char *opstring, short context, PointerRNA *properties)
{
	wmOperatorType *ot = WM_operatortype_find(opstring, 0);
	if (ot) {
		return WM_operator_name_call_ptr(C, ot, context, properties);
	}

	return 0;
}

/**
 * Call an existent menu. The menu can be created in C or Python.
 */
void WM_menu_name_call(bContext *C, const char *menu_name, short context)
{
	wmOperatorType *ot = WM_operatortype_find("WM_OT_call_menu", false);
	PointerRNA ptr;
	WM_operator_properties_create_ptr(&ptr, ot);
	RNA_string_set(&ptr, "name", menu_name);
	WM_operator_name_call_ptr(C, ot, context, &ptr);
	WM_operator_properties_free(&ptr);
}

/**
 * Similar to #WM_operator_name_call called with #WM_OP_EXEC_DEFAULT context.
 *
 * - #wmOperatorType is used instead of operator name since python already has the operator type.
 * - `poll()` must be called by python before this runs.
 * - reports can be passed to this function (so python can report them as exceptions).
 */
int WM_operator_call_py(
        bContext *C, wmOperatorType *ot, short context,
        PointerRNA *properties, ReportList *reports, const bool is_undo)
{
	int retval = OPERATOR_CANCELLED;

#if 0
	wmOperator *op;
	op = wm_operator_create(wm, ot, properties, reports);

	if (op->type->exec) {
		if (is_undo && op->type->flag & OPTYPE_UNDO)
			wm->op_undo_depth++;

		retval = op->type->exec(C, op);
		OPERATOR_RETVAL_CHECK(retval);

		if (is_undo && op->type->flag & OPTYPE_UNDO && CTX_wm_manager(C) == wm)
			wm->op_undo_depth--;
	}
	else {
		CLOG_WARN(WM_LOG_OPERATORS, "\"%s\" operator has no exec function, Python cannot call it", op->type->name);
	}

#endif

	/* not especially nice using undo depth here, its used so py never
	 * triggers undo or stores operators last used state.
	 *
	 * we could have some more obvious way of doing this like passing a flag.
	 */
	wmWindowManager *wm = CTX_wm_manager(C);
	if (!is_undo && wm) wm->op_undo_depth++;

	retval = wm_operator_call_internal(C, ot, properties, reports, context, false);

	if (!is_undo && wm && (wm == CTX_wm_manager(C))) wm->op_undo_depth--;

	return retval;
}


/* ********************* handlers *************** */

/* future extra customadata free? */
void wm_event_free_handler(wmEventHandler *handler)
{
	MEM_freeN(handler);
}

/* only set context when area/region is part of screen */
static void wm_handler_op_context(bContext *C, wmEventHandler *handler, const wmEvent *event)
{
	wmWindow *win = CTX_wm_window(C);
	bScreen *screen = CTX_wm_screen(C);

	if (screen && handler->op) {
		if (handler->op_area == NULL)
			CTX_wm_area_set(C, NULL);
		else {
			ScrArea *sa = NULL;

			ED_screen_areas_iter(win, screen, sa_iter) {
				if (sa_iter == handler->op_area) {
					sa = sa_iter;
					break;
				}
			}

			if (sa == NULL) {
				/* when changing screen layouts with running modal handlers (like render display), this
				 * is not an error to print */
				if (handler->op == NULL) {
					CLOG_ERROR(WM_LOG_HANDLERS, "internal error: handler (%s) has invalid area", handler->op->type->idname);
				}
			}
			else {
				ARegion *ar;
				wmOperator *op = handler->op ? (handler->op->opm ? handler->op->opm : handler->op) : NULL;
				CTX_wm_area_set(C, sa);

				if (op && (op->flag & OP_IS_MODAL_CURSOR_REGION)) {
					ar = BKE_area_find_region_xy(sa, handler->op_region_type, event->x, event->y);
					if (ar) {
						handler->op_region = ar;
					}
				}
				else {
					ar = NULL;
				}

				if (ar == NULL) {
					for (ar = sa->regionbase.first; ar; ar = ar->next) {
						if (ar == handler->op_region) {
							break;
						}
					}
				}

				/* XXX no warning print here, after full-area and back regions are remade */
				if (ar)
					CTX_wm_region_set(C, ar);
			}
		}
	}
}

/* called on exit or remove area, only here call cancel callback */
void WM_event_remove_handlers(bContext *C, ListBase *handlers)
{
	wmEventHandler *handler;
	wmWindowManager *wm = CTX_wm_manager(C);

	/* C is zero on freeing database, modal handlers then already were freed */
	while ((handler = BLI_pophead(handlers))) {
		if (handler->op) {
			wmWindow *win = CTX_wm_window(C);
			if (handler->op->type->cancel) {
				ScrArea *area = CTX_wm_area(C);
				ARegion *region = CTX_wm_region(C);

				wm_handler_op_context(C, handler, win->eventstate);

				if (handler->op->type->flag & OPTYPE_UNDO)
					wm->op_undo_depth++;

				handler->op->type->cancel(C, handler->op);

				if (handler->op->type->flag & OPTYPE_UNDO)
					wm->op_undo_depth--;

				CTX_wm_area_set(C, area);
				CTX_wm_region_set(C, region);
			}

			WM_cursor_grab_disable(win, NULL);
			WM_operator_free(handler->op);
		}
		else if (handler->ui_remove) {
			ScrArea *area = CTX_wm_area(C);
			ARegion *region = CTX_wm_region(C);
			ARegion *menu = CTX_wm_menu(C);

			if (handler->ui_area) CTX_wm_area_set(C, handler->ui_area);
			if (handler->ui_region) CTX_wm_region_set(C, handler->ui_region);
			if (handler->ui_menu) CTX_wm_menu_set(C, handler->ui_menu);

			handler->ui_remove(C, handler->ui_userdata);

			CTX_wm_area_set(C, area);
			CTX_wm_region_set(C, region);
			CTX_wm_menu_set(C, menu);
		}

		wm_event_free_handler(handler);
	}
}

/* do userdef mappings */
int WM_userdef_event_map(int kmitype)
{
	switch (kmitype) {
		case SELECTMOUSE:
			return (U.flag & USER_LMOUSESELECT) ? LEFTMOUSE : RIGHTMOUSE;
		case ACTIONMOUSE:
			return (U.flag & USER_LMOUSESELECT) ? RIGHTMOUSE : LEFTMOUSE;
		case EVT_TWEAK_A:
			return (U.flag & USER_LMOUSESELECT) ? EVT_TWEAK_R : EVT_TWEAK_L;
		case EVT_TWEAK_S:
			return (U.flag & USER_LMOUSESELECT) ? EVT_TWEAK_L : EVT_TWEAK_R;
		case WHEELOUTMOUSE:
			return (U.uiflag & USER_WHEELZOOMDIR) ? WHEELUPMOUSE : WHEELDOWNMOUSE;
		case WHEELINMOUSE:
			return (U.uiflag & USER_WHEELZOOMDIR) ? WHEELDOWNMOUSE : WHEELUPMOUSE;
	}

	return kmitype;
}

/**
 * Use so we can check if 'wmEvent.type' is released in modal operators.
 *
 * An alternative would be to add a 'wmEvent.type_nokeymap'... or similar.
 */
int WM_userdef_event_type_from_keymap_type(int kmitype)
{
	switch (kmitype) {
		case SELECTMOUSE:
			return (U.flag & USER_LMOUSESELECT) ? LEFTMOUSE : RIGHTMOUSE;
		case ACTIONMOUSE:
			return (U.flag & USER_LMOUSESELECT) ? RIGHTMOUSE : LEFTMOUSE;
		case EVT_TWEAK_S:
			return (U.flag & USER_LMOUSESELECT) ? LEFTMOUSE : RIGHTMOUSE;
		case EVT_TWEAK_A:
			return (U.flag & USER_LMOUSESELECT) ? RIGHTMOUSE : LEFTMOUSE;
		case EVT_TWEAK_L:
			return LEFTMOUSE;
		case EVT_TWEAK_M:
			return MIDDLEMOUSE;
		case EVT_TWEAK_R:
			return RIGHTMOUSE;
		case WHEELOUTMOUSE:
			return (U.uiflag & USER_WHEELZOOMDIR) ? WHEELUPMOUSE : WHEELDOWNMOUSE;
		case WHEELINMOUSE:
			return (U.uiflag & USER_WHEELZOOMDIR) ? WHEELDOWNMOUSE : WHEELUPMOUSE;
	}

	return kmitype;
}

static int wm_eventmatch(const wmEvent *winevent, wmKeyMapItem *kmi)
{
	int kmitype = WM_userdef_event_map(kmi->type);

	if (kmi->flag & KMI_INACTIVE) return 0;

	/* the matching rules */
	if (kmitype == KM_TEXTINPUT)
		if (winevent->val == KM_PRESS) {  /* prevent double clicks */
			/* NOT using ISTEXTINPUT anymore because (at least on Windows) some key codes above 255
			 * could have printable ascii keys - BUG [#30479] */
			if (ISKEYBOARD(winevent->type) && (winevent->ascii || winevent->utf8_buf[0])) return 1;
		}

	if (kmitype != KM_ANY) {
		if (ELEM(kmitype, TABLET_STYLUS, TABLET_ERASER)) {
			const wmTabletData *wmtab = winevent->tablet_data;

			if (wmtab == NULL)
				return 0;
			else if (winevent->type != LEFTMOUSE) /* tablet events can occur on hover + keypress */
				return 0;
			else if ((kmitype == TABLET_STYLUS) && (wmtab->Active != EVT_TABLET_STYLUS))
				return 0;
			else if ((kmitype == TABLET_ERASER) && (wmtab->Active != EVT_TABLET_ERASER))
				return 0;
		}
		else {
			if (winevent->type != kmitype)
				return 0;
		}
	}

	if (kmi->val != KM_ANY)
		if (winevent->val != kmi->val) return 0;

	/* modifiers also check bits, so it allows modifier order */
	if (kmi->shift != KM_ANY)
		if (winevent->shift != kmi->shift && !(winevent->shift & kmi->shift)) return 0;
	if (kmi->ctrl != KM_ANY)
		if (winevent->ctrl != kmi->ctrl && !(winevent->ctrl & kmi->ctrl)) return 0;
	if (kmi->alt != KM_ANY)
		if (winevent->alt != kmi->alt && !(winevent->alt & kmi->alt)) return 0;
	if (kmi->oskey != KM_ANY)
		if (winevent->oskey != kmi->oskey && !(winevent->oskey & kmi->oskey)) return 0;

	/* only keymap entry with keymodifier is checked, means all keys without modifier get handled too. */
	/* that is currently needed to make overlapping events work (when you press A - G fast or so). */
	if (kmi->keymodifier)
		if (winevent->keymodifier != kmi->keymodifier) return 0;

	return 1;
}


/* operator exists */
static void wm_event_modalkeymap(const bContext *C, wmOperator *op, wmEvent *event, bool *dbl_click_disabled)
{
	/* support for modal keymap in macros */
	if (op->opm)
		op = op->opm;

	if (op->type->modalkeymap) {
		wmKeyMap *keymap = WM_keymap_active(CTX_wm_manager(C), op->type->modalkeymap);
		wmKeyMapItem *kmi;

		for (kmi = keymap->items.first; kmi; kmi = kmi->next) {
			if (wm_eventmatch(event, kmi)) {

				event->prevtype = event->type;
				event->prevval = event->val;
				event->type = EVT_MODAL_MAP;
				event->val = kmi->propvalue;

				break;
			}
		}
	}
	else {
		/* modal keymap checking returns handled events fine, but all hardcoded modal
		 * handling typically swallows all events (OPERATOR_RUNNING_MODAL).
		 * This bypass just disables support for double clicks in hardcoded modal handlers */
		if (event->val == KM_DBL_CLICK) {
			event->val = KM_PRESS;
			*dbl_click_disabled = true;
		}
	}
}

/**
 * Check whether operator is allowed to run in case interface is locked,
 * If interface is unlocked, will always return truth.
 */
static bool wm_operator_check_locked_interface(bContext *C, wmOperatorType *ot)
{
	wmWindowManager *wm = CTX_wm_manager(C);

	if (wm->is_interface_locked) {
		if ((ot->flag & OPTYPE_LOCK_BYPASS) == 0) {
			return false;
		}
	}

	return true;
}

/* bad hacking event system... better restore event type for checking of KM_CLICK for example */
/* XXX modal maps could use different method (ton) */
static void wm_event_modalmap_end(wmEvent *event, bool dbl_click_disabled)
{
	if (event->type == EVT_MODAL_MAP) {
		event->type = event->prevtype;
		event->prevtype = 0;
		event->val = event->prevval;
		event->prevval = 0;
	}
	else if (dbl_click_disabled)
		event->val = KM_DBL_CLICK;

}

/* Warning: this function removes a modal handler, when finished */
static int wm_handler_operator_call(bContext *C, ListBase *handlers, wmEventHandler *handler,
                                    wmEvent *event, PointerRNA *properties)
{
	int retval = OPERATOR_PASS_THROUGH;

	/* derived, modal or blocking operator */
	if (handler->op) {
		wmOperator *op = handler->op;
		wmOperatorType *ot = op->type;

		if (!wm_operator_check_locked_interface(C, ot)) {
			/* Interface is locked and operator is not allowed to run,
			 * nothing to do in this case.
			 */
		}
		else if (ot->modal) {
			/* we set context to where modal handler came from */
			wmWindowManager *wm = CTX_wm_manager(C);
			ScrArea *area = CTX_wm_area(C);
			ARegion *region = CTX_wm_region(C);
			bool dbl_click_disabled = false;

			wm_handler_op_context(C, handler, event);
			wm_region_mouse_co(C, event);
			wm_event_modalkeymap(C, op, event, &dbl_click_disabled);

			if (ot->flag & OPTYPE_UNDO)
				wm->op_undo_depth++;

			/* warning, after this call all context data and 'event' may be freed. see check below */
			retval = ot->modal(C, op, event);
			OPERATOR_RETVAL_CHECK(retval);

			/* when this is _not_ the case the modal modifier may have loaded
			 * a new blend file (demo mode does this), so we have to assume
			 * the event, operator etc have all been freed. - campbell */
			if (CTX_wm_manager(C) == wm) {

				wm_event_modalmap_end(event, dbl_click_disabled);

				if (ot->flag & OPTYPE_UNDO)
					wm->op_undo_depth--;

				if (retval & (OPERATOR_CANCELLED | OPERATOR_FINISHED)) {
					wm_operator_reports(C, op, retval, false);
				}
				else {
					/* not very common, but modal operators may report before finishing */
					if (!BLI_listbase_is_empty(&op->reports->list)) {
						wm_add_reports(op->reports);
					}
				}

				/* important to run 'wm_operator_finished' before NULLing the context members */
				if (retval & OPERATOR_FINISHED) {
					wm_operator_finished(C, op, false, true);
					handler->op = NULL;
				}
				else if (retval & (OPERATOR_CANCELLED | OPERATOR_FINISHED)) {
					WM_operator_free(op);
					handler->op = NULL;
				}

				/* putting back screen context, reval can pass trough after modal failures! */
				if ((retval & OPERATOR_PASS_THROUGH) || wm_event_always_pass(event)) {
					CTX_wm_area_set(C, area);
					CTX_wm_region_set(C, region);
				}
				else {
					/* this special cases is for areas and regions that get removed */
					CTX_wm_area_set(C, NULL);
					CTX_wm_region_set(C, NULL);
				}

				/* update manipulators during modal handlers */
				wm_manipulatormaps_handled_modal_update(C, event, handler);

				/* remove modal handler, operator itself should have been canceled and freed */
				if (retval & (OPERATOR_CANCELLED | OPERATOR_FINISHED)) {
					WM_cursor_grab_disable(CTX_wm_window(C), NULL);

					BLI_remlink(handlers, handler);
					wm_event_free_handler(handler);

					/* prevent silly errors from operator users */
					//retval &= ~OPERATOR_PASS_THROUGH;
				}
			}
		}
		else {
			CLOG_ERROR(WM_LOG_HANDLERS, "missing modal '%s'", op->idname);
		}
	}
	else {
		wmOperatorType *ot = WM_operatortype_find(event->keymap_idname, 0);

		if (ot && wm_operator_check_locked_interface(C, ot)) {
			bool use_last_properties = true;
			PointerRNA tool_properties = {{0}};
			bool use_tool_properties = (handler->keymap_tool != NULL);

			if (use_tool_properties) {
				WM_toolsystem_ref_properties_init_for_keymap(handler->keymap_tool, &tool_properties, properties, ot);
				properties = &tool_properties;
				use_last_properties = false;
			}

			retval = wm_operator_invoke(C, ot, event, properties, NULL, false, use_last_properties);

			if (use_tool_properties) {
				WM_operator_properties_free(&tool_properties);
			}
		}
	}
	/* Finished and pass through flag as handled */

	/* Finished and pass through flag as handled */
	if (retval == (OPERATOR_FINISHED | OPERATOR_PASS_THROUGH))
		return WM_HANDLER_HANDLED;

	/* Modal unhandled, break */
	if (retval == (OPERATOR_PASS_THROUGH | OPERATOR_RUNNING_MODAL))
		return (WM_HANDLER_BREAK | WM_HANDLER_MODAL);

	if (retval & OPERATOR_PASS_THROUGH)
		return WM_HANDLER_CONTINUE;

	return WM_HANDLER_BREAK;
}

/* fileselect handlers are only in the window queue, so it's safe to switch screens or area types */
static int wm_handler_fileselect_do(bContext *C, ListBase *handlers, wmEventHandler *handler, int val)
{
	wmWindowManager *wm = CTX_wm_manager(C);
	SpaceFile *sfile;
	int action = WM_HANDLER_CONTINUE;

	switch (val) {
		case EVT_FILESELECT_FULL_OPEN:
		{
			ScrArea *sa;

			/* sa can be null when window A is active, but mouse is over window B
			 * in this case, open file select in original window A. Also don't
			 * use global areas. */
			if (handler->op_area == NULL || ED_area_is_global(handler->op_area)) {
				bScreen *screen = CTX_wm_screen(C);
				sa = (ScrArea *)screen->areabase.first;
			}
			else {
				sa = handler->op_area;
			}

			if (sa->full) {
				/* ensure the first area becomes the file browser, because the second one is the small
				 * top (info-)area which might be too small (in fullscreens we have max two areas) */
				if (sa->prev) {
					sa = sa->prev;
				}
				ED_area_newspace(C, sa, SPACE_FILE, true);     /* 'sa' is modified in-place */
				/* we already had a fullscreen here -> mark new space as a stacked fullscreen */
				sa->flag |= (AREA_FLAG_STACKED_FULLSCREEN | AREA_FLAG_TEMP_TYPE);
			}
			else if (sa->spacetype == SPACE_FILE) {
				sa = ED_screen_state_toggle(C, CTX_wm_window(C), sa, SCREENMAXIMIZED);
			}
			else {
				sa = ED_screen_full_newspace(C, sa, SPACE_FILE);    /* sets context */
			}

			/* note, getting the 'sa' back from the context causes a nasty bug where the newly created
			 * 'sa' != CTX_wm_area(C). removed the line below and set 'sa' in the 'if' above */
			/* sa = CTX_wm_area(C); */

			/* settings for filebrowser, sfile is not operator owner but sends events */
			sfile = (SpaceFile *)sa->spacedata.first;
			sfile->op = handler->op;

			ED_fileselect_set_params(sfile);

			action = WM_HANDLER_BREAK;
			break;
		}

		case EVT_FILESELECT_EXEC:
		case EVT_FILESELECT_CANCEL:
		case EVT_FILESELECT_EXTERNAL_CANCEL:
		{
			/* remlink now, for load file case before removing*/
			BLI_remlink(handlers, handler);

			if (val != EVT_FILESELECT_EXTERNAL_CANCEL) {
				ScrArea *sa = CTX_wm_area(C);

				if (sa->full) {
					ED_screen_full_prevspace(C, sa);
				}
				/* user may have left fullscreen */
				else {
					ED_area_prevspace(C, sa);
				}
			}

			wm_handler_op_context(C, handler, CTX_wm_window(C)->eventstate);

			/* needed for UI_popup_menu_reports */

			if (val == EVT_FILESELECT_EXEC) {
				int retval;

				if (handler->op->type->flag & OPTYPE_UNDO)
					wm->op_undo_depth++;

				retval = handler->op->type->exec(C, handler->op);

				/* XXX check this carefully, CTX_wm_manager(C) == wm is a bit hackish */
				if (handler->op->type->flag & OPTYPE_UNDO && CTX_wm_manager(C) == wm)
					wm->op_undo_depth--;

				/* XXX check this carefully, CTX_wm_manager(C) == wm is a bit hackish */
				if (CTX_wm_manager(C) == wm && wm->op_undo_depth == 0) {
					if (handler->op->type->flag & OPTYPE_UNDO)
						ED_undo_push_op(C, handler->op);
					else if (handler->op->type->flag & OPTYPE_UNDO_GROUPED)
						ED_undo_grouped_push_op(C, handler->op);
				}

				if (handler->op->reports->list.first) {

					/* FIXME, temp setting window, this is really bad!
					 * only have because lib linking errors need to be seen by users :(
					 * it can be removed without breaking anything but then no linking errors - campbell */
					wmWindow *win_prev = CTX_wm_window(C);
					ScrArea *area_prev = CTX_wm_area(C);
					ARegion *ar_prev = CTX_wm_region(C);

					if (win_prev == NULL)
						CTX_wm_window_set(C, CTX_wm_manager(C)->windows.first);

					BKE_report_print_level_set(handler->op->reports, RPT_WARNING);
					UI_popup_menu_reports(C, handler->op->reports);

					/* XXX - copied from 'wm_operator_finished()' */
					/* add reports to the global list, otherwise they are not seen */
					BLI_movelisttolist(&CTX_wm_reports(C)->list, &handler->op->reports->list);

					/* more hacks, since we meddle with reports, banner display doesn't happen automatic */
					WM_report_banner_show();

					CTX_wm_window_set(C, win_prev);
					CTX_wm_area_set(C, area_prev);
					CTX_wm_region_set(C, ar_prev);
				}

				/* for WM_operator_pystring only, custom report handling is done above */
				wm_operator_reports(C, handler->op, retval, true);

				if (retval & OPERATOR_FINISHED) {
					WM_operator_last_properties_store(handler->op);
				}

				if (retval & (OPERATOR_CANCELLED | OPERATOR_FINISHED)) {
					WM_operator_free(handler->op);
				}
			}
			else {
				if (handler->op->type->cancel) {
					if (handler->op->type->flag & OPTYPE_UNDO)
						wm->op_undo_depth++;

					handler->op->type->cancel(C, handler->op);

					if (handler->op->type->flag & OPTYPE_UNDO)
						wm->op_undo_depth--;
				}

				WM_operator_free(handler->op);
			}

			CTX_wm_area_set(C, NULL);

			wm_event_free_handler(handler);

			action = WM_HANDLER_BREAK;
			break;
		}
	}

	return action;
}

static int wm_handler_fileselect_call(bContext *C, ListBase *handlers, wmEventHandler *handler, const wmEvent *event)
{
	int action = WM_HANDLER_CONTINUE;

	if (event->type != EVT_FILESELECT)
		return action;
	if (handler->op != (wmOperator *)event->customdata)
		return action;

	return wm_handler_fileselect_do(C, handlers, handler, event->val);
}

static bool handler_boundbox_test(wmEventHandler *handler, const wmEvent *event)
{
	if (handler->bbwin) {
		if (handler->bblocal) {
			rcti rect = *handler->bblocal;
			BLI_rcti_translate(&rect, handler->bbwin->xmin, handler->bbwin->ymin);

			if (BLI_rcti_isect_pt_v(&rect, &event->x))
				return 1;
			else if (event->type == MOUSEMOVE && BLI_rcti_isect_pt_v(&rect, &event->prevx))
				return 1;
			else
				return 0;
		}
		else {
			if (BLI_rcti_isect_pt_v(handler->bbwin, &event->x))
				return 1;
			else if (event->type == MOUSEMOVE && BLI_rcti_isect_pt_v(handler->bbwin, &event->prevx))
				return 1;
			else
				return 0;
		}
	}
	return 1;
}

static int wm_action_not_handled(int action)
{
	return action == WM_HANDLER_CONTINUE || action == (WM_HANDLER_BREAK | WM_HANDLER_MODAL);
}

static int wm_handlers_do_intern(bContext *C, wmEvent *event, ListBase *handlers)
{
	const bool do_debug_handler = (G.debug & G_DEBUG_HANDLERS) &&
	        /* comment this out to flood the console! (if you really want to test) */
	        !ELEM(event->type, MOUSEMOVE, INBETWEEN_MOUSEMOVE)
	        ;
# define PRINT if (do_debug_handler) printf

	wmWindowManager *wm = CTX_wm_manager(C);
	wmEventHandler *handler, *nexthandler;
	int action = WM_HANDLER_CONTINUE;
	int always_pass;

	if (handlers == NULL) {
		return action;
	}

	/* modal handlers can get removed in this loop, we keep the loop this way
	 *
	 * note: check 'handlers->first' because in rare cases the handlers can be cleared
	 * by the event thats called, for eg:
	 *
	 * Calling a python script which changes the area.type, see [#32232] */
	for (handler = handlers->first; handler && handlers->first; handler = nexthandler) {

		nexthandler = handler->next;

		/* during this loop, ui handlers for nested menus can tag multiple handlers free */
		if (handler->flag & WM_HANDLER_DO_FREE) {
			/* pass */
		}
		else if (handler_boundbox_test(handler, event)) { /* optional boundbox */
			/* in advance to avoid access to freed event on window close */
			always_pass = wm_event_always_pass(event);

			/* modal+blocking handler */
			if (handler->flag & WM_HANDLER_BLOCKING)
				action |= WM_HANDLER_BREAK;

			if (handler->keymap) {
				wmKeyMap *keymap = WM_keymap_active(wm, handler->keymap);
				wmKeyMapItem *kmi;

				PRINT("%s:   checking '%s' ...", __func__, keymap->idname);

				if (WM_keymap_poll(C, keymap)) {

					PRINT("pass\n");

					for (kmi = keymap->items.first; kmi; kmi = kmi->next) {
						if (wm_eventmatch(event, kmi)) {
							struct wmEventHandler_KeymapFn keymap_callback = handler->keymap_callback;

							PRINT("%s:     item matched '%s'\n", __func__, kmi->idname);

							/* weak, but allows interactive callback to not use rawkey */
							event->keymap_idname = kmi->idname;

							action |= wm_handler_operator_call(C, handlers, handler, event, kmi->ptr);

							if (action & WM_HANDLER_BREAK) {
								/* not always_pass here, it denotes removed handler */
								CLOG_INFO(WM_LOG_HANDLERS, 2, "handled! '%s'", kmi->idname);
								if (keymap_callback.handle_post_fn != NULL) {
									keymap_callback.handle_post_fn(keymap, kmi, keymap_callback.user_data);
								}
								break;
							}
							else {
								if (action & WM_HANDLER_HANDLED) {
									CLOG_INFO(WM_LOG_HANDLERS, 2, "handled - and pass on! '%s'", kmi->idname);
								}
								else {
									CLOG_INFO(WM_LOG_HANDLERS, 2, "un-handled '%s'", kmi->idname);
								}
							}
						}
					}
				}
				else {
					PRINT("fail\n");
				}
			}
			else if (handler->ui_handle) {
				if (!wm->is_interface_locked) {
					action |= wm_handler_ui_call(C, handler, event, always_pass);
				}
			}
			else if (handler->type == WM_HANDLER_FILESELECT) {
				if (!wm->is_interface_locked) {
					/* screen context changes here */
					action |= wm_handler_fileselect_call(C, handlers, handler, event);
				}
			}
			else if (handler->dropboxes) {
				if (!wm->is_interface_locked && event->type == EVT_DROP) {
					wmDropBox *drop = handler->dropboxes->first;
					for (; drop; drop = drop->next) {
						/* other drop custom types allowed */
						if (event->custom == EVT_DATA_DRAGDROP) {
							ListBase *lb = (ListBase *)event->customdata;
							wmDrag *drag;

							for (drag = lb->first; drag; drag = drag->next) {
<<<<<<< HEAD
								if (!drop->poll || drop->poll(C, drag, event)) {
									if (drop->copy) {
										drop->copy(drag, drop);
									}
									
									event->customdata = NULL;
									event->custom = 0;
									
									if (drop->ot) {
										/* free the drags before calling operator */
										WM_drag_free_list(lb);

										WM_operator_name_call_ptr(C, drop->ot, drop->opcontext, drop->ptr);
									}
									else if (drop->drop_handler) {
										drop->drop_handler(drag, event);
										WM_drag_free_list(lb);
									}
									else {
										BLI_assert(0);
									}
=======
								if (drop->poll(C, drag, event)) {
									drop->copy(drag, drop);

									/* free the drags before calling operator */
									WM_drag_free_list(lb);

									event->customdata = NULL;
									event->custom = 0;

									WM_operator_name_call_ptr(C, drop->ot, drop->opcontext, drop->ptr);
>>>>>>> 7d48a342
									action |= WM_HANDLER_BREAK;

									/* XXX fileread case */
									if (CTX_wm_window(C) == NULL)
										return action;

									/* escape from drag loop, got freed */
									break;
								}
							}
						}
					}
				}
			}
			else if (handler->manipulator_map) {
				ScrArea *area = CTX_wm_area(C);
				ARegion *region = CTX_wm_region(C);
				wmManipulatorMap *mmap = handler->manipulator_map;
				wmManipulator *mpr = wm_manipulatormap_highlight_get(mmap);

				if (region->manipulator_map != handler->manipulator_map) {
					WM_manipulatormap_tag_refresh(handler->manipulator_map);
				}

				wm_manipulatormap_handler_context(C, handler);
				wm_region_mouse_co(C, event);

				/* handle manipulator highlighting */
				if (event->type == MOUSEMOVE && !wm_manipulatormap_modal_get(mmap)) {
					int part;
					mpr = wm_manipulatormap_highlight_find(mmap, C, event, &part);
					if (wm_manipulatormap_highlight_set(mmap, C, mpr, part) && mpr != NULL) {
						WM_tooltip_timer_init(C, CTX_wm_window(C), region, WM_manipulatormap_tooltip_init);
					}
				}
				else {
					/* Either we operate on a single highlighted item
					 * or groups attached to the selected manipulators.
					 * To simplify things both cases loop over an array of items. */
					wmManipulatorGroup *mgroup_first;
					bool is_mgroup_single;

					if (ISMOUSE(event->type)) {
						/* Keep mpr set as-is, just fake single selection. */
						if (mpr) {
							mgroup_first = mpr->parent_mgroup;
						}
						else {
							mgroup_first = NULL;
						}
						is_mgroup_single = true;
					}
					else {
						if (WM_manipulatormap_is_any_selected(mmap)) {
							const ListBase *groups = WM_manipulatormap_group_list(mmap);
							mgroup_first = groups->first;
						}
						else {
							mgroup_first = NULL;
						}
						is_mgroup_single = false;
					}

					/* Don't use from now on. */
					mpr = NULL;

					for (wmManipulatorGroup *mgroup = mgroup_first; mgroup; mgroup = mgroup->next) {
						/* get user customized keymap from default one */

						if ((is_mgroup_single == false) &&
						    /* We might want to change the logic here and use some kind of manipulator edit-mode.
						     * For now just use keymap when a selection exists. */
						    wm_manipulatorgroup_is_any_selected(mgroup) == false)
						{
							continue;
						}

						wmKeyMap *keymap = WM_keymap_active(wm, mgroup->type->keymap);
						wmKeyMapItem *kmi;

						PRINT("%s:   checking '%s' ...", __func__, keymap->idname);

						if (WM_keymap_poll(C, keymap)) {
							PRINT("pass\n");
							for (kmi = keymap->items.first; kmi; kmi = kmi->next) {
								if (wm_eventmatch(event, kmi)) {
									struct wmEventHandler_KeymapFn keymap_callback = handler->keymap_callback;
									wmOperator *op = handler->op;

									PRINT("%s:     item matched '%s'\n", __func__, kmi->idname);

									/* weak, but allows interactive callback to not use rawkey */
									event->keymap_idname = kmi->idname;

									CTX_wm_manipulator_group_set(C, mgroup);

									/* handler->op is called later, we want keymap op to be triggered here */
									handler->op = NULL;
									action |= wm_handler_operator_call(C, handlers, handler, event, kmi->ptr);
									handler->op = op;

									CTX_wm_manipulator_group_set(C, NULL);

									if (action & WM_HANDLER_BREAK) {
										if (keymap_callback.handle_post_fn != NULL) {
											keymap_callback.handle_post_fn(keymap, kmi, keymap_callback.user_data);
										}

										if (G.debug & (G_DEBUG_EVENTS | G_DEBUG_HANDLERS)) {
											printf("%s:       handled - and pass on! '%s'\n",
											       __func__, kmi->idname);
										}
										break;
									}
									else {
										if (action & WM_HANDLER_HANDLED) {
											if (G.debug & (G_DEBUG_EVENTS | G_DEBUG_HANDLERS)) {
												printf("%s:       handled - and pass on! '%s'\n",
												       __func__, kmi->idname);
											}
										}
										else {
											PRINT("%s:       un-handled '%s'\n",
											      __func__, kmi->idname);
										}
									}
								}
							}
						}
						else {
							PRINT("fail\n");
						}

						if (action & WM_HANDLER_BREAK) {
							break;
						}

						if (is_mgroup_single) {
							break;
						}
					}
				}

				/* restore the area */
				CTX_wm_area_set(C, area);
				CTX_wm_region_set(C, region);

				if (handler->op) {
					action |= wm_handler_operator_call(C, handlers, handler, event, NULL);
				}
			}
			else {
				/* modal, swallows all */
				action |= wm_handler_operator_call(C, handlers, handler, event, NULL);
			}

			if (action & WM_HANDLER_BREAK) {
				if (always_pass)
					action &= ~WM_HANDLER_BREAK;
				else
					break;
			}
		}

		/* XXX fileread case, if the wm is freed then the handler's
		 * will have been too so the code below need not run. */
		if (CTX_wm_window(C) == NULL) {
			return action;
		}

		/* XXX code this for all modal ops, and ensure free only happens here */

		/* modal ui handler can be tagged to be freed */
		if (BLI_findindex(handlers, handler) != -1) { /* could be freed already by regular modal ops */
			if (handler->flag & WM_HANDLER_DO_FREE) {
				BLI_remlink(handlers, handler);
				wm_event_free_handler(handler);
			}
		}
	}

	if (action == (WM_HANDLER_BREAK | WM_HANDLER_MODAL))
		wm_cursor_arrow_move(CTX_wm_window(C), event);

#undef PRINT

	return action;
}

/* this calls handlers twice - to solve (double-)click events */
static int wm_handlers_do(bContext *C, wmEvent *event, ListBase *handlers)
{
	int action = wm_handlers_do_intern(C, event, handlers);

	/* fileread case */
	if (CTX_wm_window(C) == NULL)
		return action;

	if (ELEM(event->type, MOUSEMOVE, INBETWEEN_MOUSEMOVE)) {

		/* Test for CLICK_DRAG events. */
		if (wm_action_not_handled(action)) {
			if (event->check_drag) {
				wmWindow *win = CTX_wm_window(C);
				if ((abs(event->x - win->eventstate->prevclickx)) >= U.tweak_threshold ||
				    (abs(event->y - win->eventstate->prevclicky)) >= U.tweak_threshold)
				{
					short val = event->val;
					short type = event->type;
					event->val = KM_CLICK_DRAG;
					event->type = win->eventstate->type;

					CLOG_INFO(WM_LOG_HANDLERS, 1, "handling PRESS_DRAG");

					action |= wm_handlers_do_intern(C, event, handlers);

					event->val = val;
					event->type = type;

					win->eventstate->check_click = 0;
					win->eventstate->check_drag = 0;
				}
			}
		}
		else {
			wmWindow *win = CTX_wm_window(C);
			if (win) {
				win->eventstate->check_drag = 0;
			}
		}
	}
	else if (ISMOUSE_BUTTON(event->type) || ISKEYBOARD(event->type)) {
		/* All events that don't set wmEvent.prevtype must be ignored. */

		/* Test for CLICK events. */
		if (wm_action_not_handled(action)) {
			wmWindow *win = CTX_wm_window(C);

			/* eventstate stores if previous event was a KM_PRESS, in case that
			 * wasn't handled, the KM_RELEASE will become a KM_CLICK */

			if (win != NULL) {
				if (event->val == KM_PRESS) {
					win->eventstate->check_click = true;
					win->eventstate->check_drag = true;
				}
				else if (event->val == KM_RELEASE) {
					win->eventstate->check_drag = false;
				}
			}

			if (win && win->eventstate->prevtype == event->type) {

				if ((event->val == KM_RELEASE) &&
				    (win->eventstate->prevval == KM_PRESS) &&
				    (win->eventstate->check_click == true))
				{
					if ((abs(event->x - win->eventstate->prevclickx)) <= WM_EVENT_CLICK_WIGGLE_ROOM &&
					    (abs(event->y - win->eventstate->prevclicky)) <= WM_EVENT_CLICK_WIGGLE_ROOM)
					{
						event->val = KM_CLICK;

						CLOG_INFO(WM_LOG_HANDLERS, 1, "handling CLICK");

						action |= wm_handlers_do_intern(C, event, handlers);

						event->val = KM_RELEASE;
					}
					else {
						win->eventstate->check_click = 0;
						win->eventstate->check_drag = 0;
					}
				}
				else if (event->val == KM_DBL_CLICK) {
					/* The underlying event is a press, so try and handle this. */
					event->val = KM_PRESS;
					action |= wm_handlers_do_intern(C, event, handlers);

					/* revert value if not handled */
					if (wm_action_not_handled(action)) {
						event->val = KM_DBL_CLICK;
					}
				}
			}
		}
		else {
			wmWindow *win = CTX_wm_window(C);
			if (win) {
				win->eventstate->check_click = 0;
			}
		}
	}

	return action;
}

static int wm_event_inside_i(wmEvent *event, rcti *rect)
{
	if (wm_event_always_pass(event))
		return 1;
	if (BLI_rcti_isect_pt_v(rect, &event->x))
		return 1;
	return 0;
}

static ScrArea *area_event_inside(bContext *C, const int xy[2])
{
	wmWindow *win = CTX_wm_window(C);
	bScreen *screen = CTX_wm_screen(C);

	if (screen) {
		ED_screen_areas_iter(win, screen, sa) {
			if (BLI_rcti_isect_pt_v(&sa->totrct, xy))
				return sa;
		}
	}
	return NULL;
}

static ARegion *region_event_inside(bContext *C, const int xy[2])
{
	bScreen *screen = CTX_wm_screen(C);
	ScrArea *area = CTX_wm_area(C);
	ARegion *ar;

	if (screen && area)
		for (ar = area->regionbase.first; ar; ar = ar->next)
			if (BLI_rcti_isect_pt_v(&ar->winrct, xy))
				return ar;
	return NULL;
}

static void wm_paintcursor_tag(bContext *C, wmPaintCursor *pc, ARegion *ar)
{
	if (ar) {
		for (; pc; pc = pc->next) {
			if (pc->poll == NULL || pc->poll(C)) {
				wmWindow *win = CTX_wm_window(C);
				WM_paint_cursor_tag_redraw(win, ar);
			}
		}
	}
}

/* called on mousemove, check updates for paintcursors */
/* context was set on active area and region */
static void wm_paintcursor_test(bContext *C, const wmEvent *event)
{
	wmWindowManager *wm = CTX_wm_manager(C);

	if (wm->paintcursors.first) {
		ARegion *ar = CTX_wm_region(C);

		if (ar)
			wm_paintcursor_tag(C, wm->paintcursors.first, ar);

		/* if previous position was not in current region, we have to set a temp new context */
		if (ar == NULL || !BLI_rcti_isect_pt_v(&ar->winrct, &event->prevx)) {
			ScrArea *sa = CTX_wm_area(C);

			CTX_wm_area_set(C, area_event_inside(C, &event->prevx));
			CTX_wm_region_set(C, region_event_inside(C, &event->prevx));

			wm_paintcursor_tag(C, wm->paintcursors.first, CTX_wm_region(C));

			CTX_wm_area_set(C, sa);
			CTX_wm_region_set(C, ar);
		}
	}
}

static void wm_event_drag_test(wmWindowManager *wm, wmWindow *win, wmEvent *event)
{
	bScreen *screen = WM_window_get_active_screen(win);

	if (BLI_listbase_is_empty(&wm->drags)) {
		return;
	}

	if (event->type == MOUSEMOVE || ISKEYMODIFIER(event->type)) {
		screen->do_draw_drag = true;
	}
	else if (event->type == ESCKEY) {
		WM_drag_free_list(&wm->drags);

		screen->do_draw_drag = true;
	}
	else if (event->type == LEFTMOUSE && event->val == KM_RELEASE) {
		event->type = EVT_DROP;

		/* create customdata, first free existing */
		if (event->customdata) {
			if (event->customdatafree)
				MEM_freeN(event->customdata);
		}

		event->custom = EVT_DATA_DRAGDROP;
		event->customdata = &wm->drags;
		event->customdatafree = 1;

		/* clear drop icon */
		screen->do_draw_drag = true;

		/* restore cursor (disabled, see wm_dragdrop.c) */
		// WM_cursor_modal_restore(win);
	}
}

/* filter out all events of the pie that spawned the last pie unless it's a release event */
static bool wm_event_pie_filter(wmWindow *win, const wmEvent *event)
{
	if (win->lock_pie_event && win->lock_pie_event == event->type) {
		if (event->val == KM_RELEASE) {
			win->lock_pie_event = EVENT_NONE;
			return false;
		}
		else {
			return true;
		}
	}
	else {
		return false;
	}
}

#ifdef USE_WORKSPACE_TOOL
static void wm_event_manipulator_temp_handler_apply(
        bContext *C, ScrArea *sa, ARegion *ar, wmEventHandler *sneaky_handler)
{
	if (ar->regiontype == RGN_TYPE_WINDOW) {
		bToolRef_Runtime *tref_rt = sa->runtime.tool ? sa->runtime.tool->runtime : NULL;
		if (tref_rt && tref_rt->keymap[0]) {
			wmKeyMap *km = WM_keymap_find_all(
			        C, tref_rt->keymap, sa->spacetype, RGN_TYPE_WINDOW);
			if (km != NULL) {
				sneaky_handler->keymap = km;
				sneaky_handler->keymap_tool = sa->runtime.tool;

				/* Handle widgets first. */
				wmEventHandler *handler_last = ar->handlers.last;
				while (handler_last && handler_last->manipulator_map == NULL) {
					handler_last = handler_last->prev;
				}
				/* Head of list or after last manipulator. */
				BLI_insertlinkafter(&ar->handlers, handler_last, sneaky_handler);
			}
		}
	}
}

static void wm_event_manipulator_temp_handler_clear(
        bContext *UNUSED(C), ScrArea *UNUSED(sa), ARegion *ar, wmEventHandler *sneaky_handler)
{
	if (sneaky_handler->keymap) {
		BLI_remlink(&ar->handlers, sneaky_handler);
	}
}
#endif  /* USE_WORKSPACE_TOOL */

/* called in main loop */
/* goes over entire hierarchy:  events -> window -> screen -> area -> region */
void wm_event_do_handlers(bContext *C)
{
	wmWindowManager *wm = CTX_wm_manager(C);
	wmWindow *win;

	/* update key configuration before handling events */
	WM_keyconfig_update(wm);
	WM_manipulatorconfig_update(CTX_data_main(C));

	for (win = wm->windows.first; win; win = win->next) {
		bScreen *screen = WM_window_get_active_screen(win);
		wmEvent *event;

		/* some safty checks - these should always be set! */
		BLI_assert(WM_window_get_active_scene(win));
		BLI_assert(WM_window_get_active_screen(win));
		BLI_assert(WM_window_get_active_workspace(win));

		if (screen == NULL)
			wm_event_free_all(win);
		else {
			Scene *scene = WM_window_get_active_scene(win);

			if (scene) {
				int is_playing_sound = BKE_sound_scene_playing(scene);

				if (is_playing_sound != -1) {
					bool is_playing_screen;
					CTX_wm_window_set(C, win);
					CTX_data_scene_set(C, scene);

					is_playing_screen = (ED_screen_animation_playing(wm) != NULL);

					if (((is_playing_sound == 1) && (is_playing_screen == 0)) ||
					    ((is_playing_sound == 0) && (is_playing_screen == 1)))
					{
						ED_screen_animation_play(C, -1, 1);
					}

					if (is_playing_sound == 0) {
						const float time = BKE_sound_sync_scene(scene);
						if (isfinite(time)) {
							int ncfra = time * (float)FPS + 0.5f;
							if (ncfra != scene->r.cfra) {
								scene->r.cfra = ncfra;
								Depsgraph *depsgraph = CTX_data_depsgraph(C);
								ED_update_for_newframe(CTX_data_main(C), depsgraph);
								WM_event_add_notifier(C, NC_WINDOW, NULL);
							}
						}
					}

					CTX_data_scene_set(C, NULL);
					CTX_wm_screen_set(C, NULL);
					CTX_wm_window_set(C, NULL);
				}
			}
		}

		while ( (event = win->queue.first) ) {
			int action = WM_HANDLER_CONTINUE;

			/* active screen might change during handlers, update pointer */
			screen = WM_window_get_active_screen(win);

			if (G.debug & (G_DEBUG_HANDLERS | G_DEBUG_EVENTS) && !ELEM(event->type, MOUSEMOVE, INBETWEEN_MOUSEMOVE)) {
				printf("\n%s: Handling event\n", __func__);
				WM_event_print(event);
			}

			/* take care of pie event filter */
			if (wm_event_pie_filter(win, event)) {
				if (!ELEM(event->type, MOUSEMOVE, INBETWEEN_MOUSEMOVE)) {
					CLOG_INFO(WM_LOG_HANDLERS, 1, "event filtered due to pie button pressed");
				}
				BLI_remlink(&win->queue, event);
				wm_event_free(event);
				continue;
			}

			CTX_wm_window_set(C, win);

			/* Clear tool-tip on mouse move. */
			if (screen->tool_tip && screen->tool_tip->exit_on_event) {
				if (ISMOUSE(event->type)) {
					WM_tooltip_clear(C, win);
				}
			}

			/* we let modal handlers get active area/region, also wm_paintcursor_test needs it */
			CTX_wm_area_set(C, area_event_inside(C, &event->x));
			CTX_wm_region_set(C, region_event_inside(C, &event->x));

			/* MVC demands to not draw in event handlers... but we need to leave it for ogl selecting etc */
			wm_window_make_drawable(wm, win);

			wm_region_mouse_co(C, event);


			/* first we do priority handlers, modal + some limited keymaps */
			action |= wm_handlers_do(C, event, &win->modalhandlers);

			/* fileread case */
			if (CTX_wm_window(C) == NULL)
				return;

			/* check for a tooltip */
			if (screen == WM_window_get_active_screen(win)) {
				if (screen->tool_tip && screen->tool_tip->timer) {
					if ((event->type == TIMER) && (event->customdata == screen->tool_tip->timer)) {
						WM_tooltip_init(C, win);
					}
				}
			}

			/* check dragging, creates new event or frees, adds draw tag */
			wm_event_drag_test(wm, win, event);

			/* builtin tweak, if action is break it removes tweak */
			wm_tweakevent_test(C, event, action);

			if ((action & WM_HANDLER_BREAK) == 0) {
				ARegion *ar;

				/* Note: setting subwin active should be done here, after modal handlers have been done */
				if (event->type == MOUSEMOVE) {
					/* state variables in screen, cursors. Also used in wm_draw.c, fails for modal handlers though */
					ED_screen_set_active_region(C, win, &event->x);
					/* for regions having custom cursors */
					wm_paintcursor_test(C, event);
				}
#ifdef WITH_INPUT_NDOF
				else if (event->type == NDOF_MOTION) {
					win->addmousemove = true;
				}
#endif

				ED_screen_areas_iter(win, screen, sa) {
					/* after restoring a screen from SCREENMAXIMIZED we have to wait
					 * with the screen handling till the region coordinates are updated */
					if (screen->skip_handling == true) {
						/* restore for the next iteration of wm_event_do_handlers */
						screen->skip_handling = false;
						break;
					}

					/* update azones if needed - done here because it needs to be independent from redraws */
					if (sa->flag & AREA_FLAG_ACTIONZONES_UPDATE) {
						ED_area_azones_update(sa, &event->x);
					}

					if (wm_event_inside_i(event, &sa->totrct)) {
						CTX_wm_area_set(C, sa);

						if ((action & WM_HANDLER_BREAK) == 0) {
							for (ar = sa->regionbase.first; ar; ar = ar->next) {
								if (wm_event_inside_i(event, &ar->winrct)) {
									CTX_wm_region_set(C, ar);

									/* call even on non mouse events, since the */
									wm_region_mouse_co(C, event);

									if (!BLI_listbase_is_empty(&wm->drags)) {
										/* does polls for drop regions and checks uibuts */
										/* need to be here to make sure region context is true */
										if (ELEM(event->type, MOUSEMOVE, EVT_DROP) || ISKEYMODIFIER(event->type)) {
											wm_drags_check_ops(C, event);
										}
									}

#ifdef USE_WORKSPACE_TOOL
									/* How to solve properly?
									 *
									 * Handlers are stored in each region,
									 * however the tool-system swaps keymaps often and isn't stored
									 * per region.
									 *
									 * Need to investigate how this could be done better.
									 * We might need to add a more dynamic handler type that uses a callback
									 * to fetch its current keymap.
									 */
									wmEventHandler sneaky_handler = {NULL};
									wm_event_manipulator_temp_handler_apply(C, sa, ar, &sneaky_handler);
#endif /* USE_WORKSPACE_TOOL */

									action |= wm_handlers_do(C, event, &ar->handlers);

#ifdef USE_WORKSPACE_TOOL
									wm_event_manipulator_temp_handler_clear(C, sa, ar, &sneaky_handler);
#endif /* USE_WORKSPACE_TOOL */

									/* fileread case (python), [#29489] */
									if (CTX_wm_window(C) == NULL)
										return;

									if (action & WM_HANDLER_BREAK)
										break;
								}
							}
						}

						CTX_wm_region_set(C, NULL);

						if ((action & WM_HANDLER_BREAK) == 0) {
							wm_region_mouse_co(C, event); /* only invalidates event->mval in this case */
							action |= wm_handlers_do(C, event, &sa->handlers);
						}
						CTX_wm_area_set(C, NULL);

						/* NOTE: do not escape on WM_HANDLER_BREAK, mousemove needs handled for previous area */
					}
				}

				if ((action & WM_HANDLER_BREAK) == 0) {
					/* also some non-modal handlers need active area/region */
					CTX_wm_area_set(C, area_event_inside(C, &event->x));
					CTX_wm_region_set(C, region_event_inside(C, &event->x));

					wm_region_mouse_co(C, event);

					action |= wm_handlers_do(C, event, &win->handlers);

					/* fileread case */
					if (CTX_wm_window(C) == NULL)
						return;
				}

			}

			/* update previous mouse position for following events to use */
			win->eventstate->prevx = event->x;
			win->eventstate->prevy = event->y;

			/* unlink and free here, blender-quit then frees all */
			BLI_remlink(&win->queue, event);
			wm_event_free(event);

		}

		/* only add mousemove when queue was read entirely */
		if (win->addmousemove && win->eventstate) {
			wmEvent tevent = *(win->eventstate);
			// printf("adding MOUSEMOVE %d %d\n", tevent.x, tevent.y);
			tevent.type = MOUSEMOVE;
			tevent.prevx = tevent.x;
			tevent.prevy = tevent.y;
			wm_event_add(win, &tevent);
			win->addmousemove = 0;
		}

		CTX_wm_window_set(C, NULL);
	}

	/* update key configuration after handling events */
	WM_keyconfig_update(wm);
	WM_manipulatorconfig_update(CTX_data_main(C));
}

/* ********** filesector handling ************ */

void WM_event_fileselect_event(wmWindowManager *wm, void *ophandle, int eventval)
{
	/* add to all windows! */
	wmWindow *win;

	for (win = wm->windows.first; win; win = win->next) {
		wmEvent event = *win->eventstate;

		event.type = EVT_FILESELECT;
		event.val = eventval;
		event.customdata = ophandle;     // only as void pointer type check

		wm_event_add(win, &event);
	}
}

/* operator is supposed to have a filled "path" property */
/* optional property: filetype (XXX enum?) */

/**
 * The idea here is to keep a handler alive on window queue, owning the operator.
 * The filewindow can send event to make it execute, thus ensuring
 * executing happens outside of lower level queues, with UI refreshed.
 * Should also allow multiwin solutions
 */
void WM_event_add_fileselect(bContext *C, wmOperator *op)
{
	wmEventHandler *handler, *handlernext;
	wmWindowManager *wm = CTX_wm_manager(C);
	wmWindow *win = CTX_wm_window(C);

	/* only allow 1 file selector open per window */
	for (handler = win->modalhandlers.first; handler; handler = handlernext) {
		handlernext = handler->next;

		if (handler->type == WM_HANDLER_FILESELECT) {
			bScreen *screen = CTX_wm_screen(C);
			bool cancel_handler = true;

			/* find the area with the file selector for this handler */
			ED_screen_areas_iter(win, screen, sa) {
				if (sa->spacetype == SPACE_FILE) {
					SpaceFile *sfile = sa->spacedata.first;

					if (sfile->op == handler->op) {
						CTX_wm_area_set(C, sa);
						wm_handler_fileselect_do(C, &win->modalhandlers, handler, EVT_FILESELECT_CANCEL);
						cancel_handler = false;
						break;
					}
				}
			}

			/* if not found we stop the handler without changing the screen */
			if (cancel_handler) {
				wm_handler_fileselect_do(C, &win->modalhandlers, handler, EVT_FILESELECT_EXTERNAL_CANCEL);
			}
		}
	}

	handler = MEM_callocN(sizeof(wmEventHandler), "fileselect handler");

	handler->type = WM_HANDLER_FILESELECT;
	handler->op = op;
	handler->op_area = CTX_wm_area(C);
	handler->op_region = CTX_wm_region(C);

	BLI_addhead(&win->modalhandlers, handler);

	/* check props once before invoking if check is available
	 * ensures initial properties are valid */
	if (op->type->check) {
		op->type->check(C, op); /* ignore return value */
	}

	WM_event_fileselect_event(wm, op, EVT_FILESELECT_FULL_OPEN);
}

#if 0
/* lets not expose struct outside wm? */
static void WM_event_set_handler_flag(wmEventHandler *handler, int flag)
{
	handler->flag = flag;
}
#endif

wmEventHandler *WM_event_add_modal_handler(bContext *C, wmOperator *op)
{
	wmEventHandler *handler = MEM_callocN(sizeof(wmEventHandler), "event modal handler");
	wmWindow *win = CTX_wm_window(C);

	/* operator was part of macro */
	if (op->opm) {
		/* give the mother macro to the handler */
		handler->op = op->opm;
		/* mother macro opm becomes the macro element */
		handler->op->opm = op;
	}
	else
		handler->op = op;

	handler->op_area = CTX_wm_area(C);       /* means frozen screen context for modal handlers! */
	handler->op_region = CTX_wm_region(C);
	handler->op_region_type = handler->op_region ? handler->op_region->regiontype : -1;

	BLI_addhead(&win->modalhandlers, handler);

	return handler;
}

/**
 * Modal handlers store a pointer to an area which might be freed while the handler runs.
 * Use this function to NULL all handler pointers to \a old_area.
 */
void WM_event_modal_handler_area_replace(wmWindow *win, const ScrArea *old_area, ScrArea *new_area)
{
	for (wmEventHandler *handler = win->modalhandlers.first; handler; handler = handler->next) {
		/* fileselect handler is quite special... it needs to keep old area stored in handler, so don't change it */
		if ((handler->op_area == old_area) && (handler->type != WM_HANDLER_FILESELECT)) {
			handler->op_area = new_area;
		}
	}
}

/**
 * Modal handlers store a pointer to a region which might be freed while the handler runs.
 * Use this function to NULL all handler pointers to \a old_region.
 */
void WM_event_modal_handler_region_replace(wmWindow *win, const ARegion *old_region, ARegion *new_region)
{
	for (wmEventHandler *handler = win->modalhandlers.first; handler; handler = handler->next) {
		if (handler->op_region == old_region) {
			handler->op_region = new_region;
			handler->op_region_type = new_region ? new_region->regiontype : RGN_TYPE_WINDOW;
		}
	}
}

wmEventHandler *WM_event_add_keymap_handler(ListBase *handlers, wmKeyMap *keymap)
{
	wmEventHandler *handler;

	if (!keymap) {
		CLOG_WARN(WM_LOG_HANDLERS, "called with NULL keymap");
		return NULL;
	}

	/* only allow same keymap once */
	for (handler = handlers->first; handler; handler = handler->next)
		if (handler->keymap == keymap)
			return handler;

	handler = MEM_callocN(sizeof(wmEventHandler), "event keymap handler");
	BLI_addtail(handlers, handler);
	handler->keymap = keymap;

	return handler;
}

/* priorities not implemented yet, for time being just insert in begin of list */
wmEventHandler *WM_event_add_keymap_handler_priority(ListBase *handlers, wmKeyMap *keymap, int UNUSED(priority))
{
	wmEventHandler *handler;

	WM_event_remove_keymap_handler(handlers, keymap);

	handler = MEM_callocN(sizeof(wmEventHandler), "event keymap handler");
	BLI_addhead(handlers, handler);
	handler->keymap = keymap;

	return handler;
}

wmEventHandler *WM_event_add_keymap_handler_bb(ListBase *handlers, wmKeyMap *keymap, const rcti *bblocal, const rcti *bbwin)
{
	wmEventHandler *handler = WM_event_add_keymap_handler(handlers, keymap);

	if (handler) {
		handler->bblocal = bblocal;
		handler->bbwin = bbwin;
	}
	return handler;
}

void WM_event_remove_keymap_handler(ListBase *handlers, wmKeyMap *keymap)
{
	wmEventHandler *handler;

	for (handler = handlers->first; handler; handler = handler->next) {
		if (handler->keymap == keymap) {
			BLI_remlink(handlers, handler);
			wm_event_free_handler(handler);
			break;
		}
	}
}

void WM_event_set_keymap_handler_callback(
        wmEventHandler *handler,
        void (keymap_tag)(wmKeyMap *keymap, wmKeyMapItem *kmi, void *user_data),
        void *user_data)
{
	handler->keymap_callback.handle_post_fn = keymap_tag;
	handler->keymap_callback.user_data = user_data;
}

wmEventHandler *WM_event_add_ui_handler(
        const bContext *C, ListBase *handlers,
        wmUIHandlerFunc ui_handle, wmUIHandlerRemoveFunc ui_remove,
        void *userdata, const char flag)
{
	wmEventHandler *handler = MEM_callocN(sizeof(wmEventHandler), "event ui handler");
	handler->ui_handle = ui_handle;
	handler->ui_remove = ui_remove;
	handler->ui_userdata = userdata;
	if (C) {
		handler->ui_area    = CTX_wm_area(C);
		handler->ui_region  = CTX_wm_region(C);
		handler->ui_menu    = CTX_wm_menu(C);
	}
	else {
		handler->ui_area    = NULL;
		handler->ui_region  = NULL;
		handler->ui_menu    = NULL;
	}

	BLI_assert((flag & WM_HANDLER_DO_FREE) == 0);
	handler->flag = flag;

	BLI_addhead(handlers, handler);

	return handler;
}

/* set "postpone" for win->modalhandlers, this is in a running for () loop in wm_handlers_do() */
void WM_event_remove_ui_handler(
        ListBase *handlers,
        wmUIHandlerFunc ui_handle, wmUIHandlerRemoveFunc ui_remove,
        void *userdata, const bool postpone)
{
	wmEventHandler *handler;

	for (handler = handlers->first; handler; handler = handler->next) {
		if ((handler->ui_handle == ui_handle) &&
		    (handler->ui_remove == ui_remove) &&
		    (handler->ui_userdata == userdata))
		{
			/* handlers will be freed in wm_handlers_do() */
			if (postpone) {
				handler->flag |= WM_HANDLER_DO_FREE;
			}
			else {
				BLI_remlink(handlers, handler);
				wm_event_free_handler(handler);
			}
			break;
		}
	}
}

void WM_event_free_ui_handler_all(
        bContext *C, ListBase *handlers,
        wmUIHandlerFunc ui_handle, wmUIHandlerRemoveFunc ui_remove)
{
	wmEventHandler *handler, *handler_next;

	for (handler = handlers->first; handler; handler = handler_next) {
		handler_next = handler->next;
		if ((handler->ui_handle == ui_handle) &&
		    (handler->ui_remove == ui_remove))
		{
			ui_remove(C, handler->ui_userdata);
			BLI_remlink(handlers, handler);
			wm_event_free_handler(handler);
		}
	}
}

wmEventHandler *WM_event_add_dropbox_handler(ListBase *handlers, ListBase *dropboxes)
{
	wmEventHandler *handler;

	/* only allow same dropbox once */
	for (handler = handlers->first; handler; handler = handler->next)
		if (handler->dropboxes == dropboxes)
			return handler;

	handler = MEM_callocN(sizeof(wmEventHandler), "dropbox handler");

	/* dropbox stored static, no free or copy */
	handler->dropboxes = dropboxes;
	BLI_addhead(handlers, handler);

	return handler;
}

/* XXX solution works, still better check the real cause (ton) */
void WM_event_remove_area_handler(ListBase *handlers, void *area)
{
	wmEventHandler *handler, *nexthandler;

	for (handler = handlers->first; handler; handler = nexthandler) {
		nexthandler = handler->next;
		if (handler->type != WM_HANDLER_FILESELECT) {
			if (handler->ui_area == area) {
				BLI_remlink(handlers, handler);
				wm_event_free_handler(handler);
			}
		}
	}
}

#if 0
static void WM_event_remove_handler(ListBase *handlers, wmEventHandler *handler)
{
	BLI_remlink(handlers, handler);
	wm_event_free_handler(handler);
}
#endif

void WM_event_add_mousemove(const bContext *C)
{
	wmWindow *window = CTX_wm_window(C);

	window->addmousemove = 1;
}


/* for modal callbacks, check configuration for how to interpret exit with tweaks  */
bool WM_event_is_modal_tweak_exit(const wmEvent *event, int tweak_event)
{
	/* if the release-confirm userpref setting is enabled,
	 * tweak events can be canceled when mouse is released
	 */
	if (U.flag & USER_RELEASECONFIRM) {
		/* option on, so can exit with km-release */
		if (event->val == KM_RELEASE) {
			switch (tweak_event) {
				case EVT_TWEAK_L:
				case EVT_TWEAK_M:
				case EVT_TWEAK_R:
					return 1;
			}
		}
		else {
			/* if the initial event wasn't a tweak event then
			 * ignore USER_RELEASECONFIRM setting: see [#26756] */
			if (ELEM(tweak_event, EVT_TWEAK_L, EVT_TWEAK_M, EVT_TWEAK_R) == 0) {
				return 1;
			}
		}
	}
	else {
		/* this is fine as long as not doing km-release, otherwise
		 * some items (i.e. markers) being tweaked may end up getting
		 * dropped all over
		 */
		if (event->val != KM_RELEASE)
			return 1;
	}

	return 0;
}

/* ********************* ghost stuff *************** */

static int convert_key(GHOST_TKey key)
{
	if (key >= GHOST_kKeyA && key <= GHOST_kKeyZ) {
		return (AKEY + ((int) key - GHOST_kKeyA));
	}
	else if (key >= GHOST_kKey0 && key <= GHOST_kKey9) {
		return (ZEROKEY + ((int) key - GHOST_kKey0));
	}
	else if (key >= GHOST_kKeyNumpad0 && key <= GHOST_kKeyNumpad9) {
		return (PAD0 + ((int) key - GHOST_kKeyNumpad0));
	}
	else if (key >= GHOST_kKeyF1 && key <= GHOST_kKeyF19) {
		return (F1KEY + ((int) key - GHOST_kKeyF1));
	}
	else {
		switch (key) {
			case GHOST_kKeyBackSpace:       return BACKSPACEKEY;
			case GHOST_kKeyTab:             return TABKEY;
			case GHOST_kKeyLinefeed:        return LINEFEEDKEY;
			case GHOST_kKeyClear:           return 0;
			case GHOST_kKeyEnter:           return RETKEY;

			case GHOST_kKeyEsc:             return ESCKEY;
			case GHOST_kKeySpace:           return SPACEKEY;
			case GHOST_kKeyQuote:           return QUOTEKEY;
			case GHOST_kKeyComma:           return COMMAKEY;
			case GHOST_kKeyMinus:           return MINUSKEY;
			case GHOST_kKeyPlus:            return PLUSKEY;
			case GHOST_kKeyPeriod:          return PERIODKEY;
			case GHOST_kKeySlash:           return SLASHKEY;

			case GHOST_kKeySemicolon:       return SEMICOLONKEY;
			case GHOST_kKeyEqual:           return EQUALKEY;

			case GHOST_kKeyLeftBracket:     return LEFTBRACKETKEY;
			case GHOST_kKeyRightBracket:    return RIGHTBRACKETKEY;
			case GHOST_kKeyBackslash:       return BACKSLASHKEY;
			case GHOST_kKeyAccentGrave:     return ACCENTGRAVEKEY;

			case GHOST_kKeyLeftShift:       return LEFTSHIFTKEY;
			case GHOST_kKeyRightShift:      return RIGHTSHIFTKEY;
			case GHOST_kKeyLeftControl:     return LEFTCTRLKEY;
			case GHOST_kKeyRightControl:    return RIGHTCTRLKEY;
			case GHOST_kKeyOS:              return OSKEY;
			case GHOST_kKeyLeftAlt:         return LEFTALTKEY;
			case GHOST_kKeyRightAlt:        return RIGHTALTKEY;

			case GHOST_kKeyCapsLock:        return CAPSLOCKKEY;
			case GHOST_kKeyNumLock:         return 0;
			case GHOST_kKeyScrollLock:      return 0;

			case GHOST_kKeyLeftArrow:       return LEFTARROWKEY;
			case GHOST_kKeyRightArrow:      return RIGHTARROWKEY;
			case GHOST_kKeyUpArrow:         return UPARROWKEY;
			case GHOST_kKeyDownArrow:       return DOWNARROWKEY;

			case GHOST_kKeyPrintScreen:     return 0;
			case GHOST_kKeyPause:           return PAUSEKEY;

			case GHOST_kKeyInsert:          return INSERTKEY;
			case GHOST_kKeyDelete:          return DELKEY;
			case GHOST_kKeyHome:            return HOMEKEY;
			case GHOST_kKeyEnd:             return ENDKEY;
			case GHOST_kKeyUpPage:          return PAGEUPKEY;
			case GHOST_kKeyDownPage:        return PAGEDOWNKEY;

			case GHOST_kKeyNumpadPeriod:    return PADPERIOD;
			case GHOST_kKeyNumpadEnter:     return PADENTER;
			case GHOST_kKeyNumpadPlus:      return PADPLUSKEY;
			case GHOST_kKeyNumpadMinus:     return PADMINUS;
			case GHOST_kKeyNumpadAsterisk:  return PADASTERKEY;
			case GHOST_kKeyNumpadSlash:     return PADSLASHKEY;

			case GHOST_kKeyGrLess:          return GRLESSKEY;

			case GHOST_kKeyMediaPlay:       return MEDIAPLAY;
			case GHOST_kKeyMediaStop:       return MEDIASTOP;
			case GHOST_kKeyMediaFirst:      return MEDIAFIRST;
			case GHOST_kKeyMediaLast:       return MEDIALAST;

			default:
				return UNKNOWNKEY;  /* GHOST_kKeyUnknown */
		}
	}
}

static void wm_eventemulation(wmEvent *event)
{
	/* Store last mmb/rmb event value to make emulation work when modifier keys
	 * are released first. This really should be in a data structure somewhere. */
	static int emulating_event = EVENT_NONE;

	/* middlemouse and rightmouse emulation */
	if (U.flag & USER_TWOBUTTONMOUSE) {
		if (event->type == LEFTMOUSE) {

			if (event->val == KM_PRESS && event->alt) {
				event->type = MIDDLEMOUSE;
				event->alt = 0;
				emulating_event = MIDDLEMOUSE;
			}
#ifdef __APPLE__
			else if (event->val == KM_PRESS && event->oskey) {
				event->type = RIGHTMOUSE;
				event->oskey = 0;
				emulating_event = RIGHTMOUSE;
			}
#endif
			else if (event->val == KM_RELEASE) {
				/* only send middle-mouse release if emulated */
				if (emulating_event == MIDDLEMOUSE) {
					event->type = MIDDLEMOUSE;
					event->alt = 0;
				}
				else if (emulating_event == RIGHTMOUSE) {
					event->type = RIGHTMOUSE;
					event->oskey = 0;
				}
				emulating_event = EVENT_NONE;
			}
		}

	}

	/* numpad emulation */
	if (U.flag & USER_NONUMPAD) {
		switch (event->type) {
			case ZEROKEY: event->type = PAD0; break;
			case ONEKEY: event->type = PAD1; break;
			case TWOKEY: event->type = PAD2; break;
			case THREEKEY: event->type = PAD3; break;
			case FOURKEY: event->type = PAD4; break;
			case FIVEKEY: event->type = PAD5; break;
			case SIXKEY: event->type = PAD6; break;
			case SEVENKEY: event->type = PAD7; break;
			case EIGHTKEY: event->type = PAD8; break;
			case NINEKEY: event->type = PAD9; break;
			case MINUSKEY: event->type = PADMINUS; break;
			case EQUALKEY: event->type = PADPLUSKEY; break;
			case BACKSLASHKEY: event->type = PADSLASHKEY; break;
		}
	}
}

/* adds customdata to event */
static void update_tablet_data(wmWindow *win, wmEvent *event)
{
	const GHOST_TabletData *td = GHOST_GetTabletData(win->ghostwin);

	/* if there's tablet data from an active tablet device then add it */
	if ((td != NULL) && td->Active != GHOST_kTabletModeNone) {
		struct wmTabletData *wmtab = MEM_mallocN(sizeof(wmTabletData), "customdata tablet");

		wmtab->Active = (int)td->Active;
		wmtab->Pressure = td->Pressure;
		wmtab->Xtilt = td->Xtilt;
		wmtab->Ytilt = td->Ytilt;

		event->tablet_data = wmtab;
		// printf("%s: using tablet %.5f\n", __func__, wmtab->Pressure);
	}
	else {
		event->tablet_data = NULL;
		// printf("%s: not using tablet\n", __func__);
	}
}

#ifdef WITH_INPUT_NDOF
/* adds customdata to event */
static void attach_ndof_data(wmEvent *event, const GHOST_TEventNDOFMotionData *ghost)
{
	wmNDOFMotionData *data = MEM_mallocN(sizeof(wmNDOFMotionData), "customdata NDOF");

	const float ts = U.ndof_sensitivity;
	const float rs = U.ndof_orbit_sensitivity;

	mul_v3_v3fl(data->tvec, &ghost->tx, ts);
	mul_v3_v3fl(data->rvec, &ghost->rx, rs);

	if (U.ndof_flag & NDOF_PAN_YZ_SWAP_AXIS) {
		float t;
		t =  data->tvec[1];
		data->tvec[1] = -data->tvec[2];
		data->tvec[2] = t;
	}

	data->dt = ghost->dt;

	data->progress = (wmProgress) ghost->progress;

	event->custom = EVT_DATA_NDOF_MOTION;
	event->customdata = data;
	event->customdatafree = 1;
}
#endif /* WITH_INPUT_NDOF */

/* imperfect but probably usable... draw/enable drags to other windows */
static wmWindow *wm_event_cursor_other_windows(wmWindowManager *wm, wmWindow *win, wmEvent *event)
{
	int mx = event->x, my = event->y;

	if (wm->windows.first == wm->windows.last)
		return NULL;

	/* in order to use window size and mouse position (pixels), we have to use a WM function */

	/* check if outside, include top window bar... */
	if (mx < 0 || my < 0 || mx > WM_window_pixels_x(win) || my > WM_window_pixels_y(win) + 30) {
		wmWindow *owin;
		wmEventHandler *handler;

		/* let's skip windows having modal handlers now */
		/* potential XXX ugly... I wouldn't have added a modalhandlers list (introduced in rev 23331, ton) */
		for (handler = win->modalhandlers.first; handler; handler = handler->next)
			if (handler->ui_handle || handler->op)
				return NULL;

		/* to desktop space */
		mx += (int) (U.pixelsize * win->posx);
		my += (int) (U.pixelsize * win->posy);

		/* check other windows to see if it has mouse inside */
		for (owin = wm->windows.first; owin; owin = owin->next) {

			if (owin != win) {
				int posx = (int) (U.pixelsize * owin->posx);
				int posy = (int) (U.pixelsize * owin->posy);

				if (mx - posx >= 0 && owin->posy >= 0 &&
				    mx - posx <= WM_window_pixels_x(owin) && my - posy <= WM_window_pixels_y(owin))
				{
					event->x = mx - (int)(U.pixelsize * owin->posx);
					event->y = my - (int)(U.pixelsize * owin->posy);

					return owin;
				}
			}
		}
	}
	return NULL;
}

static bool wm_event_is_double_click(wmEvent *event, const wmEvent *event_state)
{
	if ((event->type == event_state->prevtype) &&
	    (event_state->prevval == KM_RELEASE) &&
	    (event->val == KM_PRESS))
	{
		if ((ISMOUSE(event->type) == false) ||
		    ((abs(event->x - event_state->prevclickx)) <= WM_EVENT_CLICK_WIGGLE_ROOM &&
		     (abs(event->y - event_state->prevclicky)) <= WM_EVENT_CLICK_WIGGLE_ROOM))
		{
			if ((PIL_check_seconds_timer() - event_state->prevclicktime) * 1000 < U.dbl_click_time) {
				return true;
			}
		}
	}

	return false;
}

static wmEvent *wm_event_add_mousemove(wmWindow *win, const wmEvent *event)
{
	wmEvent *event_last = win->queue.last;

	/* some painting operators want accurate mouse events, they can
	 * handle in between mouse move moves, others can happily ignore
	 * them for better performance */
	if (event_last && event_last->type == MOUSEMOVE)
		event_last->type = INBETWEEN_MOUSEMOVE;

	wmEvent *event_new = wm_event_add(win, event);
	if (event_last == NULL) {
		event_last = win->eventstate;
	}

	copy_v2_v2_int(&event_new->prevx, &event_last->x);
	return event_new;
}

/* windows store own event queues, no bContext here */
/* time is in 1000s of seconds, from ghost */
void wm_event_add_ghostevent(wmWindowManager *wm, wmWindow *win, int type, int UNUSED(time), void *customdata)
{
	wmWindow *owin;

	/* Having both, event and evt, can be highly confusing to work with, but is necessary for
	 * our current event system, so let's clear things up a bit:
	 * - data added to event only will be handled immediately, but will not be copied to the next event
	 * - data added to evt only stays, but is handled with the next event -> execution delay
	 * - data added to event and evt stays and is handled immediately
	 */
	wmEvent event, *evt = win->eventstate;

	/* initialize and copy state (only mouse x y and modifiers) */
	event = *evt;

	switch (type) {
		/* mouse move, also to inactive window (X11 does this) */
		case GHOST_kEventCursorMove:
		{
			GHOST_TEventCursorData *cd = customdata;

			copy_v2_v2_int(&event.x, &cd->x);
			wm_stereo3d_mouse_offset_apply(win, &event.x);

			event.type = MOUSEMOVE;
			{
				wmEvent *event_new = wm_event_add_mousemove(win, &event);
				copy_v2_v2_int(&evt->x, &event_new->x);
				evt->is_motion_absolute = event_new->is_motion_absolute;
			}

			/* also add to other window if event is there, this makes overdraws disappear nicely */
			/* it remaps mousecoord to other window in event */
			owin = wm_event_cursor_other_windows(wm, win, &event);
			if (owin) {
				wmEvent oevent, *oevt = owin->eventstate;

				oevent = *oevt;

				copy_v2_v2_int(&oevent.x, &event.x);
				oevent.type = MOUSEMOVE;
				{
					wmEvent *event_new = wm_event_add_mousemove(owin, &oevent);
					copy_v2_v2_int(&oevt->x, &event_new->x);
					oevt->is_motion_absolute = event_new->is_motion_absolute;
				}
			}

			break;
		}
		case GHOST_kEventTrackpad:
		{
			GHOST_TEventTrackpadData *pd = customdata;
			switch (pd->subtype) {
				case GHOST_kTrackpadEventMagnify:
					event.type = MOUSEZOOM;
					pd->deltaX = -pd->deltaX;
					pd->deltaY = -pd->deltaY;
					break;
				case GHOST_kTrackpadEventRotate:
					event.type = MOUSEROTATE;
					break;
				case GHOST_kTrackpadEventScroll:
				default:
					event.type = MOUSEPAN;
					break;
			}

			event.x = evt->x = pd->x;
			event.y = evt->y = pd->y;
			event.val = KM_NOTHING;

			/* Use prevx/prevy so we can calculate the delta later */
			event.prevx = event.x - pd->deltaX;
			event.prevy = event.y - (-pd->deltaY);

			wm_event_add(win, &event);
			break;
		}
		/* mouse button */
		case GHOST_kEventButtonDown:
		case GHOST_kEventButtonUp:
		{
			GHOST_TEventButtonData *bd = customdata;

			/* get value and type from ghost */
			event.val = (type == GHOST_kEventButtonDown) ? KM_PRESS : KM_RELEASE;

			if (bd->button == GHOST_kButtonMaskLeft)
				event.type = LEFTMOUSE;
			else if (bd->button == GHOST_kButtonMaskRight)
				event.type = RIGHTMOUSE;
			else if (bd->button == GHOST_kButtonMaskButton4)
				event.type = BUTTON4MOUSE;
			else if (bd->button == GHOST_kButtonMaskButton5)
				event.type = BUTTON5MOUSE;
			else if (bd->button == GHOST_kButtonMaskButton6)
				event.type = BUTTON6MOUSE;
			else if (bd->button == GHOST_kButtonMaskButton7)
				event.type = BUTTON7MOUSE;
			else
				event.type = MIDDLEMOUSE;

			wm_eventemulation(&event);

			/* copy previous state to prev event state (two old!) */
			evt->prevval = evt->val;
			evt->prevtype = evt->type;

			/* copy to event state */
			evt->val = event.val;
			evt->type = event.type;

			if (win->active == 0) {
				int cx, cy;

				/* entering window, update mouse pos. (ghost sends win-activate *after* the mouseclick in window!) */
				wm_get_cursor_position(win, &cx, &cy);

				event.x = evt->x = cx;
				event.y = evt->y = cy;
			}

			/* double click test */
			if (wm_event_is_double_click(&event, evt)) {
				CLOG_INFO(WM_LOG_HANDLERS, 1, "Send double click");
				event.val = KM_DBL_CLICK;
			}
			if (event.val == KM_PRESS) {
				evt->prevclicktime = PIL_check_seconds_timer();
				evt->prevclickx = event.x;
				evt->prevclicky = event.y;
			}

			/* add to other window if event is there (not to both!) */
			owin = wm_event_cursor_other_windows(wm, win, &event);
			if (owin) {
				wmEvent oevent = *(owin->eventstate);

				oevent.x = event.x;
				oevent.y = event.y;
				oevent.type = event.type;
				oevent.val = event.val;

				wm_event_add(owin, &oevent);
			}
			else {
				wm_event_add(win, &event);
			}

			break;
		}
		/* keyboard */
		case GHOST_kEventKeyDown:
		case GHOST_kEventKeyUp:
		{
			GHOST_TEventKeyData *kd = customdata;
			short keymodifier = KM_NOTHING;
			event.type = convert_key(kd->key);
			event.ascii = kd->ascii;
			memcpy(event.utf8_buf, kd->utf8_buf, sizeof(event.utf8_buf)); /* might be not null terminated*/
			event.val = (type == GHOST_kEventKeyDown) ? KM_PRESS : KM_RELEASE;

			wm_eventemulation(&event);

			/* copy previous state to prev event state (two old!) */
			evt->prevval = evt->val;
			evt->prevtype = evt->type;

			/* copy to event state */
			evt->val = event.val;
			evt->type = event.type;

			/* exclude arrow keys, esc, etc from text input */
			if (type == GHOST_kEventKeyUp) {
				event.ascii = '\0';

				/* ghost should do this already for key up */
				if (event.utf8_buf[0]) {
					CLOG_ERROR(WM_LOG_EVENTS, "ghost on your platform is misbehaving, utf8 events on key up!");
				}
				event.utf8_buf[0] = '\0';
			}
			else {
				if (event.ascii < 32 && event.ascii > 0)
					event.ascii = '\0';
				if (event.utf8_buf[0] < 32 && event.utf8_buf[0] > 0)
					event.utf8_buf[0] = '\0';
			}

			if (event.utf8_buf[0]) {
				if (BLI_str_utf8_size(event.utf8_buf) == -1) {
					CLOG_ERROR(WM_LOG_EVENTS,
					           "ghost detected an invalid unicode character '%d'",
					           (int)(unsigned char)event.utf8_buf[0]);
					event.utf8_buf[0] = '\0';
				}
			}

			/* assigning both first and second is strange - campbell */
			switch (event.type) {
				case LEFTSHIFTKEY:
				case RIGHTSHIFTKEY:
					if (event.val == KM_PRESS) {
						if (evt->ctrl || evt->alt || evt->oskey) keymodifier = (KM_MOD_FIRST | KM_MOD_SECOND);
						else keymodifier = KM_MOD_FIRST;
					}
					event.shift = evt->shift = keymodifier;
					break;
				case LEFTCTRLKEY:
				case RIGHTCTRLKEY:
					if (event.val == KM_PRESS) {
						if (evt->shift || evt->alt || evt->oskey) keymodifier = (KM_MOD_FIRST | KM_MOD_SECOND);
						else keymodifier = KM_MOD_FIRST;
					}
					event.ctrl = evt->ctrl = keymodifier;
					break;
				case LEFTALTKEY:
				case RIGHTALTKEY:
					if (event.val == KM_PRESS) {
						if (evt->ctrl || evt->shift || evt->oskey) keymodifier = (KM_MOD_FIRST | KM_MOD_SECOND);
						else keymodifier = KM_MOD_FIRST;
					}
					event.alt = evt->alt = keymodifier;
					break;
				case OSKEY:
					if (event.val == KM_PRESS) {
						if (evt->ctrl || evt->alt || evt->shift) keymodifier = (KM_MOD_FIRST | KM_MOD_SECOND);
						else keymodifier = KM_MOD_FIRST;
					}
					event.oskey = evt->oskey = keymodifier;
					break;
				default:
					if (event.val == KM_PRESS && event.keymodifier == 0)
						evt->keymodifier = event.type;  /* only set in eventstate, for next event */
					else if (event.val == KM_RELEASE && event.keymodifier == event.type)
						event.keymodifier = evt->keymodifier = 0;
					break;
			}

			/* double click test */
			/* if previous event was same type, and previous was release, and now it presses... */
			if (wm_event_is_double_click(&event, evt)) {
				CLOG_INFO(WM_LOG_HANDLERS, 1, "Send double click");
				event.val = KM_DBL_CLICK;
			}

			/* this case happens on holding a key pressed, it should not generate
			 * press events events with the same key as modifier */
			if (event.keymodifier == event.type)
				event.keymodifier = 0;

			/* this case happens with an external numpad, and also when using 'dead keys' (to compose complex latin
			 * characters e.g.), it's not really clear why.
			 * Since it's impossible to map a key modifier to an unknown key, it shouldn't harm to clear it. */
			if (event.keymodifier == UNKNOWNKEY) {
				evt->keymodifier = event.keymodifier = 0;
			}

			/* if test_break set, it catches this. Do not set with modifier presses. XXX Keep global for now? */
			if ((event.type == ESCKEY && event.val == KM_PRESS) &&
			    /* check other modifiers because ms-windows uses these to bring up the task manager */
			    (event.shift == 0 && event.ctrl == 0 && event.alt == 0))
			{
				G.is_break = true;
			}

			/* double click test - only for press */
			if (event.val == KM_PRESS) {
				/* Don't reset timer & location when holding the key generates repeat events. */
				if ((evt->prevtype != event.type) || (evt->prevval != KM_PRESS)) {
					evt->prevclicktime = PIL_check_seconds_timer();
					evt->prevclickx = event.x;
					evt->prevclicky = event.y;
				}
			}

			wm_event_add(win, &event);

			break;
		}

		case GHOST_kEventWheel:
		{
			GHOST_TEventWheelData *wheelData = customdata;

			if (wheelData->z > 0)
				event.type = WHEELUPMOUSE;
			else
				event.type = WHEELDOWNMOUSE;

			event.val = KM_PRESS;
			wm_event_add(win, &event);

			break;
		}
		case GHOST_kEventTimer:
		{
			event.type = TIMER;
			event.custom = EVT_DATA_TIMER;
			event.customdata = customdata;
			event.val = KM_NOTHING;
			event.keymodifier = 0;
			wm_event_add(win, &event);

			break;
		}

#ifdef WITH_INPUT_NDOF
		case GHOST_kEventNDOFMotion:
		{
			event.type = NDOF_MOTION;
			event.val = KM_NOTHING;
			attach_ndof_data(&event, customdata);
			wm_event_add(win, &event);

			CLOG_INFO(WM_LOG_HANDLERS, 1, "sending NDOF_MOTION, prev = %d %d", event.x, event.y);
			break;
		}

		case GHOST_kEventNDOFButton:
		{
			GHOST_TEventNDOFButtonData *e = customdata;

			event.type = NDOF_BUTTON_NONE + e->button;

			switch (e->action) {
				case GHOST_kPress:
					event.val = KM_PRESS;
					break;
				case GHOST_kRelease:
					event.val = KM_RELEASE;
					break;
			}

			event.custom = 0;
			event.customdata = NULL;

			wm_event_add(win, &event);

			break;
		}
#endif /* WITH_INPUT_NDOF */

		case GHOST_kEventUnknown:
		case GHOST_kNumEventTypes:
			break;

		case GHOST_kEventWindowDeactivate:
		{
			event.type = WINDEACTIVATE;
			wm_event_add(win, &event);

			break;
		}

#ifdef WITH_INPUT_IME
		case GHOST_kEventImeCompositionStart:
		{
			event.val = KM_PRESS;
			win->ime_data = customdata;
			win->ime_data->is_ime_composing = true;
			event.type = WM_IME_COMPOSITE_START;
			wm_event_add(win, &event);
			break;
		}
		case GHOST_kEventImeComposition:
		{
			event.val = KM_PRESS;
			event.type = WM_IME_COMPOSITE_EVENT;
			wm_event_add(win, &event);
			break;
		}
		case GHOST_kEventImeCompositionEnd:
		{
			event.val = KM_PRESS;
			if (win->ime_data) {
				win->ime_data->is_ime_composing = false;
			}
			event.type = WM_IME_COMPOSITE_END;
			wm_event_add(win, &event);
			break;
		}
#endif /* WITH_INPUT_IME */

	}

#if 0
	WM_event_print(&event);
#endif
}

void WM_set_locked_interface(wmWindowManager *wm, bool lock)
{
	/* This will prevent events from being handled while interface is locked
	 *
	 * Use a "local" flag for now, because currently no other areas could
	 * benefit of locked interface anyway (aka using G.is_interface_locked
	 * wouldn't be useful anywhere outside of window manager, so let's not
	 * pollute global context with such an information for now).
	 */
	wm->is_interface_locked = lock ? 1 : 0;

	/* This will prevent drawing regions which uses non-threadsafe data.
	 * Currently it'll be just a 3D viewport.
	 *
	 * TODO(sergey): Make it different locked states, so different jobs
	 *               could lock different areas of blender and allow
	 *               interaction with others?
	 */
	BKE_spacedata_draw_locks(lock);
}


#ifdef WITH_INPUT_NDOF
/* -------------------------------------------------------------------- */
/* NDOF */

/** \name NDOF Utility Functions
 * \{ */


void WM_event_ndof_pan_get(const wmNDOFMotionData *ndof, float r_pan[3], const bool use_zoom)
{
	int z_flag = use_zoom ? NDOF_ZOOM_INVERT : NDOF_PANZ_INVERT_AXIS;
	r_pan[0] = ndof->tvec[0] * ((U.ndof_flag & NDOF_PANX_INVERT_AXIS) ? -1.0f : 1.0f);
	r_pan[1] = ndof->tvec[1] * ((U.ndof_flag & NDOF_PANY_INVERT_AXIS) ? -1.0f : 1.0f);
	r_pan[2] = ndof->tvec[2] * ((U.ndof_flag & z_flag)                ? -1.0f : 1.0f);
}

void WM_event_ndof_rotate_get(const wmNDOFMotionData *ndof, float r_rot[3])
{
	r_rot[0] = ndof->rvec[0] * ((U.ndof_flag & NDOF_ROTX_INVERT_AXIS) ? -1.0f : 1.0f);
	r_rot[1] = ndof->rvec[1] * ((U.ndof_flag & NDOF_ROTY_INVERT_AXIS) ? -1.0f : 1.0f);
	r_rot[2] = ndof->rvec[2] * ((U.ndof_flag & NDOF_ROTZ_INVERT_AXIS) ? -1.0f : 1.0f);
}

float WM_event_ndof_to_axis_angle(const struct wmNDOFMotionData *ndof, float axis[3])
{
	float angle;
	angle = normalize_v3_v3(axis, ndof->rvec);

	axis[0] = axis[0] * ((U.ndof_flag & NDOF_ROTX_INVERT_AXIS) ? -1.0f : 1.0f);
	axis[1] = axis[1] * ((U.ndof_flag & NDOF_ROTY_INVERT_AXIS) ? -1.0f : 1.0f);
	axis[2] = axis[2] * ((U.ndof_flag & NDOF_ROTZ_INVERT_AXIS) ? -1.0f : 1.0f);

	return ndof->dt * angle;
}

void WM_event_ndof_to_quat(const struct wmNDOFMotionData *ndof, float q[4])
{
	float axis[3];
	float angle;

	angle = WM_event_ndof_to_axis_angle(ndof, axis);
	axis_angle_to_quat(q, axis, angle);
}
#endif /* WITH_INPUT_NDOF */

/* if this is a tablet event, return tablet pressure and set *pen_flip
 * to 1 if the eraser tool is being used, 0 otherwise */
float WM_event_tablet_data(const wmEvent *event, int *pen_flip, float tilt[2])
{
	int erasor = 0;
	float pressure = 1;

	if (tilt)
		zero_v2(tilt);

	if (event->tablet_data) {
		const wmTabletData *wmtab = event->tablet_data;

		erasor = (wmtab->Active == EVT_TABLET_ERASER);
		if (wmtab->Active != EVT_TABLET_NONE) {
			pressure = wmtab->Pressure;
			if (tilt) {
				tilt[0] = wmtab->Xtilt;
				tilt[1] = wmtab->Ytilt;
			}
		}
	}

	if (pen_flip)
		(*pen_flip) = erasor;

	return pressure;
}

bool WM_event_is_tablet(const struct wmEvent *event)
{
	return (event->tablet_data) ? true : false;
}

#ifdef WITH_INPUT_IME
/* most os using ctrl/oskey + space to switch ime, avoid added space */
bool WM_event_is_ime_switch(const struct wmEvent *event)
{
	return event->val == KM_PRESS && event->type == SPACEKEY &&
	       (event->ctrl || event->oskey || event->shift || event->alt);
}
#endif

/** \} */


static wmKeyMapItem *wm_kmi_from_event(
        bContext *C, wmWindowManager *wm,
        ListBase *handlers, const wmEvent *event)
{
	for (wmEventHandler *handler = handlers->first; handler; handler = handler->next) {
		/* during this loop, ui handlers for nested menus can tag multiple handlers free */
		if (handler->flag & WM_HANDLER_DO_FREE) {
			/* pass */
		}
		else if (handler_boundbox_test(handler, event)) { /* optional boundbox */
			if (handler->keymap) {
				wmKeyMap *keymap = WM_keymap_active(wm, handler->keymap);
				if (WM_keymap_poll(C, keymap)) {
					for (wmKeyMapItem *kmi = keymap->items.first; kmi; kmi = kmi->next) {
						if (wm_eventmatch(event, kmi)) {
							wmOperatorType *ot = WM_operatortype_find(kmi->idname, 0);
							if (WM_operator_poll_context(C, ot, WM_OP_INVOKE_DEFAULT)) {
								return kmi;
							}
						}
					}
				}
			}
		}
	}
	return NULL;
}

/* -------------------------------------------------------------------- */
/** \name Cursor Keymap Status
 *
 * Show cursor keys in the status bar.
 * This is done by detecting changes to the state - full keymap lookups are expensive
 * so only perform this on changing tools, space types, pressing different modifier keys... etc.
 * \{ */

/** State storage to detect changes between calls to refresh the information. */
struct CursorKeymapInfo_State {
	struct {
		short shift, ctrl, alt, oskey;
	} modifiers;
	short space_type;
	short region_type;
	/* Never use, just compare memory for changes. */
	bToolRef tref;
};

struct CursorKeymapInfo {
	/* 0: mouse button index
	 * 1: event type (click/press, drag)
	 * 2: text.
	 */
	char text[3][2][128];
	wmEvent state_event;
	struct CursorKeymapInfo_State state;
};

static void wm_event_cursor_store(
        struct CursorKeymapInfo_State *state,
        const wmEvent *event,
        short space_type, short region_type,
        const bToolRef *tref)
{
	state->modifiers.shift = event->shift;
	state->modifiers.ctrl = event->ctrl;
	state->modifiers.alt = event->alt;
	state->modifiers.oskey = event->oskey;
	state->space_type = space_type;
	state->region_type = region_type;
	state->tref = tref ? *tref : (bToolRef){0};
}

const char *WM_window_cursor_keymap_status_get(const wmWindow *win, int button_index, int type_index)
{
	if (win->cursor_keymap_status != NULL) {
		struct CursorKeymapInfo *cd = win->cursor_keymap_status;
		const char *msg = cd->text[button_index][type_index];
		if (*msg) {
			return msg;
		}
	}
	return NULL;
}

void WM_window_cursor_keymap_status_refresh(bContext *C, struct wmWindow *win)
{
	bScreen *screen = WM_window_get_active_screen(win);
	if (screen->state == SCREENFULL) {
		return;
	}
	ScrArea *sa_statusbar = NULL;
	for (ScrArea *sa = win->global_areas.areabase.first; sa; sa = sa->next) {
		if (sa->spacetype == SPACE_STATUSBAR) {
			sa_statusbar = sa;
			break;
		}
	}
	if (sa_statusbar == NULL) {
		return;
	}

	struct CursorKeymapInfo *cd;
	if (UNLIKELY(win->cursor_keymap_status == NULL)) {
		win->cursor_keymap_status = MEM_callocN(sizeof(struct CursorKeymapInfo), __func__);
	}
	cd = win->cursor_keymap_status;

	/* Detect unchanged state (early exit). */
	if (memcmp(&cd->state_event, win->eventstate, sizeof(wmEvent)) == 0) {
		return;
	}

	/* Now perform more comprehensive check,
	 * still keep this fast since it happens on mouse-move. */
	struct CursorKeymapInfo cd_prev = *((struct CursorKeymapInfo *)win->cursor_keymap_status);
	cd->state_event = *win->eventstate;

	/* Find active region and associated area. */
	ARegion *ar = screen->active_region;
	if (ar == NULL) {
		return;
	}

	ScrArea *sa = NULL;
	ED_screen_areas_iter(win, screen, sa_iter) {
		if (BLI_findindex(&sa_iter->regionbase, ar) != -1) {
			sa = sa_iter;
			break;
		}
	}
	if (sa == NULL) {
		return;
	}

	/* Keep as-is. */
	if (ELEM(sa->spacetype, SPACE_STATUSBAR, SPACE_TOPBAR)) {
		return;
	}
	if (ELEM(ar->regiontype, RGN_TYPE_HEADER, RGN_TYPE_TEMPORARY, RGN_TYPE_HUD)) {
		return;
	}
	/* Fallback to window. */
	if (ELEM(ar->regiontype, RGN_TYPE_TOOLS, RGN_TYPE_TOOL_PROPS)) {
		ar = BKE_area_find_region_type(sa, RGN_TYPE_WINDOW);
	}

	/* Detect changes to the state. */
	{
		bToolRef *tref = NULL;
		if (ar->regiontype == RGN_TYPE_WINDOW) {
			Scene *scene = WM_window_get_active_scene(win);
			WorkSpace *workspace = WM_window_get_active_workspace(win);
			const bToolKey tkey = {
				.space_type = sa->spacetype,
				.mode = WM_toolsystem_mode_from_spacetype(workspace, scene, sa, sa->spacetype),
			};
			tref = WM_toolsystem_ref_find(workspace, &tkey);
		}
		wm_event_cursor_store(&cd->state, win->eventstate, sa->spacetype, ar->regiontype, tref);
		if (memcmp(&cd->state, &cd_prev.state, sizeof(cd->state)) == 0) {
			return;
		}
	}

	/* Changed context found, detect changes to keymap and refresh the status bar. */
	const struct {
		int button_index;
		int type_index;  /* 0: press or click, 1: drag. */
		int event_type;
		int event_value;
	} event_data[] = {
		{0, 0, LEFTMOUSE, KM_PRESS},
		{0, 0, LEFTMOUSE, KM_CLICK},
		{0, 1, EVT_TWEAK_L, KM_ANY},

		{1, 0, MIDDLEMOUSE, KM_PRESS},
		{1, 0, MIDDLEMOUSE, KM_CLICK},
		{1, 1, EVT_TWEAK_M, KM_ANY},

		{2, 0, RIGHTMOUSE, KM_PRESS},
		{2, 0, RIGHTMOUSE, KM_CLICK},
		{2, 1, EVT_TWEAK_R, KM_ANY},
	};

	for (int button_index = 0; button_index < 3; button_index++) {
		cd->text[button_index][0][0] = '\0';
		cd->text[button_index][1][0] = '\0';
	}

	CTX_wm_window_set(C, win);
	CTX_wm_area_set(C, sa);
	CTX_wm_region_set(C, ar);

#ifdef USE_WORKSPACE_TOOL
	wmEventHandler sneaky_handler = {NULL};
	wm_event_manipulator_temp_handler_apply(C, sa, ar, &sneaky_handler);
#endif

	ListBase *handlers[] = {
		&ar->handlers,
		&sa->handlers,
		&win->handlers,
	};

	wmWindowManager *wm = CTX_wm_manager(C);
	for (int data_index = 0; data_index < ARRAY_SIZE(event_data); data_index++) {
		const int button_index = event_data[data_index].button_index;
		const int type_index = event_data[data_index].type_index;
		if (cd->text[button_index][type_index][0] != 0) {
			continue;
		}
		wmEvent test_event = *win->eventstate;
		test_event.type = event_data[data_index].event_type;
		test_event.val = event_data[data_index].event_value;
		wmKeyMapItem *kmi = NULL;
		for (int handler_index = 0; handler_index < ARRAY_SIZE(handlers); handler_index++) {
			kmi = wm_kmi_from_event(C, wm, handlers[handler_index], &test_event);
			if (kmi) {
				break;
			}
		}
		if (kmi) {
			wmOperatorType *ot = WM_operatortype_find(kmi->idname, 0);
			STRNCPY(cd->text[button_index][type_index], ot ? ot->name : kmi->idname);
		}
	}

#ifdef USE_WORKSPACE_TOOL
	wm_event_manipulator_temp_handler_clear(C, sa, ar, &sneaky_handler);
#endif

	if (memcmp(&cd_prev.text, &cd->text, sizeof(cd_prev.text)) != 0) {
		ED_area_tag_redraw(sa_statusbar);
	}

	CTX_wm_window_set(C, NULL);
}

/** \} */<|MERGE_RESOLUTION|>--- conflicted
+++ resolved
@@ -2346,15 +2346,17 @@
 							wmDrag *drag;
 
 							for (drag = lb->first; drag; drag = drag->next) {
-<<<<<<< HEAD
 								if (!drop->poll || drop->poll(C, drag, event)) {
 									if (drop->copy) {
 										drop->copy(drag, drop);
 									}
-									
+
+									/* free the drags before calling operator */
+									WM_drag_free_list(lb);
+
 									event->customdata = NULL;
 									event->custom = 0;
-									
+
 									if (drop->ot) {
 										/* free the drags before calling operator */
 										WM_drag_free_list(lb);
@@ -2368,18 +2370,6 @@
 									else {
 										BLI_assert(0);
 									}
-=======
-								if (drop->poll(C, drag, event)) {
-									drop->copy(drag, drop);
-
-									/* free the drags before calling operator */
-									WM_drag_free_list(lb);
-
-									event->customdata = NULL;
-									event->custom = 0;
-
-									WM_operator_name_call_ptr(C, drop->ot, drop->opcontext, drop->ptr);
->>>>>>> 7d48a342
 									action |= WM_HANDLER_BREAK;
 
 									/* XXX fileread case */
