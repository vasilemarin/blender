--- conflicted
+++ resolved
@@ -1360,395 +1360,6 @@
 	// TODO...
 }
 
-<<<<<<< HEAD
-
-/* IK Solver Eval Steps */
-void DepsgraphRelationBuilder::build_ik_pose(Object *ob,
-                                             bPoseChannel *pchan,
-                                             bConstraint *con,
-                                             RootPChanMap *root_map)
-{
-	bKinematicConstraint *data = (bKinematicConstraint *)con->data;
-
-	/* attach owner to IK Solver too
-	 * - assume that owner is always part of chain
-	 * - see notes on direction of rel below...
-	 */
-	bPoseChannel *rootchan = BKE_armature_ik_solver_find_root(pchan, data);
-	OperationKey solver_key(&ob->id, DEPSNODE_TYPE_EVAL_POSE, rootchan->name, DEG_OPCODE_POSE_IK_SOLVER);
-
-	/* IK target */
-	// XXX: this should get handled as part of the constraint code
-	if (data->tar != NULL) {
-		/* TODO(sergey): For until we'll store partial matricies in the depsgraph,
-		 * we create dependency between target object and pose eval component.
-		 *
-		 * This way we ensuring the whole subtree is updated from scratch without
-		 * need of intermediate matricies. This is an overkill, but good enough for
-		 * testing IK solver.
-		 */
-		// FIXME: geometry targets...
-		ComponentKey pose_key(&ob->id, DEPSNODE_TYPE_EVAL_POSE);
-		if ((data->tar->type == OB_ARMATURE) && (data->subtarget[0])) {
-			/* TODO(sergey): This is only for until granular update stores intermediate result. */
-			if (data->tar != ob) {
-				/* different armature - can just read the results */
-				ComponentKey target_key(&data->tar->id, DEPSNODE_TYPE_BONE, data->subtarget);
-				add_relation(target_key, pose_key, DEPSREL_TYPE_TRANSFORM, con->name);
-			}
-			else {
-				/* same armature - we'll use the ready state only, just in case this bone is in the chain we're solving */
-				OperationKey target_key(&data->tar->id, DEPSNODE_TYPE_BONE, data->subtarget, DEG_OPCODE_BONE_DONE);
-				add_relation(target_key, solver_key, DEPSREL_TYPE_TRANSFORM, con->name);
-			}
-		}
-		else if (ELEM(data->tar->type, OB_MESH, OB_LATTICE) && (data->subtarget[0])) {
-			/* vertex group target */
-			/* NOTE: for now, we don't need to represent vertex groups separately... */
-			ComponentKey target_key(&data->tar->id, DEPSNODE_TYPE_GEOMETRY);
-			add_relation(target_key, solver_key, DEPSREL_TYPE_GEOMETRY_EVAL, con->name);
-
-			if (data->tar->type == OB_MESH) {
-				OperationDepsNode *node2 = find_operation_node(target_key);
-				if (node2 != NULL) {
-					node2->customdata_mask |= CD_MASK_MDEFORMVERT;
-				}
-			}
-		}
-		else {
-			/* Standard Object Target */
-			ComponentKey target_key(&data->tar->id, DEPSNODE_TYPE_TRANSFORM);
-			add_relation(target_key, pose_key, DEPSREL_TYPE_TRANSFORM, con->name);
-		}
-
-		if ((data->tar == ob) && (data->subtarget[0])) {
-			/* Prevent target's constraints from linking to anything from same
-			 * chain that it controls.
-			 */
-			root_map->add_bone(data->subtarget, rootchan->name);
-		}
-	}
-
-	/* Pole Target */
-	// XXX: this should get handled as part of the constraint code
-	if (data->poletar != NULL) {
-		if ((data->poletar->type == OB_ARMATURE) && (data->polesubtarget[0])) {
-			// XXX: same armature issues - ready vs done?
-			ComponentKey target_key(&data->poletar->id, DEPSNODE_TYPE_BONE, data->subtarget);
-			add_relation(target_key, solver_key, DEPSREL_TYPE_TRANSFORM, con->name);
-		}
-		else if (ELEM(data->poletar->type, OB_MESH, OB_LATTICE) && (data->subtarget[0])) {
-			/* vertex group target */
-			/* NOTE: for now, we don't need to represent vertex groups separately... */
-			ComponentKey target_key(&data->poletar->id, DEPSNODE_TYPE_GEOMETRY);
-			add_relation(target_key, solver_key, DEPSREL_TYPE_GEOMETRY_EVAL, con->name);
-
-			if (data->poletar->type == OB_MESH) {
-				OperationDepsNode *node2 = find_operation_node(target_key);
-				if (node2 != NULL) {
-					node2->customdata_mask |= CD_MASK_MDEFORMVERT;
-				}
-			}
-		}
-		else {
-			ComponentKey target_key(&data->poletar->id, DEPSNODE_TYPE_TRANSFORM);
-			add_relation(target_key, solver_key, DEPSREL_TYPE_TRANSFORM, con->name);
-		}
-	}
-
-	DEG_DEBUG_PRINTF("\nStarting IK Build: pchan = %s, target = (%s, %s), segcount = %d\n",
-	                 pchan->name, data->tar->id.name, data->subtarget, data->rootbone);
-
-	bPoseChannel *parchan = pchan;
-	/* exclude tip from chain? */
-	if (!(data->flag & CONSTRAINT_IK_TIP)) {
-		OperationKey tip_transforms_key(&ob->id, DEPSNODE_TYPE_BONE,
-		                                parchan->name, DEG_OPCODE_BONE_LOCAL);
-		add_relation(solver_key, tip_transforms_key,
-		             DEPSREL_TYPE_TRANSFORM, "IK Solver Result");
-		parchan = pchan->parent;
-	}
-
-	root_map->add_bone(parchan->name, rootchan->name);
-
-	OperationKey parchan_transforms_key(&ob->id, DEPSNODE_TYPE_BONE,
-	                                    parchan->name, DEG_OPCODE_BONE_READY);
-	add_relation(parchan_transforms_key, solver_key,
-	             DEPSREL_TYPE_TRANSFORM, "IK Solver Owner");
-
-	/* Walk to the chain's root */
-	//size_t segcount = 0;
-	int segcount = 0;
-
-	while (parchan) {
-		/* Make IK-solver dependent on this bone's result,
-		 * since it can only run after the standard results
-		 * of the bone are know. Validate links step on the
-		 * bone will ensure that users of this bone only
-		 * grab the result with IK solver results...
-		 */
-		if (parchan != pchan) {
-			OperationKey parent_key(&ob->id, DEPSNODE_TYPE_BONE, parchan->name, DEG_OPCODE_BONE_READY);
-			add_relation(parent_key, solver_key, DEPSREL_TYPE_TRANSFORM, "IK Chain Parent");
-
-			OperationKey done_key(&ob->id, DEPSNODE_TYPE_BONE, parchan->name, DEG_OPCODE_BONE_DONE);
-			add_relation(solver_key, done_key, DEPSREL_TYPE_TRANSFORM, "IK Chain Result");
-		}
-		else {
-			OperationKey final_transforms_key(&ob->id, DEPSNODE_TYPE_BONE, parchan->name, DEG_OPCODE_BONE_DONE);
-			add_relation(solver_key, final_transforms_key, DEPSREL_TYPE_TRANSFORM, "IK Solver Result");
-		}
-		parchan->flag |= POSE_DONE;
-
-
-		root_map->add_bone(parchan->name, rootchan->name);
-
-		/* continue up chain, until we reach target number of items... */
-		DEG_DEBUG_PRINTF("  %d = %s\n", segcount, parchan->name);
-		segcount++;
-		if ((segcount == data->rootbone) || (segcount > 255)) break;  /* 255 is weak */
-
-		parchan  = parchan->parent;
-	}
-
-	OperationKey flush_key(&ob->id, DEPSNODE_TYPE_EVAL_POSE, DEG_OPCODE_POSE_DONE);
-	add_relation(solver_key, flush_key, DEPSREL_TYPE_OPERATION, "PoseEval Result-Bone Link");
-}
-
-/* Spline IK Eval Steps */
-void DepsgraphRelationBuilder::build_splineik_pose(Object *ob,
-                                                   bPoseChannel *pchan,
-                                                   bConstraint *con,
-                                                   RootPChanMap *root_map)
-{
-	bSplineIKConstraint *data = (bSplineIKConstraint *)con->data;
-	bPoseChannel *rootchan = BKE_armature_splineik_solver_find_root(pchan, data);
-	OperationKey transforms_key(&ob->id, DEPSNODE_TYPE_BONE, pchan->name, DEG_OPCODE_BONE_READY);
-	OperationKey solver_key(&ob->id, DEPSNODE_TYPE_EVAL_POSE, rootchan->name, DEG_OPCODE_POSE_SPLINE_IK_SOLVER);
-
-	/* attach owner to IK Solver too
-	 * - assume that owner is always part of chain
-	 * - see notes on direction of rel below...
-	 */
-	add_relation(transforms_key, solver_key, DEPSREL_TYPE_TRANSFORM, "Spline IK Solver Owner");
-
-	/* attach path dependency to solver */
-	if (data->tar) {
-		/* TODO(sergey): For until we'll store partial matricies in the depsgraph,
-		 * we create dependency between target object and pose eval component.
-		 * See IK pose for a bit more information.
-		 */
-		// TODO: the bigggest point here is that we need the curve PATH and not just the general geometry...
-		ComponentKey target_key(&data->tar->id, DEPSNODE_TYPE_GEOMETRY);
-		ComponentKey pose_key(&ob->id, DEPSNODE_TYPE_EVAL_POSE);
-		add_relation(target_key, pose_key, DEPSREL_TYPE_TRANSFORM, "[Curve.Path -> Spline IK] DepsRel");
-	}
-
-	pchan->flag |= POSE_DONE;
-	OperationKey final_transforms_key(&ob->id, DEPSNODE_TYPE_BONE, pchan->name, DEG_OPCODE_BONE_DONE);
-	add_relation(solver_key, final_transforms_key, DEPSREL_TYPE_TRANSFORM, "Spline IK Result");
-
-	root_map->add_bone(pchan->name, rootchan->name);
-
-	/* Walk to the chain's root */
-	//size_t segcount = 0;
-	int segcount = 0;
-
-	for (bPoseChannel *parchan = pchan->parent; parchan; parchan = parchan->parent) {
-		/* Make Spline IK solver dependent on this bone's result,
-		 * since it can only run after the standard results
-		 * of the bone are know. Validate links step on the
-		 * bone will ensure that users of this bone only
-		 * grab the result with IK solver results...
-		 */
-		if (parchan != pchan) {
-			OperationKey parent_key(&ob->id, DEPSNODE_TYPE_BONE, parchan->name, DEG_OPCODE_BONE_READY);
-			add_relation(parent_key, solver_key, DEPSREL_TYPE_TRANSFORM, "Spline IK Solver Update");
-
-			OperationKey done_key(&ob->id, DEPSNODE_TYPE_BONE, parchan->name, DEG_OPCODE_BONE_DONE);
-			add_relation(solver_key, done_key, DEPSREL_TYPE_TRANSFORM, "IK Chain Result");
-		}
-		parchan->flag |= POSE_DONE;
-
-		OperationKey final_transforms_key(&ob->id, DEPSNODE_TYPE_BONE, parchan->name, DEG_OPCODE_BONE_DONE);
-		add_relation(solver_key, final_transforms_key, DEPSREL_TYPE_TRANSFORM, "Spline IK Solver Result");
-
-		root_map->add_bone(parchan->name, rootchan->name);
-
-		/* continue up chain, until we reach target number of items... */
-		segcount++;
-		if ((segcount == data->chainlen) || (segcount > 255)) break;  /* 255 is weak */
-	}
-
-	OperationKey flush_key(&ob->id, DEPSNODE_TYPE_EVAL_POSE, DEG_OPCODE_POSE_DONE);
-	add_relation(solver_key, flush_key, DEPSREL_TYPE_OPERATION, "PoseEval Result-Bone Link");
-}
-
-/* Pose/Armature Bones Graph */
-void DepsgraphRelationBuilder::build_rig(Scene *scene, Object *ob)
-{
-	/* Armature-Data */
-	bArmature *arm = (bArmature *)ob->data;
-
-	// TODO: selection status?
-
-	/* attach links between pose operations */
-	OperationKey init_key(&ob->id, DEPSNODE_TYPE_EVAL_POSE, DEG_OPCODE_POSE_INIT);
-	OperationKey flush_key(&ob->id, DEPSNODE_TYPE_EVAL_POSE, DEG_OPCODE_POSE_DONE);
-
-	add_relation(init_key, flush_key, DEPSREL_TYPE_COMPONENT_ORDER, "[Pose Init -> Pose Cleanup]");
-
-	/* Make sure pose is up-to-date with armature updates. */
-	OperationKey armature_key(&arm->id,
-	                          DEPSNODE_TYPE_PARAMETERS,
-	                          DEG_OPCODE_PLACEHOLDER,
-	                          "Armature Eval");
-	add_relation(armature_key, init_key, DEPSREL_TYPE_COMPONENT_ORDER, "Data dependency");
-
-	if (needs_animdata_node(&ob->id)) {
-		ComponentKey animation_key(&ob->id, DEPSNODE_TYPE_ANIMATION);
-		add_relation(animation_key, init_key, DEPSREL_TYPE_OPERATION, "Rig Animation");
-	}
-
-	/* IK Solvers...
-	 * - These require separate processing steps are pose-level
-	 *   to be executed between chains of bones (i.e. once the
-	 *   base transforms of a bunch of bones is done)
-	 *
-	 * - We build relations for these before the dependencies
-	 *   between ops in the same component as it is necessary
-	 *   to check whether such bones are in the same IK chain
-	 *   (or else we get weird issues with either in-chain
-	 *   references, or with bones being parented to IK'd bones)
-	 *
-	 * Unsolved Issues:
-	 * - Care is needed to ensure that multi-headed trees work out the same as in ik-tree building
-	 * - Animated chain-lengths are a problem...
-	 */
-	RootPChanMap root_map;
-	bool pose_depends_on_local_transform = false;
-	for (bPoseChannel *pchan = (bPoseChannel *)ob->pose->chanbase.first; pchan; pchan = pchan->next) {
-		for (bConstraint *con = (bConstraint *)pchan->constraints.first; con; con = con->next) {
-			switch (con->type) {
-				case CONSTRAINT_TYPE_KINEMATIC:
-					build_ik_pose(ob, pchan, con, &root_map);
-					pose_depends_on_local_transform = true;
-					break;
-
-				case CONSTRAINT_TYPE_SPLINEIK:
-					build_splineik_pose(ob, pchan, con, &root_map);
-					pose_depends_on_local_transform = true;
-					break;
-
-				/* Constraints which needs world's matrix for transform.
-				 * TODO(sergey): More constraints here?
-				 */
-				case CONSTRAINT_TYPE_ROTLIKE:
-				case CONSTRAINT_TYPE_SIZELIKE:
-				case CONSTRAINT_TYPE_LOCLIKE:
-				case CONSTRAINT_TYPE_TRANSLIKE:
-					/* TODO(sergey): Add used space check. */
-					pose_depends_on_local_transform = true;
-					break;
-
-				default:
-					break;
-			}
-		}
-	}
-	//root_map.print_debug();
-
-	if (pose_depends_on_local_transform) {
-		/* TODO(sergey): Once partial updates are possible use relation between
-		 * object transform and solver itself in it's build function.
-		 */
-		ComponentKey pose_key(&ob->id, DEPSNODE_TYPE_EVAL_POSE);
-		ComponentKey local_transform_key(&ob->id, DEPSNODE_TYPE_TRANSFORM);
-		add_relation(local_transform_key, pose_key, DEPSREL_TYPE_TRANSFORM, "Local Transforms");
-	}
-
-
-	/* links between operations for each bone */
-	for (bPoseChannel *pchan = (bPoseChannel *)ob->pose->chanbase.first; pchan; pchan = pchan->next) {
-		OperationKey bone_local_key(&ob->id, DEPSNODE_TYPE_BONE, pchan->name, DEG_OPCODE_BONE_LOCAL);
-		OperationKey bone_pose_key(&ob->id, DEPSNODE_TYPE_BONE, pchan->name, DEG_OPCODE_BONE_POSE_PARENT);
-		OperationKey bone_ready_key(&ob->id, DEPSNODE_TYPE_BONE, pchan->name, DEG_OPCODE_BONE_READY);
-		OperationKey bone_done_key(&ob->id, DEPSNODE_TYPE_BONE, pchan->name, DEG_OPCODE_BONE_DONE);
-
-		pchan->flag &= ~POSE_DONE;
-
-		/* pose init to bone local */
-		add_relation(init_key, bone_local_key, DEPSREL_TYPE_OPERATION, "PoseEval Source-Bone Link");
-
-		/* local to pose parenting operation */
-		add_relation(bone_local_key, bone_pose_key, DEPSREL_TYPE_OPERATION, "Bone Local - PoseSpace Link");
-
-		/* parent relation */
-		if (pchan->parent != NULL) {
-			eDepsOperation_Code parent_key_opcode;
-
-			/* NOTE: this difference in handling allows us to prevent lockups while ensuring correct poses for separate chains */
-			if (root_map.has_common_root(pchan->name, pchan->parent->name)) {
-				parent_key_opcode = DEG_OPCODE_BONE_READY;
-			}
-			else {
-				parent_key_opcode = DEG_OPCODE_BONE_DONE;
-			}
-
-			OperationKey parent_key(&ob->id, DEPSNODE_TYPE_BONE, pchan->parent->name, parent_key_opcode);
-			add_relation(parent_key, bone_pose_key, DEPSREL_TYPE_TRANSFORM, "[Parent Bone -> Child Bone]");
-		}
-
-		/* constraints */
-		if (pchan->constraints.first != NULL) {
-			/* constraints stack and constraint dependencies */
-			build_constraints(scene, &ob->id, DEPSNODE_TYPE_BONE, pchan->name, &pchan->constraints, &root_map);
-
-			/* pose -> constraints */
-			OperationKey constraints_key(&ob->id, DEPSNODE_TYPE_BONE, pchan->name, DEG_OPCODE_BONE_CONSTRAINTS);
-			add_relation(bone_pose_key, constraints_key, DEPSREL_TYPE_OPERATION, "Constraints Stack");
-
-			/* constraints -> ready */
-			// TODO: when constraint stack is exploded, this step should occur before the first IK solver
-			add_relation(constraints_key, bone_ready_key, DEPSREL_TYPE_OPERATION, "Constraints -> Ready");
-		}
-		else {
-			/* pose -> ready */
-			add_relation(bone_pose_key, bone_ready_key, DEPSREL_TYPE_OPERATION, "Pose -> Ready");
-		}
-
-		/* bone ready -> done
-		 * NOTE: For bones without IK, this is all that's needed.
-		 *       For IK chains however, an additional rel is created from IK to done,
-		 *       with transitive reduction removing this one...
-		 */
-		add_relation(bone_ready_key, bone_done_key, DEPSREL_TYPE_OPERATION, "Ready -> Done");
-
-		/* assume that all bones must be done for the pose to be ready (for deformers) */
-		add_relation(bone_done_key, flush_key, DEPSREL_TYPE_OPERATION, "PoseEval Result-Bone Link");
-	}
-}
-
-void DepsgraphRelationBuilder::build_proxy_rig(Object *ob)
-{
-	OperationKey pose_init_key(&ob->id, DEPSNODE_TYPE_EVAL_POSE, DEG_OPCODE_POSE_INIT);
-	OperationKey pose_done_key(&ob->id, DEPSNODE_TYPE_EVAL_POSE, DEG_OPCODE_POSE_DONE);
-	for (bPoseChannel *pchan = (bPoseChannel *)ob->pose->chanbase.first;
-	     pchan != NULL;
-	     pchan = pchan->next)
-	{
-		OperationKey bone_local_key(&ob->id, DEPSNODE_TYPE_BONE, pchan->name, DEG_OPCODE_BONE_LOCAL);
-		OperationKey bone_ready_key(&ob->id, DEPSNODE_TYPE_BONE, pchan->name, DEG_OPCODE_BONE_READY);
-		OperationKey bone_done_key(&ob->id, DEPSNODE_TYPE_BONE, pchan->name, DEG_OPCODE_BONE_DONE);
-		add_relation(pose_init_key, bone_local_key, DEPSREL_TYPE_OPERATION, "Pose Init -> Bone Local");
-		add_relation(bone_local_key, bone_ready_key, DEPSREL_TYPE_OPERATION, "Local -> Ready");
-		add_relation(bone_ready_key, bone_done_key, DEPSREL_TYPE_OPERATION, "Ready -> Done");
-		add_relation(bone_done_key, pose_done_key, DEPSREL_TYPE_OPERATION, "Bone Done -> Pose Done");
-	}
-}
-
-
-=======
 void DepsgraphRelationBuilder::build_cloth(Scene * /*scene*/,
                                            Object *object,
                                            ModifierData *md)
@@ -1768,7 +1379,6 @@
 	             "Cloth Cache -> Cloth");
 }
 
->>>>>>> d6a6417e
 /* Shapekeys */
 void DepsgraphRelationBuilder::build_shapekeys(ID *obdata, Key *key)
 {
