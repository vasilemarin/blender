/*
 * ***** BEGIN GPL LICENSE BLOCK *****
 *
 * This program is free software; you can redistribute it and/or
 * modify it under the terms of the GNU General Public License
 * as published by the Free Software Foundation; either version 2
 * of the License, or (at your option) any later version.
 *
 * This program is distributed in the hope that it will be useful,
 * but WITHOUT ANY WARRANTY; without even the implied warranty of
 * MERCHANTABILITY or FITNESS FOR A PARTICULAR PURPOSE.  See the
 * GNU General Public License for more details.
 *
 * You should have received a copy of the GNU General Public License
 * along with this program; if not, write to the Free Software Foundation,
 * Inc., 51 Franklin Street, Fifth Floor, Boston, MA 02110-1301, USA.
 *
 * The Original Code is Copyright (C) 2013 Blender Foundation.
 * All rights reserved.
 *
 * Original Author: Joshua Leung
 * Contributor(s): Based on original depsgraph.c code - Blender Foundation (2005-2013)
 *
 * ***** END GPL LICENSE BLOCK *****
 */

/** \file blender/depsgraph/intern/builder/deg_builder_nodes_rig.cc
 *  \ingroup depsgraph
 *
 * Methods for constructing depsgraph's nodes
 */

#include "intern/builder/deg_builder_nodes.h"

#include <stdio.h>
#include <stdlib.h>

#include "MEM_guardedalloc.h"

#include "BLI_utildefines.h"
#include "BLI_blenlib.h"
#include "BLI_string.h"

extern "C" {
#include "DNA_anim_types.h"
#include "DNA_armature_types.h"
#include "DNA_constraint_types.h"
#include "DNA_object_types.h"
#include "DNA_scene_types.h"

#include "BKE_action.h"
#include "BKE_armature.h"
} /* extern "C" */

#include "DEG_depsgraph.h"
#include "DEG_depsgraph_build.h"

#include "intern/builder/deg_builder.h"
#include "intern/eval/deg_eval_copy_on_write.h"
#include "intern/nodes/deg_node.h"
#include "intern/nodes/deg_node_component.h"
#include "intern/nodes/deg_node_operation.h"
#include "intern/depsgraph_types.h"
#include "intern/depsgraph_intern.h"
#include "util/deg_util_foreach.h"

namespace DEG {

<<<<<<< HEAD
void DepsgraphNodeBuilder::build_pose_constraints(Object *ob,
                                                  bPoseChannel *pchan)
{
	/* create node for constraint stack */
	add_operation_node(&ob->id, DEG_NODE_TYPE_BONE, pchan->name,
	                   function_bind(BKE_pose_constraints_evaluate,
	                                 _1,
	                                 get_cow_datablock(scene_),
	                                 get_cow_datablock(ob),
	                                 pchan),
=======
void DepsgraphNodeBuilder::build_pose_constraints(Object *object, bPoseChannel *pchan)
{
	/* create node for constraint stack */
	add_operation_node(&object->id, DEG_NODE_TYPE_BONE, pchan->name,
	                   function_bind(BKE_pose_constraints_evaluate, _1, scene_, object, pchan),
>>>>>>> f3fa5c12
	                   DEG_OPCODE_BONE_CONSTRAINTS);
}

/* IK Solver Eval Steps */
<<<<<<< HEAD
void DepsgraphNodeBuilder::build_ik_pose(Object *ob,
                                         bPoseChannel *pchan,
                                         bConstraint *con)
=======
void DepsgraphNodeBuilder::build_ik_pose(Object *object, bPoseChannel *pchan, bConstraint *con)
>>>>>>> f3fa5c12
{
	bKinematicConstraint *data = (bKinematicConstraint *)con->data;

	/* Find the chain's root. */
	bPoseChannel *rootchan = BKE_armature_ik_solver_find_root(pchan, data);
	if (rootchan == NULL) {
		return;
	}

	if (has_operation_node(&object->id, DEG_NODE_TYPE_EVAL_POSE, rootchan->name,
	                       DEG_OPCODE_POSE_IK_SOLVER))
	{
		return;
	}

	/* Operation node for evaluating/running IK Solver. */
<<<<<<< HEAD
	add_operation_node(&ob->id, DEG_NODE_TYPE_EVAL_POSE, rootchan->name,
	                   function_bind(BKE_pose_iktree_evaluate,
	                                 _1,
	                                 get_cow_datablock(scene_),
	                                 get_cow_datablock(ob),
	                                 rootchan),
=======
	add_operation_node(&object->id, DEG_NODE_TYPE_EVAL_POSE, rootchan->name,
	                   function_bind(BKE_pose_iktree_evaluate, _1, scene_, object, rootchan),
>>>>>>> f3fa5c12
	                   DEG_OPCODE_POSE_IK_SOLVER);
}

/* Spline IK Eval Steps */
<<<<<<< HEAD
void DepsgraphNodeBuilder::build_splineik_pose(Object *ob,
                                               bPoseChannel *pchan,
                                               bConstraint *con)
=======
void DepsgraphNodeBuilder::build_splineik_pose(Object *object, bPoseChannel *pchan, bConstraint *con)
>>>>>>> f3fa5c12
{
	bSplineIKConstraint *data = (bSplineIKConstraint *)con->data;

	/* Find the chain's root. */
	bPoseChannel *rootchan = BKE_armature_splineik_solver_find_root(pchan, data);

	/* Operation node for evaluating/running Spline IK Solver.
	 * Store the "root bone" of this chain in the solver, so it knows where to
	 * start.
	 */
<<<<<<< HEAD
	add_operation_node(&ob->id, DEG_NODE_TYPE_EVAL_POSE, rootchan->name,
	                   function_bind(BKE_pose_splineik_evaluate,
	                                 _1,
	                                 get_cow_datablock(scene_),
	                                 get_cow_datablock(ob),
	                                 rootchan),
=======
	add_operation_node(&object->id, DEG_NODE_TYPE_EVAL_POSE, rootchan->name,
	                   function_bind(BKE_pose_splineik_evaluate, _1, scene_, object, rootchan),
>>>>>>> f3fa5c12
	                   DEG_OPCODE_POSE_SPLINE_IK_SOLVER);
}

/* Pose/Armature Bones Graph */
void DepsgraphNodeBuilder::build_rig(Object *object)
{
<<<<<<< HEAD
	bArmature *armature = (bArmature *)object->data;
	const short armature_tag = armature->id.tag;
	Scene *scene_cow;
	Object *object_cow;
	bArmature *armature_cow;
	if (DEG_depsgraph_use_copy_on_write()) {
		/* NOTE: We need to expand both object and armature, so this way we can
		 * safely create object level pose.
		 */
		scene_cow = get_cow_datablock(scene_);
		object_cow = expand_cow_datablock(object);
		armature_cow = expand_cow_datablock(armature);
	}
	else {
		scene_cow = scene_;
		object_cow = object;
		armature_cow = armature;
	}
=======
	bArmature *arm = (bArmature *)object->data;
>>>>>>> f3fa5c12
	OperationDepsNode *op_node;

	/* Animation and/or drivers linking posebones to base-armature used to
	 * define them.
	 *
	 * NOTE: AnimData here is really used to control animated deform properties,
	 *       which ideally should be able to be unique across different
	 *       instances. Eventually, we need some type of proxy/isolation
	 *       mechanism in-between here to ensure that we can use same rig
	 *       multiple times in same scene.
	 */
	if ((armature_tag & LIB_TAG_DOIT) == 0) {
		build_animdata(&armature->id);

		/* Make sure pose is up-to-date with armature updates. */
		add_operation_node(&armature->id,
		                   DEG_NODE_TYPE_PARAMETERS,
		                   NULL,
		                   DEG_OPCODE_PLACEHOLDER,
		                   "Armature Eval");
	}

	/* Rebuild pose if not up to date. */
<<<<<<< HEAD
	if (object_cow->pose == NULL || (object->pose->flag & POSE_RECALC)) {
		BKE_pose_rebuild(object_cow, armature_cow);
=======
	if (object->pose == NULL || (object->pose->flag & POSE_RECALC)) {
		BKE_pose_rebuild_ex(object, arm, false);
>>>>>>> f3fa5c12
		/* XXX: Without this animation gets lost in certain circumstances
		 * after loading file. Need to investigate further since it does
		 * not happen with simple scenes..
		 */
<<<<<<< HEAD
		if (object_cow->adt) {
			object_cow->adt->recalc |= ADT_RECALC_ANIM;
=======
		if (object->adt) {
			object->adt->recalc |= ADT_RECALC_ANIM;
>>>>>>> f3fa5c12
		}
	}

	/* speed optimization for animation lookups */
<<<<<<< HEAD
	if (object_cow->pose != NULL) {
		BKE_pose_channels_hash_make(object_cow->pose);
		if (object_cow->pose->flag & POSE_CONSTRAINTS_NEED_UPDATE_FLAGS) {
			BKE_pose_update_constraint_flags(object_cow->pose);
=======
	if (object->pose) {
		BKE_pose_channels_hash_make(object->pose);
		if (object->pose->flag & POSE_CONSTRAINTS_NEED_UPDATE_FLAGS) {
			BKE_pose_update_constraint_flags(object->pose);
>>>>>>> f3fa5c12
		}
	}

	/**
	 * Pose Rig Graph
	 * ==============
	 *
	 * Pose Component:
	 * - Mainly used for referencing Bone components.
	 * - This is where the evaluation operations for init/exec/cleanup
	 *   (ik) solvers live, and are later hooked up (so that they can be
	 *   interleaved during runtime) with bone-operations they depend on/affect.
	 * - init_pose_eval() and cleanup_pose_eval() are absolute first and last
	 *   steps of pose eval process. ALL bone operations must be performed
	 *   between these two...
	 *
	 * Bone Component:
	 * - Used for representing each bone within the rig
	 * - Acts to encapsulate the evaluation operations (base matrix + parenting,
	 *   and constraint stack) so that they can be easily found.
	 * - Everything else which depends on bone-results hook up to the component
	 *   only so that we can redirect those to point at either the the post-IK/
	 *   post-constraint/post-matrix steps, as needed.
	 */

	/* pose eval context */
	op_node = add_operation_node(&object->id,
	                             DEG_NODE_TYPE_EVAL_POSE,
<<<<<<< HEAD
	                             function_bind(BKE_pose_eval_init,
	                                           _1,
	                                           scene_cow,
	                                           object_cow,
	                                           object_cow->pose),
=======
	                             function_bind(BKE_pose_eval_init, _1, scene_, object, object->pose),
>>>>>>> f3fa5c12
	                             DEG_OPCODE_POSE_INIT);
	op_node->set_as_entry();

	op_node = add_operation_node(&object->id,
	                             DEG_NODE_TYPE_EVAL_POSE,
<<<<<<< HEAD
	                             function_bind(BKE_pose_eval_init_ik,
	                                           _1,
	                                           scene_cow,
	                                           object_cow,
	                                           object_cow->pose),
=======
	                             function_bind(BKE_pose_eval_init_ik, _1, scene_, object, object->pose),
>>>>>>> f3fa5c12
	                             DEG_OPCODE_POSE_INIT_IK);

	op_node = add_operation_node(&object->id,
	                             DEG_NODE_TYPE_EVAL_POSE,
<<<<<<< HEAD
	                             function_bind(BKE_pose_eval_flush,
	                                           _1,
	                                           scene_cow,
	                                           object_cow,
	                                           object_cow->pose),
=======
	                             function_bind(BKE_pose_eval_flush, _1, scene_, object, object->pose),
>>>>>>> f3fa5c12
	                             DEG_OPCODE_POSE_DONE);
	op_node->set_as_exit();

	/* bones */
<<<<<<< HEAD
	LINKLIST_FOREACH (bPoseChannel *, pchan, &object_cow->pose->chanbase) {
		/* node for bone eval */
		op_node = add_operation_node(&object->id, DEG_NODE_TYPE_BONE,
		                             pchan->name, NULL, DEG_OPCODE_BONE_LOCAL);
		op_node->set_as_entry();

		add_operation_node(&object->id, DEG_NODE_TYPE_BONE, pchan->name,
		                   function_bind(BKE_pose_eval_bone, _1,
		                                 scene_cow,
		                                 object_cow,
		                                 pchan),
		                   DEG_OPCODE_BONE_POSE_PARENT);

		/* NOTE: Dedicated noop for easier relationship construction. */
		add_operation_node(&object->id, DEG_NODE_TYPE_BONE, pchan->name,
		                   NULL,
=======
	LINKLIST_FOREACH (bPoseChannel *, pchan, &object->pose->chanbase) {
		/* node for bone eval */
		op_node = add_operation_node(&object->id, DEG_NODE_TYPE_BONE, pchan->name, NULL,
		                             DEG_OPCODE_BONE_LOCAL);
		op_node->set_as_entry();

		add_operation_node(&object->id, DEG_NODE_TYPE_BONE, pchan->name,
		                   function_bind(BKE_pose_eval_bone, _1, scene_, object, pchan),
		                   DEG_OPCODE_BONE_POSE_PARENT);

		add_operation_node(&object->id, DEG_NODE_TYPE_BONE, pchan->name,
		                   NULL, /* NOTE: dedicated noop for easier relationship construction */
>>>>>>> f3fa5c12
		                   DEG_OPCODE_BONE_READY);

		op_node = add_operation_node(&object->id, DEG_NODE_TYPE_BONE, pchan->name,
		                             function_bind(BKE_pose_bone_done, _1, pchan),
		                             DEG_OPCODE_BONE_DONE);
		op_node->set_as_exit();
		/* Build constraints. */
		if (pchan->constraints.first != NULL) {
			build_pose_constraints(object, pchan);
		}
		/**
		 * IK Solvers.
		 *
		 * - These require separate processing steps are pose-level
		 *   to be executed between chains of bones (i.e. once the
		 *   base transforms of a bunch of bones is done)
		 *
		 * Unsolved Issues:
		 * - Care is needed to ensure that multi-headed trees work out the same
		 *   as in ik-tree building
		 * - Animated chain-lengths are a problem.
		 */
		LINKLIST_FOREACH (bConstraint *, con, &pchan->constraints) {
			switch (con->type) {
				case CONSTRAINT_TYPE_KINEMATIC:
					build_ik_pose(object, pchan, con);
					break;

				case CONSTRAINT_TYPE_SPLINEIK:
					build_splineik_pose(object, pchan, con);
					break;

				default:
					break;
			}
		}
		/* Custom shape. */
		/* NOTE: Custom shape datablock is already remapped to CoW version. */
		if (pchan->custom != NULL) {
			build_object(get_orig_datablock(pchan->custom),
			             DEG_ID_LINKED_INDIRECTLY);
		}
	}
}

void DepsgraphNodeBuilder::build_proxy_rig(Object *object)
{
	ID *obdata = (ID *)object->data;
	OperationDepsNode *op_node;
<<<<<<< HEAD
	Object *object_cow = get_cow_datablock(ob);
	/* Sanity check. */
	BLI_assert(ob->pose != NULL);
	/* Animation. */
	build_animdata(obdata);
=======

	build_animdata(obdata);

	BLI_assert(object->pose != NULL);

>>>>>>> f3fa5c12
	/* speed optimization for animation lookups */
	BKE_pose_channels_hash_make(object->pose);
	if (object->pose->flag & POSE_CONSTRAINTS_NEED_UPDATE_FLAGS) {
		BKE_pose_update_constraint_flags(object->pose);
	}
<<<<<<< HEAD
	op_node = add_operation_node(&ob->id,
	                             DEG_NODE_TYPE_EVAL_POSE,
	                             function_bind(BKE_pose_eval_proxy_copy,
	                                           _1,
	                                           object_cow),
	                             DEG_OPCODE_POSE_INIT);
	op_node->set_as_entry();
	LINKLIST_FOREACH (bPoseChannel *, pchan, &ob->pose->chanbase) {
		/* Local bone transform. */
		op_node = add_operation_node(&ob->id,
		                             DEG_NODE_TYPE_BONE,
		                             pchan->name,
		                             NULL,
		                             DEG_OPCODE_BONE_LOCAL);
		op_node->set_as_entry();
		/* Bone is ready for solvers. */
		add_operation_node(&ob->id,
		                   DEG_NODE_TYPE_BONE,
		                   pchan->name,
		                   NULL,
		                   DEG_OPCODE_BONE_READY);
		/* Bone is fully evaluated. */
		op_node = add_operation_node(&ob->id,
		                             DEG_NODE_TYPE_BONE,
		                             pchan->name,
		                             NULL,
		                             DEG_OPCODE_BONE_DONE);
		op_node->set_as_exit();
	}
	op_node = add_operation_node(&ob->id,
	                             DEG_NODE_TYPE_EVAL_POSE,
	                             NULL,
	                             DEG_OPCODE_POSE_DONE);
=======

	op_node = add_operation_node(&object->id,
	                             DEG_NODE_TYPE_EVAL_POSE,
	                             function_bind(BKE_pose_eval_proxy_copy, _1, object),
	                             DEG_OPCODE_POSE_INIT);
	op_node->set_as_entry();

	LINKLIST_FOREACH (bPoseChannel *, pchan, &object->pose->chanbase) {
		op_node = add_operation_node(&object->id, DEG_NODE_TYPE_BONE, pchan->name,
		                             NULL, DEG_OPCODE_BONE_LOCAL);
		op_node->set_as_entry();

		add_operation_node(&object->id, DEG_NODE_TYPE_BONE, pchan->name,
		                   NULL, DEG_OPCODE_BONE_READY);

		op_node = add_operation_node(&object->id, DEG_NODE_TYPE_BONE, pchan->name,
		                             NULL, DEG_OPCODE_BONE_DONE);
		op_node->set_as_exit();
	}

	op_node = add_operation_node(&object->id, DEG_NODE_TYPE_EVAL_POSE,
	                             NULL, DEG_OPCODE_POSE_DONE);
>>>>>>> f3fa5c12
	op_node->set_as_exit();
}

}  // namespace DEG<|MERGE_RESOLUTION|>--- conflicted
+++ resolved
@@ -66,35 +66,23 @@
 
 namespace DEG {
 
-<<<<<<< HEAD
-void DepsgraphNodeBuilder::build_pose_constraints(Object *ob,
+void DepsgraphNodeBuilder::build_pose_constraints(Object *object,
                                                   bPoseChannel *pchan)
 {
 	/* create node for constraint stack */
-	add_operation_node(&ob->id, DEG_NODE_TYPE_BONE, pchan->name,
+	add_operation_node(&object->id, DEG_NODE_TYPE_BONE, pchan->name,
 	                   function_bind(BKE_pose_constraints_evaluate,
 	                                 _1,
 	                                 get_cow_datablock(scene_),
-	                                 get_cow_datablock(ob),
+	                                 get_cow_datablock(object),
 	                                 pchan),
-=======
-void DepsgraphNodeBuilder::build_pose_constraints(Object *object, bPoseChannel *pchan)
-{
-	/* create node for constraint stack */
-	add_operation_node(&object->id, DEG_NODE_TYPE_BONE, pchan->name,
-	                   function_bind(BKE_pose_constraints_evaluate, _1, scene_, object, pchan),
->>>>>>> f3fa5c12
 	                   DEG_OPCODE_BONE_CONSTRAINTS);
 }
 
 /* IK Solver Eval Steps */
-<<<<<<< HEAD
-void DepsgraphNodeBuilder::build_ik_pose(Object *ob,
+void DepsgraphNodeBuilder::build_ik_pose(Object *object,
                                          bPoseChannel *pchan,
                                          bConstraint *con)
-=======
-void DepsgraphNodeBuilder::build_ik_pose(Object *object, bPoseChannel *pchan, bConstraint *con)
->>>>>>> f3fa5c12
 {
 	bKinematicConstraint *data = (bKinematicConstraint *)con->data;
 
@@ -111,28 +99,19 @@
 	}
 
 	/* Operation node for evaluating/running IK Solver. */
-<<<<<<< HEAD
-	add_operation_node(&ob->id, DEG_NODE_TYPE_EVAL_POSE, rootchan->name,
+	add_operation_node(&object->id, DEG_NODE_TYPE_EVAL_POSE, rootchan->name,
 	                   function_bind(BKE_pose_iktree_evaluate,
 	                                 _1,
 	                                 get_cow_datablock(scene_),
-	                                 get_cow_datablock(ob),
+	                                 get_cow_datablock(object),
 	                                 rootchan),
-=======
-	add_operation_node(&object->id, DEG_NODE_TYPE_EVAL_POSE, rootchan->name,
-	                   function_bind(BKE_pose_iktree_evaluate, _1, scene_, object, rootchan),
->>>>>>> f3fa5c12
 	                   DEG_OPCODE_POSE_IK_SOLVER);
 }
 
 /* Spline IK Eval Steps */
-<<<<<<< HEAD
-void DepsgraphNodeBuilder::build_splineik_pose(Object *ob,
+void DepsgraphNodeBuilder::build_splineik_pose(Object *object,
                                                bPoseChannel *pchan,
                                                bConstraint *con)
-=======
-void DepsgraphNodeBuilder::build_splineik_pose(Object *object, bPoseChannel *pchan, bConstraint *con)
->>>>>>> f3fa5c12
 {
 	bSplineIKConstraint *data = (bSplineIKConstraint *)con->data;
 
@@ -143,24 +122,18 @@
 	 * Store the "root bone" of this chain in the solver, so it knows where to
 	 * start.
 	 */
-<<<<<<< HEAD
-	add_operation_node(&ob->id, DEG_NODE_TYPE_EVAL_POSE, rootchan->name,
+	add_operation_node(&object->id, DEG_NODE_TYPE_EVAL_POSE, rootchan->name,
 	                   function_bind(BKE_pose_splineik_evaluate,
 	                                 _1,
 	                                 get_cow_datablock(scene_),
-	                                 get_cow_datablock(ob),
+	                                 get_cow_datablock(object),
 	                                 rootchan),
-=======
-	add_operation_node(&object->id, DEG_NODE_TYPE_EVAL_POSE, rootchan->name,
-	                   function_bind(BKE_pose_splineik_evaluate, _1, scene_, object, rootchan),
->>>>>>> f3fa5c12
 	                   DEG_OPCODE_POSE_SPLINE_IK_SOLVER);
 }
 
 /* Pose/Armature Bones Graph */
 void DepsgraphNodeBuilder::build_rig(Object *object)
 {
-<<<<<<< HEAD
 	bArmature *armature = (bArmature *)object->data;
 	const short armature_tag = armature->id.tag;
 	Scene *scene_cow;
@@ -179,9 +152,6 @@
 		object_cow = object;
 		armature_cow = armature;
 	}
-=======
-	bArmature *arm = (bArmature *)object->data;
->>>>>>> f3fa5c12
 	OperationDepsNode *op_node;
 
 	/* Animation and/or drivers linking posebones to base-armature used to
@@ -205,39 +175,22 @@
 	}
 
 	/* Rebuild pose if not up to date. */
-<<<<<<< HEAD
 	if (object_cow->pose == NULL || (object->pose->flag & POSE_RECALC)) {
 		BKE_pose_rebuild(object_cow, armature_cow);
-=======
-	if (object->pose == NULL || (object->pose->flag & POSE_RECALC)) {
-		BKE_pose_rebuild_ex(object, arm, false);
->>>>>>> f3fa5c12
 		/* XXX: Without this animation gets lost in certain circumstances
 		 * after loading file. Need to investigate further since it does
 		 * not happen with simple scenes..
 		 */
-<<<<<<< HEAD
 		if (object_cow->adt) {
 			object_cow->adt->recalc |= ADT_RECALC_ANIM;
-=======
-		if (object->adt) {
-			object->adt->recalc |= ADT_RECALC_ANIM;
->>>>>>> f3fa5c12
 		}
 	}
 
 	/* speed optimization for animation lookups */
-<<<<<<< HEAD
 	if (object_cow->pose != NULL) {
 		BKE_pose_channels_hash_make(object_cow->pose);
 		if (object_cow->pose->flag & POSE_CONSTRAINTS_NEED_UPDATE_FLAGS) {
 			BKE_pose_update_constraint_flags(object_cow->pose);
-=======
-	if (object->pose) {
-		BKE_pose_channels_hash_make(object->pose);
-		if (object->pose->flag & POSE_CONSTRAINTS_NEED_UPDATE_FLAGS) {
-			BKE_pose_update_constraint_flags(object->pose);
->>>>>>> f3fa5c12
 		}
 	}
 
@@ -266,47 +219,34 @@
 	/* pose eval context */
 	op_node = add_operation_node(&object->id,
 	                             DEG_NODE_TYPE_EVAL_POSE,
-<<<<<<< HEAD
 	                             function_bind(BKE_pose_eval_init,
 	                                           _1,
 	                                           scene_cow,
 	                                           object_cow,
 	                                           object_cow->pose),
-=======
-	                             function_bind(BKE_pose_eval_init, _1, scene_, object, object->pose),
->>>>>>> f3fa5c12
 	                             DEG_OPCODE_POSE_INIT);
 	op_node->set_as_entry();
 
 	op_node = add_operation_node(&object->id,
 	                             DEG_NODE_TYPE_EVAL_POSE,
-<<<<<<< HEAD
 	                             function_bind(BKE_pose_eval_init_ik,
 	                                           _1,
 	                                           scene_cow,
 	                                           object_cow,
 	                                           object_cow->pose),
-=======
-	                             function_bind(BKE_pose_eval_init_ik, _1, scene_, object, object->pose),
->>>>>>> f3fa5c12
 	                             DEG_OPCODE_POSE_INIT_IK);
 
 	op_node = add_operation_node(&object->id,
 	                             DEG_NODE_TYPE_EVAL_POSE,
-<<<<<<< HEAD
 	                             function_bind(BKE_pose_eval_flush,
 	                                           _1,
 	                                           scene_cow,
 	                                           object_cow,
 	                                           object_cow->pose),
-=======
-	                             function_bind(BKE_pose_eval_flush, _1, scene_, object, object->pose),
->>>>>>> f3fa5c12
 	                             DEG_OPCODE_POSE_DONE);
 	op_node->set_as_exit();
 
 	/* bones */
-<<<<<<< HEAD
 	LINKLIST_FOREACH (bPoseChannel *, pchan, &object_cow->pose->chanbase) {
 		/* node for bone eval */
 		op_node = add_operation_node(&object->id, DEG_NODE_TYPE_BONE,
@@ -323,20 +263,6 @@
 		/* NOTE: Dedicated noop for easier relationship construction. */
 		add_operation_node(&object->id, DEG_NODE_TYPE_BONE, pchan->name,
 		                   NULL,
-=======
-	LINKLIST_FOREACH (bPoseChannel *, pchan, &object->pose->chanbase) {
-		/* node for bone eval */
-		op_node = add_operation_node(&object->id, DEG_NODE_TYPE_BONE, pchan->name, NULL,
-		                             DEG_OPCODE_BONE_LOCAL);
-		op_node->set_as_entry();
-
-		add_operation_node(&object->id, DEG_NODE_TYPE_BONE, pchan->name,
-		                   function_bind(BKE_pose_eval_bone, _1, scene_, object, pchan),
-		                   DEG_OPCODE_BONE_POSE_PARENT);
-
-		add_operation_node(&object->id, DEG_NODE_TYPE_BONE, pchan->name,
-		                   NULL, /* NOTE: dedicated noop for easier relationship construction */
->>>>>>> f3fa5c12
 		                   DEG_OPCODE_BONE_READY);
 
 		op_node = add_operation_node(&object->id, DEG_NODE_TYPE_BONE, pchan->name,
@@ -386,82 +312,49 @@
 {
 	ID *obdata = (ID *)object->data;
 	OperationDepsNode *op_node;
-<<<<<<< HEAD
-	Object *object_cow = get_cow_datablock(ob);
+	Object *object_cow = get_cow_datablock(object);
 	/* Sanity check. */
-	BLI_assert(ob->pose != NULL);
+	BLI_assert(object->pose != NULL);
 	/* Animation. */
 	build_animdata(obdata);
-=======
-
-	build_animdata(obdata);
-
-	BLI_assert(object->pose != NULL);
-
->>>>>>> f3fa5c12
 	/* speed optimization for animation lookups */
 	BKE_pose_channels_hash_make(object->pose);
 	if (object->pose->flag & POSE_CONSTRAINTS_NEED_UPDATE_FLAGS) {
 		BKE_pose_update_constraint_flags(object->pose);
 	}
-<<<<<<< HEAD
-	op_node = add_operation_node(&ob->id,
+	op_node = add_operation_node(&object->id,
 	                             DEG_NODE_TYPE_EVAL_POSE,
 	                             function_bind(BKE_pose_eval_proxy_copy,
 	                                           _1,
 	                                           object_cow),
 	                             DEG_OPCODE_POSE_INIT);
 	op_node->set_as_entry();
-	LINKLIST_FOREACH (bPoseChannel *, pchan, &ob->pose->chanbase) {
+	LINKLIST_FOREACH (bPoseChannel *, pchan, &object->pose->chanbase) {
 		/* Local bone transform. */
-		op_node = add_operation_node(&ob->id,
+		op_node = add_operation_node(&object->id,
 		                             DEG_NODE_TYPE_BONE,
 		                             pchan->name,
 		                             NULL,
 		                             DEG_OPCODE_BONE_LOCAL);
 		op_node->set_as_entry();
 		/* Bone is ready for solvers. */
-		add_operation_node(&ob->id,
+		add_operation_node(&object->id,
 		                   DEG_NODE_TYPE_BONE,
 		                   pchan->name,
 		                   NULL,
 		                   DEG_OPCODE_BONE_READY);
 		/* Bone is fully evaluated. */
-		op_node = add_operation_node(&ob->id,
+		op_node = add_operation_node(&object->id,
 		                             DEG_NODE_TYPE_BONE,
 		                             pchan->name,
 		                             NULL,
 		                             DEG_OPCODE_BONE_DONE);
 		op_node->set_as_exit();
 	}
-	op_node = add_operation_node(&ob->id,
+	op_node = add_operation_node(&object->id,
 	                             DEG_NODE_TYPE_EVAL_POSE,
 	                             NULL,
 	                             DEG_OPCODE_POSE_DONE);
-=======
-
-	op_node = add_operation_node(&object->id,
-	                             DEG_NODE_TYPE_EVAL_POSE,
-	                             function_bind(BKE_pose_eval_proxy_copy, _1, object),
-	                             DEG_OPCODE_POSE_INIT);
-	op_node->set_as_entry();
-
-	LINKLIST_FOREACH (bPoseChannel *, pchan, &object->pose->chanbase) {
-		op_node = add_operation_node(&object->id, DEG_NODE_TYPE_BONE, pchan->name,
-		                             NULL, DEG_OPCODE_BONE_LOCAL);
-		op_node->set_as_entry();
-
-		add_operation_node(&object->id, DEG_NODE_TYPE_BONE, pchan->name,
-		                   NULL, DEG_OPCODE_BONE_READY);
-
-		op_node = add_operation_node(&object->id, DEG_NODE_TYPE_BONE, pchan->name,
-		                             NULL, DEG_OPCODE_BONE_DONE);
-		op_node->set_as_exit();
-	}
-
-	op_node = add_operation_node(&object->id, DEG_NODE_TYPE_EVAL_POSE,
-	                             NULL, DEG_OPCODE_POSE_DONE);
->>>>>>> f3fa5c12
 	op_node->set_as_exit();
 }
 
