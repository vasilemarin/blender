--- conflicted
+++ resolved
@@ -100,11 +100,8 @@
 				case OB_FONT:
 				case OB_LATTICE:
 				case OB_MBALL:
-<<<<<<< HEAD
+				case OB_GPENCIL:
 				case OB_GROOM:
-=======
-				case OB_GPENCIL:
->>>>>>> dc2d841b
 					*component_type = DEG_NODE_TYPE_GEOMETRY;
 					break;
 				case OB_ARMATURE:
