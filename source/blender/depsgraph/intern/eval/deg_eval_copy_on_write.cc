--- conflicted
+++ resolved
@@ -901,37 +901,8 @@
 
   RuntimeBackup backup(depsgraph);
   backup.init_from_id(id_cow);
-<<<<<<< HEAD
-
-  const ID_Type id_type = GS(id_orig->name);
-  switch (id_type) {
-    /* For grease pencil, we can avoid a full copy of the data-block and only do an
-     * update-on-write. */
-    case ID_GD: {
-      if (check_datablock_expanded(id_cow) &&
-          !BKE_gpencil_check_copy_on_write_needed((bGPdata *)id_orig)) {
-        BKE_gpencil_update_on_write((bGPdata *)id_orig, (bGPdata *)id_cow);
-      }
-      else {
-        /* Free gpd update cache and set it to null so that it's not copied to the eval data. */
-        BKE_gpencil_free_update_cache((bGPdata *)id_orig);
-        deg_free_copy_on_write_datablock(id_cow);
-        deg_expand_copy_on_write_datablock(depsgraph, id_node);
-        BKE_gpencil_data_update_orig_pointers((bGPdata *)id_orig, (bGPdata *)id_cow);
-      }
-      break;
-    }
-    default: {
-      deg_free_copy_on_write_datablock(id_cow);
-      deg_expand_copy_on_write_datablock(depsgraph, id_node);
-      break;
-    }
-  }
-
-=======
   deg_free_copy_on_write_datablock(id_cow);
   deg_expand_copy_on_write_datablock(depsgraph, id_node);
->>>>>>> bb308d97
   backup.restore_to_id(id_cow);
   return id_cow;
 }
