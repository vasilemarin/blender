--- conflicted
+++ resolved
@@ -209,14 +209,9 @@
 void RE_TileProcessor(struct Render *re);
 
 /* only RE_NewRender() needed, main Blender render calls */
-<<<<<<< HEAD
-void RE_BlenderFrame(struct Render *re, struct Scene *scene, struct SceneRenderLayer *srl, unsigned int lay, int frame);
-void RE_BlenderAnim(struct Render *re, struct Scene *scene, unsigned int lay, int sfra, int efra, int tfra, struct ReportList *reports);
-void RE_RenderFreestyleStrokes(struct Render *re, struct Scene *scene);
-=======
 void RE_BlenderFrame(struct Render *re, struct Main *bmain, struct Scene *scene, struct SceneRenderLayer *srl, unsigned int lay, int frame);
 void RE_BlenderAnim(struct Render *re, struct Main *bmain, struct Scene *scene, unsigned int lay, int sfra, int efra, int tfra, struct ReportList *reports);
->>>>>>> c92e3225
+void RE_RenderFreestyleStrokes(struct Render *re, struct Main *bmain, struct Scene *scene);
 
 /* main preview render call */
 void RE_PreviewRender(struct Render *re, struct Main *bmain, struct Scene *scene);
