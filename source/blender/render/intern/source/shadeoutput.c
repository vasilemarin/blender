/**
 * $Id$
 *
 * ***** BEGIN GPL LICENSE BLOCK *****
 *
 * This program is free software; you can redistribute it and/or
 * modify it under the terms of the GNU General Public License
 * as published by the Free Software Foundation; either version 2
 * of the License, or (at your option) any later version.
 *
 * This program is distributed in the hope that it will be useful,
 * but WITHOUT ANY WARRANTY; without even the implied warranty of
 * MERCHANTABILITY or FITNESS FOR A PARTICULAR PURPOSE.  See the
 * GNU General Public License for more details.
 *
 * You should have received a copy of the GNU General Public License
 * along with this program; if not, write to the Free Software Foundation,
 * Inc., 59 Temple Place - Suite 330, Boston, MA  02111-1307, USA.
 *
 * The Original Code is Copyright (C) 2006 Blender Foundation
 * All rights reserved.
 *
 * Contributors: Hos, Robert Wenzlaff.
 *
 * ***** END GPL LICENSE BLOCK *****
 */

#include <stdio.h>
#include <float.h>
#include <math.h>
#include <string.h>

#include "BLI_math.h"

#include "BKE_colortools.h"
#include "BKE_material.h"
#include "BKE_node.h"
#include "BKE_texture.h"
#include "BKE_utildefines.h"

#include "DNA_group_types.h"
#include "DNA_lamp_types.h"
#include "DNA_material_types.h"
#include "DNA_node_types.h"

/* local include */
#include "database.h"
#include "diskocclusion.h"
#include "lamp.h"
#include "material.h"
#include "object_mesh.h"
#include "raytrace.h"
#include "render_types.h"
#include "rendercore.h"
#include "shading.h"
#include "shadowbuf.h"
#include "sss.h"
#include "texture_stack.h"

/**************************** Transparent Shadows ****************************/

/* called from ray.c */
void shade_color(Render *re, ShadeInput *shi, ShadeResult *shr)
{
	ShadeMaterial *smat= &shi->material;

	mat_shading_begin(re, shi, smat);

	mat_color(shr->diff, smat);
	shr->alpha= mat_alpha(smat);

	mat_shading_end(re, smat);
}

/*********************************** Ramps ***********************************/

/* ramp for at end of shade */
static void shade_surface_result_ramps(Render *re, ShadeInput *shi, ShadeResult *shr)
{
	Material *ma= shi->material.mat;
	float col[4], fac;
	float *diff= shr->diff;
	float *spec= shr->spec;

	if(ma->ramp_col && ma->rampin_col==MA_RAMP_IN_RESULT) {
		fac= rgb_to_grayscale(diff);
		do_colorband(ma->ramp_col, fac, col);
		
		/* blending method */
		fac= col[3]*ma->rampfac_col;
		ramp_blend(ma->rampblend_col, diff, diff+1, diff+2, fac, col);
	}

	if(ma->ramp_spec && ma->rampin_spec==MA_RAMP_IN_RESULT) {
		fac= rgb_to_grayscale(spec);
		do_colorband(ma->ramp_spec, fac, col);
		
		/* blending method */
		fac= col[3]*ma->rampfac_spec;
		ramp_blend(ma->rampblend_spec, spec, spec+1, spec+2, fac, col);
	}
}

/***************************** Ambient Occlusion *****************************/

/* pure AO, check for raytrace and world should have been done */
/* preprocess, textures were not done, don't use shi->material.amb for that reason */
void ambient_occlusion(Render *re, ShadeInput *shi)
{
<<<<<<< HEAD
	if((re->db.wrld.ao_gather_method == WO_AOGATHER_APPROX) && shi->material.mat->amb!=0.0f)
		disk_occlusion_sample(re, shi);
	else if((re->params.r.mode & R_RAYTRACE) && shi->material.mat->amb!=0.0f)
		ray_ao(re, shi, shi->shading.ao);
=======
	if((R.wrld.ao_gather_method == WO_AOGATHER_APPROX) && shi->mat->amb!=0.0f)
		sample_occ(&R, shi);
	else if((R.r.mode & R_RAYTRACE) && shi->mat->amb!=0.0f)
		ray_ao(shi, shi->ao, shi->env);
>>>>>>> 59d85ae4
	else
		shi->shading.ao[0]= shi->shading.ao[1]= shi->shading.ao[2]= 1.0f;
}

/* wrld mode was checked for */
<<<<<<< HEAD
void ambient_occlusion_to_diffuse(Render *re, ShadeInput *shi, float *diff)
{
	if((re->params.r.mode & R_RAYTRACE) || re->db.wrld.ao_gather_method == WO_AOGATHER_APPROX) {
		if(shi->material.amb!=0.0f) {
			float f= re->db.wrld.aoenergy*shi->material.amb;

			if (re->db.wrld.aomix==WO_AOADDSUB) {
				diff[0] = 2.0f*shi->shading.ao[0]-1.0f;
				diff[1] = 2.0f*shi->shading.ao[1]-1.0f;
				diff[2] = 2.0f*shi->shading.ao[2]-1.0f;
			}
			else if (re->db.wrld.aomix==WO_AOSUB) {
				diff[0] = shi->shading.ao[0]-1.0f;
				diff[1] = shi->shading.ao[1]-1.0f;
				diff[2] = shi->shading.ao[2]-1.0f;
			}
			else {
				copy_v3_v3(diff, shi->shading.ao);
			}
			
			mul_v3_fl(diff, f);
			madd_v3_v3fl(diff, shi->shading.indirect, re->db.wrld.ao_indirect_energy*shi->material.amb);
=======
static void ambient_occlusion_apply(ShadeInput *shi, ShadeResult *shr)
{
	float f= R.wrld.aoenergy;
	float tmp[3], tmpspec[3];

	if(!((R.r.mode & R_RAYTRACE) || R.wrld.ao_gather_method == WO_AOGATHER_APPROX))
		return;
	if(f == 0.0f)
		return;

	if(R.wrld.aomix==WO_AOADD) {
		shr->combined[0] += shi->ao[0]*shi->r*shi->refl*f;
		shr->combined[1] += shi->ao[1]*shi->g*shi->refl*f;
		shr->combined[2] += shi->ao[2]*shi->b*shi->refl*f;
	}
	else if(R.wrld.aomix==WO_AOMUL) {
		mul_v3_v3v3(tmp, shr->combined, shi->ao);
		mul_v3_v3v3(tmpspec, shr->spec, shi->ao);

		if(f == 1.0f) {
			copy_v3_v3(shr->combined, tmp);
			copy_v3_v3(shr->spec, tmpspec);
		}
		else {
			interp_v3_v3v3(shr->combined, shr->combined, tmp, f);
			interp_v3_v3v3(shr->spec, shr->spec, tmpspec, f);
>>>>>>> 59d85ae4
		}
	}
}

static void environment_lighting_apply(ShadeInput *shi, ShadeResult *shr)
{
	float f= R.wrld.ao_env_energy*shi->amb;

	if(!((R.r.mode & R_RAYTRACE) || R.wrld.ao_gather_method == WO_AOGATHER_APPROX))
		return;
	if(f == 0.0f)
		return;
	
	shr->combined[0] += shi->env[0]*shi->r*shi->refl*f;
	shr->combined[1] += shi->env[1]*shi->g*shi->refl*f;
	shr->combined[2] += shi->env[2]*shi->b*shi->refl*f;
}

static void indirect_lighting_apply(ShadeInput *shi, ShadeResult *shr)
{
	float f= R.wrld.ao_indirect_energy;

	if(!((R.r.mode & R_RAYTRACE) || R.wrld.ao_gather_method == WO_AOGATHER_APPROX))
		return;
	if(f == 0.0f)
		return;

	shr->combined[0] += shi->indirect[0]*shi->r*shi->refl*f;
	shr->combined[1] += shi->indirect[1]*shi->g*shi->refl*f;
	shr->combined[2] += shi->indirect[2]*shi->b*shi->refl*f;
}

static void shade_compute_ao(Render *re, ShadeInput *shi, ShadeResult *shr)
{
	int passflag= shi->shading.passflag;

	if(re->db.wrld.mode & WO_AMB_OCC) {
		if(((passflag & SCE_PASS_COMBINED) && (shi->shading.combinedflag & SCE_PASS_AO))
			|| (passflag & SCE_PASS_AO)) {
			/* AO was calculated for scanline already */
			if(shi->shading.depth)
				ambient_occlusion(re, shi);
			copy_v3_v3(shr->ao, shi->shading.ao);
		}
	}
}

/********************************* Shading ***********************************/

static float shade_phong_correction(Render *re, LampRen *lar, ShadeInput *shi, float *lv)
{
	Material *ma= shi->material.mat;
	float phongcorr= 1.0f;

	/* phong threshold to prevent backfacing faces having artefacts on ray shadow (terminator problem) */
	/* this complex construction screams for a nicer implementation! (ton) */
	if(re->params.r.mode & R_SHADOW) {
		if((ma->mode & MA_SHADOW) && !shi->geometry.tangentvn) {
			float inp= dot_v3v3(shi->geometry.vn, lv);

			if(lar->type==LA_HEMI || lar->type==LA_AREA);
			else if((ma->mode & MA_RAYBIAS) && (lar->mode & LA_SHAD_RAY) && (shi->primitive.vlr->flag & R_SMOOTH)) {
				float thresh= shi->primitive.obr->ob->smoothresh;
				if(inp>thresh)
					phongcorr= (inp-thresh)/(inp*(1.0f-thresh));
				else
					phongcorr= 0.0f;
			}
			else if(ma->sbias!=0.0f && ((lar->mode & LA_SHAD_RAY) || lar->shb)) {
				if(inp>ma->sbias)
					phongcorr= (inp-ma->sbias)/(inp*(1.0f-ma->sbias));
				else
					phongcorr= 0.0f;
			}
		}
	}
	
	return phongcorr;
}

/*********************************** Lamps ***********************************/

static int shade_lamp_influence(Render *re, LampRen *lar, ShadeInput *shi, float lv[4], float lainf[3], float lashdw[3])
{
	Material *ma= shi->material.mat;

	if(lar->type==LA_YF_PHOTON) return 0;
	if(lar->mode & LA_LAYER) if((lar->lay & shi->primitive.obi->lay)==0) return 0;
	if((lar->lay & shi->shading.lay)==0) return 0;

	/* lamp influence & shadow*/
	if(!lamp_influence(re, lar, shi, lainf, lv))
		return 0;
	
	if((re->params.r.mode & R_SHADOW) && (ma->mode & MA_SHADOW)) {
		float phongcorr;

		lamp_shadow(re, lar, shi, lv, lashdw);

		/* phong correction */
		phongcorr= shade_phong_correction(re, lar, shi, lv);
		mul_v3_fl(lashdw, phongcorr);
	}
	else
		lashdw[0]= lashdw[1]= lashdw[2]= 1.0f;

	return 1;
}

/********************************** Only Shadow ******************************/

static void shade_surface_only_shadow(Render *re, ShadeInput *shi, ShadeResult *shr)
{
	if(re->params.r.mode & R_SHADOW) {
		ListBase *lights;
		LampRen *lar;
		GroupObject *go;
		float inpr, lv[3];
		float *view, lashdw[3];
		float ir, accum, visifac, lampdist;
		float alpha= mat_alpha(&shi->material);
		
		view= shi->geometry.view;

		accum= ir= 0.0f;
		
		lights= lamps_get(re, shi);
		for(go=lights->first; go; go= go->next) {
			lar= go->lampren;

			if(lar==NULL) continue;
			if(lar->type==LA_YF_PHOTON) continue; /* yafray only */
			if(lar->mode & LA_LAYER) if((lar->lay & shi->primitive.obi->lay)==0) continue;
			if((lar->lay & shi->shading.lay)==0) continue;
			
			if(lar->shb || (lar->mode & LA_SHAD_RAY)) {
				visifac= lamp_visibility(lar, shi->geometry.co, shi->geometry.vn, lv, &lampdist);
				ir+= 1.0f;

				if(visifac <= 0.0f) {
					accum+= 1.0f;
					continue;
				}

				inpr= dot_v3v3(shi->geometry.vn, lv);
				if(inpr <= 0.0f) {
					accum+= 1.0f;
					continue;
				}				
				lamp_shadow(re, lar, shi, lv, lashdw);

				accum+= (1.0f-visifac) + (visifac)*rgb_to_grayscale(lashdw);
			}
		}
		if(ir>0.0f) {
			accum/= ir;
			shr->alpha= alpha*(1.0f-accum);
		}
		else shr->alpha= alpha;
	}
	
	/* quite disputable this...  also note it doesn't mirror-raytrace */	
<<<<<<< HEAD
	if((re->db.wrld.mode & WO_AMB_OCC) && shi->material.amb!=0.0f) {
=======
	if((R.wrld.mode & (WO_AMB_OCC|WO_ENV_LIGHT|WO_INDIRECT_LIGHT)) && shi->amb!=0.0f) {
>>>>>>> 59d85ae4
		float f;
		
		f= 1.0f - shi->shading.ao[0];
		f= re->db.wrld.aoenergy*f*shi->material.amb;
		
		if(re->db.wrld.aomix==WO_AOADD) {
			shr->alpha += f;
			shr->alpha *= f;
		}
<<<<<<< HEAD
		else if(re->db.wrld.aomix==WO_AOSUB) {
			shr->alpha += f;
		}
		else {
=======
		else if(R.wrld.aomix==WO_AOMUL) {
>>>>>>> 59d85ae4
			shr->alpha *= f;
		}
	}
}

/*********************************** Shading *********************************/

static void shade_color_alpha(Render *re, ShadeInput *shi, ShadeResult *shr)
{
	Material *ma= shi->material.mat;
	int passflag= shi->shading.passflag;
	int pre_sss= ((ma->sss_flag & MA_DIFF_SSS) && !sss_pass_done(re, ma));

	/* SSS hack */
	if(pre_sss) {
		if(ma->sss_texfac == 0.0f) {
			shi->material.r= 1.0f;
			shi->material.g= 1.0f;
			shi->material.b= 1.0f;
			shi->material.alpha= 1.0f;
		}
		else {
			shi->material.r= pow(shi->material.r, ma->sss_texfac);
			shi->material.g= pow(shi->material.g, ma->sss_texfac);
			shi->material.b= pow(shi->material.b, ma->sss_texfac);
			shi->material.alpha= pow(shi->material.alpha, ma->sss_texfac);
		}
	}

	/* alpha pass */
	shr->alpha= mat_alpha(&shi->material);

	/* color pass */
	if((passflag & SCE_PASS_RGBA) || (ma->sss_flag & MA_DIFF_SSS)) {
		mat_color(shr->col, &shi->material);

		mul_v3_fl(shr->col, shr->alpha);
		shr->col[3]= shr->alpha;
	}
}

static void shade_surface_emission(ShadeInput *shi, ShadeResult *shr)
{
	mat_emit(shr->emit, &shi->material, &shi->geometry, shi->shading.thread);
}

static void shade_surface_direct(Render *re, ShadeInput *shi, ShadeResult *shr)
{
	GroupObject *go;
	ListBase *lights;
	LampRen *lar;
	int passflag= shi->shading.passflag;

	/* direct specular & diffuse */
	if(!(passflag & (SCE_PASS_COMBINED|SCE_PASS_DIFFUSE|SCE_PASS_SPEC|SCE_PASS_SHADOW)))
		return;

	lights= lamps_get(re, shi);

	/* accumulates in shr->diff and shr->spec, and unshadowed in shr->shad */
	for(go=lights->first; go; go= go->next) {
		float lv[3], lainf[3], lashdw[3];
		float diff[3] = {0.0f, 0.0f, 0.0f};
		float spec[3] = {0.0f, 0.0f, 0.0f};

		lar= go->lampren;
		if(!lar)
			continue;

		/* get lamp vector, influence and shadow */
		if(!shade_lamp_influence(re, lar, shi, lv, lainf, lashdw))
			continue;
		
		/* if fully shadowed, try to avoid shading */
		if(is_zero_v3(lashdw) && !((lar->mode & LA_ONLYSHADOW) || (passflag & SCE_PASS_SHADOW)))
			continue;

		/* diffuse */
		if(!(lar->mode & LA_NO_DIFF) && (passflag & (SCE_PASS_COMBINED|SCE_PASS_DIFFUSE|SCE_PASS_SHADOW))) {
			mat_bxdf_f(diff, &shi->material, &shi->geometry, shi->shading.thread, lv, BXDF_DIFFUSE);

			if(lar->mode & LA_ONLYSHADOW) {
				shr->diff[0] -= diff[0]*lainf[0]*(1.0f - lashdw[0]);
				shr->diff[1] -= diff[1]*lainf[1]*(1.0f - lashdw[1]);
				shr->diff[2] -= diff[2]*lainf[2]*(1.0f - lashdw[2]);
			}
			else {
				shr->diff[0] += diff[0]*lainf[0]*lashdw[0];
				shr->diff[1] += diff[1]*lainf[1]*lashdw[1];
				shr->diff[2] += diff[2]*lainf[2]*lashdw[2];
			}
		}
<<<<<<< HEAD
=======
	}
	
	if(ma->mode & MA_SHLESS) {
		shr->combined[0]= shi->r;
		shr->combined[1]= shi->g;
		shr->combined[2]= shi->b;
		shr->alpha= shi->alpha;
		return;
	}

	if( (ma->mode & (MA_VERTEXCOL|MA_VERTEXCOLP))== MA_VERTEXCOL ) {	// vertexcolor light
		shr->emit[0]= shi->r*(shi->emit+shi->vcol[0]);
		shr->emit[1]= shi->g*(shi->emit+shi->vcol[1]);
		shr->emit[2]= shi->b*(shi->emit+shi->vcol[2]);
	}
	else {
		shr->emit[0]= shi->r*shi->emit;
		shr->emit[1]= shi->g*shi->emit;
		shr->emit[2]= shi->b*shi->emit;
	}
	
	/* AO pass */
	if(R.wrld.mode & (WO_AMB_OCC|WO_ENV_LIGHT|WO_INDIRECT_LIGHT)) {
		if(((passflag & SCE_PASS_COMBINED) && (shi->combinedflag & (SCE_PASS_AO|SCE_PASS_ENVIRONMENT|SCE_PASS_INDIRECT)))
			|| (passflag & (SCE_PASS_AO|SCE_PASS_ENVIRONMENT|SCE_PASS_INDIRECT))) {
			/* AO was calculated for scanline already */
			if(shi->depth)
				ambient_occlusion(shi);
			VECCOPY(shr->ao, shi->ao);
			VECCOPY(shr->env, shi->env); // XXX multiply
			VECCOPY(shr->indirect, shi->indirect); // XXX multiply
		}
	}
	
	/* lighting pass */
	if(passflag & (SCE_PASS_COMBINED|SCE_PASS_DIFFUSE|SCE_PASS_SPEC|SCE_PASS_SHADOW)) {
		GroupObject *go;
		ListBase *lights;
		LampRen *lar;
		
		lights= get_lights(shi);
		for(go=lights->first; go; go= go->next) {
			lar= go->lampren;
			if(lar==NULL) continue;
			
			/* yafray: ignore shading by photonlights, not used in Blender */
			if (lar->type==LA_YF_PHOTON) continue;
			
			/* test for lamp layer */
			if(lar->mode & LA_LAYER) if((lar->lay & shi->obi->lay)==0) continue;
			if((lar->lay & shi->lay)==0) continue;
			
			/* accumulates in shr->diff and shr->spec and shr->shad (diffuse with shadow!) */
			shade_one_light(lar, shi, shr, passflag);
		}

		/*this check is to prevent only shadow lamps from producing negative
		  colors.*/
		if (shr->spec[0] < 0) shr->spec[0] = 0;
		if (shr->spec[1] < 0) shr->spec[1] = 0;
		if (shr->spec[2] < 0) shr->spec[2] = 0;

		if (shr->shad[0] < 0) shr->shad[0] = 0;
		if (shr->shad[1] < 0) shr->shad[1] = 0;
		if (shr->shad[2] < 0) shr->shad[2] = 0;
						
		if(ma->sss_flag & MA_DIFF_SSS) {
			float sss[3], col[3], invalpha, texfac= ma->sss_texfac;

			/* this will return false in the preprocess stage */
			if(sample_sss(&R, ma, shi->co, sss)) {
				invalpha= (shr->col[3] > FLT_EPSILON)? 1.0f/shr->col[3]: 1.0f;

				if(texfac==0.0f) {
					VECCOPY(col, shr->col);
					mul_v3_fl(col, invalpha);
				}
				else if(texfac==1.0f) {
					col[0]= col[1]= col[2]= 1.0f;
					mul_v3_fl(col, invalpha);
				}
				else {
					VECCOPY(col, shr->col);
					mul_v3_fl(col, invalpha);
					col[0]= pow(col[0], 1.0f-texfac);
					col[1]= pow(col[1], 1.0f-texfac);
					col[2]= pow(col[2], 1.0f-texfac);
				}
>>>>>>> 59d85ae4

		/* specular */
		if(!(lar->mode & LA_NO_SPEC) && (passflag & (SCE_PASS_COMBINED|SCE_PASS_SPEC|SCE_PASS_SHADOW))) {
			mat_bxdf_f(spec, &shi->material, &shi->geometry, shi->shading.thread, lv, BXDF_SPECULAR);

			if(lar->mode & LA_ONLYSHADOW) {
				shr->spec[0] -= spec[0]*lainf[0]*(1.0f - lashdw[0]);
				shr->spec[1] -= spec[1]*lainf[1]*(1.0f - lashdw[1]);
				shr->spec[2] -= spec[2]*lainf[2]*(1.0f - lashdw[2]);
			}
			else {
				shr->spec[0] += spec[0]*lainf[0]*lashdw[0];
				shr->spec[1] += spec[1]*lainf[1]*lashdw[1];
				shr->spec[2] += spec[2]*lainf[2]*lashdw[2];
			}
		}

		/* accumulate */
		if(passflag & SCE_PASS_SHADOW) {
			/* add unshadowed in shadow pass, for division in the end */
			shr->shad[0] += (diff[0] + spec[0])*lainf[0];
			shr->shad[1] += (diff[1] + spec[1])*lainf[1];
			shr->shad[2] += (diff[2] + spec[2])*lainf[2];
		}
	}

	/* prevent only shadow lamps from producing negative colors.*/
	if(shr->spec[0] < 0) shr->spec[0] = 0;
	if(shr->spec[1] < 0) shr->spec[1] = 0;
	if(shr->spec[2] < 0) shr->spec[2] = 0;

	if(shr->diff[0] < 0) shr->diff[0] = 0;
	if(shr->diff[1] < 0) shr->diff[1] = 0;
	if(shr->diff[2] < 0) shr->diff[2] = 0;

	/* we now have unshadowed result in shr->shad, turn it into shadow by
	   dividing shadowed diffuse and specular by unshadowed. it's not possible
	   to clearly do the separation for compositing ... */
	if(passflag & SCE_PASS_SHADOW) {
		if(shr->shad[0]!=0.0f) shr->shad[0]= (shr->diff[0] + shr->spec[0])/shr->shad[0];
		if(shr->shad[1]!=0.0f) shr->shad[1]= (shr->diff[1] + shr->spec[1])/shr->shad[1];
		if(shr->shad[2]!=0.0f) shr->shad[2]= (shr->diff[2] + shr->spec[2])/shr->shad[2];
	}
<<<<<<< HEAD
}

static void shade_surface_indirect(Render *re, ShadeInput *shi, ShadeResult *shr, int backside)
{
	float color[3];
	int passflag= shi->shading.passflag;

	mat_color(color, &shi->material);

	shade_compute_ao(re, shi, shr); /* .ao */

	/* ambient light */
	madd_v3_v3fl(shr->diff, &re->db.wrld.ambr, shi->material.amb);

	/* add AO? */
	if(re->db.wrld.mode & WO_AMB_OCC) {
		if(shi->shading.combinedflag & SCE_PASS_AO) {
			float aodiff[3];

			ambient_occlusion_to_diffuse(re, shi, aodiff);
			madd_v3_v3v3(shr->diff, color, aodiff);
			
			if(shr->diff[0] < 0.f) shr->diff[0]= 0.f;
			if(shr->diff[1] < 0.f) shr->diff[1]= 0.f;
			if(shr->diff[2] < 0.f) shr->diff[2]= 0.f;
		}
=======
	shr->alpha= shi->alpha;
	
	/* from now stuff everything in shr->combined: ambient, AO, radio, ramps, exposure */
	if(!(ma->sss_flag & MA_DIFF_SSS) || !sss_pass_done(&R, ma)) {
		/* add AO in combined? */
		if(R.wrld.mode & WO_AMB_OCC)
			if(shi->combinedflag & SCE_PASS_AO)
				ambient_occlusion_apply(shi, shr);

		if(R.wrld.mode & WO_ENV_LIGHT)
			if(shi->combinedflag & SCE_PASS_ENVIRONMENT)
				environment_lighting_apply(shi, shr);

		if(R.wrld.mode & WO_INDIRECT_LIGHT)
			if(shi->combinedflag & SCE_PASS_INDIRECT)
				indirect_lighting_apply(shi, shr);
		
		shr->combined[0]+= shi->ambr;
		shr->combined[1]+= shi->ambg;
		shr->combined[2]+= shi->ambb;

		/* removed
		if(shi->combinedflag & SCE_PASS_RADIO) {
			shr->combined[0]+= shi->r*shi->amb*shi->rad[0];
			shr->combined[1]+= shi->g*shi->amb*shi->rad[1];
			shr->combined[2]+= shi->b*shi->amb*shi->rad[2];
		}*/
		
		if(ma->mode & MA_RAMP_COL) ramp_diffuse_result(shr->combined, shi);
>>>>>>> 59d85ae4
	}

	/* refcol is for envmap only */
	if(shi->material.refcol[0]!=0.0f) {
		float result[3];
		float *refcol= shi->material.refcol;
		float *mircol= &shi->material.mirr;

		// TODO NSHAD: how to integrate this?
		
		result[0]= mircol[0]*refcol[1] + (1.0f - mircol[0]*refcol[0])*shr->diff[0];
		result[1]= mircol[1]*refcol[2] + (1.0f - mircol[1]*refcol[0])*shr->diff[1];
		result[2]= mircol[2]*refcol[3] + (1.0f - mircol[2]*refcol[0])*shr->diff[2];
		
		if(passflag & SCE_PASS_REFLECT)
			sub_v3_v3v3(shr->refl, result, shr->diff);
		
		if(shi->shading.combinedflag & SCE_PASS_REFLECT)
			add_v3_v3(shr->spec, result);
	}
<<<<<<< HEAD

	/* depth >= 1 when ray-shading */
	if(!backside && shi->shading.depth==0) {
		if(re->params.r.mode & R_RAYTRACE) {
			if(shi->material.ray_mirror!=0.0f || ((shi->material.mat->mode & MA_TRANSP) && (shi->material.mat->mode & MA_RAYTRANSP) && shr->alpha!=1.0f)) {
				/* ray trace works on combined, but gives pass info */
				ray_trace(re, shi, shr);
				//ray_trace_mirror(re, shi, shr);
			}
		}
	}
}

static void shade_surface_sss(Render *re, ShadeInput *shi, ShadeResult *shr)
{
	Material *ma= shi->material.mat;
	int passflag= shi->shading.passflag;
=======
	
	/* and add emit and spec */
	if(shi->combinedflag & SCE_PASS_EMIT)
		VECADD(shr->combined, shr->combined, shr->emit);
	if(shi->combinedflag & SCE_PASS_SPEC)
		VECADD(shr->combined, shr->combined, shr->spec);
	
	/* modulate by the object color */
	if((ma->shade_flag & MA_OBCOLOR) && shi->obr->ob) {
		if(!(ma->sss_flag & MA_DIFF_SSS) || !sss_pass_done(&R, ma)) {
			float obcol[4];
>>>>>>> 59d85ae4

	if((ma->sss_flag & MA_DIFF_SSS) && (passflag & (SCE_PASS_COMBINED|SCE_PASS_DIFFUSE))) {
		float sss[3], col[3], invalpha, texfac= ma->sss_texfac;

		if(!sss_sample(re, ma, shi->geometry.co, sss)) {
			/* preprocess stage */
			copy_v3_v3(shr->sss, shr->diff);
			shr->sss[3]= shr->alpha; // TODO NSHAD solve SSS + alpha
		}
		else {
			/* rendering stage */
			invalpha= (shr->col[3] > FLT_EPSILON)? 1.0f/shr->col[3]: 1.0f;

			if(texfac==0.0f) {
				copy_v3_v3(col, shr->col);
				mul_v3_fl(col, invalpha);
			}
			else if(texfac==1.0f) {
				col[0]= col[1]= col[2]= 1.0f;
				mul_v3_fl(col, invalpha);
			}
			else {
				copy_v3_v3(col, shr->col);
				mul_v3_fl(col, invalpha);
				col[0]= pow(col[0], 1.0f-texfac);
				col[1]= pow(col[1], 1.0f-texfac);
				col[2]= pow(col[2], 1.0f-texfac);
			}

			shr->diff[0]= sss[0]*col[0];
			shr->diff[1]= sss[1]*col[1];
			shr->diff[2]= sss[2]*col[2];
		}
	}
}

static void shade_modulate_object_color(Render *re, ShadeInput *shi, ShadeResult *shr)
{
	Material *ma= shi->material.mat;

	if((ma->shade_flag & MA_OBCOLOR) && shi->primitive.obr->ob) {
		float obcol[4];

		copy_v4_v4(obcol, shi->primitive.obr->ob->col);
		CLAMP(obcol[3], 0.0f, 1.0f);

		shr->combined[0] *= obcol[0];
		shr->combined[1] *= obcol[1];
		shr->combined[2] *= obcol[2];
		shr->alpha *= obcol[3];
	}
}

void shade_surface(Render *re, ShadeInput *shi, ShadeResult *shr, int backside)
{
	Material *ma= shi->material.mat;
	
	memset(shr, 0, sizeof(ShadeResult));
	
	/* only shadow is in a separate loop */
	if(ma->mode & MA_ONLYSHADOW) {
		shade_surface_only_shadow(re, shi, shr);
		return;
	}

	/* preprocess */
	mat_shading_begin(re, shi, &shi->material);

	/* color and alpha pass */
	shade_color_alpha(re, shi, shr);

	/* shadeless is simply color copy */
	if(ma->mode & MA_SHLESS) {
		mat_color(shr->combined, &shi->material);
		mat_shading_end(re, &shi->material);
		return;
	}

	/* emission */
	shade_surface_emission(shi, shr);

	/* direct lights */
	shade_surface_direct(re, shi, shr); /* .diff, .shad, .spec */

	/* indirect light from environment and other surfaces */
	shade_surface_indirect(re, shi, shr, backside); /* .diff, .spec, .refl, .refr */

	/* subsurface scattering */
	shade_surface_sss(re, shi, shr);

	/* result ramps */
	shade_surface_result_ramps(re, shi, shr);

	/* add diffuse + specular into combined */
	add_v3_v3v3(shr->combined, shr->emit, shr->diff);

	if(shi->shading.combinedflag & SCE_PASS_SPEC)
		add_v3_v3(shr->combined, shr->spec);

	/* modulate by the object color */
	shade_modulate_object_color(re, shi, shr);

	shr->combined[3]= shr->alpha;

	mat_shading_end(re, &shi->material);
}
<|MERGE_RESOLUTION|>--- conflicted
+++ resolved
@@ -107,116 +107,80 @@
 /* preprocess, textures were not done, don't use shi->material.amb for that reason */
 void ambient_occlusion(Render *re, ShadeInput *shi)
 {
-<<<<<<< HEAD
 	if((re->db.wrld.ao_gather_method == WO_AOGATHER_APPROX) && shi->material.mat->amb!=0.0f)
 		disk_occlusion_sample(re, shi);
 	else if((re->params.r.mode & R_RAYTRACE) && shi->material.mat->amb!=0.0f)
-		ray_ao(re, shi, shi->shading.ao);
-=======
-	if((R.wrld.ao_gather_method == WO_AOGATHER_APPROX) && shi->mat->amb!=0.0f)
-		sample_occ(&R, shi);
-	else if((R.r.mode & R_RAYTRACE) && shi->mat->amb!=0.0f)
-		ray_ao(shi, shi->ao, shi->env);
->>>>>>> 59d85ae4
+		ray_ao(re, shi, shi->shading.ao, shi->shading.env);
 	else
 		shi->shading.ao[0]= shi->shading.ao[1]= shi->shading.ao[2]= 1.0f;
 }
 
 /* wrld mode was checked for */
-<<<<<<< HEAD
-void ambient_occlusion_to_diffuse(Render *re, ShadeInput *shi, float *diff)
-{
-	if((re->params.r.mode & R_RAYTRACE) || re->db.wrld.ao_gather_method == WO_AOGATHER_APPROX) {
-		if(shi->material.amb!=0.0f) {
-			float f= re->db.wrld.aoenergy*shi->material.amb;
-
-			if (re->db.wrld.aomix==WO_AOADDSUB) {
-				diff[0] = 2.0f*shi->shading.ao[0]-1.0f;
-				diff[1] = 2.0f*shi->shading.ao[1]-1.0f;
-				diff[2] = 2.0f*shi->shading.ao[2]-1.0f;
-			}
-			else if (re->db.wrld.aomix==WO_AOSUB) {
-				diff[0] = shi->shading.ao[0]-1.0f;
-				diff[1] = shi->shading.ao[1]-1.0f;
-				diff[2] = shi->shading.ao[2]-1.0f;
-			}
-			else {
-				copy_v3_v3(diff, shi->shading.ao);
-			}
-			
-			mul_v3_fl(diff, f);
-			madd_v3_v3fl(diff, shi->shading.indirect, re->db.wrld.ao_indirect_energy*shi->material.amb);
-=======
-static void ambient_occlusion_apply(ShadeInput *shi, ShadeResult *shr)
-{
-	float f= R.wrld.aoenergy;
+static void ambient_occlusion_apply(Render *re, ShadeInput *shi, ShadeResult *shr)
+{
+	float f= re->db.wrld.aoenergy;
 	float tmp[3], tmpspec[3];
 
-	if(!((R.r.mode & R_RAYTRACE) || R.wrld.ao_gather_method == WO_AOGATHER_APPROX))
-		return;
 	if(f == 0.0f)
 		return;
 
-	if(R.wrld.aomix==WO_AOADD) {
-		shr->combined[0] += shi->ao[0]*shi->r*shi->refl*f;
-		shr->combined[1] += shi->ao[1]*shi->g*shi->refl*f;
-		shr->combined[2] += shi->ao[2]*shi->b*shi->refl*f;
-	}
-	else if(R.wrld.aomix==WO_AOMUL) {
-		mul_v3_v3v3(tmp, shr->combined, shi->ao);
-		mul_v3_v3v3(tmpspec, shr->spec, shi->ao);
+	if(re->db.wrld.aomix==WO_AOADD) {
+		shr->diff[0] += shi->shading.ao[0]*shi->material.r*shi->material.refl*f;
+		shr->diff[1] += shi->shading.ao[1]*shi->material.g*shi->material.refl*f;
+		shr->diff[2] += shi->shading.ao[2]*shi->material.b*shi->material.refl*f;
+	}
+	else if(re->db.wrld.aomix==WO_AOMUL) {
+		mul_v3_v3v3(tmp, shr->diff, shi->shading.ao);
+		mul_v3_v3v3(tmpspec, shr->spec, shi->shading.ao);
 
 		if(f == 1.0f) {
-			copy_v3_v3(shr->combined, tmp);
+			copy_v3_v3(shr->diff, tmp);
 			copy_v3_v3(shr->spec, tmpspec);
 		}
 		else {
-			interp_v3_v3v3(shr->combined, shr->combined, tmp, f);
+			interp_v3_v3v3(shr->diff, shr->diff, tmp, f);
 			interp_v3_v3v3(shr->spec, shr->spec, tmpspec, f);
->>>>>>> 59d85ae4
-		}
-	}
-}
-
-static void environment_lighting_apply(ShadeInput *shi, ShadeResult *shr)
-{
-	float f= R.wrld.ao_env_energy*shi->amb;
-
-	if(!((R.r.mode & R_RAYTRACE) || R.wrld.ao_gather_method == WO_AOGATHER_APPROX))
-		return;
+		}
+	}
+}
+
+static void environment_lighting_apply(Render *re, ShadeInput *shi, ShadeResult *shr)
+{
+	float f= re->db.wrld.ao_env_energy*shi->material.amb;
+
 	if(f == 0.0f)
 		return;
 	
-	shr->combined[0] += shi->env[0]*shi->r*shi->refl*f;
-	shr->combined[1] += shi->env[1]*shi->g*shi->refl*f;
-	shr->combined[2] += shi->env[2]*shi->b*shi->refl*f;
-}
-
-static void indirect_lighting_apply(ShadeInput *shi, ShadeResult *shr)
-{
-	float f= R.wrld.ao_indirect_energy;
-
-	if(!((R.r.mode & R_RAYTRACE) || R.wrld.ao_gather_method == WO_AOGATHER_APPROX))
-		return;
+	shr->diff[0] += shi->shading.env[0]*shi->material.r*shi->material.refl*f;
+	shr->diff[1] += shi->shading.env[1]*shi->material.g*shi->material.refl*f;
+	shr->diff[2] += shi->shading.env[2]*shi->material.b*shi->material.refl*f;
+}
+
+static void indirect_lighting_apply(Render *re, ShadeInput *shi, ShadeResult *shr)
+{
+	float f= re->db.wrld.ao_indirect_energy;
+
 	if(f == 0.0f)
 		return;
 
-	shr->combined[0] += shi->indirect[0]*shi->r*shi->refl*f;
-	shr->combined[1] += shi->indirect[1]*shi->g*shi->refl*f;
-	shr->combined[2] += shi->indirect[2]*shi->b*shi->refl*f;
+	shr->diff[0] += shi->shading.indirect[0]*shi->material.r*shi->material.refl*f;
+	shr->diff[1] += shi->shading.indirect[1]*shi->material.g*shi->material.refl*f;
+	shr->diff[2] += shi->shading.indirect[2]*shi->material.b*shi->material.refl*f;
 }
 
 static void shade_compute_ao(Render *re, ShadeInput *shi, ShadeResult *shr)
 {
 	int passflag= shi->shading.passflag;
 
-	if(re->db.wrld.mode & WO_AMB_OCC) {
-		if(((passflag & SCE_PASS_COMBINED) && (shi->shading.combinedflag & SCE_PASS_AO))
-			|| (passflag & SCE_PASS_AO)) {
+	if(re->db.wrld.mode & (WO_AMB_OCC|WO_ENV_LIGHT|WO_INDIRECT_LIGHT)) {
+		if(((passflag & SCE_PASS_COMBINED) && (shi->shading.combinedflag & (SCE_PASS_AO|SCE_PASS_ENVIRONMENT|SCE_PASS_INDIRECT)))
+			|| (passflag & (SCE_PASS_AO|SCE_PASS_ENVIRONMENT|SCE_PASS_INDIRECT))) {
 			/* AO was calculated for scanline already */
 			if(shi->shading.depth)
 				ambient_occlusion(re, shi);
 			copy_v3_v3(shr->ao, shi->shading.ao);
+			VECCOPY(shr->env, shi->shading.env); // XXX multiply
+			VECCOPY(shr->indirect, shi->shading.indirect); // XXX multiply
 		}
 	}
 }
@@ -336,11 +300,7 @@
 	}
 	
 	/* quite disputable this...  also note it doesn't mirror-raytrace */	
-<<<<<<< HEAD
-	if((re->db.wrld.mode & WO_AMB_OCC) && shi->material.amb!=0.0f) {
-=======
-	if((R.wrld.mode & (WO_AMB_OCC|WO_ENV_LIGHT|WO_INDIRECT_LIGHT)) && shi->amb!=0.0f) {
->>>>>>> 59d85ae4
+	if((re->db.wrld.mode & (WO_AMB_OCC|WO_ENV_LIGHT|WO_INDIRECT_LIGHT)) && shi->material.amb!=0.0f) {
 		float f;
 		
 		f= 1.0f - shi->shading.ao[0];
@@ -350,14 +310,7 @@
 			shr->alpha += f;
 			shr->alpha *= f;
 		}
-<<<<<<< HEAD
-		else if(re->db.wrld.aomix==WO_AOSUB) {
-			shr->alpha += f;
-		}
-		else {
-=======
-		else if(R.wrld.aomix==WO_AOMUL) {
->>>>>>> 59d85ae4
+		else if(re->db.wrld.aomix==WO_AOMUL) {
 			shr->alpha *= f;
 		}
 	}
@@ -450,97 +403,6 @@
 				shr->diff[2] += diff[2]*lainf[2]*lashdw[2];
 			}
 		}
-<<<<<<< HEAD
-=======
-	}
-	
-	if(ma->mode & MA_SHLESS) {
-		shr->combined[0]= shi->r;
-		shr->combined[1]= shi->g;
-		shr->combined[2]= shi->b;
-		shr->alpha= shi->alpha;
-		return;
-	}
-
-	if( (ma->mode & (MA_VERTEXCOL|MA_VERTEXCOLP))== MA_VERTEXCOL ) {	// vertexcolor light
-		shr->emit[0]= shi->r*(shi->emit+shi->vcol[0]);
-		shr->emit[1]= shi->g*(shi->emit+shi->vcol[1]);
-		shr->emit[2]= shi->b*(shi->emit+shi->vcol[2]);
-	}
-	else {
-		shr->emit[0]= shi->r*shi->emit;
-		shr->emit[1]= shi->g*shi->emit;
-		shr->emit[2]= shi->b*shi->emit;
-	}
-	
-	/* AO pass */
-	if(R.wrld.mode & (WO_AMB_OCC|WO_ENV_LIGHT|WO_INDIRECT_LIGHT)) {
-		if(((passflag & SCE_PASS_COMBINED) && (shi->combinedflag & (SCE_PASS_AO|SCE_PASS_ENVIRONMENT|SCE_PASS_INDIRECT)))
-			|| (passflag & (SCE_PASS_AO|SCE_PASS_ENVIRONMENT|SCE_PASS_INDIRECT))) {
-			/* AO was calculated for scanline already */
-			if(shi->depth)
-				ambient_occlusion(shi);
-			VECCOPY(shr->ao, shi->ao);
-			VECCOPY(shr->env, shi->env); // XXX multiply
-			VECCOPY(shr->indirect, shi->indirect); // XXX multiply
-		}
-	}
-	
-	/* lighting pass */
-	if(passflag & (SCE_PASS_COMBINED|SCE_PASS_DIFFUSE|SCE_PASS_SPEC|SCE_PASS_SHADOW)) {
-		GroupObject *go;
-		ListBase *lights;
-		LampRen *lar;
-		
-		lights= get_lights(shi);
-		for(go=lights->first; go; go= go->next) {
-			lar= go->lampren;
-			if(lar==NULL) continue;
-			
-			/* yafray: ignore shading by photonlights, not used in Blender */
-			if (lar->type==LA_YF_PHOTON) continue;
-			
-			/* test for lamp layer */
-			if(lar->mode & LA_LAYER) if((lar->lay & shi->obi->lay)==0) continue;
-			if((lar->lay & shi->lay)==0) continue;
-			
-			/* accumulates in shr->diff and shr->spec and shr->shad (diffuse with shadow!) */
-			shade_one_light(lar, shi, shr, passflag);
-		}
-
-		/*this check is to prevent only shadow lamps from producing negative
-		  colors.*/
-		if (shr->spec[0] < 0) shr->spec[0] = 0;
-		if (shr->spec[1] < 0) shr->spec[1] = 0;
-		if (shr->spec[2] < 0) shr->spec[2] = 0;
-
-		if (shr->shad[0] < 0) shr->shad[0] = 0;
-		if (shr->shad[1] < 0) shr->shad[1] = 0;
-		if (shr->shad[2] < 0) shr->shad[2] = 0;
-						
-		if(ma->sss_flag & MA_DIFF_SSS) {
-			float sss[3], col[3], invalpha, texfac= ma->sss_texfac;
-
-			/* this will return false in the preprocess stage */
-			if(sample_sss(&R, ma, shi->co, sss)) {
-				invalpha= (shr->col[3] > FLT_EPSILON)? 1.0f/shr->col[3]: 1.0f;
-
-				if(texfac==0.0f) {
-					VECCOPY(col, shr->col);
-					mul_v3_fl(col, invalpha);
-				}
-				else if(texfac==1.0f) {
-					col[0]= col[1]= col[2]= 1.0f;
-					mul_v3_fl(col, invalpha);
-				}
-				else {
-					VECCOPY(col, shr->col);
-					mul_v3_fl(col, invalpha);
-					col[0]= pow(col[0], 1.0f-texfac);
-					col[1]= pow(col[1], 1.0f-texfac);
-					col[2]= pow(col[2], 1.0f-texfac);
-				}
->>>>>>> 59d85ae4
 
 		/* specular */
 		if(!(lar->mode & LA_NO_SPEC) && (passflag & (SCE_PASS_COMBINED|SCE_PASS_SPEC|SCE_PASS_SHADOW))) {
@@ -556,6 +418,9 @@
 				shr->spec[1] += spec[1]*lainf[1]*lashdw[1];
 				shr->spec[2] += spec[2]*lainf[2]*lashdw[2];
 			}
+
+			VECCOPY(shr->env, shi->shading.env); // XXX multiply
+			VECCOPY(shr->indirect, shi->shading.indirect); // XXX multiply
 		}
 
 		/* accumulate */
@@ -584,7 +449,6 @@
 		if(shr->shad[1]!=0.0f) shr->shad[1]= (shr->diff[1] + shr->spec[1])/shr->shad[1];
 		if(shr->shad[2]!=0.0f) shr->shad[2]= (shr->diff[2] + shr->spec[2])/shr->shad[2];
 	}
-<<<<<<< HEAD
 }
 
 static void shade_surface_indirect(Render *re, ShadeInput *shi, ShadeResult *shr, int backside)
@@ -596,53 +460,23 @@
 
 	shade_compute_ao(re, shi, shr); /* .ao */
 
+	/* add AO in combined? */
+	if((re->params.r.mode & R_RAYTRACE) || re->db.wrld.ao_gather_method == WO_AOGATHER_APPROX) {
+		if(re->db.wrld.mode & WO_AMB_OCC)
+			if(shi->shading.combinedflag & SCE_PASS_AO)
+				ambient_occlusion_apply(re, shi, shr);
+
+		if(re->db.wrld.mode & WO_ENV_LIGHT)
+			if(shi->shading.combinedflag & SCE_PASS_ENVIRONMENT)
+				environment_lighting_apply(re, shi, shr);
+
+		if(re->db.wrld.mode & WO_INDIRECT_LIGHT)
+			if(shi->shading.combinedflag & SCE_PASS_INDIRECT)
+				indirect_lighting_apply(re, shi, shr);
+	}
+		
 	/* ambient light */
 	madd_v3_v3fl(shr->diff, &re->db.wrld.ambr, shi->material.amb);
-
-	/* add AO? */
-	if(re->db.wrld.mode & WO_AMB_OCC) {
-		if(shi->shading.combinedflag & SCE_PASS_AO) {
-			float aodiff[3];
-
-			ambient_occlusion_to_diffuse(re, shi, aodiff);
-			madd_v3_v3v3(shr->diff, color, aodiff);
-			
-			if(shr->diff[0] < 0.f) shr->diff[0]= 0.f;
-			if(shr->diff[1] < 0.f) shr->diff[1]= 0.f;
-			if(shr->diff[2] < 0.f) shr->diff[2]= 0.f;
-		}
-=======
-	shr->alpha= shi->alpha;
-	
-	/* from now stuff everything in shr->combined: ambient, AO, radio, ramps, exposure */
-	if(!(ma->sss_flag & MA_DIFF_SSS) || !sss_pass_done(&R, ma)) {
-		/* add AO in combined? */
-		if(R.wrld.mode & WO_AMB_OCC)
-			if(shi->combinedflag & SCE_PASS_AO)
-				ambient_occlusion_apply(shi, shr);
-
-		if(R.wrld.mode & WO_ENV_LIGHT)
-			if(shi->combinedflag & SCE_PASS_ENVIRONMENT)
-				environment_lighting_apply(shi, shr);
-
-		if(R.wrld.mode & WO_INDIRECT_LIGHT)
-			if(shi->combinedflag & SCE_PASS_INDIRECT)
-				indirect_lighting_apply(shi, shr);
-		
-		shr->combined[0]+= shi->ambr;
-		shr->combined[1]+= shi->ambg;
-		shr->combined[2]+= shi->ambb;
-
-		/* removed
-		if(shi->combinedflag & SCE_PASS_RADIO) {
-			shr->combined[0]+= shi->r*shi->amb*shi->rad[0];
-			shr->combined[1]+= shi->g*shi->amb*shi->rad[1];
-			shr->combined[2]+= shi->b*shi->amb*shi->rad[2];
-		}*/
-		
-		if(ma->mode & MA_RAMP_COL) ramp_diffuse_result(shr->combined, shi);
->>>>>>> 59d85ae4
-	}
 
 	/* refcol is for envmap only */
 	if(shi->material.refcol[0]!=0.0f) {
@@ -662,7 +496,6 @@
 		if(shi->shading.combinedflag & SCE_PASS_REFLECT)
 			add_v3_v3(shr->spec, result);
 	}
-<<<<<<< HEAD
 
 	/* depth >= 1 when ray-shading */
 	if(!backside && shi->shading.depth==0) {
@@ -680,19 +513,6 @@
 {
 	Material *ma= shi->material.mat;
 	int passflag= shi->shading.passflag;
-=======
-	
-	/* and add emit and spec */
-	if(shi->combinedflag & SCE_PASS_EMIT)
-		VECADD(shr->combined, shr->combined, shr->emit);
-	if(shi->combinedflag & SCE_PASS_SPEC)
-		VECADD(shr->combined, shr->combined, shr->spec);
-	
-	/* modulate by the object color */
-	if((ma->shade_flag & MA_OBCOLOR) && shi->obr->ob) {
-		if(!(ma->sss_flag & MA_DIFF_SSS) || !sss_pass_done(&R, ma)) {
-			float obcol[4];
->>>>>>> 59d85ae4
 
 	if((ma->sss_flag & MA_DIFF_SSS) && (passflag & (SCE_PASS_COMBINED|SCE_PASS_DIFFUSE))) {
 		float sss[3], col[3], invalpha, texfac= ma->sss_texfac;
@@ -757,7 +577,7 @@
 		shade_surface_only_shadow(re, shi, shr);
 		return;
 	}
-
+	
 	/* preprocess */
 	mat_shading_begin(re, shi, &shi->material);
 
