--- conflicted
+++ resolved
@@ -76,16 +76,8 @@
  * node group hierarchy. This type is small and can be passed around by value. */
 class DNode {
  private:
-<<<<<<< HEAD
-  Vector<DOutputSocket *> linked_sockets_;
-  Vector<DGroupInput *> linked_group_inputs_;
-  bool is_multi_input_socket_;
-
-  friend DerivedNodeTree;
-=======
   const DTreeContext *context_ = nullptr;
   const NodeRef *node_ref_ = nullptr;
->>>>>>> 9e007b46
 
  public:
   DNode() = default;
@@ -95,15 +87,9 @@
   const NodeRef *node_ref() const;
   const NodeRef *operator->() const;
 
-<<<<<<< HEAD
-  bool is_linked() const;
-  bool is_multi_input_socket() const;
-};
-=======
   friend bool operator==(const DNode &a, const DNode &b);
   friend bool operator!=(const DNode &a, const DNode &b);
   operator bool() const;
->>>>>>> 9e007b46
 
   uint64_t hash() const;
 };
@@ -313,20 +299,7 @@
   return context_;
 }
 
-<<<<<<< HEAD
-inline bool DInputSocket::is_multi_input_socket() const
-{
-  return is_multi_input_socket_;
-}
-
-/* --------------------------------------------------------------------
- * DOutputSocket inline methods.
- */
-
-inline const OutputSocketRef &DOutputSocket::socket_ref() const
-=======
 inline const SocketRef *DSocket::socket_ref() const
->>>>>>> 9e007b46
 {
   return socket_ref_;
 }
