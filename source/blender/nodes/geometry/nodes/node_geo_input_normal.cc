--- conflicted
+++ resolved
@@ -31,76 +31,14 @@
   b.add_output<decl::Vector>(N_("Normal")).field_source();
 }
 
-<<<<<<< HEAD
-static GVArrayPtr mesh_face_normals_gvarray(const Mesh &mesh)
-{
-  Span<float3> face_normals{(float3 *)BKE_mesh_ensure_face_normals(&mesh), mesh.totpoly};
-  return std::make_unique<fn::GVArray_For_GSpan>(face_normals);
-}
-
-static GVArrayPtr mesh_vert_normals_gvarray(const Mesh &mesh)
-{
-  Span<float3> vert_normals{(float3 *)BKE_mesh_ensure_vertex_normals(&mesh), mesh.totvert};
-  return std::make_unique<fn::GVArray_For_GSpan>(vert_normals);
-=======
-static VArray<float3> mesh_face_normals(const Mesh &mesh,
-                                        const Span<MVert> verts,
-                                        const Span<MPoly> polys,
-                                        const Span<MLoop> loops,
-                                        const IndexMask mask)
-{
-  /* Use existing normals to avoid unnecessarily recalculating them, if possible. */
-  if (!(mesh.runtime.cd_dirty_poly & CD_MASK_NORMAL) &&
-      CustomData_has_layer(&mesh.pdata, CD_NORMAL)) {
-    const void *data = CustomData_get_layer(&mesh.pdata, CD_NORMAL);
-
-    return VArray<float3>::ForSpan({(const float3 *)data, polys.size()});
-  }
-
-  auto normal_fn = [verts, polys, loops](const int i) -> float3 {
-    float3 normal;
-    const MPoly &poly = polys[i];
-    BKE_mesh_calc_poly_normal(&poly, &loops[poly.loopstart], verts.data(), normal);
-    return normal;
-  };
-
-  return VArray<float3>::ForFunc(mask.min_array_size(), normal_fn);
-}
-
-static VArray<float3> mesh_vertex_normals(const Mesh &mesh,
-                                          const Span<MVert> verts,
-                                          const Span<MPoly> polys,
-                                          const Span<MLoop> loops,
-                                          const IndexMask mask)
-{
-  /* Use existing normals to avoid unnecessarily recalculating them, if possible. */
-  if (!(mesh.runtime.cd_dirty_vert & CD_MASK_NORMAL) &&
-      CustomData_has_layer(&mesh.vdata, CD_NORMAL)) {
-    const void *data = CustomData_get_layer(&mesh.pdata, CD_NORMAL);
-
-    return VArray<float3>::ForSpan({(const float3 *)data, mesh.totvert});
-  }
-
-  /* If the normals are dirty, they must be recalculated for the output of this node's field
-   * source. Ideally vertex normals could be calculated lazily on a const mesh, but that's not
-   * possible at the moment, so we take ownership of the results. Sadly we must also create a copy
-   * of MVert to use the mesh normals API. This can be improved by adding mutex-protected lazy
-   * calculation of normals on meshes.
-   *
-   * Use mask.min_array_size() to avoid calculating a final chunk of data if possible. */
-  Array<MVert> temp_verts(verts);
-  Array<float3> normals(verts.size()); /* Use full size for accumulation from faces. */
-  BKE_mesh_calc_normals_poly_and_vertex(temp_verts.data(),
-                                        mask.min_array_size(),
-                                        loops.data(),
-                                        loops.size(),
-                                        polys.data(),
-                                        polys.size(),
-                                        nullptr,
-                                        (float(*)[3])normals.data());
-
-  return VArray<float3>::ForContainer(std::move(normals));
->>>>>>> b3ee9f44
+static GVArray mesh_face_normals_gvarray(const Mesh &mesh)
+{
+  return VArray<float3>::ForSpan({(float3 *)BKE_mesh_ensure_face_normals(&mesh), mesh.totpoly});
+}
+
+static GVArray mesh_vert_normals_gvarray(const Mesh &mesh)
+{
+  return VArray<float3>::ForSpan({(float3 *)BKE_mesh_ensure_vertex_normals(&mesh), mesh.totvert});
 }
 
 static VArray<float3> construct_mesh_normals_gvarray(const MeshComponent &mesh_component,
@@ -111,11 +49,12 @@
 {
   switch (domain) {
     case ATTR_DOMAIN_FACE: {
-<<<<<<< HEAD
-      return scope.add_value(mesh_face_normals_gvarray(mesh)).get();
+      return VArray<float3>::ForSpan(
+          {(float3 *)BKE_mesh_ensure_face_normals(&mesh), mesh.totpoly});
     }
     case ATTR_DOMAIN_POINT: {
-      return scope.add_value(mesh_vert_normals_gvarray(mesh)).get();
+      return VArray<float3>::ForSpan(
+          {(float3 *)BKE_mesh_ensure_vertex_normals(&mesh), mesh.totvert});
     }
     case ATTR_DOMAIN_EDGE: {
       /* In this case, start with vertex normals and convert to the edge domain, since the
@@ -123,20 +62,6 @@
        * instead of the GeometryComponent API to avoid calculating unnecessary values and to
        * allow normalizing the result much more simply. */
       Span<float3> vert_normals{(float3 *)BKE_mesh_ensure_vertex_normals(&mesh), mesh.totvert};
-=======
-      return mesh_face_normals(mesh, verts, polys, loops, mask);
-    }
-    case ATTR_DOMAIN_POINT: {
-      return mesh_vertex_normals(mesh, verts, polys, loops, mask);
-    }
-    case ATTR_DOMAIN_EDGE: {
-      /* In this case, start with vertex normals and convert to the edge domain, since the
-       * conversion from edges to vertices is very simple. Use the full mask since the edges
-       * might use the vertex normal from any index. */
-      GVArray vert_normals = mesh_vertex_normals(
-          mesh, verts, polys, loops, IndexRange(verts.size()));
-      Span<float3> vert_normals_span = vert_normals.get_internal_span().typed<float3>();
->>>>>>> b3ee9f44
       Array<float3> edge_normals(mask.min_array_size());
       Span<MEdge> edges{mesh.medge, mesh.totedge};
       for (const int i : mask) {
@@ -149,23 +74,13 @@
     }
     case ATTR_DOMAIN_CORNER: {
       /* The normals on corners are just the mesh's face normals, so start with the face normal
-<<<<<<< HEAD
        * array and copy the face normal for each of its corners. In this case using the mesh
        * component's generic domain interpolation is fine, the data will still be normalized,
        * since the face normal is just copied to every corner. */
-      GVArrayPtr loop_normals = mesh_component.attribute_try_adapt_domain(
-          mesh_face_normals_gvarray(mesh), ATTR_DOMAIN_FACE, ATTR_DOMAIN_CORNER);
-      return scope.add_value(std::move(loop_normals)).get();
-=======
-       * array and copy the face normal for each of its corners. */
-      VArray<float3> face_normals = mesh_face_normals(
-          mesh, verts, polys, loops, IndexRange(polys.size()));
-
-      /* In this case using the mesh component's generic domain interpolation is fine, the data
-       * will still be normalized, since the face normal is just copied to every corner. */
-      return mesh_component.attribute_try_adapt_domain<float3>(
-          std::move(face_normals), ATTR_DOMAIN_FACE, ATTR_DOMAIN_CORNER);
->>>>>>> b3ee9f44
+      return mesh_component.attribute_try_adapt_domain(
+          VArray<float3>::ForSpan({(float3 *)BKE_mesh_ensure_face_normals(&mesh), mesh.totpoly}),
+          ATTR_DOMAIN_FACE,
+          ATTR_DOMAIN_CORNER);
     }
     default:
       return {};
