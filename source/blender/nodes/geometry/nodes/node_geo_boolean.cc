--- conflicted
+++ resolved
@@ -20,14 +20,6 @@
 
 #include "UI_interface.h"
 #include "UI_resources.h"
-<<<<<<< HEAD
-
-#include "BKE_mesh.h"
-
-#include "bmesh.h"
-#include "tools/bmesh_boolean.h"
-=======
->>>>>>> 9e007b46
 
 #include "node_geometry_util.hh"
 
@@ -54,14 +46,6 @@
 };
 
 static void geo_node_boolean_layout(uiLayout *layout, bContext *UNUSED(C), PointerRNA *ptr)
-<<<<<<< HEAD
-{
-  uiItemR(layout, ptr, "operation", 0, "", ICON_NONE);
-}
-
-static int bm_face_isect_pair(BMFace *f, void *UNUSED(user_data))
-=======
->>>>>>> 9e007b46
 {
   uiItemR(layout, ptr, "operation", 0, "", ICON_NONE);
 }
@@ -107,16 +91,6 @@
     return;
   }
 
-<<<<<<< HEAD
-  /* TODO: Boolean does support an input of multiple meshes. Currently they must all be
-   * converted to BMesh before running the operation though. D9957 will make it possible
-   * to use the mesh structure directly. */
-  geometry_set_in_a = geometry_set_realize_instances(geometry_set_in_a);
-  geometry_set_in_b = geometry_set_realize_instances(geometry_set_in_b);
-
-  const Mesh *mesh_in_a = geometry_set_in_a.get_mesh_for_read();
-  const Mesh *mesh_in_b = geometry_set_in_b.get_mesh_for_read();
-=======
   Vector<const Mesh *> meshes;
   Vector<const float4x4 *> transforms;
 
@@ -141,7 +115,6 @@
   for (const GeometrySet &geometry_set : geometry_sets) {
     bke::geometry_set_gather_instances(geometry_set, set_groups);
   }
->>>>>>> 9e007b46
 
   for (const bke::GeometryInstanceGroup &set_group : set_groups) {
     const Mesh *mesh_in = set_group.geometry_set.get_mesh_for_read();
@@ -168,11 +141,8 @@
   geo_node_type_base(&ntype, GEO_NODE_BOOLEAN, "Boolean", NODE_CLASS_GEOMETRY, 0);
   node_type_socket_templates(&ntype, geo_node_boolean_in, geo_node_boolean_out);
   ntype.draw_buttons = geo_node_boolean_layout;
-<<<<<<< HEAD
-=======
   ntype.updatefunc = geo_node_boolean_update;
   node_type_init(&ntype, geo_node_boolean_init);
->>>>>>> 9e007b46
   ntype.geometry_node_execute = blender::nodes::geo_node_boolean_exec;
   nodeRegisterType(&ntype);
 }