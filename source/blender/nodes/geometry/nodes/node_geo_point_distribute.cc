/*
 * This program is free software; you can redistribute it and/or
 * modify it under the terms of the GNU General Public License
 * as published by the Free Software Foundation; either version 2
 * of the License, or (at your option) any later version.
 *
 * This program is distributed in the hope that it will be useful,
 * but WITHOUT ANY WARRANTY; without even the implied warranty of
 * MERCHANTABILITY or FITNESS FOR A PARTICULAR PURPOSE.  See the
 * GNU General Public License for more details.
 *
 * You should have received a copy of the GNU General Public License
 * along with this program; if not, write to the Free Software Foundation,
 * Inc., 51 Franklin Street, Fifth Floor, Boston, MA 02110-1301, USA.
 */

#include "BLI_hash.h"
#include "BLI_kdtree.h"
#include "BLI_rand.hh"
#include "BLI_timeit.hh"

#include "DNA_mesh_types.h"
#include "DNA_meshdata_types.h"
#include "DNA_pointcloud_types.h"

#include "BKE_attribute_math.hh"
#include "BKE_bvhutils.h"
#include "BKE_geometry_set_instances.hh"
#include "BKE_mesh.h"
#include "BKE_mesh_runtime.h"
#include "BKE_pointcloud.h"

#include "UI_interface.h"
#include "UI_resources.h"

#include "node_geometry_util.hh"

using blender::bke::AttributeKind;
using blender::bke::GeometryInstanceGroup;

static bNodeSocketTemplate geo_node_point_distribute_in[] = {
    {SOCK_GEOMETRY, N_("Geometry")},
    {SOCK_FLOAT, N_("Distance Min"), 0.0f, 0.0f, 0.0f, 0.0f, 0.0f, 100000.0f, PROP_DISTANCE},
    {SOCK_FLOAT, N_("Density Max"), 1.0f, 0.0f, 0.0f, 0.0f, 0.0f, 100000.0f, PROP_NONE},
    {SOCK_STRING, N_("Density Attribute")},
    {SOCK_INT, N_("Seed"), 0, 0, 0, 0, -10000, 10000},
    {-1, ""},
};

static bNodeSocketTemplate geo_node_point_distribute_out[] = {
    {SOCK_GEOMETRY, N_("Geometry")},
    {-1, ""},
};

static void geo_node_point_distribute_layout(uiLayout *layout,
                                             bContext *UNUSED(C),
                                             PointerRNA *ptr)
{
  uiItemR(layout, ptr, "distribute_method", 0, "", ICON_NONE);
}

static void node_point_distribute_update(bNodeTree *UNUSED(ntree), bNode *node)
{
  bNodeSocket *sock_min_dist = (bNodeSocket *)BLI_findlink(&node->inputs, 1);

  nodeSetSocketAvailability(sock_min_dist, ELEM(node->custom1, GEO_NODE_POINT_DISTRIBUTE_POISSON));
}

namespace blender::nodes {

/**
 * Use an arbitrary choice of axes for a usable rotation attribute directly out of this node.
 */
static float3 normal_to_euler_rotation(const float3 normal)
{
  float quat[4];
  vec_to_quat(quat, normal, OB_NEGZ, OB_POSY);
  float3 rotation;
  quat_to_eul(rotation, quat);
  return rotation;
}

static Span<MLoopTri> get_mesh_looptris(const Mesh &mesh)
{
  /* This only updates a cache and can be considered to be logically const. */
  const MLoopTri *looptris = BKE_mesh_runtime_looptri_ensure(const_cast<Mesh *>(&mesh));
  const int looptris_len = BKE_mesh_runtime_looptri_len(&mesh);
  return {looptris, looptris_len};
}

static void sample_mesh_surface(const Mesh &mesh,
                                const float4x4 &transform,
                                const float base_density,
                                const FloatReadAttribute *density_factors,
                                const int seed,
                                Vector<float3> &r_positions,
                                Vector<float3> &r_bary_coords,
                                Vector<int> &r_looptri_indices)
{
  Span<MLoopTri> looptris = get_mesh_looptris(mesh);

  for (const int looptri_index : looptris.index_range()) {
    const MLoopTri &looptri = looptris[looptri_index];
    const int v0_loop = looptri.tri[0];
    const int v1_loop = looptri.tri[1];
    const int v2_loop = looptri.tri[2];
    const int v0_index = mesh.mloop[v0_loop].v;
    const int v1_index = mesh.mloop[v1_loop].v;
    const int v2_index = mesh.mloop[v2_loop].v;
<<<<<<< HEAD
    const float3 v0_pos = mesh.mvert[v0_index].co;
    const float3 v1_pos = mesh.mvert[v1_index].co;
    const float3 v2_pos = mesh.mvert[v2_index].co;
=======
    const float3 v0_pos = transform * float3(mesh.mvert[v0_index].co);
    const float3 v1_pos = transform * float3(mesh.mvert[v1_index].co);
    const float3 v2_pos = transform * float3(mesh.mvert[v2_index].co);
>>>>>>> 9e007b46

    float looptri_density_factor = 1.0f;
    if (density_factors != nullptr) {
      const float v0_density_factor = std::max(0.0f, (*density_factors)[v0_loop]);
      const float v1_density_factor = std::max(0.0f, (*density_factors)[v1_loop]);
      const float v2_density_factor = std::max(0.0f, (*density_factors)[v2_loop]);
      looptri_density_factor = (v0_density_factor + v1_density_factor + v2_density_factor) / 3.0f;
    }
    const float area = area_tri_v3(v0_pos, v1_pos, v2_pos);

    const int looptri_seed = BLI_hash_int(looptri_index + seed);
    RandomNumberGenerator looptri_rng(looptri_seed);

    const float points_amount_fl = area * base_density * looptri_density_factor;
    const float add_point_probability = fractf(points_amount_fl);
    const bool add_point = add_point_probability > looptri_rng.get_float();
    const int point_amount = (int)points_amount_fl + (int)add_point;

    for (int i = 0; i < point_amount; i++) {
      const float3 bary_coord = looptri_rng.get_barycentric_coordinates();
      float3 point_pos;
      interp_v3_v3v3v3(point_pos, v0_pos, v1_pos, v2_pos, bary_coord);
      r_positions.append(point_pos);
      r_bary_coords.append(bary_coord);
      r_looptri_indices.append(looptri_index);
    }
  }
}

BLI_NOINLINE static KDTree_3d *build_kdtree(Span<Vector<float3>> positions_all,
                                            const int initial_points_len)
{
  KDTree_3d *kdtree = BLI_kdtree_3d_new(initial_points_len);

  int i_point = 0;
  for (const Vector<float3> &positions : positions_all) {
    for (const float3 position : positions) {
      BLI_kdtree_3d_insert(kdtree, i_point, position);
      i_point++;
    }
  }
  BLI_kdtree_3d_balance(kdtree);
  return kdtree;
}

BLI_NOINLINE static void update_elimination_mask_for_close_points(
    Span<Vector<float3>> positions_all,
    Span<int> instance_start_offsets,
    const float minimum_distance,
    MutableSpan<bool> elimination_mask,
    const int initial_points_len)
{
  if (minimum_distance <= 0.0f) {
    return;
  }

  KDTree_3d *kdtree = build_kdtree(positions_all, initial_points_len);

  /* The elimination mask is a flattened array for every point,
   * so keep track of the index to it separately. */
  for (const int i_instance : positions_all.index_range()) {
    Span<float3> positions = positions_all[i_instance];
    const int offset = instance_start_offsets[i_instance];

    for (const int i : positions.index_range()) {
      if (elimination_mask[offset + i]) {
        continue;
      }

      struct CallbackData {
        int index;
        MutableSpan<bool> elimination_mask;
      } callback_data = {offset + i, elimination_mask};

      BLI_kdtree_3d_range_search_cb(
          kdtree,
          positions[i],
          minimum_distance,
          [](void *user_data, int index, const float *UNUSED(co), float UNUSED(dist_sq)) {
            CallbackData &callback_data = *static_cast<CallbackData *>(user_data);
            if (index != callback_data.index) {
              callback_data.elimination_mask[index] = true;
            }
            return true;
          },
          &callback_data);
    }
  }
  BLI_kdtree_3d_free(kdtree);
}

BLI_NOINLINE static void update_elimination_mask_based_on_density_factors(
    const Mesh &mesh,
    const FloatReadAttribute &density_factors,
    Span<float3> bary_coords,
    Span<int> looptri_indices,
    MutableSpan<bool> elimination_mask)
{
  Span<MLoopTri> looptris = get_mesh_looptris(mesh);
  for (const int i : bary_coords.index_range()) {
    if (elimination_mask[i]) {
      continue;
    }

    const MLoopTri &looptri = looptris[looptri_indices[i]];
    const float3 bary_coord = bary_coords[i];

    const int v0_loop = looptri.tri[0];
    const int v1_loop = looptri.tri[1];
    const int v2_loop = looptri.tri[2];

    const float v0_density_factor = std::max(0.0f, density_factors[v0_loop]);
    const float v1_density_factor = std::max(0.0f, density_factors[v1_loop]);
    const float v2_density_factor = std::max(0.0f, density_factors[v2_loop]);

    const float probablity = v0_density_factor * bary_coord.x + v1_density_factor * bary_coord.y +
                             v2_density_factor * bary_coord.z;

    const float hash = BLI_hash_int_01(bary_coord.hash());
    if (hash > probablity) {
      elimination_mask[i] = true;
    }
  }
}

BLI_NOINLINE static void eliminate_points_based_on_mask(Span<bool> elimination_mask,
                                                        Vector<float3> &positions,
                                                        Vector<float3> &bary_coords,
                                                        Vector<int> &looptri_indices)
{
  for (int i = positions.size() - 1; i >= 0; i--) {
    if (elimination_mask[i]) {
      positions.remove_and_reorder(i);
      bary_coords.remove_and_reorder(i);
      looptri_indices.remove_and_reorder(i);
    }
  }
}

template<typename T>
BLI_NOINLINE static void interpolate_attribute_point(const Mesh &mesh,
                                                     const Span<float3> bary_coords,
                                                     const Span<int> looptri_indices,
                                                     const Span<T> data_in,
                                                     MutableSpan<T> data_out)
{
  BLI_assert(data_in.size() == mesh.totvert);
  Span<MLoopTri> looptris = get_mesh_looptris(mesh);

  for (const int i : bary_coords.index_range()) {
    const int looptri_index = looptri_indices[i];
    const MLoopTri &looptri = looptris[looptri_index];
    const float3 &bary_coord = bary_coords[i];

    const int v0_index = mesh.mloop[looptri.tri[0]].v;
    const int v1_index = mesh.mloop[looptri.tri[1]].v;
    const int v2_index = mesh.mloop[looptri.tri[2]].v;

    const T &v0 = data_in[v0_index];
    const T &v1 = data_in[v1_index];
    const T &v2 = data_in[v2_index];

    const T interpolated_value = attribute_math::mix3(bary_coord, v0, v1, v2);
    data_out[i] = interpolated_value;
  }
}

template<typename T>
BLI_NOINLINE static void interpolate_attribute_corner(const Mesh &mesh,
                                                      const Span<float3> bary_coords,
                                                      const Span<int> looptri_indices,
                                                      const Span<T> data_in,
                                                      MutableSpan<T> data_out)
{
  BLI_assert(data_in.size() == mesh.totloop);
  Span<MLoopTri> looptris = get_mesh_looptris(mesh);

  for (const int i : bary_coords.index_range()) {
    const int looptri_index = looptri_indices[i];
    const MLoopTri &looptri = looptris[looptri_index];
    const float3 &bary_coord = bary_coords[i];

    const int loop_index_0 = looptri.tri[0];
    const int loop_index_1 = looptri.tri[1];
    const int loop_index_2 = looptri.tri[2];

    const T &v0 = data_in[loop_index_0];
    const T &v1 = data_in[loop_index_1];
    const T &v2 = data_in[loop_index_2];

    const T interpolated_value = attribute_math::mix3(bary_coord, v0, v1, v2);
    data_out[i] = interpolated_value;
  }
}

template<typename T>
BLI_NOINLINE static void interpolate_attribute_face(const Mesh &mesh,
                                                    const Span<int> looptri_indices,
                                                    const Span<T> data_in,
                                                    MutableSpan<T> data_out)
{
  BLI_assert(data_in.size() == mesh.totpoly);
  Span<MLoopTri> looptris = get_mesh_looptris(mesh);

  for (const int i : data_out.index_range()) {
    const int looptri_index = looptri_indices[i];
    const MLoopTri &looptri = looptris[looptri_index];
    const int poly_index = looptri.poly;
    data_out[i] = data_in[poly_index];
  }
}

template<typename T>
BLI_NOINLINE static void interpolate_attribute(const Mesh &mesh,
                                               Span<float3> bary_coords,
                                               Span<int> looptri_indices,
                                               const AttributeDomain source_domain,
                                               Span<T> source_span,
                                               MutableSpan<T> output_span)
{
  switch (source_domain) {
    case ATTR_DOMAIN_POINT: {
      interpolate_attribute_point<T>(mesh, bary_coords, looptri_indices, source_span, output_span);
      break;
    }
    case ATTR_DOMAIN_CORNER: {
      interpolate_attribute_corner<T>(
          mesh, bary_coords, looptri_indices, source_span, output_span);
      break;
    }
    case ATTR_DOMAIN_FACE: {
      interpolate_attribute_face<T>(mesh, looptri_indices, source_span, output_span);
      break;
    }
    default: {
      /* Not supported currently. */
      return;
    }
  }
}

BLI_NOINLINE static void interpolate_existing_attributes(
    Span<GeometryInstanceGroup> set_groups,
    Span<int> instance_start_offsets,
    const Map<std::string, AttributeKind> &attributes,
    GeometryComponent &component,
    Span<Vector<float3>> bary_coords_array,
    Span<Vector<int>> looptri_indices_array)
{
  for (Map<std::string, AttributeKind>::Item entry : attributes.items()) {
    StringRef attribute_name = entry.key;
    const CustomDataType output_data_type = entry.value.data_type;
    /* The output domain is always #ATTR_DOMAIN_POINT, since we are creating a point cloud. */
    OutputAttributePtr attribute_out = component.attribute_try_get_for_output(
        attribute_name, ATTR_DOMAIN_POINT, output_data_type);
    if (!attribute_out) {
      continue;
    }

    fn::GMutableSpan out_span = attribute_out->get_span_for_write_only();

    int i_instance = 0;
    for (const GeometryInstanceGroup &set_group : set_groups) {
      const GeometrySet &set = set_group.geometry_set;
      const MeshComponent &source_component = *set.get_component_for_read<MeshComponent>();
      const Mesh &mesh = *source_component.get_for_read();

      /* Use a dummy read without specifying a domain or data type in order to
       * get the existing attribute's domain. Interpolation is done manually based
       * on the bary coords in #interpolate_attribute. */
      ReadAttributePtr dummy_attribute = source_component.attribute_try_get_for_read(
          attribute_name);
      if (!dummy_attribute) {
        i_instance += set_group.transforms.size();
        continue;
      }

      const AttributeDomain source_domain = dummy_attribute->domain();
      ReadAttributePtr source_attribute = source_component.attribute_get_for_read(
          attribute_name, source_domain, output_data_type, nullptr);
      if (!source_attribute) {
        i_instance += set_group.transforms.size();
        continue;
      }
      fn::GSpan source_span = source_attribute->get_span();

      attribute_math::convert_to_static_type(output_data_type, [&](auto dummy) {
        using T = decltype(dummy);

        for (const int UNUSED(i_set_instance) : set_group.transforms.index_range()) {
          const int offset = instance_start_offsets[i_instance];
          Span<float3> bary_coords = bary_coords_array[i_instance];
          Span<int> looptri_indices = looptri_indices_array[i_instance];

          MutableSpan<T> instance_span = out_span.typed<T>().slice(offset, bary_coords.size());
          interpolate_attribute<T>(mesh,
                                   bary_coords,
                                   looptri_indices,
                                   source_domain,
                                   source_span.typed<T>(),
                                   instance_span);

          i_instance++;
        }
      });
    }

    attribute_out.apply_span_and_save();
  }
}

BLI_NOINLINE static void compute_special_attributes(Span<GeometryInstanceGroup> sets,
                                                    Span<int> instance_start_offsets,
                                                    GeometryComponent &component,
                                                    Span<Vector<float3>> bary_coords_array,
                                                    Span<Vector<int>> looptri_indices_array)
{
  OutputAttributePtr id_attribute = component.attribute_try_get_for_output(
      "id", ATTR_DOMAIN_POINT, CD_PROP_INT32);
  OutputAttributePtr normal_attribute = component.attribute_try_get_for_output(
      "normal", ATTR_DOMAIN_POINT, CD_PROP_FLOAT3);
  OutputAttributePtr rotation_attribute = component.attribute_try_get_for_output(
      "rotation", ATTR_DOMAIN_POINT, CD_PROP_FLOAT3);

  MutableSpan<int> result_ids = id_attribute->get_span_for_write_only<int>();
  MutableSpan<float3> result_normals = normal_attribute->get_span_for_write_only<float3>();
  MutableSpan<float3> result_rotations = rotation_attribute->get_span_for_write_only<float3>();

  int i_instance = 0;
  for (const GeometryInstanceGroup &set_group : sets) {
    const GeometrySet &set = set_group.geometry_set;
    const MeshComponent &component = *set.get_component_for_read<MeshComponent>();
    const Mesh &mesh = *component.get_for_read();
    Span<MLoopTri> looptris = get_mesh_looptris(mesh);

    for (const float4x4 &transform : set_group.transforms) {
      const int offset = instance_start_offsets[i_instance];

      Span<float3> bary_coords = bary_coords_array[i_instance];
      Span<int> looptri_indices = looptri_indices_array[i_instance];
      MutableSpan<int> ids = result_ids.slice(offset, bary_coords.size());
      MutableSpan<float3> normals = result_normals.slice(offset, bary_coords.size());
      MutableSpan<float3> rotations = result_rotations.slice(offset, bary_coords.size());

      /* Use one matrix multiplication per point instead of three (for each triangle corner). */
      float rotation_matrix[3][3];
      mat4_to_rot(rotation_matrix, transform.values);

      for (const int i : bary_coords.index_range()) {
        const int looptri_index = looptri_indices[i];
        const MLoopTri &looptri = looptris[looptri_index];
        const float3 &bary_coord = bary_coords[i];

        const int v0_index = mesh.mloop[looptri.tri[0]].v;
        const int v1_index = mesh.mloop[looptri.tri[1]].v;
        const int v2_index = mesh.mloop[looptri.tri[2]].v;
        const float3 v0_pos = float3(mesh.mvert[v0_index].co);
        const float3 v1_pos = float3(mesh.mvert[v1_index].co);
        const float3 v2_pos = float3(mesh.mvert[v2_index].co);

        ids[i] = (int)(bary_coord.hash() + (uint64_t)looptri_index);
        normal_tri_v3(normals[i], v0_pos, v1_pos, v2_pos);
        mul_m3_v3(rotation_matrix, normals[i]);
        rotations[i] = normal_to_euler_rotation(normals[i]);
      }

<<<<<<< HEAD
    ids[i] = (int)(bary_coord.hash() + (uint64_t)looptri_index);
    normal_tri_v3(normals[i], v0_pos, v1_pos, v2_pos);
    rotations[i] = normal_to_euler_rotation(normals[i]);
=======
      i_instance++;
    }
>>>>>>> 9e007b46
  }

  id_attribute.apply_span_and_save();
  normal_attribute.apply_span_and_save();
  rotation_attribute.apply_span_and_save();
}

BLI_NOINLINE static void add_remaining_point_attributes(
    Span<GeometryInstanceGroup> set_groups,
    Span<int> instance_start_offsets,
    const Map<std::string, AttributeKind> &attributes,
    GeometryComponent &component,
    Span<Vector<float3>> bary_coords_array,
    Span<Vector<int>> looptri_indices_array)
{
  interpolate_existing_attributes(set_groups,
                                  instance_start_offsets,
                                  attributes,
                                  component,
                                  bary_coords_array,
                                  looptri_indices_array);
  compute_special_attributes(
      set_groups, instance_start_offsets, component, bary_coords_array, looptri_indices_array);
}

static void distribute_points_random(Span<GeometryInstanceGroup> set_groups,
                                     const StringRef density_attribute_name,
                                     const float density,
                                     const int seed,
                                     MutableSpan<Vector<float3>> positions_all,
                                     MutableSpan<Vector<float3>> bary_coords_all,
                                     MutableSpan<Vector<int>> looptri_indices_all)
{
  /* If there is an attribute name, the default value for the densities should be zero so that
   * points are only scattered where the attribute exists. Otherwise, just "ignore" the density
   * factors. */
  const bool use_one_default = density_attribute_name.is_empty();

  int i_instance = 0;
  for (const GeometryInstanceGroup &set_group : set_groups) {
    const GeometrySet &set = set_group.geometry_set;
    const MeshComponent &component = *set.get_component_for_read<MeshComponent>();
    const FloatReadAttribute density_factors = component.attribute_get_for_read<float>(
        density_attribute_name, ATTR_DOMAIN_CORNER, use_one_default ? 1.0f : 0.0f);
    const Mesh &mesh = *component.get_for_read();
    for (const float4x4 &transform : set_group.transforms) {
      Vector<float3> &positions = positions_all[i_instance];
      Vector<float3> &bary_coords = bary_coords_all[i_instance];
      Vector<int> &looptri_indices = looptri_indices_all[i_instance];
      sample_mesh_surface(mesh,
                          transform,
                          density,
                          &density_factors,
                          seed,
                          positions,
                          bary_coords,
                          looptri_indices);
      i_instance++;
    }
  }
}

static void distribute_points_poisson_disk(Span<GeometryInstanceGroup> set_groups,
                                           const StringRef density_attribute_name,
                                           const float density,
                                           const int seed,
                                           const float minimum_distance,
                                           MutableSpan<Vector<float3>> positions_all,
                                           MutableSpan<Vector<float3>> bary_coords_all,
                                           MutableSpan<Vector<int>> looptri_indices_all)
{
  Array<int> instance_start_offsets(positions_all.size());
  int initial_points_len = 0;
  int i_instance = 0;
  for (const GeometryInstanceGroup &set_group : set_groups) {
    const GeometrySet &set = set_group.geometry_set;
    const MeshComponent &component = *set.get_component_for_read<MeshComponent>();
    const Mesh &mesh = *component.get_for_read();
    for (const float4x4 &transform : set_group.transforms) {
      Vector<float3> &positions = positions_all[i_instance];
      Vector<float3> &bary_coords = bary_coords_all[i_instance];
      Vector<int> &looptri_indices = looptri_indices_all[i_instance];
      sample_mesh_surface(
          mesh, transform, density, nullptr, seed, positions, bary_coords, looptri_indices);

<<<<<<< HEAD
  /* TODO: This node only needs read-only access to input instances. */
  geometry_set = geometry_set_realize_instances(geometry_set);

  GeometryNodePointDistributeMode distribute_method = static_cast<GeometryNodePointDistributeMode>(
      params.node().custom1);

  if (!geometry_set.has_mesh()) {
    params.error_message_add(NodeWarningType::Error, "Geometry must contain a mesh.");
    params.set_output("Geometry", std::move(geometry_set_out));
    return;
=======
      instance_start_offsets[i_instance] = initial_points_len;
      initial_points_len += positions.size();
      i_instance++;
    }
  }

  /* If there is an attribute name, the default value for the densities should be zero so that
   * points are only scattered where the attribute exists. Otherwise, just "ignore" the density
   * factors. */
  const bool use_one_default = density_attribute_name.is_empty();

  /* Unlike the other result arrays, the elimination mask in stored as a flat array for every
   * point, in order to simplify culling points from the KDTree (which needs to know about all
   * points at once). */
  Array<bool> elimination_mask(initial_points_len, false);
  update_elimination_mask_for_close_points(positions_all,
                                           instance_start_offsets,
                                           minimum_distance,
                                           elimination_mask,
                                           initial_points_len);

  i_instance = 0;
  for (const GeometryInstanceGroup &set_group : set_groups) {
    const GeometrySet &set = set_group.geometry_set;
    const MeshComponent &component = *set.get_component_for_read<MeshComponent>();
    const Mesh &mesh = *component.get_for_read();
    const FloatReadAttribute density_factors = component.attribute_get_for_read<float>(
        density_attribute_name, ATTR_DOMAIN_CORNER, use_one_default ? 1.0f : 0.0f);

    for (const int UNUSED(i_set_instance) : set_group.transforms.index_range()) {
      Vector<float3> &positions = positions_all[i_instance];
      Vector<float3> &bary_coords = bary_coords_all[i_instance];
      Vector<int> &looptri_indices = looptri_indices_all[i_instance];

      const int offset = instance_start_offsets[i_instance];
      update_elimination_mask_based_on_density_factors(
          mesh,
          density_factors,
          bary_coords,
          looptri_indices,
          elimination_mask.as_mutable_span().slice(offset, positions.size()));

      eliminate_points_based_on_mask(elimination_mask.as_span().slice(offset, positions.size()),
                                     positions,
                                     bary_coords,
                                     looptri_indices);

      i_instance++;
    }
>>>>>>> 9e007b46
  }
}

static void geo_node_point_distribute_exec(GeoNodeExecParams params)
{
  GeometrySet geometry_set = params.extract_input<GeometrySet>("Geometry");

  const GeometryNodePointDistributeMode distribute_method =
      static_cast<GeometryNodePointDistributeMode>(params.node().custom1);

  const int seed = params.get_input<int>("Seed");
  const float density = params.extract_input<float>("Density Max");
  const std::string density_attribute_name = params.extract_input<std::string>(
      "Density Attribute");

  if (density <= 0.0f) {
    params.set_output("Geometry", GeometrySet());
    return;
  }

  Vector<GeometryInstanceGroup> set_groups;
  geometry_set_gather_instances(geometry_set, set_groups);
  if (set_groups.is_empty()) {
    params.set_output("Geometry", GeometrySet());
    return;
  }

  /* Remove any set inputs that don't contain a mesh, to avoid checking later on. */
  for (int i = set_groups.size() - 1; i >= 0; i--) {
    const GeometrySet &set = set_groups[i].geometry_set;
    if (!set.has_mesh()) {
      set_groups.remove_and_reorder(i);
    }
  }

<<<<<<< HEAD
  if (mesh_in->mpoly == nullptr) {
    params.error_message_add(NodeWarningType::Error, "Mesh has no faces.");
    params.set_output("Geometry", std::move(geometry_set_out));
    return;
  }

  const FloatReadAttribute density_factors = mesh_component.attribute_get_for_read<float>(
      density_attribute, ATTR_DOMAIN_CORNER, 1.0f);
  const int seed = params.get_input<int>("Seed");
=======
  if (set_groups.is_empty()) {
    params.error_message_add(NodeWarningType::Error, TIP_("Input geometry must contain a mesh"));
    params.set_output("Geometry", GeometrySet());
    return;
  }

  int instances_len = 0;
  for (GeometryInstanceGroup &set_group : set_groups) {
    instances_len += set_group.transforms.size();
  }

  /* Store data per-instance in order to simplify attribute access after the scattering,
   * and to make the point elimination simpler for the poisson disk mode. Note that some
   * vectors will be empty if any instances don't contain mesh data. */
  Array<Vector<float3>> positions_all(instances_len);
  Array<Vector<float3>> bary_coords_all(instances_len);
  Array<Vector<int>> looptri_indices_all(instances_len);
>>>>>>> 9e007b46

  switch (distribute_method) {
    case GEO_NODE_POINT_DISTRIBUTE_RANDOM: {
      distribute_points_random(set_groups,
                               density_attribute_name,
                               density,
                               seed,
                               positions_all,
                               bary_coords_all,
                               looptri_indices_all);
      break;
    }
    case GEO_NODE_POINT_DISTRIBUTE_POISSON: {
      const float minimum_distance = params.extract_input<float>("Distance Min");
      distribute_points_poisson_disk(set_groups,
                                     density_attribute_name,
                                     density,
                                     seed,
                                     minimum_distance,
                                     positions_all,
                                     bary_coords_all,
                                     looptri_indices_all);
      break;
    }
  }

  int final_points_len = 0;
  Array<int> instance_start_offsets(set_groups.size());
  for (const int i : positions_all.index_range()) {
    Vector<float3> &positions = positions_all[i];
    instance_start_offsets[i] = final_points_len;
    final_points_len += positions.size();
  }

  PointCloud *pointcloud = BKE_pointcloud_new_nomain(final_points_len);
  for (const int instance_index : positions_all.index_range()) {
    const int offset = instance_start_offsets[instance_index];
    Span<float3> positions = positions_all[instance_index];
    memcpy(pointcloud->co + offset, positions.data(), sizeof(float3) * positions.size());
  }

  uninitialized_fill_n(pointcloud->radius, pointcloud->totpoint, 0.05f);

  GeometrySet geometry_set_out = GeometrySet::create_with_pointcloud(pointcloud);
  PointCloudComponent &point_component =
      geometry_set_out.get_component_for_write<PointCloudComponent>();

  Map<std::string, AttributeKind> attributes;
  bke::geometry_set_gather_instances_attribute_info(
      set_groups, {GEO_COMPONENT_TYPE_MESH}, {"position", "normal", "id"}, attributes);
  add_remaining_point_attributes(set_groups,
                                 instance_start_offsets,
                                 attributes,
                                 point_component,
                                 bary_coords_all,
                                 looptri_indices_all);

  params.set_output("Geometry", std::move(geometry_set_out));
}

}  // namespace blender::nodes

void register_node_type_geo_point_distribute()
{
  static bNodeType ntype;

  geo_node_type_base(
      &ntype, GEO_NODE_POINT_DISTRIBUTE, "Point Distribute", NODE_CLASS_GEOMETRY, 0);
  node_type_socket_templates(&ntype, geo_node_point_distribute_in, geo_node_point_distribute_out);
  node_type_update(&ntype, node_point_distribute_update);
  ntype.geometry_node_execute = blender::nodes::geo_node_point_distribute_exec;
  ntype.draw_buttons = geo_node_point_distribute_layout;
  nodeRegisterType(&ntype);
}<|MERGE_RESOLUTION|>--- conflicted
+++ resolved
@@ -107,15 +107,9 @@
     const int v0_index = mesh.mloop[v0_loop].v;
     const int v1_index = mesh.mloop[v1_loop].v;
     const int v2_index = mesh.mloop[v2_loop].v;
-<<<<<<< HEAD
-    const float3 v0_pos = mesh.mvert[v0_index].co;
-    const float3 v1_pos = mesh.mvert[v1_index].co;
-    const float3 v2_pos = mesh.mvert[v2_index].co;
-=======
     const float3 v0_pos = transform * float3(mesh.mvert[v0_index].co);
     const float3 v1_pos = transform * float3(mesh.mvert[v1_index].co);
     const float3 v2_pos = transform * float3(mesh.mvert[v2_index].co);
->>>>>>> 9e007b46
 
     float looptri_density_factor = 1.0f;
     if (density_factors != nullptr) {
@@ -482,14 +476,8 @@
         rotations[i] = normal_to_euler_rotation(normals[i]);
       }
 
-<<<<<<< HEAD
-    ids[i] = (int)(bary_coord.hash() + (uint64_t)looptri_index);
-    normal_tri_v3(normals[i], v0_pos, v1_pos, v2_pos);
-    rotations[i] = normal_to_euler_rotation(normals[i]);
-=======
       i_instance++;
     }
->>>>>>> 9e007b46
   }
 
   id_attribute.apply_span_and_save();
@@ -575,18 +563,6 @@
       sample_mesh_surface(
           mesh, transform, density, nullptr, seed, positions, bary_coords, looptri_indices);
 
-<<<<<<< HEAD
-  /* TODO: This node only needs read-only access to input instances. */
-  geometry_set = geometry_set_realize_instances(geometry_set);
-
-  GeometryNodePointDistributeMode distribute_method = static_cast<GeometryNodePointDistributeMode>(
-      params.node().custom1);
-
-  if (!geometry_set.has_mesh()) {
-    params.error_message_add(NodeWarningType::Error, "Geometry must contain a mesh.");
-    params.set_output("Geometry", std::move(geometry_set_out));
-    return;
-=======
       instance_start_offsets[i_instance] = initial_points_len;
       initial_points_len += positions.size();
       i_instance++;
@@ -636,7 +612,6 @@
 
       i_instance++;
     }
->>>>>>> 9e007b46
   }
 }
 
@@ -672,17 +647,6 @@
     }
   }
 
-<<<<<<< HEAD
-  if (mesh_in->mpoly == nullptr) {
-    params.error_message_add(NodeWarningType::Error, "Mesh has no faces.");
-    params.set_output("Geometry", std::move(geometry_set_out));
-    return;
-  }
-
-  const FloatReadAttribute density_factors = mesh_component.attribute_get_for_read<float>(
-      density_attribute, ATTR_DOMAIN_CORNER, 1.0f);
-  const int seed = params.get_input<int>("Seed");
-=======
   if (set_groups.is_empty()) {
     params.error_message_add(NodeWarningType::Error, TIP_("Input geometry must contain a mesh"));
     params.set_output("Geometry", GeometrySet());
@@ -700,7 +664,6 @@
   Array<Vector<float3>> positions_all(instances_len);
   Array<Vector<float3>> bary_coords_all(instances_len);
   Array<Vector<int>> looptri_indices_all(instances_len);
->>>>>>> 9e007b46
 
   switch (distribute_method) {
     case GEO_NODE_POINT_DISTRIBUTE_RANDOM: {
