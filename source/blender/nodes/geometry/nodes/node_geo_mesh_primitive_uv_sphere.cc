/*
 * This program is free software; you can redistribute it and/or
 * modify it under the terms of the GNU General Public License
 * as published by the Free Software Foundation; either version 2
 * of the License, or (at your option) any later version.
 *
 * This program is distributed in the hope that it will be useful,
 * but WITHOUT ANY WARRANTY; without even the implied warranty of
 * MERCHANTABILITY or FITNESS FOR A PARTICULAR PURPOSE.  See the
 * GNU General Public License for more details.
 *
 * You should have received a copy of the GNU General Public License
 * along with this program; if not, write to the Free Software Foundation,
 * Inc., 51 Franklin Street, Fifth Floor, Boston, MA 02110-1301, USA.
 */

#include "DNA_mesh_types.h"
#include "DNA_meshdata_types.h"

#include "BKE_lib_id.h"
#include "BKE_mesh.h"

#include "UI_interface.h"
#include "UI_resources.h"

#include "bmesh.h"

#include "node_geometry_util.hh"

static bNodeSocketTemplate geo_node_mesh_primitive_uv_sphere_in[] = {
    {SOCK_INT, N_("Segments"), 32, 0.0f, 0.0f, 0.0f, 3, 1024},
    {SOCK_INT, N_("Rings"), 16, 0.0f, 0.0f, 0.0f, 3, 1024},
    {SOCK_FLOAT, N_("Radius"), 1.0f, 0.0f, 0.0f, 0.0f, 0.0f, FLT_MAX, PROP_DISTANCE},
    {-1, ""},
};

static bNodeSocketTemplate geo_node_mesh_primitive_uv_sphere_out[] = {
    {SOCK_GEOMETRY, N_("Geometry")},
    {-1, ""},
};

namespace blender::nodes {

static int sphere_vert_total(const int segments, const int rings)
{
  return segments * (rings - 1) + 2;
}

static int sphere_edge_total(const int segments, const int rings)
{
  return segments * (rings * 2 - 1);
}

static int sphere_corner_total(const int segments, const int rings)
{
  const int quad_corners = 4 * segments * (rings - 2);
  const int tri_corners = 3 * segments * 2;
  return quad_corners + tri_corners;
}

static int sphere_face_total(const int segments, const int rings)
{
  const int quads = segments * (rings - 2);
  const int triangles = segments * 2;
  return quads + triangles;
}

static Mesh *create_uv_sphere_mesh_bmesh(const float radius, const int segments, const int rings)
{
<<<<<<< HEAD
  float4x4 transform;
  loc_eul_size_to_mat4(transform.values, location, rotation, float3(1.0f));
=======
  const float4x4 transform = float4x4::identity();
>>>>>>> 26b45448

  const BMeshCreateParams bmcp = {true};
  const BMAllocTemplate allocsize = {sphere_vert_total(segments, rings),
                                     sphere_edge_total(segments, rings),
                                     sphere_corner_total(segments, rings),
                                     sphere_face_total(segments, rings)};
  BMesh *bm = BM_mesh_create(&allocsize, &bmcp);

  BMO_op_callf(bm,
               BMO_FLAG_DEFAULTS,
               "create_uvsphere u_segments=%i v_segments=%i diameter=%f matrix=%m4 calc_uvs=%b",
               segments,
               rings,
               radius,
               transform.values,
               true);

  Mesh *mesh = (Mesh *)BKE_id_new_nomain(ID_ME, nullptr);
  BM_mesh_bm_to_me_for_eval(bm, mesh, nullptr);
  BM_mesh_free(bm);

  return mesh;
}

static void geo_node_mesh_primitive_uv_sphere_exec(GeoNodeExecParams params)
{
  const int segments_num = params.extract_input<int>("Segments");
  const int rings_num = params.extract_input<int>("Rings");
  if (segments_num < 3 || rings_num < 3) {
    params.set_output("Geometry", GeometrySet());
    return;
  }

  const float radius = params.extract_input<float>("Radius");

  Mesh *mesh = create_uv_sphere_mesh_bmesh(radius, segments_num, rings_num);
  params.set_output("Geometry", GeometrySet::create_with_mesh(mesh));
}

}  // namespace blender::nodes

void register_node_type_geo_mesh_primitive_uv_sphere()
{
  static bNodeType ntype;

  geo_node_type_base(
      &ntype, GEO_NODE_MESH_PRIMITIVE_UV_SPHERE, "UV Sphere", NODE_CLASS_GEOMETRY, 0);
  node_type_socket_templates(
      &ntype, geo_node_mesh_primitive_uv_sphere_in, geo_node_mesh_primitive_uv_sphere_out);
  ntype.geometry_node_execute = blender::nodes::geo_node_mesh_primitive_uv_sphere_exec;
  nodeRegisterType(&ntype);
}<|MERGE_RESOLUTION|>--- conflicted
+++ resolved
@@ -67,12 +67,7 @@
 
 static Mesh *create_uv_sphere_mesh_bmesh(const float radius, const int segments, const int rings)
 {
-<<<<<<< HEAD
-  float4x4 transform;
-  loc_eul_size_to_mat4(transform.values, location, rotation, float3(1.0f));
-=======
   const float4x4 transform = float4x4::identity();
->>>>>>> 26b45448
 
   const BMeshCreateParams bmcp = {true};
   const BMAllocTemplate allocsize = {sphere_vert_total(segments, rings),
