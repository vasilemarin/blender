/*
 * This program is free software; you can redistribute it and/or
 * modify it under the terms of the GNU General Public License
 * as published by the Free Software Foundation; either version 2
 * of the License, or (at your option) any later version.
 *
 * This program is distributed in the hope that it will be useful,
 * but WITHOUT ANY WARRANTY; without even the implied warranty of
 * MERCHANTABILITY or FITNESS FOR A PARTICULAR PURPOSE.  See the
 * GNU General Public License for more details.
 *
 * You should have received a copy of the GNU General Public License
 * along with this program; if not, write to the Free Software Foundation,
 * Inc., 51 Franklin Street, Fifth Floor, Boston, MA 02110-1301, USA.
 */

#include "DNA_collection_types.h"

#include "BLI_hash.h"
#include "BLI_task.hh"

#include "UI_interface.h"
#include "UI_resources.h"

#include "node_geometry_util.hh"

namespace blender::nodes {

static void geo_node_instance_on_points_declare(NodeDeclarationBuilder &b)
{
  b.add_input<decl::Geometry>(N_("Points")).description(N_("Points to instance on"));
  b.add_input<decl::Bool>(N_("Selection")).default_value(true).supports_field().hide_value();
  b.add_input<decl::Geometry>(N_("Instance"))
      .description(N_("Geometry that is instanced on the points"));
  b.add_input<decl::Bool>(N_("Pick Instance"))
      .supports_field()
      .description("Place different instances on different points");
  b.add_input<decl::Int>(N_("Instance Index"))
      .implicit_field()
      .description(N_(
          "Index of the instance that used for each point. This is only used when Pick Instances "
          "is on. By default the point index is used"));
  b.add_input<decl::Vector>(N_("Rotation"))
      .subtype(PROP_EULER)
      .supports_field()
      .description(N_("Rotation of the instances"));
  b.add_input<decl::Vector>(N_("Scale"))
      .default_value({1.0f, 1.0f, 1.0f})
      .subtype(PROP_XYZ)
      .supports_field()
      .description(N_("Scale of the instances"));

  b.add_output<decl::Geometry>(N_("Instances"));
}

static void add_instances_from_component(InstancesComponent &dst_component,
                                         const GeometryComponent &src_component,
                                         const GeometrySet &instance,
                                         const GeoNodeExecParams &params)
{
  const AttributeDomain domain = ATTR_DOMAIN_POINT;
  const int domain_size = src_component.attribute_domain_size(domain);

  GeometryComponentFieldContext field_context{src_component, domain};
  const Field<bool> selection_field = params.get_input<Field<bool>>("Selection");
  fn::FieldEvaluator selection_evaluator{field_context, domain_size};
  selection_evaluator.add(selection_field);
  selection_evaluator.evaluate();
  const IndexMask selection = selection_evaluator.get_evaluated_as_mask(0);

  /* The initial size of the component might be non-zero when this function is called for multiple
   * component types. */
  const int start_len = dst_component.instances_amount();
  const int select_len = selection.index_range().size();
  dst_component.resize(start_len + select_len);

  MutableSpan<int> dst_handles = dst_component.instance_reference_handles().slice(start_len,
                                                                                  select_len);
  MutableSpan<float4x4> dst_transforms = dst_component.instance_transforms().slice(start_len,
                                                                                   select_len);

  FieldEvaluator field_evaluator{field_context, domain_size};
  VArray<bool> pick_instance;
  VArray<int> indices;
  VArray<float3> rotations;
  VArray<float3> scales;
  /* The evaluator could use the component's stable IDs as a destination directly, but only the
   * selected indices should be copied. */
<<<<<<< HEAD
  VArray<int> stable_ids = src_component.attribute_get_for_read("id", ATTR_DOMAIN_POINT, 0);
=======
>>>>>>> 03a962d8
  field_evaluator.add(params.get_input<Field<bool>>("Pick Instance"), &pick_instance);
  field_evaluator.add(params.get_input<Field<int>>("Instance Index"), &indices);
  field_evaluator.add(params.get_input<Field<float3>>("Rotation"), &rotations);
  field_evaluator.add(params.get_input<Field<float3>>("Scale"), &scales);
  field_evaluator.evaluate();

  VArray<float3> positions = src_component.attribute_get_for_read<float3>(
      "position", domain, {0, 0, 0});

  const InstancesComponent *src_instances = instance.get_component_for_read<InstancesComponent>();

  /* Maps handles from the source instances to handles on the new instance. */
  Array<int> handle_mapping;
  /* Only fill #handle_mapping when it may be used below. */
  if (src_instances != nullptr &&
      (!pick_instance->is_single() || pick_instance->get_internal_single())) {
    Span<InstanceReference> src_references = src_instances->references();
    handle_mapping.reinitialize(src_references.size());
    for (const int src_instance_handle : src_references.index_range()) {
      const InstanceReference &reference = src_references[src_instance_handle];
      const int dst_instance_handle = dst_component.add_reference(reference);
      handle_mapping[src_instance_handle] = dst_instance_handle;
    }
  }

  const int full_instance_handle = dst_component.add_reference(instance);
  /* Add this reference last, because it is the most likely one to be removed later on. */
  const int empty_reference_handle = dst_component.add_reference(InstanceReference());

  threading::parallel_for(selection.index_range(), 1024, [&](IndexRange selection_range) {
    for (const int range_i : selection_range) {
      const int64_t i = selection[range_i];

      /* Compute base transform for every instances. */
      float4x4 &dst_transform = dst_transforms[range_i];
      dst_transform = float4x4::from_loc_eul_scale(
          positions[i], rotations->get(i), scales->get(i));

      /* Reference that will be used by this new instance. */
      int dst_handle = empty_reference_handle;

      const bool use_individual_instance = pick_instance->get(i);
      if (use_individual_instance) {
        if (src_instances != nullptr) {
          const int src_instances_amount = src_instances->instances_amount();
          const int original_index = indices->get(i);
          /* Use #mod_i instead of `%` to get the desirable wrap around behavior where -1
           * refers to the last element. */
          const int index = mod_i(original_index, std::max(src_instances_amount, 1));
          if (index < src_instances_amount) {
            /* Get the reference to the source instance. */
            const int src_handle = src_instances->instance_reference_handles()[index];
            dst_handle = handle_mapping[src_handle];

            /* Take transforms of the source instance into account. */
            mul_m4_m4_post(dst_transform.values,
                           src_instances->instance_transforms()[index].values);
          }
        }
      }
      else {
        /* Use entire source geometry as instance. */
        dst_handle = full_instance_handle;
      }
      /* Set properties of new instance. */
      dst_handles[range_i] = dst_handle;
    }
  });

  GVArrayPtr id_attribute = src_component.attribute_try_get_for_read(
      "id", ATTR_DOMAIN_POINT, CD_PROP_INT32);
  if (id_attribute) {
    GVArray_Typed<int> ids{*id_attribute};
    VArray_Span<int> ids_span{ids};
    MutableSpan<int> dst_ids = dst_component.instance_ids_ensure();
    for (const int64_t i : selection.index_range()) {
      dst_ids[i] = ids_span[selection[i]];
    }
  }

  if (pick_instance->is_single()) {
    if (pick_instance->get_internal_single()) {
      if (instance.has_realized_data()) {
        params.error_message_add(
            NodeWarningType::Info,
            TIP_("Realized geometry is not used when pick instances is true"));
      }
    }
  }
}

static void geo_node_instance_on_points_exec(GeoNodeExecParams params)
{
  GeometrySet geometry_set = params.extract_input<GeometrySet>("Points");
  GeometrySet instance = params.get_input<GeometrySet>("Instance");
  instance.ensure_owns_direct_data();

  geometry_set.modify_geometry_sets([&](GeometrySet &geometry_set) {
    InstancesComponent &instances = geometry_set.get_component_for_write<InstancesComponent>();

    if (geometry_set.has<MeshComponent>()) {
      add_instances_from_component(
          instances, *geometry_set.get_component_for_read<MeshComponent>(), instance, params);
      geometry_set.remove(GEO_COMPONENT_TYPE_MESH);
    }
    if (geometry_set.has<PointCloudComponent>()) {
      add_instances_from_component(instances,
                                   *geometry_set.get_component_for_read<PointCloudComponent>(),
                                   instance,
                                   params);
      geometry_set.remove(GEO_COMPONENT_TYPE_POINT_CLOUD);
    }
    if (geometry_set.has<CurveComponent>()) {
      add_instances_from_component(
          instances, *geometry_set.get_component_for_read<CurveComponent>(), instance, params);
      geometry_set.remove(GEO_COMPONENT_TYPE_CURVE);
    }
  });

  /* Unused references may have been added above. Remove those now so that other nodes don't
   * process them needlessly.
   * This should eventually be moved into the loop above, but currently this is quite tricky
   * because it might remove references that the loop still wants to iterate over. */
  InstancesComponent &instances = geometry_set.get_component_for_write<InstancesComponent>();
  instances.remove_unused_references();

  params.set_output("Instances", std::move(geometry_set));
}

}  // namespace blender::nodes

void register_node_type_geo_instance_on_points()
{
  static bNodeType ntype;

  geo_node_type_base(
      &ntype, GEO_NODE_INSTANCE_ON_POINTS, "Instance on Points", NODE_CLASS_GEOMETRY, 0);
  ntype.declare = blender::nodes::geo_node_instance_on_points_declare;
  ntype.geometry_node_execute = blender::nodes::geo_node_instance_on_points_exec;
  nodeRegisterType(&ntype);
}<|MERGE_RESOLUTION|>--- conflicted
+++ resolved
@@ -86,10 +86,6 @@
   VArray<float3> scales;
   /* The evaluator could use the component's stable IDs as a destination directly, but only the
    * selected indices should be copied. */
-<<<<<<< HEAD
-  VArray<int> stable_ids = src_component.attribute_get_for_read("id", ATTR_DOMAIN_POINT, 0);
-=======
->>>>>>> 03a962d8
   field_evaluator.add(params.get_input<Field<bool>>("Pick Instance"), &pick_instance);
   field_evaluator.add(params.get_input<Field<int>>("Instance Index"), &indices);
   field_evaluator.add(params.get_input<Field<float3>>("Rotation"), &rotations);
@@ -159,10 +155,10 @@
     }
   });
 
-  GVArrayPtr id_attribute = src_component.attribute_try_get_for_read(
-      "id", ATTR_DOMAIN_POINT, CD_PROP_INT32);
-  if (id_attribute) {
-    GVArray_Typed<int> ids{*id_attribute};
+  VArray<int> ids = src_component
+                        .attribute_try_get_for_read("id", ATTR_DOMAIN_POINT, CD_PROP_INT32)
+                        .typed<int>();
+  if (ids) {
     VArray_Span<int> ids_span{ids};
     MutableSpan<int> dst_ids = dst_component.instance_ids_ensure();
     for (const int64_t i : selection.index_range()) {
