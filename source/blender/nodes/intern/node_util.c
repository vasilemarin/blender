--- conflicted
+++ resolved
@@ -275,32 +275,6 @@
   return count;
 }
 
-<<<<<<< HEAD
-/* Find an eligible socket for linking. */
-static bNodeSocket *node_find_linkable_socket(bNodeTree *ntree, bNode *node, bNodeSocket *cur)
-{
-  bNodeSocket *first = cur->in_out == SOCK_IN ? node->inputs.first : node->outputs.first;
-  bNodeSocket *sock;
-
-  /* Iterate over all sockets of the target node, to find one that matches the same socket type.
-   * The idea behind this is: When a user connects an input to a socket that is
-   * already linked (and if its not an Multi Input Socket), we try to find a replacement socket for
-   * the link that we try to overwrite and connect that previous link to the new socket. */
-  sock = cur->next ? cur->next : first; /* Wrap around the list end. */
-  while (sock != cur) {
-    if (!nodeSocketIsHidden(sock) && node_link_socket_match(sock, cur)) {
-      break;
-    }
-    sock = sock->next ? sock->next : first; /* Wrap around the list end. */
-  }
-
-  if (!nodeSocketIsHidden(sock) && node_link_socket_match(sock, cur)) {
-    int link_count = node_count_links(ntree, sock);
-    /* Take +1 into account since we would add a new link. */
-    if (link_count + 1 <= nodeSocketLinkLimit(sock)) {
-      return sock; /* Found a valid free socket we can swap to. */
-    }
-=======
 static bNodeSocket *node_find_linkable_socket(bNodeTree *ntree,
                                               bNode *node,
                                               bNodeSocket *to_socket)
@@ -318,7 +292,6 @@
       }
     }
     socket_iter = socket_iter->next ? socket_iter->next : first; /* Wrap around the list end. */
->>>>>>> 9e007b46
   }
 
   return NULL;
