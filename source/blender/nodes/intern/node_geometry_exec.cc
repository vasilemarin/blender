--- conflicted
+++ resolved
@@ -20,10 +20,6 @@
 
 #include "DEG_depsgraph_query.h"
 
-<<<<<<< HEAD
-#include "NOD_derived_node_tree.hh"
-=======
->>>>>>> 9e007b46
 #include "NOD_geometry_exec.hh"
 #include "NOD_type_callbacks.hh"
 
@@ -33,11 +29,7 @@
 
 void GeoNodeExecParams::error_message_add(const NodeWarningType type, std::string message) const
 {
-<<<<<<< HEAD
-  bNodeTree *btree_cow = node_.node_ref().tree().btree();
-=======
   bNodeTree *btree_cow = node_->btree();
->>>>>>> 9e007b46
   BLI_assert(btree_cow != nullptr);
   if (btree_cow == nullptr) {
     return;
@@ -47,20 +39,12 @@
   const NodeTreeEvaluationContext context(*self_object_, *modifier_);
 
   BKE_nodetree_error_message_add(
-<<<<<<< HEAD
-      *btree_original, context, *node_.bnode(), type, std::move(message));
-=======
       *btree_original, context, *node_->bnode(), type, std::move(message));
->>>>>>> 9e007b46
 }
 
 const bNodeSocket *GeoNodeExecParams::find_available_socket(const StringRef name) const
 {
-<<<<<<< HEAD
-  for (const DSocket *socket : node_.inputs()) {
-=======
   for (const InputSocketRef *socket : node_->inputs()) {
->>>>>>> 9e007b46
     if (socket->is_available() && socket->name() == name) {
       return socket->bsocket();
     }
@@ -94,11 +78,7 @@
      * the domain is empty and we don't expect an attribute anyway). */
     if (!name.empty() && component.attribute_domain_size(domain) != 0) {
       this->error_message_add(NodeWarningType::Error,
-<<<<<<< HEAD
-                              std::string("No attribute with name '") + name + "'.");
-=======
                               TIP_("No attribute with name \"") + name + "\"");
->>>>>>> 9e007b46
     }
     return component.attribute_get_constant_for_read(domain, type, default_value);
   }
@@ -195,11 +175,7 @@
                                             const CPPType *requested_type) const
 {
   bNodeSocket *found_socket = nullptr;
-<<<<<<< HEAD
-  for (const DSocket *socket : node_.inputs()) {
-=======
   for (const InputSocketRef *socket : node_->inputs()) {
->>>>>>> 9e007b46
     if (socket->identifier() == identifier) {
       found_socket = socket->bsocket();
       break;
@@ -209,11 +185,7 @@
   if (found_socket == nullptr) {
     std::cout << "Did not find an input socket with the identifier '" << identifier << "'.\n";
     std::cout << "Possible identifiers are: ";
-<<<<<<< HEAD
-    for (const DSocket *socket : node_.inputs()) {
-=======
     for (const InputSocketRef *socket : node_->inputs()) {
->>>>>>> 9e007b46
       if (socket->is_available()) {
         std::cout << "'" << socket->identifier() << "', ";
       }
@@ -245,11 +217,7 @@
 void GeoNodeExecParams::check_set_output(StringRef identifier, const CPPType &value_type) const
 {
   bNodeSocket *found_socket = nullptr;
-<<<<<<< HEAD
-  for (const DSocket *socket : node_.outputs()) {
-=======
   for (const OutputSocketRef *socket : node_->outputs()) {
->>>>>>> 9e007b46
     if (socket->identifier() == identifier) {
       found_socket = socket->bsocket();
       break;
@@ -259,11 +227,7 @@
   if (found_socket == nullptr) {
     std::cout << "Did not find an output socket with the identifier '" << identifier << "'.\n";
     std::cout << "Possible identifiers are: ";
-<<<<<<< HEAD
-    for (const DSocket *socket : node_.outputs()) {
-=======
     for (const OutputSocketRef *socket : node_->outputs()) {
->>>>>>> 9e007b46
       if (socket->is_available()) {
         std::cout << "'" << socket->identifier() << "', ";
       }
