/*
 * This program is free software; you can redistribute it and/or
 * modify it under the terms of the GNU General Public License
 * as published by the Free Software Foundation; either version 2
 * of the License, or (at your option) any later version.
 *
 * This program is distributed in the hope that it will be useful,
 * but WITHOUT ANY WARRANTY; without even the implied warranty of
 * MERCHANTABILITY or FITNESS FOR A PARTICULAR PURPOSE.  See the
 * GNU General Public License for more details.
 *
 * You should have received a copy of the GNU General Public License
 * along with this program; if not, write to the Free Software Foundation,
 * Inc., 51 Franklin Street, Fifth Floor, Boston, MA 02110-1301, USA.
 */

#pragma once

#include "NOD_node_declaration.hh"

#include "RNA_types.h"

#include "BLI_color.hh"
#include "BLI_float3.hh"

namespace blender::nodes::decl {

class FloatBuilder;

class Float : public SocketDeclaration {
 private:
  float default_value_ = 0.0f;
  float soft_min_value_ = -FLT_MAX;
  float soft_max_value_ = FLT_MAX;
  PropertySubType subtype_ = PROP_NONE;

  friend FloatBuilder;

 public:
  using Builder = FloatBuilder;

  bNodeSocket &build(bNodeTree &ntree, bNode &node, eNodeSocketInOut in_out) const override;
  bool matches(const bNodeSocket &socket) const override;
  bNodeSocket &update_or_build(bNodeTree &ntree, bNode &node, bNodeSocket &socket) const override;
};

class FloatBuilder : public SocketDeclarationBuilder<Float> {
 public:
  FloatBuilder &min(const float value)
  {
    decl_->soft_min_value_ = value;
    return *this;
  }

  FloatBuilder &max(const float value)
  {
    decl_->soft_max_value_ = value;
    return *this;
  }

  FloatBuilder &default_value(const float value)
  {
    decl_->default_value_ = value;
    return *this;
  }

  FloatBuilder &subtype(PropertySubType subtype)
  {
    decl_->subtype_ = subtype;
    return *this;
  }
};

class IntBuilder;

class Int : public SocketDeclaration {
 private:
  int default_value_ = 0;
  int soft_min_value_ = INT32_MIN;
  int soft_max_value_ = INT32_MAX;
  PropertySubType subtype_ = PROP_NONE;

  friend IntBuilder;

 public:
  using Builder = IntBuilder;

  bNodeSocket &build(bNodeTree &ntree, bNode &node, eNodeSocketInOut in_out) const override;
  bool matches(const bNodeSocket &socket) const override;
  bNodeSocket &update_or_build(bNodeTree &ntree, bNode &node, bNodeSocket &socket) const override;
};

class IntBuilder : public SocketDeclarationBuilder<Int> {
 public:
  IntBuilder &min(const int value)
  {
    decl_->soft_min_value_ = value;
    return *this;
  }

  IntBuilder &max(const int value)
  {
    decl_->soft_max_value_ = value;
    return *this;
  }

  IntBuilder &default_value(const int value)
  {
    decl_->default_value_ = value;
    return *this;
  }

  IntBuilder &subtype(PropertySubType subtype)
  {
    decl_->subtype_ = subtype;
    return *this;
  }
};

class VectorBuilder;

class Vector : public SocketDeclaration {
 private:
  float3 default_value_ = {0, 0, 0};
  float soft_min_value_ = -FLT_MAX;
  float soft_max_value_ = FLT_MAX;
  PropertySubType subtype_ = PROP_NONE;

  friend VectorBuilder;

 public:
  using Builder = VectorBuilder;

  bNodeSocket &build(bNodeTree &ntree, bNode &node, eNodeSocketInOut in_out) const override;
  bool matches(const bNodeSocket &socket) const override;
  bNodeSocket &update_or_build(bNodeTree &ntree, bNode &node, bNodeSocket &socket) const override;
};

class VectorBuilder : public SocketDeclarationBuilder<Vector> {
 public:
  VectorBuilder &default_value(const float3 value)
  {
    decl_->default_value_ = value;
    return *this;
  }

  VectorBuilder &subtype(PropertySubType subtype)
  {
    decl_->subtype_ = subtype;
    return *this;
  }

  VectorBuilder &min(const float min)
  {
    decl_->soft_min_value_ = min;
    return *this;
  }

  VectorBuilder &max(const float max)
  {
    decl_->soft_max_value_ = max;
    return *this;
  }
<<<<<<< HEAD

  Vector &is_field(bool value)
  {
    is_field_ = value;
    return *this;
  }

  bNodeSocket &build(bNodeTree &ntree, bNode &node, eNodeSocketInOut in_out) const override;
  bool matches(const bNodeSocket &socket) const override;
  bNodeSocket &update_or_build(bNodeTree &ntree, bNode &node, bNodeSocket &socket) const override;
=======
>>>>>>> 46fff976
};

class BoolBuilder;

class Bool : public SocketDeclaration {
 private:
  bool default_value_ = false;
  friend BoolBuilder;

 public:
  using Builder = BoolBuilder;

  Bool &is_field(bool value)
  {
    is_field_ = value;
    return *this;
  }

  bNodeSocket &build(bNodeTree &ntree, bNode &node, eNodeSocketInOut in_out) const override;
  bool matches(const bNodeSocket &socket) const override;
};

class BoolBuilder : public SocketDeclarationBuilder<Bool> {
 public:
  BoolBuilder &default_value(const bool value)
  {
    decl_->default_value_ = value;
    return *this;
  }
};

class ColorBuilder;

class Color : public SocketDeclaration {
 private:
  ColorGeometry4f default_value_;

  friend ColorBuilder;

 public:
  using Builder = ColorBuilder;

  bNodeSocket &build(bNodeTree &ntree, bNode &node, eNodeSocketInOut in_out) const override;
  bool matches(const bNodeSocket &socket) const override;
};

class ColorBuilder : public SocketDeclarationBuilder<Color> {
 public:
  ColorBuilder &default_value(const ColorGeometry4f value)
  {
    decl_->default_value_ = value;
    return *this;
  }
};

class String : public SocketDeclaration {
 public:
  using Builder = SocketDeclarationBuilder<String>;

  bNodeSocket &build(bNodeTree &ntree, bNode &node, eNodeSocketInOut in_out) const override;
  bool matches(const bNodeSocket &socket) const override;
};

class IDSocketDeclaration : public SocketDeclaration {
 private:
  const char *idname_;

 public:
  IDSocketDeclaration(const char *idname) : idname_(idname)
  {
  }

  bNodeSocket &build(bNodeTree &ntree, bNode &node, eNodeSocketInOut in_out) const override;
  bool matches(const bNodeSocket &socket) const override;
  bNodeSocket &update_or_build(bNodeTree &ntree, bNode &node, bNodeSocket &socket) const override;
};

class Object : public IDSocketDeclaration {
 public:
  using Builder = SocketDeclarationBuilder<Object>;

  Object() : IDSocketDeclaration("NodeSocketObject")
  {
  }
};

class Material : public IDSocketDeclaration {
 public:
  using Builder = SocketDeclarationBuilder<Material>;

  Material() : IDSocketDeclaration("NodeSocketMaterial")
  {
  }
};

class Collection : public IDSocketDeclaration {
 public:
  using Builder = SocketDeclarationBuilder<Collection>;

  Collection() : IDSocketDeclaration("NodeSocketCollection")
  {
  }
};

class Texture : public IDSocketDeclaration {
 public:
  using Builder = SocketDeclarationBuilder<Texture>;

  Texture() : IDSocketDeclaration("NodeSocketTexture")
  {
  }
};

class Geometry : public SocketDeclaration {
 public:
  using Builder = SocketDeclarationBuilder<Geometry>;

  bNodeSocket &build(bNodeTree &ntree, bNode &node, eNodeSocketInOut in_out) const override;
  bool matches(const bNodeSocket &socket) const override;
};

}  // namespace blender::nodes::decl<|MERGE_RESOLUTION|>--- conflicted
+++ resolved
@@ -161,19 +161,6 @@
     decl_->soft_max_value_ = max;
     return *this;
   }
-<<<<<<< HEAD
-
-  Vector &is_field(bool value)
-  {
-    is_field_ = value;
-    return *this;
-  }
-
-  bNodeSocket &build(bNodeTree &ntree, bNode &node, eNodeSocketInOut in_out) const override;
-  bool matches(const bNodeSocket &socket) const override;
-  bNodeSocket &update_or_build(bNodeTree &ntree, bNode &node, bNodeSocket &socket) const override;
-=======
->>>>>>> 46fff976
 };
 
 class BoolBuilder;
