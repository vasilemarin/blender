--- conflicted
+++ resolved
@@ -54,15 +54,10 @@
 
 static int node_shader_gpu_tex_noise(GPUMaterial *mat, bNode *node, bNodeExecData *UNUSED(execdata), GPUNodeStack *in, GPUNodeStack *out)
 {
-<<<<<<< HEAD
-	if (!in[0].link)
-		GPU_link(mat, "default_coordinates", GPU_attribute(CD_ORCO, ""), &in[0].link);
-=======
 	if (!in[0].link) {
 		in[0].link = GPU_attribute(CD_ORCO, "");
 		GPU_link(mat, "generated_from_orco", in[0].link, &in[0].link);
 	}
->>>>>>> 7e120f3a
 
 	node_shader_gpu_tex_mapping(mat, node, in, out);
 
