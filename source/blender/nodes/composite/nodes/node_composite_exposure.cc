--- conflicted
+++ resolved
@@ -34,9 +34,6 @@
   b.add_output<decl::Color>(N_("Image"));
 }
 
-}  // namespace blender::nodes::node_composite_exposure_cc
-
-<<<<<<< HEAD
 static int node_composite_gpu_exposure(GPUMaterial *mat,
                                        bNode *node,
                                        bNodeExecData *UNUSED(execdata),
@@ -46,23 +43,17 @@
   return GPU_stack_link(mat, node, "node_composite_exposure", in, out);
 }
 
-void register_node_type_cmp_exposure(void)
-=======
+}  // namespace blender::nodes::node_composite_exposure_cc
+
 void register_node_type_cmp_exposure()
->>>>>>> f7b03a79
 {
   namespace file_ns = blender::nodes::node_composite_exposure_cc;
 
   static bNodeType ntype;
 
-<<<<<<< HEAD
-  cmp_node_type_base(&ntype, CMP_NODE_EXPOSURE, "Exposure", NODE_CLASS_OP_COLOR, 0);
-  ntype.declare = blender::nodes::cmp_node_exposure_declare;
-  node_type_gpu(&ntype, node_composite_gpu_exposure);
-=======
   cmp_node_type_base(&ntype, CMP_NODE_EXPOSURE, "Exposure", NODE_CLASS_OP_COLOR);
   ntype.declare = file_ns::cmp_node_exposure_declare;
->>>>>>> f7b03a79
+  node_type_gpu(&ntype, file_ns::node_composite_gpu_exposure);
 
   nodeRegisterType(&ntype);
 }