/*
 * This program is free software; you can redistribute it and/or
 * modify it under the terms of the GNU General Public License
 * as published by the Free Software Foundation; either version 2
 * of the License, or (at your option) any later version.
 *
 * This program is distributed in the hope that it will be useful,
 * but WITHOUT ANY WARRANTY; without even the implied warranty of
 * MERCHANTABILITY or FITNESS FOR A PARTICULAR PURPOSE.  See the
 * GNU General Public License for more details.
 *
 * You should have received a copy of the GNU General Public License
 * along with this program; if not, write to the Free Software Foundation,
 * Inc., 51 Franklin Street, Fifth Floor, Boston, MA 02110-1301, USA.
 *
 * The Original Code is Copyright (C) 2006 Blender Foundation.
 * All rights reserved.
 */

/** \file
 * \ingroup cmpnodes
 */

#include "UI_interface.h"
#include "UI_resources.h"

#include "node_composite_util.hh"

/* **************** Bright and Contrast  ******************** */

namespace blender::nodes::node_composite_brightness_cc {

static void cmp_node_brightcontrast_declare(NodeDeclarationBuilder &b)
{
  b.add_input<decl::Color>(N_("Image")).default_value({1.0f, 1.0f, 1.0f, 1.0f});
  b.add_input<decl::Float>(N_("Bright")).min(-100.0f).max(100.0f);
  b.add_input<decl::Float>(N_("Contrast")).min(-100.0f).max(100.0f);
  b.add_output<decl::Color>(N_("Image"));
}

static void node_composit_init_brightcontrast(bNodeTree *UNUSED(ntree), bNode *node)
{
  node->custom1 = 1;
}

<<<<<<< HEAD
static int node_composite_gpu_brightcontrast(GPUMaterial *mat,
                                             bNode *node,
                                             bNodeExecData *UNUSED(execdata),
                                             GPUNodeStack *in,
                                             GPUNodeStack *out)
{
  float use_premultiply = node->custom1 ? 1.0f : 0.0f;

  return GPU_stack_link(
      mat, node, "node_composite_bright_contrast", in, out, GPU_constant(&use_premultiply));
}

void register_node_type_cmp_brightcontrast(void)
=======
static void node_composit_buts_brightcontrast(uiLayout *layout,
                                              bContext *UNUSED(C),
                                              PointerRNA *ptr)
>>>>>>> f7b03a79
{
  uiItemR(layout, ptr, "use_premultiply", UI_ITEM_R_SPLIT_EMPTY_NAME, nullptr, ICON_NONE);
}

}  // namespace blender::nodes::node_composite_brightness_cc

void register_node_type_cmp_brightcontrast()
{
  namespace file_ns = blender::nodes::node_composite_brightness_cc;

  static bNodeType ntype;

<<<<<<< HEAD
  cmp_node_type_base(&ntype, CMP_NODE_BRIGHTCONTRAST, "Bright/Contrast", NODE_CLASS_OP_COLOR, 0);
  ntype.declare = blender::nodes::cmp_node_brightcontrast_declare;
  node_type_init(&ntype, node_composit_init_brightcontrast);
  node_type_gpu(&ntype, node_composite_gpu_brightcontrast);
=======
  cmp_node_type_base(&ntype, CMP_NODE_BRIGHTCONTRAST, "Bright/Contrast", NODE_CLASS_OP_COLOR);
  ntype.declare = file_ns::cmp_node_brightcontrast_declare;
  ntype.draw_buttons = file_ns::node_composit_buts_brightcontrast;
  node_type_init(&ntype, file_ns::node_composit_init_brightcontrast);
>>>>>>> f7b03a79

  nodeRegisterType(&ntype);
}<|MERGE_RESOLUTION|>--- conflicted
+++ resolved
@@ -43,7 +43,13 @@
   node->custom1 = 1;
 }
 
-<<<<<<< HEAD
+static void node_composit_buts_brightcontrast(uiLayout *layout,
+                                              bContext *UNUSED(C),
+                                              PointerRNA *ptr)
+{
+  uiItemR(layout, ptr, "use_premultiply", UI_ITEM_R_SPLIT_EMPTY_NAME, nullptr, ICON_NONE);
+}
+
 static int node_composite_gpu_brightcontrast(GPUMaterial *mat,
                                              bNode *node,
                                              bNodeExecData *UNUSED(execdata),
@@ -56,16 +62,6 @@
       mat, node, "node_composite_bright_contrast", in, out, GPU_constant(&use_premultiply));
 }
 
-void register_node_type_cmp_brightcontrast(void)
-=======
-static void node_composit_buts_brightcontrast(uiLayout *layout,
-                                              bContext *UNUSED(C),
-                                              PointerRNA *ptr)
->>>>>>> f7b03a79
-{
-  uiItemR(layout, ptr, "use_premultiply", UI_ITEM_R_SPLIT_EMPTY_NAME, nullptr, ICON_NONE);
-}
-
 }  // namespace blender::nodes::node_composite_brightness_cc
 
 void register_node_type_cmp_brightcontrast()
@@ -74,17 +70,11 @@
 
   static bNodeType ntype;
 
-<<<<<<< HEAD
-  cmp_node_type_base(&ntype, CMP_NODE_BRIGHTCONTRAST, "Bright/Contrast", NODE_CLASS_OP_COLOR, 0);
-  ntype.declare = blender::nodes::cmp_node_brightcontrast_declare;
-  node_type_init(&ntype, node_composit_init_brightcontrast);
-  node_type_gpu(&ntype, node_composite_gpu_brightcontrast);
-=======
   cmp_node_type_base(&ntype, CMP_NODE_BRIGHTCONTRAST, "Bright/Contrast", NODE_CLASS_OP_COLOR);
   ntype.declare = file_ns::cmp_node_brightcontrast_declare;
   ntype.draw_buttons = file_ns::node_composit_buts_brightcontrast;
   node_type_init(&ntype, file_ns::node_composit_init_brightcontrast);
->>>>>>> f7b03a79
+  node_type_gpu(&ntype, file_ns::node_composite_gpu_brightcontrast);
 
   nodeRegisterType(&ntype);
 }