/*
 * This program is free software; you can redistribute it and/or
 * modify it under the terms of the GNU General Public License
 * as published by the Free Software Foundation; either version 2
 * of the License, or (at your option) any later version.
 *
 * This program is distributed in the hope that it will be useful,
 * but WITHOUT ANY WARRANTY; without even the implied warranty of
 * MERCHANTABILITY or FITNESS FOR A PARTICULAR PURPOSE.  See the
 * GNU General Public License for more details.
 *
 * You should have received a copy of the GNU General Public License
 * along with this program; if not, write to the Free Software Foundation,
 * Inc., 51 Franklin Street, Fifth Floor, Boston, MA 02110-1301, USA.
 *
 * The Original Code is Copyright (C) 2018 Blender Foundation.
 * All rights reserved.
 */

/** \file
 * \ingroup cmpnodes
 */

#include "node_composite_util.h"

#include "BLI_assert.h"
#include "BLI_dynstr.h"
#include "BLI_hash_mm3.h"
#include "BLI_string_ref.hh"
#include "BLI_utildefines.h"

#include "BKE_context.h"
#include "BKE_cryptomatte.hh"
#include "BKE_global.h"
#include "BKE_lib_id.h"
#include "BKE_library.h"
#include "BKE_main.h"

#include <optional>

/** \name Cryptomatte
 * \{ */

static blender::bke::cryptomatte::CryptomatteSessionPtr cryptomatte_init_from_node(
    const bNode &node, const int frame_number, const bool use_meta_data)
{
  blender::bke::cryptomatte::CryptomatteSessionPtr session;
  if (node.type != CMP_NODE_CRYPTOMATTE) {
    return session;
  }

  NodeCryptomatte *node_cryptomatte = static_cast<NodeCryptomatte *>(node.storage);
  switch (node.custom1) {
    case CMP_CRYPTOMATTE_SRC_RENDER: {
      Scene *scene = (Scene *)node.id;
      if (!scene) {
        return session;
      }
      BLI_assert(GS(scene->id.name) == ID_SCE);

      if (use_meta_data) {
        Render *render = (scene) ? RE_GetSceneRender(scene) : nullptr;
        RenderResult *render_result = render ? RE_AcquireResultRead(render) : nullptr;
        if (render_result) {
          session = blender::bke::cryptomatte::CryptomatteSessionPtr(
              BKE_cryptomatte_init_from_render_result(render_result));
        }
        if (render) {
          RE_ReleaseResult(render);
        }
      }

      if (session == nullptr) {
        session = blender::bke::cryptomatte::CryptomatteSessionPtr(
            BKE_cryptomatte_init_from_scene(scene));
      }

      break;
    }

    case CMP_CRYPTOMATTE_SRC_IMAGE: {
      Image *image = (Image *)node.id;
      BLI_assert(!image || GS(image->id.name) == ID_IM);
      if (!image || image->type != IMA_TYPE_MULTILAYER) {
        break;
      }

      ImageUser *iuser = &node_cryptomatte->iuser;
      BKE_image_user_frame_calc(image, iuser, frame_number);
      ImBuf *ibuf = BKE_image_acquire_ibuf(image, iuser, nullptr);
      RenderResult *render_result = image->rr;
      if (render_result) {
        session = blender::bke::cryptomatte::CryptomatteSessionPtr(
            BKE_cryptomatte_init_from_render_result(render_result));
      }
      BKE_image_release_ibuf(image, ibuf, nullptr);
      break;
    }
  }
  return session;
}

extern "C" {
static CryptomatteEntry *cryptomatte_find(const NodeCryptomatte &n, float encoded_hash)
{
  LISTBASE_FOREACH (CryptomatteEntry *, entry, &n.entries) {
    if (entry->encoded_hash == encoded_hash) {
      return entry;
    }
  }
  return nullptr;
}

static void cryptomatte_add(bNode &node, NodeCryptomatte &node_cryptomatte, float encoded_hash)
{
  /* Check if entry already exist. */
  if (cryptomatte_find(node_cryptomatte, encoded_hash)) {
    return;
  }

  CryptomatteEntry *entry = static_cast<CryptomatteEntry *>(
      MEM_callocN(sizeof(CryptomatteEntry), __func__));
  entry->encoded_hash = encoded_hash;
  /* TODO(jbakker): Get current frame from scene. */
  blender::bke::cryptomatte::CryptomatteSessionPtr session = cryptomatte_init_from_node(
      node, 0, true);
  if (session) {
    BKE_cryptomatte_find_name(session.get(), encoded_hash, entry->name, sizeof(entry->name));
  }

  BLI_addtail(&node_cryptomatte.entries, entry);
}

static void cryptomatte_remove(NodeCryptomatte &n, float encoded_hash)
{
  CryptomatteEntry *entry = cryptomatte_find(n, encoded_hash);
  if (!entry) {
    return;
  }
  BLI_remlink(&n.entries, entry);
  MEM_freeN(entry);
}

static bNodeSocketTemplate cmp_node_cryptomatte_in[] = {
    {SOCK_RGBA, N_("Image"), 0.0f, 0.0f, 0.0f, 1.0f}, {-1, ""}};

static bNodeSocketTemplate cmp_node_cryptomatte_out[] = {
    {SOCK_RGBA, N_("Image")},
    {SOCK_FLOAT, N_("Matte")},
    {SOCK_RGBA, N_("Pick")},
    {-1, ""},
};

void ntreeCompositCryptomatteSyncFromAdd(bNode *node)
{
  BLI_assert(ELEM(node->type, CMP_NODE_CRYPTOMATTE, CMP_NODE_CRYPTOMATTE_LEGACY));
  NodeCryptomatte *n = static_cast<NodeCryptomatte *>(node->storage);
  if (n->runtime.add[0] != 0.0f) {
    cryptomatte_add(*node, *n, n->runtime.add[0]);
    zero_v3(n->runtime.add);
  }
}

void ntreeCompositCryptomatteSyncFromRemove(bNode *node)
{
  BLI_assert(ELEM(node->type, CMP_NODE_CRYPTOMATTE, CMP_NODE_CRYPTOMATTE_LEGACY));
  NodeCryptomatte *n = static_cast<NodeCryptomatte *>(node->storage);
  if (n->runtime.remove[0] != 0.0f) {
    cryptomatte_remove(*n, n->runtime.remove[0]);
    zero_v3(n->runtime.remove);
  }
}
void ntreeCompositCryptomatteUpdateLayerNames(bNode *node)
{
  BLI_assert(node->type == CMP_NODE_CRYPTOMATTE);
  NodeCryptomatte *n = static_cast<NodeCryptomatte *>(node->storage);
  BLI_freelistN(&n->runtime.layers);

  blender::bke::cryptomatte::CryptomatteSessionPtr session = cryptomatte_init_from_node(
      *node, 0, false);

  if (session) {
    for (blender::StringRef layer_name :
         blender::bke::cryptomatte::BKE_cryptomatte_layer_names_get(*session)) {
      CryptomatteLayer *layer = static_cast<CryptomatteLayer *>(
          MEM_callocN(sizeof(CryptomatteLayer), __func__));
      layer_name.copy(layer->name);
      BLI_addtail(&n->runtime.layers, layer);
    }
  }
}

<<<<<<< HEAD
const char *ntreeCompositCryptomatteLayerPrefix(const bNode *node)
=======
void ntreeCompositCryptomatteLayerPrefix(const bNode *node, char *r_prefix, size_t prefix_len)
>>>>>>> d49e7b82
{
  BLI_assert(node->type == CMP_NODE_CRYPTOMATTE);
  NodeCryptomatte *node_cryptomatte = (NodeCryptomatte *)node->storage;
  blender::bke::cryptomatte::CryptomatteSessionPtr session = cryptomatte_init_from_node(
      *node, 0, false);
<<<<<<< HEAD
  std::optional<std::string> first_layer_name = std::nullopt;
=======
  std::string first_layer_name;
>>>>>>> d49e7b82

  if (session) {
    for (blender::StringRef layer_name :
         blender::bke::cryptomatte::BKE_cryptomatte_layer_names_get(*session)) {
<<<<<<< HEAD
      if (!first_layer_name.has_value()) {
=======
      if (first_layer_name.empty()) {
>>>>>>> d49e7b82
        first_layer_name = layer_name;
      }

      if (layer_name == node_cryptomatte->layer_name) {
<<<<<<< HEAD
        return node_cryptomatte->layer_name;
      }
    }
  }

  if (!first_layer_name.has_value()) {
    return "";
  }
  return first_layer_name.value().c_str();
}

CryptomatteSession *ntreeCompositCryptomatteSession(bNode *node)
{
  blender::bke::cryptomatte::CryptomatteSessionPtr session_ptr = cryptomatte_init_from_node(
      *node, 0, true);
  return session_ptr.release();
}

=======
        BLI_strncpy(r_prefix, node_cryptomatte->layer_name, prefix_len);
        return;
      }
    }
  }

  const char *cstr = first_layer_name.c_str();
  BLI_strncpy(r_prefix, cstr, prefix_len);
}

>>>>>>> d49e7b82
static void node_init_cryptomatte(bNodeTree *UNUSED(ntree), bNode *node)
{
  NodeCryptomatte *user = static_cast<NodeCryptomatte *>(
      MEM_callocN(sizeof(NodeCryptomatte), __func__));
  node->storage = user;
}

static void node_init_api_cryptomatte(const bContext *C, PointerRNA *ptr)
{
  Scene *scene = CTX_data_scene(C);
  bNode *node = static_cast<bNode *>(ptr->data);
  BLI_assert(node->type == CMP_NODE_CRYPTOMATTE);
  node->id = &scene->id;
  id_us_plus(node->id);
}

static void node_free_cryptomatte(bNode *node)
{
  BLI_assert(ELEM(node->type, CMP_NODE_CRYPTOMATTE, CMP_NODE_CRYPTOMATTE_LEGACY));
  NodeCryptomatte *nc = static_cast<NodeCryptomatte *>(node->storage);

  if (nc) {
    BLI_freelistN(&nc->runtime.layers);
    BLI_freelistN(&nc->entries);
    MEM_freeN(nc);
  }
}

static void node_copy_cryptomatte(bNodeTree *UNUSED(dest_ntree),
                                  bNode *dest_node,
                                  const bNode *src_node)
{
  NodeCryptomatte *src_nc = static_cast<NodeCryptomatte *>(src_node->storage);
  NodeCryptomatte *dest_nc = static_cast<NodeCryptomatte *>(MEM_dupallocN(src_nc));

  BLI_duplicatelist(&dest_nc->entries, &src_nc->entries);
  BLI_listbase_clear(&dest_nc->runtime.layers);
  dest_node->storage = dest_nc;
}

static bool node_poll_cryptomatte(bNodeType *UNUSED(ntype), bNodeTree *ntree)
{
  if (STREQ(ntree->idname, "CompositorNodeTree")) {
    Scene *scene;

    /* See node_composit_poll_rlayers. */
    for (scene = static_cast<Scene *>(G.main->scenes.first); scene;
         scene = static_cast<Scene *>(scene->id.next)) {
      if (scene->nodetree == ntree) {
        break;
      }
    }

    return scene != nullptr;
  }
  return false;
}

void register_node_type_cmp_cryptomatte(void)
{
  static bNodeType ntype;

  cmp_node_type_base(&ntype, CMP_NODE_CRYPTOMATTE, "Cryptomatte", NODE_CLASS_MATTE, 0);
  node_type_socket_templates(&ntype, cmp_node_cryptomatte_in, cmp_node_cryptomatte_out);
  node_type_init(&ntype, node_init_cryptomatte);
  ntype.initfunc_api = node_init_api_cryptomatte;
  ntype.poll = node_poll_cryptomatte;
  node_type_storage(&ntype, "NodeCryptomatte", node_free_cryptomatte, node_copy_cryptomatte);
  nodeRegisterType(&ntype);
}

/** \} */

/** \name Cryptomatte Legacy
 * \{ */
static void node_init_cryptomatte_legacy(bNodeTree *ntree, bNode *node)
{
  node_init_cryptomatte(ntree, node);

  nodeAddStaticSocket(ntree, node, SOCK_IN, SOCK_RGBA, PROP_NONE, "image", "Image");

  /* Add three inputs by default, as recommended by the Cryptomatte specification. */
  ntreeCompositCryptomatteAddSocket(ntree, node);
  ntreeCompositCryptomatteAddSocket(ntree, node);
  ntreeCompositCryptomatteAddSocket(ntree, node);
}

bNodeSocket *ntreeCompositCryptomatteAddSocket(bNodeTree *ntree, bNode *node)
{
  BLI_assert(node->type == CMP_NODE_CRYPTOMATTE_LEGACY);
  NodeCryptomatte *n = static_cast<NodeCryptomatte *>(node->storage);
  char sockname[32];
  n->num_inputs++;
  BLI_snprintf(sockname, sizeof(sockname), "Crypto %.2d", n->num_inputs - 1);
  bNodeSocket *sock = nodeAddStaticSocket(
      ntree, node, SOCK_IN, SOCK_RGBA, PROP_NONE, nullptr, sockname);
  return sock;
}

int ntreeCompositCryptomatteRemoveSocket(bNodeTree *ntree, bNode *node)
{
  BLI_assert(node->type == CMP_NODE_CRYPTOMATTE_LEGACY);
  NodeCryptomatte *n = static_cast<NodeCryptomatte *>(node->storage);
  if (n->num_inputs < 2) {
    return 0;
  }
  bNodeSocket *sock = static_cast<bNodeSocket *>(node->inputs.last);
  nodeRemoveSocket(ntree, node, sock);
  n->num_inputs--;
  return 1;
}

void register_node_type_cmp_cryptomatte_legacy(void)
{
  static bNodeType ntype;

  cmp_node_type_base(&ntype, CMP_NODE_CRYPTOMATTE_LEGACY, "Cryptomatte", NODE_CLASS_MATTE, 0);
  node_type_socket_templates(&ntype, nullptr, cmp_node_cryptomatte_out);
  node_type_init(&ntype, node_init_cryptomatte_legacy);
  node_type_storage(&ntype, "NodeCryptomatte", node_free_cryptomatte, node_copy_cryptomatte);
  nodeRegisterType(&ntype);
}

/** \} */
}<|MERGE_RESOLUTION|>--- conflicted
+++ resolved
@@ -190,44 +190,28 @@
   }
 }
 
-<<<<<<< HEAD
-const char *ntreeCompositCryptomatteLayerPrefix(const bNode *node)
-=======
 void ntreeCompositCryptomatteLayerPrefix(const bNode *node, char *r_prefix, size_t prefix_len)
->>>>>>> d49e7b82
 {
   BLI_assert(node->type == CMP_NODE_CRYPTOMATTE);
   NodeCryptomatte *node_cryptomatte = (NodeCryptomatte *)node->storage;
   blender::bke::cryptomatte::CryptomatteSessionPtr session = cryptomatte_init_from_node(
       *node, 0, false);
-<<<<<<< HEAD
-  std::optional<std::string> first_layer_name = std::nullopt;
-=======
   std::string first_layer_name;
->>>>>>> d49e7b82
 
   if (session) {
     for (blender::StringRef layer_name :
          blender::bke::cryptomatte::BKE_cryptomatte_layer_names_get(*session)) {
-<<<<<<< HEAD
-      if (!first_layer_name.has_value()) {
-=======
       if (first_layer_name.empty()) {
->>>>>>> d49e7b82
         first_layer_name = layer_name;
       }
 
       if (layer_name == node_cryptomatte->layer_name) {
-<<<<<<< HEAD
-        return node_cryptomatte->layer_name;
-      }
-    }
-  }
-
-  if (!first_layer_name.has_value()) {
-    return "";
-  }
-  return first_layer_name.value().c_str();
+        BLI_strncpy(r_prefix, node_cryptomatte->layer_name, prefix_len);
+      }
+    }
+  }
+  const char *cstr = first_layer_name.c_str();
+  BLI_strncpy(r_prefix, cstr, prefix_len);
 }
 
 CryptomatteSession *ntreeCompositCryptomatteSession(bNode *node)
@@ -237,18 +221,6 @@
   return session_ptr.release();
 }
 
-=======
-        BLI_strncpy(r_prefix, node_cryptomatte->layer_name, prefix_len);
-        return;
-      }
-    }
-  }
-
-  const char *cstr = first_layer_name.c_str();
-  BLI_strncpy(r_prefix, cstr, prefix_len);
-}
-
->>>>>>> d49e7b82
 static void node_init_cryptomatte(bNodeTree *UNUSED(ntree), bNode *node)
 {
   NodeCryptomatte *user = static_cast<NodeCryptomatte *>(
