--- conflicted
+++ resolved
@@ -217,11 +217,8 @@
   geometry/nodes/node_geo_separate_components.cc
   geometry/nodes/node_geo_subdivision_surface.cc
   geometry/nodes/node_geo_switch.cc
-<<<<<<< HEAD
+  geometry/nodes/node_geo_remesh_voxel.cc
   geometry/nodes/node_geo_remesh_blocks.cc
-=======
-  geometry/nodes/node_geo_remesh_voxel.cc
->>>>>>> fb8c0492
   geometry/nodes/node_geo_transform.cc
   geometry/nodes/node_geo_triangulate.cc
   geometry/nodes/node_geo_unsubdivide.cc
@@ -493,25 +490,13 @@
   list(APPEND INC
     ../../../intern/openvdb
   )
-<<<<<<< HEAD
   list(APPEND INC_SYS
     ${OPENVDB_INCLUDE_DIRS}
   )
-=======
-
-  list(APPEND INC_SYS
-    ${OPENVDB_INCLUDE_DIRS}
-  )
-
->>>>>>> fb8c0492
   list(APPEND LIB
     bf_intern_openvdb
     ${OPENVDB_LIBRARIES}
   )
-<<<<<<< HEAD
-=======
-
->>>>>>> fb8c0492
   add_definitions(-DWITH_OPENVDB ${OPENVDB_DEFINITIONS})
 endif()
 
