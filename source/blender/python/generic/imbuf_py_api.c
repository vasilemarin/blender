--- conflicted
+++ resolved
@@ -569,7 +569,6 @@
 
   return mod;
 }
-<<<<<<< HEAD
 
 /** \} */
 
@@ -580,18 +579,6 @@
  * for docs and the ability to use with built-ins such as `isinstance`, `issubclass`.
  * \{ */
 
-=======
-
-/** \} */
-
-/* -------------------------------------------------------------------- */
-/** \name Module Definition (`imbuf.types`)
- *
- * `imbuf.types` module, only include this to expose access to `imbuf.types.ImBuf`
- * for docs and the ability to use with built-ins such as `isinstance`, `issubclass`.
- * \{ */
-
->>>>>>> 9e007b46
 PyDoc_STRVAR(IMB_types_doc, "This module provides access to image buffer types.");
 
 static struct PyModuleDef IMB_types_module_def = {
