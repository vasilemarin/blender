/*
 * $Id$
 *
 * ***** BEGIN GPL LICENSE BLOCK *****
 *
 * This program is free software; you can redistribute it and/or
 * modify it under the terms of the GNU General Public License
 * as published by the Free Software Foundation; either version 2
 * of the License, or (at your option) any later version.
 *
 * This program is distributed in the hope that it will be useful,
 * but WITHOUT ANY WARRANTY; without even the implied warranty of
 * MERCHANTABILITY or FITNESS FOR A PARTICULAR PURPOSE.  See the
 * GNU General Public License for more details.
 *
 * You should have received a copy of the GNU General Public License
 * along with this program; if not, write to the Free Software Foundation,
 * Inc., 51 Franklin Street, Fifth Floor, Boston, MA 02110-1301, USA.
 *
 * The Original Code is Copyright (C) 2001-2002 by NaN Holding BV.
 * All rights reserved.
 *
 * Contributor(s): Michel Selten & Joseph Gilbert
 *
 * ***** END GPL LICENSE BLOCK *****
 */

#include "mathutils.h"

#include "BKE_utildefines.h"
#include "BLI_math.h"
#include "BLI_blenlib.h"

static PyObject *column_vector_multiplication(MatrixObject * mat, VectorObject* vec); /* utility func */


/* matrix vector callbacks */
int mathutils_matrix_vector_cb_index= -1;

static int mathutils_matrix_vector_check(BaseMathObject *bmo)
{
	MatrixObject *self= (MatrixObject *)bmo->cb_user;
	return BaseMath_ReadCallback(self);
}

static int mathutils_matrix_vector_get(BaseMathObject *bmo, int subtype)
{
	MatrixObject *self= (MatrixObject *)bmo->cb_user;
	int i;

	if(!BaseMath_ReadCallback(self))
		return 0;

	for(i=0; i < self->colSize; i++)
		bmo->data[i]= self->matrix[subtype][i];

	return 1;
}

static int mathutils_matrix_vector_set(BaseMathObject *bmo, int subtype)
{
	MatrixObject *self= (MatrixObject *)bmo->cb_user;
	int i;

	if(!BaseMath_ReadCallback(self))
		return 0;

	for(i=0; i < self->colSize; i++)
		self->matrix[subtype][i]= bmo->data[i];

	BaseMath_WriteCallback(self);
	return 1;
}

static int mathutils_matrix_vector_get_index(BaseMathObject *bmo, int subtype, int index)
{
	MatrixObject *self= (MatrixObject *)bmo->cb_user;

	if(!BaseMath_ReadCallback(self))
		return 0;

	bmo->data[index]= self->matrix[subtype][index];
	return 1;
}

static int mathutils_matrix_vector_set_index(BaseMathObject *bmo, int subtype, int index)
{
	MatrixObject *self= (MatrixObject *)bmo->cb_user;

	if(!BaseMath_ReadCallback(self))
		return 0;

	self->matrix[subtype][index]= bmo->data[index];

	BaseMath_WriteCallback(self);
	return 1;
}

Mathutils_Callback mathutils_matrix_vector_cb = {
	mathutils_matrix_vector_check,
	mathutils_matrix_vector_get,
	mathutils_matrix_vector_set,
	mathutils_matrix_vector_get_index,
	mathutils_matrix_vector_set_index
};
/* matrix vector callbacks, this is so you can do matrix[i][j] = val  */

//----------------------------------mathutils.Matrix() -----------------
//mat is a 1D array of floats - row[0][0],row[0][1], row[1][0], etc.
//create a new matrix type
static PyObject *Matrix_new(PyTypeObject *type, PyObject *args, PyObject *kwds)
{
	PyObject *argObject, *m, *s;
	MatrixObject *mat;
	int argSize, seqSize = 0, i, j;
	float matrix[16] = {0.0f, 0.0f, 0.0f, 0.0f, 0.0f, 0.0f, 0.0f, 0.0f,
		0.0f, 0.0f, 0.0f, 0.0f, 0.0f, 0.0f, 0.0f, 1.0f};
	float scalar;

	if(kwds && PyDict_Size(kwds)) {
		PyErr_SetString(PyExc_TypeError, "mathutils.Matrix(): takes no keyword args");
		return NULL;
	}

	argSize = PyTuple_GET_SIZE(args);
	if(argSize > MATRIX_MAX_DIM) {	//bad arg nums
		PyErr_SetString(PyExc_AttributeError, "mathutils.Matrix(): expects 0-4 numeric sequences of the same size");
		return NULL;
	} else if (argSize == 0) { //return empty 4D matrix
		return (PyObject *) newMatrixObject(NULL, 4, 4, Py_NEW, type);
	}else if (argSize == 1){
		//copy constructor for matrix objects
		argObject = PyTuple_GET_ITEM(args, 0);
		if(MatrixObject_Check(argObject)){
			mat = (MatrixObject*)argObject;
			if(!BaseMath_ReadCallback(mat))
				return NULL;

			memcpy(matrix, mat->contigPtr, sizeof(float) * mat->rowSize * mat->colSize);
			argSize = mat->rowSize;
			seqSize = mat->colSize;
		}
	}else{ //2-4 arguments (all seqs? all same size?)
		for(i =0; i < argSize; i++){
			argObject = PyTuple_GET_ITEM(args, i);
			if (PySequence_Check(argObject)) { //seq?
				if(seqSize){ //0 at first
					if(PySequence_Length(argObject) != seqSize){ //seq size not same
						PyErr_SetString(PyExc_AttributeError, "mathutils.Matrix(): expects 0-4 numeric sequences of the same size");
						return NULL;
					}
				}
				seqSize = PySequence_Length(argObject);
			}else{ //arg not a sequence
				PyErr_SetString(PyExc_TypeError, "mathutils.Matrix(): expects 0-4 numeric sequences of the same size");
				return NULL;
			}
		}
		//all is well... let's continue parsing
		for (i = 0; i < argSize; i++){
			m = PyTuple_GET_ITEM(args, i);
			if (m == NULL) { // Failed to read sequence
				PyErr_SetString(PyExc_RuntimeError, "mathutils.Matrix(): failed to parse arguments");
				return NULL;
			}

			for (j = 0; j < seqSize; j++) {
				s = PySequence_GetItem(m, j);
				if (s == NULL) { // Failed to read sequence
					PyErr_SetString(PyExc_RuntimeError, "mathutils.Matrix(): failed to parse arguments");
					return NULL;
				}
				
				scalar= (float)PyFloat_AsDouble(s);
				Py_DECREF(s);
				
				if(scalar==-1 && PyErr_Occurred()) { // parsed item is not a number
					PyErr_SetString(PyExc_AttributeError, "mathutils.Matrix(): expects 0-4 numeric sequences of the same size");
					return NULL;
				}

				matrix[(seqSize*i)+j]= scalar;
			}
		}
	}
	return newMatrixObject(matrix, argSize, seqSize, Py_NEW, type);
}

/*-----------------------CLASS-METHODS----------------------------*/

//----------------------------------mathutils.RotationMatrix() ----------
//mat is a 1D array of floats - row[0][0],row[0][1], row[1][0], etc.
static char C_Matrix_Rotation_doc[] =
".. classmethod:: Rotation(angle, size, axis)\n"
"\n"
"   Create a matrix representing a rotation.\n"
"\n"
"   :arg angle: The angle of rotation desired, in radians.\n"
"   :type angle: float\n"
"   :arg size: The size of the rotation matrix to construct [2, 4].\n"
"   :type size: int\n"
"   :arg axis: a string in ['X', 'Y', 'Z'] or a 3D Vector Object (optional when size is 2).\n"
"   :type axis: string or :class:`Vector`\n"
"   :return: A new rotation matrix.\n"
"   :rtype: :class:`Matrix`\n";

static PyObject *C_Matrix_Rotation(PyObject *cls, PyObject *args)
{
	VectorObject *vec= NULL;
	char *axis= NULL;
	int matSize;
	float angle = 0.0f;
	float mat[16] = {0.0f, 0.0f, 0.0f, 0.0f, 0.0f, 0.0f, 0.0f, 0.0f,
		0.0f, 0.0f, 0.0f, 0.0f, 0.0f, 0.0f, 0.0f, 1.0f};

	if(!PyArg_ParseTuple(args, "fi|O", &angle, &matSize, &vec)) {
		PyErr_SetString(PyExc_TypeError, "mathutils.RotationMatrix(angle, size, axis): expected float int and a string or vector");
		return NULL;
	}

	if(vec && !VectorObject_Check(vec)) {
		axis= _PyUnicode_AsString((PyObject *)vec);
		if(axis==NULL || axis[0]=='\0' || axis[1]!='\0' || axis[0] < 'X' || axis[0] > 'Z') {
			PyErr_SetString(PyExc_TypeError, "mathutils.RotationMatrix(): 3rd argument axis value must be a 3D vector or a string in 'X', 'Y', 'Z'");
			return NULL;
		}
		else {
			/* use the string */
			vec= NULL;
		}
	}

	while (angle<-(Py_PI*2))
		angle+=(Py_PI*2);
	while (angle>(Py_PI*2))
		angle-=(Py_PI*2);
	
	if(matSize != 2 && matSize != 3 && matSize != 4) {
		PyErr_SetString(PyExc_AttributeError, "mathutils.RotationMatrix(): can only return a 2x2 3x3 or 4x4 matrix");
		return NULL;
	}
	if(matSize == 2 && (vec != NULL)) {
		PyErr_SetString(PyExc_AttributeError, "mathutils.RotationMatrix(): cannot create a 2x2 rotation matrix around arbitrary axis");
		return NULL;
	}
	if((matSize == 3 || matSize == 4) && (axis == NULL) && (vec == NULL)) {
		PyErr_SetString(PyExc_AttributeError, "mathutils.RotationMatrix(): please choose an axis of rotation for 3d and 4d matrices");
		return NULL;
	}
	if(vec) {
		if(vec->size != 3) {
			PyErr_SetString(PyExc_AttributeError, "mathutils.RotationMatrix(): the vector axis must be a 3D vector");
			return NULL;
		}
		
		if(!BaseMath_ReadCallback(vec))
			return NULL;
		
	}

	/* check for valid vector/axis above */
	if(vec) {
		axis_angle_to_mat3( (float (*)[3])mat,vec->vec, angle);
	}
	else if(matSize == 2) {
		//2D rotation matrix
		mat[0] = (float) cos (angle);
		mat[1] = (float) sin (angle);
		mat[2] = -((float) sin(angle));
		mat[3] = (float) cos(angle);
	} else if(strcmp(axis, "X") == 0) {
		//rotation around X
		mat[0] = 1.0f;
		mat[4] = (float) cos(angle);
		mat[5] = (float) sin(angle);
		mat[7] = -((float) sin(angle));
		mat[8] = (float) cos(angle);
	} else if(strcmp(axis, "Y") == 0) {
		//rotation around Y
		mat[0] = (float) cos(angle);
		mat[2] = -((float) sin(angle));
		mat[4] = 1.0f;
		mat[6] = (float) sin(angle);
		mat[8] = (float) cos(angle);
	} else if(strcmp(axis, "Z") == 0) {
		//rotation around Z
		mat[0] = (float) cos(angle);
		mat[1] = (float) sin(angle);
		mat[3] = -((float) sin(angle));
		mat[4] = (float) cos(angle);
		mat[8] = 1.0f;
	}
	else {
		/* should never get here */
		PyErr_SetString(PyExc_AttributeError, "mathutils.RotationMatrix(): unknown error");
		return NULL;
	}

	if(matSize == 4) {
		//resize matrix
		mat[10] = mat[8];
		mat[9] = mat[7];
		mat[8] = mat[6];
		mat[7] = 0.0f;
		mat[6] = mat[5];
		mat[5] = mat[4];
		mat[4] = mat[3];
		mat[3] = 0.0f;
	}
	//pass to matrix creation
	return newMatrixObject(mat, matSize, matSize, Py_NEW, (PyTypeObject *)cls);
}


static char C_Matrix_Translation_doc[] =
".. classmethod:: Translation(vector)\n"
"\n"
"   Create a matrix representing a translation.\n"
"\n"
"   :arg vector: The translation vector.\n"
"   :type vector: :class:`Vector`\n"
"   :return: An identity matrix with a translation.\n"
"   :rtype: :class:`Matrix`\n";

static PyObject *C_Matrix_Translation(PyObject *cls, VectorObject * vec)
{
	float mat[16] = {0.0f, 0.0f, 0.0f, 0.0f, 0.0f, 0.0f, 0.0f, 0.0f,
		0.0f, 0.0f, 0.0f, 0.0f, 0.0f, 0.0f, 0.0f, 1.0f};
	
	if(!VectorObject_Check(vec)) {
		PyErr_SetString(PyExc_TypeError, "mathutils.Matrix.Translation(): expected vector");
		return NULL;
	}
	if(vec->size != 3 && vec->size != 4) {
		PyErr_SetString(PyExc_TypeError, "mathutils.Matrix.Translation(): vector must be 3D or 4D");
		return NULL;
	}
	
	if(!BaseMath_ReadCallback(vec))
		return NULL;
	
	//create a identity matrix and add translation
	unit_m4((float(*)[4]) mat);
	mat[12] = vec->vec[0];
	mat[13] = vec->vec[1];
	mat[14] = vec->vec[2];

	return newMatrixObject(mat, 4, 4, Py_NEW, (PyTypeObject *)cls);
}
//----------------------------------mathutils.Matrix.Scale() -------------
//mat is a 1D array of floats - row[0][0],row[0][1], row[1][0], etc.
static char C_Matrix_Scale_doc[] =
".. classmethod:: Scale(factor, size, axis)\n"
"\n"
"   Create a matrix representing a scaling.\n"
"\n"
"   :arg factor: The factor of scaling to apply.\n"
"   :type factor: float\n"
"   :arg size: The size of the scale matrix to construct [2, 4].\n"
"   :type size: int\n"
"   :arg axis: Direction to influence scale. (optional).\n"
"   :type axis: :class:`Vector`\n"
"   :return: A new scale matrix.\n"
"   :rtype: :class:`Matrix`\n";

static PyObject *C_Matrix_Scale(PyObject *cls, PyObject *args)
{
	VectorObject *vec = NULL;
	float norm = 0.0f, factor;
	int matSize, x;
	float mat[16] = {0.0f, 0.0f, 0.0f, 0.0f, 0.0f, 0.0f, 0.0f, 0.0f,
		0.0f, 0.0f, 0.0f, 0.0f, 0.0f, 0.0f, 0.0f, 1.0f};

	if(!PyArg_ParseTuple(args, "fi|O!", &factor, &matSize, &vector_Type, &vec)) {
		PyErr_SetString(PyExc_TypeError, "mathutils.Matrix.Scale(): expected float int and optional vector");
		return NULL;
	}
	if(matSize != 2 && matSize != 3 && matSize != 4) {
		PyErr_SetString(PyExc_AttributeError, "mathutils.Matrix.Scale(): can only return a 2x2 3x3 or 4x4 matrix");
		return NULL;
	}
	if(vec) {
		if(vec->size > 2 && matSize == 2) {
			PyErr_SetString(PyExc_AttributeError, "mathutils.Matrix.Scale(): please use 2D vectors when scaling in 2D");
			return NULL;
		}
		
		if(!BaseMath_ReadCallback(vec))
			return NULL;
		
	}
	if(vec == NULL) {	//scaling along axis
		if(matSize == 2) {
			mat[0] = factor;
			mat[3] = factor;
		} else {
			mat[0] = factor;
			mat[4] = factor;
			mat[8] = factor;
		}
	} else { //scaling in arbitrary direction
		//normalize arbitrary axis
		for(x = 0; x < vec->size; x++) {
			norm += vec->vec[x] * vec->vec[x];
		}
		norm = (float) sqrt(norm);
		for(x = 0; x < vec->size; x++) {
			vec->vec[x] /= norm;
		}
		if(matSize == 2) {
			mat[0] = 1 +((factor - 1) *(vec->vec[0] * vec->vec[0]));
			mat[1] =((factor - 1) *(vec->vec[0] * vec->vec[1]));
			mat[2] =((factor - 1) *(vec->vec[0] * vec->vec[1]));
			mat[3] = 1 + ((factor - 1) *(vec->vec[1] * vec->vec[1]));
		} else {
			mat[0] = 1 + ((factor - 1) *(vec->vec[0] * vec->vec[0]));
			mat[1] =((factor - 1) *(vec->vec[0] * vec->vec[1]));
			mat[2] =((factor - 1) *(vec->vec[0] * vec->vec[2]));
			mat[3] =((factor - 1) *(vec->vec[0] * vec->vec[1]));
			mat[4] = 1 + ((factor - 1) *(vec->vec[1] * vec->vec[1]));
			mat[5] =((factor - 1) *(vec->vec[1] * vec->vec[2]));
			mat[6] =((factor - 1) *(vec->vec[0] * vec->vec[2]));
			mat[7] =((factor - 1) *(vec->vec[1] * vec->vec[2]));
			mat[8] = 1 + ((factor - 1) *(vec->vec[2] * vec->vec[2]));
		}
	}
	if(matSize == 4) {
		//resize matrix
		mat[10] = mat[8];
		mat[9] = mat[7];
		mat[8] = mat[6];
		mat[7] = 0.0f;
		mat[6] = mat[5];
		mat[5] = mat[4];
		mat[4] = mat[3];
		mat[3] = 0.0f;
	}
	//pass to matrix creation
	return newMatrixObject(mat, matSize, matSize, Py_NEW, (PyTypeObject *)cls);
}
//----------------------------------mathutils.Matrix.OrthoProjection() ---
//mat is a 1D array of floats - row[0][0],row[0][1], row[1][0], etc.
static char C_Matrix_OrthoProjection_doc[] =
".. classmethod:: OrthoProjection(plane, size, axis)\n"
"\n"
"   Create a matrix to represent an orthographic projection.\n"
"\n"
"   :arg plane: Can be any of the following: ['X', 'Y', 'XY', 'XZ', 'YZ', 'R'], where a single axis is for a 2D matrix and 'R' requires axis is given.\n"
"   :type plane: string\n"
"   :arg size: The size of the projection matrix to construct [2, 4].\n"
"   :type size: int\n"
"   :arg axis: Arbitrary perpendicular plane vector (optional).\n"
"   :type axis: :class:`Vector`\n"
"   :return: A new projection matrix.\n"
"   :rtype: :class:`Matrix`\n";
static PyObject *C_Matrix_OrthoProjection(PyObject *cls, PyObject *args)
{
	VectorObject *vec = NULL;
	char *plane;
	int matSize, x;
	float norm = 0.0f;
	float mat[16] = {0.0f, 0.0f, 0.0f, 0.0f, 0.0f, 0.0f, 0.0f, 0.0f,
		0.0f, 0.0f, 0.0f, 0.0f, 0.0f, 0.0f, 0.0f, 1.0f};
	
	if(!PyArg_ParseTuple(args, "si|O!", &plane, &matSize, &vector_Type, &vec)) {
		PyErr_SetString(PyExc_TypeError, "mathutils.Matrix.OrthoProjection(): expected string and int and optional vector");
		return NULL;
	}
	if(matSize != 2 && matSize != 3 && matSize != 4) {
		PyErr_SetString(PyExc_AttributeError,"mathutils.Matrix.OrthoProjection(): can only return a 2x2 3x3 or 4x4 matrix");
		return NULL;
	}
	if(vec) {
		if(vec->size > 2 && matSize == 2) {
			PyErr_SetString(PyExc_AttributeError, "mathutils.Matrix.OrthoProjection(): please use 2D vectors when scaling in 2D");
			return NULL;
		}
		
		if(!BaseMath_ReadCallback(vec))
			return NULL;
		
	}
	if(vec == NULL) {	//ortho projection onto cardinal plane
		if((strcmp(plane, "X") == 0) && matSize == 2) {
			mat[0] = 1.0f;
		} else if((strcmp(plane, "Y") == 0) && matSize == 2) {
			mat[3] = 1.0f;
		} else if((strcmp(plane, "XY") == 0) && matSize > 2) {
			mat[0] = 1.0f;
			mat[4] = 1.0f;
		} else if((strcmp(plane, "XZ") == 0) && matSize > 2) {
			mat[0] = 1.0f;
			mat[8] = 1.0f;
		} else if((strcmp(plane, "YZ") == 0) && matSize > 2) {
			mat[4] = 1.0f;
			mat[8] = 1.0f;
		} else {
			PyErr_SetString(PyExc_AttributeError, "mathutils.Matrix.OrthoProjection(): unknown plane - expected: X, Y, XY, XZ, YZ");
			return NULL;
		}
	} else { //arbitrary plane
		//normalize arbitrary axis
		for(x = 0; x < vec->size; x++) {
			norm += vec->vec[x] * vec->vec[x];
		}
		norm = (float) sqrt(norm);
		for(x = 0; x < vec->size; x++) {
			vec->vec[x] /= norm;
		}
		if((strcmp(plane, "R") == 0) && matSize == 2) {
			mat[0] = 1 - (vec->vec[0] * vec->vec[0]);
			mat[1] = -(vec->vec[0] * vec->vec[1]);
			mat[2] = -(vec->vec[0] * vec->vec[1]);
			mat[3] = 1 - (vec->vec[1] * vec->vec[1]);
		} else if((strcmp(plane, "R") == 0) && matSize > 2) {
			mat[0] = 1 - (vec->vec[0] * vec->vec[0]);
			mat[1] = -(vec->vec[0] * vec->vec[1]);
			mat[2] = -(vec->vec[0] * vec->vec[2]);
			mat[3] = -(vec->vec[0] * vec->vec[1]);
			mat[4] = 1 - (vec->vec[1] * vec->vec[1]);
			mat[5] = -(vec->vec[1] * vec->vec[2]);
			mat[6] = -(vec->vec[0] * vec->vec[2]);
			mat[7] = -(vec->vec[1] * vec->vec[2]);
			mat[8] = 1 - (vec->vec[2] * vec->vec[2]);
		} else {
			PyErr_SetString(PyExc_AttributeError, "mathutils.Matrix.OrthoProjection(): unknown plane - expected: 'r' expected for axis designation");
			return NULL;
		}
	}
	if(matSize == 4) {
		//resize matrix
		mat[10] = mat[8];
		mat[9] = mat[7];
		mat[8] = mat[6];
		mat[7] = 0.0f;
		mat[6] = mat[5];
		mat[5] = mat[4];
		mat[4] = mat[3];
		mat[3] = 0.0f;
	}
	//pass to matrix creation
	return newMatrixObject(mat, matSize, matSize, Py_NEW, (PyTypeObject *)cls);
}

static char C_Matrix_Shear_doc[] =
".. classmethod:: Shear(plane, factor, size)\n"
"\n"
"   Create a matrix to represent an shear transformation.\n"
"\n"
"   :arg plane: Can be any of the following: ['X', 'Y', 'XY', 'XZ', 'YZ'], where a single axis is for a 2D matrix.\n"
"   :type plane: string\n"
"   :arg factor: The factor of shear to apply.\n"
"   :type factor: float\n"
"   :arg size: The size of the shear matrix to construct [2, 4].\n"
"   :type size: int\n"
"   :return: A new shear matrix.\n"
"   :rtype: :class:`Matrix`\n";

static PyObject *C_Matrix_Shear(PyObject *cls, PyObject *args)
{
	int matSize;
	char *plane;
	float factor;
	float mat[16] = {0.0f, 0.0f, 0.0f, 0.0f, 0.0f, 0.0f, 0.0f, 0.0f,
		0.0f, 0.0f, 0.0f, 0.0f, 0.0f, 0.0f, 0.0f, 1.0f};

	if(!PyArg_ParseTuple(args, "sfi", &plane, &factor, &matSize)) {
		PyErr_SetString(PyExc_TypeError,"mathutils.Matrix.Shear(): expected string float and int");
		return NULL;
	}
	if(matSize != 2 && matSize != 3 && matSize != 4) {
		PyErr_SetString(PyExc_AttributeError,"mathutils.Matrix.Shear(): can only return a 2x2 3x3 or 4x4 matrix");
		return NULL;
	}

	if((strcmp(plane, "X") == 0)
		&& matSize == 2) {
		mat[0] = 1.0f;
		mat[2] = factor;
		mat[3] = 1.0f;
	} else if((strcmp(plane, "Y") == 0) && matSize == 2) {
		mat[0] = 1.0f;
		mat[1] = factor;
		mat[3] = 1.0f;
	} else if((strcmp(plane, "XY") == 0) && matSize > 2) {
		mat[0] = 1.0f;
		mat[4] = 1.0f;
		mat[6] = factor;
		mat[7] = factor;
	} else if((strcmp(plane, "XZ") == 0) && matSize > 2) {
		mat[0] = 1.0f;
		mat[3] = factor;
		mat[4] = 1.0f;
		mat[5] = factor;
		mat[8] = 1.0f;
	} else if((strcmp(plane, "YZ") == 0) && matSize > 2) {
		mat[0] = 1.0f;
		mat[1] = factor;
		mat[2] = factor;
		mat[4] = 1.0f;
		mat[8] = 1.0f;
	} else {
		PyErr_SetString(PyExc_AttributeError, "mathutils.Matrix.Shear(): expected: x, y, xy, xz, yz or wrong matrix size for shearing plane");
		return NULL;
	}
	if(matSize == 4) {
		//resize matrix
		mat[10] = mat[8];
		mat[9] = mat[7];
		mat[8] = mat[6];
		mat[7] = 0.0f;
		mat[6] = mat[5];
		mat[5] = mat[4];
		mat[4] = mat[3];
		mat[3] = 0.0f;
	}
	//pass to matrix creation
	return newMatrixObject(mat, matSize, matSize, Py_NEW, (PyTypeObject *)cls);
}

/* assumes rowsize == colsize is checked and the read callback has run */
static float matrix_determinant(MatrixObject * self)
{
	if(self->rowSize == 2) {
		return determinant_m2(self->matrix[0][0], self->matrix[0][1],
					 self->matrix[1][0], self->matrix[1][1]);
	} else if(self->rowSize == 3) {
		return determinant_m3(self->matrix[0][0], self->matrix[0][1],
					 self->matrix[0][2], self->matrix[1][0],
					 self->matrix[1][1], self->matrix[1][2],
					 self->matrix[2][0], self->matrix[2][1],
					 self->matrix[2][2]);
	} else {
		return determinant_m4((float (*)[4])self->contigPtr);
	}
}


/*-----------------------------METHODS----------------------------*/
static char Matrix_toQuat_doc[] =
".. method:: to_quat()\n"
"\n"
"   Return a quaternion representation of the rotation matrix.\n"
"\n"
"   :return: Quaternion representation of the rotation matrix.\n"
"   :rtype: :class:`Quaternion`\n";

static PyObject *Matrix_toQuat(MatrixObject * self)
{
	float quat[4];

	if(!BaseMath_ReadCallback(self))
		return NULL;
	
	/*must be 3-4 cols, 3-4 rows, square matrix*/
	if(self->colSize < 3 || self->rowSize < 3 || (self->colSize != self->rowSize)) {
		PyErr_SetString(PyExc_AttributeError, "Matrix.to_quat(): inappropriate matrix size - expects 3x3 or 4x4 matrix");
		return NULL;
	} 
	if(self->colSize == 3){
		mat3_to_quat( quat,(float (*)[3])self->contigPtr);
	}else{
		mat4_to_quat( quat,(float (*)[4])self->contigPtr);
	}
	
	return newQuaternionObject(quat, Py_NEW, NULL);
}

/*---------------------------Matrix.toEuler() --------------------*/
static char Matrix_toEuler_doc[] =
".. method:: to_euler(order, euler_compat)\n"
"\n"
"   Return an Euler representation of the rotation matrix (3x3 or 4x4 matrix only).\n"
"\n"
"   :arg order: Optional rotation order argument in ['XYZ', 'XZY', 'YXZ', 'YZX', 'ZXY', 'ZYX'].\n"
"   :type order: string\n"
"   :arg euler_compat: Optional euler argument the new euler will be made compatible with (no axis flipping between them). Useful for converting a series of matrices to animation curves.\n"
"   :type euler_compat: :class:`Euler`\n"
"   :return: Euler representation of the matrix.\n"
"   :rtype: :class:`Euler`\n";

PyObject *Matrix_toEuler(MatrixObject * self, PyObject *args)
{
	char *order_str= NULL;
	short order= EULER_ORDER_XYZ;
	float eul[3], eul_compatf[3];
	EulerObject *eul_compat = NULL;

	float tmat[3][3];
	float (*mat)[3];
	
	if(!BaseMath_ReadCallback(self))
		return NULL;
	
	if(!PyArg_ParseTuple(args, "|sO!:to_euler", &order_str, &euler_Type, &eul_compat))
		return NULL;
	
	if(eul_compat) {
		if(!BaseMath_ReadCallback(eul_compat))
			return NULL;

		copy_v3_v3(eul_compatf, eul_compat->eul);
	}
	
	/*must be 3-4 cols, 3-4 rows, square matrix*/
	if(self->colSize ==3 && self->rowSize ==3) {
		mat= (float (*)[3])self->contigPtr;
	}else if (self->colSize ==4 && self->rowSize ==4) {
		copy_m3_m4(tmat, (float (*)[4])self->contigPtr);
		mat= tmat;
	}else {
		PyErr_SetString(PyExc_AttributeError, "Matrix.to_euler(): inappropriate matrix size - expects 3x3 or 4x4 matrix");
		return NULL;
	}

	if(order_str) {
		order= euler_order_from_string(order_str, "Matrix.to_euler()");

		if(order == -1)
			return NULL;
	}

	if(eul_compat) {
		if(order == 1)	mat3_to_compatible_eul( eul, eul_compatf, mat);
		else			mat3_to_compatible_eulO(eul, eul_compatf, order, mat);
	}
	else {
		if(order == 1)	mat3_to_eul(eul, mat);
		else			mat3_to_eulO(eul, order, mat);
	}

	return newEulerObject(eul, order, Py_NEW, NULL);
}
/*---------------------------Matrix.resize4x4() ------------------*/
static char Matrix_Resize4x4_doc[] =
".. method:: resize4x4()\n"
"\n"
"   Resize the matrix to 4x4.\n"
"\n"
"   :return: an instance of itself.\n"
"   :rtype: :class:`Matrix`\n";

PyObject *Matrix_Resize4x4(MatrixObject * self)
{
	int x, first_row_elem, curr_pos, new_pos, blank_columns, blank_rows, index;

	if(self->wrapped==Py_WRAP){
		PyErr_SetString(PyExc_TypeError, "cannot resize wrapped data - make a copy and resize that");
		return NULL;
	}
	if(self->cb_user){
		PyErr_SetString(PyExc_TypeError, "cannot resize owned data - make a copy and resize that");
		return NULL;
	}
	
	self->contigPtr = PyMem_Realloc(self->contigPtr, (sizeof(float) * 16));
	if(self->contigPtr == NULL) {
		PyErr_SetString(PyExc_MemoryError, "matrix.resize4x4(): problem allocating pointer space");
		return NULL;
	}
	/*set row pointers*/
	for(x = 0; x < 4; x++) {
		self->matrix[x] = self->contigPtr + (x * 4);
	}
	/*move data to new spot in array + clean*/
	for(blank_rows = (4 - self->rowSize); blank_rows > 0; blank_rows--){
		for(x = 0; x < 4; x++){
			index = (4 * (self->rowSize + (blank_rows - 1))) + x;
			if (index == 10 || index == 15){
				self->contigPtr[index] = 1.0f;
			}else{
				self->contigPtr[index] = 0.0f;
			}
		}
	}
	for(x = 1; x <= self->rowSize; x++){
		first_row_elem = (self->colSize * (self->rowSize - x));
		curr_pos = (first_row_elem + (self->colSize -1));
		new_pos = (4 * (self->rowSize - x )) + (curr_pos - first_row_elem);
		for(blank_columns = (4 - self->colSize); blank_columns > 0; blank_columns--){
			self->contigPtr[new_pos + blank_columns] = 0.0f;
		}
		for(curr_pos = curr_pos; curr_pos >= first_row_elem; curr_pos--){
			self->contigPtr[new_pos] = self->contigPtr[curr_pos];
			new_pos--;
		}
	}
	self->rowSize = 4;
	self->colSize = 4;
	
	Py_INCREF(self);
	return (PyObject *)self;
}

static char Matrix_to_4x4_doc[] =
".. method:: to_4x4()\n"
"\n"
"   Return a 4x4 copy of this matrix.\n"
"\n"
"   :return: a new matrix.\n"
"   :rtype: :class:`Matrix`\n";
PyObject *Matrix_to_4x4(MatrixObject * self)
{
	if(!BaseMath_ReadCallback(self))
		return NULL;

	if(self->colSize==4 && self->rowSize==4) {
		return (PyObject *)newMatrixObject(self->contigPtr, 4, 4, Py_NEW, Py_TYPE(self));
	}
	else if(self->colSize==3 && self->rowSize==3) {
		float mat[4][4];
		copy_m4_m3(mat, (float (*)[3])self->contigPtr);
		return (PyObject *)newMatrixObject((float *)mat, 4, 4, Py_NEW, Py_TYPE(self));
	}
	/* TODO, 2x2 matrix */

	PyErr_SetString(PyExc_TypeError, "Matrix.to_4x4(): inappropriate matrix size");
	return NULL;
}

static char Matrix_to_3x3_doc[] =
".. method:: to_3x3()\n"
"\n"
"   Return a 3x3 copy of this matrix.\n"
"\n"
"   :return: a new matrix.\n"
"   :rtype: :class:`Matrix`\n";
PyObject *Matrix_to_3x3(MatrixObject * self)
{
	if(!BaseMath_ReadCallback(self))
		return NULL;

	if(self->colSize==3 && self->rowSize==3) {
		return (PyObject *)newMatrixObject(self->contigPtr, 3, 3, Py_NEW, Py_TYPE(self));
	}
	else if(self->colSize==4 && self->rowSize==4) {
		float mat[3][3];
		copy_m3_m4(mat, (float (*)[4])self->contigPtr);
		return (PyObject *)newMatrixObject((float *)mat, 3, 3, Py_NEW, Py_TYPE(self));
	}
	/* TODO, 2x2 matrix */

	PyErr_SetString(PyExc_TypeError, "Matrix.to_3x3(): inappropriate matrix size");
	return NULL;
}

/*---------------------------Matrix.translationPart() ------------*/
static char Matrix_TranslationPart_doc[] =
".. method:: translation_part()\n"
"\n"
"   Return a the translation part of a 4 row matrix.\n"
"\n"
"   :return: Return a the translation of a matrix.\n"
"   :rtype: :class:`Matrix`\n"
"\n"
"   .. note:: Note that the (4,4) element of a matrix can be used for uniform scaling too.\n";

PyObject *Matrix_TranslationPart(MatrixObject * self)
{
	if(!BaseMath_ReadCallback(self))
		return NULL;
	
	if(self->colSize < 3 || self->rowSize < 4){
		PyErr_SetString(PyExc_AttributeError, "Matrix.translation_part(): inappropriate matrix size");
		return NULL;
	}

	return newVectorObject(self->matrix[3], 3, Py_NEW, NULL);
}
/*---------------------------Matrix.rotationPart() ---------------*/
static char Matrix_RotationPart_doc[] =
".. method:: rotation_part()\n"
"\n"
"   Return the 3d submatrix corresponding to the linear term of the embedded affine transformation in 3d. This matrix represents rotation and scale.\n"
"\n"
"   :return: Return the 3d matrix for rotation and scale.\n"
"   :rtype: :class:`Matrix`\n"
"\n"
"   .. note:: Note that the (4,4) element of a matrix can be used for uniform scaling too.\n";

PyObject *Matrix_RotationPart(MatrixObject * self)
{
	float mat[16] = {0.0f, 0.0f, 0.0f, 0.0f, 0.0f, 0.0f, 0.0f, 0.0f,
		0.0f, 0.0f, 0.0f, 0.0f, 0.0f, 0.0f, 0.0f, 1.0f};

	if(!BaseMath_ReadCallback(self))
		return NULL;

	if(self->colSize < 3 || self->rowSize < 3){
		PyErr_SetString(PyExc_AttributeError, "Matrix.rotation_part(): inappropriate matrix size");
		return NULL;
	}

	mat[0] = self->matrix[0][0];
	mat[1] = self->matrix[0][1];
	mat[2] = self->matrix[0][2];
	mat[3] = self->matrix[1][0];
	mat[4] = self->matrix[1][1];
	mat[5] = self->matrix[1][2];
	mat[6] = self->matrix[2][0];
	mat[7] = self->matrix[2][1];
	mat[8] = self->matrix[2][2];

	return newMatrixObject(mat, 3, 3, Py_NEW, Py_TYPE(self));
}
/*---------------------------Matrix.scalePart() --------------------*/
static char Matrix_scalePart_doc[] =
".. method:: scale_part()\n"
"\n"
"   Return a the scale part of a 3x3 or 4x4 matrix.\n"
"\n"
"   :return: Return a the scale of a matrix.\n"
"   :rtype: :class:`Vector`\n"
"\n"
"   .. note:: This method does not return negative a scale on any axis because it is not possible to obtain this data from the matrix alone.\n";

PyObject *Matrix_scalePart(MatrixObject * self)
{
	float scale[3], rot[3];
	float mat[3][3], imat[3][3], tmat[3][3];

	if(!BaseMath_ReadCallback(self))
		return NULL;
	
	/*must be 3-4 cols, 3-4 rows, square matrix*/
	if(self->colSize == 4 && self->rowSize == 4)
		copy_m3_m4(mat, (float (*)[4])self->contigPtr);
	else if(self->colSize == 3 && self->rowSize == 3)
		copy_m3_m3(mat, (float (*)[3])self->contigPtr);
	else {
		PyErr_SetString(PyExc_AttributeError, "Matrix.scale_part(): inappropriate matrix size - expects 3x3 or 4x4 matrix");
		return NULL;
	}
	/* functionality copied from editobject.c apply_obmat */
	mat3_to_eul( rot,mat);
	eul_to_mat3( tmat,rot);
	invert_m3_m3(imat, tmat);
	mul_m3_m3m3(tmat, imat, mat);
	
	scale[0]= tmat[0][0];
	scale[1]= tmat[1][1];
	scale[2]= tmat[2][2];
	return newVectorObject(scale, 3, Py_NEW, NULL);
}
/*---------------------------Matrix.invert() ---------------------*/
static char Matrix_Invert_doc[] =
".. method:: invert()\n"
"\n"
"   Set the matrix to its inverse.\n"
"\n"
"   :return: an instance of itself.\n"
"   :rtype: :class:`Matrix`\n"
"\n"
"   .. note:: :exc:`ValueError` exception is raised.\n"
"\n"
"   .. seealso:: <http://en.wikipedia.org/wiki/Inverse_matrix>\n";

PyObject *Matrix_Invert(MatrixObject * self)
{
	
	int x, y, z = 0;
	float det = 0.0f;
	float mat[16] = {0.0f, 0.0f, 0.0f, 0.0f, 0.0f, 0.0f, 0.0f, 0.0f,
		0.0f, 0.0f, 0.0f, 0.0f, 0.0f, 0.0f, 0.0f, 1.0f};

	if(!BaseMath_ReadCallback(self))
		return NULL;

	if(self->rowSize != self->colSize){
		PyErr_SetString(PyExc_AttributeError, "Matrix.invert(ed): only square matrices are supported");
		return NULL;
	}

	/*calculate the determinant*/
	det = matrix_determinant(self);

	if(det != 0) {
		/*calculate the classical adjoint*/
		if(self->rowSize == 2) {
			mat[0] = self->matrix[1][1];
			mat[1] = -self->matrix[0][1];
			mat[2] = -self->matrix[1][0];
			mat[3] = self->matrix[0][0];
		} else if(self->rowSize == 3) {
			adjoint_m3_m3((float (*)[3]) mat,(float (*)[3])self->contigPtr);
		} else if(self->rowSize == 4) {
			adjoint_m4_m4((float (*)[4]) mat, (float (*)[4])self->contigPtr);
		}
		/*divide by determinate*/
		for(x = 0; x < (self->rowSize * self->colSize); x++) {
			mat[x] /= det;
		}
		/*set values*/
		for(x = 0; x < self->rowSize; x++) {
			for(y = 0; y < self->colSize; y++) {
				self->matrix[x][y] = mat[z];
				z++;
			}
		}
		/*transpose
		Matrix_Transpose(self);*/
	} else {
		PyErr_SetString(PyExc_ValueError, "matrix does not have an inverse");
		return NULL;
	}
	
	BaseMath_WriteCallback(self);
	Py_INCREF(self);
	return (PyObject *)self;
}

<<<<<<< HEAD
=======
/*---------------------------Matrix.decompose() ---------------------*/
static char Matrix_decompose_doc[] =
".. method:: decompose()\n"
"\n"
"   Return the location, rotaion and scale components of this matrix.\n"
"\n"
"   :return: loc, rot, scale triple.\n"
"   :rtype: (:class:`Vector`, :class:`Quaternion`, :class:`Vector`)";
static PyObject *Matrix_decompose(MatrixObject * self)
{
	PyObject *ret;
	float loc[3];
	float rot[3][3];
	float quat[4];
	float size[3];

	if(self->colSize != 4 || self->rowSize != 4) {
		PyErr_SetString(PyExc_AttributeError, "Matrix.decompose(): inappropriate matrix size - expects 4x4 matrix");
		return NULL;
	}

	if(!BaseMath_ReadCallback(self))
		return NULL;

	mat4_to_loc_rot_size(loc, rot, size, (float (*)[4])self->contigPtr);
	mat3_to_quat(quat, rot);

	ret= PyTuple_New(3);
	PyTuple_SET_ITEM(ret, 0, newVectorObject(loc, 3, Py_NEW, NULL));
	PyTuple_SET_ITEM(ret, 1, newQuaternionObject(quat, Py_NEW, NULL));
	PyTuple_SET_ITEM(ret, 2, newVectorObject(size, 3, Py_NEW, NULL));

	return ret;
}

>>>>>>> 6d201907


static char Matrix_Lerp_doc[] =
".. function:: lerp(other, factor)\n"
"\n"
"   Returns the interpolation of two matricies.\n"
"\n"
"   :arg other: value to interpolate with.\n"
"   :type other: :class:`Matrix`\n"
"   :arg factor: The interpolation value in [0.0, 1.0].\n"
"   :type factor: float\n"
"   :return: The interpolated rotation.\n"
"   :rtype: :class:`Matrix`\n";

static PyObject *Matrix_Lerp(MatrixObject *self, PyObject *args)
{
	MatrixObject *mat2 = NULL;
	float fac, mat[MATRIX_MAX_DIM*MATRIX_MAX_DIM];

	if(!PyArg_ParseTuple(args, "O!f:lerp", &matrix_Type, &mat2, &fac))
		return NULL;

	if(self->rowSize != mat2->rowSize || self->colSize != mat2->colSize) {
		PyErr_SetString(PyExc_AttributeError, "matrix.lerp(): expects both matrix objects of the same dimensions");
		return NULL;
	}

	if(!BaseMath_ReadCallback(self) || !BaseMath_ReadCallback(mat2))
		return NULL;

	/* TODO, different sized matrix */
	if(self->rowSize==4 && self->colSize==4) {
		blend_m4_m4m4((float (*)[4])mat, (float (*)[4])self->contigPtr, (float (*)[4])mat2->contigPtr, fac);
	}
	else if (self->rowSize==3 && self->colSize==3) {
		blend_m3_m3m3((float (*)[3])mat, (float (*)[3])self->contigPtr, (float (*)[3])mat2->contigPtr, fac);
	}
	else {
		PyErr_SetString(PyExc_AttributeError, "matrix.lerp(): only 3x3 and 4x4 matrices supported");
		return NULL;
	}

	return (PyObject*)newMatrixObject(mat, self->rowSize, self->colSize, Py_NEW, Py_TYPE(self));
}

/*---------------------------Matrix.determinant() ----------------*/
static char Matrix_Determinant_doc[] =
".. method:: determinant()\n"
"\n"
"   Return the determinant of a matrix.\n"
"\n"
"   :return: Return a the determinant of a matrix.\n"
"   :rtype: float\n"
"\n"
"   .. seealso:: <http://en.wikipedia.org/wiki/Determinant>\n";

PyObject *Matrix_Determinant(MatrixObject * self)
{
	if(!BaseMath_ReadCallback(self))
		return NULL;
	
	if(self->rowSize != self->colSize){
		PyErr_SetString(PyExc_AttributeError, "Matrix.determinant: only square matrices are supported");
		return NULL;
	}

	return PyFloat_FromDouble((double)matrix_determinant(self));
}
/*---------------------------Matrix.transpose() ------------------*/
static char Matrix_Transpose_doc[] =
".. method:: transpose()\n"
"\n"
"   Set the matrix to its transpose.\n"
"\n"
"   :return: an instance of itself\n"
"   :rtype: :class:`Matrix`\n"
"\n"
"   .. seealso:: <http://en.wikipedia.org/wiki/Transpose>\n";

PyObject *Matrix_Transpose(MatrixObject * self)
{
	float t = 0.0f;

	if(!BaseMath_ReadCallback(self))
		return NULL;
	
	if(self->rowSize != self->colSize){
		PyErr_SetString(PyExc_AttributeError, "Matrix.transpose(d): only square matrices are supported");
		return NULL;
	}

	if(self->rowSize == 2) {
		t = self->matrix[1][0];
		self->matrix[1][0] = self->matrix[0][1];
		self->matrix[0][1] = t;
	} else if(self->rowSize == 3) {
		transpose_m3((float (*)[3])self->contigPtr);
	} else {
		transpose_m4((float (*)[4])self->contigPtr);
	}

	BaseMath_WriteCallback(self);
	Py_INCREF(self);
	return (PyObject *)self;
}


/*---------------------------Matrix.zero() -----------------------*/
static char Matrix_Zero_doc[] =
".. method:: zero()\n"
"\n"
"   Set all the matrix values to zero.\n"
"\n"
"   :return: an instance of itself\n"
"   :rtype: :class:`Matrix`\n";

PyObject *Matrix_Zero(MatrixObject * self)
{
	int row, col;
	
	for(row = 0; row < self->rowSize; row++) {
		for(col = 0; col < self->colSize; col++) {
			self->matrix[row][col] = 0.0f;
		}
	}
	
	if(!BaseMath_WriteCallback(self))
		return NULL;
	
	Py_INCREF(self);
	return (PyObject *)self;
}
/*---------------------------Matrix.identity(() ------------------*/
static char Matrix_Identity_doc[] =
".. method:: identity()\n"
"\n"
"   Set the matrix to the identity matrix.\n"
"\n"
"   :return: an instance of itself\n"
"   :rtype: :class:`Matrix`\n"
"\n"
"   .. note:: An object with zero location and rotation, a scale of one, will have an identity matrix.\n"
"\n"
"   .. seealso:: <http://en.wikipedia.org/wiki/Identity_matrix>\n";

PyObject *Matrix_Identity(MatrixObject * self)
{
	if(!BaseMath_ReadCallback(self))
		return NULL;
	
	if(self->rowSize != self->colSize){
		PyErr_SetString(PyExc_AttributeError, "Matrix.identity: only square matrices are supported");
		return NULL;
	}

	if(self->rowSize == 2) {
		self->matrix[0][0] = 1.0f;
		self->matrix[0][1] = 0.0f;
		self->matrix[1][0] = 0.0f;
		self->matrix[1][1] = 1.0f;
	} else if(self->rowSize == 3) {
		unit_m3((float (*)[3])self->contigPtr);
	} else {
		unit_m4((float (*)[4])self->contigPtr);
	}

	if(!BaseMath_WriteCallback(self))
		return NULL;
	
	Py_INCREF(self);
	return (PyObject *)self;
}

/*---------------------------Matrix.copy() ------------------*/
static char Matrix_copy_doc[] =
".. method:: copy()\n"
"\n"
"   Returns a copy of this matrix.\n"
"\n"
"   :return: an instance of itself\n"
"   :rtype: :class:`Matrix`\n";

PyObject *Matrix_copy(MatrixObject * self)
{
	if(!BaseMath_ReadCallback(self))
		return NULL;
	
	return (PyObject*)newMatrixObject((float (*))self->contigPtr, self->rowSize, self->colSize, Py_NEW, Py_TYPE(self));
}

/*----------------------------print object (internal)-------------*/
/*print the object to screen*/
static PyObject *Matrix_repr(MatrixObject * self)
{
	int x, y;
	char str[1024]="Matrix((", *str_p;

	if(!BaseMath_ReadCallback(self))
		return NULL;

	str_p= &str[8];

	for(x = 0; x < self->colSize; x++){
		for(y = 0; y < (self->rowSize - 1); y++) {
			str_p += sprintf(str_p, "%f, ", self->matrix[y][x]);
		}
		if(x < (self->colSize-1)){
			str_p += sprintf(str_p, "%f), (", self->matrix[y][x]);
		}
		else{
			str_p += sprintf(str_p, "%f)", self->matrix[y][x]);
		}
	}
	strcat(str_p, ")");

	return PyUnicode_FromString(str);
}
/*------------------------tp_richcmpr*/
/*returns -1 execption, 0 false, 1 true*/
static PyObject* Matrix_richcmpr(PyObject *objectA, PyObject *objectB, int comparison_type)
{
	MatrixObject *matA = NULL, *matB = NULL;
	int result = 0;

	if (!MatrixObject_Check(objectA) || !MatrixObject_Check(objectB)){
		if (comparison_type == Py_NE){
			Py_RETURN_TRUE;
		}else{
			Py_RETURN_FALSE;
		}
	}
	matA = (MatrixObject*)objectA;
	matB = (MatrixObject*)objectB;

	if(!BaseMath_ReadCallback(matA) || !BaseMath_ReadCallback(matB))
		return NULL;
	
	if (matA->colSize != matB->colSize || matA->rowSize != matB->rowSize){
		if (comparison_type == Py_NE){
			Py_RETURN_TRUE;
		}else{
			Py_RETURN_FALSE;
		}
	}

	switch (comparison_type){
		case Py_EQ:
			/*contigPtr is basically a really long vector*/
			result = EXPP_VectorsAreEqual(matA->contigPtr, matB->contigPtr,
				(matA->rowSize * matA->colSize), 1);
			break;
		case Py_NE:
			result = EXPP_VectorsAreEqual(matA->contigPtr, matB->contigPtr,
				(matA->rowSize * matA->colSize), 1);
			if (result == 0){
				result = 1;
			}else{
				result = 0;
			}
			break;
		default:
			printf("The result of the comparison could not be evaluated");
			break;
	}
	if (result == 1){
		Py_RETURN_TRUE;
	}else{
		Py_RETURN_FALSE;
	}
}

/*---------------------SEQUENCE PROTOCOLS------------------------
  ----------------------------len(object)------------------------
  sequence length*/
static int Matrix_len(MatrixObject * self)
{
	return (self->rowSize);
}
/*----------------------------object[]---------------------------
  sequence accessor (get)
  the wrapped vector gives direct access to the matrix data*/
static PyObject *Matrix_item(MatrixObject * self, int i)
{
	if(!BaseMath_ReadCallback(self))
		return NULL;
	
	if(i < 0 || i >= self->rowSize) {
		PyErr_SetString(PyExc_IndexError, "matrix[attribute]: array index out of range");
		return NULL;
	}
	return newVectorObject_cb((PyObject *)self, self->colSize, mathutils_matrix_vector_cb_index, i);
}
/*----------------------------object[]-------------------------
  sequence accessor (set)*/
static int Matrix_ass_item(MatrixObject * self, int i, PyObject * ob)
{
	int y, x, size = 0;
	float vec[4];
	PyObject *m, *f;

	if(!BaseMath_ReadCallback(self))
		return -1;
	
	if(i >= self->rowSize || i < 0){
		PyErr_SetString(PyExc_TypeError, "matrix[attribute] = x: bad column");
		return -1;
	}

	if(PySequence_Check(ob)){
		size = PySequence_Length(ob);
		if(size != self->colSize){
			PyErr_SetString(PyExc_TypeError, "matrix[attribute] = x: bad sequence size");
			return -1;
		}
		for (x = 0; x < size; x++) {
			m = PySequence_GetItem(ob, x);
			if (m == NULL) { /*Failed to read sequence*/
				PyErr_SetString(PyExc_RuntimeError, "matrix[attribute] = x: unable to read sequence");
				return -1;
			}

			f = PyNumber_Float(m);
			if(f == NULL) { /*parsed item not a number*/
				Py_DECREF(m);
				PyErr_SetString(PyExc_TypeError, "matrix[attribute] = x: sequence argument not a number");
				return -1;
			}

			vec[x] = (float)PyFloat_AS_DOUBLE(f);
			Py_DECREF(m);
			Py_DECREF(f);
		}
		/*parsed well - now set in matrix*/
		for(y = 0; y < size; y++){
			self->matrix[i][y] = vec[y];
		}
		
		BaseMath_WriteCallback(self);
		return 0;
	}else{
		PyErr_SetString(PyExc_TypeError, "matrix[attribute] = x: expects a sequence of column size");
		return -1;
	}
}
/*----------------------------object[z:y]------------------------
  sequence slice (get)*/
static PyObject *Matrix_slice(MatrixObject * self, int begin, int end)
{

	PyObject *list = NULL;
	int count;
	
	if(!BaseMath_ReadCallback(self))
		return NULL;

	CLAMP(begin, 0, self->rowSize);
	CLAMP(end, 0, self->rowSize);
	begin = MIN2(begin,end);

	list = PyList_New(end - begin);
	for(count = begin; count < end; count++) {
		PyList_SET_ITEM(list, count - begin,
				newVectorObject_cb((PyObject *)self, self->colSize, mathutils_matrix_vector_cb_index, count));

	}

	return list;
}
/*----------------------------object[z:y]------------------------
  sequence slice (set)*/
static int Matrix_ass_slice(MatrixObject * self, int begin, int end, PyObject * seq)
{
	int i, x, y, size, sub_size = 0;
	float mat[16], f;
	PyObject *subseq;
	PyObject *m;

	if(!BaseMath_ReadCallback(self))
		return -1;
	
	CLAMP(begin, 0, self->rowSize);
	CLAMP(end, 0, self->rowSize);
	begin = MIN2(begin,end);

	if(PySequence_Check(seq)){
		size = PySequence_Length(seq);
		if(size != (end - begin)){
			PyErr_SetString(PyExc_TypeError, "matrix[begin:end] = []: size mismatch in slice assignment");
			return -1;
		}
		/*parse sub items*/
		for (i = 0; i < size; i++) {
			/*parse each sub sequence*/
			subseq = PySequence_GetItem(seq, i);
			if (subseq == NULL) { /*Failed to read sequence*/
				PyErr_SetString(PyExc_RuntimeError, "matrix[begin:end] = []: unable to read sequence");
				return -1;
			}

			if(PySequence_Check(subseq)){
				/*subsequence is also a sequence*/
				sub_size = PySequence_Length(subseq);
				if(sub_size != self->colSize){
					Py_DECREF(subseq);
					PyErr_SetString(PyExc_TypeError, "matrix[begin:end] = []: size mismatch in slice assignment");
					return -1;
				}
				for (y = 0; y < sub_size; y++) {
					m = PySequence_GetItem(subseq, y);
					if (m == NULL) { /*Failed to read sequence*/
						Py_DECREF(subseq);
						PyErr_SetString(PyExc_RuntimeError, "matrix[begin:end] = []: unable to read sequence");
						return -1;
					}
					
					f = PyFloat_AsDouble(m); /* faster to assume a float and raise an error after */
					if(f == -1 && PyErr_Occurred()) { /*parsed item not a number*/
						Py_DECREF(m);
						Py_DECREF(subseq);
						PyErr_SetString(PyExc_TypeError, "matrix[begin:end] = []: sequence argument not a number");
						return -1;
					}

					mat[(i * self->colSize) + y] = f;
					Py_DECREF(m);
				}
			}else{
				Py_DECREF(subseq);
				PyErr_SetString(PyExc_TypeError, "matrix[begin:end] = []: illegal argument type for built-in operation");
				return -1;
			}
			Py_DECREF(subseq);
		}
		/*parsed well - now set in matrix*/
		for(x = 0; x < (size * sub_size); x++){
			self->matrix[begin + (int)floor(x / self->colSize)][x % self->colSize] = mat[x];
		}
		
		BaseMath_WriteCallback(self);
		return 0;
	}else{
		PyErr_SetString(PyExc_TypeError, "matrix[begin:end] = []: illegal argument type for built-in operation");
		return -1;
	}
}
/*------------------------NUMERIC PROTOCOLS----------------------
  ------------------------obj + obj------------------------------*/
static PyObject *Matrix_add(PyObject * m1, PyObject * m2)
{
	int x, y;
	float mat[16] = {0.0f, 0.0f, 0.0f, 0.0f, 0.0f, 0.0f, 0.0f, 0.0f,
		0.0f, 0.0f, 0.0f, 0.0f, 0.0f, 0.0f, 0.0f, 1.0f};
	MatrixObject *mat1 = NULL, *mat2 = NULL;

	mat1 = (MatrixObject*)m1;
	mat2 = (MatrixObject*)m2;

	if(!MatrixObject_Check(m1) || !MatrixObject_Check(m2)) {
		PyErr_SetString(PyExc_AttributeError, "Matrix addition: arguments not valid for this operation");
		return NULL;
	}
	
	if(!BaseMath_ReadCallback(mat1) || !BaseMath_ReadCallback(mat2))
		return NULL;
	
	if(mat1->rowSize != mat2->rowSize || mat1->colSize != mat2->colSize){
		PyErr_SetString(PyExc_AttributeError, "Matrix addition: matrices must have the same dimensions for this operation");
		return NULL;
	}

	for(x = 0; x < mat1->rowSize; x++) {
		for(y = 0; y < mat1->colSize; y++) {
			mat[((x * mat1->colSize) + y)] = mat1->matrix[x][y] + mat2->matrix[x][y];
		}
	}

	return newMatrixObject(mat, mat1->rowSize, mat1->colSize, Py_NEW, NULL);
}
/*------------------------obj - obj------------------------------
  subtraction*/
static PyObject *Matrix_sub(PyObject * m1, PyObject * m2)
{
	int x, y;
	float mat[16] = {0.0f, 0.0f, 0.0f, 0.0f, 0.0f, 0.0f, 0.0f, 0.0f,
		0.0f, 0.0f, 0.0f, 0.0f, 0.0f, 0.0f, 0.0f, 1.0f};
	MatrixObject *mat1 = NULL, *mat2 = NULL;

	mat1 = (MatrixObject*)m1;
	mat2 = (MatrixObject*)m2;

	if(!MatrixObject_Check(m1) || !MatrixObject_Check(m2)) {
		PyErr_SetString(PyExc_AttributeError, "Matrix addition: arguments not valid for this operation");
		return NULL;
	}
	
	if(!BaseMath_ReadCallback(mat1) || !BaseMath_ReadCallback(mat2))
		return NULL;
	
	if(mat1->rowSize != mat2->rowSize || mat1->colSize != mat2->colSize){
		PyErr_SetString(PyExc_AttributeError, "Matrix addition: matrices must have the same dimensions for this operation");
		return NULL;
	}

	for(x = 0; x < mat1->rowSize; x++) {
		for(y = 0; y < mat1->colSize; y++) {
			mat[((x * mat1->colSize) + y)] = mat1->matrix[x][y] - mat2->matrix[x][y];
		}
	}

	return newMatrixObject(mat, mat1->rowSize, mat1->colSize, Py_NEW, NULL);
}
/*------------------------obj * obj------------------------------
  mulplication*/
static PyObject *Matrix_mul(PyObject * m1, PyObject * m2)
{
	int x, y, z;
	float scalar;
	float mat[16] = {0.0f, 0.0f, 0.0f, 0.0f, 0.0f, 0.0f, 0.0f, 0.0f,
		0.0f, 0.0f, 0.0f, 0.0f, 0.0f, 0.0f, 0.0f, 1.0f};
	double dot = 0.0f;
	MatrixObject *mat1 = NULL, *mat2 = NULL;

	if(MatrixObject_Check(m1)) {
		mat1 = (MatrixObject*)m1;
		if(!BaseMath_ReadCallback(mat1))
			return NULL;
	}
	if(MatrixObject_Check(m2)) {
		mat2 = (MatrixObject*)m2;
		if(!BaseMath_ReadCallback(mat2))
			return NULL;
	}

	if(mat1 && mat2) { /*MATRIX * MATRIX*/
		if(mat1->rowSize != mat2->colSize){
			PyErr_SetString(PyExc_AttributeError,"Matrix multiplication: matrix A rowsize must equal matrix B colsize");
			return NULL;
		}
		for(x = 0; x < mat2->rowSize; x++) {
			for(y = 0; y < mat1->colSize; y++) {
				for(z = 0; z < mat1->rowSize; z++) {
					dot += (mat1->matrix[z][y] * mat2->matrix[x][z]);
				}
				mat[((x * mat1->colSize) + y)] = (float)dot;
				dot = 0.0f;
			}
		}
		
		return newMatrixObject(mat, mat2->rowSize, mat1->colSize, Py_NEW, Py_TYPE(mat1));
	}
	
	if(mat1==NULL){
		scalar=PyFloat_AsDouble(m1); // may not be a float
		if ((scalar == -1.0 && PyErr_Occurred())==0) { /*FLOAT/INT * MATRIX, this line annoys theeth, lets see if he finds it */
			for(x = 0; x < mat2->rowSize; x++) {
				for(y = 0; y < mat2->colSize; y++) {
					mat[((x * mat2->colSize) + y)] = scalar * mat2->matrix[x][y];
				}
			}
			return newMatrixObject(mat, mat2->rowSize, mat2->colSize, Py_NEW, Py_TYPE(mat2));
		}
		
		PyErr_SetString(PyExc_TypeError, "Matrix multiplication: arguments not acceptable for this operation");
		return NULL;
	}
	else /* if(mat1) { */ {
		if(VectorObject_Check(m2)) { /* MATRIX*VECTOR */
<<<<<<< HEAD
			return column_vector_multiplication(mat1, (VectorObject *)m2); /* vector update done inside the function */
=======
			PyErr_SetString(PyExc_TypeError, "Matrix multiplication: Only 'vec * matrix' is supported, not the reverse");
			return NULL;
>>>>>>> 6d201907
		}
		else {
			scalar= PyFloat_AsDouble(m2);
			if ((scalar == -1.0 && PyErr_Occurred())==0) { /* MATRIX*FLOAT/INT */
				for(x = 0; x < mat1->rowSize; x++) {
					for(y = 0; y < mat1->colSize; y++) {
						mat[((x * mat1->colSize) + y)] = scalar * mat1->matrix[x][y];
					}
				}
				return newMatrixObject(mat, mat1->rowSize, mat1->colSize, Py_NEW, Py_TYPE(mat1));
			}
		}
		PyErr_SetString(PyExc_TypeError, "Matrix multiplication: arguments not acceptable for this operation");
		return NULL;
	}

	PyErr_SetString(PyExc_TypeError, "Matrix multiplication: arguments not acceptable for this operation");
	return NULL;
}
static PyObject* Matrix_inv(MatrixObject *self)
{
	if(!BaseMath_ReadCallback(self))
		return NULL;
	
	return Matrix_Invert(self);
}

/*-----------------PROTOCOL DECLARATIONS--------------------------*/
static PySequenceMethods Matrix_SeqMethods = {
	(lenfunc) Matrix_len,						/* sq_length */
	(binaryfunc) NULL,							/* sq_concat */
	(ssizeargfunc) NULL,						/* sq_repeat */
	(ssizeargfunc) Matrix_item,					/* sq_item */
	(ssizessizeargfunc) Matrix_slice,			/* sq_slice, deprecated TODO, replace */
	(ssizeobjargproc) Matrix_ass_item,			/* sq_ass_item */
	(ssizessizeobjargproc) Matrix_ass_slice,	/* sq_ass_slice, deprecated TODO, replace */
	(objobjproc) NULL,							/* sq_contains */
	(binaryfunc) NULL,							/* sq_inplace_concat */
	(ssizeargfunc) NULL,						/* sq_inplace_repeat */
};


static PyObject *Matrix_subscript(MatrixObject* self, PyObject* item)
{
	if (PyIndex_Check(item)) {
		Py_ssize_t i;
		i = PyNumber_AsSsize_t(item, PyExc_IndexError);
		if (i == -1 && PyErr_Occurred())
			return NULL;
		if (i < 0)
			i += self->rowSize;
		return Matrix_item(self, i);
	} else if (PySlice_Check(item)) {
		Py_ssize_t start, stop, step, slicelength;

		if (PySlice_GetIndicesEx((PySliceObject*)item, self->rowSize, &start, &stop, &step, &slicelength) < 0)
			return NULL;

		if (slicelength <= 0) {
			return PyList_New(0);
		}
		else if (step == 1) {
			return Matrix_slice(self, start, stop);
		}
		else {
			PyErr_SetString(PyExc_TypeError, "slice steps not supported with matricies");
			return NULL;
		}
	}
	else {
		PyErr_Format(PyExc_TypeError, "vector indices must be integers, not %.200s", Py_TYPE(item)->tp_name);
		return NULL;
	}
}

static int Matrix_ass_subscript(MatrixObject* self, PyObject* item, PyObject* value)
{
	if (PyIndex_Check(item)) {
		Py_ssize_t i = PyNumber_AsSsize_t(item, PyExc_IndexError);
		if (i == -1 && PyErr_Occurred())
			return -1;
		if (i < 0)
			i += self->rowSize;
		return Matrix_ass_item(self, i, value);
	}
	else if (PySlice_Check(item)) {
		Py_ssize_t start, stop, step, slicelength;

		if (PySlice_GetIndicesEx((PySliceObject*)item, self->rowSize, &start, &stop, &step, &slicelength) < 0)
			return -1;

		if (step == 1)
			return Matrix_ass_slice(self, start, stop, value);
		else {
			PyErr_SetString(PyExc_TypeError, "slice steps not supported with matricies");
			return -1;
		}
	}
	else {
		PyErr_Format(PyExc_TypeError, "matrix indices must be integers, not %.200s", Py_TYPE(item)->tp_name);
		return -1;
	}
}

static PyMappingMethods Matrix_AsMapping = {
	(lenfunc)Matrix_len,
	(binaryfunc)Matrix_subscript,
	(objobjargproc)Matrix_ass_subscript
};


static PyNumberMethods Matrix_NumMethods = {
		(binaryfunc)	Matrix_add,	/*nb_add*/
		(binaryfunc)	Matrix_sub,	/*nb_subtract*/
		(binaryfunc)	Matrix_mul,	/*nb_multiply*/
		0,							/*nb_remainder*/
		0,							/*nb_divmod*/
		0,							/*nb_power*/
		(unaryfunc) 	0,	/*nb_negative*/
		(unaryfunc) 	0,	/*tp_positive*/
		(unaryfunc) 	0,	/*tp_absolute*/
		(inquiry)	0,	/*tp_bool*/
		(unaryfunc)	Matrix_inv,	/*nb_invert*/
		0,				/*nb_lshift*/
		(binaryfunc)0,	/*nb_rshift*/
		0,				/*nb_and*/
		0,				/*nb_xor*/
		0,				/*nb_or*/
		0,				/*nb_int*/
		0,				/*nb_reserved*/
		0,				/*nb_float*/
		0,				/* nb_inplace_add */
		0,				/* nb_inplace_subtract */
		0,				/* nb_inplace_multiply */
		0,				/* nb_inplace_remainder */
		0,				/* nb_inplace_power */
		0,				/* nb_inplace_lshift */
		0,				/* nb_inplace_rshift */
		0,				/* nb_inplace_and */
		0,				/* nb_inplace_xor */
		0,				/* nb_inplace_or */
		0,				/* nb_floor_divide */
		0,				/* nb_true_divide */
		0,				/* nb_inplace_floor_divide */
		0,				/* nb_inplace_true_divide */
		0,				/* nb_index */
};

static PyObject *Matrix_getRowSize(MatrixObject *self, void *UNUSED(closure))
{
	return PyLong_FromLong((long) self->rowSize);
}

static PyObject *Matrix_getColSize(MatrixObject *self, void *UNUSED(closure))
{
	return PyLong_FromLong((long) self->colSize);
}

static PyObject *Matrix_getMedianScale(MatrixObject *self, void *UNUSED(closure))
{
	float mat[3][3];

	if(!BaseMath_ReadCallback(self))
		return NULL;

	/*must be 3-4 cols, 3-4 rows, square matrix*/
	if(self->colSize == 4 && self->rowSize == 4)
		copy_m3_m4(mat, (float (*)[4])self->contigPtr);
	else if(self->colSize == 3 && self->rowSize == 3)
		copy_m3_m3(mat, (float (*)[3])self->contigPtr);
	else {
		PyErr_SetString(PyExc_AttributeError, "Matrix.median_scale: inappropriate matrix size - expects 3x3 or 4x4 matrix");
		return NULL;
	}
    
	return PyFloat_FromDouble(mat3_to_scale(mat));
}

static PyObject *Matrix_getIsNegative(MatrixObject *self, void *UNUSED(closure))
{
	if(!BaseMath_ReadCallback(self))
		return NULL;

	/*must be 3-4 cols, 3-4 rows, square matrix*/
	if(self->colSize == 4 && self->rowSize == 4)
		return PyBool_FromLong(is_negative_m4((float (*)[4])self->contigPtr));
	else if(self->colSize == 3 && self->rowSize == 3)
		return PyBool_FromLong(is_negative_m3((float (*)[3])self->contigPtr));
	else {
		PyErr_SetString(PyExc_AttributeError, "Matrix.is_negative: inappropriate matrix size - expects 3x3 or 4x4 matrix");
		return NULL;
	}
}


/*****************************************************************************/
/* Python attributes get/set structure:                                      */
/*****************************************************************************/
static PyGetSetDef Matrix_getseters[] = {
	{(char *)"row_size", (getter)Matrix_getRowSize, (setter)NULL, (char *)"The row size of the matrix (readonly).\n\n:type: int", NULL},
	{(char *)"col_size", (getter)Matrix_getColSize, (setter)NULL, (char *)"The column size of the matrix (readonly).\n\n:type: int", NULL},
	{(char *)"median_scale", (getter)Matrix_getMedianScale, (setter)NULL, (char *)"The average scale applied to each axis (readonly).\n\n:type: float", NULL},
	{(char *)"is_negative", (getter)Matrix_getIsNegative, (setter)NULL, (char *)"True if this matrix results in a negative scale, 3x3 and 4x4 only, (readonly).\n\n:type: bool", NULL},
	{(char *)"is_wrapped", (getter)BaseMathObject_getWrapped, (setter)NULL, (char *)BaseMathObject_Wrapped_doc, NULL},
	{(char *)"owner",(getter)BaseMathObject_getOwner, (setter)NULL, (char *)BaseMathObject_Owner_doc, NULL},
	{NULL,NULL,NULL,NULL,NULL}  /* Sentinel */
};

/*-----------------------METHOD DEFINITIONS ----------------------*/
static struct PyMethodDef Matrix_methods[] = {
	{"zero", (PyCFunction) Matrix_Zero, METH_NOARGS, Matrix_Zero_doc},
	{"identity", (PyCFunction) Matrix_Identity, METH_NOARGS, Matrix_Identity_doc},
	{"transpose", (PyCFunction) Matrix_Transpose, METH_NOARGS, Matrix_Transpose_doc},
	{"lerp", (PyCFunction) Matrix_Lerp, METH_VARARGS, Matrix_Lerp_doc},
	{"determinant", (PyCFunction) Matrix_Determinant, METH_NOARGS, Matrix_Determinant_doc},
	{"invert", (PyCFunction) Matrix_Invert, METH_NOARGS, Matrix_Invert_doc},
	{"translation_part", (PyCFunction) Matrix_TranslationPart, METH_NOARGS, Matrix_TranslationPart_doc},
	{"rotation_part", (PyCFunction) Matrix_RotationPart, METH_NOARGS, Matrix_RotationPart_doc},
	{"scale_part", (PyCFunction) Matrix_scalePart, METH_NOARGS, Matrix_scalePart_doc},
	{"resize4x4", (PyCFunction) Matrix_Resize4x4, METH_NOARGS, Matrix_Resize4x4_doc},
	{"to_4x4", (PyCFunction) Matrix_to_4x4, METH_NOARGS, Matrix_to_4x4_doc},
	{"to_3x3", (PyCFunction) Matrix_to_3x3, METH_NOARGS, Matrix_to_3x3_doc},
	{"to_euler", (PyCFunction) Matrix_toEuler, METH_VARARGS, Matrix_toEuler_doc},
	{"to_quat", (PyCFunction) Matrix_toQuat, METH_NOARGS, Matrix_toQuat_doc},
	{"copy", (PyCFunction) Matrix_copy, METH_NOARGS, Matrix_copy_doc},
	{"__copy__", (PyCFunction) Matrix_copy, METH_NOARGS, Matrix_copy_doc},
	
	/* class methods */
	{"Rotation", (PyCFunction) C_Matrix_Rotation, METH_VARARGS | METH_CLASS, C_Matrix_Rotation_doc},
	{"Scale", (PyCFunction) C_Matrix_Scale, METH_VARARGS | METH_CLASS, C_Matrix_Scale_doc},
	{"Shear", (PyCFunction) C_Matrix_Shear, METH_VARARGS | METH_CLASS, C_Matrix_Shear_doc},
	{"Translation", (PyCFunction) C_Matrix_Translation, METH_O | METH_CLASS, C_Matrix_Translation_doc},
	{"OrthoProjection", (PyCFunction) C_Matrix_OrthoProjection,  METH_VARARGS | METH_CLASS, C_Matrix_OrthoProjection_doc},
	{NULL, NULL, 0, NULL}
};

/*------------------PY_OBECT DEFINITION--------------------------*/
static char matrix_doc[] =
"This object gives access to Matrices in Blender.";

PyTypeObject matrix_Type = {
	PyVarObject_HEAD_INIT(NULL, 0)
	"mathutils.Matrix",						/*tp_name*/
	sizeof(MatrixObject),			/*tp_basicsize*/
	0,								/*tp_itemsize*/
	(destructor)BaseMathObject_dealloc,		/*tp_dealloc*/
	0,								/*tp_print*/
	0,								/*tp_getattr*/
	0,								/*tp_setattr*/
	0,								/*tp_compare*/
	(reprfunc) Matrix_repr,			/*tp_repr*/
	&Matrix_NumMethods,				/*tp_as_number*/
	&Matrix_SeqMethods,				/*tp_as_sequence*/
	&Matrix_AsMapping,				/*tp_as_mapping*/
	0,								/*tp_hash*/
	0,								/*tp_call*/
	0,								/*tp_str*/
	0,								/*tp_getattro*/
	0,								/*tp_setattro*/
	0,								/*tp_as_buffer*/
	Py_TPFLAGS_DEFAULT | Py_TPFLAGS_BASETYPE, /*tp_flags*/
	matrix_doc,						/*tp_doc*/
	0,								/*tp_traverse*/
	0,								/*tp_clear*/
	(richcmpfunc)Matrix_richcmpr,	/*tp_richcompare*/
	0,								/*tp_weaklistoffset*/
	0,								/*tp_iter*/
	0,								/*tp_iternext*/
	Matrix_methods,					/*tp_methods*/
	0,								/*tp_members*/
	Matrix_getseters,				/*tp_getset*/
	0,								/*tp_base*/
	0,								/*tp_dict*/
	0,								/*tp_descr_get*/
	0,								/*tp_descr_set*/
	0,								/*tp_dictoffset*/
	0,								/*tp_init*/
	0,								/*tp_alloc*/
	Matrix_new,						/*tp_new*/
	0,								/*tp_free*/
	0,								/*tp_is_gc*/
	0,								/*tp_bases*/
	0,								/*tp_mro*/
	0,								/*tp_cache*/
	0,								/*tp_subclasses*/
	0,								/*tp_weaklist*/
	0								/*tp_del*/
};

/*------------------------newMatrixObject (internal)-------------
creates a new matrix object
self->matrix     self->contiguous_ptr (reference to data.xxx)
	   [0]------------->[0]
						[1]
						[2]
	   [1]------------->[3]
						[4]
						[5]

self->matrix[1][1] = self->contigPtr[4] */

/*pass Py_WRAP - if vector is a WRAPPER for data allocated by BLENDER
 (i.e. it was allocated elsewhere by MEM_mallocN())
  pass Py_NEW - if vector is not a WRAPPER and managed by PYTHON
 (i.e. it must be created here with PyMEM_malloc())*/
PyObject *newMatrixObject(float *mat, int rowSize, int colSize, int type, PyTypeObject *base_type)
{
	MatrixObject *self;
	int x, row, col;

	/*matrix objects can be any 2-4row x 2-4col matrix*/
	if(rowSize < 2 || rowSize > 4 || colSize < 2 || colSize > 4){
		PyErr_SetString(PyExc_RuntimeError, "matrix(): row and column sizes must be between 2 and 4");
		return NULL;
	}

	if(base_type)	self = (MatrixObject *)base_type->tp_alloc(base_type, 0);
	else			self = PyObject_NEW(MatrixObject, &matrix_Type);

	self->rowSize = rowSize;
	self->colSize = colSize;
	
	/* init callbacks as NULL */
	self->cb_user= NULL;
	self->cb_type= self->cb_subtype= 0;

	if(type == Py_WRAP){
		self->contigPtr = mat;
		/*pointer array points to contigous memory*/
		for(x = 0; x < rowSize; x++) {
			self->matrix[x] = self->contigPtr + (x * colSize);
		}
		self->wrapped = Py_WRAP;
	}else if (type == Py_NEW){
		self->contigPtr = PyMem_Malloc(rowSize * colSize * sizeof(float));
		if(self->contigPtr == NULL) { /*allocation failure*/
			PyErr_SetString(PyExc_MemoryError, "matrix(): problem allocating pointer space");
			return NULL;
		}
		/*pointer array points to contigous memory*/
		for(x = 0; x < rowSize; x++) {
			self->matrix[x] = self->contigPtr + (x * colSize);
		}
		/*parse*/
		if(mat) {	/*if a float array passed*/
			for(row = 0; row < rowSize; row++) {
				for(col = 0; col < colSize; col++) {
					self->matrix[row][col] = mat[(row * colSize) + col];
				}
			}
		} else if (rowSize == colSize ) { /*or if no arguments are passed return identity matrix for square matrices */
			Matrix_Identity(self);
			Py_DECREF(self);
		}
		self->wrapped = Py_NEW;
	}else{ /*bad type*/
		return NULL;
	}
	return (PyObject *) self;
}

PyObject *newMatrixObject_cb(PyObject *cb_user, int rowSize, int colSize, int cb_type, int cb_subtype)
{
	MatrixObject *self= (MatrixObject *)newMatrixObject(NULL, rowSize, colSize, Py_NEW, NULL);
	if(self) {
		Py_INCREF(cb_user);
		self->cb_user=			cb_user;
		self->cb_type=			(unsigned char)cb_type;
		self->cb_subtype=		(unsigned char)cb_subtype;
	}
	return (PyObject *) self;
}

//----------------column_vector_multiplication (internal)---------
//COLUMN VECTOR Multiplication (Matrix X Vector)
// [1][4][7]   [a]
// [2][5][8] * [b]
// [3][6][9]   [c]
//vector/matrix multiplication IS NOT COMMUTATIVE!!!!
static PyObject *column_vector_multiplication(MatrixObject * mat, VectorObject* vec)
{
	float vecNew[4], vecCopy[4];
	double dot = 0.0f;
	int x, y, z = 0;

	if(!BaseMath_ReadCallback(mat) || !BaseMath_ReadCallback(vec))
		return NULL;
	
	if(mat->rowSize != vec->size){
		if(mat->rowSize == 4 && vec->size != 3){
			PyErr_SetString(PyExc_AttributeError, "matrix * vector: matrix row size and vector size must be the same");
			return NULL;
		}else{
			vecCopy[3] = 1.0f;
		}
	}

	for(x = 0; x < vec->size; x++){
		vecCopy[x] = vec->vec[x];
	}
	vecNew[3] = 1.0f;

	for(x = 0; x < mat->colSize; x++) {
		for(y = 0; y < mat->rowSize; y++) {
			dot += mat->matrix[y][x] * vecCopy[y];
		}
		vecNew[z++] = (float)dot;
		dot = 0.0f;
	}
	return newVectorObject(vecNew, vec->size, Py_NEW, NULL);
}<|MERGE_RESOLUTION|>--- conflicted
+++ resolved
@@ -1009,23 +1009,6 @@
 	return (PyObject *)self;
 }
 
-<<<<<<< HEAD
-=======
-/*---------------------------Matrix.decompose() ---------------------*/
-static char Matrix_decompose_doc[] =
-".. method:: decompose()\n"
-"\n"
-"   Return the location, rotaion and scale components of this matrix.\n"
-"\n"
-"   :return: loc, rot, scale triple.\n"
-"   :rtype: (:class:`Vector`, :class:`Quaternion`, :class:`Vector`)";
-static PyObject *Matrix_decompose(MatrixObject * self)
-{
-	PyObject *ret;
-	float loc[3];
-	float rot[3][3];
-	float quat[4];
-	float size[3];
 
 	if(self->colSize != 4 || self->rowSize != 4) {
 		PyErr_SetString(PyExc_AttributeError, "Matrix.decompose(): inappropriate matrix size - expects 4x4 matrix");
@@ -1046,7 +1029,6 @@
 	return ret;
 }
 
->>>>>>> 6d201907
 
 
 static char Matrix_Lerp_doc[] =
@@ -1614,12 +1596,8 @@
 	}
 	else /* if(mat1) { */ {
 		if(VectorObject_Check(m2)) { /* MATRIX*VECTOR */
-<<<<<<< HEAD
-			return column_vector_multiplication(mat1, (VectorObject *)m2); /* vector update done inside the function */
-=======
 			PyErr_SetString(PyExc_TypeError, "Matrix multiplication: Only 'vec * matrix' is supported, not the reverse");
 			return NULL;
->>>>>>> 6d201907
 		}
 		else {
 			scalar= PyFloat_AsDouble(m2);
