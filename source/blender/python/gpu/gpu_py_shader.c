--- conflicted
+++ resolved
@@ -132,11 +132,7 @@
              "   :param name: Name of the uniform variable whose location is to be queried.\n"
              "   :type name: str\n"
              "   :return: Location of the uniform variable.\n"
-<<<<<<< HEAD
-             "   :rtype: `int`\n");
-=======
              "   :rtype: int\n");
->>>>>>> 9e007b46
 static PyObject *pygpu_shader_uniform_from_name(BPyGPUShader *self, PyObject *arg)
 {
   const char *name = PyUnicode_AsUTF8(arg);
@@ -163,11 +159,7 @@
     "   :param name: Name of the uniform block variable whose location is to be queried.\n"
     "   :type name: str\n"
     "   :return: The location of the uniform block variable.\n"
-<<<<<<< HEAD
-    "   :rtype: `int`\n");
-=======
     "   :rtype: int\n");
->>>>>>> 9e007b46
 static PyObject *pygpu_shader_uniform_block_from_name(BPyGPUShader *self, PyObject *arg)
 {
   const char *name = PyUnicode_AsUTF8(arg);
@@ -501,7 +493,6 @@
   Py_RETURN_NONE;
 }
 
-<<<<<<< HEAD
 PyDoc_STRVAR(
     pygpu_shader_uniform_block_doc,
     ".. method:: uniform_block(name, ubo)\n"
@@ -536,42 +527,6 @@
 }
 
 PyDoc_STRVAR(
-=======
-PyDoc_STRVAR(
-    pygpu_shader_uniform_block_doc,
-    ".. method:: uniform_block(name, ubo)\n"
-    "\n"
-    "   Specify the value of an uniform buffer object variable for the current GPUShader.\n"
-    "\n"
-    "   :param name: name of the uniform variable whose UBO is to be specified.\n"
-    "   :type name: str\n"
-    "   :param ubo: Uniform Buffer to attach.\n"
-    "   :type texture: :class:`gpu.types.GPUUniformBuf`\n");
-static PyObject *pygpu_shader_uniform_block(BPyGPUShader *self, PyObject *args)
-{
-  const char *name;
-  BPyGPUUniformBuf *py_ubo;
-  if (!PyArg_ParseTuple(
-          args, "sO!:GPUShader.uniform_block", &name, &BPyGPUUniformBuf_Type, &py_ubo)) {
-    return NULL;
-  }
-
-  int slot = GPU_shader_get_uniform_block(self->shader, name);
-  if (slot == -1) {
-    PyErr_SetString(
-        PyExc_BufferError,
-        "GPUShader.uniform_buffer: uniform block not found, make sure the name is correct");
-    return NULL;
-  }
-
-  GPU_uniformbuf_bind(py_ubo->ubo, slot);
-  GPU_shader_uniform_1i(self->shader, name, slot);
-
-  Py_RETURN_NONE;
-}
-
-PyDoc_STRVAR(
->>>>>>> 9e007b46
     pygpu_shader_attr_from_name_doc,
     ".. method:: attr_from_name(name)\n"
     "\n"
@@ -604,11 +559,7 @@
              "   Build a new format based on the attributes of the shader.\n"
              "\n"
              "   :return: vertex attribute format for the shader\n"
-<<<<<<< HEAD
-             "   :rtype: GPUVertFormat\n");
-=======
              "   :rtype: :class:`gpu.types.GPUVertFormat`\n");
->>>>>>> 9e007b46
 static PyObject *pygpu_shader_calc_format(BPyGPUShader *self, PyObject *UNUSED(arg))
 {
   BPyGPUVertFormat *ret = (BPyGPUVertFormat *)BPyGPUVertFormat_CreatePyObject(NULL);
