/*
 * This program is free software; you can redistribute it and/or
 * modify it under the terms of the GNU General Public License
 * as published by the Free Software Foundation; either version 2
 * of the License, or (at your option) any later version.
 *
 * This program is distributed in the hope that it will be useful,
 * but WITHOUT ANY WARRANTY; without even the implied warranty of
 * MERCHANTABILITY or FITNESS FOR A PARTICULAR PURPOSE.  See the
 * GNU General Public License for more details.
 *
 * You should have received a copy of the GNU General Public License
 * along with this program; if not, write to the Free Software Foundation,
 * Inc., 51 Franklin Street, Fifth Floor, Boston, MA 02110-1301, USA.
 */

/** \file
 * \ingroup pythonintern
 *
 * This file is the main interface between Python and Blender's data api (RNA),
 * exposing RNA to Python so blender data can be accessed in a Python like way.
 *
 * The two main types are #BPy_StructRNA and #BPy_PropertyRNA - the base
 * classes for most of the data Python accesses in blender.
 */

#include <Python.h>

#include <stddef.h>
#include <float.h> /* FLT_MIN/MAX */

#include "RNA_types.h"

#include "BLI_bitmap.h"
#include "BLI_dynstr.h"
#include "BLI_string.h"
#include "BLI_listbase.h"
#include "BLI_math_rotation.h"
#include "BLI_utildefines.h"

#include "BPY_extern.h"
#include "BPY_extern_clog.h"

#include "bpy_rna.h"
#include "bpy_rna_anim.h"
#include "bpy_props.h"
#include "bpy_capi_utils.h"
#include "bpy_rna_callback.h"
#include "bpy_intern_string.h"

#ifdef USE_PYRNA_INVALIDATE_WEAKREF
#  include "BLI_ghash.h"
#endif

#include "RNA_enum_types.h"
#include "RNA_define.h" /* RNA_def_property_free_identifier */
#include "RNA_access.h"

#include "CLG_log.h"

#include "MEM_guardedalloc.h"

#include "BKE_main.h"
#include "BKE_idcode.h"
#include "BKE_context.h"
#include "BKE_global.h" /* evil G.* */
#include "BKE_report.h"
#include "BKE_idprop.h"

/* Only for types. */
#include "BKE_node.h"

#include "../generic/idprop_py_api.h" /* For IDprop lookups. */
#include "../generic/py_capi_utils.h"
#include "../generic/python_utildefines.h"

#define USE_PEDANTIC_WRITE
#define USE_MATHUTILS
#define USE_STRING_COERCE

BPy_StructRNA *bpy_context_module = NULL; /* for fast access */

static PyObject *pyrna_struct_Subtype(PointerRNA *ptr);
static PyObject *pyrna_prop_collection_values(BPy_PropertyRNA *self);

#define BPY_DOC_ID_PROP_TYPE_NOTE \
  "   .. note::\n" \
  "\n" \
  "      Only the :class:`bpy.types.ID`, :class:`bpy.types.Bone` and\n" \
  "      :class:`bpy.types.PoseBone` classes support custom properties.\n"

int pyrna_struct_validity_check(BPy_StructRNA *pysrna)
{
  if (pysrna->ptr.type) {
    return 0;
  }
  PyErr_Format(
      PyExc_ReferenceError, "StructRNA of type %.200s has been removed", Py_TYPE(pysrna)->tp_name);
  return -1;
}

int pyrna_prop_validity_check(BPy_PropertyRNA *self)
{
  if (self->ptr.type) {
    return 0;
  }
  PyErr_Format(PyExc_ReferenceError,
               "PropertyRNA of type %.200s.%.200s has been removed",
               Py_TYPE(self)->tp_name,
               RNA_property_identifier(self->prop));
  return -1;
}

void pyrna_invalidate(BPy_DummyPointerRNA *self)
{
  RNA_POINTER_INVALIDATE(&self->ptr);
}

#ifdef USE_PYRNA_INVALIDATE_GC
#  define FROM_GC(g) ((PyObject *)(((PyGC_Head *)g) + 1))

/* Only for sizeof(). */
struct gc_generation {
  PyGC_Head head;
  int threshold;
  int count;
} gc_generation;

static void id_release_gc(struct ID *id)
{
  unsigned int j;
  // unsigned int i = 0;
  for (j = 0; j < 3; j++) {
    /* Hack below to get the 2 other lists from _PyGC_generation0 that are normally not exposed. */
    PyGC_Head *gen = (PyGC_Head *)(((char *)_PyGC_generation0) + (sizeof(gc_generation) * j));
    PyGC_Head *g = gen->gc.gc_next;
    while ((g = g->gc.gc_next) != gen) {
      PyObject *ob = FROM_GC(g);
      if (PyType_IsSubtype(Py_TYPE(ob), &pyrna_struct_Type) ||
          PyType_IsSubtype(Py_TYPE(ob), &pyrna_prop_Type)) {
        BPy_DummyPointerRNA *ob_ptr = (BPy_DummyPointerRNA *)ob;
        if (ob_ptr->ptr.id.data == id) {
          pyrna_invalidate(ob_ptr);
          // printf("freeing: %p %s, %.200s\n", (void *)ob, id->name, Py_TYPE(ob)->tp_name);
          // i++;
        }
      }
    }
  }
  // printf("id_release_gc freed '%s': %d\n", id->name, i);
}
#endif

#ifdef USE_PYRNA_INVALIDATE_WEAKREF
//#define DEBUG_RNA_WEAKREF

struct GHash *id_weakref_pool = NULL;
static PyObject *id_free_weakref_cb(PyObject *weakinfo_pair, PyObject *weakref);
static PyMethodDef id_free_weakref_cb_def = {
    "id_free_weakref_cb", (PyCFunction)id_free_weakref_cb, METH_O, NULL};

/* Adds a reference to the list, remember to decref. */
static GHash *id_weakref_pool_get(ID *id)
{
  GHash *weakinfo_hash = NULL;

  if (id_weakref_pool) {
    weakinfo_hash = BLI_ghash_lookup(id_weakref_pool, (void *)id);
  }
  else {
    /* First time, allocate pool. */
    id_weakref_pool = BLI_ghash_ptr_new("rna_global_pool");
    weakinfo_hash = NULL;
  }

  if (weakinfo_hash == NULL) {
    /* We use a ghash as a set, we could use libHX's HXMAP_SINGULAR, but would be an extra dep. */
    weakinfo_hash = BLI_ghash_ptr_new("rna_id");
    BLI_ghash_insert(id_weakref_pool, id, weakinfo_hash);
  }

  return weakinfo_hash;
}

/* Called from pyrna_struct_CreatePyObject() and pyrna_prop_CreatePyObject(). */
static void id_weakref_pool_add(ID *id, BPy_DummyPointerRNA *pyrna)
{
  PyObject *weakref;
  PyObject *weakref_capsule;
  PyObject *weakref_cb_py;

  /* Create a new function instance and insert the list as 'self'
   * so we can remove ourself from it. */
  GHash *weakinfo_hash = id_weakref_pool_get(id); /* New or existing. */

  weakref_capsule = PyCapsule_New(weakinfo_hash, NULL, NULL);
  weakref_cb_py = PyCFunction_New(&id_free_weakref_cb_def, weakref_capsule);
  Py_DECREF(weakref_capsule);

  /* Add weakref to weakinfo_hash list. */
  weakref = PyWeakref_NewRef((PyObject *)pyrna, weakref_cb_py);

  Py_DECREF(weakref_cb_py); /* Function owned by the weakref now. */

  /* Important to add at the end of the hash, since first removal looks at the end. */

  /* Using a hash table as a set, all 'id's are the same. */
  BLI_ghash_insert(weakinfo_hash, weakref, id);
  /* weakinfo_hash owns the weakref */
}

/* Workaround to get the last id without a lookup. */
static ID *_id_tmp_ptr;
static void value_id_set(void *id)
{
  _id_tmp_ptr = (ID *)id;
}

static void id_release_weakref_list(struct ID *id, GHash *weakinfo_hash);
static PyObject *id_free_weakref_cb(PyObject *weakinfo_capsule, PyObject *weakref)
{
  /* Important to search backwards. */
  GHash *weakinfo_hash = PyCapsule_GetPointer(weakinfo_capsule, NULL);

  if (BLI_ghash_len(weakinfo_hash) > 1) {
    BLI_ghash_remove(weakinfo_hash, weakref, NULL, NULL);
  }
  else { /* Get the last id and free it. */
    BLI_ghash_remove(weakinfo_hash, weakref, NULL, value_id_set);
    id_release_weakref_list(_id_tmp_ptr, weakinfo_hash);
  }

  Py_DECREF(weakref);

  Py_RETURN_NONE;
}

static void id_release_weakref_list(struct ID *id, GHash *weakinfo_hash)
{
  GHashIterator weakinfo_hash_iter;

  BLI_ghashIterator_init(&weakinfo_hash_iter, weakinfo_hash);

#  ifdef DEBUG_RNA_WEAKREF
  fprintf(stdout, "id_release_weakref: '%s', %d items\n", id->name, BLI_ghash_len(weakinfo_hash));
#  endif

  while (!BLI_ghashIterator_done(&weakinfo_hash_iter)) {
    PyObject *weakref = (PyObject *)BLI_ghashIterator_getKey(&weakinfo_hash_iter);
    PyObject *item = PyWeakref_GET_OBJECT(weakref);
    if (item != Py_None) {

#  ifdef DEBUG_RNA_WEAKREF
      PyC_ObSpit("id_release_weakref item ", item);
#  endif

      pyrna_invalidate((BPy_DummyPointerRNA *)item);
    }

    Py_DECREF(weakref);

    BLI_ghashIterator_step(&weakinfo_hash_iter);
  }

  BLI_ghash_remove(id_weakref_pool, (void *)id, NULL, NULL);
  BLI_ghash_free(weakinfo_hash, NULL, NULL);

  if (BLI_ghash_len(id_weakref_pool) == 0) {
    BLI_ghash_free(id_weakref_pool, NULL, NULL);
    id_weakref_pool = NULL;
#  ifdef DEBUG_RNA_WEAKREF
    printf("id_release_weakref freeing pool\n");
#  endif
  }
}

static void id_release_weakref(struct ID *id)
{
  GHash *weakinfo_hash = BLI_ghash_lookup(id_weakref_pool, (void *)id);
  if (weakinfo_hash) {
    id_release_weakref_list(id, weakinfo_hash);
  }
}

#endif /* USE_PYRNA_INVALIDATE_WEAKREF */

void BPY_id_release(struct ID *id)
{
#ifdef USE_PYRNA_INVALIDATE_GC
  id_release_gc(id);
#endif

#ifdef USE_PYRNA_INVALIDATE_WEAKREF
  if (id_weakref_pool) {
    PyGILState_STATE gilstate = PyGILState_Ensure();

    id_release_weakref(id);

    PyGILState_Release(gilstate);
  }
#endif /* USE_PYRNA_INVALIDATE_WEAKREF */

  (void)id;
}

#ifdef USE_PEDANTIC_WRITE
static bool rna_disallow_writes = false;

static bool rna_id_write_error(PointerRNA *ptr, PyObject *key)
{
  ID *id = ptr->id.data;
  if (id) {
    const short idcode = GS(id->name);
    /* May need more ID types added here. */
    if (!ELEM(idcode, ID_WM, ID_SCR, ID_WS)) {
      const char *idtype = BKE_idcode_to_name(idcode);
      const char *pyname;
      if (key && PyUnicode_Check(key)) {
        pyname = _PyUnicode_AsString(key);
      }
      else {
        pyname = "<UNKNOWN>";
      }

      /* Make a nice string error. */
      BLI_assert(idtype != NULL);
      PyErr_Format(PyExc_AttributeError,
                   "Writing to ID classes in this context is not allowed: "
                   "%.200s, %.200s datablock, error setting %.200s.%.200s",
                   id->name + 2,
                   idtype,
                   RNA_struct_identifier(ptr->type),
                   pyname);

      return true;
    }
  }
  return false;
}
#endif /* USE_PEDANTIC_WRITE */

#ifdef USE_PEDANTIC_WRITE
bool pyrna_write_check(void)
{
  return !rna_disallow_writes;
}

void pyrna_write_set(bool val)
{
  rna_disallow_writes = !val;
}
#else  /* USE_PEDANTIC_WRITE */
bool pyrna_write_check(void)
{
  return true;
}
void pyrna_write_set(bool UNUSED(val))
{
  /* pass */
}
#endif /* USE_PEDANTIC_WRITE */

static Py_ssize_t pyrna_prop_collection_length(BPy_PropertyRNA *self);
static Py_ssize_t pyrna_prop_array_length(BPy_PropertyArrayRNA *self);
static int pyrna_py_to_prop(
    PointerRNA *ptr, PropertyRNA *prop, void *data, PyObject *value, const char *error_prefix);
static int deferred_register_prop(StructRNA *srna, PyObject *key, PyObject *item);

#ifdef USE_MATHUTILS
#  include "../mathutils/mathutils.h" /* So we can have mathutils callbacks. */

static PyObject *pyrna_prop_array_subscript_slice(BPy_PropertyArrayRNA *self,
                                                  PointerRNA *ptr,
                                                  PropertyRNA *prop,
                                                  Py_ssize_t start,
                                                  Py_ssize_t stop,
                                                  Py_ssize_t length);
static short pyrna_rotation_euler_order_get(PointerRNA *ptr,
                                            const short order_fallback,
                                            PropertyRNA **r_prop_eul_order);

/* bpyrna vector/euler/quat callbacks. */
static unsigned char mathutils_rna_array_cb_index = -1; /* Index for our callbacks. */

/* Subtype not used much yet. */
#  define MATHUTILS_CB_SUBTYPE_EUL 0
#  define MATHUTILS_CB_SUBTYPE_VEC 1
#  define MATHUTILS_CB_SUBTYPE_QUAT 2
#  define MATHUTILS_CB_SUBTYPE_COLOR 3

static int mathutils_rna_generic_check(BaseMathObject *bmo)
{
  BPy_PropertyRNA *self = (BPy_PropertyRNA *)bmo->cb_user;

  PYRNA_PROP_CHECK_INT(self);

  return self->prop ? 0 : -1;
}

static int mathutils_rna_vector_get(BaseMathObject *bmo, int subtype)
{
  BPy_PropertyRNA *self = (BPy_PropertyRNA *)bmo->cb_user;

  PYRNA_PROP_CHECK_INT(self);

  if (self->prop == NULL) {
    return -1;
  }

  RNA_property_float_get_array(&self->ptr, self->prop, bmo->data);

  /* Euler order exception. */
  if (subtype == MATHUTILS_CB_SUBTYPE_EUL) {
    EulerObject *eul = (EulerObject *)bmo;
    PropertyRNA *prop_eul_order = NULL;
    eul->order = pyrna_rotation_euler_order_get(&self->ptr, eul->order, &prop_eul_order);
  }

  return 0;
}

static int mathutils_rna_vector_set(BaseMathObject *bmo, int subtype)
{
  BPy_PropertyRNA *self = (BPy_PropertyRNA *)bmo->cb_user;
  float min, max;

  PYRNA_PROP_CHECK_INT(self);

  if (self->prop == NULL) {
    return -1;
  }

#  ifdef USE_PEDANTIC_WRITE
  if (rna_disallow_writes && rna_id_write_error(&self->ptr, NULL)) {
    return -1;
  }
#  endif /* USE_PEDANTIC_WRITE */

  if (!RNA_property_editable_flag(&self->ptr, self->prop)) {
    PyErr_Format(PyExc_AttributeError,
                 "bpy_prop \"%.200s.%.200s\" is read-only",
                 RNA_struct_identifier(self->ptr.type),
                 RNA_property_identifier(self->prop));
    return -1;
  }

  RNA_property_float_range(&self->ptr, self->prop, &min, &max);

  if (min != -FLT_MAX || max != FLT_MAX) {
    int i, len = RNA_property_array_length(&self->ptr, self->prop);
    for (i = 0; i < len; i++) {
      CLAMP(bmo->data[i], min, max);
    }
  }

  RNA_property_float_set_array(&self->ptr, self->prop, bmo->data);
  if (RNA_property_update_check(self->prop)) {
    RNA_property_update(BPy_GetContext(), &self->ptr, self->prop);
  }

  /* Euler order exception. */
  if (subtype == MATHUTILS_CB_SUBTYPE_EUL) {
    EulerObject *eul = (EulerObject *)bmo;
    PropertyRNA *prop_eul_order = NULL;
    short order = pyrna_rotation_euler_order_get(&self->ptr, eul->order, &prop_eul_order);
    if (order != eul->order) {
      RNA_property_enum_set(&self->ptr, prop_eul_order, eul->order);
      if (RNA_property_update_check(prop_eul_order)) {
        RNA_property_update(BPy_GetContext(), &self->ptr, prop_eul_order);
      }
    }
  }
  return 0;
}

static int mathutils_rna_vector_get_index(BaseMathObject *bmo, int UNUSED(subtype), int index)
{
  BPy_PropertyRNA *self = (BPy_PropertyRNA *)bmo->cb_user;

  PYRNA_PROP_CHECK_INT(self);

  if (self->prop == NULL) {
    return -1;
  }

  bmo->data[index] = RNA_property_float_get_index(&self->ptr, self->prop, index);
  return 0;
}

static int mathutils_rna_vector_set_index(BaseMathObject *bmo, int UNUSED(subtype), int index)
{
  BPy_PropertyRNA *self = (BPy_PropertyRNA *)bmo->cb_user;

  PYRNA_PROP_CHECK_INT(self);

  if (self->prop == NULL) {
    return -1;
  }

#  ifdef USE_PEDANTIC_WRITE
  if (rna_disallow_writes && rna_id_write_error(&self->ptr, NULL)) {
    return -1;
  }
#  endif /* USE_PEDANTIC_WRITE */

  if (!RNA_property_editable_flag(&self->ptr, self->prop)) {
    PyErr_Format(PyExc_AttributeError,
                 "bpy_prop \"%.200s.%.200s\" is read-only",
                 RNA_struct_identifier(self->ptr.type),
                 RNA_property_identifier(self->prop));
    return -1;
  }

  RNA_property_float_clamp(&self->ptr, self->prop, &bmo->data[index]);
  RNA_property_float_set_index(&self->ptr, self->prop, index, bmo->data[index]);

  if (RNA_property_update_check(self->prop)) {
    RNA_property_update(BPy_GetContext(), &self->ptr, self->prop);
  }

  return 0;
}

static Mathutils_Callback mathutils_rna_array_cb = {
    (BaseMathCheckFunc)mathutils_rna_generic_check,
    (BaseMathGetFunc)mathutils_rna_vector_get,
    (BaseMathSetFunc)mathutils_rna_vector_set,
    (BaseMathGetIndexFunc)mathutils_rna_vector_get_index,
    (BaseMathSetIndexFunc)mathutils_rna_vector_set_index,
};

/* bpyrna matrix callbacks */
static unsigned char mathutils_rna_matrix_cb_index = -1; /* Index for our callbacks. */

static int mathutils_rna_matrix_get(BaseMathObject *bmo, int UNUSED(subtype))
{
  BPy_PropertyRNA *self = (BPy_PropertyRNA *)bmo->cb_user;

  PYRNA_PROP_CHECK_INT(self);

  if (self->prop == NULL) {
    return -1;
  }

  RNA_property_float_get_array(&self->ptr, self->prop, bmo->data);
  return 0;
}

static int mathutils_rna_matrix_set(BaseMathObject *bmo, int UNUSED(subtype))
{
  BPy_PropertyRNA *self = (BPy_PropertyRNA *)bmo->cb_user;

  PYRNA_PROP_CHECK_INT(self);

  if (self->prop == NULL) {
    return -1;
  }

#  ifdef USE_PEDANTIC_WRITE
  if (rna_disallow_writes && rna_id_write_error(&self->ptr, NULL)) {
    return -1;
  }
#  endif /* USE_PEDANTIC_WRITE */

  if (!RNA_property_editable_flag(&self->ptr, self->prop)) {
    PyErr_Format(PyExc_AttributeError,
                 "bpy_prop \"%.200s.%.200s\" is read-only",
                 RNA_struct_identifier(self->ptr.type),
                 RNA_property_identifier(self->prop));
    return -1;
  }

  /* Can ignore clamping here. */
  RNA_property_float_set_array(&self->ptr, self->prop, bmo->data);

  if (RNA_property_update_check(self->prop)) {
    RNA_property_update(BPy_GetContext(), &self->ptr, self->prop);
  }
  return 0;
}

static Mathutils_Callback mathutils_rna_matrix_cb = {
    mathutils_rna_generic_check,
    mathutils_rna_matrix_get,
    mathutils_rna_matrix_set,
    NULL,
    NULL,
};

static short pyrna_rotation_euler_order_get(PointerRNA *ptr,
                                            const short order_fallback,
                                            PropertyRNA **r_prop_eul_order)
{
  /* Attempt to get order. */
  if (*r_prop_eul_order == NULL) {
    *r_prop_eul_order = RNA_struct_find_property(ptr, "rotation_mode");
  }

  if (*r_prop_eul_order) {
    short order = RNA_property_enum_get(ptr, *r_prop_eul_order);
    /* Could be quat or axisangle. */
    if (order >= EULER_ORDER_XYZ && order <= EULER_ORDER_ZYX) {
      return order;
    }
  }

  return order_fallback;
}

#endif /* USE_MATHUTILS */

/**
 * Note that #PROP_NONE is included as a vector subtype. this is because it is handy to
 * have x/y access to fcurve keyframes and other fixed size float arrays of length 2-4.
 */
#define PROP_ALL_VECTOR_SUBTYPES \
  PROP_COORDS: \
  case PROP_TRANSLATION: \
  case PROP_DIRECTION: \
  case PROP_VELOCITY: \
  case PROP_ACCELERATION: \
  case PROP_XYZ: \
  case PROP_XYZ_LENGTH

PyObject *pyrna_math_object_from_array(PointerRNA *ptr, PropertyRNA *prop)
{
  PyObject *ret = NULL;

#ifdef USE_MATHUTILS
  int subtype, totdim;
  int len;
  const int flag = RNA_property_flag(prop);
  const int type = RNA_property_type(prop);
  const bool is_thick = (flag & PROP_THICK_WRAP) != 0;

  /* disallow dynamic sized arrays to be wrapped since the size could change
   * to a size mathutils does not support */
  if (flag & PROP_DYNAMIC) {
    return NULL;
  }

  len = RNA_property_array_length(ptr, prop);
  if (type == PROP_FLOAT) {
    /* pass */
  }
  else if (type == PROP_INT) {
    if (is_thick) {
      goto thick_wrap_slice;
    }
    else {
      return NULL;
    }
  }
  else {
    return NULL;
  }

  subtype = RNA_property_subtype(prop);
  totdim = RNA_property_array_dimension(ptr, prop, NULL);

  if (totdim == 1 || (totdim == 2 && subtype == PROP_MATRIX)) {
    if (!is_thick) {
      /* Owned by the mathutils PyObject. */
      ret = pyrna_prop_CreatePyObject(ptr, prop);
    }

    switch (subtype) {
      case PROP_ALL_VECTOR_SUBTYPES:
        if (len >= 2 && len <= 4) {
          if (is_thick) {
            ret = Vector_CreatePyObject(NULL, len, NULL);
            RNA_property_float_get_array(ptr, prop, ((VectorObject *)ret)->vec);
          }
          else {
            PyObject *vec_cb = Vector_CreatePyObject_cb(
                ret, len, mathutils_rna_array_cb_index, MATHUTILS_CB_SUBTYPE_VEC);
            Py_DECREF(ret); /* The vector owns 'ret' now. */
            ret = vec_cb;   /* Return the vector instead. */
          }
        }
        break;
      case PROP_MATRIX:
        if (len == 16) {
          if (is_thick) {
            ret = Matrix_CreatePyObject(NULL, 4, 4, NULL);
            RNA_property_float_get_array(ptr, prop, ((MatrixObject *)ret)->matrix);
          }
          else {
            PyObject *mat_cb = Matrix_CreatePyObject_cb(
                ret, 4, 4, mathutils_rna_matrix_cb_index, 0);
            Py_DECREF(ret); /* The matrix owns 'ret' now. */
            ret = mat_cb;   /* Return the matrix instead. */
          }
        }
        else if (len == 9) {
          if (is_thick) {
            ret = Matrix_CreatePyObject(NULL, 3, 3, NULL);
            RNA_property_float_get_array(ptr, prop, ((MatrixObject *)ret)->matrix);
          }
          else {
            PyObject *mat_cb = Matrix_CreatePyObject_cb(
                ret, 3, 3, mathutils_rna_matrix_cb_index, 0);
            Py_DECREF(ret); /* The matrix owns 'ret' now. */
            ret = mat_cb;   /* Return the matrix instead. */
          }
        }
        break;
      case PROP_EULER:
      case PROP_QUATERNION:
        if (len == 3) { /* Euler. */
          if (is_thick) {
            /* Attempt to get order,
             * only needed for thick types since wrapped with update via callbacks. */
            PropertyRNA *prop_eul_order = NULL;
            short order = pyrna_rotation_euler_order_get(ptr, EULER_ORDER_XYZ, &prop_eul_order);

            ret = Euler_CreatePyObject(NULL, order, NULL); /* TODO, get order from RNA. */
            RNA_property_float_get_array(ptr, prop, ((EulerObject *)ret)->eul);
          }
          else {
            /* Order will be updated from callback on use. */
            // TODO, get order from RNA
            PyObject *eul_cb = Euler_CreatePyObject_cb(
                ret, EULER_ORDER_XYZ, mathutils_rna_array_cb_index, MATHUTILS_CB_SUBTYPE_EUL);
            Py_DECREF(ret); /* The euler owns 'ret' now. */
            ret = eul_cb;   /* Return the euler instead. */
          }
        }
        else if (len == 4) {
          if (is_thick) {
            ret = Quaternion_CreatePyObject(NULL, NULL);
            RNA_property_float_get_array(ptr, prop, ((QuaternionObject *)ret)->quat);
          }
          else {
            PyObject *quat_cb = Quaternion_CreatePyObject_cb(
                ret, mathutils_rna_array_cb_index, MATHUTILS_CB_SUBTYPE_QUAT);
            Py_DECREF(ret); /* The quat owns 'ret' now. */
            ret = quat_cb;  /* Return the quat instead. */
          }
        }
        break;
      case PROP_COLOR:
      case PROP_COLOR_GAMMA:
        if (len == 3) { /* Color. */
          if (is_thick) {
            ret = Color_CreatePyObject(NULL, NULL);
            RNA_property_float_get_array(ptr, prop, ((ColorObject *)ret)->col);
          }
          else {
            PyObject *col_cb = Color_CreatePyObject_cb(
                ret, mathutils_rna_array_cb_index, MATHUTILS_CB_SUBTYPE_COLOR);
            Py_DECREF(ret); /* The color owns 'ret' now. */
            ret = col_cb;   /* Return the color instead. */
          }
        }
        break;
      default:
        break;
    }
  }

  if (ret == NULL) {
    if (is_thick) {
      /* This is an array we can't reference (since it is not thin wrappable)
       * and cannot be coerced into a mathutils type, so return as a list. */
    thick_wrap_slice:
      ret = pyrna_prop_array_subscript_slice(NULL, ptr, prop, 0, len, len);
    }
    else {
      ret = pyrna_prop_CreatePyObject(ptr, prop); /* Owned by the mathutils PyObject. */
    }
  }
#else  /* USE_MATHUTILS */
  (void)ptr;
  (void)prop;
#endif /* USE_MATHUTILS */

  return ret;
}

/**
 * Same as #RNA_enum_value_from_id, but raises an exception.
 */
int pyrna_enum_value_from_id(const EnumPropertyItem *item,
                             const char *identifier,
                             int *r_value,
                             const char *error_prefix)
{
  if (RNA_enum_value_from_id(item, identifier, r_value) == 0) {
    const char *enum_str = BPy_enum_as_string(item);
    PyErr_Format(
        PyExc_ValueError, "%s: '%.200s' not found in (%s)", error_prefix, identifier, enum_str);
    MEM_freeN((void *)enum_str);
    return -1;
  }

  return 0;
}

/* note on __cmp__:
 * checking the 'ptr->data' matches works in almost all cases,
 * however there are a few RNA properties that are fake sub-structs and
 * share the pointer with the parent, in those cases this happens 'a.b == a'
 * see: r43352 for example.
 *
 * So compare the 'ptr->type' as well to avoid this problem.
 * It's highly unlikely this would happen that 'ptr->data' and 'ptr->prop' would match,
 * but _not_ 'ptr->type' but include this check for completeness.
 * - campbell */

static int pyrna_struct_compare(BPy_StructRNA *a, BPy_StructRNA *b)
{
  return (((a->ptr.data == b->ptr.data) && (a->ptr.type == b->ptr.type)) ? 0 : -1);
}

static int pyrna_prop_compare(BPy_PropertyRNA *a, BPy_PropertyRNA *b)
{
  return (((a->prop == b->prop) && (a->ptr.data == b->ptr.data) && (a->ptr.type == b->ptr.type)) ?
              0 :
              -1);
}

static PyObject *pyrna_struct_richcmp(PyObject *a, PyObject *b, int op)
{
  PyObject *res;
  int ok = -1; /* Zero is true. */

  if (BPy_StructRNA_Check(a) && BPy_StructRNA_Check(b)) {
    ok = pyrna_struct_compare((BPy_StructRNA *)a, (BPy_StructRNA *)b);
  }

  switch (op) {
    case Py_NE:
      ok = !ok;
      ATTR_FALLTHROUGH;
    case Py_EQ:
      res = ok ? Py_False : Py_True;
      break;

    case Py_LT:
    case Py_LE:
    case Py_GT:
    case Py_GE:
      res = Py_NotImplemented;
      break;
    default:
      PyErr_BadArgument();
      return NULL;
  }

  return Py_INCREF_RET(res);
}

static PyObject *pyrna_prop_richcmp(PyObject *a, PyObject *b, int op)
{
  PyObject *res;
  int ok = -1; /* Zero is true. */

  if (BPy_PropertyRNA_Check(a) && BPy_PropertyRNA_Check(b)) {
    ok = pyrna_prop_compare((BPy_PropertyRNA *)a, (BPy_PropertyRNA *)b);
  }

  switch (op) {
    case Py_NE:
      ok = !ok;
      ATTR_FALLTHROUGH;
    case Py_EQ:
      res = ok ? Py_False : Py_True;
      break;

    case Py_LT:
    case Py_LE:
    case Py_GT:
    case Py_GE:
      res = Py_NotImplemented;
      break;
    default:
      PyErr_BadArgument();
      return NULL;
  }

  return Py_INCREF_RET(res);
}

/*----------------------repr--------------------------------------------*/
static PyObject *pyrna_struct_str(BPy_StructRNA *self)
{
  PyObject *ret;
  const char *name;

  if (!PYRNA_STRUCT_IS_VALID(self)) {
    return PyUnicode_FromFormat("<bpy_struct, %.200s invalid>", Py_TYPE(self)->tp_name);
  }

  /* Print name if available. */
  name = RNA_struct_name_get_alloc(&self->ptr, NULL, 0, NULL);
  if (name) {
    ret = PyUnicode_FromFormat(
        "<bpy_struct, %.200s(\"%.200s\")>", RNA_struct_identifier(self->ptr.type), name);
    MEM_freeN((void *)name);
    return ret;
  }

  return PyUnicode_FromFormat(
      "<bpy_struct, %.200s at %p>", RNA_struct_identifier(self->ptr.type), self->ptr.data);
}

static PyObject *pyrna_struct_repr(BPy_StructRNA *self)
{
  ID *id = self->ptr.id.data;
  PyObject *tmp_str;
  PyObject *ret;

  if (id == NULL || !PYRNA_STRUCT_IS_VALID(self)) {
    /* fallback */
    return pyrna_struct_str(self);
  }

  tmp_str = PyUnicode_FromString(id->name + 2);

  if (RNA_struct_is_ID(self->ptr.type)) {
    ret = PyUnicode_FromFormat(
        "bpy.data.%s[%R]", BKE_idcode_to_name_plural(GS(id->name)), tmp_str);
  }
  else {
    const char *path;
    path = RNA_path_from_ID_to_struct(&self->ptr);
    if (path) {
      if (GS(id->name) == ID_NT) { /* Nodetree paths are not accurate. */
        ret = PyUnicode_FromFormat("bpy.data...%s", path);
      }
      else {
        ret = PyUnicode_FromFormat(
            "bpy.data.%s[%R].%s", BKE_idcode_to_name_plural(GS(id->name)), tmp_str, path);
      }

      MEM_freeN((void *)path);
    }
    else {
      /* Can't find the path, print something useful as a fallback. */
      ret = PyUnicode_FromFormat("bpy.data.%s[%R]...%s",
                                 BKE_idcode_to_name_plural(GS(id->name)),
                                 tmp_str,
                                 RNA_struct_identifier(self->ptr.type));
    }
  }

  Py_DECREF(tmp_str);

  return ret;
}

static PyObject *pyrna_prop_str(BPy_PropertyRNA *self)
{
  PyObject *ret;
  PointerRNA ptr;
  const char *name;
  const char *type_id = NULL;
  char type_fmt[64] = "";
  int type;

  PYRNA_PROP_CHECK_OBJ(self);

  type = RNA_property_type(self->prop);

  if (RNA_enum_id_from_value(rna_enum_property_type_items, type, &type_id) == 0) {
    /* Should never happen. */
    PyErr_SetString(PyExc_RuntimeError, "could not use property type, internal error");
    return NULL;
  }
  else {
    /* This should never fail. */
    int len = -1;
    char *c = type_fmt;

    while ((*c++ = tolower(*type_id++))) {
    }

    if (type == PROP_COLLECTION) {
      len = pyrna_prop_collection_length(self);
    }
    else if (RNA_property_array_check(self->prop)) {
      len = pyrna_prop_array_length((BPy_PropertyArrayRNA *)self);
    }

    if (len != -1) {
      sprintf(--c, "[%d]", len);
    }
  }

  /* If a pointer, try to print name of pointer target too. */
  if (type == PROP_POINTER) {
    ptr = RNA_property_pointer_get(&self->ptr, self->prop);
    name = RNA_struct_name_get_alloc(&ptr, NULL, 0, NULL);

    if (name) {
      ret = PyUnicode_FromFormat("<bpy_%.200s, %.200s.%.200s(\"%.200s\")>",
                                 type_fmt,
                                 RNA_struct_identifier(self->ptr.type),
                                 RNA_property_identifier(self->prop),
                                 name);
      MEM_freeN((void *)name);
      return ret;
    }
  }
  if (type == PROP_COLLECTION) {
    PointerRNA r_ptr;
    if (RNA_property_collection_type_get(&self->ptr, self->prop, &r_ptr)) {
      return PyUnicode_FromFormat(
          "<bpy_%.200s, %.200s>", type_fmt, RNA_struct_identifier(r_ptr.type));
    }
  }

  return PyUnicode_FromFormat("<bpy_%.200s, %.200s.%.200s>",
                              type_fmt,
                              RNA_struct_identifier(self->ptr.type),
                              RNA_property_identifier(self->prop));
}

static PyObject *pyrna_prop_repr_ex(BPy_PropertyRNA *self, const int index_dim, const int index)
{
  ID *id = self->ptr.id.data;
  PyObject *tmp_str;
  PyObject *ret;
  const char *path;

  PYRNA_PROP_CHECK_OBJ(self);

  if (id == NULL) {
    /* Fallback. */
    return pyrna_prop_str(self);
  }

  tmp_str = PyUnicode_FromString(id->name + 2);

  path = RNA_path_from_ID_to_property_index(&self->ptr, self->prop, index_dim, index);

  if (path) {
    const char *data_delim = (path[0] == '[') ? "" : ".";
    if (GS(id->name) == ID_NT) { /* Nodetree paths are not accurate. */
      ret = PyUnicode_FromFormat("bpy.data...%s", path);
    }
    else {
      ret = PyUnicode_FromFormat("bpy.data.%s[%R]%s%s",
                                 BKE_idcode_to_name_plural(GS(id->name)),
                                 tmp_str,
                                 data_delim,
                                 path);
    }

    MEM_freeN((void *)path);
  }
  else {
    /* Can't find the path, print something useful as a fallback. */
    ret = PyUnicode_FromFormat("bpy.data.%s[%R]...%s",
                               BKE_idcode_to_name_plural(GS(id->name)),
                               tmp_str,
                               RNA_property_identifier(self->prop));
  }

  Py_DECREF(tmp_str);

  return ret;
}

static PyObject *pyrna_prop_repr(BPy_PropertyRNA *self)
{
  return pyrna_prop_repr_ex(self, 0, -1);
}

static PyObject *pyrna_prop_array_repr(BPy_PropertyArrayRNA *self)
{
  return pyrna_prop_repr_ex((BPy_PropertyRNA *)self, self->arraydim, self->arrayoffset);
}

static PyObject *pyrna_func_repr(BPy_FunctionRNA *self)
{
  return PyUnicode_FromFormat("<%.200s %.200s.%.200s()>",
                              Py_TYPE(self)->tp_name,
                              RNA_struct_identifier(self->ptr.type),
                              RNA_function_identifier(self->func));
}

static Py_hash_t pyrna_struct_hash(BPy_StructRNA *self)
{
  return _Py_HashPointer(self->ptr.data);
}

/* From Python's meth_hash v3.1.2. */
static long pyrna_prop_hash(BPy_PropertyRNA *self)
{
  long x, y;
  if (self->ptr.data == NULL) {
    x = 0;
  }
  else {
    x = _Py_HashPointer(self->ptr.data);
    if (x == -1) {
      return -1;
    }
  }
  y = _Py_HashPointer((void *)(self->prop));
  if (y == -1) {
    return -1;
  }
  x ^= y;
  if (x == -1) {
    x = -2;
  }
  return x;
}

#ifdef USE_PYRNA_STRUCT_REFERENCE
static int pyrna_struct_traverse(BPy_StructRNA *self, visitproc visit, void *arg)
{
  Py_VISIT(self->reference);
  return 0;
}

static int pyrna_struct_clear(BPy_StructRNA *self)
{
  Py_CLEAR(self->reference);
  return 0;
}
#endif /* !USE_PYRNA_STRUCT_REFERENCE */

/* Use our own dealloc so we can free a property if we use one. */
static void pyrna_struct_dealloc(BPy_StructRNA *self)
{
#ifdef PYRNA_FREE_SUPPORT
  if (self->freeptr && self->ptr.data) {
    IDP_FreeProperty(self->ptr.data);
    self->ptr.data = NULL;
  }
#endif /* PYRNA_FREE_SUPPORT */

#ifdef USE_WEAKREFS
  if (self->in_weakreflist != NULL) {
    PyObject_ClearWeakRefs((PyObject *)self);
  }
#endif

#ifdef USE_PYRNA_STRUCT_REFERENCE
  if (self->reference) {
    PyObject_GC_UnTrack(self);
    pyrna_struct_clear(self);
  }
#endif /* !USE_PYRNA_STRUCT_REFERENCE */

  /* Note, for subclassed PyObjects calling PyObject_DEL() directly crashes. */
  Py_TYPE(self)->tp_free(self);
}

#ifdef USE_PYRNA_STRUCT_REFERENCE
static void pyrna_struct_reference_set(BPy_StructRNA *self, PyObject *reference)
{
  if (self->reference) {
    //      PyObject_GC_UnTrack(self); /* INITIALIZED TRACKED ? */
    pyrna_struct_clear(self);
  }
  /* Reference is now NULL. */

  if (reference) {
    self->reference = reference;
    Py_INCREF(reference);
    //      PyObject_GC_Track(self);  /* INITIALIZED TRACKED ? */
  }
}
#endif /* !USE_PYRNA_STRUCT_REFERENCE */

/* Use our own dealloc so we can free a property if we use one. */
static void pyrna_prop_dealloc(BPy_PropertyRNA *self)
{
#ifdef USE_WEAKREFS
  if (self->in_weakreflist != NULL) {
    PyObject_ClearWeakRefs((PyObject *)self);
  }
#endif
  /* Note, for subclassed PyObjects calling PyObject_DEL() directly crashes. */
  Py_TYPE(self)->tp_free(self);
}

static void pyrna_prop_array_dealloc(BPy_PropertyRNA *self)
{
#ifdef USE_WEAKREFS
  if (self->in_weakreflist != NULL) {
    PyObject_ClearWeakRefs((PyObject *)self);
  }
#endif
  /* Note, for subclassed PyObjects calling PyObject_DEL() directly crashes. */
  Py_TYPE(self)->tp_free(self);
}

static const char *pyrna_enum_as_string(PointerRNA *ptr, PropertyRNA *prop)
{
  const EnumPropertyItem *item;
  const char *result;
  bool free = false;

  RNA_property_enum_items(BPy_GetContext(), ptr, prop, &item, NULL, &free);
  if (item) {
    result = BPy_enum_as_string(item);
  }
  else {
    result = "";
  }

  if (free) {
    MEM_freeN((void *)item);
  }

  return result;
}

static int pyrna_string_to_enum(
    PyObject *item, PointerRNA *ptr, PropertyRNA *prop, int *r_value, const char *error_prefix)
{
  const char *param = _PyUnicode_AsString(item);

  if (param == NULL) {
    PyErr_Format(PyExc_TypeError,
                 "%.200s expected a string enum, not %.200s",
                 error_prefix,
                 Py_TYPE(item)->tp_name);
    return -1;
  }
  else {
    if (!RNA_property_enum_value(BPy_GetContext(), ptr, prop, param, r_value)) {
      const char *enum_str = pyrna_enum_as_string(ptr, prop);
      PyErr_Format(PyExc_TypeError,
                   "%.200s enum \"%.200s\" not found in (%s)",
                   error_prefix,
                   param,
                   enum_str);
      MEM_freeN((void *)enum_str);
      return -1;
    }
  }

  return 0;
}

/**
 * Takes a set of strings and map it to and array of booleans.
 *
 * Useful when the values aren't flags.
 *
 * \param type_convert_sign: Maps signed to unsigned range,
 * needed when we want to use the full range of a signed short/char.
 */
BLI_bitmap *pyrna_set_to_enum_bitmap(const EnumPropertyItem *items,
                                     PyObject *value,
                                     int type_size,
                                     bool type_convert_sign,
                                     int bitmap_size,
                                     const char *error_prefix)
{
  /* Set looping. */
  Py_ssize_t pos = 0;
  Py_ssize_t hash = 0;
  PyObject *key;

  BLI_bitmap *bitmap = BLI_BITMAP_NEW(bitmap_size, __func__);

  while (_PySet_NextEntry(value, &pos, &key, &hash)) {
    const char *param = _PyUnicode_AsString(key);
    if (param == NULL) {
      PyErr_Format(PyExc_TypeError,
                   "%.200s expected a string, not %.200s",
                   error_prefix,
                   Py_TYPE(key)->tp_name);
      goto error;
    }

    int ret;
    if (pyrna_enum_value_from_id(items, param, &ret, error_prefix) == -1) {
      goto error;
    }

    int index = ret;

    if (type_convert_sign) {
      if (type_size == 2) {
        union {
          signed short as_signed;
          unsigned short as_unsigned;
        } ret_convert;
        ret_convert.as_signed = (signed short)ret;
        index = (int)ret_convert.as_unsigned;
      }
      else if (type_size == 1) {
        union {
          signed char as_signed;
          unsigned char as_unsigned;
        } ret_convert;
        ret_convert.as_signed = (signed char)ret;
        index = (int)ret_convert.as_unsigned;
      }
      else {
        BLI_assert(0);
      }
    }
    BLI_assert(index < bitmap_size);
    BLI_BITMAP_ENABLE(bitmap, index);
  }

  return bitmap;

error:
  MEM_freeN(bitmap);
  return NULL;
}

/* 'value' _must_ be a set type, error check before calling. */
int pyrna_set_to_enum_bitfield(const EnumPropertyItem *items,
                               PyObject *value,
                               int *r_value,
                               const char *error_prefix)
{
  /* Set of enum items, concatenate all values with OR. */
  int ret, flag = 0;

  /* Set looping. */
  Py_ssize_t pos = 0;
  Py_ssize_t hash = 0;
  PyObject *key;

  *r_value = 0;

  while (_PySet_NextEntry(value, &pos, &key, &hash)) {
    const char *param = _PyUnicode_AsString(key);

    if (param == NULL) {
      PyErr_Format(PyExc_TypeError,
                   "%.200s expected a string, not %.200s",
                   error_prefix,
                   Py_TYPE(key)->tp_name);
      return -1;
    }

    if (pyrna_enum_value_from_id(items, param, &ret, error_prefix) == -1) {
      return -1;
    }

    flag |= ret;
  }

  *r_value = flag;
  return 0;
}

static int pyrna_prop_to_enum_bitfield(
    PointerRNA *ptr, PropertyRNA *prop, PyObject *value, int *r_value, const char *error_prefix)
{
  const EnumPropertyItem *item;
  int ret;
  bool free = false;

  *r_value = 0;

  if (!PyAnySet_Check(value)) {
    PyErr_Format(PyExc_TypeError,
                 "%.200s, %.200s.%.200s expected a set, not a %.200s",
                 error_prefix,
                 RNA_struct_identifier(ptr->type),
                 RNA_property_identifier(prop),
                 Py_TYPE(value)->tp_name);
    return -1;
  }

  RNA_property_enum_items(BPy_GetContext(), ptr, prop, &item, NULL, &free);

  if (item) {
    ret = pyrna_set_to_enum_bitfield(item, value, r_value, error_prefix);
  }
  else {
    if (PySet_GET_SIZE(value)) {
      PyErr_Format(PyExc_TypeError,
                   "%.200s: empty enum \"%.200s\" could not have any values assigned",
                   error_prefix,
                   RNA_property_identifier(prop));
      ret = -1;
    }
    else {
      ret = 0;
    }
  }

  if (free) {
    MEM_freeN((void *)item);
  }

  return ret;
}

PyObject *pyrna_enum_bitfield_to_py(const EnumPropertyItem *items, int value)
{
  PyObject *ret = PySet_New(NULL);
  const char *identifier[RNA_ENUM_BITFLAG_SIZE + 1];

  if (RNA_enum_bitflag_identifiers(items, value, identifier)) {
    PyObject *item;
    int index;
    for (index = 0; identifier[index]; index++) {
      item = PyUnicode_FromString(identifier[index]);
      PySet_Add(ret, item);
      Py_DECREF(item);
    }
  }

  return ret;
}

static PyObject *pyrna_enum_to_py(PointerRNA *ptr, PropertyRNA *prop, int val)
{
  PyObject *item, *ret = NULL;

  if (RNA_property_flag(prop) & PROP_ENUM_FLAG) {
    const char *identifier[RNA_ENUM_BITFLAG_SIZE + 1];

    ret = PySet_New(NULL);

    if (RNA_property_enum_bitflag_identifiers(BPy_GetContext(), ptr, prop, val, identifier)) {
      int index;

      for (index = 0; identifier[index]; index++) {
        item = PyUnicode_FromString(identifier[index]);
        PySet_Add(ret, item);
        Py_DECREF(item);
      }
    }
  }
  else {
    const char *identifier;
    if (RNA_property_enum_identifier(BPy_GetContext(), ptr, prop, val, &identifier)) {
      ret = PyUnicode_FromString(identifier);
    }
    else {
      /* Static, no need to free. */
      const EnumPropertyItem *enum_item;
      bool free_dummy;
      RNA_property_enum_items_ex(NULL, ptr, prop, true, &enum_item, NULL, &free_dummy);
      BLI_assert(!free_dummy);

      /* Do not print warning in case of DummyRNA_NULL_items,
       * this one will never match any value... */
      if (enum_item != DummyRNA_NULL_items) {
        const char *ptr_name = RNA_struct_name_get_alloc(ptr, NULL, 0, NULL);

        /* Prefer not to fail silently in case of API errors, maybe disable it later. */
        CLOG_WARN(BPY_LOG_RNA,
                  "current value '%d' "
                  "matches no enum in '%s', '%s', '%s'",
                  val,
                  RNA_struct_identifier(ptr->type),
                  ptr_name,
                  RNA_property_identifier(prop));

#if 0 /* Gives Python decoding errors while generating docs :( */
        char error_str[256];
        BLI_snprintf(error_str,
                     sizeof(error_str),
                     "RNA Warning: Current value \"%d\" "
                     "matches no enum in '%s', '%s', '%s'",
                     val,
                     RNA_struct_identifier(ptr->type),
                     ptr_name,
                     RNA_property_identifier(prop));

        PyErr_Warn(PyExc_RuntimeWarning, error_str);
#endif

        if (ptr_name) {
          MEM_freeN((void *)ptr_name);
        }
      }

      ret = PyUnicode_FromString("");
#if 0
      PyErr_Format(PyExc_AttributeError, "RNA Error: Current value \"%d\" matches no enum", val);
      ret = NULL;
#endif
    }
  }

  return ret;
}

PyObject *pyrna_prop_to_py(PointerRNA *ptr, PropertyRNA *prop)
{
  PyObject *ret;
  const int type = RNA_property_type(prop);

  if (RNA_property_array_check(prop)) {
    return pyrna_py_from_array(ptr, prop);
  }

  /* See if we can coerce into a Python type - 'PropertyType'. */
  switch (type) {
    case PROP_BOOLEAN:
      ret = PyBool_FromLong(RNA_property_boolean_get(ptr, prop));
      break;
    case PROP_INT:
      ret = PyLong_FromLong(RNA_property_int_get(ptr, prop));
      break;
    case PROP_FLOAT:
      ret = PyFloat_FromDouble(RNA_property_float_get(ptr, prop));
      break;
    case PROP_STRING: {
      const int subtype = RNA_property_subtype(prop);
      const char *buf;
      int buf_len;
      char buf_fixed[32];

      buf = RNA_property_string_get_alloc(ptr, prop, buf_fixed, sizeof(buf_fixed), &buf_len);
#ifdef USE_STRING_COERCE
      /* Only file paths get special treatment, they may contain non utf-8 chars. */
      if (subtype == PROP_BYTESTRING) {
        ret = PyBytes_FromStringAndSize(buf, buf_len);
      }
      else if (ELEM(subtype, PROP_FILEPATH, PROP_DIRPATH, PROP_FILENAME)) {
        ret = PyC_UnicodeFromByteAndSize(buf, buf_len);
      }
      else {
        ret = PyUnicode_FromStringAndSize(buf, buf_len);
      }
#else  /* USE_STRING_COERCE */
      if (subtype == PROP_BYTESTRING) {
        ret = PyBytes_FromStringAndSize(buf, buf_len);
      }
      else {
        ret = PyUnicode_FromStringAndSize(buf, buf_len);
      }
#endif /* USE_STRING_COERCE */
      if (buf_fixed != buf) {
        MEM_freeN((void *)buf);
      }
      break;
    }
    case PROP_ENUM: {
      ret = pyrna_enum_to_py(ptr, prop, RNA_property_enum_get(ptr, prop));
      break;
    }
    case PROP_POINTER: {
      PointerRNA newptr;
      newptr = RNA_property_pointer_get(ptr, prop);
      if (newptr.data) {
        ret = pyrna_struct_CreatePyObject(&newptr);
      }
      else {
        ret = Py_None;
        Py_INCREF(ret);
      }
      break;
    }
    case PROP_COLLECTION:
      ret = pyrna_prop_CreatePyObject(ptr, prop);
      break;
    default:
      PyErr_Format(PyExc_TypeError,
                   "bpy_struct internal error: unknown type '%d' (pyrna_prop_to_py)",
                   type);
      ret = NULL;
      break;
  }

  return ret;
}

/**
 * This function is used by operators and converting dicts into collections.
 * It takes keyword args and fills them with property values.
 */
int pyrna_pydict_to_props(PointerRNA *ptr,
                          PyObject *kw,
                          const bool all_args,
                          const char *error_prefix)
{
  int error_val = 0;
  int totkw;
  const char *arg_name = NULL;
  PyObject *item;

  totkw = kw ? PyDict_Size(kw) : 0;

  RNA_STRUCT_BEGIN (ptr, prop) {
    arg_name = RNA_property_identifier(prop);

    if (STREQ(arg_name, "rna_type")) {
      continue;
    }

    if (kw == NULL) {
      PyErr_Format(PyExc_TypeError,
                   "%.200s: no keywords, expected \"%.200s\"",
                   error_prefix,
                   arg_name ? arg_name : "<UNKNOWN>");
      error_val = -1;
      break;
    }

    item = PyDict_GetItemString(kw, arg_name); /* Wont set an error. */

    if (item == NULL) {
      if (all_args) {
        PyErr_Format(PyExc_TypeError,
                     "%.200s: keyword \"%.200s\" missing",
                     error_prefix,
                     arg_name ? arg_name : "<UNKNOWN>");
        error_val = -1; /* pyrna_py_to_prop sets the error. */
        break;
      }
    }
    else {
      if (pyrna_py_to_prop(ptr, prop, NULL, item, error_prefix)) {
        error_val = -1;
        break;
      }
      totkw--;
    }
  }
  RNA_STRUCT_END;

  if (error_val == 0 && totkw > 0) { /* Some keywords were given that were not used :/. */
    PyObject *key, *value;
    Py_ssize_t pos = 0;

    while (PyDict_Next(kw, &pos, &key, &value)) {
      arg_name = _PyUnicode_AsString(key);
      if (RNA_struct_find_property(ptr, arg_name) == NULL) {
        break;
      }
      arg_name = NULL;
    }

    PyErr_Format(PyExc_TypeError,
                 "%.200s: keyword \"%.200s\" unrecognized",
                 error_prefix,
                 arg_name ? arg_name : "<UNKNOWN>");
    error_val = -1;
  }

  return error_val;
}

static PyObject *pyrna_func_to_py(const PointerRNA *ptr, FunctionRNA *func)
{
  BPy_FunctionRNA *pyfunc = (BPy_FunctionRNA *)PyObject_NEW(BPy_FunctionRNA, &pyrna_func_Type);
  pyfunc->ptr = *ptr;
  pyfunc->func = func;
  return (PyObject *)pyfunc;
}

static int pyrna_py_to_prop(
    PointerRNA *ptr, PropertyRNA *prop, void *data, PyObject *value, const char *error_prefix)
{
  /* XXX hard limits should be checked here. */
  const int type = RNA_property_type(prop);

  if (RNA_property_array_check(prop)) {
    /* Done getting the length. */
    if (pyrna_py_to_array(ptr, prop, data, value, error_prefix) == -1) {
      return -1;
    }
  }
  else {
    /* Normal Property (not an array). */

    /* See if we can coerce into a Python type - 'PropertyType'. */
    switch (type) {
      case PROP_BOOLEAN: {
        int param;
        /* Prefer not to have an exception here
         * however so many poll functions return None or a valid Object.
         * It's a hassle to convert these into a bool before returning. */
        if (RNA_parameter_flag(prop) & PARM_OUTPUT) {
          param = PyObject_IsTrue(value);
        }
        else {
          param = PyC_Long_AsI32(value);

          if (UNLIKELY(param & ~1)) { /* Only accept 0/1. */
            param = -1;               /* Error out below. */
          }
        }

        if (param == -1) {
          PyErr_Format(PyExc_TypeError,
                       "%.200s %.200s.%.200s expected True/False or 0/1, not %.200s",
                       error_prefix,
                       RNA_struct_identifier(ptr->type),
                       RNA_property_identifier(prop),
                       Py_TYPE(value)->tp_name);
          return -1;
        }
        else {
          if (data) {
            *((bool *)data) = param;
          }
          else {
            RNA_property_boolean_set(ptr, prop, param);
          }
        }
        break;
      }
      case PROP_INT: {
        int overflow;
        long param = PyLong_AsLongAndOverflow(value, &overflow);
        if (overflow || (param > INT_MAX) || (param < INT_MIN)) {
          PyErr_Format(PyExc_ValueError,
                       "%.200s %.200s.%.200s value not in 'int' range "
                       "(" STRINGIFY(INT_MIN) ", " STRINGIFY(INT_MAX) ")",
                       error_prefix,
                       RNA_struct_identifier(ptr->type),
                       RNA_property_identifier(prop));
          return -1;
        }
        else if (param == -1 && PyErr_Occurred()) {
          PyErr_Format(PyExc_TypeError,
                       "%.200s %.200s.%.200s expected an int type, not %.200s",
                       error_prefix,
                       RNA_struct_identifier(ptr->type),
                       RNA_property_identifier(prop),
                       Py_TYPE(value)->tp_name);
          return -1;
        }
        else {
          int param_i = (int)param;
          if (data) {
            RNA_property_int_clamp(ptr, prop, &param_i);
            *((int *)data) = param_i;
          }
          else {
            RNA_property_int_set(ptr, prop, param_i);
          }
        }
        break;
      }
      case PROP_FLOAT: {
        float param = PyFloat_AsDouble(value);
        if (PyErr_Occurred()) {
          PyErr_Format(PyExc_TypeError,
                       "%.200s %.200s.%.200s expected a float type, not %.200s",
                       error_prefix,
                       RNA_struct_identifier(ptr->type),
                       RNA_property_identifier(prop),
                       Py_TYPE(value)->tp_name);
          return -1;
        }
        else {
          if (data) {
            RNA_property_float_clamp(ptr, prop, (float *)&param);
            *((float *)data) = param;
          }
          else {
            RNA_property_float_set(ptr, prop, param);
          }
        }
        break;
      }
      case PROP_STRING: {
        const int subtype = RNA_property_subtype(prop);
        const char *param;

        if (value == Py_None) {
          if ((RNA_property_flag(prop) & PROP_NEVER_NULL) == 0) {
            if (data) {
              *((char **)data) = (char *)NULL;
            }
            else {
              RNA_property_string_set(ptr, prop, NULL);
            }
          }
          else {
            PyC_Err_Format_Prefix(PyExc_TypeError,
                                  "%.200s %.200s.%.200s doesn't support None from string types",
                                  error_prefix,
                                  RNA_struct_identifier(ptr->type),
                                  RNA_property_identifier(prop));
            return -1;
          }
        }
        else if (subtype == PROP_BYTESTRING) {

          /* Byte String. */

          param = PyBytes_AsString(value);

          if (param == NULL) {
            if (PyBytes_Check(value)) {
              /* there was an error assigning a string type,
               * rather than setting a new error, prefix the existing one
               */
              PyC_Err_Format_Prefix(PyExc_TypeError,
                                    "%.200s %.200s.%.200s error assigning bytes",
                                    error_prefix,
                                    RNA_struct_identifier(ptr->type),
                                    RNA_property_identifier(prop));
            }
            else {
              PyErr_Format(PyExc_TypeError,
                           "%.200s %.200s.%.200s expected a bytes type, not %.200s",
                           error_prefix,
                           RNA_struct_identifier(ptr->type),
                           RNA_property_identifier(prop),
                           Py_TYPE(value)->tp_name);
            }

            return -1;
          }
          else {
            if (data) {
              *((char **)data) = (char *)param;
            }
            else {
              RNA_property_string_set_bytes(ptr, prop, param, PyBytes_Size(value));
            }
          }
        }
        else {
          /* Unicode String. */
#ifdef USE_STRING_COERCE
          PyObject *value_coerce = NULL;
          if (ELEM(subtype, PROP_FILEPATH, PROP_DIRPATH, PROP_FILENAME)) {
            /* TODO, get size. */
            param = PyC_UnicodeAsByte(value, &value_coerce);
          }
          else {
            param = _PyUnicode_AsString(value);
          }
#else  /* USE_STRING_COERCE */
          param = _PyUnicode_AsString(value);
#endif /* USE_STRING_COERCE */

          if (param == NULL) {
            if (PyUnicode_Check(value)) {
              /* there was an error assigning a string type,
               * rather than setting a new error, prefix the existing one
               */
              PyC_Err_Format_Prefix(PyExc_TypeError,
                                    "%.200s %.200s.%.200s error assigning string",
                                    error_prefix,
                                    RNA_struct_identifier(ptr->type),
                                    RNA_property_identifier(prop));
            }
            else {
              PyErr_Format(PyExc_TypeError,
                           "%.200s %.200s.%.200s expected a string type, not %.200s",
                           error_prefix,
                           RNA_struct_identifier(ptr->type),
                           RNA_property_identifier(prop),
                           Py_TYPE(value)->tp_name);
            }

            return -1;
          }
          else {
            /* Same as bytes. */
            /* XXX, this is suspect, but needed for function calls,
<<<<<<< HEAD
             * need to see if there's a better way. */
=======
             * need to see if theres a better way. */
>>>>>>> 9d6b5e23
            if (data) {
              *((char **)data) = (char *)param;
            }
            else {
              RNA_property_string_set(ptr, prop, param);
            }
          }
#ifdef USE_STRING_COERCE
          Py_XDECREF(value_coerce);
#endif /* USE_STRING_COERCE */
        }
        break;
      }
      case PROP_ENUM: {
        int val = 0;

        /* Type checking is done by each function. */
        if (RNA_property_flag(prop) & PROP_ENUM_FLAG) {
          /* Set of enum items, concatenate all values with OR. */
          if (pyrna_prop_to_enum_bitfield(ptr, prop, value, &val, error_prefix) == -1) {
            return -1;
          }
        }
        else {
          /* Simple enum string. */
          if (pyrna_string_to_enum(value, ptr, prop, &val, error_prefix) == -1) {
            return -1;
          }
        }

        if (data) {
          *((int *)data) = val;
        }
        else {
          RNA_property_enum_set(ptr, prop, val);
        }

        break;
      }
      case PROP_POINTER: {
        PyObject *value_new = NULL;

        StructRNA *ptr_type = RNA_property_pointer_type(ptr, prop);
        int flag = RNA_property_flag(prop);
        int flag_parameter = RNA_parameter_flag(prop);

        /* This is really nasty! Done so we can fake the operator having direct properties, eg:
         * layout.prop(self, "filepath")
         * ... which in fact should be:
         * layout.prop(self.properties, "filepath")
         *
         * we need to do this trick.
         * if the prop is not an operator type and the pyobject is an operator,
         * use its properties in place of itself.
         *
         * This is so bad that it is almost a good reason to do away with fake
         * 'self.properties -> self'
         * class mixing. If this causes problems in the future it should be removed.
         */
        if ((ptr_type == &RNA_AnyType) && (BPy_StructRNA_Check(value))) {
          const StructRNA *base_type = RNA_struct_base_child_of(
              ((const BPy_StructRNA *)value)->ptr.type, NULL);
          if (ELEM(base_type, &RNA_Operator, &RNA_Gizmo)) {
            value = PyObject_GetAttr(value, bpy_intern_str_properties);
            value_new = value;
          }
        }

        /* if property is an OperatorProperties/GizmoProperties pointer and value is a map,
         * forward back to pyrna_pydict_to_props */
        if (PyDict_Check(value)) {
          const StructRNA *base_type = RNA_struct_base_child_of(ptr_type, NULL);
          if (base_type == &RNA_OperatorProperties) {
            PointerRNA opptr = RNA_property_pointer_get(ptr, prop);
            return pyrna_pydict_to_props(&opptr, value, false, error_prefix);
          }
          else if (base_type == &RNA_GizmoProperties) {
            PointerRNA opptr = RNA_property_pointer_get(ptr, prop);
            return pyrna_pydict_to_props(&opptr, value, false, error_prefix);
          }
        }

        /* Another exception, allow to pass a collection as an RNA property. */
        if (Py_TYPE(value) == &pyrna_prop_collection_Type) { /* Ok to ignore idprop collections. */
          PointerRNA c_ptr;
          BPy_PropertyRNA *value_prop = (BPy_PropertyRNA *)value;
          if (RNA_property_collection_type_get(&value_prop->ptr, value_prop->prop, &c_ptr)) {
            value = pyrna_struct_CreatePyObject(&c_ptr);
            value_new = value;
          }
          else {
            PyErr_Format(PyExc_TypeError,
                         "%.200s %.200s.%.200s collection has no type, "
                         "can't be used as a %.200s type",
                         error_prefix,
                         RNA_struct_identifier(ptr->type),
                         RNA_property_identifier(prop),
                         RNA_struct_identifier(ptr_type));
            return -1;
          }
        }

        if (!BPy_StructRNA_Check(value) && value != Py_None) {
          PyErr_Format(PyExc_TypeError,
                       "%.200s %.200s.%.200s expected a %.200s type, not %.200s",
                       error_prefix,
                       RNA_struct_identifier(ptr->type),
                       RNA_property_identifier(prop),
                       RNA_struct_identifier(ptr_type),
                       Py_TYPE(value)->tp_name);
          Py_XDECREF(value_new);
          return -1;
        }
        else if ((flag & PROP_NEVER_NULL) && value == Py_None) {
          PyErr_Format(PyExc_TypeError,
                       "%.200s %.200s.%.200s does not support a 'None' assignment %.200s type",
                       error_prefix,
                       RNA_struct_identifier(ptr->type),
                       RNA_property_identifier(prop),
                       RNA_struct_identifier(ptr_type));
          Py_XDECREF(value_new);
          return -1;
        }
        else if ((value != Py_None) && ((flag & PROP_ID_SELF_CHECK) &&
                                        ptr->id.data == ((BPy_StructRNA *)value)->ptr.id.data)) {
          PyErr_Format(PyExc_TypeError,
                       "%.200s %.200s.%.200s ID type does not support assignment to itself",
                       error_prefix,
                       RNA_struct_identifier(ptr->type),
                       RNA_property_identifier(prop));
          Py_XDECREF(value_new);
          return -1;
        }
        else {
          BPy_StructRNA *param = (BPy_StructRNA *)value;
          bool raise_error = false;
          if (data) {

            if (flag_parameter & PARM_RNAPTR) {
              if (flag & PROP_THICK_WRAP) {
                if (value == Py_None) {
                  memset(data, 0, sizeof(PointerRNA));
                }
                else if (RNA_struct_is_a(param->ptr.type, ptr_type)) {
                  *((PointerRNA *)data) = param->ptr;
                }
                else {
                  raise_error = true;
                }
              }
              else {
                /* For function calls, we sometimes want to pass the 'ptr' directly,
                 * but watch out that it remains valid!
                 * We could possibly support this later if needed. */
                BLI_assert(value_new == NULL);
                if (value == Py_None) {
                  *((void **)data) = NULL;
                }
                else if (RNA_struct_is_a(param->ptr.type, ptr_type)) {
                  *((PointerRNA **)data) = &param->ptr;
                }
                else {
                  raise_error = true;
                }
              }
            }
            else if (value == Py_None) {
              *((void **)data) = NULL;
            }
            else if (RNA_struct_is_a(param->ptr.type, ptr_type)) {
              *((void **)data) = param->ptr.data;
            }
            else {
              raise_error = true;
            }
          }
          else {
            /* Data == NULL, assign to RNA. */
            if (value == Py_None || RNA_struct_is_a(param->ptr.type, ptr_type)) {
              ReportList reports;
              BKE_reports_init(&reports, RPT_STORE);
              RNA_property_pointer_set(
                  ptr, prop, value == Py_None ? PointerRNA_NULL : param->ptr, &reports);
              int err = (BPy_reports_to_error(&reports, PyExc_RuntimeError, true));
              if (err == -1) {
                Py_XDECREF(value_new);
                return -1;
              }
            }
            else {
              raise_error = true;
            }
          }

          if (raise_error) {
            if (pyrna_struct_validity_check(param) == -1) {
              /* Error set. */
            }
            else {
              PointerRNA tmp;
              RNA_pointer_create(NULL, ptr_type, NULL, &tmp);
              PyErr_Format(PyExc_TypeError,
                           "%.200s %.200s.%.200s expected a %.200s type, not %.200s",
                           error_prefix,
                           RNA_struct_identifier(ptr->type),
                           RNA_property_identifier(prop),
                           RNA_struct_identifier(tmp.type),
                           RNA_struct_identifier(param->ptr.type));
            }
            Py_XDECREF(value_new);
            return -1;
          }
        }

        Py_XDECREF(value_new);

        break;
      }
      case PROP_COLLECTION: {
        Py_ssize_t seq_len, i;
        PyObject *item;
        PointerRNA itemptr;
        ListBase *lb;
        CollectionPointerLink *link;

        lb = (data) ? (ListBase *)data : NULL;

        /* Convert a sequence of dict's into a collection. */
        if (!PySequence_Check(value)) {
          PyErr_Format(
              PyExc_TypeError,
              "%.200s %.200s.%.200s expected a sequence for an RNA collection, not %.200s",
              error_prefix,
              RNA_struct_identifier(ptr->type),
              RNA_property_identifier(prop),
              Py_TYPE(value)->tp_name);
          return -1;
        }

        seq_len = PySequence_Size(value);
        for (i = 0; i < seq_len; i++) {
          item = PySequence_GetItem(value, i);

          if (item == NULL) {
            PyErr_Format(
                PyExc_TypeError,
                "%.200s %.200s.%.200s failed to get sequence index '%d' for an RNA collection",
                error_prefix,
                RNA_struct_identifier(ptr->type),
                RNA_property_identifier(prop),
                i);
            Py_XDECREF(item);
            return -1;
          }

          if (PyDict_Check(item) == 0) {
            PyErr_Format(PyExc_TypeError,
                         "%.200s %.200s.%.200s expected a each sequence "
                         "member to be a dict for an RNA collection, not %.200s",
                         error_prefix,
                         RNA_struct_identifier(ptr->type),
                         RNA_property_identifier(prop),
                         Py_TYPE(item)->tp_name);
            Py_XDECREF(item);
            return -1;
          }

          if (lb) {
            link = MEM_callocN(sizeof(CollectionPointerLink), "PyCollectionPointerLink");
            link->ptr = itemptr;
            BLI_addtail(lb, link);
          }
          else {
            RNA_property_collection_add(ptr, prop, &itemptr);
          }

          if (pyrna_pydict_to_props(
                  &itemptr, item, true, "Converting a Python list to an RNA collection") == -1) {
            PyObject *msg = PyC_ExceptionBuffer();
            const char *msg_char = _PyUnicode_AsString(msg);

            PyErr_Format(PyExc_TypeError,
                         "%.200s %.200s.%.200s error converting a member of a collection "
                         "from a dicts into an RNA collection, failed with: %s",
                         error_prefix,
                         RNA_struct_identifier(ptr->type),
                         RNA_property_identifier(prop),
                         msg_char);

            Py_DECREF(item);
            Py_DECREF(msg);
            return -1;
          }
          Py_DECREF(item);
        }

        break;
      }
      default:
        PyErr_Format(PyExc_AttributeError,
                     "%.200s %.200s.%.200s unknown property type (pyrna_py_to_prop)",
                     error_prefix,
                     RNA_struct_identifier(ptr->type),
                     RNA_property_identifier(prop));
        return -1;
    }
  }

  /* Run RNA property functions. */
  if (RNA_property_update_check(prop)) {
    RNA_property_update(BPy_GetContext(), ptr, prop);
  }

  return 0;
}

static PyObject *pyrna_prop_array_to_py_index(BPy_PropertyArrayRNA *self, int index)
{
  PYRNA_PROP_CHECK_OBJ((BPy_PropertyRNA *)self);
  return pyrna_py_from_array_index(self, &self->ptr, self->prop, index);
}

static int pyrna_py_to_prop_array_index(BPy_PropertyArrayRNA *self, int index, PyObject *value)
{
  int ret = 0;
  PointerRNA *ptr = &self->ptr;
  PropertyRNA *prop = self->prop;

  const int totdim = RNA_property_array_dimension(ptr, prop, NULL);

  if (totdim > 1) {
    // char error_str[512];
    if (pyrna_py_to_array_index(
            &self->ptr, self->prop, self->arraydim, self->arrayoffset, index, value, "") == -1) {
      /* Error is set. */
      ret = -1;
    }
  }
  else {
    /* See if we can coerce into a Python type - 'PropertyType'. */
    switch (RNA_property_type(prop)) {
      case PROP_BOOLEAN: {
        int param = PyC_Long_AsBool(value);

        if (param == -1) {
          /* Error is set. */
          ret = -1;
        }
        else {
          RNA_property_boolean_set_index(ptr, prop, index, param);
        }
        break;
      }
      case PROP_INT: {
        int param = PyC_Long_AsI32(value);
        if (param == -1 && PyErr_Occurred()) {
          PyErr_SetString(PyExc_TypeError, "expected an int type");
          ret = -1;
        }
        else {
          RNA_property_int_clamp(ptr, prop, &param);
          RNA_property_int_set_index(ptr, prop, index, param);
        }
        break;
      }
      case PROP_FLOAT: {
        float param = PyFloat_AsDouble(value);
        if (PyErr_Occurred()) {
          PyErr_SetString(PyExc_TypeError, "expected a float type");
          ret = -1;
        }
        else {
          RNA_property_float_clamp(ptr, prop, &param);
          RNA_property_float_set_index(ptr, prop, index, param);
        }
        break;
      }
      default:
        PyErr_SetString(PyExc_AttributeError, "not an array type");
        ret = -1;
        break;
    }
  }

  /* Run RNA property functions. */
  if (RNA_property_update_check(prop)) {
    RNA_property_update(BPy_GetContext(), ptr, prop);
  }

  return ret;
}

/* ---------------sequence------------------------------------------- */
static Py_ssize_t pyrna_prop_array_length(BPy_PropertyArrayRNA *self)
{
  PYRNA_PROP_CHECK_INT((BPy_PropertyRNA *)self);

  if (RNA_property_array_dimension(&self->ptr, self->prop, NULL) > 1) {
    return RNA_property_multi_array_length(&self->ptr, self->prop, self->arraydim);
  }
  else {
    return RNA_property_array_length(&self->ptr, self->prop);
  }
}

static Py_ssize_t pyrna_prop_collection_length(BPy_PropertyRNA *self)
{
  PYRNA_PROP_CHECK_INT(self);

  return RNA_property_collection_length(&self->ptr, self->prop);
}

/* bool functions are for speed, so we can avoid getting the length
 * of 1000's of items in a linked list for eg. */
static int pyrna_prop_array_bool(BPy_PropertyRNA *self)
{
  PYRNA_PROP_CHECK_INT(self);

  return RNA_property_array_length(&self->ptr, self->prop) ? 1 : 0;
}

static int pyrna_prop_collection_bool(BPy_PropertyRNA *self)
{
  /* No callback defined, just iterate and find the nth item. */
  CollectionPropertyIterator iter;
  int test;

  PYRNA_PROP_CHECK_INT(self);

  RNA_property_collection_begin(&self->ptr, self->prop, &iter);
  test = iter.valid;
  RNA_property_collection_end(&iter);
  return test;
}

/* notice getting the length of the collection is avoided unless negative
 * index is used or to detect internal error with a valid index.
 * This is done for faster lookups. */
#define PYRNA_PROP_COLLECTION_ABS_INDEX(ret_err) \
  if (keynum < 0) { \
    keynum_abs += RNA_property_collection_length(&self->ptr, self->prop); \
    if (keynum_abs < 0) { \
      PyErr_Format(PyExc_IndexError, "bpy_prop_collection[%d]: out of range.", keynum); \
      return ret_err; \
    } \
  } \
  (void)0

/* Internal use only. */
static PyObject *pyrna_prop_collection_subscript_int(BPy_PropertyRNA *self, Py_ssize_t keynum)
{
  PointerRNA newptr;
  Py_ssize_t keynum_abs = keynum;

  PYRNA_PROP_CHECK_OBJ(self);

  PYRNA_PROP_COLLECTION_ABS_INDEX(NULL);

  if (RNA_property_collection_lookup_int(&self->ptr, self->prop, keynum_abs, &newptr)) {
    return pyrna_struct_CreatePyObject(&newptr);
  }
  else {
    const int len = RNA_property_collection_length(&self->ptr, self->prop);
    if (keynum_abs >= len) {
      PyErr_Format(PyExc_IndexError,
                   "bpy_prop_collection[index]: "
                   "index %d out of range, size %d",
                   keynum,
                   len);
    }
    else {
      PyErr_Format(PyExc_RuntimeError,
                   "bpy_prop_collection[index]: internal error, "
                   "valid index %d given in %d sized collection, but value not found",
                   keynum_abs,
                   len);
    }

    return NULL;
  }
}

/* Values type must have been already checked. */
static int pyrna_prop_collection_ass_subscript_int(BPy_PropertyRNA *self,
                                                   Py_ssize_t keynum,
                                                   PyObject *value)
{
  Py_ssize_t keynum_abs = keynum;
  const PointerRNA *ptr = (value == Py_None) ? (&PointerRNA_NULL) : &((BPy_StructRNA *)value)->ptr;

  PYRNA_PROP_CHECK_INT(self);

  PYRNA_PROP_COLLECTION_ABS_INDEX(-1);

  if (RNA_property_collection_assign_int(&self->ptr, self->prop, keynum_abs, ptr) == 0) {
    const int len = RNA_property_collection_length(&self->ptr, self->prop);
    if (keynum_abs >= len) {
      PyErr_Format(PyExc_IndexError,
                   "bpy_prop_collection[index] = value: "
                   "index %d out of range, size %d",
                   keynum,
                   len);
    }
    else {

      PyErr_Format(PyExc_IndexError,
                   "bpy_prop_collection[index] = value: "
                   "failed assignment (unknown reason)",
                   keynum);
    }
    return -1;
  }

  return 0;
}

static PyObject *pyrna_prop_array_subscript_int(BPy_PropertyArrayRNA *self, int keynum)
{
  int len;

  PYRNA_PROP_CHECK_OBJ((BPy_PropertyRNA *)self);

  len = pyrna_prop_array_length(self);

  if (keynum < 0) {
    keynum += len;
  }

  if (keynum >= 0 && keynum < len) {
    return pyrna_prop_array_to_py_index(self, keynum);
  }

  PyErr_Format(PyExc_IndexError, "bpy_prop_array[index]: index %d out of range", keynum);
  return NULL;
}

static PyObject *pyrna_prop_collection_subscript_str(BPy_PropertyRNA *self, const char *keyname)
{
  PointerRNA newptr;

  PYRNA_PROP_CHECK_OBJ(self);

  if (RNA_property_collection_lookup_string(&self->ptr, self->prop, keyname, &newptr)) {
    return pyrna_struct_CreatePyObject(&newptr);
  }

  PyErr_Format(PyExc_KeyError, "bpy_prop_collection[key]: key \"%.200s\" not found", keyname);
  return NULL;
}
// static PyObject *pyrna_prop_array_subscript_str(BPy_PropertyRNA *self, char *keyname)

/**
 * Special case: `bpy.data.objects["some_id_name", "//some_lib_name.blend"]`
 * also for:     `bpy.data.objects.get(("some_id_name", "//some_lib_name.blend"), fallback)`
 *
 * \note
 * error codes since this is not to be called directly from Python,
 * this matches Python's `__contains__` values C-API.
 * - -1: exception set
 * -  0: not found
 * -  1: found
 */
static int pyrna_prop_collection_subscript_str_lib_pair_ptr(BPy_PropertyRNA *self,
                                                            PyObject *key,
                                                            const char *err_prefix,
                                                            const short err_not_found,
                                                            PointerRNA *r_ptr)
{
  const char *keyname;

  /* First validate the args, all we know is that they are a tuple. */
  if (PyTuple_GET_SIZE(key) != 2) {
    PyErr_Format(PyExc_KeyError,
                 "%s: tuple key must be a pair, not size %d",
                 err_prefix,
                 PyTuple_GET_SIZE(key));
    return -1;
  }
  else if (self->ptr.type != &RNA_BlendData) {
    PyErr_Format(PyExc_KeyError,
                 "%s: is only valid for bpy.data collections, not %.200s",
                 err_prefix,
                 RNA_struct_identifier(self->ptr.type));
    return -1;
  }
  else if ((keyname = _PyUnicode_AsString(PyTuple_GET_ITEM(key, 0))) == NULL) {
    PyErr_Format(PyExc_KeyError,
                 "%s: id must be a string, not %.200s",
                 err_prefix,
                 Py_TYPE(PyTuple_GET_ITEM(key, 0))->tp_name);
    return -1;
  }
  else {
    PyObject *keylib = PyTuple_GET_ITEM(key, 1);
    Library *lib;
    bool found = false;

    if (keylib == Py_None) {
      lib = NULL;
    }
    else if (PyUnicode_Check(keylib)) {
      Main *bmain = self->ptr.data;
      const char *keylib_str = _PyUnicode_AsString(keylib);
      lib = BLI_findstring(&bmain->libraries, keylib_str, offsetof(Library, name));
      if (lib == NULL) {
        if (err_not_found) {
          PyErr_Format(PyExc_KeyError,
                       "%s: lib name '%.240s' "
                       "does not reference a valid library",
                       err_prefix,
                       keylib_str);
          return -1;
        }
        else {
          return 0;
        }
      }
    }
    else {
      PyErr_Format(PyExc_KeyError,
                   "%s: lib must be a string or None, not %.200s",
                   err_prefix,
                   Py_TYPE(keylib)->tp_name);
      return -1;
    }

    /* lib is either a valid pointer or NULL,
     * either way can do direct comparison with id.lib */

    RNA_PROP_BEGIN (&self->ptr, itemptr, self->prop) {
      ID *id = itemptr.data; /* Always an ID. */
      if (id->lib == lib && (STREQLEN(keyname, id->name + 2, sizeof(id->name) - 2))) {
        found = true;
        if (r_ptr) {
          *r_ptr = itemptr;
        }
        break;
      }
    }
    RNA_PROP_END;

    /* We may want to fail silently as with collection.get(). */
    if ((found == false) && err_not_found) {
      /* Only runs for getitem access so use fixed string. */
      PyErr_SetString(PyExc_KeyError, "bpy_prop_collection[key, lib]: not found");
      return -1;
    }
    else {
      return found; /* 1 / 0, no exception. */
    }
  }
}

static PyObject *pyrna_prop_collection_subscript_str_lib_pair(BPy_PropertyRNA *self,
                                                              PyObject *key,
                                                              const char *err_prefix,
                                                              const bool err_not_found)
{
  PointerRNA ptr;
  const int contains = pyrna_prop_collection_subscript_str_lib_pair_ptr(
      self, key, err_prefix, err_not_found, &ptr);

  if (contains == 1) {
    return pyrna_struct_CreatePyObject(&ptr);
  }
  else {
    return NULL;
  }
}

static PyObject *pyrna_prop_collection_subscript_slice(BPy_PropertyRNA *self,
                                                       Py_ssize_t start,
                                                       Py_ssize_t stop)
{
  CollectionPropertyIterator rna_macro_iter;
  int count;

  PyObject *list;
  PyObject *item;

  PYRNA_PROP_CHECK_OBJ(self);

  list = PyList_New(0);

  /* Skip to start. */
  RNA_property_collection_begin(&self->ptr, self->prop, &rna_macro_iter);
  RNA_property_collection_skip(&rna_macro_iter, start);

  /* Add items until stop. */
  for (count = start; rna_macro_iter.valid; RNA_property_collection_next(&rna_macro_iter)) {
    item = pyrna_struct_CreatePyObject(&rna_macro_iter.ptr);
    PyList_APPEND(list, item);

    count++;
    if (count == stop) {
      break;
    }
  }

  RNA_property_collection_end(&rna_macro_iter);

  return list;
}

/** TODO - dimensions
 * \note Could also use pyrna_prop_array_to_py_index(self, count) in a loop, but it's much slower
 * since at the moment it reads (and even allocates) the entire array for each index.
 */
static PyObject *pyrna_prop_array_subscript_slice(BPy_PropertyArrayRNA *self,
                                                  PointerRNA *ptr,
                                                  PropertyRNA *prop,
                                                  Py_ssize_t start,
                                                  Py_ssize_t stop,
                                                  Py_ssize_t length)
{
  int count, totdim;
  PyObject *tuple;

  /* Isn't needed, internal use only. */
  // PYRNA_PROP_CHECK_OBJ((BPy_PropertyRNA *)self);

  tuple = PyTuple_New(stop - start);

  totdim = RNA_property_array_dimension(ptr, prop, NULL);

  if (totdim > 1) {
    for (count = start; count < stop; count++) {
      PyTuple_SET_ITEM(tuple, count - start, pyrna_prop_array_to_py_index(self, count));
    }
  }
  else {
    switch (RNA_property_type(prop)) {
      case PROP_FLOAT: {
        float values_stack[PYRNA_STACK_ARRAY];
        float *values;
        if (length > PYRNA_STACK_ARRAY) {
          values = PyMem_MALLOC(sizeof(float) * length);
        }
        else {
          values = values_stack;
        }
        RNA_property_float_get_array(ptr, prop, values);

        for (count = start; count < stop; count++) {
          PyTuple_SET_ITEM(tuple, count - start, PyFloat_FromDouble(values[count]));
        }

        if (values != values_stack) {
          PyMem_FREE(values);
        }
        break;
      }
      case PROP_BOOLEAN: {
        bool values_stack[PYRNA_STACK_ARRAY];
        bool *values;
        if (length > PYRNA_STACK_ARRAY) {
          values = PyMem_MALLOC(sizeof(bool) * length);
        }
        else {
          values = values_stack;
        }

        RNA_property_boolean_get_array(ptr, prop, values);
        for (count = start; count < stop; count++) {
          PyTuple_SET_ITEM(tuple, count - start, PyBool_FromLong(values[count]));
        }

        if (values != values_stack) {
          PyMem_FREE(values);
        }
        break;
      }
      case PROP_INT: {
        int values_stack[PYRNA_STACK_ARRAY];
        int *values;
        if (length > PYRNA_STACK_ARRAY) {
          values = PyMem_MALLOC(sizeof(int) * length);
        }
        else {
          values = values_stack;
        }

        RNA_property_int_get_array(ptr, prop, values);
        for (count = start; count < stop; count++) {
          PyTuple_SET_ITEM(tuple, count - start, PyLong_FromLong(values[count]));
        }

        if (values != values_stack) {
          PyMem_FREE(values);
        }
        break;
      }
      default:
        BLI_assert(!"Invalid array type");

        PyErr_SetString(PyExc_TypeError, "not an array type");
        Py_DECREF(tuple);
        tuple = NULL;
        break;
    }
  }
  return tuple;
}

static PyObject *pyrna_prop_collection_subscript(BPy_PropertyRNA *self, PyObject *key)
{
  PYRNA_PROP_CHECK_OBJ(self);

  if (PyUnicode_Check(key)) {
    return pyrna_prop_collection_subscript_str(self, _PyUnicode_AsString(key));
  }
  else if (PyIndex_Check(key)) {
    Py_ssize_t i = PyNumber_AsSsize_t(key, PyExc_IndexError);
    if (i == -1 && PyErr_Occurred()) {
      return NULL;
    }

    return pyrna_prop_collection_subscript_int(self, i);
  }
  else if (PySlice_Check(key)) {
    PySliceObject *key_slice = (PySliceObject *)key;
    Py_ssize_t step = 1;

    if (key_slice->step != Py_None && !_PyEval_SliceIndex(key, &step)) {
      return NULL;
    }
    else if (step != 1) {
      PyErr_SetString(PyExc_TypeError, "bpy_prop_collection[slice]: slice steps not supported");
      return NULL;
    }
    else if (key_slice->start == Py_None && key_slice->stop == Py_None) {
      return pyrna_prop_collection_subscript_slice(self, 0, PY_SSIZE_T_MAX);
    }
    else {
      Py_ssize_t start = 0, stop = PY_SSIZE_T_MAX;

      /* Avoid PySlice_GetIndicesEx because it needs to know the length ahead of time. */
      if (key_slice->start != Py_None && !_PyEval_SliceIndex(key_slice->start, &start)) {
        return NULL;
      }
      if (key_slice->stop != Py_None && !_PyEval_SliceIndex(key_slice->stop, &stop)) {
        return NULL;
      }

      if (start < 0 || stop < 0) {
        /* Only get the length for negative values. */
        Py_ssize_t len = (Py_ssize_t)RNA_property_collection_length(&self->ptr, self->prop);
        if (start < 0) {
          start += len;
        }
        if (stop < 0) {
          stop += len;
        }
      }

      if (stop - start <= 0) {
        return PyList_New(0);
      }
      else {
        return pyrna_prop_collection_subscript_slice(self, start, stop);
      }
    }
  }
  else if (PyTuple_Check(key)) {
    /* Special case, for ID datablocks we. */
    return pyrna_prop_collection_subscript_str_lib_pair(
        self, key, "bpy_prop_collection[id, lib]", true);
  }
  else {
    PyErr_Format(PyExc_TypeError,
                 "bpy_prop_collection[key]: invalid key, "
                 "must be a string or an int, not %.200s",
                 Py_TYPE(key)->tp_name);
    return NULL;
  }
}

/* generic check to see if a PyObject is compatible with a collection
 * -1 on failure, 0 on success, sets the error */
static int pyrna_prop_collection_type_check(BPy_PropertyRNA *self, PyObject *value)
{
  StructRNA *prop_srna;

  if (value == Py_None) {
    if (RNA_property_flag(self->prop) & PROP_NEVER_NULL) {
      PyErr_Format(PyExc_TypeError,
                   "bpy_prop_collection[key] = value: invalid, "
                   "this collection doesn't support None assignment");
      return -1;
    }
    else {
      return 0; /* None is OK. */
    }
  }
  else if (BPy_StructRNA_Check(value) == 0) {
    PyErr_Format(PyExc_TypeError,
                 "bpy_prop_collection[key] = value: invalid, "
                 "expected a StructRNA type or None, not a %.200s",
                 Py_TYPE(value)->tp_name);
    return -1;
  }
  else if ((prop_srna = RNA_property_pointer_type(&self->ptr, self->prop))) {
    StructRNA *value_srna = ((BPy_StructRNA *)value)->ptr.type;
    if (RNA_struct_is_a(value_srna, prop_srna) == 0) {
      PyErr_Format(PyExc_TypeError,
                   "bpy_prop_collection[key] = value: invalid, "
                   "expected a '%.200s' type or None, not a '%.200s'",
                   RNA_struct_identifier(prop_srna),
                   RNA_struct_identifier(value_srna));
      return -1;
    }
    else {
      return 0; /* OK, this is the correct type! */
    }
  }

  PyErr_Format(PyExc_TypeError,
               "bpy_prop_collection[key] = value: internal error, "
               "failed to get the collection type");
  return -1;
}

/* note: currently this is a copy of 'pyrna_prop_collection_subscript' with
 * large blocks commented, we may support slice/key indices later */
static int pyrna_prop_collection_ass_subscript(BPy_PropertyRNA *self,
                                               PyObject *key,
                                               PyObject *value)
{
  PYRNA_PROP_CHECK_INT(self);

  /* Validate the assigned value. */
  if (value == NULL) {
    PyErr_SetString(PyExc_TypeError, "del bpy_prop_collection[key]: not supported");
    return -1;
  }
  else if (pyrna_prop_collection_type_check(self, value) == -1) {
    return -1; /* Exception is set. */
  }

#if 0
  if (PyUnicode_Check(key)) {
    return pyrna_prop_collection_subscript_str(self, _PyUnicode_AsString(key));
  }
  else
#endif
  if (PyIndex_Check(key)) {
    Py_ssize_t i = PyNumber_AsSsize_t(key, PyExc_IndexError);
    if (i == -1 && PyErr_Occurred()) {
      return -1;
    }

    return pyrna_prop_collection_ass_subscript_int(self, i, value);
  }
#if 0 /* TODO, fake slice assignment. */
  else if (PySlice_Check(key)) {
    PySliceObject *key_slice = (PySliceObject *)key;
    Py_ssize_t step = 1;

    if (key_slice->step != Py_None && !_PyEval_SliceIndex(key, &step)) {
      return NULL;
    }
    else if (step != 1) {
      PyErr_SetString(PyExc_TypeError, "bpy_prop_collection[slice]: slice steps not supported");
      return NULL;
    }
    else if (key_slice->start == Py_None && key_slice->stop == Py_None) {
      return pyrna_prop_collection_subscript_slice(self, 0, PY_SSIZE_T_MAX);
    }
    else {
      Py_ssize_t start = 0, stop = PY_SSIZE_T_MAX;

      /* Avoid PySlice_GetIndicesEx because it needs to know the length ahead of time. */
      if (key_slice->start != Py_None && !_PyEval_SliceIndex(key_slice->start, &start)) {
        return NULL;
      }
      if (key_slice->stop != Py_None && !_PyEval_SliceIndex(key_slice->stop, &stop)) {
        return NULL;
      }

      if (start < 0 || stop < 0) {
        /* Only get the length for negative values. */
        Py_ssize_t len = (Py_ssize_t)RNA_property_collection_length(&self->ptr, self->prop);
        if (start < 0) {
          start += len;
        }
        if (stop < 0) {
          stop += len;
        }
      }

      if (stop - start <= 0) {
        return PyList_New(0);
      }
      else {
        return pyrna_prop_collection_subscript_slice(self, start, stop);
      }
    }
  }
#endif
  else {
    PyErr_Format(PyExc_TypeError,
                 "bpy_prop_collection[key]: invalid key, "
                 "must be a string or an int, not %.200s",
                 Py_TYPE(key)->tp_name);
    return -1;
  }
}

static PyObject *pyrna_prop_array_subscript(BPy_PropertyArrayRNA *self, PyObject *key)
{
  PYRNA_PROP_CHECK_OBJ((BPy_PropertyRNA *)self);

#if 0
  if (PyUnicode_Check(key)) {
    return pyrna_prop_array_subscript_str(self, _PyUnicode_AsString(key));
  }
  else
#endif
  if (PyIndex_Check(key)) {
    Py_ssize_t i = PyNumber_AsSsize_t(key, PyExc_IndexError);
    if (i == -1 && PyErr_Occurred()) {
      return NULL;
    }
    return pyrna_prop_array_subscript_int(self, i);
  }
  else if (PySlice_Check(key)) {
    Py_ssize_t step = 1;
    PySliceObject *key_slice = (PySliceObject *)key;

    if (key_slice->step != Py_None && !_PyEval_SliceIndex(key, &step)) {
      return NULL;
    }
    else if (step != 1) {
      PyErr_SetString(PyExc_TypeError, "bpy_prop_array[slice]: slice steps not supported");
      return NULL;
    }
    else if (key_slice->start == Py_None && key_slice->stop == Py_None) {
      /* Note: no significant advantage with optimizing [:] slice as with collections,
       * but include here for consistency with collection slice func */
      Py_ssize_t len = (Py_ssize_t)pyrna_prop_array_length(self);
      return pyrna_prop_array_subscript_slice(self, &self->ptr, self->prop, 0, len, len);
    }
    else {
      int len = pyrna_prop_array_length(self);
      Py_ssize_t start, stop, slicelength;

      if (PySlice_GetIndicesEx(key, len, &start, &stop, &step, &slicelength) < 0) {
        return NULL;
      }

      if (slicelength <= 0) {
        return PyTuple_New(0);
      }
      else {
        return pyrna_prop_array_subscript_slice(self, &self->ptr, self->prop, start, stop, len);
      }
    }
  }
  else {
    PyErr_SetString(PyExc_AttributeError, "bpy_prop_array[key]: invalid key, key must be an int");
    return NULL;
  }
}

/**
 * Helpers for #prop_subscript_ass_array_slice
 */

static PyObject *prop_subscript_ass_array_slice__as_seq_fast(PyObject *value, int length)
{
  PyObject *value_fast;
  if (!(value_fast = PySequence_Fast(value,
                                     "bpy_prop_array[slice] = value: "
                                     "element in assignment is not a sequence type"))) {
    return NULL;
  }
  else if (PySequence_Fast_GET_SIZE(value_fast) != length) {
    Py_DECREF(value_fast);
    PyErr_SetString(PyExc_ValueError,
                    "bpy_prop_array[slice] = value: "
                    "re-sizing bpy_struct element in arrays isn't supported");

    return NULL;
  }
  else {
    return value_fast;
  }
}

static int prop_subscript_ass_array_slice__float_recursive(
    PyObject **value_items, float *value, int totdim, const int dimsize[], const float range[2])
{
  const int length = dimsize[0];
  if (totdim > 1) {
    int index = 0;
    int i;
    for (i = 0; i != length; i++) {
      PyObject *subvalue = prop_subscript_ass_array_slice__as_seq_fast(value_items[i], dimsize[1]);
      if (UNLIKELY(subvalue == NULL)) {
        return 0;
      }

      index += prop_subscript_ass_array_slice__float_recursive(
          PySequence_Fast_ITEMS(subvalue), &value[index], totdim - 1, &dimsize[1], range);

      Py_DECREF(subvalue);
    }
    return index;
  }
  else {
    BLI_assert(totdim == 1);
    const float min = range[0], max = range[1];
    int i;
    for (i = 0; i != length; i++) {
      float v = PyFloat_AsDouble(value_items[i]);
      CLAMP(v, min, max);
      value[i] = v;
    }
    return i;
  }
}

static int prop_subscript_ass_array_slice__int_recursive(
    PyObject **value_items, int *value, int totdim, const int dimsize[], const int range[2])
{
  const int length = dimsize[0];
  if (totdim > 1) {
    int index = 0;
    int i;
    for (i = 0; i != length; i++) {
      PyObject *subvalue = prop_subscript_ass_array_slice__as_seq_fast(value_items[i], dimsize[1]);
      if (UNLIKELY(subvalue == NULL)) {
        return 0;
      }

      index += prop_subscript_ass_array_slice__int_recursive(
          PySequence_Fast_ITEMS(subvalue), &value[index], totdim - 1, &dimsize[1], range);

      Py_DECREF(subvalue);
    }
    return index;
  }
  else {
    BLI_assert(totdim == 1);
    const int min = range[0], max = range[1];
    int i;
    for (i = 0; i != length; i++) {
      int v = PyLong_AsLong(value_items[i]);
      CLAMP(v, min, max);
      value[i] = v;
    }
    return i;
  }
}

static int prop_subscript_ass_array_slice__bool_recursive(PyObject **value_items,
                                                          bool *value,
                                                          int totdim,
                                                          const int dimsize[])
{
  const int length = dimsize[0];
  if (totdim > 1) {
    int index = 0;
    int i;
    for (i = 0; i != length; i++) {
      PyObject *subvalue = prop_subscript_ass_array_slice__as_seq_fast(value_items[i], dimsize[1]);
      if (UNLIKELY(subvalue == NULL)) {
        return 0;
      }

      index += prop_subscript_ass_array_slice__bool_recursive(
          PySequence_Fast_ITEMS(subvalue), &value[index], totdim - 1, &dimsize[1]);

      Py_DECREF(subvalue);
    }
    return index;
  }
  else {
    BLI_assert(totdim == 1);
    int i;
    for (i = 0; i != length; i++) {
      int v = PyLong_AsLong(value_items[i]);
      value[i] = v;
    }
    return i;
  }
}

/* Could call `pyrna_py_to_prop_array_index(self, i, value)` in a loop, but it is slow. */
static int prop_subscript_ass_array_slice(PointerRNA *ptr,
                                          PropertyRNA *prop,
                                          int arraydim,
                                          int arrayoffset,
                                          int start,
                                          int stop,
                                          int length,
                                          PyObject *value_orig)
{
  const int length_flat = RNA_property_array_length(ptr, prop);
  PyObject *value;
  PyObject **value_items;
  void *values_alloc = NULL;
  int ret = 0;

  if (value_orig == NULL) {
    PyErr_SetString(
        PyExc_TypeError,
        "bpy_prop_array[slice] = value: deleting with list types is not supported by bpy_struct");
    return -1;
  }

  if (!(value = PySequence_Fast(
            value_orig, "bpy_prop_array[slice] = value: assignment is not a sequence type"))) {
    return -1;
  }

  if (PySequence_Fast_GET_SIZE(value) != stop - start) {
    Py_DECREF(value);
    PyErr_SetString(PyExc_TypeError,
                    "bpy_prop_array[slice] = value: re-sizing bpy_struct arrays isn't supported");
    return -1;
  }

  int dimsize[3];
  int totdim = RNA_property_array_dimension(ptr, prop, dimsize);
  if (totdim > 1) {
    BLI_assert(dimsize[arraydim] == length);
  }

  int span = 1;
  if (totdim > 1) {
    for (int i = arraydim + 1; i < totdim; i++) {
      span *= dimsize[i];
    }
  }

  value_items = PySequence_Fast_ITEMS(value);
  switch (RNA_property_type(prop)) {
    case PROP_FLOAT: {
      float values_stack[PYRNA_STACK_ARRAY];
      float *values = (length_flat > PYRNA_STACK_ARRAY) ?
                          (values_alloc = PyMem_MALLOC(sizeof(*values) * length_flat)) :
                          values_stack;
      if (start != 0 || stop != length) {
        /* Partial assignment? - need to get the array. */
        RNA_property_float_get_array(ptr, prop, values);
      }

      float range[2];
      RNA_property_float_range(ptr, prop, &range[0], &range[1]);

      dimsize[arraydim] = stop - start;
      prop_subscript_ass_array_slice__float_recursive(value_items,
                                                      &values[arrayoffset + (start * span)],
                                                      totdim - arraydim,
                                                      &dimsize[arraydim],
                                                      range);

      if (PyErr_Occurred()) {
        ret = -1;
      }
      else {
        RNA_property_float_set_array(ptr, prop, values);
      }
      break;
    }
    case PROP_INT: {
      int values_stack[PYRNA_STACK_ARRAY];
      int *values = (length_flat > PYRNA_STACK_ARRAY) ?
                        (values_alloc = PyMem_MALLOC(sizeof(*values) * length_flat)) :
                        values_stack;
      if (start != 0 || stop != length) {
        /* Partial assignment? - need to get the array. */
        RNA_property_int_get_array(ptr, prop, values);
      }

      int range[2];
      RNA_property_int_range(ptr, prop, &range[0], &range[1]);

      dimsize[arraydim] = stop - start;
      prop_subscript_ass_array_slice__int_recursive(value_items,
                                                    &values[arrayoffset + (start * span)],
                                                    totdim - arraydim,
                                                    &dimsize[arraydim],
                                                    range);

      if (PyErr_Occurred()) {
        ret = -1;
      }
      else {
        RNA_property_int_set_array(ptr, prop, values);
      }
      break;
    }
    case PROP_BOOLEAN: {
      bool values_stack[PYRNA_STACK_ARRAY];
      bool *values = (length_flat > PYRNA_STACK_ARRAY) ?
                         (values_alloc = PyMem_MALLOC(sizeof(bool) * length_flat)) :
                         values_stack;

      if (start != 0 || stop != length) {
        /* Partial assignment? - need to get the array. */
        RNA_property_boolean_get_array(ptr, prop, values);
      }

      dimsize[arraydim] = stop - start;
      prop_subscript_ass_array_slice__bool_recursive(value_items,
                                                     &values[arrayoffset + (start * span)],
                                                     totdim - arraydim,
                                                     &dimsize[arraydim]);

      if (PyErr_Occurred()) {
        ret = -1;
      }
      else {
        RNA_property_boolean_set_array(ptr, prop, values);
      }
      break;
    }
    default:
      PyErr_SetString(PyExc_TypeError, "not an array type");
      ret = -1;
      break;
  }

  Py_DECREF(value);

  if (values_alloc) {
    PyMem_FREE(values_alloc);
  }

  return ret;
}

static int prop_subscript_ass_array_int(BPy_PropertyArrayRNA *self,
                                        Py_ssize_t keynum,
                                        PyObject *value)
{
  int len;

  PYRNA_PROP_CHECK_INT((BPy_PropertyRNA *)self);

  len = pyrna_prop_array_length(self);

  if (keynum < 0) {
    keynum += len;
  }

  if (keynum >= 0 && keynum < len) {
    return pyrna_py_to_prop_array_index(self, keynum, value);
  }

  PyErr_SetString(PyExc_IndexError, "bpy_prop_array[index] = value: index out of range");
  return -1;
}

static int pyrna_prop_array_ass_subscript(BPy_PropertyArrayRNA *self,
                                          PyObject *key,
                                          PyObject *value)
{
  // char *keyname = NULL; /* Not supported yet. */
  int ret = -1;

  PYRNA_PROP_CHECK_INT((BPy_PropertyRNA *)self);

  if (!RNA_property_editable_flag(&self->ptr, self->prop)) {
    PyErr_Format(PyExc_AttributeError,
                 "bpy_prop_collection: attribute \"%.200s\" from \"%.200s\" is read-only",
                 RNA_property_identifier(self->prop),
                 RNA_struct_identifier(self->ptr.type));
    ret = -1;
  }

  else if (PyIndex_Check(key)) {
    Py_ssize_t i = PyNumber_AsSsize_t(key, PyExc_IndexError);
    if (i == -1 && PyErr_Occurred()) {
      ret = -1;
    }
    else {
      ret = prop_subscript_ass_array_int(self, i, value);
    }
  }
  else if (PySlice_Check(key)) {
    Py_ssize_t len = pyrna_prop_array_length(self);
    Py_ssize_t start, stop, step, slicelength;

    if (PySlice_GetIndicesEx(key, len, &start, &stop, &step, &slicelength) < 0) {
      ret = -1;
    }
    else if (slicelength <= 0) {
      ret = 0; /* Do nothing. */
    }
    else if (step == 1) {
      ret = prop_subscript_ass_array_slice(
          &self->ptr, self->prop, self->arraydim, self->arrayoffset, start, stop, len, value);
    }
    else {
      PyErr_SetString(PyExc_TypeError, "slice steps not supported with RNA");
      ret = -1;
    }
  }
  else {
    PyErr_SetString(PyExc_AttributeError, "invalid key, key must be an int");
    ret = -1;
  }

  if (ret != -1) {
    if (RNA_property_update_check(self->prop)) {
      RNA_property_update(BPy_GetContext(), &self->ptr, self->prop);
    }
  }

  return ret;
}

/* For slice only. */
static PyMappingMethods pyrna_prop_array_as_mapping = {
    (lenfunc)pyrna_prop_array_length,              /* mp_length */
    (binaryfunc)pyrna_prop_array_subscript,        /* mp_subscript */
    (objobjargproc)pyrna_prop_array_ass_subscript, /* mp_ass_subscript */
};

static PyMappingMethods pyrna_prop_collection_as_mapping = {
    (lenfunc)pyrna_prop_collection_length,              /* mp_length */
    (binaryfunc)pyrna_prop_collection_subscript,        /* mp_subscript */
    (objobjargproc)pyrna_prop_collection_ass_subscript, /* mp_ass_subscript */
};

/* Only for fast bool's, large structs, assign nb_bool on init. */
static PyNumberMethods pyrna_prop_array_as_number = {
    NULL,                           /* nb_add */
    NULL,                           /* nb_subtract */
    NULL,                           /* nb_multiply */
    NULL,                           /* nb_remainder */
    NULL,                           /* nb_divmod */
    NULL,                           /* nb_power */
    NULL,                           /* nb_negative */
    NULL,                           /* nb_positive */
    NULL,                           /* nb_absolute */
    (inquiry)pyrna_prop_array_bool, /* nb_bool */
};
static PyNumberMethods pyrna_prop_collection_as_number = {
    NULL,                                /* nb_add */
    NULL,                                /* nb_subtract */
    NULL,                                /* nb_multiply */
    NULL,                                /* nb_remainder */
    NULL,                                /* nb_divmod */
    NULL,                                /* nb_power */
    NULL,                                /* nb_negative */
    NULL,                                /* nb_positive */
    NULL,                                /* nb_absolute */
    (inquiry)pyrna_prop_collection_bool, /* nb_bool */
};

static int pyrna_prop_array_contains(BPy_PropertyRNA *self, PyObject *value)
{
  return pyrna_array_contains_py(&self->ptr, self->prop, value);
}

static int pyrna_prop_collection_contains(BPy_PropertyRNA *self, PyObject *key)
{
  PointerRNA newptr; /* Not used, just so RNA_property_collection_lookup_string runs. */

  if (PyTuple_Check(key)) {
    /* Special case, for ID data-blocks. */
    return pyrna_prop_collection_subscript_str_lib_pair_ptr(
        self, key, "(id, lib) in bpy_prop_collection", false, NULL);
  }
  else {

    /* Key in dict style check. */
    const char *keyname = _PyUnicode_AsString(key);

    if (keyname == NULL) {
      PyErr_SetString(PyExc_TypeError,
                      "bpy_prop_collection.__contains__: expected a string or a tuple of strings");
      return -1;
    }

    if (RNA_property_collection_lookup_string(&self->ptr, self->prop, keyname, &newptr)) {
      return 1;
    }

    return 0;
  }
}

static int pyrna_struct_contains(BPy_StructRNA *self, PyObject *value)
{
  IDProperty *group;
  const char *name = _PyUnicode_AsString(value);

  PYRNA_STRUCT_CHECK_INT(self);

  if (!name) {
    PyErr_SetString(PyExc_TypeError, "bpy_struct.__contains__: expected a string");
    return -1;
  }

  if (RNA_struct_idprops_check(self->ptr.type) == 0) {
    PyErr_SetString(PyExc_TypeError, "bpy_struct: this type doesn't support IDProperties");
    return -1;
  }

  group = RNA_struct_idprops(&self->ptr, 0);

  if (!group) {
    return 0;
  }

  return IDP_GetPropertyFromGroup(group, name) ? 1 : 0;
}

static PySequenceMethods pyrna_prop_array_as_sequence = {
    (lenfunc)pyrna_prop_array_length,
    NULL, /* sq_concat */
    NULL, /* sq_repeat */
    (ssizeargfunc)pyrna_prop_array_subscript_int,
    /* sq_item */ /* Only set this so PySequence_Check() returns True */
    NULL,         /* sq_slice */
    (ssizeobjargproc)prop_subscript_ass_array_int, /* sq_ass_item */
    NULL,                                          /* *was* sq_ass_slice */
    (objobjproc)pyrna_prop_array_contains,         /* sq_contains */
    (binaryfunc)NULL,                              /* sq_inplace_concat */
    (ssizeargfunc)NULL,                            /* sq_inplace_repeat */
};

static PySequenceMethods pyrna_prop_collection_as_sequence = {
    (lenfunc)pyrna_prop_collection_length,
    NULL, /* sq_concat */
    NULL, /* sq_repeat */
    (ssizeargfunc)pyrna_prop_collection_subscript_int,
    /* sq_item */                         /* Only set this so PySequence_Check() returns True */
    NULL,                                 /* *was* sq_slice */
    (ssizeobjargproc)                     /* pyrna_prop_collection_ass_subscript_int */
    NULL /* let mapping take this one */, /* sq_ass_item */
    NULL,                                 /* *was* sq_ass_slice */
    (objobjproc)pyrna_prop_collection_contains, /* sq_contains */
    (binaryfunc)NULL,                           /* sq_inplace_concat */
    (ssizeargfunc)NULL,                         /* sq_inplace_repeat */
};

static PySequenceMethods pyrna_struct_as_sequence = {
    NULL, /* Can't set the len otherwise it can evaluate as false */
    NULL, /* sq_concat */
    NULL, /* sq_repeat */
    NULL,
    /* sq_item */                      /* Only set this so PySequence_Check() returns True */
    NULL,                              /* *was* sq_slice */
    NULL,                              /* sq_ass_item */
    NULL,                              /* *was* sq_ass_slice */
    (objobjproc)pyrna_struct_contains, /* sq_contains */
    (binaryfunc)NULL,                  /* sq_inplace_concat */
    (ssizeargfunc)NULL,                /* sq_inplace_repeat */
};

static PyObject *pyrna_struct_subscript(BPy_StructRNA *self, PyObject *key)
{
  /* Mostly copied from BPy_IDGroup_Map_GetItem. */
  IDProperty *group, *idprop;
  const char *name = _PyUnicode_AsString(key);

  PYRNA_STRUCT_CHECK_OBJ(self);

  if (RNA_struct_idprops_check(self->ptr.type) == 0) {
    PyErr_SetString(PyExc_TypeError, "this type doesn't support IDProperties");
    return NULL;
  }

  if (name == NULL) {
    PyErr_SetString(PyExc_TypeError,
                    "bpy_struct[key]: only strings are allowed as keys of ID properties");
    return NULL;
  }

  group = RNA_struct_idprops(&self->ptr, 0);

  if (group == NULL) {
    PyErr_Format(PyExc_KeyError, "bpy_struct[key]: key \"%s\" not found", name);
    return NULL;
  }

  idprop = IDP_GetPropertyFromGroup(group, name);

  if (idprop == NULL) {
    PyErr_Format(PyExc_KeyError, "bpy_struct[key]: key \"%s\" not found", name);
    return NULL;
  }

  return BPy_IDGroup_WrapData(self->ptr.id.data, idprop, group);
}

static int pyrna_struct_ass_subscript(BPy_StructRNA *self, PyObject *key, PyObject *value)
{
  IDProperty *group;

  PYRNA_STRUCT_CHECK_INT(self);

  group = RNA_struct_idprops(&self->ptr, 1);

#ifdef USE_PEDANTIC_WRITE
  if (rna_disallow_writes && rna_id_write_error(&self->ptr, key)) {
    return -1;
  }
#endif /* USE_PEDANTIC_WRITE */

  if (group == NULL) {
    PyErr_SetString(PyExc_TypeError,
                    "bpy_struct[key] = val: id properties not supported for this type");
    return -1;
  }

  if (value && BPy_StructRNA_Check(value)) {
    BPy_StructRNA *val = (BPy_StructRNA *)value;
    if (val && self->ptr.type && val->ptr.type) {
      if (!RNA_struct_idprops_datablock_allowed(self->ptr.type) &&
          RNA_struct_idprops_contains_datablock(val->ptr.type)) {
        PyErr_SetString(
            PyExc_TypeError,
            "bpy_struct[key] = val: datablock id properties not supported for this type");
        return -1;
      }
    }
  }

  return BPy_Wrap_SetMapItem(group, key, value);
}

static PyMappingMethods pyrna_struct_as_mapping = {
    (lenfunc)NULL,                             /* mp_length */
    (binaryfunc)pyrna_struct_subscript,        /* mp_subscript */
    (objobjargproc)pyrna_struct_ass_subscript, /* mp_ass_subscript */
};

PyDoc_STRVAR(pyrna_struct_keys_doc,
             ".. method:: keys()\n"
             "\n"
             "   Returns the keys of this objects custom properties (matches Python's\n"
             "   dictionary function of the same name).\n"
             "\n"
             "   :return: custom property keys.\n"
             "   :rtype: list of strings\n"
             "\n" BPY_DOC_ID_PROP_TYPE_NOTE);
static PyObject *pyrna_struct_keys(BPy_PropertyRNA *self)
{
  IDProperty *group;

  if (RNA_struct_idprops_check(self->ptr.type) == 0) {
    PyErr_SetString(PyExc_TypeError, "bpy_struct.keys(): this type doesn't support IDProperties");
    return NULL;
  }

  group = RNA_struct_idprops(&self->ptr, 0);

  if (group == NULL) {
    return PyList_New(0);
  }

  return BPy_Wrap_GetKeys(group);
}

PyDoc_STRVAR(pyrna_struct_items_doc,
             ".. method:: items()\n"
             "\n"
             "   Returns the items of this objects custom properties (matches Python's\n"
             "   dictionary function of the same name).\n"
             "\n"
             "   :return: custom property key, value pairs.\n"
             "   :rtype: list of key, value tuples\n"
             "\n" BPY_DOC_ID_PROP_TYPE_NOTE);
static PyObject *pyrna_struct_items(BPy_PropertyRNA *self)
{
  IDProperty *group;

  if (RNA_struct_idprops_check(self->ptr.type) == 0) {
    PyErr_SetString(PyExc_TypeError, "bpy_struct.items(): this type doesn't support IDProperties");
    return NULL;
  }

  group = RNA_struct_idprops(&self->ptr, 0);

  if (group == NULL) {
    return PyList_New(0);
  }

  return BPy_Wrap_GetItems(self->ptr.id.data, group);
}

PyDoc_STRVAR(pyrna_struct_values_doc,
             ".. method:: values()\n"
             "\n"
             "   Returns the values of this objects custom properties (matches Python's\n"
             "   dictionary function of the same name).\n"
             "\n"
             "   :return: custom property values.\n"
             "   :rtype: list\n"
             "\n" BPY_DOC_ID_PROP_TYPE_NOTE);
static PyObject *pyrna_struct_values(BPy_PropertyRNA *self)
{
  IDProperty *group;

  if (RNA_struct_idprops_check(self->ptr.type) == 0) {
    PyErr_SetString(PyExc_TypeError,
                    "bpy_struct.values(): this type doesn't support IDProperties");
    return NULL;
  }

  group = RNA_struct_idprops(&self->ptr, 0);

  if (group == NULL) {
    return PyList_New(0);
  }

  return BPy_Wrap_GetValues(self->ptr.id.data, group);
}

PyDoc_STRVAR(pyrna_struct_is_property_set_doc,
             ".. method:: is_property_set(property)\n"
             "\n"
             "   Check if a property is set, use for testing operator properties.\n"
             "\n"
             "   :return: True when the property has been set.\n"
             "   :rtype: boolean\n");
static PyObject *pyrna_struct_is_property_set(BPy_StructRNA *self, PyObject *args)
{
  PropertyRNA *prop;
  const char *name;

  PYRNA_STRUCT_CHECK_OBJ(self);

  if (!PyArg_ParseTuple(args, "s:is_property_set", &name)) {
    return NULL;
  }

  if ((prop = RNA_struct_find_property(&self->ptr, name)) == NULL) {
    PyErr_Format(PyExc_TypeError,
                 "%.200s.is_property_set(\"%.200s\") not found",
                 RNA_struct_identifier(self->ptr.type),
                 name);
    return NULL;
  }

  return PyBool_FromLong(RNA_property_is_set(&self->ptr, prop));
}

PyDoc_STRVAR(pyrna_struct_property_unset_doc,
             ".. method:: property_unset(property)\n"
             "\n"
             "   Unset a property, will use default value afterward.\n");
static PyObject *pyrna_struct_property_unset(BPy_StructRNA *self, PyObject *args)
{
  PropertyRNA *prop;
  const char *name;

  PYRNA_STRUCT_CHECK_OBJ(self);

  if (!PyArg_ParseTuple(args, "s:property_unset", &name)) {
    return NULL;
  }

  if ((prop = RNA_struct_find_property(&self->ptr, name)) == NULL) {
    PyErr_Format(PyExc_TypeError,
                 "%.200s.property_unset(\"%.200s\") not found",
                 RNA_struct_identifier(self->ptr.type),
                 name);
    return NULL;
  }

  RNA_property_unset(&self->ptr, prop);

  Py_RETURN_NONE;
}

PyDoc_STRVAR(pyrna_struct_is_property_hidden_doc,
             ".. method:: is_property_hidden(property)\n"
             "\n"
             "   Check if a property is hidden.\n"
             "\n"
             "   :return: True when the property is hidden.\n"
             "   :rtype: boolean\n");
static PyObject *pyrna_struct_is_property_hidden(BPy_StructRNA *self, PyObject *args)
{
  PropertyRNA *prop;
  const char *name;

  PYRNA_STRUCT_CHECK_OBJ(self);

  if (!PyArg_ParseTuple(args, "s:is_property_hidden", &name)) {
    return NULL;
  }

  if ((prop = RNA_struct_find_property(&self->ptr, name)) == NULL) {
    PyErr_Format(PyExc_TypeError,
                 "%.200s.is_property_hidden(\"%.200s\") not found",
                 RNA_struct_identifier(self->ptr.type),
                 name);
    return NULL;
  }

  return PyBool_FromLong(RNA_property_flag(prop) & PROP_HIDDEN);
}

PyDoc_STRVAR(pyrna_struct_is_property_readonly_doc,
             ".. method:: is_property_readonly(property)\n"
             "\n"
             "   Check if a property is readonly.\n"
             "\n"
             "   :return: True when the property is readonly (not writable).\n"
             "   :rtype: boolean\n");
static PyObject *pyrna_struct_is_property_readonly(BPy_StructRNA *self, PyObject *args)
{
  PropertyRNA *prop;
  const char *name;

  PYRNA_STRUCT_CHECK_OBJ(self);

  if (!PyArg_ParseTuple(args, "s:is_property_readonly", &name)) {
    return NULL;
  }

  if ((prop = RNA_struct_find_property(&self->ptr, name)) == NULL) {
    PyErr_Format(PyExc_TypeError,
                 "%.200s.is_property_readonly(\"%.200s\") not found",
                 RNA_struct_identifier(self->ptr.type),
                 name);
    return NULL;
  }

  return PyBool_FromLong(!RNA_property_editable(&self->ptr, prop));
}

PyDoc_STRVAR(pyrna_struct_is_property_overridable_library_doc,
             ".. method:: is_property_overridable_library(property)\n"
             "\n"
             "   Check if a property is statically overridable.\n"
             "\n"
             "   :return: True when the property is statically overridable.\n"
             "   :rtype: boolean\n");
static PyObject *pyrna_struct_is_property_overridable_library(BPy_StructRNA *self, PyObject *args)
{
  PropertyRNA *prop;
  const char *name;

  PYRNA_STRUCT_CHECK_OBJ(self);

  if (!PyArg_ParseTuple(args, "s:is_property_overridable_library", &name)) {
    return NULL;
  }

  if ((prop = RNA_struct_find_property(&self->ptr, name)) == NULL) {
    PyErr_Format(PyExc_TypeError,
                 "%.200s.is_property_overridable_library(\"%.200s\") not found",
                 RNA_struct_identifier(self->ptr.type),
                 name);
    return NULL;
  }

  return PyBool_FromLong((long)RNA_property_overridable_get(&self->ptr, prop));
}

PyDoc_STRVAR(
    pyrna_struct_property_overridable_library_set_doc,
    ".. method:: property_overridable_library_set(property)\n"
    "\n"
    "   Define a property as statically overridable or not (only for custom properties!).\n"
    "\n"
    "   :return: True when the overridable status of the property was successfully set.\n"
    "   :rtype: boolean\n");
static PyObject *pyrna_struct_property_overridable_library_set(BPy_StructRNA *self, PyObject *args)
{
  PropertyRNA *prop;
  const char *name;
  int is_overridable;

  PYRNA_STRUCT_CHECK_OBJ(self);

  if (!PyArg_ParseTuple(args, "sp:property_overridable_library_set", &name, &is_overridable)) {
    return NULL;
  }

  if ((prop = RNA_struct_find_property(&self->ptr, name)) == NULL) {
    PyErr_Format(PyExc_TypeError,
                 "%.200s.property_overridable_library_set(\"%.200s\") not found",
                 RNA_struct_identifier(self->ptr.type),
                 name);
    return NULL;
  }

  return PyBool_FromLong(
      (long)RNA_property_overridable_library_set(&self->ptr, prop, (bool)is_overridable));
}

PyDoc_STRVAR(pyrna_struct_path_resolve_doc,
             ".. method:: path_resolve(path, coerce=True)\n"
             "\n"
             "   Returns the property from the path, raise an exception when not found.\n"
             "\n"
             "   :arg path: path which this property resolves.\n"
             "   :type path: string\n"
             "   :arg coerce: optional argument, when True, the property will be converted\n"
             "      into its Python representation.\n"
             "   :type coerce: boolean\n");
static PyObject *pyrna_struct_path_resolve(BPy_StructRNA *self, PyObject *args)
{
  const char *path;
  PyObject *coerce = Py_True;
  PointerRNA r_ptr;
  PropertyRNA *r_prop;
  int index = -1;

  PYRNA_STRUCT_CHECK_OBJ(self);

  if (!PyArg_ParseTuple(args, "s|O!:path_resolve", &path, &PyBool_Type, &coerce)) {
    return NULL;
  }

  if (RNA_path_resolve_full(&self->ptr, path, &r_ptr, &r_prop, &index)) {
    if (r_prop) {
      if (index != -1) {
        if (index >= RNA_property_array_length(&r_ptr, r_prop) || index < 0) {
          PyErr_Format(PyExc_IndexError,
                       "%.200s.path_resolve(\"%.200s\") index out of range",
                       RNA_struct_identifier(self->ptr.type),
                       path);
          return NULL;
        }
        else {
          return pyrna_array_index(&r_ptr, r_prop, index);
        }
      }
      else {
        if (coerce == Py_False) {
          return pyrna_prop_CreatePyObject(&r_ptr, r_prop);
        }
        else {
          return pyrna_prop_to_py(&r_ptr, r_prop);
        }
      }
    }
    else {
      return pyrna_struct_CreatePyObject(&r_ptr);
    }
  }
  else {
    PyErr_Format(PyExc_ValueError,
                 "%.200s.path_resolve(\"%.200s\") could not be resolved",
                 RNA_struct_identifier(self->ptr.type),
                 path);
    return NULL;
  }
}

PyDoc_STRVAR(pyrna_struct_path_from_id_doc,
             ".. method:: path_from_id(property=\"\")\n"
             "\n"
             "   Returns the data path from the ID to this object (string).\n"
             "\n"
             "   :arg property: Optional property name which can be used if the path is\n"
             "      to a property of this object.\n"
             "   :type property: string\n"
             "   :return: The path from :class:`bpy.types.bpy_struct.id_data`\n"
             "      to this struct and property (when given).\n"
             "   :rtype: str\n");
static PyObject *pyrna_struct_path_from_id(BPy_StructRNA *self, PyObject *args)
{
  const char *name = NULL;
  const char *path;
  PropertyRNA *prop;
  PyObject *ret;

  PYRNA_STRUCT_CHECK_OBJ(self);

  if (!PyArg_ParseTuple(args, "|s:path_from_id", &name)) {
    return NULL;
  }

  if (name) {
    prop = RNA_struct_find_property(&self->ptr, name);
    if (prop == NULL) {
      PyErr_Format(PyExc_AttributeError,
                   "%.200s.path_from_id(\"%.200s\") not found",
                   RNA_struct_identifier(self->ptr.type),
                   name);
      return NULL;
    }

    path = RNA_path_from_ID_to_property(&self->ptr, prop);
  }
  else {
    path = RNA_path_from_ID_to_struct(&self->ptr);
  }

  if (path == NULL) {
    if (name) {
      PyErr_Format(PyExc_ValueError,
                   "%.200s.path_from_id(\"%s\") found, but does not support path creation",
                   RNA_struct_identifier(self->ptr.type),
                   name);
    }
    else {
      PyErr_Format(PyExc_ValueError,
                   "%.200s.path_from_id() does not support path creation for this type",
                   RNA_struct_identifier(self->ptr.type));
    }
    return NULL;
  }

  ret = PyUnicode_FromString(path);
  MEM_freeN((void *)path);

  return ret;
}

PyDoc_STRVAR(pyrna_prop_path_from_id_doc,
             ".. method:: path_from_id()\n"
             "\n"
             "   Returns the data path from the ID to this property (string).\n"
             "\n"
             "   :return: The path from :class:`bpy.types.bpy_struct.id_data` to this property.\n"
             "   :rtype: str\n");
static PyObject *pyrna_prop_path_from_id(BPy_PropertyRNA *self)
{
  const char *path;
  PropertyRNA *prop = self->prop;
  PyObject *ret;

  path = RNA_path_from_ID_to_property(&self->ptr, self->prop);

  if (path == NULL) {
    PyErr_Format(PyExc_ValueError,
                 "%.200s.%.200s.path_from_id() does not support path creation for this type",
                 RNA_struct_identifier(self->ptr.type),
                 RNA_property_identifier(prop));
    return NULL;
  }

  ret = PyUnicode_FromString(path);
  MEM_freeN((void *)path);

  return ret;
}

PyDoc_STRVAR(pyrna_prop_as_bytes_doc,
             ".. method:: as_bytes()\n"
             "\n"
             "   Returns this string property as a byte rather than a Python string.\n"
             "\n"
             "   :return: The string as bytes.\n"
             "   :rtype: bytes\n");
static PyObject *pyrna_prop_as_bytes(BPy_PropertyRNA *self)
{

  if (RNA_property_type(self->prop) != PROP_STRING) {
    PyErr_Format(PyExc_TypeError,
                 "%.200s.%.200s.as_bytes() must be a string",
                 RNA_struct_identifier(self->ptr.type),
                 RNA_property_identifier(self->prop));
    return NULL;
  }
  else {
    PyObject *ret;
    char buf_fixed[256], *buf;
    int buf_len;

    buf = RNA_property_string_get_alloc(
        &self->ptr, self->prop, buf_fixed, sizeof(buf_fixed), &buf_len);

    ret = PyBytes_FromStringAndSize(buf, buf_len);

    if (buf_fixed != buf) {
      MEM_freeN(buf);
    }

    return ret;
  }
}

PyDoc_STRVAR(pyrna_prop_update_doc,
             ".. method:: update()\n"
             "\n"
             "   Execute the properties update callback.\n"
             "\n"
             "   .. note::\n"
             "      This is called when assigning a property,\n"
             "      however in rare cases it's useful to call explicitly.\n");
static PyObject *pyrna_prop_update(BPy_PropertyRNA *self)
{
  RNA_property_update(BPy_GetContext(), &self->ptr, self->prop);
  Py_RETURN_NONE;
}

PyDoc_STRVAR(pyrna_struct_type_recast_doc,
             ".. method:: type_recast()\n"
             "\n"
             "   Return a new instance, this is needed because types\n"
             "   such as textures can be changed at runtime.\n"
             "\n"
             "   :return: a new instance of this object with the type initialized again.\n"
             "   :rtype: subclass of :class:`bpy.types.bpy_struct`\n");
static PyObject *pyrna_struct_type_recast(BPy_StructRNA *self)
{
  PointerRNA r_ptr;

  PYRNA_STRUCT_CHECK_OBJ(self);

  RNA_pointer_recast(&self->ptr, &r_ptr);
  return pyrna_struct_CreatePyObject(&r_ptr);
}

/**
 * \note Return value is borrowed, caller must incref.
 */
static PyObject *pyrna_struct_bl_rna_find_subclass_recursive(PyObject *cls, const char *id)
{
  PyObject *ret_test = NULL;
  PyObject *subclasses = ((PyTypeObject *)cls)->tp_subclasses;
  if (subclasses) {
    /* Unfortunately we can't use the dict key because Python class names
     * don't match the bl_idname used internally. */
    BLI_assert(PyDict_CheckExact(subclasses));
    PyObject *key = NULL;
    Py_ssize_t pos = 0;
    PyObject *value = NULL;
    while (PyDict_Next(subclasses, &pos, &key, &value)) {
      BLI_assert(PyWeakref_CheckRef(value));
      PyObject *subcls = PyWeakref_GET_OBJECT(value);
      if (subcls != Py_None) {
        BPy_StructRNA *py_srna = (BPy_StructRNA *)PyDict_GetItem(((PyTypeObject *)subcls)->tp_dict,
                                                                 bpy_intern_str_bl_rna);
        if (py_srna) {
          StructRNA *srna = py_srna->ptr.data;
          if (STREQ(id, RNA_struct_identifier(srna))) {
            ret_test = subcls;
            break;
          }
        }
        ret_test = pyrna_struct_bl_rna_find_subclass_recursive(subcls, id);
        if (ret_test) {
          break;
        }
      }
    }
  }
  return ret_test;
}

PyDoc_STRVAR(pyrna_struct_bl_rna_get_subclass_py_doc,
             ".. classmethod:: bl_rna_get_subclass_py(id, default=None)\n"
             "\n"
             "   :arg id: The RNA type identifier.\n"
             "   :type id: string\n"
             "   :return: The class or default when not found.\n"
             "   :rtype: type\n");
static PyObject *pyrna_struct_bl_rna_get_subclass_py(PyObject *cls, PyObject *args)
{
  char *id;
  PyObject *ret_default = Py_None;

  if (!PyArg_ParseTuple(args, "s|O:bl_rna_get_subclass_py", &id, &ret_default)) {
    return NULL;
  }
  PyObject *ret = pyrna_struct_bl_rna_find_subclass_recursive(cls, id);
  if (ret == NULL) {
    ret = ret_default;
  }
  return Py_INCREF_RET(ret);
}

PyDoc_STRVAR(pyrna_struct_bl_rna_get_subclass_doc,
             ".. classmethod:: bl_rna_get_subclass(id, default=None)\n"
             "\n"
             "   :arg id: The RNA type identifier.\n"
             "   :type id: string\n"
             "   :return: The RNA type or default when not found.\n"
             "   :rtype: :class:`bpy.types.Struct` subclass\n");
static PyObject *pyrna_struct_bl_rna_get_subclass(PyObject *cls, PyObject *args)
{
  char *id;
  PyObject *ret_default = Py_None;

  if (!PyArg_ParseTuple(args, "s|O:bl_rna_get_subclass", &id, &ret_default)) {
    return NULL;
  }

  const BPy_StructRNA *py_srna = (BPy_StructRNA *)PyDict_GetItem(((PyTypeObject *)cls)->tp_dict,
                                                                 bpy_intern_str_bl_rna);
  if (py_srna == NULL) {
    PyErr_SetString(PyExc_ValueError, "Not a registered class");
    return NULL;
  }
  const StructRNA *srna_base = py_srna->ptr.data;

  PointerRNA ptr;
  if (srna_base == &RNA_Node) {
    bNodeType *nt = nodeTypeFind(id);
    if (nt) {
      RNA_pointer_create(NULL, &RNA_Struct, nt->ext.srna, &ptr);
      return pyrna_struct_CreatePyObject(&ptr);
    }
  }
  else {
    /* TODO, panels, menus etc. */
    PyErr_Format(
        PyExc_ValueError, "Class type \"%.200s\" not supported", RNA_struct_identifier(srna_base));
    return NULL;
  }

  return Py_INCREF_RET(ret_default);
}

static void pyrna_dir_members_py__add_keys(PyObject *list, PyObject *dict)
{
  PyObject *list_tmp;

  list_tmp = PyDict_Keys(dict);
  PyList_SetSlice(list, INT_MAX, INT_MAX, list_tmp);
  Py_DECREF(list_tmp);
}

static void pyrna_dir_members_py(PyObject *list, PyObject *self)
{
  PyObject *dict;
  PyObject **dict_ptr;

  dict_ptr = _PyObject_GetDictPtr((PyObject *)self);

  if (dict_ptr && (dict = *dict_ptr)) {
    pyrna_dir_members_py__add_keys(list, dict);
  }

  dict = ((PyTypeObject *)Py_TYPE(self))->tp_dict;
  if (dict) {
    pyrna_dir_members_py__add_keys(list, dict);
  }

  /* Since this is least common case, handle it last. */
  if (BPy_PropertyRNA_Check(self)) {
    BPy_PropertyRNA *self_prop = (BPy_PropertyRNA *)self;
    if (RNA_property_type(self_prop->prop) == PROP_COLLECTION) {
      PointerRNA r_ptr;

      if (RNA_property_collection_type_get(&self_prop->ptr, self_prop->prop, &r_ptr)) {
        PyObject *cls = pyrna_struct_Subtype(&r_ptr); /* borrows */
        dict = ((PyTypeObject *)cls)->tp_dict;
        pyrna_dir_members_py__add_keys(list, dict);
        Py_DECREF(cls);
      }
    }
  }
}

static void pyrna_dir_members_rna(PyObject *list, PointerRNA *ptr)
{
  const char *idname;

  /* For looping over attrs and funcs. */
  PointerRNA tptr;
  PropertyRNA *iterprop;

  {
    RNA_pointer_create(NULL, &RNA_Struct, ptr->type, &tptr);
    iterprop = RNA_struct_find_property(&tptr, "functions");

    RNA_PROP_BEGIN (&tptr, itemptr, iterprop) {
      FunctionRNA *func = itemptr.data;
      if (RNA_function_defined(func)) {
        idname = RNA_function_identifier(itemptr.data);
        PyList_APPEND(list, PyUnicode_FromString(idname));
      }
    }
    RNA_PROP_END;
  }

  {
    /*
     * Collect RNA attributes
     */
    char name[256], *nameptr;
    int namelen;

    iterprop = RNA_struct_iterator_property(ptr->type);

    RNA_PROP_BEGIN (ptr, itemptr, iterprop) {
      nameptr = RNA_struct_name_get_alloc(&itemptr, name, sizeof(name), &namelen);

      if (nameptr) {
        PyList_APPEND(list, PyUnicode_FromStringAndSize(nameptr, namelen));

        if (name != nameptr) {
          MEM_freeN(nameptr);
        }
      }
    }
    RNA_PROP_END;
  }
}

static PyObject *pyrna_struct_dir(BPy_StructRNA *self)
{
  PyObject *ret;

  PYRNA_STRUCT_CHECK_OBJ(self);

  /* Include this in case this instance is a subtype of a Python class
   * In these instances we may want to return a function or variable provided by the subtype. */
  ret = PyList_New(0);

  if (!BPy_StructRNA_CheckExact(self)) {
    pyrna_dir_members_py(ret, (PyObject *)self);
  }

  pyrna_dir_members_rna(ret, &self->ptr);

  if (self->ptr.type == &RNA_Context) {
    ListBase lb = CTX_data_dir_get(self->ptr.data);
    LinkData *link;

    for (link = lb.first; link; link = link->next) {
      PyList_APPEND(ret, PyUnicode_FromString(link->data));
    }

    BLI_freelistN(&lb);
  }

  {
    /* set(), this is needed to remove-doubles because the deferred
     * register-props will be in both the Python __dict__ and accessed as RNA */

    PyObject *set = PySet_New(ret);

    Py_DECREF(ret);
    ret = PySequence_List(set);
    Py_DECREF(set);
  }

  return ret;
}

/* ---------------getattr-------------------------------------------- */
static PyObject *pyrna_struct_getattro(BPy_StructRNA *self, PyObject *pyname)
{
  const char *name = _PyUnicode_AsString(pyname);
  PyObject *ret;
  PropertyRNA *prop;
  FunctionRNA *func;

  PYRNA_STRUCT_CHECK_OBJ(self);

  if (name == NULL) {
    PyErr_SetString(PyExc_AttributeError, "bpy_struct: __getattr__ must be a string");
    ret = NULL;
  }
  else if (
      /* RNA can't start with a "_", so for __dict__ and similar we can skip using RNA lookups. */
      name[0] == '_') {
    /* Annoying exception, maybe we need to have different types for this... */
    if (STR_ELEM(name, "__getitem__", "__setitem__") &&
        !RNA_struct_idprops_check(self->ptr.type)) {
      PyErr_SetString(PyExc_AttributeError, "bpy_struct: no __getitem__ support for this type");
      ret = NULL;
    }
    else {
      ret = PyObject_GenericGetAttr((PyObject *)self, pyname);
    }
  }
  else if ((prop = RNA_struct_find_property(&self->ptr, name))) {
    ret = pyrna_prop_to_py(&self->ptr, prop);
  }
  /* RNA function only if callback is declared (no optional functions). */
  else if ((func = RNA_struct_find_function(self->ptr.type, name)) && RNA_function_defined(func)) {
    ret = pyrna_func_to_py(&self->ptr, func);
  }
  else if (self->ptr.type == &RNA_Context) {
    bContext *C = self->ptr.data;
    if (C == NULL) {
      PyErr_Format(PyExc_AttributeError,
                   "bpy_struct: Context is 'NULL', can't get \"%.200s\" from context",
                   name);
      ret = NULL;
    }
    else {
      PointerRNA newptr;
      ListBase newlb;
      short newtype;

      int done = CTX_data_get(C, name, &newptr, &newlb, &newtype);

      if (done == 1) { /* Found. */
        switch (newtype) {
          case CTX_DATA_TYPE_POINTER:
            if (newptr.data == NULL) {
              ret = Py_None;
              Py_INCREF(ret);
            }
            else {
              ret = pyrna_struct_CreatePyObject(&newptr);
            }
            break;
          case CTX_DATA_TYPE_COLLECTION: {
            CollectionPointerLink *link;

            ret = PyList_New(0);

            for (link = newlb.first; link; link = link->next) {
              PyList_APPEND(ret, pyrna_struct_CreatePyObject(&link->ptr));
            }
            break;
          }
          default:
            /* Should never happen. */
            BLI_assert(!"Invalid context type");

            PyErr_Format(PyExc_AttributeError,
                         "bpy_struct: Context type invalid %d, can't get \"%.200s\" from context",
                         newtype,
                         name);
            ret = NULL;
            break;
        }
      }
      else if (done == -1) { /* Found, but not set. */
        ret = Py_None;
        Py_INCREF(ret);
      }
      else { /* Not found in the context. */
        /* Lookup the subclass. raise an error if it's not found. */
        ret = PyObject_GenericGetAttr((PyObject *)self, pyname);
      }

      BLI_freelistN(&newlb);
    }
  }
  else {
#if 0
    PyErr_Format(PyExc_AttributeError, "bpy_struct: attribute \"%.200s\" not found", name);
    ret = NULL;
#endif
    /* Include this in case this instance is a subtype of a Python class
     * In these instances we may want to return a function or variable provided by the subtype
     *
     * Also needed to return methods when it's not a subtype.
     */

    /* The error raised here will be displayed */
    ret = PyObject_GenericGetAttr((PyObject *)self, pyname);
  }

  return ret;
}

#if 0
static int pyrna_struct_pydict_contains(PyObject *self, PyObject *pyname)
{
  PyObject *dict = *(_PyObject_GetDictPtr((PyObject *)self));
  if (UNLIKELY(dict == NULL)) {
    return 0;
  }

  return PyDict_Contains(dict, pyname);
}
#endif

/* --------------- setattr------------------------------------------- */
static bool pyrna_is_deferred_prop(const PyObject *value)
{
  return PyTuple_CheckExact(value) && PyTuple_GET_SIZE(value) == 2 &&
         PyCFunction_Check(PyTuple_GET_ITEM(value, 0)) &&
         PyDict_CheckExact(PyTuple_GET_ITEM(value, 1));
}

#if 0
static PyObject *pyrna_struct_meta_idprop_getattro(PyObject *cls, PyObject *attr)
{
  PyObject *ret = PyType_Type.tp_getattro(cls, attr);

  /* Allows:
   * >>> bpy.types.Scene.foo = BoolProperty()
   * >>> bpy.types.Scene.foo
   * <bpy_struct, BoolProperty("foo")>
   * ...rather than returning the deferred class register tuple
   * as checked by pyrna_is_deferred_prop()
   *
   * Disable for now,
   * this is faking internal behavior in a way that's too tricky to maintain well. */
#  if 0
  if ((ret == NULL)  /* || pyrna_is_deferred_prop(ret) */ ) {
    StructRNA *srna = srna_from_self(cls, "StructRNA.__getattr__");
    if (srna) {
      PropertyRNA *prop = RNA_struct_type_find_property(srna, _PyUnicode_AsString(attr));
      if (prop) {
        PointerRNA tptr;
        PyErr_Clear(); /* Clear error from tp_getattro. */
        RNA_pointer_create(NULL, &RNA_Property, prop, &tptr);
        ret = pyrna_struct_CreatePyObject(&tptr);
      }
    }
  }
#  endif

  return ret;
}
#endif

static int pyrna_struct_meta_idprop_setattro(PyObject *cls, PyObject *attr, PyObject *value)
{
  StructRNA *srna = srna_from_self(cls, "StructRNA.__setattr__");
  const bool is_deferred_prop = (value && pyrna_is_deferred_prop(value));
  const char *attr_str = _PyUnicode_AsString(attr);

  if (srna && !pyrna_write_check() &&
      (is_deferred_prop || RNA_struct_type_find_property(srna, attr_str))) {
    PyErr_Format(PyExc_AttributeError,
                 "pyrna_struct_meta_idprop_setattro() "
                 "can't set in readonly state '%.200s.%S'",
                 ((PyTypeObject *)cls)->tp_name,
                 attr);
    return -1;
  }

  if (srna == NULL) {
    /* Allow setting on unregistered classes which can be registered later on. */
#if 0
    if (value && is_deferred_prop) {
      PyErr_Format(PyExc_AttributeError,
                   "pyrna_struct_meta_idprop_setattro() unable to get srna from class '%.200s'",
                   ((PyTypeObject *)cls)->tp_name);
      return -1;
    }
#endif
    /* srna_from_self may set an error. */
    PyErr_Clear();
    return PyType_Type.tp_setattro(cls, attr, value);
  }

  if (value) {
    /* Check if the value is a property. */
    if (is_deferred_prop) {
      int ret = deferred_register_prop(srna, attr, value);
      if (ret == -1) {
        /* Error set. */
        return ret;
      }

      /* pass through and assign to the classes __dict__ as well
       * so when the value isn't assigned it still creates the RNA property,
       * but gets confusing from script writers POV if the assigned value can't be read back. */
    }
    else {
      /* Remove existing property if it's set or we also end up with confusion. */
      RNA_def_property_free_identifier(srna, attr_str); /* Ignore on failure. */
    }
  }
  else { /* __delattr__ */
    /* First find if this is a registered property. */
    const int ret = RNA_def_property_free_identifier(srna, attr_str);
    if (ret == -1) {
      PyErr_Format(
          PyExc_TypeError, "struct_meta_idprop.detattr(): '%s' not a dynamic property", attr_str);
      return -1;
    }
  }

  /* Fallback to standard py, delattr/setattr. */
  return PyType_Type.tp_setattro(cls, attr, value);
}

static int pyrna_struct_setattro(BPy_StructRNA *self, PyObject *pyname, PyObject *value)
{
  const char *name = _PyUnicode_AsString(pyname);
  PropertyRNA *prop = NULL;

  PYRNA_STRUCT_CHECK_INT(self);

#ifdef USE_PEDANTIC_WRITE
  if (rna_disallow_writes && rna_id_write_error(&self->ptr, pyname)) {
    return -1;
  }
#endif /* USE_PEDANTIC_WRITE */

  if (name == NULL) {
    PyErr_SetString(PyExc_AttributeError, "bpy_struct: __setattr__ must be a string");
    return -1;
  }
  else if (name[0] != '_' && (prop = RNA_struct_find_property(&self->ptr, name))) {
    if (!RNA_property_editable_flag(&self->ptr, prop)) {
      PyErr_Format(PyExc_AttributeError,
                   "bpy_struct: attribute \"%.200s\" from \"%.200s\" is read-only",
                   RNA_property_identifier(prop),
                   RNA_struct_identifier(self->ptr.type));
      return -1;
    }
  }
  else if (self->ptr.type == &RNA_Context) {
    /* Code just raises correct error, context prop's can't be set,
     * unless it's a part of the py class. */
    bContext *C = self->ptr.data;
    if (C == NULL) {
      PyErr_Format(PyExc_AttributeError,
                   "bpy_struct: Context is 'NULL', can't set \"%.200s\" from context",
                   name);
      return -1;
    }
    else {
      PointerRNA newptr;
      ListBase newlb;
      short newtype;

      int done = CTX_data_get(C, name, &newptr, &newlb, &newtype);

      if (done == 1) {
        PyErr_Format(
            PyExc_AttributeError, "bpy_struct: Context property \"%.200s\" is read-only", name);
        BLI_freelistN(&newlb);
        return -1;
      }

      BLI_freelistN(&newlb);
    }
  }

  /* pyrna_py_to_prop sets its own exceptions */
  if (prop) {
    if (value == NULL) {
      PyErr_SetString(PyExc_AttributeError, "bpy_struct: del not supported");
      return -1;
    }
    return pyrna_py_to_prop(&self->ptr, prop, NULL, value, "bpy_struct: item.attr = val:");
  }
  else {
    return PyObject_GenericSetAttr((PyObject *)self, pyname, value);
  }
}

static PyObject *pyrna_prop_dir(BPy_PropertyRNA *self)
{
  PyObject *ret;
  PointerRNA r_ptr;

  /* Include this in case this instance is a subtype of a Python class
   * In these instances we may want to return a function or variable provided by the subtype. */
  ret = PyList_New(0);

  if (!BPy_PropertyRNA_CheckExact(self)) {
    pyrna_dir_members_py(ret, (PyObject *)self);
  }

  if (RNA_property_type(self->prop) == PROP_COLLECTION) {
    if (RNA_property_collection_type_get(&self->ptr, self->prop, &r_ptr)) {
      pyrna_dir_members_rna(ret, &r_ptr);
    }
  }

  return ret;
}

static PyObject *pyrna_prop_array_getattro(BPy_PropertyRNA *self, PyObject *pyname)
{
  return PyObject_GenericGetAttr((PyObject *)self, pyname);
}

static PyObject *pyrna_prop_collection_getattro(BPy_PropertyRNA *self, PyObject *pyname)
{
  const char *name = _PyUnicode_AsString(pyname);

  if (name == NULL) {
    PyErr_SetString(PyExc_AttributeError, "bpy_prop_collection: __getattr__ must be a string");
    return NULL;
  }
  else if (name[0] != '_') {
    PyObject *ret;
    PropertyRNA *prop;
    FunctionRNA *func;

    PointerRNA r_ptr;
    if (RNA_property_collection_type_get(&self->ptr, self->prop, &r_ptr)) {
      if ((prop = RNA_struct_find_property(&r_ptr, name))) {
        ret = pyrna_prop_to_py(&r_ptr, prop);

        return ret;
      }
      else if ((func = RNA_struct_find_function(r_ptr.type, name))) {
        PyObject *self_collection = pyrna_struct_CreatePyObject(&r_ptr);
        ret = pyrna_func_to_py(&((BPy_DummyPointerRNA *)self_collection)->ptr, func);
        Py_DECREF(self_collection);

        return ret;
      }
    }
  }

#if 0
  return PyObject_GenericGetAttr((PyObject *)self, pyname);
#else
  {
    /* Could just do this except for 1 awkward case.
     * PyObject_GenericGetAttr((PyObject *)self, pyname);
     * so as to support 'bpy.data.library.load()'
     * note, this _only_ supports static methods */

    PyObject *ret = PyObject_GenericGetAttr((PyObject *)self, pyname);

    if (ret == NULL && name[0] != '_') { /* Avoid inheriting __call__ and similar. */
      /* Since this is least common case, handle it last. */
      PointerRNA r_ptr;
      if (RNA_property_collection_type_get(&self->ptr, self->prop, &r_ptr)) {
        PyObject *cls;

        PyObject *error_type, *error_value, *error_traceback;
        PyErr_Fetch(&error_type, &error_value, &error_traceback);
        PyErr_Clear();

        cls = pyrna_struct_Subtype(&r_ptr);
        ret = PyObject_GenericGetAttr(cls, pyname);
        Py_DECREF(cls);

        /* Restore the original error. */
        if (ret == NULL) {
          PyErr_Restore(error_type, error_value, error_traceback);
        }
      }
    }

    return ret;
  }
#endif
}

/* --------------- setattr------------------------------------------- */
static int pyrna_prop_collection_setattro(BPy_PropertyRNA *self, PyObject *pyname, PyObject *value)
{
  const char *name = _PyUnicode_AsString(pyname);
  PropertyRNA *prop;
  PointerRNA r_ptr;

#ifdef USE_PEDANTIC_WRITE
  if (rna_disallow_writes && rna_id_write_error(&self->ptr, pyname)) {
    return -1;
  }
#endif /* USE_PEDANTIC_WRITE */

  if (name == NULL) {
    PyErr_SetString(PyExc_AttributeError, "bpy_prop: __setattr__ must be a string");
    return -1;
  }
  else if (value == NULL) {
    PyErr_SetString(PyExc_AttributeError, "bpy_prop: del not supported");
    return -1;
  }
  else if (RNA_property_collection_type_get(&self->ptr, self->prop, &r_ptr)) {
    if ((prop = RNA_struct_find_property(&r_ptr, name))) {
      /* pyrna_py_to_prop sets its own exceptions. */
      return pyrna_py_to_prop(&r_ptr, prop, NULL, value, "BPy_PropertyRNA - Attribute (setattr):");
    }
  }

  PyErr_Format(PyExc_AttributeError, "bpy_prop_collection: attribute \"%.200s\" not found", name);
  return -1;
}

/**
 * Odd case, we need to be able return a Python method from a #PyTypeObject.tp_getset.
 */
static PyObject *pyrna_prop_collection_idprop_add(BPy_PropertyRNA *self)
{
  PointerRNA r_ptr;

#ifdef USE_PEDANTIC_WRITE
  if (rna_disallow_writes && rna_id_write_error(&self->ptr, NULL)) {
    return NULL;
  }
#endif /* USE_PEDANTIC_WRITE */

  RNA_property_collection_add(&self->ptr, self->prop, &r_ptr);
  if (!r_ptr.data) {
    PyErr_SetString(PyExc_TypeError,
                    "bpy_prop_collection.add(): not supported for this collection");
    return NULL;
  }
  else {
    return pyrna_struct_CreatePyObject(&r_ptr);
  }
}

static PyObject *pyrna_prop_collection_idprop_remove(BPy_PropertyRNA *self, PyObject *value)
{
  int key = PyLong_AsLong(value);

#ifdef USE_PEDANTIC_WRITE
  if (rna_disallow_writes && rna_id_write_error(&self->ptr, NULL)) {
    return NULL;
  }
#endif /* USE_PEDANTIC_WRITE */

  if (key == -1 && PyErr_Occurred()) {
    PyErr_SetString(PyExc_TypeError, "bpy_prop_collection.remove(): expected one int argument");
    return NULL;
  }

  if (!RNA_property_collection_remove(&self->ptr, self->prop, key)) {
    PyErr_SetString(PyExc_TypeError,
                    "bpy_prop_collection.remove() not supported for this collection");
    return NULL;
  }

  Py_RETURN_NONE;
}

static PyObject *pyrna_prop_collection_idprop_clear(BPy_PropertyRNA *self)
{
#ifdef USE_PEDANTIC_WRITE
  if (rna_disallow_writes && rna_id_write_error(&self->ptr, NULL)) {
    return NULL;
  }
#endif /* USE_PEDANTIC_WRITE */

  RNA_property_collection_clear(&self->ptr, self->prop);

  Py_RETURN_NONE;
}

static PyObject *pyrna_prop_collection_idprop_move(BPy_PropertyRNA *self, PyObject *args)
{
  int key = 0, pos = 0;

#ifdef USE_PEDANTIC_WRITE
  if (rna_disallow_writes && rna_id_write_error(&self->ptr, NULL)) {
    return NULL;
  }
#endif /* USE_PEDANTIC_WRITE */

  if (!PyArg_ParseTuple(args, "ii", &key, &pos)) {
    PyErr_SetString(PyExc_TypeError, "bpy_prop_collection.move(): expected two ints as arguments");
    return NULL;
  }

  if (!RNA_property_collection_move(&self->ptr, self->prop, key, pos)) {
    PyErr_SetString(PyExc_TypeError,
                    "bpy_prop_collection.move() not supported for this collection");
    return NULL;
  }

  Py_RETURN_NONE;
}

PyDoc_STRVAR(pyrna_struct_get_id_data_doc,
             "The :class:`bpy.types.ID` object this datablock is from or None, (not available for "
             "all data types)");
static PyObject *pyrna_struct_get_id_data(BPy_DummyPointerRNA *self)
{
  /* Used for struct and pointer since both have a ptr. */
  if (self->ptr.id.data) {
    PointerRNA id_ptr;
    RNA_id_pointer_create((ID *)self->ptr.id.data, &id_ptr);
    return pyrna_struct_CreatePyObject(&id_ptr);
  }

  Py_RETURN_NONE;
}

PyDoc_STRVAR(pyrna_struct_get_data_doc,
             "The data this property is using, *type* :class:`bpy.types.bpy_struct`");
static PyObject *pyrna_struct_get_data(BPy_DummyPointerRNA *self)
{
  return pyrna_struct_CreatePyObject(&self->ptr);
}

PyDoc_STRVAR(pyrna_struct_get_rna_type_doc, "The property type for introspection");
static PyObject *pyrna_struct_get_rna_type(BPy_PropertyRNA *self)
{
  PointerRNA tptr;
  RNA_pointer_create(NULL, &RNA_Property, self->prop, &tptr);
  return pyrna_struct_Subtype(&tptr);
}

/*****************************************************************************/
/* Python attributes get/set structure:                                      */
/*****************************************************************************/

static PyGetSetDef pyrna_prop_getseters[] = {
    {(char *)"id_data",
     (getter)pyrna_struct_get_id_data,
     (setter)NULL,
     (char *)pyrna_struct_get_id_data_doc,
     NULL},
    {(char *)"data",
     (getter)pyrna_struct_get_data,
     (setter)NULL,
     (char *)pyrna_struct_get_data_doc,
     NULL},
    {(char *)"rna_type",
     (getter)pyrna_struct_get_rna_type,
     (setter)NULL,
     (char *)pyrna_struct_get_rna_type_doc,
     NULL},
    {NULL, NULL, NULL, NULL, NULL} /* Sentinel */
};

static PyGetSetDef pyrna_struct_getseters[] = {
    {(char *)"id_data",
     (getter)pyrna_struct_get_id_data,
     (setter)NULL,
     (char *)pyrna_struct_get_id_data_doc,
     NULL},
    {NULL, NULL, NULL, NULL, NULL} /* Sentinel */
};

static PyObject *pyrna_func_doc_get(BPy_FunctionRNA *self, void *closure);

static PyGetSetDef pyrna_func_getseters[] = {
    {(char *)"__doc__", (getter)pyrna_func_doc_get, (setter)NULL, NULL, NULL},
    {NULL, NULL, NULL, NULL, NULL} /* Sentinel */
};

PyDoc_STRVAR(pyrna_prop_collection_keys_doc,
             ".. method:: keys()\n"
             "\n"
             "   Return the identifiers of collection members\n"
             "   (matching Python's dict.keys() functionality).\n"
             "\n"
             "   :return: the identifiers for each member of this collection.\n"
             "   :rtype: list of strings\n");
static PyObject *pyrna_prop_collection_keys(BPy_PropertyRNA *self)
{
  PyObject *ret = PyList_New(0);
  char name[256], *nameptr;
  int namelen;

  RNA_PROP_BEGIN (&self->ptr, itemptr, self->prop) {
    nameptr = RNA_struct_name_get_alloc(&itemptr, name, sizeof(name), &namelen);

    if (nameptr) {
      PyList_APPEND(ret, PyUnicode_FromStringAndSize(nameptr, namelen));

      if (name != nameptr) {
        MEM_freeN(nameptr);
      }
    }
  }
  RNA_PROP_END;

  return ret;
}

PyDoc_STRVAR(pyrna_prop_collection_items_doc,
             ".. method:: items()\n"
             "\n"
             "   Return the identifiers of collection members\n"
             "   (matching Python's dict.items() functionality).\n"
             "\n"
             "   :return: (key, value) pairs for each member of this collection.\n"
             "   :rtype: list of tuples\n");
static PyObject *pyrna_prop_collection_items(BPy_PropertyRNA *self)
{
  PyObject *ret = PyList_New(0);
  PyObject *item;
  char name[256], *nameptr;
  int namelen;
  int i = 0;

  RNA_PROP_BEGIN (&self->ptr, itemptr, self->prop) {
    if (itemptr.data) {
      /* Add to Python list. */
      item = PyTuple_New(2);
      nameptr = RNA_struct_name_get_alloc(&itemptr, name, sizeof(name), &namelen);
      if (nameptr) {
        PyTuple_SET_ITEM(item, 0, PyUnicode_FromStringAndSize(nameptr, namelen));
        if (name != nameptr) {
          MEM_freeN(nameptr);
        }
      }
      else {
        /* A bit strange, but better then returning an empty list. */
        PyTuple_SET_ITEM(item, 0, PyLong_FromLong(i));
      }
      PyTuple_SET_ITEM(item, 1, pyrna_struct_CreatePyObject(&itemptr));

      PyList_APPEND(ret, item);

      i++;
    }
  }
  RNA_PROP_END;

  return ret;
}

PyDoc_STRVAR(pyrna_prop_collection_values_doc,
             ".. method:: values()\n"
             "\n"
             "   Return the values of collection\n"
             "   (matching Python's dict.values() functionality).\n"
             "\n"
             "   :return: the members of this collection.\n"
             "   :rtype: list\n");
static PyObject *pyrna_prop_collection_values(BPy_PropertyRNA *self)
{
  /* Re-use slice. */
  return pyrna_prop_collection_subscript_slice(self, 0, PY_SSIZE_T_MAX);
}

PyDoc_STRVAR(pyrna_struct_get_doc,
             ".. method:: get(key, default=None)\n"
             "\n"
             "   Returns the value of the custom property assigned to key or default\n"
             "   when not found (matches Python's dictionary function of the same name).\n"
             "\n"
             "   :arg key: The key associated with the custom property.\n"
             "   :type key: string\n"
             "   :arg default: Optional argument for the value to return if\n"
             "      *key* is not found.\n"
             "   :type default: Undefined\n"
             "\n" BPY_DOC_ID_PROP_TYPE_NOTE);
static PyObject *pyrna_struct_get(BPy_StructRNA *self, PyObject *args)
{
  IDProperty *group, *idprop;

  const char *key;
  PyObject *def = Py_None;

  PYRNA_STRUCT_CHECK_OBJ(self);

  if (!PyArg_ParseTuple(args, "s|O:get", &key, &def)) {
    return NULL;
  }

  /* Mostly copied from BPy_IDGroup_Map_GetItem. */
  if (RNA_struct_idprops_check(self->ptr.type) == 0) {
    PyErr_SetString(PyExc_TypeError, "this type doesn't support IDProperties");
    return NULL;
  }

  group = RNA_struct_idprops(&self->ptr, 0);
  if (group) {
    idprop = IDP_GetPropertyFromGroup(group, key);

    if (idprop) {
      return BPy_IDGroup_WrapData(self->ptr.id.data, idprop, group);
    }
  }

  return Py_INCREF_RET(def);
}

PyDoc_STRVAR(pyrna_struct_pop_doc,
             ".. method:: pop(key, default=None)\n"
             "\n"
             "   Remove and return the value of the custom property assigned to key or default\n"
             "   when not found (matches Python's dictionary function of the same name).\n"
             "\n"
             "   :arg key: The key associated with the custom property.\n"
             "   :type key: string\n"
             "   :arg default: Optional argument for the value to return if\n"
             "      *key* is not found.\n"
             "   :type default: Undefined\n"
             "\n" BPY_DOC_ID_PROP_TYPE_NOTE);
static PyObject *pyrna_struct_pop(BPy_StructRNA *self, PyObject *args)
{
  IDProperty *group, *idprop;

  const char *key;
  PyObject *def = NULL;

  PYRNA_STRUCT_CHECK_OBJ(self);

  if (!PyArg_ParseTuple(args, "s|O:get", &key, &def)) {
    return NULL;
  }

  /* Mostly copied from BPy_IDGroup_Map_GetItem. */
  if (RNA_struct_idprops_check(self->ptr.type) == 0) {
    PyErr_SetString(PyExc_TypeError, "this type doesn't support IDProperties");
    return NULL;
  }

  group = RNA_struct_idprops(&self->ptr, 0);
  if (group) {
    idprop = IDP_GetPropertyFromGroup(group, key);

    if (idprop) {
      PyObject *ret = BPy_IDGroup_WrapData(self->ptr.id.data, idprop, group);
      IDP_RemoveFromGroup(group, idprop);
      return ret;
    }
  }

  if (def == NULL) {
    PyErr_SetString(PyExc_KeyError, "key not found");
    return NULL;
  }
  return Py_INCREF_RET(def);
}

PyDoc_STRVAR(pyrna_struct_as_pointer_doc,
             ".. method:: as_pointer()\n"
             "\n"
             "   Returns the memory address which holds a pointer to Blender's internal data\n"
             "\n"
             "   :return: int (memory address).\n"
             "   :rtype: int\n"
             "\n"
             "   .. note:: This is intended only for advanced script writers who need to\n"
             "      pass blender data to their own C/Python modules.\n");
static PyObject *pyrna_struct_as_pointer(BPy_StructRNA *self)
{
  return PyLong_FromVoidPtr(self->ptr.data);
}

PyDoc_STRVAR(pyrna_prop_collection_get_doc,
             ".. method:: get(key, default=None)\n"
             "\n"
             "   Returns the value of the item assigned to key or default when not found\n"
             "   (matches Python's dictionary function of the same name).\n"
             "\n"
             "   :arg key: The identifier for the collection member.\n"
             "   :type key: string\n"
             "   :arg default: Optional argument for the value to return if\n"
             "      *key* is not found.\n"
             "   :type default: Undefined\n");
static PyObject *pyrna_prop_collection_get(BPy_PropertyRNA *self, PyObject *args)
{
  PointerRNA newptr;

  PyObject *key_ob;
  PyObject *def = Py_None;

  PYRNA_PROP_CHECK_OBJ(self);

  if (!PyArg_ParseTuple(args, "O|O:get", &key_ob, &def)) {
    return NULL;
  }

  if (PyUnicode_Check(key_ob)) {
    const char *key = _PyUnicode_AsString(key_ob);

    if (RNA_property_collection_lookup_string(&self->ptr, self->prop, key, &newptr)) {
      return pyrna_struct_CreatePyObject(&newptr);
    }
  }
  else if (PyTuple_Check(key_ob)) {
    PyObject *ret = pyrna_prop_collection_subscript_str_lib_pair(
        self, key_ob, "bpy_prop_collection.get((id, lib))", false);
    if (ret) {
      return ret;
    }
  }
  else {
    PyErr_Format(PyExc_KeyError,
                 "bpy_prop_collection.get(key, ...): key must be a string or tuple, not %.200s",
                 Py_TYPE(key_ob)->tp_name);
  }

  return Py_INCREF_RET(def);
}

PyDoc_STRVAR(pyrna_prop_collection_find_doc,
             ".. method:: find(key)\n"
             "\n"
             "   Returns the index of a key in a collection or -1 when not found\n"
             "   (matches Python's string find function of the same name).\n"
             "\n"
             "   :arg key: The identifier for the collection member.\n"
             "   :type key: string\n"
             "   :return: index of the key.\n"
             "   :rtype: int\n");
static PyObject *pyrna_prop_collection_find(BPy_PropertyRNA *self, PyObject *key_ob)
{
  Py_ssize_t key_len_ssize_t;
  const char *key = _PyUnicode_AsStringAndSize(key_ob, &key_len_ssize_t);
  const int key_len = (int)key_len_ssize_t; /* Comare with same type. */

  char name[256], *nameptr;
  int namelen;
  int i = 0;
  int index = -1;

  PYRNA_PROP_CHECK_OBJ(self);

  RNA_PROP_BEGIN (&self->ptr, itemptr, self->prop) {
    nameptr = RNA_struct_name_get_alloc(&itemptr, name, sizeof(name), &namelen);

    if (nameptr) {
      if ((key_len == namelen) && memcmp(nameptr, key, key_len) == 0) {
        index = i;
        break;
      }

      if (name != nameptr) {
        MEM_freeN(nameptr);
      }
    }

    i++;
  }
  RNA_PROP_END;

  return PyLong_FromLong(index);
}

static bool foreach_attr_type(BPy_PropertyRNA *self,
                              const char *attr,
                              /* Values to assign. */
                              RawPropertyType *raw_type,
                              int *attr_tot,
                              bool *attr_signed)
{
  PropertyRNA *prop;
  bool attr_ok = true;
  *raw_type = PROP_RAW_UNSET;
  *attr_tot = 0;
  *attr_signed = false;

  /* Note: this is fail with zero length lists, so don't let this get caled in that case. */
  RNA_PROP_BEGIN (&self->ptr, itemptr, self->prop) {
    prop = RNA_struct_find_property(&itemptr, attr);
    if (prop) {
      *raw_type = RNA_property_raw_type(prop);
      *attr_tot = RNA_property_array_length(&itemptr, prop);
      *attr_signed = (RNA_property_subtype(prop) != PROP_UNSIGNED);
    }
    else {
      attr_ok = false;
    }
    break;
  }
  RNA_PROP_END;

  return attr_ok;
}

/* pyrna_prop_collection_foreach_get/set both use this. */
static int foreach_parse_args(BPy_PropertyRNA *self,
                              PyObject *args,

                              /* Values to assign. */
                              const char **attr,
                              PyObject **seq,
                              int *tot,
                              int *size,
                              RawPropertyType *raw_type,
                              int *attr_tot,
                              bool *attr_signed)
{
#if 0
  int array_tot;
  int target_tot;
#endif

  *size = *attr_tot = 0;
  *attr_signed = false;
  *raw_type = PROP_RAW_UNSET;

  if (!PyArg_ParseTuple(args, "sO:foreach_get/set", attr, seq)) {
    return -1;
  }

  if (!PySequence_Check(*seq) && PyObject_CheckBuffer(*seq)) {
    PyErr_Format(
        PyExc_TypeError,
        "foreach_get/set expected second argument to be a sequence or buffer, not a %.200s",
        Py_TYPE(*seq)->tp_name);
    return -1;
  }

  /* TODO - buffer may not be a sequence! array.array() is though. */
  *tot = PySequence_Size(*seq);

  if (*tot > 0) {
    if (!foreach_attr_type(self, *attr, raw_type, attr_tot, attr_signed)) {
      PyErr_Format(PyExc_AttributeError,
                   "foreach_get/set '%.200s.%200s[...]' elements have no attribute '%.200s'",
                   RNA_struct_identifier(self->ptr.type),
                   RNA_property_identifier(self->prop),
                   *attr);
      return -1;
    }
    *size = RNA_raw_type_sizeof(*raw_type);

#if 0 /* Works fine, but not strictly needed. \
       * we could allow RNA_property_collection_raw_* to do the checks */
    if ((*attr_tot) < 1) {
      *attr_tot = 1;
    }

    if (RNA_property_type(self->prop) == PROP_COLLECTION) {
      array_tot = RNA_property_collection_length(&self->ptr, self->prop);
    }
    else {
      array_tot = RNA_property_array_length(&self->ptr, self->prop);
    }

    target_tot = array_tot * (*attr_tot);

    /* rna_access.c - rna_raw_access(...) uses this same method. */
    if (target_tot != (*tot)) {
      PyErr_Format(PyExc_TypeError,
                   "foreach_get(attr, sequence) sequence length mismatch given %d, needed %d",
                   *tot,
                   target_tot);
      return -1;
    }
#endif
  }

  /* Check 'attr_tot' otherwise we don't know if any values were set.
   * This isn't ideal because it means running on an empty list may
   * fail silently when it's not compatible. */
  if (*size == 0 && *attr_tot != 0) {
    PyErr_SetString(PyExc_AttributeError, "attribute does not support foreach method");
    return -1;
  }
  return 0;
}

static bool foreach_compat_buffer(RawPropertyType raw_type, int attr_signed, const char *format)
{
  char f = format ? *format : 'B'; /* B is assumed when not set */

  switch (raw_type) {
    case PROP_RAW_CHAR:
      if (attr_signed) {
        return (f == 'b') ? 1 : 0;
      }
      else {
        return (f == 'B') ? 1 : 0;
      }
    case PROP_RAW_SHORT:
      if (attr_signed) {
        return (f == 'h') ? 1 : 0;
      }
      else {
        return (f == 'H') ? 1 : 0;
      }
    case PROP_RAW_INT:
      if (attr_signed) {
        return (f == 'i') ? 1 : 0;
      }
      else {
        return (f == 'I') ? 1 : 0;
      }
    case PROP_RAW_BOOLEAN:
      return (f == '?') ? 1 : 0;
    case PROP_RAW_FLOAT:
      return (f == 'f') ? 1 : 0;
    case PROP_RAW_DOUBLE:
      return (f == 'd') ? 1 : 0;
    case PROP_RAW_UNSET:
      return 0;
  }

  return 0;
}

static PyObject *foreach_getset(BPy_PropertyRNA *self, PyObject *args, int set)
{
  PyObject *item = NULL;
  int i = 0, ok = 0;
  bool buffer_is_compat;
  void *array = NULL;

  /* Get/set both take the same args currently. */
  const char *attr;
  PyObject *seq;
  int tot, size, attr_tot;
  bool attr_signed;
  RawPropertyType raw_type;

  if (foreach_parse_args(
          self, args, &attr, &seq, &tot, &size, &raw_type, &attr_tot, &attr_signed) == -1) {
    return NULL;
  }

  if (tot == 0) {
    Py_RETURN_NONE;
  }

  if (set) { /* Get the array from python. */
    buffer_is_compat = false;
    if (PyObject_CheckBuffer(seq)) {
      Py_buffer buf;
      PyObject_GetBuffer(seq, &buf, PyBUF_SIMPLE | PyBUF_FORMAT);

      /* Check if the buffer matches. */

      buffer_is_compat = foreach_compat_buffer(raw_type, attr_signed, buf.format);

      if (buffer_is_compat) {
        ok = RNA_property_collection_raw_set(
            NULL, &self->ptr, self->prop, attr, buf.buf, raw_type, tot);
      }

      PyBuffer_Release(&buf);
    }

    /* Could not use the buffer, fallback to sequence. */
    if (!buffer_is_compat) {
      array = PyMem_Malloc(size * tot);

      for (; i < tot; i++) {
        item = PySequence_GetItem(seq, i);
        switch (raw_type) {
          case PROP_RAW_CHAR:
            ((char *)array)[i] = (char)PyLong_AsLong(item);
            break;
          case PROP_RAW_SHORT:
            ((short *)array)[i] = (short)PyLong_AsLong(item);
            break;
          case PROP_RAW_INT:
            ((int *)array)[i] = (int)PyLong_AsLong(item);
            break;
          case PROP_RAW_BOOLEAN:
            ((bool *)array)[i] = (int)PyLong_AsLong(item) != 0;
            break;
          case PROP_RAW_FLOAT:
            ((float *)array)[i] = (float)PyFloat_AsDouble(item);
            break;
          case PROP_RAW_DOUBLE:
            ((double *)array)[i] = (double)PyFloat_AsDouble(item);
            break;
          case PROP_RAW_UNSET:
            /* Should never happen. */
            BLI_assert(!"Invalid array type - set");
            break;
        }

        Py_DECREF(item);
      }

      ok = RNA_property_collection_raw_set(
          NULL, &self->ptr, self->prop, attr, array, raw_type, tot);
    }
  }
  else {
    buffer_is_compat = false;
    if (PyObject_CheckBuffer(seq)) {
      Py_buffer buf;
      PyObject_GetBuffer(seq, &buf, PyBUF_SIMPLE | PyBUF_FORMAT);

      /* Check if the buffer matches, TODO - signed/unsigned types. */

      buffer_is_compat = foreach_compat_buffer(raw_type, attr_signed, buf.format);

      if (buffer_is_compat) {
        ok = RNA_property_collection_raw_get(
            NULL, &self->ptr, self->prop, attr, buf.buf, raw_type, tot);
      }

      PyBuffer_Release(&buf);
    }

    /* Could not use the buffer, fallback to sequence. */
    if (!buffer_is_compat) {
      array = PyMem_Malloc(size * tot);

      ok = RNA_property_collection_raw_get(
          NULL, &self->ptr, self->prop, attr, array, raw_type, tot);

      if (!ok) {
        /* Skip the loop. */
        i = tot;
      }

      for (; i < tot; i++) {

        switch (raw_type) {
          case PROP_RAW_CHAR:
            item = PyLong_FromLong((long)((char *)array)[i]);
            break;
          case PROP_RAW_SHORT:
            item = PyLong_FromLong((long)((short *)array)[i]);
            break;
          case PROP_RAW_INT:
            item = PyLong_FromLong((long)((int *)array)[i]);
            break;
          case PROP_RAW_FLOAT:
            item = PyFloat_FromDouble((double)((float *)array)[i]);
            break;
          case PROP_RAW_DOUBLE:
            item = PyFloat_FromDouble((double)((double *)array)[i]);
            break;
          case PROP_RAW_BOOLEAN:
            item = PyBool_FromLong((long)((bool *)array)[i]);
            break;
          default: /* PROP_RAW_UNSET */
            /* Should never happen. */
            BLI_assert(!"Invalid array type - get");
            item = Py_None;
            Py_INCREF(item);
            break;
        }

        PySequence_SetItem(seq, i, item);
        Py_DECREF(item);
      }
    }
  }

  if (array) {
    PyMem_Free(array);
  }

  if (PyErr_Occurred()) {
    /* Maybe we could make our own error. */
    PyErr_Print();
    PyErr_SetString(PyExc_TypeError, "couldn't access the py sequence");
    return NULL;
  }
  if (!ok) {
    PyErr_SetString(PyExc_RuntimeError, "internal error setting the array");
    return NULL;
  }

  Py_RETURN_NONE;
}

PyDoc_STRVAR(pyrna_prop_collection_foreach_get_doc,
             ".. method:: foreach_get(attr, seq)\n"
             "\n"
             "   This is a function to give fast access to attributes within a collection.\n");
static PyObject *pyrna_prop_collection_foreach_get(BPy_PropertyRNA *self, PyObject *args)
{
  PYRNA_PROP_CHECK_OBJ(self);

  return foreach_getset(self, args, 0);
}

PyDoc_STRVAR(pyrna_prop_collection_foreach_set_doc,
             ".. method:: foreach_set(attr, seq)\n"
             "\n"
             "   This is a function to give fast access to attributes within a collection.\n");
static PyObject *pyrna_prop_collection_foreach_set(BPy_PropertyRNA *self, PyObject *args)
{
  PYRNA_PROP_CHECK_OBJ(self);

  return foreach_getset(self, args, 1);
}

/* A bit of a kludge, make a list out of a collection or array,
 * then return the list's iter function, not especially fast, but convenient for now. */
static PyObject *pyrna_prop_array_iter(BPy_PropertyArrayRNA *self)
{
  /* Try get values from a collection. */
  PyObject *ret;
  PyObject *iter = NULL;
  int len;

  PYRNA_PROP_CHECK_OBJ((BPy_PropertyRNA *)self);

  len = pyrna_prop_array_length(self);
  ret = pyrna_prop_array_subscript_slice(self, &self->ptr, self->prop, 0, len, len);

  /* we know this is a list so no need to PyIter_Check
   * otherwise it could be NULL (unlikely) if conversion failed */
  if (ret) {
    iter = PyObject_GetIter(ret);
    Py_DECREF(ret);
  }

  return iter;
}

static PyObject *pyrna_prop_collection_iter(BPy_PropertyRNA *self);

#ifndef USE_PYRNA_ITER
static PyObject *pyrna_prop_collection_iter(BPy_PropertyRNA *self)
{
  /* Try get values from a collection. */
  PyObject *ret;
  PyObject *iter = NULL;
  ret = pyrna_prop_collection_values(self);

  /* we know this is a list so no need to PyIter_Check
   * otherwise it could be NULL (unlikely) if conversion failed */
  if (ret) {
    iter = PyObject_GetIter(ret);
    Py_DECREF(ret);
  }

  return iter;
}
#endif /* # !USE_PYRNA_ITER */

static struct PyMethodDef pyrna_struct_methods[] = {

    /* Only for PointerRNA's with ID'props. */
    {"keys", (PyCFunction)pyrna_struct_keys, METH_NOARGS, pyrna_struct_keys_doc},
    {"values", (PyCFunction)pyrna_struct_values, METH_NOARGS, pyrna_struct_values_doc},
    {"items", (PyCFunction)pyrna_struct_items, METH_NOARGS, pyrna_struct_items_doc},

    {"get", (PyCFunction)pyrna_struct_get, METH_VARARGS, pyrna_struct_get_doc},
    {"pop", (PyCFunction)pyrna_struct_pop, METH_VARARGS, pyrna_struct_pop_doc},

    {"as_pointer", (PyCFunction)pyrna_struct_as_pointer, METH_NOARGS, pyrna_struct_as_pointer_doc},

    /* bpy_rna_anim.c */
    {"keyframe_insert",
     (PyCFunction)pyrna_struct_keyframe_insert,
     METH_VARARGS | METH_KEYWORDS,
     pyrna_struct_keyframe_insert_doc},
    {"keyframe_delete",
     (PyCFunction)pyrna_struct_keyframe_delete,
     METH_VARARGS | METH_KEYWORDS,
     pyrna_struct_keyframe_delete_doc},
    {"driver_add",
     (PyCFunction)pyrna_struct_driver_add,
     METH_VARARGS,
     pyrna_struct_driver_add_doc},
    {"driver_remove",
     (PyCFunction)pyrna_struct_driver_remove,
     METH_VARARGS,
     pyrna_struct_driver_remove_doc},

    {"is_property_set",
     (PyCFunction)pyrna_struct_is_property_set,
     METH_VARARGS,
     pyrna_struct_is_property_set_doc},
    {"property_unset",
     (PyCFunction)pyrna_struct_property_unset,
     METH_VARARGS,
     pyrna_struct_property_unset_doc},
    {"is_property_hidden",
     (PyCFunction)pyrna_struct_is_property_hidden,
     METH_VARARGS,
     pyrna_struct_is_property_hidden_doc},
    {"is_property_readonly",
     (PyCFunction)pyrna_struct_is_property_readonly,
     METH_VARARGS,
     pyrna_struct_is_property_readonly_doc},
    {"is_property_overridable_library",
     (PyCFunction)pyrna_struct_is_property_overridable_library,
     METH_VARARGS,
     pyrna_struct_is_property_overridable_library_doc},
    {"property_overridable_library_set",
     (PyCFunction)pyrna_struct_property_overridable_library_set,
     METH_VARARGS,
     pyrna_struct_property_overridable_library_set_doc},
    {"path_resolve",
     (PyCFunction)pyrna_struct_path_resolve,
     METH_VARARGS,
     pyrna_struct_path_resolve_doc},
    {"path_from_id",
     (PyCFunction)pyrna_struct_path_from_id,
     METH_VARARGS,
     pyrna_struct_path_from_id_doc},
    {"type_recast",
     (PyCFunction)pyrna_struct_type_recast,
     METH_NOARGS,
     pyrna_struct_type_recast_doc},
    {"bl_rna_get_subclass_py",
     (PyCFunction)pyrna_struct_bl_rna_get_subclass_py,
     METH_VARARGS | METH_CLASS,
     pyrna_struct_bl_rna_get_subclass_py_doc},
    {"bl_rna_get_subclass",
     (PyCFunction)pyrna_struct_bl_rna_get_subclass,
     METH_VARARGS | METH_CLASS,
     pyrna_struct_bl_rna_get_subclass_doc},
    {"__dir__", (PyCFunction)pyrna_struct_dir, METH_NOARGS, NULL},

/* experimental */
/* unused for now */
#if 0
    {"callback_add", (PyCFunction)pyrna_callback_add, METH_VARARGS, NULL},
    {"callback_remove", (PyCFunction)pyrna_callback_remove, METH_VARARGS, NULL},

    {"callback_add", (PyCFunction)pyrna_callback_classmethod_add, METH_VARARGS | METH_CLASS, NULL},
    {"callback_remove",
     (PyCFunction)pyrna_callback_classmethod_remove,
     METH_VARARGS | METH_CLASS,
     NULL},
#endif
    {NULL, NULL, 0, NULL},
};

static struct PyMethodDef pyrna_prop_methods[] = {
    {"path_from_id",
     (PyCFunction)pyrna_prop_path_from_id,
     METH_NOARGS,
     pyrna_prop_path_from_id_doc},
    {"as_bytes", (PyCFunction)pyrna_prop_as_bytes, METH_NOARGS, pyrna_prop_as_bytes_doc},
    {"update", (PyCFunction)pyrna_prop_update, METH_NOARGS, pyrna_prop_update_doc},
    {"__dir__", (PyCFunction)pyrna_prop_dir, METH_NOARGS, NULL},
    {NULL, NULL, 0, NULL},
};

static struct PyMethodDef pyrna_prop_array_methods[] = {
    {NULL, NULL, 0, NULL},
};

static struct PyMethodDef pyrna_prop_collection_methods[] = {
    {"foreach_get",
     (PyCFunction)pyrna_prop_collection_foreach_get,
     METH_VARARGS,
     pyrna_prop_collection_foreach_get_doc},
    {"foreach_set",
     (PyCFunction)pyrna_prop_collection_foreach_set,
     METH_VARARGS,
     pyrna_prop_collection_foreach_set_doc},

    {"keys", (PyCFunction)pyrna_prop_collection_keys, METH_NOARGS, pyrna_prop_collection_keys_doc},
    {"items",
     (PyCFunction)pyrna_prop_collection_items,
     METH_NOARGS,
     pyrna_prop_collection_items_doc},
    {"values",
     (PyCFunction)pyrna_prop_collection_values,
     METH_NOARGS,
     pyrna_prop_collection_values_doc},

    {"get", (PyCFunction)pyrna_prop_collection_get, METH_VARARGS, pyrna_prop_collection_get_doc},
    {"find", (PyCFunction)pyrna_prop_collection_find, METH_O, pyrna_prop_collection_find_doc},
    {NULL, NULL, 0, NULL},
};

static struct PyMethodDef pyrna_prop_collection_idprop_methods[] = {
    {"add", (PyCFunction)pyrna_prop_collection_idprop_add, METH_NOARGS, NULL},
    {"remove", (PyCFunction)pyrna_prop_collection_idprop_remove, METH_O, NULL},
    {"clear", (PyCFunction)pyrna_prop_collection_idprop_clear, METH_NOARGS, NULL},
    {"move", (PyCFunction)pyrna_prop_collection_idprop_move, METH_VARARGS, NULL},
    {NULL, NULL, 0, NULL},
};

/* only needed for subtyping, so a new class gets a valid BPy_StructRNA
 * todo - also accept useful args */
static PyObject *pyrna_struct_new(PyTypeObject *type, PyObject *args, PyObject *UNUSED(kwds))
{
  if (PyTuple_GET_SIZE(args) == 1) {
    BPy_StructRNA *base = (BPy_StructRNA *)PyTuple_GET_ITEM(args, 0);
    if (Py_TYPE(base) == type) {
      Py_INCREF(base);
      return (PyObject *)base;
    }
    else if (PyType_IsSubtype(Py_TYPE(base), &pyrna_struct_Type)) {
      /* this almost never runs, only when using user defined subclasses of built-in object.
       * this isn't common since it's NOT related to registerable subclasses. eg:
       *
       *  >>> class MyObSubclass(bpy.types.Object):
       *  ...     def test_func(self):
       *  ...         print(100)
       *  ...
       *  >>> myob = MyObSubclass(bpy.context.object)
       *  >>> myob.test_func()
       *  100
       *
       * Keep this since it could be useful.
       */
      BPy_StructRNA *ret;
      if ((ret = (BPy_StructRNA *)type->tp_alloc(type, 0))) {
        ret->ptr = base->ptr;
      }
      /* Pass on exception & NULL if tp_alloc fails. */
      return (PyObject *)ret;
    }

    /* Error, invalid type given. */
    PyErr_Format(PyExc_TypeError,
                 "bpy_struct.__new__(type): type '%.200s' is not a subtype of bpy_struct",
                 type->tp_name);
    return NULL;
  }
  else {
    PyErr_Format(PyExc_TypeError, "bpy_struct.__new__(type): expected a single argument");
    return NULL;
  }
}

/* only needed for subtyping, so a new class gets a valid BPy_StructRNA
 * todo - also accept useful args */
static PyObject *pyrna_prop_new(PyTypeObject *type, PyObject *args, PyObject *UNUSED(kwds))
{
  BPy_PropertyRNA *base;

  if (!PyArg_ParseTuple(args, "O!:bpy_prop.__new__", &pyrna_prop_Type, &base)) {
    return NULL;
  }

  if (type == Py_TYPE(base)) {
    return Py_INCREF_RET((PyObject *)base);
  }
  else if (PyType_IsSubtype(type, &pyrna_prop_Type)) {
    BPy_PropertyRNA *ret = (BPy_PropertyRNA *)type->tp_alloc(type, 0);
    ret->ptr = base->ptr;
    ret->prop = base->prop;
    return (PyObject *)ret;
  }
  else {
    PyErr_Format(PyExc_TypeError,
                 "bpy_prop.__new__(type): type '%.200s' is not a subtype of bpy_prop",
                 type->tp_name);
    return NULL;
  }
}

static PyObject *pyrna_param_to_py(PointerRNA *ptr, PropertyRNA *prop, void *data)
{
  PyObject *ret;
  const int type = RNA_property_type(prop);
  const int flag = RNA_property_flag(prop);
  const int flag_parameter = RNA_parameter_flag(prop);

  if (RNA_property_array_check(prop)) {
    int a, len;

    if (flag & PROP_DYNAMIC) {
      ParameterDynAlloc *data_alloc = data;
      len = data_alloc->array_tot;
      data = data_alloc->array;
    }
    else {
      len = RNA_property_array_length(ptr, prop);
    }

    /* Resolve the array from a new pytype. */

    /* TODO(Kazanbas) make multi-dimensional sequences here. */

    switch (type) {
      case PROP_BOOLEAN:
        ret = PyTuple_New(len);
        for (a = 0; a < len; a++) {
          PyTuple_SET_ITEM(ret, a, PyBool_FromLong(((bool *)data)[a]));
        }
        break;
      case PROP_INT:
        ret = PyTuple_New(len);
        for (a = 0; a < len; a++) {
          PyTuple_SET_ITEM(ret, a, PyLong_FromLong(((int *)data)[a]));
        }
        break;
      case PROP_FLOAT:
        switch (RNA_property_subtype(prop)) {
#ifdef USE_MATHUTILS
          case PROP_ALL_VECTOR_SUBTYPES:
            ret = Vector_CreatePyObject(data, len, NULL);
            break;
          case PROP_MATRIX:
            if (len == 16) {
              ret = Matrix_CreatePyObject(data, 4, 4, NULL);
              break;
            }
            else if (len == 9) {
              ret = Matrix_CreatePyObject(data, 3, 3, NULL);
              break;
            }
            ATTR_FALLTHROUGH;
#endif
          default:
            ret = PyTuple_New(len);
            for (a = 0; a < len; a++) {
              PyTuple_SET_ITEM(ret, a, PyFloat_FromDouble(((float *)data)[a]));
            }
            break;
        }
        break;
      default:
        PyErr_Format(
            PyExc_TypeError, "RNA Error: unknown array type \"%d\" (pyrna_param_to_py)", type);
        ret = NULL;
        break;
    }
  }
  else {
    /* See if we can coerce into a python type - PropertyType. */
    switch (type) {
      case PROP_BOOLEAN:
        ret = PyBool_FromLong(*(bool *)data);
        break;
      case PROP_INT:
        ret = PyLong_FromLong(*(int *)data);
        break;
      case PROP_FLOAT:
        ret = PyFloat_FromDouble(*(float *)data);
        break;
      case PROP_STRING: {
        const char *data_ch;
        PyObject *value_coerce = NULL;
        const int subtype = RNA_property_subtype(prop);

        if (flag & PROP_THICK_WRAP) {
          data_ch = (char *)data;
        }
        else {
          data_ch = *(char **)data;
        }

#ifdef USE_STRING_COERCE
        if (subtype == PROP_BYTESTRING) {
          ret = PyBytes_FromString(data_ch);
        }
        else if (ELEM(subtype, PROP_FILEPATH, PROP_DIRPATH, PROP_FILENAME)) {
          ret = PyC_UnicodeFromByte(data_ch);
        }
        else {
          ret = PyUnicode_FromString(data_ch);
        }
#else
        if (subtype == PROP_BYTESTRING) {
          ret = PyBytes_FromString(buf);
        }
        else {
          ret = PyUnicode_FromString(data_ch);
        }
#endif

#ifdef USE_STRING_COERCE
        Py_XDECREF(value_coerce);
#endif

        break;
      }
      case PROP_ENUM: {
        ret = pyrna_enum_to_py(ptr, prop, *(int *)data);
        break;
      }
      case PROP_POINTER: {
        PointerRNA newptr;
        StructRNA *ptype = RNA_property_pointer_type(ptr, prop);

        if (flag_parameter & PARM_RNAPTR) {
          /* In this case we get the full ptr. */
          newptr = *(PointerRNA *)data;
        }
        else {
          if (RNA_struct_is_ID(ptype)) {
            RNA_id_pointer_create(*(void **)data, &newptr);
          }
          else {
            /* note: this is taken from the function's ID pointer
             * and will break if a function returns a pointer from
             * another ID block, watch this! - it should at least be
             * easy to debug since they are all ID's */
            RNA_pointer_create(ptr->id.data, ptype, *(void **)data, &newptr);
          }
        }

        if (newptr.data) {
          ret = pyrna_struct_CreatePyObject(&newptr);
        }
        else {
          ret = Py_None;
          Py_INCREF(ret);
        }
        break;
      }
      case PROP_COLLECTION: {
        CollectionListBase *lb = (CollectionListBase *)data;
        CollectionPointerLink *link;

        ret = PyList_New(0);

        for (link = lb->first; link; link = link->next) {
          PyList_APPEND(ret, pyrna_struct_CreatePyObject(&link->ptr));
        }

        break;
      }
      default:
        PyErr_Format(PyExc_TypeError, "RNA Error: unknown type \"%d\" (pyrna_param_to_py)", type);
        ret = NULL;
        break;
    }
  }

  return ret;
}

/**
 * Use to replace PyDict_GetItemString() when the overhead of converting a
 * string into a Python unicode is higher than a non hash lookup.
 * works on small dict's such as keyword args.
 */
static PyObject *small_dict_get_item_string(PyObject *dict, const char *key_lookup)
{
  PyObject *key = NULL;
  Py_ssize_t pos = 0;
  PyObject *value = NULL;

  while (PyDict_Next(dict, &pos, &key, &value)) {
    if (PyUnicode_Check(key)) {
      if (STREQ(key_lookup, _PyUnicode_AsString(key))) {
        return value;
      }
    }
  }

  return NULL;
}

static PyObject *pyrna_func_call(BPy_FunctionRNA *self, PyObject *args, PyObject *kw)
{
  /* Note, both BPy_StructRNA and BPy_PropertyRNA can be used here. */
  PointerRNA *self_ptr = &self->ptr;
  FunctionRNA *self_func = self->func;

  PointerRNA funcptr;
  ParameterList parms;
  ParameterIterator iter;
  PropertyRNA *parm;
  PyObject *ret, *item;
  int i, pyargs_len, pykw_len, parms_len, ret_len, flag_parameter, err = 0, kw_tot = 0;
  bool kw_arg;

  PropertyRNA *pret_single = NULL;
  void *retdata_single = NULL;

  /* enable this so all strings are copied and freed after calling.
   * this exposes bugs where the pointer to the string is held and re-used */
  // #define DEBUG_STRING_FREE

#ifdef DEBUG_STRING_FREE
  PyObject *string_free_ls = PyList_New(0);
#endif

  /* Should never happen, but it does in rare cases. */
  BLI_assert(self_ptr != NULL);

  if (self_ptr == NULL) {
    PyErr_SetString(PyExc_RuntimeError,
                    "RNA functions internal RNA pointer is NULL, this is a bug. aborting");
    return NULL;
  }

  if (self_func == NULL) {
    PyErr_Format(
        PyExc_RuntimeError,
        "%.200s.<unknown>(): RNA function internal function is NULL, this is a bug. aborting",
        RNA_struct_identifier(self_ptr->type));
    return NULL;
  }

  /* For testing. */
#if 0
  {
    const char *fn;
    int lineno;
    PyC_FileAndNum(&fn, &lineno);
    printf("pyrna_func_call > %.200s.%.200s : %.200s:%d\n",
           RNA_struct_identifier(self_ptr->type),
           RNA_function_identifier(self_func),
           fn,
           lineno);
  }
#endif

  /* include the ID pointer for pyrna_param_to_py() so we can include the
   * ID pointer on return values, this only works when returned values have
   * the same ID as the functions. */
  RNA_pointer_create(self_ptr->id.data, &RNA_Function, self_func, &funcptr);

  pyargs_len = PyTuple_GET_SIZE(args);
  pykw_len = kw ? PyDict_Size(kw) : 0;

  RNA_parameter_list_create(&parms, self_ptr, self_func);
  RNA_parameter_list_begin(&parms, &iter);
  parms_len = RNA_parameter_list_arg_count(&parms);
  ret_len = 0;

  if (pyargs_len + pykw_len > parms_len) {
    RNA_parameter_list_end(&iter);
    PyErr_Format(PyExc_TypeError,
                 "%.200s.%.200s(): takes at most %d arguments, got %d",
                 RNA_struct_identifier(self_ptr->type),
                 RNA_function_identifier(self_func),
                 parms_len,
                 pyargs_len + pykw_len);
    err = -1;
  }

  /* Parse function parameters. */
  for (i = 0; iter.valid && err == 0; RNA_parameter_list_next(&iter)) {
    parm = iter.parm;
    flag_parameter = RNA_parameter_flag(parm);

    /* Only useful for single argument returns, we'll need another list loop for multiple. */
    if (flag_parameter & PARM_OUTPUT) {
      ret_len++;
      if (pret_single == NULL) {
        pret_single = parm;
        retdata_single = iter.data;
      }

      continue;
    }

    item = NULL;

    if (i < pyargs_len) {
      /* New in 2.8x, optional arguments must be keywords. */
      if (UNLIKELY((flag_parameter & PARM_REQUIRED) == 0)) {
        PyErr_Format(PyExc_TypeError,
                     "%.200s.%.200s(): required parameter \"%.200s\" to be a keyword argument!",
                     RNA_struct_identifier(self_ptr->type),
                     RNA_function_identifier(self_func),
                     RNA_property_identifier(parm));
        err = -1;
        break;
      }

      item = PyTuple_GET_ITEM(args, i);
      kw_arg = false;
    }
    else if (kw != NULL) {
#if 0
      item = PyDict_GetItemString(kw, RNA_property_identifier(parm)); /* Borrow reference. */
#else
      item = small_dict_get_item_string(kw, RNA_property_identifier(parm)); /* Borrow reference. */
#endif
      if (item) {
        kw_tot++; /* Make sure invalid keywords are not given. */
      }

      kw_arg = true;
    }

    i++; /* Current argument. */

    if (item == NULL) {
      if (flag_parameter & PARM_REQUIRED) {
        PyErr_Format(PyExc_TypeError,
                     "%.200s.%.200s(): required parameter \"%.200s\" not specified",
                     RNA_struct_identifier(self_ptr->type),
                     RNA_function_identifier(self_func),
                     RNA_property_identifier(parm));
        err = -1;
        break;
      }
      else { /* PyDict_GetItemString wont raise an error. */
        continue;
      }
    }

#ifdef DEBUG_STRING_FREE
    if (item) {
      if (PyUnicode_Check(item)) {
        PyList_APPEND(string_free_ls, PyUnicode_FromString(_PyUnicode_AsString(item)));
      }
    }
#endif
    err = pyrna_py_to_prop(&funcptr, parm, iter.data, item, "");

    if (err != 0) {
      /* the error generated isn't that useful, so generate it again with a useful prefix
       * could also write a function to prepend to error messages */
      char error_prefix[512];
      PyErr_Clear(); /* Re-raise. */

      if (kw_arg == true) {
        BLI_snprintf(error_prefix,
                     sizeof(error_prefix),
                     "%.200s.%.200s(): error with keyword argument \"%.200s\" - ",
                     RNA_struct_identifier(self_ptr->type),
                     RNA_function_identifier(self_func),
                     RNA_property_identifier(parm));
      }
      else {
        BLI_snprintf(error_prefix,
                     sizeof(error_prefix),
                     "%.200s.%.200s(): error with argument %d, \"%.200s\" - ",
                     RNA_struct_identifier(self_ptr->type),
                     RNA_function_identifier(self_func),
                     i,
                     RNA_property_identifier(parm));
      }

      pyrna_py_to_prop(&funcptr, parm, iter.data, item, error_prefix);

      break;
    }
  }

  RNA_parameter_list_end(&iter);

  /* Check if we gave args that don't exist in the function
   * Printing the error is slow, but it should only happen when developing.
   * The "if" below is quick check to make sure less keyword args were passed then we gave.
   * (Don't overwrite the error if we have one,
   * otherwise can skip important messages and confuse with args).
   */
  if (err == 0 && kw && (pykw_len > kw_tot)) {
    PyObject *key, *value;
    Py_ssize_t pos = 0;

    DynStr *bad_args = BLI_dynstr_new();
    DynStr *good_args = BLI_dynstr_new();

    const char *arg_name, *bad_args_str, *good_args_str;
    bool found = false, first = true;

    while (PyDict_Next(kw, &pos, &key, &value)) {

      arg_name = _PyUnicode_AsString(key);
      found = false;

      if (arg_name == NULL) { /* Unlikely the argname is not a string, but ignore if it is. */
        PyErr_Clear();
      }
      else {
        /* Search for arg_name. */
        RNA_parameter_list_begin(&parms, &iter);
        for (; iter.valid; RNA_parameter_list_next(&iter)) {
          parm = iter.parm;
          if (STREQ(arg_name, RNA_property_identifier(parm))) {
            found = true;
            break;
          }
        }

        RNA_parameter_list_end(&iter);

        if (found == false) {
          BLI_dynstr_appendf(bad_args, first ? "%s" : ", %s", arg_name);
          first = false;
        }
      }
    }

    /* List good args. */
    first = true;

    RNA_parameter_list_begin(&parms, &iter);
    for (; iter.valid; RNA_parameter_list_next(&iter)) {
      parm = iter.parm;
      if (RNA_parameter_flag(parm) & PARM_OUTPUT) {
        continue;
      }

      BLI_dynstr_appendf(good_args, first ? "%s" : ", %s", RNA_property_identifier(parm));
      first = false;
    }
    RNA_parameter_list_end(&iter);

    bad_args_str = BLI_dynstr_get_cstring(bad_args);
    good_args_str = BLI_dynstr_get_cstring(good_args);

    PyErr_Format(
        PyExc_TypeError,
        "%.200s.%.200s(): was called with invalid keyword argument(s) (%s), expected (%s)",
        RNA_struct_identifier(self_ptr->type),
        RNA_function_identifier(self_func),
        bad_args_str,
        good_args_str);

    BLI_dynstr_free(bad_args);
    BLI_dynstr_free(good_args);
    MEM_freeN((void *)bad_args_str);
    MEM_freeN((void *)good_args_str);

    err = -1;
  }

  ret = NULL;
  if (err == 0) {
    /* Call function. */
    ReportList reports;
    bContext *C = BPy_GetContext();

    BKE_reports_init(&reports, RPT_STORE);
    RNA_function_call(C, &reports, self_ptr, self_func, &parms);

    err = (BPy_reports_to_error(&reports, PyExc_RuntimeError, true));

    /* Return value. */
    if (err != -1) {
      if (ret_len > 0) {
        if (ret_len > 1) {
          ret = PyTuple_New(ret_len);
          i = 0; /* Arg index. */

          RNA_parameter_list_begin(&parms, &iter);

          for (; iter.valid; RNA_parameter_list_next(&iter)) {
            parm = iter.parm;

            if (RNA_parameter_flag(parm) & PARM_OUTPUT) {
              PyTuple_SET_ITEM(ret, i++, pyrna_param_to_py(&funcptr, parm, iter.data));
            }
          }

          RNA_parameter_list_end(&iter);
        }
        else {
          ret = pyrna_param_to_py(&funcptr, pret_single, retdata_single);
        }

        /* Possible there is an error in conversion. */
        if (ret == NULL) {
          err = -1;
        }
      }
    }
  }

#ifdef DEBUG_STRING_FREE
#  if 0
  if (PyList_GET_SIZE(string_free_ls)) {
    printf("%.200s.%.200s():  has %d strings\n",
           RNA_struct_identifier(self_ptr->type),
           RNA_function_identifier(self_func),
           (int)PyList_GET_SIZE(string_free_ls));
  }
#  endif
  Py_DECREF(string_free_ls);
#  undef DEBUG_STRING_FREE
#endif

  /* Cleanup. */
  RNA_parameter_list_end(&iter);
  RNA_parameter_list_free(&parms);

  if (ret) {
    return ret;
  }

  if (err == -1) {
    return NULL;
  }

  Py_RETURN_NONE;
}

static PyObject *pyrna_func_doc_get(BPy_FunctionRNA *self, void *UNUSED(closure))
{
  PyObject *ret;
  char *args;

  args = RNA_function_as_string_keywords(NULL, self->func, true, true, INT_MAX);

  ret = PyUnicode_FromFormat("%.200s.%.200s(%.200s)\n%s",
                             RNA_struct_identifier(self->ptr.type),
                             RNA_function_identifier(self->func),
                             args,
                             RNA_function_ui_description(self->func));

  MEM_freeN(args);

  return ret;
}

/* Subclasses of pyrna_struct_Type which support idprop definitions use this as a metaclass. */
/* note: tp_base member is set to &PyType_Type on init */
PyTypeObject pyrna_struct_meta_idprop_Type = {
    PyVarObject_HEAD_INIT(NULL, 0) "bpy_struct_meta_idprop", /* tp_name */

    /* NOTE! would be PyTypeObject, but subtypes of Type must be PyHeapTypeObject's */
    sizeof(PyHeapTypeObject), /* tp_basicsize */

    0, /* tp_itemsize */
    /* methods */
    NULL, /* tp_dealloc */
    NULL, /* printfunc tp_print; */
    NULL, /* getattrfunc tp_getattr; */
    NULL, /* setattrfunc tp_setattr; */
    NULL,
    /* tp_compare */ /* deprecated in Python 3.0! */
    NULL,            /* tp_repr */

    /* Method suites for standard classes */
    NULL, /* PyNumberMethods *tp_as_number; */
    NULL, /* PySequenceMethods *tp_as_sequence; */
    NULL, /* PyMappingMethods *tp_as_mapping; */

    /* More standard operations (here for binary compatibility) */
    NULL,                                                      /* hashfunc tp_hash; */
    NULL,                                                      /* ternaryfunc tp_call; */
    NULL,                                                      /* reprfunc tp_str; */
    NULL /*(getattrofunc) pyrna_struct_meta_idprop_getattro*/, /* getattrofunc tp_getattro; */
    (setattrofunc)pyrna_struct_meta_idprop_setattro,           /* setattrofunc tp_setattro; */

    /* Functions to access object as input/output buffer */
    NULL, /* PyBufferProcs *tp_as_buffer; */

    /*** Flags to define presence of optional/expanded features ***/
    Py_TPFLAGS_DEFAULT | Py_TPFLAGS_BASETYPE, /* long tp_flags; */

    NULL, /*  char *tp_doc;  Documentation string */
    /*** Assigned meaning in release 2.0 ***/
    /* call function for all accessible objects */
    NULL, /* traverseproc tp_traverse; */

    /* delete references to contained objects */
    NULL, /* inquiry tp_clear; */

    /***  Assigned meaning in release 2.1 ***/
    /*** rich comparisons ***/
    NULL, /* richcmpfunc tp_richcompare; */

    /***  weak reference enabler ***/
    0, /* long tp_weaklistoffset; */

    /*** Added in release 2.2 ***/
    /*   Iterators */
    NULL, /* getiterfunc tp_iter; */
    NULL, /* iternextfunc tp_iternext; */

    /*** Attribute descriptor and subclassing stuff ***/
    NULL, /* struct PyMethodDef *tp_methods; */
    NULL, /* struct PyMemberDef *tp_members; */
    NULL, /* struct PyGetSetDef *tp_getset; */
#if defined(_MSC_VER)
    NULL, /* defer assignment */
#else
    &PyType_Type, /* struct _typeobject *tp_base; */
#endif
    NULL, /* PyObject *tp_dict; */
    NULL, /* descrgetfunc tp_descr_get; */
    NULL, /* descrsetfunc tp_descr_set; */
    0,    /* long tp_dictoffset; */
    NULL, /* initproc tp_init; */
    NULL, /* allocfunc tp_alloc; */
    NULL, /* newfunc tp_new; */
    /*  Low-level free-memory routine */
    NULL, /* freefunc tp_free;  */
    /* For PyObject_IS_GC */
    NULL, /* inquiry tp_is_gc;  */
    NULL, /* PyObject *tp_bases; */
    /* method resolution order */
    NULL, /* PyObject *tp_mro;  */
    NULL, /* PyObject *tp_cache; */
    NULL, /* PyObject *tp_subclasses; */
    NULL, /* PyObject *tp_weaklist; */
    NULL,
};

/*-----------------------BPy_StructRNA method def------------------------------*/
PyTypeObject pyrna_struct_Type = {
    PyVarObject_HEAD_INIT(NULL, 0) "bpy_struct", /* tp_name */
    sizeof(BPy_StructRNA),                       /* tp_basicsize */
    0,                                           /* tp_itemsize */
    /* methods */
    (destructor)pyrna_struct_dealloc, /* tp_dealloc */
    NULL,                             /* printfunc tp_print; */
    NULL,                             /* getattrfunc tp_getattr; */
    NULL,                             /* setattrfunc tp_setattr; */
    NULL,
    /* tp_compare */             /* DEPRECATED in Python 3.0! */
    (reprfunc)pyrna_struct_repr, /* tp_repr */

    /* Method suites for standard classes */

    NULL,                      /* PyNumberMethods *tp_as_number; */
    &pyrna_struct_as_sequence, /* PySequenceMethods *tp_as_sequence; */
    &pyrna_struct_as_mapping,  /* PyMappingMethods *tp_as_mapping; */

    /* More standard operations (here for binary compatibility) */

    (hashfunc)pyrna_struct_hash,         /* hashfunc tp_hash; */
    NULL,                                /* ternaryfunc tp_call; */
    (reprfunc)pyrna_struct_str,          /* reprfunc tp_str; */
    (getattrofunc)pyrna_struct_getattro, /* getattrofunc tp_getattro; */
    (setattrofunc)pyrna_struct_setattro, /* setattrofunc tp_setattro; */

    /* Functions to access object as input/output buffer */
    NULL, /* PyBufferProcs *tp_as_buffer; */

    /*** Flags to define presence of optional/expanded features ***/
    Py_TPFLAGS_DEFAULT | Py_TPFLAGS_BASETYPE | Py_TPFLAGS_HAVE_GC, /* long tp_flags; */

    NULL, /*  char *tp_doc;  Documentation string */
/*** Assigned meaning in release 2.0 ***/
/* call function for all accessible objects */
#ifdef USE_PYRNA_STRUCT_REFERENCE
    (traverseproc)pyrna_struct_traverse, /* traverseproc tp_traverse; */

    /* delete references to contained objects */
    (inquiry)pyrna_struct_clear, /* inquiry tp_clear; */
#else
    NULL,         /* traverseproc tp_traverse; */

    /* delete references to contained objects */
    NULL, /* inquiry tp_clear; */
#endif /* !USE_PYRNA_STRUCT_REFERENCE */

    /***  Assigned meaning in release 2.1 ***/
    /*** rich comparisons ***/
    (richcmpfunc)pyrna_struct_richcmp, /* richcmpfunc tp_richcompare; */

/***  weak reference enabler ***/
#ifdef USE_WEAKREFS
    offsetof(BPy_StructRNA, in_weakreflist), /* long tp_weaklistoffset; */
#else
    0,
#endif
    /*** Added in release 2.2 ***/
    /*   Iterators */
    NULL, /* getiterfunc tp_iter; */
    NULL, /* iternextfunc tp_iternext; */

    /*** Attribute descriptor and subclassing stuff ***/
    pyrna_struct_methods,   /* struct PyMethodDef *tp_methods; */
    NULL,                   /* struct PyMemberDef *tp_members; */
    pyrna_struct_getseters, /* struct PyGetSetDef *tp_getset; */
    NULL,                   /* struct _typeobject *tp_base; */
    NULL,                   /* PyObject *tp_dict; */
    NULL,                   /* descrgetfunc tp_descr_get; */
    NULL,                   /* descrsetfunc tp_descr_set; */
    0,                      /* long tp_dictoffset; */
    NULL,                   /* initproc tp_init; */
    NULL,                   /* allocfunc tp_alloc; */
    pyrna_struct_new,       /* newfunc tp_new; */
    /*  Low-level free-memory routine */
    NULL, /* freefunc tp_free;  */
    /* For PyObject_IS_GC */
    NULL, /* inquiry tp_is_gc;  */
    NULL, /* PyObject *tp_bases; */
    /* method resolution order */
    NULL, /* PyObject *tp_mro;  */
    NULL, /* PyObject *tp_cache; */
    NULL, /* PyObject *tp_subclasses; */
    NULL, /* PyObject *tp_weaklist; */
    NULL,
};

/*-----------------------BPy_PropertyRNA method def------------------------------*/
PyTypeObject pyrna_prop_Type = {
    PyVarObject_HEAD_INIT(NULL, 0) "bpy_prop", /* tp_name */
    sizeof(BPy_PropertyRNA),                   /* tp_basicsize */
    0,                                         /* tp_itemsize */
    /* methods */
    (destructor)pyrna_prop_dealloc, /* tp_dealloc */
    NULL,                           /* printfunc tp_print; */
    NULL,                           /* getattrfunc tp_getattr; */
    NULL,                           /* setattrfunc tp_setattr; */
    NULL,
    /* tp_compare */           /* DEPRECATED in Python 3.0! */
    (reprfunc)pyrna_prop_repr, /* tp_repr */

    /* Method suites for standard classes */

    NULL, /* PyNumberMethods *tp_as_number; */
    NULL, /* PySequenceMethods *tp_as_sequence; */
    NULL, /* PyMappingMethods *tp_as_mapping; */

    /* More standard operations (here for binary compatibility) */

    (hashfunc)pyrna_prop_hash, /* hashfunc tp_hash; */
    NULL,                      /* ternaryfunc tp_call; */
    (reprfunc)pyrna_prop_str,  /* reprfunc tp_str; */

    /* will only use these if this is a subtype of a py class */
    NULL, /* getattrofunc tp_getattro; */
    NULL, /* setattrofunc tp_setattro; */

    /* Functions to access object as input/output buffer */
    NULL, /* PyBufferProcs *tp_as_buffer; */

    /*** Flags to define presence of optional/expanded features ***/
    Py_TPFLAGS_DEFAULT | Py_TPFLAGS_BASETYPE, /* long tp_flags; */

    NULL, /*  char *tp_doc;  Documentation string */
    /*** Assigned meaning in release 2.0 ***/
    /* call function for all accessible objects */
    NULL, /* traverseproc tp_traverse; */

    /* delete references to contained objects */
    NULL, /* inquiry tp_clear; */

    /***  Assigned meaning in release 2.1 ***/
    /*** rich comparisons ***/
    (richcmpfunc)pyrna_prop_richcmp, /* richcmpfunc tp_richcompare; */

/***  weak reference enabler ***/
#ifdef USE_WEAKREFS
    offsetof(BPy_PropertyRNA, in_weakreflist), /* long tp_weaklistoffset; */
#else
    0,
#endif

    /*** Added in release 2.2 ***/
    /*   Iterators */
    NULL, /* getiterfunc tp_iter; */
    NULL, /* iternextfunc tp_iternext; */

    /*** Attribute descriptor and subclassing stuff ***/
    pyrna_prop_methods,   /* struct PyMethodDef *tp_methods; */
    NULL,                 /* struct PyMemberDef *tp_members; */
    pyrna_prop_getseters, /* struct PyGetSetDef *tp_getset; */
    NULL,                 /* struct _typeobject *tp_base; */
    NULL,                 /* PyObject *tp_dict; */
    NULL,                 /* descrgetfunc tp_descr_get; */
    NULL,                 /* descrsetfunc tp_descr_set; */
    0,                    /* long tp_dictoffset; */
    NULL,                 /* initproc tp_init; */
    NULL,                 /* allocfunc tp_alloc; */
    pyrna_prop_new,       /* newfunc tp_new; */
    /*  Low-level free-memory routine */
    NULL, /* freefunc tp_free;  */
    /* For PyObject_IS_GC */
    NULL, /* inquiry tp_is_gc;  */
    NULL, /* PyObject *tp_bases; */
    /* method resolution order */
    NULL, /* PyObject *tp_mro;  */
    NULL, /* PyObject *tp_cache; */
    NULL, /* PyObject *tp_subclasses; */
    NULL, /* PyObject *tp_weaklist; */
    NULL,
};

PyTypeObject pyrna_prop_array_Type = {
    PyVarObject_HEAD_INIT(NULL, 0) "bpy_prop_array", /* tp_name */
    sizeof(BPy_PropertyArrayRNA),                    /* tp_basicsize */
    0,                                               /* tp_itemsize */
    /* methods */
    (destructor)pyrna_prop_array_dealloc, /* tp_dealloc */
    NULL,                                 /* printfunc tp_print; */
    NULL,                                 /* getattrfunc tp_getattr; */
    NULL,                                 /* setattrfunc tp_setattr; */
    NULL,
    /* tp_compare */                 /* DEPRECATED in Python 3.0! */
    (reprfunc)pyrna_prop_array_repr, /* tp_repr */

    /* Method suites for standard classes */

    &pyrna_prop_array_as_number,   /* PyNumberMethods *tp_as_number; */
    &pyrna_prop_array_as_sequence, /* PySequenceMethods *tp_as_sequence; */
    &pyrna_prop_array_as_mapping,  /* PyMappingMethods *tp_as_mapping; */

    /* More standard operations (here for binary compatibility) */

    NULL, /* hashfunc tp_hash; */
    NULL, /* ternaryfunc tp_call; */
    NULL, /* reprfunc tp_str; */

    /* will only use these if this is a subtype of a py class */
    (getattrofunc)pyrna_prop_array_getattro, /* getattrofunc tp_getattro; */
    NULL,                                    /* setattrofunc tp_setattro; */

    /* Functions to access object as input/output buffer */
    NULL, /* PyBufferProcs *tp_as_buffer; */

    /*** Flags to define presence of optional/expanded features ***/
    Py_TPFLAGS_DEFAULT | Py_TPFLAGS_BASETYPE, /* long tp_flags; */

    NULL, /*  char *tp_doc;  Documentation string */
    /*** Assigned meaning in release 2.0 ***/
    /* call function for all accessible objects */
    NULL, /* traverseproc tp_traverse; */

    /* delete references to contained objects */
    NULL, /* inquiry tp_clear; */

    /***  Assigned meaning in release 2.1 ***/
    /*** rich comparisons (subclassed) ***/
    NULL, /* richcmpfunc tp_richcompare; */

/***  weak reference enabler ***/
#ifdef USE_WEAKREFS
    offsetof(BPy_PropertyArrayRNA, in_weakreflist), /* long tp_weaklistoffset; */
#else
    0,
#endif
    /*** Added in release 2.2 ***/
    /*   Iterators */
    (getiterfunc)pyrna_prop_array_iter, /* getiterfunc tp_iter; */
    NULL,                               /* iternextfunc tp_iternext; */

    /*** Attribute descriptor and subclassing stuff ***/
    pyrna_prop_array_methods,      /* struct PyMethodDef *tp_methods; */
    NULL,                          /* struct PyMemberDef *tp_members; */
    NULL /*pyrna_prop_getseters*/, /* struct PyGetSetDef *tp_getset; */
    &pyrna_prop_Type,              /* struct _typeobject *tp_base; */
    NULL,                          /* PyObject *tp_dict; */
    NULL,                          /* descrgetfunc tp_descr_get; */
    NULL,                          /* descrsetfunc tp_descr_set; */
    0,                             /* long tp_dictoffset; */
    NULL,                          /* initproc tp_init; */
    NULL,                          /* allocfunc tp_alloc; */
    NULL,                          /* newfunc tp_new; */
    /*  Low-level free-memory routine */
    NULL, /* freefunc tp_free;  */
    /* For PyObject_IS_GC */
    NULL, /* inquiry tp_is_gc;  */
    NULL, /* PyObject *tp_bases; */
    /* method resolution order */
    NULL, /* PyObject *tp_mro;  */
    NULL, /* PyObject *tp_cache; */
    NULL, /* PyObject *tp_subclasses; */
    NULL, /* PyObject *tp_weaklist; */
    NULL,
};

PyTypeObject pyrna_prop_collection_Type = {
    PyVarObject_HEAD_INIT(NULL, 0) "bpy_prop_collection", /* tp_name */
    sizeof(BPy_PropertyRNA),                              /* tp_basicsize */
    0,                                                    /* tp_itemsize */
    /* methods */
    (destructor)pyrna_prop_dealloc, /* tp_dealloc */
    NULL,                           /* printfunc tp_print; */
    NULL,                           /* getattrfunc tp_getattr; */
    NULL,                           /* setattrfunc tp_setattr; */
    NULL,
    /* tp_compare */ /* DEPRECATED in Python 3.0! */
    NULL,
    /* subclassed */ /* tp_repr */

    /* Method suites for standard classes */

    &pyrna_prop_collection_as_number,   /* PyNumberMethods *tp_as_number; */
    &pyrna_prop_collection_as_sequence, /* PySequenceMethods *tp_as_sequence; */
    &pyrna_prop_collection_as_mapping,  /* PyMappingMethods *tp_as_mapping; */

    /* More standard operations (here for binary compatibility) */

    NULL, /* hashfunc tp_hash; */
    NULL, /* ternaryfunc tp_call; */
    NULL, /* reprfunc tp_str; */

    /* will only use these if this is a subtype of a py class */
    (getattrofunc)pyrna_prop_collection_getattro, /* getattrofunc tp_getattro; */
    (setattrofunc)pyrna_prop_collection_setattro, /* setattrofunc tp_setattro; */

    /* Functions to access object as input/output buffer */
    NULL, /* PyBufferProcs *tp_as_buffer; */

    /*** Flags to define presence of optional/expanded features ***/
    Py_TPFLAGS_DEFAULT | Py_TPFLAGS_BASETYPE, /* long tp_flags; */

    NULL, /*  char *tp_doc;  Documentation string */
    /*** Assigned meaning in release 2.0 ***/
    /* call function for all accessible objects */
    NULL, /* traverseproc tp_traverse; */

    /* delete references to contained objects */
    NULL, /* inquiry tp_clear; */

    /***  Assigned meaning in release 2.1 ***/
    /*** rich comparisons (subclassed) ***/
    NULL, /* richcmpfunc tp_richcompare; */

/***  weak reference enabler ***/
#ifdef USE_WEAKREFS
    offsetof(BPy_PropertyRNA, in_weakreflist), /* long tp_weaklistoffset; */
#else
    0,
#endif

    /*** Added in release 2.2 ***/
    /*   Iterators */
    (getiterfunc)pyrna_prop_collection_iter, /* getiterfunc tp_iter; */
    NULL,                                    /* iternextfunc tp_iternext; */

    /*** Attribute descriptor and subclassing stuff ***/
    pyrna_prop_collection_methods, /* struct PyMethodDef *tp_methods; */
    NULL,                          /* struct PyMemberDef *tp_members; */
    NULL /*pyrna_prop_getseters*/, /* struct PyGetSetDef *tp_getset; */
    &pyrna_prop_Type,              /* struct _typeobject *tp_base; */
    NULL,                          /* PyObject *tp_dict; */
    NULL,                          /* descrgetfunc tp_descr_get; */
    NULL,                          /* descrsetfunc tp_descr_set; */
    0,                             /* long tp_dictoffset; */
    NULL,                          /* initproc tp_init; */
    NULL,                          /* allocfunc tp_alloc; */
    NULL,                          /* newfunc tp_new; */
    /*  Low-level free-memory routine */
    NULL, /* freefunc tp_free;  */
    /* For PyObject_IS_GC */
    NULL, /* inquiry tp_is_gc;  */
    NULL, /* PyObject *tp_bases; */
    /* method resolution order */
    NULL, /* PyObject *tp_mro;  */
    NULL, /* PyObject *tp_cache; */
    NULL, /* PyObject *tp_subclasses; */
    NULL, /* PyObject *tp_weaklist; */
    NULL,
};

/* only for add/remove/move methods */
static PyTypeObject pyrna_prop_collection_idprop_Type = {
    PyVarObject_HEAD_INIT(NULL, 0) "bpy_prop_collection_idprop", /* tp_name */
    sizeof(BPy_PropertyRNA),                                     /* tp_basicsize */
    0,                                                           /* tp_itemsize */
    /* methods */
    (destructor)pyrna_prop_dealloc, /* tp_dealloc */
    NULL,                           /* printfunc tp_print; */
    NULL,                           /* getattrfunc tp_getattr; */
    NULL,                           /* setattrfunc tp_setattr; */
    NULL,
    /* tp_compare */ /* DEPRECATED in Python 3.0! */
    NULL,
    /* subclassed */ /* tp_repr */

    /* Method suites for standard classes */

    NULL, /* PyNumberMethods *tp_as_number; */
    NULL, /* PySequenceMethods *tp_as_sequence; */
    NULL, /* PyMappingMethods *tp_as_mapping; */

    /* More standard operations (here for binary compatibility) */

    NULL, /* hashfunc tp_hash; */
    NULL, /* ternaryfunc tp_call; */
    NULL, /* reprfunc tp_str; */

    /* will only use these if this is a subtype of a py class */
    NULL, /* getattrofunc tp_getattro; */
    NULL, /* setattrofunc tp_setattro; */

    /* Functions to access object as input/output buffer */
    NULL, /* PyBufferProcs *tp_as_buffer; */

    /*** Flags to define presence of optional/expanded features ***/
    Py_TPFLAGS_DEFAULT | Py_TPFLAGS_BASETYPE, /* long tp_flags; */

    NULL, /*  char *tp_doc;  Documentation string */
    /*** Assigned meaning in release 2.0 ***/
    /* call function for all accessible objects */
    NULL, /* traverseproc tp_traverse; */

    /* delete references to contained objects */
    NULL, /* inquiry tp_clear; */

    /***  Assigned meaning in release 2.1 ***/
    /*** rich comparisons (subclassed) ***/
    NULL, /* richcmpfunc tp_richcompare; */

/***  weak reference enabler ***/
#ifdef USE_WEAKREFS
    offsetof(BPy_PropertyRNA, in_weakreflist), /* long tp_weaklistoffset; */
#else
    0,
#endif

    /*** Added in release 2.2 ***/
    /*   Iterators */
    NULL, /* getiterfunc tp_iter; */
    NULL, /* iternextfunc tp_iternext; */

    /*** Attribute descriptor and subclassing stuff ***/
    pyrna_prop_collection_idprop_methods, /* struct PyMethodDef *tp_methods; */
    NULL,                                 /* struct PyMemberDef *tp_members; */
    NULL /*pyrna_prop_getseters*/,        /* struct PyGetSetDef *tp_getset; */
    &pyrna_prop_collection_Type,          /* struct _typeobject *tp_base; */
    NULL,                                 /* PyObject *tp_dict; */
    NULL,                                 /* descrgetfunc tp_descr_get; */
    NULL,                                 /* descrsetfunc tp_descr_set; */
    0,                                    /* long tp_dictoffset; */
    NULL,                                 /* initproc tp_init; */
    NULL,                                 /* allocfunc tp_alloc; */
    NULL,                                 /* newfunc tp_new; */
    /*  Low-level free-memory routine */
    NULL, /* freefunc tp_free;  */
    /* For PyObject_IS_GC */
    NULL, /* inquiry tp_is_gc;  */
    NULL, /* PyObject *tp_bases; */
    /* method resolution order */
    NULL, /* PyObject *tp_mro;  */
    NULL, /* PyObject *tp_cache; */
    NULL, /* PyObject *tp_subclasses; */
    NULL, /* PyObject *tp_weaklist; */
    NULL,
};

/*-----------------------BPy_PropertyRNA method def------------------------------*/
PyTypeObject pyrna_func_Type = {
    PyVarObject_HEAD_INIT(NULL, 0) "bpy_func", /* tp_name */
    sizeof(BPy_FunctionRNA),                   /* tp_basicsize */
    0,                                         /* tp_itemsize */
    /* methods */
    NULL, /* tp_dealloc */
    NULL, /* printfunc tp_print; */
    NULL, /* getattrfunc tp_getattr; */
    NULL, /* setattrfunc tp_setattr; */
    NULL,
    /* tp_compare */           /* DEPRECATED in Python 3.0! */
    (reprfunc)pyrna_func_repr, /* tp_repr */

    /* Method suites for standard classes */

    NULL, /* PyNumberMethods *tp_as_number; */
    NULL, /* PySequenceMethods *tp_as_sequence; */
    NULL, /* PyMappingMethods *tp_as_mapping; */

    /* More standard operations (here for binary compatibility) */

    NULL,                         /* hashfunc tp_hash; */
    (ternaryfunc)pyrna_func_call, /* ternaryfunc tp_call; */
    NULL,                         /* reprfunc tp_str; */

    /* will only use these if this is a subtype of a py class */
    NULL, /* getattrofunc tp_getattro; */
    NULL, /* setattrofunc tp_setattro; */

    /* Functions to access object as input/output buffer */
    NULL, /* PyBufferProcs *tp_as_buffer; */

    /*** Flags to define presence of optional/expanded features ***/
    Py_TPFLAGS_DEFAULT, /* long tp_flags; */

    NULL, /*  char *tp_doc;  Documentation string */
    /*** Assigned meaning in release 2.0 ***/
    /* call function for all accessible objects */
    NULL, /* traverseproc tp_traverse; */

    /* delete references to contained objects */
    NULL, /* inquiry tp_clear; */

    /***  Assigned meaning in release 2.1 ***/
    /*** rich comparisons ***/
    NULL, /* richcmpfunc tp_richcompare; */

/***  weak reference enabler ***/
#ifdef USE_WEAKREFS
    offsetof(BPy_PropertyRNA, in_weakreflist), /* long tp_weaklistoffset; */
#else
    0,
#endif

    /*** Added in release 2.2 ***/
    /*   Iterators */
    NULL, /* getiterfunc tp_iter; */
    NULL, /* iternextfunc tp_iternext; */

    /*** Attribute descriptor and subclassing stuff ***/
    NULL,                 /* struct PyMethodDef *tp_methods; */
    NULL,                 /* struct PyMemberDef *tp_members; */
    pyrna_func_getseters, /* struct PyGetSetDef *tp_getset; */
    NULL,                 /* struct _typeobject *tp_base; */
    NULL,                 /* PyObject *tp_dict; */
    NULL,                 /* descrgetfunc tp_descr_get; */
    NULL,                 /* descrsetfunc tp_descr_set; */
    0,                    /* long tp_dictoffset; */
    NULL,                 /* initproc tp_init; */
    NULL,                 /* allocfunc tp_alloc; */
    NULL,                 /* newfunc tp_new; */
    /*  Low-level free-memory routine */
    NULL, /* freefunc tp_free;  */
    /* For PyObject_IS_GC */
    NULL, /* inquiry tp_is_gc;  */
    NULL, /* PyObject *tp_bases; */
    /* method resolution order */
    NULL, /* PyObject *tp_mro;  */
    NULL, /* PyObject *tp_cache; */
    NULL, /* PyObject *tp_subclasses; */
    NULL, /* PyObject *tp_weaklist; */
    NULL,
};

#ifdef USE_PYRNA_ITER
/* --- collection iterator: start --- */
/* wrap RNA collection iterator functions */
/*
 * RNA_property_collection_begin(...)
 * RNA_property_collection_next(...)
 * RNA_property_collection_end(...)
 */

static void pyrna_prop_collection_iter_dealloc(BPy_PropertyCollectionIterRNA *self);
static PyObject *pyrna_prop_collection_iter_next(BPy_PropertyCollectionIterRNA *self);

static PyTypeObject pyrna_prop_collection_iter_Type = {
    PyVarObject_HEAD_INIT(NULL, 0) "bpy_prop_collection_iter", /* tp_name */
    sizeof(BPy_PropertyCollectionIterRNA),                     /* tp_basicsize */
    0,                                                         /* tp_itemsize */
    /* methods */
    (destructor)pyrna_prop_collection_iter_dealloc, /* tp_dealloc */
    NULL,                                           /* printfunc tp_print; */
    NULL,                                           /* getattrfunc tp_getattr; */
    NULL,                                           /* setattrfunc tp_setattr; */
    NULL,
    /* tp_compare */ /* DEPRECATED in Python 3.0! */
    NULL,
    /* subclassed */ /* tp_repr */

    /* Method suites for standard classes */

    NULL, /* PyNumberMethods *tp_as_number; */
    NULL, /* PySequenceMethods *tp_as_sequence; */
    NULL, /* PyMappingMethods *tp_as_mapping; */

    /* More standard operations (here for binary compatibility) */

    NULL, /* hashfunc tp_hash; */
    NULL, /* ternaryfunc tp_call; */
    NULL, /* reprfunc tp_str; */

/* will only use these if this is a subtype of a py class */
#  if defined(_MSC_VER)
    NULL, /* defer assignment */
#  else
    PyObject_GenericGetAttr, /* getattrofunc tp_getattro; */
#  endif
    NULL, /* setattrofunc tp_setattro; */

    /* Functions to access object as input/output buffer */
    NULL, /* PyBufferProcs *tp_as_buffer; */

    /*** Flags to define presence of optional/expanded features ***/
    Py_TPFLAGS_DEFAULT, /* long tp_flags; */

    NULL, /*  char *tp_doc;  Documentation string */
    /*** Assigned meaning in release 2.0 ***/
    /* call function for all accessible objects */
    NULL, /* traverseproc tp_traverse; */

    /* delete references to contained objects */
    NULL, /* inquiry tp_clear; */

    /***  Assigned meaning in release 2.1 ***/
    /*** rich comparisons (subclassed) ***/
    NULL, /* richcmpfunc tp_richcompare; */

/***  weak reference enabler ***/
#  ifdef USE_WEAKREFS
    offsetof(BPy_PropertyCollectionIterRNA, in_weakreflist), /* long tp_weaklistoffset; */
#  else
    0,
#  endif
/*** Added in release 2.2 ***/
/*   Iterators */
#  if defined(_MSC_VER)
    NULL, /* defer assignment */
#  else
    PyObject_SelfIter, /* getiterfunc tp_iter; */
#  endif
    (iternextfunc)pyrna_prop_collection_iter_next, /* iternextfunc tp_iternext; */

    /*** Attribute descriptor and subclassing stuff ***/
    NULL, /* struct PyMethodDef *tp_methods; */
    NULL, /* struct PyMemberDef *tp_members; */
    NULL, /* struct PyGetSetDef *tp_getset; */
    NULL, /* struct _typeobject *tp_base; */
    NULL, /* PyObject *tp_dict; */
    NULL, /* descrgetfunc tp_descr_get; */
    NULL, /* descrsetfunc tp_descr_set; */
    0,    /* long tp_dictoffset; */
    NULL, /* initproc tp_init; */
    NULL, /* allocfunc tp_alloc; */
    NULL, /* newfunc tp_new; */
    /*  Low-level free-memory routine */
    NULL, /* freefunc tp_free;  */
    /* For PyObject_IS_GC */
    NULL, /* inquiry tp_is_gc;  */
    NULL, /* PyObject *tp_bases; */
    /* method resolution order */
    NULL, /* PyObject *tp_mro;  */
    NULL, /* PyObject *tp_cache; */
    NULL, /* PyObject *tp_subclasses; */
    NULL, /* PyObject *tp_weaklist; */
    NULL,
};

static PyObject *pyrna_prop_collection_iter_CreatePyObject(PointerRNA *ptr, PropertyRNA *prop)
{
  BPy_PropertyCollectionIterRNA *self = PyObject_New(BPy_PropertyCollectionIterRNA,
                                                     &pyrna_prop_collection_iter_Type);

#  ifdef USE_WEAKREFS
  self->in_weakreflist = NULL;
#  endif

  RNA_property_collection_begin(ptr, prop, &self->iter);

  return (PyObject *)self;
}

static PyObject *pyrna_prop_collection_iter(BPy_PropertyRNA *self)
{
  return pyrna_prop_collection_iter_CreatePyObject(&self->ptr, self->prop);
}

static PyObject *pyrna_prop_collection_iter_next(BPy_PropertyCollectionIterRNA *self)
{
  if (self->iter.valid == false) {
    PyErr_SetNone(PyExc_StopIteration);
    return NULL;
  }
  else {
    BPy_StructRNA *pyrna = (BPy_StructRNA *)pyrna_struct_CreatePyObject(&self->iter.ptr);

#  ifdef USE_PYRNA_STRUCT_REFERENCE
    if (pyrna) { /* Unlikely, but may fail. */
      if ((PyObject *)pyrna != Py_None) {
        /* hold a reference to the iterator since it may have
         * allocated memory 'pyrna' needs. eg: introspecting dynamic enum's  */
        /* TODO, we could have an api call to know if this is
         * needed since most collections don't */
        pyrna_struct_reference_set(pyrna, (PyObject *)self);
      }
    }
#  endif /* !USE_PYRNA_STRUCT_REFERENCE */

    RNA_property_collection_next(&self->iter);

    return (PyObject *)pyrna;
  }
}

static void pyrna_prop_collection_iter_dealloc(BPy_PropertyCollectionIterRNA *self)
{
#  ifdef USE_WEAKREFS
  if (self->in_weakreflist != NULL) {
    PyObject_ClearWeakRefs((PyObject *)self);
  }
#  endif

  RNA_property_collection_end(&self->iter);

  PyObject_DEL(self);
}

/* --- collection iterator: end --- */
#endif /* !USE_PYRNA_ITER */

static void pyrna_subtype_set_rna(PyObject *newclass, StructRNA *srna)
{
  PointerRNA ptr;
  PyObject *item;

  Py_INCREF(newclass);

  if (RNA_struct_py_type_get(srna)) {
    PyC_ObSpit("RNA WAS SET - ", RNA_struct_py_type_get(srna));
  }

  Py_XDECREF(((PyObject *)RNA_struct_py_type_get(srna)));

  RNA_struct_py_type_set(srna, (void *)newclass); /* Store for later use */

  /* Not 100% needed, but useful,
   * having an instance within a type looks wrong, but this instance _is_ an RNA type. */

  /* Python deals with the circular reference. */
  RNA_pointer_create(NULL, &RNA_Struct, srna, &ptr);
  item = pyrna_struct_CreatePyObject(&ptr);

  /* Note, must set the class not the __dict__ else the internal slots are not updated correctly.
   */
  PyObject_SetAttr(newclass, bpy_intern_str_bl_rna, item);
  Py_DECREF(item);

  /* Add staticmethods and classmethods. */
  {
    const PointerRNA func_ptr = {{NULL}, srna, NULL};
    const ListBase *lb;
    Link *link;

    lb = RNA_struct_type_functions(srna);
    for (link = lb->first; link; link = link->next) {
      FunctionRNA *func = (FunctionRNA *)link;
      const int flag = RNA_function_flag(func);
      if ((flag & FUNC_NO_SELF) &&         /* Is staticmethod or classmethod. */
          (flag & FUNC_REGISTER) == false) /* Is not for registration. */
      {
        /* We may want to set the type of this later. */
        PyObject *func_py = pyrna_func_to_py(&func_ptr, func);
        PyObject_SetAttrString(newclass, RNA_function_identifier(func), func_py);
        Py_DECREF(func_py);
      }
    }
  }

  /* Done with RNA instance. */
}

static PyObject *pyrna_srna_Subtype(StructRNA *srna);

/* Return a borrowed reference. */
static PyObject *pyrna_srna_PyBase(StructRNA *srna)  //, PyObject *bpy_types_dict)
{
  /* Assume RNA_struct_py_type_get(srna) was already checked. */
  StructRNA *base;

  PyObject *py_base = NULL;

  /* Get the base type. */
  base = RNA_struct_base(srna);

  if (base && base != srna) {
    // printf("debug subtype %s %p\n", RNA_struct_identifier(srna), srna);
    py_base = pyrna_srna_Subtype(base);  //, bpy_types_dict);
    Py_DECREF(py_base);                  /* Srna owns, this is only to pass as an arg. */
  }

  if (py_base == NULL) {
    py_base = (PyObject *)&pyrna_struct_Type;
  }

  return py_base;
}

/* Check if we have a native Python subclass, use it when it exists
 * return a borrowed reference. */
static PyObject *bpy_types_dict = NULL;

static PyObject *pyrna_srna_ExternalType(StructRNA *srna)
{
  const char *idname = RNA_struct_identifier(srna);
  PyObject *newclass;

  if (bpy_types_dict == NULL) {
    PyObject *bpy_types = PyImport_ImportModuleLevel("bpy_types", NULL, NULL, NULL, 0);

    if (bpy_types == NULL) {
      PyErr_Print();
      PyErr_Clear();
      CLOG_ERROR(BPY_LOG_RNA, "failed to find 'bpy_types' module");
      return NULL;
    }
    bpy_types_dict = PyModule_GetDict(bpy_types); /* Borrow. */
    Py_DECREF(bpy_types);                         /* Fairly safe to assume the dict is kept. */
  }

  newclass = PyDict_GetItemString(bpy_types_dict, idname);

  /* Sanity check, could skip this unless in debug mode. */
  if (newclass) {
    PyObject *base_compare = pyrna_srna_PyBase(srna);
    /* Can't do this because it gets superclasses values! */
    // PyObject *slots = PyObject_GetAttrString(newclass, "__slots__");
    /* Can do this, but faster not to. */
    // PyObject *bases = PyObject_GetAttrString(newclass, "__bases__");
    PyObject *tp_bases = ((PyTypeObject *)newclass)->tp_bases;
    PyObject *tp_slots = PyDict_GetItem(((PyTypeObject *)newclass)->tp_dict,
                                        bpy_intern_str___slots__);

    if (tp_slots == NULL) {
      CLOG_ERROR(
          BPY_LOG_RNA, "expected class '%s' to have __slots__ defined, see bpy_types.py", idname);
      newclass = NULL;
    }
    else if (PyTuple_GET_SIZE(tp_bases)) {
      PyObject *base = PyTuple_GET_ITEM(tp_bases, 0);

      if (base_compare != base) {
        char pyob_info[256];
        PyC_ObSpitStr(pyob_info, sizeof(pyob_info), base_compare);
        CLOG_ERROR(BPY_LOG_RNA,
                   "incorrect subclassing of SRNA '%s', expected '%s', see bpy_types.py",
                   idname,
                   pyob_info);
        newclass = NULL;
      }
      else {
        CLOG_INFO(BPY_LOG_RNA, 2, "SRNA sub-classed: '%s'", idname);
      }
    }
  }

  return newclass;
}

static PyObject *pyrna_srna_Subtype(StructRNA *srna)
{
  PyObject *newclass = NULL;

  /* Stupid/simple case. */
  if (srna == NULL) {
    newclass = NULL; /* Nothing to do. */
  }                  /* The class may have already been declared & allocated. */
  else if ((newclass = RNA_struct_py_type_get(srna))) {
    Py_INCREF(newclass);
  } /* Check if bpy_types.py module has the class defined in it. */
  else if ((newclass = pyrna_srna_ExternalType(srna))) {
    pyrna_subtype_set_rna(newclass, srna);
    Py_INCREF(newclass);
  } /* create a new class instance with the C api
     * mainly for the purposing of matching the C/RNA type hierarchy */
  else {
    /* subclass equivalents
     * - class myClass(myBase):
     *     some = 'value' # or ...
     * - myClass = type(
     *       name='myClass',
     *       bases=(myBase,), dict={'__module__': 'bpy.types', '__slots__': ()}
     *   )
     */

    /* Assume RNA_struct_py_type_get(srna) was already checked. */
    PyObject *py_base = pyrna_srna_PyBase(srna);
    PyObject *metaclass;
    const char *idname = RNA_struct_identifier(srna);

    /* Remove __doc__ for now. */
    // const char *descr = RNA_struct_ui_description(srna);
    // if (!descr) descr = "(no docs)";
    // "__doc__", descr

    if (RNA_struct_idprops_check(srna) &&
        !PyObject_IsSubclass(py_base, (PyObject *)&pyrna_struct_meta_idprop_Type)) {
      metaclass = (PyObject *)&pyrna_struct_meta_idprop_Type;
    }
    else {
      metaclass = (PyObject *)&PyType_Type;
    }

    /* Always use O not N when calling, N causes refcount errors. */
#if 0
    newclass = PyObject_CallFunction(
        metaclass, "s(O) {sss()}", idname, py_base, "__module__", "bpy.types", "__slots__");
#else
    {
      /* Longhand of the call above. */
      PyObject *args, *item, *value;
      int ok;

      args = PyTuple_New(3);

      /* arg[0] (name=...) */
      PyTuple_SET_ITEM(args, 0, PyUnicode_FromString(idname));

      /* arg[1] (bases=...) */
      PyTuple_SET_ITEM(args, 1, item = PyTuple_New(1));
      PyTuple_SET_ITEM(item, 0, Py_INCREF_RET(py_base));

      /* arg[2] (dict=...) */
      PyTuple_SET_ITEM(args, 2, item = PyDict_New());
      ok = PyDict_SetItem(item, bpy_intern_str___module__, bpy_intern_str_bpy_types);
      BLI_assert(ok != -1);
      ok = PyDict_SetItem(item, bpy_intern_str___slots__, value = PyTuple_New(0));
      Py_DECREF(value);
      BLI_assert(ok != -1);

      newclass = PyObject_CallObject(metaclass, args);
      Py_DECREF(args);

      (void)ok;
    }
#endif

    /* Newclass will now have 2 ref's, ???,
     * probably 1 is internal since decrefing here segfaults. */

    /* PyC_ObSpit("new class ref", newclass); */

    if (newclass) {
      /* srna owns one, and the other is owned by the caller. */
      pyrna_subtype_set_rna(newclass, srna);

      /* XXX, adding this back segfaults Blender on load. */
      // Py_DECREF(newclass); /* let srna own */
    }
    else {
      /* This should not happen. */
      CLOG_ERROR(BPY_LOG_RNA, "failed to register '%s'", idname);
      PyErr_Print();
      PyErr_Clear();
    }
  }

  return newclass;
}

/* Use for subtyping so we know which srna is used for a PointerRNA. */
static StructRNA *srna_from_ptr(PointerRNA *ptr)
{
  if (ptr->type == &RNA_Struct) {
    return ptr->data;
  }
  else {
    return ptr->type;
  }
}

/* Always returns a new ref, be sure to decref when done. */
static PyObject *pyrna_struct_Subtype(PointerRNA *ptr)
{
  return pyrna_srna_Subtype(srna_from_ptr(ptr));
}

/*-----------------------CreatePyObject---------------------------------*/
PyObject *pyrna_struct_CreatePyObject(PointerRNA *ptr)
{
  BPy_StructRNA *pyrna = NULL;

  /* Note: don't rely on this to return None since NULL data with a valid type can often crash. */
  if (ptr->data == NULL && ptr->type == NULL) { /* Operator RNA has NULL data. */
    Py_RETURN_NONE;
  }

  /* New in 2.8x, since not many types support instancing
   * we may want to use a flag to avoid looping over all classes. - campbell */
  void **instance = ptr->data ? RNA_struct_instance(ptr) : NULL;
  if (instance && *instance) {
    pyrna = *instance;

    /* Refine may have changed types after the first instance was created. */
    if (ptr->type == pyrna->ptr.type) {
      Py_INCREF(pyrna);
      return (PyObject *)pyrna;
    }
    else {
      /* Existing users will need to use 'type_recast' method. */
      Py_DECREF(pyrna);
      *instance = NULL;
      /* Continue as if no instance was made. */
#if 0 /* No need to assign, will be written to next... */
      pyrna = NULL;
#endif
    }
  }

  {
    PyTypeObject *tp = (PyTypeObject *)pyrna_struct_Subtype(ptr);

    if (tp) {
      pyrna = (BPy_StructRNA *)tp->tp_alloc(tp, 0);
      Py_DECREF(tp); /* srna owns, can't hold a reference. */
    }
    else {
      CLOG_WARN(BPY_LOG_RNA, "could not make type '%s'", RNA_struct_identifier(ptr->type));
      pyrna = (BPy_StructRNA *)PyObject_GC_New(BPy_StructRNA, &pyrna_struct_Type);
#ifdef USE_WEAKREFS
      pyrna->in_weakreflist = NULL;
#endif
    }
  }

  if (pyrna == NULL) {
    PyErr_SetString(PyExc_MemoryError, "couldn't create bpy_struct object");
    return NULL;
  }

  /* Blender's instance owns a reference (to avoid Python freeing it). */
  if (instance) {
    *instance = pyrna;
    Py_INCREF(pyrna);
  }

  pyrna->ptr = *ptr;
#ifdef PYRNA_FREE_SUPPORT
  pyrna->freeptr = false;
#endif

#ifdef USE_PYRNA_STRUCT_REFERENCE
  pyrna->reference = NULL;
#endif

  // PyC_ObSpit("NewStructRNA: ", (PyObject *)pyrna);

#ifdef USE_PYRNA_INVALIDATE_WEAKREF
  if (ptr->id.data) {
    id_weakref_pool_add(ptr->id.data, (BPy_DummyPointerRNA *)pyrna);
  }
#endif
  return (PyObject *)pyrna;
}

PyObject *pyrna_prop_CreatePyObject(PointerRNA *ptr, PropertyRNA *prop)
{
  BPy_PropertyRNA *pyrna;

  if (RNA_property_array_check(prop) == 0) {
    PyTypeObject *type;

    if (RNA_property_type(prop) != PROP_COLLECTION) {
      type = &pyrna_prop_Type;
    }
    else {
      if ((RNA_property_flag(prop) & PROP_IDPROPERTY) == 0) {
        type = &pyrna_prop_collection_Type;
      }
      else {
        type = &pyrna_prop_collection_idprop_Type;
      }
    }

    pyrna = (BPy_PropertyRNA *)PyObject_NEW(BPy_PropertyRNA, type);
#ifdef USE_WEAKREFS
    pyrna->in_weakreflist = NULL;
#endif
  }
  else {
    pyrna = (BPy_PropertyRNA *)PyObject_NEW(BPy_PropertyArrayRNA, &pyrna_prop_array_Type);
    ((BPy_PropertyArrayRNA *)pyrna)->arraydim = 0;
    ((BPy_PropertyArrayRNA *)pyrna)->arrayoffset = 0;
#ifdef USE_WEAKREFS
    ((BPy_PropertyArrayRNA *)pyrna)->in_weakreflist = NULL;
#endif
  }

  if (pyrna == NULL) {
    PyErr_SetString(PyExc_MemoryError, "couldn't create BPy_rna object");
    return NULL;
  }

  pyrna->ptr = *ptr;
  pyrna->prop = prop;

#ifdef USE_PYRNA_INVALIDATE_WEAKREF
  if (ptr->id.data) {
    id_weakref_pool_add(ptr->id.data, (BPy_DummyPointerRNA *)pyrna);
  }
#endif

  return (PyObject *)pyrna;
}

/* Utility func to be used by external modules, sneaky! */
PyObject *pyrna_id_CreatePyObject(ID *id)
{
  if (id) {
    PointerRNA ptr;
    RNA_id_pointer_create(id, &ptr);
    return pyrna_struct_CreatePyObject(&ptr);
  }
  else {
    Py_RETURN_NONE;
  }
}

bool pyrna_id_FromPyObject(PyObject *obj, ID **id)
{
  if (pyrna_id_CheckPyObject(obj)) {
    *id = ((BPy_StructRNA *)obj)->ptr.id.data;
    return true;
  }
  else {
    *id = NULL;
    return false;
  }
}

bool pyrna_id_CheckPyObject(PyObject *obj)
{
  return BPy_StructRNA_Check(obj) && (RNA_struct_is_ID(((BPy_StructRNA *)obj)->ptr.type));
}

void BPY_rna_init(void)
{
#ifdef USE_MATHUTILS /* Register mathutils callbacks, ok to run more than once. */
  mathutils_rna_array_cb_index = Mathutils_RegisterCallback(&mathutils_rna_array_cb);
  mathutils_rna_matrix_cb_index = Mathutils_RegisterCallback(&mathutils_rna_matrix_cb);
#endif

  /* For some reason MSVC complains of these. */
#if defined(_MSC_VER)
  pyrna_struct_meta_idprop_Type.tp_base = &PyType_Type;

  pyrna_prop_collection_iter_Type.tp_iter = PyObject_SelfIter;
  pyrna_prop_collection_iter_Type.tp_getattro = PyObject_GenericGetAttr;
#endif

  /* metaclass */
  if (PyType_Ready(&pyrna_struct_meta_idprop_Type) < 0) {
    return;
  }

  if (PyType_Ready(&pyrna_struct_Type) < 0) {
    return;
  }

  if (PyType_Ready(&pyrna_prop_Type) < 0) {
    return;
  }

  if (PyType_Ready(&pyrna_prop_array_Type) < 0) {
    return;
  }

  if (PyType_Ready(&pyrna_prop_collection_Type) < 0) {
    return;
  }

  if (PyType_Ready(&pyrna_prop_collection_idprop_Type) < 0) {
    return;
  }

  if (PyType_Ready(&pyrna_func_Type) < 0) {
    return;
  }

#ifdef USE_PYRNA_ITER
  if (PyType_Ready(&pyrna_prop_collection_iter_Type) < 0) {
    return;
  }
#endif
}

/* 'bpy.data' from Python. */
static PointerRNA *rna_module_ptr = NULL;
PyObject *BPY_rna_module(void)
{
  BPy_StructRNA *pyrna;
  PointerRNA ptr;

  /* For now, return the base RNA type rather than a real module. */
  RNA_main_pointer_create(G_MAIN, &ptr);
  pyrna = (BPy_StructRNA *)pyrna_struct_CreatePyObject(&ptr);

  rna_module_ptr = &pyrna->ptr;
  return (PyObject *)pyrna;
}

void BPY_update_rna_module(void)
{
  if (rna_module_ptr) {
#if 0
    RNA_main_pointer_create(G_MAIN, rna_module_ptr);
#else
    rna_module_ptr->data = G_MAIN; /* Just set data is enough. */
#endif
  }
}

#if 0
/* This is a way we can access docstrings for RNA types
 * without having the datatypes in blender */
PyObject *BPY_rna_doc(void)
{
  PointerRNA ptr;

  /* For now, return the base RNA type rather than a real module. */
  RNA_blender_rna_pointer_create(&ptr);

  return pyrna_struct_CreatePyObject(&ptr);
}
#endif

/* pyrna_basetype_* - BPy_BaseTypeRNA is just a BPy_PropertyRNA struct with a different type
 * the self->ptr and self->prop are always set to the "structs" collection */
/* ---------------getattr-------------------------------------------- */
static PyObject *pyrna_basetype_getattro(BPy_BaseTypeRNA *self, PyObject *pyname)
{
  PointerRNA newptr;
  PyObject *ret;
  const char *name = _PyUnicode_AsString(pyname);

  if (name == NULL) {
    PyErr_SetString(PyExc_AttributeError, "bpy.types: __getattr__ must be a string");
    ret = NULL;
  }
  else if (RNA_property_collection_lookup_string(&self->ptr, self->prop, name, &newptr)) {
    ret = pyrna_struct_Subtype(&newptr);
    if (ret == NULL) {
      PyErr_Format(PyExc_RuntimeError,
                   "bpy.types.%.200s subtype could not be generated, this is a bug!",
                   _PyUnicode_AsString(pyname));
    }
  }
  else {
#if 0
    PyErr_Format(PyExc_AttributeError,
                 "bpy.types.%.200s RNA_Struct does not exist",
                 _PyUnicode_AsString(pyname));
    return NULL;
#endif
    /* The error raised here will be displayed. */
    ret = PyObject_GenericGetAttr((PyObject *)self, pyname);
  }

  return ret;
}

static PyObject *pyrna_basetype_dir(BPy_BaseTypeRNA *self);
static PyObject *pyrna_register_class(PyObject *self, PyObject *py_class);
static PyObject *pyrna_unregister_class(PyObject *self, PyObject *py_class);

static struct PyMethodDef pyrna_basetype_methods[] = {
    {"__dir__", (PyCFunction)pyrna_basetype_dir, METH_NOARGS, ""},
    {NULL, NULL, 0, NULL},
};

/* Used to call ..._keys() direct, but we need to filter out operator subclasses. */
#if 0
static PyObject *pyrna_basetype_dir(BPy_BaseTypeRNA *self)
{
  PyObject *list;
#  if 0
  PyMethodDef *meth;
#  endif

  list = pyrna_prop_collection_keys(self); /* Like calling structs.keys(), avoids looping here. */

#  if 0 /* For now only contains __dir__. */
  for (meth = pyrna_basetype_methods; meth->ml_name; meth++) {
    PyList_APPEND(list, PyUnicode_FromString(meth->ml_name));
  }
#  endif
  return list;
}

#else

static PyObject *pyrna_basetype_dir(BPy_BaseTypeRNA *self)
{
  PyObject *ret = PyList_New(0);

  RNA_PROP_BEGIN (&self->ptr, itemptr, self->prop) {
    StructRNA *srna = itemptr.data;
    PyList_APPEND(ret, PyUnicode_FromString(RNA_struct_identifier(srna)));
  }
  RNA_PROP_END;

  return ret;
}

#endif

static PyTypeObject pyrna_basetype_Type = BLANK_PYTHON_TYPE;

/**
 * Accessed from Python as 'bpy.types'
 */
PyObject *BPY_rna_types(void)
{
  BPy_BaseTypeRNA *self;

  if ((pyrna_basetype_Type.tp_flags & Py_TPFLAGS_READY) == 0) {
    pyrna_basetype_Type.tp_name = "RNA_Types";
    pyrna_basetype_Type.tp_basicsize = sizeof(BPy_BaseTypeRNA);
    pyrna_basetype_Type.tp_getattro = (getattrofunc)pyrna_basetype_getattro;
    pyrna_basetype_Type.tp_flags = Py_TPFLAGS_DEFAULT;
    pyrna_basetype_Type.tp_methods = pyrna_basetype_methods;

    if (PyType_Ready(&pyrna_basetype_Type) < 0) {
      return NULL;
    }
  }

  /* Static members for the base class. */
  /* Add __name__ since help() expects it. */
  PyDict_SetItem(pyrna_basetype_Type.tp_dict, bpy_intern_str___name__, bpy_intern_str_bpy_types);

  /* Internal base types we have no other accessors for. */
  {
    PyTypeObject *pyrna_types[] = {
        &pyrna_struct_meta_idprop_Type,
        &pyrna_struct_Type,
        &pyrna_prop_Type,
        &pyrna_prop_array_Type,
        &pyrna_prop_collection_Type,
        &pyrna_func_Type,
    };

    for (int i = 0; i < ARRAY_SIZE(pyrna_types); i += 1) {
      PyDict_SetItemString(
          pyrna_basetype_Type.tp_dict, pyrna_types[i]->tp_name, (PyObject *)pyrna_types[i]);
    }
  }

  self = (BPy_BaseTypeRNA *)PyObject_NEW(BPy_BaseTypeRNA, &pyrna_basetype_Type);

  /* Avoid doing this lookup for every getattr. */
  RNA_blender_rna_pointer_create(&self->ptr);
  self->prop = RNA_struct_find_property(&self->ptr, "structs");
#ifdef USE_WEAKREFS
  self->in_weakreflist = NULL;
#endif
  return (PyObject *)self;
}

StructRNA *pyrna_struct_as_srna(PyObject *self, const bool parent, const char *error_prefix)
{
  BPy_StructRNA *py_srna = NULL;
  StructRNA *srna;

  /* Unfortunately PyObject_GetAttrString wont look up this types tp_dict first :/ */
  if (PyType_Check(self)) {
    py_srna = (BPy_StructRNA *)PyDict_GetItem(((PyTypeObject *)self)->tp_dict,
                                              bpy_intern_str_bl_rna);
    Py_XINCREF(py_srna);
  }

  if (parent) {
    /* be very careful with this since it will return a parent classes srna.
     * modifying this will do confusing stuff! */
    if (py_srna == NULL) {
      py_srna = (BPy_StructRNA *)PyObject_GetAttr(self, bpy_intern_str_bl_rna);
    }
  }

  if (py_srna == NULL) {
    PyErr_Format(PyExc_RuntimeError,
                 "%.200s, missing bl_rna attribute from '%.200s' instance (may not be registered)",
                 error_prefix,
                 Py_TYPE(self)->tp_name);
    return NULL;
  }

  if (!BPy_StructRNA_Check(py_srna)) {
    PyErr_Format(PyExc_TypeError,
                 "%.200s, bl_rna attribute wrong type '%.200s' on '%.200s'' instance",
                 error_prefix,
                 Py_TYPE(py_srna)->tp_name,
                 Py_TYPE(self)->tp_name);
    Py_DECREF(py_srna);
    return NULL;
  }

  if (py_srna->ptr.type != &RNA_Struct) {
    PyErr_Format(PyExc_TypeError,
                 "%.200s, bl_rna attribute not a RNA_Struct, on '%.200s'' instance",
                 error_prefix,
                 Py_TYPE(self)->tp_name);
    Py_DECREF(py_srna);
    return NULL;
  }

  srna = py_srna->ptr.data;
  Py_DECREF(py_srna);

  return srna;
}

/* Orphan functions, not sure where they should go. */
/* Get the srna for methods attached to types. */
/*
 * Caller needs to raise error.*/
StructRNA *srna_from_self(PyObject *self, const char *error_prefix)
{

  if (self == NULL) {
    return NULL;
  }
  else if (PyCapsule_CheckExact(self)) {
    return PyCapsule_GetPointer(self, NULL);
  }
  else if (PyType_Check(self) == 0) {
    return NULL;
  }
  else {
    /* These cases above not errors, they just mean the type was not compatible
     * After this any errors will be raised in the script */

    PyObject *error_type, *error_value, *error_traceback;
    StructRNA *srna;

    PyErr_Fetch(&error_type, &error_value, &error_traceback);
    PyErr_Clear();

    srna = pyrna_struct_as_srna(self, false, error_prefix);

    if (!PyErr_Occurred()) {
      PyErr_Restore(error_type, error_value, error_traceback);
    }

    return srna;
  }
}

static int deferred_register_prop(StructRNA *srna, PyObject *key, PyObject *item)
{
  /* We only care about results from C which
   * are for sure types, save some time with error */
  if (pyrna_is_deferred_prop(item)) {

    PyObject *py_func, *py_kw, *py_srna_cobject, *py_ret;

    if (PyArg_ParseTuple(item, "OO!", &py_func, &PyDict_Type, &py_kw)) {
      PyObject *args_fake;

      if (*_PyUnicode_AsString(key) == '_') {
        PyErr_Format(PyExc_ValueError,
                     "bpy_struct \"%.200s\" registration error: "
                     "%.200s could not register because the property starts with an '_'\n",
                     RNA_struct_identifier(srna),
                     _PyUnicode_AsString(key));
        return -1;
      }
      py_srna_cobject = PyCapsule_New(srna, NULL, NULL);

      /* Not 100% nice :/, modifies the dict passed, should be ok. */
      PyDict_SetItem(py_kw, bpy_intern_str_attr, key);

      args_fake = PyTuple_New(1);
      PyTuple_SET_ITEM(args_fake, 0, py_srna_cobject);

      PyObject *type = PyDict_GetItemString(py_kw, "type");
      StructRNA *type_srna = srna_from_self(type, "");
      if (type_srna) {
        if (!RNA_struct_idprops_datablock_allowed(srna) &&
            (*(PyCFunctionWithKeywords)PyCFunction_GET_FUNCTION(py_func) == BPy_PointerProperty ||
             *(PyCFunctionWithKeywords)PyCFunction_GET_FUNCTION(py_func) ==
                 BPy_CollectionProperty) &&
            RNA_struct_idprops_contains_datablock(type_srna)) {
          PyErr_Format(PyExc_ValueError,
                       "bpy_struct \"%.200s\" doesn't support datablock properties\n",
                       RNA_struct_identifier(srna));
          return -1;
        }
      }

      py_ret = PyObject_Call(py_func, args_fake, py_kw);

      if (py_ret) {
        Py_DECREF(py_ret);
        Py_DECREF(args_fake); /* Free's py_srna_cobject too. */
      }
      else {
        /* _must_ print before decreffing args_fake. */
        PyErr_Print();
        PyErr_Clear();

        Py_DECREF(args_fake); /* Free's py_srna_cobject too. */

        // PyC_LineSpit();
        PyErr_Format(PyExc_ValueError,
                     "bpy_struct \"%.200s\" registration error: "
                     "%.200s could not register\n",
                     RNA_struct_identifier(srna),
                     _PyUnicode_AsString(key));
        return -1;
      }
    }
    else {
      /* Since this is a class dict, ignore args that can't be passed. */

      /* For testing only. */
#if 0
      PyC_ObSpit("Why doesn't this work??", item);
      PyErr_Print();
#endif
      PyErr_Clear();
    }
  }

  return 0;
}

static int pyrna_deferred_register_props(StructRNA *srna, PyObject *class_dict)
{
  PyObject *annotations_dict;
  PyObject *item, *key;
  Py_ssize_t pos = 0;
  int ret = 0;

  /* in both cases PyDict_CheckExact(class_dict) will be true even
   * though Operators have a metaclass dict namespace */
  if ((annotations_dict = PyDict_GetItem(class_dict, bpy_intern_str___annotations__)) &&
      PyDict_CheckExact(annotations_dict)) {
    while (PyDict_Next(annotations_dict, &pos, &key, &item)) {
      ret = deferred_register_prop(srna, key, item);

      if (ret != 0) {
        break;
      }
    }
  }

  {
    /* This block can be removed once 2.8x is released and annotations are in use. */
    bool has_warning = false;
    while (PyDict_Next(class_dict, &pos, &key, &item)) {
      if (pyrna_is_deferred_prop(item)) {
        if (!has_warning) {
          printf(
              "Warning: class %.200s "
              "contains a property which should be an annotation!\n",
              RNA_struct_identifier(srna));
          PyC_LineSpit();
          has_warning = true;
        }
        printf("    assign as a type annotation: %.200s.%.200s\n",
               RNA_struct_identifier(srna),
               _PyUnicode_AsString(key));
      }
      ret = deferred_register_prop(srna, key, item);

      if (ret != 0) {
        break;
      }
    }
  }

  return ret;
}

static int pyrna_deferred_register_class_recursive(StructRNA *srna, PyTypeObject *py_class)
{
  const int len = PyTuple_GET_SIZE(py_class->tp_bases);
  int i, ret;

  /* First scan base classes for registerable properties. */
  for (i = 0; i < len; i++) {
    PyTypeObject *py_superclass = (PyTypeObject *)PyTuple_GET_ITEM(py_class->tp_bases, i);

    /* the rules for using these base classes are not clear,
     * 'object' is of course not worth looking into and
     * existing subclasses of RNA would cause a lot more dictionary
     * looping then is needed (SomeOperator would scan Operator.__dict__)
     * which is harmless, but not at all useful.
     *
     * So only scan base classes which are not subclasses if blender types.
     * This best fits having 'mix-in' classes for operators and render engines.
     */
    if (py_superclass != &PyBaseObject_Type &&
        !PyObject_IsSubclass((PyObject *)py_superclass, (PyObject *)&pyrna_struct_Type)) {
      ret = pyrna_deferred_register_class_recursive(srna, py_superclass);

      if (ret != 0) {
        return ret;
      }
    }
  }

  /* Not register out own properties. */
  /* getattr(..., "__dict__") returns a proxy. */
  return pyrna_deferred_register_props(srna, py_class->tp_dict);
}

int pyrna_deferred_register_class(StructRNA *srna, PyTypeObject *py_class)
{
  /* Panels and Menus don't need this
   * save some time and skip the checks here */
  if (!RNA_struct_idprops_register_check(srna)) {
    return 0;
  }

  return pyrna_deferred_register_class_recursive(srna, py_class);
}

/*-------------------- Type Registration ------------------------*/

static int rna_function_arg_count(FunctionRNA *func, int *min_count)
{
  const ListBase *lb = RNA_function_defined_parameters(func);
  PropertyRNA *parm;
  Link *link;
  int flag = RNA_function_flag(func);
  const bool is_staticmethod = (flag & FUNC_NO_SELF) && !(flag & FUNC_USE_SELF_TYPE);
  int count = is_staticmethod ? 0 : 1;
  bool done_min_count = false;

  for (link = lb->first; link; link = link->next) {
    parm = (PropertyRNA *)link;
    if (!(RNA_parameter_flag(parm) & PARM_OUTPUT)) {
      if (!done_min_count && (RNA_parameter_flag(parm) & PARM_PYFUNC_OPTIONAL)) {
        /* From now on, the following parameters are optional in a Python function. */
        if (min_count) {
          *min_count = count;
        }
        done_min_count = true;
      }
      count++;
    }
  }

  if (!done_min_count && min_count) {
    *min_count = count;
  }
  return count;
}

static int bpy_class_validate_recursive(PointerRNA *dummyptr,
                                        StructRNA *srna,
                                        void *py_data,
                                        int *have_function)
{
  const ListBase *lb;
  Link *link;
  const char *class_type = RNA_struct_identifier(srna);
  StructRNA *srna_base = RNA_struct_base(srna);
  PyObject *py_class = (PyObject *)py_data;
  PyObject *base_class = RNA_struct_py_type_get(srna);
  PyObject *item;
  int i, arg_count, func_arg_count, func_arg_min_count = 0;
  const char *py_class_name = ((PyTypeObject *)py_class)->tp_name; /* __name__ */

  if (srna_base) {
    if (bpy_class_validate_recursive(dummyptr, srna_base, py_data, have_function) != 0) {
      return -1;
    }
  }

  if (base_class) {
    if (!PyObject_IsSubclass(py_class, base_class)) {
      PyErr_Format(PyExc_TypeError,
                   "expected %.200s subclass of class \"%.200s\"",
                   class_type,
                   py_class_name);
      return -1;
    }
  }

  /* Verify callback functions. */
  lb = RNA_struct_type_functions(srna);
  i = 0;
  for (link = lb->first; link; link = link->next) {
    FunctionRNA *func = (FunctionRNA *)link;
    const int flag = RNA_function_flag(func);
    /* TODO(campbell): this is used for classmethod's too,
     * even though class methods should have 'FUNC_USE_SELF_TYPE' set, see Operator.poll for eg.
     * Keep this as-is since it's working, but we should be using
     * 'FUNC_USE_SELF_TYPE' for many functions. */
    const bool is_staticmethod = (flag & FUNC_NO_SELF) && !(flag & FUNC_USE_SELF_TYPE);

    if (!(flag & FUNC_REGISTER)) {
      continue;
    }

    item = PyObject_GetAttrString(py_class, RNA_function_identifier(func));

    have_function[i] = (item != NULL);
    i++;

    if (item == NULL) {
      if ((flag & (FUNC_REGISTER_OPTIONAL & ~FUNC_REGISTER)) == 0) {
        PyErr_Format(PyExc_AttributeError,
                     "expected %.200s, %.200s class to have an \"%.200s\" attribute",
                     class_type,
                     py_class_name,
                     RNA_function_identifier(func));
        return -1;
      }

      PyErr_Clear();
    }
    else {
      /* No need to keep a ref, the class owns it
       * (technically we should keep a reference, but...). */
      Py_DECREF(item);

      if (is_staticmethod) {
        if (PyMethod_Check(item) == 0) {
          PyErr_Format(PyExc_TypeError,
                       "expected %.200s, %.200s class \"%.200s\" "
                       "attribute to be a static/class method, not a %.200s",
                       class_type,
                       py_class_name,
                       RNA_function_identifier(func),
                       Py_TYPE(item)->tp_name);
          return -1;
        }
        item = ((PyMethodObject *)item)->im_func;
      }
      else {
        if (PyFunction_Check(item) == 0) {
          PyErr_Format(PyExc_TypeError,
                       "expected %.200s, %.200s class \"%.200s\" "
                       "attribute to be a function, not a %.200s",
                       class_type,
                       py_class_name,
                       RNA_function_identifier(func),
                       Py_TYPE(item)->tp_name);
          return -1;
        }
      }

      func_arg_count = rna_function_arg_count(func, &func_arg_min_count);

      if (func_arg_count >= 0) { /* -1 if we don't care. */
        arg_count = ((PyCodeObject *)PyFunction_GET_CODE(item))->co_argcount;

        /* note, the number of args we check for and the number of args we give to
         * '@staticmethods' are different (quirk of Python),
         * this is why rna_function_arg_count() doesn't return the value -1*/
        if (is_staticmethod) {
          func_arg_count++;
          func_arg_min_count++;
        }

        if (arg_count < func_arg_min_count || arg_count > func_arg_count) {
          if (func_arg_min_count != func_arg_count) {
            PyErr_Format(
                PyExc_ValueError,
                "expected %.200s, %.200s class \"%.200s\" function to have between %d and %d "
                "args, found %d",
                class_type,
                py_class_name,
                RNA_function_identifier(func),
                func_arg_count,
                func_arg_min_count,
                arg_count);
          }
          else {
            PyErr_Format(
                PyExc_ValueError,
                "expected %.200s, %.200s class \"%.200s\" function to have %d args, found %d",
                class_type,
                py_class_name,
                RNA_function_identifier(func),
                func_arg_count,
                arg_count);
          }
          return -1;
        }
      }
    }
  }

  /* Verify properties. */
  lb = RNA_struct_type_properties(srna);
  for (link = lb->first; link; link = link->next) {
    const char *identifier;
    PropertyRNA *prop = (PropertyRNA *)link;
    const int flag = RNA_property_flag(prop);

    if (!(flag & PROP_REGISTER)) {
      continue;
    }

    /* TODO(campbell): Use Python3.7x _PyObject_LookupAttr(), also in the macro below. */
    identifier = RNA_property_identifier(prop);
    item = PyObject_GetAttrString(py_class, identifier);

    if (item == NULL) {
      PyErr_Clear();
      /* Sneaky workaround to use the class name as the bl_idname. */

#define BPY_REPLACEMENT_STRING(rna_attr, py_attr) \
  else if (STREQ(identifier, rna_attr)) \
  { \
    if ((item = PyObject_GetAttr(py_class, py_attr))) { \
      if (item != Py_None) { \
        if (pyrna_py_to_prop(dummyptr, prop, NULL, item, "validating class:") != 0) { \
          Py_DECREF(item); \
          return -1; \
        } \
      } \
      Py_DECREF(item); \
    } \
    else { \
      PyErr_Clear(); \
    } \
  } /* Intentionally allow else here. */

      if (false) {
      } /* Needed for macro. */
      BPY_REPLACEMENT_STRING("bl_idname", bpy_intern_str___name__)
      BPY_REPLACEMENT_STRING("bl_description", bpy_intern_str___doc__)

#undef BPY_REPLACEMENT_STRING

      if (item == NULL && (((flag & PROP_REGISTER_OPTIONAL) != PROP_REGISTER_OPTIONAL))) {
        PyErr_Format(PyExc_AttributeError,
                     "expected %.200s, %.200s class to have an \"%.200s\" attribute",
                     class_type,
                     py_class_name,
                     identifier);
        return -1;
      }

      PyErr_Clear();
    }
    else {
      if (pyrna_py_to_prop(dummyptr, prop, NULL, item, "validating class:") != 0) {
        Py_DECREF(item);
        return -1;
      }
      Py_DECREF(item);
    }
  }

  return 0;
}

static int bpy_class_validate(PointerRNA *dummyptr, void *py_data, int *have_function)
{
  return bpy_class_validate_recursive(dummyptr, dummyptr->type, py_data, have_function);
}

/* TODO - multiple return values like with RNA functions. */
static int bpy_class_call(bContext *C, PointerRNA *ptr, FunctionRNA *func, ParameterList *parms)
{
  PyObject *args;
  PyObject *ret = NULL, *py_srna = NULL, *py_class_instance = NULL, *parmitem;
  PyTypeObject *py_class;
  PropertyRNA *parm;
  ParameterIterator iter;
  PointerRNA funcptr;
  int err = 0, i, ret_len = 0, arg_count;
  int flag = RNA_function_flag(func);
  const bool is_staticmethod = (flag & FUNC_NO_SELF) && !(flag & FUNC_USE_SELF_TYPE);
  const bool is_classmethod = (flag & FUNC_NO_SELF) && (flag & FUNC_USE_SELF_TYPE);

  PropertyRNA *pret_single = NULL;
  void *retdata_single = NULL;

  PyGILState_STATE gilstate;

#ifdef USE_PEDANTIC_WRITE
  const bool is_readonly_init = !(RNA_struct_is_a(ptr->type, &RNA_Operator) ||
                                  RNA_struct_is_a(ptr->type, &RNA_Gizmo));
  // const char *func_id = RNA_function_identifier(func);  /* UNUSED */
  /* Testing, for correctness, not operator and not draw function. */
  const bool is_readonly = !(RNA_function_flag(func) & FUNC_ALLOW_WRITE);
#endif

  py_class = RNA_struct_py_type_get(ptr->type);
  /* Rare case. can happen when registering subclasses. */
  if (py_class == NULL) {
    CLOG_WARN(BPY_LOG_RNA,
              "unable to get Python class for RNA struct '%.200s'",
              RNA_struct_identifier(ptr->type));
    return -1;
  }

  /* XXX, this is needed because render engine calls without a context
   * this should be supported at some point, but at the moment it's not! */
  if (C == NULL) {
    C = BPy_GetContext();
  }

  /* Annoying! We need to check if the screen gets set to NULL which is a
   * hint that the file was actually re-loaded. */
  const bool is_valid_wm = (CTX_wm_manager(C) != NULL);

  bpy_context_set(C, &gilstate);

  if (!(is_staticmethod || is_classmethod)) {
    /* Some datatypes (operator, render engine) can store PyObjects for re-use. */
    if (ptr->data) {
      void **instance = RNA_struct_instance(ptr);

      if (instance) {
        if (*instance) {
          py_class_instance = *instance;
          Py_INCREF(py_class_instance);
        }
      }
    }
    /* End exception. */

    if (py_class_instance == NULL) {
      py_srna = pyrna_struct_CreatePyObject(ptr);
    }

    if (py_class_instance) {
      /* Special case, instance is cached. */
    }
    else if (py_srna == NULL) {
      py_class_instance = NULL;
    }
    else if (py_srna == Py_None) { /* Probably wont ever happen, but possible. */
      Py_DECREF(py_srna);
      py_class_instance = NULL;
    }
    else {
#if 1
      /* Skip the code below and call init directly on the allocated 'py_srna'
       * otherwise __init__() always needs to take a second self argument, see pyrna_struct_new().
       * Although this is annoying to have to implement a part of Python's
       * typeobject.c:type_call().
       */
      if (py_class->tp_init) {
#  ifdef USE_PEDANTIC_WRITE
        const int prev_write = rna_disallow_writes;
        rna_disallow_writes = is_readonly_init ? false :
                                                 true; /* Only operators can write on __init__. */
#  endif

        /* True in most cases even when the class itself doesn't define an __init__ function. */
        args = PyTuple_New(0);
        if (py_class->tp_init(py_srna, args, NULL) < 0) {
          Py_DECREF(py_srna);
          py_srna = NULL;
          /* Err set below. */
        }
        Py_DECREF(args);
#  ifdef USE_PEDANTIC_WRITE
        rna_disallow_writes = prev_write;
#  endif
      }
      py_class_instance = py_srna;

#else
      const int prev_write = rna_disallow_writes;
      rna_disallow_writes = true;

      /* 'almost' all the time calling the class isn't needed.
       * We could just do... */
#  if 0
      py_class_instance = py_srna;
      Py_INCREF(py_class_instance);
#  endif
      /*
       * This would work fine, but means __init__ functions wouldn't run.
       * None of Blender's default scripts use __init__ but it's nice to call it
       * for general correctness. just to note why this is here when it could be safely removed.
       */
      args = PyTuple_New(1);
      PyTuple_SET_ITEM(args, 0, py_srna);
      py_class_instance = PyObject_Call(py_class, args, NULL);
      Py_DECREF(args);

      rna_disallow_writes = prev_write;

#endif

      if (py_class_instance == NULL) {
        err = -1; /* So the error is not overridden below. */
      }
    }
  }

  /* Initializing the class worked, now run its invoke function. */
  if (err != -1 && (is_staticmethod || is_classmethod || py_class_instance)) {
    PyObject *item = PyObject_GetAttrString((PyObject *)py_class, RNA_function_identifier(func));

    if (item) {
      RNA_pointer_create(NULL, &RNA_Function, func, &funcptr);

      if (is_staticmethod) {
        arg_count =
            ((PyCodeObject *)PyFunction_GET_CODE(((PyMethodObject *)item)->im_func))->co_argcount -
            1;
      }
      else {
        arg_count = ((PyCodeObject *)PyFunction_GET_CODE(item))->co_argcount;
      }
#if 0
      /* First arg is included in 'item'. */
      args = PyTuple_New(rna_function_arg_count(func));
#endif
      args = PyTuple_New(arg_count); /* First arg is included in 'item'. */

      if (is_staticmethod) {
        i = 0;
      }
      else if (is_classmethod) {
        PyTuple_SET_ITEM(args, 0, (PyObject *)py_class);
        i = 1;
      }
      else {
        PyTuple_SET_ITEM(args, 0, py_class_instance);
        i = 1;
      }

      RNA_parameter_list_begin(parms, &iter);

      /* Parse function parameters. */
      for (; iter.valid; RNA_parameter_list_next(&iter)) {
        parm = iter.parm;

        /* Only useful for single argument returns, we'll need another list loop for multiple. */
        if (RNA_parameter_flag(parm) & PARM_OUTPUT) {
          ret_len++;
          if (pret_single == NULL) {
            pret_single = parm;
            retdata_single = iter.data;
          }

          continue;
        }

        if (i < arg_count) {
          parmitem = pyrna_param_to_py(&funcptr, parm, iter.data);
          PyTuple_SET_ITEM(args, i, parmitem);
          i++;
        }
      }

#ifdef USE_PEDANTIC_WRITE
      rna_disallow_writes = is_readonly ? true : false;
#endif
      /* *** Main Caller *** */

      ret = PyObject_Call(item, args, NULL);

      /* *** Done Calling *** */

#ifdef USE_PEDANTIC_WRITE
      rna_disallow_writes = false;
#endif

      RNA_parameter_list_end(&iter);
      Py_DECREF(item);
      Py_DECREF(args);
    }
    else {
      PyErr_Print();
      PyErr_Clear();
      PyErr_Format(PyExc_TypeError,
                   "could not find function %.200s in %.200s to execute callback",
                   RNA_function_identifier(func),
                   RNA_struct_identifier(ptr->type));
      err = -1;
    }
  }
  else {
    /* The error may be already set if the class instance couldn't be created. */
    if (err != -1) {
      PyErr_Format(PyExc_RuntimeError,
                   "could not create instance of %.200s to call callback function %.200s",
                   RNA_struct_identifier(ptr->type),
                   RNA_function_identifier(func));
      err = -1;
    }
  }

  if (ret == NULL) { /* Covers py_class_instance failing too. */
    err = -1;
  }
  else {
    if (ret_len == 0 && ret != Py_None) {
      PyErr_Format(PyExc_RuntimeError,
                   "expected class %.200s, function %.200s to return None, not %.200s",
                   RNA_struct_identifier(ptr->type),
                   RNA_function_identifier(func),
                   Py_TYPE(ret)->tp_name);
      err = -1;
    }
    else if (ret_len == 1) {
      err = pyrna_py_to_prop(&funcptr, pret_single, retdata_single, ret, "");

      /* when calling operator funcs only gives Function.result with
       * no line number since the func has finished calling on error,
       * re-raise the exception with more info since it would be slow to
       * create prefix on every call (when there are no errors) */
      if (err == -1) {
        PyC_Err_Format_Prefix(PyExc_RuntimeError,
                              "class %.200s, function %.200s: incompatible return value ",
                              RNA_struct_identifier(ptr->type),
                              RNA_function_identifier(func));
      }
    }
    else if (ret_len > 1) {

      if (PyTuple_Check(ret) == 0) {
        PyErr_Format(
            PyExc_RuntimeError,
            "expected class %.200s, function %.200s to return a tuple of size %d, not %.200s",
            RNA_struct_identifier(ptr->type),
            RNA_function_identifier(func),
            ret_len,
            Py_TYPE(ret)->tp_name);
        err = -1;
      }
      else if (PyTuple_GET_SIZE(ret) != ret_len) {
        PyErr_Format(PyExc_RuntimeError,
                     "class %.200s, function %.200s to returned %d items, expected %d",
                     RNA_struct_identifier(ptr->type),
                     RNA_function_identifier(func),
                     PyTuple_GET_SIZE(ret),
                     ret_len);
        err = -1;
      }
      else {

        RNA_parameter_list_begin(parms, &iter);

        /* Parse function parameters. */
        for (i = 0; iter.valid; RNA_parameter_list_next(&iter)) {
          parm = iter.parm;

          /* Only useful for single argument returns, we'll need another list loop for multiple. */
          if (RNA_parameter_flag(parm) & PARM_OUTPUT) {
            err = pyrna_py_to_prop(
                &funcptr, parm, iter.data, PyTuple_GET_ITEM(ret, i++), "calling class function:");
            if (err) {
              break;
            }
          }
        }

        RNA_parameter_list_end(&iter);
      }
    }
    Py_DECREF(ret);
  }

  if (err != 0) {
    ReportList *reports;
    /* Alert the user, else they wont know unless they see the console. */
    if ((!is_staticmethod) && (!is_classmethod) && (ptr->data) &&
        (RNA_struct_is_a(ptr->type, &RNA_Operator)) &&
        (is_valid_wm == (CTX_wm_manager(C) != NULL))) {
      wmOperator *op = ptr->data;
      reports = op->reports;
    }
    else {
      /* Wont alert users, but they can view in 'info' space. */
      reports = CTX_wm_reports(C);
    }

    BPy_errors_to_report(reports);

    /* Also print in the console for Python. */
    PyErr_Print();
    PyErr_Clear();
  }

  bpy_context_clear(C, &gilstate);

  return err;
}

static void bpy_class_free(void *pyob_ptr)
{
  PyObject *self = (PyObject *)pyob_ptr;
  PyGILState_STATE gilstate;

  gilstate = PyGILState_Ensure();

  /* Breaks re-registering classes. */
  // PyDict_Clear(((PyTypeObject *)self)->tp_dict);

  /* Remove the RNA attribute instead. */
  PyDict_DelItem(((PyTypeObject *)self)->tp_dict, bpy_intern_str_bl_rna);
  if (PyErr_Occurred()) {
    PyErr_Clear();
  }

#if 0 /* Needs further investigation, too annoying so quiet for now. */
  if (G.debug & G_DEBUG_PYTHON) {
    if (self->ob_refcnt > 1) {
      PyC_ObSpit("zombie class - reference should be 1", self);
    }
  }
#endif
  Py_DECREF((PyObject *)pyob_ptr);

  PyGILState_Release(gilstate);
}

/**
 * \note This isn't essential to run on startup, since subtypes will lazy initialize.
 * But keep running in debug mode so we get immediate notification of bad class hierarchy
 * or any errors in "bpy_types.py" at load time, so errors don't go unnoticed.
 */
void pyrna_alloc_types(void)
{
#ifdef DEBUG
  PyGILState_STATE gilstate;

  PointerRNA ptr;
  PropertyRNA *prop;

  gilstate = PyGILState_Ensure();

  /* Avoid doing this lookup for every getattr. */
  RNA_blender_rna_pointer_create(&ptr);
  prop = RNA_struct_find_property(&ptr, "structs");

  RNA_PROP_BEGIN (&ptr, itemptr, prop) {
    PyObject *item = pyrna_struct_Subtype(&itemptr);
    if (item == NULL) {
      if (PyErr_Occurred()) {
        PyErr_Print();
        PyErr_Clear();
      }
    }
    else {
      Py_DECREF(item);
    }
  }
  RNA_PROP_END;

  PyGILState_Release(gilstate);
#endif /* DEBUG */
}

void pyrna_free_types(void)
{
  PointerRNA ptr;
  PropertyRNA *prop;

  /* Avoid doing this lookup for every getattr. */
  RNA_blender_rna_pointer_create(&ptr);
  prop = RNA_struct_find_property(&ptr, "structs");

  RNA_PROP_BEGIN (&ptr, itemptr, prop) {
    StructRNA *srna = srna_from_ptr(&itemptr);
    void *py_ptr = RNA_struct_py_type_get(srna);

    if (py_ptr) {
#if 0 /* XXX - should be able to do this, but makes Python crash on exit. */
      bpy_class_free(py_ptr);
#endif
      RNA_struct_py_type_set(srna, NULL);
    }
  }
  RNA_PROP_END;
}

/* Note! MemLeak XXX
 *
 * There is currently a bug where moving the registration of a Python class does
 * not properly manage reference-counts from the Python class. As the srna owns
 * the Python class this should not be so tricky, but changing the references as
 * you'd expect when changing ownership crashes blender on exit so I had to comment out
 * the decref. This is not so bad because the leak only happens when re-registering (hold F8)
 * - Should still be fixed - Campbell
 * */
PyDoc_STRVAR(pyrna_register_class_doc,
             ".. method:: register_class(cls)\n"
             "\n"
             "   Register a subclass of a blender type in (:class:`bpy.types.Panel`,\n"
             "   :class:`bpy.types.UIList`, :class:`bpy.types.Menu`, :class:`bpy.types.Header`,\n"
             "   :class:`bpy.types.Operator`, :class:`bpy.types.KeyingSetInfo`,\n"
             "   :class:`bpy.types.RenderEngine`).\n"
             "\n"
             "   If the class has a *register* class method it will be called\n"
             "   before registration.\n"
             "\n"
             "   .. note::\n"
             "\n"
             "      :exc:`ValueError` exception is raised if the class is not a\n"
             "      subclass of a registerable blender class.\n"
             "\n");
PyMethodDef meth_bpy_register_class = {
    "register_class", pyrna_register_class, METH_O, pyrna_register_class_doc};
static PyObject *pyrna_register_class(PyObject *UNUSED(self), PyObject *py_class)
{
  bContext *C = NULL;
  ReportList reports;
  StructRegisterFunc reg;
  StructRNA *srna;
  StructRNA *srna_new;
  const char *identifier;
  PyObject *py_cls_meth;
  const char *error_prefix = "register_class(...):";

  if (!PyType_Check(py_class)) {
    PyErr_Format(PyExc_ValueError,
                 "register_class(...): "
                 "expected a class argument, not '%.200s'",
                 Py_TYPE(py_class)->tp_name);
    return NULL;
  }

  if (PyDict_GetItem(((PyTypeObject *)py_class)->tp_dict, bpy_intern_str_bl_rna)) {
    PyErr_Format(PyExc_ValueError,
                 "register_class(...): "
                 "already registered as a subclass '%.200s'",
                 ((PyTypeObject *)py_class)->tp_name);
    return NULL;
  }

  if (!pyrna_write_check()) {
    PyErr_Format(PyExc_RuntimeError,
                 "register_class(...): "
                 "can't run in readonly state '%.200s'",
                 ((PyTypeObject *)py_class)->tp_name);
    return NULL;
  }

  /* Warning: gets parent classes srna, only for the register function. */
  srna = pyrna_struct_as_srna(py_class, true, "register_class(...):");
  if (srna == NULL) {
    return NULL;
  }

  /* Fails in some cases, so can't use this check, but would like to :| */
#if 0
  if (RNA_struct_py_type_get(srna)) {
    PyErr_Format(PyExc_ValueError,
                 "register_class(...): %.200s's parent class %.200s is already registered, this "
                 "is not allowed",
                 ((PyTypeObject *)py_class)->tp_name,
                 RNA_struct_identifier(srna));
    return NULL;
  }
#endif

  /* Check that we have a register callback for this type. */
  reg = RNA_struct_register(srna);

  if (!reg) {
    PyErr_Format(PyExc_ValueError,
                 "register_class(...): expected a subclass of a registerable "
                 "RNA type (%.200s does not support registration)",
                 RNA_struct_identifier(srna));
    return NULL;
  }

  /* Get the context, so register callback can do necessary refreshes. */
  C = BPy_GetContext();

  /* Call the register callback with reports & identifier. */
  BKE_reports_init(&reports, RPT_STORE);

  identifier = ((PyTypeObject *)py_class)->tp_name;

  srna_new = reg(CTX_data_main(C),
                 &reports,
                 py_class,
                 identifier,
                 bpy_class_validate,
                 bpy_class_call,
                 bpy_class_free);

  if (!BLI_listbase_is_empty(&reports.list)) {
    const bool has_error = BPy_reports_to_error(&reports, PyExc_RuntimeError, false);
    if (!has_error) {
      BPy_reports_write_stdout(&reports, error_prefix);
    }
    BKE_reports_clear(&reports);
    if (has_error) {
      return NULL;
    }
  }

  /* Python errors validating are not converted into reports so the check above will fail.
   * the cause for returning NULL will be printed as an error */
  if (srna_new == NULL) {
    return NULL;
  }

  /* Takes a reference to 'py_class'. */
  pyrna_subtype_set_rna(py_class, srna_new);

  /* Old srna still references us, keep the check in case registering somehow can free it. */
  if (RNA_struct_py_type_get(srna)) {
    RNA_struct_py_type_set(srna, NULL);
    // Py_DECREF(py_class); /* Should be able to do this XXX since the old RNA adds a new ref. */
  }

  /* Can't use this because it returns a dict proxy
   *
   * item = PyObject_GetAttrString(py_class, "__dict__");
   */
  if (pyrna_deferred_register_class(srna_new, (PyTypeObject *)py_class) != 0) {
    return NULL;
  }

  /* Call classed register method. */
  switch (_PyObject_LookupAttr(py_class, bpy_intern_str_register, &py_cls_meth)) {
    case 1: {
      PyObject *ret = PyObject_CallObject(py_cls_meth, NULL);
      if (ret) {
        Py_DECREF(ret);
      }
      else {
        return NULL;
      }
      break;
    }
    case -1: {
      return NULL;
    }
  }

  Py_RETURN_NONE;
}

static int pyrna_srna_contains_pointer_prop_srna(StructRNA *srna_props,
                                                 StructRNA *srna,
                                                 const char **r_prop_identifier)
{
  PropertyRNA *prop;
  LinkData *link;

  /* Verify properties. */
  const ListBase *lb = RNA_struct_type_properties(srna);

  for (link = lb->first; link; link = link->next) {
    prop = (PropertyRNA *)link;
    if (RNA_property_type(prop) == PROP_POINTER && !RNA_property_builtin(prop)) {
      PointerRNA tptr;
      RNA_pointer_create(NULL, &RNA_Struct, srna_props, &tptr);

      if (RNA_property_pointer_type(&tptr, prop) == srna) {
        *r_prop_identifier = RNA_property_identifier(prop);
        return 1;
      }
    }
  }

  return 0;
}

PyDoc_STRVAR(pyrna_unregister_class_doc,
             ".. method:: unregister_class(cls)\n"
             "\n"
             "   Unload the Python class from blender.\n"
             "\n"
             "   If the class has an *unregister* class method it will be called\n"
             "   before unregistering.\n");
PyMethodDef meth_bpy_unregister_class = {
    "unregister_class",
    pyrna_unregister_class,
    METH_O,
    pyrna_unregister_class_doc,
};
static PyObject *pyrna_unregister_class(PyObject *UNUSED(self), PyObject *py_class)
{
  bContext *C = NULL;
  StructUnregisterFunc unreg;
  StructRNA *srna;
  PyObject *py_cls_meth;

  if (!PyType_Check(py_class)) {
    PyErr_Format(PyExc_ValueError,
                 "register_class(...): "
                 "expected a class argument, not '%.200s'",
                 Py_TYPE(py_class)->tp_name);
    return NULL;
  }

#if 0
  if (PyDict_GetItem(((PyTypeObject *)py_class)->tp_dict, bpy_intern_str_bl_rna) == NULL) {
    PWM_cursor_wait(0);
    PyErr_SetString(PyExc_ValueError, "unregister_class(): not a registered as a subclass");
    return NULL;
  }
#endif

  if (!pyrna_write_check()) {
    PyErr_Format(PyExc_RuntimeError,
                 "unregister_class(...): "
                 "can't run in readonly state '%.200s'",
                 ((PyTypeObject *)py_class)->tp_name);
    return NULL;
  }

  srna = pyrna_struct_as_srna(py_class, false, "unregister_class(...):");
  if (srna == NULL) {
    return NULL;
  }

  /* Check that we have a unregister callback for this type. */
  unreg = RNA_struct_unregister(srna);

  if (!unreg) {
    PyErr_SetString(
        PyExc_ValueError,
        "unregister_class(...): "
        "expected a Type subclassed from a registerable RNA type (no unregister supported)");
    return NULL;
  }

  /* Call classed unregister method. */
  switch (_PyObject_LookupAttr(py_class, bpy_intern_str_unregister, &py_cls_meth)) {
    case 1: {
      PyObject *ret = PyObject_CallObject(py_cls_meth, NULL);
      if (ret) {
        Py_DECREF(ret);
      }
      else {
        return NULL;
      }
      break;
    }
    case -1: {
      return NULL;
    }
  }

  /* Should happen all the time, however it's very slow. */
  if (G.debug & G_DEBUG_PYTHON) {
    /* Remove all properties using this class. */
    StructRNA *srna_iter;
    PointerRNA ptr_rna;
    PropertyRNA *prop_rna;
    const char *prop_identifier = NULL;

    RNA_blender_rna_pointer_create(&ptr_rna);
    prop_rna = RNA_struct_find_property(&ptr_rna, "structs");

    /* Loop over all structs. */
    RNA_PROP_BEGIN (&ptr_rna, itemptr, prop_rna) {
      srna_iter = itemptr.data;
      if (pyrna_srna_contains_pointer_prop_srna(srna_iter, srna, &prop_identifier)) {
        break;
      }
    }
    RNA_PROP_END;

    if (prop_identifier) {
      PyErr_Format(PyExc_RuntimeError,
                   "unregister_class(...): can't unregister %s because %s.%s pointer property is "
                   "using this",
                   RNA_struct_identifier(srna),
                   RNA_struct_identifier(srna_iter),
                   prop_identifier);
      return NULL;
    }
  }

  /* Get the context, so register callback can do necessary refreshes. */
  C = BPy_GetContext();

  /* Call unregister. */
  unreg(CTX_data_main(C), srna); /* Calls bpy_class_free, this decref's py_class. */

  PyDict_DelItem(((PyTypeObject *)py_class)->tp_dict, bpy_intern_str_bl_rna);
  if (PyErr_Occurred()) {
    PyErr_Clear();  // return NULL;
  }

  Py_RETURN_NONE;
}

/* Access to 'owner_id' internal global. */

static PyObject *pyrna_bl_owner_id_get(PyObject *UNUSED(self))
{
  const char *name = RNA_struct_state_owner_get();
  if (name) {
    return PyUnicode_FromString(name);
  }
  Py_RETURN_NONE;
}

static PyObject *pyrna_bl_owner_id_set(PyObject *UNUSED(self), PyObject *value)
{
  const char *name;
  if (value == Py_None) {
    name = NULL;
  }
  else if (PyUnicode_Check(value)) {
    name = _PyUnicode_AsString(value);
  }
  else {
    PyErr_Format(PyExc_ValueError,
                 "owner_set(...): "
                 "expected None or a string, not '%.200s'",
                 Py_TYPE(value)->tp_name);
    return NULL;
  }
  RNA_struct_state_owner_set(name);
  Py_RETURN_NONE;
}

PyMethodDef meth_bpy_owner_id_get = {
    "_bl_owner_id_get",
    (PyCFunction)pyrna_bl_owner_id_get,
    METH_NOARGS,
    NULL,
};
PyMethodDef meth_bpy_owner_id_set = {
    "_bl_owner_id_set",
    (PyCFunction)pyrna_bl_owner_id_set,
    METH_O,
    NULL,
};

/* currently this is fairly limited, we would need to make some way to split up
 * pyrna_callback_classmethod_... if we want more than one callback per type */
typedef struct BPyRNA_CallBack {
  PyMethodDef py_method;
  StructRNA *bpy_srna;
} PyRNA_CallBack;

PyDoc_STRVAR(
    pyrna_draw_handler_add_doc,
    ".. method:: draw_handler_add(callback, args, region_type, draw_type)\n"
    "\n"
    "   Add a new draw handler to this space type.\n"
    "   It will be called every time the specified region in the space type will be drawn.\n"
    "   Note: All arguments are positional only for now.\n"
    "\n"
    "   :param callback:\n"
    "      A function that will be called when the region is drawn.\n"
    "      It gets the specified arguments as input.\n"
    "   :type callback: function\n"
    "   :param args: Arguments that will be passed to the callback.\n"
    "   :type args: tuple\n"
    "   :param region_type: The region type the callback draws in; usually ``WINDOW``. "
    "(:class:`bpy.types.Region.type`)\n"
    "   :type region_type: str\n"
    "   :param draw_type: Usually ``POST_PIXEL`` for 2D drawing and ``POST_VIEW`` for 3D drawing. "
    "In some cases ``PRE_VIEW`` can be used. ``BACKDROP`` can be used for backdrops in the node "
    "editor.\n"
    "   :type draw_type: str\n"
    "   :return: Handler that can be removed later on.\n"
    "   :rtype: object");

PyDoc_STRVAR(pyrna_draw_handler_remove_doc,
             ".. method:: draw_handler_remove(handler, region_type)\n"
             "\n"
             "   Remove a draw handler that was added previously.\n"
             "\n"
             "   :param handler: The draw handler that should be removed.\n"
             "   :type handler: object\n"
             "   :param region_type: Region type the callback was added to.\n"
             "   :type region_type: str\n");

static struct BPyRNA_CallBack pyrna_cb_methods[] = {
    {{"draw_handler_add",
      (PyCFunction)pyrna_callback_classmethod_add,
      METH_VARARGS | METH_STATIC,
      pyrna_draw_handler_add_doc},
     &RNA_Space},
    {{"draw_handler_remove",
      (PyCFunction)pyrna_callback_classmethod_remove,
      METH_VARARGS | METH_STATIC,
      pyrna_draw_handler_remove_doc},
     &RNA_Space},

    {{"draw_cursor_add",
      (PyCFunction)pyrna_callback_classmethod_add,
      METH_VARARGS | METH_STATIC,
      ""},
     &RNA_WindowManager},
    {{"draw_cursor_remove",
      (PyCFunction)pyrna_callback_classmethod_remove,
      METH_VARARGS | METH_STATIC,
      ""},
     &RNA_WindowManager},
    {{NULL, NULL, 0, NULL}, NULL},
};

void BPY_rna_register_cb(void)
{
  int i;

  for (i = 0; pyrna_cb_methods[i].bpy_srna; i++) {
    PyObject *cls;
    PyObject *func;
    PyObject *classmethod;
    PyObject *args = PyTuple_New(1);

    cls = pyrna_srna_Subtype(pyrna_cb_methods[i].bpy_srna);
    func = PyCFunction_New(&pyrna_cb_methods[i].py_method, NULL);
    PyTuple_SET_ITEM(args, 0, func);
    classmethod = PyObject_CallObject((PyObject *)&PyClassMethod_Type, args);

    PyObject_SetAttrString(cls, pyrna_cb_methods[i].py_method.ml_name, classmethod);

    Py_DECREF(classmethod);
    Py_DECREF(args); /* Clears 'func' too. */
    Py_DECREF(cls);
  }
}<|MERGE_RESOLUTION|>--- conflicted
+++ resolved
@@ -1857,11 +1857,7 @@
           else {
             /* Same as bytes. */
             /* XXX, this is suspect, but needed for function calls,
-<<<<<<< HEAD
              * need to see if there's a better way. */
-=======
-             * need to see if theres a better way. */
->>>>>>> 9d6b5e23
             if (data) {
               *((char **)data) = (char *)param;
             }
