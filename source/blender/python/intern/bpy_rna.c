--- conflicted
+++ resolved
@@ -7967,7 +7967,6 @@
   }
 
   py_ret = PyObject_Call(py_func, args_fake, py_kw);
-<<<<<<< HEAD
 
   if (py_ret) {
     Py_DECREF(py_ret);
@@ -7980,20 +7979,6 @@
 
     Py_DECREF(args_fake); /* Free's py_srna_cobject too. */
 
-=======
-
-  if (py_ret) {
-    Py_DECREF(py_ret);
-    Py_DECREF(args_fake); /* Free's py_srna_cobject too. */
-  }
-  else {
-    /* _must_ print before decreffing args_fake. */
-    PyErr_Print();
-    PyErr_Clear();
-
-    Py_DECREF(args_fake); /* Free's py_srna_cobject too. */
-
->>>>>>> 9e007b46
     // PyC_LineSpit();
     PyErr_Format(PyExc_ValueError,
                  "bpy_struct \"%.200s\" registration error: "
