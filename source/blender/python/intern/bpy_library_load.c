/*
 * This program is free software; you can redistribute it and/or
 * modify it under the terms of the GNU General Public License
 * as published by the Free Software Foundation; either version 2
 * of the License, or (at your option) any later version.
 *
 * This program is distributed in the hope that it will be useful,
 * but WITHOUT ANY WARRANTY; without even the implied warranty of
 * MERCHANTABILITY or FITNESS FOR A PARTICULAR PURPOSE.  See the
 * GNU General Public License for more details.
 *
 * You should have received a copy of the GNU General Public License
 * along with this program; if not, write to the Free Software Foundation,
 * Inc., 51 Franklin Street, Fifth Floor, Boston, MA 02110-1301, USA.
 */

/** \file
 * \ingroup pythonintern
 *
 * This file exposed blend file library appending/linking to python, typically
 * this would be done via RNA api but in this case a hand written python api
 * allows us to use Python's context manager (`__enter__` and `__exit__`).
 *
 * Everything here is exposed via `bpy.data.libraries.load(...)` which returns
 * a context manager.
 */

#include <Python.h>
#include <stddef.h>

#include "BLI_ghash.h"
#include "BLI_linklist.h"
#include "BLI_path_util.h"
#include "BLI_string.h"
#include "BLI_utildefines.h"

#include "BKE_context.h"
#include "BKE_idtype.h"
#include "BKE_lib_id.h"
#include "BKE_main.h"
#include "BKE_report.h"

#include "DNA_space_types.h" /* FILE_LINK, FILE_RELPATH */

#include "BLO_readfile.h"

#include "MEM_guardedalloc.h"

#include "bpy_capi_utils.h"
#include "bpy_library.h"

#include "../generic/py_capi_utils.h"
#include "../generic/python_utildefines.h"

/* nifty feature. swap out strings for RNA data */
#define USE_RNA_DATABLOCKS

#ifdef USE_RNA_DATABLOCKS
#  include "RNA_access.h"
#  include "bpy_rna.h"
#endif

typedef struct {
  PyObject_HEAD /* required python macro */
      /* collection iterator specific parts */
      char relpath[FILE_MAX];
  char abspath[FILE_MAX]; /* absolute path */
  BlendHandle *blo_handle;
  int flag;
  PyObject *dict;
  /* Borrowed reference to the `bmain`, taken from the RNA instance of #RNA_BlendDataLibraries.
   * Defaults to #G.main, Otherwise use a temporary #Main when `bmain_is_temp` is true. */
  Main *bmain;
  bool bmain_is_temp;
} BPy_Library;

static PyObject *bpy_lib_load(BPy_PropertyRNA *self, PyObject *args, PyObject *kwds);
static PyObject *bpy_lib_enter(BPy_Library *self);
static PyObject *bpy_lib_exit(BPy_Library *self, PyObject *args);
static PyObject *bpy_lib_dir(BPy_Library *self);

static PyMethodDef bpy_lib_methods[] = {
    {"__enter__", (PyCFunction)bpy_lib_enter, METH_NOARGS},
    {"__exit__", (PyCFunction)bpy_lib_exit, METH_VARARGS},
    {"__dir__", (PyCFunction)bpy_lib_dir, METH_NOARGS},
    {NULL} /* sentinel */
};

static void bpy_lib_dealloc(BPy_Library *self)
{
  Py_XDECREF(self->dict);
  Py_TYPE(self)->tp_free(self);
}

static PyTypeObject bpy_lib_Type = {
    PyVarObject_HEAD_INIT(NULL, 0) "bpy_lib", /* tp_name */
    sizeof(BPy_Library),                      /* tp_basicsize */
    0,                                        /* tp_itemsize */
    /* methods */
    (destructor)bpy_lib_dealloc, /* tp_dealloc */
    0,                           /* tp_vectorcall_offset */
    NULL,                        /* getattrfunc tp_getattr; */
    NULL,                        /* setattrfunc tp_setattr; */
    NULL,
    /* tp_compare */ /* DEPRECATED in python 3.0! */
    NULL,            /* tp_repr */

    /* Method suites for standard classes */

    NULL, /* PyNumberMethods *tp_as_number; */
    NULL, /* PySequenceMethods *tp_as_sequence; */
    NULL, /* PyMappingMethods *tp_as_mapping; */

    /* More standard operations (here for binary compatibility) */

    NULL, /* hashfunc tp_hash; */
    NULL, /* ternaryfunc tp_call; */
    NULL, /* reprfunc tp_str; */

    /* will only use these if this is a subtype of a py class */
    PyObject_GenericGetAttr, /* getattrofunc tp_getattro; */
    NULL,                    /* setattrofunc tp_setattro; */

    /* Functions to access object as input/output buffer */
    NULL, /* PyBufferProcs *tp_as_buffer; */

    /*** Flags to define presence of optional/expanded features ***/
    Py_TPFLAGS_DEFAULT, /* long tp_flags; */

    NULL, /*  char *tp_doc;  Documentation string */
    /*** Assigned meaning in release 2.0 ***/
    /* call function for all accessible objects */
    NULL, /* traverseproc tp_traverse; */

    /* delete references to contained objects */
    NULL, /* inquiry tp_clear; */

    /***  Assigned meaning in release 2.1 ***/
    /*** rich comparisons (subclassed) ***/
    NULL, /* richcmpfunc tp_richcompare; */

    /***  weak reference enabler ***/
    0,
    /*** Added in release 2.2 ***/
    /*   Iterators */
    NULL, /* getiterfunc tp_iter; */
    NULL, /* iternextfunc tp_iternext; */

    /*** Attribute descriptor and subclassing stuff ***/
    bpy_lib_methods,             /* struct PyMethodDef *tp_methods; */
    NULL,                        /* struct PyMemberDef *tp_members; */
    NULL,                        /* struct PyGetSetDef *tp_getset; */
    NULL,                        /* struct _typeobject *tp_base; */
    NULL,                        /* PyObject *tp_dict; */
    NULL,                        /* descrgetfunc tp_descr_get; */
    NULL,                        /* descrsetfunc tp_descr_set; */
    offsetof(BPy_Library, dict), /* long tp_dictoffset; */
    NULL,                        /* initproc tp_init; */
    NULL,                        /* allocfunc tp_alloc; */
    NULL,                        /* newfunc tp_new; */
    /*  Low-level free-memory routine */
    NULL, /* freefunc tp_free;  */
    /* For PyObject_IS_GC */
    NULL, /* inquiry tp_is_gc;  */
    NULL, /* PyObject *tp_bases; */
    /* method resolution order */
    NULL, /* PyObject *tp_mro;  */
    NULL, /* PyObject *tp_cache; */
    NULL, /* PyObject *tp_subclasses; */
    NULL, /* PyObject *tp_weaklist; */
    NULL,
};

PyDoc_STRVAR(
    bpy_lib_load_doc,
    ".. method:: load(filepath, link=False, relative=False, assets_only=False)\n"
    "\n"
    "   Returns a context manager which exposes 2 library objects on entering.\n"
    "   Each object has attributes matching bpy.data which are lists of strings to be linked.\n"
    "\n"
    "   :arg filepath: The path to a blend file.\n"
    "   :type filepath: string\n"
    "   :arg link: When False reference to the original file is lost.\n"
    "   :type link: bool\n"
    "   :arg relative: When True the path is stored relative to the open blend file.\n"
    "   :type relative: bool\n"
    "   :arg assets_only: If True, only list data-blocks marked as assets.\n"
    "   :type assets_only: bool\n");
<<<<<<< HEAD
static PyObject *bpy_lib_load(PyObject *UNUSED(self), PyObject *args, PyObject *kw)
=======
static PyObject *bpy_lib_load(BPy_PropertyRNA *self, PyObject *args, PyObject *kw)
>>>>>>> 9e007b46
{
  Main *bmain_base = CTX_data_main(BPY_context_get());
  Main *bmain = self->ptr.data; /* Typically #G_MAIN */
  BPy_Library *ret;
  const char *filename = NULL;
  bool is_rel = false, is_link = false, use_assets_only = false;

  static const char *_keywords[] = {"filepath", "link", "relative", "assets_only", NULL};
  static _PyArg_Parser _parser = {"s|O&O&O&:load", _keywords, 0};
  if (!_PyArg_ParseTupleAndKeywordsFast(args,
                                        kw,
                                        &_parser,
                                        &filename,
                                        PyC_ParseBool,
                                        &is_link,
                                        PyC_ParseBool,
                                        &is_rel,
                                        PyC_ParseBool,
                                        &use_assets_only)) {
    return NULL;
  }

  ret = PyObject_New(BPy_Library, &bpy_lib_Type);

  BLI_strncpy(ret->relpath, filename, sizeof(ret->relpath));
  BLI_strncpy(ret->abspath, filename, sizeof(ret->abspath));
  BLI_path_abs(ret->abspath, BKE_main_blendfile_path(bmain));

  ret->bmain = bmain;
  ret->bmain_is_temp = (bmain != bmain_base);

  ret->blo_handle = NULL;
  ret->flag = ((is_link ? FILE_LINK : 0) | (is_rel ? FILE_RELPATH : 0) |
               (use_assets_only ? FILE_ASSETS_ONLY : 0));

  ret->dict = _PyDict_NewPresized(INDEX_ID_MAX);

  return (PyObject *)ret;
}

static PyObject *_bpy_names(BPy_Library *self, int blocktype)
{
  PyObject *list;
  LinkNode *l, *names;
  int totnames;

  names = BLO_blendhandle_get_datablock_names(
      self->blo_handle, blocktype, (self->flag & FILE_ASSETS_ONLY) != 0, &totnames);
  list = PyList_New(totnames);

  if (names) {
    int counter = 0;
    for (l = names; l; l = l->next) {
      PyList_SET_ITEM(list, counter, PyUnicode_FromString((char *)l->link));
      counter++;
    }
    BLI_linklist_freeN(names); /* free linklist *and* each node's data */
  }

  return list;
}

static PyObject *bpy_lib_enter(BPy_Library *self)
{
  PyObject *ret;
  BPy_Library *self_from;
  PyObject *from_dict = _PyDict_NewPresized(INDEX_ID_MAX);
  ReportList reports;

  BKE_reports_init(&reports, RPT_STORE);

  self->blo_handle = BLO_blendhandle_from_file(self->abspath, &reports);

  if (self->blo_handle == NULL) {
    if (BPy_reports_to_error(&reports, PyExc_IOError, true) != -1) {
      PyErr_Format(PyExc_IOError, "load: %s failed to open blend file", self->abspath);
    }
    return NULL;
  }

  int i = 0, code;
  while ((code = BKE_idtype_idcode_iter_step(&i))) {
    if (BKE_idtype_idcode_is_linkable(code)) {
      const char *name_plural = BKE_idtype_idcode_to_name_plural(code);
      PyObject *str = PyUnicode_FromString(name_plural);
      PyObject *item;

      PyDict_SetItem(self->dict, str, item = PyList_New(0));
      Py_DECREF(item);
      PyDict_SetItem(from_dict, str, item = _bpy_names(self, code));
      Py_DECREF(item);

      Py_DECREF(str);
    }
  }

  /* create a dummy */
  self_from = PyObject_New(BPy_Library, &bpy_lib_Type);
  BLI_strncpy(self_from->relpath, self->relpath, sizeof(self_from->relpath));
  BLI_strncpy(self_from->abspath, self->abspath, sizeof(self_from->abspath));

  self_from->blo_handle = NULL;
  self_from->flag = 0;
  self_from->dict = from_dict; /* owns the dict */

  /* return pair */
  ret = PyTuple_New(2);
  PyTuple_SET_ITEMS(ret, (PyObject *)self_from, (PyObject *)self);
  Py_INCREF(self);

  BKE_reports_clear(&reports);

  return ret;
}

static void bpy_lib_exit_warn_idname(BPy_Library *self,
                                     const char *name_plural,
                                     const char *idname)
{
  PyObject *exc, *val, *tb;
  PyErr_Fetch(&exc, &val, &tb);
  if (PyErr_WarnFormat(PyExc_UserWarning,
                       1,
                       "load: '%s' does not contain %s[\"%s\"]",
                       self->abspath,
                       name_plural,
                       idname)) {
    /* Spurious errors can appear at shutdown */
    if (PyErr_ExceptionMatches(PyExc_Warning)) {
      PyErr_WriteUnraisable((PyObject *)self);
    }
  }
  PyErr_Restore(exc, val, tb);
}

static void bpy_lib_exit_warn_type(BPy_Library *self, PyObject *item)
{
  PyObject *exc, *val, *tb;
  PyErr_Fetch(&exc, &val, &tb);
  if (PyErr_WarnFormat(PyExc_UserWarning,
                       1,
                       "load: '%s' expected a string type, not a %.200s",
                       self->abspath,
                       Py_TYPE(item)->tp_name)) {
    /* Spurious errors can appear at shutdown */
    if (PyErr_ExceptionMatches(PyExc_Warning)) {
      PyErr_WriteUnraisable((PyObject *)self);
    }
  }
  PyErr_Restore(exc, val, tb);
}

static PyObject *bpy_lib_exit(BPy_Library *self, PyObject *UNUSED(args))
{
  Main *bmain = self->bmain;
  Main *mainl = NULL;
  const int err = 0;
  const bool do_append = ((self->flag & FILE_LINK) == 0);

  BKE_main_id_tag_all(bmain, LIB_TAG_PRE_EXISTING, true);

  /* here appending/linking starts */
  const int id_tag_extra = self->bmain_is_temp ? LIB_TAG_TEMP_MAIN : 0;
  struct LibraryLink_Params liblink_params;
  BLO_library_link_params_init(&liblink_params, bmain, self->flag, id_tag_extra);

  mainl = BLO_library_link_begin(&(self->blo_handle), self->relpath, &liblink_params);

  {
    int idcode_step = 0, idcode;
    while ((idcode = BKE_idtype_idcode_iter_step(&idcode_step))) {
      if (BKE_idtype_idcode_is_linkable(idcode) && (idcode != ID_WS || do_append)) {
        const char *name_plural = BKE_idtype_idcode_to_name_plural(idcode);
        PyObject *ls = PyDict_GetItemString(self->dict, name_plural);
        // printf("lib: %s\n", name_plural);
        if (ls && PyList_Check(ls)) {
          /* loop */
          const Py_ssize_t size = PyList_GET_SIZE(ls);
          Py_ssize_t i;

          for (i = 0; i < size; i++) {
            PyObject *item_src = PyList_GET_ITEM(ls, i);
            PyObject *item_dst; /* must be set below */
            const char *item_idname = PyUnicode_AsUTF8(item_src);

            // printf("  %s\n", item_idname);

            if (item_idname) {
              ID *id = BLO_library_link_named_part(
                  mainl, &(self->blo_handle), idcode, item_idname, &liblink_params);
              if (id) {

                if (self->bmain_is_temp) {
                  /* If this fails, #LibraryLink_Params.id_tag_extra is not being applied. */
                  BLI_assert(id->tag & LIB_TAG_TEMP_MAIN);
                }

#ifdef USE_RNA_DATABLOCKS
                /* swap name for pointer to the id */
                item_dst = PyCapsule_New((void *)id, NULL, NULL);
#else
                /* leave as is */
                continue;
#endif
              }
              else {
                bpy_lib_exit_warn_idname(self, name_plural, item_idname);
                /* just warn for now */
                /* err = -1; */
                item_dst = Py_INCREF_RET(Py_None);
              }

              /* ID or None */
            }
            else {
              /* XXX, could complain about this */
              bpy_lib_exit_warn_type(self, item_src);
              PyErr_Clear();
              item_dst = Py_INCREF_RET(Py_None);
            }

            /* item_dst must be new or already incref'd */
            Py_DECREF(item_src);
            PyList_SET_ITEM(ls, i, item_dst);
          }
        }
      }
    }
  }

  if (err == -1) {
    /* exception raised above, XXX, this leaks some memory */
    BLO_blendhandle_close(self->blo_handle);
    self->blo_handle = NULL;
    BKE_main_id_tag_all(bmain, LIB_TAG_PRE_EXISTING, false);
    return NULL;
  }

  Library *lib = mainl->curlib; /* newly added lib, assign before append end */
  BLO_library_link_end(mainl, &(self->blo_handle), &liblink_params);
  BLO_blendhandle_close(self->blo_handle);
  self->blo_handle = NULL;

  GHash *old_to_new_ids = BLI_ghash_ptr_new(__func__);

  /* copied from wm_operator.c */
  {
    /* mark all library linked objects to be updated */
    BKE_main_lib_objects_recalc_all(bmain);

    /* append, rather than linking */
    if (do_append) {
      BKE_library_make_local(bmain, lib, old_to_new_ids, true, false);
    }
  }

  BKE_main_id_tag_all(bmain, LIB_TAG_PRE_EXISTING, false);

  /* finally swap the capsules for real bpy objects
   * important since BLO_library_append_end initializes NodeTree types used by srna->refine */
#ifdef USE_RNA_DATABLOCKS
  {
    int idcode_step = 0, idcode;
    while ((idcode = BKE_idtype_idcode_iter_step(&idcode_step))) {
      if (BKE_idtype_idcode_is_linkable(idcode) && (idcode != ID_WS || do_append)) {
        const char *name_plural = BKE_idtype_idcode_to_name_plural(idcode);
        PyObject *ls = PyDict_GetItemString(self->dict, name_plural);
        if (ls && PyList_Check(ls)) {
          const Py_ssize_t size = PyList_GET_SIZE(ls);
          Py_ssize_t i;
          PyObject *item;

          for (i = 0; i < size; i++) {
            item = PyList_GET_ITEM(ls, i);
            if (PyCapsule_CheckExact(item)) {
              PointerRNA id_ptr;
              ID *id;

              id = PyCapsule_GetPointer(item, NULL);
              id = BLI_ghash_lookup_default(old_to_new_ids, id, id);
              Py_DECREF(item);

              RNA_id_pointer_create(id, &id_ptr);
              item = pyrna_struct_CreatePyObject(&id_ptr);
              PyList_SET_ITEM(ls, i, item);
            }
          }
        }
      }
    }
  }
#endif /* USE_RNA_DATABLOCKS */

  BLI_ghash_free(old_to_new_ids, NULL, NULL);
  Py_RETURN_NONE;
}

static PyObject *bpy_lib_dir(BPy_Library *self)
{
  return PyDict_Keys(self->dict);
}

PyMethodDef BPY_library_load_method_def = {
    "load",
    (PyCFunction)bpy_lib_load,
    METH_VARARGS | METH_KEYWORDS,
    bpy_lib_load_doc,
};

int BPY_library_load_type_ready(void)
{
  if (PyType_Ready(&bpy_lib_Type) < 0) {
    return -1;
  }

  return 0;
}<|MERGE_RESOLUTION|>--- conflicted
+++ resolved
@@ -186,11 +186,7 @@
     "   :type relative: bool\n"
     "   :arg assets_only: If True, only list data-blocks marked as assets.\n"
     "   :type assets_only: bool\n");
-<<<<<<< HEAD
-static PyObject *bpy_lib_load(PyObject *UNUSED(self), PyObject *args, PyObject *kw)
-=======
 static PyObject *bpy_lib_load(BPy_PropertyRNA *self, PyObject *args, PyObject *kw)
->>>>>>> 9e007b46
 {
   Main *bmain_base = CTX_data_main(BPY_context_get());
   Main *bmain = self->ptr.data; /* Typically #G_MAIN */
