/*
 * This program is free software; you can redistribute it and/or
 * modify it under the terms of the GNU General Public License
 * as published by the Free Software Foundation; either version 2
 * of the License, or (at your option) any later version.
 *
 * This program is distributed in the hope that it will be useful,
 * but WITHOUT ANY WARRANTY; without even the implied warranty of
 * MERCHANTABILITY or FITNESS FOR A PARTICULAR PURPOSE.  See the
 * GNU General Public License for more details.
 *
 * You should have received a copy of the GNU General Public License
 * along with this program; if not, write to the Free Software Foundation,
 * Inc., 51 Franklin Street, Fifth Floor, Boston, MA 02110-1301, USA.
 */

/** \file
 * \ingroup pythonintern
 */

#include <Python.h>

#include "BLI_utildefines.h"

#include "bpy_app_build_options.h"

static PyTypeObject BlenderAppBuildOptionsType;

static PyStructSequence_Field app_builtopts_info_fields[] = {
    /* names mostly follow CMake options, lowercase, after `WITH_` */
    {"bullet", NULL},
    {"codec_avi", NULL},
    {"codec_ffmpeg", NULL},
    {"codec_sndfile", NULL},
    {"compositor", NULL},
    {"cycles", NULL},
    {"cycles_osl", NULL},
    {"freestyle", NULL},
    {"image_cineon", NULL},
    {"image_dds", NULL},
    {"image_hdr", NULL},
    {"image_openexr", NULL},
    {"image_openjpeg", NULL},
    {"image_tiff", NULL},
    {"input_ndof", NULL},
    {"audaspace", NULL},
    {"international", NULL},
    {"openal", NULL},
    {"opensubdiv", NULL},
    {"sdl", NULL},
    {"sdl_dynload", NULL},
    {"coreaudio", NULL},
    {"jack", NULL},
    {"pulseaudio", NULL},
    {"wasapi", NULL},
    {"libmv", NULL},
    {"mod_oceansim", NULL},
    {"mod_remesh", NULL},
    {"collada", NULL},
    {"opencolorio", NULL},
    {"openmp", NULL},
    {"openvdb", NULL},
    {"alembic", NULL},
    {"usd", NULL},
    {"fluid", NULL},
    {"xr_openxr", NULL},
    {"potrace", NULL},
<<<<<<< HEAD
    {"pugixml", NULL},
    {"haru", NULL},
=======
    /* Sentinel (this line prevents `clang-format` wrapping into columns). */
>>>>>>> c4c19567
    {NULL},
};

static PyStructSequence_Desc app_builtopts_info_desc = {
    "bpy.app.build_options",                                                /* name */
    "This module contains information about options blender is built with", /* doc */
    app_builtopts_info_fields,                                              /* fields */
    ARRAY_SIZE(app_builtopts_info_fields) - 1,
};

static PyObject *make_builtopts_info(void)
{
  PyObject *builtopts_info;
  int pos = 0;

  builtopts_info = PyStructSequence_New(&BlenderAppBuildOptionsType);
  if (builtopts_info == NULL) {
    return NULL;
  }

#define SetObjIncref(item) \
  PyStructSequence_SET_ITEM(builtopts_info, pos++, (Py_IncRef(item), item))

#ifdef WITH_BULLET
  SetObjIncref(Py_True);
#else
  SetObjIncref(Py_False);
#endif

#ifdef WITH_AVI
  SetObjIncref(Py_True);
#else
  SetObjIncref(Py_False);
#endif

#ifdef WITH_FFMPEG
  SetObjIncref(Py_True);
#else
  SetObjIncref(Py_False);
#endif

#ifdef WITH_SNDFILE
  SetObjIncref(Py_True);
#else
  SetObjIncref(Py_False);
#endif

#ifdef WITH_COMPOSITOR
  SetObjIncref(Py_True);
#else
  SetObjIncref(Py_False);
#endif

#ifdef WITH_CYCLES
  SetObjIncref(Py_True);
#else
  SetObjIncref(Py_False);
#endif

#ifdef WITH_CYCLES_OSL
  SetObjIncref(Py_True);
#else
  SetObjIncref(Py_False);
#endif

#ifdef WITH_FREESTYLE
  SetObjIncref(Py_True);
#else
  SetObjIncref(Py_False);
#endif

#ifdef WITH_CINEON
  SetObjIncref(Py_True);
#else
  SetObjIncref(Py_False);
#endif

#ifdef WITH_DDS
  SetObjIncref(Py_True);
#else
  SetObjIncref(Py_False);
#endif

#ifdef WITH_HDR
  SetObjIncref(Py_True);
#else
  SetObjIncref(Py_False);
#endif

#ifdef WITH_OPENEXR
  SetObjIncref(Py_True);
#else
  SetObjIncref(Py_False);
#endif

#ifdef WITH_OPENJPEG
  SetObjIncref(Py_True);
#else
  SetObjIncref(Py_False);
#endif

#ifdef WITH_TIFF
  SetObjIncref(Py_True);
#else
  SetObjIncref(Py_False);
#endif

#ifdef WITH_INPUT_NDOF
  SetObjIncref(Py_True);
#else
  SetObjIncref(Py_False);
#endif

#ifdef WITH_AUDASPACE
  SetObjIncref(Py_True);
#else
  SetObjIncref(Py_False);
#endif

#ifdef WITH_INTERNATIONAL
  SetObjIncref(Py_True);
#else
  SetObjIncref(Py_False);
#endif

#ifdef WITH_OPENAL
  SetObjIncref(Py_True);
#else
  SetObjIncref(Py_False);
#endif

#ifdef WITH_OPENSUBDIV
  SetObjIncref(Py_True);
#else
  SetObjIncref(Py_False);
#endif

#ifdef WITH_SDL
  SetObjIncref(Py_True);
#else
  SetObjIncref(Py_False);
#endif

#ifdef WITH_SDL_DYNLOAD
  SetObjIncref(Py_True);
#else
  SetObjIncref(Py_False);
#endif

#ifdef WITH_COREAUDIO
  SetObjIncref(Py_True);
#else
  SetObjIncref(Py_False);
#endif

#ifdef WITH_JACK
  SetObjIncref(Py_True);
#else
  SetObjIncref(Py_False);
#endif

#ifdef WITH_PULSEAUDIO
  SetObjIncref(Py_True);
#else
  SetObjIncref(Py_False);
#endif

#ifdef WITH_WASAPI
  SetObjIncref(Py_True);
#else
  SetObjIncref(Py_False);
#endif

#ifdef WITH_LIBMV
  SetObjIncref(Py_True);
#else
  SetObjIncref(Py_False);
#endif

#ifdef WITH_OCEANSIM
  SetObjIncref(Py_True);
#else
  SetObjIncref(Py_False);
#endif

#ifdef WITH_MOD_REMESH
  SetObjIncref(Py_True);
#else
  SetObjIncref(Py_False);
#endif

#ifdef WITH_COLLADA
  SetObjIncref(Py_True);
#else
  SetObjIncref(Py_False);
#endif

#ifdef WITH_OCIO
  SetObjIncref(Py_True);
#else
  SetObjIncref(Py_False);
#endif

#ifdef _OPENMP
  SetObjIncref(Py_True);
#else
  SetObjIncref(Py_False);
#endif

#ifdef WITH_OPENVDB
  SetObjIncref(Py_True);
#else
  SetObjIncref(Py_False);
#endif

#ifdef WITH_ALEMBIC
  SetObjIncref(Py_True);
#else
  SetObjIncref(Py_False);
#endif

#ifdef WITH_USD
  SetObjIncref(Py_True);
#else
  SetObjIncref(Py_False);
#endif

#ifdef WITH_FLUID
  SetObjIncref(Py_True);
#else
  SetObjIncref(Py_False);
#endif

#ifdef WITH_XR_OPENXR
  SetObjIncref(Py_True);
#else
  SetObjIncref(Py_False);
#endif

#ifdef WITH_POTRACE
  SetObjIncref(Py_True);
#else
  SetObjIncref(Py_False);
#endif

#ifdef WITH_PUGIXML
  SetObjIncref(Py_True);
#else
  SetObjIncref(Py_False);
#endif

#ifdef WITH_HARU
  SetObjIncref(Py_True);
#else
  SetObjIncref(Py_False);
#endif

#undef SetObjIncref

  return builtopts_info;
}

PyObject *BPY_app_build_options_struct(void)
{
  PyObject *ret;

  PyStructSequence_InitType(&BlenderAppBuildOptionsType, &app_builtopts_info_desc);

  ret = make_builtopts_info();

  /* prevent user from creating new instances */
  BlenderAppBuildOptionsType.tp_init = NULL;
  BlenderAppBuildOptionsType.tp_new = NULL;
  BlenderAppBuildOptionsType.tp_hash = (hashfunc)
      _Py_HashPointer; /* without this we can't do set(sys.modules) T29635. */

  return ret;
}<|MERGE_RESOLUTION|>--- conflicted
+++ resolved
@@ -65,12 +65,9 @@
     {"fluid", NULL},
     {"xr_openxr", NULL},
     {"potrace", NULL},
-<<<<<<< HEAD
     {"pugixml", NULL},
     {"haru", NULL},
-=======
     /* Sentinel (this line prevents `clang-format` wrapping into columns). */
->>>>>>> c4c19567
     {NULL},
 };
 
