/*
 * This program is free software; you can redistribute it and/or
 * modify it under the terms of the GNU General Public License
 * as published by the Free Software Foundation; either version 2
 * of the License, or (at your option) any later version.
 *
 * This program is distributed in the hope that it will be useful,
 * but WITHOUT ANY WARRANTY; without even the implied warranty of
 * MERCHANTABILITY or FITNESS FOR A PARTICULAR PURPOSE.  See the
 * GNU General Public License for more details.
 *
 * You should have received a copy of the GNU General Public License
 * along with this program; if not, write to the Free Software Foundation,
 * Inc., 51 Franklin Street, Fifth Floor, Boston, MA 02110-1301, USA.
 *
 * Chris Keith, Chris Want, Ken Hughes, Campbell Barton
 */

/** \file
 * \ingroup pythonintern
 *
 * This file deals with embedding the python interpreter within blender,
 * starting and stopping python and exposing blender/python modules so they can
 * be accesses from scripts.
 */

#include <Python.h>
#include <frameobject.h>

#include "MEM_guardedalloc.h"

#include "CLG_log.h"

#include "BLI_fileops.h"
#include "BLI_listbase.h"
#include "BLI_path_util.h"
#include "BLI_string.h"
#include "BLI_string_utf8.h"
#include "BLI_threads.h"
#include "BLI_utildefines.h"

#include "RNA_types.h"

#include "bpy.h"
#include "bpy_capi_utils.h"
#include "bpy_intern_string.h"
#include "bpy_path.h"
#include "bpy_props.h"
#include "bpy_rna.h"
#include "bpy_traceback.h"

#include "bpy_app_translations.h"

#include "DNA_text_types.h"

#include "BKE_appdir.h"
#include "BKE_context.h"
#include "BKE_global.h" /* only for script checking */
#include "BKE_main.h"
#include "BKE_text.h"

#ifdef WITH_CYCLES
#  include "CCL_api.h"
#endif

#include "BPY_extern.h"
#include "BPY_extern_python.h"
#include "BPY_extern_run.h"

#include "../generic/py_capi_utils.h"

/* inittab initialization functions */
#include "../bmesh/bmesh_py_api.h"
#include "../generic/bgl.h"
#include "../generic/bl_math_py_api.h"
#include "../generic/blf_py_api.h"
#include "../generic/idprop_py_api.h"
#include "../generic/imbuf_py_api.h"
#include "../gpu/gpu_py_api.h"
#include "../mathutils/mathutils.h"

/* Logging types to use anywhere in the Python modules. */
CLG_LOGREF_DECLARE_GLOBAL(BPY_LOG_CONTEXT, "bpy.context");
CLG_LOGREF_DECLARE_GLOBAL(BPY_LOG_INTERFACE, "bpy.interface");
CLG_LOGREF_DECLARE_GLOBAL(BPY_LOG_RNA, "bpy.rna");

/* for internal use, when starting and ending python scripts */

/* In case a python script triggers another python call,
 * stop bpy_context_clear from invalidating. */
static int py_call_level = 0;

/* Set by command line arguments before Python starts. */
static bool py_use_system_env = false;

// #define TIME_PY_RUN /* simple python tests. prints on exit. */

#ifdef TIME_PY_RUN
#  include "PIL_time.h"
static int bpy_timer_count = 0;
static double bpy_timer;         /* time since python starts */
static double bpy_timer_run;     /* time for each python script run */
static double bpy_timer_run_tot; /* accumulate python runs */
#endif

/* use for updating while a python script runs - in case of file load */
void BPY_context_update(bContext *C)
{
  /* don't do this from a non-main (e.g. render) thread, it can cause a race
   * condition on C->data.recursion. ideal solution would be to disable
   * context entirely from non-main threads, but that's more complicated */
  if (!BLI_thread_is_main()) {
    return;
  }

  BPY_context_set(C);
  BPY_modules_update(); /* can give really bad results if this isn't here */
}

void bpy_context_set(bContext *C, PyGILState_STATE *gilstate)
{
  py_call_level++;

  if (gilstate) {
    *gilstate = PyGILState_Ensure();
  }

  if (py_call_level == 1) {
    BPY_context_update(C);

#ifdef TIME_PY_RUN
    if (bpy_timer_count == 0) {
      /* record time from the beginning */
      bpy_timer = PIL_check_seconds_timer();
      bpy_timer_run = bpy_timer_run_tot = 0.0;
    }
    bpy_timer_run = PIL_check_seconds_timer();

    bpy_timer_count++;
#endif
  }
}

/* context should be used but not now because it causes some bugs */
void bpy_context_clear(bContext *UNUSED(C), const PyGILState_STATE *gilstate)
{
  py_call_level--;

  if (gilstate) {
    PyGILState_Release(*gilstate);
  }

  if (py_call_level < 0) {
    fprintf(stderr, "ERROR: Python context internal state bug. this should not happen!\n");
  }
  else if (py_call_level == 0) {
    /* XXX - Calling classes currently wont store the context :\,
     * cant set NULL because of this. but this is very flakey still. */
#if 0
    BPY_context_set(NULL);
#endif

#ifdef TIME_PY_RUN
    bpy_timer_run_tot += PIL_check_seconds_timer() - bpy_timer_run;
    bpy_timer_count++;
#endif
  }
}

/**
 * Use for `CTX_*_set(..)` functions need to set values which are later read back as expected.
 * In this case we don't want the Python context to override the values as it causes problems
 * see T66256.
 *
 * \param dict_p: A pointer to #bContext.data.py_context so we can assign a new value.
 * \param dict_orig: The value of #bContext.data.py_context_orig to check if we need to copy.
 *
 * \note Typically accessed via #BPY_context_dict_clear_members macro.
 */
void BPY_context_dict_clear_members_array(void **dict_p,
                                          void *dict_orig,
                                          const char *context_members[],
                                          uint context_members_len)
{
  PyGILState_STATE gilstate;
  const bool use_gil = !PyC_IsInterpreterActive();

  if (use_gil) {
    gilstate = PyGILState_Ensure();
  }

  /* Copy on write. */
  if (*dict_p == dict_orig) {
    *dict_p = PyDict_Copy(dict_orig);
  }

  PyObject *dict = *dict_p;
  BLI_assert(PyDict_Check(dict));

  /* Use #PyDict_Pop instead of #PyDict_DelItemString to avoid setting the exception,
   * while supported it's good to avoid for low level functions like this that run often. */
  for (uint i = 0; i < context_members_len; i++) {
    PyObject *key = PyUnicode_FromString(context_members[i]);
    PyObject *item = _PyDict_Pop(dict, key, Py_None);
    Py_DECREF(key);
    Py_DECREF(item);
  }

  if (use_gil) {
    PyGILState_Release(gilstate);
  }
}

void BPY_text_free_code(Text *text)
{
  if (text->compiled) {
    PyGILState_STATE gilstate;
    const bool use_gil = !PyC_IsInterpreterActive();

    if (use_gil) {
      gilstate = PyGILState_Ensure();
    }

    Py_DECREF((PyObject *)text->compiled);
    text->compiled = NULL;

    if (use_gil) {
      PyGILState_Release(gilstate);
    }
  }
}

/**
 * Needed so the #Main pointer in `bpy.data` doesn't become out of date.
 */
void BPY_modules_update(void)
{
#if 0 /* slow, this runs all the time poll, draw etc 100's of time a sec. */
  PyObject *mod = PyImport_ImportModuleLevel("bpy", NULL, NULL, NULL, 0);
  PyModule_AddObject(mod, "data", BPY_rna_module());
  PyModule_AddObject(mod, "types", BPY_rna_types()); /* atm this does not need updating */
#endif

  /* refreshes the main struct */
  BPY_update_rna_module();
}

bContext *BPY_context_get(void)
{
  return bpy_context_module->ptr.data;
}

void BPY_context_set(bContext *C)
{
  bpy_context_module->ptr.data = (void *)C;
}

#ifdef WITH_FLUID
/* defined in manta module */
extern PyObject *Manta_initPython(void);
#endif

#ifdef WITH_AUDASPACE
/* defined in AUD_C-API.cpp */
extern PyObject *AUD_initPython(void);
#endif

#ifdef WITH_CYCLES
/* defined in cycles module */
static PyObject *CCL_initPython(void)
{
  return (PyObject *)CCL_python_module_init();
}
#endif

static struct _inittab bpy_internal_modules[] = {
    {"mathutils", PyInit_mathutils},
#if 0
    {"mathutils.geometry", PyInit_mathutils_geometry},
    {"mathutils.noise", PyInit_mathutils_noise},
    {"mathutils.kdtree", PyInit_mathutils_kdtree},
#endif
    {"_bpy_path", BPyInit__bpy_path},
    {"bgl", BPyInit_bgl},
    {"blf", BPyInit_blf},
    {"bl_math", BPyInit_bl_math},
    {"imbuf", BPyInit_imbuf},
    {"bmesh", BPyInit_bmesh},
#if 0
    {"bmesh.types", BPyInit_bmesh_types},
    {"bmesh.utils", BPyInit_bmesh_utils},
    {"bmesh.utils", BPyInit_bmesh_geometry},
#endif
#ifdef WITH_FLUID
    {"manta", Manta_initPython},
#endif
#ifdef WITH_AUDASPACE
    {"aud", AUD_initPython},
#endif
#ifdef WITH_CYCLES
    {"_cycles", CCL_initPython},
#endif
    {"gpu", BPyInit_gpu},
    {"idprop", BPyInit_idprop},
    {NULL, NULL},
};

<<<<<<< HEAD
=======
#ifndef WITH_PYTHON_MODULE
>>>>>>> 9e007b46
/**
 * Convenience function for #BPY_python_start.
 *
 * These should happen so rarely that having comprehensive errors isn't needed.
 * For example if `sys.argv` fails to allocate memory.
 *
 * Show an error just to avoid silent failure in the unlikely event something goes wrong,
 * in this case a developer will need to track down the root cause.
 */
static void pystatus_exit_on_error(PyStatus status)
{
  if (UNLIKELY(PyStatus_Exception(status))) {
    fputs("Internal error initializing Python!\n", stderr);
    /* This calls `exit`. */
    Py_ExitStatusException(status);
  }
}
<<<<<<< HEAD
=======
#endif
>>>>>>> 9e007b46

/* call BPY_context_set first */
void BPY_python_start(bContext *C, int argc, const char **argv)
{
#ifndef WITH_PYTHON_MODULE

  /* #PyPreConfig (early-configuration).  */
  {
    PyPreConfig preconfig;
    PyStatus status;

    if (py_use_system_env) {
      PyPreConfig_InitPythonConfig(&preconfig);
    }
    else {
      /* Only use the systems environment variables and site when explicitly requested.
       * Since an incorrect 'PYTHONPATH' causes difficult to debug errors, see: T72807.
       * An alternative to setting `preconfig.use_environment = 0` */
      PyPreConfig_InitIsolatedConfig(&preconfig);
    }

    /* Force `utf-8` on all platforms, since this is what's used for Blender's internal strings,
     * providing consistent encoding behavior across all Blender installations.
     *
     * This also uses the `surrogateescape` error handler ensures any unexpected bytes are escaped
     * instead of raising an error.
     *
     * Without this `sys.getfilesystemencoding()` and `sys.stdout` for example may be set to ASCII
     * or some other encoding - where printing some `utf-8` values will raise an error.
     *
     * This can cause scripts to fail entirely on some systems.
     *
     * This assignment is the equivalent of enabling the `PYTHONUTF8` environment variable.
     * See `PEP-540` for details on exactly what this changes. */
    preconfig.utf8_mode = true;

    /* Note that there is no reason to call #Py_PreInitializeFromBytesArgs here
     * as this is only used so that command line arguments can be handled by Python itself,
     * not for setting `sys.argv` (handled below). */
    status = Py_PreInitialize(&preconfig);
    pystatus_exit_on_error(status);
  }

  /* Must run before python initializes, but after #PyPreConfig. */
  PyImport_ExtendInittab(bpy_internal_modules);

  /* #PyConfig (initialize Python). */
  {
    PyConfig config;
    PyStatus status;
    bool has_python_executable = false;

    PyConfig_InitPythonConfig(&config);

    /* Suppress error messages when calculating the module search path.
     * While harmless, it's noisy. */
    config.pathconfig_warnings = 0;

    /* When using the system's Python, allow the site-directory as well. */
    config.user_site_directory = py_use_system_env;

    /* While `sys.argv` is set, we don't want Python to interpret it. */
    config.parse_argv = 0;
    status = PyConfig_SetBytesArgv(&config, argc, (char *const *)argv);
    pystatus_exit_on_error(status);

    /* Needed for Python's initialization for portable Python installations.
     * We could use #Py_SetPath, but this overrides Python's internal logic
     * for calculating it's own module search paths.
     *
     * `sys.executable` is overwritten after initialization to the Python binary. */
    {
      const char *program_path = BKE_appdir_program_path();
      status = PyConfig_SetBytesString(&config, &config.program_name, program_path);
      pystatus_exit_on_error(status);
    }

    /* Setting the program name is important so the 'multiprocessing' module
     * can launch new Python instances. */
    {
      char program_path[FILE_MAX];
      if (BKE_appdir_program_python_search(
              program_path, sizeof(program_path), PY_MAJOR_VERSION, PY_MINOR_VERSION)) {
        status = PyConfig_SetBytesString(&config, &config.executable, program_path);
        pystatus_exit_on_error(status);
        has_python_executable = true;
      }
      else {
        /* Set to `sys.executable = None` below (we can't do before Python is initialized). */
        fprintf(stderr,
                "Unable to find the python binary, "
                "the multiprocessing module may not be functional!\n");
      }
    }

    /* Allow to use our own included Python. `py_path_bundle` may be NULL. */
    {
      const char *py_path_bundle = BKE_appdir_folder_id(BLENDER_SYSTEM_PYTHON, NULL);
      if (py_path_bundle != NULL) {

#  ifdef __APPLE__
        /* Mac-OS allows file/directory names to contain `:` character
         * (represented as `/` in the Finder) but current Python lib (as of release 3.1.1)
         * doesn't handle these correctly. */
        if (strchr(py_path_bundle, ':')) {
          fprintf(stderr,
                  "Warning! Blender application is located in a path containing ':' or '/' chars\n"
                  "This may make python import function fail\n");
        }
#  endif /* __APPLE__ */

        status = PyConfig_SetBytesString(&config, &config.home, py_path_bundle);
        pystatus_exit_on_error(status);
      }
      else {
        /* Common enough to use the system Python on Linux/Unix, warn on other systems. */
#  if defined(__APPLE__) || defined(_WIN32)
        fprintf(stderr,
                "Bundled Python not found and is expected on this platform "
                "(the 'install' target may have not been built)\n");
#  endif
      }
    }

    /* Initialize Python (also acquires lock). */
    status = Py_InitializeFromConfig(&config);
    pystatus_exit_on_error(status);

    if (!has_python_executable) {
      PySys_SetObject("executable", Py_None);
    }
  }

#  ifdef WITH_FLUID
  /* Required to prevent assertion error, see:
   * https://stackoverflow.com/questions/27844676 */
  Py_DECREF(PyImport_ImportModule("threading"));
#  endif

#else
  (void)argc;
  (void)argv;

  /* must run before python initializes */
  /* broken in py3.3, load explicitly below */
  // PyImport_ExtendInittab(bpy_internal_modules);
#endif

  bpy_intern_string_init();

#ifdef WITH_PYTHON_MODULE
  {
    /* Manually load all modules */
    struct _inittab *inittab_item;
    PyObject *sys_modules = PyImport_GetModuleDict();

    for (inittab_item = bpy_internal_modules; inittab_item->name; inittab_item++) {
      PyObject *mod = inittab_item->initfunc();
      if (mod) {
        PyDict_SetItemString(sys_modules, inittab_item->name, mod);
      }
      else {
        PyErr_Print();
        PyErr_Clear();
      }
      // Py_DECREF(mod); /* ideally would decref, but in this case we never want to free */
    }
  }
#endif

  /* bpy.* and lets us import it */
  BPy_init_modules(C);

  pyrna_alloc_types();

#ifndef WITH_PYTHON_MODULE
  /* py module runs atexit when bpy is freed */
  BPY_atexit_register(); /* this can init any time */

  /* Free the lock acquired (implicitly) when Python is initialized. */
  PyEval_ReleaseThread(PyGILState_GetThisThreadState());

#endif

#ifdef WITH_PYTHON_MODULE
  /* Disable all add-ons at exit, not essential, it just avoids resource leaks, see T71362. */
  BPY_run_string_eval(C,
                      (const char *[]){"atexit", "addon_utils", NULL},
                      "atexit.register(addon_utils.disable_all)");
#endif
}

void BPY_python_end(void)
{
  // fprintf(stderr, "Ending Python!\n");
  PyGILState_STATE gilstate;

  /* finalizing, no need to grab the state, except when we are a module */
  gilstate = PyGILState_Ensure();

  /* Decrement user counts of all callback functions. */
  BPY_rna_props_clear_all();

  /* free other python data. */
  pyrna_free_types();

  /* clear all python data from structs */

  bpy_intern_string_exit();

  /* bpy.app modules that need cleanup */
  BPY_app_translations_end();

#ifndef WITH_PYTHON_MODULE
  BPY_atexit_unregister(); /* without this we get recursive calls to WM_exit */

  Py_Finalize();

  (void)gilstate;
#else
  PyGILState_Release(gilstate);
#endif

#ifdef TIME_PY_RUN
  /* measure time since py started */
  bpy_timer = PIL_check_seconds_timer() - bpy_timer;

  printf("*bpy stats* - ");
  printf("tot exec: %d,  ", bpy_timer_count);
  printf("tot run: %.4fsec,  ", bpy_timer_run_tot);
  if (bpy_timer_count > 0) {
    printf("average run: %.6fsec,  ", (bpy_timer_run_tot / bpy_timer_count));
  }

  if (bpy_timer > 0.0) {
    printf("tot usage %.4f%%", (bpy_timer_run_tot / bpy_timer) * 100.0);
  }

  printf("\n");

  // fprintf(stderr, "Ending Python Done!\n");

#endif
}

void BPY_python_reset(bContext *C)
{
  /* unrelated security stuff */
  G.f &= ~(G_FLAG_SCRIPT_AUTOEXEC_FAIL | G_FLAG_SCRIPT_AUTOEXEC_FAIL_QUIET);
  G.autoexec_fail[0] = '\0';

  BPY_driver_reset();
  BPY_app_handlers_reset(false);
  BPY_modules_load_user(C);
}

void BPY_python_use_system_env(void)
{
  BLI_assert(!Py_IsInitialized());
  py_use_system_env = true;
}

void BPY_python_backtrace(FILE *fp)
{
  fputs("\n# Python backtrace\n", fp);
  PyThreadState *tstate = PyGILState_GetThisThreadState();
  if (tstate != NULL && tstate->frame != NULL) {
    PyFrameObject *frame = tstate->frame;
    do {
      const int line = PyCode_Addr2Line(frame->f_code, frame->f_lasti);
      const char *filename = PyUnicode_AsUTF8(frame->f_code->co_filename);
      const char *funcname = PyUnicode_AsUTF8(frame->f_code->co_name);
      fprintf(fp, "  File \"%s\", line %d in %s\n", filename, line, funcname);
    } while ((frame = frame->f_back));
  }
}

void BPY_DECREF(void *pyob_ptr)
{
  const PyGILState_STATE gilstate = PyGILState_Ensure();
  Py_DECREF((PyObject *)pyob_ptr);
  PyGILState_Release(gilstate);
}

void BPY_DECREF_RNA_INVALIDATE(void *pyob_ptr)
{
  const PyGILState_STATE gilstate = PyGILState_Ensure();
  const bool do_invalidate = (Py_REFCNT((PyObject *)pyob_ptr) > 1);
  Py_DECREF((PyObject *)pyob_ptr);
  if (do_invalidate) {
    pyrna_invalidate(pyob_ptr);
  }
  PyGILState_Release(gilstate);
}

void BPY_modules_load_user(bContext *C)
{
  PyGILState_STATE gilstate;
  Main *bmain = CTX_data_main(C);
  Text *text;

  /* can happen on file load */
  if (bmain == NULL) {
    return;
  }

  /* update pointers since this can run from a nested script
   * on file load */
  if (py_call_level) {
    BPY_context_update(C);
  }

  bpy_context_set(C, &gilstate);

  for (text = bmain->texts.first; text; text = text->id.next) {
    if (text->flags & TXT_ISSCRIPT && BLI_path_extension_check(text->id.name + 2, ".py")) {
      if (!(G.f & G_FLAG_SCRIPT_AUTOEXEC)) {
        if (!(G.f & G_FLAG_SCRIPT_AUTOEXEC_FAIL_QUIET)) {
          G.f |= G_FLAG_SCRIPT_AUTOEXEC_FAIL;
          BLI_snprintf(G.autoexec_fail, sizeof(G.autoexec_fail), "Text '%s'", text->id.name + 2);

          printf("scripts disabled for \"%s\", skipping '%s'\n",
                 BKE_main_blendfile_path(bmain),
                 text->id.name + 2);
        }
      }
      else {
        BPY_run_text(C, text, NULL, false);

        /* Check if the script loaded a new file. */
        if (bmain != CTX_data_main(C)) {
          break;
        }
      }
    }
  }
  bpy_context_clear(C, &gilstate);
}

int BPY_context_member_get(bContext *C, const char *member, bContextDataResult *result)
{
  PyGILState_STATE gilstate;
  const bool use_gil = !PyC_IsInterpreterActive();

  PyObject *pyctx;
  PyObject *item;
  PointerRNA *ptr = NULL;
  bool done = false;

  if (use_gil) {
    gilstate = PyGILState_Ensure();
  }

  pyctx = (PyObject *)CTX_py_dict_get(C);
  item = PyDict_GetItemString(pyctx, member);

  if (item == NULL) {
    /* pass */
  }
  else if (item == Py_None) {
    done = true;
  }
  else if (BPy_StructRNA_Check(item)) {
    ptr = &(((BPy_StructRNA *)item)->ptr);

    // result->ptr = ((BPy_StructRNA *)item)->ptr;
    CTX_data_pointer_set(result, ptr->owner_id, ptr->type, ptr->data);
    CTX_data_type_set(result, CTX_DATA_TYPE_POINTER);
    done = true;
  }
  else if (PySequence_Check(item)) {
    PyObject *seq_fast = PySequence_Fast(item, "bpy_context_get sequence conversion");
    if (seq_fast == NULL) {
      PyErr_Print();
      PyErr_Clear();
    }
    else {
      const int len = PySequence_Fast_GET_SIZE(seq_fast);
      PyObject **seq_fast_items = PySequence_Fast_ITEMS(seq_fast);
      int i;

      for (i = 0; i < len; i++) {
        PyObject *list_item = seq_fast_items[i];

        if (BPy_StructRNA_Check(list_item)) {
#if 0
          CollectionPointerLink *link = MEM_callocN(sizeof(CollectionPointerLink),
                                                    "bpy_context_get");
          link->ptr = ((BPy_StructRNA *)item)->ptr;
          BLI_addtail(&result->list, link);
#endif
          ptr = &(((BPy_StructRNA *)list_item)->ptr);
          CTX_data_list_add(result, ptr->owner_id, ptr->type, ptr->data);
        }
        else {
          CLOG_INFO(BPY_LOG_CONTEXT,
                    1,
                    "'%s' list item not a valid type in sequence type '%s'",
                    member,
                    Py_TYPE(item)->tp_name);
        }
      }
      Py_DECREF(seq_fast);
      CTX_data_type_set(result, CTX_DATA_TYPE_COLLECTION);
      done = true;
    }
  }

  if (done == false) {
    if (item) {
      CLOG_INFO(BPY_LOG_CONTEXT, 1, "'%s' not a valid type", member);
    }
    else {
      CLOG_INFO(BPY_LOG_CONTEXT, 1, "'%s' not found\n", member);
    }
  }
  else {
    CLOG_INFO(BPY_LOG_CONTEXT, 2, "'%s' found", member);
  }

  if (use_gil) {
    PyGILState_Release(gilstate);
  }

  return done;
}

#ifdef WITH_PYTHON_MODULE
/* TODO, reloading the module isn't functional at the moment. */

static void bpy_module_free(void *mod);

/* Defined in 'creator.c' when building as a Python module. */
extern int main_python_enter(int argc, const char **argv);
extern void main_python_exit(void);

static struct PyModuleDef bpy_proxy_def = {
    PyModuleDef_HEAD_INIT,
    "bpy",           /* m_name */
    NULL,            /* m_doc */
    0,               /* m_size */
    NULL,            /* m_methods */
    NULL,            /* m_reload */
    NULL,            /* m_traverse */
    NULL,            /* m_clear */
    bpy_module_free, /* m_free */
};

typedef struct {
  PyObject_HEAD
      /* Type-specific fields go here. */
      PyObject *mod;
} dealloc_obj;

/* call once __file__ is set */
static void bpy_module_delay_init(PyObject *bpy_proxy)
{
  const int argc = 1;
  const char *argv[2];

  /* updating the module dict below will lose the reference to __file__ */
  PyObject *filename_obj = PyModule_GetFilenameObject(bpy_proxy);

  const char *filename_rel = PyUnicode_AsUTF8(filename_obj); /* can be relative */
  char filename_abs[1024];

  BLI_strncpy(filename_abs, filename_rel, sizeof(filename_abs));
  BLI_path_abs_from_cwd(filename_abs, sizeof(filename_abs));
  Py_DECREF(filename_obj);

  argv[0] = filename_abs;
  argv[1] = NULL;

  // printf("module found %s\n", argv[0]);

  main_python_enter(argc, argv);

  /* initialized in BPy_init_modules() */
  PyDict_Update(PyModule_GetDict(bpy_proxy), PyModule_GetDict(bpy_package_py));
}

static void dealloc_obj_dealloc(PyObject *self);

static PyTypeObject dealloc_obj_Type;

/* use our own dealloc so we can free a property if we use one */
static void dealloc_obj_dealloc(PyObject *self)
{
  bpy_module_delay_init(((dealloc_obj *)self)->mod);

  /* Note, for subclassed PyObjects we cant just call PyObject_DEL() directly or it will crash */
  dealloc_obj_Type.tp_free(self);
}

PyMODINIT_FUNC PyInit_bpy(void);

PyMODINIT_FUNC PyInit_bpy(void)
{
  PyObject *bpy_proxy = PyModule_Create(&bpy_proxy_def);

  /* Problem:
   * 1) this init function is expected to have a private member defined - 'md_def'
   *    but this is only set for C defined modules (not py packages)
   *    so we cant return 'bpy_package_py' as is.
   *
   * 2) there is a 'bpy' C module for python to load which is basically all of blender,
   *    and there is scripts/bpy/__init__.py,
   *    we may end up having to rename this module so there is no naming conflict here eg:
   *    'from blender import bpy'
   *
   * 3) we don't know the filename at this point, workaround by assigning a dummy value
   *    which calls back when its freed so the real loading can take place.
   */

  /* assign an object which is freed after __file__ is assigned */
  dealloc_obj *dob;

  /* assign dummy type */
  dealloc_obj_Type.tp_name = "dealloc_obj";
  dealloc_obj_Type.tp_basicsize = sizeof(dealloc_obj);
  dealloc_obj_Type.tp_dealloc = dealloc_obj_dealloc;
  dealloc_obj_Type.tp_flags = Py_TPFLAGS_DEFAULT;

  if (PyType_Ready(&dealloc_obj_Type) < 0) {
    return NULL;
  }

  dob = (dealloc_obj *)dealloc_obj_Type.tp_alloc(&dealloc_obj_Type, 0);
  dob->mod = bpy_proxy;                                       /* borrow */
  PyModule_AddObject(bpy_proxy, "__file__", (PyObject *)dob); /* borrow */

  return bpy_proxy;
}

static void bpy_module_free(void *UNUSED(mod))
{
  main_python_exit();
}

#endif

/**
 * Avoids duplicating keyword list.
 */
bool BPY_string_is_keyword(const char *str)
{
  /* list is from...
   * ", ".join(['"%s"' % kw for kw in  __import__("keyword").kwlist])
   */
  const char *kwlist[] = {
      "False", "None",     "True",  "and",    "as",   "assert", "async",  "await",    "break",
      "class", "continue", "def",   "del",    "elif", "else",   "except", "finally",  "for",
      "from",  "global",   "if",    "import", "in",   "is",     "lambda", "nonlocal", "not",
      "or",    "pass",     "raise", "return", "try",  "while",  "with",   "yield",    NULL,
  };

  for (int i = 0; kwlist[i]; i++) {
    if (STREQ(str, kwlist[i])) {
      return true;
    }
  }

  return false;
}

/* EVIL, define text.c functions here... */
/* BKE_text.h */
int text_check_identifier_unicode(const uint ch)
{
  return (ch < 255 && text_check_identifier((char)ch)) || Py_UNICODE_ISALNUM(ch);
}

int text_check_identifier_nodigit_unicode(const uint ch)
{
  return (ch < 255 && text_check_identifier_nodigit((char)ch)) || Py_UNICODE_ISALPHA(ch);
}<|MERGE_RESOLUTION|>--- conflicted
+++ resolved
@@ -305,10 +305,7 @@
     {NULL, NULL},
 };
 
-<<<<<<< HEAD
-=======
 #ifndef WITH_PYTHON_MODULE
->>>>>>> 9e007b46
 /**
  * Convenience function for #BPY_python_start.
  *
@@ -326,10 +323,7 @@
     Py_ExitStatusException(status);
   }
 }
-<<<<<<< HEAD
-=======
-#endif
->>>>>>> 9e007b46
+#endif
 
 /* call BPY_context_set first */
 void BPY_python_start(bContext *C, int argc, const char **argv)
