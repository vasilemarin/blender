--- conflicted
+++ resolved
@@ -124,19 +124,11 @@
                       GPULogItem &log_item,
                       const char *error_msg,
                       const char *warning_msg) const;
-<<<<<<< HEAD
-  /* TODO(jbakker): Make variable arguments. */
-  char *skip_separator(char *log_line, char sep) const;
-  char *skip_separators(char *log_line, char sep1, char sep2) const;
-  char *skip_separators(char *log_line, char sep1, char sep2, char sep3) const;
-  char *skip_until(char *log_line, char stop_char) const;
-=======
   char *skip_separators(char *log_line, const StringRef separators) const;
   char *skip_until(char *log_line, char stop_char) const;
   bool at_number(const char *log_line) const;
   bool at_any(const char *log_line, const StringRef chars) const;
   int parse_number(const char *log_line, char **r_new_position) const;
->>>>>>> 66d48b27
 
   MEM_CXX_CLASS_ALLOC_FUNCS("GPULogParser");
 };
