/*
 * This program is free software; you can redistribute it and/or
 * modify it under the terms of the GNU General Public License
 * as published by the Free Software Foundation; either version 2
 * of the License, or (at your option) any later version.
 *
 * This program is distributed in the hope that it will be useful,
 * but WITHOUT ANY WARRANTY; without even the implied warranty of
 * MERCHANTABILITY or FITNESS FOR A PARTICULAR PURPOSE.  See the
 * GNU General Public License for more details.
 *
 * You should have received a copy of the GNU General Public License
 * along with this program; if not, write to the Free Software Foundation,
 * Inc., 51 Franklin Street, Fifth Floor, Boston, MA 02110-1301, USA.
 *
 * The Original Code is Copyright (C) 2005 Blender Foundation.
 * All rights reserved.
 */

/** \file
 * \ingroup gpu
 *
 * Convert material node-trees to GLSL.
 */

#include "MEM_guardedalloc.h"

#include "DNA_customdata_types.h"
#include "DNA_image_types.h"

#include "BLI_blenlib.h"
#include "BLI_hash_mm2a.h"
#include "BLI_link_utils.h"
#include "BLI_utildefines.h"
#include "BLI_dynstr.h"
#include "BLI_ghash.h"
#include "BLI_threads.h"

#include "PIL_time.h"

#include "BKE_material.h"

#include "GPU_extensions.h"
#include "GPU_glew.h"
#include "GPU_material.h"
#include "GPU_shader.h"
#include "GPU_uniformbuffer.h"
#include "GPU_vertex_format.h"

#include "BLI_sys_types.h" /* for intptr_t support */

#include "gpu_codegen.h"
#include "gpu_material_library.h"
#include "gpu_node_graph.h"

#include <string.h>
#include <stdarg.h>

extern char datatoc_gpu_shader_common_obinfos_lib_glsl[];
extern char datatoc_common_view_lib_glsl[];

/* -------------------- GPUPass Cache ------------------ */
/**
 * Internal shader cache: This prevent the shader recompilation / stall when
 * using undo/redo AND also allows for GPUPass reuse if the Shader code is the
 * same for 2 different Materials. Unused GPUPasses are free by Garbage collection.
 */

/* Only use one linklist that contains the GPUPasses grouped by hash. */
static GPUPass *pass_cache = NULL;
static SpinLock pass_cache_spin;

static uint32_t gpu_pass_hash(const char *frag_gen, const char *defs, ListBase *attributes)
{
  BLI_HashMurmur2A hm2a;
  BLI_hash_mm2a_init(&hm2a, 0);
  BLI_hash_mm2a_add(&hm2a, (uchar *)frag_gen, strlen(frag_gen));
  for (GPUMaterialAttribute *attr = attributes->first; attr; attr = attr->next) {
    BLI_hash_mm2a_add(&hm2a, (uchar *)attr->name, strlen(attr->name));
  }
  if (defs) {
    BLI_hash_mm2a_add(&hm2a, (uchar *)defs, strlen(defs));
  }

  return BLI_hash_mm2a_end(&hm2a);
}

/* Search by hash only. Return first pass with the same hash.
 * There is hash collision if (pass->next && pass->next->hash == hash) */
static GPUPass *gpu_pass_cache_lookup(uint32_t hash)
{
  BLI_spin_lock(&pass_cache_spin);
  /* Could be optimized with a Lookup table. */
  for (GPUPass *pass = pass_cache; pass; pass = pass->next) {
    if (pass->hash == hash) {
      BLI_spin_unlock(&pass_cache_spin);
      return pass;
    }
  }
  BLI_spin_unlock(&pass_cache_spin);
  return NULL;
}

/* Check all possible passes with the same hash. */
static GPUPass *gpu_pass_cache_resolve_collision(GPUPass *pass,
                                                 const char *vert,
                                                 const char *geom,
                                                 const char *frag,
                                                 const char *defs,
                                                 uint32_t hash)
{
  BLI_spin_lock(&pass_cache_spin);
  /* Collision, need to strcmp the whole shader. */
  for (; pass && (pass->hash == hash); pass = pass->next) {
    if ((defs != NULL) && (strcmp(pass->defines, defs) != 0)) { /* Pass */
    }
    else if ((geom != NULL) && (strcmp(pass->geometrycode, geom) != 0)) { /* Pass */
    }
    else if ((strcmp(pass->fragmentcode, frag) == 0) && (strcmp(pass->vertexcode, vert) == 0)) {
      BLI_spin_unlock(&pass_cache_spin);
      return pass;
    }
  }
  BLI_spin_unlock(&pass_cache_spin);
  return NULL;
}

/* GLSL code generation */

static void codegen_convert_datatype(DynStr *ds, int from, int to, const char *tmp, int id)
{
  char name[1024];

  BLI_snprintf(name, sizeof(name), "%s%d", tmp, id);

  if (from == to) {
    BLI_dynstr_append(ds, name);
  }
  else if (to == GPU_FLOAT) {
    if (from == GPU_VEC4) {
      BLI_dynstr_appendf(ds, "dot(%s.rgb, vec3(0.2126, 0.7152, 0.0722))", name);
    }
    else if (from == GPU_VEC3) {
      BLI_dynstr_appendf(ds, "(%s.r + %s.g + %s.b) / 3.0", name, name, name);
    }
    else if (from == GPU_VEC2) {
      BLI_dynstr_appendf(ds, "%s.r", name);
    }
  }
  else if (to == GPU_VEC2) {
    if (from == GPU_VEC4) {
      BLI_dynstr_appendf(ds, "vec2((%s.r + %s.g + %s.b) / 3.0, %s.a)", name, name, name, name);
    }
    else if (from == GPU_VEC3) {
      BLI_dynstr_appendf(ds, "vec2((%s.r + %s.g + %s.b) / 3.0, 1.0)", name, name, name);
    }
    else if (from == GPU_FLOAT) {
      BLI_dynstr_appendf(ds, "vec2(%s, 1.0)", name);
    }
  }
  else if (to == GPU_VEC3) {
    if (from == GPU_VEC4) {
      BLI_dynstr_appendf(ds, "%s.rgb", name);
    }
    else if (from == GPU_VEC2) {
      BLI_dynstr_appendf(ds, "vec3(%s.r, %s.r, %s.r)", name, name, name);
    }
    else if (from == GPU_FLOAT) {
      BLI_dynstr_appendf(ds, "vec3(%s, %s, %s)", name, name, name);
    }
  }
  else if (to == GPU_VEC4) {
    if (from == GPU_VEC3) {
      BLI_dynstr_appendf(ds, "vec4(%s, 1.0)", name);
    }
    else if (from == GPU_VEC2) {
      BLI_dynstr_appendf(ds, "vec4(%s.r, %s.r, %s.r, %s.g)", name, name, name, name);
    }
    else if (from == GPU_FLOAT) {
      BLI_dynstr_appendf(ds, "vec4(%s, %s, %s, 1.0)", name, name, name);
    }
  }
  else if (to == GPU_CLOSURE) {
    if (from == GPU_VEC4) {
      BLI_dynstr_appendf(ds, "closure_emission(%s.rgb)", name);
    }
    else if (from == GPU_VEC3) {
      BLI_dynstr_appendf(ds, "closure_emission(%s.rgb)", name);
    }
    else if (from == GPU_VEC2) {
      BLI_dynstr_appendf(ds, "closure_emission(%s.rrr)", name);
    }
    else if (from == GPU_FLOAT) {
      BLI_dynstr_appendf(ds, "closure_emission(vec3(%s, %s, %s))", name, name, name);
    }
  }
  else {
    BLI_dynstr_append(ds, name);
  }
}

static void codegen_print_datatype(DynStr *ds, const eGPUType type, float *data)
{
  int i;

  BLI_dynstr_appendf(ds, "%s(", gpu_data_type_to_string(type));

  for (i = 0; i < type; i++) {
    BLI_dynstr_appendf(ds, "%.12f", data[i]);
    if (i == type - 1) {
      BLI_dynstr_append(ds, ")");
    }
    else {
      BLI_dynstr_append(ds, ", ");
    }
  }
}

static int codegen_input_has_texture(GPUInput *input)
{
  if (input->link) {
    return 0;
  }
  else {
    return (input->source == GPU_SOURCE_TEX);
  }
}

static const char *gpu_builtin_name(eGPUBuiltin builtin)
{
  if (builtin == GPU_VIEW_MATRIX) {
    return "unfviewmat";
  }
  else if (builtin == GPU_OBJECT_MATRIX) {
    return "unfobmat";
  }
  else if (builtin == GPU_INVERSE_VIEW_MATRIX) {
    return "unfinvviewmat";
  }
  else if (builtin == GPU_INVERSE_OBJECT_MATRIX) {
    return "unfinvobmat";
  }
  else if (builtin == GPU_LOC_TO_VIEW_MATRIX) {
    return "unflocaltoviewmat";
  }
  else if (builtin == GPU_INVERSE_LOC_TO_VIEW_MATRIX) {
    return "unfinvlocaltoviewmat";
  }
  else if (builtin == GPU_VIEW_POSITION) {
    return "varposition";
  }
  else if (builtin == GPU_WORLD_NORMAL) {
    return "varwnormal";
  }
  else if (builtin == GPU_VIEW_NORMAL) {
    return "varnormal";
  }
  else if (builtin == GPU_OBJECT_COLOR) {
    return "unfobjectcolor";
  }
  else if (builtin == GPU_AUTO_BUMPSCALE) {
    return "unfobautobumpscale";
  }
  else if (builtin == GPU_CAMERA_TEXCO_FACTORS) {
    return "unfcameratexfactors";
  }
  else if (builtin == GPU_PARTICLE_SCALAR_PROPS) {
    return "unfparticlescalarprops";
  }
  else if (builtin == GPU_PARTICLE_LOCATION) {
    return "unfparticleco";
  }
  else if (builtin == GPU_PARTICLE_VELOCITY) {
    return "unfparticlevel";
  }
  else if (builtin == GPU_PARTICLE_ANG_VELOCITY) {
    return "unfparticleangvel";
  }
  else if (builtin == GPU_OBJECT_INFO) {
    return "unfobjectinfo";
  }
  else if (builtin == GPU_VOLUME_DENSITY) {
    return "sampdensity";
  }
  else if (builtin == GPU_VOLUME_FLAME) {
    return "sampflame";
  }
  else if (builtin == GPU_VOLUME_TEMPERATURE) {
    return "unftemperature";
  }
  else if (builtin == GPU_BARYCENTRIC_TEXCO) {
    return "unfbarycentrictex";
  }
  else if (builtin == GPU_BARYCENTRIC_DIST) {
    return "unfbarycentricdist";
  }
  else {
    return "";
  }
}

static void codegen_set_unique_ids(ListBase *nodes)
{
  GPUNode *node;
  GPUInput *input;
  GPUOutput *output;
  int id = 1;

  for (node = nodes->first; node; node = node->next) {
    for (input = node->inputs.first; input; input = input->next) {
      /* set id for unique names of uniform variables */
      input->id = id++;
    }

    for (output = node->outputs.first; output; output = output->next) {
      /* set id for unique names of tmp variables storing output */
      output->id = id++;
    }
  }
}

/**
 * It will create an UBO for GPUMaterial if there is any GPU_DYNAMIC_UBO.
 */
static int codegen_process_uniforms_functions(GPUMaterial *material, DynStr *ds, ListBase *nodes)
{
  GPUNode *node;
  GPUInput *input;
  const char *name;
  int builtins = 0;
  ListBase ubo_inputs = {NULL, NULL};

  /* print uniforms */
  for (node = nodes->first; node; node = node->next) {
    for (input = node->inputs.first; input; input = input->next) {
      if (input->source == GPU_SOURCE_TEX) {
        /* create exactly one sampler for each texture */
        if (codegen_input_has_texture(input) && input->bindtex) {
          const char *type;
          if (input->colorband || input->type == GPU_TEX1D_ARRAY) {
            type = "sampler1DArray";
          }
          else if (input->type == GPU_TEX2D_ARRAY) {
            type = "sampler2DArray";
          }
          else {
            BLI_assert(input->type == GPU_TEX2D);
            type = "sampler2D";
          }
          BLI_dynstr_appendf(ds, "uniform %s samp%d;\n", type, input->texid);
        }
      }
      else if (input->source == GPU_SOURCE_BUILTIN) {
        /* only define each builtin uniform/varying once */
        if (!(builtins & input->builtin)) {
          builtins |= input->builtin;
          name = gpu_builtin_name(input->builtin);

          if (BLI_str_startswith(name, "samp")) {
            if ((input->builtin == GPU_VOLUME_DENSITY) || (input->builtin == GPU_VOLUME_FLAME)) {
              BLI_dynstr_appendf(ds, "uniform sampler3D %s;\n", name);
            }
          }
          else if (BLI_str_startswith(name, "unf")) {
            BLI_dynstr_appendf(ds, "uniform %s %s;\n", gpu_data_type_to_string(input->type), name);
          }
          else {
            BLI_dynstr_appendf(ds, "in %s %s;\n", gpu_data_type_to_string(input->type), name);
          }
        }
      }
      else if (input->source == GPU_SOURCE_STRUCT) {
        /* Add other struct here if needed. */
        BLI_dynstr_appendf(ds, "Closure strct%d = CLOSURE_DEFAULT;\n", input->id);
      }
      else if (input->source == GPU_SOURCE_UNIFORM) {
        if (!input->link) {
          /* We handle the UBOuniforms separately. */
          BLI_addtail(&ubo_inputs, BLI_genericNodeN(input));
        }
      }
      else if (input->source == GPU_SOURCE_CONSTANT) {
        BLI_dynstr_appendf(
            ds, "const %s cons%d = ", gpu_data_type_to_string(input->type), input->id);
        codegen_print_datatype(ds, input->type, input->vec);
        BLI_dynstr_append(ds, ";\n");
      }
      else if (input->source == GPU_SOURCE_ATTR && input->attr_first) {
        BLI_dynstr_appendf(
            ds, "in %s var%d;\n", gpu_data_type_to_string(input->type), input->attr_id);
      }
    }
  }

  /* Handle the UBO block separately. */
  if ((material != NULL) && !BLI_listbase_is_empty(&ubo_inputs)) {
    GPU_material_uniform_buffer_create(material, &ubo_inputs);

    /* Inputs are sorted */
    BLI_dynstr_appendf(ds, "\nlayout (std140) uniform %s {\n", GPU_UBO_BLOCK_NAME);

    for (LinkData *link = ubo_inputs.first; link; link = link->next) {
      input = link->data;
      BLI_dynstr_appendf(ds, "\t%s unf%d;\n", gpu_data_type_to_string(input->type), input->id);
    }
    BLI_dynstr_append(ds, "};\n");
    BLI_freelistN(&ubo_inputs);
  }

  BLI_dynstr_append(ds, "\n");

  return builtins;
}

static void codegen_declare_tmps(DynStr *ds, ListBase *nodes)
{
  GPUNode *node;
  GPUOutput *output;

  for (node = nodes->first; node; node = node->next) {
    /* declare temporary variables for node output storage */
    for (output = node->outputs.first; output; output = output->next) {
      if (output->type == GPU_CLOSURE) {
        BLI_dynstr_appendf(ds, "\tClosure tmp%d;\n", output->id);
      }
      else {
        BLI_dynstr_appendf(ds, "\t%s tmp%d;\n", gpu_data_type_to_string(output->type), output->id);
      }
    }
  }

  BLI_dynstr_append(ds, "\n");
}

static void codegen_call_functions(DynStr *ds, ListBase *nodes, GPUOutput *finaloutput)
{
  GPUNode *node;
  GPUInput *input;
  GPUOutput *output;

  for (node = nodes->first; node; node = node->next) {
    BLI_dynstr_appendf(ds, "\t%s(", node->name);

    for (input = node->inputs.first; input; input = input->next) {
      if (input->source == GPU_SOURCE_TEX) {
        BLI_dynstr_appendf(ds, "samp%d", input->texid);
      }
      else if (input->source == GPU_SOURCE_OUTPUT) {
        codegen_convert_datatype(
            ds, input->link->output->type, input->type, "tmp", input->link->output->id);
      }
      else if (input->source == GPU_SOURCE_BUILTIN) {
        /* TODO(fclem) get rid of that. */
        if (input->builtin == GPU_INVERSE_VIEW_MATRIX) {
          BLI_dynstr_append(ds, "viewinv");
        }
        else if (input->builtin == GPU_VIEW_MATRIX) {
          BLI_dynstr_append(ds, "viewmat");
        }
        else if (input->builtin == GPU_CAMERA_TEXCO_FACTORS) {
          BLI_dynstr_append(ds, "camtexfac");
        }
        else if (input->builtin == GPU_LOC_TO_VIEW_MATRIX) {
          BLI_dynstr_append(ds, "localtoviewmat");
        }
        else if (input->builtin == GPU_INVERSE_LOC_TO_VIEW_MATRIX) {
          BLI_dynstr_append(ds, "invlocaltoviewmat");
        }
        else if (input->builtin == GPU_BARYCENTRIC_DIST) {
          BLI_dynstr_append(ds, "barycentricDist");
        }
        else if (input->builtin == GPU_BARYCENTRIC_TEXCO) {
          BLI_dynstr_append(ds, "barytexco");
        }
        else if (input->builtin == GPU_OBJECT_MATRIX) {
          BLI_dynstr_append(ds, "objmat");
        }
        else if (input->builtin == GPU_OBJECT_INFO) {
          BLI_dynstr_append(ds, "ObjectInfo");
        }
        else if (input->builtin == GPU_OBJECT_COLOR) {
          BLI_dynstr_append(ds, "ObjectColor");
        }
        else if (input->builtin == GPU_INVERSE_OBJECT_MATRIX) {
          BLI_dynstr_append(ds, "objinv");
        }
        else if (input->builtin == GPU_VIEW_POSITION) {
          BLI_dynstr_append(ds, "viewposition");
        }
        else if (input->builtin == GPU_VIEW_NORMAL) {
          BLI_dynstr_append(ds, "facingnormal");
        }
        else if (input->builtin == GPU_WORLD_NORMAL) {
          BLI_dynstr_append(ds, "facingwnormal");
        }
        else {
          BLI_dynstr_append(ds, gpu_builtin_name(input->builtin));
        }
      }
      else if (input->source == GPU_SOURCE_STRUCT) {
        BLI_dynstr_appendf(ds, "strct%d", input->id);
      }
      else if (input->source == GPU_SOURCE_UNIFORM) {
        BLI_dynstr_appendf(ds, "unf%d", input->id);
      }
      else if (input->source == GPU_SOURCE_CONSTANT) {
        BLI_dynstr_appendf(ds, "cons%d", input->id);
      }
      else if (input->source == GPU_SOURCE_ATTR) {
        BLI_dynstr_appendf(ds, "var%d", input->attr_id);
      }

      BLI_dynstr_append(ds, ", ");
    }

    for (output = node->outputs.first; output; output = output->next) {
      BLI_dynstr_appendf(ds, "tmp%d", output->id);
      if (output->next) {
        BLI_dynstr_append(ds, ", ");
      }
    }

    BLI_dynstr_append(ds, ");\n");
  }

  BLI_dynstr_appendf(ds, "\n\treturn tmp%d", finaloutput->id);
  BLI_dynstr_append(ds, ";\n");
}

static char *code_generate_fragment(GPUMaterial *material, ListBase *nodes, GPUOutput *output)
{
  DynStr *ds = BLI_dynstr_new();
  char *code;
  int builtins;

#if 0
  BLI_dynstr_append(ds, FUNCTION_PROTOTYPES);
#endif

  codegen_set_unique_ids(nodes);
  builtins = codegen_process_uniforms_functions(material, ds, nodes);

  if (builtins & (GPU_OBJECT_INFO | GPU_OBJECT_COLOR)) {
    BLI_dynstr_append(ds, datatoc_gpu_shader_common_obinfos_lib_glsl);
  }

  if (builtins & GPU_BARYCENTRIC_TEXCO) {
    BLI_dynstr_append(ds, "in vec2 barycentricTexCo;\n");
  }

  if (builtins & GPU_BARYCENTRIC_DIST) {
    BLI_dynstr_append(ds, "flat in vec3 barycentricDist;\n");
  }

  BLI_dynstr_append(ds, "Closure nodetree_exec(void)\n{\n");

  if (builtins & GPU_BARYCENTRIC_TEXCO) {
    BLI_dynstr_append(ds, "#ifdef HAIR_SHADER\n");
    BLI_dynstr_append(ds,
                      "\tvec2 barytexco = vec2((fract(barycentricTexCo.y) != 0.0)\n"
                      "\t                      ? barycentricTexCo.x\n"
                      "\t                      : 1.0 - barycentricTexCo.x,\n"
                      "\t                      0.0);\n");
    BLI_dynstr_append(ds, "#else\n");
    BLI_dynstr_append(ds, "\tvec2 barytexco = barycentricTexCo;\n");
    BLI_dynstr_append(ds, "#endif\n");
  }
  /* TODO(fclem) get rid of that. */
  if (builtins & GPU_VIEW_MATRIX) {
    BLI_dynstr_append(ds, "\t#define viewmat ViewMatrix\n");
  }
  if (builtins & GPU_CAMERA_TEXCO_FACTORS) {
    BLI_dynstr_append(ds, "\t#define camtexfac CameraTexCoFactors\n");
  }
  if (builtins & GPU_OBJECT_MATRIX) {
    BLI_dynstr_append(ds, "\t#define objmat ModelMatrix\n");
  }
  if (builtins & GPU_INVERSE_OBJECT_MATRIX) {
    BLI_dynstr_append(ds, "\t#define objinv ModelMatrixInverse\n");
  }
  if (builtins & GPU_INVERSE_VIEW_MATRIX) {
    BLI_dynstr_append(ds, "\t#define viewinv ViewMatrixInverse\n");
  }
  if (builtins & GPU_LOC_TO_VIEW_MATRIX) {
    BLI_dynstr_append(ds, "\t#define localtoviewmat (ViewMatrix * ModelMatrix)\n");
  }
  if (builtins & GPU_INVERSE_LOC_TO_VIEW_MATRIX) {
    BLI_dynstr_append(ds,
                      "\t#define invlocaltoviewmat (ModelMatrixInverse * ViewMatrixInverse)\n");
  }
  if (builtins & GPU_VIEW_NORMAL) {
    BLI_dynstr_append(ds, "#ifdef HAIR_SHADER\n");
    BLI_dynstr_append(ds, "\tvec3 n;\n");
    BLI_dynstr_append(ds, "\tworld_normals_get(n);\n");
    BLI_dynstr_append(ds, "\tvec3 facingnormal = transform_direction(ViewMatrix, n);\n");
    BLI_dynstr_append(ds, "#else\n");
    BLI_dynstr_append(ds, "\tvec3 facingnormal = gl_FrontFacing ? viewNormal: -viewNormal;\n");
    BLI_dynstr_append(ds, "#endif\n");
  }
  if (builtins & GPU_WORLD_NORMAL) {
    BLI_dynstr_append(ds, "\tvec3 facingwnormal;\n");
    if (builtins & GPU_VIEW_NORMAL) {
      BLI_dynstr_append(ds, "#ifdef HAIR_SHADER\n");
      BLI_dynstr_append(ds, "\tfacingwnormal = n;\n");
      BLI_dynstr_append(ds, "#else\n");
      BLI_dynstr_append(ds, "\tworld_normals_get(facingwnormal);\n");
      BLI_dynstr_append(ds, "#endif\n");
    }
    else {
      BLI_dynstr_append(ds, "\tworld_normals_get(facingwnormal);\n");
    }
  }
  if (builtins & GPU_VIEW_POSITION) {
    BLI_dynstr_append(ds, "\t#define viewposition viewPosition\n");
  }

  codegen_declare_tmps(ds, nodes);
  codegen_call_functions(ds, nodes, output);

  BLI_dynstr_append(ds, "}\n");

  /* XXX This cannot go into gpu_shader_material.glsl because main()
   * would be parsed and generate error */
  /* Old glsl mode compat. */
  /* TODO(fclem) This is only used by world shader now. get rid of it? */
  BLI_dynstr_append(ds, "#ifndef NODETREE_EXEC\n");
  BLI_dynstr_append(ds, "out vec4 fragColor;\n");
  BLI_dynstr_append(ds, "void main()\n");
  BLI_dynstr_append(ds, "{\n");
  BLI_dynstr_append(ds, "\tClosure cl = nodetree_exec();\n");
  BLI_dynstr_append(ds,
                    "\tfragColor = vec4(cl.radiance, "
                    "saturate(1.0 - avg(cl.transmittance)));\n");
  BLI_dynstr_append(ds, "}\n");
  BLI_dynstr_append(ds, "#endif\n\n");

  /* create shader */
  code = BLI_dynstr_get_cstring(ds);
  BLI_dynstr_free(ds);

#if 0
  if (G.debug & G_DEBUG) {
    printf("%s\n", code);
  }
#endif

  return code;
}

static const char *attr_prefix_get(CustomDataType type)
{
  switch (type) {
    case CD_ORCO:
      return "orco";
    case CD_MTFACE:
      return "u";
    case CD_TANGENT:
      return "t";
    case CD_MCOL:
      return "c";
    case CD_AUTO_FROM_NAME:
      return "a";
    default:
      BLI_assert(false && "GPUVertAttr Prefix type not found : This should not happen!");
      return "";
  }
}

static char *code_generate_vertex(ListBase *nodes, const char *vert_code, bool use_geom)
{
  DynStr *ds = BLI_dynstr_new();
  GPUNode *node;
  GPUInput *input;
  char *code;
  int builtins = 0;

  /* Hairs uv and col attributes are passed by bufferTextures. */
  BLI_dynstr_append(ds,
                    "#ifdef HAIR_SHADER\n"
                    "#define DEFINE_ATTR(type, attr) uniform samplerBuffer attr\n"
                    "#else\n"
                    "#define DEFINE_ATTR(type, attr) in type attr\n"
                    "#endif\n");

  for (node = nodes->first; node; node = node->next) {
    for (input = node->inputs.first; input; input = input->next) {
      if (input->source == GPU_SOURCE_BUILTIN) {
        builtins |= input->builtin;
      }
      if (input->source == GPU_SOURCE_ATTR && input->attr_first) {
        /* XXX FIXME : see notes in mesh_render_data_create() */
        /* NOTE : Replicate changes to mesh_render_data_create() in draw_cache_impl_mesh.c */
        if (input->attr_type == CD_ORCO) {
          /* OPTI : orco is computed from local positions, but only if no modifier is present. */
          BLI_dynstr_append(ds, datatoc_gpu_shader_common_obinfos_lib_glsl);
          BLI_dynstr_append(ds, "DEFINE_ATTR(vec4, orco);\n");
        }
        else if (input->attr_name[0] == '\0') {
          BLI_dynstr_appendf(ds,
                             "DEFINE_ATTR(%s, %s);\n",
                             gpu_data_type_to_string(input->type),
                             attr_prefix_get(input->attr_type));
          BLI_dynstr_appendf(
              ds, "#define att%d %s\n", input->attr_id, attr_prefix_get(input->attr_type));
        }
        else {
          char attr_safe_name[GPU_MAX_SAFE_ATTRIB_NAME];
          GPU_vertformat_safe_attrib_name(
              input->attr_name, attr_safe_name, GPU_MAX_SAFE_ATTRIB_NAME);
          BLI_dynstr_appendf(ds,
                             "DEFINE_ATTR(%s, %s%s);\n",
                             gpu_data_type_to_string(input->type),
                             attr_prefix_get(input->attr_type),
                             attr_safe_name);
          BLI_dynstr_appendf(ds,
                             "#define att%d %s%s\n",
                             input->attr_id,
                             attr_prefix_get(input->attr_type),
                             attr_safe_name);
        }
        BLI_dynstr_appendf(ds,
                           "out %s var%d%s;\n",
                           gpu_data_type_to_string(input->type),
                           input->attr_id,
                           use_geom ? "g" : "");
      }
    }
  }

  if (builtins & GPU_BARYCENTRIC_TEXCO) {
    BLI_dynstr_append(ds, "#ifdef HAIR_SHADER\n");
    BLI_dynstr_appendf(ds, "out vec2 barycentricTexCo%s;\n", use_geom ? "g" : "");
    BLI_dynstr_append(ds, "#endif\n");
  }

  if (builtins & GPU_BARYCENTRIC_DIST) {
    BLI_dynstr_append(ds, "out vec3 barycentricPosg;\n");
  }

  BLI_dynstr_append(ds, "\n#define USE_ATTR\n");

  /* Prototype, defined later (this is because of matrices definition). */
  BLI_dynstr_append(ds, "void pass_attr(in vec3 position);\n");

  BLI_dynstr_append(ds, "\n");

  if (use_geom) {
    /* XXX HACK: Eevee specific. */
    char *vert_new, *vert_new2;
    vert_new = BLI_str_replaceN(vert_code, "worldPosition", "worldPositiong");
    vert_new2 = vert_new;
    vert_new = BLI_str_replaceN(vert_new2, "viewPosition", "viewPositiong");
    MEM_freeN(vert_new2);
    vert_new2 = vert_new;
    vert_new = BLI_str_replaceN(vert_new2, "worldNormal", "worldNormalg");
    MEM_freeN(vert_new2);
    vert_new2 = vert_new;
    vert_new = BLI_str_replaceN(vert_new2, "viewNormal", "viewNormalg");
    MEM_freeN(vert_new2);

    BLI_dynstr_append(ds, vert_new);

    MEM_freeN(vert_new);
  }
  else {
    BLI_dynstr_append(ds, vert_code);
  }

  BLI_dynstr_append(ds, "\n");

  BLI_dynstr_append(ds, use_geom ? "RESOURCE_ID_VARYING_GEOM\n" : "RESOURCE_ID_VARYING\n");

  /* Prototype because defined later. */
  BLI_dynstr_append(ds,
                    "vec2 hair_get_customdata_vec2(const samplerBuffer);\n"
                    "vec3 hair_get_customdata_vec3(const samplerBuffer);\n"
                    "vec4 hair_get_customdata_vec4(const samplerBuffer);\n"
                    "vec3 hair_get_strand_pos(void);\n"
                    "int hair_get_base_id(void);\n"
                    "\n");

  BLI_dynstr_append(ds, "void pass_attr(in vec3 position) {\n");

  BLI_dynstr_append(ds, use_geom ? "\tPASS_RESOURCE_ID_GEOM\n" : "\tPASS_RESOURCE_ID\n");

  BLI_dynstr_append(ds, "#ifdef HAIR_SHADER\n");

  if (builtins & GPU_BARYCENTRIC_TEXCO) {
    /* To match cycles without breaking into individual segment we encode if we need to invert
     * the first component into the second component. We invert if the barycentricTexCo.y
     * is NOT 0.0 or 1.0. */
    BLI_dynstr_append(ds, "\tint _base_id = hair_get_base_id();\n");
    BLI_dynstr_appendf(
        ds, "\tbarycentricTexCo%s.x = float((_base_id %% 2) == 1);\n", use_geom ? "g" : "");
    BLI_dynstr_appendf(
        ds, "\tbarycentricTexCo%s.y = float(((_base_id %% 4) %% 3) > 0);\n", use_geom ? "g" : "");
  }

  if (builtins & GPU_BARYCENTRIC_DIST) {
    BLI_dynstr_append(ds, "\tbarycentricPosg = position;\n");
  }

  for (node = nodes->first; node; node = node->next) {
    for (input = node->inputs.first; input; input = input->next) {
      if (input->source == GPU_SOURCE_ATTR && input->attr_first) {
        if (input->attr_type == CD_TANGENT) {
          /* Not supported by hairs */
          BLI_dynstr_appendf(ds, "\tvar%d%s = vec4(0.0);\n", input->attr_id, use_geom ? "g" : "");
        }
        else if (input->attr_type == CD_ORCO) {
          BLI_dynstr_appendf(ds,
                             "\tvar%d%s = OrcoTexCoFactors[0].xyz + (ModelMatrixInverse * "
                             "vec4(hair_get_strand_pos(), 1.0)).xyz * OrcoTexCoFactors[1].xyz;\n",
                             input->attr_id,
                             use_geom ? "g" : "");
          /* TODO: fix ORCO with modifiers. */
        }
        else {
          BLI_dynstr_appendf(ds,
                             "\tvar%d%s = hair_get_customdata_%s(att%d);\n",
                             input->attr_id,
                             use_geom ? "g" : "",
                             gpu_data_type_to_string(input->type),
                             input->attr_id);
        }
      }
    }
  }

  BLI_dynstr_append(ds, "#else /* MESH_SHADER */\n");

  /* GPU_BARYCENTRIC_TEXCO cannot be computed based on gl_VertexID
   * for MESH_SHADER because of indexed drawing. In this case a
   * geometry shader is needed. */

  if (builtins & GPU_BARYCENTRIC_DIST) {
    BLI_dynstr_append(ds, "\tbarycentricPosg = (ModelMatrix * vec4(position, 1.0)).xyz;\n");
  }

  for (node = nodes->first; node; node = node->next) {
    for (input = node->inputs.first; input; input = input->next) {
      if (input->source == GPU_SOURCE_ATTR && input->attr_first) {
        if (input->attr_type == CD_TANGENT) { /* silly exception */
          BLI_dynstr_appendf(ds,
                             "\tvar%d%s.xyz = transpose(mat3(ModelMatrixInverse)) * att%d.xyz;\n",
                             input->attr_id,
                             use_geom ? "g" : "",
                             input->attr_id);
          BLI_dynstr_appendf(
              ds, "\tvar%d%s.w = att%d.w;\n", input->attr_id, use_geom ? "g" : "", input->attr_id);
          /* Normalize only if vector is not null. */
          BLI_dynstr_appendf(ds,
                             "\tfloat lvar%d = dot(var%d%s.xyz, var%d%s.xyz);\n",
                             input->attr_id,
                             input->attr_id,
                             use_geom ? "g" : "",
                             input->attr_id,
                             use_geom ? "g" : "");
          BLI_dynstr_appendf(ds,
                             "\tvar%d%s.xyz *= (lvar%d > 0.0) ? inversesqrt(lvar%d) : 1.0;\n",
                             input->attr_id,
                             use_geom ? "g" : "",
                             input->attr_id,
                             input->attr_id);
        }
        else if (input->attr_type == CD_ORCO) {
          BLI_dynstr_appendf(ds,
                             "\tvar%d%s = OrcoTexCoFactors[0].xyz + position *"
                             " OrcoTexCoFactors[1].xyz;\n",
                             input->attr_id,
                             use_geom ? "g" : "");
          /* See mesh_create_loop_orco() for explanation. */
          BLI_dynstr_appendf(ds,
                             "\tif (orco.w == 0.0) { var%d%s = orco.xyz * 0.5 + 0.5; }\n",
                             input->attr_id,
                             use_geom ? "g" : "");
        }
        else {
          BLI_dynstr_appendf(
              ds, "\tvar%d%s = att%d;\n", input->attr_id, use_geom ? "g" : "", input->attr_id);
        }
      }
    }
  }
  BLI_dynstr_append(ds, "#endif /* HAIR_SHADER */\n");

  BLI_dynstr_append(ds, "}\n");

  code = BLI_dynstr_get_cstring(ds);

  BLI_dynstr_free(ds);

#if 0
  if (G.debug & G_DEBUG) {
    printf("%s\n", code);
  }
#endif

  return code;
}

static char *code_generate_geometry(ListBase *nodes, const char *geom_code, const char *defines)
{
  DynStr *ds = BLI_dynstr_new();
  GPUNode *node;
  GPUInput *input;
  char *code;
  int builtins = 0;

  /* XXX we should not make specific eevee cases here. */
  bool is_hair_shader = (strstr(defines, "HAIR_SHADER") != NULL);

  /* Create prototype because attributes cannot be declared before layout. */
  BLI_dynstr_append(ds, "void pass_attr(in int vert);\n");
  BLI_dynstr_append(ds, "void calc_barycentric_distances(vec3 pos0, vec3 pos1, vec3 pos2);\n");
  BLI_dynstr_append(ds, "#define USE_ATTR\n");

  /* Generate varying declarations. */
  for (node = nodes->first; node; node = node->next) {
    for (input = node->inputs.first; input; input = input->next) {
      if (input->source == GPU_SOURCE_BUILTIN) {
        builtins |= input->builtin;
      }
      if (input->source == GPU_SOURCE_ATTR && input->attr_first) {
        BLI_dynstr_appendf(
            ds, "in %s var%dg[];\n", gpu_data_type_to_string(input->type), input->attr_id);
        BLI_dynstr_appendf(
            ds, "out %s var%d;\n", gpu_data_type_to_string(input->type), input->attr_id);
      }
    }
  }

  if (builtins & GPU_BARYCENTRIC_TEXCO) {
    BLI_dynstr_append(ds, "#ifdef HAIR_SHADER\n");
    BLI_dynstr_append(ds, "in vec2 barycentricTexCog[];\n");
    BLI_dynstr_append(ds, "#endif\n");

    BLI_dynstr_append(ds, "out vec2 barycentricTexCo;\n");
  }

  if (builtins & GPU_BARYCENTRIC_DIST) {
    BLI_dynstr_append(ds, "in vec3 barycentricPosg[];\n");
    BLI_dynstr_append(ds, "flat out vec3 barycentricDist;\n");
  }

  if (geom_code == NULL) {
    /* Force geometry usage if GPU_BARYCENTRIC_DIST or GPU_BARYCENTRIC_TEXCO are used.
     * Note: GPU_BARYCENTRIC_TEXCO only requires it if the shader is not drawing hairs. */
    if ((builtins & (GPU_BARYCENTRIC_DIST | GPU_BARYCENTRIC_TEXCO)) == 0 || is_hair_shader) {
      /* Early out */
      BLI_dynstr_free(ds);
      return NULL;
    }
    else {
      /* Force geom shader usage */
      /* TODO put in external file. */
      BLI_dynstr_append(ds, "layout(triangles) in;\n");
      BLI_dynstr_append(ds, "layout(triangle_strip, max_vertices=3) out;\n");

      BLI_dynstr_append(ds, "in vec3 worldPositiong[];\n");
      BLI_dynstr_append(ds, "in vec3 viewPositiong[];\n");
      BLI_dynstr_append(ds, "in vec3 worldNormalg[];\n");
      BLI_dynstr_append(ds, "in vec3 viewNormalg[];\n");

      BLI_dynstr_append(ds, "out vec3 worldPosition;\n");
      BLI_dynstr_append(ds, "out vec3 viewPosition;\n");
      BLI_dynstr_append(ds, "out vec3 worldNormal;\n");
      BLI_dynstr_append(ds, "out vec3 viewNormal;\n");

      BLI_dynstr_append(ds, datatoc_common_view_lib_glsl);

      BLI_dynstr_append(ds, "void main(){\n");

      if (builtins & GPU_BARYCENTRIC_DIST) {
        BLI_dynstr_append(ds,
                          "\tcalc_barycentric_distances(barycentricPosg[0], barycentricPosg[1], "
                          "barycentricPosg[2]);\n");
      }

      for (int i = 0; i < 3; i++) {
        BLI_dynstr_appendf(ds, "\tgl_Position = gl_in[%d].gl_Position;\n", i);
        BLI_dynstr_appendf(ds, "\tgl_ClipDistance[0] = gl_in[%d].gl_ClipDistance[0];\n", i);
        BLI_dynstr_appendf(ds, "\tpass_attr(%d);\n", i);
        BLI_dynstr_append(ds, "\tEmitVertex();\n");
      }
      BLI_dynstr_append(ds, "}\n");
    }
  }
  else {
    BLI_dynstr_append(ds, geom_code);
  }

  if (builtins & GPU_BARYCENTRIC_DIST) {
    BLI_dynstr_append(ds, "void calc_barycentric_distances(vec3 pos0, vec3 pos1, vec3 pos2) {\n");
    BLI_dynstr_append(ds, "\tvec3 edge21 = pos2 - pos1;\n");
    BLI_dynstr_append(ds, "\tvec3 edge10 = pos1 - pos0;\n");
    BLI_dynstr_append(ds, "\tvec3 edge02 = pos0 - pos2;\n");
    BLI_dynstr_append(ds, "\tvec3 d21 = normalize(edge21);\n");
    BLI_dynstr_append(ds, "\tvec3 d10 = normalize(edge10);\n");
    BLI_dynstr_append(ds, "\tvec3 d02 = normalize(edge02);\n");

    BLI_dynstr_append(ds, "\tfloat d = dot(d21, edge02);\n");
    BLI_dynstr_append(ds, "\tbarycentricDist.x = sqrt(dot(edge02, edge02) - d * d);\n");
    BLI_dynstr_append(ds, "\td = dot(d02, edge10);\n");
    BLI_dynstr_append(ds, "\tbarycentricDist.y = sqrt(dot(edge10, edge10) - d * d);\n");
    BLI_dynstr_append(ds, "\td = dot(d10, edge21);\n");
    BLI_dynstr_append(ds, "\tbarycentricDist.z = sqrt(dot(edge21, edge21) - d * d);\n");
    BLI_dynstr_append(ds, "}\n");
  }

  BLI_dynstr_append(ds, "RESOURCE_ID_VARYING\n");

  /* Generate varying assignments. */
  BLI_dynstr_append(ds, "void pass_attr(in int vert) {\n");

  BLI_dynstr_append(ds, "\tPASS_RESOURCE_ID(vert)\n");

  /* XXX HACK: Eevee specific. */
  if (geom_code == NULL) {
    BLI_dynstr_append(ds, "\tworldPosition = worldPositiong[vert];\n");
    BLI_dynstr_append(ds, "\tviewPosition = viewPositiong[vert];\n");
    BLI_dynstr_append(ds, "\tworldNormal = worldNormalg[vert];\n");
    BLI_dynstr_append(ds, "\tviewNormal = viewNormalg[vert];\n");
  }

  if (builtins & GPU_BARYCENTRIC_TEXCO) {
    BLI_dynstr_append(ds, "#ifdef HAIR_SHADER\n");
    BLI_dynstr_append(ds, "\tbarycentricTexCo = barycentricTexCog[vert];\n");
    BLI_dynstr_append(ds, "#else\n");
    BLI_dynstr_append(ds, "\tbarycentricTexCo.x = float((vert % 3) == 0);\n");
    BLI_dynstr_append(ds, "\tbarycentricTexCo.y = float((vert % 3) == 1);\n");
    BLI_dynstr_append(ds, "#endif\n");
  }

  for (node = nodes->first; node; node = node->next) {
    for (input = node->inputs.first; input; input = input->next) {
      if (input->source == GPU_SOURCE_ATTR && input->attr_first) {
        /* TODO let shader choose what to do depending on what the attribute is. */
        BLI_dynstr_appendf(ds, "\tvar%d = var%dg[vert];\n", input->attr_id, input->attr_id);
      }
    }
  }
  BLI_dynstr_append(ds, "}\n");

  code = BLI_dynstr_get_cstring(ds);
  BLI_dynstr_free(ds);

  return code;
}

GPUShader *GPU_pass_shader_get(GPUPass *pass)
{
  return pass->shader;
}

/* Requested Attributes */

static ListBase gpu_nodes_requested_attributes(ListBase *nodes)
{
  ListBase attributes = {NULL};
  int num_attributes = 0;

  /* Convert attributes requested by node inputs to list, checking for
   * checking for duplicates and assigning id's starting from zero. */
  for (GPUNode *node = nodes->first; node; node = node->next) {
    for (GPUInput *input = node->inputs.first; input; input = input->next) {
      if (input->source != GPU_SOURCE_ATTR) {
        continue;
      }

      GPUMaterialAttribute *attr = attributes.first;
      for (; attr; attr = attr->next) {
        if (attr->type == input->attr_type && STREQ(attr->name, input->attr_name)) {
          break;
        }
      }

      /* Add new requested attribute if it's within GPU limits. */
      if (attr == NULL && num_attributes < GPU_MAX_ATTR) {
        attr = MEM_callocN(sizeof(*attr), __func__);
        attr->type = input->attr_type;
        STRNCPY(attr->name, input->attr_name);
        attr->id = num_attributes++;
        BLI_addtail(&attributes, attr);

        input->attr_id = attr->id;
        input->attr_first = true;
      }
      else if (attr != NULL) {
        input->attr_id = attr->id;
      }
    }
  }

  return attributes;
}

/* Requested Textures */

static ListBase gpu_nodes_requested_textures(ListBase *nodes)
{
  ListBase textures = {NULL};
  int num_textures = 0;

<<<<<<< HEAD
  while ((node = BLI_pophead(nodes))) {
    gpu_node_free(node);
  }
}

/* vertex attributes */

static void gpu_nodes_get_vertex_attrs(ListBase *nodes, GPUVertAttrLayers *attrs)
{
  GPUNode *node;
  GPUInput *input;
  int a;

  /* convert attributes requested by node inputs to an array of layers,
=======
  /* Convert textures requested by node inputs to list, checking for
>>>>>>> 322dc723
   * checking for duplicates and assigning id's starting from zero. */
  for (GPUNode *node = nodes->first; node; node = node->next) {
    for (GPUInput *input = node->inputs.first; input; input = input->next) {
      if (!codegen_input_has_texture(input)) {
        continue;
      }

      GPUMaterialTexture *tex = textures.first;
      for (; tex; tex = tex->next) {
        if (tex->ima == input->ima && tex->colorband == input->colorband) {
          break;
        }
      }

      if (tex == NULL) {
        tex = MEM_callocN(sizeof(*tex), __func__);
        tex->ima = input->ima;
        tex->iuser = input->iuser;
        tex->colorband = input->colorband;
        tex->id = num_textures++;
        BLI_snprintf(tex->shadername, sizeof(tex->shadername), "samp%d", tex->id);
        BLI_addtail(&textures, tex);

        input->texid = tex->id;
        input->bindtex = true;
      }
      else {
        input->texid = tex->id;
        input->bindtex = false;
      }
    }
  }

  return textures;
}

/* Pass create/free */

<<<<<<< HEAD
static void gpu_nodes_tag(GPUNodeLink *link)
{
  GPUNode *node;
  GPUInput *input;

  if (!link->output) {
    return;
  }

  node = link->output->node;
  if (node->tag) {
    return;
  }

  node->tag = true;
  for (input = node->inputs.first; input; input = input->next) {
    if (input->link) {
      gpu_nodes_tag(input->link);
    }
  }
}

static void gpu_nodes_prune(ListBase *nodes, GPUNodeLink *outlink)
{
  GPUNode *node, *next;

  for (node = nodes->first; node; node = node->next) {
    node->tag = false;
  }

  gpu_nodes_tag(outlink);

  for (node = nodes->first; node; node = next) {
    next = node->next;

    if (!node->tag) {
      BLI_remlink(nodes, node);
      gpu_node_free(node);
    }
  }
}

=======
>>>>>>> 322dc723
static bool gpu_pass_is_valid(GPUPass *pass)
{
  /* Shader is not null if compilation is successful. */
  return (pass->compiled == false || pass->shader != NULL);
}

GPUPass *GPU_generate_pass(GPUMaterial *material,
                           GPUNodeGraph *graph,
                           const char *vert_code,
                           const char *geom_code,
                           const char *frag_lib,
                           const char *defines)
{
<<<<<<< HEAD
  char *vertexcode, *geometrycode, *fragmentcode;
  GPUPass *pass = NULL, *pass_hash = NULL;

  /* Prune the unused nodes and extract attributes before compiling so the
   * generated VBOs are ready to accept the future shader. */
  gpu_nodes_prune(nodes, frag_outlink);
  gpu_nodes_get_vertex_attrs(nodes, attrs);
=======
  /* Prune the unused nodes and extract attributes before compiling so the
   * generated VBOs are ready to accept the future shader. */
  gpu_node_graph_prune_unused(graph);

  graph->attributes = gpu_nodes_requested_attributes(&graph->nodes);
  graph->textures = gpu_nodes_requested_textures(&graph->nodes);
>>>>>>> 322dc723

  /* generate code */
  char *fragmentgen = code_generate_fragment(material, &graph->nodes, graph->outlink->output);

  /* Cache lookup: Reuse shaders already compiled */
  uint32_t hash = gpu_pass_hash(fragmentgen, defines, &graph->attributes);
  GPUPass *pass_hash = gpu_pass_cache_lookup(hash);

  if (pass_hash && (pass_hash->next == NULL || pass_hash->next->hash != hash)) {
    /* No collision, just return the pass. */
    MEM_freeN(fragmentgen);
    if (!gpu_pass_is_valid(pass_hash)) {
      /* Shader has already been created but failed to compile. */
      return NULL;
    }
    pass_hash->refcount += 1;
    return pass_hash;
  }

  /* Either the shader is not compiled or there is a hash collision...
   * continue generating the shader strings. */
  GSet *used_libraries = gpu_material_used_libraries(material);
  char *tmp = gpu_material_library_generate_code(used_libraries, frag_lib);

  char *geometrycode = code_generate_geometry(&graph->nodes, geom_code, defines);
  char *vertexcode = code_generate_vertex(&graph->nodes, vert_code, (geometrycode != NULL));
  char *fragmentcode = BLI_strdupcat(tmp, fragmentgen);

  MEM_freeN(fragmentgen);
  MEM_freeN(tmp);

  GPUPass *pass = NULL;
  if (pass_hash) {
    /* Cache lookup: Reuse shaders already compiled */
    pass = gpu_pass_cache_resolve_collision(
        pass_hash, vertexcode, geometrycode, fragmentcode, defines, hash);
  }

  if (pass) {
    MEM_SAFE_FREE(vertexcode);
    MEM_SAFE_FREE(fragmentcode);
    MEM_SAFE_FREE(geometrycode);

    /* Cache hit. Reuse the same GPUPass and GPUShader. */
    if (!gpu_pass_is_valid(pass)) {
      /* Shader has already been created but failed to compile. */
      return NULL;
    }

    pass->refcount += 1;
  }
  else {
    /* We still create a pass even if shader compilation
     * fails to avoid trying to compile again and again. */
    pass = MEM_callocN(sizeof(GPUPass), "GPUPass");
    pass->shader = NULL;
    pass->refcount = 1;
    pass->hash = hash;
    pass->vertexcode = vertexcode;
    pass->fragmentcode = fragmentcode;
    pass->geometrycode = geometrycode;
    pass->defines = (defines) ? BLI_strdup(defines) : NULL;
    pass->compiled = false;

    BLI_spin_lock(&pass_cache_spin);
    if (pass_hash != NULL) {
      /* Add after the first pass having the same hash. */
      pass->next = pass_hash->next;
      pass_hash->next = pass;
    }
    else {
      /* No other pass have same hash, just prepend to the list. */
      BLI_LINKS_PREPEND(pass_cache, pass);
    }
    BLI_spin_unlock(&pass_cache_spin);
  }

  return pass;
}

static int count_active_texture_sampler(GPUShader *shader, char *source)
{
  char *code = source;

  /* Remember this is per stage. */
  GSet *sampler_ids = BLI_gset_int_new(__func__);
  int num_samplers = 0;

  while ((code = strstr(code, "uniform "))) {
    /* Move past "uniform". */
    code += 7;
    /* Skip following spaces. */
    while (*code == ' ') {
      code++;
    }
    /* Skip "i" from potential isamplers. */
    if (*code == 'i') {
      code++;
    }
    /* Skip following spaces. */
    if (BLI_str_startswith(code, "sampler")) {
      /* Move past "uniform". */
      code += 7;
      /* Skip sampler type suffix. */
      while (*code != ' ' && *code != '\0') {
        code++;
      }
      /* Skip following spaces. */
      while (*code == ' ') {
        code++;
      }

      if (*code != '\0') {
        char sampler_name[64];
        code = gpu_str_skip_token(code, sampler_name, sizeof(sampler_name));
        int id = GPU_shader_get_uniform_ensure(shader, sampler_name);

        if (id == -1) {
          continue;
        }
        /* Catch duplicates. */
        if (BLI_gset_add(sampler_ids, POINTER_FROM_INT(id))) {
          num_samplers++;
        }
      }
    }
  }

  BLI_gset_free(sampler_ids, NULL);

  return num_samplers;
}

static bool gpu_pass_shader_validate(GPUPass *pass, GPUShader *shader)
{
  if (shader == NULL) {
    return false;
  }

  /* NOTE: The only drawback of this method is that it will count a sampler
   * used in the fragment shader and only declared (but not used) in the vertex
   * shader as used by both. But this corner case is not happening for now. */
  int vert_samplers_len = count_active_texture_sampler(shader, pass->vertexcode);
  int frag_samplers_len = count_active_texture_sampler(shader, pass->fragmentcode);

  int total_samplers_len = vert_samplers_len + frag_samplers_len;

  /* Validate against opengl limit. */
  if ((frag_samplers_len > GPU_max_textures_frag()) ||
      (vert_samplers_len > GPU_max_textures_vert())) {
    return false;
  }

  if (pass->geometrycode) {
    int geom_samplers_len = count_active_texture_sampler(shader, pass->geometrycode);
    total_samplers_len += geom_samplers_len;
    if (geom_samplers_len > GPU_max_textures_geom()) {
      return false;
    }
  }

  return (total_samplers_len <= GPU_max_textures());
}

bool GPU_pass_compile(GPUPass *pass, const char *shname)
{
  bool success = true;
  if (!pass->compiled) {
    GPUShader *shader = GPU_shader_create(
        pass->vertexcode, pass->fragmentcode, pass->geometrycode, NULL, pass->defines, shname);

    /* NOTE: Some drivers / gpu allows more active samplers than the opengl limit.
     * We need to make sure to count active samplers to avoid undefined behavior. */
    if (!gpu_pass_shader_validate(pass, shader)) {
      success = false;
      if (shader != NULL) {
        fprintf(stderr, "GPUShader: error: too many samplers in shader.\n");
        GPU_shader_free(shader);
        shader = NULL;
      }
    }
    else if (!BLI_thread_is_main() && GPU_context_local_shaders_workaround()) {
      pass->binary.content = GPU_shader_get_binary(
          shader, &pass->binary.format, &pass->binary.len);
      GPU_shader_free(shader);
      shader = NULL;
    }

    pass->shader = shader;
    pass->compiled = true;
  }
  else if (pass->binary.content && BLI_thread_is_main()) {
    pass->shader = GPU_shader_load_from_binary(
        pass->binary.content, pass->binary.format, pass->binary.len, shname);
    MEM_SAFE_FREE(pass->binary.content);
  }

  return success;
}

void GPU_pass_release(GPUPass *pass)
{
  BLI_assert(pass->refcount > 0);
  pass->refcount--;
}

static void gpu_pass_free(GPUPass *pass)
{
  BLI_assert(pass->refcount == 0);
  if (pass->shader) {
    GPU_shader_free(pass->shader);
  }
  MEM_SAFE_FREE(pass->fragmentcode);
  MEM_SAFE_FREE(pass->geometrycode);
  MEM_SAFE_FREE(pass->vertexcode);
  MEM_SAFE_FREE(pass->defines);
  if (pass->binary.content) {
    MEM_freeN(pass->binary.content);
  }
  MEM_freeN(pass);
}

void GPU_pass_cache_garbage_collect(void)
{
  static int lasttime = 0;
  const int shadercollectrate = 60; /* hardcoded for now. */
  int ctime = (int)PIL_check_seconds_timer();

  if (ctime < shadercollectrate + lasttime) {
    return;
  }

  lasttime = ctime;

  BLI_spin_lock(&pass_cache_spin);
  GPUPass *next, **prev_pass = &pass_cache;
  for (GPUPass *pass = pass_cache; pass; pass = next) {
    next = pass->next;
    if (pass->refcount == 0) {
      /* Remove from list */
      *prev_pass = next;
      gpu_pass_free(pass);
    }
    else {
      prev_pass = &pass->next;
    }
  }
  BLI_spin_unlock(&pass_cache_spin);
}

void GPU_pass_cache_init(void)
{
  BLI_spin_init(&pass_cache_spin);
}

void GPU_pass_cache_free(void)
{
  BLI_spin_lock(&pass_cache_spin);
  while (pass_cache) {
    GPUPass *next = pass_cache->next;
    gpu_pass_free(pass_cache);
    pass_cache = next;
  }
  BLI_spin_unlock(&pass_cache_spin);

  BLI_spin_end(&pass_cache_spin);
}

/* Module */

void gpu_codegen_init(void)
{
}

void gpu_codegen_exit(void)
{
  BKE_material_defaults_free_gpu();
  GPU_shader_free_builtin_shaders();
}<|MERGE_RESOLUTION|>--- conflicted
+++ resolved
@@ -1102,24 +1102,7 @@
   ListBase textures = {NULL};
   int num_textures = 0;
 
-<<<<<<< HEAD
-  while ((node = BLI_pophead(nodes))) {
-    gpu_node_free(node);
-  }
-}
-
-/* vertex attributes */
-
-static void gpu_nodes_get_vertex_attrs(ListBase *nodes, GPUVertAttrLayers *attrs)
-{
-  GPUNode *node;
-  GPUInput *input;
-  int a;
-
-  /* convert attributes requested by node inputs to an array of layers,
-=======
   /* Convert textures requested by node inputs to list, checking for
->>>>>>> 322dc723
    * checking for duplicates and assigning id's starting from zero. */
   for (GPUNode *node = nodes->first; node; node = node->next) {
     for (GPUInput *input = node->inputs.first; input; input = input->next) {
@@ -1158,51 +1141,6 @@
 
 /* Pass create/free */
 
-<<<<<<< HEAD
-static void gpu_nodes_tag(GPUNodeLink *link)
-{
-  GPUNode *node;
-  GPUInput *input;
-
-  if (!link->output) {
-    return;
-  }
-
-  node = link->output->node;
-  if (node->tag) {
-    return;
-  }
-
-  node->tag = true;
-  for (input = node->inputs.first; input; input = input->next) {
-    if (input->link) {
-      gpu_nodes_tag(input->link);
-    }
-  }
-}
-
-static void gpu_nodes_prune(ListBase *nodes, GPUNodeLink *outlink)
-{
-  GPUNode *node, *next;
-
-  for (node = nodes->first; node; node = node->next) {
-    node->tag = false;
-  }
-
-  gpu_nodes_tag(outlink);
-
-  for (node = nodes->first; node; node = next) {
-    next = node->next;
-
-    if (!node->tag) {
-      BLI_remlink(nodes, node);
-      gpu_node_free(node);
-    }
-  }
-}
-
-=======
->>>>>>> 322dc723
 static bool gpu_pass_is_valid(GPUPass *pass)
 {
   /* Shader is not null if compilation is successful. */
@@ -1216,22 +1154,12 @@
                            const char *frag_lib,
                            const char *defines)
 {
-<<<<<<< HEAD
-  char *vertexcode, *geometrycode, *fragmentcode;
-  GPUPass *pass = NULL, *pass_hash = NULL;
-
-  /* Prune the unused nodes and extract attributes before compiling so the
-   * generated VBOs are ready to accept the future shader. */
-  gpu_nodes_prune(nodes, frag_outlink);
-  gpu_nodes_get_vertex_attrs(nodes, attrs);
-=======
   /* Prune the unused nodes and extract attributes before compiling so the
    * generated VBOs are ready to accept the future shader. */
   gpu_node_graph_prune_unused(graph);
 
   graph->attributes = gpu_nodes_requested_attributes(&graph->nodes);
   graph->textures = gpu_nodes_requested_textures(&graph->nodes);
->>>>>>> 322dc723
 
   /* generate code */
   char *fragmentgen = code_generate_fragment(material, &graph->nodes, graph->outlink->output);
