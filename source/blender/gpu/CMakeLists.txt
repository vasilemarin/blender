--- conflicted
+++ resolved
@@ -55,10 +55,6 @@
 	intern/gpu_simple_shader.c
 	intern/gpu_select.c
 	intern/gpu_compositing.c
-<<<<<<< HEAD
-	intern/gpu_renderer.c
-=======
->>>>>>> 90a9415c
 
 	shaders/gpu_shader_fx_lib.glsl
 	shaders/gpu_shader_fx_ssao_frag.glsl
@@ -83,10 +79,6 @@
 	GPU_simple_shader.h
 	GPU_select.h
 	GPU_compositing.h
-<<<<<<< HEAD
-        GPU_renderer.h
-=======
->>>>>>> 90a9415c
 	intern/gpu_codegen.h
 	intern/gpu_extensions_private.h
 )
