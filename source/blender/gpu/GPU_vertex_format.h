/*
 * This program is free software; you can redistribute it and/or
 * modify it under the terms of the GNU General Public License
 * as published by the Free Software Foundation; either version 2
 * of the License, or (at your option) any later version.
 *
 * This program is distributed in the hope that it will be useful,
 * but WITHOUT ANY WARRANTY; without even the implied warranty of
 * MERCHANTABILITY or FITNESS FOR A PARTICULAR PURPOSE.  See the
 * GNU General Public License for more details.
 *
 * You should have received a copy of the GNU General Public License
 * along with this program; if not, write to the Free Software Foundation,
 * Inc., 51 Franklin Street, Fifth Floor, Boston, MA 02110-1301, USA.
 *
 * The Original Code is Copyright (C) 2016 by Mike Erwin.
 * All rights reserved.
 */

/** \file
 * \ingroup gpu
 *
 * GPU vertex format
 */

#ifndef __GPU_VERTEX_FORMAT_H__
#define __GPU_VERTEX_FORMAT_H__

#include "GPU_common.h"
#include "BLI_compiler_compat.h"
#include "BLI_assert.h"

#define GPU_VERT_ATTR_MAX_LEN 16
<<<<<<< HEAD
#define GPU_VERT_ATTR_MAX_NAMES 6
#define GPU_VERT_ATTR_NAMES_BUF_LEN 256
#define GPU_VERT_FORMAT_MAX_NAMES 63 /* More than enough, actual max is ~30. */
/* Computed as GPU_VERT_ATTR_NAMES_BUF_LEN / 30 (actual max format name). */
#define GPU_MAX_SAFE_ATTRIB_NAME 12
=======
#define GPU_VERT_ATTR_MAX_NAMES 5
#define GPU_VERT_ATTR_NAME_AVERAGE_LEN 11
#define GPU_VERT_ATTR_NAMES_BUF_LEN ((GPU_VERT_ATTR_NAME_AVERAGE_LEN + 1) * GPU_VERT_ATTR_MAX_LEN)
>>>>>>> 9d6b5e23

typedef enum {
  GPU_COMP_I8,
  GPU_COMP_U8,
  GPU_COMP_I16,
  GPU_COMP_U16,
  GPU_COMP_I32,
  GPU_COMP_U32,

  GPU_COMP_F32,

  GPU_COMP_I10,
} GPUVertCompType;

typedef enum {
  GPU_FETCH_FLOAT,
  GPU_FETCH_INT,
  GPU_FETCH_INT_TO_FLOAT_UNIT, /* 127 (ubyte) -> 0.5 (and so on for other int types) */
  GPU_FETCH_INT_TO_FLOAT,      /* 127 (any int type) -> 127.0 */
} GPUVertFetchMode;

typedef struct GPUVertAttr {
  uint fetch_mode : 2;
  uint comp_type : 3;
  /* 1 to 4 or 8 or 12 or 16 */
  uint comp_len : 5;
  /* size in bytes, 1 to 64 */
  uint sz : 7;
  /* from beginning of vertex, in bytes */
  uint offset : 11;
  /* up to GPU_VERT_ATTR_MAX_NAMES */
  uint name_len : 3;
  uint gl_comp_type;
  /* -- 8 Bytes -- */
  uchar names[GPU_VERT_ATTR_MAX_NAMES];
} GPUVertAttr;

BLI_STATIC_ASSERT(GPU_VERT_ATTR_NAMES_BUF_LEN <= 256,
                  "We use uchar as index inside the name buffer "
                  "so GPU_VERT_ATTR_NAMES_BUF_LEN needs to be be "
                  "smaller than GPUVertFormat->name_offset and "
                  "GPUVertAttr->names maximum value");

typedef struct GPUVertFormat {
  /** 0 to 16 (GPU_VERT_ATTR_MAX_LEN). */
  uint attr_len : 5;
  /** Total count of active vertex attribute names. (max GPU_VERT_FORMAT_MAX_NAMES) */
  uint name_len : 6;
  /** Stride in bytes, 1 to 1024. */
  uint stride : 11;
  /** Has the format been packed. */
  uint packed : 1;
  /** Current offset in names[]. */
  uint name_offset : 8;
  /** Store each attrib in one contiguous buffer region. */
  uint deinterleaved : 1;

  GPUVertAttr attrs[GPU_VERT_ATTR_MAX_LEN];
  char names[GPU_VERT_ATTR_NAMES_BUF_LEN];
} GPUVertFormat;

struct GPUShaderInterface;

void GPU_vertformat_clear(GPUVertFormat *);
void GPU_vertformat_copy(GPUVertFormat *dest, const GPUVertFormat *src);
void GPU_vertformat_from_interface(GPUVertFormat *format,
                                   const struct GPUShaderInterface *shaderface);

uint GPU_vertformat_attr_add(
    GPUVertFormat *, const char *name, GPUVertCompType, uint comp_len, GPUVertFetchMode);
void GPU_vertformat_alias_add(GPUVertFormat *, const char *alias);

void GPU_vertformat_deinterleave(GPUVertFormat *format);

int GPU_vertformat_attr_id_get(const GPUVertFormat *, const char *name);

BLI_INLINE const char *GPU_vertformat_attr_name_get(const GPUVertFormat *format,
                                                    const GPUVertAttr *attr,
                                                    uint n_idx)
{
  return format->names + attr->names[n_idx];
}

void GPU_vertformat_safe_attrib_name(const char *attrib_name, char *r_safe_name, uint max_len);

/* format conversion */

typedef struct GPUPackedNormal {
  int x : 10;
  int y : 10;
  int z : 10;
  int w : 2; /* 0 by default, can manually set to { -2, -1, 0, 1 } */
} GPUPackedNormal;

/* OpenGL ES packs in a different order as desktop GL but component conversion is the same.
 * Of the code here, only struct GPUPackedNormal needs to change. */

#define SIGNED_INT_10_MAX 511
#define SIGNED_INT_10_MIN -512

BLI_INLINE int clampi(int x, int min_allowed, int max_allowed)
{
#if TRUST_NO_ONE
  assert(min_allowed <= max_allowed);
#endif
  if (x < min_allowed) {
    return min_allowed;
  }
  else if (x > max_allowed) {
    return max_allowed;
  }
  else {
    return x;
  }
}

BLI_INLINE int gpu_convert_normalized_f32_to_i10(float x)
{
  int qx = x * 511.0f;
  return clampi(qx, SIGNED_INT_10_MIN, SIGNED_INT_10_MAX);
}

BLI_INLINE int gpu_convert_i16_to_i10(short x)
{
  /* 16-bit signed --> 10-bit signed */
  /* TODO: round? */
  return x >> 6;
}

BLI_INLINE GPUPackedNormal GPU_normal_convert_i10_v3(const float data[3])
{
  GPUPackedNormal n = {
      gpu_convert_normalized_f32_to_i10(data[0]),
      gpu_convert_normalized_f32_to_i10(data[1]),
      gpu_convert_normalized_f32_to_i10(data[2]),
  };
  return n;
}

BLI_INLINE GPUPackedNormal GPU_normal_convert_i10_s3(const short data[3])
{
  GPUPackedNormal n = {
      gpu_convert_i16_to_i10(data[0]),
      gpu_convert_i16_to_i10(data[1]),
      gpu_convert_i16_to_i10(data[2]),
  };
  return n;
}

#endif /* __GPU_VERTEX_FORMAT_H__ */<|MERGE_RESOLUTION|>--- conflicted
+++ resolved
@@ -31,17 +31,11 @@
 #include "BLI_assert.h"
 
 #define GPU_VERT_ATTR_MAX_LEN 16
-<<<<<<< HEAD
 #define GPU_VERT_ATTR_MAX_NAMES 6
 #define GPU_VERT_ATTR_NAMES_BUF_LEN 256
 #define GPU_VERT_FORMAT_MAX_NAMES 63 /* More than enough, actual max is ~30. */
 /* Computed as GPU_VERT_ATTR_NAMES_BUF_LEN / 30 (actual max format name). */
 #define GPU_MAX_SAFE_ATTRIB_NAME 12
-=======
-#define GPU_VERT_ATTR_MAX_NAMES 5
-#define GPU_VERT_ATTR_NAME_AVERAGE_LEN 11
-#define GPU_VERT_ATTR_NAMES_BUF_LEN ((GPU_VERT_ATTR_NAME_AVERAGE_LEN + 1) * GPU_VERT_ATTR_MAX_LEN)
->>>>>>> 9d6b5e23
 
 typedef enum {
   GPU_COMP_I8,
