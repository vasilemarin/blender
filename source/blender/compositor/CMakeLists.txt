--- conflicted
+++ resolved
@@ -568,8 +568,5 @@
     ${OPENIMAGEDENOISE_INCLUDE_DIRS}
   )
 endif()
-<<<<<<< HEAD
-
-=======
->>>>>>> 9d6b5e23
+
 blender_add_lib(bf_compositor "${SRC}" "${INC}" "${INC_SYS}" "${LIB}")