--- conflicted
+++ resolved
@@ -55,21 +55,13 @@
 enum class eSchedulingMode {
   /**
    * Input based scheduling mode. Scheduling starts from input nodes. When a work package is
-<<<<<<< HEAD
-   * finished, other work packages are scheduled where all inputs have been executed..
-=======
    * finished, other work packages are checked if they can be scheduled.
->>>>>>> c6c0b792
    */
   InputToOutput,
 
   /**
    * Scheduling mode where outputs are scheduled when all its inputs have been completed. When
-<<<<<<< HEAD
-   * inputs aren't completed it tries to schedule these inputs recursivly.
-=======
    * inputs aren't completed it tries to schedule these inputs.
->>>>>>> c6c0b792
    */
   OutputToInput,
 };
