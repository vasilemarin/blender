--- conflicted
+++ resolved
@@ -78,12 +78,8 @@
 void BKE_vfont_builtin_register(void *mem, int size);
 
 void BKE_vfont_free_data(struct VFont *vfont);
-<<<<<<< HEAD
-void BKE_vfont_free(struct VFont *sc); 
+void BKE_vfont_free(struct VFont *sc, const bool do_id_user);
 void BKE_vfont_init(struct VFont *vfont);
-=======
-void BKE_vfont_free(struct VFont *sc, const bool do_id_user);
->>>>>>> a4c3d645
 struct VFont *BKE_vfont_builtin_get(void);
 struct VFont *BKE_vfont_load(struct Main *bmain, const char *name);
 
