/*
 * This program is free software; you can redistribute it and/or
 * modify it under the terms of the GNU General Public License
 * as published by the Free Software Foundation; either version 2
 * of the License, or (at your option) any later version.
 *
 * This program is distributed in the hope that it will be useful,
 * but WITHOUT ANY WARRANTY; without even the implied warranty of
 * MERCHANTABILITY or FITNESS FOR A PARTICULAR PURPOSE.  See the
 * GNU General Public License for more details.
 *
 * You should have received a copy of the GNU General Public License
 * along with this program; if not, write to the Free Software Foundation,
 * Inc., 51 Franklin Street, Fifth Floor, Boston, MA 02110-1301, USA.
 */
#ifndef __BKE_MAIN_IDMAP_H__
#define __BKE_MAIN_IDMAP_H__

/** \file
 * \ingroup bke
 *
 * API to generate and use a mapping from [ID type & name] to [id pointer], within a given Main
 * data-base.
 *
 * \note `BKE_main` files are for operations over the Main database itself, or generating extra
 * temp data to help working with it. Those should typically not affect the data-blocks themselves.
 *
 * \section Function Names
 *
 * - `BKE_main_idmap_` Should be used for functions in that file.
 */

#include "BLI_compiler_attrs.h"

#ifdef __cplusplus
extern "C" {
#endif

struct ID;
struct IDNameLib_Map;
struct Main;

enum {
  MAIN_IDMAP_TYPE_NAME = 1 << 0,
  MAIN_IDMAP_TYPE_UUID = 1 << 1,
};

struct IDNameLib_Map *BKE_main_idmap_create(struct Main *bmain,
                                            const bool create_valid_ids_set,
                                            struct Main *old_bmain,
                                            const int idmap_types) ATTR_WARN_UNUSED_RESULT
    ATTR_NONNULL(1);
void BKE_main_idmap_destroy(struct IDNameLib_Map *id_typemap) ATTR_NONNULL();
struct Main *BKE_main_idmap_main_get(struct IDNameLib_Map *id_typemap) ATTR_WARN_UNUSED_RESULT
    ATTR_NONNULL();
struct ID *BKE_main_idmap_lookup_name(struct IDNameLib_Map *id_typemap,
                                      short id_type,
                                      const char *name,
                                      const struct Library *lib) ATTR_WARN_UNUSED_RESULT
    ATTR_NONNULL(1, 3);
struct ID *BKE_main_idmap_lookup_id(struct IDNameLib_Map *id_typemap,
                                    const struct ID *id) ATTR_WARN_UNUSED_RESULT
    ATTR_NONNULL(1, 2);

<<<<<<< HEAD
struct ID *BKE_main_idmap_lookup_uuid(struct IDNameLib_Map *id_typemap,
                                      const uint session_uuid) ATTR_WARN_UNUSED_RESULT
    ATTR_NONNULL(1);
=======
#ifdef __cplusplus
}
#endif
>>>>>>> b454a122

#endif /* __BKE_MAIN_IDMAP_H__ */<|MERGE_RESOLUTION|>--- conflicted
+++ resolved
@@ -62,14 +62,12 @@
                                     const struct ID *id) ATTR_WARN_UNUSED_RESULT
     ATTR_NONNULL(1, 2);
 
-<<<<<<< HEAD
 struct ID *BKE_main_idmap_lookup_uuid(struct IDNameLib_Map *id_typemap,
                                       const uint session_uuid) ATTR_WARN_UNUSED_RESULT
     ATTR_NONNULL(1);
-=======
+
 #ifdef __cplusplus
 }
 #endif
->>>>>>> b454a122
 
 #endif /* __BKE_MAIN_IDMAP_H__ */