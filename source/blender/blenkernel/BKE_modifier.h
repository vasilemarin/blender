/*
 * This program is free software; you can redistribute it and/or
 * modify it under the terms of the GNU General Public License
 * as published by the Free Software Foundation; either version 2
 * of the License, or (at your option) any later version.
 *
 * This program is distributed in the hope that it will be useful,
 * but WITHOUT ANY WARRANTY; without even the implied warranty of
 * MERCHANTABILITY or FITNESS FOR A PARTICULAR PURPOSE.  See the
 * GNU General Public License for more details.
 *
 * You should have received a copy of the GNU General Public License
 * along with this program; if not, write to the Free Software Foundation,
 * Inc., 51 Franklin Street, Fifth Floor, Boston, MA 02110-1301, USA.
 */
#pragma once

/** \file
 * \ingroup bke
 */

#include "BKE_customdata.h"
#include "BLI_compiler_attrs.h"
#include "DNA_modifier_types.h" /* needed for all enum typdefs */

#ifdef __cplusplus
extern "C" {
#endif

struct ARegionType;
struct BMEditMesh;
struct BlendDataReader;
struct BlendLibReader;
struct BlendWriter;
struct CustomData_MeshMasks;
struct DepsNodeHandle;
struct Depsgraph;
struct GeometrySet;
struct ID;
struct ListBase;
struct Main;
struct Mesh;
struct ModifierData;
struct Object;
struct Scene;
struct bArmature;

typedef enum {
  /* Should not be used, only for None modifier type */
  eModifierTypeType_None,

  /**
   * Modifier only does deformation, implies that modifier
   * type should have a valid deformVerts function. OnlyDeform
   * style modifiers implicitly accept either mesh or CV
   * input but should still declare flags appropriately.
   */
  eModifierTypeType_OnlyDeform,

  /** Modifier adds geometry. */
  eModifierTypeType_Constructive,
  /* Modifier can add and remove geometry. */
  eModifierTypeType_Nonconstructive,

  /**
   * Both deformVerts & applyModifier are valid calls
   * used for particles modifier that doesn't actually modify the object
   * unless it's a mesh and can be exploded -> curve can also emit particles
   */
  eModifierTypeType_DeformOrConstruct,

  /**
   * Like eModifierTypeType_Nonconstructive, but does not affect the geometry
   * of the object, rather some of its CustomData layers.
   * E.g. UVProject and WeightVG modifiers. */
  eModifierTypeType_NonGeometrical,
} ModifierTypeType;

typedef enum {
  eModifierTypeFlag_AcceptsMesh = (1 << 0),
  eModifierTypeFlag_AcceptsCVs = (1 << 1),
  eModifierTypeFlag_SupportsMapping = (1 << 2),
  eModifierTypeFlag_SupportsEditmode = (1 << 3),

  /**
   * For modifiers that support editmode this determines if the
   * modifier should be enabled by default in editmode. This should
   * only be used by modifiers that are relatively speedy and
   * also generally used in editmode, otherwise let the user enable
   * it by hand.
   */
  eModifierTypeFlag_EnableInEditmode = (1 << 4),

  /**
   * For modifiers that require original data and so cannot
   * be placed after any non-deformative modifier.
   */
  eModifierTypeFlag_RequiresOriginalData = (1 << 5),

  /**
   * For modifiers that support point-cache,
   * so we can check to see if it has files we need to deal with.
   */
  eModifierTypeFlag_UsesPointCache = (1 << 6),

  /** For physics modifiers, max one per type */
  eModifierTypeFlag_Single = (1 << 7),

  /** Some modifier can't be added manually by user */
  eModifierTypeFlag_NoUserAdd = (1 << 8),

  /** For modifiers that use CD_PREVIEW_MCOL for preview. */
  eModifierTypeFlag_UsesPreview = (1 << 9),
  eModifierTypeFlag_AcceptsVertexCosOnly = (1 << 10),

  /** Accepts #BMesh input (without conversion). */
  eModifierTypeFlag_AcceptsBMesh = (1 << 11),
} ModifierTypeFlag;

typedef void (*IDWalkFunc)(void *userData, struct Object *ob, struct ID **idpoin, int cb_flag);
typedef void (*TexWalkFunc)(void *userData,
                            struct Object *ob,
                            struct ModifierData *md,
                            const char *propname);

typedef enum ModifierApplyFlag {
  /** Render time. */
  MOD_APPLY_RENDER = 1 << 0,
  /** Result of evaluation will be cached, so modifier might
   * want to cache data for quick updates (used by subsurf) */
  MOD_APPLY_USECACHE = 1 << 1,
  /** Modifier evaluated for undeformed texture coordinates */
  MOD_APPLY_ORCO = 1 << 2,
  /** Ignore scene simplification flag and use subdivisions
   * level set in multires modifier. */
  MOD_APPLY_IGNORE_SIMPLIFY = 1 << 3,
  /** The effect of this modifier will be applied to the base mesh
   * The modifier itself will be removed from the modifier stack.
   * This flag can be checked to ignore rendering display data to the mesh.
   * See `OBJECT_OT_modifier_apply` operator. */
  MOD_APPLY_TO_BASE_MESH = 1 << 4,
  /** Evaluate subdivision modifier on the CPU side. */
  MOD_APPLY_CPU_SUBDIVISION = 1 << 5,
} ModifierApplyFlag;

typedef struct ModifierUpdateDepsgraphContext {
  struct Scene *scene;
  struct Object *object;
  struct DepsNodeHandle *node;
} ModifierUpdateDepsgraphContext;

/* Contains the information for deformXXX and applyXXX functions below that
 * doesn't change between consecutive modifiers. */
typedef struct ModifierEvalContext {
  struct Depsgraph *depsgraph;
  struct Object *object;
  ModifierApplyFlag flag;
} ModifierEvalContext;

typedef struct ModifierTypeInfo {
  /* The user visible name for this modifier */
  char name[32];

  /* The DNA struct name for the modifier data type, used to
   * write the DNA data out.
   */
  char structName[32];

  /* The size of the modifier data type, used by allocation. */
  int structSize;

  /* StructRNA of this modifier. This is typically something like RNA_*Modifier. */
  struct StructRNA *srna;

  ModifierTypeType type;
  ModifierTypeFlag flags;

  /* Icon of the modifier. Usually something like ICON_MOD_*. */
  int icon;

  /********************* Non-optional functions *********************/

  /**
   * Copy instance data for this modifier type. Should copy all user
   * level settings to the target modifier.
   *
   * \param flag: Copying options (see BKE_lib_id.h's LIB_ID_COPY_... flags for more).
   */
  void (*copyData)(const struct ModifierData *md, struct ModifierData *target, const int flag);

  /********************* Deform modifier functions *********************/

  /**
   * Only for deform types, should apply the deformation
   * to the given vertex array. If the deformer requires information from
   * the object it can obtain it from the mesh argument if non-NULL,
   * and otherwise the ob argument.
   */
  void (*deformVerts)(struct ModifierData *md,
                      const struct ModifierEvalContext *ctx,
                      struct Mesh *mesh,
                      float (*vertexCos)[3],
                      int numVerts);

  /**
   * Like deformMatricesEM but called from object mode (for supporting modifiers in sculpt mode).
   */
  void (*deformMatrices)(struct ModifierData *md,
                         const struct ModifierEvalContext *ctx,
                         struct Mesh *mesh,
                         float (*vertexCos)[3],
                         float (*defMats)[3][3],
                         int numVerts);
  /**
   * Like deformVerts but called during editmode (for supporting modifiers)
   */
  void (*deformVertsEM)(struct ModifierData *md,
                        const struct ModifierEvalContext *ctx,
                        struct BMEditMesh *editData,
                        struct Mesh *mesh,
                        float (*vertexCos)[3],
                        int numVerts);

  /* Set deform matrix per vertex for crazy-space correction */
  void (*deformMatricesEM)(struct ModifierData *md,
                           const struct ModifierEvalContext *ctx,
                           struct BMEditMesh *editData,
                           struct Mesh *mesh,
                           float (*vertexCos)[3],
                           float (*defMats)[3][3],
                           int numVerts);

  /********************* Non-deform modifier functions *********************/

  /**
   * For non-deform types: apply the modifier and return a mesh data-block.
   *
   * The mesh argument should always be non-NULL; the modifier should use the
   * passed in mesh data-block rather than object->data, as it contains the mesh
   * with modifier applied up to this point.
   *
   * The modifier may modify and return the mesh argument, but must not free it
   * and must ensure any referenced data layers are converted to non-referenced
   * before modification.
   */
  struct Mesh *(*modifyMesh)(struct ModifierData *md,
                             const struct ModifierEvalContext *ctx,
                             struct Mesh *mesh);

  struct Hair *(*modifyHair)(struct ModifierData *md,
                             const struct ModifierEvalContext *ctx,
                             struct Hair *hair);

  /**
   * The modifier has to change the geometry set in-place. The geometry set can contain zero or
   * more geometry components. This callback can be used by modifiers that don't work on any
   * specific type of geometry (e.g. mesh).
   */
  void (*modifyGeometrySet)(struct ModifierData *md,
                            const struct ModifierEvalContext *ctx,
                            struct GeometrySet *geometry_set);

  /********************* Optional functions *********************/

  /**
   * Initialize new instance data for this modifier type, this function
   * should set modifier variables to their default values.
   *
   * This function is optional.
   */
  void (*initData)(struct ModifierData *md);

  /**
   * Should add to passed \a r_cddata_masks the data types that this
   * modifier needs. If (mask & (1 << (layer type))) != 0, this modifier
   * needs that custom data layer. It can change required layers
   * depending on the modifier's settings.
   *
   * Note that this means extra data (e.g. vertex groups) - it is assumed
   * that all modifiers need mesh data and deform modifiers need vertex
   * coordinates.
   *
   * If this function is not present, it is assumed that no extra data is needed.
   *
   * This function is optional.
   */
  void (*requiredDataMask)(struct Object *ob,
                           struct ModifierData *md,
                           struct CustomData_MeshMasks *r_cddata_masks);

  /**
   * Free internal modifier data variables, this function should
   * not free the md variable itself.
   *
   * This function is responsible for freeing the runtime data as well.
   *
   * This function is optional.
   */
  void (*freeData)(struct ModifierData *md);

  /**
   * Return a boolean value indicating if this modifier is able to be
   * calculated based on the modifier data. This is *not* regarding the
   * md->flag, that is tested by the system, this is just if the data
   * validates (for example, a lattice will return false if the lattice
   * object is not defined).
   *
   * This function is optional (assumes never disabled if not present).
   */
  bool (*isDisabled)(const struct Scene *scene, struct ModifierData *md, bool userRenderParams);

  /**
   * Add the appropriate relations to the dependency graph.
   *
   * This function is optional.
   */
  void (*updateDepsgraph)(struct ModifierData *md, const ModifierUpdateDepsgraphContext *ctx);

  /**
   * Should return true if the modifier needs to be recalculated on time
   * changes.
   *
   * This function is optional (assumes false if not present).
   *
   * The dag_eval_mode should be of type eEvaluationMode.
   */
  bool (*dependsOnTime)(struct Scene *scene, struct ModifierData *md, const int dag_eval_mode);

  /**
   * True when a deform modifier uses normals, the requiredDataMask
   * can't be used here because that refers to a normal layer whereas
   * in this case we need to know if the deform modifier uses normals.
   *
   * this is needed because applying 2 deform modifiers will give the
   * second modifier bogus normals.
   */
  bool (*dependsOnNormals)(struct ModifierData *md);

  /**
   * Should call the given walk function with a pointer to each ID
   * pointer (i.e. each data-block pointer) that the modifier data
   * stores. This is used for linking on file load and for
   * unlinking data-blocks or forwarding data-block references.
   *
   * This function is optional.
   */
  void (*foreachIDLink)(struct ModifierData *md,
                        struct Object *ob,
                        IDWalkFunc walk,
                        void *userData);

  /**
   * Should call the given walk function for each texture that the
   * modifier data stores. This is used for finding all textures in
   * the context for the UI.
   *
   * This function is optional. If it is not present, it will be
   * assumed the modifier has no textures.
   */
  void (*foreachTexLink)(struct ModifierData *md,
                         struct Object *ob,
                         TexWalkFunc walk,
                         void *userData);

  /**
   * Free given run-time data.
   *
   * This data is coming from a modifier of the corresponding type, but actual
   * modifier data is not known here.
   *
   * Notes:
   *  - The data itself is to be de-allocated as well.
   *  - This callback is allowed to receive NULL pointer as a data, so it's
   *    more like "ensure the data is freed".
   */
  void (*freeRuntimeData)(void *runtime_data);

  /** Register the panel types for the modifier's UI. */
  void (*panelRegister)(struct ARegionType *region_type);

  /**
   * Is called when the modifier is written to a file. The modifier data struct itself is written
   * already.
   *
   * This method should write any additional arrays and referenced structs that should be
   * stored in the file.
   */
  void (*blendWrite)(struct BlendWriter *writer, const struct ModifierData *md);

  /**
   * Is called when the modifier is read from a file.
   *
   * It can be used to update pointers to arrays and other structs. Furthermore, fields that have
   * not been written (e.g. runtime data) can be reset.
   */
  void (*blendRead)(struct BlendDataReader *reader, struct ModifierData *md);
} ModifierTypeInfo;

/* Used to find a modifier's panel type. */
#define MODIFIER_TYPE_PANEL_PREFIX "MOD_PT_"

/* Initialize modifier's global data (type info and some common global storage). */
void BKE_modifier_init(void);

const ModifierTypeInfo *BKE_modifier_get_info(ModifierType type);

/* For modifier UI panels. */

/**
 * Get the idname of the modifier type's panel, which was defined in the #panelRegister callback.
 */
void BKE_modifier_type_panel_id(ModifierType type, char *r_idname);
void BKE_modifier_panel_expand(struct ModifierData *md);

/* Modifier utility calls, do call through type pointer and return
 * default values if pointer is optional.
 */
struct ModifierData *BKE_modifier_new(int type);

void BKE_modifier_free_ex(struct ModifierData *md, const int flag);
void BKE_modifier_free(struct ModifierData *md);
/**
 * Use instead of `BLI_remlink` when the object's active modifier should change.
 */
void BKE_modifier_remove_from_list(struct Object *ob, struct ModifierData *md);

/* Generate new UUID for the given modifier. */
void BKE_modifier_session_uuid_generate(struct ModifierData *md);

bool BKE_modifier_unique_name(struct ListBase *modifiers, struct ModifierData *md);

/**
 * Callback's can use this to avoid copying every member.
 */
void BKE_modifier_copydata_generic(const struct ModifierData *md,
                                   struct ModifierData *md_dst,
                                   const int flag);
void BKE_modifier_copydata(struct ModifierData *md, struct ModifierData *target);
void BKE_modifier_copydata_ex(struct ModifierData *md,
                              struct ModifierData *target,
                              const int flag);
bool BKE_modifier_depends_ontime(struct Scene *scene, struct ModifierData *md, int dag_eval_mode);
bool BKE_modifier_supports_mapping(struct ModifierData *md);
bool BKE_modifier_supports_cage(struct Scene *scene, struct ModifierData *md);
bool BKE_modifier_couldbe_cage(struct Scene *scene, struct ModifierData *md);
bool BKE_modifier_is_correctable_deformed(struct ModifierData *md);
bool BKE_modifier_is_same_topology(ModifierData *md);
bool BKE_modifier_is_non_geometrical(ModifierData *md);
/**
 * Check whether is enabled.
 *
 * \param scene: Current scene, may be NULL,
 * in which case `isDisabled` callback of the modifier is never called.
 */
bool BKE_modifier_is_enabled(const struct Scene *scene,
                             struct ModifierData *md,
                             int required_mode);
/**
 * Check whether given modifier is not local (i.e. from linked data) when the object is a library
 * override.
 *
 * \param md: May be NULL, in which case we consider it as a non-local modifier case.
 */
bool BKE_modifier_is_nonlocal_in_liboverride(const struct Object *ob,
                                             const struct ModifierData *md);
void BKE_modifier_set_error(const struct Object *ob,
                            struct ModifierData *md,
                            const char *format,
                            ...) ATTR_PRINTF_FORMAT(3, 4);
bool BKE_modifier_is_preview(struct ModifierData *md);

void BKE_modifiers_foreach_ID_link(struct Object *ob, IDWalkFunc walk, void *userData);
void BKE_modifiers_foreach_tex_link(struct Object *ob, TexWalkFunc walk, void *userData);

struct ModifierData *BKE_modifiers_findby_type(const struct Object *ob, ModifierType type);
struct ModifierData *BKE_modifiers_findby_name(const struct Object *ob, const char *name);
void BKE_modifiers_clear_errors(struct Object *ob);
/**
 * used for buttons, to find out if the 'draw deformed in edit-mode option is there.
 *
 * Also used in transform_conversion.c, to detect crazy-space (2nd arg then is NULL).
 * Also used for some mesh tools to give warnings.
 */
int BKE_modifiers_get_cage_index(const struct Scene *scene,
                                 struct Object *ob,
                                 int *r_lastPossibleCageIndex,
                                 bool is_virtual);

bool BKE_modifiers_is_modifier_enabled(struct Object *ob, int modifierType);
bool BKE_modifiers_is_softbody_enabled(struct Object *ob);
bool BKE_modifiers_is_cloth_enabled(struct Object *ob);
bool BKE_modifiers_is_particle_enabled(struct Object *ob);

/**
 * Takes an object and returns its first selected armature, else just its armature.
 * This should work for multiple armatures per object.
 */
struct Object *BKE_modifiers_is_deformed_by_armature(struct Object *ob);
struct Object *BKE_modifiers_is_deformed_by_meshdeform(struct Object *ob);
/**
 * Takes an object and returns its first selected lattice, else just its lattice.
 * This should work for multiple lattices per object.
 */
struct Object *BKE_modifiers_is_deformed_by_lattice(struct Object *ob);
/**
 * Takes an object and returns its first selected curve, else just its curve.
 * This should work for multiple curves per object.
 */
struct Object *BKE_modifiers_is_deformed_by_curve(struct Object *ob);
bool BKE_modifiers_uses_multires(struct Object *ob);
bool BKE_modifiers_uses_armature(struct Object *ob, struct bArmature *arm);
bool BKE_modifiers_uses_subsurf_facedots(const struct Scene *scene, struct Object *ob);
bool BKE_modifiers_is_correctable_deformed(const struct Scene *scene, struct Object *ob);
void BKE_modifier_free_temporary_data(struct ModifierData *md);

typedef struct CDMaskLink {
  struct CDMaskLink *next;
  struct CustomData_MeshMasks mask;
} CDMaskLink;

/**
 * Calculates and returns a linked list of CustomData_MeshMasks and modified
 * final datamask, indicating the data required by each modifier in the stack
 * pointed to by md for correct evaluation, assuming the data indicated by
 * final_datamask is required at the end of the stack.
 */
struct CDMaskLink *BKE_modifier_calc_data_masks(const struct Scene *scene,
                                                struct Object *ob,
                                                struct ModifierData *md,
                                                struct CustomData_MeshMasks *final_datamask,
                                                int required_mode,
                                                ModifierData *previewmd,
                                                const struct CustomData_MeshMasks *previewmask);
struct ModifierData *BKE_modifier_get_last_preview(const struct Scene *scene,
                                                   struct ModifierData *md,
                                                   int required_mode);

typedef struct VirtualModifierData {
  ArmatureModifierData amd;
  CurveModifierData cmd;
  LatticeModifierData lmd;
  ShapeKeyModifierData smd;
} VirtualModifierData;

/**
 * This is to include things that are not modifiers in the evaluation of the modifier stack,
 * for example parenting to an armature.
 */
struct ModifierData *BKE_modifiers_get_virtual_modifierlist(const struct Object *ob,
                                                            struct VirtualModifierData *data);

/**
 * Ensure modifier correctness when changing `ob->data`.
 */
void BKE_modifiers_test_object(struct Object *ob);

/**
 * Here for #do_versions.
 */
void BKE_modifier_mdef_compact_influences(struct ModifierData *md);

/**
 * Initializes `path` with either the blend file or temporary directory.
 */
void BKE_modifier_path_init(char *path, int path_maxlen, const char *name);
const char *BKE_modifier_path_relbase(struct Main *bmain, struct Object *ob);
const char *BKE_modifier_path_relbase_from_global(struct Object *ob);

/* Accessors of original/evaluated modifiers. */

/**
 * For a given modifier data, get corresponding original one.
 * If the modifier data is already original, return it as-is.
 */
struct ModifierData *BKE_modifier_get_original(struct ModifierData *md);
struct ModifierData *BKE_modifier_get_evaluated(struct Depsgraph *depsgraph,
                                                struct Object *object,
                                                struct ModifierData *md);

/* wrappers for modifier callbacks that ensure valid normals */

struct Mesh *BKE_modifier_modify_mesh(ModifierData *md,
                                      const struct ModifierEvalContext *ctx,
                                      struct Mesh *me);

void BKE_modifier_deform_verts(ModifierData *md,
                               const struct ModifierEvalContext *ctx,
                               struct Mesh *me,
                               float (*vertexCos)[3],
                               int numVerts);

void BKE_modifier_deform_vertsEM(ModifierData *md,
                                 const struct ModifierEvalContext *ctx,
                                 struct BMEditMesh *em,
                                 struct Mesh *me,
                                 float (*vertexCos)[3],
                                 int numVerts);

<<<<<<< HEAD
struct Mesh *BKE_modifier_get_evaluated_mesh_from_evaluated_object(struct Depsgraph *depsgraph,
                                                                   struct Object *ob_eval,
=======
/**
 * Get evaluated mesh for other evaluated object, which is used as an operand for the modifier,
 * e.g. second operand for boolean modifier.
 * Note that modifiers in stack always get fully evaluated COW ID pointers,
 * never original ones. Makes things simpler.
 *
 * \param get_cage_mesh: Return evaluated mesh with only deforming modifiers applied
 * (i.e. mesh topology remains the same as original one, a.k.a. 'cage' mesh).
 */
struct Mesh *BKE_modifier_get_evaluated_mesh_from_evaluated_object(struct Object *ob_eval,
>>>>>>> 6a9775ec
                                                                   const bool get_cage_mesh);

void BKE_modifier_check_uuids_unique_and_report(const struct Object *object);

void BKE_modifier_blend_write(struct BlendWriter *writer, struct ListBase *modbase);
void BKE_modifier_blend_read_data(struct BlendDataReader *reader,
                                  struct ListBase *lb,
                                  struct Object *ob);
void BKE_modifier_blend_read_lib(struct BlendLibReader *reader, struct Object *ob);

#ifdef __cplusplus
}
#endif<|MERGE_RESOLUTION|>--- conflicted
+++ resolved
@@ -596,10 +596,6 @@
                                  float (*vertexCos)[3],
                                  int numVerts);
 
-<<<<<<< HEAD
-struct Mesh *BKE_modifier_get_evaluated_mesh_from_evaluated_object(struct Depsgraph *depsgraph,
-                                                                   struct Object *ob_eval,
-=======
 /**
  * Get evaluated mesh for other evaluated object, which is used as an operand for the modifier,
  * e.g. second operand for boolean modifier.
@@ -609,8 +605,8 @@
  * \param get_cage_mesh: Return evaluated mesh with only deforming modifiers applied
  * (i.e. mesh topology remains the same as original one, a.k.a. 'cage' mesh).
  */
-struct Mesh *BKE_modifier_get_evaluated_mesh_from_evaluated_object(struct Object *ob_eval,
->>>>>>> 6a9775ec
+struct Mesh *BKE_modifier_get_evaluated_mesh_from_evaluated_object(struct Depsgraph *depsgraph,
+                                                                   struct Object *ob_eval,
                                                                    const bool get_cage_mesh);
 
 void BKE_modifier_check_uuids_unique_and_report(const struct Object *object);
