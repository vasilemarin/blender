/* SPDX-License-Identifier: GPL-2.0-or-later
 * Copyright 2005 Blender Foundation. All rights reserved. */

#pragma once

/** \file
 * \ingroup bke
 */

#include "BLI_compiler_compat.h"
#include "BLI_ghash.h"

#include "DNA_listBase.h"

/* for FOREACH_NODETREE_BEGIN */
#include "DNA_node_types.h"

#include "RNA_types.h"

#ifdef __cplusplus
#  include "BLI_map.hh"
#  include "BLI_string_ref.hh"
#endif

#ifdef __cplusplus
extern "C" {
#endif

/* not very important, but the stack solver likes to know a maximum */
#define MAX_SOCKET 512

struct ARegion;
struct BlendDataReader;
struct BlendExpander;
struct BlendLibReader;
struct BlendWriter;
struct ColorManagedDisplaySettings;
struct ColorManagedViewSettings;
struct CryptomatteSession;
struct FreestyleLineStyle;
struct GPUMaterial;
struct GPUNodeStack;
struct ID;
struct ImBuf;
struct ImageFormatData;
struct Light;
struct ListBase;
struct MTex;
struct Main;
struct Material;
struct PointerRNA;
struct RenderData;
struct Scene;
struct SpaceNode;
struct Tex;
struct World;
struct bContext;
struct bNode;
struct bNodeExecContext;
struct bNodeExecData;
struct bNodeInstanceHash;
struct bNodeLink;
struct bNodeSocket;
struct bNodeStack;
struct bNodeTree;
struct bNodeTreeExec;
struct bNodeTreeType;
struct uiLayout;

/* -------------------------------------------------------------------- */
/** \name Node Type Definitions
 * \{ */

/**
 * \brief Compact definition of a node socket.
 *
 * Can be used to quickly define a list of static sockets for a node,
 * which are added to each new node of that type.
 *
 * \deprecated This struct is used by C nodes to define templates as simple
 * static struct lists. These are converted to the new template collections
 * in RNA types automatically.
 */
typedef struct bNodeSocketTemplate {
  int type;
  char name[64];                /* MAX_NAME */
  float val1, val2, val3, val4; /* default alloc value for inputs */
  float min, max;
  int subtype; /* would use PropertySubType but this is a bad level include to use RNA */
  int flag;

  /* after this line is used internal only */
  struct bNodeSocket *sock; /* used to hold verified socket */
  char identifier[64];      /* generated from name */
} bNodeSocketTemplate;

/* Use `void *` for callbacks that require C++. This is rather ugly, but works well for now. This
 * would not be necessary if we would use bNodeSocketType and bNodeType only in C++ code.
 * However, achieving this requires quite a few changes currently. */
#ifdef __cplusplus
namespace blender {
class CPPType;
namespace nodes {
class NodeMultiFunctionBuilder;
class GeoNodeExecParams;
class NodeDeclarationBuilder;
class GatherLinkSearchOpParams;
}  // namespace nodes
namespace fn {
class MFDataType;
}  // namespace fn
}  // namespace blender

using CPPTypeHandle = blender::CPPType;
using NodeMultiFunctionBuildFunction = void (*)(blender::nodes::NodeMultiFunctionBuilder &builder);
using NodeGeometryExecFunction = void (*)(blender::nodes::GeoNodeExecParams params);
using NodeDeclareFunction = void (*)(blender::nodes::NodeDeclarationBuilder &builder);
using SocketGetCPPValueFunction = void (*)(const struct bNodeSocket &socket, void *r_value);
using SocketGetGeometryNodesCPPValueFunction = void (*)(const struct bNodeSocket &socket,
                                                        void *r_value);

/* Adds socket link operations that are specific to this node type. */
using NodeGatherSocketLinkOperationsFunction =
    void (*)(blender::nodes::GatherLinkSearchOpParams &params);

#else
typedef void *NodeMultiFunctionBuildFunction;
typedef void *NodeGeometryExecFunction;
typedef void *NodeDeclareFunction;
typedef void *NodeGatherSocketLinkOperationsFunction;
typedef void *SocketGetCPPTypeFunction;
typedef void *SocketGetGeometryNodesCPPTypeFunction;
typedef void *SocketGetGeometryNodesCPPValueFunction;
typedef void *SocketGetCPPValueFunction;
typedef struct CPPTypeHandle CPPTypeHandle;
#endif

/**
 * \brief Defines a socket type.
 *
 * Defines the appearance and behavior of a socket in the UI.
 */
typedef struct bNodeSocketType {
  /* Identifier name */
  char idname[64];
  /* Type label */
  char label[64];

  void (*draw)(struct bContext *C,
               struct uiLayout *layout,
               struct PointerRNA *ptr,
               struct PointerRNA *node_ptr,
               const char *text);
  void (*draw_color)(struct bContext *C,
                     struct PointerRNA *ptr,
                     struct PointerRNA *node_ptr,
                     float *r_color);

  void (*interface_draw)(struct bContext *C, struct uiLayout *layout, struct PointerRNA *ptr);
  void (*interface_draw_color)(struct bContext *C, struct PointerRNA *ptr, float *r_color);
  void (*interface_register_properties)(struct bNodeTree *ntree,
                                        struct bNodeSocket *interface_socket,
                                        struct StructRNA *data_srna);
  void (*interface_init_socket)(struct bNodeTree *ntree,
                                const struct bNodeSocket *interface_socket,
                                struct bNode *node,
                                struct bNodeSocket *sock,
                                const char *data_path);
  void (*interface_verify_socket)(struct bNodeTree *ntree,
                                  const struct bNodeSocket *interface_socket,
                                  struct bNode *node,
                                  struct bNodeSocket *sock,
                                  const char *data_path);
  void (*interface_from_socket)(struct bNodeTree *ntree,
                                struct bNodeSocket *interface_socket,
                                struct bNode *node,
                                struct bNodeSocket *sock);

  /* RNA integration */
  ExtensionRNA ext_socket;
  ExtensionRNA ext_interface;

  /* for standard socket types in C */
  int type, subtype;

  /* When set, bNodeSocket->limit does not have any effect anymore. */
  bool use_link_limits_of_type;
  int input_link_limit;
  int output_link_limit;

  /* Callback to free the socket type. */
  void (*free_self)(struct bNodeSocketType *stype);

  /* Return the CPPType of this socket. */
  const CPPTypeHandle *base_cpp_type;
  /* Get the value of this socket in a generic way. */
  SocketGetCPPValueFunction get_base_cpp_value;
  /* Get geometry nodes cpp type. */
  const CPPTypeHandle *geometry_nodes_cpp_type;
  /* Get geometry nodes cpp value. */
  SocketGetGeometryNodesCPPValueFunction get_geometry_nodes_cpp_value;
} bNodeSocketType;

typedef void *(*NodeInitExecFunction)(struct bNodeExecContext *context,
                                      struct bNode *node,
                                      bNodeInstanceKey key);
typedef void (*NodeFreeExecFunction)(void *nodedata);
typedef void (*NodeExecFunction)(void *data,
                                 int thread,
                                 struct bNode *,
                                 struct bNodeExecData *execdata,
                                 struct bNodeStack **in,
                                 struct bNodeStack **out);
typedef int (*NodeGPUExecFunction)(struct GPUMaterial *mat,
                                   struct bNode *node,
                                   struct bNodeExecData *execdata,
                                   struct GPUNodeStack *in,
                                   struct GPUNodeStack *out);

/**
 * \brief Defines a node type.
 *
 * Initial attributes and constants for a node as well as callback functions
 * implementing the node behavior.
 */
typedef struct bNodeType {
  char idname[64]; /* identifier name */
  int type;

  char ui_name[64]; /* MAX_NAME */
  char ui_description[256];
  int ui_icon;

  float width, minwidth, maxwidth;
  float height, minheight, maxheight;
  short nclass, flag;

  /* templates for static sockets */
  bNodeSocketTemplate *inputs, *outputs;

  char storagename[64]; /* struct name for DNA */

  /* Draw the option buttons on the node */
  void (*draw_buttons)(struct uiLayout *, struct bContext *C, struct PointerRNA *ptr);
  /* Additional parameters in the side panel */
  void (*draw_buttons_ex)(struct uiLayout *, struct bContext *C, struct PointerRNA *ptr);

  /* Additional drawing on backdrop */
  void (*draw_backdrop)(
      struct SpaceNode *snode, struct ImBuf *backdrop, struct bNode *node, int x, int y);

  /**
   * Optional custom label function for the node header.
   * \note Used as a fallback when #bNode.label isn't set.
   */
  void (*labelfunc)(const struct bNodeTree *ntree,
                    const struct bNode *node,
                    char *label,
                    int maxlen);

  /** Optional override for node class, used for drawing node header. */
  int (*ui_class)(const struct bNode *node);

  /** Called when the node is updated in the editor. */
  void (*updatefunc)(struct bNodeTree *ntree, struct bNode *node);
  /** Check and update if internal ID data has changed. */
  void (*group_update_func)(struct bNodeTree *ntree, struct bNode *node);

  /** Initialize a new node instance of this type after creation. */
  void (*initfunc)(struct bNodeTree *ntree, struct bNode *node);
  /** Free the node instance. */
  void (*freefunc)(struct bNode *node);
  /** Make a copy of the node instance. */
  void (*copyfunc)(struct bNodeTree *dest_ntree,
                   struct bNode *dest_node,
                   const struct bNode *src_node);

  /* Registerable API callback versions, called in addition to C callbacks */
  void (*initfunc_api)(const struct bContext *C, struct PointerRNA *ptr);
  void (*freefunc_api)(struct PointerRNA *ptr);
  void (*copyfunc_api)(struct PointerRNA *ptr, const struct bNode *src_node);

  /**
   * Can this node type be added to a node tree?
   * \param r_disabled_hint: Hint to display in the UI when the poll fails.
   *                         The callback can set this to a static string without having to
   *                         null-check it (or without setting it to null if it's not used).
   *                         The caller must pass a valid `const char **` and null-initialize it
   *                         when it's not just a dummy, that is, if it actually wants to access
   *                         the returned disabled-hint (null-check needed!).
   */
  bool (*poll)(struct bNodeType *ntype, struct bNodeTree *nodetree, const char **r_disabled_hint);
  /** Can this node be added to a node tree?
   * \param r_disabled_hint: See `poll()`.
   */
  bool (*poll_instance)(struct bNode *node,
                        struct bNodeTree *nodetree,
                        const char **r_disabled_hint);

  /* optional handling of link insertion */
  void (*insert_link)(struct bNodeTree *ntree, struct bNode *node, struct bNodeLink *link);

  void (*free_self)(struct bNodeType *ntype);

  /* **** execution callbacks **** */
  NodeInitExecFunction init_exec_fn;
  NodeFreeExecFunction free_exec_fn;
  NodeExecFunction exec_fn;
  /* gpu */
  NodeGPUExecFunction gpu_fn;

  /* Build a multi-function for this node. */
  NodeMultiFunctionBuildFunction build_multi_function;

  /* Execute a geometry node. */
  NodeGeometryExecFunction geometry_node_execute;
  bool geometry_node_execute_supports_laziness;

  /* Declares which sockets the node has. */
  NodeDeclareFunction declare;
  /* Different nodes of this type can have different declarations. */
  bool declaration_is_dynamic;
  /* Declaration to be used when it is not dynamic. */
  NodeDeclarationHandle *fixed_declaration;

  /**
   * Add to the list of search names and operations gathered by node link drag searching.
   * Usually it isn't necessary to override the default behavior here, but a node type can have
   * custom behavior here like adding custom search items.
   */
  NodeGatherSocketLinkOperationsFunction gather_link_search_ops;

  /** True when the node cannot be muted. */
  bool no_muting;

  /* RNA integration */
  ExtensionRNA rna_ext;
} bNodeType;

/* nodetype->nclass, for add-menu and themes */
#define NODE_CLASS_INPUT 0
#define NODE_CLASS_OUTPUT 1
#define NODE_CLASS_OP_COLOR 3
#define NODE_CLASS_OP_VECTOR 4
#define NODE_CLASS_OP_FILTER 5
#define NODE_CLASS_GROUP 6
#define NODE_CLASS_CONVERTER 8
#define NODE_CLASS_MATTE 9
#define NODE_CLASS_DISTORT 10
#define NODE_CLASS_PATTERN 12
#define NODE_CLASS_TEXTURE 13
#define NODE_CLASS_SCRIPT 32
#define NODE_CLASS_INTERFACE 33
#define NODE_CLASS_SHADER 40
#define NODE_CLASS_GEOMETRY 41
#define NODE_CLASS_ATTRIBUTE 42
#define NODE_CLASS_LAYOUT 100

typedef enum eNodeSizePreset {
  NODE_SIZE_DEFAULT,
  NODE_SIZE_SMALL,
  NODE_SIZE_MIDDLE,
  NODE_SIZE_LARGE,
} eNodeSizePreset;

struct bNodeTreeExec;

typedef void (*bNodeClassCallback)(void *calldata, int nclass, const char *name);
typedef struct bNodeTreeType {
  int type;        /* type identifier */
  char idname[64]; /* identifier name */

  char ui_name[64];
  char ui_description[256];
  int ui_icon;

  /* callbacks */
  void (*free_cache)(struct bNodeTree *ntree);
  void (*free_node_cache)(struct bNodeTree *ntree, struct bNode *node);
  /* Iteration over all node classes. */
  void (*foreach_nodeclass)(struct Scene *scene, void *calldata, bNodeClassCallback func);
  /* Check visibility in the node editor */
  bool (*poll)(const struct bContext *C, struct bNodeTreeType *ntreetype);
  /* Select a node tree from the context */
  void (*get_from_context)(const struct bContext *C,
                           struct bNodeTreeType *ntreetype,
                           struct bNodeTree **r_ntree,
                           struct ID **r_id,
                           struct ID **r_from);

  /* calls allowing threaded composite */
  void (*localize)(struct bNodeTree *localtree, struct bNodeTree *ntree);
  void (*local_merge)(struct Main *bmain, struct bNodeTree *localtree, struct bNodeTree *ntree);

  /* Tree update. Overrides `nodetype->updatetreefunc` ! */
  void (*update)(struct bNodeTree *ntree);

  bool (*validate_link)(eNodeSocketDatatype from, eNodeSocketDatatype to);

  void (*node_add_init)(struct bNodeTree *ntree, struct bNode *bnode);

  /* Check if the socket type is valid for this tree type. */
  bool (*valid_socket_type)(struct bNodeTreeType *ntreetype, struct bNodeSocketType *socket_type);

  /* RNA integration */
  ExtensionRNA rna_ext;
} bNodeTreeType;

/** \} */

/* -------------------------------------------------------------------- */
/** \name Generic API, Trees
 * \{ */

struct bNodeTreeType *ntreeTypeFind(const char *idname);
void ntreeTypeAdd(struct bNodeTreeType *nt);
void ntreeTypeFreeLink(const struct bNodeTreeType *nt);
bool ntreeIsRegistered(struct bNodeTree *ntree);
struct GHashIterator *ntreeTypeGetIterator(void);

/* Helper macros for iterating over tree types. */
#define NODE_TREE_TYPES_BEGIN(ntype) \
  { \
    GHashIterator *__node_tree_type_iter__ = ntreeTypeGetIterator(); \
    for (; !BLI_ghashIterator_done(__node_tree_type_iter__); \
         BLI_ghashIterator_step(__node_tree_type_iter__)) { \
      bNodeTreeType *ntype = (bNodeTreeType *)BLI_ghashIterator_getValue(__node_tree_type_iter__);

#define NODE_TREE_TYPES_END \
  } \
  BLI_ghashIterator_free(__node_tree_type_iter__); \
  } \
  (void)0

/**
 * Try to initialize all type-info in a node tree.
 *
 * \note In general undefined type-info is a perfectly valid case,
 * the type may just be registered later.
 * In that case the update_typeinfo function will set type-info on registration
 * and do necessary updates.
 */
void ntreeSetTypes(const struct bContext *C, struct bNodeTree *ntree);

struct bNodeTree *ntreeAddTree(struct Main *bmain, const char *name, const char *idname);

/* copy/free funcs, need to manage ID users */

/**
 * Free (or release) any data used by this node-tree.
 * Does not free the node-tree itself and does no ID user counting.
 */
void ntreeFreeTree(struct bNodeTree *ntree);
/**
 * Free tree which is embedded into another data-block.
 */
void ntreeFreeEmbeddedTree(struct bNodeTree *ntree);
struct bNodeTree *ntreeCopyTree_ex(const struct bNodeTree *ntree,
                                   struct Main *bmain,
                                   bool do_id_user);
struct bNodeTree *ntreeCopyTree(struct Main *bmain, const struct bNodeTree *ntree);

/**
 * Get address of potential node-tree pointer of given ID.
 *
 * \warning Using this function directly is potentially dangerous, if you don't know or are not
 * sure, please use `ntreeFromID()` instead.
 */
struct bNodeTree **BKE_ntree_ptr_from_id(struct ID *id);
/**
 * Returns the private NodeTree object of the data-block, if it has one.
 */
struct bNodeTree *ntreeFromID(struct ID *id);

void ntreeFreeLocalNode(struct bNodeTree *ntree, struct bNode *node);
void ntreeFreeLocalTree(struct bNodeTree *ntree);
struct bNode *ntreeFindType(const struct bNodeTree *ntree, int type);
bool ntreeHasTree(const struct bNodeTree *ntree, const struct bNodeTree *lookup);
void ntreeUpdateAllNew(struct Main *main);
void ntreeUpdateAllUsers(struct Main *main, struct ID *id);

void ntreeGetDependencyList(struct bNodeTree *ntree,
                            struct bNode ***r_deplist,
                            int *r_deplist_len);
void ntreeUpdateNodeLevels(struct bNodeTree *ntree);

/**
 * XXX: old trees handle output flags automatically based on special output
 * node types and last active selection.
 * New tree types have a per-output socket flag to indicate the final output to use explicitly.
 */
void ntreeSetOutput(struct bNodeTree *ntree);

void ntreeFreeCache(struct bNodeTree *ntree);

void ntreeNodeFlagSet(const bNodeTree *ntree, int flag, bool enable);
/**
 * Returns localized tree for execution in threads.
 */
struct bNodeTree *ntreeLocalize(struct bNodeTree *ntree);
/**
 * Merge local tree results back, and free local tree.
 *
 * We have to assume the editor already changed completely.
 */
void ntreeLocalMerge(struct Main *bmain, struct bNodeTree *localtree, struct bNodeTree *ntree);

/**
 * This is only direct data, tree itself should have been written.
 */
void ntreeBlendWrite(struct BlendWriter *writer, struct bNodeTree *ntree);
/**
 * \note `ntree` itself has been read!
 */
void ntreeBlendReadData(struct BlendDataReader *reader, struct bNodeTree *ntree);
void ntreeBlendReadLib(struct BlendLibReader *reader, struct bNodeTree *ntree);
void ntreeBlendReadExpand(struct BlendExpander *expander, struct bNodeTree *ntree);

/** \} */

/* -------------------------------------------------------------------- */
/** \name Node Tree Interface
 * \{ */

struct bNodeSocket *ntreeFindSocketInterface(struct bNodeTree *ntree,
                                             eNodeSocketInOut in_out,
                                             const char *identifier);
struct bNodeSocket *ntreeAddSocketInterface(struct bNodeTree *ntree,
                                            eNodeSocketInOut in_out,
                                            const char *idname,
                                            const char *name);
struct bNodeSocket *ntreeInsertSocketInterface(struct bNodeTree *ntree,
                                               eNodeSocketInOut in_out,
                                               const char *idname,
                                               struct bNodeSocket *next_sock,
                                               const char *name);
struct bNodeSocket *ntreeAddSocketInterfaceFromSocket(struct bNodeTree *ntree,
                                                      struct bNode *from_node,
                                                      struct bNodeSocket *from_sock);
struct bNodeSocket *ntreeInsertSocketInterfaceFromSocket(struct bNodeTree *ntree,
                                                         struct bNodeSocket *next_sock,
                                                         struct bNode *from_node,
                                                         struct bNodeSocket *from_sock);
void ntreeRemoveSocketInterface(struct bNodeTree *ntree, struct bNodeSocket *sock);

struct StructRNA *ntreeInterfaceTypeGet(struct bNodeTree *ntree, bool create);
void ntreeInterfaceTypeFree(struct bNodeTree *ntree);
void ntreeInterfaceTypeUpdate(struct bNodeTree *ntree);

/** \} */

/* -------------------------------------------------------------------- */
/** \name Generic API, Nodes
 * \{ */

struct bNodeType *nodeTypeFind(const char *idname);
void nodeRegisterType(struct bNodeType *ntype);
void nodeUnregisterType(struct bNodeType *ntype);
bool nodeTypeUndefined(const struct bNode *node);
struct GHashIterator *nodeTypeGetIterator(void);

/* Helper macros for iterating over node types. */
#define NODE_TYPES_BEGIN(ntype) \
  { \
    GHashIterator *__node_type_iter__ = nodeTypeGetIterator(); \
    for (; !BLI_ghashIterator_done(__node_type_iter__); \
         BLI_ghashIterator_step(__node_type_iter__)) { \
      bNodeType *ntype = (bNodeType *)BLI_ghashIterator_getValue(__node_type_iter__);

#define NODE_TYPES_END \
  } \
  BLI_ghashIterator_free(__node_type_iter__); \
  } \
  ((void)0)

struct bNodeSocketType *nodeSocketTypeFind(const char *idname);
void nodeRegisterSocketType(struct bNodeSocketType *stype);
void nodeUnregisterSocketType(struct bNodeSocketType *stype);
bool nodeSocketIsRegistered(struct bNodeSocket *sock);
struct GHashIterator *nodeSocketTypeGetIterator(void);
const char *nodeSocketTypeLabel(const bNodeSocketType *stype);

bool nodeIsStaticSocketType(const struct bNodeSocketType *stype);
const char *nodeStaticSocketType(int type, int subtype);
const char *nodeStaticSocketInterfaceType(int type, int subtype);
const char *nodeStaticSocketLabel(int type, int subtype);

/* Helper macros for iterating over node types. */
#define NODE_SOCKET_TYPES_BEGIN(stype) \
  { \
    GHashIterator *__node_socket_type_iter__ = nodeSocketTypeGetIterator(); \
    for (; !BLI_ghashIterator_done(__node_socket_type_iter__); \
         BLI_ghashIterator_step(__node_socket_type_iter__)) { \
      bNodeSocketType *stype = (bNodeSocketType *)BLI_ghashIterator_getValue( \
          __node_socket_type_iter__);

#define NODE_SOCKET_TYPES_END \
  } \
  BLI_ghashIterator_free(__node_socket_type_iter__); \
  } \
  ((void)0)

struct bNodeSocket *nodeFindSocket(const struct bNode *node,
                                   eNodeSocketInOut in_out,
                                   const char *identifier);
struct bNodeSocket *nodeAddSocket(struct bNodeTree *ntree,
                                  struct bNode *node,
                                  eNodeSocketInOut in_out,
                                  const char *idname,
                                  const char *identifier,
                                  const char *name);
struct bNodeSocket *nodeAddStaticSocket(struct bNodeTree *ntree,
                                        struct bNode *node,
                                        eNodeSocketInOut in_out,
                                        int type,
                                        int subtype,
                                        const char *identifier,
                                        const char *name);
void nodeRemoveSocket(struct bNodeTree *ntree, struct bNode *node, struct bNodeSocket *sock);
void nodeRemoveSocketEx(struct bNodeTree *ntree,
                        struct bNode *node,
                        struct bNodeSocket *sock,
                        bool do_id_user);
void nodeRemoveAllSockets(struct bNodeTree *ntree, struct bNode *node);
void nodeModifySocketType(struct bNodeTree *ntree,
                          struct bNode *node,
                          struct bNodeSocket *sock,
                          const char *idname);
void nodeModifySocketTypeStatic(
    struct bNodeTree *ntree, struct bNode *node, struct bNodeSocket *sock, int type, int subtype);

struct bNode *nodeAddNode(const struct bContext *C, struct bNodeTree *ntree, const char *idname);
struct bNode *nodeAddStaticNode(const struct bContext *C, struct bNodeTree *ntree, int type);
/**
 * \note Goes over entire tree.
 */
void nodeUnlinkNode(struct bNodeTree *ntree, struct bNode *node);
/**
 * Find the first available, non-duplicate name for a given node.
 */
void nodeUniqueName(struct bNodeTree *ntree, struct bNode *node);

/**
 * Delete node, associated animation data and ID user count.
 */
void nodeRemoveNode(struct Main *bmain,
                    struct bNodeTree *ntree,
                    struct bNode *node,
                    bool do_id_user);

#ifdef __cplusplus

namespace blender::bke {

/**
 * \note keeps socket list order identical, for copying links.
 * \note `unique_name` should usually be true, unless the \a dst_tree is temporary,
 * or the names can already be assumed valid.
 */
bNode *node_copy_with_mapping(bNodeTree *dst_tree,
                              const bNode &node_src,
                              int flag,
                              bool unique_name,
                              Map<const bNodeSocket *, bNodeSocket *> &new_socket_map);

bNode *node_copy(bNodeTree *dst_tree, const bNode &src_node, int flag, bool unique_name);

}  // namespace blender::bke

#endif

/**
 * Also used via RNA API, so we check for proper input output direction.
 */
struct bNodeLink *nodeAddLink(struct bNodeTree *ntree,
                              struct bNode *fromnode,
                              struct bNodeSocket *fromsock,
                              struct bNode *tonode,
                              struct bNodeSocket *tosock);
void nodeRemLink(struct bNodeTree *ntree, struct bNodeLink *link);
void nodeRemSocketLinks(struct bNodeTree *ntree, struct bNodeSocket *sock);
void nodeMuteLinkToggle(struct bNodeTree *ntree, struct bNodeLink *link);
bool nodeLinkIsHidden(const struct bNodeLink *link);
bool nodeLinkIsSelected(const struct bNodeLink *link);
void nodeInternalRelink(struct bNodeTree *ntree, struct bNode *node);

void nodeToView(const struct bNode *node, float x, float y, float *rx, float *ry);
void nodeFromView(const struct bNode *node, float x, float y, float *rx, float *ry);
bool nodeAttachNodeCheck(const struct bNode *node, const struct bNode *parent);
void nodeAttachNode(struct bNode *node, struct bNode *parent);
void nodeDetachNode(struct bNode *node);

void nodePositionRelative(struct bNode *from_node,
                          struct bNode *to_node,
                          struct bNodeSocket *from_sock,
                          struct bNodeSocket *to_sock);
void nodePositionPropagate(struct bNode *node);

/**
 * Finds a node based on its name.
 */
struct bNode *nodeFindNodebyName(struct bNodeTree *ntree, const char *name);
/**
 * Finds a node based on given socket and returns true on success.
 */
bool nodeFindNode(struct bNodeTree *ntree,
                  struct bNodeSocket *sock,
                  struct bNode **r_node,
                  int *r_sockindex);
/**
 * \note Recursive.
 */
struct bNode *nodeFindRootParent(bNode *node);

/**
 * \returns true if \a child has \a parent as a parent/grandparent/... etc.
 * \note Recursive
 */
bool nodeIsChildOf(const bNode *parent, const bNode *child);

/**
 * Iterate over a chain of nodes, starting with \a node_start, executing
 * \a callback for each node (which can return false to end iterator).
 *
 * \param reversed: for backwards iteration
 * \note Recursive
 */
void nodeChainIter(const bNodeTree *ntree,
                   const bNode *node_start,
                   bool (*callback)(bNode *, bNode *, void *, const bool),
                   void *userdata,
                   bool reversed);
/**
 * Iterate over a chain of nodes, starting with \a node_start, executing
 * \a callback for each node (which can return false to end iterator).
 *
 * Faster than nodeChainIter. Iter only once per node.
 * Can be called recursively (using another nodeChainIterBackwards) by
 * setting the recursion_lvl accordingly.
 *
 * \note Needs updated socket links (ntreeUpdateTree).
 * \note Recursive
 */
void nodeChainIterBackwards(const bNodeTree *ntree,
                            const bNode *node_start,
                            bool (*callback)(bNode *, bNode *, void *),
                            void *userdata,
                            int recursion_lvl);
/**
 * Iterate over all parents of \a node, executing \a callback for each parent
 * (which can return false to end iterator)
 *
 * \note Recursive
 */
void nodeParentsIter(bNode *node, bool (*callback)(bNode *, void *), void *userdata);

struct bNodeLink *nodeFindLink(struct bNodeTree *ntree,
                               const struct bNodeSocket *from,
                               const struct bNodeSocket *to);
int nodeCountSocketLinks(const struct bNodeTree *ntree, const struct bNodeSocket *sock);

void nodeSetSelected(struct bNode *node, bool select);
/**
 * Two active flags, ID nodes have special flag for buttons display.
 */
void nodeSetActive(struct bNodeTree *ntree, struct bNode *node);
struct bNode *nodeGetActive(struct bNodeTree *ntree);
void nodeClearActive(struct bNodeTree *ntree);
/**
 * Two active flags, ID nodes have special flag for buttons display.
 */
struct bNode *nodeGetActiveTexture(struct bNodeTree *ntree);
struct bNode *nodeGetActivePaintCanvas(struct bNodeTree *ntree);

/**
<<<<<<< HEAD
 * @brief Does the given node supports the sub active flag.
 *
 * @param sub_active The active flag to check. NODE_ACTIVE_TEXTURE/NODE_ACTIVE_PAINT_CANVAS
=======
 * \brief Does the given node supports the sub active flag.
 *
 * \param sub_active: The active flag to check. #NODE_ACTIVE_TEXTURE / #NODE_ACTIVE_PAINT_CANVAS.
>>>>>>> 5e47056e
 */
bool nodeSupportsActiveFlag(const struct bNode *node, int sub_active);

int nodeSocketIsHidden(const struct bNodeSocket *sock);
void nodeSetSocketAvailability(struct bNodeTree *ntree,
                               struct bNodeSocket *sock,
                               bool is_available);

int nodeSocketLinkLimit(const struct bNodeSocket *sock);

/**
 * If the node implements a `declare` function, this function makes sure that `node->declaration`
 * is up to date. It is expected that the sockets of the node are up to date already.
 */
bool nodeDeclarationEnsure(struct bNodeTree *ntree, struct bNode *node);
/**
 * Just update `node->declaration` if necessary. This can also be called on nodes that may not be
 * up to date (e.g. because the need versioning or are dynamic).
 */
bool nodeDeclarationEnsureOnOutdatedNode(struct bNodeTree *ntree, struct bNode *node);
/**
 * Update `socket->declaration` for all sockets in the node. This assumes that the node declaration
 * and sockets are up to date already.
 */
void nodeSocketDeclarationsUpdate(struct bNode *node);

/**
 * Node Clipboard.
 */
void BKE_node_clipboard_init(const struct bNodeTree *ntree);
void BKE_node_clipboard_clear(void);
void BKE_node_clipboard_free(void);
/**
 * Return false when one or more ID's are lost.
 */
bool BKE_node_clipboard_validate(void);
void BKE_node_clipboard_add_node(struct bNode *node);
void BKE_node_clipboard_add_link(struct bNodeLink *link);
const struct ListBase *BKE_node_clipboard_get_nodes(void);
const struct ListBase *BKE_node_clipboard_get_links(void);
int BKE_node_clipboard_get_type(void);

/**
 * Node Instance Hash.
 */
typedef struct bNodeInstanceHash {
  /** XXX should be made a direct member, #GHash allocation needs to support it */
  GHash *ghash;
} bNodeInstanceHash;

typedef void (*bNodeInstanceValueFP)(void *value);

/**
 * Magic number for initial hash key.
 */
extern const bNodeInstanceKey NODE_INSTANCE_KEY_BASE;
extern const bNodeInstanceKey NODE_INSTANCE_KEY_NONE;

bNodeInstanceKey BKE_node_instance_key(bNodeInstanceKey parent_key,
                                       const struct bNodeTree *ntree,
                                       const struct bNode *node);

bNodeInstanceHash *BKE_node_instance_hash_new(const char *info);
void BKE_node_instance_hash_free(bNodeInstanceHash *hash, bNodeInstanceValueFP valfreefp);
void BKE_node_instance_hash_insert(bNodeInstanceHash *hash, bNodeInstanceKey key, void *value);
void *BKE_node_instance_hash_lookup(bNodeInstanceHash *hash, bNodeInstanceKey key);
int BKE_node_instance_hash_remove(bNodeInstanceHash *hash,
                                  bNodeInstanceKey key,
                                  bNodeInstanceValueFP valfreefp);
void BKE_node_instance_hash_clear(bNodeInstanceHash *hash, bNodeInstanceValueFP valfreefp);
void *BKE_node_instance_hash_pop(bNodeInstanceHash *hash, bNodeInstanceKey key);
int BKE_node_instance_hash_haskey(bNodeInstanceHash *hash, bNodeInstanceKey key);
int BKE_node_instance_hash_size(bNodeInstanceHash *hash);

void BKE_node_instance_hash_clear_tags(bNodeInstanceHash *hash);
void BKE_node_instance_hash_tag(bNodeInstanceHash *hash, void *value);
bool BKE_node_instance_hash_tag_key(bNodeInstanceHash *hash, bNodeInstanceKey key);
void BKE_node_instance_hash_remove_untagged(bNodeInstanceHash *hash,
                                            bNodeInstanceValueFP valfreefp);

typedef GHashIterator bNodeInstanceHashIterator;

BLI_INLINE bNodeInstanceHashIterator *BKE_node_instance_hash_iterator_new(bNodeInstanceHash *hash)
{
  return BLI_ghashIterator_new(hash->ghash);
}
BLI_INLINE void BKE_node_instance_hash_iterator_init(bNodeInstanceHashIterator *iter,
                                                     bNodeInstanceHash *hash)
{
  BLI_ghashIterator_init(iter, hash->ghash);
}
BLI_INLINE void BKE_node_instance_hash_iterator_free(bNodeInstanceHashIterator *iter)
{
  BLI_ghashIterator_free(iter);
}
BLI_INLINE bNodeInstanceKey
BKE_node_instance_hash_iterator_get_key(bNodeInstanceHashIterator *iter)
{
  return *(bNodeInstanceKey *)BLI_ghashIterator_getKey(iter);
}
BLI_INLINE void *BKE_node_instance_hash_iterator_get_value(bNodeInstanceHashIterator *iter)
{
  return BLI_ghashIterator_getValue(iter);
}
BLI_INLINE void BKE_node_instance_hash_iterator_step(bNodeInstanceHashIterator *iter)
{
  BLI_ghashIterator_step(iter);
}
BLI_INLINE bool BKE_node_instance_hash_iterator_done(bNodeInstanceHashIterator *iter)
{
  return BLI_ghashIterator_done(iter);
}

#define NODE_INSTANCE_HASH_ITER(iter_, hash_) \
  for (BKE_node_instance_hash_iterator_init(&iter_, hash_); \
       BKE_node_instance_hash_iterator_done(&iter_) == false; \
       BKE_node_instance_hash_iterator_step(&iter_))

/* Node Previews */

bool BKE_node_preview_used(const struct bNode *node);
bNodePreview *BKE_node_preview_verify(
    struct bNodeInstanceHash *previews, bNodeInstanceKey key, int xsize, int ysize, bool create);
bNodePreview *BKE_node_preview_copy(struct bNodePreview *preview);
void BKE_node_preview_free(struct bNodePreview *preview);
void BKE_node_preview_init_tree(struct bNodeTree *ntree, int xsize, int ysize);
void BKE_node_preview_remove_unused(struct bNodeTree *ntree);
void BKE_node_preview_clear(struct bNodePreview *preview);
void BKE_node_preview_clear_tree(struct bNodeTree *ntree);

void BKE_node_preview_merge_tree(struct bNodeTree *to_ntree,
                                 struct bNodeTree *from_ntree,
                                 bool remove_old);

/** \} */

/* -------------------------------------------------------------------- */
/** \name Node Type Access
 * \{ */

void nodeLabel(const struct bNodeTree *ntree, const struct bNode *node, char *label, int maxlen);
/**
 * Get node socket label if it is set.
 */
const char *nodeSocketLabel(const struct bNodeSocket *sock);

bool nodeGroupPoll(struct bNodeTree *nodetree,
                   struct bNodeTree *grouptree,
                   const char **r_disabled_hint);

/**
 * Initialize a new node type struct with default values and callbacks.
 */
void node_type_base(struct bNodeType *ntype, int type, const char *name, short nclass);
void node_type_base_custom(struct bNodeType *ntype,
                           const char *idname,
                           const char *name,
                           short nclass);
void node_type_socket_templates(struct bNodeType *ntype,
                                struct bNodeSocketTemplate *inputs,
                                struct bNodeSocketTemplate *outputs);
void node_type_size(struct bNodeType *ntype, int width, int minwidth, int maxwidth);
void node_type_size_preset(struct bNodeType *ntype, eNodeSizePreset size);
void node_type_init(struct bNodeType *ntype,
                    void (*initfunc)(struct bNodeTree *ntree, struct bNode *node));
/**
 * \warning Nodes defining a storage type _must_ allocate this for new nodes.
 * Otherwise nodes will reload as undefined (T46619).
 */
void node_type_storage(struct bNodeType *ntype,
                       const char *storagename,
                       void (*freefunc)(struct bNode *node),
                       void (*copyfunc)(struct bNodeTree *dest_ntree,
                                        struct bNode *dest_node,
                                        const struct bNode *src_node));
void node_type_update(struct bNodeType *ntype,
                      void (*updatefunc)(struct bNodeTree *ntree, struct bNode *node));
void node_type_group_update(struct bNodeType *ntype,
                            void (*group_update_func)(struct bNodeTree *ntree,
                                                      struct bNode *node));

void node_type_exec(struct bNodeType *ntype,
                    NodeInitExecFunction init_exec_fn,
                    NodeFreeExecFunction free_exec_fn,
                    NodeExecFunction exec_fn);
void node_type_gpu(struct bNodeType *ntype, NodeGPUExecFunction gpu_fn);

/** \} */

/* -------------------------------------------------------------------- */
/** \name Node Generic Functions
 * \{ */

bool BKE_node_is_connected_to_output(struct bNodeTree *ntree, struct bNode *node);

/* ************** COMMON NODES *************** */

#define NODE_UNDEFINED -2 /* node type is not registered */
#define NODE_CUSTOM -1    /* for dynamically registered custom types */
#define NODE_GROUP 2
// #define NODE_FORLOOP 3       /* deprecated */
// #define NODE_WHILELOOP   4   /* deprecated */
#define NODE_FRAME 5
#define NODE_REROUTE 6
#define NODE_GROUP_INPUT 7
#define NODE_GROUP_OUTPUT 8
#define NODE_CUSTOM_GROUP 9

void BKE_node_tree_unlink_id(ID *id, struct bNodeTree *ntree);

/** \} */

/* -------------------------------------------------------------------- */
/** \name Node Tree Iterator
 *
 * Utility macro for visiting every node tree in the library data,
 * including local bNodeTree blocks in other IDs.
 * This avoids the need for callback functions and allows executing code
 * in a single inner code block.
 *
 * Variables:
 *
 * - nodetree:
 *   The actual bNodeTree data block.
 *   Check nodetree->idname or nodetree->typeinfo to use only specific types.
 *
 * - id:
 *   The owner of the bNodeTree data block.
 *   Same as nodetree if it's a linkable node tree from the library.
 *
 * Examples:
 *
 * \code{.c}
 * FOREACH_NODETREE_BEGIN(bmain, nodetree, id) {
 *     if (id == nodetree)
 *         printf("This is a linkable node tree");
 * } FOREACH_NODETREE_END;
 *
 * FOREACH_NODETREE_BEGIN(bmain, nodetree, id) {
 *     if (nodetree->idname == "ShaderNodeTree")
 *         printf("This is a shader node tree);
 *     if (GS(id) == ID_MA)
 *         printf(" and it's owned by a material");
 * } FOREACH_NODETREE_END;
 * \endcode
 *
 * \{ */

/* should be an opaque type, only for internal use by BKE_node_tree_iter_*** */
struct NodeTreeIterStore {
  bNodeTree *ngroup;
  Scene *scene;
  struct Material *mat;
  Tex *tex;
  struct Light *light;
  struct World *world;
  struct FreestyleLineStyle *linestyle;
  struct Simulation *simulation;
};

void BKE_node_tree_iter_init(struct NodeTreeIterStore *ntreeiter, struct Main *bmain);
bool BKE_node_tree_iter_step(struct NodeTreeIterStore *ntreeiter,
                             struct bNodeTree **r_nodetree,
                             struct ID **r_id);

#define FOREACH_NODETREE_BEGIN(bmain, _nodetree, _id) \
  { \
    struct NodeTreeIterStore _nstore; \
    bNodeTree *_nodetree; \
    ID *_id; \
    /* avoid compiler warning about unused variables */ \
    BKE_node_tree_iter_init(&_nstore, bmain); \
    while (BKE_node_tree_iter_step(&_nstore, &_nodetree, &_id) == true) { \
      if (_nodetree) {

#define FOREACH_NODETREE_END \
  } \
  } \
  } \
  ((void)0)

/** \} */

/* -------------------------------------------------------------------- */
/** \name Node Tree
 */

void BKE_nodetree_remove_layer_n(struct bNodeTree *ntree, struct Scene *scene, int layer_index);

/* -------------------------------------------------------------------- */
/** \name Shader Nodes
 * \{ */

/* NOTE: types are needed to restore callbacks, don't change values. */

//#define SH_NODE_MATERIAL  100
#define SH_NODE_RGB 101
#define SH_NODE_VALUE 102
#define SH_NODE_MIX_RGB 103
#define SH_NODE_VALTORGB 104
#define SH_NODE_RGBTOBW 105
#define SH_NODE_SHADERTORGB 106
//#define SH_NODE_TEXTURE       106
#define SH_NODE_NORMAL 107
//#define SH_NODE_GEOMETRY  108
#define SH_NODE_MAPPING 109
#define SH_NODE_CURVE_VEC 110
#define SH_NODE_CURVE_RGB 111
#define SH_NODE_CAMERA 114
#define SH_NODE_MATH 115
#define SH_NODE_VECTOR_MATH 116
#define SH_NODE_SQUEEZE 117
//#define SH_NODE_MATERIAL_EXT  118
#define SH_NODE_INVERT 119
#define SH_NODE_SEPRGB 120
#define SH_NODE_COMBRGB 121
#define SH_NODE_HUE_SAT 122

#define SH_NODE_OUTPUT_MATERIAL 124
#define SH_NODE_OUTPUT_WORLD 125
#define SH_NODE_OUTPUT_LIGHT 126
#define SH_NODE_FRESNEL 127
#define SH_NODE_MIX_SHADER 128
#define SH_NODE_ATTRIBUTE 129
#define SH_NODE_BACKGROUND 130
#define SH_NODE_BSDF_ANISOTROPIC 131
#define SH_NODE_BSDF_DIFFUSE 132
#define SH_NODE_BSDF_GLOSSY 133
#define SH_NODE_BSDF_GLASS 134
#define SH_NODE_BSDF_TRANSLUCENT 137
#define SH_NODE_BSDF_TRANSPARENT 138
#define SH_NODE_BSDF_VELVET 139
#define SH_NODE_EMISSION 140
#define SH_NODE_NEW_GEOMETRY 141
#define SH_NODE_LIGHT_PATH 142
#define SH_NODE_TEX_IMAGE 143
#define SH_NODE_TEX_SKY 145
#define SH_NODE_TEX_GRADIENT 146
#define SH_NODE_TEX_VORONOI 147
#define SH_NODE_TEX_MAGIC 148
#define SH_NODE_TEX_WAVE 149
#define SH_NODE_TEX_NOISE 150
#define SH_NODE_TEX_MUSGRAVE 152
#define SH_NODE_TEX_COORD 155
#define SH_NODE_ADD_SHADER 156
#define SH_NODE_TEX_ENVIRONMENT 157
// #define SH_NODE_OUTPUT_TEXTURE 158
#define SH_NODE_HOLDOUT 159
#define SH_NODE_LAYER_WEIGHT 160
#define SH_NODE_VOLUME_ABSORPTION 161
#define SH_NODE_VOLUME_SCATTER 162
#define SH_NODE_GAMMA 163
#define SH_NODE_TEX_CHECKER 164
#define SH_NODE_BRIGHTCONTRAST 165
#define SH_NODE_LIGHT_FALLOFF 166
#define SH_NODE_OBJECT_INFO 167
#define SH_NODE_PARTICLE_INFO 168
#define SH_NODE_TEX_BRICK 169
#define SH_NODE_BUMP 170
#define SH_NODE_SCRIPT 171
#define SH_NODE_AMBIENT_OCCLUSION 172
#define SH_NODE_BSDF_REFRACTION 173
#define SH_NODE_TANGENT 174
#define SH_NODE_NORMAL_MAP 175
#define SH_NODE_HAIR_INFO 176
#define SH_NODE_SUBSURFACE_SCATTERING 177
#define SH_NODE_WIREFRAME 178
#define SH_NODE_BSDF_TOON 179
#define SH_NODE_WAVELENGTH 180
#define SH_NODE_BLACKBODY 181
#define SH_NODE_VECT_TRANSFORM 182
#define SH_NODE_SEPHSV 183
#define SH_NODE_COMBHSV 184
#define SH_NODE_BSDF_HAIR 185
// #define SH_NODE_LAMP 186
#define SH_NODE_UVMAP 187
#define SH_NODE_SEPXYZ 188
#define SH_NODE_COMBXYZ 189
#define SH_NODE_OUTPUT_LINESTYLE 190
#define SH_NODE_UVALONGSTROKE 191
#define SH_NODE_TEX_POINTDENSITY 192
#define SH_NODE_BSDF_PRINCIPLED 193
#define SH_NODE_TEX_IES 194
#define SH_NODE_EEVEE_SPECULAR 195
#define SH_NODE_BEVEL 197
#define SH_NODE_DISPLACEMENT 198
#define SH_NODE_VECTOR_DISPLACEMENT 199
#define SH_NODE_VOLUME_PRINCIPLED 200
/* 201..700 occupied by other node types, continue from 701 */
#define SH_NODE_BSDF_HAIR_PRINCIPLED 701
#define SH_NODE_MAP_RANGE 702
#define SH_NODE_CLAMP 703
#define SH_NODE_TEX_WHITE_NOISE 704
#define SH_NODE_VOLUME_INFO 705
#define SH_NODE_VERTEX_COLOR 706
#define SH_NODE_OUTPUT_AOV 707
#define SH_NODE_VECTOR_ROTATE 708
#define SH_NODE_CURVE_FLOAT 709
#define SH_NODE_POINT_INFO 710

/** \} */

/* -------------------------------------------------------------------- */
/** \name Composite Nodes
 * \{ */

/* output socket defines */
#define RRES_OUT_IMAGE 0
#define RRES_OUT_ALPHA 1

/* NOTE: types are needed to restore callbacks, don't change values. */
#define CMP_NODE_VIEWER 201
#define CMP_NODE_RGB 202
#define CMP_NODE_VALUE 203
#define CMP_NODE_MIX_RGB 204
#define CMP_NODE_VALTORGB 205
#define CMP_NODE_RGBTOBW 206
#define CMP_NODE_NORMAL 207
#define CMP_NODE_CURVE_VEC 208
#define CMP_NODE_CURVE_RGB 209
#define CMP_NODE_ALPHAOVER 210
#define CMP_NODE_BLUR 211
#define CMP_NODE_FILTER 212
#define CMP_NODE_MAP_VALUE 213
#define CMP_NODE_TIME 214
#define CMP_NODE_VECBLUR 215
#define CMP_NODE_SEPRGBA 216
#define CMP_NODE_SEPHSVA 217
#define CMP_NODE_SETALPHA 218
#define CMP_NODE_HUE_SAT 219
#define CMP_NODE_IMAGE 220
#define CMP_NODE_R_LAYERS 221
#define CMP_NODE_COMPOSITE 222
#define CMP_NODE_OUTPUT_FILE 223
#define CMP_NODE_TEXTURE 224
#define CMP_NODE_TRANSLATE 225
#define CMP_NODE_ZCOMBINE 226
#define CMP_NODE_COMBRGBA 227
#define CMP_NODE_DILATEERODE 228
#define CMP_NODE_ROTATE 229
#define CMP_NODE_SCALE 230
#define CMP_NODE_SEPYCCA 231
#define CMP_NODE_COMBYCCA 232
#define CMP_NODE_SEPYUVA 233
#define CMP_NODE_COMBYUVA 234
#define CMP_NODE_DIFF_MATTE 235
#define CMP_NODE_COLOR_SPILL 236
#define CMP_NODE_CHROMA_MATTE 237
#define CMP_NODE_CHANNEL_MATTE 238
#define CMP_NODE_FLIP 239
#define CMP_NODE_SPLITVIEWER 240
// #define CMP_NODE_INDEX_MASK  241
#define CMP_NODE_MAP_UV 242
#define CMP_NODE_ID_MASK 243
#define CMP_NODE_DEFOCUS 244
#define CMP_NODE_DISPLACE 245
#define CMP_NODE_COMBHSVA 246
#define CMP_NODE_MATH 247
#define CMP_NODE_LUMA_MATTE 248
#define CMP_NODE_BRIGHTCONTRAST 249
#define CMP_NODE_GAMMA 250
#define CMP_NODE_INVERT 251
#define CMP_NODE_NORMALIZE 252
#define CMP_NODE_CROP 253
#define CMP_NODE_DBLUR 254
#define CMP_NODE_BILATERALBLUR 255
#define CMP_NODE_PREMULKEY 256
#define CMP_NODE_DIST_MATTE 257
#define CMP_NODE_VIEW_LEVELS 258
#define CMP_NODE_COLOR_MATTE 259
#define CMP_NODE_COLORBALANCE 260
#define CMP_NODE_HUECORRECT 261
#define CMP_NODE_MOVIECLIP 262
#define CMP_NODE_STABILIZE2D 263
#define CMP_NODE_TRANSFORM 264
#define CMP_NODE_MOVIEDISTORTION 265
#define CMP_NODE_DOUBLEEDGEMASK 266
#define CMP_NODE_OUTPUT_MULTI_FILE__DEPRECATED \
  267 /* DEPRECATED multi file node has been merged into regular CMP_NODE_OUTPUT_FILE */
#define CMP_NODE_MASK 268
#define CMP_NODE_KEYINGSCREEN 269
#define CMP_NODE_KEYING 270
#define CMP_NODE_TRACKPOS 271
#define CMP_NODE_INPAINT 272
#define CMP_NODE_DESPECKLE 273
#define CMP_NODE_ANTIALIASING 274

#define CMP_NODE_GLARE 301
#define CMP_NODE_TONEMAP 302
#define CMP_NODE_LENSDIST 303
#define CMP_NODE_SUNBEAMS 304

#define CMP_NODE_COLORCORRECTION 312
#define CMP_NODE_MASK_BOX 313
#define CMP_NODE_MASK_ELLIPSE 314
#define CMP_NODE_BOKEHIMAGE 315
#define CMP_NODE_BOKEHBLUR 316
#define CMP_NODE_SWITCH 317
#define CMP_NODE_PIXELATE 318

#define CMP_NODE_MAP_RANGE 319
#define CMP_NODE_PLANETRACKDEFORM 320
#define CMP_NODE_CORNERPIN 321
#define CMP_NODE_SWITCH_VIEW 322
#define CMP_NODE_CRYPTOMATTE_LEGACY 323
#define CMP_NODE_DENOISE 324
#define CMP_NODE_EXPOSURE 325
#define CMP_NODE_CRYPTOMATTE 326
#define CMP_NODE_POSTERIZE 327
#define CMP_NODE_CONVERT_COLOR_SPACE 328
#define CMP_NODE_SCENE_TIME 329
#define CMP_NODE_SEPARATE_XYZ 330
#define CMP_NODE_COMBINE_XYZ 331

/* channel toggles */
#define CMP_CHAN_RGB 1
#define CMP_CHAN_A 2

/* filter types */
#define CMP_FILT_SOFT 0
#define CMP_FILT_SHARP_BOX 1
#define CMP_FILT_LAPLACE 2
#define CMP_FILT_SOBEL 3
#define CMP_FILT_PREWITT 4
#define CMP_FILT_KIRSCH 5
#define CMP_FILT_SHADOW 6
#define CMP_FILT_SHARP_DIAMOND 7

/* scale node type, in custom1 */
#define CMP_SCALE_RELATIVE 0
#define CMP_SCALE_ABSOLUTE 1
#define CMP_SCALE_SCENEPERCENT 2
#define CMP_SCALE_RENDERPERCENT 3
/* custom2 */
#define CMP_SCALE_RENDERSIZE_FRAME_ASPECT (1 << 0)
#define CMP_SCALE_RENDERSIZE_FRAME_CROP (1 << 1)

/* track position node, in custom1 */
#define CMP_TRACKPOS_ABSOLUTE 0
#define CMP_TRACKPOS_RELATIVE_START 1
#define CMP_TRACKPOS_RELATIVE_FRAME 2
#define CMP_TRACKPOS_ABSOLUTE_FRAME 3

/* Cryptomatte source. */
#define CMP_CRYPTOMATTE_SRC_RENDER 0
#define CMP_CRYPTOMATTE_SRC_IMAGE 1

/* Default SMAA configuration values. */
#define CMP_DEFAULT_SMAA_THRESHOLD 1.0f
#define CMP_DEFAULT_SMAA_CONTRAST_LIMIT 0.2f
#define CMP_DEFAULT_SMAA_CORNER_ROUNDING 0.25f

/** \} */

/* -------------------------------------------------------------------- */
/** \name Texture Nodes
 * \{ */

struct TexResult;

#define TEX_NODE_OUTPUT 401
#define TEX_NODE_CHECKER 402
#define TEX_NODE_TEXTURE 403
#define TEX_NODE_BRICKS 404
#define TEX_NODE_MATH 405
#define TEX_NODE_MIX_RGB 406
#define TEX_NODE_RGBTOBW 407
#define TEX_NODE_VALTORGB 408
#define TEX_NODE_IMAGE 409
#define TEX_NODE_CURVE_RGB 410
#define TEX_NODE_INVERT 411
#define TEX_NODE_HUE_SAT 412
#define TEX_NODE_CURVE_TIME 413
#define TEX_NODE_ROTATE 414
#define TEX_NODE_VIEWER 415
#define TEX_NODE_TRANSLATE 416
#define TEX_NODE_COORD 417
#define TEX_NODE_DISTANCE 418
#define TEX_NODE_COMPOSE 419
#define TEX_NODE_DECOMPOSE 420
#define TEX_NODE_VALTONOR 421
#define TEX_NODE_SCALE 422
#define TEX_NODE_AT 423

/* 501-599 reserved. Use like this: TEX_NODE_PROC + TEX_CLOUDS, etc */
#define TEX_NODE_PROC 500
#define TEX_NODE_PROC_MAX 600

/** \} */

/* -------------------------------------------------------------------- */
/** \name Geometry Nodes
 * \{ */

#define GEO_NODE_TRIANGULATE 1000
#define GEO_NODE_TRANSFORM 1002
#define GEO_NODE_MESH_BOOLEAN 1003
#define GEO_NODE_OBJECT_INFO 1007
#define GEO_NODE_JOIN_GEOMETRY 1010
#define GEO_NODE_COLLECTION_INFO 1023
#define GEO_NODE_IS_VIEWPORT 1024
#define GEO_NODE_SUBDIVIDE_MESH 1029
#define GEO_NODE_MESH_PRIMITIVE_CUBE 1032
#define GEO_NODE_MESH_PRIMITIVE_CIRCLE 1033
#define GEO_NODE_MESH_PRIMITIVE_UV_SPHERE 1034
#define GEO_NODE_MESH_PRIMITIVE_CYLINDER 1035
#define GEO_NODE_MESH_PRIMITIVE_ICO_SPHERE 1036
#define GEO_NODE_MESH_PRIMITIVE_CONE 1037
#define GEO_NODE_MESH_PRIMITIVE_LINE 1038
#define GEO_NODE_MESH_PRIMITIVE_GRID 1039
#define GEO_NODE_BOUNDING_BOX 1042
#define GEO_NODE_SWITCH 1043
#define GEO_NODE_CURVE_TO_MESH 1045
#define GEO_NODE_RESAMPLE_CURVE 1047
#define GEO_NODE_INPUT_MATERIAL 1050
#define GEO_NODE_REPLACE_MATERIAL 1051
#define GEO_NODE_CURVE_LENGTH 1054
#define GEO_NODE_CONVEX_HULL 1056
#define GEO_NODE_SEPARATE_COMPONENTS 1059
#define GEO_NODE_CURVE_PRIMITIVE_STAR 1062
#define GEO_NODE_CURVE_PRIMITIVE_SPIRAL 1063
#define GEO_NODE_CURVE_PRIMITIVE_QUADRATIC_BEZIER 1064
#define GEO_NODE_CURVE_PRIMITIVE_BEZIER_SEGMENT 1065
#define GEO_NODE_CURVE_PRIMITIVE_CIRCLE 1066
#define GEO_NODE_VIEWER 1067
#define GEO_NODE_CURVE_PRIMITIVE_LINE 1068
#define GEO_NODE_CURVE_PRIMITIVE_QUADRILATERAL 1070
#define GEO_NODE_TRIM_CURVE 1071
#define GEO_NODE_FILL_CURVE 1075
#define GEO_NODE_INPUT_POSITION 1076
#define GEO_NODE_SET_POSITION 1077
#define GEO_NODE_INPUT_INDEX 1078
#define GEO_NODE_INPUT_NORMAL 1079
#define GEO_NODE_CAPTURE_ATTRIBUTE 1080
#define GEO_NODE_MATERIAL_SELECTION 1081
#define GEO_NODE_SET_MATERIAL 1082
#define GEO_NODE_REALIZE_INSTANCES 1083
#define GEO_NODE_ATTRIBUTE_STATISTIC 1084
#define GEO_NODE_SAMPLE_CURVE 1085
#define GEO_NODE_INPUT_TANGENT 1086
#define GEO_NODE_STRING_JOIN 1087
#define GEO_NODE_CURVE_SPLINE_PARAMETER 1088
#define GEO_NODE_FILLET_CURVE 1089
#define GEO_NODE_DISTRIBUTE_POINTS_ON_FACES 1090
#define GEO_NODE_STRING_TO_CURVES 1091
#define GEO_NODE_INSTANCE_ON_POINTS 1092
#define GEO_NODE_MESH_TO_POINTS 1093
#define GEO_NODE_POINTS_TO_VERTICES 1094
#define GEO_NODE_REVERSE_CURVE 1095
#define GEO_NODE_PROXIMITY 1096
#define GEO_NODE_SUBDIVIDE_CURVE 1097
#define GEO_NODE_INPUT_SPLINE_LENGTH 1098
#define GEO_NODE_CURVE_SPLINE_TYPE 1099
#define GEO_NODE_CURVE_SET_HANDLE_TYPE 1100
#define GEO_NODE_POINTS_TO_VOLUME 1101
#define GEO_NODE_CURVE_HANDLE_TYPE_SELECTION 1102
#define GEO_NODE_DELETE_GEOMETRY 1103
#define GEO_NODE_SEPARATE_GEOMETRY 1104
#define GEO_NODE_INPUT_RADIUS 1105
#define GEO_NODE_INPUT_CURVE_TILT 1106
#define GEO_NODE_INPUT_CURVE_HANDLES 1107
#define GEO_NODE_INPUT_SHADE_SMOOTH 1108
#define GEO_NODE_INPUT_SPLINE_RESOLUTION 1109
#define GEO_NODE_INPUT_SPLINE_CYCLIC 1110
#define GEO_NODE_SET_CURVE_RADIUS 1111
#define GEO_NODE_SET_CURVE_TILT 1112
#define GEO_NODE_SET_CURVE_HANDLES 1113
#define GEO_NODE_SET_SHADE_SMOOTH 1114
#define GEO_NODE_SET_SPLINE_RESOLUTION 1115
#define GEO_NODE_SET_SPLINE_CYCLIC 1116
#define GEO_NODE_SET_POINT_RADIUS 1117
#define GEO_NODE_INPUT_MATERIAL_INDEX 1118
#define GEO_NODE_SET_MATERIAL_INDEX 1119
#define GEO_NODE_TRANSLATE_INSTANCES 1120
#define GEO_NODE_SCALE_INSTANCES 1121
#define GEO_NODE_ROTATE_INSTANCES 1122
#define GEO_NODE_SPLIT_EDGES 1123
#define GEO_NODE_MESH_TO_CURVE 1124
#define GEO_NODE_TRANSFER_ATTRIBUTE 1125
#define GEO_NODE_SUBDIVISION_SURFACE 1126
#define GEO_NODE_CURVE_ENDPOINT_SELECTION 1127
#define GEO_NODE_RAYCAST 1128
#define GEO_NODE_CURVE_TO_POINTS 1130
#define GEO_NODE_INSTANCES_TO_POINTS 1131
#define GEO_NODE_IMAGE_TEXTURE 1132
#define GEO_NODE_VOLUME_TO_MESH 1133
#define GEO_NODE_INPUT_ID 1134
#define GEO_NODE_SET_ID 1135
#define GEO_NODE_ATTRIBUTE_DOMAIN_SIZE 1136
#define GEO_NODE_DUAL_MESH 1137
#define GEO_NODE_INPUT_MESH_EDGE_VERTICES 1138
#define GEO_NODE_INPUT_MESH_FACE_AREA 1139
#define GEO_NODE_INPUT_MESH_FACE_NEIGHBORS 1140
#define GEO_NODE_INPUT_MESH_VERTEX_NEIGHBORS 1141
#define GEO_NODE_GEOMETRY_TO_INSTANCE 1142
#define GEO_NODE_INPUT_MESH_EDGE_NEIGHBORS 1143
#define GEO_NODE_INPUT_MESH_ISLAND 1144
#define GEO_NODE_INPUT_SCENE_TIME 1145
#define GEO_NODE_ACCUMULATE_FIELD 1146
#define GEO_NODE_INPUT_MESH_EDGE_ANGLE 1147
#define GEO_NODE_FIELD_AT_INDEX 1148
#define GEO_NODE_CURVE_PRIMITIVE_ARC 1149
#define GEO_NODE_FLIP_FACES 1150
#define GEO_NODE_SCALE_ELEMENTS 1151
#define GEO_NODE_EXTRUDE_MESH 1152
#define GEO_NODE_MERGE_BY_DISTANCE 1153
#define GEO_NODE_DUPLICATE_ELEMENTS 1154
#define GEO_NODE_INPUT_MESH_FACE_IS_PLANAR 1155
#define GEO_NODE_STORE_NAMED_ATTRIBUTE 1156
#define GEO_NODE_INPUT_NAMED_ATTRIBUTE 1157
#define GEO_NODE_REMOVE_ATTRIBUTE 1158

/** \} */

/* -------------------------------------------------------------------- */
/** \name Function Nodes
 * \{ */

#define FN_NODE_BOOLEAN_MATH 1200
#define FN_NODE_COMPARE 1202
#define FN_NODE_LEGACY_RANDOM_FLOAT 1206
#define FN_NODE_INPUT_VECTOR 1207
#define FN_NODE_INPUT_STRING 1208
#define FN_NODE_FLOAT_TO_INT 1209
#define FN_NODE_VALUE_TO_STRING 1210
#define FN_NODE_STRING_LENGTH 1211
#define FN_NODE_SLICE_STRING 1212
#define FN_NODE_INPUT_SPECIAL_CHARACTERS 1213
#define FN_NODE_RANDOM_VALUE 1214
#define FN_NODE_ROTATE_EULER 1215
#define FN_NODE_ALIGN_EULER_TO_VECTOR 1216
#define FN_NODE_INPUT_COLOR 1217
#define FN_NODE_REPLACE_STRING 1218
#define FN_NODE_INPUT_BOOL 1219
#define FN_NODE_INPUT_INT 1220

/** \} */

void BKE_node_system_init(void);
void BKE_node_system_exit(void);

extern struct bNodeType NodeTypeUndefined;
extern struct bNodeSocketType NodeSocketTypeUndefined;

#ifdef __cplusplus
}
#endif

#ifdef __cplusplus

namespace blender::bke {

bNodeSocket *node_find_enabled_socket(bNode &node, eNodeSocketInOut in_out, StringRef name);
bNodeSocket *node_find_enabled_input_socket(bNode &node, StringRef name);
bNodeSocket *node_find_enabled_output_socket(bNode &node, StringRef name);

}  // namespace blender::bke

#endif

#define NODE_STORAGE_FUNCS(StorageT) \
  [[maybe_unused]] static StorageT &node_storage(bNode &node) \
  { \
    return *static_cast<StorageT *>(node.storage); \
  } \
  [[maybe_unused]] static const StorageT &node_storage(const bNode &node) \
  { \
    return *static_cast<const StorageT *>(node.storage); \
  }<|MERGE_RESOLUTION|>--- conflicted
+++ resolved
@@ -773,15 +773,9 @@
 struct bNode *nodeGetActivePaintCanvas(struct bNodeTree *ntree);
 
 /**
-<<<<<<< HEAD
- * @brief Does the given node supports the sub active flag.
- *
- * @param sub_active The active flag to check. NODE_ACTIVE_TEXTURE/NODE_ACTIVE_PAINT_CANVAS
-=======
  * \brief Does the given node supports the sub active flag.
  *
  * \param sub_active: The active flag to check. #NODE_ACTIVE_TEXTURE / #NODE_ACTIVE_PAINT_CANVAS.
->>>>>>> 5e47056e
  */
 bool nodeSupportsActiveFlag(const struct bNode *node, int sub_active);
 
