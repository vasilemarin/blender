# ***** BEGIN GPL LICENSE BLOCK *****
#
# This program is free software; you can redistribute it and/or
# modify it under the terms of the GNU General Public License
# as published by the Free Software Foundation; either version 2
# of the License, or (at your option) any later version.
#
# This program is distributed in the hope that it will be useful,
# but WITHOUT ANY WARRANTY; without even the implied warranty of
# MERCHANTABILITY or FITNESS FOR A PARTICULAR PURPOSE.  See the
# GNU General Public License for more details.
#
# You should have received a copy of the GNU General Public License
# along with this program; if not, write to the Free Software Foundation,
# Inc., 51 Franklin Street, Fifth Floor, Boston, MA 02110-1301, USA.
#
# The Original Code is Copyright (C) 2006, Blender Foundation
# All rights reserved.
# ***** END GPL LICENSE BLOCK *****

set(INC
  .
  ../blenfont
  ../blenlib
  ../blenloader
  ../blentranslation
  ../bmesh
  ../depsgraph
  ../draw
  ../functions
  ../gpencil_modifiers
  ../gpu
  ../ikplugin
  ../imbuf
  ../makesdna
  ../makesrna
  ../modifiers
  ../nodes
  ../render
  ../sequencer
  ../shader_fx
  ../simulation
  ../../../intern/eigen
  ../../../intern/ghost
  ../../../intern/glew-mx
  ../../../intern/guardedalloc
  ../../../intern/iksolver/extern
  ../../../intern/atomic
  ../../../intern/clog
  ../../../intern/libmv
  ../../../intern/mantaflow/extern
  ../../../intern/memutil
  ../../../intern/mikktspace
  ../../../intern/opensubdiv
  ../../../extern/curve_fit_nd

  # dna_type_offsets.h
  ${CMAKE_CURRENT_BINARY_DIR}/../makesdna/intern
)

set(INC_SYS
  ${ZLIB_INCLUDE_DIRS}
)

set(SRC
  ${CMAKE_SOURCE_DIR}/release/datafiles/userdef/userdef_default.c
  intern/CCGSubSurf.c
  intern/CCGSubSurf_legacy.c
  intern/CCGSubSurf_util.c
  intern/DerivedMesh.cc
  intern/action.c
  intern/action_mirror.c
  intern/addon.c
  intern/anim_data.c
  intern/anim_path.c
  intern/anim_sys.c
  intern/anim_visualization.c
  intern/appdir.c
  intern/armature.c
  intern/armature_deform.c
  intern/armature_pose.cc
  intern/armature_update.c
  intern/asset.cc
  intern/attribute.c
  intern/attribute_access.cc
  intern/attribute_math.cc
  intern/autoexec.c
  intern/blender.c
  intern/blender_copybuffer.c
  intern/blender_undo.c
  intern/blender_user_menu.c
  intern/blendfile.c
  intern/boids.c
  intern/bpath.c
  intern/brush.c
  intern/bvhutils.c
  intern/cachefile.c
  intern/callbacks.c
  intern/camera.c
  intern/cdderivedmesh.c
  intern/cloth.c
  intern/collection.c
  intern/collision.c
  intern/colorband.c
  intern/colortools.c
  intern/constraint.c
  intern/context.c
  intern/crazyspace.c
  intern/cryptomatte.cc
  intern/curve.c
  intern/curve_bevel.c
  intern/curve_convert.c
  intern/curve_decimate.c
  intern/curve_deform.c
  intern/curveprofile.c
  intern/customdata.c
  intern/customdata_file.c
  intern/data_transfer.c
  intern/deform.c
  intern/displist.c
  intern/displist_tangent.c
  intern/dynamicpaint.c
  intern/editlattice.c
  intern/editmesh.c
  intern/editmesh_bvh.c
  intern/editmesh_cache.c
  intern/editmesh_tangent.c
  intern/effect.c
  intern/fcurve.c
  intern/fcurve_cache.c
  intern/fcurve_driver.c
  intern/fluid.c
  intern/fmodifier.c
  intern/font.c
  intern/freestyle.c
  intern/geometry_component_instances.cc
  intern/geometry_component_mesh.cc
  intern/geometry_component_pointcloud.cc
  intern/geometry_component_volume.cc
  intern/geometry_set.cc
  intern/geometry_set_instances.cc
  intern/gpencil.c
  intern/gpencil_curve.c
  intern/gpencil_geom.c
  intern/gpencil_modifier.c
  intern/hair.c
  intern/icons.cc
  intern/icons_rasterize.c
  intern/idprop.c
  intern/idprop_utils.c
  intern/idtype.c
  intern/image.c
  intern/image_gen.c
  intern/image_gpu.c
  intern/image_save.c
  intern/ipo.c
  intern/kelvinlet.c
  intern/key.c
  intern/keyconfig.c
  intern/lattice.c
  intern/lattice_deform.c
  intern/layer.c
  intern/layer_utils.c
  intern/lib_id.c
  intern/lib_id_delete.c
  intern/lib_override.c
  intern/lib_query.c
  intern/lib_remap.c
  intern/library.c
  intern/light.c
  intern/lightprobe.c
  intern/linestyle.c
  intern/main.c
  intern/main_idmap.c
  intern/mask.c
  intern/mask_evaluate.c
  intern/mask_rasterize.c
  intern/material.c
  intern/mball.c
  intern/mball_tessellate.c
  intern/mesh.c
  intern/mesh_boolean_convert.cc
  intern/mesh_convert.c
  intern/mesh_evaluate.c
  intern/mesh_fair.cc
  intern/mesh_iterators.c
  intern/mesh_mapping.c
  intern/mesh_merge.c
  intern/mesh_mirror.c
  intern/mesh_remap.c
  intern/mesh_remesh_voxel.c
  intern/mesh_runtime.c
  intern/mesh_tangent.c
  intern/mesh_validate.c
  intern/mesh_validate.cc
  intern/mesh_wrapper.c
  intern/modifier.c
  intern/movieclip.c
  intern/multires.c
  intern/multires_reshape.c
  intern/multires_reshape_apply_base.c
  intern/multires_reshape_ccg.c
  intern/multires_reshape_smooth.c
  intern/multires_reshape_subdivide.c
  intern/multires_reshape_util.c
  intern/multires_reshape_vertcos.c
  intern/multires_subdiv.c
  intern/multires_unsubdivide.c
  intern/multires_versioning.c
  intern/nla.c
  intern/node.cc
  intern/node_ui_storage.cc
  intern/object.c
  intern/object_deform.c
  intern/object_dupli.cc
  intern/object_facemap.c
  intern/object_update.c
  intern/ocean.c
  intern/ocean_spectrum.c
  intern/outliner_treehash.c
  intern/packedFile.c
  intern/paint.c
  intern/paint_toolslots.c
  intern/particle.c
  intern/particle_child.c
  intern/particle_distribute.c
  intern/particle_system.c
  intern/pbvh.c
  intern/pbvh_bmesh.c
  intern/pointcache.c
  intern/pointcloud.cc
  intern/preferences.c
  intern/report.c
  intern/rigidbody.c
  intern/scene.c
  intern/screen.c
  intern/shader_fx.c
  intern/shrinkwrap.c
  intern/simulation.cc
  intern/softbody.c
  intern/sound.c
  intern/speaker.c
  intern/studiolight.c
  intern/subdiv.c
  intern/subdiv_ccg.c
  intern/subdiv_ccg_mask.c
  intern/subdiv_ccg_material.c
  intern/subdiv_converter.c
  intern/subdiv_converter_mesh.c
  intern/subdiv_deform.c
  intern/subdiv_displacement.c
  intern/subdiv_displacement_multires.c
  intern/subdiv_eval.c
  intern/subdiv_foreach.c
  intern/subdiv_mesh.c
  intern/subdiv_stats.c
  intern/subdiv_topology.c
  intern/subsurf_ccg.c
  intern/text.c
  intern/text_suggestions.c
  intern/texture.c
  intern/tracking.c
  intern/tracking_auto.c
  intern/tracking_detect.c
  intern/tracking_plane_tracker.c
  intern/tracking_region_tracker.c
  intern/tracking_solver.c
  intern/tracking_stabilize.c
  intern/tracking_util.c
  intern/undo_system.c
  intern/unit.c
  intern/volume.cc
  intern/volume_render.cc
  intern/volume_to_mesh.cc
  intern/workspace.c
  intern/world.c
  intern/writeavi.c

  BKE_DerivedMesh.h
  BKE_action.h
  BKE_addon.h
  BKE_anim_data.h
  BKE_anim_path.h
  BKE_anim_visualization.h
  BKE_animsys.h
  BKE_appdir.h
  BKE_armature.h
  BKE_asset.h
  BKE_attribute.h
  BKE_attribute_access.hh
  BKE_attribute_math.hh
  BKE_autoexec.h
  BKE_blender.h
  BKE_blender_copybuffer.h
  BKE_blender_undo.h
  BKE_blender_user_menu.h
  BKE_blender_version.h
  BKE_blendfile.h
  BKE_boids.h
  BKE_bpath.h
  BKE_brush.h
  BKE_bvhutils.h
  BKE_cachefile.h
  BKE_callbacks.h
  BKE_camera.h
  BKE_ccg.h
  BKE_cdderivedmesh.h
  BKE_cloth.h
  BKE_collection.h
  BKE_collision.h
  BKE_colorband.h
  BKE_colortools.h
  BKE_constraint.h
  BKE_context.h
  BKE_crazyspace.h
  BKE_cryptomatte.h
  BKE_cryptomatte.hh
  BKE_curve.h
  BKE_curveprofile.h
  BKE_customdata.h
  BKE_customdata_file.h
  BKE_data_transfer.h
  BKE_deform.h
  BKE_displist.h
  BKE_displist_tangent.h
  BKE_duplilist.h
  BKE_dynamicpaint.h
  BKE_editlattice.h
  BKE_editmesh.h
  BKE_editmesh_bvh.h
  BKE_editmesh_cache.h
  BKE_editmesh_tangent.h
  BKE_effect.h
  BKE_fcurve.h
  BKE_fcurve_driver.h
  BKE_fluid.h
  BKE_font.h
  BKE_freestyle.h
  BKE_geometry_set.h
  BKE_geometry_set.hh
  BKE_geometry_set_instances.hh
  BKE_global.h
  BKE_gpencil.h
  BKE_gpencil_curve.h
  BKE_gpencil_geom.h
  BKE_gpencil_modifier.h
  BKE_hair.h
  BKE_icons.h
  BKE_idprop.h
  BKE_idtype.h
  BKE_image.h
  BKE_image_save.h
  BKE_ipo.h
  BKE_kelvinlet.h
  BKE_key.h
  BKE_keyconfig.h
  BKE_lattice.h
  BKE_layer.h
  BKE_lib_id.h
  BKE_lib_override.h
  BKE_lib_query.h
  BKE_lib_remap.h
  BKE_library.h
  BKE_light.h
  BKE_lightprobe.h
  BKE_linestyle.h
  BKE_main.h
  BKE_main_idmap.h
  BKE_mask.h
  BKE_material.h
  BKE_mball.h
  BKE_mball_tessellate.h
  BKE_mesh.h
<<<<<<< HEAD
  BKE_mesh_boolean_convert.h
=======
  BKE_mesh_boolean_convert.hh
>>>>>>> 9e007b46
  BKE_mesh_fair.h
  BKE_mesh_iterators.h
  BKE_mesh_mapping.h
  BKE_mesh_mirror.h
  BKE_mesh_remap.h
  BKE_mesh_remesh_voxel.h
  BKE_mesh_runtime.h
  BKE_mesh_tangent.h
  BKE_mesh_types.h
  BKE_mesh_wrapper.h
  BKE_modifier.h
  BKE_movieclip.h
  BKE_multires.h
  BKE_nla.h
  BKE_node.h
  BKE_node_ui_storage.hh
  BKE_object.h
  BKE_object_deform.h
  BKE_object_facemap.h
  BKE_ocean.h
  BKE_outliner_treehash.h
  BKE_packedFile.h
  BKE_paint.h
  BKE_particle.h
  BKE_pbvh.h
  BKE_persistent_data_handle.hh
  BKE_pointcache.h
  BKE_pointcloud.h
  BKE_preferences.h
  BKE_report.h
  BKE_rigidbody.h
  BKE_scene.h
  BKE_screen.h
  BKE_sequencer_offscreen.h
  BKE_shader_fx.h
  BKE_shrinkwrap.h
  BKE_simulation.h
  BKE_softbody.h
  BKE_sound.h
  BKE_speaker.h
  BKE_studiolight.h
  BKE_subdiv.h
  BKE_subdiv_ccg.h
  BKE_subdiv_deform.h
  BKE_subdiv_eval.h
  BKE_subdiv_foreach.h
  BKE_subdiv_mesh.h
  BKE_subdiv_topology.h
  BKE_subsurf.h
  BKE_text.h
  BKE_text_suggestions.h
  BKE_texture.h
  BKE_tracking.h
  BKE_undo_system.h
  BKE_unit.h
  BKE_volume.h
  BKE_volume_render.h
  BKE_volume_to_mesh.hh
  BKE_workspace.h
  BKE_world.h
  BKE_writeavi.h

  nla_private.h
  particle_private.h
  tracking_private.h
  intern/CCGSubSurf.h
  intern/CCGSubSurf_inline.h
  intern/CCGSubSurf_intern.h
  intern/attribute_access_intern.hh
  intern/data_transfer_intern.h
  intern/lib_intern.h
  intern/multires_inline.h
  intern/multires_reshape.h
  intern/multires_unsubdivide.h
  intern/ocean_intern.h
  intern/pbvh_intern.h
  intern/subdiv_converter.h
  intern/subdiv_inline.h
)

set(LIB
  bf_blenfont
  bf_blenlib
  bf_blenloader
  bf_blentranslation
  bf_bmesh
  bf_depsgraph
  bf_draw
  bf_functions
  bf_gpencil_modifiers
  bf_gpu
  bf_ikplugin
  bf_imbuf
  bf_intern_clog
  bf_intern_ghost
  bf_intern_guardedalloc
  bf_intern_libmv  # Uses stub when disabled.
  bf_intern_mikktspace
  bf_intern_opensubdiv  # Uses stub when disabled.
  bf_modifiers
  bf_nodes
  bf_rna
  bf_shader_fx
  bf_simulation
)

if(WITH_BINRELOC)
  list(APPEND INC_SYS
    ${BINRELOC_INCLUDE_DIRS}
  )
  list(APPEND LIB
    extern_binreloc
  )
  add_definitions(-DWITH_BINRELOC)
endif()


if(WIN32)
  list(APPEND INC
    ../../../intern/utfconv
  )
endif()

if(WITH_AUDASPACE)
  add_definitions(-DWITH_AUDASPACE)

  list(APPEND INC_SYS
    ${AUDASPACE_C_INCLUDE_DIRS}
  )
  list(APPEND LIB
    ${AUDASPACE_C_LIBRARIES}
    ${AUDASPACE_PY_LIBRARIES}
  )
endif()

if(WITH_BULLET)
  list(APPEND INC_SYS
    ${BULLET_INCLUDE_DIRS}
  )
  list(APPEND INC
    ../../../intern/rigidbody
  )

  if(NOT WITH_SYSTEM_BULLET)
    list(APPEND LIB
      extern_bullet
    )
  endif()

  list(APPEND LIB
    bf_intern_rigidbody

    ${BULLET_LIBRARIES}
  )
  add_definitions(-DWITH_BULLET)
endif()

if(WITH_IMAGE_OPENEXR)
  add_definitions(-DWITH_OPENEXR)
endif()

if(WITH_IMAGE_TIFF)
  add_definitions(-DWITH_TIFF)
endif()

if(WITH_OPENIMAGEIO)
  add_definitions(-DWITH_OPENIMAGEIO)
endif()

if(WITH_IMAGE_OPENJPEG)
  add_definitions(-DWITH_OPENJPEG)
endif()

if(WITH_IMAGE_DDS)
  add_definitions(-DWITH_DDS)
endif()

if(WITH_IMAGE_CINEON)
  add_definitions(-DWITH_CINEON)
endif()

if(WITH_IMAGE_FRAMESERVER)
  add_definitions(-DWITH_FRAMESERVER)
endif()

if(WITH_IMAGE_HDR)
  add_definitions(-DWITH_HDR)
endif()

if(WITH_CODEC_AVI)
  list(APPEND INC
    ../io/avi
  )
  add_definitions(-DWITH_AVI)
endif()

if(WITH_CODEC_FFMPEG)
  list(APPEND SRC
    intern/writeffmpeg.c
    BKE_writeffmpeg.h
  )
  list(APPEND INC
    ../../../intern/ffmpeg
  )
  list(APPEND INC_SYS
    ${FFMPEG_INCLUDE_DIRS}
  )
  list(APPEND LIB
    ${FFMPEG_LIBRARIES}
  )
  add_definitions(-DWITH_FFMPEG)

  remove_strict_c_flags_file(
    intern/writeffmpeg.c
  )
endif()

if(WITH_PYTHON)
  list(APPEND INC
    ../python
  )
  list(APPEND LIB
    bf_python
    bf_python_bmesh
  )
  add_definitions(-DWITH_PYTHON)

  if(WITH_PYTHON_SAFETY)
    add_definitions(-DWITH_PYTHON_SAFETY)
  endif()

  if(WITH_PYTHON_SECURITY)
    add_definitions(-DWITH_PYTHON_SECURITY)
  endif()


  if(PYTHON_EXECUTABLE)
    get_filename_component(_python_exe_name ${PYTHON_EXECUTABLE} NAME)
    add_definitions(-DPYTHON_EXECUTABLE_NAME=${_python_exe_name})
    unset(_python_exe_name)
  endif()
endif()

if(WITH_MOD_FLUID)
  list(APPEND LIB
    bf_intern_mantaflow
  )
  add_definitions(-DWITH_FLUID)
endif()

if(WITH_MOD_OCEANSIM)
  add_definitions(-DWITH_OCEANSIM)
endif()

if(WITH_JACK)
  add_definitions(-DWITH_JACK)
endif()

if(WITH_LZO)
  if(WITH_SYSTEM_LZO)
    list(APPEND INC_SYS
      ${LZO_INCLUDE_DIR}
    )
    list(APPEND LIB
      ${LZO_LIBRARIES}
    )
    add_definitions(-DWITH_SYSTEM_LZO)
  else()
    list(APPEND INC_SYS
      ../../../extern/lzo/minilzo
    )
    list(APPEND LIB
      extern_minilzo
    )
  endif()
  add_definitions(-DWITH_LZO)
endif()

if(WITH_LZMA)
  list(APPEND INC_SYS
    ../../../extern/lzma
  )
  list(APPEND LIB
    extern_lzma
  )
  add_definitions(-DWITH_LZMA)
endif()

if(WITH_LIBMV)
  add_definitions(-DWITH_LIBMV)
endif()

if(WITH_FFTW3)
  list(APPEND INC_SYS
    ${FFTW3_INCLUDE_DIRS}
  )
  list(APPEND LIB
    ${FFTW3_LIBRARIES}
  )
  add_definitions(-DFFTW3=1)
endif()

if(WITH_INTERNATIONAL)
  add_definitions(-DWITH_INTERNATIONAL)
endif()

if(WITH_FREESTYLE)
  add_definitions(-DWITH_FREESTYLE)
endif()

if(WITH_ALEMBIC)
  list(APPEND INC
    ../io/alembic
  )
  add_definitions(-DWITH_ALEMBIC)
endif()

if(WITH_USD)
  list(APPEND INC
    ../io/usd
  )
  add_definitions(-DWITH_USD)
endif()

if(WITH_OPENSUBDIV)
  list(APPEND INC_SYS
    ${OPENSUBDIV_INCLUDE_DIRS}
  )
  list(APPEND LIB
    ${OPENSUBDIV_LIBRARIES}
  )
  add_definitions(-DWITH_OPENSUBDIV)
endif()

if(WITH_OPENVDB)
  list(APPEND INC
    ../../../intern/openvdb
  )
  list(APPEND INC_SYS
    ${OPENVDB_INCLUDE_DIRS}
  )
  list(APPEND LIB
    bf_intern_openvdb
    ${OPENVDB_LIBRARIES}
  )
  add_definitions(-DWITH_OPENVDB ${OPENVDB_DEFINITIONS})
endif()

if(WITH_QUADRIFLOW)
  list(APPEND INC
    ../../../intern/quadriflow
  )
  list(APPEND LIB
    bf_intern_quadriflow
  )
  add_definitions(-DWITH_QUADRIFLOW)
endif()

if(WITH_XR_OPENXR)
  add_definitions(-DWITH_XR_OPENXR)
endif()

if(WITH_TBB)
  add_definitions(-DWITH_TBB)

  list(APPEND INC_SYS
    ${TBB_INCLUDE_DIRS}
  )

  list(APPEND LIB
    ${TBB_LIBRARIES}
  )
endif()

if(WITH_GMP)
  add_definitions(-DWITH_GMP)

  list(APPEND INC_SYS
    ${GMP_INCLUDE_DIRS}
  )
<<<<<<< HEAD
 endif()
=======
endif()
>>>>>>> 9e007b46

# # Warnings as errors, this is too strict!
# if(MSVC)
#    string(APPEND CMAKE_C_FLAGS " /WX")
# endif()

blender_add_lib(bf_blenkernel "${SRC}" "${INC}" "${INC_SYS}" "${LIB}")

# Needed so we can use dna_type_offsets.h for defaults initialization.
add_dependencies(bf_blenkernel bf_dna)


if(WITH_GTESTS)
  set(TEST_SRC
    intern/armature_test.cc
    intern/cryptomatte_test.cc
    intern/fcurve_test.cc
    intern/lattice_deform_test.cc
    intern/layer_test.cc
    intern/tracking_test.cc
  )
  set(TEST_INC
    ../editors/include
  )
  include(GTestTesting)
  blender_add_test_lib(bf_blenkernel_tests "${TEST_SRC}" "${INC};${TEST_INC}" "${INC_SYS}" "${LIB}")
endif()<|MERGE_RESOLUTION|>--- conflicted
+++ resolved
@@ -371,11 +371,7 @@
   BKE_mball.h
   BKE_mball_tessellate.h
   BKE_mesh.h
-<<<<<<< HEAD
-  BKE_mesh_boolean_convert.h
-=======
   BKE_mesh_boolean_convert.hh
->>>>>>> 9e007b46
   BKE_mesh_fair.h
   BKE_mesh_iterators.h
   BKE_mesh_mapping.h
@@ -756,11 +752,7 @@
   list(APPEND INC_SYS
     ${GMP_INCLUDE_DIRS}
   )
-<<<<<<< HEAD
- endif()
-=======
-endif()
->>>>>>> 9e007b46
+endif()
 
 # # Warnings as errors, this is too strict!
 # if(MSVC)
