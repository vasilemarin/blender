# ***** BEGIN GPL LICENSE BLOCK *****
#
# This program is free software; you can redistribute it and/or
# modify it under the terms of the GNU General Public License
# as published by the Free Software Foundation; either version 2
# of the License, or (at your option) any later version.
#
# This program is distributed in the hope that it will be useful,
# but WITHOUT ANY WARRANTY; without even the implied warranty of
# MERCHANTABILITY or FITNESS FOR A PARTICULAR PURPOSE.  See the
# GNU General Public License for more details.
#
# You should have received a copy of the GNU General Public License
# along with this program; if not, write to the Free Software Foundation,
# Inc., 51 Franklin Street, Fifth Floor, Boston, MA 02110-1301, USA.
#
# The Original Code is Copyright (C) 2006, Blender Foundation
# All rights reserved.
#
# The Original Code is: all of this file.
#
# Contributor(s): Jacques Beaurain.
#
# ***** END GPL LICENSE BLOCK *****

set(INC
	.
	../blenfont
	../blenlib
	../blenloader
	../blentranslation
	../depsgraph
	../gpu
	../ikplugin
	../imbuf
	../makesdna
	../makesrna
	../bmesh
	../modifiers
	../nodes
	../physics
	../render/extern/include
	../../../intern/ghost
	../../../intern/guardedalloc
	../../../intern/glew-mx
	../../../intern/iksolver/extern
	../../../intern/memutil
	../../../intern/mikktspace
	../../../intern/smoke/extern
	../../../intern/atomic
	../../../intern/libmv
<<<<<<< HEAD
	../../../intern/mantaflow/extern

	# XXX - BAD LEVEL CALL WM_api.h
	../windowmanager
=======
>>>>>>> bac1279b
)

set(INC_SYS
	${GLEW_INCLUDE_PATH}
	${ZLIB_INCLUDE_DIRS}
)

set(SRC
	intern/CCGSubSurf.c
	intern/CCGSubSurf_legacy.c
	intern/CCGSubSurf_opensubdiv.c
	intern/CCGSubSurf_opensubdiv_converter.c
	intern/CCGSubSurf_util.c
	intern/DerivedMesh.c
	intern/action.c
	intern/addon.c
	intern/anim.c
	intern/anim_sys.c
	intern/appdir.c
	intern/armature.c
	intern/armature_update.c
	intern/autoexec.c
	intern/blender.c
	intern/blender_copybuffer.c
	intern/blender_undo.c
	intern/blendfile.c
	intern/bmfont.c
	intern/boids.c
	intern/bpath.c
	intern/brush.c
	intern/bullet.c
	intern/bvhutils.c
	intern/cachefile.c
	intern/camera.c
	intern/cdderivedmesh.c
	intern/cloth.c
	intern/collision.c
	intern/colortools.c
	intern/constraint.c
	intern/context.c
	intern/crazyspace.c
	intern/curve.c
	intern/customdata.c
	intern/customdata_file.c
	intern/data_transfer.c
	intern/deform.c
	intern/depsgraph.c
	intern/displist.c
	intern/dynamicpaint.c
	intern/editderivedmesh.c
	intern/editmesh.c
	intern/editmesh_bvh.c
	intern/effect.c
	intern/fcurve.c
	intern/fluidsim.c
	intern/fmodifier.c
	intern/font.c
	intern/freestyle.c
	intern/gpencil.c
	intern/group.c
	intern/icons.c
	intern/idcode.c
	intern/idprop.c
	intern/image.c
	intern/image_gen.c
	intern/ipo.c
	intern/key.c
	intern/lamp.c
	intern/lattice.c
	intern/library.c
	intern/library_idmap.c
	intern/library_query.c
	intern/library_remap.c
	intern/linestyle.c
	intern/mask.c
	intern/mask_evaluate.c
	intern/mask_rasterize.c
	intern/material.c
	intern/mball.c
	intern/mball_tessellate.c
	intern/mesh.c
	intern/mesh_evaluate.c
	intern/mesh_mapping.c
	intern/mesh_remap.c
	intern/mesh_validate.c
	intern/modifier.c
	intern/modifiers_bmesh.c
	intern/movieclip.c
	intern/multires.c
	intern/nla.c
	intern/node.c
	intern/object.c
	intern/object_deform.c
	intern/object_dupli.c
	intern/object_update.c
	intern/ocean.c
	intern/outliner_treehash.c
	intern/packedFile.c
	intern/paint.c
	intern/particle.c
	intern/particle_child.c
	intern/particle_distribute.c
	intern/particle_system.c
	intern/pbvh.c
	intern/pbvh_bmesh.c
	intern/pointcache.c
	intern/property.c
	intern/report.c
	intern/rigidbody.c
	intern/sca.c
	intern/scene.c
	intern/screen.c
	intern/seqcache.c
	intern/seqeffects.c
	intern/seqmodifier.c
	intern/sequencer.c
	intern/shrinkwrap.c
	intern/sketch.c
	intern/smoke.c
	intern/softbody.c
	intern/sound.c
	intern/speaker.c
	intern/subsurf_ccg.c
	intern/suggestions.c
	intern/text.c
	intern/texture.c
	intern/tracking.c
	intern/tracking_auto.c
	intern/tracking_detect.c
	intern/tracking_plane_tracker.c
	intern/tracking_region_tracker.c
	intern/tracking_solver.c
	intern/tracking_stabilize.c
	intern/tracking_util.c
	intern/unit.c
	intern/world.c
	intern/writeavi.c
	intern/writeframeserver.c

	BKE_DerivedMesh.h
	BKE_action.h
	BKE_addon.h
	BKE_anim.h
	BKE_animsys.h
	BKE_appdir.h
	BKE_armature.h
	BKE_autoexec.h
	BKE_blender.h
	BKE_blender_copybuffer.h
	BKE_blender_undo.h
	BKE_blender_version.h
	BKE_blendfile.h
	BKE_bmfont.h
	BKE_bmfont_types.h
	BKE_boids.h
	BKE_bpath.h
	BKE_brush.h
	BKE_bullet.h
	BKE_bvhutils.h
	BKE_cachefile.h
	BKE_camera.h
	BKE_ccg.h
	BKE_cdderivedmesh.h
	BKE_cloth.h
	BKE_collision.h
	BKE_colortools.h
	BKE_constraint.h
	BKE_context.h
	BKE_crazyspace.h
	BKE_curve.h
	BKE_customdata.h
	BKE_customdata_file.h
	BKE_data_transfer.h
	BKE_deform.h
	BKE_depsgraph.h
	BKE_displist.h
	BKE_dynamicpaint.h
	BKE_editmesh.h
	BKE_editmesh_bvh.h
	BKE_effect.h
	BKE_fcurve.h
	BKE_fluidsim.h
	BKE_font.h
	BKE_freestyle.h
	BKE_global.h
	BKE_gpencil.h
	BKE_group.h
	BKE_icons.h
	BKE_idcode.h
	BKE_idprop.h
	BKE_image.h
	BKE_ipo.h
	BKE_key.h
	BKE_lamp.h
	BKE_lattice.h
	BKE_library.h
	BKE_library_idmap.h
	BKE_library_query.h
	BKE_library_remap.h
	BKE_linestyle.h
	BKE_main.h
	BKE_mask.h
	BKE_material.h
	BKE_mball.h
	BKE_mball_tessellate.h
	BKE_mesh.h
	BKE_mesh_mapping.h
	BKE_mesh_remap.h
	BKE_modifier.h
	BKE_movieclip.h
	BKE_multires.h
	BKE_nla.h
	BKE_node.h
	BKE_object.h
	BKE_object_deform.h
	BKE_ocean.h
	BKE_outliner_treehash.h
	BKE_packedFile.h
	BKE_paint.h
	BKE_particle.h
	BKE_pbvh.h
	BKE_pointcache.h
	BKE_property.h
	BKE_report.h
	BKE_rigidbody.h
	BKE_sca.h
	BKE_scene.h
	BKE_screen.h
	BKE_sequencer.h
	BKE_shrinkwrap.h
	BKE_sketch.h
	BKE_smoke.h
	BKE_softbody.h
	BKE_sound.h
	BKE_speaker.h
	BKE_subsurf.h
	BKE_suggestions.h
	BKE_text.h
	BKE_texture.h
	BKE_tracking.h
	BKE_unit.h
	BKE_utildefines.h
	BKE_world.h
	BKE_writeavi.h
	BKE_writeframeserver.h

	depsgraph_private.h
	nla_private.h
	tracking_private.h
	intern/CCGSubSurf.h
	intern/CCGSubSurf_inline.h
	intern/CCGSubSurf_intern.h
	intern/pbvh_intern.h
	intern/data_transfer_intern.h
)

if(WITH_BINRELOC)
	list(APPEND INC_SYS
		${BINRELOC_INCLUDE_DIRS}
	)
	add_definitions(-DWITH_BINRELOC)
endif()

add_definitions(${GL_DEFINITIONS})

if(WIN32)
	list(APPEND INC
		../../../intern/utfconv
	)
endif()

if(WITH_AUDASPACE)
	add_definitions(${AUDASPACE_DEFINITIONS})

	list(APPEND INC_SYS
		${AUDASPACE_C_INCLUDE_DIRS}
	)
endif()

if(WITH_BULLET)
	list(APPEND INC_SYS
		${BULLET_INCLUDE_DIRS}
	)
	list(APPEND INC
		../../../intern/rigidbody
	)
	add_definitions(-DWITH_BULLET)
endif()

#if(WITH_MOD_CLOTH_ELTOPO)
#	list(APPEND INC
#		../../../extern/eltopo
#		../../../extern/eltopo/eltopo3d
#	)
#	add_definitions(-DWITH_ELTOPO)
#endif()

if(WITH_IMAGE_OPENEXR)
	add_definitions(-DWITH_OPENEXR)
endif()

if(WITH_IMAGE_TIFF)
	add_definitions(-DWITH_TIFF)
endif()

if(WITH_OPENIMAGEIO)
	add_definitions(-DWITH_OPENIMAGEIO)
endif()

if(WITH_IMAGE_OPENJPEG)
	add_definitions(-DWITH_OPENJPEG)
endif()

if(WITH_IMAGE_DDS)
	add_definitions(-DWITH_DDS)
endif()

if(WITH_IMAGE_CINEON)
	add_definitions(-DWITH_CINEON)
endif()

if(WITH_IMAGE_FRAMESERVER)
	add_definitions(-DWITH_FRAMESERVER)
endif()

if(WITH_IMAGE_HDR)
	add_definitions(-DWITH_HDR)
endif()

if(WITH_CODEC_AVI)
	list(APPEND INC
		../avi
	)
	add_definitions(-DWITH_AVI)
endif()

if(WITH_CODEC_QUICKTIME)
	list(APPEND INC
		../quicktime
	)
	list(APPEND INC_SYS
		${QUICKTIME_INCLUDE_DIRS}
	)
	add_definitions(-DWITH_QUICKTIME)
endif()

if(WITH_CODEC_FFMPEG)
	list(APPEND SRC
		intern/writeffmpeg.c
		BKE_writeffmpeg.h
	)
	list(APPEND INC
		../../../intern/ffmpeg
	)
	list(APPEND INC_SYS
		${FFMPEG_INCLUDE_DIRS}
	)
	add_definitions(-DWITH_FFMPEG)

	remove_strict_flags_file(
		intern/writeffmpeg.c
	)
endif()

if(WITH_PYTHON)
	list(APPEND INC
		../python
	)
	add_definitions(-DWITH_PYTHON)

	if(WITH_PYTHON_SECURITY)
		add_definitions(-DWITH_PYTHON_SECURITY)
	endif()


	if(PYTHON_EXECUTABLE)
		get_filename_component(_python_exe_name ${PYTHON_EXECUTABLE} NAME)
		add_definitions(-DPYTHON_EXECUTABLE_NAME=${_python_exe_name})
		unset(_python_exe_name)
	endif()
endif()

if(WITH_MOD_FLUID)
	list(APPEND INC
		../../../intern/elbeem/extern
	)
	add_definitions(-DWITH_MOD_FLUID)
endif()

if(WITH_MOD_SMOKE)
	add_definitions(-DWITH_SMOKE)
endif()

if(WITH_MOD_MANTA)
	add_definitions(-DWITH_MANTA)
endif()

if(WITH_MOD_OCEANSIM)
	add_definitions(-DWITH_OCEANSIM)
endif()

if(WITH_JACK)
	add_definitions(-DWITH_JACK)
endif()

if(WITH_LZO)
	if(WITH_SYSTEM_LZO)
		list(APPEND INC_SYS
			${LZO_INCLUDE_DIR}
		)
		add_definitions(-DWITH_SYSTEM_LZO)
	else()
		list(APPEND INC_SYS
			../../../extern/lzo/minilzo
		)
	endif()
	add_definitions(-DWITH_LZO)
endif()

if(WITH_LZMA)
	list(APPEND INC_SYS
		../../../extern/lzma
	)
	add_definitions(-DWITH_LZMA)
endif()

if(WITH_GAMEENGINE)
	list(APPEND INC_SYS
		../../../extern/recastnavigation
	)
	list(APPEND SRC
		intern/navmesh_conversion.c
		BKE_navmesh_conversion.h
	)

	add_definitions(-DWITH_GAMEENGINE)
endif()

if(WITH_LIBMV)
	add_definitions(-DWITH_LIBMV)
endif()

if(WITH_FFTW3)
	list(APPEND INC_SYS
		${FFTW3_INCLUDE_DIRS}
	)
	add_definitions(-DFFTW3=1)
endif()

if(WITH_INTERNATIONAL)
	add_definitions(-DWITH_INTERNATIONAL)
endif()

if(WITH_FREESTYLE)
	add_definitions(-DWITH_FREESTYLE)
endif()

if(WITH_ALEMBIC)
	list(APPEND INC
		../alembic
	)
	add_definitions(-DWITH_ALEMBIC)
endif()

if(WITH_OPENSUBDIV)
	add_definitions(-DWITH_OPENSUBDIV)
	list(APPEND INC_SYS
		../../../intern/opensubdiv
		${OPENSUBDIV_INCLUDE_DIRS}
	)
endif()

if(WITH_OPENVDB)
	add_definitions(-DWITH_OPENVDB)
	list(APPEND INC
		 ../../../intern/openvdb
	)

	if(WITH_OPENVDB_BLOSC)
		add_definitions(
			-DWITH_OPENVDB_BLOSC
		)
	endif()
endif()

## Warnings as errors, this is too strict!
#if(MSVC)
#	set(CMAKE_C_FLAGS "${CMAKE_C_FLAGS} /WX")
#endif()

if(WITH_LEGACY_DEPSGRAPH)
	add_definitions(-DWITH_LEGACY_DEPSGRAPH)
endif()

blender_add_lib(bf_blenkernel "${SRC}" "${INC}" "${INC_SYS}")<|MERGE_RESOLUTION|>--- conflicted
+++ resolved
@@ -49,13 +49,7 @@
 	../../../intern/smoke/extern
 	../../../intern/atomic
 	../../../intern/libmv
-<<<<<<< HEAD
 	../../../intern/mantaflow/extern
-
-	# XXX - BAD LEVEL CALL WM_api.h
-	../windowmanager
-=======
->>>>>>> bac1279b
 )
 
 set(INC_SYS
