--- conflicted
+++ resolved
@@ -112,10 +112,7 @@
   intern/curve_deform.c
   intern/curve_eval.cc
   intern/curve_nurbs.cc
-<<<<<<< HEAD
-=======
   intern/curve_poly.cc
->>>>>>> 5e47056e
   intern/curve_to_mesh_convert.cc
   intern/curveprofile.cc
   intern/curves.cc
