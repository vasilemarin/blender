#!/usr/bin/python
Import ('env')
import os

sources = env.Glob('intern/*.c') + env.Glob('intern/*.cpp')

incs = '. #/intern/guardedalloc #/intern/memutil'
incs += ' ../blenlib ../blenfont ../makesdna ../windowmanager'
incs += ' ../render/extern/include #/intern/decimation/extern ../makesrna'
incs += ' ../imbuf ../ikplugin ../avi #/intern/elbeem/extern ../nodes ../modifiers'
incs += ' #/intern/iksolver/extern ../blenloader'
incs += ' #/extern/bullet2/src'
incs += ' #/intern/opennl/extern #/intern/bsp/extern'
incs += ' ../gpu #/extern/glew/include'
incs += ' #/intern/smoke/extern'
incs += ' #/intern/mikktspace'
incs += ' #/intern/audaspace/intern'
incs += ' #/intern/ffmpeg'

incs += ' ' + env['BF_OPENGL_INC']
incs += ' ' + env['BF_ZLIB_INC']

defs = [ 'GLEW_STATIC' ]

defs.append('WITH_SMOKE')  # TODO, make optional
defs.append('WITH_FRAMESERVER')  # TODO, make optional

if env['WITH_BF_PYTHON']:
    incs += ' ../python'
    incs += ' ' + env['BF_PYTHON_INC']
    defs.append('WITH_PYTHON')
    if env['BF_DEBUG']:
        defs.append('DEBUG')

if env['WITH_BF_ELTOPO']:
    incs += ' ../../../extern/eltopo'
    defs.append('WITH_ELTOPO')
        
if env['WITH_BF_QUICKTIME']:
    incs += ' ../quicktime'

if env['WITH_BF_SDL']:
    incs += ' ' + env['BF_SDL_INC']
else:
    defs.append('DISABLE_SDL')

if env['WITH_BF_OPENEXR']:
    defs.append('WITH_OPENEXR')

if env['WITH_BF_TIFF']:
    defs.append('WITH_TIFF')

if env['WITH_BF_OPENJPEG']:
    defs.append('WITH_OPENJPEG')

if env['WITH_BF_DDS']:
    defs.append('WITH_DDS')

if env['WITH_BF_CINEON']:
    defs.append('WITH_CINEON')

if env['WITH_BF_HDR']:
    defs.append('WITH_HDR')

if env['WITH_BF_JACK']:
    defs.append('WITH_JACK')

if env['WITH_BF_FFMPEG']:
    defs.append('WITH_FFMPEG')
    incs += ' ' + env['BF_FFMPEG_INC']

if env['WITH_BF_QUICKTIME']:
    defs.append('WITH_QUICKTIME')
    incs += ' ' + env['BF_QUICKTIME_INC']

if env['WITH_BF_BULLET']:
    defs.append('USE_BULLET')

if env['OURPLATFORM'] == 'darwin':
    if env['WITH_BF_OPENMP']:
       defs.append('PARALLEL=1')

if env['BF_NO_ELBEEM']:
    defs.append('DISABLE_ELBEEM')

if env['WITH_BF_LZO']:
    incs += ' #/extern/lzo/minilzo'
    defs.append('WITH_LZO')

if env['WITH_BF_LZMA']:
    incs += ' #/extern/lzma'
    defs.append('WITH_LZMA')

<<<<<<< HEAD
if env['WITH_BF_LIBMV']:
    incs += ' #/extern/libmv'
    defs.append('WITH_LIBMV')
=======
if env['WITH_BF_GAMEENGINE']:
    incs += ' #/extern/recastnavigation/Recast/Include'
    defs.append('WITH_GAMEENGINE')
else:
    sources.remove('intern' + os.sep + 'navmesh_conversion.cpp')
>>>>>>> 84966d86

if env['OURPLATFORM'] in ('win32-vc', 'win32-mingw', 'linuxcross', 'win64-vc'):
    incs += ' ' + env['BF_PTHREADS_INC']

if env['OURPLATFORM'] in ('win32-vc', 'win64-vc'):
    env.BlenderLib ( libname = 'bf_blenkernel', sources = sources, includes = Split(incs), defines = defs, libtype=['core','player'], priority = [166,25]) #, cc_compileflags = env['CCFLAGS'].append('/WX') )
else:
    env.BlenderLib ( libname = 'bf_blenkernel', sources = sources, includes = Split(incs), defines = defs, libtype=['core','player', 'player2'], priority = [166,25,0] )<|MERGE_RESOLUTION|>--- conflicted
+++ resolved
@@ -91,17 +91,15 @@
     incs += ' #/extern/lzma'
     defs.append('WITH_LZMA')
 
-<<<<<<< HEAD
-if env['WITH_BF_LIBMV']:
-    incs += ' #/extern/libmv'
-    defs.append('WITH_LIBMV')
-=======
 if env['WITH_BF_GAMEENGINE']:
     incs += ' #/extern/recastnavigation/Recast/Include'
     defs.append('WITH_GAMEENGINE')
 else:
     sources.remove('intern' + os.sep + 'navmesh_conversion.cpp')
->>>>>>> 84966d86
+
+if env['WITH_BF_LIBMV']:
+    incs += ' #/extern/libmv'
+    defs.append('WITH_LIBMV')
 
 if env['OURPLATFORM'] in ('win32-vc', 'win32-mingw', 'linuxcross', 'win64-vc'):
     incs += ' ' + env['BF_PTHREADS_INC']
