--- conflicted
+++ resolved
@@ -783,7 +783,6 @@
                             struct ID *id);
 void CustomData_blend_read(struct BlendDataReader *reader, struct CustomData *data, int count);
 
-<<<<<<< HEAD
 void CustomData_unmark_temporary_nocopy(struct CustomData *data);
 void CustomData_mark_temporary_nocopy(struct CustomData *data);
 
@@ -794,8 +793,6 @@
 void CustomData_bmesh_asan_unpoison(const CustomData *data, void *block);
 int CustomData_get_named_offset(const CustomData *data, int type, const char *name);
 
-=======
->>>>>>> ec2e9a43
 #ifndef NDEBUG
 struct DynStr;
 /** Use to inspect mesh data when debugging. */
