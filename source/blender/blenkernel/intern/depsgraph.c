/*
 * ***** BEGIN GPL LICENSE BLOCK *****
 *
 * This program is free software; you can redistribute it and/or
 * modify it under the terms of the GNU General Public License
 * as published by the Free Software Foundation; either version 2
 * of the License, or (at your option) any later version.
 *
 * This program is distributed in the hope that it will be useful,
 * but WITHOUT ANY WARRANTY; without even the implied warranty of
 * MERCHANTABILITY or FITNESS FOR A PARTICULAR PURPOSE.  See the
 * GNU General Public License for more details.
 *
 * You should have received a copy of the GNU General Public License
 * along with this program; if not, write to the Free Software Foundation,
 * Inc., 51 Franklin Street, Fifth Floor, Boston, MA 02110-1301, USA.
 *
 * The Original Code is Copyright (C) 2004 Blender Foundation.
 * All rights reserved.
 *
 * Contributor(s): none yet.
 *
 * ***** END GPL LICENSE BLOCK *****
 */

/** \file blender/blenkernel/intern/depsgraph.c
 *  \ingroup bke
 */

 
#include <stdio.h>
#include <string.h>
#include <math.h>

#include "MEM_guardedalloc.h"

#ifdef WIN32
#  include "BLI_winstuff.h"
#endif

#include "BLI_utildefines.h"
#include "BLI_listbase.h"
#include "BLI_ghash.h"

#include "DNA_anim_types.h"
#include "DNA_camera_types.h"
#include "DNA_group_types.h"
#include "DNA_lamp_types.h"
#include "DNA_lattice_types.h"
#include "DNA_key_types.h"
#include "DNA_material_types.h"
#include "DNA_mesh_types.h"
#include "DNA_node_types.h"
#include "DNA_scene_types.h"
#include "DNA_screen_types.h"
#include "DNA_windowmanager_types.h"
#include "DNA_movieclip_types.h"
#include "DNA_mask_types.h"

#include "BKE_animsys.h"
#include "BKE_action.h"
#include "BKE_effect.h"
#include "BKE_fcurve.h"
#include "BKE_global.h"
#include "BKE_group.h"
#include "BKE_key.h"
#include "BKE_library.h"
#include "BKE_main.h"
#include "BKE_node.h"
#include "BKE_material.h"
#include "BKE_mball.h"
#include "BKE_modifier.h"
#include "BKE_object.h"
#include "BKE_particle.h"
#include "BKE_pointcache.h"
#include "BKE_scene.h"
#include "BKE_screen.h"
#include "BKE_tracking.h"

#include "depsgraph_private.h"
 
/* Queue and stack operations for dag traversal 
 *
 * the queue store a list of freenodes to avoid successive alloc/dealloc
 */

DagNodeQueue *queue_create(int slots)
{
	DagNodeQueue *queue;
	DagNodeQueueElem *elem;
	int i;
	
	queue = MEM_mallocN(sizeof(DagNodeQueue), "DAG queue");
	queue->freenodes = MEM_mallocN(sizeof(DagNodeQueue), "DAG queue");
	queue->count = 0;
	queue->maxlevel = 0;
	queue->first = queue->last = NULL;
	elem = MEM_mallocN(sizeof(DagNodeQueueElem), "DAG queue elem3");
	elem->node = NULL;
	elem->next = NULL;
	queue->freenodes->first = queue->freenodes->last = elem;
	
	for (i = 1; i < slots; i++) {
		elem = MEM_mallocN(sizeof(DagNodeQueueElem), "DAG queue elem4");
		elem->node = NULL;
		elem->next = NULL;
		queue->freenodes->last->next = elem;
		queue->freenodes->last = elem;
	}
	queue->freenodes->count = slots;
	return queue;
}

void queue_raz(DagNodeQueue *queue)
{
	DagNodeQueueElem *elem;
	
	elem = queue->first;
	if (queue->freenodes->last)
		queue->freenodes->last->next = elem;
	else
		queue->freenodes->first = queue->freenodes->last = elem;
	
	elem->node = NULL;
	queue->freenodes->count++;
	while (elem->next) {
		elem = elem->next;
		elem->node = NULL;
		queue->freenodes->count++;
	}
	queue->freenodes->last = elem;
	queue->count = 0;
}

void queue_delete(DagNodeQueue *queue)
{
	DagNodeQueueElem *elem;
	DagNodeQueueElem *temp;
	
	elem = queue->first;
	while (elem) {
		temp = elem;
		elem = elem->next;
		MEM_freeN(temp);
	}
	
	elem = queue->freenodes->first;
	while (elem) {
		temp = elem;
		elem = elem->next;
		MEM_freeN(temp);
	}
	
	MEM_freeN(queue->freenodes);
	MEM_freeN(queue);
}

/* insert in queue, remove in front */
void push_queue(DagNodeQueue *queue, DagNode *node)
{
	DagNodeQueueElem *elem;
	int i;

	if (node == NULL) {
		fprintf(stderr, "pushing null node\n");
		return;
	}
	/*fprintf(stderr, "BFS push : %s %d\n", ((ID *) node->ob)->name, queue->count);*/

	elem = queue->freenodes->first;
	if (elem != NULL) {
		queue->freenodes->first = elem->next;
		if (queue->freenodes->last == elem) {
			queue->freenodes->last = NULL;
			queue->freenodes->first = NULL;
		}
		queue->freenodes->count--;
	}
	else { /* alllocating more */
		elem = MEM_mallocN(sizeof(DagNodeQueueElem), "DAG queue elem1");
		elem->node = NULL;
		elem->next = NULL;
		queue->freenodes->first = queue->freenodes->last = elem;

		for (i = 1; i < DAGQUEUEALLOC; i++) {
			elem = MEM_mallocN(sizeof(DagNodeQueueElem), "DAG queue elem2");
			elem->node = NULL;
			elem->next = NULL;
			queue->freenodes->last->next = elem;
			queue->freenodes->last = elem;
		}
		queue->freenodes->count = DAGQUEUEALLOC;
			
		elem = queue->freenodes->first;
		queue->freenodes->first = elem->next;
	}
	elem->next = NULL;
	elem->node = node;
	if (queue->last != NULL)
		queue->last->next = elem;
	queue->last = elem;
	if (queue->first == NULL) {
		queue->first = elem;
	}
	queue->count++;
}


/* insert in front, remove in front */
void push_stack(DagNodeQueue *queue, DagNode *node)
{
	DagNodeQueueElem *elem;
	int i;

	elem = queue->freenodes->first;
	if (elem != NULL) {
		queue->freenodes->first = elem->next;
		if (queue->freenodes->last == elem) {
			queue->freenodes->last = NULL;
			queue->freenodes->first = NULL;
		}
		queue->freenodes->count--;
	}
	else { /* alllocating more */
		elem = MEM_mallocN(sizeof(DagNodeQueueElem), "DAG queue elem1");
		elem->node = NULL;
		elem->next = NULL;
		queue->freenodes->first = queue->freenodes->last = elem;

		for (i = 1; i < DAGQUEUEALLOC; i++) {
			elem = MEM_mallocN(sizeof(DagNodeQueueElem), "DAG queue elem2");
			elem->node = NULL;
			elem->next = NULL;
			queue->freenodes->last->next = elem;
			queue->freenodes->last = elem;
		}
		queue->freenodes->count = DAGQUEUEALLOC;
			
		elem = queue->freenodes->first;
		queue->freenodes->first = elem->next;
	}
	elem->next = queue->first;
	elem->node = node;
	queue->first = elem;
	if (queue->last == NULL)
		queue->last = elem;
	queue->count++;
}


DagNode *pop_queue(DagNodeQueue *queue)
{
	DagNodeQueueElem *elem;
	DagNode *node;

	elem = queue->first;
	if (elem) {
		queue->first = elem->next;
		if (queue->last == elem) {
			queue->last = NULL;
			queue->first = NULL;
		}
		queue->count--;
		if (queue->freenodes->last)
			queue->freenodes->last->next = elem;
		queue->freenodes->last = elem;
		if (queue->freenodes->first == NULL)
			queue->freenodes->first = elem;
		node = elem->node;
		elem->node = NULL;
		elem->next = NULL;
		queue->freenodes->count++;
		return node;
	}
	else {
		fprintf(stderr, "return null\n");
		return NULL;
	}
}

void    *pop_ob_queue(struct DagNodeQueue *queue)
{
	return(pop_queue(queue)->ob);
}

DagNode *get_top_node_queue(DagNodeQueue *queue)
{
	return queue->first->node;
}

int     queue_count(struct DagNodeQueue *queue)
{
	return queue->count;
}


DagForest *dag_init(void)
{
	DagForest *forest;
	/* use callocN to init all zero */
	forest = MEM_callocN(sizeof(DagForest), "DAG root");
	return forest;
}

/* isdata = object data... */
/* XXX this needs to be extended to be more flexible (so that not only objects are evaluated via depsgraph)... */
static void dag_add_driver_relation(AnimData *adt, DagForest *dag, DagNode *node, int isdata)
{
	FCurve *fcu;
	DagNode *node1;
	
	for (fcu = adt->drivers.first; fcu; fcu = fcu->next) {
		ChannelDriver *driver = fcu->driver;
		DriverVar *dvar;
		int isdata_fcu = (isdata) || (fcu->rna_path && strstr(fcu->rna_path, "modifiers["));
		
		/* loop over variables to get the target relationships */
		for (dvar = driver->variables.first; dvar; dvar = dvar->next) {
			/* only used targets */
			DRIVER_TARGETS_USED_LOOPER(dvar) 
			{
				if (dtar->id) {
					/* FIXME: other data types need to be added here so that they can work! */
					if (GS(dtar->id->name) == ID_OB) {
						Object *ob = (Object *)dtar->id;
						
						/* normal channel-drives-channel */
						node1 = dag_get_node(dag, dtar->id);
						
						/* check if bone... */
						if ((ob->type == OB_ARMATURE) &&
						    ( ((dtar->rna_path) && strstr(dtar->rna_path, "pose.bones[")) ||
						      ((dtar->flag & DTAR_FLAG_STRUCT_REF) && (dtar->pchan_name[0])) ))
						{
							dag_add_relation(dag, node1, node, isdata_fcu ? DAG_RL_DATA_DATA : DAG_RL_DATA_OB, "Driver");
						}
						/* check if ob data */
						else if (dtar->rna_path && strstr(dtar->rna_path, "data."))
							dag_add_relation(dag, node1, node, isdata_fcu ? DAG_RL_DATA_DATA : DAG_RL_DATA_OB, "Driver");
						/* normal */
						else
							dag_add_relation(dag, node1, node, isdata_fcu ? DAG_RL_OB_DATA : DAG_RL_OB_OB, "Driver");
					}
				}
			}
			DRIVER_TARGETS_LOOPER_END
		}
	}
}

/* XXX: forward def for material driver handling... */
static void dag_add_material_driver_relations(DagForest *dag, DagNode *node, Material *ma);

/* recursive handling for shader nodetree drivers */
static void dag_add_shader_nodetree_driver_relations(DagForest *dag, DagNode *node, bNodeTree *ntree)
{
	bNode *n;

	/* nodetree itself */
	if (ntree->adt) {
		dag_add_driver_relation(ntree->adt, dag, node, 1);
	}
	
	/* nodetree's nodes... */
	for (n = ntree->nodes.first; n; n = n->next) {
		if (n->id) {
			if (GS(n->id->name) == ID_MA) {
				dag_add_material_driver_relations(dag, node, (Material *)n->id);
			}
			else if (n->type == NODE_GROUP) {
				dag_add_shader_nodetree_driver_relations(dag, node, (bNodeTree *)n->id);
			}
		}
	}
}

/* recursive handling for material drivers */
static void dag_add_material_driver_relations(DagForest *dag, DagNode *node, Material *ma)
{
	/* Prevent infinite recursion by checking (and tagging the material) as having been visited 
	 * already (see build_dag()). This assumes ma->id.flag & LIB_DOIT isn't set by anything else
	 * in the meantime... [#32017]
	 */
	if (ma->id.flag & LIB_DOIT)
		return;
	else
		ma->id.flag |= LIB_DOIT;
	
	/* material itself */
	if (ma->adt)
		dag_add_driver_relation(ma->adt, dag, node, 1);

	/* textures */
	// TODO...
	//dag_add_texture_driver_relations(DagForest *dag, DagNode *node, ID *id);

	/* material's nodetree */
	if (ma->nodetree)
		dag_add_shader_nodetree_driver_relations(dag, node, ma->nodetree);
}

/* recursive handling for lamp drivers */
static void dag_add_lamp_driver_relations(DagForest *dag, DagNode *node, Lamp *la)
{
	/* Prevent infinite recursion by checking (and tagging the lamp) as having been visited 
	 * already (see build_dag()). This assumes la->id.flag & LIB_DOIT isn't set by anything else
	 * in the meantime... [#32017]
	 */
	if (la->id.flag & LIB_DOIT)
		return;
	else
		la->id.flag |= LIB_DOIT;
	
	/* lamp itself */
	if (la->adt)
		dag_add_driver_relation(la->adt, dag, node, 1);

	/* textures */
	// TODO...
	//dag_add_texture_driver_relations(DagForest *dag, DagNode *node, ID *id);

	/* lamp's nodetree */
	if (la->nodetree)
		dag_add_shader_nodetree_driver_relations(dag, node, la->nodetree);
}

static void dag_add_collision_field_relation(DagForest *dag, Scene *scene, Object *ob, DagNode *node, int skip_forcefield)
{
	Base *base;
	DagNode *node2;

	/* would be nice to have a list of colliders here
	 * so for now walk all objects in scene check 'same layer rule' */
	for (base = scene->base.first; base; base = base->next) {
		if ((base->lay & ob->lay) && base->object->pd) {
			Object *ob1 = base->object;
			if ((ob1->pd->deflect || ob1->pd->forcefield) && (ob1 != ob)) {
				if (skip_forcefield && ob1->pd->forcefield == skip_forcefield)
					continue;
				node2 = dag_get_node(dag, ob1);
				dag_add_relation(dag, node2, node, DAG_RL_DATA_DATA | DAG_RL_OB_DATA, "Field Collision");
			}
		}
	}
}

static void build_dag_object(DagForest *dag, DagNode *scenenode, Scene *scene, Object *ob, int mask)
{
	bConstraint *con;
	DagNode *node;
	DagNode *node2;
	DagNode *node3;
	Key *key;
	ParticleSystem *psys;
	int addtoroot = 1;
	
	node = dag_get_node(dag, ob);
	
	if ((ob->data) && (mask & DAG_RL_DATA)) {
		node2 = dag_get_node(dag, ob->data);
		dag_add_relation(dag, node, node2, DAG_RL_DATA, "Object-Data Relation");
		node2->first_ancestor = ob;
		node2->ancestor_count += 1;
	}

	/* also build a custom data mask for dependencies that need certain layers */
	node->customdata_mask = 0;
	
	if (ob->type == OB_ARMATURE) {
		if (ob->pose) {
			bPoseChannel *pchan;
			
			for (pchan = ob->pose->chanbase.first; pchan; pchan = pchan->next) {
				for (con = pchan->constraints.first; con; con = con->next) {
					bConstraintTypeInfo *cti = constraint_get_typeinfo(con);
					ListBase targets = {NULL, NULL};
					bConstraintTarget *ct;
					
					if (cti && cti->get_constraint_targets) {
						cti->get_constraint_targets(con, &targets);
						
						for (ct = targets.first; ct; ct = ct->next) {
							if (ct->tar && ct->tar != ob) {
								// fprintf(stderr, "armature %s target :%s\n", ob->id.name, target->id.name);
								node3 = dag_get_node(dag, ct->tar);
								
								if (ct->subtarget[0]) {
									dag_add_relation(dag, node3, node, DAG_RL_OB_DATA | DAG_RL_DATA_DATA, cti->name);
									if (ct->tar->type == OB_MESH)
										node3->customdata_mask |= CD_MASK_MDEFORMVERT;
								}
								else if (ELEM3(con->type, CONSTRAINT_TYPE_FOLLOWPATH, CONSTRAINT_TYPE_CLAMPTO, CONSTRAINT_TYPE_SPLINEIK))
									dag_add_relation(dag, node3, node, DAG_RL_DATA_DATA | DAG_RL_OB_DATA, cti->name);
								else
									dag_add_relation(dag, node3, node, DAG_RL_OB_DATA, cti->name);
							}
						}
						
						if (cti->flush_constraint_targets)
							cti->flush_constraint_targets(con, &targets, 1);
					}
					
				}
			}
		}
	}
	
	/* driver dependencies, nla modifiers */
#if 0 // XXX old animation system
	if (ob->nlastrips.first) {
		bActionStrip *strip;
		bActionChannel *chan;
		for (strip = ob->nlastrips.first; strip; strip = strip->next) {
			if (strip->modifiers.first) {
				bActionModifier *amod;
				for (amod = strip->modifiers.first; amod; amod = amod->next) {
					if (amod->ob) {
						node2 = dag_get_node(dag, amod->ob);
						dag_add_relation(dag, node2, node, DAG_RL_DATA_DATA | DAG_RL_OB_DATA, "NLA Strip Modifier");
					}
				}
			}
		}
	}
#endif // XXX old animation system
	if (ob->adt)
		dag_add_driver_relation(ob->adt, dag, node, (ob->type == OB_ARMATURE));  // XXX isdata arg here doesn't give an accurate picture of situation
		
	key = BKE_key_from_object(ob);
	if (key && key->adt)
		dag_add_driver_relation(key->adt, dag, node, 1);

	if (ob->modifiers.first) {
		ModifierData *md;
		
		for (md = ob->modifiers.first; md; md = md->next) {
			ModifierTypeInfo *mti = modifierType_getInfo(md->type);
			
			if (mti->updateDepgraph) mti->updateDepgraph(md, dag, scene, ob, node);
		}
	}
	if (ob->parent) {
		node2 = dag_get_node(dag, ob->parent);
		
		switch (ob->partype) {
			case PARSKEL:
				dag_add_relation(dag, node2, node, DAG_RL_DATA_DATA | DAG_RL_OB_OB, "Parent");
				break;
			case PARVERT1: case PARVERT3:
				dag_add_relation(dag, node2, node, DAG_RL_DATA_OB | DAG_RL_OB_OB, "Vertex Parent");
				node2->customdata_mask |= CD_MASK_ORIGINDEX;
				break;
			case PARBONE:
				dag_add_relation(dag, node2, node, DAG_RL_DATA_OB | DAG_RL_OB_OB, "Bone Parent");
				break;
			default:
				if (ob->parent->type == OB_LATTICE)
					dag_add_relation(dag, node2, node, DAG_RL_DATA_DATA | DAG_RL_OB_OB, "Lattice Parent");
				else if (ob->parent->type == OB_CURVE) {
					Curve *cu = ob->parent->data;
					if (cu->flag & CU_PATH) 
						dag_add_relation(dag, node2, node, DAG_RL_DATA_OB | DAG_RL_OB_OB, "Curve Parent");
					else
						dag_add_relation(dag, node2, node, DAG_RL_OB_OB, "Curve Parent");
				}
				else
					dag_add_relation(dag, node2, node, DAG_RL_OB_OB, "Parent");
		}
		/* exception case: parent is duplivert */
		if (ob->type == OB_MBALL && (ob->parent->transflag & OB_DUPLIVERTS)) {
			dag_add_relation(dag, node2, node, DAG_RL_DATA_DATA | DAG_RL_OB_OB, "Duplivert");
		}
		
		addtoroot = 0;
	}
	if (ob->proxy) {
		node2 = dag_get_node(dag, ob->proxy);
		dag_add_relation(dag, node, node2, DAG_RL_DATA_DATA | DAG_RL_OB_OB, "Proxy");
		/* inverted relation, so addtoroot shouldn't be set to zero */
	}
	
	if (ob->transflag & OB_DUPLI) {
		if ((ob->transflag & OB_DUPLIGROUP) && ob->dup_group) {
			GroupObject *go;
			for (go = ob->dup_group->gobject.first; go; go = go->next) {
				if (go->ob) {
					node2 = dag_get_node(dag, go->ob);
					/* node2 changes node1, this keeps animations updated in groups?? not logical? */
					dag_add_relation(dag, node2, node, DAG_RL_OB_OB, "Dupligroup");
				}
			}
		}
	}

	/* softbody collision  */
	if ((ob->type == OB_MESH) || (ob->type == OB_CURVE) || (ob->type == OB_LATTICE)) {
		if (ob->particlesystem.first ||
		    modifiers_isModifierEnabled(ob, eModifierType_Softbody) ||
		    modifiers_isModifierEnabled(ob, eModifierType_Cloth) ||
		    modifiers_isModifierEnabled(ob, eModifierType_DynamicPaint))
		{
			dag_add_collision_field_relation(dag, scene, ob, node, 0);  /* TODO: use effectorweight->group */
		}
		else if (modifiers_isModifierEnabled(ob, eModifierType_Smoke)) {
			dag_add_collision_field_relation(dag, scene, ob, node, PFIELD_SMOKEFLOW);
		}
	}
	
	/* object data drivers */
	if (ob->data) {
		AnimData *adt = BKE_animdata_from_id((ID *)ob->data);
		if (adt)
			dag_add_driver_relation(adt, dag, node, 1);
	}
	
	/* object type/data relationships */
	switch (ob->type) {
		case OB_CAMERA:
		{
			Camera *cam = (Camera *)ob->data;
			
			if (cam->dof_ob) {
				node2 = dag_get_node(dag, cam->dof_ob);
				dag_add_relation(dag, node2, node, DAG_RL_OB_OB, "Camera DoF");
			}
		}
		break;
		case OB_MBALL: 
		{
			Object *mom = BKE_mball_basis_find(scene, ob);
			
			if (mom != ob) {
				node2 = dag_get_node(dag, mom);
				dag_add_relation(dag, node, node2, DAG_RL_DATA_DATA | DAG_RL_OB_DATA, "Metaball");  /* mom depends on children! */
			}
		}
		break;
		case OB_CURVE:
		case OB_FONT:
		{
			Curve *cu = ob->data;
			
			if (cu->bevobj) {
				node2 = dag_get_node(dag, cu->bevobj);
				dag_add_relation(dag, node2, node, DAG_RL_DATA_DATA | DAG_RL_OB_DATA, "Curve Bevel");
			}
			if (cu->taperobj) {
				node2 = dag_get_node(dag, cu->taperobj);
				dag_add_relation(dag, node2, node, DAG_RL_DATA_DATA | DAG_RL_OB_DATA, "Curve Taper");
			}
			if (ob->type == OB_FONT) {
				if (cu->textoncurve) {
					node2 = dag_get_node(dag, cu->textoncurve);
					dag_add_relation(dag, node2, node, DAG_RL_DATA_DATA | DAG_RL_OB_DATA, "Texture On Curve");
				}
			}
		}
		break;
	}
	
	/* material drivers */
<<<<<<< HEAD
	//if (ob->totcol) {
	//	int a;
	//	
	//	for (a = 1; a <= ob->totcol; a++) {
	//		Material *ma = give_current_material(ob, a);
	//		
	//		if (ma) {
	//			/* recursively figure out if there are drivers, and hook these up to this object */
	//			dag_add_material_driver_relations(dag, node, ma);
	//		}
	//	}
	//}
=======
	if (ob->totcol) {
		int a;
		
		for (a = 1; a <= ob->totcol; a++) {
			Material *ma = give_current_material(ob, a);
			
			if (ma) {
				/* recursively figure out if there are drivers, and hook these up to this object */
				dag_add_material_driver_relations(dag, node, ma);
			}
		}
	}
	else if(ob->type == OB_LAMP)
		dag_add_lamp_driver_relations(dag, node, ob->data);
>>>>>>> 83de5cb3
	
	/* particles */
	psys = ob->particlesystem.first;
	if (psys) {
		GroupObject *go;

		for (; psys; psys = psys->next) {
			BoidRule *rule = NULL;
			BoidState *state = NULL;
			ParticleSettings *part = psys->part;
			ListBase *effectors = NULL;
			EffectorCache *eff;

			dag_add_relation(dag, node, node, DAG_RL_OB_DATA, "Particle-Object Relation");

			if (!psys_check_enabled(ob, psys))
				continue;

			if (ELEM(part->phystype, PART_PHYS_KEYED, PART_PHYS_BOIDS)) {
				ParticleTarget *pt = psys->targets.first;

				for (; pt; pt = pt->next) {
					if (pt->ob && BLI_findlink(&pt->ob->particlesystem, pt->psys - 1)) {
						node2 = dag_get_node(dag, pt->ob);
						dag_add_relation(dag, node2, node, DAG_RL_DATA_DATA | DAG_RL_OB_DATA, "Particle Targets");
					}
				}
			}

			if (part->ren_as == PART_DRAW_OB && part->dup_ob) {
				node2 = dag_get_node(dag, part->dup_ob);
				/* note that this relation actually runs in the wrong direction, the problem
				 * is that dupli system all have this (due to parenting), and the render
				 * engine instancing assumes particular ordering of objects in list */
				dag_add_relation(dag, node, node2, DAG_RL_OB_OB, "Particle Object Visualization");
				if (part->dup_ob->type == OB_MBALL)
					dag_add_relation(dag, node, node2, DAG_RL_DATA_DATA, "Particle Object Visualization");
			}

			if (part->ren_as == PART_DRAW_GR && part->dup_group) {
				for (go = part->dup_group->gobject.first; go; go = go->next) {
					node2 = dag_get_node(dag, go->ob);
					dag_add_relation(dag, node2, node, DAG_RL_OB_OB, "Particle Group Visualization");
				}
			}

			effectors = pdInitEffectors(scene, ob, psys, part->effector_weights);

			if (effectors) {
				for (eff = effectors->first; eff; eff = eff->next) {
					if (eff->psys) {
						node2 = dag_get_node(dag, eff->ob);
						dag_add_relation(dag, node2, node, DAG_RL_DATA_DATA | DAG_RL_OB_DATA, "Particle Field");
					}
				}
			}

			pdEndEffectors(&effectors);

			if (part->boids) {
				for (state = part->boids->states.first; state; state = state->next) {
					for (rule = state->rules.first; rule; rule = rule->next) {
						Object *ruleob = NULL;
						if (rule->type == eBoidRuleType_Avoid)
							ruleob = ((BoidRuleGoalAvoid *)rule)->ob;
						else if (rule->type == eBoidRuleType_FollowLeader)
							ruleob = ((BoidRuleFollowLeader *)rule)->ob;

						if (ruleob) {
							node2 = dag_get_node(dag, ruleob);
							dag_add_relation(dag, node2, node, DAG_RL_OB_DATA, "Boid Rule");
						}
					}
				}
			}
		}
	}
	
	/* object constraints */
	for (con = ob->constraints.first; con; con = con->next) {
		bConstraintTypeInfo *cti = constraint_get_typeinfo(con);
		ListBase targets = {NULL, NULL};
		bConstraintTarget *ct;
		
		if (!cti)
			continue;

		/* special case for camera tracking -- it doesn't use targets to define relations */
		if (ELEM3(cti->type, CONSTRAINT_TYPE_FOLLOWTRACK, CONSTRAINT_TYPE_CAMERASOLVER, CONSTRAINT_TYPE_OBJECTSOLVER)) {
			int depends_on_camera = 0;

			if (cti->type == CONSTRAINT_TYPE_FOLLOWTRACK) {
				bFollowTrackConstraint *data = (bFollowTrackConstraint *)con->data;

				if ((data->clip || data->flag & FOLLOWTRACK_ACTIVECLIP) && data->track[0])
					depends_on_camera = 1;

				if (data->depth_ob) {
					node2 = dag_get_node(dag, data->depth_ob);
					dag_add_relation(dag, node2, node, DAG_RL_DATA_OB | DAG_RL_OB_OB, cti->name);
				}
			}
			else if (cti->type == CONSTRAINT_TYPE_OBJECTSOLVER)
				depends_on_camera = 1;

			if (depends_on_camera && scene->camera) {
				node2 = dag_get_node(dag, scene->camera);
				dag_add_relation(dag, node2, node, DAG_RL_DATA_OB | DAG_RL_OB_OB, cti->name);
			}

			dag_add_relation(dag, scenenode, node, DAG_RL_SCENE, "Scene Relation");
			addtoroot = 0;
		}
		else if (cti->get_constraint_targets) {
			cti->get_constraint_targets(con, &targets);
			
			for (ct = targets.first; ct; ct = ct->next) {
				Object *obt;
				
				if (ct->tar)
					obt = ct->tar;
				else
					continue;
				
				node2 = dag_get_node(dag, obt);
				if (ELEM(con->type, CONSTRAINT_TYPE_FOLLOWPATH, CONSTRAINT_TYPE_CLAMPTO))
					dag_add_relation(dag, node2, node, DAG_RL_DATA_OB | DAG_RL_OB_OB, cti->name);
				else {
					if (ELEM3(obt->type, OB_ARMATURE, OB_MESH, OB_LATTICE) && (ct->subtarget[0])) {
						dag_add_relation(dag, node2, node, DAG_RL_DATA_OB | DAG_RL_OB_OB, cti->name);
						if (obt->type == OB_MESH)
							node2->customdata_mask |= CD_MASK_MDEFORMVERT;
					}
					else
						dag_add_relation(dag, node2, node, DAG_RL_OB_OB, cti->name);
				}
				addtoroot = 0;
			}
			
			if (cti->flush_constraint_targets)
				cti->flush_constraint_targets(con, &targets, 1);
		}
	}

	if (addtoroot == 1)
		dag_add_relation(dag, scenenode, node, DAG_RL_SCENE, "Scene Relation");
}

DagForest *build_dag(Main *bmain, Scene *sce, short mask)
{
	Base *base;
	Object *ob;
	Group *group;
	GroupObject *go;
	DagNode *node;
	DagNode *scenenode;
	DagForest *dag;
	DagAdjList *itA;

	dag = sce->theDag;
	sce->dagisvalid = 1;
	if (dag)
		free_forest(dag);
	else {
		dag = dag_init();
		sce->theDag = dag;
	}
	
	/* clear "LIB_DOIT" flag from all materials, to prevent infinite recursion problems later [#32017] */
	tag_main_idcode(bmain, ID_MA, FALSE);
	tag_main_idcode(bmain, ID_LA, FALSE);
	
	/* add base node for scene. scene is always the first node in DAG */
	scenenode = dag_add_node(dag, sce);
	
	/* add current scene objects */
	for (base = sce->base.first; base; base = base->next) {
		ob = base->object;
		
		build_dag_object(dag, scenenode, sce, ob, mask);
		if (ob->proxy)
			build_dag_object(dag, scenenode, sce, ob->proxy, mask);
		
		/* handled in next loop */
		if (ob->dup_group) 
			ob->dup_group->id.flag |= LIB_DOIT;
	}
	
	/* add groups used in current scene objects */
	for (group = bmain->group.first; group; group = group->id.next) {
		if (group->id.flag & LIB_DOIT) {
			for (go = group->gobject.first; go; go = go->next) {
				build_dag_object(dag, scenenode, sce, go->ob, mask);
			}
			group->id.flag &= ~LIB_DOIT;
		}
	}
	
	/* Now all relations were built, but we need to solve 1 exceptional case;
	 * When objects have multiple "parents" (for example parent + constraint working on same object)
	 * the relation type has to be synced. One of the parents can change, and should give same event to child */
	
	/* nodes were callocced, so we can use node->color for temporal storage */
	for (node = sce->theDag->DagNode.first; node; node = node->next) {
		if (node->type == ID_OB) {
			for (itA = node->child; itA; itA = itA->next) {
				if (itA->node->type == ID_OB) {
					itA->node->color |= itA->type;
				}
			}

			/* also flush custom data mask */
			((Object *)node->ob)->customdata_mask = node->customdata_mask;
		}
	}
	/* now set relations equal, so that when only one parent changes, the correct recalcs are found */
	for (node = sce->theDag->DagNode.first; node; node = node->next) {
		if (node->type == ID_OB) {
			for (itA = node->child; itA; itA = itA->next) {
				if (itA->node->type == ID_OB) {
					itA->type |= itA->node->color;
				}
			}
		}
	}
	
	/* cycle detection and solving */
	// solve_cycles(dag);
	
	return dag;
}


void free_forest(DagForest *Dag) 
{  /* remove all nodes and deps */
	DagNode *tempN;
	DagAdjList *tempA;
	DagAdjList *itA;
	DagNode *itN = Dag->DagNode.first;
	
	while (itN) {
		itA = itN->child;
		while (itA) {
			tempA = itA;
			itA = itA->next;
			MEM_freeN(tempA);
		}
		
		itA = itN->parent;
		while (itA) {
			tempA = itA;
			itA = itA->next;
			MEM_freeN(tempA);
		}
		
		tempN = itN;
		itN = itN->next;
		MEM_freeN(tempN);
	}

	BLI_ghash_free(Dag->nodeHash, NULL, NULL);
	Dag->nodeHash = NULL;
	Dag->DagNode.first = NULL;
	Dag->DagNode.last = NULL;
	Dag->numNodes = 0;

}

DagNode *dag_find_node(DagForest *forest, void *fob)
{
	if (forest->nodeHash)
		return BLI_ghash_lookup(forest->nodeHash, fob);

	return NULL;
}

static int ugly_hack_sorry = 1;         /* prevent type check */
static int dag_print_dependencies = 0;  /* debugging */

/* no checking of existence, use dag_find_node first or dag_get_node */
DagNode *dag_add_node(DagForest *forest, void *fob)
{
	DagNode *node;
		
	node = MEM_callocN(sizeof(DagNode), "DAG node");
	if (node) {
		node->ob = fob;
		node->color = DAG_WHITE;

		if (ugly_hack_sorry) node->type = GS(((ID *) fob)->name);  /* sorry, done for pose sorting */
		if (forest->numNodes) {
			((DagNode *) forest->DagNode.last)->next = node;
			forest->DagNode.last = node;
			forest->numNodes++;
		}
		else {
			forest->DagNode.last = node;
			forest->DagNode.first = node;
			forest->numNodes = 1;
		}

		if (!forest->nodeHash)
			forest->nodeHash = BLI_ghash_ptr_new("dag_add_node gh");
		BLI_ghash_insert(forest->nodeHash, fob, node);
	}

	return node;
}

DagNode *dag_get_node(DagForest *forest, void *fob)
{
	DagNode *node;
	
	node = dag_find_node(forest, fob);
	if (!node) 
		node = dag_add_node(forest, fob);
	return node;
}



DagNode *dag_get_sub_node(DagForest *forest, void *fob)
{
	DagNode *node;
	DagAdjList *mainchild, *prev = NULL;
	
	mainchild = ((DagNode *) forest->DagNode.first)->child;
	/* remove from first node (scene) adj list if present */
	while (mainchild) {
		if (mainchild->node == fob) {
			if (prev) {
				prev->next = mainchild->next;
				MEM_freeN(mainchild);
				break;
			}
			else {
				((DagNode *) forest->DagNode.first)->child = mainchild->next;
				MEM_freeN(mainchild);
				break;
			}
		}
		prev = mainchild;
		mainchild = mainchild->next;
	}
	node = dag_find_node(forest, fob);
	if (!node) 
		node = dag_add_node(forest, fob);
	return node;
}

static void dag_add_parent_relation(DagForest *UNUSED(forest), DagNode *fob1, DagNode *fob2, short rel, const char *name) 
{
	DagAdjList *itA = fob2->parent;
	
	while (itA) { /* search if relation exist already */
		if (itA->node == fob1) {
			itA->type |= rel;
			itA->count += 1;
			return;
		}
		itA = itA->next;
	}
	/* create new relation and insert at head. MALLOC alert! */
	itA = MEM_mallocN(sizeof(DagAdjList), "DAG adj list");
	itA->node = fob1;
	itA->type = rel;
	itA->count = 1;
	itA->next = fob2->parent;
	itA->name = name;
	fob2->parent = itA;
}

void dag_add_relation(DagForest *forest, DagNode *fob1, DagNode *fob2, short rel, const char *name) 
{
	DagAdjList *itA = fob1->child;
	
	/* parent relation is for cycle checking */
	dag_add_parent_relation(forest, fob1, fob2, rel, name);

	while (itA) { /* search if relation exist already */
		if (itA->node == fob2) {
			itA->type |= rel;
			itA->count += 1;
			return;
		}
		itA = itA->next;
	}
	/* create new relation and insert at head. MALLOC alert! */
	itA = MEM_mallocN(sizeof(DagAdjList), "DAG adj list");
	itA->node = fob2;
	itA->type = rel;
	itA->count = 1;
	itA->next = fob1->child;
	itA->name = name;
	fob1->child = itA;
}

static const char *dag_node_name(DagNode *node)
{
	if (node->ob == NULL)
		return "null";
	else if (ugly_hack_sorry)
		return ((ID *)(node->ob))->name + 2;
	else
		return ((bPoseChannel *)(node->ob))->name;
}

static void dag_node_print_dependencies(DagNode *node)
{
	DagAdjList *itA;

	printf("%s depends on:\n", dag_node_name(node));

	for (itA = node->parent; itA; itA = itA->next)
		printf("  %s through %s\n", dag_node_name(itA->node), itA->name);
	printf("\n");
}

static int dag_node_print_dependency_recurs(DagNode *node, DagNode *endnode)
{
	DagAdjList *itA;

	if (node->color == DAG_BLACK)
		return 0;

	node->color = DAG_BLACK;

	if (node == endnode)
		return 1;

	for (itA = node->parent; itA; itA = itA->next) {
		if (dag_node_print_dependency_recurs(itA->node, endnode)) {
			printf("  %s depends on %s through %s.\n", dag_node_name(node), dag_node_name(itA->node), itA->name);
			return 1;
		}
	}

	return 0;
}

static void dag_node_print_dependency_cycle(DagForest *dag, DagNode *startnode, DagNode *endnode, const char *name)
{
	DagNode *node;

	for (node = dag->DagNode.first; node; node = node->next)
		node->color = DAG_WHITE;

	printf("  %s depends on %s through %s.\n", dag_node_name(endnode), dag_node_name(startnode), name);
	dag_node_print_dependency_recurs(startnode, endnode);
	printf("\n");
}

static int dag_node_recurs_level(DagNode *node, int level)
{
	DagAdjList *itA;
	int newlevel;

	node->color = DAG_BLACK; /* done */
	newlevel = ++level;
	
	for (itA = node->parent; itA; itA = itA->next) {
		if (itA->node->color == DAG_WHITE) {
			itA->node->ancestor_count = dag_node_recurs_level(itA->node, level);
			newlevel = MAX2(newlevel, level + itA->node->ancestor_count);
		}
		else
			newlevel = MAX2(newlevel, level + itA->node->ancestor_count);
	}
	
	return newlevel;
}

static void dag_check_cycle(DagForest *dag)
{
	DagNode *node;
	DagAdjList *itA;

	/* debugging print */
	if (dag_print_dependencies)
		for (node = dag->DagNode.first; node; node = node->next)
			dag_node_print_dependencies(node);

	/* tag nodes unchecked */
	for (node = dag->DagNode.first; node; node = node->next)
		node->color = DAG_WHITE;
	
	for (node = dag->DagNode.first; node; node = node->next) {
		if (node->color == DAG_WHITE) {
			node->ancestor_count = dag_node_recurs_level(node, 0);
		}
	}
	
	/* check relations, and print errors */
	for (node = dag->DagNode.first; node; node = node->next) {
		for (itA = node->parent; itA; itA = itA->next) {
			if (itA->node->ancestor_count > node->ancestor_count) {
				if (node->ob && itA->node->ob) {
					printf("Dependency cycle detected:\n");
					dag_node_print_dependency_cycle(dag, itA->node, node, itA->name);
				}
			}
		}
	}

	/* parent relations are only needed for cycle checking, so free now */
	for (node = dag->DagNode.first; node; node = node->next) {
		while (node->parent) {
			itA = node->parent->next;
			MEM_freeN(node->parent);
			node->parent = itA;
		}
	}
}

/*
 * MainDAG is the DAG of all objects in current scene
 * used only for drawing there is one also in each scene
 */
static DagForest *MainDag = NULL;

DagForest *getMainDag(void)
{
	return MainDag;
}


void setMainDag(DagForest *dag)
{
	MainDag = dag;
}


/*
 * note for BFS/DFS
 * in theory we should sweep the whole array
 * but in our case the first node is the scene
 * and is linked to every other object
 *
 * for general case we will need to add outer loop
 */

/*
 * ToDo : change pos kludge
 */

/* adjust levels for drawing in oops space */
void graph_bfs(void)
{
	DagNode *node;
	DagNodeQueue *nqueue;
	int pos[50];
	int i;
	DagAdjList *itA;
	int minheight;
	
	/* fprintf(stderr, "starting BFS\n ------------\n"); */
	nqueue = queue_create(DAGQUEUEALLOC);
	for (i = 0; i < 50; i++)
		pos[i] = 0;
	
	/* Init
	 * dagnode.first is always the root (scene)
	 */
	node = MainDag->DagNode.first;
	while (node) {
		node->color = DAG_WHITE;
		node->BFS_dist = 9999;
		node->k = 0;
		node = node->next;
	}
	
	node = MainDag->DagNode.first;
	if (node->color == DAG_WHITE) {
		node->color = DAG_GRAY;
		node->BFS_dist = 1;
		push_queue(nqueue, node);
		while (nqueue->count) {
			node = pop_queue(nqueue);
			
			minheight = pos[node->BFS_dist];
			itA = node->child;
			while (itA != NULL) {
				if (itA->node->color == DAG_WHITE) {
					itA->node->color = DAG_GRAY;
					itA->node->BFS_dist = node->BFS_dist + 1;
					itA->node->k = (float) minheight;
					push_queue(nqueue, itA->node);
				}
				
				else {
					fprintf(stderr, "bfs not dag tree edge color :%i\n", itA->node->color);
				}

				
				itA = itA->next;
			}
			if (pos[node->BFS_dist] > node->k) {
				pos[node->BFS_dist] += 1;
				node->k = (float) pos[node->BFS_dist];
			}
			else {
				pos[node->BFS_dist] = (int) node->k + 1;
			}
			set_node_xy(node, node->BFS_dist * DEPSX * 2, pos[node->BFS_dist] * DEPSY * 2);
			node->color = DAG_BLACK;

			// fprintf(stderr, "BFS node : %20s %i %5.0f %5.0f\n", ((ID *) node->ob)->name, node->BFS_dist, node->x, node->y);
		}
	}
	queue_delete(nqueue);
}

int pre_and_post_BFS(DagForest *dag, short mask, graph_action_func pre_func, graph_action_func post_func, void **data)
{
	DagNode *node;
	
	node = dag->DagNode.first;
	return pre_and_post_source_BFS(dag, mask,  node,  pre_func,  post_func, data);
}


int pre_and_post_source_BFS(DagForest *dag, short mask, DagNode *source, graph_action_func pre_func, graph_action_func post_func, void **data)
{
	DagNode *node;
	DagNodeQueue *nqueue;
	DagAdjList *itA;
	int retval = 0;
	/* fprintf(stderr, "starting BFS\n ------------\n"); */
	
	/* Init
	 * dagnode.first is always the root (scene)
	 */
	node = dag->DagNode.first;
	nqueue = queue_create(DAGQUEUEALLOC);
	while (node) {
		node->color = DAG_WHITE;
		node->BFS_dist = 9999;
		node = node->next;
	}
	
	node = source;
	if (node->color == DAG_WHITE) {
		node->color = DAG_GRAY;
		node->BFS_dist = 1;
		pre_func(node->ob, data);
		
		while (nqueue->count) {
			node = pop_queue(nqueue);
			
			itA = node->child;
			while (itA != NULL) {
				if ((itA->node->color == DAG_WHITE) && (itA->type & mask)) {
					itA->node->color = DAG_GRAY;
					itA->node->BFS_dist = node->BFS_dist + 1;
					push_queue(nqueue, itA->node);
					pre_func(node->ob, data);
				}
				
				else {  /* back or cross edge */
					retval = 1;
				}
				itA = itA->next;
			}
			post_func(node->ob, data);
			node->color = DAG_BLACK;

			// fprintf(stderr, "BFS node : %20s %i %5.0f %5.0f\n", ((ID *) node->ob)->name, node->BFS_dist, node->x, node->y);
		}
	}
	queue_delete(nqueue);
	return retval;
}

/* non recursive version of DFS, return queue -- outer loop present to catch odd cases (first level cycles)*/
DagNodeQueue *graph_dfs(void)
{
	DagNode *node;
	DagNodeQueue *nqueue;
	DagNodeQueue *retqueue;
	int pos[50];
	int i;
	DagAdjList *itA;
	int time;
	int skip = 0;
	int minheight;
	int maxpos = 0;
	/* int	is_cycle = 0; */ /* UNUSED */
	/*
	 *fprintf(stderr, "starting DFS\n ------------\n");
	 */
	nqueue = queue_create(DAGQUEUEALLOC);
	retqueue = queue_create(MainDag->numNodes);
	for (i = 0; i < 50; i++)
		pos[i] = 0;
	
	/* Init
	 * dagnode.first is always the root (scene)
	 */
	node = MainDag->DagNode.first;
	while (node) {
		node->color = DAG_WHITE;
		node->DFS_dist = 9999;
		node->DFS_dvtm = node->DFS_fntm = 9999;
		node->k = 0;
		node =  node->next;
	}
	
	time = 1;
	
	node = MainDag->DagNode.first;

	do {
		if (node->color == DAG_WHITE) {
			node->color = DAG_GRAY;
			node->DFS_dist = 1;
			node->DFS_dvtm = time;
			time++;
			push_stack(nqueue, node);
			
			while (nqueue->count) {
				//graph_print_queue(nqueue);

				skip = 0;
				node = get_top_node_queue(nqueue);
			
				minheight = pos[node->DFS_dist];

				itA = node->child;
				while (itA != NULL) {
					if (itA->node->color == DAG_WHITE) {
						itA->node->DFS_dvtm = time;
						itA->node->color = DAG_GRAY;

						time++;
						itA->node->DFS_dist = node->DFS_dist + 1;
						itA->node->k = (float) minheight;
						push_stack(nqueue, itA->node);
						skip = 1;
						break;
					}
					else {
						if (itA->node->color == DAG_GRAY) {  /* back edge */
							fprintf(stderr, "dfs back edge :%15s %15s\n", ((ID *) node->ob)->name, ((ID *) itA->node->ob)->name);
							/* is_cycle = 1; */ /* UNUSED */
						}
						else if (itA->node->color == DAG_BLACK) {
							/* already processed node but we may want later to change distance either to shorter to longer.
							 * DFS_dist is the first encounter
							 */
#if 0
							if (node->DFS_dist >= itA->node->DFS_dist)
								itA->node->DFS_dist = node->DFS_dist + 1;

							fprintf(stderr, "dfs forward or cross edge :%15s %i-%i %15s %i-%i\n",
							        ((ID *) node->ob)->name,
							        node->DFS_dvtm,
							        node->DFS_fntm,
							        ((ID *) itA->node->ob)->name,
							        itA->node->DFS_dvtm,
							        itA->node->DFS_fntm);
#endif
						}
						else
							fprintf(stderr, "dfs unknown edge\n");
					}
					itA = itA->next;
				}

				if (!skip) {
					node = pop_queue(nqueue);
					node->color = DAG_BLACK;

					node->DFS_fntm = time;
					time++;
					if (node->DFS_dist > maxpos)
						maxpos = node->DFS_dist;
					if (pos[node->DFS_dist] > node->k) {
						pos[node->DFS_dist] += 1;
						node->k = (float) pos[node->DFS_dist];
					}
					else {
						pos[node->DFS_dist] = (int) node->k + 1;
					}
					set_node_xy(node, node->DFS_dist * DEPSX * 2, pos[node->DFS_dist] * DEPSY * 2);
				
					// fprintf(stderr, "DFS node : %20s %i %i %i %i\n", ((ID *) node->ob)->name, node->BFS_dist, node->DFS_dist, node->DFS_dvtm, node->DFS_fntm );

					push_stack(retqueue, node);
				
				}
			}
		}
		node = node->next;
	} while (node);
//	fprintf(stderr, "i size : %i\n", maxpos);

	queue_delete(nqueue);
	return(retqueue);
}

/* unused */
int pre_and_post_DFS(DagForest *dag, short mask, graph_action_func pre_func, graph_action_func post_func, void **data)
{
	DagNode *node;

	node = dag->DagNode.first;
	return pre_and_post_source_DFS(dag, mask,  node,  pre_func,  post_func, data);
}

int pre_and_post_source_DFS(DagForest *dag, short mask, DagNode *source, graph_action_func pre_func, graph_action_func post_func, void **data)
{
	DagNode *node;
	DagNodeQueue *nqueue;
	DagAdjList *itA;
	int time;
	int skip = 0;
	int retval = 0;
	/*
	 * fprintf(stderr, "starting DFS\n ------------\n");
	 */
	nqueue = queue_create(DAGQUEUEALLOC);
	
	/* Init
	 * dagnode.first is always the root (scene)
	 */
	node = dag->DagNode.first;
	while (node) {
		node->color = DAG_WHITE;
		node->DFS_dist = 9999;
		node->DFS_dvtm = node->DFS_fntm = 9999;
		node->k = 0;
		node =  node->next;
	}
	
	time = 1;
	
	node = source;
	do {
		if (node->color == DAG_WHITE) {
			node->color = DAG_GRAY;
			node->DFS_dist = 1;
			node->DFS_dvtm = time;
			time++;
			push_stack(nqueue, node);
			pre_func(node->ob, data);

			while (nqueue->count) {
				skip = 0;
				node = get_top_node_queue(nqueue);
								
				itA = node->child;
				while (itA != NULL) {
					if ((itA->node->color == DAG_WHITE) && (itA->type & mask) ) {
						itA->node->DFS_dvtm = time;
						itA->node->color = DAG_GRAY;
						
						time++;
						itA->node->DFS_dist = node->DFS_dist + 1;
						push_stack(nqueue, itA->node);
						pre_func(node->ob, data);

						skip = 1;
						break;
					}
					else {
						if (itA->node->color == DAG_GRAY) { // back edge
							retval = 1;
						}
//						else if (itA->node->color == DAG_BLACK) { // cross or forward
//
//						}
					}
					itA = itA->next;
				}
				
				if (!skip) {
					node = pop_queue(nqueue);
					node->color = DAG_BLACK;
					
					node->DFS_fntm = time;
					time++;
					post_func(node->ob, data);
				}
			}
		}
		node = node->next;
	} while (node);
	queue_delete(nqueue);
	return(retval);
}


/* used to get the obs owning a datablock */
DagNodeQueue *get_obparents(struct DagForest *dag, void *ob)
{
	DagNode *node, *node1;
	DagNodeQueue *nqueue;
	DagAdjList *itA;

	node = dag_find_node(dag, ob);
	if (node == NULL) {
		return NULL;
	}
	else if (node->ancestor_count == 1) {  /* simple case */
		nqueue = queue_create(1);
		push_queue(nqueue, node);
	}
	else { /* need to go over the whole dag for adj list */
		nqueue = queue_create(node->ancestor_count);
		
		node1 = dag->DagNode.first;
		do {
			if (node1->DFS_fntm > node->DFS_fntm) {  /* a parent is finished after child. must check adj list */
				itA = node->child;
				while (itA != NULL) {
					if ((itA->node == node) && (itA->type == DAG_RL_DATA)) {
						push_queue(nqueue, node);
					}
					itA = itA->next;
				}
			}
			node1 = node1->next;
		} while (node1);
	}
	return nqueue;
}

DagNodeQueue *get_first_ancestors(struct DagForest   *dag, void *ob)
{
	DagNode *node, *node1;
	DagNodeQueue *nqueue;
	DagAdjList *itA;
	
	node = dag_find_node(dag, ob);
	
	/* need to go over the whole dag for adj list */
	nqueue = queue_create(node->ancestor_count);
	
	node1 = dag->DagNode.first;
	do {
		if (node1->DFS_fntm > node->DFS_fntm) {
			itA = node->child;
			while (itA != NULL) {
				if (itA->node == node) {
					push_queue(nqueue, node);
				}
				itA = itA->next;
			}
		}
		node1 = node1->next;
	} while (node1);
	
	return nqueue;
}

/* standard DFS list */
DagNodeQueue *get_all_childs(struct DagForest    *dag, void *ob)
{
	DagNode *node;
	DagNodeQueue *nqueue;
	DagNodeQueue *retqueue;
	DagAdjList *itA;
	int time;
	int skip = 0;

	nqueue = queue_create(DAGQUEUEALLOC);
	retqueue = queue_create(dag->numNodes);  /* was MainDag... why? (ton) */
	
	node = dag->DagNode.first;
	while (node) {
		node->color = DAG_WHITE;
		node =  node->next;
	}
	
	time = 1;
	
	node = dag_find_node(dag, ob);  /* could be done in loop above (ton) */
	if (node) {                     /* can be null for newly added objects */
		
		node->color = DAG_GRAY;
		time++;
		push_stack(nqueue, node);
		
		while (nqueue->count) {
			
			skip = 0;
			node = get_top_node_queue(nqueue);
					
			itA = node->child;
			while (itA != NULL) {
				if (itA->node->color == DAG_WHITE) {
					itA->node->DFS_dvtm = time;
					itA->node->color = DAG_GRAY;
					
					time++;
					push_stack(nqueue, itA->node);
					skip = 1;
					break;
				}
				itA = itA->next;
			}
			
			if (!skip) {
				node = pop_queue(nqueue);
				node->color = DAG_BLACK;
				
				time++;
				push_stack(retqueue, node);
			}
		}
	}
	queue_delete(nqueue);
	return(retqueue);
}

/* unused */
#if 0
short   are_obs_related(struct DagForest    *dag, void *ob1, void *ob2)
{
	DagNode *node;
	DagAdjList *itA;
	
	node = dag_find_node(dag, ob1);
	
	itA = node->child;
	while (itA != NULL) {
		if (itA->node->ob == ob2) {
			return itA->node->type;
		}
		itA = itA->next;
	}
	return DAG_NO_RELATION;
}
#endif

int is_acyclic(DagForest *dag)
{
	return dag->is_acyclic;
}

void set_node_xy(DagNode *node, float x, float y)
{
	node->x = x;
	node->y = y;
}


/* debug test functions */

void graph_print_queue(DagNodeQueue *nqueue)
{	
	DagNodeQueueElem *queueElem;
	
	queueElem = nqueue->first;
	while (queueElem) {
		fprintf(stderr, "** %s %i %i-%i ", ((ID *) queueElem->node->ob)->name, queueElem->node->color, queueElem->node->DFS_dvtm, queueElem->node->DFS_fntm);
		queueElem = queueElem->next;
	}
	fprintf(stderr, "\n");
}

void graph_print_queue_dist(DagNodeQueue *nqueue)
{	
	DagNodeQueueElem *queueElem;
	int count;
	
	queueElem = nqueue->first;
	count = 0;
	while (queueElem) {
		fprintf(stderr, "** %25s %2.2i-%2.2i ", ((ID *) queueElem->node->ob)->name, queueElem->node->DFS_dvtm, queueElem->node->DFS_fntm);
		while (count < queueElem->node->DFS_dvtm - 1) { fputc(' ', stderr); count++; }
		fputc('|', stderr);
		while (count < queueElem->node->DFS_fntm - 2) { fputc('-', stderr); count++; }
		fputc('|', stderr);
		fputc('\n', stderr);
		count = 0;
		queueElem = queueElem->next;
	}
	fprintf(stderr, "\n");
}

void graph_print_adj_list(void)
{
	DagNode *node;
	DagAdjList *itA;
	
	node = (getMainDag())->DagNode.first;
	while (node) {
		fprintf(stderr, "node : %s col: %i", ((ID *) node->ob)->name, node->color);
		itA = node->child;
		while (itA) {
			fprintf(stderr, "-- %s ", ((ID *) itA->node->ob)->name);
			
			itA = itA->next;
		}
		fprintf(stderr, "\n");
		node = node->next;
	}
}

/* ************************ API *********************** */

/* mechanism to allow editors to be informed of depsgraph updates,
 * to do their own updates based on changes... */
static void (*EditorsUpdateIDCb)(Main *bmain, ID *id) = NULL;
static void (*EditorsUpdateSceneCb)(Main *bmain, Scene *scene, int updated) = NULL;

void DAG_editors_update_cb(void (*id_func)(Main *bmain, ID *id), void (*scene_func)(Main *bmain, Scene *scene, int updated))
{
	EditorsUpdateIDCb = id_func;
	EditorsUpdateSceneCb = scene_func;
}

static void dag_editors_id_update(Main *bmain, ID *id)
{
	if (EditorsUpdateIDCb)
		EditorsUpdateIDCb(bmain, id);
}

static void dag_editors_scene_update(Main *bmain, Scene *scene, int updated)
{
	if (EditorsUpdateSceneCb)
		EditorsUpdateSceneCb(bmain, scene, updated);
}

/* groups with objects in this scene need to be put in the right order as well */
static void scene_sort_groups(Main *bmain, Scene *sce)
{
	Base *base;
	Group *group;
	GroupObject *go;
	Object *ob;
	
	/* test; are group objects all in this scene? */
	for (ob = bmain->object.first; ob; ob = ob->id.next) {
		ob->id.flag &= ~LIB_DOIT;
		ob->id.newid = NULL; /* newid abuse for GroupObject */
	}
	for (base = sce->base.first; base; base = base->next)
		base->object->id.flag |= LIB_DOIT;
	
	for (group = bmain->group.first; group; group = group->id.next) {
		for (go = group->gobject.first; go; go = go->next) {
			if ((go->ob->id.flag & LIB_DOIT) == 0)
				break;
		}
		/* this group is entirely in this scene */
		if (go == NULL) {
			ListBase listb = {NULL, NULL};
			
			for (go = group->gobject.first; go; go = go->next)
				go->ob->id.newid = (ID *)go;
			
			/* in order of sorted bases we reinsert group objects */
			for (base = sce->base.first; base; base = base->next) {
				
				if (base->object->id.newid) {
					go = (GroupObject *)base->object->id.newid;
					base->object->id.newid = NULL;
					BLI_remlink(&group->gobject, go);
					BLI_addtail(&listb, go);
				}
			}
			/* copy the newly sorted listbase */
			group->gobject = listb;
		}
	}
}

/* sort the base list on dependency order */
void DAG_scene_sort(Main *bmain, Scene *sce)
{
	DagNode *node, *rootnode;
	DagNodeQueue *nqueue;
	DagAdjList *itA;
	int time;
	int skip = 0;
	ListBase tempbase;
	Base *base;
	
	tempbase.first = tempbase.last = NULL;
	
	build_dag(bmain, sce, DAG_RL_ALL_BUT_DATA);
	
	dag_check_cycle(sce->theDag);

	nqueue = queue_create(DAGQUEUEALLOC);
	
	for (node = sce->theDag->DagNode.first; node; node = node->next) {
		node->color = DAG_WHITE;
	}
	
	time = 1;
	
	rootnode = sce->theDag->DagNode.first;
	rootnode->color = DAG_GRAY;
	time++;
	push_stack(nqueue, rootnode);
	
	while (nqueue->count) {
		
		skip = 0;
		node = get_top_node_queue(nqueue);
		
		itA = node->child;
		while (itA != NULL) {
			if (itA->node->color == DAG_WHITE) {
				itA->node->DFS_dvtm = time;
				itA->node->color = DAG_GRAY;
				
				time++;
				push_stack(nqueue, itA->node);
				skip = 1;
				break;
			}
			itA = itA->next;
		}
		
		if (!skip) {
			if (node) {
				node = pop_queue(nqueue);
				if (node->ob == sce)  /* we are done */
					break;
				node->color = DAG_BLACK;
				
				time++;
				base = sce->base.first;
				while (base && base->object != node->ob)
					base = base->next;
				if (base) {
					BLI_remlink(&sce->base, base);
					BLI_addhead(&tempbase, base);
				}
			}
		}
	}
	
	/* temporal correction for circular dependencies */
	base = sce->base.first;
	while (base) {
		BLI_remlink(&sce->base, base);
		BLI_addhead(&tempbase, base);
		//if (G.debug & G_DEBUG)
		printf("cyclic %s\n", base->object->id.name);
		base = sce->base.first;
	}
	
	sce->base = tempbase;
	queue_delete(nqueue);
	
	/* all groups with objects in this scene gets resorted too */
	scene_sort_groups(bmain, sce);
	
	if (G.debug & G_DEBUG) {
		printf("\nordered\n");
		for (base = sce->base.first; base; base = base->next) {
			printf(" %s\n", base->object->id.name);
		}
	}
	/* temporal...? */
	sce->recalc |= SCE_PRV_CHANGED; /* test for 3d preview */
}

static void lib_id_recalc_tag(Main *bmain, ID *id)
{
	id->flag |= LIB_ID_RECALC;
	bmain->id_tag_update[id->name[0]] = 1;
}

static void lib_id_recalc_data_tag(Main *bmain, ID *id)
{
	id->flag |= LIB_ID_RECALC_DATA;
	bmain->id_tag_update[id->name[0]] = 1;
}

/* node was checked to have lasttime != curtime and is if type ID_OB */
static void flush_update_node(DagNode *node, unsigned int layer, int curtime)
{
	Main *bmain = G.main;
	DagAdjList *itA;
	Object *ob, *obc;
	int oldflag, changed = 0;
	unsigned int all_layer;
	
	node->lasttime = curtime;
	
	ob = node->ob;
	if (ob && (ob->recalc & OB_RECALC_ALL)) {
		all_layer = node->scelay;

		/* got an object node that changes, now check relations */
		for (itA = node->child; itA; itA = itA->next) {
			all_layer |= itA->lay;
			/* the relationship is visible */
			if ((itA->lay & layer)) { // XXX || (itA->node->ob == obedit)
				if (itA->node->type == ID_OB) {
					obc = itA->node->ob;
					oldflag = obc->recalc;
					
					/* got a ob->obc relation, now check if flag needs flush */
					if (ob->recalc & OB_RECALC_OB) {
						if (itA->type & DAG_RL_OB_OB) {
							//printf("ob %s changes ob %s\n", ob->id.name, obc->id.name);
							obc->recalc |= OB_RECALC_OB;
							lib_id_recalc_tag(bmain, &obc->id);
						}
						if (itA->type & DAG_RL_OB_DATA) {
							//printf("ob %s changes obdata %s\n", ob->id.name, obc->id.name);
							obc->recalc |= OB_RECALC_DATA;
							lib_id_recalc_data_tag(bmain, &obc->id);
						}
					}
					if (ob->recalc & OB_RECALC_DATA) {
						if (itA->type & DAG_RL_DATA_OB) {
							//printf("obdata %s changes ob %s\n", ob->id.name, obc->id.name);
							obc->recalc |= OB_RECALC_OB;
							lib_id_recalc_tag(bmain, &obc->id);
						}
						if (itA->type & DAG_RL_DATA_DATA) {
							//printf("obdata %s changes obdata %s\n", ob->id.name, obc->id.name);
							obc->recalc |= OB_RECALC_DATA;
							lib_id_recalc_data_tag(bmain, &obc->id);
						}
					}
					if (oldflag != obc->recalc) changed = 1;
				}
			}
		}
		/* even nicer, we can clear recalc flags...  */
		if ((all_layer & layer) == 0) { // XXX && (ob != obedit)) {
			/* but existing displaylists or derivedmesh should be freed */
			if (ob->recalc & OB_RECALC_DATA)
				BKE_object_free_display(ob);
			
			ob->recalc &= ~OB_RECALC_ALL;
		}
	}
	
	/* check case where child changes and parent forcing obdata to change */
	/* should be done regardless if this ob has recalc set */
	/* could merge this in with loop above...? (ton) */
	for (itA = node->child; itA; itA = itA->next) {
		/* the relationship is visible */
		if ((itA->lay & layer)) {       // XXX  || (itA->node->ob == obedit)
			if (itA->node->type == ID_OB) {
				obc = itA->node->ob;
				/* child moves */
				if ((obc->recalc & OB_RECALC_ALL) == OB_RECALC_OB) {
					/* parent has deforming info */
					if (itA->type & (DAG_RL_OB_DATA | DAG_RL_DATA_DATA)) {
						// printf("parent %s changes ob %s\n", ob->id.name, obc->id.name);
						obc->recalc |= OB_RECALC_DATA;
						lib_id_recalc_data_tag(bmain, &obc->id);
					}
				}
			}
		}
	}
	
	/* we only go deeper if node not checked or something changed  */
	for (itA = node->child; itA; itA = itA->next) {
		if (changed || itA->node->lasttime != curtime)
			flush_update_node(itA->node, layer, curtime);
	}
	
}

/* node was checked to have lasttime != curtime, and is of type ID_OB */
static unsigned int flush_layer_node(Scene *sce, DagNode *node, int curtime)
{
	DagAdjList *itA;
	
	node->lasttime = curtime;
	node->lay = node->scelay;
	
	for (itA = node->child; itA; itA = itA->next) {
		if (itA->node->type == ID_OB) {
			if (itA->node->lasttime != curtime) {
				itA->lay = flush_layer_node(sce, itA->node, curtime);  /* lay is only set once for each relation */
			}
			else itA->lay = itA->node->lay;
			
			node->lay |= itA->lay;
		}
	}

	return node->lay;
}

/* node was checked to have lasttime != curtime, and is of type ID_OB */
static void flush_pointcache_reset(Scene *scene, DagNode *node, int curtime, int reset)
{
	Main *bmain = G.main;
	DagAdjList *itA;
	Object *ob;
	
	node->lasttime = curtime;
	
	for (itA = node->child; itA; itA = itA->next) {
		if (itA->node->type == ID_OB) {
			if (itA->node->lasttime != curtime) {
				ob = (Object *)(itA->node->ob);

				if (reset || (ob->recalc & OB_RECALC_ALL)) {
					if (BKE_ptcache_object_reset(scene, ob, PTCACHE_RESET_DEPSGRAPH)) {
						ob->recalc |= OB_RECALC_DATA;
						lib_id_recalc_data_tag(bmain, &ob->id);
					}

					flush_pointcache_reset(scene, itA->node, curtime, 1);
				}
				else
					flush_pointcache_reset(scene, itA->node, curtime, 0);
			}
		}
	}
}

/* flush layer flags to dependencies */
static void dag_scene_flush_layers(Scene *sce, int lay)
{
	DagNode *node, *firstnode;
	DagAdjList *itA;
	Base *base;
	int lasttime;

	firstnode = sce->theDag->DagNode.first;  /* always scene node */

	for (itA = firstnode->child; itA; itA = itA->next)
		itA->lay = 0;

	sce->theDag->time++;  /* so we know which nodes were accessed */
	lasttime = sce->theDag->time;

	/* update layer flags in nodes */
	for (base = sce->base.first; base; base = base->next) {
		node = dag_get_node(sce->theDag, base->object);
		node->scelay = base->object->lay;
	}

	/* ensure cameras are set as if they are on a visible layer, because
	 * they ared still used for rendering or setting the camera view
	 *
	 * XXX, this wont work for local view / unlocked camera's */
	if (sce->camera) {
		node = dag_get_node(sce->theDag, sce->camera);
		node->scelay |= lay;
	}

#ifdef DURIAN_CAMERA_SWITCH
	{
		TimeMarker *m;

		for (m = sce->markers.first; m; m = m->next) {
			if (m->camera) {
				node = dag_get_node(sce->theDag, m->camera);
				node->scelay |= lay;
			}
		}
	}
#endif

	/* flush layer nodes to dependencies */
	for (itA = firstnode->child; itA; itA = itA->next)
		if (itA->node->lasttime != lasttime && itA->node->type == ID_OB)
			flush_layer_node(sce, itA->node, lasttime);
}

static void dag_tag_renderlayers(Scene *sce, unsigned int lay)
{
	if (sce->nodetree) {
		bNode *node;
		Base *base;
		unsigned int lay_changed = 0;
		
		for (base = sce->base.first; base; base = base->next)
			if (base->lay & lay)
				if (base->object->recalc)
					lay_changed |= base->lay;
			
		for (node = sce->nodetree->nodes.first; node; node = node->next) {
			if (node->id == (ID *)sce) {
				SceneRenderLayer *srl = BLI_findlink(&sce->r.layers, node->custom1);
				if (srl && (srl->lay & lay_changed))
					nodeUpdate(sce->nodetree, node);
			}
		}
	}
}

/* flushes all recalc flags in objects down the dependency tree */
void DAG_scene_flush_update(Main *bmain, Scene *sce, unsigned int lay, const short time)
{
	DagNode *firstnode;
	DagAdjList *itA;
	Object *ob;
	int lasttime;
	
	if (sce->theDag == NULL) {
		printf("DAG zero... not allowed to happen!\n");
		DAG_scene_sort(bmain, sce);
	}
	
	firstnode = sce->theDag->DagNode.first;  /* always scene node */

	/* first we flush the layer flags */
	dag_scene_flush_layers(sce, lay);

	/* then we use the relationships + layer info to flush update events */
	sce->theDag->time++;  /* so we know which nodes were accessed */
	lasttime = sce->theDag->time;
	for (itA = firstnode->child; itA; itA = itA->next)
		if (itA->node->lasttime != lasttime && itA->node->type == ID_OB)
			flush_update_node(itA->node, lay, lasttime);

	/* if update is not due to time change, do pointcache clears */
	if (!time) {
		sce->theDag->time++;  /* so we know which nodes were accessed */
		lasttime = sce->theDag->time;
		for (itA = firstnode->child; itA; itA = itA->next) {
			if (itA->node->lasttime != lasttime && itA->node->type == ID_OB) {
				ob = (Object *)(itA->node->ob);

				if (ob->recalc & OB_RECALC_ALL) {
					if (BKE_ptcache_object_reset(sce, ob, PTCACHE_RESET_DEPSGRAPH)) {
						ob->recalc |= OB_RECALC_DATA;
						lib_id_recalc_data_tag(bmain, &ob->id);
					}

					flush_pointcache_reset(sce, itA->node, lasttime, 1);
				}
				else
					flush_pointcache_reset(sce, itA->node, lasttime, 0);
			}
		}
	}
	
	dag_tag_renderlayers(sce, lay);
}

static int object_modifiers_use_time(Object *ob)
{
	ModifierData *md;
	
	/* check if a modifier in modifier stack needs time input */
	for (md = ob->modifiers.first; md; md = md->next)
		if (modifier_dependsOnTime(md))
			return 1;
	
	/* check whether any modifiers are animated */
	if (ob->adt) {
		AnimData *adt = ob->adt;
		FCurve *fcu;
		
		/* action - check for F-Curves with paths containing 'modifiers[' */
		if (adt->action) {
			for (fcu = adt->action->curves.first; fcu; fcu = fcu->next) {
				if (fcu->rna_path && strstr(fcu->rna_path, "modifiers["))
					return 1;
			}
		}
		
		/* This here allows modifier properties to get driven and still update properly
		 *
		 * Workaround to get [#26764] (e.g. subsurf levels not updating when animated/driven)
		 * working, without the updating problems ([#28525] [#28690] [#28774] [#28777]) caused
		 * by the RNA updates cache introduced in r.38649
		 */
		for (fcu = adt->drivers.first; fcu; fcu = fcu->next) {
			if (fcu->rna_path && strstr(fcu->rna_path, "modifiers["))
				return 1;
		}
		
		/* XXX: also, should check NLA strips, though for now assume that nobody uses
		 * that and we can omit that for performance reasons... */
	}
	
	return 0;
}

static short animdata_use_time(AnimData *adt)
{
	NlaTrack *nlt;
	
	if (adt == NULL) return 0;
	
	/* check action - only if assigned, and it has anim curves */
	if (adt->action && adt->action->curves.first)
		return 1;
	
	/* check NLA tracks + strips */
	for (nlt = adt->nla_tracks.first; nlt; nlt = nlt->next) {
		if (nlt->strips.first)
			return 1;
	}
	
	/* If we have drivers, more likely than not, on a frame change
	 * they'll need updating because their owner changed
	 * 
	 * This is kindof a hack to get around a whole host of problems
	 * involving drivers using non-object datablock data (which the 
	 * depsgraph currently has no way of representing let alone correctly
	 * dependency sort+tagging). By doing this, at least we ensure that 
	 * some commonly attempted drivers (such as scene -> current frame;
	 * see "Driver updates fail" thread on Bf-committers dated July 2)
	 * will work correctly, and that other non-object datablocks will have
	 * their drivers update at least on frame change.
	 *
	 * -- Aligorith, July 4 2011
	 */
	if (adt->drivers.first)
		return 1;
	
	return 0;
}

static void dag_object_time_update_flags(Object *ob)
{
	if (ob->constraints.first) {
		bConstraint *con;
		for (con = ob->constraints.first; con; con = con->next) {
			bConstraintTypeInfo *cti = constraint_get_typeinfo(con);
			ListBase targets = {NULL, NULL};
			bConstraintTarget *ct;
			
			if (cti) {
				/* special case for camera tracking -- it doesn't use targets to define relations */
				if (ELEM3(cti->type, CONSTRAINT_TYPE_FOLLOWTRACK, CONSTRAINT_TYPE_CAMERASOLVER, CONSTRAINT_TYPE_OBJECTSOLVER)) {
					ob->recalc |= OB_RECALC_OB;
				}
				else if (cti->get_constraint_targets) {
					cti->get_constraint_targets(con, &targets);
					
					for (ct = targets.first; ct; ct = ct->next) {
						if (ct->tar) {
							ob->recalc |= OB_RECALC_OB;
							break;
						}
					}
					
					if (cti->flush_constraint_targets)
						cti->flush_constraint_targets(con, &targets, 1);
				}
				
			}
		}
	}
	
	if (ob->parent) {
		/* motion path or bone child */
		if (ob->parent->type == OB_CURVE || ob->parent->type == OB_ARMATURE) ob->recalc |= OB_RECALC_OB;
	}
	
#if 0 // XXX old animation system
	if (ob->nlastrips.first) {
		if (ob->dup_group) {
			bActionStrip *strip;
			/* this case is for groups with nla, whilst nla target has no action or nla */
			for (strip = ob->nlastrips.first; strip; strip = strip->next) {
				if (strip->object)
					strip->object->recalc |= OB_RECALC_ALL;
			}
		}
	}
#endif // XXX old animation system
	
	if (animdata_use_time(ob->adt)) {
		ob->recalc |= OB_RECALC_OB;
		ob->adt->recalc |= ADT_RECALC_ANIM;
	}
	
	if ((ob->adt) && (ob->type == OB_ARMATURE)) ob->recalc |= OB_RECALC_DATA;
	
	if (object_modifiers_use_time(ob)) ob->recalc |= OB_RECALC_DATA;
	if ((ob->pose) && (ob->pose->flag & POSE_CONSTRAINTS_TIMEDEPEND)) ob->recalc |= OB_RECALC_DATA;
	
	{
		AnimData *adt = BKE_animdata_from_id((ID *)ob->data);
		Mesh *me;
		Curve *cu;
		Lattice *lt;
		
		switch (ob->type) {
			case OB_MESH:
				me = ob->data;
				if (me->key) {
					if (!(ob->shapeflag & OB_SHAPE_LOCK)) {
						ob->recalc |= OB_RECALC_DATA;
					}
				}
				if (ob->particlesystem.first)
					ob->recalc |= OB_RECALC_DATA;
				break;
			case OB_CURVE:
			case OB_SURF:
				cu = ob->data;
				if (cu->key) {
					if (!(ob->shapeflag & OB_SHAPE_LOCK)) {
						ob->recalc |= OB_RECALC_DATA;
					}
				}
				break;
			case OB_FONT:
				cu = ob->data;
				if (cu->nurb.first == NULL && cu->str && cu->vfont)
					ob->recalc |= OB_RECALC_DATA;
				break;
			case OB_LATTICE:
				lt = ob->data;
				if (lt->key) {
					if (!(ob->shapeflag & OB_SHAPE_LOCK)) {
						ob->recalc |= OB_RECALC_DATA;
					}
				}
				break;
			case OB_MBALL:
				if (ob->transflag & OB_DUPLI) ob->recalc |= OB_RECALC_DATA;
				break;
		}
		
		if (animdata_use_time(adt)) {
			ob->recalc |= OB_RECALC_DATA;
			adt->recalc |= ADT_RECALC_ANIM;
		}

		if (ob->particlesystem.first) {
			ParticleSystem *psys = ob->particlesystem.first;

			for (; psys; psys = psys->next) {
				if (psys_check_enabled(ob, psys)) {
					ob->recalc |= OB_RECALC_DATA;
					break;
				}
			}
		}
	}

	if (ob->recalc & OB_RECALC_OB)
		lib_id_recalc_tag(G.main, &ob->id);
	if (ob->recalc & OB_RECALC_DATA)
		lib_id_recalc_data_tag(G.main, &ob->id);

}
/* flag all objects that need recalc, for changes in time for example */
/* do_time: make this optional because undo resets objects to their animated locations without this */
void DAG_scene_update_flags(Main *bmain, Scene *scene, unsigned int lay, const short do_time)
{
	Base *base;
	Object *ob;
	Group *group;
	GroupObject *go;
	Scene *sce_iter;

	/* set ob flags where animated systems are */
	for (SETLOOPER(scene, sce_iter, base)) {
		ob = base->object;

		if (do_time) {
			/* now if DagNode were part of base, the node->lay could be checked... */
			/* we do all now, since the scene_flush checks layers and clears recalc flags even */
			dag_object_time_update_flags(ob);
		}

		/* handled in next loop */
		if (ob->dup_group)
			ob->dup_group->id.flag |= LIB_DOIT;
	}

	if (do_time) {
		/* we do groups each once */
		for (group = bmain->group.first; group; group = group->id.next) {
			if (group->id.flag & LIB_DOIT) {
				for (go = group->gobject.first; go; go = go->next) {
					dag_object_time_update_flags(go->ob);
				}
			}
		}
	}

	for (sce_iter = scene; sce_iter; sce_iter = sce_iter->set)
		DAG_scene_flush_update(bmain, sce_iter, lay, 1);
	
	if (do_time) {
		/* test: set time flag, to disable baked systems to update */
		for (SETLOOPER(scene, sce_iter, base)) {
			ob = base->object;
			if (ob->recalc)
				ob->recalc |= OB_RECALC_TIME;
		}

		/* hrmf... an exception to look at once, for invisible camera object we do it over */
		if (scene->camera)
			dag_object_time_update_flags(scene->camera);
	}

	/* and store the info in groupobject */
	for (group = bmain->group.first; group; group = group->id.next) {
		if (group->id.flag & LIB_DOIT) {
			for (go = group->gobject.first; go; go = go->next) {
				go->recalc = go->ob->recalc;
				// printf("ob %s recalc %d\n", go->ob->id.name, go->recalc);
			}
			group->id.flag &= ~LIB_DOIT;
		}
	}
	
}

static void dag_current_scene_layers(Main *bmain, Scene **sce, unsigned int *lay)
{
	wmWindowManager *wm;
	wmWindow *win;

	/* only one scene supported currently, making more scenes work
	 * correctly requires changes beyond just the dependency graph */

	*sce = NULL;
	*lay = 0;

	if ((wm = bmain->wm.first)) {
		/* if we have a windowmanager, look into windows */
		for (win = wm->windows.first; win; win = win->next) {
			if (win->screen) {
				if (*sce == NULL) *sce = win->screen->scene;
				*lay |= BKE_screen_visible_layers(win->screen, win->screen->scene);
			}
		}
	}
	else {
		/* if not, use the first sce */
		*sce = bmain->scene.first;
		if (*sce) *lay = (*sce)->lay;

		/* XXX for background mode, we should get the scene
		 * from somewhere, for the -S option, but it's in
		 * the context, how to get it here? */
	}
}

void DAG_ids_flush_update(Main *bmain, int time)
{
	Scene *sce;
	unsigned int lay;

	dag_current_scene_layers(bmain, &sce, &lay);

	if (sce)
		DAG_scene_flush_update(bmain, sce, lay, time);
}

void DAG_on_visible_update(Main *bmain, const short do_time)
{
	Scene *scene;
	Base *base;
	Object *ob;
	Group *group;
	GroupObject *go;
	DagNode *node;
	unsigned int lay, oblay;

	dag_current_scene_layers(bmain, &scene, &lay);

	if (scene && scene->theDag) {
		Scene *sce_iter;
		/* derivedmeshes and displists are not saved to file so need to be
		 * remade, tag them so they get remade in the scene update loop,
		 * note armature poses or object matrices are preserved and do not
		 * require updates, so we skip those */
		dag_scene_flush_layers(scene, lay);

		for (SETLOOPER(scene, sce_iter, base)) {
			ob = base->object;
			node = (sce_iter->theDag) ? dag_get_node(sce_iter->theDag, ob) : NULL;
			oblay = (node) ? node->lay : ob->lay;

			if ((oblay & lay) & ~scene->lay_updated) {
				if (ELEM6(ob->type, OB_MESH, OB_CURVE, OB_SURF, OB_FONT, OB_MBALL, OB_LATTICE))
					ob->recalc |= OB_RECALC_DATA;
				if (ob->dup_group) 
					ob->dup_group->id.flag |= LIB_DOIT;
			}
		}

		for (group = bmain->group.first; group; group = group->id.next) {
			if (group->id.flag & LIB_DOIT) {
				for (go = group->gobject.first; go; go = go->next) {
					if (ELEM6(go->ob->type, OB_MESH, OB_CURVE, OB_SURF, OB_FONT, OB_MBALL, OB_LATTICE))
						go->ob->recalc |= OB_RECALC_DATA;
					if (go->ob->proxy_from)
						go->ob->recalc |= OB_RECALC_OB;
				}
				
				group->id.flag &= ~LIB_DOIT;
			}
		}

		/* now tag update flags, to ensure deformers get calculated on redraw */
		DAG_scene_update_flags(bmain, scene, lay, do_time);
		scene->lay_updated |= lay;
	}

	/* hack to get objects updating on layer changes */
	DAG_id_type_tag(bmain, ID_OB);

	/* so masks update on load */
	if (bmain->mask.first) {
		Mask *mask;

		for (mask = bmain->mask.first; mask; mask = mask->id.next) {
			DAG_id_tag_update(&mask->id, 0);
		}
	}
}

static void dag_id_flush_update__isDependentTexture(void *userData, Object *UNUSED(ob), ID **idpoin)
{
	struct { ID *id; int is_dependent; } *data = userData;
	
	if (*idpoin && GS((*idpoin)->name) == ID_TE) {
		if (data->id == (*idpoin))
			data->is_dependent = 1;
	}
}

static void dag_id_flush_update(Scene *sce, ID *id)
{
	Main *bmain = G.main;
	Object *obt, *ob = NULL;
	short idtype;

	/* here we flush a few things before actual scene wide flush, mostly
	 * due to only objects and not other datablocks being in the depsgraph */

	/* set flags & pointcache for object */
	if (GS(id->name) == ID_OB) {
		ob = (Object *)id;
		BKE_ptcache_object_reset(sce, ob, PTCACHE_RESET_DEPSGRAPH);

		if (ob->recalc & OB_RECALC_DATA) {
			/* all users of this ob->data should be checked */
			id = ob->data;

			/* no point in trying in this cases */
			if (id && id->us <= 1) {
				dag_editors_id_update(bmain, id);
				id = NULL;
			}
		}
	}

	/* set flags & pointcache for object data */
	if (id) {
		idtype = GS(id->name);


		if (OB_DATA_SUPPORT_ID(idtype)) {
			for (obt = bmain->object.first; obt; obt = obt->id.next) {
				if (!(ob && obt == ob) && obt->data == id) {
					obt->recalc |= OB_RECALC_DATA;
					lib_id_recalc_data_tag(bmain, &obt->id);
					BKE_ptcache_object_reset(sce, obt, PTCACHE_RESET_DEPSGRAPH);
				}
			}
		}
		
		/* set flags based on textures - can influence depgraph via modifiers */
		if (idtype == ID_TE) {
			for (obt = bmain->object.first; obt; obt = obt->id.next) {
				struct { ID *id; int is_dependent; } data;
				data.id = id;
				data.is_dependent = 0;

				modifiers_foreachIDLink(obt, dag_id_flush_update__isDependentTexture, &data);
				if (data.is_dependent) {
					obt->recalc |= OB_RECALC_DATA;
					lib_id_recalc_data_tag(bmain, &obt->id);
				}

				/* particle settings can use the texture as well */
				if (obt->particlesystem.first) {
					ParticleSystem *psys = obt->particlesystem.first;
					MTex **mtexp, *mtex;
					int a;
					for (; psys; psys = psys->next) {
						mtexp = psys->part->mtex;
						for (a = 0; a < MAX_MTEX; a++, mtexp++) {
							mtex = *mtexp;
							if (mtex && mtex->tex == (Tex *)id) {
								obt->recalc |= OB_RECALC_DATA;
								lib_id_recalc_data_tag(bmain, &obt->id);

								if (mtex->mapto & PAMAP_INIT)
									psys->recalc |= PSYS_RECALC_RESET;
								if (mtex->mapto & PAMAP_CHILD)
									psys->recalc |= PSYS_RECALC_CHILD;

								BKE_ptcache_object_reset(sce, obt, PTCACHE_RESET_DEPSGRAPH);
							}
						}
					}
				}
			}
		}
		
		/* set flags based on ShapeKey */
		if (idtype == ID_KE) {
			for (obt = bmain->object.first; obt; obt = obt->id.next) {
				Key *key = BKE_key_from_object(obt);
				if (!(ob && obt == ob) && ((ID *)key == id)) {
					obt->flag |= (OB_RECALC_OB | OB_RECALC_DATA);
					lib_id_recalc_tag(bmain, &obt->id);
					lib_id_recalc_data_tag(bmain, &obt->id);
					BKE_ptcache_object_reset(sce, obt, PTCACHE_RESET_DEPSGRAPH);
				}
			}
		}
		
		/* set flags based on particle settings */
		if (idtype == ID_PA) {
			ParticleSystem *psys;
			for (obt = bmain->object.first; obt; obt = obt->id.next)
				for (psys = obt->particlesystem.first; psys; psys = psys->next)
					if (&psys->part->id == id)
						BKE_ptcache_object_reset(sce, obt, PTCACHE_RESET_DEPSGRAPH);
		}

		if (idtype == ID_MC) {
			MovieClip *clip = (MovieClip *) id;

			BKE_tracking_dopesheet_tag_update(&clip->tracking);

			for (obt = bmain->object.first; obt; obt = obt->id.next) {
				bConstraint *con;
				for (con = obt->constraints.first; con; con = con->next) {
					bConstraintTypeInfo *cti = constraint_get_typeinfo(con);
					if (ELEM3(cti->type, CONSTRAINT_TYPE_FOLLOWTRACK, CONSTRAINT_TYPE_CAMERASOLVER,
					          CONSTRAINT_TYPE_OBJECTSOLVER))
					{
						obt->recalc |= OB_RECALC_OB;
						break;
					}
				}
			}

			if (sce->nodetree) {
				bNode *node;

				for (node = sce->nodetree->nodes.first; node; node = node->next) {
					if (node->id == id) {
						nodeUpdate(sce->nodetree, node);
					}
				}
			}
		}

		if (idtype == ID_MSK) {
			if (sce->nodetree) {
				bNode *node;

				for (node = sce->nodetree->nodes.first; node; node = node->next) {
					if (node->id == id) {
						nodeUpdate(sce->nodetree, node);
					}
				}
			}
		}

		/* camera's matrix is used to orient reconstructed stuff,
		 * so it should happen tracking-related constraints recalculation
		 * when camera is changing (sergey) */
		if (sce->camera && &sce->camera->id == id) {
			MovieClip *clip = BKE_object_movieclip_get(sce, sce->camera, 1);

			if (clip)
				dag_id_flush_update(sce, &clip->id);
		}

		/* update editors */
		dag_editors_id_update(bmain, id);
	}
}

void DAG_ids_flush_tagged(Main *bmain)
{
	ListBase *lbarray[MAX_LIBARRAY];
	Scene *sce;
	unsigned int lay;
	int a, do_flush = FALSE;

	dag_current_scene_layers(bmain, &sce, &lay);

	if (!sce || !sce->theDag)
		return;

	/* loop over all ID types */
	a  = set_listbasepointers(bmain, lbarray);

	while (a--) {
		ListBase *lb = lbarray[a];
		ID *id = lb->first;

		/* we tag based on first ID type character to avoid 
		 * looping over all ID's in case there are no tags */
		if (id && bmain->id_tag_update[id->name[0]]) {
			for (; id; id = id->next) {
				if (id->flag & (LIB_ID_RECALC | LIB_ID_RECALC_DATA)) {
					dag_id_flush_update(sce, id);
					do_flush = TRUE;
				}
			}
		}
	}

	/* flush changes to other objects */
	if (do_flush)
		DAG_scene_flush_update(bmain, sce, lay, 0);
}

void DAG_ids_check_recalc(Main *bmain, Scene *scene, int time)
{
	ListBase *lbarray[MAX_LIBARRAY];
	int a, updated = 0;

	/* loop over all ID types */
	a  = set_listbasepointers(bmain, lbarray);

	while (a--) {
		ListBase *lb = lbarray[a];
		ID *id = lb->first;

		/* we tag based on first ID type character to avoid 
		 * looping over all ID's in case there are no tags */
		if (id && bmain->id_tag_update[id->name[0]]) {
			updated = 1;
			break;
		}
	}

	dag_editors_scene_update(bmain, scene, (updated || time));
}

void DAG_ids_clear_recalc(Main *bmain)
{
	ListBase *lbarray[MAX_LIBARRAY];
	int a;

	/* loop over all ID types */
	a  = set_listbasepointers(bmain, lbarray);

	while (a--) {
		ListBase *lb = lbarray[a];
		ID *id = lb->first;

		/* we tag based on first ID type character to avoid 
		 * looping over all ID's in case there are no tags */
		if (id && bmain->id_tag_update[id->name[0]]) {
			for (; id; id = id->next)
				if (id->flag & (LIB_ID_RECALC | LIB_ID_RECALC_DATA))
					id->flag &= ~(LIB_ID_RECALC | LIB_ID_RECALC_DATA);
		}
	}

	memset(bmain->id_tag_update, 0, sizeof(bmain->id_tag_update));
}

void DAG_id_tag_update(ID *id, short flag)
{
	Main *bmain = G.main;

	if (id == NULL) return;
	
	/* tag ID for update */
	if (flag) {
		if (flag & OB_RECALC_OB)
			lib_id_recalc_tag(bmain, id);
		if (flag & (OB_RECALC_DATA | PSYS_RECALC))
			lib_id_recalc_data_tag(bmain, id);
	}
	else
		lib_id_recalc_tag(bmain, id);

	/* flag is for objects and particle systems */
	if (flag) {
		Object *ob;
		short idtype = GS(id->name);

		if (idtype == ID_OB) {
			/* only quick tag */
			ob = (Object *)id;
			ob->recalc |= (flag & OB_RECALC_ALL);
		}
		else if (idtype == ID_PA) {
			ParticleSystem *psys;
			/* this is weak still, should be done delayed as well */
			for (ob = bmain->object.first; ob; ob = ob->id.next) {
				for (psys = ob->particlesystem.first; psys; psys = psys->next) {
					if (&psys->part->id == id) {
						ob->recalc |= (flag & OB_RECALC_ALL);
						psys->recalc |= (flag & PSYS_RECALC);
						lib_id_recalc_tag(bmain, &ob->id);
						lib_id_recalc_data_tag(bmain, &ob->id);
					}
				}
			}
		}
		else if (idtype == ID_VF) {
			/* this is weak still, should be done delayed as well */
			for (ob = bmain->object.first; ob; ob = ob->id.next) {
				if (ob->type == OB_FONT) {
					Curve *cu = ob->data;

					if (ELEM4((struct VFont *)id, cu->vfont, cu->vfontb, cu->vfonti, cu->vfontbi)) {
						ob->recalc |= (flag & OB_RECALC_ALL);
					}
				}
			}
		}
		else {
			/* disable because this is called on various ID types automatically.
			 * where printing warning is not useful. for now just ignore */
			/* BLI_assert(!"invalid flag for this 'idtype'"); */
		}
	}
}

void DAG_id_type_tag(struct Main *bmain, short idtype)
{
	bmain->id_tag_update[((char *)&idtype)[0]] = 1;
}

int DAG_id_type_tagged(Main *bmain, short idtype)
{
	return bmain->id_tag_update[((char *)&idtype)[0]];
}

#if 0 // UNUSED
/* recursively descends tree, each node only checked once */
/* node is checked to be of type object */
static int parent_check_node(DagNode *node, int curtime)
{
	DagAdjList *itA;
	
	node->lasttime = curtime;
	
	if (node->color == DAG_GRAY)
		return DAG_GRAY;
	
	for (itA = node->child; itA; itA = itA->next) {
		if (itA->node->type == ID_OB) {
			
			if (itA->node->color == DAG_GRAY)
				return DAG_GRAY;

			/* descend if not done */
			if (itA->node->lasttime != curtime) {
				itA->node->color = parent_check_node(itA->node, curtime);
			
				if (itA->node->color == DAG_GRAY)
					return DAG_GRAY;
			}
		}
	}
	
	return DAG_WHITE;
}
#endif

/* ******************* DAG FOR ARMATURE POSE ***************** */

/* we assume its an armature with pose */
void DAG_pose_sort(Object *ob)
{
	bPose *pose = ob->pose;
	bPoseChannel *pchan;
	bConstraint *con;
	DagNode *node;
	DagNode *node2, *node3;
	DagNode *rootnode;
	DagForest *dag;
	DagNodeQueue *nqueue;
	DagAdjList *itA;
	ListBase tempbase;
	int skip = 0;
	
	dag = dag_init();
	ugly_hack_sorry = 0;  /* no ID structs */

	rootnode = dag_add_node(dag, NULL);  /* node->ob becomes NULL */
	
	/* we add the hierarchy and the constraints */
	for (pchan = pose->chanbase.first; pchan; pchan = pchan->next) {
		int addtoroot = 1;
		
		node = dag_get_node(dag, pchan);
		
		if (pchan->parent) {
			node2 = dag_get_node(dag, pchan->parent);
			dag_add_relation(dag, node2, node, 0, "Parent Relation");
			addtoroot = 0;
		}
		for (con = pchan->constraints.first; con; con = con->next) {
			bConstraintTypeInfo *cti = constraint_get_typeinfo(con);
			ListBase targets = {NULL, NULL};
			bConstraintTarget *ct;
			
			if (cti && cti->get_constraint_targets) {
				cti->get_constraint_targets(con, &targets);
				
				for (ct = targets.first; ct; ct = ct->next) {
					if (ct->tar == ob && ct->subtarget[0]) {
						bPoseChannel *target = BKE_pose_channel_find_name(ob->pose, ct->subtarget);
						if (target) {
							node2 = dag_get_node(dag, target);
							dag_add_relation(dag, node2, node, 0, "Pose Constraint");
							
							if (con->type == CONSTRAINT_TYPE_KINEMATIC) {
								bKinematicConstraint *data = (bKinematicConstraint *)con->data;
								bPoseChannel *parchan;
								int segcount = 0;
								
								/* exclude tip from chain? */
								if (!(data->flag & CONSTRAINT_IK_TIP))
									parchan = pchan->parent;
								else
									parchan = pchan;
								
								/* Walk to the chain's root */
								while (parchan) {
									node3 = dag_get_node(dag, parchan);
									dag_add_relation(dag, node2, node3, 0, "IK Constraint");
									
									segcount++;
									if (segcount == data->rootbone || segcount > 255) break;  /* 255 is weak */
									parchan = parchan->parent;
								}
							}
						}
					}
				}
				
				if (cti->flush_constraint_targets)
					cti->flush_constraint_targets(con, &targets, 1);
			}
		}
		if (addtoroot == 1) {
			dag_add_relation(dag, rootnode, node, 0, "Root Bone Relation");
		}
	}

	dag_check_cycle(dag);
	
	/* now we try to sort... */
	tempbase.first = tempbase.last = NULL;

	nqueue = queue_create(DAGQUEUEALLOC);
	
	/* tag nodes unchecked */
	for (node = dag->DagNode.first; node; node = node->next)
		node->color = DAG_WHITE;
	
	rootnode->color = DAG_GRAY;
	push_stack(nqueue, rootnode);  
	
	while (nqueue->count) {
		
		skip = 0;
		node = get_top_node_queue(nqueue);
		
		itA = node->child;
		while (itA != NULL) {
			if (itA->node->color == DAG_WHITE) {
				itA->node->color = DAG_GRAY;
				push_stack(nqueue, itA->node);
				skip = 1;
				break;
			}
			itA = itA->next;
		}
		
		if (!skip) {
			if (node) {
				node = pop_queue(nqueue);
				if (node->ob == NULL)  /* we are done */
					break;
				node->color = DAG_BLACK;
				
				/* put node in new list */
				BLI_remlink(&pose->chanbase, node->ob);
				BLI_addhead(&tempbase, node->ob);
			}
		}
	}
	
	/* temporal correction for circular dependencies */
	while (pose->chanbase.first) {
		pchan = pose->chanbase.first;
		BLI_remlink(&pose->chanbase, pchan);
		BLI_addhead(&tempbase, pchan);

		printf("cyclic %s\n", pchan->name);
	}
	
	pose->chanbase = tempbase;
	queue_delete(nqueue);
	
//	printf("\nordered\n");
//	for (pchan = pose->chanbase.first; pchan; pchan = pchan->next) {
//		printf(" %s\n", pchan->name);
//	}
	
	free_forest(dag);
	MEM_freeN(dag);
	
	ugly_hack_sorry = 1;
}

/* ************************ DAG DEBUGGING ********************* */

void DAG_print_dependencies(Main *bmain, Scene *scene, Object *ob)
{
	/* utility for debugging dependencies */
	dag_print_dependencies = 1;

	if (ob && (ob->mode & OB_MODE_POSE)) {
		printf("\nDEPENDENCY RELATIONS for %s\n\n", ob->id.name + 2);
		DAG_pose_sort(ob);
	}
	else {
		printf("\nDEPENDENCY RELATIONS for %s\n\n", scene->id.name + 2);
		DAG_scene_sort(bmain, scene);
	}
	
	dag_print_dependencies = 0;
}
<|MERGE_RESOLUTION|>--- conflicted
+++ resolved
@@ -659,20 +659,6 @@
 	}
 	
 	/* material drivers */
-<<<<<<< HEAD
-	//if (ob->totcol) {
-	//	int a;
-	//	
-	//	for (a = 1; a <= ob->totcol; a++) {
-	//		Material *ma = give_current_material(ob, a);
-	//		
-	//		if (ma) {
-	//			/* recursively figure out if there are drivers, and hook these up to this object */
-	//			dag_add_material_driver_relations(dag, node, ma);
-	//		}
-	//	}
-	//}
-=======
 	if (ob->totcol) {
 		int a;
 		
@@ -687,7 +673,6 @@
 	}
 	else if(ob->type == OB_LAMP)
 		dag_add_lamp_driver_relations(dag, node, ob->data);
->>>>>>> 83de5cb3
 	
 	/* particles */
 	psys = ob->particlesystem.first;
