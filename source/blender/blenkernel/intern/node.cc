/*
 * This program is free software; you can redistribute it and/or
 * modify it under the terms of the GNU General Public License
 * as published by the Free Software Foundation; either version 2
 * of the License, or (at your option) any later version.
 *
 * This program is distributed in the hope that it will be useful,
 * but WITHOUT ANY WARRANTY; without even the implied warranty of
 * MERCHANTABILITY or FITNESS FOR A PARTICULAR PURPOSE.  See the
 * GNU General Public License for more details.
 *
 * You should have received a copy of the GNU General Public License
 * along with this program; if not, write to the Free Software Foundation,
 * Inc., 51 Franklin Street, Fifth Floor, Boston, MA 02110-1301, USA.
 *
 * The Original Code is Copyright (C) 2005 Blender Foundation.
 * All rights reserved.
 */

/** \file
 * \ingroup bke
 */

#include "CLG_log.h"

#include "MEM_guardedalloc.h"

#include <climits>
#include <cstddef>
#include <cstdlib>
#include <cstring>

/* Allow using deprecated functionality for .blend file I/O. */
#define DNA_DEPRECATED_ALLOW

#include "DNA_action_types.h"
#include "DNA_anim_types.h"
#include "DNA_collection_types.h"
#include "DNA_gpencil_types.h"
#include "DNA_light_types.h"
#include "DNA_linestyle_types.h"
#include "DNA_material_types.h"
#include "DNA_modifier_types.h"
#include "DNA_node_types.h"
#include "DNA_scene_types.h"
#include "DNA_simulation_types.h"
#include "DNA_texture_types.h"
#include "DNA_world_types.h"

#include "BLI_ghash.h"
#include "BLI_listbase.h"
#include "BLI_map.hh"
#include "BLI_math.h"
#include "BLI_path_util.h"
#include "BLI_set.hh"
#include "BLI_stack.hh"
#include "BLI_string.h"
#include "BLI_string_utils.h"
#include "BLI_utildefines.h"
#include "BLI_vector_set.hh"

#include "BLT_translation.h"

#include "BKE_anim_data.h"
#include "BKE_animsys.h"
#include "BKE_colortools.h"
#include "BKE_cryptomatte.h"
#include "BKE_global.h"
#include "BKE_icons.h"
#include "BKE_idprop.h"
#include "BKE_idtype.h"
#include "BKE_lib_id.h"
#include "BKE_lib_query.h"
#include "BKE_main.h"
#include "BKE_node.h"

#include "BLI_ghash.h"
#include "BLI_threads.h"
#include "RNA_access.h"
#include "RNA_define.h"

#include "NOD_common.h"
#include "NOD_composite.h"
#include "NOD_function.h"
#include "NOD_geometry.h"
#include "NOD_node_declaration.hh"
#include "NOD_node_tree_ref.hh"
#include "NOD_shader.h"
#include "NOD_socket.h"
#include "NOD_socket_declarations.hh"
#include "NOD_texture.h"

#include "DEG_depsgraph.h"
#include "DEG_depsgraph_build.h"

#include "BLO_read_write.h"

#include "MOD_nodes.h"

#define NODE_DEFAULT_MAX_WIDTH 700

using blender::Array;
using blender::MutableSpan;
using blender::Set;
using blender::Span;
using blender::Stack;
using blender::Vector;
using blender::VectorSet;
using blender::nodes::FieldInferencingInterface;
using blender::nodes::InputSocketFieldType;
using blender::nodes::NodeDeclaration;
using blender::nodes::OutputFieldDependency;
using blender::nodes::OutputSocketFieldType;
using blender::nodes::SocketDeclaration;
using namespace blender::nodes::node_tree_ref_types;

/* Fallback types for undefined tree, nodes, sockets */
static bNodeTreeType NodeTreeTypeUndefined;
bNodeType NodeTypeUndefined;
bNodeSocketType NodeSocketTypeUndefined;

static CLG_LogRef LOG = {"bke.node"};

static void ntree_set_typeinfo(bNodeTree *ntree, bNodeTreeType *typeinfo);
static void node_socket_copy(bNodeSocket *sock_dst, const bNodeSocket *sock_src, const int flag);
static void free_localized_node_groups(bNodeTree *ntree);
static void node_free_node(bNodeTree *ntree, bNode *node);
static void node_socket_interface_free(bNodeTree *UNUSED(ntree),
                                       bNodeSocket *sock,
                                       const bool do_id_user);
static void nodeMuteRerouteOutputLinks(struct bNodeTree *ntree,
                                       struct bNode *node,
                                       const bool mute);
static FieldInferencingInterface *node_field_inferencing_interface_copy(
    const FieldInferencingInterface &field_inferencing_interface);
static void node_field_inferencing_interface_free(
    const FieldInferencingInterface *field_inferencing_interface);

static void ntree_init_data(ID *id)
{
  bNodeTree *ntree = (bNodeTree *)id;
  ntree_set_typeinfo(ntree, nullptr);
}

static void ntree_copy_data(Main *UNUSED(bmain), ID *id_dst, const ID *id_src, const int flag)
{
  bNodeTree *ntree_dst = (bNodeTree *)id_dst;
  const bNodeTree *ntree_src = (const bNodeTree *)id_src;

  /* We never handle usercount here for own data. */
  const int flag_subdata = flag | LIB_ID_CREATE_NO_USER_REFCOUNT;

  /* in case a running nodetree is copied */
  ntree_dst->execdata = nullptr;

  BLI_listbase_clear(&ntree_dst->nodes);
  BLI_listbase_clear(&ntree_dst->links);

  /* Since source nodes and sockets are unique pointers we can put everything in a single map. */
  GHash *new_pointers = BLI_ghash_ptr_new(__func__);

  LISTBASE_FOREACH (const bNode *, node_src, &ntree_src->nodes) {
    bNode *new_node = BKE_node_copy_ex(ntree_dst, node_src, flag_subdata, true);
    BLI_ghash_insert(new_pointers, (void *)node_src, new_node);
    /* Store mapping to inputs. */
    bNodeSocket *new_input_sock = (bNodeSocket *)new_node->inputs.first;
    const bNodeSocket *input_sock_src = (const bNodeSocket *)node_src->inputs.first;
    while (new_input_sock != nullptr) {
      BLI_ghash_insert(new_pointers, (void *)input_sock_src, new_input_sock);
      new_input_sock = new_input_sock->next;
      input_sock_src = input_sock_src->next;
    }
    /* Store mapping to outputs. */
    bNodeSocket *new_output_sock = (bNodeSocket *)new_node->outputs.first;
    const bNodeSocket *output_sock_src = (const bNodeSocket *)node_src->outputs.first;
    while (new_output_sock != nullptr) {
      BLI_ghash_insert(new_pointers, (void *)output_sock_src, new_output_sock);
      new_output_sock = new_output_sock->next;
      output_sock_src = output_sock_src->next;
    }
  }

  /* copy links */
  BLI_duplicatelist(&ntree_dst->links, &ntree_src->links);
  LISTBASE_FOREACH (bNodeLink *, link_dst, &ntree_dst->links) {
    link_dst->fromnode = (bNode *)BLI_ghash_lookup_default(
        new_pointers, link_dst->fromnode, nullptr);
    link_dst->fromsock = (bNodeSocket *)BLI_ghash_lookup_default(
        new_pointers, link_dst->fromsock, nullptr);
    link_dst->tonode = (bNode *)BLI_ghash_lookup_default(new_pointers, link_dst->tonode, nullptr);
    link_dst->tosock = (bNodeSocket *)BLI_ghash_lookup_default(
        new_pointers, link_dst->tosock, nullptr);
    /* update the link socket's pointer */
    if (link_dst->tosock) {
      link_dst->tosock->link = link_dst;
    }
  }

  /* copy interface sockets */
  BLI_duplicatelist(&ntree_dst->inputs, &ntree_src->inputs);
  bNodeSocket *sock_dst, *sock_src;
  for (sock_dst = (bNodeSocket *)ntree_dst->inputs.first,
      sock_src = (bNodeSocket *)ntree_src->inputs.first;
       sock_dst != nullptr;
       sock_dst = (bNodeSocket *)sock_dst->next, sock_src = (bNodeSocket *)sock_src->next) {
    node_socket_copy(sock_dst, sock_src, flag_subdata);
  }

  BLI_duplicatelist(&ntree_dst->outputs, &ntree_src->outputs);
  for (sock_dst = (bNodeSocket *)ntree_dst->outputs.first,
      sock_src = (bNodeSocket *)ntree_src->outputs.first;
       sock_dst != nullptr;
       sock_dst = (bNodeSocket *)sock_dst->next, sock_src = (bNodeSocket *)sock_src->next) {
    node_socket_copy(sock_dst, sock_src, flag_subdata);
  }

  /* copy preview hash */
  if (ntree_src->previews && (flag & LIB_ID_COPY_NO_PREVIEW) == 0) {
    bNodeInstanceHashIterator iter;

    ntree_dst->previews = BKE_node_instance_hash_new("node previews");

    NODE_INSTANCE_HASH_ITER (iter, ntree_src->previews) {
      bNodeInstanceKey key = BKE_node_instance_hash_iterator_get_key(&iter);
      bNodePreview *preview = (bNodePreview *)BKE_node_instance_hash_iterator_get_value(&iter);
      BKE_node_instance_hash_insert(ntree_dst->previews, key, BKE_node_preview_copy(preview));
    }
  }
  else {
    ntree_dst->previews = nullptr;
  }

  /* update node->parent pointers */
  for (bNode *node_dst = (bNode *)ntree_dst->nodes.first,
             *node_src = (bNode *)ntree_src->nodes.first;
       node_dst;
       node_dst = (bNode *)node_dst->next, node_src = (bNode *)node_src->next) {
    if (node_dst->parent) {
      node_dst->parent = (bNode *)BLI_ghash_lookup_default(
          new_pointers, node_dst->parent, nullptr);
    }
  }

  BLI_ghash_free(new_pointers, nullptr, nullptr);

  /* node tree will generate its own interface type */
  ntree_dst->interface_type = nullptr;

  if (ntree_src->field_inferencing_interface) {
    ntree_dst->field_inferencing_interface = node_field_inferencing_interface_copy(
        *ntree_src->field_inferencing_interface);
  }

  if (flag & LIB_ID_COPY_NO_PREVIEW) {
    ntree_dst->preview = nullptr;
  }
  else {
    BKE_previewimg_id_copy(&ntree_dst->id, &ntree_src->id);
  }
}

static void ntree_free_data(ID *id)
{
  bNodeTree *ntree = (bNodeTree *)id;

  /* XXX hack! node trees should not store execution graphs at all.
   * This should be removed when old tree types no longer require it.
   * Currently the execution data for texture nodes remains in the tree
   * after execution, until the node tree is updated or freed.
   */
  if (ntree->execdata) {
    switch (ntree->type) {
      case NTREE_SHADER:
        ntreeShaderEndExecTree(ntree->execdata);
        break;
      case NTREE_TEXTURE:
        ntreeTexEndExecTree(ntree->execdata);
        ntree->execdata = nullptr;
        break;
    }
  }

  /* XXX not nice, but needed to free localized node groups properly */
  free_localized_node_groups(ntree);

  /* unregister associated RNA types */
  ntreeInterfaceTypeFree(ntree);

  BLI_freelistN(&ntree->links); /* do first, then unlink_node goes fast */

  LISTBASE_FOREACH_MUTABLE (bNode *, node, &ntree->nodes) {
    node_free_node(ntree, node);
  }

  /* free interface sockets */
  LISTBASE_FOREACH_MUTABLE (bNodeSocket *, sock, &ntree->inputs) {
    node_socket_interface_free(ntree, sock, false);
    MEM_freeN(sock);
  }
  LISTBASE_FOREACH_MUTABLE (bNodeSocket *, sock, &ntree->outputs) {
    node_socket_interface_free(ntree, sock, false);
    MEM_freeN(sock);
  }

  node_field_inferencing_interface_free(ntree->field_inferencing_interface);

  /* free preview hash */
  if (ntree->previews) {
    BKE_node_instance_hash_free(ntree->previews, (bNodeInstanceValueFP)BKE_node_preview_free);
  }

  if (ntree->id.tag & LIB_TAG_LOCALIZED) {
    BKE_libblock_free_data(&ntree->id, true);
  }

  BKE_previewimg_free(&ntree->preview);
}

static void library_foreach_node_socket(LibraryForeachIDData *data, bNodeSocket *sock)
{
  BKE_LIB_FOREACHID_PROCESS_FUNCTION_CALL(
      data,
      IDP_foreach_property(
          sock->prop, IDP_TYPE_FILTER_ID, BKE_lib_query_idpropertiesForeachIDLink_callback, data));

  switch ((eNodeSocketDatatype)sock->type) {
    case SOCK_OBJECT: {
      bNodeSocketValueObject *default_value = (bNodeSocketValueObject *)sock->default_value;
      BKE_LIB_FOREACHID_PROCESS_IDSUPER(data, default_value->value, IDWALK_CB_USER);
      break;
    }
    case SOCK_IMAGE: {
      bNodeSocketValueImage *default_value = (bNodeSocketValueImage *)sock->default_value;
      BKE_LIB_FOREACHID_PROCESS_IDSUPER(data, default_value->value, IDWALK_CB_USER);
      break;
    }
    case SOCK_COLLECTION: {
      bNodeSocketValueCollection *default_value = (bNodeSocketValueCollection *)
                                                      sock->default_value;
      BKE_LIB_FOREACHID_PROCESS_IDSUPER(data, default_value->value, IDWALK_CB_USER);
      break;
    }
    case SOCK_TEXTURE: {
      bNodeSocketValueTexture *default_value = (bNodeSocketValueTexture *)sock->default_value;
      BKE_LIB_FOREACHID_PROCESS_IDSUPER(data, default_value->value, IDWALK_CB_USER);
      break;
    }
    case SOCK_MATERIAL: {
      bNodeSocketValueMaterial *default_value = (bNodeSocketValueMaterial *)sock->default_value;
      BKE_LIB_FOREACHID_PROCESS_IDSUPER(data, default_value->value, IDWALK_CB_USER);
      break;
    }
    case SOCK_FLOAT:
    case SOCK_VECTOR:
    case SOCK_RGBA:
    case SOCK_BOOLEAN:
    case SOCK_INT:
    case SOCK_STRING:
    case __SOCK_MESH:
    case SOCK_CUSTOM:
    case SOCK_SHADER:
    case SOCK_GEOMETRY:
    case SOCK_ENUM:
      break;
  }
}

static void node_foreach_id(ID *id, LibraryForeachIDData *data)
{
  bNodeTree *ntree = (bNodeTree *)id;

  BKE_LIB_FOREACHID_PROCESS_IDSUPER(data, ntree->gpd, IDWALK_CB_USER);

  LISTBASE_FOREACH (bNode *, node, &ntree->nodes) {
    BKE_LIB_FOREACHID_PROCESS_ID(data, node->id, IDWALK_CB_USER);

    BKE_LIB_FOREACHID_PROCESS_FUNCTION_CALL(
        data,
        IDP_foreach_property(node->prop,
                             IDP_TYPE_FILTER_ID,
                             BKE_lib_query_idpropertiesForeachIDLink_callback,
                             data));
    LISTBASE_FOREACH (bNodeSocket *, sock, &node->inputs) {
      BKE_LIB_FOREACHID_PROCESS_FUNCTION_CALL(data, library_foreach_node_socket(data, sock));
    }
    LISTBASE_FOREACH (bNodeSocket *, sock, &node->outputs) {
      BKE_LIB_FOREACHID_PROCESS_FUNCTION_CALL(data, library_foreach_node_socket(data, sock));
    }
  }

  LISTBASE_FOREACH (bNodeSocket *, sock, &ntree->inputs) {
    BKE_LIB_FOREACHID_PROCESS_FUNCTION_CALL(data, library_foreach_node_socket(data, sock));
  }
  LISTBASE_FOREACH (bNodeSocket *, sock, &ntree->outputs) {
    BKE_LIB_FOREACHID_PROCESS_FUNCTION_CALL(data, library_foreach_node_socket(data, sock));
  }
}

static void node_foreach_cache(ID *id,
                               IDTypeForeachCacheFunctionCallback function_callback,
                               void *user_data)
{
  bNodeTree *nodetree = (bNodeTree *)id;
  IDCacheKey key = {0};
  key.id_session_uuid = id->session_uuid;
  key.offset_in_ID = offsetof(bNodeTree, previews);
  key.cache_v = nodetree->previews;

  /* TODO: see also `direct_link_nodetree()` in readfile.c. */
#if 0
  function_callback(id, &key, (void **)&nodetree->previews, 0, user_data);
#endif

  if (nodetree->type == NTREE_COMPOSIT) {
    LISTBASE_FOREACH (bNode *, node, &nodetree->nodes) {
      if (node->type == CMP_NODE_MOVIEDISTORTION) {
        key.offset_in_ID = (size_t)BLI_ghashutil_strhash_p(node->name);
        key.cache_v = node->storage;
        function_callback(id, &key, (void **)&node->storage, 0, user_data);
      }
    }
  }
}

static ID *node_owner_get(Main *bmain, ID *id)
{
  if ((id->flag & LIB_EMBEDDED_DATA) == 0) {
    return id;
  }
  /* TODO: Sort this NO_MAIN or not for embedded node trees. See T86119. */
  // BLI_assert((id->tag & LIB_TAG_NO_MAIN) == 0);

  ListBase *lists[] = {&bmain->materials,
                       &bmain->lights,
                       &bmain->worlds,
                       &bmain->textures,
                       &bmain->scenes,
                       &bmain->linestyles,
                       &bmain->simulations,
                       nullptr};

  bNodeTree *ntree = (bNodeTree *)id;
  for (int i = 0; lists[i] != nullptr; i++) {
    LISTBASE_FOREACH (ID *, id_iter, lists[i]) {
      if (ntreeFromID(id_iter) == ntree) {
        return id_iter;
      }
    }
  }

  BLI_assert_msg(0, "Embedded node tree with no owner. Critical Main inconsistency.");
  return nullptr;
}

static void write_node_socket_default_value(BlendWriter *writer, bNodeSocket *sock)
{
  if (sock->default_value == nullptr) {
    return;
  }

  switch ((eNodeSocketDatatype)sock->type) {
    case SOCK_FLOAT:
      BLO_write_struct(writer, bNodeSocketValueFloat, sock->default_value);
      break;
    case SOCK_VECTOR:
      BLO_write_struct(writer, bNodeSocketValueVector, sock->default_value);
      break;
    case SOCK_RGBA:
      BLO_write_struct(writer, bNodeSocketValueRGBA, sock->default_value);
      break;
    case SOCK_BOOLEAN:
      BLO_write_struct(writer, bNodeSocketValueBoolean, sock->default_value);
      break;
    case SOCK_INT:
      BLO_write_struct(writer, bNodeSocketValueInt, sock->default_value);
      break;
    case SOCK_STRING:
      BLO_write_struct(writer, bNodeSocketValueString, sock->default_value);
      break;
    case SOCK_OBJECT:
      BLO_write_struct(writer, bNodeSocketValueObject, sock->default_value);
      break;
    case SOCK_IMAGE:
      BLO_write_struct(writer, bNodeSocketValueImage, sock->default_value);
      break;
    case SOCK_COLLECTION:
      BLO_write_struct(writer, bNodeSocketValueCollection, sock->default_value);
      break;
    case SOCK_TEXTURE:
      BLO_write_struct(writer, bNodeSocketValueTexture, sock->default_value);
      break;
    case SOCK_MATERIAL:
      BLO_write_struct(writer, bNodeSocketValueMaterial, sock->default_value);
      break;
    case SOCK_ENUM:
      BLO_write_struct(writer, bNodeSocketValueEnum, sock->default_value);
      break;
    case __SOCK_MESH:
    case SOCK_CUSTOM:
    case SOCK_SHADER:
    case SOCK_GEOMETRY:
      BLI_assert_unreachable();
      break;
  }
}

static void write_node_socket(BlendWriter *writer, bNodeSocket *sock)
{
  /* actual socket writing */
  BLO_write_struct(writer, bNodeSocket, sock);

  if (sock->prop) {
    IDP_BlendWrite(writer, sock->prop);
  }

  write_node_socket_default_value(writer, sock);
}
static void write_node_socket_interface(BlendWriter *writer, bNodeSocket *sock)
{
  /* actual socket writing */
  BLO_write_struct(writer, bNodeSocket, sock);

  if (sock->prop) {
    IDP_BlendWrite(writer, sock->prop);
  }

  write_node_socket_default_value(writer, sock);
}

/* this is only direct data, tree itself should have been written */
void ntreeBlendWrite(BlendWriter *writer, bNodeTree *ntree)
{
  BKE_id_blend_write(writer, &ntree->id);

  /* for link_list() speed, we write per list */

  if (ntree->adt) {
    BKE_animdata_blend_write(writer, ntree->adt);
  }

  LISTBASE_FOREACH (bNode *, node, &ntree->nodes) {
    BLO_write_struct(writer, bNode, node);

    if (node->prop) {
      IDP_BlendWrite(writer, node->prop);
    }

    LISTBASE_FOREACH (bNodeSocket *, sock, &node->inputs) {
      write_node_socket(writer, sock);
    }
    LISTBASE_FOREACH (bNodeSocket *, sock, &node->outputs) {
      write_node_socket(writer, sock);
    }

    LISTBASE_FOREACH (bNodeLink *, link, &node->internal_links) {
      BLO_write_struct(writer, bNodeLink, link);
    }

    if (node->storage) {
      /* could be handlerized at some point, now only 1 exception still */
      if (ELEM(ntree->type, NTREE_SHADER, NTREE_GEOMETRY) &&
          ELEM(node->type, SH_NODE_CURVE_VEC, SH_NODE_CURVE_RGB, SH_NODE_CURVE_FLOAT)) {
        BKE_curvemapping_blend_write(writer, (const CurveMapping *)node->storage);
      }
      else if ((ntree->type == NTREE_GEOMETRY) &&
               (node->type == GEO_NODE_LEGACY_ATTRIBUTE_CURVE_MAP)) {
        BLO_write_struct_by_name(writer, node->typeinfo->storagename, node->storage);
        NodeAttributeCurveMap *data = (NodeAttributeCurveMap *)node->storage;
        BKE_curvemapping_blend_write(writer, (const CurveMapping *)data->curve_vec);
        BKE_curvemapping_blend_write(writer, (const CurveMapping *)data->curve_rgb);
      }
      else if (ntree->type == NTREE_SHADER && (node->type == SH_NODE_SCRIPT)) {
        NodeShaderScript *nss = (NodeShaderScript *)node->storage;
        if (nss->bytecode) {
          BLO_write_string(writer, nss->bytecode);
        }
        BLO_write_struct_by_name(writer, node->typeinfo->storagename, node->storage);
      }
      else if ((ntree->type == NTREE_COMPOSIT) && ELEM(node->type,
                                                       CMP_NODE_TIME,
                                                       CMP_NODE_CURVE_VEC,
                                                       CMP_NODE_CURVE_RGB,
                                                       CMP_NODE_HUECORRECT)) {
        BKE_curvemapping_blend_write(writer, (const CurveMapping *)node->storage);
      }
      else if ((ntree->type == NTREE_TEXTURE) &&
               (node->type == TEX_NODE_CURVE_RGB || node->type == TEX_NODE_CURVE_TIME)) {
        BKE_curvemapping_blend_write(writer, (const CurveMapping *)node->storage);
      }
      else if ((ntree->type == NTREE_COMPOSIT) && (node->type == CMP_NODE_MOVIEDISTORTION)) {
        /* pass */
      }
      else if ((ntree->type == NTREE_COMPOSIT) && (node->type == CMP_NODE_GLARE)) {
        /* Simple forward compatibility for fix for T50736.
         * Not ideal (there is no ideal solution here), but should do for now. */
        NodeGlare *ndg = (NodeGlare *)node->storage;
        /* Not in undo case. */
        if (!BLO_write_is_undo(writer)) {
          switch (ndg->type) {
            case 2: /* Grrrr! magic numbers :( */
              ndg->angle = ndg->streaks;
              break;
            case 0:
              ndg->angle = ndg->star_45;
              break;
            default:
              break;
          }
        }
        BLO_write_struct_by_name(writer, node->typeinfo->storagename, node->storage);
      }
      else if ((ntree->type == NTREE_COMPOSIT) &&
               (ELEM(node->type, CMP_NODE_CRYPTOMATTE, CMP_NODE_CRYPTOMATTE_LEGACY))) {
        NodeCryptomatte *nc = (NodeCryptomatte *)node->storage;
        BLO_write_string(writer, nc->matte_id);
        LISTBASE_FOREACH (CryptomatteEntry *, entry, &nc->entries) {
          BLO_write_struct(writer, CryptomatteEntry, entry);
        }
        BLO_write_struct_by_name(writer, node->typeinfo->storagename, node->storage);
      }
      else if (node->type == FN_NODE_INPUT_STRING) {
        NodeInputString *storage = (NodeInputString *)node->storage;
        if (storage->string) {
          BLO_write_string(writer, storage->string);
        }
        BLO_write_struct_by_name(writer, node->typeinfo->storagename, storage);
      }
      else if (node->type == FN_NODE_ENUM) {
        NodeFunctionEnum *storage = (NodeFunctionEnum *)node->storage;
        BLO_write_struct(writer, NodeFunctionEnum, storage);
        BLO_write_struct_list(writer, NodeFunctionEnumItem, &storage->items);
        LISTBASE_FOREACH (NodeFunctionEnumItem *, item, &storage->items) {
          BLO_write_string(writer, item->name);
          BLO_write_string(writer, item->description);
        }
      }
      else if (node->typeinfo != &NodeTypeUndefined) {
        BLO_write_struct_by_name(writer, node->typeinfo->storagename, node->storage);
      }
    }

    if (node->type == CMP_NODE_OUTPUT_FILE) {
      /* inputs have own storage data */
      LISTBASE_FOREACH (bNodeSocket *, sock, &node->inputs) {
        BLO_write_struct(writer, NodeImageMultiFileSocket, sock->storage);
      }
    }
    if (ELEM(node->type, CMP_NODE_IMAGE, CMP_NODE_R_LAYERS)) {
      /* write extra socket info */
      LISTBASE_FOREACH (bNodeSocket *, sock, &node->outputs) {
        BLO_write_struct(writer, NodeImageLayer, sock->storage);
      }
    }
  }

  LISTBASE_FOREACH (bNodeLink *, link, &ntree->links) {
    BLO_write_struct(writer, bNodeLink, link);
  }

  LISTBASE_FOREACH (bNodeSocket *, sock, &ntree->inputs) {
    write_node_socket_interface(writer, sock);
  }
  LISTBASE_FOREACH (bNodeSocket *, sock, &ntree->outputs) {
    write_node_socket_interface(writer, sock);
  }

  BKE_previewimg_blend_write(writer, ntree->preview);
}

static void ntree_blend_write(BlendWriter *writer, ID *id, const void *id_address)
{
  bNodeTree *ntree = (bNodeTree *)id;

  /* Clean up, important in undo case to reduce false detection of changed datablocks. */
  ntree->init = 0; /* to set callbacks and force setting types */
  ntree->is_updating = false;
  ntree->typeinfo = nullptr;
  ntree->interface_type = nullptr;
  ntree->progress = nullptr;
  ntree->execdata = nullptr;

  BLO_write_id_struct(writer, bNodeTree, id_address, &ntree->id);

  ntreeBlendWrite(writer, ntree);
}

static void direct_link_node_socket(BlendDataReader *reader, bNodeSocket *sock)
{
  BLO_read_data_address(reader, &sock->prop);
  IDP_BlendDataRead(reader, &sock->prop);

  BLO_read_data_address(reader, &sock->link);
  sock->typeinfo = nullptr;
  BLO_read_data_address(reader, &sock->storage);
  BLO_read_data_address(reader, &sock->default_value);
  sock->total_inputs = 0; /* Clear runtime data set before drawing. */
  sock->cache = nullptr;
<<<<<<< HEAD

  if (sock->type == SOCK_ENUM) {
    bNodeSocketValueEnum *socket_value = (bNodeSocketValueEnum *)sock->default_value;
    socket_value->items = nullptr;
  }
=======
  sock->declaration = nullptr;
>>>>>>> fc373af8
}

/* ntree itself has been read! */
void ntreeBlendReadData(BlendDataReader *reader, bNodeTree *ntree)
{
  /* NOTE: writing and reading goes in sync, for speed. */
  ntree->init = 0; /* to set callbacks and force setting types */
  ntree->is_updating = false;
  ntree->typeinfo = nullptr;
  ntree->interface_type = nullptr;

  ntree->progress = nullptr;
  ntree->execdata = nullptr;

  ntree->field_inferencing_interface = nullptr;

  BLO_read_data_address(reader, &ntree->adt);
  BKE_animdata_blend_read_data(reader, ntree->adt);

  BLO_read_list(reader, &ntree->nodes);
  LISTBASE_FOREACH (bNode *, node, &ntree->nodes) {
    node->typeinfo = nullptr;
    node->declaration = nullptr;

    BLO_read_list(reader, &node->inputs);
    BLO_read_list(reader, &node->outputs);

    BLO_read_data_address(reader, &node->prop);
    IDP_BlendDataRead(reader, &node->prop);

    BLO_read_list(reader, &node->internal_links);
    LISTBASE_FOREACH (bNodeLink *, link, &node->internal_links) {
      BLO_read_data_address(reader, &link->fromnode);
      BLO_read_data_address(reader, &link->fromsock);
      BLO_read_data_address(reader, &link->tonode);
      BLO_read_data_address(reader, &link->tosock);
    }

    if (node->type == CMP_NODE_MOVIEDISTORTION) {
      /* Do nothing, this is runtime cache and hence handled by generic code using
       * `IDTypeInfo.foreach_cache` callback. */
    }
    else {
      BLO_read_data_address(reader, &node->storage);
    }

    if (node->storage) {
      /* could be handlerized at some point */
      switch (node->type) {
        case SH_NODE_CURVE_VEC:
        case SH_NODE_CURVE_RGB:
        case SH_NODE_CURVE_FLOAT:
        case CMP_NODE_TIME:
        case CMP_NODE_CURVE_VEC:
        case CMP_NODE_CURVE_RGB:
        case CMP_NODE_HUECORRECT:
        case TEX_NODE_CURVE_RGB:
        case TEX_NODE_CURVE_TIME: {
          BKE_curvemapping_blend_read(reader, (CurveMapping *)node->storage);
          break;
        }
        case GEO_NODE_LEGACY_ATTRIBUTE_CURVE_MAP: {
          NodeAttributeCurveMap *data = (NodeAttributeCurveMap *)node->storage;
          BLO_read_data_address(reader, &data->curve_vec);
          if (data->curve_vec) {
            BKE_curvemapping_blend_read(reader, data->curve_vec);
          }
          BLO_read_data_address(reader, &data->curve_rgb);
          if (data->curve_rgb) {
            BKE_curvemapping_blend_read(reader, data->curve_rgb);
          }
          break;
        }
        case SH_NODE_SCRIPT: {
          NodeShaderScript *nss = (NodeShaderScript *)node->storage;
          BLO_read_data_address(reader, &nss->bytecode);
          break;
        }
        case SH_NODE_TEX_POINTDENSITY: {
          NodeShaderTexPointDensity *npd = (NodeShaderTexPointDensity *)node->storage;
          memset(&npd->pd, 0, sizeof(npd->pd));
          break;
        }
        case SH_NODE_TEX_IMAGE: {
          NodeTexImage *tex = (NodeTexImage *)node->storage;
          tex->iuser.scene = nullptr;
          break;
        }
        case SH_NODE_TEX_ENVIRONMENT: {
          NodeTexEnvironment *tex = (NodeTexEnvironment *)node->storage;
          tex->iuser.scene = nullptr;
          break;
        }
        case CMP_NODE_IMAGE:
        case CMP_NODE_R_LAYERS:
        case CMP_NODE_VIEWER:
        case CMP_NODE_SPLITVIEWER: {
          ImageUser *iuser = (ImageUser *)node->storage;
          iuser->scene = nullptr;
          break;
        }
        case CMP_NODE_CRYPTOMATTE_LEGACY:
        case CMP_NODE_CRYPTOMATTE: {
          NodeCryptomatte *nc = (NodeCryptomatte *)node->storage;
          BLO_read_data_address(reader, &nc->matte_id);
          BLO_read_list(reader, &nc->entries);
          BLI_listbase_clear(&nc->runtime.layers);
          break;
        }
        case TEX_NODE_IMAGE: {
          ImageUser *iuser = (ImageUser *)node->storage;
          iuser->scene = nullptr;
          break;
        }
        case FN_NODE_INPUT_STRING: {
          NodeInputString *storage = (NodeInputString *)node->storage;
          BLO_read_data_address(reader, &storage->string);
          break;
        }
        case FN_NODE_ENUM: {
          NodeFunctionEnum *storage = (NodeFunctionEnum *)node->storage;
          BLO_read_data_address(reader, &storage->owner_node);
          BLO_read_list(reader, &storage->items);
          LISTBASE_FOREACH (NodeFunctionEnumItem *, item, &storage->items) {
            BLO_read_data_address(reader, &item->owner_node);
            BLO_read_data_address(reader, &item->name);
            BLO_read_data_address(reader, &item->description);
          }
          break;
        }
        default:
          break;
      }
    }
  }
  BLO_read_list(reader, &ntree->links);

  /* and we connect the rest */
  LISTBASE_FOREACH (bNode *, node, &ntree->nodes) {
    BLO_read_data_address(reader, &node->parent);

    LISTBASE_FOREACH (bNodeSocket *, sock, &node->inputs) {
      direct_link_node_socket(reader, sock);
    }
    LISTBASE_FOREACH (bNodeSocket *, sock, &node->outputs) {
      direct_link_node_socket(reader, sock);
    }
  }

  /* interface socket lists */
  BLO_read_list(reader, &ntree->inputs);
  BLO_read_list(reader, &ntree->outputs);
  LISTBASE_FOREACH (bNodeSocket *, sock, &ntree->inputs) {
    direct_link_node_socket(reader, sock);
  }
  LISTBASE_FOREACH (bNodeSocket *, sock, &ntree->outputs) {
    direct_link_node_socket(reader, sock);
  }

  LISTBASE_FOREACH (bNodeLink *, link, &ntree->links) {
    BLO_read_data_address(reader, &link->fromnode);
    BLO_read_data_address(reader, &link->tonode);
    BLO_read_data_address(reader, &link->fromsock);
    BLO_read_data_address(reader, &link->tosock);
  }

  /* TODO: should be dealt by new generic cache handling of IDs... */
  ntree->previews = nullptr;

  if (ntree->type == NTREE_GEOMETRY) {
    /* Update field referencing for the geometry nodes modifier. */
    ntree->update |= NTREE_UPDATE_FIELD_INFERENCING;
  }

  BLO_read_data_address(reader, &ntree->preview);
  BKE_previewimg_blend_read(reader, ntree->preview);

  /* type verification is in lib-link */
}

static void ntree_blend_read_data(BlendDataReader *reader, ID *id)
{
  bNodeTree *ntree = (bNodeTree *)id;
  ntreeBlendReadData(reader, ntree);
}

static void lib_link_node_socket(BlendLibReader *reader, Library *lib, bNodeSocket *sock)
{
  IDP_BlendReadLib(reader, sock->prop);

  /* This can happen for all socket types when a file is saved in an older version of Blender than
   * it was originally created in (T86298). Some socket types still require a default value. The
   * default value of those sockets will be created in `ntreeSetTypes`. */
  if (sock->default_value == nullptr) {
    return;
  }

  switch ((eNodeSocketDatatype)sock->type) {
    case SOCK_OBJECT: {
      bNodeSocketValueObject *default_value = (bNodeSocketValueObject *)sock->default_value;
      BLO_read_id_address(reader, lib, &default_value->value);
      break;
    }
    case SOCK_IMAGE: {
      bNodeSocketValueImage *default_value = (bNodeSocketValueImage *)sock->default_value;
      BLO_read_id_address(reader, lib, &default_value->value);
      break;
    }
    case SOCK_COLLECTION: {
      bNodeSocketValueCollection *default_value = (bNodeSocketValueCollection *)
                                                      sock->default_value;
      BLO_read_id_address(reader, lib, &default_value->value);
      break;
    }
    case SOCK_TEXTURE: {
      bNodeSocketValueTexture *default_value = (bNodeSocketValueTexture *)sock->default_value;
      BLO_read_id_address(reader, lib, &default_value->value);
      break;
    }
    case SOCK_MATERIAL: {
      bNodeSocketValueMaterial *default_value = (bNodeSocketValueMaterial *)sock->default_value;
      BLO_read_id_address(reader, lib, &default_value->value);
      break;
    }
    case SOCK_FLOAT:
    case SOCK_VECTOR:
    case SOCK_RGBA:
    case SOCK_BOOLEAN:
    case SOCK_INT:
    case SOCK_STRING:
    case __SOCK_MESH:
    case SOCK_CUSTOM:
    case SOCK_SHADER:
    case SOCK_GEOMETRY:
    case SOCK_ENUM:
      break;
  }
}

static void lib_link_node_sockets(BlendLibReader *reader, Library *lib, ListBase *sockets)
{
  LISTBASE_FOREACH (bNodeSocket *, sock, sockets) {
    lib_link_node_socket(reader, lib, sock);
  }
}

void ntreeBlendReadLib(struct BlendLibReader *reader, struct bNodeTree *ntree)
{
  Library *lib = ntree->id.lib;

  BLO_read_id_address(reader, lib, &ntree->gpd);

  LISTBASE_FOREACH (bNode *, node, &ntree->nodes) {
    /* Link ID Properties -- and copy this comment EXACTLY for easy finding
     * of library blocks that implement this. */
    IDP_BlendReadLib(reader, node->prop);

    BLO_read_id_address(reader, lib, &node->id);

    lib_link_node_sockets(reader, lib, &node->inputs);
    lib_link_node_sockets(reader, lib, &node->outputs);
  }

  lib_link_node_sockets(reader, lib, &ntree->inputs);
  lib_link_node_sockets(reader, lib, &ntree->outputs);

  /* Set node->typeinfo pointers. This is done in lib linking, after the
   * first versioning that can change types still without functions that
   * update the typeinfo pointers. Versioning after lib linking needs
   * these top be valid. */
  ntreeSetTypes(nullptr, ntree);

  /* For nodes with static socket layout, add/remove sockets as needed
   * to match the static layout. */
  if (!BLO_read_lib_is_undo(reader)) {
    LISTBASE_FOREACH (bNode *, node, &ntree->nodes) {
      node_verify_sockets(ntree, node, false);
    }
  }
}

static void ntree_blend_read_lib(BlendLibReader *reader, ID *id)
{
  bNodeTree *ntree = (bNodeTree *)id;
  ntreeBlendReadLib(reader, ntree);
}

static void expand_node_socket(BlendExpander *expander, bNodeSocket *sock)
{
  IDP_BlendReadExpand(expander, sock->prop);

  if (sock->default_value != nullptr) {

    switch ((eNodeSocketDatatype)sock->type) {
      case SOCK_OBJECT: {
        bNodeSocketValueObject *default_value = (bNodeSocketValueObject *)sock->default_value;
        BLO_expand(expander, default_value->value);
        break;
      }
      case SOCK_IMAGE: {
        bNodeSocketValueImage *default_value = (bNodeSocketValueImage *)sock->default_value;
        BLO_expand(expander, default_value->value);
        break;
      }
      case SOCK_COLLECTION: {
        bNodeSocketValueCollection *default_value = (bNodeSocketValueCollection *)
                                                        sock->default_value;
        BLO_expand(expander, default_value->value);
        break;
      }
      case SOCK_TEXTURE: {
        bNodeSocketValueTexture *default_value = (bNodeSocketValueTexture *)sock->default_value;
        BLO_expand(expander, default_value->value);
        break;
      }
      case SOCK_MATERIAL: {
        bNodeSocketValueMaterial *default_value = (bNodeSocketValueMaterial *)sock->default_value;
        BLO_expand(expander, default_value->value);
        break;
      }
      case SOCK_FLOAT:
      case SOCK_VECTOR:
      case SOCK_RGBA:
      case SOCK_BOOLEAN:
      case SOCK_INT:
      case SOCK_STRING:
      case __SOCK_MESH:
      case SOCK_CUSTOM:
      case SOCK_SHADER:
      case SOCK_GEOMETRY:
      case SOCK_ENUM:
        break;
    }
  }
}

static void expand_node_sockets(BlendExpander *expander, ListBase *sockets)
{
  LISTBASE_FOREACH (bNodeSocket *, sock, sockets) {
    expand_node_socket(expander, sock);
  }
}

void ntreeBlendReadExpand(BlendExpander *expander, bNodeTree *ntree)
{
  if (ntree->gpd) {
    BLO_expand(expander, ntree->gpd);
  }

  LISTBASE_FOREACH (bNode *, node, &ntree->nodes) {
    if (node->id && !(node->type == CMP_NODE_R_LAYERS) &&
        !(node->type == CMP_NODE_CRYPTOMATTE && node->custom1 == CMP_CRYPTOMATTE_SRC_RENDER)) {
      BLO_expand(expander, node->id);
    }

    IDP_BlendReadExpand(expander, node->prop);

    expand_node_sockets(expander, &node->inputs);
    expand_node_sockets(expander, &node->outputs);
  }

  expand_node_sockets(expander, &ntree->inputs);
  expand_node_sockets(expander, &ntree->outputs);
}

static void ntree_blend_read_expand(BlendExpander *expander, ID *id)
{
  bNodeTree *ntree = (bNodeTree *)id;
  ntreeBlendReadExpand(expander, ntree);
}

IDTypeInfo IDType_ID_NT = {
    /* id_code */ ID_NT,
    /* id_filter */ FILTER_ID_NT,
    /* main_listbase_index */ INDEX_ID_NT,
    /* struct_size */ sizeof(bNodeTree),
    /* name */ "NodeTree",
    /* name_plural */ "node_groups",
    /* translation_context */ BLT_I18NCONTEXT_ID_NODETREE,
    /* flags */ IDTYPE_FLAGS_APPEND_IS_REUSABLE,

    /* init_data */ ntree_init_data,
    /* copy_data */ ntree_copy_data,
    /* free_data */ ntree_free_data,
    /* make_local */ nullptr,
    /* foreach_id */ node_foreach_id,
    /* foreach_cache */ node_foreach_cache,
    /* owner_get */ node_owner_get,

    /* blend_write */ ntree_blend_write,
    /* blend_read_data */ ntree_blend_read_data,
    /* blend_read_lib */ ntree_blend_read_lib,
    /* blend_read_expand */ ntree_blend_read_expand,

    /* blend_read_undo_preserve */ nullptr,

    /* lib_override_apply_post */ nullptr,
};

static void node_add_sockets_from_type(bNodeTree *ntree, bNode *node, bNodeType *ntype)
{
  if (ntype->declare != nullptr) {
    node_verify_sockets(ntree, node, true);
    return;
  }
  bNodeSocketTemplate *sockdef;
  /* bNodeSocket *sock; */ /* UNUSED */

  if (ntype->inputs) {
    sockdef = ntype->inputs;
    while (sockdef->type != -1) {
      /* sock = */ node_add_socket_from_template(ntree, node, sockdef, SOCK_IN);

      sockdef++;
    }
  }
  if (ntype->outputs) {
    sockdef = ntype->outputs;
    while (sockdef->type != -1) {
      /* sock = */ node_add_socket_from_template(ntree, node, sockdef, SOCK_OUT);

      sockdef++;
    }
  }
}

/* NOTE: This function is called to initialize node data based on the type.
 * The bNodeType may not be registered at creation time of the node,
 * so this can be delayed until the node type gets registered.
 */
static void node_init(const struct bContext *C, bNodeTree *ntree, bNode *node)
{
  bNodeType *ntype = node->typeinfo;
  if (ntype == &NodeTypeUndefined) {
    return;
  }

  /* only do this once */
  if (node->flag & NODE_INIT) {
    return;
  }

  node->flag = NODE_SELECT | NODE_OPTIONS | ntype->flag;
  node->width = ntype->width;
  node->miniwidth = 42.0f;
  node->height = ntype->height;
  node->color[0] = node->color[1] = node->color[2] = 0.608; /* default theme color */
  /* initialize the node name with the node label.
   * NOTE: do this after the initfunc so nodes get their data set which may be used in naming
   * (node groups for example) */
  /* XXX Do not use nodeLabel() here, it returns translated content for UI,
   *     which should *only* be used in UI, *never* in data...
   *     Data have their own translation option!
   *     This solution may be a bit rougher than nodeLabel()'s returned string, but it's simpler
   *     than adding "do_translate" flags to this func (and labelfunc() as well). */
  BLI_strncpy(node->name, DATA_(ntype->ui_name), NODE_MAXSTR);
  nodeUniqueName(ntree, node);

  if (ntype->initfunc != nullptr) {
    ntype->initfunc(ntree, node);
  }

  if (ntree->typeinfo->node_add_init != nullptr) {
    ntree->typeinfo->node_add_init(ntree, node);
  }

  node_add_sockets_from_type(ntree, node, ntype);

  if (node->id) {
    id_us_plus(node->id);
  }

  /* extra init callback */
  if (ntype->initfunc_api) {
    PointerRNA ptr;
    RNA_pointer_create((ID *)ntree, &RNA_Node, node, &ptr);

    /* XXX Warning: context can be nullptr in case nodes are added in do_versions.
     * Delayed init is not supported for nodes with context-based `initfunc_api` at the moment.
     */
    BLI_assert(C != nullptr);
    ntype->initfunc_api(C, &ptr);
  }

  node->flag |= NODE_INIT;
}

static void ntree_set_typeinfo(bNodeTree *ntree, bNodeTreeType *typeinfo)
{
  if (typeinfo) {
    ntree->typeinfo = typeinfo;

    /* deprecated integer type */
    ntree->type = typeinfo->type;
  }
  else {
    ntree->typeinfo = &NodeTreeTypeUndefined;

    ntree->init &= ~NTREE_TYPE_INIT;
  }
}

static void node_set_typeinfo(const struct bContext *C,
                              bNodeTree *ntree,
                              bNode *node,
                              bNodeType *typeinfo)
{
  /* for nodes saved in older versions storage can get lost, make undefined then */
  if (node->flag & NODE_INIT) {
    if (typeinfo && typeinfo->storagename[0] && !node->storage) {
      typeinfo = nullptr;
    }
  }

  if (typeinfo) {
    node->typeinfo = typeinfo;

    /* deprecated integer type */
    node->type = typeinfo->type;

    /* initialize the node if necessary */
    node_init(C, ntree, node);
  }
  else {
    node->typeinfo = &NodeTypeUndefined;

    ntree->init &= ~NTREE_TYPE_INIT;
  }
}

static void node_socket_set_typeinfo(bNodeTree *ntree,
                                     bNodeSocket *sock,
                                     bNodeSocketType *typeinfo)
{
  if (typeinfo) {
    sock->typeinfo = typeinfo;

    /* deprecated integer type */
    sock->type = typeinfo->type;

    if (sock->default_value == nullptr) {
      /* initialize the default_value pointer used by standard socket types */
      node_socket_init_default_value(sock);
    }
  }
  else {
    sock->typeinfo = &NodeSocketTypeUndefined;

    ntree->init &= ~NTREE_TYPE_INIT;
  }
}

/* Set specific typeinfo pointers in all node trees on register/unregister */
static void update_typeinfo(Main *bmain,
                            const struct bContext *C,
                            bNodeTreeType *treetype,
                            bNodeType *nodetype,
                            bNodeSocketType *socktype,
                            bool unregister)
{
  if (!bmain) {
    return;
  }

  FOREACH_NODETREE_BEGIN (bmain, ntree, id) {
    ntree->init |= NTREE_TYPE_INIT;

    if (treetype && STREQ(ntree->idname, treetype->idname)) {
      ntree_set_typeinfo(ntree, unregister ? nullptr : treetype);
    }

    /* initialize nodes */
    LISTBASE_FOREACH (bNode *, node, &ntree->nodes) {
      if (nodetype && STREQ(node->idname, nodetype->idname)) {
        node_set_typeinfo(C, ntree, node, unregister ? nullptr : nodetype);
      }

      /* initialize node sockets */
      LISTBASE_FOREACH (bNodeSocket *, sock, &node->inputs) {
        if (socktype && STREQ(sock->idname, socktype->idname)) {
          node_socket_set_typeinfo(ntree, sock, unregister ? nullptr : socktype);
        }
      }
      LISTBASE_FOREACH (bNodeSocket *, sock, &node->outputs) {
        if (socktype && STREQ(sock->idname, socktype->idname)) {
          node_socket_set_typeinfo(ntree, sock, unregister ? nullptr : socktype);
        }
      }
    }

    /* initialize tree sockets */
    LISTBASE_FOREACH (bNodeSocket *, sock, &ntree->inputs) {
      if (socktype && STREQ(sock->idname, socktype->idname)) {
        node_socket_set_typeinfo(ntree, sock, unregister ? nullptr : socktype);
      }
    }
    LISTBASE_FOREACH (bNodeSocket *, sock, &ntree->outputs) {
      if (socktype && STREQ(sock->idname, socktype->idname)) {
        node_socket_set_typeinfo(ntree, sock, unregister ? nullptr : socktype);
      }
    }
  }
  FOREACH_NODETREE_END;
}

/**
 * Try to initialize all type-info in a node tree.
 *
 * \note In general undefined type-info is a perfectly valid case,
 * the type may just be registered later.
 * In that case the update_typeinfo function will set type-info on registration
 * and do necessary updates.
 */
void ntreeSetTypes(const struct bContext *C, bNodeTree *ntree)
{
  ntree->init |= NTREE_TYPE_INIT;

  ntree_set_typeinfo(ntree, ntreeTypeFind(ntree->idname));

  LISTBASE_FOREACH (bNode *, node, &ntree->nodes) {
    node_set_typeinfo(C, ntree, node, nodeTypeFind(node->idname));

    LISTBASE_FOREACH (bNodeSocket *, sock, &node->inputs) {
      node_socket_set_typeinfo(ntree, sock, nodeSocketTypeFind(sock->idname));
    }
    LISTBASE_FOREACH (bNodeSocket *, sock, &node->outputs) {
      node_socket_set_typeinfo(ntree, sock, nodeSocketTypeFind(sock->idname));
    }
  }

  LISTBASE_FOREACH (bNodeSocket *, sock, &ntree->inputs) {
    node_socket_set_typeinfo(ntree, sock, nodeSocketTypeFind(sock->idname));
  }
  LISTBASE_FOREACH (bNodeSocket *, sock, &ntree->outputs) {
    node_socket_set_typeinfo(ntree, sock, nodeSocketTypeFind(sock->idname));
  }
}

static GHash *nodetreetypes_hash = nullptr;
static GHash *nodetypes_hash = nullptr;
static GHash *nodesockettypes_hash = nullptr;

bNodeTreeType *ntreeTypeFind(const char *idname)
{
  if (idname[0]) {
    bNodeTreeType *nt = (bNodeTreeType *)BLI_ghash_lookup(nodetreetypes_hash, idname);
    if (nt) {
      return nt;
    }
  }

  return nullptr;
}

void ntreeTypeAdd(bNodeTreeType *nt)
{
  BLI_ghash_insert(nodetreetypes_hash, nt->idname, nt);
  /* XXX pass Main to register function? */
  /* Probably not. It is pretty much expected we want to update G_MAIN here I think -
   * or we'd want to update *all* active Mains, which we cannot do anyway currently. */
  update_typeinfo(G_MAIN, nullptr, nt, nullptr, nullptr, false);
}

/* callback for hash value free function */
static void ntree_free_type(void *treetype_v)
{
  bNodeTreeType *treetype = (bNodeTreeType *)treetype_v;
  /* XXX pass Main to unregister function? */
  /* Probably not. It is pretty much expected we want to update G_MAIN here I think -
   * or we'd want to update *all* active Mains, which we cannot do anyway currently. */
  update_typeinfo(G_MAIN, nullptr, treetype, nullptr, nullptr, true);
  MEM_freeN(treetype);
}

void ntreeTypeFreeLink(const bNodeTreeType *nt)
{
  BLI_ghash_remove(nodetreetypes_hash, nt->idname, nullptr, ntree_free_type);
}

bool ntreeIsRegistered(bNodeTree *ntree)
{
  return (ntree->typeinfo != &NodeTreeTypeUndefined);
}

GHashIterator *ntreeTypeGetIterator(void)
{
  return BLI_ghashIterator_new(nodetreetypes_hash);
}

bNodeType *nodeTypeFind(const char *idname)
{
  if (idname[0]) {
    bNodeType *nt = (bNodeType *)BLI_ghash_lookup(nodetypes_hash, idname);
    if (nt) {
      return nt;
    }
  }

  return nullptr;
}

static void free_dynamic_typeinfo(bNodeType *ntype)
{
  if (ntype->type == NODE_DYNAMIC) {
    if (ntype->inputs) {
      MEM_freeN(ntype->inputs);
    }
    if (ntype->outputs) {
      MEM_freeN(ntype->outputs);
    }
  }
}

/* callback for hash value free function */
static void node_free_type(void *nodetype_v)
{
  bNodeType *nodetype = (bNodeType *)nodetype_v;
  /* XXX pass Main to unregister function? */
  /* Probably not. It is pretty much expected we want to update G_MAIN here I think -
   * or we'd want to update *all* active Mains, which we cannot do anyway currently. */
  update_typeinfo(G_MAIN, nullptr, nullptr, nodetype, nullptr, true);

  /* XXX deprecated */
  if (nodetype->type == NODE_DYNAMIC) {
    free_dynamic_typeinfo(nodetype);
  }

  delete nodetype->fixed_declaration;
  nodetype->fixed_declaration = nullptr;

  /* Can be null when the type is not dynamically allocated. */
  if (nodetype->free_self) {
    nodetype->free_self(nodetype);
  }
}

void nodeRegisterType(bNodeType *nt)
{
  /* debug only: basic verification of registered types */
  BLI_assert(nt->idname[0] != '\0');
  BLI_assert(nt->poll != nullptr);

  if (nt->declare && !nt->declaration_is_dynamic) {
    if (nt->fixed_declaration == nullptr) {
      nt->fixed_declaration = new blender::nodes::NodeDeclaration();
      blender::nodes::NodeDeclarationBuilder builder{*nt->fixed_declaration, nullptr};
      nt->declare(builder);
    }
  }

  BLI_ghash_insert(nodetypes_hash, nt->idname, nt);
  /* XXX pass Main to register function? */
  /* Probably not. It is pretty much expected we want to update G_MAIN here I think -
   * or we'd want to update *all* active Mains, which we cannot do anyway currently. */
  update_typeinfo(G_MAIN, nullptr, nullptr, nt, nullptr, false);
}

void nodeUnregisterType(bNodeType *nt)
{
  BLI_ghash_remove(nodetypes_hash, nt->idname, nullptr, node_free_type);
}

bool nodeTypeUndefined(bNode *node)
{
  return (node->typeinfo == &NodeTypeUndefined) ||
         ((ELEM(node->type, NODE_GROUP, NODE_CUSTOM_GROUP)) && node->id &&
          ID_IS_LINKED(node->id) && (node->id->tag & LIB_TAG_MISSING));
}

GHashIterator *nodeTypeGetIterator(void)
{
  return BLI_ghashIterator_new(nodetypes_hash);
}

bNodeSocketType *nodeSocketTypeFind(const char *idname)
{
  if (idname[0]) {
    bNodeSocketType *st = (bNodeSocketType *)BLI_ghash_lookup(nodesockettypes_hash, idname);
    if (st) {
      return st;
    }
  }

  return nullptr;
}

/* callback for hash value free function */
static void node_free_socket_type(void *socktype_v)
{
  bNodeSocketType *socktype = (bNodeSocketType *)socktype_v;
  /* XXX pass Main to unregister function? */
  /* Probably not. It is pretty much expected we want to update G_MAIN here I think -
   * or we'd want to update *all* active Mains, which we cannot do anyway currently. */
  update_typeinfo(G_MAIN, nullptr, nullptr, nullptr, socktype, true);

  socktype->free_self(socktype);
}

void nodeRegisterSocketType(bNodeSocketType *st)
{
  BLI_ghash_insert(nodesockettypes_hash, (void *)st->idname, st);
  /* XXX pass Main to register function? */
  /* Probably not. It is pretty much expected we want to update G_MAIN here I think -
   * or we'd want to update *all* active Mains, which we cannot do anyway currently. */
  update_typeinfo(G_MAIN, nullptr, nullptr, nullptr, st, false);
}

void nodeUnregisterSocketType(bNodeSocketType *st)
{
  BLI_ghash_remove(nodesockettypes_hash, st->idname, nullptr, node_free_socket_type);
}

bool nodeSocketIsRegistered(bNodeSocket *sock)
{
  return (sock->typeinfo != &NodeSocketTypeUndefined);
}

GHashIterator *nodeSocketTypeGetIterator(void)
{
  return BLI_ghashIterator_new(nodesockettypes_hash);
}

const char *nodeSocketTypeLabel(const bNodeSocketType *stype)
{
  /* Use socket type name as a fallback if label is undefined. */
  return stype->label[0] != '\0' ? stype->label : RNA_struct_ui_name(stype->ext_socket.srna);
}

struct bNodeSocket *nodeFindSocket(const bNode *node,
                                   eNodeSocketInOut in_out,
                                   const char *identifier)
{
  const ListBase *sockets = (in_out == SOCK_IN) ? &node->inputs : &node->outputs;
  LISTBASE_FOREACH (bNodeSocket *, sock, sockets) {
    if (STREQ(sock->identifier, identifier)) {
      return sock;
    }
  }
  return nullptr;
}

/* find unique socket identifier */
static bool unique_identifier_check(void *arg, const char *identifier)
{
  const ListBase *lb = (const ListBase *)arg;
  LISTBASE_FOREACH (bNodeSocket *, sock, lb) {
    if (STREQ(sock->identifier, identifier)) {
      return true;
    }
  }
  return false;
}

static bNodeSocket *make_socket(bNodeTree *ntree,
                                bNode *UNUSED(node),
                                int in_out,
                                ListBase *lb,
                                const char *idname,
                                const char *identifier,
                                const char *name)
{
  char auto_identifier[MAX_NAME];

  if (identifier && identifier[0] != '\0') {
    /* use explicit identifier */
    BLI_strncpy(auto_identifier, identifier, sizeof(auto_identifier));
  }
  else {
    /* if no explicit identifier is given, assign a unique identifier based on the name */
    BLI_strncpy(auto_identifier, name, sizeof(auto_identifier));
  }
  /* make the identifier unique */
  BLI_uniquename_cb(
      unique_identifier_check, lb, "socket", '.', auto_identifier, sizeof(auto_identifier));

  bNodeSocket *sock = (bNodeSocket *)MEM_callocN(sizeof(bNodeSocket), "sock");
  sock->in_out = in_out;

  BLI_strncpy(sock->identifier, auto_identifier, NODE_MAXSTR);
  sock->limit = (in_out == SOCK_IN ? 1 : 0xFFF);

  BLI_strncpy(sock->name, name, NODE_MAXSTR);
  sock->storage = nullptr;
  sock->flag |= SOCK_COLLAPSED;
  sock->type = SOCK_CUSTOM; /* int type undefined by default */

  BLI_strncpy(sock->idname, idname, sizeof(sock->idname));
  node_socket_set_typeinfo(ntree, sock, nodeSocketTypeFind(idname));

  return sock;
}

static void socket_id_user_increment(bNodeSocket *sock)
{
  switch ((eNodeSocketDatatype)sock->type) {
    case SOCK_OBJECT: {
      bNodeSocketValueObject *default_value = (bNodeSocketValueObject *)sock->default_value;
      id_us_plus((ID *)default_value->value);
      break;
    }
    case SOCK_IMAGE: {
      bNodeSocketValueImage *default_value = (bNodeSocketValueImage *)sock->default_value;
      id_us_plus((ID *)default_value->value);
      break;
    }
    case SOCK_COLLECTION: {
      bNodeSocketValueCollection *default_value = (bNodeSocketValueCollection *)
                                                      sock->default_value;
      id_us_plus((ID *)default_value->value);
      break;
    }
    case SOCK_TEXTURE: {
      bNodeSocketValueTexture *default_value = (bNodeSocketValueTexture *)sock->default_value;
      id_us_plus((ID *)default_value->value);
      break;
    }
    case SOCK_MATERIAL: {
      bNodeSocketValueMaterial *default_value = (bNodeSocketValueMaterial *)sock->default_value;
      id_us_plus((ID *)default_value->value);
      break;
    }
    case SOCK_FLOAT:
    case SOCK_VECTOR:
    case SOCK_RGBA:
    case SOCK_BOOLEAN:
    case SOCK_INT:
    case SOCK_STRING:
    case __SOCK_MESH:
    case SOCK_CUSTOM:
    case SOCK_SHADER:
    case SOCK_GEOMETRY:
    case SOCK_ENUM:
      break;
  }
}

static void socket_id_user_decrement(bNodeSocket *sock)
{
  switch ((eNodeSocketDatatype)sock->type) {
    case SOCK_OBJECT: {
      bNodeSocketValueObject *default_value = (bNodeSocketValueObject *)sock->default_value;
      if (default_value->value != nullptr) {
        id_us_min(&default_value->value->id);
      }
      break;
    }
    case SOCK_IMAGE: {
      bNodeSocketValueImage *default_value = (bNodeSocketValueImage *)sock->default_value;
      if (default_value->value != nullptr) {
        id_us_min(&default_value->value->id);
      }
      break;
    }
    case SOCK_COLLECTION: {
      bNodeSocketValueCollection *default_value = (bNodeSocketValueCollection *)
                                                      sock->default_value;
      if (default_value->value != nullptr) {
        id_us_min(&default_value->value->id);
      }
      break;
    }
    case SOCK_TEXTURE: {
      bNodeSocketValueTexture *default_value = (bNodeSocketValueTexture *)sock->default_value;
      if (default_value->value != nullptr) {
        id_us_min(&default_value->value->id);
      }
      break;
    }
    case SOCK_MATERIAL: {
      bNodeSocketValueMaterial *default_value = (bNodeSocketValueMaterial *)sock->default_value;
      if (default_value->value != nullptr) {
        id_us_min(&default_value->value->id);
      }
      break;
    }
    case SOCK_FLOAT:
    case SOCK_VECTOR:
    case SOCK_RGBA:
    case SOCK_BOOLEAN:
    case SOCK_INT:
    case SOCK_STRING:
    case __SOCK_MESH:
    case SOCK_CUSTOM:
    case SOCK_SHADER:
    case SOCK_GEOMETRY:
    case SOCK_ENUM:
      break;
  }
}

void nodeModifySocketType(bNodeTree *ntree,
                          bNode *UNUSED(node),
                          bNodeSocket *sock,
                          const char *idname)
{
  bNodeSocketType *socktype = nodeSocketTypeFind(idname);

  if (!socktype) {
    CLOG_ERROR(&LOG, "node socket type %s undefined", idname);
    return;
  }

  if (sock->default_value) {
    socket_id_user_decrement(sock);
    MEM_freeN(sock->default_value);
    sock->default_value = nullptr;
  }

  BLI_strncpy(sock->idname, idname, sizeof(sock->idname));
  node_socket_set_typeinfo(ntree, sock, socktype);
}

void nodeModifySocketTypeStatic(
    bNodeTree *ntree, bNode *node, bNodeSocket *sock, int type, int subtype)
{
  const char *idname = nodeStaticSocketType(type, subtype);

  if (!idname) {
    CLOG_ERROR(&LOG, "static node socket type %d undefined", type);
    return;
  }

  nodeModifySocketType(ntree, node, sock, idname);
}

bNodeSocket *nodeAddSocket(bNodeTree *ntree,
                           bNode *node,
                           eNodeSocketInOut in_out,
                           const char *idname,
                           const char *identifier,
                           const char *name)
{
  BLI_assert(node->type != NODE_FRAME);
  BLI_assert(!(in_out == SOCK_IN && node->type == NODE_GROUP_INPUT));
  BLI_assert(!(in_out == SOCK_OUT && node->type == NODE_GROUP_OUTPUT));

  ListBase *lb = (in_out == SOCK_IN ? &node->inputs : &node->outputs);
  bNodeSocket *sock = make_socket(ntree, node, in_out, lb, idname, identifier, name);

  BLI_remlink(lb, sock); /* does nothing for new socket */
  BLI_addtail(lb, sock);

  node->update |= NODE_UPDATE;

  return sock;
}

bNodeSocket *nodeInsertSocket(bNodeTree *ntree,
                              bNode *node,
                              eNodeSocketInOut in_out,
                              const char *idname,
                              bNodeSocket *next_sock,
                              const char *identifier,
                              const char *name)
{
  ListBase *lb = (in_out == SOCK_IN ? &node->inputs : &node->outputs);
  bNodeSocket *sock = make_socket(ntree, node, in_out, lb, idname, identifier, name);

  BLI_remlink(lb, sock); /* does nothing for new socket */
  BLI_insertlinkbefore(lb, next_sock, sock);

  node->update |= NODE_UPDATE;

  return sock;
}

bool nodeIsStaticSocketType(const struct bNodeSocketType *stype)
{
  /*
   * Cannot rely on type==SOCK_CUSTOM here, because type is 0 by default
   * and can be changed on custom sockets.
   */
  return RNA_struct_is_a(stype->ext_socket.srna, &RNA_NodeSocketStandard);
}

const char *nodeStaticSocketType(int type, int subtype)
{
  switch (type) {
    case SOCK_FLOAT:
      switch (subtype) {
        case PROP_UNSIGNED:
          return "NodeSocketFloatUnsigned";
        case PROP_PERCENTAGE:
          return "NodeSocketFloatPercentage";
        case PROP_FACTOR:
          return "NodeSocketFloatFactor";
        case PROP_ANGLE:
          return "NodeSocketFloatAngle";
        case PROP_TIME:
          return "NodeSocketFloatTime";
        case PROP_TIME_ABSOLUTE:
          return "NodeSocketFloatTimeAbsolute";
        case PROP_DISTANCE:
          return "NodeSocketFloatDistance";
        case PROP_NONE:
        default:
          return "NodeSocketFloat";
      }
    case SOCK_INT:
      switch (subtype) {
        case PROP_UNSIGNED:
          return "NodeSocketIntUnsigned";
        case PROP_PERCENTAGE:
          return "NodeSocketIntPercentage";
        case PROP_FACTOR:
          return "NodeSocketIntFactor";
        case PROP_NONE:
        default:
          return "NodeSocketInt";
      }
    case SOCK_BOOLEAN:
      return "NodeSocketBool";
    case SOCK_VECTOR:
      switch (subtype) {
        case PROP_TRANSLATION:
          return "NodeSocketVectorTranslation";
        case PROP_DIRECTION:
          return "NodeSocketVectorDirection";
        case PROP_VELOCITY:
          return "NodeSocketVectorVelocity";
        case PROP_ACCELERATION:
          return "NodeSocketVectorAcceleration";
        case PROP_EULER:
          return "NodeSocketVectorEuler";
        case PROP_XYZ:
          return "NodeSocketVectorXYZ";
        case PROP_NONE:
        default:
          return "NodeSocketVector";
      }
    case SOCK_RGBA:
      return "NodeSocketColor";
    case SOCK_STRING:
      return "NodeSocketString";
    case SOCK_SHADER:
      return "NodeSocketShader";
    case SOCK_OBJECT:
      return "NodeSocketObject";
    case SOCK_IMAGE:
      return "NodeSocketImage";
    case SOCK_GEOMETRY:
      return "NodeSocketGeometry";
    case SOCK_COLLECTION:
      return "NodeSocketCollection";
    case SOCK_TEXTURE:
      return "NodeSocketTexture";
    case SOCK_MATERIAL:
      return "NodeSocketMaterial";
    case SOCK_ENUM:
      return "NodeSocketEnum";
  }
  return nullptr;
}

const char *nodeStaticSocketInterfaceType(int type, int subtype)
{
  switch (type) {
    case SOCK_FLOAT:
      switch (subtype) {
        case PROP_UNSIGNED:
          return "NodeSocketInterfaceFloatUnsigned";
        case PROP_PERCENTAGE:
          return "NodeSocketInterfaceFloatPercentage";
        case PROP_FACTOR:
          return "NodeSocketInterfaceFloatFactor";
        case PROP_ANGLE:
          return "NodeSocketInterfaceFloatAngle";
        case PROP_TIME:
          return "NodeSocketInterfaceFloatTime";
        case PROP_TIME_ABSOLUTE:
          return "NodeSocketInterfaceFloatTimeAbsolute";
        case PROP_DISTANCE:
          return "NodeSocketInterfaceFloatDistance";
        case PROP_NONE:
        default:
          return "NodeSocketInterfaceFloat";
      }
    case SOCK_INT:
      switch (subtype) {
        case PROP_UNSIGNED:
          return "NodeSocketInterfaceIntUnsigned";
        case PROP_PERCENTAGE:
          return "NodeSocketInterfaceIntPercentage";
        case PROP_FACTOR:
          return "NodeSocketInterfaceIntFactor";
        case PROP_NONE:
        default:
          return "NodeSocketInterfaceInt";
      }
    case SOCK_BOOLEAN:
      return "NodeSocketInterfaceBool";
    case SOCK_VECTOR:
      switch (subtype) {
        case PROP_TRANSLATION:
          return "NodeSocketInterfaceVectorTranslation";
        case PROP_DIRECTION:
          return "NodeSocketInterfaceVectorDirection";
        case PROP_VELOCITY:
          return "NodeSocketInterfaceVectorVelocity";
        case PROP_ACCELERATION:
          return "NodeSocketInterfaceVectorAcceleration";
        case PROP_EULER:
          return "NodeSocketInterfaceVectorEuler";
        case PROP_XYZ:
          return "NodeSocketInterfaceVectorXYZ";
        case PROP_NONE:
        default:
          return "NodeSocketInterfaceVector";
      }
    case SOCK_RGBA:
      return "NodeSocketInterfaceColor";
    case SOCK_STRING:
      return "NodeSocketInterfaceString";
    case SOCK_SHADER:
      return "NodeSocketInterfaceShader";
    case SOCK_OBJECT:
      return "NodeSocketInterfaceObject";
    case SOCK_IMAGE:
      return "NodeSocketInterfaceImage";
    case SOCK_GEOMETRY:
      return "NodeSocketInterfaceGeometry";
    case SOCK_COLLECTION:
      return "NodeSocketInterfaceCollection";
    case SOCK_TEXTURE:
      return "NodeSocketInterfaceTexture";
    case SOCK_MATERIAL:
      return "NodeSocketInterfaceMaterial";
    case SOCK_ENUM:
      return "NodeSocketInterfaceEnum";
  }
  return nullptr;
}

const char *nodeStaticSocketLabel(int type, int UNUSED(subtype))
{
  switch (type) {
    case SOCK_FLOAT:
      return "Float";
    case SOCK_INT:
      return "Integer";
    case SOCK_BOOLEAN:
      return "Boolean";
    case SOCK_VECTOR:
      return "Vector";
    case SOCK_RGBA:
      return "Color";
    case SOCK_STRING:
      return "String";
    case SOCK_SHADER:
      return "Shader";
    case SOCK_OBJECT:
      return "Object";
    case SOCK_IMAGE:
      return "Image";
    case SOCK_GEOMETRY:
      return "Geometry";
    case SOCK_COLLECTION:
      return "Collection";
    case SOCK_TEXTURE:
      return "Texture";
    case SOCK_MATERIAL:
      return "Material";
    case SOCK_ENUM:
      return "Enum";
  }
  return nullptr;
}

bNodeSocket *nodeAddStaticSocket(bNodeTree *ntree,
                                 bNode *node,
                                 eNodeSocketInOut in_out,
                                 int type,
                                 int subtype,
                                 const char *identifier,
                                 const char *name)
{
  const char *idname = nodeStaticSocketType(type, subtype);

  if (!idname) {
    CLOG_ERROR(&LOG, "static node socket type %d undefined", type);
    return nullptr;
  }

  bNodeSocket *sock = nodeAddSocket(ntree, node, in_out, idname, identifier, name);
  sock->type = type;
  return sock;
}

bNodeSocket *nodeInsertStaticSocket(bNodeTree *ntree,
                                    bNode *node,
                                    eNodeSocketInOut in_out,
                                    int type,
                                    int subtype,
                                    bNodeSocket *next_sock,
                                    const char *identifier,
                                    const char *name)
{
  const char *idname = nodeStaticSocketType(type, subtype);

  if (!idname) {
    CLOG_ERROR(&LOG, "static node socket type %d undefined", type);
    return nullptr;
  }

  bNodeSocket *sock = nodeInsertSocket(ntree, node, in_out, idname, next_sock, identifier, name);
  sock->type = type;
  return sock;
}

static void node_socket_free(bNodeTree *UNUSED(ntree),
                             bNodeSocket *sock,
                             bNode *UNUSED(node),
                             const bool do_id_user)
{
  if (sock->prop) {
    IDP_FreePropertyContent_ex(sock->prop, do_id_user);
    MEM_freeN(sock->prop);
  }

  if (sock->default_value) {
    if (do_id_user) {
      socket_id_user_decrement(sock);
    }
    MEM_freeN(sock->default_value);
  }
}

void nodeRemoveSocket(bNodeTree *ntree, bNode *node, bNodeSocket *sock)
{
  nodeRemoveSocketEx(ntree, node, sock, true);
}

void nodeRemoveSocketEx(struct bNodeTree *ntree,
                        struct bNode *node,
                        struct bNodeSocket *sock,
                        bool do_id_user)
{
  LISTBASE_FOREACH_MUTABLE (bNodeLink *, link, &ntree->links) {
    if (link->fromsock == sock || link->tosock == sock) {
      nodeRemLink(ntree, link);
    }
  }

  /* this is fast, this way we don't need an in_out argument */
  BLI_remlink(&node->inputs, sock);
  BLI_remlink(&node->outputs, sock);

  node_socket_free(ntree, sock, node, do_id_user);
  MEM_freeN(sock);

  node->update |= NODE_UPDATE;
}

void nodeRemoveAllSockets(bNodeTree *ntree, bNode *node)
{
  LISTBASE_FOREACH_MUTABLE (bNodeLink *, link, &ntree->links) {
    if (link->fromnode == node || link->tonode == node) {
      nodeRemLink(ntree, link);
    }
  }

  LISTBASE_FOREACH_MUTABLE (bNodeSocket *, sock, &node->inputs) {
    node_socket_free(ntree, sock, node, true);
    MEM_freeN(sock);
  }
  BLI_listbase_clear(&node->inputs);

  LISTBASE_FOREACH_MUTABLE (bNodeSocket *, sock, &node->outputs) {
    node_socket_free(ntree, sock, node, true);
    MEM_freeN(sock);
  }
  BLI_listbase_clear(&node->outputs);

  node->update |= NODE_UPDATE;
}

/* finds a node based on its name */
bNode *nodeFindNodebyName(bNodeTree *ntree, const char *name)
{
  return (bNode *)BLI_findstring(&ntree->nodes, name, offsetof(bNode, name));
}

/* Finds a node based on given socket and returns true on success. */
bool nodeFindNode(bNodeTree *ntree, bNodeSocket *sock, bNode **r_node, int *r_sockindex)
{
  *r_node = nullptr;

  LISTBASE_FOREACH (bNode *, node, &ntree->nodes) {
    ListBase *sockets = (sock->in_out == SOCK_IN) ? &node->inputs : &node->outputs;
    int index = 0;
    LISTBASE_FOREACH (bNodeSocket *, tsock, sockets) {
      if (sock == tsock) {
        if (r_node != nullptr) {
          *r_node = node;
        }
        if (r_sockindex != nullptr) {
          *r_sockindex = index;
        }
        return true;
      }
      index++;
    }
  }
  return false;
}

/**
 * \note Recursive
 */
bNode *nodeFindRootParent(bNode *node)
{
  if (node->parent) {
    return nodeFindRootParent(node->parent);
  }
  return node->type == NODE_FRAME ? node : nullptr;
}

/**
 * \returns true if \a child has \a parent as a parent/grandparent/...
 * \note Recursive
 */
bool nodeIsChildOf(const bNode *parent, const bNode *child)
{
  if (parent == child) {
    return true;
  }
  if (child->parent) {
    return nodeIsChildOf(parent, child->parent);
  }
  return false;
}

/**
 * Iterate over a chain of nodes, starting with \a node_start, executing
 * \a callback for each node (which can return false to end iterator).
 *
 * \param reversed: for backwards iteration
 * \note Recursive
 */
void nodeChainIter(const bNodeTree *ntree,
                   const bNode *node_start,
                   bool (*callback)(bNode *, bNode *, void *, const bool),
                   void *userdata,
                   const bool reversed)
{
  LISTBASE_FOREACH (bNodeLink *, link, &ntree->links) {
    if ((link->flag & NODE_LINK_VALID) == 0) {
      /* Skip links marked as cyclic. */
      continue;
    }
    if (link->tonode && link->fromnode) {
      /* Is the link part of the chain meaning node_start == fromnode
       * (or tonode for reversed case)? */
      if ((reversed && (link->tonode == node_start)) ||
          (!reversed && link->fromnode == node_start)) {
        if (!callback(link->fromnode, link->tonode, userdata, reversed)) {
          return;
        }
        nodeChainIter(
            ntree, reversed ? link->fromnode : link->tonode, callback, userdata, reversed);
      }
    }
  }
}

static void iter_backwards_ex(const bNodeTree *ntree,
                              const bNode *node_start,
                              bool (*callback)(bNode *, bNode *, void *),
                              void *userdata,
                              char recursion_mask)
{
  LISTBASE_FOREACH (bNodeSocket *, sock, &node_start->inputs) {
    bNodeLink *link = sock->link;
    if (link == nullptr) {
      continue;
    }
    if ((link->flag & NODE_LINK_VALID) == 0) {
      /* Skip links marked as cyclic. */
      continue;
    }
    if (link->fromnode->iter_flag & recursion_mask) {
      continue;
    }

    link->fromnode->iter_flag |= recursion_mask;

    if (!callback(link->fromnode, link->tonode, userdata)) {
      return;
    }
    iter_backwards_ex(ntree, link->fromnode, callback, userdata, recursion_mask);
  }
}

/**
 * Iterate over a chain of nodes, starting with \a node_start, executing
 * \a callback for each node (which can return false to end iterator).
 *
 * Faster than nodeChainIter. Iter only once per node.
 * Can be called recursively (using another nodeChainIterBackwards) by
 * setting the recursion_lvl accordingly.
 *
 * \note Needs updated socket links (ntreeUpdateTree).
 * \note Recursive
 */
void nodeChainIterBackwards(const bNodeTree *ntree,
                            const bNode *node_start,
                            bool (*callback)(bNode *, bNode *, void *),
                            void *userdata,
                            int recursion_lvl)
{
  if (!node_start) {
    return;
  }

  /* Limited by iter_flag type. */
  BLI_assert(recursion_lvl < 8);
  char recursion_mask = (1 << recursion_lvl);

  /* Reset flag. */
  LISTBASE_FOREACH (bNode *, node, &ntree->nodes) {
    node->iter_flag &= ~recursion_mask;
  }

  iter_backwards_ex(ntree, node_start, callback, userdata, recursion_mask);
}

/**
 * Iterate over all parents of \a node, executing \a callback for each parent
 * (which can return false to end iterator)
 *
 * \note Recursive
 */
void nodeParentsIter(bNode *node, bool (*callback)(bNode *, void *), void *userdata)
{
  if (node->parent) {
    if (!callback(node->parent, userdata)) {
      return;
    }
    nodeParentsIter(node->parent, callback, userdata);
  }
}

/* ************** Add stuff ********** */

/* Find the first available, non-duplicate name for a given node */
void nodeUniqueName(bNodeTree *ntree, bNode *node)
{
  BLI_uniquename(
      &ntree->nodes, node, DATA_("Node"), '.', offsetof(bNode, name), sizeof(node->name));
}

bNode *nodeAddNode(const struct bContext *C, bNodeTree *ntree, const char *idname)
{
  bNode *node = (bNode *)MEM_callocN(sizeof(bNode), "new node");
  BLI_addtail(&ntree->nodes, node);

  BLI_strncpy(node->idname, idname, sizeof(node->idname));
  node_set_typeinfo(C, ntree, node, nodeTypeFind(idname));

  ntree->update |= NTREE_UPDATE_NODES;

  return node;
}

bNode *nodeAddStaticNode(const struct bContext *C, bNodeTree *ntree, int type)
{
  const char *idname = nullptr;

  NODE_TYPES_BEGIN (ntype) {
    /* do an extra poll here, because some int types are used
     * for multiple node types, this helps find the desired type
     */
    const char *disabled_hint;
    if (ntype->type == type && (!ntype->poll || ntype->poll(ntype, ntree, &disabled_hint))) {
      idname = ntype->idname;
      break;
    }
  }
  NODE_TYPES_END;
  if (!idname) {
    CLOG_ERROR(&LOG, "static node type %d undefined", type);
    return nullptr;
  }
  return nodeAddNode(C, ntree, idname);
}

static void node_socket_copy(bNodeSocket *sock_dst, const bNodeSocket *sock_src, const int flag)
{
  if (sock_src->prop) {
    sock_dst->prop = IDP_CopyProperty_ex(sock_src->prop, flag);
  }

  if (sock_src->default_value) {
    sock_dst->default_value = MEM_dupallocN(sock_src->default_value);

    if ((flag & LIB_ID_CREATE_NO_USER_REFCOUNT) == 0) {
      socket_id_user_increment(sock_dst);
    }
  }

  sock_dst->stack_index = 0;
  /* XXX some compositor node (e.g. image, render layers) still store
   * some persistent buffer data here, need to clear this to avoid dangling pointers.
   */
  sock_dst->cache = nullptr;
}

/* keep socket listorder identical, for copying links */
/* ntree is the target tree */
/* unique_name needs to be true. It's only disabled for speed when doing GPUnodetrees. */
bNode *BKE_node_copy_ex(bNodeTree *ntree,
                        const bNode *node_src,
                        const int flag,
                        const bool unique_name)
{
  bNode *node_dst = (bNode *)MEM_callocN(sizeof(bNode), "dupli node");
  bNodeSocket *sock_dst, *sock_src;
  bNodeLink *link_dst, *link_src;

  *node_dst = *node_src;

  /* can be called for nodes outside a node tree (e.g. clipboard) */
  if (ntree) {
    if (unique_name) {
      nodeUniqueName(ntree, node_dst);
    }

    BLI_addtail(&ntree->nodes, node_dst);
  }

  BLI_duplicatelist(&node_dst->inputs, &node_src->inputs);
  for (sock_dst = (bNodeSocket *)node_dst->inputs.first,
      sock_src = (bNodeSocket *)node_src->inputs.first;
       sock_dst != nullptr;
       sock_dst = (bNodeSocket *)sock_dst->next, sock_src = (bNodeSocket *)sock_src->next) {
    node_socket_copy(sock_dst, sock_src, flag);
  }

  BLI_duplicatelist(&node_dst->outputs, &node_src->outputs);
  for (sock_dst = (bNodeSocket *)node_dst->outputs.first,
      sock_src = (bNodeSocket *)node_src->outputs.first;
       sock_dst != nullptr;
       sock_dst = (bNodeSocket *)sock_dst->next, sock_src = (bNodeSocket *)sock_src->next) {
    node_socket_copy(sock_dst, sock_src, flag);
  }

  if (node_src->prop) {
    node_dst->prop = IDP_CopyProperty_ex(node_src->prop, flag);
  }

  BLI_duplicatelist(&node_dst->internal_links, &node_src->internal_links);
  for (link_dst = (bNodeLink *)node_dst->internal_links.first,
      link_src = (bNodeLink *)node_src->internal_links.first;
       link_dst != nullptr;
       link_dst = (bNodeLink *)link_dst->next, link_src = (bNodeLink *)link_src->next) {
    /* This is a bit annoying to do index lookups in a list, but is likely to be faster than
     * trying to create a hash-map. At least for usual nodes, which only have so much sockets
     * and internal links. */
    const int from_sock_index = BLI_findindex(&node_src->inputs, link_src->fromsock);
    const int to_sock_index = BLI_findindex(&node_src->outputs, link_src->tosock);
    BLI_assert(from_sock_index != -1);
    BLI_assert(to_sock_index != -1);
    link_dst->fromnode = node_dst;
    link_dst->tonode = node_dst;
    link_dst->fromsock = (bNodeSocket *)BLI_findlink(&node_dst->inputs, from_sock_index);
    link_dst->tosock = (bNodeSocket *)BLI_findlink(&node_dst->outputs, to_sock_index);
  }

  if ((flag & LIB_ID_CREATE_NO_USER_REFCOUNT) == 0) {
    id_us_plus(node_dst->id);
  }

  if (node_src->typeinfo->copyfunc) {
    node_src->typeinfo->copyfunc(ntree, node_dst, node_src);
  }

  node_dst->new_node = nullptr;

  /* Only call copy function when a copy is made for the main database, not
   * for cases like the dependency graph and localization. */
  if (node_dst->typeinfo->copyfunc_api && !(flag & LIB_ID_CREATE_NO_MAIN)) {
    PointerRNA ptr;
    RNA_pointer_create((ID *)ntree, &RNA_Node, node_dst, &ptr);

    node_dst->typeinfo->copyfunc_api(&ptr, node_src);
  }

  if (ntree) {
    ntree->update |= NTREE_UPDATE_NODES;
  }

  /* Reset the declaration of the new node. */
  node_dst->declaration = nullptr;
  nodeDeclarationEnsure(ntree, node_dst);

  return node_dst;
}

static void node_set_new_pointers(bNode *node_src, bNode *new_node)
{
  /* Store mapping to the node itself. */
  node_src->new_node = new_node;
  /* Store mapping to inputs. */
  bNodeSocket *new_input_sock = (bNodeSocket *)new_node->inputs.first;
  bNodeSocket *input_sock_src = (bNodeSocket *)node_src->inputs.first;
  while (new_input_sock != nullptr) {
    input_sock_src->new_sock = new_input_sock;
    new_input_sock = new_input_sock->next;
    input_sock_src = input_sock_src->next;
  }
  /* Store mapping to outputs. */
  bNodeSocket *new_output_sock = (bNodeSocket *)new_node->outputs.first;
  bNodeSocket *output_sock_src = (bNodeSocket *)node_src->outputs.first;
  while (new_output_sock != nullptr) {
    output_sock_src->new_sock = new_output_sock;
    new_output_sock = new_output_sock->next;
    output_sock_src = output_sock_src->next;
  }
}

bNode *BKE_node_copy_store_new_pointers(bNodeTree *ntree, bNode *node_src, const int flag)
{
  bNode *new_node = BKE_node_copy_ex(ntree, node_src, flag, true);
  node_set_new_pointers(node_src, new_node);
  return new_node;
}

bNodeTree *ntreeCopyTree_ex_new_pointers(const bNodeTree *ntree,
                                         Main *bmain,
                                         const bool do_id_user)
{
  bNodeTree *new_ntree = ntreeCopyTree_ex(ntree, bmain, do_id_user);
  bNode *new_node = (bNode *)new_ntree->nodes.first;
  bNode *node_src = (bNode *)ntree->nodes.first;
  while (new_node != nullptr) {
    node_set_new_pointers(node_src, new_node);
    new_node = new_node->next;
    node_src = node_src->next;
  }
  return new_ntree;
}

static int node_count_links(const bNodeTree *ntree, const bNodeSocket *socket)
{
  int count = 0;
  LISTBASE_FOREACH (bNodeLink *, link, &ntree->links) {
    if (ELEM(socket, link->fromsock, link->tosock)) {
      count++;
    }
  }
  return count;
}

/* also used via rna api, so we check for proper input output direction */
bNodeLink *nodeAddLink(
    bNodeTree *ntree, bNode *fromnode, bNodeSocket *fromsock, bNode *tonode, bNodeSocket *tosock)
{
  bNodeLink *link = nullptr;

  /* test valid input */
  BLI_assert(fromnode);
  BLI_assert(tonode);

  if (fromsock->in_out == SOCK_OUT && tosock->in_out == SOCK_IN) {
    link = (bNodeLink *)MEM_callocN(sizeof(bNodeLink), "link");
    if (ntree) {
      BLI_addtail(&ntree->links, link);
    }
    link->fromnode = fromnode;
    link->fromsock = fromsock;
    link->tonode = tonode;
    link->tosock = tosock;
  }
  else if (fromsock->in_out == SOCK_IN && tosock->in_out == SOCK_OUT) {
    /* OK but flip */
    link = (bNodeLink *)MEM_callocN(sizeof(bNodeLink), "link");
    if (ntree) {
      BLI_addtail(&ntree->links, link);
    }
    link->fromnode = tonode;
    link->fromsock = tosock;
    link->tonode = fromnode;
    link->tosock = fromsock;
  }

  if (ntree) {
    ntree->update |= NTREE_UPDATE_LINKS;
  }

  if (link != nullptr && link->tosock->flag & SOCK_MULTI_INPUT) {
    link->multi_input_socket_index = node_count_links(ntree, link->tosock) - 1;
  }

  return link;
}

void nodeRemLink(bNodeTree *ntree, bNodeLink *link)
{
  /* can be called for links outside a node tree (e.g. clipboard) */
  if (ntree) {
    BLI_remlink(&ntree->links, link);
  }

  if (link->tosock) {
    link->tosock->link = nullptr;
  }
  MEM_freeN(link);

  if (ntree) {
    ntree->update |= NTREE_UPDATE_LINKS;
  }
}

/* Check if all output links are muted or not. */
static bool nodeMuteFromSocketLinks(const bNodeTree *ntree, const bNodeSocket *sock)
{
  int tot = 0;
  int muted = 0;
  LISTBASE_FOREACH (const bNodeLink *, link, &ntree->links) {
    if (link->fromsock == sock) {
      tot++;
      if (link->flag & NODE_LINK_MUTED) {
        muted++;
      }
    }
  }
  return tot == muted;
}

static void nodeMuteLink(bNodeLink *link)
{
  link->flag |= NODE_LINK_MUTED;
  link->flag |= NODE_LINK_TEST;
  if (!(link->tosock->flag & SOCK_MULTI_INPUT)) {
    link->tosock->flag &= ~SOCK_IN_USE;
  }
}

static void nodeUnMuteLink(bNodeLink *link)
{
  link->flag &= ~NODE_LINK_MUTED;
  link->flag |= NODE_LINK_TEST;
  link->tosock->flag |= SOCK_IN_USE;
}

/* Upstream muting. Always happens when unmuting but checks when muting. O(n^2) algorithm. */
static void nodeMuteRerouteInputLinks(bNodeTree *ntree, bNode *node, const bool mute)
{
  if (node->type != NODE_REROUTE) {
    return;
  }
  if (!mute || nodeMuteFromSocketLinks(ntree, (bNodeSocket *)node->outputs.first)) {
    bNodeSocket *sock = (bNodeSocket *)node->inputs.first;
    LISTBASE_FOREACH (bNodeLink *, link, &ntree->links) {
      if (!(link->flag & NODE_LINK_VALID) || (link->tosock != sock)) {
        continue;
      }
      if (mute) {
        nodeMuteLink(link);
      }
      else {
        nodeUnMuteLink(link);
      }
      nodeMuteRerouteInputLinks(ntree, link->fromnode, mute);
    }
  }
}

/* Downstream muting propagates when reaching reroute nodes. O(n^2) algorithm. */
static void nodeMuteRerouteOutputLinks(bNodeTree *ntree, bNode *node, const bool mute)
{
  if (node->type != NODE_REROUTE) {
    return;
  }
  bNodeSocket *sock;
  sock = (bNodeSocket *)node->outputs.first;
  LISTBASE_FOREACH (bNodeLink *, link, &ntree->links) {
    if (!(link->flag & NODE_LINK_VALID) || (link->fromsock != sock)) {
      continue;
    }
    if (mute) {
      nodeMuteLink(link);
    }
    else {
      nodeUnMuteLink(link);
    }
    nodeMuteRerouteOutputLinks(ntree, link->tonode, mute);
  }
}

void nodeMuteLinkToggle(bNodeTree *ntree, bNodeLink *link)
{
  if (link->tosock) {
    bool mute = !(link->flag & NODE_LINK_MUTED);
    if (mute) {
      nodeMuteLink(link);
    }
    else {
      nodeUnMuteLink(link);
    }
    if (link->tonode->type == NODE_REROUTE) {
      nodeMuteRerouteOutputLinks(ntree, link->tonode, mute);
    }
    if (link->fromnode->type == NODE_REROUTE) {
      nodeMuteRerouteInputLinks(ntree, link->fromnode, mute);
    }
  }

  if (ntree) {
    ntree->update |= NTREE_UPDATE_LINKS;
  }
}

void nodeRemSocketLinks(bNodeTree *ntree, bNodeSocket *sock)
{
  LISTBASE_FOREACH_MUTABLE (bNodeLink *, link, &ntree->links) {
    if (link->fromsock == sock || link->tosock == sock) {
      nodeRemLink(ntree, link);
    }
  }

  ntree->update |= NTREE_UPDATE_LINKS;
}

bool nodeLinkIsHidden(const bNodeLink *link)
{
  return nodeSocketIsHidden(link->fromsock) || nodeSocketIsHidden(link->tosock);
}

/* Adjust the indices of links connected to the given multi input socket after deleting the link at
 * `deleted_index`. This function also works if the link has not yet been deleted. */
static void adjust_multi_input_indices_after_removed_link(bNodeTree *ntree,
                                                          bNodeSocket *sock,
                                                          int deleted_index)
{
  LISTBASE_FOREACH (bNodeLink *, link, &ntree->links) {
    /* We only need to adjust those with a greater index, because the others will have the same
     * index. */
    if (link->tosock != sock || link->multi_input_socket_index <= deleted_index) {
      continue;
    }
    link->multi_input_socket_index -= 1;
  }
}

void nodeInternalRelink(bNodeTree *ntree, bNode *node)
{
  /* store link pointers in output sockets, for efficient lookup */
  LISTBASE_FOREACH (bNodeLink *, link, &node->internal_links) {
    link->tosock->link = link;
  }

  /* redirect downstream links */
  LISTBASE_FOREACH_MUTABLE (bNodeLink *, link, &ntree->links) {
    /* do we have internal link? */
    if (link->fromnode == node) {
      if (link->fromsock->link) {
        /* get the upstream input link */
        bNodeLink *fromlink = link->fromsock->link->fromsock->link;
        /* skip the node */
        if (fromlink) {
          if (link->tosock->flag & SOCK_MULTI_INPUT) {
            /* remove the link that would be the same as the relinked one */
            LISTBASE_FOREACH_MUTABLE (bNodeLink *, link_to_compare, &ntree->links) {
              if (link_to_compare->fromsock == fromlink->fromsock &&
                  link_to_compare->tosock == link->tosock) {
                adjust_multi_input_indices_after_removed_link(
                    ntree, link_to_compare->tosock, link_to_compare->multi_input_socket_index);
                nodeRemLink(ntree, link_to_compare);
              }
            }
          }
          link->fromnode = fromlink->fromnode;
          link->fromsock = fromlink->fromsock;

          /* if the up- or downstream link is invalid,
           * the replacement link will be invalid too.
           */
          if (!(fromlink->flag & NODE_LINK_VALID)) {
            link->flag &= ~NODE_LINK_VALID;
          }

          if (fromlink->flag & NODE_LINK_MUTED) {
            link->flag |= NODE_LINK_MUTED;
          }

          ntree->update |= NTREE_UPDATE_LINKS;
        }
        else {
          if (link->tosock->flag & SOCK_MULTI_INPUT) {
            adjust_multi_input_indices_after_removed_link(
                ntree, link->tosock, link->multi_input_socket_index);
          }
          nodeRemLink(ntree, link);
        }
      }
      else {
        if (link->tosock->flag & SOCK_MULTI_INPUT) {
          adjust_multi_input_indices_after_removed_link(
              ntree, link->tosock, link->multi_input_socket_index);
        };
        nodeRemLink(ntree, link);
      }
    }
  }

  /* remove remaining upstream links */
  LISTBASE_FOREACH_MUTABLE (bNodeLink *, link, &ntree->links) {
    if (link->tonode == node) {
      nodeRemLink(ntree, link);
    }
  }
}

void nodeToView(const bNode *node, float x, float y, float *rx, float *ry)
{
  if (node->parent) {
    nodeToView(node->parent, x + node->locx, y + node->locy, rx, ry);
  }
  else {
    *rx = x + node->locx;
    *ry = y + node->locy;
  }
}

void nodeFromView(const bNode *node, float x, float y, float *rx, float *ry)
{
  if (node->parent) {
    nodeFromView(node->parent, x, y, rx, ry);
    *rx -= node->locx;
    *ry -= node->locy;
  }
  else {
    *rx = x - node->locx;
    *ry = y - node->locy;
  }
}

bool nodeAttachNodeCheck(const bNode *node, const bNode *parent)
{
  for (const bNode *parent_iter = node; parent_iter; parent_iter = parent_iter->parent) {
    if (parent_iter == parent) {
      return true;
    }
  }

  return false;
}

void nodeAttachNode(bNode *node, bNode *parent)
{
  BLI_assert(parent->type == NODE_FRAME);
  BLI_assert(nodeAttachNodeCheck(parent, node) == false);

  float locx, locy;
  nodeToView(node, 0.0f, 0.0f, &locx, &locy);

  node->parent = parent;
  /* transform to parent space */
  nodeFromView(parent, locx, locy, &node->locx, &node->locy);
}

void nodeDetachNode(struct bNode *node)
{
  if (node->parent) {
    BLI_assert(node->parent->type == NODE_FRAME);

    /* transform to view space */
    float locx, locy;
    nodeToView(node, 0.0f, 0.0f, &locx, &locy);
    node->locx = locx;
    node->locy = locy;
    node->parent = nullptr;
  }
}

void nodePositionRelative(bNode *from_node,
                          bNode *to_node,
                          bNodeSocket *from_sock,
                          bNodeSocket *to_sock)
{
  float offset_x;
  int tot_sock_idx;

  /* Socket to plug into. */
  if (SOCK_IN == to_sock->in_out) {
    offset_x = -(from_node->typeinfo->width + 50);
    tot_sock_idx = BLI_listbase_count(&to_node->outputs);
    tot_sock_idx += BLI_findindex(&to_node->inputs, to_sock);
  }
  else {
    offset_x = to_node->typeinfo->width + 50;
    tot_sock_idx = BLI_findindex(&to_node->outputs, to_sock);
  }

  BLI_assert(tot_sock_idx != -1);

  float offset_y = U.widget_unit * tot_sock_idx;

  /* Output socket. */
  if (from_sock) {
    if (SOCK_IN == from_sock->in_out) {
      tot_sock_idx = BLI_listbase_count(&from_node->outputs);
      tot_sock_idx += BLI_findindex(&from_node->inputs, from_sock);
    }
    else {
      tot_sock_idx = BLI_findindex(&from_node->outputs, from_sock);
    }
  }

  BLI_assert(tot_sock_idx != -1);

  offset_y -= U.widget_unit * tot_sock_idx;

  from_node->locx = to_node->locx + offset_x;
  from_node->locy = to_node->locy - offset_y;
}

void nodePositionPropagate(bNode *node)
{
  LISTBASE_FOREACH (bNodeSocket *, nsock, &node->inputs) {
    if (nsock->link != nullptr) {
      bNodeLink *link = nsock->link;
      nodePositionRelative(link->fromnode, link->tonode, link->fromsock, link->tosock);
      nodePositionPropagate(link->fromnode);
    }
  }
}

bNodeTree *ntreeAddTree(Main *bmain, const char *name, const char *idname)
{
  /* trees are created as local trees for compositor, material or texture nodes,
   * node groups and other tree types are created as library data.
   */
  const bool is_embedded = (bmain == nullptr);
  int flag = 0;
  if (is_embedded) {
    flag |= LIB_ID_CREATE_NO_MAIN;
  }
  bNodeTree *ntree = (bNodeTree *)BKE_libblock_alloc(bmain, ID_NT, name, flag);
  if (is_embedded) {
    ntree->id.flag |= LIB_EMBEDDED_DATA;
  }

  /* Types are fully initialized at this point,
   * if an undefined node is added later this will be reset.
   */
  ntree->init |= NTREE_TYPE_INIT;

  BLI_strncpy(ntree->idname, idname, sizeof(ntree->idname));
  ntree_set_typeinfo(ntree, ntreeTypeFind(idname));

  return ntree;
}

bNodeTree *ntreeCopyTree_ex(const bNodeTree *ntree, Main *bmain, const bool do_id_user)
{
  const int flag = do_id_user ? 0 : LIB_ID_CREATE_NO_USER_REFCOUNT | LIB_ID_CREATE_NO_MAIN;

  bNodeTree *ntree_copy = (bNodeTree *)BKE_id_copy_ex(bmain, (ID *)ntree, nullptr, flag);
  return ntree_copy;
}
bNodeTree *ntreeCopyTree(Main *bmain, const bNodeTree *ntree)
{
  return ntreeCopyTree_ex(ntree, bmain, true);
}

/* *************** Node Preview *********** */

/* XXX this should be removed eventually ...
 * Currently BKE functions are modeled closely on previous code,
 * using BKE_node_preview_init_tree to set up previews for a whole node tree in advance.
 * This should be left more to the individual node tree implementations.
 */
bool BKE_node_preview_used(const bNode *node)
{
  /* XXX check for closed nodes? */
  return (node->typeinfo->flag & NODE_PREVIEW) != 0;
}

bNodePreview *BKE_node_preview_verify(
    bNodeInstanceHash *previews, bNodeInstanceKey key, int xsize, int ysize, bool create)
{
  bNodePreview *preview = (bNodePreview *)BKE_node_instance_hash_lookup(previews, key);
  if (!preview) {
    if (create) {
      preview = (bNodePreview *)MEM_callocN(sizeof(bNodePreview), "node preview");
      BKE_node_instance_hash_insert(previews, key, preview);
    }
    else {
      return nullptr;
    }
  }

  /* node previews can get added with variable size this way */
  if (xsize == 0 || ysize == 0) {
    return preview;
  }

  /* sanity checks & initialize */
  if (preview->rect) {
    if (preview->xsize != xsize || preview->ysize != ysize) {
      MEM_freeN(preview->rect);
      preview->rect = nullptr;
    }
  }

  if (preview->rect == nullptr) {
    preview->rect = (unsigned char *)MEM_callocN(4 * xsize + xsize * ysize * sizeof(char[4]),
                                                 "node preview rect");
    preview->xsize = xsize;
    preview->ysize = ysize;
  }
  /* no clear, makes nicer previews */

  return preview;
}

bNodePreview *BKE_node_preview_copy(bNodePreview *preview)
{
  bNodePreview *new_preview = (bNodePreview *)MEM_dupallocN(preview);
  if (preview->rect) {
    new_preview->rect = (unsigned char *)MEM_dupallocN(preview->rect);
  }
  return new_preview;
}

void BKE_node_preview_free(bNodePreview *preview)
{
  if (preview->rect) {
    MEM_freeN(preview->rect);
  }
  MEM_freeN(preview);
}

static void node_preview_init_tree_recursive(bNodeInstanceHash *previews,
                                             bNodeTree *ntree,
                                             bNodeInstanceKey parent_key,
                                             int xsize,
                                             int ysize,
                                             bool create_previews)
{
  LISTBASE_FOREACH (bNode *, node, &ntree->nodes) {
    bNodeInstanceKey key = BKE_node_instance_key(parent_key, ntree, node);

    if (BKE_node_preview_used(node)) {
      node->preview_xsize = xsize;
      node->preview_ysize = ysize;

      BKE_node_preview_verify(previews, key, xsize, ysize, create_previews);
    }

    if (node->type == NODE_GROUP && node->id) {
      node_preview_init_tree_recursive(
          previews, (bNodeTree *)node->id, key, xsize, ysize, create_previews);
    }
  }
}

void BKE_node_preview_init_tree(bNodeTree *ntree, int xsize, int ysize, bool create_previews)
{
  if (!ntree) {
    return;
  }

  if (!ntree->previews) {
    ntree->previews = BKE_node_instance_hash_new("node previews");
  }

  node_preview_init_tree_recursive(
      ntree->previews, ntree, NODE_INSTANCE_KEY_BASE, xsize, ysize, create_previews);
}

static void node_preview_tag_used_recursive(bNodeInstanceHash *previews,
                                            bNodeTree *ntree,
                                            bNodeInstanceKey parent_key)
{
  LISTBASE_FOREACH (bNode *, node, &ntree->nodes) {
    bNodeInstanceKey key = BKE_node_instance_key(parent_key, ntree, node);

    if (BKE_node_preview_used(node)) {
      BKE_node_instance_hash_tag_key(previews, key);
    }

    if (node->type == NODE_GROUP && node->id) {
      node_preview_tag_used_recursive(previews, (bNodeTree *)node->id, key);
    }
  }
}

void BKE_node_preview_remove_unused(bNodeTree *ntree)
{
  if (!ntree || !ntree->previews) {
    return;
  }

  /* use the instance hash functions for tagging and removing unused previews */
  BKE_node_instance_hash_clear_tags(ntree->previews);
  node_preview_tag_used_recursive(ntree->previews, ntree, NODE_INSTANCE_KEY_BASE);

  BKE_node_instance_hash_remove_untagged(ntree->previews,
                                         (bNodeInstanceValueFP)BKE_node_preview_free);
}

void BKE_node_preview_free_tree(bNodeTree *ntree)
{
  if (!ntree) {
    return;
  }

  if (ntree->previews) {
    BKE_node_instance_hash_free(ntree->previews, (bNodeInstanceValueFP)BKE_node_preview_free);
    ntree->previews = nullptr;
  }
}

void BKE_node_preview_clear(bNodePreview *preview)
{
  if (preview && preview->rect) {
    memset(preview->rect, 0, MEM_allocN_len(preview->rect));
  }
}

void BKE_node_preview_clear_tree(bNodeTree *ntree)
{
  if (!ntree || !ntree->previews) {
    return;
  }

  bNodeInstanceHashIterator iter;
  NODE_INSTANCE_HASH_ITER (iter, ntree->previews) {
    bNodePreview *preview = (bNodePreview *)BKE_node_instance_hash_iterator_get_value(&iter);
    BKE_node_preview_clear(preview);
  }
}

static void node_preview_sync(bNodePreview *to, bNodePreview *from)
{
  /* sizes should have been initialized by BKE_node_preview_init_tree */
  BLI_assert(to->xsize == from->xsize && to->ysize == from->ysize);

  /* copy over contents of previews */
  if (to->rect && from->rect) {
    int xsize = to->xsize;
    int ysize = to->ysize;
    memcpy(to->rect, from->rect, xsize * ysize * sizeof(char[4]));
  }
}

void BKE_node_preview_sync_tree(bNodeTree *to_ntree, bNodeTree *from_ntree)
{
  bNodeInstanceHash *from_previews = from_ntree->previews;
  bNodeInstanceHash *to_previews = to_ntree->previews;

  if (!from_previews || !to_previews) {
    return;
  }

  bNodeInstanceHashIterator iter;
  NODE_INSTANCE_HASH_ITER (iter, from_previews) {
    bNodeInstanceKey key = BKE_node_instance_hash_iterator_get_key(&iter);
    bNodePreview *from = (bNodePreview *)BKE_node_instance_hash_iterator_get_value(&iter);
    bNodePreview *to = (bNodePreview *)BKE_node_instance_hash_lookup(to_previews, key);

    if (from && to) {
      node_preview_sync(to, from);
    }
  }
}

void BKE_node_preview_merge_tree(bNodeTree *to_ntree, bNodeTree *from_ntree, bool remove_old)
{
  if (remove_old || !to_ntree->previews) {
    /* free old previews */
    if (to_ntree->previews) {
      BKE_node_instance_hash_free(to_ntree->previews, (bNodeInstanceValueFP)BKE_node_preview_free);
    }

    /* transfer previews */
    to_ntree->previews = from_ntree->previews;
    from_ntree->previews = nullptr;

    /* clean up, in case any to_ntree nodes have been removed */
    BKE_node_preview_remove_unused(to_ntree);
  }
  else {
    if (from_ntree->previews) {
      bNodeInstanceHashIterator iter;
      NODE_INSTANCE_HASH_ITER (iter, from_ntree->previews) {
        bNodeInstanceKey key = BKE_node_instance_hash_iterator_get_key(&iter);
        bNodePreview *preview = (bNodePreview *)BKE_node_instance_hash_iterator_get_value(&iter);

        /* replace existing previews */
        BKE_node_instance_hash_remove(
            to_ntree->previews, key, (bNodeInstanceValueFP)BKE_node_preview_free);
        BKE_node_instance_hash_insert(to_ntree->previews, key, preview);
      }

      /* NOTE: null free function here,
       * because pointers have already been moved over to to_ntree->previews! */
      BKE_node_instance_hash_free(from_ntree->previews, nullptr);
      from_ntree->previews = nullptr;
    }
  }
}

/* hack warning! this function is only used for shader previews, and
 * since it gets called multiple times per pixel for Ztransp we only
 * add the color once. Preview gets cleared before it starts render though */
void BKE_node_preview_set_pixel(
    bNodePreview *preview, const float col[4], int x, int y, bool do_manage)
{
  if (preview) {
    if (x >= 0 && y >= 0) {
      if (x < preview->xsize && y < preview->ysize) {
        unsigned char *tar = preview->rect + 4 * ((preview->xsize * y) + x);

        if (do_manage) {
          linearrgb_to_srgb_uchar4(tar, col);
        }
        else {
          rgba_float_to_uchar(tar, col);
        }
      }
      // else printf("prv out bound x y %d %d\n", x, y);
    }
    // else printf("prv out bound x y %d %d\n", x, y);
  }
}

/* ************** Free stuff ********** */

/* goes over entire tree */
void nodeUnlinkNode(bNodeTree *ntree, bNode *node)
{
  LISTBASE_FOREACH_MUTABLE (bNodeLink *, link, &ntree->links) {
    ListBase *lb;
    if (link->fromnode == node) {
      lb = &node->outputs;
      if (link->tonode) {
        link->tonode->update |= NODE_UPDATE;
      }
    }
    else if (link->tonode == node) {
      lb = &node->inputs;
    }
    else {
      lb = nullptr;
    }

    if (lb) {
      /* Only bother adjusting if the socket is not on the node we're deleting. */
      if (link->tonode != node && link->tosock->flag & SOCK_MULTI_INPUT) {
        adjust_multi_input_indices_after_removed_link(
            ntree, link->tosock, link->multi_input_socket_index);
      }
      LISTBASE_FOREACH (bNodeSocket *, sock, lb) {
        if (link->fromsock == sock || link->tosock == sock) {
          nodeRemLink(ntree, link);
          break;
        }
      }
    }
  }
}

static void node_unlink_attached(bNodeTree *ntree, bNode *parent)
{
  LISTBASE_FOREACH (bNode *, node, &ntree->nodes) {
    if (node->parent == parent) {
      nodeDetachNode(node);
    }
  }
}

/* Free the node itself. ID user refcounting is up the caller,
 * that does not happen here. */
static void node_free_node(bNodeTree *ntree, bNode *node)
{
  /* since it is called while free database, node->id is undefined */

  /* can be called for nodes outside a node tree (e.g. clipboard) */
  if (ntree) {
    /* remove all references to this node */
    nodeUnlinkNode(ntree, node);
    node_unlink_attached(ntree, node);

    BLI_remlink(&ntree->nodes, node);

    if (ntree->typeinfo->free_node_cache) {
      ntree->typeinfo->free_node_cache(ntree, node);
    }

    /* texture node has bad habit of keeping exec data around */
    if (ntree->type == NTREE_TEXTURE && ntree->execdata) {
      ntreeTexEndExecTree(ntree->execdata);
      ntree->execdata = nullptr;
    }
  }

  if (node->typeinfo->freefunc) {
    node->typeinfo->freefunc(node);
  }

  LISTBASE_FOREACH_MUTABLE (bNodeSocket *, sock, &node->inputs) {
    /* Remember, no ID user refcount management here! */
    node_socket_free(ntree, sock, node, false);
    MEM_freeN(sock);
  }
  LISTBASE_FOREACH_MUTABLE (bNodeSocket *, sock, &node->outputs) {
    /* Remember, no ID user refcount management here! */
    node_socket_free(ntree, sock, node, false);
    MEM_freeN(sock);
  }

  BLI_freelistN(&node->internal_links);

  if (node->prop) {
    /* Remember, no ID user refcount management here! */
    IDP_FreePropertyContent_ex(node->prop, false);
    MEM_freeN(node->prop);
  }

  if (node->typeinfo->declaration_is_dynamic) {
    delete node->declaration;
  }

  MEM_freeN(node);

  if (ntree) {
    ntree->update |= NTREE_UPDATE_NODES;
  }
}

void ntreeFreeLocalNode(bNodeTree *ntree, bNode *node)
{
  /* For removing nodes while editing localized node trees. */
  BLI_assert((ntree->id.tag & LIB_TAG_LOCALIZED) != 0);
  node_free_node(ntree, node);
}

void nodeRemoveNode(Main *bmain, bNodeTree *ntree, bNode *node, bool do_id_user)
{
  /* This function is not for localized node trees, we do not want
   * do to ID user refcounting and removal of animdation data then. */
  BLI_assert((ntree->id.tag & LIB_TAG_LOCALIZED) == 0);

  if (do_id_user) {
    /* Free callback for NodeCustomGroup. */
    if (node->typeinfo->freefunc_api) {
      PointerRNA ptr;
      RNA_pointer_create((ID *)ntree, &RNA_Node, node, &ptr);

      node->typeinfo->freefunc_api(&ptr);
    }

    /* Do user counting. */
    if (node->id) {
      id_us_min(node->id);
    }

    LISTBASE_FOREACH (bNodeSocket *, sock, &node->inputs) {
      socket_id_user_decrement(sock);
    }
    LISTBASE_FOREACH (bNodeSocket *, sock, &node->outputs) {
      socket_id_user_decrement(sock);
    }
  }

  /* Remove animation data. */
  char propname_esc[MAX_IDPROP_NAME * 2];
  char prefix[MAX_IDPROP_NAME * 2];

  BLI_str_escape(propname_esc, node->name, sizeof(propname_esc));
  BLI_snprintf(prefix, sizeof(prefix), "nodes[\"%s\"]", propname_esc);

  if (BKE_animdata_fix_paths_remove((ID *)ntree, prefix)) {
    if (bmain != nullptr) {
      DEG_relations_tag_update(bmain);
    }
  }

  /* Free node itself. */
  node_free_node(ntree, node);
}

static void node_socket_interface_free(bNodeTree *UNUSED(ntree),
                                       bNodeSocket *sock,
                                       const bool do_id_user)
{
  if (sock->prop) {
    IDP_FreeProperty_ex(sock->prop, do_id_user);
  }

  if (sock->default_value) {
    if (do_id_user) {
      socket_id_user_decrement(sock);
    }
    MEM_freeN(sock->default_value);
  }
}

static void free_localized_node_groups(bNodeTree *ntree)
{
  /* Only localized node trees store a copy for each node group tree.
   * Each node group tree in a localized node tree can be freed,
   * since it is a localized copy itself (no risk of accessing free'd
   * data in main, see T37939).
   */
  if (!(ntree->id.tag & LIB_TAG_LOCALIZED)) {
    return;
  }

  LISTBASE_FOREACH (bNode *, node, &ntree->nodes) {
    if (ELEM(node->type, NODE_GROUP, NODE_CUSTOM_GROUP) && node->id) {
      bNodeTree *ngroup = (bNodeTree *)node->id;
      ntreeFreeTree(ngroup);
      MEM_freeN(ngroup);
    }
  }
}

/* Free (or release) any data used by this nodetree. Does not free the
 * nodetree itself and does no ID user counting. */
void ntreeFreeTree(bNodeTree *ntree)
{
  ntree_free_data(&ntree->id);
  BKE_animdata_free(&ntree->id, false);
}

void ntreeFreeEmbeddedTree(bNodeTree *ntree)
{
  ntreeFreeTree(ntree);
  BKE_libblock_free_data(&ntree->id, true);
  BKE_libblock_free_data_py(&ntree->id);
}

void ntreeFreeLocalTree(bNodeTree *ntree)
{
  if (ntree->id.tag & LIB_TAG_LOCALIZED) {
    ntreeFreeTree(ntree);
  }
  else {
    ntreeFreeTree(ntree);
    BKE_libblock_free_data(&ntree->id, true);
  }
}

void ntreeFreeCache(bNodeTree *ntree)
{
  if (ntree == nullptr) {
    return;
  }

  if (ntree->typeinfo->free_cache) {
    ntree->typeinfo->free_cache(ntree);
  }
}

void ntreeSetOutput(bNodeTree *ntree)
{
  /* find the active outputs, might become tree type dependent handler */
  LISTBASE_FOREACH (bNode *, node, &ntree->nodes) {
    if (node->typeinfo->nclass == NODE_CLASS_OUTPUT) {
      /* we need a check for which output node should be tagged like this, below an exception */
      if (node->type == CMP_NODE_OUTPUT_FILE) {
        continue;
      }

      int output = 0;
      /* there is more types having output class, each one is checked */
      LISTBASE_FOREACH (bNode *, tnode, &ntree->nodes) {
        if (tnode->typeinfo->nclass == NODE_CLASS_OUTPUT) {
          if (ntree->type == NTREE_COMPOSIT) {
            /* same type, exception for viewer */
            if (tnode->type == node->type ||
                (ELEM(tnode->type, CMP_NODE_VIEWER, CMP_NODE_SPLITVIEWER, GEO_NODE_VIEWER) &&
                 ELEM(node->type, CMP_NODE_VIEWER, CMP_NODE_SPLITVIEWER, GEO_NODE_VIEWER))) {
              if (tnode->flag & NODE_DO_OUTPUT) {
                output++;
                if (output > 1) {
                  tnode->flag &= ~NODE_DO_OUTPUT;
                }
              }
            }
          }
          else {
            /* same type */
            if (tnode->type == node->type) {
              if (tnode->flag & NODE_DO_OUTPUT) {
                output++;
                if (output > 1) {
                  tnode->flag &= ~NODE_DO_OUTPUT;
                }
              }
            }
          }
        }
      }
      if (output == 0) {
        node->flag |= NODE_DO_OUTPUT;
      }
    }

    /* group node outputs use this flag too */
    if (node->type == NODE_GROUP_OUTPUT) {
      int output = 0;
      LISTBASE_FOREACH (bNode *, tnode, &ntree->nodes) {
        if (tnode->type == NODE_GROUP_OUTPUT) {
          if (tnode->flag & NODE_DO_OUTPUT) {
            output++;
            if (output > 1) {
              tnode->flag &= ~NODE_DO_OUTPUT;
            }
          }
        }
      }
      if (output == 0) {
        node->flag |= NODE_DO_OUTPUT;
      }
    }
  }

  /* here we could recursively set which nodes have to be done,
   * might be different for editor or for "real" use... */
}

/**
 * Get address of potential node-tree pointer of given ID.
 *
 * \warning Using this function directly is potentially dangerous, if you don't know or are not
 * sure, please use `ntreeFromID()` instead.
 */
bNodeTree **BKE_ntree_ptr_from_id(ID *id)
{
  switch (GS(id->name)) {
    case ID_MA:
      return &((Material *)id)->nodetree;
    case ID_LA:
      return &((Light *)id)->nodetree;
    case ID_WO:
      return &((World *)id)->nodetree;
    case ID_TE:
      return &((Tex *)id)->nodetree;
    case ID_SCE:
      return &((Scene *)id)->nodetree;
    case ID_LS:
      return &((FreestyleLineStyle *)id)->nodetree;
    case ID_SIM:
      return &((Simulation *)id)->nodetree;
    default:
      return nullptr;
  }
}

/* Returns the private NodeTree object of the datablock, if it has one. */
bNodeTree *ntreeFromID(ID *id)
{
  bNodeTree **nodetree = BKE_ntree_ptr_from_id(id);
  return (nodetree != nullptr) ? *nodetree : nullptr;
}

bool ntreeNodeExists(const bNodeTree *ntree, const bNode *testnode)
{
  LISTBASE_FOREACH (const bNode *, node, &ntree->nodes) {
    if (node == testnode) {
      return true;
    }
  }
  return false;
}

bool ntreeOutputExists(const bNode *node, const bNodeSocket *testsock)
{
  LISTBASE_FOREACH (const bNodeSocket *, sock, &node->outputs) {
    if (sock == testsock) {
      return true;
    }
  }
  return false;
}

void ntreeNodeFlagSet(const bNodeTree *ntree, const int flag, const bool enable)
{
  LISTBASE_FOREACH (bNode *, node, &ntree->nodes) {
    if (enable) {
      node->flag |= flag;
    }
    else {
      node->flag &= ~flag;
    }
  }
}

/* returns localized tree for execution in threads */
bNodeTree *ntreeLocalize(bNodeTree *ntree)
{
  if (ntree) {
    /* Make full copy outside of Main database.
     * NOTE: previews are not copied here.
     */
    bNodeTree *ltree = (bNodeTree *)BKE_id_copy_ex(
        nullptr, &ntree->id, nullptr, (LIB_ID_COPY_LOCALIZE | LIB_ID_COPY_NO_ANIMDATA));

    ltree->id.tag |= LIB_TAG_LOCALIZED;

    LISTBASE_FOREACH (bNode *, node, &ltree->nodes) {
      if (ELEM(node->type, NODE_GROUP, NODE_CUSTOM_GROUP) && node->id) {
        node->id = (ID *)ntreeLocalize((bNodeTree *)node->id);
      }
    }

    /* ensures only a single output node is enabled */
    ntreeSetOutput(ntree);

    bNode *node_src = (bNode *)ntree->nodes.first;
    bNode *node_local = (bNode *)ltree->nodes.first;
    while (node_src != nullptr) {
      node_local->original = node_src;
      node_src = node_src->next;
      node_local = node_local->next;
    }

    if (ntree->typeinfo->localize) {
      ntree->typeinfo->localize(ltree, ntree);
    }

    return ltree;
  }

  return nullptr;
}

/* sync local composite with real tree */
/* local tree is supposed to be running, be careful moving previews! */
/* is called by jobs manager, outside threads, so it doesn't happen during draw */
void ntreeLocalSync(bNodeTree *localtree, bNodeTree *ntree)
{
  if (localtree && ntree) {
    if (ntree->typeinfo->local_sync) {
      ntree->typeinfo->local_sync(localtree, ntree);
    }
  }
}

/* merge local tree results back, and free local tree */
/* we have to assume the editor already changed completely */
void ntreeLocalMerge(Main *bmain, bNodeTree *localtree, bNodeTree *ntree)
{
  if (ntree && localtree) {
    if (ntree->typeinfo->local_merge) {
      ntree->typeinfo->local_merge(bmain, localtree, ntree);
    }

    ntreeFreeTree(localtree);
    MEM_freeN(localtree);
  }
}

/* ************ NODE TREE INTERFACE *************** */

static bNodeSocket *make_socket_interface(bNodeTree *ntree,
                                          eNodeSocketInOut in_out,
                                          const char *idname,
                                          const char *name)
{
  bNodeSocketType *stype = nodeSocketTypeFind(idname);
  if (stype == nullptr) {
    return nullptr;
  }

  bNodeSocket *sock = (bNodeSocket *)MEM_callocN(sizeof(bNodeSocket), "socket template");
  BLI_strncpy(sock->idname, stype->idname, sizeof(sock->idname));
  node_socket_set_typeinfo(ntree, sock, stype);
  sock->in_out = in_out;
  sock->type = SOCK_CUSTOM; /* int type undefined by default */

  /* assign new unique index */
  const int own_index = ntree->cur_index++;
  /* use the own_index as socket identifier */
  if (in_out == SOCK_IN) {
    BLI_snprintf(sock->identifier, MAX_NAME, "Input_%d", own_index);
  }
  else {
    BLI_snprintf(sock->identifier, MAX_NAME, "Output_%d", own_index);
  }

  sock->limit = (in_out == SOCK_IN ? 1 : 0xFFF);

  BLI_strncpy(sock->name, name, NODE_MAXSTR);
  sock->storage = nullptr;
  sock->flag |= SOCK_COLLAPSED;

  return sock;
}

bNodeSocket *ntreeFindSocketInterface(bNodeTree *ntree,
                                      eNodeSocketInOut in_out,
                                      const char *identifier)
{
  ListBase *sockets = (in_out == SOCK_IN) ? &ntree->inputs : &ntree->outputs;
  LISTBASE_FOREACH (bNodeSocket *, iosock, sockets) {
    if (STREQ(iosock->identifier, identifier)) {
      return iosock;
    }
  }
  return nullptr;
}

bNodeSocket *ntreeAddSocketInterface(bNodeTree *ntree,
                                     eNodeSocketInOut in_out,
                                     const char *idname,
                                     const char *name)
{
  bNodeSocket *iosock = make_socket_interface(ntree, in_out, idname, name);
  if (in_out == SOCK_IN) {
    BLI_addtail(&ntree->inputs, iosock);
    ntree->update |= NTREE_UPDATE_GROUP_IN;
  }
  else if (in_out == SOCK_OUT) {
    BLI_addtail(&ntree->outputs, iosock);
    ntree->update |= NTREE_UPDATE_GROUP_OUT;
  }
  return iosock;
}

bNodeSocket *ntreeInsertSocketInterface(bNodeTree *ntree,
                                        eNodeSocketInOut in_out,
                                        const char *idname,
                                        bNodeSocket *next_sock,
                                        const char *name)
{
  bNodeSocket *iosock = make_socket_interface(ntree, in_out, idname, name);
  if (in_out == SOCK_IN) {
    BLI_insertlinkbefore(&ntree->inputs, next_sock, iosock);
    ntree->update |= NTREE_UPDATE_GROUP_IN;
  }
  else if (in_out == SOCK_OUT) {
    BLI_insertlinkbefore(&ntree->outputs, next_sock, iosock);
    ntree->update |= NTREE_UPDATE_GROUP_OUT;
  }
  return iosock;
}

struct bNodeSocket *ntreeAddSocketInterfaceFromSocket(bNodeTree *ntree,
                                                      bNode *from_node,
                                                      bNodeSocket *from_sock)
{
  bNodeSocket *iosock = ntreeAddSocketInterface(
      ntree, static_cast<eNodeSocketInOut>(from_sock->in_out), from_sock->idname, from_sock->name);
  if (iosock) {
    if (iosock->typeinfo->interface_from_socket) {
      iosock->typeinfo->interface_from_socket(ntree, iosock, from_node, from_sock);
    }
  }
  return iosock;
}

struct bNodeSocket *ntreeInsertSocketInterfaceFromSocket(bNodeTree *ntree,
                                                         bNodeSocket *next_sock,
                                                         bNode *from_node,
                                                         bNodeSocket *from_sock)
{
  bNodeSocket *iosock = ntreeInsertSocketInterface(
      ntree,
      static_cast<eNodeSocketInOut>(from_sock->in_out),
      from_sock->idname,
      next_sock,
      from_sock->name);
  if (iosock) {
    if (iosock->typeinfo->interface_from_socket) {
      iosock->typeinfo->interface_from_socket(ntree, iosock, from_node, from_sock);
    }
  }
  return iosock;
}

void ntreeRemoveSocketInterface(bNodeTree *ntree, bNodeSocket *sock)
{
  /* this is fast, this way we don't need an in_out argument */
  BLI_remlink(&ntree->inputs, sock);
  BLI_remlink(&ntree->outputs, sock);

  node_socket_interface_free(ntree, sock, true);
  MEM_freeN(sock);

  ntree->update |= NTREE_UPDATE_GROUP;
}

/* generates a valid RNA identifier from the node tree name */
static void ntree_interface_identifier_base(bNodeTree *ntree, char *base)
{
  /* generate a valid RNA identifier */
  sprintf(base, "NodeTreeInterface_%s", ntree->id.name + 2);
  RNA_identifier_sanitize(base, false);
}

/* check if the identifier is already in use */
static bool ntree_interface_unique_identifier_check(void *UNUSED(data), const char *identifier)
{
  return (RNA_struct_find(identifier) != nullptr);
}

/* generates the actual unique identifier and ui name and description */
static void ntree_interface_identifier(bNodeTree *ntree,
                                       const char *base,
                                       char *identifier,
                                       int maxlen,
                                       char *name,
                                       char *description)
{
  /* There is a possibility that different node tree names get mapped to the same identifier
   * after sanitation (e.g. "SomeGroup_A", "SomeGroup.A" both get sanitized to "SomeGroup_A").
   * On top of the sanitized id string add a number suffix if necessary to avoid duplicates.
   */
  identifier[0] = '\0';
  BLI_uniquename_cb(
      ntree_interface_unique_identifier_check, nullptr, base, '_', identifier, maxlen);

  sprintf(name, "Node Tree %s Interface", ntree->id.name + 2);
  sprintf(description, "Interface properties of node group %s", ntree->id.name + 2);
}

static void ntree_interface_type_create(bNodeTree *ntree)
{
  /* strings are generated from base string + ID name, sizes are sufficient */
  char base[MAX_ID_NAME + 64], identifier[MAX_ID_NAME + 64], name[MAX_ID_NAME + 64],
      description[MAX_ID_NAME + 64];

  /* generate a valid RNA identifier */
  ntree_interface_identifier_base(ntree, base);
  ntree_interface_identifier(ntree, base, identifier, sizeof(identifier), name, description);

  /* register a subtype of PropertyGroup */
  StructRNA *srna = RNA_def_struct_ptr(&BLENDER_RNA, identifier, &RNA_PropertyGroup);
  RNA_def_struct_ui_text(srna, name, description);
  RNA_def_struct_duplicate_pointers(&BLENDER_RNA, srna);

  /* associate the RNA type with the node tree */
  ntree->interface_type = srna;
  RNA_struct_blender_type_set(srna, ntree);

  /* add socket properties */
  LISTBASE_FOREACH (bNodeSocket *, sock, &ntree->inputs) {
    bNodeSocketType *stype = sock->typeinfo;
    if (stype && stype->interface_register_properties) {
      stype->interface_register_properties(ntree, sock, srna);
    }
  }
  LISTBASE_FOREACH (bNodeSocket *, sock, &ntree->outputs) {
    bNodeSocketType *stype = sock->typeinfo;
    if (stype && stype->interface_register_properties) {
      stype->interface_register_properties(ntree, sock, srna);
    }
  }
}

StructRNA *ntreeInterfaceTypeGet(bNodeTree *ntree, bool create)
{
  if (ntree->interface_type) {
    /* strings are generated from base string + ID name, sizes are sufficient */
    char base[MAX_ID_NAME + 64], identifier[MAX_ID_NAME + 64], name[MAX_ID_NAME + 64],
        description[MAX_ID_NAME + 64];

    /* A bit of a hack: when changing the ID name, update the RNA type identifier too,
     * so that the names match. This is not strictly necessary to keep it working,
     * but better for identifying associated NodeTree blocks and RNA types.
     */
    StructRNA *srna = ntree->interface_type;

    ntree_interface_identifier_base(ntree, base);

    /* RNA identifier may have a number suffix, but should start with the idbase string */
    if (!STREQLEN(RNA_struct_identifier(srna), base, sizeof(base))) {
      /* generate new unique RNA identifier from the ID name */
      ntree_interface_identifier(ntree, base, identifier, sizeof(identifier), name, description);

      /* rename the RNA type */
      RNA_def_struct_free_pointers(&BLENDER_RNA, srna);
      RNA_def_struct_identifier(&BLENDER_RNA, srna, identifier);
      RNA_def_struct_ui_text(srna, name, description);
      RNA_def_struct_duplicate_pointers(&BLENDER_RNA, srna);
    }
  }
  else if (create) {
    ntree_interface_type_create(ntree);
  }

  return ntree->interface_type;
}

void ntreeInterfaceTypeFree(bNodeTree *ntree)
{
  if (ntree->interface_type) {
    RNA_struct_free(&BLENDER_RNA, ntree->interface_type);
    ntree->interface_type = nullptr;
  }
}

void ntreeInterfaceTypeUpdate(bNodeTree *ntree)
{
  /* XXX it would be sufficient to just recreate all properties
   * instead of re-registering the whole struct type,
   * but there is currently no good way to do this in the RNA functions.
   * Overhead should be negligible.
   */
  ntreeInterfaceTypeFree(ntree);
  ntree_interface_type_create(ntree);
}

/* ************ find stuff *************** */

bNode *ntreeFindType(const bNodeTree *ntree, int type)
{
  if (ntree) {
    LISTBASE_FOREACH (bNode *, node, &ntree->nodes) {
      if (node->type == type) {
        return node;
      }
    }
  }
  return nullptr;
}

bool ntreeHasType(const bNodeTree *ntree, int type)
{
  return ntreeFindType(ntree, type) != nullptr;
}

bool ntreeHasTree(const bNodeTree *ntree, const bNodeTree *lookup)
{
  if (ntree == lookup) {
    return true;
  }
  LISTBASE_FOREACH (bNode *, node, &ntree->nodes) {
    if (ELEM(node->type, NODE_GROUP, NODE_CUSTOM_GROUP) && node->id) {
      if (ntreeHasTree((bNodeTree *)node->id, lookup)) {
        return true;
      }
    }
  }
  return false;
}

bNodeLink *nodeFindLink(bNodeTree *ntree, const bNodeSocket *from, const bNodeSocket *to)
{
  LISTBASE_FOREACH (bNodeLink *, link, &ntree->links) {
    if (link->fromsock == from && link->tosock == to) {
      return link;
    }
    if (link->fromsock == to && link->tosock == from) { /* hrms? */
      return link;
    }
  }
  return nullptr;
}

int nodeCountSocketLinks(const bNodeTree *ntree, const bNodeSocket *sock)
{
  int tot = 0;
  LISTBASE_FOREACH (const bNodeLink *, link, &ntree->links) {
    if (link->fromsock == sock || link->tosock == sock) {
      tot++;
    }
  }
  return tot;
}

bNode *nodeGetActive(bNodeTree *ntree)
{
  if (ntree == nullptr) {
    return nullptr;
  }

  LISTBASE_FOREACH (bNode *, node, &ntree->nodes) {
    if (node->flag & NODE_ACTIVE) {
      return node;
    }
  }
  return nullptr;
}

static bNode *node_get_active_id_recursive(bNodeInstanceKey active_key,
                                           bNodeInstanceKey parent_key,
                                           bNodeTree *ntree,
                                           short idtype)
{
  if (parent_key.value == active_key.value || active_key.value == 0) {
    LISTBASE_FOREACH (bNode *, node, &ntree->nodes) {
      if (node->id && GS(node->id->name) == idtype) {
        if (node->flag & NODE_ACTIVE_ID) {
          return node;
        }
      }
    }
  }
  else {
    /* no node with active ID in this tree, look inside groups */
    LISTBASE_FOREACH (bNode *, node, &ntree->nodes) {
      if (node->type == NODE_GROUP) {
        bNodeTree *group = (bNodeTree *)node->id;
        if (group) {
          bNodeInstanceKey group_key = BKE_node_instance_key(parent_key, ntree, node);
          bNode *tnode = node_get_active_id_recursive(active_key, group_key, group, idtype);
          if (tnode) {
            return tnode;
          }
        }
      }
    }
  }
  return nullptr;
}

/* two active flags, ID nodes have special flag for buttons display */
bNode *nodeGetActiveID(bNodeTree *ntree, short idtype)
{
  if (ntree) {
    return node_get_active_id_recursive(
        ntree->active_viewer_key, NODE_INSTANCE_KEY_BASE, ntree, idtype);
  }
  return nullptr;
}

bool nodeSetActiveID(bNodeTree *ntree, short idtype, ID *id)
{
  bool ok = false;

  if (ntree == nullptr) {
    return ok;
  }

  LISTBASE_FOREACH (bNode *, node, &ntree->nodes) {
    if (node->id && GS(node->id->name) == idtype) {
      if (id && ok == false && node->id == id) {
        node->flag |= NODE_ACTIVE_ID;
        ok = true;
      }
      else {
        node->flag &= ~NODE_ACTIVE_ID;
      }
    }
  }

  /* update all groups linked from here
   * if active ID node has been found already,
   * just pass null so other matching nodes are deactivated.
   */
  LISTBASE_FOREACH (bNode *, node, &ntree->nodes) {
    if (node->type == NODE_GROUP) {
      ok |= nodeSetActiveID((bNodeTree *)node->id, idtype, (ok == false ? id : nullptr));
    }
  }

  return ok;
}

/* two active flags, ID nodes have special flag for buttons display */
void nodeClearActiveID(bNodeTree *ntree, short idtype)
{
  if (ntree == nullptr) {
    return;
  }

  LISTBASE_FOREACH (bNode *, node, &ntree->nodes) {
    if (node->id && GS(node->id->name) == idtype) {
      node->flag &= ~NODE_ACTIVE_ID;
    }
  }
}

void nodeSetSelected(bNode *node, bool select)
{
  if (select) {
    node->flag |= NODE_SELECT;
  }
  else {
    node->flag &= ~NODE_SELECT;

    /* deselect sockets too */
    LISTBASE_FOREACH (bNodeSocket *, sock, &node->inputs) {
      sock->flag &= ~NODE_SELECT;
    }
    LISTBASE_FOREACH (bNodeSocket *, sock, &node->outputs) {
      sock->flag &= ~NODE_SELECT;
    }
  }
}

void nodeClearActive(bNodeTree *ntree)
{
  if (ntree == nullptr) {
    return;
  }

  LISTBASE_FOREACH (bNode *, node, &ntree->nodes) {
    node->flag &= ~(NODE_ACTIVE | NODE_ACTIVE_ID);
  }
}

/* two active flags, ID nodes have special flag for buttons display */
void nodeSetActive(bNodeTree *ntree, bNode *node)
{
  /* make sure only one node is active, and only one per ID type */
  LISTBASE_FOREACH (bNode *, tnode, &ntree->nodes) {
    tnode->flag &= ~NODE_ACTIVE;

    if (node->id && tnode->id) {
      if (GS(node->id->name) == GS(tnode->id->name)) {
        tnode->flag &= ~NODE_ACTIVE_ID;
      }
    }
    if ((node->typeinfo->nclass == NODE_CLASS_TEXTURE) ||
        (node->typeinfo->type == GEO_NODE_LEGACY_ATTRIBUTE_SAMPLE_TEXTURE)) {
      tnode->flag &= ~NODE_ACTIVE_TEXTURE;
    }
  }

  node->flag |= NODE_ACTIVE;
  if (node->id) {
    node->flag |= NODE_ACTIVE_ID;
  }
  if ((node->typeinfo->nclass == NODE_CLASS_TEXTURE) ||
      (node->typeinfo->type == GEO_NODE_LEGACY_ATTRIBUTE_SAMPLE_TEXTURE)) {
    node->flag |= NODE_ACTIVE_TEXTURE;
  }
}

int nodeSocketIsHidden(const bNodeSocket *sock)
{
  return ((sock->flag & (SOCK_HIDDEN | SOCK_UNAVAIL)) != 0);
}

void nodeSetSocketAvailability(bNodeSocket *sock, bool is_available)
{
  if (is_available) {
    sock->flag &= ~SOCK_UNAVAIL;
  }
  else {
    sock->flag |= SOCK_UNAVAIL;
  }
}

int nodeSocketLinkLimit(const bNodeSocket *sock)
{
  bNodeSocketType *stype = sock->typeinfo;
  if (sock->flag & SOCK_MULTI_INPUT) {
    return 4095;
  }
  if (stype != nullptr && stype->use_link_limits_of_type) {
    int limit = (sock->in_out == SOCK_IN) ? stype->input_link_limit : stype->output_link_limit;
    return limit;
  }

  return sock->limit;
}

static void update_socket_declarations(ListBase *sockets,
                                       Span<blender::nodes::SocketDeclarationPtr> declarations)
{
  int index;
  LISTBASE_FOREACH_INDEX (bNodeSocket *, socket, sockets, index) {
    const SocketDeclaration &socket_decl = *declarations[index];
    socket->declaration = &socket_decl;
  }
}

/**
 * Update `socket->declaration` for all sockets in the node. This assumes that the node declaration
 * and sockets are up to date already.
 */
void nodeSocketDeclarationsUpdate(bNode *node)
{
  BLI_assert(node->declaration != nullptr);
  update_socket_declarations(&node->inputs, node->declaration->inputs());
  update_socket_declarations(&node->outputs, node->declaration->outputs());
}

/**
 * Just update `node->declaration` if necessary. This can also be called on nodes that may not be
 * up to date (e.g. because the need versioning or are dynamic).
 */
bool nodeDeclarationEnsureOnOutdatedNode(bNodeTree *UNUSED(ntree), bNode *node)
{
  if (node->declaration != nullptr) {
    return false;
  }
  if (node->typeinfo->declare == nullptr) {
    return false;
  }
  if (node->typeinfo->declaration_is_dynamic) {
    node->declaration = new blender::nodes::NodeDeclaration();
    blender::nodes::NodeDeclarationBuilder builder{*node->declaration, node};
    node->typeinfo->declare(builder);
  }
  else {
    /* Declaration should have been created in #nodeRegisterType. */
    BLI_assert(node->typeinfo->fixed_declaration != nullptr);
    node->declaration = node->typeinfo->fixed_declaration;
  }
  return true;
}

/**
 * If the node implements a `declare` function, this function makes sure that `node->declaration`
 * is up to date. It is expected that the sockets of the node are up to date already.
 */
bool nodeDeclarationEnsure(bNodeTree *ntree, bNode *node)
{
  if (nodeDeclarationEnsureOnOutdatedNode(ntree, node)) {
    nodeSocketDeclarationsUpdate(node);
    return true;
  }
  return false;
}

void nodeUpdateFromDeclaration(bNodeTree *ntree, bNode *node)
{
  if (!node->typeinfo->declaration_is_dynamic) {
    return;
  }
  delete node->declaration;
  node->declaration = nullptr;
  node_verify_sockets(ntree, node, true);
}

/* ************** Node Clipboard *********** */

#define USE_NODE_CB_VALIDATE

#ifdef USE_NODE_CB_VALIDATE
/**
 * This data structure is to validate the node on creation,
 * otherwise we may reference missing data.
 *
 * Currently its only used for ID's, but nodes may one day
 * reference other pointers which need validation.
 */
struct bNodeClipboardExtraInfo {
  struct bNodeClipboardExtraInfo *next, *prev;
  ID *id;
  char id_name[MAX_ID_NAME];
  char library_name[FILE_MAX];
};
#endif /* USE_NODE_CB_VALIDATE */

struct bNodeClipboard {
  ListBase nodes;

#ifdef USE_NODE_CB_VALIDATE
  ListBase nodes_extra_info;
#endif

  ListBase links;
  int type;
};

static bNodeClipboard node_clipboard = {{nullptr}};

void BKE_node_clipboard_init(const struct bNodeTree *ntree)
{
  node_clipboard.type = ntree->type;
}

void BKE_node_clipboard_clear(void)
{
  LISTBASE_FOREACH_MUTABLE (bNodeLink *, link, &node_clipboard.links) {
    nodeRemLink(nullptr, link);
  }
  BLI_listbase_clear(&node_clipboard.links);

  LISTBASE_FOREACH_MUTABLE (bNode *, node, &node_clipboard.nodes) {
    node_free_node(nullptr, node);
  }
  BLI_listbase_clear(&node_clipboard.nodes);

#ifdef USE_NODE_CB_VALIDATE
  BLI_freelistN(&node_clipboard.nodes_extra_info);
#endif
}

/* return false when one or more ID's are lost */
bool BKE_node_clipboard_validate(void)
{
  bool ok = true;

#ifdef USE_NODE_CB_VALIDATE
  bNodeClipboardExtraInfo *node_info;
  bNode *node;

  /* lists must be aligned */
  BLI_assert(BLI_listbase_count(&node_clipboard.nodes) ==
             BLI_listbase_count(&node_clipboard.nodes_extra_info));

  for (node = (bNode *)node_clipboard.nodes.first,
      node_info = (bNodeClipboardExtraInfo *)node_clipboard.nodes_extra_info.first;
       node;
       node = (bNode *)node->next, node_info = (bNodeClipboardExtraInfo *)node_info->next) {
    /* validate the node against the stored node info */

    /* re-assign each loop since we may clear,
     * open a new file where the ID is valid, and paste again */
    node->id = node_info->id;

    /* currently only validate the ID */
    if (node->id) {
      /* We want to search into current blend file, so using G_MAIN is valid here too. */
      ListBase *lb = which_libbase(G_MAIN, GS(node_info->id_name));
      BLI_assert(lb != nullptr);

      if (BLI_findindex(lb, node_info->id) == -1) {
        /* May assign null. */
        node->id = (ID *)BLI_findstring(lb, node_info->id_name + 2, offsetof(ID, name) + 2);

        if (node->id == nullptr) {
          ok = false;
        }
      }
    }
  }
#endif /* USE_NODE_CB_VALIDATE */

  return ok;
}

void BKE_node_clipboard_add_node(bNode *node)
{
#ifdef USE_NODE_CB_VALIDATE
  /* add extra info */
  bNodeClipboardExtraInfo *node_info = (bNodeClipboardExtraInfo *)MEM_mallocN(
      sizeof(bNodeClipboardExtraInfo), __func__);

  node_info->id = node->id;
  if (node->id) {
    BLI_strncpy(node_info->id_name, node->id->name, sizeof(node_info->id_name));
    if (ID_IS_LINKED(node->id)) {
      BLI_strncpy(
          node_info->library_name, node->id->lib->filepath_abs, sizeof(node_info->library_name));
    }
    else {
      node_info->library_name[0] = '\0';
    }
  }
  else {
    node_info->id_name[0] = '\0';
    node_info->library_name[0] = '\0';
  }
  BLI_addtail(&node_clipboard.nodes_extra_info, node_info);
  /* end extra info */
#endif /* USE_NODE_CB_VALIDATE */

  /* add node */
  BLI_addtail(&node_clipboard.nodes, node);
}

void BKE_node_clipboard_add_link(bNodeLink *link)
{
  BLI_addtail(&node_clipboard.links, link);
}

const ListBase *BKE_node_clipboard_get_nodes(void)
{
  return &node_clipboard.nodes;
}

const ListBase *BKE_node_clipboard_get_links(void)
{
  return &node_clipboard.links;
}

int BKE_node_clipboard_get_type(void)
{
  return node_clipboard.type;
}

void BKE_node_clipboard_free(void)
{
  BKE_node_clipboard_validate();
  BKE_node_clipboard_clear();
}

/* Node Instance Hash */

/* magic number for initial hash key */
const bNodeInstanceKey NODE_INSTANCE_KEY_BASE = {5381};
const bNodeInstanceKey NODE_INSTANCE_KEY_NONE = {0};

/* Generate a hash key from ntree and node names
 * Uses the djb2 algorithm with xor by Bernstein:
 * http://www.cse.yorku.ca/~oz/hash.html
 */
static bNodeInstanceKey node_hash_int_str(bNodeInstanceKey hash, const char *str)
{
  char c;

  while ((c = *str++)) {
    hash.value = ((hash.value << 5) + hash.value) ^ c; /* (hash * 33) ^ c */
  }

  /* separator '\0' character, to avoid ambiguity from concatenated strings */
  hash.value = (hash.value << 5) + hash.value; /* hash * 33 */

  return hash;
}

bNodeInstanceKey BKE_node_instance_key(bNodeInstanceKey parent_key,
                                       const bNodeTree *ntree,
                                       const bNode *node)
{
  bNodeInstanceKey key = node_hash_int_str(parent_key, ntree->id.name + 2);

  if (node) {
    key = node_hash_int_str(key, node->name);
  }

  return key;
}

static unsigned int node_instance_hash_key(const void *key)
{
  return ((const bNodeInstanceKey *)key)->value;
}

static bool node_instance_hash_key_cmp(const void *a, const void *b)
{
  unsigned int value_a = ((const bNodeInstanceKey *)a)->value;
  unsigned int value_b = ((const bNodeInstanceKey *)b)->value;

  return (value_a != value_b);
}

bNodeInstanceHash *BKE_node_instance_hash_new(const char *info)
{
  bNodeInstanceHash *hash = (bNodeInstanceHash *)MEM_mallocN(sizeof(bNodeInstanceHash), info);
  hash->ghash = BLI_ghash_new(
      node_instance_hash_key, node_instance_hash_key_cmp, "node instance hash ghash");
  return hash;
}

void BKE_node_instance_hash_free(bNodeInstanceHash *hash, bNodeInstanceValueFP valfreefp)
{
  BLI_ghash_free(hash->ghash, nullptr, (GHashValFreeFP)valfreefp);
  MEM_freeN(hash);
}

void BKE_node_instance_hash_insert(bNodeInstanceHash *hash, bNodeInstanceKey key, void *value)
{
  bNodeInstanceHashEntry *entry = (bNodeInstanceHashEntry *)value;
  entry->key = key;
  entry->tag = 0;
  BLI_ghash_insert(hash->ghash, &entry->key, value);
}

void *BKE_node_instance_hash_lookup(bNodeInstanceHash *hash, bNodeInstanceKey key)
{
  return BLI_ghash_lookup(hash->ghash, &key);
}

int BKE_node_instance_hash_remove(bNodeInstanceHash *hash,
                                  bNodeInstanceKey key,
                                  bNodeInstanceValueFP valfreefp)
{
  return BLI_ghash_remove(hash->ghash, &key, nullptr, (GHashValFreeFP)valfreefp);
}

void BKE_node_instance_hash_clear(bNodeInstanceHash *hash, bNodeInstanceValueFP valfreefp)
{
  BLI_ghash_clear(hash->ghash, nullptr, (GHashValFreeFP)valfreefp);
}

void *BKE_node_instance_hash_pop(bNodeInstanceHash *hash, bNodeInstanceKey key)
{
  return BLI_ghash_popkey(hash->ghash, &key, nullptr);
}

int BKE_node_instance_hash_haskey(bNodeInstanceHash *hash, bNodeInstanceKey key)
{
  return BLI_ghash_haskey(hash->ghash, &key);
}

int BKE_node_instance_hash_size(bNodeInstanceHash *hash)
{
  return BLI_ghash_len(hash->ghash);
}

void BKE_node_instance_hash_clear_tags(bNodeInstanceHash *hash)
{
  bNodeInstanceHashIterator iter;

  NODE_INSTANCE_HASH_ITER (iter, hash) {
    bNodeInstanceHashEntry *value = (bNodeInstanceHashEntry *)
        BKE_node_instance_hash_iterator_get_value(&iter);

    value->tag = 0;
  }
}

void BKE_node_instance_hash_tag(bNodeInstanceHash *UNUSED(hash), void *value)
{
  bNodeInstanceHashEntry *entry = (bNodeInstanceHashEntry *)value;
  entry->tag = 1;
}

bool BKE_node_instance_hash_tag_key(bNodeInstanceHash *hash, bNodeInstanceKey key)
{
  bNodeInstanceHashEntry *entry = (bNodeInstanceHashEntry *)BKE_node_instance_hash_lookup(hash,
                                                                                          key);

  if (entry) {
    entry->tag = 1;
    return true;
  }

  return false;
}

void BKE_node_instance_hash_remove_untagged(bNodeInstanceHash *hash,
                                            bNodeInstanceValueFP valfreefp)
{
  /* NOTE: Hash must not be mutated during iterating!
   * Store tagged entries in a separate list and remove items afterward.
   */
  bNodeInstanceKey *untagged = (bNodeInstanceKey *)MEM_mallocN(
      sizeof(bNodeInstanceKey) * BKE_node_instance_hash_size(hash),
      "temporary node instance key list");
  bNodeInstanceHashIterator iter;
  int num_untagged = 0;
  NODE_INSTANCE_HASH_ITER (iter, hash) {
    bNodeInstanceHashEntry *value = (bNodeInstanceHashEntry *)
        BKE_node_instance_hash_iterator_get_value(&iter);

    if (!value->tag) {
      untagged[num_untagged++] = BKE_node_instance_hash_iterator_get_key(&iter);
    }
  }

  for (int i = 0; i < num_untagged; i++) {
    BKE_node_instance_hash_remove(hash, untagged[i], valfreefp);
  }

  MEM_freeN(untagged);
}

/* ************** dependency stuff *********** */

/* node is guaranteed to be not checked before */
static int node_get_deplist_recurs(bNodeTree *ntree, bNode *node, bNode ***nsort)
{
  int level = 0xFFF;

  node->done = true;

  /* check linked nodes */
  LISTBASE_FOREACH (bNodeLink *, link, &ntree->links) {
    if (link->tonode == node) {
      bNode *fromnode = link->fromnode;
      if (fromnode->done == 0) {
        fromnode->level = node_get_deplist_recurs(ntree, fromnode, nsort);
      }
      if (fromnode->level <= level) {
        level = fromnode->level - 1;
      }
    }
  }

  /* check parent node */
  if (node->parent) {
    if (node->parent->done == 0) {
      node->parent->level = node_get_deplist_recurs(ntree, node->parent, nsort);
    }
    if (node->parent->level <= level) {
      level = node->parent->level - 1;
    }
  }

  if (nsort) {
    **nsort = node;
    (*nsort)++;
  }

  return level;
}

void ntreeGetDependencyList(struct bNodeTree *ntree, struct bNode ***r_deplist, int *r_deplist_len)
{
  *r_deplist_len = 0;

  /* first clear data */
  LISTBASE_FOREACH (bNode *, node, &ntree->nodes) {
    node->done = false;
    (*r_deplist_len)++;
  }
  if (*r_deplist_len == 0) {
    *r_deplist = nullptr;
    return;
  }

  bNode **nsort;
  nsort = *r_deplist = (bNode **)MEM_callocN((*r_deplist_len) * sizeof(bNode *),
                                             "sorted node array");

  /* recursive check */
  LISTBASE_FOREACH (bNode *, node, &ntree->nodes) {
    if (node->done == 0) {
      node->level = node_get_deplist_recurs(ntree, node, &nsort);
    }
  }
}

/* only updates node->level for detecting cycles links */
static void ntree_update_node_level(bNodeTree *ntree)
{
  /* first clear tag */
  LISTBASE_FOREACH (bNode *, node, &ntree->nodes) {
    node->done = false;
  }

  /* recursive check */
  LISTBASE_FOREACH (bNode *, node, &ntree->nodes) {
    if (node->done == 0) {
      node->level = node_get_deplist_recurs(ntree, node, nullptr);
    }
  }
}

void ntreeTagUsedSockets(bNodeTree *ntree)
{
  /* first clear data */
  LISTBASE_FOREACH (bNode *, node, &ntree->nodes) {
    LISTBASE_FOREACH (bNodeSocket *, sock, &node->inputs) {
      sock->flag &= ~SOCK_IN_USE;
    }
    LISTBASE_FOREACH (bNodeSocket *, sock, &node->outputs) {
      sock->flag &= ~SOCK_IN_USE;
    }
  }

  LISTBASE_FOREACH (bNodeLink *, link, &ntree->links) {
    link->fromsock->flag |= SOCK_IN_USE;
    if (!(link->flag & NODE_LINK_MUTED)) {
      link->tosock->flag |= SOCK_IN_USE;
    }
  }
}

static void ntree_update_link_pointers(bNodeTree *ntree)
{
  /* first clear data */
  LISTBASE_FOREACH (bNode *, node, &ntree->nodes) {
    LISTBASE_FOREACH (bNodeSocket *, sock, &node->inputs) {
      sock->link = nullptr;
    }
  }

  LISTBASE_FOREACH (bNodeLink *, link, &ntree->links) {
    link->tosock->link = link;
  }

  ntreeTagUsedSockets(ntree);
}

static void ntree_validate_links(bNodeTree *ntree)
{
  LISTBASE_FOREACH (bNodeLink *, link, &ntree->links) {
    link->flag |= NODE_LINK_VALID;
    if (link->fromnode && link->tonode && link->fromnode->level <= link->tonode->level) {
      link->flag &= ~NODE_LINK_VALID;
    }
    else if (ntree->typeinfo->validate_link) {
      if (!ntree->typeinfo->validate_link(ntree, link)) {
        link->flag &= ~NODE_LINK_VALID;
      }
    }
  }
}

void ntreeUpdateAllNew(Main *main)
{
  /* Update all new node trees on file read or append, to add/remove sockets
   * in groups nodes if the group changed, and handle any update flags that
   * might have been set in file reading or versioning. */
  FOREACH_NODETREE_BEGIN (main, ntree, owner_id) {
    if (owner_id->tag & LIB_TAG_NEW) {
      LISTBASE_FOREACH (bNode *, node, &ntree->nodes) {
        if (node->typeinfo->group_update_func) {
          node->typeinfo->group_update_func(ntree, node);
        }
      }

      ntreeUpdateTree(nullptr, ntree);
    }
  }
  FOREACH_NODETREE_END;
}

static FieldInferencingInterface *node_field_inferencing_interface_copy(
    const FieldInferencingInterface &field_inferencing_interface)
{
  return new FieldInferencingInterface(field_inferencing_interface);
}

static void node_field_inferencing_interface_free(
    const FieldInferencingInterface *field_inferencing_interface)
{
  delete field_inferencing_interface;
}

namespace blender::bke::node_field_inferencing {

static bool is_field_socket_type(eNodeSocketDatatype type)
{
  return ELEM(type, SOCK_FLOAT, SOCK_INT, SOCK_BOOLEAN, SOCK_VECTOR, SOCK_RGBA);
}

static bool is_field_socket_type(const SocketRef &socket)
{
  return is_field_socket_type((eNodeSocketDatatype)socket.typeinfo()->type);
}

static bool update_field_inferencing(const NodeTreeRef &tree);

static InputSocketFieldType get_interface_input_field_type(const NodeRef &node,
                                                           const InputSocketRef &socket)
{
  if (!is_field_socket_type(socket)) {
    return InputSocketFieldType::None;
  }
  if (node.is_reroute_node()) {
    return InputSocketFieldType::IsSupported;
  }
  if (node.is_group_output_node()) {
    /* Outputs always support fields when the data type is correct. */
    return InputSocketFieldType::IsSupported;
  }
  if (node.is_undefined()) {
    return InputSocketFieldType::None;
  }

  const NodeDeclaration *node_decl = node.declaration();

  /* Node declarations should be implemented for nodes involved here. */
  BLI_assert(node_decl != nullptr);

  /* Get the field type from the declaration. */
  const SocketDeclaration &socket_decl = *node_decl->inputs()[socket.index()];
  const InputSocketFieldType field_type = socket_decl.input_field_type();
  if (field_type == InputSocketFieldType::Implicit) {
    return field_type;
  }
  if (node_decl->is_function_node()) {
    /* In a function node, every socket supports fields. */
    return InputSocketFieldType::IsSupported;
  }
  return field_type;
}

static OutputFieldDependency get_interface_output_field_dependency(const NodeRef &node,
                                                                   const OutputSocketRef &socket)
{
  if (!is_field_socket_type(socket)) {
    /* Non-field sockets always output data. */
    return OutputFieldDependency::ForDataSource();
  }
  if (node.is_reroute_node()) {
    /* The reroute just forwards what is passed in. */
    return OutputFieldDependency::ForDependentField();
  }
  if (node.is_group_input_node()) {
    /* Input nodes get special treatment in #determine_group_input_states. */
    return OutputFieldDependency::ForDependentField();
  }
  if (node.is_undefined()) {
    return OutputFieldDependency::ForDataSource();
  }

  const NodeDeclaration *node_decl = node.declaration();

  /* Node declarations should be implemented for nodes involved here. */
  BLI_assert(node_decl != nullptr);

  if (node_decl->is_function_node()) {
    /* In a generic function node, all outputs depend on all inputs. */
    return OutputFieldDependency::ForDependentField();
  }

  /* Use the socket declaration. */
  const SocketDeclaration &socket_decl = *node_decl->outputs()[socket.index()];
  return socket_decl.output_field_dependency();
}

static FieldInferencingInterface get_dummy_field_inferencing_interface(const NodeRef &node)
{
  FieldInferencingInterface inferencing_interface;
  inferencing_interface.inputs.append_n_times(InputSocketFieldType::None, node.inputs().size());
  inferencing_interface.outputs.append_n_times(OutputFieldDependency::ForDataSource(),
                                               node.outputs().size());
  return inferencing_interface;
}

/**
 * Retrieves information about how the node interacts with fields.
 * In the future, this information can be stored in the node declaration. This would allow this
 * function to return a reference, making it more efficient.
 */
static FieldInferencingInterface get_node_field_inferencing_interface(const NodeRef &node)
{
  /* Node groups already reference all required information, so just return that. */
  if (node.is_group_node()) {
    bNodeTree *group = (bNodeTree *)node.bnode()->id;
    if (group == nullptr) {
      return FieldInferencingInterface();
    }
    if (!ntreeIsRegistered(group)) {
      /* This can happen when there is a linked node group that was not found (see T92799). */
      return get_dummy_field_inferencing_interface(node);
    }
    if (group->field_inferencing_interface == nullptr) {
      /* Update group recursively. */
      const NodeTreeRef group_tree{group};
      update_field_inferencing(group_tree);
    }
    return *group->field_inferencing_interface;
  }

  FieldInferencingInterface inferencing_interface;
  for (const InputSocketRef *input_socket : node.inputs()) {
    inferencing_interface.inputs.append(get_interface_input_field_type(node, *input_socket));
  }

  for (const OutputSocketRef *output_socket : node.outputs()) {
    inferencing_interface.outputs.append(
        get_interface_output_field_dependency(node, *output_socket));
  }
  return inferencing_interface;
}

/**
 * This struct contains information for every socket. The values are propagated through the
 * network.
 */
struct SocketFieldState {
  /* This socket starts a new field. */
  bool is_field_source = false;
  /* This socket can never become a field, because the node itself does not support it. */
  bool is_always_single = false;
  /* This socket is currently a single value. It could become a field though. */
  bool is_single = true;
  /* This socket is required to be a single value. This can be because the node itself only
   * supports this socket to be a single value, or because a node afterwards requires this to be a
   * single value. */
  bool requires_single = false;
};

static Vector<const InputSocketRef *> gather_input_socket_dependencies(
    const OutputFieldDependency &field_dependency, const NodeRef &node)
{
  const OutputSocketFieldType type = field_dependency.field_type();
  Vector<const InputSocketRef *> input_sockets;
  switch (type) {
    case OutputSocketFieldType::FieldSource:
    case OutputSocketFieldType::None: {
      break;
    }
    case OutputSocketFieldType::DependentField: {
      /* This output depends on all inputs. */
      input_sockets.extend(node.inputs());
      break;
    }
    case OutputSocketFieldType::PartiallyDependent: {
      /* This output depends only on a few inputs. */
      for (const int i : field_dependency.linked_input_indices()) {
        input_sockets.append(&node.input(i));
      }
      break;
    }
  }
  return input_sockets;
}

/**
 * Check what the group output socket depends on. Potentially traverses the node tree
 * to figure out if it is always a field or if it depends on any group inputs.
 */
static OutputFieldDependency find_group_output_dependencies(
    const InputSocketRef &group_output_socket,
    const Span<SocketFieldState> field_state_by_socket_id)
{
  if (!is_field_socket_type(group_output_socket)) {
    return OutputFieldDependency::ForDataSource();
  }

  /* Use a Set here instead of an array indexed by socket id, because we my only need to look at
   * very few sockets. */
  Set<const InputSocketRef *> handled_sockets;
  Stack<const InputSocketRef *> sockets_to_check;

  handled_sockets.add(&group_output_socket);
  sockets_to_check.push(&group_output_socket);

  /* Keeps track of group input indices that are (indirectly) connected to the output. */
  Vector<int> linked_input_indices;

  while (!sockets_to_check.is_empty()) {
    const InputSocketRef *input_socket = sockets_to_check.pop();

    for (const OutputSocketRef *origin_socket : input_socket->directly_linked_sockets()) {
      const NodeRef &origin_node = origin_socket->node();
      const SocketFieldState &origin_state = field_state_by_socket_id[origin_socket->id()];

      if (origin_state.is_field_source) {
        if (origin_node.is_group_input_node()) {
          /* Found a group input that the group output depends on. */
          linked_input_indices.append_non_duplicates(origin_socket->index());
        }
        else {
          /* Found a field source that is not the group input. So the output is always a field. */
          return OutputFieldDependency::ForFieldSource();
        }
      }
      else if (!origin_state.is_single) {
        const FieldInferencingInterface inferencing_interface =
            get_node_field_inferencing_interface(origin_node);
        const OutputFieldDependency &field_dependency =
            inferencing_interface.outputs[origin_socket->index()];

        /* Propagate search further to the left. */
        for (const InputSocketRef *origin_input_socket :
             gather_input_socket_dependencies(field_dependency, origin_node)) {
          if (!field_state_by_socket_id[origin_input_socket->id()].is_single) {
            if (handled_sockets.add(origin_input_socket)) {
              sockets_to_check.push(origin_input_socket);
            }
          }
        }
      }
    }
  }
  return OutputFieldDependency::ForPartiallyDependentField(std::move(linked_input_indices));
}

static void propagate_data_requirements_from_right_to_left(
    const NodeTreeRef &tree, const MutableSpan<SocketFieldState> field_state_by_socket_id)
{
  const NodeTreeRef::ToposortResult toposort_result = tree.toposort(
      NodeTreeRef::ToposortDirection::RightToLeft);

  for (const NodeRef *node : toposort_result.sorted_nodes) {
    const FieldInferencingInterface inferencing_interface = get_node_field_inferencing_interface(
        *node);

    for (const OutputSocketRef *output_socket : node->outputs()) {
      SocketFieldState &state = field_state_by_socket_id[output_socket->id()];

      const OutputFieldDependency &field_dependency =
          inferencing_interface.outputs[output_socket->index()];

      if (field_dependency.field_type() == OutputSocketFieldType::FieldSource) {
        continue;
      }
      if (field_dependency.field_type() == OutputSocketFieldType::None) {
        state.requires_single = true;
        state.is_always_single = true;
        continue;
      }

      /* The output is required to be a single value when it is connected to any input that does
       * not support fields. */
      for (const InputSocketRef *target_socket : output_socket->directly_linked_sockets()) {
        state.requires_single |= field_state_by_socket_id[target_socket->id()].requires_single;
      }

      if (state.requires_single) {
        bool any_input_is_field_implicitly = false;
        const Vector<const InputSocketRef *> connected_inputs = gather_input_socket_dependencies(
            field_dependency, *node);
        for (const InputSocketRef *input_socket : connected_inputs) {
          if (inferencing_interface.inputs[input_socket->index()] ==
              InputSocketFieldType::Implicit) {
            if (!input_socket->is_logically_linked()) {
              any_input_is_field_implicitly = true;
              break;
            }
          }
        }
        if (any_input_is_field_implicitly) {
          /* This output isn't a single value actually. */
          state.requires_single = false;
        }
        else {
          /* If the output is required to be a single value, the connected inputs in the same node
           * must not be fields as well. */
          for (const InputSocketRef *input_socket : connected_inputs) {
            field_state_by_socket_id[input_socket->id()].requires_single = true;
          }
        }
      }
    }

    /* Some inputs do not require fields independent of what the outputs are connected to. */
    for (const InputSocketRef *input_socket : node->inputs()) {
      SocketFieldState &state = field_state_by_socket_id[input_socket->id()];
      if (inferencing_interface.inputs[input_socket->index()] == InputSocketFieldType::None) {
        state.requires_single = true;
        state.is_always_single = true;
      }
    }
  }
}

static void determine_group_input_states(
    const NodeTreeRef &tree,
    FieldInferencingInterface &new_inferencing_interface,
    const MutableSpan<SocketFieldState> field_state_by_socket_id)
{
  {
    /* Non-field inputs never support fields. */
    int index;
    LISTBASE_FOREACH_INDEX (bNodeSocket *, group_input, &tree.btree()->inputs, index) {
      if (!is_field_socket_type((eNodeSocketDatatype)group_input->type)) {
        new_inferencing_interface.inputs[index] = InputSocketFieldType::None;
      }
    }
  }
  /* Check if group inputs are required to be single values, because they are (indirectly)
   * connected to some socket that does not support fields. */
  for (const NodeRef *node : tree.nodes_by_type("NodeGroupInput")) {
    for (const OutputSocketRef *output_socket : node->outputs().drop_back(1)) {
      SocketFieldState &state = field_state_by_socket_id[output_socket->id()];
      if (state.requires_single) {
        new_inferencing_interface.inputs[output_socket->index()] = InputSocketFieldType::None;
      }
    }
  }
  /* If an input does not support fields, this should be reflected in all Group Input nodes. */
  for (const NodeRef *node : tree.nodes_by_type("NodeGroupInput")) {
    for (const OutputSocketRef *output_socket : node->outputs().drop_back(1)) {
      SocketFieldState &state = field_state_by_socket_id[output_socket->id()];
      const bool supports_field = new_inferencing_interface.inputs[output_socket->index()] !=
                                  InputSocketFieldType::None;
      if (supports_field) {
        state.is_single = false;
        state.is_field_source = true;
      }
      else {
        state.requires_single = true;
      }
    }
    SocketFieldState &dummy_socket_state = field_state_by_socket_id[node->outputs().last()->id()];
    dummy_socket_state.requires_single = true;
  }
}

static void propagate_field_status_from_left_to_right(
    const NodeTreeRef &tree, const MutableSpan<SocketFieldState> field_state_by_socket_id)
{
  const NodeTreeRef::ToposortResult toposort_result = tree.toposort(
      NodeTreeRef::ToposortDirection::LeftToRight);

  for (const NodeRef *node : toposort_result.sorted_nodes) {
    if (node->is_group_input_node()) {
      continue;
    }

    const FieldInferencingInterface inferencing_interface = get_node_field_inferencing_interface(
        *node);

    /* Update field state of input sockets, also taking into account linked origin sockets. */
    for (const InputSocketRef *input_socket : node->inputs()) {
      SocketFieldState &state = field_state_by_socket_id[input_socket->id()];
      if (state.is_always_single) {
        state.is_single = true;
        continue;
      }
      state.is_single = true;
      if (input_socket->directly_linked_sockets().is_empty()) {
        if (inferencing_interface.inputs[input_socket->index()] ==
            InputSocketFieldType::Implicit) {
          state.is_single = false;
        }
      }
      else {
        for (const OutputSocketRef *origin_socket : input_socket->directly_linked_sockets()) {
          if (!field_state_by_socket_id[origin_socket->id()].is_single) {
            state.is_single = false;
            break;
          }
        }
      }
    }

    /* Update field state of output sockets, also taking into account input sockets. */
    for (const OutputSocketRef *output_socket : node->outputs()) {
      SocketFieldState &state = field_state_by_socket_id[output_socket->id()];
      const OutputFieldDependency &field_dependency =
          inferencing_interface.outputs[output_socket->index()];

      switch (field_dependency.field_type()) {
        case OutputSocketFieldType::None: {
          state.is_single = true;
          break;
        }
        case OutputSocketFieldType::FieldSource: {
          state.is_single = false;
          state.is_field_source = true;
          break;
        }
        case OutputSocketFieldType::PartiallyDependent:
        case OutputSocketFieldType::DependentField: {
          for (const InputSocketRef *input_socket :
               gather_input_socket_dependencies(field_dependency, *node)) {
            if (!input_socket->is_available()) {
              continue;
            }
            if (!field_state_by_socket_id[input_socket->id()].is_single) {
              state.is_single = false;
              break;
            }
          }
          break;
        }
      }
    }
  }
}

static void determine_group_output_states(const NodeTreeRef &tree,
                                          FieldInferencingInterface &new_inferencing_interface,
                                          const Span<SocketFieldState> field_state_by_socket_id)
{
  for (const NodeRef *group_output_node : tree.nodes_by_type("NodeGroupOutput")) {
    /* Ignore inactive group output nodes. */
    if (!(group_output_node->bnode()->flag & NODE_DO_OUTPUT)) {
      continue;
    }
    /* Determine dependencies of all group outputs. */
    for (const InputSocketRef *group_output_socket : group_output_node->inputs().drop_back(1)) {
      OutputFieldDependency field_dependency = find_group_output_dependencies(
          *group_output_socket, field_state_by_socket_id);
      new_inferencing_interface.outputs[group_output_socket->index()] = std::move(
          field_dependency);
    }
    break;
  }
}

static void update_socket_shapes(const NodeTreeRef &tree,
                                 const Span<SocketFieldState> field_state_by_socket_id)
{
  const eNodeSocketDisplayShape requires_data_shape = SOCK_DISPLAY_SHAPE_CIRCLE;
  const eNodeSocketDisplayShape data_but_can_be_field_shape = SOCK_DISPLAY_SHAPE_DIAMOND_DOT;
  const eNodeSocketDisplayShape is_field_shape = SOCK_DISPLAY_SHAPE_DIAMOND;

  auto get_shape_for_state = [&](const SocketFieldState &state) {
    if (state.is_always_single) {
      return requires_data_shape;
    }
    if (!state.is_single) {
      return is_field_shape;
    }
    if (state.requires_single) {
      return requires_data_shape;
    }
    return data_but_can_be_field_shape;
  };

  for (const InputSocketRef *socket : tree.input_sockets()) {
    bNodeSocket *bsocket = socket->bsocket();
    const SocketFieldState &state = field_state_by_socket_id[socket->id()];
    bsocket->display_shape = get_shape_for_state(state);
  }
  for (const OutputSocketRef *socket : tree.output_sockets()) {
    bNodeSocket *bsocket = socket->bsocket();
    const SocketFieldState &state = field_state_by_socket_id[socket->id()];
    bsocket->display_shape = get_shape_for_state(state);
  }
}

static bool update_field_inferencing(const NodeTreeRef &tree)
{
  using namespace blender::nodes;
  bNodeTree &btree = *tree.btree();

  /* Create new inferencing interface for this node group. */
  FieldInferencingInterface *new_inferencing_interface = new FieldInferencingInterface();
  new_inferencing_interface->inputs.resize(BLI_listbase_count(&btree.inputs),
                                           InputSocketFieldType::IsSupported);
  new_inferencing_interface->outputs.resize(BLI_listbase_count(&btree.outputs),
                                            OutputFieldDependency::ForDataSource());

  /* Keep track of the state of all sockets. The index into this array is #SocketRef::id(). */
  Array<SocketFieldState> field_state_by_socket_id(tree.sockets().size());

  propagate_data_requirements_from_right_to_left(tree, field_state_by_socket_id);
  determine_group_input_states(tree, *new_inferencing_interface, field_state_by_socket_id);
  propagate_field_status_from_left_to_right(tree, field_state_by_socket_id);
  determine_group_output_states(tree, *new_inferencing_interface, field_state_by_socket_id);
  update_socket_shapes(tree, field_state_by_socket_id);

  /* Update the previous group interface. */
  const bool group_interface_changed = btree.field_inferencing_interface == nullptr ||
                                       *btree.field_inferencing_interface !=
                                           *new_inferencing_interface;
  delete btree.field_inferencing_interface;
  btree.field_inferencing_interface = new_inferencing_interface;

  return group_interface_changed;
}

}  // namespace blender::bke::node_field_inferencing

namespace blender::bke::enum_inferencing {

static bool update_enum_inferencing(const NodeTreeRef &tree)
{
  using namespace blender::nodes;

  bNodeTree &btree = *tree.btree();

  const NodeTreeRef::ToposortResult toposort_result = tree.toposort(
      NodeTreeRef::ToposortDirection::RightToLeft);

  Map<const SocketRef *, const std::shared_ptr<decl::EnumItems> *> enum_by_socket;

  for (const NodeRef *node : toposort_result.sorted_nodes) {
    bNode &bnode = *node->bnode();
    nodeDeclarationEnsure(&btree, &bnode);
    const NodeDeclaration *node_decl = bnode.declaration;

    for (const OutputSocketRef *socket : node->outputs()) {
      if (socket->typeinfo()->type != SOCK_ENUM) {
        continue;
      }
      /* TODO: Handle case when connected to incompatible enums. */
      for (const InputSocketRef *target_socket : socket->directly_linked_sockets()) {
        const std::shared_ptr<decl::EnumItems> *socket_items = enum_by_socket.lookup_default(
            target_socket, nullptr);
        enum_by_socket.add_new(socket, socket_items);
        break;
      }
    }

    for (const InputSocketRef *socket : node->inputs()) {
      const int index = socket->index();
      if (socket->typeinfo()->type != SOCK_ENUM) {
        continue;
      }
      const nodes::decl::Enum &enum_decl = static_cast<const nodes::decl::Enum &>(
          *node_decl->inputs()[index]);
      const std::shared_ptr<decl::EnumItems> &items = enum_decl.items();
      const std::shared_ptr<decl::EnumItems> *socket_items = nullptr;
      if (items) {
        socket_items = &items;
      }
      else {
        int inference_index = enum_decl.inference_index();
        if (inference_index == -1) {
          for (const OutputSocketRef *output_socket : node->outputs()) {
            if (output_socket->typeinfo()->type == SOCK_ENUM) {
              inference_index = output_socket->index();
              break;
            }
          }
        }
        BLI_assert(inference_index >= 0);
        const OutputSocketRef &output_socket = node->output(inference_index);
        socket_items = enum_by_socket.lookup_default(&output_socket, nullptr);
      }
      enum_by_socket.add_new(socket, socket_items);
    }
  }

  for (const auto item : enum_by_socket.items()) {
    const SocketRef *socket = item.key;
    const std::shared_ptr<decl::EnumItems> *socket_items = item.value;
    bNodeSocketValueEnum *socket_value = (bNodeSocketValueEnum *)socket->bsocket()->default_value;
    if (socket_items != nullptr) {
      socket_value->items = socket_items->get()->items();
    }
    else {
      socket_value->items = nullptr;
    }
  }

  return false;
}

}  // namespace blender::bke::enum_inferencing

/**
 * \param tree_update_flag: #eNodeTreeUpdate enum.
 */
void ntreeUpdateAllUsers(Main *main, ID *id, const int tree_update_flag)
{
  if (id == nullptr) {
    return;
  }

  /* Update all users of ngroup, to add/remove sockets as needed. */
  FOREACH_NODETREE_BEGIN (main, ntree, owner_id) {
    bool need_update = false;

    LISTBASE_FOREACH (bNode *, node, &ntree->nodes) {
      if (node->id == id) {
        if (node->typeinfo->group_update_func) {
          node->typeinfo->group_update_func(ntree, node);
        }

        need_update = true;
      }
    }

    if (need_update) {
      ntree->update |= tree_update_flag;
      ntreeUpdateTree(tree_update_flag ? main : nullptr, ntree);
    }
  }
  FOREACH_NODETREE_END;

  if (GS(id->name) == ID_NT) {
    bNodeTree *ngroup = (bNodeTree *)id;
    if (ngroup->type == NTREE_GEOMETRY && (ngroup->update & NTREE_UPDATE_GROUP)) {
      LISTBASE_FOREACH (Object *, object, &main->objects) {
        LISTBASE_FOREACH (ModifierData *, md, &object->modifiers) {
          if (md->type == eModifierType_Nodes) {
            NodesModifierData *nmd = (NodesModifierData *)md;
            if (nmd->node_group == ngroup) {
              MOD_nodes_update_interface(object, nmd);
            }
          }
        }
      }
    }
  }
}

void ntreeUpdateTree(Main *bmain, bNodeTree *ntree)
{
  if (!ntree) {
    return;
  }

  /* Avoid re-entrant updates, can be caused by RNA update callbacks. */
  if (ntree->is_updating) {
    return;
  }
  ntree->is_updating = true;

  if (ntree->update & (NTREE_UPDATE_LINKS | NTREE_UPDATE_NODES)) {
    /* set the bNodeSocket->link pointers */
    ntree_update_link_pointers(ntree);
  }

  /* update individual nodes */
  LISTBASE_FOREACH (bNode *, node, &ntree->nodes) {
    /* node tree update tags override individual node update flags */
    if ((node->update & NODE_UPDATE) || (ntree->update & NTREE_UPDATE)) {
      nodeUpdateFromDeclaration(ntree, node);
      if (node->typeinfo->updatefunc) {
        node->typeinfo->updatefunc(ntree, node);
      }

      nodeUpdateInternalLinks(ntree, node);
    }
  }

  /* generic tree update callback */
  if (ntree->typeinfo->update) {
    ntree->typeinfo->update(ntree);
  }
  /* XXX this should be moved into the tree type update callback for tree supporting node groups.
   * Currently the node tree interface is still a generic feature of the base NodeTree type.
   */
  if (ntree->update & NTREE_UPDATE_GROUP) {
    ntreeInterfaceTypeUpdate(ntree);
  }

  int tree_user_update_flag = 0;

  if (ntree->update & NTREE_UPDATE) {
    if (ntree->type == NTREE_GEOMETRY) {
      /* Create #NodeTreeRef to accelerate various queries on the node tree (e.g. linked
       * sockets). */
      const NodeTreeRef tree{ntree};
      /* If the field interface of this node tree has changed, all node trees using
       * this group will need to recalculate their interface as well. */
      if (blender::bke::node_field_inferencing::update_field_inferencing(tree)) {
        tree_user_update_flag |= NTREE_UPDATE_FIELD_INFERENCING;
      }
      if (blender::bke::enum_inferencing::update_enum_inferencing(tree)) {
        /* TODO: Fix flag handling. */
        tree_user_update_flag |= NTREE_UPDATE_FIELD_INFERENCING;
      }
    }
  }

  if (bmain) {
    ntreeUpdateAllUsers(bmain, &ntree->id, tree_user_update_flag);
  }

  if (ntree->update & (NTREE_UPDATE_LINKS | NTREE_UPDATE_NODES)) {
    /* node updates can change sockets or links, repeat link pointer update afterward */
    ntree_update_link_pointers(ntree);

    /* update the node level from link dependencies */
    ntree_update_node_level(ntree);

    /* check link validity */
    ntree_validate_links(ntree);
  }

  /* clear update flags */
  LISTBASE_FOREACH (bNode *, node, &ntree->nodes) {
    node->update = 0;
  }
  ntree->update = 0;

  ntree->is_updating = false;
}

void nodeUpdate(bNodeTree *ntree, bNode *node)
{
  /* Avoid re-entrant updates, can be caused by RNA update callbacks. */
  if (ntree->is_updating) {
    return;
  }
  ntree->is_updating = true;

  nodeUpdateFromDeclaration(ntree, node);
  if (node->typeinfo->updatefunc) {
    node->typeinfo->updatefunc(ntree, node);
  }

  nodeUpdateInternalLinks(ntree, node);

  /* clear update flag */
  node->update = 0;

  ntree->is_updating = false;
}

bool nodeUpdateID(bNodeTree *ntree, ID *id)
{
  bool changed = false;

  if (ELEM(nullptr, id, ntree)) {
    return changed;
  }

  /* Avoid re-entrant updates, can be caused by RNA update callbacks. */
  if (ntree->is_updating) {
    return changed;
  }
  ntree->is_updating = true;

  LISTBASE_FOREACH (bNode *, node, &ntree->nodes) {
    if (node->id == id) {
      changed = true;
      node->update |= NODE_UPDATE_ID;
      nodeUpdateFromDeclaration(ntree, node);
      if (node->typeinfo->updatefunc) {
        node->typeinfo->updatefunc(ntree, node);
      }
      /* clear update flag */
      node->update = 0;
    }
  }

  LISTBASE_FOREACH (bNode *, node, &ntree->nodes) {
    nodeUpdateInternalLinks(ntree, node);
  }

  ntree->is_updating = false;
  return changed;
}

void nodeUpdateInternalLinks(bNodeTree *ntree, bNode *node)
{
  BLI_freelistN(&node->internal_links);

  if (node->typeinfo && node->typeinfo->update_internal_links) {
    node->typeinfo->update_internal_links(ntree, node);
  }
}

/* ************* node type access ********** */

void nodeLabel(bNodeTree *ntree, bNode *node, char *label, int maxlen)
{
  label[0] = '\0';

  if (node->label[0] != '\0') {
    BLI_strncpy(label, node->label, maxlen);
  }
  else if (node->typeinfo->labelfunc) {
    node->typeinfo->labelfunc(ntree, node, label, maxlen);
  }

  /* The previous methods (labelfunc) could not provide an adequate label for the node. */
  if (label[0] == '\0') {
    /* Kind of hacky and weak... Ideally would be better to use RNA here. :| */
    const char *tmp = CTX_IFACE_(BLT_I18NCONTEXT_ID_NODETREE, node->typeinfo->ui_name);
    if (tmp == node->typeinfo->ui_name) {
      tmp = IFACE_(node->typeinfo->ui_name);
    }
    BLI_strncpy(label, tmp, maxlen);
  }
}

/* Get node socket label if it is set */
const char *nodeSocketLabel(const bNodeSocket *sock)
{
  return (sock->label[0] != '\0') ? sock->label : sock->name;
}

static void node_type_base_defaults(bNodeType *ntype)
{
  /* default size values */
  node_type_size_preset(ntype, NODE_SIZE_DEFAULT);
  ntype->height = 100;
  ntype->minheight = 30;
  ntype->maxheight = FLT_MAX;
}

/* allow this node for any tree type */
static bool node_poll_default(bNodeType *UNUSED(ntype),
                              bNodeTree *UNUSED(ntree),
                              const char **UNUSED(disabled_hint))
{
  return true;
}

/* use the basic poll function */
static bool node_poll_instance_default(bNode *node, bNodeTree *ntree, const char **disabled_hint)
{
  return node->typeinfo->poll(node->typeinfo, ntree, disabled_hint);
}

/* NOLINTNEXTLINE: readability-function-size */
void node_type_base(bNodeType *ntype, int type, const char *name, short nclass, short flag)
{
  /* Use static type info header to map static int type to identifier string and RNA struct type.
   * Associate the RNA struct type with the bNodeType.
   * Dynamically registered nodes will create an RNA type at runtime
   * and call RNA_struct_blender_type_set, so this only needs to be done for old RNA types
   * created in makesrna, which can not be associated to a bNodeType immediately,
   * since bNodeTypes are registered afterward ...
   */
#define DefNode(Category, ID, DefFunc, EnumName, StructName, UIName, UIDesc) \
  case ID: \
    BLI_strncpy(ntype->idname, #Category #StructName, sizeof(ntype->idname)); \
    ntype->rna_ext.srna = RNA_struct_find(#Category #StructName); \
    BLI_assert(ntype->rna_ext.srna != nullptr); \
    RNA_struct_blender_type_set(ntype->rna_ext.srna, ntype); \
    break;

  switch (type) {
#include "NOD_static_types.h"
  }

  /* make sure we have a valid type (everything registered) */
  BLI_assert(ntype->idname[0] != '\0');

  ntype->type = type;
  BLI_strncpy(ntype->ui_name, name, sizeof(ntype->ui_name));
  ntype->nclass = nclass;
  ntype->flag = flag;

  node_type_base_defaults(ntype);

  ntype->poll = node_poll_default;
  ntype->poll_instance = node_poll_instance_default;
}

void node_type_base_custom(
    bNodeType *ntype, const char *idname, const char *name, short nclass, short flag)
{
  BLI_strncpy(ntype->idname, idname, sizeof(ntype->idname));
  ntype->type = NODE_CUSTOM;
  BLI_strncpy(ntype->ui_name, name, sizeof(ntype->ui_name));
  ntype->nclass = nclass;
  ntype->flag = flag;

  node_type_base_defaults(ntype);
}

struct SocketTemplateIdentifierCallbackData {
  bNodeSocketTemplate *list;
  bNodeSocketTemplate *ntemp;
};

static bool unique_socket_template_identifier_check(void *arg, const char *name)
{
  SocketTemplateIdentifierCallbackData *data = (SocketTemplateIdentifierCallbackData *)arg;

  for (bNodeSocketTemplate *ntemp = data->list; ntemp->type >= 0; ntemp++) {
    if (ntemp != data->ntemp) {
      if (STREQ(ntemp->identifier, name)) {
        return true;
      }
    }
  }

  return false;
}

static void unique_socket_template_identifier(bNodeSocketTemplate *list,
                                              bNodeSocketTemplate *ntemp,
                                              const char defname[],
                                              char delim)
{
  SocketTemplateIdentifierCallbackData data;
  data.list = list;
  data.ntemp = ntemp;

  BLI_uniquename_cb(unique_socket_template_identifier_check,
                    &data,
                    defname,
                    delim,
                    ntemp->identifier,
                    sizeof(ntemp->identifier));
}

void node_type_socket_templates(struct bNodeType *ntype,
                                struct bNodeSocketTemplate *inputs,
                                struct bNodeSocketTemplate *outputs)
{
  ntype->inputs = inputs;
  ntype->outputs = outputs;

  /* automatically generate unique identifiers */
  if (inputs) {
    /* clear identifier strings (uninitialized memory) */
    for (bNodeSocketTemplate *ntemp = inputs; ntemp->type >= 0; ntemp++) {
      ntemp->identifier[0] = '\0';
    }

    for (bNodeSocketTemplate *ntemp = inputs; ntemp->type >= 0; ntemp++) {
      BLI_strncpy(ntemp->identifier, ntemp->name, sizeof(ntemp->identifier));
      unique_socket_template_identifier(inputs, ntemp, ntemp->identifier, '_');
    }
  }
  if (outputs) {
    /* clear identifier strings (uninitialized memory) */
    for (bNodeSocketTemplate *ntemp = outputs; ntemp->type >= 0; ntemp++) {
      ntemp->identifier[0] = '\0';
    }

    for (bNodeSocketTemplate *ntemp = outputs; ntemp->type >= 0; ntemp++) {
      BLI_strncpy(ntemp->identifier, ntemp->name, sizeof(ntemp->identifier));
      unique_socket_template_identifier(outputs, ntemp, ntemp->identifier, '_');
    }
  }
}

void node_type_init(struct bNodeType *ntype,
                    void (*initfunc)(struct bNodeTree *ntree, struct bNode *node))
{
  ntype->initfunc = initfunc;
}

void node_type_size(struct bNodeType *ntype, int width, int minwidth, int maxwidth)
{
  ntype->width = width;
  ntype->minwidth = minwidth;
  if (maxwidth <= minwidth) {
    ntype->maxwidth = FLT_MAX;
  }
  else {
    ntype->maxwidth = maxwidth;
  }
}

void node_type_size_preset(struct bNodeType *ntype, eNodeSizePreset size)
{
  switch (size) {
    case NODE_SIZE_DEFAULT:
      node_type_size(ntype, 140, 100, NODE_DEFAULT_MAX_WIDTH);
      break;
    case NODE_SIZE_SMALL:
      node_type_size(ntype, 100, 80, NODE_DEFAULT_MAX_WIDTH);
      break;
    case NODE_SIZE_MIDDLE:
      node_type_size(ntype, 150, 120, NODE_DEFAULT_MAX_WIDTH);
      break;
    case NODE_SIZE_LARGE:
      node_type_size(ntype, 240, 140, NODE_DEFAULT_MAX_WIDTH);
      break;
  }
}

/**
 * \warning Nodes defining a storage type _must_ allocate this for new nodes.
 * Otherwise nodes will reload as undefined (T46619).
 */
void node_type_storage(bNodeType *ntype,
                       const char *storagename,
                       void (*freefunc)(struct bNode *node),
                       void (*copyfunc)(struct bNodeTree *dest_ntree,
                                        struct bNode *dest_node,
                                        const struct bNode *src_node))
{
  if (storagename) {
    BLI_strncpy(ntype->storagename, storagename, sizeof(ntype->storagename));
  }
  else {
    ntype->storagename[0] = '\0';
  }
  ntype->copyfunc = copyfunc;
  ntype->freefunc = freefunc;
}

void node_type_label(
    struct bNodeType *ntype,
    void (*labelfunc)(struct bNodeTree *ntree, struct bNode *node, char *label, int maxlen))
{
  ntype->labelfunc = labelfunc;
}

void node_type_update(struct bNodeType *ntype,
                      void (*updatefunc)(struct bNodeTree *ntree, struct bNode *node))
{
  ntype->updatefunc = updatefunc;
}

void node_type_group_update(struct bNodeType *ntype,
                            void (*group_update_func)(struct bNodeTree *ntree, struct bNode *node))
{
  ntype->group_update_func = group_update_func;
}

void node_type_exec(struct bNodeType *ntype,
                    NodeInitExecFunction init_exec_fn,
                    NodeFreeExecFunction free_exec_fn,
                    NodeExecFunction exec_fn)
{
  ntype->init_exec_fn = init_exec_fn;
  ntype->free_exec_fn = free_exec_fn;
  ntype->exec_fn = exec_fn;
}

void node_type_gpu(struct bNodeType *ntype, NodeGPUExecFunction gpu_fn)
{
  ntype->gpu_fn = gpu_fn;
}

void node_type_internal_links(bNodeType *ntype,
                              void (*update_internal_links)(bNodeTree *, bNode *))
{
  ntype->update_internal_links = update_internal_links;
}

/* callbacks for undefined types */

static bool node_undefined_poll(bNodeType *UNUSED(ntype),
                                bNodeTree *UNUSED(nodetree),
                                const char **UNUSED(r_disabled_hint))
{
  /* this type can not be added deliberately, it's just a placeholder */
  return false;
}

/* register fallback types used for undefined tree, nodes, sockets */
static void register_undefined_types()
{
  /* NOTE: these types are not registered in the type hashes,
   * they are just used as placeholders in case the actual types are not registered.
   */

  strcpy(NodeTreeTypeUndefined.idname, "NodeTreeUndefined");
  strcpy(NodeTreeTypeUndefined.ui_name, N_("Undefined"));
  strcpy(NodeTreeTypeUndefined.ui_description, N_("Undefined Node Tree Type"));

  node_type_base_custom(&NodeTypeUndefined, "NodeUndefined", "Undefined", 0, 0);
  NodeTypeUndefined.poll = node_undefined_poll;

  BLI_strncpy(NodeSocketTypeUndefined.idname,
              "NodeSocketUndefined",
              sizeof(NodeSocketTypeUndefined.idname));
  /* extra type info for standard socket types */
  NodeSocketTypeUndefined.type = SOCK_CUSTOM;
  NodeSocketTypeUndefined.subtype = PROP_NONE;

  NodeSocketTypeUndefined.use_link_limits_of_type = true;
  NodeSocketTypeUndefined.input_link_limit = 0xFFF;
  NodeSocketTypeUndefined.output_link_limit = 0xFFF;
}

static void registerCompositNodes()
{
  register_node_type_cmp_group();

  register_node_type_cmp_rlayers();
  register_node_type_cmp_image();
  register_node_type_cmp_texture();
  register_node_type_cmp_value();
  register_node_type_cmp_rgb();
  register_node_type_cmp_curve_time();
  register_node_type_cmp_movieclip();

  register_node_type_cmp_composite();
  register_node_type_cmp_viewer();
  register_node_type_cmp_splitviewer();
  register_node_type_cmp_output_file();
  register_node_type_cmp_view_levels();

  register_node_type_cmp_curve_rgb();
  register_node_type_cmp_mix_rgb();
  register_node_type_cmp_hue_sat();
  register_node_type_cmp_brightcontrast();
  register_node_type_cmp_gamma();
  register_node_type_cmp_exposure();
  register_node_type_cmp_invert();
  register_node_type_cmp_alphaover();
  register_node_type_cmp_zcombine();
  register_node_type_cmp_colorbalance();
  register_node_type_cmp_huecorrect();

  register_node_type_cmp_normal();
  register_node_type_cmp_curve_vec();
  register_node_type_cmp_map_value();
  register_node_type_cmp_map_range();
  register_node_type_cmp_normalize();

  register_node_type_cmp_filter();
  register_node_type_cmp_blur();
  register_node_type_cmp_dblur();
  register_node_type_cmp_bilateralblur();
  register_node_type_cmp_vecblur();
  register_node_type_cmp_dilateerode();
  register_node_type_cmp_inpaint();
  register_node_type_cmp_despeckle();
  register_node_type_cmp_defocus();
  register_node_type_cmp_posterize();
  register_node_type_cmp_sunbeams();
  register_node_type_cmp_denoise();
  register_node_type_cmp_antialiasing();

  register_node_type_cmp_valtorgb();
  register_node_type_cmp_rgbtobw();
  register_node_type_cmp_setalpha();
  register_node_type_cmp_idmask();
  register_node_type_cmp_math();
  register_node_type_cmp_seprgba();
  register_node_type_cmp_combrgba();
  register_node_type_cmp_sephsva();
  register_node_type_cmp_combhsva();
  register_node_type_cmp_sepyuva();
  register_node_type_cmp_combyuva();
  register_node_type_cmp_sepycca();
  register_node_type_cmp_combycca();
  register_node_type_cmp_premulkey();

  register_node_type_cmp_diff_matte();
  register_node_type_cmp_distance_matte();
  register_node_type_cmp_chroma_matte();
  register_node_type_cmp_color_matte();
  register_node_type_cmp_channel_matte();
  register_node_type_cmp_color_spill();
  register_node_type_cmp_luma_matte();
  register_node_type_cmp_doubleedgemask();
  register_node_type_cmp_keyingscreen();
  register_node_type_cmp_keying();
  register_node_type_cmp_cryptomatte();
  register_node_type_cmp_cryptomatte_legacy();

  register_node_type_cmp_translate();
  register_node_type_cmp_rotate();
  register_node_type_cmp_scale();
  register_node_type_cmp_flip();
  register_node_type_cmp_crop();
  register_node_type_cmp_displace();
  register_node_type_cmp_mapuv();
  register_node_type_cmp_glare();
  register_node_type_cmp_tonemap();
  register_node_type_cmp_lensdist();
  register_node_type_cmp_transform();
  register_node_type_cmp_stabilize2d();
  register_node_type_cmp_moviedistortion();

  register_node_type_cmp_colorcorrection();
  register_node_type_cmp_boxmask();
  register_node_type_cmp_ellipsemask();
  register_node_type_cmp_bokehimage();
  register_node_type_cmp_bokehblur();
  register_node_type_cmp_switch();
  register_node_type_cmp_switch_view();
  register_node_type_cmp_pixelate();

  register_node_type_cmp_mask();
  register_node_type_cmp_trackpos();
  register_node_type_cmp_planetrackdeform();
  register_node_type_cmp_cornerpin();
}

static void registerShaderNodes()
{
  register_node_type_sh_group();

  register_node_type_sh_camera();
  register_node_type_sh_gamma();
  register_node_type_sh_brightcontrast();
  register_node_type_sh_value();
  register_node_type_sh_rgb();
  register_node_type_sh_wireframe();
  register_node_type_sh_wavelength();
  register_node_type_sh_blackbody();
  register_node_type_sh_mix_rgb();
  register_node_type_sh_valtorgb();
  register_node_type_sh_rgbtobw();
  register_node_type_sh_shadertorgb();
  register_node_type_sh_normal();
  register_node_type_sh_mapping();
  register_node_type_sh_curve_float();
  register_node_type_sh_curve_vec();
  register_node_type_sh_curve_rgb();
  register_node_type_sh_map_range();
  register_node_type_sh_clamp();
  register_node_type_sh_math();
  register_node_type_sh_vect_math();
  register_node_type_sh_vector_rotate();
  register_node_type_sh_vect_transform();
  register_node_type_sh_squeeze();
  register_node_type_sh_invert();
  register_node_type_sh_seprgb();
  register_node_type_sh_combrgb();
  register_node_type_sh_sephsv();
  register_node_type_sh_combhsv();
  register_node_type_sh_sepxyz();
  register_node_type_sh_combxyz();
  register_node_type_sh_hue_sat();

  register_node_type_sh_attribute();
  register_node_type_sh_bevel();
  register_node_type_sh_displacement();
  register_node_type_sh_vector_displacement();
  register_node_type_sh_geometry();
  register_node_type_sh_light_path();
  register_node_type_sh_light_falloff();
  register_node_type_sh_object_info();
  register_node_type_sh_fresnel();
  register_node_type_sh_layer_weight();
  register_node_type_sh_tex_coord();
  register_node_type_sh_particle_info();
  register_node_type_sh_bump();
  register_node_type_sh_vertex_color();

  register_node_type_sh_background();
  register_node_type_sh_bsdf_anisotropic();
  register_node_type_sh_bsdf_diffuse();
  register_node_type_sh_bsdf_principled();
  register_node_type_sh_bsdf_glossy();
  register_node_type_sh_bsdf_glass();
  register_node_type_sh_bsdf_translucent();
  register_node_type_sh_bsdf_transparent();
  register_node_type_sh_bsdf_velvet();
  register_node_type_sh_bsdf_toon();
  register_node_type_sh_bsdf_hair();
  register_node_type_sh_bsdf_hair_principled();
  register_node_type_sh_emission();
  register_node_type_sh_holdout();
  register_node_type_sh_volume_absorption();
  register_node_type_sh_volume_scatter();
  register_node_type_sh_volume_principled();
  register_node_type_sh_subsurface_scattering();
  register_node_type_sh_mix_shader();
  register_node_type_sh_add_shader();
  register_node_type_sh_uvmap();
  register_node_type_sh_uvalongstroke();
  register_node_type_sh_eevee_specular();

  register_node_type_sh_output_light();
  register_node_type_sh_output_material();
  register_node_type_sh_output_world();
  register_node_type_sh_output_linestyle();
  register_node_type_sh_output_aov();

  register_node_type_sh_tex_image();
  register_node_type_sh_tex_environment();
  register_node_type_sh_tex_sky();
  register_node_type_sh_tex_noise();
  register_node_type_sh_tex_wave();
  register_node_type_sh_tex_voronoi();
  register_node_type_sh_tex_musgrave();
  register_node_type_sh_tex_gradient();
  register_node_type_sh_tex_magic();
  register_node_type_sh_tex_checker();
  register_node_type_sh_tex_brick();
  register_node_type_sh_tex_pointdensity();
  register_node_type_sh_tex_ies();
  register_node_type_sh_tex_white_noise();
}

static void registerTextureNodes()
{
  register_node_type_tex_group();

  register_node_type_tex_math();
  register_node_type_tex_mix_rgb();
  register_node_type_tex_valtorgb();
  register_node_type_tex_rgbtobw();
  register_node_type_tex_valtonor();
  register_node_type_tex_curve_rgb();
  register_node_type_tex_curve_time();
  register_node_type_tex_invert();
  register_node_type_tex_hue_sat();
  register_node_type_tex_coord();
  register_node_type_tex_distance();
  register_node_type_tex_compose();
  register_node_type_tex_decompose();

  register_node_type_tex_output();
  register_node_type_tex_viewer();
  register_node_type_sh_script();
  register_node_type_sh_tangent();
  register_node_type_sh_normal_map();
  register_node_type_sh_hair_info();
  register_node_type_sh_volume_info();

  register_node_type_tex_checker();
  register_node_type_tex_texture();
  register_node_type_tex_bricks();
  register_node_type_tex_image();
  register_node_type_sh_bsdf_refraction();
  register_node_type_sh_ambient_occlusion();

  register_node_type_tex_rotate();
  register_node_type_tex_translate();
  register_node_type_tex_scale();
  register_node_type_tex_at();

  register_node_type_tex_proc_voronoi();
  register_node_type_tex_proc_blend();
  register_node_type_tex_proc_magic();
  register_node_type_tex_proc_marble();
  register_node_type_tex_proc_clouds();
  register_node_type_tex_proc_wood();
  register_node_type_tex_proc_musgrave();
  register_node_type_tex_proc_noise();
  register_node_type_tex_proc_stucci();
  register_node_type_tex_proc_distnoise();
}

static void registerGeometryNodes()
{
  register_node_type_geo_group();

  register_node_type_geo_legacy_attribute_proximity();
  register_node_type_geo_legacy_attribute_randomize();
  register_node_type_geo_legacy_attribute_transfer();
  register_node_type_geo_legacy_curve_endpoints();
  register_node_type_geo_legacy_curve_reverse();
  register_node_type_geo_legacy_curve_set_handles();
  register_node_type_geo_legacy_curve_spline_type();
  register_node_type_geo_legacy_curve_subdivide();
  register_node_type_geo_legacy_curve_to_points();
  register_node_type_geo_legacy_delete_geometry();
  register_node_type_geo_legacy_edge_split();
  register_node_type_geo_legacy_material_assign();
  register_node_type_geo_legacy_mesh_to_curve();
  register_node_type_geo_legacy_points_to_volume();
  register_node_type_geo_legacy_raycast();
  register_node_type_geo_legacy_select_by_handle_type();
  register_node_type_geo_legacy_select_by_material();
  register_node_type_geo_legacy_subdivision_surface();
  register_node_type_geo_legacy_volume_to_mesh();

  register_node_type_geo_align_rotation_to_vector();
  register_node_type_geo_attribute_capture();
  register_node_type_geo_attribute_clamp();
  register_node_type_geo_attribute_color_ramp();
  register_node_type_geo_attribute_combine_xyz();
  register_node_type_geo_attribute_compare();
  register_node_type_geo_attribute_convert();
  register_node_type_geo_attribute_curve_map();
  register_node_type_geo_attribute_fill();
  register_node_type_geo_attribute_map_range();
  register_node_type_geo_attribute_math();
  register_node_type_geo_attribute_mix();
  register_node_type_geo_attribute_remove();
  register_node_type_geo_attribute_separate_xyz();
  register_node_type_geo_attribute_statistic();
  register_node_type_geo_attribute_vector_math();
  register_node_type_geo_attribute_vector_rotate();
  register_node_type_geo_boolean();
  register_node_type_geo_bounding_box();
  register_node_type_geo_collection_info();
  register_node_type_geo_convex_hull();
  register_node_type_geo_curve_endpoint_selection();
  register_node_type_geo_curve_fill();
  register_node_type_geo_curve_fillet();
  register_node_type_geo_curve_handle_type_selection();
  register_node_type_geo_curve_length();
  register_node_type_geo_curve_parameter();
  register_node_type_geo_curve_primitive_bezier_segment();
  register_node_type_geo_curve_primitive_circle();
  register_node_type_geo_curve_primitive_line();
  register_node_type_geo_curve_primitive_quadratic_bezier();
  register_node_type_geo_curve_primitive_quadrilateral();
  register_node_type_geo_curve_primitive_spiral();
  register_node_type_geo_curve_primitive_star();
  register_node_type_geo_curve_resample();
  register_node_type_geo_curve_reverse();
  register_node_type_geo_curve_sample();
  register_node_type_geo_curve_set_handles();
  register_node_type_geo_curve_spline_type();
  register_node_type_geo_curve_subdivide();
  register_node_type_geo_curve_to_mesh();
  register_node_type_geo_curve_to_points();
  register_node_type_geo_curve_trim();
  register_node_type_geo_delete_geometry();
  register_node_type_geo_distribute_points_on_faces();
  register_node_type_geo_edge_split();
  register_node_type_geo_image_texture();
  register_node_type_geo_input_curve_handles();
  register_node_type_geo_input_curve_tilt();
  register_node_type_geo_input_id();
  register_node_type_geo_input_index();
  register_node_type_geo_input_material_index();
  register_node_type_geo_input_material();
  register_node_type_geo_input_normal();
  register_node_type_geo_input_position();
  register_node_type_geo_input_radius();
  register_node_type_geo_input_shade_smooth();
  register_node_type_geo_input_spline_cyclic();
  register_node_type_geo_input_spline_length();
  register_node_type_geo_input_spline_resolution();
  register_node_type_geo_input_tangent();
  register_node_type_geo_instance_on_points();
  register_node_type_geo_instances_to_points();
  register_node_type_geo_is_viewport();
  register_node_type_geo_join_geometry();
  register_node_type_geo_material_replace();
  register_node_type_geo_material_selection();
  register_node_type_geo_mesh_primitive_circle();
  register_node_type_geo_mesh_primitive_cone();
  register_node_type_geo_mesh_primitive_cube();
  register_node_type_geo_mesh_primitive_cylinder();
  register_node_type_geo_mesh_primitive_grid();
  register_node_type_geo_mesh_primitive_ico_sphere();
  register_node_type_geo_mesh_primitive_line();
  register_node_type_geo_mesh_primitive_uv_sphere();
  register_node_type_geo_mesh_subdivide();
  register_node_type_geo_mesh_to_curve();
  register_node_type_geo_mesh_to_points();
  register_node_type_geo_object_info();
  register_node_type_geo_point_distribute();
  register_node_type_geo_point_instance();
  register_node_type_geo_point_rotate();
  register_node_type_geo_point_scale();
  register_node_type_geo_point_separate();
  register_node_type_geo_point_translate();
  register_node_type_geo_points_to_vertices();
  register_node_type_geo_points_to_volume();
  register_node_type_geo_proximity();
  register_node_type_geo_raycast();
  register_node_type_geo_realize_instances();
  register_node_type_geo_rotate_instances();
  register_node_type_geo_sample_texture();
  register_node_type_geo_scale_instances();
  register_node_type_geo_separate_components();
  register_node_type_geo_separate_geometry();
  register_node_type_geo_set_curve_handles();
  register_node_type_geo_set_curve_radius();
  register_node_type_geo_set_curve_tilt();
  register_node_type_geo_set_id();
  register_node_type_geo_set_material_index();
  register_node_type_geo_set_material();
  register_node_type_geo_set_point_radius();
  register_node_type_geo_set_position();
  register_node_type_geo_set_shade_smooth();
  register_node_type_geo_set_spline_cyclic();
  register_node_type_geo_set_spline_resolution();
  register_node_type_geo_string_join();
  register_node_type_geo_string_to_curves();
  register_node_type_geo_subdivision_surface();
  register_node_type_geo_switch();
  register_node_type_geo_transfer_attribute();
  register_node_type_geo_transform();
  register_node_type_geo_translate_instances();
  register_node_type_geo_triangulate();
  register_node_type_geo_viewer();
  register_node_type_geo_volume_to_mesh();
}

static void registerFunctionNodes()
{
  register_node_type_fn_legacy_random_float();

  register_node_type_fn_align_euler_to_vector();
  register_node_type_fn_boolean_math();
  register_node_type_fn_enum();
  register_node_type_fn_float_compare();
  register_node_type_fn_float_to_int();
  register_node_type_fn_input_bool();
  register_node_type_fn_input_color();
  register_node_type_fn_input_int();
  register_node_type_fn_input_special_characters();
  register_node_type_fn_input_string();
  register_node_type_fn_input_vector();
  register_node_type_fn_random_value();
  register_node_type_fn_replace_string();
  register_node_type_fn_rotate_euler();
  register_node_type_fn_slice_string();
  register_node_type_fn_string_length();
  register_node_type_fn_value_to_string();
}

void BKE_node_system_init(void)
{
  nodetreetypes_hash = BLI_ghash_str_new("nodetreetypes_hash gh");
  nodetypes_hash = BLI_ghash_str_new("nodetypes_hash gh");
  nodesockettypes_hash = BLI_ghash_str_new("nodesockettypes_hash gh");

  register_undefined_types();

  register_standard_node_socket_types();

  register_node_tree_type_cmp();
  register_node_tree_type_sh();
  register_node_tree_type_tex();
  register_node_tree_type_geo();

  register_node_type_frame();
  register_node_type_reroute();
  register_node_type_group_input();
  register_node_type_group_output();

  registerCompositNodes();
  registerShaderNodes();
  registerTextureNodes();
  registerGeometryNodes();
  registerFunctionNodes();
}

void BKE_node_system_exit(void)
{
  if (nodetypes_hash) {
    NODE_TYPES_BEGIN (nt) {
      if (nt->rna_ext.free) {
        nt->rna_ext.free(nt->rna_ext.data);
      }
    }
    NODE_TYPES_END;

    BLI_ghash_free(nodetypes_hash, nullptr, node_free_type);
    nodetypes_hash = nullptr;
  }

  if (nodesockettypes_hash) {
    NODE_SOCKET_TYPES_BEGIN (st) {
      if (st->ext_socket.free) {
        st->ext_socket.free(st->ext_socket.data);
      }
      if (st->ext_interface.free) {
        st->ext_interface.free(st->ext_interface.data);
      }
    }
    NODE_SOCKET_TYPES_END;

    BLI_ghash_free(nodesockettypes_hash, nullptr, node_free_socket_type);
    nodesockettypes_hash = nullptr;
  }

  if (nodetreetypes_hash) {
    NODE_TREE_TYPES_BEGIN (nt) {
      if (nt->rna_ext.free) {
        nt->rna_ext.free(nt->rna_ext.data);
      }
    }
    NODE_TREE_TYPES_END;

    BLI_ghash_free(nodetreetypes_hash, nullptr, ntree_free_type);
    nodetreetypes_hash = nullptr;
  }
}

/* -------------------------------------------------------------------- */
/* NodeTree Iterator Helpers (FOREACH_NODETREE_BEGIN) */

void BKE_node_tree_iter_init(struct NodeTreeIterStore *ntreeiter, struct Main *bmain)
{
  ntreeiter->ngroup = (bNodeTree *)bmain->nodetrees.first;
  ntreeiter->scene = (Scene *)bmain->scenes.first;
  ntreeiter->mat = (Material *)bmain->materials.first;
  ntreeiter->tex = (Tex *)bmain->textures.first;
  ntreeiter->light = (Light *)bmain->lights.first;
  ntreeiter->world = (World *)bmain->worlds.first;
  ntreeiter->linestyle = (FreestyleLineStyle *)bmain->linestyles.first;
  ntreeiter->simulation = (Simulation *)bmain->simulations.first;
}
bool BKE_node_tree_iter_step(struct NodeTreeIterStore *ntreeiter,
                             bNodeTree **r_nodetree,
                             struct ID **r_id)
{
  if (ntreeiter->ngroup) {
    *r_nodetree = (bNodeTree *)ntreeiter->ngroup;
    *r_id = (ID *)ntreeiter->ngroup;
    ntreeiter->ngroup = (bNodeTree *)ntreeiter->ngroup->id.next;
  }
  else if (ntreeiter->scene) {
    *r_nodetree = (bNodeTree *)ntreeiter->scene->nodetree;
    *r_id = (ID *)ntreeiter->scene;
    ntreeiter->scene = (Scene *)ntreeiter->scene->id.next;
  }
  else if (ntreeiter->mat) {
    *r_nodetree = (bNodeTree *)ntreeiter->mat->nodetree;
    *r_id = (ID *)ntreeiter->mat;
    ntreeiter->mat = (Material *)ntreeiter->mat->id.next;
  }
  else if (ntreeiter->tex) {
    *r_nodetree = (bNodeTree *)ntreeiter->tex->nodetree;
    *r_id = (ID *)ntreeiter->tex;
    ntreeiter->tex = (Tex *)ntreeiter->tex->id.next;
  }
  else if (ntreeiter->light) {
    *r_nodetree = (bNodeTree *)ntreeiter->light->nodetree;
    *r_id = (ID *)ntreeiter->light;
    ntreeiter->light = (Light *)ntreeiter->light->id.next;
  }
  else if (ntreeiter->world) {
    *r_nodetree = (bNodeTree *)ntreeiter->world->nodetree;
    *r_id = (ID *)ntreeiter->world;
    ntreeiter->world = (World *)ntreeiter->world->id.next;
  }
  else if (ntreeiter->linestyle) {
    *r_nodetree = (bNodeTree *)ntreeiter->linestyle->nodetree;
    *r_id = (ID *)ntreeiter->linestyle;
    ntreeiter->linestyle = (FreestyleLineStyle *)ntreeiter->linestyle->id.next;
  }
  else if (ntreeiter->simulation) {
    *r_nodetree = (bNodeTree *)ntreeiter->simulation->nodetree;
    *r_id = (ID *)ntreeiter->simulation;
    ntreeiter->simulation = (Simulation *)ntreeiter->simulation->id.next;
  }
  else {
    return false;
  }

  return true;
}

/* -------------------------------------------------------------------- */
/* NodeTree kernel functions */

void BKE_nodetree_remove_layer_n(bNodeTree *ntree, Scene *scene, const int layer_index)
{
  BLI_assert(layer_index != -1);
  LISTBASE_FOREACH (bNode *, node, &ntree->nodes) {
    if (node->type == CMP_NODE_R_LAYERS && (Scene *)node->id == scene) {
      if (node->custom1 == layer_index) {
        node->custom1 = 0;
      }
      else if (node->custom1 > layer_index) {
        node->custom1--;
      }
    }
  }
}<|MERGE_RESOLUTION|>--- conflicted
+++ resolved
@@ -695,15 +695,11 @@
   BLO_read_data_address(reader, &sock->default_value);
   sock->total_inputs = 0; /* Clear runtime data set before drawing. */
   sock->cache = nullptr;
-<<<<<<< HEAD
-
+  sock->declaration = nullptr;
   if (sock->type == SOCK_ENUM) {
     bNodeSocketValueEnum *socket_value = (bNodeSocketValueEnum *)sock->default_value;
     socket_value->items = nullptr;
   }
-=======
-  sock->declaration = nullptr;
->>>>>>> fc373af8
 }
 
 /* ntree itself has been read! */
