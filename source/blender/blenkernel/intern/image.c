/*
 * This program is free software; you can redistribute it and/or
 * modify it under the terms of the GNU General Public License
 * as published by the Free Software Foundation; either version 2
 * of the License, or (at your option) any later version.
 *
 * This program is distributed in the hope that it will be useful,
 * but WITHOUT ANY WARRANTY; without even the implied warranty of
 * MERCHANTABILITY or FITNESS FOR A PARTICULAR PURPOSE.  See the
 * GNU General Public License for more details.
 *
 * You should have received a copy of the GNU General Public License
 * along with this program; if not, write to the Free Software Foundation,
 * Inc., 51 Franklin Street, Fifth Floor, Boston, MA 02110-1301, USA.
 *
 * The Original Code is Copyright (C) 2001-2002 by NaN Holding BV.
 * All rights reserved.
 */

/** \file
 * \ingroup bke
 */

#include <ctype.h>
#include <fcntl.h>
#include <math.h>
#include <stdio.h>
#include <string.h>
#ifndef WIN32
#  include <unistd.h>
#else
#  include <io.h>
#endif

#include <time.h>

#include "CLG_log.h"

#include "MEM_guardedalloc.h"

#include "IMB_colormanagement.h"
#include "IMB_imbuf.h"
#include "IMB_imbuf_types.h"
#include "IMB_metadata.h"
#include "IMB_moviecache.h"

#ifdef WITH_OPENEXR
#  include "intern/openexr/openexr_multi.h"
#endif

/* Allow using deprecated functionality for .blend file I/O. */
#define DNA_DEPRECATED_ALLOW

#include "DNA_brush_types.h"
#include "DNA_camera_types.h"
#include "DNA_defaults.h"
#include "DNA_light_types.h"
#include "DNA_material_types.h"
#include "DNA_mesh_types.h"
#include "DNA_meshdata_types.h"
#include "DNA_object_types.h"
#include "DNA_packedFile_types.h"
#include "DNA_scene_types.h"
#include "DNA_sequence_types.h"
#include "DNA_simulation_types.h"
#include "DNA_world_types.h"

#include "BLI_blenlib.h"
#include "BLI_math_vector.h"
#include "BLI_mempool.h"
#include "BLI_system.h"
#include "BLI_task.h"
#include "BLI_threads.h"
#include "BLI_timecode.h" /* For stamp time-code format. */
#include "BLI_utildefines.h"

#include "BLT_translation.h"

#include "BKE_bpath.h"
#include "BKE_colortools.h"
#include "BKE_global.h"
#include "BKE_icons.h"
#include "BKE_idtype.h"
#include "BKE_image.h"
#include "BKE_lib_id.h"
#include "BKE_main.h"
#include "BKE_node.h"
#include "BKE_node_tree_update.h"
#include "BKE_packedFile.h"
#include "BKE_report.h"
#include "BKE_scene.h"
#include "BKE_workspace.h"

#include "BLF_api.h"

#include "PIL_time.h"

#include "RE_pipeline.h"

#include "SEQ_utils.h" /* SEQ_get_topmost_sequence() */

#include "GPU_material.h"
#include "GPU_texture.h"

#include "BLI_sys_types.h" /* for intptr_t support */

#include "DEG_depsgraph.h"
#include "DEG_depsgraph_query.h"

#include "BLO_read_write.h"

/* for image user iteration */
#include "DNA_node_types.h"
#include "DNA_screen_types.h"
#include "DNA_space_types.h"
#include "DNA_view3d_types.h"

static CLG_LogRef LOG = {"bke.image"};

static void image_init(Image *ima, short source, short type);
static void image_free_packedfiles(Image *ima);
static void copy_image_packedfiles(ListBase *lb_dst, const ListBase *lb_src);

/* Reset runtime image fields when datablock is being initialized. */
static void image_runtime_reset(struct Image *image)
{
  memset(&image->runtime, 0, sizeof(image->runtime));
  image->runtime.cache_mutex = MEM_mallocN(sizeof(ThreadMutex), "image runtime cache_mutex");
  BLI_mutex_init(image->runtime.cache_mutex);
}

/* Reset runtime image fields when datablock is being copied.  */
static void image_runtime_reset_on_copy(struct Image *image)
{
  image->runtime.cache_mutex = MEM_mallocN(sizeof(ThreadMutex), "image runtime cache_mutex");
  BLI_mutex_init(image->runtime.cache_mutex);
}

static void image_init_data(ID *id)
{
  Image *image = (Image *)id;

  if (image != NULL) {
    image_init(image, IMA_SRC_GENERATED, IMA_TYPE_UV_TEST);
  }
}

static void image_copy_data(Main *UNUSED(bmain), ID *id_dst, const ID *id_src, const int flag)
{
  Image *image_dst = (Image *)id_dst;
  const Image *image_src = (const Image *)id_src;

  BKE_color_managed_colorspace_settings_copy(&image_dst->colorspace_settings,
                                             &image_src->colorspace_settings);

  copy_image_packedfiles(&image_dst->packedfiles, &image_src->packedfiles);

  image_dst->stereo3d_format = MEM_dupallocN(image_src->stereo3d_format);
  BLI_duplicatelist(&image_dst->views, &image_src->views);

  /* Cleanup stuff that cannot be copied. */
  image_dst->cache = NULL;
  image_dst->rr = NULL;

  BLI_duplicatelist(&image_dst->renderslots, &image_src->renderslots);
  LISTBASE_FOREACH (RenderSlot *, slot, &image_dst->renderslots) {
    slot->render = NULL;
  }

  BLI_listbase_clear(&image_dst->anims);

  BLI_duplicatelist(&image_dst->tiles, &image_src->tiles);

  for (int eye = 0; eye < 2; eye++) {
    for (int i = 0; i < TEXTARGET_COUNT; i++) {
      for (int resolution = 0; resolution < IMA_TEXTURE_RESOLUTION_LEN; resolution++) {
        image_dst->gputexture[i][eye][resolution] = NULL;
      }
    }
  }

  if ((flag & LIB_ID_COPY_NO_PREVIEW) == 0) {
    BKE_previewimg_id_copy(&image_dst->id, &image_src->id);
  }
  else {
    image_dst->preview = NULL;
  }

  image_runtime_reset_on_copy(image_dst);
}

static void image_free_data(ID *id)
{
  Image *image = (Image *)id;

  /* Also frees animdata. */
  BKE_image_free_buffers(image);

  image_free_packedfiles(image);

  LISTBASE_FOREACH (RenderSlot *, slot, &image->renderslots) {
    if (slot->render) {
      RE_FreeRenderResult(slot->render);
      slot->render = NULL;
    }
  }
  BLI_freelistN(&image->renderslots);

  BKE_image_free_views(image);
  MEM_SAFE_FREE(image->stereo3d_format);

  BKE_icon_id_delete(&image->id);
  BKE_previewimg_free(&image->preview);

  BLI_freelistN(&image->tiles);
  BLI_freelistN(&image->gpu_refresh_areas);

  BLI_mutex_end(image->runtime.cache_mutex);
  MEM_freeN(image->runtime.cache_mutex);
}

static void image_foreach_cache(ID *id,
                                IDTypeForeachCacheFunctionCallback function_callback,
                                void *user_data)
{
  Image *image = (Image *)id;
  IDCacheKey key = {
      .id_session_uuid = id->session_uuid,
      .offset_in_ID = offsetof(Image, cache),
      .cache_v = image->cache,
  };
  function_callback(id, &key, (void **)&image->cache, 0, user_data);

  for (int eye = 0; eye < 2; eye++) {
    for (int a = 0; a < TEXTARGET_COUNT; a++) {
      for (int resolution = 0; resolution < IMA_TEXTURE_RESOLUTION_LEN; resolution++) {
        GPUTexture *texture = image->gputexture[a][eye][resolution];
        if (texture == NULL) {
          continue;
        }
        key.offset_in_ID = offsetof(Image, gputexture[a][eye][resolution]);
        key.cache_v = texture;
        function_callback(id, &key, (void **)&image->gputexture[a][eye][resolution], 0, user_data);
      }
    }
  }

  key.offset_in_ID = offsetof(Image, rr);
  key.cache_v = image->rr;
  function_callback(id, &key, (void **)&image->rr, 0, user_data);

  LISTBASE_FOREACH (RenderSlot *, slot, &image->renderslots) {
    key.offset_in_ID = (size_t)BLI_ghashutil_strhash_p(slot->name);
    key.cache_v = slot->render;
    function_callback(id, &key, (void **)&slot->render, 0, user_data);
  }
}

static void image_foreach_path(ID *id, BPathForeachPathData *bpath_data)
{
  Image *ima = (Image *)id;
  const eBPathForeachFlag flag = bpath_data->flag;

  if (BKE_image_has_packedfile(ima) && (flag & BKE_BPATH_FOREACH_PATH_SKIP_PACKED) != 0) {
    return;
  }
  /* Skip empty file paths, these are typically from generated images and
   * don't make sense to add directories to until the image has been saved
   * once to give it a meaningful value. */
  /* TODO re-assess whether this behavior is desired in the new generic code context. */
  if (!ELEM(ima->source, IMA_SRC_FILE, IMA_SRC_MOVIE, IMA_SRC_SEQUENCE, IMA_SRC_TILED) ||
      ima->filepath[0] == '\0') {
    return;
  }

  /* If this is a tiled image, and we're asked to resolve the tokens in the virtual
   * filepath, use the first tile to generate a concrete path for use during processing. */
  bool result = false;
  if (ima->source == IMA_SRC_TILED && (flag & BKE_BPATH_FOREACH_PATH_RESOLVE_TOKEN) != 0) {
    char temp_path[FILE_MAX], orig_file[FILE_MAXFILE];
    BLI_strncpy(temp_path, ima->filepath, sizeof(temp_path));
    BLI_split_file_part(temp_path, orig_file, sizeof(orig_file));

    eUDIM_TILE_FORMAT tile_format;
    char *udim_pattern = BKE_image_get_tile_strformat(temp_path, &tile_format);
    BKE_image_set_filepath_from_tile_number(
        temp_path, udim_pattern, tile_format, ((ImageTile *)ima->tiles.first)->tile_number);
    MEM_SAFE_FREE(udim_pattern);

    result = BKE_bpath_foreach_path_fixed_process(bpath_data, temp_path);
    if (result) {
      /* Put the filepath back together using the new directory and the original file name. */
      char new_dir[FILE_MAXDIR];
      BLI_split_dir_part(temp_path, new_dir, sizeof(new_dir));
      BLI_join_dirfile(ima->filepath, sizeof(ima->filepath), new_dir, orig_file);
    }
  }
  else {
    result = BKE_bpath_foreach_path_fixed_process(bpath_data, ima->filepath);
  }

  if (result) {
    if (flag & BKE_BPATH_FOREACH_PATH_RELOAD_EDITED) {
      if (!BKE_image_has_packedfile(ima) &&
          /* Image may have been painted onto (and not saved, T44543). */
          !BKE_image_is_dirty(ima)) {
        BKE_image_signal(bpath_data->bmain, ima, NULL, IMA_SIGNAL_RELOAD);
      }
    }
  }
}

static void image_blend_write(BlendWriter *writer, ID *id, const void *id_address)
{
  Image *ima = (Image *)id;
  const bool is_undo = BLO_write_is_undo(writer);

  /* Clear all data that isn't read to reduce false detection of changed image during memfile undo.
   */
  ima->lastused = 0;
  ima->cache = NULL;
  ima->gpuflag = 0;
  BLI_listbase_clear(&ima->anims);
  BLI_listbase_clear(&ima->gpu_refresh_areas);
  for (int i = 0; i < 3; i++) {
    for (int j = 0; j < 2; j++) {
      for (int resolution = 0; resolution < IMA_TEXTURE_RESOLUTION_LEN; resolution++) {
        ima->gputexture[i][j][resolution] = NULL;
      }
    }
  }

  ImagePackedFile *imapf;

  BLI_assert(ima->packedfile == NULL);
  if (!is_undo) {
    /* Do not store packed files in case this is a library override ID. */
    if (ID_IS_OVERRIDE_LIBRARY(ima)) {
      BLI_listbase_clear(&ima->packedfiles);
    }
    else {
      /* Some trickery to keep forward compatibility of packed images. */
      if (ima->packedfiles.first != NULL) {
        imapf = ima->packedfiles.first;
        ima->packedfile = imapf->packedfile;
      }
    }
  }

  /* write LibData */
  BLO_write_id_struct(writer, Image, id_address, &ima->id);
  BKE_id_blend_write(writer, &ima->id);

  for (imapf = ima->packedfiles.first; imapf; imapf = imapf->next) {
    BLO_write_struct(writer, ImagePackedFile, imapf);
    BKE_packedfile_blend_write(writer, imapf->packedfile);
  }

  BKE_previewimg_blend_write(writer, ima->preview);

  LISTBASE_FOREACH (ImageView *, iv, &ima->views) {
    BLO_write_struct(writer, ImageView, iv);
  }
  BLO_write_struct(writer, Stereo3dFormat, ima->stereo3d_format);

  BLO_write_struct_list(writer, ImageTile, &ima->tiles);

  ima->packedfile = NULL;

  BLO_write_struct_list(writer, RenderSlot, &ima->renderslots);
}

static void image_blend_read_data(BlendDataReader *reader, ID *id)
{
  Image *ima = (Image *)id;
  BLO_read_list(reader, &ima->tiles);

  BLO_read_list(reader, &(ima->renderslots));
  if (!BLO_read_data_is_undo(reader)) {
    /* We reset this last render slot index only when actually reading a file, not for undo. */
    ima->last_render_slot = ima->render_slot;
  }

  BLO_read_list(reader, &(ima->views));
  BLO_read_list(reader, &(ima->packedfiles));

  if (ima->packedfiles.first) {
    LISTBASE_FOREACH (ImagePackedFile *, imapf, &ima->packedfiles) {
      BKE_packedfile_blend_read(reader, &imapf->packedfile);
    }
    ima->packedfile = NULL;
  }
  else {
    BKE_packedfile_blend_read(reader, &ima->packedfile);
  }

  BLI_listbase_clear(&ima->anims);
  BLO_read_data_address(reader, &ima->preview);
  BKE_previewimg_blend_read(reader, ima->preview);
  BLO_read_data_address(reader, &ima->stereo3d_format);

  ima->lastused = 0;
  ima->gpuflag = 0;
  BLI_listbase_clear(&ima->gpu_refresh_areas);

  image_runtime_reset(ima);
}

static void image_blend_read_lib(BlendLibReader *UNUSED(reader), ID *id)
{
  Image *ima = (Image *)id;
  /* Images have some kind of 'main' cache, when NULL we should also clear all others. */
  /* Needs to be done *after* cache pointers are restored (call to
   * `foreach_cache`/`blo_cache_storage_entry_restore_in_new`), easier for now to do it in
   * lib_link... */
  if (ima->cache == NULL) {
    BKE_image_free_buffers(ima);
  }
}

IDTypeInfo IDType_ID_IM = {
    .id_code = ID_IM,
    .id_filter = FILTER_ID_IM,
    .main_listbase_index = INDEX_ID_IM,
    .struct_size = sizeof(Image),
    .name = "Image",
    .name_plural = "images",
    .translation_context = BLT_I18NCONTEXT_ID_IMAGE,
    .flags = IDTYPE_FLAGS_NO_ANIMDATA | IDTYPE_FLAGS_APPEND_IS_REUSABLE,
    .asset_type_info = NULL,

    .init_data = image_init_data,
    .copy_data = image_copy_data,
    .free_data = image_free_data,
    .make_local = NULL,
    .foreach_id = NULL,
    .foreach_cache = image_foreach_cache,
    .foreach_path = image_foreach_path,
    .owner_get = NULL,

    .blend_write = image_blend_write,
    .blend_read_data = image_blend_read_data,
    .blend_read_lib = image_blend_read_lib,
    .blend_read_expand = NULL,

    .blend_read_undo_preserve = NULL,

    .lib_override_apply_post = NULL,
};

/* prototypes */
static int image_num_files(struct Image *ima);
static ImBuf *image_acquire_ibuf(Image *ima, ImageUser *iuser, void **r_lock);
static void image_update_views_format(Image *ima, ImageUser *iuser);
static void image_add_view(Image *ima, const char *viewname, const char *filepath);

/* max int, to indicate we don't store sequences in ibuf */
#define IMA_NO_INDEX 0x7FEFEFEF

/* quick lookup: supports 1 million entries, thousand passes */
#define IMA_MAKE_INDEX(entry, index) (((entry) << 10) + (index))
#define IMA_INDEX_ENTRY(index) ((index) >> 10)
#if 0
#  define IMA_INDEX_PASS(index) (index & ~1023)
#endif

/* ******** IMAGE CACHE ************* */

typedef struct ImageCacheKey {
  int index;
} ImageCacheKey;

static unsigned int imagecache_hashhash(const void *key_v)
{
  const ImageCacheKey *key = key_v;
  return key->index;
}

static bool imagecache_hashcmp(const void *a_v, const void *b_v)
{
  const ImageCacheKey *a = a_v;
  const ImageCacheKey *b = b_v;

  return (a->index != b->index);
}

static void imagecache_keydata(void *userkey, int *framenr, int *proxy, int *render_flags)
{
  ImageCacheKey *key = userkey;

  *framenr = IMA_INDEX_ENTRY(key->index);
  *proxy = IMB_PROXY_NONE;
  *render_flags = 0;
}

static void imagecache_put(Image *image, int index, ImBuf *ibuf)
{
  ImageCacheKey key;

  if (image->cache == NULL) {
    // char cache_name[64];
    // SNPRINTF(cache_name, "Image Datablock %s", image->id.name);

    image->cache = IMB_moviecache_create(
        "Image Datablock Cache", sizeof(ImageCacheKey), imagecache_hashhash, imagecache_hashcmp);
    IMB_moviecache_set_getdata_callback(image->cache, imagecache_keydata);
  }

  key.index = index;

  IMB_moviecache_put(image->cache, &key, ibuf);
}

static void imagecache_remove(Image *image, int index)
{
  if (image->cache == NULL) {
    return;
  }

  ImageCacheKey key;
  key.index = index;
  IMB_moviecache_remove(image->cache, &key);
}

static struct ImBuf *imagecache_get(Image *image, int index, bool *r_is_cached_empty)
{
  if (image->cache) {
    ImageCacheKey key;
    key.index = index;
    return IMB_moviecache_get(image->cache, &key, r_is_cached_empty);
  }

  return NULL;
}

/* ***************** ALLOC & FREE, DATA MANAGING *************** */

static void image_free_cached_frames(Image *image)
{
  if (image->cache) {
    IMB_moviecache_free(image->cache);
    image->cache = NULL;
  }
}

static void image_free_packedfiles(Image *ima)
{
  while (ima->packedfiles.last) {
    ImagePackedFile *imapf = ima->packedfiles.last;
    if (imapf->packedfile) {
      BKE_packedfile_free(imapf->packedfile);
    }
    BLI_remlink(&ima->packedfiles, imapf);
    MEM_freeN(imapf);
  }
}

void BKE_image_free_packedfiles(Image *ima)
{
  image_free_packedfiles(ima);
}

void BKE_image_free_views(Image *image)
{
  BLI_freelistN(&image->views);
}

static void image_free_anims(Image *ima)
{
  while (ima->anims.last) {
    ImageAnim *ia = ima->anims.last;
    if (ia->anim) {
      IMB_free_anim(ia->anim);
      ia->anim = NULL;
    }
    BLI_remlink(&ima->anims, ia);
    MEM_freeN(ia);
  }
}

void BKE_image_free_buffers_ex(Image *ima, bool do_lock)
{
  if (do_lock) {
    BLI_mutex_lock(ima->runtime.cache_mutex);
  }
  image_free_cached_frames(ima);

  image_free_anims(ima);

  if (ima->rr) {
    RE_FreeRenderResult(ima->rr);
    ima->rr = NULL;
  }

  BKE_image_free_gputextures(ima);

  if (do_lock) {
    BLI_mutex_unlock(ima->runtime.cache_mutex);
  }
}

void BKE_image_free_buffers(Image *ima)
{
  BKE_image_free_buffers_ex(ima, false);
}

void BKE_image_free_data(Image *ima)
{
  image_free_data(&ima->id);
}

/* only image block itself */
static void image_init(Image *ima, short source, short type)
{
  BLI_assert(MEMCMP_STRUCT_AFTER_IS_ZERO(ima, id));

  MEMCPY_STRUCT_AFTER(ima, DNA_struct_default_get(Image), id);

  ima->source = source;
  ima->type = type;

  if (source == IMA_SRC_VIEWER) {
    ima->flag |= IMA_VIEW_AS_RENDER;
  }

  ImageTile *tile = MEM_callocN(sizeof(ImageTile), "Image Tiles");
  tile->tile_number = 1001;
  BLI_addtail(&ima->tiles, tile);

  if (type == IMA_TYPE_R_RESULT) {
    for (int i = 0; i < 8; i++) {
      BKE_image_add_renderslot(ima, NULL);
    }
  }

  image_runtime_reset(ima);

  BKE_color_managed_colorspace_settings_init(&ima->colorspace_settings);
  ima->stereo3d_format = MEM_callocN(sizeof(Stereo3dFormat), "Image Stereo Format");
}

static Image *image_alloc(Main *bmain, const char *name, short source, short type)
{
  Image *ima;

  ima = BKE_libblock_alloc(bmain, ID_IM, name, 0);
  if (ima) {
    image_init(ima, source, type);
  }

  return ima;
}

/* Get the ibuf from an image cache by its index and entry.
 * Local use here only.
 *
 * Returns referenced image buffer if it exists, callee is to
 * call IMB_freeImBuf to de-reference the image buffer after
 * it's done handling it.
 */
static ImBuf *image_get_cached_ibuf_for_index_entry(Image *ima,
                                                    int index,
                                                    int entry,
                                                    bool *r_is_cached_empty)
{
  if (index != IMA_NO_INDEX) {
    index = IMA_MAKE_INDEX(entry, index);
  }

  return imagecache_get(ima, index, r_is_cached_empty);
}

static void image_assign_ibuf(Image *ima, ImBuf *ibuf, int index, int entry)
{
  if (index != IMA_NO_INDEX) {
    index = IMA_MAKE_INDEX(entry, index);
  }

  imagecache_put(ima, index, ibuf);
}

static void image_remove_ibuf(Image *ima, int index, int entry)
{
  if (index != IMA_NO_INDEX) {
    index = IMA_MAKE_INDEX(entry, index);
  }
  imagecache_remove(ima, index);
}

static void copy_image_packedfiles(ListBase *lb_dst, const ListBase *lb_src)
{
  const ImagePackedFile *imapf_src;

  BLI_listbase_clear(lb_dst);
  for (imapf_src = lb_src->first; imapf_src; imapf_src = imapf_src->next) {
    ImagePackedFile *imapf_dst = MEM_mallocN(sizeof(ImagePackedFile), "Image Packed Files (copy)");
    STRNCPY(imapf_dst->filepath, imapf_src->filepath);

    if (imapf_src->packedfile) {
      imapf_dst->packedfile = BKE_packedfile_duplicate(imapf_src->packedfile);
    }

    BLI_addtail(lb_dst, imapf_dst);
  }
}

void BKE_image_merge(Main *bmain, Image *dest, Image *source)
{
  /* sanity check */
  if (dest && source && dest != source) {
    BLI_mutex_lock(source->runtime.cache_mutex);
    BLI_mutex_lock(dest->runtime.cache_mutex);

    if (source->cache != NULL) {
      struct MovieCacheIter *iter;
      iter = IMB_moviecacheIter_new(source->cache);
      while (!IMB_moviecacheIter_done(iter)) {
        ImBuf *ibuf = IMB_moviecacheIter_getImBuf(iter);
        ImageCacheKey *key = IMB_moviecacheIter_getUserKey(iter);
        imagecache_put(dest, key->index, ibuf);
        IMB_moviecacheIter_step(iter);
      }
      IMB_moviecacheIter_free(iter);
    }

    BLI_mutex_unlock(dest->runtime.cache_mutex);
    BLI_mutex_unlock(source->runtime.cache_mutex);

    BKE_id_free(bmain, source);
  }
}

bool BKE_image_scale(Image *image, int width, int height)
{
  /* NOTE: We could be clever and scale all imbuf's
   * but since some are mipmaps its not so simple. */

  ImBuf *ibuf;
  void *lock;

  ibuf = BKE_image_acquire_ibuf(image, NULL, &lock);

  if (ibuf) {
    IMB_scaleImBuf(ibuf, width, height);
    BKE_image_mark_dirty(image, ibuf);
  }

  BKE_image_release_ibuf(image, ibuf, lock);

  return (ibuf != NULL);
}

bool BKE_image_has_opengl_texture(Image *ima)
{
  for (int eye = 0; eye < 2; eye++) {
    for (int i = 0; i < TEXTARGET_COUNT; i++) {
      for (int resolution = 0; resolution < IMA_TEXTURE_RESOLUTION_LEN; resolution++) {
        if (ima->gputexture[i][eye][resolution] != NULL) {
          return true;
        }
      }
    }
  }
  return false;
}

static int image_get_tile_number_from_iuser(Image *ima, const ImageUser *iuser)
{
  BLI_assert(ima != NULL && ima->tiles.first);
  ImageTile *tile = ima->tiles.first;
  return (iuser && iuser->tile) ? iuser->tile : tile->tile_number;
}

ImageTile *BKE_image_get_tile(Image *ima, int tile_number)
{
  if (ima == NULL) {
    return NULL;
  }

  /* Tiles 0 and 1001 are a special case and refer to the first tile, typically
   * coming from non-UDIM-aware code. */
  if (ELEM(tile_number, 0, 1001)) {
    return ima->tiles.first;
  }

  /* Must have a tiled image and a valid tile number at this point. */
  if (ima->source != IMA_SRC_TILED || tile_number < 1001 || tile_number > IMA_UDIM_MAX) {
    return NULL;
  }

  LISTBASE_FOREACH (ImageTile *, tile, &ima->tiles) {
    if (tile->tile_number == tile_number) {
      return tile;
    }
  }

  return NULL;
}

ImageTile *BKE_image_get_tile_from_iuser(Image *ima, const ImageUser *iuser)
{
  return BKE_image_get_tile(ima, image_get_tile_number_from_iuser(ima, iuser));
}

int BKE_image_get_tile_from_pos(struct Image *ima,
                                const float uv[2],
                                float r_uv[2],
                                float r_ofs[2])
{
  float local_ofs[2];
  if (r_ofs == NULL) {
    r_ofs = local_ofs;
  }

  copy_v2_v2(r_uv, uv);
  zero_v2(r_ofs);

  if ((ima->source != IMA_SRC_TILED) || uv[0] < 0.0f || uv[1] < 0.0f || uv[0] >= 10.0f) {
    return 0;
  }

  int ix = (int)uv[0];
  int iy = (int)uv[1];
  int tile_number = 1001 + 10 * iy + ix;

  if (BKE_image_get_tile(ima, tile_number) == NULL) {
    return 0;
  }
  r_ofs[0] = ix;
  r_ofs[1] = iy;
  sub_v2_v2(r_uv, r_ofs);

  return tile_number;
}

int BKE_image_find_nearest_tile(const Image *image, const float co[2])
{
  const float co_floor[2] = {floorf(co[0]), floorf(co[1])};
  /* Distance to the closest UDIM tile. */
  float dist_best_sq = FLT_MAX;
  int tile_number_best = -1;

  LISTBASE_FOREACH (const ImageTile *, tile, &image->tiles) {
    const int tile_index = tile->tile_number - 1001;
    /* Coordinates of the current tile. */
    const float tile_index_co[2] = {tile_index % 10, tile_index / 10};

    if (equals_v2v2(co_floor, tile_index_co)) {
      return tile->tile_number;
    }

    /* Distance between co[2] and UDIM tile. */
    const float dist_sq = len_squared_v2v2(tile_index_co, co);

    if (dist_sq < dist_best_sq) {
      dist_best_sq = dist_sq;
      tile_number_best = tile->tile_number;
    }
  }

  return tile_number_best;
}

static void image_init_color_management(Image *ima)
{
  ImBuf *ibuf;
  char name[FILE_MAX];

  BKE_image_user_file_path(NULL, ima, name);

  /* will set input color space to image format default's */
  ibuf = IMB_loadiffname(name, IB_test | IB_alphamode_detect, ima->colorspace_settings.name);

  if (ibuf) {
    if (ibuf->flags & IB_alphamode_premul) {
      ima->alpha_mode = IMA_ALPHA_PREMUL;
    }
    else if (ibuf->flags & IB_alphamode_channel_packed) {
      ima->alpha_mode = IMA_ALPHA_CHANNEL_PACKED;
    }
    else if (ibuf->flags & IB_alphamode_ignore) {
      ima->alpha_mode = IMA_ALPHA_IGNORE;
    }
    else {
      ima->alpha_mode = IMA_ALPHA_STRAIGHT;
    }

    IMB_freeImBuf(ibuf);
  }
}

char BKE_image_alpha_mode_from_extension_ex(const char *filepath)
{
  if (BLI_path_extension_check_n(filepath, ".exr", ".cin", ".dpx", ".hdr", NULL)) {
    return IMA_ALPHA_PREMUL;
  }

  return IMA_ALPHA_STRAIGHT;
}

void BKE_image_alpha_mode_from_extension(Image *image)
{
  image->alpha_mode = BKE_image_alpha_mode_from_extension_ex(image->filepath);
}

Image *BKE_image_load(Main *bmain, const char *filepath)
{
  Image *ima;
  int file;
  char str[FILE_MAX];

  STRNCPY(str, filepath);
  BLI_path_abs(str, BKE_main_blendfile_path(bmain));

  /* exists? */
  file = BLI_open(str, O_BINARY | O_RDONLY, 0);
  if (file == -1) {
    if (!BKE_image_tile_filepath_exists(str)) {
      return NULL;
    }
  }
  else {
    close(file);
  }

  ima = image_alloc(bmain, BLI_path_basename(filepath), IMA_SRC_FILE, IMA_TYPE_IMAGE);
  STRNCPY(ima->filepath, filepath);

  if (BLI_path_extension_check_array(filepath, imb_ext_movie)) {
    ima->source = IMA_SRC_MOVIE;
  }

  image_init_color_management(ima);

  return ima;
}

Image *BKE_image_load_exists_ex(Main *bmain, const char *filepath, bool *r_exists)
{
  Image *ima;
  char str[FILE_MAX], strtest[FILE_MAX];

  STRNCPY(str, filepath);
  BLI_path_abs(str, bmain->filepath);

  /* first search an identical filepath */
  for (ima = bmain->images.first; ima; ima = ima->id.next) {
    if (!ELEM(ima->source, IMA_SRC_VIEWER, IMA_SRC_GENERATED)) {
      STRNCPY(strtest, ima->filepath);
      BLI_path_abs(strtest, ID_BLEND_PATH(bmain, &ima->id));

      if (BLI_path_cmp(strtest, str) == 0) {
        if ((BKE_image_has_anim(ima) == false) || (ima->id.us == 0)) {
          id_us_plus(&ima->id); /* officially should not, it doesn't link here! */
          if (r_exists) {
            *r_exists = true;
          }
          return ima;
        }
      }
    }
  }

  if (r_exists) {
    *r_exists = false;
  }
  return BKE_image_load(bmain, filepath);
}

Image *BKE_image_load_exists(Main *bmain, const char *filepath)
{
  return BKE_image_load_exists_ex(bmain, filepath, NULL);
}

typedef struct ImageFillData {
  short gen_type;
  uint width;
  uint height;
  unsigned char *rect;
  float *rect_float;
  float fill_color[4];
} ImageFillData;

static void image_buf_fill_isolated(void *usersata_v)
{
  ImageFillData *usersata = usersata_v;

  const short gen_type = usersata->gen_type;
  const uint width = usersata->width;
  const uint height = usersata->height;

  unsigned char *rect = usersata->rect;
  float *rect_float = usersata->rect_float;

  switch (gen_type) {
    case IMA_GENTYPE_GRID:
      BKE_image_buf_fill_checker(rect, rect_float, width, height);
      break;
    case IMA_GENTYPE_GRID_COLOR:
      BKE_image_buf_fill_checker_color(rect, rect_float, width, height);
      break;
    default:
      BKE_image_buf_fill_color(rect, rect_float, width, height, usersata->fill_color);
      break;
  }
}

static ImBuf *add_ibuf_size(unsigned int width,
                            unsigned int height,
                            const char *name,
                            int depth,
                            int floatbuf,
                            short gen_type,
                            const float color[4],
                            ColorManagedColorspaceSettings *colorspace_settings)
{
  ImBuf *ibuf;
  unsigned char *rect = NULL;
  float *rect_float = NULL;
  float fill_color[4];

  if (floatbuf) {
    ibuf = IMB_allocImBuf(width, height, depth, IB_rectfloat);

    if (colorspace_settings->name[0] == '\0') {
      const char *colorspace = IMB_colormanagement_role_colorspace_name_get(
          COLOR_ROLE_DEFAULT_FLOAT);

      STRNCPY(colorspace_settings->name, colorspace);
    }

    if (ibuf != NULL) {
      rect_float = ibuf->rect_float;
      IMB_colormanagement_check_is_data(ibuf, colorspace_settings->name);
    }

    if (IMB_colormanagement_space_name_is_data(colorspace_settings->name)) {
      copy_v4_v4(fill_color, color);
    }
    else {
      /* The input color here should ideally be linear already, but for now
       * we just convert and postpone breaking the API for later. */
      srgb_to_linearrgb_v4(fill_color, color);
    }
  }
  else {
    ibuf = IMB_allocImBuf(width, height, depth, IB_rect);

    if (colorspace_settings->name[0] == '\0') {
      const char *colorspace = IMB_colormanagement_role_colorspace_name_get(
          COLOR_ROLE_DEFAULT_BYTE);

      STRNCPY(colorspace_settings->name, colorspace);
    }

    if (ibuf != NULL) {
      rect = (unsigned char *)ibuf->rect;
      IMB_colormanagement_assign_rect_colorspace(ibuf, colorspace_settings->name);
    }

    copy_v4_v4(fill_color, color);
  }

  if (!ibuf) {
    return NULL;
  }

  STRNCPY(ibuf->name, name);

  ImageFillData data;

  data.gen_type = gen_type;
  data.width = width;
  data.height = height;
  data.rect = rect;
  data.rect_float = rect_float;
  copy_v4_v4(data.fill_color, fill_color);

  BLI_task_isolate(image_buf_fill_isolated, &data);

  return ibuf;
}

Image *BKE_image_add_generated(Main *bmain,
                               unsigned int width,
                               unsigned int height,
                               const char *name,
                               int depth,
                               int floatbuf,
                               short gen_type,
                               const float color[4],
                               const bool stereo3d,
                               const bool is_data,
                               const bool tiled)
{
  /* on save, type is changed to FILE in editsima.c */
  Image *ima;
  if (tiled) {
    ima = image_alloc(bmain, name, IMA_SRC_TILED, IMA_TYPE_IMAGE);
  }
  else {
    ima = image_alloc(bmain, name, IMA_SRC_GENERATED, IMA_TYPE_UV_TEST);
  }
  if (ima == NULL) {
    return NULL;
  }

  int view_id;
  const char *names[2] = {STEREO_LEFT_NAME, STEREO_RIGHT_NAME};

  // STRNCPY(ima->filepath, name); /* don't do this, this writes in ain invalid filepath! */
  ima->gen_x = width;
  ima->gen_y = height;
  ima->gen_type = gen_type;
  ima->gen_flag |= (floatbuf ? IMA_GEN_FLOAT : 0);
  ima->gen_depth = depth;
  copy_v4_v4(ima->gen_color, color);

  if (is_data) {
    STRNCPY(ima->colorspace_settings.name,
            IMB_colormanagement_role_colorspace_name_get(COLOR_ROLE_DATA));
  }

  for (view_id = 0; view_id < 2; view_id++) {
    ImBuf *ibuf;
    ibuf = add_ibuf_size(
        width, height, ima->filepath, depth, floatbuf, gen_type, color, &ima->colorspace_settings);
    int index = tiled ? 0 : IMA_NO_INDEX;
    int entry = tiled ? 1001 : 0;
    image_assign_ibuf(ima, ibuf, stereo3d ? view_id : index, entry);

    /* image_assign_ibuf puts buffer to the cache, which increments user counter. */
    IMB_freeImBuf(ibuf);
    if (!stereo3d) {
      break;
    }

    image_add_view(ima, names[view_id], "");
  }

  return ima;
}

Image *BKE_image_add_from_imbuf(Main *bmain, ImBuf *ibuf, const char *name)
{
  /* on save, type is changed to FILE in editsima.c */
  Image *ima;

  if (name == NULL) {
    name = BLI_path_basename(ibuf->name);
  }

  ima = image_alloc(bmain, name, IMA_SRC_FILE, IMA_TYPE_IMAGE);

  if (ima) {
    STRNCPY(ima->filepath, ibuf->name);
    image_assign_ibuf(ima, ibuf, IMA_NO_INDEX, 0);
  }

  return ima;
}

/* Pack image buffer to memory as PNG or EXR. */
static bool image_memorypack_imbuf(Image *ima, ImBuf *ibuf, const char *filepath)
{
  ibuf->ftype = (ibuf->rect_float) ? IMB_FTYPE_OPENEXR : IMB_FTYPE_PNG;

  IMB_saveiff(ibuf, filepath, IB_rect | IB_mem);

  if (ibuf->encodedbuffer == NULL) {
    CLOG_STR_ERROR(&LOG, "memory save for pack error");
    IMB_freeImBuf(ibuf);
    image_free_packedfiles(ima);
    return false;
  }

  ImagePackedFile *imapf;
  PackedFile *pf = MEM_callocN(sizeof(*pf), "PackedFile");

  pf->data = ibuf->encodedbuffer;
  pf->size = ibuf->encodedsize;

  imapf = MEM_mallocN(sizeof(ImagePackedFile), "Image PackedFile");
  STRNCPY(imapf->filepath, filepath);
  imapf->packedfile = pf;
  BLI_addtail(&ima->packedfiles, imapf);

  ibuf->encodedbuffer = NULL;
  ibuf->encodedsize = 0;
  ibuf->userflags &= ~IB_BITMAPDIRTY;

  return true;
}

bool BKE_image_memorypack(Image *ima)
{
  bool ok = true;

  image_free_packedfiles(ima);

  if (BKE_image_is_multiview(ima)) {
    /* Store each view as a separate packed files with R_IMF_VIEWS_INDIVIDUAL. */
    ImageView *iv;
    int i;

    for (i = 0, iv = ima->views.first; iv; iv = iv->next, i++) {
      ImBuf *ibuf = image_get_cached_ibuf_for_index_entry(ima, i, 0, NULL);

      if (!ibuf) {
        ok = false;
        break;
      }

      /* if the image was a R_IMF_VIEWS_STEREO_3D we force _L, _R suffices */
      if (ima->views_format == R_IMF_VIEWS_STEREO_3D) {
        const char *suffix[2] = {STEREO_LEFT_SUFFIX, STEREO_RIGHT_SUFFIX};
        BLI_path_suffix(iv->filepath, FILE_MAX, suffix[i], "");
      }

      ok = ok && image_memorypack_imbuf(ima, ibuf, iv->filepath);
      IMB_freeImBuf(ibuf);
    }

    ima->views_format = R_IMF_VIEWS_INDIVIDUAL;
  }
  else {
    ImBuf *ibuf = image_get_cached_ibuf_for_index_entry(ima, IMA_NO_INDEX, 0, NULL);

    if (ibuf) {
      ok = ok && image_memorypack_imbuf(ima, ibuf, ibuf->name);
      IMB_freeImBuf(ibuf);
    }
    else {
      ok = false;
    }
  }

  if (ok && ima->source == IMA_SRC_GENERATED) {
    ima->source = IMA_SRC_FILE;
    ima->type = IMA_TYPE_IMAGE;
  }

  return ok;
}

void BKE_image_packfiles(ReportList *reports, Image *ima, const char *basepath)
{
  const int totfiles = image_num_files(ima);

  if (totfiles == 1) {
    ImagePackedFile *imapf = MEM_mallocN(sizeof(ImagePackedFile), "Image packed file");
    BLI_addtail(&ima->packedfiles, imapf);
    imapf->packedfile = BKE_packedfile_new(reports, ima->filepath, basepath);
    if (imapf->packedfile) {
      STRNCPY(imapf->filepath, ima->filepath);
    }
    else {
      BLI_freelinkN(&ima->packedfiles, imapf);
    }
  }
  else {
    ImageView *iv;
    for (iv = ima->views.first; iv; iv = iv->next) {
      ImagePackedFile *imapf = MEM_mallocN(sizeof(ImagePackedFile), "Image packed file");
      BLI_addtail(&ima->packedfiles, imapf);

      imapf->packedfile = BKE_packedfile_new(reports, iv->filepath, basepath);
      if (imapf->packedfile) {
        STRNCPY(imapf->filepath, iv->filepath);
      }
      else {
        BLI_freelinkN(&ima->packedfiles, imapf);
      }
    }
  }
}

void BKE_image_packfiles_from_mem(ReportList *reports,
                                  Image *ima,
                                  char *data,
                                  const size_t data_len)
{
  const int totfiles = image_num_files(ima);

  if (totfiles != 1) {
    BKE_report(reports, RPT_ERROR, "Cannot pack multiview images from raw data currently...");
  }
  else {
    ImagePackedFile *imapf = MEM_mallocN(sizeof(ImagePackedFile), __func__);
    BLI_addtail(&ima->packedfiles, imapf);
    imapf->packedfile = BKE_packedfile_new_from_memory(data, data_len);
    STRNCPY(imapf->filepath, ima->filepath);
  }
}

void BKE_image_tag_time(Image *ima)
{
  ima->lastused = PIL_check_seconds_timer_i();
}

static uintptr_t image_mem_size(Image *image)
{
  uintptr_t size = 0;

  /* viewers have memory depending on other rules, has no valid rect pointer */
  if (image->source == IMA_SRC_VIEWER) {
    return 0;
  }

  BLI_mutex_lock(image->runtime.cache_mutex);

  if (image->cache != NULL) {
    struct MovieCacheIter *iter = IMB_moviecacheIter_new(image->cache);

    while (!IMB_moviecacheIter_done(iter)) {
      ImBuf *ibuf = IMB_moviecacheIter_getImBuf(iter);
      IMB_moviecacheIter_step(iter);
      if (ibuf == NULL) {
        continue;
      }
      ImBuf *ibufm;
      int level;

      if (ibuf->rect) {
        size += MEM_allocN_len(ibuf->rect);
      }
      if (ibuf->rect_float) {
        size += MEM_allocN_len(ibuf->rect_float);
      }

      for (level = 0; level < IMB_MIPMAP_LEVELS; level++) {
        ibufm = ibuf->mipmap[level];
        if (ibufm) {
          if (ibufm->rect) {
            size += MEM_allocN_len(ibufm->rect);
          }
          if (ibufm->rect_float) {
            size += MEM_allocN_len(ibufm->rect_float);
          }
        }
      }
    }
    IMB_moviecacheIter_free(iter);
  }

  BLI_mutex_unlock(image->runtime.cache_mutex);

  return size;
}

void BKE_image_print_memlist(Main *bmain)
{
  Image *ima;
  uintptr_t size, totsize = 0;

  for (ima = bmain->images.first; ima; ima = ima->id.next) {
    totsize += image_mem_size(ima);
  }

  printf("\ntotal image memory len: %.3f MB\n", (double)totsize / (double)(1024 * 1024));

  for (ima = bmain->images.first; ima; ima = ima->id.next) {
    size = image_mem_size(ima);

    if (size) {
      printf("%s len: %.3f MB\n", ima->id.name + 2, (double)size / (double)(1024 * 1024));
    }
  }
}

static bool imagecache_check_dirty(ImBuf *ibuf, void *UNUSED(userkey), void *UNUSED(userdata))
{
  if (ibuf == NULL) {
    return false;
  }
  return (ibuf->userflags & IB_BITMAPDIRTY) == 0;
}

void BKE_image_free_all_textures(Main *bmain)
{
#undef CHECK_FREED_SIZE

  Tex *tex;
  Image *ima;
#ifdef CHECK_FREED_SIZE
  uintptr_t tot_freed_size = 0;
#endif

  for (ima = bmain->images.first; ima; ima = ima->id.next) {
    ima->id.tag &= ~LIB_TAG_DOIT;
  }

  for (tex = bmain->textures.first; tex; tex = tex->id.next) {
    if (tex->ima) {
      tex->ima->id.tag |= LIB_TAG_DOIT;
    }
  }

  for (ima = bmain->images.first; ima; ima = ima->id.next) {
    if (ima->cache && (ima->id.tag & LIB_TAG_DOIT)) {
#ifdef CHECK_FREED_SIZE
      uintptr_t old_size = image_mem_size(ima);
#endif

      IMB_moviecache_cleanup(ima->cache, imagecache_check_dirty, NULL);

#ifdef CHECK_FREED_SIZE
      tot_freed_size += old_size - image_mem_size(ima);
#endif
    }
  }
#ifdef CHECK_FREED_SIZE
  printf("%s: freed total %lu MB\n", __func__, tot_freed_size / (1024 * 1024));
#endif
}

static bool imagecache_check_free_anim(ImBuf *ibuf, void *UNUSED(userkey), void *userdata)
{
  if (ibuf == NULL) {
    return true;
  }
  int except_frame = *(int *)userdata;
  return (ibuf->userflags & IB_BITMAPDIRTY) == 0 && (ibuf->index != IMA_NO_INDEX) &&
         (except_frame != IMA_INDEX_ENTRY(ibuf->index));
}

void BKE_image_free_anim_ibufs(Image *ima, int except_frame)
{
  BLI_mutex_lock(ima->runtime.cache_mutex);
  if (ima->cache != NULL) {
    IMB_moviecache_cleanup(ima->cache, imagecache_check_free_anim, &except_frame);
  }
  BLI_mutex_unlock(ima->runtime.cache_mutex);
}

void BKE_image_all_free_anim_ibufs(Main *bmain, int cfra)
{
  Image *ima;

  for (ima = bmain->images.first; ima; ima = ima->id.next) {
    if (BKE_image_is_animated(ima)) {
      BKE_image_free_anim_ibufs(ima, cfra);
    }
  }
}

/* *********** READ AND WRITE ************** */
int BKE_image_imtype_to_ftype(const char imtype, ImbFormatOptions *r_options)
{
  memset(r_options, 0, sizeof(*r_options));

  if (imtype == R_IMF_IMTYPE_TARGA) {
    return IMB_FTYPE_TGA;
  }
  if (imtype == R_IMF_IMTYPE_RAWTGA) {
    r_options->flag = RAWTGA;
    return IMB_FTYPE_TGA;
  }
  if (imtype == R_IMF_IMTYPE_IRIS) {
    return IMB_FTYPE_IMAGIC;
  }
#ifdef WITH_HDR
  if (imtype == R_IMF_IMTYPE_RADHDR) {
    return IMB_FTYPE_RADHDR;
  }
#endif
  if (imtype == R_IMF_IMTYPE_PNG) {
    r_options->quality = 15;
    return IMB_FTYPE_PNG;
  }
#ifdef WITH_DDS
  if (imtype == R_IMF_IMTYPE_DDS) {
    return IMB_FTYPE_DDS;
  }
#endif
  if (imtype == R_IMF_IMTYPE_BMP) {
    return IMB_FTYPE_BMP;
  }
#ifdef WITH_TIFF
  if (imtype == R_IMF_IMTYPE_TIFF) {
    return IMB_FTYPE_TIF;
  }
#endif
  if (ELEM(imtype, R_IMF_IMTYPE_OPENEXR, R_IMF_IMTYPE_MULTILAYER)) {
    return IMB_FTYPE_OPENEXR;
  }
#ifdef WITH_CINEON
  if (imtype == R_IMF_IMTYPE_CINEON) {
    return IMB_FTYPE_CINEON;
  }
  if (imtype == R_IMF_IMTYPE_DPX) {
    return IMB_FTYPE_DPX;
  }
#endif
#ifdef WITH_OPENJPEG
  if (imtype == R_IMF_IMTYPE_JP2) {
    r_options->flag |= JP2_JP2;
    r_options->quality = 90;
    return IMB_FTYPE_JP2;
  }
#endif

  r_options->quality = 90;
  return IMB_FTYPE_JPG;
}

char BKE_image_ftype_to_imtype(const int ftype, const ImbFormatOptions *options)
{
  if (ftype == IMB_FTYPE_NONE) {
    return R_IMF_IMTYPE_TARGA;
  }
  if (ftype == IMB_FTYPE_IMAGIC) {
    return R_IMF_IMTYPE_IRIS;
  }
#ifdef WITH_HDR
  if (ftype == IMB_FTYPE_RADHDR) {
    return R_IMF_IMTYPE_RADHDR;
  }
#endif
  if (ftype == IMB_FTYPE_PNG) {
    return R_IMF_IMTYPE_PNG;
  }
#ifdef WITH_DDS
  if (ftype == IMB_FTYPE_DDS) {
    return R_IMF_IMTYPE_DDS;
  }
#endif
  if (ftype == IMB_FTYPE_BMP) {
    return R_IMF_IMTYPE_BMP;
  }
#ifdef WITH_TIFF
  if (ftype == IMB_FTYPE_TIF) {
    return R_IMF_IMTYPE_TIFF;
  }
#endif
  if (ftype == IMB_FTYPE_OPENEXR) {
    return R_IMF_IMTYPE_OPENEXR;
  }
#ifdef WITH_CINEON
  if (ftype == IMB_FTYPE_CINEON) {
    return R_IMF_IMTYPE_CINEON;
  }
  if (ftype == IMB_FTYPE_DPX) {
    return R_IMF_IMTYPE_DPX;
  }
#endif
  if (ftype == IMB_FTYPE_TGA) {
    if (options && (options->flag & RAWTGA)) {
      return R_IMF_IMTYPE_RAWTGA;
    }

    return R_IMF_IMTYPE_TARGA;
  }
#ifdef WITH_OPENJPEG
  if (ftype == IMB_FTYPE_JP2) {
    return R_IMF_IMTYPE_JP2;
  }
#endif
<<<<<<< HEAD
#ifdef WITH_KTX
	else if (ftype == IMB_FTYPE_KTX)
		return R_IMF_IMTYPE_KTX;
#endif
	else
		return R_IMF_IMTYPE_JPEG90;
}
=======
>>>>>>> 5d7ac749

  return R_IMF_IMTYPE_JPEG90;
}

bool BKE_imtype_is_movie(const char imtype)
{
  switch (imtype) {
    case R_IMF_IMTYPE_AVIRAW:
    case R_IMF_IMTYPE_AVIJPEG:
    case R_IMF_IMTYPE_FFMPEG:
    case R_IMF_IMTYPE_H264:
    case R_IMF_IMTYPE_THEORA:
    case R_IMF_IMTYPE_XVID:
      return true;
  }
  return false;
}

bool BKE_imtype_supports_zbuf(const char imtype)
{
  switch (imtype) {
    case R_IMF_IMTYPE_IRIZ:
    case R_IMF_IMTYPE_OPENEXR: /* but not R_IMF_IMTYPE_MULTILAYER */
      return true;
  }
  return false;
}

bool BKE_imtype_supports_compress(const char imtype)
{
  switch (imtype) {
    case R_IMF_IMTYPE_PNG:
      return true;
  }
  return false;
}

bool BKE_imtype_supports_quality(const char imtype)
{
  switch (imtype) {
    case R_IMF_IMTYPE_JPEG90:
    case R_IMF_IMTYPE_JP2:
    case R_IMF_IMTYPE_AVIJPEG:
      return true;
  }
  return false;
}

bool BKE_imtype_requires_linear_float(const char imtype)
{
  switch (imtype) {
    case R_IMF_IMTYPE_CINEON:
    case R_IMF_IMTYPE_DPX:
    case R_IMF_IMTYPE_RADHDR:
    case R_IMF_IMTYPE_OPENEXR:
    case R_IMF_IMTYPE_MULTILAYER:
      return true;
  }
  return false;
}

char BKE_imtype_valid_channels(const char imtype, bool write_file)
{
<<<<<<< HEAD
	char chan_flag = IMA_CHAN_FLAG_RGB; /* assume all support rgb */

	/* alpha */
	switch (imtype) {
		case R_IMF_IMTYPE_BMP:
			if (write_file) break;
			/* fall-through */
		case R_IMF_IMTYPE_TARGA:
		case R_IMF_IMTYPE_IRIS:
		case R_IMF_IMTYPE_PNG:
		case R_IMF_IMTYPE_RADHDR:
		case R_IMF_IMTYPE_TIFF:
		case R_IMF_IMTYPE_OPENEXR:
		case R_IMF_IMTYPE_MULTILAYER:
		case R_IMF_IMTYPE_DDS:
		case R_IMF_IMTYPE_JP2:
		case R_IMF_IMTYPE_QUICKTIME:
		case R_IMF_IMTYPE_DPX:
		case R_IMF_IMTYPE_KTX:
			chan_flag |= IMA_CHAN_FLAG_ALPHA;
			break;
	}

	/* bw */
	switch (imtype) {
		case R_IMF_IMTYPE_PNG:
		case R_IMF_IMTYPE_JPEG90:
		case R_IMF_IMTYPE_TARGA:
		case R_IMF_IMTYPE_RAWTGA:
		case R_IMF_IMTYPE_TIFF:
		case R_IMF_IMTYPE_IRIS:
			chan_flag |= IMA_CHAN_FLAG_BW;
			break;
	}

	return chan_flag;
=======
  char chan_flag = IMA_CHAN_FLAG_RGB; /* Assume all support RGB. */

  /* Alpha. */
  switch (imtype) {
    case R_IMF_IMTYPE_BMP:
      if (write_file) {
        break;
      }
      ATTR_FALLTHROUGH;
    case R_IMF_IMTYPE_TARGA:
    case R_IMF_IMTYPE_RAWTGA:
    case R_IMF_IMTYPE_IRIS:
    case R_IMF_IMTYPE_PNG:
    case R_IMF_IMTYPE_TIFF:
    case R_IMF_IMTYPE_OPENEXR:
    case R_IMF_IMTYPE_MULTILAYER:
    case R_IMF_IMTYPE_DDS:
    case R_IMF_IMTYPE_JP2:
    case R_IMF_IMTYPE_DPX:
      chan_flag |= IMA_CHAN_FLAG_ALPHA;
      break;
  }

  /* BW. */
  switch (imtype) {
    case R_IMF_IMTYPE_BMP:
    case R_IMF_IMTYPE_PNG:
    case R_IMF_IMTYPE_JPEG90:
    case R_IMF_IMTYPE_TARGA:
    case R_IMF_IMTYPE_RAWTGA:
    case R_IMF_IMTYPE_TIFF:
    case R_IMF_IMTYPE_IRIS:
      chan_flag |= IMA_CHAN_FLAG_BW;
      break;
  }

  return chan_flag;
>>>>>>> 5d7ac749
}

char BKE_imtype_valid_depths(const char imtype)
{
  switch (imtype) {
    case R_IMF_IMTYPE_RADHDR:
      return R_IMF_CHAN_DEPTH_32;
    case R_IMF_IMTYPE_TIFF:
      return R_IMF_CHAN_DEPTH_8 | R_IMF_CHAN_DEPTH_16;
    case R_IMF_IMTYPE_OPENEXR:
      return R_IMF_CHAN_DEPTH_16 | R_IMF_CHAN_DEPTH_32;
    case R_IMF_IMTYPE_MULTILAYER:
      return R_IMF_CHAN_DEPTH_16 | R_IMF_CHAN_DEPTH_32;
    /* eeh, cineon does some strange 10bits per channel */
    case R_IMF_IMTYPE_DPX:
      return R_IMF_CHAN_DEPTH_8 | R_IMF_CHAN_DEPTH_10 | R_IMF_CHAN_DEPTH_12 | R_IMF_CHAN_DEPTH_16;
    case R_IMF_IMTYPE_CINEON:
      return R_IMF_CHAN_DEPTH_10;
    case R_IMF_IMTYPE_JP2:
      return R_IMF_CHAN_DEPTH_8 | R_IMF_CHAN_DEPTH_12 | R_IMF_CHAN_DEPTH_16;
    case R_IMF_IMTYPE_PNG:
      return R_IMF_CHAN_DEPTH_8 | R_IMF_CHAN_DEPTH_16;
    /* most formats are 8bit only */
    default:
      return R_IMF_CHAN_DEPTH_8;
  }
}

char BKE_imtype_from_arg(const char *imtype_arg)
{
  if (STREQ(imtype_arg, "TGA")) {
    return R_IMF_IMTYPE_TARGA;
  }
  if (STREQ(imtype_arg, "IRIS")) {
    return R_IMF_IMTYPE_IRIS;
  }
#ifdef WITH_DDS
  if (STREQ(imtype_arg, "DDS")) {
    return R_IMF_IMTYPE_DDS;
  }
#endif
  if (STREQ(imtype_arg, "JPEG")) {
    return R_IMF_IMTYPE_JPEG90;
  }
  if (STREQ(imtype_arg, "IRIZ")) {
    return R_IMF_IMTYPE_IRIZ;
  }
  if (STREQ(imtype_arg, "RAWTGA")) {
    return R_IMF_IMTYPE_RAWTGA;
  }
  if (STREQ(imtype_arg, "AVIRAW")) {
    return R_IMF_IMTYPE_AVIRAW;
  }
  if (STREQ(imtype_arg, "AVIJPEG")) {
    return R_IMF_IMTYPE_AVIJPEG;
  }
  if (STREQ(imtype_arg, "PNG")) {
    return R_IMF_IMTYPE_PNG;
  }
  if (STREQ(imtype_arg, "BMP")) {
    return R_IMF_IMTYPE_BMP;
  }
#ifdef WITH_HDR
  if (STREQ(imtype_arg, "HDR")) {
    return R_IMF_IMTYPE_RADHDR;
  }
#endif
#ifdef WITH_TIFF
  if (STREQ(imtype_arg, "TIFF")) {
    return R_IMF_IMTYPE_TIFF;
  }
#endif
#ifdef WITH_OPENEXR
  if (STREQ(imtype_arg, "OPEN_EXR")) {
    return R_IMF_IMTYPE_OPENEXR;
  }
  if (STREQ(imtype_arg, "OPEN_EXR_MULTILAYER")) {
    return R_IMF_IMTYPE_MULTILAYER;
  }
  if (STREQ(imtype_arg, "EXR")) {
    return R_IMF_IMTYPE_OPENEXR;
  }
  if (STREQ(imtype_arg, "MULTILAYER")) {
    return R_IMF_IMTYPE_MULTILAYER;
  }
#endif
  if (STREQ(imtype_arg, "FFMPEG")) {
    return R_IMF_IMTYPE_FFMPEG;
  }
#ifdef WITH_CINEON
  if (STREQ(imtype_arg, "CINEON")) {
    return R_IMF_IMTYPE_CINEON;
  }
  if (STREQ(imtype_arg, "DPX")) {
    return R_IMF_IMTYPE_DPX;
  }
#endif
#ifdef WITH_OPENJPEG
  if (STREQ(imtype_arg, "JP2")) {
    return R_IMF_IMTYPE_JP2;
  }
#endif

  return R_IMF_IMTYPE_INVALID;
}

static bool do_add_image_extension(char *string,
                                   const char imtype,
                                   const ImageFormatData *im_format)
{
  const char *extension = NULL;
  const char *extension_test;
  (void)im_format; /* may be unused, depends on build options */

  if (imtype == R_IMF_IMTYPE_IRIS) {
    if (!BLI_path_extension_check(string, extension_test = ".rgb")) {
      extension = extension_test;
    }
  }
  else if (imtype == R_IMF_IMTYPE_IRIZ) {
    if (!BLI_path_extension_check(string, extension_test = ".rgb")) {
      extension = extension_test;
    }
  }
#ifdef WITH_HDR
  else if (imtype == R_IMF_IMTYPE_RADHDR) {
    if (!BLI_path_extension_check(string, extension_test = ".hdr")) {
      extension = extension_test;
    }
  }
#endif
  else if (ELEM(imtype,
                R_IMF_IMTYPE_PNG,
                R_IMF_IMTYPE_FFMPEG,
                R_IMF_IMTYPE_H264,
                R_IMF_IMTYPE_THEORA,
                R_IMF_IMTYPE_XVID)) {
    if (!BLI_path_extension_check(string, extension_test = ".png")) {
      extension = extension_test;
    }
  }
#ifdef WITH_DDS
  else if (imtype == R_IMF_IMTYPE_DDS) {
    if (!BLI_path_extension_check(string, extension_test = ".dds")) {
      extension = extension_test;
    }
  }
#endif
  else if (ELEM(imtype, R_IMF_IMTYPE_TARGA, R_IMF_IMTYPE_RAWTGA)) {
    if (!BLI_path_extension_check(string, extension_test = ".tga")) {
      extension = extension_test;
    }
  }
  else if (imtype == R_IMF_IMTYPE_BMP) {
    if (!BLI_path_extension_check(string, extension_test = ".bmp")) {
      extension = extension_test;
    }
  }
#ifdef WITH_TIFF
  else if (imtype == R_IMF_IMTYPE_TIFF) {
    if (!BLI_path_extension_check_n(string, extension_test = ".tif", ".tiff", NULL)) {
      extension = extension_test;
    }
  }
#endif
#ifdef WITH_OPENIMAGEIO
  else if (imtype == R_IMF_IMTYPE_PSD) {
    if (!BLI_path_extension_check(string, extension_test = ".psd")) {
      extension = extension_test;
    }
  }
#endif
#ifdef WITH_OPENEXR
  else if (ELEM(imtype, R_IMF_IMTYPE_OPENEXR, R_IMF_IMTYPE_MULTILAYER)) {
    if (!BLI_path_extension_check(string, extension_test = ".exr")) {
      extension = extension_test;
    }
  }
#endif
#ifdef WITH_CINEON
  else if (imtype == R_IMF_IMTYPE_CINEON) {
    if (!BLI_path_extension_check(string, extension_test = ".cin")) {
      extension = extension_test;
    }
  }
  else if (imtype == R_IMF_IMTYPE_DPX) {
    if (!BLI_path_extension_check(string, extension_test = ".dpx")) {
      extension = extension_test;
    }
  }
#endif
#ifdef WITH_OPENJPEG
  else if (imtype == R_IMF_IMTYPE_JP2) {
    if (im_format) {
      if (im_format->jp2_codec == R_IMF_JP2_CODEC_JP2) {
        if (!BLI_path_extension_check(string, extension_test = ".jp2")) {
          extension = extension_test;
        }
      }
      else if (im_format->jp2_codec == R_IMF_JP2_CODEC_J2K) {
        if (!BLI_path_extension_check(string, extension_test = ".j2c")) {
          extension = extension_test;
        }
      }
      else {
        BLI_assert_msg(0, "Unsupported jp2 codec was specified in im_format->jp2_codec");
      }
    }
    else {
      if (!BLI_path_extension_check(string, extension_test = ".jp2")) {
        extension = extension_test;
      }
    }
  }
#endif
<<<<<<< HEAD
#ifdef WITH_KTX
	else if (imtype == R_IMF_IMTYPE_KTX) {
		if (!BLI_testextensie(string, extension_test = ".ktx"))
			extension = extension_test;
	}
#endif
	else { //   R_IMF_IMTYPE_AVIRAW, R_IMF_IMTYPE_AVIJPEG, R_IMF_IMTYPE_JPEG90, R_IMF_IMTYPE_QUICKTIME etc
		if (!(BLI_testextensie_n(string, extension_test = ".jpg", ".jpeg", NULL)))
			extension = extension_test;
	}

	if (extension) {
		/* prefer this in many cases to avoid .png.tga, but in certain cases it breaks */
		/* remove any other known image extension */
		if (BLI_testextensie_array(string, imb_ext_image) ||
		    (G.have_quicktime && BLI_testextensie_array(string, imb_ext_image_qt)))
		{
			return BLI_replace_extension(string, FILE_MAX, extension);
		}
		else {
			return BLI_ensure_extension(string, FILE_MAX, extension);
		}

	}
	else {
		return false;
	}
=======
  else {  //   R_IMF_IMTYPE_AVIRAW, R_IMF_IMTYPE_AVIJPEG, R_IMF_IMTYPE_JPEG90 etc
    if (!(BLI_path_extension_check_n(string, extension_test = ".jpg", ".jpeg", NULL))) {
      extension = extension_test;
    }
  }

  if (extension) {
    /* prefer this in many cases to avoid .png.tga, but in certain cases it breaks */
    /* remove any other known image extension */
    if (BLI_path_extension_check_array(string, imb_ext_image)) {
      return BLI_path_extension_replace(string, FILE_MAX, extension);
    }

    return BLI_path_extension_ensure(string, FILE_MAX, extension);
  }

  return false;
>>>>>>> 5d7ac749
}

int BKE_image_path_ensure_ext_from_imformat(char *string, const ImageFormatData *im_format)
{
  return do_add_image_extension(string, im_format->imtype, im_format);
}

int BKE_image_path_ensure_ext_from_imtype(char *string, const char imtype)
{
  return do_add_image_extension(string, imtype, NULL);
}

void BKE_imformat_defaults(ImageFormatData *im_format)
{
  memset(im_format, 0, sizeof(*im_format));
  im_format->planes = R_IMF_PLANES_RGBA;
  im_format->imtype = R_IMF_IMTYPE_PNG;
  im_format->depth = R_IMF_CHAN_DEPTH_8;
  im_format->quality = 90;
  im_format->compress = 15;

  BKE_color_managed_display_settings_init(&im_format->display_settings);
  BKE_color_managed_view_settings_init_default(&im_format->view_settings,
                                               &im_format->display_settings);
}

void BKE_imbuf_to_image_format(struct ImageFormatData *im_format, const ImBuf *imbuf)
{
  int ftype = imbuf->ftype;
  int custom_flags = imbuf->foptions.flag;
  char quality = imbuf->foptions.quality;

  BKE_imformat_defaults(im_format);

  /* file type */

  if (ftype == IMB_FTYPE_IMAGIC) {
    im_format->imtype = R_IMF_IMTYPE_IRIS;
  }
#ifdef WITH_HDR
  else if (ftype == IMB_FTYPE_RADHDR) {
    im_format->imtype = R_IMF_IMTYPE_RADHDR;
  }
#endif
  else if (ftype == IMB_FTYPE_PNG) {
    im_format->imtype = R_IMF_IMTYPE_PNG;

    if (custom_flags & PNG_16BIT) {
      im_format->depth = R_IMF_CHAN_DEPTH_16;
    }

    im_format->compress = quality;
  }

#ifdef WITH_DDS
  else if (ftype == IMB_FTYPE_DDS) {
    im_format->imtype = R_IMF_IMTYPE_DDS;
  }
#endif
  else if (ftype == IMB_FTYPE_BMP) {
    im_format->imtype = R_IMF_IMTYPE_BMP;
  }
#ifdef WITH_TIFF
  else if (ftype == IMB_FTYPE_TIF) {
    im_format->imtype = R_IMF_IMTYPE_TIFF;
    if (custom_flags & TIF_16BIT) {
      im_format->depth = R_IMF_CHAN_DEPTH_16;
    }
    if (custom_flags & TIF_COMPRESS_NONE) {
      im_format->tiff_codec = R_IMF_TIFF_CODEC_NONE;
    }
    if (custom_flags & TIF_COMPRESS_DEFLATE) {
      im_format->tiff_codec = R_IMF_TIFF_CODEC_DEFLATE;
    }
    if (custom_flags & TIF_COMPRESS_LZW) {
      im_format->tiff_codec = R_IMF_TIFF_CODEC_LZW;
    }
    if (custom_flags & TIF_COMPRESS_PACKBITS) {
      im_format->tiff_codec = R_IMF_TIFF_CODEC_PACKBITS;
    }
  }
#endif

#ifdef WITH_OPENEXR
  else if (ftype == IMB_FTYPE_OPENEXR) {
    im_format->imtype = R_IMF_IMTYPE_OPENEXR;
    if (custom_flags & OPENEXR_HALF) {
      im_format->depth = R_IMF_CHAN_DEPTH_16;
    }
    if (custom_flags & OPENEXR_COMPRESS) {
      im_format->exr_codec = R_IMF_EXR_CODEC_ZIP; /* Can't determine compression */
    }
    if (imbuf->zbuf_float) {
      im_format->flag |= R_IMF_FLAG_ZBUF;
    }
  }
#endif

#ifdef WITH_CINEON
  else if (ftype == IMB_FTYPE_CINEON) {
    im_format->imtype = R_IMF_IMTYPE_CINEON;
  }
  else if (ftype == IMB_FTYPE_DPX) {
    im_format->imtype = R_IMF_IMTYPE_DPX;
  }
#endif
  else if (ftype == IMB_FTYPE_TGA) {
    if (custom_flags & RAWTGA) {
      im_format->imtype = R_IMF_IMTYPE_RAWTGA;
    }
    else {
      im_format->imtype = R_IMF_IMTYPE_TARGA;
    }
  }
#ifdef WITH_OPENJPEG
  else if (ftype == IMB_FTYPE_JP2) {
    im_format->imtype = R_IMF_IMTYPE_JP2;
    im_format->quality = quality;

    if (custom_flags & JP2_16BIT) {
      im_format->depth = R_IMF_CHAN_DEPTH_16;
    }
    else if (custom_flags & JP2_12BIT) {
      im_format->depth = R_IMF_CHAN_DEPTH_12;
    }

    if (custom_flags & JP2_YCC) {
      im_format->jp2_flag |= R_IMF_JP2_FLAG_YCC;
    }

    if (custom_flags & JP2_CINE) {
      im_format->jp2_flag |= R_IMF_JP2_FLAG_CINE_PRESET;
      if (custom_flags & JP2_CINE_48FPS) {
        im_format->jp2_flag |= R_IMF_JP2_FLAG_CINE_48;
      }
    }

    if (custom_flags & JP2_JP2) {
      im_format->jp2_codec = R_IMF_JP2_CODEC_JP2;
    }
    else if (custom_flags & JP2_J2K) {
      im_format->jp2_codec = R_IMF_JP2_CODEC_J2K;
    }
    else {
      BLI_assert_msg(0, "Unsupported jp2 codec was specified in file type");
    }
  }
#endif

<<<<<<< HEAD
#ifdef WITH_KTX
	else if (ftype == IMB_FTYPE_KTX) {
		im_format->imtype = R_IMF_IMTYPE_KTX;
	}
#endif
	else {
		im_format->imtype = R_IMF_IMTYPE_JPEG90;
		im_format->quality = quality;
	}

	/* planes */
	/* TODO(sergey): Channels doesn't correspond actual planes used for image buffer
	 *               For example byte buffer will have 4 channels but it might easily
	 *               be BW or RGB image.
	 *
	 *               Need to use im_format->planes = imbuf->planes instead?
	 */
	switch (imbuf->channels) {
		case 0:
		case 4: im_format->planes = R_IMF_PLANES_RGBA;
			break;
		case 3: im_format->planes = R_IMF_PLANES_RGB;
			break;
		case 1: im_format->planes = R_IMF_PLANES_BW;
			break;
		default: im_format->planes = R_IMF_PLANES_RGB;
			break;
	}
=======
  else {
    im_format->imtype = R_IMF_IMTYPE_JPEG90;
    im_format->quality = quality;
  }
>>>>>>> 5d7ac749

  /* planes */
  im_format->planes = imbuf->planes;
}

#define STAMP_NAME_SIZE ((MAX_ID_NAME - 2) + 16)
/* could allow access externally - 512 is for long names,
 * STAMP_NAME_SIZE is for id names, allowing them some room for description */
typedef struct StampDataCustomField {
  struct StampDataCustomField *next, *prev;
  /* TODO(sergey): Think of better size here, maybe dynamically allocated even. */
  char key[512];
  char *value;
  /* TODO(sergey): Support non-string values. */
} StampDataCustomField;

typedef struct StampData {
  char file[512];
  char note[512];
  char date[512];
  char marker[512];
  char time[512];
  char frame[512];
  char frame_range[512];
  char camera[STAMP_NAME_SIZE];
  char cameralens[STAMP_NAME_SIZE];
  char scene[STAMP_NAME_SIZE];
  char strip[STAMP_NAME_SIZE];
  char rendertime[STAMP_NAME_SIZE];
  char memory[STAMP_NAME_SIZE];
  char hostname[512];

  /* Custom fields are used to put extra meta information header from render
   * engine to the result image.
   *
   * NOTE: This fields are not stamped onto the image. At least for now.
   */
  ListBase custom_fields;
} StampData;
#undef STAMP_NAME_SIZE

/**
 * \param do_prefix: Include a label like "File ", "Date ", etc. in the stamp data strings.
 * \param use_dynamic: Also include data that can change on a per-frame basis.
 */
static void stampdata(
    const Scene *scene, Object *camera, StampData *stamp_data, int do_prefix, bool use_dynamic)
{
  char text[256];
  struct tm *tl;
  time_t t;

  if (scene->r.stamp & R_STAMP_FILENAME) {
    const char *blendfile_path = BKE_main_blendfile_path_from_global();
    SNPRINTF(stamp_data->file,
             do_prefix ? "File %s" : "%s",
             (blendfile_path[0] != '\0') ? blendfile_path : "<untitled>");
  }
  else {
    stamp_data->file[0] = '\0';
  }

  if (scene->r.stamp & R_STAMP_NOTE) {
    /* Never do prefix for Note */
    SNPRINTF(stamp_data->note, "%s", scene->r.stamp_udata);
  }
  else {
    stamp_data->note[0] = '\0';
  }

  if (scene->r.stamp & R_STAMP_DATE) {
    t = time(NULL);
    tl = localtime(&t);
    SNPRINTF(text,
             "%04d/%02d/%02d %02d:%02d:%02d",
             tl->tm_year + 1900,
             tl->tm_mon + 1,
             tl->tm_mday,
             tl->tm_hour,
             tl->tm_min,
             tl->tm_sec);
    SNPRINTF(stamp_data->date, do_prefix ? "Date %s" : "%s", text);
  }
  else {
    stamp_data->date[0] = '\0';
  }

  if (use_dynamic && scene->r.stamp & R_STAMP_MARKER) {
    const char *name = BKE_scene_find_last_marker_name(scene, CFRA);

    if (name) {
      STRNCPY(text, name);
    }
    else {
      STRNCPY(text, "<none>");
    }

    SNPRINTF(stamp_data->marker, do_prefix ? "Marker %s" : "%s", text);
  }
  else {
    stamp_data->marker[0] = '\0';
  }

  if (use_dynamic && scene->r.stamp & R_STAMP_TIME) {
    const short timecode_style = USER_TIMECODE_SMPTE_FULL;
    BLI_timecode_string_from_time(
        text, sizeof(text), 0, FRA2TIME(scene->r.cfra), FPS, timecode_style);
    SNPRINTF(stamp_data->time, do_prefix ? "Timecode %s" : "%s", text);
  }
  else {
    stamp_data->time[0] = '\0';
  }

  if (use_dynamic && scene->r.stamp & R_STAMP_FRAME) {
    char fmtstr[32];
    int digits = 1;

    if (scene->r.efra > 9) {
      digits = integer_digits_i(scene->r.efra);
    }

    SNPRINTF(fmtstr, do_prefix ? "Frame %%0%di" : "%%0%di", digits);
    SNPRINTF(stamp_data->frame, fmtstr, scene->r.cfra);
  }
  else {
    stamp_data->frame[0] = '\0';
  }

  if (scene->r.stamp & R_STAMP_FRAME_RANGE) {
    SNPRINTF(stamp_data->frame_range,
             do_prefix ? "Frame Range %d:%d" : "%d:%d",
             scene->r.sfra,
             scene->r.efra);
  }
  else {
    stamp_data->frame_range[0] = '\0';
  }

  if (use_dynamic && scene->r.stamp & R_STAMP_CAMERA) {
    SNPRINTF(stamp_data->camera,
             do_prefix ? "Camera %s" : "%s",
             camera ? camera->id.name + 2 : "<none>");
  }
  else {
    stamp_data->camera[0] = '\0';
  }

  if (use_dynamic && scene->r.stamp & R_STAMP_CAMERALENS) {
    if (camera && camera->type == OB_CAMERA) {
      SNPRINTF(text, "%.2f", ((Camera *)camera->data)->lens);
    }
    else {
      STRNCPY(text, "<none>");
    }

    SNPRINTF(stamp_data->cameralens, do_prefix ? "Lens %s" : "%s", text);
  }
  else {
    stamp_data->cameralens[0] = '\0';
  }

  if (scene->r.stamp & R_STAMP_SCENE) {
    SNPRINTF(stamp_data->scene, do_prefix ? "Scene %s" : "%s", scene->id.name + 2);
  }
  else {
    stamp_data->scene[0] = '\0';
  }

  if (use_dynamic && scene->r.stamp & R_STAMP_SEQSTRIP) {
    const Sequence *seq = SEQ_get_topmost_sequence(scene, scene->r.cfra);

    if (seq) {
      STRNCPY(text, seq->name + 2);
    }
    else {
      STRNCPY(text, "<none>");
    }

    SNPRINTF(stamp_data->strip, do_prefix ? "Strip %s" : "%s", text);
  }
  else {
    stamp_data->strip[0] = '\0';
  }

  {
    Render *re = RE_GetSceneRender(scene);
    RenderStats *stats = re ? RE_GetStats(re) : NULL;

    if (use_dynamic && stats && (scene->r.stamp & R_STAMP_RENDERTIME)) {
      BLI_timecode_string_from_time_simple(text, sizeof(text), stats->lastframetime);

      SNPRINTF(stamp_data->rendertime, do_prefix ? "RenderTime %s" : "%s", text);
    }
    else {
      stamp_data->rendertime[0] = '\0';
    }

    if (use_dynamic && stats && (scene->r.stamp & R_STAMP_MEMORY)) {
      SNPRINTF(stamp_data->memory, do_prefix ? "Peak Memory %.2fM" : "%.2fM", stats->mem_peak);
    }
    else {
      stamp_data->memory[0] = '\0';
    }
  }
  if (scene->r.stamp & R_STAMP_FRAME_RANGE) {
    SNPRINTF(stamp_data->frame_range,
             do_prefix ? "Frame Range %d:%d" : "%d:%d",
             scene->r.sfra,
             scene->r.efra);
  }
  else {
    stamp_data->frame_range[0] = '\0';
  }

  if (scene->r.stamp & R_STAMP_HOSTNAME) {
    char hostname[500]; /* sizeof(stamp_data->hostname) minus some bytes for a label. */
    BLI_hostname_get(hostname, sizeof(hostname));
    SNPRINTF(stamp_data->hostname, do_prefix ? "Hostname %s" : "%s", hostname);
  }
  else {
    stamp_data->hostname[0] = '\0';
  }
}

static void stampdata_from_template(StampData *stamp_data,
                                    const Scene *scene,
                                    const StampData *stamp_data_template,
                                    bool do_prefix)
{
  if (scene->r.stamp & R_STAMP_FILENAME) {
    SNPRINTF(stamp_data->file, do_prefix ? "File %s" : "%s", stamp_data_template->file);
  }
  else {
    stamp_data->file[0] = '\0';
  }
  if (scene->r.stamp & R_STAMP_NOTE) {
    SNPRINTF(stamp_data->note, "%s", stamp_data_template->note);
  }
  else {
    stamp_data->note[0] = '\0';
  }
  if (scene->r.stamp & R_STAMP_DATE) {
    SNPRINTF(stamp_data->date, do_prefix ? "Date %s" : "%s", stamp_data_template->date);
  }
  else {
    stamp_data->date[0] = '\0';
  }
  if (scene->r.stamp & R_STAMP_MARKER) {
    SNPRINTF(stamp_data->marker, do_prefix ? "Marker %s" : "%s", stamp_data_template->marker);
  }
  else {
    stamp_data->marker[0] = '\0';
  }
  if (scene->r.stamp & R_STAMP_TIME) {
    SNPRINTF(stamp_data->time, do_prefix ? "Timecode %s" : "%s", stamp_data_template->time);
  }
  else {
    stamp_data->time[0] = '\0';
  }
  if (scene->r.stamp & R_STAMP_FRAME) {
    SNPRINTF(stamp_data->frame, do_prefix ? "Frame %s" : "%s", stamp_data_template->frame);
  }
  else {
    stamp_data->frame[0] = '\0';
  }
  if (scene->r.stamp & R_STAMP_CAMERA) {
    SNPRINTF(stamp_data->camera, do_prefix ? "Camera %s" : "%s", stamp_data_template->camera);
  }
  else {
    stamp_data->camera[0] = '\0';
  }
  if (scene->r.stamp & R_STAMP_CAMERALENS) {
    SNPRINTF(
        stamp_data->cameralens, do_prefix ? "Lens %s" : "%s", stamp_data_template->cameralens);
  }
  else {
    stamp_data->cameralens[0] = '\0';
  }
  if (scene->r.stamp & R_STAMP_SCENE) {
    SNPRINTF(stamp_data->scene, do_prefix ? "Scene %s" : "%s", stamp_data_template->scene);
  }
  else {
    stamp_data->scene[0] = '\0';
  }
  if (scene->r.stamp & R_STAMP_SEQSTRIP) {
    SNPRINTF(stamp_data->strip, do_prefix ? "Strip %s" : "%s", stamp_data_template->strip);
  }
  else {
    stamp_data->strip[0] = '\0';
  }
  if (scene->r.stamp & R_STAMP_RENDERTIME) {
    SNPRINTF(stamp_data->rendertime,
             do_prefix ? "RenderTime %s" : "%s",
             stamp_data_template->rendertime);
  }
  else {
    stamp_data->rendertime[0] = '\0';
  }
  if (scene->r.stamp & R_STAMP_MEMORY) {
    SNPRINTF(stamp_data->memory, do_prefix ? "Peak Memory %s" : "%s", stamp_data_template->memory);
  }
  else {
    stamp_data->memory[0] = '\0';
  }
  if (scene->r.stamp & R_STAMP_HOSTNAME) {
    SNPRINTF(
        stamp_data->hostname, do_prefix ? "Hostname %s" : "%s", stamp_data_template->hostname);
  }
  else {
    stamp_data->hostname[0] = '\0';
  }
}

void BKE_image_stamp_buf(Scene *scene,
                         Object *camera,
                         const StampData *stamp_data_template,
                         unsigned char *rect,
                         float *rectf,
                         int width,
                         int height,
                         int channels)
{
  struct StampData stamp_data;
  float w, h, pad;
  int x, y, y_ofs;
  float h_fixed;
  const int mono = blf_mono_font_render; /* XXX */
  struct ColorManagedDisplay *display;
  const char *display_device;

  /* vars for calculating wordwrap */
  struct {
    struct ResultBLF info;
    rctf rect;
  } wrap;

  /* this could be an argument if we want to operate on non linear float imbuf's
   * for now though this is only used for renders which use scene settings */

#define TEXT_SIZE_CHECK(str, w, h) \
  ((str[0]) && ((void)(h = h_fixed), (w = BLF_width(mono, str, sizeof(str)))))

  /* must enable BLF_WORD_WRAP before using */
#define TEXT_SIZE_CHECK_WORD_WRAP(str, w, h) \
  ((str[0]) && (BLF_boundbox_ex(mono, str, sizeof(str), &wrap.rect, &wrap.info), \
                (void)(h = h_fixed * wrap.info.lines), \
                (w = BLI_rctf_size_x(&wrap.rect))))

#define BUFF_MARGIN_X 2
#define BUFF_MARGIN_Y 1

  if (!rect && !rectf) {
    return;
  }

  display_device = scene->display_settings.display_device;
  display = IMB_colormanagement_display_get_named(display_device);

  bool do_prefix = (scene->r.stamp & R_STAMP_HIDE_LABELS) == 0;
  if (stamp_data_template == NULL) {
    stampdata(scene, camera, &stamp_data, do_prefix, true);
  }
  else {
    stampdata_from_template(&stamp_data, scene, stamp_data_template, do_prefix);
  }

  /* TODO: do_versions. */
  if (scene->r.stamp_font_id < 8) {
    scene->r.stamp_font_id = 12;
  }

  /* set before return */
  BLF_size(mono, scene->r.stamp_font_id, 72);
  BLF_wordwrap(mono, width - (BUFF_MARGIN_X * 2));

  BLF_buffer(mono, rectf, rect, width, height, channels, display);
  BLF_buffer_col(mono, scene->r.fg_stamp);
  pad = BLF_width_max(mono);

  /* use 'h_fixed' rather than 'h', aligns better */
  h_fixed = BLF_height_max(mono);
  y_ofs = -BLF_descender(mono);

  x = 0;
  y = height;

  if (TEXT_SIZE_CHECK(stamp_data.file, w, h)) {
    /* Top left corner */
    y -= h;

    /* also a little of space to the background. */
    buf_rectfill_area(rect,
                      rectf,
                      width,
                      height,
                      scene->r.bg_stamp,
                      display,
                      x - BUFF_MARGIN_X,
                      y - BUFF_MARGIN_Y,
                      w + BUFF_MARGIN_X,
                      y + h + BUFF_MARGIN_Y);

    /* and draw the text. */
    BLF_position(mono, x, y + y_ofs, 0.0);
    BLF_draw_buffer(mono, stamp_data.file, sizeof(stamp_data.file));

    /* the extra pixel for background. */
    y -= BUFF_MARGIN_Y * 2;
  }

  /* Top left corner, below File */
  if (TEXT_SIZE_CHECK(stamp_data.date, w, h)) {
    y -= h;

    /* and space for background. */
    buf_rectfill_area(rect,
                      rectf,
                      width,
                      height,
                      scene->r.bg_stamp,
                      display,
                      0,
                      y - BUFF_MARGIN_Y,
                      w + BUFF_MARGIN_X,
                      y + h + BUFF_MARGIN_Y);

    BLF_position(mono, x, y + y_ofs, 0.0);
    BLF_draw_buffer(mono, stamp_data.date, sizeof(stamp_data.date));

    /* the extra pixel for background. */
    y -= BUFF_MARGIN_Y * 2;
  }

  /* Top left corner, below File, Date */
  if (TEXT_SIZE_CHECK(stamp_data.rendertime, w, h)) {
    y -= h;

    /* and space for background. */
    buf_rectfill_area(rect,
                      rectf,
                      width,
                      height,
                      scene->r.bg_stamp,
                      display,
                      0,
                      y - BUFF_MARGIN_Y,
                      w + BUFF_MARGIN_X,
                      y + h + BUFF_MARGIN_Y);

    BLF_position(mono, x, y + y_ofs, 0.0);
    BLF_draw_buffer(mono, stamp_data.rendertime, sizeof(stamp_data.rendertime));

    /* the extra pixel for background. */
    y -= BUFF_MARGIN_Y * 2;
  }

  /* Top left corner, below File, Date, Rendertime */
  if (TEXT_SIZE_CHECK(stamp_data.memory, w, h)) {
    y -= h;

    /* and space for background. */
    buf_rectfill_area(rect,
                      rectf,
                      width,
                      height,
                      scene->r.bg_stamp,
                      display,
                      0,
                      y - BUFF_MARGIN_Y,
                      w + BUFF_MARGIN_X,
                      y + h + BUFF_MARGIN_Y);

    BLF_position(mono, x, y + y_ofs, 0.0);
    BLF_draw_buffer(mono, stamp_data.memory, sizeof(stamp_data.memory));

    /* the extra pixel for background. */
    y -= BUFF_MARGIN_Y * 2;
  }

  /* Top left corner, below File, Date, Rendertime, Memory */
  if (TEXT_SIZE_CHECK(stamp_data.hostname, w, h)) {
    y -= h;

    /* and space for background. */
    buf_rectfill_area(rect,
                      rectf,
                      width,
                      height,
                      scene->r.bg_stamp,
                      display,
                      0,
                      y - BUFF_MARGIN_Y,
                      w + BUFF_MARGIN_X,
                      y + h + BUFF_MARGIN_Y);

    BLF_position(mono, x, y + y_ofs, 0.0);
    BLF_draw_buffer(mono, stamp_data.hostname, sizeof(stamp_data.hostname));

    /* the extra pixel for background. */
    y -= BUFF_MARGIN_Y * 2;
  }

  /* Top left corner, below File, Date, Memory, Rendertime, Hostname */
  BLF_enable(mono, BLF_WORD_WRAP);
  if (TEXT_SIZE_CHECK_WORD_WRAP(stamp_data.note, w, h)) {
    y -= h;

    /* and space for background. */
    buf_rectfill_area(rect,
                      rectf,
                      width,
                      height,
                      scene->r.bg_stamp,
                      display,
                      0,
                      y - BUFF_MARGIN_Y,
                      w + BUFF_MARGIN_X,
                      y + h + BUFF_MARGIN_Y);

    BLF_position(mono, x, y + y_ofs + (h - h_fixed), 0.0);
    BLF_draw_buffer(mono, stamp_data.note, sizeof(stamp_data.note));
  }
  BLF_disable(mono, BLF_WORD_WRAP);

  x = 0;
  y = 0;

  /* Bottom left corner, leaving space for timing */
  if (TEXT_SIZE_CHECK(stamp_data.marker, w, h)) {

    /* extra space for background. */
    buf_rectfill_area(rect,
                      rectf,
                      width,
                      height,
                      scene->r.bg_stamp,
                      display,
                      x - BUFF_MARGIN_X,
                      y - BUFF_MARGIN_Y,
                      w + BUFF_MARGIN_X,
                      y + h + BUFF_MARGIN_Y);

    /* and pad the text. */
    BLF_position(mono, x, y + y_ofs, 0.0);
    BLF_draw_buffer(mono, stamp_data.marker, sizeof(stamp_data.marker));

    /* space width. */
    x += w + pad;
  }

  /* Left bottom corner */
  if (TEXT_SIZE_CHECK(stamp_data.time, w, h)) {

    /* extra space for background */
    buf_rectfill_area(rect,
                      rectf,
                      width,
                      height,
                      scene->r.bg_stamp,
                      display,
                      x - BUFF_MARGIN_X,
                      y,
                      x + w + BUFF_MARGIN_X,
                      y + h + BUFF_MARGIN_Y);

    /* and pad the text. */
    BLF_position(mono, x, y + y_ofs, 0.0);
    BLF_draw_buffer(mono, stamp_data.time, sizeof(stamp_data.time));

    /* space width. */
    x += w + pad;
  }

  if (TEXT_SIZE_CHECK(stamp_data.frame, w, h)) {

    /* extra space for background. */
    buf_rectfill_area(rect,
                      rectf,
                      width,
                      height,
                      scene->r.bg_stamp,
                      display,
                      x - BUFF_MARGIN_X,
                      y - BUFF_MARGIN_Y,
                      x + w + BUFF_MARGIN_X,
                      y + h + BUFF_MARGIN_Y);

    /* and pad the text. */
    BLF_position(mono, x, y + y_ofs, 0.0);
    BLF_draw_buffer(mono, stamp_data.frame, sizeof(stamp_data.frame));

    /* space width. */
    x += w + pad;
  }

  if (TEXT_SIZE_CHECK(stamp_data.camera, w, h)) {

    /* extra space for background. */
    buf_rectfill_area(rect,
                      rectf,
                      width,
                      height,
                      scene->r.bg_stamp,
                      display,
                      x - BUFF_MARGIN_X,
                      y - BUFF_MARGIN_Y,
                      x + w + BUFF_MARGIN_X,
                      y + h + BUFF_MARGIN_Y);
    BLF_position(mono, x, y + y_ofs, 0.0);
    BLF_draw_buffer(mono, stamp_data.camera, sizeof(stamp_data.camera));

    /* space width. */
    x += w + pad;
  }

  if (TEXT_SIZE_CHECK(stamp_data.cameralens, w, h)) {

    /* extra space for background. */
    buf_rectfill_area(rect,
                      rectf,
                      width,
                      height,
                      scene->r.bg_stamp,
                      display,
                      x - BUFF_MARGIN_X,
                      y - BUFF_MARGIN_Y,
                      x + w + BUFF_MARGIN_X,
                      y + h + BUFF_MARGIN_Y);
    BLF_position(mono, x, y + y_ofs, 0.0);
    BLF_draw_buffer(mono, stamp_data.cameralens, sizeof(stamp_data.cameralens));
  }

  if (TEXT_SIZE_CHECK(stamp_data.scene, w, h)) {

    /* Bottom right corner, with an extra space because blenfont is too strict! */
    x = width - w - 2;

    /* extra space for background. */
    buf_rectfill_area(rect,
                      rectf,
                      width,
                      height,
                      scene->r.bg_stamp,
                      display,
                      x - BUFF_MARGIN_X,
                      y - BUFF_MARGIN_Y,
                      x + w + BUFF_MARGIN_X,
                      y + h + BUFF_MARGIN_Y);

    /* and pad the text. */
    BLF_position(mono, x, y + y_ofs, 0.0);
    BLF_draw_buffer(mono, stamp_data.scene, sizeof(stamp_data.scene));
  }

  if (TEXT_SIZE_CHECK(stamp_data.strip, w, h)) {

    /* Top right corner, with an extra space because blenfont is too strict! */
    x = width - w - pad;
    y = height - h;

    /* extra space for background. */
    buf_rectfill_area(rect,
                      rectf,
                      width,
                      height,
                      scene->r.bg_stamp,
                      display,
                      x - BUFF_MARGIN_X,
                      y - BUFF_MARGIN_Y,
                      x + w + BUFF_MARGIN_X,
                      y + h + BUFF_MARGIN_Y);

    BLF_position(mono, x, y + y_ofs, 0.0);
    BLF_draw_buffer(mono, stamp_data.strip, sizeof(stamp_data.strip));
  }

  /* cleanup the buffer. */
  BLF_buffer(mono, NULL, NULL, 0, 0, 0, NULL);
  BLF_wordwrap(mono, 0);

#undef TEXT_SIZE_CHECK
#undef TEXT_SIZE_CHECK_WORD_WRAP
#undef BUFF_MARGIN_X
#undef BUFF_MARGIN_Y
}

void BKE_render_result_stamp_info(Scene *scene,
                                  Object *camera,
                                  struct RenderResult *rr,
                                  bool allocate_only)
{
  struct StampData *stamp_data;

  if (!(scene && (scene->r.stamp & R_STAMP_ALL)) && !allocate_only) {
    return;
  }

  if (!rr->stamp_data) {
    stamp_data = MEM_callocN(sizeof(StampData), "RenderResult.stamp_data");
  }
  else {
    stamp_data = rr->stamp_data;
  }

  if (!allocate_only) {
    stampdata(scene, camera, stamp_data, 0, true);
  }

  if (!rr->stamp_data) {
    rr->stamp_data = stamp_data;
  }
}

struct StampData *BKE_stamp_info_from_scene_static(const Scene *scene)
{
  struct StampData *stamp_data;

  if (!(scene && (scene->r.stamp & R_STAMP_ALL))) {
    return NULL;
  }

  /* Memory is allocated here (instead of by the caller) so that the caller
   * doesn't have to know the size of the StampData struct. */
  stamp_data = MEM_callocN(sizeof(StampData), __func__);
  stampdata(scene, NULL, stamp_data, 0, false);

  return stamp_data;
}

static const char *stamp_metadata_fields[] = {
    "File",
    "Note",
    "Date",
    "Marker",
    "Time",
    "Frame",
    "FrameRange",
    "Camera",
    "Lens",
    "Scene",
    "Strip",
    "RenderTime",
    "Memory",
    "Hostname",
    NULL,
};

bool BKE_stamp_is_known_field(const char *field_name)
{
  int i = 0;
  while (stamp_metadata_fields[i] != NULL) {
    if (STREQ(field_name, stamp_metadata_fields[i])) {
      return true;
    }
    i++;
  }
  return false;
}

void BKE_stamp_info_callback(void *data,
                             struct StampData *stamp_data,
                             StampCallback callback,
                             bool noskip)
{
  if ((callback == NULL) || (stamp_data == NULL)) {
    return;
  }

#define CALL(member, value_str) \
  if (noskip || stamp_data->member[0]) { \
    callback(data, value_str, stamp_data->member, sizeof(stamp_data->member)); \
  } \
  ((void)0)

  /* TODO(sergey): Use stamp_metadata_fields somehow, or make it more generic
   * meta information to avoid duplication. */
  CALL(file, "File");
  CALL(note, "Note");
  CALL(date, "Date");
  CALL(marker, "Marker");
  CALL(time, "Time");
  CALL(frame, "Frame");
  CALL(frame_range, "FrameRange");
  CALL(camera, "Camera");
  CALL(cameralens, "Lens");
  CALL(scene, "Scene");
  CALL(strip, "Strip");
  CALL(rendertime, "RenderTime");
  CALL(memory, "Memory");
  CALL(hostname, "Hostname");

  LISTBASE_FOREACH (StampDataCustomField *, custom_field, &stamp_data->custom_fields) {
    if (noskip || custom_field->value[0]) {
      callback(data, custom_field->key, custom_field->value, strlen(custom_field->value) + 1);
    }
  }

#undef CALL
}

void BKE_render_result_stamp_data(RenderResult *rr, const char *key, const char *value)
{
  StampData *stamp_data;
  if (rr->stamp_data == NULL) {
    rr->stamp_data = MEM_callocN(sizeof(StampData), "RenderResult.stamp_data");
  }
  stamp_data = rr->stamp_data;
  StampDataCustomField *field = MEM_mallocN(sizeof(StampDataCustomField),
                                            "StampData Custom Field");
  STRNCPY(field->key, key);
  field->value = BLI_strdup(value);
  BLI_addtail(&stamp_data->custom_fields, field);
}

StampData *BKE_stamp_data_copy(const StampData *stamp_data)
{
  if (stamp_data == NULL) {
    return NULL;
  }

  StampData *stamp_datan = MEM_dupallocN(stamp_data);
  BLI_duplicatelist(&stamp_datan->custom_fields, &stamp_data->custom_fields);

  LISTBASE_FOREACH (StampDataCustomField *, custom_fieldn, &stamp_datan->custom_fields) {
    custom_fieldn->value = MEM_dupallocN(custom_fieldn->value);
  }

  return stamp_datan;
}

void BKE_stamp_data_free(StampData *stamp_data)
{
  if (stamp_data == NULL) {
    return;
  }
  LISTBASE_FOREACH (StampDataCustomField *, custom_field, &stamp_data->custom_fields) {
    MEM_freeN(custom_field->value);
  }
  BLI_freelistN(&stamp_data->custom_fields);
  MEM_freeN(stamp_data);
}

/* wrap for callback only */
static void metadata_set_field(void *data, const char *propname, char *propvalue, int UNUSED(len))
{
  /* We know it is an ImBuf* because that's what we pass to BKE_stamp_info_callback. */
  struct ImBuf *imbuf = data;
  IMB_metadata_set_field(imbuf->metadata, propname, propvalue);
}

static void metadata_get_field(void *data, const char *propname, char *propvalue, int len)
{
  /* We know it is an ImBuf* because that's what we pass to BKE_stamp_info_callback. */
  struct ImBuf *imbuf = data;
  IMB_metadata_get_field(imbuf->metadata, propname, propvalue, len);
}

void BKE_imbuf_stamp_info(RenderResult *rr, struct ImBuf *ibuf)
{
  struct StampData *stamp_data = rr->stamp_data;
  IMB_metadata_ensure(&ibuf->metadata);
  BKE_stamp_info_callback(ibuf, stamp_data, metadata_set_field, false);
}

static void metadata_copy_custom_fields(const char *field, const char *value, void *rr_v)
{
  if (BKE_stamp_is_known_field(field)) {
    return;
  }
  RenderResult *rr = (RenderResult *)rr_v;
  BKE_render_result_stamp_data(rr, field, value);
}

void BKE_stamp_info_from_imbuf(RenderResult *rr, struct ImBuf *ibuf)
{
  if (rr->stamp_data == NULL) {
    rr->stamp_data = MEM_callocN(sizeof(StampData), "RenderResult.stamp_data");
  }
  struct StampData *stamp_data = rr->stamp_data;
  IMB_metadata_ensure(&ibuf->metadata);
  BKE_stamp_info_callback(ibuf, stamp_data, metadata_get_field, true);
  /* Copy render engine specific settings. */
  IMB_metadata_foreach(ibuf, metadata_copy_custom_fields, rr);
}

bool BKE_imbuf_alpha_test(ImBuf *ibuf)
{
  int tot;
  if (ibuf->rect_float) {
    const float *buf = ibuf->rect_float;
    for (tot = ibuf->x * ibuf->y; tot--; buf += 4) {
      if (buf[3] < 1.0f) {
        return true;
      }
    }
  }
  else if (ibuf->rect) {
    unsigned char *buf = (unsigned char *)ibuf->rect;
    for (tot = ibuf->x * ibuf->y; tot--; buf += 4) {
      if (buf[3] != 255) {
        return true;
      }
    }
  }

  return false;
}

void BKE_imbuf_write_prepare(ImBuf *ibuf, const ImageFormatData *imf)
{
  char imtype = imf->imtype;
  char compress = imf->compress;
  char quality = imf->quality;

  /* initialize all from image format */
  ibuf->foptions.flag = 0;

  if (imtype == R_IMF_IMTYPE_IRIS) {
    ibuf->ftype = IMB_FTYPE_IMAGIC;
  }
#ifdef WITH_HDR
  else if (imtype == R_IMF_IMTYPE_RADHDR) {
    ibuf->ftype = IMB_FTYPE_RADHDR;
  }
#endif
  else if (ELEM(imtype,
                R_IMF_IMTYPE_PNG,
                R_IMF_IMTYPE_FFMPEG,
                R_IMF_IMTYPE_H264,
                R_IMF_IMTYPE_THEORA,
                R_IMF_IMTYPE_XVID)) {
    ibuf->ftype = IMB_FTYPE_PNG;

    if (imtype == R_IMF_IMTYPE_PNG) {
      if (imf->depth == R_IMF_CHAN_DEPTH_16) {
        ibuf->foptions.flag |= PNG_16BIT;
      }

      ibuf->foptions.quality = compress;
    }
  }
#ifdef WITH_DDS
  else if (imtype == R_IMF_IMTYPE_DDS) {
    ibuf->ftype = IMB_FTYPE_DDS;
  }
#endif
  else if (imtype == R_IMF_IMTYPE_BMP) {
    ibuf->ftype = IMB_FTYPE_BMP;
  }
#ifdef WITH_TIFF
  else if (imtype == R_IMF_IMTYPE_TIFF) {
    ibuf->ftype = IMB_FTYPE_TIF;

    if (imf->depth == R_IMF_CHAN_DEPTH_16) {
      ibuf->foptions.flag |= TIF_16BIT;
    }
    if (imf->tiff_codec == R_IMF_TIFF_CODEC_NONE) {
      ibuf->foptions.flag |= TIF_COMPRESS_NONE;
    }
    else if (imf->tiff_codec == R_IMF_TIFF_CODEC_DEFLATE) {
      ibuf->foptions.flag |= TIF_COMPRESS_DEFLATE;
    }
    else if (imf->tiff_codec == R_IMF_TIFF_CODEC_LZW) {
      ibuf->foptions.flag |= TIF_COMPRESS_LZW;
    }
    else if (imf->tiff_codec == R_IMF_TIFF_CODEC_PACKBITS) {
      ibuf->foptions.flag |= TIF_COMPRESS_PACKBITS;
    }
  }
#endif
#ifdef WITH_OPENEXR
  else if (ELEM(imtype, R_IMF_IMTYPE_OPENEXR, R_IMF_IMTYPE_MULTILAYER)) {
    ibuf->ftype = IMB_FTYPE_OPENEXR;
    if (imf->depth == R_IMF_CHAN_DEPTH_16) {
      ibuf->foptions.flag |= OPENEXR_HALF;
    }
    ibuf->foptions.flag |= (imf->exr_codec & OPENEXR_COMPRESS);

    if (!(imf->flag & R_IMF_FLAG_ZBUF)) {
      /* Signal for exr saving. */
      IMB_freezbuffloatImBuf(ibuf);
    }
  }
#endif
#ifdef WITH_CINEON
  else if (imtype == R_IMF_IMTYPE_CINEON) {
    ibuf->ftype = IMB_FTYPE_CINEON;
    if (imf->cineon_flag & R_IMF_CINEON_FLAG_LOG) {
      ibuf->foptions.flag |= CINEON_LOG;
    }
    if (imf->depth == R_IMF_CHAN_DEPTH_16) {
      ibuf->foptions.flag |= CINEON_16BIT;
    }
    else if (imf->depth == R_IMF_CHAN_DEPTH_12) {
      ibuf->foptions.flag |= CINEON_12BIT;
    }
    else if (imf->depth == R_IMF_CHAN_DEPTH_10) {
      ibuf->foptions.flag |= CINEON_10BIT;
    }
  }
  else if (imtype == R_IMF_IMTYPE_DPX) {
    ibuf->ftype = IMB_FTYPE_DPX;
    if (imf->cineon_flag & R_IMF_CINEON_FLAG_LOG) {
      ibuf->foptions.flag |= CINEON_LOG;
    }
    if (imf->depth == R_IMF_CHAN_DEPTH_16) {
      ibuf->foptions.flag |= CINEON_16BIT;
    }
    else if (imf->depth == R_IMF_CHAN_DEPTH_12) {
      ibuf->foptions.flag |= CINEON_12BIT;
    }
    else if (imf->depth == R_IMF_CHAN_DEPTH_10) {
      ibuf->foptions.flag |= CINEON_10BIT;
    }
  }
#endif
  else if (imtype == R_IMF_IMTYPE_TARGA) {
    ibuf->ftype = IMB_FTYPE_TGA;
  }
  else if (imtype == R_IMF_IMTYPE_RAWTGA) {
    ibuf->ftype = IMB_FTYPE_TGA;
    ibuf->foptions.flag = RAWTGA;
  }
#ifdef WITH_OPENJPEG
  else if (imtype == R_IMF_IMTYPE_JP2) {
    if (quality < 10) {
      quality = 90;
    }
    ibuf->ftype = IMB_FTYPE_JP2;
    ibuf->foptions.quality = quality;

    if (imf->depth == R_IMF_CHAN_DEPTH_16) {
      ibuf->foptions.flag |= JP2_16BIT;
    }
    else if (imf->depth == R_IMF_CHAN_DEPTH_12) {
      ibuf->foptions.flag |= JP2_12BIT;
    }

    if (imf->jp2_flag & R_IMF_JP2_FLAG_YCC) {
      ibuf->foptions.flag |= JP2_YCC;
    }

    if (imf->jp2_flag & R_IMF_JP2_FLAG_CINE_PRESET) {
      ibuf->foptions.flag |= JP2_CINE;
      if (imf->jp2_flag & R_IMF_JP2_FLAG_CINE_48) {
        ibuf->foptions.flag |= JP2_CINE_48FPS;
      }
    }

    if (imf->jp2_codec == R_IMF_JP2_CODEC_JP2) {
      ibuf->foptions.flag |= JP2_JP2;
    }
    else if (imf->jp2_codec == R_IMF_JP2_CODEC_J2K) {
      ibuf->foptions.flag |= JP2_J2K;
    }
    else {
      BLI_assert_msg(0, "Unsupported jp2 codec was specified in im_format->jp2_codec");
    }
  }
#endif
<<<<<<< HEAD
#ifdef WITH_KTX
	else if (imtype == R_IMF_IMTYPE_KTX) {
		ibuf->ftype = IMB_FTYPE_KTX;
	}
#endif
	else {
		/* R_IMF_IMTYPE_JPEG90, etc. default we save jpegs */
		if (quality < 10) quality = 90;
		ibuf->ftype = IMB_FTYPE_JPG;
		ibuf->foptions.quality = quality;
	}
=======
  else {
    /* R_IMF_IMTYPE_JPEG90, etc. default we save jpegs */
    if (quality < 10) {
      quality = 90;
    }
    ibuf->ftype = IMB_FTYPE_JPG;
    ibuf->foptions.quality = quality;
  }
>>>>>>> 5d7ac749
}

int BKE_imbuf_write(ImBuf *ibuf, const char *name, const ImageFormatData *imf)
{
  BKE_imbuf_write_prepare(ibuf, imf);

  BLI_make_existing_file(name);

  const bool ok = IMB_saveiff(ibuf, name, IB_rect | IB_zbuf | IB_zbuffloat);
  if (ok == 0) {
    perror(name);
  }

  return ok;
}

int BKE_imbuf_write_as(ImBuf *ibuf, const char *name, ImageFormatData *imf, const bool save_copy)
{
  ImBuf ibuf_back = *ibuf;
  int ok;

  /* All data is RGBA anyway, this just controls how to save for some formats. */
  ibuf->planes = imf->planes;

  ok = BKE_imbuf_write(ibuf, name, imf);

  if (save_copy) {
    /* note that we are not restoring _all_ settings */
    ibuf->planes = ibuf_back.planes;
    ibuf->ftype = ibuf_back.ftype;
    ibuf->foptions = ibuf_back.foptions;
  }

  return ok;
}

int BKE_imbuf_write_stamp(Scene *scene,
                          struct RenderResult *rr,
                          ImBuf *ibuf,
                          const char *name,
                          const struct ImageFormatData *imf)
{
  if (scene && scene->r.stamp & R_STAMP_ALL) {
    BKE_imbuf_stamp_info(rr, ibuf);
  }

  return BKE_imbuf_write(ibuf, name, imf);
}

static void do_makepicstring(char *string,
                             const char *base,
                             const char *relbase,
                             int frame,
                             const char imtype,
                             const ImageFormatData *im_format,
                             const bool use_ext,
                             const bool use_frames,
                             const char *suffix)
{
  if (string == NULL) {
    return;
  }
  BLI_strncpy(string, base, FILE_MAX - 10); /* weak assumption */
  BLI_path_abs(string, relbase);

  if (use_frames) {
    BLI_path_frame(string, frame, 4);
  }

  if (suffix) {
    BLI_path_suffix(string, FILE_MAX, suffix, "");
  }

  if (use_ext) {
    do_add_image_extension(string, imtype, im_format);
  }
}

void BKE_image_path_from_imformat(char *string,
                                  const char *base,
                                  const char *relbase,
                                  int frame,
                                  const ImageFormatData *im_format,
                                  const bool use_ext,
                                  const bool use_frames,
                                  const char *suffix)
{
  do_makepicstring(
      string, base, relbase, frame, im_format->imtype, im_format, use_ext, use_frames, suffix);
}

void BKE_image_path_from_imtype(char *string,
                                const char *base,
                                const char *relbase,
                                int frame,
                                const char imtype,
                                const bool use_ext,
                                const bool use_frames,
                                const char *suffix)
{
  do_makepicstring(string, base, relbase, frame, imtype, NULL, use_ext, use_frames, suffix);
}

struct anim *openanim_noload(const char *name,
                             int flags,
                             int streamindex,
                             char colorspace[IMA_MAX_SPACE])
{
  struct anim *anim;

  anim = IMB_open_anim(name, flags, streamindex, colorspace);
  return anim;
}

struct anim *openanim(const char *name, int flags, int streamindex, char colorspace[IMA_MAX_SPACE])
{
  struct anim *anim;
  struct ImBuf *ibuf;

  anim = IMB_open_anim(name, flags, streamindex, colorspace);
  if (anim == NULL) {
    return NULL;
  }

  ibuf = IMB_anim_absolute(anim, 0, IMB_TC_NONE, IMB_PROXY_NONE);
  if (ibuf == NULL) {
    if (BLI_exists(name)) {
      printf("not an anim: %s\n", name);
    }
    else {
      printf("anim file doesn't exist: %s\n", name);
    }
    IMB_free_anim(anim);
    return NULL;
  }
  IMB_freeImBuf(ibuf);

  return anim;
}

/* ************************* New Image API *************** */

/* Notes about Image storage
 * - packedfile
 *   -> written in .blend
 * - filename
 *   -> written in .blend
 * - movie
 *   -> comes from packedfile or filename
 * - renderresult
 *   -> comes from packedfile or filename
 * - listbase
 *   -> ibufs from exrhandle
 * - flipbook array
 *   -> ibufs come from movie, temporary renderresult or sequence
 * - ibuf
 *   -> comes from packedfile or filename or generated
 */

Image *BKE_image_ensure_viewer(Main *bmain, int type, const char *name)
{
  Image *ima;

  for (ima = bmain->images.first; ima; ima = ima->id.next) {
    if (ima->source == IMA_SRC_VIEWER) {
      if (ima->type == type) {
        break;
      }
    }
  }

  if (ima == NULL) {
    ima = image_alloc(bmain, name, IMA_SRC_VIEWER, type);
  }

  /* Happens on reload, imagewindow cannot be image user when hidden. */
  if (ima->id.us == 0) {
    id_us_ensure_real(&ima->id);
  }

  return ima;
}

static void image_viewer_create_views(const RenderData *rd, Image *ima)
{
  if ((rd->scemode & R_MULTIVIEW) == 0) {
    image_add_view(ima, "", "");
  }
  else {
    SceneRenderView *srv;
    for (srv = rd->views.first; srv; srv = srv->next) {
      if (BKE_scene_multiview_is_render_view_active(rd, srv) == false) {
        continue;
      }
      image_add_view(ima, srv->name, "");
    }
  }
}

void BKE_image_ensure_viewer_views(const RenderData *rd, Image *ima, ImageUser *iuser)
{
  bool do_reset;
  const bool is_multiview = (rd->scemode & R_MULTIVIEW) != 0;

  BLI_thread_lock(LOCK_DRAW_IMAGE);

  if (!BKE_scene_multiview_is_stereo3d(rd)) {
    iuser->flag &= ~IMA_SHOW_STEREO;
  }

  /* see if all scene render views are in the image view list */
  do_reset = (BKE_scene_multiview_num_views_get(rd) != BLI_listbase_count(&ima->views));

  /* multiview also needs to be sure all the views are synced */
  if (is_multiview && !do_reset) {
    SceneRenderView *srv;
    ImageView *iv;

    for (iv = ima->views.first; iv; iv = iv->next) {
      srv = BLI_findstring(&rd->views, iv->name, offsetof(SceneRenderView, name));
      if ((srv == NULL) || (BKE_scene_multiview_is_render_view_active(rd, srv) == false)) {
        do_reset = true;
        break;
      }
    }
  }

  if (do_reset) {
    BLI_mutex_lock(ima->runtime.cache_mutex);

    image_free_cached_frames(ima);
    BKE_image_free_views(ima);

    /* add new views */
    image_viewer_create_views(rd, ima);

    BLI_mutex_unlock(ima->runtime.cache_mutex);
  }

  BLI_thread_unlock(LOCK_DRAW_IMAGE);
}

static void image_walk_ntree_all_users(
    bNodeTree *ntree,
    ID *id,
    void *customdata,
    void callback(Image *ima, ID *iuser_id, ImageUser *iuser, void *customdata))
{
  switch (ntree->type) {
    case NTREE_SHADER:
      LISTBASE_FOREACH (bNode *, node, &ntree->nodes) {
        if (node->id) {
          if (node->type == SH_NODE_TEX_IMAGE) {
            NodeTexImage *tex = node->storage;
            Image *ima = (Image *)node->id;
            callback(ima, id, &tex->iuser, customdata);
          }
          if (node->type == SH_NODE_TEX_ENVIRONMENT) {
            NodeTexImage *tex = node->storage;
            Image *ima = (Image *)node->id;
            callback(ima, id, &tex->iuser, customdata);
          }
        }
      }
      break;
    case NTREE_TEXTURE:
      LISTBASE_FOREACH (bNode *, node, &ntree->nodes) {
        if (node->id && node->type == TEX_NODE_IMAGE) {
          Image *ima = (Image *)node->id;
          ImageUser *iuser = node->storage;
          callback(ima, id, iuser, customdata);
        }
      }
      break;
    case NTREE_COMPOSIT:
      LISTBASE_FOREACH (bNode *, node, &ntree->nodes) {
        if (node->id && node->type == CMP_NODE_IMAGE) {
          Image *ima = (Image *)node->id;
          ImageUser *iuser = node->storage;
          callback(ima, id, iuser, customdata);
        }
      }
      break;
  }
}

static void image_walk_gpu_materials(
    ID *id,
    ListBase *gpu_materials,
    void *customdata,
    void callback(Image *ima, ID *iuser_id, ImageUser *iuser, void *customdata))
{
  LISTBASE_FOREACH (LinkData *, link, gpu_materials) {
    GPUMaterial *gpu_material = (GPUMaterial *)link->data;
    ListBase textures = GPU_material_textures(gpu_material);
    LISTBASE_FOREACH (GPUMaterialTexture *, gpu_material_texture, &textures) {
      if (gpu_material_texture->iuser_available) {
        callback(gpu_material_texture->ima, id, &gpu_material_texture->iuser, customdata);
      }
    }
  }
}

static void image_walk_id_all_users(
    ID *id,
    bool skip_nested_nodes,
    void *customdata,
    void callback(Image *ima, ID *iuser_id, ImageUser *iuser, void *customdata))
{
  switch (GS(id->name)) {
    case ID_OB: {
      Object *ob = (Object *)id;
      if (ob->empty_drawtype == OB_EMPTY_IMAGE && ob->data) {
        callback(ob->data, &ob->id, ob->iuser, customdata);
      }
      break;
    }
    case ID_MA: {
      Material *ma = (Material *)id;
      if (ma->nodetree && ma->use_nodes && !skip_nested_nodes) {
        image_walk_ntree_all_users(ma->nodetree, &ma->id, customdata, callback);
      }
      image_walk_gpu_materials(id, &ma->gpumaterial, customdata, callback);
      break;
    }
    case ID_LA: {
      Light *light = (Light *)id;
      if (light->nodetree && light->use_nodes && !skip_nested_nodes) {
        image_walk_ntree_all_users(light->nodetree, &light->id, customdata, callback);
      }
      break;
    }
    case ID_WO: {
      World *world = (World *)id;
      if (world->nodetree && world->use_nodes && !skip_nested_nodes) {
        image_walk_ntree_all_users(world->nodetree, &world->id, customdata, callback);
      }
      image_walk_gpu_materials(id, &world->gpumaterial, customdata, callback);
      break;
    }
    case ID_TE: {
      Tex *tex = (Tex *)id;
      if (tex->type == TEX_IMAGE && tex->ima) {
        callback(tex->ima, &tex->id, &tex->iuser, customdata);
      }
      if (tex->nodetree && tex->use_nodes && !skip_nested_nodes) {
        image_walk_ntree_all_users(tex->nodetree, &tex->id, customdata, callback);
      }
      break;
    }
    case ID_NT: {
      bNodeTree *ntree = (bNodeTree *)id;
      image_walk_ntree_all_users(ntree, &ntree->id, customdata, callback);
      break;
    }
    case ID_CA: {
      Camera *cam = (Camera *)id;
      LISTBASE_FOREACH (CameraBGImage *, bgpic, &cam->bg_images) {
        callback(bgpic->ima, NULL, &bgpic->iuser, customdata);
      }
      break;
    }
    case ID_WM: {
      wmWindowManager *wm = (wmWindowManager *)id;
      LISTBASE_FOREACH (wmWindow *, win, &wm->windows) {
        const bScreen *screen = BKE_workspace_active_screen_get(win->workspace_hook);

        LISTBASE_FOREACH (ScrArea *, area, &screen->areabase) {
          if (area->spacetype == SPACE_IMAGE) {
            SpaceImage *sima = area->spacedata.first;
            callback(sima->image, NULL, &sima->iuser, customdata);
          }
        }
      }
      break;
    }
    case ID_SCE: {
      Scene *scene = (Scene *)id;
      if (scene->nodetree && scene->use_nodes && !skip_nested_nodes) {
        image_walk_ntree_all_users(scene->nodetree, &scene->id, customdata, callback);
      }
      break;
    }
    case ID_SIM: {
      Simulation *simulation = (Simulation *)id;
      image_walk_ntree_all_users(simulation->nodetree, &simulation->id, customdata, callback);
      break;
    }
    default:
      break;
  }
}

void BKE_image_walk_all_users(
    const Main *mainp,
    void *customdata,
    void callback(Image *ima, ID *iuser_id, ImageUser *iuser, void *customdata))
{
  for (Scene *scene = mainp->scenes.first; scene; scene = scene->id.next) {
    image_walk_id_all_users(&scene->id, false, customdata, callback);
  }

  for (Object *ob = mainp->objects.first; ob; ob = ob->id.next) {
    image_walk_id_all_users(&ob->id, false, customdata, callback);
  }

  for (bNodeTree *ntree = mainp->nodetrees.first; ntree; ntree = ntree->id.next) {
    image_walk_id_all_users(&ntree->id, false, customdata, callback);
  }

  for (Material *ma = mainp->materials.first; ma; ma = ma->id.next) {
    image_walk_id_all_users(&ma->id, false, customdata, callback);
  }

  for (Light *light = mainp->materials.first; light; light = light->id.next) {
    image_walk_id_all_users(&light->id, false, customdata, callback);
  }

  for (World *world = mainp->materials.first; world; world = world->id.next) {
    image_walk_id_all_users(&world->id, false, customdata, callback);
  }

  for (Tex *tex = mainp->textures.first; tex; tex = tex->id.next) {
    image_walk_id_all_users(&tex->id, false, customdata, callback);
  }

  for (Camera *cam = mainp->cameras.first; cam; cam = cam->id.next) {
    image_walk_id_all_users(&cam->id, false, customdata, callback);
  }

  for (wmWindowManager *wm = mainp->wm.first; wm; wm = wm->id.next) { /* only 1 wm */
    image_walk_id_all_users(&wm->id, false, customdata, callback);
  }
}

static void image_tag_frame_recalc(Image *ima, ID *iuser_id, ImageUser *iuser, void *customdata)
{
  Image *changed_image = customdata;

  if (ima == changed_image && BKE_image_is_animated(ima)) {
    iuser->flag |= IMA_NEED_FRAME_RECALC;

    if (iuser_id) {
      /* Must copy image user changes to CoW datablock. */
      DEG_id_tag_update(iuser_id, ID_RECALC_COPY_ON_WRITE);
    }
  }
}

static void image_tag_reload(Image *ima, ID *iuser_id, ImageUser *iuser, void *customdata)
{
  Image *changed_image = customdata;

  if (ima == changed_image) {
    if (iuser->scene) {
      image_update_views_format(ima, iuser);
    }
    if (iuser_id) {
      /* Must copy image user changes to CoW datablock. */
      DEG_id_tag_update(iuser_id, ID_RECALC_COPY_ON_WRITE);
    }
  }
}

void BKE_imageuser_default(ImageUser *iuser)
{
  memset(iuser, 0, sizeof(ImageUser));
  iuser->frames = 100;
  iuser->sfra = 1;
}

void BKE_image_init_imageuser(Image *ima, ImageUser *iuser)
{
  RenderResult *rr = ima->rr;

  iuser->multi_index = 0;
  iuser->layer = iuser->pass = iuser->view = 0;

  if (rr) {
    BKE_image_multilayer_index(rr, iuser);
  }
}

static void image_free_tile(Image *ima, ImageTile *tile)
{
  for (int i = 0; i < TEXTARGET_COUNT; i++) {
    /* Only two textures depends on all tiles, so if this is a secondary tile we can keep the other
     * two. */
    if (tile != ima->tiles.first && !(ELEM(i, TEXTARGET_2D_ARRAY, TEXTARGET_TILE_MAPPING))) {
      continue;
    }

    for (int eye = 0; eye < 2; eye++) {
      for (int resolution = 0; resolution < IMA_TEXTURE_RESOLUTION_LEN; resolution++) {
        if (ima->gputexture[i][eye][resolution] != NULL) {
          GPU_texture_free(ima->gputexture[i][eye][resolution]);
          ima->gputexture[i][eye][resolution] = NULL;
        }
      }
    }
  }

  if (BKE_image_is_multiview(ima)) {
    const int totviews = BLI_listbase_count(&ima->views);
    for (int i = 0; i < totviews; i++) {
      image_remove_ibuf(ima, i, tile->tile_number);
    }
  }
  else {
    image_remove_ibuf(ima, 0, tile->tile_number);
  }
}

void BKE_image_signal(Main *bmain, Image *ima, ImageUser *iuser, int signal)
{
  if (ima == NULL) {
    return;
  }

  BLI_mutex_lock(ima->runtime.cache_mutex);

  switch (signal) {
    case IMA_SIGNAL_FREE:
      BKE_image_free_buffers(ima);

      if (iuser) {
        if (iuser->scene) {
          image_update_views_format(ima, iuser);
        }
      }
      break;
    case IMA_SIGNAL_SRC_CHANGE:
      if (ima->type == IMA_TYPE_UV_TEST) {
        if (ima->source != IMA_SRC_GENERATED) {
          ima->type = IMA_TYPE_IMAGE;
        }
      }

      if (ima->source == IMA_SRC_GENERATED) {
        if (ima->gen_x == 0 || ima->gen_y == 0) {
          ImBuf *ibuf = image_get_cached_ibuf_for_index_entry(ima, IMA_NO_INDEX, 0, NULL);
          if (ibuf) {
            ima->gen_x = ibuf->x;
            ima->gen_y = ibuf->y;
            IMB_freeImBuf(ibuf);
          }
        }

        /* Changing source type to generated will likely change file format
         * used by generated image buffer. Saving different file format to
         * the old name might confuse other applications.
         *
         * Here we ensure original image path wouldn't be used when saving
         * generated image.
         */
        ima->filepath[0] = '\0';
      }

      if (ima->source != IMA_SRC_TILED) {
        /* Free all but the first tile. */
        ImageTile *base_tile = BKE_image_get_tile(ima, 0);
        BLI_assert(base_tile == ima->tiles.first);
        for (ImageTile *tile = base_tile->next, *tile_next; tile; tile = tile_next) {
          tile_next = tile->next;
          image_free_tile(ima, tile);
          MEM_freeN(tile);
        }
        base_tile->next = NULL;
        ima->tiles.last = base_tile;
      }

      /* image buffers for non-sequence multilayer will share buffers with RenderResult,
       * however sequence multilayer will own buffers. Such logic makes switching from
       * single multilayer file to sequence completely unstable
       * since changes in nodes seems this workaround isn't needed anymore, all sockets
       * are nicely detecting anyway, but freeing buffers always here makes multilayer
       * sequences behave stable
       */
      BKE_image_free_buffers(ima);

      if (iuser) {
        image_tag_frame_recalc(ima, NULL, iuser, ima);
      }
      BKE_image_walk_all_users(bmain, ima, image_tag_frame_recalc);

      break;

    case IMA_SIGNAL_RELOAD:
      /* try to repack file */
      if (BKE_image_has_packedfile(ima)) {
        const int totfiles = image_num_files(ima);

        if (totfiles != BLI_listbase_count_at_most(&ima->packedfiles, totfiles + 1)) {
          /* in case there are new available files to be loaded */
          image_free_packedfiles(ima);
          BKE_image_packfiles(NULL, ima, ID_BLEND_PATH(bmain, &ima->id));
        }
        else {
          ImagePackedFile *imapf;
          for (imapf = ima->packedfiles.first; imapf; imapf = imapf->next) {
            PackedFile *pf;
            pf = BKE_packedfile_new(NULL, imapf->filepath, ID_BLEND_PATH(bmain, &ima->id));
            if (pf) {
              BKE_packedfile_free(imapf->packedfile);
              imapf->packedfile = pf;
            }
            else {
              printf("ERROR: Image \"%s\" not available. Keeping packed image\n", imapf->filepath);
            }
          }
        }

        if (BKE_image_has_packedfile(ima)) {
          BKE_image_free_buffers(ima);
        }
      }
      else {
        BKE_image_free_buffers(ima);
      }

      if (ima->source == IMA_SRC_TILED) {
        ListBase new_tiles = {NULL, NULL};
        int new_start, new_range;

        char filepath[FILE_MAX];
        BLI_strncpy(filepath, ima->filepath, sizeof(filepath));
        BLI_path_abs(filepath, ID_BLEND_PATH_FROM_GLOBAL(&ima->id));
        bool result = BKE_image_get_tile_info(filepath, &new_tiles, &new_start, &new_range);
        if (result) {
          /* Because the prior and new list of tiles are both sparse sequences, we need to be sure
           * to account for how the two sets might or might not overlap. To be complete, we start
           * the refresh process by clearing all existing tiles, stopping when there's only 1 tile
           * left. */
          while (BKE_image_remove_tile(ima, ima->tiles.last)) {
            ;
          }

          int remaining_tile_number = ((ImageTile *)ima->tiles.first)->tile_number;
          bool needs_final_cleanup = true;

          /* Add in all the new tiles. */
          LISTBASE_FOREACH (LinkData *, new_tile, &new_tiles) {
            int new_tile_number = POINTER_AS_INT(new_tile->data);
            BKE_image_add_tile(ima, new_tile_number, NULL);
            if (new_tile_number == remaining_tile_number) {
              needs_final_cleanup = false;
            }
          }

          /* Final cleanup if the prior remaining tile was never encountered in the new list. */
          if (needs_final_cleanup) {
            BKE_image_remove_tile(ima, BKE_image_get_tile(ima, remaining_tile_number));
          }
        }
        BLI_freelistN(&new_tiles);
      }

      if (iuser) {
        image_tag_reload(ima, NULL, iuser, ima);
      }
      BKE_image_walk_all_users(bmain, ima, image_tag_reload);
      break;
    case IMA_SIGNAL_USER_NEW_IMAGE:
      if (iuser) {
        if (ELEM(ima->source, IMA_SRC_FILE, IMA_SRC_SEQUENCE, IMA_SRC_TILED)) {
          if (ima->type == IMA_TYPE_MULTILAYER) {
            BKE_image_init_imageuser(ima, iuser);
          }
        }
      }
      break;
    case IMA_SIGNAL_COLORMANAGE:
      BKE_image_free_buffers(ima);
      break;
  }

  BLI_mutex_unlock(ima->runtime.cache_mutex);

  BKE_ntree_update_tag_id_changed(bmain, &ima->id);
  BKE_ntree_update_main(bmain, NULL);
}

/* return renderpass for a given pass index and active view */
/* fallback to available if there are missing passes for active view */
static RenderPass *image_render_pass_get(RenderLayer *rl,
                                         const int pass,
                                         const int view,
                                         int *r_passindex)
{
  RenderPass *rpass_ret = NULL;
  RenderPass *rpass;

  int rp_index = 0;
  const char *rp_name = "";

  for (rpass = rl->passes.first; rpass; rpass = rpass->next, rp_index++) {
    if (rp_index == pass) {
      rpass_ret = rpass;
      if (view == 0) {
        /* no multiview or left eye */
        break;
      }

      rp_name = rpass->name;
    }
    /* multiview */
    else if (rp_name[0] && STREQ(rpass->name, rp_name) && (rpass->view_id == view)) {
      rpass_ret = rpass;
      break;
    }
  }

  /* fallback to the first pass in the layer */
  if (rpass_ret == NULL) {
    rp_index = 0;
    rpass_ret = rl->passes.first;
  }

  if (r_passindex) {
    *r_passindex = (rpass == rpass_ret ? rp_index : pass);
  }

  return rpass_ret;
}

void BKE_image_get_tile_label(Image *ima, ImageTile *tile, char *label, int len_label)
{
  label[0] = '\0';
  if (ima == NULL || tile == NULL) {
    return;
  }

  if (tile->label[0]) {
    BLI_strncpy(label, tile->label, len_label);
  }
  else {
    BLI_snprintf(label, len_label, "%d", tile->tile_number);
  }
}

bool BKE_image_get_tile_info(char *filepath,
                             ListBase *udim_tiles,
                             int *udim_start,
                             int *udim_range)
{
  char filename[FILE_MAXFILE], dirname[FILE_MAXDIR];
  BLI_split_dirfile(filepath, dirname, filename, sizeof(dirname), sizeof(filename));

  BKE_image_ensure_tile_token(filename);

  eUDIM_TILE_FORMAT tile_format;
  char *udim_pattern = BKE_image_get_tile_strformat(filename, &tile_format);

  bool is_udim = true;
  int min_udim = IMA_UDIM_MAX + 1;
  int max_udim = 0;
  int id;

  struct direntry *dir;
  uint totfile = BLI_filelist_dir_contents(dirname, &dir);
  for (int i = 0; i < totfile; i++) {
    if (!(dir[i].type & S_IFREG)) {
      continue;
    }

    if (!BKE_image_get_tile_number_from_filepath(dir[i].relname, udim_pattern, tile_format, &id)) {
      continue;
    }

    if (id < 1001 || id > IMA_UDIM_MAX) {
      is_udim = false;
      break;
    }

    BLI_addtail(udim_tiles, BLI_genericNodeN(POINTER_FROM_INT(id)));
    min_udim = min_ii(min_udim, id);
    max_udim = max_ii(max_udim, id);
  }
  BLI_filelist_free(dir, totfile);
  MEM_SAFE_FREE(udim_pattern);

  if (is_udim && min_udim <= IMA_UDIM_MAX) {
    BLI_join_dirfile(filepath, FILE_MAX, dirname, filename);

    *udim_start = min_udim;
    *udim_range = max_udim - min_udim + 1;
    return true;
  }
  return false;
}

ImageTile *BKE_image_add_tile(struct Image *ima, int tile_number, const char *label)
{
  if (ima->source != IMA_SRC_TILED) {
    return NULL;
  }

  if (tile_number < 1001 || tile_number > IMA_UDIM_MAX) {
    return NULL;
  }

  /* Search the first tile that has a higher number.
   * We then insert before that to keep the list sorted. */
  ImageTile *next_tile;
  for (next_tile = ima->tiles.first; next_tile; next_tile = next_tile->next) {
    if (next_tile->tile_number == tile_number) {
      /* Tile already exists. */
      return NULL;
    }
    if (next_tile->tile_number > tile_number) {
      break;
    }
  }

  ImageTile *tile = MEM_callocN(sizeof(ImageTile), "image new tile");
  tile->tile_number = tile_number;

  if (next_tile) {
    BLI_insertlinkbefore(&ima->tiles, next_tile, tile);
  }
  else {
    BLI_addtail(&ima->tiles, tile);
  }

  if (label) {
    BLI_strncpy(tile->label, label, sizeof(tile->label));
  }

  for (int eye = 0; eye < 2; eye++) {
    for (int resolution = 0; resolution < IMA_TEXTURE_RESOLUTION_LEN; resolution++) {
      /* Reallocate GPU tile array. */
      if (ima->gputexture[TEXTARGET_2D_ARRAY][eye][resolution] != NULL) {
        GPU_texture_free(ima->gputexture[TEXTARGET_2D_ARRAY][eye][resolution]);
        ima->gputexture[TEXTARGET_2D_ARRAY][eye][resolution] = NULL;
      }
      if (ima->gputexture[TEXTARGET_TILE_MAPPING][eye][resolution] != NULL) {
        GPU_texture_free(ima->gputexture[TEXTARGET_TILE_MAPPING][eye][resolution]);
        ima->gputexture[TEXTARGET_TILE_MAPPING][eye][resolution] = NULL;
      }
    }
  }

  return tile;
}

bool BKE_image_remove_tile(struct Image *ima, ImageTile *tile)
{
  if (ima == NULL || tile == NULL || ima->source != IMA_SRC_TILED) {
    return false;
  }

  if (BLI_listbase_is_single(&ima->tiles)) {
    /* Can't remove the last remaining tile. */
    return false;
  }

  image_free_tile(ima, tile);
  BLI_remlink(&ima->tiles, tile);
  MEM_freeN(tile);

  return true;
}

void BKE_image_reassign_tile(struct Image *ima, ImageTile *tile, int new_tile_number)
{
  if (ima == NULL || tile == NULL || ima->source != IMA_SRC_TILED) {
    return;
  }

  if (new_tile_number < 1001 || new_tile_number > IMA_UDIM_MAX) {
    return;
  }

  const int old_tile_number = tile->tile_number;
  tile->tile_number = new_tile_number;

  if (BKE_image_is_multiview(ima)) {
    const int totviews = BLI_listbase_count(&ima->views);
    for (int i = 0; i < totviews; i++) {
      ImBuf *ibuf = image_get_cached_ibuf_for_index_entry(ima, i, old_tile_number, NULL);
      image_remove_ibuf(ima, i, old_tile_number);
      image_assign_ibuf(ima, ibuf, i, new_tile_number);
      IMB_freeImBuf(ibuf);
    }
  }
  else {
    ImBuf *ibuf = image_get_cached_ibuf_for_index_entry(ima, 0, old_tile_number, NULL);
    image_remove_ibuf(ima, 0, old_tile_number);
    image_assign_ibuf(ima, ibuf, 0, new_tile_number);
    IMB_freeImBuf(ibuf);
  }

  for (int eye = 0; eye < 2; eye++) {
    for (int resolution = 0; resolution < IMA_TEXTURE_RESOLUTION_LEN; resolution++) {

      /* Reallocate GPU tile array. */
      if (ima->gputexture[TEXTARGET_2D_ARRAY][eye][resolution] != NULL) {
        GPU_texture_free(ima->gputexture[TEXTARGET_2D_ARRAY][eye][resolution]);
        ima->gputexture[TEXTARGET_2D_ARRAY][eye][resolution] = NULL;
      }
      if (ima->gputexture[TEXTARGET_TILE_MAPPING][eye][resolution] != NULL) {
        GPU_texture_free(ima->gputexture[TEXTARGET_TILE_MAPPING][eye][resolution]);
        ima->gputexture[TEXTARGET_TILE_MAPPING][eye][resolution] = NULL;
      }
    }
  }
}

static int tile_sort_cb(const void *a, const void *b)
{
  const ImageTile *tile_a = a;
  const ImageTile *tile_b = b;
  return (tile_a->tile_number > tile_b->tile_number) ? 1 : 0;
}

void BKE_image_sort_tiles(struct Image *ima)
{
  if (ima == NULL || ima->source != IMA_SRC_TILED) {
    return;
  }

  BLI_listbase_sort(&ima->tiles, tile_sort_cb);
}

bool BKE_image_fill_tile(struct Image *ima,
                         ImageTile *tile,
                         int width,
                         int height,
                         const float color[4],
                         int gen_type,
                         int planes,
                         bool is_float)
{
  if (ima == NULL || tile == NULL || ima->source != IMA_SRC_TILED) {
    return false;
  }

  image_free_tile(ima, tile);

  ImBuf *tile_ibuf = add_ibuf_size(
      width, height, ima->filepath, planes, is_float, gen_type, color, &ima->colorspace_settings);

  if (tile_ibuf != NULL) {
    image_assign_ibuf(ima, tile_ibuf, 0, tile->tile_number);
    BKE_image_release_ibuf(ima, tile_ibuf, NULL);
    return true;
  }
  return false;
}

void BKE_image_ensure_tile_token(char *filename)
{
  BLI_assert_msg(BLI_path_slash_find(filename) == NULL,
                 "Only the file-name component should be used!");

  /* Is there a '<' character in the filename? Assume tokens already present. */
  if (strstr(filename, "<") != NULL) {
    return;
  }

  /* Is there a sequence of digits in the filename? */
  ushort digits;
  char head[FILE_MAX], tail[FILE_MAX];
  BLI_path_sequence_decode(filename, head, tail, &digits);
  if (digits == 4) {
    sprintf(filename, "%s<UDIM>%s", head, tail);
    return;
  }

  /* Is there a sequence like u##_v#### in the filename? */
  uint cur = 0;
  uint name_end = strlen(filename);
  uint u_digits = 0;
  uint v_digits = 0;
  uint u_start = (uint)-1;
  bool u_found = false;
  bool v_found = false;
  bool sep_found = false;
  while (cur < name_end) {
    if (filename[cur] == 'u') {
      u_found = true;
      u_digits = 0;
      u_start = cur;
    }
    else if (filename[cur] == 'v') {
      v_found = true;
      v_digits = 0;
    }
    else if (u_found && !v_found) {
      if (isdigit(filename[cur]) && u_digits < 2) {
        u_digits++;
      }
      else if (filename[cur] == '_') {
        sep_found = true;
      }
      else {
        u_found = false;
      }
    }
    else if (u_found && u_digits > 0 && v_found) {
      if (isdigit(filename[cur])) {
        if (v_digits < 4) {
          v_digits++;
        }
        else {
          u_found = false;
          v_found = false;
        }
      }
      else if (v_digits > 0) {
        break;
      }
    }

    cur++;
  }

  if (u_found && sep_found && v_found && (u_digits + v_digits > 1)) {
    const char *token = "<UVTILE>";
    const size_t token_length = strlen(token);
    memmove(filename + u_start + token_length, filename + cur, name_end - cur);
    memcpy(filename + u_start, token, token_length);
    filename[u_start + token_length + (name_end - cur)] = '\0';
  }
}

bool BKE_image_tile_filepath_exists(const char *filepath)
{
  BLI_assert(!BLI_path_is_rel(filepath));

  char dirname[FILE_MAXDIR];
  BLI_split_dir_part(filepath, dirname, sizeof(dirname));

  eUDIM_TILE_FORMAT tile_format;
  char *udim_pattern = BKE_image_get_tile_strformat(filepath, &tile_format);

  bool found = false;
  struct direntry *dir;
  uint totfile = BLI_filelist_dir_contents(dirname, &dir);
  for (int i = 0; i < totfile; i++) {
    if (!(dir[i].type & S_IFREG)) {
      continue;
    }

    int id;
    if (!BKE_image_get_tile_number_from_filepath(dir[i].path, udim_pattern, tile_format, &id)) {
      continue;
    }

    if (id < 1001 || id > IMA_UDIM_MAX) {
      continue;
    }

    found = true;
    break;
  }
  BLI_filelist_free(dir, totfile);
  MEM_SAFE_FREE(udim_pattern);

  return found;
}

char *BKE_image_get_tile_strformat(const char *filepath, eUDIM_TILE_FORMAT *r_tile_format)
{
  if (filepath == NULL || r_tile_format == NULL) {
    return NULL;
  }

  if (strstr(filepath, "<UDIM>") != NULL) {
    *r_tile_format = UDIM_TILE_FORMAT_UDIM;
    return BLI_str_replaceN(filepath, "<UDIM>", "%d");
  }
  if (strstr(filepath, "<UVTILE>") != NULL) {
    *r_tile_format = UDIM_TILE_FORMAT_UVTILE;
    return BLI_str_replaceN(filepath, "<UVTILE>", "u%d_v%d");
  }

  *r_tile_format = UDIM_TILE_FORMAT_NONE;
  return NULL;
}

bool BKE_image_get_tile_number_from_filepath(const char *filepath,
                                             const char *pattern,
                                             eUDIM_TILE_FORMAT tile_format,
                                             int *r_tile_number)
{
  if (filepath == NULL || pattern == NULL || r_tile_number == NULL) {
    return false;
  }

  int u, v;
  bool result = false;

  if (tile_format == UDIM_TILE_FORMAT_UDIM) {
    if (sscanf(filepath, pattern, &u) == 1) {
      *r_tile_number = u;
      result = true;
    }
  }
  else if (tile_format == UDIM_TILE_FORMAT_UVTILE) {
    if (sscanf(filepath, pattern, &u, &v) == 2) {
      *r_tile_number = 1001 + (u - 1) + ((v - 1) * 10);
      result = true;
    }
  }

  return result;
}

void BKE_image_set_filepath_from_tile_number(char *filepath,
                                             const char *pattern,
                                             eUDIM_TILE_FORMAT tile_format,
                                             int tile_number)
{
  if (filepath == NULL || pattern == NULL) {
    return;
  }

  if (tile_format == UDIM_TILE_FORMAT_UDIM) {
    sprintf(filepath, pattern, tile_number);
  }
  else if (tile_format == UDIM_TILE_FORMAT_UVTILE) {
    int u = ((tile_number - 1001) % 10);
    int v = ((tile_number - 1001) / 10);
    sprintf(filepath, pattern, u + 1, v + 1);
  }
}

/* if layer or pass changes, we need an index for the imbufs list */
/* note it is called for rendered results, but it doesn't use the index! */
RenderPass *BKE_image_multilayer_index(RenderResult *rr, ImageUser *iuser)
{
  RenderLayer *rl;
  RenderPass *rpass = NULL;

  if (rr == NULL) {
    return NULL;
  }

  if (iuser) {
    short index = 0, rv_index, rl_index = 0;
    bool is_stereo = (iuser->flag & IMA_SHOW_STEREO) && RE_RenderResult_is_stereo(rr);

    rv_index = is_stereo ? iuser->multiview_eye : iuser->view;
    if (RE_HasCombinedLayer(rr)) {
      rl_index += 1;
    }

    for (rl = rr->layers.first; rl; rl = rl->next, rl_index++) {
      if (iuser->layer == rl_index) {
        int rp_index;
        rpass = image_render_pass_get(rl, iuser->pass, rv_index, &rp_index);
        iuser->multi_index = index + rp_index;
        break;
      }

      index += BLI_listbase_count(&rl->passes);
    }
  }

  return rpass;
}

void BKE_image_multiview_index(Image *ima, ImageUser *iuser)
{
  if (iuser) {
    bool is_stereo = BKE_image_is_stereo(ima) && (iuser->flag & IMA_SHOW_STEREO);
    if (is_stereo) {
      iuser->multi_index = iuser->multiview_eye;
    }
    else {
      if ((iuser->view < 0) ||
          (iuser->view >= BLI_listbase_count_at_most(&ima->views, iuser->view + 1))) {
        iuser->multi_index = iuser->view = 0;
      }
      else {
        iuser->multi_index = iuser->view;
      }
    }
  }
}

/* if layer or pass changes, we need an index for the imbufs list */
/* note it is called for rendered results, but it doesn't use the index! */
bool BKE_image_is_multilayer(Image *ima)
{
  if (ELEM(ima->source, IMA_SRC_FILE, IMA_SRC_SEQUENCE, IMA_SRC_TILED)) {
    if (ima->type == IMA_TYPE_MULTILAYER) {
      return true;
    }
  }
  else if (ima->source == IMA_SRC_VIEWER) {
    if (ima->type == IMA_TYPE_R_RESULT) {
      return true;
    }
  }
  return false;
}

bool BKE_image_is_multiview(Image *ima)
{
  ImageView *view = ima->views.first;
  return (view && (view->next || view->name[0]));
}

bool BKE_image_is_stereo(Image *ima)
{
  return BKE_image_is_multiview(ima) &&
         (BLI_findstring(&ima->views, STEREO_LEFT_NAME, offsetof(ImageView, name)) &&
          BLI_findstring(&ima->views, STEREO_RIGHT_NAME, offsetof(ImageView, name)));
}

static void image_init_multilayer_multiview(Image *ima, RenderResult *rr)
{
  /* update image views from render views, but only if they actually changed,
   * to avoid invalid memory access during render. ideally these should always
   * be acquired with a mutex along with the render result, but there are still
   * some places with just an image pointer that need to access views */
  if (rr && BLI_listbase_count(&ima->views) == BLI_listbase_count(&rr->views)) {
    ImageView *iv = ima->views.first;
    RenderView *rv = rr->views.first;
    bool modified = false;
    for (; rv; rv = rv->next, iv = iv->next) {
      modified |= !STREQ(rv->name, iv->name);
    }
    if (!modified) {
      return;
    }
  }

  BKE_image_free_views(ima);

  if (rr) {
    LISTBASE_FOREACH (RenderView *, rv, &rr->views) {
      ImageView *iv = MEM_callocN(sizeof(ImageView), "Viewer Image View");
      STRNCPY(iv->name, rv->name);
      BLI_addtail(&ima->views, iv);
    }
  }
}

RenderResult *BKE_image_acquire_renderresult(Scene *scene, Image *ima)
{
  RenderResult *rr = NULL;
  if (ima->rr) {
    rr = ima->rr;
  }
  else if (ima->type == IMA_TYPE_R_RESULT) {
    if (ima->render_slot == ima->last_render_slot) {
      rr = RE_AcquireResultRead(RE_GetSceneRender(scene));
    }
    else {
      rr = BKE_image_get_renderslot(ima, ima->render_slot)->render;
      ima->gpuflag |= IMA_GPU_REFRESH;
    }

    /* set proper views */
    image_init_multilayer_multiview(ima, rr);
  }

  return rr;
}

void BKE_image_release_renderresult(Scene *scene, Image *ima)
{
  if (ima->rr) {
    /* pass */
  }
  else if (ima->type == IMA_TYPE_R_RESULT) {
    if (ima->render_slot == ima->last_render_slot) {
      RE_ReleaseResult(RE_GetSceneRender(scene));
    }
  }
}

bool BKE_image_is_openexr(struct Image *ima)
{
#ifdef WITH_OPENEXR
  if (ELEM(ima->source, IMA_SRC_FILE, IMA_SRC_SEQUENCE, IMA_SRC_TILED)) {
    return BLI_path_extension_check(ima->filepath, ".exr");
  }
#else
  UNUSED_VARS(ima);
#endif
  return false;
}

void BKE_image_backup_render(Scene *scene, Image *ima, bool free_current_slot)
{
  /* called right before rendering, ima->renderslots contains render
   * result pointers for everything but the current render */
  Render *re = RE_GetSceneRender(scene);

  /* Ensure we always have a valid render slot. */
  if (!ima->renderslots.first) {
    BKE_image_add_renderslot(ima, NULL);
    ima->render_slot = 0;
    ima->last_render_slot = 0;
  }
  else if (ima->render_slot >= BLI_listbase_count(&ima->renderslots)) {
    ima->render_slot = 0;
    ima->last_render_slot = 0;
  }

  RenderSlot *last_slot = BKE_image_get_renderslot(ima, ima->last_render_slot);
  RenderSlot *cur_slot = BKE_image_get_renderslot(ima, ima->render_slot);

  if (last_slot && ima->render_slot != ima->last_render_slot) {
    last_slot->render = NULL;
    RE_SwapResult(re, &last_slot->render);

    if (cur_slot->render) {
      if (free_current_slot) {
        BKE_image_clear_renderslot(ima, NULL, ima->render_slot);
      }
      else {
        RE_SwapResult(re, &cur_slot->render);
      }
    }
  }

  ima->last_render_slot = ima->render_slot;
}

/**************************** multiview load openexr *********************************/

static void image_add_view(Image *ima, const char *viewname, const char *filepath)
{
  ImageView *iv;

  iv = MEM_mallocN(sizeof(ImageView), "Viewer Image View");
  STRNCPY(iv->name, viewname);
  STRNCPY(iv->filepath, filepath);

  /* For stereo drawing we need to ensure:
   * STEREO_LEFT_NAME  == STEREO_LEFT_ID and
   * STEREO_RIGHT_NAME == STEREO_RIGHT_ID */

  if (STREQ(viewname, STEREO_LEFT_NAME)) {
    BLI_addhead(&ima->views, iv);
  }
  else if (STREQ(viewname, STEREO_RIGHT_NAME)) {
    ImageView *left_iv = BLI_findstring(&ima->views, STEREO_LEFT_NAME, offsetof(ImageView, name));

    if (left_iv == NULL) {
      BLI_addhead(&ima->views, iv);
    }
    else {
      BLI_insertlinkafter(&ima->views, left_iv, iv);
    }
  }
  else {
    BLI_addtail(&ima->views, iv);
  }
}

/* after imbuf load, openexr type can return with a exrhandle open */
/* in that case we have to build a render-result */
#ifdef WITH_OPENEXR
static void image_create_multilayer(Image *ima, ImBuf *ibuf, int framenr)
{
  const char *colorspace = ima->colorspace_settings.name;
  bool predivide = (ima->alpha_mode == IMA_ALPHA_PREMUL);

  /* only load rr once for multiview */
  if (!ima->rr) {
    ima->rr = RE_MultilayerConvert(ibuf->userdata, colorspace, predivide, ibuf->x, ibuf->y);
  }

  IMB_exr_close(ibuf->userdata);

  ibuf->userdata = NULL;
  if (ima->rr != NULL) {
    ima->rr->framenr = framenr;
    BKE_stamp_info_from_imbuf(ima->rr, ibuf);
  }

  /* set proper views */
  image_init_multilayer_multiview(ima, ima->rr);
}
#endif /* WITH_OPENEXR */

/* common stuff to do with images after loading */
static void image_init_after_load(Image *ima, ImageUser *iuser, ImBuf *UNUSED(ibuf))
{
  /* Preview is NULL when it has never been used as an icon before.
   * Never handle previews/icons outside of main thread. */
  if (G.background == 0 && ima->preview == NULL && BLI_thread_is_main()) {
    BKE_icon_changed(BKE_icon_id_ensure(&ima->id));
  }

  /* timer */
  BKE_image_tag_time(ima);

  ImageTile *tile = BKE_image_get_tile_from_iuser(ima, iuser);
  /* Images should never get loaded if the corresponding tile does not exist,
   * but we should at least not crash if it happens due to a bug elsewhere. */
  BLI_assert(tile != NULL);
  UNUSED_VARS_NDEBUG(tile);
}

static int imbuf_alpha_flags_for_image(Image *ima)
{
  switch (ima->alpha_mode) {
    case IMA_ALPHA_STRAIGHT:
      return 0;
    case IMA_ALPHA_PREMUL:
      return IB_alphamode_premul;
    case IMA_ALPHA_CHANNEL_PACKED:
      return IB_alphamode_channel_packed;
    case IMA_ALPHA_IGNORE:
      return IB_alphamode_ignore;
  }

  return 0;
}

/* the number of files will vary according to the stereo format */
static int image_num_files(Image *ima)
{
  const bool is_multiview = BKE_image_is_multiview(ima);

  if (!is_multiview) {
    return 1;
  }
  if (ima->views_format == R_IMF_VIEWS_STEREO_3D) {
    return 1;
  }
  /* R_IMF_VIEWS_INDIVIDUAL */

  return BLI_listbase_count(&ima->views);
}

static ImBuf *load_sequence_single(
    Image *ima, ImageUser *iuser, int frame, const int view_id, bool *r_cache_ibuf)
{
  struct ImBuf *ibuf;
  char name[FILE_MAX];
  int flag;
  ImageUser iuser_t = {0};

  *r_cache_ibuf = true;

  ima->lastframe = frame;

  if (iuser) {
    iuser_t = *iuser;
  }
  else {
    /* BKE_image_user_file_path() uses this value for file name for sequences. */
    iuser_t.framenr = frame;
    /* TODO(sergey): Do we need to initialize something else here? */
  }

  iuser_t.view = view_id;
  BKE_image_user_file_path(&iuser_t, ima, name);

  flag = IB_rect | IB_multilayer | IB_metadata;
  flag |= imbuf_alpha_flags_for_image(ima);

  /* read ibuf */
  ibuf = IMB_loadiffname(name, flag, ima->colorspace_settings.name);

#if 0
  if (ibuf) {
    printf(AT " loaded %s\n", name);
  }
  else {
    printf(AT " missed %s\n", name);
  }
#endif

  if (ibuf) {
#ifdef WITH_OPENEXR
    if (ibuf->ftype == IMB_FTYPE_OPENEXR && ibuf->userdata) {
      /* Handle multilayer and multiview cases, don't assign ibuf here.
       * will be set layer in BKE_image_acquire_ibuf from ima->rr. */
      if (IMB_exr_has_multilayer(ibuf->userdata)) {
        image_create_multilayer(ima, ibuf, frame);
        ima->type = IMA_TYPE_MULTILAYER;
        IMB_freeImBuf(ibuf);
        ibuf = NULL;
        /* NULL ibuf in the cache means the image failed to load. However for multilayer we load
         * pixels into RenderResult instead and intentionally leave ibuf NULL. */
        *r_cache_ibuf = false;
      }
    }
    else {
      image_init_after_load(ima, iuser, ibuf);
    }
#else
    image_init_after_load(ima, iuser, ibuf);
#endif
  }

  return ibuf;
}

static ImBuf *image_load_sequence_file(Image *ima, ImageUser *iuser, int entry, int frame)
{
  struct ImBuf *ibuf = NULL;
  const bool is_multiview = BKE_image_is_multiview(ima);
  const int totfiles = image_num_files(ima);

  if (!is_multiview) {
    bool put_in_cache;
    ibuf = load_sequence_single(ima, iuser, frame, 0, &put_in_cache);
    if (put_in_cache) {
      image_assign_ibuf(ima, ibuf, 0, entry);
    }
  }
  else {
    const int totviews = BLI_listbase_count(&ima->views);
    struct ImBuf **ibuf_arr;

    ibuf_arr = MEM_mallocN(sizeof(ImBuf *) * totviews, "Image Views Imbufs");
    bool *cache_ibuf_arr = MEM_mallocN(sizeof(bool) * totviews, "Image View Put In Cache");

    for (int i = 0; i < totfiles; i++) {
      ibuf_arr[i] = load_sequence_single(ima, iuser, frame, i, cache_ibuf_arr + i);
    }

    if (BKE_image_is_stereo(ima) && ima->views_format == R_IMF_VIEWS_STEREO_3D) {
      IMB_ImBufFromStereo3d(ima->stereo3d_format, ibuf_arr[0], &ibuf_arr[0], &ibuf_arr[1]);
    }

    /* return the original requested ImBuf */
    ibuf = ibuf_arr[(iuser ? iuser->multi_index : 0)];

    for (int i = 0; i < totviews; i++) {
      if (cache_ibuf_arr[i]) {
        image_assign_ibuf(ima, ibuf_arr[i], i, entry);
      }
    }

    /* "remove" the others (decrease their refcount) */
    for (int i = 0; i < totviews; i++) {
      if (ibuf_arr[i] != ibuf) {
        IMB_freeImBuf(ibuf_arr[i]);
      }
    }

    /* cleanup */
    MEM_freeN(ibuf_arr);
    MEM_freeN(cache_ibuf_arr);
  }

  return ibuf;
}

static ImBuf *image_load_sequence_multilayer(Image *ima, ImageUser *iuser, int entry, int frame)
{
  struct ImBuf *ibuf = NULL;

  /* either we load from RenderResult, or we have to load a new one */

  /* check for new RenderResult */
  if (ima->rr == NULL || frame != ima->rr->framenr) {
    if (ima->rr) {
      /* Cached image buffers shares pointers with render result,
       * need to ensure there's no image buffers are hanging around
       * with dead links after freeing the render result.
       */
      image_free_cached_frames(ima);
      RE_FreeRenderResult(ima->rr);
      ima->rr = NULL;
    }

    ibuf = image_load_sequence_file(ima, iuser, entry, frame);

    if (ibuf) { /* actually an error */
      ima->type = IMA_TYPE_IMAGE;
      printf("error, multi is normal image\n");
    }
  }
  if (ima->rr) {
    RenderPass *rpass = BKE_image_multilayer_index(ima->rr, iuser);

    if (rpass) {
      // printf("load from pass %s\n", rpass->name);
      /* since we free  render results, we copy the rect */
      ibuf = IMB_allocImBuf(ima->rr->rectx, ima->rr->recty, 32, 0);
      ibuf->rect_float = MEM_dupallocN(rpass->rect);
      ibuf->flags |= IB_rectfloat;
      ibuf->mall = IB_rectfloat;
      ibuf->channels = rpass->channels;

      BKE_imbuf_stamp_info(ima->rr, ibuf);

      image_init_after_load(ima, iuser, ibuf);
      image_assign_ibuf(ima, ibuf, iuser ? iuser->multi_index : 0, entry);
    }
    // else printf("pass not found\n");
  }

  return ibuf;
}

static ImBuf *load_movie_single(Image *ima, ImageUser *iuser, int frame, const int view_id)
{
  struct ImBuf *ibuf = NULL;
  ImageAnim *ia;

  ia = BLI_findlink(&ima->anims, view_id);

  if (ia->anim == NULL) {
    char str[FILE_MAX];
    int flags = IB_rect;
    ImageUser iuser_t;

    if (ima->flag & IMA_DEINTERLACE) {
      flags |= IB_animdeinterlace;
    }

    if (iuser) {
      iuser_t = *iuser;
    }

    iuser_t.view = view_id;

    BKE_image_user_file_path(&iuser_t, ima, str);

    /* FIXME: make several stream accessible in image editor, too. */
    ia->anim = openanim(str, flags, 0, ima->colorspace_settings.name);

    /* let's initialize this user */
    if (ia->anim && iuser && iuser->frames == 0) {
      iuser->frames = IMB_anim_get_duration(ia->anim, IMB_TC_RECORD_RUN);
    }
  }

  if (ia->anim) {
    int dur = IMB_anim_get_duration(ia->anim, IMB_TC_RECORD_RUN);
    int fra = frame - 1;

    if (fra < 0) {
      fra = 0;
    }
    if (fra > (dur - 1)) {
      fra = dur - 1;
    }
    ibuf = IMB_makeSingleUser(IMB_anim_absolute(ia->anim, fra, IMB_TC_RECORD_RUN, IMB_PROXY_NONE));

    if (ibuf) {
      image_init_after_load(ima, iuser, ibuf);
    }
  }

  return ibuf;
}

static ImBuf *image_load_movie_file(Image *ima, ImageUser *iuser, int frame)
{
  struct ImBuf *ibuf = NULL;
  const bool is_multiview = BKE_image_is_multiview(ima);
  const int totfiles = image_num_files(ima);

  if (totfiles != BLI_listbase_count_at_most(&ima->anims, totfiles + 1)) {
    image_free_anims(ima);

    for (int i = 0; i < totfiles; i++) {
      /* allocate the ImageAnim */
      ImageAnim *ia = MEM_callocN(sizeof(ImageAnim), "Image Anim");
      BLI_addtail(&ima->anims, ia);
    }
  }

  if (!is_multiview) {
    ibuf = load_movie_single(ima, iuser, frame, 0);
    image_assign_ibuf(ima, ibuf, 0, frame);
  }
  else {
    struct ImBuf **ibuf_arr;
    const int totviews = BLI_listbase_count(&ima->views);

    ibuf_arr = MEM_mallocN(sizeof(ImBuf *) * totviews, "Image Views (movie) Imbufs");

    for (int i = 0; i < totfiles; i++) {
      ibuf_arr[i] = load_movie_single(ima, iuser, frame, i);
    }

    if (BKE_image_is_stereo(ima) && ima->views_format == R_IMF_VIEWS_STEREO_3D) {
      IMB_ImBufFromStereo3d(ima->stereo3d_format, ibuf_arr[0], &ibuf_arr[0], &ibuf_arr[1]);
    }

    for (int i = 0; i < totviews; i++) {
      image_assign_ibuf(ima, ibuf_arr[i], i, frame);
    }

    /* return the original requested ImBuf */
    ibuf = ibuf_arr[(iuser ? iuser->multi_index : 0)];

    /* "remove" the others (decrease their refcount) */
    for (int i = 0; i < totviews; i++) {
      if (ibuf_arr[i] != ibuf) {
        IMB_freeImBuf(ibuf_arr[i]);
      }
    }

    /* cleanup */
    MEM_freeN(ibuf_arr);
  }

  return ibuf;
}

static ImBuf *load_image_single(Image *ima,
                                ImageUser *iuser,
                                int cfra,
                                const int view_id,
                                const bool has_packed,
                                bool *r_cache_ibuf)
{
  char filepath[FILE_MAX];
  struct ImBuf *ibuf = NULL;
  int flag;

  *r_cache_ibuf = true;

  /* is there a PackedFile with this image ? */
  if (has_packed) {
    ImagePackedFile *imapf;

    flag = IB_rect | IB_multilayer;
    flag |= imbuf_alpha_flags_for_image(ima);

    imapf = BLI_findlink(&ima->packedfiles, view_id);
    if (imapf->packedfile) {
      ibuf = IMB_ibImageFromMemory((unsigned char *)imapf->packedfile->data,
                                   imapf->packedfile->size,
                                   flag,
                                   ima->colorspace_settings.name,
                                   "<packed data>");
    }
  }
  else {
    ImageUser iuser_t;

    flag = IB_rect | IB_multilayer | IB_metadata;
    flag |= imbuf_alpha_flags_for_image(ima);

    /* get the correct filepath */
    BKE_image_user_frame_calc(ima, iuser, cfra);

    if (iuser) {
      iuser_t = *iuser;
    }
    else {
      iuser_t.framenr = ima->lastframe;
    }

    iuser_t.view = view_id;

    BKE_image_user_file_path(&iuser_t, ima, filepath);

    /* read ibuf */
    ibuf = IMB_loadiffname(filepath, flag, ima->colorspace_settings.name);
  }

  if (ibuf) {
#ifdef WITH_OPENEXR
    if (ibuf->ftype == IMB_FTYPE_OPENEXR && ibuf->userdata) {
      /* Handle multilayer and multiview cases, don't assign ibuf here.
       * will be set layer in BKE_image_acquire_ibuf from ima->rr. */
      if (IMB_exr_has_multilayer(ibuf->userdata)) {
        image_create_multilayer(ima, ibuf, cfra);
        ima->type = IMA_TYPE_MULTILAYER;
        IMB_freeImBuf(ibuf);
        ibuf = NULL;
        /* NULL ibuf in the cache means the image failed to load. However for multilayer we load
         * pixels into RenderResult instead and intentionally leave ibuf NULL. */
        *r_cache_ibuf = false;
      }
    }
    else
#endif
    {
      image_init_after_load(ima, iuser, ibuf);

      /* Make packed file for auto-pack. */
      if ((has_packed == false) && (G.fileflags & G_FILE_AUTOPACK)) {
        ImagePackedFile *imapf = MEM_mallocN(sizeof(ImagePackedFile), "Image Pack-file");
        BLI_addtail(&ima->packedfiles, imapf);

        STRNCPY(imapf->filepath, filepath);
        imapf->packedfile = BKE_packedfile_new(
            NULL, filepath, ID_BLEND_PATH_FROM_GLOBAL(&ima->id));
      }
    }
  }

  return ibuf;
}

/* warning, 'iuser' can be NULL
 * NOTE: Image->views was already populated (in image_update_views_format)
 */
static ImBuf *image_load_image_file(Image *ima, ImageUser *iuser, int cfra)
{
  struct ImBuf *ibuf = NULL;
  const bool is_multiview = BKE_image_is_multiview(ima);
  const int totfiles = image_num_files(ima);
  bool has_packed = BKE_image_has_packedfile(ima);

  /* always ensure clean ima */
  BKE_image_free_buffers(ima);

  /* this should never happen, but just playing safe */
  if (has_packed) {
    if (totfiles != BLI_listbase_count_at_most(&ima->packedfiles, totfiles + 1)) {
      image_free_packedfiles(ima);
      has_packed = false;
    }
  }

  if (!is_multiview) {
    bool put_in_cache;
    ibuf = load_image_single(ima, iuser, cfra, 0, has_packed, &put_in_cache);
    if (put_in_cache) {
      image_assign_ibuf(ima, ibuf, IMA_NO_INDEX, 0);
    }
  }
  else {
    struct ImBuf **ibuf_arr;
    const int totviews = BLI_listbase_count(&ima->views);
    BLI_assert(totviews > 0);

    ibuf_arr = MEM_callocN(sizeof(ImBuf *) * totviews, "Image Views Imbufs");
    bool *cache_ibuf_arr = MEM_mallocN(sizeof(bool) * totviews, "Image Views Put In Cache");

    for (int i = 0; i < totfiles; i++) {
      ibuf_arr[i] = load_image_single(ima, iuser, cfra, i, has_packed, cache_ibuf_arr + i);
    }

    /* multi-views/multi-layers OpenEXR files directly populate ima, and return NULL ibuf... */
    if (BKE_image_is_stereo(ima) && ima->views_format == R_IMF_VIEWS_STEREO_3D && ibuf_arr[0] &&
        totfiles == 1 && totviews >= 2) {
      IMB_ImBufFromStereo3d(ima->stereo3d_format, ibuf_arr[0], &ibuf_arr[0], &ibuf_arr[1]);
    }

    /* return the original requested ImBuf */
    int i = (iuser && iuser->multi_index < totviews) ? iuser->multi_index : 0;
    ibuf = ibuf_arr[i];

    for (i = 0; i < totviews; i++) {
      if (cache_ibuf_arr[i]) {
        image_assign_ibuf(ima, ibuf_arr[i], i, 0);
      }
    }

    /* "remove" the others (decrease their refcount) */
    for (i = 0; i < totviews; i++) {
      if (ibuf_arr[i] != ibuf) {
        IMB_freeImBuf(ibuf_arr[i]);
      }
    }

    /* cleanup */
    MEM_freeN(ibuf_arr);
    MEM_freeN(cache_ibuf_arr);
  }

  return ibuf;
}

static ImBuf *image_get_ibuf_multilayer(Image *ima, ImageUser *iuser)
{
  ImBuf *ibuf = NULL;

  if (ima->rr == NULL) {
    ibuf = image_load_image_file(ima, iuser, 0);
    if (ibuf) { /* actually an error */
      ima->type = IMA_TYPE_IMAGE;
      return ibuf;
    }
  }
  if (ima->rr) {
    RenderPass *rpass = BKE_image_multilayer_index(ima->rr, iuser);

    if (rpass) {
      ibuf = IMB_allocImBuf(ima->rr->rectx, ima->rr->recty, 32, 0);

      image_init_after_load(ima, iuser, ibuf);

      ibuf->rect_float = rpass->rect;
      ibuf->flags |= IB_rectfloat;
      ibuf->channels = rpass->channels;

      BKE_imbuf_stamp_info(ima->rr, ibuf);

      image_assign_ibuf(ima, ibuf, iuser ? iuser->multi_index : IMA_NO_INDEX, 0);
    }
  }

  return ibuf;
}

/* showing RGBA result itself (from compo/sequence) or
 * like exr, using layers etc */
/* always returns a single ibuf, also during render progress */
static ImBuf *image_get_render_result(Image *ima, ImageUser *iuser, void **r_lock)
{
  Render *re;
  RenderResult rres;
  RenderView *rv;
  float *rectf, *rectz;
  unsigned int *rect;
  float dither;
  int channels, layer, pass;
  ImBuf *ibuf;
  int from_render = (ima->render_slot == ima->last_render_slot);
  int actview;

  if (!(iuser && iuser->scene)) {
    return NULL;
  }

  /* if we the caller is not going to release the lock, don't give the image */
  if (!r_lock) {
    return NULL;
  }

  re = RE_GetSceneRender(iuser->scene);

  channels = 4;
  layer = iuser->layer;
  pass = iuser->pass;
  actview = iuser->view;

  if (BKE_image_is_stereo(ima) && (iuser->flag & IMA_SHOW_STEREO)) {
    actview = iuser->multiview_eye;
  }

  RenderSlot *slot;
  if (from_render) {
    RE_AcquireResultImage(re, &rres, actview);
  }
  else if ((slot = BKE_image_get_renderslot(ima, ima->render_slot))->render) {
    rres = *(slot->render);
    rres.have_combined = ((RenderView *)rres.views.first)->rectf != NULL;
  }
  else {
    memset(&rres, 0, sizeof(RenderResult));
  }

  if (!(rres.rectx > 0 && rres.recty > 0)) {
    if (from_render) {
      RE_ReleaseResultImage(re);
    }
    return NULL;
  }

  /* release is done in BKE_image_release_ibuf using r_lock */
  if (from_render) {
    BLI_thread_lock(LOCK_VIEWER);
    *r_lock = re;
    rv = NULL;
  }
  else {
    rv = BLI_findlink(&rres.views, actview);
    if (rv == NULL) {
      rv = rres.views.first;
    }
  }

  /* this gives active layer, composite or sequence result */
  if (rv == NULL) {
    rect = (unsigned int *)rres.rect32;
    rectf = rres.rectf;
    rectz = rres.rectz;
  }
  else {
    rect = (unsigned int *)rv->rect32;
    rectf = rv->rectf;
    rectz = rv->rectz;
  }

  dither = iuser->scene->r.dither_intensity;

  /* combined layer gets added as first layer */
  if (rres.have_combined && layer == 0) {
    /* pass */
  }
  else if (rect && layer == 0) {
    /* rect32 is set when there's a Sequence pass, this pass seems
     * to have layer=0 (this is from image_buttons.c)
     * in this case we ignore float buffer, because it could have
     * hung from previous pass which was float
     */
    rectf = NULL;
  }
  else if (rres.layers.first) {
    RenderLayer *rl = BLI_findlink(&rres.layers, layer - (rres.have_combined ? 1 : 0));
    if (rl) {
      RenderPass *rpass = image_render_pass_get(rl, pass, actview, NULL);
      if (rpass) {
        rectf = rpass->rect;
        if (pass != 0) {
          channels = rpass->channels;
          dither = 0.0f; /* don't dither passes */
        }
      }

      for (rpass = rl->passes.first; rpass; rpass = rpass->next) {
        if (STREQ(rpass->name, RE_PASSNAME_Z) && rpass->view_id == actview) {
          rectz = rpass->rect;
        }
      }
    }
  }

  ibuf = image_get_cached_ibuf_for_index_entry(ima, IMA_NO_INDEX, 0, NULL);

  /* make ibuf if needed, and initialize it */
  if (ibuf == NULL) {
    ibuf = IMB_allocImBuf(rres.rectx, rres.recty, 32, 0);
    image_assign_ibuf(ima, ibuf, IMA_NO_INDEX, 0);
  }

  /* Set color space settings for a byte buffer.
   *
   * This is mainly to make it so color management treats byte buffer
   * from render result with Save Buffers enabled as final display buffer
   * and doesn't apply any color management on it.
   *
   * For other cases we need to be sure it stays to default byte buffer space.
   */
  if (ibuf->rect != rect) {
    const char *colorspace = IMB_colormanagement_role_colorspace_name_get(COLOR_ROLE_DEFAULT_BYTE);
    IMB_colormanagement_assign_rect_colorspace(ibuf, colorspace);
  }

  /* invalidate color managed buffers if render result changed */
  BLI_thread_lock(LOCK_COLORMANAGE);
  if (ibuf->x != rres.rectx || ibuf->y != rres.recty || ibuf->rect_float != rectf) {
    ibuf->userflags |= IB_DISPLAY_BUFFER_INVALID;
  }

  ibuf->x = rres.rectx;
  ibuf->y = rres.recty;

  if (rect) {
    imb_freerectImBuf(ibuf);
    ibuf->rect = rect;
  }
  else {
    /* byte buffer of render result has been freed, make sure image buffers
     * does not reference to this buffer anymore
     * need check for whether byte buffer was allocated and owned by image itself
     * or if it's reusing buffer from render result
     */
    if ((ibuf->mall & IB_rect) == 0) {
      ibuf->rect = NULL;
    }
  }

  if (rectf) {
    ibuf->rect_float = rectf;
    ibuf->flags |= IB_rectfloat;
    ibuf->channels = channels;
  }
  else {
    ibuf->rect_float = NULL;
    ibuf->flags &= ~IB_rectfloat;
  }

  if (rectz) {
    ibuf->zbuf_float = rectz;
    ibuf->flags |= IB_zbuffloat;
  }
  else {
    ibuf->zbuf_float = NULL;
    ibuf->flags &= ~IB_zbuffloat;
  }

  /* TODO(sergey): Make this faster by either simply referencing the stamp
   * or by changing both ImBug and RenderResult to use same data type to
   * store metadata. */
  if (ibuf->metadata != NULL) {
    IMB_metadata_free(ibuf->metadata);
    ibuf->metadata = NULL;
  }
  BKE_imbuf_stamp_info(&rres, ibuf);

  BLI_thread_unlock(LOCK_COLORMANAGE);

  ibuf->dither = dither;

  return ibuf;
}

static int image_get_multiview_index(Image *ima, ImageUser *iuser)
{
  const bool is_multilayer = BKE_image_is_multilayer(ima);
  const bool is_backdrop = (ima->source == IMA_SRC_VIEWER) && (ima->type == IMA_TYPE_COMPOSITE) &&
                           (iuser == NULL);
  int index = BKE_image_has_multiple_ibufs(ima) ? 0 : IMA_NO_INDEX;

  if (is_multilayer) {
    return iuser ? iuser->multi_index : index;
  }
  if (is_backdrop) {
    if (BKE_image_is_stereo(ima)) {
      /* backdrop hackaround (since there is no iuser */
      return ima->eye;
    }
  }
  else if (BKE_image_is_multiview(ima)) {
    return iuser ? iuser->multi_index : index;
  }

  return index;
}

static void image_get_entry_and_index(Image *ima, ImageUser *iuser, int *r_entry, int *r_index)
{
  int frame = 0, index = image_get_multiview_index(ima, iuser);

  /* see if we already have an appropriate ibuf, with image source and type */
  if (ima->source == IMA_SRC_MOVIE) {
    frame = iuser ? iuser->framenr : ima->lastframe;
  }
  else if (ima->source == IMA_SRC_SEQUENCE) {
    if (ima->type == IMA_TYPE_IMAGE) {
      frame = iuser ? iuser->framenr : ima->lastframe;
    }
    else if (ima->type == IMA_TYPE_MULTILAYER) {
      frame = iuser ? iuser->framenr : ima->lastframe;
    }
  }
  else if (ima->source == IMA_SRC_TILED) {
    frame = image_get_tile_number_from_iuser(ima, iuser);
  }

  *r_entry = frame;
  *r_index = index;
}

/* Get the ibuf from an image cache for a given image user.
 *
 * Returns referenced image buffer if it exists, callee is to
 * call IMB_freeImBuf to de-reference the image buffer after
 * it's done handling it.
 */
static ImBuf *image_get_cached_ibuf(
    Image *ima, ImageUser *iuser, int *r_entry, int *r_index, bool *r_is_cached_empty)
{
  ImBuf *ibuf = NULL;
  int entry = 0, index = image_get_multiview_index(ima, iuser);

  /* see if we already have an appropriate ibuf, with image source and type */
  if (ima->source == IMA_SRC_MOVIE) {
    entry = iuser ? iuser->framenr : ima->lastframe;
    ibuf = image_get_cached_ibuf_for_index_entry(ima, index, entry, r_is_cached_empty);
    ima->lastframe = entry;
  }
  else if (ima->source == IMA_SRC_SEQUENCE) {
    if (ima->type == IMA_TYPE_IMAGE) {
      entry = iuser ? iuser->framenr : ima->lastframe;
      ibuf = image_get_cached_ibuf_for_index_entry(ima, index, entry, r_is_cached_empty);
      ima->lastframe = entry;
    }
    else if (ima->type == IMA_TYPE_MULTILAYER) {
      entry = iuser ? iuser->framenr : ima->lastframe;
      ibuf = image_get_cached_ibuf_for_index_entry(ima, index, entry, r_is_cached_empty);
    }
  }
  else if (ima->source == IMA_SRC_FILE) {
    if (ima->type == IMA_TYPE_IMAGE) {
      ibuf = image_get_cached_ibuf_for_index_entry(ima, index, 0, r_is_cached_empty);
    }
    else if (ima->type == IMA_TYPE_MULTILAYER) {
      ibuf = image_get_cached_ibuf_for_index_entry(ima, index, 0, r_is_cached_empty);
    }
  }
  else if (ima->source == IMA_SRC_GENERATED) {
    ibuf = image_get_cached_ibuf_for_index_entry(ima, index, 0, r_is_cached_empty);
  }
  else if (ima->source == IMA_SRC_VIEWER) {
    /* always verify entirely, not that this shouldn't happen
     * as part of texture sampling in rendering anyway, so not
     * a big bottleneck */
  }
  else if (ima->source == IMA_SRC_TILED) {
    if (ELEM(ima->type, IMA_TYPE_IMAGE, IMA_TYPE_MULTILAYER)) {
      entry = image_get_tile_number_from_iuser(ima, iuser);
      ibuf = image_get_cached_ibuf_for_index_entry(ima, index, entry, r_is_cached_empty);
    }
  }

  if (r_entry) {
    *r_entry = entry;
  }

  if (r_index) {
    *r_index = index;
  }

  return ibuf;
}

BLI_INLINE bool image_quick_test(Image *ima, const ImageUser *iuser)
{
  if (ima == NULL) {
    return false;
  }

  ImageTile *tile = BKE_image_get_tile_from_iuser(ima, iuser);
  if (tile == NULL) {
    return false;
  }

  return true;
}

/**
 * Checks optional #ImageUser and verifies/creates #ImBuf.
 *
 * \warning Not thread-safe, so callee should worry about thread locks.
 */
static ImBuf *image_acquire_ibuf(Image *ima, ImageUser *iuser, void **r_lock)
{
  ImBuf *ibuf = NULL;
  int entry = 0, index = 0;

  if (r_lock) {
    *r_lock = NULL;
  }

  /* quick reject tests */
  if (!image_quick_test(ima, iuser)) {
    return NULL;
  }

  bool is_cached_empty = false;
  ibuf = image_get_cached_ibuf(ima, iuser, &entry, &index, &is_cached_empty);
  if (is_cached_empty) {
    return NULL;
  }

  if (ibuf == NULL) {
    /* we are sure we have to load the ibuf, using source and type */
    if (ima->source == IMA_SRC_MOVIE) {
      /* source is from single file, use flipbook to store ibuf */
      ibuf = image_load_movie_file(ima, iuser, entry);
    }
    else if (ima->source == IMA_SRC_SEQUENCE) {
      if (ima->type == IMA_TYPE_IMAGE) {
        /* regular files, ibufs in flipbook, allows saving */
        ibuf = image_load_sequence_file(ima, iuser, entry, entry);
      }
      /* no else; on load the ima type can change */
      if (ima->type == IMA_TYPE_MULTILAYER) {
        /* only 1 layer/pass stored in imbufs, no exrhandle anim storage, no saving */
        ibuf = image_load_sequence_multilayer(ima, iuser, entry, entry);
      }
    }
    else if (ima->source == IMA_SRC_TILED) {
      if (ima->type == IMA_TYPE_IMAGE) {
        /* regular files, ibufs in flipbook, allows saving */
        ibuf = image_load_sequence_file(ima, iuser, entry, 0);
      }
      /* no else; on load the ima type can change */
      if (ima->type == IMA_TYPE_MULTILAYER) {
        /* only 1 layer/pass stored in imbufs, no exrhandle anim storage, no saving */
        ibuf = image_load_sequence_multilayer(ima, iuser, entry, 0);
      }
    }
    else if (ima->source == IMA_SRC_FILE) {

      if (ima->type == IMA_TYPE_IMAGE) {
        ibuf = image_load_image_file(ima, iuser, entry); /* cfra only for '#', this global is OK */
      }
      /* no else; on load the ima type can change */
      if (ima->type == IMA_TYPE_MULTILAYER) {
        /* keeps render result, stores ibufs in listbase, allows saving */
        ibuf = image_get_ibuf_multilayer(ima, iuser);
      }
    }
    else if (ima->source == IMA_SRC_GENERATED) {
      /* generated is: ibuf is allocated dynamically */
      /* UV testgrid or black or solid etc */
      if (ima->gen_x == 0) {
        ima->gen_x = 1024;
      }
      if (ima->gen_y == 0) {
        ima->gen_y = 1024;
      }
      if (ima->gen_depth == 0) {
        ima->gen_depth = 24;
      }
      ibuf = add_ibuf_size(ima->gen_x,
                           ima->gen_y,
                           ima->filepath,
                           ima->gen_depth,
                           (ima->gen_flag & IMA_GEN_FLOAT) != 0,
                           ima->gen_type,
                           ima->gen_color,
                           &ima->colorspace_settings);
      image_assign_ibuf(ima, ibuf, index, 0);
    }
    else if (ima->source == IMA_SRC_VIEWER) {
      if (ima->type == IMA_TYPE_R_RESULT) {
        /* always verify entirely, and potentially
         * returns pointer to release later */
        ibuf = image_get_render_result(ima, iuser, r_lock);
      }
      else if (ima->type == IMA_TYPE_COMPOSITE) {
        /* requires lock/unlock, otherwise don't return image */
        if (r_lock) {
          /* unlock in BKE_image_release_ibuf */
          BLI_thread_lock(LOCK_VIEWER);
          *r_lock = ima;

          /* XXX anim play for viewer nodes not yet supported */
          entry = 0;  // XXX iuser ? iuser->framenr : 0;
          ibuf = image_get_cached_ibuf_for_index_entry(ima, index, entry, NULL);

          if (!ibuf) {
            /* Composite Viewer, all handled in compositor */
            /* fake ibuf, will be filled in compositor */
            ibuf = IMB_allocImBuf(256, 256, 32, IB_rect | IB_rectfloat);
            image_assign_ibuf(ima, ibuf, index, entry);
          }
        }
      }
    }

    /* We only want movies and sequences to be memory limited. */
    if (ibuf != NULL && !ELEM(ima->source, IMA_SRC_MOVIE, IMA_SRC_SEQUENCE)) {
      ibuf->userflags |= IB_PERSISTENT;
    }
  }

  BKE_image_tag_time(ima);

  return ibuf;
}

ImBuf *BKE_image_acquire_ibuf(Image *ima, ImageUser *iuser, void **r_lock)
{
  /* NOTE: same as #image_acquire_ibuf, but can be used to retrieve images being rendered in
   * a thread safe way, always call both acquire and release. */

  if (ima == NULL) {
    return NULL;
  }

  ImBuf *ibuf;

  BLI_mutex_lock(ima->runtime.cache_mutex);

  ibuf = image_acquire_ibuf(ima, iuser, r_lock);

  BLI_mutex_unlock(ima->runtime.cache_mutex);

  return ibuf;
}

void BKE_image_release_ibuf(Image *ima, ImBuf *ibuf, void *lock)
{
  if (lock != NULL) {
    /* for getting image during threaded render / compositing, need to release */
    if (lock == ima) {
      BLI_thread_unlock(LOCK_VIEWER); /* viewer image */
    }
    else {
      RE_ReleaseResultImage(lock);    /* render result */
      BLI_thread_unlock(LOCK_VIEWER); /* view image imbuf */
    }
  }

  if (ibuf) {
    BLI_mutex_lock(ima->runtime.cache_mutex);
    IMB_freeImBuf(ibuf);
    BLI_mutex_unlock(ima->runtime.cache_mutex);
  }
}

bool BKE_image_has_ibuf(Image *ima, ImageUser *iuser)
{
  ImBuf *ibuf;

  /* quick reject tests */
  if (!image_quick_test(ima, iuser)) {
    return false;
  }

  BLI_mutex_lock(ima->runtime.cache_mutex);

  ibuf = image_get_cached_ibuf(ima, iuser, NULL, NULL, NULL);

  if (!ibuf) {
    ibuf = image_acquire_ibuf(ima, iuser, NULL);
  }

  BLI_mutex_unlock(ima->runtime.cache_mutex);

  IMB_freeImBuf(ibuf);

  return ibuf != NULL;
}

/* ******** Pool for image buffers ******** */

typedef struct ImagePoolItem {
  struct ImagePoolItem *next, *prev;
  Image *image;
  ImBuf *ibuf;
  int index;
  int entry;
} ImagePoolItem;

typedef struct ImagePool {
  ListBase image_buffers;
  BLI_mempool *memory_pool;
  ThreadMutex mutex;
} ImagePool;

ImagePool *BKE_image_pool_new(void)
{
  ImagePool *pool = MEM_callocN(sizeof(ImagePool), "Image Pool");
  pool->memory_pool = BLI_mempool_create(sizeof(ImagePoolItem), 0, 128, BLI_MEMPOOL_NOP);

  BLI_mutex_init(&pool->mutex);

  return pool;
}

void BKE_image_pool_free(ImagePool *pool)
{
  /* Use single lock to dereference all the image buffers. */
  BLI_mutex_lock(&pool->mutex);
  for (ImagePoolItem *item = pool->image_buffers.first; item != NULL; item = item->next) {
    if (item->ibuf != NULL) {
      BLI_mutex_lock(item->image->runtime.cache_mutex);
      IMB_freeImBuf(item->ibuf);
      BLI_mutex_unlock(item->image->runtime.cache_mutex);
    }
  }
  BLI_mutex_unlock(&pool->mutex);

  BLI_mempool_destroy(pool->memory_pool);

  BLI_mutex_end(&pool->mutex);

  MEM_freeN(pool);
}

BLI_INLINE ImBuf *image_pool_find_item(
    ImagePool *pool, Image *image, int entry, int index, bool *found)
{
  ImagePoolItem *item;

  *found = false;

  for (item = pool->image_buffers.first; item; item = item->next) {
    if (item->image == image && item->entry == entry && item->index == index) {
      *found = true;
      return item->ibuf;
    }
  }

  return NULL;
}

ImBuf *BKE_image_pool_acquire_ibuf(Image *ima, ImageUser *iuser, ImagePool *pool)
{
  ImBuf *ibuf;
  int index, entry;
  bool found;

  if (!image_quick_test(ima, iuser)) {
    return NULL;
  }

  if (pool == NULL) {
    /* Pool could be NULL, in this case use general acquire function. */
    return BKE_image_acquire_ibuf(ima, iuser, NULL);
  }

  image_get_entry_and_index(ima, iuser, &entry, &index);

  /* Use double-checked locking, to avoid locking when the requested image buffer is already in the
   * pool. */

  ibuf = image_pool_find_item(pool, ima, entry, index, &found);
  if (found) {
    return ibuf;
  }

  /* Lock the pool, to allow thread-safe modification of the content of the pool. */
  BLI_mutex_lock(&pool->mutex);

  ibuf = image_pool_find_item(pool, ima, entry, index, &found);

  /* Will also create item even in cases image buffer failed to load,
   * prevents trying to load the same buggy file multiple times. */
  if (!found) {
    ImagePoolItem *item;

    /* Thread-safe acquisition of an image buffer from the image.
     * The acquisition does not use image pools, so there is no risk of recursive or out-of-order
     * mutex locking. */
    ibuf = BKE_image_acquire_ibuf(ima, iuser, NULL);

    item = BLI_mempool_alloc(pool->memory_pool);
    item->image = ima;
    item->entry = entry;
    item->index = index;
    item->ibuf = ibuf;

    BLI_addtail(&pool->image_buffers, item);
  }

  BLI_mutex_unlock(&pool->mutex);

  return ibuf;
}

void BKE_image_pool_release_ibuf(Image *ima, ImBuf *ibuf, ImagePool *pool)
{
  /* if pool wasn't actually used, use general release stuff,
   * for pools image buffers will be dereferenced on pool free
   */
  if (pool == NULL) {
    BKE_image_release_ibuf(ima, ibuf, NULL);
  }
}

int BKE_image_user_frame_get(const ImageUser *iuser, int cfra, bool *r_is_in_range)
{
  const int len = iuser->frames;

  if (r_is_in_range) {
    *r_is_in_range = false;
  }

  if (len == 0) {
    return 0;
  }

  int framenr;
  cfra = cfra - iuser->sfra + 1;

  /* cyclic */
  if (iuser->cycl) {
    cfra = ((cfra) % len);
    if (cfra < 0) {
      cfra += len;
    }
    if (cfra == 0) {
      cfra = len;
    }

    if (r_is_in_range) {
      *r_is_in_range = true;
    }
  }

  if (cfra < 0) {
    cfra = 0;
  }
  else if (cfra > len) {
    cfra = len;
  }
  else {
    if (r_is_in_range) {
      *r_is_in_range = true;
    }
  }

  /* transform to images space */
  framenr = cfra;
  if (framenr > iuser->frames) {
    framenr = iuser->frames;
  }

  if (iuser->cycl) {
    framenr = ((framenr) % len);
    while (framenr < 0) {
      framenr += len;
    }
    if (framenr == 0) {
      framenr = len;
    }
  }

  /* important to apply after else we can't loop on frames 100 - 110 for eg. */
  framenr += iuser->offset;

  return framenr;
}

void BKE_image_user_frame_calc(Image *ima, ImageUser *iuser, int cfra)
{
  if (iuser) {
    if (ima && BKE_image_is_animated(ima)) {
      /* Compute current frame for animated image. */
      bool is_in_range;
      const int framenr = BKE_image_user_frame_get(iuser, cfra, &is_in_range);

      if (is_in_range) {
        iuser->flag |= IMA_USER_FRAME_IN_RANGE;
      }
      else {
        iuser->flag &= ~IMA_USER_FRAME_IN_RANGE;
      }

      iuser->framenr = framenr;
    }
    else {
      /* Set fixed frame number for still image. */
      iuser->framenr = 0;
      iuser->flag |= IMA_USER_FRAME_IN_RANGE;
    }

    if (ima && ima->gpuframenr != iuser->framenr) {
      /* NOTE: a single texture and refresh doesn't really work when
       * multiple image users may use different frames, this is to
       * be improved with perhaps a GPU texture cache. */
      ima->gpuflag |= IMA_GPU_REFRESH;
      ima->gpuframenr = iuser->framenr;
    }

    iuser->flag &= ~IMA_NEED_FRAME_RECALC;
  }
}

/* goes over all ImageUsers, and sets frame numbers if auto-refresh is set */
static void image_editors_update_frame(Image *ima,
                                       ID *UNUSED(iuser_id),
                                       ImageUser *iuser,
                                       void *customdata)
{
  int cfra = *(int *)customdata;

  if ((iuser->flag & IMA_ANIM_ALWAYS) || (iuser->flag & IMA_NEED_FRAME_RECALC)) {
    BKE_image_user_frame_calc(ima, iuser, cfra);
  }
}

void BKE_image_editors_update_frame(const Main *bmain, int cfra)
{
  /* This only updates images used by the user interface. For others the
   * dependency graph will call BKE_image_user_id_eval_animation. */
  wmWindowManager *wm = bmain->wm.first;
  image_walk_id_all_users(&wm->id, false, &cfra, image_editors_update_frame);
}

static void image_user_id_has_animation(Image *ima,
                                        ID *UNUSED(iuser_id),
                                        ImageUser *UNUSED(iuser),
                                        void *customdata)
{
  if (ima && BKE_image_is_animated(ima)) {
    *(bool *)customdata = true;
  }
}

bool BKE_image_user_id_has_animation(ID *id)
{
  /* For the dependency graph, this does not consider nested node
   * trees as these are handled as their own datablock. */
  bool has_animation = false;
  bool skip_nested_nodes = true;
  image_walk_id_all_users(id, skip_nested_nodes, &has_animation, image_user_id_has_animation);
  return has_animation;
}

static void image_user_id_eval_animation(Image *ima,
                                         ID *UNUSED(iduser_id),
                                         ImageUser *iuser,
                                         void *customdata)
{
  if (ima && BKE_image_is_animated(ima)) {
    Depsgraph *depsgraph = (Depsgraph *)customdata;

    if ((iuser->flag & IMA_ANIM_ALWAYS) || (iuser->flag & IMA_NEED_FRAME_RECALC) ||
        (DEG_get_mode(depsgraph) == DAG_EVAL_RENDER)) {
      float cfra = DEG_get_ctime(depsgraph);

      BKE_image_user_frame_calc(ima, iuser, cfra);
    }
  }
}

void BKE_image_user_id_eval_animation(Depsgraph *depsgraph, ID *id)
{
  /* This is called from the dependency graph to update the image
   * users in data-blocks. It computes the current frame number
   * and tags the image to be refreshed.
   * This does not consider nested node trees as these are handled
   * as their own data-block. */
  bool skip_nested_nodes = true;
  image_walk_id_all_users(id, skip_nested_nodes, depsgraph, image_user_id_eval_animation);
}

void BKE_image_user_file_path(ImageUser *iuser, Image *ima, char *filepath)
{
  BKE_image_user_file_path_ex(iuser, ima, filepath, true);
}

void BKE_image_user_file_path_ex(ImageUser *iuser, Image *ima, char *filepath, bool resolve_udim)
{
  if (BKE_image_is_multiview(ima)) {
    ImageView *iv = BLI_findlink(&ima->views, iuser->view);
    if (iv->filepath[0]) {
      BLI_strncpy(filepath, iv->filepath, FILE_MAX);
    }
    else {
      BLI_strncpy(filepath, ima->filepath, FILE_MAX);
    }
  }
  else {
    BLI_strncpy(filepath, ima->filepath, FILE_MAX);
  }

  if (ELEM(ima->source, IMA_SRC_SEQUENCE, IMA_SRC_TILED)) {
    char head[FILE_MAX], tail[FILE_MAX];
    unsigned short numlen;

    int index;
    if (ima->source == IMA_SRC_SEQUENCE) {
      index = iuser ? iuser->framenr : ima->lastframe;
      BLI_path_sequence_decode(filepath, head, tail, &numlen);
      BLI_path_sequence_encode(filepath, head, tail, numlen, index);
    }
    else if (resolve_udim) {
      index = image_get_tile_number_from_iuser(ima, iuser);

      eUDIM_TILE_FORMAT tile_format;
      char *udim_pattern = BKE_image_get_tile_strformat(filepath, &tile_format);
      BKE_image_set_filepath_from_tile_number(filepath, udim_pattern, tile_format, index);
      MEM_SAFE_FREE(udim_pattern);
    }
  }

  BLI_path_abs(filepath, ID_BLEND_PATH_FROM_GLOBAL(&ima->id));
}

bool BKE_image_has_alpha(struct Image *image)
{
  ImBuf *ibuf;
  void *lock;
  int planes;

  ibuf = BKE_image_acquire_ibuf(image, NULL, &lock);
  planes = (ibuf ? ibuf->planes : 0);
  BKE_image_release_ibuf(image, ibuf, lock);

  if (planes == 32) {
    return true;
  }

  return false;
}

void BKE_image_get_size(Image *image, ImageUser *iuser, int *r_width, int *r_height)
{
  ImBuf *ibuf = NULL;
  void *lock;

  if (image != NULL) {
    ibuf = BKE_image_acquire_ibuf(image, iuser, &lock);
  }

  if (ibuf && ibuf->x > 0 && ibuf->y > 0) {
    *r_width = ibuf->x;
    *r_height = ibuf->y;
  }
  else if (image != NULL && image->type == IMA_TYPE_R_RESULT && iuser != NULL &&
           iuser->scene != NULL) {
    Scene *scene = iuser->scene;
    *r_width = (scene->r.xsch * scene->r.size) / 100;
    *r_height = (scene->r.ysch * scene->r.size) / 100;
    if ((scene->r.mode & R_BORDER) && (scene->r.mode & R_CROP)) {
      *r_width *= BLI_rctf_size_x(&scene->r.border);
      *r_height *= BLI_rctf_size_y(&scene->r.border);
    }
  }
  else {
    *r_width = IMG_SIZE_FALLBACK;
    *r_height = IMG_SIZE_FALLBACK;
  }

  if (image != NULL) {
    BKE_image_release_ibuf(image, ibuf, lock);
  }
}

void BKE_image_get_size_fl(Image *image, ImageUser *iuser, float r_size[2])
{
  int width, height;
  BKE_image_get_size(image, iuser, &width, &height);

  r_size[0] = (float)width;
  r_size[1] = (float)height;
}

void BKE_image_get_aspect(Image *image, float *r_aspx, float *r_aspy)
{
  *r_aspx = 1.0;

  /* x is always 1 */
  if (image) {
    *r_aspy = image->aspy / image->aspx;
  }
  else {
    *r_aspy = 1.0f;
  }
}

unsigned char *BKE_image_get_pixels_for_frame(struct Image *image, int frame, int tile)
{
  ImageUser iuser;
  BKE_imageuser_default(&iuser);
  void *lock;
  ImBuf *ibuf;
  unsigned char *pixels = NULL;

  iuser.framenr = frame;
  iuser.tile = tile;

  ibuf = BKE_image_acquire_ibuf(image, &iuser, &lock);

  if (ibuf) {
    pixels = (unsigned char *)ibuf->rect;

    if (pixels) {
      pixels = MEM_dupallocN(pixels);
    }

    BKE_image_release_ibuf(image, ibuf, lock);
  }

  if (!pixels) {
    return NULL;
  }

  return pixels;
}

float *BKE_image_get_float_pixels_for_frame(struct Image *image, int frame, int tile)
{
  ImageUser iuser;
  BKE_imageuser_default(&iuser);
  void *lock;
  ImBuf *ibuf;
  float *pixels = NULL;

  iuser.framenr = frame;
  iuser.tile = tile;

  ibuf = BKE_image_acquire_ibuf(image, &iuser, &lock);

  if (ibuf) {
    pixels = ibuf->rect_float;

    if (pixels) {
      pixels = MEM_dupallocN(pixels);
    }

    BKE_image_release_ibuf(image, ibuf, lock);
  }

  if (!pixels) {
    return NULL;
  }

  return pixels;
}

int BKE_image_sequence_guess_offset(Image *image)
{
  return BLI_path_sequence_decode(image->filepath, NULL, NULL, NULL);
}

bool BKE_image_has_anim(Image *ima)
{
  return (BLI_listbase_is_empty(&ima->anims) == false);
}

bool BKE_image_has_packedfile(const Image *ima)
{
  return (BLI_listbase_is_empty(&ima->packedfiles) == false);
}

bool BKE_image_has_filepath(Image *ima)
{
  /* This could be improved to detect cases like //../../, currently path
   * remapping empty file paths empty. */
  return ima->filepath[0] != '\0';
}

bool BKE_image_is_animated(Image *image)
{
  return ELEM(image->source, IMA_SRC_MOVIE, IMA_SRC_SEQUENCE);
}

bool BKE_image_has_multiple_ibufs(Image *image)
{
  return ELEM(image->source, IMA_SRC_MOVIE, IMA_SRC_SEQUENCE, IMA_SRC_TILED);
}

bool BKE_image_is_dirty_writable(Image *image, bool *r_is_writable)
{
  bool is_dirty = false;
  bool is_writable = false;

  BLI_mutex_lock(image->runtime.cache_mutex);
  if (image->cache != NULL) {
    struct MovieCacheIter *iter = IMB_moviecacheIter_new(image->cache);

    while (!IMB_moviecacheIter_done(iter)) {
      ImBuf *ibuf = IMB_moviecacheIter_getImBuf(iter);
      if (ibuf != NULL && ibuf->userflags & IB_BITMAPDIRTY) {
        is_writable = BKE_image_buffer_format_writable(ibuf);
        is_dirty = true;
        break;
      }
      IMB_moviecacheIter_step(iter);
    }
    IMB_moviecacheIter_free(iter);
  }
  BLI_mutex_unlock(image->runtime.cache_mutex);

  if (r_is_writable) {
    *r_is_writable = is_writable;
  }

  return is_dirty;
}

bool BKE_image_is_dirty(Image *image)
{
  return BKE_image_is_dirty_writable(image, NULL);
}

void BKE_image_mark_dirty(Image *UNUSED(image), ImBuf *ibuf)
{
  ibuf->userflags |= IB_BITMAPDIRTY;
}

bool BKE_image_buffer_format_writable(ImBuf *ibuf)
{
  ImageFormatData im_format;
  ImbFormatOptions options_dummy;
  BKE_imbuf_to_image_format(&im_format, ibuf);
  return (BKE_image_imtype_to_ftype(im_format.imtype, &options_dummy) == ibuf->ftype);
}

void BKE_image_file_format_set(Image *image, int ftype, const ImbFormatOptions *options)
{
  BLI_mutex_lock(image->runtime.cache_mutex);
  if (image->cache != NULL) {
    struct MovieCacheIter *iter = IMB_moviecacheIter_new(image->cache);

    while (!IMB_moviecacheIter_done(iter)) {
      ImBuf *ibuf = IMB_moviecacheIter_getImBuf(iter);
      if (ibuf != NULL) {
        ibuf->ftype = ftype;
        ibuf->foptions = *options;
      }
      IMB_moviecacheIter_step(iter);
    }
    IMB_moviecacheIter_free(iter);
  }
  BLI_mutex_unlock(image->runtime.cache_mutex);
}

bool BKE_image_has_loaded_ibuf(Image *image)
{
  bool has_loaded_ibuf = false;

  BLI_mutex_lock(image->runtime.cache_mutex);
  if (image->cache != NULL) {
    struct MovieCacheIter *iter = IMB_moviecacheIter_new(image->cache);

    while (!IMB_moviecacheIter_done(iter)) {
      ImBuf *ibuf = IMB_moviecacheIter_getImBuf(iter);
      if (ibuf != NULL) {
        has_loaded_ibuf = true;
        break;
      }
      IMB_moviecacheIter_step(iter);
    }
    IMB_moviecacheIter_free(iter);
  }
  BLI_mutex_unlock(image->runtime.cache_mutex);

  return has_loaded_ibuf;
}

ImBuf *BKE_image_get_ibuf_with_name(Image *image, const char *name)
{
  ImBuf *ibuf = NULL;

  BLI_mutex_lock(image->runtime.cache_mutex);
  if (image->cache != NULL) {
    struct MovieCacheIter *iter = IMB_moviecacheIter_new(image->cache);

    while (!IMB_moviecacheIter_done(iter)) {
      ImBuf *current_ibuf = IMB_moviecacheIter_getImBuf(iter);
      if (current_ibuf != NULL && STREQ(current_ibuf->name, name)) {
        ibuf = current_ibuf;
        IMB_refImBuf(ibuf);
        break;
      }
      IMB_moviecacheIter_step(iter);
    }
    IMB_moviecacheIter_free(iter);
  }
  BLI_mutex_unlock(image->runtime.cache_mutex);

  return ibuf;
}

ImBuf *BKE_image_get_first_ibuf(Image *image)
{
  ImBuf *ibuf = NULL;

  BLI_mutex_lock(image->runtime.cache_mutex);
  if (image->cache != NULL) {
    struct MovieCacheIter *iter = IMB_moviecacheIter_new(image->cache);

    while (!IMB_moviecacheIter_done(iter)) {
      ibuf = IMB_moviecacheIter_getImBuf(iter);
      if (ibuf != NULL) {
        IMB_refImBuf(ibuf);
      }
      break;
    }
    IMB_moviecacheIter_free(iter);
  }
  BLI_mutex_unlock(image->runtime.cache_mutex);

  return ibuf;
}

static void image_update_views_format(Image *ima, ImageUser *iuser)
{
  SceneRenderView *srv;
  ImageView *iv;
  Scene *scene = iuser->scene;
  const bool is_multiview = ((scene->r.scemode & R_MULTIVIEW) != 0) &&
                            ((ima->flag & IMA_USE_VIEWS) != 0);

  /* reset the image views */
  BKE_image_free_views(ima);

  if (!is_multiview) {
    /* nothing to do */
  }
  else if (ima->views_format == R_IMF_VIEWS_STEREO_3D) {
    const char *names[2] = {STEREO_LEFT_NAME, STEREO_RIGHT_NAME};

    for (int i = 0; i < 2; i++) {
      image_add_view(ima, names[i], ima->filepath);
    }
    return;
  }
  else {
    /* R_IMF_VIEWS_INDIVIDUAL */
    char prefix[FILE_MAX] = {'\0'};
    char *name = ima->filepath;
    const char *ext = NULL;

    BKE_scene_multiview_view_prefix_get(scene, name, prefix, &ext);

    if (prefix[0] == '\0') {
      BKE_image_free_views(ima);
      return;
    }

    /* create all the image views */
    for (srv = scene->r.views.first; srv; srv = srv->next) {
      if (BKE_scene_multiview_is_render_view_active(&scene->r, srv)) {
        char filepath[FILE_MAX];
        SNPRINTF(filepath, "%s%s%s", prefix, srv->suffix, ext);
        image_add_view(ima, srv->name, filepath);
      }
    }

    /* check if the files are all available */
    iv = ima->views.last;
    while (iv) {
      int file;
      char str[FILE_MAX];

      STRNCPY(str, iv->filepath);
      BLI_path_abs(str, ID_BLEND_PATH_FROM_GLOBAL(&ima->id));

      /* exists? */
      file = BLI_open(str, O_BINARY | O_RDONLY, 0);
      if (file == -1) {
        ImageView *iv_del = iv;
        iv = iv->prev;
        BLI_remlink(&ima->views, iv_del);
        MEM_freeN(iv_del);
      }
      else {
        iv = iv->prev;
        close(file);
      }
    }

    /* all good */
    if (!BKE_image_is_multiview(ima)) {
      BKE_image_free_views(ima);
    }
  }
}

/**************************** Render Slots ***************************/

RenderSlot *BKE_image_add_renderslot(Image *ima, const char *name)
{
  RenderSlot *slot = MEM_callocN(sizeof(RenderSlot), "Image new Render Slot");
  if (name && name[0]) {
    BLI_strncpy(slot->name, name, sizeof(slot->name));
  }
  else {
    int n = BLI_listbase_count(&ima->renderslots) + 1;
    BLI_snprintf(slot->name, sizeof(slot->name), "Slot %d", n);
  }
  BLI_addtail(&ima->renderslots, slot);
  return slot;
}

bool BKE_image_remove_renderslot(Image *ima, ImageUser *iuser, int index)
{
  if (index == ima->last_render_slot) {
    /* Don't remove render slot while rendering to it. */
    if (G.is_rendering) {
      return false;
    }
  }

  int num_slots = BLI_listbase_count(&ima->renderslots);
  if (index >= num_slots || num_slots == 1) {
    return false;
  }

  RenderSlot *remove_slot = BLI_findlink(&ima->renderslots, index);
  RenderSlot *current_slot = BLI_findlink(&ima->renderslots, ima->render_slot);
  RenderSlot *current_last_slot = BLI_findlink(&ima->renderslots, ima->last_render_slot);

  RenderSlot *next_slot;
  if (current_slot == remove_slot) {
    next_slot = BLI_findlink(&ima->renderslots, (index == num_slots - 1) ? index - 1 : index + 1);
  }
  else {
    next_slot = current_slot;
  }

  /* If the slot to be removed is the slot with the last render,
   * make another slot the last render slot. */
  if (remove_slot == current_last_slot) {
    /* Choose the currently selected slot unless that one is being removed,
     * in that case take the next one. */
    RenderSlot *next_last_slot;
    if (current_slot == remove_slot) {
      next_last_slot = next_slot;
    }
    else {
      next_last_slot = current_slot;
    }

    if (!iuser) {
      return false;
    }
    Render *re = RE_GetSceneRender(iuser->scene);
    if (!re) {
      return false;
    }
    RE_SwapResult(re, &current_last_slot->render);
    RE_SwapResult(re, &next_last_slot->render);
    current_last_slot = next_last_slot;
  }

  current_slot = next_slot;

  BLI_remlink(&ima->renderslots, remove_slot);

  ima->render_slot = BLI_findindex(&ima->renderslots, current_slot);
  ima->last_render_slot = BLI_findindex(&ima->renderslots, current_last_slot);

  if (remove_slot->render) {
    RE_FreeRenderResult(remove_slot->render);
  }
  MEM_freeN(remove_slot);

  return true;
}

bool BKE_image_clear_renderslot(Image *ima, ImageUser *iuser, int index)
{
  if (index == ima->last_render_slot) {
    if (!iuser) {
      return false;
    }
    if (G.is_rendering) {
      return false;
    }
    Render *re = RE_GetSceneRender(iuser->scene);
    if (!re) {
      return false;
    }
    RE_ClearResult(re);
    return true;
  }

  RenderSlot *slot = BLI_findlink(&ima->renderslots, index);
  if (!slot) {
    return false;
  }
  if (slot->render) {
    RE_FreeRenderResult(slot->render);
    slot->render = NULL;
  }
  return true;
}

RenderSlot *BKE_image_get_renderslot(Image *ima, int index)
{
  /* Can be NULL for images without render slots. */
  return BLI_findlink(&ima->renderslots, index);
}<|MERGE_RESOLUTION|>--- conflicted
+++ resolved
@@ -1556,16 +1556,11 @@
     return R_IMF_IMTYPE_JP2;
   }
 #endif
-<<<<<<< HEAD
 #ifdef WITH_KTX
-	else if (ftype == IMB_FTYPE_KTX)
-		return R_IMF_IMTYPE_KTX;
+  if (ftype == IMB_FTYPE_KTX) {
+    return R_IMF_IMTYPE_KTX;
+  }
 #endif
-	else
-		return R_IMF_IMTYPE_JPEG90;
-}
-=======
->>>>>>> 5d7ac749
 
   return R_IMF_IMTYPE_JPEG90;
 }
@@ -1629,44 +1624,6 @@
 
 char BKE_imtype_valid_channels(const char imtype, bool write_file)
 {
-<<<<<<< HEAD
-	char chan_flag = IMA_CHAN_FLAG_RGB; /* assume all support rgb */
-
-	/* alpha */
-	switch (imtype) {
-		case R_IMF_IMTYPE_BMP:
-			if (write_file) break;
-			/* fall-through */
-		case R_IMF_IMTYPE_TARGA:
-		case R_IMF_IMTYPE_IRIS:
-		case R_IMF_IMTYPE_PNG:
-		case R_IMF_IMTYPE_RADHDR:
-		case R_IMF_IMTYPE_TIFF:
-		case R_IMF_IMTYPE_OPENEXR:
-		case R_IMF_IMTYPE_MULTILAYER:
-		case R_IMF_IMTYPE_DDS:
-		case R_IMF_IMTYPE_JP2:
-		case R_IMF_IMTYPE_QUICKTIME:
-		case R_IMF_IMTYPE_DPX:
-		case R_IMF_IMTYPE_KTX:
-			chan_flag |= IMA_CHAN_FLAG_ALPHA;
-			break;
-	}
-
-	/* bw */
-	switch (imtype) {
-		case R_IMF_IMTYPE_PNG:
-		case R_IMF_IMTYPE_JPEG90:
-		case R_IMF_IMTYPE_TARGA:
-		case R_IMF_IMTYPE_RAWTGA:
-		case R_IMF_IMTYPE_TIFF:
-		case R_IMF_IMTYPE_IRIS:
-			chan_flag |= IMA_CHAN_FLAG_BW;
-			break;
-	}
-
-	return chan_flag;
-=======
   char chan_flag = IMA_CHAN_FLAG_RGB; /* Assume all support RGB. */
 
   /* Alpha. */
@@ -1686,6 +1643,7 @@
     case R_IMF_IMTYPE_DDS:
     case R_IMF_IMTYPE_JP2:
     case R_IMF_IMTYPE_DPX:
+    case R_IMF_IMTYPE_KTX:
       chan_flag |= IMA_CHAN_FLAG_ALPHA;
       break;
   }
@@ -1704,7 +1662,6 @@
   }
 
   return chan_flag;
->>>>>>> 5d7ac749
 }
 
 char BKE_imtype_valid_depths(const char imtype)
@@ -1920,35 +1877,12 @@
     }
   }
 #endif
-<<<<<<< HEAD
 #ifdef WITH_KTX
-	else if (imtype == R_IMF_IMTYPE_KTX) {
-		if (!BLI_testextensie(string, extension_test = ".ktx"))
-			extension = extension_test;
-	}
+  else if (imtype == R_IMF_IMTYPE_KTX) {
+    if (!BLI_path_extension_check(string, extension_test = ".ktx"))
+	  extension = extension_test;
+  }
 #endif
-	else { //   R_IMF_IMTYPE_AVIRAW, R_IMF_IMTYPE_AVIJPEG, R_IMF_IMTYPE_JPEG90, R_IMF_IMTYPE_QUICKTIME etc
-		if (!(BLI_testextensie_n(string, extension_test = ".jpg", ".jpeg", NULL)))
-			extension = extension_test;
-	}
-
-	if (extension) {
-		/* prefer this in many cases to avoid .png.tga, but in certain cases it breaks */
-		/* remove any other known image extension */
-		if (BLI_testextensie_array(string, imb_ext_image) ||
-		    (G.have_quicktime && BLI_testextensie_array(string, imb_ext_image_qt)))
-		{
-			return BLI_replace_extension(string, FILE_MAX, extension);
-		}
-		else {
-			return BLI_ensure_extension(string, FILE_MAX, extension);
-		}
-
-	}
-	else {
-		return false;
-	}
-=======
   else {  //   R_IMF_IMTYPE_AVIRAW, R_IMF_IMTYPE_AVIJPEG, R_IMF_IMTYPE_JPEG90 etc
     if (!(BLI_path_extension_check_n(string, extension_test = ".jpg", ".jpeg", NULL))) {
       extension = extension_test;
@@ -1966,7 +1900,6 @@
   }
 
   return false;
->>>>>>> 5d7ac749
 }
 
 int BKE_image_path_ensure_ext_from_imformat(char *string, const ImageFormatData *im_format)
@@ -2115,42 +2048,15 @@
     }
   }
 #endif
-
-<<<<<<< HEAD
 #ifdef WITH_KTX
-	else if (ftype == IMB_FTYPE_KTX) {
-		im_format->imtype = R_IMF_IMTYPE_KTX;
-	}
+  else if (ftype == IMB_FTYPE_KTX) {
+    im_format->imtype = R_IMF_IMTYPE_KTX;
+  }
 #endif
-	else {
-		im_format->imtype = R_IMF_IMTYPE_JPEG90;
-		im_format->quality = quality;
-	}
-
-	/* planes */
-	/* TODO(sergey): Channels doesn't correspond actual planes used for image buffer
-	 *               For example byte buffer will have 4 channels but it might easily
-	 *               be BW or RGB image.
-	 *
-	 *               Need to use im_format->planes = imbuf->planes instead?
-	 */
-	switch (imbuf->channels) {
-		case 0:
-		case 4: im_format->planes = R_IMF_PLANES_RGBA;
-			break;
-		case 3: im_format->planes = R_IMF_PLANES_RGB;
-			break;
-		case 1: im_format->planes = R_IMF_PLANES_BW;
-			break;
-		default: im_format->planes = R_IMF_PLANES_RGB;
-			break;
-	}
-=======
   else {
     im_format->imtype = R_IMF_IMTYPE_JPEG90;
     im_format->quality = quality;
   }
->>>>>>> 5d7ac749
 
   /* planes */
   im_format->planes = imbuf->planes;
@@ -3211,19 +3117,11 @@
     }
   }
 #endif
-<<<<<<< HEAD
 #ifdef WITH_KTX
-	else if (imtype == R_IMF_IMTYPE_KTX) {
-		ibuf->ftype = IMB_FTYPE_KTX;
-	}
+  else if (imtype == R_IMF_IMTYPE_KTX) {
+    ibuf->ftype = IMB_FTYPE_KTX;
+  }
 #endif
-	else {
-		/* R_IMF_IMTYPE_JPEG90, etc. default we save jpegs */
-		if (quality < 10) quality = 90;
-		ibuf->ftype = IMB_FTYPE_JPG;
-		ibuf->foptions.quality = quality;
-	}
-=======
   else {
     /* R_IMF_IMTYPE_JPEG90, etc. default we save jpegs */
     if (quality < 10) {
@@ -3232,7 +3130,6 @@
     ibuf->ftype = IMB_FTYPE_JPG;
     ibuf->foptions.quality = quality;
   }
->>>>>>> 5d7ac749
 }
 
 int BKE_imbuf_write(ImBuf *ibuf, const char *name, const ImageFormatData *imf)
