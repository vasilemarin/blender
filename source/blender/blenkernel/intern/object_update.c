--- conflicted
+++ resolved
@@ -172,19 +172,15 @@
 	switch (ob->type) {
 		case OB_MESH:
 		{
-<<<<<<< HEAD
 #if 0
-			BMEditMesh *em = (eval_ctx->object_mode & OB_MODE_EDIT) ? BKE_editmesh_from_object(ob) : NULL;
+			BMEditMesh *em = (ob->mode & OB_MODE_EDIT) ? BKE_editmesh_from_object(ob) : NULL;
 #else
-			BMEditMesh *em = (eval_ctx->object_mode & OB_MODE_EDIT) ? ((Mesh *)ob->data)->edit_btmesh : NULL;
+			BMEditMesh *em = (ob->mode & OB_MODE_EDIT) ? ((Mesh *)ob->data)->edit_btmesh : NULL;
 			if (em && em->ob != ob) {
 				em = NULL;
 			}
 #endif
 
-=======
-			BMEditMesh *em = (ob->mode & OB_MODE_EDIT) ? BKE_editmesh_from_object(ob) : NULL;
->>>>>>> 3e998b88
 			uint64_t data_mask = scene->customdata_mask | CD_MASK_BAREMESH;
 #ifdef WITH_FREESTYLE
 			/* make sure Freestyle edge/face marks appear in DM for render (see T40315) */
