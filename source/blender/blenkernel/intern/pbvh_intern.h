--- conflicted
+++ resolved
@@ -148,18 +148,11 @@
 
   /* NOTE: Normals are not `const` because they can be updated for drawing by sculpt code. */
   float (*vert_normals)[3];
-<<<<<<< HEAD
   bool *vert_hide;
-  MVert *verts;
-  const MPoly *mpoly;
-  const MLoop *mloop;
-  const MLoopTri *looptri;
-=======
   struct MVert *verts;
   const struct MPoly *mpoly;
   const struct MLoop *mloop;
   const struct MLoopTri *looptri;
->>>>>>> 84a76415
   CustomData *vdata;
   CustomData *ldata;
   CustomData *pdata;
