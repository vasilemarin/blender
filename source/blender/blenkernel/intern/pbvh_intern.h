/* SPDX-License-Identifier: GPL-2.0-or-later */

#pragma once

#include "BLI_compiler_compat.h"
#include "BLI_ghash.h"
#include "DNA_customdata_types.h"
#include "DNA_material_types.h"

#include "bmesh.h"

/** \file
 * \ingroup bke
 */
struct MSculptVert;
struct CustomData;

/* Axis-aligned bounding box */
typedef struct {
  float bmin[3], bmax[3];
} BB;

/* Axis-aligned bounding box with centroid */
typedef struct {
  float bmin[3], bmax[3], bcentroid[3];
} BBC;

struct MeshElemMap;

/* NOTE: this structure is getting large, might want to split it into
 * union'd structs */
struct PBVHNode {
  /* Opaque handle for drawing code */
  struct GPU_PBVH_Buffers *draw_buffers;
  struct GPU_PBVH_Buffers **mat_draw_buffers;  // currently only used by pbvh_bmesh
  int tot_mat_draw_buffers;

  int id;

  /* Voxel bounds */
  BB vb;
  BB orig_vb;

  /* For internal nodes, the offset of the children in the PBVH
   * 'nodes' array. */
  int children_offset;
  int subtree_tottri;

  int depth;

  /* Pointer into the PBVH prim_indices array and the number of
   * primitives used by this leaf node.
   *
   * Used for leaf nodes in both mesh- and multires-based PBVHs.
   */
  int *prim_indices;
  unsigned int totprim;

  /* Array of indices into the mesh's MVert array. Contains the
   * indices of all vertices used by faces that are within this
   * node's bounding box.
   *
   * Note that a vertex might be used by a multiple faces, and
   * these faces might be in different leaf nodes. Such a vertex
   * will appear in the vert_indices array of each of those leaf
   * nodes.
   *
   * In order to support cases where you want access to multiple
   * nodes' vertices without duplication, the vert_indices array
   * is ordered such that the first part of the array, up to
   * index 'uniq_verts', contains "unique" vertex indices. These
   * vertices might not be truly unique to this node, but if
   * they appear in another node's vert_indices array, they will
   * be above that node's 'uniq_verts' value.
   *
   * Used for leaf nodes in a mesh-based PBVH (not multires.)
   */
  const int *vert_indices;
  unsigned int uniq_verts, face_verts;

  /* Array of indices into the Mesh's MLoop array.
   * PBVH_FACES only.  The first part of the array
   * are loops unique to this node, see comment for
   * vert_indices for more details.*/
  int *loop_indices;
  unsigned int loop_indices_num;

  /* An array mapping face corners into the vert_indices
   * array. The array is sized to match 'totprim', and each of
   * the face's corners gets an index into the vert_indices
   * array, in the same order as the corners in the original
   * MLoopTri.
   *
   * Used for leaf nodes in a mesh-based PBVH (not multires.)
   */
  const int (*face_vert_indices)[3];

  /* Indicates whether this node is a leaf or not; also used for
   * marking various updates that need to be applied. */
  PBVHNodeFlags flag : 32;

  /* Used for raycasting: how close bb is to the ray point. */
  float tmin;

  /* Scalar displacements for sculpt mode's layer brush. */
  float *layer_disp;

  int proxy_count;
  PBVHProxyNode *proxies;

  /* Dyntopo */
  TableGSet *bm_faces;
  TableGSet *bm_unique_verts;
  TableGSet *bm_other_verts;

  PBVHTriBuf *tribuf;       // all triangles
  PBVHTriBuf *tri_buffers;  // tribuffers, one per material used
  int tot_tri_buffers;

  int updategen;

  /* Used to store the brush color during a stroke and composite it over the original color */
  PBVHColorBufferNode color_buffer;
#ifdef PROXY_ADVANCED
  ProxyVertArray proxyverts;
#endif
};

typedef enum {
  PBVH_DYNTOPO_SMOOTH_SHADING = 1,
  PBVH_FAST_DRAW = 2,  // hides facesets/masks and forces smooth to save GPU bandwidth
  PBVH_IGNORE_UVS = 4
} PBVHFlags;

typedef struct PBVHBMeshLog PBVHBMeshLog;
struct DMFlagMat;

struct PBVH {
  PBVHType type;
  PBVHFlags flags;

  int idgen;

  bool dyntopo_stop;

  PBVHNode *nodes;
  int node_mem_count, totnode;

  int *prim_indices;
  int totprim;
  int totvert;

  int leaf_limit;
  int depth_limit;

  /* Mesh data */
  struct MeshElemMap *vemap;
  SculptPMap *pmap;

  const struct Mesh *mesh;

  /* Note: Normals are not const because they can be updated for drawing by sculpt code. */
  float (*vert_normals)[3];
  MVert *verts;
  const MPoly *mpoly;
  const MLoop *mloop;
  struct MSculptVert *mdyntopo_verts;
  const MLoopTri *looptri;
  CustomData *vdata;
  CustomData *ldata;
  CustomData *pdata;

  int face_sets_color_seed;
  int face_sets_color_default;
  int *face_sets;
  float *face_areas; /* float2 vector, double buffered to avoid thread contention */
  int face_area_i;

  /* Grid Data */
  CCGKey gridkey;
  CCGElem **grids;
  void **gridfaces;
  const struct DMFlagMat *grid_flag_mats;
  int totgrid;
  BLI_bitmap **grid_hidden;

  /* Used during BVH build and later to mark that a vertex needs to update
   * (its normal must be recalculated). */
  BLI_bitmap *vert_bitmap;

#ifdef PERFCNTRS
  int perf_modified;
#endif

  /* flag are verts/faces deformed */
  bool deformed;
  bool show_mask;
  bool show_face_sets;
  bool respect_hide;

  /* Dynamic topology */
  BMesh *bm;
  float bm_max_edge_len;
  float bm_min_edge_len;
  float bm_detail_range;

  int cd_sculpt_vert;
  int cd_vert_node_offset;
  int cd_face_node_offset;
  int cd_vert_mask_offset;
  int cd_faceset_offset;
  int cd_face_area;
  int cd_vcol_offset;

  int totuv;

  int vcol_type;
  int vcol_domain;

  float planes[6][4];
  int num_planes;

  int symmetry;
  int boundary_symmetry;

  struct BMLog *bm_log;
  struct SubdivCCG *subdiv_ccg;

<<<<<<< HEAD
  bool flat_vcol_shading;
  bool need_full_render;  // used by pbvh drawing for PBVH_BMESH

  int balance_counter;
  int stroke_id;  // used to keep origdata up to date in PBVH_BMESH

  bool is_cached;

  /* This data is for validating cached PBVHs;
   * it is not guaranteed to be valid in any way! */
  struct { 
    CustomData vdata, edata, ldata, pdata;
    int totvert, totedge, totloop, totpoly;
    struct BMesh *bm;
  } cached_data;

  bool invalid;
=======
  const struct MeshElemMap *pmap;

  CustomDataLayer *color_layer;
  AttributeDomain color_domain;

  bool is_drawing;
>>>>>>> 4f961901
};

/* pbvh.c */

void BB_reset(BB *bb);
/**
 * Expand the bounding box to include a new coordinate.
 */
void BB_expand(BB *bb, const float co[3]);
/**
 * Expand the bounding box to include another bounding box.
 */
void BB_expand_with_bb(BB *bb, BB *bb2);
void BBC_update_centroid(BBC *bbc);
/**
 * Return 0, 1, or 2 to indicate the widest axis of the bounding box.
 */
int BB_widest_axis(const BB *bb);
void BB_intersect(BB *r_out, BB *a, BB *b);
float BB_volume(const BB *bb);

void pbvh_grow_nodes(PBVH *bvh, int totnode);
bool ray_face_intersection_quad(const float ray_start[3],
                                struct IsectRayPrecalc *isect_precalc,
                                const float t0[3],
                                const float t1[3],
                                const float t2[3],
                                const float t3[3],
                                float *depth);
bool ray_face_intersection_tri(const float ray_start[3],
                               struct IsectRayPrecalc *isect_precalc,
                               const float t0[3],
                               const float t1[3],
                               const float t2[3],
                               float *depth);

bool ray_face_nearest_quad(const float ray_start[3],
                           const float ray_normal[3],
                           const float t0[3],
                           const float t1[3],
                           const float t2[3],
                           const float t3[3],
                           float *r_depth,
                           float *r_dist_sq);
bool ray_face_nearest_tri(const float ray_start[3],
                          const float ray_normal[3],
                          const float t0[3],
                          const float t1[3],
                          const float t2[3],
                          float *r_depth,
                          float *r_dist_sq);

void pbvh_update_BB_redraw(PBVH *bvh, PBVHNode **nodes, int totnode, int flag);

bool ray_face_intersection_depth_tri(const float ray_start[3],
                                     struct IsectRayPrecalc *isect_precalc,
                                     const float t0[3],
                                     const float t1[3],
                                     const float t2[3],
                                     float *r_depth,
                                     float *r_back_depth,
                                     int *hit_count);

/* pbvh_bmesh.c */
<<<<<<< HEAD
bool pbvh_bmesh_node_raycast(PBVH *pbvh,
                             PBVHNode *node,
=======

bool pbvh_bmesh_node_raycast(PBVHNode *node,
>>>>>>> 4f961901
                             const float ray_start[3],
                             const float ray_normal[3],
                             struct IsectRayPrecalc *isect_precalc,
                             int *hit_count,
                             float *depth,
                             float *back_depth,
                             bool use_original,
                             SculptVertRef *r_active_vertex_index,
                             SculptFaceRef *r_active_face_index,
                             float *r_face_normal,
                             int stroke_id);

bool pbvh_bmesh_node_nearest_to_ray(PBVH *pbvh,
                                    PBVHNode *node,
                                    const float ray_start[3],
                                    const float ray_normal[3],
                                    float *depth,
                                    float *dist_sq,
                                    bool use_original,
                                    int stroke_id);

void pbvh_bmesh_normals_update(PBVH *pbvh, PBVHNode **nodes, int totnode);

void pbvh_free_all_draw_buffers(PBVHNode *node);
void pbvh_update_free_all_draw_buffers(PBVH *pbvh, PBVHNode *node);

BLI_INLINE int pbvh_bmesh_node_index_from_vert(PBVH *pbvh, const BMVert *key)
{
  const int node_index = BM_ELEM_CD_GET_INT((const BMElem *)key, pbvh->cd_vert_node_offset);
  BLI_assert(node_index != DYNTOPO_NODE_NONE);
  BLI_assert(node_index < pbvh->totnode);
  return node_index;
}

BLI_INLINE int pbvh_bmesh_node_index_from_face(PBVH *pbvh, const BMFace *key)
{
  const int node_index = BM_ELEM_CD_GET_INT((const BMElem *)key, pbvh->cd_face_node_offset);
  BLI_assert(node_index != DYNTOPO_NODE_NONE);
  BLI_assert(node_index < pbvh->totnode);
  return node_index;
}

BLI_INLINE PBVHNode *pbvh_bmesh_node_from_vert(PBVH *pbvh, const BMVert *key)
{
  int ni = pbvh_bmesh_node_index_from_vert(pbvh, key);

  return ni >= 0 ? pbvh->nodes + ni : NULL;
  // return &pbvh->nodes[pbvh_bmesh_node_index_from_vert(pbvh, key)];
}

BLI_INLINE PBVHNode *pbvh_bmesh_node_from_face(PBVH *pbvh, const BMFace *key)
{
  int ni = pbvh_bmesh_node_index_from_face(pbvh, key);

  return ni >= 0 ? pbvh->nodes + ni : NULL;
  // return &pbvh->nodes[pbvh_bmesh_node_index_from_face(pbvh, key)];
}

bool pbvh_bmesh_node_limit_ensure(PBVH *pbvh, int node_index);

//#define PBVH_BMESH_DEBUG

#ifdef PBVH_BMESH_DEBUG
void pbvh_bmesh_check_nodes(PBVH *pbvh);
void pbvh_bmesh_check_nodes_simple(PBVH *pbvh);
#else
#  define pbvh_bmesh_check_nodes(pbvh)
#  define pbvh_bmesh_check_nodes_simple(pbvh)
#endif

void bke_pbvh_insert_face_finalize(PBVH *pbvh, BMFace *f, const int ni);
void bke_pbvh_insert_face(PBVH *pbvh, struct BMFace *f);
void bke_pbvh_update_vert_boundary(int cd_sculpt_vert,
                                   int cd_faceset_offset,
                                   int cd_vert_node_offset,
                                   int cd_face_node_offset,
                                   int cd_vcol_offset,
                                   BMVert *v,
                                   int bound_symmetry,
                                   const struct CustomData *ldata,
                                   const int totuv);

BLI_INLINE bool pbvh_check_vert_boundary(PBVH *pbvh, struct BMVert *v)
{
  MSculptVert *mv = (MSculptVert *)BM_ELEM_CD_GET_VOID_P(v, pbvh->cd_sculpt_vert);

  if (mv->flag & SCULPTVERT_NEED_BOUNDARY) {
    bke_pbvh_update_vert_boundary(pbvh->cd_sculpt_vert,
                                  pbvh->cd_faceset_offset,
                                  pbvh->cd_vert_node_offset,
                                  pbvh->cd_face_node_offset,
                                  pbvh->cd_vcol_offset,
                                  v,
                                  pbvh->boundary_symmetry,
                                  &pbvh->bm->ldata,
                                  pbvh->flags & PBVH_IGNORE_UVS ? 0 : pbvh->totuv);
    return true;
  }

  return false;
}

void pbvh_bmesh_check_other_verts(PBVHNode *node);
//#define DEFRAGMENT_MEMORY<|MERGE_RESOLUTION|>--- conflicted
+++ resolved
@@ -4,8 +4,11 @@
 
 #include "BLI_compiler_compat.h"
 #include "BLI_ghash.h"
+
 #include "DNA_customdata_types.h"
 #include "DNA_material_types.h"
+
+#include "BKE_attribute.h"
 
 #include "bmesh.h"
 
@@ -226,7 +229,6 @@
   struct BMLog *bm_log;
   struct SubdivCCG *subdiv_ccg;
 
-<<<<<<< HEAD
   bool flat_vcol_shading;
   bool need_full_render;  // used by pbvh drawing for PBVH_BMESH
 
@@ -244,14 +246,11 @@
   } cached_data;
 
   bool invalid;
-=======
-  const struct MeshElemMap *pmap;
 
   CustomDataLayer *color_layer;
   AttributeDomain color_domain;
 
   bool is_drawing;
->>>>>>> 4f961901
 };
 
 /* pbvh.c */
@@ -316,13 +315,8 @@
                                      int *hit_count);
 
 /* pbvh_bmesh.c */
-<<<<<<< HEAD
 bool pbvh_bmesh_node_raycast(PBVH *pbvh,
                              PBVHNode *node,
-=======
-
-bool pbvh_bmesh_node_raycast(PBVHNode *node,
->>>>>>> 4f961901
                              const float ray_start[3],
                              const float ray_normal[3],
                              struct IsectRayPrecalc *isect_precalc,
