--- conflicted
+++ resolved
@@ -230,7 +230,7 @@
 		vec_to_quat( key->rot, key->vel, OB_NEGX, OB_POSZ);
 	}
 	else {
-		PTCACHE_DATA_TO(data, BPHYS_DATA_ROTATION, index, key->rot);
+	PTCACHE_DATA_TO(data, BPHYS_DATA_ROTATION, index, key->rot);
 	}
 
 	PTCACHE_DATA_TO(data, BPHYS_DATA_AVELOCITY, index, key->ave);
@@ -656,12 +656,8 @@
 }
 
 /* Smoke functions */
-<<<<<<< HEAD
-static int ptcache_totpoint_smoke_turbulence(void *smoke_v, int cfra)
-=======
 #if 0
 static int ptcache_totpoint_smoke_turbulence(void *smoke_v, int UNUSED(cfra))
->>>>>>> 6d201907
 {
 	SmokeModifierData *smd= (SmokeModifierData *)smoke_v;
 	SmokeDomainSettings *sds = smd->domain;
@@ -883,26 +879,26 @@
 		ptcache_file_read(pf, &dx, 1, sizeof(float));
 
 		if(pf->data_types & (1<<BPHYS_DATA_SMOKE_HIGH) && sds->wt) {
-			int res = sds->res[0]*sds->res[1]*sds->res[2];
-			int res_big, res_big_array[3];
-			float *dens, *densold, *tcu, *tcv, *tcw;
-			unsigned int out_len = sizeof(float)*(unsigned int)res;
-			unsigned int out_len_big;
-
-			smoke_turbulence_get_res(sds->wt, res_big_array);
-			res_big = res_big_array[0]*res_big_array[1]*res_big_array[2];
-			out_len_big = sizeof(float) * (unsigned int)res_big;
-
-			smoke_turbulence_export(sds->wt, &dens, &densold, &tcu, &tcv, &tcw);
-
-			ptcache_compress_read(pf, (unsigned char*)dens, out_len_big);
-			ptcache_compress_read(pf, (unsigned char*)densold, out_len_big);
-
-			ptcache_compress_read(pf, (unsigned char*)tcu, out_len);
-			ptcache_compress_read(pf, (unsigned char*)tcv, out_len);
-			ptcache_compress_read(pf, (unsigned char*)tcw, out_len);
-		}
-	}
+		int res = sds->res[0]*sds->res[1]*sds->res[2];
+		int res_big, res_big_array[3];
+		float *dens, *densold, *tcu, *tcv, *tcw;
+		unsigned int out_len = sizeof(float)*(unsigned int)res;
+		unsigned int out_len_big;
+
+		smoke_turbulence_get_res(sds->wt, res_big_array);
+		res_big = res_big_array[0]*res_big_array[1]*res_big_array[2];
+		out_len_big = sizeof(float) * (unsigned int)res_big;
+
+		smoke_turbulence_export(sds->wt, &dens, &densold, &tcu, &tcv, &tcw);
+
+		ptcache_compress_read(pf, (unsigned char*)dens, out_len_big);
+		ptcache_compress_read(pf, (unsigned char*)densold, out_len_big);
+
+		ptcache_compress_read(pf, (unsigned char*)tcu, out_len);
+		ptcache_compress_read(pf, (unsigned char*)tcv, out_len);
+		ptcache_compress_read(pf, (unsigned char*)tcw, out_len);		
+	}
+}
 }
 
 void BKE_ptcache_id_from_smoke(PTCacheID *pid, struct Object *ob, struct SmokeModifierData *smd)
@@ -2991,15 +2987,15 @@
 				sprintf(mem_info, "%i cells cached", totpoint);
 		}
 		else {
-			int cfra = cache->startframe;
-
-			for(; cfra<=cache->endframe; cfra++) {
-				if(BKE_ptcache_id_exist(pid, cfra))
-					totframes++;
-			}
-
-			sprintf(mem_info, "%i frames on disk", totframes);
-		}
+		int cfra = cache->startframe;
+
+		for(; cfra<=cache->endframe; cfra++) {
+			if(BKE_ptcache_id_exist(pid, cfra))
+				totframes++;
+		}
+
+		sprintf(mem_info, "%i frames on disk", totframes);
+	}
 	}
 	else {
 		PTCacheMem *pm = cache->mem_cache.first;		
