/*
 * This program is free software; you can redistribute it and/or
 * modify it under the terms of the GNU General Public License
 * as published by the Free Software Foundation; either version 2
 * of the License, or (at your option) any later version.
 *
 * This program is distributed in the hope that it will be useful,
 * but WITHOUT ANY WARRANTY; without even the implied warranty of
 * MERCHANTABILITY or FITNESS FOR A PARTICULAR PURPOSE.  See the
 * GNU General Public License for more details.
 *
 * You should have received a copy of the GNU General Public License
 * along with this program; if not, write to the Free Software Foundation,
 * Inc., 51 Franklin Street, Fifth Floor, Boston, MA 02110-1301, USA.
 *
 * The Original Code is Copyright (C) 2001-2002 by NaN Holding BV.
 * All rights reserved.
 */

/** \file
 * \ingroup bke
 */

#include <math.h>
#include <stdio.h>
#include <string.h>

#include "MEM_guardedalloc.h"

#include "DNA_curve_types.h"
#include "DNA_mesh_types.h"
#include "DNA_object_types.h"
#include "DNA_scene_types.h"
#include "DNA_vfont_types.h"

#include "BLI_bitmap.h"
#include "BLI_linklist.h"
#include "BLI_listbase.h"
#include "BLI_math.h"
#include "BLI_memarena.h"
#include "BLI_scanfill.h"
#include "BLI_string.h"
#include "BLI_utildefines.h"

#include "BKE_anim_path.h"
#include "BKE_curve.h"
#include "BKE_displist.h"
#include "BKE_font.h"
#include "BKE_key.h"
#include "BKE_lattice.h"
#include "BKE_lib_id.h"
#include "BKE_mball.h"
#include "BKE_mball_tessellate.h"
#include "BKE_mesh.h"
#include "BKE_modifier.h"
#include "BKE_object.h"

#include "BLI_sys_types.h"  // for intptr_t support

#include "DEG_depsgraph.h"
#include "DEG_depsgraph_query.h"

static void boundbox_displist_object(Object *ob);

void BKE_displist_elem_free(DispList *dl)
{
  if (dl) {
    if (dl->verts) {
      MEM_freeN(dl->verts);
    }
    if (dl->nors) {
      MEM_freeN(dl->nors);
    }
    if (dl->index) {
      MEM_freeN(dl->index);
    }
    MEM_freeN(dl);
  }
}

void BKE_displist_free(ListBase *lb)
{
  DispList *dl;

  while ((dl = BLI_pophead(lb))) {
    BKE_displist_elem_free(dl);
  }
}

DispList *BKE_displist_find_or_create(ListBase *lb, int type)
{
  LISTBASE_FOREACH (DispList *, dl, lb) {
    if (dl->type == type) {
      return dl;
    }
  }

  DispList *dl = MEM_callocN(sizeof(DispList), "find_disp");
  dl->type = type;
  BLI_addtail(lb, dl);

  return dl;
}

DispList *BKE_displist_find(ListBase *lb, int type)
{
  LISTBASE_FOREACH (DispList *, dl, lb) {
    if (dl->type == type) {
      return dl;
    }
  }

  return NULL;
}

bool BKE_displist_has_faces(const ListBase *lb)
{
  LISTBASE_FOREACH (const DispList *, dl, lb) {
    if (ELEM(dl->type, DL_INDEX3, DL_INDEX4, DL_SURF)) {
      return true;
    }
  }

  return false;
}

void BKE_displist_copy(ListBase *lbn, const ListBase *lb)
{
  BKE_displist_free(lbn);

  LISTBASE_FOREACH (const DispList *, dl, lb) {
    DispList *dln = MEM_dupallocN(dl);
    BLI_addtail(lbn, dln);
    dln->verts = MEM_dupallocN(dl->verts);
    dln->nors = MEM_dupallocN(dl->nors);
    dln->index = MEM_dupallocN(dl->index);
  }
}

void BKE_displist_normals_add(ListBase *lb)
{
  float *vdata, *ndata, nor[3];
  float *v1, *v2, *v3, *v4;
  float *n1, *n2, *n3, *n4;
  int a, b, p1, p2, p3, p4;

  LISTBASE_FOREACH (DispList *, dl, lb) {
    if (dl->type == DL_INDEX3) {
      if (dl->nors == NULL) {
        dl->nors = MEM_callocN(sizeof(float[3]), "dlnors");

        if (dl->flag & DL_BACK_CURVE) {
          dl->nors[2] = -1.0f;
        }
        else {
          dl->nors[2] = 1.0f;
        }
      }
    }
    else if (dl->type == DL_SURF) {
      if (dl->nors == NULL) {
        dl->nors = MEM_callocN(sizeof(float[3]) * dl->nr * dl->parts, "dlnors");

        vdata = dl->verts;
        ndata = dl->nors;

        for (a = 0; a < dl->parts; a++) {

          if (BKE_displist_surfindex_get(dl, a, &b, &p1, &p2, &p3, &p4) == 0) {
            break;
          }

          v1 = vdata + 3 * p1;
          n1 = ndata + 3 * p1;
          v2 = vdata + 3 * p2;
          n2 = ndata + 3 * p2;
          v3 = vdata + 3 * p3;
          n3 = ndata + 3 * p3;
          v4 = vdata + 3 * p4;
          n4 = ndata + 3 * p4;

          for (; b < dl->nr; b++) {
            normal_quad_v3(nor, v1, v3, v4, v2);

            add_v3_v3(n1, nor);
            add_v3_v3(n2, nor);
            add_v3_v3(n3, nor);
            add_v3_v3(n4, nor);

            v2 = v1;
            v1 += 3;
            v4 = v3;
            v3 += 3;
            n2 = n1;
            n1 += 3;
            n4 = n3;
            n3 += 3;
          }
        }
        a = dl->parts * dl->nr;
        v1 = ndata;
        while (a--) {
          normalize_v3(v1);
          v1 += 3;
        }
      }
    }
  }
}

void BKE_displist_count(const ListBase *lb, int *totvert, int *totface, int *tottri)
{
  LISTBASE_FOREACH (const DispList *, dl, lb) {
    int vert_tot = 0;
    int face_tot = 0;
    int tri_tot = 0;
    bool cyclic_u = dl->flag & DL_CYCL_U;
    bool cyclic_v = dl->flag & DL_CYCL_V;

    switch (dl->type) {
      case DL_SURF: {
        int segments_u = dl->nr - (cyclic_u == false);
        int segments_v = dl->parts - (cyclic_v == false);
        vert_tot = dl->nr * dl->parts;
        face_tot = segments_u * segments_v;
        tri_tot = face_tot * 2;
        break;
      }
      case DL_INDEX3: {
        vert_tot = dl->nr;
        face_tot = dl->parts;
        tri_tot = face_tot;
        break;
      }
      case DL_INDEX4: {
        vert_tot = dl->nr;
        face_tot = dl->parts;
        tri_tot = face_tot * 2;
        break;
      }
      case DL_POLY:
      case DL_SEGM: {
        vert_tot = dl->nr * dl->parts;
        break;
      }
    }

    *totvert += vert_tot;
    *totface += face_tot;
    *tottri += tri_tot;
  }
}

bool BKE_displist_surfindex_get(
    const DispList *dl, int a, int *b, int *p1, int *p2, int *p3, int *p4)
{
  if ((dl->flag & DL_CYCL_V) == 0 && a == (dl->parts) - 1) {
    return false;
  }

  if (dl->flag & DL_CYCL_U) {
    (*p1) = dl->nr * a;
    (*p2) = (*p1) + dl->nr - 1;
    (*p3) = (*p1) + dl->nr;
    (*p4) = (*p2) + dl->nr;
    (*b) = 0;
  }
  else {
    (*p2) = dl->nr * a;
    (*p1) = (*p2) + 1;
    (*p4) = (*p2) + dl->nr;
    (*p3) = (*p1) + dl->nr;
    (*b) = 1;
  }

  if ((dl->flag & DL_CYCL_V) && a == dl->parts - 1) {
    (*p3) -= dl->nr * dl->parts;
    (*p4) -= dl->nr * dl->parts;
  }

  return true;
}

/* ****************** make displists ********************* */
#ifdef __INTEL_COMPILER
/* ICC with the optimization -02 causes crashes. */
#  pragma intel optimization_level 1
#endif

static void curve_to_displist(const Curve *cu,
                              const ListBase *nubase,
                              const bool for_render,
                              ListBase *r_dispbase)
{
  const bool editmode = (!for_render && (cu->editnurb || cu->editfont));

  LISTBASE_FOREACH (Nurb *, nu, nubase) {
    if (nu->hide != 0 && editmode) {
      continue;
    }
    if (!BKE_nurb_check_valid_u(nu)) {
      continue;
    }

    const int resolution = (for_render && cu->resolu_ren != 0) ? cu->resolu_ren : nu->resolu;
    const bool is_cyclic = nu->flagu & CU_NURB_CYCLIC;
    const BezTriple *bezt_first = &nu->bezt[0];
    const BezTriple *bezt_last = &nu->bezt[nu->pntsu - 1];

    if (nu->type == CU_BEZIER) {
      int samples_len = 0;
      for (int i = 1; i < nu->pntsu; i++) {
        const BezTriple *prevbezt = &nu->bezt[i - 1];
        const BezTriple *bezt = &nu->bezt[i];
        if (prevbezt->h2 == HD_VECT && bezt->h1 == HD_VECT) {
          samples_len++;
        }
        else {
          samples_len += resolution;
        }
      }
      if (is_cyclic) {
        /* If the curve is cyclic, sample the last edge between the last and first points. */
        if (bezt_first->h1 == HD_VECT && bezt_last->h2 == HD_VECT) {
          samples_len++;
        }
        else {
          samples_len += resolution;
        }
      }
      else {
        /* Otherwise, we only need one additional sample to complete the last edge. */
        samples_len++;
      }

      /* Check that there are more than two points so the curve doesn't loop back on itself. This
       * needs to be separate from `is_cyclic` because cyclic sampling can work with two points
       * and resolution > 1.  */
      const bool use_cyclic_sample = is_cyclic && (samples_len != 2);

      DispList *dl = MEM_callocN(sizeof(DispList), __func__);
      /* Add one to the length because of 'BKE_curve_forward_diff_bezier'. */
      dl->verts = MEM_mallocN(sizeof(float[3]) * (samples_len + 1), "dlverts");
      BLI_addtail(r_dispbase, dl);
      dl->parts = 1;
      dl->nr = samples_len;
      dl->col = nu->mat_nr;
      dl->charidx = nu->charidx;

      dl->type = use_cyclic_sample ? DL_POLY : DL_SEGM;

      float *data = dl->verts;
      for (int i = 1; i < nu->pntsu; i++) {
        const BezTriple *prevbezt = &nu->bezt[i - 1];
        const BezTriple *bezt = &nu->bezt[i];

        if (prevbezt->h2 == HD_VECT && bezt->h1 == HD_VECT) {
          copy_v3_v3(data, prevbezt->vec[1]);
          data += 3;
        }
        else {
          for (int j = 0; j < 3; j++) {
            BKE_curve_forward_diff_bezier(prevbezt->vec[1][j],
                                          prevbezt->vec[2][j],
                                          bezt->vec[0][j],
                                          bezt->vec[1][j],
                                          data + j,
                                          resolution,
                                          sizeof(float[3]));
          }
          data += 3 * resolution;
        }
      }
      if (is_cyclic) {
        if (bezt_first->h1 == HD_VECT && bezt_last->h2 == HD_VECT) {
          copy_v3_v3(data, bezt_last->vec[1]);
        }
        else {
          for (int j = 0; j < 3; j++) {
            BKE_curve_forward_diff_bezier(bezt_last->vec[1][j],
                                          bezt_last->vec[2][j],
                                          bezt_first->vec[0][j],
                                          bezt_first->vec[1][j],
                                          data + j,
                                          resolution,
                                          sizeof(float[3]));
          }
        }
      }
      else {
        copy_v3_v3(data, bezt_last->vec[1]);
      }
    }
    else if (nu->type == CU_NURBS) {
      const int len = (resolution * SEGMENTSU(nu));
      DispList *dl = MEM_callocN(sizeof(DispList), __func__);
      dl->verts = MEM_mallocN(len * sizeof(float[3]), "dlverts");
      BLI_addtail(r_dispbase, dl);
      dl->parts = 1;
      dl->nr = len;
      dl->col = nu->mat_nr;
      dl->charidx = nu->charidx;
      dl->type = is_cyclic ? DL_POLY : DL_SEGM;

      BKE_nurb_makeCurve(nu, dl->verts, NULL, NULL, NULL, resolution, sizeof(float[3]));
    }
    else if (nu->type == CU_POLY) {
      const int len = nu->pntsu;
      DispList *dl = MEM_callocN(sizeof(DispList), __func__);
      dl->verts = MEM_mallocN(len * sizeof(float[3]), "dlverts");
      BLI_addtail(r_dispbase, dl);
      dl->parts = 1;
      dl->nr = len;
      dl->col = nu->mat_nr;
      dl->charidx = nu->charidx;
      dl->type = (is_cyclic && (dl->nr != 2)) ? DL_POLY : DL_SEGM;

      float(*coords)[3] = (float(*)[3])dl->verts;
      for (int i = 0; i < len; i++) {
        const BPoint *bp = &nu->bp[i];
        copy_v3_v3(coords[i], bp->vec);
      }
    }
  }
}

/**
 * \param normal_proj: Optional normal that's used to project the scanfill verts into 2d coords.
 * Pass this along if known since it saves time calculating the normal.
 * This is also used to initialize #DispList.nors (one normal per display list).
 * \param flipnormal: Flip the normal (same as passing \a normal_proj negated)
 */
void BKE_displist_fill(const ListBase *dispbase,
                       ListBase *to,
                       const float normal_proj[3],
                       const bool flip_normal)
{
  if (dispbase == NULL) {
    return;
  }
  if (BLI_listbase_is_empty(dispbase)) {
    return;
  }

  const int scanfill_flag = BLI_SCANFILL_CALC_REMOVE_DOUBLES | BLI_SCANFILL_CALC_POLYS |
                            BLI_SCANFILL_CALC_HOLES;
<<<<<<< HEAD

  MemArena *sf_arena = BLI_memarena_new(BLI_SCANFILL_ARENA_SIZE, __func__);

  short colnr = 0;
  int charidx = 0;
  bool should_continue = true;
  while (should_continue) {
    should_continue = false;
    bool nextcol = false;

=======

  MemArena *sf_arena = BLI_memarena_new(BLI_SCANFILL_ARENA_SIZE, __func__);

  short colnr = 0;
  int charidx = 0;
  bool should_continue = true;
  while (should_continue) {
    should_continue = false;
    bool nextcol = false;

>>>>>>> 9e007b46
    ScanFillContext sf_ctx;
    BLI_scanfill_begin_arena(&sf_ctx, sf_arena);

    int totvert = 0;
    short dl_flag_accum = 0;
    short dl_rt_accum = 0;
    LISTBASE_FOREACH (const DispList *, dl, dispbase) {
      if (dl->type == DL_POLY) {
        if (charidx < dl->charidx) {
          should_continue = true;
        }
        else if (charidx == dl->charidx) { /* character with needed index */
          if (colnr == dl->col) {

            sf_ctx.poly_nr++;

            /* Make verts and edges. */
            ScanFillVert *sf_vert = NULL;
            ScanFillVert *sf_vert_last = NULL;
            ScanFillVert *sf_vert_new = NULL;
            for (int i = 0; i < dl->nr; i++) {
              sf_vert_last = sf_vert;
              sf_vert = BLI_scanfill_vert_add(&sf_ctx, &dl->verts[3 * i]);
              totvert++;
              if (sf_vert_last == NULL) {
                sf_vert_new = sf_vert;
              }
              else {
                BLI_scanfill_edge_add(&sf_ctx, sf_vert_last, sf_vert);
              }
            }

            if (sf_vert != NULL && sf_vert_new != NULL) {
              BLI_scanfill_edge_add(&sf_ctx, sf_vert, sf_vert_new);
            }
          }
          else if (colnr < dl->col) {
            /* got poly with next material at current char */
            should_continue = true;
            nextcol = true;
          }
        }
        dl_flag_accum |= dl->flag;
        dl_rt_accum |= dl->rt;
      }
    }

    const int triangles_len = BLI_scanfill_calc_ex(&sf_ctx, scanfill_flag, normal_proj);
    if (totvert != 0 && triangles_len != 0) {
      DispList *dlnew = MEM_callocN(sizeof(DispList), "filldisplist");
      dlnew->type = DL_INDEX3;
      dlnew->flag = (dl_flag_accum & (DL_BACK_CURVE | DL_FRONT_CURVE));
      dlnew->rt = (dl_rt_accum & CU_SMOOTH);
      dlnew->col = colnr;
      dlnew->nr = totvert;
      dlnew->parts = triangles_len;

      dlnew->index = MEM_mallocN(sizeof(int[3]) * triangles_len, "dlindex");
      dlnew->verts = MEM_mallocN(sizeof(float[3]) * totvert, "dlverts");

      /* vert data */
      int i;
      LISTBASE_FOREACH_INDEX (ScanFillVert *, sf_vert, &sf_ctx.fillvertbase, i) {
        copy_v3_v3(&dlnew->verts[3 * i], sf_vert->co);
        sf_vert->tmp.i = i; /* Index number. */
      }

      /* index data */
      int *index = dlnew->index;
      LISTBASE_FOREACH (ScanFillFace *, sf_tri, &sf_ctx.fillfacebase) {
        index[0] = sf_tri->v1->tmp.i;
        index[1] = flip_normal ? sf_tri->v3->tmp.i : sf_tri->v2->tmp.i;
        index[2] = flip_normal ? sf_tri->v2->tmp.i : sf_tri->v3->tmp.i;
        index += 3;
      }

      BLI_addhead(to, dlnew);
    }
    BLI_scanfill_end_arena(&sf_ctx, sf_arena);

    if (nextcol) {
      /* stay at current char but fill polys with next material */
      colnr++;
    }
    else {
      /* switch to next char and start filling from first material */
      charidx++;
      colnr = 0;
    }
  }

  BLI_memarena_free(sf_arena);
  /* do not free polys, needed for wireframe display */
}

static void bevels_to_filledpoly(const Curve *cu, ListBase *dispbase)
{
  ListBase front = {NULL, NULL};
  ListBase back = {NULL, NULL};

  LISTBASE_FOREACH (const DispList *, dl, dispbase) {
    if (dl->type == DL_SURF) {
      if ((dl->flag & DL_CYCL_V) && (dl->flag & DL_CYCL_U) == 0) {
        if ((cu->flag & CU_BACK) && (dl->flag & DL_BACK_CURVE)) {
          DispList *dlnew = MEM_callocN(sizeof(DispList), __func__);
          BLI_addtail(&front, dlnew);
          dlnew->verts = MEM_mallocN(sizeof(float[3]) * dl->parts, __func__);
          dlnew->nr = dl->parts;
          dlnew->parts = 1;
          dlnew->type = DL_POLY;
          dlnew->flag = DL_BACK_CURVE;
          dlnew->col = dl->col;
          dlnew->charidx = dl->charidx;

          const float *old_verts = dl->verts;
          float *new_verts = dlnew->verts;
          for (int i = 0; i < dl->parts; i++) {
            copy_v3_v3(new_verts, old_verts);
            new_verts += 3;
            old_verts += 3 * dl->nr;
          }
        }
        if ((cu->flag & CU_FRONT) && (dl->flag & DL_FRONT_CURVE)) {
          DispList *dlnew = MEM_callocN(sizeof(DispList), __func__);
          BLI_addtail(&back, dlnew);
          dlnew->verts = MEM_mallocN(sizeof(float[3]) * dl->parts, __func__);
          dlnew->nr = dl->parts;
          dlnew->parts = 1;
          dlnew->type = DL_POLY;
          dlnew->flag = DL_FRONT_CURVE;
          dlnew->col = dl->col;
          dlnew->charidx = dl->charidx;

          const float *old_verts = dl->verts + 3 * (dl->nr - 1);
          float *new_verts = dlnew->verts;
          for (int i = 0; i < dl->parts; i++) {
            copy_v3_v3(new_verts, old_verts);
            new_verts += 3;
            old_verts += 3 * dl->nr;
          }
        }
      }
    }
  }

  const float z_up[3] = {0.0f, 0.0f, -1.0f};
  BKE_displist_fill(&front, dispbase, z_up, true);
  BKE_displist_fill(&back, dispbase, z_up, false);

  BKE_displist_free(&front);
  BKE_displist_free(&back);

  BKE_displist_fill(dispbase, dispbase, z_up, false);
}

static void curve_to_filledpoly(const Curve *cu, ListBase *dispbase)
{
  if (!CU_DO_2DFILL(cu)) {
    return;
  }

  if (dispbase->first && ((DispList *)dispbase->first)->type == DL_SURF) {
    bevels_to_filledpoly(cu, dispbase);
  }
  else {
    const float z_up[3] = {0.0f, 0.0f, -1.0f};
    BKE_displist_fill(dispbase, dispbase, z_up, false);
  }
}

/* taper rules:
 * - only 1 curve
 * - first point left, last point right
 * - based on subdivided points in original curve, not on points in taper curve (still)
 */
static float displist_calc_taper(Depsgraph *depsgraph,
                                 const Scene *scene,
                                 Object *taperobj,
                                 float fac)
{
  DispList *dl;

  if (taperobj == NULL || taperobj->type != OB_CURVE) {
    return 1.0;
  }

  dl = taperobj->runtime.curve_cache ? taperobj->runtime.curve_cache->disp.first : NULL;
  if (dl == NULL) {
    BKE_displist_make_curveTypes(depsgraph, scene, taperobj, false, false);
    dl = taperobj->runtime.curve_cache->disp.first;
  }
  if (dl) {
    float minx, dx, *fp;
    int a;

    /* horizontal size */
    minx = dl->verts[0];
    dx = dl->verts[3 * (dl->nr - 1)] - minx;
    if (dx > 0.0f) {
      fp = dl->verts;
      for (a = 0; a < dl->nr; a++, fp += 3) {
        if ((fp[0] - minx) / dx >= fac) {
          /* interpolate with prev */
          if (a > 0) {
            float fac1 = (fp[-3] - minx) / dx;
            float fac2 = (fp[0] - minx) / dx;
            if (fac1 != fac2) {
              return fp[1] * (fac1 - fac) / (fac1 - fac2) + fp[-2] * (fac - fac2) / (fac1 - fac2);
            }
          }
          return fp[1];
        }
      }
      return fp[-2];  // last y coord
    }
  }

  return 1.0;
}

float BKE_displist_calc_taper(
    Depsgraph *depsgraph, const Scene *scene, Object *taperobj, int cur, int tot)
{
  float fac = ((float)cur) / (float)(tot - 1);

  return displist_calc_taper(depsgraph, scene, taperobj, fac);
}

void BKE_displist_make_mball(Depsgraph *depsgraph, Scene *scene, Object *ob)
{
  if (!ob || ob->type != OB_MBALL) {
    return;
  }

  if (ob == BKE_mball_basis_find(scene, ob)) {
    if (ob->runtime.curve_cache) {
      BKE_displist_free(&(ob->runtime.curve_cache->disp));
    }
    else {
      ob->runtime.curve_cache = MEM_callocN(sizeof(CurveCache), "CurveCache for MBall");
    }

    BKE_mball_polygonize(depsgraph, scene, ob, &ob->runtime.curve_cache->disp);
    BKE_mball_texspace_calc(ob);

    object_deform_mball(ob, &ob->runtime.curve_cache->disp);

    /* NOP for MBALLs anyway... */
    boundbox_displist_object(ob);
  }
}

void BKE_displist_make_mball_forRender(Depsgraph *depsgraph,
                                       Scene *scene,
                                       Object *ob,
                                       ListBase *dispbase)
{
  BKE_mball_polygonize(depsgraph, scene, ob, dispbase);
  BKE_mball_texspace_calc(ob);

  object_deform_mball(ob, dispbase);
}

static ModifierData *curve_get_tessellate_point(const Scene *scene,
                                                const Object *ob,
                                                const bool for_render,
                                                const bool editmode)
{
  VirtualModifierData virtualModifierData;
  ModifierData *md = BKE_modifiers_get_virtual_modifierlist(ob, &virtualModifierData);
  ModifierData *pretessellatePoint;
  int required_mode;

  if (for_render) {
    required_mode = eModifierMode_Render;
  }
  else {
    required_mode = eModifierMode_Realtime;
  }

  if (editmode) {
    required_mode |= eModifierMode_Editmode;
  }

  pretessellatePoint = NULL;
  for (; md; md = md->next) {
    const ModifierTypeInfo *mti = BKE_modifier_get_info(md->type);

    if (!BKE_modifier_is_enabled(scene, md, required_mode)) {
      continue;
    }
    if (mti->type == eModifierTypeType_Constructive) {
      return pretessellatePoint;
    }

    if (ELEM(md->type, eModifierType_Hook, eModifierType_Softbody, eModifierType_MeshDeform)) {
      pretessellatePoint = md;

      /* this modifiers are moving point of tessellation automatically
       * (some of them even can't be applied on tessellated curve), set flag
       * for information button in modifier's header
       */
      md->mode |= eModifierMode_ApplyOnSpline;
    }
    else if (md->mode & eModifierMode_ApplyOnSpline) {
      pretessellatePoint = md;
    }
  }

  return pretessellatePoint;
}

/* Return true if any modifier was applied. */
bool BKE_curve_calc_modifiers_pre(Depsgraph *depsgraph,
<<<<<<< HEAD
                                  Scene *scene,
=======
                                  const Scene *scene,
>>>>>>> 9e007b46
                                  Object *ob,
                                  ListBase *source_nurb,
                                  ListBase *target_nurb,
                                  const bool for_render)
{
  VirtualModifierData virtualModifierData;
  ModifierData *md = BKE_modifiers_get_virtual_modifierlist(ob, &virtualModifierData);
  ModifierData *pretessellatePoint;
  Curve *cu = ob->data;
  int numElems = 0, numVerts = 0;
  const bool editmode = (!for_render && (cu->editnurb || cu->editfont));
  ModifierApplyFlag apply_flag = 0;
  float(*deformedVerts)[3] = NULL;
  float *keyVerts = NULL;
  int required_mode;
  bool modified = false;

  BKE_modifiers_clear_errors(ob);

  if (editmode) {
    apply_flag |= MOD_APPLY_USECACHE;
  }
  if (for_render) {
    apply_flag |= MOD_APPLY_RENDER;
    required_mode = eModifierMode_Render;
  }
  else {
    required_mode = eModifierMode_Realtime;
  }

  const ModifierEvalContext mectx = {depsgraph, ob, apply_flag};

  pretessellatePoint = curve_get_tessellate_point(scene, ob, for_render, editmode);

  if (editmode) {
    required_mode |= eModifierMode_Editmode;
  }

  if (!editmode) {
    keyVerts = BKE_key_evaluate_object(ob, &numElems);

    if (keyVerts) {
      BLI_assert(BKE_keyblock_curve_element_count(source_nurb) == numElems);

      /* split coords from key data, the latter also includes
       * tilts, which is passed through in the modifier stack.
       * this is also the reason curves do not use a virtual
       * shape key modifier yet. */
      deformedVerts = BKE_curve_nurbs_key_vert_coords_alloc(source_nurb, keyVerts, &numVerts);
    }
  }

  if (pretessellatePoint) {
    for (; md; md = md->next) {
      const ModifierTypeInfo *mti = BKE_modifier_get_info(md->type);

      if (!BKE_modifier_is_enabled(scene, md, required_mode)) {
        continue;
      }
      if (mti->type != eModifierTypeType_OnlyDeform) {
        continue;
      }

      if (!deformedVerts) {
        deformedVerts = BKE_curve_nurbs_vert_coords_alloc(source_nurb, &numVerts);
      }

      mti->deformVerts(md, &mectx, NULL, deformedVerts, numVerts);
      modified = true;

      if (md == pretessellatePoint) {
        break;
      }
    }
  }

  if (deformedVerts) {
    BKE_curve_nurbs_vert_coords_apply(target_nurb, deformedVerts, false);
    MEM_freeN(deformedVerts);
  }
  if (keyVerts) { /* these are not passed through modifier stack */
    BKE_curve_nurbs_key_vert_tilts_apply(target_nurb, keyVerts);
  }

  if (keyVerts) {
    MEM_freeN(keyVerts);
  }
  return modified;
}

static float (*displist_vert_coords_alloc(ListBase *dispbase, int *r_vert_len))[3]
{
  float(*allverts)[3], *fp;

  *r_vert_len = 0;

  LISTBASE_FOREACH (DispList *, dl, dispbase) {
    *r_vert_len += (dl->type == DL_INDEX3) ? dl->nr : dl->parts * dl->nr;
  }

  allverts = MEM_mallocN(sizeof(float[3]) * (*r_vert_len), "displist_vert_coords_alloc allverts");
  fp = (float *)allverts;
  LISTBASE_FOREACH (DispList *, dl, dispbase) {
    int ofs = 3 * ((dl->type == DL_INDEX3) ? dl->nr : dl->parts * dl->nr);
    memcpy(fp, dl->verts, sizeof(float) * ofs);
    fp += ofs;
  }

  return allverts;
}

static void displist_vert_coords_apply(ListBase *dispbase, const float (*allverts)[3])
{
  const float *fp;

  fp = (float *)allverts;
  LISTBASE_FOREACH (DispList *, dl, dispbase) {
    int ofs = 3 * ((dl->type == DL_INDEX3) ? dl->nr : dl->parts * dl->nr);
    memcpy(dl->verts, fp, sizeof(float) * ofs);
    fp += ofs;
  }
}

static void curve_calc_modifiers_post(Depsgraph *depsgraph,
                                      const Scene *scene,
                                      Object *ob,
                                      ListBase *dispbase,
                                      Mesh **r_final,
                                      const bool for_render,
                                      const bool force_mesh_conversion)
{
  VirtualModifierData virtualModifierData;
  ModifierData *md = BKE_modifiers_get_virtual_modifierlist(ob, &virtualModifierData);
  ModifierData *pretessellatePoint;
  const Curve *cu = ob->data;
  int required_mode = 0, totvert = 0;
  const bool editmode = (!for_render && (cu->editnurb || cu->editfont));
  Mesh *modified = NULL, *mesh_applied;
  float(*vertCos)[3] = NULL;
  int useCache = !for_render;
  ModifierApplyFlag apply_flag = 0;

  if (for_render) {
    apply_flag |= MOD_APPLY_RENDER;
    required_mode = eModifierMode_Render;
  }
  else {
    required_mode = eModifierMode_Realtime;
  }

  const ModifierEvalContext mectx_deform = {
      depsgraph, ob, editmode ? apply_flag | MOD_APPLY_USECACHE : apply_flag};
  const ModifierEvalContext mectx_apply = {
      depsgraph, ob, useCache ? apply_flag | MOD_APPLY_USECACHE : apply_flag};

  pretessellatePoint = curve_get_tessellate_point(scene, ob, for_render, editmode);

  if (editmode) {
    required_mode |= eModifierMode_Editmode;
  }

  if (pretessellatePoint) {
    md = pretessellatePoint->next;
  }

  if (r_final && *r_final) {
    BKE_id_free(NULL, *r_final);
  }

  for (; md; md = md->next) {
    const ModifierTypeInfo *mti = BKE_modifier_get_info(md->type);

    if (!BKE_modifier_is_enabled(scene, md, required_mode)) {
      continue;
    }

    /* If we need normals, no choice, have to convert to mesh now. */
    bool need_normal = mti->dependsOnNormals != NULL && mti->dependsOnNormals(md);
    /* XXX 2.8 : now that batch cache is stored inside the ob->data
     * we need to create a Mesh for each curve that uses modifiers. */
    if (modified == NULL /* && need_normal */) {
      if (vertCos != NULL) {
        displist_vert_coords_apply(dispbase, vertCos);
      }

      if (ELEM(ob->type, OB_CURVE, OB_FONT) && (cu->flag & CU_DEFORM_FILL)) {
        curve_to_filledpoly(cu, dispbase);
      }

      modified = BKE_mesh_new_nomain_from_curve_displist(ob, dispbase);
    }

    if (mti->type == eModifierTypeType_OnlyDeform ||
        (mti->type == eModifierTypeType_DeformOrConstruct && !modified)) {
      if (modified) {
        if (!vertCos) {
          vertCos = BKE_mesh_vert_coords_alloc(modified, &totvert);
        }
        if (need_normal) {
          BKE_mesh_ensure_normals(modified);
        }
        mti->deformVerts(md, &mectx_deform, modified, vertCos, totvert);
      }
      else {
        if (!vertCos) {
          vertCos = displist_vert_coords_alloc(dispbase, &totvert);
        }
        mti->deformVerts(md, &mectx_deform, NULL, vertCos, totvert);
      }
    }
    else {
      if (!r_final) {
        /* makeDisplistCurveTypes could be used for beveling, where derived mesh
         * is totally unnecessary, so we could stop modifiers applying
         * when we found constructive modifier but derived mesh is unwanted result
         */
        break;
      }

      if (modified) {
        if (vertCos) {
          Mesh *temp_mesh = (Mesh *)BKE_id_copy_ex(
              NULL, &modified->id, NULL, LIB_ID_COPY_LOCALIZE);
          BKE_id_free(NULL, modified);
          modified = temp_mesh;

          BKE_mesh_vert_coords_apply(modified, vertCos);
        }
      }
      else {
        if (vertCos) {
          displist_vert_coords_apply(dispbase, vertCos);
        }

        if (ELEM(ob->type, OB_CURVE, OB_FONT) && (cu->flag & CU_DEFORM_FILL)) {
          curve_to_filledpoly(cu, dispbase);
        }

        modified = BKE_mesh_new_nomain_from_curve_displist(ob, dispbase);
      }

      if (vertCos) {
        /* Vertex coordinates were applied to necessary data, could free it */
        MEM_freeN(vertCos);
        vertCos = NULL;
      }

      if (need_normal) {
        BKE_mesh_ensure_normals(modified);
      }
      mesh_applied = mti->modifyMesh(md, &mectx_apply, modified);

      if (mesh_applied) {
        /* Modifier returned a new derived mesh */

        if (modified && modified != mesh_applied) { /* Modifier  */
          BKE_id_free(NULL, modified);
        }
        modified = mesh_applied;
      }
    }
  }

  if (vertCos) {
    if (modified) {
      Mesh *temp_mesh = (Mesh *)BKE_id_copy_ex(NULL, &modified->id, NULL, LIB_ID_COPY_LOCALIZE);
      BKE_id_free(NULL, modified);
      modified = temp_mesh;

      BKE_mesh_vert_coords_apply(modified, vertCos);
      BKE_mesh_calc_normals_mapping_simple(modified);

      MEM_freeN(vertCos);
    }
    else {
      displist_vert_coords_apply(dispbase, vertCos);
      MEM_freeN(vertCos);
      vertCos = NULL;
    }
  }

  if (r_final) {
    if (force_mesh_conversion && !modified) {
      /* XXX 2.8 : This is a workaround for by some deeper technical debts:
       * - DRW Batch cache is stored inside the ob->data.
       * - Curve data is not COWed for instances that use different modifiers.
       * This can causes the modifiers to be applied on all user of the same data-block
       * (see T71055)
       *
       * The easy workaround is to force to generate a Mesh that will be used for display data
       * since a Mesh output is already used for generative modifiers.
       * However it does not fix problems with actual edit data still being shared.
       *
       * The right solution would be to COW the Curve data block at the input of the modifier
       * stack just like what the mesh modifier does.
       */
      modified = BKE_mesh_new_nomain_from_curve_displist(ob, dispbase);
    }

    if (modified) {

      /* XXX2.8(Sybren): make sure the face normals are recalculated as well */
      BKE_mesh_ensure_normals(modified);

      /* Special tweaks, needed since neither BKE_mesh_new_nomain_from_template() nor
       * BKE_mesh_new_nomain_from_curve_displist() properly duplicate mat info...
       */
      BLI_strncpy(modified->id.name, cu->id.name, sizeof(modified->id.name));
      *((short *)modified->id.name) = ID_ME;
      MEM_SAFE_FREE(modified->mat);
      /* Set flag which makes it easier to see what's going on in a debugger. */
      modified->id.tag |= LIB_TAG_COPIED_ON_WRITE_EVAL_RESULT;
      modified->mat = MEM_dupallocN(cu->mat);
      modified->totcol = cu->totcol;

      (*r_final) = modified;
    }
    else {
      (*r_final) = NULL;
    }
  }
  else if (modified != NULL) {
    /* Pretty stupid to generate that whole mesh if it's unused, yet we have to free it. */
    BKE_id_free(NULL, modified);
  }
}

static void displist_surf_indices(DispList *dl)
{
  int a, b, p1, p2, p3, p4;
  int *index;

  dl->totindex = 0;

  index = dl->index = MEM_mallocN(sizeof(int[4]) * (dl->parts + 1) * (dl->nr + 1),
                                  "index array nurbs");

  for (a = 0; a < dl->parts; a++) {

    if (BKE_displist_surfindex_get(dl, a, &b, &p1, &p2, &p3, &p4) == 0) {
      break;
    }

    for (; b < dl->nr; b++, index += 4) {
      index[0] = p1;
      index[1] = p2;
      index[2] = p4;
      index[3] = p3;

      dl->totindex++;

      p2 = p1;
      p1++;
      p4 = p3;
      p3++;
    }
  }
}

void BKE_displist_make_surf(Depsgraph *depsgraph,
                            const Scene *scene,
                            Object *ob,
                            ListBase *dispbase,
                            Mesh **r_final,
                            const bool for_render,
                            const bool for_orco)
{
  ListBase nubase = {NULL, NULL};
  Curve *cu = ob->data;
  DispList *dl;
  float *data;
  int len;
  bool force_mesh_conversion = false;

  if (!for_render && cu->editnurb) {
    BKE_nurbList_duplicate(&nubase, BKE_curve_editNurbs_get(cu));
  }
  else {
    BKE_nurbList_duplicate(&nubase, &cu->nurb);
  }

  if (!for_orco) {
    force_mesh_conversion = BKE_curve_calc_modifiers_pre(
        depsgraph, scene, ob, &nubase, &nubase, for_render);
  }

  LISTBASE_FOREACH (Nurb *, nu, &nubase) {
    if (!(for_render || nu->hide == 0) || !BKE_nurb_check_valid_uv(nu)) {
      continue;
    }

    int resolu = nu->resolu, resolv = nu->resolv;

    if (for_render) {
      if (cu->resolu_ren) {
        resolu = cu->resolu_ren;
      }
      if (cu->resolv_ren) {
        resolv = cu->resolv_ren;
      }
    }

    if (nu->pntsv == 1) {
      len = SEGMENTSU(nu) * resolu;

      dl = MEM_callocN(sizeof(DispList), "makeDispListsurf");
      dl->verts = MEM_mallocN(len * sizeof(float[3]), "dlverts");

      BLI_addtail(dispbase, dl);
      dl->parts = 1;
      dl->nr = len;
      dl->col = nu->mat_nr;
      dl->charidx = nu->charidx;

      /* dl->rt will be used as flag for render face and */
      /* CU_2D conflicts with R_NOPUNOFLIP */
      dl->rt = nu->flag;

      data = dl->verts;
      if (nu->flagu & CU_NURB_CYCLIC) {
        dl->type = DL_POLY;
      }
      else {
        dl->type = DL_SEGM;
      }

      BKE_nurb_makeCurve(nu, data, NULL, NULL, NULL, resolu, sizeof(float[3]));
    }
    else {
      len = (nu->pntsu * resolu) * (nu->pntsv * resolv);

      dl = MEM_callocN(sizeof(DispList), "makeDispListsurf");
      dl->verts = MEM_mallocN(len * sizeof(float[3]), "dlverts");
      BLI_addtail(dispbase, dl);

      dl->col = nu->mat_nr;
      dl->charidx = nu->charidx;

      /* dl->rt will be used as flag for render face and */
      /* CU_2D conflicts with R_NOPUNOFLIP */
      dl->rt = nu->flag;

      data = dl->verts;
      dl->type = DL_SURF;

      dl->parts = (nu->pntsu * resolu); /* in reverse, because makeNurbfaces works that way */
      dl->nr = (nu->pntsv * resolv);
      if (nu->flagv & CU_NURB_CYCLIC) {
        dl->flag |= DL_CYCL_U; /* reverse too! */
      }
      if (nu->flagu & CU_NURB_CYCLIC) {
        dl->flag |= DL_CYCL_V;
      }

      BKE_nurb_makeFaces(nu, data, 0, resolu, resolv);

      /* gl array drawing: using indices */
      displist_surf_indices(dl);
    }
  }

  if (!for_orco) {
    BKE_nurbList_duplicate(&ob->runtime.curve_cache->deformed_nurbs, &nubase);
    curve_calc_modifiers_post(
        depsgraph, scene, ob, dispbase, r_final, for_render, force_mesh_conversion);
  }

  BKE_nurbList_free(&nubase);
}

static void rotateBevelPiece(const Curve *cu,
                             const BevPoint *bevp,
                             const BevPoint *nbevp,
                             const DispList *dlb,
                             const float bev_blend,
                             const float widfac,
                             const float radius_factor,
                             float **r_data)
{
  float *data = *r_data;
  const float *fp = dlb->verts;
  for (int b = 0; b < dlb->nr; b++, fp += 3, data += 3) {
    if (cu->flag & CU_3D) {
      float vec[3], quat[4];

      vec[0] = fp[1] + widfac;
      vec[1] = fp[2];
      vec[2] = 0.0;

      if (nbevp == NULL) {
        copy_v3_v3(data, bevp->vec);
        copy_qt_qt(quat, bevp->quat);
      }
      else {
        interp_v3_v3v3(data, bevp->vec, nbevp->vec, bev_blend);
        interp_qt_qtqt(quat, bevp->quat, nbevp->quat, bev_blend);
      }

      mul_qt_v3(quat, vec);

      data[0] += radius_factor * vec[0];
      data[1] += radius_factor * vec[1];
      data[2] += radius_factor * vec[2];
    }
    else {
      float sina, cosa;

      if (nbevp == NULL) {
        copy_v3_v3(data, bevp->vec);
        sina = bevp->sina;
        cosa = bevp->cosa;
      }
      else {
        interp_v3_v3v3(data, bevp->vec, nbevp->vec, bev_blend);

        /* perhaps we need to interpolate angles instead. but the thing is
         * cosa and sina are not actually sine and cosine
         */
        sina = nbevp->sina * bev_blend + bevp->sina * (1.0f - bev_blend);
        cosa = nbevp->cosa * bev_blend + bevp->cosa * (1.0f - bev_blend);
      }

      data[0] += radius_factor * (widfac + fp[1]) * sina;
      data[1] += radius_factor * (widfac + fp[1]) * cosa;
      data[2] += radius_factor * fp[2];
    }
  }

  *r_data = data;
}

static void fillBevelCap(const Nurb *nu,
                         const DispList *dlb,
                         const float *prev_fp,
                         ListBase *dispbase)
{
  DispList *dl;

  dl = MEM_callocN(sizeof(DispList), "makeDispListbev2");
  dl->verts = MEM_mallocN(sizeof(float[3]) * dlb->nr, "dlverts");
  memcpy(dl->verts, prev_fp, sizeof(float[3]) * dlb->nr);

  dl->type = DL_POLY;

  dl->parts = 1;
  dl->nr = dlb->nr;
  dl->col = nu->mat_nr;
  dl->charidx = nu->charidx;

  /* dl->rt will be used as flag for render face and */
  /* CU_2D conflicts with R_NOPUNOFLIP */
  dl->rt = nu->flag;

  BLI_addtail(dispbase, dl);
}

static void calc_bevfac_segment_mapping(
    const BevList *bl, float bevfac, float spline_length, int *r_bev, float *r_blend)
{
  float normlen, normsum = 0.0f;
  float *seglen = bl->seglen;
  int *segbevcount = bl->segbevcount;
  int bevcount = 0, nr = bl->nr;

  float bev_fl = bevfac * (bl->nr - 1);
  *r_bev = (int)bev_fl;

  while (bevcount < nr - 1) {
    normlen = *seglen / spline_length;
    if (normsum + normlen > bevfac) {
      bev_fl = bevcount + (bevfac - normsum) / normlen * *segbevcount;
      *r_bev = (int)bev_fl;
      *r_blend = bev_fl - *r_bev;
      break;
    }
    normsum += normlen;
    bevcount += *segbevcount;
    segbevcount++;
    seglen++;
  }
}

static void calc_bevfac_spline_mapping(
    const BevList *bl, float bevfac, float spline_length, int *r_bev, float *r_blend)
{
  const float len_target = bevfac * spline_length;
  BevPoint *bevp = bl->bevpoints;
  float len_next = 0.0f, len = 0.0f;
  int i = 0, nr = bl->nr;

  while (nr--) {
    bevp++;
    len_next = len + bevp->offset;
    if (len_next > len_target) {
      break;
    }
    len = len_next;
    i++;
  }

  *r_bev = i;
  *r_blend = (len_target - len) / bevp->offset;
}

static void calc_bevfac_mapping_default(
    const BevList *bl, int *r_start, float *r_firstblend, int *r_steps, float *r_lastblend)
{
  *r_start = 0;
  *r_steps = bl->nr;
  *r_firstblend = 1.0f;
  *r_lastblend = 1.0f;
}

static void calc_bevfac_mapping(const Curve *cu,
                                const BevList *bl,
                                const Nurb *nu,
                                int *r_start,
                                float *r_firstblend,
                                int *r_steps,
                                float *r_lastblend)
{
  float tmpf, total_length = 0.0f;
  int end = 0, i;

  if ((BKE_nurb_check_valid_u(nu) == false) ||
      /* not essential, but skips unnecessary calculation */
      (min_ff(cu->bevfac1, cu->bevfac2) == 0.0f && max_ff(cu->bevfac1, cu->bevfac2) == 1.0f)) {
    calc_bevfac_mapping_default(bl, r_start, r_firstblend, r_steps, r_lastblend);
    return;
  }

  if (ELEM(cu->bevfac1_mapping, CU_BEVFAC_MAP_SEGMENT, CU_BEVFAC_MAP_SPLINE) ||
      ELEM(cu->bevfac2_mapping, CU_BEVFAC_MAP_SEGMENT, CU_BEVFAC_MAP_SPLINE)) {
    for (i = 0; i < SEGMENTSU(nu); i++) {
      total_length += bl->seglen[i];
    }
  }

  switch (cu->bevfac1_mapping) {
    case CU_BEVFAC_MAP_RESOLU: {
      const float start_fl = cu->bevfac1 * (bl->nr - 1);
      *r_start = (int)start_fl;
      *r_firstblend = 1.0f - (start_fl - (*r_start));
      break;
    }
    case CU_BEVFAC_MAP_SEGMENT: {
      calc_bevfac_segment_mapping(bl, cu->bevfac1, total_length, r_start, r_firstblend);
      *r_firstblend = 1.0f - *r_firstblend;
      break;
    }
    case CU_BEVFAC_MAP_SPLINE: {
      calc_bevfac_spline_mapping(bl, cu->bevfac1, total_length, r_start, r_firstblend);
      *r_firstblend = 1.0f - *r_firstblend;
      break;
    }
  }

  switch (cu->bevfac2_mapping) {
    case CU_BEVFAC_MAP_RESOLU: {
      const float end_fl = cu->bevfac2 * (bl->nr - 1);
      end = (int)end_fl;

      *r_steps = 2 + end - *r_start;
      *r_lastblend = end_fl - end;
      break;
    }
    case CU_BEVFAC_MAP_SEGMENT: {
      calc_bevfac_segment_mapping(bl, cu->bevfac2, total_length, &end, r_lastblend);
      *r_steps = end - *r_start + 2;
      break;
    }
    case CU_BEVFAC_MAP_SPLINE: {
      calc_bevfac_spline_mapping(bl, cu->bevfac2, total_length, &end, r_lastblend);
      *r_steps = end - *r_start + 2;
      break;
    }
  }

  if (end < *r_start || (end == *r_start && *r_lastblend < 1.0f - *r_firstblend)) {
    SWAP(int, *r_start, end);
    tmpf = *r_lastblend;
    *r_lastblend = 1.0f - *r_firstblend;
    *r_firstblend = 1.0f - tmpf;
    *r_steps = end - *r_start + 2;
  }

  if (*r_start + *r_steps > bl->nr) {
    *r_steps = bl->nr - *r_start;
    *r_lastblend = 1.0f;
  }
}

static void do_makeDispListCurveTypes(Depsgraph *depsgraph,
                                      const Scene *scene,
                                      Object *ob,
                                      ListBase *dispbase,
                                      const bool for_render,
                                      const bool for_orco,
                                      Mesh **r_final)
{
  Curve *cu = ob->data;

  /* we do allow duplis... this is only displist on curve level */
  if (!ELEM(ob->type, OB_SURF, OB_CURVE, OB_FONT)) {
    return;
  }

  if (ob->type == OB_SURF) {
    BKE_displist_make_surf(depsgraph, scene, ob, dispbase, r_final, for_render, for_orco);
  }
  else if (ELEM(ob->type, OB_CURVE, OB_FONT)) {
    ListBase dlbev;
    ListBase nubase = {NULL, NULL};
    bool force_mesh_conversion = false;

    BKE_curve_bevelList_free(&ob->runtime.curve_cache->bev);

    /* We only re-evaluate path if evaluation is not happening for orco.
     * If the calculation happens for orco, we should never free data which
     * was needed before and only not needed for orco calculation.
     */
    if (!for_orco) {
      if (ob->runtime.curve_cache->anim_path_accum_length) {
        MEM_freeN((void *)ob->runtime.curve_cache->anim_path_accum_length);
      }
      ob->runtime.curve_cache->anim_path_accum_length = NULL;
    }

    if (ob->type == OB_FONT) {
      BKE_vfont_to_curve_nubase(ob, FO_EDIT, &nubase);
    }
    else {
      BKE_nurbList_duplicate(&nubase, BKE_curve_nurbs_get(cu));
    }

    if (!for_orco) {
      force_mesh_conversion = BKE_curve_calc_modifiers_pre(
          depsgraph, scene, ob, &nubase, &nubase, for_render);
    }

    BKE_curve_bevelList_make(ob, &nubase, for_render);

    /* If curve has no bevel will return nothing */
    BKE_curve_bevel_make(ob, &dlbev);

    /* no bevel or extrude, and no width correction? */
    if (!dlbev.first && cu->width == 1.0f) {
      curve_to_displist(cu, &nubase, for_render, dispbase);
    }
    else {
      const float widfac = cu->width - 1.0f;
      BevList *bl = ob->runtime.curve_cache->bev.first;
      Nurb *nu = nubase.first;

      for (; bl && nu; bl = bl->next, nu = nu->next) {
        float *data;

        if (bl->nr == 0) { /* blank bevel lists can happen */
          continue;
        }

        /* exception handling; curve without bevel or extrude, with width correction */
        if (BLI_listbase_is_empty(&dlbev)) {
          DispList *dl = MEM_callocN(sizeof(DispList), "makeDispListbev");
          dl->verts = MEM_mallocN(sizeof(float[3]) * bl->nr, "dlverts");
          BLI_addtail(dispbase, dl);

          if (bl->poly != -1) {
            dl->type = DL_POLY;
          }
          else {
            dl->type = DL_SEGM;
            dl->flag = (DL_FRONT_CURVE | DL_BACK_CURVE);
          }

          dl->parts = 1;
          dl->nr = bl->nr;
          dl->col = nu->mat_nr;
          dl->charidx = nu->charidx;

          /* dl->rt will be used as flag for render face and */
          /* CU_2D conflicts with R_NOPUNOFLIP */
          dl->rt = nu->flag;

          int a = dl->nr;
          BevPoint *bevp = bl->bevpoints;
          data = dl->verts;
          while (a--) {
            data[0] = bevp->vec[0] + widfac * bevp->sina;
            data[1] = bevp->vec[1] + widfac * bevp->cosa;
            data[2] = bevp->vec[2];
            bevp++;
            data += 3;
          }
        }
        else {
          ListBase bottom_capbase = {NULL, NULL};
          ListBase top_capbase = {NULL, NULL};
          float bottom_no[3] = {0.0f};
          float top_no[3] = {0.0f};
          float first_blend = 0.0f, last_blend = 0.0f;
          int start, steps = 0;

          if (nu->flagu & CU_NURB_CYCLIC) {
            calc_bevfac_mapping_default(bl, &start, &first_blend, &steps, &last_blend);
          }
          else {
            if (fabsf(cu->bevfac2 - cu->bevfac1) < FLT_EPSILON) {
              continue;
            }

            calc_bevfac_mapping(cu, bl, nu, &start, &first_blend, &steps, &last_blend);
          }

          LISTBASE_FOREACH (DispList *, dlb, &dlbev) {
            /* for each part of the bevel use a separate displblock */
            DispList *dl = MEM_callocN(sizeof(DispList), "makeDispListbev1");
            dl->verts = data = MEM_mallocN(sizeof(float[3]) * dlb->nr * steps, "dlverts");
            BLI_addtail(dispbase, dl);

            dl->type = DL_SURF;

            dl->flag = dlb->flag & (DL_FRONT_CURVE | DL_BACK_CURVE);
            if (dlb->type == DL_POLY) {
              dl->flag |= DL_CYCL_U;
            }
            if ((bl->poly >= 0) && (steps > 2)) {
              dl->flag |= DL_CYCL_V;
            }

            dl->parts = steps;
            dl->nr = dlb->nr;
            dl->col = nu->mat_nr;
            dl->charidx = nu->charidx;

            /* dl->rt will be used as flag for render face and */
            /* CU_2D conflicts with R_NOPUNOFLIP */
            dl->rt = nu->flag;

            /* for each point of poly make a bevel piece */
            BevPoint *bevp_first = bl->bevpoints;
            BevPoint *bevp_last = &bl->bevpoints[bl->nr - 1];
            BevPoint *bevp = &bl->bevpoints[start];
            for (int i = start, a = 0; a < steps; i++, bevp++, a++) {
              float radius_factor = 1.0;
              float *cur_data = data;

              if (cu->taperobj == NULL) {
                radius_factor = bevp->radius;
              }
              else {
                float taper_factor;
                if (cu->flag & CU_MAP_TAPER) {
                  float len = (steps - 3) + first_blend + last_blend;

                  if (a == 0) {
                    taper_factor = 0.0f;
                  }
                  else if (a == steps - 1) {
                    taper_factor = 1.0f;
                  }
                  else {
                    taper_factor = ((float)a - (1.0f - first_blend)) / len;
                  }
                }
                else {
                  float len = bl->nr - 1;
                  taper_factor = (float)i / len;

                  if (a == 0) {
                    taper_factor += (1.0f - first_blend) / len;
                  }
                  else if (a == steps - 1) {
                    taper_factor -= (1.0f - last_blend) / len;
                  }
                }

                radius_factor = displist_calc_taper(depsgraph, scene, cu->taperobj, taper_factor);

                if (cu->taper_radius_mode == CU_TAPER_RADIUS_MULTIPLY) {
                  radius_factor *= bevp->radius;
                }
                else if (cu->taper_radius_mode == CU_TAPER_RADIUS_ADD) {
                  radius_factor += bevp->radius;
                }
              }

              /* rotate bevel piece and write in data */
              if ((a == 0) && (bevp != bevp_last)) {
                rotateBevelPiece(
                    cu, bevp, bevp + 1, dlb, 1.0f - first_blend, widfac, radius_factor, &data);
              }
              else if ((a == steps - 1) && (bevp != bevp_first)) {
                rotateBevelPiece(
                    cu, bevp, bevp - 1, dlb, 1.0f - last_blend, widfac, radius_factor, &data);
              }
              else {
                rotateBevelPiece(cu, bevp, NULL, dlb, 0.0f, widfac, radius_factor, &data);
              }

              if ((cu->flag & CU_FILL_CAPS) && !(nu->flagu & CU_NURB_CYCLIC)) {
                if (a == 1) {
                  fillBevelCap(nu, dlb, cur_data - 3 * dlb->nr, &bottom_capbase);
                  copy_v3_v3(bottom_no, bevp->dir);
                }
                if (a == steps - 1) {
                  fillBevelCap(nu, dlb, cur_data, &top_capbase);
                  negate_v3_v3(top_no, bevp->dir);
                }
              }
            }

            /* gl array drawing: using indices */
            displist_surf_indices(dl);
          }

          if (bottom_capbase.first) {
            BKE_displist_fill(&bottom_capbase, dispbase, bottom_no, false);
            BKE_displist_fill(&top_capbase, dispbase, top_no, false);
            BKE_displist_free(&bottom_capbase);
            BKE_displist_free(&top_capbase);
          }
        }
      }
      BKE_displist_free(&dlbev);
    }

    if (!(cu->flag & CU_DEFORM_FILL)) {
      curve_to_filledpoly(cu, dispbase);
    }

    if (!for_orco) {
      if ((cu->flag & CU_PATH) ||
          DEG_get_eval_flags_for_id(depsgraph, &ob->id) & DAG_EVAL_NEED_CURVE_PATH) {
        BKE_anim_path_calc_data(ob);
      }

      BKE_nurbList_duplicate(&ob->runtime.curve_cache->deformed_nurbs, &nubase);
      curve_calc_modifiers_post(
          depsgraph, scene, ob, dispbase, r_final, for_render, force_mesh_conversion);
    }

    if (cu->flag & CU_DEFORM_FILL && !ob->runtime.data_eval) {
      curve_to_filledpoly(cu, dispbase);
    }

    BKE_nurbList_free(&nubase);
  }
}

void BKE_displist_make_curveTypes(Depsgraph *depsgraph,
                                  const Scene *scene,
                                  Object *ob,
                                  const bool for_render,
                                  const bool for_orco)
{
  ListBase *dispbase;

  /* The same check for duplis as in do_makeDispListCurveTypes.
   * Happens when curve used for constraint/bevel was converted to mesh.
   * check there is still needed for render displist and orco displists. */
  if (!ELEM(ob->type, OB_SURF, OB_CURVE, OB_FONT)) {
    return;
  }

  BKE_object_free_derived_caches(ob);

  if (!ob->runtime.curve_cache) {
    ob->runtime.curve_cache = MEM_callocN(sizeof(CurveCache), "CurveCache for curve types");
  }

  dispbase = &(ob->runtime.curve_cache->disp);

  Mesh *mesh_eval = NULL;
  do_makeDispListCurveTypes(depsgraph, scene, ob, dispbase, for_render, for_orco, &mesh_eval);

  if (mesh_eval != NULL) {
    BKE_object_eval_assign_data(ob, &mesh_eval->id, true);
  }

  boundbox_displist_object(ob);
}

void BKE_displist_make_curveTypes_forRender(Depsgraph *depsgraph,
                                            const Scene *scene,
                                            Object *ob,
                                            ListBase *dispbase,
                                            Mesh **r_final,
                                            const bool for_orco)
{
  if (ob->runtime.curve_cache == NULL) {
    ob->runtime.curve_cache = MEM_callocN(sizeof(CurveCache), "CurveCache for Curve");
  }

  do_makeDispListCurveTypes(depsgraph, scene, ob, dispbase, true, for_orco, r_final);
}

void BKE_displist_minmax(const ListBase *dispbase, float min[3], float max[3])
{
  const float *vert;
  int a, tot = 0;
  int doit = 0;

  LISTBASE_FOREACH (const DispList *, dl, dispbase) {
    tot = (dl->type == DL_INDEX3) ? dl->nr : dl->nr * dl->parts;
    vert = dl->verts;
    for (a = 0; a < tot; a++, vert += 3) {
      minmax_v3v3_v3(min, max, vert);
    }
    doit |= (tot != 0);
  }

  if (!doit) {
    /* there's no geometry in displist, use zero-sized boundbox */
    zero_v3(min);
    zero_v3(max);
  }
}

/* this is confusing, there's also min_max_object, applying the obmat... */
static void boundbox_displist_object(Object *ob)
{
  if (ELEM(ob->type, OB_CURVE, OB_SURF, OB_FONT)) {
    /* Curve's BB is already calculated as a part of modifier stack,
     * here we only calculate object BB based on final display list.
     */

    /* object's BB is calculated from final displist */
    if (ob->runtime.bb == NULL) {
      ob->runtime.bb = MEM_callocN(sizeof(BoundBox), "boundbox");
    }

    Mesh *mesh_eval = BKE_object_get_evaluated_mesh(ob);
    if (mesh_eval) {
      BKE_object_boundbox_calc_from_mesh(ob, mesh_eval);
    }
    else {
      float min[3], max[3];

      INIT_MINMAX(min, max);
      BKE_displist_minmax(&ob->runtime.curve_cache->disp, min, max);
      BKE_boundbox_init_from_minmax(ob->runtime.bb, min, max);

      ob->runtime.bb->flag &= ~BOUNDBOX_DIRTY;
    }
  }
}<|MERGE_RESOLUTION|>--- conflicted
+++ resolved
@@ -444,7 +444,6 @@
 
   const int scanfill_flag = BLI_SCANFILL_CALC_REMOVE_DOUBLES | BLI_SCANFILL_CALC_POLYS |
                             BLI_SCANFILL_CALC_HOLES;
-<<<<<<< HEAD
 
   MemArena *sf_arena = BLI_memarena_new(BLI_SCANFILL_ARENA_SIZE, __func__);
 
@@ -455,18 +454,6 @@
     should_continue = false;
     bool nextcol = false;
 
-=======
-
-  MemArena *sf_arena = BLI_memarena_new(BLI_SCANFILL_ARENA_SIZE, __func__);
-
-  short colnr = 0;
-  int charidx = 0;
-  bool should_continue = true;
-  while (should_continue) {
-    should_continue = false;
-    bool nextcol = false;
-
->>>>>>> 9e007b46
     ScanFillContext sf_ctx;
     BLI_scanfill_begin_arena(&sf_ctx, sf_arena);
 
@@ -781,11 +768,7 @@
 
 /* Return true if any modifier was applied. */
 bool BKE_curve_calc_modifiers_pre(Depsgraph *depsgraph,
-<<<<<<< HEAD
-                                  Scene *scene,
-=======
                                   const Scene *scene,
->>>>>>> 9e007b46
                                   Object *ob,
                                   ListBase *source_nurb,
                                   ListBase *target_nurb,
