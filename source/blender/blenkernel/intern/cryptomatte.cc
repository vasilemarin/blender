/*
 * This program is free software; you can redistribute it and/or
 * modify it under the terms of the GNU General Public License
 * as published by the Free Software Foundation; either version 2
 * of the License, or (at your option) any later version.
 *
 * This program is distributed in the hope that it will be useful,
 * but WITHOUT ANY WARRANTY; without even the implied warranty of
 * MERCHANTABILITY or FITNESS FOR A PARTICULAR PURPOSE.  See the
 * GNU General Public License for more details.
 *
 * You should have received a copy of the GNU General Public License
 * along with this program; if not, write to the Free Software Foundation,
 * Inc., 51 Franklin Street, Fifth Floor, Boston, MA 02110-1301, USA.
 *
 * The Original Code is Copyright (C) 2020 Blender Foundation.
 * All rights reserved.
 */

/** \file
 * \ingroup bke
 */

#include "BKE_cryptomatte.h"
#include "BKE_cryptomatte.hh"
#include "BKE_image.h"
#include "BKE_main.h"

#include "DNA_layer_types.h"
#include "DNA_material_types.h"
#include "DNA_node_types.h"
#include "DNA_object_types.h"
#include "DNA_scene_types.h"

#include "BLI_compiler_attrs.h"
#include "BLI_dynstr.h"
#include "BLI_hash_mm3.h"
#include "BLI_listbase.h"
<<<<<<< HEAD
#include "BLI_map.hh"
=======
>>>>>>> 9e007b46
#include "BLI_string.h"

#include "RE_pipeline.h"

#include "MEM_guardedalloc.h"

#include <cctype>
#include <cstring>
#include <iomanip>
#include <sstream>
#include <string>
#include <string_view>

<<<<<<< HEAD
struct CryptomatteLayer {
  blender::Map<std::string, std::string> hashes;
=======
struct CryptomatteSession {
  blender::Map<std::string, blender::bke::cryptomatte::CryptomatteLayer> layers;
  /* Layer names in order of creation. */
  blender::Vector<std::string> layer_names;

  CryptomatteSession() = default;
  CryptomatteSession(const Main *bmain);
  CryptomatteSession(StampData *stamp_data);
  CryptomatteSession(const Scene *scene);

  blender::bke::cryptomatte::CryptomatteLayer &add_layer(std::string layer_name);
  std::optional<std::string> operator[](float encoded_hash) const;
>>>>>>> 9e007b46

#ifdef WITH_CXX_GUARDEDALLOC
  MEM_CXX_CLASS_ALLOC_FUNCS("cryptomatte:CryptomatteSession")
#endif
<<<<<<< HEAD
  std::string encode_hash(uint32_t cryptomatte_hash)
  {
    std::stringstream encoded;
    encoded << std::setfill('0') << std::setw(sizeof(uint32_t) * 2) << std::hex
            << cryptomatte_hash;
    return encoded.str();
  }

  void add_hash(blender::StringRef name, uint32_t cryptomatte_hash)
  {
    add_encoded_hash(name, encode_hash(cryptomatte_hash));
=======
};

CryptomatteSession::CryptomatteSession(const Main *bmain)
{
  if (!BLI_listbase_is_empty(&bmain->objects)) {
    blender::bke::cryptomatte::CryptomatteLayer &objects = add_layer("CryptoObject");
    LISTBASE_FOREACH (ID *, id, &bmain->objects) {
      objects.add_ID(*id);
    }
  }
  if (!BLI_listbase_is_empty(&bmain->materials)) {
    blender::bke::cryptomatte::CryptomatteLayer &materials = add_layer("CryptoMaterial");
    LISTBASE_FOREACH (ID *, id, &bmain->materials) {
      materials.add_ID(*id);
    }
>>>>>>> 9e007b46
  }
}

<<<<<<< HEAD
  void add_encoded_hash(blender::StringRef name, blender::StringRefNull cryptomatte_encoded_hash)
  {
    hashes.add_overwrite(name, cryptomatte_encoded_hash);
  }

  std::string manifest()
  {
    std::stringstream manifest;

    bool is_first = true;
    const blender::Map<std::string, std::string> &const_map = hashes;
    manifest << "{";
    for (blender::Map<std::string, std::string>::Item item : const_map.items()) {
      if (is_first) {
        is_first = false;
      }
      else {
        manifest << ",";
      }
      manifest << quoted(item.key) << ":\"" << item.value << "\"";
    }
    manifest << "}";
    return manifest.str();
=======
CryptomatteSession::CryptomatteSession(StampData *stamp_data)
{
  blender::bke::cryptomatte::CryptomatteStampDataCallbackData callback_data;
  callback_data.session = this;
  BKE_stamp_info_callback(
      &callback_data,
      stamp_data,
      blender::bke::cryptomatte::CryptomatteStampDataCallbackData::extract_layer_names,
      false);
  BKE_stamp_info_callback(
      &callback_data,
      stamp_data,
      blender::bke::cryptomatte::CryptomatteStampDataCallbackData::extract_layer_manifest,
      false);
}

CryptomatteSession::CryptomatteSession(const Scene *scene)
{
  LISTBASE_FOREACH (ViewLayer *, view_layer, &scene->view_layers) {
    eViewLayerCryptomatteFlags cryptoflags = static_cast<eViewLayerCryptomatteFlags>(
        view_layer->cryptomatte_flag & VIEW_LAYER_CRYPTOMATTE_ALL);
    if (cryptoflags == 0) {
      cryptoflags = static_cast<eViewLayerCryptomatteFlags>(VIEW_LAYER_CRYPTOMATTE_ALL);
    }

    if (cryptoflags & VIEW_LAYER_CRYPTOMATTE_OBJECT) {
      add_layer(blender::StringRefNull(view_layer->name) + ".CryptoObject");
    }
    if (cryptoflags & VIEW_LAYER_CRYPTOMATTE_ASSET) {
      add_layer(blender::StringRefNull(view_layer->name) + ".CryptoAsset");
    }
    if (cryptoflags & VIEW_LAYER_CRYPTOMATTE_MATERIAL) {
      add_layer(blender::StringRefNull(view_layer->name) + ".CryptoMaterial");
    }
>>>>>>> 9e007b46
  }
}

<<<<<<< HEAD
#ifdef WITH_CXX_GUARDEDALLOC
  MEM_CXX_CLASS_ALLOC_FUNCS("cryptomatte:CryptomatteSession")
#endif
};
=======
blender::bke::cryptomatte::CryptomatteLayer &CryptomatteSession::add_layer(std::string layer_name)
{
  if (!layer_names.contains(layer_name)) {
    layer_names.append(layer_name);
  }
  return layers.lookup_or_add_default(layer_name);
}

std::optional<std::string> CryptomatteSession::operator[](float encoded_hash) const
{
  for (const blender::bke::cryptomatte::CryptomatteLayer &layer : layers.values()) {
    std::optional<std::string> result = layer[encoded_hash];
    if (result) {
      return result;
    }
  }
  return std::nullopt;
}
>>>>>>> 9e007b46

CryptomatteSession *BKE_cryptomatte_init(void)
{
  CryptomatteSession *session = new CryptomatteSession();
  return session;
}

<<<<<<< HEAD
void BKE_cryptomatte_free(CryptomatteSession *session)
=======
struct CryptomatteSession *BKE_cryptomatte_init_from_render_result(
    const struct RenderResult *render_result)
{
  CryptomatteSession *session = new CryptomatteSession(render_result->stamp_data);
  return session;
}

struct CryptomatteSession *BKE_cryptomatte_init_from_scene(const struct Scene *scene)
>>>>>>> 9e007b46
{
  CryptomatteSession *session = new CryptomatteSession(scene);
  return session;
}

void BKE_cryptomatte_add_layer(struct CryptomatteSession *session, const char *layer_name)
{
  session->add_layer(layer_name);
}

void BKE_cryptomatte_free(CryptomatteSession *session)
{
<<<<<<< HEAD
  const char *name = &id->name[2];
  const int name_len = BLI_strnlen(name, MAX_NAME - 2);
  uint32_t cryptohash_int = BKE_cryptomatte_hash(name, name_len);

  if (layer != nullptr) {
    layer->add_hash(blender::StringRef(name, name_len), cryptohash_int);
  }
=======
  BLI_assert(session != nullptr);
  delete session;
}
>>>>>>> 9e007b46

uint32_t BKE_cryptomatte_hash(const char *name, const int name_len)
{
  blender::bke::cryptomatte::CryptomatteHash hash(name, name_len);
  return hash.hash;
}

uint32_t BKE_cryptomatte_object_hash(CryptomatteSession *session,
                                     const char *layer_name,
                                     const Object *object)
{
  blender::bke::cryptomatte::CryptomatteLayer *layer = session->layers.lookup_ptr(layer_name);
  BLI_assert(layer);
  return layer->add_ID(object->id);
}

uint32_t BKE_cryptomatte_material_hash(CryptomatteSession *session,
                                       const char *layer_name,
                                       const Material *material)
{
  if (material == nullptr) {
    return 0.0f;
  }
  blender::bke::cryptomatte::CryptomatteLayer *layer = session->layers.lookup_ptr(layer_name);
  BLI_assert(layer);
  return layer->add_ID(material->id);
}

uint32_t BKE_cryptomatte_asset_hash(CryptomatteSession *session,
                                    const char *layer_name,
                                    const Object *object)
{
  const Object *asset_object = object;
  while (asset_object->parent != nullptr) {
    asset_object = asset_object->parent;
  }
  return BKE_cryptomatte_object_hash(session, layer_name, asset_object);
}

<<<<<<< HEAD
/* Convert a cryptomatte hash to a float.
 *
 * Cryptomatte hashes are stored in float textures and images. The conversion is taken from the
 * cryptomatte specification. See Floating point conversion section in
 * https://github.com/Psyop/Cryptomatte/blob/master/specification/cryptomatte_specification.pdf.
 *
 * The conversion uses as many 32 bit floating point values as possible to minimize hash
 * collisions. Unfortunately not all 32 bits can be used as NaN and Inf can be problematic.
 *
 * Note that this conversion assumes to be running on a L-endian system. */
=======
>>>>>>> 9e007b46
float BKE_cryptomatte_hash_to_float(uint32_t cryptomatte_hash)
{
  return blender::bke::cryptomatte::CryptomatteHash(cryptomatte_hash).float_encoded();
}

/* Find an ID in the given main that matches the given encoded float. */
bool BKE_cryptomatte_find_name(const CryptomatteSession *session,
                               const float encoded_hash,
                               char *r_name,
                               int name_len)
{
  std::optional<std::string> name = (*session)[encoded_hash];
  if (!name) {
    return false;
  }

  BLI_strncpy(r_name, name->c_str(), name_len);
  return true;
}

char *BKE_cryptomatte_entries_to_matte_id(NodeCryptomatte *node_storage)
{
  DynStr *matte_id = BLI_dynstr_new();
  bool first = true;
  LISTBASE_FOREACH (CryptomatteEntry *, entry, &node_storage->entries) {
    if (!first) {
      BLI_dynstr_append(matte_id, ",");
    }
    if (BLI_strnlen(entry->name, sizeof(entry->name)) != 0) {
      BLI_dynstr_nappend(matte_id, entry->name, sizeof(entry->name));
    }
    else {
      BLI_dynstr_appendf(matte_id, "<%.9g>", entry->encoded_hash);
    }
    first = false;
  }
  char *result = BLI_dynstr_get_cstring(matte_id);
  BLI_dynstr_free(matte_id);
  return result;
}

void BKE_cryptomatte_matte_id_to_entries(NodeCryptomatte *node_storage, const char *matte_id)
{
  BLI_freelistN(&node_storage->entries);

  if (matte_id == nullptr) {
    MEM_SAFE_FREE(node_storage->matte_id);
    return;
  }
  /* Update the matte_id so the files can be opened in versions that don't
   * use `CryptomatteEntry`. */
  if (matte_id != node_storage->matte_id && node_storage->matte_id &&
      STREQ(node_storage->matte_id, matte_id)) {
    MEM_SAFE_FREE(node_storage->matte_id);
    node_storage->matte_id = static_cast<char *>(MEM_dupallocN(matte_id));
  }

  std::istringstream ss(matte_id);
  while (ss.good()) {
    CryptomatteEntry *entry = nullptr;
    std::string token;
    getline(ss, token, ',');
    /* Ignore empty tokens. */
    if (token.length() > 0) {
      size_t first = token.find_first_not_of(' ');
      size_t last = token.find_last_not_of(' ');
      if (first == std::string::npos || last == std::string::npos) {
        break;
      }
      token = token.substr(first, (last - first + 1));
      if (*token.begin() == '<' && *(--token.end()) == '>') {
        float encoded_hash = atof(token.substr(1, token.length() - 2).c_str());
        entry = (CryptomatteEntry *)MEM_callocN(sizeof(CryptomatteEntry), __func__);
        entry->encoded_hash = encoded_hash;
      }
      else {
        const char *name = token.c_str();
        int name_len = token.length();
        entry = (CryptomatteEntry *)MEM_callocN(sizeof(CryptomatteEntry), __func__);
        STRNCPY(entry->name, name);
        uint32_t hash = BKE_cryptomatte_hash(name, name_len);
        entry->encoded_hash = BKE_cryptomatte_hash_to_float(hash);
      }
    }
    if (entry != nullptr) {
      BLI_addtail(&node_storage->entries, entry);
    }
  }
}

static std::string cryptomatte_determine_name(const ViewLayer *view_layer,
                                              const blender::StringRefNull cryptomatte_layer_name)
{
  std::stringstream stream;
  const size_t view_layer_name_len = BLI_strnlen(view_layer->name, sizeof(view_layer->name));
  stream << std::string(view_layer->name, view_layer_name_len) << "." << cryptomatte_layer_name;
  return stream.str();
}

static uint32_t cryptomatte_determine_identifier(const blender::StringRef name)
{
  return BLI_hash_mm3(reinterpret_cast<const unsigned char *>(name.data()), name.size(), 0);
}

static void add_render_result_meta_data(RenderResult *render_result,
                                        const blender::StringRef layer_name,
                                        const blender::StringRefNull key_name,
                                        const blender::StringRefNull value)
{
  BKE_render_result_stamp_data(
      render_result,
      blender::bke::cryptomatte::BKE_cryptomatte_meta_data_key(layer_name, key_name).c_str(),
      value.data());
}

void BKE_cryptomatte_store_metadata(const struct CryptomatteSession *session,
                                    RenderResult *render_result,
                                    const ViewLayer *view_layer)
{
  for (const blender::Map<std::string, blender::bke::cryptomatte::CryptomatteLayer>::Item item :
       session->layers.items()) {
    const blender::StringRefNull layer_name(item.key);
    const blender::bke::cryptomatte::CryptomatteLayer &layer = item.value;

    const std::string manifest = layer.manifest();
    const std::string name = cryptomatte_determine_name(view_layer, layer_name);

    add_render_result_meta_data(render_result, name, "name", name);
    add_render_result_meta_data(render_result, name, "hash", "MurmurHash3_32");
    add_render_result_meta_data(render_result, name, "conversion", "uint32_to_float32");
    add_render_result_meta_data(render_result, name, "manifest", manifest);
  }
}

namespace blender::bke::cryptomatte {
namespace manifest {
constexpr StringRef WHITESPACES = " \t\n\v\f\r";

static constexpr blender::StringRef skip_whitespaces_(blender::StringRef ref)
{
  size_t skip = ref.find_first_not_of(WHITESPACES);
  if (skip == blender::StringRef::not_found) {
    return ref;
  }
  return ref.drop_prefix(skip);
}

static constexpr int quoted_string_len_(blender::StringRef ref)
{
  int len = 1;
  bool skip_next = false;
  while (len < ref.size()) {
    char current_char = ref[len];
    if (skip_next) {
      skip_next = false;
    }
    else {
      if (current_char == '\\') {
        skip_next = true;
      }
      if (current_char == '\"') {
        len += 1;
        break;
      }
    }
    len += 1;
  }
  return len;
}

static std::string unquote_(const blender::StringRef ref)
{
  std::ostringstream stream;
  for (char c : ref) {
    if (c != '\\') {
      stream << c;
    }
  }
  return stream.str();
}

static bool from_manifest(CryptomatteLayer &layer, blender::StringRefNull manifest)
{
  StringRef ref = manifest;
  ref = skip_whitespaces_(ref);
  if (ref.is_empty() || ref.front() != '{') {
    return false;
  }
  ref = ref.drop_prefix(1);
  while (!ref.is_empty()) {
    char front = ref.front();

    if (front == '\"') {
      const int quoted_name_len = quoted_string_len_(ref);
      const int name_len = quoted_name_len - 2;
      std::string name = unquote_(ref.substr(1, name_len));
      ref = ref.drop_prefix(quoted_name_len);
      ref = skip_whitespaces_(ref);

      if (ref.is_empty()) {
        return false;
      }
      char colon = ref.front();
      if (colon != ':') {
        return false;
      }
      ref = ref.drop_prefix(1);
      ref = skip_whitespaces_(ref);

      if (ref.is_empty() || ref.front() != '\"') {
        return false;
      }

      const int quoted_hash_len = quoted_string_len_(ref);
      if (quoted_hash_len < 2) {
        return false;
      }
      const int hash_len = quoted_hash_len - 2;
      CryptomatteHash hash = CryptomatteHash::from_hex_encoded(ref.substr(1, hash_len));
      ref = ref.drop_prefix(quoted_hash_len);
      layer.add_hash(name, hash);
    }
    else if (front == ',') {
      ref = ref.drop_prefix(1);
    }
    else if (front == '}') {
      ref = ref.drop_prefix(1);
      ref = skip_whitespaces_(ref);
      break;
    }
    ref = skip_whitespaces_(ref);
  }

<<<<<<< HEAD
  const std::string manifest = layer->manifest();
  const std::string name = cryptomatte_determine_name(view_layer, cryptomatte_layer_name);
=======
  if (!ref.is_empty()) {
    return false;
  }
>>>>>>> 9e007b46

  return true;
}

static std::string to_manifest(const CryptomatteLayer *layer)
{
  std::stringstream manifest;

  bool is_first = true;
  const blender::Map<std::string, CryptomatteHash> &const_map = layer->hashes;
  manifest << "{";
  for (blender::Map<std::string, CryptomatteHash>::Item item : const_map.items()) {
    if (is_first) {
      is_first = false;
    }
    else {
      manifest << ",";
    }
    manifest << quoted(item.key) << ":\"" << (item.value.hex_encoded()) << "\"";
  }
  manifest << "}";
  return manifest.str();
}

}  // namespace manifest

/* Return the hash of the given cryptomatte layer name.
 *
 * The cryptomatte specification limits the hash to 7 characters.
 * The 7 position limitation solves issues when using cryptomatte together with OpenEXR.
 * The specification suggests to use the first 7 chars of the hashed layer_name.
 */
static std::string cryptomatte_layer_name_hash(const StringRef layer_name)
{
  std::stringstream stream;
  const uint32_t render_pass_identifier = cryptomatte_determine_identifier(layer_name);
  stream << std::setfill('0') << std::setw(sizeof(uint32_t) * 2) << std::hex
         << render_pass_identifier;
  return stream.str().substr(0, 7);
}

std::string BKE_cryptomatte_meta_data_key(const StringRef layer_name, const StringRefNull key_name)
{
  return "cryptomatte/" + cryptomatte_layer_name_hash(layer_name) + "/" + key_name;
}

/* Extracts the cryptomatte name from a render pass name.
 *
 * Example: A render pass could be named `CryptoObject00`. This
 *   function would remove the trailing digits and return `CryptoObject`. */
StringRef BKE_cryptomatte_extract_layer_name(const StringRef render_pass_name)
{
  int64_t last_token = render_pass_name.size();
  while (last_token > 0 && std::isdigit(render_pass_name[last_token - 1])) {
    last_token -= 1;
  }
  return render_pass_name.substr(0, last_token);
}

CryptomatteHash::CryptomatteHash(uint32_t hash) : hash(hash)
{
}

CryptomatteHash::CryptomatteHash(const char *name, const int name_len)
{
  hash = BLI_hash_mm3((const unsigned char *)name, name_len, 0);
}

CryptomatteHash CryptomatteHash::from_hex_encoded(blender::StringRef hex_encoded)
{
  CryptomatteHash result(0);
  std::istringstream(hex_encoded) >> std::hex >> result.hash;
  return result;
}

std::string CryptomatteHash::hex_encoded() const
{
  std::stringstream encoded;
  encoded << std::setfill('0') << std::setw(sizeof(uint32_t) * 2) << std::hex << hash;
  return encoded.str();
}

/* Convert a cryptomatte hash to a float.
 *
 * Cryptomatte hashes are stored in float textures and images. The conversion is taken from the
 * cryptomatte specification. See Floating point conversion section in
 * https://github.com/Psyop/Cryptomatte/blob/master/specification/cryptomatte_specification.pdf.
 *
 * The conversion uses as many 32 bit floating point values as possible to minimize hash
 * collisions. Unfortunately not all 32 bits can be used as NaN and Inf can be problematic.
 *
 * Note that this conversion assumes to be running on a L-endian system. */
float CryptomatteHash::float_encoded() const
{
  uint32_t mantissa = hash & ((1 << 23) - 1);
  uint32_t exponent = (hash >> 23) & ((1 << 8) - 1);
  exponent = MAX2(exponent, (uint32_t)1);
  exponent = MIN2(exponent, (uint32_t)254);
  exponent = exponent << 23;
  uint32_t sign = (hash >> 31);
  sign = sign << 31;
  uint32_t float_bits = sign | exponent | mantissa;
  float f;
  memcpy(&f, &float_bits, sizeof(uint32_t));
  return f;
}

std::unique_ptr<CryptomatteLayer> CryptomatteLayer::read_from_manifest(
    blender::StringRefNull manifest)
{
  std::unique_ptr<CryptomatteLayer> layer = std::make_unique<CryptomatteLayer>();
  blender::bke::cryptomatte::manifest::from_manifest(*layer, manifest);
  return layer;
}

uint32_t CryptomatteLayer::add_ID(const ID &id)
{
  const char *name = &id.name[2];
  const int name_len = BLI_strnlen(name, MAX_NAME - 2);
  uint32_t cryptohash_int = BKE_cryptomatte_hash(name, name_len);

  add_hash(blender::StringRef(name, name_len), cryptohash_int);

  return cryptohash_int;
}

void CryptomatteLayer::add_hash(blender::StringRef name, CryptomatteHash cryptomatte_hash)
{
  hashes.add_overwrite(name, cryptomatte_hash);
}

std::optional<std::string> CryptomatteLayer::operator[](float encoded_hash) const
{
  const blender::Map<std::string, CryptomatteHash> &const_map = hashes;
  for (blender::Map<std::string, CryptomatteHash>::Item item : const_map.items()) {
    if (BKE_cryptomatte_hash_to_float(item.value.hash) == encoded_hash) {
      return std::make_optional(item.key);
    }
  }
  return std::nullopt;
}

std::string CryptomatteLayer::manifest() const
{
  return blender::bke::cryptomatte::manifest::to_manifest(this);
}

blender::StringRef CryptomatteStampDataCallbackData::extract_layer_hash(blender::StringRefNull key)
{
  BLI_assert(key.startswith("cryptomatte/"));

  size_t start_index = key.find_first_of('/');
  size_t end_index = key.find_last_of('/');
  if (start_index == blender::StringRef::not_found) {
    return "";
  }
  if (end_index == blender::StringRef::not_found) {
    return "";
  }
  if (end_index <= start_index) {
    return "";
  }
  return key.substr(start_index + 1, end_index - start_index - 1);
}

void CryptomatteStampDataCallbackData::extract_layer_names(void *_data,
                                                           const char *propname,
                                                           char *propvalue,
                                                           int UNUSED(len))
{
  CryptomatteStampDataCallbackData *data = static_cast<CryptomatteStampDataCallbackData *>(_data);

  blender::StringRefNull key(propname);
  if (!key.startswith("cryptomatte/")) {
    return;
  }
  if (!key.endswith("/name")) {
    return;
  }
  blender::StringRef layer_hash = extract_layer_hash(key);
  data->hash_to_layer_name.add(layer_hash, propvalue);
}

/* C type callback function (StampCallback). */
void CryptomatteStampDataCallbackData::extract_layer_manifest(void *_data,
                                                              const char *propname,
                                                              char *propvalue,
                                                              int UNUSED(len))
{
  CryptomatteStampDataCallbackData *data = static_cast<CryptomatteStampDataCallbackData *>(_data);

  blender::StringRefNull key(propname);
  if (!key.startswith("cryptomatte/")) {
    return;
  }
  if (!key.endswith("/manifest")) {
    return;
  }
  blender::StringRef layer_hash = extract_layer_hash(key);
  if (!data->hash_to_layer_name.contains(layer_hash)) {
    return;
  }

  blender::StringRef layer_name = data->hash_to_layer_name.lookup(layer_hash);
  blender::bke::cryptomatte::CryptomatteLayer &layer = data->session->add_layer(layer_name);
  blender::bke::cryptomatte::manifest::from_manifest(layer, propvalue);
}

const blender::Vector<std::string> &BKE_cryptomatte_layer_names_get(
    const CryptomatteSession &session)
{
  return session.layer_names;
}

}  // namespace blender::bke::cryptomatte<|MERGE_RESOLUTION|>--- conflicted
+++ resolved
@@ -36,10 +36,6 @@
 #include "BLI_dynstr.h"
 #include "BLI_hash_mm3.h"
 #include "BLI_listbase.h"
-<<<<<<< HEAD
-#include "BLI_map.hh"
-=======
->>>>>>> 9e007b46
 #include "BLI_string.h"
 
 #include "RE_pipeline.h"
@@ -53,10 +49,6 @@
 #include <string>
 #include <string_view>
 
-<<<<<<< HEAD
-struct CryptomatteLayer {
-  blender::Map<std::string, std::string> hashes;
-=======
 struct CryptomatteSession {
   blender::Map<std::string, blender::bke::cryptomatte::CryptomatteLayer> layers;
   /* Layer names in order of creation. */
@@ -69,24 +61,10 @@
 
   blender::bke::cryptomatte::CryptomatteLayer &add_layer(std::string layer_name);
   std::optional<std::string> operator[](float encoded_hash) const;
->>>>>>> 9e007b46
 
 #ifdef WITH_CXX_GUARDEDALLOC
   MEM_CXX_CLASS_ALLOC_FUNCS("cryptomatte:CryptomatteSession")
 #endif
-<<<<<<< HEAD
-  std::string encode_hash(uint32_t cryptomatte_hash)
-  {
-    std::stringstream encoded;
-    encoded << std::setfill('0') << std::setw(sizeof(uint32_t) * 2) << std::hex
-            << cryptomatte_hash;
-    return encoded.str();
-  }
-
-  void add_hash(blender::StringRef name, uint32_t cryptomatte_hash)
-  {
-    add_encoded_hash(name, encode_hash(cryptomatte_hash));
-=======
 };
 
 CryptomatteSession::CryptomatteSession(const Main *bmain)
@@ -102,35 +80,9 @@
     LISTBASE_FOREACH (ID *, id, &bmain->materials) {
       materials.add_ID(*id);
     }
->>>>>>> 9e007b46
-  }
-}
-
-<<<<<<< HEAD
-  void add_encoded_hash(blender::StringRef name, blender::StringRefNull cryptomatte_encoded_hash)
-  {
-    hashes.add_overwrite(name, cryptomatte_encoded_hash);
-  }
-
-  std::string manifest()
-  {
-    std::stringstream manifest;
-
-    bool is_first = true;
-    const blender::Map<std::string, std::string> &const_map = hashes;
-    manifest << "{";
-    for (blender::Map<std::string, std::string>::Item item : const_map.items()) {
-      if (is_first) {
-        is_first = false;
-      }
-      else {
-        manifest << ",";
-      }
-      manifest << quoted(item.key) << ":\"" << item.value << "\"";
-    }
-    manifest << "}";
-    return manifest.str();
-=======
+  }
+}
+
 CryptomatteSession::CryptomatteSession(StampData *stamp_data)
 {
   blender::bke::cryptomatte::CryptomatteStampDataCallbackData callback_data;
@@ -165,16 +117,9 @@
     if (cryptoflags & VIEW_LAYER_CRYPTOMATTE_MATERIAL) {
       add_layer(blender::StringRefNull(view_layer->name) + ".CryptoMaterial");
     }
->>>>>>> 9e007b46
-  }
-}
-
-<<<<<<< HEAD
-#ifdef WITH_CXX_GUARDEDALLOC
-  MEM_CXX_CLASS_ALLOC_FUNCS("cryptomatte:CryptomatteSession")
-#endif
-};
-=======
+  }
+}
+
 blender::bke::cryptomatte::CryptomatteLayer &CryptomatteSession::add_layer(std::string layer_name)
 {
   if (!layer_names.contains(layer_name)) {
@@ -193,7 +138,6 @@
   }
   return std::nullopt;
 }
->>>>>>> 9e007b46
 
 CryptomatteSession *BKE_cryptomatte_init(void)
 {
@@ -201,9 +145,6 @@
   return session;
 }
 
-<<<<<<< HEAD
-void BKE_cryptomatte_free(CryptomatteSession *session)
-=======
 struct CryptomatteSession *BKE_cryptomatte_init_from_render_result(
     const struct RenderResult *render_result)
 {
@@ -212,7 +153,6 @@
 }
 
 struct CryptomatteSession *BKE_cryptomatte_init_from_scene(const struct Scene *scene)
->>>>>>> 9e007b46
 {
   CryptomatteSession *session = new CryptomatteSession(scene);
   return session;
@@ -225,19 +165,9 @@
 
 void BKE_cryptomatte_free(CryptomatteSession *session)
 {
-<<<<<<< HEAD
-  const char *name = &id->name[2];
-  const int name_len = BLI_strnlen(name, MAX_NAME - 2);
-  uint32_t cryptohash_int = BKE_cryptomatte_hash(name, name_len);
-
-  if (layer != nullptr) {
-    layer->add_hash(blender::StringRef(name, name_len), cryptohash_int);
-  }
-=======
   BLI_assert(session != nullptr);
   delete session;
 }
->>>>>>> 9e007b46
 
 uint32_t BKE_cryptomatte_hash(const char *name, const int name_len)
 {
@@ -277,19 +207,6 @@
   return BKE_cryptomatte_object_hash(session, layer_name, asset_object);
 }
 
-<<<<<<< HEAD
-/* Convert a cryptomatte hash to a float.
- *
- * Cryptomatte hashes are stored in float textures and images. The conversion is taken from the
- * cryptomatte specification. See Floating point conversion section in
- * https://github.com/Psyop/Cryptomatte/blob/master/specification/cryptomatte_specification.pdf.
- *
- * The conversion uses as many 32 bit floating point values as possible to minimize hash
- * collisions. Unfortunately not all 32 bits can be used as NaN and Inf can be problematic.
- *
- * Note that this conversion assumes to be running on a L-endian system. */
-=======
->>>>>>> 9e007b46
 float BKE_cryptomatte_hash_to_float(uint32_t cryptomatte_hash)
 {
   return blender::bke::cryptomatte::CryptomatteHash(cryptomatte_hash).float_encoded();
@@ -523,14 +440,9 @@
     ref = skip_whitespaces_(ref);
   }
 
-<<<<<<< HEAD
-  const std::string manifest = layer->manifest();
-  const std::string name = cryptomatte_determine_name(view_layer, cryptomatte_layer_name);
-=======
   if (!ref.is_empty()) {
     return false;
   }
->>>>>>> 9e007b46
 
   return true;
 }
