--- conflicted
+++ resolved
@@ -1048,8 +1048,6 @@
   gpl_dst->blend_mode = gpl_src->blend_mode;
   gpl_dst->flag = gpl_src->flag;
   gpl_dst->onion_flag = gpl_src->onion_flag;
-<<<<<<< HEAD
-=======
 }
 
 void BKE_gpencil_frame_copy_settings(const bGPDframe *gpf_src, bGPDframe *gpf_dst)
@@ -1076,10 +1074,9 @@
   gps_dst->uv_scale = gps_src->uv_scale;
   gps_dst->select_index = gps_src->select_index;
   copy_v4_v4(gps_dst->vert_color_fill, gps_src->vert_color_fill);
->>>>>>> ad77b52a
-}
-
-void BKE_gpencil_frame_copy_settings(const bGPDframe *gpf_src, bGPDframe *gpf_dst)
+}
+
+bGPdata *BKE_gpencil_data_duplicate(Main *bmain, const bGPdata *gpd_src, bool internal_copy)
 {
   gpf_dst->flag = gpf_src->flag;
   gpf_dst->key_type = gpf_src->key_type;
@@ -2863,17 +2860,8 @@
   }
 }
 
-<<<<<<< HEAD
-bool BKE_gpencil_update_on_write_check(const Depsgraph *depsgraph, bGPdata *gpd)
-{
-  if (!U.experimental.use_gpencil_update_cache) {
-    return false;
-  }
-
-=======
 bool BKE_gpencil_can_avoid_full_copy_on_write(const Depsgraph *depsgraph, bGPdata *gpd)
 {
->>>>>>> ad77b52a
   /* For now, we only use the update cache in the active depsgraph. Othwerwise we might access the
    * cache while another depsgraph frees it. */
   if (!DEG_is_active(depsgraph)) {
@@ -3041,28 +3029,11 @@
   };
 
   BKE_gpencil_traverse_update_cache(update_cache, &ts, &data);
-<<<<<<< HEAD
-  gpd_eval->flag |= GP_DATA_CACHE_IS_DIRTY;
-
-  const bool gpencil_undo_system_inactive = !(U.experimental.use_gpencil_undo_system &&
-                                              GPENCIL_ANY_MODE(gpd_orig));
-  /* If the gpencil undo system is active, make sure to only free the cache if
-   * GP_DATA_UPDATE_CACHE_DISPOSABLE is set. Even though we already used the cache to update the
-   * eval object, it might still be needed for the undo system (e.g if a modal operator is running,
-   * it might call the update-on-write multiple times before an undo step is encoded). Only when
-   * the undo system marks the cache as disposable can we safely free it here.*/
-  if (gpencil_undo_system_inactive || (gpd_orig->flag & GP_DATA_UPDATE_CACHE_DISPOSABLE)) {
-    /* TODO: This might cause issues when we have multiple depsgraphs? Because the cache might be
-     * accessed later/concurrently even if it was freed here? */
-    BKE_gpencil_free_update_cache(gpd_orig);
-  }
-=======
 
   gpd_eval->flag |= GP_DATA_CACHE_IS_DIRTY;
 
   /* TODO: This might cause issues when we have multiple depsgraphs? */
   BKE_gpencil_free_update_cache(gpd_orig);
->>>>>>> ad77b52a
 }
 
 /** \} */