/*
 * This program is free software; you can redistribute it and/or
 * modify it under the terms of the GNU General Public License
 * as published by the Free Software Foundation; either version 2
 * of the License, or (at your option) any later version.
 *
 * This program is distributed in the hope that it will be useful,
 * but WITHOUT ANY WARRANTY; without even the implied warranty of
 * MERCHANTABILITY or FITNESS FOR A PARTICULAR PURPOSE.  See the
 * GNU General Public License for more details.
 *
 * You should have received a copy of the GNU General Public License
 * along with this program; if not, write to the Free Software Foundation,
 * Inc., 51 Franklin Street, Fifth Floor, Boston, MA 02110-1301, USA.
 */

/** \file
 * \ingroup bke
 *
 * High level `.blend` file link/append code,
 * including linking/appending several IDs from different libraries, handling instantiations of
 * collections/objects/object-data in current scene.
 */

#include <stdlib.h>
#include <string.h>

#include "CLG_log.h"

#include "MEM_guardedalloc.h"

#include "DNA_ID.h"
#include "DNA_collection_types.h"
#include "DNA_key_types.h"
#include "DNA_object_types.h"
#include "DNA_scene_types.h"
#include "DNA_screen_types.h"
#include "DNA_space_types.h"

#include "BLI_bitmap.h"
#include "BLI_blenlib.h"
#include "BLI_ghash.h"
#include "BLI_linklist.h"
#include "BLI_math.h"
#include "BLI_memarena.h"
#include "BLI_utildefines.h"

#include "BLT_translation.h"

#include "BKE_idtype.h"
#include "BKE_key.h"
#include "BKE_layer.h"
#include "BKE_lib_id.h"
#include "BKE_lib_override.h"
#include "BKE_lib_query.h"
#include "BKE_lib_remap.h"
#include "BKE_main.h"
#include "BKE_material.h"
#include "BKE_object.h"
#include "BKE_report.h"
#include "BKE_rigidbody.h"
#include "BKE_scene.h"

#include "BKE_blendfile_link_append.h"

#include "BLO_readfile.h"
#include "BLO_writefile.h"

static CLG_LogRef LOG = {"bke.blendfile_link_append"};

/* -------------------------------------------------------------------- */
/** \name Link/append context implementation and public management API.
 * \{ */

typedef struct BlendfileLinkAppendContextItem {
  /** Name of the ID (without the heading two-chars IDcode). */
  char *name;
  /** All libs (from BlendfileLinkAppendContext.libraries) to try to load this ID from. */
  BLI_bitmap *libraries;
  /** ID type. */
  short idcode;

  /** Type of action to perform on this item, and general status tag information.
   *  NOTE: Mostly used by append post-linking processing. */
  char action;
  char tag;

  /** Newly linked ID (NULL until it has been successfully linked). */
  ID *new_id;
  /** Library ID from which the #new_id has been linked (NULL until it has been successfully
   * linked). */
  Library *source_library;
  /** Opaque user data pointer. */
  void *userdata;
} BlendfileLinkAppendContextItem;

/* A blendfile library entry in the `libraries` list of #BlendfileLinkAppendContext. */
typedef struct BlendfileLinkAppendContextLibrary {
  char *path;               /* Absolute .blend file path. */
  BlendHandle *blo_handle;  /* Blend file handle, if any. */
  bool blo_handle_is_owned; /* Whether the blend file handle is owned, or borrowed. */
  /* The blendfile report associated with the `blo_handle`, if owned. */
  BlendFileReadReport bf_reports;
} BlendfileLinkAppendContextLibrary;

typedef struct BlendfileLinkAppendContext {
  /** List of library paths to search IDs in. */
  LinkNodePair libraries;
  /** List of all ID to try to link from #libraries. */
  LinkNodePair items;
  int num_libraries;
  int num_items;
  /** Linking/appending parameters. Including `bmain`, `scene`, `viewlayer` and `view3d`. */
  LibraryLink_Params *params;

  /** Allows to easily find an existing items from an ID pointer. */
  GHash *new_id_to_item;

  /** Runtime info used by append code to manage re-use of already appended matching IDs. */
  GHash *library_weak_reference_mapping;

  /** Embedded blendfile and its size, if needed. */
  const void *blendfile_mem;
  size_t blendfile_memsize;

  /** Internal 'private' data */
  MemArena *memarena;
} BlendfileLinkAppendContext;

typedef struct BlendfileLinkAppendContextCallBack {
  BlendfileLinkAppendContext *lapp_context;
  BlendfileLinkAppendContextItem *item;
  ReportList *reports;

} BlendfileLinkAppendContextCallBack;

/* Actions to apply to an item (i.e. linked ID). */
enum {
  LINK_APPEND_ACT_UNSET = 0,
  LINK_APPEND_ACT_KEEP_LINKED,
  LINK_APPEND_ACT_REUSE_LOCAL,
  LINK_APPEND_ACT_MAKE_LOCAL,
  LINK_APPEND_ACT_COPY_LOCAL,
};

/* Various status info about an item (i.e. linked ID). */
enum {
  /* An indirectly linked ID. */
  LINK_APPEND_TAG_INDIRECT = 1 << 0,
};

static BlendHandle *link_append_context_library_blohandle_ensure(
    BlendfileLinkAppendContext *lapp_context,
    BlendfileLinkAppendContextLibrary *lib_context,
    ReportList *reports)
{
  if (reports != NULL) {
    lib_context->bf_reports.reports = reports;
  }

  char *libname = lib_context->path;
  BlendHandle *blo_handle = lib_context->blo_handle;
  if (blo_handle == NULL) {
    if (STREQ(libname, BLO_EMBEDDED_STARTUP_BLEND)) {
      blo_handle = BLO_blendhandle_from_memory(lapp_context->blendfile_mem,
                                               (int)lapp_context->blendfile_memsize,
                                               &lib_context->bf_reports);
    }
    else {
      blo_handle = BLO_blendhandle_from_file(libname, &lib_context->bf_reports);
    }
    lib_context->blo_handle = blo_handle;
    lib_context->blo_handle_is_owned = true;
  }

  return blo_handle;
}

static void link_append_context_library_blohandle_release(
    BlendfileLinkAppendContext *UNUSED(lapp_context),
    BlendfileLinkAppendContextLibrary *lib_context)
{
  if (lib_context->blo_handle_is_owned && lib_context->blo_handle != NULL) {
    BLO_blendhandle_close(lib_context->blo_handle);
    lib_context->blo_handle = NULL;
  }
}

BlendfileLinkAppendContext *BKE_blendfile_link_append_context_new(LibraryLink_Params *params)
{
  MemArena *ma = BLI_memarena_new(BLI_MEMARENA_STD_BUFSIZE, __func__);
  BlendfileLinkAppendContext *lapp_context = BLI_memarena_calloc(ma, sizeof(*lapp_context));

  lapp_context->params = params;
  lapp_context->memarena = ma;

  return lapp_context;
}

void BKE_blendfile_link_append_context_free(BlendfileLinkAppendContext *lapp_context)
{
  if (lapp_context->new_id_to_item != NULL) {
    BLI_ghash_free(lapp_context->new_id_to_item, NULL, NULL);
  }

  for (LinkNode *liblink = lapp_context->libraries.list; liblink != NULL;
       liblink = liblink->next) {
    BlendfileLinkAppendContextLibrary *lib_context = liblink->link;
    link_append_context_library_blohandle_release(lapp_context, lib_context);
  }

  BLI_assert(lapp_context->library_weak_reference_mapping == NULL);

  BLI_memarena_free(lapp_context->memarena);
}

void BKE_blendfile_link_append_context_flag_set(BlendfileLinkAppendContext *lapp_context,
                                                const int flag,
                                                const bool do_set)
{
  if (do_set) {
    lapp_context->params->flag |= flag;
  }
  else {
    lapp_context->params->flag &= ~flag;
  }
}

void BKE_blendfile_link_append_context_embedded_blendfile_set(
    BlendfileLinkAppendContext *lapp_context, const void *blendfile_mem, int blendfile_memsize)
{
  BLI_assert_msg(lapp_context->blendfile_mem == NULL,
                 "Please explicitly clear reference to an embedded blender memfile before "
                 "setting a new one");
  lapp_context->blendfile_mem = blendfile_mem;
  lapp_context->blendfile_memsize = (size_t)blendfile_memsize;
}

void BKE_blendfile_link_append_context_embedded_blendfile_clear(
    BlendfileLinkAppendContext *lapp_context)
{
  lapp_context->blendfile_mem = NULL;
  lapp_context->blendfile_memsize = 0;
}

void BKE_blendfile_link_append_context_library_add(BlendfileLinkAppendContext *lapp_context,
                                                   const char *libname,
                                                   BlendHandle *blo_handle)
{
  BLI_assert(lapp_context->items.list == NULL);

  BlendfileLinkAppendContextLibrary *lib_context = BLI_memarena_calloc(lapp_context->memarena,
                                                                       sizeof(*lib_context));

  size_t len = strlen(libname) + 1;
  char *libpath = BLI_memarena_alloc(lapp_context->memarena, len);
  BLI_strncpy(libpath, libname, len);

  lib_context->path = libpath;
  lib_context->blo_handle = blo_handle;
  lib_context->blo_handle_is_owned = (blo_handle == NULL);

  BLI_linklist_append_arena(&lapp_context->libraries, lib_context, lapp_context->memarena);
  lapp_context->num_libraries++;
}

BlendfileLinkAppendContextItem *BKE_blendfile_link_append_context_item_add(
    BlendfileLinkAppendContext *lapp_context,
    const char *idname,
    const short idcode,
    void *userdata)
{
  BlendfileLinkAppendContextItem *item = BLI_memarena_calloc(lapp_context->memarena,
                                                             sizeof(*item));
  size_t len = strlen(idname) + 1;

  item->name = BLI_memarena_alloc(lapp_context->memarena, len);
  BLI_strncpy(item->name, idname, len);
  item->idcode = idcode;
  item->libraries = BLI_BITMAP_NEW_MEMARENA(lapp_context->memarena, lapp_context->num_libraries);

  item->new_id = NULL;
  item->action = LINK_APPEND_ACT_UNSET;
  item->userdata = userdata;

  BLI_linklist_append_arena(&lapp_context->items, item, lapp_context->memarena);
  lapp_context->num_items++;

  return item;
}

int BKE_blendfile_link_append_context_item_idtypes_from_library_add(
    BlendfileLinkAppendContext *lapp_context,
    ReportList *reports,
    const uint64_t id_types_filter,
    const int library_index)
{
  int id_num = 0;
  int id_code_iter = 0;
  short id_code;

  LinkNode *lib_context_link = BLI_linklist_find(lapp_context->libraries.list, library_index);
  BlendfileLinkAppendContextLibrary *lib_context = lib_context_link->link;
  BlendHandle *blo_handle = link_append_context_library_blohandle_ensure(
      lapp_context, lib_context, reports);

  if (blo_handle == NULL) {
    return BLENDFILE_LINK_APPEND_INVALID;
  }

  const bool use_assets_only = (lapp_context->params->flag & FILE_ASSETS_ONLY) != 0;

  while ((id_code = BKE_idtype_idcode_iter_step(&id_code_iter))) {
    if (!BKE_idtype_idcode_is_linkable(id_code) ||
        (id_types_filter != 0 &&
         (BKE_idtype_idcode_to_idfilter(id_code) & id_types_filter) == 0)) {
      continue;
    }

    int id_names_num;
    LinkNode *id_names_list = BLO_blendhandle_get_datablock_names(
        blo_handle, id_code, use_assets_only, &id_names_num);

    for (LinkNode *link_next = NULL; id_names_list != NULL; id_names_list = link_next) {
      link_next = id_names_list->next;

      char *id_name = id_names_list->link;
      BlendfileLinkAppendContextItem *item = BKE_blendfile_link_append_context_item_add(
          lapp_context, id_name, id_code, NULL);
      BKE_blendfile_link_append_context_item_library_index_enable(
          lapp_context, item, library_index);

      MEM_freeN(id_name);
      MEM_freeN(id_names_list);
    }

    id_num += id_names_num;
  }

  return id_num;
}

void BKE_blendfile_link_append_context_item_library_index_enable(
    BlendfileLinkAppendContext *UNUSED(lapp_context),
    BlendfileLinkAppendContextItem *item,
    const int library_index)
{
  BLI_BITMAP_ENABLE(item->libraries, library_index);
}

bool BKE_blendfile_link_append_context_is_empty(struct BlendfileLinkAppendContext *lapp_context)
{
  return lapp_context->num_items == 0;
}

void *BKE_blendfile_link_append_context_item_userdata_get(
    BlendfileLinkAppendContext *UNUSED(lapp_context), BlendfileLinkAppendContextItem *item)
{
  return item->userdata;
}

ID *BKE_blendfile_link_append_context_item_newid_get(
    BlendfileLinkAppendContext *UNUSED(lapp_context), BlendfileLinkAppendContextItem *item)
{
  return item->new_id;
}

short BKE_blendfile_link_append_context_item_idcode_get(
    struct BlendfileLinkAppendContext *UNUSED(lapp_context),
    struct BlendfileLinkAppendContextItem *item)
{
  return item->idcode;
}

void BKE_blendfile_link_append_context_item_foreach(
    struct BlendfileLinkAppendContext *lapp_context,
    BKE_BlendfileLinkAppendContexteItemFunction callback_function,
    const eBlendfileLinkAppendForeachItemFlag flag,
    void *userdata)
{
  for (LinkNode *itemlink = lapp_context->items.list; itemlink; itemlink = itemlink->next) {
    BlendfileLinkAppendContextItem *item = itemlink->link;

    if ((flag & BKE_BLENDFILE_LINK_APPEND_FOREACH_ITEM_FLAG_DO_DIRECT) == 0 &&
        (item->tag & LINK_APPEND_TAG_INDIRECT) == 0) {
      continue;
    }
    if ((flag & BKE_BLENDFILE_LINK_APPEND_FOREACH_ITEM_FLAG_DO_INDIRECT) == 0 &&
        (item->tag & LINK_APPEND_TAG_INDIRECT) != 0) {
      continue;
    }

    if (!callback_function(lapp_context, item, userdata)) {
      break;
    }
  }
}

/** \} */

/* -------------------------------------------------------------------- */
/** \name Library link/append helper functions.
 *
 * \{ */

/* Struct gathering all required data to handle instantiation of loose data-blocks. */
typedef struct LooseDataInstantiateContext {
  BlendfileLinkAppendContext *lapp_context;

  /* The collection in which to add loose collections/objects. */
  Collection *active_collection;
} LooseDataInstantiateContext;

static bool object_in_any_scene(Main *bmain, Object *ob)
{
  LISTBASE_FOREACH (Scene *, sce, &bmain->scenes) {
    if (BKE_scene_object_find(sce, ob)) {
      return true;
    }
  }

  return false;
}

static bool object_in_any_collection(Main *bmain, Object *ob)
{
  LISTBASE_FOREACH (Collection *, collection, &bmain->collections) {
    if (BKE_collection_has_object(collection, ob)) {
      return true;
    }
  }

  LISTBASE_FOREACH (Scene *, scene, &bmain->scenes) {
    if (scene->master_collection != NULL &&
        BKE_collection_has_object(scene->master_collection, ob)) {
      return true;
    }
  }

  return false;
}

static bool collection_instantiated_by_any_object(Main *bmain, Collection *collection)
{
  LISTBASE_FOREACH (Object *, ob, &bmain->objects) {
    if (ob->type == OB_EMPTY && ob->instance_collection == collection) {
      return true;
    }
  }
  return false;
}

static ID *loose_data_instantiate_process_check(LooseDataInstantiateContext *instantiate_context,
                                                BlendfileLinkAppendContextItem *item)
{
  BlendfileLinkAppendContext *lapp_context = instantiate_context->lapp_context;
  /* In linking case, we always want to handle instantiation. */
  if (lapp_context->params->flag & FILE_LINK) {
    return item->new_id;
  }

  /* We consider that if we either kept it linked, or re-used already local data, instantiation
   * status of those should not be modified. */
  if (!ELEM(item->action, LINK_APPEND_ACT_COPY_LOCAL, LINK_APPEND_ACT_MAKE_LOCAL)) {
    return NULL;
  }

  ID *id = item->new_id;
  if (id == NULL) {
    return NULL;
  }

  if (item->action == LINK_APPEND_ACT_COPY_LOCAL) {
    BLI_assert(ID_IS_LINKED(id));
    id = id->newid;
    if (id == NULL) {
      return NULL;
    }

    BLI_assert(!ID_IS_LINKED(id));
    return id;
  }

  BLI_assert(!ID_IS_LINKED(id));
  return id;
}

static void loose_data_instantiate_ensure_active_collection(
    LooseDataInstantiateContext *instantiate_context)
{

  BlendfileLinkAppendContext *lapp_context = instantiate_context->lapp_context;
  Main *bmain = instantiate_context->lapp_context->params->bmain;
  Scene *scene = instantiate_context->lapp_context->params->context.scene;
  ViewLayer *view_layer = instantiate_context->lapp_context->params->context.view_layer;

  /* Find or add collection as needed. */
  if (instantiate_context->active_collection == NULL) {
    if (lapp_context->params->flag & FILE_ACTIVE_COLLECTION) {
      LayerCollection *lc = BKE_layer_collection_get_active(view_layer);
      instantiate_context->active_collection = lc->collection;
    }
    else {
      if (lapp_context->params->flag & FILE_LINK) {
        instantiate_context->active_collection = BKE_collection_add(
            bmain, scene->master_collection, DATA_("Linked Data"));
      }
      else {
        instantiate_context->active_collection = BKE_collection_add(
            bmain, scene->master_collection, DATA_("Appended Data"));
      }
    }
  }
}

static void loose_data_instantiate_object_base_instance_init(Main *bmain,
                                                             Collection *collection,
                                                             Object *ob,
                                                             ViewLayer *view_layer,
                                                             const View3D *v3d,
                                                             const int flag,
                                                             bool set_active)
{
  /* Auto-select and appending. */
  if ((flag & FILE_AUTOSELECT) && ((flag & FILE_LINK) == 0)) {
    /* While in general the object should not be manipulated,
     * when the user requests the object to be selected, ensure it's visible and selectable. */
    ob->visibility_flag &= ~(OB_HIDE_VIEWPORT | OB_HIDE_SELECT);
  }

  BKE_collection_object_add(bmain, collection, ob);

  Base *base = BKE_view_layer_base_find(view_layer, ob);

  if (v3d != NULL) {
    base->local_view_bits |= v3d->local_view_uuid;
  }

  if (flag & FILE_AUTOSELECT) {
    /* All objects that use #FILE_AUTOSELECT must be selectable (unless linking data). */
    BLI_assert((base->flag & BASE_SELECTABLE) || (flag & FILE_LINK));
    if (base->flag & BASE_SELECTABLE) {
      base->flag |= BASE_SELECTED;
    }
  }

  if (set_active) {
    view_layer->basact = base;
  }

  BKE_scene_object_base_flag_sync_from_base(base);
}

/* Tag obdata that actually need to be instantiated (those referenced by an object do not, since
 * the object will be instantiated instead if needed. */
static void loose_data_instantiate_obdata_preprocess(
    LooseDataInstantiateContext *instantiate_context)
{
  BlendfileLinkAppendContext *lapp_context = instantiate_context->lapp_context;
  LinkNode *itemlink;

  /* First pass on obdata to enable their instantiation by default, then do a second pass on
   * objects to clear it for any obdata already in use. */
  for (itemlink = lapp_context->items.list; itemlink; itemlink = itemlink->next) {
    BlendfileLinkAppendContextItem *item = itemlink->link;
    ID *id = loose_data_instantiate_process_check(instantiate_context, item);
    if (id == NULL) {
      continue;
    }
    const ID_Type idcode = GS(id->name);
    if (!OB_DATA_SUPPORT_ID(idcode)) {
      continue;
    }

    id->tag |= LIB_TAG_DOIT;
  }
  for (itemlink = lapp_context->items.list; itemlink; itemlink = itemlink->next) {
    BlendfileLinkAppendContextItem *item = itemlink->link;
    ID *id = item->new_id;
    if (id == NULL || GS(id->name) != ID_OB) {
      continue;
    }

    Object *ob = (Object *)id;
    Object *new_ob = (Object *)id->newid;
    if (ob->data != NULL) {
      ((ID *)(ob->data))->tag &= ~LIB_TAG_DOIT;
    }
    if (new_ob != NULL && new_ob->data != NULL) {
      ((ID *)(new_ob->data))->tag &= ~LIB_TAG_DOIT;
    }
  }
}

/* Test whether some ancestor collection is also tagged for instantiation (return true) or not
 * (return false). */
static bool loose_data_instantiate_collection_parents_check_recursive(Collection *collection)
{
  for (CollectionParent *parent_collection = collection->parents.first; parent_collection != NULL;
       parent_collection = parent_collection->next) {
    if ((parent_collection->collection->id.tag & LIB_TAG_DOIT) != 0) {
      return true;
    }
    if (loose_data_instantiate_collection_parents_check_recursive(parent_collection->collection)) {
      return true;
    }
  }
  return false;
}

static void loose_data_instantiate_collection_process(
    LooseDataInstantiateContext *instantiate_context)
{
  BlendfileLinkAppendContext *lapp_context = instantiate_context->lapp_context;
  Main *bmain = lapp_context->params->bmain;
  Scene *scene = lapp_context->params->context.scene;
  ViewLayer *view_layer = lapp_context->params->context.view_layer;
  const View3D *v3d = lapp_context->params->context.v3d;

  const bool do_append = (lapp_context->params->flag & FILE_LINK) == 0;
  const bool do_instantiate_as_empty = (lapp_context->params->flag &
                                        BLO_LIBLINK_COLLECTION_INSTANCE) != 0;

  /* NOTE: For collections we only view_layer-instantiate duplicated collections that have
   * non-instantiated objects in them.
   * NOTE: Also avoid view-layer-instantiating of collections children of other instantiated
   * collections. This is why we need two passes here. */
  LinkNode *itemlink;
  for (itemlink = lapp_context->items.list; itemlink; itemlink = itemlink->next) {
    BlendfileLinkAppendContextItem *item = itemlink->link;
    ID *id = loose_data_instantiate_process_check(instantiate_context, item);
    if (id == NULL || GS(id->name) != ID_GR) {
      continue;
    }

    /* Forced instantiation of indirectly appended collections is not wanted. Users can now
     * easily instantiate collections (and their objects) as needed by themselves. See T67032. */
    /* We need to check that objects in that collections are already instantiated in a scene.
     * Otherwise, it's better to add the collection to the scene's active collection, than to
     * instantiate its objects in active scene's collection directly. See T61141.
     *
     * NOTE: We only check object directly into that collection, not recursively into its
     * children.
     */
    Collection *collection = (Collection *)id;
    /* The collection could be linked/appended together with an Empty object instantiating it,
     * better not instantiate the collection in the view-layer in that case.
     *
     * Can easily happen when copy/pasting such instantiating empty, see T93839. */
    const bool collection_is_instantiated = collection_instantiated_by_any_object(bmain,
                                                                                  collection);
    /* Always consider adding collections directly selected by the user. */
    bool do_add_collection = (item->tag & LINK_APPEND_TAG_INDIRECT) == 0 &&
                             !collection_is_instantiated;
    /* In linking case, do not enforce instantiating non-directly linked collections/objects.
     * This avoids cluttering the view-layers, user can instantiate themselves specific collections
     * or objects easily from the Outliner if needed. */
    if (!do_add_collection && do_append && !collection_is_instantiated) {
      LISTBASE_FOREACH (CollectionObject *, coll_ob, &collection->gobject) {
        Object *ob = coll_ob->ob;
        if (!object_in_any_scene(bmain, ob)) {
          do_add_collection = true;
          break;
        }
      }
    }
    if (do_add_collection) {
      collection->id.tag |= LIB_TAG_DOIT;
    }
  }

  /* Second loop to actually instantiate collections tagged as such in first loop, unless some of
   * their ancestor is also instantiated in case this is not an empty-instantiation. */
  for (itemlink = lapp_context->items.list; itemlink; itemlink = itemlink->next) {
    BlendfileLinkAppendContextItem *item = itemlink->link;
    ID *id = loose_data_instantiate_process_check(instantiate_context, item);
    if (id == NULL || GS(id->name) != ID_GR) {
      continue;
    }

    Collection *collection = (Collection *)id;
    bool do_add_collection = (id->tag & LIB_TAG_DOIT) != 0;

    if (!do_add_collection) {
      continue;
    }
    /* When instantiated into view-layer, do not add collections if one of their parents is also
     * instantiated. */
    if (!do_instantiate_as_empty &&
        loose_data_instantiate_collection_parents_check_recursive(collection)) {
      continue;
    }
    /* When instantiated as empty, do not add indirectly linked (i.e. non-user-selected)
     * collections. */
    if (do_instantiate_as_empty && (item->tag & LINK_APPEND_TAG_INDIRECT) != 0) {
      continue;
    }

    loose_data_instantiate_ensure_active_collection(instantiate_context);
    Collection *active_collection = instantiate_context->active_collection;

<<<<<<< HEAD
    if ((item->tag & LINK_APPEND_TAG_INDIRECT) != 0) {
      /* Pass */
    }
    /* In case user requested instantiation of collections as empties, do so for the one they
     * explicitly selected (originally directly linked IDs) only. */
    else if (do_instantiate_as_empty) {
=======
    if (do_instantiate_as_empty) {
>>>>>>> d7822981
      /* BKE_object_add(...) messes with the selection. */
      Object *ob = BKE_object_add_only_object(bmain, OB_EMPTY, collection->id.name + 2);
      ob->type = OB_EMPTY;
      ob->empty_drawsize = U.collection_instance_empty_size;

      const bool set_selected = (lapp_context->params->flag & FILE_AUTOSELECT) != 0;
      /* TODO: why is it OK to make this active here but not in other situations?
       * See other callers of #object_base_instance_init */
      const bool set_active = set_selected;
      loose_data_instantiate_object_base_instance_init(
          bmain, active_collection, ob, view_layer, v3d, lapp_context->params->flag, set_active);

      /* Assign the collection. */
      ob->instance_collection = collection;
      id_us_plus(&collection->id);
      ob->transflag |= OB_DUPLICOLLECTION;
      copy_v3_v3(ob->loc, scene->cursor.location);
    }
    else {
      /* Add collection as child of active collection. */
      BKE_collection_child_add(bmain, active_collection, collection);

      if ((lapp_context->params->flag & FILE_AUTOSELECT) != 0) {
        LISTBASE_FOREACH (CollectionObject *, coll_ob, &collection->gobject) {
          Object *ob = coll_ob->ob;
          Base *base = BKE_view_layer_base_find(view_layer, ob);
          if (base) {
            base->flag |= BASE_SELECTED;
            BKE_scene_object_base_flag_sync_from_base(base);
          }
        }
      }
    }
  }
}

static void loose_data_instantiate_object_process(LooseDataInstantiateContext *instantiate_context)
{
  BlendfileLinkAppendContext *lapp_context = instantiate_context->lapp_context;
  Main *bmain = lapp_context->params->bmain;
  ViewLayer *view_layer = lapp_context->params->context.view_layer;
  const View3D *v3d = lapp_context->params->context.v3d;

  /* Do NOT make base active here! screws up GUI stuff,
   * if you want it do it at the editor level. */
  const bool object_set_active = false;

  const bool is_linking = (lapp_context->params->flag & FILE_LINK) != 0;

  /* NOTE: For objects we only view_layer-instantiate duplicated objects that are not yet used
   * anywhere. */
  LinkNode *itemlink;
  for (itemlink = lapp_context->items.list; itemlink; itemlink = itemlink->next) {
    BlendfileLinkAppendContextItem *item = itemlink->link;
    ID *id = loose_data_instantiate_process_check(instantiate_context, item);
    if (id == NULL || GS(id->name) != ID_OB) {
      continue;
    }

    /* In linking case, never instantiate stray objects that are not directly linked.
     *
     * While this is not ideal (in theory no object should remain un-owned), in case of indirectly
     * linked objects, the other solution would be to add them to a local collection, which would
     * make them directly linked. Think for now keeping them indirectly linked is more important.
     * Ref. T93757.
     */
    if (is_linking && (item->tag & LINK_APPEND_TAG_INDIRECT) != 0) {
      continue;
    }

    Object *ob = (Object *)id;

    if (object_in_any_collection(bmain, ob)) {
      continue;
    }

    loose_data_instantiate_ensure_active_collection(instantiate_context);
    Collection *active_collection = instantiate_context->active_collection;

    CLAMP_MIN(ob->id.us, 0);
    ob->mode = OB_MODE_OBJECT;

    loose_data_instantiate_object_base_instance_init(bmain,
                                                     active_collection,
                                                     ob,
                                                     view_layer,
                                                     v3d,
                                                     lapp_context->params->flag,
                                                     object_set_active);
  }
}

static void loose_data_instantiate_obdata_process(LooseDataInstantiateContext *instantiate_context)
{
  BlendfileLinkAppendContext *lapp_context = instantiate_context->lapp_context;
  Main *bmain = lapp_context->params->bmain;
  Scene *scene = lapp_context->params->context.scene;
  ViewLayer *view_layer = lapp_context->params->context.view_layer;
  const View3D *v3d = lapp_context->params->context.v3d;

  /* Do NOT make base active here! screws up GUI stuff,
   * if you want it do it at the editor level. */
  const bool object_set_active = false;

  LinkNode *itemlink;
  for (itemlink = lapp_context->items.list; itemlink; itemlink = itemlink->next) {
    BlendfileLinkAppendContextItem *item = itemlink->link;
    ID *id = loose_data_instantiate_process_check(instantiate_context, item);
    if (id == NULL) {
      continue;
    }
    const ID_Type idcode = GS(id->name);
    if (!OB_DATA_SUPPORT_ID(idcode)) {
      continue;
    }
    if ((id->tag & LIB_TAG_DOIT) == 0) {
      continue;
    }

    loose_data_instantiate_ensure_active_collection(instantiate_context);
    Collection *active_collection = instantiate_context->active_collection;

    const int type = BKE_object_obdata_to_type(id);
    BLI_assert(type != -1);
    Object *ob = BKE_object_add_only_object(bmain, type, id->name + 2);
    ob->data = id;
    id_us_plus(id);
    BKE_object_materials_test(bmain, ob, ob->data);

    loose_data_instantiate_object_base_instance_init(bmain,
                                                     active_collection,
                                                     ob,
                                                     view_layer,
                                                     v3d,
                                                     lapp_context->params->flag,
                                                     object_set_active);

    copy_v3_v3(ob->loc, scene->cursor.location);

    id->tag &= ~LIB_TAG_DOIT;
  }
}

static void loose_data_instantiate_object_rigidbody_postprocess(
    LooseDataInstantiateContext *instantiate_context)
{
  BlendfileLinkAppendContext *lapp_context = instantiate_context->lapp_context;
  Main *bmain = lapp_context->params->bmain;

  LinkNode *itemlink;
  /* Add rigid body objects and constraints to current RB world(s). */
  for (itemlink = lapp_context->items.list; itemlink; itemlink = itemlink->next) {
    BlendfileLinkAppendContextItem *item = itemlink->link;
    ID *id = loose_data_instantiate_process_check(instantiate_context, item);
    if (id == NULL || GS(id->name) != ID_OB) {
      continue;
    }
    BKE_rigidbody_ensure_local_object(bmain, (Object *)id);
  }
}

static void loose_data_instantiate(LooseDataInstantiateContext *instantiate_context)
{
  if (instantiate_context->lapp_context->params->context.scene == NULL) {
    /* In some cases, like the asset drag&drop e.g., the caller code manages instantiation itself.
     */
    return;
  }

  BlendfileLinkAppendContext *lapp_context = instantiate_context->lapp_context;
  const bool do_obdata = (lapp_context->params->flag & BLO_LIBLINK_OBDATA_INSTANCE) != 0;

  /* First pass on obdata to enable their instantiation by default, then do a second pass on
   * objects to clear it for any obdata already in use. */
  if (do_obdata) {
    loose_data_instantiate_obdata_preprocess(instantiate_context);
  }

  /* First do collections, then objects, then obdata. */
  loose_data_instantiate_collection_process(instantiate_context);
  loose_data_instantiate_object_process(instantiate_context);
  if (do_obdata) {
    loose_data_instantiate_obdata_process(instantiate_context);
  }

  loose_data_instantiate_object_rigidbody_postprocess(instantiate_context);
}

static void new_id_to_item_mapping_add(BlendfileLinkAppendContext *lapp_context,
                                       ID *id,
                                       BlendfileLinkAppendContextItem *item)
{
  BLI_ghash_insert(lapp_context->new_id_to_item, id, item);

  /* This ensures that if a liboverride reference is also linked/used by some other appended
   * data, it gets a local copy instead of being made directly local, so that the liboverride
   * references remain valid (i.e. linked data). */
  if (ID_IS_OVERRIDE_LIBRARY_REAL(id)) {
    id->override_library->reference->tag |= LIB_TAG_PRE_EXISTING;
  }
}

/* Generate a mapping between newly linked IDs and their items, and tag linked IDs used as
 * liboverride references as already existing. */
static void new_id_to_item_mapping_create(BlendfileLinkAppendContext *lapp_context)
{
  lapp_context->new_id_to_item = BLI_ghash_new(
      BLI_ghashutil_ptrhash, BLI_ghashutil_ptrcmp, __func__);
  for (LinkNode *itemlink = lapp_context->items.list; itemlink; itemlink = itemlink->next) {
    BlendfileLinkAppendContextItem *item = itemlink->link;
    ID *id = item->new_id;
    if (id == NULL) {
      continue;
    }

    new_id_to_item_mapping_add(lapp_context, id, item);
  }
}

static int foreach_libblock_link_append_callback(LibraryIDLinkCallbackData *cb_data)
{
  /* NOTE: It is important to also skip liboverride references here, as those should never be made
   * local. */
  if (cb_data->cb_flag & (IDWALK_CB_EMBEDDED | IDWALK_CB_INTERNAL | IDWALK_CB_LOOPBACK |
                          IDWALK_CB_OVERRIDE_LIBRARY_REFERENCE)) {
    return IDWALK_RET_NOP;
  }

  BlendfileLinkAppendContextCallBack *data = cb_data->user_data;
  ID *id = *cb_data->id_pointer;

  if (id == NULL) {
    return IDWALK_RET_NOP;
  }

  if (!BKE_idtype_idcode_is_linkable(GS(id->name))) {
    /* While we do not want to add non-linkable ID (shape keys...) to the list of linked items,
     * unfortunately they can use fully linkable valid IDs too, like actions. Those need to be
     * processed, so we need to recursively deal with them here. */
    /* NOTE: Since we are by-passing checks in `BKE_library_foreach_ID_link` by manually calling it
     * recursively, we need to take care of potential recursion cases ourselves (e.g.animdata of
     * shape-key referencing the shape-key itself). */
    if (id != cb_data->id_self) {
      BKE_library_foreach_ID_link(
          cb_data->bmain, id, foreach_libblock_link_append_callback, data, IDWALK_NOP);
    }
    return IDWALK_RET_NOP;
  }

  /* In linking case, we always consider all linked IDs, even indirectly ones, for instantiation,
   * so we need to add them all to the items list.
   *
   * In appending case, when `do_recursive` is false, we only make local IDs from same
   * library(-ies) as the initially directly linked ones.
   *
   * NOTE: Since in append case, linked IDs are also fully skipped during instantiation step (see
   * #append_loose_data_instantiate_process_check), we can avoid adding them to the items list
   * completely. */
  const bool do_link = (data->lapp_context->params->flag & FILE_LINK) != 0;
  const bool do_recursive = (data->lapp_context->params->flag & BLO_LIBLINK_APPEND_RECURSIVE) !=
                                0 ||
                            do_link;
  if (!do_recursive && cb_data->id_owner->lib != id->lib) {
    return IDWALK_RET_NOP;
  }

  BlendfileLinkAppendContextItem *item = BLI_ghash_lookup(data->lapp_context->new_id_to_item, id);
  if (item == NULL) {
    item = BKE_blendfile_link_append_context_item_add(
        data->lapp_context, id->name, GS(id->name), NULL);
    item->new_id = id;
    item->source_library = id->lib;
    /* Since we did not have an item for that ID yet, we know user did not selected it explicitly,
     * it was rather linked indirectly. This info is important for instantiation of collections. */
    item->tag |= LINK_APPEND_TAG_INDIRECT;
    /* In linking case we already know what we want to do with those items. */
    if (do_link) {
      item->action = LINK_APPEND_ACT_KEEP_LINKED;
    }
    new_id_to_item_mapping_add(data->lapp_context, id, item);
  }

  /* NOTE: currently there is no need to do anything else here, but in the future this would be
   * the place to add specific per-usage decisions on how to append an ID. */

  return IDWALK_RET_NOP;
}

/** \} */

/** \name Library link/append code.
 * \{ */

void BKE_blendfile_append(BlendfileLinkAppendContext *lapp_context, ReportList *reports)
{
  if (lapp_context->num_items == 0) {
    /* Nothing to append. */
    return;
  }

  Main *bmain = lapp_context->params->bmain;

  BLI_assert((lapp_context->params->flag & FILE_LINK) == 0);

  const bool set_fakeuser = (lapp_context->params->flag & BLO_LIBLINK_APPEND_SET_FAKEUSER) != 0;
  const bool do_reuse_local_id = (lapp_context->params->flag &
                                  BLO_LIBLINK_APPEND_LOCAL_ID_REUSE) != 0;

  const int make_local_common_flags = LIB_ID_MAKELOCAL_FULL_LIBRARY |
                                      ((lapp_context->params->flag &
                                        BLO_LIBLINK_APPEND_ASSET_DATA_CLEAR) != 0 ?
                                           LIB_ID_MAKELOCAL_ASSET_DATA_CLEAR :
                                           0);

  LinkNode *itemlink;

  new_id_to_item_mapping_create(lapp_context);
  lapp_context->library_weak_reference_mapping = BKE_main_library_weak_reference_create(bmain);

  /* NOTE: Since we append items for IDs not already listed (i.e. implicitly linked indirect
   * dependencies), this list will grow and we will process those IDs later, leading to a flatten
   * recursive processing of all the linked dependencies. */
  for (itemlink = lapp_context->items.list; itemlink; itemlink = itemlink->next) {
    BlendfileLinkAppendContextItem *item = itemlink->link;
    ID *id = item->new_id;
    if (id == NULL) {
      continue;
    }
    BLI_assert(item->userdata == NULL);

    ID *existing_local_id = BKE_idtype_idcode_append_is_reusable(GS(id->name)) ?
                                BKE_main_library_weak_reference_search_item(
                                    lapp_context->library_weak_reference_mapping,
                                    id->lib->filepath,
                                    id->name) :
                                NULL;

    if (item->action != LINK_APPEND_ACT_UNSET) {
      /* Already set, pass. */
    }
    if (GS(id->name) == ID_OB && ((Object *)id)->proxy_from != NULL) {
      CLOG_INFO(&LOG, 3, "Appended ID '%s' is proxified, keeping it linked...", id->name);
      item->action = LINK_APPEND_ACT_KEEP_LINKED;
    }
    else if (do_reuse_local_id && existing_local_id != NULL) {
      CLOG_INFO(&LOG, 3, "Appended ID '%s' as a matching local one, re-using it...", id->name);
      item->action = LINK_APPEND_ACT_REUSE_LOCAL;
      item->userdata = existing_local_id;
    }
    else if (id->tag & LIB_TAG_PRE_EXISTING) {
      CLOG_INFO(&LOG, 3, "Appended ID '%s' was already linked, need to copy it...", id->name);
      item->action = LINK_APPEND_ACT_COPY_LOCAL;
    }
    else {
      CLOG_INFO(&LOG, 3, "Appended ID '%s' will be made local...", id->name);
      item->action = LINK_APPEND_ACT_MAKE_LOCAL;
    }

    /* Only check dependencies if we are not keeping linked data, nor re-using existing local data.
     */
    if (!ELEM(item->action, LINK_APPEND_ACT_KEEP_LINKED, LINK_APPEND_ACT_REUSE_LOCAL)) {
      BlendfileLinkAppendContextCallBack cb_data = {
          .lapp_context = lapp_context, .item = item, .reports = reports};
      BKE_library_foreach_ID_link(
          bmain, id, foreach_libblock_link_append_callback, &cb_data, IDWALK_NOP);
    }

    /* If we found a matching existing local id but are not re-using it, we need to properly clear
     * its weak reference to linked data. */
    if (existing_local_id != NULL &&
        !ELEM(item->action, LINK_APPEND_ACT_KEEP_LINKED, LINK_APPEND_ACT_REUSE_LOCAL)) {
      BKE_main_library_weak_reference_remove_item(lapp_context->library_weak_reference_mapping,
                                                  id->lib->filepath,
                                                  id->name,
                                                  existing_local_id);
    }
  }

  /* Effectively perform required operation on every linked ID. */
  for (itemlink = lapp_context->items.list; itemlink; itemlink = itemlink->next) {
    BlendfileLinkAppendContextItem *item = itemlink->link;
    ID *id = item->new_id;
    if (id == NULL) {
      continue;
    }

    ID *local_appended_new_id = NULL;
    char lib_filepath[FILE_MAX];
    BLI_strncpy(lib_filepath, id->lib->filepath, sizeof(lib_filepath));
    char lib_id_name[MAX_ID_NAME];
    BLI_strncpy(lib_id_name, id->name, sizeof(lib_id_name));

    switch (item->action) {
      case LINK_APPEND_ACT_COPY_LOCAL:
        BKE_lib_id_make_local(bmain, id, make_local_common_flags | LIB_ID_MAKELOCAL_FORCE_COPY);
        local_appended_new_id = id->newid;
        break;
      case LINK_APPEND_ACT_MAKE_LOCAL:
        BKE_lib_id_make_local(bmain,
                              id,
                              make_local_common_flags | LIB_ID_MAKELOCAL_FORCE_LOCAL |
                                  LIB_ID_MAKELOCAL_OBJECT_NO_PROXY_CLEARING);
        BLI_assert(id->newid == NULL);
        local_appended_new_id = id;
        break;
      case LINK_APPEND_ACT_KEEP_LINKED:
        /* Nothing to do here. */
        break;
      case LINK_APPEND_ACT_REUSE_LOCAL:
        /* We only need to set `newid` to ID found in previous loop, for proper remapping. */
        ID_NEW_SET(id, item->userdata);
        /* This is not a 'new' local appended id, do not set `local_appended_new_id` here. */
        break;
      case LINK_APPEND_ACT_UNSET:
        CLOG_ERROR(
            &LOG, "Unexpected unset append action for '%s' ID, assuming 'keep link'", id->name);
        break;
      default:
        BLI_assert(0);
    }

    if (local_appended_new_id != NULL) {
      if (BKE_idtype_idcode_append_is_reusable(GS(local_appended_new_id->name))) {
        BKE_main_library_weak_reference_add_item(lapp_context->library_weak_reference_mapping,
                                                 lib_filepath,
                                                 lib_id_name,
                                                 local_appended_new_id);
      }

      if (set_fakeuser) {
        if (!ELEM(GS(local_appended_new_id->name), ID_OB, ID_GR)) {
          /* Do not set fake user on objects nor collections (instancing). */
          id_fake_user_set(local_appended_new_id);
        }
      }
    }
  }

  BKE_main_library_weak_reference_destroy(lapp_context->library_weak_reference_mapping);
  lapp_context->library_weak_reference_mapping = NULL;

  /* Remap IDs as needed. */
  for (itemlink = lapp_context->items.list; itemlink; itemlink = itemlink->next) {
    BlendfileLinkAppendContextItem *item = itemlink->link;

    if (item->action == LINK_APPEND_ACT_KEEP_LINKED) {
      continue;
    }

    ID *id = item->new_id;
    if (id == NULL) {
      continue;
    }
    if (ELEM(item->action, LINK_APPEND_ACT_COPY_LOCAL, LINK_APPEND_ACT_REUSE_LOCAL)) {
      BLI_assert(ID_IS_LINKED(id));
      id = id->newid;
      if (id == NULL) {
        continue;
      }
    }

    BLI_assert(!ID_IS_LINKED(id));

    BKE_libblock_relink_to_newid(bmain, id, 0);
  }

  /* Remove linked IDs when a local existing data has been reused instead. */
  BKE_main_id_tag_all(bmain, LIB_TAG_DOIT, false);
  for (itemlink = lapp_context->items.list; itemlink; itemlink = itemlink->next) {
    BlendfileLinkAppendContextItem *item = itemlink->link;

    if (item->action != LINK_APPEND_ACT_REUSE_LOCAL) {
      continue;
    }

    ID *id = item->new_id;
    if (id == NULL) {
      continue;
    }
    BLI_assert(ID_IS_LINKED(id));
    BLI_assert(id->newid != NULL);

    id->tag |= LIB_TAG_DOIT;
    item->new_id = id->newid;
  }
  BKE_id_multi_tagged_delete(bmain);

  /* Instantiate newly created (duplicated) IDs as needed. */
  LooseDataInstantiateContext instantiate_context = {.lapp_context = lapp_context,
                                                     .active_collection = NULL};
  loose_data_instantiate(&instantiate_context);

  /* Attempt to deal with object proxies.
   *
   * NOTE: Copied from `BKE_library_make_local`, but this is not really working (as in, not
   * producing any useful result in any known use case), neither here nor in
   * `BKE_library_make_local` currently.
   * Proxies are end of life anyway, so not worth spending time on this. */
  for (itemlink = lapp_context->items.list; itemlink; itemlink = itemlink->next) {
    BlendfileLinkAppendContextItem *item = itemlink->link;

    if (item->action != LINK_APPEND_ACT_COPY_LOCAL) {
      continue;
    }

    ID *id = item->new_id;
    if (id == NULL) {
      continue;
    }
    BLI_assert(ID_IS_LINKED(id));

    /* Attempt to re-link copied proxy objects. This allows appending of an entire scene
     * from another blend file into this one, even when that blend file contains proxified
     * armatures that have local references. Since the proxified object needs to be linked
     * (not local), this will only work when the "Localize all" checkbox is disabled.
     * TL;DR: this is a dirty hack on top of an already weak feature (proxies). */
    if (GS(id->name) == ID_OB && ((Object *)id)->proxy != NULL) {
      Object *ob = (Object *)id;
      Object *ob_new = (Object *)id->newid;
      bool is_local = false, is_lib = false;

      /* Proxies only work when the proxified object is linked-in from a library. */
      if (!ID_IS_LINKED(ob->proxy)) {
        CLOG_WARN(&LOG,
                  "Proxy object %s will lose its link to %s, because the "
                  "proxified object is local",
                  id->newid->name,
                  ob->proxy->id.name);
        continue;
      }

      BKE_library_ID_test_usages(bmain, id, &is_local, &is_lib);

      /* We can only switch the proxy'ing to a made-local proxy if it is no longer
       * referred to from a library. Not checking for local use; if new local proxy
       * was not used locally would be a nasty bug! */
      if (is_local || is_lib) {
        CLOG_WARN(&LOG,
                  "Made-local proxy object %s will lose its link to %s, "
                  "because the linked-in proxy is referenced (is_local=%i, is_lib=%i)",
                  id->newid->name,
                  ob->proxy->id.name,
                  is_local,
                  is_lib);
      }
      else {
        /* we can switch the proxy'ing from the linked-in to the made-local proxy.
         * BKE_object_make_proxy() shouldn't be used here, as it allocates memory that
         * was already allocated by object_make_local() (which called BKE_object_copy). */
        ob_new->proxy = ob->proxy;
        ob_new->proxy_group = ob->proxy_group;
        ob_new->proxy_from = ob->proxy_from;
        ob_new->proxy->proxy_from = ob_new;
        ob->proxy = ob->proxy_from = ob->proxy_group = NULL;
      }
    }
  }

  BKE_main_id_newptr_and_tag_clear(bmain);
}

void BKE_blendfile_link(BlendfileLinkAppendContext *lapp_context, ReportList *reports)
{
  if (lapp_context->num_items == 0) {
    /* Nothing to be linked. */
    return;
  }

  BLI_assert(lapp_context->num_libraries != 0);

  Main *mainl;
  Library *lib;

  LinkNode *liblink, *itemlink;
  int lib_idx, item_idx;

  for (lib_idx = 0, liblink = lapp_context->libraries.list; liblink;
       lib_idx++, liblink = liblink->next) {
    BlendfileLinkAppendContextLibrary *lib_context = liblink->link;
    char *libname = lib_context->path;
    BlendHandle *blo_handle = link_append_context_library_blohandle_ensure(
        lapp_context, lib_context, reports);

    if (blo_handle == NULL) {
      /* Unlikely since we just browsed it, but possible
       * Error reports will have been made by BLO_blendhandle_from_file() */
      continue;
    }

    /* here appending/linking starts */

    mainl = BLO_library_link_begin(&blo_handle, libname, lapp_context->params);
    lib = mainl->curlib;
    BLI_assert(lib);
    UNUSED_VARS_NDEBUG(lib);

    if (mainl->versionfile < 250) {
      BKE_reportf(reports,
                  RPT_WARNING,
                  "Linking or appending from a very old .blend file format (%d.%d), no animation "
                  "conversion will "
                  "be done! You may want to re-save your lib file with current Blender",
                  mainl->versionfile,
                  mainl->subversionfile);
    }

    /* For each lib file, we try to link all items belonging to that lib,
     * and tag those successful to not try to load them again with the other libs. */
    for (item_idx = 0, itemlink = lapp_context->items.list; itemlink;
         item_idx++, itemlink = itemlink->next) {
      BlendfileLinkAppendContextItem *item = itemlink->link;
      ID *new_id;

      if (!BLI_BITMAP_TEST(item->libraries, lib_idx)) {
        continue;
      }

      new_id = BLO_library_link_named_part(
          mainl, &blo_handle, item->idcode, item->name, lapp_context->params);

      if (new_id) {
        /* If the link is successful, clear item's libs 'todo' flags.
         * This avoids trying to link same item with other libraries to come. */
        BLI_bitmap_set_all(item->libraries, false, lapp_context->num_libraries);
        item->new_id = new_id;
        item->source_library = new_id->lib;
      }
    }

    BLO_library_link_end(mainl, &blo_handle, lapp_context->params);
    link_append_context_library_blohandle_release(lapp_context, lib_context);
  }

  /* Instantiate newly linked IDs as needed, if no append is scheduled. */
  if ((lapp_context->params->flag & FILE_LINK) != 0 &&
      lapp_context->params->context.scene != NULL) {
    new_id_to_item_mapping_create(lapp_context);
    /* NOTE: Since we append items for IDs not already listed (i.e. implicitly linked indirect
     * dependencies), this list will grow and we will process those IDs later, leading to a flatten
     * recursive processing of all the linked dependencies. */
    for (itemlink = lapp_context->items.list; itemlink; itemlink = itemlink->next) {
      BlendfileLinkAppendContextItem *item = itemlink->link;
      ID *id = item->new_id;
      if (id == NULL) {
        continue;
      }
      BLI_assert(item->userdata == NULL);

      BlendfileLinkAppendContextCallBack cb_data = {
          .lapp_context = lapp_context, .item = item, .reports = reports};
      BKE_library_foreach_ID_link(lapp_context->params->bmain,
                                  id,
                                  foreach_libblock_link_append_callback,
                                  &cb_data,
                                  IDWALK_NOP);
    }

    LooseDataInstantiateContext instantiate_context = {.lapp_context = lapp_context,
                                                       .active_collection = NULL};
    loose_data_instantiate(&instantiate_context);
  }
}

/** \} */

/** \name Library relocating code.
 * \{ */

static void blendfile_library_relocate_remap(Main *bmain,
                                             ID *old_id,
                                             ID *new_id,
                                             ReportList *reports,
                                             const bool do_reload,
                                             const short remap_flags)
{
  BLI_assert(old_id);
  if (do_reload) {
    /* Since we asked for placeholders in case of missing IDs,
     * we expect to always get a valid one. */
    BLI_assert(new_id);
  }
  if (new_id) {
    CLOG_INFO(&LOG,
              4,
              "Before remap of %s, old_id users: %d, new_id users: %d",
              old_id->name,
              old_id->us,
              new_id->us);
    BKE_libblock_remap_locked(bmain, old_id, new_id, remap_flags);

    if (old_id->flag & LIB_FAKEUSER) {
      id_fake_user_clear(old_id);
      id_fake_user_set(new_id);
    }

    CLOG_INFO(&LOG,
              4,
              "After remap of %s, old_id users: %d, new_id users: %d",
              old_id->name,
              old_id->us,
              new_id->us);

    /* In some cases, new_id might become direct link, remove parent of library in this case. */
    if (new_id->lib->parent && (new_id->tag & LIB_TAG_INDIRECT) == 0) {
      if (do_reload) {
        BLI_assert_unreachable(); /* Should not happen in 'pure' reload case... */
      }
      new_id->lib->parent = NULL;
    }
  }

  if (old_id->us > 0 && new_id && old_id->lib == new_id->lib) {
    /* Note that this *should* not happen - but better be safe than sorry in this area,
     * at least until we are 100% sure this cannot ever happen.
     * Also, we can safely assume names were unique so far,
     * so just replacing '.' by '~' should work,
     * but this does not totally rules out the possibility of name collision. */
    size_t len = strlen(old_id->name);
    size_t dot_pos;
    bool has_num = false;

    for (dot_pos = len; dot_pos--;) {
      char c = old_id->name[dot_pos];
      if (c == '.') {
        break;
      }
      if (c < '0' || c > '9') {
        has_num = false;
        break;
      }
      has_num = true;
    }

    if (has_num) {
      old_id->name[dot_pos] = '~';
    }
    else {
      len = MIN2(len, MAX_ID_NAME - 7);
      BLI_strncpy(&old_id->name[len], "~000", 7);
    }

    id_sort_by_name(which_libbase(bmain, GS(old_id->name)), old_id, NULL);

    BKE_reportf(
        reports,
        RPT_WARNING,
        "Lib Reload: Replacing all references to old data-block '%s' by reloaded one failed, "
        "old one (%d remaining users) had to be kept and was renamed to '%s'",
        new_id->name,
        old_id->us,
        old_id->name);
  }
}

void BKE_blendfile_library_relocate(BlendfileLinkAppendContext *lapp_context,
                                    ReportList *reports,
                                    Library *library,
                                    const bool do_reload)
{
  ListBase *lbarray[INDEX_ID_MAX];
  int lba_idx;

  LinkNode *itemlink;
  int item_idx;

  Main *bmain = lapp_context->params->bmain;

  /* All override rules need to be up to date, since there will be no do_version here, otherwise
   * older, now-invalid rules might be applied and likely fail, or some changes might be missing,
   * etc. See T93353. */
  BKE_lib_override_library_main_operations_create(bmain, true);

  /* Remove all IDs to be reloaded from Main. */
  lba_idx = set_listbasepointers(bmain, lbarray);
  while (lba_idx--) {
    ID *id = lbarray[lba_idx]->first;
    const short idcode = id ? GS(id->name) : 0;

    if (!id || !BKE_idtype_idcode_is_linkable(idcode)) {
      /* No need to reload non-linkable datatypes,
       * those will get relinked with their 'users ID'. */
      continue;
    }

    for (; id; id = id->next) {
      if (id->lib == library) {
        BlendfileLinkAppendContextItem *item;

        /* We remove it from current Main, and add it to items to link... */
        /* Note that non-linkable IDs (like e.g. shapekeys) are also explicitly linked here... */
        BLI_remlink(lbarray[lba_idx], id);
        /* Usual special code for ShapeKeys snowflakes... */
        Key *old_key = BKE_key_from_id(id);
        if (old_key != NULL) {
          BLI_remlink(which_libbase(bmain, GS(old_key->id.name)), &old_key->id);
        }

        item = BKE_blendfile_link_append_context_item_add(lapp_context, id->name + 2, idcode, id);
        BLI_bitmap_set_all(item->libraries, true, (size_t)lapp_context->num_libraries);

        CLOG_INFO(&LOG, 4, "Datablock to seek for: %s", id->name);
      }
    }
  }

  if (lapp_context->num_items == 0) {
    /* Early out in case there is nothing to do. */
    return;
  }

  BKE_main_id_tag_all(bmain, LIB_TAG_PRE_EXISTING, true);

  /* We do not want any instantiation here! */
  BKE_blendfile_link(lapp_context, reports);

  BKE_main_lock(bmain);

  /* We add back old id to bmain.
   * We need to do this in a first, separated loop, otherwise some of those may not be handled by
   * ID remapping, which means they would still reference old data to be deleted... */
  for (item_idx = 0, itemlink = lapp_context->items.list; itemlink;
       item_idx++, itemlink = itemlink->next) {
    BlendfileLinkAppendContextItem *item = itemlink->link;
    ID *old_id = item->userdata;

    BLI_assert(old_id);
    BLI_addtail(which_libbase(bmain, GS(old_id->name)), old_id);

    /* Usual special code for ShapeKeys snowflakes... */
    Key *old_key = BKE_key_from_id(old_id);
    if (old_key != NULL) {
      BLI_addtail(which_libbase(bmain, GS(old_key->id.name)), &old_key->id);
    }
  }

  /* Since our (old) reloaded IDs were removed from main, the user count done for them in linking
   * code is wrong, we need to redo it here after adding them back to main. */
  BKE_main_id_refcount_recompute(bmain, false);

  /* Note that in reload case, we also want to replace indirect usages. */
  const short remap_flags = ID_REMAP_SKIP_NEVER_NULL_USAGE |
                            ID_REMAP_NO_INDIRECT_PROXY_DATA_USAGE |
                            (do_reload ? 0 : ID_REMAP_SKIP_INDIRECT_USAGE);
  for (item_idx = 0, itemlink = lapp_context->items.list; itemlink;
       item_idx++, itemlink = itemlink->next) {
    BlendfileLinkAppendContextItem *item = itemlink->link;
    ID *old_id = item->userdata;
    ID *new_id = item->new_id;

    blendfile_library_relocate_remap(bmain, old_id, new_id, reports, do_reload, remap_flags);
    if (new_id == NULL) {
      continue;
    }
    /* Usual special code for ShapeKeys snowflakes... */
    Key **old_key_p = BKE_key_from_id_p(old_id);
    if (old_key_p == NULL) {
      continue;
    }
    Key *old_key = *old_key_p;
    Key *new_key = BKE_key_from_id(new_id);
    if (old_key != NULL) {
      *old_key_p = NULL;
      id_us_min(&old_key->id);
      blendfile_library_relocate_remap(
          bmain, &old_key->id, &new_key->id, reports, do_reload, remap_flags);
      *old_key_p = old_key;
      id_us_plus_no_lib(&old_key->id);
    }
  }

  BKE_main_unlock(bmain);

  for (item_idx = 0, itemlink = lapp_context->items.list; itemlink;
       item_idx++, itemlink = itemlink->next) {
    BlendfileLinkAppendContextItem *item = itemlink->link;
    ID *old_id = item->userdata;

    if (old_id->us == 0) {
      BKE_id_free(bmain, old_id);
    }
  }

  /* Some datablocks can get reloaded/replaced 'silently' because they are not linkable
   * (shape keys e.g.), so we need another loop here to clear old ones if possible. */
  lba_idx = set_listbasepointers(bmain, lbarray);
  while (lba_idx--) {
    ID *id, *id_next;
    for (id = lbarray[lba_idx]->first; id; id = id_next) {
      id_next = id->next;
      /* XXX That check may be a bit to generic/permissive? */
      if (id->lib && (id->flag & LIB_TAG_PRE_EXISTING) && id->us == 0) {
        BKE_id_free(bmain, id);
      }
    }
  }

  /* Get rid of no more used libraries... */
  BKE_main_id_tag_idcode(bmain, ID_LI, LIB_TAG_DOIT, true);
  lba_idx = set_listbasepointers(bmain, lbarray);
  while (lba_idx--) {
    ID *id;
    for (id = lbarray[lba_idx]->first; id; id = id->next) {
      if (id->lib) {
        id->lib->id.tag &= ~LIB_TAG_DOIT;
      }
    }
  }
  Library *lib, *lib_next;
  for (lib = which_libbase(bmain, ID_LI)->first; lib; lib = lib_next) {
    lib_next = lib->id.next;
    if (lib->id.tag & LIB_TAG_DOIT) {
      id_us_clear_real(&lib->id);
      if (lib->id.us == 0) {
        BKE_id_free(bmain, (ID *)lib);
      }
    }
  }

  /* Update overrides of reloaded linked data-blocks. */
  ID *id;
  FOREACH_MAIN_ID_BEGIN (bmain, id) {
    if (ID_IS_LINKED(id) || !ID_IS_OVERRIDE_LIBRARY_REAL(id) ||
        (id->tag & LIB_TAG_PRE_EXISTING) == 0) {
      continue;
    }
    if ((id->override_library->reference->tag & LIB_TAG_PRE_EXISTING) == 0) {
      BKE_lib_override_library_update(bmain, id);
    }
  }
  FOREACH_MAIN_ID_END;

  /* Resync overrides if needed. */
  if (!USER_EXPERIMENTAL_TEST(&U, no_override_auto_resync)) {
    BKE_lib_override_library_main_resync(bmain,
                                         lapp_context->params->context.scene,
                                         lapp_context->params->context.view_layer,
                                         &(struct BlendFileReadReport){
                                             .reports = reports,
                                         });
    /* We need to rebuild some of the deleted override rules (for UI feedback purpose). */
    BKE_lib_override_library_main_operations_create(bmain, true);
  }

  BKE_main_collection_sync(bmain);
}

/** \} */<|MERGE_RESOLUTION|>--- conflicted
+++ resolved
@@ -699,16 +699,7 @@
     loose_data_instantiate_ensure_active_collection(instantiate_context);
     Collection *active_collection = instantiate_context->active_collection;
 
-<<<<<<< HEAD
-    if ((item->tag & LINK_APPEND_TAG_INDIRECT) != 0) {
-      /* Pass */
-    }
-    /* In case user requested instantiation of collections as empties, do so for the one they
-     * explicitly selected (originally directly linked IDs) only. */
-    else if (do_instantiate_as_empty) {
-=======
     if (do_instantiate_as_empty) {
->>>>>>> d7822981
       /* BKE_object_add(...) messes with the selection. */
       Object *ob = BKE_object_add_only_object(bmain, OB_EMPTY, collection->id.name + 2);
       ob->type = OB_EMPTY;
