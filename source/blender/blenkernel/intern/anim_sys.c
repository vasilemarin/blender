--- conflicted
+++ resolved
@@ -2496,12 +2496,8 @@
   }
 }
 
-<<<<<<< HEAD
-/** Blends the \a lower_snapshot with the \a upper_snapshot into \a r_blended_snapshot according
-=======
 /**
  * Blends the \a lower_snapshot with the \a upper_snapshot into \a r_blended_snapshot according
->>>>>>> 9e007b46
  * to the given \a upper_blendmode and \a upper_influence.
  *
  * For \a upper_snapshot, blending limited to values in the \a blend_domain. For Replace blendmode,
