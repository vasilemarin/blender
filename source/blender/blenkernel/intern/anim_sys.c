--- conflicted
+++ resolved
@@ -745,13 +745,8 @@
 	for (id = first; id; id = id->next) { \
 		AnimData *adt = BKE_animdata_from_id(id); \
 		if (adt) func(id, adt, user_data); \
-<<<<<<< HEAD
-	}
-
-=======
 	} (void)0
-	
->>>>>>> f9856c1c
+
 	/* "embedded" nodetree cases (i.e. scene/material/texture->nodetree) */
 #define ANIMDATA_NODETREE_IDS_CB(first, NtId_Type) \
 	for (id = first; id; id = id->next) { \
@@ -762,13 +757,8 @@
 			if (adt2) func(id, adt2, user_data); \
 		} \
 		if (adt) func(id, adt, user_data); \
-<<<<<<< HEAD
-	}
-
-=======
 	} (void)0
-	
->>>>>>> f9856c1c
+
 	/* nodes */
 	ANIMDATA_IDS_CB(mainptr->nodetree.first);
 		
