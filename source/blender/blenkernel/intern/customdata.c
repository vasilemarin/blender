--- conflicted
+++ resolved
@@ -48,6 +48,7 @@
 #include "BLI_string.h"
 #include "BLI_path_util.h"
 #include "BLI_math.h"
+#include "BLI_math_color_blend.h"
 #include "BLI_mempool.h"
 
 #include "BLF_translation.h"
@@ -56,6 +57,8 @@
 #include "BKE_customdata_file.h"
 #include "BKE_global.h"
 #include "BKE_main.h"
+#include "BKE_mesh_mapping.h"
+#include "BKE_mesh_remap.h"
 #include "BKE_multires.h"
 
 #include "bmesh.h"
@@ -92,7 +95,7 @@
 	 * (deep copy if appropriate)
 	 * if NULL, memcpy is used
 	 */
-	void (*copy)(const void *source, void *dest, int count);
+	cd_copy copy;
 
 	/**
 	 * a function to free any dynamically allocated components of this
@@ -117,8 +120,7 @@
 	 *       applying changes while reading from sources.
 	 *       See bug [#32395] - Campbell.
 	 */
-	void (*interp)(void **sources, const float *weights, const float *sub_weights,
-	               int count, void *dest);
+	cd_interp interp;
 
 	/** a function to swap the data in corners of the element */
 	void (*swap)(void *data, const int *corner_indices);
@@ -134,7 +136,7 @@
 	void (*initminmax)(void *min, void *max);
 	void (*add)(void *data1, const void *data2);
 	void (*dominmax)(const void *data1, void *min, void *max);
-	void (*copyvalue)(const void *source, void *dest);
+	void (*copyvalue)(const void *source, void *dest, const int mixmode, const float mixfactor);
 
 	/** a function to read data from a cdf file */
 	int (*read)(CDataFile *cdf, void *data, int count);
@@ -667,14 +669,53 @@
 }
 
 /* --------- */
-static void layerCopyValue_mloopcol(const void *source, void *dest)
+static void layerCopyValue_mloopcol(const void *source, void *dest, const int mixmode, const float mixfactor)
 {
 	const MLoopCol *m1 = source;
 	MLoopCol *m2 = dest;
-	
-	m2->r = m1->r;
-	m2->g = m1->g;
-	m2->b = m1->b;
+	unsigned char tmp_col[4];
+
+	if (ELEM(mixmode, CDT_MIX_NOMIX, CDT_MIX_REPLACE_ABOVE_THRESHOLD, CDT_MIX_REPLACE_BELOW_THRESHOLD)) {
+		/* Modes that do a full copy or nothing. */
+		if (ELEM(mixmode, CDT_MIX_REPLACE_ABOVE_THRESHOLD, CDT_MIX_REPLACE_BELOW_THRESHOLD)) {
+			/* TODO: Check for a real valid way to get 'factor' value of our dest color? */
+			const float f = ((float)m2->r + (float)m2->g + (float)m2->b) / 3.0f;
+			if (mixmode == CDT_MIX_REPLACE_ABOVE_THRESHOLD && f < mixfactor) {
+				return;  /* Do Nothing! */
+			}
+			else if (mixmode == CDT_MIX_REPLACE_BELOW_THRESHOLD && f > mixfactor) {
+				return;  /* Do Nothing! */
+			}
+		}
+		m2->r = m1->r;
+		m2->g = m1->g;
+		m2->b = m1->b;
+	}
+	else {  /* Modes that support 'real' mix factor. */
+		unsigned char src[4] = {m1->r, m1->g, m1->b, m1->a};
+		unsigned char dst[4] = {m2->r, m2->g, m2->b, m2->a};
+
+		if (mixmode == CDT_MIX_MIX) {
+			blend_color_mix_byte(tmp_col, dst, src);
+		}
+		else if (mixmode == CDT_MIX_ADD) {
+			blend_color_add_byte(tmp_col, dst, src);
+		}
+		else if (mixmode == CDT_MIX_SUB) {
+			blend_color_sub_byte(tmp_col, dst, src);
+		}
+		else if (mixmode == CDT_MIX_MUL) {
+			blend_color_mul_byte(tmp_col, dst, src);
+		}
+		else {
+			memcpy(tmp_col, src, sizeof(tmp_col));
+		}
+		blend_color_interpolate_byte(dst, dst, tmp_col, mixfactor);
+
+		m2->r = (char)dst[0];
+		m2->g = (char)dst[1];
+		m2->b = (char)dst[2];
+	}
 	m2->a = m1->a;
 }
 
@@ -806,12 +847,19 @@
 	return MAX_MCOL;
 }
 
-static void layerCopyValue_mloopuv(const void *source, void *dest)
+static void layerCopyValue_mloopuv(const void *source, void *dest, const int mixmode, const float mixfactor)
 {
 	const MLoopUV *luv1 = source;
 	MLoopUV *luv2 = dest;
 
-	copy_v2_v2(luv2->uv, luv1->uv);
+	/* We only support a limited subset of advanced mixing here - namely the mixfactor interpolation. */
+
+	if (mixmode == CDT_MIX_NOMIX) {
+		copy_v2_v2(luv2->uv, luv1->uv);
+	}
+	else {
+		interp_v2_v2v2(luv2->uv, luv2->uv, luv1->uv, mixfactor);
+	}
 }
 
 static bool layerEqual_mloopuv(const void *data1, const void *data2)
@@ -882,7 +930,8 @@
 }
 
 /* origspace is almost exact copy of mloopuv's, keep in sync */
-static void layerCopyValue_mloop_origspace(const void *source, void *dest)
+static void layerCopyValue_mloop_origspace(const void *source, void *dest,
+                                           const int UNUSED(mixmode), const float UNUSED(mixfactor))
 {
 	const OrigSpaceLoop *luv1 = source;
 	OrigSpaceLoop *luv2 = dest;
@@ -2319,7 +2368,7 @@
 bool CustomData_set_layer_name(const CustomData *data, int type, int n, const char *name)
 {
 	/* get the layer index of the first layer of type */
-	int layer_index = CustomData_get_layer_index_n(data, type, n);
+	const int layer_index = CustomData_get_layer_index_n(data, type, n);
 
 	if ((layer_index == -1) || !name)
 		return false;
@@ -2327,6 +2376,13 @@
 	BLI_strncpy(data->layers[layer_index].name, name, sizeof(data->layers[layer_index].name));
 	
 	return true;
+}
+
+const char *CustomData_get_layer_name(const CustomData *data, int type, int n)
+{
+	const int layer_index = CustomData_get_layer_index_n(data, type, n);
+
+	return (layer_index == -1) ? NULL : data->layers[layer_index].name;
 }
 
 void *CustomData_set_layer(const CustomData *data, int type, void *ptr)
@@ -2823,9 +2879,26 @@
 	if (!dest) return;
 
 	if (typeInfo->copyvalue)
-		typeInfo->copyvalue(source, dest);
+		typeInfo->copyvalue(source, dest, CDT_MIX_NOMIX, 0.0f);
 	else
 		memcpy(dest, source, typeInfo->size);
+}
+
+/* Mixes the "value" (e.g. mloopuv uv or mloopcol colors) from one block into
+ * another, while not overwriting anything else (e.g. flags)*/
+void CustomData_data_mix_value(int type, const void *source, void *dest, const int mixmode, const float mixfactor)
+{
+	const LayerTypeInfo *typeInfo = layerType_getInfo(type);
+
+	if (!dest) return;
+
+	if (typeInfo->copyvalue) {
+		typeInfo->copyvalue(source, dest, mixmode, mixfactor);
+	}
+	else {
+		/* Mere copy if no advanced interpolation is supported. */
+		memcpy(dest, source, typeInfo->size);
+	}
 }
 
 bool CustomData_data_equals(int type, const void *data1, const void *data2)
@@ -3525,8 +3598,6 @@
 	CustomData_external_free(data);
 }
 #endif
-<<<<<<< HEAD
-=======
 
 /* ********** Mesh-to-mesh data transfer ********** */
 static void copy_bit_flag(void *dst, const void *src, const size_t data_size, const uint64_t flag)
@@ -3758,5 +3829,4 @@
 	}
 
 	MEM_SAFE_FREE(tmp_data_src);
-}
->>>>>>> 000dfc03
+}