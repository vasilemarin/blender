--- conflicted
+++ resolved
@@ -567,12 +567,6 @@
   /* Set up the codec context */
 
   c = st->codec;
-<<<<<<< HEAD
-  c->thread_count = BLI_system_thread_count();
-  c->thread_type = FF_THREAD_SLICE;
-
-=======
->>>>>>> 9e007b46
   c->codec_id = codec_id;
   c->codec_type = AVMEDIA_TYPE_VIDEO;
 
