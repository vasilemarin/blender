/*
 * This program is free software; you can redistribute it and/or
 * modify it under the terms of the GNU General Public License
 * as published by the Free Software Foundation; either version 2
 * of the License, or (at your option) any later version.
 *
 * This program is distributed in the hope that it will be useful,
 * but WITHOUT ANY WARRANTY; without even the implied warranty of
 * MERCHANTABILITY or FITNESS FOR A PARTICULAR PURPOSE.  See the
 * GNU General Public License for more details.
 *
 * You should have received a copy of the GNU General Public License
 * along with this program; if not, write to the Free Software Foundation,
 * Inc., 51 Franklin Street, Fifth Floor, Boston, MA 02110-1301, USA.
 */

#include "BKE_collection.h"
#include "BKE_geometry_set_instances.hh"
#include "BKE_material.h"
#include "BKE_mesh.h"
#include "BKE_mesh_wrapper.h"
#include "BKE_modifier.h"
#include "BKE_pointcloud.h"
#include "BKE_spline.hh"

#include "DNA_collection_types.h"
#include "DNA_layer_types.h"
#include "DNA_mesh_types.h"
#include "DNA_meshdata_types.h"
#include "DNA_object_types.h"
#include "DNA_pointcloud_types.h"

namespace blender::bke {

static void geometry_set_collect_recursive(const GeometrySet &geometry_set,
                                           const float4x4 &transform,
                                           Vector<GeometryInstanceGroup> &r_sets);

static void geometry_set_collect_recursive_collection(const Collection &collection,
                                                      const float4x4 &transform,
                                                      Vector<GeometryInstanceGroup> &r_sets);

static void add_final_mesh_as_geometry_component(const Object &object, GeometrySet &geometry_set)
{
  Mesh *mesh = BKE_modifier_get_evaluated_mesh_from_evaluated_object(&const_cast<Object &>(object),
                                                                     false);

  if (mesh != nullptr) {
    BKE_mesh_wrapper_ensure_mdata(mesh);

    MeshComponent &mesh_component = geometry_set.get_component_for_write<MeshComponent>();
    mesh_component.replace(mesh, GeometryOwnershipType::ReadOnly);
  }
}

/**
 * \note This doesn't extract instances from the "dupli" system for non-geometry-nodes instances.
 */
GeometrySet object_get_evaluated_geometry_set(const Object &object)
{
  if (object.type == OB_MESH && object.mode == OB_MODE_EDIT) {
    GeometrySet geometry_set;
    if (object.runtime.geometry_set_eval != nullptr) {
      /* `geometry_set_eval` only contains non-mesh components, see `editbmesh_build_data`. */
      geometry_set = *object.runtime.geometry_set_eval;
    }
    add_final_mesh_as_geometry_component(object, geometry_set);
    return geometry_set;
  }
  if (object.runtime.geometry_set_eval != nullptr) {
    return *object.runtime.geometry_set_eval;
  }

  /* Otherwise, construct a new geometry set with the component based on the object type. */
  GeometrySet geometry_set;
  if (object.type == OB_MESH) {
    add_final_mesh_as_geometry_component(object, geometry_set);
  }

  /* TODO: Cover the case of point-clouds without modifiers-- they may not be covered by the
   * #geometry_set_eval case above. */

  /* TODO: Add volume support. */

  /* Return by value since there is not always an existing geometry set owned elsewhere to use. */
  return geometry_set;
}

static void geometry_set_collect_recursive_collection_instance(
    const Collection &collection, const float4x4 &transform, Vector<GeometryInstanceGroup> &r_sets)
{
  float4x4 offset_matrix;
  unit_m4(offset_matrix.values);
  sub_v3_v3(offset_matrix.values[3], collection.instance_offset);
  const float4x4 instance_transform = transform * offset_matrix;
  geometry_set_collect_recursive_collection(collection, instance_transform, r_sets);
}

static void geometry_set_collect_recursive_object(const Object &object,
                                                  const float4x4 &transform,
                                                  Vector<GeometryInstanceGroup> &r_sets)
{
  GeometrySet instance_geometry_set = object_get_evaluated_geometry_set(object);
  geometry_set_collect_recursive(instance_geometry_set, transform, r_sets);

  if (object.type == OB_EMPTY) {
    const Collection *collection_instance = object.instance_collection;
    if (collection_instance != nullptr) {
      geometry_set_collect_recursive_collection_instance(*collection_instance, transform, r_sets);
    }
  }
}

static void geometry_set_collect_recursive_collection(const Collection &collection,
                                                      const float4x4 &transform,
                                                      Vector<GeometryInstanceGroup> &r_sets)
{
  LISTBASE_FOREACH (const CollectionObject *, collection_object, &collection.gobject) {
    BLI_assert(collection_object->ob != nullptr);
    const Object &object = *collection_object->ob;
    const float4x4 object_transform = transform * object.obmat;
    geometry_set_collect_recursive_object(object, object_transform, r_sets);
  }
  LISTBASE_FOREACH (const CollectionChild *, collection_child, &collection.children) {
    BLI_assert(collection_child->collection != nullptr);
    const Collection &collection = *collection_child->collection;
    geometry_set_collect_recursive_collection(collection, transform, r_sets);
  }
}

static void geometry_set_collect_recursive(const GeometrySet &geometry_set,
                                           const float4x4 &transform,
                                           Vector<GeometryInstanceGroup> &r_sets)
{
  r_sets.append({geometry_set, {transform}});

  if (geometry_set.has_instances()) {
    const InstancesComponent &instances_component =
        *geometry_set.get_component_for_read<InstancesComponent>();

    Span<float4x4> transforms = instances_component.instance_transforms();
    Span<int> handles = instances_component.instance_reference_handles();
    Span<InstanceReference> references = instances_component.references();
    for (const int i : transforms.index_range()) {
      const InstanceReference &reference = references[handles[i]];
      const float4x4 instance_transform = transform * transforms[i];

      switch (reference.type()) {
        case InstanceReference::Type::Object: {
          Object &object = reference.object();
          geometry_set_collect_recursive_object(object, instance_transform, r_sets);
          break;
        }
        case InstanceReference::Type::Collection: {
          Collection &collection = reference.collection();
          geometry_set_collect_recursive_collection_instance(
              collection, instance_transform, r_sets);
          break;
        }
        case InstanceReference::Type::GeometrySet: {
          const GeometrySet &geometry_set = reference.geometry_set();
          geometry_set_collect_recursive(geometry_set, instance_transform, r_sets);
          break;
        }
        case InstanceReference::Type::None: {
          break;
        }
      }
    }
  }
}

/**
 * Return flattened vector of the geometry component's recursive instances. I.e. all collection
 * instances and object instances will be expanded into the instances of their geometry components.
 * Even the instances in those geometry components' will be included.
 *
 * \note For convenience (to avoid duplication in the caller), the returned vector also contains
 * the argument geometry set.
 *
 * \note This doesn't extract instances from the "dupli" system for non-geometry-nodes instances.
 */
void geometry_set_gather_instances(const GeometrySet &geometry_set,
                                   Vector<GeometryInstanceGroup> &r_instance_groups)
{
  float4x4 unit_transform;
  unit_m4(unit_transform.values);

  geometry_set_collect_recursive(geometry_set, unit_transform, r_instance_groups);
}

void geometry_set_gather_instances_attribute_info(Span<GeometryInstanceGroup> set_groups,
                                                  Span<GeometryComponentType> component_types,
                                                  const Set<std::string> &ignored_attributes,
                                                  Map<AttributeIDRef, AttributeKind> &r_attributes)
{
  for (const GeometryInstanceGroup &set_group : set_groups) {
    const GeometrySet &set = set_group.geometry_set;
    for (const GeometryComponentType component_type : component_types) {
      if (!set.has(component_type)) {
        continue;
      }
      const GeometryComponent &component = *set.get_component_for_read(component_type);

      component.attribute_foreach(
          [&](const AttributeIDRef &attribute_id, const AttributeMetaData &meta_data) {
            if (attribute_id.is_named() && ignored_attributes.contains(attribute_id.name())) {
              return true;
            }
            auto add_info = [&](AttributeKind *attribute_kind) {
              attribute_kind->domain = meta_data.domain;
              attribute_kind->data_type = meta_data.data_type;
            };
            auto modify_info = [&](AttributeKind *attribute_kind) {
              attribute_kind->domain = meta_data.domain; /* TODO: Use highest priority domain. */
              attribute_kind->data_type = bke::attribute_data_type_highest_complexity(
                  {attribute_kind->data_type, meta_data.data_type});
            };

            r_attributes.add_or_modify(attribute_id, add_info, modify_info);
            return true;
          });
    }
  }
}

static Mesh *join_mesh_topology_and_builtin_attributes(Span<GeometryInstanceGroup> set_groups)
{
  int totverts = 0;
  int totloops = 0;
  int totedges = 0;
  int totpolys = 0;
  int64_t cd_dirty_vert = 0;
  int64_t cd_dirty_poly = 0;
  int64_t cd_dirty_edge = 0;
  int64_t cd_dirty_loop = 0;
  VectorSet<Material *> materials;

  for (const GeometryInstanceGroup &set_group : set_groups) {
    const GeometrySet &set = set_group.geometry_set;
    const int tot_transforms = set_group.transforms.size();
    if (set.has_mesh()) {
      const Mesh &mesh = *set.get_mesh_for_read();
      totverts += mesh.totvert * tot_transforms;
      totloops += mesh.totloop * tot_transforms;
      totedges += mesh.totedge * tot_transforms;
      totpolys += mesh.totpoly * tot_transforms;
      cd_dirty_vert |= mesh.runtime.cd_dirty_vert;
      cd_dirty_poly |= mesh.runtime.cd_dirty_poly;
      cd_dirty_edge |= mesh.runtime.cd_dirty_edge;
      cd_dirty_loop |= mesh.runtime.cd_dirty_loop;
      for (const int slot_index : IndexRange(mesh.totcol)) {
        Material *material = mesh.mat[slot_index];
        materials.add(material);
      }
    }
  }

  /* Don't create an empty mesh. */
  if ((totverts + totloops + totedges + totpolys) == 0) {
    return nullptr;
  }

  Mesh *new_mesh = BKE_mesh_new_nomain(totverts, totedges, 0, totloops, totpolys);
  /* Copy settings from the first input geometry set with a mesh. */
  for (const GeometryInstanceGroup &set_group : set_groups) {
    const GeometrySet &set = set_group.geometry_set;
    if (set.has_mesh()) {
      const Mesh &mesh = *set.get_mesh_for_read();
      BKE_mesh_copy_parameters_for_eval(new_mesh, &mesh);
      break;
    }
  }
  for (const int i : IndexRange(materials.size())) {
    Material *material = materials[i];
    BKE_id_material_eval_assign(&new_mesh->id, i + 1, material);
  }
  new_mesh->runtime.cd_dirty_vert = cd_dirty_vert;
  new_mesh->runtime.cd_dirty_poly = cd_dirty_poly;
  new_mesh->runtime.cd_dirty_edge = cd_dirty_edge;
  new_mesh->runtime.cd_dirty_loop = cd_dirty_loop;

  int vert_offset = 0;
  int loop_offset = 0;
  int edge_offset = 0;
  int poly_offset = 0;
  for (const GeometryInstanceGroup &set_group : set_groups) {
    const GeometrySet &set = set_group.geometry_set;
    if (set.has_mesh()) {
      const Mesh &mesh = *set.get_mesh_for_read();

      Array<int> material_index_map(mesh.totcol);
      for (const int i : IndexRange(mesh.totcol)) {
        Material *material = mesh.mat[i];
        const int new_material_index = materials.index_of(material);
        material_index_map[i] = new_material_index;
      }

      for (const float4x4 &transform : set_group.transforms) {
        for (const int i : IndexRange(mesh.totvert)) {
          const MVert &old_vert = mesh.mvert[i];
          MVert &new_vert = new_mesh->mvert[vert_offset + i];

          new_vert = old_vert;

          const float3 new_position = transform * float3(old_vert.co);
          copy_v3_v3(new_vert.co, new_position);
        }
        for (const int i : IndexRange(mesh.totedge)) {
          const MEdge &old_edge = mesh.medge[i];
          MEdge &new_edge = new_mesh->medge[edge_offset + i];
          new_edge = old_edge;
          new_edge.v1 += vert_offset;
          new_edge.v2 += vert_offset;
        }
        for (const int i : IndexRange(mesh.totloop)) {
          const MLoop &old_loop = mesh.mloop[i];
          MLoop &new_loop = new_mesh->mloop[loop_offset + i];
          new_loop = old_loop;
          new_loop.v += vert_offset;
          new_loop.e += edge_offset;
        }
        for (const int i : IndexRange(mesh.totpoly)) {
          const MPoly &old_poly = mesh.mpoly[i];
          MPoly &new_poly = new_mesh->mpoly[poly_offset + i];
          new_poly = old_poly;
          new_poly.loopstart += loop_offset;
          if (old_poly.mat_nr >= 0 && old_poly.mat_nr < mesh.totcol) {
            new_poly.mat_nr = material_index_map[new_poly.mat_nr];
          }
          else {
            /* The material index was invalid before. */
            new_poly.mat_nr = 0;
          }
        }

        vert_offset += mesh.totvert;
        loop_offset += mesh.totloop;
        edge_offset += mesh.totedge;
        poly_offset += mesh.totpoly;
      }
    }
<<<<<<< HEAD

    if (convert_points_to_vertices && set.has_pointcloud()) {
      const PointCloud &pointcloud = *set.get_pointcloud_for_read();
      for (const float4x4 &transform : set_group.transforms) {
        for (const int i : IndexRange(pointcloud.totpoint)) {
          MVert &new_vert = new_mesh->mvert[vert_offset + i];
          const float3 old_position = pointcloud.co[i];
          const float3 new_position = transform * old_position;
          copy_v3_v3(new_vert.co, new_position);
        }
        vert_offset += pointcloud.totpoint;
      }
    }
=======
>>>>>>> ae9052a3
  }

  /* A possible optimization is to only tag the normals dirty when there are transforms that change
   * normals. */
  BKE_mesh_normals_tag_dirty(new_mesh);

  return new_mesh;
}

static void join_attributes(Span<GeometryInstanceGroup> set_groups,
                            Span<GeometryComponentType> component_types,
                            const Map<AttributeIDRef, AttributeKind> &attribute_info,
                            GeometryComponent &result)
{
  for (Map<AttributeIDRef, AttributeKind>::Item entry : attribute_info.items()) {
    const AttributeIDRef attribute_id = entry.key;
    const AttributeDomain domain_output = entry.value.domain;
    const CustomDataType data_type_output = entry.value.data_type;
    const CPPType *cpp_type = bke::custom_data_type_to_cpp_type(data_type_output);
    BLI_assert(cpp_type != nullptr);

    result.attribute_try_create(
        entry.key, domain_output, data_type_output, AttributeInitDefault());
    WriteAttributeLookup write_attribute = result.attribute_try_get_for_write(attribute_id);
    if (!write_attribute || &write_attribute.varray->type() != cpp_type ||
        write_attribute.domain != domain_output) {
      continue;
    }

    fn::GVMutableArray_GSpan dst_span{*write_attribute.varray};

    int offset = 0;
    for (const GeometryInstanceGroup &set_group : set_groups) {
      const GeometrySet &set = set_group.geometry_set;
      for (const GeometryComponentType component_type : component_types) {
        if (set.has(component_type)) {
          const GeometryComponent &component = *set.get_component_for_read(component_type);
          const int domain_size = component.attribute_domain_size(domain_output);
          if (domain_size == 0) {
            continue; /* Domain size is 0, so no need to increment the offset. */
          }
          GVArrayPtr source_attribute = component.attribute_try_get_for_read(
              attribute_id, domain_output, data_type_output);

          if (source_attribute) {
            fn::GVArray_GSpan src_span{*source_attribute};
            const void *src_buffer = src_span.data();
            for (const int UNUSED(i) : set_group.transforms.index_range()) {
              void *dst_buffer = dst_span[offset];
              cpp_type->copy_assign_n(src_buffer, dst_buffer, domain_size);
              offset += domain_size;
            }
          }
          else {
            offset += domain_size * set_group.transforms.size();
          }
        }
      }
    }

    dst_span.save();
  }
}

static PointCloud *join_pointcloud_position_attribute(Span<GeometryInstanceGroup> set_groups)
{
  /* Count the total number of points. */
  int totpoint = 0;
  for (const GeometryInstanceGroup &set_group : set_groups) {
    const GeometrySet &set = set_group.geometry_set;
    if (set.has<PointCloudComponent>()) {
      const PointCloudComponent &component = *set.get_component_for_read<PointCloudComponent>();
      totpoint += component.attribute_domain_size(ATTR_DOMAIN_POINT);
    }
  }
  if (totpoint == 0) {
    return nullptr;
  }

  PointCloud *new_pointcloud = BKE_pointcloud_new_nomain(totpoint);
  MutableSpan new_positions{(float3 *)new_pointcloud->co, new_pointcloud->totpoint};

  /* Transform each instance's point locations into the new point cloud. */
  int offset = 0;
  for (const GeometryInstanceGroup &set_group : set_groups) {
    const GeometrySet &set = set_group.geometry_set;
    const PointCloud *pointcloud = set.get_pointcloud_for_read();
    if (pointcloud == nullptr) {
      continue;
    }
    for (const float4x4 &transform : set_group.transforms) {
      for (const int i : IndexRange(pointcloud->totpoint)) {
        new_positions[offset + i] = transform * float3(pointcloud->co[i]);
      }
      offset += pointcloud->totpoint;
    }
  }

  return new_pointcloud;
}

static CurveEval *join_curve_splines_and_builtin_attributes(Span<GeometryInstanceGroup> set_groups)
{
  Vector<SplinePtr> new_splines;
  for (const GeometryInstanceGroup &set_group : set_groups) {
    const GeometrySet &set = set_group.geometry_set;
    if (!set.has_curve()) {
      continue;
    }

    const CurveEval &source_curve = *set.get_curve_for_read();
    for (const SplinePtr &source_spline : source_curve.splines()) {
      for (const float4x4 &transform : set_group.transforms) {
        SplinePtr new_spline = source_spline->copy_without_attributes();
        new_spline->transform(transform);
        new_splines.append(std::move(new_spline));
      }
    }
  }
  if (new_splines.is_empty()) {
    return nullptr;
  }

  CurveEval *new_curve = new CurveEval();
  for (SplinePtr &new_spline : new_splines) {
    new_curve->add_spline(std::move(new_spline));
  }

  new_curve->attributes.reallocate(new_curve->splines().size());
  return new_curve;
}

static void join_instance_groups_mesh(Span<GeometryInstanceGroup> set_groups, GeometrySet &result)
{
  Mesh *new_mesh = join_mesh_topology_and_builtin_attributes(set_groups);
  if (new_mesh == nullptr) {
    return;
  }

  MeshComponent &dst_component = result.get_component_for_write<MeshComponent>();
  dst_component.replace(new_mesh);

  /* Don't copy attributes that are stored directly in the mesh data structs. */
  Map<AttributeIDRef, AttributeKind> attributes;
  geometry_set_gather_instances_attribute_info(
      set_groups,
      {GEO_COMPONENT_TYPE_MESH},
      {"position", "material_index", "normal", "shade_smooth", "crease"},
      attributes);
  join_attributes(set_groups,
                  {GEO_COMPONENT_TYPE_MESH},
                  attributes,
                  static_cast<GeometryComponent &>(dst_component));
}

static void join_instance_groups_pointcloud(Span<GeometryInstanceGroup> set_groups,
                                            GeometrySet &result)
{
  PointCloud *new_pointcloud = join_pointcloud_position_attribute(set_groups);
  if (new_pointcloud == nullptr) {
    return;
  }

  PointCloudComponent &dst_component = result.get_component_for_write<PointCloudComponent>();
  dst_component.replace(new_pointcloud);

  Map<AttributeIDRef, AttributeKind> attributes;
  geometry_set_gather_instances_attribute_info(
      set_groups, {GEO_COMPONENT_TYPE_POINT_CLOUD}, {"position"}, attributes);
  join_attributes(set_groups,
                  {GEO_COMPONENT_TYPE_POINT_CLOUD},
                  attributes,
                  static_cast<GeometryComponent &>(dst_component));
}

static void join_instance_groups_volume(Span<GeometryInstanceGroup> set_groups,
                                        GeometrySet &result)
{
  /* Not yet supported; for now only return the first volume. Joining volume grids with the same
   * name requires resampling of at least one of the grids. The cell size of the resulting volume
   * has to be determined somehow. */
  for (const GeometryInstanceGroup &set_group : set_groups) {
    const GeometrySet &set = set_group.geometry_set;
    if (set.has<VolumeComponent>()) {
      result.add(*set.get_component_for_read<VolumeComponent>());
      return;
    }
  }
}

static void join_instance_groups_curve(Span<GeometryInstanceGroup> set_groups, GeometrySet &result)
{
  CurveEval *curve = join_curve_splines_and_builtin_attributes(set_groups);
  if (curve == nullptr) {
    return;
  }

  CurveComponent &dst_component = result.get_component_for_write<CurveComponent>();
  dst_component.replace(curve);

  Map<AttributeIDRef, AttributeKind> attributes;
  geometry_set_gather_instances_attribute_info(
      set_groups,
      {GEO_COMPONENT_TYPE_CURVE},
      {"position", "radius", "tilt", "handle_left", "handle_right", "cyclic", "resolution"},
      attributes);
  join_attributes(set_groups,
                  {GEO_COMPONENT_TYPE_CURVE},
                  attributes,
                  static_cast<GeometryComponent &>(dst_component));
}

GeometrySet geometry_set_realize_instances(const GeometrySet &geometry_set)
{
  if (!geometry_set.has_instances()) {
    return geometry_set;
  }

  GeometrySet new_geometry_set;

  Vector<GeometryInstanceGroup> set_groups;
  geometry_set_gather_instances(geometry_set, set_groups);
  join_instance_groups_mesh(set_groups, new_geometry_set);
  join_instance_groups_pointcloud(set_groups, new_geometry_set);
  join_instance_groups_volume(set_groups, new_geometry_set);
  join_instance_groups_curve(set_groups, new_geometry_set);

  return new_geometry_set;
}

}  // namespace blender::bke

void InstancesComponent::foreach_referenced_geometry(
    blender::FunctionRef<void(const GeometrySet &geometry_set)> callback) const
{
  using namespace blender::bke;
  for (const InstanceReference &reference : references_) {
    switch (reference.type()) {
      case InstanceReference::Type::Object: {
        const Object &object = reference.object();
        const GeometrySet object_geometry_set = object_get_evaluated_geometry_set(object);
        callback(object_geometry_set);
        break;
      }
      case InstanceReference::Type::Collection: {
        Collection &collection = reference.collection();
        FOREACH_COLLECTION_OBJECT_RECURSIVE_BEGIN (&collection, object) {
          const GeometrySet object_geometry_set = object_get_evaluated_geometry_set(*object);
          callback(object_geometry_set);
        }
        FOREACH_COLLECTION_OBJECT_RECURSIVE_END;
        break;
      }
      case InstanceReference::Type::GeometrySet: {
        const GeometrySet &instance_geometry_set = reference.geometry_set();
        callback(instance_geometry_set);
        break;
      }
      case InstanceReference::Type::None: {
        break;
      }
    }
  }
}

/**
 * If references have a collection or object type, convert them into geometry instances
 * recursively. After that, the geometry sets can be edited. There may still be instances of other
 * types of they can't be converted to geometry sets.
 */
void InstancesComponent::ensure_geometry_instances()
{
  using namespace blender;
  using namespace blender::bke;
  VectorSet<InstanceReference> new_references;
  new_references.reserve(references_.size());
  for (const InstanceReference &reference : references_) {
    switch (reference.type()) {
      case InstanceReference::Type::None:
      case InstanceReference::Type::GeometrySet: {
        /* Those references can stay as their were. */
        new_references.add_new(reference);
        break;
      }
      case InstanceReference::Type::Object: {
        /* Create a new reference that contains the geometry set of the object. We may want to
         * treat e.g. lamps and similar object types separately here. */
        const Object &object = reference.object();
        GeometrySet object_geometry_set = object_get_evaluated_geometry_set(object);
        if (object_geometry_set.has_instances()) {
          InstancesComponent &component =
              object_geometry_set.get_component_for_write<InstancesComponent>();
          component.ensure_geometry_instances();
        }
        new_references.add_new(std::move(object_geometry_set));
        break;
      }
      case InstanceReference::Type::Collection: {
        /* Create a new reference that contains a geometry set that contains all objects from the
         * collection as instances. */
        GeometrySet collection_geometry_set;
        InstancesComponent &component =
            collection_geometry_set.get_component_for_write<InstancesComponent>();
        Collection &collection = reference.collection();
        FOREACH_COLLECTION_OBJECT_RECURSIVE_BEGIN (&collection, object) {
          const int handle = component.add_reference(*object);
          component.add_instance(handle, object->obmat);
          float4x4 &transform = component.instance_transforms().last();
          sub_v3_v3(transform.values[3], collection.instance_offset);
        }
        FOREACH_COLLECTION_OBJECT_RECURSIVE_END;
        component.ensure_geometry_instances();
        new_references.add_new(std::move(collection_geometry_set));
        break;
      }
    }
  }
  references_ = std::move(new_references);
}<|MERGE_RESOLUTION|>--- conflicted
+++ resolved
@@ -340,22 +340,6 @@
         poly_offset += mesh.totpoly;
       }
     }
-<<<<<<< HEAD
-
-    if (convert_points_to_vertices && set.has_pointcloud()) {
-      const PointCloud &pointcloud = *set.get_pointcloud_for_read();
-      for (const float4x4 &transform : set_group.transforms) {
-        for (const int i : IndexRange(pointcloud.totpoint)) {
-          MVert &new_vert = new_mesh->mvert[vert_offset + i];
-          const float3 old_position = pointcloud.co[i];
-          const float3 new_position = transform * old_position;
-          copy_v3_v3(new_vert.co, new_position);
-        }
-        vert_offset += pointcloud.totpoint;
-      }
-    }
-=======
->>>>>>> ae9052a3
   }
 
   /* A possible optimization is to only tag the normals dirty when there are transforms that change
