--- conflicted
+++ resolved
@@ -185,7 +185,8 @@
 
 static void library_foreach_node_socket(LibraryForeachIDData *data, bNodeSocket *sock)
 {
-  library_foreach_idproperty_ID_link(data, sock->prop, IDWALK_CB_USER);
+  IDP_foreach_property(
+      sock->prop, IDP_TYPE_FILTER_ID, library_foreach_idpropertiesForeachIDLink, &data);
 
   switch ((eNodeSocketDatatype)sock->type) {
     case SOCK_OBJECT: {
@@ -1040,8 +1041,8 @@
         for (node = ntree->nodes.first; node; node = node->next) {
           CALLBACK_INVOKE_ID(node->id, IDWALK_CB_USER);
 
-<<<<<<< HEAD
-          library_foreach_idproperty_ID_link(&data, node->prop, IDWALK_CB_USER);
+          IDP_foreach_property(
+              node->prop, IDP_TYPE_FILTER_ID, library_foreach_idpropertiesForeachIDLink, &data);
           LISTBASE_FOREACH (bNodeSocket *, sock, &node->inputs) {
             library_foreach_node_socket(&data, sock);
           }
@@ -1055,27 +1056,6 @@
         }
         LISTBASE_FOREACH (bNodeSocket *, sock, &ntree->outputs) {
           library_foreach_node_socket(&data, sock);
-=======
-          IDP_foreach_property(
-              node->prop, IDP_TYPE_FILTER_ID, library_foreach_idpropertiesForeachIDLink, &data);
-          for (sock = node->inputs.first; sock; sock = sock->next) {
-            IDP_foreach_property(
-                sock->prop, IDP_TYPE_FILTER_ID, library_foreach_idpropertiesForeachIDLink, &data);
-          }
-          for (sock = node->outputs.first; sock; sock = sock->next) {
-            IDP_foreach_property(
-                sock->prop, IDP_TYPE_FILTER_ID, library_foreach_idpropertiesForeachIDLink, &data);
-          }
-        }
-
-        for (sock = ntree->inputs.first; sock; sock = sock->next) {
-          IDP_foreach_property(
-              sock->prop, IDP_TYPE_FILTER_ID, library_foreach_idpropertiesForeachIDLink, &data);
-        }
-        for (sock = ntree->outputs.first; sock; sock = sock->next) {
-          IDP_foreach_property(
-              sock->prop, IDP_TYPE_FILTER_ID, library_foreach_idpropertiesForeachIDLink, &data);
->>>>>>> 37e08e52
         }
         break;
       }
