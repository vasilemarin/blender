--- conflicted
+++ resolved
@@ -3255,12 +3255,8 @@
     }
 
     if (!smd->domain->fluid && (framenr != startframe) &&
-<<<<<<< HEAD
         (smd->domain->flags & MOD_SMOKE_FILE_LOAD) == 0 && (cache->flag & PTCACHE_BAKED) == 0 &&
         (sds->cache_file_format != PTCACHE_FILE_OPENVDB_EXTERN)) {
-=======
-        (smd->domain->flags & MOD_SMOKE_FILE_LOAD) == 0 && (cache->flag & PTCACHE_BAKED) == 0) {
->>>>>>> 19dcb22a
       return;
     }
 
@@ -3271,13 +3267,8 @@
     }
 
     /* If already viewing a pre/after frame, no need to reload */
-<<<<<<< HEAD
-
     if ((smd->time == framenr) && (framenr != scene_framenr) &&
-        (sds->cache_file_format != PTCACHE_FILE_OPENVDB_EXTERN))
-=======
-    if ((smd->time == framenr) && (framenr != scene_framenr)) {
->>>>>>> 19dcb22a
+        (sds->cache_file_format != PTCACHE_FILE_OPENVDB_EXTERN)) {
       return;
     }
 
