/*
 * This program is free software; you can redistribute it and/or
 * modify it under the terms of the GNU General Public License
 * as published by the Free Software Foundation; either version 2
 * of the License, or (at your option) any later version.
 *
 * This program is distributed in the hope that it will be useful,
 * but WITHOUT ANY WARRANTY; without even the implied warranty of
 * MERCHANTABILITY or FITNESS FOR A PARTICULAR PURPOSE.  See the
 * GNU General Public License for more details.
 *
 * You should have received a copy of the GNU General Public License
 * along with this program; if not, write to the Free Software Foundation,
 * Inc., 51 Franklin Street, Fifth Floor, Boston, MA 02110-1301, USA.
 *
 * The Original Code is Copyright (C) 2001-2002 by NaN Holding BV.
 * All rights reserved.
 */

/** \file
 * \ingroup bke
 */

#include <stdarg.h>
#include <stddef.h>

#include <math.h>
#include <stdlib.h>

#include "MEM_guardedalloc.h"

#include "DNA_collection_types.h"
#include "DNA_curve_types.h"
#include "DNA_listBase.h"
#include "DNA_mesh_types.h"
#include "DNA_meshdata_types.h"
#include "DNA_object_force_types.h"
#include "DNA_object_types.h"
#include "DNA_particle_types.h"
#include "DNA_scene_types.h"
#include "DNA_texture_types.h"

#include "BLI_blenlib.h"
#include "BLI_ghash.h"
#include "BLI_math.h"
#include "BLI_noise.h"
#include "BLI_rand.h"
#include "BLI_utildefines.h"

#include "PIL_time.h"

#include "BKE_anim_path.h" /* needed for where_on_path */
#include "BKE_bvhutils.h"
#include "BKE_collection.h"
#include "BKE_collision.h"
#include "BKE_curve.h"
#include "BKE_displist.h"
#include "BKE_effect.h"
#include "BKE_fluid.h"
#include "BKE_global.h"
#include "BKE_layer.h"
#include "BKE_modifier.h"
#include "BKE_object.h"
#include "BKE_particle.h"
#include "BKE_scene.h"

#include "DEG_depsgraph.h"
#include "DEG_depsgraph_physics.h"
#include "DEG_depsgraph_query.h"

#include "RE_texture.h"

EffectorWeights *BKE_effector_add_weights(Collection *collection)
{
  EffectorWeights *weights = MEM_callocN(sizeof(EffectorWeights), "EffectorWeights");
  for (int i = 0; i < NUM_PFIELD_TYPES; i++) {
    weights->weight[i] = 1.0f;
  }

  weights->global_gravity = 1.0f;

  weights->group = collection;

  return weights;
}
PartDeflect *BKE_partdeflect_new(int type)
{
  PartDeflect *pd;

  pd = MEM_callocN(sizeof(PartDeflect), "PartDeflect");

  pd->forcefield = type;
  pd->pdef_sbdamp = 0.1f;
  pd->pdef_sbift = 0.2f;
  pd->pdef_sboft = 0.02f;
  pd->pdef_cfrict = 5.0f;
  pd->seed = ((uint)(ceil(PIL_check_seconds_timer())) + 1) % 128;
  pd->f_strength = 1.0f;
  pd->f_damp = 1.0f;

  /* set sensible defaults based on type */
  switch (type) {
    case PFIELD_VORTEX:
      pd->shape = PFIELD_SHAPE_PLANE;
      break;
    case PFIELD_WIND:
      pd->shape = PFIELD_SHAPE_PLANE;
      pd->f_flow = 1.0f;        /* realistic wind behavior */
      pd->f_wind_factor = 1.0f; /* only act perpendicularly to a surface */
      break;
    case PFIELD_TEXTURE:
      pd->f_size = 1.0f;
      break;
    case PFIELD_FLUIDFLOW:
      pd->f_flow = 1.0f;
      break;
  }
  pd->flag = PFIELD_DO_LOCATION | PFIELD_DO_ROTATION | PFIELD_CLOTH_USE_CULLING;

  return pd;
}

/************************ PARTICLES ***************************/

PartDeflect *BKE_partdeflect_copy(const struct PartDeflect *pd_src)
{
  if (pd_src == NULL) {
    return NULL;
  }
  PartDeflect *pd_dst = MEM_dupallocN(pd_src);
  if (pd_dst->rng != NULL) {
    pd_dst->rng = BLI_rng_copy(pd_dst->rng);
  }
  return pd_dst;
}

void BKE_partdeflect_free(PartDeflect *pd)
{
  if (!pd) {
    return;
  }
  if (pd->rng) {
    BLI_rng_free(pd->rng);
  }
  MEM_freeN(pd);
}

/******************** EFFECTOR RELATIONS ***********************/

static void precalculate_effector(struct Depsgraph *depsgraph, EffectorCache *eff)
{
  float ctime = DEG_get_ctime(depsgraph);
  uint cfra = (uint)(ctime >= 0 ? ctime : -ctime);
  if (!eff->pd->rng) {
    eff->pd->rng = BLI_rng_new(eff->pd->seed + cfra);
  }
  else {
    BLI_rng_srandom(eff->pd->rng, eff->pd->seed + cfra);
  }

  if (eff->pd->forcefield == PFIELD_GUIDE && eff->ob->type == OB_CURVE) {
    Curve *cu = eff->ob->data;
    if (cu->flag & CU_PATH) {
      if (eff->ob->runtime.curve_cache == NULL ||
          eff->ob->runtime.curve_cache->anim_path_accum_length == NULL) {
        BKE_displist_make_curveTypes(depsgraph, eff->scene, eff->ob, false);
      }

      if (eff->ob->runtime.curve_cache->anim_path_accum_length) {
        BKE_where_on_path(
            eff->ob, 0.0, eff->guide_loc, eff->guide_dir, NULL, &eff->guide_radius, NULL);
        mul_m4_v3(eff->ob->obmat, eff->guide_loc);
        mul_mat3_m4_v3(eff->ob->obmat, eff->guide_dir);
      }
    }
  }
  else if (eff->pd->shape == PFIELD_SHAPE_SURFACE) {
    eff->surmd = (SurfaceModifierData *)BKE_modifiers_findby_type(eff->ob, eModifierType_Surface);
    if (eff->ob->type == OB_CURVE) {
      eff->flag |= PE_USE_NORMAL_DATA;
    }
  }
  else if (eff->psys) {
    psys_update_particle_tree(eff->psys, ctime);
  }
}

static void add_effector_relation(ListBase *relations,
                                  Object *ob,
                                  ParticleSystem *psys,
                                  PartDeflect *pd)
{
  EffectorRelation *relation = MEM_callocN(sizeof(EffectorRelation), "EffectorRelation");
  relation->ob = ob;
  relation->psys = psys;
  relation->pd = pd;

  BLI_addtail(relations, relation);
}

static void add_effector_evaluation(ListBase **effectors,
                                    Depsgraph *depsgraph,
                                    Scene *scene,
                                    Object *ob,
                                    ParticleSystem *psys,
                                    PartDeflect *pd)
{
  if (*effectors == NULL) {
    *effectors = MEM_callocN(sizeof(ListBase), "effector effectors");
  }

  EffectorCache *eff = MEM_callocN(sizeof(EffectorCache), "EffectorCache");
  eff->depsgraph = depsgraph;
  eff->scene = scene;
  eff->ob = ob;
  eff->psys = psys;
  eff->pd = pd;
  eff->frame = -1;
  BLI_addtail(*effectors, eff);

  precalculate_effector(depsgraph, eff);
}

ListBase *BKE_effector_relations_create(Depsgraph *depsgraph,
                                        ViewLayer *view_layer,
                                        Collection *collection)
{
  Base *base = BKE_collection_or_layer_objects(view_layer, collection);
  const bool for_render = (DEG_get_mode(depsgraph) == DAG_EVAL_RENDER);
  const int base_flag = (for_render) ? BASE_ENABLED_RENDER : BASE_ENABLED_VIEWPORT;

  ListBase *relations = MEM_callocN(sizeof(ListBase), "effector relations");

  for (; base; base = base->next) {
    if (!(base->flag & base_flag)) {
      continue;
    }

    Object *ob = base->object;

    if (ob->pd && ob->pd->forcefield) {
      add_effector_relation(relations, ob, NULL, ob->pd);
    }

    LISTBASE_FOREACH (ParticleSystem *, psys, &ob->particlesystem) {
      ParticleSettings *part = psys->part;

      if (psys_check_enabled(ob, psys, for_render)) {
        if (part->pd && part->pd->forcefield) {
          add_effector_relation(relations, ob, psys, part->pd);
        }
        if (part->pd2 && part->pd2->forcefield) {
          add_effector_relation(relations, ob, psys, part->pd2);
        }
      }
    }
  }

  return relations;
}

void BKE_effector_relations_free(ListBase *lb)
{
  if (lb) {
    BLI_freelistN(lb);
    MEM_freeN(lb);
  }
}

/* Check that the force field isn't disabled via its flags. */
static bool is_effector_enabled(PartDeflect *pd, bool use_rotation)
{
  switch (pd->forcefield) {
    case PFIELD_BOID:
    case PFIELD_GUIDE:
      return true;

    case PFIELD_TEXTURE:
      return (pd->flag & PFIELD_DO_LOCATION) != 0 && pd->tex != NULL;

    default:
      if (use_rotation) {
        return (pd->flag & (PFIELD_DO_LOCATION | PFIELD_DO_ROTATION)) != 0;
      }
      else {
        return (pd->flag & PFIELD_DO_LOCATION) != 0;
      }
  }
}

/* Check that the force field won't have zero effect due to strength settings. */
static bool is_effector_nonzero_strength(PartDeflect *pd)
{
  if (pd->f_strength != 0.0f) {
    return true;
  }

  if (pd->forcefield == PFIELD_TEXTURE) {
    return false;
  }

  if (pd->f_noise > 0.0f || pd->f_flow != 0.0f) {
    return true;
  }

  switch (pd->forcefield) {
    case PFIELD_BOID:
    case PFIELD_GUIDE:
      return true;

    case PFIELD_VORTEX:
      return pd->shape != PFIELD_SHAPE_POINT;

    case PFIELD_DRAG:
      return pd->f_damp != 0.0f;

    default:
      return false;
  }
}

/* Check if the force field will affect its user. */
static bool is_effector_relevant(PartDeflect *pd, EffectorWeights *weights, bool use_rotation)
{
  return (weights->weight[pd->forcefield] != 0.0f) && is_effector_enabled(pd, use_rotation) &&
         is_effector_nonzero_strength(pd);
}

ListBase *BKE_effectors_create(Depsgraph *depsgraph,
                               Object *ob_src,
                               ParticleSystem *psys_src,
                               EffectorWeights *weights,
                               bool use_rotation)
{
  Scene *scene = DEG_get_evaluated_scene(depsgraph);
  ListBase *relations = DEG_get_effector_relations(depsgraph, weights->group);
  ListBase *effectors = NULL;

  if (!relations) {
    return NULL;
  }

  LISTBASE_FOREACH (EffectorRelation *, relation, relations) {
    /* Get evaluated object. */
    Object *ob = (Object *)DEG_get_evaluated_id(depsgraph, &relation->ob->id);

    if (relation->psys) {
      /* Get evaluated particle system. */
      ParticleSystem *psys = BLI_findstring(
          &ob->particlesystem, relation->psys->name, offsetof(ParticleSystem, name));
      ParticleSettings *part = psys->part;

      if (psys == psys_src && (part->flag & PART_SELF_EFFECT) == 0) {
        continue;
      }

      PartDeflect *pd = (relation->pd == relation->psys->part->pd) ? part->pd : part->pd2;

      if (!is_effector_relevant(pd, weights, use_rotation)) {
        continue;
      }

      add_effector_evaluation(&effectors, depsgraph, scene, ob, psys, pd);
    }
    else {
      /* Object effector. */
      if (ob == ob_src) {
        continue;
      }
      if (!is_effector_relevant(ob->pd, weights, use_rotation)) {
        continue;
      }
      if (ob->pd->shape == PFIELD_SHAPE_POINTS &&
          BKE_object_get_evaluated_mesh(depsgraph, ob) == NULL) {
        continue;
      }

      add_effector_evaluation(&effectors, depsgraph, scene, ob, NULL, ob->pd);
    }
  }

  return effectors;
}

void BKE_effectors_free(ListBase *lb)
{
  if (lb) {
    LISTBASE_FOREACH (EffectorCache *, eff, lb) {
      if (eff->guide_data) {
        MEM_freeN(eff->guide_data);
      }
    }

    BLI_freelistN(lb);
    MEM_freeN(lb);
  }
}

void pd_point_from_particle(ParticleSimulationData *sim,
                            ParticleData *pa,
                            ParticleKey *state,
                            EffectedPoint *point)
{
  ParticleSettings *part = sim->psys->part;
  point->loc = state->co;
  point->vel = state->vel;
  point->index = pa - sim->psys->particles;
  point->size = pa->size;
  point->charge = 0.0f;

  if (part->pd && part->pd->forcefield == PFIELD_CHARGE) {
    point->charge += part->pd->f_strength;
  }

  if (part->pd2 && part->pd2->forcefield == PFIELD_CHARGE) {
    point->charge += part->pd2->f_strength;
  }

  point->vel_to_sec = 1.0f;
  point->vel_to_frame = psys_get_timestep(sim);

  point->flag = 0;

  if (sim->psys->part->flag & PART_ROT_DYN) {
    point->ave = state->ave;
    point->rot = state->rot;
  }
  else {
    point->ave = point->rot = NULL;
  }

  point->psys = sim->psys;
}

void pd_point_from_loc(Scene *scene, float *loc, float *vel, int index, EffectedPoint *point)
{
  point->loc = loc;
  point->vel = vel;
  point->index = index;
  point->size = 0.0f;

  point->vel_to_sec = (float)scene->r.frs_sec;
  point->vel_to_frame = 1.0f;

  point->flag = 0;

  point->ave = point->rot = NULL;
  point->psys = NULL;
}
void pd_point_from_soft(Scene *scene, float *loc, float *vel, int index, EffectedPoint *point)
{
  point->loc = loc;
  point->vel = vel;
  point->index = index;
  point->size = 0.0f;

  point->vel_to_sec = (float)scene->r.frs_sec;
  point->vel_to_frame = 1.0f;

  point->flag = PE_WIND_AS_SPEED;

  point->ave = point->rot = NULL;

  point->psys = NULL;
}
/************************************************/
/*          Effectors       */
/************************************************/

// triangle - ray callback function
static void eff_tri_ray_hit(void *UNUSED(userData),
                            int UNUSED(index),
                            const BVHTreeRay *UNUSED(ray),
                            BVHTreeRayHit *hit)
{
  /* whenever we hit a bounding box, we don't check further */
  hit->dist = -1;
  hit->index = 1;
}

/**
 * Get visibility of a wind ray.
 */
static float eff_calc_visibility(ListBase *colliders,
                                 EffectorCache *eff,
                                 EffectorData *efd,
                                 EffectedPoint *point)
{
  const int raycast_flag = BVH_RAYCAST_DEFAULT & ~BVH_RAYCAST_WATERTIGHT;
  ListBase *colls = colliders;
  ColliderCache *col;
  float norm[3], len = 0.0;
  float visibility = 1.0, absorption = 0.0;

  if (!(eff->pd->flag & PFIELD_VISIBILITY)) {
    return visibility;
  }
  if (!colls) {
    colls = BKE_collider_cache_create(eff->depsgraph, eff->ob, NULL);
  }
  if (!colls) {
    return visibility;
  }

  negate_v3_v3(norm, efd->vec_to_point);
  len = normalize_v3(norm);

  /* check all collision objects */
  for (col = colls->first; col; col = col->next) {
    CollisionModifierData *collmd = col->collmd;

    if (col->ob == eff->ob) {
      continue;
    }
    if (collmd->bvhtree) {
      BVHTreeRayHit hit;

      hit.index = -1;
      hit.dist = len + FLT_EPSILON;

      /* check if the way is blocked */
      if (BLI_bvhtree_ray_cast_ex(collmd->bvhtree,
                                  point->loc,
                                  norm,
                                  0.0f,
                                  &hit,
                                  eff_tri_ray_hit,
                                  NULL,
                                  raycast_flag) != -1) {
        absorption = col->ob->pd->absorption;

        /* visibility is only between 0 and 1, calculated from 1-absorption */
        visibility *= CLAMPIS(1.0f - absorption, 0.0f, 1.0f);

        if (visibility <= 0.0f) {
          break;
        }
      }
    }
  }

  if (!colliders) {
    BKE_collider_cache_free(&colls);
  }

  return visibility;
}

/* Noise function for wind e.g. */
static float wind_func(struct RNG *rng, float strength)
{
  int random = (BLI_rng_get_int(rng) + 1) % 128; /* max 2357 */
  float force = BLI_rng_get_float(rng) + 1.0f;
  float ret;
  float sign = 0;

  /* Dividing by 2 is not giving equal sign distribution. */
  sign = ((float)random > 64.0f) ? 1.0f : -1.0f;

  ret = sign * ((float)random / force) * strength / 128.0f;

  return ret;
}

/* maxdist: zero effect from this distance outwards (if usemax) */
/* mindist: full effect up to this distance (if usemin) */
/* power: falloff with formula 1/r^power */
static float falloff_func(
    float fac, int usemin, float mindist, int usemax, float maxdist, float power)
{
  /* first quick checks */
  if (usemax && fac > maxdist) {
    return 0.0f;
  }

  if (usemin && fac < mindist) {
    return 1.0f;
  }

  if (!usemin) {
    mindist = 0.0;
  }

  return pow((double)(1.0f + fac - mindist), (double)(-power));
}

static float falloff_func_dist(PartDeflect *pd, float fac)
{
  return falloff_func(fac,
                      pd->flag & PFIELD_USEMIN,
                      pd->mindist,
                      pd->flag & PFIELD_USEMAX,
                      pd->maxdist,
                      pd->f_power);
}

static float falloff_func_rad(PartDeflect *pd, float fac)
{
  return falloff_func(fac,
                      pd->flag & PFIELD_USEMINR,
                      pd->minrad,
                      pd->flag & PFIELD_USEMAXR,
                      pd->maxrad,
                      pd->f_power_r);
}

float effector_falloff(EffectorCache *eff,
                       EffectorData *efd,
                       EffectedPoint *UNUSED(point),
                       EffectorWeights *weights)
{
  float temp[3];
  float falloff = weights ? weights->weight[0] * weights->weight[eff->pd->forcefield] : 1.0f;
  float fac, r_fac;

  fac = dot_v3v3(efd->nor, efd->vec_to_point2);

  if (eff->pd->zdir == PFIELD_Z_POS && fac < 0.0f) {
    falloff = 0.0f;
  }
  else if (eff->pd->zdir == PFIELD_Z_NEG && fac > 0.0f) {
    falloff = 0.0f;
  }
  else {
    switch (eff->pd->falloff) {
      case PFIELD_FALL_SPHERE:
        falloff *= falloff_func_dist(eff->pd, efd->distance);
        break;

      case PFIELD_FALL_TUBE:
        falloff *= falloff_func_dist(eff->pd, fabsf(fac));
        if (falloff == 0.0f) {
          break;
        }

        madd_v3_v3v3fl(temp, efd->vec_to_point2, efd->nor, -fac);
        r_fac = len_v3(temp);
        falloff *= falloff_func_rad(eff->pd, r_fac);
        break;
      case PFIELD_FALL_CONE:
        falloff *= falloff_func_dist(eff->pd, fabsf(fac));
        if (falloff == 0.0f) {
          break;
        }

        r_fac = RAD2DEGF(saacos(fac / len_v3(efd->vec_to_point2)));
        falloff *= falloff_func_rad(eff->pd, r_fac);

        break;
    }
  }

  return falloff;
}

bool closest_point_on_surface(SurfaceModifierData *surmd,
                              const float co[3],
                              float surface_co[3],
                              float surface_nor[3],
                              float surface_vel[3])
{
  BVHTreeNearest nearest;

  nearest.index = -1;
  nearest.dist_sq = FLT_MAX;

  BLI_bvhtree_find_nearest(
      surmd->bvhtree->tree, co, &nearest, surmd->bvhtree->nearest_callback, surmd->bvhtree);

  if (nearest.index != -1) {
    copy_v3_v3(surface_co, nearest.co);

    if (surface_nor) {
      copy_v3_v3(surface_nor, nearest.no);
    }

    if (surface_vel) {
      const MLoop *mloop = surmd->bvhtree->loop;
      const MLoopTri *lt = &surmd->bvhtree->looptri[nearest.index];

      copy_v3_v3(surface_vel, surmd->v[mloop[lt->tri[0]].v].co);
      add_v3_v3(surface_vel, surmd->v[mloop[lt->tri[1]].v].co);
      add_v3_v3(surface_vel, surmd->v[mloop[lt->tri[2]].v].co);

      mul_v3_fl(surface_vel, (1.0f / 3.0f));
    }
    return true;
  }

  return false;
}
<<<<<<< HEAD
int get_effector_data(Depsgraph *depsgraph,
                      EffectorCache *eff,
                      EffectorData *efd,
                      EffectedPoint *point,
                      int real_velocity)
=======
bool get_effector_data(EffectorCache *eff,
                       EffectorData *efd,
                       EffectedPoint *point,
                       int real_velocity)
>>>>>>> 6a9775ec
{
  float cfra = DEG_get_ctime(eff->depsgraph);
  bool ret = false;

  /* In case surface object is in Edit mode when loading the .blend,
   * surface modifier is never executed and bvhtree never built, see T48415. */
  if (eff->pd && eff->pd->shape == PFIELD_SHAPE_SURFACE && eff->surmd && eff->surmd->bvhtree) {
    /* closest point in the object surface is an effector */
    float vec[3];

    /* using velocity corrected location allows for easier sliding over effector surface */
    copy_v3_v3(vec, point->vel);
    mul_v3_fl(vec, point->vel_to_frame);
    add_v3_v3(vec, point->loc);

    ret = closest_point_on_surface(
        eff->surmd, vec, efd->loc, efd->nor, real_velocity ? efd->vel : NULL);

    efd->size = 0.0f;
  }
  else if (eff->pd && eff->pd->shape == PFIELD_SHAPE_POINTS) {
    /* TODO: hair and points object support */
    const Mesh *me_eval = BKE_object_get_evaluated_mesh(depsgraph, eff->ob);
    if (me_eval != NULL) {
      copy_v3_v3(efd->loc, me_eval->mvert[*efd->index].co);
      normal_short_to_float_v3(efd->nor, me_eval->mvert[*efd->index].no);

      mul_m4_v3(eff->ob->obmat, efd->loc);
      mul_mat3_m4_v3(eff->ob->obmat, efd->nor);

      normalize_v3(efd->nor);

      efd->size = 0.0f;

      ret = true;
    }
  }
  else if (eff->psys) {
    ParticleData *pa = eff->psys->particles + *efd->index;
    ParticleKey state;

    /* exclude the particle itself for self effecting particles */
    if (eff->psys == point->psys && *efd->index == point->index) {
      /* pass */
    }
    else {
      ParticleSimulationData sim = {NULL};
      sim.depsgraph = eff->depsgraph;
      sim.scene = eff->scene;
      sim.ob = eff->ob;
      sim.psys = eff->psys;

      /* TODO: time from actual previous calculated frame (step might not be 1) */
      state.time = cfra - 1.0f;
      ret = psys_get_particle_state(&sim, *efd->index, &state, 0);

      /* TODO */
      // if (eff->pd->forcefiled == PFIELD_HARMONIC && ret==0) {
      //  if (pa->dietime < eff->psys->cfra)
      //      eff->flag |= PE_VELOCITY_TO_IMPULSE;
      //}

      copy_v3_v3(efd->loc, state.co);

      /* rather than use the velocity use rotated x-axis (defaults to velocity) */
      efd->nor[0] = 1.0f;
      efd->nor[1] = efd->nor[2] = 0.0f;
      mul_qt_v3(state.rot, efd->nor);

      if (real_velocity) {
        copy_v3_v3(efd->vel, state.vel);
      }
      efd->size = pa->size;
    }
  }
  else {
    /* use center of object for distance calculus */
    const Object *ob = eff->ob;

    /* Use z-axis as normal. */
    normalize_v3_v3(efd->nor, ob->obmat[2]);

    if (eff->pd && ELEM(eff->pd->shape, PFIELD_SHAPE_PLANE, PFIELD_SHAPE_LINE)) {
      float temp[3], translate[3];
      sub_v3_v3v3(temp, point->loc, ob->obmat[3]);
      project_v3_v3v3(translate, temp, efd->nor);

      /* for vortex the shape chooses between old / new force */
      if (eff->pd->forcefield == PFIELD_VORTEX || eff->pd->shape == PFIELD_SHAPE_LINE) {
        add_v3_v3v3(efd->loc, ob->obmat[3], translate);
      }
      else { /* normally efd->loc is closest point on effector xy-plane */
        sub_v3_v3v3(efd->loc, point->loc, translate);
      }
    }
    else {
      copy_v3_v3(efd->loc, ob->obmat[3]);
    }

    zero_v3(efd->vel);
    efd->size = 0.0f;

    ret = true;
  }

  if (ret) {
    sub_v3_v3v3(efd->vec_to_point, point->loc, efd->loc);
    efd->distance = len_v3(efd->vec_to_point);

    /* Rest length for harmonic effector,
     * will have to see later if this could be extended to other effectors. */
    if (eff->pd && eff->pd->forcefield == PFIELD_HARMONIC && eff->pd->f_size) {
      mul_v3_fl(efd->vec_to_point, (efd->distance - eff->pd->f_size) / efd->distance);
    }

    if (eff->flag & PE_USE_NORMAL_DATA) {
      copy_v3_v3(efd->vec_to_point2, efd->vec_to_point);
      copy_v3_v3(efd->nor2, efd->nor);
    }
    else {
      /* for some effectors we need the object center every time */
      sub_v3_v3v3(efd->vec_to_point2, point->loc, eff->ob->obmat[3]);
      normalize_v3_v3(efd->nor2, eff->ob->obmat[2]);
    }
  }

  return ret;
}
static void get_effector_tot(Depsgraph *depsgraph,
                             EffectorCache *eff,
                             EffectorData *efd,
                             EffectedPoint *point,
                             int *tot,
                             int *p,
                             int *step)
{
  *p = 0;
  efd->index = p;

  if (eff->pd->shape == PFIELD_SHAPE_POINTS) {
    /* TODO: hair and points object support */
    const Mesh *me_eval = BKE_object_get_evaluated_mesh(depsgraph, eff->ob);
    *tot = me_eval != NULL ? me_eval->totvert : 1;

    if (*tot && eff->pd->forcefield == PFIELD_HARMONIC && point->index >= 0) {
      *p = point->index % *tot;
      *tot = *p + 1;
    }
  }
  else if (eff->psys) {
    *tot = eff->psys->totpart;

    if (eff->pd->forcefield == PFIELD_CHARGE) {
      /* Only the charge of the effected particle is used for
       * interaction, not fall-offs. If the fall-offs aren't the
       * same this will be unphysical, but for animation this
       * could be the wanted behavior. If you want physical
       * correctness the fall-off should be spherical 2.0 anyways.
       */
      efd->charge = eff->pd->f_strength;
    }
    else if (eff->pd->forcefield == PFIELD_HARMONIC &&
             (eff->pd->flag & PFIELD_MULTIPLE_SPRINGS) == 0) {
      /* every particle is mapped to only one harmonic effector particle */
      *p = point->index % eff->psys->totpart;
      *tot = *p + 1;
    }

    if (eff->psys->part->effector_amount) {
      int totpart = eff->psys->totpart;
      int amount = eff->psys->part->effector_amount;

      *step = (totpart > amount) ? (int)ceil((float)totpart / (float)amount) : 1;
    }
  }
  else {
    *tot = 1;
  }
}
static void do_texture_effector(EffectorCache *eff,
                                EffectorData *efd,
                                EffectedPoint *point,
                                float *total_force)
{
  TexResult result[4];
  float tex_co[3], strength, force[3];
  float nabla = eff->pd->tex_nabla;
  int hasrgb;
  short mode = eff->pd->tex_mode;
  bool scene_color_manage;

  if (!eff->pd->tex) {
    return;
  }

  result[0].nor = result[1].nor = result[2].nor = result[3].nor = NULL;

  strength = eff->pd->f_strength * efd->falloff;

  copy_v3_v3(tex_co, point->loc);

  if (eff->pd->flag & PFIELD_TEX_OBJECT) {
    mul_m4_v3(eff->ob->imat, tex_co);

    if (eff->pd->flag & PFIELD_TEX_2D) {
      tex_co[2] = 0.0f;
    }
  }
  else if (eff->pd->flag & PFIELD_TEX_2D) {
    float fac = -dot_v3v3(tex_co, efd->nor);
    madd_v3_v3fl(tex_co, efd->nor, fac);
  }

  scene_color_manage = BKE_scene_check_color_management_enabled(eff->scene);

  hasrgb = multitex_ext(
      eff->pd->tex, tex_co, NULL, NULL, 0, result, 0, NULL, scene_color_manage, false);

  if (hasrgb && mode == PFIELD_TEX_RGB) {
    force[0] = (0.5f - result->tr) * strength;
    force[1] = (0.5f - result->tg) * strength;
    force[2] = (0.5f - result->tb) * strength;
  }
  else if (nabla != 0) {
    strength /= nabla;

    tex_co[0] += nabla;
    multitex_ext(
        eff->pd->tex, tex_co, NULL, NULL, 0, result + 1, 0, NULL, scene_color_manage, false);

    tex_co[0] -= nabla;
    tex_co[1] += nabla;
    multitex_ext(
        eff->pd->tex, tex_co, NULL, NULL, 0, result + 2, 0, NULL, scene_color_manage, false);

    tex_co[1] -= nabla;
    tex_co[2] += nabla;
    multitex_ext(
        eff->pd->tex, tex_co, NULL, NULL, 0, result + 3, 0, NULL, scene_color_manage, false);

    if (mode == PFIELD_TEX_GRAD || !hasrgb) { /* if we don't have rgb fall back to grad */
      /* generate intensity if texture only has rgb value */
      if (hasrgb & TEX_RGB) {
        for (int i = 0; i < 4; i++) {
          result[i].tin = (1.0f / 3.0f) * (result[i].tr + result[i].tg + result[i].tb);
        }
      }
      force[0] = (result[0].tin - result[1].tin) * strength;
      force[1] = (result[0].tin - result[2].tin) * strength;
      force[2] = (result[0].tin - result[3].tin) * strength;
    }
    else { /*PFIELD_TEX_CURL*/
      float dbdy, dgdz, drdz, dbdx, dgdx, drdy;

      dbdy = result[2].tb - result[0].tb;
      dgdz = result[3].tg - result[0].tg;
      drdz = result[3].tr - result[0].tr;
      dbdx = result[1].tb - result[0].tb;
      dgdx = result[1].tg - result[0].tg;
      drdy = result[2].tr - result[0].tr;

      force[0] = (dbdy - dgdz) * strength;
      force[1] = (drdz - dbdx) * strength;
      force[2] = (dgdx - drdy) * strength;
    }
  }
  else {
    zero_v3(force);
  }

  if (eff->pd->flag & PFIELD_TEX_2D) {
    float fac = -dot_v3v3(force, efd->nor);
    madd_v3_v3fl(force, efd->nor, fac);
  }

  if (eff->pd->flag & PFIELD_DO_LOCATION) {
    add_v3_v3(total_force, force);
  }
}
static void do_physical_effector(EffectorCache *eff,
                                 EffectorData *efd,
                                 EffectedPoint *point,
                                 float *total_force)
{
  PartDeflect *pd = eff->pd;
  RNG *rng = pd->rng;
  float force[3] = {0, 0, 0};
  float temp[3];
  float fac;
  float strength = pd->f_strength;
  float damp = pd->f_damp;
  float noise_factor = pd->f_noise;
  float flow_falloff = efd->falloff;

  if (noise_factor > 0.0f) {
    strength += wind_func(rng, noise_factor);

    if (ELEM(pd->forcefield, PFIELD_HARMONIC, PFIELD_DRAG)) {
      damp += wind_func(rng, noise_factor);
    }
  }

  copy_v3_v3(force, efd->vec_to_point);

  switch (pd->forcefield) {
    case PFIELD_WIND:
      copy_v3_v3(force, efd->nor);
      mul_v3_fl(force, strength * efd->falloff);
      break;
    case PFIELD_FORCE:
      normalize_v3(force);
      if (pd->flag & PFIELD_GRAVITATION) { /* Option: Multiply by 1/distance^2 */
        if (efd->distance < FLT_EPSILON) {
          strength = 0.0f;
        }
        else {
          strength *= powf(efd->distance, -2.0f);
        }
      }
      mul_v3_fl(force, strength * efd->falloff);
      break;
    case PFIELD_VORTEX:
      /* old vortex force */
      if (pd->shape == PFIELD_SHAPE_POINT) {
        cross_v3_v3v3(force, efd->nor, efd->vec_to_point);
        normalize_v3(force);
        mul_v3_fl(force, strength * efd->distance * efd->falloff);
      }
      else {
        /* new vortex force */
        cross_v3_v3v3(temp, efd->nor2, efd->vec_to_point2);
        mul_v3_fl(temp, strength * efd->falloff);

        cross_v3_v3v3(force, efd->nor2, temp);
        mul_v3_fl(force, strength * efd->falloff);

        madd_v3_v3fl(temp, point->vel, -point->vel_to_sec);
        add_v3_v3(force, temp);
      }
      break;
    case PFIELD_MAGNET:
      if (ELEM(eff->pd->shape, PFIELD_SHAPE_POINT, PFIELD_SHAPE_LINE)) {
        /* magnetic field of a moving charge */
        cross_v3_v3v3(temp, efd->nor, efd->vec_to_point);
      }
      else {
        copy_v3_v3(temp, efd->nor);
      }

      normalize_v3(temp);
      mul_v3_fl(temp, strength * efd->falloff);
      cross_v3_v3v3(force, point->vel, temp);
      mul_v3_fl(force, point->vel_to_sec);
      break;
    case PFIELD_HARMONIC:
      mul_v3_fl(force, -strength * efd->falloff);
      copy_v3_v3(temp, point->vel);
      mul_v3_fl(temp, -damp * 2.0f * sqrtf(fabsf(strength)) * point->vel_to_sec);
      add_v3_v3(force, temp);
      break;
    case PFIELD_CHARGE:
      mul_v3_fl(force, point->charge * strength * efd->falloff);
      break;
    case PFIELD_LENNARDJ:
      fac = pow((efd->size + point->size) / efd->distance, 6.0);

      fac = -fac * (1.0f - fac) / efd->distance;

      /* limit the repulsive term drastically to avoid huge forces */
      fac = ((fac > 2.0f) ? 2.0f : fac);

      mul_v3_fl(force, strength * fac);
      break;
    case PFIELD_BOID:
      /* Boid field is handled completely in boids code. */
      return;
    case PFIELD_TURBULENCE:
      if (pd->flag & PFIELD_GLOBAL_CO) {
        copy_v3_v3(temp, point->loc);
      }
      else {
        add_v3_v3v3(temp, efd->vec_to_point2, efd->nor2);
      }
      force[0] = -1.0f + 2.0f * BLI_noise_generic_turbulence(
                                    pd->f_size, temp[0], temp[1], temp[2], 2, 0, 2);
      force[1] = -1.0f + 2.0f * BLI_noise_generic_turbulence(
                                    pd->f_size, temp[1], temp[2], temp[0], 2, 0, 2);
      force[2] = -1.0f + 2.0f * BLI_noise_generic_turbulence(
                                    pd->f_size, temp[2], temp[0], temp[1], 2, 0, 2);
      mul_v3_fl(force, strength * efd->falloff);
      break;
    case PFIELD_DRAG:
      copy_v3_v3(force, point->vel);
      fac = normalize_v3(force) * point->vel_to_sec;

      strength = MIN2(strength, 2.0f);
      damp = MIN2(damp, 2.0f);

      mul_v3_fl(force, -efd->falloff * fac * (strength * fac + damp));
      break;
    case PFIELD_FLUIDFLOW:
      zero_v3(force);
      flow_falloff = 0;
#ifdef WITH_FLUID
      if (pd->f_source) {
        float density;
        if ((density = BKE_fluid_get_velocity_at(pd->f_source, point->loc, force)) >= 0.0f) {
          float influence = strength * efd->falloff;
          if (pd->flag & PFIELD_SMOKE_DENSITY) {
            influence *= density;
          }
          mul_v3_fl(force, influence);
          flow_falloff = influence;
        }
      }
#endif
      break;
  }

  if (pd->flag & PFIELD_DO_LOCATION) {
    madd_v3_v3fl(total_force, force, 1.0f / point->vel_to_sec);

    if (!ELEM(pd->forcefield, PFIELD_HARMONIC, PFIELD_DRAG) && pd->f_flow != 0.0f) {
      madd_v3_v3fl(total_force, point->vel, -pd->f_flow * flow_falloff);
    }
  }

  if (pd->flag & PFIELD_DO_ROTATION && point->ave && point->rot) {
    float xvec[3] = {1.0f, 0.0f, 0.0f};
    float dave[3];
    mul_qt_v3(point->rot, xvec);
    cross_v3_v3v3(dave, xvec, force);
    if (pd->f_flow != 0.0f) {
      madd_v3_v3fl(dave, point->ave, -pd->f_flow * efd->falloff);
    }
    add_v3_v3(point->ave, dave);
  }
}

<<<<<<< HEAD
/*  -------- BKE_effectors_apply() --------
 * generic force/speed system, now used for particles and softbodies
 * scene       = scene where it runs in, for time and stuff
 * lb           = listbase with objects that take part in effecting
 * opco     = global coord, as input
 * force        = accumulator for force
 * wind_force   = accumulator for force only acting perpendicular to a surface
 * speed        = actual current speed which can be altered
 * cur_time = "external" time in frames, is constant for static particles
 * loc_time = "local" time in frames, range <0-1> for the lifetime of particle
 * par_layer    = layer the caller is in
 * flags        = only used for softbody wind now
 * guide        = old speed of particle
 */
void BKE_effectors_apply(Depsgraph *depsgraph,
                         ListBase *effectors,
=======
void BKE_effectors_apply(ListBase *effectors,
>>>>>>> 6a9775ec
                         ListBase *colliders,
                         EffectorWeights *weights,
                         EffectedPoint *point,
                         float *force,
                         float *wind_force,
                         float *impulse)
{
  /* WARNING(@campbellbarton): historic comment?
   * Many of these parameters don't exist!
   *
   * scene        = scene where it runs in, for time and stuff.
   * lb           = listbase with objects that take part in effecting.
   * opco         = global coord, as input.
   * force        = accumulator for force.
   * wind_force   = accumulator for force only acting perpendicular to a surface.
   * speed        = actual current speed which can be altered.
   * cur_time     = "external" time in frames, is constant for static particles.
   * loc_time     = "local" time in frames, range <0-1> for the lifetime of particle.
   * par_layer    = layer the caller is in.
   * flags        = only used for soft-body wind now.
   * guide        = old speed of particle.
   */

  /*
   * Modifies the force on a particle according to its
   * relation with the effector object
   * Different kind of effectors include:
   *     Force-fields: Gravity-like attractor
   *     (force power is related to the inverse of distance to the power of a falloff value)
   *     Vortex fields: swirling effectors
   *     (particles rotate around Z-axis of the object. otherwise, same relation as)
   *     (Force-fields, but this is not done through a force/acceleration)
   *     Guide: particles on a path
   *     (particles are guided along a curve bezier or old nurbs)
   *     (is independent of other effectors)
   */
  EffectorCache *eff;
  EffectorData efd;
  int p = 0, tot = 1, step = 1;

  /* Cycle through collected objects, get total of (1/(gravity_strength * dist^gravity_power)) */
  /* Check for min distance here? (yes would be cool to add that, ton) */

  if (effectors) {
    for (eff = effectors->first; eff; eff = eff->next) {
      /* object effectors were fully checked to be OK to evaluate! */

      get_effector_tot(depsgraph, eff, &efd, point, &tot, &p, &step);

      for (; p < tot; p += step) {
        if (get_effector_data(depsgraph, eff, &efd, point, 0)) {
          efd.falloff = effector_falloff(eff, &efd, point, weights);

          if (efd.falloff > 0.0f) {
            efd.falloff *= eff_calc_visibility(colliders, eff, &efd, point);
          }
          if (efd.falloff > 0.0f) {
            float out_force[3] = {0, 0, 0};

            if (eff->pd->forcefield == PFIELD_TEXTURE) {
              do_texture_effector(eff, &efd, point, out_force);
            }
            else {
              do_physical_effector(eff, &efd, point, out_force);

              /* for softbody backward compatibility */
              if (point->flag & PE_WIND_AS_SPEED && impulse) {
                sub_v3_v3v3(impulse, impulse, out_force);
              }
            }

            if (wind_force) {
              madd_v3_v3fl(force, out_force, 1.0f - eff->pd->f_wind_factor);
              madd_v3_v3fl(wind_force, out_force, eff->pd->f_wind_factor);
            }
            else {
              add_v3_v3(force, out_force);
            }
          }
        }
        else if (eff->flag & PE_VELOCITY_TO_IMPULSE && impulse) {
          /* special case for harmonic effector */
          add_v3_v3v3(impulse, impulse, efd.vel);
        }
      }
    }
  }
}

/* ======== Simulation Debugging ======== */

SimDebugData *_sim_debug_data = NULL;

uint BKE_sim_debug_data_hash(int i)
{
  return BLI_ghashutil_uinthash((uint)i);
}

uint BKE_sim_debug_data_hash_combine(uint kx, uint ky)
{
#define rot(x, k) (((x) << (k)) | ((x) >> (32 - (k))))

  uint a, b, c;

  a = b = c = 0xdeadbeef + (2 << 2) + 13;
  a += kx;
  b += ky;

  c ^= b;
  c -= rot(b, 14);
  a ^= c;
  a -= rot(c, 11);
  b ^= a;
  b -= rot(a, 25);
  c ^= b;
  c -= rot(b, 16);
  a ^= c;
  a -= rot(c, 4);
  b ^= a;
  b -= rot(a, 14);
  c ^= b;
  c -= rot(b, 24);

  return c;

#undef rot
}

static uint debug_element_hash(const void *key)
{
  const SimDebugElement *elem = key;
  return elem->hash;
}

static bool debug_element_compare(const void *a, const void *b)
{
  const SimDebugElement *elem1 = a;
  const SimDebugElement *elem2 = b;

  if (elem1->hash == elem2->hash) {
    return false;
  }
  return true;
}

static void debug_element_free(void *val)
{
  SimDebugElement *elem = val;
  MEM_freeN(elem);
}

void BKE_sim_debug_data_set_enabled(bool enable)
{
  if (enable) {
    if (!_sim_debug_data) {
      _sim_debug_data = MEM_callocN(sizeof(SimDebugData), "sim debug data");
      _sim_debug_data->gh = BLI_ghash_new(
          debug_element_hash, debug_element_compare, "sim debug element hash");
    }
  }
  else {
    BKE_sim_debug_data_free();
  }
}

bool BKE_sim_debug_data_get_enabled(void)
{
  return _sim_debug_data != NULL;
}

void BKE_sim_debug_data_free(void)
{
  if (_sim_debug_data) {
    if (_sim_debug_data->gh) {
      BLI_ghash_free(_sim_debug_data->gh, NULL, debug_element_free);
    }
    MEM_freeN(_sim_debug_data);
  }
}

static void debug_data_insert(SimDebugData *debug_data, SimDebugElement *elem)
{
  SimDebugElement *old_elem = BLI_ghash_lookup(debug_data->gh, elem);
  if (old_elem) {
    *old_elem = *elem;
    MEM_freeN(elem);
  }
  else {
    BLI_ghash_insert(debug_data->gh, elem, elem);
  }
}

void BKE_sim_debug_data_add_element(int type,
                                    const float v1[3],
                                    const float v2[3],
                                    const char *str,
                                    float r,
                                    float g,
                                    float b,
                                    const char *category,
                                    uint hash)
{
  uint category_hash = BLI_ghashutil_strhash_p(category);
  SimDebugElement *elem;

  if (!_sim_debug_data) {
    if (G.debug & G_DEBUG_SIMDATA) {
      BKE_sim_debug_data_set_enabled(true);
    }
    else {
      return;
    }
  }

  elem = MEM_callocN(sizeof(SimDebugElement), "sim debug data element");
  elem->type = type;
  elem->category_hash = category_hash;
  elem->hash = hash;
  elem->color[0] = r;
  elem->color[1] = g;
  elem->color[2] = b;
  if (v1) {
    copy_v3_v3(elem->v1, v1);
  }
  else {
    zero_v3(elem->v1);
  }
  if (v2) {
    copy_v3_v3(elem->v2, v2);
  }
  else {
    zero_v3(elem->v2);
  }
  if (str) {
    BLI_strncpy(elem->str, str, sizeof(elem->str));
  }
  else {
    elem->str[0] = '\0';
  }

  debug_data_insert(_sim_debug_data, elem);
}

void BKE_sim_debug_data_remove_element(uint hash)
{
  SimDebugElement dummy;
  if (!_sim_debug_data) {
    return;
  }
  dummy.hash = hash;
  BLI_ghash_remove(_sim_debug_data->gh, &dummy, NULL, debug_element_free);
}

void BKE_sim_debug_data_clear(void)
{
  if (!_sim_debug_data) {
    return;
  }
  if (_sim_debug_data->gh) {
    BLI_ghash_clear(_sim_debug_data->gh, NULL, debug_element_free);
  }
}

void BKE_sim_debug_data_clear_category(const char *category)
{
  int category_hash = (int)BLI_ghashutil_strhash_p(category);

  if (!_sim_debug_data) {
    return;
  }

  if (_sim_debug_data->gh) {
    GHashIterator iter;
    BLI_ghashIterator_init(&iter, _sim_debug_data->gh);
    while (!BLI_ghashIterator_done(&iter)) {
      const SimDebugElement *elem = BLI_ghashIterator_getValue(&iter);

      /* Removing invalidates the current iterator, so step before removing. */
      BLI_ghashIterator_step(&iter);

      if (elem->category_hash == category_hash) {
        BLI_ghash_remove(_sim_debug_data->gh, elem, NULL, debug_element_free);
      }
    }
  }
}<|MERGE_RESOLUTION|>--- conflicted
+++ resolved
@@ -689,18 +689,11 @@
 
   return false;
 }
-<<<<<<< HEAD
-int get_effector_data(Depsgraph *depsgraph,
-                      EffectorCache *eff,
-                      EffectorData *efd,
-                      EffectedPoint *point,
-                      int real_velocity)
-=======
-bool get_effector_data(EffectorCache *eff,
+bool get_effector_data(Depsgraph *depsgraph,
+                       EffectorCache *eff,
                        EffectorData *efd,
                        EffectedPoint *point,
                        int real_velocity)
->>>>>>> 6a9775ec
 {
   float cfra = DEG_get_ctime(eff->depsgraph);
   bool ret = false;
@@ -1140,26 +1133,8 @@
   }
 }
 
-<<<<<<< HEAD
-/*  -------- BKE_effectors_apply() --------
- * generic force/speed system, now used for particles and softbodies
- * scene       = scene where it runs in, for time and stuff
- * lb           = listbase with objects that take part in effecting
- * opco     = global coord, as input
- * force        = accumulator for force
- * wind_force   = accumulator for force only acting perpendicular to a surface
- * speed        = actual current speed which can be altered
- * cur_time = "external" time in frames, is constant for static particles
- * loc_time = "local" time in frames, range <0-1> for the lifetime of particle
- * par_layer    = layer the caller is in
- * flags        = only used for softbody wind now
- * guide        = old speed of particle
- */
 void BKE_effectors_apply(Depsgraph *depsgraph,
                          ListBase *effectors,
-=======
-void BKE_effectors_apply(ListBase *effectors,
->>>>>>> 6a9775ec
                          ListBase *colliders,
                          EffectorWeights *weights,
                          EffectedPoint *point,
