/**
 * $Id$
 *
 * ***** BEGIN GPL LICENSE BLOCK *****
 *
 * This program is free software; you can redistribute it and/or
 * modify it under the terms of the GNU General Public License
 * as published by the Free Software Foundation; either version 2
 * of the License, or (at your option) any later version.
 *
 * This program is distributed in the hope that it will be useful,
 * but WITHOUT ANY WARRANTY; without even the implied warranty of
 * MERCHANTABILITY or FITNESS FOR A PARTICULAR PURPOSE.  See the
 * GNU General Public License for more details.
 *
 * You should have received a copy of the GNU General Public License
 * along with this program; if not, write to the Free Software Foundation,
 * Inc., 59 Temple Place - Suite 330, Boston, MA  02111-1307, USA.
 *
 * The Original Code is Copyright (C) 2005 Blender Foundation.
 * All rights reserved.
 *
 * The Original Code is: all of this file.
 *
 * Contributor(s): none yet.
 *
 * ***** END GPL LICENSE BLOCK *****
 */

#include <string.h>

#ifdef HAVE_CONFIG_H
#include <config.h>
#endif

#include "PIL_time.h"

#include "MEM_guardedalloc.h"

#include "DNA_effect_types.h"
#include "DNA_mesh_types.h"
#include "DNA_key_types.h"
#include "DNA_meshdata_types.h"
#include "DNA_modifier_types.h"
#include "DNA_object_types.h"
#include "DNA_object_force.h"
#include "DNA_object_fluidsim.h" // N_T
#include "DNA_scene_types.h" // N_T
#include "DNA_texture_types.h"
#include "DNA_view3d_types.h"
#include "DNA_screen_types.h"
#include "DNA_space_types.h"
#include "DNA_particle_types.h"

#include "BLI_arithb.h"
#include "BLI_blenlib.h"
#include "BLI_edgehash.h"
#include "BLI_editVert.h"
#include "BLI_linklist.h"
#include "BLI_memarena.h"

#include "BKE_cdderivedmesh.h"
#include "BKE_customdata.h"
#include "BKE_DerivedMesh.h"
#include "BKE_deform.h"
#include "BKE_displist.h"
#include "BKE_effect.h"
#include "BKE_fluidsim.h"
#include "BKE_global.h"
#include "BKE_key.h"
#include "BKE_material.h"
#include "BKE_modifier.h"
#include "BKE_mesh.h"
#include "BKE_multires.h"
#include "BKE_object.h"
#include "BKE_subsurf.h"
#include "BKE_texture.h"
#include "BKE_utildefines.h"
#include "BKE_particle.h"

#include "BLO_sys_types.h" // for intptr_t support

#ifdef WITH_VERSE
#include "BKE_verse.h"
#endif

#include "BIF_gl.h"
#include "BIF_glutil.h"

<<<<<<< HEAD
//XXX #include "multires.h"

// headers for fluidsim bobj meshes
#include <stdlib.h>
#include "LBM_fluidsim.h"
#include "elbeem.h"
=======
#include "GPU_draw.h"
#include "GPU_extensions.h"
#include "GPU_material.h"
>>>>>>> 7e4db234

///////////////////////////////////
///////////////////////////////////

static MVert *dm_getVertArray(DerivedMesh *dm)
{
	MVert *mvert = CustomData_get_layer(&dm->vertData, CD_MVERT);

	if (!mvert) {
		mvert = CustomData_add_layer(&dm->vertData, CD_MVERT, CD_CALLOC, NULL,
			dm->getNumVerts(dm));
		CustomData_set_layer_flag(&dm->vertData, CD_MVERT, CD_FLAG_TEMPORARY);
		dm->copyVertArray(dm, mvert);
	}

	return mvert;
}

static MEdge *dm_getEdgeArray(DerivedMesh *dm)
{
	MEdge *medge = CustomData_get_layer(&dm->edgeData, CD_MEDGE);

	if (!medge) {
		medge = CustomData_add_layer(&dm->edgeData, CD_MEDGE, CD_CALLOC, NULL,
			dm->getNumEdges(dm));
		CustomData_set_layer_flag(&dm->edgeData, CD_MEDGE, CD_FLAG_TEMPORARY);
		dm->copyEdgeArray(dm, medge);
	}

	return medge;
}

static MFace *dm_getFaceArray(DerivedMesh *dm)
{
	MFace *mface = CustomData_get_layer(&dm->faceData, CD_MFACE);

	if (!mface) {
		mface = CustomData_add_layer(&dm->faceData, CD_MFACE, CD_CALLOC, NULL,
			dm->getNumFaces(dm));
		CustomData_set_layer_flag(&dm->faceData, CD_MFACE, CD_FLAG_TEMPORARY);
		dm->copyFaceArray(dm, mface);
	}

	return mface;
}

static MVert *dm_dupVertArray(DerivedMesh *dm)
{
	MVert *tmp = MEM_callocN(sizeof(*tmp) * dm->getNumVerts(dm),
	                         "dm_dupVertArray tmp");

	if(tmp) dm->copyVertArray(dm, tmp);

	return tmp;
}

static MEdge *dm_dupEdgeArray(DerivedMesh *dm)
{
	MEdge *tmp = MEM_callocN(sizeof(*tmp) * dm->getNumEdges(dm),
	                         "dm_dupEdgeArray tmp");

	if(tmp) dm->copyEdgeArray(dm, tmp);

	return tmp;
}

static MFace *dm_dupFaceArray(DerivedMesh *dm)
{
	MFace *tmp = MEM_callocN(sizeof(*tmp) * dm->getNumFaces(dm),
	                         "dm_dupFaceArray tmp");

	if(tmp) dm->copyFaceArray(dm, tmp);

	return tmp;
}

void DM_init_funcs(DerivedMesh *dm)
{
	/* default function implementations */
	dm->getVertArray = dm_getVertArray;
	dm->getEdgeArray = dm_getEdgeArray;
	dm->getFaceArray = dm_getFaceArray;
	dm->dupVertArray = dm_dupVertArray;
	dm->dupEdgeArray = dm_dupEdgeArray;
	dm->dupFaceArray = dm_dupFaceArray;

	dm->getVertData = DM_get_vert_data;
	dm->getEdgeData = DM_get_edge_data;
	dm->getFaceData = DM_get_face_data;
	dm->getVertDataArray = DM_get_vert_data_layer;
	dm->getEdgeDataArray = DM_get_edge_data_layer;
	dm->getFaceDataArray = DM_get_face_data_layer;
}

void DM_init(DerivedMesh *dm,
             int numVerts, int numEdges, int numFaces)
{
	dm->numVertData = numVerts;
	dm->numEdgeData = numEdges;
	dm->numFaceData = numFaces;

	DM_init_funcs(dm);
	
	dm->needsFree = 1;
}

void DM_from_template(DerivedMesh *dm, DerivedMesh *source,
                      int numVerts, int numEdges, int numFaces)
{
	CustomData_copy(&source->vertData, &dm->vertData, CD_MASK_DERIVEDMESH,
	                CD_CALLOC, numVerts);
	CustomData_copy(&source->edgeData, &dm->edgeData, CD_MASK_DERIVEDMESH,
	                CD_CALLOC, numEdges);
	CustomData_copy(&source->faceData, &dm->faceData, CD_MASK_DERIVEDMESH,
	                CD_CALLOC, numFaces);

	dm->numVertData = numVerts;
	dm->numEdgeData = numEdges;
	dm->numFaceData = numFaces;

	DM_init_funcs(dm);

	dm->needsFree = 1;
}

int DM_release(DerivedMesh *dm)
{
	if (dm->needsFree) {
		CustomData_free(&dm->vertData, dm->numVertData);
		CustomData_free(&dm->edgeData, dm->numEdgeData);
		CustomData_free(&dm->faceData, dm->numFaceData);

		return 1;
	}
	else {
		CustomData_free_temporary(&dm->vertData, dm->numVertData);
		CustomData_free_temporary(&dm->edgeData, dm->numEdgeData);
		CustomData_free_temporary(&dm->faceData, dm->numFaceData);

		return 0;
	}
}

void DM_to_mesh(DerivedMesh *dm, Mesh *me)
{
	/* dm might depend on me, so we need to do everything with a local copy */
	Mesh tmp = *me;
	int totvert, totedge, totface;

	memset(&tmp.vdata, 0, sizeof(tmp.vdata));
	memset(&tmp.edata, 0, sizeof(tmp.edata));
	memset(&tmp.fdata, 0, sizeof(tmp.fdata));

	totvert = tmp.totvert = dm->getNumVerts(dm);
	totedge = tmp.totedge = dm->getNumEdges(dm);
	totface = tmp.totface = dm->getNumFaces(dm);

	CustomData_copy(&dm->vertData, &tmp.vdata, CD_MASK_MESH, CD_DUPLICATE, totvert);
	CustomData_copy(&dm->edgeData, &tmp.edata, CD_MASK_MESH, CD_DUPLICATE, totedge);
	CustomData_copy(&dm->faceData, &tmp.fdata, CD_MASK_MESH, CD_DUPLICATE, totface);

	/* not all DerivedMeshes store their verts/edges/faces in CustomData, so
	   we set them here in case they are missing */
	if(!CustomData_has_layer(&tmp.vdata, CD_MVERT))
		CustomData_add_layer(&tmp.vdata, CD_MVERT, CD_ASSIGN, dm->dupVertArray(dm), totvert);
	if(!CustomData_has_layer(&tmp.edata, CD_MEDGE))
		CustomData_add_layer(&tmp.edata, CD_MEDGE, CD_ASSIGN, dm->dupEdgeArray(dm), totedge);
	if(!CustomData_has_layer(&tmp.fdata, CD_MFACE))
		CustomData_add_layer(&tmp.fdata, CD_MFACE, CD_ASSIGN, dm->dupFaceArray(dm), totface);

	mesh_update_customdata_pointers(&tmp);

	CustomData_free(&me->vdata, me->totvert);
	CustomData_free(&me->edata, me->totedge);
	CustomData_free(&me->fdata, me->totface);

	/* if the number of verts has changed, remove invalid data */
	if(tmp.totvert != me->totvert) {
		if(me->key) me->key->id.us--;
		me->key = NULL;
	}

	*me = tmp;
}

void DM_set_only_copy(DerivedMesh *dm, CustomDataMask mask)
{
	CustomData_set_only_copy(&dm->vertData, mask);
	CustomData_set_only_copy(&dm->edgeData, mask);
	CustomData_set_only_copy(&dm->faceData, mask);
}

void DM_add_vert_layer(DerivedMesh *dm, int type, int alloctype, void *layer)
{
	CustomData_add_layer(&dm->vertData, type, alloctype, layer, dm->numVertData);
}

void DM_add_edge_layer(DerivedMesh *dm, int type, int alloctype, void *layer)
{
	CustomData_add_layer(&dm->edgeData, type, alloctype, layer, dm->numEdgeData);
}

void DM_add_face_layer(DerivedMesh *dm, int type, int alloctype, void *layer)
{
	CustomData_add_layer(&dm->faceData, type, alloctype, layer, dm->numFaceData);
}

void *DM_get_vert_data(DerivedMesh *dm, int index, int type)
{
	return CustomData_get(&dm->vertData, index, type);
}

void *DM_get_edge_data(DerivedMesh *dm, int index, int type)
{
	return CustomData_get(&dm->edgeData, index, type);
}

void *DM_get_face_data(DerivedMesh *dm, int index, int type)
{
	return CustomData_get(&dm->faceData, index, type);
}

void *DM_get_vert_data_layer(DerivedMesh *dm, int type)
{
	return CustomData_get_layer(&dm->vertData, type);
}

void *DM_get_edge_data_layer(DerivedMesh *dm, int type)
{
	return CustomData_get_layer(&dm->edgeData, type);
}

void *DM_get_face_data_layer(DerivedMesh *dm, int type)
{
	return CustomData_get_layer(&dm->faceData, type);
}

void DM_set_vert_data(DerivedMesh *dm, int index, int type, void *data)
{
	CustomData_set(&dm->vertData, index, type, data);
}

void DM_set_edge_data(DerivedMesh *dm, int index, int type, void *data)
{
	CustomData_set(&dm->edgeData, index, type, data);
}

void DM_set_face_data(DerivedMesh *dm, int index, int type, void *data)
{
	CustomData_set(&dm->faceData, index, type, data);
}

void DM_copy_vert_data(DerivedMesh *source, DerivedMesh *dest,
                       int source_index, int dest_index, int count)
{
	CustomData_copy_data(&source->vertData, &dest->vertData,
	                     source_index, dest_index, count);
}

void DM_copy_edge_data(DerivedMesh *source, DerivedMesh *dest,
                       int source_index, int dest_index, int count)
{
	CustomData_copy_data(&source->edgeData, &dest->edgeData,
	                     source_index, dest_index, count);
}

void DM_copy_face_data(DerivedMesh *source, DerivedMesh *dest,
                       int source_index, int dest_index, int count)
{
	CustomData_copy_data(&source->faceData, &dest->faceData,
	                     source_index, dest_index, count);
}

void DM_free_vert_data(struct DerivedMesh *dm, int index, int count)
{
	CustomData_free_elem(&dm->vertData, index, count);
}

void DM_free_edge_data(struct DerivedMesh *dm, int index, int count)
{
	CustomData_free_elem(&dm->edgeData, index, count);
}

void DM_free_face_data(struct DerivedMesh *dm, int index, int count)
{
	CustomData_free_elem(&dm->faceData, index, count);
}

void DM_interp_vert_data(DerivedMesh *source, DerivedMesh *dest,
                         int *src_indices, float *weights,
                         int count, int dest_index)
{
	CustomData_interp(&source->vertData, &dest->vertData, src_indices,
	                  weights, NULL, count, dest_index);
}

void DM_interp_edge_data(DerivedMesh *source, DerivedMesh *dest,
                         int *src_indices,
                         float *weights, EdgeVertWeight *vert_weights,
                         int count, int dest_index)
{
	CustomData_interp(&source->edgeData, &dest->edgeData, src_indices,
	                  weights, (float*)vert_weights, count, dest_index);
}

void DM_interp_face_data(DerivedMesh *source, DerivedMesh *dest,
                         int *src_indices,
                         float *weights, FaceVertWeight *vert_weights,
                         int count, int dest_index)
{
	CustomData_interp(&source->faceData, &dest->faceData, src_indices,
	                  weights, (float*)vert_weights, count, dest_index);
}

void DM_swap_face_data(DerivedMesh *dm, int index, int *corner_indices)
{
	CustomData_swap(&dm->faceData, index, corner_indices);
}

///

static DerivedMesh *getMeshDerivedMesh(Mesh *me, Object *ob, float (*vertCos)[3])
{
	DerivedMesh *dm = CDDM_from_mesh(me, ob);
	
	if(!dm)
		return NULL;
	
	if (vertCos)
		CDDM_apply_vert_coords(dm, vertCos);

	CDDM_calc_normals(dm);

	return dm;
}

///

typedef struct {
	DerivedMesh dm;

	EditMesh *em;
	float (*vertexCos)[3];
	float (*vertexNos)[3];
	float (*faceNos)[3];
} EditMeshDerivedMesh;

static void emDM_foreachMappedVert(DerivedMesh *dm, void (*func)(void *userData, int index, float *co, float *no_f, short *no_s), void *userData)
{
	EditMeshDerivedMesh *emdm= (EditMeshDerivedMesh*) dm;
	EditVert *eve;
	int i;

	for (i=0,eve= emdm->em->verts.first; eve; i++,eve=eve->next) {
		if (emdm->vertexCos) {
			func(userData, i, emdm->vertexCos[i], emdm->vertexNos[i], NULL);
		} else {
			func(userData, i, eve->co, eve->no, NULL);
		}
	}
}
static void emDM_foreachMappedEdge(DerivedMesh *dm, void (*func)(void *userData, int index, float *v0co, float *v1co), void *userData)
{
	EditMeshDerivedMesh *emdm= (EditMeshDerivedMesh*) dm;
	EditEdge *eed;
	int i;

	if (emdm->vertexCos) {
		EditVert *eve;

		for (i=0,eve=emdm->em->verts.first; eve; eve= eve->next)
			eve->tmp.l = (intptr_t) i++;
		for(i=0,eed= emdm->em->edges.first; eed; i++,eed= eed->next)
			func(userData, i, emdm->vertexCos[(int) eed->v1->tmp.l], emdm->vertexCos[(int) eed->v2->tmp.l]);
	} else {
		for(i=0,eed= emdm->em->edges.first; eed; i++,eed= eed->next)
			func(userData, i, eed->v1->co, eed->v2->co);
	}
}
static void emDM_drawMappedEdges(DerivedMesh *dm, int (*setDrawOptions)(void *userData, int index), void *userData) 
{
	EditMeshDerivedMesh *emdm= (EditMeshDerivedMesh*) dm;
	EditEdge *eed;
	int i;

	if (emdm->vertexCos) {
		EditVert *eve;

		for (i=0,eve=emdm->em->verts.first; eve; eve= eve->next)
			eve->tmp.l = (intptr_t) i++;

		glBegin(GL_LINES);
		for(i=0,eed= emdm->em->edges.first; eed; i++,eed= eed->next) {
			if(!setDrawOptions || setDrawOptions(userData, i)) {
				glVertex3fv(emdm->vertexCos[(int) eed->v1->tmp.l]);
				glVertex3fv(emdm->vertexCos[(int) eed->v2->tmp.l]);
			}
		}
		glEnd();
	} else {
		glBegin(GL_LINES);
		for(i=0,eed= emdm->em->edges.first; eed; i++,eed= eed->next) {
			if(!setDrawOptions || setDrawOptions(userData, i)) {
				glVertex3fv(eed->v1->co);
				glVertex3fv(eed->v2->co);
			}
		}
		glEnd();
	}
}
static void emDM_drawEdges(DerivedMesh *dm, int drawLooseEdges)
{
	emDM_drawMappedEdges(dm, NULL, NULL);
}
static void emDM_drawMappedEdgesInterp(DerivedMesh *dm, int (*setDrawOptions)(void *userData, int index), void (*setDrawInterpOptions)(void *userData, int index, float t), void *userData) 
{
	EditMeshDerivedMesh *emdm= (EditMeshDerivedMesh*) dm;
	EditEdge *eed;
	int i;

	if (emdm->vertexCos) {
		EditVert *eve;

		for (i=0,eve=emdm->em->verts.first; eve; eve= eve->next)
			eve->tmp.l = (intptr_t) i++;

		glBegin(GL_LINES);
		for (i=0,eed= emdm->em->edges.first; eed; i++,eed= eed->next) {
			if(!setDrawOptions || setDrawOptions(userData, i)) {
				setDrawInterpOptions(userData, i, 0.0);
				glVertex3fv(emdm->vertexCos[(int) eed->v1->tmp.l]);
				setDrawInterpOptions(userData, i, 1.0);
				glVertex3fv(emdm->vertexCos[(int) eed->v2->tmp.l]);
			}
		}
		glEnd();
	} else {
		glBegin(GL_LINES);
		for (i=0,eed= emdm->em->edges.first; eed; i++,eed= eed->next) {
			if(!setDrawOptions || setDrawOptions(userData, i)) {
				setDrawInterpOptions(userData, i, 0.0);
				glVertex3fv(eed->v1->co);
				setDrawInterpOptions(userData, i, 1.0);
				glVertex3fv(eed->v2->co);
			}
		}
		glEnd();
	}
}

static void emDM_drawUVEdges(DerivedMesh *dm)
{
	EditMeshDerivedMesh *emdm= (EditMeshDerivedMesh*) dm;
	EditFace *efa;
	MTFace *tf;

	glBegin(GL_LINES);
	for(efa= emdm->em->faces.first; efa; efa= efa->next) {
		tf = CustomData_em_get(&emdm->em->fdata, efa->data, CD_MTFACE);

		if(tf && !(efa->h)) {
			glVertex2fv(tf->uv[0]);
			glVertex2fv(tf->uv[1]);

			glVertex2fv(tf->uv[1]);
			glVertex2fv(tf->uv[2]);

			if (!efa->v4) {
				glVertex2fv(tf->uv[2]);
				glVertex2fv(tf->uv[0]);
			} else {
				glVertex2fv(tf->uv[2]);
				glVertex2fv(tf->uv[3]);
				glVertex2fv(tf->uv[3]);
				glVertex2fv(tf->uv[0]);
			}
		}
	}
	glEnd();
}

static void emDM__calcFaceCent(EditFace *efa, float cent[3], float (*vertexCos)[3])
{
	if (vertexCos) {
		VECCOPY(cent, vertexCos[(int) efa->v1->tmp.l]);
		VecAddf(cent, cent, vertexCos[(int) efa->v2->tmp.l]);
		VecAddf(cent, cent, vertexCos[(int) efa->v3->tmp.l]);
		if (efa->v4) VecAddf(cent, cent, vertexCos[(int) efa->v4->tmp.l]);
	} else {
		VECCOPY(cent, efa->v1->co);
		VecAddf(cent, cent, efa->v2->co);
		VecAddf(cent, cent, efa->v3->co);
		if (efa->v4) VecAddf(cent, cent, efa->v4->co);
	}

	if (efa->v4) {
		VecMulf(cent, 0.25f);
	} else {
		VecMulf(cent, 0.33333333333f);
	}
}
static void emDM_foreachMappedFaceCenter(DerivedMesh *dm, void (*func)(void *userData, int index, float *co, float *no), void *userData)
{
	EditMeshDerivedMesh *emdm= (EditMeshDerivedMesh*) dm;
	EditVert *eve;
	EditFace *efa;
	float cent[3];
	int i;

	if (emdm->vertexCos) {
		for (i=0,eve=emdm->em->verts.first; eve; eve= eve->next)
			eve->tmp.l = (intptr_t) i++;
	}

	for(i=0,efa= emdm->em->faces.first; efa; i++,efa= efa->next) {
		emDM__calcFaceCent(efa, cent, emdm->vertexCos);
		func(userData, i, cent, emdm->vertexCos?emdm->faceNos[i]:efa->n);
	}
}
static void emDM_drawMappedFaces(DerivedMesh *dm, int (*setDrawOptions)(void *userData, int index, int *drawSmooth_r), void *userData, int useColors)
{
	EditMeshDerivedMesh *emdm= (EditMeshDerivedMesh*) dm;
	EditFace *efa;
	int i, draw;

	if (emdm->vertexCos) {
		EditVert *eve;

		for (i=0,eve=emdm->em->verts.first; eve; eve= eve->next)
			eve->tmp.l = (intptr_t) i++;

		for (i=0,efa= emdm->em->faces.first; efa; i++,efa= efa->next) {
			int drawSmooth = (efa->flag & ME_SMOOTH);
			draw = setDrawOptions==NULL ? 1 : setDrawOptions(userData, i, &drawSmooth);
			if(draw) {
				if (draw==2) { /* enabled with stipple */
		  			glEnable(GL_POLYGON_STIPPLE);
		  			glPolygonStipple(stipple_quarttone);
				}
				
				glShadeModel(drawSmooth?GL_SMOOTH:GL_FLAT);

				glBegin(efa->v4?GL_QUADS:GL_TRIANGLES);
				if (!drawSmooth) {
					glNormal3fv(emdm->faceNos[i]);
					glVertex3fv(emdm->vertexCos[(int) efa->v1->tmp.l]);
					glVertex3fv(emdm->vertexCos[(int) efa->v2->tmp.l]);
					glVertex3fv(emdm->vertexCos[(int) efa->v3->tmp.l]);
					if(efa->v4) glVertex3fv(emdm->vertexCos[(int) efa->v4->tmp.l]);
				} else {
					glNormal3fv(emdm->vertexNos[(int) efa->v1->tmp.l]);
					glVertex3fv(emdm->vertexCos[(int) efa->v1->tmp.l]);
					glNormal3fv(emdm->vertexNos[(int) efa->v2->tmp.l]);
					glVertex3fv(emdm->vertexCos[(int) efa->v2->tmp.l]);
					glNormal3fv(emdm->vertexNos[(int) efa->v3->tmp.l]);
					glVertex3fv(emdm->vertexCos[(int) efa->v3->tmp.l]);
					if(efa->v4) {
						glNormal3fv(emdm->vertexNos[(int) efa->v4->tmp.l]);
						glVertex3fv(emdm->vertexCos[(int) efa->v4->tmp.l]);
					}
				}
				glEnd();
				
				if (draw==2)
					glDisable(GL_POLYGON_STIPPLE);
			}
		}
	} else {
		for (i=0,efa= emdm->em->faces.first; efa; i++,efa= efa->next) {
			int drawSmooth = (efa->flag & ME_SMOOTH);
			draw = setDrawOptions==NULL ? 1 : setDrawOptions(userData, i, &drawSmooth);
			if(draw) {
				if (draw==2) { /* enabled with stipple */
		  			glEnable(GL_POLYGON_STIPPLE);
		  			glPolygonStipple(stipple_quarttone);
				}
				glShadeModel(drawSmooth?GL_SMOOTH:GL_FLAT);

				glBegin(efa->v4?GL_QUADS:GL_TRIANGLES);
				if (!drawSmooth) {
					glNormal3fv(efa->n);
					glVertex3fv(efa->v1->co);
					glVertex3fv(efa->v2->co);
					glVertex3fv(efa->v3->co);
					if(efa->v4) glVertex3fv(efa->v4->co);
				} else {
					glNormal3fv(efa->v1->no);
					glVertex3fv(efa->v1->co);
					glNormal3fv(efa->v2->no);
					glVertex3fv(efa->v2->co);
					glNormal3fv(efa->v3->no);
					glVertex3fv(efa->v3->co);
					if(efa->v4) {
						glNormal3fv(efa->v4->no);
						glVertex3fv(efa->v4->co);
					}
				}
				glEnd();
				
				if (draw==2)
					glDisable(GL_POLYGON_STIPPLE);
			}
		}
	}
}

static void emDM_drawFacesTex_common(DerivedMesh *dm,
               int (*drawParams)(MTFace *tface, MCol *mcol, int matnr),
               int (*drawParamsMapped)(void *userData, int index),
               void *userData) 
{
	EditMeshDerivedMesh *emdm= (EditMeshDerivedMesh*) dm;
	EditMesh *em= emdm->em;
	float (*vertexCos)[3]= emdm->vertexCos;
	float (*vertexNos)[3]= emdm->vertexNos;
	EditFace *efa;
	int i;

	/* always use smooth shading even for flat faces, else vertex colors wont interpolate */
	glShadeModel(GL_SMOOTH);
	
	if (vertexCos) {
		EditVert *eve;

		for (i=0,eve=em->verts.first; eve; eve= eve->next)
			eve->tmp.l = (intptr_t) i++;

		for (i=0,efa= em->faces.first; efa; i++,efa= efa->next) {
			MTFace *tf= CustomData_em_get(&em->fdata, efa->data, CD_MTFACE);
			MCol *mcol= CustomData_em_get(&em->fdata, efa->data, CD_MCOL);
			unsigned char *cp= NULL;
			int drawSmooth= (efa->flag & ME_SMOOTH);
			int flag;

			if(drawParams)
				flag= drawParams(tf, mcol, efa->mat_nr);
			else if(drawParamsMapped)
				flag= drawParamsMapped(userData, i);
			else
				flag= 1;

			if(flag != 0) { /* flag 0 == the face is hidden or invisible */
				
				/* we always want smooth here since otherwise vertex colors dont interpolate */
				if (mcol) {
					if (flag==1) {
						cp= (unsigned char*)mcol;
					}
				} else {
					glShadeModel(drawSmooth?GL_SMOOTH:GL_FLAT);
				} 
				
				glBegin(efa->v4?GL_QUADS:GL_TRIANGLES);
				if (!drawSmooth) {
					glNormal3fv(emdm->faceNos[i]);

					if(tf) glTexCoord2fv(tf->uv[0]);
					if(cp) glColor3ub(cp[3], cp[2], cp[1]);
					glVertex3fv(vertexCos[(int) efa->v1->tmp.l]);

					if(tf) glTexCoord2fv(tf->uv[1]);
					if(cp) glColor3ub(cp[7], cp[6], cp[5]);
					glVertex3fv(vertexCos[(int) efa->v2->tmp.l]);

					if(tf) glTexCoord2fv(tf->uv[2]);
					if(cp) glColor3ub(cp[11], cp[10], cp[9]);
					glVertex3fv(vertexCos[(int) efa->v3->tmp.l]);

					if(efa->v4) {
						if(tf) glTexCoord2fv(tf->uv[3]);
						if(cp) glColor3ub(cp[15], cp[14], cp[13]);
						glVertex3fv(vertexCos[(int) efa->v4->tmp.l]);
					}
				} else {
					if(tf) glTexCoord2fv(tf->uv[0]);
					if(cp) glColor3ub(cp[3], cp[2], cp[1]);
					glNormal3fv(vertexNos[(int) efa->v1->tmp.l]);
					glVertex3fv(vertexCos[(int) efa->v1->tmp.l]);

					if(tf) glTexCoord2fv(tf->uv[1]);
					if(cp) glColor3ub(cp[7], cp[6], cp[5]);
					glNormal3fv(vertexNos[(int) efa->v2->tmp.l]);
					glVertex3fv(vertexCos[(int) efa->v2->tmp.l]);

					if(tf) glTexCoord2fv(tf->uv[2]);
					if(cp) glColor3ub(cp[11], cp[10], cp[9]);
					glNormal3fv(vertexNos[(int) efa->v3->tmp.l]);
					glVertex3fv(vertexCos[(int) efa->v3->tmp.l]);

					if(efa->v4) {
						if(tf) glTexCoord2fv(tf->uv[3]);
						if(cp) glColor3ub(cp[15], cp[14], cp[13]);
						glNormal3fv(vertexNos[(int) efa->v4->tmp.l]);
						glVertex3fv(vertexCos[(int) efa->v4->tmp.l]);
					}
				}
				glEnd();
			}
		}
	} else {
		for (i=0,efa= em->faces.first; efa; i++,efa= efa->next) {
			MTFace *tf= CustomData_em_get(&em->fdata, efa->data, CD_MTFACE);
			MCol *mcol= CustomData_em_get(&em->fdata, efa->data, CD_MCOL);
			unsigned char *cp= NULL;
			int drawSmooth= (efa->flag & ME_SMOOTH);
			int flag;

			if(drawParams)
				flag= drawParams(tf, mcol, efa->mat_nr);
			else if(drawParamsMapped)
				flag= drawParamsMapped(userData, i);
			else
				flag= 1;

			if(flag != 0) { /* flag 0 == the face is hidden or invisible */
				/* we always want smooth here since otherwise vertex colors dont interpolate */
				if (mcol) {
					if (flag==1) {
						cp= (unsigned char*)mcol;
					}
				} else {
					glShadeModel(drawSmooth?GL_SMOOTH:GL_FLAT);
				} 

				glBegin(efa->v4?GL_QUADS:GL_TRIANGLES);
				if (!drawSmooth) {
					glNormal3fv(efa->n);

					if(tf) glTexCoord2fv(tf->uv[0]);
					if(cp) glColor3ub(cp[3], cp[2], cp[1]);
					glVertex3fv(efa->v1->co);

					if(tf) glTexCoord2fv(tf->uv[1]);
					if(cp) glColor3ub(cp[7], cp[6], cp[5]);
					glVertex3fv(efa->v2->co);

					if(tf) glTexCoord2fv(tf->uv[2]);
					if(cp) glColor3ub(cp[11], cp[10], cp[9]);
					glVertex3fv(efa->v3->co);

					if(efa->v4) {
						if(tf) glTexCoord2fv(tf->uv[3]);
						if(cp) glColor3ub(cp[15], cp[14], cp[13]);
						glVertex3fv(efa->v4->co);
					}
				} else {
					if(tf) glTexCoord2fv(tf->uv[0]);
					if(cp) glColor3ub(cp[3], cp[2], cp[1]);
					glNormal3fv(efa->v1->no);
					glVertex3fv(efa->v1->co);

					if(tf) glTexCoord2fv(tf->uv[1]);
					if(cp) glColor3ub(cp[7], cp[6], cp[5]);
					glNormal3fv(efa->v2->no);
					glVertex3fv(efa->v2->co);

					if(tf) glTexCoord2fv(tf->uv[2]);
					if(cp) glColor3ub(cp[11], cp[10], cp[9]);
					glNormal3fv(efa->v3->no);
					glVertex3fv(efa->v3->co);

					if(efa->v4) {
						if(tf) glTexCoord2fv(tf->uv[3]);
						if(cp) glColor3ub(cp[15], cp[14], cp[13]);
						glNormal3fv(efa->v4->no);
						glVertex3fv(efa->v4->co);
					}
				}
				glEnd();
			}
		}
	}
}

static void emDM_drawFacesTex(DerivedMesh *dm, int (*setDrawOptions)(MTFace *tface, MCol *mcol, int matnr))
{
	emDM_drawFacesTex_common(dm, setDrawOptions, NULL, NULL);
}

static void emDM_drawMappedFacesTex(DerivedMesh *dm, int (*setDrawOptions)(void *userData, int index), void *userData)
{
	emDM_drawFacesTex_common(dm, NULL, setDrawOptions, userData);
}

static void emDM_drawMappedFacesGLSL(DerivedMesh *dm,
               int (*setMaterial)(int, void *attribs),
               int (*setDrawOptions)(void *userData, int index), void *userData) 
{
	EditMeshDerivedMesh *emdm= (EditMeshDerivedMesh*) dm;
	EditMesh *em= emdm->em;
	float (*vertexCos)[3]= emdm->vertexCos;
	float (*vertexNos)[3]= emdm->vertexNos;
	EditVert *eve;
	EditFace *efa;
	DMVertexAttribs attribs;
	GPUVertexAttribs gattribs;
	MTFace *tf;
	int transp, new_transp, orig_transp, tfoffset;
	int i, b, matnr, new_matnr, dodraw, layer;

	dodraw = 0;
	matnr = -1;

	transp = GPU_get_material_blend_mode();
	orig_transp = transp;
	layer = CustomData_get_layer_index(&em->fdata, CD_MTFACE);
	tfoffset = (layer == -1)? -1: em->fdata.layers[layer].offset;

	memset(&attribs, 0, sizeof(attribs));

	/* always use smooth shading even for flat faces, else vertex colors wont interpolate */
	glShadeModel(GL_SMOOTH);

	for (i=0,eve=em->verts.first; eve; eve= eve->next)
		eve->tmp.l = (long) i++;

#define PASSATTRIB(efa, eve, vert) {											\
	if(attribs.totorco) {														\
		float *orco = attribs.orco.array[eve->tmp.l];							\
		glVertexAttrib3fvARB(attribs.orco.glIndex, orco);						\
	}																			\
	for(b = 0; b < attribs.tottface; b++) {										\
		MTFace *_tf = (MTFace*)((char*)efa->data + attribs.tface[b].emOffset);	\
		glVertexAttrib2fvARB(attribs.tface[b].glIndex, _tf->uv[vert]);			\
	}																			\
	for(b = 0; b < attribs.totmcol; b++) {										\
		MCol *cp = (MCol*)((char*)efa->data + attribs.mcol[b].emOffset);		\
		GLubyte col[4];															\
		col[0]= cp->b; col[1]= cp->g; col[2]= cp->r; col[3]= cp->a;				\
		glVertexAttrib4ubvARB(attribs.mcol[b].glIndex, col);					\
	}																			\
	if(attribs.tottang) {														\
		float *tang = attribs.tang.array[i*4 + vert];							\
		glVertexAttrib3fvARB(attribs.tang.glIndex, tang);						\
	}																			\
}

	for (i=0,efa= em->faces.first; efa; i++,efa= efa->next) {
		int drawSmooth= (efa->flag & ME_SMOOTH);

		if(setDrawOptions && !setDrawOptions(userData, i))
			continue;

		new_matnr = efa->mat_nr + 1;
		if(new_matnr != matnr) {
			dodraw = setMaterial(matnr = new_matnr, &gattribs);
			if(dodraw)
				DM_vertex_attributes_from_gpu(dm, &gattribs, &attribs);
		}

		if(tfoffset != -1) {
			tf = (MTFace*)((char*)efa->data)+tfoffset;
			new_transp = tf->transp;

			if(new_transp != transp) {
				if(new_transp == GPU_BLEND_SOLID && orig_transp != GPU_BLEND_SOLID)
					GPU_set_material_blend_mode(orig_transp);
				else
					GPU_set_material_blend_mode(new_transp);
				transp = new_transp;
			}
		}

		if(dodraw) {
			glBegin(efa->v4?GL_QUADS:GL_TRIANGLES);
			if (!drawSmooth) {
				if(vertexCos) glNormal3fv(emdm->faceNos[i]);
				else glNormal3fv(efa->n);

				PASSATTRIB(efa, efa->v1, 0);
				if(vertexCos) glVertex3fv(vertexCos[(int) efa->v1->tmp.l]);
				else glVertex3fv(efa->v1->co);

				PASSATTRIB(efa, efa->v2, 1);
				if(vertexCos) glVertex3fv(vertexCos[(int) efa->v2->tmp.l]);
				else glVertex3fv(efa->v2->co);

				PASSATTRIB(efa, efa->v3, 2);
				if(vertexCos) glVertex3fv(vertexCos[(int) efa->v3->tmp.l]);
				else glVertex3fv(efa->v3->co);

				if(efa->v4) {
					PASSATTRIB(efa, efa->v4, 3);
					if(vertexCos) glVertex3fv(vertexCos[(int) efa->v4->tmp.l]);
					else glVertex3fv(efa->v4->co);
				}
			} else {
				PASSATTRIB(efa, efa->v1, 0);
				if(vertexCos) {
					glNormal3fv(vertexNos[(int) efa->v1->tmp.l]);
					glVertex3fv(vertexCos[(int) efa->v1->tmp.l]);
				}
				else {
					glNormal3fv(efa->v1->no);
					glVertex3fv(efa->v1->co);
				}

				PASSATTRIB(efa, efa->v2, 1);
				if(vertexCos) {
					glNormal3fv(vertexNos[(int) efa->v2->tmp.l]);
					glVertex3fv(vertexCos[(int) efa->v2->tmp.l]);
				}
				else {
					glNormal3fv(efa->v2->no);
					glVertex3fv(efa->v2->co);
				}

				PASSATTRIB(efa, efa->v3, 2);
				if(vertexCos) {
					glNormal3fv(vertexNos[(int) efa->v3->tmp.l]);
					glVertex3fv(vertexCos[(int) efa->v3->tmp.l]);
				}
				else {
					glNormal3fv(efa->v3->no);
					glVertex3fv(efa->v3->co);
				}

				if(efa->v4) {
					PASSATTRIB(efa, efa->v4, 3);
					if(vertexCos) {
						glNormal3fv(vertexNos[(int) efa->v4->tmp.l]);
						glVertex3fv(vertexCos[(int) efa->v4->tmp.l]);
					}
					else {
						glNormal3fv(efa->v4->no);
						glVertex3fv(efa->v4->co);
					}
				}
			}
			glEnd();
		}
	}
}

static void emDM_drawFacesGLSL(DerivedMesh *dm,
               int (*setMaterial)(int, void *attribs))
{
	dm->drawMappedFacesGLSL(dm, setMaterial, NULL, NULL);
}

static void emDM_getMinMax(DerivedMesh *dm, float min_r[3], float max_r[3])
{
	EditMeshDerivedMesh *emdm= (EditMeshDerivedMesh*) dm;
	EditVert *eve;
	int i;

	if (emdm->em->verts.first) {
		for (i=0,eve= emdm->em->verts.first; eve; i++,eve= eve->next) {
			if (emdm->vertexCos) {
				DO_MINMAX(emdm->vertexCos[i], min_r, max_r);
			} else {
				DO_MINMAX(eve->co, min_r, max_r);
			}
		}
	} else {
		min_r[0] = min_r[1] = min_r[2] = max_r[0] = max_r[1] = max_r[2] = 0.0;
	}
}
static int emDM_getNumVerts(DerivedMesh *dm)
{
	EditMeshDerivedMesh *emdm= (EditMeshDerivedMesh*) dm;

	return BLI_countlist(&emdm->em->verts);
}

static int emDM_getNumEdges(DerivedMesh *dm)
{
	EditMeshDerivedMesh *emdm= (EditMeshDerivedMesh*) dm;

	return BLI_countlist(&emdm->em->edges);
}

static int emDM_getNumFaces(DerivedMesh *dm)
{
	EditMeshDerivedMesh *emdm= (EditMeshDerivedMesh*) dm;

	return BLI_countlist(&emdm->em->faces);
}

static void emDM_getVert(DerivedMesh *dm, int index, MVert *vert_r)
{
	EditVert *ev = ((EditMeshDerivedMesh *)dm)->em->verts.first;
	int i;

	for(i = 0; i < index; ++i) ev = ev->next;

	VECCOPY(vert_r->co, ev->co);

	vert_r->no[0] = ev->no[0] * 32767.0;
	vert_r->no[1] = ev->no[1] * 32767.0;
	vert_r->no[2] = ev->no[2] * 32767.0;

	/* TODO what to do with vert_r->flag and vert_r->mat_nr? */
	vert_r->mat_nr = 0;
	vert_r->bweight = (unsigned char) (ev->bweight*255.0f);
}

static void emDM_getEdge(DerivedMesh *dm, int index, MEdge *edge_r)
{
	EditMesh *em = ((EditMeshDerivedMesh *)dm)->em;
	EditEdge *ee = em->edges.first;
	EditVert *ev, *v1, *v2;
	int i;

	for(i = 0; i < index; ++i) ee = ee->next;

	edge_r->crease = (unsigned char) (ee->crease*255.0f);
	edge_r->bweight = (unsigned char) (ee->bweight*255.0f);
	/* TODO what to do with edge_r->flag? */
	edge_r->flag = ME_EDGEDRAW|ME_EDGERENDER;
	if (ee->seam) edge_r->flag |= ME_SEAM;
	if (ee->sharp) edge_r->flag |= ME_SHARP;
#if 0
	/* this needs setup of f2 field */
	if (!ee->f2) edge_r->flag |= ME_LOOSEEDGE;
#endif

	/* goddamn, we have to search all verts to find indices */
	v1 = ee->v1;
	v2 = ee->v2;
	for(i = 0, ev = em->verts.first; v1 || v2; i++, ev = ev->next) {
		if(ev == v1) {
			edge_r->v1 = i;
			v1 = NULL;
		}
		if(ev == v2) {
			edge_r->v2 = i;
			v2 = NULL;
		}
	}
}

static void emDM_getFace(DerivedMesh *dm, int index, MFace *face_r)
{
	EditMesh *em = ((EditMeshDerivedMesh *)dm)->em;
	EditFace *ef = em->faces.first;
	EditVert *ev, *v1, *v2, *v3, *v4;
	int i;

	for(i = 0; i < index; ++i) ef = ef->next;

	face_r->mat_nr = ef->mat_nr;
	face_r->flag = ef->flag;

	/* goddamn, we have to search all verts to find indices */
	v1 = ef->v1;
	v2 = ef->v2;
	v3 = ef->v3;
	v4 = ef->v4;
	if(!v4) face_r->v4 = 0;

	for(i = 0, ev = em->verts.first; v1 || v2 || v3 || v4;
	    i++, ev = ev->next) {
		if(ev == v1) {
			face_r->v1 = i;
			v1 = NULL;
		}
		if(ev == v2) {
			face_r->v2 = i;
			v2 = NULL;
		}
		if(ev == v3) {
			face_r->v3 = i;
			v3 = NULL;
		}
		if(ev == v4) {
			face_r->v4 = i;
			v4 = NULL;
		}
	}

	test_index_face(face_r, NULL, 0, ef->v4?4:3);
}

static void emDM_copyVertArray(DerivedMesh *dm, MVert *vert_r)
{
	EditVert *ev = ((EditMeshDerivedMesh *)dm)->em->verts.first;

	for( ; ev; ev = ev->next, ++vert_r) {
		VECCOPY(vert_r->co, ev->co);

		vert_r->no[0] = ev->no[0] * 32767.0;
		vert_r->no[1] = ev->no[1] * 32767.0;
		vert_r->no[2] = ev->no[2] * 32767.0;

		/* TODO what to do with vert_r->flag and vert_r->mat_nr? */
		vert_r->mat_nr = 0;
		vert_r->flag = 0;
		vert_r->bweight = (unsigned char) (ev->bweight*255.0f);
	}
}

static void emDM_copyEdgeArray(DerivedMesh *dm, MEdge *edge_r)
{
	EditMesh *em = ((EditMeshDerivedMesh *)dm)->em;
	EditEdge *ee = em->edges.first;
	EditVert *ev;
	int i;

	/* store vertex indices in tmp union */
	for(ev = em->verts.first, i = 0; ev; ev = ev->next, ++i)
		ev->tmp.l = (intptr_t) i;

	for( ; ee; ee = ee->next, ++edge_r) {
		edge_r->crease = (unsigned char) (ee->crease*255.0f);
		edge_r->bweight = (unsigned char) (ee->bweight*255.0f);
		/* TODO what to do with edge_r->flag? */
		edge_r->flag = ME_EDGEDRAW|ME_EDGERENDER;
		if (ee->seam) edge_r->flag |= ME_SEAM;
		if (ee->sharp) edge_r->flag |= ME_SHARP;
#if 0
		/* this needs setup of f2 field */
		if (!ee->f2) edge_r->flag |= ME_LOOSEEDGE;
#endif

		edge_r->v1 = (int)ee->v1->tmp.l;
		edge_r->v2 = (int)ee->v2->tmp.l;
	}
}

static void emDM_copyFaceArray(DerivedMesh *dm, MFace *face_r)
{
	EditMesh *em = ((EditMeshDerivedMesh *)dm)->em;
	EditFace *ef = em->faces.first;
	EditVert *ev;
	int i;

	/* store vertexes indices in tmp union */
	for(ev = em->verts.first, i = 0; ev; ev = ev->next, ++i)
		ev->tmp.l = (intptr_t) i;

	for( ; ef; ef = ef->next, ++face_r) {
		face_r->mat_nr = ef->mat_nr;
		face_r->flag = ef->flag;

		face_r->v1 = (int)ef->v1->tmp.l;
		face_r->v2 = (int)ef->v2->tmp.l;
		face_r->v3 = (int)ef->v3->tmp.l;
		if(ef->v4) face_r->v4 = (int)ef->v4->tmp.l;
		else face_r->v4 = 0;

		test_index_face(face_r, NULL, 0, ef->v4?4:3);
	}
}

static void *emDM_getFaceDataArray(DerivedMesh *dm, int type)
{
	EditMeshDerivedMesh *emdm= (EditMeshDerivedMesh*) dm;
	EditMesh *em= emdm->em;
	EditFace *efa;
	char *data, *emdata;
	void *datalayer;
	int index, offset, size;

	datalayer = DM_get_face_data_layer(dm, type);
	if(datalayer)
		return datalayer;

	/* layers are store per face for editmesh, we convert to a temporary
	 * data layer array in the derivedmesh when these are requested */
	if(type == CD_MTFACE || type == CD_MCOL) {
		index = CustomData_get_layer_index(&em->fdata, type);

		if(index != -1) {
			offset = em->fdata.layers[index].offset;
			size = CustomData_sizeof(type);

			DM_add_face_layer(dm, type, CD_CALLOC, NULL);
			index = CustomData_get_layer_index(&dm->faceData, type);
			dm->faceData.layers[index].flag |= CD_FLAG_TEMPORARY;

			data = datalayer = DM_get_face_data_layer(dm, type);
			for(efa=em->faces.first; efa; efa=efa->next, data+=size) {
				emdata = CustomData_em_get(&em->fdata, efa->data, type);
				memcpy(data, emdata, size);
			}
		}
	}

	return datalayer;
}

static void emDM_release(DerivedMesh *dm)
{
	EditMeshDerivedMesh *emdm= (EditMeshDerivedMesh*) dm;

	if (DM_release(dm)) {
		if (emdm->vertexCos) {
			MEM_freeN(emdm->vertexCos);
			MEM_freeN(emdm->vertexNos);
			MEM_freeN(emdm->faceNos);
		}

		MEM_freeN(emdm);
	}
}

static DerivedMesh *getEditMeshDerivedMesh(EditMesh *em, Object *ob,
                                           float (*vertexCos)[3])
{
	EditMeshDerivedMesh *emdm = MEM_callocN(sizeof(*emdm), "emdm");

	DM_init(&emdm->dm, BLI_countlist(&em->verts),
	                 BLI_countlist(&em->edges), BLI_countlist(&em->faces));

	emdm->dm.getMinMax = emDM_getMinMax;

	emdm->dm.getNumVerts = emDM_getNumVerts;
	emdm->dm.getNumEdges = emDM_getNumEdges;
	emdm->dm.getNumFaces = emDM_getNumFaces;

	emdm->dm.getVert = emDM_getVert;
	emdm->dm.getEdge = emDM_getEdge;
	emdm->dm.getFace = emDM_getFace;
	emdm->dm.copyVertArray = emDM_copyVertArray;
	emdm->dm.copyEdgeArray = emDM_copyEdgeArray;
	emdm->dm.copyFaceArray = emDM_copyFaceArray;
	emdm->dm.getFaceDataArray = emDM_getFaceDataArray;

	emdm->dm.foreachMappedVert = emDM_foreachMappedVert;
	emdm->dm.foreachMappedEdge = emDM_foreachMappedEdge;
	emdm->dm.foreachMappedFaceCenter = emDM_foreachMappedFaceCenter;

	emdm->dm.drawEdges = emDM_drawEdges;
	emdm->dm.drawMappedEdges = emDM_drawMappedEdges;
	emdm->dm.drawMappedEdgesInterp = emDM_drawMappedEdgesInterp;
	emdm->dm.drawMappedFaces = emDM_drawMappedFaces;
	emdm->dm.drawMappedFacesTex = emDM_drawMappedFacesTex;
	emdm->dm.drawMappedFacesGLSL = emDM_drawMappedFacesGLSL;
	emdm->dm.drawFacesTex = emDM_drawFacesTex;
	emdm->dm.drawFacesGLSL = emDM_drawFacesGLSL;
	emdm->dm.drawUVEdges = emDM_drawUVEdges;

	emdm->dm.release = emDM_release;
	
	emdm->em = em;
	emdm->vertexCos = vertexCos;

	if(CustomData_has_layer(&em->vdata, CD_MDEFORMVERT)) {
		EditVert *eve;
		int i;

		DM_add_vert_layer(&emdm->dm, CD_MDEFORMVERT, CD_CALLOC, NULL);

		for(eve = em->verts.first, i = 0; eve; eve = eve->next, ++i)
			DM_set_vert_data(&emdm->dm, i, CD_MDEFORMVERT,
			                 CustomData_em_get(&em->vdata, eve->data, CD_MDEFORMVERT));
	}

	if(vertexCos) {
		EditVert *eve;
		EditFace *efa;
		int totface = BLI_countlist(&em->faces);
		int i;

		for (i=0,eve=em->verts.first; eve; eve= eve->next)
			eve->tmp.l = (intptr_t) i++;

		emdm->vertexNos = MEM_callocN(sizeof(*emdm->vertexNos)*i, "emdm_vno");
		emdm->faceNos = MEM_mallocN(sizeof(*emdm->faceNos)*totface, "emdm_vno");

		for(i=0, efa= em->faces.first; efa; i++, efa=efa->next) {
			float *v1 = vertexCos[(int) efa->v1->tmp.l];
			float *v2 = vertexCos[(int) efa->v2->tmp.l];
			float *v3 = vertexCos[(int) efa->v3->tmp.l];
			float *no = emdm->faceNos[i];
			
			if(efa->v4) {
				float *v4 = vertexCos[(int) efa->v4->tmp.l];

				CalcNormFloat4(v1, v2, v3, v4, no);
				VecAddf(emdm->vertexNos[(int) efa->v4->tmp.l], emdm->vertexNos[(int) efa->v4->tmp.l], no);
			}
			else {
				CalcNormFloat(v1, v2, v3, no);
			}

			VecAddf(emdm->vertexNos[(int) efa->v1->tmp.l], emdm->vertexNos[(int) efa->v1->tmp.l], no);
			VecAddf(emdm->vertexNos[(int) efa->v2->tmp.l], emdm->vertexNos[(int) efa->v2->tmp.l], no);
			VecAddf(emdm->vertexNos[(int) efa->v3->tmp.l], emdm->vertexNos[(int) efa->v3->tmp.l], no);
		}

		for(i=0, eve= em->verts.first; eve; i++, eve=eve->next) {
			float *no = emdm->vertexNos[i];
			/* following Mesh convention; we use vertex coordinate itself
			 * for normal in this case */
			if (Normalize(no)==0.0) {
				VECCOPY(no, vertexCos[i]);
				Normalize(no);
			}
		}
	}

	return (DerivedMesh*) emdm;
}

#ifdef WITH_VERSE

/* verse derived mesh */
typedef struct {
	struct DerivedMesh dm;
	struct VNode *vnode;
	struct VLayer *vertex_layer;
	struct VLayer *polygon_layer;
	struct ListBase *edges;
	float (*vertexCos)[3];
} VDerivedMesh;

/* this function set up border points of verse mesh bounding box */
static void vDM_getMinMax(DerivedMesh *dm, float min_r[3], float max_r[3])
{
	VDerivedMesh *vdm = (VDerivedMesh*)dm;
	struct VerseVert *vvert;

	if(!vdm->vertex_layer) return;

	vvert = (VerseVert*)vdm->vertex_layer->dl.lb.first;

	if(vdm->vertex_layer->dl.da.count > 0) {
		while(vvert) {
			DO_MINMAX(vdm->vertexCos ? vvert->cos : vvert->co, min_r, max_r);
			vvert = vvert->next;
		}
	}
	else {
		min_r[0] = min_r[1] = min_r[2] = max_r[0] = max_r[1] = max_r[2] = 0.0;
	}
}

/* this function return number of vertexes in vertex layer */
static int vDM_getNumVerts(DerivedMesh *dm)
{
	VDerivedMesh *vdm = (VDerivedMesh*)dm;

	if(!vdm->vertex_layer) return 0;
	else return vdm->vertex_layer->dl.da.count;
}

/* this function return number of 'fake' edges */
static int vDM_getNumEdges(DerivedMesh *dm)
{
	VDerivedMesh *vdm = (VDerivedMesh*)dm;

	return BLI_countlist(vdm->edges);
}

/* this function returns number of polygons in polygon layer */
static int vDM_getNumFaces(DerivedMesh *dm)
{
	VDerivedMesh *vdm = (VDerivedMesh*)dm;

	if(!vdm->polygon_layer) return 0;
	else return vdm->polygon_layer->dl.da.count;
}

/* this function doesn't return vertex with index of access array,
 * but it return 'indexth' vertex of dynamic list */
void vDM_getVert(DerivedMesh *dm, int index, MVert *vert_r)
{
	VDerivedMesh *vdm = (VDerivedMesh*)dm;
	struct VerseVert *vvert;
	int i;

	if(!vdm->vertex_layer) return;

	for(vvert = vdm->vertex_layer->dl.lb.first, i=0 ; i<index; i++) vvert = vvert->next;

	if(vvert) {
		VECCOPY(vert_r->co, vvert->co);

		vert_r->no[0] = vvert->no[0] * 32767.0;
		vert_r->no[1] = vvert->no[1] * 32767.0;
		vert_r->no[2] = vvert->no[2] * 32767.0;

		/* TODO what to do with vert_r->flag and vert_r->mat_nr? */
		vert_r->mat_nr = 0;
		vert_r->flag = 0;
	}
}

/* this function returns fake verse edge */
void vDM_getEdge(DerivedMesh *dm, int index, MEdge *edge_r)
{
	VDerivedMesh *vdm = (VDerivedMesh*)dm;
	struct VerseEdge *vedge;
	struct VLayer *vert_vlayer = vdm->vertex_layer;
	struct VerseVert *vvert;
	int j;

	if(!vdm->vertex_layer || !vdm->edges) return;

	if(vdm->edges->first) {
		struct VerseVert *vvert1, *vvert2;

		/* store vert indices in tmp union */
		for(vvert = vdm->vertex_layer->dl.lb.first, j = 0; vvert; vvert = vvert->next, j++)
			vvert->tmp.index = j;

		for(vedge = vdm->edges->first; vedge; vedge = vedge->next) {
			if(vedge->tmp.index==index) {
				vvert1 = BLI_dlist_find_link(&(vert_vlayer->dl), (unsigned int)vedge->v0);
				vvert2 = BLI_dlist_find_link(&(vert_vlayer->dl), (unsigned int)vedge->v1);
				
				if(vvert1 && vvert2) {
					edge_r->v1 = vvert1->tmp.index;
					edge_r->v2 = vvert2->tmp.index;
				}
				else {
					edge_r->v1 = 0;
					edge_r->v2 = 0;
				}
				/* not supported yet */
				edge_r->flag = 0;
				edge_r->crease = 0;
				edge_r->bweight = 0;
				break;
			}
		}
	}
}

/* this function doesn't return face with index of access array,
 * but it returns 'indexth' vertex of dynamic list */
void vDM_getFace(DerivedMesh *dm, int index, MFace *face_r)
{
	VDerivedMesh *vdm = (VDerivedMesh*)dm;
	struct VerseFace *vface;
	struct VerseVert *vvert;
	struct VerseVert *vvert0, *vvert1, *vvert2, *vvert3;
	int i;

	if(!vdm->vertex_layer || !vdm->polygon_layer) return;

	for(vface = vdm->polygon_layer->dl.lb.first, i = 0; i < index; ++i) vface = vface->next;

	face_r->mat_nr = 0;
	face_r->flag = 0;

	/* goddamn, we have to search all verts to find indices */
	vvert0 = vface->vvert0;
	vvert1 = vface->vvert1;
	vvert2 = vface->vvert2;
	vvert3 = vface->vvert3;
	if(!vvert3) face_r->v4 = 0;

	for(vvert = vdm->vertex_layer->dl.lb.first, i = 0; vvert0 || vvert1 || vvert2 || vvert3; i++, vvert = vvert->next) {
		if(vvert == vvert0) {
			face_r->v1 = i;
			vvert0 = NULL;
		}
		if(vvert == vvert1) {
			face_r->v2 = i;
			vvert1 = NULL;
		}
		if(vvert == vvert2) {
			face_r->v3 = i;
			vvert2 = NULL;
		}
		if(vvert == vvert3) {
			face_r->v4 = i;
			vvert3 = NULL;
		}
	}

	test_index_face(face_r, NULL, 0, vface->vvert3?4:3);
}

/* fill array of mvert */
void vDM_copyVertArray(DerivedMesh *dm, MVert *vert_r)
{
	VDerivedMesh *vdm = (VDerivedMesh*)dm;
	struct VerseVert *vvert;

	if(!vdm->vertex_layer) return;

	for(vvert = vdm->vertex_layer->dl.lb.first ; vvert; vvert = vvert->next, ++vert_r) {
		VECCOPY(vert_r->co, vvert->co);

		vert_r->no[0] = vvert->no[0] * 32767.0;
		vert_r->no[1] = vvert->no[1] * 32767.0;
		vert_r->no[2] = vvert->no[2] * 32767.0;

		vert_r->mat_nr = 0;
		vert_r->flag = 0;
	}
}

/* dummy function, edges arent supported in verse mesh */
void vDM_copyEdgeArray(DerivedMesh *dm, MEdge *edge_r)
{
	VDerivedMesh *vdm = (VDerivedMesh*)dm;

	if(!vdm->vertex_layer || !vdm->edges) return;

	if(vdm->edges->first) {
		struct VerseEdge *vedge;
		struct VLayer *vert_vlayer = vdm->vertex_layer;
		struct VerseVert *vvert, *vvert1, *vvert2;
		int j;

		/* store vert indices in tmp union */
		for(vvert = vdm->vertex_layer->dl.lb.first, j = 0; vvert; vvert = vvert->next, ++j)
			vvert->tmp.index = j;

		for(vedge = vdm->edges->first, j=0 ; vedge; vedge = vedge->next, ++edge_r, j++) {
			/* create temporary edge index */
			vedge->tmp.index = j;
			vvert1 = BLI_dlist_find_link(&(vert_vlayer->dl), (unsigned int)vedge->v0);
			vvert2 = BLI_dlist_find_link(&(vert_vlayer->dl), (unsigned int)vedge->v1);
			if(vvert1 && vvert2) {
				edge_r->v1 = vvert1->tmp.index;
				edge_r->v2 = vvert2->tmp.index;
			}
			else {
				printf("error: vDM_copyEdgeArray: %d, %d\n", vedge->v0, vedge->v1);
				edge_r->v1 = 0;
				edge_r->v2 = 0;
			}
			/* not supported yet */
			edge_r->flag = 0;
			edge_r->crease = 0;
			edge_r->bweight = 0;
		}
	}
}

/* fill array of mfaces */
void vDM_copyFaceArray(DerivedMesh *dm, MFace *face_r)
{
	VDerivedMesh *vdm = (VDerivedMesh*)dm;
	struct VerseFace *vface;
	struct VerseVert *vvert;
	int i;
	
	if(!vdm->vertex_layer || !vdm->polygon_layer) return;
	
	/* store vertexes indices in tmp union */
	for(vvert = vdm->vertex_layer->dl.lb.first, i = 0; vvert; vvert = vvert->next, ++i)
		vvert->tmp.index = i;

	for(vface = vdm->polygon_layer->dl.lb.first; vface; vface = vface->next, ++face_r) {
		face_r->mat_nr = 0;
		face_r->flag = 0;

		face_r->v1 = vface->vvert0->tmp.index;
		face_r->v2 = vface->vvert1->tmp.index;
		face_r->v3 = vface->vvert2->tmp.index;
		if(vface->vvert3) face_r->v4 = vface->vvert3->tmp.index;
		else face_r->v4 = 0;

		test_index_face(face_r, NULL, 0, vface->vvert3?4:3);
	}
}

/* return coordination of vertex with index */
static void vDM_getVertCo(DerivedMesh *dm, int index, float co_r[3])
{
	VDerivedMesh *vdm = (VDerivedMesh*)dm;
	struct VerseVert *vvert = NULL;

	if(!vdm->vertex_layer) return;

	vvert = BLI_dlist_find_link(&(vdm->vertex_layer->dl), index);
	
	if(vvert) {
		VECCOPY(co_r, vdm->vertexCos ? vvert->cos : vvert->co);
	}
	else {
		co_r[0] = co_r[1] = co_r[2] = 0.0;
	}
}

/* return array of vertex coordiantions */
static void vDM_getVertCos(DerivedMesh *dm, float (*cos_r)[3])
{
	VDerivedMesh *vdm = (VDerivedMesh*)dm;
	struct VerseVert *vvert;
	int i = 0;

	if(!vdm->vertex_layer) return;

	vvert = vdm->vertex_layer->dl.lb.first;
	while(vvert) {
		VECCOPY(cos_r[i], vdm->vertexCos ? vvert->cos : vvert->co);
		i++;
		vvert = vvert->next;
	}
}

/* return normal of vertex with index */
static void vDM_getVertNo(DerivedMesh *dm, int index, float no_r[3])
{
	VDerivedMesh *vdm = (VDerivedMesh*)dm;
	struct VerseVert *vvert = NULL;

	if(!vdm->vertex_layer) return;

	vvert = BLI_dlist_find_link(&(vdm->vertex_layer->dl), index);
	if(vvert) {
		VECCOPY(no_r, vvert->no);
	}
	else {
		no_r[0] = no_r[1] = no_r[2] = 0.0;
	}
}

/* draw all VerseVertexes */
static void vDM_drawVerts(DerivedMesh *dm)
{
	VDerivedMesh *vdm = (VDerivedMesh*)dm;
	struct VerseVert *vvert;

	if(!vdm->vertex_layer) return;

	vvert = vdm->vertex_layer->dl.lb.first;

	//XXX bglBegin(GL_POINTS);
	while(vvert) {
		//XXX bglVertex3fv(vdm->vertexCos ? vvert->cos : vvert->co);
		vvert = vvert->next;
	}
	//XXX bglEnd();
}

/* draw all edges of VerseFaces ... it isn't optimal, because verse
 * specification doesn't support edges :-( ... bother eskil ;-)
 * ... some edges (most of edges) are drawn twice */
static void vDM_drawEdges(DerivedMesh *dm, int drawLooseEdges)
{
	VDerivedMesh *vdm = (VDerivedMesh*)dm;
	struct VerseEdge *vedge;
	struct VLayer *vert_vlayer = vdm->vertex_layer;

	if(vert_vlayer && vdm->edges && (BLI_countlist(vdm->edges) > 0)) {
		struct VerseVert *vvert1, *vvert2;

		glBegin(GL_LINES);
		for(vedge = vdm->edges->first; vedge; vedge = vedge->next) {
			vvert1 = BLI_dlist_find_link(&(vert_vlayer->dl), (unsigned int)vedge->v0);
			vvert2 = BLI_dlist_find_link(&(vert_vlayer->dl), (unsigned int)vedge->v1);
			if(vvert1 && vvert2) {
				glVertex3fv(vdm->vertexCos ? vvert1->cos : vvert1->co);
				glVertex3fv(vdm->vertexCos ? vvert2->cos : vvert2->co);
			}
		}
		glEnd();
	}
}

/* verse spec doesn't support edges ... loose edges can't exist */
void vDM_drawLooseEdges(DerivedMesh *dm)
{
}

/* draw uv edges, not supported yet */
static void vDM_drawUVEdges(DerivedMesh *dm)
{
}

/* draw all VerseFaces */
static void vDM_drawFacesSolid(DerivedMesh *dm, int (*setMaterial)(int, void *attribs))
{
	VDerivedMesh *vdm = (VDerivedMesh*)dm;
	struct VerseFace *vface;

	if(!vdm->polygon_layer) return;

	vface = vdm->polygon_layer->dl.lb.first;

	glShadeModel(GL_FLAT);
	while(vface) {
		glBegin(vface->vvert3?GL_QUADS:GL_TRIANGLES);
		glNormal3fv(vface->no);
		glVertex3fv(vdm->vertexCos ? vface->vvert0->cos : vface->vvert0->co);
		glVertex3fv(vdm->vertexCos ? vface->vvert1->cos : vface->vvert1->co);
		glVertex3fv(vdm->vertexCos ? vface->vvert2->cos : vface->vvert2->co);
		if(vface->vvert3)
			glVertex3fv(vdm->vertexCos ? vface->vvert3->cos : vface->vvert3->co);
		glEnd();
		vface = vface->next;
	}
}

/* this function should draw mesh with mapped texture, but it isn't supported yet */
static void vDM_drawFacesTex(DerivedMesh *dm, int (*setDrawOptions)(MTFace *tface, MCol *mcol, int matnr))
{
	VDerivedMesh *vdm = (VDerivedMesh*)dm;
	struct VerseFace *vface;

	if(!vdm->polygon_layer) return;

	vface = vdm->polygon_layer->dl.lb.first;

	while(vface) {
		glBegin(vface->vvert3?GL_QUADS:GL_TRIANGLES);
		glVertex3fv(vdm->vertexCos ? vface->vvert0->cos : vface->vvert0->co);
		glVertex3fv(vdm->vertexCos ? vface->vvert1->cos : vface->vvert1->co);
		glVertex3fv(vdm->vertexCos ? vface->vvert2->cos : vface->vvert2->co);
		if(vface->vvert3)
			glVertex3fv(vdm->vertexCos ? vface->vvert3->cos : vface->vvert3->co);
		glEnd();

		vface = vface->next;
	}
}

/* this function should draw mesh with colored faces (weight paint, vertex
 * colors, etc.), but it isn't supported yet */
static void vDM_drawFacesColored(DerivedMesh *dm, int useTwoSided, unsigned char *col1, unsigned char *col2)
{
	VDerivedMesh *vdm = (VDerivedMesh*)dm;
	struct VerseFace *vface;

	if(!vdm->polygon_layer) return;

	vface = vdm->polygon_layer->dl.lb.first;

	while(vface) {
		glBegin(vface->vvert3?GL_QUADS:GL_TRIANGLES);
		glVertex3fv(vdm->vertexCos ? vface->vvert0->cos : vface->vvert0->co);
		glVertex3fv(vdm->vertexCos ? vface->vvert1->cos : vface->vvert1->co);
		glVertex3fv(vdm->vertexCos ? vface->vvert2->cos : vface->vvert2->co);
		if(vface->vvert3)
			glVertex3fv(vdm->vertexCos ? vface->vvert3->cos : vface->vvert3->co);
		glEnd();

		vface = vface->next;
	}
}

/**/
static void vDM_foreachMappedVert(
		DerivedMesh *dm,
		void (*func)(void *userData, int index, float *co, float *no_f, short *no_s),
		void *userData)
{
}

/**/
static void vDM_foreachMappedEdge(
		DerivedMesh *dm,
		void (*func)(void *userData, int index, float *v0co, float *v1co),
		void *userData)
{
}

/**/
static void vDM_foreachMappedFaceCenter(
		DerivedMesh *dm,
		void (*func)(void *userData, int index, float *cent, float *no),
		void *userData)
{
}

/**/
static void vDM_drawMappedFacesTex(
		DerivedMesh *dm,
		int (*setDrawParams)(void *userData, int index),
		void *userData)
{
	/* not supported yet */
	vDM_drawFacesTex(dm, NULL);
}

/**/
static void vDM_drawMappedFaces(
		DerivedMesh *dm,
		int (*setDrawOptions)(void *userData, int index, int *drawSmooth_r),
		void *userData,
		int useColors)
{
}

/**/
static void vDM_drawMappedEdges(
		DerivedMesh *dm,
		int (*setDrawOptions)(void *userData, int index),
		void *userData)
{
}

/**/
static void vDM_drawMappedEdgesInterp(
		DerivedMesh *dm, 
		int (*setDrawOptions)(void *userData, int index), 
		void (*setDrawInterpOptions)(void *userData, int index, float t),
		void *userData)
{
}

/* free all DerivedMesh data */
static void vDM_release(DerivedMesh *dm)
{
	VDerivedMesh *vdm = (VDerivedMesh*)dm;

	if (DM_release(dm)) {
		if(vdm->vertexCos) MEM_freeN(vdm->vertexCos);
		MEM_freeN(vdm);
	}
}

/* create derived mesh from verse mesh ... it is used in object mode, when some other client can
 * change shared data and want to see this changes in real time too */
DerivedMesh *derivedmesh_from_versemesh(VNode *vnode, float (*vertexCos)[3])
{
	VDerivedMesh *vdm = MEM_callocN(sizeof(*vdm), "vdm");

	vdm->vnode = vnode;
	vdm->vertex_layer = find_verse_layer_type((VGeomData*)vnode->data, VERTEX_LAYER);
	vdm->polygon_layer = find_verse_layer_type((VGeomData*)vnode->data, POLYGON_LAYER);
	vdm->edges = &((VGeomData*)vnode->data)->edges;

	/* vertex and polygon layer has to exist */
	if(vdm->vertex_layer && vdm->polygon_layer)
		DM_init(&vdm->dm, vdm->vertex_layer->dl.da.count, BLI_countlist(vdm->edges), vdm->polygon_layer->dl.da.count);
	else
		DM_init(&vdm->dm, 0, 0, 0);
	
	vdm->dm.getMinMax = vDM_getMinMax;

	vdm->dm.getNumVerts = vDM_getNumVerts;
	vdm->dm.getNumEdges = vDM_getNumEdges;
	vdm->dm.getNumFaces = vDM_getNumFaces;

	vdm->dm.getVert = vDM_getVert;
	vdm->dm.getEdge = vDM_getEdge;
	vdm->dm.getFace = vDM_getFace;
	vdm->dm.copyVertArray = vDM_copyVertArray;
	vdm->dm.copyEdgeArray = vDM_copyEdgeArray;
	vdm->dm.copyFaceArray = vDM_copyFaceArray;
	
	vdm->dm.foreachMappedVert = vDM_foreachMappedVert;
	vdm->dm.foreachMappedEdge = vDM_foreachMappedEdge;
	vdm->dm.foreachMappedFaceCenter = vDM_foreachMappedFaceCenter;

	vdm->dm.getVertCos = vDM_getVertCos;
	vdm->dm.getVertCo = vDM_getVertCo;
	vdm->dm.getVertNo = vDM_getVertNo;

	vdm->dm.drawVerts = vDM_drawVerts;

	vdm->dm.drawEdges = vDM_drawEdges;
	vdm->dm.drawLooseEdges = vDM_drawLooseEdges;
	vdm->dm.drawUVEdges = vDM_drawUVEdges;

	vdm->dm.drawFacesSolid = vDM_drawFacesSolid;
	vdm->dm.drawFacesTex = vDM_drawFacesTex;
	vdm->dm.drawFacesColored = vDM_drawFacesColored;

	vdm->dm.drawMappedFacesTex = vDM_drawMappedFacesTex;
	vdm->dm.drawMappedFaces = vDM_drawMappedFaces;
	vdm->dm.drawMappedEdges = vDM_drawMappedEdges;
	vdm->dm.drawMappedEdgesInterp = vDM_drawMappedEdgesInterp;

	vdm->dm.release = vDM_release;

	vdm->vertexCos = vertexCos;

	return (DerivedMesh*) vdm;
}

#endif

/***/

DerivedMesh *mesh_create_derived_for_modifier(Object *ob, ModifierData *md)
{
	Mesh *me = ob->data;
	ModifierTypeInfo *mti = modifierType_getInfo(md->type);
	DerivedMesh *dm;

	if (!(md->mode&eModifierMode_Realtime)) return NULL;
	if (mti->isDisabled && mti->isDisabled(md)) return NULL;

	if (mti->type==eModifierTypeType_OnlyDeform) {
		int numVerts;
		float (*deformedVerts)[3] = mesh_getVertexCos(me, &numVerts);

		mti->deformVerts(md, ob, NULL, deformedVerts, numVerts);
#ifdef WITH_VERSE
		if(me->vnode) dm = derivedmesh_from_versemesh(me->vnode, deformedVerts);
		else dm = getMeshDerivedMesh(me, ob, deformedVerts);
#else
		dm = getMeshDerivedMesh(me, ob, deformedVerts);
#endif

		MEM_freeN(deformedVerts);
	} else {
		DerivedMesh *tdm = getMeshDerivedMesh(me, ob, NULL);
		dm = mti->applyModifier(md, ob, tdm, 0, 0);

		if(tdm != dm) tdm->release(tdm);
	}

	return dm;
}

CustomDataMask get_viewedit_datamask()
{
	CustomDataMask mask = CD_MASK_BAREMESH;
	ScrArea *sa;

	/* check if we need tfaces & mcols due to face select or texture paint */
	if(FACESEL_PAINT_TEST || G.f & G_TEXTUREPAINT)
		mask |= CD_MASK_MTFACE | CD_MASK_MCOL;

	/* check if we need tfaces & mcols due to view mode */
	for(sa = G.curscreen->areabase.first; sa; sa = sa->next) {
		if(sa->spacetype == SPACE_VIEW3D) {
			View3D *view = sa->spacedata.first;
			if(view->drawtype == OB_SHADED) {
				/* this includes normals for mesh_create_shadedColors */
				mask |= CD_MASK_MTFACE | CD_MASK_MCOL | CD_MASK_NORMAL | CD_MASK_ORCO;
			}
			if((view->drawtype == OB_TEXTURE) || ((view->drawtype == OB_SOLID) && (view->flag2 & V3D_SOLID_TEX))) {
				mask |= CD_MASK_MTFACE | CD_MASK_MCOL;

				if((G.fileflags & G_FILE_GAME_MAT) &&
				   (G.fileflags & G_FILE_GAME_MAT_GLSL)) {
					mask |= CD_MASK_ORCO;
				}
			}
		}
	}

	/* check if we need mcols due to vertex paint or weightpaint */
	if(G.f & G_VERTEXPAINT || G.f & G_WEIGHTPAINT)
		mask |= CD_MASK_MCOL;

	return mask;
}

static float *get_editmesh_orco_verts(EditMesh *em)
{
	EditVert *eve;
	float *orco;
	int a, totvert;

	/* these may not really be the orco's, but it's only for preview.
	 * could be solver better once, but isn't simple */

	totvert= 0;
	for(eve=em->verts.first; eve; eve=eve->next)
		totvert++;
	
	orco = MEM_mallocN(sizeof(float)*3*totvert, "EditMesh Orco");

	for(a=0, eve=em->verts.first; eve; eve=eve->next, a+=3)
		VECCOPY(orco+a, eve->co);
	
	return orco;
}

static DerivedMesh *create_orco_dm(Object *ob, Mesh *me, EditMesh *em)
{
	DerivedMesh *dm;
	float (*orco)[3];

	if(em) {
		dm= CDDM_from_editmesh(em, me);
		orco= (float(*)[3])get_editmesh_orco_verts(em);
	}
	else {
		dm= CDDM_from_mesh(me, ob);
		orco= (float(*)[3])get_mesh_orco_verts(ob);
	}

	CDDM_apply_vert_coords(dm, orco);
	CDDM_calc_normals(dm);
	MEM_freeN(orco);

	return dm;
}

static void add_orco_dm(Object *ob, EditMesh *em, DerivedMesh *dm, DerivedMesh *orcodm)
{
	float (*orco)[3], (*layerorco)[3];
	int totvert;

	totvert= dm->getNumVerts(dm);

	if(orcodm) {
		orco= MEM_callocN(sizeof(float)*3*totvert, "dm orco");

		if(orcodm->getNumVerts(orcodm) == totvert)
			orcodm->getVertCos(orcodm, orco);
		else
			dm->getVertCos(dm, orco);
	}
	else {
		if(em) orco= (float(*)[3])get_editmesh_orco_verts(em);
		else orco= (float(*)[3])get_mesh_orco_verts(ob);
	}

	transform_mesh_orco_verts(ob->data, orco, totvert, 0);

	if((layerorco = DM_get_vert_data_layer(dm, CD_ORCO))) {
		memcpy(layerorco, orco, sizeof(float)*totvert);
		MEM_freeN(orco);
	}
	else
		DM_add_vert_layer(dm, CD_ORCO, CD_ASSIGN, orco);
}

static void mesh_calc_modifiers(Object *ob, float (*inputVertexCos)[3],
                                DerivedMesh **deform_r, DerivedMesh **final_r,
                                int useRenderParams, int useDeform,
                                int needMapping, CustomDataMask dataMask, int index)
{
	Mesh *me = ob->data;
	ModifierData *firstmd, *md;
	LinkNode *datamasks, *curr;
	CustomDataMask mask;
	float (*deformedVerts)[3] = NULL;
	DerivedMesh *dm, *orcodm, *finaldm;
	int numVerts = me->totvert;
	int required_mode;

	md = firstmd = modifiers_getVirtualModifierList(ob);

	modifiers_clearErrors(ob);

	/* we always want to keep original indices */
	dataMask |= CD_MASK_ORIGINDEX;

	datamasks = modifiers_calcDataMasks(md, dataMask);
	curr = datamasks;

	if(deform_r) *deform_r = NULL;
	*final_r = NULL;

	if(useRenderParams) required_mode = eModifierMode_Render;
	else required_mode = eModifierMode_Realtime;

	if(useDeform) {
		if(do_ob_key(ob)) /* shape key makes deform verts */
			deformedVerts = mesh_getVertexCos(me, &numVerts);
		
		/* Apply all leading deforming modifiers */
		for(;md; md = md->next, curr = curr->next) {
			ModifierTypeInfo *mti = modifierType_getInfo(md->type);

			if((md->mode & required_mode) != required_mode) continue;
			if(mti->isDisabled && mti->isDisabled(md)) continue;

			if(mti->type == eModifierTypeType_OnlyDeform) {
				if(!deformedVerts)
					deformedVerts = mesh_getVertexCos(me, &numVerts);

				mti->deformVerts(md, ob, NULL, deformedVerts, numVerts);
			} else {
				break;
			}
			
			/* grab modifiers until index i */
			if((index >= 0) && (modifiers_indexInObject(ob, md) >= index))
				break;
		}

		/* Result of all leading deforming modifiers is cached for
		 * places that wish to use the original mesh but with deformed
		 * coordinates (vpaint, etc.)
		 */
		if (deform_r) {
#ifdef WITH_VERSE
			if(me->vnode) *deform_r = derivedmesh_from_versemesh(me->vnode, deformedVerts);
			else {
				*deform_r = CDDM_from_mesh(me, ob);
				if(deformedVerts) {
					CDDM_apply_vert_coords(*deform_r, deformedVerts);
					CDDM_calc_normals(*deform_r);
				}
			}
#else
			*deform_r = CDDM_from_mesh(me, ob);
			if(deformedVerts) {
				CDDM_apply_vert_coords(*deform_r, deformedVerts);
				CDDM_calc_normals(*deform_r);
			}
#endif
		}
	} else {
		/* default behaviour for meshes */
		if(inputVertexCos)
			deformedVerts = inputVertexCos;
		else
			deformedVerts = mesh_getRefKeyCos(me, &numVerts);
	}


	/* Now apply all remaining modifiers. If useDeform is off then skip
	 * OnlyDeform ones. 
	 */
	dm = NULL;
	orcodm = NULL;

#ifdef WITH_VERSE
	/* hack to make sure modifiers don't try to use mesh data from a verse
	 * node
	 */
	if(me->vnode) dm = derivedmesh_from_versemesh(me->vnode, deformedVerts);
#endif

	for(;md; md = md->next, curr = curr->next) {
		ModifierTypeInfo *mti = modifierType_getInfo(md->type);

		if((md->mode & required_mode) != required_mode) continue;
		if(mti->type == eModifierTypeType_OnlyDeform && !useDeform) continue;
		if((mti->flags & eModifierTypeFlag_RequiresOriginalData) && dm) {
			modifier_setError(md, "Modifier requires original data, bad stack position.");
			continue;
		}
		if(mti->isDisabled && mti->isDisabled(md)) continue;
		if(needMapping && !modifier_supportsMapping(md)) continue;

		/* add an orco layer if needed by this modifier */
		if(dm && mti->requiredDataMask) {
			mask = mti->requiredDataMask(md);
			if(mask & CD_MASK_ORCO)
				add_orco_dm(ob, NULL, dm, orcodm);
		}

		/* How to apply modifier depends on (a) what we already have as
		 * a result of previous modifiers (could be a DerivedMesh or just
		 * deformed vertices) and (b) what type the modifier is.
		 */

		if(mti->type == eModifierTypeType_OnlyDeform) {
			
			/* No existing verts to deform, need to build them. */
			if(!deformedVerts) {
				if(dm) {
					/* Deforming a derived mesh, read the vertex locations
					 * out of the mesh and deform them. Once done with this
					 * run of deformers verts will be written back.
					 */
					numVerts = dm->getNumVerts(dm);
					deformedVerts =
					    MEM_mallocN(sizeof(*deformedVerts) * numVerts, "dfmv");
					dm->getVertCos(dm, deformedVerts);
				} else {
					deformedVerts = mesh_getVertexCos(me, &numVerts);
				}
			}

			mti->deformVerts(md, ob, dm, deformedVerts, numVerts);
		} else {
			DerivedMesh *ndm;

			/* apply vertex coordinates or build a DerivedMesh as necessary */
			if(dm) {
				if(deformedVerts) {
					DerivedMesh *tdm = CDDM_copy(dm);
					dm->release(dm);
					dm = tdm;

					CDDM_apply_vert_coords(dm, deformedVerts);
					CDDM_calc_normals(dm);
				}
			} else {
				dm = CDDM_from_mesh(me, ob);

				if(deformedVerts) {
					CDDM_apply_vert_coords(dm, deformedVerts);
					CDDM_calc_normals(dm);
				}
			}

			/* create an orco derivedmesh in parallel */
			mask= (CustomDataMask)curr->link;
			if(mask & CD_MASK_ORCO) {
				if(!orcodm)
					orcodm= create_orco_dm(ob, me, NULL);

				mask &= ~CD_MASK_ORCO;
				DM_set_only_copy(orcodm, mask);
				ndm = mti->applyModifier(md, ob, orcodm, useRenderParams, !inputVertexCos);

				if(ndm) {
					/* if the modifier returned a new dm, release the old one */
					if(orcodm && orcodm != ndm) orcodm->release(orcodm);
					orcodm = ndm;
				}
			}

			/* set the DerivedMesh to only copy needed data */
			DM_set_only_copy(dm, mask);
			
			/* add an origspace layer if needed */
			if(((CustomDataMask)curr->link) & CD_MASK_ORIGSPACE)
				if(!CustomData_has_layer(&dm->faceData, CD_ORIGSPACE))
					DM_add_face_layer(dm, CD_ORIGSPACE, CD_DEFAULT, NULL);

			ndm = mti->applyModifier(md, ob, dm, useRenderParams, !inputVertexCos);

			if(ndm) {
				/* if the modifier returned a new dm, release the old one */
				if(dm && dm != ndm) dm->release(dm);

				dm = ndm;

				if(deformedVerts) {
					if(deformedVerts != inputVertexCos)
						MEM_freeN(deformedVerts);

					deformedVerts = NULL;
				}
			} 
		}
		
		/* grab modifiers until index i */
		if((index >= 0) && (modifiers_indexInObject(ob, md) >= index))
			break;
	}

	for(md=firstmd; md; md=md->next)
		modifier_freeTemporaryData(md);

	/* Yay, we are done. If we have a DerivedMesh and deformed vertices
	 * need to apply these back onto the DerivedMesh. If we have no
	 * DerivedMesh then we need to build one.
	 */
	if(dm && deformedVerts) {
		finaldm = CDDM_copy(dm);

		dm->release(dm);

		CDDM_apply_vert_coords(finaldm, deformedVerts);
		CDDM_calc_normals(finaldm);
	} else if(dm) {
		finaldm = dm;
	} else {
#ifdef WITH_VERSE
		if(me->vnode)
			finaldm = derivedmesh_from_versemesh(me->vnode, deformedVerts);
		else {
			finaldm = CDDM_from_mesh(me, ob);
			if(deformedVerts) {
				CDDM_apply_vert_coords(finaldm, deformedVerts);
				CDDM_calc_normals(finaldm);
			}
		}
#else
		finaldm = CDDM_from_mesh(me, ob);
		if(deformedVerts) {
			CDDM_apply_vert_coords(finaldm, deformedVerts);
			CDDM_calc_normals(finaldm);
		}
#endif
	}

	/* add an orco layer if needed */
	if(dataMask & CD_MASK_ORCO) {
		add_orco_dm(ob, NULL, finaldm, orcodm);

		if(deform_r && *deform_r)
			add_orco_dm(ob, NULL, *deform_r, NULL);
	}

	*final_r = finaldm;

	if(orcodm)
		orcodm->release(orcodm);

	if(deformedVerts && deformedVerts != inputVertexCos)
		MEM_freeN(deformedVerts);

	BLI_linklist_free(datamasks, NULL);
}

static float (*editmesh_getVertexCos(EditMesh *em, int *numVerts_r))[3]
{
	int i, numVerts = *numVerts_r = BLI_countlist(&em->verts);
	float (*cos)[3];
	EditVert *eve;

	cos = MEM_mallocN(sizeof(*cos)*numVerts, "vertexcos");
	for (i=0,eve=em->verts.first; i<numVerts; i++,eve=eve->next) {
		VECCOPY(cos[i], eve->co);
	}

	return cos;
}

static int editmesh_modifier_is_enabled(ModifierData *md, DerivedMesh *dm)
{
	ModifierTypeInfo *mti = modifierType_getInfo(md->type);
	int required_mode = eModifierMode_Realtime | eModifierMode_Editmode;

	if((md->mode & required_mode) != required_mode) return 0;
	if((mti->flags & eModifierTypeFlag_RequiresOriginalData) && dm) {
		modifier_setError(md, "Modifier requires original data, bad stack position.");
		return 0;
	}
	if(mti->isDisabled && mti->isDisabled(md)) return 0;
	if(!(mti->flags & eModifierTypeFlag_SupportsEditmode)) return 0;
	if(md->mode & eModifierMode_DisableTemporary) return 0;
	
	return 1;
}

static void editmesh_calc_modifiers(DerivedMesh **cage_r,
                                    DerivedMesh **final_r,
                                    CustomDataMask dataMask)
{
	Object *ob = G.obedit;
	EditMesh *em = G.editMesh;
	ModifierData *md;
	float (*deformedVerts)[3] = NULL;
	CustomDataMask mask;
	DerivedMesh *dm, *orcodm = NULL;
	int i, numVerts = 0, cageIndex = modifiers_getCageIndex(ob, NULL);
	LinkNode *datamasks, *curr;

	modifiers_clearErrors(ob);

	if(cage_r && cageIndex == -1) {
		*cage_r = getEditMeshDerivedMesh(em, ob, NULL);
	}

	dm = NULL;
	md = ob->modifiers.first;

	/* we always want to keep original indices */
	dataMask |= CD_MASK_ORIGINDEX;

	datamasks = modifiers_calcDataMasks(md, dataMask);

	curr = datamasks;
	for(i = 0; md; i++, md = md->next, curr = curr->next) {
		ModifierTypeInfo *mti = modifierType_getInfo(md->type);

		if(!editmesh_modifier_is_enabled(md, dm))
			continue;

		/* add an orco layer if needed by this modifier */
		if(dm && mti->requiredDataMask) {
			mask = mti->requiredDataMask(md);
			if(mask & CD_MASK_ORCO)
				add_orco_dm(ob, em, dm, orcodm);
		}

		/* How to apply modifier depends on (a) what we already have as
		 * a result of previous modifiers (could be a DerivedMesh or just
		 * deformed vertices) and (b) what type the modifier is.
		 */

		if(mti->type == eModifierTypeType_OnlyDeform) {
			/* No existing verts to deform, need to build them. */
			if(!deformedVerts) {
				if(dm) {
					/* Deforming a derived mesh, read the vertex locations
					 * out of the mesh and deform them. Once done with this
					 * run of deformers verts will be written back.
					 */
					numVerts = dm->getNumVerts(dm);
					deformedVerts =
					    MEM_mallocN(sizeof(*deformedVerts) * numVerts, "dfmv");
					dm->getVertCos(dm, deformedVerts);
				} else {
					deformedVerts = editmesh_getVertexCos(em, &numVerts);
				}
			}

			mti->deformVertsEM(md, ob, em, dm, deformedVerts, numVerts);
		} else {
			DerivedMesh *ndm;

			/* apply vertex coordinates or build a DerivedMesh as necessary */
			if(dm) {
				if(deformedVerts) {
					DerivedMesh *tdm = CDDM_copy(dm);
					if(!(cage_r && dm == *cage_r)) dm->release(dm);
					dm = tdm;

					CDDM_apply_vert_coords(dm, deformedVerts);
					CDDM_calc_normals(dm);
				} else if(cage_r && dm == *cage_r) {
					/* dm may be changed by this modifier, so we need to copy it
					 */
					dm = CDDM_copy(dm);
				}

			} else {
				dm = CDDM_from_editmesh(em, ob->data);

				if(deformedVerts) {
					CDDM_apply_vert_coords(dm, deformedVerts);
					CDDM_calc_normals(dm);
				}
			}

			/* create an orco derivedmesh in parallel */
			mask= (CustomDataMask)curr->link;
			if(mask & CD_MASK_ORCO) {
				if(!orcodm)
					orcodm= create_orco_dm(ob, ob->data, em);

				mask &= ~CD_MASK_ORCO;
				DM_set_only_copy(orcodm, mask);
				ndm = mti->applyModifierEM(md, ob, em, orcodm);

				if(ndm) {
					/* if the modifier returned a new dm, release the old one */
					if(orcodm && orcodm != ndm) orcodm->release(orcodm);
					orcodm = ndm;
				}
			}

			/* set the DerivedMesh to only copy needed data */
			DM_set_only_copy(dm, (CustomDataMask)curr->link);

			if(((CustomDataMask)curr->link) & CD_MASK_ORIGSPACE)
				if(!CustomData_has_layer(&dm->faceData, CD_ORIGSPACE))
					DM_add_face_layer(dm, CD_ORIGSPACE, CD_DEFAULT, NULL);
			
			ndm = mti->applyModifierEM(md, ob, em, dm);

			if (ndm) {
				if(dm && dm != ndm)
					dm->release(dm);

				dm = ndm;

				if (deformedVerts) {
					MEM_freeN(deformedVerts);
					deformedVerts = NULL;
				}
			}
		}

		if(cage_r && i == cageIndex) {
			if(dm && deformedVerts) {
				*cage_r = CDDM_copy(dm);
				CDDM_apply_vert_coords(*cage_r, deformedVerts);
			} else if(dm) {
				*cage_r = dm;
			} else {
				*cage_r =
				    getEditMeshDerivedMesh(em, ob,
				        deformedVerts ? MEM_dupallocN(deformedVerts) : NULL);
			}
		}
	}

	BLI_linklist_free(datamasks, NULL);

	/* Yay, we are done. If we have a DerivedMesh and deformed vertices need
	 * to apply these back onto the DerivedMesh. If we have no DerivedMesh
	 * then we need to build one.
	 */
	if(dm && deformedVerts) {
		*final_r = CDDM_copy(dm);

		if(!(cage_r && dm == *cage_r)) dm->release(dm);

		CDDM_apply_vert_coords(*final_r, deformedVerts);
		CDDM_calc_normals(*final_r);
	} else if (dm) {
		*final_r = dm;
	} else if (!deformedVerts && cage_r && *cage_r) {
		*final_r = *cage_r;
	} else {
		*final_r = getEditMeshDerivedMesh(em, ob, deformedVerts);
		deformedVerts = NULL;
	}

	/* add an orco layer if needed */
	if(dataMask & CD_MASK_ORCO)
		add_orco_dm(ob, em, *final_r, orcodm);

	if(orcodm)
		orcodm->release(orcodm);

	if(deformedVerts)
		MEM_freeN(deformedVerts);
}

/***/


	/* Something of a hack, at the moment deal with weightpaint
	 * by tucking into colors during modifier eval, only in
	 * wpaint mode. Works ok but need to make sure recalc
	 * happens on enter/exit wpaint.
	 */

void weight_to_rgb(float input, float *fr, float *fg, float *fb)
{
	float blend;
	
	blend= ((input/2.0f)+0.5f);
	
	if (input<=0.25f){	// blue->cyan
		*fr= 0.0f;
		*fg= blend*input*4.0f;
		*fb= blend;
	}
	else if (input<=0.50f){	// cyan->green
		*fr= 0.0f;
		*fg= blend;
		*fb= blend*(1.0f-((input-0.25f)*4.0f)); 
	}
	else if (input<=0.75){	// green->yellow
		*fr= blend * ((input-0.50f)*4.0f);
		*fg= blend;
		*fb= 0.0f;
	}
	else if (input<=1.0){ // yellow->red
		*fr= blend;
		*fg= blend * (1.0f-((input-0.75f)*4.0f)); 
		*fb= 0.0f;
	}
}
static void calc_weightpaint_vert_color(Object *ob, ColorBand *coba, int vert, unsigned char *col)
{
	Mesh *me = ob->data;
	float colf[4], input = 0.0f;
	int i;

	if (me->dvert) {
		for (i=0; i<me->dvert[vert].totweight; i++)
			if (me->dvert[vert].dw[i].def_nr==ob->actdef-1)
				input+=me->dvert[vert].dw[i].weight;		
	}

	CLAMP(input, 0.0f, 1.0f);
	
	if(coba)
		do_colorband(coba, input, colf);
	else
		weight_to_rgb(input, colf, colf+1, colf+2);
	
	col[3] = (unsigned char)(colf[0] * 255.0f);
	col[2] = (unsigned char)(colf[1] * 255.0f);
	col[1] = (unsigned char)(colf[2] * 255.0f);
	col[0] = 255;
}

static ColorBand *stored_cb= NULL;

void vDM_ColorBand_store(ColorBand *coba)
{
	stored_cb= coba;
}

static unsigned char *calc_weightpaint_colors(Object *ob) 
{
	Mesh *me = ob->data;
	MFace *mf = me->mface;
	ColorBand *coba= stored_cb;	/* warning, not a local var */
	unsigned char *wtcol;
	int i;
	
	wtcol = MEM_callocN (sizeof (unsigned char) * me->totface*4*4, "weightmap");
	
	memset(wtcol, 0x55, sizeof (unsigned char) * me->totface*4*4);
	for (i=0; i<me->totface; i++, mf++) {
		calc_weightpaint_vert_color(ob, coba, mf->v1, &wtcol[(i*4 + 0)*4]); 
		calc_weightpaint_vert_color(ob, coba, mf->v2, &wtcol[(i*4 + 1)*4]); 
		calc_weightpaint_vert_color(ob, coba, mf->v3, &wtcol[(i*4 + 2)*4]); 
		if (mf->v4)
			calc_weightpaint_vert_color(ob, coba, mf->v4, &wtcol[(i*4 + 3)*4]); 
	}
	
	return wtcol;
}

static void clear_mesh_caches(Object *ob)
{
	Mesh *me= ob->data;

		/* also serves as signal to remake texspace */
	if (ob->bb) {
		MEM_freeN(ob->bb);
		ob->bb = NULL;
	}
	if (me->bb) {
		MEM_freeN(me->bb);
		me->bb = NULL;
	}

	freedisplist(&ob->disp);

	if (ob->derivedFinal) {
		ob->derivedFinal->needsFree = 1;
		ob->derivedFinal->release(ob->derivedFinal);
		ob->derivedFinal= NULL;
	}
	if (ob->derivedDeform) {
		ob->derivedDeform->needsFree = 1;
		ob->derivedDeform->release(ob->derivedDeform);
		ob->derivedDeform= NULL;
	}
}

static void mesh_build_data(Object *ob, CustomDataMask dataMask)
{
	Mesh *me = ob->data;
	float min[3], max[3];

	clear_mesh_caches(ob);

	if(ob!=G.obedit) {
		Object *obact = G.scene->basact?G.scene->basact->object:NULL;
		int editing = (FACESEL_PAINT_TEST)|(G.f & G_PARTICLEEDIT);
		int needMapping = editing && (ob==obact);

		if( (G.f & G_WEIGHTPAINT) && ob==obact ) {
			MCol *wpcol = (MCol*)calc_weightpaint_colors(ob);
			int layernum = CustomData_number_of_layers(&me->fdata, CD_MCOL);
			int prevactive = CustomData_get_active_layer(&me->fdata, CD_MCOL);
			int prevrender = CustomData_get_render_layer(&me->fdata, CD_MCOL);

			/* ugly hack here, we temporarily add a new active mcol layer with
			   weightpaint colors in it, that is then duplicated in CDDM_from_mesh */
			CustomData_add_layer(&me->fdata, CD_MCOL, CD_ASSIGN, wpcol, me->totface);
			CustomData_set_layer_active(&me->fdata, CD_MCOL, layernum);
			CustomData_set_layer_render(&me->fdata, CD_MCOL, layernum);

			mesh_calc_modifiers(ob, NULL, &ob->derivedDeform,
			                    &ob->derivedFinal, 0, 1,
			                    needMapping, dataMask, -1);

			CustomData_free_layer_active(&me->fdata, CD_MCOL, me->totface);
			CustomData_set_layer_active(&me->fdata, CD_MCOL, prevactive);
			CustomData_set_layer_render(&me->fdata, CD_MCOL, prevrender);
		} else {
			mesh_calc_modifiers(ob, NULL, &ob->derivedDeform,
			                    &ob->derivedFinal, G.rendering, 1,
			                    needMapping, dataMask, -1);
		}

		INIT_MINMAX(min, max);

		ob->derivedFinal->getMinMax(ob->derivedFinal, min, max);

		if(!ob->bb)
			ob->bb= MEM_callocN(sizeof(BoundBox), "bb");
		boundbox_set_from_min_max(ob->bb, min, max);

		ob->derivedFinal->needsFree = 0;
		ob->derivedDeform->needsFree = 0;
		ob->lastDataMask = dataMask;
	}
}

static void editmesh_build_data(CustomDataMask dataMask)
{
	float min[3], max[3];

	EditMesh *em = G.editMesh;

	clear_mesh_caches(G.obedit);

	if (em->derivedFinal) {
		if (em->derivedFinal!=em->derivedCage) {
			em->derivedFinal->needsFree = 1;
			em->derivedFinal->release(em->derivedFinal);
		}
		em->derivedFinal = NULL;
	}
	if (em->derivedCage) {
		em->derivedCage->needsFree = 1;
		em->derivedCage->release(em->derivedCage);
		em->derivedCage = NULL;
	}

	editmesh_calc_modifiers(&em->derivedCage, &em->derivedFinal, dataMask);
	em->lastDataMask = dataMask;

	INIT_MINMAX(min, max);

	em->derivedFinal->getMinMax(em->derivedFinal, min, max);

	if(!G.obedit->bb)
		G.obedit->bb= MEM_callocN(sizeof(BoundBox), "bb");
	boundbox_set_from_min_max(G.obedit->bb, min, max);

	em->derivedFinal->needsFree = 0;
	em->derivedCage->needsFree = 0;
}

void makeDerivedMesh(Object *ob, CustomDataMask dataMask)
{
	if (ob==G.obedit) {
		editmesh_build_data(dataMask);
	} else {
		mesh_build_data(ob, dataMask);
	}
}

/***/

DerivedMesh *mesh_get_derived_final(Object *ob, CustomDataMask dataMask)
{
	/* if there's no derived mesh or the last data mask used doesn't include
	 * the data we need, rebuild the derived mesh
	 */
	if(!ob->derivedFinal || (dataMask & ob->lastDataMask) != dataMask)
		mesh_build_data(ob, dataMask);

	return ob->derivedFinal;
}

DerivedMesh *mesh_get_derived_deform(Object *ob, CustomDataMask dataMask)
{
	/* if there's no derived mesh or the last data mask used doesn't include
	 * the data we need, rebuild the derived mesh
	 */
	if(!ob->derivedDeform || (dataMask & ob->lastDataMask) != dataMask)
		mesh_build_data(ob, dataMask);

	return ob->derivedDeform;
}

/* Move to multires Pin level, returns a copy of the original vertex coords. */
float *multires_render_pin(Object *ob, Mesh *me, int *orig_lvl)
{
	float *vert_copy= NULL;

	if(me->mr && !(me->mr->flag & MULTIRES_NO_RENDER)) {
		MultiresLevel *lvl= NULL;
		int i;
		
		/* Make sure all mesh edits are properly stored in the multires data*/
		//XXX multires_update_levels(me, 1);
	
		/* Copy the highest level of multires verts */
		*orig_lvl= me->mr->current;
		//XXX lvl= multires_level_n(me->mr, BLI_countlist(&me->mr->levels));
		vert_copy= MEM_callocN(sizeof(float)*3*lvl->totvert, "multires vert_copy");
		for(i=0; i<lvl->totvert; ++i)
			VecCopyf(&vert_copy[i*3], me->mr->verts[i].co);
	
		/* Goto the pin level for multires */
		me->mr->newlvl= me->mr->pinlvl;
		//XXX multires_set_level(ob, me, 1);
	}
	
	return vert_copy;
}

/* Propagate the changes to render level - fails if mesh topology changed */
void multires_render_final(Object *ob, Mesh *me, DerivedMesh **dm, float *vert_copy,
			   const int orig_lvl, CustomDataMask dataMask)
{
	if(me->mr && !(me->mr->flag & MULTIRES_NO_RENDER)) {
		if((*dm)->getNumVerts(*dm) == me->totvert &&
		   (*dm)->getNumFaces(*dm) == me->totface) {
			//XXX MultiresLevel *lvl= multires_level_n(me->mr, BLI_countlist(&me->mr->levels));
			DerivedMesh *old= NULL;
			MVert *vertdup= NULL;
			int i;

			/* Copy the verts into the mesh */
			vertdup= (*dm)->dupVertArray(*dm);
			(*dm)->release(*dm);
			for(i=0; i<me->totvert; ++i)
				me->mvert[i]= vertdup[i];
			/* Free vertdup after use*/
			MEM_freeN(vertdup);
			/* Go to the render level */
			me->mr->newlvl= me->mr->renderlvl;
			//XXX multires_set_level(ob, me, 1);
			(*dm)= getMeshDerivedMesh(me, ob, NULL);

			/* Some of the data in dm is referenced externally, so make a copy */
			old= *dm;
			(*dm)= CDDM_copy(old);
			old->release(old);

			if(dataMask & CD_MASK_ORCO)
				add_orco_dm(ob, NULL, *dm, NULL);

			/* Restore the original verts */
			me->mr->newlvl= BLI_countlist(&me->mr->levels);
			//XXX multires_set_level(ob, me, 1);
			//XXX for(i=0; i<lvl->totvert; ++i)
			//XXX 	VecCopyf(me->mvert[i].co, &vert_copy[i*3]);
		}
		
		if(vert_copy)
			MEM_freeN(vert_copy);
			
		me->mr->newlvl= orig_lvl;
		//XXX multires_set_level(ob, me, 1);
	}
}

/* Multires note - if mesh has multires enabled, mesh is first set to the Pin level,
   where all modifiers are applied, then if the topology hasn't changed, the changes
   from modifiers are propagated up to the Render level. */
DerivedMesh *mesh_create_derived_render(Object *ob, CustomDataMask dataMask)
{
	DerivedMesh *final;
	Mesh *me= get_mesh(ob);
	float *vert_copy= NULL;
	int orig_lvl= 0;
	
	vert_copy= multires_render_pin(ob, me, &orig_lvl);
	mesh_calc_modifiers(ob, NULL, NULL, &final, 1, 1, 0, dataMask, -1);
	multires_render_final(ob, me, &final, vert_copy, orig_lvl, dataMask);

	return final;
}

DerivedMesh *mesh_create_derived_index_render(Object *ob, CustomDataMask dataMask, int index)
{
	DerivedMesh *final;
	Mesh *me= get_mesh(ob);
	float *vert_copy= NULL;
	int orig_lvl= 0;
	
	vert_copy= multires_render_pin(ob, me, &orig_lvl);
	mesh_calc_modifiers(ob, NULL, NULL, &final, 1, 1, 0, dataMask, index);
	multires_render_final(ob, me, &final, vert_copy, orig_lvl, dataMask);

	return final;
}

DerivedMesh *mesh_create_derived_view(Object *ob, CustomDataMask dataMask)
{
	DerivedMesh *final;

	mesh_calc_modifiers(ob, NULL, NULL, &final, 0, 1, 0, dataMask, -1);

	return final;
}

DerivedMesh *mesh_create_derived_no_deform(Object *ob, float (*vertCos)[3],
                                           CustomDataMask dataMask)
{
	DerivedMesh *final;
	
	mesh_calc_modifiers(ob, vertCos, NULL, &final, 0, 0, 0, dataMask, -1);

	return final;
}

DerivedMesh *mesh_create_derived_no_deform_render(Object *ob,
                                                  float (*vertCos)[3],
                                                  CustomDataMask dataMask)
{
	DerivedMesh *final;
	Mesh *me= get_mesh(ob);
	float *vert_copy= NULL;
	int orig_lvl= 0;

	vert_copy= multires_render_pin(ob, me, &orig_lvl);
	mesh_calc_modifiers(ob, vertCos, NULL, &final, 1, 0, 0, dataMask, -1);
	multires_render_final(ob, me, &final, vert_copy, orig_lvl, dataMask);

	return final;
}

/***/

DerivedMesh *editmesh_get_derived_cage_and_final(DerivedMesh **final_r,
                                                 CustomDataMask dataMask)
{
	/* if there's no derived mesh or the last data mask used doesn't include
	 * the data we need, rebuild the derived mesh
	 */
	if(!G.editMesh->derivedCage ||
	   (G.editMesh->lastDataMask & dataMask) != dataMask)
		editmesh_build_data(dataMask);

	*final_r = G.editMesh->derivedFinal;
	return G.editMesh->derivedCage;
}

DerivedMesh *editmesh_get_derived_cage(CustomDataMask dataMask)
{
	/* if there's no derived mesh or the last data mask used doesn't include
	 * the data we need, rebuild the derived mesh
	 */
	if(!G.editMesh->derivedCage ||
	   (G.editMesh->lastDataMask & dataMask) != dataMask)
		editmesh_build_data(dataMask);

	return G.editMesh->derivedCage;
}

DerivedMesh *editmesh_get_derived_base(void)
{
	return getEditMeshDerivedMesh(G.editMesh, G.obedit, NULL);
}


/* ********* For those who don't grasp derived stuff! (ton) :) *************** */

static void make_vertexcosnos__mapFunc(void *userData, int index, float *co, float *no_f, short *no_s)
{
	float *vec = userData;
	
	vec+= 6*index;

	/* check if we've been here before (normal should not be 0) */
	if(vec[3] || vec[4] || vec[5]) return;

	VECCOPY(vec, co);
	vec+= 3;
	if(no_f) {
		VECCOPY(vec, no_f);
	}
	else {
		VECCOPY(vec, no_s);
	}
}

/* always returns original amount me->totvert of vertices and normals, but fully deformed and subsurfered */
/* this is needed for all code using vertexgroups (no subsurf support) */
/* it stores the normals as floats, but they can still be scaled as shorts (32767 = unit) */
/* in use now by vertex/weight paint and particle generating */

float *mesh_get_mapped_verts_nors(Object *ob)
{
	Mesh *me= ob->data;
	DerivedMesh *dm;
	float *vertexcosnos;
	
	/* lets prevent crashing... */
	if(ob->type!=OB_MESH || me->totvert==0)
		return NULL;
	
	dm= mesh_get_derived_final(ob, CD_MASK_BAREMESH);
	vertexcosnos= MEM_callocN(6*sizeof(float)*me->totvert, "vertexcosnos map");
	
	if(dm->foreachMappedVert) {
		dm->foreachMappedVert(dm, make_vertexcosnos__mapFunc, vertexcosnos);
	}
	else {
		float *fp= vertexcosnos;
		int a;
		
		for(a=0; a< me->totvert; a++, fp+=6) {
			dm->getVertCo(dm, a, fp);
			dm->getVertNo(dm, a, fp+3);
		}
	}
	
	dm->release(dm);
	return vertexcosnos;
}

/* ********* crazyspace *************** */

int editmesh_get_first_deform_matrices(float (**deformmats)[3][3], float (**deformcos)[3])
{
	Object *ob = G.obedit;
	EditMesh *em = G.editMesh;
	ModifierData *md;
	DerivedMesh *dm;
	int i, a, numleft = 0, numVerts = 0;
	int cageIndex = modifiers_getCageIndex(ob, NULL);
	float (*defmats)[3][3] = NULL, (*deformedVerts)[3] = NULL;

	modifiers_clearErrors(ob);

	dm = NULL;
	md = ob->modifiers.first;

	/* compute the deformation matrices and coordinates for the first
	   modifiers with on cage editing that are enabled and support computing
	   deform matrices */
	for(i = 0; md && i <= cageIndex; i++, md = md->next) {
		ModifierTypeInfo *mti = modifierType_getInfo(md->type);

		if(!editmesh_modifier_is_enabled(md, dm))
			continue;

		if(mti->type==eModifierTypeType_OnlyDeform && mti->deformMatricesEM) {
			if(!defmats) {
				dm= getEditMeshDerivedMesh(em, ob, NULL);
				deformedVerts= editmesh_getVertexCos(em, &numVerts);
				defmats= MEM_callocN(sizeof(*defmats)*numVerts, "defmats");

				for(a=0; a<numVerts; a++)
					Mat3One(defmats[a]);
			}

			mti->deformMatricesEM(md, ob, em, dm, deformedVerts, defmats,
				numVerts);
		}
		else
			break;
	}

	for(; md && i <= cageIndex; md = md->next, i++)
		if(editmesh_modifier_is_enabled(md, dm) && modifier_isDeformer(md))
			numleft++;

	if(dm)
		dm->release(dm);
	
	*deformmats= defmats;
	*deformcos= deformedVerts;

	return numleft;
}

/* ******************* GLSL ******************** */

void DM_add_tangent_layer(DerivedMesh *dm)
{
	/* mesh vars */
	MTFace *mtface, *tf;
	MFace *mface, *mf;
	MVert *mvert, *v1, *v2, *v3, *v4;
	MemArena *arena= NULL;
	VertexTangent **vtangents= NULL;
	float (*orco)[3]= NULL, (*tangent)[3];
	float *uv1, *uv2, *uv3, *uv4, *vtang;
	float fno[3], tang[3], uv[4][2];
	int i, j, len, mf_vi[4], totvert, totface;

	if(CustomData_get_layer_index(&dm->faceData, CD_TANGENT) != -1)
		return;

	/* check we have all the needed layers */
	totvert= dm->getNumVerts(dm);
	totface= dm->getNumFaces(dm);

	mvert= dm->getVertArray(dm);
	mface= dm->getFaceArray(dm);
	mtface= dm->getFaceDataArray(dm, CD_MTFACE);

	if(!mtface) {
		orco= dm->getVertDataArray(dm, CD_ORCO);
		if(!orco)
			return;
	}
	
	/* create tangent layer */
	DM_add_face_layer(dm, CD_TANGENT, CD_CALLOC, NULL);
	tangent= DM_get_face_data_layer(dm, CD_TANGENT);
	
	/* allocate some space */
	arena= BLI_memarena_new(BLI_MEMARENA_STD_BUFSIZE);
	BLI_memarena_use_calloc(arena);
	vtangents= MEM_callocN(sizeof(VertexTangent*)*totvert, "VertexTangent");
	
	/* sum tangents at connected vertices */
	for(i=0, tf=mtface, mf=mface; i < totface; mf++, tf++, i++) {
		v1= &mvert[mf->v1];
		v2= &mvert[mf->v2];
		v3= &mvert[mf->v3];

		if (mf->v4) {
			v4= &mvert[mf->v4];
			CalcNormFloat4(v4->co, v3->co, v2->co, v1->co, fno);
		}
		else {
			v4= NULL;
			CalcNormFloat(v3->co, v2->co, v1->co, fno);
		}
		
		if(mtface) {
			uv1= tf->uv[0];
			uv2= tf->uv[1];
			uv3= tf->uv[2];
			uv4= tf->uv[3];
		}
		else {
			uv1= uv[0]; uv2= uv[1]; uv3= uv[2]; uv4= uv[3];
			spheremap(orco[mf->v1][0], orco[mf->v1][1], orco[mf->v1][2], &uv[0][0], &uv[0][1]);
			spheremap(orco[mf->v2][0], orco[mf->v2][1], orco[mf->v2][2], &uv[1][0], &uv[1][1]);
			spheremap(orco[mf->v3][0], orco[mf->v3][1], orco[mf->v3][2], &uv[2][0], &uv[2][1]);
			if(v4)
				spheremap(orco[mf->v4][0], orco[mf->v4][1], orco[mf->v4][2], &uv[3][0], &uv[3][1]);
		}
		
		tangent_from_uv(uv1, uv2, uv3, v1->co, v2->co, v3->co, fno, tang);
		sum_or_add_vertex_tangent(arena, &vtangents[mf->v1], tang, uv1);
		sum_or_add_vertex_tangent(arena, &vtangents[mf->v2], tang, uv2);
		sum_or_add_vertex_tangent(arena, &vtangents[mf->v3], tang, uv3);
		
		if(mf->v4) {
			v4= &mvert[mf->v4];
			
			tangent_from_uv(uv1, uv3, uv4, v1->co, v3->co, v4->co, fno, tang);
			sum_or_add_vertex_tangent(arena, &vtangents[mf->v1], tang, uv1);
			sum_or_add_vertex_tangent(arena, &vtangents[mf->v3], tang, uv3);
			sum_or_add_vertex_tangent(arena, &vtangents[mf->v4], tang, uv4);
		}
	}
	
	/* write tangent to layer */
	for(i=0, tf=mtface, mf=mface; i < totface; mf++, tf++, i++, tangent+=4) {
		len= (mf->v4)? 4 : 3; 
		
		if(mtface) {
			uv1= tf->uv[0];
			uv2= tf->uv[1];
			uv3= tf->uv[2];
			uv4= tf->uv[3];
		}
		else {
			uv1= uv[0]; uv2= uv[1]; uv3= uv[2]; uv4= uv[3];
			spheremap(orco[mf->v1][0], orco[mf->v1][1], orco[mf->v1][2], &uv[0][0], &uv[0][1]);
			spheremap(orco[mf->v2][0], orco[mf->v2][1], orco[mf->v2][2], &uv[1][0], &uv[1][1]);
			spheremap(orco[mf->v3][0], orco[mf->v3][1], orco[mf->v3][2], &uv[2][0], &uv[2][1]);
			if(len==4)
				spheremap(orco[mf->v4][0], orco[mf->v4][1], orco[mf->v4][2], &uv[3][0], &uv[3][1]);
		}
		
		mf_vi[0]= mf->v1;
		mf_vi[1]= mf->v2;
		mf_vi[2]= mf->v3;
		mf_vi[3]= mf->v4;
		
		for(j=0; j<len; j++) {
			vtang= find_vertex_tangent(vtangents[mf_vi[j]], mtface ? tf->uv[j] : uv[j]);

			VECCOPY(tangent[j], vtang);
			Normalize(tangent[j]);
		}
	}
	
	BLI_memarena_free(arena);
	MEM_freeN(vtangents);
}

void DM_vertex_attributes_from_gpu(DerivedMesh *dm, GPUVertexAttribs *gattribs, DMVertexAttribs *attribs)
{
	CustomData *vdata, *fdata, *tfdata = NULL;
	int a, b, layer;

	/* From the layers requested by the GLSL shader, figure out which ones are
	 * actually available for this derivedmesh, and retrieve the pointers */

	memset(attribs, 0, sizeof(DMVertexAttribs));

	vdata = &dm->vertData;
	fdata = &dm->faceData;

	/* ugly hack, editmesh derivedmesh doesn't copy face data, this way we
	 * can use offsets instead */
	if(dm->release == emDM_release)
		tfdata = &((EditMeshDerivedMesh*)dm)->em->fdata;
	else
		tfdata = fdata;

	/* add a tangent layer if necessary */
	for(b = 0; b < gattribs->totlayer; b++)
		if(gattribs->layer[b].type == CD_TANGENT)
			if(CustomData_get_layer_index(fdata, CD_TANGENT) == -1)
				DM_add_tangent_layer(dm);

	for(b = 0; b < gattribs->totlayer; b++) {
		if(gattribs->layer[b].type == CD_MTFACE) {
			/* uv coordinates */
			if(gattribs->layer[b].name[0])
				layer = CustomData_get_named_layer_index(tfdata, CD_MTFACE,
					gattribs->layer[b].name);
			else
				layer = CustomData_get_active_layer_index(tfdata, CD_MTFACE);

			if(layer != -1) {
				a = attribs->tottface++;

				attribs->tface[a].array = tfdata->layers[layer].data;
				attribs->tface[a].emOffset = tfdata->layers[layer].offset;
				attribs->tface[a].glIndex = gattribs->layer[b].glindex;
			}
		}
		else if(gattribs->layer[b].type == CD_MCOL) {
			/* vertex colors */
			if(gattribs->layer[b].name[0])
				layer = CustomData_get_named_layer_index(tfdata, CD_MCOL,
					gattribs->layer[b].name);
			else
				layer = CustomData_get_active_layer_index(tfdata, CD_MCOL);

			if(layer != -1) {
				a = attribs->totmcol++;

				attribs->mcol[a].array = tfdata->layers[layer].data;
				attribs->mcol[a].emOffset = tfdata->layers[layer].offset;
				attribs->mcol[a].glIndex = gattribs->layer[b].glindex;
			}
		}
		else if(gattribs->layer[b].type == CD_TANGENT) {
			/* tangents */
			layer = CustomData_get_layer_index(fdata, CD_TANGENT);

			if(layer != -1) {
				attribs->tottang = 1;

				attribs->tang.array = fdata->layers[layer].data;
				attribs->tang.emOffset = fdata->layers[layer].offset;
				attribs->tang.glIndex = gattribs->layer[b].glindex;
			}
		}
		else if(gattribs->layer[b].type == CD_ORCO) {
			/* original coordinates */
			layer = CustomData_get_layer_index(vdata, CD_ORCO);

			if(layer != -1) {
				attribs->totorco = 1;

				attribs->orco.array = vdata->layers[layer].data;
				attribs->orco.emOffset = vdata->layers[layer].offset;
				attribs->orco.glIndex = gattribs->layer[b].glindex;
			}
		}
	}
}
<|MERGE_RESOLUTION|>--- conflicted
+++ resolved
@@ -87,18 +87,11 @@
 #include "BIF_gl.h"
 #include "BIF_glutil.h"
 
-<<<<<<< HEAD
 //XXX #include "multires.h"
-
-// headers for fluidsim bobj meshes
-#include <stdlib.h>
-#include "LBM_fluidsim.h"
-#include "elbeem.h"
-=======
+//
 #include "GPU_draw.h"
 #include "GPU_extensions.h"
 #include "GPU_material.h"
->>>>>>> 7e4db234
 
 ///////////////////////////////////
 ///////////////////////////////////
@@ -636,7 +629,7 @@
 			if(draw) {
 				if (draw==2) { /* enabled with stipple */
 		  			glEnable(GL_POLYGON_STIPPLE);
-		  			glPolygonStipple(stipple_quarttone);
+		  			glPolygonStipple(0); //XXX stipple_quarttone);
 				}
 				
 				glShadeModel(drawSmooth?GL_SMOOTH:GL_FLAT);
@@ -673,7 +666,7 @@
 			if(draw) {
 				if (draw==2) { /* enabled with stipple */
 		  			glEnable(GL_POLYGON_STIPPLE);
-		  			glPolygonStipple(stipple_quarttone);
+		  			glPolygonStipple(0); //XXX stipple_quarttone);
 				}
 				glShadeModel(drawSmooth?GL_SMOOTH:GL_FLAT);
 
