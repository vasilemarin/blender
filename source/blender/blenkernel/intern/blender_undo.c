/*
 * This program is free software; you can redistribute it and/or
 * modify it under the terms of the GNU General Public License
 * as published by the Free Software Foundation; either version 2
 * of the License, or (at your option) any later version.
 *
 * This program is distributed in the hope that it will be useful,
 * but WITHOUT ANY WARRANTY; without even the implied warranty of
 * MERCHANTABILITY or FITNESS FOR A PARTICULAR PURPOSE.  See the
 * GNU General Public License for more details.
 *
 * You should have received a copy of the GNU General Public License
 * along with this program; if not, write to the Free Software Foundation,
 * Inc., 51 Franklin Street, Fifth Floor, Boston, MA 02110-1301, USA.
 */

/** \file
 * \ingroup bke
 *
 * Blend file undo (known as 'Global Undo').
 * DNA level diffing for undo.
 */

#ifndef _WIN32
#  include <unistd.h>  // for read close
#else
#  include <io.h>  // for open close read
#endif

#include <stdlib.h>
#include <stdio.h>
#include <stddef.h>
#include <string.h>
#include <fcntl.h> /* for open */
#include <errno.h>

#include "MEM_guardedalloc.h"

#include "DNA_scene_types.h"

#include "BLI_path_util.h"
#include "BLI_string.h"
#include "BLI_utildefines.h"

#include "BKE_appdir.h"
#include "BKE_blender_undo.h" /* own include */
#include "BKE_blendfile.h"
#include "BKE_context.h"
#include "BKE_global.h"
#include "BKE_main.h"

#include "BLO_undofile.h"
#include "BLO_readfile.h"
#include "BLO_writefile.h"

#include "DEG_depsgraph.h"

/* -------------------------------------------------------------------- */
/** \name Global Undo
 * \{ */

#define UNDO_DISK 0

<<<<<<< HEAD
bool BKE_memfile_undo_decode(MemFileUndoData *mfu, const bool use_old_bmain_data, bContext *C)
=======
bool BKE_memfile_undo_decode(MemFileUndoData *mfu, const int undo_direction, bContext *C)
>>>>>>> 269fdc54
{
  Main *bmain = CTX_data_main(C);
  char mainstr[sizeof(bmain->name)];
  int success = 0, fileflags;

  BLI_strncpy(mainstr, BKE_main_blendfile_path(bmain), sizeof(mainstr)); /* temporal store */

  fileflags = G.fileflags;
  G.fileflags |= G_FILE_NO_UI;

  if (UNDO_DISK) {
    success = BKE_blendfile_read(C, mfu->filename, &(const struct BlendFileReadParams){0}, NULL);
  }
  else {
    struct BlendFileReadParams params = {0};
<<<<<<< HEAD
    if (!use_old_bmain_data) {
      params.skip_flags |= BLO_READ_SKIP_UNDO_OLD_MAIN;
    }
=======
    params.undo_direction = undo_direction > 0 ? 1 : -1;
>>>>>>> 269fdc54
    success = BKE_blendfile_read_from_memfile(C, &mfu->memfile, &params, NULL);
  }

  /* Restore, bmain has been re-allocated. */
  bmain = CTX_data_main(C);
  BLI_strncpy(bmain->name, mainstr, sizeof(bmain->name));
  G.fileflags = fileflags;

  if (success) {
    /* important not to update time here, else non keyed transforms are lost */
    DEG_on_visible_update(bmain, false);
  }

  return success;
}

MemFileUndoData *BKE_memfile_undo_encode(Main *bmain, MemFileUndoData *mfu_prev)
{
  MemFileUndoData *mfu = MEM_callocN(sizeof(MemFileUndoData), __func__);

  /* disk save version */
  if (UNDO_DISK) {
    static int counter = 0;
    char filename[FILE_MAX];
    char numstr[32];
    int fileflags = G.fileflags & ~(G_FILE_HISTORY); /* don't do file history on undo */

    /* Calculate current filename. */
    counter++;
    counter = counter % U.undosteps;

    BLI_snprintf(numstr, sizeof(numstr), "%d.blend", counter);
    BLI_make_file_string("/", filename, BKE_tempdir_session(), numstr);

    /* success = */ /* UNUSED */ BLO_write_file(bmain, filename, fileflags, NULL, NULL);

    BLI_strncpy(mfu->filename, filename, sizeof(mfu->filename));
  }
  else {
    MemFile *prevfile = (mfu_prev) ? &(mfu_prev->memfile) : NULL;
    /* success = */ /* UNUSED */ BLO_write_file_mem(bmain, prevfile, &mfu->memfile, G.fileflags);
    mfu->undo_size = mfu->memfile.size;
  }

  bmain->is_memfile_undo_written = true;

  return mfu;
}

void BKE_memfile_undo_free(MemFileUndoData *mfu)
{
  BLO_memfile_free(&mfu->memfile);
  MEM_freeN(mfu);
}

/** \} */<|MERGE_RESOLUTION|>--- conflicted
+++ resolved
@@ -61,11 +61,7 @@
 
 #define UNDO_DISK 0
 
-<<<<<<< HEAD
-bool BKE_memfile_undo_decode(MemFileUndoData *mfu, const bool use_old_bmain_data, bContext *C)
-=======
-bool BKE_memfile_undo_decode(MemFileUndoData *mfu, const int undo_direction, bContext *C)
->>>>>>> 269fdc54
+bool BKE_memfile_undo_decode(MemFileUndoData *mfu, const int undo_direction, const bool use_old_bmain_data, bContext *C)
 {
   Main *bmain = CTX_data_main(C);
   char mainstr[sizeof(bmain->name)];
@@ -81,13 +77,10 @@
   }
   else {
     struct BlendFileReadParams params = {0};
-<<<<<<< HEAD
+    params.undo_direction = undo_direction > 0 ? 1 : -1;
     if (!use_old_bmain_data) {
       params.skip_flags |= BLO_READ_SKIP_UNDO_OLD_MAIN;
     }
-=======
-    params.undo_direction = undo_direction > 0 ? 1 : -1;
->>>>>>> 269fdc54
     success = BKE_blendfile_read_from_memfile(C, &mfu->memfile, &params, NULL);
   }
 
