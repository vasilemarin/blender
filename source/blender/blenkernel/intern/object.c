/*
 * This program is free software; you can redistribute it and/or
 * modify it under the terms of the GNU General Public License
 * as published by the Free Software Foundation; either version 2
 * of the License, or (at your option) any later version.
 *
 * This program is distributed in the hope that it will be useful,
 * but WITHOUT ANY WARRANTY; without even the implied warranty of
 * MERCHANTABILITY or FITNESS FOR A PARTICULAR PURPOSE.  See the
 * GNU General Public License for more details.
 *
 * You should have received a copy of the GNU General Public License
 * along with this program; if not, write to the Free Software Foundation,
 * Inc., 51 Franklin Street, Fifth Floor, Boston, MA 02110-1301, USA.
 *
 * The Original Code is Copyright (C) 2001-2002 by NaN Holding BV.
 * All rights reserved.
 */

/** \file
 * \ingroup bke
 */

/* Allow using deprecated functionality for .blend file I/O. */
#define DNA_DEPRECATED_ALLOW

#include <math.h>
#include <stdio.h>
#include <string.h>

#include "CLG_log.h"

#include "MEM_guardedalloc.h"

#include "DNA_anim_types.h"
#include "DNA_armature_types.h"
#include "DNA_camera_types.h"
#include "DNA_collection_types.h"
#include "DNA_constraint_types.h"
#include "DNA_defaults.h"
#include "DNA_dynamicpaint_types.h"
#include "DNA_effect_types.h"
#include "DNA_fluid_types.h"
#include "DNA_gpencil_modifier_types.h"
#include "DNA_gpencil_types.h"
#include "DNA_key_types.h"
#include "DNA_lattice_types.h"
#include "DNA_light_types.h"
#include "DNA_lightprobe_types.h"
#include "DNA_material_types.h"
#include "DNA_mesh_types.h"
#include "DNA_meshdata_types.h"
#include "DNA_meta_types.h"
#include "DNA_movieclip_types.h"
#include "DNA_nla_types.h"
#include "DNA_object_fluidsim_types.h"
#include "DNA_object_types.h"
#include "DNA_pointcloud_types.h"
#include "DNA_rigidbody_types.h"
#include "DNA_scene_types.h"
#include "DNA_screen_types.h"
#include "DNA_sequence_types.h"
#include "DNA_shader_fx_types.h"
#include "DNA_space_types.h"
#include "DNA_view3d_types.h"
#include "DNA_world_types.h"

#include "BLI_blenlib.h"
#include "BLI_kdtree.h"
#include "BLI_linklist.h"
#include "BLI_listbase.h"
#include "BLI_math.h"
#include "BLI_threads.h"
#include "BLI_utildefines.h"

#include "BLT_translation.h"

#include "BKE_DerivedMesh.h"
#include "BKE_action.h"
#include "BKE_anim_data.h"
#include "BKE_anim_path.h"
#include "BKE_anim_visualization.h"
#include "BKE_animsys.h"
#include "BKE_armature.h"
#include "BKE_camera.h"
#include "BKE_collection.h"
#include "BKE_constraint.h"
#include "BKE_curve.h"
#include "BKE_deform.h"
#include "BKE_displist.h"
#include "BKE_duplilist.h"
#include "BKE_editmesh.h"
#include "BKE_editmesh_cache.h"
#include "BKE_effect.h"
#include "BKE_fcurve.h"
#include "BKE_fcurve_driver.h"
#include "BKE_font.h"
#include "BKE_geometry_set.h"
#include "BKE_global.h"
#include "BKE_gpencil.h"
#include "BKE_gpencil_geom.h"
#include "BKE_gpencil_modifier.h"
#include "BKE_hair.h"
#include "BKE_icons.h"
#include "BKE_idprop.h"
#include "BKE_idtype.h"
#include "BKE_image.h"
#include "BKE_key.h"
#include "BKE_lattice.h"
#include "BKE_layer.h"
#include "BKE_lib_id.h"
#include "BKE_lib_query.h"
#include "BKE_lib_remap.h"
#include "BKE_light.h"
#include "BKE_lightprobe.h"
#include "BKE_linestyle.h"
#include "BKE_main.h"
#include "BKE_material.h"
#include "BKE_mball.h"
#include "BKE_mesh.h"
#include "BKE_mesh_wrapper.h"
#include "BKE_modifier.h"
#include "BKE_multires.h"
#include "BKE_node.h"
#include "BKE_object.h"
#include "BKE_object_facemap.h"
#include "BKE_paint.h"
#include "BKE_particle.h"
#include "BKE_pbvh.h"
#include "BKE_pointcache.h"
#include "BKE_pointcloud.h"
#include "BKE_rigidbody.h"
#include "BKE_scene.h"
#include "BKE_shader_fx.h"
#include "BKE_softbody.h"
#include "BKE_speaker.h"
#include "BKE_subdiv_ccg.h"
#include "BKE_subsurf.h"
#include "BKE_volume.h"

#include "DEG_depsgraph.h"
#include "DEG_depsgraph_query.h"

#include "DRW_engine.h"

#include "BLO_read_write.h"

#include "SEQ_sequencer.h"

#ifdef WITH_PYTHON
#  include "BPY_extern.h"
#endif

#include "CCGSubSurf.h"
#include "atomic_ops.h"

static CLG_LogRef LOG = {"bke.object"};

/**
 * Vertex parent modifies original BMesh which is not safe for threading.
 * Ideally such a modification should be handled as a separate DAG update
 * callback for mesh datablock, but for until it is actually supported use
 * simpler solution with a mutex lock.
 *                                               - sergey -
 */
#define VPARENT_THREADING_HACK

#ifdef VPARENT_THREADING_HACK
static ThreadMutex vparent_lock = BLI_MUTEX_INITIALIZER;
#endif

static void copy_object_pose(Object *obn, const Object *ob, const int flag);

static void object_init_data(ID *id)
{
  Object *ob = (Object *)id;
  BLI_assert(MEMCMP_STRUCT_AFTER_IS_ZERO(ob, id));

  MEMCPY_STRUCT_AFTER(ob, DNA_struct_default_get(Object), id);

  ob->type = OB_EMPTY;

  ob->trackflag = OB_POSY;
  ob->upflag = OB_POSZ;

  /* Animation Visualization defaults */
  animviz_settings_init(&ob->avs);
}

static void object_copy_data(Main *bmain, ID *id_dst, const ID *id_src, const int flag)
{
  Object *ob_dst = (Object *)id_dst;
  const Object *ob_src = (const Object *)id_src;

  /* Do not copy runtime data. */
  BKE_object_runtime_reset_on_copy(ob_dst, flag);

  /* We never handle usercount here for own data. */
  const int flag_subdata = flag | LIB_ID_CREATE_NO_USER_REFCOUNT;

  if (ob_src->totcol) {
    ob_dst->mat = MEM_dupallocN(ob_src->mat);
    ob_dst->matbits = MEM_dupallocN(ob_src->matbits);
    ob_dst->totcol = ob_src->totcol;
  }
  else if (ob_dst->mat != NULL || ob_dst->matbits != NULL) {
    /* This shall not be needed, but better be safe than sorry. */
    BLI_assert(!"Object copy: non-NULL material pointers with zero counter, should not happen.");
    ob_dst->mat = NULL;
    ob_dst->matbits = NULL;
  }

  if (ob_src->iuser) {
    ob_dst->iuser = MEM_dupallocN(ob_src->iuser);
  }

  if (ob_src->runtime.bb) {
    ob_dst->runtime.bb = MEM_dupallocN(ob_src->runtime.bb);
  }

  BLI_listbase_clear(&ob_dst->shader_fx);
  LISTBASE_FOREACH (ShaderFxData *, fx, &ob_src->shader_fx) {
    ShaderFxData *nfx = BKE_shaderfx_new(fx->type);
    BLI_strncpy(nfx->name, fx->name, sizeof(nfx->name));
    BKE_shaderfx_copydata_ex(fx, nfx, flag_subdata);
    BLI_addtail(&ob_dst->shader_fx, nfx);
  }

  if (ob_src->pose) {
    copy_object_pose(ob_dst, ob_src, flag_subdata);
    /* backwards compat... non-armatures can get poses in older files? */
    if (ob_src->type == OB_ARMATURE) {
      const bool do_pose_id_user = (flag & LIB_ID_CREATE_NO_USER_REFCOUNT) == 0;
      BKE_pose_rebuild(bmain, ob_dst, ob_dst->data, do_pose_id_user);
    }
  }
  BKE_defgroup_copy_list(&ob_dst->defbase, &ob_src->defbase);
  BKE_object_facemap_copy_list(&ob_dst->fmaps, &ob_src->fmaps);
  BKE_constraints_copy_ex(&ob_dst->constraints, &ob_src->constraints, flag_subdata, true);

  ob_dst->mode = ob_dst->type != OB_GPENCIL ? OB_MODE_OBJECT : ob_dst->mode;
  ob_dst->sculpt = NULL;

  if (ob_src->pd) {
    ob_dst->pd = MEM_dupallocN(ob_src->pd);
    if (ob_dst->pd->rng) {
      ob_dst->pd->rng = MEM_dupallocN(ob_src->pd->rng);
    }
  }
  BKE_rigidbody_object_copy(bmain, ob_dst, ob_src, flag_subdata);

  BLI_listbase_clear(&ob_dst->modifiers);
  BLI_listbase_clear(&ob_dst->greasepencil_modifiers);
  /* Note: Also takes care of softbody and particle systems copying. */
  BKE_object_modifier_stack_copy(ob_dst, ob_src, true, flag_subdata);

  BLI_listbase_clear((ListBase *)&ob_dst->drawdata);
  BLI_listbase_clear(&ob_dst->pc_ids);

  ob_dst->avs = ob_src->avs;
  ob_dst->mpath = animviz_copy_motionpath(ob_src->mpath);

  /* Do not copy object's preview
   * (mostly due to the fact renderers create temp copy of objects). */
  if ((flag & LIB_ID_COPY_NO_PREVIEW) == 0 && false) { /* XXX TODO temp hack */
    BKE_previewimg_id_copy(&ob_dst->id, &ob_src->id);
  }
  else {
    ob_dst->preview = NULL;
  }
}

static void object_free_data(ID *id)
{
  Object *ob = (Object *)id;

  DRW_drawdata_free((ID *)ob);

  /* BKE_<id>_free shall never touch to ID->us. Never ever. */
  BKE_object_free_modifiers(ob, LIB_ID_CREATE_NO_USER_REFCOUNT);
  BKE_object_free_shaderfx(ob, LIB_ID_CREATE_NO_USER_REFCOUNT);

  MEM_SAFE_FREE(ob->mat);
  MEM_SAFE_FREE(ob->matbits);
  MEM_SAFE_FREE(ob->iuser);
  MEM_SAFE_FREE(ob->runtime.bb);

  BLI_freelistN(&ob->defbase);
  BLI_freelistN(&ob->fmaps);
  if (ob->pose) {
    BKE_pose_free_ex(ob->pose, false);
    ob->pose = NULL;
  }
  if (ob->mpath) {
    animviz_free_motionpath(ob->mpath);
    ob->mpath = NULL;
  }

  BKE_constraints_free_ex(&ob->constraints, false);

  BKE_partdeflect_free(ob->pd);
  BKE_rigidbody_free_object(ob, NULL);
  BKE_rigidbody_free_constraint(ob);

  sbFree(ob);

  BKE_sculptsession_free(ob);

  BLI_freelistN(&ob->pc_ids);

  /* Free runtime curves data. */
  if (ob->runtime.curve_cache) {
    BKE_curve_bevelList_free(&ob->runtime.curve_cache->bev);
    if (ob->runtime.curve_cache->anim_path_accum_length) {
      MEM_freeN((void *)ob->runtime.curve_cache->anim_path_accum_length);
    }
    MEM_freeN(ob->runtime.curve_cache);
    ob->runtime.curve_cache = NULL;
  }

  BKE_previewimg_free(&ob->preview);
}

static void object_make_local(Main *bmain, ID *id, const int flags)
{
  Object *ob = (Object *)id;
  const bool lib_local = (flags & LIB_ID_MAKELOCAL_FULL_LIBRARY) != 0;
  const bool clear_proxy = (flags & LIB_ID_MAKELOCAL_OBJECT_NO_PROXY_CLEARING) == 0;
  bool is_local = false, is_lib = false;

  /* - only lib users: do nothing (unless force_local is set)
   * - only local users: set flag
   * - mixed: make copy
   * In case we make a whole lib's content local,
   * we always want to localize, and we skip remapping (done later).
   */

  if (!ID_IS_LINKED(ob)) {
    return;
  }

  BKE_library_ID_test_usages(bmain, ob, &is_local, &is_lib);

  if (lib_local || is_local) {
    if (!is_lib) {
      BKE_lib_id_clear_library_data(bmain, &ob->id);
      BKE_lib_id_expand_local(bmain, &ob->id);
      if (clear_proxy) {
        if (ob->proxy_from != NULL) {
          ob->proxy_from->proxy = NULL;
          ob->proxy_from->proxy_group = NULL;
        }
        ob->proxy = ob->proxy_from = ob->proxy_group = NULL;
      }
    }
    else {
      Object *ob_new = (Object *)BKE_id_copy(bmain, &ob->id);
      id_us_min(&ob_new->id);

      ob_new->proxy = ob_new->proxy_from = ob_new->proxy_group = NULL;

      /* setting newid is mandatory for complex make_lib_local logic... */
      ID_NEW_SET(ob, ob_new);

      if (!lib_local) {
        BKE_libblock_remap(bmain, ob, ob_new, ID_REMAP_SKIP_INDIRECT_USAGE);
      }
    }
  }
}

static void library_foreach_modifiersForeachIDLink(void *user_data,
                                                   Object *UNUSED(object),
                                                   ID **id_pointer,
                                                   int cb_flag)
{
  LibraryForeachIDData *data = (LibraryForeachIDData *)user_data;
  BKE_lib_query_foreachid_process(data, id_pointer, cb_flag);
}

static void library_foreach_gpencil_modifiersForeachIDLink(void *user_data,
                                                           Object *UNUSED(object),
                                                           ID **id_pointer,
                                                           int cb_flag)
{
  LibraryForeachIDData *data = (LibraryForeachIDData *)user_data;
  BKE_lib_query_foreachid_process(data, id_pointer, cb_flag);
}

static void library_foreach_shaderfxForeachIDLink(void *user_data,
                                                  Object *UNUSED(object),
                                                  ID **id_pointer,
                                                  int cb_flag)
{
  LibraryForeachIDData *data = (LibraryForeachIDData *)user_data;
  BKE_lib_query_foreachid_process(data, id_pointer, cb_flag);
}

static void library_foreach_constraintObjectLooper(bConstraint *UNUSED(con),
                                                   ID **id_pointer,
                                                   bool is_reference,
                                                   void *user_data)
{
  LibraryForeachIDData *data = (LibraryForeachIDData *)user_data;
  const int cb_flag = is_reference ? IDWALK_CB_USER : IDWALK_CB_NOP;
  BKE_lib_query_foreachid_process(data, id_pointer, cb_flag);
}

static void library_foreach_particlesystemsObjectLooper(ParticleSystem *UNUSED(psys),
                                                        ID **id_pointer,
                                                        void *user_data,
                                                        int cb_flag)
{
  LibraryForeachIDData *data = (LibraryForeachIDData *)user_data;
  BKE_lib_query_foreachid_process(data, id_pointer, cb_flag);
}

static void object_foreach_id(ID *id, LibraryForeachIDData *data)
{
  Object *object = (Object *)id;

  /* Object is special, proxies make things hard... */
  const int proxy_cb_flag = ((BKE_lib_query_foreachid_process_flags_get(data) &
                              IDWALK_NO_INDIRECT_PROXY_DATA_USAGE) == 0 &&
                             (object->proxy || object->proxy_group)) ?
                                IDWALK_CB_INDIRECT_USAGE :
                                0;

  /* object data special case */
  if (object->type == OB_EMPTY) {
    /* empty can have NULL or Image */
    BKE_LIB_FOREACHID_PROCESS_ID(data, object->data, proxy_cb_flag | IDWALK_CB_USER);
  }
  else {
    /* when set, this can't be NULL */
    if (object->data) {
      BKE_LIB_FOREACHID_PROCESS_ID(
          data, object->data, proxy_cb_flag | IDWALK_CB_USER | IDWALK_CB_NEVER_NULL);
    }
  }

  BKE_LIB_FOREACHID_PROCESS(data, object->parent, IDWALK_CB_NEVER_SELF);
  BKE_LIB_FOREACHID_PROCESS(data, object->track, IDWALK_CB_NEVER_SELF);
  /* object->proxy is refcounted, but not object->proxy_group... *sigh* */
  BKE_LIB_FOREACHID_PROCESS(data, object->proxy, IDWALK_CB_USER | IDWALK_CB_NEVER_SELF);
  BKE_LIB_FOREACHID_PROCESS(data, object->proxy_group, IDWALK_CB_NOP);

  /* Special case!
   * Since this field is set/owned by 'user' of this ID (and not ID itself),
   * it is only indirect usage if proxy object is linked... Twisted. */
  {
    const int cb_flag_orig = BKE_lib_query_foreachid_process_callback_flag_override(
        data,
        (object->proxy_from != NULL && ID_IS_LINKED(object->proxy_from)) ?
            IDWALK_CB_INDIRECT_USAGE :
            0,
        true);
    BKE_LIB_FOREACHID_PROCESS(data, object->proxy_from, IDWALK_CB_LOOPBACK | IDWALK_CB_NEVER_SELF);
    BKE_lib_query_foreachid_process_callback_flag_override(data, cb_flag_orig, true);
  }

  BKE_LIB_FOREACHID_PROCESS(data, object->poselib, IDWALK_CB_USER);

  for (int i = 0; i < object->totcol; i++) {
    BKE_LIB_FOREACHID_PROCESS(data, object->mat[i], proxy_cb_flag | IDWALK_CB_USER);
  }

  /* Note that ob->gpd is deprecated, so no need to handle it here. */
  BKE_LIB_FOREACHID_PROCESS(data, object->instance_collection, IDWALK_CB_USER);

  if (object->pd) {
    BKE_LIB_FOREACHID_PROCESS(data, object->pd->tex, IDWALK_CB_USER);
    BKE_LIB_FOREACHID_PROCESS(data, object->pd->f_source, IDWALK_CB_NOP);
  }
  /* Note that ob->effect is deprecated, so no need to handle it here. */

  if (object->pose) {
    const int cb_flag_orig = BKE_lib_query_foreachid_process_callback_flag_override(
        data, proxy_cb_flag, false);
    LISTBASE_FOREACH (bPoseChannel *, pchan, &object->pose->chanbase) {
      IDP_foreach_property(
          pchan->prop, IDP_TYPE_FILTER_ID, BKE_lib_query_idpropertiesForeachIDLink_callback, data);
      BKE_LIB_FOREACHID_PROCESS(data, pchan->custom, IDWALK_CB_USER);
      BKE_constraints_id_loop(&pchan->constraints, library_foreach_constraintObjectLooper, data);
    }
    BKE_lib_query_foreachid_process_callback_flag_override(data, cb_flag_orig, true);
  }

  if (object->rigidbody_constraint) {
    BKE_LIB_FOREACHID_PROCESS(data, object->rigidbody_constraint->ob1, IDWALK_CB_NEVER_SELF);
    BKE_LIB_FOREACHID_PROCESS(data, object->rigidbody_constraint->ob2, IDWALK_CB_NEVER_SELF);
  }

  BKE_modifiers_foreach_ID_link(object, library_foreach_modifiersForeachIDLink, data);
  BKE_gpencil_modifiers_foreach_ID_link(
      object, library_foreach_gpencil_modifiersForeachIDLink, data);
  BKE_constraints_id_loop(&object->constraints, library_foreach_constraintObjectLooper, data);
  BKE_shaderfx_foreach_ID_link(object, library_foreach_shaderfxForeachIDLink, data);

  LISTBASE_FOREACH (ParticleSystem *, psys, &object->particlesystem) {
    BKE_particlesystem_id_loop(psys, library_foreach_particlesystemsObjectLooper, data);
  }

  if (object->soft) {
    BKE_LIB_FOREACHID_PROCESS(data, object->soft->collision_group, IDWALK_CB_NOP);

    if (object->soft->effector_weights) {
      BKE_LIB_FOREACHID_PROCESS(data, object->soft->effector_weights->group, IDWALK_CB_NOP);
    }
  }
}

static void write_defgroups(BlendWriter *writer, ListBase *defbase)
{
  LISTBASE_FOREACH (bDeformGroup *, defgroup, defbase) {
    BLO_write_struct(writer, bDeformGroup, defgroup);
  }
}

static void write_fmaps(BlendWriter *writer, ListBase *fbase)
{
  LISTBASE_FOREACH (bFaceMap *, fmap, fbase) {
    BLO_write_struct(writer, bFaceMap, fmap);
  }
}

static void object_blend_write(BlendWriter *writer, ID *id, const void *id_address)
{
  Object *ob = (Object *)id;

  const bool is_undo = BLO_write_is_undo(writer);
  if (ob->id.us > 0 || is_undo) {
    /* Clean up, important in undo case to reduce false detection of changed data-blocks. */
    BKE_object_runtime_reset(ob);

    if (is_undo) {
      /* For undo we stay in object mode during undo presses, so keep edit-mode disabled on save as
       * well, can help reducing false detection of changed data-blocks. */
      ob->mode &= ~OB_MODE_EDIT;
    }

    /* write LibData */
    BLO_write_id_struct(writer, Object, id_address, &ob->id);
    BKE_id_blend_write(writer, &ob->id);

    if (ob->adt) {
      BKE_animdata_blend_write(writer, ob->adt);
    }

    /* direct data */
    BLO_write_pointer_array(writer, ob->totcol, ob->mat);
    BLO_write_raw(writer, sizeof(char) * ob->totcol, ob->matbits);

    bArmature *arm = NULL;
    if (ob->type == OB_ARMATURE) {
      arm = ob->data;
      if (arm && ob->pose && arm->act_bone) {
        BLI_strncpy(
            ob->pose->proxy_act_bone, arm->act_bone->name, sizeof(ob->pose->proxy_act_bone));
      }
    }

    BKE_pose_blend_write(writer, ob->pose, arm);
    write_defgroups(writer, &ob->defbase);
    write_fmaps(writer, &ob->fmaps);
    BKE_constraint_blend_write(writer, &ob->constraints);
    animviz_motionpath_blend_write(writer, ob->mpath);

    BLO_write_struct(writer, PartDeflect, ob->pd);
    if (ob->soft) {
      /* Set deprecated pointers to prevent crashes of older Blenders */
      ob->soft->pointcache = ob->soft->shared->pointcache;
      ob->soft->ptcaches = ob->soft->shared->ptcaches;
      BLO_write_struct(writer, SoftBody, ob->soft);
      BLO_write_struct(writer, SoftBody_Shared, ob->soft->shared);
      BKE_ptcache_blend_write(writer, &(ob->soft->shared->ptcaches));
      BLO_write_struct(writer, EffectorWeights, ob->soft->effector_weights);
    }

    if (ob->rigidbody_object) {
      /* TODO: if any extra data is added to handle duplis, will need separate function then */
      BLO_write_struct(writer, RigidBodyOb, ob->rigidbody_object);
    }
    if (ob->rigidbody_constraint) {
      BLO_write_struct(writer, RigidBodyCon, ob->rigidbody_constraint);
    }

    if (ob->type == OB_EMPTY && ob->empty_drawtype == OB_EMPTY_IMAGE) {
      BLO_write_struct(writer, ImageUser, ob->iuser);
    }

    BKE_particle_system_blend_write(writer, &ob->particlesystem);
    BKE_modifier_blend_write(writer, &ob->modifiers);
    BKE_gpencil_modifier_blend_write(writer, &ob->greasepencil_modifiers);
    BKE_shaderfx_blend_write(writer, &ob->shader_fx);

    BLO_write_struct_list(writer, LinkData, &ob->pc_ids);

    BKE_previewimg_blend_write(writer, ob->preview);
  }
}

/* XXX deprecated - old animation system */
static void direct_link_nlastrips(BlendDataReader *reader, ListBase *strips)
{
  BLO_read_list(reader, strips);

  LISTBASE_FOREACH (bActionStrip *, strip, strips) {
    BLO_read_list(reader, &strip->modifiers);
  }
}

static void object_blend_read_data(BlendDataReader *reader, ID *id)
{
  Object *ob = (Object *)id;

  PartEff *paf;

  /* XXX This should not be needed - but seems like it can happen in some cases,
   * so for now play safe. */
  ob->proxy_from = NULL;

  const bool is_undo = BLO_read_data_is_undo(reader);
  if (ob->id.tag & (LIB_TAG_EXTERN | LIB_TAG_INDIRECT)) {
    /* Do not allow any non-object mode for linked data.
     * See T34776, T42780, T81027 for more information. */
    ob->mode &= ~OB_MODE_ALL_MODE_DATA;
  }
  else if (is_undo) {
    /* For undo we want to stay in object mode during undo presses, so keep some edit modes
     * disabled.
     * TODO: Check if we should not disable more edit modes here? */
    ob->mode &= ~(OB_MODE_EDIT | OB_MODE_PARTICLE_EDIT);
  }

  BLO_read_data_address(reader, &ob->adt);
  BKE_animdata_blend_read_data(reader, ob->adt);

  BLO_read_data_address(reader, &ob->pose);
  BKE_pose_blend_read_data(reader, ob->pose);

  BLO_read_data_address(reader, &ob->mpath);
  if (ob->mpath) {
    animviz_motionpath_blend_read_data(reader, ob->mpath);
  }

  BLO_read_list(reader, &ob->defbase);
  BLO_read_list(reader, &ob->fmaps);
  /* XXX deprecated - old animation system <<< */
  direct_link_nlastrips(reader, &ob->nlastrips);
  BLO_read_list(reader, &ob->constraintChannels);
  /* >>> XXX deprecated - old animation system */

  BLO_read_pointer_array(reader, (void **)&ob->mat);
  BLO_read_data_address(reader, &ob->matbits);

  /* do it here, below old data gets converted */
  BKE_modifier_blend_read_data(reader, &ob->modifiers, ob);
  BKE_gpencil_modifier_blend_read_data(reader, &ob->greasepencil_modifiers);
  BKE_shaderfx_blend_read_data(reader, &ob->shader_fx);

  BLO_read_list(reader, &ob->effect);
  paf = ob->effect.first;
  while (paf) {
    if (paf->type == EFF_PARTICLE) {
      paf->keys = NULL;
    }
    if (paf->type == EFF_WAVE) {
      WaveEff *wav = (WaveEff *)paf;
      PartEff *next = paf->next;
      WaveModifierData *wmd = (WaveModifierData *)BKE_modifier_new(eModifierType_Wave);

      wmd->damp = wav->damp;
      wmd->flag = wav->flag;
      wmd->height = wav->height;
      wmd->lifetime = wav->lifetime;
      wmd->narrow = wav->narrow;
      wmd->speed = wav->speed;
      wmd->startx = wav->startx;
      wmd->starty = wav->startx;
      wmd->timeoffs = wav->timeoffs;
      wmd->width = wav->width;

      BLI_addtail(&ob->modifiers, wmd);

      BLI_remlink(&ob->effect, paf);
      MEM_freeN(paf);

      paf = next;
      continue;
    }
    if (paf->type == EFF_BUILD) {
      BuildEff *baf = (BuildEff *)paf;
      PartEff *next = paf->next;
      BuildModifierData *bmd = (BuildModifierData *)BKE_modifier_new(eModifierType_Build);

      bmd->start = baf->sfra;
      bmd->length = baf->len;
      bmd->randomize = 0;
      bmd->seed = 1;

      BLI_addtail(&ob->modifiers, bmd);

      BLI_remlink(&ob->effect, paf);
      MEM_freeN(paf);

      paf = next;
      continue;
    }
    paf = paf->next;
  }

  BLO_read_data_address(reader, &ob->pd);
  BKE_particle_partdeflect_blend_read_data(reader, ob->pd);
  BLO_read_data_address(reader, &ob->soft);
  if (ob->soft) {
    SoftBody *sb = ob->soft;

    sb->bpoint = NULL; /* init pointers so it gets rebuilt nicely */
    sb->bspring = NULL;
    sb->scratch = NULL;
    /* although not used anymore */
    /* still have to be loaded to be compatible with old files */
    BLO_read_pointer_array(reader, (void **)&sb->keys);
    if (sb->keys) {
      for (int a = 0; a < sb->totkey; a++) {
        BLO_read_data_address(reader, &sb->keys[a]);
      }
    }

    BLO_read_data_address(reader, &sb->effector_weights);
    if (!sb->effector_weights) {
      sb->effector_weights = BKE_effector_add_weights(NULL);
    }

    BLO_read_data_address(reader, &sb->shared);
    if (sb->shared == NULL) {
      /* Link deprecated caches if they exist, so we can use them for versioning.
       * We should only do this when sb->shared == NULL, because those pointers
       * are always set (for compatibility with older Blenders). We mustn't link
       * the same pointcache twice. */
      BKE_ptcache_blend_read_data(reader, &sb->ptcaches, &sb->pointcache, false);
    }
    else {
      /* link caches */
      BKE_ptcache_blend_read_data(reader, &sb->shared->ptcaches, &sb->shared->pointcache, false);
    }
  }
  BLO_read_data_address(reader, &ob->fluidsimSettings); /* NT */

  BLO_read_data_address(reader, &ob->rigidbody_object);
  if (ob->rigidbody_object) {
    RigidBodyOb *rbo = ob->rigidbody_object;
    /* Allocate runtime-only struct */
    rbo->shared = MEM_callocN(sizeof(*rbo->shared), "RigidBodyObShared");
  }
  BLO_read_data_address(reader, &ob->rigidbody_constraint);
  if (ob->rigidbody_constraint) {
    ob->rigidbody_constraint->physics_constraint = NULL;
  }

  BLO_read_list(reader, &ob->particlesystem);
  BKE_particle_system_blend_read_data(reader, &ob->particlesystem);

  BKE_constraint_blend_read_data(reader, &ob->constraints);

  BLO_read_list(reader, &ob->hooks);
  while (ob->hooks.first) {
    ObHook *hook = ob->hooks.first;
    HookModifierData *hmd = (HookModifierData *)BKE_modifier_new(eModifierType_Hook);

    BLO_read_int32_array(reader, hook->totindex, &hook->indexar);

    /* Do conversion here because if we have loaded
     * a hook we need to make sure it gets converted
     * and freed, regardless of version.
     */
    copy_v3_v3(hmd->cent, hook->cent);
    hmd->falloff = hook->falloff;
    hmd->force = hook->force;
    hmd->indexar = hook->indexar;
    hmd->object = hook->parent;
    memcpy(hmd->parentinv, hook->parentinv, sizeof(hmd->parentinv));
    hmd->totindex = hook->totindex;

    BLI_addhead(&ob->modifiers, hmd);
    BLI_remlink(&ob->hooks, hook);

    BKE_modifier_unique_name(&ob->modifiers, (ModifierData *)hmd);

    MEM_freeN(hook);
  }

  BLO_read_data_address(reader, &ob->iuser);
  if (ob->type == OB_EMPTY && ob->empty_drawtype == OB_EMPTY_IMAGE && !ob->iuser) {
    BKE_object_empty_draw_type_set(ob, ob->empty_drawtype);
  }

  BKE_object_runtime_reset(ob);
  BLO_read_list(reader, &ob->pc_ids);

  /* in case this value changes in future, clamp else we get undefined behavior */
  CLAMP(ob->rotmode, ROT_MODE_MIN, ROT_MODE_MAX);

  if (ob->sculpt) {
    ob->sculpt = NULL;
    /* Only create data on undo, otherwise rely on editor mode switching. */
    if (BLO_read_data_is_undo(reader) && (ob->mode & OB_MODE_ALL_SCULPT)) {
      BKE_object_sculpt_data_create(ob);
    }
  }

  BLO_read_data_address(reader, &ob->preview);
  BKE_previewimg_blend_read(reader, ob->preview);
}

/* XXX deprecated - old animation system */
static void lib_link_nlastrips(BlendLibReader *reader, ID *id, ListBase *striplist)
{
  LISTBASE_FOREACH (bActionStrip *, strip, striplist) {
    BLO_read_id_address(reader, id->lib, &strip->object);
    BLO_read_id_address(reader, id->lib, &strip->act);
    BLO_read_id_address(reader, id->lib, &strip->ipo);
    LISTBASE_FOREACH (bActionModifier *, amod, &strip->modifiers) {
      BLO_read_id_address(reader, id->lib, &amod->ob);
    }
  }
}

/* XXX deprecated - old animation system */
static void lib_link_constraint_channels(BlendLibReader *reader, ID *id, ListBase *chanbase)
{
  LISTBASE_FOREACH (bConstraintChannel *, chan, chanbase) {
    BLO_read_id_address(reader, id->lib, &chan->ipo);
  }
}

static void object_blend_read_lib(BlendLibReader *reader, ID *id)
{
  Object *ob = (Object *)id;

  bool warn = false;

  /* XXX deprecated - old animation system <<< */
  BLO_read_id_address(reader, ob->id.lib, &ob->ipo);
  BLO_read_id_address(reader, ob->id.lib, &ob->action);
  /* >>> XXX deprecated - old animation system */

  BLO_read_id_address(reader, ob->id.lib, &ob->parent);
  BLO_read_id_address(reader, ob->id.lib, &ob->track);
  BLO_read_id_address(reader, ob->id.lib, &ob->poselib);

  /* 2.8x drops support for non-empty dupli instances. */
  if (ob->type == OB_EMPTY) {
    BLO_read_id_address(reader, ob->id.lib, &ob->instance_collection);
  }
  else {
    if (ob->instance_collection != NULL) {
      ID *new_id = BLO_read_get_new_id_address(reader, ob->id.lib, &ob->instance_collection->id);
      BLO_reportf_wrap(BLO_read_lib_reports(reader),
                       RPT_WARNING,
                       TIP_("Non-Empty object '%s' cannot duplicate collection '%s' "
                            "anymore in Blender 2.80, removed instancing"),
                       ob->id.name + 2,
                       new_id->name + 2);
    }
    ob->instance_collection = NULL;
    ob->transflag &= ~OB_DUPLICOLLECTION;
  }

  BLO_read_id_address(reader, ob->id.lib, &ob->proxy);
  if (ob->proxy) {
    /* paranoia check, actually a proxy_from pointer should never be written... */
    if (ob->proxy->id.lib == NULL) {
      ob->proxy->proxy_from = NULL;
      ob->proxy = NULL;

      if (ob->id.lib) {
        printf("Proxy lost from  object %s lib %s\n", ob->id.name + 2, ob->id.lib->filepath);
      }
      else {
        printf("Proxy lost from  object %s lib <NONE>\n", ob->id.name + 2);
      }
    }
    else {
      /* this triggers object_update to always use a copy */
      ob->proxy->proxy_from = ob;
    }
  }
  BLO_read_id_address(reader, ob->id.lib, &ob->proxy_group);

  void *poin = ob->data;
  BLO_read_id_address(reader, ob->id.lib, &ob->data);

  if (ob->data == NULL && poin != NULL) {
    if (ob->id.lib) {
      printf("Can't find obdata of %s lib %s\n", ob->id.name + 2, ob->id.lib->filepath);
    }
    else {
      printf("Object %s lost data.\n", ob->id.name + 2);
    }

    ob->type = OB_EMPTY;
    warn = true;

    if (ob->pose) {
      /* we can't call #BKE_pose_free() here because of library linking
       * freeing will recurse down into every pose constraints ID pointers
       * which are not always valid, so for now free directly and suffer
       * some leaked memory rather than crashing immediately
       * while bad this _is_ an exceptional case - campbell */
#if 0
      BKE_pose_free(ob->pose);
#else
      MEM_freeN(ob->pose);
#endif
      ob->pose = NULL;
      ob->mode &= ~OB_MODE_POSE;
    }
  }
  for (int a = 0; a < ob->totcol; a++) {
    BLO_read_id_address(reader, ob->id.lib, &ob->mat[a]);
  }

  /* When the object is local and the data is library its possible
   * the material list size gets out of sync. T22663. */
  if (ob->data && ob->id.lib != ((ID *)ob->data)->lib) {
    const short *totcol_data = BKE_object_material_len_p(ob);
    /* Only expand so as not to lose any object materials that might be set. */
    if (totcol_data && (*totcol_data > ob->totcol)) {
      /* printf("'%s' %d -> %d\n", ob->id.name, ob->totcol, *totcol_data); */
      BKE_object_material_resize(BLO_read_lib_get_main(reader), ob, *totcol_data, false);
    }
  }

  BLO_read_id_address(reader, ob->id.lib, &ob->gpd);

  /* if id.us==0 a new base will be created later on */

  /* WARNING! Also check expand_object(), should reflect the stuff below. */
  BKE_pose_blend_read_lib(reader, ob, ob->pose);
  BKE_constraint_blend_read_lib(reader, &ob->id, &ob->constraints);

  /* XXX deprecated - old animation system <<< */
  lib_link_constraint_channels(reader, &ob->id, &ob->constraintChannels);
  lib_link_nlastrips(reader, &ob->id, &ob->nlastrips);
  /* >>> XXX deprecated - old animation system */

  LISTBASE_FOREACH (PartEff *, paf, &ob->effect) {
    if (paf->type == EFF_PARTICLE) {
      BLO_read_id_address(reader, ob->id.lib, &paf->group);
    }
  }

  {
    FluidsimModifierData *fluidmd = (FluidsimModifierData *)BKE_modifiers_findby_type(
        ob, eModifierType_Fluidsim);

    if (fluidmd && fluidmd->fss) {
      BLO_read_id_address(
          reader, ob->id.lib, &fluidmd->fss->ipo); /* XXX deprecated - old animation system */
    }
  }

  {
    FluidModifierData *fmd = (FluidModifierData *)BKE_modifiers_findby_type(ob,
                                                                            eModifierType_Fluid);

    if (fmd && (fmd->type == MOD_FLUID_TYPE_DOMAIN) && fmd->domain) {
      /* Flag for refreshing the simulation after loading */
      fmd->domain->flags |= FLUID_DOMAIN_FILE_LOAD;
    }
    else if (fmd && (fmd->type == MOD_FLUID_TYPE_FLOW) && fmd->flow) {
      fmd->flow->flags &= ~FLUID_FLOW_NEEDS_UPDATE;
    }
    else if (fmd && (fmd->type == MOD_FLUID_TYPE_EFFEC) && fmd->effector) {
      fmd->effector->flags &= ~FLUID_EFFECTOR_NEEDS_UPDATE;
    }
  }

  /* texture field */
  if (ob->pd) {
    BKE_particle_partdeflect_blend_read_lib(reader, &ob->id, ob->pd);
  }

  if (ob->soft) {
    BLO_read_id_address(reader, ob->id.lib, &ob->soft->collision_group);

    BLO_read_id_address(reader, ob->id.lib, &ob->soft->effector_weights->group);
  }

  BKE_particle_system_blend_read_lib(reader, ob, &ob->id, &ob->particlesystem);
  BKE_modifier_blend_read_lib(reader, ob);
  BKE_gpencil_modifier_blend_read_lib(reader, ob);
  BKE_shaderfx_blend_read_lib(reader, ob);

  if (ob->rigidbody_constraint) {
    BLO_read_id_address(reader, ob->id.lib, &ob->rigidbody_constraint->ob1);
    BLO_read_id_address(reader, ob->id.lib, &ob->rigidbody_constraint->ob2);
  }

  if (warn) {
    BLO_reportf_wrap(BLO_read_lib_reports(reader), RPT_WARNING, "Warning in console");
  }
}

/* XXX deprecated - old animation system */
static void expand_constraint_channels(BlendExpander *expander, ListBase *chanbase)
{
  LISTBASE_FOREACH (bConstraintChannel *, chan, chanbase) {
    BLO_expand(expander, chan->ipo);
  }
}

static void expand_object_expandModifiers(void *userData,
                                          Object *UNUSED(ob),
                                          ID **idpoin,
                                          int UNUSED(cb_flag))
{
  BlendExpander *expander = userData;
  BLO_expand(expander, *idpoin);
}

PartEff *BKE_object_do_version_give_parteff_245(Object *ob)
{
  PartEff *paf;

  paf = ob->effect.first;
  while (paf) {
    if (paf->type == EFF_PARTICLE) {
      return paf;
    }
    paf = paf->next;
  }
  return NULL;
}

static void object_blend_read_expand(BlendExpander *expander, ID *id)
{
  Object *ob = (Object *)id;

  BLO_expand(expander, ob->data);

  /* expand_object_expandModifier() */
  if (ob->modifiers.first) {
    BKE_modifiers_foreach_ID_link(ob, expand_object_expandModifiers, expander);
  }

  /* expand_object_expandModifier() */
  if (ob->greasepencil_modifiers.first) {
    BKE_gpencil_modifiers_foreach_ID_link(ob, expand_object_expandModifiers, expander);
  }

  /* expand_object_expandShaderFx() */
  if (ob->shader_fx.first) {
    BKE_shaderfx_foreach_ID_link(ob, expand_object_expandModifiers, expander);
  }

  BKE_pose_blend_read_expand(expander, ob->pose);
  BLO_expand(expander, ob->poselib);
  BKE_constraint_blend_read_expand(expander, &ob->constraints);

  BLO_expand(expander, ob->gpd);

  /* XXX deprecated - old animation system (for version patching only) */
  BLO_expand(expander, ob->ipo);
  BLO_expand(expander, ob->action);

  expand_constraint_channels(expander, &ob->constraintChannels);

  LISTBASE_FOREACH (bActionStrip *, strip, &ob->nlastrips) {
    BLO_expand(expander, strip->object);
    BLO_expand(expander, strip->act);
    BLO_expand(expander, strip->ipo);
  }
  /* XXX deprecated - old animation system (for version patching only) */

  for (int a = 0; a < ob->totcol; a++) {
    BLO_expand(expander, ob->mat[a]);
  }

  PartEff *paf = BKE_object_do_version_give_parteff_245(ob);
  if (paf && paf->group) {
    BLO_expand(expander, paf->group);
  }

  if (ob->instance_collection) {
    BLO_expand(expander, ob->instance_collection);
  }

  if (ob->proxy) {
    BLO_expand(expander, ob->proxy);
  }
  if (ob->proxy_group) {
    BLO_expand(expander, ob->proxy_group);
  }

  LISTBASE_FOREACH (ParticleSystem *, psys, &ob->particlesystem) {
    BLO_expand(expander, psys->part);
  }

  if (ob->pd) {
    BLO_expand(expander, ob->pd->tex);
    BLO_expand(expander, ob->pd->f_source);
  }

  if (ob->soft) {
    BLO_expand(expander, ob->soft->collision_group);

    if (ob->soft->effector_weights) {
      BLO_expand(expander, ob->soft->effector_weights->group);
    }
  }

  if (ob->rigidbody_constraint) {
    BLO_expand(expander, ob->rigidbody_constraint->ob1);
    BLO_expand(expander, ob->rigidbody_constraint->ob2);
  }
}

static void object_lib_override_apply_post(ID *id_dst, ID *UNUSED(id_src))
{
  Object *object = (Object *)id_dst;

  ListBase pidlist;
  BKE_ptcache_ids_from_object(&pidlist, object, NULL, 0);
  LISTBASE_FOREACH (PTCacheID *, pid, &pidlist) {
    LISTBASE_FOREACH (PointCache *, point_cache, pid->ptcaches) {
      point_cache->flag |= PTCACHE_FLAG_INFO_DIRTY;
    }
  }
  BLI_freelistN(&pidlist);
}

IDTypeInfo IDType_ID_OB = {
    .id_code = ID_OB,
    .id_filter = FILTER_ID_OB,
    .main_listbase_index = INDEX_ID_OB,
    .struct_size = sizeof(Object),
    .name = "Object",
    .name_plural = "objects",
    .translation_context = BLT_I18NCONTEXT_ID_OBJECT,
    .flags = 0,

    .init_data = object_init_data,
    .copy_data = object_copy_data,
    .free_data = object_free_data,
    .make_local = object_make_local,
    .foreach_id = object_foreach_id,
    .foreach_cache = NULL,
    .owner_get = NULL,

    .blend_write = object_blend_write,
    .blend_read_data = object_blend_read_data,
    .blend_read_lib = object_blend_read_lib,
    .blend_read_expand = object_blend_read_expand,

    .blend_read_undo_preserve = NULL,

    .lib_override_apply_post = object_lib_override_apply_post,
};

void BKE_object_workob_clear(Object *workob)
{
  memset(workob, 0, sizeof(Object));

  workob->scale[0] = workob->scale[1] = workob->scale[2] = 1.0f;
  workob->dscale[0] = workob->dscale[1] = workob->dscale[2] = 1.0f;
  workob->rotmode = ROT_MODE_EUL;
}

void BKE_object_free_particlesystems(Object *ob)
{
  ParticleSystem *psys;

  while ((psys = BLI_pophead(&ob->particlesystem))) {
    psys_free(ob, psys);
  }
}

void BKE_object_free_softbody(Object *ob)
{
  sbFree(ob);
}

void BKE_object_free_curve_cache(Object *ob)
{
  if (ob->runtime.curve_cache) {
    BKE_displist_free(&ob->runtime.curve_cache->disp);
    BKE_curve_bevelList_free(&ob->runtime.curve_cache->bev);
    if (ob->runtime.curve_cache->anim_path_accum_length) {
      MEM_freeN((void *)ob->runtime.curve_cache->anim_path_accum_length);
    }
    BKE_nurbList_free(&ob->runtime.curve_cache->deformed_nurbs);
    MEM_freeN(ob->runtime.curve_cache);
    ob->runtime.curve_cache = NULL;
  }
}

void BKE_object_free_modifiers(Object *ob, const int flag)
{
  ModifierData *md;
  GpencilModifierData *gp_md;

  while ((md = BLI_pophead(&ob->modifiers))) {
    BKE_modifier_free_ex(md, flag);
  }

  while ((gp_md = BLI_pophead(&ob->greasepencil_modifiers))) {
    BKE_gpencil_modifier_free_ex(gp_md, flag);
  }
  /* particle modifiers were freed, so free the particlesystems as well */
  BKE_object_free_particlesystems(ob);

  /* same for softbody */
  BKE_object_free_softbody(ob);

  /* modifiers may have stored data in the DM cache */
  BKE_object_free_derived_caches(ob);
}

void BKE_object_free_shaderfx(Object *ob, const int flag)
{
  ShaderFxData *fx;

  while ((fx = BLI_pophead(&ob->shader_fx))) {
    BKE_shaderfx_free_ex(fx, flag);
  }
}

void BKE_object_modifier_hook_reset(Object *ob, HookModifierData *hmd)
{
  /* reset functionality */
  if (hmd->object) {
    bPoseChannel *pchan = BKE_pose_channel_find_name(hmd->object->pose, hmd->subtarget);

    if (hmd->subtarget[0] && pchan) {
      float imat[4][4], mat[4][4];

      /* Calculate the world-space matrix for the pose-channel target first,
       * then carry on as usual. */
      mul_m4_m4m4(mat, hmd->object->obmat, pchan->pose_mat);

      invert_m4_m4(imat, mat);
      mul_m4_m4m4(hmd->parentinv, imat, ob->obmat);
    }
    else {
      invert_m4_m4(hmd->object->imat, hmd->object->obmat);
      mul_m4_m4m4(hmd->parentinv, hmd->object->imat, ob->obmat);
    }
  }
}

void BKE_object_modifier_gpencil_hook_reset(Object *ob, HookGpencilModifierData *hmd)
{
  if (hmd->object == NULL) {
    return;
  }
  /* reset functionality */
  bPoseChannel *pchan = BKE_pose_channel_find_name(hmd->object->pose, hmd->subtarget);

  if (hmd->subtarget[0] && pchan) {
    float imat[4][4], mat[4][4];

    /* Calculate the world-space matrix for the pose-channel target first,
     * then carry on as usual. */
    mul_m4_m4m4(mat, hmd->object->obmat, pchan->pose_mat);

    invert_m4_m4(imat, mat);
    mul_m4_m4m4(hmd->parentinv, imat, ob->obmat);
  }
  else {
    invert_m4_m4(hmd->object->imat, hmd->object->obmat);
    mul_m4_m4m4(hmd->parentinv, hmd->object->imat, ob->obmat);
  }
}

/**
 * Set the object's active modifier.
 *
 * \param md: If NULL, only clear the active modifier, otherwise
 * it must be in the #Object.modifiers list.
 */
void BKE_object_modifier_set_active(Object *ob, ModifierData *md)
{
  LISTBASE_FOREACH (ModifierData *, md_iter, &ob->modifiers) {
    md_iter->flag &= ~eModifierFlag_Active;
  }

  if (md != NULL) {
    BLI_assert(BLI_findindex(&ob->modifiers, md) != -1);
    md->flag |= eModifierFlag_Active;
  }
}

ModifierData *BKE_object_active_modifier(const Object *ob)
{
  /* In debug mode, check for only one active modifier. */
#ifndef NDEBUG
  int active_count = 0;
  LISTBASE_FOREACH (ModifierData *, md, &ob->modifiers) {
    if (md->flag & eModifierFlag_Active) {
      active_count++;
    }
  }
  BLI_assert(ELEM(active_count, 0, 1));
#endif

  LISTBASE_FOREACH (ModifierData *, md, &ob->modifiers) {
    if (md->flag & eModifierFlag_Active) {
      return md;
    }
  }

  return NULL;
}

/**
 * \return True if the object's type supports regular modifiers (not grease pencil modifiers).
 */
bool BKE_object_supports_modifiers(const Object *ob)
{
  return (
      ELEM(ob->type, OB_MESH, OB_CURVE, OB_SURF, OB_FONT, OB_LATTICE, OB_POINTCLOUD, OB_VOLUME));
}

bool BKE_object_support_modifier_type_check(const Object *ob, int modifier_type)
{
  const ModifierTypeInfo *mti = BKE_modifier_get_info(modifier_type);

  /* Only geometry objects should be able to get modifiers T25291. */
  if (ob->type == OB_HAIR) {
    return (mti->modifyHair != NULL) || (mti->flags & eModifierTypeFlag_AcceptsVertexCosOnly);
  }
  if (ob->type == OB_POINTCLOUD) {
    return (mti->modifyGeometrySet != NULL);
  }
  if (ob->type == OB_VOLUME) {
    return (mti->modifyVolume != NULL);
  }
  if (ELEM(ob->type, OB_MESH, OB_CURVE, OB_SURF, OB_FONT, OB_LATTICE)) {
    if (ob->type == OB_LATTICE && (mti->flags & eModifierTypeFlag_AcceptsVertexCosOnly) == 0) {
      return false;
    }

    if (!((mti->flags & eModifierTypeFlag_AcceptsCVs) ||
          (ob->type == OB_MESH && (mti->flags & eModifierTypeFlag_AcceptsMesh)))) {
      return false;
    }

    return true;
  }

  return false;
}

static bool object_modifier_type_copy_check(ModifierType md_type)
{
  return !ELEM(md_type, eModifierType_Hook, eModifierType_Collision);
}

<<<<<<< HEAD
/** Find a `psys` matching given `psys_src` in `ob_dst` (i.e. sharing the same ParticleSettings
 * ID), or add one, and return valid `psys` from `ob_dst`.
=======
/**
 * Find a `psys` matching given `psys_src` in `ob_dst` (i.e. sharing the same ParticleSettings ID),
 * or add one, and return valid `psys` from `ob_dst`.
>>>>>>> 9e007b46
 *
 * \note Order handling is fairly weak here. This code assumes that it is called **before** the
 * modifier using the psys is actually copied, and that this copied modifier will be added at the
 * end of the stack. That way we can be sure that the particle modifier will be before the one
 * using its particle system in the stack.
 */
static ParticleSystem *object_copy_modifier_particle_system_ensure(Main *bmain,
                                                                   Scene *scene,
                                                                   Object *ob_dst,
                                                                   ParticleSystem *psys_src)
{
  ParticleSystem *psys_dst = NULL;

  /* Check if a particle system with the same particle settings
   * already exists on the destination object. */
  LISTBASE_FOREACH (ParticleSystem *, psys, &ob_dst->particlesystem) {
    if (psys->part == psys_src->part) {
      psys_dst = psys;
      break;
    }
<<<<<<< HEAD
  }

  /* If it does not exist, copy the particle system to the destination object. */
  if (psys_dst == NULL) {
    ModifierData *md = object_copy_particle_system(bmain, scene, ob_dst, psys_src);
    psys_dst = ((ParticleSystemModifierData *)md)->psys;
  }

  return psys_dst;
}

/** Copy a single modifier.
=======
  }

  /* If it does not exist, copy the particle system to the destination object. */
  if (psys_dst == NULL) {
    ModifierData *md = object_copy_particle_system(bmain, scene, ob_dst, psys_src);
    psys_dst = ((ParticleSystemModifierData *)md)->psys;
  }

  return psys_dst;
}

/**
 * Copy a single modifier.
>>>>>>> 9e007b46
 *
 * \note **Do not** use this function to copy a whole modifier stack (see note below too). Use
 * `BKE_object_modifier_stack_copy` instead.
 *
 * \note Complex modifiers relaying on other data (like e.g. dynamic paint or fluid using particle
 * systems) are not always 100% 'correctly' copied here, since we have to use heuristics to decide
 * which particle system to use or add in `ob_dst`, and it's placement in the stack, etc. If used
<<<<<<< HEAD
 * more than once, this function should preferably be called in stack order. */
=======
 * more than once, this function should preferably be called in stack order.
 */
>>>>>>> 9e007b46
bool BKE_object_copy_modifier(
    Main *bmain, Scene *scene, Object *ob_dst, const Object *ob_src, ModifierData *md_src)
{
  BLI_assert(ob_dst->type != OB_GPENCIL);

  const ModifierTypeInfo *mti = BKE_modifier_get_info(md_src->type);
  if (!object_modifier_type_copy_check(md_src->type)) {
    /* We never allow copying those modifiers here. */
<<<<<<< HEAD
    return false;
  }
  if (!BKE_object_support_modifier_type_check(ob_dst, md_src->type)) {
    return false;
  }
=======
    return false;
  }
  if (!BKE_object_support_modifier_type_check(ob_dst, md_src->type)) {
    return false;
  }
>>>>>>> 9e007b46
  if (mti->flags & eModifierTypeFlag_Single) {
    if (BKE_modifiers_findby_type(ob_dst, md_src->type) != NULL) {
      return false;
    }
  }

  ParticleSystem *psys_src = NULL;
  ParticleSystem *psys_dst = NULL;

  switch (md_src->type) {
    case eModifierType_Softbody:
      BKE_object_copy_softbody(ob_dst, ob_src, 0);
      break;
    case eModifierType_Skin:
      /* ensure skin-node customdata exists */
      BKE_mesh_ensure_skin_customdata(ob_dst->data);
      break;
    case eModifierType_Fluid: {
      FluidModifierData *fmd = (FluidModifierData *)md_src;
      if (fmd->type == MOD_FLUID_TYPE_FLOW) {
        if (fmd->flow != NULL && fmd->flow->psys != NULL) {
          psys_src = fmd->flow->psys;
          psys_dst = object_copy_modifier_particle_system_ensure(bmain, scene, ob_dst, psys_src);
        }
      }
      break;
    }
    case eModifierType_DynamicPaint: {
      DynamicPaintModifierData *dpmd = (DynamicPaintModifierData *)md_src;
      if (dpmd->brush != NULL && dpmd->brush->psys != NULL) {
        psys_src = dpmd->brush->psys;
        psys_dst = object_copy_modifier_particle_system_ensure(bmain, scene, ob_dst, psys_src);
      }
      break;
    }
    default:
      break;
<<<<<<< HEAD
=======
  }

  ModifierData *md_dst;
  if (md_src->type == eModifierType_ParticleSystem) {
    md_dst = object_copy_particle_system(
        bmain, scene, ob_dst, ((ParticleSystemModifierData *)md_src)->psys);
>>>>>>> 9e007b46
  }
  else {
    md_dst = BKE_modifier_new(md_src->type);

<<<<<<< HEAD
  ModifierData *md_dst;
  if (md_src->type == eModifierType_ParticleSystem) {
    md_dst = object_copy_particle_system(
        bmain, scene, ob_dst, ((ParticleSystemModifierData *)md_src)->psys);
  }
  else {
    md_dst = BKE_modifier_new(md_src->type);

=======
>>>>>>> 9e007b46
    BLI_strncpy(md_dst->name, md_src->name, sizeof(md_dst->name));

    if (md_src->type == eModifierType_Multires) {
      /* Has to be done after mod creation, but *before* we actually copy its settings! */
      multiresModifier_sync_levels_ex(
          ob_dst, (MultiresModifierData *)md_src, (MultiresModifierData *)md_dst);
    }

    BKE_modifier_copydata(md_src, md_dst);

    switch (md_dst->type) {
      case eModifierType_Fluid:
        if (psys_dst != NULL) {
          FluidModifierData *fmd_dst = (FluidModifierData *)md_dst;
          BLI_assert(fmd_dst->type == MOD_FLUID_TYPE_FLOW && fmd_dst->flow != NULL &&
                     fmd_dst->flow->psys != NULL);
          fmd_dst->flow->psys = psys_dst;
        }
        break;
      case eModifierType_DynamicPaint:
        if (psys_dst != NULL) {
          DynamicPaintModifierData *dpmd_dst = (DynamicPaintModifierData *)md_dst;
          BLI_assert(dpmd_dst->brush != NULL && dpmd_dst->brush->psys != NULL);
          dpmd_dst->brush->psys = psys_dst;
        }
        break;
      default:
        break;
    }

    BLI_addtail(&ob_dst->modifiers, md_dst);
    BKE_modifier_unique_name(&ob_dst->modifiers, md_dst);
  }

  BKE_object_modifier_set_active(ob_dst, md_dst);

  return true;
}

<<<<<<< HEAD
/** Copy a single GPencil modifier.
 *
 * \note **Do not** use this function to copy a whole modifier stack. Use
 * `BKE_object_modifier_stack_copy` instead. */
bool BKE_object_copy_gpencil_modifier(struct Object *ob_dst, GpencilModifierData *gmd_src)
{
  BLI_assert(ob_dst->type == OB_GPENCIL);

  GpencilModifierData *gmd_dst = BKE_gpencil_modifier_new(gmd_src->type);
  BLI_strncpy(gmd_dst->name, gmd_src->name, sizeof(gmd_dst->name));

  const GpencilModifierTypeInfo *mti = BKE_gpencil_modifier_get_info(gmd_src->type);
  mti->copyData(gmd_src, gmd_dst);

=======
/**
 * Copy a single GPencil modifier.
 *
 * \note **Do not** use this function to copy a whole modifier stack. Use
 * `BKE_object_modifier_stack_copy` instead.
 */
bool BKE_object_copy_gpencil_modifier(struct Object *ob_dst, GpencilModifierData *gmd_src)
{
  BLI_assert(ob_dst->type == OB_GPENCIL);

  GpencilModifierData *gmd_dst = BKE_gpencil_modifier_new(gmd_src->type);
  BLI_strncpy(gmd_dst->name, gmd_src->name, sizeof(gmd_dst->name));

  const GpencilModifierTypeInfo *mti = BKE_gpencil_modifier_get_info(gmd_src->type);
  mti->copyData(gmd_src, gmd_dst);

>>>>>>> 9e007b46
  BLI_addtail(&ob_dst->greasepencil_modifiers, gmd_dst);
  BKE_gpencil_modifier_unique_name(&ob_dst->greasepencil_modifiers, gmd_dst);

  return true;
}

/**
 * Copy the whole stack of modifiers from one object into another.
 *
 * \warning **Does not** clear modifier stack and related data (particle systems, soft-body,
 * etc.) in `ob_dst`, if needed calling code must do it.
 *
 * \param do_copy_all: If true, even modifiers that should not support copying (like Hook one)
 * will be duplicated.
 */
bool BKE_object_modifier_stack_copy(Object *ob_dst,
                                    const Object *ob_src,
                                    const bool do_copy_all,
                                    const int flag_subdata)
{
  if ((ob_dst->type == OB_GPENCIL) != (ob_src->type == OB_GPENCIL)) {
    BLI_assert(!"Trying to copy a modifier stack between a GPencil object and another type.");
    return false;
  }

  if (!BLI_listbase_is_empty(&ob_dst->modifiers) ||
      !BLI_listbase_is_empty(&ob_dst->greasepencil_modifiers)) {
    BLI_assert(
        !"Trying to copy a modifier stack into an object having a non-empty modifier stack.");
    return false;
  }

  LISTBASE_FOREACH (ModifierData *, md_src, &ob_src->modifiers) {
    if (!do_copy_all && !object_modifier_type_copy_check(md_src->type)) {
      continue;
    }
    if (!BKE_object_support_modifier_type_check(ob_dst, md_src->type)) {
      continue;
    }

    ModifierData *md_dst = BKE_modifier_new(md_src->type);
    BLI_strncpy(md_dst->name, md_src->name, sizeof(md_dst->name));
    BKE_modifier_copydata_ex(md_src, md_dst, flag_subdata);
    BLI_addtail(&ob_dst->modifiers, md_dst);
  }

  LISTBASE_FOREACH (GpencilModifierData *, gmd_src, &ob_src->greasepencil_modifiers) {
    GpencilModifierData *gmd_dst = BKE_gpencil_modifier_new(gmd_src->type);
    BLI_strncpy(gmd_dst->name, gmd_src->name, sizeof(gmd_dst->name));
    BKE_gpencil_modifier_copydata_ex(gmd_src, gmd_dst, flag_subdata);
    BLI_addtail(&ob_dst->greasepencil_modifiers, gmd_dst);
  }

  /* This could be copied from anywhere, since no other modifier actually use this data. But for
   * consistency do it together with particle systems. */
  BKE_object_copy_softbody(ob_dst, ob_src, flag_subdata);

  /* It is mandatory that this happens after copying modifiers, as it will update their `psys`
   * pointers accordingly. */
  BKE_object_copy_particlesystems(ob_dst, ob_src, flag_subdata);

  return true;
}

void BKE_object_link_modifiers(Object *ob_dst, const Object *ob_src)
{
  BKE_object_free_modifiers(ob_dst, 0);

  BKE_object_modifier_stack_copy(ob_dst, ob_src, false, 0);
}

/**
 * Copy CCG related data. Used to sync copy of mesh with reshaped original mesh.
 */
static void copy_ccg_data(Mesh *mesh_destination, Mesh *mesh_source, int layer_type)
{
  BLI_assert(mesh_destination->totloop == mesh_source->totloop);
  CustomData *data_destination = &mesh_destination->ldata;
  CustomData *data_source = &mesh_source->ldata;
  const int num_elements = mesh_source->totloop;
  if (!CustomData_has_layer(data_source, layer_type)) {
    return;
  }
  const int layer_index = CustomData_get_layer_index(data_destination, layer_type);
  CustomData_free_layer(data_destination, layer_type, num_elements, layer_index);
  BLI_assert(!CustomData_has_layer(data_destination, layer_type));
  CustomData_add_layer(data_destination, layer_type, CD_CALLOC, NULL, num_elements);
  BLI_assert(CustomData_has_layer(data_destination, layer_type));
  CustomData_copy_layer_type_data(data_source, data_destination, layer_type, 0, 0, num_elements);
}

static void object_update_from_subsurf_ccg(Object *object)
{
  /* Currently CCG is only created for Mesh objects. */
  if (object->type != OB_MESH) {
    return;
  }
  /* If object does not own evaluated mesh we can not access it since it might be freed already
   * (happens on dependency graph free where order of CoW-ed IDs free is undefined).
   *
   * Good news is: such mesh does not have modifiers applied, so no need to worry about CCG. */
  if (!object->runtime.is_data_eval_owned) {
    return;
  }
  /* Object was never evaluated, so can not have CCG subdivision surface. */
  Mesh *mesh_eval = BKE_object_get_evaluated_mesh(object);
  if (mesh_eval == NULL) {
    return;
  }
  SubdivCCG *subdiv_ccg = mesh_eval->runtime.subdiv_ccg;
  if (subdiv_ccg == NULL) {
    return;
  }
  /* Check whether there is anything to be reshaped. */
  if (!subdiv_ccg->dirty.coords && !subdiv_ccg->dirty.hidden) {
    return;
  }
  const int tot_level = mesh_eval->runtime.subdiv_ccg_tot_level;
  Object *object_orig = DEG_get_original_object(object);
  Mesh *mesh_orig = (Mesh *)object_orig->data;
  multiresModifier_reshapeFromCCG(tot_level, mesh_orig, subdiv_ccg);
  /* NOTE: we need to reshape into an original mesh from main database,
   * allowing:
   *
   *  - Update copies of that mesh at any moment.
   *  - Save the file without doing extra reshape.
   *  - All the users of the mesh have updated displacement.
   *
   * However, the tricky part here is that we only know about sculpted
   * state of a mesh on an object level, and object is being updated after
   * mesh datablock is updated. This forces us to:
   *
   *  - Update mesh datablock from object evaluation, which is technically
   *    forbidden, but there is no other place for this yet.
   *  - Reshape to the original mesh from main database, and then copy updated
   *    layer to copy of that mesh (since copy of the mesh has decoupled
   *    custom data layers).
   *
   * All this is defeating all the designs we need to follow to allow safe
   * threaded evaluation, but this is as good as we can make it within the
   * current sculpt//evaluated mesh design. This is also how we've survived
   * with old DerivedMesh based solutions. So, while this is all wrong and
   * needs reconsideration, doesn't seem to be a big stopper for real
   * production artists.
   */
  /* TODO(sergey): Solve this somehow, to be fully stable for threaded
   * evaluation environment.
   */
  /* NOTE: runtime.data_orig is what was before assigning mesh_eval,
   * it is orig as in what was in object_eval->data before evaluating
   * modifier stack.
   *
   * mesh_cow is a copy-on-written version od object_orig->data.
   */
  Mesh *mesh_cow = (Mesh *)object->runtime.data_orig;
  copy_ccg_data(mesh_cow, mesh_orig, CD_MDISPS);
  copy_ccg_data(mesh_cow, mesh_orig, CD_GRID_PAINT_MASK);
  /* Everything is now up-to-date. */
  subdiv_ccg->dirty.coords = false;
  subdiv_ccg->dirty.hidden = false;
}

/**
 * Assign #Object.data after modifier stack evaluation.
 */
void BKE_object_eval_assign_data(Object *object_eval, ID *data_eval, bool is_owned)
{
  BLI_assert(object_eval->id.tag & LIB_TAG_COPIED_ON_WRITE);
  BLI_assert(object_eval->runtime.data_eval == NULL);
  BLI_assert(data_eval->tag & LIB_TAG_NO_MAIN);

  if (is_owned) {
    /* Set flag for debugging. */
    data_eval->tag |= LIB_TAG_COPIED_ON_WRITE_EVAL_RESULT;
  }

  /* Assigned evaluated data. */
  object_eval->runtime.data_eval = data_eval;
  object_eval->runtime.is_data_eval_owned = is_owned;

  /* Overwrite data of evaluated object, if the datablock types match. */
  ID *data = object_eval->data;
  if (GS(data->name) == GS(data_eval->name)) {
    /* NOTE: we are not supposed to invoke evaluation for original objects,
     * but some areas are still being ported, so we play safe here. */
    if (object_eval->id.tag & LIB_TAG_COPIED_ON_WRITE) {
      object_eval->data = data_eval;
    }
  }

  /* Is set separately currently. */
  object_eval->runtime.geometry_set_eval = NULL;
}

/**
 * Free data derived from mesh, called when mesh changes or is freed.
 */
void BKE_object_free_derived_caches(Object *ob)
{
  MEM_SAFE_FREE(ob->runtime.bb);

  object_update_from_subsurf_ccg(ob);

  if (ob->runtime.data_eval != NULL) {
    if (ob->runtime.is_data_eval_owned) {
      ID *data_eval = ob->runtime.data_eval;
      if (GS(data_eval->name) == ID_ME) {
        BKE_mesh_eval_delete((Mesh *)data_eval);
      }
      else {
        BKE_libblock_free_datablock(data_eval, 0);
        MEM_freeN(data_eval);
      }
    }
    ob->runtime.data_eval = NULL;
  }
  if (ob->runtime.mesh_deform_eval != NULL) {
    Mesh *mesh_deform_eval = ob->runtime.mesh_deform_eval;
    BKE_mesh_eval_delete(mesh_deform_eval);
    ob->runtime.mesh_deform_eval = NULL;
  }

  /* Restore initial pointer for copy-on-write datablocks, object->data
   * might be pointing to an evaluated datablock data was just freed above. */
  if (ob->runtime.data_orig != NULL) {
    ob->data = ob->runtime.data_orig;
  }

  BKE_object_to_mesh_clear(ob);
  BKE_object_to_curve_clear(ob);
  BKE_object_free_curve_cache(ob);

  /* Clear grease pencil data. */
  if (ob->runtime.gpd_eval != NULL) {
    BKE_gpencil_eval_delete(ob->runtime.gpd_eval);
    ob->runtime.gpd_eval = NULL;
  }

  if (ob->runtime.geometry_set_eval != NULL) {
    BKE_geometry_set_free(ob->runtime.geometry_set_eval);
    ob->runtime.geometry_set_eval = NULL;
  }
  if (ob->runtime.geometry_set_preview != NULL) {
    BKE_geometry_set_free(ob->runtime.geometry_set_preview);
    ob->runtime.geometry_set_preview = NULL;
  }
}

void BKE_object_free_caches(Object *object)
{
  short update_flag = 0;

  /* Free particle system caches holding paths. */
  if (object->particlesystem.first) {
    ParticleSystem *psys;
    for (psys = object->particlesystem.first; psys != NULL; psys = psys->next) {
      psys_free_path_cache(psys, psys->edit);
      update_flag |= ID_RECALC_PSYS_REDO;
    }
  }

  /* Free memory used by cached derived meshes in the particle system modifiers. */
  LISTBASE_FOREACH (ModifierData *, md, &object->modifiers) {
    if (md->type == eModifierType_ParticleSystem) {
      ParticleSystemModifierData *psmd = (ParticleSystemModifierData *)md;
      if (psmd->mesh_final) {
        BKE_id_free(NULL, psmd->mesh_final);
        psmd->mesh_final = NULL;
        if (psmd->mesh_original) {
          BKE_id_free(NULL, psmd->mesh_original);
          psmd->mesh_original = NULL;
        }
        psmd->flag |= eParticleSystemFlag_file_loaded;
        update_flag |= ID_RECALC_GEOMETRY;
      }
    }
  }

  /* NOTE: If object is coming from a duplicator, it might be a temporary
   * object created by dependency graph, which shares pointers with original
   * object. In this case we can not free anything.
   */
  if ((object->base_flag & BASE_FROM_DUPLI) == 0) {
    BKE_object_free_derived_caches(object);
    update_flag |= ID_RECALC_GEOMETRY;
  }

  /* Tag object for update, so once memory critical operation is over and
   * scene update routines are back to its business the object will be
   * guaranteed to be in a known state.
   */
  if (update_flag != 0) {
    DEG_id_tag_update(&object->id, update_flag);
  }
}

/* Can be called from multiple threads. */
void BKE_object_set_preview_geometry_set(Object *ob, struct GeometrySet *geometry_set)
{
  static ThreadMutex mutex = BLI_MUTEX_INITIALIZER;
  BLI_mutex_lock(&mutex);
  if (ob->runtime.geometry_set_preview != NULL) {
    BKE_geometry_set_free(ob->runtime.geometry_set_preview);
  }
  ob->runtime.geometry_set_preview = geometry_set;
  BLI_mutex_unlock(&mutex);
}

/**
 * Actual check for internal data, not context or flags.
 */
bool BKE_object_is_in_editmode(const Object *ob)
{
  if (ob->data == NULL) {
    return false;
  }

  switch (ob->type) {
    case OB_MESH:
      return ((Mesh *)ob->data)->edit_mesh != NULL;
    case OB_ARMATURE:
      return ((bArmature *)ob->data)->edbo != NULL;
    case OB_FONT:
      return ((Curve *)ob->data)->editfont != NULL;
    case OB_MBALL:
      return ((MetaBall *)ob->data)->editelems != NULL;
    case OB_LATTICE:
      return ((Lattice *)ob->data)->editlatt != NULL;
    case OB_SURF:
    case OB_CURVE:
      return ((Curve *)ob->data)->editnurb != NULL;
    case OB_GPENCIL:
      /* Grease Pencil object has no edit mode data. */
      return GPENCIL_EDIT_MODE((bGPdata *)ob->data);
    default:
      return false;
  }
}

bool BKE_object_is_in_editmode_vgroup(const Object *ob)
{
  return (OB_TYPE_SUPPORT_VGROUP(ob->type) && BKE_object_is_in_editmode(ob));
}

bool BKE_object_data_is_in_editmode(const ID *id)
{
  const short type = GS(id->name);
  BLI_assert(OB_DATA_SUPPORT_EDITMODE(type));
  switch (type) {
    case ID_ME:
      return ((const Mesh *)id)->edit_mesh != NULL;
    case ID_CU:
      return ((((const Curve *)id)->editnurb != NULL) || (((const Curve *)id)->editfont != NULL));
    case ID_MB:
      return ((const MetaBall *)id)->editelems != NULL;
    case ID_LT:
      return ((const Lattice *)id)->editlatt != NULL;
    case ID_AR:
      return ((const bArmature *)id)->edbo != NULL;
    default:
      BLI_assert_unreachable();
      return false;
  }
}

char *BKE_object_data_editmode_flush_ptr_get(struct ID *id)
{
  const short type = GS(id->name);
  switch (type) {
    case ID_ME: {
      BMEditMesh *em = ((Mesh *)id)->edit_mesh;
      if (em != NULL) {
        return &em->needs_flush_to_id;
      }
      break;
    }
    case ID_CU: {
      if (((Curve *)id)->vfont != NULL) {
        EditFont *ef = ((Curve *)id)->editfont;
        if (ef != NULL) {
          return &ef->needs_flush_to_id;
        }
      }
      else {
        EditNurb *editnurb = ((Curve *)id)->editnurb;
        if (editnurb) {
          return &editnurb->needs_flush_to_id;
        }
      }
      break;
    }
    case ID_MB: {
      MetaBall *mb = (MetaBall *)id;
      return &mb->needs_flush_to_id;
    }
    case ID_LT: {
      EditLatt *editlatt = ((Lattice *)id)->editlatt;
      if (editlatt) {
        return &editlatt->needs_flush_to_id;
      }
      break;
    }
    case ID_AR: {
      bArmature *arm = (bArmature *)id;
      return &arm->needs_flush_to_id;
    }
    default:
      BLI_assert_unreachable();
      return NULL;
  }
  return NULL;
}

bool BKE_object_is_in_wpaint_select_vert(const Object *ob)
{
  if (ob->type == OB_MESH) {
    Mesh *me = ob->data;
    return ((ob->mode & OB_MODE_WEIGHT_PAINT) && (me->edit_mesh == NULL) &&
            (ME_EDIT_PAINT_SEL_MODE(me) == SCE_SELECT_VERTEX));
  }

  return false;
}

bool BKE_object_has_mode_data(const struct Object *ob, eObjectMode object_mode)
{
  if (object_mode & OB_MODE_EDIT) {
    if (BKE_object_is_in_editmode(ob)) {
      return true;
    }
  }
  else if (object_mode & OB_MODE_VERTEX_PAINT) {
    if (ob->sculpt && (ob->sculpt->mode_type == OB_MODE_VERTEX_PAINT)) {
      return true;
    }
  }
  else if (object_mode & OB_MODE_WEIGHT_PAINT) {
    if (ob->sculpt && (ob->sculpt->mode_type == OB_MODE_WEIGHT_PAINT)) {
      return true;
    }
  }
  else if (object_mode & OB_MODE_SCULPT) {
    if (ob->sculpt && (ob->sculpt->mode_type == OB_MODE_SCULPT)) {
      return true;
    }
  }
  else if (object_mode & OB_MODE_POSE) {
    if (ob->pose != NULL) {
      return true;
    }
  }
  return false;
}

bool BKE_object_is_mode_compat(const struct Object *ob, eObjectMode object_mode)
{
  return ((ob->mode == object_mode) || (ob->mode & object_mode) != 0);
}

/**
 * Return which parts of the object are visible, as evaluated by depsgraph
 */
int BKE_object_visibility(const Object *ob, const int dag_eval_mode)
{
  if ((ob->base_flag & BASE_VISIBLE_DEPSGRAPH) == 0) {
    return 0;
  }

  /* Test which components the object has. */
  int visibility = OB_VISIBLE_SELF;
  if (ob->particlesystem.first) {
    visibility |= OB_VISIBLE_INSTANCES | OB_VISIBLE_PARTICLES;
  }
  else if (ob->transflag & OB_DUPLI) {
    visibility |= OB_VISIBLE_INSTANCES;
  }

  if (ob->runtime.geometry_set_eval != NULL &&
      BKE_geometry_set_has_instances(ob->runtime.geometry_set_eval)) {
    visibility |= OB_VISIBLE_INSTANCES;
  }

  /* Optional hiding of self if there are particles or instancers. */
  if (visibility & (OB_VISIBLE_PARTICLES | OB_VISIBLE_INSTANCES)) {
    switch ((eEvaluationMode)dag_eval_mode) {
      case DAG_EVAL_VIEWPORT:
        if (!(ob->duplicator_visibility_flag & OB_DUPLI_FLAG_VIEWPORT)) {
          visibility &= ~OB_VISIBLE_SELF;
        }
        break;
      case DAG_EVAL_RENDER:
        if (!(ob->duplicator_visibility_flag & OB_DUPLI_FLAG_RENDER)) {
          visibility &= ~OB_VISIBLE_SELF;
        }
        break;
    }
  }

  return visibility;
}

bool BKE_object_exists_check(Main *bmain, const Object *obtest)
{
  if (obtest == NULL) {
    return false;
  }

  LISTBASE_FOREACH (Object *, ob, &bmain->objects) {
    if (ob == obtest) {
      return true;
    }
  }

  return false;
}

/* *************************************************** */

static const char *get_obdata_defname(int type)
{
  switch (type) {
    case OB_MESH:
      return DATA_("Mesh");
    case OB_CURVE:
      return DATA_("Curve");
    case OB_SURF:
      return DATA_("Surf");
    case OB_FONT:
      return DATA_("Text");
    case OB_MBALL:
      return DATA_("Mball");
    case OB_CAMERA:
      return DATA_("Camera");
    case OB_LAMP:
      return CTX_DATA_(BLT_I18NCONTEXT_ID_LIGHT, "Light");
    case OB_LATTICE:
      return DATA_("Lattice");
    case OB_ARMATURE:
      return DATA_("Armature");
    case OB_SPEAKER:
      return DATA_("Speaker");
    case OB_HAIR:
      return DATA_("Hair");
    case OB_POINTCLOUD:
      return DATA_("PointCloud");
    case OB_VOLUME:
      return DATA_("Volume");
    case OB_EMPTY:
      return DATA_("Empty");
    case OB_GPENCIL:
      return DATA_("GPencil");
    case OB_LIGHTPROBE:
      return DATA_("LightProbe");
    default:
      CLOG_ERROR(&LOG, "Internal error, bad type: %d", type);
      return DATA_("Empty");
  }
}

static void object_init(Object *ob, const short ob_type)
{
  object_init_data(&ob->id);

  ob->type = ob_type;

  if (ob->type != OB_EMPTY) {
    zero_v2(ob->ima_ofs);
  }

  if (ELEM(ob->type, OB_LAMP, OB_CAMERA, OB_SPEAKER)) {
    ob->trackflag = OB_NEGZ;
    ob->upflag = OB_POSY;
  }

  if (ob->type == OB_GPENCIL) {
    ob->dtx |= OB_USE_GPENCIL_LIGHTS;
  }
}

void *BKE_object_obdata_add_from_type(Main *bmain, int type, const char *name)
{
  if (name == NULL) {
    name = get_obdata_defname(type);
  }

  switch (type) {
    case OB_MESH:
      return BKE_mesh_add(bmain, name);
    case OB_CURVE:
      return BKE_curve_add(bmain, name, OB_CURVE);
    case OB_SURF:
      return BKE_curve_add(bmain, name, OB_SURF);
    case OB_FONT:
      return BKE_curve_add(bmain, name, OB_FONT);
    case OB_MBALL:
      return BKE_mball_add(bmain, name);
    case OB_CAMERA:
      return BKE_camera_add(bmain, name);
    case OB_LAMP:
      return BKE_light_add(bmain, name);
    case OB_LATTICE:
      return BKE_lattice_add(bmain, name);
    case OB_ARMATURE:
      return BKE_armature_add(bmain, name);
    case OB_SPEAKER:
      return BKE_speaker_add(bmain, name);
    case OB_LIGHTPROBE:
      return BKE_lightprobe_add(bmain, name);
    case OB_GPENCIL:
      return BKE_gpencil_data_addnew(bmain, name);
    case OB_HAIR:
      return BKE_hair_add(bmain, name);
    case OB_POINTCLOUD:
      return BKE_pointcloud_add_default(bmain, name);
    case OB_VOLUME:
      return BKE_volume_add(bmain, name);
    case OB_EMPTY:
      return NULL;
    default:
      CLOG_ERROR(&LOG, "Internal error, bad type: %d", type);
      return NULL;
  }
}

/**
 * Return -1 on failure.
 */
int BKE_object_obdata_to_type(const ID *id)
{
  /* Keep in sync with #OB_DATA_SUPPORT_ID macro. */
  switch (GS(id->name)) {
    case ID_ME:
      return OB_MESH;
    case ID_CU:
      return BKE_curve_type_get((const Curve *)id);
    case ID_MB:
      return OB_MBALL;
    case ID_LA:
      return OB_LAMP;
    case ID_SPK:
      return OB_SPEAKER;
    case ID_CA:
      return OB_CAMERA;
    case ID_LT:
      return OB_LATTICE;
    case ID_GD:
      return OB_GPENCIL;
    case ID_AR:
      return OB_ARMATURE;
    case ID_LP:
      return OB_LIGHTPROBE;
    case ID_HA:
      return OB_HAIR;
    case ID_PT:
      return OB_POINTCLOUD;
    case ID_VO:
      return OB_VOLUME;
    default:
      return -1;
  }
}

/**
 * More general add: creates minimum required data, but without vertices etc.
 */
Object *BKE_object_add_only_object(Main *bmain, int type, const char *name)
{
  if (!name) {
    name = get_obdata_defname(type);
  }

  /* We cannot use #BKE_id_new here as we need some custom initialization code. */
  Object *ob = BKE_libblock_alloc(bmain, ID_OB, name, 0);

  /* We increase object user count when linking to Collections. */
  id_us_min(&ob->id);

  /* default object vars */
  object_init(ob, type);

  return ob;
}

static Object *object_add_common(Main *bmain, ViewLayer *view_layer, int type, const char *name)
{
  Object *ob = BKE_object_add_only_object(bmain, type, name);
  ob->data = BKE_object_obdata_add_from_type(bmain, type, name);
  BKE_view_layer_base_deselect_all(view_layer);

  DEG_id_tag_update_ex(
      bmain, &ob->id, ID_RECALC_TRANSFORM | ID_RECALC_GEOMETRY | ID_RECALC_ANIMATION);
  return ob;
}

/**
 * General add: to scene, with layer from area and default name
 *
 * Object is added to the active #Collection.
 * If there is no linked collection to the active #ViewLayer we create a new one.
 *
 * \note Creates minimum required data, but without vertices etc.
 */
Object *BKE_object_add(Main *bmain, ViewLayer *view_layer, int type, const char *name)
{
  Object *ob = object_add_common(bmain, view_layer, type, name);

  LayerCollection *layer_collection = BKE_layer_collection_get_active(view_layer);
  BKE_collection_object_add(bmain, layer_collection->collection, ob);

  Base *base = BKE_view_layer_base_find(view_layer, ob);
  BKE_view_layer_base_select_and_set_active(view_layer, base);

  return ob;
}

/**
 * Add a new object, using another one as a reference
 *
 * \param ob_src: object to use to determine the collections of the new object.
 */
Object *BKE_object_add_from(
    Main *bmain, Scene *scene, ViewLayer *view_layer, int type, const char *name, Object *ob_src)
{
  Object *ob = object_add_common(bmain, view_layer, type, name);
  BKE_collection_object_add_from(bmain, scene, ob_src, ob);

  Base *base = BKE_view_layer_base_find(view_layer, ob);
  BKE_view_layer_base_select_and_set_active(view_layer, base);

  return ob;
}

/**
 * Add a new object, but assign the given datablock as the ob->data
 * for the newly created object.
 *
 * \param data: The datablock to assign as ob->data for the new object.
 *             This is assumed to be of the correct type.
 * \param do_id_user: If true, id_us_plus() will be called on data when
 *                 assigning it to the object.
 */
Object *BKE_object_add_for_data(
    Main *bmain, ViewLayer *view_layer, int type, const char *name, ID *data, bool do_id_user)
{
  /* same as object_add_common, except we don't create new ob->data */
  Object *ob = BKE_object_add_only_object(bmain, type, name);
  ob->data = data;
  if (do_id_user) {
    id_us_plus(data);
  }

  BKE_view_layer_base_deselect_all(view_layer);
  DEG_id_tag_update_ex(
      bmain, &ob->id, ID_RECALC_TRANSFORM | ID_RECALC_GEOMETRY | ID_RECALC_ANIMATION);

  LayerCollection *layer_collection = BKE_layer_collection_get_active(view_layer);
  BKE_collection_object_add(bmain, layer_collection->collection, ob);

  Base *base = BKE_view_layer_base_find(view_layer, ob);
  BKE_view_layer_base_select_and_set_active(view_layer, base);

  return ob;
}

void BKE_object_copy_softbody(Object *ob_dst, const Object *ob_src, const int flag)
{
  SoftBody *sb = ob_src->soft;
  bool tagged_no_main = ob_dst->id.tag & LIB_TAG_NO_MAIN;

  ob_dst->softflag = ob_src->softflag;
  if (sb == NULL) {
    ob_dst->soft = NULL;
    return;
  }

  SoftBody *sbn = MEM_dupallocN(sb);

  if ((flag & LIB_ID_COPY_CACHES) == 0) {
    sbn->totspring = sbn->totpoint = 0;
    sbn->bpoint = NULL;
    sbn->bspring = NULL;
  }
  else {
    sbn->totspring = sb->totspring;
    sbn->totpoint = sb->totpoint;

    if (sbn->bpoint) {
      int i;

      sbn->bpoint = MEM_dupallocN(sbn->bpoint);

      for (i = 0; i < sbn->totpoint; i++) {
        if (sbn->bpoint[i].springs) {
          sbn->bpoint[i].springs = MEM_dupallocN(sbn->bpoint[i].springs);
        }
      }
    }

    if (sb->bspring) {
      sbn->bspring = MEM_dupallocN(sb->bspring);
    }
  }

  sbn->keys = NULL;
  sbn->totkey = sbn->totpointkey = 0;

  sbn->scratch = NULL;

  if (!tagged_no_main) {
    sbn->shared = MEM_dupallocN(sb->shared);
    sbn->shared->pointcache = BKE_ptcache_copy_list(
        &sbn->shared->ptcaches, &sb->shared->ptcaches, flag);
  }

  if (sb->effector_weights) {
    sbn->effector_weights = MEM_dupallocN(sb->effector_weights);
  }

  ob_dst->soft = sbn;
}

ParticleSystem *BKE_object_copy_particlesystem(ParticleSystem *psys, const int flag)
{
  ParticleSystem *psysn = MEM_dupallocN(psys);

  psys_copy_particles(psysn, psys);

  if (psys->clmd) {
    psysn->clmd = (ClothModifierData *)BKE_modifier_new(eModifierType_Cloth);
    BKE_modifier_copydata_ex((ModifierData *)psys->clmd, (ModifierData *)psysn->clmd, flag);
    psys->hair_in_mesh = psys->hair_out_mesh = NULL;
  }

  BLI_duplicatelist(&psysn->targets, &psys->targets);

  psysn->pathcache = NULL;
  psysn->childcache = NULL;
  psysn->edit = NULL;
  psysn->pdd = NULL;
  psysn->effectors = NULL;
  psysn->tree = NULL;
  psysn->bvhtree = NULL;
  psysn->batch_cache = NULL;

  BLI_listbase_clear(&psysn->pathcachebufs);
  BLI_listbase_clear(&psysn->childcachebufs);

  if (flag & LIB_ID_CREATE_NO_MAIN) {
    /* XXX Disabled, fails when evaluating depsgraph after copying ID with no main for preview
     * creation. */
    // BLI_assert((psys->flag & PSYS_SHARED_CACHES) == 0);
    psysn->flag |= PSYS_SHARED_CACHES;
    BLI_assert(psysn->pointcache != NULL);
  }
  else {
    psysn->pointcache = BKE_ptcache_copy_list(&psysn->ptcaches, &psys->ptcaches, flag);
  }

  /* XXX - from reading existing code this seems correct but intended usage of
   * pointcache should /w cloth should be added in 'ParticleSystem' - campbell */
  if (psysn->clmd) {
    psysn->clmd->point_cache = psysn->pointcache;
  }

  if ((flag & LIB_ID_CREATE_NO_USER_REFCOUNT) == 0) {
    id_us_plus((ID *)psysn->part);
  }

  return psysn;
}

void BKE_object_copy_particlesystems(Object *ob_dst, const Object *ob_src, const int flag)
{
  if (ob_dst->type != OB_MESH) {
    /* currently only mesh objects can have soft body */
    return;
  }

  BLI_listbase_clear(&ob_dst->particlesystem);
  LISTBASE_FOREACH (ParticleSystem *, psys, &ob_src->particlesystem) {
    ParticleSystem *npsys = BKE_object_copy_particlesystem(psys, flag);

    BLI_addtail(&ob_dst->particlesystem, npsys);

    /* need to update particle modifiers too */
    LISTBASE_FOREACH (ModifierData *, md, &ob_dst->modifiers) {
      if (md->type == eModifierType_ParticleSystem) {
        ParticleSystemModifierData *psmd = (ParticleSystemModifierData *)md;
        if (psmd->psys == psys) {
          psmd->psys = npsys;
        }
      }
      else if (md->type == eModifierType_DynamicPaint) {
        DynamicPaintModifierData *pmd = (DynamicPaintModifierData *)md;
        if (pmd->brush) {
          if (pmd->brush->psys == psys) {
            pmd->brush->psys = npsys;
          }
        }
      }
      else if (md->type == eModifierType_Fluid) {
        FluidModifierData *fmd = (FluidModifierData *)md;

        if (fmd->type == MOD_FLUID_TYPE_FLOW) {
          if (fmd->flow) {
            if (fmd->flow->psys == psys) {
              fmd->flow->psys = npsys;
            }
          }
        }
      }
    }
  }
}

static void copy_object_pose(Object *obn, const Object *ob, const int flag)
{
  /* note: need to clear obn->pose pointer first,
   * so that BKE_pose_copy_data works (otherwise there's a crash) */
  obn->pose = NULL;
  BKE_pose_copy_data_ex(&obn->pose, ob->pose, flag, true); /* true = copy constraints */

  LISTBASE_FOREACH (bPoseChannel *, chan, &obn->pose->chanbase) {
    chan->flag &= ~(POSE_LOC | POSE_ROT | POSE_SIZE);

    /* XXX Remapping object pointing onto itself should be handled by generic
     *     BKE_library_remap stuff, but...
     *     the flush_constraint_targets callback am not sure about, so will delay that for now. */
    LISTBASE_FOREACH (bConstraint *, con, &chan->constraints) {
      const bConstraintTypeInfo *cti = BKE_constraint_typeinfo_get(con);
      ListBase targets = {NULL, NULL};
      bConstraintTarget *ct;

      if (cti && cti->get_constraint_targets) {
        cti->get_constraint_targets(con, &targets);

        for (ct = targets.first; ct; ct = ct->next) {
          if (ct->tar == ob) {
            ct->tar = obn;
          }
        }

        if (cti->flush_constraint_targets) {
          cti->flush_constraint_targets(con, &targets, 0);
        }
      }
    }
  }
}

bool BKE_object_pose_context_check(const Object *ob)
{
  if ((ob) && (ob->type == OB_ARMATURE) && (ob->pose) && (ob->mode & OB_MODE_POSE)) {
    return true;
  }

  return false;
}

Object *BKE_object_pose_armature_get(Object *ob)
{
  if (ob == NULL) {
    return NULL;
  }

  if (BKE_object_pose_context_check(ob)) {
    return ob;
  }

  ob = BKE_modifiers_is_deformed_by_armature(ob);

  /* Only use selected check when non-active. */
  if (BKE_object_pose_context_check(ob)) {
    return ob;
  }

  return NULL;
}

Object *BKE_object_pose_armature_get_visible(Object *ob, ViewLayer *view_layer, View3D *v3d)
{
  Object *ob_armature = BKE_object_pose_armature_get(ob);
  if (ob_armature) {
    Base *base = BKE_view_layer_base_find(view_layer, ob_armature);
    if (base) {
      if (BASE_VISIBLE(v3d, base)) {
        return ob_armature;
      }
    }
  }
  return NULL;
}

/**
 * Access pose array with special check to get pose object when in weight paint mode.
 */
Object **BKE_object_pose_array_get_ex(ViewLayer *view_layer,
                                      View3D *v3d,
                                      uint *r_objects_len,
                                      bool unique)
{
  Object *ob_active = OBACT(view_layer);
  Object *ob_pose = BKE_object_pose_armature_get(ob_active);
  Object **objects = NULL;
  if (ob_pose == ob_active) {
    objects = BKE_view_layer_array_from_objects_in_mode(view_layer,
                                                        v3d,
                                                        r_objects_len,
                                                        {
                                                            .object_mode = OB_MODE_POSE,
                                                            .no_dup_data = unique,
                                                        });
  }
  else if (ob_pose != NULL) {
    *r_objects_len = 1;
    objects = MEM_mallocN(sizeof(*objects), __func__);
    objects[0] = ob_pose;
  }
  else {
    *r_objects_len = 0;
    objects = MEM_mallocN(0, __func__);
  }
  return objects;
}
Object **BKE_object_pose_array_get_unique(ViewLayer *view_layer, View3D *v3d, uint *r_objects_len)
{
  return BKE_object_pose_array_get_ex(view_layer, v3d, r_objects_len, true);
}
Object **BKE_object_pose_array_get(ViewLayer *view_layer, View3D *v3d, uint *r_objects_len)
{
  return BKE_object_pose_array_get_ex(view_layer, v3d, r_objects_len, false);
}

Base **BKE_object_pose_base_array_get_ex(ViewLayer *view_layer,
                                         View3D *v3d,
                                         uint *r_bases_len,
                                         bool unique)
{
  Base *base_active = BASACT(view_layer);
  Object *ob_pose = base_active ? BKE_object_pose_armature_get(base_active->object) : NULL;
  Base *base_pose = NULL;
  Base **bases = NULL;

  if (base_active) {
    if (ob_pose == base_active->object) {
      base_pose = base_active;
    }
    else {
      base_pose = BKE_view_layer_base_find(view_layer, ob_pose);
    }
  }

  if (base_active && (base_pose == base_active)) {
    bases = BKE_view_layer_array_from_bases_in_mode(view_layer,
                                                    v3d,
                                                    r_bases_len,
                                                    {
                                                        .object_mode = OB_MODE_POSE,
                                                        .no_dup_data = unique,
                                                    });
  }
  else if (base_pose != NULL) {
    *r_bases_len = 1;
    bases = MEM_mallocN(sizeof(*bases), __func__);
    bases[0] = base_pose;
  }
  else {
    *r_bases_len = 0;
    bases = MEM_mallocN(0, __func__);
  }
  return bases;
}
Base **BKE_object_pose_base_array_get_unique(ViewLayer *view_layer, View3D *v3d, uint *r_bases_len)
{
  return BKE_object_pose_base_array_get_ex(view_layer, v3d, r_bases_len, true);
}
Base **BKE_object_pose_base_array_get(ViewLayer *view_layer, View3D *v3d, uint *r_bases_len)
{
  return BKE_object_pose_base_array_get_ex(view_layer, v3d, r_bases_len, false);
}

void BKE_object_transform_copy(Object *ob_tar, const Object *ob_src)
{
  copy_v3_v3(ob_tar->loc, ob_src->loc);
  copy_v3_v3(ob_tar->rot, ob_src->rot);
  copy_v4_v4(ob_tar->quat, ob_src->quat);
  copy_v3_v3(ob_tar->rotAxis, ob_src->rotAxis);
  ob_tar->rotAngle = ob_src->rotAngle;
  ob_tar->rotmode = ob_src->rotmode;
  copy_v3_v3(ob_tar->scale, ob_src->scale);
}

/**
 * Perform deep-copy of object and its 'children' data-blocks (obdata, materials, actions, etc.).
 *
 * \param dupflag: Controls which sub-data are also duplicated
 * (see #eDupli_ID_Flags in DNA_userdef_types.h).
 *
 * \note This function does not do any remapping to new IDs, caller must do it
 * (\a #BKE_libblock_relink_to_newid()).
 * \note Caller MUST free \a newid pointers itself (#BKE_main_id_clear_newpoins()) and call updates
 * of DEG too (#DAG_relations_tag_update()).
 */
Object *BKE_object_duplicate(Main *bmain,
                             Object *ob,
                             eDupli_ID_Flags dupflag,
                             const eLibIDDuplicateFlags duplicate_options)
{
  const bool is_subprocess = (duplicate_options & LIB_ID_DUPLICATE_IS_SUBPROCESS) != 0;

  if (!is_subprocess) {
    BKE_main_id_tag_all(bmain, LIB_TAG_NEW, false);
    BKE_main_id_clear_newpoins(bmain);
    /* In case root duplicated ID is linked, assume we want to get a local copy of it and duplicate
     * all expected linked data. */
    if (ID_IS_LINKED(ob)) {
      dupflag |= USER_DUP_LINKED_ID;
    }
  }

  Material ***matarar;

  Object *obn = (Object *)BKE_id_copy_for_duplicate(bmain, &ob->id, dupflag);

  /* 0 == full linked. */
  if (dupflag == 0) {
    return obn;
  }

  BKE_animdata_duplicate_id_action(bmain, &obn->id, dupflag);

  if (dupflag & USER_DUP_MAT) {
    for (int i = 0; i < obn->totcol; i++) {
      BKE_id_copy_for_duplicate(bmain, (ID *)obn->mat[i], dupflag);
    }
  }
  if (dupflag & USER_DUP_PSYS) {
    ParticleSystem *psys;
    for (psys = obn->particlesystem.first; psys; psys = psys->next) {
      BKE_id_copy_for_duplicate(bmain, (ID *)psys->part, dupflag);
    }
  }

  ID *id_old = obn->data;
  ID *id_new = NULL;
  const bool need_to_duplicate_obdata = (id_old != NULL) && (id_old->newid == NULL);

  switch (obn->type) {
    case OB_MESH:
      if (dupflag & USER_DUP_MESH) {
        id_new = BKE_id_copy_for_duplicate(bmain, id_old, dupflag);
      }
      break;
    case OB_CURVE:
      if (dupflag & USER_DUP_CURVE) {
        id_new = BKE_id_copy_for_duplicate(bmain, id_old, dupflag);
      }
      break;
    case OB_SURF:
      if (dupflag & USER_DUP_SURF) {
        id_new = BKE_id_copy_for_duplicate(bmain, id_old, dupflag);
      }
      break;
    case OB_FONT:
      if (dupflag & USER_DUP_FONT) {
        id_new = BKE_id_copy_for_duplicate(bmain, id_old, dupflag);
      }
      break;
    case OB_MBALL:
      if (dupflag & USER_DUP_MBALL) {
        id_new = BKE_id_copy_for_duplicate(bmain, id_old, dupflag);
      }
      break;
    case OB_LAMP:
      if (dupflag & USER_DUP_LAMP) {
        id_new = BKE_id_copy_for_duplicate(bmain, id_old, dupflag);
      }
      break;
    case OB_ARMATURE:
      if (dupflag & USER_DUP_ARM) {
        id_new = BKE_id_copy_for_duplicate(bmain, id_old, dupflag);
      }
      break;
    case OB_LATTICE:
      if (dupflag != 0) {
        id_new = BKE_id_copy_for_duplicate(bmain, id_old, dupflag);
      }
      break;
    case OB_CAMERA:
      if (dupflag != 0) {
        id_new = BKE_id_copy_for_duplicate(bmain, id_old, dupflag);
      }
      break;
    case OB_LIGHTPROBE:
      if (dupflag & USER_DUP_LIGHTPROBE) {
        id_new = BKE_id_copy_for_duplicate(bmain, id_old, dupflag);
      }
      break;
    case OB_SPEAKER:
      if (dupflag != 0) {
        id_new = BKE_id_copy_for_duplicate(bmain, id_old, dupflag);
      }
      break;
    case OB_GPENCIL:
      if (dupflag & USER_DUP_GPENCIL) {
        id_new = BKE_id_copy_for_duplicate(bmain, id_old, dupflag);
      }
      break;
    case OB_HAIR:
      if (dupflag & USER_DUP_HAIR) {
        id_new = BKE_id_copy_for_duplicate(bmain, id_old, dupflag);
      }
      break;
    case OB_POINTCLOUD:
      if (dupflag & USER_DUP_POINTCLOUD) {
        id_new = BKE_id_copy_for_duplicate(bmain, id_old, dupflag);
      }
      break;
    case OB_VOLUME:
      if (dupflag & USER_DUP_VOLUME) {
        id_new = BKE_id_copy_for_duplicate(bmain, id_old, dupflag);
      }
      break;
  }

  /* If obdata has been copied, we may also have to duplicate the materials assigned to it. */
  if (need_to_duplicate_obdata && !ELEM(id_new, NULL, id_old)) {
    if (dupflag & USER_DUP_MAT) {
      matarar = BKE_object_material_array_p(obn);
      if (matarar) {
        for (int i = 0; i < obn->totcol; i++) {
          BKE_id_copy_for_duplicate(bmain, (ID *)(*matarar)[i], dupflag);
        }
      }
    }
  }

  if (!is_subprocess) {
    /* This code will follow into all ID links using an ID tagged with LIB_TAG_NEW.*/
    BKE_libblock_relink_to_newid(&obn->id);

#ifndef NDEBUG
    /* Call to `BKE_libblock_relink_to_newid` above is supposed to have cleared all those flags. */
    ID *id_iter;
    FOREACH_MAIN_ID_BEGIN (bmain, id_iter) {
      BLI_assert((id_iter->tag & LIB_TAG_NEW) == 0);
    }
    FOREACH_MAIN_ID_END;
#endif

    /* Cleanup. */
    BKE_main_id_tag_all(bmain, LIB_TAG_NEW, false);
    BKE_main_id_clear_newpoins(bmain);
  }

  if (obn->type == OB_ARMATURE) {
    DEG_id_tag_update(&obn->id, ID_RECALC_GEOMETRY);
    if (obn->pose) {
      BKE_pose_tag_recalc(bmain, obn->pose);
    }
    //    BKE_pose_rebuild(bmain, obn, obn->data, true);
  }

  if (obn->data != NULL) {
    DEG_id_tag_update_ex(bmain, (ID *)obn->data, ID_RECALC_EDITORS);
  }

  return obn;
}

/**
 * Returns true if the Object is from an external blend file (libdata).
 */
bool BKE_object_is_libdata(const Object *ob)
{
  return (ob && ID_IS_LINKED(ob));
}

/**
 * Returns true if the Object data is from an external blend file (libdata).
 */
bool BKE_object_obdata_is_libdata(const Object *ob)
{
  /* Linked objects with local obdata are forbidden! */
  BLI_assert(!ob || !ob->data || (ID_IS_LINKED(ob) ? ID_IS_LINKED(ob->data) : true));
  return (ob && ob->data && ID_IS_LINKED(ob->data));
}

/* -------------------------------------------------------------------- */
/** \name Object Proxy API
 * \{ */

/* when you make proxy, ensure the exposed layers are extern */
static void armature_set_id_extern(Object *ob)
{
  bArmature *arm = ob->data;
  bPoseChannel *pchan;
  unsigned int lay = arm->layer_protected;

  for (pchan = ob->pose->chanbase.first; pchan; pchan = pchan->next) {
    if (!(pchan->bone->layer & lay)) {
      id_lib_extern((ID *)pchan->custom);
    }
  }
}

void BKE_object_copy_proxy_drivers(Object *ob, Object *target)
{
  if ((target->adt) && (target->adt->drivers.first)) {
    FCurve *fcu;

    /* add new animdata block */
    if (!ob->adt) {
      ob->adt = BKE_animdata_add_id(&ob->id);
    }

    /* make a copy of all the drivers (for now), then correct any links that need fixing */
    BKE_fcurves_free(&ob->adt->drivers);
    BKE_fcurves_copy(&ob->adt->drivers, &target->adt->drivers);

    for (fcu = ob->adt->drivers.first; fcu; fcu = fcu->next) {
      ChannelDriver *driver = fcu->driver;
      DriverVar *dvar;

      for (dvar = driver->variables.first; dvar; dvar = dvar->next) {
        /* all drivers */
        DRIVER_TARGETS_LOOPER_BEGIN (dvar) {
          if (dtar->id) {
            if ((Object *)dtar->id == target) {
              dtar->id = (ID *)ob;
            }
            else {
              /* only on local objects because this causes indirect links
               * 'a -> b -> c', blend to point directly to a.blend
               * when a.blend has a proxy that's linked into c.blend  */
              if (!ID_IS_LINKED(ob)) {
                id_lib_extern((ID *)dtar->id);
              }
            }
          }
        }
        DRIVER_TARGETS_LOOPER_END;
      }
    }
  }
}

/**
 * Proxy rule:
 * - lib_object->proxy_from == the one we borrow from, set temporally while object_update.
 * - local_object->proxy == pointer to library object, saved in files and read.
 * - local_object->proxy_group == pointer to collection dupli-object, saved in files and read.
 */
void BKE_object_make_proxy(Main *bmain, Object *ob, Object *target, Object *cob)
{
  /* paranoia checks */
  if (ID_IS_LINKED(ob) || !ID_IS_LINKED(target)) {
    CLOG_ERROR(&LOG, "cannot make proxy");
    return;
  }

  ob->proxy = target;
  id_us_plus(&target->id);
  ob->proxy_group = cob;

  DEG_id_tag_update(&ob->id, ID_RECALC_TRANSFORM | ID_RECALC_GEOMETRY | ID_RECALC_ANIMATION);
  DEG_id_tag_update(&target->id, ID_RECALC_TRANSFORM | ID_RECALC_GEOMETRY | ID_RECALC_ANIMATION);

  /* copy transform
   * - cob means this proxy comes from a collection, just apply the matrix
   *   so the object wont move from its dupli-transform.
   *
   * - no cob means this is being made from a linked object,
   *   this is closer to making a copy of the object - in-place. */
  if (cob) {
    ob->rotmode = target->rotmode;
    mul_m4_m4m4(ob->obmat, cob->obmat, target->obmat);
    if (cob->instance_collection) { /* should always be true */
      float tvec[3];
      mul_v3_mat3_m4v3(tvec, ob->obmat, cob->instance_collection->instance_offset);
      sub_v3_v3(ob->obmat[3], tvec);
    }
    BKE_object_apply_mat4(ob, ob->obmat, false, true);
  }
  else {
    BKE_object_transform_copy(ob, target);
    ob->parent = target->parent; /* libdata */
    copy_m4_m4(ob->parentinv, target->parentinv);
  }

  /* copy animdata stuff - drivers only for now... */
  BKE_object_copy_proxy_drivers(ob, target);

  /* skip constraints? */
  /* FIXME: this is considered by many as a bug */

  /* set object type and link to data */
  ob->type = target->type;
  ob->data = target->data;
  id_us_plus((ID *)ob->data); /* ensures lib data becomes LIB_TAG_EXTERN */

  /* copy vertex groups */
  BKE_defgroup_copy_list(&ob->defbase, &target->defbase);

  /* copy material and index information */
  ob->actcol = ob->totcol = 0;
  if (ob->mat) {
    MEM_freeN(ob->mat);
  }
  if (ob->matbits) {
    MEM_freeN(ob->matbits);
  }
  ob->mat = NULL;
  ob->matbits = NULL;
  if ((target->totcol) && (target->mat) && OB_TYPE_SUPPORT_MATERIAL(ob->type)) {
    int i;

    ob->actcol = target->actcol;
    ob->totcol = target->totcol;

    ob->mat = MEM_dupallocN(target->mat);
    ob->matbits = MEM_dupallocN(target->matbits);
    for (i = 0; i < target->totcol; i++) {
      /* don't need to run BKE_object_materials_test
       * since we know this object is new and not used elsewhere */
      id_us_plus((ID *)ob->mat[i]);
    }
  }

  /* type conversions */
  if (target->type == OB_ARMATURE) {
    copy_object_pose(ob, target, 0);             /* data copy, object pointers in constraints */
    BKE_pose_rest(ob->pose, false);              /* clear all transforms in channels */
    BKE_pose_rebuild(bmain, ob, ob->data, true); /* set all internal links */

    armature_set_id_extern(ob);
  }
  else if (target->type == OB_EMPTY) {
    ob->empty_drawtype = target->empty_drawtype;
    ob->empty_drawsize = target->empty_drawsize;
  }

  /* copy IDProperties */
  if (ob->id.properties) {
    IDP_FreeProperty(ob->id.properties);
    ob->id.properties = NULL;
  }
  if (target->id.properties) {
    ob->id.properties = IDP_CopyProperty(target->id.properties);
  }

  /* copy drawtype info */
  ob->dt = target->dt;
}

/**
 * Use with newly created objects to set their size
 * (used to apply scene-scale).
 */
void BKE_object_obdata_size_init(struct Object *ob, const float size)
{
  /* apply radius as a scale to types that support it */
  switch (ob->type) {
    case OB_EMPTY: {
      ob->empty_drawsize *= size;
      break;
    }
    case OB_FONT: {
      Curve *cu = ob->data;
      cu->fsize *= size;
      break;
    }
    case OB_CAMERA: {
      Camera *cam = ob->data;
      cam->drawsize *= size;
      break;
    }
    case OB_LAMP: {
      Light *lamp = ob->data;
      lamp->dist *= size;
      lamp->area_size *= size;
      lamp->area_sizey *= size;
      lamp->area_sizez *= size;
      break;
    }
    /* Only lattice (not mesh, curve, mball...),
     * because its got data when newly added */
    case OB_LATTICE: {
      struct Lattice *lt = ob->data;
      float mat[4][4];

      unit_m4(mat);
      scale_m4_fl(mat, size);

      BKE_lattice_transform(lt, (float(*)[4])mat, false);
      break;
    }
  }
}

/** \} */

/* -------------------------------------------------------------------- */
/** \name Object Matrix Get/Set API
 * \{ */

void BKE_object_scale_to_mat3(Object *ob, float mat[3][3])
{
  float vec[3];
  mul_v3_v3v3(vec, ob->scale, ob->dscale);
  size_to_mat3(mat, vec);
}

void BKE_object_rot_to_mat3(const Object *ob, float mat[3][3], bool use_drot)
{
  float rmat[3][3], dmat[3][3];

  /* 'dmat' is the delta-rotation matrix, which will get (pre)multiplied
   * with the rotation matrix to yield the appropriate rotation
   */

  /* rotations may either be quats, eulers (with various rotation orders), or axis-angle */
  if (ob->rotmode > 0) {
    /* Euler rotations
     * (will cause gimbal lock, but this can be alleviated a bit with rotation orders). */
    eulO_to_mat3(rmat, ob->rot, ob->rotmode);
    eulO_to_mat3(dmat, ob->drot, ob->rotmode);
  }
  else if (ob->rotmode == ROT_MODE_AXISANGLE) {
    /* axis-angle - not really that great for 3D-changing orientations */
    axis_angle_to_mat3(rmat, ob->rotAxis, ob->rotAngle);
    axis_angle_to_mat3(dmat, ob->drotAxis, ob->drotAngle);
  }
  else {
    /* quats are normalized before use to eliminate scaling issues */
    float tquat[4];

    normalize_qt_qt(tquat, ob->quat);
    quat_to_mat3(rmat, tquat);

    normalize_qt_qt(tquat, ob->dquat);
    quat_to_mat3(dmat, tquat);
  }

  /* combine these rotations */
  if (use_drot) {
    mul_m3_m3m3(mat, dmat, rmat);
  }
  else {
    copy_m3_m3(mat, rmat);
  }
}

void BKE_object_mat3_to_rot(Object *ob, float mat[3][3], bool use_compat)
{
  BLI_ASSERT_UNIT_M3(mat);

  switch (ob->rotmode) {
    case ROT_MODE_QUAT: {
      float dquat[4];
      mat3_normalized_to_quat(ob->quat, mat);
      normalize_qt_qt(dquat, ob->dquat);
      invert_qt_normalized(dquat);
      mul_qt_qtqt(ob->quat, dquat, ob->quat);
      break;
    }
    case ROT_MODE_AXISANGLE: {
      float quat[4];
      float dquat[4];

      /* without drot we could apply 'mat' directly */
      mat3_normalized_to_quat(quat, mat);
      axis_angle_to_quat(dquat, ob->drotAxis, ob->drotAngle);
      invert_qt_normalized(dquat);
      mul_qt_qtqt(quat, dquat, quat);
      quat_to_axis_angle(ob->rotAxis, &ob->rotAngle, quat);
      break;
    }
    default: /* euler */
    {
      float quat[4];
      float dquat[4];

      /* without drot we could apply 'mat' directly */
      mat3_normalized_to_quat(quat, mat);
      eulO_to_quat(dquat, ob->drot, ob->rotmode);
      invert_qt_normalized(dquat);
      mul_qt_qtqt(quat, dquat, quat);
      /* end drot correction */

      if (use_compat) {
        quat_to_compatible_eulO(ob->rot, ob->rot, ob->rotmode, quat);
      }
      else {
        quat_to_eulO(ob->rot, ob->rotmode, quat);
      }
      break;
    }
  }
}

void BKE_object_tfm_protected_backup(const Object *ob, ObjectTfmProtectedChannels *obtfm)
{

#define TFMCPY(_v) (obtfm->_v = ob->_v)
#define TFMCPY3D(_v) copy_v3_v3(obtfm->_v, ob->_v)
#define TFMCPY4D(_v) copy_v4_v4(obtfm->_v, ob->_v)

  TFMCPY3D(loc);
  TFMCPY3D(dloc);
  TFMCPY3D(scale);
  TFMCPY3D(dscale);
  TFMCPY3D(rot);
  TFMCPY3D(drot);
  TFMCPY4D(quat);
  TFMCPY4D(dquat);
  TFMCPY3D(rotAxis);
  TFMCPY3D(drotAxis);
  TFMCPY(rotAngle);
  TFMCPY(drotAngle);

#undef TFMCPY
#undef TFMCPY3D
#undef TFMCPY4D
}

void BKE_object_tfm_protected_restore(Object *ob,
                                      const ObjectTfmProtectedChannels *obtfm,
                                      const short protectflag)
{
  unsigned int i;

  for (i = 0; i < 3; i++) {
    if (protectflag & (OB_LOCK_LOCX << i)) {
      ob->loc[i] = obtfm->loc[i];
      ob->dloc[i] = obtfm->dloc[i];
    }

    if (protectflag & (OB_LOCK_SCALEX << i)) {
      ob->scale[i] = obtfm->scale[i];
      ob->dscale[i] = obtfm->dscale[i];
    }

    if (protectflag & (OB_LOCK_ROTX << i)) {
      ob->rot[i] = obtfm->rot[i];
      ob->drot[i] = obtfm->drot[i];

      ob->quat[i + 1] = obtfm->quat[i + 1];
      ob->dquat[i + 1] = obtfm->dquat[i + 1];

      ob->rotAxis[i] = obtfm->rotAxis[i];
      ob->drotAxis[i] = obtfm->drotAxis[i];
    }
  }

  if ((protectflag & OB_LOCK_ROT4D) && (protectflag & OB_LOCK_ROTW)) {
    ob->quat[0] = obtfm->quat[0];
    ob->dquat[0] = obtfm->dquat[0];

    ob->rotAngle = obtfm->rotAngle;
    ob->drotAngle = obtfm->drotAngle;
  }
}

void BKE_object_tfm_copy(Object *object_dst, const Object *object_src)
{
#define TFMCPY(_v) (object_dst->_v = object_src->_v)
#define TFMCPY3D(_v) copy_v3_v3(object_dst->_v, object_src->_v)
#define TFMCPY4D(_v) copy_v4_v4(object_dst->_v, object_src->_v)

  TFMCPY3D(loc);
  TFMCPY3D(dloc);
  TFMCPY3D(scale);
  TFMCPY3D(dscale);
  TFMCPY3D(rot);
  TFMCPY3D(drot);
  TFMCPY4D(quat);
  TFMCPY4D(dquat);
  TFMCPY3D(rotAxis);
  TFMCPY3D(drotAxis);
  TFMCPY(rotAngle);
  TFMCPY(drotAngle);

#undef TFMCPY
#undef TFMCPY3D
#undef TFMCPY4D
}

void BKE_object_to_mat3(Object *ob, float r_mat[3][3]) /* no parent */
{
  float smat[3][3];
  float rmat[3][3];
  /*float q1[4];*/

  /* scale */
  BKE_object_scale_to_mat3(ob, smat);

  /* rot */
  BKE_object_rot_to_mat3(ob, rmat, true);
  mul_m3_m3m3(r_mat, rmat, smat);
}

void BKE_object_to_mat4(Object *ob, float r_mat[4][4])
{
  float tmat[3][3];

  BKE_object_to_mat3(ob, tmat);

  copy_m4_m3(r_mat, tmat);

  add_v3_v3v3(r_mat[3], ob->loc, ob->dloc);
}

void BKE_object_matrix_local_get(struct Object *ob, float r_mat[4][4])
{
  if (ob->parent) {
    float par_imat[4][4];

    BKE_object_get_parent_matrix(ob, ob->parent, par_imat);
    invert_m4(par_imat);
    mul_m4_m4m4(r_mat, par_imat, ob->obmat);
  }
  else {
    copy_m4_m4(r_mat, ob->obmat);
  }
}

/**
 * \return success if \a mat is set.
 */
static bool ob_parcurve(Object *ob, Object *par, float r_mat[4][4])
{
  Curve *cu = par->data;
  float vec[4], dir[3], quat[4], radius, ctime;

  /* NOTE: Curve cache is supposed to be evaluated here already, however there
   * are cases where we can not guarantee that. This includes, for example,
   * dependency cycles. We can't correct anything from here, since that would
   * cause a threading conflicts.
   *
   * TODO(sergey): Some of the legit looking cases like T56619 need to be
   * looked into, and maybe curve cache (and other dependencies) are to be
   * evaluated prior to conversion. */
  if (par->runtime.curve_cache == NULL) {
    return false;
  }
  if (par->runtime.curve_cache->anim_path_accum_length == NULL) {
    return false;
  }

  /* ctime is now a proper var setting of Curve which gets set by Animato like any other var
   * that's animated, but this will only work if it actually is animated.
   *
   * We divide the curve-time calculated in the previous step by the length of the path,
   * to get a time factor, which then gets clamped to lie within 0.0 - 1.0 range.
   */
  if (cu->pathlen) {
    ctime = cu->ctime / cu->pathlen;
  }
  else {
    ctime = cu->ctime;
  }

  unit_m4(r_mat);

  /* vec: 4 items! */
  if (BKE_where_on_path(
          par, ctime, vec, dir, (cu->flag & CU_FOLLOW) ? quat : NULL, &radius, NULL)) {
    if (cu->flag & CU_FOLLOW) {
      quat_apply_track(quat, ob->trackflag, ob->upflag);
      normalize_qt(quat);
      quat_to_mat4(r_mat, quat);
    }
    if (cu->flag & CU_PATH_RADIUS) {
      float tmat[4][4], rmat[4][4];
      scale_m4_fl(tmat, radius);
      mul_m4_m4m4(rmat, tmat, r_mat);
      copy_m4_m4(r_mat, rmat);
    }
    copy_v3_v3(r_mat[3], vec);
  }

  return true;
}

static void ob_parbone(Object *ob, Object *par, float r_mat[4][4])
{
  float vec[3];

  if (par->type != OB_ARMATURE) {
    unit_m4(r_mat);
    return;
  }

  /* Make sure the bone is still valid */
  bPoseChannel *pchan = BKE_pose_channel_find_name(par->pose, ob->parsubstr);
  if (!pchan || !pchan->bone) {
    CLOG_ERROR(
        &LOG, "Object %s with Bone parent: bone %s doesn't exist", ob->id.name + 2, ob->parsubstr);
    unit_m4(r_mat);
    return;
  }

  /* get bone transform */
  if (pchan->bone->flag & BONE_RELATIVE_PARENTING) {
    /* the new option uses the root - expected behavior, but differs from old... */
    /* XXX check on version patching? */
    copy_m4_m4(r_mat, pchan->chan_mat);
  }
  else {
    copy_m4_m4(r_mat, pchan->pose_mat);

    /* but for backwards compatibility, the child has to move to the tail */
    copy_v3_v3(vec, r_mat[1]);
    mul_v3_fl(vec, pchan->bone->length);
    add_v3_v3(r_mat[3], vec);
  }
}

static void give_parvert(Object *par, int nr, float vec[3])
{
  zero_v3(vec);

  if (par->type == OB_MESH) {
    Mesh *me = par->data;
    BMEditMesh *em = me->edit_mesh;
    Mesh *me_eval = (em) ? em->mesh_eval_final : BKE_object_get_evaluated_mesh(par);

    if (me_eval) {
      int count = 0;
      int numVerts = me_eval->totvert;

      if (em && me_eval->runtime.wrapper_type == ME_WRAPPER_TYPE_BMESH) {
        numVerts = em->bm->totvert;
        if (em->bm->elem_table_dirty & BM_VERT) {
#ifdef VPARENT_THREADING_HACK
          BLI_mutex_lock(&vparent_lock);
          if (em->bm->elem_table_dirty & BM_VERT) {
            BM_mesh_elem_table_ensure(em->bm, BM_VERT);
          }
          BLI_mutex_unlock(&vparent_lock);
#else
          BLI_assert(!"Not safe for threading");
          BM_mesh_elem_table_ensure(em->bm, BM_VERT);
#endif
        }
        if (nr < numVerts) {
          if (me_eval && me_eval->runtime.edit_data && me_eval->runtime.edit_data->vertexCos) {
            add_v3_v3(vec, me_eval->runtime.edit_data->vertexCos[nr]);
          }
          else {
            const BMVert *v = BM_vert_at_index(em->bm, nr);
            add_v3_v3(vec, v->co);
          }
          count++;
        }
      }
      else if (CustomData_has_layer(&me_eval->vdata, CD_ORIGINDEX)) {
        const int *index = CustomData_get_layer(&me_eval->vdata, CD_ORIGINDEX);
        /* Get the average of all verts with (original index == nr). */
        for (int i = 0; i < numVerts; i++) {
          if (index[i] == nr) {
            add_v3_v3(vec, me_eval->mvert[i].co);
            count++;
          }
        }
      }
      else {
        if (nr < numVerts) {
          add_v3_v3(vec, me_eval->mvert[nr].co);
          count++;
        }
      }

      if (count == 0) {
        /* keep as 0, 0, 0 */
      }
      else if (count > 0) {
        mul_v3_fl(vec, 1.0f / count);
      }
      else {
        /* use first index if its out of range */
        if (me_eval->totvert) {
          copy_v3_v3(vec, me_eval->mvert[0].co);
        }
      }
    }
    else {
      CLOG_ERROR(&LOG,
                 "Evaluated mesh is needed to solve parenting, "
                 "object position can be wrong now");
    }
  }
  else if (ELEM(par->type, OB_CURVE, OB_SURF)) {
    ListBase *nurb;

    /* Unless there's some weird depsgraph failure the cache should exist. */
    BLI_assert(par->runtime.curve_cache != NULL);

    if (par->runtime.curve_cache->deformed_nurbs.first != NULL) {
      nurb = &par->runtime.curve_cache->deformed_nurbs;
    }
    else {
      Curve *cu = par->data;
      nurb = BKE_curve_nurbs_get(cu);
    }

    BKE_nurbList_index_get_co(nurb, nr, vec);
  }
  else if (par->type == OB_LATTICE) {
    Lattice *latt = par->data;
    DispList *dl = par->runtime.curve_cache ?
                       BKE_displist_find(&par->runtime.curve_cache->disp, DL_VERTS) :
                       NULL;
    float(*co)[3] = dl ? (float(*)[3])dl->verts : NULL;
    int tot;

    if (latt->editlatt) {
      latt = latt->editlatt->latt;
    }

    tot = latt->pntsu * latt->pntsv * latt->pntsw;

    /* ensure dl is correct size */
    BLI_assert(dl == NULL || dl->nr == tot);

    if (nr < tot) {
      if (co) {
        copy_v3_v3(vec, co[nr]);
      }
      else {
        copy_v3_v3(vec, latt->def[nr].vec);
      }
    }
  }
}

static void ob_parvert3(Object *ob, Object *par, float r_mat[4][4])
{
  /* in local ob space */
  if (OB_TYPE_SUPPORT_PARVERT(par->type)) {
    float cmat[3][3], v1[3], v2[3], v3[3], q[4];

    give_parvert(par, ob->par1, v1);
    give_parvert(par, ob->par2, v2);
    give_parvert(par, ob->par3, v3);

    tri_to_quat(q, v1, v2, v3);
    quat_to_mat3(cmat, q);
    copy_m4_m3(r_mat, cmat);

    mid_v3_v3v3v3(r_mat[3], v1, v2, v3);
  }
  else {
    unit_m4(r_mat);
  }
}

void BKE_object_get_parent_matrix(Object *ob, Object *par, float r_parentmat[4][4])
{
  float tmat[4][4];
  float vec[3];

  switch (ob->partype & PARTYPE) {
    case PAROBJECT: {
      bool ok = false;
      if (par->type == OB_CURVE) {
        if ((((Curve *)par->data)->flag & CU_PATH) && (ob_parcurve(ob, par, tmat))) {
          ok = true;
        }
      }

      if (ok) {
        mul_m4_m4m4(r_parentmat, par->obmat, tmat);
      }
      else {
        copy_m4_m4(r_parentmat, par->obmat);
      }

      break;
    }
    case PARBONE:
      ob_parbone(ob, par, tmat);
      mul_m4_m4m4(r_parentmat, par->obmat, tmat);
      break;

    case PARVERT1:
      unit_m4(r_parentmat);
      give_parvert(par, ob->par1, vec);
      mul_v3_m4v3(r_parentmat[3], par->obmat, vec);
      break;
    case PARVERT3:
      ob_parvert3(ob, par, tmat);

      mul_m4_m4m4(r_parentmat, par->obmat, tmat);
      break;

    case PARSKEL:
      copy_m4_m4(r_parentmat, par->obmat);
      break;
  }
}

/** \} */

/* -------------------------------------------------------------------- */
/** \name Object Matrix Evaluation API
 * \{ */

/**
 * \param r_originmat: Optional matrix that stores the space the object is in
 * (without its own matrix applied)
 */
static void solve_parenting(
    Object *ob, Object *par, const bool set_origin, float r_obmat[4][4], float r_originmat[3][3])
{
  float totmat[4][4];
  float tmat[4][4];
  float locmat[4][4];

  BKE_object_to_mat4(ob, locmat);

  BKE_object_get_parent_matrix(ob, par, totmat);

  /* total */
  mul_m4_m4m4(tmat, totmat, ob->parentinv);
  mul_m4_m4m4(r_obmat, tmat, locmat);

  if (r_originmat) {
    /* usable originmat */
    copy_m3_m4(r_originmat, tmat);
  }

  /* origin, for help line */
  if (set_origin) {
    if ((ob->partype & PARTYPE) == PARSKEL) {
      copy_v3_v3(ob->runtime.parent_display_origin, par->obmat[3]);
    }
    else {
      copy_v3_v3(ob->runtime.parent_display_origin, totmat[3]);
    }
  }
}

static void object_where_is_calc_ex(Depsgraph *depsgraph,
                                    Scene *scene,
                                    Object *ob,
                                    float ctime,
                                    RigidBodyWorld *rbw,
                                    float r_originmat[3][3])
{
  if (ob->parent) {
    Object *par = ob->parent;

    /* calculate parent matrix */
    solve_parenting(ob, par, true, ob->obmat, r_originmat);
  }
  else {
    BKE_object_to_mat4(ob, ob->obmat);
  }

  /* try to fall back to the scene rigid body world if none given */
  rbw = rbw ? rbw : scene->rigidbody_world;
  /* read values pushed into RBO from sim/cache... */
  BKE_rigidbody_sync_transforms(rbw, ob, ctime);

  /* solve constraints */
  if (ob->constraints.first && !(ob->transflag & OB_NO_CONSTRAINTS)) {
    bConstraintOb *cob;
    cob = BKE_constraints_make_evalob(depsgraph, scene, ob, NULL, CONSTRAINT_OBTYPE_OBJECT);
    BKE_constraints_solve(depsgraph, &ob->constraints, cob, ctime);
    BKE_constraints_clear_evalob(cob);
  }

  /* set negative scale flag in object */
  if (is_negative_m4(ob->obmat)) {
    ob->transflag |= OB_NEG_SCALE;
  }
  else {
    ob->transflag &= ~OB_NEG_SCALE;
  }
}

void BKE_object_where_is_calc_time(Depsgraph *depsgraph, Scene *scene, Object *ob, float ctime)
{
  /* Execute drivers and animation. */
  const bool flush_to_original = DEG_is_active(depsgraph);
  const AnimationEvalContext anim_eval_context = BKE_animsys_eval_context_construct(depsgraph,
                                                                                    ctime);
  BKE_animsys_evaluate_animdata(
      &ob->id, ob->adt, &anim_eval_context, ADT_RECALC_ALL, flush_to_original);
  object_where_is_calc_ex(depsgraph, scene, ob, ctime, NULL, NULL);
}

/**
 * Calculate object transformation matrix without recalculating dependencies and
 * constraints -- assume dependencies are already solved by depsgraph.
 * No changes to object and its parent would be done.
 * Used for bundles orientation in 3d space relative to parented blender camera.
 */
void BKE_object_where_is_calc_mat4(Object *ob, float r_obmat[4][4])
{
  if (ob->parent) {
    Object *par = ob->parent;
    solve_parenting(ob, par, false, r_obmat, NULL);
  }
  else {
    BKE_object_to_mat4(ob, r_obmat);
  }
}

void BKE_object_where_is_calc_ex(
    Depsgraph *depsgraph, Scene *scene, RigidBodyWorld *rbw, Object *ob, float r_originmat[3][3])
{
  float ctime = DEG_get_ctime(depsgraph);
  object_where_is_calc_ex(depsgraph, scene, ob, ctime, rbw, r_originmat);
}
void BKE_object_where_is_calc(Depsgraph *depsgraph, Scene *scene, Object *ob)
{
  float ctime = DEG_get_ctime(depsgraph);
  object_where_is_calc_ex(depsgraph, scene, ob, ctime, NULL, NULL);
}

/**
 * For calculation of the inverse parent transform, only used for editor.
 *
 * It assumes the object parent is already in the depsgraph.
 * Otherwise, after changing ob->parent you need to call:
 * - #DEG_relations_tag_update(bmain);
 * - #BKE_scene_graph_update_tagged(depsgraph, bmain);
 */
void BKE_object_workob_calc_parent(Depsgraph *depsgraph, Scene *scene, Object *ob, Object *workob)
{
  BKE_object_workob_clear(workob);

  unit_m4(workob->obmat);
  unit_m4(workob->parentinv);
  unit_m4(workob->constinv);

  /* Since this is used while calculating parenting,
   * at this moment ob_eval->parent is still NULL. */
  workob->parent = DEG_get_evaluated_object(depsgraph, ob->parent);

  workob->trackflag = ob->trackflag;
  workob->upflag = ob->upflag;

  workob->partype = ob->partype;
  workob->par1 = ob->par1;
  workob->par2 = ob->par2;
  workob->par3 = ob->par3;

  /* The effects of constraints should NOT be included in the parent-inverse matrix. Constraints
   * are supposed to be applied after the object's local loc/rot/scale. If the (inverted) effect of
   * constraints would be included in the parent inverse matrix, these would be applied before the
   * object's local loc/rot/scale instead of after. For example, a "Copy Rotation" constraint would
   * rotate the object's local translation as well. See T82156. */

  BLI_strncpy(workob->parsubstr, ob->parsubstr, sizeof(workob->parsubstr));

  BKE_object_where_is_calc(depsgraph, scene, workob);
}

/**
 * Applies the global transformation \a mat to the \a ob using a relative parent space if
 * supplied.
 *
 * \param mat: the global transformation mat that the object should be set object to.
 * \param parent: the parent space in which this object will be set relative to
 * (should probably always be parent_eval).
 * \param use_compat: true to ensure that rotations are set using the
 * min difference between the old and new orientation.
 */
void BKE_object_apply_mat4_ex(Object *ob,
                              const float mat[4][4],
                              Object *parent,
                              const float parentinv[4][4],
                              const bool use_compat)
{
  /* see BKE_pchan_apply_mat4() for the equivalent 'pchan' function */

  float rot[3][3];

  if (parent != NULL) {
    float rmat[4][4], diff_mat[4][4], imat[4][4], parent_mat[4][4];

    BKE_object_get_parent_matrix(ob, parent, parent_mat);

    mul_m4_m4m4(diff_mat, parent_mat, parentinv);
    invert_m4_m4(imat, diff_mat);
    mul_m4_m4m4(rmat, imat, mat); /* get the parent relative matrix */

    /* same as below, use rmat rather than mat */
    mat4_to_loc_rot_size(ob->loc, rot, ob->scale, rmat);
  }
  else {
    mat4_to_loc_rot_size(ob->loc, rot, ob->scale, mat);
  }

  BKE_object_mat3_to_rot(ob, rot, use_compat);

  sub_v3_v3(ob->loc, ob->dloc);

  if (ob->dscale[0] != 0.0f) {
    ob->scale[0] /= ob->dscale[0];
  }
  if (ob->dscale[1] != 0.0f) {
    ob->scale[1] /= ob->dscale[1];
  }
  if (ob->dscale[2] != 0.0f) {
    ob->scale[2] /= ob->dscale[2];
  }

  /* BKE_object_mat3_to_rot handles delta rotations */
}

/**
 * XXX: should be removed after COW operators port to use BKE_object_apply_mat4_ex directly.
 */
void BKE_object_apply_mat4(Object *ob,
                           const float mat[4][4],
                           const bool use_compat,
                           const bool use_parent)
{
  BKE_object_apply_mat4_ex(ob, mat, use_parent ? ob->parent : NULL, ob->parentinv, use_compat);
}

/** \} */

/* -------------------------------------------------------------------- */
/** \name Object Bounding Box API
 * \{ */

BoundBox *BKE_boundbox_alloc_unit(void)
{
  const float min[3] = {-1.0f, -1.0f, -1.0f}, max[3] = {1.0f, 1.0f, 1.0f};

  BoundBox *bb = MEM_callocN(sizeof(BoundBox), "OB-BoundBox");
  BKE_boundbox_init_from_minmax(bb, min, max);

  return bb;
}

void BKE_boundbox_init_from_minmax(BoundBox *bb, const float min[3], const float max[3])
{
  bb->vec[0][0] = bb->vec[1][0] = bb->vec[2][0] = bb->vec[3][0] = min[0];
  bb->vec[4][0] = bb->vec[5][0] = bb->vec[6][0] = bb->vec[7][0] = max[0];

  bb->vec[0][1] = bb->vec[1][1] = bb->vec[4][1] = bb->vec[5][1] = min[1];
  bb->vec[2][1] = bb->vec[3][1] = bb->vec[6][1] = bb->vec[7][1] = max[1];

  bb->vec[0][2] = bb->vec[3][2] = bb->vec[4][2] = bb->vec[7][2] = min[2];
  bb->vec[1][2] = bb->vec[2][2] = bb->vec[5][2] = bb->vec[6][2] = max[2];
}

void BKE_boundbox_calc_center_aabb(const BoundBox *bb, float r_cent[3])
{
  r_cent[0] = 0.5f * (bb->vec[0][0] + bb->vec[4][0]);
  r_cent[1] = 0.5f * (bb->vec[0][1] + bb->vec[2][1]);
  r_cent[2] = 0.5f * (bb->vec[0][2] + bb->vec[1][2]);
}

void BKE_boundbox_calc_size_aabb(const BoundBox *bb, float r_size[3])
{
  r_size[0] = 0.5f * fabsf(bb->vec[0][0] - bb->vec[4][0]);
  r_size[1] = 0.5f * fabsf(bb->vec[0][1] - bb->vec[2][1]);
  r_size[2] = 0.5f * fabsf(bb->vec[0][2] - bb->vec[1][2]);
}

void BKE_boundbox_minmax(const BoundBox *bb,
                         const float obmat[4][4],
                         float r_min[3],
                         float r_max[3])
{
  int i;
  for (i = 0; i < 8; i++) {
    float vec[3];
    mul_v3_m4v3(vec, obmat, bb->vec[i]);
    minmax_v3v3_v3(r_min, r_max, vec);
  }
}

BoundBox *BKE_object_boundbox_get(Object *ob)
{
  BoundBox *bb = NULL;

  switch (ob->type) {
    case OB_MESH:
      bb = BKE_mesh_boundbox_get(ob);
      break;
    case OB_CURVE:
    case OB_SURF:
    case OB_FONT:
      bb = BKE_curve_boundbox_get(ob);
      break;
    case OB_MBALL:
      bb = BKE_mball_boundbox_get(ob);
      break;
    case OB_LATTICE:
      bb = BKE_lattice_boundbox_get(ob);
      break;
    case OB_ARMATURE:
      bb = BKE_armature_boundbox_get(ob);
      break;
    case OB_GPENCIL:
      bb = BKE_gpencil_boundbox_get(ob);
      break;
    case OB_HAIR:
      bb = BKE_hair_boundbox_get(ob);
      break;
    case OB_POINTCLOUD:
      bb = BKE_pointcloud_boundbox_get(ob);
      break;
    case OB_VOLUME:
      bb = BKE_volume_boundbox_get(ob);
      break;
    default:
      break;
  }
  return bb;
}

/**
 * Use this to temporally disable/enable bound-box.
 */
void BKE_object_boundbox_flag(Object *ob, int flag, const bool set)
{
  BoundBox *bb = BKE_object_boundbox_get(ob);
  if (bb) {
    if (set) {
      bb->flag |= flag;
    }
    else {
      bb->flag &= ~flag;
    }
  }
}

void BKE_object_boundbox_calc_from_mesh(struct Object *ob, struct Mesh *me_eval)
{
  float min[3], max[3];

  INIT_MINMAX(min, max);

  if (!BKE_mesh_wrapper_minmax(me_eval, min, max)) {
    zero_v3(min);
    zero_v3(max);
  }

  if (ob->runtime.bb == NULL) {
    ob->runtime.bb = MEM_callocN(sizeof(BoundBox), "DM-BoundBox");
  }

  BKE_boundbox_init_from_minmax(ob->runtime.bb, min, max);

  ob->runtime.bb->flag &= ~BOUNDBOX_DIRTY;
}

/** \} */

/* -------------------------------------------------------------------- */
/** \name Object Dimension Get/Set
 *
 * \warning Setting dimensions is prone to feedback loops in evaluation.
 * \{ */

void BKE_object_dimensions_get(Object *ob, float r_vec[3])
{
  BoundBox *bb = BKE_object_boundbox_get(ob);
  if (bb) {
    float scale[3];

    mat4_to_size(scale, ob->obmat);

    r_vec[0] = fabsf(scale[0]) * (bb->vec[4][0] - bb->vec[0][0]);
    r_vec[1] = fabsf(scale[1]) * (bb->vec[2][1] - bb->vec[0][1]);
    r_vec[2] = fabsf(scale[2]) * (bb->vec[1][2] - bb->vec[0][2]);
  }
  else {
    zero_v3(r_vec);
  }
}

/**
 * The original scale and object matrix can be passed in so any difference
 * of the objects matrix and the final matrix can be accounted for,
 * typically this caused by parenting, constraints or delta-scale.
 *
 * Re-using these values from the object causes a feedback loop
 * when multiple values are modified at once in some situations. see: T69536.
 */
void BKE_object_dimensions_set_ex(Object *ob,
                                  const float value[3],
                                  int axis_mask,
                                  const float ob_scale_orig[3],
                                  const float ob_obmat_orig[4][4])
{
  BoundBox *bb = BKE_object_boundbox_get(ob);
  if (bb) {
    float len[3];

    len[0] = bb->vec[4][0] - bb->vec[0][0];
    len[1] = bb->vec[2][1] - bb->vec[0][1];
    len[2] = bb->vec[1][2] - bb->vec[0][2];

    for (int i = 0; i < 3; i++) {
      if (((1 << i) & axis_mask) == 0) {

        if (ob_scale_orig != NULL) {
          const float scale_delta = len_v3(ob_obmat_orig[i]) / ob_scale_orig[i];
          if (isfinite(scale_delta)) {
            len[i] *= scale_delta;
          }
        }

        const float scale = copysignf(value[i] / len[i], ob->scale[i]);
        if (isfinite(scale)) {
          ob->scale[i] = scale;
        }
      }
    }
  }
}

void BKE_object_dimensions_set(Object *ob, const float value[3], int axis_mask)
{
  BKE_object_dimensions_set_ex(ob, value, axis_mask, NULL, NULL);
}

void BKE_object_minmax(Object *ob, float r_min[3], float r_max[3], const bool use_hidden)
{
  float vec[3];
  bool changed = false;

  switch (ob->type) {
    case OB_CURVE:
    case OB_FONT:
    case OB_SURF: {
      BoundBox bb = *BKE_curve_boundbox_get(ob);
      BKE_boundbox_minmax(&bb, ob->obmat, r_min, r_max);
      changed = true;
      break;
    }
    case OB_MESH: {
      BoundBox bb = *BKE_mesh_boundbox_get(ob);
      BKE_boundbox_minmax(&bb, ob->obmat, r_min, r_max);
      changed = true;
      break;
    }
    case OB_GPENCIL: {
      BoundBox bb = *BKE_gpencil_boundbox_get(ob);
      BKE_boundbox_minmax(&bb, ob->obmat, r_min, r_max);
      changed = true;
      break;
    }
    case OB_LATTICE: {
      Lattice *lt = ob->data;
      BPoint *bp = lt->def;
      int u, v, w;

      for (w = 0; w < lt->pntsw; w++) {
        for (v = 0; v < lt->pntsv; v++) {
          for (u = 0; u < lt->pntsu; u++, bp++) {
            mul_v3_m4v3(vec, ob->obmat, bp->vec);
            minmax_v3v3_v3(r_min, r_max, vec);
          }
        }
      }
      changed = true;
      break;
    }
    case OB_ARMATURE: {
      changed = BKE_pose_minmax(ob, r_min, r_max, use_hidden, false);
      break;
    }
    case OB_MBALL: {
      float ob_min[3], ob_max[3];

      changed = BKE_mball_minmax_ex(ob->data, ob_min, ob_max, ob->obmat, 0);
      if (changed) {
        minmax_v3v3_v3(r_min, r_max, ob_min);
        minmax_v3v3_v3(r_min, r_max, ob_max);
      }
      break;
    }
    case OB_HAIR: {
      BoundBox bb = *BKE_hair_boundbox_get(ob);
      BKE_boundbox_minmax(&bb, ob->obmat, r_min, r_max);
      changed = true;
      break;
    }

    case OB_POINTCLOUD: {
      BoundBox bb = *BKE_pointcloud_boundbox_get(ob);
      BKE_boundbox_minmax(&bb, ob->obmat, r_min, r_max);
      changed = true;
      break;
    }
    case OB_VOLUME: {
      BoundBox bb = *BKE_volume_boundbox_get(ob);
      BKE_boundbox_minmax(&bb, ob->obmat, r_min, r_max);
      changed = true;
      break;
    }
  }

  if (changed == false) {
    float size[3];

    copy_v3_v3(size, ob->scale);
    if (ob->type == OB_EMPTY) {
      mul_v3_fl(size, ob->empty_drawsize);
    }

    minmax_v3v3_v3(r_min, r_max, ob->obmat[3]);

    copy_v3_v3(vec, ob->obmat[3]);
    add_v3_v3(vec, size);
    minmax_v3v3_v3(r_min, r_max, vec);

    copy_v3_v3(vec, ob->obmat[3]);
    sub_v3_v3(vec, size);
    minmax_v3v3_v3(r_min, r_max, vec);
  }
}

void BKE_object_empty_draw_type_set(Object *ob, const int value)
{
  ob->empty_drawtype = value;

  if (ob->type == OB_EMPTY && ob->empty_drawtype == OB_EMPTY_IMAGE) {
    if (!ob->iuser) {
      ob->iuser = MEM_callocN(sizeof(ImageUser), "image user");
      ob->iuser->ok = 1;
      ob->iuser->flag |= IMA_ANIM_ALWAYS;
      ob->iuser->frames = 100;
      ob->iuser->sfra = 1;
    }
  }
  else {
    if (ob->iuser) {
      MEM_freeN(ob->iuser);
      ob->iuser = NULL;
    }
  }
}

bool BKE_object_empty_image_frame_is_visible_in_view3d(const Object *ob, const RegionView3D *rv3d)
{
  const char visibility_flag = ob->empty_image_visibility_flag;
  if (rv3d->is_persp) {
    return (visibility_flag & OB_EMPTY_IMAGE_HIDE_PERSPECTIVE) == 0;
  }

  return (visibility_flag & OB_EMPTY_IMAGE_HIDE_ORTHOGRAPHIC) == 0;
}

bool BKE_object_empty_image_data_is_visible_in_view3d(const Object *ob, const RegionView3D *rv3d)
{
  /* Caller is expected to check this. */
  BLI_assert(BKE_object_empty_image_frame_is_visible_in_view3d(ob, rv3d));

  const char visibility_flag = ob->empty_image_visibility_flag;

  if ((visibility_flag & (OB_EMPTY_IMAGE_HIDE_BACK | OB_EMPTY_IMAGE_HIDE_FRONT)) != 0) {
    float eps, dot;
    if (rv3d->is_persp) {
      /* Note, we could normalize the 'view_dir' then use 'eps'
       * however the issue with empty objects being visible when viewed from the side
       * is only noticeable in orthographic views. */
      float view_dir[3];
      sub_v3_v3v3(view_dir, rv3d->viewinv[3], ob->obmat[3]);
      dot = dot_v3v3(ob->obmat[2], view_dir);
      eps = 0.0f;
    }
    else {
      dot = dot_v3v3(ob->obmat[2], rv3d->viewinv[2]);
      eps = 1e-5f;
    }
    if (visibility_flag & OB_EMPTY_IMAGE_HIDE_BACK) {
      if (dot < eps) {
        return false;
      }
    }
    if (visibility_flag & OB_EMPTY_IMAGE_HIDE_FRONT) {
      if (dot > -eps) {
        return false;
      }
    }
  }

  if (visibility_flag & OB_EMPTY_IMAGE_HIDE_NON_AXIS_ALIGNED) {
    float proj[3];
    project_plane_v3_v3v3(proj, ob->obmat[2], rv3d->viewinv[2]);
    const float proj_length_sq = len_squared_v3(proj);
    if (proj_length_sq > 1e-5f) {
      return false;
    }
  }

  return true;
}

bool BKE_object_minmax_dupli(Depsgraph *depsgraph,
                             Scene *scene,
                             Object *ob,
                             float r_min[3],
                             float r_max[3],
                             const bool use_hidden)
{
  bool ok = false;
  if ((ob->transflag & OB_DUPLI) == 0) {
    return ok;
  }

  DupliObject *dob;
  ListBase *lb = object_duplilist(depsgraph, scene, ob);
  for (dob = lb->first; dob; dob = dob->next) {
    if ((use_hidden == false) && (dob->no_draw != 0)) {
      /* pass */
    }
    else {
      BoundBox *bb = BKE_object_boundbox_get(dob->ob);

      if (bb) {
        int i;
        for (i = 0; i < 8; i++) {
          float vec[3];
          mul_v3_m4v3(vec, dob->mat, bb->vec[i]);
          minmax_v3v3_v3(r_min, r_max, vec);
        }

        ok = true;
      }
    }
  }
  free_object_duplilist(lb); /* does restore */

  return ok;
}

void BKE_object_foreach_display_point(Object *ob,
                                      const float obmat[4][4],
                                      void (*func_cb)(const float[3], void *),
                                      void *user_data)
{
  /* TODO: pointcloud and hair objects support */
  Mesh *mesh_eval = BKE_object_get_evaluated_mesh(ob);
  float co[3];

  if (mesh_eval != NULL) {
    const MVert *mv = mesh_eval->mvert;
    const int totvert = mesh_eval->totvert;
    for (int i = 0; i < totvert; i++, mv++) {
      mul_v3_m4v3(co, obmat, mv->co);
      func_cb(co, user_data);
    }
  }
  else if (ob->runtime.curve_cache && ob->runtime.curve_cache->disp.first) {
    DispList *dl;

    for (dl = ob->runtime.curve_cache->disp.first; dl; dl = dl->next) {
      const float *v3 = dl->verts;
      int totvert = dl->nr;
      int i;

      for (i = 0; i < totvert; i++, v3 += 3) {
        mul_v3_m4v3(co, obmat, v3);
        func_cb(co, user_data);
      }
    }
  }
}

void BKE_scene_foreach_display_point(Depsgraph *depsgraph,
                                     void (*func_cb)(const float[3], void *),
                                     void *user_data)
{
  DEG_OBJECT_ITER_BEGIN (depsgraph,
                         ob,
                         DEG_ITER_OBJECT_FLAG_LINKED_DIRECTLY | DEG_ITER_OBJECT_FLAG_VISIBLE |
                             DEG_ITER_OBJECT_FLAG_DUPLI) {
    if ((ob->base_flag & BASE_SELECTED) != 0) {
      BKE_object_foreach_display_point(ob, ob->obmat, func_cb, user_data);
    }
  }
  DEG_OBJECT_ITER_END;
}

/**
 * Struct members from DNA_object_types.h
 */
typedef struct ObTfmBack {
  float loc[3], dloc[3];
  /** scale and delta scale. */
  float scale[3], dscale[3];
  /** euler rotation. */
  float rot[3], drot[3];
  /** quaternion rotation. */
  float quat[4], dquat[4];
  /** axis angle rotation - axis part. */
  float rotAxis[3], drotAxis[3];
  /** axis angle rotation - angle part. */
  float rotAngle, drotAngle;
  /** final worldspace matrix with constraints & animsys applied. */
  float obmat[4][4];
  /** inverse result of parent, so that object doesn't 'stick' to parent. */
  float parentinv[4][4];
  /** inverse result of constraints. doesn't include effect of parent or object local transform.
   */
  float constinv[4][4];
  /** inverse matrix of 'obmat' for during render, temporally: ipokeys of transform. */
  float imat[4][4];
} ObTfmBack;

void *BKE_object_tfm_backup(Object *ob)
{
  ObTfmBack *obtfm = MEM_mallocN(sizeof(ObTfmBack), "ObTfmBack");
  copy_v3_v3(obtfm->loc, ob->loc);
  copy_v3_v3(obtfm->dloc, ob->dloc);
  copy_v3_v3(obtfm->scale, ob->scale);
  copy_v3_v3(obtfm->dscale, ob->dscale);
  copy_v3_v3(obtfm->rot, ob->rot);
  copy_v3_v3(obtfm->drot, ob->drot);
  copy_qt_qt(obtfm->quat, ob->quat);
  copy_qt_qt(obtfm->dquat, ob->dquat);
  copy_v3_v3(obtfm->rotAxis, ob->rotAxis);
  copy_v3_v3(obtfm->drotAxis, ob->drotAxis);
  obtfm->rotAngle = ob->rotAngle;
  obtfm->drotAngle = ob->drotAngle;
  copy_m4_m4(obtfm->obmat, ob->obmat);
  copy_m4_m4(obtfm->parentinv, ob->parentinv);
  copy_m4_m4(obtfm->constinv, ob->constinv);
  copy_m4_m4(obtfm->imat, ob->imat);

  return (void *)obtfm;
}

void BKE_object_tfm_restore(Object *ob, void *obtfm_pt)
{
  ObTfmBack *obtfm = (ObTfmBack *)obtfm_pt;
  copy_v3_v3(ob->loc, obtfm->loc);
  copy_v3_v3(ob->dloc, obtfm->dloc);
  copy_v3_v3(ob->scale, obtfm->scale);
  copy_v3_v3(ob->dscale, obtfm->dscale);
  copy_v3_v3(ob->rot, obtfm->rot);
  copy_v3_v3(ob->drot, obtfm->drot);
  copy_qt_qt(ob->quat, obtfm->quat);
  copy_qt_qt(ob->dquat, obtfm->dquat);
  copy_v3_v3(ob->rotAxis, obtfm->rotAxis);
  copy_v3_v3(ob->drotAxis, obtfm->drotAxis);
  ob->rotAngle = obtfm->rotAngle;
  ob->drotAngle = obtfm->drotAngle;
  copy_m4_m4(ob->obmat, obtfm->obmat);
  copy_m4_m4(ob->parentinv, obtfm->parentinv);
  copy_m4_m4(ob->constinv, obtfm->constinv);
  copy_m4_m4(ob->imat, obtfm->imat);
}

bool BKE_object_parent_loop_check(const Object *par, const Object *ob)
{
  /* test if 'ob' is a parent somewhere in par's parents */
  if (par == NULL) {
    return false;
  }
  if (ob == par) {
    return true;
  }
  return BKE_object_parent_loop_check(par->parent, ob);
}

static void object_handle_update_proxy(Depsgraph *depsgraph,
                                       Scene *scene,
                                       Object *object,
                                       const bool do_proxy_update)
{
  /* The case when this is a collection proxy, object_update is called in collection.c */
  if (object->proxy == NULL) {
    return;
  }
  /* set pointer in library proxy target, for copying, but restore it */
  object->proxy->proxy_from = object;
  // printf("set proxy pointer for later collection stuff %s\n", ob->id.name);

  /* the no-group proxy case, we call update */
  if (object->proxy_group == NULL) {
    if (do_proxy_update) {
      // printf("call update, lib ob %s proxy %s\n", ob->proxy->id.name, ob->id.name);
      BKE_object_handle_update(depsgraph, scene, object->proxy);
    }
  }
}

/**
 * Proxy rule:
 * - lib_object->proxy_from == the one we borrow from, only set temporal and cleared here.
 * - local_object->proxy    == pointer to library object, saved in files and read.
 *
 * Function below is polluted with proxy exceptions, cleanup will follow!
 *
 * The main object update call, for object matrix, constraints, keys and displist (modifiers)
 * requires flags to be set!
 *
 * Ideally we shouldn't have to pass the rigid body world,
 * but need bigger restructuring to avoid id.
 */
void BKE_object_handle_update_ex(Depsgraph *depsgraph,
                                 Scene *scene,
                                 Object *ob,
                                 RigidBodyWorld *rbw,
                                 const bool do_proxy_update)
{
  const ID *object_data = ob->data;
  const bool recalc_object = (ob->id.recalc & ID_RECALC_ALL) != 0;
  const bool recalc_data = (object_data != NULL) ? ((object_data->recalc & ID_RECALC_ALL) != 0) :
                                                   0;
  if (!recalc_object && !recalc_data) {
    object_handle_update_proxy(depsgraph, scene, ob, do_proxy_update);
    return;
  }
  /* Speed optimization for animation lookups. */
  if (ob->pose != NULL) {
    BKE_pose_channels_hash_make(ob->pose);
    if (ob->pose->flag & POSE_CONSTRAINTS_NEED_UPDATE_FLAGS) {
      BKE_pose_update_constraint_flags(ob->pose);
    }
  }
  if (recalc_data) {
    if (ob->type == OB_ARMATURE) {
      /* this happens for reading old files and to match library armatures
       * with poses we do it ahead of BKE_object_where_is_calc to ensure animation
       * is evaluated on the rebuilt pose, otherwise we get incorrect poses
       * on file load */
      if (ob->pose == NULL || (ob->pose->flag & POSE_RECALC)) {
        /* No need to pass bmain here, we assume we do not need to rebuild DEG from here... */
        BKE_pose_rebuild(NULL, ob, ob->data, true);
      }
    }
  }
  /* XXX new animsys warning: depsgraph tag ID_RECALC_GEOMETRY should not skip drivers,
   * which is only in BKE_object_where_is_calc now */
  /* XXX: should this case be ID_RECALC_TRANSFORM instead? */
  if (recalc_object || recalc_data) {
    if (G.debug & G_DEBUG_DEPSGRAPH_EVAL) {
      printf("recalcob %s\n", ob->id.name + 2);
    }
    /* Handle proxy copy for target. */
    if (!BKE_object_eval_proxy_copy(depsgraph, ob)) {
      BKE_object_where_is_calc_ex(depsgraph, scene, rbw, ob, NULL);
    }
  }

  if (recalc_data) {
    BKE_object_handle_data_update(depsgraph, scene, ob);
  }

  object_handle_update_proxy(depsgraph, scene, ob, do_proxy_update);
}

/**
 * \warning "scene" here may not be the scene object actually resides in.
 * When dealing with background-sets, "scene" is actually the active scene.
 * e.g. "scene" <-- set 1 <-- set 2 ("ob" lives here) <-- set 3 <-- ... <-- set n
 * rigid bodies depend on their world so use #BKE_object_handle_update_ex()
 * to also pass along the current rigid body world.
 */
void BKE_object_handle_update(Depsgraph *depsgraph, Scene *scene, Object *ob)
{
  BKE_object_handle_update_ex(depsgraph, scene, ob, NULL, true);
}

void BKE_object_sculpt_data_create(Object *ob)
{
  BLI_assert((ob->sculpt == NULL) && (ob->mode & OB_MODE_ALL_SCULPT));
  ob->sculpt = MEM_callocN(sizeof(SculptSession), __func__);
  ob->sculpt->mode_type = ob->mode;
}

bool BKE_object_obdata_texspace_get(Object *ob, short **r_texflag, float **r_loc, float **r_size)
{

  if (ob->data == NULL) {
    return false;
  }

  switch (GS(((ID *)ob->data)->name)) {
    case ID_ME: {
      BKE_mesh_texspace_get_reference((Mesh *)ob->data, r_texflag, r_loc, r_size);
      break;
    }
    case ID_CU: {
      Curve *cu = ob->data;
      BKE_curve_texspace_ensure(cu);
      if (r_texflag) {
        *r_texflag = &cu->texflag;
      }
      if (r_loc) {
        *r_loc = cu->loc;
      }
      if (r_size) {
        *r_size = cu->size;
      }
      break;
    }
    case ID_MB: {
      MetaBall *mb = ob->data;
      if (r_texflag) {
        *r_texflag = &mb->texflag;
      }
      if (r_loc) {
        *r_loc = mb->loc;
      }
      if (r_size) {
        *r_size = mb->size;
      }
      break;
    }
    default:
      return false;
  }
  return true;
}

/** Get evaluated mesh for given object. */
Mesh *BKE_object_get_evaluated_mesh(Object *object)
{
  ID *data_eval = object->runtime.data_eval;
  return (data_eval && GS(data_eval->name) == ID_ME) ? (Mesh *)data_eval : NULL;
}

/**
 * Get mesh which is not affected by modifiers:
 * - For original objects it will be same as `object->data`, and it is a mesh
 *   which is in the corresponding #Main.
 * - For copied-on-write objects it will give pointer to a copied-on-write
 *   mesh which corresponds to original object's mesh.
 */
Mesh *BKE_object_get_pre_modified_mesh(Object *object)
{
  if (object->type == OB_MESH && object->runtime.data_orig != NULL) {
    BLI_assert(object->id.tag & LIB_TAG_COPIED_ON_WRITE);
    BLI_assert(object->id.orig_id != NULL);
    BLI_assert(object->runtime.data_orig->orig_id == ((Object *)object->id.orig_id)->data);
    Mesh *result = (Mesh *)object->runtime.data_orig;
    BLI_assert((result->id.tag & LIB_TAG_COPIED_ON_WRITE) != 0);
    BLI_assert((result->id.tag & LIB_TAG_COPIED_ON_WRITE_EVAL_RESULT) == 0);
    return result;
  }
  BLI_assert((object->id.tag & LIB_TAG_COPIED_ON_WRITE) == 0);
  return object->data;
}

/**
 * Get a mesh which corresponds to very very original mesh from #Main.
 * - For original objects it will be object->data.
 * - For evaluated objects it will be same mesh as corresponding original
 *   object uses as data.
 */
Mesh *BKE_object_get_original_mesh(Object *object)
{
  Mesh *result = NULL;
  if (object->id.orig_id == NULL) {
    BLI_assert((object->id.tag & LIB_TAG_COPIED_ON_WRITE) == 0);
    result = object->data;
  }
  else {
    BLI_assert((object->id.tag & LIB_TAG_COPIED_ON_WRITE) != 0);
    result = ((Object *)object->id.orig_id)->data;
  }
  BLI_assert(result != NULL);
  BLI_assert((result->id.tag & (LIB_TAG_COPIED_ON_WRITE | LIB_TAG_COPIED_ON_WRITE_EVAL_RESULT)) ==
             0);
  return result;
}

Lattice *BKE_object_get_lattice(const Object *object)
{
  ID *data = object->data;
  if (data == NULL || GS(data->name) != ID_LT) {
    return NULL;
  }

  Lattice *lt = (Lattice *)data;
  if (lt->editlatt) {
    return lt->editlatt->latt;
  }

  return lt;
}

Lattice *BKE_object_get_evaluated_lattice(const Object *object)
{
  ID *data_eval = object->runtime.data_eval;

  if (data_eval == NULL || GS(data_eval->name) != ID_LT) {
    return NULL;
  }

  Lattice *lt_eval = (Lattice *)data_eval;
  if (lt_eval->editlatt) {
    return lt_eval->editlatt->latt;
  }

  return lt_eval;
}

static int pc_cmp(const void *a, const void *b)
{
  const LinkData *ad = a, *bd = b;
  if (POINTER_AS_INT(ad->data) > POINTER_AS_INT(bd->data)) {
    return 1;
  }

  return 0;
}

/* TODO: Review the usages of this function, currently with COW it will be called for orig object
 * and then again for COW copies of it, think this is bad since there is no guarantee that we get
 * the same stack index in both cases? Order is important since this index is used for filenames on
 * disk. */
int BKE_object_insert_ptcache(Object *ob)
{
  LinkData *link = NULL;
  int i = 0;

  BLI_listbase_sort(&ob->pc_ids, pc_cmp);

  for (link = ob->pc_ids.first, i = 0; link; link = link->next, i++) {
    int index = POINTER_AS_INT(link->data);

    if (i < index) {
      break;
    }
  }

  link = MEM_callocN(sizeof(LinkData), "PCLink");
  link->data = POINTER_FROM_INT(i);
  BLI_addtail(&ob->pc_ids, link);

  return i;
}

static int pc_findindex(ListBase *listbase, int index)
{
  int number = 0;

  if (listbase == NULL) {
    return -1;
  }

  LinkData *link = listbase->first;
  while (link) {
    if (POINTER_AS_INT(link->data) == index) {
      return number;
    }

    number++;
    link = link->next;
  }

  return -1;
}

void BKE_object_delete_ptcache(Object *ob, int index)
{
  int list_index = pc_findindex(&ob->pc_ids, index);
  LinkData *link = BLI_findlink(&ob->pc_ids, list_index);
  BLI_freelinkN(&ob->pc_ids, link);
}

/* -------------------------------------------------------------------- */
/** \name Object Data Shape Key Insert
 * \{ */

/** Mesh */
static KeyBlock *insert_meshkey(Main *bmain, Object *ob, const char *name, const bool from_mix)
{
  Mesh *me = ob->data;
  Key *key = me->key;
  KeyBlock *kb;
  int newkey = 0;

  if (key == NULL) {
    key = me->key = BKE_key_add(bmain, (ID *)me);
    key->type = KEY_RELATIVE;
    newkey = 1;
  }

  if (newkey || from_mix == false) {
    /* create from mesh */
    kb = BKE_keyblock_add_ctime(key, name, false);
    BKE_keyblock_convert_from_mesh(me, key, kb);
  }
  else {
    /* copy from current values */
    int totelem;
    float *data = BKE_key_evaluate_object(ob, &totelem);

    /* create new block with prepared data */
    kb = BKE_keyblock_add_ctime(key, name, false);
    kb->data = data;
    kb->totelem = totelem;
  }

  return kb;
}
/** Lattice */
static KeyBlock *insert_lattkey(Main *bmain, Object *ob, const char *name, const bool from_mix)
{
  Lattice *lt = ob->data;
  Key *key = lt->key;
  KeyBlock *kb;
  int newkey = 0;

  if (key == NULL) {
    key = lt->key = BKE_key_add(bmain, (ID *)lt);
    key->type = KEY_RELATIVE;
    newkey = 1;
  }

  if (newkey || from_mix == false) {
    kb = BKE_keyblock_add_ctime(key, name, false);
    if (!newkey) {
      KeyBlock *basekb = (KeyBlock *)key->block.first;
      kb->data = MEM_dupallocN(basekb->data);
      kb->totelem = basekb->totelem;
    }
    else {
      BKE_keyblock_convert_from_lattice(lt, kb);
    }
  }
  else {
    /* copy from current values */
    int totelem;
    float *data = BKE_key_evaluate_object(ob, &totelem);

    /* create new block with prepared data */
    kb = BKE_keyblock_add_ctime(key, name, false);
    kb->totelem = totelem;
    kb->data = data;
  }

  return kb;
}
/** Curve */
static KeyBlock *insert_curvekey(Main *bmain, Object *ob, const char *name, const bool from_mix)
{
  Curve *cu = ob->data;
  Key *key = cu->key;
  KeyBlock *kb;
  ListBase *lb = BKE_curve_nurbs_get(cu);
  int newkey = 0;

  if (key == NULL) {
    key = cu->key = BKE_key_add(bmain, (ID *)cu);
    key->type = KEY_RELATIVE;
    newkey = 1;
  }

  if (newkey || from_mix == false) {
    /* create from curve */
    kb = BKE_keyblock_add_ctime(key, name, false);
    if (!newkey) {
      KeyBlock *basekb = (KeyBlock *)key->block.first;
      kb->data = MEM_dupallocN(basekb->data);
      kb->totelem = basekb->totelem;
    }
    else {
      BKE_keyblock_convert_from_curve(cu, kb, lb);
    }
  }
  else {
    /* copy from current values */
    int totelem;
    float *data = BKE_key_evaluate_object(ob, &totelem);

    /* create new block with prepared data */
    kb = BKE_keyblock_add_ctime(key, name, false);
    kb->totelem = totelem;
    kb->data = data;
  }

  return kb;
}

/** \} */

/* -------------------------------------------------------------------- */
/** \name Object Shape Key API
 * \{ */

KeyBlock *BKE_object_shapekey_insert(Main *bmain,
                                     Object *ob,
                                     const char *name,
                                     const bool from_mix)
{
  KeyBlock *key = NULL;

  switch (ob->type) {
    case OB_MESH:
      key = insert_meshkey(bmain, ob, name, from_mix);
      break;
    case OB_CURVE:
    case OB_SURF:
      key = insert_curvekey(bmain, ob, name, from_mix);
      break;
    case OB_LATTICE:
      key = insert_lattkey(bmain, ob, name, from_mix);
      break;
    default:
      break;
  }

  /* Set the first active when none is set when called from RNA. */
  if (key != NULL) {
    if (ob->shapenr <= 0) {
      ob->shapenr = 1;
    }
  }

  return key;
}

bool BKE_object_shapekey_free(Main *bmain, Object *ob)
{
  Key **key_p, *key;

  key_p = BKE_key_from_object_p(ob);
  if (ELEM(NULL, key_p, *key_p)) {
    return false;
  }

  key = *key_p;
  *key_p = NULL;

  BKE_id_free_us(bmain, key);

  return true;
}

bool BKE_object_shapekey_remove(Main *bmain, Object *ob, KeyBlock *kb)
{
  KeyBlock *rkb;
  Key *key = BKE_key_from_object(ob);
  short kb_index;

  if (key == NULL) {
    return false;
  }

  kb_index = BLI_findindex(&key->block, kb);
  BLI_assert(kb_index != -1);

  for (rkb = key->block.first; rkb; rkb = rkb->next) {
    if (rkb->relative == kb_index) {
      /* remap to the 'Basis' */
      rkb->relative = 0;
    }
    else if (rkb->relative >= kb_index) {
      /* Fix positional shift of the keys when kb is deleted from the list */
      rkb->relative -= 1;
    }
  }

  BLI_remlink(&key->block, kb);
  key->totkey--;
  if (key->refkey == kb) {
    key->refkey = key->block.first;

    if (key->refkey) {
      /* apply new basis key on original data */
      switch (ob->type) {
        case OB_MESH:
          BKE_keyblock_convert_to_mesh(key->refkey, ob->data);
          break;
        case OB_CURVE:
        case OB_SURF:
          BKE_keyblock_convert_to_curve(key->refkey, ob->data, BKE_curve_nurbs_get(ob->data));
          break;
        case OB_LATTICE:
          BKE_keyblock_convert_to_lattice(key->refkey, ob->data);
          break;
      }
    }
  }

  if (kb->data) {
    MEM_freeN(kb->data);
  }
  MEM_freeN(kb);

  /* Unset active when all are freed. */
  if (BLI_listbase_is_empty(&key->block)) {
    ob->shapenr = 0;
  }
  else if (ob->shapenr > 1) {
    ob->shapenr--;
  }

  if (key->totkey == 0) {
    BKE_object_shapekey_free(bmain, ob);
  }

  return true;
}

/** \} */

bool BKE_object_flag_test_recursive(const Object *ob, short flag)
{
  if (ob->flag & flag) {
    return true;
  }
  if (ob->parent) {
    return BKE_object_flag_test_recursive(ob->parent, flag);
  }

  return false;
}

bool BKE_object_is_child_recursive(const Object *ob_parent, const Object *ob_child)
{
  for (ob_child = ob_child->parent; ob_child; ob_child = ob_child->parent) {
    if (ob_child == ob_parent) {
      return true;
    }
  }
  return false;
}

/**
 * Most important if this is modified it should _always_ return true, in certain
 * cases false positives are hard to avoid (shape keys for example).
 */
int BKE_object_is_modified(Scene *scene, Object *ob)
{
  /* Always test on original object since evaluated object may no longer
   * have shape keys or modifiers that were used to evaluate it. */
  ob = DEG_get_original_object(ob);

  int flag = 0;

  if (BKE_key_from_object(ob)) {
    flag |= eModifierMode_Render | eModifierMode_Realtime;
  }
  else {
    ModifierData *md;
    VirtualModifierData virtualModifierData;
    /* cloth */
    for (md = BKE_modifiers_get_virtual_modifierlist(ob, &virtualModifierData);
         md && (flag != (eModifierMode_Render | eModifierMode_Realtime));
         md = md->next) {
      if ((flag & eModifierMode_Render) == 0 &&
          BKE_modifier_is_enabled(scene, md, eModifierMode_Render)) {
        flag |= eModifierMode_Render;
      }

      if ((flag & eModifierMode_Realtime) == 0 &&
          BKE_modifier_is_enabled(scene, md, eModifierMode_Realtime)) {
        flag |= eModifierMode_Realtime;
      }
    }
  }

  return flag;
}

/**
 * Check of objects moves in time.
 *
 * \note This function is currently optimized for usage in combination
 * with modifier deformation checks (#eModifierTypeType_OnlyDeform),
 * so modifiers can quickly check if their target objects moves
 * (causing deformation motion blur) or not.
 *
 * This makes it possible to give some degree of false-positives here,
 * but it's currently an acceptable tradeoff between complexity and check
 * speed. In combination with checks of modifier stack and real life usage
 * percentage of false-positives shouldn't be that high.
 *
 * \note This function does not consider physics systems.
 */
bool BKE_object_moves_in_time(const Object *object, bool recurse_parent)
{
  /* If object has any sort of animation data assume it is moving. */
  if (BKE_animdata_id_is_animated(&object->id)) {
    return true;
  }
  if (!BLI_listbase_is_empty(&object->constraints)) {
    return true;
  }
  if (recurse_parent && object->parent != NULL) {
    return BKE_object_moves_in_time(object->parent, true);
  }
  return false;
}

static bool object_moves_in_time(const Object *object)
{
  return BKE_object_moves_in_time(object, true);
}

static bool object_deforms_in_time(Object *object)
{
  if (BKE_key_from_object(object) != NULL) {
    return true;
  }
  if (!BLI_listbase_is_empty(&object->modifiers)) {
    return true;
  }
  return object_moves_in_time(object);
}

static bool constructive_modifier_is_deform_modified(Object *ob, ModifierData *md)
{
  /* TODO(sergey): Consider generalizing this a bit so all modifier logic
   * is concentrated in MOD_{modifier}.c file,
   */
  if (md->type == eModifierType_Array) {
    ArrayModifierData *amd = (ArrayModifierData *)md;
    /* TODO(sergey): Check if curve is deformed. */
    return (amd->start_cap != NULL && object_moves_in_time(amd->start_cap)) ||
           (amd->end_cap != NULL && object_moves_in_time(amd->end_cap)) ||
           (amd->curve_ob != NULL && object_moves_in_time(amd->curve_ob)) ||
           (amd->offset_ob != NULL && object_moves_in_time(amd->offset_ob));
  }
  if (md->type == eModifierType_Mirror) {
    MirrorModifierData *mmd = (MirrorModifierData *)md;
    return mmd->mirror_ob != NULL &&
           (object_moves_in_time(mmd->mirror_ob) || object_moves_in_time(ob));
  }
  if (md->type == eModifierType_Screw) {
    ScrewModifierData *smd = (ScrewModifierData *)md;
    return smd->ob_axis != NULL && object_moves_in_time(smd->ob_axis);
  }
  if (md->type == eModifierType_MeshSequenceCache) {
    /* NOTE: Not ideal because it's unknown whether topology changes or not.
     * This will be detected later, so by assuming it's only deformation
     * going on here we allow baking deform-only mesh to Alembic and have
     * proper motion blur after that.
     */
    return true;
  }
  if (md->type == eModifierType_Nodes) {
    /* Not ideal for performance to always assume this is animated,
     * but hard to detect in general. The better long term solution is likely
     * to replace BKE_object_is_deform_modified by a test if the object was
     * modified by the depsgraph when changing frames. */
    return true;
  }
  return false;
}

static bool modifiers_has_animation_check(const Object *ob)
{
  /* TODO(sergey): This is a bit code duplication with depsgraph, but
   * would be nicer to solve this as a part of new dependency graph
   * work, so we avoid conflicts and so.
   */
  if (ob->adt != NULL) {
    AnimData *adt = ob->adt;
    FCurve *fcu;
    if (adt->action != NULL) {
      for (fcu = adt->action->curves.first; fcu; fcu = fcu->next) {
        if (fcu->rna_path && strstr(fcu->rna_path, "modifiers[")) {
          return true;
        }
      }
    }
    for (fcu = adt->drivers.first; fcu; fcu = fcu->next) {
      if (fcu->rna_path && strstr(fcu->rna_path, "modifiers[")) {
        return true;
      }
    }
  }
  return false;
}

/**
 * Test if object is affected by deforming modifiers (for motion blur). again
 * most important is to avoid false positives, this is to skip computations
 * and we can still if there was actual deformation afterwards.
 */
int BKE_object_is_deform_modified(Scene *scene, Object *ob)
{
  /* Always test on original object since evaluated object may no longer
   * have shape keys or modifiers that were used to evaluate it. */
  ob = DEG_get_original_object(ob);

  ModifierData *md;
  VirtualModifierData virtualModifierData;
  int flag = 0;
  const bool is_modifier_animated = modifiers_has_animation_check(ob);

  if (BKE_key_from_object(ob)) {
    flag |= eModifierMode_Realtime | eModifierMode_Render;
  }

  if (ob->type == OB_CURVE) {
    Curve *cu = (Curve *)ob->data;
    if (cu->taperobj != NULL && object_deforms_in_time(cu->taperobj)) {
      flag |= eModifierMode_Realtime | eModifierMode_Render;
    }
  }

  /* cloth */
  for (md = BKE_modifiers_get_virtual_modifierlist(ob, &virtualModifierData);
       md && (flag != (eModifierMode_Render | eModifierMode_Realtime));
       md = md->next) {
    const ModifierTypeInfo *mti = BKE_modifier_get_info(md->type);
    bool can_deform = mti->type == eModifierTypeType_OnlyDeform || is_modifier_animated;

    if (!can_deform) {
      can_deform = constructive_modifier_is_deform_modified(ob, md);
    }

    if (can_deform) {
      if (!(flag & eModifierMode_Render) &&
          BKE_modifier_is_enabled(scene, md, eModifierMode_Render)) {
        flag |= eModifierMode_Render;
      }

      if (!(flag & eModifierMode_Realtime) &&
          BKE_modifier_is_enabled(scene, md, eModifierMode_Realtime)) {
        flag |= eModifierMode_Realtime;
      }
    }
  }

  return flag;
}

/** Return the number of scenes using (instantiating) that object in their collections. */
int BKE_object_scenes_users_get(Main *bmain, Object *ob)
{
  int num_scenes = 0;
  for (Scene *scene = bmain->scenes.first; scene != NULL; scene = scene->id.next) {
    if (BKE_collection_has_object_recursive(scene->master_collection, ob)) {
      num_scenes++;
    }
  }
  return num_scenes;
}

MovieClip *BKE_object_movieclip_get(Scene *scene, Object *ob, bool use_default)
{
  MovieClip *clip = use_default ? scene->clip : NULL;
  bConstraint *con = ob->constraints.first, *scon = NULL;

  while (con) {
    if (con->type == CONSTRAINT_TYPE_CAMERASOLVER) {
      if (scon == NULL || (scon->flag & CONSTRAINT_OFF)) {
        scon = con;
      }
    }

    con = con->next;
  }

  if (scon) {
    bCameraSolverConstraint *solver = scon->data;
    if ((solver->flag & CAMERASOLVER_ACTIVECLIP) == 0) {
      clip = solver->clip;
    }
    else {
      clip = scene->clip;
    }
  }

  return clip;
}

void BKE_object_runtime_reset(Object *object)
{
  memset(&object->runtime, 0, sizeof(object->runtime));
}

/**
 * Reset all pointers which we don't want to be shared when copying the object.
 */
void BKE_object_runtime_reset_on_copy(Object *object, const int UNUSED(flag))
{
  Object_Runtime *runtime = &object->runtime;
  runtime->data_eval = NULL;
  runtime->gpd_eval = NULL;
  runtime->mesh_deform_eval = NULL;
  runtime->curve_cache = NULL;
  runtime->object_as_temp_mesh = NULL;
  runtime->object_as_temp_curve = NULL;
  runtime->geometry_set_eval = NULL;
}

/**
 * Find an associated armature object.
 */
static Object *obrel_armature_find(Object *ob)
{
  Object *ob_arm = NULL;

  if (ob->parent && ob->partype == PARSKEL && ob->parent->type == OB_ARMATURE) {
    ob_arm = ob->parent;
  }
  else {
    ModifierData *mod;
    for (mod = (ModifierData *)ob->modifiers.first; mod; mod = mod->next) {
      if (mod->type == eModifierType_Armature) {
        ob_arm = ((ArmatureModifierData *)mod)->object;
      }
    }
  }

  return ob_arm;
}

static bool obrel_list_test(Object *ob)
{
  return ob && !(ob->id.tag & LIB_TAG_DOIT);
}

static void obrel_list_add(LinkNode **links, Object *ob)
{
  BLI_linklist_prepend(links, ob);
  ob->id.tag |= LIB_TAG_DOIT;
}

/**
 * Iterates over all objects of the given scene layer.
 * Depending on the #eObjectSet flag:
 * collect either #OB_SET_ALL, #OB_SET_VISIBLE or #OB_SET_SELECTED objects.
 * If #OB_SET_VISIBLE or#OB_SET_SELECTED are collected,
 * then also add related objects according to the given \a includeFilter.
 */
LinkNode *BKE_object_relational_superset(struct ViewLayer *view_layer,
                                         eObjectSet objectSet,
                                         eObRelationTypes includeFilter)
{
  LinkNode *links = NULL;

  Base *base;

  /* Remove markers from all objects */
  for (base = view_layer->object_bases.first; base; base = base->next) {
    base->object->id.tag &= ~LIB_TAG_DOIT;
  }

  /* iterate over all selected and visible objects */
  for (base = view_layer->object_bases.first; base; base = base->next) {
    if (objectSet == OB_SET_ALL) {
      /* as we get all anyways just add it */
      Object *ob = base->object;
      obrel_list_add(&links, ob);
    }
    else {
      if ((objectSet == OB_SET_SELECTED && BASE_SELECTED_EDITABLE(((View3D *)NULL), base)) ||
          (objectSet == OB_SET_VISIBLE && BASE_EDITABLE(((View3D *)NULL), base))) {
        Object *ob = base->object;

        if (obrel_list_test(ob)) {
          obrel_list_add(&links, ob);
        }

        /* parent relationship */
        if (includeFilter & (OB_REL_PARENT | OB_REL_PARENT_RECURSIVE)) {
          Object *parent = ob->parent;
          if (obrel_list_test(parent)) {

            obrel_list_add(&links, parent);

            /* recursive parent relationship */
            if (includeFilter & OB_REL_PARENT_RECURSIVE) {
              parent = parent->parent;
              while (obrel_list_test(parent)) {

                obrel_list_add(&links, parent);
                parent = parent->parent;
              }
            }
          }
        }

        /* child relationship */
        if (includeFilter & (OB_REL_CHILDREN | OB_REL_CHILDREN_RECURSIVE)) {
          Base *local_base;
          for (local_base = view_layer->object_bases.first; local_base;
               local_base = local_base->next) {
            if (BASE_EDITABLE(((View3D *)NULL), local_base)) {

              Object *child = local_base->object;
              if (obrel_list_test(child)) {
                if ((includeFilter & OB_REL_CHILDREN_RECURSIVE &&
                     BKE_object_is_child_recursive(ob, child)) ||
                    (includeFilter & OB_REL_CHILDREN && child->parent && child->parent == ob)) {
                  obrel_list_add(&links, child);
                }
              }
            }
          }
        }

        /* include related armatures */
        if (includeFilter & OB_REL_MOD_ARMATURE) {
          Object *arm = obrel_armature_find(ob);
          if (obrel_list_test(arm)) {
            obrel_list_add(&links, arm);
          }
        }
      }
    }
  }

  return links;
}

/**
 * return all groups this object is a part of, caller must free.
 */
struct LinkNode *BKE_object_groups(Main *bmain, Scene *scene, Object *ob)
{
  LinkNode *collection_linknode = NULL;
  Collection *collection = NULL;
  while ((collection = BKE_collection_object_find(bmain, scene, collection, ob))) {
    BLI_linklist_prepend(&collection_linknode, collection);
  }

  return collection_linknode;
}

void BKE_object_groups_clear(Main *bmain, Scene *scene, Object *ob)
{
  Collection *collection = NULL;
  while ((collection = BKE_collection_object_find(bmain, scene, collection, ob))) {
    BKE_collection_object_remove(bmain, collection, ob, false);
    DEG_id_tag_update(&collection->id, ID_RECALC_COPY_ON_WRITE);
  }
}

/**
 * Return a KDTree_3d from the deformed object (in worldspace)
 *
 * \note Only mesh objects currently support deforming, others are TODO.
 *
 * \param ob:
 * \param r_tot:
 * \return The kdtree or NULL if it can't be created.
 */
KDTree_3d *BKE_object_as_kdtree(Object *ob, int *r_tot)
{
  KDTree_3d *tree = NULL;
  unsigned int tot = 0;

  switch (ob->type) {
    case OB_MESH: {
      Mesh *me = ob->data;
      unsigned int i;

      Mesh *me_eval = ob->runtime.mesh_deform_eval ? ob->runtime.mesh_deform_eval :
                                                     ob->runtime.mesh_deform_eval;
      const int *index;

      if (me_eval && (index = CustomData_get_layer(&me_eval->vdata, CD_ORIGINDEX))) {
        MVert *mvert = me_eval->mvert;
        uint totvert = me_eval->totvert;

        /* tree over-allocs in case where some verts have ORIGINDEX_NONE */
        tot = 0;
        tree = BLI_kdtree_3d_new(totvert);

        /* we don't how how many verts from the DM we can use */
        for (i = 0; i < totvert; i++) {
          if (index[i] != ORIGINDEX_NONE) {
            float co[3];
            mul_v3_m4v3(co, ob->obmat, mvert[i].co);
            BLI_kdtree_3d_insert(tree, index[i], co);
            tot++;
          }
        }
      }
      else {
        MVert *mvert = me->mvert;

        tot = me->totvert;
        tree = BLI_kdtree_3d_new(tot);

        for (i = 0; i < tot; i++) {
          float co[3];
          mul_v3_m4v3(co, ob->obmat, mvert[i].co);
          BLI_kdtree_3d_insert(tree, i, co);
        }
      }

      BLI_kdtree_3d_balance(tree);
      break;
    }
    case OB_CURVE:
    case OB_SURF: {
      /* TODO: take deformation into account */
      Curve *cu = ob->data;
      unsigned int i, a;

      Nurb *nu;

      tot = BKE_nurbList_verts_count_without_handles(&cu->nurb);
      tree = BLI_kdtree_3d_new(tot);
      i = 0;

      nu = cu->nurb.first;
      while (nu) {
        if (nu->bezt) {
          BezTriple *bezt;

          bezt = nu->bezt;
          a = nu->pntsu;
          while (a--) {
            float co[3];
            mul_v3_m4v3(co, ob->obmat, bezt->vec[1]);
            BLI_kdtree_3d_insert(tree, i++, co);
            bezt++;
          }
        }
        else {
          BPoint *bp;

          bp = nu->bp;
          a = nu->pntsu * nu->pntsv;
          while (a--) {
            float co[3];
            mul_v3_m4v3(co, ob->obmat, bp->vec);
            BLI_kdtree_3d_insert(tree, i++, co);
            bp++;
          }
        }
        nu = nu->next;
      }

      BLI_kdtree_3d_balance(tree);
      break;
    }
    case OB_LATTICE: {
      /* TODO: take deformation into account */
      Lattice *lt = ob->data;
      BPoint *bp;
      unsigned int i;

      tot = lt->pntsu * lt->pntsv * lt->pntsw;
      tree = BLI_kdtree_3d_new(tot);
      i = 0;

      for (bp = lt->def; i < tot; bp++) {
        float co[3];
        mul_v3_m4v3(co, ob->obmat, bp->vec);
        BLI_kdtree_3d_insert(tree, i++, co);
      }

      BLI_kdtree_3d_balance(tree);
      break;
    }
  }

  *r_tot = tot;
  return tree;
}

bool BKE_object_modifier_use_time(Object *ob, ModifierData *md)
{
  if (BKE_modifier_depends_ontime(md)) {
    return true;
  }

  /* Check whether modifier is animated. */
  /* TODO: this should be handled as part of build_animdata() -- Aligorith */
  if (ob->adt) {
    AnimData *adt = ob->adt;
    FCurve *fcu;

    char md_name_esc[sizeof(md->name) * 2];
    BLI_str_escape(md_name_esc, md->name, sizeof(md_name_esc));

    char pattern[sizeof(md_name_esc) + 16];
    BLI_snprintf(pattern, sizeof(pattern), "modifiers[\"%s\"]", md_name_esc);

    /* action - check for F-Curves with paths containing 'modifiers[' */
    if (adt->action) {
      for (fcu = (FCurve *)adt->action->curves.first; fcu != NULL; fcu = (FCurve *)fcu->next) {
        if (fcu->rna_path && strstr(fcu->rna_path, pattern)) {
          return true;
        }
      }
    }

    /* This here allows modifier properties to get driven and still update properly
     *
     * Workaround to get T26764 (e.g. subsurf levels not updating when animated/driven)
     * working, without the updating problems (T28525 T28690 T28774 T28777) caused
     * by the RNA updates cache introduced in r.38649
     */
    for (fcu = (FCurve *)adt->drivers.first; fcu != NULL; fcu = (FCurve *)fcu->next) {
      if (fcu->rna_path && strstr(fcu->rna_path, pattern)) {
        return true;
      }
    }

    /* XXX: also, should check NLA strips, though for now assume that nobody uses
     * that and we can omit that for performance reasons... */
  }

  return false;
}

bool BKE_object_modifier_gpencil_use_time(Object *ob, GpencilModifierData *md)
{
  if (BKE_gpencil_modifier_depends_ontime(md)) {
    return true;
  }

  /* Check whether modifier is animated. */
  /* TODO(Aligorith): this should be handled as part of build_animdata() */
  if (ob->adt) {
    AnimData *adt = ob->adt;
    FCurve *fcu;

    char md_name_esc[sizeof(md->name) * 2];
    BLI_str_escape(md_name_esc, md->name, sizeof(md_name_esc));

    char pattern[sizeof(md_name_esc) + 32];
    BLI_snprintf(pattern, sizeof(pattern), "grease_pencil_modifiers[\"%s\"]", md_name_esc);

    /* action - check for F-Curves with paths containing 'grease_pencil_modifiers[' */
    if (adt->action) {
      for (fcu = adt->action->curves.first; fcu != NULL; fcu = fcu->next) {
        if (fcu->rna_path && strstr(fcu->rna_path, pattern)) {
          return true;
        }
      }
    }

    /* This here allows modifier properties to get driven and still update properly */
    for (fcu = adt->drivers.first; fcu != NULL; fcu = fcu->next) {
      if (fcu->rna_path && strstr(fcu->rna_path, pattern)) {
        return true;
      }
    }
  }

  return false;
}

bool BKE_object_shaderfx_use_time(Object *ob, ShaderFxData *fx)
{
  if (BKE_shaderfx_depends_ontime(fx)) {
    return true;
  }

  /* Check whether effect is animated. */
  /* TODO(Aligorith): this should be handled as part of build_animdata() */
  if (ob->adt) {
    AnimData *adt = ob->adt;
    FCurve *fcu;

    char fx_name_esc[sizeof(fx->name) * 2];
    BLI_str_escape(fx_name_esc, fx->name, sizeof(fx_name_esc));

    char pattern[sizeof(fx_name_esc) + 32];
    BLI_snprintf(pattern, sizeof(pattern), "shader_effects[\"%s\"]", fx_name_esc);

    /* action - check for F-Curves with paths containing string[' */
    if (adt->action) {
      for (fcu = adt->action->curves.first; fcu != NULL; fcu = fcu->next) {
        if (fcu->rna_path && strstr(fcu->rna_path, pattern)) {
          return true;
        }
      }
    }

    /* This here allows properties to get driven and still update properly */
    for (fcu = adt->drivers.first; fcu != NULL; fcu = fcu->next) {
      if (fcu->rna_path && strstr(fcu->rna_path, pattern)) {
        return true;
      }
    }
  }

  return false;
}

/**
 * Set "ignore cache" flag for all caches on this object.
 */
static void object_cacheIgnoreClear(Object *ob, int state)
{
  ListBase pidlist;
  PTCacheID *pid;
  BKE_ptcache_ids_from_object(&pidlist, ob, NULL, 0);

  for (pid = pidlist.first; pid; pid = pid->next) {
    if (pid->cache) {
      if (state) {
        pid->cache->flag |= PTCACHE_IGNORE_CLEAR;
      }
      else {
        pid->cache->flag &= ~PTCACHE_IGNORE_CLEAR;
      }
    }
  }

  BLI_freelistN(&pidlist);
}

/**
 * \note this function should eventually be replaced by depsgraph functionality.
 * Avoid calling this in new code unless there is a very good reason for it!
 */
bool BKE_object_modifier_update_subframe(Depsgraph *depsgraph,
                                         Scene *scene,
                                         Object *ob,
                                         bool update_mesh,
                                         int parent_recursion,
                                         float frame,
                                         int type)
{
  const bool flush_to_original = DEG_is_active(depsgraph);
  ModifierData *md = BKE_modifiers_findby_type(ob, (ModifierType)type);
  bConstraint *con;

  if (type == eModifierType_DynamicPaint) {
    DynamicPaintModifierData *pmd = (DynamicPaintModifierData *)md;

    /* if other is dynamic paint canvas, don't update */
    if (pmd && pmd->canvas) {
      return true;
    }
  }
  else if (type == eModifierType_Fluid) {
    FluidModifierData *fmd = (FluidModifierData *)md;

    if (fmd && (fmd->type & MOD_FLUID_TYPE_DOMAIN) != 0) {
      return true;
    }
  }

  /* if object has parents, update them too */
  if (parent_recursion) {
    int recursion = parent_recursion - 1;
    bool no_update = false;
    if (ob->parent) {
      no_update |= BKE_object_modifier_update_subframe(
          depsgraph, scene, ob->parent, 0, recursion, frame, type);
    }
    if (ob->track) {
      no_update |= BKE_object_modifier_update_subframe(
          depsgraph, scene, ob->track, 0, recursion, frame, type);
    }

    /* skip subframe if object is parented
     * to vertex of a dynamic paint canvas */
    if (no_update && (ob->partype == PARVERT1 || ob->partype == PARVERT3)) {
      return false;
    }

    /* also update constraint targets */
    for (con = ob->constraints.first; con; con = con->next) {
      const bConstraintTypeInfo *cti = BKE_constraint_typeinfo_get(con);
      ListBase targets = {NULL, NULL};

      if (cti && cti->get_constraint_targets) {
        bConstraintTarget *ct;
        cti->get_constraint_targets(con, &targets);
        for (ct = targets.first; ct; ct = ct->next) {
          if (ct->tar) {
            BKE_object_modifier_update_subframe(
                depsgraph, scene, ct->tar, 0, recursion, frame, type);
          }
        }
        /* free temp targets */
        if (cti->flush_constraint_targets) {
          cti->flush_constraint_targets(con, &targets, 0);
        }
      }
    }
  }

  /* was originally ID_RECALC_ALL - TODO - which flags are really needed??? */
  /* TODO(sergey): What about animation? */
  const AnimationEvalContext anim_eval_context = BKE_animsys_eval_context_construct(depsgraph,
                                                                                    frame);

  ob->id.recalc |= ID_RECALC_ALL;
  if (update_mesh) {
    BKE_animsys_evaluate_animdata(
        &ob->id, ob->adt, &anim_eval_context, ADT_RECALC_ANIM, flush_to_original);
    /* ignore cache clear during subframe updates
     * to not mess up cache validity */
    object_cacheIgnoreClear(ob, 1);
    BKE_object_handle_update(depsgraph, scene, ob);
    object_cacheIgnoreClear(ob, 0);
  }
  else {
    BKE_object_where_is_calc_time(depsgraph, scene, ob, frame);
  }

  /* for curve following objects, parented curve has to be updated too */
  if (ob->type == OB_CURVE) {
    Curve *cu = ob->data;
    BKE_animsys_evaluate_animdata(
        &cu->id, cu->adt, &anim_eval_context, ADT_RECALC_ANIM, flush_to_original);
  }
  /* and armatures... */
  if (ob->type == OB_ARMATURE) {
    bArmature *arm = ob->data;
    BKE_animsys_evaluate_animdata(
        &arm->id, arm->adt, &anim_eval_context, ADT_RECALC_ANIM, flush_to_original);
    BKE_pose_where_is(depsgraph, scene, ob);
  }

  return false;
}

/**
 * Updates select_id of all objects in the given \a bmain.
 */
void BKE_object_update_select_id(struct Main *bmain)
{
  Object *ob = bmain->objects.first;
  int select_id = 1;
  while (ob) {
    ob->runtime.select_id = select_id++;
    ob = ob->id.next;
  }
}

Mesh *BKE_object_to_mesh(Depsgraph *depsgraph, Object *object, bool preserve_all_data_layers)
{
  BKE_object_to_mesh_clear(object);

  Mesh *mesh = BKE_mesh_new_from_object(depsgraph, object, preserve_all_data_layers);
  object->runtime.object_as_temp_mesh = mesh;
  return mesh;
}

void BKE_object_to_mesh_clear(Object *object)
{
  if (object->runtime.object_as_temp_mesh == NULL) {
    return;
  }
  BKE_id_free(NULL, object->runtime.object_as_temp_mesh);
  object->runtime.object_as_temp_mesh = NULL;
}

Curve *BKE_object_to_curve(Object *object, Depsgraph *depsgraph, bool apply_modifiers)
{
  BKE_object_to_curve_clear(object);

  Curve *curve = BKE_curve_new_from_object(object, depsgraph, apply_modifiers);
  object->runtime.object_as_temp_curve = curve;
  return curve;
}

void BKE_object_to_curve_clear(Object *object)
{
  if (object->runtime.object_as_temp_curve == NULL) {
    return;
  }
  BKE_id_free(NULL, object->runtime.object_as_temp_curve);
  object->runtime.object_as_temp_curve = NULL;
}

void BKE_object_check_uuids_unique_and_report(const Object *object)
{
  BKE_pose_check_uuids_unique_and_report(object->pose);
  BKE_modifier_check_uuids_unique_and_report(object);
}

void BKE_object_modifiers_lib_link_common(void *userData,
                                          struct Object *ob,
                                          struct ID **idpoin,
                                          int cb_flag)
{
  BlendLibReader *reader = userData;

  BLO_read_id_address(reader, ob->id.lib, idpoin);
  if (*idpoin != NULL && (cb_flag & IDWALK_CB_USER) != 0) {
    id_us_plus_no_lib(*idpoin);
  }
}<|MERGE_RESOLUTION|>--- conflicted
+++ resolved
@@ -1359,14 +1359,9 @@
   return !ELEM(md_type, eModifierType_Hook, eModifierType_Collision);
 }
 
-<<<<<<< HEAD
-/** Find a `psys` matching given `psys_src` in `ob_dst` (i.e. sharing the same ParticleSettings
- * ID), or add one, and return valid `psys` from `ob_dst`.
-=======
 /**
  * Find a `psys` matching given `psys_src` in `ob_dst` (i.e. sharing the same ParticleSettings ID),
  * or add one, and return valid `psys` from `ob_dst`.
->>>>>>> 9e007b46
  *
  * \note Order handling is fairly weak here. This code assumes that it is called **before** the
  * modifier using the psys is actually copied, and that this copied modifier will be added at the
@@ -1387,7 +1382,6 @@
       psys_dst = psys;
       break;
     }
-<<<<<<< HEAD
   }
 
   /* If it does not exist, copy the particle system to the destination object. */
@@ -1399,22 +1393,8 @@
   return psys_dst;
 }
 
-/** Copy a single modifier.
-=======
-  }
-
-  /* If it does not exist, copy the particle system to the destination object. */
-  if (psys_dst == NULL) {
-    ModifierData *md = object_copy_particle_system(bmain, scene, ob_dst, psys_src);
-    psys_dst = ((ParticleSystemModifierData *)md)->psys;
-  }
-
-  return psys_dst;
-}
-
 /**
  * Copy a single modifier.
->>>>>>> 9e007b46
  *
  * \note **Do not** use this function to copy a whole modifier stack (see note below too). Use
  * `BKE_object_modifier_stack_copy` instead.
@@ -1422,12 +1402,8 @@
  * \note Complex modifiers relaying on other data (like e.g. dynamic paint or fluid using particle
  * systems) are not always 100% 'correctly' copied here, since we have to use heuristics to decide
  * which particle system to use or add in `ob_dst`, and it's placement in the stack, etc. If used
-<<<<<<< HEAD
- * more than once, this function should preferably be called in stack order. */
-=======
  * more than once, this function should preferably be called in stack order.
  */
->>>>>>> 9e007b46
 bool BKE_object_copy_modifier(
     Main *bmain, Scene *scene, Object *ob_dst, const Object *ob_src, ModifierData *md_src)
 {
@@ -1436,19 +1412,11 @@
   const ModifierTypeInfo *mti = BKE_modifier_get_info(md_src->type);
   if (!object_modifier_type_copy_check(md_src->type)) {
     /* We never allow copying those modifiers here. */
-<<<<<<< HEAD
     return false;
   }
   if (!BKE_object_support_modifier_type_check(ob_dst, md_src->type)) {
     return false;
   }
-=======
-    return false;
-  }
-  if (!BKE_object_support_modifier_type_check(ob_dst, md_src->type)) {
-    return false;
-  }
->>>>>>> 9e007b46
   if (mti->flags & eModifierTypeFlag_Single) {
     if (BKE_modifiers_findby_type(ob_dst, md_src->type) != NULL) {
       return false;
@@ -1486,30 +1454,16 @@
     }
     default:
       break;
-<<<<<<< HEAD
-=======
   }
 
   ModifierData *md_dst;
   if (md_src->type == eModifierType_ParticleSystem) {
     md_dst = object_copy_particle_system(
         bmain, scene, ob_dst, ((ParticleSystemModifierData *)md_src)->psys);
->>>>>>> 9e007b46
   }
   else {
     md_dst = BKE_modifier_new(md_src->type);
 
-<<<<<<< HEAD
-  ModifierData *md_dst;
-  if (md_src->type == eModifierType_ParticleSystem) {
-    md_dst = object_copy_particle_system(
-        bmain, scene, ob_dst, ((ParticleSystemModifierData *)md_src)->psys);
-  }
-  else {
-    md_dst = BKE_modifier_new(md_src->type);
-
-=======
->>>>>>> 9e007b46
     BLI_strncpy(md_dst->name, md_src->name, sizeof(md_dst->name));
 
     if (md_src->type == eModifierType_Multires) {
@@ -1549,22 +1503,6 @@
   return true;
 }
 
-<<<<<<< HEAD
-/** Copy a single GPencil modifier.
- *
- * \note **Do not** use this function to copy a whole modifier stack. Use
- * `BKE_object_modifier_stack_copy` instead. */
-bool BKE_object_copy_gpencil_modifier(struct Object *ob_dst, GpencilModifierData *gmd_src)
-{
-  BLI_assert(ob_dst->type == OB_GPENCIL);
-
-  GpencilModifierData *gmd_dst = BKE_gpencil_modifier_new(gmd_src->type);
-  BLI_strncpy(gmd_dst->name, gmd_src->name, sizeof(gmd_dst->name));
-
-  const GpencilModifierTypeInfo *mti = BKE_gpencil_modifier_get_info(gmd_src->type);
-  mti->copyData(gmd_src, gmd_dst);
-
-=======
 /**
  * Copy a single GPencil modifier.
  *
@@ -1581,7 +1519,6 @@
   const GpencilModifierTypeInfo *mti = BKE_gpencil_modifier_get_info(gmd_src->type);
   mti->copyData(gmd_src, gmd_dst);
 
->>>>>>> 9e007b46
   BLI_addtail(&ob_dst->greasepencil_modifiers, gmd_dst);
   BKE_gpencil_modifier_unique_name(&ob_dst->greasepencil_modifiers, gmd_dst);
 
