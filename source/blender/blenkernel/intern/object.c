--- conflicted
+++ resolved
@@ -821,18 +821,6 @@
     ob->upflag = OB_POSZ;
   }
 
-<<<<<<< HEAD
-  ob->instance_faces_scale = 1.0;
-
-  ob->col_group = 0x01;
-  ob->col_mask = 0xffff;
-  ob->preview = NULL;
-  ob->duplicator_visibility_flag = OB_DUPLI_FLAG_VIEWPORT | OB_DUPLI_FLAG_RENDER;
-
-  BLI_listbase_clear(&ob->pc_ids);
-
-=======
->>>>>>> 900a9a4b
   /* Animation Visualization defaults */
   animviz_settings_init(&ob->avs);
 }
