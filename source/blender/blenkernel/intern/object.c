--- conflicted
+++ resolved
@@ -386,33 +386,9 @@
 /** Free (or release) any data used by this object (does not free the object itself). */
 void BKE_object_free(Object *ob)
 {
-<<<<<<< HEAD
 	BKE_animdata_free((ID *)ob);
-=======
-	int a;
-	
+
 	BKE_object_free_modifiers(ob);
-	
-	/* disconnect specific data, but not for lib data (might be indirect data, can get relinked) */
-	if (ob->data) {
-		ID *id = ob->data;
-		id_us_min(id);
-		if (id->us == 0 && id->lib == NULL) {
-			switch (ob->type) {
-				case OB_MESH:
-					BKE_mesh_unlink((Mesh *)id);
-					break;
-				case OB_CURVE:
-					BKE_curve_unlink((Curve *)id);
-					break;
-				case OB_MBALL:
-					BKE_mball_unlink((MetaBall *)id);
-					break;
-			}
-		}
-		ob->data = NULL;
-	}
->>>>>>> 8323e9f7
 
 	MEM_SAFE_FREE(ob->mat);
 	MEM_SAFE_FREE(ob->matbits);
@@ -429,14 +405,7 @@
 		ob->mpath = NULL;
 	}
 	BKE_bproperty_free_list(&ob->prop);
-<<<<<<< HEAD
-	BKE_object_free_modifiers(ob);
-
-	BKE_object_free_derived_caches(ob);
-
-=======
-	
->>>>>>> 8323e9f7
+
 	free_sensors(&ob->sensors);
 	free_controllers(&ob->controllers);
 	free_actuators(&ob->actuators);
