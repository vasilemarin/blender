/*
 * ***** BEGIN GPL LICENSE BLOCK *****
 *
 * This program is free software; you can redistribute it and/or
 * modify it under the terms of the GNU General Public License
 * as published by the Free Software Foundation; either version 2
 * of the License, or (at your option) any later version.
 *
 * This program is distributed in the hope that it will be useful,
 * but WITHOUT ANY WARRANTY; without even the implied warranty of
 * MERCHANTABILITY or FITNESS FOR A PARTICULAR PURPOSE.  See the
 * GNU General Public License for more details.
 *
 * You should have received a copy of the GNU General Public License
 * along with this program; if not, write to the Free Software Foundation,
 * Inc., 51 Franklin Street, Fifth Floor, Boston, MA 02110-1301, USA.
 *
 * The Original Code is Copyright (C) 2001-2002 by NaN Holding BV.
 * All rights reserved.
 *
 * The Original Code is: all of this file.
 *
 * Contributor(s): none yet.
 *
 * ***** END GPL LICENSE BLOCK *****
 */

/** \file blender/blenkernel/intern/object.c
 *  \ingroup bke
 */


#include <string.h>
#include <math.h>
#include <stdio.h>

#include "MEM_guardedalloc.h"

#include "DNA_anim_types.h"
#include "DNA_armature_types.h"
#include "DNA_camera_types.h"
#include "DNA_collection_types.h"
#include "DNA_constraint_types.h"
#include "DNA_gpencil_types.h"
#include "DNA_gpencil_modifier_types.h"
#include "DNA_hair_types.h"
#include "DNA_key_types.h"
#include "DNA_lamp_types.h"
#include "DNA_lattice_types.h"
#include "DNA_material_types.h"
#include "DNA_meta_types.h"
#include "DNA_mesh_types.h"
#include "DNA_meshdata_types.h"
#include "DNA_movieclip_types.h"
#include "DNA_scene_types.h"
#include "DNA_screen_types.h"
#include "DNA_sequence_types.h"
#include "DNA_shader_fx_types.h"
#include "DNA_smoke_types.h"
#include "DNA_space_types.h"
#include "DNA_view3d_types.h"
#include "DNA_world_types.h"
#include "DNA_object_types.h"
#include "DNA_lightprobe_types.h"
#include "DNA_rigidbody_types.h"

#include "BLI_blenlib.h"
#include "BLI_math.h"
#include "BLI_threads.h"
#include "BLI_utildefines.h"
#include "BLI_linklist.h"
#include "BLI_kdtree.h"

#include "BLT_translation.h"

#include "BKE_pbvh.h"
#include "BKE_main.h"
#include "BKE_global.h"
#include "BKE_hair.h"
#include "BKE_idprop.h"
#include "BKE_armature.h"
#include "BKE_action.h"
#include "BKE_deform.h"
#include "BKE_DerivedMesh.h"
#include "BKE_animsys.h"
#include "BKE_anim.h"
#include "BKE_collection.h"
#include "BKE_constraint.h"
#include "BKE_curve.h"
#include "BKE_displist.h"
#include "BKE_effect.h"
#include "BKE_fcurve.h"
#include "BKE_gpencil_modifier.h"
#include "BKE_icons.h"
#include "BKE_key.h"
#include "BKE_lamp.h"
#include "BKE_layer.h"
#include "BKE_lattice.h"
#include "BKE_library.h"
#include "BKE_library_query.h"
#include "BKE_library_remap.h"
#include "BKE_linestyle.h"
#include "BKE_mesh.h"
#include "BKE_editmesh.h"
#include "BKE_mball.h"
#include "BKE_modifier.h"
#include "BKE_multires.h"
#include "BKE_node.h"
#include "BKE_object.h"
#include "BKE_object_facemap.h"
#include "BKE_paint.h"
#include "BKE_particle.h"
#include "BKE_pointcache.h"
#include "BKE_lightprobe.h"
#include "BKE_rigidbody.h"
#include "BKE_scene.h"
#include "BKE_sequencer.h"
#include "BKE_shader_fx.h"
#include "BKE_speaker.h"
#include "BKE_softbody.h"
#include "BKE_subsurf.h"
#include "BKE_subdiv_ccg.h"
#include "BKE_material.h"
#include "BKE_camera.h"
#include "BKE_image.h"
#include "BKE_gpencil.h"

#include "DEG_depsgraph.h"
#include "DEG_depsgraph_query.h"

#include "DRW_engine.h"

#ifdef WITH_MOD_FLUID
#include "LBM_fluidsim.h"
#endif

#ifdef WITH_PYTHON
#include "BPY_extern.h"
#endif

#include "CCGSubSurf.h"
#include "atomic_ops.h"

/* Vertex parent modifies original BMesh which is not safe for threading.
 * Ideally such a modification should be handled as a separate DAG update
 * callback for mesh datablock, but for until it is actually supported use
 * simpler solution with a mutex lock.
 *                                               - sergey -
 */
#define VPARENT_THREADING_HACK

#ifdef VPARENT_THREADING_HACK
static ThreadMutex vparent_lock = BLI_MUTEX_INITIALIZER;
#endif

void BKE_object_workob_clear(Object *workob)
{
	memset(workob, 0, sizeof(Object));

	workob->size[0] = workob->size[1] = workob->size[2] = 1.0f;
	workob->dscale[0] = workob->dscale[1] = workob->dscale[2] = 1.0f;
	workob->rotmode = ROT_MODE_EUL;
}

void BKE_object_free_particlesystems(Object *ob)
{
	ParticleSystem *psys;

	while ((psys = BLI_pophead(&ob->particlesystem))) {
		psys_free(ob, psys);
	}
}

void BKE_object_free_softbody(Object *ob)
{
	sbFree(ob);
}

void BKE_object_free_curve_cache(Object *ob)
{
	if (ob->runtime.curve_cache) {
		BKE_displist_free(&ob->runtime.curve_cache->disp);
		BKE_curve_bevelList_free(&ob->runtime.curve_cache->bev);
		if (ob->runtime.curve_cache->path) {
			free_path(ob->runtime.curve_cache->path);
		}
		BKE_nurbList_free(&ob->runtime.curve_cache->deformed_nurbs);
		MEM_freeN(ob->runtime.curve_cache);
		ob->runtime.curve_cache = NULL;
	}
}

void BKE_object_free_modifiers(Object *ob, const int flag)
{
	ModifierData *md;
	GpencilModifierData *gp_md;

	while ((md = BLI_pophead(&ob->modifiers))) {
		modifier_free_ex(md, flag);
	}

	while ((gp_md = BLI_pophead(&ob->greasepencil_modifiers))) {
		BKE_gpencil_modifier_free_ex(gp_md, flag);
	}
	/* particle modifiers were freed, so free the particlesystems as well */
	BKE_object_free_particlesystems(ob);

	/* same for softbody */
	BKE_object_free_softbody(ob);

	/* modifiers may have stored data in the DM cache */
	BKE_object_free_derived_caches(ob);
}

void BKE_object_free_shaderfx(Object *ob, const int flag)
{
	ShaderFxData *fx;

	while ((fx = BLI_pophead(&ob->shader_fx))) {
		BKE_shaderfx_free_ex(fx, flag);
	}
}

void BKE_object_modifier_hook_reset(Object *ob, HookModifierData *hmd)
{
	/* reset functionality */
	if (hmd->object) {
		bPoseChannel *pchan = BKE_pose_channel_find_name(hmd->object->pose, hmd->subtarget);

		if (hmd->subtarget[0] && pchan) {
			float imat[4][4], mat[4][4];

			/* calculate the world-space matrix for the pose-channel target first, then carry on as usual */
			mul_m4_m4m4(mat, hmd->object->obmat, pchan->pose_mat);

			invert_m4_m4(imat, mat);
			mul_m4_m4m4(hmd->parentinv, imat, ob->obmat);
		}
		else {
			invert_m4_m4(hmd->object->imat, hmd->object->obmat);
			mul_m4_m4m4(hmd->parentinv, hmd->object->imat, ob->obmat);
		}
	}
}

void BKE_object_modifier_gpencil_hook_reset(Object *ob, HookGpencilModifierData *hmd)
{
	if (hmd->object == NULL) {
		return;
	}
	/* reset functionality */
	bPoseChannel *pchan = BKE_pose_channel_find_name(hmd->object->pose, hmd->subtarget);

	if (hmd->subtarget[0] && pchan) {
		float imat[4][4], mat[4][4];

		/* calculate the world-space matrix for the pose-channel target first, then carry on as usual */
		mul_m4_m4m4(mat, hmd->object->obmat, pchan->pose_mat);

		invert_m4_m4(imat, mat);
		mul_m4_m4m4(hmd->parentinv, imat, ob->obmat);
	}
	else {
		invert_m4_m4(hmd->object->imat, hmd->object->obmat);
		mul_m4_m4m4(hmd->parentinv, hmd->object->imat, ob->obmat);
	}
}

bool BKE_object_support_modifier_type_check(const Object *ob, int modifier_type)
{
	const ModifierTypeInfo *mti;

	mti = modifierType_getInfo(modifier_type);

	/* only geometry objects should be able to get modifiers [#25291] */
	if (!ELEM(ob->type, OB_MESH, OB_CURVE, OB_SURF, OB_FONT, OB_LATTICE)) {
		return false;
	}

	if (ob->type == OB_LATTICE && (mti->flags & eModifierTypeFlag_AcceptsLattice) == 0) {
		return false;
	}

	if (!((mti->flags & eModifierTypeFlag_AcceptsCVs) ||
	      (ob->type == OB_MESH && (mti->flags & eModifierTypeFlag_AcceptsMesh))))
	{
		return false;
	}

	return true;
}

void BKE_object_link_modifiers(Scene *scene, struct Object *ob_dst, const struct Object *ob_src)
{
	ModifierData *md;
	BKE_object_free_modifiers(ob_dst, 0);

	if (!ELEM(ob_dst->type, OB_MESH, OB_CURVE, OB_SURF, OB_FONT, OB_LATTICE)) {
		/* only objects listed above can have modifiers and linking them to objects
		 * which doesn't have modifiers stack is quite silly */
		return;
	}

	for (md = ob_src->modifiers.first; md; md = md->next) {
		ModifierData *nmd = NULL;

		if (ELEM(md->type,
		         eModifierType_Hook,
		         eModifierType_Collision))
		{
			continue;
		}

		if (!BKE_object_support_modifier_type_check(ob_dst, md->type))
			continue;

		switch (md->type) {
			case eModifierType_Softbody:
				BKE_object_copy_softbody(ob_dst, ob_src, 0);
				break;
			case eModifierType_Skin:
				/* ensure skin-node customdata exists */
				BKE_mesh_ensure_skin_customdata(ob_dst->data);
				break;
		}

		nmd = modifier_new(md->type);
		BLI_strncpy(nmd->name, md->name, sizeof(nmd->name));

		if (md->type == eModifierType_Multires) {
			/* Has to be done after mod creation, but *before* we actually copy its settings! */
			multiresModifier_sync_levels_ex(scene, ob_dst, (MultiresModifierData *)md, (MultiresModifierData *)nmd);
		}

		modifier_copyData(md, nmd);
		BLI_addtail(&ob_dst->modifiers, nmd);
		modifier_unique_name(&ob_dst->modifiers, nmd);
	}

	BKE_object_copy_particlesystems(ob_dst, ob_src, 0);

	/* TODO: smoke?, cloth? */
}

/* Copy CCG related data. Used to sync copy of mesh with reshaped original
 * mesh.
 */
static void copy_ccg_data(Mesh *mesh_destination,
                          Mesh *mesh_source,
                          int layer_type)
{
	BLI_assert(mesh_destination->totloop == mesh_source->totloop);
	CustomData *data_destination = &mesh_destination->ldata;
	CustomData *data_source = &mesh_source->ldata;
	const int num_elements = mesh_source->totloop;
	if (!CustomData_has_layer(data_source, layer_type)) {
		return;
	}
	const int layer_index = CustomData_get_layer_index(
	        data_destination, layer_type);
	CustomData_free_layer(
	        data_destination, layer_type, num_elements, layer_index);
	BLI_assert(!CustomData_has_layer(data_destination, layer_type));
	CustomData_add_layer(
	        data_destination, layer_type, CD_CALLOC, NULL, num_elements);
	BLI_assert(CustomData_has_layer(data_destination, layer_type));
	CustomData_copy_layer_type_data(data_source, data_destination,
	                                layer_type, 0, 0, num_elements);
}

static void object_update_from_subsurf_ccg(Object *object)
{
	/* Currently CCG is only created for Mesh objects. */
	if (object->type != OB_MESH) {
		return;
	}
	/* Object was never evaluated, so can not have CCG subdivision surface. */
	Mesh *mesh_eval = object->runtime.mesh_eval;
	if (mesh_eval == NULL) {
		return;
	}
	SubdivCCG *subdiv_ccg = mesh_eval->runtime.subdiv_ccg;
	if (subdiv_ccg == NULL) {
		return;
	}
	/* Check whether there is anything to be reshaped. */
	if (!subdiv_ccg->dirty.coords && !subdiv_ccg->dirty.hidden) {
		return;
	}
	const int tot_level = mesh_eval->runtime.subdiv_ccg_tot_level;
	Object *object_orig = DEG_get_original_object(object);
	Mesh *mesh_orig = (Mesh *)object_orig->data;
	multiresModifier_reshapeFromCCG(tot_level, mesh_orig, subdiv_ccg);
	/* NOTE: we need to reshape into an original mesh from main database,
	 * allowing:
	 *
	 *  - Update copies of that mesh at any moment.
	 *  - Save the file without doing extra reshape.
	 *  - All the users of the mesh have updated displacement.
	 *
	 * However, the tricky part here is that we only know about sculpted
	 * state of a mesh on an object level, and object is being updated after
	 * mesh datablock is updated. This forces us to:
	 *
	 *  - Update mesh datablock from object evaluation, which is technically
	 *    forbidden, but there is no other place for this yet.
	 *  - Reshape to the original mesh from main database, and then copy updated
	 *    layer to copy of that mesh (since copy of the mesh has decoupled
	 *    custom data layers).
	 *
	 * All this is defeating all the designs we need to follow to allow safe
	 * threaded evaluation, but this is as good as we can make it within the
	 * current sculpt//evaluated mesh design. This is also how we've survived
	 * with old DerivedMesh based solutions. So, while this is all wrong and
	 * needs reconsideration, doesn't seem to be a big stopper for real
	 * production artists.
	 */
	/* TODO(sergey): Solve this somehow, to be fully stable for threaded
	 * evaluation environment.
	 */
	/* NOTE: runtime.mesh_orig is what was before assigning mesh_eval,
	 * it is orig as in what was in object_eval->data before evaluating
	 * modifier stack.
	 *
	 * mesh_cow is a copy-on-written version od object_orig->data.
	 */
	Mesh *mesh_cow = object->runtime.mesh_orig;
	copy_ccg_data(mesh_cow, mesh_orig, CD_MDISPS);
	copy_ccg_data(mesh_cow, mesh_orig, CD_GRID_PAINT_MASK);
}

/* free data derived from mesh, called when mesh changes or is freed */
void BKE_object_free_derived_caches(Object *ob)
{
	/* Also serves as signal to remake texspace.
	 *
	 * NOTE: This function can be called from threads on different objects
	 * sharing same data datablock. So we need to ensure atomic nature of
	 * data modification here.
	 */
	if (ob->type == OB_MESH) {
		Mesh *me = ob->data;

		if (me && me->bb) {
			atomic_fetch_and_or_int32(&me->bb->flag, BOUNDBOX_DIRTY);
		}
	}
	else if (ELEM(ob->type, OB_SURF, OB_CURVE, OB_FONT)) {
		Curve *cu = ob->data;

		if (cu && cu->bb) {
			atomic_fetch_and_or_int32(&cu->bb->flag, BOUNDBOX_DIRTY);
		}
	}
	else if (ELEM(ob->type, OB_HAIR)) {
		HairSystem *hsys = ob->data;

		if (hsys && hsys->bb) {
			atomic_fetch_and_or_int32(&hsys->bb->flag, BOUNDBOX_DIRTY);
		}
	}

	if (ob->bb) {
		MEM_freeN(ob->bb);
		ob->bb = NULL;
	}

	object_update_from_subsurf_ccg(ob);
	BKE_object_free_derived_mesh_caches(ob);

	if (ob->runtime.mesh_eval != NULL) {
		Mesh *mesh_eval = ob->runtime.mesh_eval;
		/* Restore initial pointer. */
		if (ob->data == mesh_eval) {
			ob->data = ob->runtime.mesh_orig;
		}
		/* Evaluated mesh points to edit mesh, but does not own it. */
		mesh_eval->edit_btmesh = NULL;
		BKE_mesh_free(mesh_eval);
		BKE_libblock_free_data(&mesh_eval->id, false);
		MEM_freeN(mesh_eval);
		ob->runtime.mesh_eval = NULL;
	}
	if (ob->runtime.mesh_deform_eval != NULL) {
		Mesh *mesh_deform_eval = ob->runtime.mesh_deform_eval;
		BKE_mesh_free(mesh_deform_eval);
		BKE_libblock_free_data(&mesh_deform_eval->id, false);
		MEM_freeN(mesh_deform_eval);
		ob->runtime.mesh_deform_eval = NULL;
	}

	BKE_object_free_curve_cache(ob);

	/* clear grease pencil data */
	DRW_gpencil_freecache(ob);
}

void BKE_object_free_derived_mesh_caches(struct Object *ob)
{
	if (ob->derivedFinal) {
		ob->derivedFinal->needsFree = 1;
		ob->derivedFinal->release(ob->derivedFinal);
		ob->derivedFinal = NULL;
	}
	if (ob->derivedDeform) {
		ob->derivedDeform->needsFree = 1;
		ob->derivedDeform->release(ob->derivedDeform);
		ob->derivedDeform = NULL;
	}
}

void BKE_object_free_caches(Object *object)
{
	ModifierData *md;
	short update_flag = 0;

	/* Free particle system caches holding paths. */
	if (object->particlesystem.first) {
		ParticleSystem *psys;
		for (psys = object->particlesystem.first;
		     psys != NULL;
		     psys = psys->next)
		{
			psys_free_path_cache(psys, psys->edit);
			update_flag |= PSYS_RECALC_REDO;
		}
	}

	/* Free memory used by cached derived meshes in the particle system modifiers. */
	for (md = object->modifiers.first; md != NULL; md = md->next) {
		if (md->type == eModifierType_ParticleSystem) {
			ParticleSystemModifierData *psmd = (ParticleSystemModifierData *) md;
			if (psmd->mesh_final) {
				BKE_id_free(NULL, psmd->mesh_final);
				psmd->mesh_final = NULL;
				if (psmd->mesh_original) {
					BKE_id_free(NULL, psmd->mesh_original);
					psmd->mesh_original = NULL;
				}
				psmd->flag |= eParticleSystemFlag_file_loaded;
				update_flag |= OB_RECALC_DATA;
			}
		}
	}

	/* NOTE: If object is coming from a duplicator, it might be a temporary
	 * object created by dependency graph, which shares pointers with original
	 * object. In this case we can not free anything.
	 */
	if ((object->base_flag & BASE_FROMDUPLI) == 0) {
		BKE_object_free_derived_caches(object);
		update_flag |= OB_RECALC_DATA;
	}

	/* Tag object for update, so once memory critical operation is over and
	 * scene update routines are back to it's business the object will be
	 * guaranteed to be in a known state.
	 */
	if (update_flag != 0) {
		DEG_id_tag_update(&object->id, update_flag);
	}
}

/** Free (or release) any data used by this object (does not free the object itself). */
void BKE_object_free(Object *ob)
{
	BKE_animdata_free((ID *)ob, false);

	DRW_drawdata_free((ID *)ob);

	/* BKE_<id>_free shall never touch to ID->us. Never ever. */
	BKE_object_free_modifiers(ob, LIB_ID_CREATE_NO_USER_REFCOUNT);
	BKE_object_free_shaderfx(ob, LIB_ID_CREATE_NO_USER_REFCOUNT);

	MEM_SAFE_FREE(ob->mat);
	MEM_SAFE_FREE(ob->matbits);
	MEM_SAFE_FREE(ob->iuser);
	MEM_SAFE_FREE(ob->bb);

	BLI_freelistN(&ob->defbase);
	BLI_freelistN(&ob->fmaps);
	if (ob->pose) {
		BKE_pose_free_ex(ob->pose, false);
		ob->pose = NULL;
	}
	if (ob->mpath) {
		animviz_free_motionpath(ob->mpath);
		ob->mpath = NULL;
	}

	BKE_constraints_free_ex(&ob->constraints, false);

	free_partdeflect(ob->pd);
	BKE_rigidbody_free_object(ob, NULL);
	BKE_rigidbody_free_constraint(ob);

	sbFree(ob);

	BKE_sculptsession_free(ob);

	BLI_freelistN(&ob->pc_ids);

	BLI_freelistN(&ob->lodlevels);

	/* Free runtime curves data. */
	if (ob->runtime.curve_cache) {
		BKE_curve_bevelList_free(&ob->runtime.curve_cache->bev);
		if (ob->runtime.curve_cache->path)
			free_path(ob->runtime.curve_cache->path);
		MEM_freeN(ob->runtime.curve_cache);
		ob->runtime.curve_cache = NULL;
	}

	BKE_previewimg_free(&ob->preview);
}

/* actual check for internal data, not context or flags */
bool BKE_object_is_in_editmode(const Object *ob)
{
	if (ob->data == NULL) {
		return false;
	}

	switch (ob->type) {
		case OB_MESH:
			return ((Mesh *)ob->data)->edit_btmesh != NULL;
		case OB_ARMATURE:
			return ((bArmature *)ob->data)->edbo != NULL;
		case OB_FONT:
			return ((Curve *)ob->data)->editfont != NULL;
		case OB_MBALL:
			return ((MetaBall *)ob->data)->editelems != NULL;
		case OB_LATTICE:
			return ((Lattice *)ob->data)->editlatt != NULL;
		case OB_SURF:
		case OB_CURVE:
			return ((Curve *)ob->data)->editnurb != NULL;
		default:
			return false;
	}
<<<<<<< HEAD
	else if (ob->type == OB_HAIR) {
		HairSystem *hsys = ob->data;
		if (hsys->edithair)
			return true;
	}
	return false;
=======
>>>>>>> 7e3e26d0
}

bool BKE_object_is_in_editmode_vgroup(const Object *ob)
{
	return (OB_TYPE_SUPPORT_VGROUP(ob->type) &&
	        BKE_object_is_in_editmode(ob));
}

bool BKE_object_data_is_in_editmode(const ID *id)
{
	const short type = GS(id->name);
	BLI_assert(OB_DATA_SUPPORT_EDITMODE(type));
	switch (type) {
		case ID_ME:
			return ((const Mesh *)id)->edit_btmesh != NULL;
		case ID_CU:
			return (
			        (((const Curve *)id)->editnurb != NULL) ||
			        (((const Curve *)id)->editfont != NULL)
			);
		case ID_MB:
			return ((const MetaBall *)id)->editelems != NULL;
		case ID_LT:
			return ((const Lattice *)id)->editlatt != NULL;
		case ID_AR:
			return ((const bArmature *)id)->edbo != NULL;
		default:
			BLI_assert(0);
			return false;
	}
}

bool BKE_object_is_in_wpaint_select_vert(const Object *ob)
{
	if (ob->type == OB_MESH) {
		Mesh *me = ob->data;
		return ((ob->mode & OB_MODE_WEIGHT_PAINT) &&
		        (me->edit_btmesh == NULL) &&
		        (ME_EDIT_PAINT_SEL_MODE(me) == SCE_SELECT_VERTEX));
	}

	return false;
}

bool BKE_object_has_mode_data(const struct Object *ob, eObjectMode object_mode)
{
	if (object_mode & OB_MODE_EDIT) {
		if (BKE_object_is_in_editmode(ob)) {
			return true;
		}
	}
	else if (object_mode & OB_MODE_VERTEX_PAINT) {
		if (ob->sculpt && (ob->sculpt->mode_type == OB_MODE_VERTEX_PAINT)) {
			return true;
		}
	}
	else if (object_mode & OB_MODE_WEIGHT_PAINT) {
		if (ob->sculpt && (ob->sculpt->mode_type == OB_MODE_WEIGHT_PAINT)) {
			return true;
		}
	}
	else if (object_mode & OB_MODE_SCULPT) {
		if (ob->sculpt && (ob->sculpt->mode_type == OB_MODE_SCULPT)) {
			return true;
		}
	}
	else if (object_mode & OB_MODE_POSE) {
		if (ob->pose != NULL) {
			return true;
		}
	}
	return false;
}

bool BKE_object_is_mode_compat(const struct Object *ob, eObjectMode object_mode)
{
	return ((ob->mode == object_mode) ||
	        (ob->mode & object_mode) != 0);
}

/**
 * Return if the object is visible, as evaluated by depsgraph
 */
bool BKE_object_is_visible(const Object *ob, const eObjectVisibilityCheck mode)
{
	if ((ob->base_flag & BASE_VISIBLE) == 0) {
		return false;
	}

	if (mode == OB_VISIBILITY_CHECK_UNKNOWN_RENDER_MODE) {
		return true;
	}

	if (((ob->transflag & OB_DUPLI) == 0) &&
	    (ob->particlesystem.first == NULL))
	{
		return true;
	}

	switch (mode) {
		case OB_VISIBILITY_CHECK_FOR_VIEWPORT:
			return ((ob->duplicator_visibility_flag & OB_DUPLI_FLAG_VIEWPORT) != 0);
		case OB_VISIBILITY_CHECK_FOR_RENDER:
			return ((ob->duplicator_visibility_flag & OB_DUPLI_FLAG_RENDER) != 0);
		default:
			BLI_assert(!"Object visible test mode not supported.");
			return false;
	}
}

bool BKE_object_exists_check(Main *bmain, const Object *obtest)
{
	Object *ob;

	if (obtest == NULL) return false;

	ob = bmain->object.first;
	while (ob) {
		if (ob == obtest) return true;
		ob = ob->id.next;
	}
	return false;
}

/* *************************************************** */

static const char *get_obdata_defname(int type)
{
	switch (type) {
		case OB_MESH: return DATA_("Mesh");
		case OB_CURVE: return DATA_("Curve");
		case OB_SURF: return DATA_("Surf");
		case OB_FONT: return DATA_("Text");
		case OB_MBALL: return DATA_("Mball");
		case OB_HAIR: return DATA_("Hair");
		case OB_CAMERA: return DATA_("Camera");
		case OB_LAMP: return DATA_("Light");
		case OB_LATTICE: return DATA_("Lattice");
		case OB_ARMATURE: return DATA_("Armature");
		case OB_SPEAKER: return DATA_("Speaker");
		case OB_EMPTY: return DATA_("Empty");
		case OB_GPENCIL: return DATA_("GPencil");
		default:
			printf("get_obdata_defname: Internal error, bad type: %d\n", type);
			return DATA_("Empty");
	}
}

void *BKE_object_obdata_add_from_type(Main *bmain, int type, const char *name)
{
	if (name == NULL) {
		name = get_obdata_defname(type);
	}

	switch (type) {
		case OB_MESH:      return BKE_mesh_add(bmain, name);
		case OB_CURVE:     return BKE_curve_add(bmain, name, OB_CURVE);
		case OB_SURF:      return BKE_curve_add(bmain, name, OB_SURF);
		case OB_FONT:      return BKE_curve_add(bmain, name, OB_FONT);
		case OB_MBALL:     return BKE_mball_add(bmain, name);
		case OB_CAMERA:    return BKE_camera_add(bmain, name);
		case OB_LAMP:      return BKE_lamp_add(bmain, name);
		case OB_LATTICE:   return BKE_lattice_add(bmain, name);
		case OB_ARMATURE:  return BKE_armature_add(bmain, name);
		case OB_SPEAKER:   return BKE_speaker_add(bmain, name);
		case OB_LIGHTPROBE:return BKE_lightprobe_add(bmain, name);
		case OB_GPENCIL:   return BKE_gpencil_data_addnew(bmain, name);
		case OB_HAIR:     return BKE_hair_add(bmain, name);
		case OB_EMPTY:     return NULL;
		default:
			printf("%s: Internal error, bad type: %d\n", __func__, type);
			return NULL;
	}
}

void BKE_object_init(Object *ob)
{
	/* BLI_assert(MEMCMP_STRUCT_OFS_IS_ZERO(ob, id)); */  /* ob->type is already initialized... */

	ob->col[0] = ob->col[1] = ob->col[2] = 1.0;
	ob->col[3] = 1.0;

	ob->size[0] = ob->size[1] = ob->size[2] = 1.0;
	ob->dscale[0] = ob->dscale[1] = ob->dscale[2] = 1.0;

	/* objects should default to having Euler XYZ rotations,
	 * but rotations default to quaternions
	 */
	ob->rotmode = ROT_MODE_EUL;

	unit_axis_angle(ob->rotAxis, &ob->rotAngle);
	unit_axis_angle(ob->drotAxis, &ob->drotAngle);

	unit_qt(ob->quat);
	unit_qt(ob->dquat);

	/* rotation locks should be 4D for 4 component rotations by default... */
	ob->protectflag = OB_LOCK_ROT4D;

	unit_m4(ob->constinv);
	unit_m4(ob->parentinv);
	unit_m4(ob->obmat);
	ob->dt = OB_TEXTURE;
	ob->empty_drawtype = OB_PLAINAXES;
	ob->empty_drawsize = 1.0;
	if (ob->type == OB_EMPTY) {
		copy_v2_fl(ob->ima_ofs, -0.5f);
	}

	if (ELEM(ob->type, OB_LAMP, OB_CAMERA, OB_SPEAKER)) {
		ob->trackflag = OB_NEGZ;
		ob->upflag = OB_POSY;
	}
	else {
		ob->trackflag = OB_POSY;
		ob->upflag = OB_POSZ;
	}

	ob->dupon = 1; ob->dupoff = 0;
	ob->dupsta = 1; ob->dupend = 100;
	ob->dupfacesca = 1.0;

	ob->col_group = 0x01;
	ob->col_mask = 0xffff;
	ob->preview = NULL;
	ob->duplicator_visibility_flag = OB_DUPLI_FLAG_VIEWPORT | OB_DUPLI_FLAG_RENDER;

	/* NT fluid sim defaults */
	ob->fluidsimSettings = NULL;

	BLI_listbase_clear(&ob->pc_ids);

	/* Animation Visualization defaults */
	animviz_settings_init(&ob->avs);

	ob->display.flag = OB_SHOW_SHADOW;
}

/* more general add: creates minimum required data, but without vertices etc. */
Object *BKE_object_add_only_object(Main *bmain, int type, const char *name)
{
	Object *ob;

	if (!name)
		name = get_obdata_defname(type);

	ob = BKE_libblock_alloc(bmain, ID_OB, name, 0);

	/* We increase object user count when linking to Collections. */
	id_us_min(&ob->id);

	/* default object vars */
	ob->type = type;

	BKE_object_init(ob);

	return ob;
}


static Object *object_add_common(Main *bmain, ViewLayer *view_layer, int type, const char *name)
{
	Object *ob;

	ob = BKE_object_add_only_object(bmain, type, name);
	ob->data = BKE_object_obdata_add_from_type(bmain, type, name);
	BKE_view_layer_base_deselect_all(view_layer);

	DEG_id_tag_update_ex(bmain, &ob->id, OB_RECALC_OB | OB_RECALC_DATA | OB_RECALC_TIME);
	return ob;
}

/**
 * General add: to scene, with layer from area and default name
 *
 * Object is added to the active Collection.
 * If there is no linked collection to the active ViewLayer we create a new one.
 */
/* creates minimum required data, but without vertices etc. */
Object *BKE_object_add(
        Main *bmain, Scene *UNUSED(scene), ViewLayer *view_layer,
        int type, const char *name)
{
	Object *ob;
	Base *base;
	LayerCollection *layer_collection;

	ob = object_add_common(bmain, view_layer, type, name);

	layer_collection = BKE_layer_collection_get_active(view_layer);
	BKE_collection_object_add(bmain, layer_collection->collection, ob);

	base = BKE_view_layer_base_find(view_layer, ob);
	BKE_view_layer_base_select(view_layer, base);

	return ob;
}

/**
 * Add a new object, using another one as a reference
 *
 * \param ob_src object to use to determine the collections of the new object.
 */
Object *BKE_object_add_from(
        Main *bmain, Scene *scene, ViewLayer *view_layer,
        int type, const char *name, Object *ob_src)
{
	Object *ob;
	Base *base;

	ob = object_add_common(bmain, view_layer, type, name);
	BKE_collection_object_add_from(bmain, scene, ob_src, ob);

	base = BKE_view_layer_base_find(view_layer, ob);
	BKE_view_layer_base_select(view_layer, base);

	return ob;
}

/**
 * Add a new object, but assign the given datablock as the ob->data
 * for the newly created object.
 *
 * \param data The datablock to assign as ob->data for the new object.
 *             This is assumed to be of the correct type.
 * \param do_id_user If true, id_us_plus() will be called on data when
 *                 assigning it to the object.
 */
Object *BKE_object_add_for_data(
        Main *bmain, ViewLayer *view_layer,
        int type, const char *name, ID *data, bool do_id_user)
{
	Object *ob;
	Base *base;
	LayerCollection *layer_collection;

	/* same as object_add_common, except we don't create new ob->data */
	ob = BKE_object_add_only_object(bmain, type, name);
	ob->data = data;
	if (do_id_user) id_us_plus(data);

	BKE_view_layer_base_deselect_all(view_layer);
	DEG_id_tag_update_ex(bmain, &ob->id, OB_RECALC_OB | OB_RECALC_DATA | OB_RECALC_TIME);

	layer_collection = BKE_layer_collection_get_active(view_layer);
	BKE_collection_object_add(bmain, layer_collection->collection, ob);

	base = BKE_view_layer_base_find(view_layer, ob);
	BKE_view_layer_base_select(view_layer, base);

	return ob;
}


void BKE_object_copy_softbody(struct Object *ob_dst, const struct Object *ob_src, const int flag)
{
	SoftBody *sb = ob_src->soft;
	SoftBody *sbn;
	bool tagged_no_main = ob_dst->id.tag & LIB_TAG_NO_MAIN;

	ob_dst->softflag = ob_src->softflag;
	if (sb == NULL) {
		ob_dst->soft = NULL;
		return;
	}

	sbn = MEM_dupallocN(sb);

	if ((flag & LIB_ID_COPY_CACHES) == 0) {
		sbn->totspring = sbn->totpoint = 0;
		sbn->bpoint = NULL;
		sbn->bspring = NULL;
	}
	else {
		sbn->totspring = sb->totspring;
		sbn->totpoint = sb->totpoint;

		if (sbn->bpoint) {
			int i;

			sbn->bpoint = MEM_dupallocN(sbn->bpoint);

			for (i = 0; i < sbn->totpoint; i++) {
				if (sbn->bpoint[i].springs)
					sbn->bpoint[i].springs = MEM_dupallocN(sbn->bpoint[i].springs);
			}
		}

		if (sb->bspring)
			sbn->bspring = MEM_dupallocN(sb->bspring);
	}

	sbn->keys = NULL;
	sbn->totkey = sbn->totpointkey = 0;

	sbn->scratch = NULL;

	if (tagged_no_main == 0) {
		sbn->shared = MEM_dupallocN(sb->shared);
		sbn->shared->pointcache = BKE_ptcache_copy_list(&sbn->shared->ptcaches, &sb->shared->ptcaches, flag);
	}

	if (sb->effector_weights)
		sbn->effector_weights = MEM_dupallocN(sb->effector_weights);

	ob_dst->soft = sbn;
}

ParticleSystem *BKE_object_copy_particlesystem(ParticleSystem *psys, const int flag)
{
	ParticleSystem *psysn = MEM_dupallocN(psys);

	psys_copy_particles(psysn, psys);

	if (psys->clmd) {
		psysn->clmd = (ClothModifierData *)modifier_new(eModifierType_Cloth);
		modifier_copyData_ex((ModifierData *)psys->clmd, (ModifierData *)psysn->clmd, flag);
		psys->hair_in_mesh = psys->hair_out_mesh = NULL;
	}

	BLI_duplicatelist(&psysn->targets, &psys->targets);

	psysn->pathcache = NULL;
	psysn->childcache = NULL;
	psysn->edit = NULL;
	psysn->pdd = NULL;
	psysn->effectors = NULL;
	psysn->tree = NULL;
	psysn->bvhtree = NULL;
	psysn->batch_cache = NULL;

	BLI_listbase_clear(&psysn->pathcachebufs);
	BLI_listbase_clear(&psysn->childcachebufs);

	psysn->pointcache = BKE_ptcache_copy_list(&psysn->ptcaches, &psys->ptcaches, flag);

	/* XXX - from reading existing code this seems correct but intended usage of
	 * pointcache should /w cloth should be added in 'ParticleSystem' - campbell */
	if (psysn->clmd) {
		psysn->clmd->point_cache = psysn->pointcache;
	}

	if ((flag & LIB_ID_CREATE_NO_USER_REFCOUNT) == 0) {
		id_us_plus((ID *)psysn->part);
	}

	return psysn;
}

void BKE_object_copy_particlesystems(Object *ob_dst, const Object *ob_src, const int flag)
{
	ParticleSystem *psys, *npsys;
	ModifierData *md;

	if (ob_dst->type != OB_MESH) {
		/* currently only mesh objects can have soft body */
		return;
	}

	BLI_listbase_clear(&ob_dst->particlesystem);
	for (psys = ob_src->particlesystem.first; psys; psys = psys->next) {
		npsys = BKE_object_copy_particlesystem(psys, flag);

		BLI_addtail(&ob_dst->particlesystem, npsys);

		/* need to update particle modifiers too */
		for (md = ob_dst->modifiers.first; md; md = md->next) {
			if (md->type == eModifierType_ParticleSystem) {
				ParticleSystemModifierData *psmd = (ParticleSystemModifierData *)md;
				if (psmd->psys == psys)
					psmd->psys = npsys;
			}
			else if (md->type == eModifierType_DynamicPaint) {
				DynamicPaintModifierData *pmd = (DynamicPaintModifierData *)md;
				if (pmd->brush) {
					if (pmd->brush->psys == psys) {
						pmd->brush->psys = npsys;
					}
				}
			}
			else if (md->type == eModifierType_Smoke) {
				SmokeModifierData *smd = (SmokeModifierData *) md;

				if (smd->type == MOD_SMOKE_TYPE_FLOW) {
					if (smd->flow) {
						if (smd->flow->psys == psys)
							smd->flow->psys = npsys;
					}
				}
			}
		}
	}
}

static void copy_object_pose(Object *obn, const Object *ob, const int flag)
{
	bPoseChannel *chan;

	/* note: need to clear obn->pose pointer first, so that BKE_pose_copy_data works (otherwise there's a crash) */
	obn->pose = NULL;
	BKE_pose_copy_data_ex(&obn->pose, ob->pose, flag, true);  /* true = copy constraints */

	for (chan = obn->pose->chanbase.first; chan; chan = chan->next) {
		bConstraint *con;

		chan->flag &= ~(POSE_LOC | POSE_ROT | POSE_SIZE);

		/* XXX Remapping object pointing onto itself should be handled by generic BKE_library_remap stuff, but...
		 *     the flush_constraint_targets callback am not sure about, so will delay that for now. */
		for (con = chan->constraints.first; con; con = con->next) {
			const bConstraintTypeInfo *cti = BKE_constraint_typeinfo_get(con);
			ListBase targets = {NULL, NULL};
			bConstraintTarget *ct;

			if (cti && cti->get_constraint_targets) {
				cti->get_constraint_targets(con, &targets);

				for (ct = targets.first; ct; ct = ct->next) {
					if (ct->tar == ob)
						ct->tar = obn;
				}

				if (cti->flush_constraint_targets)
					cti->flush_constraint_targets(con, &targets, 0);
			}
		}
	}
}

static void copy_object_lod(Object *obn, const Object *ob, const int UNUSED(flag))
{
	BLI_duplicatelist(&obn->lodlevels, &ob->lodlevels);

	obn->currentlod = (LodLevel *)obn->lodlevels.first;
}

bool BKE_object_pose_context_check(const Object *ob)
{
	if ((ob) &&
	    (ob->type == OB_ARMATURE) &&
	    (ob->pose) &&
	    (ob->mode & OB_MODE_POSE))
	{
		return true;
	}
	else {
		return false;
	}
}

Object *BKE_object_pose_armature_get(Object *ob)
{
	if (ob == NULL)
		return NULL;

	if (BKE_object_pose_context_check(ob))
		return ob;

	ob = modifiers_isDeformedByArmature(ob);

	/* Only use selected check when non-active. */
	if (BKE_object_pose_context_check(ob))
		return ob;

	return NULL;
}

Object *BKE_object_pose_armature_get_visible(Object *ob, ViewLayer *view_layer)
{
	Object *ob_armature = BKE_object_pose_armature_get(ob);
	if (ob_armature) {
		Base *base = BKE_view_layer_base_find(view_layer, ob_armature);
		if (base) {
			if (BASE_VISIBLE(base)) {
				return ob_armature;
			}
		}
	}
	return NULL;
}

/**
 * Access pose array with special check to get pose object when in weight paint mode.
 */
Object **BKE_object_pose_array_get_ex(ViewLayer *view_layer, uint *r_objects_len, bool unique)
{
	Object *ob_active = OBACT(view_layer);
	Object *ob_pose = BKE_object_pose_armature_get(ob_active);
	Object **objects = NULL;
	if (ob_pose == ob_active) {
		objects = BKE_view_layer_array_from_objects_in_mode(
		        view_layer, r_objects_len, {
		            .object_mode = OB_MODE_POSE,
		            .no_dup_data = unique});
	}
	else if (ob_pose != NULL) {
		*r_objects_len = 1;
		objects = MEM_mallocN(sizeof(*objects), __func__);
		objects[0] = ob_pose;
	}
	else {
		*r_objects_len = 0;
		objects = MEM_mallocN(0, __func__);
	}
	return objects;
}
Object **BKE_object_pose_array_get_unique(ViewLayer *view_layer, uint *r_objects_len)
{
	return BKE_object_pose_array_get_ex(view_layer, r_objects_len, true);
}
Object **BKE_object_pose_array_get(ViewLayer *view_layer, uint *r_objects_len)
{
	return BKE_object_pose_array_get_ex(view_layer, r_objects_len, false);
}

Base **BKE_object_pose_base_array_get_ex(ViewLayer *view_layer, uint *r_bases_len, bool unique)
{
	Base *base_active = BASACT(view_layer);
	Object *ob_pose = base_active ? BKE_object_pose_armature_get(base_active->object) : NULL;
	Base *base_pose = NULL;
	Base **bases = NULL;

	if (base_active) {
		if (ob_pose == base_active->object) {
			base_pose = base_active;
		}
		else {
			base_pose = BKE_view_layer_base_find(view_layer, ob_pose);
		}
	}

	if (base_active && (base_pose == base_active)) {
		bases = BKE_view_layer_array_from_bases_in_mode(
		        view_layer, r_bases_len, {
		            .object_mode = OB_MODE_POSE,
		            .no_dup_data = unique});
	}
	else if (base_pose != NULL) {
		*r_bases_len = 1;
		bases = MEM_mallocN(sizeof(*bases), __func__);
		bases[0] = base_pose;
	}
	else {
		*r_bases_len = 0;
		bases = MEM_mallocN(0, __func__);
	}
	return bases;
}
Base **BKE_object_pose_base_array_get_unique(ViewLayer *view_layer, uint *r_bases_len)
{
	return BKE_object_pose_base_array_get_ex(view_layer, r_bases_len, true);
}
Base **BKE_object_pose_base_array_get(ViewLayer *view_layer, uint *r_bases_len)
{
	return BKE_object_pose_base_array_get_ex(view_layer, r_bases_len, false);
}

void BKE_object_transform_copy(Object *ob_tar, const Object *ob_src)
{
	copy_v3_v3(ob_tar->loc, ob_src->loc);
	copy_v3_v3(ob_tar->rot, ob_src->rot);
	copy_v3_v3(ob_tar->quat, ob_src->quat);
	copy_v3_v3(ob_tar->rotAxis, ob_src->rotAxis);
	ob_tar->rotAngle = ob_src->rotAngle;
	ob_tar->rotmode = ob_src->rotmode;
	copy_v3_v3(ob_tar->size, ob_src->size);
}

/**
 * Only copy internal data of Object ID from source to already allocated/initialized destination.
 * You probably nerver want to use that directly, use id_copy or BKE_id_copy_ex for typical needs.
 *
 * WARNING! This function will not handle ID user count!
 *
 * \param flag  Copying options (see BKE_library.h's LIB_ID_COPY_... flags for more).
 */
void BKE_object_copy_data(Main *bmain, Object *ob_dst, const Object *ob_src, const int flag)
{
	ModifierData *md;
	GpencilModifierData *gmd;
	ShaderFxData *fx;

	/* Do not copy runtime data. */
	BKE_object_runtime_reset(ob_dst);

	/* We never handle usercount here for own data. */
	const int flag_subdata = flag | LIB_ID_CREATE_NO_USER_REFCOUNT;

	if (ob_src->totcol) {
		ob_dst->mat = MEM_dupallocN(ob_src->mat);
		ob_dst->matbits = MEM_dupallocN(ob_src->matbits);
		ob_dst->totcol = ob_src->totcol;
	}
	else if (ob_dst->mat != NULL || ob_dst->matbits != NULL) {
		/* This shall not be needed, but better be safe than sorry. */
		BLI_assert(!"Object copy: non-NULL material pointers with zero counter, should not happen.");
		ob_dst->mat = NULL;
		ob_dst->matbits = NULL;
	}

	if (ob_src->iuser) ob_dst->iuser = MEM_dupallocN(ob_src->iuser);

	if (ob_src->bb) ob_dst->bb = MEM_dupallocN(ob_src->bb);

	BLI_listbase_clear(&ob_dst->modifiers);

	for (md = ob_src->modifiers.first; md; md = md->next) {
		ModifierData *nmd = modifier_new(md->type);
		BLI_strncpy(nmd->name, md->name, sizeof(nmd->name));
		modifier_copyData_ex(md, nmd, flag_subdata);
		BLI_addtail(&ob_dst->modifiers, nmd);
	}

	BLI_listbase_clear(&ob_dst->greasepencil_modifiers);

	for (gmd = ob_src->greasepencil_modifiers.first; gmd; gmd = gmd->next) {
		GpencilModifierData *nmd = BKE_gpencil_modifier_new(gmd->type);
		BLI_strncpy(nmd->name, gmd->name, sizeof(nmd->name));
		BKE_gpencil_modifier_copyData_ex(gmd, nmd, flag_subdata);
		BLI_addtail(&ob_dst->greasepencil_modifiers, nmd);
	}

	BLI_listbase_clear(&ob_dst->shader_fx);

	for (fx = ob_src->shader_fx.first; fx; fx = fx->next) {
		ShaderFxData *nfx = BKE_shaderfx_new(fx->type);
		BLI_strncpy(nfx->name, fx->name, sizeof(nfx->name));
		BKE_shaderfx_copyData_ex(fx, nfx, flag_subdata);
		BLI_addtail(&ob_dst->shader_fx, nfx);
	}

	if (ob_src->pose) {
		copy_object_pose(ob_dst, ob_src, flag_subdata);
		/* backwards compat... non-armatures can get poses in older files? */
		if (ob_src->type == OB_ARMATURE) {
			const bool do_pose_id_user = (flag & LIB_ID_CREATE_NO_USER_REFCOUNT) == 0;
			BKE_pose_rebuild(bmain, ob_dst, ob_dst->data, do_pose_id_user);
		}
	}
	defgroup_copy_list(&ob_dst->defbase, &ob_src->defbase);
	BKE_object_facemap_copy_list(&ob_dst->fmaps, &ob_src->fmaps);
	BKE_constraints_copy_ex(&ob_dst->constraints, &ob_src->constraints, flag_subdata, true);

	ob_dst->mode = ob_dst->type != OB_GPENCIL ? OB_MODE_OBJECT : ob_dst->mode;
	ob_dst->sculpt = NULL;

	if (ob_src->pd) {
		ob_dst->pd = MEM_dupallocN(ob_src->pd);
		if (ob_dst->pd->rng) {
			ob_dst->pd->rng = MEM_dupallocN(ob_src->pd->rng);
		}
	}
	BKE_object_copy_softbody(ob_dst, ob_src, flag_subdata);
	ob_dst->rigidbody_object = BKE_rigidbody_copy_object(ob_src, flag_subdata);
	ob_dst->rigidbody_constraint = BKE_rigidbody_copy_constraint(ob_src, flag_subdata);

	BKE_object_copy_particlesystems(ob_dst, ob_src, flag_subdata);

	ob_dst->derivedDeform = NULL;
	ob_dst->derivedFinal = NULL;

	BLI_listbase_clear((ListBase *)&ob_dst->drawdata);
	BLI_listbase_clear(&ob_dst->pc_ids);

	ob_dst->avs = ob_src->avs;
	ob_dst->mpath = animviz_copy_motionpath(ob_src->mpath);

	copy_object_lod(ob_dst, ob_src, flag_subdata);

	/* Do not copy object's preview (mostly due to the fact renderers create temp copy of objects). */
	if ((flag & LIB_ID_COPY_NO_PREVIEW) == 0 && false) {  /* XXX TODO temp hack */
		BKE_previewimg_id_copy(&ob_dst->id, &ob_src->id);
	}
	else {
		ob_dst->preview = NULL;
	}
}

/* copy objects, will re-initialize cached simulation data */
Object *BKE_object_copy(Main *bmain, const Object *ob)
{
	Object *ob_copy;
	BKE_id_copy_ex(bmain, &ob->id, (ID **)&ob_copy, 0, false);

	/* We increase object user count when linking to Collections. */
	id_us_min(&ob_copy->id);

	return ob_copy;
}

void BKE_object_make_local_ex(Main *bmain, Object *ob, const bool lib_local, const bool clear_proxy)
{
	bool is_local = false, is_lib = false;

	/* - only lib users: do nothing (unless force_local is set)
	 * - only local users: set flag
	 * - mixed: make copy
	 * In case we make a whole lib's content local, we always want to localize, and we skip remapping (done later).
	 */

	if (!ID_IS_LINKED(ob)) {
		return;
	}

	BKE_library_ID_test_usages(bmain, ob, &is_local, &is_lib);

	if (lib_local || is_local) {
		if (!is_lib) {
			id_clear_lib_data(bmain, &ob->id);
			BKE_id_expand_local(bmain, &ob->id);
			if (clear_proxy) {
				if (ob->proxy_from != NULL) {
					ob->proxy_from->proxy = NULL;
					ob->proxy_from->proxy_group = NULL;
				}
				ob->proxy = ob->proxy_from = ob->proxy_group = NULL;
			}
		}
		else {
			Object *ob_new = BKE_object_copy(bmain, ob);

			ob_new->id.us = 0;
			ob_new->proxy = ob_new->proxy_from = ob_new->proxy_group = NULL;

			/* setting newid is mandatory for complex make_lib_local logic... */
			ID_NEW_SET(ob, ob_new);

			if (!lib_local) {
				BKE_libblock_remap(bmain, ob, ob_new, ID_REMAP_SKIP_INDIRECT_USAGE);
			}
		}
	}
}

void BKE_object_make_local(Main *bmain, Object *ob, const bool lib_local)
{
	BKE_object_make_local_ex(bmain, ob, lib_local, true);
}

/* Returns true if the Object is from an external blend file (libdata) */
bool BKE_object_is_libdata(const Object *ob)
{
	return (ob && ID_IS_LINKED(ob));
}

/* Returns true if the Object data is from an external blend file (libdata) */
bool BKE_object_obdata_is_libdata(const Object *ob)
{
	/* Linked objects with local obdata are forbidden! */
	BLI_assert(!ob || !ob->data || (ID_IS_LINKED(ob) ? ID_IS_LINKED(ob->data) : true));
	return (ob && ob->data && ID_IS_LINKED(ob->data));
}

/* *************** PROXY **************** */

/* when you make proxy, ensure the exposed layers are extern */
static void armature_set_id_extern(Object *ob)
{
	bArmature *arm = ob->data;
	bPoseChannel *pchan;
	unsigned int lay = arm->layer_protected;

	for (pchan = ob->pose->chanbase.first; pchan; pchan = pchan->next) {
		if (!(pchan->bone->layer & lay))
			id_lib_extern((ID *)pchan->custom);
	}

}

void BKE_object_copy_proxy_drivers(Object *ob, Object *target)
{
	if ((target->adt) && (target->adt->drivers.first)) {
		FCurve *fcu;

		/* add new animdata block */
		if (!ob->adt)
			ob->adt = BKE_animdata_add_id(&ob->id);

		/* make a copy of all the drivers (for now), then correct any links that need fixing */
		free_fcurves(&ob->adt->drivers);
		copy_fcurves(&ob->adt->drivers, &target->adt->drivers);

		for (fcu = ob->adt->drivers.first; fcu; fcu = fcu->next) {
			ChannelDriver *driver = fcu->driver;
			DriverVar *dvar;

			for (dvar = driver->variables.first; dvar; dvar = dvar->next) {
				/* all drivers */
				DRIVER_TARGETS_LOOPER(dvar)
				{
					if (dtar->id) {
						if ((Object *)dtar->id == target)
							dtar->id = (ID *)ob;
						else {
							/* only on local objects because this causes indirect links
							 * 'a -> b -> c', blend to point directly to a.blend
							 * when a.blend has a proxy thats linked into c.blend  */
							if (!ID_IS_LINKED(ob))
								id_lib_extern((ID *)dtar->id);
						}
					}
				}
				DRIVER_TARGETS_LOOPER_END
			}
		}
	}
}

/* proxy rule: lib_object->proxy_from == the one we borrow from, set temporally while object_update */
/*             local_object->proxy == pointer to library object, saved in files and read */
/*             local_object->proxy_group == pointer to collection dupli-object, saved in files and read */

void BKE_object_make_proxy(Main *bmain, Object *ob, Object *target, Object *cob)
{
	/* paranoia checks */
	if (ID_IS_LINKED(ob) || !ID_IS_LINKED(target)) {
		printf("cannot make proxy\n");
		return;
	}

	ob->proxy = target;
	ob->proxy_group = cob;
	id_lib_extern(&target->id);

	DEG_id_tag_update(&ob->id, OB_RECALC_OB | OB_RECALC_DATA | OB_RECALC_TIME);
	DEG_id_tag_update(&target->id, OB_RECALC_OB | OB_RECALC_DATA | OB_RECALC_TIME);

	/* copy transform
	 * - cob means this proxy comes from a collection, just apply the matrix
	 *   so the object wont move from its dupli-transform.
	 *
	 * - no cob means this is being made from a linked object,
	 *   this is closer to making a copy of the object - in-place. */
	if (cob) {
		ob->rotmode = target->rotmode;
		mul_m4_m4m4(ob->obmat, cob->obmat, target->obmat);
		if (cob->dup_group) { /* should always be true */
			float tvec[3];
			mul_v3_mat3_m4v3(tvec, ob->obmat, cob->dup_group->dupli_ofs);
			sub_v3_v3(ob->obmat[3], tvec);
		}
		BKE_object_apply_mat4(ob, ob->obmat, false, true);
	}
	else {
		BKE_object_transform_copy(ob, target);
		ob->parent = target->parent; /* libdata */
		copy_m4_m4(ob->parentinv, target->parentinv);
	}

	/* copy animdata stuff - drivers only for now... */
	BKE_object_copy_proxy_drivers(ob, target);

	/* skip constraints? */
	/* FIXME: this is considered by many as a bug */

	/* set object type and link to data */
	ob->type = target->type;
	ob->data = target->data;
	id_us_plus((ID *)ob->data);     /* ensures lib data becomes LIB_TAG_EXTERN */

	/* copy vertex groups */
	defgroup_copy_list(&ob->defbase, &target->defbase);

	/* copy material and index information */
	ob->actcol = ob->totcol = 0;
	if (ob->mat) MEM_freeN(ob->mat);
	if (ob->matbits) MEM_freeN(ob->matbits);
	ob->mat = NULL;
	ob->matbits = NULL;
	if ((target->totcol) && (target->mat) && OB_TYPE_SUPPORT_MATERIAL(ob->type)) {
		int i;

		ob->actcol = target->actcol;
		ob->totcol = target->totcol;

		ob->mat = MEM_dupallocN(target->mat);
		ob->matbits = MEM_dupallocN(target->matbits);
		for (i = 0; i < target->totcol; i++) {
			/* don't need to run test_object_materials since we know this object is new and not used elsewhere */
			id_us_plus((ID *)ob->mat[i]);
		}
	}

	/* type conversions */
	if (target->type == OB_ARMATURE) {
		copy_object_pose(ob, target, 0);   /* data copy, object pointers in constraints */
		BKE_pose_rest(ob->pose);            /* clear all transforms in channels */
		BKE_pose_rebuild(bmain, ob, ob->data, true); /* set all internal links */

		armature_set_id_extern(ob);
	}
	else if (target->type == OB_EMPTY) {
		ob->empty_drawtype = target->empty_drawtype;
		ob->empty_drawsize = target->empty_drawsize;
	}

	/* copy IDProperties */
	if (ob->id.properties) {
		IDP_FreeProperty(ob->id.properties);
		MEM_freeN(ob->id.properties);
		ob->id.properties = NULL;
	}
	if (target->id.properties) {
		ob->id.properties = IDP_CopyProperty(target->id.properties);
	}

	/* copy drawtype info */
	ob->dt = target->dt;
}

/**
 * Use with newly created objects to set their size
 * (used to apply scene-scale).
 */
void BKE_object_obdata_size_init(struct Object *ob, const float size)
{
	/* apply radius as a scale to types that support it */
	switch (ob->type) {
		case OB_EMPTY:
		{
			ob->empty_drawsize *= size;
			break;
		}
		case OB_GPENCIL:
		{
			ob->empty_drawsize *= size;
			break;
		}
		case OB_FONT:
		{
			Curve *cu = ob->data;
			cu->fsize *= size;
			break;
		}
		case OB_CAMERA:
		{
			Camera *cam = ob->data;
			cam->drawsize *= size;
			break;
		}
		case OB_LAMP:
		{
			Lamp *lamp = ob->data;
			lamp->dist *= size;
			lamp->area_size  *= size;
			lamp->area_sizey *= size;
			lamp->area_sizez *= size;
			break;
		}
		/* Only lattice (not mesh, curve, mball...),
		 * because its got data when newly added */
		case OB_LATTICE:
		{
			struct Lattice *lt = ob->data;
			float mat[4][4];

			unit_m4(mat);
			scale_m4_fl(mat, size);

			BKE_lattice_transform(lt, (float (*)[4])mat, false);
			break;
		}
	}
}

/* *************** CALC ****************** */

void BKE_object_scale_to_mat3(Object *ob, float mat[3][3])
{
	float vec[3];
	mul_v3_v3v3(vec, ob->size, ob->dscale);
	size_to_mat3(mat, vec);
}

void BKE_object_rot_to_mat3(Object *ob, float mat[3][3], bool use_drot)
{
	float rmat[3][3], dmat[3][3];

	/* 'dmat' is the delta-rotation matrix, which will get (pre)multiplied
	 * with the rotation matrix to yield the appropriate rotation
	 */

	/* rotations may either be quats, eulers (with various rotation orders), or axis-angle */
	if (ob->rotmode > 0) {
		/* euler rotations (will cause gimble lock, but this can be alleviated a bit with rotation orders) */
		eulO_to_mat3(rmat, ob->rot, ob->rotmode);
		eulO_to_mat3(dmat, ob->drot, ob->rotmode);
	}
	else if (ob->rotmode == ROT_MODE_AXISANGLE) {
		/* axis-angle - not really that great for 3D-changing orientations */
		axis_angle_to_mat3(rmat, ob->rotAxis, ob->rotAngle);
		axis_angle_to_mat3(dmat, ob->drotAxis, ob->drotAngle);
	}
	else {
		/* quats are normalized before use to eliminate scaling issues */
		float tquat[4];

		normalize_qt_qt(tquat, ob->quat);
		quat_to_mat3(rmat, tquat);

		normalize_qt_qt(tquat, ob->dquat);
		quat_to_mat3(dmat, tquat);
	}

	/* combine these rotations */
	if (use_drot)
		mul_m3_m3m3(mat, dmat, rmat);
	else
		copy_m3_m3(mat, rmat);
}

void BKE_object_mat3_to_rot(Object *ob, float mat[3][3], bool use_compat)
{
	BLI_ASSERT_UNIT_M3(mat);

	switch (ob->rotmode) {
		case ROT_MODE_QUAT:
		{
			float dquat[4];
			mat3_normalized_to_quat(ob->quat, mat);
			normalize_qt_qt(dquat, ob->dquat);
			invert_qt_normalized(dquat);
			mul_qt_qtqt(ob->quat, dquat, ob->quat);
			break;
		}
		case ROT_MODE_AXISANGLE:
		{
			float quat[4];
			float dquat[4];

			/* without drot we could apply 'mat' directly */
			mat3_normalized_to_quat(quat, mat);
			axis_angle_to_quat(dquat, ob->drotAxis, ob->drotAngle);
			invert_qt_normalized(dquat);
			mul_qt_qtqt(quat, dquat, quat);
			quat_to_axis_angle(ob->rotAxis, &ob->rotAngle, quat);
			break;
		}
		default: /* euler */
		{
			float quat[4];
			float dquat[4];

			/* without drot we could apply 'mat' directly */
			mat3_normalized_to_quat(quat, mat);
			eulO_to_quat(dquat, ob->drot, ob->rotmode);
			invert_qt_normalized(dquat);
			mul_qt_qtqt(quat, dquat, quat);
			/* end drot correction */

			if (use_compat) quat_to_compatible_eulO(ob->rot, ob->rot, ob->rotmode, quat);
			else            quat_to_eulO(ob->rot, ob->rotmode, quat);
			break;
		}
	}
}

void BKE_object_tfm_protected_backup(const Object *ob,
                                     ObjectTfmProtectedChannels *obtfm)
{

#define TFMCPY(_v) (obtfm->_v = ob->_v)
#define TFMCPY3D(_v) copy_v3_v3(obtfm->_v, ob->_v)
#define TFMCPY4D(_v) copy_v4_v4(obtfm->_v, ob->_v)

	TFMCPY3D(loc);
	TFMCPY3D(dloc);
	TFMCPY3D(size);
	TFMCPY3D(dscale);
	TFMCPY3D(rot);
	TFMCPY3D(drot);
	TFMCPY4D(quat);
	TFMCPY4D(dquat);
	TFMCPY3D(rotAxis);
	TFMCPY3D(drotAxis);
	TFMCPY(rotAngle);
	TFMCPY(drotAngle);

#undef TFMCPY
#undef TFMCPY3D
#undef TFMCPY4D

}

void BKE_object_tfm_protected_restore(Object *ob,
                                      const ObjectTfmProtectedChannels *obtfm,
                                      const short protectflag)
{
	unsigned int i;

	for (i = 0; i < 3; i++) {
		if (protectflag & (OB_LOCK_LOCX << i)) {
			ob->loc[i] =  obtfm->loc[i];
			ob->dloc[i] = obtfm->dloc[i];
		}

		if (protectflag & (OB_LOCK_SCALEX << i)) {
			ob->size[i] =  obtfm->size[i];
			ob->dscale[i] = obtfm->dscale[i];
		}

		if (protectflag & (OB_LOCK_ROTX << i)) {
			ob->rot[i] =  obtfm->rot[i];
			ob->drot[i] = obtfm->drot[i];

			ob->quat[i + 1] =  obtfm->quat[i + 1];
			ob->dquat[i + 1] = obtfm->dquat[i + 1];

			ob->rotAxis[i] =  obtfm->rotAxis[i];
			ob->drotAxis[i] = obtfm->drotAxis[i];
		}
	}

	if ((protectflag & OB_LOCK_ROT4D) && (protectflag & OB_LOCK_ROTW)) {
		ob->quat[0] =  obtfm->quat[0];
		ob->dquat[0] = obtfm->dquat[0];

		ob->rotAngle =  obtfm->rotAngle;
		ob->drotAngle = obtfm->drotAngle;
	}
}

void BKE_object_to_mat3(Object *ob, float mat[3][3]) /* no parent */
{
	float smat[3][3];
	float rmat[3][3];
	/*float q1[4];*/

	/* size */
	BKE_object_scale_to_mat3(ob, smat);

	/* rot */
	BKE_object_rot_to_mat3(ob, rmat, true);
	mul_m3_m3m3(mat, rmat, smat);
}

void BKE_object_to_mat4(Object *ob, float mat[4][4])
{
	float tmat[3][3];

	BKE_object_to_mat3(ob, tmat);

	copy_m4_m3(mat, tmat);

	add_v3_v3v3(mat[3], ob->loc, ob->dloc);
}

void BKE_object_matrix_local_get(struct Object *ob, float mat[4][4])
{
	if (ob->parent) {
		float par_imat[4][4];

		BKE_object_get_parent_matrix(NULL, NULL, ob, ob->parent, par_imat);
		invert_m4(par_imat);
		mul_m4_m4m4(mat, par_imat, ob->obmat);
	}
	else {
		copy_m4_m4(mat, ob->obmat);
	}
}

/* extern */
int enable_cu_speed = 1;

/**
 * \param depsgraph: Used for dupli-frame time.
 * \return success if \a mat is set.
 */
static bool ob_parcurve(Depsgraph *depsgraph, Scene *UNUSED(scene), Object *ob, Object *par, float mat[4][4])
{
	Curve *cu = par->data;
	float vec[4], dir[3], quat[4], radius, ctime;

	/* TODO: Make sure this doesn't crash. */
#if 0
	/* only happens on reload file, but violates depsgraph still... fix! */
	if (par->curve_cache == NULL) {
		if (scene == NULL) {
			return false;
		}
		BKE_displist_make_curveTypes(depsgraph, scene, par, 0);
	}
#else
	/* See: T56619 */
	if (par->runtime.curve_cache == NULL) {
		return false;
	}
#endif

	if (par->runtime.curve_cache->path == NULL) {
		return false;
	}

	/* catch exceptions: curve paths used as a duplicator */
	if (enable_cu_speed) {
		/* ctime is now a proper var setting of Curve which gets set by Animato like any other var that's animated,
		 * but this will only work if it actually is animated...
		 *
		 * we divide the curvetime calculated in the previous step by the length of the path, to get a time
		 * factor, which then gets clamped to lie within 0.0 - 1.0 range
		 */
		if (cu->pathlen) {
			ctime = cu->ctime / cu->pathlen;
		}
		else {
			ctime = cu->ctime;
		}

		CLAMP(ctime, 0.0f, 1.0f);
	}
	else {
		/* For dupli-frames only */
		if (depsgraph == NULL) {
			return false;
		}

		ctime = DEG_get_ctime(depsgraph);
		if (cu->pathlen) {
			ctime /= cu->pathlen;
		}

		CLAMP(ctime, 0.0f, 1.0f);
	}

	unit_m4(mat);

	/* vec: 4 items! */
	if (where_on_path(par, ctime, vec, dir, (cu->flag & CU_FOLLOW) ? quat : NULL, &radius, NULL)) {

		if (cu->flag & CU_FOLLOW) {
			quat_apply_track(quat, ob->trackflag, ob->upflag);
			normalize_qt(quat);
			quat_to_mat4(mat, quat);
		}

		if (cu->flag & CU_PATH_RADIUS) {
			float tmat[4][4], rmat[4][4];
			scale_m4_fl(tmat, radius);
			mul_m4_m4m4(rmat, tmat, mat);
			copy_m4_m4(mat, rmat);
		}

		copy_v3_v3(mat[3], vec);

	}

	return true;
}

static void ob_parbone(Object *ob, Object *par, float mat[4][4])
{
	bPoseChannel *pchan;
	float vec[3];

	if (par->type != OB_ARMATURE) {
		unit_m4(mat);
		return;
	}

	/* Make sure the bone is still valid */
	pchan = BKE_pose_channel_find_name(par->pose, ob->parsubstr);
	if (!pchan || !pchan->bone) {
		printf("Object %s with Bone parent: bone %s doesn't exist\n", ob->id.name + 2, ob->parsubstr);
		unit_m4(mat);
		return;
	}

	/* get bone transform */
	if (pchan->bone->flag & BONE_RELATIVE_PARENTING) {
		/* the new option uses the root - expected behaviour, but differs from old... */
		/* XXX check on version patching? */
		copy_m4_m4(mat, pchan->chan_mat);
	}
	else {
		copy_m4_m4(mat, pchan->pose_mat);

		/* but for backwards compatibility, the child has to move to the tail */
		copy_v3_v3(vec, mat[1]);
		mul_v3_fl(vec, pchan->bone->length);
		add_v3_v3(mat[3], vec);
	}
}

static void give_parvert(Object *par, int nr, float vec[3])
{
	zero_v3(vec);

	if (par->type == OB_MESH) {
		Mesh *me = par->data;
		BMEditMesh *em = me->edit_btmesh;
		DerivedMesh *dm = NULL;
		Mesh *me_eval = (em) ? em->mesh_eval_final : par->runtime.mesh_eval;

		/* Keep this until subsurf code ported away from derived mesh - campbell. */
		dm = par->derivedFinal;
		if (dm && dm->type != DM_TYPE_CCGDM) {
			dm = NULL;
		}

		if (me_eval) {
			int count = 0;
			const int numVerts = me_eval->totvert;

			if (nr < numVerts) {
				bool use_special_ss_case = false;

				if (dm && dm->type == DM_TYPE_CCGDM) {
					ModifierData *md;
					VirtualModifierData virtualModifierData;
					use_special_ss_case = true;
					for (md = modifiers_getVirtualModifierList(par, &virtualModifierData);
					     md != NULL;
					     md = md->next)
					{
						const ModifierTypeInfo *mti = modifierType_getInfo(md->type);
						/* TODO(sergey): Check for disabled modifiers. */
						if (mti->type != eModifierTypeType_OnlyDeform && md->next != NULL) {
							use_special_ss_case = false;
							break;
						}
					}
				}

				if (!use_special_ss_case) {
					/* avoid dm->getVertDataArray() since it allocates arrays in the dm (not thread safe) */
					if (em && me_eval->runtime.is_original) {
						if (em->bm->elem_table_dirty & BM_VERT) {
#ifdef VPARENT_THREADING_HACK
							BLI_mutex_lock(&vparent_lock);
							if (em->bm->elem_table_dirty & BM_VERT) {
								BM_mesh_elem_table_ensure(em->bm, BM_VERT);
							}
							BLI_mutex_unlock(&vparent_lock);
#else
							BLI_assert(!"Not safe for threading");
							BM_mesh_elem_table_ensure(em->bm, BM_VERT);
#endif
						}
					}
				}

				if (use_special_ss_case) {
					/* Special case if the last modifier is SS and no constructive modifier are in front of it. */
					CCGDerivedMesh *ccgdm = (CCGDerivedMesh *)dm;
					CCGVert *ccg_vert = ccgSubSurf_getVert(ccgdm->ss, POINTER_FROM_INT(nr));
					/* In case we deleted some verts, nr may refer to inexistent one now, see T42557. */
					if (ccg_vert) {
						float *co = ccgSubSurf_getVertData(ccgdm->ss, ccg_vert);
						add_v3_v3(vec, co);
						count++;
					}
				}
				else if (CustomData_has_layer(&me_eval->vdata, CD_ORIGINDEX) &&
				         !(em && me_eval->runtime.is_original))
				{
					const int *index = CustomData_get_layer(&me_eval->vdata, CD_ORIGINDEX);
					/* Get the average of all verts with (original index == nr). */
					for (int i = 0; i < numVerts; i++) {
						if (index[i] == nr) {
							add_v3_v3(vec, me_eval->mvert[i].co);
							count++;
						}
					}
				}
				else {
					if (nr < numVerts) {
						add_v3_v3(vec, me_eval->mvert[nr].co);
						count++;
					}
				}
			}

			if (count == 0) {
				/* keep as 0, 0, 0 */
			}
			else if (count > 0) {
				mul_v3_fl(vec, 1.0f / count);
			}
			else {
				/* use first index if its out of range */
				if (me_eval->totvert) {
					copy_v3_v3(vec, me_eval->mvert[0].co);
				}
			}
		}
		else {
			fprintf(stderr,
			        "%s: DerivedMesh is needed to solve parenting, "
			        "object position can be wrong now\n", __func__);
		}
	}
	else if (ELEM(par->type, OB_CURVE, OB_SURF)) {
		ListBase *nurb;

		/* Unless there's some weird depsgraph failure the cache should exist. */
		BLI_assert(par->runtime.curve_cache != NULL);

		if (par->runtime.curve_cache->deformed_nurbs.first != NULL) {
			nurb = &par->runtime.curve_cache->deformed_nurbs;
		}
		else {
			Curve *cu = par->data;
			nurb = BKE_curve_nurbs_get(cu);
		}

		BKE_nurbList_index_get_co(nurb, nr, vec);
	}
	else if (par->type == OB_LATTICE) {
		Lattice *latt  = par->data;
		DispList *dl   = par->runtime.curve_cache ? BKE_displist_find(&par->runtime.curve_cache->disp, DL_VERTS) : NULL;
		float (*co)[3] = dl ? (float (*)[3])dl->verts : NULL;
		int tot;

		if (latt->editlatt) latt = latt->editlatt->latt;

		tot = latt->pntsu * latt->pntsv * latt->pntsw;

		/* ensure dl is correct size */
		BLI_assert(dl == NULL || dl->nr == tot);

		if (nr < tot) {
			if (co) {
				copy_v3_v3(vec, co[nr]);
			}
			else {
				copy_v3_v3(vec, latt->def[nr].vec);
			}
		}
	}
}

static void ob_parvert3(Object *ob, Object *par, float mat[4][4])
{

	/* in local ob space */
	if (OB_TYPE_SUPPORT_PARVERT(par->type)) {
		float cmat[3][3], v1[3], v2[3], v3[3], q[4];

		give_parvert(par, ob->par1, v1);
		give_parvert(par, ob->par2, v2);
		give_parvert(par, ob->par3, v3);

		tri_to_quat(q, v1, v2, v3);
		quat_to_mat3(cmat, q);
		copy_m4_m3(mat, cmat);

		mid_v3_v3v3v3(mat[3], v1, v2, v3);
	}
	else {
		unit_m4(mat);
	}
}


void BKE_object_get_parent_matrix(Depsgraph *depsgraph, Scene *scene, Object *ob, Object *par, float parentmat[4][4])
{
	float tmat[4][4];
	float vec[3];
	bool ok;

	switch (ob->partype & PARTYPE) {
		case PAROBJECT:
			ok = 0;
			if (par->type == OB_CURVE) {
				if ((((Curve *)par->data)->flag & CU_PATH) &&
				    (ob_parcurve(depsgraph, scene, ob, par, tmat)))
				{
					ok = 1;
				}
			}

			if (ok) mul_m4_m4m4(parentmat, par->obmat, tmat);
			else copy_m4_m4(parentmat, par->obmat);

			break;
		case PARBONE:
			ob_parbone(ob, par, tmat);
			mul_m4_m4m4(parentmat, par->obmat, tmat);
			break;

		case PARVERT1:
			unit_m4(parentmat);
			give_parvert(par, ob->par1, vec);
			mul_v3_m4v3(parentmat[3], par->obmat, vec);
			break;
		case PARVERT3:
			ob_parvert3(ob, par, tmat);

			mul_m4_m4m4(parentmat, par->obmat, tmat);
			break;

		case PARSKEL:
			copy_m4_m4(parentmat, par->obmat);
			break;
	}

}

/**
 * \param r_originmat  Optional matrix that stores the space the object is in (without its own matrix applied)
 */
static void solve_parenting(Depsgraph *depsgraph,
                            Scene *scene, Object *ob, Object *par, float obmat[4][4], float slowmat[4][4],
                            float r_originmat[3][3], const bool set_origin)
{
	float totmat[4][4];
	float tmat[4][4];
	float locmat[4][4];

	BKE_object_to_mat4(ob, locmat);

	if (ob->partype & PARSLOW) copy_m4_m4(slowmat, obmat);

	BKE_object_get_parent_matrix(depsgraph, scene, ob, par, totmat);

	/* total */
	mul_m4_m4m4(tmat, totmat, ob->parentinv);
	mul_m4_m4m4(obmat, tmat, locmat);

	if (r_originmat) {
		/* usable originmat */
		copy_m3_m4(r_originmat, tmat);
	}

	/* origin, for help line */
	if (set_origin) {
		if ((ob->partype & PARTYPE) == PARSKEL) {
			copy_v3_v3(ob->orig, par->obmat[3]);
		}
		else {
			copy_v3_v3(ob->orig, totmat[3]);
		}
	}
}

static bool where_is_object_parslow(Object *ob, float obmat[4][4], float slowmat[4][4])
{
	float *fp1, *fp2;
	float fac1, fac2;
	int a;

	/* include framerate */
	fac1 = (1.0f / (1.0f + fabsf(ob->sf)));
	if (fac1 >= 1.0f) return false;
	fac2 = 1.0f - fac1;

	fp1 = obmat[0];
	fp2 = slowmat[0];
	for (a = 0; a < 16; a++, fp1++, fp2++) {
		fp1[0] = fac1 * fp1[0] + fac2 * fp2[0];
	}

	return true;
}

/* note, scene is the active scene while actual_scene is the scene the object resides in */
void BKE_object_where_is_calc_time_ex(
        Depsgraph *depsgraph, Scene *scene, Object *ob, float ctime,
        RigidBodyWorld *rbw, float r_originmat[3][3])
{
	if (ob == NULL) return;

	/* execute drivers only, as animation has already been done */
	BKE_animsys_evaluate_animdata(depsgraph, scene, &ob->id, ob->adt, ctime, ADT_RECALC_DRIVERS);

	if (ob->parent) {
		Object *par = ob->parent;
		float slowmat[4][4];

		/* calculate parent matrix */
		solve_parenting(depsgraph, scene, ob, par, ob->obmat, slowmat, r_originmat, true);

		/* "slow parent" is definitely not threadsafe, and may also give bad results jumping around
		 * An old-fashioned hack which probably doesn't really cut it anymore
		 */
		if (ob->partype & PARSLOW) {
			if (!where_is_object_parslow(ob, ob->obmat, slowmat))
				return;
		}
	}
	else {
		BKE_object_to_mat4(ob, ob->obmat);
	}

	/* try to fall back to the scene rigid body world if none given */
	rbw = rbw ? rbw : scene->rigidbody_world;
	/* read values pushed into RBO from sim/cache... */
	BKE_rigidbody_sync_transforms(rbw, ob, ctime);

	/* solve constraints */
	if (ob->constraints.first && !(ob->transflag & OB_NO_CONSTRAINTS)) {
		bConstraintOb *cob;
		cob = BKE_constraints_make_evalob(depsgraph, scene, ob, NULL, CONSTRAINT_OBTYPE_OBJECT);
		BKE_constraints_solve(depsgraph, &ob->constraints, cob, ctime);
		BKE_constraints_clear_evalob(cob);
	}

	/* set negative scale flag in object */
	if (is_negative_m4(ob->obmat)) ob->transflag |= OB_NEG_SCALE;
	else ob->transflag &= ~OB_NEG_SCALE;
}

void BKE_object_where_is_calc_time(Depsgraph *depsgraph, Scene *scene, Object *ob, float ctime)
{
	BKE_object_where_is_calc_time_ex(depsgraph, scene, ob, ctime, NULL, NULL);
}

/* get object transformation matrix without recalculating dependencies and
 * constraints -- assume dependencies are already solved by depsgraph.
 * no changes to object and it's parent would be done.
 * used for bundles orientation in 3d space relative to parented blender camera */
void BKE_object_where_is_calc_mat4(Depsgraph *depsgraph, Scene *scene, Object *ob, float obmat[4][4])
{

	if (ob->parent) {
		float slowmat[4][4];

		Object *par = ob->parent;

		solve_parenting(depsgraph, scene, ob, par, obmat, slowmat, NULL, false);

		if (ob->partype & PARSLOW)
			where_is_object_parslow(ob, obmat, slowmat);
	}
	else {
		BKE_object_to_mat4(ob, obmat);
	}
}

void BKE_object_where_is_calc_ex(Depsgraph *depsgraph, Scene *scene, RigidBodyWorld *rbw, Object *ob, float r_originmat[3][3])
{
	BKE_object_where_is_calc_time_ex(depsgraph, scene, ob, DEG_get_ctime(depsgraph), rbw, r_originmat);
}
void BKE_object_where_is_calc(Depsgraph *depsgraph, Scene *scene, Object *ob)
{
	BKE_object_where_is_calc_time_ex(depsgraph, scene, ob, DEG_get_ctime(depsgraph), NULL, NULL);
}

/**
 * For calculation of the inverse parent transform, only used for editor.
 *
 * It assumes the object parent is already in the depsgraph.
 * Otherwise, after changing ob->parent you need to call:
 * - #DEG_relations_tag_update(bmain);
 * - #BKE_scene_graph_update_tagged(depsgraph, bmain);
 */
void BKE_object_workob_calc_parent(Depsgraph *depsgraph, Scene *scene, Object *ob, Object *workob)
{
	Object *ob_eval = DEG_get_evaluated_object(depsgraph, ob);
	BKE_object_workob_clear(workob);

	unit_m4(workob->obmat);
	unit_m4(workob->parentinv);
	unit_m4(workob->constinv);

	/* Since this is used while calculating parenting, at this moment ob_eval->parent is still NULL. */
	workob->parent = DEG_get_evaluated_object(depsgraph, ob->parent);

	workob->trackflag = ob_eval->trackflag;
	workob->upflag = ob_eval->upflag;

	workob->partype = ob_eval->partype;
	workob->par1 = ob_eval->par1;
	workob->par2 = ob_eval->par2;
	workob->par3 = ob_eval->par3;

	workob->constraints = ob_eval->constraints;

	BLI_strncpy(workob->parsubstr, ob_eval->parsubstr, sizeof(workob->parsubstr));

	BKE_object_where_is_calc(depsgraph, scene, workob);
}

/**
 * Applies the global transformation \a mat to the \a ob using a relative parent space if supplied.
 *
 * \param mat the global transformation mat that the object should be set object to.
 * \param parent the parent space in which this object will be set relative to (should probably always be parent_eval).
 * \param use_compat true to ensure that rotations are set using the min difference between the old and new orientation.
 */
void BKE_object_apply_mat4_ex(Object *ob, float mat[4][4], Object *parent, float parentinv[4][4], const bool use_compat)
{
	/* see BKE_pchan_apply_mat4() for the equivalent 'pchan' function */

	float rot[3][3];

	if (parent != NULL) {
		float rmat[4][4], diff_mat[4][4], imat[4][4], parent_mat[4][4];

		BKE_object_get_parent_matrix(NULL, NULL, ob, parent, parent_mat);

		mul_m4_m4m4(diff_mat, parent_mat, parentinv);
		invert_m4_m4(imat, diff_mat);
		mul_m4_m4m4(rmat, imat, mat); /* get the parent relative matrix */

		/* same as below, use rmat rather than mat */
		mat4_to_loc_rot_size(ob->loc, rot, ob->size, rmat);
	}
	else {
		mat4_to_loc_rot_size(ob->loc, rot, ob->size, mat);
	}

	BKE_object_mat3_to_rot(ob, rot, use_compat);

	sub_v3_v3(ob->loc, ob->dloc);

	if (ob->dscale[0] != 0.0f) ob->size[0] /= ob->dscale[0];
	if (ob->dscale[1] != 0.0f) ob->size[1] /= ob->dscale[1];
	if (ob->dscale[2] != 0.0f) ob->size[2] /= ob->dscale[2];

	/* BKE_object_mat3_to_rot handles delta rotations */
}

/* XXX: should be removed after COW operators port to use BKE_object_apply_mat4_ex directly */
void BKE_object_apply_mat4(Object *ob, float mat[4][4], const bool use_compat, const bool use_parent)
{
	BKE_object_apply_mat4_ex(ob, mat, use_parent ? ob->parent : NULL, ob->parentinv, use_compat);
}

BoundBox *BKE_boundbox_alloc_unit(void)
{
	BoundBox *bb;
	const float min[3] = {-1.0f, -1.0f, -1.0f}, max[3] = {1.0f, 1.0f, 1.0f};

	bb = MEM_callocN(sizeof(BoundBox), "OB-BoundBox");
	BKE_boundbox_init_from_minmax(bb, min, max);

	return bb;
}

void BKE_boundbox_init_from_minmax(BoundBox *bb, const float min[3], const float max[3])
{
	bb->vec[0][0] = bb->vec[1][0] = bb->vec[2][0] = bb->vec[3][0] = min[0];
	bb->vec[4][0] = bb->vec[5][0] = bb->vec[6][0] = bb->vec[7][0] = max[0];

	bb->vec[0][1] = bb->vec[1][1] = bb->vec[4][1] = bb->vec[5][1] = min[1];
	bb->vec[2][1] = bb->vec[3][1] = bb->vec[6][1] = bb->vec[7][1] = max[1];

	bb->vec[0][2] = bb->vec[3][2] = bb->vec[4][2] = bb->vec[7][2] = min[2];
	bb->vec[1][2] = bb->vec[2][2] = bb->vec[5][2] = bb->vec[6][2] = max[2];
}

void BKE_boundbox_calc_center_aabb(const BoundBox *bb, float r_cent[3])
{
	r_cent[0] = 0.5f * (bb->vec[0][0] + bb->vec[4][0]);
	r_cent[1] = 0.5f * (bb->vec[0][1] + bb->vec[2][1]);
	r_cent[2] = 0.5f * (bb->vec[0][2] + bb->vec[1][2]);
}

void BKE_boundbox_calc_size_aabb(const BoundBox *bb, float r_size[3])
{
	r_size[0] = 0.5f * fabsf(bb->vec[0][0] - bb->vec[4][0]);
	r_size[1] = 0.5f * fabsf(bb->vec[0][1] - bb->vec[2][1]);
	r_size[2] = 0.5f * fabsf(bb->vec[0][2] - bb->vec[1][2]);
}

void BKE_boundbox_minmax(const BoundBox *bb, float obmat[4][4], float r_min[3], float r_max[3])
{
	int i;
	for (i = 0; i < 8; i++) {
		float vec[3];
		mul_v3_m4v3(vec, obmat, bb->vec[i]);
		minmax_v3v3_v3(r_min, r_max, vec);
	}
}

BoundBox *BKE_object_boundbox_get(Object *ob)
{
	BoundBox *bb = NULL;

	if (ob->type == OB_MESH) {
		bb = BKE_mesh_boundbox_get(ob);
	}
	else if (ELEM(ob->type, OB_CURVE, OB_SURF, OB_FONT)) {
		bb = BKE_curve_boundbox_get(ob);
	}
	else if (ob->type == OB_MBALL) {
		bb = BKE_mball_boundbox_get(ob);
	}
	else if (ob->type == OB_LATTICE) {
		bb = BKE_lattice_boundbox_get(ob);
	}
	else if (ob->type == OB_ARMATURE) {
		bb = BKE_armature_boundbox_get(ob);
	}
	else if (ob->type == OB_HAIR) {
		bb = BKE_hair_boundbox_get(ob);
	}
	return bb;
}

/* used to temporally disable/enable boundbox */
void BKE_object_boundbox_flag(Object *ob, int flag, const bool set)
{
	BoundBox *bb = BKE_object_boundbox_get(ob);
	if (bb) {
		if (set) bb->flag |= flag;
		else bb->flag &= ~flag;
	}
}

void BKE_object_boundbox_calc_from_mesh(struct Object *ob, struct Mesh *me_eval)
{
	float min[3], max[3];

	INIT_MINMAX(min, max);

	BKE_mesh_minmax(me_eval, min, max);

	if (ob->bb == NULL) {
		ob->bb = MEM_callocN(sizeof(BoundBox), "DM-BoundBox");
	}

	BKE_boundbox_init_from_minmax(ob->bb, min, max);

	ob->bb->flag &= ~BOUNDBOX_DIRTY;
}

void BKE_object_dimensions_get(Object *ob, float vec[3])
{
	BoundBox *bb = NULL;

	bb = BKE_object_boundbox_get(ob);
	if (bb) {
		float scale[3];

		mat4_to_size(scale, ob->obmat);

		vec[0] = fabsf(scale[0]) * (bb->vec[4][0] - bb->vec[0][0]);
		vec[1] = fabsf(scale[1]) * (bb->vec[2][1] - bb->vec[0][1]);
		vec[2] = fabsf(scale[2]) * (bb->vec[1][2] - bb->vec[0][2]);
	}
	else {
		zero_v3(vec);
	}
}

void BKE_object_dimensions_set(Object *ob, const float value[3])
{
	BoundBox *bb = NULL;

	bb = BKE_object_boundbox_get(ob);
	if (bb) {
		float scale[3], len[3];

		mat4_to_size(scale, ob->obmat);

		len[0] = bb->vec[4][0] - bb->vec[0][0];
		len[1] = bb->vec[2][1] - bb->vec[0][1];
		len[2] = bb->vec[1][2] - bb->vec[0][2];

		if (len[0] > 0.f) ob->size[0] = value[0] / len[0];
		if (len[1] > 0.f) ob->size[1] = value[1] / len[1];
		if (len[2] > 0.f) ob->size[2] = value[2] / len[2];
	}
}

void BKE_object_minmax(Object *ob, float min_r[3], float max_r[3], const bool use_hidden)
{
	BoundBox bb;
	float vec[3];
	bool changed = false;

	switch (ob->type) {
		case OB_CURVE:
		case OB_FONT:
		case OB_SURF:
		{
			bb = *BKE_curve_boundbox_get(ob);
			BKE_boundbox_minmax(&bb, ob->obmat, min_r, max_r);
			changed = true;
			break;
		}
		case OB_LATTICE:
		{
			Lattice *lt = ob->data;
			BPoint *bp = lt->def;
			int u, v, w;

			for (w = 0; w < lt->pntsw; w++) {
				for (v = 0; v < lt->pntsv; v++) {
					for (u = 0; u < lt->pntsu; u++, bp++) {
						mul_v3_m4v3(vec, ob->obmat, bp->vec);
						minmax_v3v3_v3(min_r, max_r, vec);
					}
				}
			}
			changed = true;
			break;
		}
		case OB_ARMATURE:
		{
			changed = BKE_pose_minmax(ob, min_r, max_r, use_hidden, false);
			break;
		}
		case OB_MESH:
		{
			Mesh *me = BKE_mesh_from_object(ob);

			if (me) {
				bb = *BKE_mesh_boundbox_get(ob);
				BKE_boundbox_minmax(&bb, ob->obmat, min_r, max_r);
				changed = true;
			}
			break;
		}
		case OB_MBALL:
		{
			float ob_min[3], ob_max[3];

			changed = BKE_mball_minmax_ex(ob->data, ob_min, ob_max, ob->obmat, 0);
			if (changed) {
				minmax_v3v3_v3(min_r, max_r, ob_min);
				minmax_v3v3_v3(min_r, max_r, ob_max);
			}
			break;
		}
	}

	if (changed == false) {
		float size[3];

		copy_v3_v3(size, ob->size);
		if ((ob->type == OB_EMPTY) || (ob->type == OB_GPENCIL)) {
			mul_v3_fl(size, ob->empty_drawsize);
		}

		minmax_v3v3_v3(min_r, max_r, ob->obmat[3]);

		copy_v3_v3(vec, ob->obmat[3]);
		add_v3_v3(vec, size);
		minmax_v3v3_v3(min_r, max_r, vec);

		copy_v3_v3(vec, ob->obmat[3]);
		sub_v3_v3(vec, size);
		minmax_v3v3_v3(min_r, max_r, vec);
	}
}

void BKE_object_empty_draw_type_set(Object *ob, const int value)
{
	ob->empty_drawtype = value;

	if (ob->type == OB_EMPTY && ob->empty_drawtype == OB_EMPTY_IMAGE) {
		if (!ob->iuser) {
			ob->iuser = MEM_callocN(sizeof(ImageUser), "image user");
			ob->iuser->ok = 1;
			ob->iuser->flag |= IMA_ANIM_ALWAYS;
			ob->iuser->frames = 100;
			ob->iuser->sfra = 1;
		}
	}
	else {
		if (ob->iuser) {
			MEM_freeN(ob->iuser);
			ob->iuser = NULL;
		}
	}
}

bool BKE_object_minmax_dupli(Depsgraph *depsgraph, Scene *scene, Object *ob, float r_min[3], float r_max[3], const bool use_hidden)
{
	bool ok = false;
	if ((ob->transflag & OB_DUPLI) == 0) {
		return ok;
	}
	else {
		ListBase *lb;
		DupliObject *dob;
		lb = object_duplilist(depsgraph, scene, ob);
		for (dob = lb->first; dob; dob = dob->next) {
			if ((use_hidden == false) && (dob->no_draw != 0)) {
				/* pass */
			}
			else {
				BoundBox *bb = BKE_object_boundbox_get(dob->ob);

				if (bb) {
					int i;
					for (i = 0; i < 8; i++) {
						float vec[3];
						mul_v3_m4v3(vec, dob->mat, bb->vec[i]);
						minmax_v3v3_v3(r_min, r_max, vec);
					}

					ok = true;
				}
			}
		}
		free_object_duplilist(lb);  /* does restore */
	}

	return ok;
}

void BKE_object_foreach_display_point(
        Object *ob, float obmat[4][4],
        void (*func_cb)(const float[3], void *), void *user_data)
{
	float co[3];

	if (ob->runtime.mesh_eval) {
		const Mesh *me = ob->runtime.mesh_eval;
		const MVert *mv = me->mvert;
		const int totvert = me->totvert;
		for (int i = 0; i < totvert; i++, mv++) {
			mul_v3_m4v3(co, obmat, mv->co);
			func_cb(co, user_data);
		}
	}
	else if (ob->runtime.curve_cache && ob->runtime.curve_cache->disp.first) {
		DispList *dl;

		for (dl = ob->runtime.curve_cache->disp.first; dl; dl = dl->next) {
			const float *v3 = dl->verts;
			int totvert = dl->nr;
			int i;

			for (i = 0; i < totvert; i++, v3 += 3) {
				mul_v3_m4v3(co, obmat, v3);
				func_cb(co, user_data);
			}
		}
	}
}

void BKE_scene_foreach_display_point(
        Depsgraph *depsgraph,
        void (*func_cb)(const float[3], void *), void *user_data)
{
	DEG_OBJECT_ITER_BEGIN(
	        depsgraph, ob,
	        DEG_ITER_OBJECT_FLAG_LINKED_DIRECTLY |
	        DEG_ITER_OBJECT_FLAG_VISIBLE |
	        DEG_ITER_OBJECT_FLAG_DUPLI)
	{
		if ((ob->base_flag & BASE_SELECTED) != 0) {
			BKE_object_foreach_display_point(ob, ob->obmat, func_cb, user_data);
		}
	}
	DEG_OBJECT_ITER_END;
}

/* copied from DNA_object_types.h */
typedef struct ObTfmBack {
	float loc[3], dloc[3], orig[3];
	float size[3], dscale[3];   /* scale and delta scale */
	float rot[3], drot[3];      /* euler rotation */
	float quat[4], dquat[4];    /* quaternion rotation */
	float rotAxis[3], drotAxis[3];  /* axis angle rotation - axis part */
	float rotAngle, drotAngle;  /* axis angle rotation - angle part */
	float obmat[4][4];      /* final worldspace matrix with constraints & animsys applied */
	float parentinv[4][4]; /* inverse result of parent, so that object doesn't 'stick' to parent */
	float constinv[4][4]; /* inverse result of constraints. doesn't include effect of parent or object local transform */
	float imat[4][4];   /* inverse matrix of 'obmat' for during render, temporally: ipokeys of transform  */
} ObTfmBack;

void *BKE_object_tfm_backup(Object *ob)
{
	ObTfmBack *obtfm = MEM_mallocN(sizeof(ObTfmBack), "ObTfmBack");
	copy_v3_v3(obtfm->loc, ob->loc);
	copy_v3_v3(obtfm->dloc, ob->dloc);
	copy_v3_v3(obtfm->orig, ob->orig);
	copy_v3_v3(obtfm->size, ob->size);
	copy_v3_v3(obtfm->dscale, ob->dscale);
	copy_v3_v3(obtfm->rot, ob->rot);
	copy_v3_v3(obtfm->drot, ob->drot);
	copy_qt_qt(obtfm->quat, ob->quat);
	copy_qt_qt(obtfm->dquat, ob->dquat);
	copy_v3_v3(obtfm->rotAxis, ob->rotAxis);
	copy_v3_v3(obtfm->drotAxis, ob->drotAxis);
	obtfm->rotAngle = ob->rotAngle;
	obtfm->drotAngle = ob->drotAngle;
	copy_m4_m4(obtfm->obmat, ob->obmat);
	copy_m4_m4(obtfm->parentinv, ob->parentinv);
	copy_m4_m4(obtfm->constinv, ob->constinv);
	copy_m4_m4(obtfm->imat, ob->imat);

	return (void *)obtfm;
}

void BKE_object_tfm_restore(Object *ob, void *obtfm_pt)
{
	ObTfmBack *obtfm = (ObTfmBack *)obtfm_pt;
	copy_v3_v3(ob->loc, obtfm->loc);
	copy_v3_v3(ob->dloc, obtfm->dloc);
	copy_v3_v3(ob->orig, obtfm->orig);
	copy_v3_v3(ob->size, obtfm->size);
	copy_v3_v3(ob->dscale, obtfm->dscale);
	copy_v3_v3(ob->rot, obtfm->rot);
	copy_v3_v3(ob->drot, obtfm->drot);
	copy_qt_qt(ob->quat, obtfm->quat);
	copy_qt_qt(ob->dquat, obtfm->dquat);
	copy_v3_v3(ob->rotAxis, obtfm->rotAxis);
	copy_v3_v3(ob->drotAxis, obtfm->drotAxis);
	ob->rotAngle = obtfm->rotAngle;
	ob->drotAngle = obtfm->drotAngle;
	copy_m4_m4(ob->obmat, obtfm->obmat);
	copy_m4_m4(ob->parentinv, obtfm->parentinv);
	copy_m4_m4(ob->constinv, obtfm->constinv);
	copy_m4_m4(ob->imat, obtfm->imat);
}

bool BKE_object_parent_loop_check(const Object *par, const Object *ob)
{
	/* test if 'ob' is a parent somewhere in par's parents */
	if (par == NULL) return false;
	if (ob == par) return true;
	return BKE_object_parent_loop_check(par->parent, ob);
}

static void object_handle_update_proxy(Depsgraph *depsgraph,
                                       Scene *scene,
                                       Object *object,
                                       const bool do_proxy_update)
{
	/* The case when this is a collection proxy, object_update is called in collection.c */
	if (object->proxy == NULL) {
		return;
	}
	/* set pointer in library proxy target, for copying, but restore it */
	object->proxy->proxy_from = object;
	// printf("set proxy pointer for later collection stuff %s\n", ob->id.name);

	/* the no-group proxy case, we call update */
	if (object->proxy_group == NULL) {
		if (do_proxy_update) {
			// printf("call update, lib ob %s proxy %s\n", ob->proxy->id.name, ob->id.name);
			BKE_object_handle_update(depsgraph, scene, object->proxy);
		}
	}
}

/* proxy rule: lib_object->proxy_from == the one we borrow from, only set temporal and cleared here */
/*           local_object->proxy      == pointer to library object, saved in files and read */

/* function below is polluted with proxy exceptions, cleanup will follow! */

/* the main object update call, for object matrix, constraints, keys and displist (modifiers) */
/* requires flags to be set! */
/* Ideally we shouldn't have to pass the rigid body world, but need bigger restructuring to avoid id */
void BKE_object_handle_update_ex(Depsgraph *depsgraph,
                                 Scene *scene, Object *ob,
                                 RigidBodyWorld *rbw,
                                 const bool do_proxy_update)
{
	const ID *object_data = ob->data;
	const bool recalc_object = (ob->id.recalc & ID_RECALC) != 0;
	const bool recalc_data =
	        (object_data != NULL) ? ((object_data->recalc & ID_RECALC_ALL) != 0)
	                              : 0;
	if (!recalc_object && ! recalc_data) {
		object_handle_update_proxy(depsgraph, scene, ob, do_proxy_update);
		return;
	}
	/* Speed optimization for animation lookups. */
	if (ob->pose != NULL) {
		BKE_pose_channels_hash_make(ob->pose);
		if (ob->pose->flag & POSE_CONSTRAINTS_NEED_UPDATE_FLAGS) {
			BKE_pose_update_constraint_flags(ob->pose);
		}
	}
	if (recalc_data) {
		if (ob->type == OB_ARMATURE) {
			/* this happens for reading old files and to match library armatures
			 * with poses we do it ahead of BKE_object_where_is_calc to ensure animation
			 * is evaluated on the rebuilt pose, otherwise we get incorrect poses
			 * on file load */
			if (ob->pose == NULL || (ob->pose->flag & POSE_RECALC)) {
				/* No need to pass bmain here, we assume we do not need to rebuild DEG from here... */
				BKE_pose_rebuild(NULL, ob, ob->data, true);
			}
		}
	}
	/* XXX new animsys warning: depsgraph tag OB_RECALC_DATA should not skip drivers,
	 * which is only in BKE_object_where_is_calc now */
	/* XXX: should this case be OB_RECALC_OB instead? */
	if (recalc_object || recalc_data) {
		if (G.debug & G_DEBUG_DEPSGRAPH_EVAL) {
			printf("recalcob %s\n", ob->id.name + 2);
		}
		/* Handle proxy copy for target. */
		if (!BKE_object_eval_proxy_copy(depsgraph, ob)) {
			BKE_object_where_is_calc_ex(depsgraph, scene, rbw, ob, NULL);
		}
	}

	if (recalc_data) {
		BKE_object_handle_data_update(depsgraph, scene, ob);
	}

	ob->id.recalc &= ID_RECALC_ALL;

	object_handle_update_proxy(depsgraph, scene, ob, do_proxy_update);
}

/* WARNING: "scene" here may not be the scene object actually resides in.
 * When dealing with background-sets, "scene" is actually the active scene.
 * e.g. "scene" <-- set 1 <-- set 2 ("ob" lives here) <-- set 3 <-- ... <-- set n
 * rigid bodies depend on their world so use BKE_object_handle_update_ex() to also pass along the current rigid body world
 */
void BKE_object_handle_update(Depsgraph *depsgraph, Scene *scene, Object *ob)
{
	BKE_object_handle_update_ex(depsgraph, scene, ob, NULL, true);
}

void BKE_object_sculpt_modifiers_changed(Object *ob)
{
	SculptSession *ss = ob->sculpt;

	if (ss && ss->building_vp_handle == false) {
		if (!ss->cache) {
			/* we free pbvh on changes, except during sculpt since it can't deal with
			 * changing PVBH node organization, we hope topology does not change in
			 * the meantime .. weak */
			if (ss->pbvh) {
				BKE_pbvh_free(ss->pbvh);
				ss->pbvh = NULL;
			}

			BKE_sculptsession_free_deformMats(ob->sculpt);

			/* In vertex/weight paint, force maps to be rebuilt. */
			BKE_sculptsession_free_vwpaint_data(ob->sculpt);
		}
		else {
			PBVHNode **nodes;
			int n, totnode;

			BKE_pbvh_search_gather(ss->pbvh, NULL, NULL, &nodes, &totnode);

			for (n = 0; n < totnode; n++)
				BKE_pbvh_node_mark_update(nodes[n]);

			MEM_freeN(nodes);
		}
	}
}

int BKE_object_obdata_texspace_get(Object *ob, short **r_texflag, float **r_loc, float **r_size, float **r_rot)
{

	if (ob->data == NULL)
		return 0;

	switch (GS(((ID *)ob->data)->name)) {
		case ID_ME:
		{
			BKE_mesh_texspace_get_reference((Mesh *)ob->data, r_texflag, r_loc, r_rot, r_size);
			break;
		}
		case ID_CU:
		{
			Curve *cu = ob->data;
			if (cu->bb == NULL || (cu->bb->flag & BOUNDBOX_DIRTY)) {
				BKE_curve_texspace_calc(cu);
			}
			if (r_texflag) *r_texflag = &cu->texflag;
			if (r_loc) *r_loc = cu->loc;
			if (r_size) *r_size = cu->size;
			if (r_rot) *r_rot = cu->rot;
			break;
		}
		case ID_MB:
		{
			MetaBall *mb = ob->data;
			if (r_texflag) *r_texflag = &mb->texflag;
			if (r_loc) *r_loc = mb->loc;
			if (r_size) *r_size = mb->size;
			if (r_rot) *r_rot = mb->rot;
			break;
		}
		default:
			return 0;
	}
	return 1;
}

/** Get evaluated mesh for given (main, original) object and depsgraph. */
Mesh *BKE_object_get_evaluated_mesh(const Depsgraph *depsgraph, Object *ob)
{
	Object *ob_eval = DEG_get_evaluated_object(depsgraph, ob);
	return ob_eval->runtime.mesh_eval;
}

/* Get object's mesh with all modifiers applied. */
Mesh *BKE_object_get_final_mesh(Object *object)
{
	if (object->runtime.mesh_eval != NULL) {
		BLI_assert((object->id.tag & LIB_TAG_COPIED_ON_WRITE) != 0);
		BLI_assert(object->runtime.mesh_eval == object->data);
		BLI_assert((object->runtime.mesh_eval->id.tag & LIB_TAG_COPIED_ON_WRITE_EVAL_RESULT) != 0);
		return object->runtime.mesh_eval;
	}
	/* Wasn't evaluated yet. */
	return object->data;
}

/* Get mesh which is not affected by modifiers:
 * - For original objects it will be same as object->data, and it is a mesh
 *   which is in the corresponding bmain.
 * - For copied-on-write objects it will give pointer to a copied-on-write
 *   mesh which corresponds to original object's mesh.
 */
Mesh *BKE_object_get_pre_modified_mesh(Object *object)
{
	if (object->runtime.mesh_orig != NULL) {
		BLI_assert(object->id.tag & LIB_TAG_COPIED_ON_WRITE);
		BLI_assert(object->id.orig_id != NULL);
		BLI_assert(object->runtime.mesh_orig->id.orig_id == ((Object *)object->id.orig_id)->data);
		Mesh *result = object->runtime.mesh_orig;
		BLI_assert((result->id.tag & LIB_TAG_COPIED_ON_WRITE) != 0);
		BLI_assert((result->id.tag & LIB_TAG_COPIED_ON_WRITE_EVAL_RESULT) == 0);
		return result;
	}
	BLI_assert((object->id.tag & LIB_TAG_COPIED_ON_WRITE) == 0);
	return object->data;
}

/* Get a mesh which corresponds to very very original mesh from bmain.
 * - For original objects it will be object->data.
 * - For evaluated objects it will be same mesh as corresponding original
 *   object uses as data.
 */
Mesh *BKE_object_get_original_mesh(Object *object)
{
	Mesh *result = NULL;
	if (object->id.orig_id == NULL) {
		BLI_assert((object->id.tag & LIB_TAG_COPIED_ON_WRITE) == 0);
		result = object->data;
	}
	else {
		BLI_assert((object->id.tag & LIB_TAG_COPIED_ON_WRITE) != 0);
		result = ((Object *)object->id.orig_id)->data;
	}
	BLI_assert(result != NULL);
	BLI_assert((result->id.tag & (LIB_TAG_COPIED_ON_WRITE | LIB_TAG_COPIED_ON_WRITE_EVAL_RESULT)) == 0);
	return result;
}

static int pc_cmp(const void *a, const void *b)
{
	const LinkData *ad = a, *bd = b;
	if (POINTER_AS_INT(ad->data) > POINTER_AS_INT(bd->data))
		return 1;
	else return 0;
}

int BKE_object_insert_ptcache(Object *ob)
{
	LinkData *link = NULL;
	int i = 0;

	BLI_listbase_sort(&ob->pc_ids, pc_cmp);

	for (link = ob->pc_ids.first, i = 0; link; link = link->next, i++) {
		int index = POINTER_AS_INT(link->data);

		if (i < index)
			break;
	}

	link = MEM_callocN(sizeof(LinkData), "PCLink");
	link->data = POINTER_FROM_INT(i);
	BLI_addtail(&ob->pc_ids, link);

	return i;
}

static int pc_findindex(ListBase *listbase, int index)
{
	LinkData *link = NULL;
	int number = 0;

	if (listbase == NULL) return -1;

	link = listbase->first;
	while (link) {
		if (POINTER_AS_INT(link->data) == index)
			return number;

		number++;
		link = link->next;
	}

	return -1;
}

void BKE_object_delete_ptcache(Object *ob, int index)
{
	int list_index = pc_findindex(&ob->pc_ids, index);
	LinkData *link = BLI_findlink(&ob->pc_ids, list_index);
	BLI_freelinkN(&ob->pc_ids, link);
}

/* shape key utility function */

/************************* Mesh ************************/
static KeyBlock *insert_meshkey(Main *bmain, Object *ob, const char *name, const bool from_mix)
{
	Mesh *me = ob->data;
	Key *key = me->key;
	KeyBlock *kb;
	int newkey = 0;

	if (key == NULL) {
		key = me->key = BKE_key_add(bmain, (ID *)me);
		key->type = KEY_RELATIVE;
		newkey = 1;
	}

	if (newkey || from_mix == false) {
		/* create from mesh */
		kb = BKE_keyblock_add_ctime(key, name, false);
		BKE_keyblock_convert_from_mesh(me, key, kb);
	}
	else {
		/* copy from current values */
		int totelem;
		float *data = BKE_key_evaluate_object(ob, &totelem);

		/* create new block with prepared data */
		kb = BKE_keyblock_add_ctime(key, name, false);
		kb->data = data;
		kb->totelem = totelem;
	}

	return kb;
}
/************************* Lattice ************************/
static KeyBlock *insert_lattkey(Main *bmain, Object *ob, const char *name, const bool from_mix)
{
	Lattice *lt = ob->data;
	Key *key = lt->key;
	KeyBlock *kb;
	int newkey = 0;

	if (key == NULL) {
		key = lt->key = BKE_key_add(bmain, (ID *)lt);
		key->type = KEY_RELATIVE;
		newkey = 1;
	}

	if (newkey || from_mix == false) {
		kb = BKE_keyblock_add_ctime(key, name, false);
		if (!newkey) {
			KeyBlock *basekb = (KeyBlock *)key->block.first;
			kb->data = MEM_dupallocN(basekb->data);
			kb->totelem = basekb->totelem;
		}
		else {
			BKE_keyblock_convert_from_lattice(lt, kb);
		}
	}
	else {
		/* copy from current values */
		int totelem;
		float *data = BKE_key_evaluate_object(ob, &totelem);

		/* create new block with prepared data */
		kb = BKE_keyblock_add_ctime(key, name, false);
		kb->totelem = totelem;
		kb->data = data;
	}

	return kb;
}
/************************* Curve ************************/
static KeyBlock *insert_curvekey(Main *bmain, Object *ob, const char *name, const bool from_mix)
{
	Curve *cu = ob->data;
	Key *key = cu->key;
	KeyBlock *kb;
	ListBase *lb = BKE_curve_nurbs_get(cu);
	int newkey = 0;

	if (key == NULL) {
		key = cu->key = BKE_key_add(bmain, (ID *)cu);
		key->type = KEY_RELATIVE;
		newkey = 1;
	}

	if (newkey || from_mix == false) {
		/* create from curve */
		kb = BKE_keyblock_add_ctime(key, name, false);
		if (!newkey) {
			KeyBlock *basekb = (KeyBlock *)key->block.first;
			kb->data = MEM_dupallocN(basekb->data);
			kb->totelem = basekb->totelem;
		}
		else {
			BKE_keyblock_convert_from_curve(cu, kb, lb);
		}
	}
	else {
		/* copy from current values */
		int totelem;
		float *data = BKE_key_evaluate_object(ob, &totelem);

		/* create new block with prepared data */
		kb = BKE_keyblock_add_ctime(key, name, false);
		kb->totelem = totelem;
		kb->data = data;
	}

	return kb;
}

KeyBlock *BKE_object_shapekey_insert(Main *bmain, Object *ob, const char *name, const bool from_mix)
{
	switch (ob->type) {
		case OB_MESH:
			return insert_meshkey(bmain, ob, name, from_mix);
		case OB_CURVE:
		case OB_SURF:
			return insert_curvekey(bmain, ob, name, from_mix);
		case OB_LATTICE:
			return insert_lattkey(bmain, ob, name, from_mix);
		default:
			return NULL;
	}

}

bool BKE_object_shapekey_free(Main *bmain, Object *ob)
{
	Key **key_p, *key;

	key_p = BKE_key_from_object_p(ob);
	if (ELEM(NULL, key_p, *key_p)) {
		return false;
	}

	key = *key_p;
	*key_p = NULL;

	BKE_libblock_free_us(bmain, key);

	return false;
}

bool BKE_object_shapekey_remove(Main *bmain, Object *ob, KeyBlock *kb)
{
	KeyBlock *rkb;
	Key *key = BKE_key_from_object(ob);
	short kb_index;

	if (key == NULL) {
		return false;
	}

	kb_index = BLI_findindex(&key->block, kb);
	BLI_assert(kb_index != -1);

	for (rkb = key->block.first; rkb; rkb = rkb->next) {
		if (rkb->relative == kb_index) {
			/* remap to the 'Basis' */
			rkb->relative = 0;
		}
		else if (rkb->relative >= kb_index) {
			/* Fix positional shift of the keys when kb is deleted from the list */
			rkb->relative -= 1;
		}
	}

	BLI_remlink(&key->block, kb);
	key->totkey--;
	if (key->refkey == kb) {
		key->refkey = key->block.first;

		if (key->refkey) {
			/* apply new basis key on original data */
			switch (ob->type) {
				case OB_MESH:
					BKE_keyblock_convert_to_mesh(key->refkey, ob->data);
					break;
				case OB_CURVE:
				case OB_SURF:
					BKE_keyblock_convert_to_curve(key->refkey, ob->data, BKE_curve_nurbs_get(ob->data));
					break;
				case OB_LATTICE:
					BKE_keyblock_convert_to_lattice(key->refkey, ob->data);
					break;
			}
		}
	}

	if (kb->data) {
		MEM_freeN(kb->data);
	}
	MEM_freeN(kb);

	if (ob->shapenr > 1) {
		ob->shapenr--;
	}

	if (key->totkey == 0) {
		BKE_object_shapekey_free(bmain, ob);
	}

	return true;
}

bool BKE_object_flag_test_recursive(const Object *ob, short flag)
{
	if (ob->flag & flag) {
		return true;
	}
	else if (ob->parent) {
		return BKE_object_flag_test_recursive(ob->parent, flag);
	}
	else {
		return false;
	}
}

bool BKE_object_is_child_recursive(const Object *ob_parent, const Object *ob_child)
{
	for (ob_child = ob_child->parent; ob_child; ob_child = ob_child->parent) {
		if (ob_child == ob_parent) {
			return true;
		}
	}
	return false;
}

/* most important if this is modified it should _always_ return True, in certain
 * cases false positives are hard to avoid (shape keys for example) */
int BKE_object_is_modified(Scene *scene, Object *ob)
{
	int flag = 0;

	if (BKE_key_from_object(ob)) {
		flag |= eModifierMode_Render | eModifierMode_Realtime;
	}
	else {
		ModifierData *md;
		VirtualModifierData virtualModifierData;
		/* cloth */
		for (md = modifiers_getVirtualModifierList(ob, &virtualModifierData);
		     md && (flag != (eModifierMode_Render | eModifierMode_Realtime));
		     md = md->next)
		{
			if ((flag & eModifierMode_Render) == 0 && modifier_isEnabled(scene, md, eModifierMode_Render))
				flag |= eModifierMode_Render;

			if ((flag & eModifierMode_Realtime) == 0 && modifier_isEnabled(scene, md, eModifierMode_Realtime))
				flag |= eModifierMode_Realtime;
		}
	}

	return flag;
}

/* Check of objects moves in time. */
/* NOTE: This function is currently optimized for usage in combination
 * with mti->canDeform, so modifiers can quickly check if their target
 * objects moves (causing deformation motion blur) or not.
 *
 * This makes it possible to give some degree of false-positives here,
 * but it's currently an acceptable tradeoff between complexity and check
 * speed. In combination with checks of modifier stack and real life usage
 * percentage of false-positives shouldn't be that height.
 */
static bool object_moves_in_time(Object *object)
{
	AnimData *adt = object->adt;
	if (adt != NULL) {
		/* If object has any sort of animation data assume it is moving. */
		if (adt->action != NULL ||
		    !BLI_listbase_is_empty(&adt->nla_tracks) ||
		    !BLI_listbase_is_empty(&adt->drivers) ||
		    !BLI_listbase_is_empty(&adt->overrides))
		{
			return true;
		}
	}
	if (!BLI_listbase_is_empty(&object->constraints)) {
		return true;
	}
	if (object->parent != NULL) {
		/* TODO(sergey): Do recursive check here? */
		return true;
	}
	return false;
}

static bool object_deforms_in_time(Object *object)
{
	if (BKE_key_from_object(object) != NULL) {
		return true;
	}
	if (!BLI_listbase_is_empty(&object->modifiers)) {
		return true;
	}
	return object_moves_in_time(object);
}

static bool constructive_modifier_is_deform_modified(ModifierData *md)
{
	/* TODO(sergey): Consider generalizing this a bit so all modifier logic
	 * is concentrated in MOD_{modifier}.c file,
	 */
	if (md->type == eModifierType_Array) {
		ArrayModifierData *amd = (ArrayModifierData *)md;
		/* TODO(sergey): Check if curve is deformed. */
		return (amd->start_cap != NULL && object_moves_in_time(amd->start_cap)) ||
		       (amd->end_cap != NULL && object_moves_in_time(amd->end_cap)) ||
		       (amd->curve_ob != NULL && object_moves_in_time(amd->curve_ob)) ||
		       (amd->offset_ob != NULL && object_moves_in_time(amd->offset_ob));
	}
	else if (md->type == eModifierType_Mirror) {
		MirrorModifierData *mmd = (MirrorModifierData *)md;
		return mmd->mirror_ob != NULL && object_moves_in_time(mmd->mirror_ob);
	}
	else if (md->type == eModifierType_Screw) {
		ScrewModifierData *smd = (ScrewModifierData *)md;
		return smd->ob_axis != NULL && object_moves_in_time(smd->ob_axis);
	}
	else if (md->type == eModifierType_MeshSequenceCache) {
		/* NOTE: Not ideal because it's unknown whether topology changes or not.
		 * This will be detected later, so by assuming it's only deformation
		 * going on here we allow to bake deform-only mesh to Alembic and have
		 * proper motion blur after that.
		 */
		return true;
	}
	return false;
}

static bool modifiers_has_animation_check(Object *ob)
{
	/* TODO(sergey): This is a bit code duplication with depsgraph, but
	 * would be nicer to solve this as a part of new dependency graph
	 * work, so we avoid conflicts and so.
	 */
	if (ob->adt != NULL) {
		AnimData *adt = ob->adt;
		FCurve *fcu;
		if (adt->action != NULL) {
			for (fcu = adt->action->curves.first; fcu; fcu = fcu->next) {
				if (fcu->rna_path && strstr(fcu->rna_path, "modifiers[")) {
					return true;
				}
			}
		}
		for (fcu = adt->drivers.first; fcu; fcu = fcu->next) {
			if (fcu->rna_path && strstr(fcu->rna_path, "modifiers[")) {
				return true;
			}
		}
	}
	return false;
}

/* test if object is affected by deforming modifiers (for motion blur). again
 * most important is to avoid false positives, this is to skip computations
 * and we can still if there was actual deformation afterwards */
int BKE_object_is_deform_modified(Scene *scene, Object *ob)
{
	ModifierData *md;
	VirtualModifierData virtualModifierData;
	int flag = 0;
	const bool is_modifier_animated = modifiers_has_animation_check(ob);

	if (BKE_key_from_object(ob)) {
		flag |= eModifierMode_Realtime | eModifierMode_Render;
	}

	if (ob->type == OB_CURVE) {
		Curve *cu = (Curve *)ob->data;
		if (cu->taperobj != NULL && object_deforms_in_time(cu->taperobj)) {
			flag |= eModifierMode_Realtime | eModifierMode_Render;
		}
	}

	/* cloth */
	for (md = modifiers_getVirtualModifierList(ob, &virtualModifierData);
	     md && (flag != (eModifierMode_Render | eModifierMode_Realtime));
	     md = md->next)
	{
		const ModifierTypeInfo *mti = modifierType_getInfo(md->type);
		bool can_deform = mti->type == eModifierTypeType_OnlyDeform ||
		                  is_modifier_animated;

		if (!can_deform) {
			can_deform = constructive_modifier_is_deform_modified(md);
		}

		if (can_deform) {
			if (!(flag & eModifierMode_Render) && modifier_isEnabled(scene, md, eModifierMode_Render))
				flag |= eModifierMode_Render;

			if (!(flag & eModifierMode_Realtime) && modifier_isEnabled(scene, md, eModifierMode_Realtime))
				flag |= eModifierMode_Realtime;
		}
	}

	return flag;
}

/* See if an object is using an animated modifier */
bool BKE_object_is_animated(Scene *scene, Object *ob)
{
	ModifierData *md;
	VirtualModifierData virtualModifierData;

	for (md = modifiers_getVirtualModifierList(ob, &virtualModifierData); md; md = md->next)
		if (modifier_dependsOnTime(md) &&
		    (modifier_isEnabled(scene, md, eModifierMode_Realtime) ||
		     modifier_isEnabled(scene, md, eModifierMode_Render)))
		{
			return true;
		}
	return false;
}

MovieClip *BKE_object_movieclip_get(Scene *scene, Object *ob, bool use_default)
{
	MovieClip *clip = use_default ? scene->clip : NULL;
	bConstraint *con = ob->constraints.first, *scon = NULL;

	while (con) {
		if (con->type == CONSTRAINT_TYPE_CAMERASOLVER) {
			if (scon == NULL || (scon->flag & CONSTRAINT_OFF))
				scon = con;
		}

		con = con->next;
	}

	if (scon) {
		bCameraSolverConstraint *solver = scon->data;
		if ((solver->flag & CAMERASOLVER_ACTIVECLIP) == 0)
			clip = solver->clip;
		else
			clip = scene->clip;
	}

	return clip;
}

void BKE_object_runtime_reset(Object *object)
{
	memset(&object->runtime, 0, sizeof(object->runtime));
}

/*
 * Find an associated Armature object
 */
static Object *obrel_armature_find(Object *ob)
{
	Object *ob_arm = NULL;

	if (ob->parent && ob->partype == PARSKEL && ob->parent->type == OB_ARMATURE) {
		ob_arm = ob->parent;
	}
	else {
		ModifierData *mod;
		for (mod = (ModifierData *)ob->modifiers.first; mod; mod = mod->next) {
			if (mod->type == eModifierType_Armature) {
				ob_arm = ((ArmatureModifierData *)mod)->object;
			}
		}
	}

	return ob_arm;
}

static bool obrel_list_test(Object *ob)
{
	return ob && !(ob->id.tag & LIB_TAG_DOIT);
}

static void obrel_list_add(LinkNode **links, Object *ob)
{
	BLI_linklist_prepend(links, ob);
	ob->id.tag |= LIB_TAG_DOIT;
}

/*
 * Iterates over all objects of the given scene layer.
 * Depending on the eObjectSet flag:
 * collect either OB_SET_ALL, OB_SET_VISIBLE or OB_SET_SELECTED objects.
 * If OB_SET_VISIBLE or OB_SET_SELECTED are collected,
 * then also add related objects according to the given includeFilters.
 */
LinkNode *BKE_object_relational_superset(struct ViewLayer *view_layer, eObjectSet objectSet, eObRelationTypes includeFilter)
{
	LinkNode *links = NULL;

	Base *base;

	/* Remove markers from all objects */
	for (base = view_layer->object_bases.first; base; base = base->next) {
		base->object->id.tag &= ~LIB_TAG_DOIT;
	}

	/* iterate over all selected and visible objects */
	for (base = view_layer->object_bases.first; base; base = base->next) {
		if (objectSet == OB_SET_ALL) {
			/* as we get all anyways just add it */
			Object *ob = base->object;
			obrel_list_add(&links, ob);
		}
		else {
			if ((objectSet == OB_SET_SELECTED && TESTBASELIB_BGMODE(base)) ||
			    (objectSet == OB_SET_VISIBLE  && BASE_EDITABLE_BGMODE(base)))
			{
				Object *ob = base->object;

				if (obrel_list_test(ob))
					obrel_list_add(&links, ob);

				/* parent relationship */
				if (includeFilter & (OB_REL_PARENT | OB_REL_PARENT_RECURSIVE)) {
					Object *parent = ob->parent;
					if (obrel_list_test(parent)) {

						obrel_list_add(&links, parent);

						/* recursive parent relationship */
						if (includeFilter & OB_REL_PARENT_RECURSIVE) {
							parent = parent->parent;
							while (obrel_list_test(parent)) {

								obrel_list_add(&links, parent);
								parent = parent->parent;
							}
						}
					}
				}

				/* child relationship */
				if (includeFilter & (OB_REL_CHILDREN | OB_REL_CHILDREN_RECURSIVE)) {
					Base *local_base;
					for (local_base = view_layer->object_bases.first; local_base; local_base = local_base->next) {
						if (BASE_EDITABLE_BGMODE(local_base)) {

							Object *child = local_base->object;
							if (obrel_list_test(child)) {
								if ((includeFilter & OB_REL_CHILDREN_RECURSIVE && BKE_object_is_child_recursive(ob, child)) ||
								    (includeFilter & OB_REL_CHILDREN && child->parent && child->parent == ob))
								{
									obrel_list_add(&links, child);
								}
							}
						}
					}
				}


				/* include related armatures */
				if (includeFilter & OB_REL_MOD_ARMATURE) {
					Object *arm = obrel_armature_find(ob);
					if (obrel_list_test(arm)) {
						obrel_list_add(&links, arm);
					}
				}

			}
		}
	}

	return links;
}

/**
 * return all groups this object is apart of, caller must free.
 */
struct LinkNode *BKE_object_groups(Main *bmain, Object *ob)
{
	LinkNode *collection_linknode = NULL;
	Collection *collection = NULL;
	while ((collection = BKE_collection_object_find(bmain, collection, ob))) {
		BLI_linklist_prepend(&collection_linknode, collection);
	}

	return collection_linknode;
}

void BKE_object_groups_clear(Main *bmain, Object *ob)
{
	Collection *collection = NULL;
	while ((collection = BKE_collection_object_find(bmain, collection, ob))) {
		BKE_collection_object_remove(bmain, collection, ob, false);
		DEG_id_tag_update(&collection->id, DEG_TAG_COPY_ON_WRITE);
	}
}

/**
 * Return a KDTree from the deformed object (in worldspace)
 *
 * \note Only mesh objects currently support deforming, others are TODO.
 *
 * \param ob
 * \param r_tot
 * \return The kdtree or NULL if it can't be created.
 */
KDTree *BKE_object_as_kdtree(Object *ob, int *r_tot)
{
	KDTree *tree = NULL;
	unsigned int tot = 0;

	switch (ob->type) {
		case OB_MESH:
		{
			Mesh *me = ob->data;
			unsigned int i;

			Mesh *me_eval = ob->runtime.mesh_deform_eval ? ob->runtime.mesh_deform_eval : ob->runtime.mesh_deform_eval;
			const int *index;

			if (me_eval && (index = CustomData_get_layer(&me_eval->vdata, CD_ORIGINDEX))) {
				MVert *mvert = me_eval->mvert;
				uint totvert = me_eval->totvert;

				/* tree over-allocs in case where some verts have ORIGINDEX_NONE */
				tot = 0;
				tree = BLI_kdtree_new(totvert);

				/* we don't how how many verts from the DM we can use */
				for (i = 0; i < totvert; i++) {
					if (index[i] != ORIGINDEX_NONE) {
						float co[3];
						mul_v3_m4v3(co, ob->obmat, mvert[i].co);
						BLI_kdtree_insert(tree, index[i], co);
						tot++;
					}
				}
			}
			else {
				MVert *mvert = me->mvert;

				tot = me->totvert;
				tree = BLI_kdtree_new(tot);

				for (i = 0; i < tot; i++) {
					float co[3];
					mul_v3_m4v3(co, ob->obmat, mvert[i].co);
					BLI_kdtree_insert(tree, i, co);
				}
			}

			BLI_kdtree_balance(tree);
			break;
		}
		case OB_CURVE:
		case OB_SURF:
		{
			/* TODO: take deformation into account */
			Curve *cu = ob->data;
			unsigned int i, a;

			Nurb *nu;

			tot = BKE_nurbList_verts_count_without_handles(&cu->nurb);
			tree = BLI_kdtree_new(tot);
			i = 0;

			nu = cu->nurb.first;
			while (nu) {
				if (nu->bezt) {
					BezTriple *bezt;

					bezt = nu->bezt;
					a = nu->pntsu;
					while (a--) {
						float co[3];
						mul_v3_m4v3(co, ob->obmat, bezt->vec[1]);
						BLI_kdtree_insert(tree, i++, co);
						bezt++;
					}
				}
				else {
					BPoint *bp;

					bp = nu->bp;
					a = nu->pntsu * nu->pntsv;
					while (a--) {
						float co[3];
						mul_v3_m4v3(co, ob->obmat, bp->vec);
						BLI_kdtree_insert(tree, i++, co);
						bp++;
					}
				}
				nu = nu->next;
			}

			BLI_kdtree_balance(tree);
			break;
		}
		case OB_LATTICE:
		{
			/* TODO: take deformation into account */
			Lattice *lt = ob->data;
			BPoint *bp;
			unsigned int i;

			tot = lt->pntsu * lt->pntsv * lt->pntsw;
			tree = BLI_kdtree_new(tot);
			i = 0;

			for (bp = lt->def; i < tot; bp++) {
				float co[3];
				mul_v3_m4v3(co, ob->obmat, bp->vec);
				BLI_kdtree_insert(tree, i++, co);
			}

			BLI_kdtree_balance(tree);
			break;
		}
	}

	*r_tot = tot;
	return tree;
}

bool BKE_object_modifier_use_time(Object *ob, ModifierData *md)
{
	if (modifier_dependsOnTime(md)) {
		return true;
	}

	/* Check whether modifier is animated. */
	/* TODO: this should be handled as part of build_animdata() -- Aligorith */
	if (ob->adt) {
		AnimData *adt = ob->adt;
		FCurve *fcu;

		char pattern[MAX_NAME + 16];
		BLI_snprintf(pattern, sizeof(pattern), "modifiers[\"%s\"]", md->name);

		/* action - check for F-Curves with paths containing 'modifiers[' */
		if (adt->action) {
			for (fcu = (FCurve *)adt->action->curves.first;
			     fcu != NULL;
			     fcu = (FCurve *)fcu->next)
			{
				if (fcu->rna_path && strstr(fcu->rna_path, pattern))
					return true;
			}
		}

		/* This here allows modifier properties to get driven and still update properly
		 *
		 * Workaround to get [#26764] (e.g. subsurf levels not updating when animated/driven)
		 * working, without the updating problems ([#28525] [#28690] [#28774] [#28777]) caused
		 * by the RNA updates cache introduced in r.38649
		 */
		for (fcu = (FCurve *)adt->drivers.first;
		     fcu != NULL;
		     fcu = (FCurve *)fcu->next)
		{
			if (fcu->rna_path && strstr(fcu->rna_path, pattern))
				return true;
		}

		/* XXX: also, should check NLA strips, though for now assume that nobody uses
		 * that and we can omit that for performance reasons... */
	}

	return false;
}

bool BKE_object_modifier_gpencil_use_time(Object *ob, GpencilModifierData *md)
{
	if (BKE_gpencil_modifier_dependsOnTime(md)) {
		return true;
	}

	/* Check whether modifier is animated. */
	/* TODO (Aligorith): this should be handled as part of build_animdata() */
	if (ob->adt) {
		AnimData *adt = ob->adt;
		FCurve *fcu;

		char pattern[MAX_NAME + 32];
		BLI_snprintf(pattern, sizeof(pattern), "grease_pencil_modifiers[\"%s\"]", md->name);

		/* action - check for F-Curves with paths containing 'grease_pencil_modifiers[' */
		if (adt->action) {
			for (fcu = adt->action->curves.first; fcu != NULL; fcu = fcu->next) {
				if (fcu->rna_path && strstr(fcu->rna_path, pattern)) {
					return true;
				}
			}
		}

		/* This here allows modifier properties to get driven and still update properly */
		for (fcu = adt->drivers.first; fcu != NULL; fcu = fcu->next) {
			if (fcu->rna_path && strstr(fcu->rna_path, pattern)) {
				return true;
			}
		}
	}

	return false;
}

bool BKE_object_shaderfx_use_time(Object *ob, ShaderFxData *fx)
{
	if (BKE_shaderfx_dependsOnTime(fx)) {
		return true;
	}

	/* Check whether effect is animated. */
	/* TODO (Aligorith): this should be handled as part of build_animdata() */
	if (ob->adt) {
		AnimData *adt = ob->adt;
		FCurve *fcu;

		char pattern[MAX_NAME + 32];
		BLI_snprintf(pattern, sizeof(pattern), "shader_effects[\"%s\"]", fx->name);

		/* action - check for F-Curves with paths containing string[' */
		if (adt->action) {
			for (fcu = adt->action->curves.first; fcu != NULL; fcu = fcu->next) {
				if (fcu->rna_path && strstr(fcu->rna_path, pattern))
					return true;
			}
		}

		/* This here allows properties to get driven and still update properly */
		for (fcu = adt->drivers.first; fcu != NULL; fcu = fcu->next) {
			if (fcu->rna_path && strstr(fcu->rna_path, pattern))
				return true;
		}
	}

	return false;
}

/* set "ignore cache" flag for all caches on this object */
static void object_cacheIgnoreClear(Object *ob, int state)
{
	ListBase pidlist;
	PTCacheID *pid;
	BKE_ptcache_ids_from_object(&pidlist, ob, NULL, 0);

	for (pid = pidlist.first; pid; pid = pid->next) {
		if (pid->cache) {
			if (state)
				pid->cache->flag |= PTCACHE_IGNORE_CLEAR;
			else
				pid->cache->flag &= ~PTCACHE_IGNORE_CLEAR;
		}
	}

	BLI_freelistN(&pidlist);
}

/* Note: this function should eventually be replaced by depsgraph functionality.
 * Avoid calling this in new code unless there is a very good reason for it!
 */
bool BKE_object_modifier_update_subframe(
        Depsgraph *depsgraph, Scene *scene, Object *ob, bool update_mesh,
        int parent_recursion, float frame, int type)
{
	ModifierData *md = modifiers_findByType(ob, (ModifierType)type);
	bConstraint *con;

	if (type == eModifierType_DynamicPaint) {
		DynamicPaintModifierData *pmd = (DynamicPaintModifierData *)md;

		/* if other is dynamic paint canvas, don't update */
		if (pmd && pmd->canvas)
			return true;
	}
	else if (type == eModifierType_Smoke) {
		SmokeModifierData *smd = (SmokeModifierData *)md;

		if (smd && (smd->type & MOD_SMOKE_TYPE_DOMAIN) != 0)
			return true;
	}

	/* if object has parents, update them too */
	if (parent_recursion) {
		int recursion = parent_recursion - 1;
		bool no_update = false;
		if (ob->parent) no_update |= BKE_object_modifier_update_subframe(depsgraph, scene, ob->parent, 0, recursion, frame, type);
		if (ob->track) no_update |= BKE_object_modifier_update_subframe(depsgraph, scene, ob->track, 0, recursion, frame, type);

		/* skip subframe if object is parented
		 * to vertex of a dynamic paint canvas */
		if (no_update && (ob->partype == PARVERT1 || ob->partype == PARVERT3))
			return false;

		/* also update constraint targets */
		for (con = ob->constraints.first; con; con = con->next) {
			const bConstraintTypeInfo *cti = BKE_constraint_typeinfo_get(con);
			ListBase targets = {NULL, NULL};

			if (cti && cti->get_constraint_targets) {
				bConstraintTarget *ct;
				cti->get_constraint_targets(con, &targets);
				for (ct = targets.first; ct; ct = ct->next) {
					if (ct->tar)
						BKE_object_modifier_update_subframe(depsgraph, scene, ct->tar, 0, recursion, frame, type);
				}
				/* free temp targets */
				if (cti->flush_constraint_targets)
					cti->flush_constraint_targets(con, &targets, 0);
			}
		}
	}

	/* was originally OB_RECALC_ALL - TODO - which flags are really needed??? */
	/* TODO(sergey): What about animation? */
	ob->id.recalc |= ID_RECALC_ALL;
	BKE_animsys_evaluate_animdata(depsgraph, scene, &ob->id, ob->adt, frame, ADT_RECALC_ANIM);
	if (update_mesh) {
		/* ignore cache clear during subframe updates
		 * to not mess up cache validity */
		object_cacheIgnoreClear(ob, 1);
		BKE_object_handle_update(depsgraph, scene, ob);
		object_cacheIgnoreClear(ob, 0);
	}
	else
		BKE_object_where_is_calc_time(depsgraph, scene, ob, frame);

	/* for curve following objects, parented curve has to be updated too */
	if (ob->type == OB_CURVE) {
		Curve *cu = ob->data;
		BKE_animsys_evaluate_animdata(depsgraph, scene, &cu->id, cu->adt, frame, ADT_RECALC_ANIM);
	}
	/* and armatures... */
	if (ob->type == OB_ARMATURE) {
		bArmature *arm = ob->data;
		BKE_animsys_evaluate_animdata(depsgraph, scene, &arm->id, arm->adt, frame, ADT_RECALC_ANIM);
		BKE_pose_where_is(depsgraph, scene, ob);
	}

	return false;
}<|MERGE_RESOLUTION|>--- conflicted
+++ resolved
@@ -635,18 +635,11 @@
 		case OB_SURF:
 		case OB_CURVE:
 			return ((Curve *)ob->data)->editnurb != NULL;
+		case OB_HAIR:
+			return ((HairSystem *)ob->data)->edithair != NULL;
 		default:
 			return false;
 	}
-<<<<<<< HEAD
-	else if (ob->type == OB_HAIR) {
-		HairSystem *hsys = ob->data;
-		if (hsys->edithair)
-			return true;
-	}
-	return false;
-=======
->>>>>>> 7e3e26d0
 }
 
 bool BKE_object_is_in_editmode_vgroup(const Object *ob)
