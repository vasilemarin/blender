--- conflicted
+++ resolved
@@ -1082,29 +1082,6 @@
   }
 }
 
-<<<<<<< HEAD
-void BKE_object_init(Object *ob, const short ob_type)
-{
-  object_init_data(&ob->id);
-
-  ob->type = ob_type;
-
-  if (ob->type != OB_EMPTY) {
-    zero_v2(ob->ima_ofs);
-  }
-
-  if (ELEM(ob->type, OB_LAMP, OB_CAMERA, OB_SPEAKER)) {
-    ob->trackflag = OB_NEGZ;
-    ob->upflag = OB_POSY;
-  }
-
-  if (ob->type == OB_GPENCIL) {
-    ob->dtx |= OB_USE_GPENCIL_LIGHTS;
-  }
-}
-
-=======
->>>>>>> c08151c6
 /* more general add: creates minimum required data, but without vertices etc. */
 Object *BKE_object_add_only_object(Main *bmain, int type, const char *name)
 {
