--- conflicted
+++ resolved
@@ -475,10 +475,6 @@
     if (ob->runtime.is_data_eval_owned) {
       ID *data_eval = ob->runtime.data_eval;
       if (GS(data_eval->name) == ID_ME) {
-<<<<<<< HEAD
-        /* TODO: why exception? */
-=======
->>>>>>> f48ad37e
         BKE_mesh_eval_delete((Mesh *)data_eval);
       }
       else {
@@ -3191,10 +3187,7 @@
                                       void (*func_cb)(const float[3], void *),
                                       void *user_data)
 {
-<<<<<<< HEAD
   /* TODO: pointcloud and hair objects support */
-=======
->>>>>>> f48ad37e
   Mesh *mesh_eval = BKE_object_get_evaluated_mesh(ob);
   float co[3];
 
