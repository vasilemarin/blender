--- conflicted
+++ resolved
@@ -1558,13 +1558,6 @@
 			mvert[i].co[2] -= normal[2]*val;
 		}
 	}
-<<<<<<< HEAD
-	else return;
-
-	if (update_normals)
-		CDDM_calc_normals_mapping(result);
-=======
->>>>>>> 67b2985c
 }
 
 /*
@@ -1773,11 +1766,7 @@
 							normal_short_to_float_v3(normal, mvert[i].no);
 							madd_v3_v3fl(mvert[i].co, normal, wPoint[i].height);
 						}
-<<<<<<< HEAD
-						CDDM_calc_normals_mapping(result);
-=======
 						update_normals = 1;
->>>>>>> 67b2985c
 					}
 
 					/* displace */
@@ -1790,7 +1779,7 @@
 		}
 
 		if (update_normals)
-			CDDM_calc_normals(result);
+			CDDM_calc_normals_mapping(result);
 	}
 	/* make a copy of dm to use as brush data */
 	if (pmd->brush) {
