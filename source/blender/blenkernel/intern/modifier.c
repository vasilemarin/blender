/*
 * This program is free software; you can redistribute it and/or
 * modify it under the terms of the GNU General Public License
 * as published by the Free Software Foundation; either version 2
 * of the License, or (at your option) any later version.
 *
 * This program is distributed in the hope that it will be useful,
 * but WITHOUT ANY WARRANTY; without even the implied warranty of
 * MERCHANTABILITY or FITNESS FOR A PARTICULAR PURPOSE.  See the
 * GNU General Public License for more details.
 *
 * You should have received a copy of the GNU General Public License
 * along with this program; if not, write to the Free Software Foundation,
 * Inc., 51 Franklin Street, Fifth Floor, Boston, MA 02110-1301, USA.
 *
 * The Original Code is Copyright (C) 2005 by the Blender Foundation.
 * All rights reserved.
 * Modifier stack implementation.
 *
 * BKE_modifier.h contains the function prototypes for this file.
 */

/** \file
 * \ingroup bke
 */

/* Allow using deprecated functionality for .blend file I/O. */
#define DNA_DEPRECATED_ALLOW

#include <float.h>
#include <math.h>
#include <stdarg.h>
#include <stddef.h>
#include <stdlib.h>
#include <string.h>

#include "MEM_guardedalloc.h"

#include "DNA_armature_types.h"
#include "DNA_cloth_types.h"
#include "DNA_dynamicpaint_types.h"
#include "DNA_fluid_types.h"
#include "DNA_gpencil_modifier_types.h"
#include "DNA_mesh_types.h"
#include "DNA_object_fluidsim_types.h"
#include "DNA_object_force_types.h"
#include "DNA_object_types.h"
#include "DNA_scene_types.h"
#include "DNA_screen_types.h"

#include "BLI_linklist.h"
#include "BLI_listbase.h"
#include "BLI_path_util.h"
#include "BLI_session_uuid.h"
#include "BLI_string.h"
#include "BLI_string_utils.h"
#include "BLI_utildefines.h"

#include "BLT_translation.h"

#include "BKE_DerivedMesh.h"
#include "BKE_appdir.h"
#include "BKE_editmesh.h"
#include "BKE_editmesh_cache.h"
#include "BKE_effect.h"
#include "BKE_fluid.h"
#include "BKE_global.h"
#include "BKE_gpencil_modifier.h"
#include "BKE_idtype.h"
#include "BKE_key.h"
#include "BKE_lib_id.h"
#include "BKE_lib_query.h"
#include "BKE_mesh.h"
#include "BKE_mesh_wrapper.h"
#include "BKE_multires.h"
#include "BKE_object.h"
#include "BKE_pointcache.h"

/* may move these, only for BKE_modifier_path_relbase */
#include "BKE_main.h"
/* end */

#include "DEG_depsgraph.h"
#include "DEG_depsgraph_query.h"

#include "MOD_modifiertypes.h"

#include "BLO_read_write.h"

#include "CLG_log.h"

static CLG_LogRef LOG = {"bke.modifier"};
static ModifierTypeInfo *modifier_types[NUM_MODIFIER_TYPES] = {NULL};
static VirtualModifierData virtualModifierCommonData;

void BKE_modifier_init(void)
{
  ModifierData *md;

  /* Initialize modifier types */
  modifier_type_init(modifier_types); /* MOD_utils.c */

  /* Initialize global common storage used for virtual modifier list. */
  md = BKE_modifier_new(eModifierType_Armature);
  virtualModifierCommonData.amd = *((ArmatureModifierData *)md);
  BKE_modifier_free(md);

  md = BKE_modifier_new(eModifierType_Curve);
  virtualModifierCommonData.cmd = *((CurveModifierData *)md);
  BKE_modifier_free(md);

  md = BKE_modifier_new(eModifierType_Lattice);
  virtualModifierCommonData.lmd = *((LatticeModifierData *)md);
  BKE_modifier_free(md);

  md = BKE_modifier_new(eModifierType_ShapeKey);
  virtualModifierCommonData.smd = *((ShapeKeyModifierData *)md);
  BKE_modifier_free(md);

  virtualModifierCommonData.amd.modifier.mode |= eModifierMode_Virtual;
  virtualModifierCommonData.cmd.modifier.mode |= eModifierMode_Virtual;
  virtualModifierCommonData.lmd.modifier.mode |= eModifierMode_Virtual;
  virtualModifierCommonData.smd.modifier.mode |= eModifierMode_Virtual;
}

const ModifierTypeInfo *BKE_modifier_get_info(ModifierType type)
{
  /* type unsigned, no need to check < 0 */
  if (type < NUM_MODIFIER_TYPES && modifier_types[type] && modifier_types[type]->name[0] != '\0') {
    return modifier_types[type];
  }

  return NULL;
}

void BKE_modifier_type_panel_id(ModifierType type, char *r_idname)
{
  const ModifierTypeInfo *mti = BKE_modifier_get_info(type);

  strcpy(r_idname, MODIFIER_TYPE_PANEL_PREFIX);
  strcat(r_idname, mti->name);
}

void BKE_modifier_panel_expand(ModifierData *md)
{
  md->ui_expand_flag |= UI_PANEL_DATA_EXPAND_ROOT;
}

/***/

ModifierData *BKE_modifier_new(int type)
{
  const ModifierTypeInfo *mti = BKE_modifier_get_info(type);
  ModifierData *md = MEM_callocN(mti->structSize, mti->structName);

  /* NOTE: this name must be made unique later. */
  BLI_strncpy(md->name, DATA_(mti->name), sizeof(md->name));

  md->type = type;
  md->mode = eModifierMode_Realtime | eModifierMode_Render;
  md->flag = eModifierFlag_OverrideLibrary_Local;
  md->ui_expand_flag = 1; /* Only open the main panel at the beginning, not the sub-panels. */

  if (mti->flags & eModifierTypeFlag_EnableInEditmode) {
    md->mode |= eModifierMode_Editmode;
  }

  if (mti->initData) {
    mti->initData(md);
  }

  BKE_modifier_session_uuid_generate(md);

  return md;
}

static void modifier_free_data_id_us_cb(void *UNUSED(userData),
                                        Object *UNUSED(ob),
                                        ID **idpoin,
                                        int cb_flag)
{
  ID *id = *idpoin;
  if (id != NULL && (cb_flag & IDWALK_CB_USER) != 0) {
    id_us_min(id);
  }
}

void BKE_modifier_free_ex(ModifierData *md, const int flag)
{
  const ModifierTypeInfo *mti = BKE_modifier_get_info(md->type);

  if ((flag & LIB_ID_CREATE_NO_USER_REFCOUNT) == 0) {
    if (mti->foreachIDLink) {
      mti->foreachIDLink(md, NULL, modifier_free_data_id_us_cb, NULL);
    }
  }

  if (mti->freeData) {
    mti->freeData(md);
  }
  if (md->error) {
    MEM_freeN(md->error);
  }

  MEM_freeN(md);
}

void BKE_modifier_free(ModifierData *md)
{
  BKE_modifier_free_ex(md, 0);
}

void BKE_modifier_remove_from_list(Object *ob, ModifierData *md)
{
  BLI_assert(BLI_findindex(&ob->modifiers, md) != -1);

  if (md->flag & eModifierFlag_Active) {
    /* Prefer the previous modifier but use the next if this modifier is the first in the list. */
    if (md->next != NULL) {
      BKE_object_modifier_set_active(ob, md->next);
    }
    else if (md->prev != NULL) {
      BKE_object_modifier_set_active(ob, md->prev);
    }
  }

  BLI_remlink(&ob->modifiers, md);
}

void BKE_modifier_session_uuid_generate(ModifierData *md)
{
  md->session_uuid = BLI_session_uuid_generate();
}

bool BKE_modifier_unique_name(ListBase *modifiers, ModifierData *md)
{
  if (modifiers && md) {
    const ModifierTypeInfo *mti = BKE_modifier_get_info(md->type);

    return BLI_uniquename(
        modifiers, md, DATA_(mti->name), '.', offsetof(ModifierData, name), sizeof(md->name));
  }
  return false;
}

bool BKE_modifier_depends_ontime(Scene *scene, ModifierData *md, const int dag_eval_mode)
{
  const ModifierTypeInfo *mti = BKE_modifier_get_info(md->type);

  return mti->dependsOnTime && mti->dependsOnTime(scene, md, dag_eval_mode);
}

bool BKE_modifier_supports_mapping(ModifierData *md)
{
  const ModifierTypeInfo *mti = BKE_modifier_get_info(md->type);

  return (mti->type == eModifierTypeType_OnlyDeform ||
          (mti->flags & eModifierTypeFlag_SupportsMapping));
}

bool BKE_modifier_is_preview(ModifierData *md)
{
  const ModifierTypeInfo *mti = BKE_modifier_get_info(md->type);

  /* Constructive modifiers are highly likely to also modify data like vgroups or vcol! */
  if (!((mti->flags & eModifierTypeFlag_UsesPreview) ||
        (mti->type == eModifierTypeType_Constructive))) {
    return false;
  }

  if (md->mode & eModifierMode_Realtime) {
    return true;
  }

  return false;
}

ModifierData *BKE_modifiers_findby_type(const Object *ob, ModifierType type)
{
  LISTBASE_FOREACH (ModifierData *, md, &ob->modifiers) {
    if (md->type == type) {
      return md;
    }
  }
  return NULL;
}

ModifierData *BKE_modifiers_findby_name(const Object *ob, const char *name)
{
  return BLI_findstring(&(ob->modifiers), name, offsetof(ModifierData, name));
}

void BKE_modifiers_clear_errors(Object *ob)
{
  LISTBASE_FOREACH (ModifierData *, md, &ob->modifiers) {
    if (md->error) {
      MEM_freeN(md->error);
      md->error = NULL;
    }
  }
}

void BKE_modifiers_foreach_ID_link(Object *ob, IDWalkFunc walk, void *userData)
{
  LISTBASE_FOREACH (ModifierData *, md, &ob->modifiers) {
    const ModifierTypeInfo *mti = BKE_modifier_get_info(md->type);

    if (mti->foreachIDLink) {
      mti->foreachIDLink(md, ob, walk, userData);
    }
  }
}

void BKE_modifiers_foreach_tex_link(Object *ob, TexWalkFunc walk, void *userData)
{
  LISTBASE_FOREACH (ModifierData *, md, &ob->modifiers) {
    const ModifierTypeInfo *mti = BKE_modifier_get_info(md->type);

    if (mti->foreachTexLink) {
      mti->foreachTexLink(md, ob, walk, userData);
    }
  }
}

void BKE_modifier_copydata_generic(const ModifierData *md_src,
                                   ModifierData *md_dst,
                                   const int UNUSED(flag))
{
  const ModifierTypeInfo *mti = BKE_modifier_get_info(md_src->type);

  /* md_dst may have already be fully initialized with some extra allocated data,
   * we need to free it now to avoid memleak. */
  if (mti->freeData) {
    mti->freeData(md_dst);
  }

  const size_t data_size = sizeof(ModifierData);
  const char *md_src_data = ((const char *)md_src) + data_size;
  char *md_dst_data = ((char *)md_dst) + data_size;
  BLI_assert(data_size <= (size_t)mti->structSize);
  memcpy(md_dst_data, md_src_data, (size_t)mti->structSize - data_size);

  /* Runtime fields are never to be preserved. */
  md_dst->runtime = NULL;
}

static void modifier_copy_data_id_us_cb(void *UNUSED(userData),
                                        Object *UNUSED(ob),
                                        ID **idpoin,
                                        int cb_flag)
{
  ID *id = *idpoin;
  if (id != NULL && (cb_flag & IDWALK_CB_USER) != 0) {
    id_us_plus(id);
  }
}

void BKE_modifier_copydata_ex(ModifierData *md, ModifierData *target, const int flag)
{
  const ModifierTypeInfo *mti = BKE_modifier_get_info(md->type);

  target->mode = md->mode;
  target->flag = md->flag;
  target->ui_expand_flag = md->ui_expand_flag;

  if (mti->copyData) {
    mti->copyData(md, target, flag);
  }

  if ((flag & LIB_ID_CREATE_NO_USER_REFCOUNT) == 0) {
    if (mti->foreachIDLink) {
      mti->foreachIDLink(target, NULL, modifier_copy_data_id_us_cb, NULL);
    }
  }

  if (flag & LIB_ID_CREATE_NO_MAIN) {
    /* Make sure UUID is the same between the source and the target.
     * This is needed in the cases when UUID is to be preserved and when there is no copyData
     * callback, or the copyData does not do full byte copy of the modifier data. */
    target->session_uuid = md->session_uuid;
  }
  else {
    /* In the case copyData made full byte copy force UUID to be re-generated. */
    BKE_modifier_session_uuid_generate(md);
  }
}

void BKE_modifier_copydata(ModifierData *md, ModifierData *target)
{
  BKE_modifier_copydata_ex(md, target, 0);
}

bool BKE_modifier_supports_cage(struct Scene *scene, ModifierData *md)
{
  const ModifierTypeInfo *mti = BKE_modifier_get_info(md->type);

  return ((!mti->isDisabled || !mti->isDisabled(scene, md, 0)) &&
          (mti->flags & eModifierTypeFlag_SupportsEditmode) && BKE_modifier_supports_mapping(md));
}

bool BKE_modifier_couldbe_cage(struct Scene *scene, ModifierData *md)
{
  const ModifierTypeInfo *mti = BKE_modifier_get_info(md->type);

  return ((md->mode & eModifierMode_Realtime) && (md->mode & eModifierMode_Editmode) &&
          (!mti->isDisabled || !mti->isDisabled(scene, md, 0)) &&
          BKE_modifier_supports_mapping(md));
}

bool BKE_modifier_is_same_topology(ModifierData *md)
{
  const ModifierTypeInfo *mti = BKE_modifier_get_info(md->type);
  return ELEM(mti->type, eModifierTypeType_OnlyDeform, eModifierTypeType_NonGeometrical);
}

bool BKE_modifier_is_non_geometrical(ModifierData *md)
{
  const ModifierTypeInfo *mti = BKE_modifier_get_info(md->type);
  return (mti->type == eModifierTypeType_NonGeometrical);
}

void BKE_modifier_set_error(const Object *ob, ModifierData *md, const char *_format, ...)
{
  char buffer[512];
  va_list ap;
  const char *format = TIP_(_format);

  va_start(ap, _format);
  vsnprintf(buffer, sizeof(buffer), format, ap);
  va_end(ap);
  buffer[sizeof(buffer) - 1] = '\0';

  if (md->error) {
    MEM_freeN(md->error);
  }

  md->error = BLI_strdup(buffer);

#ifndef NDEBUG
  if ((md->mode & eModifierMode_Virtual) == 0) {
    /* Ensure correct object is passed in. */
    const Object *ob_orig = (Object *)DEG_get_original_id((ID *)&ob->id);
    const ModifierData *md_orig = md->orig_modifier_data ? md->orig_modifier_data : md;
    BLI_assert(BLI_findindex(&ob_orig->modifiers, md_orig) != -1);
  }
#endif

  CLOG_ERROR(&LOG, "Object: \"%s\", Modifier: \"%s\", %s", ob->id.name + 2, md->name, md->error);
}

int BKE_modifiers_get_cage_index(const Scene *scene,
                                 Object *ob,
                                 int *r_lastPossibleCageIndex,
                                 bool is_virtual)
{
  VirtualModifierData virtualModifierData;
  ModifierData *md = (is_virtual) ?
                         BKE_modifiers_get_virtual_modifierlist(ob, &virtualModifierData) :
                         ob->modifiers.first;

  if (r_lastPossibleCageIndex) {
    /* ensure the value is initialized */
    *r_lastPossibleCageIndex = -1;
  }

  /* Find the last modifier acting on the cage. */
  int cageIndex = -1;
  for (int i = 0; md; i++, md = md->next) {
    const ModifierTypeInfo *mti = BKE_modifier_get_info(md->type);
    bool supports_mapping;

    if (mti->isDisabled && mti->isDisabled(scene, md, 0)) {
      continue;
    }
    if (!(mti->flags & eModifierTypeFlag_SupportsEditmode)) {
      continue;
    }
    if (md->mode & eModifierMode_DisableTemporary) {
      continue;
    }

    supports_mapping = BKE_modifier_supports_mapping(md);
    if (r_lastPossibleCageIndex && supports_mapping) {
      *r_lastPossibleCageIndex = i;
    }

    if (!(md->mode & eModifierMode_Realtime)) {
      continue;
    }
    if (!(md->mode & eModifierMode_Editmode)) {
      continue;
    }

    if (!supports_mapping) {
      break;
    }

    if (md->mode & eModifierMode_OnCage) {
      cageIndex = i;
    }
  }

  return cageIndex;
}

bool BKE_modifiers_is_softbody_enabled(Object *ob)
{
  ModifierData *md = BKE_modifiers_findby_type(ob, eModifierType_Softbody);

  return (md && md->mode & (eModifierMode_Realtime | eModifierMode_Render));
}

bool BKE_modifiers_is_cloth_enabled(Object *ob)
{
  ModifierData *md = BKE_modifiers_findby_type(ob, eModifierType_Cloth);

  return (md && md->mode & (eModifierMode_Realtime | eModifierMode_Render));
}

bool BKE_modifiers_is_modifier_enabled(Object *ob, int modifierType)
{
  ModifierData *md = BKE_modifiers_findby_type(ob, modifierType);

  return (md && md->mode & (eModifierMode_Realtime | eModifierMode_Render));
}

bool BKE_modifiers_is_particle_enabled(Object *ob)
{
  ModifierData *md = BKE_modifiers_findby_type(ob, eModifierType_ParticleSystem);

  return (md && md->mode & (eModifierMode_Realtime | eModifierMode_Render));
}

bool BKE_modifier_is_enabled(const struct Scene *scene, ModifierData *md, int required_mode)
{
  const ModifierTypeInfo *mti = BKE_modifier_get_info(md->type);

  if ((md->mode & required_mode) != required_mode) {
    return false;
  }
  if (scene != NULL && mti->isDisabled &&
      mti->isDisabled(scene, md, required_mode == eModifierMode_Render)) {
    return false;
  }
  if (md->mode & eModifierMode_DisableTemporary) {
    return false;
  }
  if ((required_mode & eModifierMode_Editmode) &&
      !(mti->flags & eModifierTypeFlag_SupportsEditmode)) {
    return false;
  }

  return true;
}

bool BKE_modifier_is_nonlocal_in_liboverride(const Object *ob, const ModifierData *md)
{
  return (ID_IS_OVERRIDE_LIBRARY(ob) &&
          (md == NULL || (md->flag & eModifierFlag_OverrideLibrary_Local) == 0));
}

CDMaskLink *BKE_modifier_calc_data_masks(const struct Scene *scene,
                                         Object *ob,
                                         ModifierData *md,
                                         CustomData_MeshMasks *final_datamask,
                                         int required_mode,
                                         ModifierData *previewmd,
                                         const CustomData_MeshMasks *previewmask)
{
  CDMaskLink *dataMasks = NULL;
  CDMaskLink *curr, *prev;
  bool have_deform_modifier = false;

  /* build a list of modifier data requirements in reverse order */
  for (; md; md = md->next) {
    const ModifierTypeInfo *mti = BKE_modifier_get_info(md->type);

    curr = MEM_callocN(sizeof(CDMaskLink), "CDMaskLink");

    if (BKE_modifier_is_enabled(scene, md, required_mode)) {
      if (mti->type == eModifierTypeType_OnlyDeform) {
        have_deform_modifier = true;
      }

      if (mti->requiredDataMask) {
        mti->requiredDataMask(ob, md, &curr->mask);
      }

      if (previewmd == md && previewmask != NULL) {
        CustomData_MeshMasks_update(&curr->mask, previewmask);
      }
    }

    if (!have_deform_modifier) {
      /* Don't create orco layer when there is no deformation, we fall
       * back to regular vertex coordinates */
      curr->mask.vmask &= ~CD_MASK_ORCO;
    }

    /* prepend new datamask */
    curr->next = dataMasks;
    dataMasks = curr;
  }

  if (!have_deform_modifier) {
    final_datamask->vmask &= ~CD_MASK_ORCO;
  }

  /* build the list of required data masks - each mask in the list must
   * include all elements of the masks that follow it
   *
   * note the list is currently in reverse order, so "masks that follow it"
   * actually means "masks that precede it" at the moment
   */
  for (curr = dataMasks, prev = NULL; curr; prev = curr, curr = curr->next) {
    if (prev) {
      CustomData_MeshMasks_update(&curr->mask, &prev->mask);
    }
    else {
      CustomData_MeshMasks_update(&curr->mask, final_datamask);
    }
  }

  /* reverse the list so it's in the correct order */
  BLI_linklist_reverse((LinkNode **)&dataMasks);

  return dataMasks;
}

ModifierData *BKE_modifier_get_last_preview(const struct Scene *scene,
                                            ModifierData *md,
                                            int required_mode)
{
  ModifierData *tmp_md = NULL;

  if ((required_mode & ~eModifierMode_Editmode) != eModifierMode_Realtime) {
    return tmp_md;
  }

  /* Find the latest modifier in stack generating preview. */
  for (; md; md = md->next) {
    if (BKE_modifier_is_enabled(scene, md, required_mode) && BKE_modifier_is_preview(md)) {
      tmp_md = md;
    }
  }
  return tmp_md;
}

ModifierData *BKE_modifiers_get_virtual_modifierlist(const Object *ob,
                                                     VirtualModifierData *virtualModifierData)
{
  ModifierData *md = ob->modifiers.first;

  *virtualModifierData = virtualModifierCommonData;

  if (ob->parent) {
    if (ob->parent->type == OB_ARMATURE && ob->partype == PARSKEL) {
      virtualModifierData->amd.object = ob->parent;
      virtualModifierData->amd.modifier.next = md;
      virtualModifierData->amd.deformflag = ((bArmature *)(ob->parent->data))->deformflag;
      md = &virtualModifierData->amd.modifier;
    }
    else if (ob->parent->type == OB_CURVE && ob->partype == PARSKEL) {
      virtualModifierData->cmd.object = ob->parent;
      virtualModifierData->cmd.defaxis = ob->trackflag + 1;
      virtualModifierData->cmd.modifier.next = md;
      md = &virtualModifierData->cmd.modifier;
    }
    else if (ob->parent->type == OB_LATTICE && ob->partype == PARSKEL) {
      virtualModifierData->lmd.object = ob->parent;
      virtualModifierData->lmd.modifier.next = md;
      md = &virtualModifierData->lmd.modifier;
    }
  }

  /* shape key modifier, not yet for curves */
  if (ELEM(ob->type, OB_MESH, OB_LATTICE) && BKE_key_from_object(ob)) {
    if (ob->type == OB_MESH && (ob->shapeflag & OB_SHAPE_EDIT_MODE)) {
      virtualModifierData->smd.modifier.mode |= eModifierMode_Editmode | eModifierMode_OnCage;
    }
    else {
      virtualModifierData->smd.modifier.mode &= ~eModifierMode_Editmode | eModifierMode_OnCage;
    }

    virtualModifierData->smd.modifier.next = md;
    md = &virtualModifierData->smd.modifier;
  }

  return md;
}

Object *BKE_modifiers_is_deformed_by_armature(Object *ob)
{
  if (ob->type == OB_GPENCIL) {
    GpencilVirtualModifierData gpencilvirtualModifierData;
    ArmatureGpencilModifierData *agmd = NULL;
    GpencilModifierData *gmd = BKE_gpencil_modifiers_get_virtual_modifierlist(
        ob, &gpencilvirtualModifierData);

    /* return the first selected armature, this lets us use multiple armatures */
    for (; gmd; gmd = gmd->next) {
      if (gmd->type == eGpencilModifierType_Armature) {
        agmd = (ArmatureGpencilModifierData *)gmd;
        if (agmd->object && (agmd->object->base_flag & BASE_SELECTED)) {
          return agmd->object;
        }
      }
    }
    /* If we're still here then return the last armature. */
    if (agmd) {
      return agmd->object;
    }
  }
  else {
    VirtualModifierData virtualModifierData;
    ArmatureModifierData *amd = NULL;
    ModifierData *md = BKE_modifiers_get_virtual_modifierlist(ob, &virtualModifierData);

    /* return the first selected armature, this lets us use multiple armatures */
    for (; md; md = md->next) {
      if (md->type == eModifierType_Armature) {
        amd = (ArmatureModifierData *)md;
        if (amd->object && (amd->object->base_flag & BASE_SELECTED)) {
          return amd->object;
        }
      }
    }
    /* If we're still here then return the last armature. */
    if (amd) {
      return amd->object;
    }
  }

  return NULL;
}

Object *BKE_modifiers_is_deformed_by_meshdeform(Object *ob)
{
  VirtualModifierData virtualModifierData;
  ModifierData *md = BKE_modifiers_get_virtual_modifierlist(ob, &virtualModifierData);
  MeshDeformModifierData *mdmd = NULL;

  /* return the first selected armature, this lets us use multiple armatures */
  for (; md; md = md->next) {
    if (md->type == eModifierType_MeshDeform) {
      mdmd = (MeshDeformModifierData *)md;
      if (mdmd->object && (mdmd->object->base_flag & BASE_SELECTED)) {
        return mdmd->object;
      }
    }
  }

  if (mdmd) { /* if we're still here then return the last armature */
    return mdmd->object;
  }

  return NULL;
}

Object *BKE_modifiers_is_deformed_by_lattice(Object *ob)
{
  VirtualModifierData virtualModifierData;
  ModifierData *md = BKE_modifiers_get_virtual_modifierlist(ob, &virtualModifierData);
  LatticeModifierData *lmd = NULL;

  /* return the first selected lattice, this lets us use multiple lattices */
  for (; md; md = md->next) {
    if (md->type == eModifierType_Lattice) {
      lmd = (LatticeModifierData *)md;
      if (lmd->object && (lmd->object->base_flag & BASE_SELECTED)) {
        return lmd->object;
      }
    }
  }

  if (lmd) { /* if we're still here then return the last lattice */
    return lmd->object;
  }

  return NULL;
}

Object *BKE_modifiers_is_deformed_by_curve(Object *ob)
{
  VirtualModifierData virtualModifierData;
  ModifierData *md = BKE_modifiers_get_virtual_modifierlist(ob, &virtualModifierData);
  CurveModifierData *cmd = NULL;

  /* return the first selected curve, this lets us use multiple curves */
  for (; md; md = md->next) {
    if (md->type == eModifierType_Curve) {
      cmd = (CurveModifierData *)md;
      if (cmd->object && (cmd->object->base_flag & BASE_SELECTED)) {
        return cmd->object;
      }
    }
  }

  if (cmd) { /* if we're still here then return the last curve */
    return cmd->object;
  }

  return NULL;
}

bool BKE_modifiers_uses_multires(Object *ob)
{
  VirtualModifierData virtualModifierData;
  ModifierData *md = BKE_modifiers_get_virtual_modifierlist(ob, &virtualModifierData);
  MultiresModifierData *mmd = NULL;

  for (; md; md = md->next) {
    if (md->type == eModifierType_Multires) {
      mmd = (MultiresModifierData *)md;
      if (mmd->totlvl != 0) {
        return true;
      }
    }
  }
  return false;
}

bool BKE_modifiers_uses_armature(Object *ob, bArmature *arm)
{
  VirtualModifierData virtualModifierData;
  ModifierData *md = BKE_modifiers_get_virtual_modifierlist(ob, &virtualModifierData);

  for (; md; md = md->next) {
    if (md->type == eModifierType_Armature) {
      ArmatureModifierData *amd = (ArmatureModifierData *)md;
      if (amd->object && amd->object->data == arm) {
        return true;
      }
    }
  }

  return false;
}

bool BKE_modifiers_uses_subsurf_facedots(const struct Scene *scene, Object *ob)
{
  /* Search (backward) in the modifier stack to find if we have a subsurf modifier (enabled) before
   * the last modifier displayed on cage (or if the subsurf is the last). */
  VirtualModifierData virtualModifierData;
  ModifierData *md = BKE_modifiers_get_virtual_modifierlist(ob, &virtualModifierData);
  int cage_index = BKE_modifiers_get_cage_index(scene, ob, NULL, 1);
  if (cage_index == -1) {
    return false;
  }
  /* Find first modifier enabled on cage. */
  for (int i = 0; md && i < cage_index; i++) {
    md = md->next;
  }
  /* Now from this point, search for subsurf modifier. */
  for (; md; md = md->prev) {
    const ModifierTypeInfo *mti = BKE_modifier_get_info(md->type);
    if (md->type == eModifierType_Subsurf) {
      ModifierMode mode = eModifierMode_Realtime | eModifierMode_Editmode;
      if (BKE_modifier_is_enabled(scene, md, mode)) {
        return true;
      }
    }
    else if (mti->type == eModifierTypeType_OnlyDeform) {
      /* These modifiers do not reset the subdiv flag nor change the topology.
       * We can still search for a subsurf modifier. */
    }
    else {
      /* Other modifiers may reset the subdiv facedot flag or create. */
      return false;
    }
  }
  return false;
}

bool BKE_modifier_is_correctable_deformed(ModifierData *md)
{
  const ModifierTypeInfo *mti = BKE_modifier_get_info(md->type);
  return mti->deformMatricesEM != NULL;
}

bool BKE_modifiers_is_correctable_deformed(const struct Scene *scene, Object *ob)
{
  VirtualModifierData virtualModifierData;
  ModifierData *md = BKE_modifiers_get_virtual_modifierlist(ob, &virtualModifierData);
  int required_mode = eModifierMode_Realtime;

  if (ob->mode == OB_MODE_EDIT) {
    required_mode |= eModifierMode_Editmode;
  }
  for (; md; md = md->next) {
    if (!BKE_modifier_is_enabled(scene, md, required_mode)) {
      /* pass */
    }
    else if (BKE_modifier_is_correctable_deformed(md)) {
      return true;
    }
  }
  return false;
}

void BKE_modifier_free_temporary_data(ModifierData *md)
{
  if (md->type == eModifierType_Armature) {
    ArmatureModifierData *amd = (ArmatureModifierData *)md;

    MEM_SAFE_FREE(amd->vert_coords_prev);
  }
}

void BKE_modifiers_test_object(Object *ob)
{
  ModifierData *md;

  /* just multires checked for now, since only multires
   * modifies mesh data */

  if (ob->type != OB_MESH) {
    return;
  }

  for (md = ob->modifiers.first; md; md = md->next) {
    if (md->type == eModifierType_Multires) {
      MultiresModifierData *mmd = (MultiresModifierData *)md;

      multiresModifier_set_levels_from_disps(mmd, ob);
    }
  }
}

const char *BKE_modifier_path_relbase(Main *bmain, Object *ob)
{
  /* - If the ID is from a library, return library path.
   * - Else if the file has been saved return the blend file path.
   * - Else if the file isn't saved and the ID isn't from a library, return the temp dir.
   */
  if (G.relbase_valid || ID_IS_LINKED(ob)) {
    return ID_BLEND_PATH(bmain, &ob->id);
  }

  /* Last resort, better than using "" which resolves to the current working directory. */
  return BKE_tempdir_session();
}

const char *BKE_modifier_path_relbase_from_global(Object *ob)
{
  return BKE_modifier_path_relbase(G_MAIN, ob);
}

void BKE_modifier_path_init(char *path, int path_maxlen, const char *name)
{
  BLI_join_dirfile(path, path_maxlen, G.relbase_valid ? "//" : BKE_tempdir_session(), name);
}

/**
 * Call when #ModifierTypeInfo.dependsOnNormals callback requests normals.
 */
static void modwrap_dependsOnNormals(Mesh *me)
{
  switch ((eMeshWrapperType)me->runtime.wrapper_type) {
    case ME_WRAPPER_TYPE_BMESH: {
      EditMeshData *edit_data = me->runtime.edit_data;
      if (edit_data->vertexCos) {
        /* Note that 'ensure' is acceptable here since these values aren't modified in-place.
         * If that changes we'll need to recalculate. */
        BKE_editmesh_cache_ensure_vert_normals(me->edit_mesh, edit_data);
      }
      else {
        BM_mesh_normals_update(me->edit_mesh->bm);
      }
      break;
    }
    case ME_WRAPPER_TYPE_SUBD:
    case ME_WRAPPER_TYPE_MDATA:
      BKE_mesh_calc_normals(me);
      break;
  }
}

/* wrapper around ModifierTypeInfo.modifyMesh that ensures valid normals */

struct Mesh *BKE_modifier_modify_mesh(ModifierData *md,
                                      const ModifierEvalContext *ctx,
                                      struct Mesh *me)
{
  const ModifierTypeInfo *mti = BKE_modifier_get_info(md->type);
  BLI_assert(CustomData_has_layer(&me->pdata, CD_NORMAL) == false);

  if (me->runtime.wrapper_type == ME_WRAPPER_TYPE_BMESH) {
    if ((mti->flags & eModifierTypeFlag_AcceptsBMesh) == 0) {
      BKE_mesh_wrapper_ensure_mdata(me);
    }
  }

  if (mti->dependsOnNormals && mti->dependsOnNormals(md)) {
    modwrap_dependsOnNormals(me);
  }
  return mti->modifyMesh(md, ctx, me);
}

void BKE_modifier_deform_verts(ModifierData *md,
                               const ModifierEvalContext *ctx,
                               Mesh *me,
                               float (*vertexCos)[3],
                               int numVerts)
{
  const ModifierTypeInfo *mti = BKE_modifier_get_info(md->type);
  BLI_assert(!me || CustomData_has_layer(&me->pdata, CD_NORMAL) == false);

  if (me && mti->dependsOnNormals && mti->dependsOnNormals(md)) {
    modwrap_dependsOnNormals(me);
  }
  mti->deformVerts(md, ctx, me, vertexCos, numVerts);
}

void BKE_modifier_deform_vertsEM(ModifierData *md,
                                 const ModifierEvalContext *ctx,
                                 struct BMEditMesh *em,
                                 Mesh *me,
                                 float (*vertexCos)[3],
                                 int numVerts)
{
  const ModifierTypeInfo *mti = BKE_modifier_get_info(md->type);
  BLI_assert(!me || CustomData_has_layer(&me->pdata, CD_NORMAL) == false);

  if (me && mti->dependsOnNormals && mti->dependsOnNormals(md)) {
    BKE_mesh_calc_normals(me);
  }
  mti->deformVertsEM(md, ctx, em, me, vertexCos, numVerts);
}

/* end modifier callback wrappers */

<<<<<<< HEAD
/**
 * Get evaluated mesh for other evaluated object, which is used as an operand for the modifier,
 * e.g. second operand for boolean modifier.
 * Note that modifiers in stack always get fully evaluated COW ID pointers,
 * never original ones. Makes things simpler.
 *
 * \param get_cage_mesh: Return evaluated mesh with only deforming modifiers applied
 * (i.e. mesh topology remains the same as original one, a.k.a. 'cage' mesh).
 */
Mesh *BKE_modifier_get_evaluated_mesh_from_evaluated_object(Depsgraph *depsgraph,
                                                            Object *ob_eval,
=======
Mesh *BKE_modifier_get_evaluated_mesh_from_evaluated_object(Object *ob_eval,
>>>>>>> 6a9775ec
                                                            const bool get_cage_mesh)
{
  Mesh *me = NULL;

  if ((ob_eval->type == OB_MESH) && (ob_eval->mode & OB_MODE_EDIT)) {
    /* In EditMode, evaluated mesh is stored in BMEditMesh, not the object... */
    BMEditMesh *em = BKE_editmesh_from_object(ob_eval);
    /* 'em' might not exist yet in some cases, just after loading a .blend file, see T57878. */
    if (em != NULL) {
      me = (get_cage_mesh && em->mesh_eval_cage != NULL) ? em->mesh_eval_cage :
                                                           em->mesh_eval_final;
    }
  }
  if (me == NULL) {
    me = (get_cage_mesh && ob_eval->runtime.mesh_deform_eval != NULL) ?
             ob_eval->runtime.mesh_deform_eval :
             BKE_object_get_evaluated_mesh(depsgraph, ob_eval);
  }

  return me;
}

ModifierData *BKE_modifier_get_original(ModifierData *md)
{
  if (md->orig_modifier_data == NULL) {
    return md;
  }
  return md->orig_modifier_data;
}

struct ModifierData *BKE_modifier_get_evaluated(Depsgraph *depsgraph,
                                                Object *object,
                                                ModifierData *md)
{
  Object *object_eval = DEG_get_evaluated_object(depsgraph, object);
  if (object_eval == object) {
    return md;
  }
  return BKE_modifiers_findby_name(object_eval, md->name);
}

void BKE_modifier_check_uuids_unique_and_report(const Object *object)
{
  struct GSet *used_uuids = BLI_gset_new(
      BLI_session_uuid_ghash_hash, BLI_session_uuid_ghash_compare, "modifier used uuids");

  LISTBASE_FOREACH (ModifierData *, md, &object->modifiers) {
    const SessionUUID *session_uuid = &md->session_uuid;
    if (!BLI_session_uuid_is_generated(session_uuid)) {
      printf("Modifier %s -> %s does not have UUID generated.\n", object->id.name + 2, md->name);
      continue;
    }

    if (BLI_gset_lookup(used_uuids, session_uuid) != NULL) {
      printf("Modifier %s -> %s has duplicate UUID generated.\n", object->id.name + 2, md->name);
      continue;
    }

    BLI_gset_insert(used_uuids, (void *)session_uuid);
  }

  BLI_gset_free(used_uuids, NULL);
}

void BKE_modifier_blend_write(BlendWriter *writer, ListBase *modbase)
{
  if (modbase == NULL) {
    return;
  }

  LISTBASE_FOREACH (ModifierData *, md, modbase) {
    const ModifierTypeInfo *mti = BKE_modifier_get_info(md->type);
    if (mti == NULL) {
      return;
    }

    BLO_write_struct_by_name(writer, mti->structName, md);

    if (md->type == eModifierType_Cloth) {
      ClothModifierData *clmd = (ClothModifierData *)md;

      BLO_write_struct(writer, ClothSimSettings, clmd->sim_parms);
      BLO_write_struct(writer, ClothCollSettings, clmd->coll_parms);
      BLO_write_struct(writer, EffectorWeights, clmd->sim_parms->effector_weights);
      BKE_ptcache_blend_write(writer, &clmd->ptcaches);
    }
    else if (md->type == eModifierType_Fluid) {
      FluidModifierData *fmd = (FluidModifierData *)md;

      if (fmd->type & MOD_FLUID_TYPE_DOMAIN) {
        BLO_write_struct(writer, FluidDomainSettings, fmd->domain);

        if (fmd->domain) {
          BKE_ptcache_blend_write(writer, &(fmd->domain->ptcaches[0]));

          /* create fake pointcache so that old blender versions can read it */
          fmd->domain->point_cache[1] = BKE_ptcache_add(&fmd->domain->ptcaches[1]);
          fmd->domain->point_cache[1]->flag |= PTCACHE_DISK_CACHE | PTCACHE_FAKE_SMOKE;
          fmd->domain->point_cache[1]->step = 1;

          BKE_ptcache_blend_write(writer, &(fmd->domain->ptcaches[1]));

          if (fmd->domain->coba) {
            BLO_write_struct(writer, ColorBand, fmd->domain->coba);
          }

          /* cleanup the fake pointcache */
          BKE_ptcache_free_list(&fmd->domain->ptcaches[1]);
          fmd->domain->point_cache[1] = NULL;

          BLO_write_struct(writer, EffectorWeights, fmd->domain->effector_weights);
        }
      }
      else if (fmd->type & MOD_FLUID_TYPE_FLOW) {
        BLO_write_struct(writer, FluidFlowSettings, fmd->flow);
      }
      else if (fmd->type & MOD_FLUID_TYPE_EFFEC) {
        BLO_write_struct(writer, FluidEffectorSettings, fmd->effector);
      }
    }
    else if (md->type == eModifierType_Fluidsim) {
      FluidsimModifierData *fluidmd = (FluidsimModifierData *)md;

      BLO_write_struct(writer, FluidsimSettings, fluidmd->fss);
    }
    else if (md->type == eModifierType_DynamicPaint) {
      DynamicPaintModifierData *pmd = (DynamicPaintModifierData *)md;

      if (pmd->canvas) {
        BLO_write_struct(writer, DynamicPaintCanvasSettings, pmd->canvas);

        /* write surfaces */
        LISTBASE_FOREACH (DynamicPaintSurface *, surface, &pmd->canvas->surfaces) {
          BLO_write_struct(writer, DynamicPaintSurface, surface);
        }
        /* write caches and effector weights */
        LISTBASE_FOREACH (DynamicPaintSurface *, surface, &pmd->canvas->surfaces) {
          BKE_ptcache_blend_write(writer, &(surface->ptcaches));

          BLO_write_struct(writer, EffectorWeights, surface->effector_weights);
        }
      }
      if (pmd->brush) {
        BLO_write_struct(writer, DynamicPaintBrushSettings, pmd->brush);
        BLO_write_struct(writer, ColorBand, pmd->brush->paint_ramp);
        BLO_write_struct(writer, ColorBand, pmd->brush->vel_ramp);
      }
    }
    else if (md->type == eModifierType_Collision) {

#if 0
      CollisionModifierData *collmd = (CollisionModifierData *)md;
      // TODO: CollisionModifier should use pointcache
      // + have proper reset events before enabling this
      writestruct(wd, DATA, MVert, collmd->numverts, collmd->x);
      writestruct(wd, DATA, MVert, collmd->numverts, collmd->xnew);
      writestruct(wd, DATA, MFace, collmd->numfaces, collmd->mfaces);
#endif
    }

    if (mti->blendWrite != NULL) {
      mti->blendWrite(writer, md);
    }
  }
}

/* TODO(sergey): Find a better place for this.
 *
 * Unfortunately, this can not be done as a regular do_versions() since the modifier type is
 * set to NONE, so the do_versions code wouldn't know where the modifier came from.
 *
 * The best approach seems to have the functionality in versioning_280.c but still call the
 * function from #BKE_modifier_blend_read_data().
 */

/* Domain, inflow, ... */
static void modifier_ensure_type(FluidModifierData *fluid_modifier_data, int type)
{
  fluid_modifier_data->type = type;
  BKE_fluid_modifier_free(fluid_modifier_data);
  BKE_fluid_modifier_create_type_data(fluid_modifier_data);
}

/**
 * \note The old_modifier_data is NOT linked.
 * This means that in order to access sub-data pointers #BLO_read_get_new_data_address is to be
 * used.
 */
static ModifierData *modifier_replace_with_fluid(BlendDataReader *reader,
                                                 Object *object,
                                                 ListBase *modifiers,
                                                 ModifierData *old_modifier_data)
{
  ModifierData *new_modifier_data = BKE_modifier_new(eModifierType_Fluid);
  FluidModifierData *fluid_modifier_data = (FluidModifierData *)new_modifier_data;

  if (old_modifier_data->type == eModifierType_Fluidsim) {
    FluidsimModifierData *old_fluidsim_modifier_data = (FluidsimModifierData *)old_modifier_data;
    FluidsimSettings *old_fluidsim_settings = BLO_read_get_new_data_address(
        reader, old_fluidsim_modifier_data->fss);
    switch (old_fluidsim_settings->type) {
      case OB_FLUIDSIM_ENABLE:
        modifier_ensure_type(fluid_modifier_data, 0);
        break;
      case OB_FLUIDSIM_DOMAIN:
        modifier_ensure_type(fluid_modifier_data, MOD_FLUID_TYPE_DOMAIN);
        BKE_fluid_domain_type_set(object, fluid_modifier_data->domain, FLUID_DOMAIN_TYPE_LIQUID);
        break;
      case OB_FLUIDSIM_FLUID:
        modifier_ensure_type(fluid_modifier_data, MOD_FLUID_TYPE_FLOW);
        BKE_fluid_flow_type_set(object, fluid_modifier_data->flow, FLUID_FLOW_TYPE_LIQUID);
        /* No need to emit liquid far away from surface. */
        fluid_modifier_data->flow->surface_distance = 0.0f;
        break;
      case OB_FLUIDSIM_OBSTACLE:
        modifier_ensure_type(fluid_modifier_data, MOD_FLUID_TYPE_EFFEC);
        BKE_fluid_effector_type_set(
            object, fluid_modifier_data->effector, FLUID_EFFECTOR_TYPE_COLLISION);
        break;
      case OB_FLUIDSIM_INFLOW:
        modifier_ensure_type(fluid_modifier_data, MOD_FLUID_TYPE_FLOW);
        BKE_fluid_flow_type_set(object, fluid_modifier_data->flow, FLUID_FLOW_TYPE_LIQUID);
        BKE_fluid_flow_behavior_set(object, fluid_modifier_data->flow, FLUID_FLOW_BEHAVIOR_INFLOW);
        /* No need to emit liquid far away from surface. */
        fluid_modifier_data->flow->surface_distance = 0.0f;
        break;
      case OB_FLUIDSIM_OUTFLOW:
        modifier_ensure_type(fluid_modifier_data, MOD_FLUID_TYPE_FLOW);
        BKE_fluid_flow_type_set(object, fluid_modifier_data->flow, FLUID_FLOW_TYPE_LIQUID);
        BKE_fluid_flow_behavior_set(
            object, fluid_modifier_data->flow, FLUID_FLOW_BEHAVIOR_OUTFLOW);
        break;
      case OB_FLUIDSIM_PARTICLE:
        /* "Particle" type objects not being used by Mantaflow fluid simulations.
         * Skip this object, secondary particles can only be enabled through the domain object. */
        break;
      case OB_FLUIDSIM_CONTROL:
        /* "Control" type objects not being used by Mantaflow fluid simulations.
         * Use guiding type instead which is similar. */
        modifier_ensure_type(fluid_modifier_data, MOD_FLUID_TYPE_EFFEC);
        BKE_fluid_effector_type_set(
            object, fluid_modifier_data->effector, FLUID_EFFECTOR_TYPE_GUIDE);
        break;
    }
  }
  else if (old_modifier_data->type == eModifierType_Smoke) {
    SmokeModifierData *old_smoke_modifier_data = (SmokeModifierData *)old_modifier_data;
    modifier_ensure_type(fluid_modifier_data, old_smoke_modifier_data->type);
    if (fluid_modifier_data->type == MOD_FLUID_TYPE_DOMAIN) {
      BKE_fluid_domain_type_set(object, fluid_modifier_data->domain, FLUID_DOMAIN_TYPE_GAS);
    }
    else if (fluid_modifier_data->type == MOD_FLUID_TYPE_FLOW) {
      BKE_fluid_flow_type_set(object, fluid_modifier_data->flow, FLUID_FLOW_TYPE_SMOKE);
    }
    else if (fluid_modifier_data->type == MOD_FLUID_TYPE_EFFEC) {
      BKE_fluid_effector_type_set(
          object, fluid_modifier_data->effector, FLUID_EFFECTOR_TYPE_COLLISION);
    }
  }

  /* Replace modifier data in the stack. */
  new_modifier_data->next = old_modifier_data->next;
  new_modifier_data->prev = old_modifier_data->prev;
  if (new_modifier_data->prev != NULL) {
    new_modifier_data->prev->next = new_modifier_data;
  }
  if (new_modifier_data->next != NULL) {
    new_modifier_data->next->prev = new_modifier_data;
  }
  if (modifiers->first == old_modifier_data) {
    modifiers->first = new_modifier_data;
  }
  if (modifiers->last == old_modifier_data) {
    modifiers->last = new_modifier_data;
  }

  /* Free old modifier data. */
  MEM_freeN(old_modifier_data);

  return new_modifier_data;
}

void BKE_modifier_blend_read_data(BlendDataReader *reader, ListBase *lb, Object *ob)
{
  BLO_read_list(reader, lb);

  LISTBASE_FOREACH (ModifierData *, md, lb) {
    BKE_modifier_session_uuid_generate(md);

    md->error = NULL;
    md->runtime = NULL;

    /* Modifier data has been allocated as a part of data migration process and
     * no reading of nested fields from file is needed. */
    bool is_allocated = false;

    if (md->type == eModifierType_Fluidsim) {
      BLO_reportf_wrap(
          BLO_read_data_reports(reader),
          RPT_WARNING,
          TIP_("Possible data loss when saving this file! %s modifier is deprecated (Object: %s)"),
          md->name,
          ob->id.name + 2);
      md = modifier_replace_with_fluid(reader, ob, lb, md);
      is_allocated = true;
    }
    else if (md->type == eModifierType_Smoke) {
      BLO_reportf_wrap(
          BLO_read_data_reports(reader),
          RPT_WARNING,
          TIP_("Possible data loss when saving this file! %s modifier is deprecated (Object: %s)"),
          md->name,
          ob->id.name + 2);
      md = modifier_replace_with_fluid(reader, ob, lb, md);
      is_allocated = true;
    }

    const ModifierTypeInfo *mti = BKE_modifier_get_info(md->type);

    /* if modifiers disappear, or for upward compatibility */
    if (mti == NULL) {
      md->type = eModifierType_None;
    }

    if (is_allocated) {
      /* All the fields has been properly allocated. */
    }
    else if (md->type == eModifierType_Cloth) {
      ClothModifierData *clmd = (ClothModifierData *)md;

      clmd->clothObject = NULL;
      clmd->hairdata = NULL;

      BLO_read_data_address(reader, &clmd->sim_parms);
      BLO_read_data_address(reader, &clmd->coll_parms);

      BKE_ptcache_blend_read_data(reader, &clmd->ptcaches, &clmd->point_cache, 0);

      if (clmd->sim_parms) {
        if (clmd->sim_parms->presets > 10) {
          clmd->sim_parms->presets = 0;
        }

        clmd->sim_parms->reset = 0;

        BLO_read_data_address(reader, &clmd->sim_parms->effector_weights);

        if (!clmd->sim_parms->effector_weights) {
          clmd->sim_parms->effector_weights = BKE_effector_add_weights(NULL);
        }
      }

      clmd->solver_result = NULL;
    }
    else if (md->type == eModifierType_Fluid) {

      FluidModifierData *fmd = (FluidModifierData *)md;

      if (fmd->type == MOD_FLUID_TYPE_DOMAIN) {
        fmd->flow = NULL;
        fmd->effector = NULL;
        BLO_read_data_address(reader, &fmd->domain);
        fmd->domain->fmd = fmd;

        fmd->domain->fluid = NULL;
        fmd->domain->fluid_mutex = BLI_rw_mutex_alloc();
        fmd->domain->tex_density = NULL;
        fmd->domain->tex_color = NULL;
        fmd->domain->tex_shadow = NULL;
        fmd->domain->tex_flame = NULL;
        fmd->domain->tex_flame_coba = NULL;
        fmd->domain->tex_coba = NULL;
        fmd->domain->tex_field = NULL;
        fmd->domain->tex_velocity_x = NULL;
        fmd->domain->tex_velocity_y = NULL;
        fmd->domain->tex_velocity_z = NULL;
        fmd->domain->tex_wt = NULL;
        BLO_read_data_address(reader, &fmd->domain->coba);

        BLO_read_data_address(reader, &fmd->domain->effector_weights);
        if (!fmd->domain->effector_weights) {
          fmd->domain->effector_weights = BKE_effector_add_weights(NULL);
        }

        BKE_ptcache_blend_read_data(
            reader, &(fmd->domain->ptcaches[0]), &(fmd->domain->point_cache[0]), 1);

        /* Manta sim uses only one cache from now on, so store pointer convert */
        if (fmd->domain->ptcaches[1].first || fmd->domain->point_cache[1]) {
          if (fmd->domain->point_cache[1]) {
            PointCache *cache = BLO_read_get_new_data_address(reader, fmd->domain->point_cache[1]);
            if (cache->flag & PTCACHE_FAKE_SMOKE) {
              /* Manta-sim/smoke was already saved in "new format" and this cache is a fake one. */
            }
            else {
              printf(
                  "High resolution manta cache not available due to pointcache update. Please "
                  "reset the simulation.\n");
            }
            BKE_ptcache_free(cache);
          }
          BLI_listbase_clear(&fmd->domain->ptcaches[1]);
          fmd->domain->point_cache[1] = NULL;
        }
      }
      else if (fmd->type == MOD_FLUID_TYPE_FLOW) {
        fmd->domain = NULL;
        fmd->effector = NULL;
        BLO_read_data_address(reader, &fmd->flow);
        fmd->flow->fmd = fmd;
        fmd->flow->mesh = NULL;
        fmd->flow->verts_old = NULL;
        fmd->flow->numverts = 0;
        BLO_read_data_address(reader, &fmd->flow->psys);
      }
      else if (fmd->type == MOD_FLUID_TYPE_EFFEC) {
        fmd->flow = NULL;
        fmd->domain = NULL;
        BLO_read_data_address(reader, &fmd->effector);
        if (fmd->effector) {
          fmd->effector->fmd = fmd;
          fmd->effector->verts_old = NULL;
          fmd->effector->numverts = 0;
          fmd->effector->mesh = NULL;
        }
        else {
          fmd->type = 0;
          fmd->flow = NULL;
          fmd->domain = NULL;
          fmd->effector = NULL;
        }
      }
    }
    else if (md->type == eModifierType_DynamicPaint) {
      DynamicPaintModifierData *pmd = (DynamicPaintModifierData *)md;

      if (pmd->canvas) {
        BLO_read_data_address(reader, &pmd->canvas);
        pmd->canvas->pmd = pmd;
        pmd->canvas->flags &= ~MOD_DPAINT_BAKING; /* just in case */

        if (pmd->canvas->surfaces.first) {
          BLO_read_list(reader, &pmd->canvas->surfaces);

          LISTBASE_FOREACH (DynamicPaintSurface *, surface, &pmd->canvas->surfaces) {
            surface->canvas = pmd->canvas;
            surface->data = NULL;
            BKE_ptcache_blend_read_data(reader, &(surface->ptcaches), &(surface->pointcache), 1);

            BLO_read_data_address(reader, &surface->effector_weights);
            if (surface->effector_weights == NULL) {
              surface->effector_weights = BKE_effector_add_weights(NULL);
            }
          }
        }
      }
      if (pmd->brush) {
        BLO_read_data_address(reader, &pmd->brush);
        pmd->brush->pmd = pmd;
        BLO_read_data_address(reader, &pmd->brush->psys);
        BLO_read_data_address(reader, &pmd->brush->paint_ramp);
        BLO_read_data_address(reader, &pmd->brush->vel_ramp);
      }
    }

    if ((mti != NULL) && (mti->blendRead != NULL)) {
      mti->blendRead(reader, md);
    }
  }
}

void BKE_modifier_blend_read_lib(BlendLibReader *reader, Object *ob)
{
  BKE_modifiers_foreach_ID_link(ob, BKE_object_modifiers_lib_link_common, reader);

  /* If linking from a library, clear 'local' library override flag. */
  if (ID_IS_LINKED(ob)) {
    LISTBASE_FOREACH (ModifierData *, mod, &ob->modifiers) {
      mod->flag &= ~eModifierFlag_OverrideLibrary_Local;
    }
  }
}<|MERGE_RESOLUTION|>--- conflicted
+++ resolved
@@ -1030,7 +1030,6 @@
 
 /* end modifier callback wrappers */
 
-<<<<<<< HEAD
 /**
  * Get evaluated mesh for other evaluated object, which is used as an operand for the modifier,
  * e.g. second operand for boolean modifier.
@@ -1042,9 +1041,6 @@
  */
 Mesh *BKE_modifier_get_evaluated_mesh_from_evaluated_object(Depsgraph *depsgraph,
                                                             Object *ob_eval,
-=======
-Mesh *BKE_modifier_get_evaluated_mesh_from_evaluated_object(Object *ob_eval,
->>>>>>> 6a9775ec
                                                             const bool get_cage_mesh)
 {
   Mesh *me = NULL;
