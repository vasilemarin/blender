--- conflicted
+++ resolved
@@ -431,11 +431,7 @@
     return as_read_attribute_(*curve);
   }
 
-<<<<<<< HEAD
-  GVMutableArray try_get_for_write(GeometryComponent &component) const final
-=======
   WriteAttributeLookup try_get_for_write(GeometryComponent &component) const final
->>>>>>> 03a962d8
   {
     if (writable_ != Writable) {
       return {};
@@ -1116,11 +1112,7 @@
     return point_data_varray(spans, offsets);
   }
 
-<<<<<<< HEAD
-  GVMutableArray try_get_for_write(GeometryComponent &component) const override
-=======
   WriteAttributeLookup try_get_for_write(GeometryComponent &component) const override
->>>>>>> 03a962d8
   {
     CurveEval *curve = get_curve_from_component_for_write(component);
     if (curve == nullptr) {
@@ -1142,14 +1134,9 @@
 
     MutableSpan<SplinePtr> splines = curve->splines();
     if (splines.size() == 1) {
-<<<<<<< HEAD
-      return GVMutableArray::ForSpan(get_mutable_span_(*splines.first()));
-=======
-      return {std::make_unique<fn::GVMutableArray_For_GMutableSpan>(
-                  get_mutable_span_(*splines.first())),
+      return {GVMutableArray::ForSpan(get_mutable_span_(*splines.first())),
               domain_,
               std::move(tag_modified_fn)};
->>>>>>> 03a962d8
     }
 
     Array<int> offsets = curve->control_point_offsets();
@@ -1158,11 +1145,7 @@
       spans[i] = get_mutable_span_(*splines[i]);
     }
 
-<<<<<<< HEAD
-    return point_data_varray(spans, offsets);
-=======
-    return {point_data_gvarray(spans, offsets), domain_, tag_modified_fn};
->>>>>>> 03a962d8
+    return {point_data_varray(spans, offsets), domain_, tag_modified_fn};
   }
 
   bool try_delete(GeometryComponent &component) const final
@@ -1234,11 +1217,7 @@
   {
   }
 
-<<<<<<< HEAD
-  GVMutableArray try_get_for_write(GeometryComponent &component) const final
-=======
   WriteAttributeLookup try_get_for_write(GeometryComponent &component) const final
->>>>>>> 03a962d8
   {
     CurveEval *curve = get_curve_from_component_for_write(component);
     if (curve == nullptr) {
@@ -1258,17 +1237,10 @@
     };
 
     Array<int> offsets = curve->control_point_offsets();
-<<<<<<< HEAD
-    return VMutableArray<float3>::For<VMutableArray_For_SplinePosition>(curve->splines(),
-                                                                        std::move(offsets));
-=======
-    return {std::make_unique<
-                fn::GVMutableArray_For_EmbeddedVMutableArray<float3,
-                                                             VMutableArray_For_SplinePosition>>(
-                offsets.last(), curve->splines(), std::move(offsets)),
+    return {VMutableArray<float3>::For<VMutableArray_For_SplinePosition>(curve->splines(),
+                                                                         std::move(offsets)),
             domain_,
             tag_modified_fn};
->>>>>>> 03a962d8
   }
 };
 
@@ -1304,11 +1276,7 @@
         curve->splines(), std::move(offsets), is_right_);
   }
 
-<<<<<<< HEAD
-  GVMutableArray try_get_for_write(GeometryComponent &component) const override
-=======
   WriteAttributeLookup try_get_for_write(GeometryComponent &component) const override
->>>>>>> 03a962d8
   {
     CurveEval *curve = get_curve_from_component_for_write(component);
     if (curve == nullptr) {
@@ -1322,17 +1290,10 @@
     auto tag_modified_fn = [curve]() { curve->mark_cache_invalid(); };
 
     Array<int> offsets = curve->control_point_offsets();
-<<<<<<< HEAD
-    return VMutableArray<float3>::For<VMutableArray_For_BezierHandles>(
-        curve->splines(), std::move(offsets), is_right_);
-=======
-    return {
-        std::make_unique<
-            fn::GVMutableArray_For_EmbeddedVMutableArray<float3, VMutableArray_For_BezierHandles>>(
-            offsets.last(), curve->splines(), std::move(offsets), is_right_),
-        domain_,
-        tag_modified_fn};
->>>>>>> 03a962d8
+    return {VMutableArray<float3>::For<VMutableArray_For_BezierHandles>(
+                curve->splines(), std::move(offsets), is_right_),
+            domain_,
+            tag_modified_fn};
   }
 
   bool try_delete(GeometryComponent &UNUSED(component)) const final
