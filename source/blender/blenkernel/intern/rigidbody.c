--- conflicted
+++ resolved
@@ -292,8 +292,6 @@
 	}
 }
 
-<<<<<<< HEAD
-=======
 /* create collision shape of mesh - convex hull */
 static rbCollisionShape *rigidbody_get_shape_convexhull_from_mesh(Object *ob, float margin, bool *can_embed)
 {
@@ -412,7 +410,6 @@
 	return shape;
 }
 
->>>>>>> 8ef39d5c
 /* Create new physics sim collision shape for object and store it,
  * or remove the existing one first and replace...
  */
@@ -490,14 +487,14 @@
 			if (!(rbo->flag & RBO_FLAG_USE_MARGIN) && has_volume)
 				hull_margin = 0.04f;
 			if (ob->type == OB_MESH && ob->data) {
-				new_shape = rigidbody_get_shape_convexhull_from_mesh((Mesh *)ob->data, hull_margin, &can_embed);
+			new_shape = rigidbody_get_shape_convexhull_from_mesh(ob, hull_margin, &can_embed);
 			}
 			else {
 				printf("ERROR: cannot make Convex Hull collision shape for non-Mesh object\n");
 			}
 
 			if (!(rbo->flag & RBO_FLAG_USE_MARGIN))
-				rbo->margin = (can_embed && has_volume) ? 0.04f : 0.0f;      /* RB_TODO ideally we shouldn't directly change the margin here */
+				rbo->margin = (can_embed && has_volume) ? 0.04f : 0.0f;  /* RB_TODO ideally we shouldn't directly change the margin here */
 			break;
 		case RB_SHAPE_TRIMESH:
 			new_shape = rigidbody_get_shape_trimesh_from_mesh(ob);
@@ -518,8 +515,6 @@
 
 /* --------------------- */
 
-<<<<<<< HEAD
-=======
 /* helper function to calculate volume of rigidbody object */
 // TODO: allow a parameter to specify method used to calculate this?
 void BKE_rigidbody_calc_volume(Object *ob, float *r_vol)
@@ -696,11 +691,10 @@
 
 /* --------------------- */
 
->>>>>>> 8ef39d5c
 /**
  * Create physics sim representation of object given RigidBody settings
  *
- * < rebuild: even if an instance already exists, replace it
+ * \param rebuild Even if an instance already exists, replace it
  */
 static void rigidbody_validate_sim_object(RigidBodyWorld *rbw, Object *ob, bool rebuild, bool transfer_speeds)
 {
@@ -2494,7 +2488,6 @@
 	BKE_ptcache_id_time(&pid, scene, ctime, &startframe, &endframe, NULL);
 	cache = rbw->pointcache;
 
-<<<<<<< HEAD
 	/*trigger dynamic update*/
 	if (rbw->flag & RBW_FLAG_OBJECT_CHANGED)
 	{
@@ -2525,10 +2518,6 @@
 			rbw->flag &= ~RBW_FLAG_OBJECT_CHANGED;
 			rigidbody_update_simulation(scene, rbw, true);
 		}
-=======
-	if (ctime <= startframe) {
-		rbw->ltime = startframe;
->>>>>>> 8ef39d5c
 		return;
 	}
 	/* make sure we don't go out of cache frame range */
@@ -2554,22 +2543,11 @@
 	// RB_TODO deal with interpolated, old and baked results
 	bool can_simulate = (ctime == rbw->ltime + 1) && !(cache->flag & PTCACHE_BAKED);
 
-<<<<<<< HEAD
-	//why this ? this breaks the working old behavior... so deactivating it here again
-	/*if (cache->flag & PTCACHE_OUTDATED || cache->last_exact == 0) {
-		rbw->ltime = cache->startframe;
-	}*/
-
-	if (BKE_ptcache_read(&pid, ctime, can_simulate)) {
-		BKE_ptcache_validate(cache, (int)ctime);
-
-		rbw->ltime = ctime;
-
-=======
 	if (BKE_ptcache_read(&pid, ctime, can_simulate) == PTCACHE_READ_EXACT) {
 		BKE_ptcache_validate(cache, (int)ctime);
+
 		rbw->ltime = ctime;
->>>>>>> 8ef39d5c
+
 		return;
 	}
 	else if (rbw->ltime == startframe)
