/*
 * ***** BEGIN GPL LICENSE BLOCK *****
 *
 * This program is free software; you can redistribute it and/or
 * modify it under the terms of the GNU General Public License
 * as published by the Free Software Foundation; either version 2
 * of the License, or (at your option) any later version.
 *
 * This program is distributed in the hope that it will be useful,
 * but WITHOUT ANY WARRANTY; without even the implied warranty of
 * MERCHANTABILITY or FITNESS FOR A PARTICULAR PURPOSE.  See the
 * GNU General Public License for more details.
 *
 * You should have received a copy of the GNU General Public License
 * along with this program; if not, write to the Free Software  Foundation,
 * Inc., 51 Franklin Street, Fifth Floor, Boston, MA 02110-1301, USA.
 *
 * The Original Code is Copyright (C) 2006 Blender Foundation.
 * All rights reserved.
 *
 * The Original Code is: all of this file.
 *
 * Contributor(s): Ben Batt <benbatt@gmail.com>
 *
 * ***** END GPL LICENSE BLOCK *****
 *
 * Implementation of CDDerivedMesh.
 *
 * BKE_cdderivedmesh.h contains the function prototypes for this file.
 *
 */

/** \file blender/blenkernel/intern/cdderivedmesh.c
 *  \ingroup bke
 */

#include "BLI_math.h"
#include "BLI_edgehash.h"
#include "BLI_utildefines.h"
#include "BLI_stackdefines.h"

#include "BKE_pbvh.h"
#include "BKE_cdderivedmesh.h"
#include "BKE_global.h"
#include "BKE_mesh.h"
#include "BKE_mesh_mapping.h"
#include "BKE_paint.h"
#include "BKE_editmesh.h"
#include "BKE_curve.h"

#include "DNA_mesh_types.h"
#include "DNA_meshdata_types.h"
#include "DNA_object_types.h"
#include "DNA_curve_types.h" /* for Curve */

#include "MEM_guardedalloc.h"

#include "GPU_buffers.h"
#include "GPU_draw.h"
#include "GPU_extensions.h"
#include "GPU_glew.h"

#include <string.h>
#include <limits.h>
#include <math.h>

extern GLubyte stipple_quarttone[128]; /* glutil.c, bad level data */

typedef struct {
	DerivedMesh dm;

	/* these point to data in the DerivedMesh custom data layers,
	 * they are only here for efficiency and convenience **/
	MVert *mvert;
	MEdge *medge;
	MFace *mface;
	MLoop *mloop;
	MPoly *mpoly;

	/* Cached */
	struct PBVH *pbvh;
	bool pbvh_draw;

	/* Mesh connectivity */
	MeshElemMap *pmap;
	int *pmap_mem;
} CDDerivedMesh;

/**************** DerivedMesh interface functions ****************/
static int cdDM_getNumVerts(DerivedMesh *dm)
{
	return dm->numVertData;
}

static int cdDM_getNumEdges(DerivedMesh *dm)
{
	return dm->numEdgeData;
}

static int cdDM_getNumTessFaces(DerivedMesh *dm)
{
	/* uncomment and add a breakpoint on the printf()
	 * to help debug tessfaces issues since BMESH merge. */
#if 0
	if (dm->numTessFaceData == 0 && dm->numPolyData != 0) {
		printf("%s: has no faces!, call DM_ensure_tessface() if you need them\n");
	}
#endif
	return dm->numTessFaceData;
}

static int cdDM_getNumLoops(DerivedMesh *dm)
{
	return dm->numLoopData;
}

static int cdDM_getNumPolys(DerivedMesh *dm)
{
	return dm->numPolyData;
}

static void cdDM_getVert(DerivedMesh *dm, int index, MVert *r_vert)
{
	CDDerivedMesh *cddm = (CDDerivedMesh *)dm;
	*r_vert = cddm->mvert[index];
}

static void cdDM_getEdge(DerivedMesh *dm, int index, MEdge *r_edge)
{
	CDDerivedMesh *cddm = (CDDerivedMesh *)dm;
	*r_edge = cddm->medge[index];
}

static void cdDM_getTessFace(DerivedMesh *dm, int index, MFace *r_face)
{
	CDDerivedMesh *cddm = (CDDerivedMesh *)dm;
	*r_face = cddm->mface[index];
}

static void cdDM_copyVertArray(DerivedMesh *dm, MVert *r_vert)
{
	CDDerivedMesh *cddm = (CDDerivedMesh *)dm;
	memcpy(r_vert, cddm->mvert, sizeof(*r_vert) * dm->numVertData);
}

static void cdDM_copyEdgeArray(DerivedMesh *dm, MEdge *r_edge)
{
	CDDerivedMesh *cddm = (CDDerivedMesh *)dm;
	memcpy(r_edge, cddm->medge, sizeof(*r_edge) * dm->numEdgeData);
}

static void cdDM_copyTessFaceArray(DerivedMesh *dm, MFace *r_face)
{
	CDDerivedMesh *cddm = (CDDerivedMesh *)dm;
	memcpy(r_face, cddm->mface, sizeof(*r_face) * dm->numTessFaceData);
}

static void cdDM_copyLoopArray(DerivedMesh *dm, MLoop *r_loop)
{
	CDDerivedMesh *cddm = (CDDerivedMesh *)dm;
	memcpy(r_loop, cddm->mloop, sizeof(*r_loop) * dm->numLoopData);
}

static void cdDM_copyPolyArray(DerivedMesh *dm, MPoly *r_poly)
{
	CDDerivedMesh *cddm = (CDDerivedMesh *)dm;
	memcpy(r_poly, cddm->mpoly, sizeof(*r_poly) * dm->numPolyData);
}

static void cdDM_getMinMax(DerivedMesh *dm, float r_min[3], float r_max[3])
{
	CDDerivedMesh *cddm = (CDDerivedMesh *) dm;
	int i;

	if (dm->numVertData) {
		for (i = 0; i < dm->numVertData; i++) {
			minmax_v3v3_v3(r_min, r_max, cddm->mvert[i].co);
		}
	}
	else {
		zero_v3(r_min);
		zero_v3(r_max);
	}
}

static void cdDM_getVertCo(DerivedMesh *dm, int index, float r_co[3])
{
	CDDerivedMesh *cddm = (CDDerivedMesh *) dm;

	copy_v3_v3(r_co, cddm->mvert[index].co);
}

static void cdDM_getVertCos(DerivedMesh *dm, float (*r_cos)[3])
{
	MVert *mv = CDDM_get_verts(dm);
	int i;

	for (i = 0; i < dm->numVertData; i++, mv++)
		copy_v3_v3(r_cos[i], mv->co);
}

static void cdDM_getVertNo(DerivedMesh *dm, int index, float r_no[3])
{
	CDDerivedMesh *cddm = (CDDerivedMesh *) dm;
	normal_short_to_float_v3(r_no, cddm->mvert[index].no);
}

static const MeshElemMap *cdDM_getPolyMap(Object *ob, DerivedMesh *dm)
{
	CDDerivedMesh *cddm = (CDDerivedMesh *) dm;

	if (!cddm->pmap && ob->type == OB_MESH) {
		Mesh *me = ob->data;

		BKE_mesh_vert_poly_map_create(&cddm->pmap, &cddm->pmap_mem,
		                     me->mpoly, me->mloop,
		                     me->totvert, me->totpoly, me->totloop);
	}

	return cddm->pmap;
}

static bool check_sculpt_object_deformed(Object *object, bool for_construction)
{
	bool deformed = false;

	/* Active modifiers means extra deformation, which can't be handled correct
	 * on birth of PBVH and sculpt "layer" levels, so use PBVH only for internal brush
	 * stuff and show final DerivedMesh so user would see actual object shape.
	 */
	deformed |= object->sculpt->modifiers_active;

	if (for_construction) {
		deformed |= object->sculpt->kb != NULL;
	}
	else {
		/* As in case with modifiers, we can't synchronize deformation made against
		 * PBVH and non-locked keyblock, so also use PBVH only for brushes and
		 * final DM to give final result to user.
		 */
		deformed |= object->sculpt->kb && (object->shapeflag & OB_SHAPE_LOCK) == 0;
	}

	return deformed;
}

static bool can_pbvh_draw(Object *ob, DerivedMesh *dm)
{
	CDDerivedMesh *cddm = (CDDerivedMesh *) dm;
	Mesh *me = ob->data;
	bool deformed = check_sculpt_object_deformed(ob, false);

	if (deformed) {
		return false;
	}

	return cddm->mvert == me->mvert || ob->sculpt->kb;
}

static PBVH *cdDM_getPBVH(Object *ob, DerivedMesh *dm)
{
	CDDerivedMesh *cddm = (CDDerivedMesh *) dm;

	if (!ob) {
		cddm->pbvh = NULL;
		return NULL;
	}

	if (!ob->sculpt)
		return NULL;

	if (ob->sculpt->pbvh) {
		cddm->pbvh = ob->sculpt->pbvh;
		cddm->pbvh_draw = can_pbvh_draw(ob, dm);
	}

	/* Sculpting on a BMesh (dynamic-topology) gets a special PBVH */
	if (!cddm->pbvh && ob->sculpt->bm) {
		cddm->pbvh = BKE_pbvh_new();
		cddm->pbvh_draw = true;

		BKE_pbvh_build_bmesh(cddm->pbvh, ob->sculpt->bm,
		                     ob->sculpt->bm_smooth_shading,
		                     ob->sculpt->bm_log, ob->sculpt->cd_vert_node_offset,
		                     ob->sculpt->cd_face_node_offset);

		pbvh_show_diffuse_color_set(cddm->pbvh, ob->sculpt->show_diffuse_color);
	}
		

	/* always build pbvh from original mesh, and only use it for drawing if
	 * this derivedmesh is just original mesh. it's the multires subsurf dm
	 * that this is actually for, to support a pbvh on a modified mesh */
	if (!cddm->pbvh && ob->type == OB_MESH) {
		Mesh *me = ob->data;
		bool deformed;

		cddm->pbvh = BKE_pbvh_new();
		cddm->pbvh_draw = can_pbvh_draw(ob, dm);

		BKE_mesh_tessface_ensure(me);
		
		BKE_pbvh_build_mesh(cddm->pbvh, me->mface, me->mvert,
		                    me->totface, me->totvert, &me->vdata);

		pbvh_show_diffuse_color_set(cddm->pbvh, ob->sculpt->show_diffuse_color);

		deformed = check_sculpt_object_deformed(ob, true);

		if (deformed && ob->derivedDeform) {
			DerivedMesh *deformdm = ob->derivedDeform;
			float (*vertCos)[3];
			int totvert;

			totvert = deformdm->getNumVerts(deformdm);
			vertCos = MEM_mallocN(totvert * sizeof(float[3]), "cdDM_getPBVH vertCos");
			deformdm->getVertCos(deformdm, vertCos);
			BKE_pbvh_apply_vertCos(cddm->pbvh, vertCos);
			MEM_freeN(vertCos);
		}
	}

	return cddm->pbvh;
}

/* update vertex normals so that drawing smooth faces works during sculpt
 * TODO: proper fix is to support the pbvh in all drawing modes */
static void cdDM_update_normals_from_pbvh(DerivedMesh *dm)
{
	CDDerivedMesh *cddm = (CDDerivedMesh *) dm;
	float (*face_nors)[3];

	if (!cddm->pbvh || !cddm->pbvh_draw || !dm->numTessFaceData)
		return;

	face_nors = CustomData_get_layer(&dm->faceData, CD_NORMAL);

	BKE_pbvh_update(cddm->pbvh, PBVH_UpdateNormals, face_nors);
}

static void cdDM_drawVerts(DerivedMesh *dm)
{
	GPU_vertex_setup(dm);
	if (dm->drawObject->tot_loop_verts)
		glDrawArrays(GL_POINTS, 0, dm->drawObject->tot_loop_verts);
	else
		glDrawArrays(GL_POINTS, 0, dm->drawObject->tot_loose_point);
	GPU_buffer_unbind();
}

static void cdDM_drawUVEdges(DerivedMesh *dm)
{
	CDDerivedMesh *cddm = (CDDerivedMesh *) dm;
	MFace *mf = cddm->mface;
	int i;

	if (mf) {
		int prevstart = 0;
		bool prevdraw = true;
		int curpos = 0;
		
		GPU_uvedge_setup(dm);
		for (i = 0; i < dm->numTessFaceData; i++, mf++) {
			const bool draw = (mf->flag & ME_HIDE) == 0;

			if (prevdraw != draw) {
				if (prevdraw && (curpos != prevstart)) {
					glDrawArrays(GL_LINES, prevstart, curpos - prevstart);
				}
				prevstart = curpos;
			}
			if (mf->v4) {
				curpos += 8;
			}
			else {
				curpos += 6;
			}
			prevdraw = draw;
		}
		if (prevdraw && (curpos != prevstart)) {
			glDrawArrays(GL_LINES, prevstart, curpos - prevstart);
		}
		GPU_buffer_unbind();
	}
}

static void cdDM_drawEdges(DerivedMesh *dm, bool drawLooseEdges, bool drawAllEdges)
{
	CDDerivedMesh *cddm = (CDDerivedMesh *) dm;
	GPUDrawObject *gdo;
	if (cddm->pbvh && cddm->pbvh_draw &&
	    BKE_pbvh_type(cddm->pbvh) == PBVH_BMESH)
	{
		BKE_pbvh_draw(cddm->pbvh, NULL, NULL, NULL, true, false);

		return;
	}
	
	GPU_edge_setup(dm);
	gdo = dm->drawObject;
	if (gdo->edges && gdo->points) {
		if (drawAllEdges && drawLooseEdges) {
			GPU_buffer_draw_elements(gdo->edges, GL_LINES, 0, gdo->totedge * 2);
		}
		else if (drawAllEdges) {
			GPU_buffer_draw_elements(gdo->edges, GL_LINES, 0, gdo->loose_edge_offset * 2);
		}
		else {
			GPU_buffer_draw_elements(gdo->edges, GL_LINES, 0, gdo->tot_edge_drawn * 2);
			GPU_buffer_draw_elements(gdo->edges, GL_LINES, gdo->loose_edge_offset * 2, dm->drawObject->tot_loose_edge_drawn * 2);
		}
	}
	GPU_buffer_unbind();
}

static void cdDM_drawLooseEdges(DerivedMesh *dm)
{
	int start;
	int count;

	GPU_edge_setup(dm);

	start = (dm->drawObject->loose_edge_offset * 2);
	count = (dm->drawObject->totedge - dm->drawObject->loose_edge_offset) * 2;

	if (count) {
		GPU_buffer_draw_elements(dm->drawObject->edges, GL_LINES, start, count);
	}

	GPU_buffer_unbind();
}

static void cdDM_drawFacesSolid(DerivedMesh *dm,
                                float (*partial_redraw_planes)[4],
                                bool UNUSED(fast), DMSetMaterial setMaterial)
{
	CDDerivedMesh *cddm = (CDDerivedMesh *) dm;
	int a;

	if (cddm->pbvh && cddm->pbvh_draw) {
		if (BKE_pbvh_has_faces(cddm->pbvh)) {
			float (*face_nors)[3] = CustomData_get_layer(&dm->faceData, CD_NORMAL);

			BKE_pbvh_draw(cddm->pbvh, partial_redraw_planes, face_nors,
			              setMaterial, false, false);
			glShadeModel(GL_FLAT);
		}

		return;
	}
	
	GPU_vertex_setup(dm);
	GPU_normal_setup(dm);
	GPU_triangle_setup(dm);
	glShadeModel(GL_SMOOTH);
	for (a = 0; a < dm->drawObject->totmaterial; a++) {
		if (!setMaterial || setMaterial(dm->drawObject->materials[a].mat_nr + 1, NULL)) {
			GPU_buffer_draw_elements(dm->drawObject->triangles, GL_TRIANGLES, dm->drawObject->materials[a].start, dm->drawObject->materials[a].totelements);
		}
	}
	GPU_buffer_unbind();

	glShadeModel(GL_FLAT);
}

static void cdDM_drawFacesTex_common(DerivedMesh *dm,
                                     DMSetDrawOptionsTex drawParams,
                                     DMSetDrawOptionsMappedTex drawParamsMapped,
                                     DMCompareDrawOptions compareDrawOptions,
                                     void *userData, DMDrawFlag uvflag)
{
	CDDerivedMesh *cddm = (CDDerivedMesh *) dm;
	const MFace *mf = DM_get_tessface_data_layer(dm, CD_MFACE);
	MTexPoly *mtexpoly = DM_get_poly_data_layer(dm, CD_MTEXPOLY);
	MCol *mcol;
<<<<<<< HEAD
	int i, orig;
	int colType, start_element;
=======
	int i;
	int colType, startFace = 0;
>>>>>>> 1b8b9063
	bool use_tface = (uvflag & DM_DRAW_USE_ACTIVE_UV) != 0;
	int totpoly;
	int next_actualFace;
	int mat_index;
	int tot_element;

	/* double lookup */
	const int *index_mf_to_mpoly = dm->getTessFaceDataArray(dm, CD_ORIGINDEX);
	const int *index_mp_to_orig  = dm->getPolyDataArray(dm, CD_ORIGINDEX);
	if (index_mf_to_mpoly == NULL) {
		index_mp_to_orig = NULL;
	}

	/* TODO: not entirely correct, but currently dynamic topology will
	 *       destroy UVs anyway, so textured display wouldn't work anyway
	 *
	 *       this will do more like solid view with lights set up for
	 *       textured view, but object itself will be displayed gray
	 *       (the same as it'll display without UV maps in textured view)
	 */
	if (cddm->pbvh && cddm->pbvh_draw && BKE_pbvh_type(cddm->pbvh) == PBVH_BMESH) {
		if (BKE_pbvh_has_faces(cddm->pbvh)) {
			GPU_set_tpage(NULL, false, false);
			BKE_pbvh_draw(cddm->pbvh, NULL, NULL, NULL, false, false);
		}

		return;
	}

	colType = CD_TEXTURE_MCOL;
	mcol = dm->getTessFaceDataArray(dm, colType);
	if (!mcol) {
		colType = CD_PREVIEW_MCOL;
		mcol = dm->getTessFaceDataArray(dm, colType);
	}
	if (!mcol) {
		colType = CD_MCOL;
		mcol = dm->getTessFaceDataArray(dm, colType);
	}

	cdDM_update_normals_from_pbvh(dm);
	
	GPU_vertex_setup(dm);
	GPU_normal_setup(dm);
	GPU_triangle_setup(dm);
	if (uvflag & DM_DRAW_USE_TEXPAINT_UV)
		GPU_texpaint_uv_setup(dm);
	else
		GPU_uv_setup(dm);
	if (mcol) {
		GPU_color_setup(dm, colType);
	}
		
	glShadeModel(GL_SMOOTH);
	/* lastFlag = 0; */ /* UNUSED */
<<<<<<< HEAD
	for (mat_index = 0; mat_index < dm->drawObject->totmaterial; mat_index++) {
		GPUBufferMaterial *bufmat = dm->drawObject->materials + mat_index;
		next_actualFace = bufmat->polys[0];
		totpoly = bufmat->totpolys;

		tot_element = 0;
		start_element = bufmat->start;

		for (i = 0; i < totpoly; i++) {
			int actualFace = bufmat->polys[i];
			DMDrawOption draw_option = DM_DRAW_OPTION_NORMAL;
			int flush = 0;

			if (i != totpoly - 1)
				next_actualFace = bufmat->polys[i + 1];

			if (drawParams) {
				draw_option = drawParams(use_tface && tf ? &tf[actualFace] : NULL, (mcol != NULL), mf[actualFace].mat_nr);
			}
			else {
				if (index_mf_to_mpoly) {
					orig = DM_origindex_mface_mpoly(index_mf_to_mpoly, index_mp_to_orig, actualFace);
					if (orig == ORIGINDEX_NONE) {
						/* XXX, this is not really correct
						 * it will draw the previous faces context for this one when we don't know its settings.
						 * but better then skipping it altogether. - campbell */
						draw_option = DM_DRAW_OPTION_NORMAL;
					}
					else if (drawParamsMapped) {
						draw_option = drawParamsMapped(userData, orig, mf[actualFace].mat_nr);
					}
=======
	for (i = 0; i < tottri; i++) {
		int actualFace = next_actualFace;
		DMDrawOption draw_option = DM_DRAW_OPTION_NORMAL;
		int flush = 0;
		
		if (i != tottri - 1)
			next_actualFace = dm->drawObject->triangle_to_mface[i + 1];

		if (drawParams) {
			MTexPoly *tp = NULL;
			if (use_tface && mtexpoly && index_mf_to_mpoly) {
				int actualFace_poly = index_mf_to_mpoly[actualFace];
				if (actualFace_poly != ORIGINDEX_NONE) {
					tp = &mtexpoly[actualFace_poly];
				}
			}

			draw_option = drawParams(tp, (mcol != NULL), mf[actualFace].mat_nr);
		}
		else {
			if (index_mf_to_mpoly) {
				const int orig = DM_origindex_mface_mpoly(index_mf_to_mpoly, index_mp_to_orig, actualFace);
				if (orig == ORIGINDEX_NONE) {
					/* XXX, this is not really correct
							 * it will draw the previous faces context for this one when we don't know its settings.
							 * but better then skipping it altogether. - campbell */
					draw_option = DM_DRAW_OPTION_NORMAL;
>>>>>>> 1b8b9063
				}
				else if (drawParamsMapped) {
					draw_option = drawParamsMapped(userData, actualFace, mf[actualFace].mat_nr);
				}
			}

			/* flush buffer if current triangle isn't drawable or it's last triangle */
			flush = (draw_option == DM_DRAW_OPTION_SKIP) || (i == totpoly - 1);

			if (!flush && compareDrawOptions) {
				/* also compare draw options and flush buffer if they're different
				 * need for face selection highlight in edit mode */
				flush |= compareDrawOptions(userData, actualFace, next_actualFace) == 0;
			}

			if (flush) {
				if (draw_option != DM_DRAW_OPTION_SKIP)
					tot_element += mf[actualFace].v4 ? 6 : 3;

				if (tot_element) {
					if (mcol && draw_option != DM_DRAW_OPTION_NO_MCOL)
						GPU_color_switch(1);
					else
						GPU_color_switch(0);

					GPU_buffer_draw_elements(dm->drawObject->triangles, GL_TRIANGLES, start_element, tot_element);
				}

				start_element = tot_element;
			}
			else {
				tot_element += mf[actualFace].v4 ? 6 : 3;
			}
		}
	}

	GPU_buffer_unbind();
	glShadeModel(GL_FLAT);
	
}

static void cdDM_drawFacesTex(DerivedMesh *dm,
                              DMSetDrawOptionsTex setDrawOptions,
                              DMCompareDrawOptions compareDrawOptions,
                              void *userData, DMDrawFlag uvflag)
{
	cdDM_drawFacesTex_common(dm, setDrawOptions, NULL, compareDrawOptions, userData, uvflag);
}

static void cdDM_drawMappedFaces(DerivedMesh *dm,
                                 DMSetDrawOptions setDrawOptions,
                                 DMSetMaterial setMaterial,
                                 DMCompareDrawOptions compareDrawOptions,
                                 void *userData, DMDrawFlag flag)
{
	CDDerivedMesh *cddm = (CDDerivedMesh *) dm;
	MVert *mv = cddm->mvert;
	MFace *mf = cddm->mface;
	MCol *mcol;
	const float *nors = DM_get_tessface_data_layer(dm, CD_NORMAL);
	const short (*lnors)[4][3] = dm->getTessFaceDataArray(dm, CD_TESSLOOPNORMAL);
	int colType, useColors = flag & DM_DRAW_USE_COLORS;
	int i, orig;


	/* double lookup */
	const int *index_mf_to_mpoly = dm->getTessFaceDataArray(dm, CD_ORIGINDEX);
	const int *index_mp_to_orig  = dm->getPolyDataArray(dm, CD_ORIGINDEX);
	if (index_mf_to_mpoly == NULL) {
		index_mp_to_orig = NULL;
	}

	colType = CD_TEXTURE_MCOL;
	mcol = DM_get_tessface_data_layer(dm, colType);
	if (!mcol) {
		colType = CD_PREVIEW_MCOL;
		mcol = DM_get_tessface_data_layer(dm, colType);
	}
	if (!mcol) {
		colType = CD_MCOL;
		mcol = DM_get_tessface_data_layer(dm, colType);
	}

	cdDM_update_normals_from_pbvh(dm);

	/* back-buffer always uses legacy since VBO's would need the
	 * color array temporarily overwritten for drawing, then reset. */
	if (G.f & G_BACKBUFSEL) {
		DEBUG_VBO("Using legacy code. cdDM_drawMappedFaces\n");
		for (i = 0; i < dm->numTessFaceData; i++, mf++) {
			int drawSmooth = ((flag & DM_DRAW_ALWAYS_SMOOTH) || lnors) ? 1 : (mf->flag & ME_SMOOTH);
			DMDrawOption draw_option = DM_DRAW_OPTION_NORMAL;

			orig = (index_mf_to_mpoly) ? DM_origindex_mface_mpoly(index_mf_to_mpoly, index_mp_to_orig, i) : i;
			
			if (orig == ORIGINDEX_NONE)
				draw_option = setMaterial(mf->mat_nr + 1, NULL);
			else if (setDrawOptions != NULL)
				draw_option = setDrawOptions(userData, orig);

			if (draw_option != DM_DRAW_OPTION_SKIP) {
				unsigned char *cp = NULL;

				if (draw_option == DM_DRAW_OPTION_STIPPLE) {
					glEnable(GL_POLYGON_STIPPLE);
					glPolygonStipple(stipple_quarttone);
				}

				if (useColors && mcol)
					cp = (unsigned char *)&mcol[i * 4];

				/* no need to set shading mode to flat because
				 *  normals are already used to change shading */
				glShadeModel(GL_SMOOTH);
				glBegin(mf->v4 ? GL_QUADS : GL_TRIANGLES);

				if (lnors) {
					if (cp) glColor3ub(cp[3], cp[2], cp[1]);
					glNormal3sv((const GLshort *)lnors[0][0]);
					glVertex3fv(mv[mf->v1].co);
					if (cp) glColor3ub(cp[7], cp[6], cp[5]);
					glNormal3sv((const GLshort *)lnors[0][1]);
					glVertex3fv(mv[mf->v2].co);
					if (cp) glColor3ub(cp[11], cp[10], cp[9]);
					glNormal3sv((const GLshort *)lnors[0][2]);
					glVertex3fv(mv[mf->v3].co);
					if (mf->v4) {
						if (cp) glColor3ub(cp[15], cp[14], cp[13]);
						glNormal3sv((const GLshort *)lnors[0][3]);
						glVertex3fv(mv[mf->v4].co);
					}
				}
				else if (!drawSmooth) {
					if (nors) {
						glNormal3fv(nors);
					}
					else {
						float nor[3];
						if (mf->v4) {
							normal_quad_v3(nor, mv[mf->v1].co, mv[mf->v2].co, mv[mf->v3].co, mv[mf->v4].co);
						}
						else {
							normal_tri_v3(nor, mv[mf->v1].co, mv[mf->v2].co, mv[mf->v3].co);
						}
						glNormal3fv(nor);
					}

					if (cp) glColor3ub(cp[3], cp[2], cp[1]);
					glVertex3fv(mv[mf->v1].co);
					if (cp) glColor3ub(cp[7], cp[6], cp[5]);
					glVertex3fv(mv[mf->v2].co);
					if (cp) glColor3ub(cp[11], cp[10], cp[9]);
					glVertex3fv(mv[mf->v3].co);
					if (mf->v4) {
						if (cp) glColor3ub(cp[15], cp[14], cp[13]);
						glVertex3fv(mv[mf->v4].co);
					}
				}
				else {
					if (cp) glColor3ub(cp[3], cp[2], cp[1]);
					glNormal3sv(mv[mf->v1].no);
					glVertex3fv(mv[mf->v1].co);
					if (cp) glColor3ub(cp[7], cp[6], cp[5]);
					glNormal3sv(mv[mf->v2].no);
					glVertex3fv(mv[mf->v2].co);
					if (cp) glColor3ub(cp[11], cp[10], cp[9]);
					glNormal3sv(mv[mf->v3].no);
					glVertex3fv(mv[mf->v3].co);
					if (mf->v4) {
						if (cp) glColor3ub(cp[15], cp[14], cp[13]);
						glNormal3sv(mv[mf->v4].no);
						glVertex3fv(mv[mf->v4].co);
					}
				}

				glEnd();

				if (draw_option == DM_DRAW_OPTION_STIPPLE)
					glDisable(GL_POLYGON_STIPPLE);
			}
			
			if (nors)
				nors += 3;
			if (lnors)
				lnors++;
		}
	}
	else { /* use OpenGL VBOs or Vertex Arrays instead for better, faster rendering */
		int start_element = 0, tot_element;
		int totpoly;
		int tottri;
		int mat_index;
		
		GPU_vertex_setup(dm);
		GPU_normal_setup(dm);
		GPU_triangle_setup(dm);
		if (useColors && mcol) {
			GPU_color_setup(dm, colType);
		}
		glShadeModel(GL_SMOOTH);
		
		tottri = dm->drawObject->tot_triangle_point / 3;

		if (tottri == 0) {
			/* avoid buffer problems in following code */
		}
		else if (setDrawOptions == NULL) {
			/* just draw the entire face array */
			GPU_buffer_draw_elements(dm->drawObject->triangles, GL_TRIANGLES, 0, 3 * tottri);
		}
		else {			
			for (mat_index = 0; mat_index < dm->drawObject->totmaterial; mat_index++) {
				GPUBufferMaterial *bufmat = dm->drawObject->materials + mat_index;
				DMDrawOption draw_option = DM_DRAW_OPTION_NORMAL;
				int next_actualFace = bufmat->polys[0];
				totpoly = bufmat->totpolys;

				tot_element = 0;
				start_element = bufmat->start;

				if (setMaterial)
					draw_option = setMaterial(bufmat->mat_nr + 1, NULL);

				if (draw_option != DM_DRAW_OPTION_SKIP) {
					for (i = 0; i < totpoly; i++) {
						//int actualFace = dm->drawObject->triangle_to_mface[i];
						int actualFace = next_actualFace;
						int flush = 0;
						draw_option = DM_DRAW_OPTION_NORMAL;

						if (i != totpoly - 1)
							next_actualFace = bufmat->polys[i + 1];

						orig = (index_mf_to_mpoly) ? DM_origindex_mface_mpoly(index_mf_to_mpoly, index_mp_to_orig, actualFace) : actualFace;

						if (setDrawOptions != NULL && (orig != ORIGINDEX_NONE))
							draw_option = setDrawOptions(userData, orig);

						if (draw_option == DM_DRAW_OPTION_STIPPLE) {
							glEnable(GL_POLYGON_STIPPLE);
							glPolygonStipple(stipple_quarttone);
						}

						/* Goal is to draw as long of a contiguous triangle
					 * array as possible, so draw when we hit either an
					 * invisible triangle or at the end of the array */

						/* flush buffer if current triangle isn't drawable or it's last triangle... */
						flush = (ELEM(draw_option, DM_DRAW_OPTION_SKIP, DM_DRAW_OPTION_STIPPLE)) || (i == totpoly - 1);

						if (!flush && compareDrawOptions) {
							flush |= compareDrawOptions(userData, actualFace, next_actualFace) == 0;
						}

						if (flush) {
							if (!ELEM(draw_option, DM_DRAW_OPTION_SKIP, DM_DRAW_OPTION_STIPPLE))
								tot_element += mf[actualFace].v4 ? 6 : 3;

							if (tot_element)
								GPU_buffer_draw_elements(dm->drawObject->triangles, GL_TRIANGLES, start_element, tot_element);

							start_element = tot_element;

							if (draw_option == DM_DRAW_OPTION_STIPPLE)
								glDisable(GL_POLYGON_STIPPLE);
						}
						else {
							tot_element += mf[actualFace].v4 ? 6 : 3;
						}
					}

					glShadeModel(GL_FLAT);
				}
			}
		}
		GPU_buffer_unbind();
	}
}

static void cdDM_drawMappedFacesTex(DerivedMesh *dm,
                                    DMSetDrawOptionsMappedTex setDrawOptions,
                                    DMCompareDrawOptions compareDrawOptions,
                                    void *userData, DMDrawFlag flag)
{
	cdDM_drawFacesTex_common(dm, NULL, setDrawOptions, compareDrawOptions, userData, flag);
}

static void cddm_draw_attrib_vertex(DMVertexAttribs *attribs, const MVert *mvert, int a, int index, int vert,
                                    const short (*lnor)[3], const bool smoothnormal)
{
	DM_draw_attrib_vertex(attribs, a, index, vert);

	/* vertex normal */
	if (lnor) {
		glNormal3sv((const GLshort *)lnor);
	}
	else if (smoothnormal) {
		glNormal3sv(mvert[index].no);
	}

	/* vertex coordinate */
	glVertex3fv(mvert[index].co);
}

typedef struct {
	DMVertexAttribs attribs;
	int numdata;

	GPUAttrib datatypes[GPU_MAX_ATTRIB]; /* TODO, messing up when switching materials many times - [#21056]*/
} GPUMaterialConv;

static void cdDM_drawMappedFacesGLSL(DerivedMesh *dm,
                                     DMSetMaterial setMaterial,
                                     DMSetDrawOptions setDrawOptions,
                                     void *userData)
{
	CDDerivedMesh *cddm = (CDDerivedMesh *) dm;
	GPUVertexAttribs gattribs;
	const MVert *mvert = cddm->mvert;
	const MFace *mface = cddm->mface;
	/* MTFace *tf = dm->getTessFaceDataArray(dm, CD_MTFACE); */ /* UNUSED */
	const float (*nors)[3] = dm->getTessFaceDataArray(dm, CD_NORMAL);
	const short (*lnors)[4][3] = dm->getTessFaceDataArray(dm, CD_TESSLOOPNORMAL);
	int a, b, matnr, new_matnr;
	bool do_draw;
	int orig;

	/* double lookup */
	const int *index_mf_to_mpoly = dm->getTessFaceDataArray(dm, CD_ORIGINDEX);
	const int *index_mp_to_orig  = dm->getPolyDataArray(dm, CD_ORIGINDEX);
	if (index_mf_to_mpoly == NULL) {
		index_mp_to_orig = NULL;
	}

	/* TODO: same as for solid draw, not entirely correct, but works fine for now,
	 *       will skip using textures (dyntopo currently destroys UV anyway) and
	 *       works fine for matcap
	 */
	if (cddm->pbvh && cddm->pbvh_draw && BKE_pbvh_type(cddm->pbvh) == PBVH_BMESH) {
		if (BKE_pbvh_has_faces(cddm->pbvh)) {
			setMaterial(1, &gattribs);
			BKE_pbvh_draw(cddm->pbvh, NULL, NULL, NULL, false, false);
		}

		return;
	}

	cdDM_update_normals_from_pbvh(dm);

	matnr = -1;
	do_draw = false;

	glShadeModel(GL_SMOOTH);

	/* workaround for NVIDIA GPUs on Mac not supporting vertex arrays + interleaved formats, see T43342 */
	if ((GPU_type_matches(GPU_DEVICE_NVIDIA, GPU_OS_MAC, GPU_DRIVER_ANY) && (U.gameflags & USER_DISABLE_VBO)) ||
	    setDrawOptions != NULL)
	{
		DMVertexAttribs attribs;
		DEBUG_VBO("Using legacy code. cdDM_drawMappedFacesGLSL\n");
		memset(&attribs, 0, sizeof(attribs));

		glBegin(GL_QUADS);

		for (a = 0; a < dm->numTessFaceData; a++, mface++) {
			const bool smoothnormal = lnors || (mface->flag & ME_SMOOTH);
			const short (*ln1)[3] = NULL, (*ln2)[3] = NULL, (*ln3)[3] = NULL, (*ln4)[3] = NULL;
			new_matnr = mface->mat_nr;

			if (new_matnr != matnr) {
				glEnd();

				do_draw = setMaterial(matnr = new_matnr, &gattribs);
				if (do_draw)
					DM_vertex_attributes_from_gpu(dm, &gattribs, &attribs);

				glBegin(GL_QUADS);
			}

			if (!do_draw) {
				continue;
			}
			else if (setDrawOptions) {
				orig = (index_mf_to_mpoly) ? DM_origindex_mface_mpoly(index_mf_to_mpoly, index_mp_to_orig, a) : a;

				if (orig == ORIGINDEX_NONE) {
					/* since the material is set by setMaterial(), faces with no
					 * origin can be assumed to be generated by a modifier */ 
					
					/* continue */
				}
				else if (setDrawOptions(userData, orig) == DM_DRAW_OPTION_SKIP)
					continue;
			}

			if (!smoothnormal) {
				if (nors) {
					glNormal3fv(nors[a]);
				}
				else {
					/* TODO ideally a normal layer should always be available */
					float nor[3];
					if (mface->v4) {
						normal_quad_v3(nor, mvert[mface->v1].co, mvert[mface->v2].co, mvert[mface->v3].co, mvert[mface->v4].co);
					}
					else {
						normal_tri_v3(nor, mvert[mface->v1].co, mvert[mface->v2].co, mvert[mface->v3].co);
					}
					glNormal3fv(nor);
				}
			}
			else if (lnors) {
				ln1 = &lnors[a][0];
				ln2 = &lnors[a][1];
				ln3 = &lnors[a][2];
				ln4 = &lnors[a][3];
			}
			
			cddm_draw_attrib_vertex(&attribs, mvert, a, mface->v1, 0, ln1, smoothnormal);
			cddm_draw_attrib_vertex(&attribs, mvert, a, mface->v2, 1, ln2, smoothnormal);
			cddm_draw_attrib_vertex(&attribs, mvert, a, mface->v3, 2, ln3, smoothnormal);
			
			if (mface->v4)
				cddm_draw_attrib_vertex(&attribs, mvert, a, mface->v4, 3, ln4, smoothnormal);
			else
				cddm_draw_attrib_vertex(&attribs, mvert, a, mface->v3, 2, ln3, smoothnormal);
		}
		glEnd();
	}
	else {
		GPUMaterialConv *matconv;
		int offset;
		int totface = dm->getNumTessFaces(dm);
		int *mat_orig_to_new;
		int tot_active_mat;
		GPUBuffer *buffer = NULL;
		char *varray;
		int max_element_size = 0;
		int tot_loops = 0;
		
		const MFace *mf = mface;
		
		GPU_vertex_setup(dm);
		GPU_normal_setup(dm);
		GPU_triangle_setup(dm);

		tot_active_mat = dm->drawObject->totmaterial;

		matconv = MEM_callocN(sizeof(*matconv) * tot_active_mat,
		                      "cdDM_drawMappedFacesGLSL.matconv");
		mat_orig_to_new = MEM_mallocN(sizeof(*mat_orig_to_new) * dm->totmat,
		                              "cdDM_drawMappedFacesGLSL.mat_orig_to_new");

		/* part one, check what attributes are needed per material */
		for (a = 0; a < tot_active_mat; a++) {
			new_matnr = dm->drawObject->materials[a].mat_nr;

			/* map from original material index to new
			 * GPUBufferMaterial index */
			mat_orig_to_new[new_matnr] = a;
			do_draw = setMaterial(new_matnr + 1, &gattribs);

			if (do_draw) {
				int numdata = 0;
				DM_vertex_attributes_from_gpu(dm, &gattribs, &matconv[a].attribs);

				if (matconv[a].attribs.totorco && matconv[a].attribs.orco.array) {
					matconv[a].datatypes[numdata].index = matconv[a].attribs.orco.gl_index;
					matconv[a].datatypes[numdata].size = 3;
					matconv[a].datatypes[numdata].type = GL_FLOAT;
					numdata++;
				}
				for (b = 0; b < matconv[a].attribs.tottface; b++) {
					if (matconv[a].attribs.tface[b].array) {
						matconv[a].datatypes[numdata].index = matconv[a].attribs.tface[b].gl_index;
						matconv[a].datatypes[numdata].size = 2;
						matconv[a].datatypes[numdata].type = GL_FLOAT;
						numdata++;
					}
				}
				for (b = 0; b < matconv[a].attribs.totmcol; b++) {
					if (matconv[a].attribs.mcol[b].array) {
						matconv[a].datatypes[numdata].index = matconv[a].attribs.mcol[b].gl_index;
						matconv[a].datatypes[numdata].size = 4;
						matconv[a].datatypes[numdata].type = GL_UNSIGNED_BYTE;
						numdata++;
					}
				}
				if (matconv[a].attribs.tottang && matconv[a].attribs.tang.array) {
					matconv[a].datatypes[numdata].index = matconv[a].attribs.tang.gl_index;
					matconv[a].datatypes[numdata].size = 4;
					matconv[a].datatypes[numdata].type = GL_FLOAT;
					numdata++;
				}
				if (numdata != 0) {
					matconv[a].numdata = numdata;
					max_element_size = max_ii(GPU_attrib_element_size(matconv[a].datatypes, numdata), max_element_size);
				}
			}
		}

		/* part two, generate and fill the arrays with the data */
		if (max_element_size > 0) {
			buffer = GPU_buffer_alloc(max_element_size * dm->drawObject->tot_loop_verts, false);

			if (buffer == NULL) {
				buffer = GPU_buffer_alloc(max_element_size * dm->drawObject->tot_loop_verts, true);
			}
			varray = GPU_buffer_lock_stream(buffer);
			if (varray == NULL) {
				GPU_buffer_unbind();
				GPU_buffer_free(buffer);
				MEM_freeN(mat_orig_to_new);
				MEM_freeN(matconv);
				fprintf(stderr, "Out of memory, can't draw object\n");
				return;
			}

			mface = mf;

			for (a = 0; a < totface; a++, mface++) {
				int i = mat_orig_to_new[mface->mat_nr];
				offset = tot_loops * max_element_size;

				if (matconv[i].numdata != 0) {
					if (matconv[i].attribs.totorco && matconv[i].attribs.orco.array) {
						copy_v3_v3((float *)&varray[offset], (float *)matconv[i].attribs.orco.array[mface->v1]);
						copy_v3_v3((float *)&varray[offset + max_element_size], (float *)matconv[i].attribs.orco.array[mface->v2]);
						copy_v3_v3((float *)&varray[offset + max_element_size * 2], (float *)matconv[i].attribs.orco.array[mface->v3]);
						if (mface->v4) {
							copy_v3_v3((float *)&varray[offset + max_element_size * 3], (float *)matconv[i].attribs.orco.array[mface->v4]);
						}
						offset += sizeof(float) * 3;
					}
					for (b = 0; b < matconv[i].attribs.tottface; b++) {
						if (matconv[i].attribs.tface[b].array) {
							MTFace *tf = &matconv[i].attribs.tface[b].array[a];
							copy_v2_v2((float *)&varray[offset], tf->uv[0]);
							copy_v2_v2((float *)&varray[offset + max_element_size], tf->uv[1]);
							copy_v2_v2((float *)&varray[offset + max_element_size * 2], tf->uv[2]);
							if (mface->v4) {
								copy_v2_v2((float *)&varray[offset + max_element_size * 3], tf->uv[3]);
							}
							offset += sizeof(float) * 2;
						}
					}
					for (b = 0; b < matconv[i].attribs.totmcol; b++) {
						if (matconv[i].attribs.mcol[b].array) {
							MCol *cp = &matconv[i].attribs.mcol[b].array[a * 4 + 0];
							GLubyte col[4];
							col[0] = cp->b; col[1] = cp->g; col[2] = cp->r; col[3] = cp->a;
							copy_v4_v4_char((char *)&varray[offset], (char *)col);
							cp = &matconv[i].attribs.mcol[b].array[a * 4 + 1];
							col[0] = cp->b; col[1] = cp->g; col[2] = cp->r; col[3] = cp->a;
							copy_v4_v4_char((char *)&varray[offset + max_element_size], (char *)col);
							cp = &matconv[i].attribs.mcol[b].array[a * 4 + 2];
							col[0] = cp->b; col[1] = cp->g; col[2] = cp->r; col[3] = cp->a;
							copy_v4_v4_char((char *)&varray[offset + max_element_size * 2], (char *)col);
							if (mface->v4) {
								cp = &matconv[i].attribs.mcol[b].array[a * 4 + 3];
								col[0] = cp->b; col[1] = cp->g; col[2] = cp->r; col[3] = cp->a;
								copy_v4_v4_char((char *)&varray[offset + max_element_size * 3], (char *)col);
							}
							offset += sizeof(unsigned char) * 4;
						}
					}
					if (matconv[i].attribs.tottang && matconv[i].attribs.tang.array) {
						const float *tang = matconv[i].attribs.tang.array[a * 4 + 0];
						copy_v4_v4((float *)&varray[offset], tang);
						tang = matconv[i].attribs.tang.array[a * 4 + 1];
						copy_v4_v4((float *)&varray[offset + max_element_size], tang);
						tang = matconv[i].attribs.tang.array[a * 4 + 2];
						copy_v4_v4((float *)&varray[offset + max_element_size * 2], tang);
						if (mface->v4) {
							tang = matconv[i].attribs.tang.array[a * 4 + 3];
							copy_v4_v4((float *)&varray[offset + max_element_size * 3], tang);
						}
						offset += sizeof(float) * 4;
					}
				}

				if (mface->v4) {
					tot_loops += 4;
				}
				else {
					tot_loops += 3;
				}
			}
			GPU_buffer_unlock(buffer);
		}

		for (a = 0; a < tot_active_mat; a++) {
			new_matnr = dm->drawObject->materials[a].mat_nr;

			do_draw = setMaterial(new_matnr + 1, &gattribs);

			if (do_draw) {
				if (matconv[a].numdata) {
					GPU_interleaved_attrib_setup(buffer, matconv[a].datatypes, matconv[a].numdata, max_element_size);
				}
				GPU_buffer_draw_elements(dm->drawObject->triangles, GL_TRIANGLES,
				                         dm->drawObject->materials[a].start, dm->drawObject->materials[a].totelements);
				if (matconv[a].numdata) {
					GPU_interleaved_attrib_unbind();
				}
			}
		}

		GPU_buffer_unbind();
		if (buffer)
			GPU_buffer_free(buffer);

		MEM_freeN(mat_orig_to_new);
		MEM_freeN(matconv);
	}
	
	glShadeModel(GL_FLAT);
}

static void cdDM_drawFacesGLSL(DerivedMesh *dm, DMSetMaterial setMaterial)
{
	dm->drawMappedFacesGLSL(dm, setMaterial, NULL, NULL);
}

static void cdDM_drawMappedFacesMat(DerivedMesh *dm,
                                    void (*setMaterial)(void *userData, int matnr, void *attribs),
                                    bool (*setFace)(void *userData, int index), void *userData)
{
	CDDerivedMesh *cddm = (CDDerivedMesh *) dm;
	GPUVertexAttribs gattribs;
	DMVertexAttribs attribs;
	MVert *mvert = cddm->mvert;
	MFace *mf = cddm->mface;
	const float (*nors)[3] = dm->getTessFaceDataArray(dm, CD_NORMAL);
	const short (*lnors)[4][3] = dm->getTessFaceDataArray(dm, CD_TESSLOOPNORMAL);
	int a, matnr, new_matnr;
	int orig;

	/* double lookup */
	const int *index_mf_to_mpoly = dm->getTessFaceDataArray(dm, CD_ORIGINDEX);
	const int *index_mp_to_orig  = dm->getPolyDataArray(dm, CD_ORIGINDEX);
	if (index_mf_to_mpoly == NULL) {
		index_mp_to_orig = NULL;
	}

	/* TODO: same as for solid draw, not entirely correct, but works fine for now,
	 *       will skip using textures (dyntopo currently destroys UV anyway) and
	 *       works fine for matcap
	 */
	if (cddm->pbvh && cddm->pbvh_draw && BKE_pbvh_type(cddm->pbvh) == PBVH_BMESH) {
		if (BKE_pbvh_has_faces(cddm->pbvh)) {
			setMaterial(userData, 1, &gattribs);
			BKE_pbvh_draw(cddm->pbvh, NULL, NULL, NULL, false, false);
		}

		return;
	}

	cdDM_update_normals_from_pbvh(dm);

	matnr = -1;

	glShadeModel(GL_SMOOTH);

	memset(&attribs, 0, sizeof(attribs));

	glBegin(GL_QUADS);

	for (a = 0; a < dm->numTessFaceData; a++, mf++) {
		const bool smoothnormal = lnors || (mf->flag & ME_SMOOTH);
		const short (*ln1)[3] = NULL, (*ln2)[3] = NULL, (*ln3)[3] = NULL, (*ln4)[3] = NULL;

		/* material */
		new_matnr = mf->mat_nr + 1;

		if (new_matnr != matnr) {
			glEnd();

			setMaterial(userData, matnr = new_matnr, &gattribs);
			DM_vertex_attributes_from_gpu(dm, &gattribs, &attribs);

			glBegin(GL_QUADS);
		}

		/* skipping faces */
		if (setFace) {
			orig = (index_mf_to_mpoly) ? DM_origindex_mface_mpoly(index_mf_to_mpoly, index_mp_to_orig, a) : a;

			if (orig != ORIGINDEX_NONE && !setFace(userData, orig))
				continue;
		}

		/* smooth normal */
		if (!smoothnormal) {
			if (nors) {
				glNormal3fv(nors[a]);
			}
			else {
				/* TODO ideally a normal layer should always be available */
				float nor[3];

				if (mf->v4)
					normal_quad_v3(nor, mvert[mf->v1].co, mvert[mf->v2].co, mvert[mf->v3].co, mvert[mf->v4].co);
				else
					normal_tri_v3(nor, mvert[mf->v1].co, mvert[mf->v2].co, mvert[mf->v3].co);

				glNormal3fv(nor);
			}
		}
		else if (lnors) {
			ln1 = &lnors[a][0];
			ln2 = &lnors[a][1];
			ln3 = &lnors[a][2];
			ln4 = &lnors[a][3];
		}

		/* vertices */
		cddm_draw_attrib_vertex(&attribs, mvert, a, mf->v1, 0, ln1, smoothnormal);
		cddm_draw_attrib_vertex(&attribs, mvert, a, mf->v2, 1, ln2, smoothnormal);
		cddm_draw_attrib_vertex(&attribs, mvert, a, mf->v3, 2, ln3, smoothnormal);

		if (mf->v4)
			cddm_draw_attrib_vertex(&attribs, mvert, a, mf->v4, 3, ln4, smoothnormal);
		else
			cddm_draw_attrib_vertex(&attribs, mvert, a, mf->v3, 2, ln3, smoothnormal);
	}
	glEnd();

	glShadeModel(GL_FLAT);
}

static void cdDM_drawMappedEdges(DerivedMesh *dm, DMSetDrawOptions setDrawOptions, void *userData)
{
	CDDerivedMesh *cddm = (CDDerivedMesh *) dm;
	MVert *vert = cddm->mvert;
	MEdge *edge = cddm->medge;
	int i, orig, *index = DM_get_edge_data_layer(dm, CD_ORIGINDEX);

	glBegin(GL_LINES);
	for (i = 0; i < dm->numEdgeData; i++, edge++) {
		if (index) {
			orig = *index++;
			if (setDrawOptions && orig == ORIGINDEX_NONE) continue;
		}
		else
			orig = i;

		if (!setDrawOptions || (setDrawOptions(userData, orig) != DM_DRAW_OPTION_SKIP)) {
			glVertex3fv(vert[edge->v1].co);
			glVertex3fv(vert[edge->v2].co);
		}
	}
	glEnd();
}

static void cdDM_buffer_copy_triangles(DerivedMesh *dm, float *varray_, int *mat_orig_to_new, void *UNUSED(user))
{
	GPUBufferMaterial *gpumat;
	MFace *f;
	int i, start, totface, findex = 0;
	unsigned int *varray = (unsigned int *)varray_;

	f = dm->getTessFaceArray(dm);

	totface = dm->getNumTessFaces(dm);
	for (i = 0; i < totface; i++, f++) {
		gpumat = dm->drawObject->materials + mat_orig_to_new[f->mat_nr];
		start = gpumat->counter;

		/* v1 v2 v3 */
		varray[start++] = findex;
		varray[start++] = findex + 1;
		varray[start++] = findex + 2;

		if (f->v4) {
			/* v3 v4 v1 */
			varray[start++] = findex + 2;
			varray[start++] = findex + 3;
			varray[start++] = findex;

			gpumat->counter += 6;
			findex += 4;
		}
		else {
			gpumat->counter += 3;
			findex += 3;
		}
	}
}

static void cdDM_buffer_copy_vertex(DerivedMesh *dm, float *varray, int *UNUSED(mat_orig_to_new), void *UNUSED(user))
{
	MVert *mvert;
	MFace *f;
	int i, j, start, totface;

	mvert = dm->getVertArray(dm);
	f = dm->getTessFaceArray(dm);

	start = 0;
	totface = dm->getNumTessFaces(dm);
	for (i = 0; i < totface; i++, f++) {
		/* v1 v2 v3 */
		copy_v3_v3(&varray[start], mvert[f->v1].co);
		copy_v3_v3(&varray[start + 3], mvert[f->v2].co);
		copy_v3_v3(&varray[start + 6], mvert[f->v3].co);
		start += 9;

		if (f->v4) {
			/* v4 */
			copy_v3_v3(&varray[start], mvert[f->v4].co);
			start += 3;
		}
	}

	/* copy loose points */
	j = dm->drawObject->tot_triangle_point * 3;
	for (i = 0; i < dm->drawObject->totvert; i++) {
		if (dm->drawObject->vert_points[i].point_index >= dm->drawObject->tot_triangle_point) {
			copy_v3_v3(&varray[j], mvert[i].co);
			j += 3;
		}
	}
}

static void cdDM_buffer_copy_normal(DerivedMesh *dm, float *varray_, int *UNUSED(mat_orig_to_new), void *UNUSED(user))
{
	int i, totface;
	int start;
	float f_no[3];

	short *varray = (short *)varray_;
	const float *nors = dm->getTessFaceDataArray(dm, CD_NORMAL);
	short (*tlnors)[4][3] = dm->getTessFaceDataArray(dm, CD_TESSLOOPNORMAL);
	MVert *mvert = dm->getVertArray(dm);
	MFace *f = dm->getTessFaceArray(dm);

	totface = dm->getNumTessFaces(dm);
	start = 0;
	for (i = 0; i < totface; i++, f++) {
		const int smoothnormal = (f->flag & ME_SMOOTH);

		if (tlnors) {
			short (*tlnor)[3] = tlnors[i];
			/* Copy loop normals */
			copy_v3_v3_short(&varray[start], tlnor[0]);
			copy_v3_v3_short(&varray[start + 3], tlnor[1]);
			copy_v3_v3_short(&varray[start + 6], tlnor[2]);
			start += 9;

			if (f->v4) {
				copy_v3_v3_short(&varray[start], tlnor[3]);
				start += 3;
			}
		}
		else if (smoothnormal) {
			/* copy vertex normal */
			copy_v3_v3_short(&varray[start], mvert[f->v1].no);
			copy_v3_v3_short(&varray[start + 4], mvert[f->v2].no);
			copy_v3_v3_short(&varray[start + 8], mvert[f->v3].no);
			start += 12;

			if (f->v4) {
				copy_v3_v3_short(&varray[start], mvert[f->v4].no);
				start += 4;
			}
		}
		else if (nors) {
			/* copy cached face normal */
			normal_float_to_short_v3(&varray[start], &nors[i * 3]);
			normal_float_to_short_v3(&varray[start + 4], &nors[i * 3]);
			normal_float_to_short_v3(&varray[start + 8], &nors[i * 3]);
			start += 12;

			if (f->v4) {
				normal_float_to_short_v3(&varray[start], &nors[i * 3]);
				start += 4;
			}
		}
		else {
			/* calculate face normal */
			if (f->v4)
				normal_quad_v3(f_no, mvert[f->v1].co, mvert[f->v2].co, mvert[f->v3].co, mvert[f->v4].co);
			else
				normal_tri_v3(f_no, mvert[f->v1].co, mvert[f->v2].co, mvert[f->v3].co);

			normal_float_to_short_v3(&varray[start], f_no);
			normal_float_to_short_v3(&varray[start + 4], f_no);
			normal_float_to_short_v3(&varray[start + 8], f_no);
			start += 12;

			if (f->v4) {
				normal_float_to_short_v3(&varray[start], f_no);
				start += 4;
			}
		}
	}
}

static void cdDM_buffer_copy_uv(DerivedMesh *dm, float *varray, int *UNUSED(mat_orig_to_new), void *UNUSED(user))
{
	int start;
	int i, totface;

	MTFace *mtface;
	MFace *f;

	if (!(mtface = DM_get_tessface_data_layer(dm, CD_MTFACE)))
		return;
	f = dm->getTessFaceArray(dm);

	start = 0;
	totface = dm->getNumTessFaces(dm);
	for (i = 0; i < totface; i++, f++) {
		/* v1 v2 v3 */
		copy_v2_v2(&varray[start], mtface[i].uv[0]);
		copy_v2_v2(&varray[start + 2], mtface[i].uv[1]);
		copy_v2_v2(&varray[start + 4], mtface[i].uv[2]);
		start += 6;

		if (f->v4) {
			/* v4 */
			copy_v2_v2(&varray[start], mtface[i].uv[3]);
			start += 2;
		}
	}
}


static void cdDM_buffer_copy_uv_texpaint(DerivedMesh *dm, float *varray, int *UNUSED(mat_orig_to_new), void *UNUSED(user))
{
	int start;
	int i, totface;

	int totmaterial = dm->totmat;
	MTFace **mtface_base;
	MTFace *stencil_base;
	int stencil;
	MFace *mf;

	/* should have been checked for before, reassert */
	BLI_assert(DM_get_tessface_data_layer(dm, CD_MTFACE));
	mf = dm->getTessFaceArray(dm);
	mtface_base = MEM_mallocN(totmaterial * sizeof(*mtface_base), "texslots");

	for (i = 0; i < totmaterial; i++) {
		mtface_base[i] = DM_paint_uvlayer_active_get(dm, i);
	}

	stencil = CustomData_get_stencil_layer(&dm->faceData, CD_MTFACE);
	stencil_base = CustomData_get_layer_n(&dm->faceData, CD_MTFACE, stencil);

	totface = dm->getNumTessFaces(dm);
	start = 0;

	for (i = 0; i < totface; i++, mf++) {
		int mat_i = mf->mat_nr;

		/* v1 v2 v3 */
		copy_v2_v2(&varray[start], mtface_base[mat_i][i].uv[0]);
		copy_v2_v2(&varray[start + 2], stencil_base[i].uv[0]);
		copy_v2_v2(&varray[start + 4], mtface_base[mat_i][i].uv[1]);
		copy_v2_v2(&varray[start + 6], stencil_base[i].uv[1]);
		copy_v2_v2(&varray[start + 8], mtface_base[mat_i][i].uv[2]);
		copy_v2_v2(&varray[start + 10], stencil_base[i].uv[2]);
		start += 12;

		if (mf->v4) {
			/* v4 */
			copy_v2_v2(&varray[start], mtface_base[mat_i][i].uv[3]);
			copy_v2_v2(&varray[start + 2], stencil_base[i].uv[3]);
			start += 4;
		}
	}

	MEM_freeN(mtface_base);
}


static void copy_mcol_uc3(unsigned char *v, unsigned char *col)
{
	v[0] = col[3];
	v[1] = col[2];
	v[2] = col[1];
}

/* treat varray_ as an array of MCol, four MCol's per face */
static void cdDM_buffer_copy_mcol(DerivedMesh *dm, float *varray_, int *UNUSED(mat_orig_to_new), void *user)
{
	int i, totface, start;
	unsigned char *varray = (unsigned char *)varray_;
	unsigned char *mcol = (unsigned char *)user;
	MFace *f = dm->getTessFaceArray(dm);

	totface = dm->getNumTessFaces(dm);
	start = 0;
	for (i = 0; i < totface; i++, f++) {
		/* v1 v2 v3 */
		copy_mcol_uc3(&varray[start], &mcol[i * 16]);
		copy_mcol_uc3(&varray[start + 3], &mcol[i * 16 + 4]);
		copy_mcol_uc3(&varray[start + 6], &mcol[i * 16 + 8]);
		start += 9;

		if (f->v4) {
			/* v3 v4 v1 */
			copy_mcol_uc3(&varray[start], &mcol[i * 16 + 12]);
			start += 3;
		}
	}
}

static void cdDM_buffer_copy_edge(DerivedMesh *dm, float *varray_, int *UNUSED(mat_orig_to_new), void *UNUSED(user))
{
	MEdge *medge, *medge_base;
	unsigned int *varray = (unsigned int *)varray_;
	int i, totedge, iloose, inorm, iloosehidden, inormhidden;
	int tot_loose_hidden = 0, tot_loose = 0;
	int tot_hidden = 0, tot = 0;

	medge_base = medge = dm->getEdgeArray(dm);
	totedge = dm->getNumEdges(dm);

	for (i = 0; i < totedge; i++, medge++) {
		if (medge->flag & ME_EDGEDRAW) {
			if (medge->flag & ME_LOOSEEDGE) tot_loose++;
			else tot++;
		}
		else {
			if (medge->flag & ME_LOOSEEDGE) tot_loose_hidden++;
			else tot_hidden++;
		}
	}

	inorm = 0;
	inormhidden = tot;
	iloose = tot + tot_hidden;
	iloosehidden = iloose + tot_loose;

	medge = medge_base;
	for (i = 0; i < totedge; i++, medge++) {
		if (medge->flag & ME_EDGEDRAW) {
			if (medge->flag & ME_LOOSEEDGE) {
				varray[iloose * 2] = dm->drawObject->vert_points[medge->v1].point_index;
				varray[iloose * 2 + 1] = dm->drawObject->vert_points[medge->v2].point_index;
				iloose++;
			}
			else {
				varray[inorm * 2] = dm->drawObject->vert_points[medge->v1].point_index;
				varray[inorm * 2 + 1] = dm->drawObject->vert_points[medge->v2].point_index;
				inorm++;
			}
		}
		else {
			if (medge->flag & ME_LOOSEEDGE) {
				varray[iloosehidden * 2] = dm->drawObject->vert_points[medge->v1].point_index;
				varray[iloosehidden * 2 + 1] = dm->drawObject->vert_points[medge->v2].point_index;
				iloosehidden++;
			}
			else {
				varray[inormhidden * 2] = dm->drawObject->vert_points[medge->v1].point_index;
				varray[inormhidden * 2 + 1] = dm->drawObject->vert_points[medge->v2].point_index;
				inormhidden++;
			}
		}
	}

	dm->drawObject->tot_loose_edge_drawn = tot_loose;
	dm->drawObject->loose_edge_offset = tot + tot_hidden;
	dm->drawObject->tot_edge_drawn = tot;
}

static void cdDM_buffer_copy_uvedge(DerivedMesh *dm, float *varray, int *UNUSED(mat_orig_to_new), void *UNUSED(user))
{
	MTFace *tf = DM_get_tessface_data_layer(dm, CD_MTFACE);
	int i, j = 0;

	if (!tf)
		return;

	for (i = 0; i < dm->numTessFaceData; i++, tf++) {
		MFace mf;
		dm->getTessFace(dm, i, &mf);

		copy_v2_v2(&varray[j], tf->uv[0]);
		copy_v2_v2(&varray[j + 2], tf->uv[1]);

		copy_v2_v2(&varray[j + 4], tf->uv[1]);
		copy_v2_v2(&varray[j + 6], tf->uv[2]);

		if (!mf.v4) {
			copy_v2_v2(&varray[j + 8], tf->uv[2]);
			copy_v2_v2(&varray[j + 10], tf->uv[0]);
			j += 12;
		}
		else {
			copy_v2_v2(&varray[j + 8], tf->uv[2]);
			copy_v2_v2(&varray[j + 10], tf->uv[3]);

			copy_v2_v2(&varray[j + 12], tf->uv[3]);
			copy_v2_v2(&varray[j + 14], tf->uv[0]);
			j += 16;
		}
	}
}

static void cdDM_copy_gpu_data(DerivedMesh *dm, int type, float *varray,
                        int *mat_orig_to_new, void *user_data)
{
	switch(type) {
		case GPU_BUFFER_VERTEX:
			cdDM_buffer_copy_vertex(dm, varray, mat_orig_to_new, user_data);
			break;
		case GPU_BUFFER_NORMAL:
			cdDM_buffer_copy_normal(dm, varray, mat_orig_to_new, user_data);
			break;
		case GPU_BUFFER_COLOR:
			cdDM_buffer_copy_mcol(dm, varray, mat_orig_to_new, user_data);
			break;
		case GPU_BUFFER_UV:
			cdDM_buffer_copy_uv(dm, varray, mat_orig_to_new, user_data);
			break;
		case GPU_BUFFER_UV_TEXPAINT:
			cdDM_buffer_copy_uv_texpaint(dm, varray, mat_orig_to_new, user_data);
			break;
		case GPU_BUFFER_EDGE:
			cdDM_buffer_copy_edge(dm, varray, mat_orig_to_new, user_data);
			break;
		case GPU_BUFFER_UVEDGE:
			cdDM_buffer_copy_uvedge(dm, varray, mat_orig_to_new, user_data);
			break;
		case GPU_BUFFER_TRIANGLES:
			cdDM_buffer_copy_triangles(dm, varray, mat_orig_to_new, user_data);
			break;
		default:
			break;
	}
}

/* add a new point to the list of points related to a particular
 * vertex */
#ifdef USE_GPU_POINT_LINK

static void cdDM_drawobject_add_vert_point(GPUDrawObject *gdo, int vert_index, int point_index)
{
	GPUVertPointLink *lnk;

	lnk = &gdo->vert_points[vert_index];

	/* if first link is in use, add a new link at the end */
	if (lnk->point_index != -1) {
		/* get last link */
		for (; lnk->next; lnk = lnk->next) ;

		/* add a new link from the pool */
		lnk = lnk->next = &gdo->vert_points_mem[gdo->vert_points_usage];
		gdo->vert_points_usage++;
	}

	lnk->point_index = point_index;
}

#else

static void cdDM_drawobject_add_vert_point(GPUDrawObject *gdo, int vert_index, int point_index)
{
	GPUVertPointLink *lnk;
	lnk = &gdo->vert_points[vert_index];
	if (lnk->point_index == -1) {
		lnk->point_index = point_index;
	}
}

#endif  /* USE_GPU_POINT_LINK */

static int tri_indices[2][3] = {{0, 1, 2}, {2, 3, 0}};

/* update the vert_points and triangle_to_mface fields with a new
 * triangle */
static void cdDM_drawobject_add_triangle(GPUDrawObject *gdo,
                                        int v1, int v2, int v3, bool quad, int loopindex)
{
	int i, v[3] = {v1, v2, v3};
	int *tri_i = quad ? tri_indices[1] : tri_indices[0];
	for (i = 0; i < 3; i++)
		cdDM_drawobject_add_vert_point(gdo, v[i], loopindex + tri_i[i]);
}

/* for each vertex, build a list of points related to it; these lists
 * are stored in an array sized to the number of vertices */
static void cdDM_drawobject_init_vert_points(GPUDrawObject *gdo, MFace *f, int totface, int totmat)
{
	GPUBufferMaterial *mat;
	int i, *mat_orig_to_new;
	int tot_loops = 0;

	mat_orig_to_new = MEM_callocN(sizeof(*mat_orig_to_new) * totmat,
	                                             "GPUDrawObject.mat_orig_to_new");
	/* allocate the array and space for links */
	gdo->vert_points = MEM_mallocN(sizeof(GPUVertPointLink) * gdo->totvert,
	                               "GPUDrawObject.vert_points");
#ifdef USE_GPU_POINT_LINK
	gdo->vert_points_mem = MEM_callocN(sizeof(GPUVertPointLink) * gdo->tot_triangle_point,
	                                   "GPUDrawObject.vert_points_mem");
	gdo->vert_points_usage = 0;
#endif

	/* build a map from the original material indices to the new
	 * GPUBufferMaterial indices */
	for (i = 0; i < gdo->totmaterial; i++) {
		mat_orig_to_new[gdo->materials[i].mat_nr] = i;
		gdo->materials[i].counter = 0;
	}

	/* -1 indicates the link is not yet used */
	for (i = 0; i < gdo->totvert; i++) {
#ifdef USE_GPU_POINT_LINK
		gdo->vert_points[i].link = NULL;
#endif
		gdo->vert_points[i].point_index = -1;
	}

	for (i = 0; i < totface; i++, f++) {
		mat = &gdo->materials[mat_orig_to_new[f->mat_nr]];

		mat->polys[mat->counter++] = i;

		/* add triangle */
		cdDM_drawobject_add_triangle(gdo, f->v1, f->v2, f->v3, false, tot_loops);
		mat->totelements += 3;

		/* add second triangle for quads */
		if (f->v4) {
			cdDM_drawobject_add_triangle(gdo, f->v3, f->v4, f->v1, true, tot_loops);
			mat->totelements += 3;
			tot_loops += 4;
		}
		else {
			tot_loops += 3;
		}
	}

	/* map any unused vertices to loose points */
	for (i = 0; i < gdo->totvert; i++) {
		if (gdo->vert_points[i].point_index == -1) {
			gdo->vert_points[i].point_index = gdo->tot_triangle_point + gdo->tot_loose_point;
			gdo->tot_loose_point++;
		}
	}

	MEM_freeN(mat_orig_to_new);
}

typedef struct {
	int elements;
	int loops;
	int polys;
} GPUMaterialInfo;

/* see GPUDrawObject's structure definition for a description of the
 * data being initialized here */
static GPUDrawObject *cdDM_GPUobject_new(DerivedMesh *dm)
{
	GPUDrawObject *gdo;
	MFace *mface;
	int totmat = dm->totmat;
	GPUMaterialInfo *mat_info;
	int i, curmat, totelements, totface, totloops;

	/* object contains at least one material (default included) so zero means uninitialized dm */
	BLI_assert(totmat != 0);

	mface = dm->getTessFaceArray(dm);
	totface = dm->getNumTessFaces(dm);

	/* get the number of points used by each material, treating
	 * each quad as two triangles */
	mat_info = MEM_callocN(sizeof(*mat_info) * totmat, "GPU_drawobject_new.mat_orig_to_new");
	for (i = 0; i < totface; i++) {
		mat_info[mface[i].mat_nr].polys++;
		if (mface[i].v4) {
			mat_info[mface[i].mat_nr].elements += 6;
			mat_info[mface[i].mat_nr].loops += 4;
		}
		else {
			mat_info[mface[i].mat_nr].elements += 3;
			mat_info[mface[i].mat_nr].loops += 3;
		}
	}
	/* create the GPUDrawObject */
	gdo = MEM_callocN(sizeof(GPUDrawObject), "GPUDrawObject");
	gdo->totvert = dm->getNumVerts(dm);
	gdo->totedge = dm->getNumEdges(dm);

	/* count the number of materials used by this DerivedMesh */
	for (i = 0; i < totmat; i++) {
		if (mat_info[i].elements > 0)
			gdo->totmaterial++;
	}

	/* allocate an array of materials used by this DerivedMesh */
	gdo->materials = MEM_mallocN(sizeof(GPUBufferMaterial) * gdo->totmaterial,
	                             "GPUDrawObject.materials");

	/* initialize the materials array */
	for (i = 0, curmat = 0, totelements = 0, totloops = 0; i < totmat; i++) {
		if (mat_info[i].elements > 0) {
			gdo->materials[curmat].start = totelements;
			/* can set it to points now but used in cdDM_drawobject_init_vert_points as counter */
			gdo->materials[curmat].totelements = 0;
			gdo->materials[curmat].totloops = mat_info[i].loops;
			gdo->materials[curmat].mat_nr = i;
			gdo->materials[curmat].totpolys = mat_info[i].polys;
			gdo->materials[curmat].polys = MEM_mallocN(sizeof(int) * mat_info[i].polys, "GPUBufferMaterial.polys");

			totelements += mat_info[i].elements;
			totloops += mat_info[i].loops;
			curmat++;
		}
	}

	gdo->tot_loop_verts = totloops;

	/* store total number of points used for triangles */
	gdo->tot_triangle_point = totelements;

	cdDM_drawobject_init_vert_points(gdo, mface, totface, totmat);
	MEM_freeN(mat_info);

	return gdo;
}

static void cdDM_foreachMappedVert(
        DerivedMesh *dm,
        void (*func)(void *userData, int index, const float co[3], const float no_f[3], const short no_s[3]),
        void *userData,
        DMForeachFlag flag)
{
	MVert *mv = CDDM_get_verts(dm);
	const int *index = DM_get_vert_data_layer(dm, CD_ORIGINDEX);
	int i;

	if (index) {
		for (i = 0; i < dm->numVertData; i++, mv++) {
			const short *no = (flag & DM_FOREACH_USE_NORMAL) ? mv->no : NULL;
			const int orig = *index++;
			if (orig == ORIGINDEX_NONE) continue;
			func(userData, orig, mv->co, NULL, no);
		}
	}
	else {
		for (i = 0; i < dm->numVertData; i++, mv++) {
			const short *no = (flag & DM_FOREACH_USE_NORMAL) ? mv->no : NULL;
			func(userData, i, mv->co, NULL, no);
		}
	}
}

static void cdDM_foreachMappedEdge(
        DerivedMesh *dm,
        void (*func)(void *userData, int index, const float v0co[3], const float v1co[3]),
        void *userData)
{
	CDDerivedMesh *cddm = (CDDerivedMesh *) dm;
	MVert *mv = cddm->mvert;
	MEdge *med = cddm->medge;
	int i, orig, *index = DM_get_edge_data_layer(dm, CD_ORIGINDEX);

	for (i = 0; i < dm->numEdgeData; i++, med++) {
		if (index) {
			orig = *index++;
			if (orig == ORIGINDEX_NONE) continue;
			func(userData, orig, mv[med->v1].co, mv[med->v2].co);
		}
		else
			func(userData, i, mv[med->v1].co, mv[med->v2].co);
	}
}

static void cdDM_foreachMappedLoop(
        DerivedMesh *dm,
        void (*func)(void *userData, int vertex_index, int face_index, const float co[3], const float no[3]),
        void *userData,
        DMForeachFlag flag)
{
	/* We can't use dm->getLoopDataLayout(dm) here, we want to always access dm->loopData, EditDerivedBMesh would
	 * return loop data from bmesh itself. */
	const float (*lnors)[3] = (flag & DM_FOREACH_USE_NORMAL) ? DM_get_loop_data_layer(dm, CD_NORMAL) : NULL;

	const MVert *mv = CDDM_get_verts(dm);
	const MLoop *ml = CDDM_get_loops(dm);
	const MPoly *mp = CDDM_get_polys(dm);
	const int *v_index = DM_get_vert_data_layer(dm, CD_ORIGINDEX);
	const int *f_index = DM_get_poly_data_layer(dm, CD_ORIGINDEX);
	int p_idx, i;

	for (p_idx = 0; p_idx < dm->numPolyData; ++p_idx, ++mp) {
		for (i = 0; i < mp->totloop; ++i, ++ml) {
			const int v_idx = v_index ? v_index[ml->v] : ml->v;
			const int f_idx = f_index ? f_index[p_idx] : p_idx;
			const float *no = lnors ? *lnors++ : NULL;
			if (!ELEM(ORIGINDEX_NONE, v_idx, f_idx)) {
				func(userData, v_idx, f_idx, mv[ml->v].co, no);
			}
		}
	}
}

static void cdDM_foreachMappedFaceCenter(
        DerivedMesh *dm,
        void (*func)(void *userData, int index, const float cent[3], const float no[3]),
        void *userData,
        DMForeachFlag flag)
{
	CDDerivedMesh *cddm = (CDDerivedMesh *)dm;
	MVert *mvert = cddm->mvert;
	MPoly *mp;
	MLoop *ml;
	int i, orig, *index;

	index = CustomData_get_layer(&dm->polyData, CD_ORIGINDEX);
	mp = cddm->mpoly;
	for (i = 0; i < dm->numPolyData; i++, mp++) {
		float cent[3];
		float *no, _no[3];

		if (index) {
			orig = *index++;
			if (orig == ORIGINDEX_NONE) continue;
		}
		else {
			orig = i;
		}
		
		ml = &cddm->mloop[mp->loopstart];
		BKE_mesh_calc_poly_center(mp, ml, mvert, cent);

		if (flag & DM_FOREACH_USE_NORMAL) {
			BKE_mesh_calc_poly_normal(mp, ml, mvert, (no = _no));
		}
		else {
			no = NULL;
		}

		func(userData, orig, cent, no);
	}

}

void CDDM_recalc_tessellation_ex(DerivedMesh *dm, const bool do_face_nor_cpy)
{
	CDDerivedMesh *cddm = (CDDerivedMesh *)dm;

	dm->numTessFaceData = BKE_mesh_recalc_tessellation(&dm->faceData, &dm->loopData, &dm->polyData,
	                                                   cddm->mvert,
	                                                   dm->numTessFaceData, dm->numLoopData, dm->numPolyData,
	                                                   do_face_nor_cpy);

	cddm->mface = CustomData_get_layer(&dm->faceData, CD_MFACE);

	/* Tessellation recreated faceData, and the active layer indices need to get re-propagated
	 * from loops and polys to faces */
	CustomData_bmesh_update_active_layers(&dm->faceData, &dm->polyData, &dm->loopData);
}

void CDDM_recalc_tessellation(DerivedMesh *dm)
{
	CDDM_recalc_tessellation_ex(dm, true);
}

static void cdDM_free_internal(CDDerivedMesh *cddm)
{
	if (cddm->pmap) MEM_freeN(cddm->pmap);
	if (cddm->pmap_mem) MEM_freeN(cddm->pmap_mem);
}

static void cdDM_release(DerivedMesh *dm)
{
	CDDerivedMesh *cddm = (CDDerivedMesh *)dm;

	if (DM_release(dm)) {
		cdDM_free_internal(cddm);
		MEM_freeN(cddm);
	}
}

/**************** CDDM interface functions ****************/
static CDDerivedMesh *cdDM_create(const char *desc)
{
	CDDerivedMesh *cddm;
	DerivedMesh *dm;

	cddm = MEM_callocN(sizeof(*cddm), desc);
	dm = &cddm->dm;

	dm->getMinMax = cdDM_getMinMax;

	dm->getNumVerts = cdDM_getNumVerts;
	dm->getNumEdges = cdDM_getNumEdges;
	dm->getNumTessFaces = cdDM_getNumTessFaces;
	dm->getNumLoops = cdDM_getNumLoops;
	dm->getNumPolys = cdDM_getNumPolys;

	dm->getVert = cdDM_getVert;
	dm->getEdge = cdDM_getEdge;
	dm->getTessFace = cdDM_getTessFace;

	dm->copyVertArray = cdDM_copyVertArray;
	dm->copyEdgeArray = cdDM_copyEdgeArray;
	dm->copyTessFaceArray = cdDM_copyTessFaceArray;
	dm->copyLoopArray = cdDM_copyLoopArray;
	dm->copyPolyArray = cdDM_copyPolyArray;

	dm->getVertData = DM_get_vert_data;
	dm->getEdgeData = DM_get_edge_data;
	dm->getTessFaceData = DM_get_tessface_data;
	dm->getVertDataArray = DM_get_vert_data_layer;
	dm->getEdgeDataArray = DM_get_edge_data_layer;
	dm->getTessFaceDataArray = DM_get_tessface_data_layer;

	dm->calcNormals = CDDM_calc_normals;
	dm->calcLoopNormals = CDDM_calc_loop_normals;
	dm->calcLoopNormalsSpaceArray = CDDM_calc_loop_normals_spacearr;
	dm->recalcTessellation = CDDM_recalc_tessellation;

	dm->getVertCos = cdDM_getVertCos;
	dm->getVertCo = cdDM_getVertCo;
	dm->getVertNo = cdDM_getVertNo;

	dm->getPBVH = cdDM_getPBVH;
	dm->getPolyMap = cdDM_getPolyMap;

	dm->drawVerts = cdDM_drawVerts;

	dm->drawUVEdges = cdDM_drawUVEdges;
	dm->drawEdges = cdDM_drawEdges;
	dm->drawLooseEdges = cdDM_drawLooseEdges;
	dm->drawMappedEdges = cdDM_drawMappedEdges;

	dm->drawFacesSolid = cdDM_drawFacesSolid;
	dm->drawFacesTex = cdDM_drawFacesTex;
	dm->drawFacesGLSL = cdDM_drawFacesGLSL;
	dm->drawMappedFaces = cdDM_drawMappedFaces;
	dm->drawMappedFacesTex = cdDM_drawMappedFacesTex;
	dm->drawMappedFacesGLSL = cdDM_drawMappedFacesGLSL;
	dm->drawMappedFacesMat = cdDM_drawMappedFacesMat;

	dm->copy_gpu_data = cdDM_copy_gpu_data;
	dm->gpuObjectNew = cdDM_GPUobject_new;

	dm->foreachMappedVert = cdDM_foreachMappedVert;
	dm->foreachMappedEdge = cdDM_foreachMappedEdge;
	dm->foreachMappedLoop = cdDM_foreachMappedLoop;
	dm->foreachMappedFaceCenter = cdDM_foreachMappedFaceCenter;

	dm->release = cdDM_release;

	return cddm;
}

DerivedMesh *CDDM_new(int numVerts, int numEdges, int numTessFaces, int numLoops, int numPolys)
{
	CDDerivedMesh *cddm = cdDM_create("CDDM_new dm");
	DerivedMesh *dm = &cddm->dm;

	DM_init(dm, DM_TYPE_CDDM, numVerts, numEdges, numTessFaces, numLoops, numPolys);

	CustomData_add_layer(&dm->vertData, CD_ORIGINDEX, CD_CALLOC, NULL, numVerts);
	CustomData_add_layer(&dm->edgeData, CD_ORIGINDEX, CD_CALLOC, NULL, numEdges);
	CustomData_add_layer(&dm->faceData, CD_ORIGINDEX, CD_CALLOC, NULL, numTessFaces);
	CustomData_add_layer(&dm->polyData, CD_ORIGINDEX, CD_CALLOC, NULL, numPolys);

	CustomData_add_layer(&dm->vertData, CD_MVERT, CD_CALLOC, NULL, numVerts);
	CustomData_add_layer(&dm->edgeData, CD_MEDGE, CD_CALLOC, NULL, numEdges);
	CustomData_add_layer(&dm->faceData, CD_MFACE, CD_CALLOC, NULL, numTessFaces);
	CustomData_add_layer(&dm->loopData, CD_MLOOP, CD_CALLOC, NULL, numLoops);
	CustomData_add_layer(&dm->polyData, CD_MPOLY, CD_CALLOC, NULL, numPolys);

	cddm->mvert = CustomData_get_layer(&dm->vertData, CD_MVERT);
	cddm->medge = CustomData_get_layer(&dm->edgeData, CD_MEDGE);
	cddm->mface = CustomData_get_layer(&dm->faceData, CD_MFACE);
	cddm->mloop = CustomData_get_layer(&dm->loopData, CD_MLOOP);
	cddm->mpoly = CustomData_get_layer(&dm->polyData, CD_MPOLY);

	return dm;
}

DerivedMesh *CDDM_from_mesh(Mesh *mesh)
{
	CDDerivedMesh *cddm = cdDM_create(__func__);
	DerivedMesh *dm = &cddm->dm;
	CustomDataMask mask = CD_MASK_MESH & (~CD_MASK_MDISPS);
	int alloctype;

	/* this does a referenced copy, with an exception for fluidsim */

	DM_init(dm, DM_TYPE_CDDM, mesh->totvert, mesh->totedge, mesh->totface,
	        mesh->totloop, mesh->totpoly);

	dm->deformedOnly = 1;
	dm->cd_flag = mesh->cd_flag;

	alloctype = CD_REFERENCE;

	CustomData_merge(&mesh->vdata, &dm->vertData, mask, alloctype,
	                 mesh->totvert);
	CustomData_merge(&mesh->edata, &dm->edgeData, mask, alloctype,
	                 mesh->totedge);
	CustomData_merge(&mesh->fdata, &dm->faceData, mask | CD_MASK_ORIGINDEX, alloctype,
	                 mesh->totface);
	CustomData_merge(&mesh->ldata, &dm->loopData, mask, alloctype,
	                 mesh->totloop);
	CustomData_merge(&mesh->pdata, &dm->polyData, mask, alloctype,
	                 mesh->totpoly);

	cddm->mvert = CustomData_get_layer(&dm->vertData, CD_MVERT);
	cddm->medge = CustomData_get_layer(&dm->edgeData, CD_MEDGE);
	cddm->mloop = CustomData_get_layer(&dm->loopData, CD_MLOOP);
	cddm->mpoly = CustomData_get_layer(&dm->polyData, CD_MPOLY);
	cddm->mface = CustomData_get_layer(&dm->faceData, CD_MFACE);

	/* commented since even when CD_ORIGINDEX was first added this line fails
	 * on the default cube, (after editmode toggle too) - campbell */
#if 0
	BLI_assert(CustomData_has_layer(&cddm->dm.faceData, CD_ORIGINDEX));
#endif

	return dm;
}

DerivedMesh *CDDM_from_curve(Object *ob)
{
	ListBase disp = {NULL, NULL};

	if (ob->curve_cache) {
		disp = ob->curve_cache->disp;
	}

	return CDDM_from_curve_displist(ob, &disp);
}

DerivedMesh *CDDM_from_curve_displist(Object *ob, ListBase *dispbase)
{
	Curve *cu = (Curve *) ob->data;
	DerivedMesh *dm;
	CDDerivedMesh *cddm;
	MVert *allvert;
	MEdge *alledge;
	MLoop *allloop;
	MPoly *allpoly;
	MLoopUV *alluv = NULL;
	int totvert, totedge, totloop, totpoly;
	bool use_orco_uv = (cu->flag & CU_UV_ORCO) != 0;

	if (BKE_mesh_nurbs_displist_to_mdata(ob, dispbase, &allvert, &totvert, &alledge,
	                                     &totedge, &allloop, &allpoly, (use_orco_uv) ? &alluv : NULL,
	                                     &totloop, &totpoly) != 0)
	{
		/* Error initializing mdata. This often happens when curve is empty */
		return CDDM_new(0, 0, 0, 0, 0);
	}

	dm = CDDM_new(totvert, totedge, 0, totloop, totpoly);
	dm->deformedOnly = 1;
	dm->dirty |= DM_DIRTY_NORMALS;

	cddm = (CDDerivedMesh *)dm;

	memcpy(cddm->mvert, allvert, totvert * sizeof(MVert));
	memcpy(cddm->medge, alledge, totedge * sizeof(MEdge));
	memcpy(cddm->mloop, allloop, totloop * sizeof(MLoop));
	memcpy(cddm->mpoly, allpoly, totpoly * sizeof(MPoly));

	if (alluv) {
		const char *uvname = "Orco";
		CustomData_add_layer_named(&cddm->dm.polyData, CD_MTEXPOLY, CD_DEFAULT, NULL, totpoly, uvname);
		CustomData_add_layer_named(&cddm->dm.loopData, CD_MLOOPUV, CD_ASSIGN, alluv, totloop, uvname);
	}

	MEM_freeN(allvert);
	MEM_freeN(alledge);
	MEM_freeN(allloop);
	MEM_freeN(allpoly);

	return dm;
}

static void loops_to_customdata_corners(BMesh *bm, CustomData *facedata,
                                        int cdindex, const BMLoop *l3[3],
                                        int numCol, int numTex)
{
	const BMLoop *l;
	BMFace *f = l3[0]->f;
	MTFace *texface;
	MTexPoly *texpoly;
	MCol *mcol;
	MLoopCol *mloopcol;
	MLoopUV *mloopuv;
	int i, j, hasPCol = CustomData_has_layer(&bm->ldata, CD_PREVIEW_MLOOPCOL);

	for (i = 0; i < numTex; i++) {
		texface = CustomData_get_n(facedata, CD_MTFACE, cdindex, i);
		texpoly = CustomData_bmesh_get_n(&bm->pdata, f->head.data, CD_MTEXPOLY, i);
		
		ME_MTEXFACE_CPY(texface, texpoly);
	
		for (j = 0; j < 3; j++) {
			l = l3[j];
			mloopuv = CustomData_bmesh_get_n(&bm->ldata, l->head.data, CD_MLOOPUV, i);
			copy_v2_v2(texface->uv[j], mloopuv->uv);
		}
	}

	for (i = 0; i < numCol; i++) {
		mcol = CustomData_get_n(facedata, CD_MCOL, cdindex, i);
		
		for (j = 0; j < 3; j++) {
			l = l3[j];
			mloopcol = CustomData_bmesh_get_n(&bm->ldata, l->head.data, CD_MLOOPCOL, i);
			MESH_MLOOPCOL_TO_MCOL(mloopcol, &mcol[j]);
		}
	}

	if (hasPCol) {
		mcol = CustomData_get(facedata, cdindex, CD_PREVIEW_MCOL);

		for (j = 0; j < 3; j++) {
			l = l3[j];
			mloopcol = CustomData_bmesh_get(&bm->ldata, l->head.data, CD_PREVIEW_MLOOPCOL);
			MESH_MLOOPCOL_TO_MCOL(mloopcol, &mcol[j]);
		}
	}
}

/* used for both editbmesh and bmesh */
static DerivedMesh *cddm_from_bmesh_ex(struct BMesh *bm, const bool use_mdisps,
                                       /* EditBMesh vars for use_tessface */
                                       const bool use_tessface,
                                       const int em_tottri, const BMLoop *(*em_looptris)[3]
                                       )
{
	DerivedMesh *dm = CDDM_new(bm->totvert,
	                           bm->totedge,
	                           use_tessface ? em_tottri : 0,
	                           bm->totloop,
	                           bm->totface);

	CDDerivedMesh *cddm = (CDDerivedMesh *)dm;
	BMIter iter;
	BMVert *eve;
	BMEdge *eed;
	BMFace *efa;
	MVert *mvert = cddm->mvert;
	MEdge *medge = cddm->medge;
	MFace *mface = cddm->mface;
	MLoop *mloop = cddm->mloop;
	MPoly *mpoly = cddm->mpoly;
	int numCol = CustomData_number_of_layers(&bm->ldata, CD_MLOOPCOL);
	int numTex = CustomData_number_of_layers(&bm->pdata, CD_MTEXPOLY);
	int *index, add_orig;
	CustomDataMask mask;
	unsigned int i, j;
	
	const int cd_vert_bweight_offset = CustomData_get_offset(&bm->vdata, CD_BWEIGHT);
	const int cd_edge_bweight_offset = CustomData_get_offset(&bm->edata, CD_BWEIGHT);
	const int cd_edge_crease_offset  = CustomData_get_offset(&bm->edata, CD_CREASE);
	
	dm->deformedOnly = 1;
	
	/* don't add origindex layer if one already exists */
	add_orig = !CustomData_has_layer(&bm->pdata, CD_ORIGINDEX);

	mask = use_mdisps ? CD_MASK_DERIVEDMESH | CD_MASK_MDISPS : CD_MASK_DERIVEDMESH;
	
	/* don't process shapekeys, we only feed them through the modifier stack as needed,
	 * e.g. for applying modifiers or the like*/
	mask &= ~CD_MASK_SHAPEKEY;
	CustomData_merge(&bm->vdata, &dm->vertData, mask,
	                 CD_CALLOC, dm->numVertData);
	CustomData_merge(&bm->edata, &dm->edgeData, mask,
	                 CD_CALLOC, dm->numEdgeData);
	CustomData_merge(&bm->ldata, &dm->loopData, mask,
	                 CD_CALLOC, dm->numLoopData);
	CustomData_merge(&bm->pdata, &dm->polyData, mask,
	                 CD_CALLOC, dm->numPolyData);

	/* add tessellation mface layers */
	if (use_tessface) {
		CustomData_from_bmeshpoly(&dm->faceData, &dm->polyData, &dm->loopData, em_tottri);
	}

	index = dm->getVertDataArray(dm, CD_ORIGINDEX);

	BM_ITER_MESH_INDEX (eve, &iter, bm, BM_VERTS_OF_MESH, i) {
		MVert *mv = &mvert[i];

		copy_v3_v3(mv->co, eve->co);

		BM_elem_index_set(eve, i); /* set_inline */

		normal_float_to_short_v3(mv->no, eve->no);

		mv->flag = BM_vert_flag_to_mflag(eve);

		if (cd_vert_bweight_offset != -1) mv->bweight = BM_ELEM_CD_GET_FLOAT_AS_UCHAR(eve, cd_vert_bweight_offset);

		if (add_orig) *index++ = i;

		CustomData_from_bmesh_block(&bm->vdata, &dm->vertData, eve->head.data, i);
	}
	bm->elem_index_dirty &= ~BM_VERT;

	index = dm->getEdgeDataArray(dm, CD_ORIGINDEX);
	BM_ITER_MESH_INDEX (eed, &iter, bm, BM_EDGES_OF_MESH, i) {
		MEdge *med = &medge[i];

		BM_elem_index_set(eed, i); /* set_inline */

		med->v1 = BM_elem_index_get(eed->v1);
		med->v2 = BM_elem_index_get(eed->v2);

		med->flag = BM_edge_flag_to_mflag(eed);

		/* handle this differently to editmode switching,
		 * only enable draw for single user edges rather then calculating angle */
		if ((med->flag & ME_EDGEDRAW) == 0) {
			if (eed->l && eed->l == eed->l->radial_next) {
				med->flag |= ME_EDGEDRAW;
			}
		}

		if (cd_edge_crease_offset  != -1) med->crease  = BM_ELEM_CD_GET_FLOAT_AS_UCHAR(eed, cd_edge_crease_offset);
		if (cd_edge_bweight_offset != -1) med->bweight = BM_ELEM_CD_GET_FLOAT_AS_UCHAR(eed, cd_edge_bweight_offset);

		CustomData_from_bmesh_block(&bm->edata, &dm->edgeData, eed->head.data, i);
		if (add_orig) *index++ = i;
	}
	bm->elem_index_dirty &= ~BM_EDGE;

	/* avoid this where possiblem, takes extra memory */
	if (use_tessface) {

		BM_mesh_elem_index_ensure(bm, BM_FACE);

		index = dm->getTessFaceDataArray(dm, CD_ORIGINDEX);
		for (i = 0; i < dm->numTessFaceData; i++) {
			MFace *mf = &mface[i];
			const BMLoop **l = em_looptris[i];
			efa = l[0]->f;

			mf->v1 = BM_elem_index_get(l[0]->v);
			mf->v2 = BM_elem_index_get(l[1]->v);
			mf->v3 = BM_elem_index_get(l[2]->v);
			mf->v4 = 0;
			mf->mat_nr = efa->mat_nr;
			mf->flag = BM_face_flag_to_mflag(efa);

			/* map mfaces to polygons in the same cddm intentionally */
			*index++ = BM_elem_index_get(efa);

			loops_to_customdata_corners(bm, &dm->faceData, i, l, numCol, numTex);
			test_index_face(mf, &dm->faceData, i, 3);
		}
	}
	
	index = CustomData_get_layer(&dm->polyData, CD_ORIGINDEX);
	j = 0;
	BM_ITER_MESH_INDEX (efa, &iter, bm, BM_FACES_OF_MESH, i) {
		BMLoop *l_iter;
		BMLoop *l_first;
		MPoly *mp = &mpoly[i];

		BM_elem_index_set(efa, i); /* set_inline */

		mp->totloop = efa->len;
		mp->flag = BM_face_flag_to_mflag(efa);
		mp->loopstart = j;
		mp->mat_nr = efa->mat_nr;

		l_iter = l_first = BM_FACE_FIRST_LOOP(efa);
		do {
			mloop->v = BM_elem_index_get(l_iter->v);
			mloop->e = BM_elem_index_get(l_iter->e);
			CustomData_from_bmesh_block(&bm->ldata, &dm->loopData, l_iter->head.data, j);

			BM_elem_index_set(l_iter, j); /* set_inline */

			j++;
			mloop++;
		} while ((l_iter = l_iter->next) != l_first);

		CustomData_from_bmesh_block(&bm->pdata, &dm->polyData, efa->head.data, i);

		if (add_orig) *index++ = i;
	}
	bm->elem_index_dirty &= ~(BM_FACE | BM_LOOP);

	dm->cd_flag = BM_mesh_cd_flag_from_bmesh(bm);

	return dm;
}

struct DerivedMesh *CDDM_from_bmesh(struct BMesh *bm, const bool use_mdisps)
{
	return cddm_from_bmesh_ex(bm, use_mdisps, false,
	                          /* these vars are for editmesh only */
	                          0, NULL);
}

DerivedMesh *CDDM_from_editbmesh(BMEditMesh *em, const bool use_mdisps, const bool use_tessface)
{
	return cddm_from_bmesh_ex(em->bm, use_mdisps,
	                          /* editmesh */
	                          use_tessface, em->tottri, (const BMLoop *(*)[3])em->looptris);
}

static DerivedMesh *cddm_copy_ex(DerivedMesh *source, int faces_from_tessfaces)
{
	CDDerivedMesh *cddm = cdDM_create("CDDM_copy cddm");
	DerivedMesh *dm = &cddm->dm;
	int numVerts = source->numVertData;
	int numEdges = source->numEdgeData;
	int numTessFaces = source->numTessFaceData;
	int numLoops = source->numLoopData;
	int numPolys = source->numPolyData;

	/* ensure these are created if they are made on demand */
	source->getVertDataArray(source, CD_ORIGINDEX);
	source->getEdgeDataArray(source, CD_ORIGINDEX);
	source->getTessFaceDataArray(source, CD_ORIGINDEX);
	source->getPolyDataArray(source, CD_ORIGINDEX);

	/* this initializes dm, and copies all non mvert/medge/mface layers */
	DM_from_template(dm, source, DM_TYPE_CDDM, numVerts, numEdges, numTessFaces,
	                 numLoops, numPolys);
	dm->deformedOnly = source->deformedOnly;
	dm->cd_flag = source->cd_flag;
	dm->dirty = source->dirty;

	CustomData_copy_data(&source->vertData, &dm->vertData, 0, 0, numVerts);
	CustomData_copy_data(&source->edgeData, &dm->edgeData, 0, 0, numEdges);
	CustomData_copy_data(&source->faceData, &dm->faceData, 0, 0, numTessFaces);

	/* now add mvert/medge/mface layers */
	cddm->mvert = source->dupVertArray(source);
	cddm->medge = source->dupEdgeArray(source);
	cddm->mface = source->dupTessFaceArray(source);

	CustomData_add_layer(&dm->vertData, CD_MVERT, CD_ASSIGN, cddm->mvert, numVerts);
	CustomData_add_layer(&dm->edgeData, CD_MEDGE, CD_ASSIGN, cddm->medge, numEdges);
	CustomData_add_layer(&dm->faceData, CD_MFACE, CD_ASSIGN, cddm->mface, numTessFaces);
	
	if (!faces_from_tessfaces)
		DM_DupPolys(source, dm);
	else
		CDDM_tessfaces_to_faces(dm);

	cddm->mloop = CustomData_get_layer(&dm->loopData, CD_MLOOP);
	cddm->mpoly = CustomData_get_layer(&dm->polyData, CD_MPOLY);

	return dm;
}

DerivedMesh *CDDM_copy(DerivedMesh *source)
{
	return cddm_copy_ex(source, 0);
}

DerivedMesh *CDDM_copy_from_tessface(DerivedMesh *source)
{
	return cddm_copy_ex(source, 1);
}

/* note, the CD_ORIGINDEX layers are all 0, so if there is a direct
 * relationship between mesh data this needs to be set by the caller. */
DerivedMesh *CDDM_from_template(DerivedMesh *source,
                                int numVerts, int numEdges, int numTessFaces,
                                int numLoops, int numPolys)
{
	CDDerivedMesh *cddm = cdDM_create("CDDM_from_template dest");
	DerivedMesh *dm = &cddm->dm;

	/* ensure these are created if they are made on demand */
	source->getVertDataArray(source, CD_ORIGINDEX);
	source->getEdgeDataArray(source, CD_ORIGINDEX);
	source->getTessFaceDataArray(source, CD_ORIGINDEX);
	source->getPolyDataArray(source, CD_ORIGINDEX);

	/* this does a copy of all non mvert/medge/mface layers */
	DM_from_template(dm, source, DM_TYPE_CDDM, numVerts, numEdges, numTessFaces, numLoops, numPolys);

	/* now add mvert/medge/mface layers */
	CustomData_add_layer(&dm->vertData, CD_MVERT, CD_CALLOC, NULL, numVerts);
	CustomData_add_layer(&dm->edgeData, CD_MEDGE, CD_CALLOC, NULL, numEdges);
	CustomData_add_layer(&dm->faceData, CD_MFACE, CD_CALLOC, NULL, numTessFaces);
	CustomData_add_layer(&dm->loopData, CD_MLOOP, CD_CALLOC, NULL, numLoops);
	CustomData_add_layer(&dm->polyData, CD_MPOLY, CD_CALLOC, NULL, numPolys);

	if (!CustomData_get_layer(&dm->vertData, CD_ORIGINDEX))
		CustomData_add_layer(&dm->vertData, CD_ORIGINDEX, CD_CALLOC, NULL, numVerts);
	if (!CustomData_get_layer(&dm->edgeData, CD_ORIGINDEX))
		CustomData_add_layer(&dm->edgeData, CD_ORIGINDEX, CD_CALLOC, NULL, numEdges);
	if (!CustomData_get_layer(&dm->faceData, CD_ORIGINDEX))
		CustomData_add_layer(&dm->faceData, CD_ORIGINDEX, CD_CALLOC, NULL, numTessFaces);

	cddm->mvert = CustomData_get_layer(&dm->vertData, CD_MVERT);
	cddm->medge = CustomData_get_layer(&dm->edgeData, CD_MEDGE);
	cddm->mface = CustomData_get_layer(&dm->faceData, CD_MFACE);
	cddm->mloop = CustomData_get_layer(&dm->loopData, CD_MLOOP);
	cddm->mpoly = CustomData_get_layer(&dm->polyData, CD_MPOLY);

	return dm;
}

void CDDM_apply_vert_coords(DerivedMesh *dm, float (*vertCoords)[3])
{
	CDDerivedMesh *cddm = (CDDerivedMesh *)dm;
	MVert *vert;
	int i;

	/* this will just return the pointer if it wasn't a referenced layer */
	vert = CustomData_duplicate_referenced_layer(&dm->vertData, CD_MVERT, dm->numVertData);
	cddm->mvert = vert;

	for (i = 0; i < dm->numVertData; ++i, ++vert)
		copy_v3_v3(vert->co, vertCoords[i]);

	cddm->dm.dirty |= DM_DIRTY_NORMALS;
}

void CDDM_apply_vert_normals(DerivedMesh *dm, short (*vertNormals)[3])
{
	CDDerivedMesh *cddm = (CDDerivedMesh *)dm;
	MVert *vert;
	int i;

	/* this will just return the pointer if it wasn't a referenced layer */
	vert = CustomData_duplicate_referenced_layer(&dm->vertData, CD_MVERT, dm->numVertData);
	cddm->mvert = vert;

	for (i = 0; i < dm->numVertData; ++i, ++vert)
		copy_v3_v3_short(vert->no, vertNormals[i]);

	cddm->dm.dirty &= ~DM_DIRTY_NORMALS;
}

void CDDM_calc_normals_mapping_ex(DerivedMesh *dm, const bool only_face_normals)
{
	CDDerivedMesh *cddm = (CDDerivedMesh *)dm;
	float (*face_nors)[3] = NULL;

	if (dm->numVertData == 0) {
		cddm->dm.dirty &= ~DM_DIRTY_NORMALS;
		return;
	}

	/* now we skip calculating vertex normals for referenced layer,
	 * no need to duplicate verts.
	 * WATCH THIS, bmesh only change!,
	 * need to take care of the side effects here - campbell */
#if 0
	/* we don't want to overwrite any referenced layers */
	cddm->mvert = CustomData_duplicate_referenced_layer(&dm->vertData, CD_MVERT, dm->numVertData);
#endif


	if (dm->numTessFaceData == 0) {
		/* No tessellation on this mesh yet, need to calculate one.
		 *
		 * Important not to update face normals from polys since it
		 * interferes with assigning the new normal layer in the following code.
		 */
		CDDM_recalc_tessellation_ex(dm, false);
	}
	else {
		/* A tessellation already exists, it should always have a CD_ORIGINDEX */
		BLI_assert(CustomData_has_layer(&dm->faceData, CD_ORIGINDEX));
		CustomData_free_layers(&dm->faceData, CD_NORMAL, dm->numTessFaceData);
	}

	face_nors = MEM_mallocN(sizeof(*face_nors) * dm->numTessFaceData, "face_nors");

	/* calculate face normals */
	BKE_mesh_calc_normals_mapping_ex(cddm->mvert, dm->numVertData, CDDM_get_loops(dm), CDDM_get_polys(dm),
	                                 dm->numLoopData, dm->numPolyData, NULL, cddm->mface, dm->numTessFaceData,
	                                 CustomData_get_layer(&dm->faceData, CD_ORIGINDEX), face_nors,
	                                 only_face_normals);

	CustomData_add_layer(&dm->faceData, CD_NORMAL, CD_ASSIGN, face_nors, dm->numTessFaceData);

	cddm->dm.dirty &= ~DM_DIRTY_NORMALS;
}

void CDDM_calc_normals_mapping(DerivedMesh *dm)
{
	/* use this to skip calculating normals on original vert's, this may need to be changed */
	const bool only_face_normals = CustomData_is_referenced_layer(&dm->vertData, CD_MVERT);

	CDDM_calc_normals_mapping_ex(dm, only_face_normals);
}

#if 0
/* bmesh note: this matches what we have in trunk */
void CDDM_calc_normals(DerivedMesh *dm)
{
	CDDerivedMesh *cddm = (CDDerivedMesh *)dm;
	float (*poly_nors)[3];

	if (dm->numVertData == 0) return;

	/* we don't want to overwrite any referenced layers */
	cddm->mvert = CustomData_duplicate_referenced_layer(&dm->vertData, CD_MVERT, dm->numVertData);

	/* fill in if it exists */
	poly_nors = CustomData_get_layer(&dm->polyData, CD_NORMAL);
	if (!poly_nors) {
		poly_nors = CustomData_add_layer(&dm->polyData, CD_NORMAL, CD_CALLOC, NULL, dm->numPolyData);
	}

	BKE_mesh_calc_normals_poly(cddm->mvert, dm->numVertData, CDDM_get_loops(dm), CDDM_get_polys(dm),
	                               dm->numLoopData, dm->numPolyData, poly_nors, false);

	cddm->dm.dirty &= ~DM_DIRTY_NORMALS;
}
#else

/* poly normal layer is now only for final display */
void CDDM_calc_normals(DerivedMesh *dm)
{
	CDDerivedMesh *cddm = (CDDerivedMesh *)dm;

	/* we don't want to overwrite any referenced layers */
	cddm->mvert = CustomData_duplicate_referenced_layer(&dm->vertData, CD_MVERT, dm->numVertData);

	BKE_mesh_calc_normals_poly(cddm->mvert, dm->numVertData, CDDM_get_loops(dm), CDDM_get_polys(dm),
	                           dm->numLoopData, dm->numPolyData, NULL, false);

	cddm->dm.dirty &= ~DM_DIRTY_NORMALS;
}

#endif

void CDDM_calc_loop_normals(DerivedMesh *dm, const bool use_split_normals, const float split_angle)
{
	CDDM_calc_loop_normals_spacearr(dm, use_split_normals, split_angle, NULL);
}

/* #define DEBUG_CLNORS */

void CDDM_calc_loop_normals_spacearr(
        DerivedMesh *dm, const bool use_split_normals, const float split_angle, MLoopNorSpaceArray *r_lnors_spacearr)
{
	MVert *mverts = dm->getVertArray(dm);
	MEdge *medges = dm->getEdgeArray(dm);
	MLoop *mloops = dm->getLoopArray(dm);
	MPoly *mpolys = dm->getPolyArray(dm);

	CustomData *ldata, *pdata;

	float (*lnors)[3];
	short (*clnor_data)[2];
	float (*pnors)[3];

	const int numVerts = dm->getNumVerts(dm);
	const int numEdges = dm->getNumEdges(dm);
	const int numLoops = dm->getNumLoops(dm);
	const int numPolys = dm->getNumPolys(dm);

	ldata = dm->getLoopDataLayout(dm);
	if (CustomData_has_layer(ldata, CD_NORMAL)) {
		lnors = CustomData_get_layer(ldata, CD_NORMAL);
	}
	else {
		lnors = CustomData_add_layer(ldata, CD_NORMAL, CD_CALLOC, NULL, numLoops);
	}

	/* Compute poly (always needed) and vert normals. */
	/* Note we can't use DM_ensure_normals, since it won't keep computed poly nors... */
	pdata = dm->getPolyDataLayout(dm);
	pnors = CustomData_get_layer(pdata, CD_NORMAL);
	if (!pnors) {
		pnors = CustomData_add_layer(pdata, CD_NORMAL, CD_CALLOC, NULL, numPolys);
	}
	BKE_mesh_calc_normals_poly(mverts, numVerts, mloops, mpolys, numLoops, numPolys, pnors,
	                           (dm->dirty & DM_DIRTY_NORMALS) ? false : true);

	dm->dirty &= ~DM_DIRTY_NORMALS;

	clnor_data = CustomData_get_layer(ldata, CD_CUSTOMLOOPNORMAL);

	BKE_mesh_normals_loop_split(mverts, numVerts, medges, numEdges, mloops, lnors, numLoops,
	                            mpolys, (const float (*)[3])pnors, numPolys,
	                            use_split_normals, split_angle,
	                            r_lnors_spacearr, clnor_data, NULL);
#ifdef DEBUG_CLNORS
	if (r_lnors_spacearr) {
		int i;
		for (i = 0; i < numLoops; i++) {
			if (r_lnors_spacearr->lspacearr[i]->ref_alpha != 0.0f) {
				LinkNode *loops = r_lnors_spacearr->lspacearr[i]->loops;
				printf("Loop %d uses lnor space %p:\n", i, r_lnors_spacearr->lspacearr[i]);
				print_v3("\tfinal lnor", lnors[i]);
				print_v3("\tauto lnor", r_lnors_spacearr->lspacearr[i]->vec_lnor);
				print_v3("\tref_vec", r_lnors_spacearr->lspacearr[i]->vec_ref);
				printf("\talpha: %f\n\tbeta: %f\n\tloops: %p\n", r_lnors_spacearr->lspacearr[i]->ref_alpha,
				       r_lnors_spacearr->lspacearr[i]->ref_beta, r_lnors_spacearr->lspacearr[i]->loops);
				printf("\t\t(shared with loops");
				while (loops) {
					printf(" %d", GET_INT_FROM_POINTER(loops->link));
					loops = loops->next;
				}
				printf(")\n");
			}
			else {
				printf("Loop %d has no lnor space\n", i);
			}
		}
	}
#endif
}


void CDDM_calc_normals_tessface(DerivedMesh *dm)
{
	CDDerivedMesh *cddm = (CDDerivedMesh *)dm;
	float (*face_nors)[3];

	if (dm->numVertData == 0) return;

	/* we don't want to overwrite any referenced layers */
	cddm->mvert = CustomData_duplicate_referenced_layer(&dm->vertData, CD_MVERT, dm->numVertData);

	/* fill in if it exists */
	face_nors = CustomData_get_layer(&dm->faceData, CD_NORMAL);
	if (!face_nors) {
		face_nors = CustomData_add_layer(&dm->faceData, CD_NORMAL, CD_CALLOC, NULL, dm->numTessFaceData);
	}

	BKE_mesh_calc_normals_tessface(cddm->mvert, dm->numVertData,
	                               cddm->mface, dm->numTessFaceData, face_nors);

	cddm->dm.dirty &= ~DM_DIRTY_NORMALS;
}

#if 1

/**
 * Poly compare with vtargetmap
 * Function used by #CDDM_merge_verts.
 * The function compares poly_source after applying vtargetmap, with poly_target.
 * The two polys are identical if they share the same vertices in the same order, or in reverse order,
 * but starting position loopstart may be different.
 * The function is called with direct_reverse=1 for same order (i.e. same normal),
 * and may be called again with direct_reverse=-1 for reverse order.
 * \return 1 if polys are identical,  0 if polys are different.
 */
static int cddm_poly_compare(MLoop *mloop_array, MPoly *mpoly_source, MPoly *mpoly_target, const int *vtargetmap, const int direct_reverse)
{
	int vert_source, first_vert_source, vert_target;
	int i_loop_source;
	int i_loop_target, i_loop_target_start, i_loop_target_offset, i_loop_target_adjusted;
	bool compare_completed = false;
	bool same_loops = false;

	MLoop *mloop_source, *mloop_target;

	BLI_assert(direct_reverse == 1 || direct_reverse == -1);

	i_loop_source = 0;
	mloop_source = mloop_array + mpoly_source->loopstart;
	vert_source = mloop_source->v;

	if (vtargetmap[vert_source] != -1) {
		vert_source = vtargetmap[vert_source];
	}
	else {
		/* All source loop vertices should be mapped */
		BLI_assert(false);
	}

	/* Find same vertex within mpoly_target's loops */
	mloop_target = mloop_array + mpoly_target->loopstart;
	for (i_loop_target = 0; i_loop_target < mpoly_target->totloop; i_loop_target++, mloop_target++) {
		if (mloop_target->v == vert_source) {
			break;
		}
	}

	/* If same vertex not found, then polys cannot be equal */
	if (i_loop_target >= mpoly_target->totloop) {
		return false;
	}

	/* Now mloop_source and m_loop_target have one identical vertex */
	/* mloop_source is at position 0, while m_loop_target has advanced to find identical vertex */
	/* Go around the loop and check that all vertices match in same order */
	/* Skipping source loops when consecutive source vertices are mapped to same target vertex */

	i_loop_target_start = i_loop_target;
	i_loop_target_offset = 0;
	first_vert_source = vert_source;

	compare_completed = false;
	same_loops = false;

	while (!compare_completed) {

		vert_target = mloop_target->v;

		/* First advance i_loop_source, until it points to different vertex, after mapping applied */
		do {
			i_loop_source++;

			if (i_loop_source == mpoly_source->totloop) {
				/* End of loops for source, must match end of loop for target.  */
				if (i_loop_target_offset == mpoly_target->totloop - 1) {
					compare_completed = true;
					same_loops = true;
					break;  /* Polys are identical */
				}
				else {
					compare_completed = true;
					same_loops = false;
					break;  /* Polys are different */
				}
			}

			mloop_source++;
			vert_source = mloop_source->v;

			if (vtargetmap[vert_source] != -1) {
				vert_source = vtargetmap[vert_source];
			}
			else {
				/* All source loop vertices should be mapped */
				BLI_assert(false);
			}

		} while (vert_source == vert_target);

		if (compare_completed) {
			break;
		}

		/* Now advance i_loop_target as well */
		i_loop_target_offset++;

		if (i_loop_target_offset == mpoly_target->totloop) {
			/* End of loops for target only, that means no match */
			/* except if all remaining source vertices are mapped to first target */
			for (; i_loop_source < mpoly_source->totloop; i_loop_source++, mloop_source++) {
				vert_source = vtargetmap[mloop_source->v];
				if (vert_source != first_vert_source) {
					compare_completed = true;
					same_loops = false;
					break;
				}
			}
			if (!compare_completed) {
				same_loops = true;
			}
			break;
		}

		/* Adjust i_loop_target for cycling around and for direct/reverse order defined by delta = +1 or -1 */
		i_loop_target_adjusted = (i_loop_target_start + direct_reverse * i_loop_target_offset) % mpoly_target->totloop;
		if (i_loop_target_adjusted < 0) {
			i_loop_target_adjusted += mpoly_target->totloop;
		}
		mloop_target = mloop_array + mpoly_target->loopstart + i_loop_target_adjusted;
		vert_target = mloop_target->v;

		if (vert_target != vert_source) {
			same_loops = false;  /* Polys are different */
			break;
		}
	}
	return same_loops;
}

/* Utility stuff for using GHash with polys */

typedef struct PolyKey {
	int poly_index;   /* index of the MPoly within the derived mesh */
	int totloops;     /* number of loops in the poly */
	unsigned int hash_sum;  /* Sum of all vertices indices */
	unsigned int hash_xor;  /* Xor of all vertices indices */
} PolyKey;


static unsigned int poly_gset_hash_fn(const void *key)
{
	const PolyKey *pk = key;
	return pk->hash_sum;
}

static bool poly_gset_compare_fn(const void *k1, const void *k2)
{
	const PolyKey *pk1 = k1;
	const PolyKey *pk2 = k2;
	if ((pk1->hash_sum == pk2->hash_sum) &&
	    (pk1->hash_xor == pk2->hash_xor) &&
	    (pk1->totloops == pk2->totloops))
	{
		/* Equality - note that this does not mean equality of polys */
		return false;
	}
	else {
		return true;
	}
}

/**
 * Merge Verts
 *
 * This frees dm, and returns a new one.
 *
 * \param vtargetmap  The table that maps vertices to target vertices.  a value of -1
 * indicates a vertex is a target, and is to be kept.
 * This array is aligned with 'dm->numVertData'
 *
 * \param tot_vtargetmap  The number of non '-1' values in vtargetmap. (not the size)
 *
 * \param merge_mode enum with two modes.
 * - #CDDM_MERGE_VERTS_DUMP_IF_MAPPED
 * When called by the Mirror Modifier,
 * In this mode it skips any faces that have all vertices merged (to avoid creating pairs
 * of faces sharing the same set of vertices)
 * - #CDDM_MERGE_VERTS_DUMP_IF_EQUAL
 * When called by the Array Modifier,
 * In this mode, faces where all vertices are merged are double-checked,
 * to see whether all target vertices actually make up a poly already.
 * Indeed it could be that all of a poly's vertices are merged,
 * but merged to vertices that do not make up a single poly,
 * in which case the original poly should not be dumped.
 * Actually this later behavior could apply to the Mirror Modifier as well, but the additional checks are
 * costly and not necessary in the case of mirror, because each vertex is only merged to its own mirror.
 *
 * \note #CDDM_recalc_tessellation has to run on the returned DM if you want to access tessfaces.
 */
DerivedMesh *CDDM_merge_verts(DerivedMesh *dm, const int *vtargetmap, const int tot_vtargetmap, const int merge_mode)
{
// #define USE_LOOPS
	CDDerivedMesh *cddm = (CDDerivedMesh *)dm;
	CDDerivedMesh *cddm2 = NULL;

	const int totvert = dm->numVertData;
	const int totedge = dm->numEdgeData;
	const int totloop = dm->numLoopData;
	const int totpoly = dm->numPolyData;

	const int totvert_final = totvert - tot_vtargetmap;

	MVert *mv, *mvert = MEM_mallocN(sizeof(*mvert) * totvert_final, __func__);
	int *oldv         = MEM_mallocN(sizeof(*oldv)  * totvert_final, __func__);
	int *newv         = MEM_mallocN(sizeof(*newv)  * totvert, __func__);
	STACK_DECLARE(mvert);
	STACK_DECLARE(oldv);

	MEdge *med, *medge = MEM_mallocN(sizeof(*medge) * totedge, __func__);
	int *olde          = MEM_mallocN(sizeof(*olde)  * totedge, __func__);
	int *newe          = MEM_mallocN(sizeof(*newe)  * totedge, __func__);
	STACK_DECLARE(medge);
	STACK_DECLARE(olde);

	MLoop *ml, *mloop = MEM_mallocN(sizeof(*mloop) * totloop, __func__);
	int *oldl         = MEM_mallocN(sizeof(*oldl)  * totloop, __func__);
#ifdef USE_LOOPS
	int newl          = MEM_mallocN(sizeof(*newl)  * totloop, __func__);
#endif
	STACK_DECLARE(mloop);
	STACK_DECLARE(oldl);

	MPoly *mp, *mpoly = MEM_mallocN(sizeof(*medge) * totpoly, __func__);
	int *oldp         = MEM_mallocN(sizeof(*oldp)  * totpoly, __func__);
	STACK_DECLARE(mpoly);
	STACK_DECLARE(oldp);

	EdgeHash *ehash = BLI_edgehash_new_ex(__func__, totedge);

	int i, j, c;

	PolyKey *poly_keys;
	GSet *poly_gset = NULL;

	STACK_INIT(oldv, totvert_final);
	STACK_INIT(olde, totedge);
	STACK_INIT(oldl, totloop);
	STACK_INIT(oldp, totpoly);

	STACK_INIT(mvert, totvert_final);
	STACK_INIT(medge, totedge);
	STACK_INIT(mloop, totloop);
	STACK_INIT(mpoly, totpoly);

	/* fill newl with destination vertex indices */
	mv = cddm->mvert;
	c = 0;
	for (i = 0; i < totvert; i++, mv++) {
		if (vtargetmap[i] == -1) {
			STACK_PUSH(oldv, i);
			STACK_PUSH(mvert, *mv);
			newv[i] = c++;
		}
		else {
			/* dummy value */
			newv[i] = 0;
		}
	}
	
	/* now link target vertices to destination indices */
	for (i = 0; i < totvert; i++) {
		if (vtargetmap[i] != -1) {
			newv[i] = newv[vtargetmap[i]];
		}
	}

	/* Don't remap vertices in cddm->mloop, because we need to know the original
	 * indices in order to skip faces with all vertices merged.
	 * The "update loop indices..." section further down remaps vertices in mloop.
	 */

	/* now go through and fix edges and faces */
	med = cddm->medge;
	c = 0;
	for (i = 0; i < totedge; i++, med++) {
		const unsigned int v1 = (vtargetmap[med->v1] != -1) ? vtargetmap[med->v1] : med->v1;
		const unsigned int v2 = (vtargetmap[med->v2] != -1) ? vtargetmap[med->v2] : med->v2;
		if (LIKELY(v1 != v2)) {
			void **val_p;

			if (BLI_edgehash_ensure_p(ehash, v1, v2, &val_p)) {
				newe[i] = GET_INT_FROM_POINTER(*val_p);
			}
			else {
				STACK_PUSH(olde, i);
				STACK_PUSH(medge, *med);
				newe[i] = c;
				*val_p = SET_INT_IN_POINTER(c);
				c++;
			}
		}
		else {
			newe[i] = -1;
		}
	}
	
	if (merge_mode == CDDM_MERGE_VERTS_DUMP_IF_EQUAL) {
		/* In this mode, we need to determine,  whenever a poly' vertices are all mapped */
		/* if the targets already make up a poly, in which case the new poly is dropped */
		/* This poly equality check is rather complex.   We use a BLI_ghash to speed it up with a first level check */
		PolyKey *mpgh;
		poly_keys = MEM_mallocN(sizeof(PolyKey) * totpoly, __func__);
		poly_gset = BLI_gset_new_ex(poly_gset_hash_fn, poly_gset_compare_fn, __func__, totpoly);
		/* Duplicates allowed because our compare function is not pure equality */
		BLI_gset_flag_set(poly_gset, GHASH_FLAG_ALLOW_DUPES);

		mp = cddm->mpoly;
		mpgh = poly_keys;
		for (i = 0; i < totpoly; i++, mp++, mpgh++) {
			mpgh->poly_index = i;
			mpgh->totloops = mp->totloop;
			ml = cddm->mloop + mp->loopstart;
			mpgh->hash_sum = mpgh->hash_xor = 0;
			for (j = 0; j < mp->totloop; j++, ml++) {
				mpgh->hash_sum += ml->v;
				mpgh->hash_xor ^= ml->v;
			}
			BLI_gset_insert(poly_gset, mpgh);
		}

		if (cddm->pmap) {
			MEM_freeN(cddm->pmap);
			MEM_freeN(cddm->pmap_mem);
		}
		/* Can we optimise by reusing an old pmap ?  How do we know an old pmap is stale ?  */
		/* When called by MOD_array.c, the cddm has just been created, so it has no valid pmap.   */
		BKE_mesh_vert_poly_map_create(&cddm->pmap, &cddm->pmap_mem,
		                              cddm->mpoly, cddm->mloop,
		                              totvert, totpoly, totloop);
	}  /* done preparing for fast poly compare */


	mp = cddm->mpoly;
	for (i = 0; i < totpoly; i++, mp++) {
		MPoly *mp_new;
		
		ml = cddm->mloop + mp->loopstart;

		/* check faces with all vertices merged */
		{
			bool all_vertices_merged = true;

			for (j = 0; j < mp->totloop; j++, ml++) {
				if (vtargetmap[ml->v] == -1) {
					all_vertices_merged = false;
					break;
				}
			}

			if (UNLIKELY(all_vertices_merged)) {
				if (merge_mode == CDDM_MERGE_VERTS_DUMP_IF_MAPPED) {
					/* In this mode, all vertices merged is enough to dump face */
					continue;
				}
				else if (merge_mode == CDDM_MERGE_VERTS_DUMP_IF_EQUAL) {
					/* Additional condition for face dump:  target vertices must make up an identical face */
					/* The test has 2 steps:  (1) first step is fast ghash lookup, but not failproof       */
					/*                        (2) second step is thorough but more costly poly compare     */
					int i_poly, v_target, v_prev;
					bool found = false;
					PolyKey pkey;

					/* Use poly_gset for fast (although not 100% certain) identification of same poly */
					/* First, make up a poly_summary structure */
					ml = cddm->mloop + mp->loopstart;
					pkey.hash_sum = pkey.hash_xor = 0;
					pkey.totloops = 0;
					v_prev = vtargetmap[(ml + mp->totloop -1)->v];  /* since it loops around, the prev of first is the last */
					for (j = 0; j < mp->totloop; j++, ml++) {
						v_target = vtargetmap[ml->v];   /* Cannot be -1, they are all mapped */
						if (v_target == v_prev) {
							/* consecutive vertices in loop map to the same target:  discard */
							/* but what about last to first ? */
							continue;
						}
						pkey.hash_sum += v_target;
						pkey.hash_xor ^= v_target;
						pkey.totloops++;
						v_prev = v_target;
					}
					if (BLI_gset_haskey(poly_gset, &pkey)) {

						/* There might be a poly that matches this one.
						 * We could just leave it there and say there is, and do a "continue".
						 * ... but we are checking whether there is an exact poly match.
						 * It's not so costly in terms of CPU since it's very rare, just a lot of complex code.
						 */

						/* Consider current loop again */
						ml = cddm->mloop + mp->loopstart;
						/* Consider the target of the loop's first vert */
						v_target = vtargetmap[ml->v];
						/* Now see if v_target belongs to a poly that shares all vertices with source poly,
						 * in same order, or reverse order */

						for (i_poly = 0; i_poly < cddm->pmap[v_target].count; i_poly++) {
							MPoly *target_poly = cddm->mpoly + *(cddm->pmap[v_target].indices + i_poly);

							if (cddm_poly_compare(cddm->mloop, mp, target_poly, vtargetmap, +1) ||
							    cddm_poly_compare(cddm->mloop, mp, target_poly, vtargetmap, -1))
							{
								found = true;
								break;
							}
						}
						if (found) {
							/* Current poly's vertices are mapped to a poly that is strictly identical */
							/* Current poly is dumped */
							continue;
						}
					}
				}
			}
		}


		/* Here either the poly's vertices were not all merged
		 * or they were all merged, but targets do not make up an identical poly,
		 * the poly is retained.
		 */
		ml = cddm->mloop + mp->loopstart;

		c = 0;
		for (j = 0; j < mp->totloop; j++, ml++) {
			unsigned int v1, v2;

			med = cddm->medge + ml->e;
			v1 = (vtargetmap[med->v1] != -1) ? vtargetmap[med->v1] : med->v1;
			v2 = (vtargetmap[med->v2] != -1) ? vtargetmap[med->v2] : med->v2;
			if (LIKELY(v1 != v2)) {
#ifdef USE_LOOPS
				newl[j + mp->loopstart] = STACK_SIZE(mloop);
#endif
				STACK_PUSH(oldl, j + mp->loopstart);
				STACK_PUSH(mloop, *ml);
				c++;
			}
		}

		if (UNLIKELY(c == 0)) {
			continue;
		}
		else if (UNLIKELY(c < 3)) {
			STACK_DISCARD(oldl, c);
			STACK_DISCARD(mloop, c);
			continue;
		}


		mp_new = STACK_PUSH_RET_PTR(mpoly);
		*mp_new = *mp;
		mp_new->totloop = c;
		BLI_assert(mp_new->totloop >= 3);
		mp_new->loopstart = STACK_SIZE(mloop) - c;
		
		STACK_PUSH(oldp, i);
	}  /* end of the loop that tests polys   */


	if (poly_gset) {
		// printf("hash quality %.6f\n", BLI_gset_calc_quality(poly_gset));

		BLI_gset_free(poly_gset, NULL);
		MEM_freeN(poly_keys);
	}
	
	/*create new cddm*/
	cddm2 = (CDDerivedMesh *) CDDM_from_template((DerivedMesh *)cddm, STACK_SIZE(mvert), STACK_SIZE(medge), 0, STACK_SIZE(mloop), STACK_SIZE(mpoly));
	
	/*update edge indices and copy customdata*/
	med = medge;
	for (i = 0; i < cddm2->dm.numEdgeData; i++, med++) {
		if (newv[med->v1] != -1)
			med->v1 = newv[med->v1];
		if (newv[med->v2] != -1)
			med->v2 = newv[med->v2];
		
		CustomData_copy_data(&dm->edgeData, &cddm2->dm.edgeData, olde[i], i, 1);
	}
	
	/*update loop indices and copy customdata*/
	ml = mloop;
	for (i = 0; i < cddm2->dm.numLoopData; i++, ml++) {
		if (newe[ml->e] != -1)
			ml->e = newe[ml->e];
		if (newv[ml->v] != -1)
			ml->v = newv[ml->v];
			
		CustomData_copy_data(&dm->loopData, &cddm2->dm.loopData, oldl[i], i, 1);
	}
	
	/*copy vertex customdata*/
	mv = mvert;
	for (i = 0; i < cddm2->dm.numVertData; i++, mv++) {
		CustomData_copy_data(&dm->vertData, &cddm2->dm.vertData, oldv[i], i, 1);
	}
	
	/*copy poly customdata*/
	mp = mpoly;
	for (i = 0; i < cddm2->dm.numPolyData; i++, mp++) {
		CustomData_copy_data(&dm->polyData, &cddm2->dm.polyData, oldp[i], i, 1);
	}
	
	/*copy over data.  CustomData_add_layer can do this, need to look it up.*/
	memcpy(cddm2->mvert, mvert, sizeof(MVert) * STACK_SIZE(mvert));
	memcpy(cddm2->medge, medge, sizeof(MEdge) * STACK_SIZE(medge));
	memcpy(cddm2->mloop, mloop, sizeof(MLoop) * STACK_SIZE(mloop));
	memcpy(cddm2->mpoly, mpoly, sizeof(MPoly) * STACK_SIZE(mpoly));

	MEM_freeN(mvert);
	MEM_freeN(medge);
	MEM_freeN(mloop);
	MEM_freeN(mpoly);

	MEM_freeN(newv);
	MEM_freeN(newe);
#ifdef USE_LOOPS
	MEM_freeN(newl);
#endif

	MEM_freeN(oldv);
	MEM_freeN(olde);
	MEM_freeN(oldl);
	MEM_freeN(oldp);

	BLI_edgehash_free(ehash, NULL);

	/*free old derivedmesh*/
	dm->needsFree = 1;
	dm->release(dm);
	
	return (DerivedMesh *)cddm2;
}
#endif

void CDDM_calc_edges_tessface(DerivedMesh *dm)
{
	CDDerivedMesh *cddm = (CDDerivedMesh *)dm;
	CustomData edgeData;
	EdgeSetIterator *ehi;
	MFace *mf = cddm->mface;
	MEdge *med;
	EdgeSet *eh;
	int i, *index, numEdges, numFaces = dm->numTessFaceData;

	eh = BLI_edgeset_new_ex(__func__, BLI_EDGEHASH_SIZE_GUESS_FROM_POLYS(numFaces));

	for (i = 0; i < numFaces; i++, mf++) {
		BLI_edgeset_add(eh, mf->v1, mf->v2);
		BLI_edgeset_add(eh, mf->v2, mf->v3);
		
		if (mf->v4) {
			BLI_edgeset_add(eh, mf->v3, mf->v4);
			BLI_edgeset_add(eh, mf->v4, mf->v1);
		}
		else {
			BLI_edgeset_add(eh, mf->v3, mf->v1);
		}
	}

	numEdges = BLI_edgeset_size(eh);

	/* write new edges into a temporary CustomData */
	CustomData_reset(&edgeData);
	CustomData_add_layer(&edgeData, CD_MEDGE, CD_CALLOC, NULL, numEdges);
	CustomData_add_layer(&edgeData, CD_ORIGINDEX, CD_CALLOC, NULL, numEdges);

	med = CustomData_get_layer(&edgeData, CD_MEDGE);
	index = CustomData_get_layer(&edgeData, CD_ORIGINDEX);

	for (ehi = BLI_edgesetIterator_new(eh), i = 0;
	     BLI_edgesetIterator_isDone(ehi) == false;
	     BLI_edgesetIterator_step(ehi), i++, med++, index++)
	{
		BLI_edgesetIterator_getKey(ehi, &med->v1, &med->v2);

		med->flag = ME_EDGEDRAW | ME_EDGERENDER;
		*index = ORIGINDEX_NONE;
	}
	BLI_edgesetIterator_free(ehi);

	/* free old CustomData and assign new one */
	CustomData_free(&dm->edgeData, dm->numEdgeData);
	dm->edgeData = edgeData;
	dm->numEdgeData = numEdges;

	cddm->medge = CustomData_get_layer(&dm->edgeData, CD_MEDGE);

	BLI_edgeset_free(eh);
}

/* warning, this uses existing edges but CDDM_calc_edges_tessface() doesn't */
void CDDM_calc_edges(DerivedMesh *dm)
{
	CDDerivedMesh *cddm = (CDDerivedMesh *)dm;
	CustomData edgeData;
	EdgeHashIterator *ehi;
	MPoly *mp = cddm->mpoly;
	MLoop *ml;
	MEdge *med, *origmed;
	EdgeHash *eh;
	unsigned int eh_reserve;
	int v1, v2;
	const int *eindex;
	int i, j, *index;
	const int numFaces = dm->numPolyData;
	const int numLoops = dm->numLoopData;
	int numEdges = dm->numEdgeData;

	eindex = DM_get_edge_data_layer(dm, CD_ORIGINDEX);
	med = cddm->medge;

	eh_reserve = max_ii(med ? numEdges : 0, BLI_EDGEHASH_SIZE_GUESS_FROM_LOOPS(numLoops));
	eh = BLI_edgehash_new_ex(__func__, eh_reserve);
	if (med) {
		for (i = 0; i < numEdges; i++, med++) {
			BLI_edgehash_insert(eh, med->v1, med->v2, SET_INT_IN_POINTER(i + 1));
		}
	}

	for (i = 0; i < numFaces; i++, mp++) {
		ml = cddm->mloop + mp->loopstart;
		for (j = 0; j < mp->totloop; j++, ml++) {
			v1 = ml->v;
			v2 = ME_POLY_LOOP_NEXT(cddm->mloop, mp, j)->v;
			BLI_edgehash_reinsert(eh, v1, v2, NULL);
		}
	}

	numEdges = BLI_edgehash_size(eh);

	/* write new edges into a temporary CustomData */
	CustomData_reset(&edgeData);
	CustomData_add_layer(&edgeData, CD_MEDGE, CD_CALLOC, NULL, numEdges);
	CustomData_add_layer(&edgeData, CD_ORIGINDEX, CD_CALLOC, NULL, numEdges);

	origmed = cddm->medge;
	med = CustomData_get_layer(&edgeData, CD_MEDGE);
	index = CustomData_get_layer(&edgeData, CD_ORIGINDEX);

	for (ehi = BLI_edgehashIterator_new(eh), i = 0;
	     BLI_edgehashIterator_isDone(ehi) == false;
	     BLI_edgehashIterator_step(ehi), ++i, ++med, ++index)
	{
		BLI_edgehashIterator_getKey(ehi, &med->v1, &med->v2);
		j = GET_INT_FROM_POINTER(BLI_edgehashIterator_getValue(ehi));

		if (j == 0) {
			med->flag = ME_EDGEDRAW | ME_EDGERENDER;
			*index = ORIGINDEX_NONE;
		}
		else {
			med->flag = ME_EDGEDRAW | ME_EDGERENDER | origmed[j - 1].flag;
			*index = eindex[j - 1];
		}

		BLI_edgehashIterator_setValue(ehi, SET_INT_IN_POINTER(i));
	}
	BLI_edgehashIterator_free(ehi);

	/* free old CustomData and assign new one */
	CustomData_free(&dm->edgeData, dm->numEdgeData);
	dm->edgeData = edgeData;
	dm->numEdgeData = numEdges;

	cddm->medge = CustomData_get_layer(&dm->edgeData, CD_MEDGE);

	mp = cddm->mpoly;
	for (i = 0; i < numFaces; i++, mp++) {
		ml = cddm->mloop + mp->loopstart;
		for (j = 0; j < mp->totloop; j++, ml++) {
			v1 = ml->v;
			v2 = ME_POLY_LOOP_NEXT(cddm->mloop, mp, j)->v;
			ml->e = GET_INT_FROM_POINTER(BLI_edgehash_lookup(eh, v1, v2));
		}
	}

	BLI_edgehash_free(eh, NULL);
}

void CDDM_lower_num_verts(DerivedMesh *dm, int numVerts)
{
	BLI_assert(numVerts >= 0);
	if (numVerts < dm->numVertData)
		CustomData_free_elem(&dm->vertData, numVerts, dm->numVertData - numVerts);

	dm->numVertData = numVerts;
}

void CDDM_lower_num_edges(DerivedMesh *dm, int numEdges)
{
	BLI_assert(numEdges >= 0);
	if (numEdges < dm->numEdgeData)
		CustomData_free_elem(&dm->edgeData, numEdges, dm->numEdgeData - numEdges);

	dm->numEdgeData = numEdges;
}

void CDDM_lower_num_tessfaces(DerivedMesh *dm, int numTessFaces)
{
	BLI_assert(numTessFaces >= 0);
	if (numTessFaces < dm->numTessFaceData)
		CustomData_free_elem(&dm->faceData, numTessFaces, dm->numTessFaceData - numTessFaces);

	dm->numTessFaceData = numTessFaces;
}

void CDDM_lower_num_loops(DerivedMesh *dm, int numLoops)
{
	BLI_assert(numLoops >= 0);
	if (numLoops < dm->numLoopData)
		CustomData_free_elem(&dm->loopData, numLoops, dm->numLoopData - numLoops);

	dm->numLoopData = numLoops;
}

void CDDM_lower_num_polys(DerivedMesh *dm, int numPolys)
{
	BLI_assert(numPolys >= 0);
	if (numPolys < dm->numPolyData)
		CustomData_free_elem(&dm->polyData, numPolys, dm->numPolyData - numPolys);

	dm->numPolyData = numPolys;
}

/* mesh element access functions */

MVert *CDDM_get_vert(DerivedMesh *dm, int index)
{
	return &((CDDerivedMesh *)dm)->mvert[index];
}

MEdge *CDDM_get_edge(DerivedMesh *dm, int index)
{
	return &((CDDerivedMesh *)dm)->medge[index];
}

MFace *CDDM_get_tessface(DerivedMesh *dm, int index)
{
	return &((CDDerivedMesh *)dm)->mface[index];
}

MLoop *CDDM_get_loop(DerivedMesh *dm, int index)
{
	return &((CDDerivedMesh *)dm)->mloop[index];
}

MPoly *CDDM_get_poly(DerivedMesh *dm, int index)
{
	return &((CDDerivedMesh *)dm)->mpoly[index];
}

/* array access functions */

MVert *CDDM_get_verts(DerivedMesh *dm)
{
	return ((CDDerivedMesh *)dm)->mvert;
}

MEdge *CDDM_get_edges(DerivedMesh *dm)
{
	return ((CDDerivedMesh *)dm)->medge;
}

MFace *CDDM_get_tessfaces(DerivedMesh *dm)
{
	return ((CDDerivedMesh *)dm)->mface;
}

MLoop *CDDM_get_loops(DerivedMesh *dm)
{
	return ((CDDerivedMesh *)dm)->mloop;
}

MPoly *CDDM_get_polys(DerivedMesh *dm)
{
	return ((CDDerivedMesh *)dm)->mpoly;
}

void CDDM_tessfaces_to_faces(DerivedMesh *dm)
{
	/* converts mfaces to mpolys/mloops */
	CDDerivedMesh *cddm = (CDDerivedMesh *)dm;

	BKE_mesh_convert_mfaces_to_mpolys_ex(NULL, &cddm->dm.faceData, &cddm->dm.loopData, &cddm->dm.polyData,
	                                     cddm->dm.numEdgeData, cddm->dm.numTessFaceData,
	                                     cddm->dm.numLoopData, cddm->dm.numPolyData,
	                                     cddm->medge, cddm->mface,
	                                     &cddm->dm.numLoopData, &cddm->dm.numPolyData,
	                                     &cddm->mloop, &cddm->mpoly);
}

void CDDM_set_mvert(DerivedMesh *dm, MVert *mvert)
{
	CDDerivedMesh *cddm = (CDDerivedMesh *)dm;
	
	if (!CustomData_has_layer(&dm->vertData, CD_MVERT))
		CustomData_add_layer(&dm->vertData, CD_MVERT, CD_ASSIGN, mvert, dm->numVertData);
				
	cddm->mvert = mvert;
}

void CDDM_set_medge(DerivedMesh *dm, MEdge *medge)
{
	CDDerivedMesh *cddm = (CDDerivedMesh *)dm;

	if (!CustomData_has_layer(&dm->edgeData, CD_MEDGE))
		CustomData_add_layer(&dm->edgeData, CD_MEDGE, CD_ASSIGN, medge, dm->numEdgeData);

	cddm->medge = medge;
}

void CDDM_set_mface(DerivedMesh *dm, MFace *mface)
{
	CDDerivedMesh *cddm = (CDDerivedMesh *)dm;

	if (!CustomData_has_layer(&dm->faceData, CD_MFACE))
		CustomData_add_layer(&dm->faceData, CD_MFACE, CD_ASSIGN, mface, dm->numTessFaceData);

	cddm->mface = mface;
}

void CDDM_set_mloop(DerivedMesh *dm, MLoop *mloop)
{
	CDDerivedMesh *cddm = (CDDerivedMesh *)dm;

	if (!CustomData_has_layer(&dm->loopData, CD_MLOOP))
		CustomData_add_layer(&dm->loopData, CD_MLOOP, CD_ASSIGN, mloop, dm->numLoopData);

	cddm->mloop = mloop;
}

void CDDM_set_mpoly(DerivedMesh *dm, MPoly *mpoly)
{
	CDDerivedMesh *cddm = (CDDerivedMesh *)dm;

	if (!CustomData_has_layer(&dm->polyData, CD_MPOLY))
		CustomData_add_layer(&dm->polyData, CD_MPOLY, CD_ASSIGN, mpoly, dm->numPolyData);

	cddm->mpoly = mpoly;
}<|MERGE_RESOLUTION|>--- conflicted
+++ resolved
@@ -473,13 +473,8 @@
 	const MFace *mf = DM_get_tessface_data_layer(dm, CD_MFACE);
 	MTexPoly *mtexpoly = DM_get_poly_data_layer(dm, CD_MTEXPOLY);
 	MCol *mcol;
-<<<<<<< HEAD
 	int i, orig;
 	int colType, start_element;
-=======
-	int i;
-	int colType, startFace = 0;
->>>>>>> 1b8b9063
 	bool use_tface = (uvflag & DM_DRAW_USE_ACTIVE_UV) != 0;
 	int totpoly;
 	int next_actualFace;
@@ -535,7 +530,6 @@
 		
 	glShadeModel(GL_SMOOTH);
 	/* lastFlag = 0; */ /* UNUSED */
-<<<<<<< HEAD
 	for (mat_index = 0; mat_index < dm->drawObject->totmaterial; mat_index++) {
 		GPUBufferMaterial *bufmat = dm->drawObject->materials + mat_index;
 		next_actualFace = bufmat->polys[0];
@@ -553,7 +547,15 @@
 				next_actualFace = bufmat->polys[i + 1];
 
 			if (drawParams) {
-				draw_option = drawParams(use_tface && tf ? &tf[actualFace] : NULL, (mcol != NULL), mf[actualFace].mat_nr);
+				MTexPoly *tp = NULL;
+				if (use_tface && mtexpoly && index_mf_to_mpoly) {
+					int actualFace_poly = index_mf_to_mpoly[actualFace];
+					if (actualFace_poly != ORIGINDEX_NONE) {
+						tp = &mtexpoly[actualFace_poly];
+					}
+				}
+
+				draw_option = drawParams(tp, (mcol != NULL), mf[actualFace].mat_nr);
 			}
 			else {
 				if (index_mf_to_mpoly) {
@@ -567,35 +569,6 @@
 					else if (drawParamsMapped) {
 						draw_option = drawParamsMapped(userData, orig, mf[actualFace].mat_nr);
 					}
-=======
-	for (i = 0; i < tottri; i++) {
-		int actualFace = next_actualFace;
-		DMDrawOption draw_option = DM_DRAW_OPTION_NORMAL;
-		int flush = 0;
-		
-		if (i != tottri - 1)
-			next_actualFace = dm->drawObject->triangle_to_mface[i + 1];
-
-		if (drawParams) {
-			MTexPoly *tp = NULL;
-			if (use_tface && mtexpoly && index_mf_to_mpoly) {
-				int actualFace_poly = index_mf_to_mpoly[actualFace];
-				if (actualFace_poly != ORIGINDEX_NONE) {
-					tp = &mtexpoly[actualFace_poly];
-				}
-			}
-
-			draw_option = drawParams(tp, (mcol != NULL), mf[actualFace].mat_nr);
-		}
-		else {
-			if (index_mf_to_mpoly) {
-				const int orig = DM_origindex_mface_mpoly(index_mf_to_mpoly, index_mp_to_orig, actualFace);
-				if (orig == ORIGINDEX_NONE) {
-					/* XXX, this is not really correct
-							 * it will draw the previous faces context for this one when we don't know its settings.
-							 * but better then skipping it altogether. - campbell */
-					draw_option = DM_DRAW_OPTION_NORMAL;
->>>>>>> 1b8b9063
 				}
 				else if (drawParamsMapped) {
 					draw_option = drawParamsMapped(userData, actualFace, mf[actualFace].mat_nr);
