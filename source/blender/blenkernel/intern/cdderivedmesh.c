/*
 * ***** BEGIN GPL LICENSE BLOCK *****
 *
 * This program is free software; you can redistribute it and/or
 * modify it under the terms of the GNU General Public License
 * as published by the Free Software Foundation; either version 2
 * of the License, or (at your option) any later version.
 *
 * This program is distributed in the hope that it will be useful,
 * but WITHOUT ANY WARRANTY; without even the implied warranty of
 * MERCHANTABILITY or FITNESS FOR A PARTICULAR PURPOSE.  See the
 * GNU General Public License for more details.
 *
 * You should have received a copy of the GNU General Public License
 * along with this program; if not, write to the Free Software  Foundation,
 * Inc., 51 Franklin Street, Fifth Floor, Boston, MA 02110-1301, USA.
 *
 * The Original Code is Copyright (C) 2006 Blender Foundation.
 * All rights reserved.
 *
 * The Original Code is: all of this file.
 *
 * Contributor(s): Ben Batt <benbatt@gmail.com>
 *
 * ***** END GPL LICENSE BLOCK *****
 *
 * Implementation of CDDerivedMesh.
 *
 * BKE_cdderivedmesh.h contains the function prototypes for this file.
 *
 */

/** \file blender/blenkernel/intern/cdderivedmesh.c
 *  \ingroup bke
 */

#include "GL/glew.h"

#include "BLI_math.h"
#include "BLI_blenlib.h"
#include "BLI_edgehash.h"
#include "BLI_math.h"
#include "BLI_pbvh.h"
#include "BLI_array.h"
#include "BLI_smallhash.h"
#include "BLI_utildefines.h"
#include "BLI_scanfill.h"

#include "BKE_cdderivedmesh.h"
#include "BKE_global.h"
#include "BKE_mesh.h"
#include "BKE_paint.h"
#include "BKE_utildefines.h"
#include "BKE_tessmesh.h"

#include "DNA_mesh_types.h"
#include "DNA_meshdata_types.h"
#include "DNA_object_types.h"
#include "DNA_curve_types.h" /* for Curve */

#include "MEM_guardedalloc.h"

#include "GPU_buffers.h"
#include "GPU_draw.h"
#include "GPU_extensions.h"
#include "GPU_material.h"

#include <string.h>
#include <limits.h>
#include <math.h>

typedef struct {
	DerivedMesh dm;

	/* these point to data in the DerivedMesh custom data layers,
	 * they are only here for efficiency and convenience **/
	MVert *mvert;
	MEdge *medge;
	MFace *mface;
	MLoop *mloop;
	MPoly *mpoly;

	/* Cached */
	struct PBVH *pbvh;
	int pbvh_draw;

	/* Mesh connectivity */
	MeshElemMap *pmap;
	int *pmap_mem;
} CDDerivedMesh;

/**************** DerivedMesh interface functions ****************/
static int cdDM_getNumVerts(DerivedMesh *dm)
{
	return dm->numVertData;
}

static int cdDM_getNumEdges(DerivedMesh *dm)
{
	return dm->numEdgeData;
}

static int cdDM_getNumTessFaces(DerivedMesh *dm)
{
	/* uncomment and add a breakpoint on the printf()
	 * to help debug tessfaces issues since BMESH merge. */
#if 0
	if (dm->numTessFaceData == 0 && dm->numPolyData != 0) {
		printf("%s: has no faces!, call DM_ensure_tessface() if you need them\n");
	}
#endif
	return dm->numTessFaceData;
}

static int cdDM_getNumLoops(DerivedMesh *dm)
{
	return dm->numLoopData;
}

static int cdDM_getNumPolys(DerivedMesh *dm)
{
	return dm->numPolyData;
}

static void cdDM_getVert(DerivedMesh *dm, int index, MVert *vert_r)
{
	CDDerivedMesh *cddm = (CDDerivedMesh *)dm;
	*vert_r = cddm->mvert[index];
}

static void cdDM_getEdge(DerivedMesh *dm, int index, MEdge *edge_r)
{
	CDDerivedMesh *cddm = (CDDerivedMesh *)dm;
	*edge_r = cddm->medge[index];
}

static void cdDM_getTessFace(DerivedMesh *dm, int index, MFace *face_r)
{
	CDDerivedMesh *cddm = (CDDerivedMesh *)dm;
	*face_r = cddm->mface[index];
}

static void cdDM_copyVertArray(DerivedMesh *dm, MVert *vert_r)
{
	CDDerivedMesh *cddm = (CDDerivedMesh *)dm;
	memcpy(vert_r, cddm->mvert, sizeof(*vert_r) * dm->numVertData);
}

static void cdDM_copyEdgeArray(DerivedMesh *dm, MEdge *edge_r)
{
	CDDerivedMesh *cddm = (CDDerivedMesh *)dm;
	memcpy(edge_r, cddm->medge, sizeof(*edge_r) * dm->numEdgeData);
}

static void cdDM_copyTessFaceArray(DerivedMesh *dm, MFace *face_r)
{
	CDDerivedMesh *cddm = (CDDerivedMesh *)dm;
	memcpy(face_r, cddm->mface, sizeof(*face_r) * dm->numTessFaceData);
}

static void cdDM_copyLoopArray(DerivedMesh *dm, MLoop *loop_r)
{
	CDDerivedMesh *cddm = (CDDerivedMesh *)dm;
	memcpy(loop_r, cddm->mloop, sizeof(*loop_r) * dm->numLoopData);
}

static void cdDM_copyPolyArray(DerivedMesh *dm, MPoly *poly_r)
{
	CDDerivedMesh *cddm = (CDDerivedMesh *)dm;
	memcpy(poly_r, cddm->mpoly, sizeof(*poly_r) * dm->numPolyData);
}

static void cdDM_getMinMax(DerivedMesh *dm, float min_r[3], float max_r[3])
{
	CDDerivedMesh *cddm = (CDDerivedMesh *) dm;
	int i;

	if (dm->numVertData) {
<<<<<<< HEAD
		for (i=0; i<dm->numVertData; i++) {
			DO_MINMAX(cddm->mvert[i].co, min_r, max_r);
=======
		for (i = 0; i < dm->numVertData; i++) {
			minmax_v3v3_v3(min_r, max_r, cddm->mvert[i].co);
>>>>>>> e5963aae
		}
	}
	else {
		zero_v3(min_r);
		zero_v3(max_r);
	}
}

static void cdDM_getVertCo(DerivedMesh *dm, int index, float co_r[3])
{
	CDDerivedMesh *cddm = (CDDerivedMesh *) dm;

	copy_v3_v3(co_r, cddm->mvert[index].co);
}

static void cdDM_getVertCos(DerivedMesh *dm, float (*cos_r)[3])
{
	MVert *mv = CDDM_get_verts(dm);
	int i;

	for (i = 0; i < dm->numVertData; i++, mv++)
		copy_v3_v3(cos_r[i], mv->co);
}

static void cdDM_getVertNo(DerivedMesh *dm, int index, float no_r[3])
{
	CDDerivedMesh *cddm = (CDDerivedMesh *) dm;
	normal_short_to_float_v3(no_r, cddm->mvert[index].no);
}

static const MeshElemMap *cdDM_getPolyMap(Object *ob, DerivedMesh *dm)
{
	CDDerivedMesh *cddm = (CDDerivedMesh *) dm;

	if (!cddm->pmap && ob->type == OB_MESH) {
		Mesh *me = ob->data;

		create_vert_poly_map(&cddm->pmap, &cddm->pmap_mem,
		                     me->mpoly, me->mloop,
		                     me->totvert, me->totpoly, me->totloop);
	}

	return cddm->pmap;
}

static int can_pbvh_draw(Object *ob, DerivedMesh *dm)
{
<<<<<<< HEAD
	CDDerivedMesh *cddm = (CDDerivedMesh*) dm;
	Mesh *me= ob->data;
	int deformed= 0;
=======
	CDDerivedMesh *cddm = (CDDerivedMesh *) dm;
	Mesh *me = ob->data;
	int deformed = 0;
>>>>>>> e5963aae

	/* active modifiers means extra deformation, which can't be handled correct
	 * on birth of PBVH and sculpt "layer" levels, so use PBVH only for internal brush
	 * stuff and show final DerivedMesh so user would see actual object shape */
	deformed|= ob->sculpt->modifiers_active;

	/* as in case with modifiers, we can't synchronize deformation made against
	 * PBVH and non-locked keyblock, so also use PBVH only for brushes and
	 * final DM to give final result to user */
	deformed|= ob->sculpt->kb && (ob->shapeflag&OB_SHAPE_LOCK) == 0;

	if (deformed)
		return 0;

	return cddm->mvert == me->mvert || ob->sculpt->kb;
}

static PBVH *cdDM_getPBVH(Object *ob, DerivedMesh *dm)
{
	CDDerivedMesh *cddm = (CDDerivedMesh *) dm;

	if (!ob) {
		cddm->pbvh = NULL;
		return NULL;
	}

	if (!ob->sculpt)
		return NULL;

	if (ob->sculpt->pbvh) {
		cddm->pbvh = ob->sculpt->pbvh;
		cddm->pbvh_draw = can_pbvh_draw(ob, dm);
	}

	/* always build pbvh from original mesh, and only use it for drawing if
	 * this derivedmesh is just original mesh. it's the multires subsurf dm
	 * that this is actually for, to support a pbvh on a modified mesh */
	if (!cddm->pbvh && ob->type == OB_MESH) {
		SculptSession *ss= ob->sculpt;
		Mesh *me= ob->data;
		int deformed = 0;

		cddm->pbvh = BLI_pbvh_new();
		cddm->pbvh_draw = can_pbvh_draw(ob, dm);

		BKE_mesh_tessface_ensure(me);
		
		BLI_pbvh_build_mesh(cddm->pbvh, me->mface, me->mvert,
		                    me->totface, me->totvert, &me->vdata);

		deformed = ss->modifiers_active || me->key;

		if (deformed && ob->derivedDeform) {
			DerivedMesh *deformdm= ob->derivedDeform;
			float (*vertCos)[3];
			int totvert;

<<<<<<< HEAD
			totvert= deformdm->getNumVerts(deformdm);
			vertCos= MEM_callocN(3*totvert*sizeof(float), "cdDM_getPBVH vertCos");
=======
			totvert = deformdm->getNumVerts(deformdm);
			vertCos = MEM_callocN(3 * totvert * sizeof(float), "cdDM_getPBVH vertCos");
>>>>>>> e5963aae
			deformdm->getVertCos(deformdm, vertCos);
			BLI_pbvh_apply_vertCos(cddm->pbvh, vertCos);
			MEM_freeN(vertCos);
		}
	}

	return cddm->pbvh;
}

/* update vertex normals so that drawing smooth faces works during sculpt
 * TODO: proper fix is to support the pbvh in all drawing modes */
static void cdDM_update_normals_from_pbvh(DerivedMesh *dm)
{
	CDDerivedMesh *cddm = (CDDerivedMesh *) dm;
	float (*face_nors)[3];

	if (!cddm->pbvh || !cddm->pbvh_draw || !dm->numTessFaceData)
		return;

	face_nors = CustomData_get_layer(&dm->faceData, CD_NORMAL);

	BLI_pbvh_update(cddm->pbvh, PBVH_UpdateNormals, face_nors);
}

static void cdDM_drawVerts(DerivedMesh *dm)
{
	CDDerivedMesh *cddm = (CDDerivedMesh *) dm;
	MVert *mv = cddm->mvert;
	int i;

	if ( GPU_buffer_legacy(dm) ) {
		glBegin(GL_POINTS);
		for (i = 0; i < dm->numVertData; i++, mv++)
			glVertex3fv(mv->co);
		glEnd();
	}
	else {  /* use OpenGL VBOs or Vertex Arrays instead for better, faster rendering */
		GPU_vertex_setup(dm);
		if ( !GPU_buffer_legacy(dm) ) {
			if (dm->drawObject->tot_triangle_point)
				glDrawArrays(GL_POINTS, 0, dm->drawObject->tot_triangle_point);
			else
				glDrawArrays(GL_POINTS, 0, dm->drawObject->tot_loose_point);
		}
		GPU_buffer_unbind();
	}
}

static void cdDM_drawUVEdges(DerivedMesh *dm)
{
	CDDerivedMesh *cddm = (CDDerivedMesh *) dm;
	MFace *mf = cddm->mface;
	MTFace *tf = DM_get_tessface_data_layer(dm, CD_MTFACE);
	int i;

	if (mf) {
		if ( GPU_buffer_legacy(dm) ) {
			glBegin(GL_LINES);
			for (i = 0; i < dm->numTessFaceData; i++, mf++, tf++) {
				if (!(mf->flag & ME_HIDE)) {
					glVertex2fv(tf->uv[0]);
					glVertex2fv(tf->uv[1]);

					glVertex2fv(tf->uv[1]);
					glVertex2fv(tf->uv[2]);

					if (!mf->v4) {
						glVertex2fv(tf->uv[2]);
						glVertex2fv(tf->uv[0]);
					}
					else {
						glVertex2fv(tf->uv[2]);
						glVertex2fv(tf->uv[3]);

						glVertex2fv(tf->uv[3]);
						glVertex2fv(tf->uv[0]);
					}
				}
			}
			glEnd();
		}
		else {
			int prevstart = 0;
			int prevdraw = 1;
			int draw = 1;
			int curpos = 0;

			GPU_uvedge_setup(dm);
			if ( !GPU_buffer_legacy(dm) ) {
				for (i = 0; i < dm->numTessFaceData; i++, mf++) {
					if (!(mf->flag & ME_HIDE)) {
						draw = 1;
					} 
					else {
						draw = 0;
					}
					if (prevdraw != draw) {
						if (prevdraw > 0 && (curpos - prevstart) > 0) {
							glDrawArrays(GL_LINES, prevstart, curpos - prevstart);
						}
						prevstart = curpos;
					}
					if (mf->v4) {
						curpos += 8;
					}
					else {
						curpos += 6;
					}
					prevdraw = draw;
				}
				if (prevdraw > 0 && (curpos - prevstart) > 0) {
					glDrawArrays(GL_LINES, prevstart, curpos - prevstart);
				}
			}
			GPU_buffer_unbind();
		}
	}
}

static void cdDM_drawEdges(DerivedMesh *dm, int drawLooseEdges, int drawAllEdges)
{
	CDDerivedMesh *cddm = (CDDerivedMesh *) dm;
	MVert *mvert = cddm->mvert;
	MEdge *medge = cddm->medge;
	int i;
	
	if ( GPU_buffer_legacy(dm) ) {
		DEBUG_VBO("Using legacy code. cdDM_drawEdges\n");
		glBegin(GL_LINES);
		for (i = 0; i < dm->numEdgeData; i++, medge++) {
			if ((drawAllEdges || (medge->flag & ME_EDGEDRAW)) &&
			    (drawLooseEdges || !(medge->flag & ME_LOOSEEDGE)))
			{
				glVertex3fv(mvert[medge->v1].co);
				glVertex3fv(mvert[medge->v2].co);
			}
		}
		glEnd();
	}
	else {  /* use OpenGL VBOs or Vertex Arrays instead for better, faster rendering */
		int prevstart = 0;
		int prevdraw = 1;
		int draw = TRUE;

		GPU_edge_setup(dm);
		if (!GPU_buffer_legacy(dm)) {
			for (i = 0; i < dm->numEdgeData; i++, medge++) {
				if ((drawAllEdges || (medge->flag & ME_EDGEDRAW)) &&
				    (drawLooseEdges || !(medge->flag & ME_LOOSEEDGE)))
				{
					draw = TRUE;
				} 
				else {
					draw = FALSE;
				}
				if (prevdraw != draw) {
					if (prevdraw > 0 && (i - prevstart) > 0) {
						GPU_buffer_draw_elements(dm->drawObject->edges, GL_LINES, prevstart * 2, (i - prevstart) * 2);
					}
					prevstart = i;
				}
				prevdraw = draw;
			}
			if (prevdraw > 0 && (i - prevstart) > 0) {
				GPU_buffer_draw_elements(dm->drawObject->edges, GL_LINES, prevstart * 2, (i - prevstart) * 2);
			}
		}
		GPU_buffer_unbind();
	}
}

static void cdDM_drawLooseEdges(DerivedMesh *dm)
{
	CDDerivedMesh *cddm = (CDDerivedMesh *) dm;
	MVert *mvert = cddm->mvert;
	MEdge *medge = cddm->medge;
	int i;

	if ( GPU_buffer_legacy(dm) ) {
		DEBUG_VBO("Using legacy code. cdDM_drawLooseEdges\n");
		glBegin(GL_LINES);
		for (i = 0; i < dm->numEdgeData; i++, medge++) {
			if (medge->flag & ME_LOOSEEDGE) {
				glVertex3fv(mvert[medge->v1].co);
				glVertex3fv(mvert[medge->v2].co);
			}
		}
		glEnd();
	}
	else {  /* use OpenGL VBOs or Vertex Arrays instead for better, faster rendering */
		int prevstart = 0;
		int prevdraw = 1;
		int draw = 1;

		GPU_edge_setup(dm);
		if ( !GPU_buffer_legacy(dm) ) {
			for (i = 0; i < dm->numEdgeData; i++, medge++) {
				if (medge->flag & ME_LOOSEEDGE) {
					draw = 1;
				} 
				else {
					draw = 0;
				}
				if (prevdraw != draw) {
					if (prevdraw > 0 && (i - prevstart) > 0) {
						GPU_buffer_draw_elements(dm->drawObject->edges, GL_LINES, prevstart * 2, (i - prevstart) * 2);
					}
					prevstart = i;
				}
				prevdraw = draw;
			}
			if (prevdraw > 0 && (i - prevstart) > 0) {
				GPU_buffer_draw_elements(dm->drawObject->edges, GL_LINES, prevstart * 2, (i - prevstart) * 2);
			}
		}
		GPU_buffer_unbind();
	}
}

static void cdDM_drawFacesSolid(DerivedMesh *dm,
                                float (*partial_redraw_planes)[4],
                                int UNUSED(fast), DMSetMaterial setMaterial)
{
	CDDerivedMesh *cddm = (CDDerivedMesh *) dm;
	MVert *mvert = cddm->mvert;
	MFace *mface = cddm->mface;
	float *nors = dm->getTessFaceDataArray(dm, CD_NORMAL);
	int a, glmode = -1, shademodel = -1, matnr = -1, drawCurrentMat = 1;

#define PASSVERT(index) {						\
	if (shademodel == GL_SMOOTH) {				\
		short *no = mvert[index].no;			\
		glNormal3sv(no);						\
	}											\
	glVertex3fv(mvert[index].co);				\
}

	if (cddm->pbvh && cddm->pbvh_draw) {
		if (dm->numTessFaceData) {
			float (*face_nors)[3] = CustomData_get_layer(&dm->faceData, CD_NORMAL);

			BLI_pbvh_draw(cddm->pbvh, partial_redraw_planes, face_nors, setMaterial);
			glShadeModel(GL_FLAT);
		}

		return;
	}

	if ( GPU_buffer_legacy(dm) ) {
		DEBUG_VBO("Using legacy code. cdDM_drawFacesSolid\n");
		glBegin(glmode = GL_QUADS);
		for (a = 0; a < dm->numTessFaceData; a++, mface++) {
			int new_glmode, new_matnr, new_shademodel;

			new_glmode = mface->v4 ? GL_QUADS : GL_TRIANGLES;
			new_matnr = mface->mat_nr + 1;
			new_shademodel = (mface->flag & ME_SMOOTH) ? GL_SMOOTH : GL_FLAT;
			
			if (new_glmode != glmode || new_matnr != matnr || new_shademodel != shademodel) {
				glEnd();

				drawCurrentMat = setMaterial(matnr = new_matnr, NULL);

				glShadeModel(shademodel = new_shademodel);
				glBegin(glmode = new_glmode);
			} 
			
			if (drawCurrentMat) {
				if (shademodel == GL_FLAT) {
					if (nors) {
						glNormal3fv(nors);
					}
					else {
						/* TODO make this better (cache facenormals as layer?) */
						float nor[3];
						if (mface->v4) {
							normal_quad_v3(nor, mvert[mface->v1].co, mvert[mface->v2].co, mvert[mface->v3].co, mvert[mface->v4].co);
						}
						else {
							normal_tri_v3(nor, mvert[mface->v1].co, mvert[mface->v2].co, mvert[mface->v3].co);
						}
						glNormal3fv(nor);
					}
				}

				PASSVERT(mface->v1);
				PASSVERT(mface->v2);
				PASSVERT(mface->v3);
				if (mface->v4) {
					PASSVERT(mface->v4);
				}
			}

			if (nors) nors += 3;
		}
		glEnd();
	}
	else {  /* use OpenGL VBOs or Vertex Arrays instead for better, faster rendering */
		GPU_vertex_setup(dm);
		GPU_normal_setup(dm);
		if ( !GPU_buffer_legacy(dm) ) {
			glShadeModel(GL_SMOOTH);
			for (a = 0; a < dm->drawObject->totmaterial; a++) {
				if (setMaterial(dm->drawObject->materials[a].mat_nr + 1, NULL)) {
					glDrawArrays(GL_TRIANGLES, dm->drawObject->materials[a].start,
					             dm->drawObject->materials[a].totpoint);
				}
			}
		}
		GPU_buffer_unbind();
	}

#undef PASSVERT
	glShadeModel(GL_FLAT);
}

static void cdDM_drawFacesTex_common(DerivedMesh *dm,
                                     DMSetDrawOptionsTex drawParams,
                                     DMSetDrawOptions drawParamsMapped,
                                     DMCompareDrawOptions compareDrawOptions,
                                     void *userData)
{
	CDDerivedMesh *cddm = (CDDerivedMesh *) dm;
	MVert *mv = cddm->mvert;
	MFace *mf = DM_get_tessface_data_layer(dm, CD_MFACE);
	MCol *realcol = dm->getTessFaceDataArray(dm, CD_TEXTURE_MCOL);
	float *nors = dm->getTessFaceDataArray(dm, CD_NORMAL);
	MTFace *tf = DM_get_tessface_data_layer(dm, CD_MTFACE);
	int i, j, orig, *index = DM_get_tessface_data_layer(dm, CD_ORIGINDEX);
	int startFace = 0 /*, lastFlag = 0xdeadbeef */ /* UNUSED */;
	MCol *mcol = dm->getTessFaceDataArray(dm, CD_PREVIEW_MCOL);
	if (!mcol)
		mcol = dm->getTessFaceDataArray(dm, CD_MCOL);

	cdDM_update_normals_from_pbvh(dm);

	if ( GPU_buffer_legacy(dm) ) {
		DEBUG_VBO("Using legacy code. cdDM_drawFacesTex_common\n");
		for (i = 0; i < dm->numTessFaceData; i++, mf++) {
			MVert *mvert;
			DMDrawOption draw_option;
			unsigned char *cp = NULL;

			if (drawParams) {
				draw_option = drawParams(tf ? &tf[i] : NULL, (mcol != NULL), mf->mat_nr);
			}
			else {
				if (index) {
					orig = *index++;
					if (orig == ORIGINDEX_NONE)     { if (nors) nors += 3; continue; }
					if (drawParamsMapped) draw_option = drawParamsMapped(userData, orig);
					else {    if (nors) nors += 3; continue; }
				}
				else
				if (drawParamsMapped) draw_option = drawParamsMapped(userData, i);
				else {    if (nors) nors += 3; continue; }
			}
			
			if (draw_option != DM_DRAW_OPTION_SKIP) {
				if (draw_option != DM_DRAW_OPTION_NO_MCOL && mcol)
<<<<<<< HEAD
					cp= (unsigned char*) &mcol[i*4];
=======
					cp = (unsigned char *) &mcol[i * 4];
>>>>>>> e5963aae

				if (!(mf->flag & ME_SMOOTH)) {
					if (nors) {
						glNormal3fv(nors);
					}
					else {
						float nor[3];
						if (mf->v4) {
							normal_quad_v3(nor, mv[mf->v1].co, mv[mf->v2].co, mv[mf->v3].co, mv[mf->v4].co);
						}
						else {
							normal_tri_v3(nor, mv[mf->v1].co, mv[mf->v2].co, mv[mf->v3].co);
						}
						glNormal3fv(nor);
					}
				}

				glBegin(mf->v4 ? GL_QUADS : GL_TRIANGLES);
				if (tf) glTexCoord2fv(tf[i].uv[0]);
				if (cp) glColor3ub(cp[3], cp[2], cp[1]);
				mvert = &mv[mf->v1];
				if (mf->flag & ME_SMOOTH) glNormal3sv(mvert->no);
				glVertex3fv(mvert->co);
					
				if (tf) glTexCoord2fv(tf[i].uv[1]);
				if (cp) glColor3ub(cp[7], cp[6], cp[5]);
				mvert = &mv[mf->v2];
				if (mf->flag & ME_SMOOTH) glNormal3sv(mvert->no);
				glVertex3fv(mvert->co);

				if (tf) glTexCoord2fv(tf[i].uv[2]);
				if (cp) glColor3ub(cp[11], cp[10], cp[9]);
				mvert = &mv[mf->v3];
				if (mf->flag & ME_SMOOTH) glNormal3sv(mvert->no);
				glVertex3fv(mvert->co);

				if (mf->v4) {
					if (tf) glTexCoord2fv(tf[i].uv[3]);
					if (cp) glColor3ub(cp[15], cp[14], cp[13]);
					mvert = &mv[mf->v4];
					if (mf->flag & ME_SMOOTH) glNormal3sv(mvert->no);
					glVertex3fv(mvert->co);
				}
				glEnd();
			}
			
			if (nors) nors += 3;
		}
	}
	else { /* use OpenGL VBOs or Vertex Arrays instead for better, faster rendering */
		MCol *col = realcol;
		if (!col)
			col = mcol;

		GPU_vertex_setup(dm);
		GPU_normal_setup(dm);
		GPU_uv_setup(dm);
		if (col != NULL) {
#if 0
			if ( realcol && dm->drawObject->colType == CD_TEXTURE_MCOL ) {
				col = 0;
			}
			else if ( mcol && dm->drawObject->colType == CD_MCOL ) {
				col = 0;
			}
			
			if ( col != 0 )
#endif
			{
<<<<<<< HEAD
				unsigned char *colors = MEM_mallocN(dm->getNumTessFaces(dm)*4*3*sizeof(unsigned char), "cdDM_drawFacesTex_common");
				for ( i=0; i < dm->getNumTessFaces(dm); i++ ) {
					for ( j=0; j < 4; j++ ) {
=======
				unsigned char *colors = MEM_mallocN(dm->getNumTessFaces(dm) * 4 * 3 * sizeof(unsigned char), "cdDM_drawFacesTex_common");
				for (i = 0; i < dm->getNumTessFaces(dm); i++) {
					for (j = 0; j < 4; j++) {
>>>>>>> e5963aae
						/* bgr -> rgb is intentional (and stupid), but how its stored internally */
						colors[i * 12 + j * 3] = col[i * 4 + j].b;
						colors[i * 12 + j * 3 + 1] = col[i * 4 + j].g;
						colors[i * 12 + j * 3 + 2] = col[i * 4 + j].r;
					}
				}
				GPU_color3_upload(dm, colors);
				MEM_freeN(colors);
				if (realcol)
					dm->drawObject->colType = CD_TEXTURE_MCOL;
				else if (mcol)
					dm->drawObject->colType = CD_MCOL;
			}
			GPU_color_setup(dm);
		}

<<<<<<< HEAD
		if ( !GPU_buffer_legacy(dm) ) {
			int tottri = dm->drawObject->tot_triangle_point/3;
			int next_actualFace= dm->drawObject->triangle_to_mface[0];
=======
		if (!GPU_buffer_legacy(dm)) {
			int tottri = dm->drawObject->tot_triangle_point / 3;
			int next_actualFace = dm->drawObject->triangle_to_mface[0];
>>>>>>> e5963aae

			glShadeModel(GL_SMOOTH);
			/* lastFlag = 0; */ /* UNUSED */
			for (i = 0; i < tottri; i++) {
				int actualFace = next_actualFace;
				DMDrawOption draw_option = DM_DRAW_OPTION_NORMAL;
				int flush = 0;

				if (i != tottri - 1)
					next_actualFace = dm->drawObject->triangle_to_mface[i + 1];

				if (drawParams) {
					draw_option = drawParams(tf ? &tf[actualFace] : NULL, (mcol != NULL), mf[actualFace].mat_nr);
				}
				else {
					if (index) {
						orig = index[actualFace];
						if (orig == ORIGINDEX_NONE) continue;
						if (drawParamsMapped)
							draw_option = drawParamsMapped(userData, orig);
					}
					else
					if (drawParamsMapped)
						draw_option = drawParamsMapped(userData, actualFace);
				}

				/* flush buffer if current triangle isn't drawable or it's last triangle */
				flush= (draw_option == DM_DRAW_OPTION_SKIP) || (i == tottri - 1);

				if (!flush && compareDrawOptions) {
					/* also compare draw options and flush buffer if they're different
					 * need for face selection highlight in edit mode */
					flush |= compareDrawOptions(userData, actualFace, next_actualFace) == 0;
				}

				if (flush) {
<<<<<<< HEAD
					int first= startFace*3;
					/* Add one to the length if we're drawing at the end of the array */
					int count= (i-startFace+(draw_option != DM_DRAW_OPTION_SKIP ? 1 : 0))*3;
=======
					int first = startFace * 3;
					/* Add one to the length if we're drawing at the end of the array */
					int count = (i - startFace + (draw_option != DM_DRAW_OPTION_SKIP ? 1 : 0)) * 3;
>>>>>>> e5963aae

					if (count) {
						if (col)
							GPU_color_switch(1);
						else
							GPU_color_switch(0);

						glDrawArrays(GL_TRIANGLES, first, count);
					}

					startFace = i + 1;
				}
			}
		}

		GPU_buffer_unbind();
		glShadeModel(GL_FLAT);
	}
}

static void cdDM_drawFacesTex(DerivedMesh *dm,
                              DMSetDrawOptionsTex setDrawOptions,
                              DMCompareDrawOptions compareDrawOptions,
                              void *userData)
{
	cdDM_drawFacesTex_common(dm, setDrawOptions, NULL, compareDrawOptions, userData);
}

static void cdDM_drawMappedFaces(DerivedMesh *dm,
                                 DMSetDrawOptions setDrawOptions,
                                 DMSetMaterial setMaterial,
                                 DMCompareDrawOptions compareDrawOptions,
                                 void *userData, DMDrawFlag flag)
{
	CDDerivedMesh *cddm = (CDDerivedMesh *) dm;
	MVert *mv = cddm->mvert;
	MFace *mf = cddm->mface;
	MCol *mc;
	float *nors = DM_get_tessface_data_layer(dm, CD_NORMAL);
	int useColors = flag & DM_DRAW_USE_COLORS;
	int i, orig, *index = DM_get_tessface_data_layer(dm, CD_ORIGINDEX);

	mc = DM_get_tessface_data_layer(dm, CD_ID_MCOL);
	if (!mc)
		mc = DM_get_tessface_data_layer(dm, CD_PREVIEW_MCOL);
	if (!mc)
		mc = DM_get_tessface_data_layer(dm, CD_MCOL);

	cdDM_update_normals_from_pbvh(dm);

	/* back-buffer always uses legacy since VBO's would need the
	 * color array temporarily overwritten for drawing, then reset. */
	if ( GPU_buffer_legacy(dm) || G.f & G_BACKBUFSEL) {
		DEBUG_VBO("Using legacy code. cdDM_drawMappedFaces\n");
		for (i = 0; i < dm->numTessFaceData; i++, mf++) {
			int drawSmooth = (flag & DM_DRAW_ALWAYS_SMOOTH) ? 1 : (mf->flag & ME_SMOOTH);
			DMDrawOption draw_option= DM_DRAW_OPTION_NORMAL;

<<<<<<< HEAD
			orig= (index==NULL) ? i : *index++;
=======
			orig = (index == NULL) ? i : *index++;
>>>>>>> e5963aae
			
			if (orig == ORIGINDEX_NONE)
				draw_option = setMaterial(mf->mat_nr + 1, NULL);
			else if (setDrawOptions != NULL)
				draw_option = setDrawOptions(userData, orig);

			if (draw_option != DM_DRAW_OPTION_SKIP) {
				unsigned char *cp = NULL;

				if (useColors && mc)
					cp = (unsigned char *)&mc[i * 4];

				/* no need to set shading mode to flat because
				 *  normals are already used to change shading */
				glShadeModel(GL_SMOOTH);
				glBegin(mf->v4 ? GL_QUADS : GL_TRIANGLES);

				if (!drawSmooth) {
					if (nors) {
						glNormal3fv(nors);
					}
					else {
						float nor[3];
						if (mf->v4) {
							normal_quad_v3(nor, mv[mf->v1].co, mv[mf->v2].co, mv[mf->v3].co, mv[mf->v4].co);
						}
						else {
							normal_tri_v3(nor, mv[mf->v1].co, mv[mf->v2].co, mv[mf->v3].co);
						}
						glNormal3fv(nor);
					}

					if (cp) glColor3ub(cp[3], cp[2], cp[1]);
					glVertex3fv(mv[mf->v1].co);
					if (cp) glColor3ub(cp[7], cp[6], cp[5]);
					glVertex3fv(mv[mf->v2].co);
					if (cp) glColor3ub(cp[11], cp[10], cp[9]);
					glVertex3fv(mv[mf->v3].co);
					if (mf->v4) {
						if (cp) glColor3ub(cp[15], cp[14], cp[13]);
						glVertex3fv(mv[mf->v4].co);
					}
				}
				else {
					if (cp) glColor3ub(cp[3], cp[2], cp[1]);
					glNormal3sv(mv[mf->v1].no);
					glVertex3fv(mv[mf->v1].co);
					if (cp) glColor3ub(cp[7], cp[6], cp[5]);
					glNormal3sv(mv[mf->v2].no);
					glVertex3fv(mv[mf->v2].co);
					if (cp) glColor3ub(cp[11], cp[10], cp[9]);
					glNormal3sv(mv[mf->v3].no);
					glVertex3fv(mv[mf->v3].co);
					if (mf->v4) {
						if (cp) glColor3ub(cp[15], cp[14], cp[13]);
						glNormal3sv(mv[mf->v4].no);
						glVertex3fv(mv[mf->v4].co);
					}
				}

				glEnd();
			}
			
			if (nors) nors += 3;
		}
	}
	else { /* use OpenGL VBOs or Vertex Arrays instead for better, faster rendering */
		int prevstart = 0;
		GPU_vertex_setup(dm);
		GPU_normal_setup(dm);
		if (useColors && mc)
			GPU_color_setup(dm);
<<<<<<< HEAD
		if ( !GPU_buffer_legacy(dm) ) {
			int tottri = dm->drawObject->tot_triangle_point/3;
=======
		if (!GPU_buffer_legacy(dm)) {
			int tottri = dm->drawObject->tot_triangle_point / 3;
>>>>>>> e5963aae
			glShadeModel(GL_SMOOTH);
			
			if (tottri == 0) {
				/* avoid buffer problems in following code */
			}
			if (setDrawOptions == NULL) {
				/* just draw the entire face array */
				glDrawArrays(GL_TRIANGLES, 0, (tottri) * 3);
			}
			else {
				/* we need to check if the next material changes */
				int next_actualFace= dm->drawObject->triangle_to_mface[0];
				
				for ( i = 0; i < tottri; i++ ) {
					//int actualFace = dm->drawObject->triangle_to_mface[i];
					int actualFace = next_actualFace;
					MFace *mface= mf + actualFace;
					/*int drawSmooth= (flag & DM_DRAW_ALWAYS_SMOOTH) ? 1 : (mface->flag & ME_SMOOTH);*/ /* UNUSED */
					DMDrawOption draw_option = DM_DRAW_OPTION_NORMAL;
					int flush = 0;

					if (i != tottri - 1)
						next_actualFace = dm->drawObject->triangle_to_mface[i + 1];

<<<<<<< HEAD
					orig= (index==NULL) ? actualFace : index[actualFace];
=======
					orig = (index == NULL) ? actualFace : index[actualFace];
>>>>>>> e5963aae

					if (orig == ORIGINDEX_NONE)
						draw_option = setMaterial(mface->mat_nr + 1, NULL);
					else if (setDrawOptions != NULL)
						draw_option = setDrawOptions(userData, orig);
	
					/* Goal is to draw as long of a contiguous triangle
					 * array as possible, so draw when we hit either an
					 * invisible triangle or at the end of the array */

					/* flush buffer if current triangle isn't drawable or it's last triangle... */
					flush= (draw_option == DM_DRAW_OPTION_SKIP) || (i == tottri - 1);

					/* ... or when material setting is dissferent  */
					flush|= mf[actualFace].mat_nr != mf[next_actualFace].mat_nr;

					if (!flush && compareDrawOptions) {
						flush|= compareDrawOptions(userData, actualFace, next_actualFace) == 0;
					}

					if (flush) {
<<<<<<< HEAD
						int first= prevstart*3;
						/* Add one to the length if we're drawing at the end of the array */
						int count= (i-prevstart+(draw_option != DM_DRAW_OPTION_SKIP ? 1 : 0))*3;
=======
						int first = prevstart * 3;
						/* Add one to the length if we're drawing at the end of the array */
						int count = (i - prevstart + (draw_option != DM_DRAW_OPTION_SKIP ? 1 : 0)) * 3;
>>>>>>> e5963aae

						if (count)
							glDrawArrays(GL_TRIANGLES, first, count);

						prevstart = i + 1;
					}
				}
			}

			glShadeModel(GL_FLAT);
		}
		GPU_buffer_unbind();
	}
}

static void cdDM_drawMappedFacesTex(DerivedMesh *dm,
                                    DMSetDrawOptions setDrawOptions,
                                    DMCompareDrawOptions compareDrawOptions,
                                    void *userData)
{
	cdDM_drawFacesTex_common(dm, NULL, setDrawOptions, compareDrawOptions, userData);
}

static void cddm_draw_attrib_vertex(DMVertexAttribs *attribs, MVert *mvert, int a, int index, int vert, int smoothnormal)
{
	int b;

	/* orco texture coordinates */
	if (attribs->totorco) {
		if (attribs->orco.gl_texco)
			glTexCoord3fv(attribs->orco.array[index]);
		else
			glVertexAttrib3fvARB(attribs->orco.gl_index, attribs->orco.array[index]);
	}

	/* uv texture coordinates */
	for (b = 0; b < attribs->tottface; b++) {
		MTFace *tf = &attribs->tface[b].array[a];

		if (attribs->tface[b].gl_texco)
			glTexCoord2fv(tf->uv[vert]);
		else
			glVertexAttrib2fvARB(attribs->tface[b].gl_index, tf->uv[vert]);
	}

	/* vertex colors */
	for (b = 0; b < attribs->totmcol; b++) {
		MCol *cp = &attribs->mcol[b].array[a * 4 + vert];
		GLubyte col[4];
		col[0] = cp->b; col[1] = cp->g; col[2] = cp->r; col[3] = cp->a;
		glVertexAttrib4ubvARB(attribs->mcol[b].gl_index, col);
	}

	/* tangent for normal mapping */
	if (attribs->tottang) {
		float *tang = attribs->tang.array[a * 4 + vert];
		glVertexAttrib4fvARB(attribs->tang.gl_index, tang);
	}

	/* vertex normal */
	if (smoothnormal)
		glNormal3sv(mvert[index].no);
	
	/* vertex coordinate */
	glVertex3fv(mvert[index].co);
}

static void cdDM_drawMappedFacesGLSL(DerivedMesh *dm,
                                     DMSetMaterial setMaterial,
                                     DMSetDrawOptions setDrawOptions,
                                     void *userData)
{
	CDDerivedMesh *cddm = (CDDerivedMesh *) dm;
	GPUVertexAttribs gattribs;
	DMVertexAttribs attribs;
	MVert *mvert = cddm->mvert;
	MFace *mface = cddm->mface;
	/* MTFace *tf = dm->getTessFaceDataArray(dm, CD_MTFACE); */ /* UNUSED */
	float (*nors)[3] = dm->getTessFaceDataArray(dm, CD_NORMAL);
	int a, b, dodraw, matnr, new_matnr;
	int orig, *index = dm->getTessFaceDataArray(dm, CD_ORIGINDEX);

	cdDM_update_normals_from_pbvh(dm);

	matnr = -1;
	dodraw = 0;

	glShadeModel(GL_SMOOTH);

	if (GPU_buffer_legacy(dm) || setDrawOptions != NULL) {
		DEBUG_VBO("Using legacy code. cdDM_drawMappedFacesGLSL\n");
		memset(&attribs, 0, sizeof(attribs));

		glBegin(GL_QUADS);

		for (a = 0; a < dm->numTessFaceData; a++, mface++) {
			const int smoothnormal = (mface->flag & ME_SMOOTH);
			new_matnr = mface->mat_nr + 1;

			if (new_matnr != matnr) {
				glEnd();

				dodraw = setMaterial(matnr = new_matnr, &gattribs);
				if (dodraw)
					DM_vertex_attributes_from_gpu(dm, &gattribs, &attribs);

				glBegin(GL_QUADS);
			}

			if (!dodraw) {
				continue;
			}
			else if (setDrawOptions) {
				orig = (index) ? index[a] : a;

				if (orig == ORIGINDEX_NONE) {
					/* since the material is set by setMaterial(), faces with no
					 * origin can be assumed to be generated by a modifier */ 
					
					/* continue */
				}
				else if (setDrawOptions(userData, orig) == DM_DRAW_OPTION_SKIP)
					continue;
			}

			if (!smoothnormal) {
				if (nors) {
					glNormal3fv(nors[a]);
				}
				else {
					/* TODO ideally a normal layer should always be available */
					float nor[3];
					if (mface->v4) {
						normal_quad_v3(nor, mvert[mface->v1].co, mvert[mface->v2].co, mvert[mface->v3].co, mvert[mface->v4].co);
					}
					else {
						normal_tri_v3(nor, mvert[mface->v1].co, mvert[mface->v2].co, mvert[mface->v3].co);
					}
					glNormal3fv(nor);
				}
			}

			cddm_draw_attrib_vertex(&attribs, mvert, a, mface->v1, 0, smoothnormal);
			cddm_draw_attrib_vertex(&attribs, mvert, a, mface->v2, 1, smoothnormal);
			cddm_draw_attrib_vertex(&attribs, mvert, a, mface->v3, 2, smoothnormal);

			if (mface->v4)
				cddm_draw_attrib_vertex(&attribs, mvert, a, mface->v4, 3, smoothnormal);
			else
				cddm_draw_attrib_vertex(&attribs, mvert, a, mface->v3, 2, smoothnormal);
		}
		glEnd();
	}
	else {
		GPUBuffer *buffer = NULL;
		char *varray = NULL;
		int numdata = 0, elementsize = 0, offset;
		int start = 0, numfaces = 0 /* , prevdraw = 0 */ /* UNUSED */, curface = 0;
		int i;

		MFace *mf = mface;
		GPUAttrib datatypes[GPU_MAX_ATTRIB]; /* TODO, messing up when switching materials many times - [#21056]*/
		memset(&attribs, 0, sizeof(attribs));

		GPU_vertex_setup(dm);
		GPU_normal_setup(dm);

<<<<<<< HEAD
		if ( !GPU_buffer_legacy(dm) ) {
			for ( i = 0; i < dm->drawObject->tot_triangle_point/3; i++ ) {
=======
		if (!GPU_buffer_legacy(dm)) {
			for (i = 0; i < dm->drawObject->tot_triangle_point / 3; i++) {
>>>>>>> e5963aae

				a = dm->drawObject->triangle_to_mface[i];

				mface = mf + a;
				new_matnr = mface->mat_nr + 1;

				if (new_matnr != matnr ) {
					numfaces = curface - start;
					if ( numfaces > 0 ) {

						if ( dodraw ) {

							if ( numdata != 0 ) {

								GPU_buffer_unlock(buffer);

								GPU_interleaved_attrib_setup(buffer, datatypes, numdata);
							}

							glDrawArrays(GL_TRIANGLES, start * 3, numfaces * 3);

							if ( numdata != 0 ) {

								GPU_buffer_free(buffer);

								buffer = NULL;
							}

						}
					}
					numdata = 0;
					start = curface;
					/* prevdraw = dodraw; */ /* UNUSED */
					dodraw = setMaterial(matnr = new_matnr, &gattribs);
					if (dodraw) {
						DM_vertex_attributes_from_gpu(dm, &gattribs, &attribs);

						if (attribs.totorco) {
							datatypes[numdata].index = attribs.orco.gl_index;
							datatypes[numdata].size = 3;
							datatypes[numdata].type = GL_FLOAT;
							numdata++;
						}
						for (b = 0; b < attribs.tottface; b++) {
							datatypes[numdata].index = attribs.tface[b].gl_index;
							datatypes[numdata].size = 2;
							datatypes[numdata].type = GL_FLOAT;
							numdata++;
						}	
						for (b = 0; b < attribs.totmcol; b++) {
							datatypes[numdata].index = attribs.mcol[b].gl_index;
							datatypes[numdata].size = 4;
							datatypes[numdata].type = GL_UNSIGNED_BYTE;
							numdata++;
						}	
						if (attribs.tottang) {
							datatypes[numdata].index = attribs.tang.gl_index;
							datatypes[numdata].size = 4;
							datatypes[numdata].type = GL_FLOAT;
							numdata++;
						}
						if ( numdata != 0 ) {
							elementsize = GPU_attrib_element_size(datatypes, numdata);
							buffer = GPU_buffer_alloc(elementsize * dm->drawObject->tot_triangle_point);
							if ( buffer == NULL ) {
								GPU_buffer_unbind();
								dm->drawObject->legacy = 1;
								return;
							}
							varray = GPU_buffer_lock_stream(buffer);
							if ( varray == NULL ) {
								GPU_buffer_unbind();
								GPU_buffer_free(buffer);
								dm->drawObject->legacy = 1;
								return;
							}
						}
						else {
							/* if the buffer was set, don't use it again.
							 * prevdraw was assumed true but didnt run so set to false - [#21036] */
							/* prevdraw= 0; */ /* UNUSED */
							buffer= NULL;
						}
					}
				}

				if (dodraw && numdata != 0) {
					offset = 0;
					if (attribs.totorco) {
						copy_v3_v3((float *)&varray[elementsize * curface * 3], (float *)attribs.orco.array[mface->v1]);
						copy_v3_v3((float *)&varray[elementsize * curface * 3 + elementsize], (float *)attribs.orco.array[mface->v2]);
						copy_v3_v3((float *)&varray[elementsize * curface * 3 + elementsize * 2], (float *)attribs.orco.array[mface->v3]);
						offset += sizeof(float) * 3;
					}
					for (b = 0; b < attribs.tottface; b++) {
						MTFace *tf = &attribs.tface[b].array[a];
						copy_v2_v2((float *)&varray[elementsize * curface * 3 + offset], tf->uv[0]);
						copy_v2_v2((float *)&varray[elementsize * curface * 3 + offset + elementsize], tf->uv[1]);

						copy_v2_v2((float *)&varray[elementsize * curface * 3 + offset + elementsize * 2], tf->uv[2]);
						offset += sizeof(float) * 2;
					}
					for (b = 0; b < attribs.totmcol; b++) {
						MCol *cp = &attribs.mcol[b].array[a * 4 + 0];
						GLubyte col[4];
						col[0] = cp->b; col[1] = cp->g; col[2] = cp->r; col[3] = cp->a;
						copy_v4_v4_char((char *)&varray[elementsize * curface * 3 + offset], (char *)col);
						cp = &attribs.mcol[b].array[a * 4 + 1];
						col[0] = cp->b; col[1] = cp->g; col[2] = cp->r; col[3] = cp->a;
						copy_v4_v4_char((char *)&varray[elementsize * curface * 3 + offset + elementsize], (char *)col);
						cp = &attribs.mcol[b].array[a * 4 + 2];
						col[0] = cp->b; col[1] = cp->g; col[2] = cp->r; col[3] = cp->a;
						copy_v4_v4_char((char *)&varray[elementsize * curface * 3 + offset + elementsize * 2], (char *)col);
						offset += sizeof(unsigned char) * 4;
					}	
					if (attribs.tottang) {
						float *tang = attribs.tang.array[a * 4 + 0];
						copy_v4_v4((float *)&varray[elementsize * curface * 3 + offset], tang);
						tang = attribs.tang.array[a * 4 + 1];
						copy_v4_v4((float *)&varray[elementsize * curface * 3 + offset + elementsize], tang);
						tang = attribs.tang.array[a * 4 + 2];
						copy_v4_v4((float *)&varray[elementsize * curface * 3 + offset + elementsize * 2], tang);
						offset += sizeof(float) * 4;
					}
					(void)offset;
				}
				curface++;
				if (mface->v4) {
					if (dodraw && numdata != 0) {
						offset = 0;
						if (attribs.totorco) {
							copy_v3_v3((float *)&varray[elementsize * curface * 3], (float *)attribs.orco.array[mface->v3]);
							copy_v3_v3((float *)&varray[elementsize * curface * 3 + elementsize], (float *)attribs.orco.array[mface->v4]);
							copy_v3_v3((float *)&varray[elementsize * curface * 3 + elementsize * 2], (float *)attribs.orco.array[mface->v1]);
							offset += sizeof(float) * 3;
						}
						for (b = 0; b < attribs.tottface; b++) {
							MTFace *tf = &attribs.tface[b].array[a];
							copy_v2_v2((float *)&varray[elementsize * curface * 3 + offset], tf->uv[2]);
							copy_v2_v2((float *)&varray[elementsize * curface * 3 + offset + elementsize], tf->uv[3]);
							copy_v2_v2((float *)&varray[elementsize * curface * 3 + offset + elementsize * 2], tf->uv[0]);
							offset += sizeof(float) * 2;
						}
						for (b = 0; b < attribs.totmcol; b++) {
							MCol *cp = &attribs.mcol[b].array[a * 4 + 2];
							GLubyte col[4];
							col[0] = cp->b; col[1] = cp->g; col[2] = cp->r; col[3] = cp->a;
							copy_v4_v4_char((char *)&varray[elementsize * curface * 3 + offset], (char *)col);
							cp = &attribs.mcol[b].array[a * 4 + 3];
							col[0] = cp->b; col[1] = cp->g; col[2] = cp->r; col[3] = cp->a;
							copy_v4_v4_char((char *)&varray[elementsize * curface * 3 + offset + elementsize], (char *)col);
							cp = &attribs.mcol[b].array[a * 4 + 0];
							col[0] = cp->b; col[1] = cp->g; col[2] = cp->r; col[3] = cp->a;
							copy_v4_v4_char((char *)&varray[elementsize * curface * 3 + offset + elementsize * 2], (char *)col);
							offset += sizeof(unsigned char) * 4;
						}	
						if (attribs.tottang) {
							float *tang = attribs.tang.array[a * 4 + 2];
							copy_v4_v4((float *)&varray[elementsize * curface * 3 + offset], tang);
							tang = attribs.tang.array[a * 4 + 3];
							copy_v4_v4((float *)&varray[elementsize * curface * 3 + offset + elementsize], tang);
							tang = attribs.tang.array[a * 4 + 0];
							copy_v4_v4((float *)&varray[elementsize * curface * 3 + offset + elementsize * 2], tang);
							offset += sizeof(float) * 4;
						}
						(void)offset;
					}
					curface++;
					i++;
				}
			}
			numfaces = curface - start;
			if ( numfaces > 0 ) {
				if ( dodraw ) {
					if ( numdata != 0 ) {
						GPU_buffer_unlock(buffer);
						GPU_interleaved_attrib_setup(buffer, datatypes, numdata);
					}
					glDrawArrays(GL_TRIANGLES, start * 3, (curface - start) * 3);
				}
			}
			GPU_buffer_unbind();
		}
		GPU_buffer_free(buffer);
	}

	glShadeModel(GL_FLAT);
}

static void cdDM_drawFacesGLSL(DerivedMesh *dm, DMSetMaterial setMaterial)
{
	dm->drawMappedFacesGLSL(dm, setMaterial, NULL, NULL);
}

static void cdDM_drawMappedFacesMat(DerivedMesh *dm,
                                    void (*setMaterial)(void *userData, int, void *attribs),
                                    int (*setFace)(void *userData, int index), void *userData)
{
	CDDerivedMesh *cddm = (CDDerivedMesh *) dm;
	GPUVertexAttribs gattribs;
	DMVertexAttribs attribs;
	MVert *mvert = cddm->mvert;
	MFace *mf = cddm->mface;
	float (*nors)[3] = dm->getTessFaceDataArray(dm, CD_NORMAL);
	int a, matnr, new_matnr;
	int orig, *index = dm->getTessFaceDataArray(dm, CD_ORIGINDEX);

	cdDM_update_normals_from_pbvh(dm);

	matnr = -1;

	glShadeModel(GL_SMOOTH);

	memset(&attribs, 0, sizeof(attribs));

	glBegin(GL_QUADS);

	for (a = 0; a < dm->numTessFaceData; a++, mf++) {
		const int smoothnormal = (mf->flag & ME_SMOOTH);

		/* material */
		new_matnr = mf->mat_nr + 1;

		if (new_matnr != matnr) {
			glEnd();

			setMaterial(userData, matnr = new_matnr, &gattribs);
			DM_vertex_attributes_from_gpu(dm, &gattribs, &attribs);

			glBegin(GL_QUADS);
		}

		/* skipping faces */
		if (setFace) {
			orig = (index) ? index[a] : a;

			if (orig != ORIGINDEX_NONE && !setFace(userData, orig))
				continue;
		}

		/* smooth normal */
		if (!smoothnormal) {
			if (nors) {
				glNormal3fv(nors[a]);
			}
			else {
				/* TODO ideally a normal layer should always be available */
				float nor[3];

				if (mf->v4)
					normal_quad_v3(nor, mvert[mf->v1].co, mvert[mf->v2].co, mvert[mf->v3].co, mvert[mf->v4].co);
				else
					normal_tri_v3(nor, mvert[mf->v1].co, mvert[mf->v2].co, mvert[mf->v3].co);

				glNormal3fv(nor);
			}
		}

		/* vertices */
		cddm_draw_attrib_vertex(&attribs, mvert, a, mf->v1, 0, smoothnormal);
		cddm_draw_attrib_vertex(&attribs, mvert, a, mf->v2, 1, smoothnormal);
		cddm_draw_attrib_vertex(&attribs, mvert, a, mf->v3, 2, smoothnormal);

		if (mf->v4)
			cddm_draw_attrib_vertex(&attribs, mvert, a, mf->v4, 3, smoothnormal);
		else
			cddm_draw_attrib_vertex(&attribs, mvert, a, mf->v3, 2, smoothnormal);
	}
	glEnd();

	glShadeModel(GL_FLAT);
}

static void cdDM_drawMappedEdges(DerivedMesh *dm, DMSetDrawOptions setDrawOptions, void *userData)
{
	CDDerivedMesh *cddm = (CDDerivedMesh *) dm;
	MVert *vert = cddm->mvert;
	MEdge *edge = cddm->medge;
	int i, orig, *index = DM_get_edge_data_layer(dm, CD_ORIGINDEX);

	glBegin(GL_LINES);
	for (i = 0; i < dm->numEdgeData; i++, edge++) {
		if (index) {
			orig = *index++;
			if (setDrawOptions && orig == ORIGINDEX_NONE) continue;
		}
		else
			orig = i;

		if (!setDrawOptions || (setDrawOptions(userData, orig) != DM_DRAW_OPTION_SKIP)) {
			glVertex3fv(vert[edge->v1].co);
			glVertex3fv(vert[edge->v2].co);
		}
	}
	glEnd();
}

static void cdDM_foreachMappedVert(
        DerivedMesh *dm,
        void (*func)(void *userData, int index, const float co[3], const float no_f[3], const short no_s[3]),
        void *userData)
{
	MVert *mv = CDDM_get_verts(dm);
	int i, orig, *index = DM_get_vert_data_layer(dm, CD_ORIGINDEX);

	for (i = 0; i < dm->numVertData; i++, mv++) {
		if (index) {
			orig = *index++;
			if (orig == ORIGINDEX_NONE) continue;
			func(userData, orig, mv->co, NULL, mv->no);
		}
		else
			func(userData, i, mv->co, NULL, mv->no);
	}
}

static void cdDM_foreachMappedEdge(
        DerivedMesh *dm,
        void (*func)(void *userData, int index, const float v0co[3], const float v1co[3]),
        void *userData)
{
	CDDerivedMesh *cddm = (CDDerivedMesh *) dm;
	MVert *mv = cddm->mvert;
	MEdge *med = cddm->medge;
	int i, orig, *index = DM_get_edge_data_layer(dm, CD_ORIGINDEX);

	for (i = 0; i < dm->numEdgeData; i++, med++) {
		if (index) {
			orig = *index++;
			if (orig == ORIGINDEX_NONE) continue;
			func(userData, orig, mv[med->v1].co, mv[med->v2].co);
		}
		else
			func(userData, i, mv[med->v1].co, mv[med->v2].co);
	}
}

static void cdDM_foreachMappedFaceCenter(
        DerivedMesh *dm,
        void (*func)(void *userData, int index, const float cent[3], const float no[3]),
        void *userData)
{
	CDDerivedMesh *cddm = (CDDerivedMesh *)dm;
	MVert *mv = cddm->mvert;
	MPoly *mp = cddm->mpoly;
	MLoop *ml = cddm->mloop;
	int i, j, orig, *index;

	index = CustomData_get_layer(&dm->polyData, CD_ORIGINDEX);
	mp = cddm->mpoly;
	for (i = 0; i < dm->numPolyData; i++, mp++) {
		float cent[3];
		float no[3];

		if (index) {
			orig = *index++;
			if (orig == ORIGINDEX_NONE) continue;
		}
		else
			orig = i;
		
		ml = &cddm->mloop[mp->loopstart];
		cent[0] = cent[1] = cent[2] = 0.0f;
		for (j = 0; j < mp->totloop; j++, ml++) {
			add_v3_v3v3(cent, cent, mv[ml->v].co);
		}
		mul_v3_fl(cent, 1.0f / (float)j);

		ml = &cddm->mloop[mp->loopstart];
		if (j > 3) {
			normal_quad_v3(no,
			               mv[(ml + 0)->v].co,
			               mv[(ml + 1)->v].co,
			               mv[(ml + 2)->v].co,
			               mv[(ml + 3)->v].co);
		}
		else {
			normal_tri_v3(no,
			              mv[(ml + 0)->v].co,
			              mv[(ml + 1)->v].co,
			              mv[(ml + 2)->v].co);
		}

		func(userData, orig, cent, no);
	}

}

void CDDM_recalc_tessellation_ex(DerivedMesh *dm, const int do_face_nor_cpy)
{
	CDDerivedMesh *cddm = (CDDerivedMesh *)dm;

	dm->numTessFaceData = BKE_mesh_recalc_tessellation(&dm->faceData, &dm->loopData, &dm->polyData,
	                                                   cddm->mvert,
	                                                   dm->numTessFaceData, dm->numLoopData, dm->numPolyData,
	                                                   do_face_nor_cpy);

	if (!CustomData_get_layer(&dm->faceData, CD_ORIGINDEX)) {
		int *polyIndex = CustomData_get_layer(&dm->faceData, CD_POLYINDEX);
		CustomData_add_layer(&dm->faceData, CD_ORIGINDEX, CD_REFERENCE, polyIndex, dm->numTessFaceData);
	}

	cddm->mface = CustomData_get_layer(&dm->faceData, CD_MFACE);

	/* Tessellation recreated faceData, and the active layer indices need to get re-propagated
	 * from loops and polys to faces */
	CustomData_bmesh_update_active_layers(&dm->faceData, &dm->polyData, &dm->loopData);
}

void CDDM_recalc_tessellation(DerivedMesh *dm)
{
	CDDM_recalc_tessellation_ex(dm, TRUE);
}

static void cdDM_free_internal(CDDerivedMesh *cddm)
{
	if (cddm->pmap) MEM_freeN(cddm->pmap);
	if (cddm->pmap_mem) MEM_freeN(cddm->pmap_mem);
}

static void cdDM_release(DerivedMesh *dm)
{
	CDDerivedMesh *cddm = (CDDerivedMesh *)dm;

	if (DM_release(dm)) {
		cdDM_free_internal(cddm);
		MEM_freeN(cddm);
	}
}

int CDDM_Check(DerivedMesh *dm)
{
	return dm && dm->getMinMax == cdDM_getMinMax;
}

/**************** CDDM interface functions ****************/
static CDDerivedMesh *cdDM_create(const char *desc)
{
	CDDerivedMesh *cddm;
	DerivedMesh *dm;

	cddm = MEM_callocN(sizeof(*cddm), desc);
	dm = &cddm->dm;

	dm->getMinMax = cdDM_getMinMax;

	dm->getNumVerts = cdDM_getNumVerts;
	dm->getNumEdges = cdDM_getNumEdges;
	dm->getNumTessFaces = cdDM_getNumTessFaces;
	dm->getNumLoops = cdDM_getNumLoops;
	dm->getNumPolys = cdDM_getNumPolys;

	dm->getVert = cdDM_getVert;
	dm->getEdge = cdDM_getEdge;
	dm->getTessFace = cdDM_getTessFace;

	dm->copyVertArray = cdDM_copyVertArray;
	dm->copyEdgeArray = cdDM_copyEdgeArray;
	dm->copyTessFaceArray = cdDM_copyTessFaceArray;
	dm->copyLoopArray = cdDM_copyLoopArray;
	dm->copyPolyArray = cdDM_copyPolyArray;

	dm->getVertData = DM_get_vert_data;
	dm->getEdgeData = DM_get_edge_data;
	dm->getTessFaceData = DM_get_tessface_data;
	dm->getVertDataArray = DM_get_vert_data_layer;
	dm->getEdgeDataArray = DM_get_edge_data_layer;
	dm->getTessFaceDataArray = DM_get_tessface_data_layer;

	dm->calcNormals = CDDM_calc_normals_mapping;
	dm->recalcTessellation = CDDM_recalc_tessellation;

	dm->getVertCos = cdDM_getVertCos;
	dm->getVertCo = cdDM_getVertCo;
	dm->getVertNo = cdDM_getVertNo;

	dm->getPBVH = cdDM_getPBVH;
	dm->getPolyMap = cdDM_getPolyMap;

	dm->drawVerts = cdDM_drawVerts;

	dm->drawUVEdges = cdDM_drawUVEdges;
	dm->drawEdges = cdDM_drawEdges;
	dm->drawLooseEdges = cdDM_drawLooseEdges;
	dm->drawMappedEdges = cdDM_drawMappedEdges;

	dm->drawFacesSolid = cdDM_drawFacesSolid;
	dm->drawFacesTex = cdDM_drawFacesTex;
	dm->drawFacesGLSL = cdDM_drawFacesGLSL;
	dm->drawMappedFaces = cdDM_drawMappedFaces;
	dm->drawMappedFacesTex = cdDM_drawMappedFacesTex;
	dm->drawMappedFacesGLSL = cdDM_drawMappedFacesGLSL;
	dm->drawMappedFacesMat = cdDM_drawMappedFacesMat;

	dm->foreachMappedVert = cdDM_foreachMappedVert;
	dm->foreachMappedEdge = cdDM_foreachMappedEdge;
	dm->foreachMappedFaceCenter = cdDM_foreachMappedFaceCenter;

	dm->release = cdDM_release;

	return cddm;
}

DerivedMesh *CDDM_new(int numVerts, int numEdges, int numTessFaces, int numLoops, int numPolys)
{
	CDDerivedMesh *cddm = cdDM_create("CDDM_new dm");
	DerivedMesh *dm = &cddm->dm;

	DM_init(dm, DM_TYPE_CDDM, numVerts, numEdges, numTessFaces, numLoops, numPolys);

	CustomData_add_layer(&dm->vertData, CD_ORIGINDEX, CD_CALLOC, NULL, numVerts);
	CustomData_add_layer(&dm->edgeData, CD_ORIGINDEX, CD_CALLOC, NULL, numEdges);
	CustomData_add_layer(&dm->faceData, CD_ORIGINDEX, CD_CALLOC, NULL, numTessFaces);
	CustomData_add_layer(&dm->faceData, CD_POLYINDEX, CD_CALLOC, NULL, numTessFaces);
	CustomData_add_layer(&dm->polyData, CD_ORIGINDEX, CD_CALLOC, NULL, numPolys);

	CustomData_add_layer(&dm->vertData, CD_MVERT, CD_CALLOC, NULL, numVerts);
	CustomData_add_layer(&dm->edgeData, CD_MEDGE, CD_CALLOC, NULL, numEdges);
	CustomData_add_layer(&dm->faceData, CD_MFACE, CD_CALLOC, NULL, numTessFaces);
	CustomData_add_layer(&dm->loopData, CD_MLOOP, CD_CALLOC, NULL, numLoops);
	CustomData_add_layer(&dm->polyData, CD_MPOLY, CD_CALLOC, NULL, numPolys);

	cddm->mvert = CustomData_get_layer(&dm->vertData, CD_MVERT);
	cddm->medge = CustomData_get_layer(&dm->edgeData, CD_MEDGE);
	cddm->mface = CustomData_get_layer(&dm->faceData, CD_MFACE);
	cddm->mloop = CustomData_get_layer(&dm->loopData, CD_MLOOP);
	cddm->mpoly = CustomData_get_layer(&dm->polyData, CD_MPOLY);

	return dm;
}

DerivedMesh *CDDM_from_mesh(Mesh *mesh, Object *UNUSED(ob))
{
	CDDerivedMesh *cddm = cdDM_create("CDDM_from_mesh dm");
	DerivedMesh *dm = &cddm->dm;
	CustomDataMask mask = CD_MASK_MESH & (~CD_MASK_MDISPS);
	int alloctype;
	int *polyindex = NULL;

	/* this does a referenced copy, with an exception for fluidsim */

	DM_init(dm, DM_TYPE_CDDM, mesh->totvert, mesh->totedge, mesh->totface,
	        mesh->totloop, mesh->totpoly);

	dm->deformedOnly = 1;

	alloctype = CD_REFERENCE;

	CustomData_merge(&mesh->vdata, &dm->vertData, mask, alloctype,
	                 mesh->totvert);
	CustomData_merge(&mesh->edata, &dm->edgeData, mask, alloctype,
	                 mesh->totedge);
	CustomData_merge(&mesh->fdata, &dm->faceData, mask | CD_MASK_POLYINDEX, alloctype,
	                 mesh->totface);
	CustomData_merge(&mesh->ldata, &dm->loopData, mask, alloctype,
	                 mesh->totloop);
	CustomData_merge(&mesh->pdata, &dm->polyData, mask, alloctype,
	                 mesh->totpoly);

	cddm->mvert = CustomData_get_layer(&dm->vertData, CD_MVERT);
	cddm->medge = CustomData_get_layer(&dm->edgeData, CD_MEDGE);
	cddm->mloop = CustomData_get_layer(&dm->loopData, CD_MLOOP);
	cddm->mpoly = CustomData_get_layer(&dm->polyData, CD_MPOLY);
	cddm->mface = CustomData_get_layer(&dm->faceData, CD_MFACE);

	/* commented since even when CD_POLYINDEX was first added this line fails
	 * on the default cube, (after editmode toggle too) - campbell */
#if 0
	BLI_assert(CustomData_has_layer(&cddm->dm.faceData, CD_POLYINDEX));
#endif

	polyindex = CustomData_get_layer(&dm->faceData, CD_POLYINDEX);
	if (!CustomData_has_layer(&cddm->dm.faceData, CD_ORIGINDEX)) {
		CustomData_add_layer(&dm->faceData, CD_ORIGINDEX, CD_REFERENCE, polyindex, mesh->totface);
	}

	return dm;
}

DerivedMesh *CDDM_from_curve(Object *ob)
{
	return CDDM_from_curve_customDB(ob, &ob->disp);
}

DerivedMesh *CDDM_from_curve_customDB(Object *ob, ListBase *dispbase)
{
	DerivedMesh *dm;
	CDDerivedMesh *cddm;
	MVert *allvert;
	MEdge *alledge;
	MLoop *allloop;
	MPoly *allpoly;
	int totvert, totedge, totloop, totpoly;

	if (BKE_mesh_nurbs_to_mdata_customdb(ob, dispbase, &allvert, &totvert, &alledge,
	                                     &totedge, &allloop, &allpoly, &totloop, &totpoly) != 0)
	{
		/* Error initializing mdata. This often happens when curve is empty */
		return CDDM_new(0, 0, 0, 0, 0);
	}

	dm = CDDM_new(totvert, totedge, 0, totloop, totpoly);
	dm->deformedOnly = 1;

	cddm = (CDDerivedMesh *)dm;

	memcpy(cddm->mvert, allvert, totvert * sizeof(MVert));
	memcpy(cddm->medge, alledge, totedge * sizeof(MEdge));
	memcpy(cddm->mloop, allloop, totloop * sizeof(MLoop));
	memcpy(cddm->mpoly, allpoly, totpoly * sizeof(MPoly));

	MEM_freeN(allvert);
	MEM_freeN(alledge);
	MEM_freeN(allloop);
	MEM_freeN(allpoly);

	CDDM_calc_edges(dm);

	return dm;
}

static void loops_to_customdata_corners(BMesh *bm, CustomData *facedata,
                                        int cdindex, BMLoop *l3[3],
                                        int numCol, int numTex)
{
	BMLoop *l;
	BMFace *f = l3[0]->f;
	MTFace *texface;
	MTexPoly *texpoly;
	MCol *mcol;
	MLoopCol *mloopcol;
	MLoopUV *mloopuv;
	int i, j, hasPCol = CustomData_has_layer(&bm->ldata, CD_PREVIEW_MLOOPCOL);

	for (i=0; i < numTex; i++) {
		texface = CustomData_get_n(facedata, CD_MTFACE, cdindex, i);
		texpoly = CustomData_bmesh_get_n(&bm->pdata, f->head.data, CD_MTEXPOLY, i);
		
		ME_MTEXFACE_CPY(texface, texpoly);
	
<<<<<<< HEAD
		for (j=0; j<3; j++) {
=======
		for (j = 0; j < 3; j++) {
>>>>>>> e5963aae
			l = l3[j];
			mloopuv = CustomData_bmesh_get_n(&bm->ldata, l->head.data, CD_MLOOPUV, i);
			copy_v2_v2(texface->uv[j], mloopuv->uv);
		}
	}

	for (i=0; i < numCol; i++) {
		mcol = CustomData_get_n(facedata, CD_MCOL, cdindex, i);
		
		for (j=0; j<3; j++) {
			l = l3[j];
			mloopcol = CustomData_bmesh_get_n(&bm->ldata, l->head.data, CD_MLOOPCOL, i);
			MESH_MLOOPCOL_TO_MCOL(mloopcol, &mcol[j]);
		}
	}

	if (hasPCol) {
		mcol = CustomData_get(facedata, cdindex, CD_PREVIEW_MCOL);

		for (j=0; j<3; j++) {
			l = l3[j];
			mloopcol = CustomData_bmesh_get(&bm->ldata, l->head.data, CD_PREVIEW_MLOOPCOL);
			MESH_MLOOPCOL_TO_MCOL(mloopcol, &mcol[j]);
		}
	}
}

DerivedMesh *CDDM_from_BMEditMesh(BMEditMesh *em, Mesh *UNUSED(me), int use_mdisps, int use_tessface)
{
	BMesh *bm = em->bm;

	DerivedMesh *dm = CDDM_new(bm->totvert,
	                           bm->totedge,
	                           use_tessface ? em->tottri : 0,
	                           bm->totloop,
	                           bm->totface);

	CDDerivedMesh *cddm = (CDDerivedMesh *)dm;
	BMIter iter, liter;
	BMVert *eve;
	BMEdge *eed;
	BMFace *efa;
	MVert *mvert = cddm->mvert;
	MEdge *medge = cddm->medge;
	MFace *mface = cddm->mface;
	MLoop *mloop = cddm->mloop;
	MPoly *mpoly = cddm->mpoly;
	int numCol = CustomData_number_of_layers(&bm->ldata, CD_MLOOPCOL);
	int numTex = CustomData_number_of_layers(&bm->pdata, CD_MTEXPOLY);
	int *index, add_orig;
	int has_crease, has_edge_bweight, has_vert_bweight;
	CustomDataMask mask;
	unsigned int i, j;
	
	has_edge_bweight = CustomData_has_layer(&bm->edata, CD_BWEIGHT);
	has_vert_bweight = CustomData_has_layer(&bm->vdata, CD_BWEIGHT);
	has_crease = CustomData_has_layer(&bm->edata, CD_CREASE);
	
	dm->deformedOnly = 1;
	
	/*don't add origindex layer if one already exists*/
	add_orig = !CustomData_has_layer(&bm->pdata, CD_ORIGINDEX);

	mask = use_mdisps ? CD_MASK_DERIVEDMESH | CD_MASK_MDISPS : CD_MASK_DERIVEDMESH;
	
	/* don't process shapekeys, we only feed them through the modifier stack as needed,
	 * e.g. for applying modifiers or the like*/
	mask &= ~CD_MASK_SHAPEKEY;
	CustomData_merge(&bm->vdata, &dm->vertData, mask,
	                 CD_CALLOC, dm->numVertData);
	CustomData_merge(&bm->edata, &dm->edgeData, mask,
	                 CD_CALLOC, dm->numEdgeData);
	CustomData_merge(&bm->ldata, &dm->loopData, mask,
	                 CD_CALLOC, dm->numLoopData);
	CustomData_merge(&bm->pdata, &dm->polyData, mask,
	                 CD_CALLOC, dm->numPolyData);
	
	/*add tessellation mface layers*/
	if (use_tessface) {
		CustomData_from_bmeshpoly(&dm->faceData, &dm->polyData, &dm->loopData, em->tottri);
	}

	index = dm->getVertDataArray(dm, CD_ORIGINDEX);

	eve = BM_iter_new(&iter, bm, BM_VERTS_OF_MESH, NULL);
	for (i=0; eve; eve=BM_iter_step(&iter), i++, index++) {
		MVert *mv = &mvert[i];

		copy_v3_v3(mv->co, eve->co);

		BM_elem_index_set(eve, i); /* set_inline */

		normal_float_to_short_v3(mv->no, eve->no);

		mv->flag = BM_vert_flag_to_mflag(eve);

		if (has_vert_bweight)
			mv->bweight = (unsigned char)(BM_elem_float_data_get(&bm->vdata, eve, CD_BWEIGHT) * 255.0f);

		if (add_orig) *index = i;

		CustomData_from_bmesh_block(&bm->vdata, &dm->vertData, eve->head.data, i);
	}
	bm->elem_index_dirty &= ~BM_VERT;

	index = dm->getEdgeDataArray(dm, CD_ORIGINDEX);
	eed = BM_iter_new(&iter, bm, BM_EDGES_OF_MESH, NULL);
	for (i=0; eed; eed=BM_iter_step(&iter), i++, index++) {
		MEdge *med = &medge[i];

		BM_elem_index_set(eed, i); /* set_inline */

		med->v1 = BM_elem_index_get(eed->v1);
		med->v2 = BM_elem_index_get(eed->v2);

		if (has_crease)
			med->crease = (unsigned char)(BM_elem_float_data_get(&bm->edata, eed, CD_CREASE) * 255.0f);
		if (has_edge_bweight)
			med->bweight = (unsigned char)(BM_elem_float_data_get(&bm->edata, eed, CD_BWEIGHT) * 255.0f);
		
		med->flag = BM_edge_flag_to_mflag(eed);

		CustomData_from_bmesh_block(&bm->edata, &dm->edgeData, eed->head.data, i);
		if (add_orig) *index = i;
	}
	bm->elem_index_dirty &= ~BM_EDGE;

	/* avoid this where possiblem, takes extra memory */
	if (use_tessface) {
		int *polyindex;

		BM_mesh_elem_index_ensure(bm, BM_FACE);

		polyindex = dm->getTessFaceDataArray(dm, CD_POLYINDEX);
		index = dm->getTessFaceDataArray(dm, CD_ORIGINDEX);
		for (i = 0; i < dm->numTessFaceData; i++, index++, polyindex++) {
			MFace *mf = &mface[i];
			BMLoop **l = em->looptris[i];
			efa = l[0]->f;

			mf->v1 = BM_elem_index_get(l[0]->v);
			mf->v2 = BM_elem_index_get(l[1]->v);
			mf->v3 = BM_elem_index_get(l[2]->v);
			mf->v4 = 0;
			mf->mat_nr = efa->mat_nr;
			mf->flag = BM_face_flag_to_mflag(efa);

			*index = add_orig ? BM_elem_index_get(efa) : *(int *)CustomData_bmesh_get(&bm->pdata, efa->head.data, CD_ORIGINDEX);
			*polyindex = BM_elem_index_get(efa);

			loops_to_customdata_corners(bm, &dm->faceData, i, l, numCol, numTex);
			test_index_face(mf, &dm->faceData, i, 3);
		}
	}
	
	index = CustomData_get_layer(&dm->polyData, CD_ORIGINDEX);
	j = 0;
	efa = BM_iter_new(&iter, bm, BM_FACES_OF_MESH, NULL);
	for (i=0; efa; i++, efa=BM_iter_step(&iter), index++) {
		BMLoop *l;
		MPoly *mp = &mpoly[i];

		BM_elem_index_set(efa, i); /* set_inline */

		mp->totloop = efa->len;
		mp->flag = BM_face_flag_to_mflag(efa);
		mp->loopstart = j;
		mp->mat_nr = efa->mat_nr;
		
		BM_ITER_ELEM (l, &liter, efa, BM_LOOPS_OF_FACE) {
			mloop->v = BM_elem_index_get(l->v);
			mloop->e = BM_elem_index_get(l->e);
			CustomData_from_bmesh_block(&bm->ldata, &dm->loopData, l->head.data, j);

			j++;
			mloop++;
		}

		CustomData_from_bmesh_block(&bm->pdata, &dm->polyData, efa->head.data, i);

		if (add_orig) *index = i;
	}
	bm->elem_index_dirty &= ~BM_FACE;

	return dm;
}

static DerivedMesh *cddm_copy_ex(DerivedMesh *source, int faces_from_tessfaces)
{
	CDDerivedMesh *cddm = cdDM_create("CDDM_copy cddm");
	DerivedMesh *dm = &cddm->dm;
	int numVerts = source->numVertData;
	int numEdges = source->numEdgeData;
	int numTessFaces = source->numTessFaceData;
	int numLoops = source->numLoopData;
	int numPolys = source->numPolyData;

	/* ensure these are created if they are made on demand */
	source->getVertDataArray(source, CD_ORIGINDEX);
	source->getEdgeDataArray(source, CD_ORIGINDEX);
	source->getTessFaceDataArray(source, CD_ORIGINDEX);

	/* this initializes dm, and copies all non mvert/medge/mface layers */
	DM_from_template(dm, source, DM_TYPE_CDDM, numVerts, numEdges, numTessFaces,
	                 numLoops, numPolys);
	dm->deformedOnly = source->deformedOnly;
	dm->dirty = source->dirty;

	CustomData_copy_data(&source->vertData, &dm->vertData, 0, 0, numVerts);
	CustomData_copy_data(&source->edgeData, &dm->edgeData, 0, 0, numEdges);
	CustomData_copy_data(&source->faceData, &dm->faceData, 0, 0, numTessFaces);

	/* now add mvert/medge/mface layers */
	cddm->mvert = source->dupVertArray(source);
	cddm->medge = source->dupEdgeArray(source);
	cddm->mface = source->dupTessFaceArray(source);

	CustomData_add_layer(&dm->vertData, CD_MVERT, CD_ASSIGN, cddm->mvert, numVerts);
	CustomData_add_layer(&dm->edgeData, CD_MEDGE, CD_ASSIGN, cddm->medge, numEdges);
	CustomData_add_layer(&dm->faceData, CD_MFACE, CD_ASSIGN, cddm->mface, numTessFaces);
	
	if (!faces_from_tessfaces)
		DM_DupPolys(source, dm);
	else
		CDDM_tessfaces_to_faces(dm);

	cddm->mloop = CustomData_get_layer(&dm->loopData, CD_MLOOP);
	cddm->mpoly = CustomData_get_layer(&dm->polyData, CD_MPOLY);

	return dm;
}

DerivedMesh *CDDM_copy(DerivedMesh *source)
{
	return cddm_copy_ex(source, 0);
}

DerivedMesh *CDDM_copy_from_tessface(DerivedMesh *source)
{
	return cddm_copy_ex(source, 1);
}

/* note, the CD_ORIGINDEX layers are all 0, so if there is a direct
 * relationship between mesh data this needs to be set by the caller. */
DerivedMesh *CDDM_from_template(DerivedMesh *source,
                                int numVerts, int numEdges, int numTessFaces,
                                int numLoops, int numPolys)
{
	CDDerivedMesh *cddm = cdDM_create("CDDM_from_template dest");
	DerivedMesh *dm = &cddm->dm;

	/* ensure these are created if they are made on demand */
	source->getVertDataArray(source, CD_ORIGINDEX);
	source->getEdgeDataArray(source, CD_ORIGINDEX);
	source->getTessFaceDataArray(source, CD_ORIGINDEX);

	/* this does a copy of all non mvert/medge/mface layers */
	DM_from_template(dm, source, DM_TYPE_CDDM, numVerts, numEdges, numTessFaces, numLoops, numPolys);

	/* now add mvert/medge/mface layers */
	CustomData_add_layer(&dm->vertData, CD_MVERT, CD_CALLOC, NULL, numVerts);
	CustomData_add_layer(&dm->edgeData, CD_MEDGE, CD_CALLOC, NULL, numEdges);
	CustomData_add_layer(&dm->faceData, CD_MFACE, CD_CALLOC, NULL, numTessFaces);
	CustomData_add_layer(&dm->loopData, CD_MLOOP, CD_CALLOC, NULL, numLoops);
	CustomData_add_layer(&dm->polyData, CD_MPOLY, CD_CALLOC, NULL, numPolys);

	if (!CustomData_get_layer(&dm->vertData, CD_ORIGINDEX))
		CustomData_add_layer(&dm->vertData, CD_ORIGINDEX, CD_CALLOC, NULL, numVerts);
	if (!CustomData_get_layer(&dm->edgeData, CD_ORIGINDEX))
		CustomData_add_layer(&dm->edgeData, CD_ORIGINDEX, CD_CALLOC, NULL, numEdges);
	if (!CustomData_get_layer(&dm->faceData, CD_ORIGINDEX))
		CustomData_add_layer(&dm->faceData, CD_ORIGINDEX, CD_CALLOC, NULL, numTessFaces);
	if (!CustomData_get_layer(&dm->faceData, CD_POLYINDEX))
		CustomData_add_layer(&dm->faceData, CD_POLYINDEX, CD_CALLOC, NULL, numTessFaces);

	cddm->mvert = CustomData_get_layer(&dm->vertData, CD_MVERT);
	cddm->medge = CustomData_get_layer(&dm->edgeData, CD_MEDGE);
	cddm->mface = CustomData_get_layer(&dm->faceData, CD_MFACE);
	cddm->mloop = CustomData_get_layer(&dm->loopData, CD_MLOOP);
	cddm->mpoly = CustomData_get_layer(&dm->polyData, CD_MPOLY);

	return dm;
}

void CDDM_apply_vert_coords(DerivedMesh *dm, float (*vertCoords)[3])
{
	CDDerivedMesh *cddm = (CDDerivedMesh *)dm;
	MVert *vert;
	int i;

	/* this will just return the pointer if it wasn't a referenced layer */
	vert = CustomData_duplicate_referenced_layer(&dm->vertData, CD_MVERT, dm->numVertData);
	cddm->mvert = vert;

	for (i = 0; i < dm->numVertData; ++i, ++vert)
		copy_v3_v3(vert->co, vertCoords[i]);
}

void CDDM_apply_vert_normals(DerivedMesh *dm, short (*vertNormals)[3])
{
	CDDerivedMesh *cddm = (CDDerivedMesh *)dm;
	MVert *vert;
	int i;

	/* this will just return the pointer if it wasn't a referenced layer */
	vert = CustomData_duplicate_referenced_layer(&dm->vertData, CD_MVERT, dm->numVertData);
	cddm->mvert = vert;

	for (i = 0; i < dm->numVertData; ++i, ++vert)
		copy_v3_v3_short(vert->no, vertNormals[i]);
}

void CDDM_calc_normals_mapping_ex(DerivedMesh *dm, const short only_face_normals)
{
	CDDerivedMesh *cddm = (CDDerivedMesh *)dm;
	float (*face_nors)[3] = NULL;

	if (dm->numVertData == 0) return;

	/* now we skip calculating vertex normals for referenced layer,
	 * no need to duplicate verts.
	 * WATCH THIS, bmesh only change!,
	 * need to take care of the side effects here - campbell */
	#if 0
	/* we don't want to overwrite any referenced layers */
	cddm->mvert = CustomData_duplicate_referenced_layer(&dm->vertData, CD_MVERT, dm->numVertData);
	#endif


	if (dm->numTessFaceData == 0) {
		/* No tessellation on this mesh yet, need to calculate one.
		 *
		 * Important not to update face normals from polys since it
		 * interfears with assigning the new normal layer in the following code.
		 */
		CDDM_recalc_tessellation_ex(dm, FALSE);
	}
	else {
		/* A tessellation already exists, it should always have a CD_POLYINDEX */
		BLI_assert(CustomData_has_layer(&dm->faceData, CD_POLYINDEX));
		CustomData_free_layers(&dm->faceData, CD_NORMAL, dm->numTessFaceData);
	}


	face_nors = MEM_mallocN(sizeof(float) * 3 * dm->numTessFaceData, "face_nors");

	/* calculate face normals */
	BKE_mesh_calc_normals_mapping_ex(cddm->mvert, dm->numVertData, CDDM_get_loops(dm), CDDM_get_polys(dm),
	                                 dm->numLoopData, dm->numPolyData, NULL, cddm->mface, dm->numTessFaceData,
	                                 CustomData_get_layer(&dm->faceData, CD_POLYINDEX), face_nors,
	                                 only_face_normals);

	CustomData_add_layer(&dm->faceData, CD_NORMAL, CD_ASSIGN,
	                     face_nors, dm->numTessFaceData);
}


void CDDM_calc_normals_mapping(DerivedMesh *dm)
{
	/* use this to skip calculating normals on original vert's, this may need to be changed */
	const short only_face_normals = CustomData_is_referenced_layer(&dm->vertData, CD_MVERT);

	CDDM_calc_normals_mapping_ex(dm, only_face_normals);
}

/* bmesh note: this matches what we have in trunk */
void CDDM_calc_normals(DerivedMesh *dm)
{
	CDDerivedMesh *cddm = (CDDerivedMesh *)dm;
	float (*poly_nors)[3];

	if (dm->numVertData == 0) return;

	/* we don't want to overwrite any referenced layers */
	cddm->mvert = CustomData_duplicate_referenced_layer(&dm->vertData, CD_MVERT, dm->numVertData);

	/* fill in if it exists */
	poly_nors = CustomData_get_layer(&dm->polyData, CD_NORMAL);
	if (!poly_nors) {
		poly_nors = CustomData_add_layer(&dm->polyData, CD_NORMAL, CD_CALLOC, NULL, dm->numPolyData);
	}

	BKE_mesh_calc_normals(cddm->mvert, dm->numVertData, CDDM_get_loops(dm), CDDM_get_polys(dm),
	                      dm->numLoopData, dm->numPolyData, poly_nors);
}

void CDDM_calc_normals_tessface(DerivedMesh *dm)
{
	CDDerivedMesh *cddm = (CDDerivedMesh *)dm;
	float (*face_nors)[3];

	if (dm->numVertData == 0) return;

	/* we don't want to overwrite any referenced layers */
	cddm->mvert = CustomData_duplicate_referenced_layer(&dm->vertData, CD_MVERT, dm->numVertData);

	/* fill in if it exists */
	face_nors = CustomData_get_layer(&dm->faceData, CD_NORMAL);
	if (!face_nors) {
		face_nors = CustomData_add_layer(&dm->faceData, CD_NORMAL, CD_CALLOC, NULL, dm->numTessFaceData);
	}

	BKE_mesh_calc_normals_tessface(cddm->mvert, dm->numVertData,
	                               cddm->mface, dm->numTessFaceData, face_nors);
}

#if 1
/* merge verts
 *
 * vtargetmap is a table that maps vertices to target vertices.  a value of -1
 * indicates a vertex is a target, and is to be kept.
 *
 * this frees dm, and returns a new one.
 *
 * this is a really horribly written function.  ger. - joeedh
 *
 * note, CDDM_recalc_tessellation has to run on the returned DM if you want to access tessfaces.
 */
DerivedMesh *CDDM_merge_verts(DerivedMesh *dm, const int *vtargetmap)
{
	CDDerivedMesh *cddm = (CDDerivedMesh *)dm;
	CDDerivedMesh *cddm2 = NULL;
	MVert *mv, *mvert = NULL;
	BLI_array_declare(mvert);
	MEdge *med, *medge = NULL;
	BLI_array_declare(medge);
	MPoly *mp, *mpoly = NULL;
	BLI_array_declare(mpoly);
	MLoop *ml, *mloop = NULL;
	BLI_array_declare(mloop);
	EdgeHash *ehash = BLI_edgehash_new();
	int *newv = NULL, *newe = NULL, *newl = NULL;
	int *oldv = NULL, *olde = NULL, *oldl = NULL, *oldp = NULL;
	BLI_array_declare(oldv); BLI_array_declare(olde); BLI_array_declare(oldl); BLI_array_declare(oldp);
	int i, j, c, totloop, totpoly;
	
	totloop = dm->numLoopData;
	totpoly = dm->numPolyData;
	
	newv = MEM_callocN(sizeof(int) * dm->numVertData, "newv vtable CDDM_merge_verts");
	newe = MEM_callocN(sizeof(int) * dm->numEdgeData, "newv etable CDDM_merge_verts");
	newl = MEM_callocN(sizeof(int) * totloop, "newv ltable CDDM_merge_verts");
	
	/*fill newl with destination vertex indices*/
	mv = cddm->mvert;
	c = 0;
	for (i=0; i<dm->numVertData; i++, mv++) {
		if (vtargetmap[i] == -1) {
			BLI_array_append(oldv, i);
			newv[i] = c++;
			BLI_array_append(mvert, *mv);
		}
	}
	
	/*now link target vertices to destination indices*/
	for (i=0; i<dm->numVertData; i++) {
		if (vtargetmap[i] != -1) {
			newv[i] = newv[vtargetmap[i]];
		}
	}
	
	/*find-replace merged vertices with target vertices*/	
	ml = cddm->mloop;
	for (i=0; i<totloop; i++, ml++) {
		if (vtargetmap[ml->v] != -1) {
			ml->v = vtargetmap[ml->v];
		}
	}

	/*now go through and fix edges and faces*/
	med = cddm->medge;
	c = 0;
	for (i=0; i<dm->numEdgeData; i++, med++) {
		
		if (LIKELY(med->v1 != med->v2)) {
			const unsigned int v1 = (vtargetmap[med->v1] != -1) ? vtargetmap[med->v1] : med->v1;
			const unsigned int v2 = (vtargetmap[med->v2] != -1) ? vtargetmap[med->v2] : med->v2;
			void **eh_p = BLI_edgehash_lookup_p(ehash, v1, v2);

			if (eh_p) {
				newe[i] = GET_INT_FROM_POINTER(*eh_p);
			}
			else {
				BLI_array_append(olde, i);
				newe[i] = c;
				BLI_array_append(medge, *med);
				BLI_edgehash_insert(ehash, v1, v2, SET_INT_IN_POINTER(c));
				c++;
			}
		}
		else {
			newe[i] = -1;
		}
	}
	
	mp = cddm->mpoly;
	for (i=0; i<totpoly; i++, mp++) {
		MPoly *mp2;
		
		ml = cddm->mloop + mp->loopstart;

		c = 0;
		for (j=0; j<mp->totloop; j++, ml++) {
			med = cddm->medge + ml->e;
			if (LIKELY(med->v1 != med->v2)) {
				newl[j + mp->loopstart] = BLI_array_count(mloop);
				BLI_array_append(oldl, j + mp->loopstart);
				BLI_array_append(mloop, *ml);
				c++;
			}
		}

		if (UNLIKELY(c == 0)) {
			continue;
		}
		
		mp2 = BLI_array_append_r(mpoly, *mp);
		mp2->totloop = c;
		mp2->loopstart = BLI_array_count(mloop) - c;
		
		BLI_array_append(oldp, i);
	}
	
	/*create new cddm*/	
	cddm2 = (CDDerivedMesh *) CDDM_from_template((DerivedMesh *)cddm, BLI_array_count(mvert), BLI_array_count(medge), 0, BLI_array_count(mloop), BLI_array_count(mpoly));
	
	/*update edge indices and copy customdata*/
	med = medge;
	for (i=0; i<cddm2->dm.numEdgeData; i++, med++) {
		if (newv[med->v1] != -1)
			med->v1 = newv[med->v1];
		if (newv[med->v2] != -1)
			med->v2 = newv[med->v2];
		
		CustomData_copy_data(&dm->edgeData, &cddm2->dm.edgeData, olde[i], i, 1);
	}
	
	/*update loop indices and copy customdata*/
	ml = mloop;
	for (i=0; i<cddm2->dm.numLoopData; i++, ml++) {
		if (newe[ml->e] != -1)
			ml->e = newe[ml->e];
		if (newv[ml->v] != -1)
			ml->v = newv[ml->v];
			
		CustomData_copy_data(&dm->loopData, &cddm2->dm.loopData, oldl[i], i, 1);
	}
	
	/*copy vertex customdata*/	
	mv = mvert;
	for (i=0; i<cddm2->dm.numVertData; i++, mv++) {
		CustomData_copy_data(&dm->vertData, &cddm2->dm.vertData, oldv[i], i, 1);
	}
	
	/*copy poly customdata*/
	mp = mpoly;
	for (i=0; i<cddm2->dm.numPolyData; i++, mp++) {
		CustomData_copy_data(&dm->polyData, &cddm2->dm.polyData, oldp[i], i, 1);
	}
	
	/*copy over data.  CustomData_add_layer can do this, need to look it up.*/
	memcpy(cddm2->mvert, mvert, sizeof(MVert) * BLI_array_count(mvert));
	memcpy(cddm2->medge, medge, sizeof(MEdge) * BLI_array_count(medge));
	memcpy(cddm2->mloop, mloop, sizeof(MLoop) * BLI_array_count(mloop));
	memcpy(cddm2->mpoly, mpoly, sizeof(MPoly) * BLI_array_count(mpoly));
	BLI_array_free(mvert); BLI_array_free(medge); BLI_array_free(mloop); BLI_array_free(mpoly);
	
	if (newv) 
		MEM_freeN(newv); 
	if (newe)
		MEM_freeN(newe); 
	if (newl)
		MEM_freeN(newl);
	if (oldv) 
		MEM_freeN(oldv); 
	if (olde) 
		MEM_freeN(olde); 
	if (oldl) 
		MEM_freeN(oldl); 
	if (oldp) 
		MEM_freeN(oldp);
	if (ehash)
		BLI_edgehash_free(ehash, NULL);

	/*free old derivedmesh*/
	dm->needsFree = 1;
	dm->release(dm);
	
	return (DerivedMesh *)cddm2;
}
#endif

void CDDM_calc_edges_tessface(DerivedMesh *dm)
{
	CDDerivedMesh *cddm = (CDDerivedMesh *)dm;
	CustomData edgeData;
	EdgeHashIterator *ehi;
	MFace *mf = cddm->mface;
	MEdge *med;
	EdgeHash *eh = BLI_edgehash_new();
	int i, *index, numEdges, maxFaces = dm->numTessFaceData;

	for (i = 0; i < maxFaces; i++, mf++) {
		if (!BLI_edgehash_haskey(eh, mf->v1, mf->v2))
			BLI_edgehash_insert(eh, mf->v1, mf->v2, NULL);
		if (!BLI_edgehash_haskey(eh, mf->v2, mf->v3))
			BLI_edgehash_insert(eh, mf->v2, mf->v3, NULL);
		
		if (mf->v4) {
			if (!BLI_edgehash_haskey(eh, mf->v3, mf->v4))
				BLI_edgehash_insert(eh, mf->v3, mf->v4, NULL);
			if (!BLI_edgehash_haskey(eh, mf->v4, mf->v1))
				BLI_edgehash_insert(eh, mf->v4, mf->v1, NULL);
		}
		else {
			if (!BLI_edgehash_haskey(eh, mf->v3, mf->v1))
				BLI_edgehash_insert(eh, mf->v3, mf->v1, NULL);
		}
	}

	numEdges = BLI_edgehash_size(eh);

	/* write new edges into a temporary CustomData */
	memset(&edgeData, 0, sizeof(edgeData));
	CustomData_add_layer(&edgeData, CD_MEDGE, CD_CALLOC, NULL, numEdges);
	CustomData_add_layer(&edgeData, CD_ORIGINDEX, CD_CALLOC, NULL, numEdges);

	ehi = BLI_edgehashIterator_new(eh);
	med = CustomData_get_layer(&edgeData, CD_MEDGE);
	index = CustomData_get_layer(&edgeData, CD_ORIGINDEX);
	for (i = 0; !BLI_edgehashIterator_isDone(ehi);
	     BLI_edgehashIterator_step(ehi), ++i, ++med, ++index) {
		BLI_edgehashIterator_getKey(ehi, &med->v1, &med->v2);

		med->flag = ME_EDGEDRAW | ME_EDGERENDER;
		*index = ORIGINDEX_NONE;
	}
	BLI_edgehashIterator_free(ehi);

	/* free old CustomData and assign new one */
	CustomData_free(&dm->edgeData, dm->numEdgeData);
	dm->edgeData = edgeData;
	dm->numEdgeData = numEdges;

	cddm->medge = CustomData_get_layer(&dm->edgeData, CD_MEDGE);

	BLI_edgehash_free(eh, NULL);
}

/* warning, this uses existing edges but CDDM_calc_edges_tessface() doesn't */
void CDDM_calc_edges(DerivedMesh *dm)
{
	CDDerivedMesh *cddm = (CDDerivedMesh *)dm;
	CustomData edgeData;
	EdgeHashIterator *ehi;
	MPoly *mp = cddm->mpoly;
	MLoop *ml;
	MEdge *med;
	EdgeHash *eh = BLI_edgehash_new();
	int v1, v2;
	int *eindex;
	int i, j, *index, numEdges = cddm->dm.numEdgeData, maxFaces = dm->numPolyData;

	eindex = DM_get_edge_data_layer(dm, CD_ORIGINDEX);

	med = cddm->medge;
	if (med) {
<<<<<<< HEAD
		for (i=0; i < numEdges; i++, med++) {
			BLI_edgehash_insert(eh, med->v1, med->v2, SET_INT_IN_POINTER(i+1));
=======
		for (i = 0; i < numEdges; i++, med++) {
			BLI_edgehash_insert(eh, med->v1, med->v2, SET_INT_IN_POINTER(i + 1));
>>>>>>> e5963aae
		}
	}

	for (i=0; i < maxFaces; i++, mp++) {
		ml = cddm->mloop + mp->loopstart;
		for (j=0; j<mp->totloop; j++, ml++) {
			v1 = ml->v;
			v2 = ME_POLY_LOOP_NEXT(cddm->mloop, mp, j)->v;
			if (!BLI_edgehash_haskey(eh, v1, v2)) {
				BLI_edgehash_insert(eh, v1, v2, NULL);
			}
		}
	}

	numEdges = BLI_edgehash_size(eh);

	/* write new edges into a temporary CustomData */
	memset(&edgeData, 0, sizeof(edgeData));
	CustomData_add_layer(&edgeData, CD_MEDGE, CD_CALLOC, NULL, numEdges);
	CustomData_add_layer(&edgeData, CD_ORIGINDEX, CD_CALLOC, NULL, numEdges);

	ehi = BLI_edgehashIterator_new(eh);
	med = CustomData_get_layer(&edgeData, CD_MEDGE);
	index = CustomData_get_layer(&edgeData, CD_ORIGINDEX);
	for (i = 0; !BLI_edgehashIterator_isDone(ehi);
	     BLI_edgehashIterator_step(ehi), ++i, ++med, ++index) {
		BLI_edgehashIterator_getKey(ehi, &med->v1, &med->v2);
		j = GET_INT_FROM_POINTER(BLI_edgehashIterator_getValue(ehi));

		med->flag = ME_EDGEDRAW | ME_EDGERENDER;
		*index = j == 0 ? ORIGINDEX_NONE : eindex[j - 1];

		BLI_edgehashIterator_setValue(ehi, SET_INT_IN_POINTER(i));
	}
	BLI_edgehashIterator_free(ehi);

	/* free old CustomData and assign new one */
	CustomData_free(&dm->edgeData, dm->numEdgeData);
	dm->edgeData = edgeData;
	dm->numEdgeData = numEdges;

	cddm->medge = CustomData_get_layer(&dm->edgeData, CD_MEDGE);

	mp = cddm->mpoly;
	for (i=0; i < maxFaces; i++, mp++) {
		ml = cddm->mloop + mp->loopstart;
		for (j=0; j<mp->totloop; j++, ml++) {
			v1 = ml->v;
			v2 = ME_POLY_LOOP_NEXT(cddm->mloop, mp, j)->v;
			ml->e = GET_INT_FROM_POINTER(BLI_edgehash_lookup(eh, v1, v2));
		}
	}

	BLI_edgehash_free(eh, NULL);
}

void CDDM_lower_num_verts(DerivedMesh *dm, int numVerts)
{
	if (numVerts < dm->numVertData)
		CustomData_free_elem(&dm->vertData, numVerts, dm->numVertData - numVerts);

	dm->numVertData = numVerts;
}

void CDDM_lower_num_edges(DerivedMesh *dm, int numEdges)
{
	if (numEdges < dm->numEdgeData)
		CustomData_free_elem(&dm->edgeData, numEdges, dm->numEdgeData - numEdges);

	dm->numEdgeData = numEdges;
}

void CDDM_lower_num_tessfaces(DerivedMesh *dm, int numTessFaces)
{
	if (numTessFaces < dm->numTessFaceData)
		CustomData_free_elem(&dm->faceData, numTessFaces, dm->numTessFaceData - numTessFaces);

	dm->numTessFaceData = numTessFaces;
}

void CDDM_lower_num_polys(DerivedMesh *dm, int numPolys)
{
	if (numPolys < dm->numPolyData)
		CustomData_free_elem(&dm->polyData, numPolys, dm->numPolyData - numPolys);

	dm->numPolyData = numPolys;
}

/* mesh element access functions */

MVert *CDDM_get_vert(DerivedMesh *dm, int index)
{
	return &((CDDerivedMesh *)dm)->mvert[index];
}

MEdge *CDDM_get_edge(DerivedMesh *dm, int index)
{
	return &((CDDerivedMesh *)dm)->medge[index];
}

MFace *CDDM_get_tessface(DerivedMesh *dm, int index)
{
	return &((CDDerivedMesh *)dm)->mface[index];
}

MLoop *CDDM_get_loop(DerivedMesh *dm, int index)
{
	return &((CDDerivedMesh *)dm)->mloop[index];
}

MPoly *CDDM_get_poly(DerivedMesh *dm, int index)
{
	return &((CDDerivedMesh *)dm)->mpoly[index];
}

/* array access functions */

MVert *CDDM_get_verts(DerivedMesh *dm)
{
	return ((CDDerivedMesh *)dm)->mvert;
}

MEdge *CDDM_get_edges(DerivedMesh *dm)
{
	return ((CDDerivedMesh *)dm)->medge;
}

MFace *CDDM_get_tessfaces(DerivedMesh *dm)
{
	return ((CDDerivedMesh *)dm)->mface;
}

MLoop *CDDM_get_loops(DerivedMesh *dm)
{
	return ((CDDerivedMesh *)dm)->mloop;
}

MPoly *CDDM_get_polys(DerivedMesh *dm)
{
	return ((CDDerivedMesh *)dm)->mpoly;
}

void CDDM_tessfaces_to_faces(DerivedMesh *dm)
{
	/*converts mfaces to mpolys/mloops*/
	CDDerivedMesh *cddm = (CDDerivedMesh *)dm;
	MFace *mf;
	MEdge *me;
	EdgeHash *eh = BLI_edgehash_new();
	int i, totloop;

	/* ... on second thaughts, better comment this and assume caller knows edge state. */
#if 0
	/* ensure we have all the edges we need */
	CDDM_calc_edges_tessface(dm);
#else
#  ifndef NDEBUG
	{
		/* ensure we have correct edges on non release builds */
		i = cddm->dm.numEdgeData;
		CDDM_calc_edges_tessface(dm);
		BLI_assert(cddm->dm.numEdgeData == i);
	}
#  endif
#endif

	/*build edge hash*/
	me = cddm->medge;
	for (i=0; i<cddm->dm.numEdgeData; i++, me++) {
		BLI_edgehash_insert(eh, me->v1, me->v2, SET_INT_IN_POINTER(i));
	}

	mf = cddm->mface;
	totloop = 0;
	for (i=0; i<cddm->dm.numTessFaceData; i++, mf++) {
		totloop += mf->v4 ? 4 : 3;
	}

	CustomData_free(&cddm->dm.polyData, cddm->dm.numPolyData);
	CustomData_free(&cddm->dm.loopData, cddm->dm.numLoopData);
	
	cddm->dm.numLoopData = totloop;
	cddm->dm.numPolyData = cddm->dm.numTessFaceData;

	if (totloop) {
		MLoop *ml;
		MPoly *mp;
		int l, *polyindex;

		cddm->mloop = MEM_callocN(sizeof(MLoop) * totloop, "cddm->mloop in CDDM_tessfaces_to_faces");
		cddm->mpoly = MEM_callocN(sizeof(MPoly) * cddm->dm.numTessFaceData, "cddm->mpoly in CDDM_tessfaces_to_faces");

		CustomData_add_layer(&cddm->dm.loopData, CD_MLOOP, CD_ASSIGN, cddm->mloop, totloop);
		CustomData_add_layer(&cddm->dm.polyData, CD_MPOLY, CD_ASSIGN, cddm->mpoly, cddm->dm.numPolyData);
		CustomData_merge(&cddm->dm.faceData, &cddm->dm.polyData,
		                 CD_MASK_ORIGINDEX, CD_DUPLICATE, cddm->dm.numTessFaceData);

		polyindex = CustomData_get_layer(&cddm->dm.faceData, CD_POLYINDEX);

		mf = cddm->mface;
		mp = cddm->mpoly;
		ml = cddm->mloop;
		l = 0;
		for (i=0; i<cddm->dm.numTessFaceData; i++, mf++, mp++, polyindex++) {
			mp->flag = mf->flag;
			mp->loopstart = l;
			mp->mat_nr = mf->mat_nr;
			mp->totloop = mf->v4 ? 4 : 3;

			ml->v = mf->v1;
			ml->e = GET_INT_FROM_POINTER(BLI_edgehash_lookup(eh, mf->v1, mf->v2));
			ml++, l++;

			ml->v = mf->v2;
			ml->e = GET_INT_FROM_POINTER(BLI_edgehash_lookup(eh, mf->v2, mf->v3));
			ml++, l++;

			ml->v = mf->v3;
			ml->e = GET_INT_FROM_POINTER(BLI_edgehash_lookup(eh, mf->v3, mf->v4 ? mf->v4 : mf->v1));
			ml++, l++;

			if (mf->v4) {
				ml->v = mf->v4;
				ml->e = GET_INT_FROM_POINTER(BLI_edgehash_lookup(eh, mf->v4, mf->v1));
				ml++, l++;
			}

			*polyindex = i;
		}
	}

	BLI_edgehash_free(eh, NULL);
}

void CDDM_set_mvert(DerivedMesh *dm, MVert *mvert)
{
	CDDerivedMesh *cddm = (CDDerivedMesh *)dm;
	
	if (!CustomData_has_layer(&dm->vertData, CD_MVERT))
		CustomData_add_layer(&dm->vertData, CD_MVERT, CD_ASSIGN, mvert, dm->numVertData);
				
	cddm->mvert = mvert;
}

void CDDM_set_medge(DerivedMesh *dm, MEdge *medge)
{
	CDDerivedMesh *cddm = (CDDerivedMesh *)dm;

	if (!CustomData_has_layer(&dm->edgeData, CD_MEDGE))
		CustomData_add_layer(&dm->edgeData, CD_MEDGE, CD_ASSIGN, medge, dm->numEdgeData);

	cddm->medge = medge;
}

void CDDM_set_mface(DerivedMesh *dm, MFace *mface)
{
	CDDerivedMesh *cddm = (CDDerivedMesh *)dm;

	if (!CustomData_has_layer(&dm->faceData, CD_MFACE))
		CustomData_add_layer(&dm->faceData, CD_MFACE, CD_ASSIGN, mface, dm->numTessFaceData);

	cddm->mface = mface;
}

void CDDM_set_mloop(DerivedMesh *dm, MLoop *mloop)
{
	CDDerivedMesh *cddm = (CDDerivedMesh *)dm;

	if (!CustomData_has_layer(&dm->loopData, CD_MLOOP))
		CustomData_add_layer(&dm->loopData, CD_MLOOP, CD_ASSIGN, mloop, dm->numLoopData);

	cddm->mloop = mloop;
}

void CDDM_set_mpoly(DerivedMesh *dm, MPoly *mpoly)
{
	CDDerivedMesh *cddm = (CDDerivedMesh *)dm;

	if (!CustomData_has_layer(&dm->polyData, CD_MPOLY))
		CustomData_add_layer(&dm->polyData, CD_MPOLY, CD_ASSIGN, mpoly, dm->numPolyData);

	cddm->mpoly = mpoly;
}<|MERGE_RESOLUTION|>--- conflicted
+++ resolved
@@ -176,13 +176,8 @@
 	int i;
 
 	if (dm->numVertData) {
-<<<<<<< HEAD
-		for (i=0; i<dm->numVertData; i++) {
-			DO_MINMAX(cddm->mvert[i].co, min_r, max_r);
-=======
 		for (i = 0; i < dm->numVertData; i++) {
 			minmax_v3v3_v3(min_r, max_r, cddm->mvert[i].co);
->>>>>>> e5963aae
 		}
 	}
 	else {
@@ -230,25 +225,19 @@
 
 static int can_pbvh_draw(Object *ob, DerivedMesh *dm)
 {
-<<<<<<< HEAD
-	CDDerivedMesh *cddm = (CDDerivedMesh*) dm;
-	Mesh *me= ob->data;
-	int deformed= 0;
-=======
 	CDDerivedMesh *cddm = (CDDerivedMesh *) dm;
 	Mesh *me = ob->data;
 	int deformed = 0;
->>>>>>> e5963aae
 
 	/* active modifiers means extra deformation, which can't be handled correct
 	 * on birth of PBVH and sculpt "layer" levels, so use PBVH only for internal brush
 	 * stuff and show final DerivedMesh so user would see actual object shape */
-	deformed|= ob->sculpt->modifiers_active;
+	deformed |= ob->sculpt->modifiers_active;
 
 	/* as in case with modifiers, we can't synchronize deformation made against
 	 * PBVH and non-locked keyblock, so also use PBVH only for brushes and
 	 * final DM to give final result to user */
-	deformed|= ob->sculpt->kb && (ob->shapeflag&OB_SHAPE_LOCK) == 0;
+	deformed |= ob->sculpt->kb && (ob->shapeflag & OB_SHAPE_LOCK) == 0;
 
 	if (deformed)
 		return 0;
@@ -277,8 +266,8 @@
 	 * this derivedmesh is just original mesh. it's the multires subsurf dm
 	 * that this is actually for, to support a pbvh on a modified mesh */
 	if (!cddm->pbvh && ob->type == OB_MESH) {
-		SculptSession *ss= ob->sculpt;
-		Mesh *me= ob->data;
+		SculptSession *ss = ob->sculpt;
+		Mesh *me = ob->data;
 		int deformed = 0;
 
 		cddm->pbvh = BLI_pbvh_new();
@@ -292,17 +281,12 @@
 		deformed = ss->modifiers_active || me->key;
 
 		if (deformed && ob->derivedDeform) {
-			DerivedMesh *deformdm= ob->derivedDeform;
+			DerivedMesh *deformdm = ob->derivedDeform;
 			float (*vertCos)[3];
 			int totvert;
 
-<<<<<<< HEAD
-			totvert= deformdm->getNumVerts(deformdm);
-			vertCos= MEM_callocN(3*totvert*sizeof(float), "cdDM_getPBVH vertCos");
-=======
 			totvert = deformdm->getNumVerts(deformdm);
 			vertCos = MEM_callocN(3 * totvert * sizeof(float), "cdDM_getPBVH vertCos");
->>>>>>> e5963aae
 			deformdm->getVertCos(deformdm, vertCos);
 			BLI_pbvh_apply_vertCos(cddm->pbvh, vertCos);
 			MEM_freeN(vertCos);
@@ -333,7 +317,7 @@
 	MVert *mv = cddm->mvert;
 	int i;
 
-	if ( GPU_buffer_legacy(dm) ) {
+	if (GPU_buffer_legacy(dm)) {
 		glBegin(GL_POINTS);
 		for (i = 0; i < dm->numVertData; i++, mv++)
 			glVertex3fv(mv->co);
@@ -341,7 +325,7 @@
 	}
 	else {  /* use OpenGL VBOs or Vertex Arrays instead for better, faster rendering */
 		GPU_vertex_setup(dm);
-		if ( !GPU_buffer_legacy(dm) ) {
+		if (!GPU_buffer_legacy(dm)) {
 			if (dm->drawObject->tot_triangle_point)
 				glDrawArrays(GL_POINTS, 0, dm->drawObject->tot_triangle_point);
 			else
@@ -359,7 +343,7 @@
 	int i;
 
 	if (mf) {
-		if ( GPU_buffer_legacy(dm) ) {
+		if (GPU_buffer_legacy(dm)) {
 			glBegin(GL_LINES);
 			for (i = 0; i < dm->numTessFaceData; i++, mf++, tf++) {
 				if (!(mf->flag & ME_HIDE)) {
@@ -391,7 +375,7 @@
 			int curpos = 0;
 
 			GPU_uvedge_setup(dm);
-			if ( !GPU_buffer_legacy(dm) ) {
+			if (!GPU_buffer_legacy(dm)) {
 				for (i = 0; i < dm->numTessFaceData; i++, mf++) {
 					if (!(mf->flag & ME_HIDE)) {
 						draw = 1;
@@ -429,7 +413,7 @@
 	MEdge *medge = cddm->medge;
 	int i;
 	
-	if ( GPU_buffer_legacy(dm) ) {
+	if (GPU_buffer_legacy(dm)) {
 		DEBUG_VBO("Using legacy code. cdDM_drawEdges\n");
 		glBegin(GL_LINES);
 		for (i = 0; i < dm->numEdgeData; i++, medge++) {
@@ -481,7 +465,7 @@
 	MEdge *medge = cddm->medge;
 	int i;
 
-	if ( GPU_buffer_legacy(dm) ) {
+	if (GPU_buffer_legacy(dm)) {
 		DEBUG_VBO("Using legacy code. cdDM_drawLooseEdges\n");
 		glBegin(GL_LINES);
 		for (i = 0; i < dm->numEdgeData; i++, medge++) {
@@ -498,7 +482,7 @@
 		int draw = 1;
 
 		GPU_edge_setup(dm);
-		if ( !GPU_buffer_legacy(dm) ) {
+		if (!GPU_buffer_legacy(dm)) {
 			for (i = 0; i < dm->numEdgeData; i++, medge++) {
 				if (medge->flag & ME_LOOSEEDGE) {
 					draw = 1;
@@ -551,7 +535,7 @@
 		return;
 	}
 
-	if ( GPU_buffer_legacy(dm) ) {
+	if (GPU_buffer_legacy(dm)) {
 		DEBUG_VBO("Using legacy code. cdDM_drawFacesSolid\n");
 		glBegin(glmode = GL_QUADS);
 		for (a = 0; a < dm->numTessFaceData; a++, mface++) {
@@ -603,7 +587,7 @@
 	else {  /* use OpenGL VBOs or Vertex Arrays instead for better, faster rendering */
 		GPU_vertex_setup(dm);
 		GPU_normal_setup(dm);
-		if ( !GPU_buffer_legacy(dm) ) {
+		if (!GPU_buffer_legacy(dm)) {
 			glShadeModel(GL_SMOOTH);
 			for (a = 0; a < dm->drawObject->totmaterial; a++) {
 				if (setMaterial(dm->drawObject->materials[a].mat_nr + 1, NULL)) {
@@ -639,7 +623,7 @@
 
 	cdDM_update_normals_from_pbvh(dm);
 
-	if ( GPU_buffer_legacy(dm) ) {
+	if (GPU_buffer_legacy(dm)) {
 		DEBUG_VBO("Using legacy code. cdDM_drawFacesTex_common\n");
 		for (i = 0; i < dm->numTessFaceData; i++, mf++) {
 			MVert *mvert;
@@ -663,11 +647,7 @@
 			
 			if (draw_option != DM_DRAW_OPTION_SKIP) {
 				if (draw_option != DM_DRAW_OPTION_NO_MCOL && mcol)
-<<<<<<< HEAD
-					cp= (unsigned char*) &mcol[i*4];
-=======
 					cp = (unsigned char *) &mcol[i * 4];
->>>>>>> e5963aae
 
 				if (!(mf->flag & ME_SMOOTH)) {
 					if (nors) {
@@ -727,25 +707,19 @@
 		GPU_uv_setup(dm);
 		if (col != NULL) {
 #if 0
-			if ( realcol && dm->drawObject->colType == CD_TEXTURE_MCOL ) {
+			if (realcol && dm->drawObject->colType == CD_TEXTURE_MCOL) {
 				col = 0;
 			}
-			else if ( mcol && dm->drawObject->colType == CD_MCOL ) {
+			else if (mcol && dm->drawObject->colType == CD_MCOL) {
 				col = 0;
 			}
 			
-			if ( col != 0 )
+			if (col != 0)
 #endif
 			{
-<<<<<<< HEAD
-				unsigned char *colors = MEM_mallocN(dm->getNumTessFaces(dm)*4*3*sizeof(unsigned char), "cdDM_drawFacesTex_common");
-				for ( i=0; i < dm->getNumTessFaces(dm); i++ ) {
-					for ( j=0; j < 4; j++ ) {
-=======
 				unsigned char *colors = MEM_mallocN(dm->getNumTessFaces(dm) * 4 * 3 * sizeof(unsigned char), "cdDM_drawFacesTex_common");
 				for (i = 0; i < dm->getNumTessFaces(dm); i++) {
 					for (j = 0; j < 4; j++) {
->>>>>>> e5963aae
 						/* bgr -> rgb is intentional (and stupid), but how its stored internally */
 						colors[i * 12 + j * 3] = col[i * 4 + j].b;
 						colors[i * 12 + j * 3 + 1] = col[i * 4 + j].g;
@@ -762,15 +736,9 @@
 			GPU_color_setup(dm);
 		}
 
-<<<<<<< HEAD
-		if ( !GPU_buffer_legacy(dm) ) {
-			int tottri = dm->drawObject->tot_triangle_point/3;
-			int next_actualFace= dm->drawObject->triangle_to_mface[0];
-=======
 		if (!GPU_buffer_legacy(dm)) {
 			int tottri = dm->drawObject->tot_triangle_point / 3;
 			int next_actualFace = dm->drawObject->triangle_to_mface[0];
->>>>>>> e5963aae
 
 			glShadeModel(GL_SMOOTH);
 			/* lastFlag = 0; */ /* UNUSED */
@@ -798,7 +766,7 @@
 				}
 
 				/* flush buffer if current triangle isn't drawable or it's last triangle */
-				flush= (draw_option == DM_DRAW_OPTION_SKIP) || (i == tottri - 1);
+				flush = (draw_option == DM_DRAW_OPTION_SKIP) || (i == tottri - 1);
 
 				if (!flush && compareDrawOptions) {
 					/* also compare draw options and flush buffer if they're different
@@ -807,15 +775,9 @@
 				}
 
 				if (flush) {
-<<<<<<< HEAD
-					int first= startFace*3;
-					/* Add one to the length if we're drawing at the end of the array */
-					int count= (i-startFace+(draw_option != DM_DRAW_OPTION_SKIP ? 1 : 0))*3;
-=======
 					int first = startFace * 3;
 					/* Add one to the length if we're drawing at the end of the array */
 					int count = (i - startFace + (draw_option != DM_DRAW_OPTION_SKIP ? 1 : 0)) * 3;
->>>>>>> e5963aae
 
 					if (count) {
 						if (col)
@@ -868,17 +830,13 @@
 
 	/* back-buffer always uses legacy since VBO's would need the
 	 * color array temporarily overwritten for drawing, then reset. */
-	if ( GPU_buffer_legacy(dm) || G.f & G_BACKBUFSEL) {
+	if (GPU_buffer_legacy(dm) || G.f & G_BACKBUFSEL) {
 		DEBUG_VBO("Using legacy code. cdDM_drawMappedFaces\n");
 		for (i = 0; i < dm->numTessFaceData; i++, mf++) {
 			int drawSmooth = (flag & DM_DRAW_ALWAYS_SMOOTH) ? 1 : (mf->flag & ME_SMOOTH);
-			DMDrawOption draw_option= DM_DRAW_OPTION_NORMAL;
-
-<<<<<<< HEAD
-			orig= (index==NULL) ? i : *index++;
-=======
+			DMDrawOption draw_option = DM_DRAW_OPTION_NORMAL;
+
 			orig = (index == NULL) ? i : *index++;
->>>>>>> e5963aae
 			
 			if (orig == ORIGINDEX_NONE)
 				draw_option = setMaterial(mf->mat_nr + 1, NULL);
@@ -951,13 +909,8 @@
 		GPU_normal_setup(dm);
 		if (useColors && mc)
 			GPU_color_setup(dm);
-<<<<<<< HEAD
-		if ( !GPU_buffer_legacy(dm) ) {
-			int tottri = dm->drawObject->tot_triangle_point/3;
-=======
 		if (!GPU_buffer_legacy(dm)) {
 			int tottri = dm->drawObject->tot_triangle_point / 3;
->>>>>>> e5963aae
 			glShadeModel(GL_SMOOTH);
 			
 			if (tottri == 0) {
@@ -969,12 +922,12 @@
 			}
 			else {
 				/* we need to check if the next material changes */
-				int next_actualFace= dm->drawObject->triangle_to_mface[0];
+				int next_actualFace = dm->drawObject->triangle_to_mface[0];
 				
-				for ( i = 0; i < tottri; i++ ) {
+				for (i = 0; i < tottri; i++) {
 					//int actualFace = dm->drawObject->triangle_to_mface[i];
 					int actualFace = next_actualFace;
-					MFace *mface= mf + actualFace;
+					MFace *mface = mf + actualFace;
 					/*int drawSmooth= (flag & DM_DRAW_ALWAYS_SMOOTH) ? 1 : (mface->flag & ME_SMOOTH);*/ /* UNUSED */
 					DMDrawOption draw_option = DM_DRAW_OPTION_NORMAL;
 					int flush = 0;
@@ -982,11 +935,7 @@
 					if (i != tottri - 1)
 						next_actualFace = dm->drawObject->triangle_to_mface[i + 1];
 
-<<<<<<< HEAD
-					orig= (index==NULL) ? actualFace : index[actualFace];
-=======
 					orig = (index == NULL) ? actualFace : index[actualFace];
->>>>>>> e5963aae
 
 					if (orig == ORIGINDEX_NONE)
 						draw_option = setMaterial(mface->mat_nr + 1, NULL);
@@ -998,25 +947,19 @@
 					 * invisible triangle or at the end of the array */
 
 					/* flush buffer if current triangle isn't drawable or it's last triangle... */
-					flush= (draw_option == DM_DRAW_OPTION_SKIP) || (i == tottri - 1);
+					flush = (draw_option == DM_DRAW_OPTION_SKIP) || (i == tottri - 1);
 
 					/* ... or when material setting is dissferent  */
-					flush|= mf[actualFace].mat_nr != mf[next_actualFace].mat_nr;
+					flush |= mf[actualFace].mat_nr != mf[next_actualFace].mat_nr;
 
 					if (!flush && compareDrawOptions) {
-						flush|= compareDrawOptions(userData, actualFace, next_actualFace) == 0;
+						flush |= compareDrawOptions(userData, actualFace, next_actualFace) == 0;
 					}
 
 					if (flush) {
-<<<<<<< HEAD
-						int first= prevstart*3;
-						/* Add one to the length if we're drawing at the end of the array */
-						int count= (i-prevstart+(draw_option != DM_DRAW_OPTION_SKIP ? 1 : 0))*3;
-=======
 						int first = prevstart * 3;
 						/* Add one to the length if we're drawing at the end of the array */
 						int count = (i - prevstart + (draw_option != DM_DRAW_OPTION_SKIP ? 1 : 0)) * 3;
->>>>>>> e5963aae
 
 						if (count)
 							glDrawArrays(GL_TRIANGLES, first, count);
@@ -1184,26 +1127,21 @@
 		GPU_vertex_setup(dm);
 		GPU_normal_setup(dm);
 
-<<<<<<< HEAD
-		if ( !GPU_buffer_legacy(dm) ) {
-			for ( i = 0; i < dm->drawObject->tot_triangle_point/3; i++ ) {
-=======
 		if (!GPU_buffer_legacy(dm)) {
 			for (i = 0; i < dm->drawObject->tot_triangle_point / 3; i++) {
->>>>>>> e5963aae
 
 				a = dm->drawObject->triangle_to_mface[i];
 
 				mface = mf + a;
 				new_matnr = mface->mat_nr + 1;
 
-				if (new_matnr != matnr ) {
+				if (new_matnr != matnr) {
 					numfaces = curface - start;
-					if ( numfaces > 0 ) {
-
-						if ( dodraw ) {
-
-							if ( numdata != 0 ) {
+					if (numfaces > 0) {
+
+						if (dodraw) {
+
+							if (numdata != 0) {
 
 								GPU_buffer_unlock(buffer);
 
@@ -1212,7 +1150,7 @@
 
 							glDrawArrays(GL_TRIANGLES, start * 3, numfaces * 3);
 
-							if ( numdata != 0 ) {
+							if (numdata != 0) {
 
 								GPU_buffer_free(buffer);
 
@@ -1252,16 +1190,16 @@
 							datatypes[numdata].type = GL_FLOAT;
 							numdata++;
 						}
-						if ( numdata != 0 ) {
+						if (numdata != 0) {
 							elementsize = GPU_attrib_element_size(datatypes, numdata);
 							buffer = GPU_buffer_alloc(elementsize * dm->drawObject->tot_triangle_point);
-							if ( buffer == NULL ) {
+							if (buffer == NULL) {
 								GPU_buffer_unbind();
 								dm->drawObject->legacy = 1;
 								return;
 							}
 							varray = GPU_buffer_lock_stream(buffer);
-							if ( varray == NULL ) {
+							if (varray == NULL) {
 								GPU_buffer_unbind();
 								GPU_buffer_free(buffer);
 								dm->drawObject->legacy = 1;
@@ -1272,7 +1210,7 @@
 							/* if the buffer was set, don't use it again.
 							 * prevdraw was assumed true but didnt run so set to false - [#21036] */
 							/* prevdraw= 0; */ /* UNUSED */
-							buffer= NULL;
+							buffer = NULL;
 						}
 					}
 				}
@@ -1363,9 +1301,9 @@
 				}
 			}
 			numfaces = curface - start;
-			if ( numfaces > 0 ) {
-				if ( dodraw ) {
-					if ( numdata != 0 ) {
+			if (numfaces > 0) {
+				if (dodraw) {
+					if (numdata != 0) {
 						GPU_buffer_unlock(buffer);
 						GPU_interleaved_attrib_setup(buffer, datatypes, numdata);
 					}
@@ -1825,27 +1763,23 @@
 	MLoopUV *mloopuv;
 	int i, j, hasPCol = CustomData_has_layer(&bm->ldata, CD_PREVIEW_MLOOPCOL);
 
-	for (i=0; i < numTex; i++) {
+	for (i = 0; i < numTex; i++) {
 		texface = CustomData_get_n(facedata, CD_MTFACE, cdindex, i);
 		texpoly = CustomData_bmesh_get_n(&bm->pdata, f->head.data, CD_MTEXPOLY, i);
 		
 		ME_MTEXFACE_CPY(texface, texpoly);
 	
-<<<<<<< HEAD
-		for (j=0; j<3; j++) {
-=======
 		for (j = 0; j < 3; j++) {
->>>>>>> e5963aae
 			l = l3[j];
 			mloopuv = CustomData_bmesh_get_n(&bm->ldata, l->head.data, CD_MLOOPUV, i);
 			copy_v2_v2(texface->uv[j], mloopuv->uv);
 		}
 	}
 
-	for (i=0; i < numCol; i++) {
+	for (i = 0; i < numCol; i++) {
 		mcol = CustomData_get_n(facedata, CD_MCOL, cdindex, i);
 		
-		for (j=0; j<3; j++) {
+		for (j = 0; j < 3; j++) {
 			l = l3[j];
 			mloopcol = CustomData_bmesh_get_n(&bm->ldata, l->head.data, CD_MLOOPCOL, i);
 			MESH_MLOOPCOL_TO_MCOL(mloopcol, &mcol[j]);
@@ -1855,7 +1789,7 @@
 	if (hasPCol) {
 		mcol = CustomData_get(facedata, cdindex, CD_PREVIEW_MCOL);
 
-		for (j=0; j<3; j++) {
+		for (j = 0; j < 3; j++) {
 			l = l3[j];
 			mloopcol = CustomData_bmesh_get(&bm->ldata, l->head.data, CD_PREVIEW_MLOOPCOL);
 			MESH_MLOOPCOL_TO_MCOL(mloopcol, &mcol[j]);
@@ -1921,7 +1855,7 @@
 	index = dm->getVertDataArray(dm, CD_ORIGINDEX);
 
 	eve = BM_iter_new(&iter, bm, BM_VERTS_OF_MESH, NULL);
-	for (i=0; eve; eve=BM_iter_step(&iter), i++, index++) {
+	for (i = 0; eve; eve = BM_iter_step(&iter), i++, index++) {
 		MVert *mv = &mvert[i];
 
 		copy_v3_v3(mv->co, eve->co);
@@ -1943,7 +1877,7 @@
 
 	index = dm->getEdgeDataArray(dm, CD_ORIGINDEX);
 	eed = BM_iter_new(&iter, bm, BM_EDGES_OF_MESH, NULL);
-	for (i=0; eed; eed=BM_iter_step(&iter), i++, index++) {
+	for (i = 0; eed; eed = BM_iter_step(&iter), i++, index++) {
 		MEdge *med = &medge[i];
 
 		BM_elem_index_set(eed, i); /* set_inline */
@@ -1994,7 +1928,7 @@
 	index = CustomData_get_layer(&dm->polyData, CD_ORIGINDEX);
 	j = 0;
 	efa = BM_iter_new(&iter, bm, BM_FACES_OF_MESH, NULL);
-	for (i=0; efa; i++, efa=BM_iter_step(&iter), index++) {
+	for (i = 0; efa; i++, efa = BM_iter_step(&iter), index++) {
 		BMLoop *l;
 		MPoly *mp = &mpoly[i];
 
@@ -2282,7 +2216,7 @@
 	/*fill newl with destination vertex indices*/
 	mv = cddm->mvert;
 	c = 0;
-	for (i=0; i<dm->numVertData; i++, mv++) {
+	for (i = 0; i < dm->numVertData; i++, mv++) {
 		if (vtargetmap[i] == -1) {
 			BLI_array_append(oldv, i);
 			newv[i] = c++;
@@ -2291,7 +2225,7 @@
 	}
 	
 	/*now link target vertices to destination indices*/
-	for (i=0; i<dm->numVertData; i++) {
+	for (i = 0; i < dm->numVertData; i++) {
 		if (vtargetmap[i] != -1) {
 			newv[i] = newv[vtargetmap[i]];
 		}
@@ -2299,7 +2233,7 @@
 	
 	/*find-replace merged vertices with target vertices*/	
 	ml = cddm->mloop;
-	for (i=0; i<totloop; i++, ml++) {
+	for (i = 0; i < totloop; i++, ml++) {
 		if (vtargetmap[ml->v] != -1) {
 			ml->v = vtargetmap[ml->v];
 		}
@@ -2308,7 +2242,7 @@
 	/*now go through and fix edges and faces*/
 	med = cddm->medge;
 	c = 0;
-	for (i=0; i<dm->numEdgeData; i++, med++) {
+	for (i = 0; i < dm->numEdgeData; i++, med++) {
 		
 		if (LIKELY(med->v1 != med->v2)) {
 			const unsigned int v1 = (vtargetmap[med->v1] != -1) ? vtargetmap[med->v1] : med->v1;
@@ -2332,13 +2266,13 @@
 	}
 	
 	mp = cddm->mpoly;
-	for (i=0; i<totpoly; i++, mp++) {
+	for (i = 0; i < totpoly; i++, mp++) {
 		MPoly *mp2;
 		
 		ml = cddm->mloop + mp->loopstart;
 
 		c = 0;
-		for (j=0; j<mp->totloop; j++, ml++) {
+		for (j = 0; j < mp->totloop; j++, ml++) {
 			med = cddm->medge + ml->e;
 			if (LIKELY(med->v1 != med->v2)) {
 				newl[j + mp->loopstart] = BLI_array_count(mloop);
@@ -2364,7 +2298,7 @@
 	
 	/*update edge indices and copy customdata*/
 	med = medge;
-	for (i=0; i<cddm2->dm.numEdgeData; i++, med++) {
+	for (i = 0; i < cddm2->dm.numEdgeData; i++, med++) {
 		if (newv[med->v1] != -1)
 			med->v1 = newv[med->v1];
 		if (newv[med->v2] != -1)
@@ -2375,7 +2309,7 @@
 	
 	/*update loop indices and copy customdata*/
 	ml = mloop;
-	for (i=0; i<cddm2->dm.numLoopData; i++, ml++) {
+	for (i = 0; i < cddm2->dm.numLoopData; i++, ml++) {
 		if (newe[ml->e] != -1)
 			ml->e = newe[ml->e];
 		if (newv[ml->v] != -1)
@@ -2386,13 +2320,13 @@
 	
 	/*copy vertex customdata*/	
 	mv = mvert;
-	for (i=0; i<cddm2->dm.numVertData; i++, mv++) {
+	for (i = 0; i < cddm2->dm.numVertData; i++, mv++) {
 		CustomData_copy_data(&dm->vertData, &cddm2->dm.vertData, oldv[i], i, 1);
 	}
 	
 	/*copy poly customdata*/
 	mp = mpoly;
-	for (i=0; i<cddm2->dm.numPolyData; i++, mp++) {
+	for (i = 0; i < cddm2->dm.numPolyData; i++, mp++) {
 		CustomData_copy_data(&dm->polyData, &cddm2->dm.polyData, oldp[i], i, 1);
 	}
 	
@@ -2503,19 +2437,14 @@
 
 	med = cddm->medge;
 	if (med) {
-<<<<<<< HEAD
-		for (i=0; i < numEdges; i++, med++) {
-			BLI_edgehash_insert(eh, med->v1, med->v2, SET_INT_IN_POINTER(i+1));
-=======
 		for (i = 0; i < numEdges; i++, med++) {
 			BLI_edgehash_insert(eh, med->v1, med->v2, SET_INT_IN_POINTER(i + 1));
->>>>>>> e5963aae
-		}
-	}
-
-	for (i=0; i < maxFaces; i++, mp++) {
+		}
+	}
+
+	for (i = 0; i < maxFaces; i++, mp++) {
 		ml = cddm->mloop + mp->loopstart;
-		for (j=0; j<mp->totloop; j++, ml++) {
+		for (j = 0; j < mp->totloop; j++, ml++) {
 			v1 = ml->v;
 			v2 = ME_POLY_LOOP_NEXT(cddm->mloop, mp, j)->v;
 			if (!BLI_edgehash_haskey(eh, v1, v2)) {
@@ -2554,9 +2483,9 @@
 	cddm->medge = CustomData_get_layer(&dm->edgeData, CD_MEDGE);
 
 	mp = cddm->mpoly;
-	for (i=0; i < maxFaces; i++, mp++) {
+	for (i = 0; i < maxFaces; i++, mp++) {
 		ml = cddm->mloop + mp->loopstart;
-		for (j=0; j<mp->totloop; j++, ml++) {
+		for (j = 0; j < mp->totloop; j++, ml++) {
 			v1 = ml->v;
 			v2 = ME_POLY_LOOP_NEXT(cddm->mloop, mp, j)->v;
 			ml->e = GET_INT_FROM_POINTER(BLI_edgehash_lookup(eh, v1, v2));
@@ -2678,13 +2607,13 @@
 
 	/*build edge hash*/
 	me = cddm->medge;
-	for (i=0; i<cddm->dm.numEdgeData; i++, me++) {
+	for (i = 0; i < cddm->dm.numEdgeData; i++, me++) {
 		BLI_edgehash_insert(eh, me->v1, me->v2, SET_INT_IN_POINTER(i));
 	}
 
 	mf = cddm->mface;
 	totloop = 0;
-	for (i=0; i<cddm->dm.numTessFaceData; i++, mf++) {
+	for (i = 0; i < cddm->dm.numTessFaceData; i++, mf++) {
 		totloop += mf->v4 ? 4 : 3;
 	}
 
@@ -2713,7 +2642,7 @@
 		mp = cddm->mpoly;
 		ml = cddm->mloop;
 		l = 0;
-		for (i=0; i<cddm->dm.numTessFaceData; i++, mf++, mp++, polyindex++) {
+		for (i = 0; i < cddm->dm.numTessFaceData; i++, mf++, mp++, polyindex++) {
 			mp->flag = mf->flag;
 			mp->loopstart = l;
 			mp->mat_nr = mf->mat_nr;
