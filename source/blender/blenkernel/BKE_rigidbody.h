--- conflicted
+++ resolved
@@ -244,16 +244,13 @@
                                           struct Scene *scene,
                                           struct Object *ob);
 
-<<<<<<< HEAD
 /* -------------------- */
 /* Debug draw collision shapes */
 /* -------------------- */
 void BKE_rigidbody_store_convex_hull_draw_data(struct Object *ob);
 void BKE_rigidbody_store_trimesh_draw_data(struct Object *ob);
 
-=======
-/** \} */
->>>>>>> 81da638c
+/** \} */
 
 #ifdef __cplusplus
 }
