/*
 * This program is free software; you can redistribute it and/or
 * modify it under the terms of the GNU General Public License
 * as published by the Free Software Foundation; either version 2
 * of the License, or (at your option) any later version.
 *
 * This program is distributed in the hope that it will be useful,
 * but WITHOUT ANY WARRANTY; without even the implied warranty of
 * MERCHANTABILITY or FITNESS FOR A PARTICULAR PURPOSE.  See the
 * GNU General Public License for more details.
 *
 * You should have received a copy of the GNU General Public License
 * along with this program; if not, write to the Free Software Foundation,
 * Inc., 51 Franklin Street, Fifth Floor, Boston, MA 02110-1301, USA.
 *
 * The Original Code is Copyright (C) 2018 by Blender Foundation.
 * All rights reserved.
 */

/** \file
 * \ingroup bke
 */

#pragma once

#include "BLI_sys_types.h"

#ifdef __cplusplus
extern "C" {
#endif

struct Mesh;
struct Subdiv;
struct OpenSubdiv_EvaluatorCache;

typedef enum eSubdivEvaluatorType {
  SUBDIV_EVALUATOR_TYPE_CPU,
  SUBDIV_EVALUATOR_TYPE_GLSL_COMPUTE,
} eSubdivEvaluatorType;

/* Returns true if evaluator is ready for use. */
bool BKE_subdiv_eval_begin(struct Subdiv *subdiv,
                           eSubdivEvaluatorType evaluator_type,
                           struct OpenSubdiv_EvaluatorCache *evaluator_cache);

/* coarse_vertex_cos is an optional argument which allows to override coordinates of the coarse
 * mesh. */
bool BKE_subdiv_eval_begin_from_mesh(struct Subdiv *subdiv,
                                     const struct Mesh *mesh,
                                     const float (*coarse_vertex_cos)[3],
                                     eSubdivEvaluatorType evaluator_type,
                                     struct OpenSubdiv_EvaluatorCache *evaluator_cache);
bool BKE_subdiv_eval_refine_from_mesh(struct Subdiv *subdiv,
                                      const struct Mesh *mesh,
                                      const float (*coarse_vertex_cos)[3]);

/* Makes sure displacement evaluator is initialized.
 *
 * NOTE: This function must be called once before evaluating displacement or
 * final surface position. */
void BKE_subdiv_eval_init_displacement(struct Subdiv *subdiv);

/* Single point queries. */

/* Evaluate point at a limit surface, with optional derivatives and normal. */

void BKE_subdiv_eval_limit_point(
    struct Subdiv *subdiv, int ptex_face_index, float u, float v, float r_P[3]);
void BKE_subdiv_eval_limit_point_and_derivatives(struct Subdiv *subdiv,
                                                 int ptex_face_index,
                                                 float u,
                                                 float v,
                                                 float r_P[3],
                                                 float r_dPdu[3],
                                                 float r_dPdv[3]);
<<<<<<< HEAD
void BKE_subdiv_eval_limit_point_and_normal(struct Subdiv *subdiv,
                                            const int ptex_face_index,
                                            const float u,
                                            const float v,
                                            float r_P[3],
                                            float r_N[3]);
=======
void BKE_subdiv_eval_limit_point_and_normal(
    struct Subdiv *subdiv, int ptex_face_index, float u, float v, float r_P[3], float r_N[3]);
void BKE_subdiv_eval_limit_point_and_short_normal(
    struct Subdiv *subdiv, int ptex_face_index, float u, float v, float r_P[3], short r_N[3]);
>>>>>>> f134341e

/* Evaluate face-varying layer (such as UV). */
void BKE_subdiv_eval_face_varying(struct Subdiv *subdiv,
                                  int face_varying_channel,
                                  int ptex_face_index,
                                  float u,
                                  float v,
                                  float r_face_varying[2]);

/* NOTE: Expects derivatives to be correct.
 *
 * TODO(sergey): This is currently used together with
 * BKE_subdiv_eval_final_point() which can easily evaluate derivatives.
 * Would be nice to have displacement evaluation function which does not require
 * knowing derivatives ahead of a time. */
void BKE_subdiv_eval_displacement(struct Subdiv *subdiv,
                                  int ptex_face_index,
                                  float u,
                                  float v,
                                  const float dPdu[3],
                                  const float dPdv[3],
                                  float r_D[3]);

/* Evaluate point on a limit surface with displacement applied to it. */
void BKE_subdiv_eval_final_point(
    struct Subdiv *subdiv, int ptex_face_index, float u, float v, float r_P[3]);

/* Patch queries at given resolution.
 *
 * Will evaluate patch at uniformly distributed (u, v) coordinates on a grid
 * of given resolution, producing resolution^2 evaluation points. The order
 * goes as u in rows, v in columns. */

void BKE_subdiv_eval_limit_patch_resolution_point(struct Subdiv *subdiv,
                                                  int ptex_face_index,
                                                  int resolution,
                                                  void *buffer,
                                                  int offset,
                                                  int stride);
void BKE_subdiv_eval_limit_patch_resolution_point_and_derivatives(struct Subdiv *subdiv,
                                                                  int ptex_face_index,
                                                                  int resolution,
                                                                  void *point_buffer,
                                                                  int point_offset,
                                                                  int point_stride,
                                                                  void *du_buffer,
                                                                  int du_offset,
                                                                  int du_stride,
                                                                  void *dv_buffer,
                                                                  int dv_offset,
                                                                  int dv_stride);
void BKE_subdiv_eval_limit_patch_resolution_point_and_normal(struct Subdiv *subdiv,
                                                             int ptex_face_index,
                                                             int resolution,
                                                             void *point_buffer,
                                                             int point_offset,
                                                             int point_stride,
                                                             void *normal_buffer,
<<<<<<< HEAD
                                                             const int normal_offset,
                                                             const int normal_stride);
=======
                                                             int normal_offset,
                                                             int normal_stride);
void BKE_subdiv_eval_limit_patch_resolution_point_and_short_normal(struct Subdiv *subdiv,
                                                                   int ptex_face_index,
                                                                   int resolution,
                                                                   void *point_buffer,
                                                                   int point_offset,
                                                                   int point_stride,
                                                                   void *normal_buffer,
                                                                   int normal_offset,
                                                                   int normal_stride);
>>>>>>> f134341e

#ifdef __cplusplus
}
#endif<|MERGE_RESOLUTION|>--- conflicted
+++ resolved
@@ -73,19 +73,8 @@
                                                  float r_P[3],
                                                  float r_dPdu[3],
                                                  float r_dPdv[3]);
-<<<<<<< HEAD
-void BKE_subdiv_eval_limit_point_and_normal(struct Subdiv *subdiv,
-                                            const int ptex_face_index,
-                                            const float u,
-                                            const float v,
-                                            float r_P[3],
-                                            float r_N[3]);
-=======
 void BKE_subdiv_eval_limit_point_and_normal(
     struct Subdiv *subdiv, int ptex_face_index, float u, float v, float r_P[3], float r_N[3]);
-void BKE_subdiv_eval_limit_point_and_short_normal(
-    struct Subdiv *subdiv, int ptex_face_index, float u, float v, float r_P[3], short r_N[3]);
->>>>>>> f134341e
 
 /* Evaluate face-varying layer (such as UV). */
 void BKE_subdiv_eval_face_varying(struct Subdiv *subdiv,
@@ -144,22 +133,8 @@
                                                              int point_offset,
                                                              int point_stride,
                                                              void *normal_buffer,
-<<<<<<< HEAD
-                                                             const int normal_offset,
-                                                             const int normal_stride);
-=======
                                                              int normal_offset,
                                                              int normal_stride);
-void BKE_subdiv_eval_limit_patch_resolution_point_and_short_normal(struct Subdiv *subdiv,
-                                                                   int ptex_face_index,
-                                                                   int resolution,
-                                                                   void *point_buffer,
-                                                                   int point_offset,
-                                                                   int point_stride,
-                                                                   void *normal_buffer,
-                                                                   int normal_offset,
-                                                                   int normal_stride);
->>>>>>> f134341e
 
 #ifdef __cplusplus
 }
