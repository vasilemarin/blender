--- conflicted
+++ resolved
@@ -85,11 +85,8 @@
 	ListBase particle;
 	ListBase wm;
 	ListBase gpencil;
-<<<<<<< HEAD
+	ListBase movieclip;
 	ListBase linestyle;
-=======
-	ListBase movieclip;
->>>>>>> f0862015
 
 	char id_tag_update[256];
 } Main;
