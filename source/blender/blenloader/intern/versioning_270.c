--- conflicted
+++ resolved
@@ -182,35 +182,35 @@
 	}
 
 	if (!MAIN_VERSION_ATLEAST(main, 270, 4)) {
-<<<<<<< HEAD
+		/* ui_previews were not handled correctly when copying areas, leading to corrupted files (see T39847).
+		 * This will always reset situation to a valid state.
+		 */
+		bScreen *sc;
+
+		for (sc = main->screen.first; sc; sc = sc->id.next) {
+			ScrArea *sa;
+			for (sa = sc->areabase.first; sa; sa = sa->next) {
+				SpaceLink *sl;
+
+				for (sl = sa->spacedata.first; sl; sl = sl->next) {
+					ARegion *ar;
+					ListBase *lb = (sl == sa->spacedata.first) ? &sa->regionbase : &sl->regionbase;
+
+					for (ar = lb->first; ar; ar = ar->next) {
+						BLI_listbase_clear(&ar->ui_previews);
+					}
+				}
+			}
+		}
+	}
+
+	if (!MAIN_VERSION_ATLEAST(main, 270, 5)) {
 		Scene *sce;
 		for (sce = main->scene.first; sce; sce = sce->id.next) {
 			sce->toolsettings->imapaint.new_slot_xresolution = 1024;
 			sce->toolsettings->imapaint.new_slot_yresolution = 1024;
 		}
 	}
-=======
-		/* ui_previews were not handled correctly when copying areas, leading to corrupted files (see T39847).
-		 * This will always reset situation to a valid state.
-		 */
-		bScreen *sc;
-
-		for (sc = main->screen.first; sc; sc = sc->id.next) {
-			ScrArea *sa;
-			for (sa = sc->areabase.first; sa; sa = sa->next) {
-				SpaceLink *sl;
-
-				for (sl = sa->spacedata.first; sl; sl = sl->next) {
-					ARegion *ar;
-					ListBase *lb = (sl == sa->spacedata.first) ? &sa->regionbase : &sl->regionbase;
-
-					for (ar = lb->first; ar; ar = ar->next) {
-						BLI_listbase_clear(&ar->ui_previews);
-					}
-				}
-			}
-		}
-	}
 
 	if (!DNA_struct_elem_find(fd->filesdna, "Material", "int", "mode2")) { /* will be replaced with version check when other new flag is added to mode2 */
 		Material *ma;
@@ -218,5 +218,4 @@
 		for (ma = main->mat.first; ma; ma = ma->id.next)
 			ma->mode2 = MA_CASTSHADOW;
 	}
->>>>>>> 3442a658
 }