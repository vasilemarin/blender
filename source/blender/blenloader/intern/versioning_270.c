/*
 * ***** BEGIN GPL LICENSE BLOCK *****
 *
 * This program is free software; you can redistribute it and/or
 * modify it under the terms of the GNU General Public License
 * as published by the Free Software Foundation; either version 2
 * of the License, or (at your option) any later version.
 *
 * This program is distributed in the hope that it will be useful,
 * but WITHOUT ANY WARRANTY; without even the implied warranty of
 * MERCHANTABILITY or FITNESS FOR A PARTICULAR PURPOSE.  See the
 * GNU General Public License for more details.
 *
 * You should have received a copy of the GNU General Public License
 * along with this program; if not, write to the Free Software Foundation,
 * Inc., 51 Franklin Street, Fifth Floor, Boston, MA 02110-1301, USA.
 *
 * Contributor(s): Blender Foundation
 *
 * ***** END GPL LICENSE BLOCK *****
 *
 */

/** \file blender/blenloader/intern/versioning_270.c
 *  \ingroup blenloader
 */

#include "BLI_utildefines.h"
#include "BLI_compiler_attrs.h"

/* for MinGW32 definition of NULL, could use BLI_blenlib.h instead too */
#include <stddef.h>

/* allow readfile to use deprecated functionality */
#define DNA_DEPRECATED_ALLOW

#include "DNA_brush_types.h"
#include "DNA_camera_types.h"
#include "DNA_cloth_types.h"
#include "DNA_constraint_types.h"
#include "DNA_sdna_types.h"
#include "DNA_sequence_types.h"
#include "DNA_space_types.h"
#include "DNA_screen_types.h"
#include "DNA_object_force.h"
#include "DNA_object_types.h"
#include "DNA_mesh_types.h"
#include "DNA_modifier_types.h"
#include "DNA_particle_types.h"
#include "DNA_linestyle_types.h"
#include "DNA_actuator_types.h"
#include "DNA_view3d_types.h"

#include "DNA_genfile.h"

#include "BKE_colortools.h"
#include "BKE_main.h"
#include "BKE_modifier.h"
#include "BKE_node.h"
#include "BKE_scene.h"
#include "BKE_sequencer.h"
#include "BKE_screen.h"

#include "BLI_math.h"
#include "BLI_listbase.h"
#include "BLI_string.h"

#include "BLO_readfile.h"

#include "readfile.h"

#include "MEM_guardedalloc.h"

static void do_version_constraints_radians_degrees_270_1(ListBase *lb)
{
	bConstraint *con;

	for (con = lb->first; con; con = con->next) {
		if (con->type == CONSTRAINT_TYPE_TRANSFORM) {
			bTransformConstraint *data = (bTransformConstraint *)con->data;
			const float deg_to_rad_f = DEG2RADF(1.0f);

			if (data->from == TRANS_ROTATION) {
				mul_v3_fl(data->from_min, deg_to_rad_f);
				mul_v3_fl(data->from_max, deg_to_rad_f);
			}

			if (data->to == TRANS_ROTATION) {
				mul_v3_fl(data->to_min, deg_to_rad_f);
				mul_v3_fl(data->to_max, deg_to_rad_f);
			}
		}
	}
}

static void do_version_constraints_radians_degrees_270_5(ListBase *lb)
{
	bConstraint *con;

	for (con = lb->first; con; con = con->next) {
		if (con->type == CONSTRAINT_TYPE_TRANSFORM) {
			bTransformConstraint *data = (bTransformConstraint *)con->data;

			if (data->from == TRANS_ROTATION) {
				copy_v3_v3(data->from_min_rot, data->from_min);
				copy_v3_v3(data->from_max_rot, data->from_max);
			}
			else if (data->from == TRANS_SCALE) {
				copy_v3_v3(data->from_min_scale, data->from_min);
				copy_v3_v3(data->from_max_scale, data->from_max);
			}

			if (data->to == TRANS_ROTATION) {
				copy_v3_v3(data->to_min_rot, data->to_min);
				copy_v3_v3(data->to_max_rot, data->to_max);
			}
			else if (data->to == TRANS_SCALE) {
				copy_v3_v3(data->to_min_scale, data->to_min);
				copy_v3_v3(data->to_max_scale, data->to_max);
			}
		}
	}
}

static void do_version_constraints_stretch_to_limits(ListBase *lb)
{
	bConstraint *con;

	for (con = lb->first; con; con = con->next) {
		if (con->type == CONSTRAINT_TYPE_STRETCHTO) {
			bStretchToConstraint *data = (bStretchToConstraint *)con->data;
			data->bulge_min = 1.0f;
			data->bulge_max = 1.0f;
		}
	}
}

void blo_do_versions_270(FileData *fd, Library *UNUSED(lib), Main *main)
{
	if (!MAIN_VERSION_ATLEAST(main, 270, 0)) {

		if (!DNA_struct_elem_find(fd->filesdna, "BevelModifierData", "float", "profile")) {
			Object *ob;

			for (ob = main->object.first; ob; ob = ob->id.next) {
				ModifierData *md;
				for (md = ob->modifiers.first; md; md = md->next) {
					if (md->type == eModifierType_Bevel) {
						BevelModifierData *bmd = (BevelModifierData *)md;
						bmd->profile = 0.5f;
						bmd->val_flags = MOD_BEVEL_AMT_OFFSET;
					}
				}
			}
		}

		/* nodes don't use fixed node->id any more, clean up */
		FOREACH_NODETREE(main, ntree, id) {
			if (ntree->type == NTREE_COMPOSIT) {
				bNode *node;
				for (node = ntree->nodes.first; node; node = node->next) {
					if (ELEM(node->type, CMP_NODE_COMPOSITE, CMP_NODE_OUTPUT_FILE)) {
						node->id = NULL;
					}
				}
			}
		} FOREACH_NODETREE_END

		{
			bScreen *screen;

			for (screen = main->screen.first; screen; screen = screen->id.next) {
				ScrArea *area;
				for (area = screen->areabase.first; area; area = area->next) {
					SpaceLink *space_link;
					for (space_link = area->spacedata.first; space_link; space_link = space_link->next) {
						if (space_link->spacetype == SPACE_CLIP) {
							SpaceClip *space_clip = (SpaceClip *) space_link;
							if (space_clip->mode != SC_MODE_MASKEDIT) {
								space_clip->mode = SC_MODE_TRACKING;
							}
						}
					}
				}
			}
		}

		if (!DNA_struct_elem_find(fd->filesdna, "MovieTrackingSettings", "float", "default_weight")) {
			MovieClip *clip;
			for (clip = main->movieclip.first; clip; clip = clip->id.next) {
				clip->tracking.settings.default_weight = 1.0f;
			}
		}
	}

	if (!MAIN_VERSION_ATLEAST(main, 270, 1)) {
		Scene *sce;
		Object *ob;

		/* Update Transform constraint (another deg -> rad stuff). */
		for (ob = main->object.first; ob; ob = ob->id.next) {
			do_version_constraints_radians_degrees_270_1(&ob->constraints);

			if (ob->pose) {
				/* Bones constraints! */
				bPoseChannel *pchan;
				for (pchan = ob->pose->chanbase.first; pchan; pchan = pchan->next) {
					do_version_constraints_radians_degrees_270_1(&pchan->constraints);
				}
			}
		}

		for (sce = main->scene.first; sce; sce = sce->id.next) {
			if (sce->r.raytrace_structure == R_RAYSTRUCTURE_BLIBVH) {
				sce->r.raytrace_structure = R_RAYSTRUCTURE_AUTO;
			}
		}
	}

	if (!MAIN_VERSION_ATLEAST(main, 270, 2)) {
		Mesh *me;

		/* Mesh smoothresh deg->rad. */
		for (me = main->mesh.first; me; me = me->id.next) {
			me->smoothresh = DEG2RADF(me->smoothresh);
		}
	}

	if (!MAIN_VERSION_ATLEAST(main, 270, 3)) {
		FreestyleLineStyle *linestyle;

		for (linestyle = main->linestyle.first; linestyle; linestyle = linestyle->id.next) {
			linestyle->flag |= LS_NO_SORTING;
			linestyle->sort_key = LS_SORT_KEY_DISTANCE_FROM_CAMERA;
			linestyle->integration_type = LS_INTEGRATION_MEAN;
		}
	}

	if (!MAIN_VERSION_ATLEAST(main, 270, 4)) {
		/* ui_previews were not handled correctly when copying areas, leading to corrupted files (see T39847).
		 * This will always reset situation to a valid state.
		 */
		bScreen *sc;

		for (sc = main->screen.first; sc; sc = sc->id.next) {
			ScrArea *sa;
			for (sa = sc->areabase.first; sa; sa = sa->next) {
				SpaceLink *sl;

				for (sl = sa->spacedata.first; sl; sl = sl->next) {
					ARegion *ar;
					ListBase *lb = (sl == sa->spacedata.first) ? &sa->regionbase : &sl->regionbase;

					for (ar = lb->first; ar; ar = ar->next) {
						BLI_listbase_clear(&ar->ui_previews);
					}
				}
			}
		}
	}

	if (!MAIN_VERSION_ATLEAST(main, 270, 5)) {
		Object *ob;

		/* Update Transform constraint (again :|). */
		for (ob = main->object.first; ob; ob = ob->id.next) {
			do_version_constraints_radians_degrees_270_5(&ob->constraints);

			if (ob->pose) {
				/* Bones constraints! */
				bPoseChannel *pchan;
				for (pchan = ob->pose->chanbase.first; pchan; pchan = pchan->next) {
					do_version_constraints_radians_degrees_270_5(&pchan->constraints);
				}
			}
		}
	}

	if (!MAIN_VERSION_ATLEAST(main, 271, 0)) {
		if (!DNA_struct_elem_find(fd->filesdna, "Material", "int", "mode2")) {
			Material *ma;

			for (ma = main->mat.first; ma; ma = ma->id.next)
				ma->mode2 = MA_CASTSHADOW;
		}

		if (!DNA_struct_elem_find(fd->filesdna, "RenderData", "BakeData", "bake")) {
			Scene *sce;

			for (sce = main->scene.first; sce; sce = sce->id.next) {
				sce->r.bake.flag = R_BAKE_CLEAR;
				sce->r.bake.width = 512;
				sce->r.bake.height = 512;
				sce->r.bake.margin = 16;
				sce->r.bake.normal_space = R_BAKE_SPACE_TANGENT;
				sce->r.bake.normal_swizzle[0] = R_BAKE_POSX;
				sce->r.bake.normal_swizzle[1] = R_BAKE_POSY;
				sce->r.bake.normal_swizzle[2] = R_BAKE_POSZ;
				BLI_strncpy(sce->r.bake.filepath, U.renderdir, sizeof(sce->r.bake.filepath));

				sce->r.bake.im_format.planes = R_IMF_PLANES_RGBA;
				sce->r.bake.im_format.imtype = R_IMF_IMTYPE_PNG;
				sce->r.bake.im_format.depth = R_IMF_CHAN_DEPTH_8;
				sce->r.bake.im_format.quality = 90;
				sce->r.bake.im_format.compress = 15;
			}
		}

		if (!DNA_struct_elem_find(fd->filesdna, "FreestyleLineStyle", "float", "texstep")) {
			FreestyleLineStyle *linestyle;

			for (linestyle = main->linestyle.first; linestyle; linestyle = linestyle->id.next) {
				linestyle->flag |= LS_TEXTURE;
				linestyle->texstep = 1.0;
			}
		}

		{
			Scene *scene;
			for (scene = main->scene.first; scene; scene = scene->id.next) {
				int num_layers = BLI_listbase_count(&scene->r.layers);
				scene->r.actlay = min_ff(scene->r.actlay, num_layers - 1);
			}
		}
	}

	if (!MAIN_VERSION_ATLEAST(main, 271, 1)) {
		if (!DNA_struct_elem_find(fd->filesdna, "Material", "float", "line_col[4]")) {
			Material *mat;

			for (mat = main->mat.first; mat; mat = mat->id.next) {
				mat->line_col[0] = mat->line_col[1] = mat->line_col[2] = 0.0f;
				mat->line_col[3] = mat->alpha;
			}
		}

		if (!DNA_struct_elem_find(fd->filesdna, "RenderData", "int", "preview_start_resolution")) {
			Scene *scene;
			for (scene = main->scene.first; scene; scene = scene->id.next) {
				scene->r.preview_start_resolution = 64;
			}
		}
	}

	if (!MAIN_VERSION_ATLEAST(main, 271, 2)) {
		/* init up & track axis property of trackto actuators */
		Object *ob;

		for (ob = main->object.first; ob; ob = ob->id.next) {
			bActuator *act;
			for (act = ob->actuators.first; act; act = act->next) {
				if (act->type == ACT_EDIT_OBJECT) {
					bEditObjectActuator *eoact = act->data;
					eoact->trackflag = ob->trackflag;
					/* if trackflag is pointing +-Z axis then upflag should point Y axis.
					 * Rest of trackflag cases, upflag should be point z axis */
					if ((ob->trackflag == OB_POSZ) || (ob->trackflag == OB_NEGZ)) {
						eoact->upflag = 1;
					}
					else {
						eoact->upflag = 2;
					}
				}
			}
		}
	}

	if (!MAIN_VERSION_ATLEAST(main, 271, 3)) {
		Brush *br;

		for (br = main->brush.first; br; br = br->id.next) {
			br->fill_threshold = 0.2f;
		}

		if (!DNA_struct_elem_find(fd->filesdna, "BevelModifierData", "int", "mat")) {
			Object *ob;
			for (ob = main->object.first; ob; ob = ob->id.next) {
				ModifierData *md;

				for (md = ob->modifiers.first; md; md = md->next) {
					if (md->type == eModifierType_Bevel) {
						BevelModifierData *bmd = (BevelModifierData *)md;
						bmd->mat = -1;
					}
				}
			}
		}
	}

	if (!MAIN_VERSION_ATLEAST(main, 271, 6)) {
		Object *ob;
		for (ob = main->object.first; ob; ob = ob->id.next) {
			ModifierData *md;

			for (md = ob->modifiers.first; md; md = md->next) {
				if (md->type == eModifierType_ParticleSystem) {
					ParticleSystemModifierData *pmd = (ParticleSystemModifierData *)md;
					if (pmd->psys && pmd->psys->clmd) {
						pmd->psys->clmd->sim_parms->vel_damping = 1.0f;
					}
				}
			}
		}
	}

	if (!MAIN_VERSION_ATLEAST(main, 272, 0)) {
		if (!DNA_struct_elem_find(fd->filesdna, "RenderData", "int", "preview_start_resolution")) {
			Scene *scene;
			for (scene = main->scene.first; scene; scene = scene->id.next) {
				scene->r.preview_start_resolution = 64;
			}
		}
	}

	if (!MAIN_VERSION_ATLEAST(main, 272, 1)) {
		Brush *br;
		for (br = main->brush.first; br; br = br->id.next) {
			if ((br->ob_mode & OB_MODE_SCULPT) && ELEM(br->sculpt_tool, SCULPT_TOOL_GRAB, SCULPT_TOOL_SNAKE_HOOK))
				br->alpha = 1.0f;
		}
	}

	if (!MAIN_VERSION_ATLEAST(main, 272, 2)) {
		if (!DNA_struct_elem_find(fd->filesdna, "Image", "float", "gen_color")) {
			Image *image;
			for (image = main->image.first; image != NULL; image = image->id.next) {
				image->gen_color[3] = 1.0f;
			}
		}

		if (!DNA_struct_elem_find(fd->filesdna, "bStretchToConstraint", "float", "bulge_min")) {
			Object *ob;

			/* Update Transform constraint (again :|). */
			for (ob = main->object.first; ob; ob = ob->id.next) {
				do_version_constraints_stretch_to_limits(&ob->constraints);

				if (ob->pose) {
					/* Bones constraints! */
					bPoseChannel *pchan;
					for (pchan = ob->pose->chanbase.first; pchan; pchan = pchan->next) {
						do_version_constraints_stretch_to_limits(&pchan->constraints);
					}
				}
			}
		}
	}

	if (!MAIN_VERSION_ATLEAST(main, 273, 1)) {
#define	BRUSH_RAKE (1 << 7)
#define BRUSH_RANDOM_ROTATION (1 << 25)

		Brush *br;

		for (br = main->brush.first; br; br = br->id.next) {
			if (br->flag & BRUSH_RAKE) {
				br->mtex.brush_angle_mode |= MTEX_ANGLE_RAKE;
				br->mask_mtex.brush_angle_mode |= MTEX_ANGLE_RAKE;
			}
			else if (br->flag & BRUSH_RANDOM_ROTATION) {
				br->mtex.brush_angle_mode |= MTEX_ANGLE_RANDOM;
				br->mask_mtex.brush_angle_mode |= MTEX_ANGLE_RANDOM;
			}
			br->mtex.random_angle = 2.0 * M_PI;
			br->mask_mtex.random_angle = 2.0 * M_PI;
		}
	}

#undef BRUSH_RAKE
#undef BRUSH_RANDOM_ROTATION

	/* Customizable Safe Areas */
	if (!MAIN_VERSION_ATLEAST(main, 273, 2)) {
		if (!DNA_struct_elem_find(fd->filesdna, "Scene", "DisplaySafeAreas", "safe_areas")) {
			Scene *scene;

			for (scene = main->scene.first; scene; scene = scene->id.next) {
				copy_v2_fl2(scene->safe_areas.title, 3.5f / 100.0f, 3.5f / 100.0f);
				copy_v2_fl2(scene->safe_areas.action, 10.0f / 100.0f, 5.0f / 100.0f);
				copy_v2_fl2(scene->safe_areas.title_center, 17.5f / 100.0f, 5.0f / 100.0f);
				copy_v2_fl2(scene->safe_areas.action_center, 15.0f / 100.0f, 5.0f / 100.0f);
			}
		}
	}
	
	if (!MAIN_VERSION_ATLEAST(main, 273, 3)) {
		ParticleSettings *part;
		for (part = main->particle.first; part; part = part->id.next) {
			if (part->clumpcurve)
				part->child_flag |= PART_CHILD_USE_CLUMP_CURVE;
			if (part->roughcurve)
				part->child_flag |= PART_CHILD_USE_ROUGH_CURVE;
		}
	}

	if (!MAIN_VERSION_ATLEAST(main, 273, 6)) {
		if (!DNA_struct_elem_find(fd->filesdna, "ClothSimSettings", "float", "bending_damping")) {
			Object *ob;
			ModifierData *md;
			for (ob = main->object.first; ob; ob = ob->id.next) {
				for (md = ob->modifiers.first; md; md = md->next) {
					if (md->type == eModifierType_Cloth) {
						ClothModifierData *clmd = (ClothModifierData *)md;
						clmd->sim_parms->bending_damping = 0.5f;
					}
					else if (md->type == eModifierType_ParticleSystem) {
						ParticleSystemModifierData *pmd = (ParticleSystemModifierData *)md;
						if (pmd->psys->clmd) {
							pmd->psys->clmd->sim_parms->bending_damping = 0.5f;
						}
					}
				}
			}
		}

		if (!DNA_struct_elem_find(fd->filesdna, "ParticleSettings", "float", "clump_noise_size")) {
			ParticleSettings *part;
			for (part = main->particle.first; part; part = part->id.next) {
				part->clump_noise_size = 1.0f;
			}
		}

		if (!DNA_struct_elem_find(fd->filesdna, "ParticleSettings", "int", "kink_extra_steps")) {
			ParticleSettings *part;
			for (part = main->particle.first; part; part = part->id.next) {
				part->kink_extra_steps = 4;
			}
		}

		if (!DNA_struct_elem_find(fd->filesdna, "MTex", "float", "kinkampfac")) {
			ParticleSettings *part;
			for (part = main->particle.first; part; part = part->id.next) {
				int a;
				for (a = 0; a < MAX_MTEX; a++) {
					MTex *mtex = part->mtex[a];
					if (mtex) {
						mtex->kinkampfac = 1.0f;
					}
				}
			}
		}

		if (!DNA_struct_elem_find(fd->filesdna, "HookModifierData", "char", "flag")) {
			Object *ob;

			for (ob = main->object.first; ob; ob = ob->id.next) {
				ModifierData *md;
				for (md = ob->modifiers.first; md; md = md->next) {
					if (md->type == eModifierType_Hook) {
						HookModifierData *hmd = (HookModifierData *)md;
						hmd->falloff_type = eHook_Falloff_InvSquare;
					}
				}
			}
		}

		if (!DNA_struct_elem_find(fd->filesdna, "NodePlaneTrackDeformData", "char", "flag")) {
			FOREACH_NODETREE(main, ntree, id) {
				if (ntree->type == NTREE_COMPOSIT) {
					bNode *node;
					for (node = ntree->nodes.first; node; node = node->next) {
						if (ELEM(node->type, CMP_NODE_PLANETRACKDEFORM)) {
							NodePlaneTrackDeformData *data = node->storage;
							data->flag = 0;
							data->motion_blur_samples = 16;
							data->motion_blur_shutter = 0.5f;
						}
					}
				}
			}
			FOREACH_NODETREE_END
		}

		if (!DNA_struct_elem_find(fd->filesdna, "Camera", "GPUDOFSettings", "gpu_dof")) {
			Camera *ca;
			for (ca = main->camera.first; ca; ca = ca->id.next) {
				ca->gpu_dof.fstop = 128.0f;
				ca->gpu_dof.focal_length = 1.0f;
				ca->gpu_dof.focus_distance = 1.0f;
				ca->gpu_dof.sensor = 1.0f;
			}
		}
	}

	if (!MAIN_VERSION_ATLEAST(main, 273, 7)) {
		bScreen *scr;
		ScrArea *sa;
		SpaceLink *sl;
		ARegion *ar;

		for (scr = main->screen.first; scr; scr = scr->id.next) {
			/* Remove old deprecated region from filebrowsers */
			for (sa = scr->areabase.first; sa; sa = sa->next) {
				for (sl = sa->spacedata.first; sl; sl = sl->next) {
					if (sl->spacetype == SPACE_FILE) {
						for (ar = sl->regionbase.first; ar; ar = ar->next) {
							if (ar->regiontype == RGN_TYPE_CHANNELS) {
								break;
							}
						}

						if (ar) {
							/* Free old deprecated 'channel' region... */
							BKE_area_region_free(NULL, ar);
							BLI_freelinkN(&sl->regionbase, ar);
						}
					}
				}
			}
		}
	}

	if (!MAIN_VERSION_ATLEAST(main, 273, 8)) {
		Object *ob;
		for (ob = main->object.first; ob != NULL; ob = ob->id.next) {
			ModifierData *md;
			for (md = ob->modifiers.last; md != NULL; md = md->prev) {
				if (modifier_unique_name(&ob->modifiers, md)) {
					printf("Warning: Object '%s' had several modifiers with the "
					       "same name, renamed one of them to '%s'.\n",
					       ob->id.name + 2, md->name);
				}
			}
		}
	}

	if (!MAIN_VERSION_ATLEAST(main, 273, 9)) {
		bScreen *scr;
		ScrArea *sa;
		SpaceLink *sl;
		ARegion *ar;

		/* Make sure sequencer preview area limits zoom */
		for (scr = main->screen.first; scr; scr = scr->id.next) {
			for (sa = scr->areabase.first; sa; sa = sa->next) {
				for (sl = sa->spacedata.first; sl; sl = sl->next) {
					if (sl->spacetype == SPACE_SEQ) {
						for (ar = sl->regionbase.first; ar; ar = ar->next) {
							if (ar->regiontype == RGN_TYPE_PREVIEW) {
								ar->v2d.keepzoom |= V2D_LIMITZOOM;
								ar->v2d.minzoom = 0.001f;
								ar->v2d.maxzoom = 1000.0f;
								break;
							}
						}
					}
				}
			}
		}
	}

	if (!MAIN_VERSION_ATLEAST(main, 274, 1)) {
		/* particle systems need to be forced to redistribute for jitter mode fix */
		{
			Object *ob;
			ParticleSystem *psys;
			for (ob = main->object.first; ob; ob = ob->id.next) {
				for (psys = ob->particlesystem.first; psys; psys = psys->next) {
					if ((psys->pointcache->flag & PTCACHE_BAKED) == 0) {
						psys->recalc |= PSYS_RECALC_RESET;
					}
				}
			}
		}

		/* hysteresis setted to 10% but not actived */
		if (!DNA_struct_elem_find(fd->filesdna, "LodLevel", "int", "obhysteresis")) {
			Object *ob;
			for (ob = main->object.first; ob; ob = ob->id.next) {
				LodLevel *level;
				for (level = ob->lodlevels.first; level; level = level->next) {
					level->obhysteresis = 10;
				}
			}
		}

		if (!DNA_struct_elem_find(fd->filesdna, "GameData", "int", "scehysteresis")) {
			Scene *scene;
			for (scene = main->scene.first; scene; scene = scene->id.next) {
				scene->gm.scehysteresis = 10;
			}
		}
	}

	if (!MAIN_VERSION_ATLEAST(main, 274, 2)) {
		FOREACH_NODETREE(main, ntree, id) {
			bNode *node;
			bNodeSocket *sock;

			for (node = ntree->nodes.first; node; node = node->next) {
				if (node->type == SH_NODE_MATERIAL) {
					for (sock = node->inputs.first; sock; sock = sock->next) {
						if (STREQ(sock->name, "Refl")) {
							BLI_strncpy(sock->name, "DiffuseIntensity", sizeof(sock->name));
						}
					}
				}
				else if (node->type == SH_NODE_MATERIAL_EXT) {
					for (sock = node->outputs.first; sock; sock = sock->next) {
						if (STREQ(sock->name, "Refl")) {
							BLI_strncpy(sock->name, "DiffuseIntensity", sizeof(sock->name));
						}
						else if (STREQ(sock->name, "Ray Mirror")) {
							BLI_strncpy(sock->name, "Reflectivity", sizeof(sock->name));
						}
					}
				}
			}
		} FOREACH_NODETREE_END
	}

	if (!MAIN_VERSION_ATLEAST(main, 274, 4)) {
		SceneRenderView *srv;
		wmWindowManager *wm;
		bScreen *screen;
		wmWindow *win;
		Scene *scene;
		Camera *cam;
		Image *ima;

		for (scene = main->scene.first; scene; scene = scene->id.next) {
			Sequence *seq;

			BKE_scene_add_render_view(scene, STEREO_LEFT_NAME);
			srv = scene->r.views.first;
			BLI_strncpy(srv->suffix, STEREO_LEFT_SUFFIX, sizeof(srv->suffix));

			BKE_scene_add_render_view(scene, STEREO_RIGHT_NAME);
			srv = scene->r.views.last;
			BLI_strncpy(srv->suffix, STEREO_RIGHT_SUFFIX, sizeof(srv->suffix));

			SEQ_BEGIN (scene->ed, seq)
			{
				seq->stereo3d_format = MEM_callocN(sizeof(Stereo3dFormat), "Stereo Display 3d Format");

#define SEQ_USE_PROXY_CUSTOM_DIR (1 << 19)
#define SEQ_USE_PROXY_CUSTOM_FILE (1 << 21)
				if (seq->strip && seq->strip->proxy && !seq->strip->proxy->storage) {
					if (seq->flag & SEQ_USE_PROXY_CUSTOM_DIR)
						seq->strip->proxy->storage = SEQ_STORAGE_PROXY_CUSTOM_DIR;
					if (seq->flag & SEQ_USE_PROXY_CUSTOM_FILE)
						seq->strip->proxy->storage = SEQ_STORAGE_PROXY_CUSTOM_FILE;
				}
#undef SEQ_USE_PROXY_CUSTOM_DIR
#undef SEQ_USE_PROXY_CUSTOM_FILE

			}
			SEQ_END
		}

		for (screen = main->screen.first; screen; screen = screen->id.next) {
			ScrArea *sa;
			for (sa = screen->areabase.first; sa; sa = sa->next) {
				SpaceLink *sl;

				for (sl = sa->spacedata.first; sl; sl = sl->next) {
					switch (sl->spacetype) {
						case SPACE_VIEW3D:
						{
							View3D *v3d = (View3D *)sl;
							v3d->stereo3d_camera = STEREO_3D_ID;
							v3d->stereo3d_flag |= V3D_S3D_DISPPLANE;
							v3d->stereo3d_convergence_alpha = 0.15f;
							v3d->stereo3d_volume_alpha = 0.05f;
							break;
						}
						case SPACE_IMAGE:
						{
							SpaceImage *sima = (SpaceImage *) sl;
							sima->iuser.flag |= IMA_SHOW_STEREO;
							break;
						}
					}
				}
			}
		}

		for (cam = main->camera.first; cam; cam = cam->id.next) {
			cam->stereo.interocular_distance = 0.065f;
			cam->stereo.convergence_distance = 30.0f * 0.065f;
		}

		for (ima = main->image.first; ima; ima = ima->id.next) {
			ima->stereo3d_format = MEM_callocN(sizeof(Stereo3dFormat), "Image Stereo 3d Format");

			if (ima->packedfile) {
				ImagePackedFile *imapf = MEM_mallocN(sizeof(ImagePackedFile), "Image Packed File");
				BLI_addtail(&ima->packedfiles, imapf);

				imapf->packedfile = ima->packedfile;
				BLI_strncpy(imapf->filepath, ima->name, FILE_MAX);
				ima->packedfile = NULL;
			}
		}

		for (wm = main->wm.first; wm; wm = wm->id.next) {
			for (win = wm->windows.first; win; win = win->next) {
				win->stereo3d_format = MEM_callocN(sizeof(Stereo3dFormat), "Stereo Display 3d Format");
			}
		}
	}

	if (!MAIN_VERSION_ATLEAST(main, 274, 6)) {
		bScreen *screen;

		if (!DNA_struct_elem_find(fd->filesdna, "FileSelectParams", "int", "thumbnail_size")) {
			for (screen = main->screen.first; screen; screen = screen->id.next) {
				ScrArea *sa;

				for (sa = screen->areabase.first; sa; sa = sa->next) {
					SpaceLink *sl;

					for (sl = sa->spacedata.first; sl; sl = sl->next) {
						if (sl->spacetype == SPACE_FILE) {
							SpaceFile *sfile = (SpaceFile *)sl;

							if (sfile->params) {
								sfile->params->thumbnail_size = 128;
							}
						}
					}
				}
			}
		}

		if (!DNA_struct_elem_find(fd->filesdna, "RenderData", "short", "simplify_subsurf_render")) {
			Scene *scene;
			for (scene = main->scene.first; scene != NULL; scene = scene->id.next) {
				scene->r.simplify_subsurf_render = scene->r.simplify_subsurf;
				scene->r.simplify_particles_render = scene->r.simplify_particles;
			}
		}

		if (!DNA_struct_elem_find(fd->filesdna, "DecimateModifierData", "float", "defgrp_factor")) {
			Object *ob;

			for (ob = main->object.first; ob; ob = ob->id.next) {
				ModifierData *md;
				for (md = ob->modifiers.first; md; md = md->next) {
					if (md->type == eModifierType_Decimate) {
						DecimateModifierData *dmd = (DecimateModifierData *)md;
						dmd->defgrp_factor = 1.0f;
					}
				}
			}
		}
	}

	if (!MAIN_VERSION_ATLEAST(main, 275, 3)) {
		Brush *br;
#define BRUSH_TORUS (1 << 1)
		for (br = main->brush.first; br; br = br->id.next) {
			br->flag &= ~BRUSH_TORUS;
		}
#undef BRUSH_TORUS
	}

	if (!MAIN_VERSION_ATLEAST(main, 276, 2)) {
		if (!DNA_struct_elem_find(fd->filesdna, "bPoseChannel", "float", "custom_scale")) {
			Object *ob;

			for (ob = main->object.first; ob; ob = ob->id.next) {
				if (ob->pose) {
					bPoseChannel *pchan;
					for (pchan = ob->pose->chanbase.first; pchan; pchan = pchan->next) {
						pchan->custom_scale = 1.0f;
					}
				}
			}
		}

		{
			bScreen *screen;
#define RV3D_VIEW_PERSPORTHO	 7
			for (screen = main->screen.first; screen; screen = screen->id.next) {
				ScrArea *sa;
				for (sa = screen->areabase.first; sa; sa = sa->next) {
					SpaceLink *sl;
					for (sl = sa->spacedata.first; sl; sl = sl->next) {
						if (sl->spacetype == SPACE_VIEW3D) {
							ARegion *ar;
							ListBase *lb = (sl == sa->spacedata.first) ? &sa->regionbase : &sl->regionbase;
							for (ar = lb->first; ar; ar = ar->next) {
								if (ar->regiontype == RGN_TYPE_WINDOW) {
									if (ar->regiondata) {
										RegionView3D *rv3d = ar->regiondata;
										if (rv3d->view == RV3D_VIEW_PERSPORTHO) {
											rv3d->view = RV3D_VIEW_USER;
										}
									}
								}
							}
							break;
						}
					}
				}
			}
#undef RV3D_VIEW_PERSPORTHO
		}

		{
			Lamp *lamp;
#define LA_YF_PHOTON	5
			for (lamp = main->lamp.first; lamp; lamp = lamp->id.next) {
				if (lamp->type == LA_YF_PHOTON) {
					lamp->type = LA_LOCAL;
				}
			}
#undef LA_YF_PHOTON
		}

		{
			Object *ob;
			for (ob = main->object.first; ob; ob = ob->id.next) {
				if (ob->body_type == OB_BODY_TYPE_CHARACTER && (ob->gameflag & OB_BOUNDS) && ob->collision_boundtype == OB_BOUND_TRIANGLE_MESH) {
					ob->boundtype = ob->collision_boundtype = OB_BOUND_BOX;
				}
			}
		}

	}

<<<<<<< HEAD

	{
		Scene *scene;
		for (scene = main->scene.first; scene; scene = scene->id.next) {
			ToolSettings *ts = scene->toolsettings;
			
			if (ts->gp_sculpt.brush[0].size == 0) {
				GP_BrushEdit_Settings *gset = &ts->gp_sculpt;
				GP_EditBrush_Data *brush;
				
				brush = &gset->brush[GP_EDITBRUSH_TYPE_SMOOTH];
				brush->size = 25;
				brush->strength = 0.3f;
				brush->flag = GP_EDITBRUSH_FLAG_USE_FALLOFF | GP_EDITBRUSH_FLAG_SMOOTH_PRESSURE;
				
				brush = &gset->brush[GP_EDITBRUSH_TYPE_THICKNESS];
				brush->size = 25;
				brush->strength = 0.5f;
				brush->flag = GP_EDITBRUSH_FLAG_USE_FALLOFF;
				
				brush = &gset->brush[GP_EDITBRUSH_TYPE_GRAB];
				brush->size = 50;
				brush->strength = 0.3f;
				brush->flag = GP_EDITBRUSH_FLAG_USE_FALLOFF;
				
				brush = &gset->brush[GP_EDITBRUSH_TYPE_PUSH];
				brush->size = 25;
				brush->strength = 0.3f;
				brush->flag = GP_EDITBRUSH_FLAG_USE_FALLOFF;
				
				brush = &gset->brush[GP_EDITBRUSH_TYPE_TWIST];
				brush->size = 50;
				brush->strength = 0.3f; // XXX?
				brush->flag = GP_EDITBRUSH_FLAG_USE_FALLOFF;
				
				brush = &gset->brush[GP_EDITBRUSH_TYPE_PINCH];
				brush->size = 50;
				brush->strength = 0.5f; // XXX?
				brush->flag = GP_EDITBRUSH_FLAG_USE_FALLOFF;
				
				brush = &gset->brush[GP_EDITBRUSH_TYPE_RANDOMISE];
				brush->size = 25;
				brush->strength = 0.5f;
				brush->flag = GP_EDITBRUSH_FLAG_USE_FALLOFF;
				
				brush = &gset->brush[GP_EDITBRUSH_TYPE_CLONE];
				brush->size = 50;
				brush->strength = 1.0f;
			}
		}
	}
=======
	{
		if (!DNA_struct_elem_find(fd->filesdna, "RenderData", "CurveMapping", "mblur_shutter_curve")) {
			Scene *scene;
			for (scene = main->scene.first; scene != NULL; scene = scene->id.next) {
				CurveMapping *curve_mapping = &scene->r.mblur_shutter_curve;
				curvemapping_set_defaults(curve_mapping, 1, 0.0f, 0.0f, 1.0f, 1.0f);
				curvemapping_initialize(curve_mapping);
				curvemap_reset(curve_mapping->cm,
				               &curve_mapping->clipr,
				               CURVE_PRESET_MAX,
				               CURVEMAP_SLOPE_POS_NEG);
			}
		}
	}


>>>>>>> c4188c2b
}<|MERGE_RESOLUTION|>--- conflicted
+++ resolved
@@ -920,7 +920,20 @@
 
 	}
 
-<<<<<<< HEAD
+	{
+		if (!DNA_struct_elem_find(fd->filesdna, "RenderData", "CurveMapping", "mblur_shutter_curve")) {
+			Scene *scene;
+			for (scene = main->scene.first; scene != NULL; scene = scene->id.next) {
+				CurveMapping *curve_mapping = &scene->r.mblur_shutter_curve;
+				curvemapping_set_defaults(curve_mapping, 1, 0.0f, 0.0f, 1.0f, 1.0f);
+				curvemapping_initialize(curve_mapping);
+				curvemap_reset(curve_mapping->cm,
+				               &curve_mapping->clipr,
+				               CURVE_PRESET_MAX,
+				               CURVEMAP_SLOPE_POS_NEG);
+			}
+		}
+	}
 
 	{
 		Scene *scene;
@@ -972,22 +985,4 @@
 			}
 		}
 	}
-=======
-	{
-		if (!DNA_struct_elem_find(fd->filesdna, "RenderData", "CurveMapping", "mblur_shutter_curve")) {
-			Scene *scene;
-			for (scene = main->scene.first; scene != NULL; scene = scene->id.next) {
-				CurveMapping *curve_mapping = &scene->r.mblur_shutter_curve;
-				curvemapping_set_defaults(curve_mapping, 1, 0.0f, 0.0f, 1.0f, 1.0f);
-				curvemapping_initialize(curve_mapping);
-				curvemap_reset(curve_mapping->cm,
-				               &curve_mapping->clipr,
-				               CURVE_PRESET_MAX,
-				               CURVEMAP_SLOPE_POS_NEG);
-			}
-		}
-	}
-
-
->>>>>>> c4188c2b
 }