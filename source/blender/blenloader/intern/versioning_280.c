/*
 * ***** BEGIN GPL LICENSE BLOCK *****
 *
 * This program is free software; you can redistribute it and/or
 * modify it under the terms of the GNU General Public License
 * as published by the Free Software Foundation; either version 2
 * of the License, or (at your option) any later version.
 *
 * This program is distributed in the hope that it will be useful,
 * but WITHOUT ANY WARRANTY; without even the implied warranty of
 * MERCHANTABILITY or FITNESS FOR A PARTICULAR PURPOSE.  See the
 * GNU General Public License for more details.
 *
 * You should have received a copy of the GNU General Public License
 * along with this program; if not, write to the Free Software Foundation,
 * Inc., 51 Franklin Street, Fifth Floor, Boston, MA 02110-1301, USA.
 *
 * Contributor(s): Dalai Felinto
 *
 * ***** END GPL LICENSE BLOCK *****
 *
 */

/** \file blender/blenloader/intern/versioning_280.c
 *  \ingroup blenloader
 */

/* allow readfile to use deprecated functionality */
#define DNA_DEPRECATED_ALLOW

#include <string.h>
#include <float.h>

#include "BLI_listbase.h"
#include "BLI_math.h"
#include "BLI_mempool.h"
#include "BLI_string.h"
#include "BLI_string_utf8.h"
#include "BLI_utildefines.h"

#include "DNA_object_types.h"
#include "DNA_camera_types.h"
#include "DNA_cloth_types.h"
#include "DNA_collection_types.h"
#include "DNA_constraint_types.h"
#include "DNA_gpu_types.h"
#include "DNA_lamp_types.h"
#include "DNA_layer_types.h"
#include "DNA_lightprobe_types.h"
#include "DNA_material_types.h"
#include "DNA_mesh_types.h"
#include "DNA_modifier_types.h"
#include "DNA_particle_types.h"
#include "DNA_rigidbody_types.h"
#include "DNA_scene_types.h"
#include "DNA_screen_types.h"
#include "DNA_view3d_types.h"
#include "DNA_genfile.h"
#include "DNA_gpencil_types.h"
#include "DNA_workspace_types.h"
#include "DNA_key_types.h"
#include "DNA_curve_types.h"
#include "DNA_armature_types.h"

#include "BKE_action.h"
#include "BKE_cloth.h"
#include "BKE_collection.h"
#include "BKE_constraint.h"
#include "BKE_colortools.h"
#include "BKE_customdata.h"
#include "BKE_freestyle.h"
#include "BKE_gpencil.h"
#include "BKE_idprop.h"
#include "BKE_image.h"
#include "BKE_key.h"
#include "BKE_library.h"
#include "BKE_layer.h"
#include "BKE_main.h"
#include "BKE_material.h"
#include "BKE_mesh.h"
#include "BKE_node.h"
#include "BKE_object.h"
#include "BKE_paint.h"
#include "BKE_pointcache.h"
#include "BKE_report.h"
#include "BKE_rigidbody.h"
#include "BKE_scene.h"
#include "BKE_screen.h"
#include "BKE_sequencer.h"
#include "BKE_studiolight.h"
#include "BKE_unit.h"
#include "BKE_workspace.h"

/* Only for IMB_BlendMode */
#include "IMB_imbuf.h"

#include "DEG_depsgraph.h"

#include "BLT_translation.h"

#include "BLO_readfile.h"
#include "readfile.h"

#include "MEM_guardedalloc.h"

static bScreen *screen_parent_find(const bScreen *screen)
{
	/* can avoid lookup if screen state isn't maximized/full (parent and child store the same state) */
	if (ELEM(screen->state, SCREENMAXIMIZED, SCREENFULL)) {
		for (const ScrArea *sa = screen->areabase.first; sa; sa = sa->next) {
			if (sa->full && sa->full != screen) {
				BLI_assert(sa->full->state == screen->state);
				return sa->full;
			}
		}
	}

	return NULL;
}

static void do_version_workspaces_create_from_screens(Main *bmain)
{
	for (bScreen *screen = bmain->screen.first; screen; screen = screen->id.next) {
		const bScreen *screen_parent = screen_parent_find(screen);
		WorkSpace *workspace;
		if (screen->temp) {
			continue;
		}

		if (screen_parent) {
			/* fullscreen with "Back to Previous" option, don't create
			 * a new workspace, add layout workspace containing parent */
			workspace = BLI_findstring(
			        &bmain->workspaces, screen_parent->id.name + 2, offsetof(ID, name) + 2);
		}
		else {
			workspace = BKE_workspace_add(bmain, screen->id.name + 2);
		}
		if (workspace == NULL) {
			continue;  /* Not much we can do.. */
		}
		BKE_workspace_layout_add(bmain, workspace, screen, screen->id.name + 2);
	}
}

static void do_version_area_change_space_to_space_action(ScrArea *area, const Scene *scene)
{
	SpaceType *stype = BKE_spacetype_from_id(SPACE_ACTION);
	SpaceAction *saction = (SpaceAction *)stype->new(area, scene);
	ARegion *region_channels;

	/* Properly free current regions */
	for (ARegion *region = area->regionbase.first; region; region = region->next) {
		BKE_area_region_free(area->type, region);
	}
	BLI_freelistN(&area->regionbase);

	area->type = stype;
	area->spacetype = stype->spaceid;

	BLI_addhead(&area->spacedata, saction);
	area->regionbase = saction->regionbase;
	BLI_listbase_clear(&saction->regionbase);

	/* Different defaults for timeline */
	region_channels = BKE_area_find_region_type(area, RGN_TYPE_CHANNELS);
	region_channels->flag |= RGN_FLAG_HIDDEN;

	saction->mode = SACTCONT_TIMELINE;
	saction->ads.flag |= ADS_FLAG_SUMMARY_COLLAPSED;
	saction->ads.filterflag |= ADS_FILTER_SUMMARY;
}

/**
 * \brief After lib-link versioning for new workspace design.
 *
 * - Adds a workspace for (almost) each screen of the old file
 *   and adds the needed workspace-layout to wrap the screen.
 * - Active screen isn't stored directly in window anymore, but in the active workspace.
 * - Active scene isn't stored in screen anymore, but in window.
 * - Create workspace instance hook for each window.
 *
 * \note Some of the created workspaces might be deleted again in case of reading the default startup.blend.
 */
static void do_version_workspaces_after_lib_link(Main *bmain)
{
	BLI_assert(BLI_listbase_is_empty(&bmain->workspaces));

	do_version_workspaces_create_from_screens(bmain);

	for (wmWindowManager *wm = bmain->wm.first; wm; wm = wm->id.next) {
		for (wmWindow *win = wm->windows.first; win; win = win->next) {
			bScreen *screen_parent = screen_parent_find(win->screen);
			bScreen *screen = screen_parent ? screen_parent : win->screen;

			if (screen->temp) {
				/* We do not generate a new workspace for those screens... still need to set some data in win. */
				win->workspace_hook = BKE_workspace_instance_hook_create(bmain);
				win->scene = screen->scene;
				/* Deprecated from now on! */
				win->screen = NULL;
				continue;
			}

			WorkSpace *workspace = BLI_findstring(&bmain->workspaces, screen->id.name + 2, offsetof(ID, name) + 2);
			BLI_assert(workspace != NULL);
			ListBase *layouts = BKE_workspace_layouts_get(workspace);

			win->workspace_hook = BKE_workspace_instance_hook_create(bmain);

			BKE_workspace_active_set(win->workspace_hook, workspace);
			BKE_workspace_active_layout_set(win->workspace_hook, layouts->first);

			/* Move scene and view layer to window. */
			Scene *scene = screen->scene;
			ViewLayer *layer = BLI_findlink(&scene->view_layers, scene->r.actlay);
			if (!layer) {
				layer = BKE_view_layer_default_view(scene);
			}

			win->scene = scene;
			STRNCPY(win->view_layer_name, layer->name);

			/* Deprecated from now on! */
			win->screen = NULL;
		}
	}

	for (bScreen *screen = bmain->screen.first; screen; screen = screen->id.next) {
		/* Deprecated from now on! */
		BLI_freelistN(&screen->scene->transform_spaces);
		screen->scene = NULL;
	}
}

#ifdef USE_COLLECTION_COMPAT_28
enum {
	COLLECTION_DEPRECATED_VISIBLE    = (1 << 0),
	COLLECTION_DEPRECATED_VIEWPORT   = (1 << 0),
	COLLECTION_DEPRECATED_SELECTABLE = (1 << 1),
	COLLECTION_DEPRECATED_DISABLED   = (1 << 2),
	COLLECTION_DEPRECATED_RENDER     = (1 << 3),
};

static void do_version_view_layer_visibility(ViewLayer *view_layer)
{
	/* Convert from deprecated VISIBLE flag to DISABLED */
	LayerCollection *lc;
	for (lc = view_layer->layer_collections.first;
	     lc;
	     lc = lc->next)
	{
		if (lc->flag & COLLECTION_DEPRECATED_DISABLED) {
			lc->flag &= ~COLLECTION_DEPRECATED_DISABLED;
		}

		if ((lc->flag & COLLECTION_DEPRECATED_VISIBLE) == 0) {
			lc->flag |= COLLECTION_DEPRECATED_DISABLED;
		}

		lc->flag |= COLLECTION_DEPRECATED_VIEWPORT | COLLECTION_DEPRECATED_RENDER;
	}
}

static void do_version_layer_collection_pre(
        ViewLayer *view_layer,
        ListBase *lb,
        GSet *enabled_set,
        GSet *selectable_set)
{
	/* Convert from deprecated DISABLED to new layer collection and collection flags */
	for (LayerCollection *lc = lb->first; lc; lc = lc->next) {
		if (lc->scene_collection) {
			if (!(lc->flag & COLLECTION_DEPRECATED_DISABLED)) {
				BLI_gset_insert(enabled_set, lc->scene_collection);
			}
			if (lc->flag & COLLECTION_DEPRECATED_SELECTABLE) {
				BLI_gset_insert(selectable_set, lc->scene_collection);
			}
		}

		do_version_layer_collection_pre(view_layer, &lc->layer_collections, enabled_set, selectable_set);
	}
}

static void do_version_layer_collection_post(
        ViewLayer *view_layer,
        ListBase *lb,
        GSet *enabled_set,
        GSet *selectable_set,
        GHash *collection_map)
{
	/* Apply layer collection exclude flags. */
	for (LayerCollection *lc = lb->first; lc; lc = lc->next) {
		if (!(lc->collection->flag & COLLECTION_IS_MASTER)) {
			SceneCollection *sc = BLI_ghash_lookup(collection_map, lc->collection);
			const bool enabled = (sc && BLI_gset_haskey(enabled_set, sc));
			const bool selectable = (sc && BLI_gset_haskey(selectable_set, sc));

			if (!enabled) {
				lc->flag |= LAYER_COLLECTION_EXCLUDE;
			}
			if (enabled && !selectable) {
				lc->collection->flag |= COLLECTION_RESTRICT_SELECT;
			}
		}

		do_version_layer_collection_post(
		        view_layer, &lc->layer_collections, enabled_set, selectable_set, collection_map);
	}
}

static void do_version_scene_collection_convert(
        Main *bmain,
        ID *id,
        SceneCollection *sc,
        Collection *collection,
        GHash *collection_map)
{
	if (collection_map) {
		BLI_ghash_insert(collection_map, collection, sc);
	}

	for (SceneCollection *nsc = sc->scene_collections.first; nsc;) {
		SceneCollection *nsc_next = nsc->next;
		Collection *ncollection = BKE_collection_add(bmain, collection, nsc->name);
		ncollection->id.lib = id->lib;
		do_version_scene_collection_convert(bmain, id, nsc, ncollection, collection_map);
		nsc = nsc_next;
	}

	for (LinkData *link = sc->objects.first; link; link = link->next) {
		Object *ob = link->data;
		if (ob) {
			BKE_collection_object_add(bmain, collection, ob);
			id_us_min(&ob->id);
		}
	}

	BLI_freelistN(&sc->objects);
	MEM_freeN(sc);
}

static void do_version_group_collection_to_collection(Main *bmain, Collection *group)
{
	/* Convert old 2.8 group collections to new unified collections. */
	if (group->collection) {
		do_version_scene_collection_convert(bmain, &group->id, group->collection, group, NULL);
	}

	group->collection = NULL;
	group->view_layer = NULL;
	id_fake_user_set(&group->id);
}

static void do_version_scene_collection_to_collection(Main *bmain, Scene *scene)
{
	/* Convert old 2.8 scene collections to new unified collections. */

	/* Temporarily clear view layers so we don't do any layer collection syncing
	 * and destroy old flags that we want to restore. */
	ListBase view_layers = scene->view_layers;
	BLI_listbase_clear(&scene->view_layers);

	if (!scene->master_collection) {
		scene->master_collection = BKE_collection_master_add();
	}

	/* Convert scene collections. */
	GHash *collection_map = BLI_ghash_new(BLI_ghashutil_ptrhash, BLI_ghashutil_ptrcmp, __func__);
	if (scene->collection) {
		do_version_scene_collection_convert(bmain, &scene->id, scene->collection, scene->master_collection, collection_map);
		scene->collection = NULL;
	}

	scene->view_layers = view_layers;

	/* Convert layer collections. */
	ViewLayer *view_layer;
	for (view_layer = scene->view_layers.first; view_layer; view_layer = view_layer->next) {
		GSet *enabled_set = BLI_gset_new(BLI_ghashutil_ptrhash, BLI_ghashutil_ptrcmp, __func__);
		GSet *selectable_set = BLI_gset_new(BLI_ghashutil_ptrhash, BLI_ghashutil_ptrcmp, __func__);

		do_version_layer_collection_pre(
		        view_layer, &view_layer->layer_collections, enabled_set, selectable_set);

		BKE_layer_collection_sync(scene, view_layer);

		do_version_layer_collection_post(
		        view_layer, &view_layer->layer_collections, enabled_set, selectable_set, collection_map);

		BLI_gset_free(enabled_set, NULL);
		BLI_gset_free(selectable_set, NULL);

		BKE_layer_collection_sync(scene, view_layer);
	}

	BLI_ghash_free(collection_map, NULL, NULL);
}
#endif


static void do_version_layers_to_collections(Main *bmain, Scene *scene)
{
	/* Since we don't have access to FileData we check the (always valid) first
	 * render layer instead. */
	if (!scene->master_collection) {
		scene->master_collection = BKE_collection_master_add();
	}

	if (scene->view_layers.first) {
		return;
	}

	/* Create collections from layers. */
	Collection *collection_master = BKE_collection_master(scene);
	Collection *collections[20] = {NULL};

	for (int layer = 0; layer < 20; layer++) {
		for (Base *base = scene->base.first; base; base = base->next) {
			if (base->lay & (1 << layer)) {
				/* Create collections when needed only. */
				if (collections[layer] == NULL) {
					char name[MAX_NAME];

					BLI_snprintf(name,
					             sizeof(collection_master->id.name),
					             DATA_("Collection %d"),
					             layer + 1);

					Collection *collection = BKE_collection_add(bmain, collection_master, name);
					collection->id.lib = scene->id.lib;
					collections[layer] = collection;

					if (!(scene->lay & (1 << layer))) {
						collection->flag |= COLLECTION_RESTRICT_VIEW | COLLECTION_RESTRICT_RENDER;
					}
				}

				/* Note usually this would do slow collection syncing for view layers,
				 * but since no view layers exists yet at this point it's fast. */
				BKE_collection_object_add(
				        bmain,
				        collections[layer], base->object);
			}

			if (base->flag & SELECT) {
				base->object->flag |= SELECT;
			}
			else {
				base->object->flag &= ~SELECT;
			}
		}
	}

	/* Handle legacy render layers. */
	bool have_override = false;
	const bool need_default_renderlayer = scene->r.layers.first == NULL;

	for (SceneRenderLayer *srl = scene->r.layers.first; srl; srl = srl->next) {
		ViewLayer *view_layer = BKE_view_layer_add(scene, srl->name);

		if (srl->layflag & SCE_LAY_DISABLE) {
			view_layer->flag &= ~VIEW_LAYER_RENDER;
		}

		if ((srl->layflag & SCE_LAY_FRS) == 0) {
			view_layer->flag &= ~VIEW_LAYER_FREESTYLE;
		}

		view_layer->layflag = srl->layflag;
		view_layer->passflag = srl->passflag;
		view_layer->pass_alpha_threshold = srl->pass_alpha_threshold;
		view_layer->samples = srl->samples;
		view_layer->mat_override = srl->mat_override;

		BKE_freestyle_config_free(&view_layer->freestyle_config, true);
		view_layer->freestyle_config = srl->freestyleConfig;
		view_layer->id_properties = srl->prop;

		/* Set exclusion and overrides. */
		for (int layer = 0; layer < 20; layer++) {
			Collection *collection = collections[layer];
			if (collection) {
				LayerCollection *lc = BKE_layer_collection_first_from_scene_collection(view_layer, collection);

				if (srl->lay_exclude & (1 << layer)) {
					/* Disable excluded layer. */
					have_override = true;
					lc->flag |= LAYER_COLLECTION_EXCLUDE;
					for (LayerCollection *nlc = lc->layer_collections.first; nlc; nlc = nlc->next) {
						nlc->flag |= LAYER_COLLECTION_EXCLUDE;
					}
				}
				else {
					if (srl->lay_zmask & (1 << layer)) {
						have_override = true;
						lc->flag |= LAYER_COLLECTION_HOLDOUT;
					}

					if ((srl->lay & (1 << layer)) == 0) {
						have_override = true;
						lc->flag |= LAYER_COLLECTION_INDIRECT_ONLY;
					}
				}
			}
		}

		/* for convenience set the same active object in all the layers */
		if (scene->basact) {
			view_layer->basact = BKE_view_layer_base_find(view_layer, scene->basact->object);
		}

		for (Base *base = view_layer->object_bases.first; base; base = base->next) {
			if ((base->flag & BASE_SELECTABLE) && (base->object->flag & SELECT)) {
				base->flag |= BASE_SELECTED;
			}
		}
	}

	BLI_freelistN(&scene->r.layers);

	/* If render layers included overrides, or there are no render layers,
	 * we also create a vanilla viewport layer. */
	if (have_override || need_default_renderlayer) {
		ViewLayer *view_layer = BKE_view_layer_add(scene, "Viewport");

		/* Make it first in the list. */
		BLI_remlink(&scene->view_layers, view_layer);
		BLI_addhead(&scene->view_layers, view_layer);

		/* If we ported all the original render layers, we don't need to make the viewport layer renderable. */
		if (!BLI_listbase_is_single(&scene->view_layers)) {
			view_layer->flag &= ~VIEW_LAYER_RENDER;
		}

		/* convert active base */
		if (scene->basact) {
			view_layer->basact = BKE_view_layer_base_find(view_layer, scene->basact->object);
		}

		/* convert selected bases */
		for (Base *base = view_layer->object_bases.first; base; base = base->next) {
			if ((base->flag & BASE_SELECTABLE) && (base->object->flag & SELECT)) {
				base->flag |= BASE_SELECTED;
			}

			/* keep lay around for forward compatibility (open those files in 2.79) */
			base->lay = base->object->lay;
		}
	}

	/* remove bases once and for all */
	for (Base *base = scene->base.first; base; base = base->next) {
		id_us_min(&base->object->id);
	}

	BLI_freelistN(&scene->base);
	scene->basact = NULL;
}

static void do_version_collection_propagate_lib_to_children(Collection *collection)
{
	if (collection->id.lib != NULL) {
		for (CollectionChild *collection_child = collection->children.first;
		     collection_child != NULL;
		     collection_child = collection_child->next)
		{
			if (collection_child->collection->id.lib == NULL) {
				collection_child->collection->id.lib = collection->id.lib;
			}
			do_version_collection_propagate_lib_to_children(collection_child->collection);
		}
	}
}

void do_versions_after_linking_280(Main *bmain)
{
	bool use_collection_compat_28 = true;

	if (!MAIN_VERSION_ATLEAST(bmain, 280, 0)) {
		use_collection_compat_28 = false;

		/* Convert group layer visibility flags to hidden nested collection. */
		for (Collection *collection = bmain->collection.first; collection; collection = collection->id.next) {
			/* Add fake user for all existing groups. */
			id_fake_user_set(&collection->id);

			if (collection->flag & (COLLECTION_RESTRICT_VIEW | COLLECTION_RESTRICT_RENDER)) {
				continue;
			}

			Collection *hidden_collection_array[20] = {NULL};
			for (CollectionObject *cob = collection->gobject.first, *cob_next = NULL; cob; cob = cob_next) {
				cob_next = cob->next;
				Object *ob = cob->ob;

				if (!(ob->lay & collection->layer)) {
					/* Find or create hidden collection matching object's first layer. */
					Collection **collection_hidden = NULL;
					int coll_idx = 0;
					for (; coll_idx < 20; coll_idx++) {
						if (ob->lay & (1 << coll_idx)) {
							collection_hidden = &hidden_collection_array[coll_idx];
							break;
						}
					}
					BLI_assert(collection_hidden != NULL);

					if (*collection_hidden == NULL) {
						char name[MAX_ID_NAME];
						BLI_snprintf(name, sizeof(name), DATA_("Hidden %d"), coll_idx + 1);
						*collection_hidden = BKE_collection_add(bmain, collection, name);
						(*collection_hidden)->flag |= COLLECTION_RESTRICT_VIEW | COLLECTION_RESTRICT_RENDER;
					}

					BKE_collection_object_add(bmain, *collection_hidden, ob);
					BKE_collection_object_remove(bmain, collection, ob, true);
				}
			}
		}

		/* We need to assign lib pointer to generated hidden collections *after* all have been created, otherwise we'll
		 * end up with several datablocks sharing same name/library, which is FORBIDDEN!
		 * Note: we need this to be recursive, since a child collection may be sorted before its parent in bmain... */
		for (Collection *collection = bmain->collection.first; collection != NULL; collection = collection->id.next) {
			do_version_collection_propagate_lib_to_children(collection);
		}

		/* Convert layers to collections. */
		for (Scene *scene = bmain->scene.first; scene; scene = scene->id.next) {
			do_version_layers_to_collections(bmain, scene);
		}
	}

	if (!MAIN_VERSION_ATLEAST(bmain, 280, 0)) {
		for (bScreen *screen = bmain->screen.first; screen; screen = screen->id.next) {
			/* same render-layer as do_version_workspaces_after_lib_link will activate,
			 * so same layer as BKE_view_layer_default_view would return */
			ViewLayer *layer = screen->scene->view_layers.first;

			for (ScrArea *sa = screen->areabase.first; sa; sa = sa->next) {
				for (SpaceLink *space = sa->spacedata.first; space; space = space->next) {
					if (space->spacetype == SPACE_OUTLINER) {
						SpaceOops *soutliner = (SpaceOops *)space;

						soutliner->outlinevis = SO_VIEW_LAYER;

						if (BLI_listbase_count_at_most(&layer->layer_collections, 2) == 1) {
							if (soutliner->treestore == NULL) {
								soutliner->treestore = BLI_mempool_create(
								        sizeof(TreeStoreElem), 1, 512, BLI_MEMPOOL_ALLOW_ITER);
							}

							/* Create a tree store element for the collection. This is normally
							 * done in check_persistent (outliner_tree.c), but we need to access
							 * it here :/ (expand element if it's the only one) */
							TreeStoreElem *tselem = BLI_mempool_calloc(soutliner->treestore);
							tselem->type = TSE_LAYER_COLLECTION;
							tselem->id = layer->layer_collections.first;
							tselem->nr = tselem->used = 0;
							tselem->flag &= ~TSE_CLOSED;
						}
					}
				}
			}
		}
	}

	/* New workspace design */
	if (!MAIN_VERSION_ATLEAST(bmain, 280, 1)) {
		do_version_workspaces_after_lib_link(bmain);
	}

	if (!MAIN_VERSION_ATLEAST(bmain, 280, 2)) {
		/* Cleanup any remaining SceneRenderLayer data for files that were created
		 * with Blender 2.8 before the SceneRenderLayer > RenderLayer refactor. */
		for (Scene *scene = bmain->scene.first; scene; scene = scene->id.next) {
			for (SceneRenderLayer *srl = scene->r.layers.first; srl; srl = srl->next) {
				if (srl->prop) {
					IDP_FreeProperty(srl->prop);
					MEM_freeN(srl->prop);
				}
				BKE_freestyle_config_free(&srl->freestyleConfig, true);
			}
			BLI_freelistN(&scene->r.layers);
		}
	}

	if (!MAIN_VERSION_ATLEAST(bmain, 280, 3)) {
		/* Due to several changes to particle RNA and draw code particles from older files may no longer
		 * be visible. Here we correct this by setting a default draw size for those files. */
		for (Object *object = bmain->object.first; object; object = object->id.next) {
			for (ParticleSystem *psys = object->particlesystem.first; psys; psys = psys->next) {
				if (psys->part->draw_size == 0.0f) {
					psys->part->draw_size = 0.1f;
				}
			}
		}
	}

	if (!MAIN_VERSION_ATLEAST(bmain, 280, 4)) {
		for (Object *object = bmain->object.first; object; object = object->id.next) {
			if (object->particlesystem.first) {
				object->duplicator_visibility_flag = OB_DUPLI_FLAG_VIEWPORT;
				for (ParticleSystem *psys = object->particlesystem.first; psys; psys = psys->next) {
					if (psys->part->draw & PART_DRAW_EMITTER) {
						object->duplicator_visibility_flag |= OB_DUPLI_FLAG_RENDER;
						break;
					}
				}
			}
			else if (object->transflag & OB_DUPLI) {
				object->duplicator_visibility_flag = OB_DUPLI_FLAG_VIEWPORT;
			}
			else {
				object->duplicator_visibility_flag = OB_DUPLI_FLAG_VIEWPORT | OB_DUPLI_FLAG_RENDER;
			}
		}

		/* Cleanup deprecated flag from particlesettings data-blocks. */
		for (ParticleSettings *part = bmain->particle.first; part; part = part->id.next) {
			part->draw &= ~PART_DRAW_EMITTER;
		}
	}

	/* SpaceTime & SpaceLogic removal/replacing */
	if (!MAIN_VERSION_ATLEAST(bmain, 280, 9)) {
		const wmWindowManager *wm = bmain->wm.first;
		const Scene *scene = bmain->scene.first;

		if (wm != NULL) {
			/* Action editors need a scene for creation. First, update active
			 * screens using the active scene of the window they're displayed in.
			 * Next, update remaining screens using first scene in main listbase. */

			for (wmWindow *win = wm->windows.first; win; win = win->next) {
				const bScreen *screen = BKE_workspace_active_screen_get(win->workspace_hook);
				for (ScrArea *area = screen->areabase.first; area; area = area->next) {
					if (ELEM(area->butspacetype, SPACE_TIME, SPACE_LOGIC)) {
						do_version_area_change_space_to_space_action(area, win->scene);

						/* Don't forget to unset! */
						area->butspacetype = SPACE_EMPTY;
					}
				}
			}
		}
		if (scene != NULL) {
			for (bScreen *screen = bmain->screen.first; screen; screen = screen->id.next) {
				for (ScrArea *area = screen->areabase.first; area; area = area->next) {
					if (ELEM(area->butspacetype, SPACE_TIME, SPACE_LOGIC)) {
						/* Areas that were already handled won't be handled again */
						do_version_area_change_space_to_space_action(area, scene);

						/* Don't forget to unset! */
						area->butspacetype = SPACE_EMPTY;
					}
				}
			}
		}
	}

#ifdef USE_COLLECTION_COMPAT_28
	if (use_collection_compat_28 && !MAIN_VERSION_ATLEAST(bmain, 280, 14)) {
		for (Collection *group = bmain->collection.first; group; group = group->id.next) {
			do_version_group_collection_to_collection(bmain, group);
		}

		for (Scene *scene = bmain->scene.first; scene; scene = scene->id.next) {
			do_version_scene_collection_to_collection(bmain, scene);
		}
	}
#endif

	/* Update Curve object Shape Key data layout to include the Radius property */
	if (!MAIN_VERSION_ATLEAST(bmain, 280, 23)) {
		for (Curve *cu = bmain->curve.first; cu; cu = cu->id.next) {
			if (!cu->key || cu->key->elemsize != sizeof(float[4]))
				continue;

			cu->key->elemstr[0] = 3; /*KEYELEM_ELEM_SIZE_CURVE*/
			cu->key->elemsize = sizeof(float[3]);

			int new_count = BKE_keyblock_curve_element_count(&cu->nurb);

			for (KeyBlock *block = cu->key->block.first; block; block = block->next) {
				int old_count = block->totelem;
				void *old_data = block->data;

				if (!old_data || old_count <= 0)
					continue;

				block->totelem = new_count;
				block->data = MEM_callocN(sizeof(float[3]) * new_count, __func__);

				float *oldptr = old_data;
				float (*newptr)[3] = block->data;

				for (Nurb *nu = cu->nurb.first; nu; nu = nu->next) {
					if (nu->bezt) {
						BezTriple *bezt = nu->bezt;

						for (int a = 0; a < nu->pntsu; a++, bezt++) {
							if ((old_count -= 3) < 0) {
								memcpy(newptr, bezt->vec, sizeof(float[3][3]));
								newptr[3][0] = bezt->alfa;
							}
							else {
								memcpy(newptr, oldptr, sizeof(float[3][4]));
							}

							newptr[3][1] = bezt->radius;

							oldptr += 3 * 4;
							newptr += 4; /*KEYELEM_ELEM_LEN_BEZTRIPLE*/
						}
					}
					else if (nu->bp) {
						BPoint *bp = nu->bp;

						for (int a = 0; a < nu->pntsu * nu->pntsv; a++, bp++) {
							if (--old_count < 0) {
								copy_v3_v3(newptr[0], bp->vec);
								newptr[1][0] = bp->alfa;
							}
							else {
								memcpy(newptr, oldptr, sizeof(float[4]));
							}

							newptr[1][1] = bp->radius;

							oldptr += 4;
							newptr += 2; /*KEYELEM_ELEM_LEN_BPOINT*/
						}
					}
				}

				MEM_freeN(old_data);
			}
		}
	}

	/* Move B-Bone custom handle settings from bPoseChannel to Bone. */
	if (!MAIN_VERSION_ATLEAST(bmain, 280, 25)) {
		for (Object *ob = bmain->object.first; ob; ob = ob->id.next) {
			bArmature *arm = ob->data;

			/* If it is an armature from the same file. */
			if (ob->pose && arm && arm->id.lib == ob->id.lib) {
				bool rebuild = false;

				for (bPoseChannel *pchan = ob->pose->chanbase.first; pchan; pchan = pchan->next) {
					/* If the 2.7 flag is enabled, processing is needed. */
					if (pchan->bone && (pchan->bboneflag & PCHAN_BBONE_CUSTOM_HANDLES)) {
						/* If the settings in the Bone are not set, copy. */
						if (pchan->bone->bbone_prev_type == BBONE_HANDLE_AUTO &&
						    pchan->bone->bbone_next_type == BBONE_HANDLE_AUTO &&
						    pchan->bone->bbone_prev == NULL && pchan->bone->bbone_next == NULL)
						{
							pchan->bone->bbone_prev_type = (pchan->bboneflag & PCHAN_BBONE_CUSTOM_START_REL) ? BBONE_HANDLE_RELATIVE : BBONE_HANDLE_ABSOLUTE;
							pchan->bone->bbone_next_type = (pchan->bboneflag & PCHAN_BBONE_CUSTOM_END_REL) ? BBONE_HANDLE_RELATIVE : BBONE_HANDLE_ABSOLUTE;

							if (pchan->bbone_prev) {
								pchan->bone->bbone_prev = pchan->bbone_prev->bone;
							}
							if (pchan->bbone_next) {
								pchan->bone->bbone_next = pchan->bbone_next->bone;
							}
						}

						rebuild = true;
						pchan->bboneflag = 0;
					}
				}

				/* Tag pose rebuild for all objects that use this armature. */
				if (rebuild) {
					for (Object *ob2 = bmain->object.first; ob2; ob2 = ob2->id.next) {
						if (ob2->pose && ob2->data == arm) {
							ob2->pose->flag |= POSE_RECALC;
						}
					}
				}
			}
		}
	}

	if (!MAIN_VERSION_ATLEAST(bmain, 280, 30)) {
		for (Brush *brush = bmain->brush.first; brush; brush = brush->id.next) {
			if (brush->gpencil_settings != NULL) {
				brush->gpencil_tool = brush->gpencil_settings->brush_type;
			}
		}
		BKE_paint_toolslots_init_from_main(bmain);
	}

	if (!MAIN_VERSION_ATLEAST(bmain, 280, 38)) {
		/* Ensure we get valid rigidbody object/constraint data in relevant collections' objects. */
		for (Scene *scene = bmain->scene.first; scene; scene = scene->id.next) {
			RigidBodyWorld *rbw = scene->rigidbody_world;

			if (rbw == NULL) {
				continue;
			}

			BKE_rigidbody_objects_collection_validate(scene, rbw);
			BKE_rigidbody_constraints_collection_validate(scene, rbw);
		}
	}
}

/* NOTE: this version patch is intended for versions < 2.52.2, but was initially introduced in 2.27 already.
 *       But in 2.79 another case generating non-unique names was discovered (see T55668, involving Meta strips)... */
static void do_versions_seq_unique_name_all_strips(Scene *sce, ListBase *seqbasep)
{
	for (Sequence *seq = seqbasep->first; seq != NULL; seq = seq->next) {
		BKE_sequence_base_unique_name_recursive(&sce->ed->seqbase, seq);
		if (seq->seqbase.first != NULL) {
			do_versions_seq_unique_name_all_strips(sce, &seq->seqbase);
		}
	}
}

void blo_do_versions_280(FileData *fd, Library *UNUSED(lib), Main *bmain)
{
	bool use_collection_compat_28 = true;

	if (!MAIN_VERSION_ATLEAST(bmain, 280, 0)) {
		use_collection_compat_28 = false;

		for (Scene *scene = bmain->scene.first; scene; scene = scene->id.next) {
			scene->r.gauss = 1.5f;
		}
	}

	if (!MAIN_VERSION_ATLEAST(bmain, 280, 1)) {
		if (!DNA_struct_elem_find(fd->filesdna, "Lamp", "float", "bleedexp")) {
			for (Lamp *la = bmain->lamp.first; la; la = la->id.next) {
				la->bleedexp = 2.5f;
			}
		}

		if (!DNA_struct_elem_find(fd->filesdna, "GPUDOFSettings", "float", "ratio")) {
			for (Camera *ca = bmain->camera.first; ca; ca = ca->id.next) {
				ca->gpu_dof.ratio = 1.0f;
			}
		}

		/* MTexPoly now removed. */
		if (DNA_struct_find(fd->filesdna, "MTexPoly")) {
			const int cd_mtexpoly = 15;  /* CD_MTEXPOLY, deprecated */
			for (Mesh *me = bmain->mesh.first; me; me = me->id.next) {
				/* If we have UV's, so this file will have MTexPoly layers too! */
				if (me->mloopuv != NULL) {
					CustomData_update_typemap(&me->pdata);
					CustomData_free_layers(&me->pdata, cd_mtexpoly, me->totpoly);
					BKE_mesh_update_customdata_pointers(me, false);
				}
			}
		}
	}

	if (!MAIN_VERSION_ATLEAST(bmain, 280, 2)) {
		if (!DNA_struct_elem_find(fd->filesdna, "Lamp", "float", "cascade_max_dist")) {
			for (Lamp *la = bmain->lamp.first; la; la = la->id.next) {
				la->cascade_max_dist = 1000.0f;
				la->cascade_count = 4;
				la->cascade_exponent = 0.8f;
				la->cascade_fade = 0.1f;
			}
		}

		if (!DNA_struct_elem_find(fd->filesdna, "Lamp", "float", "contact_dist")) {
			for (Lamp *la = bmain->lamp.first; la; la = la->id.next) {
				la->contact_dist = 0.2f;
				la->contact_bias = 0.03f;
				la->contact_spread = 0.2f;
				la->contact_thickness = 0.2f;
			}
		}

		if (!DNA_struct_elem_find(fd->filesdna, "LightProbe", "float", "vis_bias")) {
			for (LightProbe *probe = bmain->lightprobe.first; probe; probe = probe->id.next) {
				probe->vis_bias = 1.0f;
				probe->vis_blur = 0.2f;
			}
		}

		typedef enum eNTreeDoVersionErrors {
			NTREE_DOVERSION_NO_ERROR = 0,
			NTREE_DOVERSION_NEED_OUTPUT = (1 << 0),
			NTREE_DOVERSION_TRANSPARENCY_EMISSION = (1 << 1),
		} eNTreeDoVersionErrors;

		/* Eevee shader nodes renamed because of the output node system.
		 * Note that a new output node is not being added here, because it would be overkill
		 * to handle this case in lib_verify_nodetree.
		 *
		 * Also, metallic node is now unified into the principled node. */
		eNTreeDoVersionErrors error = NTREE_DOVERSION_NO_ERROR;

		FOREACH_NODETREE_BEGIN(bmain, ntree, id) {
			if (ntree->type == NTREE_SHADER) {
				for (bNode *node = ntree->nodes.first; node; node = node->next) {
					if (node->type == 194 /* SH_NODE_EEVEE_METALLIC */ &&
					    STREQ(node->idname, "ShaderNodeOutputMetallic"))
					{
						BLI_strncpy(node->idname, "ShaderNodeEeveeMetallic", sizeof(node->idname));
						error |= NTREE_DOVERSION_NEED_OUTPUT;
					}

					else if (node->type == SH_NODE_EEVEE_SPECULAR && STREQ(node->idname, "ShaderNodeOutputSpecular")) {
						BLI_strncpy(node->idname, "ShaderNodeEeveeSpecular", sizeof(node->idname));
						error |= NTREE_DOVERSION_NEED_OUTPUT;
					}

					else if (node->type == 196 /* SH_NODE_OUTPUT_EEVEE_MATERIAL */ &&
					         STREQ(node->idname, "ShaderNodeOutputEeveeMaterial"))
					{
						node->type = SH_NODE_OUTPUT_MATERIAL;
						BLI_strncpy(node->idname, "ShaderNodeOutputMaterial", sizeof(node->idname));
					}

					else if (node->type == 194 /* SH_NODE_EEVEE_METALLIC */ &&
					         STREQ(node->idname, "ShaderNodeEeveeMetallic"))
					{
						node->type = SH_NODE_BSDF_PRINCIPLED;
						BLI_strncpy(node->idname, "ShaderNodeBsdfPrincipled", sizeof(node->idname));
						node->custom1 = SHD_GLOSSY_MULTI_GGX;
						error |= NTREE_DOVERSION_TRANSPARENCY_EMISSION;
					}
				}
			}
		} FOREACH_NODETREE_END;

		if (error & NTREE_DOVERSION_NEED_OUTPUT) {
			BKE_report(fd->reports, RPT_ERROR, "Eevee material conversion problem. Error in console");
			printf("You need to connect Principled and Eevee Specular shader nodes to new material output nodes.\n");
		}

		if (error & NTREE_DOVERSION_TRANSPARENCY_EMISSION) {
			BKE_report(fd->reports, RPT_ERROR, "Eevee material conversion problem. Error in console");
			printf("You need to combine transparency and emission shaders to the converted Principled shader nodes.\n");
		}

#ifdef USE_COLLECTION_COMPAT_28
		if (use_collection_compat_28 &&
		    (DNA_struct_elem_find(fd->filesdna, "ViewLayer", "FreestyleConfig", "freestyle_config") == false) &&
		    DNA_struct_elem_find(fd->filesdna, "Scene", "ListBase", "view_layers"))
		{
			for (Scene *scene = bmain->scene.first; scene; scene = scene->id.next) {
				ViewLayer *view_layer;
				for (view_layer = scene->view_layers.first; view_layer; view_layer = view_layer->next) {
					view_layer->flag |= VIEW_LAYER_FREESTYLE;
					view_layer->layflag = 0x7FFF;   /* solid ztra halo edge strand */
					view_layer->passflag = SCE_PASS_COMBINED | SCE_PASS_Z;
					view_layer->pass_alpha_threshold = 0.5f;
					BKE_freestyle_config_init(&view_layer->freestyle_config);
				}
			}
		}
#endif

		{
			/* Grease pencil sculpt and paint cursors */
			if (!DNA_struct_elem_find(fd->filesdna, "GP_Sculpt_Settings", "int", "weighttype")) {
				for (Scene *scene = bmain->scene.first; scene; scene = scene->id.next) {
					/* sculpt brushes */
					GP_Sculpt_Settings *gset = &scene->toolsettings->gp_sculpt;
					if (gset) {
						gset->weighttype = GP_SCULPT_TYPE_WEIGHT;
					}
				}
			}

			{
				float curcolor_add[3], curcolor_sub[3];
				ARRAY_SET_ITEMS(curcolor_add, 1.0f, 0.6f, 0.6f);
				ARRAY_SET_ITEMS(curcolor_sub, 0.6f, 0.6f, 1.0f);
				GP_Sculpt_Data *gp_brush;

				for (Scene *scene = bmain->scene.first; scene; scene = scene->id.next) {
					ToolSettings *ts = scene->toolsettings;
					/* sculpt brushes */
					GP_Sculpt_Settings *gset = &ts->gp_sculpt;
					for (int i = 0; i < GP_SCULPT_TYPE_MAX; ++i) {
						gp_brush = &gset->brush[i];
						gp_brush->flag |= GP_SCULPT_FLAG_ENABLE_CURSOR;
						copy_v3_v3(gp_brush->curcolor_add, curcolor_add);
						copy_v3_v3(gp_brush->curcolor_sub, curcolor_sub);
					}
				}
			}

			/* Init grease pencil edit line color */
			if (!DNA_struct_elem_find(fd->filesdna, "bGPdata", "float", "line_color[4]")) {
				for (bGPdata *gpd = bmain->gpencil.first; gpd; gpd = gpd->id.next) {
					ARRAY_SET_ITEMS(gpd->line_color, 0.6f, 0.6f, 0.6f, 0.5f);
				}
			}

			/* Init grease pencil pixel size factor */
			if (!DNA_struct_elem_find(fd->filesdna, "bGPdata", "int", "pixfactor")) {
				for (bGPdata *gpd = bmain->gpencil.first; gpd; gpd = gpd->id.next) {
					gpd->pixfactor = GP_DEFAULT_PIX_FACTOR;
				}
			}

			/* Grease pencil multiframe falloff curve */
			if (!DNA_struct_elem_find(fd->filesdna, "GP_Sculpt_Settings", "CurveMapping", "cur_falloff")) {
				for (Scene *scene = bmain->scene.first; scene; scene = scene->id.next) {
					/* sculpt brushes */
					GP_Sculpt_Settings *gset = &scene->toolsettings->gp_sculpt;
					if ((gset) && (gset->cur_falloff == NULL)) {
						gset->cur_falloff = curvemapping_add(1, 0.0f, 0.0f, 1.0f, 1.0f);
						curvemapping_initialize(gset->cur_falloff);
						curvemap_reset(gset->cur_falloff->cm,
						               &gset->cur_falloff->clipr,
						               CURVE_PRESET_GAUSS,
						               CURVEMAP_SLOPE_POSITIVE);
					}
				}
			}
		}
	}

#ifdef USE_COLLECTION_COMPAT_28
	if (use_collection_compat_28 && !MAIN_VERSION_ATLEAST(bmain, 280, 3)) {
		for (Scene *scene = bmain->scene.first; scene; scene = scene->id.next) {
			ViewLayer *view_layer;
			for (view_layer = scene->view_layers.first; view_layer; view_layer = view_layer->next) {
				do_version_view_layer_visibility(view_layer);
			}
		}

		for (Collection *group = bmain->collection.first; group; group = group->id.next) {
			if (group->view_layer != NULL) {
				do_version_view_layer_visibility(group->view_layer);
			}
		}
	}
#endif

	if (!MAIN_VERSION_ATLEAST(bmain, 280, 3)) {
		/* init grease pencil grids and paper */
		if (!DNA_struct_elem_find(fd->filesdna, "gp_paper_opacity", "float", "gpencil_paper_color[3]")) {
			for (bScreen *screen = bmain->screen.first; screen; screen = screen->id.next) {
				for (ScrArea *area = screen->areabase.first; area; area = area->next) {
					for (SpaceLink *sl = area->spacedata.first; sl; sl = sl->next) {
						if (sl->spacetype == SPACE_VIEW3D) {
							View3D *v3d = (View3D *)sl;
							v3d->overlay.gpencil_paper_opacity = 0.5f;
							v3d->overlay.gpencil_grid_opacity = 0.9f;
						}
					}
				}
			}
		}
	}

	if (!MAIN_VERSION_ATLEAST(bmain, 280, 6)) {
		if (DNA_struct_elem_find(fd->filesdna, "SpaceOops", "int", "filter") == false) {
			bScreen *sc;
			ScrArea *sa;
			SpaceLink *sl;

			/* Update files using invalid (outdated) outlinevis Outliner values. */
			for (sc = bmain->screen.first; sc; sc = sc->id.next) {
				for (sa = sc->areabase.first; sa; sa = sa->next) {
					for (sl = sa->spacedata.first; sl; sl = sl->next) {
						if (sl->spacetype == SPACE_OUTLINER) {
							SpaceOops *so = (SpaceOops *)sl;

							if (!ELEM(so->outlinevis,
							          SO_SCENES,
							          SO_LIBRARIES,
							          SO_SEQUENCE,
							          SO_DATA_API,
							          SO_ID_ORPHANS))
							{
								so->outlinevis = SO_VIEW_LAYER;
							}
						}
					}
				}
			}
		}

		if (!DNA_struct_elem_find(fd->filesdna, "LightProbe", "float", "intensity")) {
			for (LightProbe *probe = bmain->lightprobe.first; probe; probe = probe->id.next) {
				probe->intensity = 1.0f;
			}
		}

		for (Object *ob = bmain->object.first; ob; ob = ob->id.next) {
			bConstraint *con, *con_next;
			con = ob->constraints.first;
			while (con) {
				con_next = con->next;
				if (con->type == 17) { /* CONSTRAINT_TYPE_RIGIDBODYJOINT */
					BLI_remlink(&ob->constraints, con);
					BKE_constraint_free_data(con);
					MEM_freeN(con);
				}
				con = con_next;
			}
		}

		for (bScreen *sc = bmain->screen.first; sc; sc = sc->id.next) {
			for (ScrArea *sa = sc->areabase.first; sa; sa = sa->next) {
				for (SpaceLink *sl = sa->spacedata.first; sl; sl = sl->next) {
					if (sl->spacetype == SPACE_VIEW3D) {
						View3D *v3d = (View3D *)sl;
						v3d->shading.light = V3D_LIGHTING_STUDIO;
						v3d->shading.flag |= V3D_SHADING_OBJECT_OUTLINE;

						/* Assume (demo) files written with 2.8 want to show
						 * Eevee renders in the viewport. */
						if (MAIN_VERSION_ATLEAST(bmain, 280, 0)) {
							v3d->drawtype = OB_MATERIAL;
						}
					}
				}
			}
		}
	}

	if (!MAIN_VERSION_ATLEAST(bmain, 280, 7)) {
		/* Render engine storage moved elsewhere and back during 2.8
		 * development, we assume any files saved in 2.8 had Eevee set
		 * as scene render engine. */
		if (MAIN_VERSION_ATLEAST(bmain, 280, 0)) {
			for (Scene *scene = bmain->scene.first; scene; scene = scene->id.next) {
				BLI_strncpy(scene->r.engine, RE_engine_id_BLENDER_EEVEE, sizeof(scene->r.engine));
			}
		}
	}

	if (!MAIN_VERSION_ATLEAST(bmain, 280, 8)) {
		/* Blender Internal removal */
		for (Scene *scene = bmain->scene.first; scene; scene = scene->id.next) {
			if (STREQ(scene->r.engine, "BLENDER_RENDER") ||
			    STREQ(scene->r.engine, "BLENDER_GAME"))
			{
				BLI_strncpy(scene->r.engine, RE_engine_id_BLENDER_EEVEE, sizeof(scene->r.engine));
			}

			scene->r.bake_mode = 0;
		}

		for (Tex *tex = bmain->tex.first; tex; tex = tex->id.next) {
			/* Removed envmap, pointdensity, voxeldata, ocean textures. */
			if (ELEM(tex->type, 10, 14, 15, 16)) {
				tex->type = 0;
			}
		}

	}

	if (!MAIN_VERSION_ATLEAST(bmain, 280, 11)) {

		/* Remove info editor, but only if at the top of the window. */
		for (bScreen *screen = bmain->screen.first; screen; screen = screen->id.next) {
			/* Calculate window width/height from screen vertices */
			int win_width = 0, win_height = 0;
			for (ScrVert *vert = screen->vertbase.first; vert; vert = vert->next) {
				win_width  = MAX2(win_width, vert->vec.x);
				win_height = MAX2(win_height, vert->vec.y);
			}

			for (ScrArea *area = screen->areabase.first, *area_next; area; area = area_next) {
				area_next = area->next;

				if (area->spacetype == SPACE_INFO) {
					if ((area->v2->vec.y == win_height) && (area->v1->vec.x == 0) && (area->v4->vec.x == win_width)) {
						BKE_screen_area_free(area);

						BLI_remlink(&screen->areabase, area);

						BKE_screen_remove_double_scredges(screen);
						BKE_screen_remove_unused_scredges(screen);
						BKE_screen_remove_unused_scrverts(screen);

						MEM_freeN(area);
					}
				}
				/* AREA_TEMP_INFO is deprecated from now on, it should only be set for info areas
				 * which are deleted above, so don't need to unset it. Its slot/bit can be reused */
			}
		}
	}

	if (!MAIN_VERSION_ATLEAST(bmain, 280, 11)) {
		for (Lamp *lamp = bmain->lamp.first; lamp; lamp = lamp->id.next) {
			if (lamp->mode & (1 << 13)) { /* LA_SHAD_RAY */
				lamp->mode |= LA_SHADOW;
				lamp->mode &= ~(1 << 13);
			}
		}
	}

	if (!MAIN_VERSION_ATLEAST(bmain, 280, 12)) {
		/* Remove tool property regions. */
		for (bScreen *screen = bmain->screen.first; screen; screen = screen->id.next) {
			for (ScrArea *sa = screen->areabase.first; sa; sa = sa->next) {
				for (SpaceLink *sl = sa->spacedata.first; sl; sl = sl->next) {
					if (ELEM(sl->spacetype, SPACE_VIEW3D, SPACE_CLIP)) {
						ListBase *regionbase = (sl == sa->spacedata.first) ? &sa->regionbase : &sl->regionbase;

						for (ARegion *region = regionbase->first, *region_next; region; region = region_next) {
							region_next = region->next;

							if (region->regiontype == RGN_TYPE_TOOL_PROPS) {
								BKE_area_region_free(NULL, region);
								BLI_freelinkN(regionbase, region);
							}
						}
					}
				}
			}
		}
	}

	if (!MAIN_VERSION_ATLEAST(bmain, 280, 13)) {
		/* Initialize specular factor. */
		if (!DNA_struct_elem_find(fd->filesdna, "Lamp", "float", "spec_fac")) {
			for (Lamp *la = bmain->lamp.first; la; la = la->id.next) {
				la->spec_fac = 1.0f;
			}
		}

		/* Initialize new view3D options. */
		for (bScreen *screen = bmain->screen.first; screen; screen = screen->id.next) {
			for (ScrArea *sa = screen->areabase.first; sa; sa = sa->next) {
				for (SpaceLink *sl = sa->spacedata.first; sl; sl = sl->next) {
					if (sl->spacetype == SPACE_VIEW3D) {
						View3D *v3d = (View3D *)sl;
						v3d->shading.light = V3D_LIGHTING_STUDIO;
						v3d->shading.color_type = V3D_SHADING_MATERIAL_COLOR;
						copy_v3_fl(v3d->shading.single_color, 0.8f);
						v3d->shading.shadow_intensity = 0.5;

						v3d->overlay.backwire_opacity = 0.5f;
						v3d->overlay.normals_length = 0.1f;
						v3d->overlay.flag = 0;
					}
				}
			}
		}

		if (!DNA_struct_find(fd->filesdna, "View3DCursor")) {
			for (Scene *scene = bmain->scene.first; scene; scene = scene->id.next) {
				unit_qt(scene->cursor.rotation);
			}
		}
	}

	if (!MAIN_VERSION_ATLEAST(bmain, 280, 14)) {
		if (!DNA_struct_elem_find(fd->filesdna, "Scene", "SceneDisplay", "display")) {
			/* Initialize new scene.SceneDisplay */
			for (Scene *scene = bmain->scene.first; scene; scene = scene->id.next) {
				copy_v3_v3(scene->display.light_direction, (float[3]){-M_SQRT1_3, -M_SQRT1_3, M_SQRT1_3});
			}
		}
		if (!DNA_struct_elem_find(fd->filesdna, "SceneDisplay", "float", "shadow_shift")) {
			for (Scene *scene = bmain->scene.first; scene; scene = scene->id.next) {
				scene->display.shadow_shift = 0.1;
			}
		}

		if (!DNA_struct_elem_find(fd->filesdna, "Object", "ObjectDisplay", "display")) {
			/* Initialize new object.ObjectDisplay */
			for (Object *ob = bmain->object.first; ob; ob = ob->id.next) {
				ob->display.flag = OB_SHOW_SHADOW;
			}
		}

		if (!DNA_struct_elem_find(fd->filesdna, "ToolSettings", "char", "transform_pivot_point")) {
			for (Scene *scene = bmain->scene.first; scene; scene = scene->id.next) {
				scene->toolsettings->transform_pivot_point = V3D_AROUND_CENTER_MEDIAN;
			}
		}

		if (!DNA_struct_find(fd->filesdna, "SceneEEVEE")) {
			for (Scene *scene = bmain->scene.first; scene; scene = scene->id.next) {
				/* First set the default for all the properties. */

				scene->eevee.gi_diffuse_bounces = 3;
				scene->eevee.gi_cubemap_resolution = 512;
				scene->eevee.gi_visibility_resolution = 32;

				scene->eevee.taa_samples = 16;
				scene->eevee.taa_render_samples = 64;

				scene->eevee.sss_samples = 7;
				scene->eevee.sss_jitter_threshold = 0.3f;

				scene->eevee.ssr_quality = 0.25f;
				scene->eevee.ssr_max_roughness = 0.5f;
				scene->eevee.ssr_thickness = 0.2f;
				scene->eevee.ssr_border_fade = 0.075f;
				scene->eevee.ssr_firefly_fac = 10.0f;

				scene->eevee.volumetric_start = 0.1f;
				scene->eevee.volumetric_end = 100.0f;
				scene->eevee.volumetric_tile_size = 8;
				scene->eevee.volumetric_samples = 64;
				scene->eevee.volumetric_sample_distribution = 0.8f;
				scene->eevee.volumetric_light_clamp = 0.0f;
				scene->eevee.volumetric_shadow_samples = 16;

				scene->eevee.gtao_distance = 0.2f;
				scene->eevee.gtao_factor = 1.0f;
				scene->eevee.gtao_quality = 0.25f;

				scene->eevee.bokeh_max_size = 100.0f;
				scene->eevee.bokeh_threshold = 1.0f;

				copy_v3_fl(scene->eevee.bloom_color, 1.0f);
				scene->eevee.bloom_threshold = 0.8f;
				scene->eevee.bloom_knee = 0.5f;
				scene->eevee.bloom_intensity = 0.8f;
				scene->eevee.bloom_radius = 6.5f;
				scene->eevee.bloom_clamp = 1.0f;

				scene->eevee.motion_blur_samples = 8;
				scene->eevee.motion_blur_shutter = 1.0f;

				scene->eevee.shadow_method = SHADOW_ESM;
				scene->eevee.shadow_cube_size = 512;
				scene->eevee.shadow_cascade_size = 1024;

				scene->eevee.flag =
					SCE_EEVEE_VOLUMETRIC_LIGHTS |
					SCE_EEVEE_GTAO_BENT_NORMALS |
					SCE_EEVEE_GTAO_BOUNCE |
					SCE_EEVEE_TAA_REPROJECTION |
					SCE_EEVEE_SSR_HALF_RESOLUTION;


				/* If the file is pre-2.80 move on. */
				if (scene->layer_properties == NULL) {
					continue;
				}

				/* Now we handle eventual properties that may be set in the file. */
#define EEVEE_GET_BOOL(_props, _name, _flag) \
				{ \
					IDProperty *_idprop = IDP_GetPropertyFromGroup(_props, #_name); \
					if (_idprop != NULL) { \
						const int _value = IDP_Int(_idprop); \
						if (_value) { \
							scene->eevee.flag |= _flag; \
						} \
						else { \
							scene->eevee.flag &= ~_flag; \
						} \
					} \
				}

#define EEVEE_GET_INT(_props, _name) \
				{ \
					IDProperty *_idprop = IDP_GetPropertyFromGroup(_props, #_name); \
					if (_idprop != NULL) { \
						scene->eevee._name = IDP_Int(_idprop); \
					} \
				}

#define EEVEE_GET_FLOAT(_props, _name) \
				{ \
					IDProperty *_idprop = IDP_GetPropertyFromGroup(_props, #_name); \
					if (_idprop != NULL) { \
						scene->eevee._name = IDP_Float(_idprop); \
					} \
				}

#define EEVEE_GET_FLOAT_ARRAY(_props, _name, _length) \
				{ \
					IDProperty *_idprop = IDP_GetPropertyFromGroup(_props, #_name); \
					if (_idprop != NULL) { \
						const float *_values = IDP_Array(_idprop); \
						for (int _i = 0; _i < _length; _i++) { \
							scene->eevee._name [_i] = _values[_i]; \
						} \
					} \
				}

				IDProperty *props = IDP_GetPropertyFromGroup(scene->layer_properties, RE_engine_id_BLENDER_EEVEE);
				EEVEE_GET_BOOL(props, volumetric_enable, SCE_EEVEE_VOLUMETRIC_ENABLED);
				EEVEE_GET_BOOL(props, volumetric_lights, SCE_EEVEE_VOLUMETRIC_LIGHTS);
				EEVEE_GET_BOOL(props, volumetric_shadows, SCE_EEVEE_VOLUMETRIC_SHADOWS);
				EEVEE_GET_BOOL(props, gtao_enable, SCE_EEVEE_GTAO_ENABLED);
				EEVEE_GET_BOOL(props, gtao_use_bent_normals, SCE_EEVEE_GTAO_BENT_NORMALS);
				EEVEE_GET_BOOL(props, gtao_bounce, SCE_EEVEE_GTAO_BOUNCE);
				EEVEE_GET_BOOL(props, dof_enable, SCE_EEVEE_DOF_ENABLED);
				EEVEE_GET_BOOL(props, bloom_enable, SCE_EEVEE_BLOOM_ENABLED);
				EEVEE_GET_BOOL(props, motion_blur_enable, SCE_EEVEE_MOTION_BLUR_ENABLED);
				EEVEE_GET_BOOL(props, shadow_high_bitdepth, SCE_EEVEE_SHADOW_HIGH_BITDEPTH);
				EEVEE_GET_BOOL(props, taa_reprojection, SCE_EEVEE_TAA_REPROJECTION);
				EEVEE_GET_BOOL(props, sss_enable, SCE_EEVEE_SSS_ENABLED);
				EEVEE_GET_BOOL(props, sss_separate_albedo, SCE_EEVEE_SSS_SEPARATE_ALBEDO);
				EEVEE_GET_BOOL(props, ssr_enable, SCE_EEVEE_SSR_ENABLED);
				EEVEE_GET_BOOL(props, ssr_refraction, SCE_EEVEE_SSR_REFRACTION);
				EEVEE_GET_BOOL(props, ssr_halfres, SCE_EEVEE_SSR_HALF_RESOLUTION);

				EEVEE_GET_INT(props, gi_diffuse_bounces);
				EEVEE_GET_INT(props, gi_diffuse_bounces);
				EEVEE_GET_INT(props, gi_cubemap_resolution);
				EEVEE_GET_INT(props, gi_visibility_resolution);

				EEVEE_GET_INT(props, taa_samples);
				EEVEE_GET_INT(props, taa_render_samples);

				EEVEE_GET_INT(props, sss_samples);
				EEVEE_GET_FLOAT(props, sss_jitter_threshold);

				EEVEE_GET_FLOAT(props, ssr_quality);
				EEVEE_GET_FLOAT(props, ssr_max_roughness);
				EEVEE_GET_FLOAT(props, ssr_thickness);
				EEVEE_GET_FLOAT(props, ssr_border_fade);
				EEVEE_GET_FLOAT(props, ssr_firefly_fac);

				EEVEE_GET_FLOAT(props, volumetric_start);
				EEVEE_GET_FLOAT(props, volumetric_end);
				EEVEE_GET_INT(props, volumetric_tile_size);
				EEVEE_GET_INT(props, volumetric_samples);
				EEVEE_GET_FLOAT(props, volumetric_sample_distribution);
				EEVEE_GET_FLOAT(props, volumetric_light_clamp);
				EEVEE_GET_INT(props, volumetric_shadow_samples);

				EEVEE_GET_FLOAT(props, gtao_distance);
				EEVEE_GET_FLOAT(props, gtao_factor);
				EEVEE_GET_FLOAT(props, gtao_quality);

				EEVEE_GET_FLOAT(props, bokeh_max_size);
				EEVEE_GET_FLOAT(props, bokeh_threshold);

				EEVEE_GET_FLOAT_ARRAY(props, bloom_color, 3);
				EEVEE_GET_FLOAT(props, bloom_threshold);
				EEVEE_GET_FLOAT(props, bloom_knee);
				EEVEE_GET_FLOAT(props, bloom_intensity);
				EEVEE_GET_FLOAT(props, bloom_radius);
				EEVEE_GET_FLOAT(props, bloom_clamp);

				EEVEE_GET_INT(props, motion_blur_samples);
				EEVEE_GET_FLOAT(props, motion_blur_shutter);

				EEVEE_GET_INT(props, shadow_method);
				EEVEE_GET_INT(props, shadow_cube_size);
				EEVEE_GET_INT(props, shadow_cascade_size);

				/* Cleanup. */
				IDP_FreeProperty(scene->layer_properties);
				MEM_freeN(scene->layer_properties);
				scene->layer_properties = NULL;

#undef EEVEE_GET_FLOAT_ARRAY
#undef EEVEE_GET_FLOAT
#undef EEVEE_GET_INT
#undef EEVEE_GET_BOOL
			}
		}


		if (!MAIN_VERSION_ATLEAST(bmain, 280, 15)) {
			for (Scene *scene = bmain->scene.first; scene; scene = scene->id.next) {
				scene->display.matcap_ssao_distance = 0.2f;
				scene->display.matcap_ssao_attenuation = 1.0f;
				scene->display.matcap_ssao_samples = 16;
			}

			for (bScreen *screen = bmain->screen.first; screen; screen = screen->id.next) {
				for (ScrArea *sa = screen->areabase.first; sa; sa = sa->next) {
					for (SpaceLink *sl = sa->spacedata.first; sl; sl = sl->next) {
						if (sl->spacetype == SPACE_OUTLINER) {
							SpaceOops *soops = (SpaceOops *)sl;
							soops->filter_id_type = ID_GR;
							soops->outlinevis = SO_VIEW_LAYER;
						}
					}
				}
			}

			for (Scene *scene = bmain->scene.first; scene; scene = scene->id.next) {
				switch (scene->toolsettings->snap_mode) {
					case 0: scene->toolsettings->snap_mode = SCE_SNAP_MODE_INCREMENT; break;
					case 1: scene->toolsettings->snap_mode = SCE_SNAP_MODE_VERTEX   ; break;
					case 2: scene->toolsettings->snap_mode = SCE_SNAP_MODE_EDGE     ; break;
					case 3: scene->toolsettings->snap_mode = SCE_SNAP_MODE_FACE     ; break;
					case 4: scene->toolsettings->snap_mode = SCE_SNAP_MODE_VOLUME   ; break;
				}
				switch (scene->toolsettings->snap_node_mode) {
					case 5: scene->toolsettings->snap_node_mode = SCE_SNAP_MODE_NODE_X; break;
					case 6: scene->toolsettings->snap_node_mode = SCE_SNAP_MODE_NODE_Y; break;
					case 7: scene->toolsettings->snap_node_mode = SCE_SNAP_MODE_NODE_X | SCE_SNAP_MODE_NODE_Y; break;
					case 8: scene->toolsettings->snap_node_mode = SCE_SNAP_MODE_GRID  ; break;
				}
				switch (scene->toolsettings->snap_uv_mode) {
					case 0: scene->toolsettings->snap_uv_mode = SCE_SNAP_MODE_INCREMENT; break;
					case 1: scene->toolsettings->snap_uv_mode = SCE_SNAP_MODE_VERTEX   ; break;
				}
			}

			ParticleSettings *part;
			for (part = bmain->particle.first; part; part = part->id.next) {
				part->shape_flag = PART_SHAPE_CLOSE_TIP;
				part->shape = 0.0f;
				part->rad_root = 1.0f;
				part->rad_tip = 0.0f;
				part->rad_scale = 0.01f;
			}
		}

	}

	if (!MAIN_VERSION_ATLEAST(bmain, 280, 18)) {
		if (!DNA_struct_elem_find(fd->filesdna, "Material", "float", "roughness")) {
			for (Material *mat = bmain->mat.first; mat; mat = mat->id.next) {
				if (mat->use_nodes) {
					if (MAIN_VERSION_ATLEAST(bmain, 280, 0)) {
						mat->roughness = mat->gloss_mir;
					}
					else {
						mat->roughness = 0.25f;
					}
				}
				else {
					mat->roughness = 1.0f - mat->gloss_mir;
				}
				mat->metallic = mat->ray_mirror;
			}

			for (bScreen *screen = bmain->screen.first; screen; screen = screen->id.next) {
				for (ScrArea *sa = screen->areabase.first; sa; sa = sa->next) {
					for (SpaceLink *sl = sa->spacedata.first; sl; sl = sl->next) {
						if (sl->spacetype == SPACE_VIEW3D) {
							View3D *v3d = (View3D *)sl;
							v3d->shading.flag |= V3D_SHADING_SPECULAR_HIGHLIGHT;
						}
					}
				}
			}
		}

		if (!DNA_struct_elem_find(fd->filesdna, "View3DShading", "float", "xray_alpha")) {
			for (bScreen *screen = bmain->screen.first; screen; screen = screen->id.next) {
				for (ScrArea *sa = screen->areabase.first; sa; sa = sa->next) {
					for (SpaceLink *sl = sa->spacedata.first; sl; sl = sl->next) {
						if (sl->spacetype == SPACE_VIEW3D) {
							View3D *v3d = (View3D *)sl;
							v3d->shading.xray_alpha = 0.5f;
						}
					}
				}
			}
		}
		if (!DNA_struct_elem_find(fd->filesdna, "View3DShading", "char", "matcap[256]")) {
			StudioLight *default_matcap = BKE_studiolight_find_default(STUDIOLIGHT_TYPE_MATCAP);
			/* when loading the internal file is loaded before the matcaps */
			if (default_matcap) {
				for (bScreen *screen = bmain->screen.first; screen; screen = screen->id.next) {
					for (ScrArea *sa = screen->areabase.first; sa; sa = sa->next) {
						for (SpaceLink *sl = sa->spacedata.first; sl; sl = sl->next) {
							if (sl->spacetype == SPACE_VIEW3D) {
								View3D *v3d = (View3D *)sl;
								BLI_strncpy(v3d->shading.matcap, default_matcap->name, FILE_MAXFILE);
							}
						}
					}
				}
			}
		}
		if (!DNA_struct_elem_find(fd->filesdna, "View3DOverlay", "float", "wireframe_threshold")) {
			for (bScreen *screen = bmain->screen.first; screen; screen = screen->id.next) {
				for (ScrArea *sa = screen->areabase.first; sa; sa = sa->next) {
					for (SpaceLink *sl = sa->spacedata.first; sl; sl = sl->next) {
						if (sl->spacetype == SPACE_VIEW3D) {
							View3D *v3d = (View3D *)sl;
							v3d->overlay.wireframe_threshold = 0.5f;
						}
					}
				}
			}
		}
		if (!DNA_struct_elem_find(fd->filesdna, "View3DShading", "float", "cavity_valley_factor")) {
			for (bScreen *screen = bmain->screen.first; screen; screen = screen->id.next) {
				for (ScrArea *sa = screen->areabase.first; sa; sa = sa->next) {
					for (SpaceLink *sl = sa->spacedata.first; sl; sl = sl->next) {
						if (sl->spacetype == SPACE_VIEW3D) {
							View3D *v3d = (View3D *)sl;
							v3d->shading.cavity_valley_factor = 1.0f;
							v3d->shading.cavity_ridge_factor = 1.0f;
						}
					}
				}
			}
		}
		if (!DNA_struct_elem_find(fd->filesdna, "View3DOverlay", "float", "xray_alpha_bone")) {
			for (bScreen *screen = bmain->screen.first; screen; screen = screen->id.next) {
				for (ScrArea *sa = screen->areabase.first; sa; sa = sa->next) {
					for (SpaceLink *sl = sa->spacedata.first; sl; sl = sl->next) {
						if (sl->spacetype == SPACE_VIEW3D) {
							View3D *v3d = (View3D *)sl;
							v3d->overlay.xray_alpha_bone = 0.5f;
						}
					}
				}
			}
		}
	}

	if (!MAIN_VERSION_ATLEAST(bmain, 280, 19)) {
		if (!DNA_struct_elem_find(fd->filesdna, "Image", "ListBase", "renderslot")) {
			for (Image *ima = bmain->image.first; ima; ima = ima->id.next) {
				if (ima->type == IMA_TYPE_R_RESULT) {
					for (int i = 0; i < 8; i++) {
						RenderSlot *slot = MEM_callocN(sizeof(RenderSlot), "Image Render Slot Init");
						BLI_snprintf(slot->name, sizeof(slot->name), "Slot %d", i + 1);
						BLI_addtail(&ima->renderslots, slot);
					}
				}
			}
		}
		if (!DNA_struct_elem_find(fd->filesdna, "SpaceAction", "char", "mode_prev")) {
			for (bScreen *screen = bmain->screen.first; screen; screen = screen->id.next) {
				for (ScrArea *sa = screen->areabase.first; sa; sa = sa->next) {
					for (SpaceLink *sl = sa->spacedata.first; sl; sl = sl->next) {
						if (sl->spacetype == SPACE_ACTION) {
							SpaceAction *saction = (SpaceAction *)sl;
							/* "Dopesheet" should be default here, unless it looks like the Action Editor was active instead */
							if ((saction->mode_prev == 0) && (saction->action == NULL)) {
								saction->mode_prev = SACTCONT_DOPESHEET;
							}
						}
					}
				}
			}
		}

		for (bScreen *screen = bmain->screen.first; screen; screen = screen->id.next) {
			for (ScrArea *sa = screen->areabase.first; sa; sa = sa->next) {
				for (SpaceLink *sl = sa->spacedata.first; sl; sl = sl->next) {
					if (sl->spacetype == SPACE_VIEW3D) {
						View3D *v3d = (View3D *)sl;
						if (v3d->drawtype == OB_TEXTURE) {
							v3d->drawtype = OB_SOLID;
							v3d->shading.light = V3D_LIGHTING_STUDIO;
							v3d->shading.color_type = V3D_SHADING_TEXTURE_COLOR;
						}
					}
				}
			}
		}

	}

	if (!MAIN_VERSION_ATLEAST(bmain, 280, 21)) {
		for (Scene *sce = bmain->scene.first; sce != NULL; sce = sce->id.next) {
			if (sce->ed != NULL && sce->ed->seqbase.first != NULL) {
				do_versions_seq_unique_name_all_strips(sce, &sce->ed->seqbase);
			}
		}

		if (!DNA_struct_elem_find(fd->filesdna, "View3DOverlay", "float", "texture_paint_mode_opacity")) {
			for (bScreen *screen = bmain->screen.first; screen; screen = screen->id.next) {
				for (ScrArea *sa = screen->areabase.first; sa; sa = sa->next) {
					for (SpaceLink *sl = sa->spacedata.first; sl; sl = sl->next) {
						if (sl->spacetype == SPACE_VIEW3D) {
							enum { V3D_SHOW_MODE_SHADE_OVERRIDE = (1 << 15), };
							View3D *v3d = (View3D *)sl;
							float alpha = v3d->flag2 & V3D_SHOW_MODE_SHADE_OVERRIDE ? 0.0f : 1.0f;
							v3d->overlay.texture_paint_mode_opacity = alpha;
							v3d->overlay.vertex_paint_mode_opacity = alpha;
							v3d->overlay.weight_paint_mode_opacity = alpha;
						}
					}
				}
			}
		}

		if (!DNA_struct_elem_find(fd->filesdna, "View3DShadeing", "char", "background_type")) {
			for (bScreen *screen = bmain->screen.first; screen; screen = screen->id.next) {
				for (ScrArea *sa = screen->areabase.first; sa; sa = sa->next) {
					for (SpaceLink *sl = sa->spacedata.first; sl; sl = sl->next) {
						if (sl->spacetype == SPACE_VIEW3D) {
							View3D *v3d = (View3D *)sl;
							copy_v3_fl(v3d->shading.background_color, 0.05f);
						}
					}
				}
			}
		}

		if (!DNA_struct_elem_find(fd->filesdna, "SceneEEVEE", "float", "gi_cubemap_draw_size")) {
			for (Scene *scene = bmain->scene.first; scene; scene = scene->id.next) {
				scene->eevee.gi_irradiance_draw_size = 0.1f;
				scene->eevee.gi_cubemap_draw_size = 0.3f;
			}
		}

		for (Scene *scene = bmain->scene.first; scene; scene = scene->id.next) {
			if (scene->toolsettings->gizmo_flag == 0) {
				scene->toolsettings->gizmo_flag = SCE_GIZMO_SHOW_TRANSLATE | SCE_GIZMO_SHOW_ROTATE | SCE_GIZMO_SHOW_SCALE;
			}
		}

		if (!DNA_struct_elem_find(fd->filesdna, "RigidBodyWorld", "RigidBodyWorld_Shared", "*shared")) {
			for (Scene *scene = bmain->scene.first; scene; scene = scene->id.next) {
				RigidBodyWorld *rbw = scene->rigidbody_world;

				if (rbw == NULL) {
					continue;
				}

				if (rbw->shared == NULL) {
					rbw->shared = MEM_callocN(sizeof(*rbw->shared), "RigidBodyWorld_Shared");
				}

				/* Move shared pointers from deprecated location to current location */
				rbw->shared->pointcache = rbw->pointcache;
				rbw->shared->ptcaches = rbw->ptcaches;

				rbw->pointcache = NULL;
				BLI_listbase_clear(&rbw->ptcaches);

				if (rbw->shared->pointcache == NULL) {
					rbw->shared->pointcache = BKE_ptcache_add(&(rbw->shared->ptcaches));
				}

			}
		}

		if (!DNA_struct_elem_find(fd->filesdna, "SoftBody", "SoftBody_Shared", "*shared")) {
			for (Object *ob = bmain->object.first; ob; ob = ob->id.next) {
				SoftBody *sb = ob->soft;
				if (sb == NULL) {
					continue;
				}
				if (sb->shared == NULL) {
					sb->shared = MEM_callocN(sizeof(*sb->shared), "SoftBody_Shared");
				}

				/* Move shared pointers from deprecated location to current location */
				sb->shared->pointcache = sb->pointcache;
				sb->shared->ptcaches = sb->ptcaches;

				sb->pointcache = NULL;
				BLI_listbase_clear(&sb->ptcaches);
			}
		}

		if (!DNA_struct_elem_find(fd->filesdna, "View3DShading", "short", "type")) {
			for (bScreen *screen = bmain->screen.first; screen; screen = screen->id.next) {
				for (ScrArea *sa = screen->areabase.first; sa; sa = sa->next) {
					for (SpaceLink *sl = sa->spacedata.first; sl; sl = sl->next) {
						if (sl->spacetype == SPACE_VIEW3D) {
							View3D *v3d = (View3D *)sl;
							if (v3d->drawtype == OB_RENDER) {
								v3d->drawtype = OB_SOLID;
							}
							v3d->shading.type = v3d->drawtype;
							v3d->shading.prev_type = OB_SOLID;
						}
					}
				}
			}
		}

		if (!DNA_struct_elem_find(fd->filesdna, "SceneDisplay", "View3DShading", "shading")) {
			for (Scene *scene = bmain->scene.first; scene; scene = scene->id.next) {
				BKE_screen_view3d_shading_init(&scene->display.shading);
			}
		}
		/* initialize grease pencil view data */
		if (!DNA_struct_elem_find(fd->filesdna, "SpaceView3D", "float", "vertex_opacity")) {
			for (bScreen *sc = bmain->screen.first; sc; sc = sc->id.next) {
				for (ScrArea *sa = sc->areabase.first; sa; sa = sa->next) {
					for (SpaceLink *sl = sa->spacedata.first; sl; sl = sl->next) {
						if (sl->spacetype == SPACE_VIEW3D) {
							View3D *v3d = (View3D *)sl;
							v3d->vertex_opacity = 1.0f;
							v3d->gp_flag |= V3D_GP_SHOW_EDIT_LINES;
						}
					}
				}
			}
		}

	}

	if (!MAIN_VERSION_ATLEAST(bmain, 280, 22)) {
		if (!DNA_struct_elem_find(fd->filesdna, "ToolSettings", "char", "annotate_v3d_align")) {
			for (Scene *scene = bmain->scene.first; scene; scene = scene->id.next) {
				scene->toolsettings->annotate_v3d_align = GP_PROJECT_VIEWSPACE | GP_PROJECT_CURSOR;
				scene->toolsettings->annotate_thickness = 3;
			}
		}
		if (!DNA_struct_elem_find(fd->filesdna, "bGPDlayer", "short", "line_change")) {
			for (bGPdata *gpd = bmain->gpencil.first; gpd; gpd = gpd->id.next) {
				for (bGPDlayer *gpl = gpd->layers.first; gpl; gpl = gpl->next) {
					gpl->line_change = gpl->thickness;
					if ((gpl->thickness < 1) || (gpl->thickness > 10)) {
						gpl->thickness = 3;
					}
				}
			}
		}
		if (!DNA_struct_elem_find(fd->filesdna, "View3DOverlay", "float", "gpencil_paper_opacity")) {
			for (bScreen *screen = bmain->screen.first; screen; screen = screen->id.next) {
				for (ScrArea *sa = screen->areabase.first; sa; sa = sa->next) {
					for (SpaceLink *sl = sa->spacedata.first; sl; sl = sl->next) {
						if (sl->spacetype == SPACE_VIEW3D) {
							View3D *v3d = (View3D *)sl;
							v3d->overlay.gpencil_paper_opacity = 0.5f;
						}
					}
				}
			}
		}
		if (!DNA_struct_elem_find(fd->filesdna, "View3DOverlay", "float", "gpencil_grid_opacity")) {
			for (bScreen *screen = bmain->screen.first; screen; screen = screen->id.next) {
				for (ScrArea *sa = screen->areabase.first; sa; sa = sa->next) {
					for (SpaceLink *sl = sa->spacedata.first; sl; sl = sl->next) {
						if (sl->spacetype == SPACE_VIEW3D) {
							View3D *v3d = (View3D *)sl;
							v3d->overlay.gpencil_grid_opacity = 0.5f;
						}
					}
				}
			}
		}

		/* default loc axis */
		if (!DNA_struct_elem_find(fd->filesdna, "GP_Sculpt_Settings", "int", "lock_axis")) {
			for (Scene *scene = bmain->scene.first; scene; scene = scene->id.next) {
				/* lock axis */
				GP_Sculpt_Settings *gset = &scene->toolsettings->gp_sculpt;
				if (gset) {
					gset->lock_axis = GP_LOCKAXIS_Y;
				}
			}
		}

		/* Versioning code for Subsurf modifier. */
		if (!DNA_struct_elem_find(fd->filesdna, "SubsurfModifier", "short", "uv_smooth")) {
			for (Object *object = bmain->object.first; object != NULL; object = object->id.next) {
				for (ModifierData *md = object->modifiers.first; md; md = md->next) {
					if (md->type == eModifierType_Subsurf) {
						SubsurfModifierData *smd = (SubsurfModifierData *)md;
						if (smd->flags & eSubsurfModifierFlag_SubsurfUv_DEPRECATED) {
							smd->uv_smooth = SUBSURF_UV_SMOOTH_PRESERVE_CORNERS;
						}
						else {
							smd->uv_smooth = SUBSURF_UV_SMOOTH_NONE;
						}
					}
				}
			}
		}

		if (!DNA_struct_elem_find(fd->filesdna, "SubsurfModifier", "short", "quality")) {
			for (Object *object = bmain->object.first; object != NULL; object = object->id.next) {
				for (ModifierData *md = object->modifiers.first; md; md = md->next) {
					if (md->type == eModifierType_Subsurf) {
						SubsurfModifierData *smd = (SubsurfModifierData *)md;
						smd->quality = min_ii(smd->renderLevels, 3);
					}
				}
			}
		}
		/* Versioning code for Multires modifier. */
		if (!DNA_struct_elem_find(fd->filesdna, "MultiresModifier", "short", "quality")) {
			for (Object *object = bmain->object.first; object != NULL; object = object->id.next) {
				for (ModifierData *md = object->modifiers.first; md; md = md->next) {
					if (md->type == eModifierType_Multires) {
						MultiresModifierData *mmd = (MultiresModifierData *)md;
						mmd->quality = 3;
						if (mmd->flags & eMultiresModifierFlag_PlainUv_DEPRECATED) {
							mmd->uv_smooth = SUBSURF_UV_SMOOTH_NONE;
						}
						else {
							mmd->uv_smooth = SUBSURF_UV_SMOOTH_PRESERVE_CORNERS;
						}
					}
				}
			}
		}

		if (!DNA_struct_elem_find(fd->filesdna, "ClothSimSettings", "short", "bending_model")) {
			for (Object *ob = bmain->object.first; ob; ob = ob->id.next) {
				for (ModifierData *md = ob->modifiers.first; md; md = md->next) {
					if (md->type == eModifierType_Cloth) {
						ClothModifierData *clmd = (ClothModifierData *)md;

						clmd->sim_parms->bending_model = CLOTH_BENDING_LINEAR;
						clmd->sim_parms->tension = clmd->sim_parms->structural;
						clmd->sim_parms->compression = clmd->sim_parms->structural;
						clmd->sim_parms->shear = clmd->sim_parms->structural;
						clmd->sim_parms->max_tension = clmd->sim_parms->max_struct;
						clmd->sim_parms->max_compression = clmd->sim_parms->max_struct;
						clmd->sim_parms->max_shear = clmd->sim_parms->max_struct;
						clmd->sim_parms->vgroup_shear = clmd->sim_parms->vgroup_struct;
						clmd->sim_parms->tension_damp = clmd->sim_parms->Cdis;
						clmd->sim_parms->compression_damp = clmd->sim_parms->Cdis;
						clmd->sim_parms->shear_damp = clmd->sim_parms->Cdis;
					}
				}
			}
		}

		if (!DNA_struct_elem_find(fd->filesdna, "BrushGpencilSettings", "float", "era_strength_f")) {
			for (Brush *brush = bmain->brush.first; brush; brush = brush->id.next) {
				if (brush->gpencil_settings != NULL) {
					BrushGpencilSettings *gp = brush->gpencil_settings;
					if (gp->brush_type == GPAINT_TOOL_ERASE) {
						gp->era_strength_f = 100.0f;
						gp->era_thickness_f = 10.0f;
					}
				}
			}
		}

		for (Object *ob = bmain->object.first; ob; ob = ob->id.next) {
			for (ModifierData *md = ob->modifiers.first; md; md = md->next) {
				if (md->type == eModifierType_Cloth) {
					ClothModifierData *clmd = (ClothModifierData *)md;

					if (!(clmd->sim_parms->flags & CLOTH_SIMSETTINGS_FLAG_GOAL)) {
						clmd->sim_parms->vgroup_mass = 0;
					}

					if (!(clmd->sim_parms->flags & CLOTH_SIMSETTINGS_FLAG_SCALING)) {
						clmd->sim_parms->vgroup_struct = 0;
						clmd->sim_parms->vgroup_shear = 0;
						clmd->sim_parms->vgroup_bend = 0;
					}

					if (!(clmd->sim_parms->flags & CLOTH_SIMSETTINGS_FLAG_SEW)) {
						clmd->sim_parms->shrink_min = 0.0f;
						clmd->sim_parms->vgroup_shrink = 0;
					}

					if (!(clmd->coll_parms->flags & CLOTH_COLLSETTINGS_FLAG_ENABLED)) {
						clmd->coll_parms->flags &= ~CLOTH_COLLSETTINGS_FLAG_SELF;
					}
				}
			}
		}
	}

	if (!MAIN_VERSION_ATLEAST(bmain, 280, 24)) {
		for (bScreen *screen = bmain->screen.first; screen; screen = screen->id.next) {
			for (ScrArea *sa = screen->areabase.first; sa; sa = sa->next) {
				for (SpaceLink *sl = sa->spacedata.first; sl; sl = sl->next) {
					if (sl->spacetype == SPACE_VIEW3D) {
						View3D *v3d = (View3D *)sl;
						v3d->overlay.edit_flag |= V3D_OVERLAY_EDIT_FACES |
						                          V3D_OVERLAY_EDIT_SEAMS |
						                          V3D_OVERLAY_EDIT_SHARP |
						                          V3D_OVERLAY_EDIT_FREESTYLE_EDGE |
						                          V3D_OVERLAY_EDIT_FREESTYLE_FACE |
						                          V3D_OVERLAY_EDIT_EDGES |
						                          V3D_OVERLAY_EDIT_CREASES |
						                          V3D_OVERLAY_EDIT_BWEIGHTS |
						                          V3D_OVERLAY_EDIT_CU_HANDLES |
						                          V3D_OVERLAY_EDIT_CU_NORMALS;
					}
				}
			}
		}
	}

	{
		if (!DNA_struct_elem_find(fd->filesdna, "ShrinkwrapModifierData", "char", "shrinkMode")) {
			for (Object *ob = bmain->object.first; ob; ob = ob->id.next) {
				for (ModifierData *md = ob->modifiers.first; md; md = md->next) {
					if (md->type == eModifierType_Shrinkwrap) {
						ShrinkwrapModifierData *smd = (ShrinkwrapModifierData *)md;
						if (smd->shrinkOpts & MOD_SHRINKWRAP_KEEP_ABOVE_SURFACE) {
							smd->shrinkMode = MOD_SHRINKWRAP_ABOVE_SURFACE;
							smd->shrinkOpts &= ~MOD_SHRINKWRAP_KEEP_ABOVE_SURFACE;
						}
					}
				}
			}
		}
	}

	if (!MAIN_VERSION_ATLEAST(bmain, 280, 24)) {
		if (!DNA_struct_elem_find(fd->filesdna, "PartDeflect", "float", "pdef_cfrict")) {
			for (Object *ob = bmain->object.first; ob; ob = ob->id.next) {
				if (ob->pd) {
					ob->pd->pdef_cfrict = 5.0f;
				}

				for (ModifierData *md = ob->modifiers.first; md; md = md->next) {
					if (md->type == eModifierType_Cloth) {
						ClothModifierData *clmd = (ClothModifierData *)md;

						clmd->coll_parms->selfepsilon = 0.015f;
					}
				}
			}
		}

		if (!DNA_struct_elem_find(fd->filesdna, "View3DShading", "float", "xray_alpha_wire")) {
			for (bScreen *screen = bmain->screen.first; screen; screen = screen->id.next) {
				for (ScrArea *sa = screen->areabase.first; sa; sa = sa->next) {
					for (SpaceLink *sl = sa->spacedata.first; sl; sl = sl->next) {
						if (sl->spacetype == SPACE_VIEW3D) {
							View3D *v3d = (View3D *)sl;
							v3d->shading.xray_alpha_wire = 0.5f;
						}
					}
				}
			}

			for (bScreen *screen = bmain->screen.first; screen; screen = screen->id.next) {
				for (ScrArea *sa = screen->areabase.first; sa; sa = sa->next) {
					for (SpaceLink *sl = sa->spacedata.first; sl; sl = sl->next) {
						if (sl->spacetype == SPACE_VIEW3D) {
							View3D *v3d = (View3D *)sl;
							v3d->shading.flag |= V3D_SHADING_XRAY_BONE;
						}
					}
				}
			}
		}
	}

	if (!MAIN_VERSION_ATLEAST(bmain, 280, 25)) {
		for (Scene *scene = bmain->scene.first; scene; scene = scene->id.next) {
			UnitSettings *unit = &scene->unit;
			if (unit->system != USER_UNIT_NONE) {
				unit->length_unit = bUnit_GetBaseUnitOfType(scene->unit.system, B_UNIT_LENGTH);
				unit->mass_unit = bUnit_GetBaseUnitOfType(scene->unit.system, B_UNIT_MASS);
			}
			unit->time_unit = bUnit_GetBaseUnitOfType(USER_UNIT_NONE, B_UNIT_TIME);
		}

		/* gpencil grid settings */
		for (bGPdata *gpd = bmain->gpencil.first; gpd; gpd = gpd->id.next) {
			ARRAY_SET_ITEMS(gpd->grid.color, 0.5f, 0.5f, 0.5f); // Color
			ARRAY_SET_ITEMS(gpd->grid.scale, 1.0f, 1.0f); // Scale
			gpd->grid.lines = GP_DEFAULT_GRID_LINES; // Number of lines
		}
	}

	{
		for (bScreen *screen = bmain->screen.first; screen; screen = screen->id.next) {
			for (ScrArea *sa = screen->areabase.first; sa; sa = sa->next) {
				for (SpaceLink *sl = sa->spacedata.first; sl; sl = sl->next) {
					if (sl->spacetype == SPACE_VIEW3D) {
						enum { V3D_OCCLUDE_WIRE = (1 << 14) };
						View3D *v3d = (View3D *)sl;
						if (v3d->flag2 & V3D_OCCLUDE_WIRE) {
							v3d->overlay.edit_flag |= V3D_OVERLAY_EDIT_OCCLUDE_WIRE;
							v3d->flag2 &= ~V3D_OCCLUDE_WIRE;
						}
					}
				}
			}
		}
	}

	if (!MAIN_VERSION_ATLEAST(bmain, 280, 29)) {
		for (bScreen *screen = bmain->screen.first; screen; screen = screen->id.next) {
			for (ScrArea *sa = screen->areabase.first; sa; sa = sa->next) {
				for (SpaceLink *sl = sa->spacedata.first; sl; sl = sl->next) {
					if (sl->spacetype == SPACE_BUTS) {
						ListBase *regionbase = (sl == sa->spacedata.first) ? &sa->regionbase : &sl->regionbase;
						ARegion *ar = MEM_callocN(sizeof(ARegion), "navigation bar for properties");
						ARegion *ar_header = NULL;

						for (ar_header = regionbase->first; ar_header; ar_header = ar_header->next) {
							if (ar_header->regiontype == RGN_TYPE_HEADER) {
								break;
							}
						}
						BLI_assert(ar_header);

						BLI_insertlinkafter(regionbase, ar_header, ar);

						ar->regiontype = RGN_TYPE_NAV_BAR;
						ar->alignment = RGN_ALIGN_LEFT;
					}
				}
			}
		}

		/* grease pencil fade layer opacity */
		if (!DNA_struct_elem_find(fd->filesdna, "View3DOverlay", "float", "gpencil_fade_layer")) {
			for (bScreen *screen = bmain->screen.first; screen; screen = screen->id.next) {
				for (ScrArea *sa = screen->areabase.first; sa; sa = sa->next) {
					for (SpaceLink *sl = sa->spacedata.first; sl; sl = sl->next) {
						if (sl->spacetype == SPACE_VIEW3D) {
							View3D *v3d = (View3D *)sl;
							v3d->overlay.gpencil_fade_layer = 0.5f;
						}
					}
				}
			}
		}
	}

	if (!MAIN_VERSION_ATLEAST(bmain, 280, 30)) {
		/* grease pencil main material show switches */
		for (Material *mat = bmain->mat.first; mat; mat = mat->id.next) {
			if (mat->gp_style) {
				mat->gp_style->flag |= GP_STYLE_STROKE_SHOW;
				mat->gp_style->flag |= GP_STYLE_FILL_SHOW;
			}
		}
	}

	if (!MAIN_VERSION_ATLEAST(bmain, 280, 33)) {
		/* Grease pencil reset sculpt brushes after struct rename  */
		if (!DNA_struct_elem_find(fd->filesdna, "GP_Sculpt_Settings", "int", "weighttype")) {
			float curcolor_add[3], curcolor_sub[3];
			ARRAY_SET_ITEMS(curcolor_add, 1.0f, 0.6f, 0.6f);
			ARRAY_SET_ITEMS(curcolor_sub, 0.6f, 0.6f, 1.0f);

			for (Scene *scene = bmain->scene.first; scene; scene = scene->id.next) {
				/* sculpt brushes */
				GP_Sculpt_Settings *gset = &scene->toolsettings->gp_sculpt;
				if (gset) {
					for (int i = 0; i < GP_SCULPT_TYPE_MAX; i++) {
						GP_Sculpt_Data *gp_brush = &gset->brush[i];
						gp_brush->size = 30;
						gp_brush->strength = 0.5f;
						gp_brush->flag = GP_SCULPT_FLAG_USE_FALLOFF | GP_SCULPT_FLAG_ENABLE_CURSOR;
						copy_v3_v3(gp_brush->curcolor_add, curcolor_add);
						copy_v3_v3(gp_brush->curcolor_sub, curcolor_sub);
					}
				}
			}
		}

		if (!DNA_struct_elem_find(fd->filesdna, "SceneEEVEE", "float", "overscan")) {
			for (Scene *scene = bmain->scene.first; scene; scene = scene->id.next) {
				scene->eevee.overscan = 3.0f;
			}
		}

		for (Lamp *la = bmain->lamp.first; la; la = la->id.next) {
			/* Removed Hemi lights. */
			if (!ELEM(la->type, LA_LOCAL, LA_SUN, LA_SPOT, LA_AREA)) {
				la->type = LA_SUN;
			}
		}

		if (!DNA_struct_elem_find(fd->filesdna, "SceneEEVEE", "float", "light_threshold")) {
			for (Scene *scene = bmain->scene.first; scene; scene = scene->id.next) {
				scene->eevee.light_threshold = 0.01f;
			}
		}

		if (!DNA_struct_elem_find(fd->filesdna, "SceneEEVEE", "float", "gi_irradiance_smoothing")) {
			for (Scene *scene = bmain->scene.first; scene; scene = scene->id.next) {
				scene->eevee.gi_irradiance_smoothing = 0.1f;
			}
		}

		if (!DNA_struct_elem_find(fd->filesdna, "SceneEEVEE", "float", "gi_filter_quality")) {
			for (Scene *scene = bmain->scene.first; scene; scene = scene->id.next) {
				scene->eevee.gi_filter_quality = 1.0f;
			}
		}

		if (!DNA_struct_elem_find(fd->filesdna, "Lamp", "float", "att_dist")) {
			for (Lamp *la = bmain->lamp.first; la; la = la->id.next) {
				la->att_dist = la->clipend;
			}
		}

		if (!DNA_struct_elem_find(fd->filesdna, "Brush", "char", "weightpaint_tool")) {
			/* Magic defines from old files (2.7x) */

#define PAINT_BLEND_MIX 0
#define PAINT_BLEND_ADD 1
#define PAINT_BLEND_SUB 2
#define PAINT_BLEND_MUL 3
#define PAINT_BLEND_BLUR 4
#define PAINT_BLEND_LIGHTEN 5
#define PAINT_BLEND_DARKEN 6
#define PAINT_BLEND_AVERAGE 7
#define PAINT_BLEND_SMEAR 8
#define PAINT_BLEND_COLORDODGE 9
#define PAINT_BLEND_DIFFERENCE 10
#define PAINT_BLEND_SCREEN 11
#define PAINT_BLEND_HARDLIGHT 12
#define PAINT_BLEND_OVERLAY 13
#define PAINT_BLEND_SOFTLIGHT 14
#define PAINT_BLEND_EXCLUSION 15
#define PAINT_BLEND_LUMINOSITY 16
#define PAINT_BLEND_SATURATION 17
#define PAINT_BLEND_HUE 18
#define PAINT_BLEND_ALPHA_SUB 19
#define PAINT_BLEND_ALPHA_ADD 20

			for (Brush *brush = bmain->brush.first; brush; brush = brush->id.next) {
				if (brush->ob_mode & (OB_MODE_VERTEX_PAINT | OB_MODE_WEIGHT_PAINT)) {
					const char tool_init = brush->vertexpaint_tool;
					bool is_blend = false;

					{
						char tool = tool_init;
						switch (tool_init) {
							case PAINT_BLEND_MIX: tool = VPAINT_TOOL_DRAW; break;
							case PAINT_BLEND_BLUR: tool = VPAINT_TOOL_BLUR; break;
							case PAINT_BLEND_AVERAGE: tool = VPAINT_TOOL_AVERAGE; break;
							case PAINT_BLEND_SMEAR: tool = VPAINT_TOOL_SMEAR; break;
							default:
								tool = VPAINT_TOOL_DRAW;
								is_blend = true;
								break;
						}
						brush->vertexpaint_tool = tool;
					}

					if (is_blend == false) {
						brush->blend = IMB_BLEND_MIX;
					}
					else {
						short blend = IMB_BLEND_MIX;
						switch (tool_init) {
							case PAINT_BLEND_ADD: blend = IMB_BLEND_ADD; break;
							case PAINT_BLEND_SUB: blend = IMB_BLEND_SUB; break;
							case PAINT_BLEND_MUL: blend = IMB_BLEND_MUL; break;
							case PAINT_BLEND_LIGHTEN: blend = IMB_BLEND_LIGHTEN; break;
							case PAINT_BLEND_DARKEN: blend = IMB_BLEND_DARKEN; break;
							case PAINT_BLEND_COLORDODGE: blend = IMB_BLEND_COLORDODGE; break;
							case PAINT_BLEND_DIFFERENCE: blend = IMB_BLEND_DIFFERENCE; break;
							case PAINT_BLEND_SCREEN: blend = IMB_BLEND_SCREEN; break;
							case PAINT_BLEND_HARDLIGHT: blend = IMB_BLEND_HARDLIGHT; break;
							case PAINT_BLEND_OVERLAY: blend = IMB_BLEND_OVERLAY; break;
							case PAINT_BLEND_SOFTLIGHT: blend = IMB_BLEND_SOFTLIGHT; break;
							case PAINT_BLEND_EXCLUSION: blend = IMB_BLEND_EXCLUSION; break;
							case PAINT_BLEND_LUMINOSITY: blend = IMB_BLEND_LUMINOSITY; break;
							case PAINT_BLEND_SATURATION: blend = IMB_BLEND_SATURATION; break;
							case PAINT_BLEND_HUE: blend = IMB_BLEND_HUE; break;
							case PAINT_BLEND_ALPHA_SUB: blend = IMB_BLEND_ERASE_ALPHA; break;
							case PAINT_BLEND_ALPHA_ADD: blend = IMB_BLEND_ADD_ALPHA; break;
						}
						brush->blend = blend;
					}
				}
				/* For now these match, in the future new items may not. */
				brush->weightpaint_tool = brush->vertexpaint_tool;
			}

#undef PAINT_BLEND_MIX
#undef PAINT_BLEND_ADD
#undef PAINT_BLEND_SUB
#undef PAINT_BLEND_MUL
#undef PAINT_BLEND_BLUR
#undef PAINT_BLEND_LIGHTEN
#undef PAINT_BLEND_DARKEN
#undef PAINT_BLEND_AVERAGE
#undef PAINT_BLEND_SMEAR
#undef PAINT_BLEND_COLORDODGE
#undef PAINT_BLEND_DIFFERENCE
#undef PAINT_BLEND_SCREEN
#undef PAINT_BLEND_HARDLIGHT
#undef PAINT_BLEND_OVERLAY
#undef PAINT_BLEND_SOFTLIGHT
#undef PAINT_BLEND_EXCLUSION
#undef PAINT_BLEND_LUMINOSITY
#undef PAINT_BLEND_SATURATION
#undef PAINT_BLEND_HUE
#undef PAINT_BLEND_ALPHA_SUB
#undef PAINT_BLEND_ALPHA_ADD
		}
	}

	if (!MAIN_VERSION_ATLEAST(bmain, 280, 34)) {
		for (bScreen *screen = bmain->screen.first; screen; screen = screen->id.next) {
			for (ScrArea *area = screen->areabase.first; area; area = area->next) {
				for (SpaceLink *slink = area->spacedata.first; slink; slink = slink->next) {
					if (slink->spacetype == SPACE_USERPREF) {
						ARegion *navigation_region = BKE_spacedata_find_region_type(slink, area, RGN_TYPE_NAV_BAR);

						if (!navigation_region) {
							ARegion *main_region = BKE_spacedata_find_region_type(slink, area, RGN_TYPE_WINDOW);
							ListBase *regionbase = (slink == area->spacedata.first) ?
							                       &area->regionbase : &slink->regionbase;

							navigation_region = MEM_callocN(sizeof(ARegion), "userpref navigation-region do_versions");

							BLI_insertlinkbefore(regionbase, main_region, navigation_region); /* order matters, addhead not addtail! */
							navigation_region->regiontype = RGN_TYPE_NAV_BAR;
							navigation_region->alignment = RGN_ALIGN_LEFT;
						}
					}
				}
			}
		}
	}

	if (!MAIN_VERSION_ATLEAST(bmain, 280, 36)) {
		if (!DNA_struct_elem_find(fd->filesdna, "View3DShading", "float", "curvature_ridge_factor")) {
			for (bScreen *screen = bmain->screen.first; screen; screen = screen->id.next) {
				for (ScrArea *sa = screen->areabase.first; sa; sa = sa->next) {
					for (SpaceLink *sl = sa->spacedata.first; sl; sl = sl->next) {
						if (sl->spacetype == SPACE_VIEW3D) {
							View3D *v3d = (View3D *)sl;
							v3d->shading.curvature_ridge_factor = 1.0f;
							v3d->shading.curvature_valley_factor = 1.0f;
						}
					}
				}
			}
		}

		/* Rename OpenGL to Workbench. */
		for (Scene *scene = bmain->scene.first; scene; scene = scene->id.next) {
			if (STREQ(scene->r.engine, "BLENDER_OPENGL")) {
				STRNCPY(scene->r.engine, RE_engine_id_BLENDER_WORKBENCH);
			}
		}

		/* init Annotations onion skin */
		if (!DNA_struct_elem_find(fd->filesdna, "bGPDlayer", "int", "gstep")) {
			for (bGPdata *gpd = bmain->gpencil.first; gpd; gpd = gpd->id.next) {
				for (bGPDlayer *gpl = gpd->layers.first; gpl; gpl = gpl->next) {
					ARRAY_SET_ITEMS(gpl->gcolor_prev, 0.302f, 0.851f, 0.302f);
					ARRAY_SET_ITEMS(gpl->gcolor_next, 0.250f, 0.1f, 1.0f);
				}
			}
		}

		/* Move studio_light selection to lookdev_light. */
		if (!DNA_struct_elem_find(fd->filesdna, "View3DShading", "char", "lookdev_light[256]")) {
			for (bScreen *screen = bmain->screen.first; screen; screen = screen->id.next) {
				for (ScrArea *sa = screen->areabase.first; sa; sa = sa->next) {
					for (SpaceLink *sl = sa->spacedata.first; sl; sl = sl->next) {
						if (sl->spacetype == SPACE_VIEW3D) {
							View3D *v3d = (View3D *)sl;
							memcpy(v3d->shading.lookdev_light, v3d->shading.studio_light, sizeof(char) * 256);
						}
					}
				}
			}
		}

		/* Change Solid mode shadow orientation. */
		if (!DNA_struct_elem_find(fd->filesdna, "SceneDisplay", "float", "shadow_focus")) {
			for (Scene *scene = bmain->scene.first; scene; scene = scene->id.next) {
				float *dir = scene->display.light_direction;
				SWAP(float, dir[2], dir[1]);
				dir[2] = -dir[2];
				dir[0] = -dir[0];
			}
		}
	}

	if (!MAIN_VERSION_ATLEAST(bmain, 280, 37)) {
		for (Camera *ca = bmain->camera.first; ca; ca = ca->id.next) {
			ca->drawsize *= 2.0f;
		}
		for (Object *ob = bmain->object.first; ob; ob = ob->id.next) {
			if (ob->type != OB_EMPTY) {
				if (UNLIKELY(ob->transflag & OB_DUPLICOLLECTION)) {
					BKE_object_type_set_empty_for_versioning(ob);
				}
			}
		}

		/* Grease pencil primitive curve */
		if (!DNA_struct_elem_find(fd->filesdna, "GP_Sculpt_Settings", "CurveMapping", "cur_primitive")) {
			for (Scene *scene = bmain->scene.first; scene; scene = scene->id.next) {
				GP_Sculpt_Settings *gset = &scene->toolsettings->gp_sculpt;
				if ((gset) && (gset->cur_primitive == NULL)) {
					gset->cur_primitive = curvemapping_add(1, 0.0f, 0.0f, 1.0f, 1.0f);
					curvemapping_initialize(gset->cur_primitive);
					curvemap_reset(
					        gset->cur_primitive->cm,
					        &gset->cur_primitive->clipr,
					        CURVE_PRESET_BELL,
					        CURVEMAP_SLOPE_POSITIVE);
				}
			}
		}
	}


	if (!MAIN_VERSION_ATLEAST(bmain, 280, 38)) {
		if (DNA_struct_elem_find(fd->filesdna, "Object", "char", "empty_image_visibility_flag")) {
			for (Object *ob = bmain->object.first; ob; ob = ob->id.next) {
				ob->empty_image_visibility_flag ^= (
				        OB_EMPTY_IMAGE_HIDE_PERSPECTIVE |
				        OB_EMPTY_IMAGE_HIDE_ORTHOGRAPHIC |
				        OB_EMPTY_IMAGE_HIDE_BACK);
			}
		}

		for (bScreen *screen = bmain->screen.first; screen; screen = screen->id.next) {
			for (ScrArea *area = screen->areabase.first; area; area = area->next) {
				for (SpaceLink *sl = area->spacedata.first; sl; sl = sl->next) {
					switch (sl->spacetype) {
						case SPACE_IMAGE:
						{
							SpaceImage *sima = (SpaceImage *)sl;
							sima->flag &= ~(
							        SI_FLAG_DEPRECATED_0 |
							        SI_FLAG_DEPRECATED_1 |
							        SI_FLAG_DEPRECATED_3 |
							        SI_FLAG_DEPRECATED_6 |
							        SI_FLAG_DEPRECATED_7 |
							        SI_FLAG_DEPRECATED_8 |
							        SI_FLAG_DEPRECATED_17 |
							        SI_FLAG_DEPRECATED_18 |
							        SI_FLAG_DEPRECATED_23 |
							        SI_FLAG_DEPRECATED_24);
							break;
						}
						case SPACE_VIEW3D:
						{
							View3D *v3d = (View3D *)sl;
							v3d->flag &= ~(
							        V3D_FLAG_DEPRECATED_0 |
							        V3D_FLAG_DEPRECATED_1 |
							        V3D_FLAG_DEPRECATED_10 |
							        V3D_FLAG_DEPRECATED_12);
							v3d->flag2 &= ~(
							        V3D_FLAG2_DEPRECATED_3 |
							        V3D_FLAG2_DEPRECATED_6 |
							        V3D_FLAG2_DEPRECATED_12 |
							        V3D_FLAG2_DEPRECATED_13 |
							        V3D_FLAG2_DEPRECATED_14 |
							        V3D_FLAG2_DEPRECATED_15);
							break;
						}
						case SPACE_OUTLINER:
						{
							SpaceOops *so = (SpaceOops *)sl;
							so->filter &= ~(
							        SO_FILTER_DEPRECATED_1 |
							        SO_FILTER_DEPRECATED_5 |
							        SO_FILTER_DEPRECATED_12);
							so->storeflag &= ~(
							        SO_TREESTORE_DEPRECATED_1);
							break;
						}
						case SPACE_FILE:
						{
							SpaceFile *sfile = (SpaceFile *)sl;
							if (sfile->params) {
								sfile->params->flag &= ~(
								        FILE_PARAMS_FLAG_DEPRECATED_1 |
								        FILE_PARAMS_FLAG_DEPRECATED_6 |
								        FILE_PARAMS_FLAG_DEPRECATED_9);
							}
							break;
						}
						case SPACE_NODE:
						{
							SpaceNode *snode = (SpaceNode *)sl;
							snode->flag &= ~(
							        SNODE_FLAG_DEPRECATED_6 |
							        SNODE_FLAG_DEPRECATED_10 |
							        SNODE_FLAG_DEPRECATED_11);
							break;
						}
						case SPACE_BUTS:
						{
							SpaceButs *sbuts = (SpaceButs *)sl;
							sbuts->flag &= ~(
							        SB_FLAG_DEPRECATED_2 |
							        SB_FLAG_DEPRECATED_3);
							break;
						}
						case SPACE_NLA:
						{
							SpaceNla *snla = (SpaceNla *)sl;
							snla->flag &= ~(
							        SNLA_FLAG_DEPRECATED_0 |
							        SNLA_FLAG_DEPRECATED_1 |
							        SNLA_FLAG_DEPRECATED_3);
							break;
						}
					}
				}
			}
		}

		for (Scene *scene = bmain->scene.first; scene; scene = scene->id.next) {
			scene->r.mode &= ~(
			        R_MODE_DEPRECATED_1 |
			        R_MODE_DEPRECATED_2 |
			        R_MODE_DEPRECATED_3 |
			        R_MODE_DEPRECATED_4 |
			        R_MODE_DEPRECATED_5 |
			        R_MODE_DEPRECATED_6 |
			        R_MODE_DEPRECATED_7 |
			        R_MODE_DEPRECATED_8 |
			        R_MODE_DEPRECATED_10 |
			        R_MODE_DEPRECATED_13 |
			        R_MODE_DEPRECATED_16 |
			        R_MODE_DEPRECATED_17 |
			        R_MODE_DEPRECATED_18 |
			        R_MODE_DEPRECATED_19 |
			        R_MODE_DEPRECATED_20 |
			        R_MODE_DEPRECATED_21 |
			        R_MODE_DEPRECATED_27);

			scene->r.scemode &= ~(
			        R_SCEMODE_DEPRECATED_8 |
			        R_SCEMODE_DEPRECATED_11 |
			        R_SCEMODE_DEPRECATED_13 |
			        R_SCEMODE_DEPRECATED_16 |
			        R_SCEMODE_DEPRECATED_17 |
			        R_SCEMODE_DEPRECATED_19);

			if (scene->toolsettings->sculpt) {
				scene->toolsettings->sculpt->flags &= ~(
				        SCULPT_FLAG_DEPRECATED_0 |
				        SCULPT_FLAG_DEPRECATED_1 |
				        SCULPT_FLAG_DEPRECATED_2);
			}

			if (scene->ed) {
				Sequence *seq;
				SEQ_BEGIN (scene->ed, seq)
				{
					seq->flag &= ~(
					        SEQ_FLAG_DEPRECATED_6 |
					        SEQ_FLAG_DEPRECATED_18 |
					        SEQ_FLAG_DEPRECATED_19 |
					        SEQ_FLAG_DEPRECATED_21);
					if (seq->type == SEQ_TYPE_SPEED) {
						SpeedControlVars *s = (SpeedControlVars *)seq->effectdata;
						s->flags &= ~(
						        SEQ_SPEED_DEPRECATED_1);
					}
				} SEQ_END;
			}
		}

		for (World *world = bmain->world.first; world; world = world->id.next) {
			world->flag &= ~(
			        WO_MODE_DEPRECATED_1 |
			        WO_MODE_DEPRECATED_2 |
			        WO_MODE_DEPRECATED_3 |
			        WO_MODE_DEPRECATED_4 |
			        WO_MODE_DEPRECATED_5 |
			        WO_MODE_DEPRECATED_7);
		}

		for (Image *image = bmain->image.first; image; image = image->id.next) {
			image->flag &= ~(
			        IMA_FLAG_DEPRECATED_0 |
			        IMA_FLAG_DEPRECATED_1 |
			        IMA_FLAG_DEPRECATED_4 |
			        IMA_FLAG_DEPRECATED_6 |
			        IMA_FLAG_DEPRECATED_8 |
			        IMA_FLAG_DEPRECATED_15 |
			        IMA_FLAG_DEPRECATED_16);
			image->tpageflag &= ~(
			        IMA_TPAGEFLAG_DEPRECATED_0 |
			        IMA_TPAGEFLAG_DEPRECATED_1 |
			        IMA_TPAGEFLAG_DEPRECATED_2 |
			        IMA_TPAGEFLAG_DEPRECATED_4 |
			        IMA_TPAGEFLAG_DEPRECATED_5);
		}

		for (Object *ob = bmain->object.first; ob; ob = ob->id.next) {
			ob->flag &= ~(
			        OB_FLAG_DEPRECATED_11 |
			        OB_FLAG_DEPRECATED_12);
			ob->transflag &= ~(
			        OB_TRANSFLAG_DEPRECATED_0 |
			        OB_TRANSFLAG_DEPRECATED_1);
			ob->shapeflag &= ~OB_SHAPE_FLAG_DEPRECATED_1;
		}

		for (Mesh *me = bmain->mesh.first; me; me = me->id.next) {
			me->flag &= ~(
			        ME_FLAG_DEPRECATED_0 |
			        ME_FLAG_DEPRECATED_1 |
			        ME_FLAG_DEPRECATED_3 |
			        ME_FLAG_DEPRECATED_4 |
			        ME_FLAG_DEPRECATED_6 |
			        ME_FLAG_DEPRECATED_7 |
			        ME_FLAG_DEPRECATED_8);
		}

		for (Material *mat = bmain->mat.first; mat; mat = mat->id.next) {
			mat->blend_flag &= ~(
			        MA_BL_FLAG_DEPRECATED_2);
		}
	}

	if (!MAIN_VERSION_ATLEAST(bmain, 280, 40)) {
		if (!DNA_struct_elem_find(fd->filesdna, "ToolSettings", "char", "snap_transform_mode_flag")) {
			for (Scene *scene = bmain->scene.first; scene; scene = scene->id.next) {
				scene->toolsettings->snap_transform_mode_flag =
					SCE_SNAP_TRANSFORM_MODE_TRANSLATE;
			}
		}

		for (bScreen *screen = bmain->screen.first; screen; screen = screen->id.next) {
			for (ScrArea *area = screen->areabase.first; area; area = area->next) {
				for (SpaceLink *sl = area->spacedata.first; sl; sl = sl->next) {
					switch (sl->spacetype) {
						case SPACE_VIEW3D:
						{
							enum { V3D_BACKFACE_CULLING = (1 << 10) };
							View3D *v3d = (View3D *)sl;
							if (v3d->flag2 & V3D_BACKFACE_CULLING) {
								v3d->flag2 &= ~V3D_BACKFACE_CULLING;
								v3d->shading.flag |= V3D_SHADING_BACKFACE_CULLING;
							}
							break;
						}
					}
				}
			}
		}

		if (!DNA_struct_find(fd->filesdna, "TransformOrientationSlot")) {
			for (Scene *scene = bmain->scene.first; scene; scene = scene->id.next) {
				for (int i = 0; i < ARRAY_SIZE(scene->orientation_slots); i++) {
					scene->orientation_slots[i].index_custom = -1;
				}
			}
		}

		/* Grease pencil target weight  */
		if (!DNA_struct_elem_find(fd->filesdna, "GP_Sculpt_Settings", "float", "weight")) {
			for (Scene *scene = bmain->scene.first; scene; scene = scene->id.next) {
				/* sculpt brushes */
				GP_Sculpt_Settings *gset = &scene->toolsettings->gp_sculpt;
				if (gset) {
					for (int i = 0; i < GP_SCULPT_TYPE_MAX; i++) {
						GP_Sculpt_Data *gp_brush = &gset->brush[i];
						gp_brush->weight = 1.0f;
					}
				}
			}
		}

		/* Grease pencil cutter/select segment intersection threshold  */
		if (!DNA_struct_elem_find(fd->filesdna, "GP_Sculpt_Settings", "float", "isect_threshold")) {
			for (Scene *scene = bmain->scene.first; scene; scene = scene->id.next) {
				GP_Sculpt_Settings *gset = &scene->toolsettings->gp_sculpt;
				if (gset) {
					gset->isect_threshold = 0.1f;
				}
			}
		}

		/* Fix anamorphic bokeh eevee rna limits.*/
		for (Camera *ca = bmain->camera.first; ca; ca = ca->id.next) {
			if (ca->gpu_dof.ratio < 0.01f) {
				ca->gpu_dof.ratio = 0.01f;
			}
		}
<<<<<<< HEAD
=======

		for (bScreen *screen = bmain->screen.first; screen; screen = screen->id.next) {
			for (ScrArea *area = screen->areabase.first; area; area = area->next) {
				for (SpaceLink *sl = area->spacedata.first; sl; sl = sl->next) {
					if (sl->spacetype == SPACE_USERPREF) {
						ARegion *execute_region = BKE_spacedata_find_region_type(sl, area, RGN_TYPE_EXECUTE);

						if (!execute_region) {
							ListBase *regionbase = (sl == area->spacedata.first) ? &area->regionbase : &sl->regionbase;
							ARegion *ar_navbar = BKE_spacedata_find_region_type(sl, area, RGN_TYPE_NAV_BAR);

							execute_region = MEM_callocN(sizeof(ARegion), "execute region for properties");

							BLI_assert(ar_navbar);

							BLI_insertlinkafter(regionbase, ar_navbar, execute_region);

							execute_region->regiontype = RGN_TYPE_EXECUTE;
							execute_region->alignment = RGN_ALIGN_BOTTOM | RGN_SPLIT_PREV;
							execute_region->flag |= RGN_FLAG_DYNAMIC_SIZE;
						}
					}
				}
			}
		}
	}

	{
		/* Versioning code until next subversion bump goes here. */
>>>>>>> 13fedec4
	}
}<|MERGE_RESOLUTION|>--- conflicted
+++ resolved
@@ -2757,8 +2757,6 @@
 				ca->gpu_dof.ratio = 0.01f;
 			}
 		}
-<<<<<<< HEAD
-=======
 
 		for (bScreen *screen = bmain->screen.first; screen; screen = screen->id.next) {
 			for (ScrArea *area = screen->areabase.first; area; area = area->next) {
@@ -2788,6 +2786,5 @@
 
 	{
 		/* Versioning code until next subversion bump goes here. */
->>>>>>> 13fedec4
 	}
 }