/*
 * ***** BEGIN GPL LICENSE BLOCK *****
 *
 * This program is free software; you can redistribute it and/or
 * modify it under the terms of the GNU General Public License
 * as published by the Free Software Foundation; either version 2
 * of the License, or (at your option) any later version.
 *
 * This program is distributed in the hope that it will be useful,
 * but WITHOUT ANY WARRANTY; without even the implied warranty of
 * MERCHANTABILITY or FITNESS FOR A PARTICULAR PURPOSE.  See the
 * GNU General Public License for more details.
 *
 * You should have received a copy of the GNU General Public License
 * along with this program; if not, write to the Free Software Foundation,
 * Inc., 51 Franklin Street, Fifth Floor, Boston, MA 02110-1301, USA.
 *
 * Contributor(s): Dalai Felinto
 *
 * ***** END GPL LICENSE BLOCK *****
 *
 */

/** \file blender/blenloader/intern/versioning_280.c
 *  \ingroup blenloader
 */

/* allow readfile to use deprecated functionality */
#define DNA_DEPRECATED_ALLOW

#include <string.h>
#include <float.h>

#include "BLI_listbase.h"
#include "BLI_math.h"
#include "BLI_mempool.h"
#include "BLI_string.h"
#include "BLI_string_utf8.h"
#include "BLI_utildefines.h"

#include "DNA_object_types.h"
#include "DNA_camera_types.h"
#include "DNA_cloth_types.h"
#include "DNA_collection_types.h"
#include "DNA_constraint_types.h"
#include "DNA_gpu_types.h"
#include "DNA_lamp_types.h"
#include "DNA_layer_types.h"
#include "DNA_lightprobe_types.h"
#include "DNA_material_types.h"
#include "DNA_mesh_types.h"
#include "DNA_modifier_types.h"
#include "DNA_particle_types.h"
#include "DNA_rigidbody_types.h"
#include "DNA_scene_types.h"
#include "DNA_screen_types.h"
#include "DNA_view3d_types.h"
#include "DNA_genfile.h"
#include "DNA_gpencil_types.h"
#include "DNA_workspace_types.h"

#include "BKE_collection.h"
#include "BKE_constraint.h"
#include "BKE_customdata.h"
#include "BKE_colortools.h"
#include "BKE_freestyle.h"
#include "BKE_idprop.h"
#include "BKE_image.h"
#include "BKE_layer.h"
#include "BKE_main.h"
#include "BKE_material.h"
#include "BKE_mesh.h"
#include "BKE_node.h"
#include "BKE_pointcache.h"
#include "BKE_report.h"
#include "BKE_scene.h"
#include "BKE_screen.h"
#include "BKE_sequencer.h"
#include "BKE_studiolight.h"
#include "BKE_workspace.h"
#include "BKE_gpencil.h"
#include "BKE_paint.h"
#include "BKE_object.h"
#include "BKE_cloth.h"

#include "BLT_translation.h"

#include "BLO_readfile.h"
#include "readfile.h"

#include "MEM_guardedalloc.h"

static bScreen *screen_parent_find(const bScreen *screen)
{
	/* can avoid lookup if screen state isn't maximized/full (parent and child store the same state) */
	if (ELEM(screen->state, SCREENMAXIMIZED, SCREENFULL)) {
		for (const ScrArea *sa = screen->areabase.first; sa; sa = sa->next) {
			if (sa->full && sa->full != screen) {
				BLI_assert(sa->full->state == screen->state);
				return sa->full;
			}
		}
	}

	return NULL;
}

static void do_version_workspaces_create_from_screens(Main *bmain)
{
	for (bScreen *screen = bmain->screen.first; screen; screen = screen->id.next) {
		const bScreen *screen_parent = screen_parent_find(screen);
		WorkSpace *workspace;
		if (screen->temp) {
			continue;
		}

		if (screen_parent) {
			/* fullscreen with "Back to Previous" option, don't create
			 * a new workspace, add layout workspace containing parent */
			workspace = BLI_findstring(
			        &bmain->workspaces, screen_parent->id.name + 2, offsetof(ID, name) + 2);
		}
		else {
			workspace = BKE_workspace_add(bmain, screen->id.name + 2);
		}
		if (workspace == NULL) {
			continue;  /* Not much we can do.. */
		}
		BKE_workspace_layout_add(bmain, workspace, screen, screen->id.name + 2);
	}
}

static void do_version_area_change_space_to_space_action(ScrArea *area, const Scene *scene)
{
	SpaceType *stype = BKE_spacetype_from_id(SPACE_ACTION);
	SpaceAction *saction = (SpaceAction *)stype->new(area, scene);
	ARegion *region_channels;

	/* Properly free current regions */
	for (ARegion *region = area->regionbase.first; region; region = region->next) {
		BKE_area_region_free(area->type, region);
	}
	BLI_freelistN(&area->regionbase);

	area->type = stype;
	area->spacetype = stype->spaceid;

	BLI_addhead(&area->spacedata, saction);
	area->regionbase = saction->regionbase;
	BLI_listbase_clear(&saction->regionbase);

	/* Different defaults for timeline */
	region_channels = BKE_area_find_region_type(area, RGN_TYPE_CHANNELS);
	region_channels->flag |= RGN_FLAG_HIDDEN;

	saction->mode = SACTCONT_TIMELINE;
	saction->ads.flag |= ADS_FLAG_SUMMARY_COLLAPSED;
	saction->ads.filterflag |= ADS_FILTER_SUMMARY;
}

/**
 * \brief After lib-link versioning for new workspace design.
 *
 * - Adds a workspace for (almost) each screen of the old file
 *   and adds the needed workspace-layout to wrap the screen.
 * - Active screen isn't stored directly in window anymore, but in the active workspace.
 * - Active scene isn't stored in screen anymore, but in window.
 * - Create workspace instance hook for each window.
 *
 * \note Some of the created workspaces might be deleted again in case of reading the default startup.blend.
 */
static void do_version_workspaces_after_lib_link(Main *bmain)
{
	BLI_assert(BLI_listbase_is_empty(&bmain->workspaces));

	do_version_workspaces_create_from_screens(bmain);

	for (wmWindowManager *wm = bmain->wm.first; wm; wm = wm->id.next) {
		for (wmWindow *win = wm->windows.first; win; win = win->next) {
			bScreen *screen_parent = screen_parent_find(win->screen);
			bScreen *screen = screen_parent ? screen_parent : win->screen;

			if (screen->temp) {
				/* We do not generate a new workspace for those screens... still need to set some data in win. */
				win->workspace_hook = BKE_workspace_instance_hook_create(bmain);
				win->scene = screen->scene;
				/* Deprecated from now on! */
				win->screen = NULL;
				continue;
			}

			WorkSpace *workspace = BLI_findstring(&bmain->workspaces, screen->id.name + 2, offsetof(ID, name) + 2);
			BLI_assert(workspace != NULL);
			ListBase *layouts = BKE_workspace_layouts_get(workspace);

			win->workspace_hook = BKE_workspace_instance_hook_create(bmain);

			BKE_workspace_active_set(win->workspace_hook, workspace);
			BKE_workspace_active_layout_set(win->workspace_hook, layouts->first);

			/* Move scene and view layer to window. */
			Scene *scene = screen->scene;
			ViewLayer *layer = BLI_findlink(&scene->view_layers, scene->r.actlay);
			if (!layer) {
				layer = BKE_view_layer_default_view(scene);
			}

			win->scene = scene;
			STRNCPY(win->view_layer_name, layer->name);

			/* Deprecated from now on! */
			win->screen = NULL;
		}
	}

	for (bScreen *screen = bmain->screen.first; screen; screen = screen->id.next) {
		/* Deprecated from now on! */
		BLI_freelistN(&screen->scene->transform_spaces);
		screen->scene = NULL;
	}
}

#ifdef USE_COLLECTION_COMPAT_28
enum {
	COLLECTION_DEPRECATED_VISIBLE    = (1 << 0),
	COLLECTION_DEPRECATED_VIEWPORT   = (1 << 0),
	COLLECTION_DEPRECATED_SELECTABLE = (1 << 1),
	COLLECTION_DEPRECATED_DISABLED   = (1 << 2),
	COLLECTION_DEPRECATED_RENDER     = (1 << 3),
};

static void do_version_view_layer_visibility(ViewLayer *view_layer)
{
	/* Convert from deprecated VISIBLE flag to DISABLED */
	LayerCollection *lc;
	for (lc = view_layer->layer_collections.first;
	     lc;
	     lc = lc->next)
	{
		if (lc->flag & COLLECTION_DEPRECATED_DISABLED) {
			lc->flag &= ~COLLECTION_DEPRECATED_DISABLED;
		}

		if ((lc->flag & COLLECTION_DEPRECATED_VISIBLE) == 0) {
			lc->flag |= COLLECTION_DEPRECATED_DISABLED;
		}

		lc->flag |= COLLECTION_DEPRECATED_VIEWPORT | COLLECTION_DEPRECATED_RENDER;
	}
}

static void do_version_layer_collection_pre(
        ViewLayer *view_layer,
        ListBase *lb,
        GSet *enabled_set,
        GSet *selectable_set)
{
	/* Convert from deprecated DISABLED to new layer collection and collection flags */
	for (LayerCollection *lc = lb->first; lc; lc = lc->next) {
		if (lc->scene_collection) {
			if (!(lc->flag & COLLECTION_DEPRECATED_DISABLED)) {
				BLI_gset_insert(enabled_set, lc->scene_collection);
			}
			if (lc->flag & COLLECTION_DEPRECATED_SELECTABLE) {
				BLI_gset_insert(selectable_set, lc->scene_collection);
			}
		}

		do_version_layer_collection_pre(view_layer, &lc->layer_collections, enabled_set, selectable_set);
	}
}

static void do_version_layer_collection_post(
        ViewLayer *view_layer,
        ListBase *lb,
        GSet *enabled_set,
        GSet *selectable_set,
        GHash *collection_map)
{
	/* Apply layer collection exclude flags. */
	for (LayerCollection *lc = lb->first; lc; lc = lc->next) {
		if (!(lc->collection->flag & COLLECTION_IS_MASTER)) {
			SceneCollection *sc = BLI_ghash_lookup(collection_map, lc->collection);
			const bool enabled = (sc && BLI_gset_haskey(enabled_set, sc));
			const bool selectable = (sc && BLI_gset_haskey(selectable_set, sc));

			if (!enabled) {
				lc->flag |= LAYER_COLLECTION_EXCLUDE;
			}
			if (enabled && !selectable) {
				lc->collection->flag |= COLLECTION_RESTRICT_SELECT;
			}
		}

		do_version_layer_collection_post(
		        view_layer, &lc->layer_collections, enabled_set, selectable_set, collection_map);
	}
}

static void do_version_scene_collection_convert(
        Main *bmain,
        ID *id,
        SceneCollection *sc,
        Collection *collection,
        GHash *collection_map)
{
	if (collection_map) {
		BLI_ghash_insert(collection_map, collection, sc);
	}

	for (SceneCollection *nsc = sc->scene_collections.first; nsc;) {
		SceneCollection *nsc_next = nsc->next;
		Collection *ncollection = BKE_collection_add(bmain, collection, nsc->name);
		ncollection->id.lib = id->lib;
		do_version_scene_collection_convert(bmain, id, nsc, ncollection, collection_map);
		nsc = nsc_next;
	}

	for (LinkData *link = sc->objects.first; link; link = link->next) {
		Object *ob = link->data;
		if (ob) {
			BKE_collection_object_add(bmain, collection, ob);
			id_us_min(&ob->id);
		}
	}

	BLI_freelistN(&sc->objects);
	MEM_freeN(sc);
}

static void do_version_group_collection_to_collection(Main *bmain, Collection *group)
{
	/* Convert old 2.8 group collections to new unified collections. */
	if (group->collection) {
		do_version_scene_collection_convert(bmain, &group->id, group->collection, group, NULL);
	}

	group->collection = NULL;
	group->view_layer = NULL;
	id_fake_user_set(&group->id);
}

static void do_version_scene_collection_to_collection(Main *bmain, Scene *scene)
{
	/* Convert old 2.8 scene collections to new unified collections. */

	/* Temporarily clear view layers so we don't do any layer collection syncing
	 * and destroy old flags that we want to restore. */
	ListBase view_layers = scene->view_layers;
	BLI_listbase_clear(&scene->view_layers);

	if (!scene->master_collection) {
		scene->master_collection = BKE_collection_master_add();
	}

	/* Convert scene collections. */
	GHash *collection_map = BLI_ghash_new(BLI_ghashutil_ptrhash, BLI_ghashutil_ptrcmp, __func__);
	if (scene->collection) {
		do_version_scene_collection_convert(bmain, &scene->id, scene->collection, scene->master_collection, collection_map);
		scene->collection = NULL;
	}

	scene->view_layers = view_layers;

	/* Convert layer collections. */
	ViewLayer *view_layer;
	for (view_layer = scene->view_layers.first; view_layer; view_layer = view_layer->next) {
		GSet *enabled_set = BLI_gset_new(BLI_ghashutil_ptrhash, BLI_ghashutil_ptrcmp, __func__);
		GSet *selectable_set = BLI_gset_new(BLI_ghashutil_ptrhash, BLI_ghashutil_ptrcmp, __func__);

		do_version_layer_collection_pre(
		        view_layer, &view_layer->layer_collections, enabled_set, selectable_set);

		BKE_layer_collection_sync(scene, view_layer);

		do_version_layer_collection_post(
		        view_layer, &view_layer->layer_collections, enabled_set, selectable_set, collection_map);

		BLI_gset_free(enabled_set, NULL);
		BLI_gset_free(selectable_set, NULL);

		BKE_layer_collection_sync(scene, view_layer);
	}

	BLI_ghash_free(collection_map, NULL, NULL);
}
#endif


static void do_version_layers_to_collections(Main *bmain, Scene *scene)
{
	/* Since we don't have access to FileData we check the (always valid) first
	 * render layer instead. */
	if (!scene->master_collection) {
		scene->master_collection = BKE_collection_master_add();
	}

	if (scene->view_layers.first) {
		return;
	}

	/* Create collections from layers. */
	Collection *collection_master = BKE_collection_master(scene);
	Collection *collections[20] = {NULL};

	for (int layer = 0; layer < 20; layer++) {
		for (Base *base = scene->base.first; base; base = base->next) {
			if (base->lay & (1 << layer)) {
				/* Create collections when needed only. */
				if (collections[layer] == NULL) {
					char name[MAX_NAME];

					BLI_snprintf(name,
					             sizeof(collection_master->id.name),
					             DATA_("Collection %d"),
					             layer + 1);

					Collection *collection = BKE_collection_add(bmain, collection_master, name);
					collection->id.lib = scene->id.lib;
					collections[layer] = collection;

					if (!(scene->lay & (1 << layer))) {
						collection->flag |= COLLECTION_RESTRICT_VIEW | COLLECTION_RESTRICT_RENDER;
					}
				}

				/* Note usually this would do slow collection syncing for view layers,
				 * but since no view layers exists yet at this point it's fast. */
				BKE_collection_object_add(
				        bmain,
				        collections[layer], base->object);
			}

			if (base->flag & SELECT) {
				base->object->flag |= SELECT;
			}
			else {
				base->object->flag &= ~SELECT;
			}
		}
	}

	/* Handle legacy render layers. */
	bool have_override = false;

	for (SceneRenderLayer *srl = scene->r.layers.first; srl; srl = srl->next) {
		ViewLayer *view_layer = BKE_view_layer_add(scene, srl->name);

		if (srl->samples != 0) {
			have_override = true;

			/* It is up to the external engine to handle
			 * its own doversion in this case. */
			BKE_override_view_layer_int_add(
			        view_layer,
			        ID_SCE,
			        "samples",
			        srl->samples);
		}

		if (srl->mat_override) {
			have_override = true;

			BKE_override_view_layer_datablock_add(
			        view_layer,
			        ID_MA,
			        "self",
			        (ID *)srl->mat_override);
		}

		if (srl->layflag & SCE_LAY_DISABLE) {
			view_layer->flag &= ~VIEW_LAYER_RENDER;
		}

		if ((srl->layflag & SCE_LAY_FRS) == 0) {
			view_layer->flag &= ~VIEW_LAYER_FREESTYLE;
		}

		/* XXX If we are to keep layflag it should be merged with flag (dfelinto). */
		view_layer->layflag = srl->layflag;
		/* XXX Not sure if we should keep the passes (dfelinto). */
		view_layer->passflag = srl->passflag;
		view_layer->pass_xor = srl->pass_xor;
		view_layer->pass_alpha_threshold = srl->pass_alpha_threshold;

		BKE_freestyle_config_free(&view_layer->freestyle_config, true);
		view_layer->freestyle_config = srl->freestyleConfig;
		view_layer->id_properties = srl->prop;

		/* Set exclusion and overrides. */
		for (int layer = 0; layer < 20; layer++) {
			Collection *collection = collections[layer];
			if (collection) {
				LayerCollection *lc = BKE_layer_collection_first_from_scene_collection(view_layer, collection);

				if (srl->lay_exclude & (1 << layer)) {
					/* Disable excluded layer. */
					have_override = true;
					lc->flag |= LAYER_COLLECTION_EXCLUDE;
					for (LayerCollection *nlc = lc->layer_collections.first; nlc; nlc = nlc->next) {
						nlc->flag |= LAYER_COLLECTION_EXCLUDE;
					}
				}
				else {
					if (srl->lay_zmask & (1 << layer)) {
						have_override = true;
						lc->flag |= LAYER_COLLECTION_HOLDOUT;
					}

					if ((srl->lay & (1 << layer)) == 0) {
						have_override = true;
						lc->flag |= LAYER_COLLECTION_INDIRECT_ONLY;
					}
				}
			}
		}

		/* for convenience set the same active object in all the layers */
		if (scene->basact) {
			view_layer->basact = BKE_view_layer_base_find(view_layer, scene->basact->object);
		}

		for (Base *base = view_layer->object_bases.first; base; base = base->next) {
			if ((base->flag & BASE_SELECTABLE) && (base->object->flag & SELECT)) {
				base->flag |= BASE_SELECTED;
			}
		}
	}

	BLI_freelistN(&scene->r.layers);

	/* If render layers included overrides, we also create a vanilla
	 * viewport layer without them. */
	if (have_override) {
		ViewLayer *view_layer = BKE_view_layer_add(scene, "Viewport");

		/* Make it first in the list. */
		BLI_remlink(&scene->view_layers, view_layer);
		BLI_addhead(&scene->view_layers, view_layer);

		/* If we ported all the original render layers, we don't need to make the viewport layer renderable. */
		if (!BLI_listbase_is_single(&scene->view_layers)) {
			view_layer->flag &= ~VIEW_LAYER_RENDER;
		}

		/* convert active base */
		if (scene->basact) {
			view_layer->basact = BKE_view_layer_base_find(view_layer, scene->basact->object);
		}

		/* convert selected bases */
		for (Base *base = view_layer->object_bases.first; base; base = base->next) {
			if ((base->flag & BASE_SELECTABLE) && (base->object->flag & SELECT)) {
				base->flag |= BASE_SELECTED;
			}

			/* keep lay around for forward compatibility (open those files in 2.79) */
			base->lay = base->object->lay;
		}
	}

	/* remove bases once and for all */
	for (Base *base = scene->base.first; base; base = base->next) {
		id_us_min(&base->object->id);
	}

	BLI_freelistN(&scene->base);
	scene->basact = NULL;
}

static void do_version_collection_propagate_lib_to_children(Collection *collection)
{
	if (collection->id.lib != NULL) {
		for (CollectionChild *collection_child = collection->children.first;
		     collection_child != NULL;
		     collection_child = collection_child->next)
		{
			if (collection_child->collection->id.lib == NULL) {
				collection_child->collection->id.lib = collection->id.lib;
			}
			do_version_collection_propagate_lib_to_children(collection_child->collection);
		}
	}
}

void do_versions_after_linking_280(Main *bmain)
{
	bool use_collection_compat_28 = true;

	if (!MAIN_VERSION_ATLEAST(bmain, 280, 0)) {
		use_collection_compat_28 = false;

		/* Convert group layer visibility flags to hidden nested collection. */
		for (Collection *collection = bmain->collection.first; collection; collection = collection->id.next) {
			/* Add fake user for all existing groups. */
			id_fake_user_set(&collection->id);

			if (collection->flag & (COLLECTION_RESTRICT_VIEW | COLLECTION_RESTRICT_RENDER)) {
				continue;
			}

			Collection *hidden_collection_array[20] = {NULL};
			for (CollectionObject *cob = collection->gobject.first, *cob_next = NULL; cob; cob = cob_next) {
				cob_next = cob->next;
				Object *ob = cob->ob;

				if (!(ob->lay & collection->layer)) {
					/* Find or create hidden collection matching object's first layer. */
					Collection **collection_hidden = NULL;
					int coll_idx = 0;
					for (; coll_idx < 20; coll_idx++) {
						if (ob->lay & (1 << coll_idx)) {
							collection_hidden = &hidden_collection_array[coll_idx];
							break;
						}
					}
					BLI_assert(collection_hidden != NULL);

					if (*collection_hidden == NULL) {
						char name[MAX_ID_NAME];
						BLI_snprintf(name, sizeof(name), DATA_("Hidden %d"), coll_idx + 1);
						*collection_hidden = BKE_collection_add(bmain, collection, name);
						(*collection_hidden)->flag |= COLLECTION_RESTRICT_VIEW | COLLECTION_RESTRICT_RENDER;
					}

					BKE_collection_object_add(bmain, *collection_hidden, ob);
					BKE_collection_object_remove(bmain, collection, ob, true);
				}
			}
		}

		/* We need to assign lib pointer to generated hidden collections *after* all have been created, otherwise we'll
		 * end up with several datablocks sharing same name/library, which is FORBIDDEN!
		 * Note: we need this to be recursive, since a child collection may be sorted before its parent in bmain... */
		for (Collection *collection = bmain->collection.first; collection != NULL; collection = collection->id.next) {
			do_version_collection_propagate_lib_to_children(collection);
		}

		/* Convert layers to collections. */
		for (Scene *scene = bmain->scene.first; scene; scene = scene->id.next) {
			do_version_layers_to_collections(bmain, scene);
		}
	}

	if (!MAIN_VERSION_ATLEAST(bmain, 280, 0)) {
		for (bScreen *screen = bmain->screen.first; screen; screen = screen->id.next) {
			/* same render-layer as do_version_workspaces_after_lib_link will activate,
			 * so same layer as BKE_view_layer_default_view would return */
			ViewLayer *layer = screen->scene->view_layers.first;

			for (ScrArea *sa = screen->areabase.first; sa; sa = sa->next) {
				for (SpaceLink *space = sa->spacedata.first; space; space = space->next) {
					if (space->spacetype == SPACE_OUTLINER) {
						SpaceOops *soutliner = (SpaceOops *)space;

						soutliner->outlinevis = SO_VIEW_LAYER;

						if (BLI_listbase_count_at_most(&layer->layer_collections, 2) == 1) {
							if (soutliner->treestore == NULL) {
								soutliner->treestore = BLI_mempool_create(
								        sizeof(TreeStoreElem), 1, 512, BLI_MEMPOOL_ALLOW_ITER);
							}

							/* Create a tree store element for the collection. This is normally
							 * done in check_persistent (outliner_tree.c), but we need to access
							 * it here :/ (expand element if it's the only one) */
							TreeStoreElem *tselem = BLI_mempool_calloc(soutliner->treestore);
							tselem->type = TSE_LAYER_COLLECTION;
							tselem->id = layer->layer_collections.first;
							tselem->nr = tselem->used = 0;
							tselem->flag &= ~TSE_CLOSED;
						}
					}
				}
			}
		}
	}

	/* New workspace design */
	if (!MAIN_VERSION_ATLEAST(bmain, 280, 1)) {
		do_version_workspaces_after_lib_link(bmain);
	}

	if (!MAIN_VERSION_ATLEAST(bmain, 280, 2)) {
		/* Cleanup any remaining SceneRenderLayer data for files that were created
		 * with Blender 2.8 before the SceneRenderLayer > RenderLayer refactor. */
		for (Scene *scene = bmain->scene.first; scene; scene = scene->id.next) {
			for (SceneRenderLayer *srl = scene->r.layers.first; srl; srl = srl->next) {
				if (srl->prop) {
					IDP_FreeProperty(srl->prop);
					MEM_freeN(srl->prop);
				}
				BKE_freestyle_config_free(&srl->freestyleConfig, true);
			}
			BLI_freelistN(&scene->r.layers);
		}
	}

	if (!MAIN_VERSION_ATLEAST(bmain, 280, 3)) {
		/* Due to several changes to particle RNA and draw code particles from older files may no longer
		 * be visible. Here we correct this by setting a default draw size for those files. */
		for (Object *object = bmain->object.first; object; object = object->id.next) {
			for (ParticleSystem *psys = object->particlesystem.first; psys; psys = psys->next) {
				if (psys->part->draw_size == 0.0f) {
					psys->part->draw_size = 0.1f;
				}
			}
		}
	}

	if (!MAIN_VERSION_ATLEAST(bmain, 280, 4)) {
		for (Object *object = bmain->object.first; object; object = object->id.next) {
#ifndef VERSION_280_SUBVERSION_4
			/* If any object already has an initialized value for
			 * duplicator_visibility_flag it means we've already doversioned it.
			 * TODO(all) remove the VERSION_280_SUBVERSION_4 code once the subversion was bumped. */
			if (object->duplicator_visibility_flag != 0) {
				break;
			}
#endif
			if (object->particlesystem.first) {
				object->duplicator_visibility_flag = OB_DUPLI_FLAG_VIEWPORT;
				for (ParticleSystem *psys = object->particlesystem.first; psys; psys = psys->next) {
					if (psys->part->draw & PART_DRAW_EMITTER) {
						object->duplicator_visibility_flag |= OB_DUPLI_FLAG_RENDER;
#ifndef VERSION_280_SUBVERSION_4
						psys->part->draw &= ~PART_DRAW_EMITTER;
#else
						break;
#endif
					}
				}
			}
			else if (object->transflag & OB_DUPLI) {
				object->duplicator_visibility_flag = OB_DUPLI_FLAG_VIEWPORT;
			}
			else {
				object->duplicator_visibility_flag = OB_DUPLI_FLAG_VIEWPORT | OB_DUPLI_FLAG_RENDER;
			}
		}
	}

	/* SpaceTime & SpaceLogic removal/replacing */
	if (!MAIN_VERSION_ATLEAST(bmain, 280, 9)) {
		const wmWindowManager *wm = bmain->wm.first;
		const Scene *scene = bmain->scene.first;

		if (wm != NULL) {
			/* Action editors need a scene for creation. First, update active
			 * screens using the active scene of the window they're displayed in.
			 * Next, update remaining screens using first scene in main listbase. */

			for (wmWindow *win = wm->windows.first; win; win = win->next) {
				const bScreen *screen = BKE_workspace_active_screen_get(win->workspace_hook);
				for (ScrArea *area = screen->areabase.first; area; area = area->next) {
					if (ELEM(area->butspacetype, SPACE_TIME, SPACE_LOGIC)) {
						do_version_area_change_space_to_space_action(area, win->scene);

						/* Don't forget to unset! */
						area->butspacetype = SPACE_EMPTY;
					}
				}
			}
		}
		if (scene != NULL) {
			for (bScreen *screen = bmain->screen.first; screen; screen = screen->id.next) {
				for (ScrArea *area = screen->areabase.first; area; area = area->next) {
					if (ELEM(area->butspacetype, SPACE_TIME, SPACE_LOGIC)) {
						/* Areas that were already handled won't be handled again */
						do_version_area_change_space_to_space_action(area, scene);

						/* Don't forget to unset! */
						area->butspacetype = SPACE_EMPTY;
					}
				}
			}
		}
	}

#ifdef USE_COLLECTION_COMPAT_28
	if (use_collection_compat_28 && !MAIN_VERSION_ATLEAST(bmain, 280, 14)) {
		for (Collection *group = bmain->collection.first; group; group = group->id.next) {
			do_version_group_collection_to_collection(bmain, group);
		}

		for (Scene *scene = bmain->scene.first; scene; scene = scene->id.next) {
			do_version_scene_collection_to_collection(bmain, scene);
		}
	}
#endif

}

/* NOTE: this version patch is intended for versions < 2.52.2, but was initially introduced in 2.27 already.
 *       But in 2.79 another case generating non-unique names was discovered (see T55668, involving Meta strips)... */
static void do_versions_seq_unique_name_all_strips(Scene *sce, ListBase *seqbasep)
{
	for (Sequence *seq = seqbasep->first; seq != NULL; seq = seq->next) {
		BKE_sequence_base_unique_name_recursive(&sce->ed->seqbase, seq);
		if (seq->seqbase.first != NULL) {
			do_versions_seq_unique_name_all_strips(sce, &seq->seqbase);
		}
	}
}

void blo_do_versions_280(FileData *fd, Library *UNUSED(lib), Main *bmain)
{
	bool use_collection_compat_28 = true;

	if (!MAIN_VERSION_ATLEAST(bmain, 280, 0)) {
		use_collection_compat_28 = false;

		for (Scene *scene = bmain->scene.first; scene; scene = scene->id.next) {
			scene->r.gauss = 1.5f;
		}
	}

	if (!MAIN_VERSION_ATLEAST(bmain, 280, 1)) {
		if (!DNA_struct_elem_find(fd->filesdna, "Lamp", "float", "bleedexp")) {
			for (Lamp *la = bmain->lamp.first; la; la = la->id.next) {
				la->bleedexp = 2.5f;
			}
		}

		if (!DNA_struct_elem_find(fd->filesdna, "GPUDOFSettings", "float", "ratio")) {
			for (Camera *ca = bmain->camera.first; ca; ca = ca->id.next) {
				ca->gpu_dof.ratio = 1.0f;
			}
		}

		/* MTexPoly now removed. */
		if (DNA_struct_find(fd->filesdna, "MTexPoly")) {
			const int cd_mtexpoly = 15;  /* CD_MTEXPOLY, deprecated */
			for (Mesh *me = bmain->mesh.first; me; me = me->id.next) {
				/* If we have UV's, so this file will have MTexPoly layers too! */
				if (me->mloopuv != NULL) {
					CustomData_update_typemap(&me->pdata);
					CustomData_free_layers(&me->pdata, cd_mtexpoly, me->totpoly);
					BKE_mesh_update_customdata_pointers(me, false);
				}
			}
		}
	}

	if (!MAIN_VERSION_ATLEAST(bmain, 280, 2)) {
		if (!DNA_struct_elem_find(fd->filesdna, "Lamp", "float", "cascade_max_dist")) {
			for (Lamp *la = bmain->lamp.first; la; la = la->id.next) {
				la->cascade_max_dist = 1000.0f;
				la->cascade_count = 4;
				la->cascade_exponent = 0.8f;
				la->cascade_fade = 0.1f;
			}
		}

		if (!DNA_struct_elem_find(fd->filesdna, "Lamp", "float", "contact_dist")) {
			for (Lamp *la = bmain->lamp.first; la; la = la->id.next) {
				la->contact_dist = 0.2f;
				la->contact_bias = 0.03f;
				la->contact_spread = 0.2f;
				la->contact_thickness = 0.2f;
			}
		}

		if (!DNA_struct_elem_find(fd->filesdna, "LightProbe", "float", "vis_bias")) {
			for (LightProbe *probe = bmain->lightprobe.first; probe; probe = probe->id.next) {
				probe->vis_bias = 1.0f;
				probe->vis_blur = 0.2f;
			}
		}

		typedef enum eNTreeDoVersionErrors {
			NTREE_DOVERSION_NO_ERROR = 0,
			NTREE_DOVERSION_NEED_OUTPUT = (1 << 0),
			NTREE_DOVERSION_TRANSPARENCY_EMISSION = (1 << 1),
		} eNTreeDoVersionErrors;

		/* Eevee shader nodes renamed because of the output node system.
		 * Note that a new output node is not being added here, because it would be overkill
		 * to handle this case in lib_verify_nodetree.
		 *
		 * Also, metallic node is now unified into the principled node. */
		eNTreeDoVersionErrors error = NTREE_DOVERSION_NO_ERROR;

		FOREACH_NODETREE(bmain, ntree, id) {
			if (ntree->type == NTREE_SHADER) {
				for (bNode *node = ntree->nodes.first; node; node = node->next) {
					if (node->type == 194 /* SH_NODE_EEVEE_METALLIC */ &&
					    STREQ(node->idname, "ShaderNodeOutputMetallic"))
					{
						BLI_strncpy(node->idname, "ShaderNodeEeveeMetallic", sizeof(node->idname));
						error |= NTREE_DOVERSION_NEED_OUTPUT;
					}

					else if (node->type == SH_NODE_EEVEE_SPECULAR && STREQ(node->idname, "ShaderNodeOutputSpecular")) {
						BLI_strncpy(node->idname, "ShaderNodeEeveeSpecular", sizeof(node->idname));
						error |= NTREE_DOVERSION_NEED_OUTPUT;
					}

					else if (node->type == 196 /* SH_NODE_OUTPUT_EEVEE_MATERIAL */ &&
					         STREQ(node->idname, "ShaderNodeOutputEeveeMaterial"))
					{
						node->type = SH_NODE_OUTPUT_MATERIAL;
						BLI_strncpy(node->idname, "ShaderNodeOutputMaterial", sizeof(node->idname));
					}

					else if (node->type == 194 /* SH_NODE_EEVEE_METALLIC */ &&
					         STREQ(node->idname, "ShaderNodeEeveeMetallic"))
					{
						node->type = SH_NODE_BSDF_PRINCIPLED;
						BLI_strncpy(node->idname, "ShaderNodeBsdfPrincipled", sizeof(node->idname));
						node->custom1 = SHD_GLOSSY_MULTI_GGX;
						error |= NTREE_DOVERSION_TRANSPARENCY_EMISSION;
					}
				}
			}
		} FOREACH_NODETREE_END

			if (error & NTREE_DOVERSION_NEED_OUTPUT) {
				BKE_report(fd->reports, RPT_ERROR, "Eevee material conversion problem. Error in console");
				printf("You need to connect Principled and Eevee Specular shader nodes to new material output nodes.\n");
			}

		if (error & NTREE_DOVERSION_TRANSPARENCY_EMISSION) {
			BKE_report(fd->reports, RPT_ERROR, "Eevee material conversion problem. Error in console");
			printf("You need to combine transparency and emission shaders to the converted Principled shader nodes.\n");
		}

#ifdef USE_COLLECTION_COMPAT_28
		if (use_collection_compat_28 &&
		    (DNA_struct_elem_find(fd->filesdna, "ViewLayer", "FreestyleConfig", "freestyle_config") == false) &&
		    DNA_struct_elem_find(fd->filesdna, "Scene", "ListBase", "view_layers"))
		{
			for (Scene *scene = bmain->scene.first; scene; scene = scene->id.next) {
				ViewLayer *view_layer;
				for (view_layer = scene->view_layers.first; view_layer; view_layer = view_layer->next) {
					view_layer->flag |= VIEW_LAYER_FREESTYLE;
					view_layer->layflag = 0x7FFF;   /* solid ztra halo edge strand */
					view_layer->passflag = SCE_PASS_COMBINED | SCE_PASS_Z;
					view_layer->pass_alpha_threshold = 0.5f;
					BKE_freestyle_config_init(&view_layer->freestyle_config);
				}
			}
		}
#endif

		{
			/* Grease pencil sculpt and paint cursors */
			if (!DNA_struct_elem_find(fd->filesdna, "GP_BrushEdit_Settings", "int", "weighttype")) {
				for (Scene *scene = bmain->scene.first; scene; scene = scene->id.next) {
					/* sculpt brushes */
					GP_BrushEdit_Settings *gset = &scene->toolsettings->gp_sculpt;
					if (gset) {
						gset->weighttype = GP_EDITBRUSH_TYPE_WEIGHT;
					}
				}
			}

			{
				float curcolor_add[3], curcolor_sub[3];
				ARRAY_SET_ITEMS(curcolor_add, 1.0f, 0.6f, 0.6f);
				ARRAY_SET_ITEMS(curcolor_sub, 0.6f, 0.6f, 1.0f);
				GP_EditBrush_Data *gp_brush;

				for (Scene *scene = bmain->scene.first; scene; scene = scene->id.next) {
					ToolSettings *ts = scene->toolsettings;
					/* sculpt brushes */
					GP_BrushEdit_Settings *gset = &ts->gp_sculpt;
					for (int i = 0; i < TOT_GP_EDITBRUSH_TYPES; ++i) {
						gp_brush = &gset->brush[i];
						gp_brush->flag |= GP_EDITBRUSH_FLAG_ENABLE_CURSOR;
						copy_v3_v3(gp_brush->curcolor_add, curcolor_add);
						copy_v3_v3(gp_brush->curcolor_sub, curcolor_sub);
					}
				}
			}

			/* Init grease pencil edit line color */
			if (!DNA_struct_elem_find(fd->filesdna, "bGPdata", "float", "line_color[4]")) {
				for (bGPdata *gpd = bmain->gpencil.first; gpd; gpd = gpd->id.next) {
					ARRAY_SET_ITEMS(gpd->line_color, 0.6f, 0.6f, 0.6f, 0.5f);
				}
			}

			/* Init grease pencil pixel size factor */
			if (!DNA_struct_elem_find(fd->filesdna, "bGPDdata", "int", "pixfactor")) {
				for (bGPdata *gpd = bmain->gpencil.first; gpd; gpd = gpd->id.next) {
					gpd->pixfactor = GP_DEFAULT_PIX_FACTOR;
				}
			}

			/* Grease pencil multiframe falloff curve */
			if (!DNA_struct_elem_find(fd->filesdna, "GP_BrushEdit_Settings", "CurveMapping", "cur_falloff")) {
				for (Scene *scene = bmain->scene.first; scene; scene = scene->id.next) {
					/* sculpt brushes */
					GP_BrushEdit_Settings *gset = &scene->toolsettings->gp_sculpt;
					if ((gset) && (gset->cur_falloff == NULL)) {
						gset->cur_falloff = curvemapping_add(1, 0.0f, 0.0f, 1.0f, 1.0f);
						curvemapping_initialize(gset->cur_falloff);
						curvemap_reset(gset->cur_falloff->cm,
							&gset->cur_falloff->clipr,
							CURVE_PRESET_GAUSS,
							CURVEMAP_SLOPE_POSITIVE);
					}
				}
			}
		}
	}

#ifdef USE_COLLECTION_COMPAT_28
	if (use_collection_compat_28 && !MAIN_VERSION_ATLEAST(bmain, 280, 3)) {
		for (Scene *scene = bmain->scene.first; scene; scene = scene->id.next) {
			ViewLayer *view_layer;
			for (view_layer = scene->view_layers.first; view_layer; view_layer = view_layer->next) {
				do_version_view_layer_visibility(view_layer);
			}
		}

		for (Collection *group = bmain->collection.first; group; group = group->id.next) {
			if (group->view_layer != NULL) {
				do_version_view_layer_visibility(group->view_layer);
			}
		}
	}
#endif

	if (!MAIN_VERSION_ATLEAST(bmain, 280, 3)) {
		/* init grease pencil grids and paper */
		if (!DNA_struct_elem_find(fd->filesdna, "gp_paper_opacity", "float", "gpencil_paper_color[3]")) {
			for (bScreen *screen = bmain->screen.first; screen; screen = screen->id.next) {
				for (ScrArea *area = screen->areabase.first; area; area = area->next) {
					for (SpaceLink *sl = area->spacedata.first; sl; sl = sl->next) {
						if (sl->spacetype == SPACE_VIEW3D) {
							View3D *v3d = (View3D *)sl;
							v3d->overlay.gpencil_grid_scale = 1.0f; // Scale
							v3d->overlay.gpencil_grid_lines = GP_DEFAULT_GRID_LINES; // NUmber of lines
							v3d->overlay.gpencil_paper_opacity = 0.5f;
							v3d->overlay.gpencil_grid_axis = V3D_GP_GRID_AXIS_Y;
							v3d->overlay.gpencil_grid_opacity = 0.9f;
						}
					}
				}
			}
		}
	}

	if (!MAIN_VERSION_ATLEAST(bmain, 280, 6)) {
		if (DNA_struct_elem_find(fd->filesdna, "SpaceOops", "int", "filter") == false) {
			bScreen *sc;
			ScrArea *sa;
			SpaceLink *sl;

			/* Update files using invalid (outdated) outlinevis Outliner values. */
			for (sc = bmain->screen.first; sc; sc = sc->id.next) {
				for (sa = sc->areabase.first; sa; sa = sa->next) {
					for (sl = sa->spacedata.first; sl; sl = sl->next) {
						if (sl->spacetype == SPACE_OUTLINER) {
							SpaceOops *so = (SpaceOops *)sl;

							if (!ELEM(so->outlinevis,
							          SO_SCENES,
							          SO_LIBRARIES,
							          SO_SEQUENCE,
							          SO_DATA_API,
							          SO_ID_ORPHANS))
							{
								so->outlinevis = SO_VIEW_LAYER;
							}
						}
					}
				}
			}
		}

		if (!DNA_struct_elem_find(fd->filesdna, "LightProbe", "float", "intensity")) {
			for (LightProbe *probe = bmain->lightprobe.first; probe; probe = probe->id.next) {
				probe->intensity = 1.0f;
			}
		}

		for (Object *ob = bmain->object.first; ob; ob = ob->id.next) {
			bConstraint *con, *con_next;
			con = ob->constraints.first;
			while (con) {
				con_next = con->next;
				if (con->type == 17) { /* CONSTRAINT_TYPE_RIGIDBODYJOINT */
					BLI_remlink(&ob->constraints, con);
					BKE_constraint_free_data(con);
					MEM_freeN(con);
				}
				con = con_next;
			}
		}

		if (!DNA_struct_elem_find(fd->filesdna, "Scene", "int", "orientation_index_custom")) {
			for (Scene *scene = bmain->scene.first; scene; scene = scene->id.next) {
				scene->orientation_index_custom = -1;
			}
		}

		for (bScreen *sc = bmain->screen.first; sc; sc = sc->id.next) {
			for (ScrArea *sa = sc->areabase.first; sa; sa = sa->next) {
				for (SpaceLink *sl = sa->spacedata.first; sl; sl = sl->next) {
					if (sl->spacetype == SPACE_VIEW3D) {
						View3D *v3d = (View3D *)sl;
						v3d->shading.light = V3D_LIGHTING_STUDIO;
						v3d->shading.flag |= V3D_SHADING_OBJECT_OUTLINE;

						/* Assume (demo) files written with 2.8 want to show
						 * Eevee renders in the viewport. */
						if (MAIN_VERSION_ATLEAST(bmain, 280, 0)) {
							v3d->drawtype = OB_MATERIAL;
						}
					}
				}
			}
		}
	}

	if (!MAIN_VERSION_ATLEAST(bmain, 280, 7)) {
		/* Render engine storage moved elsewhere and back during 2.8
		 * development, we assume any files saved in 2.8 had Eevee set
		 * as scene render engine. */
		if (MAIN_VERSION_ATLEAST(bmain, 280, 0)) {
			for (Scene *scene = bmain->scene.first; scene; scene = scene->id.next) {
				BLI_strncpy(scene->r.engine, RE_engine_id_BLENDER_EEVEE, sizeof(scene->r.engine));
			}
		}
	}

	if (!MAIN_VERSION_ATLEAST(bmain, 280, 8)) {
		/* Blender Internal removal */
		for (Scene *scene = bmain->scene.first; scene; scene = scene->id.next) {
			if (STREQ(scene->r.engine, "BLENDER_RENDER") ||
			    STREQ(scene->r.engine, "BLENDER_GAME"))
			{
				BLI_strncpy(scene->r.engine, RE_engine_id_BLENDER_EEVEE, sizeof(scene->r.engine));
			}

			scene->r.bake_mode = 0;
		}

		for (Tex *tex = bmain->tex.first; tex; tex = tex->id.next) {
			/* Removed envmap, pointdensity, voxeldata, ocean textures. */
			if (ELEM(tex->type, 10, 14, 15, 16)) {
				tex->type = 0;
			}
		}

	}

	if (!MAIN_VERSION_ATLEAST(bmain, 280, 11)) {

		/* Remove info editor, but only if at the top of the window. */
		for (bScreen *screen = bmain->screen.first; screen; screen = screen->id.next) {
			/* Calculate window width/height from screen vertices */
			int win_width = 0, win_height = 0;
			for (ScrVert *vert = screen->vertbase.first; vert; vert = vert->next) {
				win_width  = MAX2(win_width, vert->vec.x);
				win_height = MAX2(win_height, vert->vec.y);
			}

			for (ScrArea *area = screen->areabase.first, *area_next; area; area = area_next) {
				area_next = area->next;

				if (area->spacetype == SPACE_INFO) {
					if ((area->v2->vec.y == win_height) && (area->v1->vec.x == 0) && (area->v4->vec.x == win_width)) {
						BKE_screen_area_free(area);

						BLI_remlink(&screen->areabase, area);

						BKE_screen_remove_double_scredges(screen);
						BKE_screen_remove_unused_scredges(screen);
						BKE_screen_remove_unused_scrverts(screen);

						MEM_freeN(area);
					}
				}
				/* AREA_TEMP_INFO is deprecated from now on, it should only be set for info areas
				 * which are deleted above, so don't need to unset it. Its slot/bit can be reused */
			}
		}
	}

	if (!MAIN_VERSION_ATLEAST(bmain, 280, 11)) {
		for (Lamp *lamp = bmain->lamp.first; lamp; lamp = lamp->id.next) {
			if (lamp->mode & (1 << 13)) { /* LA_SHAD_RAY */
				lamp->mode |= LA_SHADOW;
				lamp->mode &= ~(1 << 13);
			}
		}
	}

	if (!MAIN_VERSION_ATLEAST(bmain, 280, 12)) {
		/* Remove tool property regions. */
		for (bScreen *screen = bmain->screen.first; screen; screen = screen->id.next) {
			for (ScrArea *sa = screen->areabase.first; sa; sa = sa->next) {
				for (SpaceLink *sl = sa->spacedata.first; sl; sl = sl->next) {
					if (ELEM(sl->spacetype, SPACE_VIEW3D, SPACE_CLIP)) {
						ListBase *regionbase = (sl == sa->spacedata.first) ? &sa->regionbase : &sl->regionbase;

						for (ARegion *region = regionbase->first, *region_next; region; region = region_next) {
							region_next = region->next;

							if (region->regiontype == RGN_TYPE_TOOL_PROPS) {
								BKE_area_region_free(NULL, region);
								BLI_freelinkN(regionbase, region);
							}
						}
					}
				}
			}
		}
	}

	if (!MAIN_VERSION_ATLEAST(bmain, 280, 13)) {
		/* Initialize specular factor. */
		if (!DNA_struct_elem_find(fd->filesdna, "Lamp", "float", "spec_fac")) {
			for (Lamp *la = bmain->lamp.first; la; la = la->id.next) {
				la->spec_fac = 1.0f;
			}
		}

		/* Initialize new view3D options. */
		for (bScreen *screen = bmain->screen.first; screen; screen = screen->id.next) {
			for (ScrArea *sa = screen->areabase.first; sa; sa = sa->next) {
				for (SpaceLink *sl = sa->spacedata.first; sl; sl = sl->next) {
					if (sl->spacetype == SPACE_VIEW3D) {
						View3D *v3d = (View3D *)sl;
						v3d->shading.light = V3D_LIGHTING_STUDIO;
						v3d->shading.color_type = V3D_SHADING_MATERIAL_COLOR;
						copy_v3_fl(v3d->shading.single_color, 0.8f);
						v3d->shading.shadow_intensity = 0.5;

						v3d->overlay.backwire_opacity = 0.5f;
						v3d->overlay.normals_length = 0.1f;
						v3d->overlay.flag = 0;
					}
				}
			}
		}

		if (!DNA_struct_find(fd->filesdna, "View3DCursor")) {
			for (Scene *scene = bmain->scene.first; scene; scene = scene->id.next) {
				unit_qt(scene->cursor.rotation);
			}
			for (bScreen *screen = bmain->screen.first; screen; screen = screen->id.next) {
				for (ScrArea *sa = screen->areabase.first; sa; sa = sa->next) {
					for (SpaceLink *sl = sa->spacedata.first; sl; sl = sl->next) {
						if (sl->spacetype == SPACE_VIEW3D) {
							View3D *v3d = (View3D *)sl;
							unit_qt(v3d->cursor.rotation);
						}
					}
				}
			}
		}
	}

	if (!MAIN_VERSION_ATLEAST(bmain, 280, 14)) {
		if (!DNA_struct_elem_find(fd->filesdna, "Scene", "SceneDisplay", "display")) {
			/* Initialize new scene.SceneDisplay */
			for (Scene *scene = bmain->scene.first; scene; scene = scene->id.next) {
				copy_v3_v3(scene->display.light_direction, (float[3]){-M_SQRT1_3, -M_SQRT1_3, M_SQRT1_3});
			}
		}
		if (!DNA_struct_elem_find(fd->filesdna, "SceneDisplay", "float", "shadow_shift")) {
			for (Scene *scene = bmain->scene.first; scene; scene = scene->id.next) {
				scene->display.shadow_shift = 0.1;
			}
		}

		if (!DNA_struct_elem_find(fd->filesdna, "Object", "ObjectDisplay", "display")) {
			/* Initialize new object.ObjectDisplay */
			for (Object *ob = bmain->object.first; ob; ob = ob->id.next) {
				ob->display.flag = OB_SHOW_SHADOW;
			}
		}

		if (!DNA_struct_elem_find(fd->filesdna, "ToolSettings", "char", "transform_pivot_point")) {
			for (Scene *scene = bmain->scene.first; scene; scene = scene->id.next) {
				scene->toolsettings->transform_pivot_point = V3D_AROUND_CENTER_MEAN;
			}
		}

		if (!DNA_struct_find(fd->filesdna, "SceneEEVEE")) {
			for (Scene *scene = bmain->scene.first; scene; scene = scene->id.next) {
				/* First set the default for all the properties. */

				scene->eevee.gi_diffuse_bounces = 3;
				scene->eevee.gi_cubemap_resolution = 512;
				scene->eevee.gi_visibility_resolution = 32;

				scene->eevee.taa_samples = 16;
				scene->eevee.taa_render_samples = 64;

				scene->eevee.sss_samples = 7;
				scene->eevee.sss_jitter_threshold = 0.3f;

				scene->eevee.ssr_quality = 0.25f;
				scene->eevee.ssr_max_roughness = 0.5f;
				scene->eevee.ssr_thickness = 0.2f;
				scene->eevee.ssr_border_fade = 0.075f;
				scene->eevee.ssr_firefly_fac = 10.0f;

				scene->eevee.volumetric_start = 0.1f;
				scene->eevee.volumetric_end = 100.0f;
				scene->eevee.volumetric_tile_size = 8;
				scene->eevee.volumetric_samples = 64;
				scene->eevee.volumetric_sample_distribution = 0.8f;
				scene->eevee.volumetric_light_clamp = 0.0f;
				scene->eevee.volumetric_shadow_samples = 16;

				scene->eevee.gtao_distance = 0.2f;
				scene->eevee.gtao_factor = 1.0f;
				scene->eevee.gtao_quality = 0.25f;

				scene->eevee.bokeh_max_size = 100.0f;
				scene->eevee.bokeh_threshold = 1.0f;

				copy_v3_fl(scene->eevee.bloom_color, 1.0f);
				scene->eevee.bloom_threshold = 0.8f;
				scene->eevee.bloom_knee = 0.5f;
				scene->eevee.bloom_intensity = 0.8f;
				scene->eevee.bloom_radius = 6.5f;
				scene->eevee.bloom_clamp = 1.0f;

				scene->eevee.motion_blur_samples = 8;
				scene->eevee.motion_blur_shutter = 1.0f;

				scene->eevee.shadow_method = SHADOW_ESM;
				scene->eevee.shadow_cube_size = 512;
				scene->eevee.shadow_cascade_size = 1024;

				scene->eevee.flag =
					SCE_EEVEE_VOLUMETRIC_LIGHTS |
					SCE_EEVEE_GTAO_BENT_NORMALS |
					SCE_EEVEE_GTAO_BOUNCE |
					SCE_EEVEE_TAA_REPROJECTION |
					SCE_EEVEE_SSR_HALF_RESOLUTION;


				/* If the file is pre-2.80 move on. */
				if (scene->layer_properties == NULL) {
					continue;
				}

				/* Now we handle eventual properties that may be set in the file. */
#define EEVEE_GET_BOOL(_props, _name, _flag) \
				{ \
					IDProperty *_idprop = IDP_GetPropertyFromGroup(_props, #_name); \
					if (_idprop != NULL) { \
						const int _value = IDP_Int(_idprop); \
						if (_value) { \
							scene->eevee.flag |= _flag; \
						} \
						else { \
							scene->eevee.flag &= ~_flag; \
						} \
					} \
				}

#define EEVEE_GET_INT(_props, _name) \
				{ \
					IDProperty *_idprop = IDP_GetPropertyFromGroup(_props, #_name); \
					if (_idprop != NULL) { \
						scene->eevee._name = IDP_Int(_idprop); \
					} \
				}

#define EEVEE_GET_FLOAT(_props, _name) \
				{ \
					IDProperty *_idprop = IDP_GetPropertyFromGroup(_props, #_name); \
					if (_idprop != NULL) { \
						scene->eevee._name = IDP_Float(_idprop); \
					} \
				}

#define EEVEE_GET_FLOAT_ARRAY(_props, _name, _length) \
				{ \
					IDProperty *_idprop = IDP_GetPropertyFromGroup(_props, #_name); \
					if (_idprop != NULL) { \
						const float *_values = IDP_Array(_idprop); \
						for (int _i = 0; _i < _length; _i++) { \
							scene->eevee._name [_i] = _values[_i]; \
						} \
					} \
				}

				IDProperty *props = IDP_GetPropertyFromGroup(scene->layer_properties, RE_engine_id_BLENDER_EEVEE);
				EEVEE_GET_BOOL(props, volumetric_enable, SCE_EEVEE_VOLUMETRIC_ENABLED);
				EEVEE_GET_BOOL(props, volumetric_lights, SCE_EEVEE_VOLUMETRIC_LIGHTS);
				EEVEE_GET_BOOL(props, volumetric_shadows, SCE_EEVEE_VOLUMETRIC_SHADOWS);
				EEVEE_GET_BOOL(props, gtao_enable, SCE_EEVEE_GTAO_ENABLED);
				EEVEE_GET_BOOL(props, gtao_use_bent_normals, SCE_EEVEE_GTAO_BENT_NORMALS);
				EEVEE_GET_BOOL(props, gtao_bounce, SCE_EEVEE_GTAO_BOUNCE);
				EEVEE_GET_BOOL(props, dof_enable, SCE_EEVEE_DOF_ENABLED);
				EEVEE_GET_BOOL(props, bloom_enable, SCE_EEVEE_BLOOM_ENABLED);
				EEVEE_GET_BOOL(props, motion_blur_enable, SCE_EEVEE_MOTION_BLUR_ENABLED);
				EEVEE_GET_BOOL(props, shadow_high_bitdepth, SCE_EEVEE_SHADOW_HIGH_BITDEPTH);
				EEVEE_GET_BOOL(props, taa_reprojection, SCE_EEVEE_TAA_REPROJECTION);
				EEVEE_GET_BOOL(props, sss_enable, SCE_EEVEE_SSS_ENABLED);
				EEVEE_GET_BOOL(props, sss_separate_albedo, SCE_EEVEE_SSS_SEPARATE_ALBEDO);
				EEVEE_GET_BOOL(props, ssr_enable, SCE_EEVEE_SSR_ENABLED);
				EEVEE_GET_BOOL(props, ssr_refraction, SCE_EEVEE_SSR_REFRACTION);
				EEVEE_GET_BOOL(props, ssr_halfres, SCE_EEVEE_SSR_HALF_RESOLUTION);

				EEVEE_GET_INT(props, gi_diffuse_bounces);
				EEVEE_GET_INT(props, gi_diffuse_bounces);
				EEVEE_GET_INT(props, gi_cubemap_resolution);
				EEVEE_GET_INT(props, gi_visibility_resolution);

				EEVEE_GET_INT(props, taa_samples);
				EEVEE_GET_INT(props, taa_render_samples);

				EEVEE_GET_INT(props, sss_samples);
				EEVEE_GET_FLOAT(props, sss_jitter_threshold);

				EEVEE_GET_FLOAT(props, ssr_quality);
				EEVEE_GET_FLOAT(props, ssr_max_roughness);
				EEVEE_GET_FLOAT(props, ssr_thickness);
				EEVEE_GET_FLOAT(props, ssr_border_fade);
				EEVEE_GET_FLOAT(props, ssr_firefly_fac);

				EEVEE_GET_FLOAT(props, volumetric_start);
				EEVEE_GET_FLOAT(props, volumetric_end);
				EEVEE_GET_INT(props, volumetric_tile_size);
				EEVEE_GET_INT(props, volumetric_samples);
				EEVEE_GET_FLOAT(props, volumetric_sample_distribution);
				EEVEE_GET_FLOAT(props, volumetric_light_clamp);
				EEVEE_GET_INT(props, volumetric_shadow_samples);

				EEVEE_GET_FLOAT(props, gtao_distance);
				EEVEE_GET_FLOAT(props, gtao_factor);
				EEVEE_GET_FLOAT(props, gtao_quality);

				EEVEE_GET_FLOAT(props, bokeh_max_size);
				EEVEE_GET_FLOAT(props, bokeh_threshold);

				EEVEE_GET_FLOAT_ARRAY(props, bloom_color, 3);
				EEVEE_GET_FLOAT(props, bloom_threshold);
				EEVEE_GET_FLOAT(props, bloom_knee);
				EEVEE_GET_FLOAT(props, bloom_intensity);
				EEVEE_GET_FLOAT(props, bloom_radius);
				EEVEE_GET_FLOAT(props, bloom_clamp);

				EEVEE_GET_INT(props, motion_blur_samples);
				EEVEE_GET_FLOAT(props, motion_blur_shutter);

				EEVEE_GET_INT(props, shadow_method);
				EEVEE_GET_INT(props, shadow_cube_size);
				EEVEE_GET_INT(props, shadow_cascade_size);

				/* Cleanup. */
				IDP_FreeProperty(scene->layer_properties);
				MEM_freeN(scene->layer_properties);
				scene->layer_properties = NULL;

#undef EEVEE_GET_FLOAT_ARRAY
#undef EEVEE_GET_FLOAT
#undef EEVEE_GET_INT
#undef EEVEE_GET_BOOL
			}
		}


		if (!MAIN_VERSION_ATLEAST(bmain, 280, 15)) {
			for (Scene *scene = bmain->scene.first; scene; scene = scene->id.next) {
				scene->display.matcap_ssao_distance = 0.2f;
				scene->display.matcap_ssao_attenuation = 1.0f;
				scene->display.matcap_ssao_samples = 16;
			}

			for (bScreen *screen = bmain->screen.first; screen; screen = screen->id.next) {
				for (ScrArea *sa = screen->areabase.first; sa; sa = sa->next) {
					for (SpaceLink *sl = sa->spacedata.first; sl; sl = sl->next) {
						if (sl->spacetype == SPACE_OUTLINER) {
							SpaceOops *soops = (SpaceOops *)sl;
							soops->filter_id_type = ID_GR;
							soops->outlinevis = SO_VIEW_LAYER;
						}
					}
				}
			}

			for (Scene *scene = bmain->scene.first; scene; scene = scene->id.next) {
				switch (scene->toolsettings->snap_mode) {
					case 0: scene->toolsettings->snap_mode = SCE_SNAP_MODE_INCREMENT; break;
					case 1: scene->toolsettings->snap_mode = SCE_SNAP_MODE_VERTEX   ; break;
					case 2: scene->toolsettings->snap_mode = SCE_SNAP_MODE_EDGE     ; break;
					case 3: scene->toolsettings->snap_mode = SCE_SNAP_MODE_FACE     ; break;
					case 4: scene->toolsettings->snap_mode = SCE_SNAP_MODE_VOLUME   ; break;
				}
				switch (scene->toolsettings->snap_node_mode) {
					case 5: scene->toolsettings->snap_node_mode = SCE_SNAP_MODE_NODE_X; break;
					case 6: scene->toolsettings->snap_node_mode = SCE_SNAP_MODE_NODE_Y; break;
					case 7: scene->toolsettings->snap_node_mode = SCE_SNAP_MODE_NODE_X | SCE_SNAP_MODE_NODE_Y; break;
					case 8: scene->toolsettings->snap_node_mode = SCE_SNAP_MODE_GRID  ; break;
				}
				switch (scene->toolsettings->snap_uv_mode) {
					case 0: scene->toolsettings->snap_uv_mode = SCE_SNAP_MODE_INCREMENT; break;
					case 1: scene->toolsettings->snap_uv_mode = SCE_SNAP_MODE_VERTEX   ; break;
				}
			}

			ParticleSettings *part;
			for (part = bmain->particle.first; part; part = part->id.next) {
				part->shape_flag = PART_SHAPE_CLOSE_TIP;
				part->shape = 0.0f;
				part->rad_root = 1.0f;
				part->rad_tip = 0.0f;
				part->rad_scale = 0.01f;
			}
		}

	}

	if (!MAIN_VERSION_ATLEAST(bmain, 280, 18)) {
		if (!DNA_struct_elem_find(fd->filesdna, "Material", "float", "roughness")) {
			for (Material *mat = bmain->mat.first; mat; mat = mat->id.next) {
				if (mat->use_nodes) {
					if (MAIN_VERSION_ATLEAST(bmain, 280, 0)) {
						mat->roughness = mat->gloss_mir;
					}
					else {
						mat->roughness = 0.25f;
					}
				}
				else {
					mat->roughness = 1.0f - mat->gloss_mir;
				}
				mat->metallic = mat->ray_mirror;
			}

			for (bScreen *screen = bmain->screen.first; screen; screen = screen->id.next) {
				for (ScrArea *sa = screen->areabase.first; sa; sa = sa->next) {
					for (SpaceLink *sl = sa->spacedata.first; sl; sl = sl->next) {
						if (sl->spacetype == SPACE_VIEW3D) {
							View3D *v3d = (View3D *)sl;
							v3d->shading.flag |= V3D_SHADING_SPECULAR_HIGHLIGHT;
						}
					}
				}
			}
		}

		if (!DNA_struct_elem_find(fd->filesdna, "View3DShading", "float", "xray_alpha")) {
			for (bScreen *screen = bmain->screen.first; screen; screen = screen->id.next) {
				for (ScrArea *sa = screen->areabase.first; sa; sa = sa->next) {
					for (SpaceLink *sl = sa->spacedata.first; sl; sl = sl->next) {
						if (sl->spacetype == SPACE_VIEW3D) {
							View3D *v3d = (View3D *)sl;
							v3d->shading.xray_alpha = 0.5f;
						}
					}
				}
			}
		}
		if (!DNA_struct_elem_find(fd->filesdna, "View3DShading", "char", "matcap[256]")) {
			StudioLight *default_matcap = BKE_studiolight_find_first(STUDIOLIGHT_ORIENTATION_VIEWNORMAL);
			/* when loading the internal file is loaded before the matcaps */
			if (default_matcap) {
				for (bScreen *screen = bmain->screen.first; screen; screen = screen->id.next) {
					for (ScrArea *sa = screen->areabase.first; sa; sa = sa->next) {
						for (SpaceLink *sl = sa->spacedata.first; sl; sl = sl->next) {
							if (sl->spacetype == SPACE_VIEW3D) {
								View3D *v3d = (View3D *)sl;
								BLI_strncpy(v3d->shading.matcap, default_matcap->name, FILE_MAXFILE);
							}
						}
					}
				}
			}
		}
		if (!DNA_struct_elem_find(fd->filesdna, "View3DOverlay", "float", "wireframe_threshold")) {
			for (bScreen *screen = bmain->screen.first; screen; screen = screen->id.next) {
				for (ScrArea *sa = screen->areabase.first; sa; sa = sa->next) {
					for (SpaceLink *sl = sa->spacedata.first; sl; sl = sl->next) {
						if (sl->spacetype == SPACE_VIEW3D) {
							View3D *v3d = (View3D *)sl;
							v3d->overlay.wireframe_threshold = 0.5f;
						}
					}
				}
			}
		}
		if (!DNA_struct_elem_find(fd->filesdna, "View3DShading", "float", "cavity_valley_factor")) {
			for (bScreen *screen = bmain->screen.first; screen; screen = screen->id.next) {
				for (ScrArea *sa = screen->areabase.first; sa; sa = sa->next) {
					for (SpaceLink *sl = sa->spacedata.first; sl; sl = sl->next) {
						if (sl->spacetype == SPACE_VIEW3D) {
							View3D *v3d = (View3D *)sl;
							v3d->shading.cavity_valley_factor = 1.0f;
							v3d->shading.cavity_ridge_factor = 1.0f;
						}
					}
				}
			}
		}
		if (!DNA_struct_elem_find(fd->filesdna, "View3DOverlay", "float", "bone_select_alpha")) {
			for (bScreen *screen = bmain->screen.first; screen; screen = screen->id.next) {
				for (ScrArea *sa = screen->areabase.first; sa; sa = sa->next) {
					for (SpaceLink *sl = sa->spacedata.first; sl; sl = sl->next) {
						if (sl->spacetype == SPACE_VIEW3D) {
							View3D *v3d = (View3D *)sl;
							v3d->overlay.bone_select_alpha = 0.5f;
						}
					}
				}
			}
		}
	}

	if (!MAIN_VERSION_ATLEAST(bmain, 280, 19)) {
		if (!DNA_struct_elem_find(fd->filesdna, "Image", "ListBase", "renderslot")) {
			for (Image *ima = bmain->image.first; ima; ima = ima->id.next) {
				if (ima->type == IMA_TYPE_R_RESULT) {
					for (int i = 0; i < 8; i++) {
						RenderSlot *slot = MEM_callocN(sizeof(RenderSlot), "Image Render Slot Init");
						BLI_snprintf(slot->name, sizeof(slot->name), "Slot %d", i + 1);
						BLI_addtail(&ima->renderslots, slot);
					}
				}
			}
		}

		if (!DNA_struct_elem_find(fd->filesdna, "SpaceAction", "char", "mode_prev")) {
			for (bScreen *screen = bmain->screen.first; screen; screen = screen->id.next) {
				for (ScrArea *sa = screen->areabase.first; sa; sa = sa->next) {
					for (SpaceLink *sl = sa->spacedata.first; sl; sl = sl->next) {
						if (sl->spacetype == SPACE_ACTION) {
							SpaceAction *saction = (SpaceAction *)sl;
							/* "Dopesheet" should be default here, unless it looks like the Action Editor was active instead */
							if ((saction->mode_prev == 0) && (saction->action == NULL)) {
								saction->mode_prev = SACTCONT_DOPESHEET;
							}
						}
					}
				}
			}
		}

		for (bScreen *screen = bmain->screen.first; screen; screen = screen->id.next) {
			for (ScrArea *sa = screen->areabase.first; sa; sa = sa->next) {
				for (SpaceLink *sl = sa->spacedata.first; sl; sl = sl->next) {
					if (sl->spacetype == SPACE_VIEW3D) {
						View3D *v3d = (View3D *)sl;
						if (v3d->drawtype == OB_TEXTURE) {
							v3d->drawtype = OB_SOLID;
							v3d->shading.light = V3D_LIGHTING_STUDIO;
							v3d->shading.color_type = V3D_SHADING_TEXTURE_COLOR;
						}
					}
				}
			}
		}

	}

	if (!MAIN_VERSION_ATLEAST(bmain, 280, 21)) {
		for (Scene *sce = bmain->scene.first; sce != NULL; sce = sce->id.next) {
			if (sce->ed != NULL && sce->ed->seqbase.first != NULL) {
				do_versions_seq_unique_name_all_strips(sce, &sce->ed->seqbase);
			}
		}

		if (!DNA_struct_elem_find(fd->filesdna, "View3DOverlay", "float", "texture_paint_mode_opacity")) {
			for (bScreen *screen = bmain->screen.first; screen; screen = screen->id.next) {
				for (ScrArea *sa = screen->areabase.first; sa; sa = sa->next) {
					for (SpaceLink *sl = sa->spacedata.first; sl; sl = sl->next) {
						if (sl->spacetype == SPACE_VIEW3D) {
							View3D *v3d = (View3D *)sl;
							float alpha = v3d->flag2 & V3D_SHOW_MODE_SHADE_OVERRIDE ? 0.0f : 0.8f;
							v3d->overlay.texture_paint_mode_opacity = alpha;
							v3d->overlay.vertex_paint_mode_opacity = alpha;
							v3d->overlay.weight_paint_mode_opacity = alpha;
						}
					}
				}
			}
		}

		if (!DNA_struct_elem_find(fd->filesdna, "View3DShadeing", "short", "background_type")) {
			for (bScreen *screen = bmain->screen.first; screen; screen = screen->id.next) {
				for (ScrArea *sa = screen->areabase.first; sa; sa = sa->next) {
					for (SpaceLink *sl = sa->spacedata.first; sl; sl = sl->next) {
						if (sl->spacetype == SPACE_VIEW3D) {
							View3D *v3d = (View3D *)sl;
							copy_v3_fl(v3d->shading.background_color, 0.05f);
						}
					}
				}
			}
		}

		if (!DNA_struct_elem_find(fd->filesdna, "SceneEEVEE", "float", "gi_cubemap_draw_size")) {
			for (Scene *scene = bmain->scene.first; scene; scene = scene->id.next) {
				scene->eevee.gi_irradiance_draw_size = 0.1f;
				scene->eevee.gi_cubemap_draw_size = 0.3f;
			}
		}

		for (Scene *scene = bmain->scene.first; scene; scene = scene->id.next) {
			if (scene->toolsettings->gizmo_flag == 0) {
				scene->toolsettings->gizmo_flag = SCE_MANIP_TRANSLATE | SCE_MANIP_ROTATE | SCE_MANIP_SCALE;
			}
		}

		if (!DNA_struct_elem_find(fd->filesdna, "RigidBodyWorld", "RigidBodyWorld_Shared", "*shared")) {
			for (Scene *scene = bmain->scene.first; scene; scene = scene->id.next) {
				RigidBodyWorld *rbw = scene->rigidbody_world;

				if (rbw == NULL) {
					continue;
				}

				if (rbw->shared == NULL) {
					rbw->shared = MEM_callocN(sizeof(*rbw->shared), "RigidBodyWorld_Shared");
				}

				/* Move shared pointers from deprecated location to current location */
				rbw->shared->pointcache = rbw->pointcache;
				rbw->shared->ptcaches = rbw->ptcaches;

				rbw->pointcache = NULL;
				BLI_listbase_clear(&rbw->ptcaches);

				if (rbw->shared->pointcache == NULL) {
					rbw->shared->pointcache = BKE_ptcache_add(&(rbw->shared->ptcaches));
				}

			}
		}

<<<<<<< HEAD
		if (1 || !DNA_struct_find(fd->filesdna, "AssetUUID")) {  /* struct_find will have to wait, not working for now... */
			/* Move non-op filebrowsers to 'library browsing' type/mode. */
			for (bScreen *screen = bmain->screen.first; screen; screen = screen->id.next) {
				for (ScrArea *sa = screen->areabase.first; sa; sa = sa->next) {
					for (SpaceLink *sl = sa->spacedata.first; sl; sl = sl->next) {
						if (sl->spacetype == SPACE_FILE) {
							SpaceFile *sfile = (SpaceFile *)sl;
							if (sfile->params != NULL) {
								sfile->params->type = FILE_LOADLIB;
								sfile->params->filter = FILE_TYPE_FOLDER | FILE_TYPE_BLENDERLIB;
								/* For now, always init filterid to 'all true' */
								sfile->params->filter_id = FILTER_ID_AC | FILTER_ID_AR | FILTER_ID_BR | FILTER_ID_CA |
								                           FILTER_ID_CU | FILTER_ID_GD | FILTER_ID_GR | FILTER_ID_IM |
								                           FILTER_ID_LA | FILTER_ID_LS | FILTER_ID_LT | FILTER_ID_MA |
								                           FILTER_ID_MB | FILTER_ID_MC | FILTER_ID_ME | FILTER_ID_MSK |
								                           FILTER_ID_NT | FILTER_ID_OB | FILTER_ID_PA | FILTER_ID_PAL |
								                           FILTER_ID_PC | FILTER_ID_SCE | FILTER_ID_SPK | FILTER_ID_SO |
								                           FILTER_ID_TE | FILTER_ID_TXT | FILTER_ID_VF | FILTER_ID_WO |
								                           FILTER_ID_CF;
							}
						}
					}
				}
			}
		}
=======
		if (!DNA_struct_elem_find(fd->filesdna, "SoftBody", "SoftBody_Shared", "*shared")) {
			for (Object *ob = bmain->object.first; ob; ob = ob->id.next) {
				SoftBody *sb = ob->soft;
				if (sb == NULL) {
					continue;
				}
				if (sb->shared == NULL) {
					sb->shared = MEM_callocN(sizeof(*sb->shared), "SoftBody_Shared");
				}

				/* Move shared pointers from deprecated location to current location */
				sb->shared->pointcache = sb->pointcache;
				sb->shared->ptcaches = sb->ptcaches;

				sb->pointcache = NULL;
				BLI_listbase_clear(&sb->ptcaches);
			}
		}

		if (!DNA_struct_elem_find(fd->filesdna, "View3DShading", "short", "type")) {
			for (bScreen *screen = bmain->screen.first; screen; screen = screen->id.next) {
				for (ScrArea *sa = screen->areabase.first; sa; sa = sa->next) {
					for (SpaceLink *sl = sa->spacedata.first; sl; sl = sl->next) {
						if (sl->spacetype == SPACE_VIEW3D) {
							View3D *v3d = (View3D *)sl;
							if (v3d->drawtype == OB_RENDER) {
								v3d->drawtype = OB_SOLID;
							}
							v3d->shading.type = v3d->drawtype;
							v3d->shading.prev_type = OB_SOLID;
						}
					}
				}
			}
		}

		if (!DNA_struct_elem_find(fd->filesdna, "SceneDisplay", "View3DShading", "shading")) {
			for (Scene *scene = bmain->scene.first; scene; scene = scene->id.next) {
				BKE_screen_view3d_shading_init(&scene->display.shading);
			}
		}
		/* initialize grease pencil view data */
		if (!DNA_struct_elem_find(fd->filesdna, "SpaceView3D", "float", "vertex_opacity")) {
			for (bScreen *sc = bmain->screen.first; sc; sc = sc->id.next) {
				for (ScrArea *sa = sc->areabase.first; sa; sa = sa->next) {
					for (SpaceLink *sl = sa->spacedata.first; sl; sl = sl->next) {
						if (sl->spacetype == SPACE_VIEW3D) {
							View3D *v3d = (View3D *)sl;
							v3d->vertex_opacity = 1.0f;
							v3d->gp_flag |= V3D_GP_SHOW_EDIT_LINES;
						}
					}
				}
			}
		}

	}

	if (!MAIN_VERSION_ATLEAST(bmain, 280, 22)) {
		if (!DNA_struct_elem_find(fd->filesdna, "ToolSettings", "char", "annotate_v3d_align")) {
			for (Scene *scene = bmain->scene.first; scene; scene = scene->id.next) {
				scene->toolsettings->annotate_v3d_align = GP_PROJECT_VIEWSPACE | GP_PROJECT_CURSOR;
				scene->toolsettings->annotate_thickness = 3;
			}
		}
		if (!DNA_struct_elem_find(fd->filesdna, "bGPDlayer", "short", "line_change")) {
			for (bGPdata *gpd = bmain->gpencil.first; gpd; gpd = gpd->id.next) {
				for (bGPDlayer *gpl = gpd->layers.first; gpl; gpl = gpl->next) {
					gpl->line_change = gpl->thickness;
					if ((gpl->thickness < 1) || (gpl->thickness > 10)) {
						gpl->thickness = 3;
					}
				}
			}
		}
		if (!DNA_struct_elem_find(fd->filesdna, "View3DOverlay", "float", "gpencil_grid_scale")) {
			for (bScreen *screen = bmain->screen.first; screen; screen = screen->id.next) {
				for (ScrArea *sa = screen->areabase.first; sa; sa = sa->next) {
					for (SpaceLink *sl = sa->spacedata.first; sl; sl = sl->next) {
						if (sl->spacetype == SPACE_VIEW3D) {
							View3D *v3d = (View3D *)sl;
							v3d->overlay.gpencil_grid_scale = 1.0f;
						}
					}
				}
			}
		}
		if (!DNA_struct_elem_find(fd->filesdna, "View3DOverlay", "float", "gpencil_paper_opacity")) {
			for (bScreen *screen = bmain->screen.first; screen; screen = screen->id.next) {
				for (ScrArea *sa = screen->areabase.first; sa; sa = sa->next) {
					for (SpaceLink *sl = sa->spacedata.first; sl; sl = sl->next) {
						if (sl->spacetype == SPACE_VIEW3D) {
							View3D *v3d = (View3D *)sl;
							v3d->overlay.gpencil_paper_opacity = 0.5f;
						}
					}
				}
			}
		}
		if (!DNA_struct_elem_find(fd->filesdna, "View3DOverlay", "float", "gpencil_grid_opacity")) {
			for (bScreen *screen = bmain->screen.first; screen; screen = screen->id.next) {
				for (ScrArea *sa = screen->areabase.first; sa; sa = sa->next) {
					for (SpaceLink *sl = sa->spacedata.first; sl; sl = sl->next) {
						if (sl->spacetype == SPACE_VIEW3D) {
							View3D *v3d = (View3D *)sl;
							v3d->overlay.gpencil_grid_opacity = 0.5f;
						}
					}
				}
			}
		}
		if (!DNA_struct_elem_find(fd->filesdna, "View3DOverlay", "int", "gpencil_grid_axis")) {
			for (bScreen *screen = bmain->screen.first; screen; screen = screen->id.next) {
				for (ScrArea *sa = screen->areabase.first; sa; sa = sa->next) {
					for (SpaceLink *sl = sa->spacedata.first; sl; sl = sl->next) {
						if (sl->spacetype == SPACE_VIEW3D) {
							View3D *v3d = (View3D *)sl;
							v3d->overlay.gpencil_grid_axis = V3D_GP_GRID_AXIS_Y;
						}
					}
				}
			}
		}
		if (!DNA_struct_elem_find(fd->filesdna, "View3DOverlay", "int", "gpencil_grid_lines")) {
			for (bScreen *screen = bmain->screen.first; screen; screen = screen->id.next) {
				for (ScrArea *sa = screen->areabase.first; sa; sa = sa->next) {
					for (SpaceLink *sl = sa->spacedata.first; sl; sl = sl->next) {
						if (sl->spacetype == SPACE_VIEW3D) {
							View3D *v3d = (View3D *)sl;
							v3d->overlay.gpencil_grid_lines = GP_DEFAULT_GRID_LINES;
						}
					}
				}
			}
		}
		/* default loc axis */
		if (!DNA_struct_elem_find(fd->filesdna, "GP_BrushEdit_Settings", "int", "lock_axis")) {
			for (Scene *scene = bmain->scene.first; scene; scene = scene->id.next) {
				/* lock axis */
				GP_BrushEdit_Settings *gset = &scene->toolsettings->gp_sculpt;
				if (gset) {
					gset->lock_axis = GP_LOCKAXIS_Y;
				}
			}
		}
	}

	{
		/* Versioning code for Subsurf modifier. */
		if (!DNA_struct_elem_find(fd->filesdna, "SubsurfModifier", "short", "uv_smooth")) {
			for (Object *object = bmain->object.first; object != NULL; object = object->id.next) {
				for (ModifierData *md = object->modifiers.first; md; md = md->next) {
					if (md->type == eModifierType_Subsurf) {
						SubsurfModifierData *smd = (SubsurfModifierData *)md;
						if (smd->flags & eSubsurfModifierFlag_SubsurfUv_DEPRECATED) {
							smd->uv_smooth = SUBSURF_UV_SMOOTH_PRESERVE_CORNERS;
						}
						else {
							smd->uv_smooth = SUBSURF_UV_SMOOTH_NONE;
						}
					}
				}
			}
		}

		if (!DNA_struct_elem_find(fd->filesdna, "SubsurfModifier", "short", "quality")) {
			for (Object *object = bmain->object.first; object != NULL; object = object->id.next) {
				for (ModifierData *md = object->modifiers.first; md; md = md->next) {
					if (md->type == eModifierType_Subsurf) {
						SubsurfModifierData *smd = (SubsurfModifierData *)md;
						smd->quality = 3;
					}
				}
			}
		}
		/* Versioning code for Multires modifier. */
		if (!DNA_struct_elem_find(fd->filesdna, "MultiresModifier", "short", "quality")) {
			for (Object *object = bmain->object.first; object != NULL; object = object->id.next) {
				for (ModifierData *md = object->modifiers.first; md; md = md->next) {
					if (md->type == eModifierType_Multires) {
						MultiresModifierData *mmd = (MultiresModifierData *)md;
						mmd->quality = 3;
						if (mmd->flags & eMultiresModifierFlag_PlainUv_DEPRECATED) {
							mmd->uv_smooth = SUBSURF_UV_SMOOTH_NONE;
						}
						else {
							mmd->uv_smooth = SUBSURF_UV_SMOOTH_PRESERVE_CORNERS;
						}
					}
				}
			}
		}

		if (!DNA_struct_elem_find(fd->filesdna, "ClothSimSettings", "short", "bending_model")) {
			for (Object *ob = bmain->object.first; ob; ob = ob->id.next) {
				for (ModifierData *md = ob->modifiers.first; md; md = md->next) {
					if (md->type == eModifierType_Cloth) {
						ClothModifierData *clmd = (ClothModifierData *)md;

						clmd->sim_parms->bending_model = CLOTH_BENDING_LINEAR;
						clmd->sim_parms->tension = clmd->sim_parms->structural;
						clmd->sim_parms->compression = clmd->sim_parms->structural;
						clmd->sim_parms->shear = clmd->sim_parms->structural;
						clmd->sim_parms->max_tension = clmd->sim_parms->max_struct;
						clmd->sim_parms->max_compression = clmd->sim_parms->max_struct;
						clmd->sim_parms->max_shear = clmd->sim_parms->max_struct;
						clmd->sim_parms->vgroup_shear = clmd->sim_parms->vgroup_struct;
						clmd->sim_parms->tension_damp = clmd->sim_parms->Cdis;
						clmd->sim_parms->compression_damp = clmd->sim_parms->Cdis;
						clmd->sim_parms->shear_damp = clmd->sim_parms->Cdis;
					}
				}
			}
		}
>>>>>>> b94d3491
	}
}<|MERGE_RESOLUTION|>--- conflicted
+++ resolved
@@ -1731,33 +1731,6 @@
 			}
 		}
 
-<<<<<<< HEAD
-		if (1 || !DNA_struct_find(fd->filesdna, "AssetUUID")) {  /* struct_find will have to wait, not working for now... */
-			/* Move non-op filebrowsers to 'library browsing' type/mode. */
-			for (bScreen *screen = bmain->screen.first; screen; screen = screen->id.next) {
-				for (ScrArea *sa = screen->areabase.first; sa; sa = sa->next) {
-					for (SpaceLink *sl = sa->spacedata.first; sl; sl = sl->next) {
-						if (sl->spacetype == SPACE_FILE) {
-							SpaceFile *sfile = (SpaceFile *)sl;
-							if (sfile->params != NULL) {
-								sfile->params->type = FILE_LOADLIB;
-								sfile->params->filter = FILE_TYPE_FOLDER | FILE_TYPE_BLENDERLIB;
-								/* For now, always init filterid to 'all true' */
-								sfile->params->filter_id = FILTER_ID_AC | FILTER_ID_AR | FILTER_ID_BR | FILTER_ID_CA |
-								                           FILTER_ID_CU | FILTER_ID_GD | FILTER_ID_GR | FILTER_ID_IM |
-								                           FILTER_ID_LA | FILTER_ID_LS | FILTER_ID_LT | FILTER_ID_MA |
-								                           FILTER_ID_MB | FILTER_ID_MC | FILTER_ID_ME | FILTER_ID_MSK |
-								                           FILTER_ID_NT | FILTER_ID_OB | FILTER_ID_PA | FILTER_ID_PAL |
-								                           FILTER_ID_PC | FILTER_ID_SCE | FILTER_ID_SPK | FILTER_ID_SO |
-								                           FILTER_ID_TE | FILTER_ID_TXT | FILTER_ID_VF | FILTER_ID_WO |
-								                           FILTER_ID_CF;
-							}
-						}
-					}
-				}
-			}
-		}
-=======
 		if (!DNA_struct_elem_find(fd->filesdna, "SoftBody", "SoftBody_Shared", "*shared")) {
 			for (Object *ob = bmain->object.first; ob; ob = ob->id.next) {
 				SoftBody *sb = ob->soft;
@@ -1972,6 +1945,40 @@
 				}
 			}
 		}
->>>>>>> b94d3491
-	}
+	}
+
+
+
+
+
+
+	if (1 || !DNA_struct_find(fd->filesdna, "AssetUUID")) {  /* struct_find will have to wait, not working for now... */
+		/* Move non-op filebrowsers to 'library browsing' type/mode. */
+		for (bScreen *screen = bmain->screen.first; screen; screen = screen->id.next) {
+			for (ScrArea *sa = screen->areabase.first; sa; sa = sa->next) {
+				for (SpaceLink *sl = sa->spacedata.first; sl; sl = sl->next) {
+					if (sl->spacetype == SPACE_FILE) {
+						SpaceFile *sfile = (SpaceFile *)sl;
+						if (sfile->params != NULL) {
+							sfile->params->type = FILE_LOADLIB;
+							sfile->params->filter = FILE_TYPE_FOLDER | FILE_TYPE_BLENDERLIB;
+							/* For now, always init filterid to 'all true' */
+							sfile->params->filter_id = FILTER_ID_AC | FILTER_ID_AR | FILTER_ID_BR | FILTER_ID_CA |
+							                           FILTER_ID_CU | FILTER_ID_GD | FILTER_ID_GR | FILTER_ID_IM |
+							                           FILTER_ID_LA | FILTER_ID_LS | FILTER_ID_LT | FILTER_ID_MA |
+							                           FILTER_ID_MB | FILTER_ID_MC | FILTER_ID_ME | FILTER_ID_MSK |
+							                           FILTER_ID_NT | FILTER_ID_OB | FILTER_ID_PA | FILTER_ID_PAL |
+							                           FILTER_ID_PC | FILTER_ID_SCE | FILTER_ID_SPK | FILTER_ID_SO |
+							                           FILTER_ID_TE | FILTER_ID_TXT | FILTER_ID_VF | FILTER_ID_WO |
+							                           FILTER_ID_CF;
+						}
+					}
+				}
+			}
+		}
+	}
+
+
+
+
 }