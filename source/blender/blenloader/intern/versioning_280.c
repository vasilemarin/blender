/*
 * This program is free software; you can redistribute it and/or
 * modify it under the terms of the GNU General Public License
 * as published by the Free Software Foundation; either version 2
 * of the License, or (at your option) any later version.
 *
 * This program is distributed in the hope that it will be useful,
 * but WITHOUT ANY WARRANTY; without even the implied warranty of
 * MERCHANTABILITY or FITNESS FOR A PARTICULAR PURPOSE.  See the
 * GNU General Public License for more details.
 *
 * You should have received a copy of the GNU General Public License
 * along with this program; if not, write to the Free Software Foundation,
 * Inc., 51 Franklin Street, Fifth Floor, Boston, MA 02110-1301, USA.
 */

/** \file
 * \ingroup blenloader
 */

/* allow readfile to use deprecated functionality */
#define DNA_DEPRECATED_ALLOW

#include <string.h>
#include <float.h>

#include "BLI_listbase.h"
#include "BLI_math.h"
#include "BLI_mempool.h"
#include "BLI_string.h"
#include "BLI_utildefines.h"

#include "DNA_defaults.h"

#include "DNA_anim_types.h"
#include "DNA_object_types.h"
#include "DNA_camera_types.h"
#include "DNA_cloth_types.h"
#include "DNA_collection_types.h"
#include "DNA_constraint_types.h"
#include "DNA_curveprofile_types.h"
#include "DNA_freestyle_types.h"
#include "DNA_gpu_types.h"
#include "DNA_gpencil_types.h"
#include "DNA_gpencil_modifier_types.h"
#include "DNA_light_types.h"
#include "DNA_layer_types.h"
#include "DNA_lightprobe_types.h"
#include "DNA_linestyle_types.h"
#include "DNA_material_types.h"
#include "DNA_mesh_types.h"
#include "DNA_modifier_types.h"
#include "DNA_particle_types.h"
#include "DNA_rigidbody_types.h"
#include "DNA_scene_types.h"
#include "DNA_screen_types.h"
#include "DNA_shader_fx_types.h"
#include "DNA_view3d_types.h"
#include "DNA_genfile.h"
#include "DNA_workspace_types.h"
#include "DNA_key_types.h"
#include "DNA_curve_types.h"
#include "DNA_armature_types.h"
#include "DNA_text_types.h"
#include "DNA_texture_types.h"
#include "DNA_world_types.h"

#include "BKE_animsys.h"
#include "BKE_brush.h"
#include "BKE_cloth.h"
#include "BKE_collection.h"
#include "BKE_constraint.h"
#include "BKE_colortools.h"
#include "BKE_customdata.h"
#include "BKE_fcurve.h"
#include "BKE_freestyle.h"
#include "BKE_global.h"
#include "BKE_gpencil.h"
#include "BKE_gpencil_modifier.h"
#include "BKE_idprop.h"
#include "BKE_key.h"
#include "BKE_lib_id.h"
#include "BKE_layer.h"
#include "BKE_main.h"
#include "BKE_mesh.h"
#include "BKE_node.h"
#include "BKE_paint.h"
#include "BKE_pointcache.h"
#include "BKE_curveprofile.h"
#include "BKE_report.h"
#include "BKE_rigidbody.h"
#include "BKE_screen.h"
#include "BKE_sequencer.h"
#include "BKE_studiolight.h"
#include "BKE_unit.h"
#include "BKE_workspace.h"

/* Only for IMB_BlendMode */
#include "IMB_imbuf.h"

#include "DEG_depsgraph.h"

#include "BLT_translation.h"

#include "BLO_readfile.h"
#include "readfile.h"

#include "MEM_guardedalloc.h"

/* Make preferences read-only, use versioning_userdef.c. */
#define U (*((const UserDef *)&U))

static bScreen *screen_parent_find(const bScreen *screen)
{
  /* Can avoid lookup if screen state isn't maximized/full
   * (parent and child store the same state). */
  if (ELEM(screen->state, SCREENMAXIMIZED, SCREENFULL)) {
    for (const ScrArea *sa = screen->areabase.first; sa; sa = sa->next) {
      if (sa->full && sa->full != screen) {
        BLI_assert(sa->full->state == screen->state);
        return sa->full;
      }
    }
  }

  return NULL;
}

static void do_version_workspaces_create_from_screens(Main *bmain)
{
  for (bScreen *screen = bmain->screens.first; screen; screen = screen->id.next) {
    const bScreen *screen_parent = screen_parent_find(screen);
    WorkSpace *workspace;
    if (screen->temp) {
      continue;
    }

    if (screen_parent) {
      /* Full-screen with "Back to Previous" option, don't create
       * a new workspace, add layout workspace containing parent. */
      workspace = BLI_findstring(
          &bmain->workspaces, screen_parent->id.name + 2, offsetof(ID, name) + 2);
    }
    else {
      workspace = BKE_workspace_add(bmain, screen->id.name + 2);
    }
    if (workspace == NULL) {
      continue; /* Not much we can do.. */
    }
    BKE_workspace_layout_add(bmain, workspace, screen, screen->id.name + 2);
  }
}

static void do_version_area_change_space_to_space_action(ScrArea *area, const Scene *scene)
{
  SpaceType *stype = BKE_spacetype_from_id(SPACE_ACTION);
  SpaceAction *saction = (SpaceAction *)stype->new (area, scene);
  ARegion *region_channels;

  /* Properly free current regions */
  for (ARegion *region = area->regionbase.first; region; region = region->next) {
    BKE_area_region_free(area->type, region);
  }
  BLI_freelistN(&area->regionbase);

  area->type = stype;
  area->spacetype = stype->spaceid;

  BLI_addhead(&area->spacedata, saction);
  area->regionbase = saction->regionbase;
  BLI_listbase_clear(&saction->regionbase);

  /* Different defaults for timeline */
  region_channels = BKE_area_find_region_type(area, RGN_TYPE_CHANNELS);
  region_channels->flag |= RGN_FLAG_HIDDEN;

  saction->mode = SACTCONT_TIMELINE;
  saction->ads.flag |= ADS_FLAG_SUMMARY_COLLAPSED;
  saction->ads.filterflag |= ADS_FILTER_SUMMARY;
}

/**
 * \brief After lib-link versioning for new workspace design.
 *
 * - Adds a workspace for (almost) each screen of the old file
 *   and adds the needed workspace-layout to wrap the screen.
 * - Active screen isn't stored directly in window anymore, but in the active workspace.
 * - Active scene isn't stored in screen anymore, but in window.
 * - Create workspace instance hook for each window.
 *
 * \note Some of the created workspaces might be deleted again
 * in case of reading the default `startup.blend`.
 */
static void do_version_workspaces_after_lib_link(Main *bmain)
{
  BLI_assert(BLI_listbase_is_empty(&bmain->workspaces));

  do_version_workspaces_create_from_screens(bmain);

  for (wmWindowManager *wm = bmain->wm.first; wm; wm = wm->id.next) {
    for (wmWindow *win = wm->windows.first; win; win = win->next) {
      bScreen *screen_parent = screen_parent_find(win->screen);
      bScreen *screen = screen_parent ? screen_parent : win->screen;

      if (screen->temp) {
        /* We do not generate a new workspace for those screens...
         * still need to set some data in win. */
        win->workspace_hook = BKE_workspace_instance_hook_create(bmain);
        win->scene = screen->scene;
        /* Deprecated from now on! */
        win->screen = NULL;
        continue;
      }

      WorkSpace *workspace = BLI_findstring(
          &bmain->workspaces, screen->id.name + 2, offsetof(ID, name) + 2);
      BLI_assert(workspace != NULL);
      WorkSpaceLayout *layout = BKE_workspace_layout_find(workspace, win->screen);
      BLI_assert(layout != NULL);

      win->workspace_hook = BKE_workspace_instance_hook_create(bmain);

      BKE_workspace_active_set(win->workspace_hook, workspace);
      BKE_workspace_active_layout_set(win->workspace_hook, layout);

      /* Move scene and view layer to window. */
      Scene *scene = screen->scene;
      ViewLayer *layer = BLI_findlink(&scene->view_layers, scene->r.actlay);
      if (!layer) {
        layer = BKE_view_layer_default_view(scene);
      }

      win->scene = scene;
      STRNCPY(win->view_layer_name, layer->name);

      /* Deprecated from now on! */
      win->screen = NULL;
    }
  }

  for (bScreen *screen = bmain->screens.first; screen; screen = screen->id.next) {
    /* Deprecated from now on! */
    BLI_freelistN(&screen->scene->transform_spaces);
    screen->scene = NULL;
  }
}

#ifdef USE_COLLECTION_COMPAT_28
enum {
  COLLECTION_DEPRECATED_VISIBLE = (1 << 0),
  COLLECTION_DEPRECATED_VIEWPORT = (1 << 0),
  COLLECTION_DEPRECATED_SELECTABLE = (1 << 1),
  COLLECTION_DEPRECATED_DISABLED = (1 << 2),
  COLLECTION_DEPRECATED_RENDER = (1 << 3),
};

static void do_version_view_layer_visibility(ViewLayer *view_layer)
{
  /* Convert from deprecated VISIBLE flag to DISABLED */
  LayerCollection *lc;
  for (lc = view_layer->layer_collections.first; lc; lc = lc->next) {
    if (lc->flag & COLLECTION_DEPRECATED_DISABLED) {
      lc->flag &= ~COLLECTION_DEPRECATED_DISABLED;
    }

    if ((lc->flag & COLLECTION_DEPRECATED_VISIBLE) == 0) {
      lc->flag |= COLLECTION_DEPRECATED_DISABLED;
    }

    lc->flag |= COLLECTION_DEPRECATED_VIEWPORT | COLLECTION_DEPRECATED_RENDER;
  }
}

static void do_version_layer_collection_pre(ViewLayer *view_layer,
                                            ListBase *lb,
                                            GSet *enabled_set,
                                            GSet *selectable_set)
{
  /* Convert from deprecated DISABLED to new layer collection and collection flags */
  for (LayerCollection *lc = lb->first; lc; lc = lc->next) {
    if (lc->scene_collection) {
      if (!(lc->flag & COLLECTION_DEPRECATED_DISABLED)) {
        BLI_gset_insert(enabled_set, lc->scene_collection);
      }
      if (lc->flag & COLLECTION_DEPRECATED_SELECTABLE) {
        BLI_gset_insert(selectable_set, lc->scene_collection);
      }
    }

    do_version_layer_collection_pre(
        view_layer, &lc->layer_collections, enabled_set, selectable_set);
  }
}

static void do_version_layer_collection_post(ViewLayer *view_layer,
                                             ListBase *lb,
                                             GSet *enabled_set,
                                             GSet *selectable_set,
                                             GHash *collection_map)
{
  /* Apply layer collection exclude flags. */
  for (LayerCollection *lc = lb->first; lc; lc = lc->next) {
    if (!(lc->collection->flag & COLLECTION_IS_MASTER)) {
      SceneCollection *sc = BLI_ghash_lookup(collection_map, lc->collection);
      const bool enabled = (sc && BLI_gset_haskey(enabled_set, sc));
      const bool selectable = (sc && BLI_gset_haskey(selectable_set, sc));

      if (!enabled) {
        lc->flag |= LAYER_COLLECTION_EXCLUDE;
      }
      if (enabled && !selectable) {
        lc->collection->flag |= COLLECTION_RESTRICT_SELECT;
      }
    }

    do_version_layer_collection_post(
        view_layer, &lc->layer_collections, enabled_set, selectable_set, collection_map);
  }
}

static void do_version_scene_collection_convert(
    Main *bmain, ID *id, SceneCollection *sc, Collection *collection, GHash *collection_map)
{
  if (collection_map) {
    BLI_ghash_insert(collection_map, collection, sc);
  }

  for (SceneCollection *nsc = sc->scene_collections.first; nsc;) {
    SceneCollection *nsc_next = nsc->next;
    Collection *ncollection = BKE_collection_add(bmain, collection, nsc->name);
    ncollection->id.lib = id->lib;
    do_version_scene_collection_convert(bmain, id, nsc, ncollection, collection_map);
    nsc = nsc_next;
  }

  for (LinkData *link = sc->objects.first; link; link = link->next) {
    Object *ob = link->data;
    if (ob) {
      BKE_collection_object_add(bmain, collection, ob);
      id_us_min(&ob->id);
    }
  }

  BLI_freelistN(&sc->objects);
  MEM_freeN(sc);
}

static void do_version_group_collection_to_collection(Main *bmain, Collection *group)
{
  /* Convert old 2.8 group collections to new unified collections. */
  if (group->collection) {
    do_version_scene_collection_convert(bmain, &group->id, group->collection, group, NULL);
  }

  group->collection = NULL;
  group->view_layer = NULL;
  id_fake_user_set(&group->id);
}

static void do_version_scene_collection_to_collection(Main *bmain, Scene *scene)
{
  /* Convert old 2.8 scene collections to new unified collections. */

  /* Temporarily clear view layers so we don't do any layer collection syncing
   * and destroy old flags that we want to restore. */
  ListBase view_layers = scene->view_layers;
  BLI_listbase_clear(&scene->view_layers);

  if (!scene->master_collection) {
    scene->master_collection = BKE_collection_master_add();
  }

  /* Convert scene collections. */
  GHash *collection_map = BLI_ghash_new(BLI_ghashutil_ptrhash, BLI_ghashutil_ptrcmp, __func__);
  if (scene->collection) {
    do_version_scene_collection_convert(
        bmain, &scene->id, scene->collection, scene->master_collection, collection_map);
    scene->collection = NULL;
  }

  scene->view_layers = view_layers;

  /* Convert layer collections. */
  ViewLayer *view_layer;
  for (view_layer = scene->view_layers.first; view_layer; view_layer = view_layer->next) {
    GSet *enabled_set = BLI_gset_new(BLI_ghashutil_ptrhash, BLI_ghashutil_ptrcmp, __func__);
    GSet *selectable_set = BLI_gset_new(BLI_ghashutil_ptrhash, BLI_ghashutil_ptrcmp, __func__);

    do_version_layer_collection_pre(
        view_layer, &view_layer->layer_collections, enabled_set, selectable_set);

    BKE_layer_collection_sync(scene, view_layer);

    do_version_layer_collection_post(
        view_layer, &view_layer->layer_collections, enabled_set, selectable_set, collection_map);

    BLI_gset_free(enabled_set, NULL);
    BLI_gset_free(selectable_set, NULL);

    BKE_layer_collection_sync(scene, view_layer);
  }

  BLI_ghash_free(collection_map, NULL, NULL);
}
#endif

static void do_version_layers_to_collections(Main *bmain, Scene *scene)
{
  /* Since we don't have access to FileData we check the (always valid) first
   * render layer instead. */
  if (!scene->master_collection) {
    scene->master_collection = BKE_collection_master_add();
  }

  if (scene->view_layers.first) {
    return;
  }

  /* Create collections from layers. */
  Collection *collection_master = scene->master_collection;
  Collection *collections[20] = {NULL};

  for (int layer = 0; layer < 20; layer++) {
    for (Base *base = scene->base.first; base; base = base->next) {
      if (base->lay & (1 << layer)) {
        /* Create collections when needed only. */
        if (collections[layer] == NULL) {
          char name[MAX_NAME];

          BLI_snprintf(
              name, sizeof(collection_master->id.name), DATA_("Collection %d"), layer + 1);

          Collection *collection = BKE_collection_add(bmain, collection_master, name);
          collection->id.lib = scene->id.lib;
          if (collection->id.lib != NULL) {
            collection->id.tag |= LIB_TAG_INDIRECT;
          }
          collections[layer] = collection;

          if (!(scene->lay & (1 << layer))) {
            collection->flag |= COLLECTION_RESTRICT_VIEWPORT | COLLECTION_RESTRICT_RENDER;
          }
        }

        /* Note usually this would do slow collection syncing for view layers,
         * but since no view layers exists yet at this point it's fast. */
        BKE_collection_object_add(bmain, collections[layer], base->object);
      }

      if (base->flag & SELECT) {
        base->object->flag |= SELECT;
      }
      else {
        base->object->flag &= ~SELECT;
      }
    }
  }

  /* Handle legacy render layers. */
  bool have_override = false;
  const bool need_default_renderlayer = scene->r.layers.first == NULL;

  for (SceneRenderLayer *srl = scene->r.layers.first; srl; srl = srl->next) {
    ViewLayer *view_layer = BKE_view_layer_add(scene, srl->name);

    if (srl->layflag & SCE_LAY_DISABLE) {
      view_layer->flag &= ~VIEW_LAYER_RENDER;
    }

    if ((srl->layflag & SCE_LAY_FRS) == 0) {
      view_layer->flag &= ~VIEW_LAYER_FREESTYLE;
    }

    view_layer->layflag = srl->layflag;
    view_layer->passflag = srl->passflag;
    view_layer->pass_alpha_threshold = srl->pass_alpha_threshold;
    view_layer->samples = srl->samples;
    view_layer->mat_override = srl->mat_override;

    BKE_freestyle_config_free(&view_layer->freestyle_config, true);
    view_layer->freestyle_config = srl->freestyleConfig;
    view_layer->id_properties = srl->prop;

    /* Set exclusion and overrides. */
    for (int layer = 0; layer < 20; layer++) {
      Collection *collection = collections[layer];
      if (collection) {
        LayerCollection *lc = BKE_layer_collection_first_from_scene_collection(view_layer,
                                                                               collection);

        if (srl->lay_exclude & (1 << layer)) {
          /* Disable excluded layer. */
          have_override = true;
          lc->flag |= LAYER_COLLECTION_EXCLUDE;
          for (LayerCollection *nlc = lc->layer_collections.first; nlc; nlc = nlc->next) {
            nlc->flag |= LAYER_COLLECTION_EXCLUDE;
          }
        }
        else {
          if (srl->lay_zmask & (1 << layer)) {
            have_override = true;
            lc->flag |= LAYER_COLLECTION_HOLDOUT;
          }

          if ((srl->lay & (1 << layer)) == 0) {
            have_override = true;
            lc->flag |= LAYER_COLLECTION_INDIRECT_ONLY;
          }
        }
      }
    }

    /* for convenience set the same active object in all the layers */
    if (scene->basact) {
      view_layer->basact = BKE_view_layer_base_find(view_layer, scene->basact->object);
    }

    for (Base *base = view_layer->object_bases.first; base; base = base->next) {
      if ((base->flag & BASE_SELECTABLE) && (base->object->flag & SELECT)) {
        base->flag |= BASE_SELECTED;
      }
    }
  }

  BLI_freelistN(&scene->r.layers);

  /* If render layers included overrides, or there are no render layers,
   * we also create a vanilla viewport layer. */
  if (have_override || need_default_renderlayer) {
    ViewLayer *view_layer = BKE_view_layer_add(scene, "Viewport");

    /* If we ported all the original render layers,
     * we don't need to make the viewport layer renderable. */
    if (!BLI_listbase_is_single(&scene->view_layers)) {
      view_layer->flag &= ~VIEW_LAYER_RENDER;
    }

    /* convert active base */
    if (scene->basact) {
      view_layer->basact = BKE_view_layer_base_find(view_layer, scene->basact->object);
    }

    /* convert selected bases */
    for (Base *base = view_layer->object_bases.first; base; base = base->next) {
      if ((base->flag & BASE_SELECTABLE) && (base->object->flag & SELECT)) {
        base->flag |= BASE_SELECTED;
      }

      /* keep lay around for forward compatibility (open those files in 2.79) */
      base->lay = base->object->lay;
    }
  }

  /* remove bases once and for all */
  for (Base *base = scene->base.first; base; base = base->next) {
    id_us_min(&base->object->id);
  }

  BLI_freelistN(&scene->base);
  scene->basact = NULL;
}

static void do_version_collection_propagate_lib_to_children(Collection *collection)
{
  if (collection->id.lib != NULL) {
    for (CollectionChild *collection_child = collection->children.first; collection_child != NULL;
         collection_child = collection_child->next) {
      if (collection_child->collection->id.lib == NULL) {
        collection_child->collection->id.lib = collection->id.lib;
      }
      do_version_collection_propagate_lib_to_children(collection_child->collection);
    }
  }
}

/** convert old annotations colors */
static void do_versions_fix_annotations(bGPdata *gpd)
{
  for (const bGPDpalette *palette = gpd->palettes.first; palette; palette = palette->next) {
    for (bGPDpalettecolor *palcolor = palette->colors.first; palcolor; palcolor = palcolor->next) {
      /* fix layers */
      LISTBASE_FOREACH (bGPDlayer *, gpl, &gpd->layers) {
        /* unlock/unhide layer */
        gpl->flag &= ~GP_LAYER_LOCKED;
        gpl->flag &= ~GP_LAYER_HIDE;
        /* set opacity to 1 */
        gpl->opacity = 1.0f;
        /* disable tint */
        gpl->tintcolor[3] = 0.0f;

        LISTBASE_FOREACH (bGPDframe *, gpf, &gpl->frames) {
          LISTBASE_FOREACH (bGPDstroke *, gps, &gpf->strokes) {
            if ((gps->colorname[0] != '\0') && (STREQ(gps->colorname, palcolor->info))) {
              /* copy color settings */
              copy_v4_v4(gpl->color, palcolor->color);
            }
          }
        }
      }
    }
  }
}

static void do_versions_remove_region(ListBase *regionbase, ARegion *region)
{
  BLI_freelinkN(regionbase, region);
}

static void do_versions_remove_regions_by_type(ListBase *regionbase, int regiontype)
{
  ARegion *region, *ar_next;
  for (region = regionbase->first; region; region = ar_next) {
    ar_next = region->next;
    if (region->regiontype == regiontype) {
      do_versions_remove_region(regionbase, region);
    }
  }
}

static ARegion *do_versions_find_region_or_null(ListBase *regionbase, int regiontype)
{
  for (ARegion *region = regionbase->first; region; region = region->next) {
    if (region->regiontype == regiontype) {
      return region;
    }
  }
  return NULL;
}

static ARegion *do_versions_find_region(ListBase *regionbase, int regiontype)
{
  ARegion *region = do_versions_find_region_or_null(regionbase, regiontype);
  if (region == NULL) {
    BLI_assert(!"Did not find expected region in versioning");
  }
  return region;
}

static ARegion *do_versions_add_region(int regiontype, const char *name)
{
  ARegion *region = MEM_callocN(sizeof(ARegion), name);
  region->regiontype = regiontype;
  return region;
}

static void do_versions_area_ensure_tool_region(Main *bmain,
                                                const short space_type,
                                                const short region_flag)
{
  for (bScreen *screen = bmain->screens.first; screen; screen = screen->id.next) {
    for (ScrArea *sa = screen->areabase.first; sa; sa = sa->next) {
      for (SpaceLink *sl = sa->spacedata.first; sl; sl = sl->next) {
        if (sl->spacetype == space_type) {
          ListBase *regionbase = (sl == sa->spacedata.first) ? &sa->regionbase : &sl->regionbase;
          ARegion *region = BKE_area_find_region_type(sa, RGN_TYPE_TOOLS);
          if (!region) {
            ARegion *header = BKE_area_find_region_type(sa, RGN_TYPE_HEADER);
            region = do_versions_add_region(RGN_TYPE_TOOLS, "tools region");
            BLI_insertlinkafter(regionbase, header, region);
            region->alignment = RGN_ALIGN_LEFT;
            region->flag = region_flag;
          }
        }
      }
    }
  }
}

static void do_version_bones_split_bbone_scale(ListBase *lb)
{
  for (Bone *bone = lb->first; bone; bone = bone->next) {
    bone->scale_in_y = bone->scale_in_x;
    bone->scale_out_y = bone->scale_out_x;

    do_version_bones_split_bbone_scale(&bone->childbase);
  }
}

static void do_version_bones_inherit_scale(ListBase *lb)
{
  for (Bone *bone = lb->first; bone; bone = bone->next) {
    if (bone->flag & BONE_NO_SCALE) {
      bone->inherit_scale_mode = BONE_INHERIT_SCALE_NONE_LEGACY;
      bone->flag &= ~BONE_NO_SCALE;
    }

    do_version_bones_inherit_scale(&bone->childbase);
  }
}

static bool replace_bbone_scale_rnapath(char **p_old_path)
{
  char *old_path = *p_old_path;

  if (old_path == NULL) {
    return false;
  }

  if (BLI_str_endswith(old_path, "bbone_scalein") ||
      BLI_str_endswith(old_path, "bbone_scaleout")) {
    *p_old_path = BLI_strdupcat(old_path, "x");

    MEM_freeN(old_path);
    return true;
  }

  return false;
}

static void do_version_bbone_scale_fcurve_fix(ListBase *curves, FCurve *fcu)
{
  /* Update driver variable paths. */
  if (fcu->driver) {
    LISTBASE_FOREACH (DriverVar *, dvar, &fcu->driver->variables) {
      DRIVER_TARGETS_LOOPER_BEGIN (dvar) {
        replace_bbone_scale_rnapath(&dtar->rna_path);
      }
      DRIVER_TARGETS_LOOPER_END;
    }
  }

  /* Update F-Curve's path. */
  if (replace_bbone_scale_rnapath(&fcu->rna_path)) {
    /* If matched, duplicate the curve and tweak name. */
    FCurve *second = copy_fcurve(fcu);

    second->rna_path[strlen(second->rna_path) - 1] = 'y';

    BLI_insertlinkafter(curves, fcu, second);

    /* Add to the curve group. */
    second->grp = fcu->grp;

    if (fcu->grp != NULL && fcu->grp->channels.last == fcu) {
      fcu->grp->channels.last = second;
    }
  }
}

static void do_version_bbone_scale_animdata_cb(ID *UNUSED(id),
                                               AnimData *adt,
                                               void *UNUSED(wrapper_data))
{
  LISTBASE_FOREACH_MUTABLE (FCurve *, fcu, &adt->drivers) {
    do_version_bbone_scale_fcurve_fix(&adt->drivers, fcu);
  }
}

static void do_version_constraints_maintain_volume_mode_uniform(ListBase *lb)
{
  for (bConstraint *con = lb->first; con; con = con->next) {
    if (con->type == CONSTRAINT_TYPE_SAMEVOL) {
      bSameVolumeConstraint *data = (bSameVolumeConstraint *)con->data;
      data->mode = SAMEVOL_UNIFORM;
    }
  }
}

static void do_version_constraints_copy_scale_power(ListBase *lb)
{
  for (bConstraint *con = lb->first; con; con = con->next) {
    if (con->type == CONSTRAINT_TYPE_SIZELIKE) {
      bSizeLikeConstraint *data = (bSizeLikeConstraint *)con->data;
      data->power = 1.0f;
    }
  }
}

static void do_version_constraints_copy_rotation_mix_mode(ListBase *lb)
{
  for (bConstraint *con = lb->first; con; con = con->next) {
    if (con->type == CONSTRAINT_TYPE_ROTLIKE) {
      bRotateLikeConstraint *data = (bRotateLikeConstraint *)con->data;
      data->mix_mode = (data->flag & ROTLIKE_OFFSET) ? ROTLIKE_MIX_OFFSET : ROTLIKE_MIX_REPLACE;
      data->flag &= ~ROTLIKE_OFFSET;
    }
  }
}

static void do_versions_seq_alloc_transform_and_crop(ListBase *seqbase)
{
  for (Sequence *seq = seqbase->first; seq != NULL; seq = seq->next) {
    if (ELEM(seq->type, SEQ_TYPE_SOUND_RAM, SEQ_TYPE_SOUND_HD) == 0) {
      if (seq->strip->transform == NULL) {
        seq->strip->transform = MEM_callocN(sizeof(struct StripTransform), "StripTransform");
      }

      if (seq->strip->crop == NULL) {
        seq->strip->crop = MEM_callocN(sizeof(struct StripCrop), "StripCrop");
      }

      if (seq->seqbase.first != NULL) {
        do_versions_seq_alloc_transform_and_crop(&seq->seqbase);
      }
    }
  }
}

/* Return true if there is something to convert. */
static void do_versions_material_convert_legacy_blend_mode(bNodeTree *ntree, char blend_method)
{
  bool need_update = false;

  /* Iterate backwards from end so we don't encounter newly added links. */
  bNodeLink *prevlink;
  for (bNodeLink *link = ntree->links.last; link; link = prevlink) {
    prevlink = link->prev;

    /* Detect link to replace. */
    bNode *fromnode = link->fromnode;
    bNodeSocket *fromsock = link->fromsock;
    bNode *tonode = link->tonode;
    bNodeSocket *tosock = link->tosock;

    if (!(tonode->type == SH_NODE_OUTPUT_MATERIAL && STREQ(tosock->identifier, "Surface"))) {
      continue;
    }

    /* Only do outputs that are enabled for EEVEE */
    if (!ELEM(tonode->custom1, SHD_OUTPUT_ALL, SHD_OUTPUT_EEVEE)) {
      continue;
    }

    if (blend_method == 1 /* MA_BM_ADD */) {
      nodeRemLink(ntree, link);

      bNode *add_node = nodeAddStaticNode(NULL, ntree, SH_NODE_ADD_SHADER);
      add_node->locx = 0.5f * (fromnode->locx + tonode->locx);
      add_node->locy = 0.5f * (fromnode->locy + tonode->locy);

      bNodeSocket *shader1_socket = add_node->inputs.first;
      bNodeSocket *shader2_socket = add_node->inputs.last;
      bNodeSocket *add_socket = nodeFindSocket(add_node, SOCK_OUT, "Shader");

      bNode *transp_node = nodeAddStaticNode(NULL, ntree, SH_NODE_BSDF_TRANSPARENT);
      transp_node->locx = add_node->locx;
      transp_node->locy = add_node->locy - 110.0f;

      bNodeSocket *transp_socket = nodeFindSocket(transp_node, SOCK_OUT, "BSDF");

      /* Link to input and material output node. */
      nodeAddLink(ntree, fromnode, fromsock, add_node, shader1_socket);
      nodeAddLink(ntree, transp_node, transp_socket, add_node, shader2_socket);
      nodeAddLink(ntree, add_node, add_socket, tonode, tosock);

      need_update = true;
    }
    else if (blend_method == 2 /* MA_BM_MULTIPLY */) {
      nodeRemLink(ntree, link);

      bNode *transp_node = nodeAddStaticNode(NULL, ntree, SH_NODE_BSDF_TRANSPARENT);

      bNodeSocket *color_socket = nodeFindSocket(transp_node, SOCK_IN, "Color");
      bNodeSocket *transp_socket = nodeFindSocket(transp_node, SOCK_OUT, "BSDF");

      /* If incomming link is from a closure socket, we need to convert it. */
      if (fromsock->type == SOCK_SHADER) {
        transp_node->locx = 0.33f * fromnode->locx + 0.66f * tonode->locx;
        transp_node->locy = 0.33f * fromnode->locy + 0.66f * tonode->locy;

        bNode *shtorgb_node = nodeAddStaticNode(NULL, ntree, SH_NODE_SHADERTORGB);
        shtorgb_node->locx = 0.66f * fromnode->locx + 0.33f * tonode->locx;
        shtorgb_node->locy = 0.66f * fromnode->locy + 0.33f * tonode->locy;

        bNodeSocket *shader_socket = nodeFindSocket(shtorgb_node, SOCK_IN, "Shader");
        bNodeSocket *rgba_socket = nodeFindSocket(shtorgb_node, SOCK_OUT, "Color");

        nodeAddLink(ntree, fromnode, fromsock, shtorgb_node, shader_socket);
        nodeAddLink(ntree, shtorgb_node, rgba_socket, transp_node, color_socket);
      }
      else {
        transp_node->locx = 0.5f * (fromnode->locx + tonode->locx);
        transp_node->locy = 0.5f * (fromnode->locy + tonode->locy);

        nodeAddLink(ntree, fromnode, fromsock, transp_node, color_socket);
      }

      /* Link to input and material output node. */
      nodeAddLink(ntree, transp_node, transp_socket, tonode, tosock);

      need_update = true;
    }
  }

  if (need_update) {
    ntreeUpdateTree(NULL, ntree);
  }
}

static void do_versions_local_collection_bits_set(LayerCollection *layer_collection)
{
  layer_collection->local_collections_bits = ~(0);
  LISTBASE_FOREACH (LayerCollection *, child, &layer_collection->layer_collections) {
    do_versions_local_collection_bits_set(child);
  }
}

static void do_version_curvemapping_flag_extend_extrapolate(CurveMapping *cumap)
{
  if (cumap == NULL) {
    return;
  }

#define CUMA_EXTEND_EXTRAPOLATE_OLD 1
  for (int curve_map_index = 0; curve_map_index < 4; curve_map_index++) {
    CurveMap *cuma = &cumap->cm[curve_map_index];
    if (cuma->flag & CUMA_EXTEND_EXTRAPOLATE_OLD) {
      cumap->flag |= CUMA_EXTEND_EXTRAPOLATE;
      return;
    }
  }
#undef CUMA_EXTEND_EXTRAPOLATE_OLD
}

/* Util version to walk over all CurveMappings in the given `bmain` */
static void do_version_curvemapping_walker(Main *bmain, void (*callback)(CurveMapping *cumap))
{
  LISTBASE_FOREACH (Scene *, scene, &bmain->scenes) {
    callback(&scene->r.mblur_shutter_curve);

    if (scene->view_settings.curve_mapping) {
      callback(scene->view_settings.curve_mapping);
    }

    if (scene->ed != NULL) {
      LISTBASE_FOREACH (Sequence *, seq, &scene->ed->seqbase) {
        LISTBASE_FOREACH (SequenceModifierData *, smd, &seq->modifiers) {
          const SequenceModifierTypeInfo *smti = BKE_sequence_modifier_type_info_get(smd->type);

          if (smti) {
            if (smd->type == seqModifierType_Curves) {
              CurvesModifierData *cmd = (CurvesModifierData *)smd;
              callback(&cmd->curve_mapping);
            }
            else if (smd->type == seqModifierType_HueCorrect) {
              HueCorrectModifierData *hcmd = (HueCorrectModifierData *)smd;
              callback(&hcmd->curve_mapping);
            }
          }
        }
      }
    }

    // toolsettings
    ToolSettings *ts = scene->toolsettings;
    if (ts->vpaint) {
      callback(ts->vpaint->paint.cavity_curve);
    }
    if (ts->wpaint) {
      callback(ts->wpaint->paint.cavity_curve);
    }
    if (ts->sculpt) {
      callback(ts->sculpt->paint.cavity_curve);
    }
    if (ts->uvsculpt) {
      callback(ts->uvsculpt->paint.cavity_curve);
    }
    if (ts->gp_paint) {
      callback(ts->gp_paint->paint.cavity_curve);
    }
    if (ts->gp_interpolate.custom_ipo) {
      callback(ts->gp_interpolate.custom_ipo);
    }
    if (ts->gp_sculpt.cur_falloff) {
      callback(ts->gp_sculpt.cur_falloff);
    }
    if (ts->gp_sculpt.cur_primitive) {
      callback(ts->gp_sculpt.cur_primitive);
    }
    callback(ts->imapaint.paint.cavity_curve);
  }

  FOREACH_NODETREE_BEGIN (bmain, node_tree, id) {
    LISTBASE_FOREACH (bNode *, node, &node_tree->nodes) {
      if (ELEM(node->type,
               SH_NODE_CURVE_VEC,
               SH_NODE_CURVE_RGB,
               CMP_NODE_CURVE_VEC,
               CMP_NODE_CURVE_RGB,
               CMP_NODE_TIME,
               CMP_NODE_HUECORRECT,
               TEX_NODE_CURVE_RGB,
               TEX_NODE_CURVE_TIME)) {
        callback((CurveMapping *)node->storage);
      }
    }
  }
  FOREACH_NODETREE_END;

  LISTBASE_FOREACH (Light *, light, &bmain->lights) {
    if (light->curfalloff) {
      callback(light->curfalloff);
    }
  }

  LISTBASE_FOREACH (Brush *, brush, &bmain->brushes) {
    if (brush->curve) {
      callback(brush->curve);
    }
    if (brush->gpencil_settings) {
      if (brush->gpencil_settings->curve_sensitivity) {
        callback(brush->gpencil_settings->curve_sensitivity);
      }
      if (brush->gpencil_settings->curve_strength) {
        callback(brush->gpencil_settings->curve_strength);
      }
      if (brush->gpencil_settings->curve_jitter) {
        callback(brush->gpencil_settings->curve_jitter);
      }
    }
  }

  LISTBASE_FOREACH (ParticleSettings *, part, &bmain->particles) {
    if (part->clumpcurve) {
      callback(part->clumpcurve);
    }
    if (part->roughcurve) {
      callback(part->roughcurve);
    }
    if (part->twistcurve) {
      callback(part->twistcurve);
    }
  }

  /* Object */
  LISTBASE_FOREACH (Object *, ob, &bmain->objects) {
    /* Object modifiers */
    LISTBASE_FOREACH (ModifierData *, md, &ob->modifiers) {
      if (md->type == eModifierType_Hook) {
        HookModifierData *hmd = (HookModifierData *)md;

        if (hmd->curfalloff) {
          callback(hmd->curfalloff);
        }
      }
      else if (md->type == eModifierType_Warp) {
        WarpModifierData *tmd = (WarpModifierData *)md;
        if (tmd->curfalloff) {
          callback(tmd->curfalloff);
        }
      }
      else if (md->type == eModifierType_WeightVGEdit) {
        WeightVGEditModifierData *wmd = (WeightVGEditModifierData *)md;

        if (wmd->cmap_curve) {
          callback(wmd->cmap_curve);
        }
      }
    }
    /* Grease pencil modifiers */
    LISTBASE_FOREACH (ModifierData *, md, &ob->greasepencil_modifiers) {
      if (md->type == eGpencilModifierType_Thick) {
        ThickGpencilModifierData *gpmd = (ThickGpencilModifierData *)md;

        if (gpmd->curve_thickness) {
          callback(gpmd->curve_thickness);
        }
      }
      else if (md->type == eGpencilModifierType_Hook) {
        HookGpencilModifierData *gpmd = (HookGpencilModifierData *)md;

        if (gpmd->curfalloff) {
          callback(gpmd->curfalloff);
        }
      }
      else if (md->type == eGpencilModifierType_Noise) {
        NoiseGpencilModifierData *gpmd = (NoiseGpencilModifierData *)md;

        if (gpmd->curve_intensity) {
          callback(gpmd->curve_intensity);
        }
      }
      else if (md->type == eGpencilModifierType_Vertexcolor) {
        VertexcolorGpencilModifierData *gpmd = (VertexcolorGpencilModifierData *)md;

        if (gpmd->curve_intensity) {
          callback(gpmd->curve_intensity);
        }
      }
      else if (md->type == eGpencilModifierType_Smooth) {
        SmoothGpencilModifierData *gpmd = (SmoothGpencilModifierData *)md;

        if (gpmd->curve_intensity) {
          callback(gpmd->curve_intensity);
        }
      }
      else if (md->type == eGpencilModifierType_Color) {
        ColorGpencilModifierData *gpmd = (ColorGpencilModifierData *)md;

        if (gpmd->curve_intensity) {
          callback(gpmd->curve_intensity);
        }
      }
      else if (md->type == eGpencilModifierType_Opacity) {
        OpacityGpencilModifierData *gpmd = (OpacityGpencilModifierData *)md;

        if (gpmd->curve_intensity) {
          callback(gpmd->curve_intensity);
        }
      }
      else if (md->type == eGpencilModifierType_Tint) {
        TintGpencilModifierData *gpmd = (TintGpencilModifierData *)md;

        if (gpmd->curve_intensity) {
          callback(gpmd->curve_intensity);
        }
      }
    }
  }

  /* Free Style */
  LISTBASE_FOREACH (struct FreestyleLineStyle *, linestyle, &bmain->linestyles) {
    LISTBASE_FOREACH (LineStyleModifier *, m, &linestyle->alpha_modifiers) {
      switch (m->type) {
        case LS_MODIFIER_ALONG_STROKE:
          callback(((LineStyleAlphaModifier_AlongStroke *)m)->curve);
          break;
        case LS_MODIFIER_DISTANCE_FROM_CAMERA:
          callback(((LineStyleAlphaModifier_DistanceFromCamera *)m)->curve);
          break;
        case LS_MODIFIER_DISTANCE_FROM_OBJECT:
          callback(((LineStyleAlphaModifier_DistanceFromObject *)m)->curve);
          break;
        case LS_MODIFIER_MATERIAL:
          callback(((LineStyleAlphaModifier_Material *)m)->curve);
          break;
        case LS_MODIFIER_TANGENT:
          callback(((LineStyleAlphaModifier_Tangent *)m)->curve);
          break;
        case LS_MODIFIER_NOISE:
          callback(((LineStyleAlphaModifier_Noise *)m)->curve);
          break;
        case LS_MODIFIER_CREASE_ANGLE:
          callback(((LineStyleAlphaModifier_CreaseAngle *)m)->curve);
          break;
        case LS_MODIFIER_CURVATURE_3D:
          callback(((LineStyleAlphaModifier_Curvature_3D *)m)->curve);
          break;
      }
    }

    LISTBASE_FOREACH (LineStyleModifier *, m, &linestyle->thickness_modifiers) {
      switch (m->type) {
        case LS_MODIFIER_ALONG_STROKE:
          callback(((LineStyleThicknessModifier_AlongStroke *)m)->curve);
          break;
        case LS_MODIFIER_DISTANCE_FROM_CAMERA:
          callback(((LineStyleThicknessModifier_DistanceFromCamera *)m)->curve);
          break;
        case LS_MODIFIER_DISTANCE_FROM_OBJECT:
          callback(((LineStyleThicknessModifier_DistanceFromObject *)m)->curve);
          break;
        case LS_MODIFIER_MATERIAL:
          callback(((LineStyleThicknessModifier_Material *)m)->curve);
          break;
        case LS_MODIFIER_TANGENT:
          callback(((LineStyleThicknessModifier_Tangent *)m)->curve);
          break;
        case LS_MODIFIER_CREASE_ANGLE:
          callback(((LineStyleThicknessModifier_CreaseAngle *)m)->curve);
          break;
        case LS_MODIFIER_CURVATURE_3D:
          callback(((LineStyleThicknessModifier_Curvature_3D *)m)->curve);
          break;
      }
    }
  }
}

static void do_version_fcurve_hide_viewport_fix(struct ID *UNUSED(id),
                                                struct FCurve *fcu,
                                                void *UNUSED(user_data))
{
  if (strcmp(fcu->rna_path, "hide")) {
    return;
  }

  MEM_freeN(fcu->rna_path);
  fcu->rna_path = BLI_strdupn("hide_viewport", 13);
}

void do_versions_after_linking_280(Main *bmain, ReportList *UNUSED(reports))
{
  bool use_collection_compat_28 = true;

  if (!MAIN_VERSION_ATLEAST(bmain, 280, 0)) {
    use_collection_compat_28 = false;

    /* Convert group layer visibility flags to hidden nested collection. */
    for (Collection *collection = bmain->collections.first; collection;
         collection = collection->id.next) {
      /* Add fake user for all existing groups. */
      id_fake_user_set(&collection->id);

      if (collection->flag & (COLLECTION_RESTRICT_VIEWPORT | COLLECTION_RESTRICT_RENDER)) {
        continue;
      }

      Collection *hidden_collection_array[20] = {NULL};
      for (CollectionObject *cob = collection->gobject.first, *cob_next = NULL; cob;
           cob = cob_next) {
        cob_next = cob->next;
        Object *ob = cob->ob;

        if (!(ob->lay & collection->layer)) {
          /* Find or create hidden collection matching object's first layer. */
          Collection **collection_hidden = NULL;
          int coll_idx = 0;
          for (; coll_idx < 20; coll_idx++) {
            if (ob->lay & (1 << coll_idx)) {
              collection_hidden = &hidden_collection_array[coll_idx];
              break;
            }
          }
          BLI_assert(collection_hidden != NULL);

          if (*collection_hidden == NULL) {
            char name[MAX_ID_NAME];
            BLI_snprintf(name, sizeof(name), DATA_("Hidden %d"), coll_idx + 1);
            *collection_hidden = BKE_collection_add(bmain, collection, name);
            (*collection_hidden)->flag |= COLLECTION_RESTRICT_VIEWPORT |
                                          COLLECTION_RESTRICT_RENDER;
          }

          BKE_collection_object_add(bmain, *collection_hidden, ob);
          BKE_collection_object_remove(bmain, collection, ob, true);
        }
      }
    }

    /* We need to assign lib pointer to generated hidden collections *after* all have been
     * created, otherwise we'll end up with several data-blocks sharing same name/library,
     * which is FORBIDDEN! Note: we need this to be recursive, since a child collection may be
     * sorted before its parent in bmain. */
    for (Collection *collection = bmain->collections.first; collection != NULL;
         collection = collection->id.next) {
      do_version_collection_propagate_lib_to_children(collection);
    }

    /* Convert layers to collections. */
    for (Scene *scene = bmain->scenes.first; scene; scene = scene->id.next) {
      do_version_layers_to_collections(bmain, scene);
    }
  }

  if (!MAIN_VERSION_ATLEAST(bmain, 280, 0)) {
    for (bScreen *screen = bmain->screens.first; screen; screen = screen->id.next) {
      /* same render-layer as do_version_workspaces_after_lib_link will activate,
       * so same layer as BKE_view_layer_default_view would return */
      ViewLayer *layer = screen->scene->view_layers.first;

      for (ScrArea *sa = screen->areabase.first; sa; sa = sa->next) {
        for (SpaceLink *space = sa->spacedata.first; space; space = space->next) {
          if (space->spacetype == SPACE_OUTLINER) {
            SpaceOutliner *soutliner = (SpaceOutliner *)space;

            soutliner->outlinevis = SO_VIEW_LAYER;

            if (BLI_listbase_count_at_most(&layer->layer_collections, 2) == 1) {
              if (soutliner->treestore == NULL) {
                soutliner->treestore = BLI_mempool_create(
                    sizeof(TreeStoreElem), 1, 512, BLI_MEMPOOL_ALLOW_ITER);
              }

              /* Create a tree store element for the collection. This is normally
               * done in check_persistent (outliner_tree.c), but we need to access
               * it here :/ (expand element if it's the only one) */
              TreeStoreElem *tselem = BLI_mempool_calloc(soutliner->treestore);
              tselem->type = TSE_LAYER_COLLECTION;
              tselem->id = layer->layer_collections.first;
              tselem->nr = tselem->used = 0;
              tselem->flag &= ~TSE_CLOSED;
            }
          }
        }
      }
    }
  }

  if (!MAIN_VERSION_ATLEAST(bmain, 280, 0)) {
    for (bScreen *screen = bmain->screens.first; screen; screen = screen->id.next) {
      for (ScrArea *sa = screen->areabase.first; sa; sa = sa->next) {
        for (SpaceLink *space = sa->spacedata.first; space; space = space->next) {
          if (space->spacetype == SPACE_IMAGE) {
            SpaceImage *sima = (SpaceImage *)space;
            if ((sima) && (sima->gpd)) {
              sima->gpd->flag |= GP_DATA_ANNOTATIONS;
              do_versions_fix_annotations(sima->gpd);
            }
          }
          if (space->spacetype == SPACE_CLIP) {
            SpaceClip *spclip = (SpaceClip *)space;
            MovieClip *clip = spclip->clip;
            if ((clip) && (clip->gpd)) {
              clip->gpd->flag |= GP_DATA_ANNOTATIONS;
              do_versions_fix_annotations(clip->gpd);
            }
          }
        }
      }
    }
  }

  /* New workspace design */
  if (!MAIN_VERSION_ATLEAST(bmain, 280, 1)) {
    do_version_workspaces_after_lib_link(bmain);
  }

  if (!MAIN_VERSION_ATLEAST(bmain, 280, 2)) {
    /* Cleanup any remaining SceneRenderLayer data for files that were created
     * with Blender 2.8 before the SceneRenderLayer > RenderLayer refactor. */
    for (Scene *scene = bmain->scenes.first; scene; scene = scene->id.next) {
      for (SceneRenderLayer *srl = scene->r.layers.first; srl; srl = srl->next) {
        if (srl->prop) {
          IDP_FreeProperty(srl->prop);
        }
        BKE_freestyle_config_free(&srl->freestyleConfig, true);
      }
      BLI_freelistN(&scene->r.layers);
    }
  }

  if (!MAIN_VERSION_ATLEAST(bmain, 280, 3)) {
    /* Due to several changes to particle RNA and draw code particles from older files may
     * no longer be visible.
     * Here we correct this by setting a default draw size for those files. */
    for (Object *object = bmain->objects.first; object; object = object->id.next) {
      for (ParticleSystem *psys = object->particlesystem.first; psys; psys = psys->next) {
        if (psys->part->draw_size == 0.0f) {
          psys->part->draw_size = 0.1f;
        }
      }
    }
  }

  if (!MAIN_VERSION_ATLEAST(bmain, 280, 4)) {
    for (Object *object = bmain->objects.first; object; object = object->id.next) {
      if (object->particlesystem.first) {
        object->duplicator_visibility_flag = OB_DUPLI_FLAG_VIEWPORT;
        for (ParticleSystem *psys = object->particlesystem.first; psys; psys = psys->next) {
          if (psys->part->draw & PART_DRAW_EMITTER) {
            object->duplicator_visibility_flag |= OB_DUPLI_FLAG_RENDER;
            break;
          }
        }
      }
      else if (object->transflag & OB_DUPLI) {
        object->duplicator_visibility_flag = OB_DUPLI_FLAG_VIEWPORT;
      }
      else {
        object->duplicator_visibility_flag = OB_DUPLI_FLAG_VIEWPORT | OB_DUPLI_FLAG_RENDER;
      }
    }

    /* Cleanup deprecated flag from particlesettings data-blocks. */
    for (ParticleSettings *part = bmain->particles.first; part; part = part->id.next) {
      part->draw &= ~PART_DRAW_EMITTER;
    }
  }

  /* SpaceTime & SpaceLogic removal/replacing */
  if (!MAIN_VERSION_ATLEAST(bmain, 280, 9)) {
    const wmWindowManager *wm = bmain->wm.first;
    const Scene *scene = bmain->scenes.first;

    if (wm != NULL) {
      /* Action editors need a scene for creation. First, update active
       * screens using the active scene of the window they're displayed in.
       * Next, update remaining screens using first scene in main listbase. */

      for (wmWindow *win = wm->windows.first; win; win = win->next) {
        const bScreen *screen = BKE_workspace_active_screen_get(win->workspace_hook);
        for (ScrArea *area = screen->areabase.first; area; area = area->next) {
          if (ELEM(area->butspacetype, SPACE_TIME, SPACE_LOGIC)) {
            do_version_area_change_space_to_space_action(area, win->scene);

            /* Don't forget to unset! */
            area->butspacetype = SPACE_EMPTY;
          }
        }
      }
    }
    if (scene != NULL) {
      for (bScreen *screen = bmain->screens.first; screen; screen = screen->id.next) {
        for (ScrArea *area = screen->areabase.first; area; area = area->next) {
          if (ELEM(area->butspacetype, SPACE_TIME, SPACE_LOGIC)) {
            /* Areas that were already handled won't be handled again */
            do_version_area_change_space_to_space_action(area, scene);

            /* Don't forget to unset! */
            area->butspacetype = SPACE_EMPTY;
          }
        }
      }
    }
  }

#ifdef USE_COLLECTION_COMPAT_28
  if (use_collection_compat_28 && !MAIN_VERSION_ATLEAST(bmain, 280, 14)) {
    for (Collection *group = bmain->collections.first; group; group = group->id.next) {
      do_version_group_collection_to_collection(bmain, group);
    }

    for (Scene *scene = bmain->scenes.first; scene; scene = scene->id.next) {
      do_version_scene_collection_to_collection(bmain, scene);
    }
  }
#endif

  /* Update Curve object Shape Key data layout to include the Radius property */
  if (!MAIN_VERSION_ATLEAST(bmain, 280, 23)) {
    for (Curve *cu = bmain->curves.first; cu; cu = cu->id.next) {
      if (!cu->key || cu->key->elemsize != sizeof(float[4])) {
        continue;
      }

      cu->key->elemstr[0] = 3; /*KEYELEM_ELEM_SIZE_CURVE*/
      cu->key->elemsize = sizeof(float[3]);

      int new_count = BKE_keyblock_curve_element_count(&cu->nurb);

      for (KeyBlock *block = cu->key->block.first; block; block = block->next) {
        int old_count = block->totelem;
        void *old_data = block->data;

        if (!old_data || old_count <= 0) {
          continue;
        }

        block->totelem = new_count;
        block->data = MEM_callocN(sizeof(float[3]) * new_count, __func__);

        float *oldptr = old_data;
        float(*newptr)[3] = block->data;

        for (Nurb *nu = cu->nurb.first; nu; nu = nu->next) {
          if (nu->bezt) {
            BezTriple *bezt = nu->bezt;

            for (int a = 0; a < nu->pntsu; a++, bezt++) {
              if ((old_count -= 3) < 0) {
                memcpy(newptr, bezt->vec, sizeof(float[3][3]));
                newptr[3][0] = bezt->tilt;
              }
              else {
                memcpy(newptr, oldptr, sizeof(float[3][4]));
              }

              newptr[3][1] = bezt->radius;

              oldptr += 3 * 4;
              newptr += 4; /*KEYELEM_ELEM_LEN_BEZTRIPLE*/
            }
          }
          else if (nu->bp) {
            BPoint *bp = nu->bp;

            for (int a = 0; a < nu->pntsu * nu->pntsv; a++, bp++) {
              if (--old_count < 0) {
                copy_v3_v3(newptr[0], bp->vec);
                newptr[1][0] = bp->tilt;
              }
              else {
                memcpy(newptr, oldptr, sizeof(float[4]));
              }

              newptr[1][1] = bp->radius;

              oldptr += 4;
              newptr += 2; /*KEYELEM_ELEM_LEN_BPOINT*/
            }
          }
        }

        MEM_freeN(old_data);
      }
    }
  }

  /* Move B-Bone custom handle settings from bPoseChannel to Bone. */
  if (!MAIN_VERSION_ATLEAST(bmain, 280, 25)) {
    for (Object *ob = bmain->objects.first; ob; ob = ob->id.next) {
      bArmature *arm = ob->data;

      /* If it is an armature from the same file. */
      if (ob->pose && arm && arm->id.lib == ob->id.lib) {
        bool rebuild = false;

        for (bPoseChannel *pchan = ob->pose->chanbase.first; pchan; pchan = pchan->next) {
          /* If the 2.7 flag is enabled, processing is needed. */
          if (pchan->bone && (pchan->bboneflag & PCHAN_BBONE_CUSTOM_HANDLES)) {
            /* If the settings in the Bone are not set, copy. */
            if (pchan->bone->bbone_prev_type == BBONE_HANDLE_AUTO &&
                pchan->bone->bbone_next_type == BBONE_HANDLE_AUTO &&
                pchan->bone->bbone_prev == NULL && pchan->bone->bbone_next == NULL) {
              pchan->bone->bbone_prev_type = (pchan->bboneflag & PCHAN_BBONE_CUSTOM_START_REL) ?
                                                 BBONE_HANDLE_RELATIVE :
                                                 BBONE_HANDLE_ABSOLUTE;
              pchan->bone->bbone_next_type = (pchan->bboneflag & PCHAN_BBONE_CUSTOM_END_REL) ?
                                                 BBONE_HANDLE_RELATIVE :
                                                 BBONE_HANDLE_ABSOLUTE;

              if (pchan->bbone_prev) {
                pchan->bone->bbone_prev = pchan->bbone_prev->bone;
              }
              if (pchan->bbone_next) {
                pchan->bone->bbone_next = pchan->bbone_next->bone;
              }
            }

            rebuild = true;
            pchan->bboneflag = 0;
          }
        }

        /* Tag pose rebuild for all objects that use this armature. */
        if (rebuild) {
          for (Object *ob2 = bmain->objects.first; ob2; ob2 = ob2->id.next) {
            if (ob2->pose && ob2->data == arm) {
              ob2->pose->flag |= POSE_RECALC;
            }
          }
        }
      }
    }
  }

  if (!MAIN_VERSION_ATLEAST(bmain, 280, 30)) {
    for (Brush *brush = bmain->brushes.first; brush; brush = brush->id.next) {
      if (brush->gpencil_settings != NULL) {
        brush->gpencil_tool = brush->gpencil_settings->brush_type;
      }
    }
    BKE_paint_toolslots_init_from_main(bmain);
  }

  if (!MAIN_VERSION_ATLEAST(bmain, 280, 38)) {
    /* Ensure we get valid rigidbody object/constraint data in relevant collections' objects.
     */
    for (Scene *scene = bmain->scenes.first; scene; scene = scene->id.next) {
      RigidBodyWorld *rbw = scene->rigidbody_world;

      if (rbw == NULL) {
        continue;
      }

      BKE_rigidbody_objects_collection_validate(scene, rbw);
      BKE_rigidbody_constraints_collection_validate(scene, rbw);
    }
  }

  if (!MAIN_VERSION_ATLEAST(bmain, 280, 69)) {
    /* Unify DOF settings (EEVEE part only) */
    const int SCE_EEVEE_DOF_ENABLED = (1 << 7);
    LISTBASE_FOREACH (Scene *, scene, &bmain->scenes) {
      if (STREQ(scene->r.engine, RE_engine_id_BLENDER_EEVEE)) {
        if (scene->eevee.flag & SCE_EEVEE_DOF_ENABLED) {
          Object *cam_ob = scene->camera;
          if (cam_ob && cam_ob->type == OB_CAMERA) {
            Camera *cam = cam_ob->data;
            cam->dof.flag |= CAM_DOF_ENABLED;
          }
        }
      }
    }

    LISTBASE_FOREACH (Camera *, camera, &bmain->cameras) {
      camera->dof.focus_object = camera->dof_ob;
      camera->dof.focus_distance = camera->dof_distance;
      camera->dof.aperture_fstop = camera->gpu_dof.fstop;
      camera->dof.aperture_rotation = camera->gpu_dof.rotation;
      camera->dof.aperture_ratio = camera->gpu_dof.ratio;
      camera->dof.aperture_blades = camera->gpu_dof.num_blades;
      camera->dof_ob = NULL;
    }
  }

  if (!MAIN_VERSION_ATLEAST(bmain, 281, 2)) {
    /* Replace Multiply and Additive blend mode by Alpha Blend
     * now that we use dualsource blending. */
    /* We take care of doing only nodetrees that are always part of materials
     * with old blending modes. */
    for (Material *ma = bmain->materials.first; ma; ma = ma->id.next) {
      bNodeTree *ntree = ma->nodetree;
      if (ma->blend_method == 1 /* MA_BM_ADD */) {
        if (ma->use_nodes) {
          do_versions_material_convert_legacy_blend_mode(ntree, 1 /* MA_BM_ADD */);
        }
        ma->blend_method = MA_BM_BLEND;
      }
      else if (ma->blend_method == 2 /* MA_BM_MULTIPLY */) {
        if (ma->use_nodes) {
          do_versions_material_convert_legacy_blend_mode(ntree, 2 /* MA_BM_MULTIPLY */);
        }
        ma->blend_method = MA_BM_BLEND;
      }
    }

    /* Update all ruler layers to set new flag. */
    LISTBASE_FOREACH (Scene *, scene, &bmain->scenes) {
      bGPdata *gpd = scene->gpd;
      if (gpd == NULL) {
        continue;
      }
      LISTBASE_FOREACH (bGPDlayer *, gpl, &gpd->layers) {
        if (STREQ(gpl->info, "RulerData3D")) {
          gpl->flag |= GP_LAYER_IS_RULER;
          break;
        }
      }
    }

    /* This versioning could probably be done only on earlier versions, not sure however
     * which exact version fully deprecated tessfaces, so think we can keep that one here, no
     * harm to be expected anyway for being over-conservative. */
    for (Mesh *me = bmain->meshes.first; me != NULL; me = me->id.next) {
      /*check if we need to convert mfaces to mpolys*/
      if (me->totface && !me->totpoly) {
        /* temporarily switch main so that reading from
         * external CustomData works */
        Main *gmain = G_MAIN;
        G_MAIN = bmain;

        BKE_mesh_do_versions_convert_mfaces_to_mpolys(me);

        G_MAIN = gmain;
      }

      /* Deprecated, only kept for conversion. */
      BKE_mesh_tessface_clear(me);

      /* Moved from do_versions because we need updated polygons for calculating normals. */
      if (MAIN_VERSION_OLDER(bmain, 256, 6)) {
        BKE_mesh_calc_normals(me);
      }
    }
  }

  if (!MAIN_VERSION_ATLEAST(bmain, 282, 2)) {
    /* Init all Vertex/Sculpt and Weight Paint brushes. */
    Brush *brush = BLI_findstring(&bmain->brushes, "Pencil", offsetof(ID, name) + 2);
    for (Scene *scene = bmain->scenes.first; scene; scene = scene->id.next) {
      ToolSettings *ts = scene->toolsettings;

      BKE_brush_gpencil_vertex_presets(bmain, ts);
      BKE_brush_gpencil_sculpt_presets(bmain, ts);
      BKE_brush_gpencil_weight_presets(bmain, ts);

      /* Ensure new Paint modes. */
      BKE_paint_ensure_from_paintmode(scene, PAINT_MODE_GPENCIL);
      BKE_paint_ensure_from_paintmode(scene, PAINT_MODE_VERTEX_GPENCIL);
      BKE_paint_ensure_from_paintmode(scene, PAINT_MODE_SCULPT_GPENCIL);
      BKE_paint_ensure_from_paintmode(scene, PAINT_MODE_WEIGHT_GPENCIL);

      /* Set default Draw brush. */
      if (brush != NULL) {
        Paint *paint = &ts->gp_paint->paint;
        BKE_paint_brush_set(paint, brush);
        /* Enable cursor by default. */
        paint->flags |= PAINT_SHOW_BRUSH;
      }
      /* Ensure Palette by default. */
      BKE_gpencil_palette_ensure(bmain, scene);
    }
  }

  if (!MAIN_VERSION_ATLEAST(bmain, 283, 8)) {

    /* During development of Blender 2.80 the "Object.hide" property was
     * removed, and reintroduced in 5e968a996a53 as "Object.hide_viewport". */
    LISTBASE_FOREACH (Object *, ob, &bmain->objects) {
      BKE_fcurves_id_cb(&ob->id, do_version_fcurve_hide_viewport_fix, NULL);
    }
  }

  /**
   * Versioning code until next subversion bump goes here.
   *
   * \note Be sure to check when bumping the version:
   * - #blo_do_versions_280 in this file.
   * - "versioning_userdef.c", #BLO_version_defaults_userpref_blend
   * - "versioning_userdef.c", #do_versions_theme
   *
   * \note Keep this message at the bottom of the function.
   */
  {
    /* Keep this block, even when empty. */
  }
}

/* NOTE: This version patch is intended for versions < 2.52.2,
 * but was initially introduced in 2.27 already.
 * But in 2.79 another case generating non-unique names was discovered
 * (see T55668, involving Meta strips). */
static void do_versions_seq_unique_name_all_strips(Scene *sce, ListBase *seqbasep)
{
  for (Sequence *seq = seqbasep->first; seq != NULL; seq = seq->next) {
    BKE_sequence_base_unique_name_recursive(&sce->ed->seqbase, seq);
    if (seq->seqbase.first != NULL) {
      do_versions_seq_unique_name_all_strips(sce, &seq->seqbase);
    }
  }
}

static void do_versions_seq_set_cache_defaults(Editing *ed)
{
  ed->cache_flag = SEQ_CACHE_STORE_FINAL_OUT;
  ed->cache_flag |= SEQ_CACHE_VIEW_FINAL_OUT;
  ed->cache_flag |= SEQ_CACHE_VIEW_ENABLE;
  ed->recycle_max_cost = 10.0f;
}

void blo_do_versions_280(FileData *fd, Library *UNUSED(lib), Main *bmain)
{
  bool use_collection_compat_28 = true;

  if (!MAIN_VERSION_ATLEAST(bmain, 280, 0)) {
    use_collection_compat_28 = false;

    for (Scene *scene = bmain->scenes.first; scene; scene = scene->id.next) {
      scene->r.gauss = 1.5f;
    }
  }

  if (!MAIN_VERSION_ATLEAST(bmain, 280, 1)) {
    if (!DNA_struct_elem_find(fd->filesdna, "Light", "float", "bleedexp")) {
      for (Light *la = bmain->lights.first; la; la = la->id.next) {
        la->bleedexp = 2.5f;
      }
    }

    if (!DNA_struct_elem_find(fd->filesdna, "GPUDOFSettings", "float", "ratio")) {
      for (Camera *ca = bmain->cameras.first; ca; ca = ca->id.next) {
        ca->gpu_dof.ratio = 1.0f;
      }
    }

    /* MTexPoly now removed. */
    if (DNA_struct_find(fd->filesdna, "MTexPoly")) {
      for (Mesh *me = bmain->meshes.first; me; me = me->id.next) {
        /* If we have UV's, so this file will have MTexPoly layers too! */
        if (me->mloopuv != NULL) {
          CustomData_update_typemap(&me->pdata);
          CustomData_free_layers(&me->pdata, CD_MTEXPOLY, me->totpoly);
          BKE_mesh_update_customdata_pointers(me, false);
        }
      }
    }
  }

  if (!MAIN_VERSION_ATLEAST(bmain, 280, 2)) {
    if (!DNA_struct_elem_find(fd->filesdna, "Light", "float", "cascade_max_dist")) {
      for (Light *la = bmain->lights.first; la; la = la->id.next) {
        la->cascade_max_dist = 1000.0f;
        la->cascade_count = 4;
        la->cascade_exponent = 0.8f;
        la->cascade_fade = 0.1f;
      }
    }

    if (!DNA_struct_elem_find(fd->filesdna, "Light", "float", "contact_dist")) {
      for (Light *la = bmain->lights.first; la; la = la->id.next) {
        la->contact_dist = 0.2f;
        la->contact_bias = 0.03f;
        la->contact_spread = 0.2f;
        la->contact_thickness = 0.2f;
      }
    }

    if (!DNA_struct_elem_find(fd->filesdna, "LightProbe", "float", "vis_bias")) {
      for (LightProbe *probe = bmain->lightprobes.first; probe; probe = probe->id.next) {
        probe->vis_bias = 1.0f;
        probe->vis_blur = 0.2f;
      }
    }

    typedef enum eNTreeDoVersionErrors {
      NTREE_DOVERSION_NO_ERROR = 0,
      NTREE_DOVERSION_NEED_OUTPUT = (1 << 0),
      NTREE_DOVERSION_TRANSPARENCY_EMISSION = (1 << 1),
    } eNTreeDoVersionErrors;

    /* Eevee shader nodes renamed because of the output node system.
     * Note that a new output node is not being added here, because it would be overkill
     * to handle this case in lib_verify_nodetree.
     *
     * Also, metallic node is now unified into the principled node. */
    eNTreeDoVersionErrors error = NTREE_DOVERSION_NO_ERROR;

    FOREACH_NODETREE_BEGIN (bmain, ntree, id) {
      if (ntree->type == NTREE_SHADER) {
        for (bNode *node = ntree->nodes.first; node; node = node->next) {
          if (node->type == 194 /* SH_NODE_EEVEE_METALLIC */ &&
              STREQ(node->idname, "ShaderNodeOutputMetallic")) {
            BLI_strncpy(node->idname, "ShaderNodeEeveeMetallic", sizeof(node->idname));
            error |= NTREE_DOVERSION_NEED_OUTPUT;
          }

          else if (node->type == SH_NODE_EEVEE_SPECULAR &&
                   STREQ(node->idname, "ShaderNodeOutputSpecular")) {
            BLI_strncpy(node->idname, "ShaderNodeEeveeSpecular", sizeof(node->idname));
            error |= NTREE_DOVERSION_NEED_OUTPUT;
          }

          else if (node->type == 196 /* SH_NODE_OUTPUT_EEVEE_MATERIAL */ &&
                   STREQ(node->idname, "ShaderNodeOutputEeveeMaterial")) {
            node->type = SH_NODE_OUTPUT_MATERIAL;
            BLI_strncpy(node->idname, "ShaderNodeOutputMaterial", sizeof(node->idname));
          }

          else if (node->type == 194 /* SH_NODE_EEVEE_METALLIC */ &&
                   STREQ(node->idname, "ShaderNodeEeveeMetallic")) {
            node->type = SH_NODE_BSDF_PRINCIPLED;
            BLI_strncpy(node->idname, "ShaderNodeBsdfPrincipled", sizeof(node->idname));
            node->custom1 = SHD_GLOSSY_MULTI_GGX;
            error |= NTREE_DOVERSION_TRANSPARENCY_EMISSION;
          }
        }
      }
    }
    FOREACH_NODETREE_END;

    if (error & NTREE_DOVERSION_NEED_OUTPUT) {
      BKE_report(fd->reports, RPT_ERROR, "Eevee material conversion problem. Error in console");
      printf(
          "You need to connect Principled and Eevee Specular shader nodes to new material "
          "output "
          "nodes.\n");
    }

    if (error & NTREE_DOVERSION_TRANSPARENCY_EMISSION) {
      BKE_report(fd->reports, RPT_ERROR, "Eevee material conversion problem. Error in console");
      printf(
          "You need to combine transparency and emission shaders to the converted Principled "
          "shader nodes.\n");
    }

#ifdef USE_COLLECTION_COMPAT_28
    if (use_collection_compat_28 &&
        (DNA_struct_elem_find(fd->filesdna, "ViewLayer", "FreestyleConfig", "freestyle_config") ==
         false) &&
        DNA_struct_elem_find(fd->filesdna, "Scene", "ListBase", "view_layers")) {
      for (Scene *scene = bmain->scenes.first; scene; scene = scene->id.next) {
        ViewLayer *view_layer;
        for (view_layer = scene->view_layers.first; view_layer; view_layer = view_layer->next) {
          view_layer->flag |= VIEW_LAYER_FREESTYLE;
          view_layer->layflag = 0x7FFF; /* solid ztra halo edge strand */
          view_layer->passflag = SCE_PASS_COMBINED | SCE_PASS_Z;
          view_layer->pass_alpha_threshold = 0.5f;
          BKE_freestyle_config_init(&view_layer->freestyle_config);
        }
      }
    }
#endif

    {
      /* Init grease pencil edit line color */
      if (!DNA_struct_elem_find(fd->filesdna, "bGPdata", "float", "line_color[4]")) {
        for (bGPdata *gpd = bmain->gpencils.first; gpd; gpd = gpd->id.next) {
          ARRAY_SET_ITEMS(gpd->line_color, 0.6f, 0.6f, 0.6f, 0.5f);
        }
      }

      /* Init grease pencil pixel size factor */
      if (!DNA_struct_elem_find(fd->filesdna, "bGPdata", "float", "pixfactor")) {
        for (bGPdata *gpd = bmain->gpencils.first; gpd; gpd = gpd->id.next) {
          gpd->pixfactor = GP_DEFAULT_PIX_FACTOR;
        }
      }

      /* Grease pencil multiframe falloff curve */
      if (!DNA_struct_elem_find(
              fd->filesdna, "GP_Sculpt_Settings", "CurveMapping", "cur_falloff")) {
        for (Scene *scene = bmain->scenes.first; scene; scene = scene->id.next) {
          /* sculpt brushes */
          GP_Sculpt_Settings *gset = &scene->toolsettings->gp_sculpt;
          if ((gset) && (gset->cur_falloff == NULL)) {
            gset->cur_falloff = BKE_curvemapping_add(1, 0.0f, 0.0f, 1.0f, 1.0f);
            BKE_curvemapping_initialize(gset->cur_falloff);
            BKE_curvemap_reset(gset->cur_falloff->cm,
                               &gset->cur_falloff->clipr,
                               CURVE_PRESET_GAUSS,
                               CURVEMAP_SLOPE_POSITIVE);
          }
        }
      }
    }

    /* 2.79 style Maintain Volume mode. */
    LISTBASE_FOREACH (Object *, ob, &bmain->objects) {
      do_version_constraints_maintain_volume_mode_uniform(&ob->constraints);
      if (ob->pose) {
        LISTBASE_FOREACH (bPoseChannel *, pchan, &ob->pose->chanbase) {
          do_version_constraints_maintain_volume_mode_uniform(&pchan->constraints);
        }
      }
    }
  }

#ifdef USE_COLLECTION_COMPAT_28
  if (use_collection_compat_28 && !MAIN_VERSION_ATLEAST(bmain, 280, 3)) {
    for (Scene *scene = bmain->scenes.first; scene; scene = scene->id.next) {
      ViewLayer *view_layer;
      for (view_layer = scene->view_layers.first; view_layer; view_layer = view_layer->next) {
        do_version_view_layer_visibility(view_layer);
      }
    }

    for (Collection *group = bmain->collections.first; group; group = group->id.next) {
      if (group->view_layer != NULL) {
        do_version_view_layer_visibility(group->view_layer);
      }
    }
  }
#endif

  if (!MAIN_VERSION_ATLEAST(bmain, 280, 3)) {
    /* init grease pencil grids and paper */
    if (!DNA_struct_elem_find(fd->filesdna, "View3DOverlay", "float", "gpencil_paper_color[3]")) {
      for (bScreen *screen = bmain->screens.first; screen; screen = screen->id.next) {
        for (ScrArea *area = screen->areabase.first; area; area = area->next) {
          for (SpaceLink *sl = area->spacedata.first; sl; sl = sl->next) {
            if (sl->spacetype == SPACE_VIEW3D) {
              View3D *v3d = (View3D *)sl;
              v3d->overlay.gpencil_paper_opacity = 0.5f;
              v3d->overlay.gpencil_grid_opacity = 0.9f;
            }
          }
        }
      }
    }
  }

  if (!MAIN_VERSION_ATLEAST(bmain, 280, 6)) {
    if (DNA_struct_elem_find(fd->filesdna, "SpaceOutliner", "int", "filter") == false) {
      bScreen *sc;
      ScrArea *sa;
      SpaceLink *sl;

      /* Update files using invalid (outdated) outlinevis Outliner values. */
      for (sc = bmain->screens.first; sc; sc = sc->id.next) {
        for (sa = sc->areabase.first; sa; sa = sa->next) {
          for (sl = sa->spacedata.first; sl; sl = sl->next) {
            if (sl->spacetype == SPACE_OUTLINER) {
              SpaceOutliner *so = (SpaceOutliner *)sl;

              if (!ELEM(so->outlinevis,
                        SO_SCENES,
                        SO_LIBRARIES,
                        SO_SEQUENCE,
                        SO_DATA_API,
                        SO_ID_ORPHANS)) {
                so->outlinevis = SO_VIEW_LAYER;
              }
            }
          }
        }
      }
    }

    if (!DNA_struct_elem_find(fd->filesdna, "LightProbe", "float", "intensity")) {
      for (LightProbe *probe = bmain->lightprobes.first; probe; probe = probe->id.next) {
        probe->intensity = 1.0f;
      }
    }

    for (Object *ob = bmain->objects.first; ob; ob = ob->id.next) {
      bConstraint *con, *con_next;
      con = ob->constraints.first;
      while (con) {
        con_next = con->next;
        if (con->type == 17) { /* CONSTRAINT_TYPE_RIGIDBODYJOINT */
          BLI_remlink(&ob->constraints, con);
          BKE_constraint_free_data(con);
          MEM_freeN(con);
        }
        con = con_next;
      }
    }

    for (bScreen *sc = bmain->screens.first; sc; sc = sc->id.next) {
      for (ScrArea *sa = sc->areabase.first; sa; sa = sa->next) {
        for (SpaceLink *sl = sa->spacedata.first; sl; sl = sl->next) {
          if (sl->spacetype == SPACE_VIEW3D) {
            View3D *v3d = (View3D *)sl;
            v3d->shading.light = V3D_LIGHTING_STUDIO;
            v3d->shading.flag |= V3D_SHADING_OBJECT_OUTLINE;

            /* Assume (demo) files written with 2.8 want to show
             * Eevee renders in the viewport. */
            if (MAIN_VERSION_ATLEAST(bmain, 280, 0)) {
              v3d->drawtype = OB_MATERIAL;
            }
          }
        }
      }
    }
  }

  if (!MAIN_VERSION_ATLEAST(bmain, 280, 7)) {
    /* Render engine storage moved elsewhere and back during 2.8
     * development, we assume any files saved in 2.8 had Eevee set
     * as scene render engine. */
    if (MAIN_VERSION_ATLEAST(bmain, 280, 0)) {
      for (Scene *scene = bmain->scenes.first; scene; scene = scene->id.next) {
        BLI_strncpy(scene->r.engine, RE_engine_id_BLENDER_EEVEE, sizeof(scene->r.engine));
      }
    }
  }

  if (!MAIN_VERSION_ATLEAST(bmain, 280, 8)) {
    /* Blender Internal removal */
    for (Scene *scene = bmain->scenes.first; scene; scene = scene->id.next) {
      if (STREQ(scene->r.engine, "BLENDER_RENDER") || STREQ(scene->r.engine, "BLENDER_GAME")) {
        BLI_strncpy(scene->r.engine, RE_engine_id_BLENDER_EEVEE, sizeof(scene->r.engine));
      }

      scene->r.bake_mode = 0;
    }

    for (Tex *tex = bmain->textures.first; tex; tex = tex->id.next) {
      /* Removed envmap, pointdensity, voxeldata, ocean textures. */
      if (ELEM(tex->type, 10, 14, 15, 16)) {
        tex->type = 0;
      }
    }
  }

  if (!MAIN_VERSION_ATLEAST(bmain, 280, 11)) {

    /* Remove info editor, but only if at the top of the window. */
    for (bScreen *screen = bmain->screens.first; screen; screen = screen->id.next) {
      /* Calculate window width/height from screen vertices */
      int win_width = 0, win_height = 0;
      for (ScrVert *vert = screen->vertbase.first; vert; vert = vert->next) {
        win_width = MAX2(win_width, vert->vec.x);
        win_height = MAX2(win_height, vert->vec.y);
      }

      for (ScrArea *area = screen->areabase.first, *area_next; area; area = area_next) {
        area_next = area->next;

        if (area->spacetype == SPACE_INFO) {
          if ((area->v2->vec.y == win_height) && (area->v1->vec.x == 0) &&
              (area->v4->vec.x == win_width)) {
            BKE_screen_area_free(area);

            BLI_remlink(&screen->areabase, area);

            BKE_screen_remove_double_scredges(screen);
            BKE_screen_remove_unused_scredges(screen);
            BKE_screen_remove_unused_scrverts(screen);

            MEM_freeN(area);
          }
        }
        /* AREA_TEMP_INFO is deprecated from now on, it should only be set for info areas
         * which are deleted above, so don't need to unset it. Its slot/bit can be reused */
      }
    }
  }

  if (!MAIN_VERSION_ATLEAST(bmain, 280, 11)) {
    for (Light *la = bmain->lights.first; la; la = la->id.next) {
      if (la->mode & (1 << 13)) { /* LA_SHAD_RAY */
        la->mode |= LA_SHADOW;
        la->mode &= ~(1 << 13);
      }
    }
  }

  if (!MAIN_VERSION_ATLEAST(bmain, 280, 12)) {
    /* Remove tool property regions. */
    for (bScreen *screen = bmain->screens.first; screen; screen = screen->id.next) {
      for (ScrArea *sa = screen->areabase.first; sa; sa = sa->next) {
        for (SpaceLink *sl = sa->spacedata.first; sl; sl = sl->next) {
          if (ELEM(sl->spacetype, SPACE_VIEW3D, SPACE_CLIP)) {
            ListBase *regionbase = (sl == sa->spacedata.first) ? &sa->regionbase : &sl->regionbase;

            for (ARegion *region = regionbase->first, *region_next; region; region = region_next) {
              region_next = region->next;

              if (region->regiontype == RGN_TYPE_TOOL_PROPS) {
                BKE_area_region_free(NULL, region);
                BLI_freelinkN(regionbase, region);
              }
            }
          }
        }
      }
    }
  }

  if (!MAIN_VERSION_ATLEAST(bmain, 280, 13)) {
    /* Initialize specular factor. */
    if (!DNA_struct_elem_find(fd->filesdna, "Light", "float", "spec_fac")) {
      for (Light *la = bmain->lights.first; la; la = la->id.next) {
        la->spec_fac = 1.0f;
      }
    }

    /* Initialize new view3D options. */
    for (bScreen *screen = bmain->screens.first; screen; screen = screen->id.next) {
      for (ScrArea *sa = screen->areabase.first; sa; sa = sa->next) {
        for (SpaceLink *sl = sa->spacedata.first; sl; sl = sl->next) {
          if (sl->spacetype == SPACE_VIEW3D) {
            View3D *v3d = (View3D *)sl;
            v3d->shading.light = V3D_LIGHTING_STUDIO;
            v3d->shading.color_type = V3D_SHADING_MATERIAL_COLOR;
            copy_v3_fl(v3d->shading.single_color, 0.8f);
            v3d->shading.shadow_intensity = 0.5;

            v3d->overlay.backwire_opacity = 0.5f;
            v3d->overlay.normals_length = 0.1f;
            v3d->overlay.flag = 0;
          }
        }
      }
    }
  }

  if (!MAIN_VERSION_ATLEAST(bmain, 280, 14)) {
    if (!DNA_struct_elem_find(fd->filesdna, "Scene", "SceneDisplay", "display")) {
      /* Initialize new scene.SceneDisplay */
      for (Scene *scene = bmain->scenes.first; scene; scene = scene->id.next) {
        copy_v3_v3(scene->display.light_direction, (float[3]){-M_SQRT1_3, -M_SQRT1_3, M_SQRT1_3});
      }
    }
    if (!DNA_struct_elem_find(fd->filesdna, "SceneDisplay", "float", "shadow_shift")) {
      for (Scene *scene = bmain->scenes.first; scene; scene = scene->id.next) {
        scene->display.shadow_shift = 0.1;
      }
    }

    if (!DNA_struct_elem_find(fd->filesdna, "ToolSettings", "char", "transform_pivot_point")) {
      for (Scene *scene = bmain->scenes.first; scene; scene = scene->id.next) {
        scene->toolsettings->transform_pivot_point = V3D_AROUND_CENTER_MEDIAN;
      }
    }

    if (!DNA_struct_find(fd->filesdna, "SceneEEVEE")) {
      for (Scene *scene = bmain->scenes.first; scene; scene = scene->id.next) {
        /* First set the default for all the properties. */

        scene->eevee.gi_diffuse_bounces = 3;
        scene->eevee.gi_cubemap_resolution = 512;
        scene->eevee.gi_visibility_resolution = 32;

        scene->eevee.taa_samples = 16;
        scene->eevee.taa_render_samples = 64;

        scene->eevee.sss_samples = 7;
        scene->eevee.sss_jitter_threshold = 0.3f;

        scene->eevee.ssr_quality = 0.25f;
        scene->eevee.ssr_max_roughness = 0.5f;
        scene->eevee.ssr_thickness = 0.2f;
        scene->eevee.ssr_border_fade = 0.075f;
        scene->eevee.ssr_firefly_fac = 10.0f;

        scene->eevee.volumetric_start = 0.1f;
        scene->eevee.volumetric_end = 100.0f;
        scene->eevee.volumetric_tile_size = 8;
        scene->eevee.volumetric_samples = 64;
        scene->eevee.volumetric_sample_distribution = 0.8f;
        scene->eevee.volumetric_light_clamp = 0.0f;
        scene->eevee.volumetric_shadow_samples = 16;

        scene->eevee.gtao_distance = 0.2f;
        scene->eevee.gtao_factor = 1.0f;
        scene->eevee.gtao_quality = 0.25f;

        scene->eevee.bokeh_max_size = 100.0f;
        scene->eevee.bokeh_threshold = 1.0f;

        copy_v3_fl(scene->eevee.bloom_color, 1.0f);
        scene->eevee.bloom_threshold = 0.8f;
        scene->eevee.bloom_knee = 0.5f;
        scene->eevee.bloom_intensity = 0.05f;
        scene->eevee.bloom_radius = 6.5f;
        scene->eevee.bloom_clamp = 0.0f;

        scene->eevee.motion_blur_samples = 8;
        scene->eevee.motion_blur_shutter = 0.5f;

        scene->eevee.shadow_method = SHADOW_ESM;
        scene->eevee.shadow_cube_size = 512;
        scene->eevee.shadow_cascade_size = 1024;

        scene->eevee.flag = SCE_EEVEE_VOLUMETRIC_LIGHTS | SCE_EEVEE_GTAO_BENT_NORMALS |
                            SCE_EEVEE_GTAO_BOUNCE | SCE_EEVEE_TAA_REPROJECTION |
                            SCE_EEVEE_SSR_HALF_RESOLUTION;

        /* If the file is pre-2.80 move on. */
        if (scene->layer_properties == NULL) {
          continue;
        }

        /* Now we handle eventual properties that may be set in the file. */
#define EEVEE_GET_BOOL(_props, _name, _flag) \
  { \
    IDProperty *_idprop = IDP_GetPropertyFromGroup(_props, #_name); \
    if (_idprop != NULL) { \
      const int _value = IDP_Int(_idprop); \
      if (_value) { \
        scene->eevee.flag |= _flag; \
      } \
      else { \
        scene->eevee.flag &= ~_flag; \
      } \
    } \
  } \
  ((void)0)

#define EEVEE_GET_INT(_props, _name) \
  { \
    IDProperty *_idprop = IDP_GetPropertyFromGroup(_props, #_name); \
    if (_idprop != NULL) { \
      scene->eevee._name = IDP_Int(_idprop); \
    } \
  } \
  ((void)0)

#define EEVEE_GET_FLOAT(_props, _name) \
  { \
    IDProperty *_idprop = IDP_GetPropertyFromGroup(_props, #_name); \
    if (_idprop != NULL) { \
      scene->eevee._name = IDP_Float(_idprop); \
    } \
  } \
  ((void)0)

#define EEVEE_GET_FLOAT_ARRAY(_props, _name, _length) \
  { \
    IDProperty *_idprop = IDP_GetPropertyFromGroup(_props, #_name); \
    if (_idprop != NULL) { \
      const float *_values = IDP_Array(_idprop); \
      for (int _i = 0; _i < _length; _i++) { \
        scene->eevee._name[_i] = _values[_i]; \
      } \
    } \
  } \
  ((void)0)
        const int SCE_EEVEE_DOF_ENABLED = (1 << 7);
        IDProperty *props = IDP_GetPropertyFromGroup(scene->layer_properties,
                                                     RE_engine_id_BLENDER_EEVEE);
        // EEVEE_GET_BOOL(props, volumetric_enable, SCE_EEVEE_VOLUMETRIC_ENABLED);
        EEVEE_GET_BOOL(props, volumetric_lights, SCE_EEVEE_VOLUMETRIC_LIGHTS);
        EEVEE_GET_BOOL(props, volumetric_shadows, SCE_EEVEE_VOLUMETRIC_SHADOWS);
        EEVEE_GET_BOOL(props, gtao_enable, SCE_EEVEE_GTAO_ENABLED);
        EEVEE_GET_BOOL(props, gtao_use_bent_normals, SCE_EEVEE_GTAO_BENT_NORMALS);
        EEVEE_GET_BOOL(props, gtao_bounce, SCE_EEVEE_GTAO_BOUNCE);
        EEVEE_GET_BOOL(props, dof_enable, SCE_EEVEE_DOF_ENABLED);
        EEVEE_GET_BOOL(props, bloom_enable, SCE_EEVEE_BLOOM_ENABLED);
        EEVEE_GET_BOOL(props, motion_blur_enable, SCE_EEVEE_MOTION_BLUR_ENABLED);
        EEVEE_GET_BOOL(props, shadow_high_bitdepth, SCE_EEVEE_SHADOW_HIGH_BITDEPTH);
        EEVEE_GET_BOOL(props, taa_reprojection, SCE_EEVEE_TAA_REPROJECTION);
        // EEVEE_GET_BOOL(props, sss_enable, SCE_EEVEE_SSS_ENABLED);
        // EEVEE_GET_BOOL(props, sss_separate_albedo, SCE_EEVEE_SSS_SEPARATE_ALBEDO);
        EEVEE_GET_BOOL(props, ssr_enable, SCE_EEVEE_SSR_ENABLED);
        EEVEE_GET_BOOL(props, ssr_refraction, SCE_EEVEE_SSR_REFRACTION);
        EEVEE_GET_BOOL(props, ssr_halfres, SCE_EEVEE_SSR_HALF_RESOLUTION);

        EEVEE_GET_INT(props, gi_diffuse_bounces);
        EEVEE_GET_INT(props, gi_diffuse_bounces);
        EEVEE_GET_INT(props, gi_cubemap_resolution);
        EEVEE_GET_INT(props, gi_visibility_resolution);

        EEVEE_GET_INT(props, taa_samples);
        EEVEE_GET_INT(props, taa_render_samples);

        EEVEE_GET_INT(props, sss_samples);
        EEVEE_GET_FLOAT(props, sss_jitter_threshold);

        EEVEE_GET_FLOAT(props, ssr_quality);
        EEVEE_GET_FLOAT(props, ssr_max_roughness);
        EEVEE_GET_FLOAT(props, ssr_thickness);
        EEVEE_GET_FLOAT(props, ssr_border_fade);
        EEVEE_GET_FLOAT(props, ssr_firefly_fac);

        EEVEE_GET_FLOAT(props, volumetric_start);
        EEVEE_GET_FLOAT(props, volumetric_end);
        EEVEE_GET_INT(props, volumetric_tile_size);
        EEVEE_GET_INT(props, volumetric_samples);
        EEVEE_GET_FLOAT(props, volumetric_sample_distribution);
        EEVEE_GET_FLOAT(props, volumetric_light_clamp);
        EEVEE_GET_INT(props, volumetric_shadow_samples);

        EEVEE_GET_FLOAT(props, gtao_distance);
        EEVEE_GET_FLOAT(props, gtao_factor);
        EEVEE_GET_FLOAT(props, gtao_quality);

        EEVEE_GET_FLOAT(props, bokeh_max_size);
        EEVEE_GET_FLOAT(props, bokeh_threshold);

        EEVEE_GET_FLOAT_ARRAY(props, bloom_color, 3);
        EEVEE_GET_FLOAT(props, bloom_threshold);
        EEVEE_GET_FLOAT(props, bloom_knee);
        EEVEE_GET_FLOAT(props, bloom_intensity);
        EEVEE_GET_FLOAT(props, bloom_radius);
        EEVEE_GET_FLOAT(props, bloom_clamp);

        EEVEE_GET_INT(props, motion_blur_samples);
        EEVEE_GET_FLOAT(props, motion_blur_shutter);

        EEVEE_GET_INT(props, shadow_method);
        EEVEE_GET_INT(props, shadow_cube_size);
        EEVEE_GET_INT(props, shadow_cascade_size);

        /* Cleanup. */
        IDP_FreeProperty(scene->layer_properties);
        scene->layer_properties = NULL;

#undef EEVEE_GET_FLOAT_ARRAY
#undef EEVEE_GET_FLOAT
#undef EEVEE_GET_INT
#undef EEVEE_GET_BOOL
      }
    }

    if (!MAIN_VERSION_ATLEAST(bmain, 280, 15)) {
      for (Scene *scene = bmain->scenes.first; scene; scene = scene->id.next) {
        scene->display.matcap_ssao_distance = 0.2f;
        scene->display.matcap_ssao_attenuation = 1.0f;
        scene->display.matcap_ssao_samples = 16;
      }

      for (bScreen *screen = bmain->screens.first; screen; screen = screen->id.next) {
        for (ScrArea *sa = screen->areabase.first; sa; sa = sa->next) {
          for (SpaceLink *sl = sa->spacedata.first; sl; sl = sl->next) {
            if (sl->spacetype == SPACE_OUTLINER) {
              SpaceOutliner *soops = (SpaceOutliner *)sl;
              soops->filter_id_type = ID_GR;
              soops->outlinevis = SO_VIEW_LAYER;
            }
          }
        }
      }

      for (Scene *scene = bmain->scenes.first; scene; scene = scene->id.next) {
        switch (scene->toolsettings->snap_mode) {
          case 0:
            scene->toolsettings->snap_mode = SCE_SNAP_MODE_INCREMENT;
            break;
          case 1:
            scene->toolsettings->snap_mode = SCE_SNAP_MODE_VERTEX;
            break;
          case 2:
            scene->toolsettings->snap_mode = SCE_SNAP_MODE_EDGE;
            break;
          case 3:
            scene->toolsettings->snap_mode = SCE_SNAP_MODE_FACE;
            break;
          case 4:
            scene->toolsettings->snap_mode = SCE_SNAP_MODE_VOLUME;
            break;
        }
        switch (scene->toolsettings->snap_node_mode) {
          case 5:
            scene->toolsettings->snap_node_mode = SCE_SNAP_MODE_NODE_X;
            break;
          case 6:
            scene->toolsettings->snap_node_mode = SCE_SNAP_MODE_NODE_Y;
            break;
          case 7:
            scene->toolsettings->snap_node_mode = SCE_SNAP_MODE_NODE_X | SCE_SNAP_MODE_NODE_Y;
            break;
          case 8:
            scene->toolsettings->snap_node_mode = SCE_SNAP_MODE_GRID;
            break;
        }
        switch (scene->toolsettings->snap_uv_mode) {
          case 0:
            scene->toolsettings->snap_uv_mode = SCE_SNAP_MODE_INCREMENT;
            break;
          case 1:
            scene->toolsettings->snap_uv_mode = SCE_SNAP_MODE_VERTEX;
            break;
        }
      }

      ParticleSettings *part;
      for (part = bmain->particles.first; part; part = part->id.next) {
        part->shape_flag = PART_SHAPE_CLOSE_TIP;
        part->shape = 0.0f;
        part->rad_root = 1.0f;
        part->rad_tip = 0.0f;
        part->rad_scale = 0.01f;
      }
    }
  }

  if (!MAIN_VERSION_ATLEAST(bmain, 280, 18)) {
    if (!DNA_struct_elem_find(fd->filesdna, "Material", "float", "roughness")) {
      for (Material *mat = bmain->materials.first; mat; mat = mat->id.next) {
        if (mat->use_nodes) {
          if (MAIN_VERSION_ATLEAST(bmain, 280, 0)) {
            mat->roughness = mat->gloss_mir;
          }
          else {
            mat->roughness = 0.25f;
          }
        }
        else {
          mat->roughness = 1.0f - mat->gloss_mir;
        }
        mat->metallic = mat->ray_mirror;
      }

      for (bScreen *screen = bmain->screens.first; screen; screen = screen->id.next) {
        for (ScrArea *sa = screen->areabase.first; sa; sa = sa->next) {
          for (SpaceLink *sl = sa->spacedata.first; sl; sl = sl->next) {
            if (sl->spacetype == SPACE_VIEW3D) {
              View3D *v3d = (View3D *)sl;
              v3d->shading.flag |= V3D_SHADING_SPECULAR_HIGHLIGHT;
            }
          }
        }
      }
    }

    if (!DNA_struct_elem_find(fd->filesdna, "View3DShading", "float", "xray_alpha")) {
      for (bScreen *screen = bmain->screens.first; screen; screen = screen->id.next) {
        for (ScrArea *sa = screen->areabase.first; sa; sa = sa->next) {
          for (SpaceLink *sl = sa->spacedata.first; sl; sl = sl->next) {
            if (sl->spacetype == SPACE_VIEW3D) {
              View3D *v3d = (View3D *)sl;
              v3d->shading.xray_alpha = 0.5f;
            }
          }
        }
      }
    }
    if (!DNA_struct_elem_find(fd->filesdna, "View3DShading", "char", "matcap[256]")) {
      StudioLight *default_matcap = BKE_studiolight_find_default(STUDIOLIGHT_TYPE_MATCAP);
      /* when loading the internal file is loaded before the matcaps */
      if (default_matcap) {
        for (bScreen *screen = bmain->screens.first; screen; screen = screen->id.next) {
          for (ScrArea *sa = screen->areabase.first; sa; sa = sa->next) {
            for (SpaceLink *sl = sa->spacedata.first; sl; sl = sl->next) {
              if (sl->spacetype == SPACE_VIEW3D) {
                View3D *v3d = (View3D *)sl;
                BLI_strncpy(v3d->shading.matcap, default_matcap->name, FILE_MAXFILE);
              }
            }
          }
        }
      }
    }
    if (!DNA_struct_elem_find(fd->filesdna, "View3DOverlay", "float", "wireframe_threshold")) {
      for (bScreen *screen = bmain->screens.first; screen; screen = screen->id.next) {
        for (ScrArea *sa = screen->areabase.first; sa; sa = sa->next) {
          for (SpaceLink *sl = sa->spacedata.first; sl; sl = sl->next) {
            if (sl->spacetype == SPACE_VIEW3D) {
              View3D *v3d = (View3D *)sl;
              v3d->overlay.wireframe_threshold = 0.5f;
            }
          }
        }
      }
    }
    if (!DNA_struct_elem_find(fd->filesdna, "View3DShading", "float", "cavity_valley_factor")) {
      for (bScreen *screen = bmain->screens.first; screen; screen = screen->id.next) {
        for (ScrArea *sa = screen->areabase.first; sa; sa = sa->next) {
          for (SpaceLink *sl = sa->spacedata.first; sl; sl = sl->next) {
            if (sl->spacetype == SPACE_VIEW3D) {
              View3D *v3d = (View3D *)sl;
              v3d->shading.cavity_valley_factor = 1.0f;
              v3d->shading.cavity_ridge_factor = 1.0f;
            }
          }
        }
      }
    }
    if (!DNA_struct_elem_find(fd->filesdna, "View3DOverlay", "float", "xray_alpha_bone")) {
      for (bScreen *screen = bmain->screens.first; screen; screen = screen->id.next) {
        for (ScrArea *sa = screen->areabase.first; sa; sa = sa->next) {
          for (SpaceLink *sl = sa->spacedata.first; sl; sl = sl->next) {
            if (sl->spacetype == SPACE_VIEW3D) {
              View3D *v3d = (View3D *)sl;
              v3d->overlay.xray_alpha_bone = 0.5f;
            }
          }
        }
      }
    }
  }

  if (!MAIN_VERSION_ATLEAST(bmain, 280, 19)) {
    if (!DNA_struct_elem_find(fd->filesdna, "Image", "ListBase", "renderslot")) {
      for (Image *ima = bmain->images.first; ima; ima = ima->id.next) {
        if (ima->type == IMA_TYPE_R_RESULT) {
          for (int i = 0; i < 8; i++) {
            RenderSlot *slot = MEM_callocN(sizeof(RenderSlot), "Image Render Slot Init");
            BLI_snprintf(slot->name, sizeof(slot->name), "Slot %d", i + 1);
            BLI_addtail(&ima->renderslots, slot);
          }
        }
      }
    }
    if (!DNA_struct_elem_find(fd->filesdna, "SpaceAction", "char", "mode_prev")) {
      for (bScreen *screen = bmain->screens.first; screen; screen = screen->id.next) {
        for (ScrArea *sa = screen->areabase.first; sa; sa = sa->next) {
          for (SpaceLink *sl = sa->spacedata.first; sl; sl = sl->next) {
            if (sl->spacetype == SPACE_ACTION) {
              SpaceAction *saction = (SpaceAction *)sl;
              /* "Dopesheet" should be default here,
               * unless it looks like the Action Editor was active instead. */
              if ((saction->mode_prev == 0) && (saction->action == NULL)) {
                saction->mode_prev = SACTCONT_DOPESHEET;
              }
            }
          }
        }
      }
    }

    for (bScreen *screen = bmain->screens.first; screen; screen = screen->id.next) {
      for (ScrArea *sa = screen->areabase.first; sa; sa = sa->next) {
        for (SpaceLink *sl = sa->spacedata.first; sl; sl = sl->next) {
          if (sl->spacetype == SPACE_VIEW3D) {
            View3D *v3d = (View3D *)sl;
            if (v3d->drawtype == OB_TEXTURE) {
              v3d->drawtype = OB_SOLID;
              v3d->shading.light = V3D_LIGHTING_STUDIO;
              v3d->shading.color_type = V3D_SHADING_TEXTURE_COLOR;
            }
          }
        }
      }
    }
  }

  if (!MAIN_VERSION_ATLEAST(bmain, 280, 21)) {
    for (Scene *sce = bmain->scenes.first; sce != NULL; sce = sce->id.next) {
      if (sce->ed != NULL && sce->ed->seqbase.first != NULL) {
        do_versions_seq_unique_name_all_strips(sce, &sce->ed->seqbase);
      }
    }

    if (!DNA_struct_elem_find(
            fd->filesdna, "View3DOverlay", "float", "texture_paint_mode_opacity")) {
      for (bScreen *screen = bmain->screens.first; screen; screen = screen->id.next) {
        for (ScrArea *sa = screen->areabase.first; sa; sa = sa->next) {
          for (SpaceLink *sl = sa->spacedata.first; sl; sl = sl->next) {
            if (sl->spacetype == SPACE_VIEW3D) {
              enum {
                V3D_SHOW_MODE_SHADE_OVERRIDE = (1 << 15),
              };
              View3D *v3d = (View3D *)sl;
              float alpha = v3d->flag2 & V3D_SHOW_MODE_SHADE_OVERRIDE ? 0.0f : 1.0f;
              v3d->overlay.texture_paint_mode_opacity = alpha;
              v3d->overlay.vertex_paint_mode_opacity = alpha;
              v3d->overlay.weight_paint_mode_opacity = alpha;
            }
          }
        }
      }
    }

    if (!DNA_struct_elem_find(fd->filesdna, "View3DShading", "char", "background_type")) {
      for (bScreen *screen = bmain->screens.first; screen; screen = screen->id.next) {
        for (ScrArea *sa = screen->areabase.first; sa; sa = sa->next) {
          for (SpaceLink *sl = sa->spacedata.first; sl; sl = sl->next) {
            if (sl->spacetype == SPACE_VIEW3D) {
              View3D *v3d = (View3D *)sl;
              copy_v3_fl(v3d->shading.background_color, 0.05f);
            }
          }
        }
      }
    }

    if (!DNA_struct_elem_find(fd->filesdna, "SceneEEVEE", "float", "gi_cubemap_draw_size")) {
      for (Scene *scene = bmain->scenes.first; scene; scene = scene->id.next) {
        scene->eevee.gi_irradiance_draw_size = 0.1f;
        scene->eevee.gi_cubemap_draw_size = 0.3f;
      }
    }

    if (!DNA_struct_elem_find(
            fd->filesdna, "RigidBodyWorld", "RigidBodyWorld_Shared", "*shared")) {
      for (Scene *scene = bmain->scenes.first; scene; scene = scene->id.next) {
        RigidBodyWorld *rbw = scene->rigidbody_world;

        if (rbw == NULL) {
          continue;
        }

        if (rbw->shared == NULL) {
          rbw->shared = MEM_callocN(sizeof(*rbw->shared), "RigidBodyWorld_Shared");
        }

        /* Move shared pointers from deprecated location to current location */
        rbw->shared->pointcache = rbw->pointcache;
        rbw->shared->ptcaches = rbw->ptcaches;

        rbw->pointcache = NULL;
        BLI_listbase_clear(&rbw->ptcaches);

        if (rbw->shared->pointcache == NULL) {
          rbw->shared->pointcache = BKE_ptcache_add(&(rbw->shared->ptcaches));
        }
      }
    }

    if (!DNA_struct_elem_find(fd->filesdna, "SoftBody", "SoftBody_Shared", "*shared")) {
      for (Object *ob = bmain->objects.first; ob; ob = ob->id.next) {
        SoftBody *sb = ob->soft;
        if (sb == NULL) {
          continue;
        }
        if (sb->shared == NULL) {
          sb->shared = MEM_callocN(sizeof(*sb->shared), "SoftBody_Shared");
        }

        /* Move shared pointers from deprecated location to current location */
        sb->shared->pointcache = sb->pointcache;
        sb->shared->ptcaches = sb->ptcaches;

        sb->pointcache = NULL;
        BLI_listbase_clear(&sb->ptcaches);
      }
    }

    if (!DNA_struct_elem_find(fd->filesdna, "View3DShading", "short", "type")) {
      for (bScreen *screen = bmain->screens.first; screen; screen = screen->id.next) {
        for (ScrArea *sa = screen->areabase.first; sa; sa = sa->next) {
          for (SpaceLink *sl = sa->spacedata.first; sl; sl = sl->next) {
            if (sl->spacetype == SPACE_VIEW3D) {
              View3D *v3d = (View3D *)sl;
              if (v3d->drawtype == OB_RENDER) {
                v3d->drawtype = OB_SOLID;
              }
              v3d->shading.type = v3d->drawtype;
              v3d->shading.prev_type = OB_SOLID;
            }
          }
        }
      }
    }

    if (!DNA_struct_elem_find(fd->filesdna, "SceneDisplay", "View3DShading", "shading")) {
      for (Scene *scene = bmain->scenes.first; scene; scene = scene->id.next) {
        BKE_screen_view3d_shading_init(&scene->display.shading);
      }
    }
    /* initialize grease pencil view data */
    if (!DNA_struct_elem_find(fd->filesdna, "SpaceView3D", "float", "vertex_opacity")) {
      for (bScreen *sc = bmain->screens.first; sc; sc = sc->id.next) {
        for (ScrArea *sa = sc->areabase.first; sa; sa = sa->next) {
          for (SpaceLink *sl = sa->spacedata.first; sl; sl = sl->next) {
            if (sl->spacetype == SPACE_VIEW3D) {
              View3D *v3d = (View3D *)sl;
              v3d->vertex_opacity = 1.0f;
              v3d->gp_flag |= V3D_GP_SHOW_EDIT_LINES;
            }
          }
        }
      }
    }
  }

  if (!MAIN_VERSION_ATLEAST(bmain, 280, 22)) {
    if (!DNA_struct_elem_find(fd->filesdna, "ToolSettings", "char", "annotate_v3d_align")) {
      for (Scene *scene = bmain->scenes.first; scene; scene = scene->id.next) {
        scene->toolsettings->annotate_v3d_align = GP_PROJECT_VIEWSPACE | GP_PROJECT_CURSOR;
        scene->toolsettings->annotate_thickness = 3;
      }
    }
    if (!DNA_struct_elem_find(fd->filesdna, "bGPDlayer", "short", "line_change")) {
      for (bGPdata *gpd = bmain->gpencils.first; gpd; gpd = gpd->id.next) {
        LISTBASE_FOREACH (bGPDlayer *, gpl, &gpd->layers) {
          gpl->line_change = gpl->thickness;
          if ((gpl->thickness < 1) || (gpl->thickness > 10)) {
            gpl->thickness = 3;
          }
        }
      }
    }
    if (!DNA_struct_elem_find(fd->filesdna, "View3DOverlay", "float", "gpencil_paper_opacity")) {
      for (bScreen *screen = bmain->screens.first; screen; screen = screen->id.next) {
        for (ScrArea *sa = screen->areabase.first; sa; sa = sa->next) {
          for (SpaceLink *sl = sa->spacedata.first; sl; sl = sl->next) {
            if (sl->spacetype == SPACE_VIEW3D) {
              View3D *v3d = (View3D *)sl;
              v3d->overlay.gpencil_paper_opacity = 0.5f;
            }
          }
        }
      }
    }
    if (!DNA_struct_elem_find(fd->filesdna, "View3DOverlay", "float", "gpencil_grid_opacity")) {
      for (bScreen *screen = bmain->screens.first; screen; screen = screen->id.next) {
        for (ScrArea *sa = screen->areabase.first; sa; sa = sa->next) {
          for (SpaceLink *sl = sa->spacedata.first; sl; sl = sl->next) {
            if (sl->spacetype == SPACE_VIEW3D) {
              View3D *v3d = (View3D *)sl;
              v3d->overlay.gpencil_grid_opacity = 0.5f;
            }
          }
        }
      }
    }

    /* default loc axis */
    if (!DNA_struct_elem_find(fd->filesdna, "GP_Sculpt_Settings", "int", "lock_axis")) {
      for (Scene *scene = bmain->scenes.first; scene; scene = scene->id.next) {
        /* lock axis */
        GP_Sculpt_Settings *gset = &scene->toolsettings->gp_sculpt;
        if (gset) {
          gset->lock_axis = GP_LOCKAXIS_Y;
        }
      }
    }

    /* Versioning code for Subsurf modifier. */
    if (!DNA_struct_elem_find(fd->filesdna, "SubsurfModifier", "short", "uv_smooth")) {
      for (Object *object = bmain->objects.first; object != NULL; object = object->id.next) {
        for (ModifierData *md = object->modifiers.first; md; md = md->next) {
          if (md->type == eModifierType_Subsurf) {
            SubsurfModifierData *smd = (SubsurfModifierData *)md;
            if (smd->flags & eSubsurfModifierFlag_SubsurfUv_DEPRECATED) {
              smd->uv_smooth = SUBSURF_UV_SMOOTH_PRESERVE_CORNERS;
            }
            else {
              smd->uv_smooth = SUBSURF_UV_SMOOTH_NONE;
            }
          }
        }
      }
    }

    if (!DNA_struct_elem_find(fd->filesdna, "SubsurfModifier", "short", "quality")) {
      for (Object *object = bmain->objects.first; object != NULL; object = object->id.next) {
        for (ModifierData *md = object->modifiers.first; md; md = md->next) {
          if (md->type == eModifierType_Subsurf) {
            SubsurfModifierData *smd = (SubsurfModifierData *)md;
            smd->quality = min_ii(smd->renderLevels, 3);
          }
        }
      }
    }
    /* Versioning code for Multires modifier. */
    if (!DNA_struct_elem_find(fd->filesdna, "MultiresModifier", "short", "quality")) {
      for (Object *object = bmain->objects.first; object != NULL; object = object->id.next) {
        for (ModifierData *md = object->modifiers.first; md; md = md->next) {
          if (md->type == eModifierType_Multires) {
            MultiresModifierData *mmd = (MultiresModifierData *)md;
            mmd->quality = 3;
            if (mmd->flags & eMultiresModifierFlag_PlainUv_DEPRECATED) {
              mmd->uv_smooth = SUBSURF_UV_SMOOTH_NONE;
            }
            else {
              mmd->uv_smooth = SUBSURF_UV_SMOOTH_PRESERVE_CORNERS;
            }
          }
        }
      }
    }

    if (!DNA_struct_elem_find(fd->filesdna, "ClothSimSettings", "short", "bending_model")) {
      for (Object *ob = bmain->objects.first; ob; ob = ob->id.next) {
        for (ModifierData *md = ob->modifiers.first; md; md = md->next) {
          ClothModifierData *clmd = NULL;
          if (md->type == eModifierType_Cloth) {
            clmd = (ClothModifierData *)md;
          }
          else if (md->type == eModifierType_ParticleSystem) {
            ParticleSystemModifierData *psmd = (ParticleSystemModifierData *)md;
            ParticleSystem *psys = psmd->psys;
            clmd = psys->clmd;
          }
          if (clmd != NULL) {
            clmd->sim_parms->bending_model = CLOTH_BENDING_LINEAR;
            clmd->sim_parms->tension = clmd->sim_parms->structural;
            clmd->sim_parms->compression = clmd->sim_parms->structural;
            clmd->sim_parms->shear = clmd->sim_parms->structural;
            clmd->sim_parms->max_tension = clmd->sim_parms->max_struct;
            clmd->sim_parms->max_compression = clmd->sim_parms->max_struct;
            clmd->sim_parms->max_shear = clmd->sim_parms->max_struct;
            clmd->sim_parms->vgroup_shear = clmd->sim_parms->vgroup_struct;
            clmd->sim_parms->tension_damp = clmd->sim_parms->Cdis;
            clmd->sim_parms->compression_damp = clmd->sim_parms->Cdis;
            clmd->sim_parms->shear_damp = clmd->sim_parms->Cdis;
          }
        }
      }
    }

    if (!DNA_struct_elem_find(fd->filesdna, "BrushGpencilSettings", "float", "era_strength_f")) {
      for (Brush *brush = bmain->brushes.first; brush; brush = brush->id.next) {
        if (brush->gpencil_settings != NULL) {
          BrushGpencilSettings *gp = brush->gpencil_settings;
          if (gp->brush_type == GPAINT_TOOL_ERASE) {
            gp->era_strength_f = 100.0f;
            gp->era_thickness_f = 10.0f;
          }
        }
      }
    }

    for (Object *ob = bmain->objects.first; ob; ob = ob->id.next) {
      for (ModifierData *md = ob->modifiers.first; md; md = md->next) {
        if (md->type == eModifierType_Cloth) {
          ClothModifierData *clmd = (ClothModifierData *)md;

          if (!(clmd->sim_parms->flags & CLOTH_SIMSETTINGS_FLAG_GOAL)) {
            clmd->sim_parms->vgroup_mass = 0;
          }

          if (!(clmd->sim_parms->flags & CLOTH_SIMSETTINGS_FLAG_SCALING)) {
            clmd->sim_parms->vgroup_struct = 0;
            clmd->sim_parms->vgroup_shear = 0;
            clmd->sim_parms->vgroup_bend = 0;
          }

          if (!(clmd->sim_parms->flags & CLOTH_SIMSETTINGS_FLAG_SEW)) {
            clmd->sim_parms->shrink_min = 0.0f;
            clmd->sim_parms->vgroup_shrink = 0;
          }

          if (!(clmd->coll_parms->flags & CLOTH_COLLSETTINGS_FLAG_ENABLED)) {
            clmd->coll_parms->flags &= ~CLOTH_COLLSETTINGS_FLAG_SELF;
          }
        }
      }
    }
  }

  if (!MAIN_VERSION_ATLEAST(bmain, 280, 24)) {
    for (bScreen *screen = bmain->screens.first; screen; screen = screen->id.next) {
      for (ScrArea *sa = screen->areabase.first; sa; sa = sa->next) {
        for (SpaceLink *sl = sa->spacedata.first; sl; sl = sl->next) {
          if (sl->spacetype == SPACE_VIEW3D) {
            View3D *v3d = (View3D *)sl;
            v3d->overlay.edit_flag |= V3D_OVERLAY_EDIT_FACES | V3D_OVERLAY_EDIT_SEAMS |
                                      V3D_OVERLAY_EDIT_SHARP | V3D_OVERLAY_EDIT_FREESTYLE_EDGE |
                                      V3D_OVERLAY_EDIT_FREESTYLE_FACE | V3D_OVERLAY_EDIT_EDGES |
                                      V3D_OVERLAY_EDIT_CREASES | V3D_OVERLAY_EDIT_BWEIGHTS |
                                      V3D_OVERLAY_EDIT_CU_HANDLES | V3D_OVERLAY_EDIT_CU_NORMALS;
          }
        }
      }
    }

    if (!DNA_struct_elem_find(fd->filesdna, "ShrinkwrapModifierData", "char", "shrinkMode")) {
      for (Object *ob = bmain->objects.first; ob; ob = ob->id.next) {
        for (ModifierData *md = ob->modifiers.first; md; md = md->next) {
          if (md->type == eModifierType_Shrinkwrap) {
            ShrinkwrapModifierData *smd = (ShrinkwrapModifierData *)md;
            if (smd->shrinkOpts & MOD_SHRINKWRAP_KEEP_ABOVE_SURFACE) {
              smd->shrinkMode = MOD_SHRINKWRAP_ABOVE_SURFACE;
              smd->shrinkOpts &= ~MOD_SHRINKWRAP_KEEP_ABOVE_SURFACE;
            }
          }
        }
      }
    }

    if (!DNA_struct_elem_find(fd->filesdna, "PartDeflect", "float", "pdef_cfrict")) {
      for (Object *ob = bmain->objects.first; ob; ob = ob->id.next) {
        if (ob->pd) {
          ob->pd->pdef_cfrict = 5.0f;
        }

        for (ModifierData *md = ob->modifiers.first; md; md = md->next) {
          if (md->type == eModifierType_Cloth) {
            ClothModifierData *clmd = (ClothModifierData *)md;

            clmd->coll_parms->selfepsilon = 0.015f;
          }
        }
      }
    }

    if (!DNA_struct_elem_find(fd->filesdna, "View3DShading", "float", "xray_alpha_wire")) {
      for (bScreen *screen = bmain->screens.first; screen; screen = screen->id.next) {
        for (ScrArea *sa = screen->areabase.first; sa; sa = sa->next) {
          for (SpaceLink *sl = sa->spacedata.first; sl; sl = sl->next) {
            if (sl->spacetype == SPACE_VIEW3D) {
              View3D *v3d = (View3D *)sl;
              v3d->shading.flag |= V3D_SHADING_XRAY_WIREFRAME;
            }
          }
        }
      }
    }
  }

  if (!MAIN_VERSION_ATLEAST(bmain, 280, 25)) {
    for (Scene *scene = bmain->scenes.first; scene; scene = scene->id.next) {
      UnitSettings *unit = &scene->unit;
      if (unit->system != USER_UNIT_NONE) {
        unit->length_unit = bUnit_GetBaseUnitOfType(scene->unit.system, B_UNIT_LENGTH);
        unit->mass_unit = bUnit_GetBaseUnitOfType(scene->unit.system, B_UNIT_MASS);
      }
      unit->time_unit = bUnit_GetBaseUnitOfType(USER_UNIT_NONE, B_UNIT_TIME);
    }

    /* gpencil grid settings */
    for (bGPdata *gpd = bmain->gpencils.first; gpd; gpd = gpd->id.next) {
      ARRAY_SET_ITEMS(gpd->grid.color, 0.5f, 0.5f, 0.5f);  // Color
      ARRAY_SET_ITEMS(gpd->grid.scale, 1.0f, 1.0f);        // Scale
      gpd->grid.lines = GP_DEFAULT_GRID_LINES;             // Number of lines
    }
  }

  if (!MAIN_VERSION_ATLEAST(bmain, 280, 28)) {
    for (Mesh *mesh = bmain->meshes.first; mesh; mesh = mesh->id.next) {
      BKE_mesh_calc_edges_loose(mesh);
    }
  }

  if (!MAIN_VERSION_ATLEAST(bmain, 280, 29)) {
    for (bScreen *screen = bmain->screens.first; screen; screen = screen->id.next) {
      for (ScrArea *sa = screen->areabase.first; sa; sa = sa->next) {
        for (SpaceLink *sl = sa->spacedata.first; sl; sl = sl->next) {
          if (sl->spacetype == SPACE_VIEW3D) {
            enum { V3D_OCCLUDE_WIRE = (1 << 14) };
            View3D *v3d = (View3D *)sl;
            if (v3d->flag2 & V3D_OCCLUDE_WIRE) {
              v3d->overlay.edit_flag |= V3D_OVERLAY_EDIT_OCCLUDE_WIRE;
              v3d->flag2 &= ~V3D_OCCLUDE_WIRE;
            }
          }
        }
      }
    }

    /* Files stored pre 2.5 (possibly re-saved with newer versions) may have non-visible
     * spaces without a header (visible/active ones are properly versioned).
     * Multiple version patches below assume there's always a header though. So inserting this
     * patch in-between older ones to add a header when needed.
     *
     * From here on it should be fine to assume there always is a header.
     */
    if (!MAIN_VERSION_ATLEAST(bmain, 283, 1)) {
      for (bScreen *screen = bmain->screens.first; screen; screen = screen->id.next) {
        for (ScrArea *sa = screen->areabase.first; sa; sa = sa->next) {
          for (SpaceLink *sl = sa->spacedata.first; sl; sl = sl->next) {
            ListBase *regionbase = (sl == sa->spacedata.first) ? &sa->regionbase : &sl->regionbase;
            ARegion *ar_header = do_versions_find_region_or_null(regionbase, RGN_TYPE_HEADER);

            if (!ar_header) {
              /* Headers should always be first in the region list, except if there's also a
               * tool-header. These were only introduced in later versions though, so should be
               * fine to always insert headers first. */
              BLI_assert(!do_versions_find_region_or_null(regionbase, RGN_TYPE_TOOL_HEADER));

              ARegion *region = do_versions_add_region(RGN_TYPE_HEADER,
                                                       "header 2.83.1 versioning");
              region->alignment = (U.uiflag & USER_HEADER_BOTTOM) ? RGN_ALIGN_BOTTOM :
                                                                    RGN_ALIGN_TOP;
              BLI_addhead(regionbase, region);
            }
          }
        }
      }
    }

    for (bScreen *screen = bmain->screens.first; screen; screen = screen->id.next) {
      for (ScrArea *sa = screen->areabase.first; sa; sa = sa->next) {
        for (SpaceLink *sl = sa->spacedata.first; sl; sl = sl->next) {
          if (sl->spacetype == SPACE_PROPERTIES) {
            ListBase *regionbase = (sl == sa->spacedata.first) ? &sa->regionbase : &sl->regionbase;
            ARegion *region = MEM_callocN(sizeof(ARegion), "navigation bar for properties");
            ARegion *ar_header = NULL;

            for (ar_header = regionbase->first; ar_header; ar_header = ar_header->next) {
              if (ar_header->regiontype == RGN_TYPE_HEADER) {
                break;
              }
            }
            BLI_assert(ar_header);

            BLI_insertlinkafter(regionbase, ar_header, region);

            region->regiontype = RGN_TYPE_NAV_BAR;
            region->alignment = RGN_ALIGN_LEFT;
          }
        }
      }
    }

    /* grease pencil fade layer opacity */
    if (!DNA_struct_elem_find(fd->filesdna, "View3DOverlay", "float", "gpencil_fade_layer")) {
      for (bScreen *screen = bmain->screens.first; screen; screen = screen->id.next) {
        for (ScrArea *sa = screen->areabase.first; sa; sa = sa->next) {
          for (SpaceLink *sl = sa->spacedata.first; sl; sl = sl->next) {
            if (sl->spacetype == SPACE_VIEW3D) {
              View3D *v3d = (View3D *)sl;
              v3d->overlay.gpencil_fade_layer = 0.5f;
            }
          }
        }
      }
    }
  }

  if (!MAIN_VERSION_ATLEAST(bmain, 280, 30)) {
    /* grease pencil main material show switches */
    for (Material *mat = bmain->materials.first; mat; mat = mat->id.next) {
      if (mat->gp_style) {
        mat->gp_style->flag |= GP_MATERIAL_STROKE_SHOW;
        mat->gp_style->flag |= GP_MATERIAL_FILL_SHOW;
      }
    }
  }

  if (!MAIN_VERSION_ATLEAST(bmain, 280, 33)) {

    if (!DNA_struct_elem_find(fd->filesdna, "SceneEEVEE", "float", "overscan")) {
      for (Scene *scene = bmain->scenes.first; scene; scene = scene->id.next) {
        scene->eevee.overscan = 3.0f;
      }
    }

    for (Light *la = bmain->lights.first; la; la = la->id.next) {
      /* Removed Hemi lights. */
      if (!ELEM(la->type, LA_LOCAL, LA_SUN, LA_SPOT, LA_AREA)) {
        la->type = LA_SUN;
      }
    }

    if (!DNA_struct_elem_find(fd->filesdna, "SceneEEVEE", "float", "light_threshold")) {
      for (Scene *scene = bmain->scenes.first; scene; scene = scene->id.next) {
        scene->eevee.light_threshold = 0.01f;
      }
    }

    if (!DNA_struct_elem_find(fd->filesdna, "SceneEEVEE", "float", "gi_irradiance_smoothing")) {
      for (Scene *scene = bmain->scenes.first; scene; scene = scene->id.next) {
        scene->eevee.gi_irradiance_smoothing = 0.1f;
      }
    }

    if (!DNA_struct_elem_find(fd->filesdna, "SceneEEVEE", "float", "gi_filter_quality")) {
      for (Scene *scene = bmain->scenes.first; scene; scene = scene->id.next) {
        scene->eevee.gi_filter_quality = 1.0f;
      }
    }

    if (!DNA_struct_elem_find(fd->filesdna, "Light", "float", "att_dist")) {
      for (Light *la = bmain->lights.first; la; la = la->id.next) {
        la->att_dist = la->clipend;
      }
    }

    if (!DNA_struct_elem_find(fd->filesdna, "Brush", "char", "weightpaint_tool")) {
      /* Magic defines from old files (2.7x) */

#define PAINT_BLEND_MIX 0
#define PAINT_BLEND_ADD 1
#define PAINT_BLEND_SUB 2
#define PAINT_BLEND_MUL 3
#define PAINT_BLEND_BLUR 4
#define PAINT_BLEND_LIGHTEN 5
#define PAINT_BLEND_DARKEN 6
#define PAINT_BLEND_AVERAGE 7
#define PAINT_BLEND_SMEAR 8
#define PAINT_BLEND_COLORDODGE 9
#define PAINT_BLEND_DIFFERENCE 10
#define PAINT_BLEND_SCREEN 11
#define PAINT_BLEND_HARDLIGHT 12
#define PAINT_BLEND_OVERLAY 13
#define PAINT_BLEND_SOFTLIGHT 14
#define PAINT_BLEND_EXCLUSION 15
#define PAINT_BLEND_LUMINOSITY 16
#define PAINT_BLEND_SATURATION 17
#define PAINT_BLEND_HUE 18
#define PAINT_BLEND_ALPHA_SUB 19
#define PAINT_BLEND_ALPHA_ADD 20

      for (Brush *brush = bmain->brushes.first; brush; brush = brush->id.next) {
        if (brush->ob_mode & (OB_MODE_VERTEX_PAINT | OB_MODE_WEIGHT_PAINT)) {
          const char tool_init = brush->vertexpaint_tool;
          bool is_blend = false;

          {
            char tool = tool_init;
            switch (tool_init) {
              case PAINT_BLEND_MIX:
                tool = VPAINT_TOOL_DRAW;
                break;
              case PAINT_BLEND_BLUR:
                tool = VPAINT_TOOL_BLUR;
                break;
              case PAINT_BLEND_AVERAGE:
                tool = VPAINT_TOOL_AVERAGE;
                break;
              case PAINT_BLEND_SMEAR:
                tool = VPAINT_TOOL_SMEAR;
                break;
              default:
                tool = VPAINT_TOOL_DRAW;
                is_blend = true;
                break;
            }
            brush->vertexpaint_tool = tool;
          }

          if (is_blend == false) {
            brush->blend = IMB_BLEND_MIX;
          }
          else {
            short blend = IMB_BLEND_MIX;
            switch (tool_init) {
              case PAINT_BLEND_ADD:
                blend = IMB_BLEND_ADD;
                break;
              case PAINT_BLEND_SUB:
                blend = IMB_BLEND_SUB;
                break;
              case PAINT_BLEND_MUL:
                blend = IMB_BLEND_MUL;
                break;
              case PAINT_BLEND_LIGHTEN:
                blend = IMB_BLEND_LIGHTEN;
                break;
              case PAINT_BLEND_DARKEN:
                blend = IMB_BLEND_DARKEN;
                break;
              case PAINT_BLEND_COLORDODGE:
                blend = IMB_BLEND_COLORDODGE;
                break;
              case PAINT_BLEND_DIFFERENCE:
                blend = IMB_BLEND_DIFFERENCE;
                break;
              case PAINT_BLEND_SCREEN:
                blend = IMB_BLEND_SCREEN;
                break;
              case PAINT_BLEND_HARDLIGHT:
                blend = IMB_BLEND_HARDLIGHT;
                break;
              case PAINT_BLEND_OVERLAY:
                blend = IMB_BLEND_OVERLAY;
                break;
              case PAINT_BLEND_SOFTLIGHT:
                blend = IMB_BLEND_SOFTLIGHT;
                break;
              case PAINT_BLEND_EXCLUSION:
                blend = IMB_BLEND_EXCLUSION;
                break;
              case PAINT_BLEND_LUMINOSITY:
                blend = IMB_BLEND_LUMINOSITY;
                break;
              case PAINT_BLEND_SATURATION:
                blend = IMB_BLEND_SATURATION;
                break;
              case PAINT_BLEND_HUE:
                blend = IMB_BLEND_HUE;
                break;
              case PAINT_BLEND_ALPHA_SUB:
                blend = IMB_BLEND_ERASE_ALPHA;
                break;
              case PAINT_BLEND_ALPHA_ADD:
                blend = IMB_BLEND_ADD_ALPHA;
                break;
            }
            brush->blend = blend;
          }
        }
        /* For now these match, in the future new items may not. */
        brush->weightpaint_tool = brush->vertexpaint_tool;
      }

#undef PAINT_BLEND_MIX
#undef PAINT_BLEND_ADD
#undef PAINT_BLEND_SUB
#undef PAINT_BLEND_MUL
#undef PAINT_BLEND_BLUR
#undef PAINT_BLEND_LIGHTEN
#undef PAINT_BLEND_DARKEN
#undef PAINT_BLEND_AVERAGE
#undef PAINT_BLEND_SMEAR
#undef PAINT_BLEND_COLORDODGE
#undef PAINT_BLEND_DIFFERENCE
#undef PAINT_BLEND_SCREEN
#undef PAINT_BLEND_HARDLIGHT
#undef PAINT_BLEND_OVERLAY
#undef PAINT_BLEND_SOFTLIGHT
#undef PAINT_BLEND_EXCLUSION
#undef PAINT_BLEND_LUMINOSITY
#undef PAINT_BLEND_SATURATION
#undef PAINT_BLEND_HUE
#undef PAINT_BLEND_ALPHA_SUB
#undef PAINT_BLEND_ALPHA_ADD
    }
  }

  if (!MAIN_VERSION_ATLEAST(bmain, 280, 34)) {
    for (bScreen *screen = bmain->screens.first; screen; screen = screen->id.next) {
      for (ScrArea *area = screen->areabase.first; area; area = area->next) {
        for (SpaceLink *slink = area->spacedata.first; slink; slink = slink->next) {
          if (slink->spacetype == SPACE_USERPREF) {
            ARegion *navigation_region = BKE_spacedata_find_region_type(
                slink, area, RGN_TYPE_NAV_BAR);

            if (!navigation_region) {
              ARegion *main_region = BKE_spacedata_find_region_type(slink, area, RGN_TYPE_WINDOW);
              ListBase *regionbase = (slink == area->spacedata.first) ? &area->regionbase :
                                                                        &slink->regionbase;

              navigation_region = MEM_callocN(sizeof(ARegion),
                                              "userpref navigation-region do_versions");

              /* Order matters, addhead not addtail! */
              BLI_insertlinkbefore(regionbase, main_region, navigation_region);

              navigation_region->regiontype = RGN_TYPE_NAV_BAR;
              navigation_region->alignment = RGN_ALIGN_LEFT;
            }
          }
        }
      }
    }
  }

  if (!MAIN_VERSION_ATLEAST(bmain, 280, 36)) {
    if (!DNA_struct_elem_find(fd->filesdna, "View3DShading", "float", "curvature_ridge_factor")) {
      for (bScreen *screen = bmain->screens.first; screen; screen = screen->id.next) {
        for (ScrArea *sa = screen->areabase.first; sa; sa = sa->next) {
          for (SpaceLink *sl = sa->spacedata.first; sl; sl = sl->next) {
            if (sl->spacetype == SPACE_VIEW3D) {
              View3D *v3d = (View3D *)sl;
              v3d->shading.curvature_ridge_factor = 1.0f;
              v3d->shading.curvature_valley_factor = 1.0f;
            }
          }
        }
      }
    }

    /* Rename OpenGL to Workbench. */
    for (Scene *scene = bmain->scenes.first; scene; scene = scene->id.next) {
      if (STREQ(scene->r.engine, "BLENDER_OPENGL")) {
        STRNCPY(scene->r.engine, RE_engine_id_BLENDER_WORKBENCH);
      }
    }

    /* init Annotations onion skin */
    if (!DNA_struct_elem_find(fd->filesdna, "bGPDlayer", "int", "gstep")) {
      for (bGPdata *gpd = bmain->gpencils.first; gpd; gpd = gpd->id.next) {
        LISTBASE_FOREACH (bGPDlayer *, gpl, &gpd->layers) {
          ARRAY_SET_ITEMS(gpl->gcolor_prev, 0.302f, 0.851f, 0.302f);
          ARRAY_SET_ITEMS(gpl->gcolor_next, 0.250f, 0.1f, 1.0f);
        }
      }
    }

    /* Move studio_light selection to lookdev_light. */
    if (!DNA_struct_elem_find(fd->filesdna, "View3DShading", "char", "lookdev_light[256]")) {
      for (bScreen *screen = bmain->screens.first; screen; screen = screen->id.next) {
        for (ScrArea *sa = screen->areabase.first; sa; sa = sa->next) {
          for (SpaceLink *sl = sa->spacedata.first; sl; sl = sl->next) {
            if (sl->spacetype == SPACE_VIEW3D) {
              View3D *v3d = (View3D *)sl;
              memcpy(v3d->shading.lookdev_light, v3d->shading.studio_light, sizeof(char) * 256);
            }
          }
        }
      }
    }

    /* Change Solid mode shadow orientation. */
    if (!DNA_struct_elem_find(fd->filesdna, "SceneDisplay", "float", "shadow_focus")) {
      for (Scene *scene = bmain->scenes.first; scene; scene = scene->id.next) {
        float *dir = scene->display.light_direction;
        SWAP(float, dir[2], dir[1]);
        dir[2] = -dir[2];
        dir[0] = -dir[0];
      }
    }
  }

  if (!MAIN_VERSION_ATLEAST(bmain, 280, 37)) {
    for (Camera *ca = bmain->cameras.first; ca; ca = ca->id.next) {
      ca->drawsize *= 2.0f;
    }

    /* Grease pencil primitive curve */
    if (!DNA_struct_elem_find(
            fd->filesdna, "GP_Sculpt_Settings", "CurveMapping", "cur_primitive")) {
      for (Scene *scene = bmain->scenes.first; scene; scene = scene->id.next) {
        GP_Sculpt_Settings *gset = &scene->toolsettings->gp_sculpt;
        if ((gset) && (gset->cur_primitive == NULL)) {
          gset->cur_primitive = BKE_curvemapping_add(1, 0.0f, 0.0f, 1.0f, 1.0f);
          BKE_curvemapping_initialize(gset->cur_primitive);
          BKE_curvemap_reset(gset->cur_primitive->cm,
                             &gset->cur_primitive->clipr,
                             CURVE_PRESET_BELL,
                             CURVEMAP_SLOPE_POSITIVE);
        }
      }
    }
  }

  if (!MAIN_VERSION_ATLEAST(bmain, 280, 38)) {
    if (DNA_struct_elem_find(fd->filesdna, "Object", "char", "empty_image_visibility_flag")) {
      for (Object *ob = bmain->objects.first; ob; ob = ob->id.next) {
        ob->empty_image_visibility_flag ^= (OB_EMPTY_IMAGE_HIDE_PERSPECTIVE |
                                            OB_EMPTY_IMAGE_HIDE_ORTHOGRAPHIC |
                                            OB_EMPTY_IMAGE_HIDE_BACK);
      }
    }

    for (bScreen *screen = bmain->screens.first; screen; screen = screen->id.next) {
      for (ScrArea *area = screen->areabase.first; area; area = area->next) {
        for (SpaceLink *sl = area->spacedata.first; sl; sl = sl->next) {
          switch (sl->spacetype) {
            case SPACE_IMAGE: {
              SpaceImage *sima = (SpaceImage *)sl;
              sima->flag &= ~(SI_FLAG_UNUSED_0 | SI_FLAG_UNUSED_1 | SI_FLAG_UNUSED_3 |
                              SI_FLAG_UNUSED_6 | SI_FLAG_UNUSED_7 | SI_FLAG_UNUSED_8 |
                              SI_FLAG_UNUSED_17 | SI_FLAG_UNUSED_18 | SI_FLAG_UNUSED_23 |
                              SI_FLAG_UNUSED_24);
              break;
            }
            case SPACE_VIEW3D: {
              View3D *v3d = (View3D *)sl;
              v3d->flag &= ~(V3D_LOCAL_COLLECTIONS | V3D_FLAG_UNUSED_1 | V3D_FLAG_UNUSED_10 |
                             V3D_FLAG_UNUSED_12);
              v3d->flag2 &= ~(V3D_FLAG2_UNUSED_3 | V3D_FLAG2_UNUSED_6 | V3D_FLAG2_UNUSED_12 |
                              V3D_FLAG2_UNUSED_13 | V3D_FLAG2_UNUSED_14 | V3D_FLAG2_UNUSED_15);
              break;
            }
            case SPACE_OUTLINER: {
              SpaceOutliner *so = (SpaceOutliner *)sl;
              so->filter &= ~(SO_FILTER_UNUSED_1 | SO_FILTER_UNUSED_5 | SO_FILTER_UNUSED_12);
              so->storeflag &= ~(SO_TREESTORE_UNUSED_1);
              break;
            }
            case SPACE_FILE: {
              SpaceFile *sfile = (SpaceFile *)sl;
              if (sfile->params) {
                sfile->params->flag &= ~(FILE_PARAMS_FLAG_UNUSED_1 | FILE_PARAMS_FLAG_UNUSED_6 |
                                         FILE_PARAMS_FLAG_UNUSED_9);
              }
              break;
            }
            case SPACE_NODE: {
              SpaceNode *snode = (SpaceNode *)sl;
              snode->flag &= ~(SNODE_FLAG_UNUSED_6 | SNODE_FLAG_UNUSED_10 | SNODE_FLAG_UNUSED_11);
              break;
            }
            case SPACE_PROPERTIES: {
              SpaceProperties *sbuts = (SpaceProperties *)sl;
              sbuts->flag &= ~(SB_FLAG_UNUSED_2 | SB_FLAG_UNUSED_3);
              break;
            }
            case SPACE_NLA: {
              SpaceNla *snla = (SpaceNla *)sl;
              snla->flag &= ~(SNLA_FLAG_UNUSED_0 | SNLA_FLAG_UNUSED_1 | SNLA_FLAG_UNUSED_3);
              break;
            }
          }
        }
      }
    }

    for (Scene *scene = bmain->scenes.first; scene; scene = scene->id.next) {
      scene->r.mode &= ~(R_MODE_UNUSED_1 | R_MODE_UNUSED_2 | R_MODE_UNUSED_3 | R_MODE_UNUSED_4 |
                         R_MODE_UNUSED_5 | R_MODE_UNUSED_6 | R_MODE_UNUSED_7 | R_MODE_UNUSED_8 |
                         R_MODE_UNUSED_10 | R_MODE_UNUSED_13 | R_MODE_UNUSED_16 |
                         R_MODE_UNUSED_17 | R_MODE_UNUSED_18 | R_MODE_UNUSED_19 |
                         R_MODE_UNUSED_20 | R_MODE_UNUSED_21 | R_MODE_UNUSED_27);

      scene->r.scemode &= ~(R_SCEMODE_UNUSED_8 | R_SCEMODE_UNUSED_11 | R_SCEMODE_UNUSED_13 |
                            R_SCEMODE_UNUSED_16 | R_SCEMODE_UNUSED_17 | R_SCEMODE_UNUSED_19);

      if (scene->toolsettings->sculpt) {
        scene->toolsettings->sculpt->flags &= ~(SCULPT_FLAG_UNUSED_0 | SCULPT_FLAG_UNUSED_1 |
                                                SCULPT_FLAG_UNUSED_2);
      }

      if (scene->ed) {
        Sequence *seq;
        SEQ_BEGIN (scene->ed, seq) {
          seq->flag &= ~(SEQ_FLAG_UNUSED_6 | SEQ_FLAG_UNUSED_18 | SEQ_FLAG_UNUSED_19 |
                         SEQ_FLAG_UNUSED_21);
          if (seq->type == SEQ_TYPE_SPEED) {
            SpeedControlVars *s = (SpeedControlVars *)seq->effectdata;
            s->flags &= ~(SEQ_SPEED_UNUSED_1);
          }
        }
        SEQ_END;
      }
    }

    for (World *world = bmain->worlds.first; world; world = world->id.next) {
      world->flag &= ~(WO_MODE_UNUSED_1 | WO_MODE_UNUSED_2 | WO_MODE_UNUSED_3 | WO_MODE_UNUSED_4 |
                       WO_MODE_UNUSED_5 | WO_MODE_UNUSED_7);
    }

    for (Image *image = bmain->images.first; image; image = image->id.next) {
      image->flag &= ~(IMA_HIGH_BITDEPTH | IMA_FLAG_UNUSED_1 | IMA_FLAG_UNUSED_4 |
                       IMA_FLAG_UNUSED_6 | IMA_FLAG_UNUSED_8 | IMA_FLAG_UNUSED_15 |
                       IMA_FLAG_UNUSED_16);
    }

    for (Object *ob = bmain->objects.first; ob; ob = ob->id.next) {
      ob->flag &= ~(OB_FLAG_UNUSED_11 | OB_FLAG_UNUSED_12);
      ob->transflag &= ~(OB_TRANSFLAG_UNUSED_0 | OB_TRANSFLAG_UNUSED_1);
      ob->shapeflag &= ~OB_SHAPE_FLAG_UNUSED_1;
    }

    for (Mesh *me = bmain->meshes.first; me; me = me->id.next) {
      me->flag &= ~(ME_FLAG_UNUSED_0 | ME_FLAG_UNUSED_1 | ME_FLAG_UNUSED_3 | ME_FLAG_UNUSED_4 |
                    ME_FLAG_UNUSED_6 | ME_FLAG_UNUSED_7 | ME_FLAG_UNUSED_8);
    }

    for (Material *mat = bmain->materials.first; mat; mat = mat->id.next) {
      mat->blend_flag &= ~(1 << 2); /* UNUSED */
    }
  }

  if (!MAIN_VERSION_ATLEAST(bmain, 280, 40)) {
    if (!DNA_struct_elem_find(fd->filesdna, "ToolSettings", "char", "snap_transform_mode_flag")) {
      for (Scene *scene = bmain->scenes.first; scene; scene = scene->id.next) {
        scene->toolsettings->snap_transform_mode_flag = SCE_SNAP_TRANSFORM_MODE_TRANSLATE;
      }
    }

    for (bScreen *screen = bmain->screens.first; screen; screen = screen->id.next) {
      for (ScrArea *area = screen->areabase.first; area; area = area->next) {
        for (SpaceLink *sl = area->spacedata.first; sl; sl = sl->next) {
          switch (sl->spacetype) {
            case SPACE_VIEW3D: {
              enum { V3D_BACKFACE_CULLING = (1 << 10) };
              View3D *v3d = (View3D *)sl;
              if (v3d->flag2 & V3D_BACKFACE_CULLING) {
                v3d->flag2 &= ~V3D_BACKFACE_CULLING;
                v3d->shading.flag |= V3D_SHADING_BACKFACE_CULLING;
              }
              break;
            }
          }
        }
      }
    }

    if (!DNA_struct_find(fd->filesdna, "TransformOrientationSlot")) {
      for (Scene *scene = bmain->scenes.first; scene; scene = scene->id.next) {
        for (int i = 0; i < ARRAY_SIZE(scene->orientation_slots); i++) {
          scene->orientation_slots[i].index_custom = -1;
        }
      }
    }

    /* Grease pencil cutter/select segment intersection threshold  */
    if (!DNA_struct_elem_find(fd->filesdna, "GP_Sculpt_Settings", "float", "isect_threshold")) {
      for (Scene *scene = bmain->scenes.first; scene; scene = scene->id.next) {
        GP_Sculpt_Settings *gset = &scene->toolsettings->gp_sculpt;
        if (gset) {
          gset->isect_threshold = 0.1f;
        }
      }
    }

    /* Fix anamorphic bokeh eevee rna limits.*/
    for (Camera *ca = bmain->cameras.first; ca; ca = ca->id.next) {
      if (ca->gpu_dof.ratio < 0.01f) {
        ca->gpu_dof.ratio = 0.01f;
      }
    }

    for (bScreen *screen = bmain->screens.first; screen; screen = screen->id.next) {
      for (ScrArea *area = screen->areabase.first; area; area = area->next) {
        for (SpaceLink *sl = area->spacedata.first; sl; sl = sl->next) {
          if (sl->spacetype == SPACE_USERPREF) {
            ARegion *execute_region = BKE_spacedata_find_region_type(sl, area, RGN_TYPE_EXECUTE);

            if (!execute_region) {
              ListBase *regionbase = (sl == area->spacedata.first) ? &area->regionbase :
                                                                     &sl->regionbase;
              ARegion *ar_navbar = BKE_spacedata_find_region_type(sl, area, RGN_TYPE_NAV_BAR);

              execute_region = MEM_callocN(sizeof(ARegion), "execute region for properties");

              BLI_assert(ar_navbar);

              BLI_insertlinkafter(regionbase, ar_navbar, execute_region);

              execute_region->regiontype = RGN_TYPE_EXECUTE;
              execute_region->alignment = RGN_ALIGN_BOTTOM | RGN_SPLIT_PREV;
              execute_region->flag |= RGN_FLAG_DYNAMIC_SIZE;
            }
          }
        }
      }
    }
  }

  if (!MAIN_VERSION_ATLEAST(bmain, 280, 43)) {
    ListBase *lb = which_libbase(bmain, ID_BR);
    BKE_main_id_repair_duplicate_names_listbase(lb);
  }

  if (!MAIN_VERSION_ATLEAST(bmain, 280, 44)) {
    if (!DNA_struct_elem_find(fd->filesdna, "Material", "float", "a")) {
      for (Material *mat = bmain->materials.first; mat; mat = mat->id.next) {
        mat->a = 1.0f;
      }
    }

    for (Scene *scene = bmain->scenes.first; scene; scene = scene->id.next) {
      enum {
        R_ALPHAKEY = 2,
      };
      scene->r.seq_flag &= ~(R_SEQ_UNUSED_0 | R_SEQ_UNUSED_1 | R_SEQ_UNUSED_2);
      scene->r.color_mgt_flag &= ~R_COLOR_MANAGEMENT_UNUSED_1;
      if (scene->r.alphamode == R_ALPHAKEY) {
        scene->r.alphamode = R_ADDSKY;
      }
      ToolSettings *ts = scene->toolsettings;
      ts->particle.flag &= ~PE_UNUSED_6;
      if (ts->sculpt != NULL) {
        ts->sculpt->flags &= ~SCULPT_FLAG_UNUSED_6;
      }
    }
  }

  if (!MAIN_VERSION_ATLEAST(bmain, 280, 46)) {
    /* Add wireframe color. */
    if (!DNA_struct_elem_find(fd->filesdna, "View3DShading", "char", "wire_color_type")) {
      for (bScreen *screen = bmain->screens.first; screen; screen = screen->id.next) {
        for (ScrArea *sa = screen->areabase.first; sa; sa = sa->next) {
          for (SpaceLink *sl = sa->spacedata.first; sl; sl = sl->next) {
            if (sl->spacetype == SPACE_VIEW3D) {
              View3D *v3d = (View3D *)sl;
              v3d->shading.wire_color_type = V3D_SHADING_SINGLE_COLOR;
            }
          }
        }
      }
    }

    if (!DNA_struct_elem_find(fd->filesdna, "View3DCursor", "short", "rotation_mode")) {
      for (Scene *scene = bmain->scenes.first; scene; scene = scene->id.next) {
        if (is_zero_v3(scene->cursor.rotation_axis)) {
          scene->cursor.rotation_mode = ROT_MODE_XYZ;
          scene->cursor.rotation_quaternion[0] = 1.0f;
          scene->cursor.rotation_axis[1] = 1.0f;
        }
      }
    }
  }

  if (!MAIN_VERSION_ATLEAST(bmain, 280, 47)) {
    LISTBASE_FOREACH (Scene *, scene, &bmain->scenes) {
      ParticleEditSettings *pset = &scene->toolsettings->particle;
      if (pset->brushtype < 0) {
        pset->brushtype = PE_BRUSH_COMB;
      }
    }

    LISTBASE_FOREACH (Object *, ob, &bmain->objects) {
      {
        enum { PARCURVE = 1, PARKEY = 2, PAR_DEPRECATED = 16 };
        if (ELEM(ob->partype, PARCURVE, PARKEY, PAR_DEPRECATED)) {
          ob->partype = PAROBJECT;
        }
      }

      {
        enum { OB_WAVE = 21, OB_LIFE = 23, OB_SECTOR = 24 };
        if (ELEM(ob->type, OB_WAVE, OB_LIFE, OB_SECTOR)) {
          ob->type = OB_EMPTY;
        }
      }

      ob->transflag &= ~(OB_TRANSFLAG_UNUSED_0 | OB_TRANSFLAG_UNUSED_1 | OB_TRANSFLAG_UNUSED_3 |
                         OB_TRANSFLAG_UNUSED_6 | OB_TRANSFLAG_UNUSED_12);

      ob->nlaflag &= ~(OB_ADS_UNUSED_1 | OB_ADS_UNUSED_2);
    }

    LISTBASE_FOREACH (bArmature *, arm, &bmain->armatures) {
      arm->flag &= ~(ARM_FLAG_UNUSED_1 | ARM_FLAG_UNUSED_5 | ARM_FLAG_UNUSED_6 |
                     ARM_FLAG_UNUSED_7 | ARM_FLAG_UNUSED_12);
    }

    LISTBASE_FOREACH (Text *, text, &bmain->texts) {
      text->flags &= ~(TXT_FLAG_UNUSED_8 | TXT_FLAG_UNUSED_9);
    }
  }

  if (!MAIN_VERSION_ATLEAST(bmain, 280, 48)) {
    for (Scene *scene = bmain->scenes.first; scene; scene = scene->id.next) {
      /* Those are not currently used, but are accessible through RNA API and were not
       * properly initialized previously. This is mere copy of BKE_init_scene() code. */
      if (scene->r.im_format.view_settings.look[0] == '\0') {
        BKE_color_managed_display_settings_init(&scene->r.im_format.display_settings);
        BKE_color_managed_view_settings_init_render(
            &scene->r.im_format.view_settings, &scene->r.im_format.display_settings, "Filmic");
      }

      if (scene->r.bake.im_format.view_settings.look[0] == '\0') {
        BKE_color_managed_display_settings_init(&scene->r.bake.im_format.display_settings);
        BKE_color_managed_view_settings_init_render(&scene->r.bake.im_format.view_settings,
                                                    &scene->r.bake.im_format.display_settings,
                                                    "Filmic");
      }
    }
  }

  if (!MAIN_VERSION_ATLEAST(bmain, 280, 49)) {
    /* All tool names changed, reset to defaults. */
    for (WorkSpace *workspace = bmain->workspaces.first; workspace;
         workspace = workspace->id.next) {
      while (!BLI_listbase_is_empty(&workspace->tools)) {
        BKE_workspace_tool_remove(workspace, workspace->tools.first);
      }
    }
  }

  if (!MAIN_VERSION_ATLEAST(bmain, 280, 52)) {
    LISTBASE_FOREACH (ParticleSettings *, part, &bmain->particles) {
      /* Replace deprecated PART_DRAW_BB by PART_DRAW_NOT */
      if (part->ren_as == PART_DRAW_BB) {
        part->ren_as = PART_DRAW_NOT;
      }
      if (part->draw_as == PART_DRAW_BB) {
        part->draw_as = PART_DRAW_NOT;
      }
    }

    if (!DNA_struct_elem_find(fd->filesdna, "TriangulateModifierData", "int", "min_vertices")) {
      for (Object *ob = bmain->objects.first; ob; ob = ob->id.next) {
        for (ModifierData *md = ob->modifiers.first; md; md = md->next) {
          if (md->type == eModifierType_Triangulate) {
            TriangulateModifierData *smd = (TriangulateModifierData *)md;
            smd->min_vertices = 4;
          }
        }
      }
    }

    FOREACH_NODETREE_BEGIN (bmain, ntree, id) {
      if (ntree->type == NTREE_SHADER) {
        for (bNode *node = ntree->nodes.first; node; node = node->next) {
          /* Fix missing version patching from earlier changes. */
          if (STREQ(node->idname, "ShaderNodeOutputLamp")) {
            STRNCPY(node->idname, "ShaderNodeOutputLight");
          }
          if (node->type == SH_NODE_BSDF_PRINCIPLED && node->custom2 == 0) {
            node->custom2 = SHD_SUBSURFACE_BURLEY;
          }
        }
      }
    }
    FOREACH_NODETREE_END;
  }

  if (!MAIN_VERSION_ATLEAST(bmain, 280, 53)) {
    for (Material *mat = bmain->materials.first; mat; mat = mat->id.next) {
      /* Eevee: Keep material appearance consistent with previous behavior. */
      if (!mat->use_nodes || !mat->nodetree || mat->blend_method == MA_BM_SOLID) {
        mat->blend_shadow = MA_BS_SOLID;
      }
    }

    /* grease pencil default animation channel color */
    {
      for (bGPdata *gpd = bmain->gpencils.first; gpd; gpd = gpd->id.next) {
        if (gpd->flag & GP_DATA_ANNOTATIONS) {
          continue;
        }
        LISTBASE_FOREACH (bGPDlayer *, gpl, &gpd->layers) {
          /* default channel color */
          ARRAY_SET_ITEMS(gpl->color, 0.2f, 0.2f, 0.2f);
        }
      }
    }
  }

  if (!MAIN_VERSION_ATLEAST(bmain, 280, 54)) {
    for (Object *ob = bmain->objects.first; ob; ob = ob->id.next) {
      bool is_first_subdiv = true;
      for (ModifierData *md = ob->modifiers.first; md; md = md->next) {
        if (md->type == eModifierType_Subsurf) {
          SubsurfModifierData *smd = (SubsurfModifierData *)md;
          if (is_first_subdiv) {
            smd->flags |= eSubsurfModifierFlag_UseCrease;
          }
          else {
            smd->flags &= ~eSubsurfModifierFlag_UseCrease;
          }
          is_first_subdiv = false;
        }
        else if (md->type == eModifierType_Multires) {
          MultiresModifierData *mmd = (MultiresModifierData *)md;
          if (is_first_subdiv) {
            mmd->flags |= eMultiresModifierFlag_UseCrease;
          }
          else {
            mmd->flags &= ~eMultiresModifierFlag_UseCrease;
          }
          is_first_subdiv = false;
        }
      }
    }
  }

  if (!MAIN_VERSION_ATLEAST(bmain, 280, 55)) {
    for (bScreen *screen = bmain->screens.first; screen; screen = screen->id.next) {
      for (ScrArea *sa = screen->areabase.first; sa; sa = sa->next) {
        for (SpaceLink *sl = sa->spacedata.first; sl; sl = sl->next) {
          if (sl->spacetype == SPACE_TEXT) {
            ListBase *regionbase = (sl == sa->spacedata.first) ? &sa->regionbase : &sl->regionbase;

            /* Remove multiple footers that were added by mistake. */
            do_versions_remove_regions_by_type(regionbase, RGN_TYPE_FOOTER);

            /* Add footer. */
            ARegion *region = do_versions_add_region(RGN_TYPE_FOOTER, "footer for text");
            region->alignment = (U.uiflag & USER_HEADER_BOTTOM) ? RGN_ALIGN_TOP : RGN_ALIGN_BOTTOM;

            ARegion *ar_header = do_versions_find_region(regionbase, RGN_TYPE_HEADER);
            BLI_insertlinkafter(regionbase, ar_header, region);
          }
        }
      }
    }
  }

  if (!MAIN_VERSION_ATLEAST(bmain, 280, 56)) {
    for (bScreen *screen = bmain->screens.first; screen; screen = screen->id.next) {
      for (ScrArea *area = screen->areabase.first; area; area = area->next) {
        for (SpaceLink *sl = area->spacedata.first; sl; sl = sl->next) {
          if (sl->spacetype == SPACE_VIEW3D) {
            View3D *v3d = (View3D *)sl;
            v3d->gizmo_show_armature = V3D_GIZMO_SHOW_ARMATURE_BBONE |
                                       V3D_GIZMO_SHOW_ARMATURE_ROLL;
            v3d->gizmo_show_empty = V3D_GIZMO_SHOW_EMPTY_IMAGE | V3D_GIZMO_SHOW_EMPTY_FORCE_FIELD;
            v3d->gizmo_show_light = V3D_GIZMO_SHOW_LIGHT_SIZE | V3D_GIZMO_SHOW_LIGHT_LOOK_AT;
            v3d->gizmo_show_camera = V3D_GIZMO_SHOW_CAMERA_LENS | V3D_GIZMO_SHOW_CAMERA_DOF_DIST;
          }
        }
      }
    }
  }

  if (!MAIN_VERSION_ATLEAST(bmain, 280, 57)) {
    /* Enable Show Interpolation in dopesheet by default. */
    for (bScreen *screen = bmain->screens.first; screen; screen = screen->id.next) {
      for (ScrArea *sa = screen->areabase.first; sa; sa = sa->next) {
        for (SpaceLink *sl = sa->spacedata.first; sl; sl = sl->next) {
          if (sl->spacetype == SPACE_ACTION) {
            SpaceAction *saction = (SpaceAction *)sl;
            if ((saction->flag & SACTION_SHOW_EXTREMES) == 0) {
              saction->flag |= SACTION_SHOW_INTERPOLATION;
            }
          }
        }
      }
    }

    /* init grease pencil brush gradients */
    if (!DNA_struct_elem_find(fd->filesdna, "BrushGpencilSettings", "float", "hardeness")) {
      for (Brush *brush = bmain->brushes.first; brush; brush = brush->id.next) {
        if (brush->gpencil_settings != NULL) {
          BrushGpencilSettings *gp = brush->gpencil_settings;
          gp->hardeness = 1.0f;
          copy_v2_fl(gp->aspect_ratio, 1.0f);
        }
      }
    }

    /* init grease pencil stroke gradients */
    if (!DNA_struct_elem_find(fd->filesdna, "bGPDstroke", "float", "hardeness")) {
      for (bGPdata *gpd = bmain->gpencils.first; gpd; gpd = gpd->id.next) {
        LISTBASE_FOREACH (bGPDlayer *, gpl, &gpd->layers) {
          LISTBASE_FOREACH (bGPDframe *, gpf, &gpl->frames) {
            LISTBASE_FOREACH (bGPDstroke *, gps, &gpf->strokes) {
              gps->hardeness = 1.0f;
              copy_v2_fl(gps->aspect_ratio, 1.0f);
            }
          }
        }
      }
    }

    /* enable the axis aligned ortho grid by default */
    for (bScreen *screen = bmain->screens.first; screen; screen = screen->id.next) {
      for (ScrArea *area = screen->areabase.first; area; area = area->next) {
        for (SpaceLink *sl = area->spacedata.first; sl; sl = sl->next) {
          if (sl->spacetype == SPACE_VIEW3D) {
            View3D *v3d = (View3D *)sl;
            v3d->gridflag |= V3D_SHOW_ORTHO_GRID;
          }
        }
      }
    }
  }

  /* Keep un-versioned until we're finished adding space types. */
  {
    for (bScreen *screen = bmain->screens.first; screen; screen = screen->id.next) {
      for (ScrArea *sa = screen->areabase.first; sa; sa = sa->next) {
        for (SpaceLink *sl = sa->spacedata.first; sl; sl = sl->next) {
          ListBase *regionbase = (sl == sa->spacedata.first) ? &sa->regionbase : &sl->regionbase;
          /* All spaces that use tools must be eventually added. */
          ARegion *region = NULL;
          if (ELEM(sl->spacetype, SPACE_VIEW3D, SPACE_IMAGE, SPACE_SEQ) &&
              ((region = do_versions_find_region_or_null(regionbase, RGN_TYPE_TOOL_HEADER)) ==
               NULL)) {
            /* Add tool header. */
            region = do_versions_add_region(RGN_TYPE_TOOL_HEADER, "tool header");
            region->alignment = (U.uiflag & USER_HEADER_BOTTOM) ? RGN_ALIGN_BOTTOM : RGN_ALIGN_TOP;

            ARegion *ar_header = do_versions_find_region(regionbase, RGN_TYPE_HEADER);
            BLI_insertlinkbefore(regionbase, ar_header, region);
            /* Hide by default, enable for painting workspaces (startup only). */
            region->flag |= RGN_FLAG_HIDDEN | RGN_FLAG_HIDDEN_BY_USER;
          }
          if (region != NULL) {
            SET_FLAG_FROM_TEST(
                region->flag, region->flag & RGN_FLAG_HIDDEN_BY_USER, RGN_FLAG_HIDDEN);
          }
        }
      }
    }
  }

  if (!MAIN_VERSION_ATLEAST(bmain, 280, 60)) {
    if (!DNA_struct_elem_find(fd->filesdna, "bSplineIKConstraint", "short", "yScaleMode")) {
      for (Object *ob = bmain->objects.first; ob; ob = ob->id.next) {
        if (ob->pose) {
          for (bPoseChannel *pchan = ob->pose->chanbase.first; pchan; pchan = pchan->next) {
            for (bConstraint *con = pchan->constraints.first; con; con = con->next) {
              if (con->type == CONSTRAINT_TYPE_SPLINEIK) {
                bSplineIKConstraint *data = (bSplineIKConstraint *)con->data;
                if ((data->flag & CONSTRAINT_SPLINEIK_SCALE_LIMITED) == 0) {
                  data->yScaleMode = CONSTRAINT_SPLINEIK_YS_FIT_CURVE;
                }
              }
            }
          }
        }
      }
    }

    if (!DNA_struct_elem_find(
            fd->filesdna, "View3DOverlay", "float", "sculpt_mode_mask_opacity")) {
      for (bScreen *screen = bmain->screens.first; screen; screen = screen->id.next) {
        for (ScrArea *sa = screen->areabase.first; sa; sa = sa->next) {
          for (SpaceLink *sl = sa->spacedata.first; sl; sl = sl->next) {
            if (sl->spacetype == SPACE_VIEW3D) {
              View3D *v3d = (View3D *)sl;
              v3d->overlay.sculpt_mode_mask_opacity = 0.75f;
            }
          }
        }
      }
    }
    if (!DNA_struct_elem_find(fd->filesdna, "SceneDisplay", "char", "render_aa")) {
      LISTBASE_FOREACH (Scene *, scene, &bmain->scenes) {
        scene->display.render_aa = SCE_DISPLAY_AA_SAMPLES_8;
        scene->display.viewport_aa = SCE_DISPLAY_AA_FXAA;
      }
    }

    /* Split bbone_scalein/bbone_scaleout into x and y fields. */
    if (!DNA_struct_elem_find(fd->filesdna, "bPoseChannel", "float", "scale_out_y")) {
      /* Update armature data and pose channels. */
      LISTBASE_FOREACH (bArmature *, arm, &bmain->armatures) {
        do_version_bones_split_bbone_scale(&arm->bonebase);
      }

      LISTBASE_FOREACH (Object *, ob, &bmain->objects) {
        if (ob->pose) {
          LISTBASE_FOREACH (bPoseChannel *, pchan, &ob->pose->chanbase) {
            pchan->scale_in_y = pchan->scale_in_x;
            pchan->scale_out_y = pchan->scale_out_x;
          }
        }
      }

      /* Update action curves and drivers. */
      LISTBASE_FOREACH (bAction *, act, &bmain->actions) {
        LISTBASE_FOREACH_MUTABLE (FCurve *, fcu, &act->curves) {
          do_version_bbone_scale_fcurve_fix(&act->curves, fcu);
        }
      }

      BKE_animdata_main_cb(bmain, do_version_bbone_scale_animdata_cb, NULL);
    }

    for (Scene *sce = bmain->scenes.first; sce != NULL; sce = sce->id.next) {
      if (sce->ed != NULL) {
        do_versions_seq_set_cache_defaults(sce->ed);
      }
    }
  }

  if (!MAIN_VERSION_ATLEAST(bmain, 280, 61)) {
    /* Added a power option to Copy Scale. */
    if (!DNA_struct_elem_find(fd->filesdna, "bSizeLikeConstraint", "float", "power")) {
      LISTBASE_FOREACH (Object *, ob, &bmain->objects) {
        do_version_constraints_copy_scale_power(&ob->constraints);
        if (ob->pose) {
          LISTBASE_FOREACH (bPoseChannel *, pchan, &ob->pose->chanbase) {
            do_version_constraints_copy_scale_power(&pchan->constraints);
          }
        }
      }
    }

    for (bScreen *screen = bmain->screens.first; screen; screen = screen->id.next) {
      for (ScrArea *sa = screen->areabase.first; sa; sa = sa->next) {
        for (SpaceLink *sl = sa->spacedata.first; sl; sl = sl->next) {
          if (ELEM(sl->spacetype, SPACE_CLIP, SPACE_GRAPH, SPACE_SEQ)) {
            ListBase *regionbase = (sl == sa->spacedata.first) ? &sa->regionbase : &sl->regionbase;

            ARegion *region = NULL;
            if (sl->spacetype == SPACE_CLIP) {
              if (((SpaceClip *)sl)->view == SC_VIEW_GRAPH) {
                region = do_versions_find_region_or_null(regionbase, RGN_TYPE_PREVIEW);
              }
            }
            else {
              region = do_versions_find_region_or_null(regionbase, RGN_TYPE_WINDOW);
            }

            if (region != NULL) {
              region->v2d.scroll &= ~V2D_SCROLL_LEFT;
              region->v2d.scroll |= V2D_SCROLL_RIGHT;
            }
          }
        }
      }
    }

    for (bScreen *screen = bmain->screens.first; screen; screen = screen->id.next) {
      for (ScrArea *area = screen->areabase.first; area; area = area->next) {
        for (SpaceLink *sl = area->spacedata.first; sl; sl = sl->next) {
          if (sl->spacetype != SPACE_OUTLINER) {
            continue;
          }
          SpaceOutliner *so = (SpaceOutliner *)sl;
          so->filter &= ~SO_FLAG_UNUSED_1;
          so->show_restrict_flags = SO_RESTRICT_ENABLE | SO_RESTRICT_HIDE;
        }
      }
    }
  }

  if (!MAIN_VERSION_ATLEAST(bmain, 280, 69)) {
    LISTBASE_FOREACH (bArmature *, arm, &bmain->armatures) {
      arm->flag &= ~(ARM_FLAG_UNUSED_7 | ARM_FLAG_UNUSED_9);
    }

    /* Initializes sun lights with the new angular diameter property */
    if (!DNA_struct_elem_find(fd->filesdna, "Light", "float", "sun_angle")) {
      LISTBASE_FOREACH (Light *, light, &bmain->lights) {
        light->sun_angle = 2.0f * atanf(light->area_size);
      }
    }
  }

  if (!MAIN_VERSION_ATLEAST(bmain, 280, 70)) {
    /* New image alpha modes. */
    LISTBASE_FOREACH (Image *, image, &bmain->images) {
      const int IMA_IGNORE_ALPHA = (1 << 12);
      if (image->flag & IMA_IGNORE_ALPHA) {
        image->alpha_mode = IMA_ALPHA_IGNORE;
        image->flag &= ~IMA_IGNORE_ALPHA;
      }
    }
  }

  if (!MAIN_VERSION_ATLEAST(bmain, 280, 71)) {
    /* This assumes the Blender builtin config. Depending on the OCIO
     * environment variable for versioning is weak, and these deprecated view
     * transforms and look names don't seem to exist in other commonly used
     * OCIO configs so .blend files created for those would be unaffected. */
    for (Scene *scene = bmain->scenes.first; scene; scene = scene->id.next) {
      ColorManagedViewSettings *view_settings;
      view_settings = &scene->view_settings;

      if (STREQ(view_settings->view_transform, "Default")) {
        STRNCPY(view_settings->view_transform, "Standard");
      }
      else if (STREQ(view_settings->view_transform, "RRT") ||
               STREQ(view_settings->view_transform, "Film")) {
        STRNCPY(view_settings->view_transform, "Filmic");
      }
      else if (STREQ(view_settings->view_transform, "Log")) {
        STRNCPY(view_settings->view_transform, "Filmic Log");
      }

      if (STREQ(view_settings->look, "Filmic - Base Contrast")) {
        STRNCPY(view_settings->look, "None");
      }
    }
  }

  if (!MAIN_VERSION_ATLEAST(bmain, 280, 74)) {
    for (Scene *scene = bmain->scenes.first; scene; scene = scene->id.next) {
      if (scene->ed != NULL) {
        do_versions_seq_alloc_transform_and_crop(&scene->ed->seqbase);
      }
    }
  }

  if (!MAIN_VERSION_ATLEAST(bmain, 280, 75)) {
    for (Scene *scene = bmain->scenes.first; scene; scene = scene->id.next) {
      if (scene->master_collection != NULL) {
        scene->master_collection->flag &= ~(COLLECTION_RESTRICT_VIEWPORT |
                                            COLLECTION_RESTRICT_SELECT |
                                            COLLECTION_RESTRICT_RENDER);
      }

      UnitSettings *unit = &scene->unit;
      if (unit->system == USER_UNIT_NONE) {
        unit->length_unit = (char)USER_UNIT_ADAPTIVE;
        unit->mass_unit = (char)USER_UNIT_ADAPTIVE;
      }

      RenderData *render_data = &scene->r;
      switch (render_data->ffcodecdata.ffmpeg_preset) {
        case FFM_PRESET_ULTRAFAST:
        case FFM_PRESET_SUPERFAST:
          render_data->ffcodecdata.ffmpeg_preset = FFM_PRESET_REALTIME;
          break;
        case FFM_PRESET_VERYFAST:
        case FFM_PRESET_FASTER:
        case FFM_PRESET_FAST:
        case FFM_PRESET_MEDIUM:
          render_data->ffcodecdata.ffmpeg_preset = FFM_PRESET_GOOD;
          break;
        case FFM_PRESET_SLOW:
        case FFM_PRESET_SLOWER:
        case FFM_PRESET_VERYSLOW:
          render_data->ffcodecdata.ffmpeg_preset = FFM_PRESET_BEST;
      }
    }

    LISTBASE_FOREACH (bArmature *, arm, &bmain->armatures) {
      arm->flag &= ~(ARM_FLAG_UNUSED_6);
    }
  }

  if (!MAIN_VERSION_ATLEAST(bmain, 281, 1)) {
    LISTBASE_FOREACH (Object *, ob, &bmain->objects) {
      for (ModifierData *md = ob->modifiers.first; md; md = md->next) {
        if (md->type == eModifierType_DataTransfer) {
          /* Now datatransfer's mix factor is multiplied with weights when any,
           * instead of being ignored,
           * we need to take care of that to keep 'old' files compatible. */
          DataTransferModifierData *dtmd = (DataTransferModifierData *)md;
          if (dtmd->defgrp_name[0] != '\0') {
            dtmd->mix_factor = 1.0f;
          }
        }
      }
    }
  }

  if (!MAIN_VERSION_ATLEAST(bmain, 281, 3)) {
    for (bScreen *screen = bmain->screens.first; screen; screen = screen->id.next) {
      for (ScrArea *sa = screen->areabase.first; sa; sa = sa->next) {
        for (SpaceLink *sl = sa->spacedata.first; sl; sl = sl->next) {
          if (sl->spacetype == SPACE_TEXT) {
            ListBase *regionbase = (sl == sa->spacedata.first) ? &sa->regionbase : &sl->regionbase;
            ARegion *region = do_versions_find_region_or_null(regionbase, RGN_TYPE_UI);
            if (region) {
              region->alignment = RGN_ALIGN_RIGHT;
            }
          }
          /* Mark outliners as dirty for syncing and enable synced selection */
          if (sl->spacetype == SPACE_OUTLINER) {
            SpaceOutliner *soutliner = (SpaceOutliner *)sl;
            soutliner->sync_select_dirty |= WM_OUTLINER_SYNC_SELECT_FROM_ALL;
            soutliner->flag |= SO_SYNC_SELECT;
          }
        }
      }
    }
    for (Mesh *mesh = bmain->meshes.first; mesh; mesh = mesh->id.next) {
      if (mesh->remesh_voxel_size == 0.0f) {
        mesh->remesh_voxel_size = 0.1f;
      }
    }
  }

  if (!MAIN_VERSION_ATLEAST(bmain, 281, 4)) {
    ID *id;
    FOREACH_MAIN_ID_BEGIN (bmain, id) {
      bNodeTree *ntree = ntreeFromID(id);
      if (ntree) {
        ntree->id.flag |= LIB_EMBEDDED_DATA;
      }
    }
    FOREACH_MAIN_ID_END;
  }

  if (!MAIN_VERSION_ATLEAST(bmain, 281, 5)) {
    for (Brush *br = bmain->brushes.first; br; br = br->id.next) {
      if (br->ob_mode & OB_MODE_SCULPT && br->normal_radius_factor == 0.0f) {
        br->normal_radius_factor = 0.5f;
      }
    }

    LISTBASE_FOREACH (Scene *, scene, &bmain->scenes) {
      /* Older files do not have a master collection, which is then added through
       * `BKE_collection_master_add()`, so everything is fine. */
      if (scene->master_collection != NULL) {
        scene->master_collection->id.flag |= LIB_EMBEDDED_DATA;
      }
    }
  }

  if (!MAIN_VERSION_ATLEAST(bmain, 281, 6)) {
    for (bScreen *screen = bmain->screens.first; screen; screen = screen->id.next) {
      for (ScrArea *sa = screen->areabase.first; sa; sa = sa->next) {
        for (SpaceLink *sl = sa->spacedata.first; sl; sl = sl->next) {
          if (sl->spacetype == SPACE_VIEW3D) {
            View3D *v3d = (View3D *)sl;
            v3d->shading.flag |= V3D_SHADING_SCENE_LIGHTS_RENDER | V3D_SHADING_SCENE_WORLD_RENDER;

            /* files by default don't have studio lights selected unless interacted
             * with the shading popover. When no studiolight could be read, we will
             * select the default world one. */
            StudioLight *studio_light = BKE_studiolight_find(v3d->shading.lookdev_light,
                                                             STUDIOLIGHT_TYPE_WORLD);
            if (studio_light != NULL) {
              STRNCPY(v3d->shading.lookdev_light, studio_light->name);
            }
          }
        }
      }
    }
  }

  if (!MAIN_VERSION_ATLEAST(bmain, 281, 9)) {
    for (bScreen *screen = bmain->screens.first; screen; screen = screen->id.next) {
      for (ScrArea *sa = screen->areabase.first; sa; sa = sa->next) {
        for (SpaceLink *sl = sa->spacedata.first; sl; sl = sl->next) {
          if (sl->spacetype == SPACE_FILE) {
            SpaceFile *sfile = (SpaceFile *)sl;
            ListBase *regionbase = (sl == sa->spacedata.first) ? &sa->regionbase : &sl->regionbase;
            ARegion *ar_ui = do_versions_find_region(regionbase, RGN_TYPE_UI);
            ARegion *ar_header = do_versions_find_region(regionbase, RGN_TYPE_HEADER);
            ARegion *ar_toolprops = do_versions_find_region_or_null(regionbase,
                                                                    RGN_TYPE_TOOL_PROPS);

            /* Reinsert UI region so that it spawns entire area width */
            BLI_remlink(regionbase, ar_ui);
            BLI_insertlinkafter(regionbase, ar_header, ar_ui);

            ar_ui->flag |= RGN_FLAG_DYNAMIC_SIZE;

            if (ar_toolprops && (ar_toolprops->alignment == (RGN_ALIGN_BOTTOM | RGN_SPLIT_PREV))) {
              SpaceType *stype = BKE_spacetype_from_id(sl->spacetype);

              /* Remove empty region at old location. */
              BLI_assert(sfile->op == NULL);
              BKE_area_region_free(stype, ar_toolprops);
              BLI_freelinkN(regionbase, ar_toolprops);
            }

            if (sfile->params) {
              sfile->params->details_flags |= FILE_DETAILS_SIZE | FILE_DETAILS_DATETIME;
            }
          }
        }
      }
    }

    /* Convert the BONE_NO_SCALE flag to inherit_scale_mode enum. */
    if (!DNA_struct_elem_find(fd->filesdna, "Bone", "char", "inherit_scale_mode")) {
      LISTBASE_FOREACH (bArmature *, arm, &bmain->armatures) {
        do_version_bones_inherit_scale(&arm->bonebase);
      }
    }

    /* Convert the Offset flag to the mix mode enum. */
    if (!DNA_struct_elem_find(fd->filesdna, "bRotateLikeConstraint", "char", "mix_mode")) {
      LISTBASE_FOREACH (Object *, ob, &bmain->objects) {
        do_version_constraints_copy_rotation_mix_mode(&ob->constraints);
        if (ob->pose) {
          LISTBASE_FOREACH (bPoseChannel *, pchan, &ob->pose->chanbase) {
            do_version_constraints_copy_rotation_mix_mode(&pchan->constraints);
          }
        }
      }
    }

    /* Added studiolight intensity */
    if (!DNA_struct_elem_find(fd->filesdna, "View3DShading", "float", "studiolight_intensity")) {
      for (bScreen *screen = bmain->screens.first; screen; screen = screen->id.next) {
        for (ScrArea *sa = screen->areabase.first; sa; sa = sa->next) {
          for (SpaceLink *sl = sa->spacedata.first; sl; sl = sl->next) {
            if (sl->spacetype == SPACE_VIEW3D) {
              View3D *v3d = (View3D *)sl;
              v3d->shading.studiolight_intensity = 1.0f;
            }
          }
        }
      }
    }

    /* Elatic deform brush */
    for (Brush *br = bmain->brushes.first; br; br = br->id.next) {
      if (br->ob_mode & OB_MODE_SCULPT && br->elastic_deform_volume_preservation == 0.0f) {
        br->elastic_deform_volume_preservation = 0.5f;
      }
    }
  }

  if (!MAIN_VERSION_ATLEAST(bmain, 281, 15)) {
    LISTBASE_FOREACH (Scene *, scene, &bmain->scenes) {
      if (scene->toolsettings->snap_node_mode == SCE_SNAP_MODE_NODE_X) {
        scene->toolsettings->snap_node_mode = SCE_SNAP_MODE_GRID;
      }
    }

    if (!DNA_struct_elem_find(
            fd->filesdna, "LayerCollection", "short", "local_collections_bits")) {
      LISTBASE_FOREACH (Scene *, scene, &bmain->scenes) {
        LISTBASE_FOREACH (ViewLayer *, view_layer, &scene->view_layers) {
          LISTBASE_FOREACH (LayerCollection *, layer_collection, &view_layer->layer_collections) {
            do_versions_local_collection_bits_set(layer_collection);
          }
        }
      }
    }

    for (bScreen *screen = bmain->screens.first; screen; screen = screen->id.next) {
      for (ScrArea *sa = screen->areabase.first; sa; sa = sa->next) {
        for (SpaceLink *sl = sa->spacedata.first; sl; sl = sl->next) {
          if (sl->spacetype == SPACE_VIEW3D) {
            View3D *v3d = (View3D *)sl;

            for (ScrArea *sa_other = screen->areabase.first; sa_other; sa_other = sa_other->next) {
              for (SpaceLink *sl_other = sa_other->spacedata.first; sl_other;
                   sl_other = sl_other->next) {
                if (sl != sl_other && sl_other->spacetype == SPACE_VIEW3D) {
                  View3D *v3d_other = (View3D *)sl_other;

                  if (v3d->shading.prop == v3d_other->shading.prop) {
                    v3d_other->shading.prop = NULL;
                  }
                }
              }
            }
          }
          else if (sl->spacetype == SPACE_FILE) {
            ListBase *regionbase = (sl == sa->spacedata.first) ? &sa->regionbase : &sl->regionbase;
            ARegion *ar_tools = do_versions_find_region_or_null(regionbase, RGN_TYPE_TOOLS);
            ARegion *ar_header = do_versions_find_region(regionbase, RGN_TYPE_HEADER);

            if (ar_tools) {
              ARegion *ar_next = ar_tools->next;

              /* We temporarily had two tools regions, get rid of the second one. */
              if (ar_next && ar_next->regiontype == RGN_TYPE_TOOLS) {
                do_versions_remove_region(regionbase, ar_next);
              }

              BLI_remlink(regionbase, ar_tools);
              BLI_insertlinkafter(regionbase, ar_header, ar_tools);
            }
            else {
              ar_tools = do_versions_add_region(RGN_TYPE_TOOLS, "versioning file tools region");
              BLI_insertlinkafter(regionbase, ar_header, ar_tools);
              ar_tools->alignment = RGN_ALIGN_LEFT;
            }
          }
        }
      }
    }

    for (Brush *br = bmain->brushes.first; br; br = br->id.next) {
      if (br->ob_mode & OB_MODE_SCULPT && br->area_radius_factor == 0.0f) {
        br->area_radius_factor = 0.5f;
      }
    }
  }

  if (!MAIN_VERSION_ATLEAST(bmain, 282, 2)) {
    do_version_curvemapping_walker(bmain, do_version_curvemapping_flag_extend_extrapolate);

    for (bScreen *screen = bmain->screens.first; screen; screen = screen->id.next) {
      for (ScrArea *sa = screen->areabase.first; sa; sa = sa->next) {
        sa->flag &= ~AREA_FLAG_UNUSED_6;
      }
    }

    /* Add custom curve profile to toolsettings for bevel tool */
    if (!DNA_struct_elem_find(fd->filesdna, "ToolSettings", "CurveProfile", "custom_profile")) {
      for (Scene *scene = bmain->scenes.first; scene; scene = scene->id.next) {
        ToolSettings *ts = scene->toolsettings;
        if ((ts) && (ts->custom_bevel_profile_preset == NULL)) {
          ts->custom_bevel_profile_preset = BKE_curveprofile_add(PROF_PRESET_LINE);
        }
      }
    }

    /* Add custom curve profile to bevel modifier */
    if (!DNA_struct_elem_find(fd->filesdna, "BevelModifier", "CurveProfile", "custom_profile")) {
      for (Object *object = bmain->objects.first; object != NULL; object = object->id.next) {
        for (ModifierData *md = object->modifiers.first; md; md = md->next) {
          if (md->type == eModifierType_Bevel) {
            BevelModifierData *bmd = (BevelModifierData *)md;
            if (!bmd->custom_profile) {
              bmd->custom_profile = BKE_curveprofile_add(PROF_PRESET_LINE);
            }
          }
        }
      }
    }

    /* Dash Ratio and Dash Samples */
    if (!DNA_struct_elem_find(fd->filesdna, "Brush", "float", "dash_ratio")) {
      for (Brush *br = bmain->brushes.first; br; br = br->id.next) {
        br->dash_ratio = 1.0f;
        br->dash_samples = 20;
      }
    }

    /* Pose brush smooth iterations */
    if (!DNA_struct_elem_find(fd->filesdna, "Brush", "float", "pose_smooth_iterations")) {
      for (Brush *br = bmain->brushes.first; br; br = br->id.next) {
        br->pose_smooth_iterations = 4;
      }
    }

    /* Cloth pressure */
    for (Object *ob = bmain->objects.first; ob; ob = ob->id.next) {
      for (ModifierData *md = ob->modifiers.first; md; md = md->next) {
        if (md->type == eModifierType_Cloth) {
          ClothModifierData *clmd = (ClothModifierData *)md;

          clmd->sim_parms->pressure_factor = 1;
        }
      }
    }
  }

  if (!MAIN_VERSION_ATLEAST(bmain, 282, 3)) {
    /* Remove Unified pressure/size and pressure/alpha */
    for (Scene *scene = bmain->scenes.first; scene; scene = scene->id.next) {
      ToolSettings *ts = scene->toolsettings;
      UnifiedPaintSettings *ups = &ts->unified_paint_settings;
      ups->flag &= ~(UNIFIED_PAINT_FLAG_UNUSED_0 | UNIFIED_PAINT_FLAG_UNUSED_1);
    }

    /* Set the default render pass in the viewport to Combined. */
    if (!DNA_struct_elem_find(fd->filesdna, "View3DShading", "int", "render_pass")) {
      for (Scene *scene = bmain->scenes.first; scene; scene = scene->id.next) {
        scene->display.shading.render_pass = SCE_PASS_COMBINED;
      }

      for (bScreen *screen = bmain->screens.first; screen; screen = screen->id.next) {
        for (ScrArea *sa = screen->areabase.first; sa; sa = sa->next) {
          for (SpaceLink *sl = sa->spacedata.first; sl; sl = sl->next) {
            if (sl->spacetype == SPACE_VIEW3D) {
              View3D *v3d = (View3D *)sl;
              v3d->shading.render_pass = SCE_PASS_COMBINED;
            }
          }
        }
      }
    }

    /* Make markers region visible by default. */
    for (bScreen *screen = bmain->screens.first; screen; screen = screen->id.next) {
      for (ScrArea *area = screen->areabase.first; area; area = area->next) {
        for (SpaceLink *sl = area->spacedata.first; sl; sl = sl->next) {
          switch (sl->spacetype) {
            case SPACE_SEQ: {
              SpaceSeq *sseq = (SpaceSeq *)sl;
              sseq->flag |= SEQ_SHOW_MARKERS;
              break;
            }
            case SPACE_ACTION: {
              SpaceAction *saction = (SpaceAction *)sl;
              saction->flag |= SACTION_SHOW_MARKERS;
              break;
            }
            case SPACE_GRAPH: {
              SpaceGraph *sipo = (SpaceGraph *)sl;
              sipo->flag |= SIPO_SHOW_MARKERS;
              break;
            }
            case SPACE_NLA: {
              SpaceNla *snla = (SpaceNla *)sl;
              snla->flag |= SNLA_SHOW_MARKERS;
              break;
            }
          }
        }
      }
    }
  }

  if (!MAIN_VERSION_ATLEAST(bmain, 283, 3)) {

    /* Sequencer Tool region */
    do_versions_area_ensure_tool_region(bmain, SPACE_SEQ, RGN_FLAG_HIDDEN);

    /* Cloth internal springs */
    for (Object *ob = bmain->objects.first; ob; ob = ob->id.next) {
      for (ModifierData *md = ob->modifiers.first; md; md = md->next) {
        if (md->type == eModifierType_Cloth) {
          ClothModifierData *clmd = (ClothModifierData *)md;

          clmd->sim_parms->internal_tension = 15.0f;
          clmd->sim_parms->max_internal_tension = 15.0f;
          clmd->sim_parms->internal_compression = 15.0f;
          clmd->sim_parms->max_internal_compression = 15.0f;
          clmd->sim_parms->internal_spring_max_diversion = M_PI / 4.0f;
        }
      }
    }

    /* Add primary tile to images. */
    if (!DNA_struct_elem_find(fd->filesdna, "Image", "ListBase", "tiles")) {
      for (Image *ima = bmain->images.first; ima; ima = ima->id.next) {
        ImageTile *tile = MEM_callocN(sizeof(ImageTile), "Image Tile");
        tile->ok = 1;
        tile->tile_number = 1001;
        BLI_addtail(&ima->tiles, tile);
      }
    }

    /* UDIM Image Editor change. */
    if (!DNA_struct_elem_find(fd->filesdna, "SpaceImage", "int", "tile_grid_shape[2]")) {
      for (bScreen *screen = bmain->screens.first; screen; screen = screen->id.next) {
        for (ScrArea *sa = screen->areabase.first; sa; sa = sa->next) {
          for (SpaceLink *sl = sa->spacedata.first; sl; sl = sl->next) {
            if (sl->spacetype == SPACE_IMAGE) {
              SpaceImage *sima = (SpaceImage *)sl;
              sima->tile_grid_shape[0] = 1;
              sima->tile_grid_shape[1] = 1;
            }
          }
        }
      }
    }

    for (Brush *br = bmain->brushes.first; br; br = br->id.next) {
      br->add_col[3] = 0.9f;
      br->sub_col[3] = 0.9f;
    }

    /* Pose brush IK segments. */
    for (Brush *br = bmain->brushes.first; br; br = br->id.next) {
      if (br->pose_ik_segments == 0) {
        br->pose_ik_segments = 1;
      }
    }

    /* Pose brush keep anchor point. */
    for (Brush *br = bmain->brushes.first; br; br = br->id.next) {
      if (br->sculpt_tool == SCULPT_TOOL_POSE) {
        br->flag2 |= BRUSH_POSE_IK_ANCHORED;
      }
    }

    /* Tip Roundness. */
    if (!DNA_struct_elem_find(fd->filesdna, "Brush", "float", "tip_roundness")) {
      for (Brush *br = bmain->brushes.first; br; br = br->id.next) {
        if (br->ob_mode & OB_MODE_SCULPT && br->sculpt_tool == SCULPT_TOOL_CLAY_STRIPS) {
          br->tip_roundness = 0.18f;
        }
      }
    }

    /* EEVEE: Cascade shadow bias fix */
    LISTBASE_FOREACH (Light *, light, &bmain->lights) {
      if (light->type == LA_SUN) {
        /* Should be 0.0004 but for practical reason we make it bigger.
         * Correct factor is scene dependent. */
        light->bias *= 0.002f;
      }
    }
  }

  if (!MAIN_VERSION_ATLEAST(bmain, 283, 5)) {
    /* Alembic Transform Cache changed from world to local space. */
    LISTBASE_FOREACH (Object *, ob, &bmain->objects) {
      LISTBASE_FOREACH (bConstraint *, con, &ob->constraints) {
        if (con->type == CONSTRAINT_TYPE_TRANSFORM_CACHE) {
          con->ownspace = CONSTRAINT_SPACE_LOCAL;
        }
      }
    }

    /* Add 2D transform to UV Warp modifier. */
    if (!DNA_struct_elem_find(fd->filesdna, "UVWarpModifierData", "float", "scale[2]")) {
      for (Object *ob = bmain->objects.first; ob; ob = ob->id.next) {
        for (ModifierData *md = ob->modifiers.first; md; md = md->next) {
          if (md->type == eModifierType_UVWarp) {
            UVWarpModifierData *umd = (UVWarpModifierData *)md;
            copy_v2_fl(umd->scale, 1.0f);
          }
        }
      }
    }

    /* Add Lookdev blur property. */
    if (!DNA_struct_elem_find(fd->filesdna, "View3DShading", "float", "studiolight_blur")) {
      for (bScreen *screen = bmain->screens.first; screen; screen = screen->id.next) {
        for (ScrArea *sa = screen->areabase.first; sa; sa = sa->next) {
          for (SpaceLink *sl = sa->spacedata.first; sl; sl = sl->next) {
            if (sl->spacetype == SPACE_VIEW3D) {
              View3D *v3d = (View3D *)sl;
              v3d->shading.studiolight_blur = 0.5f;
            }
          }
        }
      }
    }
  }

  if (!MAIN_VERSION_ATLEAST(bmain, 283, 7)) {
    /* Init default Grease Pencil Vertex paint mix factor for Viewport. */
    if (!DNA_struct_elem_find(
            fd->filesdna, "View3DOverlay", "float", "gpencil_vertex_paint_opacity")) {
      LISTBASE_FOREACH (bScreen *, screen, &bmain->screens) {
        LISTBASE_FOREACH (ScrArea *, area, &screen->areabase) {
          LISTBASE_FOREACH (SpaceLink *, sl, &area->spacedata) {
            if (sl->spacetype == SPACE_VIEW3D) {
              View3D *v3d = (View3D *)sl;
              v3d->overlay.gpencil_vertex_paint_opacity = 1.0f;
            }
          }
        }
      }
    }

    /* Update Grease Pencil after drawing engine and code refactor.
     * It uses the seed variable of Array modifier to avoid double patching for
     * files created with a development version. */
    if (!DNA_struct_elem_find(fd->filesdna, "ArrayGpencilModifierData", "int", "seed")) {
      /* Init new Grease Pencil Paint tools. */
      {
        LISTBASE_FOREACH (Brush *, brush, &bmain->brushes) {
          if (brush->gpencil_settings != NULL) {
            brush->gpencil_vertex_tool = brush->gpencil_settings->brush_type;
            brush->gpencil_sculpt_tool = brush->gpencil_settings->brush_type;
            brush->gpencil_weight_tool = brush->gpencil_settings->brush_type;
          }
        }

        BKE_paint_toolslots_init_from_main(bmain);
      }

      LISTBASE_FOREACH (Material *, mat, &bmain->materials) {
        MaterialGPencilStyle *gp_style = mat->gp_style;
        if (gp_style == NULL) {
          continue;
        }
        /* Fix Grease Pencil Material colors to Linear. */
        srgb_to_linearrgb_v4(gp_style->stroke_rgba, gp_style->stroke_rgba);
        srgb_to_linearrgb_v4(gp_style->fill_rgba, gp_style->fill_rgba);

        /* Move old gradient variables to texture. */
        if (gp_style->fill_style == GP_MATERIAL_FILL_STYLE_GRADIENT) {
          gp_style->texture_angle = gp_style->gradient_angle;
          copy_v2_v2(gp_style->texture_scale, gp_style->gradient_scale);
          copy_v2_v2(gp_style->texture_offset, gp_style->gradient_shift);
        }
        /* Set Checker material as Solid. This fill mode has been removed and replaced
         * by textures. */
        if (gp_style->fill_style == GP_MATERIAL_FILL_STYLE_CHECKER) {
          gp_style->fill_style = GP_MATERIAL_FILL_STYLE_SOLID;
        }
        /* Update Alpha channel for texture opacity. */
        if (gp_style->fill_style == GP_MATERIAL_FILL_STYLE_TEXTURE) {
          gp_style->fill_rgba[3] *= gp_style->texture_opacity;
        }
        /* Stroke stencil mask to mix = 1. */
        if (gp_style->flag & GP_MATERIAL_STROKE_PATTERN) {
          gp_style->mix_stroke_factor = 1.0f;
          gp_style->flag &= ~GP_MATERIAL_STROKE_PATTERN;
        }
        /* Mix disabled, set mix factor to 0. */
        else if ((gp_style->flag & GP_MATERIAL_STROKE_TEX_MIX) == 0) {
          gp_style->mix_stroke_factor = 0.0f;
        }
      }

      /* Fix Grease Pencil VFX and modifiers. */
      LISTBASE_FOREACH (Object *, ob, &bmain->objects) {
        if (ob->type != OB_GPENCIL) {
          continue;
        }

        /* VFX. */
        LISTBASE_FOREACH (ShaderFxData *, fx, &ob->shader_fx) {
          switch (fx->type) {
            case eShaderFxType_Colorize: {
              ColorizeShaderFxData *vfx = (ColorizeShaderFxData *)fx;
              if (ELEM(vfx->mode, eShaderFxColorizeMode_GrayScale, eShaderFxColorizeMode_Sepia)) {
                vfx->factor = 1.0f;
              }
              srgb_to_linearrgb_v4(vfx->low_color, vfx->low_color);
              srgb_to_linearrgb_v4(vfx->high_color, vfx->high_color);
              break;
            }
            case eShaderFxType_Pixel: {
              PixelShaderFxData *vfx = (PixelShaderFxData *)fx;
              srgb_to_linearrgb_v4(vfx->rgba, vfx->rgba);
              break;
            }
            case eShaderFxType_Rim: {
              RimShaderFxData *vfx = (RimShaderFxData *)fx;
              srgb_to_linearrgb_v3_v3(vfx->rim_rgb, vfx->rim_rgb);
              srgb_to_linearrgb_v3_v3(vfx->mask_rgb, vfx->mask_rgb);
              break;
            }
            case eShaderFxType_Shadow: {
              ShadowShaderFxData *vfx = (ShadowShaderFxData *)fx;
              srgb_to_linearrgb_v4(vfx->shadow_rgba, vfx->shadow_rgba);
              break;
            }
            case eShaderFxType_Glow: {
              GlowShaderFxData *vfx = (GlowShaderFxData *)fx;
              srgb_to_linearrgb_v3_v3(vfx->glow_color, vfx->glow_color);
              vfx->glow_color[3] = 1.0f;
              srgb_to_linearrgb_v3_v3(vfx->select_color, vfx->select_color);
              vfx->blur[1] = vfx->blur[0];
              break;
            }
            default:
              break;
          }
        }

        /* Modifiers. */
        LISTBASE_FOREACH (GpencilModifierData *, md, &ob->greasepencil_modifiers) {
          switch ((GpencilModifierType)md->type) {
            case eGpencilModifierType_Array: {
              ArrayGpencilModifierData *mmd = (ArrayGpencilModifierData *)md;
              mmd->seed = 1;
              if ((mmd->offset[0] != 0.0f) || (mmd->offset[1] != 0.0f) ||
                  (mmd->offset[2] != 0.0f)) {
                mmd->flag |= GP_ARRAY_USE_OFFSET;
              }
              if ((mmd->shift[0] != 0.0f) || (mmd->shift[1] != 0.0f) || (mmd->shift[2] != 0.0f)) {
                mmd->flag |= GP_ARRAY_USE_OFFSET;
              }
              if (mmd->object != NULL) {
                mmd->flag |= GP_ARRAY_USE_OB_OFFSET;
              }
              break;
            }
            case eGpencilModifierType_Noise: {
              NoiseGpencilModifierData *mmd = (NoiseGpencilModifierData *)md;
              mmd->factor /= 25.0f;
              mmd->factor_thickness = mmd->factor;
              mmd->factor_strength = mmd->factor;
              mmd->factor_uvs = mmd->factor;
              mmd->noise_scale = (mmd->flag & GP_NOISE_FULL_STROKE) ? 0.0f : 1.0f;

              if (mmd->curve_intensity == NULL) {
                mmd->curve_intensity = BKE_curvemapping_add(1, 0.0f, 0.0f, 1.0f, 1.0f);
                if (mmd->curve_intensity) {
                  BKE_curvemapping_initialize(mmd->curve_intensity);
                }
              }
              break;
            }
            case eGpencilModifierType_Tint: {
              TintGpencilModifierData *mmd = (TintGpencilModifierData *)md;
              srgb_to_linearrgb_v3_v3(mmd->rgb, mmd->rgb);
              if (mmd->curve_intensity == NULL) {
                mmd->curve_intensity = BKE_curvemapping_add(1, 0.0f, 0.0f, 1.0f, 1.0f);
                if (mmd->curve_intensity) {
                  BKE_curvemapping_initialize(mmd->curve_intensity);
                }
              }
              break;
            }
            case eGpencilModifierType_Smooth: {
              SmoothGpencilModifierData *mmd = (SmoothGpencilModifierData *)md;
              if (mmd->curve_intensity == NULL) {
                mmd->curve_intensity = BKE_curvemapping_add(1, 0.0f, 0.0f, 1.0f, 1.0f);
                if (mmd->curve_intensity) {
                  BKE_curvemapping_initialize(mmd->curve_intensity);
                }
              }
              break;
            }
            case eGpencilModifierType_Opacity: {
              OpacityGpencilModifierData *mmd = (OpacityGpencilModifierData *)md;
              if (mmd->curve_intensity == NULL) {
                mmd->curve_intensity = BKE_curvemapping_add(1, 0.0f, 0.0f, 1.0f, 1.0f);
                if (mmd->curve_intensity) {
                  BKE_curvemapping_initialize(mmd->curve_intensity);
                }
              }
              break;
            }
            case eGpencilModifierType_Color: {
              ColorGpencilModifierData *mmd = (ColorGpencilModifierData *)md;
              if (mmd->curve_intensity == NULL) {
                mmd->curve_intensity = BKE_curvemapping_add(1, 0.0f, 0.0f, 1.0f, 1.0f);
                if (mmd->curve_intensity) {
                  BKE_curvemapping_initialize(mmd->curve_intensity);
                }
              }
              break;
            }
            case eGpencilModifierType_Thick: {
              if (!DNA_struct_elem_find(
                      fd->filesdna, "ThickGpencilModifierData", "float", "thickness_fac")) {
                ThickGpencilModifierData *mmd = (ThickGpencilModifierData *)md;
                mmd->thickness_fac = mmd->thickness;
              }
              break;
            }
            case eGpencilModifierType_Multiply: {
              MultiplyGpencilModifierData *mmd = (MultiplyGpencilModifierData *)md;
              mmd->fading_opacity = 1.0 - mmd->fading_opacity;
              break;
            }
            case eGpencilModifierType_Subdiv: {
              const short simple = (1 << 0);
              SubdivGpencilModifierData *mmd = (SubdivGpencilModifierData *)md;
              if (mmd->flag & simple) {
                mmd->flag &= ~simple;
                mmd->type = GP_SUBDIV_SIMPLE;
              }
              break;
            }
            case eGpencilModifierType_Vertexcolor: {
              VertexcolorGpencilModifierData *mmd = (VertexcolorGpencilModifierData *)md;
              if (mmd->curve_intensity == NULL) {
                mmd->curve_intensity = BKE_curvemapping_add(1, 0.0f, 0.0f, 1.0f, 1.0f);
                if (mmd->curve_intensity) {
                  BKE_curvemapping_initialize(mmd->curve_intensity);
                }
              }
              break;
            }
            default:
              break;
          }
        }
      }

      /* Fix Layers Colors and Vertex Colors to Linear.
       * Also set lights to on for layers. */
      LISTBASE_FOREACH (bGPdata *, gpd, &bmain->gpencils) {
        if (gpd->flag & GP_DATA_ANNOTATIONS) {
          continue;
        }
        /* Onion colors. */
        srgb_to_linearrgb_v3_v3(gpd->gcolor_prev, gpd->gcolor_prev);
        srgb_to_linearrgb_v3_v3(gpd->gcolor_next, gpd->gcolor_next);
        /* Z-depth Offset. */
        gpd->zdepth_offset = 0.150f;

        LISTBASE_FOREACH (bGPDlayer *, gpl, &gpd->layers) {
          gpl->flag |= GP_LAYER_USE_LIGHTS;
          srgb_to_linearrgb_v4(gpl->tintcolor, gpl->tintcolor);
          gpl->vertex_paint_opacity = 1.0f;

          LISTBASE_FOREACH (bGPDframe *, gpf, &gpl->frames) {
            LISTBASE_FOREACH (bGPDstroke *, gps, &gpf->strokes) {
              /* Set initial opacity for fill color. */
              gps->fill_opacity_fac = 1.0f;

              /* Calc geometry data because in old versions this data was not saved. */
              BKE_gpencil_stroke_geometry_update(gps);

              srgb_to_linearrgb_v4(gps->vert_color_fill, gps->vert_color_fill);
              int i;
              bGPDspoint *pt;
              for (i = 0, pt = gps->points; i < gps->totpoints; i++, pt++) {
                srgb_to_linearrgb_v4(pt->vert_color, pt->vert_color);
              }
            }
          }
        }
      }
    }
  }

  if (!MAIN_VERSION_ATLEAST(bmain, 283, 8)) {
    if (!DNA_struct_elem_find(
            fd->filesdna, "View3DOverlay", "float", "sculpt_mode_face_sets_opacity")) {
      for (bScreen *screen = bmain->screens.first; screen; screen = screen->id.next) {
        for (ScrArea *sa = screen->areabase.first; sa; sa = sa->next) {
          for (SpaceLink *sl = sa->spacedata.first; sl; sl = sl->next) {
            if (sl->spacetype == SPACE_VIEW3D) {
              View3D *v3d = (View3D *)sl;
              v3d->overlay.sculpt_mode_face_sets_opacity = 1.0f;
            }
          }
        }
      }
    }

    /* Alembic Transform Cache changed from local to world space. */
    LISTBASE_FOREACH (Object *, ob, &bmain->objects) {
      LISTBASE_FOREACH (bConstraint *, con, &ob->constraints) {
        if (con->type == CONSTRAINT_TYPE_TRANSFORM_CACHE) {
          con->ownspace = CONSTRAINT_SPACE_WORLD;
        }
      }
    }

    /* Boundary Edges Automasking. */
    if (!DNA_struct_elem_find(
            fd->filesdna, "Brush", "int", "automasking_boundary_edges_propagation_steps")) {
      for (Brush *br = bmain->brushes.first; br; br = br->id.next) {
        br->automasking_boundary_edges_propagation_steps = 1;
      }
    }

    /* Corrective smooth modifier scale*/
    if (!DNA_struct_elem_find(fd->filesdna, "CorrectiveSmoothModifierData", "float", "scale")) {
      for (Object *ob = bmain->objects.first; ob; ob = ob->id.next) {
        for (ModifierData *md = ob->modifiers.first; md; md = md->next) {
          if (md->type == eModifierType_CorrectiveSmooth) {
            CorrectiveSmoothModifierData *csmd = (CorrectiveSmoothModifierData *)md;
            csmd->scale = 1.0f;
          }
        }
      }
    }

    /* Default Face Set Color. */
    for (Mesh *me = bmain->meshes.first; me != NULL; me = me->id.next) {
      if (me->totpoly > 0) {
        int *face_sets = CustomData_get_layer(&me->pdata, CD_SCULPT_FACE_SETS);
        if (face_sets) {
          me->face_sets_color_default = abs(face_sets[0]);
        }
      }
    }
  }

  /**
   * Versioning code until next subversion bump goes here.
   *
   * \note Be sure to check when bumping the version:
   * - #do_versions_after_linking_280 in this file.
   * - "versioning_userdef.c", #BLO_version_defaults_userpref_blend
   * - "versioning_userdef.c", #do_versions_theme
   *
   * \note Keep this message at the bottom of the function.
   */
  {
    /* Keep this block, even when empty. */
<<<<<<< HEAD
    if (!DNA_struct_find(fd->filesdna, "XrSessionSettings")) {
      for (wmWindowManager *wm = bmain->wm.first; wm; wm = wm->id.next) {
        const View3D *v3d_default = DNA_struct_default_get(View3D);

        wm->xr.session_settings.shading_type = OB_SOLID;
        wm->xr.session_settings.draw_flags = (V3D_OFSDRAW_SHOW_GRIDFLOOR |
                                              V3D_OFSDRAW_SHOW_ANNOTATION);
        wm->xr.session_settings.clip_start = v3d_default->clip_start;
        wm->xr.session_settings.clip_end = v3d_default->clip_end;
=======

    if (!DNA_struct_elem_find(fd->filesdna, "OceanModifierData", "float", "fetch_jonswap")) {
      for (Object *object = bmain->objects.first; object != NULL; object = object->id.next) {
        for (ModifierData *md = object->modifiers.first; md; md = md->next) {
          if (md->type == eModifierType_Ocean) {
            OceanModifierData *omd = (OceanModifierData *)md;
            omd->fetch_jonswap = 120.0f;
          }
        }
>>>>>>> cb6cec90
      }
    }
  }
}<|MERGE_RESOLUTION|>--- conflicted
+++ resolved
@@ -4851,17 +4851,6 @@
    */
   {
     /* Keep this block, even when empty. */
-<<<<<<< HEAD
-    if (!DNA_struct_find(fd->filesdna, "XrSessionSettings")) {
-      for (wmWindowManager *wm = bmain->wm.first; wm; wm = wm->id.next) {
-        const View3D *v3d_default = DNA_struct_default_get(View3D);
-
-        wm->xr.session_settings.shading_type = OB_SOLID;
-        wm->xr.session_settings.draw_flags = (V3D_OFSDRAW_SHOW_GRIDFLOOR |
-                                              V3D_OFSDRAW_SHOW_ANNOTATION);
-        wm->xr.session_settings.clip_start = v3d_default->clip_start;
-        wm->xr.session_settings.clip_end = v3d_default->clip_end;
-=======
 
     if (!DNA_struct_elem_find(fd->filesdna, "OceanModifierData", "float", "fetch_jonswap")) {
       for (Object *object = bmain->objects.first; object != NULL; object = object->id.next) {
@@ -4871,7 +4860,18 @@
             omd->fetch_jonswap = 120.0f;
           }
         }
->>>>>>> cb6cec90
+      }
+    }
+
+    if (!DNA_struct_find(fd->filesdna, "XrSessionSettings")) {
+      for (wmWindowManager *wm = bmain->wm.first; wm; wm = wm->id.next) {
+        const View3D *v3d_default = DNA_struct_default_get(View3D);
+
+        wm->xr.session_settings.shading_type = OB_SOLID;
+        wm->xr.session_settings.draw_flags = (V3D_OFSDRAW_SHOW_GRIDFLOOR |
+                                              V3D_OFSDRAW_SHOW_ANNOTATION);
+        wm->xr.session_settings.clip_start = v3d_default->clip_start;
+        wm->xr.session_settings.clip_end = v3d_default->clip_end;
       }
     }
   }
