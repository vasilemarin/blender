--- conflicted
+++ resolved
@@ -4320,34 +4320,6 @@
       }
     }
 
-<<<<<<< HEAD
-    /* Update Grease Pencil Materials */
-    {
-      for (Material *mat = bmain->materials.first; mat; mat = mat->id.next) {
-        MaterialGPencilStyle *gp_style = mat->gp_style;
-        if (gp_style == NULL) {
-          continue;
-        }
-        /* Set Checker material as Solid. This fill mode has been removed and replaced
-         * by textures. */
-        if (gp_style->fill_style == GP_STYLE_FILL_STYLE_CHECKER) {
-          gp_style->fill_style = GP_STYLE_FILL_STYLE_SOLID;
-        }
-        /* Update Alpha channel for texture opacity. */
-        if (gp_style->fill_style == GP_STYLE_FILL_STYLE_TEXTURE) {
-          gp_style->fill_rgba[3] *= gp_style->texture_opacity;
-        }
-        /* Stroke stencil mask to mix = 1. */
-        if (gp_style->flag & GP_STYLE_STROKE_PATTERN) {
-          gp_style->mix_stroke_factor = 1.0f;
-#if 0 /* TODO: This is disabled for testing only. */
-          gp_style->flag &= ~GP_STYLE_STROKE_PATTERN;
-#endif
-        }
-        /* Mix disabled, set mix factor to 0. */
-        else if ((gp_style->flag & GP_STYLE_STROKE_TEX_MIX) == 0) {
-          gp_style->mix_stroke_factor = 0.0f;
-=======
     /* Add primary tile to images. */
     if (!DNA_struct_elem_find(fd->filesdna, "Image", "ListBase", "tiles")) {
       for (Image *ima = bmain->images.first; ima; ima = ima->id.next) {
@@ -4369,7 +4341,36 @@
               sima->tile_grid_shape[1] = 1;
             }
           }
->>>>>>> 200d8a17
+        }
+      }
+    }
+
+    /* Update Grease Pencil Materials */
+    {
+      for (Material *mat = bmain->materials.first; mat; mat = mat->id.next) {
+        MaterialGPencilStyle *gp_style = mat->gp_style;
+        if (gp_style == NULL) {
+          continue;
+        }
+        /* Set Checker material as Solid. This fill mode has been removed and replaced
+         * by textures. */
+        if (gp_style->fill_style == GP_STYLE_FILL_STYLE_CHECKER) {
+          gp_style->fill_style = GP_STYLE_FILL_STYLE_SOLID;
+        }
+        /* Update Alpha channel for texture opacity. */
+        if (gp_style->fill_style == GP_STYLE_FILL_STYLE_TEXTURE) {
+          gp_style->fill_rgba[3] *= gp_style->texture_opacity;
+        }
+        /* Stroke stencil mask to mix = 1. */
+        if (gp_style->flag & GP_STYLE_STROKE_PATTERN) {
+          gp_style->mix_stroke_factor = 1.0f;
+#if 0 /* TODO: This is disabled for testing only. */
+          gp_style->flag &= ~GP_STYLE_STROKE_PATTERN;
+#endif
+        }
+        /* Mix disabled, set mix factor to 0. */
+        else if ((gp_style->flag & GP_STYLE_STROKE_TEX_MIX) == 0) {
+          gp_style->mix_stroke_factor = 0.0f;
         }
       }
     }
