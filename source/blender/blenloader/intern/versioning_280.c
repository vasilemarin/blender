--- conflicted
+++ resolved
@@ -3866,7 +3866,14 @@
     }
   }
 
-<<<<<<< HEAD
+  if (!MAIN_VERSION_ATLEAST(bmain, 281, 15)) {
+    LISTBASE_FOREACH (Scene *, scene, &bmain->scenes) {
+      if (scene->toolsettings->snap_node_mode == SCE_SNAP_MODE_NODE_X) {
+        scene->toolsettings->snap_node_mode = SCE_SNAP_MODE_GRID;
+      }
+    }
+  }
+
   if (1 || !DNA_struct_find(fd->filesdna, "AssetUUID")) {
     /* struct_find will have to wait, not working for now... */
     /* Move non-op filebrowsers to 'library browsing' type/mode. */
@@ -3892,12 +3899,6 @@
             }
           }
         }
-=======
-  if (!MAIN_VERSION_ATLEAST(bmain, 281, 15)) {
-    LISTBASE_FOREACH (Scene *, scene, &bmain->scenes) {
-      if (scene->toolsettings->snap_node_mode == SCE_SNAP_MODE_NODE_X) {
-        scene->toolsettings->snap_node_mode = SCE_SNAP_MODE_GRID;
->>>>>>> 35c70768
       }
     }
   }
