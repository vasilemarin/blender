/*
 * $Id$
 *
 * ***** BEGIN GPL LICENSE BLOCK *****
 *
 * This program is free software; you can redistribute it and/or
 * modify it under the terms of the GNU General Public License
 * as published by the Free Software Foundation; either version 2
 * of the License, or (at your option) any later version.
 *
 * This program is distributed in the hope that it will be useful,
 * but WITHOUT ANY WARRANTY; without even the implied warranty of
 * MERCHANTABILITY or FITNESS FOR A PARTICULAR PURPOSE.  See the
 * GNU General Public License for more details.
 *
 * You should have received a copy of the GNU General Public License
 * along with this program; if not, write to the Free Software Foundation,
 * Inc., 59 Temple Place - Suite 330, Boston, MA  02111-1307, USA.
 *
 * The Original Code is Copyright (C) 2001-2002 by NaN Holding BV.
 * All rights reserved.
 *
 *
 * Contributor(s): Blender Foundation
 *
 * ***** END GPL LICENSE BLOCK *****
 *
 */

#include "zlib.h"

#include <limits.h>
#include <stdio.h> // for printf fopen fwrite fclose sprintf FILE
#include <stdlib.h> // for getenv atoi
#include <fcntl.h> // for open
#include <string.h> // for strrchr strncmp strstr
#include <math.h> // for fabs

#ifndef WIN32
    #include <unistd.h> // for read close
    #include <sys/param.h> // for MAXPATHLEN
#else
    #include <io.h> // for open close read
#include "winsock2.h"
#include "BLI_winstuff.h"
#endif

#include "DNA_anim_types.h"
#include "DNA_action_types.h"
#include "DNA_armature_types.h"
#include "DNA_ID.h"
#include "DNA_actuator_types.h"
#include "DNA_boid_types.h"
#include "DNA_brush_types.h"
#include "DNA_camera_types.h"
#include "DNA_cloth_types.h"
#include "DNA_color_types.h"
#include "DNA_controller_types.h"
#include "DNA_constraint_types.h"
#include "DNA_curve_types.h"
#include "DNA_customdata_types.h"
#include "DNA_effect_types.h"
#include "DNA_fileglobal_types.h"
#include "DNA_genfile.h"
#include "DNA_group_types.h"
#include "DNA_gpencil_types.h"
#include "DNA_ipo_types.h"
#include "DNA_image_types.h"
#include "DNA_key_types.h"
#include "DNA_lattice_types.h"
#include "DNA_lamp_types.h"
#include "DNA_meta_types.h"
#include "DNA_material_types.h"
#include "DNA_mesh_types.h"
#include "DNA_meshdata_types.h"
#include "DNA_modifier_types.h"
#include "DNA_nla_types.h"
#include "DNA_node_types.h"
#include "DNA_object_types.h"
#include "DNA_object_force.h"
#include "DNA_object_fluidsim.h" // NT
#include "DNA_outliner_types.h"
#include "DNA_object_force.h"
#include "DNA_packedFile_types.h"
#include "DNA_particle_types.h"
#include "DNA_property_types.h"
#include "DNA_text_types.h"
#include "DNA_view3d_types.h"
#include "DNA_screen_types.h"
#include "DNA_sensor_types.h"
#include "DNA_sdna_types.h"
#include "DNA_scene_types.h"
#include "DNA_sequence_types.h"
#include "DNA_smoke_types.h"
#include "DNA_sound_types.h"
#include "DNA_space_types.h"
#include "DNA_texture_types.h"
#include "DNA_userdef_types.h"
#include "DNA_vfont_types.h"
#include "DNA_world_types.h"
#include "DNA_windowmanager_types.h"

#include "MEM_guardedalloc.h"
#include "BLI_blenlib.h"
#include "BLI_arithb.h"
#include "BLI_storage_types.h" // for relname flags

#include "BKE_animsys.h"
#include "BKE_action.h"
#include "BKE_armature.h"
#include "BKE_brush.h"
#include "BKE_cdderivedmesh.h"
#include "BKE_cloth.h"
#include "BKE_colortools.h"
#include "BKE_constraint.h"
#include "BKE_context.h"
#include "BKE_curve.h"
#include "BKE_customdata.h"
#include "BKE_deform.h"
#include "BKE_depsgraph.h"
#include "BKE_effect.h" /* give_parteff */
#include "BKE_fcurve.h"
#include "BKE_global.h" // for G
#include "BKE_group.h"
#include "BKE_image.h"
#include "BKE_ipo.h" 
<<<<<<< HEAD
#include "BKE_key.h" //void set_four_ipo
=======
>>>>>>> 16c1a294
#include "BKE_lattice.h"
#include "BKE_library.h" // for wich_libbase
#include "BKE_main.h" // for Main
#include "BKE_mesh.h" // for ME_ defines (patching)
#include "BKE_modifier.h"
#include "BKE_multires.h"
#include "BKE_node.h" // for tree type defines
#include "BKE_object.h"
#include "BKE_paint.h"
#include "BKE_particle.h"
#include "BKE_pointcache.h"
#include "BKE_property.h" // for get_ob_property
#include "BKE_report.h"
#include "BKE_sca.h" // for init_actuator
#include "BKE_scene.h"
#include "BKE_softbody.h"	// sbNew()
#include "BKE_bullet.h"		// bsbNew()
#include "BKE_sequence.h"
#include "BKE_texture.h" // for open_plugin_tex
#include "BKE_utildefines.h" // SWITCH_INT DATA ENDB DNA1 O_BINARY GLOB USER TEST REND
#include "BKE_idprop.h"

#include "BKE_sound.h"

//XXX #include "BIF_butspace.h" // badlevel, for do_versions, patching event codes
//XXX #include "BIF_filelist.h" // badlevel too, where to move this? - elubie
//XXX #include "BIF_previewrender.h" // bedlelvel, for struct RenderInfo
#include "BLO_readfile.h"
#include "BLO_undofile.h"
#include "BLO_readblenfile.h" // streaming read pipe, for BLO_readblenfile BLO_readblenfilememory

#include "readfile.h"

#include "PIL_time.h"

#include <errno.h>

/*
 Remark: still a weak point is the newadress() function, that doesnt solve reading from
 multiple files at the same time

 (added remark: oh, i thought that was solved? will look at that... (ton)

READ
- Existing Library (Main) push or free
- allocate new Main
- load file
- read SDNA
- for each LibBlock
	- read LibBlock
	- if a Library
		- make a new Main
		- attach ID's to it
	- else
		- read associated 'direct data'
		- link direct data (internal and to LibBlock)
- read FileGlobal
- read USER data, only when indicated (file is ~/.B.blend or .B25.blend)
- free file
- per Library (per Main)
	- read file
	- read SDNA
	- find LibBlocks and attach IDs to Main
		- if external LibBlock
			- search all Main's
				- or it's already read,
				- or not read yet
				- or make new Main
	- per LibBlock
		- read recursive
		- read associated direct data
		- link direct data (internal and to LibBlock)
	- free file
- per Library with unread LibBlocks
	- read file
	- read SDNA
	- per LibBlock
               - read recursive
               - read associated direct data
               - link direct data (internal and to LibBlock)
        - free file
- join all Mains
- link all LibBlocks and indirect pointers to libblocks
- initialize FileGlobal and copy pointers to Global
*/

/* also occurs in library.c */
/* GS reads the memory pointed at in a specific ordering. There are,
 * however two definitions for it. I have jotted them down here, both,
 * but I think the first one is actually used. The thing is that
 * big-endian systems might read this the wrong way round. OTOH, we
 * constructed the IDs that are read out with this macro explicitly as
 * well. I expect we'll sort it out soon... */

/* from blendef: */
#define GS(a)	(*((short *)(a)))

/* from misc_util: flip the bytes from x  */
/*  #define GS(x) (((unsigned char *)(x))[0] << 8 | ((unsigned char *)(x))[1]) */

// only used here in readfile.c
#define SWITCH_LONGINT(a) { \
    char s_i, *p_i; \
    p_i= (char *)&(a);  \
    s_i=p_i[0]; p_i[0]=p_i[7]; p_i[7]=s_i; \
    s_i=p_i[1]; p_i[1]=p_i[6]; p_i[6]=s_i; \
    s_i=p_i[2]; p_i[2]=p_i[5]; p_i[5]=s_i; \
    s_i=p_i[3]; p_i[3]=p_i[4]; p_i[4]=s_i; }

/***/

typedef struct OldNew {
	void *old, *newp;
	int nr;
} OldNew;

typedef struct OldNewMap {
	OldNew *entries;
	int nentries, entriessize;
	int sorted;
	int lasthit;
} OldNewMap;


/* local prototypes */
static void *read_struct(FileData *fd, BHead *bh, char *blockname);


static OldNewMap *oldnewmap_new(void) 
{
	OldNewMap *onm= MEM_callocN(sizeof(*onm), "OldNewMap");
	
	onm->entriessize= 1024;
	onm->entries= MEM_mallocN(sizeof(*onm->entries)*onm->entriessize, "OldNewMap.entries");
	
	return onm;
}

static int verg_oldnewmap(const void *v1, const void *v2)
{
	const struct OldNew *x1=v1, *x2=v2;
	
	if( x1->old > x2->old) return 1;
	else if( x1->old < x2->old) return -1;
	return 0;
}


static void oldnewmap_sort(FileData *fd) 
{
	qsort(fd->libmap->entries, fd->libmap->nentries, sizeof(OldNew), verg_oldnewmap);
	fd->libmap->sorted= 1;
}

/* nr is zero for data, and ID code for libdata */
static void oldnewmap_insert(OldNewMap *onm, void *oldaddr, void *newaddr, int nr) 
{
	OldNew *entry;

	if(oldaddr==NULL || newaddr==NULL) return;
	
	if (onm->nentries==onm->entriessize) {
		int osize= onm->entriessize;
		OldNew *oentries= onm->entries;

		onm->entriessize*= 2;
		onm->entries= MEM_mallocN(sizeof(*onm->entries)*onm->entriessize, "OldNewMap.entries");

		memcpy(onm->entries, oentries, sizeof(*oentries)*osize);
		MEM_freeN(oentries);
	}

	entry= &onm->entries[onm->nentries++];
	entry->old= oldaddr;
	entry->newp= newaddr;
	entry->nr= nr;
}

static void *oldnewmap_lookup_and_inc(OldNewMap *onm, void *addr) 
{
	int i;

	if (onm->lasthit<onm->nentries-1) {
		OldNew *entry= &onm->entries[++onm->lasthit];

		if (entry->old==addr) {
			entry->nr++;
			return entry->newp;
		}
	}

	for (i=0; i<onm->nentries; i++) {
		OldNew *entry= &onm->entries[i];

		if (entry->old==addr) {
			onm->lasthit= i;

			entry->nr++;
			return entry->newp;
		}
	}

	return NULL;
}

/* for libdata, nr has ID code, no increment */
static void *oldnewmap_liblookup(OldNewMap *onm, void *addr, void *lib) 
{
	int i;
	
	if(addr==NULL) return NULL;
	
	/* lasthit works fine for non-libdata, linking there is done in same sequence as writing */
	if(onm->sorted) {
		OldNew entry_s, *entry;
		
		entry_s.old= addr;
		
		entry= bsearch(&entry_s, onm->entries, onm->nentries, sizeof(OldNew), verg_oldnewmap);
		if(entry) {
			ID *id= entry->newp;
			
			if (id && (!lib || id->lib)) {
				return entry->newp;
			}
		}
	}
	
	for (i=0; i<onm->nentries; i++) {
		OldNew *entry= &onm->entries[i];

		if (entry->old==addr) {
			ID *id= entry->newp;

			if (id && (!lib || id->lib)) {
				return entry->newp;
			}
		}
	}

	return NULL;
}

static void oldnewmap_free_unused(OldNewMap *onm) 
{
	int i;

	for (i=0; i<onm->nentries; i++) {
		OldNew *entry= &onm->entries[i];
		if (entry->nr==0) {
			MEM_freeN(entry->newp);
			entry->newp= NULL;
		}
	}
}

static void oldnewmap_clear(OldNewMap *onm) 
{
	onm->nentries= 0;
	onm->lasthit= 0;
}

static void oldnewmap_free(OldNewMap *onm) 
{
	MEM_freeN(onm->entries);
	MEM_freeN(onm);
}

/***/

static void read_libraries(FileData *basefd, ListBase *mainlist);

/* ************ help functions ***************** */

static void add_main_to_main(Main *mainvar, Main *from)
{
	ListBase *lbarray[MAX_LIBARRAY], *fromarray[MAX_LIBARRAY];
	int a;

	a= set_listbasepointers(mainvar, lbarray);
	a= set_listbasepointers(from, fromarray);
	while(a--) {
		addlisttolist(lbarray[a], fromarray[a]);
	}
}

void blo_join_main(ListBase *mainlist)
{
	Main *tojoin, *mainl;
	
	
	mainl= mainlist->first;
	while ((tojoin= mainl->next)) {
		add_main_to_main(mainl, tojoin);
		BLI_remlink(mainlist, tojoin);
		MEM_freeN(tojoin);
	}
}

static void split_libdata(ListBase *lb, Main *first)
{
	ListBase *lbn;
	ID *id, *idnext;
	Main *mainvar;

	id= lb->first;
	while(id) {
		idnext= id->next;
		if(id->lib) {
			mainvar= first;
			while(mainvar) {
				if(mainvar->curlib==id->lib) {
					lbn= wich_libbase(mainvar, GS(id->name));
					BLI_remlink(lb, id);
					BLI_addtail(lbn, id);
					break;
				}
				mainvar= mainvar->next;
			}
			if(mainvar==0) printf("error split_libdata\n");
		}
		id= idnext;
	}
}

void blo_split_main(ListBase *mainlist, Main *main)
{
	ListBase *lbarray[MAX_LIBARRAY];
	Library *lib;
	int i;

	mainlist->first= mainlist->last= main;
	main->next= NULL;

	if(main->library.first==NULL)
		return;
	
	for (lib= main->library.first; lib; lib= lib->id.next) {
		Main *libmain= MEM_callocN(sizeof(Main), "libmain");
		libmain->curlib= lib;
		BLI_addtail(mainlist, libmain);
	}

	i= set_listbasepointers(main, lbarray);
	while(i--)
		split_libdata(lbarray[i], main->next);
}

/* removes things like /blah/blah/../../blah/ etc, then writes in *name the full path */
static void cleanup_path(const char *relabase, char *name)
{
	char filename[FILE_MAXFILE];
	
	BLI_splitdirstring(name, filename);
	BLI_cleanup_dir(relabase, name);
	strcat(name, filename);
}

static void read_file_version(FileData *fd, Main *main)
{
	BHead *bhead;
	
	for (bhead= blo_firstbhead(fd); bhead; bhead= blo_nextbhead(fd, bhead)) {
		if (bhead->code==GLOB) {
			FileGlobal *fg= read_struct(fd, bhead, "Global");
			if(fg) {
				main->subversionfile= fg->subversion;
				main->minversionfile= fg->minversion;
				main->minsubversionfile= fg->minsubversion;
				MEM_freeN(fg);
			}
			else if (bhead->code==ENDB)
				break;
		}
	}
}


static Main *blo_find_main(FileData *fd, ListBase *mainlist, const char *name, const char *relabase)
{
	Main *m;
	Library *lib;
	char name1[FILE_MAXDIR+FILE_MAXFILE];
	
	strncpy(name1, name, sizeof(name1)-1);
	cleanup_path(relabase, name1);
//	printf("blo_find_main: original in  %s\n", name);
//	printf("blo_find_main: converted to %s\n", name1);

	for (m= mainlist->first; m; m= m->next) {
		char *libname= (m->curlib)?m->curlib->filename:m->name;
		
		if (BLI_streq(name1, libname)) {
			if(G.f & G_DEBUG) printf("blo_find_main: found library %s\n", libname);
			return m;
		}
	}

	m= MEM_callocN(sizeof(Main), "find_main");
	BLI_addtail(mainlist, m);

	lib= alloc_libblock(&m->library, ID_LI, "lib");
	strncpy(lib->name, name, sizeof(lib->name)-1);
	BLI_strncpy(lib->filename, name1, sizeof(lib->filename));
	
	m->curlib= lib;
	
	read_file_version(fd, m);
	
	if(G.f & G_DEBUG) printf("blo_find_main: added new lib %s\n", name);
	return m;
}


/* ************ FILE PARSING ****************** */

static void switch_endian_bh4(BHead4 *bhead)
{
	/* the ID_.. codes */
	if((bhead->code & 0xFFFF)==0) bhead->code >>=16;

	if (bhead->code != ENDB) {
		SWITCH_INT(bhead->len);
		SWITCH_INT(bhead->SDNAnr);
		SWITCH_INT(bhead->nr);
	}
}

static void switch_endian_bh8(BHead8 *bhead)
{
	/* the ID_.. codes */
	if((bhead->code & 0xFFFF)==0) bhead->code >>=16;

	if (bhead->code != ENDB) {
		SWITCH_INT(bhead->len);
		SWITCH_INT(bhead->SDNAnr);
		SWITCH_INT(bhead->nr);
	}
}

static void bh4_from_bh8(BHead *bhead, BHead8 *bhead8, int do_endian_swap)
{
	BHead4 *bhead4 = (BHead4 *) bhead;
#if defined(WIN32) && !defined(FREE_WINDOWS)
	__int64 old;
#else
	long long old;
#endif

	bhead4->code= bhead8->code;
	bhead4->len= bhead8->len;

	if (bhead4->code != ENDB) {

		// why is this here ??
		if (do_endian_swap) {
			SWITCH_LONGINT(bhead8->old);
		}

		/* this patch is to avoid a long long being read from not-eight aligned positions
		   is necessary on any modern 64bit architecture) */
		memcpy(&old, &bhead8->old, 8);
		bhead4->old = (int) (old >> 3);

		bhead4->SDNAnr= bhead8->SDNAnr;
		bhead4->nr= bhead8->nr;
	}
}

static void bh8_from_bh4(BHead *bhead, BHead4 *bhead4)
{
	BHead8 *bhead8 = (BHead8 *) bhead;

	bhead8->code= bhead4->code;
	bhead8->len= bhead4->len;

	if (bhead8->code != ENDB) {
		bhead8->old= bhead4->old;
		bhead8->SDNAnr= bhead4->SDNAnr;
		bhead8->nr= bhead4->nr;
	}
}

static BHeadN *get_bhead(FileData *fd)
{
	BHead8 bhead8;
	BHead4 bhead4;
	BHead  bhead;
	BHeadN *new_bhead = 0;
	int readsize;
	
	if (fd) {
		if ( ! fd->eof) {

			/* not strictly needed but shuts valgrind up
			 * since uninitialized memory gets compared */
			memset(&bhead8, 0, sizeof(BHead8));
			memset(&bhead4, 0, sizeof(BHead4));
			memset(&bhead,  0, sizeof(BHead));
			
			// First read the bhead structure.
			// Depending on the platform the file was written on this can
			// be a big or little endian BHead4 or BHead8 structure.

			// As usual 'ENDB' (the last *partial* bhead of the file)
			// needs some special handling. We don't want to EOF just yet.

			if (fd->flags & FD_FLAGS_FILE_POINTSIZE_IS_4) {
				bhead4.code = DATA;
				readsize = fd->read(fd, &bhead4, sizeof(bhead4));

				if (readsize == sizeof(bhead4) || bhead4.code == ENDB) {
					if (fd->flags & FD_FLAGS_SWITCH_ENDIAN) {
						switch_endian_bh4(&bhead4);
					}

					if (fd->flags & FD_FLAGS_POINTSIZE_DIFFERS) {
						bh8_from_bh4(&bhead, &bhead4);
					} else {
						memcpy(&bhead, &bhead4, sizeof(bhead));
					}
				} else {
					fd->eof = 1;
					bhead.len= 0;
				}
			} else {
				bhead8.code = DATA;
				readsize = fd->read(fd, &bhead8, sizeof(bhead8));

				if (readsize == sizeof(bhead8) || bhead8.code == ENDB) {
					if (fd->flags & FD_FLAGS_SWITCH_ENDIAN) {
						switch_endian_bh8(&bhead8);
					}

					if (fd->flags & FD_FLAGS_POINTSIZE_DIFFERS) {
						bh4_from_bh8(&bhead, &bhead8, (fd->flags & FD_FLAGS_SWITCH_ENDIAN));
					} else {
						memcpy(&bhead, &bhead8, sizeof(bhead));
					}
				} else {
					fd->eof = 1;
					bhead.len= 0;
				}
			}

			/* make sure people are not trying to pass bad blend files */
			if (bhead.len < 0) fd->eof = 1;

			// bhead now contains the (converted) bhead structure. Now read
			// the associated data and put everything in a BHeadN (creative naming !)

			if ( ! fd->eof) {
				new_bhead = MEM_mallocN(sizeof(BHeadN) + bhead.len, "new_bhead");
				if (new_bhead) {
					new_bhead->next = new_bhead->prev = 0;
					new_bhead->bhead = bhead;

					readsize = fd->read(fd, new_bhead + 1, bhead.len);

					if (readsize != bhead.len) {
						fd->eof = 1;
						MEM_freeN(new_bhead);
						new_bhead = 0;
					}
				} else {
					fd->eof = 1;
				}
			}
		}
	}

	// We've read a new block. Now add it to the list
	// of blocks.

	if (new_bhead) {
		BLI_addtail(&fd->listbase, new_bhead);
	}

	return(new_bhead);
}

BHead *blo_firstbhead(FileData *fd)
{
	BHeadN *new_bhead;
	BHead *bhead = 0;

	// Rewind the file
	// Read in a new block if necessary

	new_bhead = fd->listbase.first;
	if (new_bhead == 0) {
		new_bhead = get_bhead(fd);
	}

	if (new_bhead) {
		bhead = &new_bhead->bhead;
	}

	return(bhead);
}

BHead *blo_prevbhead(FileData *fd, BHead *thisblock)
{
	BHeadN *bheadn= (BHeadN *) (((char *) thisblock) - GET_INT_FROM_POINTER( &((BHeadN*)0)->bhead) );
	BHeadN *prev= bheadn->prev;

	return prev?&prev->bhead:NULL;
}

BHead *blo_nextbhead(FileData *fd, BHead *thisblock)
{
	BHeadN *new_bhead = NULL;
	BHead *bhead = NULL;

	if (thisblock) {
		// bhead is actually a sub part of BHeadN
		// We calculate the BHeadN pointer from the BHead pointer below
		new_bhead = (BHeadN *) (((char *) thisblock) - GET_INT_FROM_POINTER( &((BHeadN*)0)->bhead) );

		// get the next BHeadN. If it doesn't exist we read in the next one
		new_bhead = new_bhead->next;
		if (new_bhead == 0) {
			new_bhead = get_bhead(fd);
		}
	}

	if (new_bhead) {
		// here we do the reverse:
		// go from the BHeadN pointer to the BHead pointer
		bhead = &new_bhead->bhead;
	}

	return(bhead);
}

static void decode_blender_header(FileData *fd)
{
	char header[SIZEOFBLENDERHEADER], num[4];
	int readsize;

	// read in the header data
	readsize = fd->read(fd, header, sizeof(header));

	if (readsize == sizeof(header)) {
		if(strncmp(header, "BLENDER", 7) == 0) {
			int remove_this_endian_test= 1;

			fd->flags |= FD_FLAGS_FILE_OK;

			// what size are pointers in the file ?
			if(header[7]=='_') {
				fd->flags |= FD_FLAGS_FILE_POINTSIZE_IS_4;
				if (sizeof(void *) != 4) {
					fd->flags |= FD_FLAGS_POINTSIZE_DIFFERS;
				}
			} else {
				if (sizeof(void *) != 8) {
					fd->flags |= FD_FLAGS_POINTSIZE_DIFFERS;
				}
			}

			// is the file saved in a different endian
			// than we need ?
			if (((((char*)&remove_this_endian_test)[0]==1)?L_ENDIAN:B_ENDIAN) != ((header[8]=='v')?L_ENDIAN:B_ENDIAN)) {
				fd->flags |= FD_FLAGS_SWITCH_ENDIAN;
			}

			// get the version number

			memcpy(num, header+9, 3);
			num[3] = 0;
			fd->fileversion = atoi(num);
		}
	}
}

static int read_file_dna(FileData *fd)
{
	BHead *bhead;

	for (bhead= blo_firstbhead(fd); bhead; bhead= blo_nextbhead(fd, bhead)) {
		if (bhead->code==DNA1) {
			int do_endian_swap= (fd->flags&FD_FLAGS_SWITCH_ENDIAN)?1:0;

			fd->filesdna= DNA_sdna_from_data(&bhead[1], bhead->len, do_endian_swap);
			if (fd->filesdna) {
				
				fd->compflags= DNA_struct_get_compareflags(fd->filesdna, fd->memsdna);
				/* used to retrieve ID names from (bhead+1) */
				fd->id_name_offs= DNA_elem_offset(fd->filesdna, "ID", "char", "name[]");
			}

			return 1;
		} else if (bhead->code==ENDB)
			break;
	}

	return 0;
}

static int fd_read_from_file(FileData *filedata, void *buffer, unsigned int size)
{
	int readsize = read(filedata->filedes, buffer, size);

	if (readsize < 0) {
		readsize = EOF;
	} else {
		filedata->seek += readsize;
	}

	return (readsize);
}

static int fd_read_gzip_from_file(FileData *filedata, void *buffer, unsigned int size)
{
	int readsize = gzread(filedata->gzfiledes, buffer, size);

	if (readsize < 0) {
		readsize = EOF;
	} else {
		filedata->seek += readsize;
	}

	return (readsize);
}

static int fd_read_from_memory(FileData *filedata, void *buffer, unsigned int size)
{
		// don't read more bytes then there are available in the buffer
	int readsize = MIN2(size, filedata->buffersize - filedata->seek);

	memcpy(buffer, filedata->buffer + filedata->seek, readsize);
	filedata->seek += readsize;

	return (readsize);
}

static int fd_read_from_memfile(FileData *filedata, void *buffer, unsigned int size)
{
	static unsigned int seek= 1<<30;	/* the current position */
	static unsigned int offset= 0;		/* size of previous chunks */
	static MemFileChunk *chunk=NULL;
	unsigned int chunkoffset, readsize, totread;
	
	if(size==0) return 0;
	
	if(seek != (unsigned int)filedata->seek) {
		chunk= filedata->memfile->chunks.first;
		seek= 0;
		
		while(chunk) {
			if(seek + chunk->size > (unsigned) filedata->seek) break;
			seek+= chunk->size;
			chunk= chunk->next;
		}
		offset= seek;
		seek= filedata->seek;
	}
	
	if(chunk) {
		totread= 0;

		do {
			/* first check if it's on the end if current chunk */
			if(seek-offset == chunk->size) {
				offset+= chunk->size;
				chunk= chunk->next;
			}

			/* debug, should never happen */
			if(chunk==NULL) {
				printf("illegal read, chunk zero\n");
				return 0;
			}

			chunkoffset= seek-offset;
			readsize= size-totread;

			/* data can be spread over multiple chunks, so clamp size
			 * to within this chunk, and then it will read further in
			 * the next chunk */
			if(chunkoffset+readsize > chunk->size)
				readsize= chunk->size-chunkoffset;

			memcpy((char*)buffer+totread, chunk->buf+chunkoffset, readsize);
			totread += readsize;
			filedata->seek += readsize;
			seek += readsize;
		} while(totread < size);
		
		return totread;
	}

	return 0;
}

static FileData *filedata_new(void)
{
	FileData *fd = MEM_callocN(sizeof(FileData), "FileData");

	fd->filedes = -1;
	fd->gzfiledes = NULL;

		/* XXX, this doesn't need to be done all the time,
		 * but it keeps us reentrant,  remove once we have
		 * a lib that provides a nice lock. - zr
		 */
	fd->memsdna = DNA_sdna_from_data(DNAstr,  DNAlen,  0);

	fd->datamap = oldnewmap_new();
	fd->globmap = oldnewmap_new();
	fd->libmap = oldnewmap_new();

	return fd;
}

static FileData *blo_decode_and_check(FileData *fd, ReportList *reports)
{
	decode_blender_header(fd);

	if (fd->flags & FD_FLAGS_FILE_OK) {
		if (!read_file_dna(fd)) {
			BKE_report(reports, RPT_ERROR, "File incomplete");
			blo_freefiledata(fd);
			fd= NULL;
		}
	} 
	else {
		BKE_report(reports, RPT_ERROR, "File is not a Blender file");
		blo_freefiledata(fd);
		fd= NULL;
	}

	return fd;
}

/* cannot be called with relative paths anymore! */
/* on each new library added, it now checks for the current FileData and expands relativeness */
FileData *blo_openblenderfile(char *name, ReportList *reports)
{
	gzFile gzfile;
	
	gzfile= gzopen(name, "rb");

	if (NULL == gzfile) {
		BKE_report(reports, RPT_ERROR, "Unable to open");
		return NULL;
	} else {
		FileData *fd = filedata_new();
		fd->gzfiledes = gzfile;
		fd->read = fd_read_gzip_from_file;

		/* needed for library_append and read_libraries */
		BLI_strncpy(fd->filename, name, sizeof(fd->filename));

		return blo_decode_and_check(fd, reports);
	}
}

FileData *blo_openblendermemory(void *mem, int memsize, ReportList *reports)
{
	if (!mem || memsize<SIZEOFBLENDERHEADER) {
		BKE_report(reports, RPT_ERROR, (mem)? "Unable to read": "Unable to open");
		return NULL;
	} else {
		FileData *fd= filedata_new();
		fd->buffer= mem;
		fd->buffersize= memsize;
		fd->read= fd_read_from_memory;
		fd->flags|= FD_FLAGS_NOT_MY_BUFFER;

		return blo_decode_and_check(fd, reports);
	}
}

FileData *blo_openblendermemfile(MemFile *memfile, ReportList *reports)
{
	if (!memfile) {
		BKE_report(reports, RPT_ERROR, "Unable to open");
		return NULL;
	} else {
		FileData *fd= filedata_new();
		fd->memfile= memfile;

		fd->read= fd_read_from_memfile;
		fd->flags|= FD_FLAGS_NOT_MY_BUFFER;

		return blo_decode_and_check(fd, reports);
	}
}


void blo_freefiledata(FileData *fd)
{
	if (fd) {
		
		if (fd->filedes != -1) {
			close(fd->filedes);
		}

		if (fd->gzfiledes != NULL)
		{
			gzclose(fd->gzfiledes);
		}

		if (fd->buffer && !(fd->flags & FD_FLAGS_NOT_MY_BUFFER)) {
			MEM_freeN(fd->buffer);
			fd->buffer = 0;
		}

		// Free all BHeadN data blocks
		BLI_freelistN(&fd->listbase);

		if (fd->memsdna)
			DNA_sdna_free(fd->memsdna);
		if (fd->filesdna)
			DNA_sdna_free(fd->filesdna);
		if (fd->compflags)
			MEM_freeN(fd->compflags);

		if (fd->datamap)
			oldnewmap_free(fd->datamap);
		if (fd->globmap)
			oldnewmap_free(fd->globmap);
		if (fd->imamap)
			oldnewmap_free(fd->imamap);
		if (fd->libmap && !(fd->flags & FD_FLAGS_NOT_MY_LIBMAP))
			oldnewmap_free(fd->libmap);
		if (fd->bheadmap)
			MEM_freeN(fd->bheadmap);
		
		MEM_freeN(fd);
	}
}

/* ************ DIV ****************** */

int BLO_has_bfile_extension(char *str)
{
	return (BLI_testextensie(str, ".ble") || BLI_testextensie(str, ".blend")||BLI_testextensie(str, ".blend.gz"));
}

int BLO_is_a_library(char *path, char *dir, char *group)
{
	/* return ok when a blenderfile, in dir is the filename,
	 * in group the type of libdata
	 */
	int len;
	char *fd;
	
	strcpy(dir, path);
	len= strlen(dir);
	if(len<7) return 0;
	if( dir[len-1] != '/' && dir[len-1] != '\\') return 0;
	
	group[0]= 0;
	dir[len-1]= 0;

	/* Find the last slash */
	fd= (strrchr(dir, '/')>strrchr(dir, '\\'))?strrchr(dir, '/'):strrchr(dir, '\\');

	if(fd==0) return 0;
	*fd= 0;
	if(BLO_has_bfile_extension(fd+1)) {
		/* the last part of the dir is a .blend file, no group follows */
		*fd= '/'; /* put back the removed slash separating the dir and the .blend file name */
	}
	else {		
		char *gp = fd+1; // in case we have a .blend file, gp points to the group

		/* Find the last slash */
		fd= (strrchr(dir, '/')>strrchr(dir, '\\'))?strrchr(dir, '/'):strrchr(dir, '\\');
		if (!fd || !BLO_has_bfile_extension(fd+1)) return 0;

		/* now we know that we are in a blend file and it is safe to 
		   assume that gp actually points to a group */
		if (BLI_streq("Screen", gp)==0)
			BLI_strncpy(group, gp, GROUP_MAX);
	}
	return 1;
}

/* ************** OLD POINTERS ******************* */

static void *newdataadr(FileData *fd, void *adr)		/* only direct databocks */
{
	return oldnewmap_lookup_and_inc(fd->datamap, adr);
}

static void *newglobadr(FileData *fd, void *adr)		/* direct datablocks with global linking */
{
	return oldnewmap_lookup_and_inc(fd->globmap, adr);
}

static void *newimaadr(FileData *fd, void *adr)		/* used to restore image data after undo */
{
	if(fd->imamap && adr)
		return oldnewmap_lookup_and_inc(fd->imamap, adr);
	return NULL;
}


static void *newlibadr(FileData *fd, void *lib, void *adr)		/* only lib data */
{
	return oldnewmap_liblookup(fd->libmap, adr, lib);
}

static void *newlibadr_us(FileData *fd, void *lib, void *adr)	/* increases user number */
{
	ID *id= newlibadr(fd, lib, adr);

	if(id)
		id->us++;

	return id;
}

static void change_idid_adr_fd(FileData *fd, void *old, void *new)
{
	int i;
	
	for (i=0; i<fd->libmap->nentries; i++) {
		OldNew *entry= &fd->libmap->entries[i];
		
		if (old==entry->newp && entry->nr==ID_ID) {
			entry->newp= new;
			if(new) entry->nr= GS( ((ID *)new)->name );
			break;
		}
	}
}

static void change_idid_adr(ListBase *mainlist, FileData *basefd, void *old, void *new)
{
	Main *mainptr;
	
	for(mainptr= mainlist->first; mainptr; mainptr= mainptr->next) {
		FileData *fd;
		
		if(mainptr->curlib) fd= mainptr->curlib->filedata;
		else fd= basefd;
		
		if(fd) {
			change_idid_adr_fd(fd, old, new);
		}
	}
}

/* lib linked proxy objects point to our local data, we need
 * to clear that pointer before reading the undo memfile since
 * the object might be removed, it is set again in reading
 * if the local object still exists */
void blo_clear_proxy_pointers_from_lib(FileData *fd, Main *oldmain)
{
	Object *ob= oldmain->object.first;
	
	for(;ob; ob= ob->id.next)
		if(ob->id.lib)
			ob->proxy_from= NULL;
}

void blo_make_image_pointer_map(FileData *fd, Main *oldmain)
{
	Image *ima= oldmain->image.first;
	Scene *sce= oldmain->scene.first;
	
	fd->imamap= oldnewmap_new();
	
	for(;ima; ima= ima->id.next) {
		Link *ibuf= ima->ibufs.first;
		for(; ibuf; ibuf= ibuf->next) 
			oldnewmap_insert(fd->imamap, ibuf, ibuf, 0);
		if(ima->gputexture)
			oldnewmap_insert(fd->imamap, ima->gputexture, ima->gputexture, 0);
	}
	for(; sce; sce= sce->id.next) {
		if(sce->nodetree) {
			bNode *node;
			for(node= sce->nodetree->nodes.first; node; node= node->next)
				oldnewmap_insert(fd->imamap, node->preview, node->preview, 0);
		}
	}
}

/* set old main image ibufs to zero if it has been restored */
/* this works because freeing old main only happens after this call */
void blo_end_image_pointer_map(FileData *fd, Main *oldmain)
{
	OldNew *entry= fd->imamap->entries;
	Image *ima= oldmain->image.first;
	Scene *sce= oldmain->scene.first;
	int i;
	
	/* used entries were restored, so we put them to zero */
	for (i=0; i<fd->imamap->nentries; i++, entry++) {
	 	if (entry->nr>0)
			entry->newp= NULL;
	}
	
	for(;ima; ima= ima->id.next) {
		Link *ibuf, *next;
		
		/* this mirrors direct_link_image */
		for(ibuf= ima->ibufs.first; ibuf; ibuf= next) {
			next= ibuf->next;
			if(NULL==newimaadr(fd, ibuf)) {	/* so was restored */
				BLI_remlink(&ima->ibufs, ibuf);
				ima->bindcode= 0;
				ima->gputexture= NULL;
			}
		}

		ima->gputexture= newimaadr(fd, ima->gputexture);
	}
	for(; sce; sce= sce->id.next) {
		if(sce->nodetree) {
			bNode *node;
			for(node= sce->nodetree->nodes.first; node; node= node->next)
				node->preview= newimaadr(fd, node->preview);
		}
	}
}

/* undo file support: add all library pointers in lookup */
void blo_add_library_pointer_map(ListBase *mainlist, FileData *fd)
{
	Main *ptr= mainlist->first;
	ListBase *lbarray[MAX_LIBARRAY];
	
	for(ptr= ptr->next; ptr; ptr= ptr->next) {
		int i= set_listbasepointers(ptr, lbarray);
		while(i--) {
			ID *id;
			for(id= lbarray[i]->first; id; id= id->next)
				oldnewmap_insert(fd->libmap, id, id, GS(id->name));
		}
	}
}
		

/* ********** END OLD POINTERS ****************** */
/* ********** READ FILE ****************** */

static void switch_endian_structs(struct SDNA *filesdna, BHead *bhead)
{
	int blocksize, nblocks;
	char *data;

	data= (char *)(bhead+1);
	blocksize= filesdna->typelens[ filesdna->structs[bhead->SDNAnr][0] ];

	nblocks= bhead->nr;
	while(nblocks--) {
		DNA_struct_switch_endian(filesdna, bhead->SDNAnr, data);

		data+= blocksize;
	}
}

static void *read_struct(FileData *fd, BHead *bh, char *blockname)
{
	void *temp= NULL;

	if (bh->len) {
		/* switch is based on file dna */
		if (bh->SDNAnr && (fd->flags & FD_FLAGS_SWITCH_ENDIAN))
			switch_endian_structs(fd->filesdna, bh);

		if (fd->compflags[bh->SDNAnr]) {	/* flag==0: doesn't exist anymore */
			if(fd->compflags[bh->SDNAnr]==2) {
				temp= DNA_struct_reconstruct(fd->memsdna, fd->filesdna, fd->compflags, bh->SDNAnr, bh->nr, (bh+1));
			} else {
				temp= MEM_mallocN(bh->len, blockname);
				memcpy(temp, (bh+1), bh->len);
			}
		}
	}

	return temp;
}

static void link_list(FileData *fd, ListBase *lb)		/* only direct data */
{
	Link *ln, *prev;

	if(lb->first==NULL) return;

	lb->first= newdataadr(fd, lb->first);
	ln= lb->first;
	prev= NULL;
	while(ln) {
		ln->next= newdataadr(fd, ln->next);
		ln->prev= prev;
		prev= ln;
		ln= ln->next;
	}
	lb->last= prev;
}

static void link_glob_list(FileData *fd, ListBase *lb)		/* for glob data */
{
	Link *ln, *prev;
	void *poin;

	if(lb->first==0) return;
	poin= newdataadr(fd, lb->first);
	if(lb->first) {
		oldnewmap_insert(fd->globmap, lb->first, poin, 0);
	}
	lb->first= poin;

	ln= lb->first;
	prev= 0;
	while(ln) {
		poin= newdataadr(fd, ln->next);
		if(ln->next) {
			oldnewmap_insert(fd->globmap, ln->next, poin, 0);
		}
		ln->next= poin;
		ln->prev= prev;
		prev= ln;
		ln= ln->next;
	}
	lb->last= prev;
}

static void test_pointer_array(FileData *fd, void **mat)
{
#if defined(WIN32) && !defined(FREE_WINDOWS)
	__int64 *lpoin, *lmat;
#else
	long long *lpoin, *lmat;
#endif
	int len, *ipoin, *imat;

		/* manually convert the pointer array in
		 * the old dna format to a pointer array in
		 * the new dna format.
		 */
	if(*mat) {
		len= MEM_allocN_len(*mat)/fd->filesdna->pointerlen;

		if(fd->filesdna->pointerlen==8 && fd->memsdna->pointerlen==4) {
			ipoin=imat= MEM_mallocN( len*4, "newmatar");
			lpoin= *mat;

			while(len-- > 0) {
				if((fd->flags & FD_FLAGS_SWITCH_ENDIAN))
					SWITCH_LONGINT(*lpoin);
				*ipoin= (int) ((*lpoin) >> 3);
				ipoin++;
				lpoin++;
			}
			MEM_freeN(*mat);
			*mat= imat;
		}

		if(fd->filesdna->pointerlen==4 && fd->memsdna->pointerlen==8) {
			lpoin=lmat= MEM_mallocN( len*8, "newmatar");
			ipoin= *mat;

			while(len-- > 0) {
				*lpoin= *ipoin;
				ipoin++;
				lpoin++;
			}
			MEM_freeN(*mat);
			*mat= lmat;
		}
	}
}

/* ************ READ ID Properties *************** */

void IDP_DirectLinkProperty(IDProperty *prop, int switch_endian, FileData *fd);
void IDP_LibLinkProperty(IDProperty *prop, int switch_endian, FileData *fd);

static void IDP_DirectLinkIDPArray(IDProperty *prop, int switch_endian, FileData *fd)
{
	IDProperty *array;
	int i;

	/*since we didn't save the extra buffer, set totallen to len.*/
	prop->totallen = prop->len;
	prop->data.pointer = newdataadr(fd, prop->data.pointer);

	array= (IDProperty*) prop->data.pointer;
<<<<<<< HEAD

	for(i=0; i<prop->len; i++)
		IDP_DirectLinkProperty(&array[i], switch_endian, fd);
}

=======

	for(i=0; i<prop->len; i++)
		IDP_DirectLinkProperty(&array[i], switch_endian, fd);
}

>>>>>>> 16c1a294
static void IDP_DirectLinkArray(IDProperty *prop, int switch_endian, FileData *fd)
{
	IDProperty **array;
	int i;

	/*since we didn't save the extra buffer, set totallen to len.*/
	prop->totallen = prop->len;
	prop->data.pointer = newdataadr(fd, prop->data.pointer);

	if(prop->subtype == IDP_GROUP) {
		test_pointer_array(fd, prop->data.pointer);
		array= prop->data.pointer;

		for(i=0; i<prop->len; i++)
			IDP_DirectLinkProperty(array[i], switch_endian, fd);
	}
	else if(prop->subtype == IDP_DOUBLE) {
		if (switch_endian) {
			for (i=0; i<prop->len; i++) {
				SWITCH_LONGINT(((double*)prop->data.pointer)[i]);
			}
		}
	}
	else {
		if (switch_endian) {
			for (i=0; i<prop->len; i++) {
				SWITCH_INT(((int*)prop->data.pointer)[i]);
			}
		}
	}
}

static void IDP_DirectLinkString(IDProperty *prop, int switch_endian, FileData *fd)
{
	/*since we didn't save the extra string buffer, set totallen to len.*/
	prop->totallen = prop->len;
	prop->data.pointer = newdataadr(fd, prop->data.pointer);
}

static void IDP_DirectLinkGroup(IDProperty *prop, int switch_endian, FileData *fd)
{
	ListBase *lb = &prop->data.group;
	IDProperty *loop;

	link_list(fd, lb);

	/*Link child id properties now*/
	for (loop=prop->data.group.first; loop; loop=loop->next) {
		IDP_DirectLinkProperty(loop, switch_endian, fd);
	}
}

void IDP_DirectLinkProperty(IDProperty *prop, int switch_endian, FileData *fd)
{
	switch (prop->type) {
		case IDP_GROUP:
			IDP_DirectLinkGroup(prop, switch_endian, fd);
			break;
		case IDP_STRING:
			IDP_DirectLinkString(prop, switch_endian, fd);
			break;
		case IDP_ARRAY:
			IDP_DirectLinkArray(prop, switch_endian, fd);
			break;
		case IDP_IDPARRAY:
			IDP_DirectLinkIDPArray(prop, switch_endian, fd);
			break;
		case IDP_DOUBLE:
			/*erg, stupid doubles.  since I'm storing them
			 in the same field as int val; val2 in the
			 IDPropertyData struct, they have to deal with
			 endianness specifically
			 
			 in theory, val and val2 would've already been swapped
			 if switch_endian is true, so we have to first unswap
			 them then reswap them as a single 64-bit entity.
			 */
			
			if (switch_endian) {
				SWITCH_INT(prop->data.val);
				SWITCH_INT(prop->data.val2);
				SWITCH_LONGINT(prop->data.val);
			}
			
			break;
	}
}

/*stub function*/
void IDP_LibLinkProperty(IDProperty *prop, int switch_endian, FileData *fd)
<<<<<<< HEAD
{
}

/* ************ READ CurveMapping *************** */

/* cuma itself has been read! */
static void direct_link_curvemapping(FileData *fd, CurveMapping *cumap)
=======
>>>>>>> 16c1a294
{
	int a;
	
	/* flag seems to be able to hang? Maybe old files... not bad to clear anyway */
	cumap->flag &= ~CUMA_PREMULLED;
	
	for(a=0; a<CM_TOT; a++) {
		cumap->cm[a].curve= newdataadr(fd, cumap->cm[a].curve);
		cumap->cm[a].table= NULL;
	}
}

/* ************ READ CurveMapping *************** */

/* cuma itself has been read! */
static void direct_link_curvemapping(FileData *fd, CurveMapping *cumap)
{
	int a;
	
	/* flag seems to be able to hang? Maybe old files... not bad to clear anyway */
	cumap->flag &= ~CUMA_PREMULLED;
	
	for(a=0; a<CM_TOT; a++) {
		cumap->cm[a].curve= newdataadr(fd, cumap->cm[a].curve);
		cumap->cm[a].table= NULL;
	}
}

/* ************ READ Brush *************** */
/* library brush linking after fileread */
static void lib_link_brush(FileData *fd, Main *main)
{
	Brush *brush;
	MTex *mtex;
	int a;
	
	/* only link ID pointers */
	for(brush= main->brush.first; brush; brush= brush->id.next) {
		if(brush->id.flag & LIB_NEEDLINK) {
			brush->id.flag -= LIB_NEEDLINK;

			brush->clone.image= newlibadr_us(fd, brush->id.lib, brush->clone.image);
			
			for(a=0; a<MAX_MTEX; a++) {
				mtex= brush->mtex[a];
				if(mtex)
					mtex->tex= newlibadr_us(fd, brush->id.lib, mtex->tex);
			}

			brush->clone.image= newlibadr_us(fd, brush->id.lib, brush->clone.image);
		}
	}
}

static void direct_link_brush(FileData *fd, Brush *brush)
{
	/* brush itself has been read */
	int a;

	for(a=0; a<MAX_MTEX; a++)
		brush->mtex[a]= newdataadr(fd, brush->mtex[a]);

	/* fallof curve */
	brush->curve= newdataadr(fd, brush->curve);
	if(brush->curve)
		direct_link_curvemapping(fd, brush->curve);
	else
		brush_curve_preset(brush, BRUSH_PRESET_SHARP);
}

static void direct_link_script(FileData *fd, Script *script)
{
	script->id.us = 1;
	SCRIPT_SET_NULL(script)
}


/* ************ READ PACKEDFILE *************** */

static PackedFile *direct_link_packedfile(FileData *fd, PackedFile *oldpf)
{
	PackedFile *pf= newdataadr(fd, oldpf);

	if (pf) {
		pf->data= newdataadr(fd, pf->data);
	}

	return pf;
}

/* ************ READ IMAGE PREVIEW *************** */

static PreviewImage *direct_link_preview_image(FileData *fd, PreviewImage *old_prv)
{
	PreviewImage *prv= newdataadr(fd, old_prv);

	if (prv) {
		int i;
		for (i=0; i < PREVIEW_MIPMAPS; ++i) {
			if (prv->rect[i]) {
				prv->rect[i] = newdataadr(fd, prv->rect[i]);
			}
		}
	}

	return prv;
}

/* ************ READ ANIMATION STUFF ***************** */
<<<<<<< HEAD

/* Legacy Data Support (for Version Patching) ----------------------------- */

=======

/* Legacy Data Support (for Version Patching) ----------------------------- */

>>>>>>> 16c1a294
// XXX depreceated - old animation system
static void lib_link_ipo(FileData *fd, Main *main)
{
	Ipo *ipo;

	ipo= main->ipo.first;
	while(ipo) {
		if(ipo->id.flag & LIB_NEEDLINK) {
			IpoCurve *icu;
			for(icu= ipo->curve.first; icu; icu= icu->next) {
				if(icu->driver)
					icu->driver->ob= newlibadr(fd, ipo->id.lib, icu->driver->ob);
			}
			ipo->id.flag -= LIB_NEEDLINK;
		}
		ipo= ipo->id.next;
	}
}

// XXX depreceated - old animation system
static void direct_link_ipo(FileData *fd, Ipo *ipo)
{
	IpoCurve *icu;

	link_list(fd, &(ipo->curve));
	icu= ipo->curve.first;
	while(icu) {
		icu->bezt= newdataadr(fd, icu->bezt);
		icu->bp= newdataadr(fd, icu->bp);
		icu->driver= newdataadr(fd, icu->driver);
		icu= icu->next;
	}
}

// XXX depreceated - old animation system
static void lib_link_nlastrips(FileData *fd, ID *id, ListBase *striplist)
{
	bActionStrip *strip;
	bActionModifier *amod;
	
	for (strip=striplist->first; strip; strip=strip->next){
		strip->object = newlibadr(fd, id->lib, strip->object);
		strip->act = newlibadr_us(fd, id->lib, strip->act);
		strip->ipo = newlibadr(fd, id->lib, strip->ipo);
		for(amod= strip->modifiers.first; amod; amod= amod->next)
			amod->ob= newlibadr(fd, id->lib, amod->ob);
	}
}

// XXX depreceated - old animation system
static void direct_link_nlastrips(FileData *fd, ListBase *strips)
<<<<<<< HEAD
{
	bActionStrip *strip;
	
	link_list(fd, strips);
	
	for(strip= strips->first; strip; strip= strip->next)
		link_list(fd, &strip->modifiers);
}

// XXX depreceated - old animation system
static void lib_link_constraint_channels(FileData *fd, ID *id, ListBase *chanbase)
=======
>>>>>>> 16c1a294
{
	bActionStrip *strip;
	
	link_list(fd, strips);
	
	for(strip= strips->first; strip; strip= strip->next)
		link_list(fd, &strip->modifiers);
}

// XXX depreceated - old animation system
static void lib_link_constraint_channels(FileData *fd, ID *id, ListBase *chanbase)
{
	bConstraintChannel *chan;

	for (chan=chanbase->first; chan; chan=chan->next){
		chan->ipo = newlibadr_us(fd, id->lib, chan->ipo);
	}
}

/* Data Linking ----------------------------- */
<<<<<<< HEAD
=======

static void lib_link_fmodifiers(FileData *fd, ID *id, ListBase *list)
{
	FModifier *fcm;
	
	for (fcm= list->first; fcm; fcm= fcm->next) {
		/* data for specific modifiers */
		switch (fcm->type) {
			case FMODIFIER_TYPE_PYTHON:
			{
				FMod_Python *data= (FMod_Python *)fcm->data;
				data->script = newlibadr(fd, id->lib, data->script);
			}
				break;
		}
	}
}

static void lib_link_fcurves(FileData *fd, ID *id, ListBase *list) 
{
	FCurve *fcu;
	
	/* relink ID-block references... */
	for (fcu= list->first; fcu; fcu= fcu->next) {
		/* driver data */
		if (fcu->driver) {
			ChannelDriver *driver= fcu->driver;
			DriverTarget *dtar;
			
			for (dtar= driver->targets.first; dtar; dtar= dtar->next)
				dtar->id= newlibadr(fd, id->lib, dtar->id); 
		}
		
		/* modifiers */
		lib_link_fmodifiers(fd, id, &fcu->modifiers);
	}
}


/* NOTE: this assumes that link_list has already been called on the list */
static void direct_link_fmodifiers(FileData *fd, ListBase *list)
{
	FModifier *fcm;
	
	for (fcm= list->first; fcm; fcm= fcm->next) {
		/* relink general data */
		fcm->data = newdataadr(fd, fcm->data);
		fcm->edata= NULL;
		
		/* do relinking of data for specific types */
		switch (fcm->type) {
			case FMODIFIER_TYPE_GENERATOR:
			{
				FMod_Generator *data= (FMod_Generator *)fcm->data;
				
				data->coefficients= newdataadr(fd, data->coefficients);
			}
				break;
			case FMODIFIER_TYPE_ENVELOPE:
			{
				FMod_Envelope *data= (FMod_Envelope *)fcm->data;
				
				data->data= newdataadr(fd, data->data);
			}
				break;
			case FMODIFIER_TYPE_PYTHON:
			{
				FMod_Python *data= (FMod_Python *)fcm->data;
				
				data->prop = newdataadr(fd, data->prop);
				IDP_DirectLinkProperty(data->prop, (fd->flags & FD_FLAGS_SWITCH_ENDIAN), fd);
			}
				break;
		}
	}
}

/* NOTE: this assumes that link_list has already been called on the list */
static void direct_link_fcurves(FileData *fd, ListBase *list)
{
	FCurve *fcu;
	
	/* link F-Curve data to F-Curve again (non ID-libs) */
	for (fcu= list->first; fcu; fcu= fcu->next) {
		/* curve data */
		fcu->bezt= newdataadr(fd, fcu->bezt);
		fcu->fpt= newdataadr(fd, fcu->fpt);
		
		/* rna path */
		fcu->rna_path= newdataadr(fd, fcu->rna_path);
		
		/* group */
		fcu->grp= newdataadr(fd, fcu->grp);
		
		/* driver */
		fcu->driver= newdataadr(fd, fcu->driver);
		if (fcu->driver) {
			ChannelDriver *driver= fcu->driver;
			DriverTarget *dtar;
			
			/* relink targets and their paths */
			link_list(fd, &driver->targets);
			for (dtar= driver->targets.first; dtar; dtar= dtar->next)
				dtar->rna_path= newdataadr(fd, dtar->rna_path);
		}
		
		/* modifiers */
		link_list(fd, &fcu->modifiers);
		direct_link_fmodifiers(fd, &fcu->modifiers);
	}
}


static void lib_link_action(FileData *fd, Main *main)
{
	bAction *act;
	bActionChannel *chan;

	for (act= main->action.first; act; act= act->id.next) {
		if (act->id.flag & LIB_NEEDLINK) {
			act->id.flag -= LIB_NEEDLINK;
			
// XXX depreceated - old animation system <<<
			for (chan=act->chanbase.first; chan; chan=chan->next) {
				chan->ipo= newlibadr_us(fd, act->id.lib, chan->ipo);
				lib_link_constraint_channels(fd, &act->id, &chan->constraintChannels);
			}
// >>> XXX depreceated - old animation system
			
			lib_link_fcurves(fd, &act->id, &act->curves);
		}
	}
}

static void direct_link_action(FileData *fd, bAction *act)
{
	bActionChannel *achan; // XXX depreceated - old animation system
	bActionGroup *agrp;

	link_list(fd, &act->curves);
	link_list(fd, &act->chanbase); // XXX depreceated - old animation system
	link_list(fd, &act->groups);
	link_list(fd, &act->markers);

// XXX depreceated - old animation system <<<
	for (achan = act->chanbase.first; achan; achan=achan->next) {
		achan->grp= newdataadr(fd, achan->grp);
		
		link_list(fd, &achan->constraintChannels);
	}
// >>> XXX depreceated - old animation system

	direct_link_fcurves(fd, &act->curves);
	
	for (agrp = act->groups.first; agrp; agrp= agrp->next) {
		agrp->channels.first= newdataadr(fd, agrp->channels.first);
		agrp->channels.last= newdataadr(fd, agrp->channels.last);
	}
}

static void lib_link_nladata_strips(FileData *fd, ID *id, ListBase *list)
{
	NlaStrip *strip;
	
	for (strip= list->first; strip; strip= strip->next) {
		/* check strip's children */
		lib_link_nladata_strips(fd, id, &strip->strips);
		
		/* reassign the counted-reference to action */
		strip->act = newlibadr_us(fd, id->lib, strip->act);
	}
}

static void lib_link_nladata(FileData *fd, ID *id, ListBase *list)
{
	NlaTrack *nlt;
	
	/* we only care about the NLA strips inside the tracks */
	for (nlt= list->first; nlt; nlt= nlt->next) {
		lib_link_nladata_strips(fd, id, &nlt->strips);
	}
}

/* This handles Animato NLA-Strips linking 
 * NOTE: this assumes that link_list has already been called on the list 
 */
static void direct_link_nladata_strips(FileData *fd, ListBase *list)
{
	NlaStrip *strip;
	
	for (strip= list->first; strip; strip= strip->next) {
		/* strip's child strips */
		link_list(fd, &strip->strips);
		direct_link_nladata_strips(fd, &strip->strips);
		
		/* strip's F-Curves */
		link_list(fd, &strip->fcurves);
		direct_link_fcurves(fd, &strip->fcurves);
		
		/* strip's F-Modifiers */
		link_list(fd, &strip->modifiers);
		direct_link_fcurves(fd, &strip->modifiers);
	}
}

/* NOTE: this assumes that link_list has already been called on the list */
static void direct_link_nladata(FileData *fd, ListBase *list)
{
	NlaTrack *nlt;
	
	for (nlt= list->first; nlt; nlt= nlt->next) {
		/* relink list of strips */
		link_list(fd, &nlt->strips);
		
		/* relink strip data */
		direct_link_nladata_strips(fd, &nlt->strips);
	}
}

/* ------- */

static void lib_link_keyingsets(FileData *fd, ID *id, ListBase *list)
{
	KeyingSet *ks;
	KS_Path *ksp;
	
	/* here, we're only interested in the ID pointer stored in some of the paths */
	for (ks= list->first; ks; ks= ks->next) {
		for (ksp= ks->paths.first; ksp; ksp= ksp->next) {
			ksp->id= newlibadr(fd, id->lib, ksp->id); 
		}
	}
}

/* NOTE: this assumes that link_list has already been called on the list */
static void direct_link_keyingsets(FileData *fd, ListBase *list)
{
	KeyingSet *ks;
	KS_Path *ksp;
	
	/* link KeyingSet data to KeyingSet again (non ID-libs) */
	for (ks= list->first; ks; ks= ks->next) {
		/* paths */
		link_list(fd, &ks->paths);
		
		for (ksp= ks->paths.first; ksp; ksp= ksp->next) {
			/* rna path */
			ksp->rna_path= newdataadr(fd, ksp->rna_path);
		}
	}
}

/* ------- */

static void lib_link_animdata(FileData *fd, ID *id, AnimData *adt)
{
	if (adt == NULL)
		return;
	
	/* link action data */
	adt->action= newlibadr_us(fd, id->lib, adt->action);
	adt->tmpact= newlibadr_us(fd, id->lib, adt->tmpact);
	
	/* link drivers */
	lib_link_fcurves(fd, id, &adt->drivers);
	
	/* overrides don't have lib-link for now, so no need to do anything */
	
	/* link NLA-data */
	lib_link_nladata(fd, id, &adt->nla_tracks);
}

static void direct_link_animdata(FileData *fd, AnimData *adt)
{
	/* NOTE: must have called newdataadr already before doing this... */
	if (adt == NULL)
		return;
	
	/* link drivers */
	link_list(fd, &adt->drivers);
	direct_link_fcurves(fd, &adt->drivers);
	
	/* link overrides */
	// TODO...
	
	/* link NLA-data */
	link_list(fd, &adt->nla_tracks);
	direct_link_nladata(fd, &adt->nla_tracks);
	
	/* clear temp pointers that may have been set... */
	// TODO: it's probably only a small cost to reload this anyway...
	adt->actstrip= NULL;
}	

/* ************ READ NODE TREE *************** */

/* singe node tree (also used for material/scene trees), ntree is not NULL */
static void lib_link_ntree(FileData *fd, ID *id, bNodeTree *ntree)
{
	bNode *node;
	
	if(ntree->adt) lib_link_animdata(fd, &ntree->id, ntree->adt);
	
	for(node= ntree->nodes.first; node; node= node->next)
		node->id= newlibadr_us(fd, id->lib, node->id);
}

/* library ntree linking after fileread */
static void lib_link_nodetree(FileData *fd, Main *main)
{
	bNodeTree *ntree;
	
	/* only link ID pointers */
	for(ntree= main->nodetree.first; ntree; ntree= ntree->id.next) {
		if(ntree->id.flag & LIB_NEEDLINK) {
			ntree->id.flag -= LIB_NEEDLINK;
			lib_link_ntree(fd, &ntree->id, ntree);
		}
	}
}

/* verify types for nodes and groups, all data has to be read */
/* open = 0: appending/linking, open = 1: open new file (need to clean out dynamic
* typedefs*/
static void lib_verify_nodetree(Main *main, int open)
{
	Scene *sce;
	Material *ma;
	Tex *tx;
	bNodeTree *ntree;
	
	/* this crashes blender on undo/redo
		if(open==1) {
			reinit_nodesystem();
		}*/
	
	/* now create the own typeinfo structs an verify nodes */
	/* here we still assume no groups in groups */
	for(ntree= main->nodetree.first; ntree; ntree= ntree->id.next) {
		ntreeVerifyTypes(ntree);	/* internal nodes, no groups! */
		ntreeMakeOwnType(ntree);	/* for group usage */
	}
	
	/* now verify all types in material trees, groups are set OK now */
	for(ma= main->mat.first; ma; ma= ma->id.next) {
		if(ma->nodetree)
			ntreeVerifyTypes(ma->nodetree);
	}
	/* and scene trees */
	for(sce= main->scene.first; sce; sce= sce->id.next) {
		if(sce->nodetree)
			ntreeVerifyTypes(sce->nodetree);
	}
	/* and texture trees */
	for(tx= main->tex.first; tx; tx= tx->id.next) {
		if(tx->nodetree)
			ntreeVerifyTypes(tx->nodetree);
	}
}



/* ntree itself has been read! */
static void direct_link_nodetree(FileData *fd, bNodeTree *ntree)
{
	/* note: writing and reading goes in sync, for speed */
	bNode *node;
	bNodeSocket *sock;
	bNodeLink *link;
	
	ntree->init= 0;		/* to set callbacks and force setting types */
	ntree->owntype= NULL;
	ntree->timecursor= NULL;
	
	ntree->adt= newdataadr(fd, ntree->adt);
	direct_link_animdata(fd, ntree->adt);
	
	link_list(fd, &ntree->nodes);
	for(node= ntree->nodes.first; node; node= node->next) {
		if(node->type == NODE_DYNAMIC) {
			node->custom1= 0;
			node->custom1= BSET(node->custom1, NODE_DYNAMIC_LOADED);
			node->typeinfo= NULL;
		}
		
		node->storage= newdataadr(fd, node->storage);
		if(node->storage) {
			
			/* could be handlerized at some point */
			if(ntree->type==NTREE_SHADER && (node->type==SH_NODE_CURVE_VEC || node->type==SH_NODE_CURVE_RGB))
				direct_link_curvemapping(fd, node->storage);
			else if(ntree->type==NTREE_COMPOSIT) {
				if( ELEM3(node->type, CMP_NODE_TIME, CMP_NODE_CURVE_VEC, CMP_NODE_CURVE_RGB))
					direct_link_curvemapping(fd, node->storage);
				else if(ELEM3(node->type, CMP_NODE_IMAGE, CMP_NODE_VIEWER, CMP_NODE_SPLITVIEWER))
					((ImageUser *)node->storage)->ok= 1;
			}
			else if( ntree->type==NTREE_TEXTURE && (node->type==TEX_NODE_CURVE_RGB || node->type==TEX_NODE_CURVE_TIME) ) {
				direct_link_curvemapping(fd, node->storage);
			}
		}
		link_list(fd, &node->inputs);
		link_list(fd, &node->outputs);
	}
	link_list(fd, &ntree->links);
	
	/* and we connect the rest */
	for(node= ntree->nodes.first; node; node= node->next) {
		node->preview= newimaadr(fd, node->preview);
		node->lasty= 0;
		for(sock= node->inputs.first; sock; sock= sock->next)
			sock->link= newdataadr(fd, sock->link);
		for(sock= node->outputs.first; sock; sock= sock->next)
			sock->ns.data= NULL;
	}
	for(link= ntree->links.first; link; link= link->next) {
		link->fromnode= newdataadr(fd, link->fromnode);
		link->tonode= newdataadr(fd, link->tonode);
		link->fromsock= newdataadr(fd, link->fromsock);
		link->tosock= newdataadr(fd, link->tosock);
	}
	
	/* set selin and selout */
	for(node= ntree->nodes.first; node; node= node->next) {
		for(sock= node->inputs.first; sock; sock= sock->next) {
			if(sock->flag & SOCK_SEL) {
				ntree->selin= sock;
				break;
			}
		}
		for(sock= node->outputs.first; sock; sock= sock->next) {
			if(sock->flag & SOCK_SEL) {
				ntree->selout= sock;
				break;
			}
		}
	}
	
	/* type verification is in lib-link */
}

/* ************ READ ARMATURE ***************** */

static void lib_link_constraints(FileData *fd, ID *id, ListBase *conlist)
{
	bConstraint *con;
>>>>>>> 16c1a294

static void lib_link_fmodifiers(FileData *fd, ID *id, ListBase *list)
{
	FModifier *fcm;
	
	for (fcm= list->first; fcm; fcm= fcm->next) {
		/* data for specific modifiers */
		switch (fcm->type) {
			case FMODIFIER_TYPE_PYTHON:
			{
				FMod_Python *data= (FMod_Python *)fcm->data;
				data->script = newlibadr(fd, id->lib, data->script);
			}
				break;
		}
	}
}

static void lib_link_fcurves(FileData *fd, ID *id, ListBase *list) 
{
	FCurve *fcu;
	
	/* relink ID-block references... */
	for (fcu= list->first; fcu; fcu= fcu->next) {
		/* driver data */
		if (fcu->driver) {
			ChannelDriver *driver= fcu->driver;
			DriverTarget *dtar;
			
			for (dtar= driver->targets.first; dtar; dtar= dtar->next)
				dtar->id= newlibadr(fd, id->lib, dtar->id); 
		}
		
		/* modifiers */
		lib_link_fmodifiers(fd, id, &fcu->modifiers);
	}
}


/* NOTE: this assumes that link_list has already been called on the list */
static void direct_link_fmodifiers(FileData *fd, ListBase *list)
{
	FModifier *fcm;
	
	for (fcm= list->first; fcm; fcm= fcm->next) {
		/* relink general data */
		fcm->data = newdataadr(fd, fcm->data);
		fcm->edata= NULL;
		
		/* do relinking of data for specific types */
		switch (fcm->type) {
			case FMODIFIER_TYPE_GENERATOR:
			{
				FMod_Generator *data= (FMod_Generator *)fcm->data;
				
				data->coefficients= newdataadr(fd, data->coefficients);
			}
				break;
			case FMODIFIER_TYPE_ENVELOPE:
			{
				FMod_Envelope *data= (FMod_Envelope *)fcm->data;
				
				data->data= newdataadr(fd, data->data);
			}
				break;
			case FMODIFIER_TYPE_PYTHON:
			{
				FMod_Python *data= (FMod_Python *)fcm->data;
				
				data->prop = newdataadr(fd, data->prop);
				IDP_DirectLinkProperty(data->prop, (fd->flags & FD_FLAGS_SWITCH_ENDIAN), fd);
			}
				break;
		}
	}
}

/* NOTE: this assumes that link_list has already been called on the list */
static void direct_link_fcurves(FileData *fd, ListBase *list)
{
	FCurve *fcu;
	
	/* link F-Curve data to F-Curve again (non ID-libs) */
	for (fcu= list->first; fcu; fcu= fcu->next) {
		/* curve data */
		fcu->bezt= newdataadr(fd, fcu->bezt);
		fcu->fpt= newdataadr(fd, fcu->fpt);
		
		/* rna path */
		fcu->rna_path= newdataadr(fd, fcu->rna_path);
		
		/* group */
		fcu->grp= newdataadr(fd, fcu->grp);
		
		/* driver */
		fcu->driver= newdataadr(fd, fcu->driver);
		if (fcu->driver) {
			ChannelDriver *driver= fcu->driver;
			DriverTarget *dtar;
			
			/* relink targets and their paths */
			link_list(fd, &driver->targets);
			for (dtar= driver->targets.first; dtar; dtar= dtar->next)
				dtar->rna_path= newdataadr(fd, dtar->rna_path);
		}
		
		/* modifiers */
		link_list(fd, &fcu->modifiers);
		direct_link_fmodifiers(fd, &fcu->modifiers);
	}
}


static void lib_link_action(FileData *fd, Main *main)
{
	bAction *act;
	bActionChannel *chan;

	for (act= main->action.first; act; act= act->id.next) {
		if (act->id.flag & LIB_NEEDLINK) {
			act->id.flag -= LIB_NEEDLINK;
			
// XXX depreceated - old animation system <<<
			for (chan=act->chanbase.first; chan; chan=chan->next) {
				chan->ipo= newlibadr_us(fd, act->id.lib, chan->ipo);
				lib_link_constraint_channels(fd, &act->id, &chan->constraintChannels);
			}
// >>> XXX depreceated - old animation system
			
			lib_link_fcurves(fd, &act->id, &act->curves);
		}
	}
}

static void direct_link_action(FileData *fd, bAction *act)
{
	bActionChannel *achan; // XXX depreceated - old animation system
	bActionGroup *agrp;

	link_list(fd, &act->curves);
	link_list(fd, &act->chanbase); // XXX depreceated - old animation system
	link_list(fd, &act->groups);
	link_list(fd, &act->markers);

// XXX depreceated - old animation system <<<
	for (achan = act->chanbase.first; achan; achan=achan->next) {
		achan->grp= newdataadr(fd, achan->grp);
		
		link_list(fd, &achan->constraintChannels);
	}
// >>> XXX depreceated - old animation system

	direct_link_fcurves(fd, &act->curves);
	
	for (agrp = act->groups.first; agrp; agrp= agrp->next) {
		agrp->channels.first= newdataadr(fd, agrp->channels.first);
		agrp->channels.last= newdataadr(fd, agrp->channels.last);
	}
}

static void lib_link_nladata_strips(FileData *fd, ID *id, ListBase *list)
{
	NlaStrip *strip;
	
	for (strip= list->first; strip; strip= strip->next) {
		/* check strip's children */
		lib_link_nladata_strips(fd, id, &strip->strips);
		
		/* reassign the counted-reference to action */
		strip->act = newlibadr_us(fd, id->lib, strip->act);
	}
}

static void lib_link_nladata(FileData *fd, ID *id, ListBase *list)
{
	NlaTrack *nlt;
	
	/* we only care about the NLA strips inside the tracks */
	for (nlt= list->first; nlt; nlt= nlt->next) {
		lib_link_nladata_strips(fd, id, &nlt->strips);
	}
}

/* This handles Animato NLA-Strips linking 
 * NOTE: this assumes that link_list has already been called on the list 
 */
static void direct_link_nladata_strips(FileData *fd, ListBase *list)
{
	NlaStrip *strip;
	
	for (strip= list->first; strip; strip= strip->next) {
		/* strip's child strips */
		link_list(fd, &strip->strips);
		direct_link_nladata_strips(fd, &strip->strips);
		
		/* strip's F-Curves */
		link_list(fd, &strip->fcurves);
		direct_link_fcurves(fd, &strip->fcurves);
		
		/* strip's F-Modifiers */
		link_list(fd, &strip->modifiers);
		direct_link_fcurves(fd, &strip->modifiers);
	}
}

/* NOTE: this assumes that link_list has already been called on the list */
static void direct_link_nladata(FileData *fd, ListBase *list)
{
	NlaTrack *nlt;
	
	for (nlt= list->first; nlt; nlt= nlt->next) {
		/* relink list of strips */
		link_list(fd, &nlt->strips);
		
		/* relink strip data */
		direct_link_nladata_strips(fd, &nlt->strips);
	}
}

/* ------- */

static void lib_link_keyingsets(FileData *fd, ID *id, ListBase *list)
{
	KeyingSet *ks;
	KS_Path *ksp;
	
	/* here, we're only interested in the ID pointer stored in some of the paths */
	for (ks= list->first; ks; ks= ks->next) {
		for (ksp= ks->paths.first; ksp; ksp= ksp->next) {
			ksp->id= newlibadr(fd, id->lib, ksp->id); 
		}
	}
}

/* NOTE: this assumes that link_list has already been called on the list */
static void direct_link_keyingsets(FileData *fd, ListBase *list)
{
	KeyingSet *ks;
	KS_Path *ksp;
	
	/* link KeyingSet data to KeyingSet again (non ID-libs) */
	for (ks= list->first; ks; ks= ks->next) {
		/* paths */
		link_list(fd, &ks->paths);
		
		for (ksp= ks->paths.first; ksp; ksp= ksp->next) {
			/* rna path */
			ksp->rna_path= newdataadr(fd, ksp->rna_path);
		}
	}
}

/* ------- */

static void lib_link_animdata(FileData *fd, ID *id, AnimData *adt)
{
	if (adt == NULL)
		return;
	
	/* link action data */
	adt->action= newlibadr_us(fd, id->lib, adt->action);
	adt->tmpact= newlibadr_us(fd, id->lib, adt->tmpact);
	
	/* link drivers */
	lib_link_fcurves(fd, id, &adt->drivers);
	
	/* overrides don't have lib-link for now, so no need to do anything */
	
	/* link NLA-data */
	lib_link_nladata(fd, id, &adt->nla_tracks);
}

static void direct_link_animdata(FileData *fd, AnimData *adt)
{
	/* NOTE: must have called newdataadr already before doing this... */
	if (adt == NULL)
		return;
	
	/* link drivers */
	link_list(fd, &adt->drivers);
	direct_link_fcurves(fd, &adt->drivers);
	
	/* link overrides */
	// TODO...
	
	/* link NLA-data */
	link_list(fd, &adt->nla_tracks);
	direct_link_nladata(fd, &adt->nla_tracks);
	
	/* clear temp pointers that may have been set... */
	// TODO: it's probably only a small cost to reload this anyway...
	adt->actstrip= NULL;
}	

/* ************ READ NODE TREE *************** */

/* singe node tree (also used for material/scene trees), ntree is not NULL */
static void lib_link_ntree(FileData *fd, ID *id, bNodeTree *ntree)
{
	bNode *node;
	
	if(ntree->adt) lib_link_animdata(fd, &ntree->id, ntree->adt);
	
	for(node= ntree->nodes.first; node; node= node->next)
		node->id= newlibadr_us(fd, id->lib, node->id);
}

/* library ntree linking after fileread */
static void lib_link_nodetree(FileData *fd, Main *main)
{
	bNodeTree *ntree;
	
	/* only link ID pointers */
	for(ntree= main->nodetree.first; ntree; ntree= ntree->id.next) {
		if(ntree->id.flag & LIB_NEEDLINK) {
			ntree->id.flag -= LIB_NEEDLINK;
			lib_link_ntree(fd, &ntree->id, ntree);
		}
	}
}

/* verify types for nodes and groups, all data has to be read */
/* open = 0: appending/linking, open = 1: open new file (need to clean out dynamic
* typedefs*/
static void lib_verify_nodetree(Main *main, int open)
{
	Scene *sce;
	Material *ma;
	Tex *tx;
	bNodeTree *ntree;
	
	/* this crashes blender on undo/redo
		if(open==1) {
			reinit_nodesystem();
		}*/
	
	/* now create the own typeinfo structs an verify nodes */
	/* here we still assume no groups in groups */
	for(ntree= main->nodetree.first; ntree; ntree= ntree->id.next) {
		ntreeVerifyTypes(ntree);	/* internal nodes, no groups! */
		ntreeMakeOwnType(ntree);	/* for group usage */
	}
	
	/* now verify all types in material trees, groups are set OK now */
	for(ma= main->mat.first; ma; ma= ma->id.next) {
		if(ma->nodetree)
			ntreeVerifyTypes(ma->nodetree);
	}
	/* and scene trees */
	for(sce= main->scene.first; sce; sce= sce->id.next) {
		if(sce->nodetree)
			ntreeVerifyTypes(sce->nodetree);
	}
	/* and texture trees */
	for(tx= main->tex.first; tx; tx= tx->id.next) {
		if(tx->nodetree)
			ntreeVerifyTypes(tx->nodetree);
	}
}



/* ntree itself has been read! */
static void direct_link_nodetree(FileData *fd, bNodeTree *ntree)
{
	/* note: writing and reading goes in sync, for speed */
	bNode *node;
	bNodeSocket *sock;
	bNodeLink *link;
	
	ntree->init= 0;		/* to set callbacks and force setting types */
	ntree->owntype= NULL;
	ntree->timecursor= NULL;
	
	ntree->adt= newdataadr(fd, ntree->adt);
	direct_link_animdata(fd, ntree->adt);
	
	link_list(fd, &ntree->nodes);
	for(node= ntree->nodes.first; node; node= node->next) {
		if(node->type == NODE_DYNAMIC) {
			node->custom1= 0;
			node->custom1= BSET(node->custom1, NODE_DYNAMIC_LOADED);
			node->typeinfo= NULL;
		}
<<<<<<< HEAD
		
		node->storage= newdataadr(fd, node->storage);
		if(node->storage) {
			
			/* could be handlerized at some point */
			if(ntree->type==NTREE_SHADER && (node->type==SH_NODE_CURVE_VEC || node->type==SH_NODE_CURVE_RGB))
				direct_link_curvemapping(fd, node->storage);
			else if(ntree->type==NTREE_COMPOSIT) {
				if( ELEM3(node->type, CMP_NODE_TIME, CMP_NODE_CURVE_VEC, CMP_NODE_CURVE_RGB))
					direct_link_curvemapping(fd, node->storage);
				else if(ELEM3(node->type, CMP_NODE_IMAGE, CMP_NODE_VIEWER, CMP_NODE_SPLITVIEWER))
					((ImageUser *)node->storage)->ok= 1;
			}
			else if( ntree->type==NTREE_TEXTURE && (node->type==TEX_NODE_CURVE_RGB || node->type==TEX_NODE_CURVE_TIME) ) {
				direct_link_curvemapping(fd, node->storage);
			}
		}
		link_list(fd, &node->inputs);
		link_list(fd, &node->outputs);
	}
	link_list(fd, &ntree->links);
	
	/* and we connect the rest */
	for(node= ntree->nodes.first; node; node= node->next) {
		node->preview= newimaadr(fd, node->preview);
		node->lasty= 0;
		for(sock= node->inputs.first; sock; sock= sock->next)
			sock->link= newdataadr(fd, sock->link);
		for(sock= node->outputs.first; sock; sock= sock->next)
			sock->ns.data= NULL;
	}
	for(link= ntree->links.first; link; link= link->next) {
		link->fromnode= newdataadr(fd, link->fromnode);
		link->tonode= newdataadr(fd, link->tonode);
		link->fromsock= newdataadr(fd, link->fromsock);
		link->tosock= newdataadr(fd, link->tosock);
	}
	
	/* set selin and selout */
	for(node= ntree->nodes.first; node; node= node->next) {
		for(sock= node->inputs.first; sock; sock= sock->next) {
			if(sock->flag & SOCK_SEL) {
				ntree->selin= sock;
				break;
			}
		}
		for(sock= node->outputs.first; sock; sock= sock->next) {
			if(sock->flag & SOCK_SEL) {
				ntree->selout= sock;
				break;
			}
		}
	}
	
	/* type verification is in lib-link */
}

/* ************ READ ARMATURE ***************** */

static void lib_link_constraints(FileData *fd, ID *id, ListBase *conlist)
{
	bConstraint *con;

	for (con = conlist->first; con; con=con->next) {
		/* patch for error introduced by changing constraints (dunno how) */
		/* if con->data type changes, dna cannot resolve the pointer! (ton) */
		if(con->data==NULL) {
			con->type= CONSTRAINT_TYPE_NULL;
		}
=======
>>>>>>> 16c1a294
		/* own ipo, all constraints have it */
		con->ipo= newlibadr_us(fd, id->lib, con->ipo); // XXX depreceated - old animation system
		
		switch (con->type) {
		case CONSTRAINT_TYPE_PYTHON:
			{
				bPythonConstraint *data= (bPythonConstraint*)con->data;
				bConstraintTarget *ct;
				
				for (ct= data->targets.first; ct; ct= ct->next)
					ct->tar = newlibadr(fd, id->lib, ct->tar);
					
				data->text = newlibadr(fd, id->lib, data->text);
				//IDP_LibLinkProperty(data->prop, (fd->flags & FD_FLAGS_SWITCH_ENDIAN), fd);
			}
			break;
		case CONSTRAINT_TYPE_ACTION:
			{
				bActionConstraint *data;
				data= ((bActionConstraint*)con->data);
				data->tar = newlibadr(fd, id->lib, data->tar);
				data->act = newlibadr(fd, id->lib, data->act);
			}
			break;
		case CONSTRAINT_TYPE_LOCLIKE:
			{
				bLocateLikeConstraint *data;
				data= ((bLocateLikeConstraint*)con->data);
				data->tar = newlibadr(fd, id->lib, data->tar);
			}
			break;
		case CONSTRAINT_TYPE_ROTLIKE:
			{
				bRotateLikeConstraint *data;
				data= ((bRotateLikeConstraint*)con->data);
				data->tar = newlibadr(fd, id->lib, data->tar);
			}
			break;
		case CONSTRAINT_TYPE_SIZELIKE:
			{
				bSizeLikeConstraint *data;
				data= ((bSizeLikeConstraint*)con->data);
				data->tar = newlibadr(fd, id->lib, data->tar);
			}
			break;
		case CONSTRAINT_TYPE_KINEMATIC:
			{
				bKinematicConstraint *data;
				data = ((bKinematicConstraint*)con->data);
				data->tar = newlibadr(fd, id->lib, data->tar);
				data->poletar = newlibadr(fd, id->lib, data->poletar);
				con->lin_error = 0.f;
				con->rot_error = 0.f;
			}
			break;
		case CONSTRAINT_TYPE_TRACKTO:
			{
				bTrackToConstraint *data;
				data = ((bTrackToConstraint*)con->data);
				data->tar = newlibadr(fd, id->lib, data->tar);
			}
			break;
		case CONSTRAINT_TYPE_MINMAX:
			{
				bMinMaxConstraint *data;
				data = ((bMinMaxConstraint*)con->data);
				data->tar = newlibadr(fd, id->lib, data->tar);
			}
			break;
		case CONSTRAINT_TYPE_LOCKTRACK:
			{
				bLockTrackConstraint *data;
				data= ((bLockTrackConstraint*)con->data);
				data->tar = newlibadr(fd, id->lib, data->tar);
			}
			break;
		case CONSTRAINT_TYPE_FOLLOWPATH:
			{
				bFollowPathConstraint *data;
				data= ((bFollowPathConstraint*)con->data);
				data->tar = newlibadr(fd, id->lib, data->tar);
			}
			break;
		case CONSTRAINT_TYPE_STRETCHTO:
			{
				bStretchToConstraint *data;
				data= ((bStretchToConstraint*)con->data);
				data->tar = newlibadr(fd, id->lib, data->tar);
			}
			break;
		case CONSTRAINT_TYPE_RIGIDBODYJOINT:
			{
				bRigidBodyJointConstraint *data;
				data= ((bRigidBodyJointConstraint*)con->data);
				data->tar = newlibadr(fd, id->lib, data->tar);
			}
			break;
		case CONSTRAINT_TYPE_CLAMPTO:
			{
				bClampToConstraint *data;
				data= ((bClampToConstraint*)con->data);
				data->tar = newlibadr(fd, id->lib, data->tar);
			}
			break;
		case CONSTRAINT_TYPE_CHILDOF:
			{
				bChildOfConstraint *data;
				data= ((bChildOfConstraint*)con->data);
				data->tar = newlibadr(fd, id->lib, data->tar);
			}
			break;
		case CONSTRAINT_TYPE_TRANSFORM:
			{
				bTransformConstraint *data;
				data= ((bTransformConstraint*)con->data);
				data->tar = newlibadr(fd, id->lib, data->tar);
			}
			break;
		case CONSTRAINT_TYPE_DISTLIMIT:
			{
				bDistLimitConstraint *data;
				data= ((bDistLimitConstraint*)con->data);
				data->tar = newlibadr(fd, id->lib, data->tar);
			}
			break;
		case CONSTRAINT_TYPE_SHRINKWRAP:
			{
				bShrinkwrapConstraint *data;
				data= ((bShrinkwrapConstraint*)con->data);
				data->target = newlibadr(fd, id->lib, data->target);
			}
			break;
		case CONSTRAINT_TYPE_NULL:
			break;
		}
	}
}

static void direct_link_constraints(FileData *fd, ListBase *lb)
{
	bConstraint *cons;

	link_list(fd, lb);
	for (cons=lb->first; cons; cons=cons->next) {
		cons->data = newdataadr(fd, cons->data);
		
		if (cons->type == CONSTRAINT_TYPE_PYTHON) {
			bPythonConstraint *data= cons->data;
			
			link_list(fd, &data->targets);
			
			data->prop = newdataadr(fd, data->prop);
			if (data->prop)
				IDP_DirectLinkProperty(data->prop, (fd->flags & FD_FLAGS_SWITCH_ENDIAN), fd);
		}
	}
}

static void lib_link_pose(FileData *fd, Object *ob, bPose *pose)
{
	bPoseChannel *pchan;
	bArmature *arm= ob->data;
	int rebuild;
	
	if (!pose || !arm)
		return;
	
	/* always rebuild to match proxy or lib changes */
	rebuild= ob->proxy || (ob->id.lib==NULL && arm->id.lib);

	for (pchan = pose->chanbase.first; pchan; pchan=pchan->next) {
		lib_link_constraints(fd, (ID *)ob, &pchan->constraints);
		
		/* hurms... loop in a loop, but yah... later... (ton) */
		pchan->bone= get_named_bone(arm, pchan->name);
		
		pchan->custom= newlibadr(fd, arm->id.lib, pchan->custom);
		if(pchan->bone==NULL)
			rebuild= 1;
		else if(ob->id.lib==NULL && arm->id.lib) {
			/* local pose selection copied to armature, bit hackish */
			pchan->bone->flag &= ~(BONE_SELECTED|BONE_ACTIVE);
			pchan->bone->flag |= pchan->selectflag;
		}
	}
	
	if(rebuild) {
		ob->recalc= OB_RECALC;
		pose->flag |= POSE_RECALC;
	}
}

static void lib_link_armature(FileData *fd, Main *main)
{
	bArmature *arm;

	arm= main->armature.first;

	while(arm) {
		if(arm->id.flag & LIB_NEEDLINK) {
			if (arm->adt) lib_link_animdata(fd, &arm->id, arm->adt);
			arm->id.flag -= LIB_NEEDLINK;
		}
		arm= arm->id.next;
	}
}

static void direct_link_bones(FileData *fd, Bone* bone)
{
	Bone	*child;

	bone->parent= newdataadr(fd, bone->parent);

	link_list(fd, &bone->childbase);

	for (child=bone->childbase.first; child; child=child->next) {
		direct_link_bones(fd, child);
	}
}

static void direct_link_armature(FileData *fd, bArmature *arm)
{
	Bone	*bone;

	link_list(fd, &arm->bonebase);
	arm->edbo= NULL;
	arm->sketch = NULL;
<<<<<<< HEAD
=======
	arm->adt= newdataadr(fd, arm->adt);
>>>>>>> 16c1a294
	
	bone=arm->bonebase.first;
	while (bone) {
		direct_link_bones(fd, bone);
		bone=bone->next;
	}
}

/* ************ READ CAMERA ***************** */

static void lib_link_camera(FileData *fd, Main *main)
{
	Camera *ca;

	ca= main->camera.first;
	while(ca) {
		if(ca->id.flag & LIB_NEEDLINK) {
			if (ca->adt) lib_link_animdata(fd, &ca->id, ca->adt);
			
			ca->ipo= newlibadr_us(fd, ca->id.lib, ca->ipo); // XXX depreceated - old animation system
			
			ca->dof_ob= newlibadr_us(fd, ca->id.lib, ca->dof_ob);
			
			ca->id.flag -= LIB_NEEDLINK;
		}
		ca= ca->id.next;
	}
}

static void direct_link_camera(FileData *fd, Camera *ca)
{
	ca->adt= newdataadr(fd, ca->adt);
	direct_link_animdata(fd, ca->adt);
}


/* ************ READ LAMP ***************** */

static void lib_link_lamp(FileData *fd, Main *main)
{
	Lamp *la;
	MTex *mtex;
	int a;

	la= main->lamp.first;
	while(la) {
		if(la->id.flag & LIB_NEEDLINK) {
			if (la->adt) lib_link_animdata(fd, &la->id, la->adt);
			
			for(a=0; a<MAX_MTEX; a++) {
				mtex= la->mtex[a];
				if(mtex) {
					mtex->tex= newlibadr_us(fd, la->id.lib, mtex->tex);
					mtex->object= newlibadr(fd, la->id.lib, mtex->object);
				}
			}
			
			la->ipo= newlibadr_us(fd, la->id.lib, la->ipo); // XXX depreceated - old animation system
			
			la->id.flag -= LIB_NEEDLINK;
		}
		la= la->id.next;
	}
}

static void direct_link_lamp(FileData *fd, Lamp *la)
{
	int a;
	
	la->adt= newdataadr(fd, la->adt);
	direct_link_animdata(fd, la->adt);

	for(a=0; a<MAX_MTEX; a++) {
		la->mtex[a]= newdataadr(fd, la->mtex[a]);
	}
	
	la->curfalloff= newdataadr(fd, la->curfalloff);
	if(la->curfalloff)
		direct_link_curvemapping(fd, la->curfalloff);
	
	la->preview = direct_link_preview_image(fd, la->preview);
}

/* ************ READ keys ***************** */

static void lib_link_key(FileData *fd, Main *main)
{
	Key *key;

	key= main->key.first;
	while(key) {
		if(key->id.flag & LIB_NEEDLINK) {
			if(key->adt) lib_link_animdata(fd, &key->id, key->adt);
			
			key->ipo= newlibadr_us(fd, key->id.lib, key->ipo); // XXX depreceated - old animation system
			key->from= newlibadr(fd, key->id.lib, key->from);

			key->id.flag -= LIB_NEEDLINK;
		}
		key= key->id.next;
	}
}

static void switch_endian_keyblock(Key *key, KeyBlock *kb)
{
	int elemsize, a, b;
	char *data, *poin, *cp;

	elemsize= key->elemsize;
	data= kb->data;

	for(a=0; a<kb->totelem; a++) {

		cp= key->elemstr;
		poin= data;

		while( cp[0] ) {	/* cp[0]==amount */

			switch(cp[1]) {		/* cp[1]= type */
			case IPO_FLOAT:
			case IPO_BPOINT:
			case IPO_BEZTRIPLE:
				b= cp[0];
				while(b--) {
					SWITCH_INT((*poin));
					poin+= 4;
				}
				break;
			}

			cp+= 2;

		}
		data+= elemsize;
	}
}

static void direct_link_key(FileData *fd, Key *key)
{
	KeyBlock *kb;

	link_list(fd, &(key->block));

	key->adt= newdataadr(fd, key->adt);
	direct_link_animdata(fd, key->adt);
	
	key->refkey= newdataadr(fd, key->refkey);

	kb= key->block.first;
	while(kb) {

		kb->data= newdataadr(fd, kb->data);

		if(fd->flags & FD_FLAGS_SWITCH_ENDIAN)
			switch_endian_keyblock(key, kb);

		kb= kb->next;
	}
}

/* ************ READ mball ***************** */

static void lib_link_mball(FileData *fd, Main *main)
{
	MetaBall *mb;
	int a;

	mb= main->mball.first;
	while(mb) {
		if(mb->id.flag & LIB_NEEDLINK) {
			if (mb->adt) lib_link_animdata(fd, &mb->id, mb->adt);
			
			for(a=0; a<mb->totcol; a++) mb->mat[a]= newlibadr_us(fd, mb->id.lib, mb->mat[a]);

			mb->ipo= newlibadr_us(fd, mb->id.lib, mb->ipo); // XXX depreceated - old animation system

			mb->id.flag -= LIB_NEEDLINK;
		}
		mb= mb->id.next;
	}
}

static void direct_link_mball(FileData *fd, MetaBall *mb)
{
	mb->adt= newdataadr(fd, mb->adt);
	direct_link_animdata(fd, mb->adt);
	
	mb->mat= newdataadr(fd, mb->mat);
	test_pointer_array(fd, (void **)&mb->mat);

	link_list(fd, &(mb->elems));

	mb->disp.first= mb->disp.last= NULL;
	mb->editelems= NULL;
	mb->bb= NULL;
/*	mb->edit_elems.first= mb->edit_elems.last= NULL;*/
	mb->lastelem= NULL;
}

/* ************ READ WORLD ***************** */

static void lib_link_world(FileData *fd, Main *main)
{
	World *wrld;
	MTex *mtex;
	int a;

	wrld= main->world.first;
	while(wrld) {
		if(wrld->id.flag & LIB_NEEDLINK) {
			if (wrld->adt) lib_link_animdata(fd, &wrld->id, wrld->adt);
			
			wrld->ipo= newlibadr_us(fd, wrld->id.lib, wrld->ipo); // XXX depreceated - old animation system
			
			for(a=0; a<MAX_MTEX; a++) {
				mtex= wrld->mtex[a];
				if(mtex) {
					mtex->tex= newlibadr_us(fd, wrld->id.lib, mtex->tex);
					mtex->object= newlibadr(fd, wrld->id.lib, mtex->object);
				}
			}
			
			wrld->id.flag -= LIB_NEEDLINK;
		}
		wrld= wrld->id.next;
	}
}

static void direct_link_world(FileData *fd, World *wrld)
{
	int a;

	wrld->adt= newdataadr(fd, wrld->adt);
	direct_link_animdata(fd, wrld->adt);

	for(a=0; a<MAX_MTEX; a++) {
		wrld->mtex[a]= newdataadr(fd, wrld->mtex[a]);
	}
	wrld->preview = direct_link_preview_image(fd, wrld->preview);
}


/* ************ READ VFONT ***************** */

static void lib_link_vfont(FileData *fd, Main *main)
{
	VFont *vf;

	vf= main->vfont.first;
	while(vf) {
		if(vf->id.flag & LIB_NEEDLINK) {
			vf->id.flag -= LIB_NEEDLINK;
		}
		vf= vf->id.next;
	}
}

static void direct_link_vfont(FileData *fd, VFont *vf)
{
	vf->data= NULL;
	vf->packedfile= direct_link_packedfile(fd, vf->packedfile);
}

/* ************ READ TEXT ****************** */

static void lib_link_text(FileData *fd, Main *main)
{
	Text *text;

	text= main->text.first;
	while(text) {
		if(text->id.flag & LIB_NEEDLINK) {
			text->id.flag -= LIB_NEEDLINK;
		}
		text= text->id.next;
	}
}

static void direct_link_text(FileData *fd, Text *text)
{
	TextLine *ln;

	text->name= newdataadr(fd, text->name);

	text->undo_pos= -1;
	text->undo_len= TXT_INIT_UNDO;
	text->undo_buf= MEM_mallocN(text->undo_len, "undo buf");

	text->compiled= NULL;

/*
	if(text->flags & TXT_ISEXT) {
		reopen_text(text);
	} else {
*/

	link_list(fd, &text->lines);
	link_list(fd, &text->markers);

	text->curl= newdataadr(fd, text->curl);
	text->sell= newdataadr(fd, text->sell);

	ln= text->lines.first;
	while(ln) {
		ln->line= newdataadr(fd, ln->line);
		ln->format= NULL;
		
		if (ln->len != (int) strlen(ln->line)) {
			printf("Error loading text, line lengths differ\n");
			ln->len = strlen(ln->line);
		}

		ln= ln->next;
	}

	text->flags = (text->flags) & ~TXT_ISEXT;

	text->id.us= 1;
}

/* ************ READ IMAGE ***************** */

static void lib_link_image(FileData *fd, Main *main)
{
	Image *ima;

	ima= main->image.first;
	while (ima) {
		if(ima->id.flag & LIB_NEEDLINK) {
			if (ima->id.properties) IDP_LibLinkProperty(ima->id.properties, (fd->flags & FD_FLAGS_SWITCH_ENDIAN), fd);

			ima->id.flag -= LIB_NEEDLINK;
		}
		ima= ima->id.next;
	}
}

static void link_ibuf_list(FileData *fd, ListBase *lb)
{
	Link *ln, *prev;
	
	if(lb->first==NULL) return;
	
	lb->first= newimaadr(fd, lb->first);
	ln= lb->first;
	prev= NULL;
	while(ln) {
		ln->next= newimaadr(fd, ln->next);
		ln->prev= prev;
		prev= ln;
		ln= ln->next;
	}
	lb->last= prev;
}

static void direct_link_image(FileData *fd, Image *ima)
{
	/* for undo system, pointers could be restored */
	if(fd->imamap)
		link_ibuf_list(fd, &ima->ibufs);
	else
		ima->ibufs.first= ima->ibufs.last= NULL;
	
	/* if not restored, we keep the binded opengl index */
	if(ima->ibufs.first==NULL) {
		ima->bindcode= 0;
		ima->gputexture= NULL;
	}
	
	ima->anim= NULL;
	ima->rr= NULL;
	ima->repbind= NULL;
	ima->render_text= newdataadr(fd, ima->render_text);
	
	ima->packedfile = direct_link_packedfile(fd, ima->packedfile);
	ima->preview = direct_link_preview_image(fd, ima->preview);
	ima->ok= 1;
}


/* ************ READ CURVE ***************** */

static void lib_link_curve(FileData *fd, Main *main)
{
	Curve *cu;
	int a;

	cu= main->curve.first;
	while(cu) {
		if(cu->id.flag & LIB_NEEDLINK) {
			if(cu->adt) lib_link_animdata(fd, &cu->id, cu->adt);

			for(a=0; a<cu->totcol; a++) cu->mat[a]= newlibadr_us(fd, cu->id.lib, cu->mat[a]);

			cu->bevobj= newlibadr(fd, cu->id.lib, cu->bevobj);
			cu->taperobj= newlibadr(fd, cu->id.lib, cu->taperobj);
			cu->textoncurve= newlibadr(fd, cu->id.lib, cu->textoncurve);
			cu->vfont= newlibadr_us(fd, cu->id.lib, cu->vfont);
			cu->vfontb= newlibadr_us(fd, cu->id.lib, cu->vfontb);			
			cu->vfonti= newlibadr_us(fd, cu->id.lib, cu->vfonti);
			cu->vfontbi= newlibadr_us(fd, cu->id.lib, cu->vfontbi);

			cu->ipo= newlibadr_us(fd, cu->id.lib, cu->ipo); // XXX depreceated - old animation system
			cu->key= newlibadr_us(fd, cu->id.lib, cu->key);

			cu->id.flag -= LIB_NEEDLINK;
		}
		cu= cu->id.next;
	}
}


static void switch_endian_knots(Nurb *nu)
{
	int len;

	if(nu->knotsu) {
		len= KNOTSU(nu);
		while(len--) {
			SWITCH_INT(nu->knotsu[len]);
		}
	}
	if(nu->knotsv) {
		len= KNOTSV(nu);
		while(len--) {
			SWITCH_INT(nu->knotsv[len]);
		}
	}
}

static void direct_link_curve(FileData *fd, Curve *cu)
{
	Nurb *nu;
	TextBox *tb;
	
	cu->adt= newdataadr(fd, cu->adt);
	direct_link_animdata(fd, cu->adt);
	
	cu->mat= newdataadr(fd, cu->mat);
	test_pointer_array(fd, (void **)&cu->mat);
	cu->str= newdataadr(fd, cu->str);
	cu->strinfo= newdataadr(fd, cu->strinfo);	
	cu->tb= newdataadr(fd, cu->tb);

	if(cu->vfont==0) link_list(fd, &(cu->nurb));
	else {
		cu->nurb.first=cu->nurb.last= 0;

		tb= MEM_callocN(MAXTEXTBOX*sizeof(TextBox), "TextBoxread");
		if (cu->tb) {
			memcpy(tb, cu->tb, cu->totbox*sizeof(TextBox));
			MEM_freeN(cu->tb);
			cu->tb= tb;			
		} else {
			cu->totbox = 1;
			cu->actbox = 1;
			cu->tb = tb;
			cu->tb[0].w = cu->linewidth;
		}		
		if (cu->wordspace == 0.0) cu->wordspace = 1.0;
	}

	cu->bev.first=cu->bev.last= NULL;
	cu->disp.first=cu->disp.last= NULL;
	cu->editnurb= NULL;
	cu->lastselbp= NULL;
	cu->path= NULL;
	cu->editfont= NULL;
	
	nu= cu->nurb.first;
	while(nu) {
		nu->bezt= newdataadr(fd, nu->bezt);
		nu->bp= newdataadr(fd, nu->bp);
		nu->knotsu= newdataadr(fd, nu->knotsu);
		nu->knotsv= newdataadr(fd, nu->knotsv);
		if (cu->vfont==0) nu->charidx= nu->mat_nr;

		if(fd->flags & FD_FLAGS_SWITCH_ENDIAN) {
			switch_endian_knots(nu);
		}

		nu= nu->next;
	}
	cu->bb= NULL;
}

/* ************ READ TEX ***************** */

static void lib_link_texture(FileData *fd, Main *main)
{
	Tex *tex;

	tex= main->tex.first;
	while(tex) {
		if(tex->id.flag & LIB_NEEDLINK) {
			if(tex->adt) lib_link_animdata(fd, &tex->id, tex->adt);

			tex->ima= newlibadr_us(fd, tex->id.lib, tex->ima);
			tex->ipo= newlibadr_us(fd, tex->id.lib, tex->ipo);
			if(tex->env) tex->env->object= newlibadr(fd, tex->id.lib, tex->env->object);
			if(tex->pd) {
				tex->pd->object= newlibadr(fd, tex->id.lib, tex->pd->object);
				tex->pd->psys= newlibadr(fd, tex->id.lib, tex->pd->psys);
			}
			if(tex->vd) tex->vd->object= newlibadr(fd, tex->id.lib, tex->vd->object);

			if(tex->nodetree)
				lib_link_ntree(fd, &tex->id, tex->nodetree);
			
			tex->id.flag -= LIB_NEEDLINK;
		}
		tex= tex->id.next;
	}
}

static void direct_link_texture(FileData *fd, Tex *tex)
{
	tex->adt= newdataadr(fd, tex->adt);
	direct_link_animdata(fd, tex->adt);
	
	tex->plugin= newdataadr(fd, tex->plugin);
	if(tex->plugin) {
		tex->plugin->handle= 0;
		open_plugin_tex(tex->plugin);
		/* initialize data for this instance, if an initialization
		 * function exists.
		 */
		if (tex->plugin->instance_init)
			tex->plugin->instance_init((void *) tex->plugin->data);
	}
	tex->coba= newdataadr(fd, tex->coba);
	tex->env= newdataadr(fd, tex->env);
	if(tex->env) {
		tex->env->ima= NULL;
		memset(tex->env->cube, 0, 6*sizeof(void *));
		tex->env->ok= 0;
	}
	tex->pd= newdataadr(fd, tex->pd);
	if(tex->pd) {
		tex->pd->point_tree = NULL;
		tex->pd->coba= newdataadr(fd, tex->pd->coba);
	}
	
	tex->vd= newdataadr(fd, tex->vd);
	if(tex->vd) {
		tex->vd->dataset = NULL;
	}
	
	tex->nodetree= newdataadr(fd, tex->nodetree);
	if(tex->nodetree)
		direct_link_nodetree(fd, tex->nodetree);
	
	tex->preview = direct_link_preview_image(fd, tex->preview);

	tex->iuser.ok= 1;
}



/* ************ READ MATERIAL ***************** */

static void lib_link_material(FileData *fd, Main *main)
{
	Material *ma;
	MTex *mtex;
	int a;

	ma= main->mat.first;
	while(ma) {
		if(ma->id.flag & LIB_NEEDLINK) {
			if(ma->adt) lib_link_animdata(fd, &ma->id, ma->adt);

			/*Link ID Properties -- and copy this comment EXACTLY for easy finding
			of library blocks that implement this.*/
			if (ma->id.properties) IDP_LibLinkProperty(ma->id.properties, (fd->flags & FD_FLAGS_SWITCH_ENDIAN), fd);

			ma->ipo= newlibadr_us(fd, ma->id.lib, ma->ipo);
			ma->group= newlibadr_us(fd, ma->id.lib, ma->group);
			
			for(a=0; a<MAX_MTEX; a++) {
				mtex= ma->mtex[a];
				if(mtex) {
					mtex->tex= newlibadr_us(fd, ma->id.lib, mtex->tex);
					mtex->object= newlibadr(fd, ma->id.lib, mtex->object);
				}
			}
			
			if(ma->nodetree)
				lib_link_ntree(fd, &ma->id, ma->nodetree);
			
			ma->id.flag -= LIB_NEEDLINK;
		}
		ma= ma->id.next;
	}
}

static void direct_link_material(FileData *fd, Material *ma)
{
	int a;

	ma->adt= newdataadr(fd, ma->adt);
	direct_link_animdata(fd, ma->adt);
	
	for(a=0; a<MAX_MTEX; a++) {
		ma->mtex[a]= newdataadr(fd, ma->mtex[a]);
	}

	ma->ramp_col= newdataadr(fd, ma->ramp_col);
	ma->ramp_spec= newdataadr(fd, ma->ramp_spec);
	
	ma->nodetree= newdataadr(fd, ma->nodetree);
	if(ma->nodetree)
		direct_link_nodetree(fd, ma->nodetree);

	ma->preview = direct_link_preview_image(fd, ma->preview);
	ma->gpumaterial.first = ma->gpumaterial.last = NULL;
}

/* ************ READ PARTICLE SETTINGS ***************** */

static void direct_link_pointcache(FileData *fd, PointCache *cache)
{
	if((cache->flag & PTCACHE_DISK_CACHE)==0) {
		PTCacheMem *pm;
		int i;

		link_list(fd, &cache->mem_cache);

		pm = cache->mem_cache.first;

		for(; pm; pm=pm->next) {
			if(pm->index_array)
				pm->index_array = newdataadr(fd, pm->index_array);
			
			for(i=0; i<BPHYS_TOT_DATA; i++) {
				if(pm->data[i] && pm->data_types & (1<<i))
					pm->data[i] = newdataadr(fd, pm->data[i]);
			}
		}
	}
	else
		cache->mem_cache.first = cache->mem_cache.last = NULL;

	cache->flag &= ~PTCACHE_SIMULATION_VALID;
	cache->simframe= 0;
	cache->edit= NULL;
	cache->free_edit= NULL;
}

static void direct_link_pointcache_list(FileData *fd, ListBase *ptcaches, PointCache **ocache)
{
	PointCache *cache;

	if(ptcaches->first) {
		link_list(fd, ptcaches);
		for(cache=ptcaches->first; cache; cache=cache->next)
			direct_link_pointcache(fd, cache);

		*ocache = newdataadr(fd, *ocache);
	}
	else if(*ocache) {
		/* old "single" caches need to be linked too */
		*ocache = newdataadr(fd, *ocache);
		direct_link_pointcache(fd, *ocache);

		ptcaches->first = ptcaches->last = *ocache;
	}
}

static void lib_link_particlesettings(FileData *fd, Main *main)
{
	ParticleSettings *part;
	ParticleDupliWeight *dw;

	part= main->particle.first;
	while(part) {
		if(part->id.flag & LIB_NEEDLINK) {
			if (part->adt) lib_link_animdata(fd, &part->id, part->adt);
			part->ipo= newlibadr_us(fd, part->id.lib, part->ipo); // XXX depreceated - old animation system
			
			part->dup_ob = newlibadr(fd, part->id.lib, part->dup_ob);
			part->dup_group = newlibadr(fd, part->id.lib, part->dup_group);
			part->eff_group = newlibadr(fd, part->id.lib, part->eff_group);
			part->bb_ob = newlibadr(fd, part->id.lib, part->bb_ob);
<<<<<<< HEAD
=======

			if(part->effector_weights)
				part->effector_weights->group = newlibadr(fd, part->id.lib, part->effector_weights->group);

			dw = part->dupliweights.first;
			for(; dw; dw=dw->next)
				dw->ob = newlibadr(fd, part->id.lib, dw->ob);

>>>>>>> 16c1a294
			if(part->boids) {
				BoidState *state = part->boids->states.first;
				BoidRule *rule;
				for(; state; state=state->next) {
					rule = state->rules.first;
				for(; rule; rule=rule->next)
					switch(rule->type) {
						case eBoidRuleType_Goal:
						case eBoidRuleType_Avoid:
						{
							BoidRuleGoalAvoid *brga = (BoidRuleGoalAvoid*)rule;
							brga->ob = newlibadr(fd, part->id.lib, brga->ob);
							break;
						}
						case eBoidRuleType_FollowLeader:
						{
							BoidRuleFollowLeader *brfl = (BoidRuleFollowLeader*)rule;
							brfl->ob = newlibadr(fd, part->id.lib, brfl->ob);
							break;
						}
					}
				}
			}
			part->id.flag -= LIB_NEEDLINK;
		}
		part= part->id.next;
	}
}

static void direct_link_particlesettings(FileData *fd, ParticleSettings *part)
{
	part->adt= newdataadr(fd, part->adt);
	part->pd= newdataadr(fd, part->pd);
	part->pd2= newdataadr(fd, part->pd2);

<<<<<<< HEAD
=======
	if(part->effector_weights)
		part->effector_weights = newdataadr(fd, part->effector_weights);
	else
		part->effector_weights = BKE_add_effector_weights(part->eff_group);

	link_list(fd, &part->dupliweights);

>>>>>>> 16c1a294
	part->boids= newdataadr(fd, part->boids);

	if(part->boids) {
		BoidState *state;
		link_list(fd, &part->boids->states);
		
		for(state=part->boids->states.first; state; state=state->next) {
			link_list(fd, &state->rules);
			link_list(fd, &state->conditions);
			link_list(fd, &state->actions);
		}
	}
}

static void lib_link_particlesystems(FileData *fd, Object *ob, ID *id, ListBase *particles)
{
	ParticleSystem *psys, *psysnext;

	for(psys=particles->first; psys; psys=psysnext){
		psysnext= psys->next;
		
		psys->part = newlibadr_us(fd, id->lib, psys->part);
		if(psys->part) {
			ParticleTarget *pt = psys->targets.first;
<<<<<<< HEAD

			for(; pt; pt=pt->next)
				pt->ob=newlibadr(fd, id->lib, pt->ob);

			psys->target_ob = newlibadr(fd, id->lib, psys->target_ob);

			for(a=0,pa=psys->particles; a<psys->totpart; a++,pa++){
				pa->stick_ob=newlibadr(fd, id->lib, pa->stick_ob);
			}


=======

			for(; pt; pt=pt->next)
				pt->ob=newlibadr(fd, id->lib, pt->ob);

			psys->target_ob = newlibadr(fd, id->lib, psys->target_ob);
>>>>>>> 16c1a294
		}
		else {
			/* particle modifier must be removed before particle system */
			ParticleSystemModifierData *psmd= psys_get_modifier(ob,psys);
			BLI_remlink(&ob->modifiers, psmd);
			modifier_free((ModifierData *)psmd);

			BLI_remlink(particles, psys);
			MEM_freeN(psys);
		}
	}
}
static void direct_link_particlesystems(FileData *fd, ListBase *particles)
{
	ParticleSystem *psys;
	ParticleData *pa;
	int a;

	for(psys=particles->first; psys; psys=psys->next) {
		psys->particles=newdataadr(fd,psys->particles);
		
		if(psys->particles && psys->particles->hair){
			for(a=0,pa=psys->particles; a<psys->totpart; a++, pa++)
				pa->hair=newdataadr(fd,pa->hair);
		}
		
		if(psys->particles && psys->particles->keys){
			for(a=0,pa=psys->particles; a<psys->totpart; a++, pa++) {
				pa->keys= NULL;
				pa->totkey= 0;
			}

			psys->flag &= ~PSYS_KEYED;
		}
<<<<<<< HEAD

		if(psys->particles && psys->particles->boid) {
			pa = psys->particles;
			pa->boid = newdataadr(fd, pa->boid);
			for(a=1,pa++; a<psys->totpart; a++, pa++)
				pa->boid = (pa-1)->boid + 1;
		}
		else {
			for(a=0,pa=psys->particles; a<psys->totpart; a++, pa++)
				pa->boid = NULL;
		}


		psys->child=newdataadr(fd,psys->child);
		psys->effectors.first=psys->effectors.last=0;

		psys->soft= newdataadr(fd, psys->soft);
		if(psys->soft) {
			SoftBody *sb = psys->soft;
			sb->particles = psys;
			sb->bpoint= NULL;	// init pointers so it gets rebuilt nicely
			sb->bspring= NULL;
			sb->scratch= NULL;

			direct_link_pointcache_list(fd, &sb->ptcaches, &sb->pointcache);
		}

		link_list(fd, &psys->targets);

		psys->edit = NULL;
		psys->free_edit = NULL;
		psys->pathcache = 0;
		psys->childcache = 0;
		psys->pathcachebufs.first = psys->pathcachebufs.last = 0;
		psys->childcachebufs.first = psys->childcachebufs.last = 0;
		psys->reactevents.first = psys->reactevents.last = 0;

		direct_link_pointcache_list(fd, &psys->ptcaches, &psys->pointcache);

=======

		if(psys->particles && psys->particles->boid) {
			pa = psys->particles;
			pa->boid = newdataadr(fd, pa->boid);
			for(a=1,pa++; a<psys->totpart; a++, pa++)
				pa->boid = (pa-1)->boid + 1;
		}
		else {
			for(a=0,pa=psys->particles; a<psys->totpart; a++, pa++)
				pa->boid = NULL;
		}


		psys->child = newdataadr(fd,psys->child);
		psys->effectors = NULL;

		link_list(fd, &psys->targets);

		psys->edit = NULL;
		psys->free_edit = NULL;
		psys->pathcache = NULL;
		psys->childcache = NULL;
		psys->pathcachebufs.first = psys->pathcachebufs.last = NULL;
		psys->childcachebufs.first = psys->childcachebufs.last = NULL;
		psys->frand = NULL;
		psys->pdd = NULL;

		direct_link_pointcache_list(fd, &psys->ptcaches, &psys->pointcache);

		if(psys->clmd) {
			psys->clmd = newdataadr(fd, psys->clmd);
			psys->clmd->clothObject = NULL;
			
			psys->clmd->sim_parms= newdataadr(fd, psys->clmd->sim_parms);
			psys->clmd->coll_parms= newdataadr(fd, psys->clmd->coll_parms);
			
			if(psys->clmd->sim_parms) {
				if(psys->clmd->sim_parms->presets > 10)
					psys->clmd->sim_parms->presets = 0;
			}

			psys->hair_in_dm = psys->hair_out_dm = NULL;

			psys->clmd->point_cache = psys->pointcache;
		}

>>>>>>> 16c1a294
		psys->tree = NULL;
	}
	return;
}

/* ************ READ MESH ***************** */

static void lib_link_mtface(FileData *fd, Mesh *me, MTFace *mtface, int totface)
{
	MTFace *tf= mtface;
	int i;

	for (i=0; i<totface; i++, tf++) {
		tf->tpage= newlibadr(fd, me->id.lib, tf->tpage);
		if(tf->tpage && tf->tpage->id.us==0)
			tf->tpage->id.us= 1;
	}
}

static void lib_link_customdata_mtface(FileData *fd, Mesh *me, CustomData *fdata, int totface)
{
	int i;	
	for(i=0; i<fdata->totlayer; i++) {
		CustomDataLayer *layer = &fdata->layers[i];
		
		if(layer->type == CD_MTFACE)
			lib_link_mtface(fd, me, layer->data, totface);
	}

}

static void lib_link_mesh(FileData *fd, Main *main)
{
	Mesh *me;

	me= main->mesh.first;
	while(me) {
		if(me->id.flag & LIB_NEEDLINK) {
			int i;

			/*Link ID Properties -- and copy this comment EXACTLY for easy finding
			of library blocks that implement this.*/
			if (me->id.properties) IDP_LibLinkProperty(me->id.properties, (fd->flags & FD_FLAGS_SWITCH_ENDIAN), fd);

			/* this check added for python created meshes */
			if(me->mat) {
				for(i=0; i<me->totcol; i++) {
					me->mat[i]= newlibadr_us(fd, me->id.lib, me->mat[i]);
				}
			}
			else me->totcol= 0;

			me->ipo= newlibadr_us(fd, me->id.lib, me->ipo);
			me->key= newlibadr_us(fd, me->id.lib, me->key);
			me->texcomesh= newlibadr_us(fd, me->id.lib, me->texcomesh);

			lib_link_customdata_mtface(fd, me, &me->fdata, me->totface);
			if(me->mr && me->mr->levels.first)
				lib_link_customdata_mtface(fd, me, &me->mr->fdata,
							   ((MultiresLevel*)me->mr->levels.first)->totface);

			me->id.flag -= LIB_NEEDLINK;
		}
		me= me->id.next;
	}
}

static void direct_link_dverts(FileData *fd, int count, MDeformVert *mdverts)
{
	int	i;

	if (!mdverts)
		return;

	for (i=0; i<count; i++) {
		mdverts[i].dw=newdataadr(fd, mdverts[i].dw);
		if (!mdverts[i].dw)
			mdverts[i].totweight=0;
	}
}

static void direct_link_mdisps(FileData *fd, int count, MDisps *mdisps)
{
	if(mdisps) {
		int i;

		for(i = 0; i < count; ++i) {
			mdisps[i].disps = newdataadr(fd, mdisps[i].disps);
			if(!mdisps[i].disps)
				mdisps[i].totdisp = 0;
		}
	}       
}

static void direct_link_customdata(FileData *fd, CustomData *data, int count)
{
	int i = 0;

	data->layers= newdataadr(fd, data->layers);

	while (i < data->totlayer) {
		CustomDataLayer *layer = &data->layers[i];

		if (CustomData_verify_versions(data, i)) {
			layer->data = newdataadr(fd, layer->data);
			if(layer->type == CD_MDISPS)
				direct_link_mdisps(fd, count, layer->data);
			i++;
		}
	}
}

static void direct_link_mesh(FileData *fd, Mesh *mesh)
{
	mesh->mat= newdataadr(fd, mesh->mat);
	test_pointer_array(fd, (void **)&mesh->mat);

	mesh->mvert= newdataadr(fd, mesh->mvert);
	mesh->medge= newdataadr(fd, mesh->medge);
	mesh->mface= newdataadr(fd, mesh->mface);
	mesh->tface= newdataadr(fd, mesh->tface);
	mesh->mtface= newdataadr(fd, mesh->mtface);
	mesh->mcol= newdataadr(fd, mesh->mcol);
	mesh->msticky= newdataadr(fd, mesh->msticky);
	mesh->dvert= newdataadr(fd, mesh->dvert);
	
	/* Partial-mesh visibility (do this before using totvert, totface, or totedge!) */
	mesh->pv= newdataadr(fd, mesh->pv);
	if(mesh->pv) {
		mesh->pv->vert_map= newdataadr(fd, mesh->pv->vert_map);
		mesh->pv->edge_map= newdataadr(fd, mesh->pv->edge_map);
		mesh->pv->old_faces= newdataadr(fd, mesh->pv->old_faces);
		mesh->pv->old_edges= newdataadr(fd, mesh->pv->old_edges);
	}

	/* normally direct_link_dverts should be called in direct_link_customdata,
	   but for backwards compat in do_versions to work we do it here */
	direct_link_dverts(fd, mesh->pv ? mesh->pv->totvert : mesh->totvert, mesh->dvert);

	direct_link_customdata(fd, &mesh->vdata, mesh->pv ? mesh->pv->totvert : mesh->totvert);
	direct_link_customdata(fd, &mesh->edata, mesh->pv ? mesh->pv->totedge : mesh->totedge);
	direct_link_customdata(fd, &mesh->fdata, mesh->pv ? mesh->pv->totface : mesh->totface);

	mesh->bb= NULL;
	mesh->mselect = NULL;
	mesh->edit_mesh= NULL;
	
	/* Multires data */
	mesh->mr= newdataadr(fd, mesh->mr);
	if(mesh->mr) {
		MultiresLevel *lvl;
		
		link_list(fd, &mesh->mr->levels);
		lvl= mesh->mr->levels.first;
		
		direct_link_customdata(fd, &mesh->mr->vdata, lvl->totvert);
		direct_link_dverts(fd, lvl->totvert, CustomData_get(&mesh->mr->vdata, 0, CD_MDEFORMVERT));
		direct_link_customdata(fd, &mesh->mr->fdata, lvl->totface);
		
		mesh->mr->edge_flags= newdataadr(fd, mesh->mr->edge_flags);
		mesh->mr->edge_creases= newdataadr(fd, mesh->mr->edge_creases);

		mesh->mr->verts = newdataadr(fd, mesh->mr->verts);
			
		for(; lvl; lvl= lvl->next) {
			lvl->verts= newdataadr(fd, lvl->verts);
			lvl->faces= newdataadr(fd, lvl->faces);
			lvl->edges= newdataadr(fd, lvl->edges);
			lvl->colfaces= newdataadr(fd, lvl->colfaces);
		}
	}

	/* Gracefully handle corrupted mesh */
	if(mesh->mr && !mesh->mr->verts) {
		/* If totals match, simply load the current mesh verts into multires */
		if(mesh->totvert == ((MultiresLevel*)mesh->mr->levels.last)->totvert)
			mesh->mr->verts = MEM_dupallocN(mesh->mvert);
		else {
			/* Otherwise, we can't recover the data, silently remove multires */
			multires_free(mesh->mr);
			mesh->mr = NULL;
		}
	}
	
	if((fd->flags & FD_FLAGS_SWITCH_ENDIAN) && mesh->tface) {
		TFace *tf= mesh->tface;
		unsigned int i;

		for (i=0; i< (mesh->pv ? mesh->pv->totface : mesh->totface); i++, tf++) {
			SWITCH_INT(tf->col[0]);
			SWITCH_INT(tf->col[1]);
			SWITCH_INT(tf->col[2]);
			SWITCH_INT(tf->col[3]);
		}
	}
}

/* ************ READ LATTICE ***************** */

static void lib_link_latt(FileData *fd, Main *main)
{
	Lattice *lt;
	
	lt= main->latt.first;
	while(lt) {
		if(lt->id.flag & LIB_NEEDLINK) {
			
			lt->ipo= newlibadr_us(fd, lt->id.lib, lt->ipo); // XXX depreceated - old animation system
			lt->key= newlibadr_us(fd, lt->id.lib, lt->key);
			
			lt->id.flag -= LIB_NEEDLINK;
		}
		lt= lt->id.next;
	}
}

static void direct_link_latt(FileData *fd, Lattice *lt)
{
	lt->def= newdataadr(fd, lt->def);
	
	lt->dvert= newdataadr(fd, lt->dvert);
	direct_link_dverts(fd, lt->pntsu*lt->pntsv*lt->pntsw, lt->dvert);
	
	lt->editlatt= NULL;
}


/* ************ READ OBJECT ***************** */

static void lib_link_modifiers__linkModifiers(void *userData, Object *ob,
                                              ID **idpoin)
{
	FileData *fd = userData;

	*idpoin = newlibadr(fd, ob->id.lib, *idpoin);
	/* hardcoded bad exception; non-object modifier data gets user count (texture, displace) */
	if(*idpoin && GS((*idpoin)->name)!=ID_OB)
		(*idpoin)->us++;
}
static void lib_link_modifiers(FileData *fd, Object *ob)
{
	modifiers_foreachIDLink(ob, lib_link_modifiers__linkModifiers, fd);
}

static void lib_link_object(FileData *fd, Main *main)
{
	Object *ob;
	PartEff *paf;
	bSensor *sens;
	bController *cont;
	bActuator *act;
	void *poin;
	int warn=0, a;

	ob= main->object.first;
	while(ob) {
		if(ob->id.flag & LIB_NEEDLINK) {
			if (ob->id.properties) IDP_LibLinkProperty(ob->id.properties, (fd->flags & FD_FLAGS_SWITCH_ENDIAN), fd);
			if (ob->adt) lib_link_animdata(fd, &ob->id, ob->adt);
			
// XXX depreceated - old animation system <<<			
			ob->ipo= newlibadr_us(fd, ob->id.lib, ob->ipo);
			ob->action = newlibadr_us(fd, ob->id.lib, ob->action);
// >>> XXX depreceated - old animation system

			ob->parent= newlibadr(fd, ob->id.lib, ob->parent);
			ob->track= newlibadr(fd, ob->id.lib, ob->track);
			ob->poselib= newlibadr_us(fd, ob->id.lib, ob->poselib);
			ob->dup_group= newlibadr_us(fd, ob->id.lib, ob->dup_group);
			
			ob->proxy= newlibadr_us(fd, ob->id.lib, ob->proxy);
			if(ob->proxy) {
				/* paranoia check, actually a proxy_from pointer should never be written... */
				if(ob->proxy->id.lib==NULL) {
					ob->proxy->proxy_from= NULL;
					ob->proxy= NULL;
				}
				else {
					/* this triggers object_update to always use a copy */
					ob->proxy->proxy_from= ob;
					/* force proxy updates after load/undo, a bit weak */
					ob->recalc= ob->proxy->recalc= OB_RECALC;
				}
			}
			ob->proxy_group= newlibadr(fd, ob->id.lib, ob->proxy_group);
			
			poin= ob->data;
			ob->data= newlibadr_us(fd, ob->id.lib, ob->data);
			   
			if(ob->data==NULL && poin!=NULL) {
				ob->type= OB_EMPTY;
				warn= 1;
				if(ob->id.lib) printf("Can't find obdata of %s lib %s\n", ob->id.name+2, ob->id.lib->name);
				else printf("Object %s lost data.", ob->id.name+2);
				
				if(ob->pose) {
					free_pose(ob->pose);
					ob->pose= NULL;
					ob->mode &= ~OB_MODE_POSE;
				}
			}
			for(a=0; a<ob->totcol; a++) ob->mat[a]= newlibadr_us(fd, ob->id.lib, ob->mat[a]);
			
			ob->gpd= newlibadr_us(fd, ob->id.lib, ob->gpd);
			
			ob->id.flag -= LIB_NEEDLINK;
			/* if id.us==0 a new base will be created later on */
			
			/* WARNING! Also check expand_object(), should reflect the stuff below. */
			lib_link_pose(fd, ob, ob->pose);
			lib_link_constraints(fd, &ob->id, &ob->constraints);
			
// XXX depreceated - old animation system <<<	
			lib_link_constraint_channels(fd, &ob->id, &ob->constraintChannels);
			lib_link_nlastrips(fd, &ob->id, &ob->nlastrips);
// >>> XXX depreceated - old animation system

			for(paf= ob->effect.first; paf; paf= paf->next) {
				if(paf->type==EFF_PARTICLE) {
					paf->group= newlibadr_us(fd, ob->id.lib, paf->group);
				}
			}				

			sens= ob->sensors.first;
			while(sens) {
				for(a=0; a<sens->totlinks; a++)
					sens->links[a]= newglobadr(fd, sens->links[a]);

				if(sens->type==SENS_TOUCH) {
					bTouchSensor *ts= sens->data;
					ts->ma= newlibadr(fd, ob->id.lib, ts->ma);
				}
				else if(sens->type==SENS_MESSAGE) {
					bMessageSensor *ms= sens->data;
					ms->fromObject=
					    newlibadr(fd, ob->id.lib, ms->fromObject);
				}
				sens= sens->next;
			}

			cont= ob->controllers.first;
			while(cont) {
				for(a=0; a<cont->totlinks; a++)
					cont->links[a]= newglobadr(fd, cont->links[a]);

				if(cont->type==CONT_PYTHON) {
					bPythonCont *pc= cont->data;
					pc->text= newlibadr(fd, ob->id.lib, pc->text);
				}
				cont->slinks= NULL;
				cont->totslinks= 0;

				cont= cont->next;
			}

			act= ob->actuators.first;
			while(act) {
				if(act->type==ACT_SOUND) {
					bSoundActuator *sa= act->data;
					sa->sound= newlibadr_us(fd, ob->id.lib, sa->sound);
				}
				else if(act->type==ACT_GAME) {
					/* bGameActuator *ga= act->data; */
				}
				else if(act->type==ACT_CAMERA) {
					bCameraActuator *ca= act->data;
					ca->ob= newlibadr(fd, ob->id.lib, ca->ob);
				}
					/* leave this one, it's obsolete but necessary to read for conversion */
				else if(act->type==ACT_ADD_OBJECT) {
					bAddObjectActuator *eoa= act->data;
					if(eoa) eoa->ob= newlibadr(fd, ob->id.lib, eoa->ob);
				}
				else if(act->type==ACT_OBJECT) {
					bObjectActuator *oa= act->data;
					oa->reference= newlibadr(fd, ob->id.lib, oa->reference);
				}
				else if(act->type==ACT_EDIT_OBJECT) {
					bEditObjectActuator *eoa= act->data;
					if(eoa==NULL) {
						init_actuator(act);
					}
					else {
						eoa->ob= newlibadr(fd, ob->id.lib, eoa->ob);
						eoa->me= newlibadr(fd, ob->id.lib, eoa->me);
					}
				}
				else if(act->type==ACT_OBJECT) {
					bObjectActuator *oa= act->data;
					if(oa==NULL) {
						init_actuator(act);
					}
					else {
						oa->reference= newlibadr(fd, ob->id.lib, oa->reference);
					}
				}
				else if(act->type==ACT_SCENE) {
					bSceneActuator *sa= act->data;
					sa->camera= newlibadr(fd, ob->id.lib, sa->camera);
					sa->scene= newlibadr(fd, ob->id.lib, sa->scene);
				}
				else if(act->type==ACT_ACTION) {
					bActionActuator *aa= act->data;
					aa->act= newlibadr(fd, ob->id.lib, aa->act);
				}
				else if(act->type==ACT_SHAPEACTION) {
					bActionActuator *aa= act->data;
					aa->act= newlibadr(fd, ob->id.lib, aa->act);
				}
				else if(act->type==ACT_PROPERTY) {
					bPropertyActuator *pa= act->data;
					pa->ob= newlibadr(fd, ob->id.lib, pa->ob);
				}
				else if(act->type==ACT_MESSAGE) {
					bMessageActuator *ma= act->data;
					ma->toObject= newlibadr(fd, ob->id.lib, ma->toObject);
				}
				else if(act->type==ACT_2DFILTER){
					bTwoDFilterActuator *_2dfa = act->data; 
					_2dfa->text= newlibadr(fd, ob->id.lib, _2dfa->text);
				}
				else if(act->type==ACT_PARENT) {
					bParentActuator *parenta = act->data; 
					parenta->ob = newlibadr(fd, ob->id.lib, parenta->ob);
				}
				else if(act->type==ACT_STATE) {
					/* bStateActuator *statea = act->data; */
				}
				else if(act->type==ACT_ARMATURE) {
					bArmatureActuator *arma= act->data;
					arma->target= newlibadr(fd, ob->id.lib, arma->target);
					arma->subtarget= newlibadr(fd, ob->id.lib, arma->subtarget);
				}
				act= act->next;
			}
			
			{
				FluidsimModifierData *fluidmd = (FluidsimModifierData *)modifiers_findByType(ob, eModifierType_Fluidsim);
				
				if(fluidmd && fluidmd->fss) 
					fluidmd->fss->ipo = newlibadr_us(fd, ob->id.lib, fluidmd->fss->ipo);
			}

			{
				SmokeModifierData *smd = (SmokeModifierData *)modifiers_findByType(ob, eModifierType_Smoke);
				
				if(smd && smd->type == MOD_SMOKE_TYPE_DOMAIN && smd->domain) 
				{
					smd->domain->coll_group = newlibadr_us(fd, ob->id.lib, smd->domain->coll_group);
					smd->domain->eff_group = newlibadr_us(fd, ob->id.lib, smd->domain->eff_group);
					smd->domain->fluid_group = newlibadr_us(fd, ob->id.lib, smd->domain->fluid_group);
<<<<<<< HEAD
=======

					smd->domain->effector_weights->group = newlibadr(fd, ob->id.lib, smd->domain->effector_weights->group);
				}
			}

			{
				ClothModifierData *clmd = (ClothModifierData *)modifiers_findByType(ob, eModifierType_Cloth);
				
				if(clmd) 
				{
					clmd->sim_parms->effector_weights->group = newlibadr(fd, ob->id.lib, clmd->sim_parms->effector_weights->group);
>>>>>>> 16c1a294
				}
			}
			
			/* texture field */
			if(ob->pd)
				if(ob->pd->tex)
					ob->pd->tex=newlibadr_us(fd, ob->id.lib, ob->pd->tex);

<<<<<<< HEAD
=======
			if(ob->soft)
				ob->soft->effector_weights->group = newlibadr(fd, ob->id.lib, ob->soft->effector_weights->group);

>>>>>>> 16c1a294
			lib_link_particlesystems(fd, ob, &ob->id, &ob->particlesystem);
			lib_link_modifiers(fd, ob);
		}
		ob= ob->id.next;
	}

	if(warn)
		BKE_report(fd->reports, RPT_WARNING, "Warning in console");
}


static void direct_link_pose(FileData *fd, bPose *pose)
{
	bPoseChannel *pchan;

	if (!pose)
		return;

	link_list(fd, &pose->chanbase);
	link_list(fd, &pose->agroups);

	for (pchan = pose->chanbase.first; pchan; pchan=pchan->next) {
		pchan->bone= NULL;
		pchan->parent= newdataadr(fd, pchan->parent);
		pchan->child= newdataadr(fd, pchan->child);
		
		direct_link_constraints(fd, &pchan->constraints);
		
		pchan->prop = newdataadr(fd, pchan->prop);
		if (pchan->prop)
			IDP_DirectLinkProperty(pchan->prop, (fd->flags & FD_FLAGS_SWITCH_ENDIAN), fd);
		
		pchan->iktree.first= pchan->iktree.last= NULL;
		pchan->path= NULL;
	}
	pose->ikdata = NULL;
	if (pose->ikparam != NULL) {
		pose->ikparam= newdataadr(fd, pose->ikparam);
	}
}

static void direct_link_modifiers(FileData *fd, ListBase *lb)
{
	ModifierData *md;

	link_list(fd, lb);

	for (md=lb->first; md; md=md->next) {
		md->error = NULL;
		md->scene = NULL;
		
		/* if modifiers disappear, or for upward compatibility */
		if(NULL==modifierType_getInfo(md->type))
			md->type= eModifierType_None;
			
		if (md->type==eModifierType_Subsurf) {
			SubsurfModifierData *smd = (SubsurfModifierData*) md;

			smd->emCache = smd->mCache = 0;
		}
		else if (md->type==eModifierType_Armature) {
			ArmatureModifierData *amd = (ArmatureModifierData*) md;
			
			amd->prevCos= NULL;
		}
		else if (md->type==eModifierType_Cloth) {
			ClothModifierData *clmd = (ClothModifierData*) md;
			
			clmd->clothObject = NULL;
			
			clmd->sim_parms= newdataadr(fd, clmd->sim_parms);
			clmd->coll_parms= newdataadr(fd, clmd->coll_parms);

			direct_link_pointcache_list(fd, &clmd->ptcaches, &clmd->point_cache);
			
			if(clmd->sim_parms) {
				if(clmd->sim_parms->presets > 10)
					clmd->sim_parms->presets = 0;
			}

			if(clmd->sim_parms->effector_weights)
				clmd->sim_parms->effector_weights = newdataadr(fd, clmd->sim_parms->effector_weights);
			else
				clmd->sim_parms->effector_weights = BKE_add_effector_weights(NULL);
			
		}
		else if (md->type==eModifierType_Fluidsim) {
			FluidsimModifierData *fluidmd = (FluidsimModifierData*) md;
			
			fluidmd->fss= newdataadr(fd, fluidmd->fss);
			fluidmd->fss->meshSurfNormals = 0;
		}
		else if (md->type==eModifierType_Smoke) {
			SmokeModifierData *smd = (SmokeModifierData*) md;

			if(smd->type==MOD_SMOKE_TYPE_DOMAIN)
			{
				smd->flow = NULL;
				smd->coll = NULL;
				smd->domain = newdataadr(fd, smd->domain);
				smd->domain->smd = smd;

				smd->domain->fluid = NULL;
<<<<<<< HEAD
				smd->domain->view3d = NULL;
				smd->domain->tex = NULL;
=======
				smd->domain->wt = NULL;
				smd->domain->shadow = NULL;
				smd->domain->tex = NULL;
				smd->domain->tex_shadow = NULL;
				smd->domain->tex_wt = NULL;

				if(smd->domain->effector_weights)
					smd->domain->effector_weights = newdataadr(fd, smd->domain->effector_weights);
				else
					smd->domain->effector_weights = BKE_add_effector_weights(NULL);
>>>>>>> 16c1a294

				direct_link_pointcache_list(fd, &(smd->domain->ptcaches[0]), &(smd->domain->point_cache[0]));
				direct_link_pointcache_list(fd, &(smd->domain->ptcaches[1]), &(smd->domain->point_cache[1]));
			}
			else if(smd->type==MOD_SMOKE_TYPE_FLOW)
			{
				smd->domain = NULL;
				smd->coll = NULL;
				smd->flow = newdataadr(fd, smd->flow);
				smd->flow->smd = smd;
				smd->flow->psys = newdataadr(fd, smd->flow->psys);
			}
			else if(smd->type==MOD_SMOKE_TYPE_COLL)
			{
				smd->flow = NULL;
				smd->domain = NULL;
<<<<<<< HEAD
				smd->coll = NULL;
				/*
				smd->coll = newdataadr(fd, smd->coll);
				smd->coll->points = NULL;
				smd->coll->numpoints = 0;
				*/
=======
				smd->coll = newdataadr(fd, smd->coll);
				if(smd->coll)
				{
					smd->coll->points = NULL;
					smd->coll->numpoints = 0;
				}
				else
					smd->type = 0;

>>>>>>> 16c1a294
			}
		}
		else if (md->type==eModifierType_Collision) {
			
			CollisionModifierData *collmd = (CollisionModifierData*) md;
			/*
			// TODO: CollisionModifier should use pointcache 
			// + have proper reset events before enabling this
			collmd->x = newdataadr(fd, collmd->x);
			collmd->xnew = newdataadr(fd, collmd->xnew);
			collmd->mfaces = newdataadr(fd, collmd->mfaces);
			
			collmd->current_x = MEM_callocN(sizeof(MVert)*collmd->numverts,"current_x");
			collmd->current_xnew = MEM_callocN(sizeof(MVert)*collmd->numverts,"current_xnew");
			collmd->current_v = MEM_callocN(sizeof(MVert)*collmd->numverts,"current_v");
			*/
			
			collmd->x = NULL;
			collmd->xnew = NULL;
			collmd->current_x = NULL;
			collmd->current_xnew = NULL;
			collmd->current_v = NULL;
			collmd->time = -1;
			collmd->numverts = 0;
			collmd->bvhtree = NULL;
			collmd->mfaces = NULL;
			
		}
		else if (md->type==eModifierType_Surface) {
			SurfaceModifierData *surmd = (SurfaceModifierData*) md;

			surmd->dm = NULL;
			surmd->bvhtree = NULL;
			surmd->x = NULL;
			surmd->v = NULL;
			surmd->numverts = 0;
		}
		else if (md->type==eModifierType_Hook) {
			HookModifierData *hmd = (HookModifierData*) md;

			hmd->indexar= newdataadr(fd, hmd->indexar);
			if(fd->flags & FD_FLAGS_SWITCH_ENDIAN) {
				int a;
				for(a=0; a<hmd->totindex; a++) {
					SWITCH_INT(hmd->indexar[a]);
				}
			}
		} else if (md->type==eModifierType_ParticleSystem) {
			ParticleSystemModifierData *psmd = (ParticleSystemModifierData*) md;

			psmd->dm=0;
			psmd->psys=newdataadr(fd, psmd->psys);
			psmd->flag &= ~eParticleSystemFlag_psys_updated;
		} else if (md->type==eModifierType_Explode) {
			ExplodeModifierData *psmd = (ExplodeModifierData*) md;

			psmd->facepa=0;
		}
		else if (md->type==eModifierType_MeshDeform) {
			MeshDeformModifierData *mmd = (MeshDeformModifierData*) md;

			mmd->bindweights= newdataadr(fd, mmd->bindweights);
			mmd->bindcos= newdataadr(fd, mmd->bindcos);
			mmd->dyngrid= newdataadr(fd, mmd->dyngrid);
			mmd->dyninfluences= newdataadr(fd, mmd->dyninfluences);
			mmd->dynverts= newdataadr(fd, mmd->dynverts);

			if(fd->flags & FD_FLAGS_SWITCH_ENDIAN) {
				int a;

				if(mmd->bindweights)
					for(a=0; a<mmd->totcagevert*mmd->totvert; a++)
						SWITCH_INT(mmd->bindweights[a])
				if(mmd->bindcos)
					for(a=0; a<mmd->totcagevert*3; a++)
						SWITCH_INT(mmd->bindcos[a])
				if(mmd->dynverts)
					for(a=0; a<mmd->totvert; a++)
						SWITCH_INT(mmd->dynverts[a])
			}
		}
		else if (md->type==eModifierType_Multires) {
			MultiresModifierData *mmd = (MultiresModifierData*) md;
			
			mmd->undo_verts = newdataadr(fd, mmd->undo_verts);
			mmd->undo_signal = !!mmd->undo_verts;
		}
	}
}

static void direct_link_object(FileData *fd, Object *ob)
{
	PartEff *paf;
	bProperty *prop;
	bSensor *sens;
	bController *cont;
	bActuator *act;
	int a;
	
	/* weak weak... this was only meant as draw flag, now is used in give_base too */
	ob->flag &= ~OB_FROMGROUP;
	
	/* editmode doesn't get saved in files, so should get cleared when reloading... */
	ob->mode &= ~(OB_MODE_EDIT|OB_MODE_PARTICLE_EDIT);
	
	ob->disp.first=ob->disp.last= NULL;
	
	ob->adt= newdataadr(fd, ob->adt);
	direct_link_animdata(fd, ob->adt);
	
	ob->pose= newdataadr(fd, ob->pose);
	direct_link_pose(fd, ob->pose);

	link_list(fd, &ob->defbase);
// XXX depreceated - old animation system <<<
	direct_link_nlastrips(fd, &ob->nlastrips);
	link_list(fd, &ob->constraintChannels);
// >>> XXX depreceated - old animation system 

	ob->mat= newdataadr(fd, ob->mat);
	test_pointer_array(fd, (void **)&ob->mat);
	ob->matbits= newdataadr(fd, ob->matbits);
	
	/* do it here, below old data gets converted */
	direct_link_modifiers(fd, &ob->modifiers);
	
	link_list(fd, &ob->effect);
	paf= ob->effect.first;
	while(paf) {
		if(paf->type==EFF_PARTICLE) {
			paf->keys= NULL;
		}
		if(paf->type==EFF_WAVE) {
			WaveEff *wav = (WaveEff*) paf;
			PartEff *next = paf->next;
			WaveModifierData *wmd = (WaveModifierData*) modifier_new(eModifierType_Wave);

			wmd->damp = wav->damp;
			wmd->flag = wav->flag;
			wmd->height = wav->height;
			wmd->lifetime = wav->lifetime;
			wmd->narrow = wav->narrow;
			wmd->speed = wav->speed;
			wmd->startx = wav->startx;
			wmd->starty = wav->startx;
			wmd->timeoffs = wav->timeoffs;
			wmd->width = wav->width;

			BLI_addtail(&ob->modifiers, wmd);

			BLI_remlink(&ob->effect, paf);
			MEM_freeN(paf);

			paf = next;
			continue;
		}
		if(paf->type==EFF_BUILD) {
			BuildEff *baf = (BuildEff*) paf;
			PartEff *next = paf->next;
			BuildModifierData *bmd = (BuildModifierData*) modifier_new(eModifierType_Build);

			bmd->start = baf->sfra;
			bmd->length = baf->len;
			bmd->randomize = 0;
			bmd->seed = 1;

			BLI_addtail(&ob->modifiers, bmd);

			BLI_remlink(&ob->effect, paf);
			MEM_freeN(paf);

			paf = next;
			continue;
		}
		paf= paf->next;
	}

	ob->pd= newdataadr(fd, ob->pd);
	if(ob->pd)
		ob->pd->rng=NULL;
	ob->soft= newdataadr(fd, ob->soft);
	if(ob->soft) {
		SoftBody *sb= ob->soft;		
		
		sb->bpoint= NULL;	// init pointers so it gets rebuilt nicely
		sb->bspring= NULL;
		sb->scratch= NULL;
		/* although not used anymore */
		/* still have to be loaded to be compatible with old files */
		sb->keys= newdataadr(fd, sb->keys);
		test_pointer_array(fd, (void **)&sb->keys);
		if(sb->keys) {
			for(a=0; a<sb->totkey; a++) {
				sb->keys[a]= newdataadr(fd, sb->keys[a]);
			}
		}

<<<<<<< HEAD
=======
		if(sb->effector_weights)
			sb->effector_weights = newdataadr(fd, sb->effector_weights);
		else
			sb->effector_weights = BKE_add_effector_weights(NULL);

>>>>>>> 16c1a294
		direct_link_pointcache_list(fd, &sb->ptcaches, &sb->pointcache);
	}
	ob->bsoft= newdataadr(fd, ob->bsoft);
	ob->fluidsimSettings= newdataadr(fd, ob->fluidsimSettings); /* NT */

	link_list(fd, &ob->particlesystem);
	direct_link_particlesystems(fd,&ob->particlesystem);
	
	link_list(fd, &ob->prop);
	prop= ob->prop.first;
	while(prop) {
		prop->poin= newdataadr(fd, prop->poin);
		if(prop->poin==0) prop->poin= &prop->data;
		prop= prop->next;
	}

	link_list(fd, &ob->sensors);
	sens= ob->sensors.first;
	while(sens) {
		sens->data= newdataadr(fd, sens->data);
		sens->links= newdataadr(fd, sens->links);
		test_pointer_array(fd, (void **)&sens->links);
		sens= sens->next;
	}

	direct_link_constraints(fd, &ob->constraints);

	link_glob_list(fd, &ob->controllers);
	if (ob->init_state) {
		/* if a known first state is specified, set it so that the game will start ok */
		ob->state = ob->init_state;
	} else if (!ob->state) {
		ob->state = 1;
	}
	cont= ob->controllers.first;
	while(cont) {
		cont->data= newdataadr(fd, cont->data);
		cont->links= newdataadr(fd, cont->links);
		test_pointer_array(fd, (void **)&cont->links);
		if (cont->state_mask == 0)
			cont->state_mask = 1;
		cont= cont->next;
	}

	link_glob_list(fd, &ob->actuators);
	act= ob->actuators.first;
	while(act) {
		act->data= newdataadr(fd, act->data);
		act= act->next;
	}

	link_list(fd, &ob->hooks);
	while (ob->hooks.first) {
		ObHook *hook = ob->hooks.first;
		HookModifierData *hmd = (HookModifierData*) modifier_new(eModifierType_Hook);

		hook->indexar= newdataadr(fd, hook->indexar);
		if(fd->flags & FD_FLAGS_SWITCH_ENDIAN) {
			int a;
			for(a=0; a<hook->totindex; a++) {
				SWITCH_INT(hook->indexar[a]);
			}
		}

			/* Do conversion here because if we have loaded
			 * a hook we need to make sure it gets converted
			 * and free'd, regardless of version.
			 */
		VECCOPY(hmd->cent, hook->cent);
		hmd->falloff = hook->falloff;
		hmd->force = hook->force;
		hmd->indexar = hook->indexar;
		hmd->object = hook->parent;
		memcpy(hmd->parentinv, hook->parentinv, sizeof(hmd->parentinv));
		hmd->totindex = hook->totindex;

		BLI_addhead(&ob->modifiers, hmd);
		BLI_remlink(&ob->hooks, hook);
		
		modifier_unique_name(&ob->modifiers, (ModifierData*)hmd);

		MEM_freeN(hook);
	}
	
	ob->bb= NULL;
	ob->derivedDeform= NULL;
	ob->derivedFinal= NULL;
	ob->gpulamp.first= ob->gpulamp.last= NULL;
	link_list(fd, &ob->pc_ids);

	if(ob->sculpt)
		ob->sculpt= MEM_callocN(sizeof(SculptSession), "reload sculpt session");
}

/* ************ READ SCENE ***************** */

/* patch for missing scene IDs, can't be in do-versions */
static void composite_patch(bNodeTree *ntree, Scene *scene)
{
	bNode *node;
	
	for(node= ntree->nodes.first; node; node= node->next)
<<<<<<< HEAD
		if(node->id==NULL && ELEM(node->type, CMP_NODE_R_LAYERS, CMP_NODE_COMPOSITE))
=======
		if(node->id==NULL && ELEM3(node->type, CMP_NODE_R_LAYERS, CMP_NODE_COMPOSITE, CMP_NODE_DEFOCUS))
>>>>>>> 16c1a294
			node->id= &scene->id;
}

static void link_paint(FileData *fd, Scene *sce, Paint *p)
{
	if(p && p->brushes) {
		int i;
		for(i = 0; i < p->brush_count; ++i)
			p->brushes[i]= newlibadr_us(fd, sce->id.lib, p->brushes[i]);
	}
}

static void lib_link_scene(FileData *fd, Main *main)
{
	Scene *sce;
	Base *base, *next;
	Sequence *seq;
	SceneRenderLayer *srl;
	
	sce= main->scene.first;
	while(sce) {
		if(sce->id.flag & LIB_NEEDLINK) {
			/*Link ID Properties -- and copy this comment EXACTLY for easy finding
			of library blocks that implement this.*/
			if (sce->id.properties) IDP_LibLinkProperty(sce->id.properties, (fd->flags & FD_FLAGS_SWITCH_ENDIAN), fd);
			if (sce->adt) lib_link_animdata(fd, &sce->id, sce->adt);
			
			lib_link_keyingsets(fd, &sce->id, &sce->keyingsets);
			
			sce->camera= newlibadr(fd, sce->id.lib, sce->camera);
			sce->world= newlibadr_us(fd, sce->id.lib, sce->world);
			sce->set= newlibadr(fd, sce->id.lib, sce->set);
			sce->ima= newlibadr_us(fd, sce->id.lib, sce->ima);
			sce->gpd= newlibadr_us(fd, sce->id.lib, sce->gpd);
			
			link_paint(fd, sce, &sce->toolsettings->sculpt->paint);
			link_paint(fd, sce, &sce->toolsettings->vpaint->paint);
			link_paint(fd, sce, &sce->toolsettings->wpaint->paint);
			link_paint(fd, sce, &sce->toolsettings->imapaint.paint);

			sce->toolsettings->skgen_template = newlibadr(fd, sce->id.lib, sce->toolsettings->skgen_template);

			for(base= sce->base.first; base; base= next) {
				next= base->next;

				/* base->object= newlibadr_us(fd, sce->id.lib, base->object); */
				base->object= newlibadr_us(fd, sce->id.lib, base->object);
				
				if(base->object==NULL) {
					printf("LIB ERROR: base removed\n");
					BLI_remlink(&sce->base, base);
					if(base==sce->basact) sce->basact= 0;
					MEM_freeN(base);
				}
			}
			
			if (sce->ed) {
				Editing *ed= sce->ed;
				ed->act_seq= NULL; //	ed->act_seq=  newlibadr(fd, ed->act_seq); // FIXME
			}

			SEQ_BEGIN(sce->ed, seq) {
				if(seq->ipo) seq->ipo= newlibadr_us(fd, sce->id.lib, seq->ipo);
				if(seq->scene) seq->scene= newlibadr(fd, sce->id.lib, seq->scene);
				if(seq->sound) {
					if(seq->type == SEQ_HD_SOUND)
						seq->type = SEQ_SOUND;
					else
						seq->sound= newlibadr(fd, sce->id.lib, seq->sound);
					if (seq->sound) {
						seq->sound->id.us++;
						seq->sound_handle= sound_new_handle(sce, seq->sound, seq->startdisp, seq->enddisp, seq->startofs);
					}
				}
				seq->anim= 0;
			}
			SEQ_END
			
			if(sce->nodetree) {
				lib_link_ntree(fd, &sce->id, sce->nodetree);
				composite_patch(sce->nodetree, sce);
			}
			
			for(srl= sce->r.layers.first; srl; srl= srl->next) {
				srl->mat_override= newlibadr_us(fd, sce->id.lib, srl->mat_override);
				srl->light_override= newlibadr_us(fd, sce->id.lib, srl->light_override);
			}
			/*Game Settings: Dome Warp Text*/
//			sce->r.dometext= newlibadr_us(fd, sce->id.lib, sce->r.dometext); // XXX deprecated since 2.5
			sce->gm.dome.warptext= newlibadr_us(fd, sce->id.lib, sce->gm.dome.warptext);

			sce->id.flag -= LIB_NEEDLINK;
		}

		sce= sce->id.next;
	}
}

static void link_recurs_seq(FileData *fd, ListBase *lb)
{
	Sequence *seq;

	link_list(fd, lb);

	for(seq=lb->first; seq; seq=seq->next)
		if(seq->seqbase.first)
			link_recurs_seq(fd, &seq->seqbase);
}

static void direct_link_paint(FileData *fd, Paint **paint)
{
	(*paint)= newdataadr(fd, (*paint));
	if(*paint)
		(*paint)->brushes= newdataadr(fd, (*paint)->brushes);
}

static void direct_link_scene(FileData *fd, Scene *sce)
{
	Editing *ed;
	Sequence *seq;
	MetaStack *ms;

	sce->theDag = NULL;
	sce->dagisvalid = 0;
	sce->obedit= NULL;
	sce->stats= 0;

	memset(&sce->sound_handles, 0, sizeof(sce->sound_handles));

	/* set users to one by default, not in lib-link, this will increase it for compo nodes */
	sce->id.us= 1;

	link_list(fd, &(sce->base));
	
	sce->adt= newdataadr(fd, sce->adt);
	direct_link_animdata(fd, sce->adt);
	
	link_list(fd, &sce->keyingsets);
	direct_link_keyingsets(fd, &sce->keyingsets);
	
	sce->basact= newdataadr(fd, sce->basact);
	
	sce->toolsettings= newdataadr(fd, sce->toolsettings);
	if(sce->toolsettings) {
		direct_link_paint(fd, (Paint**)&sce->toolsettings->sculpt);
		direct_link_paint(fd, (Paint**)&sce->toolsettings->vpaint);
		direct_link_paint(fd, (Paint**)&sce->toolsettings->wpaint);

		sce->toolsettings->imapaint.paint.brushes= newdataadr(fd, sce->toolsettings->imapaint.paint.brushes);

		sce->toolsettings->imapaint.paintcursor= NULL;
		sce->toolsettings->particle.paintcursor= NULL;
	}

	if(sce->ed) {
		ListBase *old_seqbasep= &((Editing *)sce->ed)->seqbase;
		
		ed= sce->ed= newdataadr(fd, sce->ed);
		ed->act_seq= NULL; //		ed->act_seq=  newdataadr(fd, ed->act_seq); // FIXME

		/* recursive link sequences, lb will be correctly initialized */
		link_recurs_seq(fd, &ed->seqbase);

		SEQ_BEGIN(ed, seq) {
			seq->seq1= newdataadr(fd, seq->seq1);
			seq->seq2= newdataadr(fd, seq->seq2);
			seq->seq3= newdataadr(fd, seq->seq3);
			/* a patch: after introduction of effects with 3 input strips */
			if(seq->seq3==0) seq->seq3= seq->seq2;

			seq->plugin= newdataadr(fd, seq->plugin);
			seq->effectdata= newdataadr(fd, seq->effectdata);
			
			if (seq->type & SEQ_EFFECT) {
				seq->flag |= SEQ_EFFECT_NOT_LOADED;
			}

			seq->strip= newdataadr(fd, seq->strip);
			if(seq->strip && seq->strip->done==0) {
				seq->strip->done= 1;
				seq->strip->tstripdata = 0;
				seq->strip->tstripdata_startstill = 0;
				seq->strip->tstripdata_endstill = 0;
				seq->strip->ibuf_startstill = 0;
				seq->strip->ibuf_endstill = 0;

				if(seq->type == SEQ_IMAGE ||
				   seq->type == SEQ_MOVIE ||
				   seq->type == SEQ_RAM_SOUND ||
				   seq->type == SEQ_HD_SOUND) {
					seq->strip->stripdata = newdataadr(
						fd, seq->strip->stripdata);
				} else {
					seq->strip->stripdata = 0;
				}
				if (seq->flag & SEQ_USE_CROP) {
					seq->strip->crop = newdataadr(
						fd, seq->strip->crop);
				} else {
					seq->strip->crop = 0;
				}
				if (seq->flag & SEQ_USE_TRANSFORM) {
					seq->strip->transform = newdataadr(
						fd, seq->strip->transform);
				} else {
					seq->strip->transform = 0;
				}
				if (seq->flag & SEQ_USE_PROXY) {
					seq->strip->proxy = newdataadr(
						fd, seq->strip->proxy);
					seq->strip->proxy->anim = 0;
				} else {
					seq->strip->proxy = 0;
				}
				if (seq->flag & SEQ_USE_COLOR_BALANCE) {
					seq->strip->color_balance = newdataadr(
						fd, seq->strip->color_balance);
				} else {
					seq->strip->color_balance = 0;
				}
				if (seq->strip->color_balance) {
					// seq->strip->color_balance->gui = 0; // XXX - peter, is this relevant in 2.5?
				}
			}
		}
		SEQ_END
		
		/* link metastack, slight abuse of structs here, have to restore pointer to internal part in struct */
		{
			Sequence temp;
			char *poin;
			intptr_t offset;
			
			offset= ((intptr_t)&(temp.seqbase)) - ((intptr_t)&temp);
			
			/* root pointer */
			if(ed->seqbasep == old_seqbasep) {
				ed->seqbasep= &ed->seqbase;
			}
			else {
				
				poin= (char *)ed->seqbasep;
				poin -= offset;
				
				poin= newdataadr(fd, poin);
				if(poin) ed->seqbasep= (ListBase *)(poin+offset);
				else ed->seqbasep= &ed->seqbase;
			}			
			/* stack */
			link_list(fd, &(ed->metastack));
			
			for(ms= ed->metastack.first; ms; ms= ms->next) {
				ms->parseq= newdataadr(fd, ms->parseq);
				
				if(ms->oldbasep == old_seqbasep)
					ms->oldbasep= &ed->seqbase;
				else {
					poin= (char *)ms->oldbasep;
					poin -= offset;
					poin= newdataadr(fd, poin);
					if(poin) ms->oldbasep= (ListBase *)(poin+offset);
					else ms->oldbasep= &ed->seqbase;
				}
			}
		}
	}
	
	sce->r.avicodecdata = newdataadr(fd, sce->r.avicodecdata);
	if (sce->r.avicodecdata) {
		sce->r.avicodecdata->lpFormat = newdataadr(fd, sce->r.avicodecdata->lpFormat);
		sce->r.avicodecdata->lpParms = newdataadr(fd, sce->r.avicodecdata->lpParms);
	}
	
	sce->r.qtcodecdata = newdataadr(fd, sce->r.qtcodecdata);
	if (sce->r.qtcodecdata) {
		sce->r.qtcodecdata->cdParms = newdataadr(fd, sce->r.qtcodecdata->cdParms);
	}
	if (sce->r.ffcodecdata.properties) {
		sce->r.ffcodecdata.properties = newdataadr(
			fd, sce->r.ffcodecdata.properties);
		if (sce->r.ffcodecdata.properties) { 
			IDP_DirectLinkProperty(
				sce->r.ffcodecdata.properties, 
				(fd->flags & FD_FLAGS_SWITCH_ENDIAN), fd);
		}
	}

	link_list(fd, &(sce->markers));
	link_list(fd, &(sce->transform_spaces));
	link_list(fd, &(sce->r.layers));
	
	sce->nodetree= newdataadr(fd, sce->nodetree);
	if(sce->nodetree)
		direct_link_nodetree(fd, sce->nodetree);
	
}

/* ************ READ WM ***************** */

static void direct_link_windowmanager(FileData *fd, wmWindowManager *wm)
{
	wmWindow *win;
	
	wm->id.us= 1;
	link_list(fd, &(wm->windows));
	
	for(win= wm->windows.first; win; win= win->next) {
		win->ghostwin= NULL;
		win->eventstate= NULL;
		win->curswin= NULL;
		win->tweak= NULL;

		win->timers.first= win->timers.last= NULL;
		win->queue.first= win->queue.last= NULL;
		win->handlers.first= win->handlers.last= NULL;
<<<<<<< HEAD
=======
		win->modalhandlers.first= win->modalhandlers.last= NULL;
>>>>>>> 16c1a294
		win->subwindows.first= win->subwindows.last= NULL;
		win->gesture.first= win->gesture.last= NULL;

		win->drawdata= NULL;
		win->drawmethod= -1;
		win->drawfail= 0;
	}
	
	wm->operators.first= wm->operators.last= NULL;
<<<<<<< HEAD
	wm->keymaps.first= wm->keymaps.last= NULL;
=======
>>>>>>> 16c1a294
	wm->paintcursors.first= wm->paintcursors.last= NULL;
	wm->queue.first= wm->queue.last= NULL;
	BKE_reports_init(&wm->reports, RPT_STORE);

<<<<<<< HEAD
=======
	wm->keyconfigs.first= wm->keyconfigs.last= NULL;
	wm->defaultconf= NULL;

>>>>>>> 16c1a294
	wm->jobs.first= wm->jobs.last= NULL;
	
	wm->windrawable= NULL;
	wm->initialized= 0;
}

static void lib_link_windowmanager(FileData *fd, Main *main)
{
	wmWindowManager *wm;
	wmWindow *win;
	
	for(wm= main->wm.first; wm; wm= wm->id.next) {
		if(wm->id.flag & LIB_NEEDLINK) {
			for(win= wm->windows.first; win; win= win->next)
				win->screen= newlibadr(fd, NULL, win->screen);

			wm->id.flag -= LIB_NEEDLINK;
		}
	}
}

/* ****************** READ GREASE PENCIL ***************** */

/* relinks grease-pencil data - used for direct_link and old file linkage */
static void direct_link_gpencil(FileData *fd, bGPdata *gpd)
{
	bGPDlayer *gpl;
	bGPDframe *gpf;
	bGPDstroke *gps;
	
	/* we must firstly have some grease-pencil data to link! */
	if (gpd == NULL)
		return;
	
	/* relink layers */
	link_list(fd, &gpd->layers);
	
	for (gpl= gpd->layers.first; gpl; gpl= gpl->next) {
		/* relink frames */
		link_list(fd, &gpl->frames);
		gpl->actframe= newdataadr(fd, gpl->actframe);
		
		for (gpf= gpl->frames.first; gpf; gpf= gpf->next) {
			/* relink strokes (and their points) */
			link_list(fd, &gpf->strokes);
			
			for (gps= gpf->strokes.first; gps; gps= gps->next) {
				gps->points= newdataadr(fd, gps->points);
			}
		}
	}
}

/* ****************** READ SCREEN ***************** */

static void butspace_version_132(SpaceButs *buts)
{
	buts->v2d.tot.xmin= 0.0f;
	buts->v2d.tot.ymin= 0.0f;
	buts->v2d.tot.xmax= 1279.0f;
	buts->v2d.tot.ymax= 228.0f;

	buts->v2d.min[0]= 256.0f;
	buts->v2d.min[1]= 42.0f;

	buts->v2d.max[0]= 2048.0f;
	buts->v2d.max[1]= 450.0f;

	buts->v2d.minzoom= 0.5f;
	buts->v2d.maxzoom= 1.21f;

	buts->v2d.scroll= 0;
	buts->v2d.keepzoom= 1;
	buts->v2d.keeptot= 1;
}

/* note: file read without screens option G_FILE_NO_UI; 
   check lib pointers in call below */
static void lib_link_screen(FileData *fd, Main *main)
{
	bScreen *sc;
	ScrArea *sa;

	for(sc= main->screen.first; sc; sc= sc->id.next) {
		if(sc->id.flag & LIB_NEEDLINK) {
			sc->id.us= 1;
			sc->scene= newlibadr(fd, sc->id.lib, sc->scene);
			
			sa= sc->areabase.first;
			while(sa) {
				SpaceLink *sl;
				
				sa->full= newlibadr(fd, sc->id.lib, sa->full);
				
				for (sl= sa->spacedata.first; sl; sl= sl->next) {
					if(sl->spacetype==SPACE_VIEW3D) {
						View3D *v3d= (View3D*) sl;
						
						v3d->camera= newlibadr(fd, sc->id.lib, v3d->camera);
						v3d->ob_centre= newlibadr(fd, sc->id.lib, v3d->ob_centre);
						
						if(v3d->bgpic) {
							v3d->bgpic->ima= newlibadr_us(fd, sc->id.lib, v3d->bgpic->ima);
						}
						if(v3d->localvd) {
							v3d->localvd->camera= newlibadr(fd, sc->id.lib, v3d->localvd->camera);
						}
					}
					else if(sl->spacetype==SPACE_IPO) {
						SpaceIpo *sipo= (SpaceIpo *)sl;
						
						if(sipo->ads)
							sipo->ads->source= newlibadr(fd, sc->id.lib, sipo->ads->source);
					}
					else if(sl->spacetype==SPACE_BUTS) {
						SpaceButs *sbuts= (SpaceButs *)sl;
						sbuts->ri= NULL;
						sbuts->pinid= newlibadr(fd, sc->id.lib, sbuts->pinid);
						sbuts->mainbo= sbuts->mainb;
						sbuts->mainbuser= sbuts->mainb;
						if(main->versionfile<132)
							butspace_version_132(sbuts);
					}
					else if(sl->spacetype==SPACE_FILE) {
						SpaceFile *sfile= (SpaceFile *)sl;
						sfile->files= NULL;
						sfile->params= NULL;
						sfile->op= NULL;
						sfile->layout= NULL;
						sfile->folders_prev= NULL;
						sfile->folders_next= NULL;
					}
					else if(sl->spacetype==SPACE_IMASEL) {
						SpaceImaSel *simasel= (SpaceImaSel *)sl;

						simasel->files = NULL;						
						simasel->returnfunc= NULL;
						simasel->menup= NULL;
						simasel->pupmenu= NULL;
						simasel->img= NULL;
					}
					else if(sl->spacetype==SPACE_ACTION) {
						SpaceAction *saction= (SpaceAction *)sl;
						saction->action = newlibadr(fd, sc->id.lib, saction->action);
						saction->ads.source= newlibadr(fd, sc->id.lib, saction->ads.source);
					}
					else if(sl->spacetype==SPACE_IMAGE) {
						SpaceImage *sima= (SpaceImage *)sl;

						sima->image= newlibadr_us(fd, sc->id.lib, sima->image);
					}
					else if(sl->spacetype==SPACE_NLA){
						/* SpaceNla *snla= (SpaceNla *)sl;	*/
					}
					else if(sl->spacetype==SPACE_TEXT) {
						SpaceText *st= (SpaceText *)sl;

						st->text= newlibadr(fd, sc->id.lib, st->text);

					}
					else if(sl->spacetype==SPACE_SCRIPT) {

						SpaceScript *scpt= (SpaceScript *)sl;
						/*scpt->script = NULL; - 2.45 set to null, better re-run the script */
						if (scpt->script) {
							scpt->script= newlibadr(fd, sc->id.lib, scpt->script);
							if (scpt->script) {
								SCRIPT_SET_NULL(scpt->script)
							}
						}
					}
					else if(sl->spacetype==SPACE_OUTLINER) {
						SpaceOops *so= (SpaceOops *)sl;
						TreeStoreElem *tselem;
						int a;

						so->tree.first= so->tree.last= NULL;
						so->search_tse.id= newlibadr(fd, NULL, so->search_tse.id);
						
						if(so->treestore) {
							tselem= so->treestore->data;
							for(a=0; a<so->treestore->usedelem; a++, tselem++) {
								tselem->id= newlibadr(fd, NULL, tselem->id);
							}
						}
					}
					else if(sl->spacetype==SPACE_SOUND) {
						SpaceSound *ssound= (SpaceSound *)sl;

						ssound->sound= newlibadr_us(fd, sc->id.lib, ssound->sound);
					}
					else if(sl->spacetype==SPACE_NODE) {
						SpaceNode *snode= (SpaceNode *)sl;
						
						snode->id= newlibadr(fd, sc->id.lib, snode->id);
						
						/* internal data, a bit patchy */
						if(snode->id) {
							if(GS(snode->id->name)==ID_MA)
								snode->nodetree= ((Material *)snode->id)->nodetree;
							else if(GS(snode->id->name)==ID_SCE)
								snode->nodetree= ((Scene *)snode->id)->nodetree;
							else if(GS(snode->id->name)==ID_TE)
								snode->nodetree= ((Tex *)snode->id)->nodetree;
						}
					}
				}
				sa= sa->next;
			}
			sc->id.flag -= LIB_NEEDLINK;
		}
	}
}

/* Only for undo files, or to restore a screen after reading without UI... */
static void *restore_pointer_by_name(Main *mainp, ID *id, int user)
{
		
	if(id) {
		ListBase *lb= wich_libbase(mainp, GS(id->name));
		
		if(lb) {	// there's still risk of checking corrupt mem (freed Ids in oops)
			ID *idn= lb->first;
			char *name= id->name+2;
			
			while(idn) {
				if(idn->name[2]==name[0] && strcmp(idn->name+2, name)==0) {
					if(idn->lib==id->lib) {
						if(user && idn->us==0) idn->us++;
						break;
					}
				}
				idn= idn->next;
			}
			return idn;
		}
	}
	return NULL;
}

/* called from kernel/blender.c */
/* used to link a file (without UI) to the current UI */
/* note that it assumes the old pointers in UI are still valid, so old Main is not freed */
void lib_link_screen_restore(Main *newmain, bScreen *curscreen, Scene *curscene)
{
	wmWindow *win;
	wmWindowManager *wm;
	bScreen *sc;
	ScrArea *sa;

	/* first windowmanager */
	for(wm= newmain->wm.first; wm; wm= wm->id.next) {
		for(win= wm->windows.first; win; win= win->next) {
			win->screen= restore_pointer_by_name(newmain, (ID *)win->screen, 1);
			
			if(win->screen==NULL)
				win->screen= curscreen;

			win->screen->winid= win->winid;
		}
	}
	
	
	for(sc= newmain->screen.first; sc; sc= sc->id.next) {
		
		sc->scene= restore_pointer_by_name(newmain, (ID *)sc->scene, 1);
		if(sc->scene==NULL)
			sc->scene= curscene;

		sa= sc->areabase.first;
		while(sa) {
			SpaceLink *sl;

			for (sl= sa->spacedata.first; sl; sl= sl->next) {
				if(sl->spacetype==SPACE_VIEW3D) {
					View3D *v3d= (View3D*) sl;
					
					v3d->camera= restore_pointer_by_name(newmain, (ID *)v3d->camera, 1);
					if(v3d->camera==NULL)
						v3d->camera= sc->scene->camera;
					v3d->ob_centre= restore_pointer_by_name(newmain, (ID *)v3d->ob_centre, 1);
					
					if(v3d->bgpic) {
						v3d->bgpic->ima= restore_pointer_by_name(newmain, (ID *)v3d->bgpic->ima, 1);
					}
					if(v3d->localvd) {
						/*Base *base;*/

						v3d->localvd->camera= sc->scene->camera;
						
						/* localview can become invalid during undo/redo steps, so we exit it when no could be found */
						/* XXX  regionlocalview ?
						for(base= sc->scene->base.first; base; base= base->next) {
							if(base->lay & v3d->lay) break;
						}
						if(base==NULL) {
							v3d->lay= v3d->localvd->lay;
							v3d->layact= v3d->localvd->layact;
							MEM_freeN(v3d->localvd); 
							v3d->localvd= NULL;
						}
						*/
					}
					else if(v3d->scenelock) v3d->lay= sc->scene->lay;

					/* not very nice, but could help */
					if((v3d->layact & v3d->lay)==0) v3d->layact= v3d->lay;
					
				}
				else if(sl->spacetype==SPACE_IPO) {
					/* XXX animato */
#if 0
					SpaceIpo *sipo= (SpaceIpo *)sl;

					sipo->ipo= restore_pointer_by_name(newmain, (ID *)sipo->ipo, 0);
					if(sipo->blocktype==ID_SEQ) 
						sipo->from= (ID *)find_sequence_from_ipo_helper(newmain, sipo->ipo);
					else 
						sipo->from= restore_pointer_by_name(newmain, (ID *)sipo->from, 0);
					
					// not free sipo->ipokey, creates dependency with src/
					if(sipo->editipo) MEM_freeN(sipo->editipo);
					sipo->editipo= NULL;
#endif
				}
				else if(sl->spacetype==SPACE_BUTS) {
					SpaceButs *sbuts= (SpaceButs *)sl;
					sbuts->pinid = restore_pointer_by_name(newmain, sbuts->pinid, 0);
					//XXX if (sbuts->ri) sbuts->ri->curtile = 0;
				}
				else if(sl->spacetype==SPACE_FILE) {
					
					SpaceFile *sfile= (SpaceFile *)sl;
					sfile->files= NULL;
					sfile->folders_prev= NULL;
					sfile->folders_next= NULL;
					sfile->params= NULL;
					sfile->op= NULL;
				}
				else if(sl->spacetype==SPACE_IMASEL) {
                    SpaceImaSel *simasel= (SpaceImaSel *)sl;
					if (simasel->files) {
						//XXX BIF_filelist_freelib(simasel->files);
					}
				}
				else if(sl->spacetype==SPACE_ACTION) {
					SpaceAction *saction= (SpaceAction *)sl;
					saction->action = restore_pointer_by_name(newmain, (ID *)saction->action, 1);
					saction->ads.source= restore_pointer_by_name(newmain, (ID *)saction->ads.source, 1);
				}
				else if(sl->spacetype==SPACE_IMAGE) {
					SpaceImage *sima= (SpaceImage *)sl;

					sima->image= restore_pointer_by_name(newmain, (ID *)sima->image, 1);
				}
				else if(sl->spacetype==SPACE_NLA){
					/* SpaceNla *snla= (SpaceNla *)sl;	*/
				}
				else if(sl->spacetype==SPACE_TEXT) {
					SpaceText *st= (SpaceText *)sl;

					st->text= restore_pointer_by_name(newmain, (ID *)st->text, 1);
					if(st->text==NULL) st->text= newmain->text.first;
				}
				else if(sl->spacetype==SPACE_SCRIPT) {
					SpaceScript *scpt= (SpaceScript *)sl;
					
					scpt->script= restore_pointer_by_name(newmain, (ID *)scpt->script, 1);
					
					/*sc->script = NULL; - 2.45 set to null, better re-run the script */
					if (scpt->script) {
						SCRIPT_SET_NULL(scpt->script)
					}
				}
				else if(sl->spacetype==SPACE_OUTLINER) {
					SpaceOops *so= (SpaceOops *)sl;
					int a;
					
					so->search_tse.id= restore_pointer_by_name(newmain, so->search_tse.id, 0);
					
					if(so->treestore) {
						TreeStore *ts= so->treestore;
						TreeStoreElem *tselem=ts->data;
						for(a=0; a<ts->usedelem; a++, tselem++) {
							tselem->id= restore_pointer_by_name(newmain, tselem->id, 0);
						}
					}
				}
				else if(sl->spacetype==SPACE_SOUND) {
					SpaceSound *ssound= (SpaceSound *)sl;

					ssound->sound= restore_pointer_by_name(newmain, (ID *)ssound->sound, 1);
				}
				else if(sl->spacetype==SPACE_NODE) {
					SpaceNode *snode= (SpaceNode *)sl;
					
					snode->id= restore_pointer_by_name(newmain, snode->id, 1);
					snode->edittree= NULL;
					
					if(snode->id==NULL)
						snode->nodetree= NULL;
					else {
						if(GS(snode->id->name)==ID_MA)
							snode->nodetree= ((Material *)snode->id)->nodetree;
						else if(GS(snode->id->name)==ID_SCE)
							snode->nodetree= ((Scene *)snode->id)->nodetree;
						else if(GS(snode->id->name)==ID_TE)
							snode->nodetree= ((Tex *)snode->id)->nodetree;
					}
				}
			}
			sa= sa->next;
		}
	}
}

static void direct_link_region(FileData *fd, ARegion *ar, int spacetype)
{
	Panel *pa;

	link_list(fd, &(ar->panels));

	for(pa= ar->panels.first; pa; pa=pa->next) {
		pa->paneltab= newdataadr(fd, pa->paneltab);
		pa->runtime_flag= 0;
		pa->activedata= NULL;
		pa->type= NULL;
	}
	
	ar->regiondata= newdataadr(fd, ar->regiondata);
	if(ar->regiondata) {
		if(spacetype==SPACE_VIEW3D) {
			RegionView3D *rv3d= ar->regiondata;
			
			rv3d->localvd= newdataadr(fd, rv3d->localvd);
			rv3d->clipbb= newdataadr(fd, rv3d->clipbb);
			
			rv3d->depths= NULL;
			rv3d->retopo_view_data= NULL;
			rv3d->ri= NULL;
			rv3d->sms= NULL;
			rv3d->smooth_timer= NULL;
<<<<<<< HEAD
			rv3d->lastmode= 0;
=======
>>>>>>> 16c1a294
		}
	}
	
	ar->v2d.tab_offset= NULL;
	ar->v2d.tab_num= 0;
	ar->v2d.tab_cur= 0;
	ar->handlers.first= ar->handlers.last= NULL;
	ar->uiblocks.first= ar->uiblocks.last= NULL;
	ar->headerstr= NULL;
	ar->swinid= 0;
	ar->type= NULL;
	ar->swap= 0;
	ar->do_draw= 0;
	memset(&ar->drawrct, 0, sizeof(ar->drawrct));
}

/* for the saved 2.50 files without regiondata */
/* and as patch for 2.48 and older */
static void view3d_split_250(View3D *v3d, ListBase *regions)
{
	ARegion *ar;
	
	for(ar= regions->first; ar; ar= ar->next) {
		if(ar->regiontype==RGN_TYPE_WINDOW && ar->regiondata==NULL) {
			RegionView3D *rv3d;
			
			rv3d= ar->regiondata= MEM_callocN(sizeof(RegionView3D), "region v3d patch");
			rv3d->persp= v3d->persp;
			rv3d->view= v3d->view;
			rv3d->dist= v3d->dist;
			VECCOPY(rv3d->ofs, v3d->ofs);
			QUATCOPY(rv3d->viewquat, v3d->viewquat);
		}
	}
<<<<<<< HEAD
=======

	/* this was not initialized correct always */
	if(v3d->twtype == 0)
		v3d->twtype= V3D_MANIP_TRANSLATE;
>>>>>>> 16c1a294
}

static void direct_link_screen(FileData *fd, bScreen *sc)
{
	ScrArea *sa;
	ScrVert *sv;
	ScrEdge *se;
	int a;
	
	link_list(fd, &(sc->vertbase));
	link_list(fd, &(sc->edgebase));
	link_list(fd, &(sc->areabase));
	sc->regionbase.first= sc->regionbase.last= NULL;
	sc->context= NULL;

	sc->mainwin= sc->subwinactive= 0;	/* indices */
	sc->swap= 0;
	
	/* hacky patch... but people have been saving files with the verse-blender,
	   causing the handler to keep running for ever, with no means to disable it */
	for(a=0; a<SCREEN_MAXHANDLER; a+=2) {
		if( sc->handler[a]==SCREEN_HANDLER_VERSE) {
			sc->handler[a]= 0;
			break;
		}
	}
	
	/* edges */
	for(se= sc->edgebase.first; se; se= se->next) {
		se->v1= newdataadr(fd, se->v1);
		se->v2= newdataadr(fd, se->v2);
		if( (intptr_t)se->v1 > (intptr_t)se->v2) {
			sv= se->v1;
			se->v1= se->v2;
			se->v2= sv;
		}

		if(se->v1==NULL) {
			printf("error reading screen... file corrupt\n");
			se->v1= se->v2;
		}
	}

	/* areas */
	for(sa= sc->areabase.first; sa; sa= sa->next) {
		SpaceLink *sl;
		ARegion *ar;

		link_list(fd, &(sa->spacedata));
		link_list(fd, &(sa->regionbase));

		sa->handlers.first= sa->handlers.last= NULL;
		sa->type= NULL;	/* spacetype callbacks */
		
		for(ar= sa->regionbase.first; ar; ar= ar->next)
			direct_link_region(fd, ar, sa->spacetype);
		
		/* accident can happen when read/save new file with older version */
		/* 2.50: we now always add spacedata for info */
		if(sa->spacedata.first==NULL) {
			SpaceInfo *sinfo= MEM_callocN(sizeof(SpaceInfo), "spaceinfo");
			sa->spacetype= sinfo->spacetype= SPACE_INFO;
			BLI_addtail(&sa->spacedata, sinfo);
		}
		/* add local view3d too */
		else if(sa->spacetype==SPACE_VIEW3D)
			view3d_split_250(sa->spacedata.first, &sa->regionbase);
		
		for (sl= sa->spacedata.first; sl; sl= sl->next) {
			link_list(fd, &(sl->regionbase));

			for(ar= sl->regionbase.first; ar; ar= ar->next)
				direct_link_region(fd, ar, sl->spacetype);

			if (sl->spacetype==SPACE_VIEW3D) {
				View3D *v3d= (View3D*) sl;
				v3d->bgpic= newdataadr(fd, v3d->bgpic);
				if(v3d->bgpic)
					v3d->bgpic->iuser.ok= 1;
				if(v3d->gpd) {
					v3d->gpd= newdataadr(fd, v3d->gpd);
					direct_link_gpencil(fd, v3d->gpd);
				}
				v3d->localvd= newdataadr(fd, v3d->localvd);
				v3d->afterdraw.first= v3d->afterdraw.last= NULL;
				v3d->properties_storage= NULL;
				
				view3d_split_250(v3d, &sl->regionbase);
			}
			else if (sl->spacetype==SPACE_IPO) {
				SpaceIpo *sipo= (SpaceIpo*)sl;
				
				sipo->ads= newdataadr(fd, sipo->ads);
				sipo->ghostCurves.first= sipo->ghostCurves.last= NULL;
			}
			else if (sl->spacetype==SPACE_NLA) {
				SpaceNla *snla= (SpaceNla*)sl;
				
				snla->ads= newdataadr(fd, snla->ads);
			}
			else if (sl->spacetype==SPACE_OUTLINER) {
				SpaceOops *soops= (SpaceOops*) sl;
				
				soops->treestore= newdataadr(fd, soops->treestore);
				if(soops->treestore) {
					soops->treestore->data= newdataadr(fd, soops->treestore->data);
					/* we only saved what was used */
					soops->treestore->totelem= soops->treestore->usedelem;
					soops->storeflag |= SO_TREESTORE_CLEANUP;	// at first draw
				}
			}
			else if(sl->spacetype==SPACE_IMAGE) {
				SpaceImage *sima= (SpaceImage *)sl;
				
				sima->cumap= newdataadr(fd, sima->cumap);
				sima->gpd= newdataadr(fd, sima->gpd);
				if (sima->gpd)
					direct_link_gpencil(fd, sima->gpd);
				if(sima->cumap)
					direct_link_curvemapping(fd, sima->cumap);
				sima->iuser.scene= NULL;
				sima->iuser.ok= 1;
			}
			else if(sl->spacetype==SPACE_NODE) {
				SpaceNode *snode= (SpaceNode *)sl;
				
				if(snode->gpd) {
					snode->gpd= newdataadr(fd, snode->gpd);
					direct_link_gpencil(fd, snode->gpd);
				}
				snode->nodetree= snode->edittree= NULL;
			}
			else if(sl->spacetype==SPACE_LOGIC) {
				SpaceLogic *slogic= (SpaceLogic *)sl;
					
				if(slogic->gpd) {
					slogic->gpd= newdataadr(fd, slogic->gpd);
					direct_link_gpencil(fd, slogic->gpd);
				}
			}
			else if(sl->spacetype==SPACE_SEQ) {
				SpaceSeq *sseq= (SpaceSeq *)sl;
				if(sseq->gpd) {
					sseq->gpd= newdataadr(fd, sseq->gpd);
					direct_link_gpencil(fd, sseq->gpd);
				}
			}
			else if(sl->spacetype==SPACE_BUTS) {
				SpaceButs *sbuts= (SpaceButs *)sl;
				sbuts->path= NULL;
			}
			else if(sl->spacetype==SPACE_CONSOLE) {
				SpaceConsole *sconsole= (SpaceConsole *)sl;
				//ConsoleLine *cl;
				
				link_list(fd, &sconsole->scrollback);
				link_list(fd, &sconsole->history);
				
				//for(cl= sconsole->scrollback.first; cl; cl= cl->next)
				//	cl->line= newdataadr(fd, cl->line);
				
				//for(cl= sconsole->history.first; cl; cl= cl->next)
				//	cl->line= newdataadr(fd, cl->line);
				
			}
		}
		
		sa->actionzones.first= sa->actionzones.last= NULL;

		sa->v1= newdataadr(fd, sa->v1);
		sa->v2= newdataadr(fd, sa->v2);
		sa->v3= newdataadr(fd, sa->v3);
		sa->v4= newdataadr(fd, sa->v4);
	}
}

/* ********** READ LIBRARY *************** */


static void direct_link_library(FileData *fd, Library *lib, Main *main)
{
	Main *newmain;
	
	for(newmain= fd->mainlist.first; newmain; newmain= newmain->next) {
		if(newmain->curlib) {
			if(strcmp(newmain->curlib->filename, lib->filename)==0) {
				printf("Fixed error in file; multiple instances of lib:\n %s\n", lib->filename);
				
				change_idid_adr(&fd->mainlist, fd, lib, newmain->curlib);
//				change_idid_adr_fd(fd, lib, newmain->curlib);
				
				BLI_remlink(&main->library, lib);
				MEM_freeN(lib);
				
				BKE_report(fd->reports, RPT_WARNING, "Library had multiple instances, save and reload!");

				return;
			}
		}
	}
	/* make sure we have full path in lib->filename */
	BLI_strncpy(lib->filename, lib->name, sizeof(lib->name));
	cleanup_path(fd->filename, lib->filename);
	
//	printf("direct_link_library: name %s\n", lib->name);
//	printf("direct_link_library: filename %s\n", lib->filename);
	
	/* new main */
	newmain= MEM_callocN(sizeof(Main), "directlink");
	BLI_addtail(&fd->mainlist, newmain);
	newmain->curlib= lib;

	lib->parent= NULL;
}

static void lib_link_library(FileData *fd, Main *main)
{
	Library *lib;
	for(lib= main->library.first; lib; lib= lib->id.next) {
		lib->id.us= 1;
	}
}

/* Always call this once you havbe loaded new library data to set the relative paths correctly in relation to the blend file */
static void fix_relpaths_library(const char *basepath, Main *main)
{
	Library *lib;
	/* BLO_read_from_memory uses a blank filename */
	if (basepath==NULL || basepath[0] == '\0')
		return;
		
	for(lib= main->library.first; lib; lib= lib->id.next) {
		/* Libraries store both relative and abs paths, recreate relative paths,
		 * relative to the blend file since indirectly linked libs will be relative to their direct linked library */
		if (strncmp(lib->name, "//", 2)==0) { /* if this is relative to begin with? */
			strncpy(lib->name, lib->filename, sizeof(lib->name));
			BLI_makestringcode(basepath, lib->name);
		}
	}
}

/* ************** READ SOUND ******************* */

static void direct_link_sound(FileData *fd, bSound *sound)
{
	sound->handle = NULL;

	sound->packedfile = direct_link_packedfile(fd, sound->packedfile);
	sound->newpackedfile = direct_link_packedfile(fd, sound->newpackedfile);
}

static void lib_link_sound(FileData *fd, Main *main)
{
	bSound *sound;

	sound= main->sound.first;
	while(sound) {
		if(sound->id.flag & LIB_NEEDLINK) {
			sound->id.flag -= LIB_NEEDLINK;
			sound->ipo= newlibadr_us(fd, sound->id.lib, sound->ipo); // XXX depreceated - old animation system
			
			sound_load(main, sound);

			if(sound->cache)
				sound_cache(sound, 1);
		}
		sound= sound->id.next;
	}
}
/* ***************** READ GROUP *************** */

static void direct_link_group(FileData *fd, Group *group)
{
	link_list(fd, &group->gobject);
}

static void lib_link_group(FileData *fd, Main *main)
{
	Group *group= main->group.first;
	GroupObject *go;
	int add_us;
	
	while(group) {
		if(group->id.flag & LIB_NEEDLINK) {
			group->id.flag -= LIB_NEEDLINK;
			
			add_us= 0;
			
			go= group->gobject.first;
			while(go) {
				go->ob= newlibadr(fd, group->id.lib, go->ob);
				if(go->ob) {
					go->ob->flag |= OB_FROMGROUP;
					/* if group has an object, it increments user... */
					add_us= 1;
					if(go->ob->id.us==0) 
						go->ob->id.us= 1;
				}
				go= go->next;
			}
			if(add_us) group->id.us++;
			rem_from_group(group, NULL);	/* removes NULL entries */
		}
		group= group->id.next;
	}
}

/* ************** GENERAL & MAIN ******************** */


static char *dataname(short id_code)
{
	
	switch( id_code ) {
		case ID_OB: return "Data from OB";
		case ID_ME: return "Data from ME";
		case ID_IP: return "Data from IP";
		case ID_SCE: return "Data from SCE";
		case ID_MA: return "Data from MA";
		case ID_TE: return "Data from TE";
		case ID_CU: return "Data from CU";
		case ID_GR: return "Data from GR";
		case ID_AR: return "Data from AR";
		case ID_AC: return "Data from AC";
		case ID_LI: return "Data from LI";
		case ID_MB: return "Data from MB";
		case ID_IM: return "Data from IM";
		case ID_LT: return "Data from LT";
		case ID_LA: return "Data from LA";
		case ID_CA: return "Data from CA";
		case ID_KE: return "Data from KE";
		case ID_WO: return "Data from WO";
		case ID_SCR: return "Data from SCR";
		case ID_VF: return "Data from VF";
		case ID_TXT	: return "Data from TXT";
		case ID_SO: return "Data from SO";
		case ID_NT: return "Data from NT";
		case ID_BR: return "Data from BR";
		case ID_PA: return "Data from PA";
		case ID_GD: return "Data from GD";
	}
	return "Data from Lib Block";
	
}

static BHead *read_data_into_oldnewmap(FileData *fd, BHead *bhead, char *allocname)
{
	bhead = blo_nextbhead(fd, bhead);

	while(bhead && bhead->code==DATA) {
		void *data;
#if 0		
		/* XXX DUMB DEBUGGING OPTION TO GIVE NAMES for guarded malloc errors */		
		short *sp= fd->filesdna->structs[bhead->SDNAnr];
		char *allocname = fd->filesdna->types[ sp[0] ];
		char *tmp= malloc(100);
		
		strcpy(tmp, allocname);
		data= read_struct(fd, bhead, tmp);
#endif
		data= read_struct(fd, bhead, allocname);
		
		if (data) {
			oldnewmap_insert(fd->datamap, bhead->old, data, 0);
		}

		bhead = blo_nextbhead(fd, bhead);
	}

	return bhead;
}

static BHead *read_libblock(FileData *fd, Main *main, BHead *bhead, int flag, ID **id_r)
{
	/* this routine reads a libblock and its direct data. Use link functions
	 * to connect it all
	 */

	ID *id;
	ListBase *lb;
	char *allocname;
	
	/* read libblock */
	id = read_struct(fd, bhead, "lib block");
	if (id_r)
		*id_r= id;
	if (!id)
		return blo_nextbhead(fd, bhead);
	
	oldnewmap_insert(fd->libmap, bhead->old, id, bhead->code);	/* for ID_ID check */
	
	/* do after read_struct, for dna reconstruct */
	if(bhead->code==ID_ID) {
		lb= wich_libbase(main, GS(id->name));
	}
	else {
		lb= wich_libbase(main, bhead->code);
	}
	
	BLI_addtail(lb, id);

	/* clear first 8 bits */
	id->flag= (id->flag & 0xFF00) | flag | LIB_NEEDLINK;
	id->lib= main->curlib;
	if(id->flag & LIB_FAKEUSER) id->us= 1;
	else id->us= 0;
	id->icon_id = 0;

	/* this case cannot be direct_linked: it's just the ID part */
	if(bhead->code==ID_ID) {
		return blo_nextbhead(fd, bhead);
	}

	/* need a name for the mallocN, just for debugging and sane prints on leaks */
	allocname= dataname(GS(id->name));
	
<<<<<<< HEAD
		/* read all data */
	
	while(bhead && bhead->code==DATA) {
		void *data;
#if 0		
		/* XXX DUMB DEBUGGING OPTION TO GIVE NAMES for guarded malloc errors */		
		short *sp= fd->filesdna->structs[bhead->SDNAnr];
		char *allocname = fd->filesdna->types[ sp[0] ];
		char *tmp= malloc(100);
		
		strcpy(tmp, allocname);
		data= read_struct(fd, bhead, tmp);
#endif
		data= read_struct(fd, bhead, allocname);
		
		if (data) {
			oldnewmap_insert(fd->datamap, bhead->old, data, 0);
		}

		bhead = blo_nextbhead(fd, bhead);
	}
=======
	/* read all data into fd->datamap */
	bhead= read_data_into_oldnewmap(fd, bhead, allocname);
>>>>>>> 16c1a294

	/* init pointers direct data */
	switch( GS(id->name) ) {
		case ID_WM:
			direct_link_windowmanager(fd, (wmWindowManager *)id);
			break;
		case ID_SCR:
			direct_link_screen(fd, (bScreen *)id);
			break;
		case ID_SCE:
			direct_link_scene(fd, (Scene *)id);
			break;
		case ID_OB:
			direct_link_object(fd, (Object *)id);
			break;
		case ID_ME:
			direct_link_mesh(fd, (Mesh *)id);
			break;
		case ID_CU:
			direct_link_curve(fd, (Curve *)id);
			break;
		case ID_MB:
			direct_link_mball(fd, (MetaBall *)id);
			break;
		case ID_MA:
			direct_link_material(fd, (Material *)id);
			break;
		case ID_TE:
			direct_link_texture(fd, (Tex *)id);
			break;
		case ID_IM:
			direct_link_image(fd, (Image *)id);
			break;
		case ID_LA:
			direct_link_lamp(fd, (Lamp *)id);
			break;
		case ID_VF:
			direct_link_vfont(fd, (VFont *)id);
			break;
		case ID_TXT:
			direct_link_text(fd, (Text *)id);
			break;
		case ID_IP:
			direct_link_ipo(fd, (Ipo *)id);
			break;
		case ID_KE:
			direct_link_key(fd, (Key *)id);
			break;
		case ID_LT:
			direct_link_latt(fd, (Lattice *)id);
			break;
		case ID_WO:
			direct_link_world(fd, (World *)id);
			break;
		case ID_LI:
			direct_link_library(fd, (Library *)id, main);
			break;
		case ID_CA:
			direct_link_camera(fd, (Camera *)id);
			break;
		case ID_SO:
			direct_link_sound(fd, (bSound *)id);
			break;
		case ID_GR:
			direct_link_group(fd, (Group *)id);
			break;
		case ID_AR:
			direct_link_armature(fd, (bArmature*)id);
			break;
		case ID_AC:
			direct_link_action(fd, (bAction*)id);
			break;
		case ID_NT:
			direct_link_nodetree(fd, (bNodeTree*)id);
			break;
		case ID_BR:
			direct_link_brush(fd, (Brush*)id);
			break;
		case ID_PA:
			direct_link_particlesettings(fd, (ParticleSettings*)id);
			break;
		case ID_SCRIPT:
			direct_link_script(fd, (Script*)id);
			break;
		case ID_GD:
			direct_link_gpencil(fd, (bGPdata *)id);
			break;
	}
	
	/*link direct data of ID properties*/
	if (id->properties) {
		id->properties = newdataadr(fd, id->properties);
		if (id->properties) { /* this case means the data was written incorrectly, it should not happen */
			IDP_DirectLinkProperty(id->properties, (fd->flags & FD_FLAGS_SWITCH_ENDIAN), fd);
		}
	}

	oldnewmap_free_unused(fd->datamap);
	oldnewmap_clear(fd->datamap);

	return (bhead);
}

/* note, this has to be kept for reading older files... */
/* also version info is written here */
static BHead *read_global(BlendFileData *bfd, FileData *fd, BHead *bhead)
{
	FileGlobal *fg= read_struct(fd, bhead, "Global");
	
	/* copy to bfd handle */
	bfd->main->subversionfile= fg->subversion;
	bfd->main->minversionfile= fg->minversion;
	bfd->main->minsubversionfile= fg->minsubversion;
	
	bfd->winpos= fg->winpos;
	bfd->fileflags= fg->fileflags;
	bfd->displaymode= fg->displaymode;
	bfd->globalf= fg->globalf;
	
	bfd->curscreen= fg->curscreen;
	bfd->curscene= fg->curscene;
	
	MEM_freeN(fg);

	fd->globalf= bfd->globalf;
	fd->fileflags= bfd->fileflags;
	
	return blo_nextbhead(fd, bhead);
}

/* note, this has to be kept for reading older files... */
static void link_global(FileData *fd, BlendFileData *bfd)
{
	
	bfd->curscreen= newlibadr(fd, 0, bfd->curscreen);
	bfd->curscene= newlibadr(fd, 0, bfd->curscene);
	// this happens in files older than 2.35
	if(bfd->curscene==NULL) {
		if(bfd->curscreen) bfd->curscene= bfd->curscreen->scene;
	}
}

static void vcol_to_fcol(Mesh *me)
{
	MFace *mface;
	unsigned int *mcol, *mcoln, *mcolmain;
	int a;

	if(me->totface==0 || me->mcol==0) return;

	mcoln= mcolmain= MEM_mallocN(4*sizeof(int)*me->totface, "mcoln");
	mcol = (unsigned int *)me->mcol;
	mface= me->mface;
	for(a=me->totface; a>0; a--, mface++) {
		mcoln[0]= mcol[mface->v1];
		mcoln[1]= mcol[mface->v2];
		mcoln[2]= mcol[mface->v3];
		mcoln[3]= mcol[mface->v4];
		mcoln+= 4;
	}

	MEM_freeN(me->mcol);
	me->mcol= (MCol *)mcolmain;
}

static int map_223_keybd_code_to_224_keybd_code(int code)
{
	switch (code) {
		case 312:	return 311; /* F12KEY */
		case 159:	return 161; /* PADSLASHKEY */
		case 161:	return 150; /* PAD0 */
		case 154:	return 151; /* PAD1 */
		case 150:	return 152; /* PAD2 */
		case 155:	return 153; /* PAD3 */
		case 151:	return 154; /* PAD4 */
		case 156:	return 155; /* PAD5 */
		case 152:	return 156; /* PAD6 */
		case 157:	return 157; /* PAD7 */
		case 153:	return 158; /* PAD8 */
		case 158:	return 159; /* PAD9 */
		default: return code;
	}
}

static void bone_version_238(ListBase *lb)
{
	Bone *bone;
	
	for(bone= lb->first; bone; bone= bone->next) {
		if(bone->rad_tail==0.0f && bone->rad_head==0.0f) {
			bone->rad_head= 0.25f*bone->length;
			bone->rad_tail= 0.1f*bone->length;
			
			bone->dist-= bone->rad_head;
			if(bone->dist<=0.0f) bone->dist= 0.0f;
		}
		bone_version_238(&bone->childbase);
	}
}

static void bone_version_239(ListBase *lb)
{
	Bone *bone;
	
	for(bone= lb->first; bone; bone= bone->next) {
		if(bone->layer==0) 
			bone->layer= 1;
		bone_version_239(&bone->childbase);
	}
}

static void ntree_version_241(bNodeTree *ntree)
{
	bNode *node;
	
	if(ntree->type==NTREE_COMPOSIT) {
		for(node= ntree->nodes.first; node; node= node->next) {
			if(node->type==CMP_NODE_BLUR) {
				if(node->storage==NULL) {
					NodeBlurData *nbd= MEM_callocN(sizeof(NodeBlurData), "node blur patch");
					nbd->sizex= node->custom1;
					nbd->sizey= node->custom2;
					nbd->filtertype= R_FILTER_QUAD;
					node->storage= nbd;
				}
			}
			else if(node->type==CMP_NODE_VECBLUR) {
				if(node->storage==NULL) {
					NodeBlurData *nbd= MEM_callocN(sizeof(NodeBlurData), "node blur patch");
					nbd->samples= node->custom1;
					nbd->maxspeed= node->custom2;
					nbd->fac= 1.0f;
					node->storage= nbd;
				}
			}
		}
	}
}

static void ntree_version_242(bNodeTree *ntree)
{
	bNode *node;
	
	if(ntree->type==NTREE_COMPOSIT) {
		for(node= ntree->nodes.first; node; node= node->next) {
			if(node->type==CMP_NODE_HUE_SAT) {
				if(node->storage) {
					NodeHueSat *nhs= node->storage;
					if(nhs->val==0.0f) nhs->val= 1.0f;
				}
			}
		}
	}
	else if(ntree->type==NTREE_SHADER) {
		for(node= ntree->nodes.first; node; node= node->next)
			if(node->type == SH_NODE_GEOMETRY && node->storage == NULL)
				node->storage= MEM_callocN(sizeof(NodeGeometry), "NodeGeometry");
	}
	
}


/* somehow, probably importing via python, keyblock adrcodes are not in order */
static void sort_shape_fix(Main *main)
{
	Key *key;
	KeyBlock *kb;
	int sorted= 0;
	
	while(sorted==0) {
		sorted= 1;
		for(key= main->key.first; key; key= key->id.next) {
			for(kb= key->block.first; kb; kb= kb->next) {
				if(kb->next && kb->adrcode>kb->next->adrcode) {
					KeyBlock *next= kb->next;
					BLI_remlink(&key->block, kb);
					BLI_insertlink(&key->block, next, kb);
					kb= next;
					sorted= 0;
				}
			}
		}
		if(sorted==0) printf("warning, shape keys were sorted incorrect, fixed it!\n");
	}
}

static void customdata_version_242(Mesh *me)
{
	CustomDataLayer *layer;
	MTFace *mtf;
	MCol *mcol;
	TFace *tf;
	int a, mtfacen, mcoln;

	if (!me->vdata.totlayer) {
		CustomData_add_layer(&me->vdata, CD_MVERT, CD_ASSIGN, me->mvert, me->totvert);

		if (me->msticky)
			CustomData_add_layer(&me->vdata, CD_MSTICKY, CD_ASSIGN, me->msticky, me->totvert);
		if (me->dvert)
			CustomData_add_layer(&me->vdata, CD_MDEFORMVERT, CD_ASSIGN, me->dvert, me->totvert);
	}

	if (!me->edata.totlayer)
		CustomData_add_layer(&me->edata, CD_MEDGE, CD_ASSIGN, me->medge, me->totedge);
	
	if (!me->fdata.totlayer) {
		CustomData_add_layer(&me->fdata, CD_MFACE, CD_ASSIGN, me->mface, me->totface);

		if (me->tface) {
			if (me->mcol)
				MEM_freeN(me->mcol);

			me->mcol= CustomData_add_layer(&me->fdata, CD_MCOL, CD_CALLOC, NULL, me->totface);
			me->mtface= CustomData_add_layer(&me->fdata, CD_MTFACE, CD_CALLOC, NULL, me->totface);

			mtf= me->mtface;
			mcol= me->mcol;
			tf= me->tface;

			for (a=0; a < me->totface; a++, mtf++, tf++, mcol+=4) {
				memcpy(mcol, tf->col, sizeof(tf->col));
				memcpy(mtf->uv, tf->uv, sizeof(tf->uv));

				mtf->flag= tf->flag;
				mtf->unwrap= tf->unwrap;
				mtf->mode= tf->mode;
				mtf->tile= tf->tile;
				mtf->tpage= tf->tpage;
				mtf->transp= tf->transp;
			}

			MEM_freeN(me->tface);
			me->tface= NULL;
		}
		else if (me->mcol) {
			me->mcol= CustomData_add_layer(&me->fdata, CD_MCOL, CD_ASSIGN, me->mcol, me->totface);
		}
	}

	if (me->tface) {
		MEM_freeN(me->tface);
		me->tface= NULL;
	}

	for (a=0, mtfacen=0, mcoln=0; a < me->fdata.totlayer; a++) {
		layer= &me->fdata.layers[a];

		if (layer->type == CD_MTFACE) {
			if (layer->name[0] == 0) {
				if (mtfacen == 0) strcpy(layer->name, "UVTex");
				else sprintf(layer->name, "UVTex.%.3d", mtfacen);
			}
			mtfacen++;
		}
		else if (layer->type == CD_MCOL) {
			if (layer->name[0] == 0) {
				if (mcoln == 0) strcpy(layer->name, "Col");
				else sprintf(layer->name, "Col.%.3d", mcoln);
			}
			mcoln++;
		}
	}

	mesh_update_customdata_pointers(me);
}

/*only copy render texface layer from active*/
static void customdata_version_243(Mesh *me)
{
	CustomDataLayer *layer;
	int a;

	for (a=0; a < me->fdata.totlayer; a++) {
		layer= &me->fdata.layers[a];
		layer->active_rnd = layer->active;
	}
}

/* struct NodeImageAnim moved to ImageUser, and we make it default available */
static void do_version_ntree_242_2(bNodeTree *ntree)
{
	bNode *node;
	
	if(ntree->type==NTREE_COMPOSIT) {
		for(node= ntree->nodes.first; node; node= node->next) {
			if(ELEM3(node->type, CMP_NODE_IMAGE, CMP_NODE_VIEWER, CMP_NODE_SPLITVIEWER)) {
				/* only image had storage */
				if(node->storage) {
					NodeImageAnim *nia= node->storage;
					ImageUser *iuser= MEM_callocN(sizeof(ImageUser), "ima user node");

					iuser->frames= nia->frames;
					iuser->sfra= nia->sfra;
					iuser->offset= nia->nr-1;
					iuser->cycl= nia->cyclic;
					iuser->fie_ima= 2;
					iuser->ok= 1;
					
					node->storage= iuser;
					MEM_freeN(nia);
				}
				else {
					ImageUser *iuser= node->storage= MEM_callocN(sizeof(ImageUser), "node image user");
					iuser->sfra= 1;
					iuser->fie_ima= 2;
					iuser->ok= 1;
				}
			}
		}
	}
}

static void ntree_version_245(FileData *fd, Library *lib, bNodeTree *ntree)
{
	bNode *node;
	NodeTwoFloats *ntf;
	ID *nodeid;
	Image *image;
	ImageUser *iuser;

	if(ntree->type==NTREE_COMPOSIT) {
		for(node= ntree->nodes.first; node; node= node->next) {
			if(node->type == CMP_NODE_ALPHAOVER) {
				if(!node->storage) {
					ntf= MEM_callocN(sizeof(NodeTwoFloats), "NodeTwoFloats");
					node->storage= ntf;
					if(node->custom1)
						ntf->x= 1.0f;
				}
			}
			
			/* fix for temporary flag changes during 245 cycle */
			nodeid= newlibadr(fd, lib, node->id);
			if(node->storage && nodeid && GS(nodeid->name) == ID_IM) {
				image= (Image*)nodeid;
				iuser= node->storage;
				if(iuser->flag & IMA_OLD_PREMUL) {
					iuser->flag &= ~IMA_OLD_PREMUL;
					iuser->flag |= IMA_DO_PREMUL;
				}
				if(iuser->flag & IMA_DO_PREMUL) {
					image->flag &= ~IMA_OLD_PREMUL;
					image->flag |= IMA_DO_PREMUL;
				}
			}
		}
	}
}

static void idproperties_fix_groups_lengths_recurse(IDProperty *prop)
{
	IDProperty *loop;
	int i;
	
	for (loop=prop->data.group.first, i=0; loop; loop=loop->next, i++) {
		if (loop->type == IDP_GROUP) idproperties_fix_groups_lengths_recurse(loop);
	}
	
	if (prop->len != i) {
		printf("Found and fixed bad id property group length.\n");
		prop->len = i;
	}
}

static void idproperties_fix_group_lengths(ListBase idlist)
{
	ID *id;
	
	for (id=idlist.first; id; id=id->next) {
		if (id->properties) {
			idproperties_fix_groups_lengths_recurse(id->properties);
		}
	}
}

static void alphasort_version_246(FileData *fd, Library *lib, Mesh *me)
{
	Material *ma;
	MFace *mf;
	MTFace *tf;
	int a, b, texalpha;

	/* verify we have a tface layer */
	for(b=0; b<me->fdata.totlayer; b++)
		if(me->fdata.layers[b].type == CD_MTFACE)
			break;
	
	if(b == me->fdata.totlayer)
		return;

	/* if we do, set alpha sort if the game engine did it before */
	for(a=0, mf=me->mface; a<me->totface; a++, mf++) {
		if(mf->mat_nr < me->totcol) {
			ma= newlibadr(fd, lib, me->mat[(int)mf->mat_nr]);
			texalpha = 0;

			/* we can't read from this if it comes from a library,
			 * because direct_link might not have happened on it,
			 * so ma->mtex is not pointing to valid memory yet */
			if(ma && ma->id.lib)
				ma= NULL;

			for(b=0; ma && b<MAX_MTEX; b++)
				if(ma->mtex && ma->mtex[b] && ma->mtex[b]->mapto & MAP_ALPHA)
					texalpha = 1;
		}
		else {
			ma= NULL;
			texalpha = 0;
		}

		for(b=0; b<me->fdata.totlayer; b++) {
			if(me->fdata.layers[b].type == CD_MTFACE) {
				tf = ((MTFace*)me->fdata.layers[b].data) + a;

				tf->mode &= ~TF_ALPHASORT;
				if(ma && (ma->mode & MA_ZTRANSP))
					if(ELEM(tf->transp, TF_ALPHA, TF_ADD) || (texalpha && (tf->transp != TF_CLIP)))
						tf->mode |= TF_ALPHASORT;
			}
		}
	}
}

/* 2.50 patch */
static void area_add_header_region(ScrArea *sa, ListBase *lb)
{
	ARegion *ar= MEM_callocN(sizeof(ARegion), "area region from do_versions");
	
	BLI_addtail(lb, ar);
	ar->regiontype= RGN_TYPE_HEADER;
	if(sa->headertype==1)
		ar->alignment= RGN_ALIGN_BOTTOM;
	else
		ar->alignment= RGN_ALIGN_TOP;
	
	/* initialise view2d data for header region, to allow panning */
	/* is copy from ui_view2d.c */
	ar->v2d.keepzoom = (V2D_LOCKZOOM_X|V2D_LOCKZOOM_Y|V2D_LIMITZOOM|V2D_KEEPASPECT);
	ar->v2d.keepofs = V2D_LOCKOFS_Y;
	ar->v2d.keeptot = V2D_KEEPTOT_STRICT; 
	ar->v2d.align = V2D_ALIGN_NO_NEG_X|V2D_ALIGN_NO_NEG_Y;
	ar->v2d.flag = (V2D_PIXELOFS_X|V2D_PIXELOFS_Y);
}

/* 2.50 patch */
static void area_add_window_regions(ScrArea *sa, SpaceLink *sl, ListBase *lb)
{
	ARegion *ar;
	
	if(sl) {
		/* first channels for ipo action nla... */
		switch(sl->spacetype) {
			case SPACE_IPO:
				ar= MEM_callocN(sizeof(ARegion), "area region from do_versions");
				BLI_addtail(lb, ar);
				ar->regiontype= RGN_TYPE_CHANNELS;
				ar->alignment= RGN_ALIGN_LEFT; 
				ar->v2d.scroll= (V2D_SCROLL_RIGHT|V2D_SCROLL_BOTTOM);
				
					// for some reason, this doesn't seem to go auto like for NLA...
				ar= MEM_callocN(sizeof(ARegion), "area region from do_versions");
				BLI_addtail(lb, ar);
				ar->regiontype= RGN_TYPE_UI;
				ar->alignment= RGN_ALIGN_RIGHT;
				ar->v2d.scroll= V2D_SCROLL_RIGHT;
				ar->v2d.flag = RGN_FLAG_HIDDEN;
				break;
				
			case SPACE_ACTION:
				ar= MEM_callocN(sizeof(ARegion), "area region from do_versions");
				BLI_addtail(lb, ar);
				ar->regiontype= RGN_TYPE_CHANNELS;
				ar->alignment= RGN_ALIGN_LEFT;
				ar->v2d.scroll= V2D_SCROLL_BOTTOM;
				ar->v2d.flag = V2D_VIEWSYNC_AREA_VERTICAL;
				break;
				
			case SPACE_NLA:
				ar= MEM_callocN(sizeof(ARegion), "area region from do_versions");
				BLI_addtail(lb, ar);
				ar->regiontype= RGN_TYPE_CHANNELS;
				ar->alignment= RGN_ALIGN_LEFT;
				ar->v2d.scroll= V2D_SCROLL_BOTTOM;
				ar->v2d.flag = V2D_VIEWSYNC_AREA_VERTICAL;
				break;
				
			case SPACE_NODE:
				ar= MEM_callocN(sizeof(ARegion), "nodetree area for node");
				BLI_addtail(lb, ar);
				ar->regiontype= RGN_TYPE_CHANNELS;
				ar->alignment= RGN_ALIGN_LEFT;
				ar->v2d.scroll = (V2D_SCROLL_RIGHT|V2D_SCROLL_BOTTOM);
				ar->v2d.flag = V2D_VIEWSYNC_AREA_VERTICAL;
				/* temporarily hide it */
				ar->flag = RGN_FLAG_HIDDEN;
				break;
			case SPACE_FILE:
				ar= MEM_callocN(sizeof(ARegion), "nodetree area for node");
				BLI_addtail(lb, ar);
				ar->regiontype= RGN_TYPE_CHANNELS;
				ar->alignment= RGN_ALIGN_LEFT;

				ar= MEM_callocN(sizeof(ARegion), "ui area for file");
				BLI_addtail(lb, ar);
				ar->regiontype= RGN_TYPE_UI;
				ar->alignment= RGN_ALIGN_TOP;
				break;
#if 0
			case SPACE_BUTS:
				/* context UI region */
				ar= MEM_callocN(sizeof(ARegion), "area region from do_versions");
				BLI_addtail(lb, ar);
				ar->regiontype= RGN_TYPE_CHANNELS;
				ar->alignment= RGN_ALIGN_TOP;
				break;
#endif
		}
	}

	/* main region */
	ar= MEM_callocN(sizeof(ARegion), "area region from do_versions");
	
	BLI_addtail(lb, ar);
	ar->winrct= sa->totrct;
	
	ar->regiontype= RGN_TYPE_WINDOW;
	
	if(sl) {
		/* if active spacetype has view2d data, copy that over to main region */
		/* and we split view3d */
		switch(sl->spacetype) {
			case SPACE_VIEW3D:
				view3d_split_250((View3D *)sl, lb);
				break;		
						
			case SPACE_OUTLINER:
			{
				SpaceOops *soops= (SpaceOops *)sl;
				
				memcpy(&ar->v2d, &soops->v2d, sizeof(View2D));
				
				ar->v2d.scroll &= ~V2D_SCROLL_LEFT;
				ar->v2d.scroll |= (V2D_SCROLL_RIGHT|V2D_SCROLL_BOTTOM_O);
				ar->v2d.align = (V2D_ALIGN_NO_NEG_X|V2D_ALIGN_NO_POS_Y);
				ar->v2d.keepzoom |= (V2D_LOCKZOOM_X|V2D_LOCKZOOM_Y|V2D_KEEPASPECT);
				ar->v2d.keeptot = V2D_KEEPTOT_STRICT;
				ar->v2d.minzoom= ar->v2d.maxzoom= 1.0f;
				//ar->v2d.flag |= V2D_IS_INITIALISED;
			}
				break;
			case SPACE_TIME:
			{
				SpaceTime *stime= (SpaceTime *)sl;
				memcpy(&ar->v2d, &stime->v2d, sizeof(View2D));
				
				ar->v2d.scroll |= (V2D_SCROLL_BOTTOM|V2D_SCROLL_SCALE_HORIZONTAL);
				ar->v2d.align |= V2D_ALIGN_NO_NEG_Y;
				ar->v2d.keepofs |= V2D_LOCKOFS_Y;
				ar->v2d.keepzoom |= V2D_LOCKZOOM_Y;
				ar->v2d.tot.ymin= ar->v2d.cur.ymin= -10.0;
				ar->v2d.min[1]= ar->v2d.max[1]= 20.0;
			}
				break;
			case SPACE_IPO:
			{
				SpaceIpo *sipo= (SpaceIpo *)sl;
				memcpy(&ar->v2d, &sipo->v2d, sizeof(View2D));
				
				/* init mainarea view2d */
				ar->v2d.scroll |= (V2D_SCROLL_BOTTOM|V2D_SCROLL_SCALE_HORIZONTAL);
				ar->v2d.scroll |= (V2D_SCROLL_LEFT|V2D_SCROLL_SCALE_VERTICAL);
								
				//ar->v2d.flag |= V2D_IS_INITIALISED;
				break;
			}
			case SPACE_SOUND:
			{
				SpaceSound *ssound= (SpaceSound *)sl;
				memcpy(&ar->v2d, &ssound->v2d, sizeof(View2D));
				
				ar->v2d.scroll |= (V2D_SCROLL_BOTTOM|V2D_SCROLL_SCALE_HORIZONTAL);
				ar->v2d.scroll |= (V2D_SCROLL_LEFT);
				//ar->v2d.flag |= V2D_IS_INITIALISED;
				break;
			}
			case SPACE_NLA:
			{
				SpaceNla *snla= (SpaceNla *)sl;
				memcpy(&ar->v2d, &snla->v2d, sizeof(View2D));
				
				ar->v2d.scroll |= (V2D_SCROLL_BOTTOM|V2D_SCROLL_SCALE_HORIZONTAL);
				ar->v2d.scroll |= (V2D_SCROLL_RIGHT);
				ar->v2d.align = V2D_ALIGN_NO_POS_Y;
				ar->v2d.flag |= V2D_VIEWSYNC_AREA_VERTICAL;
				break;
			}
			case SPACE_ACTION:
			{
				/* we totally reinit the view for the Action Editor, as some old instances had some weird cruft set */
				ar->v2d.tot.xmin= -20.0f;
				ar->v2d.tot.ymin= (float)(-sa->winy);
				ar->v2d.tot.xmax= (float)((sa->winx > 120)? (sa->winx) : 120);
				ar->v2d.tot.ymax= 0.0f;
				
				ar->v2d.cur= ar->v2d.tot;
				
				ar->v2d.min[0]= 0.0f;
 				ar->v2d.min[1]= 0.0f;
				
				ar->v2d.max[0]= MAXFRAMEF;
 				ar->v2d.max[1]= 10000.0f;
			 	
				ar->v2d.minzoom= 0.01f;
				ar->v2d.maxzoom= 50;
				ar->v2d.scroll = (V2D_SCROLL_BOTTOM|V2D_SCROLL_SCALE_HORIZONTAL);
				ar->v2d.scroll |= (V2D_SCROLL_RIGHT);
				ar->v2d.keepzoom= V2D_LOCKZOOM_Y;
				ar->v2d.align= V2D_ALIGN_NO_POS_Y;
				ar->v2d.flag = V2D_VIEWSYNC_AREA_VERTICAL;
				break;
			}
			case SPACE_SEQ:
			{
				SpaceSeq *sseq= (SpaceSeq *)sl;
				memcpy(&ar->v2d, &sseq->v2d, sizeof(View2D));
				
				ar->v2d.scroll |= (V2D_SCROLL_BOTTOM|V2D_SCROLL_SCALE_HORIZONTAL);
				ar->v2d.scroll |= (V2D_SCROLL_LEFT|V2D_SCROLL_SCALE_VERTICAL);
				ar->v2d.align= V2D_ALIGN_NO_NEG_Y;
				ar->v2d.flag |= V2D_IS_INITIALISED;
				break;
			}
			case SPACE_NODE:
			{
				SpaceNode *snode= (SpaceNode *)sl;
				memcpy(&ar->v2d, &snode->v2d, sizeof(View2D));
				
				ar->v2d.scroll= (V2D_SCROLL_RIGHT|V2D_SCROLL_BOTTOM);
				ar->v2d.keepzoom= V2D_LIMITZOOM|V2D_KEEPASPECT;
				break;
			}
			case SPACE_BUTS:
			{
				SpaceButs *sbuts= (SpaceButs *)sl;
				memcpy(&ar->v2d, &sbuts->v2d, sizeof(View2D));
				
				ar->v2d.scroll |= (V2D_SCROLL_RIGHT|V2D_SCROLL_BOTTOM); 
				break;
			}
			case SPACE_FILE:
 			{
				// SpaceFile *sfile= (SpaceFile *)sl;
				ar->v2d.tot.xmin = ar->v2d.tot.ymin = 0;
				ar->v2d.tot.xmax = ar->winx;
				ar->v2d.tot.ymax = ar->winy;
				ar->v2d.cur = ar->v2d.tot;
				ar->regiontype= RGN_TYPE_WINDOW;
				ar->v2d.scroll = (V2D_SCROLL_RIGHT|V2D_SCROLL_BOTTOM_O);
				ar->v2d.align = (V2D_ALIGN_NO_NEG_X|V2D_ALIGN_NO_POS_Y);
				ar->v2d.keepzoom = (V2D_LOCKZOOM_X|V2D_LOCKZOOM_Y|V2D_LIMITZOOM|V2D_KEEPASPECT);
				break;
			}
			case SPACE_TEXT:
			{
				SpaceText *st= (SpaceText *)sl;
				st->flags |= ST_FIND_WRAP;
			}
				//case SPACE_XXX: // FIXME... add other ones
				//	memcpy(&ar->v2d, &((SpaceXxx *)sl)->v2d, sizeof(View2D));
				//	break;
		}
	}
}

static void do_versions_windowmanager_2_50(bScreen *screen)
{
	ScrArea *sa;
	SpaceLink *sl;
	
	/* add regions */
	for(sa= screen->areabase.first; sa; sa= sa->next) {
		
		/* we keep headertype variable to convert old files only */
		if(sa->headertype)
			area_add_header_region(sa, &sa->regionbase);
		
		area_add_window_regions(sa, sa->spacedata.first, &sa->regionbase);
		
		/* space imageselect is depricated */
		for(sl= sa->spacedata.first; sl; sl= sl->next) {
			if(sl->spacetype==SPACE_IMASEL)
				sl->spacetype= SPACE_INFO;	/* spacedata then matches */
		}		
		
		/* pushed back spaces also need regions! */
		if(sa->spacedata.first) {
			sl= sa->spacedata.first;
			for(sl= sl->next; sl; sl= sl->next) {
				if(sa->headertype)
					area_add_header_region(sa, &sl->regionbase);
				area_add_window_regions(sa, sl, &sl->regionbase);
			}
		}
	}
}

static void versions_gpencil_add_main(ListBase *lb, ID *id, char *name)
{
	
	BLI_addtail(lb, id);
	id->us= 1;
	id->flag= LIB_FAKEUSER;
	*( (short *)id->name )= ID_GD;
	
	new_id(lb, id, name);
	/* alphabetic insterion: is in new_id */
	
	if(G.f & G_DEBUG)
		printf("Converted GPencil to ID: %s\n", id->name+2);
}

static void do_versions_gpencil_2_50(Main *main, bScreen *screen)
{
	ScrArea *sa;
	SpaceLink *sl;
	
	/* add regions */
	for(sa= screen->areabase.first; sa; sa= sa->next) {
		for(sl= sa->spacedata.first; sl; sl= sl->next) {
			if (sl->spacetype==SPACE_VIEW3D) {
				View3D *v3d= (View3D*) sl;
				if(v3d->gpd) {
					versions_gpencil_add_main(&main->gpencil, (ID *)v3d->gpd, "GPencil View3D");
					v3d->gpd= NULL;
				}
			}
			else if (sl->spacetype==SPACE_NODE) {
				SpaceNode *snode= (SpaceNode *)sl;
				if(snode->gpd) {
					versions_gpencil_add_main(&main->gpencil, (ID *)snode->gpd, "GPencil Node");
					snode->gpd= NULL;
				}
			}
			else if (sl->spacetype==SPACE_SEQ) {
				SpaceSeq *sseq= (SpaceSeq *)sl;
				if(sseq->gpd) {
					versions_gpencil_add_main(&main->gpencil, (ID *)sseq->gpd, "GPencil Node");
					sseq->gpd= NULL;
				}
			}
			else if (sl->spacetype==SPACE_IMAGE) {
				SpaceImage *sima= (SpaceImage *)sl;
				if(sima->gpd) {
					versions_gpencil_add_main(&main->gpencil, (ID *)sima->gpd, "GPencil Image");
					sima->gpd= NULL;
				}
			}
		}
	}		
}

<<<<<<< HEAD

=======
static void do_version_mtex_factor_2_50(MTex **mtex_array, short idtype)
{
	MTex *mtex;
	float varfac, colfac;
	int a, neg;

	if(!mtex_array)
		return;

	for(a=0; a<MAX_MTEX; a++) {
		if(mtex_array[a]) {
			mtex= mtex_array[a];

			neg= mtex->maptoneg;
			varfac= mtex->varfac;
			colfac= mtex->colfac;

			if(neg & MAP_DISP) mtex->dispfac= -mtex->dispfac;
			if(neg & MAP_NORM) mtex->norfac= -mtex->norfac;
			if(neg & MAP_WARP) mtex->warpfac= -mtex->warpfac;

			mtex->colspecfac= (neg & MAP_COLSPEC)? -colfac: colfac;
			mtex->mirrfac= (neg & MAP_COLMIR)? -colfac: colfac;
			mtex->alphafac= (neg & MAP_ALPHA)? -varfac: varfac;
			mtex->difffac= (neg & MAP_REF)? -varfac: varfac;
			mtex->specfac= (neg & MAP_SPEC)? -varfac: varfac;
			mtex->emitfac= (neg & MAP_EMIT)? -varfac: varfac;
			mtex->hardfac= (neg & MAP_HAR)? -varfac: varfac;
			mtex->raymirrfac= (neg & MAP_RAYMIRR)? -varfac: varfac;
			mtex->translfac= (neg & MAP_TRANSLU)? -varfac: varfac;
			mtex->ambfac= (neg & MAP_AMB)? -varfac: varfac;
			mtex->colemitfac= (neg & MAP_EMISSION_COL)? -colfac: colfac;
			mtex->colreflfac= (neg & MAP_REFLECTION_COL)? -colfac: colfac;
			mtex->coltransfac= (neg & MAP_TRANSMISSION_COL)? -colfac: colfac;
			mtex->densfac= (neg & MAP_DENSITY)? -varfac: varfac;
			mtex->scatterfac= (neg & MAP_SCATTERING)? -varfac: varfac;
			mtex->reflfac= (neg & MAP_REFLECTION)? -varfac: varfac;

			mtex->timefac= (neg & MAP_PA_TIME)? -varfac: varfac;
			mtex->lengthfac= (neg & MAP_PA_LENGTH)? -varfac: varfac;
			mtex->clumpfac= (neg & MAP_PA_CLUMP)? -varfac: varfac;
			mtex->kinkfac= (neg & MAP_PA_KINK)? -varfac: varfac;
			mtex->roughfac= (neg & MAP_PA_ROUGH)? -varfac: varfac;
			mtex->padensfac= (neg & MAP_PA_DENS)? -varfac: varfac;
			mtex->lifefac= (neg & MAP_PA_LIFE)? -varfac: varfac;
			mtex->sizefac= (neg & MAP_PA_SIZE)? -varfac: varfac;
			mtex->ivelfac= (neg & MAP_PA_IVEL)? -varfac: varfac;
			mtex->pvelfac= (neg & MAP_PA_PVEL)? -varfac: varfac;

			mtex->shadowfac= (neg & LAMAP_SHAD)? -colfac: colfac;

			mtex->zenupfac= (neg & WOMAP_ZENUP)? -colfac: colfac;
			mtex->zendownfac= (neg & WOMAP_ZENDOWN)? -colfac: colfac;
			mtex->blendfac= (neg & WOMAP_BLEND)? -varfac: varfac;

			if(idtype == ID_MA)
				mtex->colfac= (neg & MAP_COL)? -colfac: colfac;
			else if(idtype == ID_LA)
				mtex->colfac= (neg & LAMAP_COL)? -colfac: colfac;
			else if(idtype == ID_WO)
				mtex->colfac= (neg & WOMAP_HORIZ)? -colfac: colfac;
		}
	}
}
>>>>>>> 16c1a294

static void do_versions(FileData *fd, Library *lib, Main *main)
{
	/* WATCH IT!!!: pointers from libdata have not been converted */

	if(G.f & G_DEBUG)
		printf("read file %s\n  Version %d sub %d\n", fd->filename, main->versionfile, main->subversionfile);
	
	if(main->versionfile == 100) {
		/* tex->extend and tex->imageflag have changed: */
		Tex *tex = main->tex.first;
		while(tex) {
			if(tex->id.flag & LIB_NEEDLINK) {

				if(tex->extend==0) {
					if(tex->xrepeat || tex->yrepeat) tex->extend= TEX_REPEAT;
					else {
						tex->extend= TEX_EXTEND;
						tex->xrepeat= tex->yrepeat= 1;
					}
				}

			}
			tex= tex->id.next;
		}
	}
	if(main->versionfile <= 101) {
		/* frame mapping */
		Scene *sce = main->scene.first;
		while(sce) {
			sce->r.framapto= 100;
			sce->r.images= 100;
			sce->r.framelen= 1.0;
			sce= sce->id.next;
		}
	}
	if(main->versionfile <= 102) {
		/* init halo's at 1.0 */
		Material *ma = main->mat.first;
		while(ma) {
			ma->add= 1.0;
			ma= ma->id.next;
		}
	}
	if(main->versionfile <= 103) {
		/* new variable in object: colbits */
		Object *ob = main->object.first;
		int a;
		while(ob) {
			ob->colbits= 0;
			if(ob->totcol) {
				for(a=0; a<ob->totcol; a++) {
					if(ob->mat[a]) ob->colbits |= (1<<a);
				}
			}
			ob= ob->id.next;
		}
	}
	if(main->versionfile <= 104) {
		/* timeoffs moved */
		Object *ob = main->object.first;
		while(ob) {
			if(ob->transflag & 1) {
				ob->transflag -= 1;
				ob->ipoflag |= OB_OFFS_OB;
			}
			ob= ob->id.next;
		}
	}
	if(main->versionfile <= 105) {
		Object *ob = main->object.first;
		while(ob) {
			ob->dupon= 1; ob->dupoff= 0;
			ob->dupsta= 1; ob->dupend= 100;
			ob= ob->id.next;
		}
	}
	if(main->versionfile <= 106) {
		/* mcol changed */
		Mesh *me = main->mesh.first;
		while(me) {
			if(me->mcol) vcol_to_fcol(me);
			me= me->id.next;
		}

	}
	if(main->versionfile <= 107) {
		Object *ob;
		Scene *sce = main->scene.first;
		while(sce) {
			sce->r.mode |= R_GAMMA;
			sce= sce->id.next;
		}
		ob= main->object.first;
		while(ob) {
			ob->ipoflag |= OB_OFFS_PARENT;
			if(ob->dt==0) ob->dt= OB_SOLID;
			ob= ob->id.next;
		}

	}
	if(main->versionfile <= 109) {
		/* new variable: gridlines */
		bScreen *sc = main->screen.first;
		while(sc) {
			ScrArea *sa= sc->areabase.first;
			while(sa) {
				SpaceLink *sl= sa->spacedata.first;
				while (sl) {
					if (sl->spacetype==SPACE_VIEW3D) {
						View3D *v3d= (View3D*) sl;

						if (v3d->gridlines==0) v3d->gridlines= 20;
					}
					sl= sl->next;
				}
				sa= sa->next;
			}
			sc= sc->id.next;
		}
	}
	if(main->versionfile <= 112) {
		Mesh *me = main->mesh.first;
		while(me) {
			me->cubemapsize= 1.0;
			me= me->id.next;
		}
	}
	if(main->versionfile <= 113) {
		Material *ma = main->mat.first;
		while(ma) {
			if(ma->flaresize==0.0) ma->flaresize= 1.0;
			ma->subsize= 1.0;
			ma->flareboost= 1.0;
			ma= ma->id.next;
		}
	}

	if(main->versionfile <= 134) {
		Tex *tex = main->tex.first;
		while (tex) {
			if ((tex->rfac == 0.0) &&
			    (tex->gfac == 0.0) &&
			    (tex->bfac == 0.0)) {
				tex->rfac = 1.0;
				tex->gfac = 1.0;
				tex->bfac = 1.0;
				tex->filtersize = 1.0;
			}
			tex = tex->id.next;
		}
	}
	if(main->versionfile <= 140) {
		/* r-g-b-fac in texture */
		Tex *tex = main->tex.first;
		while (tex) {
			if ((tex->rfac == 0.0) &&
			    (tex->gfac == 0.0) &&
			    (tex->bfac == 0.0)) {
				tex->rfac = 1.0;
				tex->gfac = 1.0;
				tex->bfac = 1.0;
				tex->filtersize = 1.0;
			}
			tex = tex->id.next;
		}
	}
	if(main->versionfile <= 153) {
		Scene *sce = main->scene.first;
		while(sce) {
			if(sce->r.blurfac==0.0) sce->r.blurfac= 1.0;
			sce= sce->id.next;
		}
	}
	if(main->versionfile <= 163) {
		Scene *sce = main->scene.first;
		while(sce) {
			if(sce->r.frs_sec==0) sce->r.frs_sec= 25;
			sce= sce->id.next;
		}
	}
	if(main->versionfile <= 164) {
		Mesh *me= main->mesh.first;
		while(me) {
			me->smoothresh= 30;
			me= me->id.next;
		}
	}
	if(main->versionfile <= 165) {
		Mesh *me= main->mesh.first;
		TFace *tface;
		int nr;
		char *cp;

		while(me) {
			if(me->tface) {
				nr= me->totface;
				tface= me->tface;
				while(nr--) {
					cp= (char *)&tface->col[0];
					if(cp[1]>126) cp[1]= 255; else cp[1]*=2;
					if(cp[2]>126) cp[2]= 255; else cp[2]*=2;
					if(cp[3]>126) cp[3]= 255; else cp[3]*=2;
					cp= (char *)&tface->col[1];
					if(cp[1]>126) cp[1]= 255; else cp[1]*=2;
					if(cp[2]>126) cp[2]= 255; else cp[2]*=2;
					if(cp[3]>126) cp[3]= 255; else cp[3]*=2;
					cp= (char *)&tface->col[2];
					if(cp[1]>126) cp[1]= 255; else cp[1]*=2;
					if(cp[2]>126) cp[2]= 255; else cp[2]*=2;
					if(cp[3]>126) cp[3]= 255; else cp[3]*=2;
					cp= (char *)&tface->col[3];
					if(cp[1]>126) cp[1]= 255; else cp[1]*=2;
					if(cp[2]>126) cp[2]= 255; else cp[2]*=2;
					if(cp[3]>126) cp[3]= 255; else cp[3]*=2;

					tface++;
				}
			}
			me= me->id.next;
		}
	}

	if(main->versionfile <= 169) {
		Mesh *me= main->mesh.first;
		while(me) {
			if(me->subdiv==0) me->subdiv= 1;
			me= me->id.next;
		}
	}

	if(main->versionfile <= 169) {
		bScreen *sc= main->screen.first;
		while(sc) {
			ScrArea *sa= sc->areabase.first;
			while(sa) {
				SpaceLink *sl= sa->spacedata.first;
				while(sl) {
					if(sl->spacetype==SPACE_IPO) {
						SpaceIpo *sipo= (SpaceIpo*) sl;
						sipo->v2d.max[0]= 15000.0;
					}
					sl= sl->next;
				}
				sa= sa->next;
			}
			sc= sc->id.next;
		}
	}

	if(main->versionfile <= 170) {
		Object *ob = main->object.first;
		PartEff *paf;
		while (ob) {
			paf = give_parteff(ob);
			if (paf) {
				if (paf->staticstep == 0) {
					paf->staticstep= 5;
				}
			}
			ob = ob->id.next;
		}
	}

	if(main->versionfile <= 171) {
		bScreen *sc= main->screen.first;
		while(sc) {
			ScrArea *sa= sc->areabase.first;
			while(sa) {
				SpaceLink *sl= sa->spacedata.first;
				while(sl) {
					if(sl->spacetype==SPACE_TEXT) {
						SpaceText *st= (SpaceText*) sl;
						st->lheight= 12;
					}
					sl= sl->next;
				}
				sa= sa->next;
			}
			sc= sc->id.next;
		}
	}

	if(main->versionfile <= 173) {
		int a, b;
		Mesh *me= main->mesh.first;
		while(me) {
			if(me->tface) {
				TFace *tface= me->tface;
				for(a=0; a<me->totface; a++, tface++) {
					for(b=0; b<4; b++) {
						tface->uv[b][0]/= 32767.0;
						tface->uv[b][1]/= 32767.0;
					}
				}
			}
			me= me->id.next;
		}
	}

	if(main->versionfile <= 191) {
		Object *ob= main->object.first;
		Material *ma = main->mat.first;

		/* let faces have default add factor of 0.0 */
		while(ma) {
		  if (!(ma->mode & MA_HALO)) ma->add = 0.0;
		  ma = ma->id.next;
		}

		while(ob) {
			ob->mass= 1.0f;
			ob->damping= 0.1f;
			/*ob->quat[1]= 1.0f;*/ /* quats arnt used yet */
			ob= ob->id.next;
		}
	}

	if(main->versionfile <= 193) {
		Object *ob= main->object.first;
		while(ob) {
			ob->inertia= 1.0f;
			ob->rdamping= 0.1f;
			ob= ob->id.next;
		}
	}

	if(main->versionfile <= 196) {
		Mesh *me= main->mesh.first;
		int a, b;
		while(me) {
			if(me->tface) {
				TFace *tface= me->tface;
				for(a=0; a<me->totface; a++, tface++) {
					for(b=0; b<4; b++) {
						tface->mode |= TF_DYNAMIC;
						tface->mode &= ~TF_INVISIBLE;
					}
				}
			}
			me= me->id.next;
		}
	}

	if(main->versionfile <= 200) {
		Object *ob= main->object.first;
		while(ob) {
			ob->scaflag = ob->gameflag & (64+128+256+512+1024+2048);
			    /* 64 is do_fh */
			ob->gameflag &= ~(128+256+512+1024+2048);
			ob = ob->id.next;
		}
	}

	if(main->versionfile <= 201) {
		/* add-object + end-object are joined to edit-object actuator */
		Object *ob = main->object.first;
		bProperty *prop;
		bActuator *act;
		bIpoActuator *ia;
		bEditObjectActuator *eoa;
		bAddObjectActuator *aoa;
		while (ob) {
			act = ob->actuators.first;
			while (act) {
				if(act->type==ACT_IPO) {
					ia= act->data;
					prop= get_ob_property(ob, ia->name);
					if(prop) {
						ia->type= ACT_IPO_FROM_PROP;
					}
				}
				else if(act->type==ACT_ADD_OBJECT) {
					aoa= act->data;
					eoa= MEM_callocN(sizeof(bEditObjectActuator), "edit ob act");
					eoa->type= ACT_EDOB_ADD_OBJECT;
					eoa->ob= aoa->ob;
					eoa->time= aoa->time;
					MEM_freeN(aoa);
					act->data= eoa;
					act->type= act->otype= ACT_EDIT_OBJECT;
				}
				else if(act->type==ACT_END_OBJECT) {
					eoa= MEM_callocN(sizeof(bEditObjectActuator), "edit ob act");
					eoa->type= ACT_EDOB_END_OBJECT;
					act->data= eoa;
					act->type= act->otype= ACT_EDIT_OBJECT;
				}
				act= act->next;
			}
			ob = ob->id.next;
		}
	}

	if(main->versionfile <= 202) {
		/* add-object and end-object are joined to edit-object
		 * actuator */
		Object *ob= main->object.first;
		bActuator *act;
		bObjectActuator *oa;
		while(ob) {
			act= ob->actuators.first;
			while(act) {
				if(act->type==ACT_OBJECT) {
					oa= act->data;
					oa->flag &= ~(ACT_TORQUE_LOCAL|ACT_DROT_LOCAL);		/* this actuator didn't do local/glob rot before */
				}
				act= act->next;
			}
			ob= ob->id.next;
		}
	}

	if(main->versionfile <= 204) {
		/* patches for new physics */
		Object *ob= main->object.first;
		bActuator *act;
		bObjectActuator *oa;
		bSound *sound;
		while(ob) {

			/* please check this for demo20 files like
			 * original Egypt levels etc.  converted
			 * rotation factor of 50 is not workable */
			act= ob->actuators.first;
			while(act) {
				if(act->type==ACT_OBJECT) {
					oa= act->data;

					oa->forceloc[0]*= 25.0;
					oa->forceloc[1]*= 25.0;
					oa->forceloc[2]*= 25.0;

					oa->forcerot[0]*= 10.0;
					oa->forcerot[1]*= 10.0;
					oa->forcerot[2]*= 10.0;
				}
				act= act->next;
			}
			ob= ob->id.next;
		}

		sound = main->sound.first;
		while (sound) {
			if (sound->volume < 0.01) {
				sound->volume = 1.0;
			}
			sound = sound->id.next;
		}
	}

	if(main->versionfile <= 205) {
		/* patches for new physics */
		Object *ob= main->object.first;
		bActuator *act;
		bSensor *sens;
		bEditObjectActuator *oa;
		bRaySensor *rs;
		bCollisionSensor *cs;
		while(ob) {
		    /* Set anisotropic friction off for old objects,
		     * values to 1.0.  */
			ob->gameflag &= ~OB_ANISOTROPIC_FRICTION;
			ob->anisotropicFriction[0] = 1.0;
			ob->anisotropicFriction[1] = 1.0;
			ob->anisotropicFriction[2] = 1.0;

			act= ob->actuators.first;
			while(act) {
				if(act->type==ACT_EDIT_OBJECT) {
					/* Zero initial velocity for newly
					 * added objects */
					oa= act->data;
					oa->linVelocity[0] = 0.0;
					oa->linVelocity[1] = 0.0;
					oa->linVelocity[2] = 0.0;
					oa->localflag = 0;
				}
				act= act->next;
			}

			sens= ob->sensors.first;
			while (sens) {
				/* Extra fields for radar sensors. */
				if(sens->type == SENS_RADAR) {
					bRadarSensor *s = sens->data;
					s->range = 10000.0;
				}

				/* Pulsing: defaults for new sensors. */
				if(sens->type != SENS_ALWAYS) {
					sens->pulse = 0;
					sens->freq = 0;
				} else {
					sens->pulse = 1;
				}

				/* Invert: off. */
				sens->invert = 0;

				/* Collision and ray: default = trigger
				 * on property. The material field can
				 * remain empty. */
				if(sens->type == SENS_COLLISION) {
					cs = (bCollisionSensor*) sens->data;
					cs->mode = 0;
				}
				if(sens->type == SENS_RAY) {
					rs = (bRaySensor*) sens->data;
					rs->mode = 0;
				}
				sens = sens->next;
			}
			ob= ob->id.next;
		}
		/* have to check the exact multiplier */
	}

	if(main->versionfile <= 211) {
		/* Render setting: per scene, the applicable gamma value
		 * can be set. Default is 1.0, which means no
		 * correction.  */
		bActuator *act;
		bObjectActuator *oa;
		Object *ob;

		/* added alpha in obcolor */
		ob= main->object.first;
		while(ob) {
			ob->col[3]= 1.0;
			ob= ob->id.next;
		}

		/* added alpha in obcolor */
		ob= main->object.first;
		while(ob) {
			act= ob->actuators.first;
			while(act) {
				if (act->type==ACT_OBJECT) {
					/* multiply velocity with 50 in old files */
					oa= act->data;
					if (fabs(oa->linearvelocity[0]) >= 0.01f)
						oa->linearvelocity[0] *= 50.0;
					if (fabs(oa->linearvelocity[1]) >= 0.01f)
						oa->linearvelocity[1] *= 50.0;
					if (fabs(oa->linearvelocity[2]) >= 0.01f)
						oa->linearvelocity[2] *= 50.0;
					if (fabs(oa->angularvelocity[0])>=0.01f)
						oa->angularvelocity[0] *= 50.0;
					if (fabs(oa->angularvelocity[1])>=0.01f)
						oa->angularvelocity[1] *= 50.0;
					if (fabs(oa->angularvelocity[2])>=0.01f)
						oa->angularvelocity[2] *= 50.0;
				}
				act= act->next;
			}
			ob= ob->id.next;
		}
	}

	if(main->versionfile <= 212) {

		bSound* sound;
		bProperty *prop;
		Object *ob;
		Mesh *me;

		sound = main->sound.first;
		while (sound)
		{
			sound->max_gain = 1.0;
			sound->min_gain = 0.0;
			sound->distance = 1.0;

			if (sound->attenuation > 0.0)
				sound->flags |= SOUND_FLAGS_3D;
			else
				sound->flags &= ~SOUND_FLAGS_3D;

			sound = sound->id.next;
		}

		ob = main->object.first;

		while (ob) {
			prop= ob->prop.first;
			while(prop) {
				if (prop->type == GPROP_TIME) {
					// convert old GPROP_TIME values from int to float
					*((float *)&prop->data) = (float) prop->data;
				}

				prop= prop->next;
			}
			ob = ob->id.next;
		}

			/* me->subdiv changed to reflect the actual reparametization
			 * better, and smeshes were removed - if it was a smesh make
			 * it a subsurf, and reset the subdiv level because subsurf
			 * takes a lot more work to calculate.
			 */
		for (me= main->mesh.first; me; me= me->id.next) {
			if (me->flag&ME_SMESH) {
				me->flag&= ~ME_SMESH;
				me->flag|= ME_SUBSURF;

				me->subdiv= 1;
			} else {
				if (me->subdiv<2)
					me->subdiv= 1;
				else
					me->subdiv--;
			}
		}
	}

	if(main->versionfile <= 220) {
		Object *ob;
		Mesh *me;

		ob = main->object.first;

		/* adapt form factor in order to get the 'old' physics
		 * behaviour back...*/

		while (ob) {
			/* in future, distinguish between different
			 * object bounding shapes */
			ob->formfactor = 0.4f;
			/* patch form factor , note that inertia equiv radius
			 * of a rotation symmetrical obj */
			if (ob->inertia != 1.0) {
				ob->formfactor /= ob->inertia * ob->inertia;
			}
			ob = ob->id.next;
		}

			/* Began using alpha component of vertex colors, but
			 * old file vertex colors are undefined, reset them
			 * to be fully opaque. -zr
			 */
		for (me= main->mesh.first; me; me= me->id.next) {
			if (me->mcol) {
				int i;

				for (i=0; i<me->totface*4; i++) {
					MCol *mcol= &me->mcol[i];
					mcol->a= 255;
				}
			}
			if (me->tface) {
				int i, j;

				for (i=0; i<me->totface; i++) {
					TFace *tf= &((TFace*) me->tface)[i];

					for (j=0; j<4; j++) {
						char *col= (char*) &tf->col[j];

						col[0]= 255;
					}
				}
			}
		}
	}
	if(main->versionfile <= 221) {
		Scene *sce= main->scene.first;

		// new variables for std-alone player and runtime
		while(sce) {

			sce->r.xplay= 640;
			sce->r.yplay= 480;
			sce->r.freqplay= 60;

			sce= sce->id.next;
		}

	}
	if(main->versionfile <= 222) {
		Scene *sce= main->scene.first;

		// new variables for std-alone player and runtime
		while(sce) {

			sce->r.depth= 32;

			sce= sce->id.next;
		}
	}


	if(main->versionfile <= 223) {
		VFont *vf;
		Image *ima;
		Object *ob;

		for (vf= main->vfont.first; vf; vf= vf->id.next) {
			if (BLI_streq(vf->name+strlen(vf->name)-6, ".Bfont")) {
				strcpy(vf->name, "<builtin>");
			}
		}

		/* Old textures animate at 25 FPS */
		for (ima = main->image.first; ima; ima=ima->id.next){
			ima->animspeed = 25;
		}

			/* Zr remapped some keyboard codes to be linear (stupid zr) */
		for (ob= main->object.first; ob; ob= ob->id.next) {
			bSensor *sens;

			for (sens= ob->sensors.first; sens; sens= sens->next) {
				if (sens->type==SENS_KEYBOARD) {
					bKeyboardSensor *ks= sens->data;

					ks->key= map_223_keybd_code_to_224_keybd_code(ks->key);
					ks->qual= map_223_keybd_code_to_224_keybd_code(ks->qual);
					ks->qual2= map_223_keybd_code_to_224_keybd_code(ks->qual2);
				}
			}
		}
	}
	if(main->versionfile <= 224) {
		bSound* sound;
		Scene *sce;
		Mesh *me;
		bScreen *sc;

		for (sound=main->sound.first; sound; sound=sound->id.next) {
			if (sound->packedfile) {
				if (sound->newpackedfile == NULL) {
					sound->newpackedfile = sound->packedfile;
				}
				sound->packedfile = NULL;
			}
		}
		/* Make sure that old subsurf meshes don't have zero subdivision level for rendering */
		for (me=main->mesh.first; me; me=me->id.next){
			if ((me->flag & ME_SUBSURF) && (me->subdivr==0))
				me->subdivr=me->subdiv;
		}

		for (sce= main->scene.first; sce; sce= sce->id.next) {
			sce->r.stereomode = 1;  // no stereo
		}

			/* some oldfile patch, moved from set_func_space */
		for (sc= main->screen.first; sc; sc= sc->id.next) {
			ScrArea *sa;

			for (sa= sc->areabase.first; sa; sa= sa->next) {
				SpaceLink *sl;

				for (sl= sa->spacedata.first; sl; sl= sl->next) {
					if (sl->spacetype==SPACE_IPO) {
						SpaceSeq *sseq= (SpaceSeq*) sl;
						sseq->v2d.keeptot= 0;
					}
				}
			}
		}

	}


	if(main->versionfile <= 225) {
		World *wo;
		/* Use Sumo for old games */
		for (wo = main->world.first; wo; wo= wo->id.next) {
			wo->physicsEngine = 2;
		}
	}

	if(main->versionfile <= 227) {
		Scene *sce;
		Material *ma;
		bScreen *sc;
		Object *ob;

		/*  As of now, this insures that the transition from the old Track system
		    to the new full constraint Track is painless for everyone. - theeth
		*/
		ob = main->object.first;

		while (ob) {
			ListBase *list;
			list = &ob->constraints;

			/* check for already existing TrackTo constraint
			   set their track and up flag correctly */

			if (list){
				bConstraint *curcon;
				for (curcon = list->first; curcon; curcon=curcon->next){
					if (curcon->type == CONSTRAINT_TYPE_TRACKTO){
						bTrackToConstraint *data = curcon->data;
						data->reserved1 = ob->trackflag;
						data->reserved2 = ob->upflag;
					}
				}
			}

			if (ob->type == OB_ARMATURE) {
				if (ob->pose){
					bConstraint *curcon;
					bPoseChannel *pchan;
					for (pchan = ob->pose->chanbase.first;
						 pchan; pchan=pchan->next){
						for (curcon = pchan->constraints.first;
							 curcon; curcon=curcon->next){
							if (curcon->type == CONSTRAINT_TYPE_TRACKTO){
								bTrackToConstraint *data = curcon->data;
								data->reserved1 = ob->trackflag;
								data->reserved2 = ob->upflag;
							}
						}
					}
                }
			}

			/* Change Ob->Track in real TrackTo constraint */

			if (ob->track){
				bConstraint *con;
				bConstraintTypeInfo *cti;
				bTrackToConstraint *data;
				void *cdata;

				list = &ob->constraints;
				if (list)
				{
					con = MEM_callocN(sizeof(bConstraint), "constraint");
					strcpy (con->name, "AutoTrack");
					unique_constraint_name(con, list);
					con->flag |= CONSTRAINT_EXPAND;
					con->enforce=1.0F;
					con->type = CONSTRAINT_TYPE_TRACKTO;
					
					cti= get_constraint_typeinfo(CONSTRAINT_TYPE_TRACKTO);
					cdata= MEM_callocN(cti->size, cti->structName);
					cti->new_data(cdata);
					data = (bTrackToConstraint *)cdata;
					
					data->tar = ob->track;
					data->reserved1 = ob->trackflag;
					data->reserved2 = ob->upflag;
					con->data= (void*) data;
					BLI_addtail(list, con);
				}
				ob->track = 0;
			}
			
			ob = ob->id.next;
		}


		for (sce= main->scene.first; sce; sce= sce->id.next) {
			sce->audio.mixrate = 44100;
			sce->audio.flag |= AUDIO_SCRUB;
			sce->r.mode |= R_ENVMAP;
		}
		// init new shader vars
		for (ma= main->mat.first; ma; ma= ma->id.next) {
			ma->refrac= 4.0f;
			ma->roughness= 0.5f;
			ma->param[0]= 0.5f;
			ma->param[1]= 0.1f;
			ma->param[2]= 0.1f;
			ma->param[3]= 0.05f;
		}
		// patch for old wrong max view2d settings, allows zooming out more
		for (sc= main->screen.first; sc; sc= sc->id.next) {
			ScrArea *sa;

			for (sa= sc->areabase.first; sa; sa= sa->next) {
				SpaceLink *sl;

				for (sl= sa->spacedata.first; sl; sl= sl->next) {
					if (sl->spacetype==SPACE_ACTION) {
						SpaceAction *sac= (SpaceAction *) sl;
						sac->v2d.max[0]= 32000;
					}
					else if (sl->spacetype==SPACE_NLA) {
						SpaceNla *sla= (SpaceNla *) sl;
						sla->v2d.max[0]= 32000;
					}
				}
			}
		}
	}
	if(main->versionfile <= 228) {
		Scene *sce;
		bScreen *sc;
		Object *ob;


		/*  As of now, this insures that the transition from the old Track system
		    to the new full constraint Track is painless for everyone.*/
		ob = main->object.first;

		while (ob) {
			ListBase *list;
			list = &ob->constraints;

			/* check for already existing TrackTo constraint
			   set their track and up flag correctly */

			if (list){
				bConstraint *curcon;
				for (curcon = list->first; curcon; curcon=curcon->next){
					if (curcon->type == CONSTRAINT_TYPE_TRACKTO){
						bTrackToConstraint *data = curcon->data;
						data->reserved1 = ob->trackflag;
						data->reserved2 = ob->upflag;
					}
				}
			}

			if (ob->type == OB_ARMATURE) {
				if (ob->pose){
					bConstraint *curcon;
					bPoseChannel *pchan;
					for (pchan = ob->pose->chanbase.first;
						 pchan; pchan=pchan->next){
						for (curcon = pchan->constraints.first;
							 curcon; curcon=curcon->next){
							if (curcon->type == CONSTRAINT_TYPE_TRACKTO){
								bTrackToConstraint *data = curcon->data;
								data->reserved1 = ob->trackflag;
								data->reserved2 = ob->upflag;
							}
						}
					}
                }
			}

			ob = ob->id.next;
		}

		for (sce= main->scene.first; sce; sce= sce->id.next) {
			sce->r.mode |= R_ENVMAP;
		}

		// convert old mainb values for new button panels
		for (sc= main->screen.first; sc; sc= sc->id.next) {
			ScrArea *sa;

			for (sa= sc->areabase.first; sa; sa= sa->next) {
				SpaceLink *sl;

				for (sl= sa->spacedata.first; sl; sl= sl->next) {
					if (sl->spacetype==SPACE_BUTS) {
						SpaceButs *sbuts= (SpaceButs *) sl;

						sbuts->v2d.maxzoom= 1.2f;
						sbuts->align= 1;	/* horizontal default */
					
						if(sbuts->mainb==BUTS_LAMP) {
							sbuts->mainb= CONTEXT_SHADING;
							//sbuts->tab[CONTEXT_SHADING]= TAB_SHADING_LAMP;
						}
						else if(sbuts->mainb==BUTS_MAT) {
							sbuts->mainb= CONTEXT_SHADING;
							//sbuts->tab[CONTEXT_SHADING]= TAB_SHADING_MAT;
						}
						else if(sbuts->mainb==BUTS_TEX) {
							sbuts->mainb= CONTEXT_SHADING;
							//sbuts->tab[CONTEXT_SHADING]= TAB_SHADING_TEX;
						}
						else if(sbuts->mainb==BUTS_ANIM) {
							sbuts->mainb= CONTEXT_OBJECT;
						}
						else if(sbuts->mainb==BUTS_WORLD) {
							sbuts->mainb= CONTEXT_SCENE;
							//sbuts->tab[CONTEXT_SCENE]= TAB_SCENE_WORLD;
						}
						else if(sbuts->mainb==BUTS_RENDER) {
							sbuts->mainb= CONTEXT_SCENE;
							//sbuts->tab[CONTEXT_SCENE]= TAB_SCENE_RENDER;
						}
						else if(sbuts->mainb==BUTS_GAME) {
							sbuts->mainb= CONTEXT_LOGIC;
						}
						else if(sbuts->mainb==BUTS_FPAINT) {
							sbuts->mainb= CONTEXT_EDITING;
						}
						else if(sbuts->mainb==BUTS_RADIO) {
							sbuts->mainb= CONTEXT_SHADING;
							//sbuts->tab[CONTEXT_SHADING]= TAB_SHADING_RAD;
						}
						else if(sbuts->mainb==BUTS_CONSTRAINT) {
							sbuts->mainb= CONTEXT_OBJECT;
						}
						else if(sbuts->mainb==BUTS_SCRIPT) {
							sbuts->mainb= CONTEXT_OBJECT;
						}
						else if(sbuts->mainb==BUTS_EDIT) {
							sbuts->mainb= CONTEXT_EDITING;
						}
						else sbuts->mainb= CONTEXT_SCENE;
					}
				}
			}
		}
	}
	/* ton: made this 230 instead of 229,
	   to be sure (tuho files) and this is a reliable check anyway
	   nevertheless, we might need to think over a fitness (initialize)
	   check apart from the do_versions() */

	if(main->versionfile <= 230) {
		bScreen *sc;

		// new variable blockscale, for panels in any area
		for (sc= main->screen.first; sc; sc= sc->id.next) {
			ScrArea *sa;

			for (sa= sc->areabase.first; sa; sa= sa->next) {
				SpaceLink *sl;

				for (sl= sa->spacedata.first; sl; sl= sl->next) {
					if(sl->blockscale==0.0) sl->blockscale= 0.7f;
					/* added: 5x better zoom in for action */
					if(sl->spacetype==SPACE_ACTION) {
						SpaceAction *sac= (SpaceAction *)sl;
						sac->v2d.maxzoom= 50;
					}
				}
			}
		}
	}
	if(main->versionfile <= 231) {
		/* new bit flags for showing/hiding grid floor and axes */
		bScreen *sc = main->screen.first;
		while(sc) {
			ScrArea *sa= sc->areabase.first;
			while(sa) {
				SpaceLink *sl= sa->spacedata.first;
				while (sl) {
					if (sl->spacetype==SPACE_VIEW3D) {
						View3D *v3d= (View3D*) sl;

						if (v3d->gridflag==0) {
							v3d->gridflag |= V3D_SHOW_X;
							v3d->gridflag |= V3D_SHOW_Y;
							v3d->gridflag |= V3D_SHOW_FLOOR;
							v3d->gridflag &= ~V3D_SHOW_Z;
						}
					}
					sl= sl->next;
				}
				sa= sa->next;
			}
			sc= sc->id.next;
		}
	}
	if(main->versionfile <= 231) {
		Material *ma= main->mat.first;
		bScreen *sc = main->screen.first;
		Scene *sce;
		Lamp *la;
		World *wrld;

		/* introduction of raytrace */
		while(ma) {
			if(ma->fresnel_tra_i==0.0) ma->fresnel_tra_i= 1.25;
			if(ma->fresnel_mir_i==0.0) ma->fresnel_mir_i= 1.25;

			ma->ang= 1.0;
			ma->ray_depth= 2;
			ma->ray_depth_tra= 2;
			ma->fresnel_tra= 0.0;
			ma->fresnel_mir= 0.0;

			ma= ma->id.next;
		}
		sce= main->scene.first;
		while(sce) {
			if(sce->r.gauss==0.0) sce->r.gauss= 1.0;
			sce= sce->id.next;
		}
		la= main->lamp.first;
		while(la) {
			if(la->k==0.0) la->k= 1.0;
			if(la->ray_samp==0) la->ray_samp= 1;
			if(la->ray_sampy==0) la->ray_sampy= 1;
			if(la->ray_sampz==0) la->ray_sampz= 1;
			if(la->area_size==0.0) la->area_size= 1.0;
			if(la->area_sizey==0.0) la->area_sizey= 1.0;
			if(la->area_sizez==0.0) la->area_sizez= 1.0;
			la= la->id.next;
		}
		wrld= main->world.first;
		while(wrld) {
			if(wrld->range==0.0) {
				wrld->range= 1.0f/wrld->exposure;
			}
			wrld= wrld->id.next;
		}

		/* new bit flags for showing/hiding grid floor and axes */

		while(sc) {
			ScrArea *sa= sc->areabase.first;
			while(sa) {
				SpaceLink *sl= sa->spacedata.first;
				while (sl) {
					if (sl->spacetype==SPACE_VIEW3D) {
						View3D *v3d= (View3D*) sl;

						if (v3d->gridflag==0) {
							v3d->gridflag |= V3D_SHOW_X;
							v3d->gridflag |= V3D_SHOW_Y;
							v3d->gridflag |= V3D_SHOW_FLOOR;
							v3d->gridflag &= ~V3D_SHOW_Z;
						}
					}
					sl= sl->next;
				}
				sa= sa->next;
			}
			sc= sc->id.next;
		}
	}
	if(main->versionfile <= 232) {
		Tex *tex= main->tex.first;
		World *wrld= main->world.first;
		bScreen *sc;
		Scene *sce;

		while(tex) {
			if((tex->flag & (TEX_CHECKER_ODD+TEX_CHECKER_EVEN))==0) {
				tex->flag |= TEX_CHECKER_ODD;
			}
			/* copied from kernel texture.c */
			if(tex->ns_outscale==0.0) {
				/* musgrave */
				tex->mg_H = 1.0f;
				tex->mg_lacunarity = 2.0f;
				tex->mg_octaves = 2.0f;
				tex->mg_offset = 1.0f;
				tex->mg_gain = 1.0f;
				tex->ns_outscale = 1.0f;
				/* distnoise */
				tex->dist_amount = 1.0f;
				/* voronoi */
				tex->vn_w1 = 1.0f;
				tex->vn_mexp = 2.5f;
			}
			tex= tex->id.next;
		}

		while(wrld) {
			if(wrld->aodist==0.0) {
				wrld->aodist= 10.0f;
				wrld->aobias= 0.05f;
			}
			if(wrld->aosamp==0.0) wrld->aosamp= 5;
			if(wrld->aoenergy==0.0) wrld->aoenergy= 1.0;
			wrld= wrld->id.next;
		}


		// new variable blockscale, for panels in any area, do again because new
		// areas didnt initialize it to 0.7 yet
		for (sc= main->screen.first; sc; sc= sc->id.next) {
			ScrArea *sa;
			for (sa= sc->areabase.first; sa; sa= sa->next) {
				SpaceLink *sl;
				for (sl= sa->spacedata.first; sl; sl= sl->next) {
					if(sl->blockscale==0.0) sl->blockscale= 0.7f;

					/* added: 5x better zoom in for nla */
					if(sl->spacetype==SPACE_NLA) {
						SpaceNla *snla= (SpaceNla *)sl;
						snla->v2d.maxzoom= 50;
					}
				}
			}
		}
		sce= main->scene.first;
		while(sce) {
			if(sce->r.ocres==0) sce->r.ocres= 64;
			sce= sce->id.next;
		}

	}
	if(main->versionfile <= 233) {
		bScreen *sc;
		Material *ma= main->mat.first;
		Object *ob= main->object.first;
		
		while(ma) {
			if(ma->rampfac_col==0.0) ma->rampfac_col= 1.0;
			if(ma->rampfac_spec==0.0) ma->rampfac_spec= 1.0;
			if(ma->pr_lamp==0) ma->pr_lamp= 3;
			ma= ma->id.next;
		}
		
		/* this should have been done loooong before! */
		while(ob) {
			if(ob->ipowin==0) ob->ipowin= ID_OB;
			ob= ob->id.next;
		}
		
		for (sc= main->screen.first; sc; sc= sc->id.next) {
			ScrArea *sa;
			for (sa= sc->areabase.first; sa; sa= sa->next) {
				SpaceLink *sl;
				for (sl= sa->spacedata.first; sl; sl= sl->next) {
					if(sl->spacetype==SPACE_VIEW3D) {
						View3D *v3d= (View3D *)sl;
						v3d->flag |= V3D_SELECT_OUTLINE;
					}
				}
			}
		}
	}


	

	if(main->versionfile <= 234) {
		World *wo;
		bScreen *sc;
		
		// force sumo engine to be active
		for (wo = main->world.first; wo; wo= wo->id.next) {
			if(wo->physicsEngine==0) wo->physicsEngine = 2;
		}
		
		for (sc= main->screen.first; sc; sc= sc->id.next) {
			ScrArea *sa;
			for (sa= sc->areabase.first; sa; sa= sa->next) {
				SpaceLink *sl;
				for (sl= sa->spacedata.first; sl; sl= sl->next) {
					if(sl->spacetype==SPACE_VIEW3D) {
						View3D *v3d= (View3D *)sl;
						v3d->flag |= V3D_ZBUF_SELECT;
					}
					else if(sl->spacetype==SPACE_TEXT) {
						SpaceText *st= (SpaceText *)sl;
						if(st->tabnumber==0) st->tabnumber= 2;
					}
				}
			}
		}
	}
	if(main->versionfile <= 235) {
		Tex *tex= main->tex.first;
		Scene *sce= main->scene.first;
		Sequence *seq;
		Editing *ed;
		
		while(tex) {
			if(tex->nabla==0.0) tex->nabla= 0.025f;
			tex= tex->id.next;
		}
		while(sce) {
			ed= sce->ed;
			if(ed) {
				SEQ_BEGIN(sce->ed, seq) {
					if(seq->type==SEQ_IMAGE || seq->type==SEQ_MOVIE)
						seq->flag |= SEQ_MAKE_PREMUL;
				}
				SEQ_END
			}
			
			sce= sce->id.next;
		}
	}
	if(main->versionfile <= 236) {
		Object *ob;
		Camera *cam= main->camera.first;
		Material *ma;
		bScreen *sc;

		while(cam) {
			if(cam->ortho_scale==0.0) {
				cam->ortho_scale= 256.0f/cam->lens;
				if(cam->type==CAM_ORTHO) printf("NOTE: ortho render has changed, tweak new Camera 'scale' value.\n");
			}
			cam= cam->id.next;
		}
		/* set manipulator type */
		/* force oops draw if depgraph was set*/
		/* set time line var */
		for (sc= main->screen.first; sc; sc= sc->id.next) {
			ScrArea *sa;
			for (sa= sc->areabase.first; sa; sa= sa->next) {
				SpaceLink *sl;
				for (sl= sa->spacedata.first; sl; sl= sl->next) {
					if(sl->spacetype==SPACE_VIEW3D) {
						View3D *v3d= (View3D *)sl;
						if(v3d->twtype==0) v3d->twtype= V3D_MANIP_TRANSLATE;
					}
					else if(sl->spacetype==SPACE_TIME) {
						SpaceTime *stime= (SpaceTime *)sl;
						if(stime->redraws==0)
							stime->redraws= TIME_ALL_3D_WIN|TIME_ALL_ANIM_WIN;
					}
				}
			}
		}
		// init new shader vars
		for (ma= main->mat.first; ma; ma= ma->id.next) {
			if(ma->darkness==0.0) {
				ma->rms=0.1f;
				ma->darkness=1.0f;
			}
		}
		
		/* softbody init new vars */
		for(ob= main->object.first; ob; ob= ob->id.next) {
			if(ob->soft) {
				if(ob->soft->defgoal==0.0) ob->soft->defgoal= 0.7f;
				if(ob->soft->physics_speed==0.0) ob->soft->physics_speed= 1.0f;
				
				if(ob->soft->interval==0) {
					ob->soft->interval= 2;
					ob->soft->sfra= 1;
					ob->soft->efra= 100;
				}
			}
			if(ob->soft && ob->soft->vertgroup==0) {
				bDeformGroup *locGroup = get_named_vertexgroup(ob, "SOFTGOAL");
				if(locGroup){
					/* retrieve index for that group */
					ob->soft->vertgroup =  1 + get_defgroup_num(ob, locGroup); 
				}
			}
		}
	}
	if(main->versionfile <= 237) {
		bArmature *arm;
		bConstraint *con;
		Object *ob;
		
		// armature recode checks 
		for(arm= main->armature.first; arm; arm= arm->id.next) {
			where_is_armature(arm);
		}
		for(ob= main->object.first; ob; ob= ob->id.next) {
			if(ob->parent) {
				Object *parent= newlibadr(fd, lib, ob->parent);
				if (parent && parent->type==OB_LATTICE)
					ob->partype = PARSKEL;
			}

			// btw. armature_rebuild_pose is further only called on leave editmode
			if(ob->type==OB_ARMATURE) {
				if(ob->pose)
					ob->pose->flag |= POSE_RECALC;
				ob->recalc |= OB_RECALC;	// cannot call stuff now (pointers!), done in setup_app_data

				/* new generic xray option */
				arm= newlibadr(fd, lib, ob->data);
				if(arm->flag & ARM_DRAWXRAY) {
					ob->dtx |= OB_DRAWXRAY;
				}
			} else if (ob->type==OB_MESH) {
				Mesh *me = newlibadr(fd, lib, ob->data);
				
				if ((me->flag&ME_SUBSURF)) {
					SubsurfModifierData *smd = (SubsurfModifierData*) modifier_new(eModifierType_Subsurf);
					
					smd->levels = MAX2(1, me->subdiv);
					smd->renderLevels = MAX2(1, me->subdivr);
					smd->subdivType = me->subsurftype;
					
					smd->modifier.mode = 0;
					if (me->subdiv!=0)
						smd->modifier.mode |= 1;
					if (me->subdivr!=0)
						smd->modifier.mode |= 2;
					if (me->flag&ME_OPT_EDGES)
						smd->flags |= eSubsurfModifierFlag_ControlEdges;
					
					BLI_addtail(&ob->modifiers, smd);
					
					modifier_unique_name(&ob->modifiers, (ModifierData*)smd);
				}
			}
			
			// follow path constraint needs to set the 'path' option in curves...
			for(con=ob->constraints.first; con; con= con->next) {
				if(con->type==CONSTRAINT_TYPE_FOLLOWPATH) {
					bFollowPathConstraint *data = con->data;
					Object *obc= newlibadr(fd, lib, data->tar);
					
					if(obc && obc->type==OB_CURVE) {
						Curve *cu= newlibadr(fd, lib, obc->data);
						if(cu) cu->flag |= CU_PATH;
					}
				}
			}
		}
	}
	if(main->versionfile <= 238) {
		Lattice *lt;
		Object *ob;
		bArmature *arm;
		Mesh *me;
		Key *key;
		Scene *sce= main->scene.first;

		while(sce){
			if(sce->toolsettings == NULL){
				sce->toolsettings = MEM_callocN(sizeof(struct ToolSettings),"Tool Settings Struct");	
				sce->toolsettings->cornertype=0;
				sce->toolsettings->degr = 90; 
				sce->toolsettings->step = 9;
				sce->toolsettings->turn = 1; 				
				sce->toolsettings->extr_offs = 1; 
				sce->toolsettings->doublimit = 0.001f;
				sce->toolsettings->segments = 32;
				sce->toolsettings->rings = 32;
				sce->toolsettings->vertices = 32;
				sce->toolsettings->editbutflag =1;
			}
			sce= sce->id.next;	
		}

		for (lt=main->latt.first; lt; lt=lt->id.next) {
			if (lt->fu==0.0 && lt->fv==0.0 && lt->fw==0.0) {
				calc_lat_fudu(lt->flag, lt->pntsu, &lt->fu, &lt->du);
				calc_lat_fudu(lt->flag, lt->pntsv, &lt->fv, &lt->dv);
				calc_lat_fudu(lt->flag, lt->pntsw, &lt->fw, &lt->dw);
			}
		}

		for(ob=main->object.first; ob; ob= ob->id.next) {
			ModifierData *md;
			PartEff *paf;

			for (md=ob->modifiers.first; md; md=md->next) {
				if (md->type==eModifierType_Subsurf) {
					SubsurfModifierData *smd = (SubsurfModifierData*) md;

					smd->flags &= ~(eSubsurfModifierFlag_Incremental|eSubsurfModifierFlag_DebugIncr);
				}
			}

			if ((ob->softflag&OB_SB_ENABLE) && !modifiers_findByType(ob, eModifierType_Softbody)) {
				if (ob->softflag&OB_SB_POSTDEF) {
					md = ob->modifiers.first;

					while (md && modifierType_getInfo(md->type)->type==eModifierTypeType_OnlyDeform) {
						md = md->next;
					}

					BLI_insertlinkbefore(&ob->modifiers, md, modifier_new(eModifierType_Softbody));
				} else {
					BLI_addhead(&ob->modifiers, modifier_new(eModifierType_Softbody));
				}

				ob->softflag &= ~OB_SB_ENABLE;
			}
			if(ob->pose) {
				bPoseChannel *pchan;
				bConstraint *con;
				for(pchan= ob->pose->chanbase.first; pchan; pchan= pchan->next) {
					// note, pchan->bone is also lib-link stuff
					if (pchan->limitmin[0] == 0.0f && pchan->limitmax[0] == 0.0f) {
						pchan->limitmin[0]= pchan->limitmin[1]= pchan->limitmin[2]= -180.0f;
						pchan->limitmax[0]= pchan->limitmax[1]= pchan->limitmax[2]= 180.0f;
						
						for(con= pchan->constraints.first; con; con= con->next) {
							if(con->type == CONSTRAINT_TYPE_KINEMATIC) {
								bKinematicConstraint *data = (bKinematicConstraint*)con->data;
								data->weight = 1.0f;
								data->orientweight = 1.0f;
								data->flag &= ~CONSTRAINT_IK_ROT;
								
								/* enforce conversion from old IK_TOPARENT to rootbone index */
								data->rootbone= -1;
								
								/* update_pose_etc handles rootbone==-1 */
								ob->pose->flag |= POSE_RECALC;
							}	
						}
					}
				}
			}

			paf = give_parteff(ob);
			if (paf) {
				if(paf->disp == 0)
					paf->disp = 100;
				if(paf->speedtex == 0)
					paf->speedtex = 8;
				if(paf->omat == 0)
					paf->omat = 1;
			}
		}
		
		for(arm=main->armature.first; arm; arm= arm->id.next) {
			bone_version_238(&arm->bonebase);
			arm->deformflag |= ARM_DEF_VGROUP;
		}

		for(me=main->mesh.first; me; me= me->id.next) {
			if (!me->medge) {
				make_edges(me, 1);	/* 1 = use mface->edcode */
			} else {
				mesh_strip_loose_faces(me);
			}
		}
		
		for(key= main->key.first; key; key= key->id.next) {
			KeyBlock *kb;
			int index= 1;
			
			/* trick to find out if we already introduced adrcode */
			for(kb= key->block.first; kb; kb= kb->next)
				if(kb->adrcode) break;
			
			if(kb==NULL) {
				for(kb= key->block.first; kb; kb= kb->next) {
					if(kb==key->refkey) {
						if(kb->name[0]==0)
							strcpy(kb->name, "Basis");
					}
					else {
						if(kb->name[0]==0)
							sprintf(kb->name, "Key %d", index);
						kb->adrcode= index++;
					}
				}
			}
		}
	}
	if(main->versionfile <= 239) {
		bArmature *arm;
		Object *ob;
		Scene *sce= main->scene.first;
		Camera *cam= main->camera.first;
		Material *ma= main->mat.first;
		int set_passepartout= 0;
		
		/* deformflag is local in modifier now */
		for(ob=main->object.first; ob; ob= ob->id.next) {
			ModifierData *md;
			
			for (md=ob->modifiers.first; md; md=md->next) {
				if (md->type==eModifierType_Armature) {
					ArmatureModifierData *amd = (ArmatureModifierData*) md;
					if(amd->object && amd->deformflag==0) {
						Object *oba= newlibadr(fd, lib, amd->object);
						bArmature *arm= newlibadr(fd, lib, oba->data);
						amd->deformflag= arm->deformflag;
					}
				}
			}
		}
		
		/* updating stepsize for ghost drawing */
		for(arm= main->armature.first; arm; arm= arm->id.next) {
			if (arm->ghostsize==0) arm->ghostsize=1;
			bone_version_239(&arm->bonebase);
			if(arm->layer==0) arm->layer= 1;
		}
		
		for(;sce;sce= sce->id.next) {
			/* make 'innervert' the default subdivide type, for backwards compat */
			sce->toolsettings->cornertype=1;
		
			if(sce->r.scemode & R_PASSEPARTOUT) {
				set_passepartout= 1;
				sce->r.scemode &= ~R_PASSEPARTOUT;
			}
			/* gauss is filter variable now */
			if(sce->r.mode & R_GAUSS) {
				sce->r.filtertype= R_FILTER_GAUSS;
				sce->r.mode &= ~R_GAUSS;
			}
		}
		
		for(;cam; cam= cam->id.next) {
			if(set_passepartout)
				cam->flag |= CAM_SHOWPASSEPARTOUT;
			
			/* make sure old cameras have title safe on */
			if (!(cam->flag & CAM_SHOWTITLESAFE))
			 cam->flag |= CAM_SHOWTITLESAFE;
			
			/* set an appropriate camera passepartout alpha */
			if (!(cam->passepartalpha)) cam->passepartalpha = 0.2f;
		}
		
		for(; ma; ma= ma->id.next) {
			if(ma->strand_sta==0.0f) {
				ma->strand_sta= ma->strand_end= 1.0f;
				ma->mode |= MA_TANGENT_STR;
			}
			if(ma->mode & MA_TRACEBLE) ma->mode |= MA_SHADBUF;
		}
	}
	
	if(main->versionfile <= 241) {
		Object *ob;
		Tex *tex;
		Scene *sce;
		World *wo;
		Lamp *la;
		Material *ma;
		bArmature *arm;
		bNodeTree *ntree;
		
		for (wo = main->world.first; wo; wo= wo->id.next) {
			/* Migrate to Bullet for games, except for the NaN versions */
			/* People can still explicitely choose for Sumo (after 2.42 is out) */
			if(main->versionfile > 225)
				wo->physicsEngine = WOPHY_BULLET;
			if(WO_AODIST == wo->aomode)
				wo->aocolor= WO_AOPLAIN;
		}
		
		/* updating layers still */
		for(arm= main->armature.first; arm; arm= arm->id.next) {
			bone_version_239(&arm->bonebase);
			if(arm->layer==0) arm->layer= 1;
		}
		for(sce= main->scene.first; sce; sce= sce->id.next) {
			if(sce->jumpframe==0) sce->jumpframe= 10;
			if(sce->audio.mixrate==0) sce->audio.mixrate= 44100;

			if(sce->r.xparts<2) sce->r.xparts= 4;
			if(sce->r.yparts<2) sce->r.yparts= 4;
			/* adds default layer */
			if(sce->r.layers.first==NULL)
				scene_add_render_layer(sce);
			else {
				SceneRenderLayer *srl;
				/* new layer flag for sky, was default for solid */
				for(srl= sce->r.layers.first; srl; srl= srl->next) {
					if(srl->layflag & SCE_LAY_SOLID)
						srl->layflag |= SCE_LAY_SKY;
					srl->passflag &= (SCE_PASS_COMBINED|SCE_PASS_Z|SCE_PASS_NORMAL|SCE_PASS_VECTOR);
				}
			}
			
			/* node version changes */
			if(sce->nodetree)
				ntree_version_241(sce->nodetree);

			/* uv calculation options moved to toolsettings */
			if (sce->toolsettings->uvcalc_radius == 0.0) {
				sce->toolsettings->uvcalc_radius = 1.0f;
				sce->toolsettings->uvcalc_cubesize = 1.0f;
				sce->toolsettings->uvcalc_mapdir = 1;
				sce->toolsettings->uvcalc_mapalign = 1;
				sce->toolsettings->uvcalc_flag = UVCALC_FILLHOLES;
				sce->toolsettings->unwrapper = 1;
			}

			if(sce->r.mode & R_PANORAMA) {
				/* all these checks to ensure saved files with cvs version keep working... */
				if(sce->r.xsch < sce->r.ysch) {
					Object *obc= newlibadr(fd, lib, sce->camera);
					if(obc && obc->type==OB_CAMERA) {
						Camera *cam= newlibadr(fd, lib, obc->data);
						if(cam->lens>=10.0f) {
							sce->r.xsch*= sce->r.xparts;
							cam->lens*= (float)sce->r.ysch/(float)sce->r.xsch;
						}
					}
				}
			}
		}
		
		for(ntree= main->nodetree.first; ntree; ntree= ntree->id.next)
			ntree_version_241(ntree);
		
		for(la= main->lamp.first; la; la= la->id.next)
			if(la->buffers==0)
				la->buffers= 1;
		
		for(tex= main->tex.first; tex; tex= tex->id.next) {
			if(tex->env && tex->env->viewscale==0.0f)
				tex->env->viewscale= 1.0f;
//			tex->imaflag |= TEX_GAUSS_MIP;
		}
		
		/* for empty drawsize and drawtype */
		for(ob=main->object.first; ob; ob= ob->id.next) {
			if(ob->empty_drawsize==0.0f) {
				ob->empty_drawtype = OB_ARROWS;
				ob->empty_drawsize = 1.0;
			}
		}
		
		for(ma= main->mat.first; ma; ma= ma->id.next) {
			/* stucci returns intensity from now on */
			int a;
			for(a=0; a<MAX_MTEX; a++) {
				if(ma->mtex[a] && ma->mtex[a]->tex) {
					Tex *tex= newlibadr(fd, lib, ma->mtex[a]->tex);
					if(tex && tex->type==TEX_STUCCI)
						ma->mtex[a]->mapto &= ~(MAP_COL|MAP_SPEC|MAP_REF);
				}
			}
			/* transmissivity defaults */
			if(ma->tx_falloff==0.0) ma->tx_falloff= 1.0;
		}
		
		/* during 2.41 images with this name were used for viewer node output, lets fix that */
		if(main->versionfile == 241) {
			Image *ima;
			for(ima= main->image.first; ima; ima= ima->id.next)
				if(strcmp(ima->name, "Compositor")==0) {
					strcpy(ima->id.name+2, "Viewer Node");
					strcpy(ima->name, "Viewer Node");
				}
		}
	}
		
	if(main->versionfile <= 242) {
		Scene *sce;
		bScreen *sc;
		Object *ob;
		Curve *cu;
		Material *ma;
		Mesh *me;
		Group *group;
		Nurb *nu;
		BezTriple *bezt;
		BPoint *bp;
		bNodeTree *ntree;
		int a;
		
		for(sc= main->screen.first; sc; sc= sc->id.next) {
			ScrArea *sa;
			sa= sc->areabase.first;
			while(sa) {
				SpaceLink *sl;

				for (sl= sa->spacedata.first; sl; sl= sl->next) {
					if(sl->spacetype==SPACE_VIEW3D) {
						View3D *v3d= (View3D*) sl;
						if (v3d->gridsubdiv == 0)
							v3d->gridsubdiv = 10;
					}
				}
				sa = sa->next;
			}
		}
		
		for(sce= main->scene.first; sce; sce= sce->id.next) {
			if (sce->toolsettings->select_thresh == 0.0f)
				sce->toolsettings->select_thresh= 0.01f;
			if (sce->toolsettings->clean_thresh == 0.0f) 
				sce->toolsettings->clean_thresh = 0.1f;
				
			if (sce->r.threads==0) {
				if (sce->r.mode & R_THREADS)
					sce->r.threads= 2;
				else
					sce->r.threads= 1;
			}
			if(sce->nodetree)
				ntree_version_242(sce->nodetree);
		}
		
		for(ntree= main->nodetree.first; ntree; ntree= ntree->id.next)
			ntree_version_242(ntree);
		
		/* add default radius values to old curve points */
		for(cu= main->curve.first; cu; cu= cu->id.next) {
			for(nu= cu->nurb.first; nu; nu= nu->next) {
				if (nu) {
					if(nu->bezt) {
						for(bezt=nu->bezt, a=0; a<nu->pntsu; a++, bezt++) {
							if (!bezt->radius) bezt->radius= 1.0;
						}
					}
					else if(nu->bp) {
						for(bp=nu->bp, a=0; a<nu->pntsu*nu->pntsv; a++, bp++) {
							if(!bp->radius) bp->radius= 1.0;
						}
					}
				}
			}
		}
		
		for(ob = main->object.first; ob; ob= ob->id.next) {
			ModifierData *md;
			ListBase *list;
			list = &ob->constraints;

			/* check for already existing MinMax (floor) constraint
			   and update the sticky flagging */

			if (list){
				bConstraint *curcon;
				for (curcon = list->first; curcon; curcon=curcon->next){
					switch (curcon->type) {
						case CONSTRAINT_TYPE_MINMAX:
						{
							bMinMaxConstraint *data = curcon->data;
							if (data->sticky==1) 
								data->flag |= MINMAX_STICKY;
							else 
								data->flag &= ~MINMAX_STICKY;
						}
							break;
						case CONSTRAINT_TYPE_ROTLIKE:
						{
							bRotateLikeConstraint *data = curcon->data;
							
							/* version patch from buttons_object.c */
							if(data->flag==0) 
								data->flag = ROTLIKE_X|ROTLIKE_Y|ROTLIKE_Z;
						}
							break;
					}
				}
			}

			if (ob->type == OB_ARMATURE) {
				if (ob->pose){
					bConstraint *curcon;
					bPoseChannel *pchan;
					for (pchan = ob->pose->chanbase.first; pchan; pchan=pchan->next){
						for (curcon = pchan->constraints.first; curcon; curcon=curcon->next){
							switch (curcon->type) {
								case CONSTRAINT_TYPE_MINMAX:
								{
									bMinMaxConstraint *data = curcon->data;
									if (data->sticky==1) 
										data->flag |= MINMAX_STICKY;
									else 
										data->flag &= ~MINMAX_STICKY;
								}
									break;
								case CONSTRAINT_TYPE_KINEMATIC:
								{
									bKinematicConstraint *data = curcon->data;
									if (!(data->flag & CONSTRAINT_IK_POS)) {
										data->flag |= CONSTRAINT_IK_POS;
										data->flag |= CONSTRAINT_IK_STRETCH;
									}
								}
									break;
								case CONSTRAINT_TYPE_ROTLIKE:
								{
									bRotateLikeConstraint *data = curcon->data;
									
									/* version patch from buttons_object.c */
									if(data->flag==0) 
										data->flag = ROTLIKE_X|ROTLIKE_Y|ROTLIKE_Z;
								}
									break;
							}
						}
					}
				}
			}
			
			/* copy old object level track settings to curve modifers */
			for (md=ob->modifiers.first; md; md=md->next) {
				if (md->type==eModifierType_Curve) {
					CurveModifierData *cmd = (CurveModifierData*) md;

					if (cmd->defaxis == 0) cmd->defaxis = ob->trackflag+1;
				}
			}
			
		}
		
		for(ma = main->mat.first; ma; ma= ma->id.next) {
			if(ma->shad_alpha==0.0f)
				ma->shad_alpha= 1.0f;
			if(ma->nodetree)
				ntree_version_242(ma->nodetree);
		}

		for(me=main->mesh.first; me; me=me->id.next)
			customdata_version_242(me);
		
		for(group= main->group.first; group; group= group->id.next)
			if(group->layer==0)
			   group->layer= (1<<20)-1;
		
		/* History fix (python?), shape key adrcode numbers have to be sorted */
		sort_shape_fix(main);
				
		/* now, subversion control! */
		if(main->subversionfile < 3) {
			bScreen *sc;
			Image *ima;
			Tex *tex;
			
			/* Image refactor initialize */
			for(ima= main->image.first; ima; ima= ima->id.next) {
				ima->source= IMA_SRC_FILE;
				ima->type= IMA_TYPE_IMAGE;
				
				ima->gen_x= 256; ima->gen_y= 256;
				ima->gen_type= 1;
				
				if(0==strncmp(ima->id.name+2, "Viewer Node", sizeof(ima->id.name+2))) {
					ima->source= IMA_SRC_VIEWER;
					ima->type= IMA_TYPE_COMPOSITE;
				}
				if(0==strncmp(ima->id.name+2, "Render Result", sizeof(ima->id.name+2))) {
					ima->source= IMA_SRC_VIEWER;
					ima->type= IMA_TYPE_R_RESULT;
				}
				
			}
			for(tex= main->tex.first; tex; tex= tex->id.next) {
				if(tex->type==TEX_IMAGE && tex->ima) {
					ima= newlibadr(fd, lib, tex->ima);
					if(tex->imaflag & TEX_ANIM5_)
						ima->source= IMA_SRC_MOVIE;
					if(tex->imaflag & TEX_FIELDS_)
						ima->flag |= IMA_FIELDS;
					if(tex->imaflag & TEX_STD_FIELD_)
						ima->flag |= IMA_STD_FIELD;
					if(tex->imaflag & TEX_ANTIALI_)
						ima->flag |= IMA_ANTIALI;
				}
				tex->iuser.frames= tex->frames;
				tex->iuser.fie_ima= tex->fie_ima;
				tex->iuser.offset= tex->offset;
				tex->iuser.sfra= tex->sfra;
				tex->iuser.cycl= (tex->imaflag & TEX_ANIMCYCLIC_)!=0;
			}
			for(sce= main->scene.first; sce; sce= sce->id.next) {
				if(sce->nodetree)
					do_version_ntree_242_2(sce->nodetree);
			}
			for(ntree= main->nodetree.first; ntree; ntree= ntree->id.next)
				do_version_ntree_242_2(ntree);
			for(ma = main->mat.first; ma; ma= ma->id.next)
				if(ma->nodetree)
					do_version_ntree_242_2(ma->nodetree);
			
			for(sc= main->screen.first; sc; sc= sc->id.next) {
				ScrArea *sa;
				for(sa= sc->areabase.first; sa; sa= sa->next) {
					SpaceLink *sl;
					for (sl= sa->spacedata.first; sl; sl= sl->next) {
						if(sl->spacetype==SPACE_IMAGE)
							((SpaceImage *)sl)->iuser.fie_ima= 2;
						else if(sl->spacetype==SPACE_VIEW3D) {
							View3D *v3d= (View3D *)sl;
							if(v3d->bgpic)
								v3d->bgpic->iuser.fie_ima= 2;
						}
					}
				}
			}
		}
		
		if(main->subversionfile < 4) {
			for(sce= main->scene.first; sce; sce= sce->id.next) {
				sce->r.bake_mode= 1;	/* prevent to include render stuff here */
				sce->r.bake_filter= 2;
				sce->r.bake_osa= 5;
				sce->r.bake_flag= R_BAKE_CLEAR;
			}
		}

		if(main->subversionfile < 5) {
			for(sce= main->scene.first; sce; sce= sce->id.next) {
				/* improved triangle to quad conversion settings */
				if(sce->toolsettings->jointrilimit==0.0f)
					sce->toolsettings->jointrilimit= 0.8f;
			}
		}
	}
	if(main->versionfile <= 243) {
		Object *ob= main->object.first;
		Camera *cam = main->camera.first;
		Material *ma;
		
		for(; cam; cam= cam->id.next) {
			cam->angle= 360.0f * (float)atan(16.0f/cam->lens) / (float)M_PI;
		}

		for(ma=main->mat.first; ma; ma= ma->id.next) {
			if(ma->sss_scale==0.0f) {
				ma->sss_radius[0]= 1.0f;
				ma->sss_radius[1]= 1.0f;
				ma->sss_radius[2]= 1.0f;
				ma->sss_col[0]= 0.8f;
				ma->sss_col[1]= 0.8f;
				ma->sss_col[2]= 0.8f;
				ma->sss_error= 0.05f;
				ma->sss_scale= 0.1f;
				ma->sss_ior= 1.3f;
				ma->sss_colfac= 1.0f;
				ma->sss_texfac= 0.0f;
			}
			if(ma->sss_front==0 && ma->sss_back==0) {
				ma->sss_front= 1.0f;
				ma->sss_back= 1.0f;
			}
			if(ma->sss_col[0]==0 && ma->sss_col[1]==0 && ma->sss_col[2]==0) {
				ma->sss_col[0]= ma->r;
				ma->sss_col[1]= ma->g;
				ma->sss_col[2]= ma->b;
			}
		}
		
		for(; ob; ob= ob->id.next) {
			bDeformGroup *curdef;
			
			for(curdef= ob->defbase.first; curdef; curdef=curdef->next) {
				/* replace an empty-string name with unique name */
				if (curdef->name[0] == '\0') {
					unique_vertexgroup_name(curdef, ob);
				}
			}

			if(main->versionfile < 243 || main->subversionfile < 1) {
				ModifierData *md;

				/* translate old mirror modifier axis values to new flags */
				for (md=ob->modifiers.first; md; md=md->next) {
					if (md->type==eModifierType_Mirror) {
						MirrorModifierData *mmd = (MirrorModifierData*) md;

						switch(mmd->axis)
						{
						case 0:
							mmd->flag |= MOD_MIR_AXIS_X;
							break;
						case 1:
							mmd->flag |= MOD_MIR_AXIS_Y;
							break;
						case 2:
							mmd->flag |= MOD_MIR_AXIS_Z;
							break;
						}

						mmd->axis = 0;
					}
				}
			}
		}
		
		/* render layer added, this is not the active layer */
		if(main->versionfile <= 243 || main->subversionfile < 2) {
			Mesh *me;
			for(me=main->mesh.first; me; me=me->id.next)
				customdata_version_243(me);
		}		

	}
	
	if(main->versionfile <= 244) {
		Scene *sce;
		bScreen *sc;
		Lamp *la;
		World *wrld;
		
		if(main->versionfile != 244 || main->subversionfile < 2) {
			for(sce= main->scene.first; sce; sce= sce->id.next)
				sce->r.mode |= R_SSS;

			/* correct older action editors - incorrect scrolling */
			for(sc= main->screen.first; sc; sc= sc->id.next) {
				ScrArea *sa;
				sa= sc->areabase.first;
				while(sa) {
					SpaceLink *sl;

					for (sl= sa->spacedata.first; sl; sl= sl->next) {
						if(sl->spacetype==SPACE_ACTION) {
							SpaceAction *saction= (SpaceAction*) sl;
							
							saction->v2d.tot.ymin= -1000.0;
							saction->v2d.tot.ymax= 0.0;
							
							saction->v2d.cur.ymin= -75.0;
							saction->v2d.cur.ymax= 5.0;
						}
					}
					sa = sa->next;
				}
			}
		}
		if (main->versionfile != 244 || main->subversionfile < 3) {	
			/* constraints recode version patch used to be here. Moved to 245 now... */
			
			
			for(wrld=main->world.first; wrld; wrld= wrld->id.next) {
				if (wrld->mode & WO_AMB_OCC)
					wrld->ao_samp_method = WO_AOSAMP_CONSTANT;
				else
					wrld->ao_samp_method = WO_AOSAMP_HAMMERSLEY;
				
				wrld->ao_adapt_thresh = 0.005f;
			}
			
			for(la=main->lamp.first; la; la= la->id.next) {
				if (la->type == LA_AREA)
					la->ray_samp_method = LA_SAMP_CONSTANT;
				else
					la->ray_samp_method = LA_SAMP_HALTON;
				
				la->adapt_thresh = 0.001f;
			}
		}
	}
	if(main->versionfile <= 245) {
		Scene *sce;
		bScreen *sc;
		Object *ob;
		Image *ima;
		Lamp *la;
		Material *ma;
		ParticleSettings *part;
		World *wrld;
		Mesh *me;
		bNodeTree *ntree;
		Tex *tex;
		ModifierData *md;
		ParticleSystem *psys;
		
		/* unless the file was created 2.44.3 but not 2.45, update the constraints */
		if ( !(main->versionfile==244 && main->subversionfile==3) &&
			 ((main->versionfile<245) || (main->versionfile==245 && main->subversionfile==0)) ) 
		{
			for (ob = main->object.first; ob; ob= ob->id.next) {
				ListBase *list;
				list = &ob->constraints;
				
				/* fix up constraints due to constraint recode changes (originally at 2.44.3) */
				if (list) {
					bConstraint *curcon;
					for (curcon = list->first; curcon; curcon=curcon->next) {
						/* old CONSTRAINT_LOCAL check -> convert to CONSTRAINT_SPACE_LOCAL */
						if (curcon->flag & 0x20) {
							curcon->ownspace = CONSTRAINT_SPACE_LOCAL;
							curcon->tarspace = CONSTRAINT_SPACE_LOCAL;
						}
						
						switch (curcon->type) {
							case CONSTRAINT_TYPE_LOCLIMIT:
							{
								bLocLimitConstraint *data= (bLocLimitConstraint *)curcon->data;
								
								/* old limit without parent option for objects */
								if (data->flag2)
									curcon->ownspace = CONSTRAINT_SPACE_LOCAL;
							}
								break;
						}	
					}
				}
				
				/* correctly initialise constinv matrix */
				Mat4One(ob->constinv);
				
				if (ob->type == OB_ARMATURE) {
					if (ob->pose) {
						bConstraint *curcon;
						bPoseChannel *pchan;
						
						for (pchan = ob->pose->chanbase.first; pchan; pchan=pchan->next) {
							/* make sure constraints are all up to date */
							for (curcon = pchan->constraints.first; curcon; curcon=curcon->next) {
								/* old CONSTRAINT_LOCAL check -> convert to CONSTRAINT_SPACE_LOCAL */
								if (curcon->flag & 0x20) {
									curcon->ownspace = CONSTRAINT_SPACE_LOCAL;
									curcon->tarspace = CONSTRAINT_SPACE_LOCAL;
								}
								
								switch (curcon->type) {
									case CONSTRAINT_TYPE_ACTION:
									{
										bActionConstraint *data= (bActionConstraint *)curcon->data;
										
										/* 'data->local' used to mean that target was in local-space */
										if (data->local)
											curcon->tarspace = CONSTRAINT_SPACE_LOCAL;
									}							
										break;
								}
							}
							
							/* correctly initialise constinv matrix */
							Mat4One(pchan->constinv);
						}
					}
				}
			}
		}
		
		/* fix all versions before 2.45 */
		if (main->versionfile != 245) {

			/* repair preview from 242 - 244*/
			for(ima= main->image.first; ima; ima= ima->id.next) {
				ima->preview = NULL;
			}
			
			/* repair imasel space - completely reworked */
			for(sc= main->screen.first; sc; sc= sc->id.next) {
				ScrArea *sa;
				sa= sc->areabase.first;
				while(sa) {
					SpaceLink *sl;
					
					for (sl= sa->spacedata.first; sl; sl= sl->next) {
						if(sl->spacetype==SPACE_IMASEL) {
							SpaceImaSel *simasel= (SpaceImaSel*) sl;
							simasel->blockscale= 0.7f;
							/* view 2D */
							simasel->v2d.tot.xmin=  -10.0f;
							simasel->v2d.tot.ymin=  -10.0f;
							simasel->v2d.tot.xmax= (float)sa->winx + 10.0f;
							simasel->v2d.tot.ymax= (float)sa->winy + 10.0f;						
							simasel->v2d.cur.xmin=  0.0f;
							simasel->v2d.cur.ymin=  0.0f;
							simasel->v2d.cur.xmax= (float)sa->winx;
							simasel->v2d.cur.ymax= (float)sa->winy;						
							simasel->v2d.min[0]= 1.0;
							simasel->v2d.min[1]= 1.0;						
							simasel->v2d.max[0]= 32000.0f;
							simasel->v2d.max[1]= 32000.0f;						
							simasel->v2d.minzoom= 0.5f;
							simasel->v2d.maxzoom= 1.21f;						
							simasel->v2d.scroll= 0;
							simasel->v2d.keepzoom= V2D_LIMITZOOM|V2D_KEEPASPECT;
							simasel->v2d.keeptot= 0;
							simasel->prv_h = 96;
							simasel->prv_w = 96;
							simasel->flag = 7; /* ??? elubie */
							strcpy (simasel->dir,  U.textudir);	/* TON */
							strcpy (simasel->file, "");
							
							simasel->returnfunc     =  0;	
							simasel->title[0]       =  0;
						}
					}
					sa = sa->next;
				}
			}
		}

		/* add point caches */
		for(ob=main->object.first; ob; ob=ob->id.next) {
			if(ob->soft && !ob->soft->pointcache)
				ob->soft->pointcache= BKE_ptcache_add(&ob->soft->ptcaches);

			for(psys=ob->particlesystem.first; psys; psys=psys->next) {
<<<<<<< HEAD
				if(psys->soft && !psys->soft->pointcache)
					psys->soft->pointcache= BKE_ptcache_add(&psys->soft->ptcaches);
=======
				//if(psys->soft && !psys->soft->pointcache)
				//	psys->soft->pointcache= BKE_ptcache_add(&psys->soft->ptcaches);
>>>>>>> 16c1a294
				if(!psys->pointcache)
					psys->pointcache= BKE_ptcache_add(&psys->ptcaches);
			}

			for(md=ob->modifiers.first; md; md=md->next) {
				if(md->type==eModifierType_Cloth) {
					ClothModifierData *clmd = (ClothModifierData*) md;
					if(!clmd->point_cache)
						clmd->point_cache= BKE_ptcache_add(&clmd->ptcaches);
				}
			}
		}

		/* Copy over old per-level multires vertex data
		   into a single vertex array in struct Multires */
		for(me = main->mesh.first; me; me=me->id.next) {
			if(me->mr && !me->mr->verts) {
				MultiresLevel *lvl = me->mr->levels.last;
				if(lvl) {
					me->mr->verts = lvl->verts;
					lvl->verts = NULL;
					/* Don't need the other vert arrays */
					for(lvl = lvl->prev; lvl; lvl = lvl->prev) {
						MEM_freeN(lvl->verts);
						lvl->verts = NULL;
					}
				}
			}
		}
		
		if (main->versionfile != 245 || main->subversionfile < 1) {
			for(la=main->lamp.first; la; la= la->id.next) {
				if (la->mode & LA_QUAD) la->falloff_type = LA_FALLOFF_SLIDERS;
				else la->falloff_type = LA_FALLOFF_INVLINEAR;
				
				if (la->curfalloff == NULL) {
					la->curfalloff = curvemapping_add(1, 0.0f, 1.0f, 1.0f, 0.0f);
					curvemapping_initialize(la->curfalloff);
				}
			}
		}		
		
		for(ma=main->mat.first; ma; ma= ma->id.next) {
			if(ma->samp_gloss_mir == 0) {
				ma->gloss_mir = ma->gloss_tra= 1.0f;
				ma->aniso_gloss_mir = 1.0f;
				ma->samp_gloss_mir = ma->samp_gloss_tra= 18;
				ma->adapt_thresh_mir = ma->adapt_thresh_tra = 0.005f;
				ma->dist_mir = 0.0f;
				ma->fadeto_mir = MA_RAYMIR_FADETOSKY;
			}

			if(ma->strand_min == 0.0f)
				ma->strand_min= 1.0f;
		}

		for(part=main->particle.first; part; part=part->id.next) {
			if(part->ren_child_nbr==0)
				part->ren_child_nbr= part->child_nbr;

			if(part->simplify_refsize==0) {
				part->simplify_refsize= 1920;
				part->simplify_rate= 1.0f;
				part->simplify_transition= 0.1f;
				part->simplify_viewport= 0.8f;
			}
		}

		for(wrld=main->world.first; wrld; wrld= wrld->id.next) {
			if(wrld->ao_approx_error == 0.0f)
				wrld->ao_approx_error= 0.25f;
		}

		for(sce= main->scene.first; sce; sce= sce->id.next) {
			if(sce->nodetree)
				ntree_version_245(fd, lib, sce->nodetree);

			if(sce->r.simplify_shadowsamples == 0) {
				sce->r.simplify_subsurf= 6;
				sce->r.simplify_particles= 1.0f;
				sce->r.simplify_shadowsamples= 16;
				sce->r.simplify_aosss= 1.0f;
			}

			if(sce->r.cineongamma == 0) {
				sce->r.cineonblack= 95;
				sce->r.cineonwhite= 685;
				sce->r.cineongamma= 1.7f;
			}
		}

		for(ntree=main->nodetree.first; ntree; ntree= ntree->id.next)
			ntree_version_245(fd, lib, ntree);

		/* fix for temporary flag changes during 245 cycle */
		for(ima= main->image.first; ima; ima= ima->id.next) {
			if(ima->flag & IMA_OLD_PREMUL) {
				ima->flag &= ~IMA_OLD_PREMUL;
				ima->flag |= IMA_DO_PREMUL;
			}
		}

		for(tex=main->tex.first; tex; tex=tex->id.next) {
			if(tex->iuser.flag & IMA_OLD_PREMUL) {
				tex->iuser.flag &= ~IMA_OLD_PREMUL;
				tex->iuser.flag |= IMA_DO_PREMUL;

			}

			ima= newlibadr(fd, lib, tex->ima);
			if(ima && (tex->iuser.flag & IMA_DO_PREMUL)) { 
				ima->flag &= ~IMA_OLD_PREMUL;
				ima->flag |= IMA_DO_PREMUL;
			}
		}
	}
	
	/* sanity check for skgen
	 * */
	{
		Scene *sce;
		for(sce=main->scene.first; sce; sce = sce->id.next)
		{
			if (sce->toolsettings->skgen_subdivisions[0] == sce->toolsettings->skgen_subdivisions[1] ||
				sce->toolsettings->skgen_subdivisions[0] == sce->toolsettings->skgen_subdivisions[2] ||
				sce->toolsettings->skgen_subdivisions[1] == sce->toolsettings->skgen_subdivisions[2])
			{
					sce->toolsettings->skgen_subdivisions[0] = SKGEN_SUB_CORRELATION;
					sce->toolsettings->skgen_subdivisions[1] = SKGEN_SUB_LENGTH;
					sce->toolsettings->skgen_subdivisions[2] = SKGEN_SUB_ANGLE;
			}
		}
	}
	

	if ((main->versionfile < 245) || (main->versionfile == 245 && main->subversionfile < 2)) {
		Image *ima;

		/* initialize 1:1 Aspect */
		for(ima= main->image.first; ima; ima= ima->id.next) {
			ima->aspx = ima->aspy = 1.0f;				
		}

	}

	if ((main->versionfile < 245) || (main->versionfile == 245 && main->subversionfile < 4)) {
		bArmature *arm;
		ModifierData *md;
		Object *ob;
		
		for(arm= main->armature.first; arm; arm= arm->id.next)
			arm->deformflag |= ARM_DEF_B_BONE_REST;
		
		for(ob = main->object.first; ob; ob= ob->id.next) {
			for(md=ob->modifiers.first; md; md=md->next) {
				if(md->type==eModifierType_Armature)
					((ArmatureModifierData*)md)->deformflag |= ARM_DEF_B_BONE_REST;
			}
		}
	}

	if ((main->versionfile < 245) || (main->versionfile == 245 && main->subversionfile < 5)) {
		/* foreground color needs to be somthing other then black */
		Scene *sce;
		for(sce= main->scene.first; sce; sce=sce->id.next) {
			sce->r.fg_stamp[0] = sce->r.fg_stamp[1] = sce->r.fg_stamp[2] = 0.8f;
			sce->r.fg_stamp[3] = 1.0f; /* dont use text alpha yet */
			sce->r.bg_stamp[3] = 0.25f; /* make sure the background has full alpha */
		}
	}

	
	if ((main->versionfile < 245) || (main->versionfile == 245 && main->subversionfile < 6)) {
		Scene *sce;
		/* fix frs_sec_base */
		for(sce= main->scene.first; sce; sce= sce->id.next) {
			if (sce->r.frs_sec_base == 0) {
				sce->r.frs_sec_base = 1;
			}
		}
	}
	
	if ((main->versionfile < 245) || (main->versionfile == 245 && main->subversionfile < 7)) {
		Object *ob;
		bPoseChannel *pchan;
		bConstraint *con;
		bConstraintTarget *ct;
		
		for (ob = main->object.first; ob; ob= ob->id.next) {
			if (ob->pose) {
				for (pchan=ob->pose->chanbase.first; pchan; pchan=pchan->next) {
					for (con=pchan->constraints.first; con; con=con->next) {
						if (con->type == CONSTRAINT_TYPE_PYTHON) {
							bPythonConstraint *data= (bPythonConstraint *)con->data;
							if (data->tar) {
								/* version patching needs to be done */
								ct= MEM_callocN(sizeof(bConstraintTarget), "PyConTarget");
								
								ct->tar = data->tar;
								strcpy(ct->subtarget, data->subtarget);
								ct->space = con->tarspace;
								
								BLI_addtail(&data->targets, ct);
								data->tarnum++;
								
								/* clear old targets to avoid problems */
								data->tar = NULL;
								strcpy(data->subtarget, "");
							}
						}
						else if (con->type == CONSTRAINT_TYPE_LOCLIKE) {
							bLocateLikeConstraint *data= (bLocateLikeConstraint *)con->data;
							
							/* new headtail functionality makes Bone-Tip function obsolete */
							if (data->flag & LOCLIKE_TIP)
								con->headtail = 1.0f;
						}
					}
				}
			}
			
			for (con=ob->constraints.first; con; con=con->next) {
				if (con->type==CONSTRAINT_TYPE_PYTHON) {
					bPythonConstraint *data= (bPythonConstraint *)con->data;
					if (data->tar) {
						/* version patching needs to be done */
						ct= MEM_callocN(sizeof(bConstraintTarget), "PyConTarget");
						
						ct->tar = data->tar;
						strcpy(ct->subtarget, data->subtarget);
						ct->space = con->tarspace;
						
						BLI_addtail(&data->targets, ct);
						data->tarnum++;
						
						/* clear old targets to avoid problems */
						data->tar = NULL;
						strcpy(data->subtarget, "");
					}
				}
				else if (con->type == CONSTRAINT_TYPE_LOCLIKE) {
					bLocateLikeConstraint *data= (bLocateLikeConstraint *)con->data;
					
					/* new headtail functionality makes Bone-Tip function obsolete */
					if (data->flag & LOCLIKE_TIP)
						con->headtail = 1.0f;
				}
			}

			if(ob->soft && ob->soft->keys) {
				SoftBody *sb = ob->soft;
				int k;

				for(k=0; k<sb->totkey; k++) {
					if(sb->keys[k])
						MEM_freeN(sb->keys[k]);
				}

				MEM_freeN(sb->keys);

				sb->keys = NULL;
				sb->totkey = 0;
			}
		}
	}

	if ((main->versionfile < 245) || (main->versionfile == 245 && main->subversionfile < 8)) {
		Scene *sce;
		Object *ob;
		PartEff *paf=0;

		for(ob = main->object.first; ob; ob= ob->id.next) {
			if(ob->soft && ob->soft->keys) {
				SoftBody *sb = ob->soft;
				int k;

				for(k=0; k<sb->totkey; k++) {
					if(sb->keys[k])
						MEM_freeN(sb->keys[k]);
				}

				MEM_freeN(sb->keys);

				sb->keys = NULL;
				sb->totkey = 0;
			}

			/* convert old particles to new system */
			if((paf = give_parteff(ob))) {
				ParticleSystem *psys;
				ModifierData *md;
				ParticleSystemModifierData *psmd;
				ParticleSettings *part;

				/* create new particle system */
				psys = MEM_callocN(sizeof(ParticleSystem), "particle_system");
				psys->pointcache = BKE_ptcache_add(&psys->ptcaches);

				part = psys->part = psys_new_settings("ParticleSettings", main);
				
				/* needed for proper libdata lookup */
				oldnewmap_insert(fd->libmap, psys->part, psys->part, 0);
				part->id.lib= ob->id.lib;

				part->id.us--;
				part->id.flag |= (ob->id.flag & LIB_NEEDLINK);
				
				psys->totpart=0;
				psys->flag= PSYS_ENABLED|PSYS_CURRENT;

				BLI_addtail(&ob->particlesystem, psys);

				md= modifier_new(eModifierType_ParticleSystem);
				sprintf(md->name, "ParticleSystem %i", BLI_countlist(&ob->particlesystem));
				psmd= (ParticleSystemModifierData*) md;
				psmd->psys=psys;
				BLI_addtail(&ob->modifiers, md);

				/* convert settings from old particle system */
				/* general settings */
				part->totpart = MIN2(paf->totpart, 100000);
				part->sta = paf->sta;
				part->end = paf->end;
				part->lifetime = paf->lifetime;
				part->randlife = paf->randlife;
				psys->seed = paf->seed;
				part->disp = paf->disp;
				part->omat = paf->mat[0];
				part->hair_step = paf->totkey;

				part->eff_group = paf->group;

				/* old system didn't interpolate between keypoints at render time */
				part->draw_step = part->ren_step = 0;

				/* physics */
				part->normfac = paf->normfac * 25.0f;
				part->obfac = paf->obfac;
				part->randfac = paf->randfac * 25.0f;
				part->dampfac = paf->damp;
				VECCOPY(part->acc, paf->force);

				/* flags */
				if(paf->stype & PAF_VECT) {
					if(paf->flag & PAF_STATIC) {
						/* new hair lifetime is always 100.0f */
						float fac = paf->lifetime / 100.0f;

						part->draw_as = PART_DRAW_PATH;
						part->type = PART_HAIR;
						psys->recalc |= PSYS_RECALC_REDO;

						part->normfac *= fac;
						part->randfac *= fac;
					}
					else {
						part->draw_as = PART_DRAW_LINE;
						part->draw |= PART_DRAW_VEL_LENGTH;
						part->draw_line[1] = 0.04f;
					}
				}

				part->rotmode = PART_ROT_VEL;
				
				part->flag |= (paf->flag & PAF_BSPLINE) ? PART_HAIR_BSPLINE : 0;
				part->flag |= (paf->flag & PAF_TRAND) ? PART_TRAND : 0;
				part->flag |= (paf->flag & PAF_EDISTR) ? PART_EDISTR : 0;
				part->flag |= (paf->flag & PAF_UNBORN) ? PART_UNBORN : 0;
				part->flag |= (paf->flag & PAF_DIED) ? PART_DIED : 0;
				part->from |= (paf->flag & PAF_FACE) ? PART_FROM_FACE : 0;
				part->draw |= (paf->flag & PAF_SHOWE) ? PART_DRAW_EMITTER : 0;

				psys->vgroup[PSYS_VG_DENSITY] = paf->vertgroup;
				psys->vgroup[PSYS_VG_VEL] = paf->vertgroup_v;
				psys->vgroup[PSYS_VG_LENGTH] = paf->vertgroup_v;

				/* dupliobjects */
				if(ob->transflag & OB_DUPLIVERTS) {
					Object *dup = main->object.first;

					for(; dup; dup= dup->id.next) {
						if(ob == newlibadr(fd, lib, dup->parent)) {
							part->dup_ob = dup;
							ob->transflag |= OB_DUPLIPARTS;
							ob->transflag &= ~OB_DUPLIVERTS;

							part->draw_as = PART_DRAW_OB;

							/* needed for proper libdata lookup */
							oldnewmap_insert(fd->libmap, dup, dup, 0);
						}
					}
				}

				
				{
					FluidsimModifierData *fluidmd = (FluidsimModifierData *)modifiers_findByType(ob, eModifierType_Fluidsim);
					if(fluidmd && fluidmd->fss && fluidmd->fss->type == OB_FLUIDSIM_PARTICLE)
						part->type = PART_FLUID;
				}

				free_effects(&ob->effect);

				printf("Old particle system converted to new system.\n");
			}
		}

		for(sce= main->scene.first; sce; sce=sce->id.next) {
			ParticleEditSettings *pset= &sce->toolsettings->particle;
			int a;

			if(pset->brush[0].size == 0) {
				pset->flag= PE_KEEP_LENGTHS|PE_LOCK_FIRST|PE_DEFLECT_EMITTER;
				pset->emitterdist= 0.25f;
				pset->totrekey= 5;
				pset->totaddkey= 5;
				pset->brushtype= PE_BRUSH_NONE;

				for(a=0; a<PE_TOT_BRUSH; a++) {
					pset->brush[a].strength= 50;
					pset->brush[a].size= 50;
					pset->brush[a].step= 10;
				}

				pset->brush[PE_BRUSH_CUT].strength= 100;
			}
		}
	}
	if ((main->versionfile < 245) || (main->versionfile == 245 && main->subversionfile < 9)) {
		Material *ma;
		int a;

		for(ma=main->mat.first; ma; ma= ma->id.next)
			if(ma->mode & MA_NORMAP_TANG)
				for(a=0; a<MAX_MTEX; a++)
					if(ma->mtex[a] && ma->mtex[a]->tex)
						ma->mtex[a]->normapspace = MTEX_NSPACE_TANGENT;
	}
	
	if ((main->versionfile < 245) || (main->versionfile == 245 && main->subversionfile < 10)) {
		Object *ob;
		
		/* dupliface scale */
		for(ob= main->object.first; ob; ob= ob->id.next)
			ob->dupfacesca = 1.0f;
	}
	
	if ((main->versionfile < 245) || (main->versionfile == 245 && main->subversionfile < 11)) {
		Object *ob;
		bActionStrip *strip;
		
		/* nla-strips - scale */		
		for (ob= main->object.first; ob; ob= ob->id.next) {
			for (strip= ob->nlastrips.first; strip; strip= strip->next) {
				float length, actlength, repeat;
				
				if (strip->flag & ACTSTRIP_USESTRIDE)
					repeat= 1.0f;
				else
					repeat= strip->repeat;
				
				length = strip->end-strip->start;
				if (length == 0.0f) length= 1.0f;
				actlength = strip->actend-strip->actstart;
				
				strip->scale = length / (repeat * actlength);
				if (strip->scale == 0.0f) strip->scale= 1.0f;
			}	
			if(ob->soft){
				ob->soft->inpush =  ob->soft->inspring;
				ob->soft->shearstiff = 1.0f; 
			}
		}
	}

	if ((main->versionfile < 245) || (main->versionfile == 245 && main->subversionfile < 14)) {
		Scene *sce;
		Sequence *seq;
		
		for(sce=main->scene.first; sce; sce=sce->id.next) {
			SEQ_BEGIN(sce->ed, seq) {
				if (seq->blend_mode == 0)
					seq->blend_opacity = 100.0f;
			}
			SEQ_END
		}
	}
	
	/*fix broken group lengths in id properties*/
	if ((main->versionfile < 245) || (main->versionfile == 245 && main->subversionfile < 15)) {
		idproperties_fix_group_lengths(main->scene);
		idproperties_fix_group_lengths(main->library);
		idproperties_fix_group_lengths(main->object);
		idproperties_fix_group_lengths(main->mesh);
		idproperties_fix_group_lengths(main->curve);
		idproperties_fix_group_lengths(main->mball);
		idproperties_fix_group_lengths(main->mat);
		idproperties_fix_group_lengths(main->tex);
		idproperties_fix_group_lengths(main->image);
		idproperties_fix_group_lengths(main->wave);
		idproperties_fix_group_lengths(main->latt);
		idproperties_fix_group_lengths(main->lamp);
		idproperties_fix_group_lengths(main->camera);
		idproperties_fix_group_lengths(main->ipo);
		idproperties_fix_group_lengths(main->key);
		idproperties_fix_group_lengths(main->world);
		idproperties_fix_group_lengths(main->screen);
		idproperties_fix_group_lengths(main->script);
		idproperties_fix_group_lengths(main->vfont);
		idproperties_fix_group_lengths(main->text);
		idproperties_fix_group_lengths(main->sound);
		idproperties_fix_group_lengths(main->group);
		idproperties_fix_group_lengths(main->armature);
		idproperties_fix_group_lengths(main->action);
		idproperties_fix_group_lengths(main->nodetree);
		idproperties_fix_group_lengths(main->brush);
		idproperties_fix_group_lengths(main->particle);		
	}

	/* sun/sky */
	if(main->versionfile < 246) {
		Object *ob;
		bActuator *act;

		/* dRot actuator change direction in 2.46 */
		for(ob = main->object.first; ob; ob= ob->id.next) {
			for(act= ob->actuators.first; act; act= act->next) {
				if (act->type == ACT_OBJECT) {
					bObjectActuator *ba= act->data;

					ba->drot[0] = -ba->drot[0];
					ba->drot[1] = -ba->drot[1];
					ba->drot[2] = -ba->drot[2];
				}
			}
		}
	}
	
	// convert fluids to modifier
	if(main->versionfile < 246 || (main->versionfile == 246 && main->subversionfile < 1))
	{
		Object *ob;
		
		for(ob = main->object.first; ob; ob= ob->id.next) {
			if(ob->fluidsimSettings)
			{
				FluidsimModifierData *fluidmd = (FluidsimModifierData *)modifier_new(eModifierType_Fluidsim);
				BLI_addhead(&ob->modifiers, (ModifierData *)fluidmd);
				
				MEM_freeN(fluidmd->fss);
				fluidmd->fss = MEM_dupallocN(ob->fluidsimSettings);
				fluidmd->fss->ipo = newlibadr_us(fd, ob->id.lib, ob->fluidsimSettings->ipo);
				MEM_freeN(ob->fluidsimSettings);
				
				fluidmd->fss->lastgoodframe = INT_MAX;
				fluidmd->fss->flag = 0;
				fluidmd->fss->meshSurfNormals = 0;
			}
		}
	}
	

	if(main->versionfile < 246 || (main->versionfile == 246 && main->subversionfile < 1)) {
		Mesh *me;

		for(me=main->mesh.first; me; me= me->id.next)
			alphasort_version_246(fd, lib, me);
	}
	
	if(main->versionfile < 246 || (main->versionfile == 246 && main->subversionfile < 1)){
		Object *ob;
		for(ob = main->object.first; ob; ob= ob->id.next) {
			if(ob->pd && (ob->pd->forcefield == PFIELD_WIND))
				ob->pd->f_noise = 0.0f;
		}
	}

	if (main->versionfile < 247 || (main->versionfile == 247 && main->subversionfile < 2)){
		Object *ob;
		for(ob = main->object.first; ob; ob= ob->id.next) {
			ob->gameflag |= OB_COLLISION;
			ob->margin = 0.06f;
		}
	}

	if (main->versionfile < 247 || (main->versionfile == 247 && main->subversionfile < 3)){
		Object *ob;
		for(ob = main->object.first; ob; ob= ob->id.next) {
			// Starting from subversion 3, ACTOR is a separate feature.
			// Before it was conditioning all the other dynamic flags
			if (!(ob->gameflag & OB_ACTOR))
				ob->gameflag &= ~(OB_GHOST|OB_DYNAMIC|OB_RIGID_BODY|OB_SOFT_BODY|OB_COLLISION_RESPONSE);
			/* suitable default for older files */
		}
	}

	if (main->versionfile < 247 || (main->versionfile == 247 && main->subversionfile < 4)){
		Scene *sce= main->scene.first;
		while(sce) {
			if(sce->frame_step==0)
				sce->frame_step= 1;
			sce= sce->id.next;
		}
	}

	if (main->versionfile < 247 || (main->versionfile == 247 && main->subversionfile < 5)) {
		Lamp *la= main->lamp.first;
		for(; la; la= la->id.next) {
			la->skyblendtype= MA_RAMP_ADD;
			la->skyblendfac= 1.0f;
		}
	}
	
	/* set the curve radius interpolation to 2.47 default - easy */
	if (main->versionfile < 247 || (main->versionfile == 247 && main->subversionfile < 6)) {
		Curve *cu;
		Nurb *nu;
		
		for(cu= main->curve.first; cu; cu= cu->id.next) {
			for(nu= cu->nurb.first; nu; nu= nu->next) {
				if (nu) {
					nu->radius_interp = 3;
					
					/* resolu and resolv are now used differently for surfaces
					 * rather then using the resolution to define the entire number of divisions,
					 * use it for the number of divisions per segment
					 */
					if (nu->pntsv > 1) {
						nu->resolu = MAX2( 1, (int)(((float)nu->resolu / (float)nu->pntsu)+0.5f) );
						nu->resolv = MAX2( 1, (int)(((float)nu->resolv / (float)nu->pntsv)+0.5f) );
					}
				}
			}
		}
	}
	/* direction constraint actuators were always local in previous version */
	if (main->versionfile < 247 || (main->versionfile == 247 && main->subversionfile < 7)) {
		bActuator *act;
		Object *ob;
		
		for(ob = main->object.first; ob; ob= ob->id.next) {
			for(act= ob->actuators.first; act; act= act->next) {
				if (act->type == ACT_CONSTRAINT) {
					bConstraintActuator *coa = act->data;
					if (coa->type == ACT_CONST_TYPE_DIST) {
						coa->flag |= ACT_CONST_LOCAL;
					}
				}
			}
		}
	}

	if (main->versionfile < 247 || (main->versionfile == 247 && main->subversionfile < 9)) {
		Lamp *la= main->lamp.first;
		for(; la; la= la->id.next) {
			la->sky_exposure= 1.0f;
		}
	}
	
	/* BGE message actuators needed OB prefix, very confusing */
	if (main->versionfile < 247 || (main->versionfile == 247 && main->subversionfile < 10)) {
		bActuator *act;
		Object *ob;
		
		for(ob = main->object.first; ob; ob= ob->id.next) {
			for(act= ob->actuators.first; act; act= act->next) {
				if (act->type == ACT_MESSAGE) {
					bMessageActuator *msgAct = (bMessageActuator *) act->data;
					if (strlen(msgAct->toPropName) > 2) {
						/* strip first 2 chars, would have only worked if these were OB anyway */
						memmove( msgAct->toPropName, msgAct->toPropName+2, sizeof(msgAct->toPropName)-2 );
					} else {
						msgAct->toPropName[0] = '\0';
					}
				}
			}
		}
	}

	if (main->versionfile < 248) {
		Lamp *la;

		for(la=main->lamp.first; la; la= la->id.next) {
			if(la->atm_turbidity == 0.0) {
				la->sun_effect_type = 0;
				la->horizon_brightness = 1.0f;
				la->spread = 1.0f;
				la->sun_brightness = 1.0f;
				la->sun_size = 1.0f;
				la->backscattered_light = 1.0f;
				la->atm_turbidity = 2.0f;
				la->atm_inscattering_factor = 1.0f;
				la->atm_extinction_factor = 1.0f;
				la->atm_distance_factor = 1.0f;
				la->sun_intensity = 1.0f;
			}
		}
	}

	if (main->versionfile < 248 || (main->versionfile == 248 && main->subversionfile < 2)) {
		Scene *sce;
		
		/* Note, these will need to be added for painting */
		for (sce= main->scene.first; sce; sce= sce->id.next) {
			sce->toolsettings->imapaint.seam_bleed = 2;
			sce->toolsettings->imapaint.normal_angle = 80;

			/* initialize skeleton generation toolsettings */
			sce->toolsettings->skgen_resolution = 250;
			sce->toolsettings->skgen_threshold_internal 	= 0.1f;
			sce->toolsettings->skgen_threshold_external 	= 0.1f;
			sce->toolsettings->skgen_angle_limit	 		= 30.0f;
			sce->toolsettings->skgen_length_ratio			= 1.3f;
			sce->toolsettings->skgen_length_limit			= 1.5f;
			sce->toolsettings->skgen_correlation_limit		= 0.98f;
			sce->toolsettings->skgen_symmetry_limit			= 0.1f;
			sce->toolsettings->skgen_postpro = SKGEN_SMOOTH;
			sce->toolsettings->skgen_postpro_passes = 3;
			sce->toolsettings->skgen_options = SKGEN_FILTER_INTERNAL|SKGEN_FILTER_EXTERNAL|SKGEN_FILTER_SMART|SKGEN_SUB_CORRELATION|SKGEN_HARMONIC;
			sce->toolsettings->skgen_subdivisions[0] = SKGEN_SUB_CORRELATION;
			sce->toolsettings->skgen_subdivisions[1] = SKGEN_SUB_LENGTH;
			sce->toolsettings->skgen_subdivisions[2] = SKGEN_SUB_ANGLE;

			
			sce->toolsettings->skgen_retarget_angle_weight = 1.0f;
			sce->toolsettings->skgen_retarget_length_weight = 1.0f;
			sce->toolsettings->skgen_retarget_distance_weight = 1.0f;
	
			/* Skeleton Sketching */
			sce->toolsettings->bone_sketching = 0;
			sce->toolsettings->skgen_retarget_roll = SK_RETARGET_ROLL_VIEW;
		}
	}
	if (main->versionfile < 248 || (main->versionfile == 248 && main->subversionfile < 3)) {
		bScreen *sc;
		
		/* adjust default settings for Animation Editors */
		for (sc= main->screen.first; sc; sc= sc->id.next) {
			ScrArea *sa;
			
			for (sa= sc->areabase.first; sa; sa= sa->next) { 
				SpaceLink *sl;
				
				for (sl= sa->spacedata.first; sl; sl= sl->next) {
					switch (sl->spacetype) {
						case SPACE_ACTION:
						{
							SpaceAction *sact= (SpaceAction *)sl;
							
							sact->mode= SACTCONT_DOPESHEET;
							sact->autosnap= SACTSNAP_FRAME;
						}
							break;
						case SPACE_IPO:
						{
							SpaceIpo *sipo= (SpaceIpo *)sl;
							sipo->autosnap= SACTSNAP_FRAME;
						}
							break;
						case SPACE_NLA:
						{
							SpaceNla *snla= (SpaceNla *)sl;
							snla->autosnap= SACTSNAP_FRAME;
						}
							break;
					}
				}
			}
		}
	}

	if (main->versionfile < 248 || (main->versionfile == 248 && main->subversionfile < 3)) {
		Object *ob;

		/* Adjustments needed after Bullets update */
		for(ob = main->object.first; ob; ob= ob->id.next) {
			ob->damping *= 0.635f;
			ob->rdamping = 0.1 + (0.8f * ob->rdamping);
		}
	}
	
	if (main->versionfile < 248 || (main->versionfile == 248 && main->subversionfile < 4)) {
		Scene *sce;
		World *wrld;

		/*  Dome (Fisheye) default parameters  */
		for (sce= main->scene.first; sce; sce= sce->id.next) {
			sce->r.domeangle = 180;
			sce->r.domemode = 1;
			sce->r.domeres = 4;
			sce->r.domeresbuf = 1.0f;
			sce->r.dometilt = 0;
		}
		/* DBVT culling by default */
		for(wrld=main->world.first; wrld; wrld= wrld->id.next) {
			wrld->mode |= WO_DBVT_CULLING;
			wrld->occlusionRes = 128;
		}
	}

	if (main->versionfile < 248 || (main->versionfile == 248 && main->subversionfile < 5)) {
		Object *ob;
		World *wrld;
		for(ob = main->object.first; ob; ob= ob->id.next) {
			ob->m_contactProcessingThreshold = 1.; //pad3 is used for m_contactProcessingThreshold
			if(ob->parent) {
				/* check if top parent has compound shape set and if yes, set this object
				   to compound shaper as well (was the behaviour before, now it's optional) */
				Object *parent= newlibadr(fd, lib, ob->parent);
				while (parent && parent->parent != NULL) {
					parent = newlibadr(fd, lib, parent->parent);
				}
				if(parent) {
					if (parent->gameflag & OB_CHILD)
						ob->gameflag |= OB_CHILD;
				}
			}
		}
		for(wrld=main->world.first; wrld; wrld= wrld->id.next) {
			wrld->ticrate = 60;
			wrld->maxlogicstep = 5;
			wrld->physubstep = 1;
			wrld->maxphystep = 5;
		}
	}

	if (main->versionfile < 249) {
		Scene *sce;
		for (sce= main->scene.first; sce; sce= sce->id.next)
			sce->r.renderer= 0;
		
	}
	
	// correct introduce of seed for wind force
	if (main->versionfile < 249 && main->subversionfile < 1) {
		Object *ob;
		for(ob = main->object.first; ob; ob= ob->id.next) {
			if(ob->pd)
				ob->pd->seed = ((unsigned int)(ceil(PIL_check_seconds_timer()))+1) % 128;
		}
	
	}

	if (main->versionfile < 249 && main->subversionfile < 2) {
		Scene *sce= main->scene.first;
		Sequence *seq;
		Editing *ed;
		
		while(sce) {
			ed= sce->ed;
			if(ed) {
				SEQP_BEGIN(ed, seq) {
					if (seq->strip && seq->strip->proxy){
						if (sce->r.size != 100.0) {
							seq->strip->proxy->size
								= sce->r.size;
						} else {
							seq->strip->proxy->size
								= 25.0;
						}
						seq->strip->proxy->quality =90;
					}
				}
				SEQ_END
			}
			
			sce= sce->id.next;
		}

	}

	if (main->versionfile < 250) {
		bScreen *screen;
		Scene *scene;
		Base *base;
		Material *ma;
		Camera *cam;
		Mesh *me;
		Curve *cu;
		Scene *sce;
		Tex *tx;
		ParticleSettings *part;
		Object *ob;
		//PTCacheID *pid;
		//ListBase pidlist;

		bSound *sound;
		Sequence *seq;
		bActuator *act;

		for(sound = main->sound.first; sound; sound = sound->id.next)
		{
			if(sound->newpackedfile)
			{
				sound->packedfile = sound->newpackedfile;
				sound->newpackedfile = NULL;
			}
		}

		for(ob = main->object.first; ob; ob= ob->id.next) {
			for(act= ob->actuators.first; act; act= act->next) {
				if (act->type == ACT_SOUND) {
					bSoundActuator *sAct = (bSoundActuator*) act->data;
					if(sAct->sound)
					{
						sound = newlibadr(fd, lib, sAct->sound);
						sAct->flag = sound->flags | SOUND_FLAGS_3D ? ACT_SND_3D_SOUND : 0;
						sAct->pitch = sound->pitch;
						sAct->volume = sound->volume;
						sAct->sound3D.reference_distance = sound->distance;
						sAct->sound3D.max_gain = sound->max_gain;
						sAct->sound3D.min_gain = sound->min_gain;
						sAct->sound3D.rolloff_factor = sound->attenuation;
					}
					else
					{
						sAct->sound3D.reference_distance = 1.0f;
						sAct->volume = 1.0f;
						sAct->sound3D.max_gain = 1.0f;
						sAct->sound3D.rolloff_factor = 1.0f;
					}
					sAct->sound3D.cone_inner_angle = 360.0f;
					sAct->sound3D.cone_outer_angle = 360.0f;
					sAct->sound3D.max_distance = FLT_MAX;
				}
			}
		}

		for(scene = main->scene.first; scene; scene = scene->id.next)
		{
			if(scene->ed && scene->ed->seqbasep)
			{
				for(seq = scene->ed->seqbasep->first; seq; seq = seq->next)
				{
					if(seq->type == SEQ_HD_SOUND)
					{
						char str[FILE_MAX];
						BLI_join_dirfile(str, seq->strip->dir, seq->strip->stripdata->name);
						BLI_convertstringcode(str, G.sce);
						BLI_convertstringframe(str, scene->r.cfra);
						seq->sound = sound_new_file(main, str);
					}
				}
			}
		}

		for(screen= main->screen.first; screen; screen= screen->id.next) {
			do_versions_windowmanager_2_50(screen);
			do_versions_gpencil_2_50(main, screen);
		}
		
		/* old Animation System (using IPO's) needs to be converted to the new Animato system 
		 * (NOTE: conversion code in blenkernel/intern/ipo.c for now)
		 */
		//do_versions_ipos_to_animato(main);
		
		/* shader, composit and texture node trees have id.name empty, put something in
		 * to have them show in RNA viewer and accessible otherwise.
		 */
		for(ma= main->mat.first; ma; ma= ma->id.next) {
			if(ma->nodetree && strlen(ma->nodetree->id.name)==0)
				strcpy(ma->nodetree->id.name, "NTShader Nodetree");
		}
		/* and composit trees */
		for(sce= main->scene.first; sce; sce= sce->id.next) {
			if(sce->nodetree && strlen(sce->nodetree->id.name)==0)
				strcpy(sce->nodetree->id.name, "NTComposit Nodetree");

			/* move to cameras */
			if(sce->r.mode & R_PANORAMA) {
				for(base=sce->base.first; base; base=base->next) {
					ob= newlibadr(fd, lib, base->object);

					if(ob->type == OB_CAMERA && !ob->id.lib) {
						cam= newlibadr(fd, lib, ob->data);
						cam->flag |= CAM_PANORAMA;
					}
				}

				sce->r.mode &= ~R_PANORAMA;
			}
		}
		/* and texture trees */
		for(tx= main->tex.first; tx; tx= tx->id.next) {
			if(tx->nodetree && strlen(tx->nodetree->id.name)==0)
				strcpy(tx->nodetree->id.name, "NTTexture Nodetree");
		}
		
		/* copy standard draw flag to meshes(used to be global, is not available here) */
		for(me= main->mesh.first; me; me= me->id.next) {
			me->drawflag= ME_DRAWEDGES|ME_DRAWFACES|ME_DRAWCREASES;
		}

		/* particle draw and render types */
		for(part= main->particle.first; part; part= part->id.next) {
			if(part->draw_as) {
				if(part->draw_as == PART_DRAW_DOT) {
					part->ren_as = PART_DRAW_HALO;
					part->draw_as = PART_DRAW_REND;
				}
				else if(part->draw_as <= PART_DRAW_AXIS) {
					part->ren_as = PART_DRAW_HALO;
				}
				else {
					part->ren_as = part->draw_as;
					part->draw_as = PART_DRAW_REND;
				}
			}
			part->path_end = 1.0f;
			part->clength = 1.0f;
		}
		/* set old pointcaches to have disk cache flag */
		for(ob = main->object.first; ob; ob= ob->id.next) {

			//BKE_ptcache_ids_from_object(&pidlist, ob);

			//for(pid=pidlist.first; pid; pid=pid->next)
			//	pid->cache->flag |= PTCACHE_DISK_CACHE;

			//BLI_freelistN(&pidlist);
		}

		/* type was a mixed flag & enum. move the 2d flag elsewhere */
		for(cu = main->curve.first; cu; cu= cu->id.next) {
			Nurb *nu;

			for(nu= cu->nurb.first; nu; nu= nu->next) {
				nu->flag |= (nu->type & CU_2D);
				nu->type &= CU_TYPE;
			}
		}
	}

	if (main->versionfile < 250 || (main->versionfile == 250 && main->subversionfile < 1)) {
		Object *ob;
		Material *ma;
		Tex *tex;
		Scene *sce;
		ToolSettings *ts;
		//PTCacheID *pid;
		//ListBase pidlist;
		int i, a;

		for(ob = main->object.first; ob; ob = ob->id.next) {
			//BKE_ptcache_ids_from_object(&pidlist, ob);

			//for(pid=pidlist.first; pid; pid=pid->next) {
			//	if(pid->ptcaches->first == NULL)
			//		pid->ptcaches->first = pid->ptcaches->last = pid->cache;
			//}

			//BLI_freelistN(&pidlist);

			if(ob->type == OB_MESH) {
				Mesh *me = newlibadr(fd, lib, ob->data);
				void *olddata = ob->data;
				ob->data = me;

				if(me && me->id.lib==NULL && me->mr) { /* XXX - library meshes crash on loading most yoFrankie levels, the multires pointer gets invalid -  Campbell */
					MultiresLevel *lvl;
					ModifierData *md;
					MultiresModifierData *mmd;
					DerivedMesh *dm, *orig;

					/* Load original level into the mesh */
					lvl = me->mr->levels.first;
					CustomData_free_layers(&me->vdata, CD_MVERT, lvl->totvert);
					CustomData_free_layers(&me->edata, CD_MEDGE, lvl->totedge);
					CustomData_free_layers(&me->fdata, CD_MFACE, lvl->totface);
					me->totvert = lvl->totvert;
					me->totedge = lvl->totedge;
					me->totface = lvl->totface;
					me->mvert = CustomData_add_layer(&me->vdata, CD_MVERT, CD_CALLOC, NULL, me->totvert);
					me->medge = CustomData_add_layer(&me->edata, CD_MEDGE, CD_CALLOC, NULL, me->totedge);
					me->mface = CustomData_add_layer(&me->fdata, CD_MFACE, CD_CALLOC, NULL, me->totface);
					memcpy(me->mvert, me->mr->verts, sizeof(MVert) * me->totvert);
					for(i = 0; i < me->totedge; ++i) {
						me->medge[i].v1 = lvl->edges[i].v[0];
						me->medge[i].v2 = lvl->edges[i].v[1];
					}
					for(i = 0; i < me->totface; ++i) {
						me->mface[i].v1 = lvl->faces[i].v[0];
						me->mface[i].v2 = lvl->faces[i].v[1];
						me->mface[i].v3 = lvl->faces[i].v[2];
						me->mface[i].v4 = lvl->faces[i].v[3];
					}

					/* Add a multires modifier to the object */
					md = ob->modifiers.first;
					while(md && modifierType_getInfo(md->type)->type == eModifierTypeType_OnlyDeform)
						md = md->next;                          
					mmd = (MultiresModifierData*)modifier_new(eModifierType_Multires);
					BLI_insertlinkbefore(&ob->modifiers, md, mmd);

					multiresModifier_subdivide(mmd, ob, me->mr->level_count - 1, 1, 0);

					mmd->lvl = mmd->totlvl;
					orig = CDDM_from_mesh(me, NULL);
					dm = multires_dm_create_from_derived(mmd, 0, orig, ob, 0, 0);
                                       
					multires_load_old(dm, me->mr);

					MultiresDM_mark_as_modified(dm);
					dm->release(dm);
					orig->release(orig);

					/* Remove the old multires */
					multires_free(me->mr);
					me->mr = NULL;
				}

				ob->data = olddata;
			}

			if(ob->totcol && ob->matbits == NULL) {
				int a;

				ob->matbits= MEM_callocN(sizeof(char)*ob->totcol, "ob->matbits");
				for(a=0; a<ob->totcol; a++)
					ob->matbits[a]= ob->colbits & (1<<a);
			}
		}

		/* texture filter */
		for(tex = main->tex.first; tex; tex = tex->id.next) {
			if(tex->afmax == 0)
				tex->afmax= 8;
		}

		for(ma = main->mat.first; ma; ma = ma->id.next) {
			if(ma->mode & MA_WIRE) {
				ma->material_type= MA_TYPE_WIRE;
				ma->mode &= ~MA_WIRE;
			}
			if(ma->mode & MA_HALO) {
				ma->material_type= MA_TYPE_HALO;
				ma->mode &= ~MA_HALO;
			}

			if(ma->mode & (MA_ZTRANSP|MA_RAYTRANSP)) {
				ma->mode |= MA_TRANSP;
			}
			else {
				ma->mode |= MA_ZTRANSP;
				ma->mode &= ~MA_TRANSP;
			}

			/* set new bump for unused slots */
			for(a=0; a<MAX_MTEX; a++) {
				if(ma->mtex[a]) {
					tex= ma->mtex[a]->tex;
					if(!tex)
						ma->mtex[a]->texflag |= MTEX_NEW_BUMP;
					else {
						tex= (Tex*)newlibadr(fd, ma->id.lib, tex);
						if(tex && tex->type == 0) /* invalid type */
							ma->mtex[a]->texflag |= MTEX_NEW_BUMP;
					}
				}
			}
			
			/* volume rendering settings */
			if (ma->vol.stepsize < 0.0001f) {
				ma->vol.density = 1.0f;
				ma->vol.emission = 0.0f;
				ma->vol.scattering = 1.0f;
				ma->vol.emission_col[0] = ma->vol.emission_col[1] = ma->vol.emission_col[2] = 1.0f;
				ma->vol.density_scale = 1.0f;
				ma->vol.depth_cutoff = 0.01f;
				ma->vol.stepsize_type = MA_VOL_STEP_RANDOMIZED;
				ma->vol.stepsize = 0.2f;
				ma->vol.shade_type = MA_VOL_SHADE_SHADED;
				ma->vol.shadeflag |= MA_VOL_PRECACHESHADING;
				ma->vol.precache_resolution = 50;
			}
		}

		for(sce = main->scene.first; sce; sce = sce->id.next) {
			ts= sce->toolsettings;
			if(ts->normalsize == 0.0 || !ts->uv_selectmode || ts->vgroup_weight == 0.0) {
				ts->normalsize= 0.1f;
				ts->selectmode= SCE_SELECT_VERTEX;
				
				/* autokeying - setting should be taken from the user-prefs
				 * but the userprefs version may not have correct flags set 
				 * (i.e. will result in blank box when enabled)
				 */
				ts->autokey_mode= U.autokey_mode;
				if (ts->autokey_mode == 0) 
					ts->autokey_mode= 2; /* 'add/replace' but not on */
				ts->uv_selectmode= UV_SELECT_VERTEX;
				ts->vgroup_weight= 1.0f;
			}

			/* Game Settings */
			//Dome
			sce->gm.dome.angle = sce->r.domeangle;
			sce->gm.dome.mode = sce->r.domemode;
			sce->gm.dome.res = sce->r.domeres;
			sce->gm.dome.resbuf = sce->r.domeresbuf;
			sce->gm.dome.tilt = sce->r.dometilt;
			sce->gm.dome.warptext = sce->r.dometext;

			//Stand Alone
			sce->gm.fullscreen = sce->r.fullscreen;
			sce->gm.xplay = sce->r.xplay;
			sce->gm.yplay = sce->r.yplay;
			sce->gm.freqplay = sce->r.freqplay;
			sce->gm.depth = sce->r.depth;
			sce->gm.attrib = sce->r.attrib;

			//Stereo
			sce->gm.xsch = sce->r.xsch;
			sce->gm.ysch = sce->r.ysch;
			sce->gm.stereomode = sce->r.stereomode;
			/* reassigning stereomode NO_STEREO and DOME to a separeted flag*/
			if (sce->gm.stereomode == 1){ //1 = STEREO_NOSTEREO
				sce->gm.stereoflag = STEREO_NOSTEREO;
				sce->gm.stereomode = STEREO_ANAGLYPH;
			}
			else if(sce->gm.stereomode == 8){ //8 = STEREO_DOME
				sce->gm.stereoflag = STEREO_DOME;
				sce->gm.stereomode = STEREO_ANAGLYPH;
			}
			else
				sce->gm.stereoflag = STEREO_ENABLED;

			//Framing
			sce->gm.framing = sce->framing;
			sce->gm.xplay = sce->r.xplay;
			sce->gm.yplay = sce->r.yplay;
			sce->gm.freqplay= sce->r.freqplay;
			sce->gm.depth= sce->r.depth;

			//Physic (previously stored in world)
			sce->gm.gravity =9.8f;
			sce->gm.physicsEngine= WOPHY_BULLET;// Bullet by default
			sce->gm.mode = WO_DBVT_CULLING;	// DBVT culling by default
			sce->gm.occlusionRes = 128;
			sce->gm.ticrate = 60;
			sce->gm.maxlogicstep = 5;
			sce->gm.physubstep = 1;
			sce->gm.maxphystep = 5;
		}
	}

	if (main->versionfile < 250 || (main->versionfile == 250 && main->subversionfile < 2)) {
		Scene *sce;
		Object *ob;

		for(sce = main->scene.first; sce; sce = sce->id.next) {
			if(fd->fileflags & G_FILE_ENABLE_ALL_FRAMES)
				sce->gm.flag |= GAME_ENABLE_ALL_FRAMES;
			if(fd->fileflags & G_FILE_SHOW_DEBUG_PROPS)
				sce->gm.flag |= GAME_SHOW_DEBUG_PROPS;
			if(fd->fileflags & G_FILE_SHOW_FRAMERATE)
				sce->gm.flag |= GAME_SHOW_FRAMERATE;
			if(fd->fileflags & G_FILE_SHOW_PHYSICS)
				sce->gm.flag |= GAME_SHOW_PHYSICS;
			if(fd->fileflags & G_FILE_GLSL_NO_SHADOWS)
				sce->gm.flag |= GAME_GLSL_NO_SHADOWS;
			if(fd->fileflags & G_FILE_GLSL_NO_SHADERS)
				sce->gm.flag |= GAME_GLSL_NO_SHADERS;
			if(fd->fileflags & G_FILE_GLSL_NO_RAMPS)
				sce->gm.flag |= GAME_GLSL_NO_RAMPS;
			if(fd->fileflags & G_FILE_GLSL_NO_NODES)
				sce->gm.flag |= GAME_GLSL_NO_NODES;
			if(fd->fileflags & G_FILE_GLSL_NO_EXTRA_TEX)
				sce->gm.flag |= GAME_GLSL_NO_EXTRA_TEX;
			if(fd->fileflags & G_FILE_IGNORE_DEPRECATION_WARNINGS)
				sce->gm.flag |= GAME_IGNORE_DEPRECATION_WARNINGS;

			if(fd->fileflags & G_FILE_GAME_MAT_GLSL)
				sce->gm.matmode= GAME_MAT_GLSL;
			else if(fd->fileflags & G_FILE_GAME_MAT)
				sce->gm.matmode= GAME_MAT_MULTITEX;
			else
				sce->gm.matmode= GAME_MAT_TEXFACE;

			sce->gm.flag |= GAME_DISPLAY_LISTS;
		}
		
		for(ob = main->object.first; ob; ob = ob->id.next) {
			if(ob->flag & 8192) // OB_POSEMODE = 8192
				ob->mode |= OB_MODE_POSE;
		}
	}

	if (main->versionfile < 250 || (main->versionfile == 250 && main->subversionfile < 4)) {
		Scene *sce;
		Object *ob;
		Material *ma;
		Lamp *la;
		World *wo;
		Tex *tex;
		ParticleSettings *part;
		int do_gravity = 0;

		for(sce = main->scene.first; sce; sce = sce->id.next)
			if(sce->unit.scale_length == 0.0f)
				sce->unit.scale_length= 1.0f;
		
		for(ob = main->object.first; ob; ob = ob->id.next) {
			/* fluid-sim stuff */
			FluidsimModifierData *fluidmd = (FluidsimModifierData *)modifiers_findByType(ob, eModifierType_Fluidsim);
			if (fluidmd) fluidmd->fss->fmd = fluidmd;
			
			/* rotation modes were added, but old objects would now default to being 'quaternion based' */
			ob->rotmode= ROT_MODE_EUL;
		}
		
		for(ma = main->mat.first; ma; ma=ma->id.next) {
			if(ma->vol.reflection == 0.f) {
				ma->vol.reflection = 1.f;
				ma->vol.transmission_col[0] = ma->vol.transmission_col[1] = ma->vol.transmission_col[2] = 1.0f;
				ma->vol.reflection_col[0] = ma->vol.reflection_col[1] = ma->vol.reflection_col[2] = 1.0f;
			}

			do_version_mtex_factor_2_50(ma->mtex, ID_MA);
		}

		for(la = main->lamp.first; la; la=la->id.next)
			do_version_mtex_factor_2_50(la->mtex, ID_LA);

		for(wo = main->world.first; wo; wo=wo->id.next)
			do_version_mtex_factor_2_50(wo->mtex, ID_WO);

		for(tex = main->tex.first; tex; tex=tex->id.next)
			if(tex->vd)
				if(tex->vd->extend == 0)
					tex->vd->extend = TEX_CLIP;
		
		for(sce= main->scene.first; sce; sce= sce->id.next)
		{
			if(sce->audio.main == 0.0)
				sce->audio.main = 1.0;

			sce->r.ffcodecdata.audio_mixrate = sce->audio.mixrate;
			sce->r.ffcodecdata.audio_volume = sce->audio.main;
			sce->audio.distance_model = 2.0;
			sce->audio.doppler_factor = 1.0;
			sce->audio.speed_of_sound = 343.3;
		}

		/* Add default gravity to scenes */
		for(sce= main->scene.first; sce; sce= sce->id.next) {
			if((sce->physics_settings.flag & PHYS_GLOBAL_GRAVITY) == 0
				&& VecLength(sce->physics_settings.gravity) == 0.0f) {

				sce->physics_settings.gravity[0] = sce->physics_settings.gravity[1] = 0.0f;
				sce->physics_settings.gravity[2] = -9.81f;
				sce->physics_settings.flag = PHYS_GLOBAL_GRAVITY;
				do_gravity = 1;
			}
		}

		/* Assign proper global gravity weights for dynamics (only z-coordinate is taken into account) */
		if(do_gravity) for(part= main->particle.first; part; part= part->id.next)
			part->effector_weights->global_gravity = part->acc[2]/-9.81f;

		for(ob = main->object.first; ob; ob = ob->id.next) {
			ModifierData *md;

			if(do_gravity) {
				for(md= ob->modifiers.first; md; md= md->next) {
					ClothModifierData *clmd = (ClothModifierData *)modifiers_findByType(ob, eModifierType_Cloth);
					if(clmd)
						clmd->sim_parms->effector_weights->global_gravity = clmd->sim_parms->gravity[2]/-9.81;
				}

				if(ob->soft)
					ob->soft->effector_weights->global_gravity = ob->soft->grav/9.81;
			}

			/* Normal wind shape is plane */
			if(ob->pd) {
				if(ob->pd->forcefield == PFIELD_WIND)
					ob->pd->shape = PFIELD_SHAPE_PLANE;
				
				if(ob->pd->flag & PFIELD_PLANAR)
					ob->pd->shape = PFIELD_SHAPE_PLANE;
				else if(ob->pd->flag & PFIELD_SURFACE)
					ob->pd->shape = PFIELD_SHAPE_SURFACE;
			}
		}
	}

	/* put 2.50 compatibility code here until next subversion bump */
	if (main->versionfile < 250 || (main->versionfile == 250 && main->subversionfile < 6)) {
		Object *ob;
<<<<<<< HEAD
		for(ob = main->object.first; ob; ob= ob->id.next) {
			if(ob->pd)
				ob->pd->seed = ((unsigned int)(ceil(PIL_check_seconds_timer()))+1) % 128;
		}
	
	}

	if (main->versionfile < 249 && main->subversionfile < 2) {
		Scene *sce= main->scene.first;
		Sequence *seq;
		Editing *ed;
		
		while(sce) {
			ed= sce->ed;
			if(ed) {
				SEQP_BEGIN(ed, seq) {
					if (seq->strip && seq->strip->proxy){
						if (sce->r.size != 100.0) {
							seq->strip->proxy->size
								= sce->r.size;
						} else {
							seq->strip->proxy->size
								= 25.0;
						}
						seq->strip->proxy->quality =90;
					}
				}
				SEQ_END
=======
		Lamp *la;
		
		/* New variables for axis-angle rotations and/or quaternion rotations were added, and need proper initialisation */
		for (ob= main->object.first; ob; ob= ob->id.next) {
			/* new variables for all objects */
			ob->quat[0]= 1.0f;
			ob->rotAxis[1]= 1.0f;
			
			/* bones */
			if (ob->pose) {
				bPoseChannel *pchan;
				
				for (pchan= ob->pose->chanbase.first; pchan; pchan= pchan->next) {
					/* just need to initalise rotation axis properly... */
					pchan->rotAxis[1]= 1.0f;
				}
>>>>>>> 16c1a294
			}
		}

		for(la = main->lamp.first; la; la=la->id.next)
			la->compressthresh= 0.05f;
	}

<<<<<<< HEAD
	if (main->versionfile < 250) {
		bScreen *screen;
		Scene *scene;
		Base *base;
		Material *ma;
		Camera *cam;
		Mesh *me;
		Scene *sce;
		Tex *tx;
		ParticleSettings *part;
		Object *ob;
		//PTCacheID *pid;
		//ListBase pidlist;

		bSound *sound;
		Sequence *seq;
		bActuator *act;

		for(sound = main->sound.first; sound; sound = sound->id.next)
		{
			if(sound->newpackedfile)
			{
				sound->packedfile = sound->newpackedfile;
				sound->newpackedfile = NULL;
			}
		}

		for(ob = main->object.first; ob; ob= ob->id.next) {
			for(act= ob->actuators.first; act; act= act->next) {
				if (act->type == ACT_SOUND) {
					bSoundActuator *sAct = (bSoundActuator*) act->data;
					if(sAct->sound)
					{
						sound = newlibadr(fd, lib, sAct->sound);
						sAct->flag = sound->flags | SOUND_FLAGS_3D ? ACT_SND_3D_SOUND : 0;
						sAct->pitch = sound->pitch;
						sAct->volume = sound->volume;
						sAct->sound3D.reference_distance = sound->distance;
						sAct->sound3D.max_gain = sound->max_gain;
						sAct->sound3D.min_gain = sound->min_gain;
						sAct->sound3D.rolloff_factor = sound->attenuation;
					}
					else
					{
						sAct->sound3D.reference_distance = 1.0f;
						sAct->volume = 1.0f;
						sAct->sound3D.max_gain = 1.0f;
						sAct->sound3D.rolloff_factor = 1.0f;
					}
					sAct->sound3D.cone_inner_angle = 360.0f;
					sAct->sound3D.cone_outer_angle = 360.0f;
					sAct->sound3D.max_distance = FLT_MAX;
				}
			}
		}

		for(scene = main->scene.first; scene; scene = scene->id.next)
		{
			if(scene->ed && scene->ed->seqbasep)
			{
				for(seq = scene->ed->seqbasep->first; seq; seq = seq->next)
				{
					if(seq->type == SEQ_HD_SOUND)
					{
						char str[FILE_MAX];
						BLI_join_dirfile(str, seq->strip->dir, seq->strip->stripdata->name);
						BLI_convertstringcode(str, G.sce);
						BLI_convertstringframe(str, scene->r.cfra);
						seq->sound = sound_new_file(main, str);
					}
				}
			}
		}

		for(screen= main->screen.first; screen; screen= screen->id.next) {
			do_versions_windowmanager_2_50(screen);
			do_versions_gpencil_2_50(main, screen);
		}
		
		/* old Animation System (using IPO's) needs to be converted to the new Animato system 
		 * (NOTE: conversion code in blenkernel/intern/ipo.c for now)
		 */
		//do_versions_ipos_to_animato(main);
		
		/* toolsettings */
		for(scene= main->scene.first; scene; scene= scene->id.next)
			scene->r.audio = scene->audio;
		
		/* shader, composit and texture node trees have id.name empty, put something in
		 * to have them show in RNA viewer and accessible otherwise.
		 */
		for(ma= main->mat.first; ma; ma= ma->id.next) {
			if(ma->nodetree && strlen(ma->nodetree->id.name)==0)
				strcpy(ma->nodetree->id.name, "NTShader Nodetree");
		}
		/* and composit trees */
		for(sce= main->scene.first; sce; sce= sce->id.next) {
			if(sce->nodetree && strlen(sce->nodetree->id.name)==0)
				strcpy(sce->nodetree->id.name, "NTComposit Nodetree");

			/* move to cameras */
			if(sce->r.scemode & R_PANORAMA) {
				for(base=sce->base.first; base; base=base->next) {
					ob= newlibadr(fd, lib, base->object);

					if(ob->type == OB_CAMERA && !ob->id.lib) {
						cam= newlibadr(fd, lib, ob->data);
						cam->flag |= CAM_PANORAMA;
					}
				}

				sce->r.scemode &= ~R_PANORAMA;
			}
		}
		/* and texture trees */
		for(tx= main->tex.first; tx; tx= tx->id.next) {
			if(tx->nodetree && strlen(tx->nodetree->id.name)==0)
				strcpy(tx->nodetree->id.name, "NTTexture Nodetree");
		}
		
		/* copy standard draw flag to meshes(used to be global, is not available here) */
		for(me= main->mesh.first; me; me= me->id.next) {
			me->drawflag= ME_DRAWEDGES|ME_DRAWFACES|ME_DRAWCREASES;
		}

		/* particle draw and render types */
		for(part= main->particle.first; part; part= part->id.next) {
			if(part->draw_as) {
				if(part->draw_as == PART_DRAW_DOT) {
					part->ren_as = PART_DRAW_HALO;
					part->draw_as = PART_DRAW_REND;
				}
				else if(part->draw_as <= PART_DRAW_AXIS) {
					part->ren_as = PART_DRAW_HALO;
				}
				else {
					part->ren_as = part->draw_as;
					part->draw_as = PART_DRAW_REND;
				}
			}
			part->path_end = 1.0f;
			part->clength = 1.0f;
		}
		/* set old pointcaches to have disk cache flag */
		for(ob = main->object.first; ob; ob= ob->id.next) {

			//BKE_ptcache_ids_from_object(&pidlist, ob);

			//for(pid=pidlist.first; pid; pid=pid->next)
			//	pid->cache->flag |= PTCACHE_DISK_CACHE;

			//BLI_freelistN(&pidlist);
		}
	}

	if (main->versionfile < 250 || (main->versionfile == 250 && main->subversionfile < 1)) {
		Object *ob;
		Material *ma;
		Tex *tex;
		Scene *sce;
		ToolSettings *ts;
		//PTCacheID *pid;
		//ListBase pidlist;
		int i, a;

		for(ob = main->object.first; ob; ob = ob->id.next) {
			//BKE_ptcache_ids_from_object(&pidlist, ob);

			//for(pid=pidlist.first; pid; pid=pid->next) {
			//	if(pid->ptcaches->first == NULL)
			//		pid->ptcaches->first = pid->ptcaches->last = pid->cache;
			//}

			//BLI_freelistN(&pidlist);

			if(ob->type == OB_MESH) {
				Mesh *me = newlibadr(fd, lib, ob->data);
				void *olddata = ob->data;
				ob->data = me;

				if(me && me->id.lib==NULL && me->mr) { /* XXX - library meshes crash on loading most yoFrankie levels, the multires pointer gets invalid -  Campbell */
					MultiresLevel *lvl;
					ModifierData *md;
					MultiresModifierData *mmd;
					DerivedMesh *dm, *orig;

					/* Load original level into the mesh */
					lvl = me->mr->levels.first;
					CustomData_free_layers(&me->vdata, CD_MVERT, lvl->totvert);
					CustomData_free_layers(&me->edata, CD_MEDGE, lvl->totedge);
					CustomData_free_layers(&me->fdata, CD_MFACE, lvl->totface);
					me->totvert = lvl->totvert;
					me->totedge = lvl->totedge;
					me->totface = lvl->totface;
					me->mvert = CustomData_add_layer(&me->vdata, CD_MVERT, CD_CALLOC, NULL, me->totvert);
					me->medge = CustomData_add_layer(&me->edata, CD_MEDGE, CD_CALLOC, NULL, me->totedge);
					me->mface = CustomData_add_layer(&me->fdata, CD_MFACE, CD_CALLOC, NULL, me->totface);
					memcpy(me->mvert, me->mr->verts, sizeof(MVert) * me->totvert);
					for(i = 0; i < me->totedge; ++i) {
						me->medge[i].v1 = lvl->edges[i].v[0];
						me->medge[i].v2 = lvl->edges[i].v[1];
					}
					for(i = 0; i < me->totface; ++i) {
						me->mface[i].v1 = lvl->faces[i].v[0];
						me->mface[i].v2 = lvl->faces[i].v[1];
						me->mface[i].v3 = lvl->faces[i].v[2];
						me->mface[i].v4 = lvl->faces[i].v[3];
					}

					/* Add a multires modifier to the object */
					md = ob->modifiers.first;
					while(md && modifierType_getInfo(md->type)->type == eModifierTypeType_OnlyDeform)
						md = md->next;                          
					mmd = (MultiresModifierData*)modifier_new(eModifierType_Multires);
					BLI_insertlinkbefore(&ob->modifiers, md, mmd);

					multiresModifier_subdivide(mmd, ob, me->mr->level_count - 1, 1, 0);

					mmd->lvl = mmd->totlvl;
					orig = CDDM_from_mesh(me, NULL);
					dm = multires_dm_create_from_derived(mmd, 0, orig, ob, 0, 0);
                                       
					multires_load_old(dm, me->mr);

					MultiresDM_mark_as_modified(dm);
					dm->release(dm);
					orig->release(orig);

					/* Remove the old multires */
					multires_free(me->mr);
					me->mr = NULL;
				}

				ob->data = olddata;
			}

			if(ob->totcol && ob->matbits == NULL) {
				int a;

				ob->matbits= MEM_callocN(sizeof(char)*ob->totcol, "ob->matbits");
				for(a=0; a<ob->totcol; a++)
					ob->matbits[a]= ob->colbits & (1<<a);
			}
		}

		/* texture filter */
		for(tex = main->tex.first; tex; tex = tex->id.next) {
			if(tex->afmax == 0)
				tex->afmax= 8;
		}

		for(ma = main->mat.first; ma; ma = ma->id.next) {
			if(ma->mode & MA_WIRE) {
				ma->material_type= MA_TYPE_WIRE;
				ma->mode &= ~MA_WIRE;
			}
			if(ma->mode & MA_HALO) {
				ma->material_type= MA_TYPE_HALO;
				ma->mode &= ~MA_HALO;
			}

			if(ma->mode & (MA_ZTRANSP|MA_RAYTRANSP)) {
				ma->mode |= MA_TRANSP;
			}
			else {
				ma->mode |= MA_ZTRANSP;
				ma->mode &= ~MA_TRANSP;
			}

			/* set new bump for unused slots */
			for(a=0; a<MAX_MTEX; a++) {
				if(ma->mtex[a]) {
					tex= ma->mtex[a]->tex;
					if(!tex)
						ma->mtex[a]->texflag |= MTEX_NEW_BUMP;
					else {
						tex= (Tex*)newlibadr(fd, ma->id.lib, tex);
						if(tex && tex->type == 0) /* invalid type */
							ma->mtex[a]->texflag |= MTEX_NEW_BUMP;
					}
				}
			}
			
			/* volume rendering settings */
			if (ma->vol.stepsize < 0.0001f) {
				ma->vol.density = 1.0f;
				ma->vol.emission = 0.0f;
				ma->vol.absorption = 1.0f;
				ma->vol.scattering = 1.0f;
				ma->vol.emission_col[0] = ma->vol.emission_col[1] = ma->vol.emission_col[2] = 1.0f;
				ma->vol.absorption_col[0] = ma->vol.absorption_col[1] = ma->vol.absorption_col[2] = 0.0f;
				ma->vol.density_scale = 1.0f;
				ma->vol.depth_cutoff = 0.01f;
				ma->vol.stepsize_type = MA_VOL_STEP_RANDOMIZED;
				ma->vol.stepsize = 0.2f;
				ma->vol.shade_stepsize = 0.2f;
				ma->vol.shade_type = MA_VOL_SHADE_SINGLE;
				ma->vol.shadeflag |= MA_VOL_PRECACHESHADING;
				ma->vol.precache_resolution = 50;
			}
		}

		for(sce = main->scene.first; sce; sce = sce->id.next) {
			ts= sce->toolsettings;
			if(ts->normalsize == 0.0 || !ts->uv_selectmode || ts->vgroup_weight == 0.0) {
				ts->normalsize= 0.1f;
				ts->selectmode= SCE_SELECT_VERTEX;
				
				/* autokeying - setting should be taken from the user-prefs
				 * but the userprefs version may not have correct flags set 
				 * (i.e. will result in blank box when enabled)
				 */
				ts->autokey_mode= U.autokey_mode;
				if (ts->autokey_mode == 0) 
					ts->autokey_mode= 2; /* 'add/replace' but not on */
				ts->uv_selectmode= UV_SELECT_VERTEX;
				ts->vgroup_weight= 1.0f;
			}

			/* Game Settings */
			//Dome
			sce->gm.dome.angle = sce->r.domeangle;
			sce->gm.dome.mode = sce->r.domemode;
			sce->gm.dome.res = sce->r.domeres;
			sce->gm.dome.resbuf = sce->r.domeresbuf;
			sce->gm.dome.tilt = sce->r.dometilt;
			sce->gm.dome.warptext = sce->r.dometext;

			//Stand Alone
			sce->gm.fullscreen = sce->r.fullscreen;
			sce->gm.xplay = sce->r.xplay;
			sce->gm.yplay = sce->r.yplay;
			sce->gm.freqplay = sce->r.freqplay;
			sce->gm.depth = sce->r.depth;
			sce->gm.attrib = sce->r.attrib;

			//Stereo
			sce->gm.xsch = sce->r.xsch;
			sce->gm.ysch = sce->r.ysch;
			sce->gm.stereomode = sce->r.stereomode;
			/* reassigning stereomode NO_STEREO and DOME to a separeted flag*/
			if (sce->gm.stereomode == 1){ //1 = STEREO_NOSTEREO
				sce->gm.stereoflag = STEREO_NOSTEREO;
				sce->gm.stereomode = STEREO_ANAGLYPH;
			}
			else if(sce->gm.stereomode == 8){ //8 = STEREO_DOME
				sce->gm.stereoflag = STEREO_DOME;
				sce->gm.stereomode = STEREO_ANAGLYPH;
			}
			else
				sce->gm.stereoflag = STEREO_ENABLED;

			//Framing
			sce->gm.framing = sce->framing;
			sce->gm.xplay = sce->r.xplay;
			sce->gm.yplay = sce->r.yplay;
			sce->gm.freqplay= sce->r.freqplay;
			sce->gm.depth= sce->r.depth;

			//Physic (previously stored in world)
			sce->gm.gravity =9.8f;
			sce->gm.physicsEngine= WOPHY_BULLET;// Bullet by default
			sce->gm.mode = WO_DBVT_CULLING;	// DBVT culling by default
			sce->gm.occlusionRes = 128;
			sce->gm.ticrate = 60;
			sce->gm.maxlogicstep = 5;
			sce->gm.physubstep = 1;
			sce->gm.maxphystep = 5;
		}
	}

	if (main->versionfile < 250 || (main->versionfile == 250 && main->subversionfile < 2)) {
		Scene *sce;

		for(sce = main->scene.first; sce; sce = sce->id.next) {
			if(fd->fileflags & G_FILE_ENABLE_ALL_FRAMES)
				sce->gm.flag |= GAME_ENABLE_ALL_FRAMES;
			if(fd->fileflags & G_FILE_SHOW_DEBUG_PROPS)
				sce->gm.flag |= GAME_SHOW_DEBUG_PROPS;
			if(fd->fileflags & G_FILE_SHOW_FRAMERATE)
				sce->gm.flag |= GAME_SHOW_FRAMERATE;
			if(fd->fileflags & G_FILE_SHOW_PHYSICS)
				sce->gm.flag |= GAME_SHOW_PHYSICS;
			if(fd->fileflags & G_FILE_GLSL_NO_SHADOWS)
				sce->gm.flag |= GAME_GLSL_NO_SHADOWS;
			if(fd->fileflags & G_FILE_GLSL_NO_SHADERS)
				sce->gm.flag |= GAME_GLSL_NO_SHADERS;
			if(fd->fileflags & G_FILE_GLSL_NO_RAMPS)
				sce->gm.flag |= GAME_GLSL_NO_RAMPS;
			if(fd->fileflags & G_FILE_GLSL_NO_NODES)
				sce->gm.flag |= GAME_GLSL_NO_NODES;
			if(fd->fileflags & G_FILE_GLSL_NO_EXTRA_TEX)
				sce->gm.flag |= GAME_GLSL_NO_EXTRA_TEX;
			if(fd->fileflags & G_FILE_IGNORE_DEPRECATION_WARNINGS)
				sce->gm.flag |= GAME_IGNORE_DEPRECATION_WARNINGS;

			if(fd->fileflags & G_FILE_GAME_MAT_GLSL)
				sce->gm.matmode= GAME_MAT_GLSL;
			else if(fd->fileflags & G_FILE_GAME_MAT)
				sce->gm.matmode= GAME_MAT_MULTITEX;
			else
				sce->gm.matmode= GAME_MAT_TEXFACE;

			sce->gm.flag |= GAME_DISPLAY_LISTS;
		}
	}

	/* put 2.50 compatibility code here until next subversion bump */
	{
	}

=======
>>>>>>> 16c1a294
	/* WATCH IT!!!: pointers from libdata have not been converted yet here! */
	/* WATCH IT 2!: Userdef struct init has to be in src/usiblender.c! */

	/* don't forget to set version number in blender.c! */
}

static void lib_link_all(FileData *fd, Main *main)
{
	oldnewmap_sort(fd);
	
	lib_link_windowmanager(fd, main);
	lib_link_screen(fd, main);
	lib_link_scene(fd, main);
	lib_link_object(fd, main);
	lib_link_curve(fd, main);
	lib_link_mball(fd, main);
	lib_link_material(fd, main);
	lib_link_texture(fd, main);
	lib_link_image(fd, main);
	lib_link_ipo(fd, main);		// XXX depreceated... still needs to be maintained for version patches still
	lib_link_key(fd, main);
	lib_link_world(fd, main);
	lib_link_lamp(fd, main);
	lib_link_latt(fd, main);
	lib_link_text(fd, main);
	lib_link_camera(fd, main);
	lib_link_sound(fd, main);
	lib_link_group(fd, main);
	lib_link_armature(fd, main);
	lib_link_action(fd, main);
	lib_link_vfont(fd, main);
	lib_link_nodetree(fd, main);	/* has to be done after scene/materials, this will verify group nodes */
	lib_link_brush(fd, main);
	lib_link_particlesettings(fd, main);

	lib_link_mesh(fd, main);		/* as last: tpage images with users at zero */

	lib_link_library(fd, main);		/* only init users */
}


static BHead *read_userdef(BlendFileData *bfd, FileData *fd, BHead *bhead)
{
	UserDef *user;
	wmKeyMap *keymap;
	wmKeyMapItem *kmi;

<<<<<<< HEAD
	bfd->user= read_struct(fd, bhead, "user def");
	bfd->user->themes.first= bfd->user->themes.last= NULL;
	// XXX
	bfd->user->uifonts.first= bfd->user->uifonts.last= NULL;
	bfd->user->uistyles.first= bfd->user->uistyles.last= NULL;

	// AUD_XXX that's bad because if the user has saved No Audio, it changes to OpenAL always
	if(bfd->user->audiochannels == 0)
		bfd->user->audiochannels = 2;
	if(bfd->user->audiodevice == 0)
		bfd->user->audiodevice = 2;
	if(bfd->user->audioformat == 0)
		bfd->user->audioformat = 0x24;
	if(bfd->user->audiorate == 0)
		bfd->user->audiorate = 44100;
=======
	bfd->user= user= read_struct(fd, bhead, "user def");
>>>>>>> 16c1a294

	/* read all data into fd->datamap */
	bhead= read_data_into_oldnewmap(fd, bhead, "user def");

	link_list(fd, &user->themes);
	link_list(fd, &user->keymaps);

	for(keymap=user->keymaps.first; keymap; keymap=keymap->next) {
		keymap->modal_items= NULL;
		keymap->poll= NULL;

		link_list(fd, &keymap->items);
		for(kmi=keymap->items.first; kmi; kmi=kmi->next) {
			kmi->properties= newdataadr(fd, kmi->properties);
			if(kmi->properties)
				IDP_DirectLinkProperty(kmi->properties, (fd->flags & FD_FLAGS_SWITCH_ENDIAN), fd);
			kmi->ptr= NULL;
		}
	}

	// XXX
	user->uifonts.first= user->uifonts.last= NULL;
	user->uistyles.first= user->uistyles.last= NULL;

	/* free fd->datamap again */
	oldnewmap_free_unused(fd->datamap);
	oldnewmap_clear(fd->datamap);

	return bhead;
}

BlendFileData *blo_read_file_internal(FileData *fd, char *file)
{
	BHead *bhead= blo_firstbhead(fd);
	BlendFileData *bfd;

	bfd= MEM_callocN(sizeof(BlendFileData), "blendfiledata");
	bfd->main= MEM_callocN(sizeof(Main), "main");
	BLI_addtail(&fd->mainlist, bfd->main);

	bfd->main->versionfile= fd->fileversion;
	
	bfd->type= BLENFILETYPE_BLEND;
	strncpy(bfd->main->name, file, sizeof(bfd->main->name)-1);

	while(bhead) {
		switch(bhead->code) {
		case DATA:
		case DNA1:
		case TEST:
		case REND:
			bhead = blo_nextbhead(fd, bhead);
			break;
		case GLOB:
			bhead= read_global(bfd, fd, bhead);
			break;
		case USER:
			bhead= read_userdef(bfd, fd, bhead);
			break;
		case ENDB:
			bhead = NULL;
			break;

		case ID_LI:
			bhead = read_libblock(fd, bfd->main, bhead, LIB_LOCAL, NULL);
			break;
		case ID_ID:
				/* always adds to the most recently loaded
				 * ID_LI block, see direct_link_library.
				 * this is part of the file format definition.
				 */
			bhead = read_libblock(fd, fd->mainlist.last, bhead, LIB_READ+LIB_EXTERN, NULL);
			break;
			
			/* in 2.50+ files, the file identifier for screens is patched, forward compatibility */
		case ID_SCRN:
			bhead->code= ID_SCR;
			/* deliberate pass on to default */
		default:
			bhead = read_libblock(fd, bfd->main, bhead, LIB_LOCAL, NULL);
		}
	}

	/* do before read_libraries, but skip undo case */
//	if(fd->memfile==NULL) (the mesh shuffle hacks don't work yet? ton)
		do_versions(fd, NULL, bfd->main);

	read_libraries(fd, &fd->mainlist);
	
	blo_join_main(&fd->mainlist);

	lib_link_all(fd, bfd->main);
	lib_verify_nodetree(bfd->main, 1);
	fix_relpaths_library(fd->filename, bfd->main); /* make all relative paths, relative to the open blend file */
	
	link_global(fd, bfd);	/* as last */
	
	return bfd;
}

/* ************* APPEND LIBRARY ************** */

struct bheadsort {
	BHead *bhead;
	void *old;
};

static int verg_bheadsort(const void *v1, const void *v2)
{
	const struct bheadsort *x1=v1, *x2=v2;
	
	if( x1->old > x2->old) return 1;
	else if( x1->old < x2->old) return -1;
	return 0;
}

static void sort_bhead_old_map(FileData *fd)
{
	BHead *bhead;
	struct bheadsort *bhs;
	int tot= 0;
	
	for (bhead= blo_firstbhead(fd); bhead; bhead= blo_nextbhead(fd, bhead))
		tot++;
	
	fd->tot_bheadmap= tot;
	if(tot==0) return;
	
	bhs= fd->bheadmap= MEM_mallocN(tot*sizeof(struct bheadsort), "bheadsort");
	
	for (bhead= blo_firstbhead(fd); bhead; bhead= blo_nextbhead(fd, bhead), bhs++) {
		bhs->bhead= bhead;
		bhs->old= bhead->old;
	}
	
	qsort(fd->bheadmap, tot, sizeof(struct bheadsort), verg_bheadsort);
		
}

static BHead *find_previous_lib(FileData *fd, BHead *bhead)
{
	for (; bhead; bhead= blo_prevbhead(fd, bhead))
		if (bhead->code==ID_LI)
			break;

	return bhead;
}

static BHead *find_bhead(FileData *fd, void *old)
{
#if 0
	BHead *bhead;
#endif
	struct bheadsort *bhs, bhs_s;
	
	if (!old)
		return NULL;

	if (fd->bheadmap==NULL)
		sort_bhead_old_map(fd);
	
	bhs_s.old= old;
	bhs= bsearch(&bhs_s, fd->bheadmap, fd->tot_bheadmap, sizeof(struct bheadsort), verg_bheadsort);

	if(bhs)
		return bhs->bhead;
	
#if 0
	for (bhead= blo_firstbhead(fd); bhead; bhead= blo_nextbhead(fd, bhead))
		if (bhead->old==old)
			return bhead;
#endif

	return NULL;
}

char *bhead_id_name(FileData *fd, BHead *bhead)
{
	return ((char *)(bhead+1)) + fd->id_name_offs;
}

static ID *is_yet_read(FileData *fd, Main *mainvar, BHead *bhead)
{
	ListBase *lb;
	char *idname= bhead_id_name(fd, bhead);

	lb= wich_libbase(mainvar, GS(idname));
	
	if(lb) {
		ID *id= lb->first;
		while(id) {
			if( strcmp(id->name, idname)==0 ) 
				return id;
			id= id->next;
		}
	}
	return NULL;
}

static void expand_doit(FileData *fd, Main *mainvar, void *old)
{
	BHead *bhead;
	ID *id;

	bhead= find_bhead(fd, old);
	if(bhead) {
			/* from another library? */
		if(bhead->code==ID_ID) {
			BHead *bheadlib= find_previous_lib(fd, bhead);

			if(bheadlib) {
				Library *lib= read_struct(fd, bheadlib, "Library");
				Main *ptr= blo_find_main(fd, &fd->mainlist, lib->name, fd->filename);

				id= is_yet_read(fd, ptr, bhead);

				if(id==NULL) {
					read_libblock(fd, ptr, bhead, LIB_READ+LIB_INDIRECT, NULL);
					if(G.f & G_DEBUG) printf("expand_doit: other lib %s\n", lib->name);
					
					/* for outliner dependency only */
					ptr->curlib->parent= mainvar->curlib;
				}
				else {
					/* The line below was commented by Ton (I assume), when Hos did the merge from the orange branch. rev 6568
					 * This line is NEEDED, the case is that you have 3 blend files...
					 * user.blend, lib.blend and lib_indirect.blend - if user.blend alredy references a "tree" from
					 * lib_indirect.blend but lib.blend does too, linking in a Scene or Group from lib.blend can result in an
					 * empty without the dupli group referenced. Once you save and reload the group would appier. - Campbell */
					/* This crashes files, must look further into it */
					/*oldnewmap_insert(fd->libmap, bhead->old, id, 1);*/
					
					change_idid_adr_fd(fd, bhead->old, id);
					if(G.f & G_DEBUG) printf("expand_doit: already linked: %s lib: %s\n", id->name, lib->name);
				}
				
				MEM_freeN(lib);
			}
		}
		else {
			id= is_yet_read(fd, mainvar, bhead);
			if(id==NULL) {
				read_libblock(fd, mainvar, bhead, LIB_TESTIND, NULL);
			}
			else {
				/* this is actually only needed on UI call? when ID was already read before, and another append
				   happens which invokes same ID... in that case the lookup table needs this entry */
				oldnewmap_insert(fd->libmap, bhead->old, id, 1);
				if(G.f & G_DEBUG) printf("expand: already read %s\n", id->name);
			}
		}
	}
}



// XXX depreceated - old animation system
static void expand_ipo(FileData *fd, Main *mainvar, Ipo *ipo)
{
	IpoCurve *icu;
	for(icu= ipo->curve.first; icu; icu= icu->next) {
		if(icu->driver)
			expand_doit(fd, mainvar, icu->driver->ob);
	}
}

// XXX depreceated - old animation system
static void expand_constraint_channels(FileData *fd, Main *mainvar, ListBase *chanbase)
{
	bConstraintChannel *chan;
	for (chan=chanbase->first; chan; chan=chan->next) {
		expand_doit(fd, mainvar, chan->ipo);
	}
}

// XXX depreceated - old animation system
static void expand_action(FileData *fd, Main *mainvar, bAction *act)
{
	bActionChannel *chan;
	
	for (chan=act->chanbase.first; chan; chan=chan->next) {
		expand_doit(fd, mainvar, chan->ipo);
		expand_constraint_channels(fd, mainvar, &chan->constraintChannels);
	}
}

static void expand_keyingsets(FileData *fd, Main *mainvar, ListBase *list)
{
	KeyingSet *ks;
	KS_Path *ksp;
	
	/* expand the ID-pointers in KeyingSets's paths */
	for (ks= list->first; ks; ks= ks->next) {
		for (ksp= ks->paths.first; ksp; ksp= ksp->next) {
			expand_doit(fd, mainvar, ksp->id);
		}
	}
}

static void expand_animdata_nlastrips(FileData *fd, Main *mainvar, ListBase *list)
{
	NlaStrip *strip;
	
	for (strip= list->first; strip; strip= strip->next) {
		/* check child strips */
		expand_animdata_nlastrips(fd, mainvar, &strip->strips);
		
		/* relink referenced action */
		expand_doit(fd, mainvar, strip->act);
	}
}

static void expand_animdata(FileData *fd, Main *mainvar, AnimData *adt)
{
	FCurve *fcd;
	NlaTrack *nlt;
	
	/* own action */
	expand_doit(fd, mainvar, adt->action);
	expand_doit(fd, mainvar, adt->tmpact);
	
	/* drivers - assume that these F-Curves have driver data to be in this list... */
	for (fcd= adt->drivers.first; fcd; fcd= fcd->next) {
		ChannelDriver *driver= fcd->driver;
		DriverTarget *dtar;
		
		for (dtar= driver->targets.first; dtar; dtar= dtar->next)
			expand_doit(fd, mainvar, dtar->id);
	}
	
	/* nla-data - referenced actions */
	for (nlt= adt->nla_tracks.first; nlt; nlt= nlt->next) 
		expand_animdata_nlastrips(fd, mainvar, &nlt->strips);
}	

static void expand_particlesettings(FileData *fd, Main *mainvar, ParticleSettings *part)
{
	expand_doit(fd, mainvar, part->dup_ob);
	expand_doit(fd, mainvar, part->dup_group);
	expand_doit(fd, mainvar, part->eff_group);
	expand_doit(fd, mainvar, part->bb_ob);
	
	if(part->adt)
		expand_animdata(fd, mainvar, part->adt);
}

static void expand_group(FileData *fd, Main *mainvar, Group *group)
{
	GroupObject *go;
	
	for(go= group->gobject.first; go; go= go->next) {
		expand_doit(fd, mainvar, go->ob);
	}
}

static void expand_key(FileData *fd, Main *mainvar, Key *key)
{
	expand_doit(fd, mainvar, key->ipo); // XXX depreceated - old animation system
	
	if(key->adt)
		expand_animdata(fd, mainvar, key->adt);
}

static void expand_nodetree(FileData *fd, Main *mainvar, bNodeTree *ntree)
{
	bNode *node;
	
	if(ntree->adt)
		expand_animdata(fd, mainvar, ntree->adt);
	
	for(node= ntree->nodes.first; node; node= node->next)
		if(node->id && node->type!=CMP_NODE_R_LAYERS)
			expand_doit(fd, mainvar, node->id);

}

static void expand_texture(FileData *fd, Main *mainvar, Tex *tex)
{
	expand_doit(fd, mainvar, tex->ima);
	expand_doit(fd, mainvar, tex->ipo); // XXX depreceated - old animation system
	
	if(tex->adt)
		expand_animdata(fd, mainvar, tex->adt);
	
	if(tex->nodetree)
		expand_nodetree(fd, mainvar, tex->nodetree);
}

static void expand_brush(FileData *fd, Main *mainvar, Brush *brush)
{
	int a;

	for(a=0; a<MAX_MTEX; a++)
		if(brush->mtex[a])
			expand_doit(fd, mainvar, brush->mtex[a]->tex);
	expand_doit(fd, mainvar, brush->clone.image);
}

static void expand_material(FileData *fd, Main *mainvar, Material *ma)
{
	int a;

	for(a=0; a<MAX_MTEX; a++) {
		if(ma->mtex[a]) {
			expand_doit(fd, mainvar, ma->mtex[a]->tex);
			expand_doit(fd, mainvar, ma->mtex[a]->object);
		}
	}
	
	expand_doit(fd, mainvar, ma->ipo); // XXX depreceated - old animation system
	
	if(ma->adt)
		expand_animdata(fd, mainvar, ma->adt);
	
	if(ma->nodetree)
		expand_nodetree(fd, mainvar, ma->nodetree);
}

static void expand_lamp(FileData *fd, Main *mainvar, Lamp *la)
{
	int a;

	for(a=0; a<MAX_MTEX; a++) {
		if(la->mtex[a]) {
			expand_doit(fd, mainvar, la->mtex[a]->tex);
			expand_doit(fd, mainvar, la->mtex[a]->object);
		}
	}
	
	expand_doit(fd, mainvar, la->ipo); // XXX depreceated - old animation system
	
	if (la->adt)
		expand_animdata(fd, mainvar, la->adt);
}

static void expand_lattice(FileData *fd, Main *mainvar, Lattice *lt)
{
	expand_doit(fd, mainvar, lt->ipo); // XXX depreceated - old animation system
	expand_doit(fd, mainvar, lt->key);
}


static void expand_world(FileData *fd, Main *mainvar, World *wrld)
{
	int a;

	for(a=0; a<MAX_MTEX; a++) {
		if(wrld->mtex[a]) {
			expand_doit(fd, mainvar, wrld->mtex[a]->tex);
			expand_doit(fd, mainvar, wrld->mtex[a]->object);
		}
	}
	
	expand_doit(fd, mainvar, wrld->ipo); // XXX depreceated - old animation system
	
	if (wrld->adt)
		expand_animdata(fd, mainvar, wrld->adt);
}


static void expand_mball(FileData *fd, Main *mainvar, MetaBall *mb)
{
	int a;

	for(a=0; a<mb->totcol; a++) {
		expand_doit(fd, mainvar, mb->mat[a]);
	}
	
	if(mb->adt)
		expand_animdata(fd, mainvar, mb->adt);
}

static void expand_curve(FileData *fd, Main *mainvar, Curve *cu)
{
	int a;

	for(a=0; a<cu->totcol; a++) {
		expand_doit(fd, mainvar, cu->mat[a]);
	}
	
	expand_doit(fd, mainvar, cu->vfont);
	expand_doit(fd, mainvar, cu->vfontb);	
	expand_doit(fd, mainvar, cu->vfonti);
	expand_doit(fd, mainvar, cu->vfontbi);
	expand_doit(fd, mainvar, cu->key);
	expand_doit(fd, mainvar, cu->ipo); // XXX depreceated - old animation system
	expand_doit(fd, mainvar, cu->bevobj);
	expand_doit(fd, mainvar, cu->taperobj);
	expand_doit(fd, mainvar, cu->textoncurve);
	
	if(cu->adt)
		expand_animdata(fd, mainvar, cu->adt);
}

static void expand_mesh(FileData *fd, Main *mainvar, Mesh *me)
{
	CustomDataLayer *layer;
	MTFace *mtf;
	TFace *tf;
	int a, i;
	
	for(a=0; a<me->totcol; a++) {
		expand_doit(fd, mainvar, me->mat[a]);
	}

	expand_doit(fd, mainvar, me->key);
	expand_doit(fd, mainvar, me->texcomesh);

	if(me->tface) {
		tf= me->tface;
		for(i=0; i<me->totface; i++, tf++)
			if(tf->tpage)
				expand_doit(fd, mainvar, tf->tpage);
	}

	for(a=0; a<me->fdata.totlayer; a++) {
		layer= &me->fdata.layers[a];

		if(layer->type == CD_MTFACE) {
			mtf= (MTFace*)layer->data;
			for(i=0; i<me->totface; i++, mtf++)
				if(mtf->tpage)
					expand_doit(fd, mainvar, mtf->tpage);
		}
	}
}

static void expand_constraints(FileData *fd, Main *mainvar, ListBase *lb)
{
	bConstraint *curcon;

	for (curcon=lb->first; curcon; curcon=curcon->next) {
		
		if (curcon->ipo)
			expand_doit(fd, mainvar, curcon->ipo); // XXX depreceated - old animation system
		
		switch (curcon->type) {
		case CONSTRAINT_TYPE_NULL:
			break;
		case CONSTRAINT_TYPE_PYTHON:
			{
				bPythonConstraint *data = (bPythonConstraint*)curcon->data;
				bConstraintTarget *ct;
				
				for (ct= data->targets.first; ct; ct= ct->next)
					expand_doit(fd, mainvar, ct->tar);
				
				expand_doit(fd, mainvar, data->text);
			}
			break;
		case CONSTRAINT_TYPE_ACTION:
			{
				bActionConstraint *data = (bActionConstraint*)curcon->data;
				expand_doit(fd, mainvar, data->tar);
				expand_doit(fd, mainvar, data->act);
			}
			break;
		case CONSTRAINT_TYPE_LOCLIKE:
			{
				bLocateLikeConstraint *data = (bLocateLikeConstraint*)curcon->data;
				expand_doit(fd, mainvar, data->tar);
			}
			break;
		case CONSTRAINT_TYPE_ROTLIKE:
			{
				bRotateLikeConstraint *data = (bRotateLikeConstraint*)curcon->data;
				expand_doit(fd, mainvar, data->tar);
			}
			break;
		case CONSTRAINT_TYPE_SIZELIKE:
			{
				bSizeLikeConstraint *data = (bSizeLikeConstraint*)curcon->data;
				expand_doit(fd, mainvar, data->tar);
			}
			break;
		case CONSTRAINT_TYPE_KINEMATIC:
			{
				bKinematicConstraint *data = (bKinematicConstraint*)curcon->data;
				expand_doit(fd, mainvar, data->tar);
				expand_doit(fd, mainvar, data->poletar);
			}
			break;
		case CONSTRAINT_TYPE_TRACKTO:
			{
				bTrackToConstraint *data = (bTrackToConstraint*)curcon->data;
				expand_doit(fd, mainvar, data->tar);
			}
			break;
		case CONSTRAINT_TYPE_MINMAX:
			{
				bMinMaxConstraint *data = (bMinMaxConstraint*)curcon->data;
				expand_doit(fd, mainvar, data->tar);
			}
			break;
		case CONSTRAINT_TYPE_LOCKTRACK:
			{
				bLockTrackConstraint *data = (bLockTrackConstraint*)curcon->data;
				expand_doit(fd, mainvar, data->tar);
			}
			break;
		case CONSTRAINT_TYPE_FOLLOWPATH:
			{
				bFollowPathConstraint *data = (bFollowPathConstraint*)curcon->data;
				expand_doit(fd, mainvar, data->tar);
			}
			break;
		case CONSTRAINT_TYPE_STRETCHTO:
			{
				bStretchToConstraint *data = (bStretchToConstraint*)curcon->data;
				expand_doit(fd, mainvar, data->tar);
			}
			break;
		case CONSTRAINT_TYPE_RIGIDBODYJOINT:
			{
				bRigidBodyJointConstraint *data = (bRigidBodyJointConstraint*)curcon->data;
				expand_doit(fd, mainvar, data->tar);
			}
			break;
		case CONSTRAINT_TYPE_CLAMPTO:
			{
				bClampToConstraint *data = (bClampToConstraint*)curcon->data;
				expand_doit(fd, mainvar, data->tar);
			}
			break;
		case CONSTRAINT_TYPE_CHILDOF:
			{
				bChildOfConstraint *data = (bChildOfConstraint*)curcon->data;
				expand_doit(fd, mainvar, data->tar);
			}
			break;
		case CONSTRAINT_TYPE_TRANSFORM:
			{
				bTransformConstraint *data = (bTransformConstraint*)curcon->data;
				expand_doit(fd, mainvar, data->tar);
			}
			break;
		case CONSTRAINT_TYPE_DISTLIMIT:	
			{
				bDistLimitConstraint *data = (bDistLimitConstraint*)curcon->data;
				expand_doit(fd, mainvar, data->tar);
			}
			break;
		case CONSTRAINT_TYPE_SHRINKWRAP:
			{
				bShrinkwrapConstraint *data = (bShrinkwrapConstraint*)curcon->data;
				expand_doit(fd, mainvar, data->target);
			}
			break;
		default:
			break;
		}
	}
}

static void expand_bones(FileData *fd, Main *mainvar, Bone *bone)
{
	Bone *curBone;

	for (curBone = bone->childbase.first; curBone; curBone=curBone->next) {
		expand_bones(fd, mainvar, curBone);
	}

}

static void expand_pose(FileData *fd, Main *mainvar, bPose *pose)
{
	bPoseChannel *chan;

	if (!pose)
		return;

	for (chan = pose->chanbase.first; chan; chan=chan->next) {
		expand_constraints(fd, mainvar, &chan->constraints);
		expand_doit(fd, mainvar, chan->custom);
	}
}

static void expand_armature(FileData *fd, Main *mainvar, bArmature *arm)
{
	Bone *curBone;

	if(arm->adt)
		expand_animdata(fd, mainvar, arm->adt);

	for (curBone = arm->bonebase.first; curBone; curBone=curBone->next) {
		expand_bones(fd, mainvar, curBone);
	}
}

static void expand_modifier(FileData *fd, Main *mainvar, ModifierData *md)
{
	if (md->type==eModifierType_Lattice) {
		LatticeModifierData *lmd = (LatticeModifierData*) md;
			
		expand_doit(fd, mainvar, lmd->object);
	} 
	else if (md->type==eModifierType_Curve) {
		CurveModifierData *cmd = (CurveModifierData*) md;
			
		expand_doit(fd, mainvar, cmd->object);
	}
	else if (md->type==eModifierType_Array) {
		ArrayModifierData *amd = (ArrayModifierData*) md;
			
		expand_doit(fd, mainvar, amd->curve_ob);
		expand_doit(fd, mainvar, amd->offset_ob);
	}
	else if (md->type==eModifierType_Mirror) {
		MirrorModifierData *mmd = (MirrorModifierData*) md;
			
		expand_doit(fd, mainvar, mmd->mirror_ob);
	}
	else if (md->type==eModifierType_Displace) {
		DisplaceModifierData *dmd = (DisplaceModifierData*) md;
		
		expand_doit(fd, mainvar, dmd->map_object);
		expand_doit(fd, mainvar, dmd->texture);
	}
	else if (md->type==eModifierType_Smoke) {
		SmokeModifierData *smd = (SmokeModifierData*) md;
			
		if(smd->type==MOD_SMOKE_TYPE_DOMAIN && smd->domain)
		{	
			expand_doit(fd, mainvar, smd->domain->coll_group);
			expand_doit(fd, mainvar, smd->domain->fluid_group);
			expand_doit(fd, mainvar, smd->domain->eff_group);
		}
	}
}

static void expand_object(FileData *fd, Main *mainvar, Object *ob)
{
	ModifierData *md;
	ParticleSystem *psys;
	bSensor *sens;
	bController *cont;
	bActuator *act;
	bActionStrip *strip;
	PartEff *paf;
	int a;


	expand_doit(fd, mainvar, ob->data);
	
	for (md=ob->modifiers.first; md; md=md->next) {
		expand_modifier(fd, mainvar, md);
	}

	expand_pose(fd, mainvar, ob->pose);
	expand_doit(fd, mainvar, ob->poselib);
	expand_constraints(fd, mainvar, &ob->constraints);
	
	expand_doit(fd, mainvar, ob->gpd);
	
// XXX depreceated - old animation system (for version patching only) 
	expand_doit(fd, mainvar, ob->ipo);
	expand_doit(fd, mainvar, ob->action);
	
	expand_constraint_channels(fd, mainvar, &ob->constraintChannels);

	for (strip=ob->nlastrips.first; strip; strip=strip->next){
		expand_doit(fd, mainvar, strip->object);
		expand_doit(fd, mainvar, strip->act);
		expand_doit(fd, mainvar, strip->ipo);
	}
// XXX depreceated - old animation system (for version patching only)
	
	if(ob->adt)
		expand_animdata(fd, mainvar, ob->adt);
	
	for(a=0; a<ob->totcol; a++) {
		expand_doit(fd, mainvar, ob->mat[a]);
	}
	
	paf = give_parteff(ob);
	if (paf && paf->group) 
		expand_doit(fd, mainvar, paf->group);

	if(ob->dup_group)
		expand_doit(fd, mainvar, ob->dup_group);
	
	if(ob->proxy)
		expand_doit(fd, mainvar, ob->proxy);
	if(ob->proxy_group)
		expand_doit(fd, mainvar, ob->proxy_group);

	for(psys=ob->particlesystem.first; psys; psys=psys->next)
		expand_doit(fd, mainvar, psys->part);

	sens= ob->sensors.first;
	while(sens) {
		if(sens->type==SENS_TOUCH) {
			bTouchSensor *ts= sens->data;
			expand_doit(fd, mainvar, ts->ma);
		}
		else if(sens->type==SENS_MESSAGE) {
			bMessageSensor *ms= sens->data;
			expand_doit(fd, mainvar, ms->fromObject);
		}
		sens= sens->next;
	}

	cont= ob->controllers.first;
	while(cont) {
		if(cont->type==CONT_PYTHON) {
			bPythonCont *pc= cont->data;
			expand_doit(fd, mainvar, pc->text);
		}
		cont= cont->next;
	}

	act= ob->actuators.first;
	while(act) {
		if(act->type==ACT_SOUND) {
			bSoundActuator *sa= act->data;
			expand_doit(fd, mainvar, sa->sound);
		}
		else if(act->type==ACT_CAMERA) {
			bCameraActuator *ca= act->data;
			expand_doit(fd, mainvar, ca->ob);
		}
		else if(act->type==ACT_EDIT_OBJECT) {
			bEditObjectActuator *eoa= act->data;
			if(eoa) {
				expand_doit(fd, mainvar, eoa->ob);
				expand_doit(fd, mainvar, eoa->me);
			}
		}
		else if(act->type==ACT_OBJECT) {
			bObjectActuator *oa= act->data;
			expand_doit(fd, mainvar, oa->reference);
		}
		else if(act->type==ACT_ADD_OBJECT) {
			bAddObjectActuator *aoa= act->data;
			expand_doit(fd, mainvar, aoa->ob);
		}
		else if(act->type==ACT_SCENE) {
			bSceneActuator *sa= act->data;
			expand_doit(fd, mainvar, sa->camera);
			expand_doit(fd, mainvar, sa->scene);
		}
		else if(act->type==ACT_2DFILTER) {
			bTwoDFilterActuator *tdfa= act->data;
			expand_doit(fd, mainvar, tdfa->text);
		}
		else if(act->type==ACT_ACTION) {
			bActionActuator *aa= act->data;
			expand_doit(fd, mainvar, aa->act);
		}
		else if(act->type==ACT_SHAPEACTION) {
			bActionActuator *aa= act->data;
			expand_doit(fd, mainvar, aa->act);
		}
		else if(act->type==ACT_PROPERTY) {
			bPropertyActuator *pa= act->data;
			expand_doit(fd, mainvar, pa->ob);
		}
		else if(act->type==ACT_MESSAGE) {
			bMessageActuator *ma= act->data;
			expand_doit(fd, mainvar, ma->toObject);
		}
		else if(act->type==ACT_PARENT) {
			bParentActuator *pa= act->data;
			expand_doit(fd, mainvar, pa->ob);
		}
		else if(act->type==ACT_ARMATURE) {
			bArmatureActuator *arma= act->data;
			expand_doit(fd, mainvar, arma->target);
		}
		act= act->next;
	}

	if(ob->pd && ob->pd->tex)
		expand_doit(fd, mainvar, ob->pd->tex);
	
}

static void expand_scene(FileData *fd, Main *mainvar, Scene *sce)
{
	Base *base;
	SceneRenderLayer *srl;

	for(base= sce->base.first; base; base= base->next) {
		expand_doit(fd, mainvar, base->object);
	}
	expand_doit(fd, mainvar, sce->camera);
	expand_doit(fd, mainvar, sce->world);
	
	if(sce->adt)
		expand_animdata(fd, mainvar, sce->adt);
	expand_keyingsets(fd, mainvar, &sce->keyingsets);
	
	if(sce->set)
		expand_doit(fd, mainvar, sce->set);
	
	if(sce->nodetree)
		expand_nodetree(fd, mainvar, sce->nodetree);
	
	for(srl= sce->r.layers.first; srl; srl= srl->next) {
		expand_doit(fd, mainvar, srl->mat_override);
		expand_doit(fd, mainvar, srl->light_override);
	}

	if(sce->r.dometext)
		expand_doit(fd, mainvar, sce->gm.dome.warptext);
		
	if(sce->gpd)
		expand_doit(fd, mainvar, sce->gpd);
}

static void expand_camera(FileData *fd, Main *mainvar, Camera *ca)
{
	expand_doit(fd, mainvar, ca->ipo); // XXX depreceated - old animation system
	
	if(ca->adt)
		expand_animdata(fd, mainvar, ca->adt);
}

static void expand_sound(FileData *fd, Main *mainvar, bSound *snd)
{
	expand_doit(fd, mainvar, snd->ipo); // XXX depreceated - old animation system
}


static void expand_main(FileData *fd, Main *mainvar)
{
	ListBase *lbarray[MAX_LIBARRAY];
	ID *id;
	int a, doit= 1;

	if(fd==0) return;

	while(doit) {
		doit= 0;

		a= set_listbasepointers(mainvar, lbarray);
		while(a--) {
			id= lbarray[a]->first;

			while(id) {
				if(id->flag & LIB_TEST) {

					switch(GS(id->name)) {

					case ID_OB:
						expand_object(fd, mainvar, (Object *)id);
						break;
					case ID_ME:
						expand_mesh(fd, mainvar, (Mesh *)id);
						break;
					case ID_CU:
						expand_curve(fd, mainvar, (Curve *)id);
						break;
					case ID_MB:
						expand_mball(fd, mainvar, (MetaBall *)id);
						break;
					case ID_SCE:
						expand_scene(fd, mainvar, (Scene *)id);
						break;
					case ID_MA:
						expand_material(fd, mainvar, (Material *)id);
						break;
					case ID_TE:
						expand_texture(fd, mainvar, (Tex *)id);
						break;
					case ID_WO:
						expand_world(fd, mainvar, (World *)id);
						break;
					case ID_LT:
						expand_lattice(fd, mainvar, (Lattice *)id);
						break;
					case ID_LA:
						expand_lamp(fd, mainvar,(Lamp *)id);
						break;
					case ID_KE:
						expand_key(fd, mainvar, (Key *)id);
						break;
					case ID_CA:
						expand_camera(fd, mainvar, (Camera *)id);
						break;
					case ID_SO:
						expand_sound(fd, mainvar, (bSound *)id);
						break;
					case ID_AR:
						expand_armature(fd, mainvar, (bArmature *)id);
						break;
					case ID_AC:
						expand_action(fd, mainvar, (bAction *)id); // XXX depreceated - old animation system
						break;
					case ID_GR:
						expand_group(fd, mainvar, (Group *)id);
						break;
					case ID_NT:
						expand_nodetree(fd, mainvar, (bNodeTree *)id);
						break;
					case ID_BR:
						expand_brush(fd, mainvar, (Brush *)id);
						break;
					case ID_IP:
						expand_ipo(fd, mainvar, (Ipo *)id); // XXX depreceated - old animation system
						break;
					case ID_PA:
						expand_particlesettings(fd, mainvar, (ParticleSettings *)id);
					}

					doit= 1;
					id->flag -= LIB_TEST;

				}
				id= id->next;
			}
		}
	}
}

static int object_in_any_scene(Main *mainvar, Object *ob)
{
	Scene *sce;
	
	for(sce= mainvar->scene.first; sce; sce= sce->id.next)
		if(object_in_scene(ob, sce))
			return 1;
	return 0;
}

/* when *lib set, it also does objects that were in the appended group */
static void give_base_to_objects(Main *mainvar, Scene *sce, Library *lib, int is_group_append)
{
	Object *ob;
	Base *base;

	/* give all objects which are LIB_INDIRECT a base, or for a group when *lib has been set */
	for(ob= mainvar->object.first; ob; ob= ob->id.next) {
		
		if( ob->id.flag & LIB_INDIRECT ) {
			
				/* IF below is quite confusing!
				if we are appending, but this object wasnt just added allong with a group,
				then this is alredy used indirectly in the scene somewhere else and we didnt just append it.
				
				(ob->id.flag & LIB_APPEND_TAG)==0 means that this is a newly appended object - Campbell */
			if (is_group_append==0 || (ob->id.flag & LIB_APPEND_TAG)==0) {
				
				int do_it= 0;
				
				if(ob->id.us==0)
					do_it= 1;
				else if(ob->id.us==1 && lib)
					if(ob->id.lib==lib && (ob->flag & OB_FROMGROUP) && object_in_any_scene(mainvar, ob)==0)
						do_it= 1;
						
				if(do_it) {
					base= MEM_callocN( sizeof(Base), "add_ext_base");
					BLI_addtail(&(sce->base), base);
					base->lay= ob->lay;
					base->object= ob;
					base->flag= ob->flag;
					ob->id.us= 1;
					
					ob->id.flag -= LIB_INDIRECT;
					ob->id.flag |= LIB_EXTERN;
				}
			}
		}
	}
}


static void append_named_part(const bContext *C, Main *mainl, FileData *fd, char *name, int idcode, short flag)
{
	Scene *scene= CTX_data_scene(C);
	Object *ob;
	Base *base;
	BHead *bhead;
	ID *id;
	int endloop=0;

	bhead = blo_firstbhead(fd);
	while(bhead && endloop==0) {

		if(bhead->code==ENDB) endloop= 1;
		else if(bhead->code==idcode) {
			char *idname= bhead_id_name(fd, bhead);
				
			if(strcmp(idname+2, name)==0) {

				id= is_yet_read(fd, mainl, bhead);
				if(id==NULL) {
					read_libblock(fd, mainl, bhead, LIB_TESTEXT, NULL);
				}
				else {
					printf("append: already linked\n");
					oldnewmap_insert(fd->libmap, bhead->old, id, 1);
					if(id->flag & LIB_INDIRECT) {
						id->flag -= LIB_INDIRECT;
						id->flag |= LIB_EXTERN;
					}
				}

				if(idcode==ID_OB && scene) {	/* loose object: give a base */
					base= MEM_callocN( sizeof(Base), "app_nam_part");
					BLI_addtail(&scene->base, base);

					if(id==NULL) ob= mainl->object.last;
					else ob= (Object *)id;
					
<<<<<<< HEAD
					/* XXX use context to find view3d->lay */
					//if((flag & FILE_ACTIVELAY)) {
					//	scene->lay;
					//}
=======
					/* link at active layer (view3d->lay if in context, else scene->lay */
					if((flag & FILE_ACTIVELAY)) {
						View3D *v3d = CTX_wm_view3d(C);
						if (v3d) {
							ob->lay = v3d->layact;
						} else {
							ob->lay = scene->lay;
						}
					}
>>>>>>> 16c1a294
					base->lay= ob->lay;
					base->object= ob;
					ob->id.us++;
					
					if(flag & FILE_AUTOSELECT) { 
						base->flag |= SELECT;
						base->object->flag = base->flag;
						/* do NOT make base active here! screws up GUI stuff, if you want it do it on src/ level */
					}
				}
				endloop= 1;
			}
		}

		bhead = blo_nextbhead(fd, bhead);
	}
}

void BLO_library_append_named_part(const bContext *C, Main *mainl, BlendHandle** bh, char *name, int idcode, short flag)
{
	FileData *fd= (FileData*)(*bh);
	append_named_part(C, mainl, fd, name, idcode, flag);
}

static void append_id_part(FileData *fd, Main *mainvar, ID *id, ID **id_r)
{
	BHead *bhead;

	for (bhead= blo_firstbhead(fd); bhead; bhead= blo_nextbhead(fd, bhead)) {
		if (bhead->code == GS(id->name)) {
			
			if (BLI_streq(id->name, bhead_id_name(fd, bhead))) {
				id->flag &= ~LIB_READ;
				id->flag |= LIB_TEST;
//				printf("read lib block %s\n", id->name);
				read_libblock(fd, mainvar, bhead, id->flag, id_r);

				break;
			}
		} else if (bhead->code==ENDB)
			break;
	}
}

/* common routine to append/link something from a library */

<<<<<<< HEAD
static Library* library_append(Main *mainvar, Scene *scene, char* file, char *dir, int idcode,
		int totsel, FileData **fd, struct direntry* filelist, int totfile, short flag)
=======
static Main* library_append_begin(const bContext *C, FileData **fd, char *dir)
>>>>>>> 16c1a294
{
	Main *mainvar= CTX_data_main(C);
	Main *mainl;

	/* make mains */
	blo_split_main(&(*fd)->mainlist, mainvar);

	/* which one do we need? */
	mainl = blo_find_main(*fd, &(*fd)->mainlist, dir, G.sce);
	
	mainl->versionfile= (*fd)->fileversion;	/* needed for do_version */
	
	return mainl;
}

Main* BLO_library_append_begin(const bContext *C, BlendHandle** bh, char *dir)
{
	FileData *fd= (FileData*)(*bh);
	return library_append_begin(C, &fd, dir);
}

static void append_do_cursor(Scene *scene, Library *curlib, short flag)
{
	Base *centerbase;
	Object *ob;
	float *curs, centerloc[3], vec[3], min[3], max[3];
	int count= 0;

	/* when not linking (appending)... */
	if(flag & FILE_LINK) 
		return;

	/* we're not appending at cursor */
	if((flag & FILE_ATCURSOR) == 0) 
		return;
	
	/* find the center of everything appended */
	INIT_MINMAX(min, max);
	centerbase= (scene->base.first);
	while(centerbase) {
		if(centerbase->object->id.lib==curlib && centerbase->object->parent==NULL) {
			VECCOPY(vec, centerbase->object->loc);
			DO_MINMAX(vec, min, max);
			count++;
		}
		centerbase= centerbase->next;
	}
	/* we haven't found any objects to move to cursor */
	if(!count) 
		return;
	
	/* move from the center of the appended objects to cursor */
	centerloc[0]= (min[0]+max[0])/2;
	centerloc[1]= (min[1]+max[1])/2;
	centerloc[2]= (min[2]+max[2])/2;
	curs = scene->cursor;
	VECSUB(centerloc,curs,centerloc);
	
	/* now translate the center of the objects */
	centerbase= (scene->base.first);
	while(centerbase) {
		if(centerbase->object->id.lib==curlib && centerbase->object->parent==NULL) {
			ob= centerbase->object;
			ob->loc[0] += centerloc[0];
			ob->loc[1] += centerloc[1];
			ob->loc[2] += centerloc[2];
		}
		centerbase= centerbase->next;
	}
}

static void library_append_end(const bContext *C, Main *mainl, FileData **fd, int idcode, short flag)
{
	Main *mainvar= CTX_data_main(C);
	Scene *scene= CTX_data_scene(C);

	/* make main consistant */
	expand_main(*fd, mainl);

	/* do this when expand found other libs */
	read_libraries(*fd, &(*fd)->mainlist);

	/* make the lib path relative if required */
	if(flag & FILE_STRINGCODE) {

		/* use the full path, this could have been read by other library even */
		BLI_strncpy(mainl->curlib->name, mainl->curlib->filename, sizeof(mainl->curlib->name));
		
		/* uses current .blend file as reference */
		BLI_makestringcode(G.sce, mainl->curlib->name);
	}

	blo_join_main(&(*fd)->mainlist);
	mainvar= (*fd)->mainlist.first;

	lib_link_all(*fd, mainvar);
	lib_verify_nodetree(mainvar, 0);
	fix_relpaths_library(G.sce, mainvar); /* make all relative paths, relative to the open blend file */

	/* give a base to loose objects. If group append, do it for objects too */
	if(scene) {
		if(idcode==ID_GR) {
			if (flag & FILE_LINK) {
				give_base_to_objects(mainvar, scene, NULL, 0);
			} else {
<<<<<<< HEAD
				give_base_to_objects(mainvar, scene, curlib, 1);
=======
				give_base_to_objects(mainvar, scene, mainl->curlib, 1);
>>>>>>> 16c1a294
			}	
		} else {
			give_base_to_objects(mainvar, scene, NULL, 0);
		}
	}
	/* has been removed... erm, why? s..ton) */
	/* 20040907: looks like they are give base already in append_named_part(); -Nathan L */
	/* 20041208: put back. It only linked direct, not indirect objects (ton) */
	
	/* patch to prevent switch_endian happens twice */
	if((*fd)->flags & FD_FLAGS_SWITCH_ENDIAN) {
		blo_freefiledata( *fd );
		*fd = NULL;
	}	

	append_do_cursor(scene, mainl->curlib, flag);
}

void BLO_library_append_end(const bContext *C, struct Main *mainl, BlendHandle** bh, int idcode, short flag)
{
	FileData *fd= (FileData*)(*bh);
	library_append_end(C, mainl, &fd, idcode, flag);
	*bh= (BlendHandle*)fd;
}

/* this is a version of BLO_library_append needed by the BPython API, so
 * scripts can load data from .blend files -- see Blender.Library module.*/
/* append to scene */
/* this should probably be moved into the Python code anyway */
/* tentatively removed, Python should be able to use the split functions too: */
/* BLO_library_append_begin, BLO_library_append_end, BLO_library_append_named_part */
#if 0 
void BLO_script_library_append(BlendHandle **bh, char *dir, char *name, 
		int idcode, short flag, Main *mainvar, Scene *scene, ReportList *reports)
{
	FileData *fd= (FileData*)(*bh);

	/* try to append the requested object */
	fd->reports= reports;
	library_append(mainvar, scene, name, dir, idcode, 0, &fd, NULL, 0, flag );
	if(fd) fd->reports= NULL;

	/* do we need to do this? */
	if(scene)
		DAG_scene_sort(scene);
<<<<<<< HEAD

	*bh= (BlendHandle*)fd;
}

/* append to scene */
void BLO_library_append(BlendHandle** bh, struct direntry* filelist, int totfile, 
						 char *dir, char* file, short flag, int idcode, Main *mainvar, Scene *scene, ReportList *reports)
{
	FileData *fd= (FileData*)(*bh);
	Library *curlib;
	Base *centerbase;
	Object *ob;
	int a, totsel=0;
	
	/* are there files selected? */
	for(a=0; a<totfile; a++) {
		if(filelist[a].flags & ACTIVE) {
			totsel++;
		}
	}

	if(totsel==0) {
		/* is the indicated file in the filelist? */
		if(file[0]) {
			for(a=0; a<totfile; a++) {
				if( strcmp(filelist[a].relname, file)==0) break;
			}
			if(a==totfile) {
				BKE_report(reports, RPT_ERROR, "Wrong indicated name");
				return;
			}
		}
		else {
			BKE_report(reports, RPT_ERROR, "Nothing indicated");
			return;
		}
	}
	/* now we have or selected, or an indicated file */
	
	if(flag & FILE_AUTOSELECT) scene_deselect_all(scene);

	fd->reports= reports;
	curlib = library_append(mainvar, scene, file, dir, idcode, totsel, &fd, filelist, totfile,flag );
	if(fd) fd->reports= NULL;

	*bh= (BlendHandle*)fd;

	/* when not linking (appending)... */
	if((flag & FILE_LINK)==0) {
		if(flag & FILE_ATCURSOR) {
			float *curs, centerloc[3], vec[3], min[3], max[3];
			int count= 0;
			
			INIT_MINMAX(min, max);
			
			centerbase= (scene->base.first);
			while(centerbase) {
				if(centerbase->object->id.lib==curlib && centerbase->object->parent==NULL) {
					VECCOPY(vec, centerbase->object->loc);
					DO_MINMAX(vec, min, max);
					count++;
				}
				centerbase= centerbase->next;
			}
			if(count) {
				centerloc[0]= (min[0]+max[0])/2;
				centerloc[1]= (min[1]+max[1])/2;
				centerloc[2]= (min[2]+max[2])/2;
				curs = scene->cursor;
				VECSUB(centerloc,curs,centerloc);
			
				centerbase= (scene->base.first);
				while(centerbase) {
					if(centerbase->object->id.lib==curlib && centerbase->object->parent==NULL) {
						ob= centerbase->object;
						ob->loc[0] += centerloc[0];
						ob->loc[1] += centerloc[1];
						ob->loc[2] += centerloc[2];
					}
					centerbase= centerbase->next;
				}
			}
		}
	}
=======

	*bh= (BlendHandle*)fd;
>>>>>>> 16c1a294
}
#endif

/* ************* READ LIBRARY ************** */

static int mainvar_count_libread_blocks(Main *mainvar)
{
	ListBase *lbarray[MAX_LIBARRAY];
	int a, tot= 0;

	a= set_listbasepointers(mainvar, lbarray);
	while(a--) {
		ID *id= lbarray[a]->first;

		for (id= lbarray[a]->first; id; id= id->next)
			if (id->flag & LIB_READ)
				tot++;
	}
	return tot;
}

static void read_libraries(FileData *basefd, ListBase *mainlist)
{
	Main *mainl= mainlist->first;
	Main *mainptr;
	ListBase *lbarray[MAX_LIBARRAY];
	int a, doit= 1;

	while(doit) {
		doit= 0;

		/* test 1: read libdata */
		mainptr= mainl->next;
		while(mainptr) {
			int tot= mainvar_count_libread_blocks(mainptr);
			
			// printf("found LIB_READ %s\n", mainptr->curlib->name);
			if(tot) {
				FileData *fd= mainptr->curlib->filedata;

				if(fd==NULL) {
					ReportList reports;

					printf("read library: lib %s\n", mainptr->curlib->name);
					fd= blo_openblenderfile(mainptr->curlib->filename, &reports);
<<<<<<< HEAD
					fd->reports= basefd->reports;
=======
>>>>>>> 16c1a294

					if (fd) {
						fd->reports= basefd->reports;
						
						if (fd->libmap)
							oldnewmap_free(fd->libmap);

						fd->libmap = oldnewmap_new();
						
						mainptr->curlib->filedata= fd;
						mainptr->versionfile= fd->fileversion;
						
						/* subversion */
						read_file_version(fd, mainptr);
					}
					else mainptr->curlib->filedata= NULL;

					if (fd==NULL)
						printf("ERROR: can't find lib %s \n", mainptr->curlib->filename);
				}
				if(fd) {
					doit= 1;
					a= set_listbasepointers(mainptr, lbarray);
					while(a--) {
						ID *id= lbarray[a]->first;

						while(id) {
							ID *idn= id->next;
							if(id->flag & LIB_READ) {
								ID *realid= NULL;
								BLI_remlink(lbarray[a], id);

								append_id_part(fd, mainptr, id, &realid);
								if (!realid)
									printf("LIB ERROR: can't find %s\n", id->name);
								
								change_idid_adr(mainlist, basefd, id, realid);

								MEM_freeN(id);
							}
							id= idn;
						}
					}

					expand_main(fd, mainptr);
					
					/* dang FileData... now new libraries need to be appended to original filedata, it is not a good replacement for the old global (ton) */
					while( fd->mainlist.first ) {
						Main *mp= fd->mainlist.first;
						BLI_remlink(&fd->mainlist, mp);
						BLI_addtail(&basefd->mainlist, mp);
					}
				}
			}

			mainptr= mainptr->next;
		}
	}
	
	/* test if there are unread libblocks */
	for(mainptr= mainl->next; mainptr; mainptr= mainptr->next) {
		a= set_listbasepointers(mainptr, lbarray);
		while(a--) {
			ID *id= lbarray[a]->first;
			while(id) {
				ID *idn= id->next;
				if(id->flag & LIB_READ) {
					BLI_remlink(lbarray[a], id);

					printf("LIB ERROR: can't find %s\n", id->name);
					change_idid_adr(mainlist, basefd, id, NULL);

					MEM_freeN(id);
				}
				id= idn;
			}
		}
	}
	
	/* do versions, link, and free */
	for(mainptr= mainl->next; mainptr; mainptr= mainptr->next) {
		/* some mains still have to be read, then
		 * versionfile is still zero! */
		if(mainptr->versionfile) {
			if(mainptr->curlib->filedata) // can be zero... with shift+f1 append
				do_versions(mainptr->curlib->filedata, mainptr->curlib, mainptr);
			else
				do_versions(basefd, NULL, mainptr);
		}
		
		if(mainptr->curlib->filedata)
			lib_link_all(mainptr->curlib->filedata, mainptr);
		
		if(mainptr->curlib->filedata) blo_freefiledata(mainptr->curlib->filedata);
		mainptr->curlib->filedata= NULL;
	}
}


/* reading runtime */

BlendFileData *blo_read_blendafterruntime(int file, char *name, int actualsize, ReportList *reports)
{
	BlendFileData *bfd = NULL;
	FileData *fd = filedata_new();
	fd->filedes = file;
	fd->buffersize = actualsize;
	fd->read = fd_read_from_file;

	/* needed for library_append and read_libraries */
	BLI_strncpy(fd->filename, name, sizeof(fd->filename));

	fd = blo_decode_and_check(fd, reports);
	if (!fd)
		return NULL;

	fd->reports= reports;
	bfd= blo_read_file_internal(fd, "");
	blo_freefiledata(fd);

	return bfd;
}<|MERGE_RESOLUTION|>--- conflicted
+++ resolved
@@ -124,10 +124,6 @@
 #include "BKE_group.h"
 #include "BKE_image.h"
 #include "BKE_ipo.h" 
-<<<<<<< HEAD
-#include "BKE_key.h" //void set_four_ipo
-=======
->>>>>>> 16c1a294
 #include "BKE_lattice.h"
 #include "BKE_library.h" // for wich_libbase
 #include "BKE_main.h" // for Main
@@ -1415,19 +1411,11 @@
 	prop->data.pointer = newdataadr(fd, prop->data.pointer);
 
 	array= (IDProperty*) prop->data.pointer;
-<<<<<<< HEAD
 
 	for(i=0; i<prop->len; i++)
 		IDP_DirectLinkProperty(&array[i], switch_endian, fd);
 }
 
-=======
-
-	for(i=0; i<prop->len; i++)
-		IDP_DirectLinkProperty(&array[i], switch_endian, fd);
-}
-
->>>>>>> 16c1a294
 static void IDP_DirectLinkArray(IDProperty *prop, int switch_endian, FileData *fd)
 {
 	IDProperty **array;
@@ -1518,26 +1506,7 @@
 
 /*stub function*/
 void IDP_LibLinkProperty(IDProperty *prop, int switch_endian, FileData *fd)
-<<<<<<< HEAD
-{
-}
-
-/* ************ READ CurveMapping *************** */
-
-/* cuma itself has been read! */
-static void direct_link_curvemapping(FileData *fd, CurveMapping *cumap)
-=======
->>>>>>> 16c1a294
-{
-	int a;
-	
-	/* flag seems to be able to hang? Maybe old files... not bad to clear anyway */
-	cumap->flag &= ~CUMA_PREMULLED;
-	
-	for(a=0; a<CM_TOT; a++) {
-		cumap->cm[a].curve= newdataadr(fd, cumap->cm[a].curve);
-		cumap->cm[a].table= NULL;
-	}
+{
 }
 
 /* ************ READ CurveMapping *************** */
@@ -1637,15 +1606,9 @@
 }
 
 /* ************ READ ANIMATION STUFF ***************** */
-<<<<<<< HEAD
 
 /* Legacy Data Support (for Version Patching) ----------------------------- */
 
-=======
-
-/* Legacy Data Support (for Version Patching) ----------------------------- */
-
->>>>>>> 16c1a294
 // XXX depreceated - old animation system
 static void lib_link_ipo(FileData *fd, Main *main)
 {
@@ -1697,7 +1660,6 @@
 
 // XXX depreceated - old animation system
 static void direct_link_nlastrips(FileData *fd, ListBase *strips)
-<<<<<<< HEAD
 {
 	bActionStrip *strip;
 	
@@ -1709,19 +1671,6 @@
 
 // XXX depreceated - old animation system
 static void lib_link_constraint_channels(FileData *fd, ID *id, ListBase *chanbase)
-=======
->>>>>>> 16c1a294
-{
-	bActionStrip *strip;
-	
-	link_list(fd, strips);
-	
-	for(strip= strips->first; strip; strip= strip->next)
-		link_list(fd, &strip->modifiers);
-}
-
-// XXX depreceated - old animation system
-static void lib_link_constraint_channels(FileData *fd, ID *id, ListBase *chanbase)
 {
 	bConstraintChannel *chan;
 
@@ -1731,8 +1680,6 @@
 }
 
 /* Data Linking ----------------------------- */
-<<<<<<< HEAD
-=======
 
 static void lib_link_fmodifiers(FileData *fd, ID *id, ListBase *list)
 {
@@ -2179,454 +2126,6 @@
 static void lib_link_constraints(FileData *fd, ID *id, ListBase *conlist)
 {
 	bConstraint *con;
->>>>>>> 16c1a294
-
-static void lib_link_fmodifiers(FileData *fd, ID *id, ListBase *list)
-{
-	FModifier *fcm;
-	
-	for (fcm= list->first; fcm; fcm= fcm->next) {
-		/* data for specific modifiers */
-		switch (fcm->type) {
-			case FMODIFIER_TYPE_PYTHON:
-			{
-				FMod_Python *data= (FMod_Python *)fcm->data;
-				data->script = newlibadr(fd, id->lib, data->script);
-			}
-				break;
-		}
-	}
-}
-
-static void lib_link_fcurves(FileData *fd, ID *id, ListBase *list) 
-{
-	FCurve *fcu;
-	
-	/* relink ID-block references... */
-	for (fcu= list->first; fcu; fcu= fcu->next) {
-		/* driver data */
-		if (fcu->driver) {
-			ChannelDriver *driver= fcu->driver;
-			DriverTarget *dtar;
-			
-			for (dtar= driver->targets.first; dtar; dtar= dtar->next)
-				dtar->id= newlibadr(fd, id->lib, dtar->id); 
-		}
-		
-		/* modifiers */
-		lib_link_fmodifiers(fd, id, &fcu->modifiers);
-	}
-}
-
-
-/* NOTE: this assumes that link_list has already been called on the list */
-static void direct_link_fmodifiers(FileData *fd, ListBase *list)
-{
-	FModifier *fcm;
-	
-	for (fcm= list->first; fcm; fcm= fcm->next) {
-		/* relink general data */
-		fcm->data = newdataadr(fd, fcm->data);
-		fcm->edata= NULL;
-		
-		/* do relinking of data for specific types */
-		switch (fcm->type) {
-			case FMODIFIER_TYPE_GENERATOR:
-			{
-				FMod_Generator *data= (FMod_Generator *)fcm->data;
-				
-				data->coefficients= newdataadr(fd, data->coefficients);
-			}
-				break;
-			case FMODIFIER_TYPE_ENVELOPE:
-			{
-				FMod_Envelope *data= (FMod_Envelope *)fcm->data;
-				
-				data->data= newdataadr(fd, data->data);
-			}
-				break;
-			case FMODIFIER_TYPE_PYTHON:
-			{
-				FMod_Python *data= (FMod_Python *)fcm->data;
-				
-				data->prop = newdataadr(fd, data->prop);
-				IDP_DirectLinkProperty(data->prop, (fd->flags & FD_FLAGS_SWITCH_ENDIAN), fd);
-			}
-				break;
-		}
-	}
-}
-
-/* NOTE: this assumes that link_list has already been called on the list */
-static void direct_link_fcurves(FileData *fd, ListBase *list)
-{
-	FCurve *fcu;
-	
-	/* link F-Curve data to F-Curve again (non ID-libs) */
-	for (fcu= list->first; fcu; fcu= fcu->next) {
-		/* curve data */
-		fcu->bezt= newdataadr(fd, fcu->bezt);
-		fcu->fpt= newdataadr(fd, fcu->fpt);
-		
-		/* rna path */
-		fcu->rna_path= newdataadr(fd, fcu->rna_path);
-		
-		/* group */
-		fcu->grp= newdataadr(fd, fcu->grp);
-		
-		/* driver */
-		fcu->driver= newdataadr(fd, fcu->driver);
-		if (fcu->driver) {
-			ChannelDriver *driver= fcu->driver;
-			DriverTarget *dtar;
-			
-			/* relink targets and their paths */
-			link_list(fd, &driver->targets);
-			for (dtar= driver->targets.first; dtar; dtar= dtar->next)
-				dtar->rna_path= newdataadr(fd, dtar->rna_path);
-		}
-		
-		/* modifiers */
-		link_list(fd, &fcu->modifiers);
-		direct_link_fmodifiers(fd, &fcu->modifiers);
-	}
-}
-
-
-static void lib_link_action(FileData *fd, Main *main)
-{
-	bAction *act;
-	bActionChannel *chan;
-
-	for (act= main->action.first; act; act= act->id.next) {
-		if (act->id.flag & LIB_NEEDLINK) {
-			act->id.flag -= LIB_NEEDLINK;
-			
-// XXX depreceated - old animation system <<<
-			for (chan=act->chanbase.first; chan; chan=chan->next) {
-				chan->ipo= newlibadr_us(fd, act->id.lib, chan->ipo);
-				lib_link_constraint_channels(fd, &act->id, &chan->constraintChannels);
-			}
-// >>> XXX depreceated - old animation system
-			
-			lib_link_fcurves(fd, &act->id, &act->curves);
-		}
-	}
-}
-
-static void direct_link_action(FileData *fd, bAction *act)
-{
-	bActionChannel *achan; // XXX depreceated - old animation system
-	bActionGroup *agrp;
-
-	link_list(fd, &act->curves);
-	link_list(fd, &act->chanbase); // XXX depreceated - old animation system
-	link_list(fd, &act->groups);
-	link_list(fd, &act->markers);
-
-// XXX depreceated - old animation system <<<
-	for (achan = act->chanbase.first; achan; achan=achan->next) {
-		achan->grp= newdataadr(fd, achan->grp);
-		
-		link_list(fd, &achan->constraintChannels);
-	}
-// >>> XXX depreceated - old animation system
-
-	direct_link_fcurves(fd, &act->curves);
-	
-	for (agrp = act->groups.first; agrp; agrp= agrp->next) {
-		agrp->channels.first= newdataadr(fd, agrp->channels.first);
-		agrp->channels.last= newdataadr(fd, agrp->channels.last);
-	}
-}
-
-static void lib_link_nladata_strips(FileData *fd, ID *id, ListBase *list)
-{
-	NlaStrip *strip;
-	
-	for (strip= list->first; strip; strip= strip->next) {
-		/* check strip's children */
-		lib_link_nladata_strips(fd, id, &strip->strips);
-		
-		/* reassign the counted-reference to action */
-		strip->act = newlibadr_us(fd, id->lib, strip->act);
-	}
-}
-
-static void lib_link_nladata(FileData *fd, ID *id, ListBase *list)
-{
-	NlaTrack *nlt;
-	
-	/* we only care about the NLA strips inside the tracks */
-	for (nlt= list->first; nlt; nlt= nlt->next) {
-		lib_link_nladata_strips(fd, id, &nlt->strips);
-	}
-}
-
-/* This handles Animato NLA-Strips linking 
- * NOTE: this assumes that link_list has already been called on the list 
- */
-static void direct_link_nladata_strips(FileData *fd, ListBase *list)
-{
-	NlaStrip *strip;
-	
-	for (strip= list->first; strip; strip= strip->next) {
-		/* strip's child strips */
-		link_list(fd, &strip->strips);
-		direct_link_nladata_strips(fd, &strip->strips);
-		
-		/* strip's F-Curves */
-		link_list(fd, &strip->fcurves);
-		direct_link_fcurves(fd, &strip->fcurves);
-		
-		/* strip's F-Modifiers */
-		link_list(fd, &strip->modifiers);
-		direct_link_fcurves(fd, &strip->modifiers);
-	}
-}
-
-/* NOTE: this assumes that link_list has already been called on the list */
-static void direct_link_nladata(FileData *fd, ListBase *list)
-{
-	NlaTrack *nlt;
-	
-	for (nlt= list->first; nlt; nlt= nlt->next) {
-		/* relink list of strips */
-		link_list(fd, &nlt->strips);
-		
-		/* relink strip data */
-		direct_link_nladata_strips(fd, &nlt->strips);
-	}
-}
-
-/* ------- */
-
-static void lib_link_keyingsets(FileData *fd, ID *id, ListBase *list)
-{
-	KeyingSet *ks;
-	KS_Path *ksp;
-	
-	/* here, we're only interested in the ID pointer stored in some of the paths */
-	for (ks= list->first; ks; ks= ks->next) {
-		for (ksp= ks->paths.first; ksp; ksp= ksp->next) {
-			ksp->id= newlibadr(fd, id->lib, ksp->id); 
-		}
-	}
-}
-
-/* NOTE: this assumes that link_list has already been called on the list */
-static void direct_link_keyingsets(FileData *fd, ListBase *list)
-{
-	KeyingSet *ks;
-	KS_Path *ksp;
-	
-	/* link KeyingSet data to KeyingSet again (non ID-libs) */
-	for (ks= list->first; ks; ks= ks->next) {
-		/* paths */
-		link_list(fd, &ks->paths);
-		
-		for (ksp= ks->paths.first; ksp; ksp= ksp->next) {
-			/* rna path */
-			ksp->rna_path= newdataadr(fd, ksp->rna_path);
-		}
-	}
-}
-
-/* ------- */
-
-static void lib_link_animdata(FileData *fd, ID *id, AnimData *adt)
-{
-	if (adt == NULL)
-		return;
-	
-	/* link action data */
-	adt->action= newlibadr_us(fd, id->lib, adt->action);
-	adt->tmpact= newlibadr_us(fd, id->lib, adt->tmpact);
-	
-	/* link drivers */
-	lib_link_fcurves(fd, id, &adt->drivers);
-	
-	/* overrides don't have lib-link for now, so no need to do anything */
-	
-	/* link NLA-data */
-	lib_link_nladata(fd, id, &adt->nla_tracks);
-}
-
-static void direct_link_animdata(FileData *fd, AnimData *adt)
-{
-	/* NOTE: must have called newdataadr already before doing this... */
-	if (adt == NULL)
-		return;
-	
-	/* link drivers */
-	link_list(fd, &adt->drivers);
-	direct_link_fcurves(fd, &adt->drivers);
-	
-	/* link overrides */
-	// TODO...
-	
-	/* link NLA-data */
-	link_list(fd, &adt->nla_tracks);
-	direct_link_nladata(fd, &adt->nla_tracks);
-	
-	/* clear temp pointers that may have been set... */
-	// TODO: it's probably only a small cost to reload this anyway...
-	adt->actstrip= NULL;
-}	
-
-/* ************ READ NODE TREE *************** */
-
-/* singe node tree (also used for material/scene trees), ntree is not NULL */
-static void lib_link_ntree(FileData *fd, ID *id, bNodeTree *ntree)
-{
-	bNode *node;
-	
-	if(ntree->adt) lib_link_animdata(fd, &ntree->id, ntree->adt);
-	
-	for(node= ntree->nodes.first; node; node= node->next)
-		node->id= newlibadr_us(fd, id->lib, node->id);
-}
-
-/* library ntree linking after fileread */
-static void lib_link_nodetree(FileData *fd, Main *main)
-{
-	bNodeTree *ntree;
-	
-	/* only link ID pointers */
-	for(ntree= main->nodetree.first; ntree; ntree= ntree->id.next) {
-		if(ntree->id.flag & LIB_NEEDLINK) {
-			ntree->id.flag -= LIB_NEEDLINK;
-			lib_link_ntree(fd, &ntree->id, ntree);
-		}
-	}
-}
-
-/* verify types for nodes and groups, all data has to be read */
-/* open = 0: appending/linking, open = 1: open new file (need to clean out dynamic
-* typedefs*/
-static void lib_verify_nodetree(Main *main, int open)
-{
-	Scene *sce;
-	Material *ma;
-	Tex *tx;
-	bNodeTree *ntree;
-	
-	/* this crashes blender on undo/redo
-		if(open==1) {
-			reinit_nodesystem();
-		}*/
-	
-	/* now create the own typeinfo structs an verify nodes */
-	/* here we still assume no groups in groups */
-	for(ntree= main->nodetree.first; ntree; ntree= ntree->id.next) {
-		ntreeVerifyTypes(ntree);	/* internal nodes, no groups! */
-		ntreeMakeOwnType(ntree);	/* for group usage */
-	}
-	
-	/* now verify all types in material trees, groups are set OK now */
-	for(ma= main->mat.first; ma; ma= ma->id.next) {
-		if(ma->nodetree)
-			ntreeVerifyTypes(ma->nodetree);
-	}
-	/* and scene trees */
-	for(sce= main->scene.first; sce; sce= sce->id.next) {
-		if(sce->nodetree)
-			ntreeVerifyTypes(sce->nodetree);
-	}
-	/* and texture trees */
-	for(tx= main->tex.first; tx; tx= tx->id.next) {
-		if(tx->nodetree)
-			ntreeVerifyTypes(tx->nodetree);
-	}
-}
-
-
-
-/* ntree itself has been read! */
-static void direct_link_nodetree(FileData *fd, bNodeTree *ntree)
-{
-	/* note: writing and reading goes in sync, for speed */
-	bNode *node;
-	bNodeSocket *sock;
-	bNodeLink *link;
-	
-	ntree->init= 0;		/* to set callbacks and force setting types */
-	ntree->owntype= NULL;
-	ntree->timecursor= NULL;
-	
-	ntree->adt= newdataadr(fd, ntree->adt);
-	direct_link_animdata(fd, ntree->adt);
-	
-	link_list(fd, &ntree->nodes);
-	for(node= ntree->nodes.first; node; node= node->next) {
-		if(node->type == NODE_DYNAMIC) {
-			node->custom1= 0;
-			node->custom1= BSET(node->custom1, NODE_DYNAMIC_LOADED);
-			node->typeinfo= NULL;
-		}
-<<<<<<< HEAD
-		
-		node->storage= newdataadr(fd, node->storage);
-		if(node->storage) {
-			
-			/* could be handlerized at some point */
-			if(ntree->type==NTREE_SHADER && (node->type==SH_NODE_CURVE_VEC || node->type==SH_NODE_CURVE_RGB))
-				direct_link_curvemapping(fd, node->storage);
-			else if(ntree->type==NTREE_COMPOSIT) {
-				if( ELEM3(node->type, CMP_NODE_TIME, CMP_NODE_CURVE_VEC, CMP_NODE_CURVE_RGB))
-					direct_link_curvemapping(fd, node->storage);
-				else if(ELEM3(node->type, CMP_NODE_IMAGE, CMP_NODE_VIEWER, CMP_NODE_SPLITVIEWER))
-					((ImageUser *)node->storage)->ok= 1;
-			}
-			else if( ntree->type==NTREE_TEXTURE && (node->type==TEX_NODE_CURVE_RGB || node->type==TEX_NODE_CURVE_TIME) ) {
-				direct_link_curvemapping(fd, node->storage);
-			}
-		}
-		link_list(fd, &node->inputs);
-		link_list(fd, &node->outputs);
-	}
-	link_list(fd, &ntree->links);
-	
-	/* and we connect the rest */
-	for(node= ntree->nodes.first; node; node= node->next) {
-		node->preview= newimaadr(fd, node->preview);
-		node->lasty= 0;
-		for(sock= node->inputs.first; sock; sock= sock->next)
-			sock->link= newdataadr(fd, sock->link);
-		for(sock= node->outputs.first; sock; sock= sock->next)
-			sock->ns.data= NULL;
-	}
-	for(link= ntree->links.first; link; link= link->next) {
-		link->fromnode= newdataadr(fd, link->fromnode);
-		link->tonode= newdataadr(fd, link->tonode);
-		link->fromsock= newdataadr(fd, link->fromsock);
-		link->tosock= newdataadr(fd, link->tosock);
-	}
-	
-	/* set selin and selout */
-	for(node= ntree->nodes.first; node; node= node->next) {
-		for(sock= node->inputs.first; sock; sock= sock->next) {
-			if(sock->flag & SOCK_SEL) {
-				ntree->selin= sock;
-				break;
-			}
-		}
-		for(sock= node->outputs.first; sock; sock= sock->next) {
-			if(sock->flag & SOCK_SEL) {
-				ntree->selout= sock;
-				break;
-			}
-		}
-	}
-	
-	/* type verification is in lib-link */
-}
-
-/* ************ READ ARMATURE ***************** */
-
-static void lib_link_constraints(FileData *fd, ID *id, ListBase *conlist)
-{
-	bConstraint *con;
 
 	for (con = conlist->first; con; con=con->next) {
 		/* patch for error introduced by changing constraints (dunno how) */
@@ -2634,8 +2133,6 @@
 		if(con->data==NULL) {
 			con->type= CONSTRAINT_TYPE_NULL;
 		}
-=======
->>>>>>> 16c1a294
 		/* own ipo, all constraints have it */
 		con->ipo= newlibadr_us(fd, id->lib, con->ipo); // XXX depreceated - old animation system
 		
@@ -2863,10 +2360,7 @@
 	link_list(fd, &arm->bonebase);
 	arm->edbo= NULL;
 	arm->sketch = NULL;
-<<<<<<< HEAD
-=======
 	arm->adt= newdataadr(fd, arm->adt);
->>>>>>> 16c1a294
 	
 	bone=arm->bonebase.first;
 	while (bone) {
@@ -3551,8 +3045,6 @@
 			part->dup_group = newlibadr(fd, part->id.lib, part->dup_group);
 			part->eff_group = newlibadr(fd, part->id.lib, part->eff_group);
 			part->bb_ob = newlibadr(fd, part->id.lib, part->bb_ob);
-<<<<<<< HEAD
-=======
 
 			if(part->effector_weights)
 				part->effector_weights->group = newlibadr(fd, part->id.lib, part->effector_weights->group);
@@ -3561,7 +3053,6 @@
 			for(; dw; dw=dw->next)
 				dw->ob = newlibadr(fd, part->id.lib, dw->ob);
 
->>>>>>> 16c1a294
 			if(part->boids) {
 				BoidState *state = part->boids->states.first;
 				BoidRule *rule;
@@ -3597,8 +3088,6 @@
 	part->pd= newdataadr(fd, part->pd);
 	part->pd2= newdataadr(fd, part->pd2);
 
-<<<<<<< HEAD
-=======
 	if(part->effector_weights)
 		part->effector_weights = newdataadr(fd, part->effector_weights);
 	else
@@ -3606,7 +3095,6 @@
 
 	link_list(fd, &part->dupliweights);
 
->>>>>>> 16c1a294
 	part->boids= newdataadr(fd, part->boids);
 
 	if(part->boids) {
@@ -3631,25 +3119,11 @@
 		psys->part = newlibadr_us(fd, id->lib, psys->part);
 		if(psys->part) {
 			ParticleTarget *pt = psys->targets.first;
-<<<<<<< HEAD
 
 			for(; pt; pt=pt->next)
 				pt->ob=newlibadr(fd, id->lib, pt->ob);
 
 			psys->target_ob = newlibadr(fd, id->lib, psys->target_ob);
-
-			for(a=0,pa=psys->particles; a<psys->totpart; a++,pa++){
-				pa->stick_ob=newlibadr(fd, id->lib, pa->stick_ob);
-			}
-
-
-=======
-
-			for(; pt; pt=pt->next)
-				pt->ob=newlibadr(fd, id->lib, pt->ob);
-
-			psys->target_ob = newlibadr(fd, id->lib, psys->target_ob);
->>>>>>> 16c1a294
 		}
 		else {
 			/* particle modifier must be removed before particle system */
@@ -3684,47 +3158,6 @@
 
 			psys->flag &= ~PSYS_KEYED;
 		}
-<<<<<<< HEAD
-
-		if(psys->particles && psys->particles->boid) {
-			pa = psys->particles;
-			pa->boid = newdataadr(fd, pa->boid);
-			for(a=1,pa++; a<psys->totpart; a++, pa++)
-				pa->boid = (pa-1)->boid + 1;
-		}
-		else {
-			for(a=0,pa=psys->particles; a<psys->totpart; a++, pa++)
-				pa->boid = NULL;
-		}
-
-
-		psys->child=newdataadr(fd,psys->child);
-		psys->effectors.first=psys->effectors.last=0;
-
-		psys->soft= newdataadr(fd, psys->soft);
-		if(psys->soft) {
-			SoftBody *sb = psys->soft;
-			sb->particles = psys;
-			sb->bpoint= NULL;	// init pointers so it gets rebuilt nicely
-			sb->bspring= NULL;
-			sb->scratch= NULL;
-
-			direct_link_pointcache_list(fd, &sb->ptcaches, &sb->pointcache);
-		}
-
-		link_list(fd, &psys->targets);
-
-		psys->edit = NULL;
-		psys->free_edit = NULL;
-		psys->pathcache = 0;
-		psys->childcache = 0;
-		psys->pathcachebufs.first = psys->pathcachebufs.last = 0;
-		psys->childcachebufs.first = psys->childcachebufs.last = 0;
-		psys->reactevents.first = psys->reactevents.last = 0;
-
-		direct_link_pointcache_list(fd, &psys->ptcaches, &psys->pointcache);
-
-=======
 
 		if(psys->particles && psys->particles->boid) {
 			pa = psys->particles;
@@ -3771,7 +3204,6 @@
 			psys->clmd->point_cache = psys->pointcache;
 		}
 
->>>>>>> 16c1a294
 		psys->tree = NULL;
 	}
 	return;
@@ -4223,8 +3655,6 @@
 					smd->domain->coll_group = newlibadr_us(fd, ob->id.lib, smd->domain->coll_group);
 					smd->domain->eff_group = newlibadr_us(fd, ob->id.lib, smd->domain->eff_group);
 					smd->domain->fluid_group = newlibadr_us(fd, ob->id.lib, smd->domain->fluid_group);
-<<<<<<< HEAD
-=======
 
 					smd->domain->effector_weights->group = newlibadr(fd, ob->id.lib, smd->domain->effector_weights->group);
 				}
@@ -4236,7 +3666,6 @@
 				if(clmd) 
 				{
 					clmd->sim_parms->effector_weights->group = newlibadr(fd, ob->id.lib, clmd->sim_parms->effector_weights->group);
->>>>>>> 16c1a294
 				}
 			}
 			
@@ -4245,12 +3674,9 @@
 				if(ob->pd->tex)
 					ob->pd->tex=newlibadr_us(fd, ob->id.lib, ob->pd->tex);
 
-<<<<<<< HEAD
-=======
 			if(ob->soft)
 				ob->soft->effector_weights->group = newlibadr(fd, ob->id.lib, ob->soft->effector_weights->group);
 
->>>>>>> 16c1a294
 			lib_link_particlesystems(fd, ob, &ob->id, &ob->particlesystem);
 			lib_link_modifiers(fd, ob);
 		}
@@ -4354,10 +3780,6 @@
 				smd->domain->smd = smd;
 
 				smd->domain->fluid = NULL;
-<<<<<<< HEAD
-				smd->domain->view3d = NULL;
-				smd->domain->tex = NULL;
-=======
 				smd->domain->wt = NULL;
 				smd->domain->shadow = NULL;
 				smd->domain->tex = NULL;
@@ -4368,7 +3790,6 @@
 					smd->domain->effector_weights = newdataadr(fd, smd->domain->effector_weights);
 				else
 					smd->domain->effector_weights = BKE_add_effector_weights(NULL);
->>>>>>> 16c1a294
 
 				direct_link_pointcache_list(fd, &(smd->domain->ptcaches[0]), &(smd->domain->point_cache[0]));
 				direct_link_pointcache_list(fd, &(smd->domain->ptcaches[1]), &(smd->domain->point_cache[1]));
@@ -4385,14 +3806,6 @@
 			{
 				smd->flow = NULL;
 				smd->domain = NULL;
-<<<<<<< HEAD
-				smd->coll = NULL;
-				/*
-				smd->coll = newdataadr(fd, smd->coll);
-				smd->coll->points = NULL;
-				smd->coll->numpoints = 0;
-				*/
-=======
 				smd->coll = newdataadr(fd, smd->coll);
 				if(smd->coll)
 				{
@@ -4402,7 +3815,6 @@
 				else
 					smd->type = 0;
 
->>>>>>> 16c1a294
 			}
 		}
 		else if (md->type==eModifierType_Collision) {
@@ -4600,14 +4012,11 @@
 			}
 		}
 
-<<<<<<< HEAD
-=======
 		if(sb->effector_weights)
 			sb->effector_weights = newdataadr(fd, sb->effector_weights);
 		else
 			sb->effector_weights = BKE_add_effector_weights(NULL);
 
->>>>>>> 16c1a294
 		direct_link_pointcache_list(fd, &sb->ptcaches, &sb->pointcache);
 	}
 	ob->bsoft= newdataadr(fd, ob->bsoft);
@@ -4710,11 +4119,7 @@
 	bNode *node;
 	
 	for(node= ntree->nodes.first; node; node= node->next)
-<<<<<<< HEAD
-		if(node->id==NULL && ELEM(node->type, CMP_NODE_R_LAYERS, CMP_NODE_COMPOSITE))
-=======
 		if(node->id==NULL && ELEM3(node->type, CMP_NODE_R_LAYERS, CMP_NODE_COMPOSITE, CMP_NODE_DEFOCUS))
->>>>>>> 16c1a294
 			node->id= &scene->id;
 }
 
@@ -5030,10 +4435,7 @@
 		win->timers.first= win->timers.last= NULL;
 		win->queue.first= win->queue.last= NULL;
 		win->handlers.first= win->handlers.last= NULL;
-<<<<<<< HEAD
-=======
 		win->modalhandlers.first= win->modalhandlers.last= NULL;
->>>>>>> 16c1a294
 		win->subwindows.first= win->subwindows.last= NULL;
 		win->gesture.first= win->gesture.last= NULL;
 
@@ -5043,20 +4445,13 @@
 	}
 	
 	wm->operators.first= wm->operators.last= NULL;
-<<<<<<< HEAD
-	wm->keymaps.first= wm->keymaps.last= NULL;
-=======
->>>>>>> 16c1a294
 	wm->paintcursors.first= wm->paintcursors.last= NULL;
 	wm->queue.first= wm->queue.last= NULL;
 	BKE_reports_init(&wm->reports, RPT_STORE);
 
-<<<<<<< HEAD
-=======
 	wm->keyconfigs.first= wm->keyconfigs.last= NULL;
 	wm->defaultconf= NULL;
 
->>>>>>> 16c1a294
 	wm->jobs.first= wm->jobs.last= NULL;
 	
 	wm->windrawable= NULL;
@@ -5499,10 +4894,6 @@
 			rv3d->ri= NULL;
 			rv3d->sms= NULL;
 			rv3d->smooth_timer= NULL;
-<<<<<<< HEAD
-			rv3d->lastmode= 0;
-=======
->>>>>>> 16c1a294
 		}
 	}
 	
@@ -5537,13 +4928,10 @@
 			QUATCOPY(rv3d->viewquat, v3d->viewquat);
 		}
 	}
-<<<<<<< HEAD
-=======
 
 	/* this was not initialized correct always */
 	if(v3d->twtype == 0)
 		v3d->twtype= V3D_MANIP_TRANSLATE;
->>>>>>> 16c1a294
 }
 
 static void direct_link_screen(FileData *fd, bScreen *sc)
@@ -5960,32 +5348,8 @@
 	/* need a name for the mallocN, just for debugging and sane prints on leaks */
 	allocname= dataname(GS(id->name));
 	
-<<<<<<< HEAD
-		/* read all data */
-	
-	while(bhead && bhead->code==DATA) {
-		void *data;
-#if 0		
-		/* XXX DUMB DEBUGGING OPTION TO GIVE NAMES for guarded malloc errors */		
-		short *sp= fd->filesdna->structs[bhead->SDNAnr];
-		char *allocname = fd->filesdna->types[ sp[0] ];
-		char *tmp= malloc(100);
-		
-		strcpy(tmp, allocname);
-		data= read_struct(fd, bhead, tmp);
-#endif
-		data= read_struct(fd, bhead, allocname);
-		
-		if (data) {
-			oldnewmap_insert(fd->datamap, bhead->old, data, 0);
-		}
-
-		bhead = blo_nextbhead(fd, bhead);
-	}
-=======
 	/* read all data into fd->datamap */
 	bhead= read_data_into_oldnewmap(fd, bhead, allocname);
->>>>>>> 16c1a294
 
 	/* init pointers direct data */
 	switch( GS(id->name) ) {
@@ -6849,9 +6213,6 @@
 	}		
 }
 
-<<<<<<< HEAD
-
-=======
 static void do_version_mtex_factor_2_50(MTex **mtex_array, short idtype)
 {
 	MTex *mtex;
@@ -6916,7 +6277,6 @@
 		}
 	}
 }
->>>>>>> 16c1a294
 
 static void do_versions(FileData *fd, Library *lib, Main *main)
 {
@@ -9170,13 +8530,8 @@
 				ob->soft->pointcache= BKE_ptcache_add(&ob->soft->ptcaches);
 
 			for(psys=ob->particlesystem.first; psys; psys=psys->next) {
-<<<<<<< HEAD
-				if(psys->soft && !psys->soft->pointcache)
-					psys->soft->pointcache= BKE_ptcache_add(&psys->soft->ptcaches);
-=======
 				//if(psys->soft && !psys->soft->pointcache)
 				//	psys->soft->pointcache= BKE_ptcache_add(&psys->soft->ptcaches);
->>>>>>> 16c1a294
 				if(!psys->pointcache)
 					psys->pointcache= BKE_ptcache_add(&psys->ptcaches);
 			}
@@ -10567,36 +9922,6 @@
 	/* put 2.50 compatibility code here until next subversion bump */
 	if (main->versionfile < 250 || (main->versionfile == 250 && main->subversionfile < 6)) {
 		Object *ob;
-<<<<<<< HEAD
-		for(ob = main->object.first; ob; ob= ob->id.next) {
-			if(ob->pd)
-				ob->pd->seed = ((unsigned int)(ceil(PIL_check_seconds_timer()))+1) % 128;
-		}
-	
-	}
-
-	if (main->versionfile < 249 && main->subversionfile < 2) {
-		Scene *sce= main->scene.first;
-		Sequence *seq;
-		Editing *ed;
-		
-		while(sce) {
-			ed= sce->ed;
-			if(ed) {
-				SEQP_BEGIN(ed, seq) {
-					if (seq->strip && seq->strip->proxy){
-						if (sce->r.size != 100.0) {
-							seq->strip->proxy->size
-								= sce->r.size;
-						} else {
-							seq->strip->proxy->size
-								= 25.0;
-						}
-						seq->strip->proxy->quality =90;
-					}
-				}
-				SEQ_END
-=======
 		Lamp *la;
 		
 		/* New variables for axis-angle rotations and/or quaternion rotations were added, and need proper initialisation */
@@ -10613,7 +9938,6 @@
 					/* just need to initalise rotation axis properly... */
 					pchan->rotAxis[1]= 1.0f;
 				}
->>>>>>> 16c1a294
 			}
 		}
 
@@ -10621,420 +9945,6 @@
 			la->compressthresh= 0.05f;
 	}
 
-<<<<<<< HEAD
-	if (main->versionfile < 250) {
-		bScreen *screen;
-		Scene *scene;
-		Base *base;
-		Material *ma;
-		Camera *cam;
-		Mesh *me;
-		Scene *sce;
-		Tex *tx;
-		ParticleSettings *part;
-		Object *ob;
-		//PTCacheID *pid;
-		//ListBase pidlist;
-
-		bSound *sound;
-		Sequence *seq;
-		bActuator *act;
-
-		for(sound = main->sound.first; sound; sound = sound->id.next)
-		{
-			if(sound->newpackedfile)
-			{
-				sound->packedfile = sound->newpackedfile;
-				sound->newpackedfile = NULL;
-			}
-		}
-
-		for(ob = main->object.first; ob; ob= ob->id.next) {
-			for(act= ob->actuators.first; act; act= act->next) {
-				if (act->type == ACT_SOUND) {
-					bSoundActuator *sAct = (bSoundActuator*) act->data;
-					if(sAct->sound)
-					{
-						sound = newlibadr(fd, lib, sAct->sound);
-						sAct->flag = sound->flags | SOUND_FLAGS_3D ? ACT_SND_3D_SOUND : 0;
-						sAct->pitch = sound->pitch;
-						sAct->volume = sound->volume;
-						sAct->sound3D.reference_distance = sound->distance;
-						sAct->sound3D.max_gain = sound->max_gain;
-						sAct->sound3D.min_gain = sound->min_gain;
-						sAct->sound3D.rolloff_factor = sound->attenuation;
-					}
-					else
-					{
-						sAct->sound3D.reference_distance = 1.0f;
-						sAct->volume = 1.0f;
-						sAct->sound3D.max_gain = 1.0f;
-						sAct->sound3D.rolloff_factor = 1.0f;
-					}
-					sAct->sound3D.cone_inner_angle = 360.0f;
-					sAct->sound3D.cone_outer_angle = 360.0f;
-					sAct->sound3D.max_distance = FLT_MAX;
-				}
-			}
-		}
-
-		for(scene = main->scene.first; scene; scene = scene->id.next)
-		{
-			if(scene->ed && scene->ed->seqbasep)
-			{
-				for(seq = scene->ed->seqbasep->first; seq; seq = seq->next)
-				{
-					if(seq->type == SEQ_HD_SOUND)
-					{
-						char str[FILE_MAX];
-						BLI_join_dirfile(str, seq->strip->dir, seq->strip->stripdata->name);
-						BLI_convertstringcode(str, G.sce);
-						BLI_convertstringframe(str, scene->r.cfra);
-						seq->sound = sound_new_file(main, str);
-					}
-				}
-			}
-		}
-
-		for(screen= main->screen.first; screen; screen= screen->id.next) {
-			do_versions_windowmanager_2_50(screen);
-			do_versions_gpencil_2_50(main, screen);
-		}
-		
-		/* old Animation System (using IPO's) needs to be converted to the new Animato system 
-		 * (NOTE: conversion code in blenkernel/intern/ipo.c for now)
-		 */
-		//do_versions_ipos_to_animato(main);
-		
-		/* toolsettings */
-		for(scene= main->scene.first; scene; scene= scene->id.next)
-			scene->r.audio = scene->audio;
-		
-		/* shader, composit and texture node trees have id.name empty, put something in
-		 * to have them show in RNA viewer and accessible otherwise.
-		 */
-		for(ma= main->mat.first; ma; ma= ma->id.next) {
-			if(ma->nodetree && strlen(ma->nodetree->id.name)==0)
-				strcpy(ma->nodetree->id.name, "NTShader Nodetree");
-		}
-		/* and composit trees */
-		for(sce= main->scene.first; sce; sce= sce->id.next) {
-			if(sce->nodetree && strlen(sce->nodetree->id.name)==0)
-				strcpy(sce->nodetree->id.name, "NTComposit Nodetree");
-
-			/* move to cameras */
-			if(sce->r.scemode & R_PANORAMA) {
-				for(base=sce->base.first; base; base=base->next) {
-					ob= newlibadr(fd, lib, base->object);
-
-					if(ob->type == OB_CAMERA && !ob->id.lib) {
-						cam= newlibadr(fd, lib, ob->data);
-						cam->flag |= CAM_PANORAMA;
-					}
-				}
-
-				sce->r.scemode &= ~R_PANORAMA;
-			}
-		}
-		/* and texture trees */
-		for(tx= main->tex.first; tx; tx= tx->id.next) {
-			if(tx->nodetree && strlen(tx->nodetree->id.name)==0)
-				strcpy(tx->nodetree->id.name, "NTTexture Nodetree");
-		}
-		
-		/* copy standard draw flag to meshes(used to be global, is not available here) */
-		for(me= main->mesh.first; me; me= me->id.next) {
-			me->drawflag= ME_DRAWEDGES|ME_DRAWFACES|ME_DRAWCREASES;
-		}
-
-		/* particle draw and render types */
-		for(part= main->particle.first; part; part= part->id.next) {
-			if(part->draw_as) {
-				if(part->draw_as == PART_DRAW_DOT) {
-					part->ren_as = PART_DRAW_HALO;
-					part->draw_as = PART_DRAW_REND;
-				}
-				else if(part->draw_as <= PART_DRAW_AXIS) {
-					part->ren_as = PART_DRAW_HALO;
-				}
-				else {
-					part->ren_as = part->draw_as;
-					part->draw_as = PART_DRAW_REND;
-				}
-			}
-			part->path_end = 1.0f;
-			part->clength = 1.0f;
-		}
-		/* set old pointcaches to have disk cache flag */
-		for(ob = main->object.first; ob; ob= ob->id.next) {
-
-			//BKE_ptcache_ids_from_object(&pidlist, ob);
-
-			//for(pid=pidlist.first; pid; pid=pid->next)
-			//	pid->cache->flag |= PTCACHE_DISK_CACHE;
-
-			//BLI_freelistN(&pidlist);
-		}
-	}
-
-	if (main->versionfile < 250 || (main->versionfile == 250 && main->subversionfile < 1)) {
-		Object *ob;
-		Material *ma;
-		Tex *tex;
-		Scene *sce;
-		ToolSettings *ts;
-		//PTCacheID *pid;
-		//ListBase pidlist;
-		int i, a;
-
-		for(ob = main->object.first; ob; ob = ob->id.next) {
-			//BKE_ptcache_ids_from_object(&pidlist, ob);
-
-			//for(pid=pidlist.first; pid; pid=pid->next) {
-			//	if(pid->ptcaches->first == NULL)
-			//		pid->ptcaches->first = pid->ptcaches->last = pid->cache;
-			//}
-
-			//BLI_freelistN(&pidlist);
-
-			if(ob->type == OB_MESH) {
-				Mesh *me = newlibadr(fd, lib, ob->data);
-				void *olddata = ob->data;
-				ob->data = me;
-
-				if(me && me->id.lib==NULL && me->mr) { /* XXX - library meshes crash on loading most yoFrankie levels, the multires pointer gets invalid -  Campbell */
-					MultiresLevel *lvl;
-					ModifierData *md;
-					MultiresModifierData *mmd;
-					DerivedMesh *dm, *orig;
-
-					/* Load original level into the mesh */
-					lvl = me->mr->levels.first;
-					CustomData_free_layers(&me->vdata, CD_MVERT, lvl->totvert);
-					CustomData_free_layers(&me->edata, CD_MEDGE, lvl->totedge);
-					CustomData_free_layers(&me->fdata, CD_MFACE, lvl->totface);
-					me->totvert = lvl->totvert;
-					me->totedge = lvl->totedge;
-					me->totface = lvl->totface;
-					me->mvert = CustomData_add_layer(&me->vdata, CD_MVERT, CD_CALLOC, NULL, me->totvert);
-					me->medge = CustomData_add_layer(&me->edata, CD_MEDGE, CD_CALLOC, NULL, me->totedge);
-					me->mface = CustomData_add_layer(&me->fdata, CD_MFACE, CD_CALLOC, NULL, me->totface);
-					memcpy(me->mvert, me->mr->verts, sizeof(MVert) * me->totvert);
-					for(i = 0; i < me->totedge; ++i) {
-						me->medge[i].v1 = lvl->edges[i].v[0];
-						me->medge[i].v2 = lvl->edges[i].v[1];
-					}
-					for(i = 0; i < me->totface; ++i) {
-						me->mface[i].v1 = lvl->faces[i].v[0];
-						me->mface[i].v2 = lvl->faces[i].v[1];
-						me->mface[i].v3 = lvl->faces[i].v[2];
-						me->mface[i].v4 = lvl->faces[i].v[3];
-					}
-
-					/* Add a multires modifier to the object */
-					md = ob->modifiers.first;
-					while(md && modifierType_getInfo(md->type)->type == eModifierTypeType_OnlyDeform)
-						md = md->next;                          
-					mmd = (MultiresModifierData*)modifier_new(eModifierType_Multires);
-					BLI_insertlinkbefore(&ob->modifiers, md, mmd);
-
-					multiresModifier_subdivide(mmd, ob, me->mr->level_count - 1, 1, 0);
-
-					mmd->lvl = mmd->totlvl;
-					orig = CDDM_from_mesh(me, NULL);
-					dm = multires_dm_create_from_derived(mmd, 0, orig, ob, 0, 0);
-                                       
-					multires_load_old(dm, me->mr);
-
-					MultiresDM_mark_as_modified(dm);
-					dm->release(dm);
-					orig->release(orig);
-
-					/* Remove the old multires */
-					multires_free(me->mr);
-					me->mr = NULL;
-				}
-
-				ob->data = olddata;
-			}
-
-			if(ob->totcol && ob->matbits == NULL) {
-				int a;
-
-				ob->matbits= MEM_callocN(sizeof(char)*ob->totcol, "ob->matbits");
-				for(a=0; a<ob->totcol; a++)
-					ob->matbits[a]= ob->colbits & (1<<a);
-			}
-		}
-
-		/* texture filter */
-		for(tex = main->tex.first; tex; tex = tex->id.next) {
-			if(tex->afmax == 0)
-				tex->afmax= 8;
-		}
-
-		for(ma = main->mat.first; ma; ma = ma->id.next) {
-			if(ma->mode & MA_WIRE) {
-				ma->material_type= MA_TYPE_WIRE;
-				ma->mode &= ~MA_WIRE;
-			}
-			if(ma->mode & MA_HALO) {
-				ma->material_type= MA_TYPE_HALO;
-				ma->mode &= ~MA_HALO;
-			}
-
-			if(ma->mode & (MA_ZTRANSP|MA_RAYTRANSP)) {
-				ma->mode |= MA_TRANSP;
-			}
-			else {
-				ma->mode |= MA_ZTRANSP;
-				ma->mode &= ~MA_TRANSP;
-			}
-
-			/* set new bump for unused slots */
-			for(a=0; a<MAX_MTEX; a++) {
-				if(ma->mtex[a]) {
-					tex= ma->mtex[a]->tex;
-					if(!tex)
-						ma->mtex[a]->texflag |= MTEX_NEW_BUMP;
-					else {
-						tex= (Tex*)newlibadr(fd, ma->id.lib, tex);
-						if(tex && tex->type == 0) /* invalid type */
-							ma->mtex[a]->texflag |= MTEX_NEW_BUMP;
-					}
-				}
-			}
-			
-			/* volume rendering settings */
-			if (ma->vol.stepsize < 0.0001f) {
-				ma->vol.density = 1.0f;
-				ma->vol.emission = 0.0f;
-				ma->vol.absorption = 1.0f;
-				ma->vol.scattering = 1.0f;
-				ma->vol.emission_col[0] = ma->vol.emission_col[1] = ma->vol.emission_col[2] = 1.0f;
-				ma->vol.absorption_col[0] = ma->vol.absorption_col[1] = ma->vol.absorption_col[2] = 0.0f;
-				ma->vol.density_scale = 1.0f;
-				ma->vol.depth_cutoff = 0.01f;
-				ma->vol.stepsize_type = MA_VOL_STEP_RANDOMIZED;
-				ma->vol.stepsize = 0.2f;
-				ma->vol.shade_stepsize = 0.2f;
-				ma->vol.shade_type = MA_VOL_SHADE_SINGLE;
-				ma->vol.shadeflag |= MA_VOL_PRECACHESHADING;
-				ma->vol.precache_resolution = 50;
-			}
-		}
-
-		for(sce = main->scene.first; sce; sce = sce->id.next) {
-			ts= sce->toolsettings;
-			if(ts->normalsize == 0.0 || !ts->uv_selectmode || ts->vgroup_weight == 0.0) {
-				ts->normalsize= 0.1f;
-				ts->selectmode= SCE_SELECT_VERTEX;
-				
-				/* autokeying - setting should be taken from the user-prefs
-				 * but the userprefs version may not have correct flags set 
-				 * (i.e. will result in blank box when enabled)
-				 */
-				ts->autokey_mode= U.autokey_mode;
-				if (ts->autokey_mode == 0) 
-					ts->autokey_mode= 2; /* 'add/replace' but not on */
-				ts->uv_selectmode= UV_SELECT_VERTEX;
-				ts->vgroup_weight= 1.0f;
-			}
-
-			/* Game Settings */
-			//Dome
-			sce->gm.dome.angle = sce->r.domeangle;
-			sce->gm.dome.mode = sce->r.domemode;
-			sce->gm.dome.res = sce->r.domeres;
-			sce->gm.dome.resbuf = sce->r.domeresbuf;
-			sce->gm.dome.tilt = sce->r.dometilt;
-			sce->gm.dome.warptext = sce->r.dometext;
-
-			//Stand Alone
-			sce->gm.fullscreen = sce->r.fullscreen;
-			sce->gm.xplay = sce->r.xplay;
-			sce->gm.yplay = sce->r.yplay;
-			sce->gm.freqplay = sce->r.freqplay;
-			sce->gm.depth = sce->r.depth;
-			sce->gm.attrib = sce->r.attrib;
-
-			//Stereo
-			sce->gm.xsch = sce->r.xsch;
-			sce->gm.ysch = sce->r.ysch;
-			sce->gm.stereomode = sce->r.stereomode;
-			/* reassigning stereomode NO_STEREO and DOME to a separeted flag*/
-			if (sce->gm.stereomode == 1){ //1 = STEREO_NOSTEREO
-				sce->gm.stereoflag = STEREO_NOSTEREO;
-				sce->gm.stereomode = STEREO_ANAGLYPH;
-			}
-			else if(sce->gm.stereomode == 8){ //8 = STEREO_DOME
-				sce->gm.stereoflag = STEREO_DOME;
-				sce->gm.stereomode = STEREO_ANAGLYPH;
-			}
-			else
-				sce->gm.stereoflag = STEREO_ENABLED;
-
-			//Framing
-			sce->gm.framing = sce->framing;
-			sce->gm.xplay = sce->r.xplay;
-			sce->gm.yplay = sce->r.yplay;
-			sce->gm.freqplay= sce->r.freqplay;
-			sce->gm.depth= sce->r.depth;
-
-			//Physic (previously stored in world)
-			sce->gm.gravity =9.8f;
-			sce->gm.physicsEngine= WOPHY_BULLET;// Bullet by default
-			sce->gm.mode = WO_DBVT_CULLING;	// DBVT culling by default
-			sce->gm.occlusionRes = 128;
-			sce->gm.ticrate = 60;
-			sce->gm.maxlogicstep = 5;
-			sce->gm.physubstep = 1;
-			sce->gm.maxphystep = 5;
-		}
-	}
-
-	if (main->versionfile < 250 || (main->versionfile == 250 && main->subversionfile < 2)) {
-		Scene *sce;
-
-		for(sce = main->scene.first; sce; sce = sce->id.next) {
-			if(fd->fileflags & G_FILE_ENABLE_ALL_FRAMES)
-				sce->gm.flag |= GAME_ENABLE_ALL_FRAMES;
-			if(fd->fileflags & G_FILE_SHOW_DEBUG_PROPS)
-				sce->gm.flag |= GAME_SHOW_DEBUG_PROPS;
-			if(fd->fileflags & G_FILE_SHOW_FRAMERATE)
-				sce->gm.flag |= GAME_SHOW_FRAMERATE;
-			if(fd->fileflags & G_FILE_SHOW_PHYSICS)
-				sce->gm.flag |= GAME_SHOW_PHYSICS;
-			if(fd->fileflags & G_FILE_GLSL_NO_SHADOWS)
-				sce->gm.flag |= GAME_GLSL_NO_SHADOWS;
-			if(fd->fileflags & G_FILE_GLSL_NO_SHADERS)
-				sce->gm.flag |= GAME_GLSL_NO_SHADERS;
-			if(fd->fileflags & G_FILE_GLSL_NO_RAMPS)
-				sce->gm.flag |= GAME_GLSL_NO_RAMPS;
-			if(fd->fileflags & G_FILE_GLSL_NO_NODES)
-				sce->gm.flag |= GAME_GLSL_NO_NODES;
-			if(fd->fileflags & G_FILE_GLSL_NO_EXTRA_TEX)
-				sce->gm.flag |= GAME_GLSL_NO_EXTRA_TEX;
-			if(fd->fileflags & G_FILE_IGNORE_DEPRECATION_WARNINGS)
-				sce->gm.flag |= GAME_IGNORE_DEPRECATION_WARNINGS;
-
-			if(fd->fileflags & G_FILE_GAME_MAT_GLSL)
-				sce->gm.matmode= GAME_MAT_GLSL;
-			else if(fd->fileflags & G_FILE_GAME_MAT)
-				sce->gm.matmode= GAME_MAT_MULTITEX;
-			else
-				sce->gm.matmode= GAME_MAT_TEXFACE;
-
-			sce->gm.flag |= GAME_DISPLAY_LISTS;
-		}
-	}
-
-	/* put 2.50 compatibility code here until next subversion bump */
-	{
-	}
-
-=======
->>>>>>> 16c1a294
 	/* WATCH IT!!!: pointers from libdata have not been converted yet here! */
 	/* WATCH IT 2!: Userdef struct init has to be in src/usiblender.c! */
 
@@ -11082,25 +9992,7 @@
 	wmKeyMap *keymap;
 	wmKeyMapItem *kmi;
 
-<<<<<<< HEAD
-	bfd->user= read_struct(fd, bhead, "user def");
-	bfd->user->themes.first= bfd->user->themes.last= NULL;
-	// XXX
-	bfd->user->uifonts.first= bfd->user->uifonts.last= NULL;
-	bfd->user->uistyles.first= bfd->user->uistyles.last= NULL;
-
-	// AUD_XXX that's bad because if the user has saved No Audio, it changes to OpenAL always
-	if(bfd->user->audiochannels == 0)
-		bfd->user->audiochannels = 2;
-	if(bfd->user->audiodevice == 0)
-		bfd->user->audiodevice = 2;
-	if(bfd->user->audioformat == 0)
-		bfd->user->audioformat = 0x24;
-	if(bfd->user->audiorate == 0)
-		bfd->user->audiorate = 44100;
-=======
 	bfd->user= user= read_struct(fd, bhead, "user def");
->>>>>>> 16c1a294
 
 	/* read all data into fd->datamap */
 	bhead= read_data_into_oldnewmap(fd, bhead, "user def");
@@ -12207,12 +11099,6 @@
 					if(id==NULL) ob= mainl->object.last;
 					else ob= (Object *)id;
 					
-<<<<<<< HEAD
-					/* XXX use context to find view3d->lay */
-					//if((flag & FILE_ACTIVELAY)) {
-					//	scene->lay;
-					//}
-=======
 					/* link at active layer (view3d->lay if in context, else scene->lay */
 					if((flag & FILE_ACTIVELAY)) {
 						View3D *v3d = CTX_wm_view3d(C);
@@ -12222,7 +11108,6 @@
 							ob->lay = scene->lay;
 						}
 					}
->>>>>>> 16c1a294
 					base->lay= ob->lay;
 					base->object= ob;
 					ob->id.us++;
@@ -12269,12 +11154,7 @@
 
 /* common routine to append/link something from a library */
 
-<<<<<<< HEAD
-static Library* library_append(Main *mainvar, Scene *scene, char* file, char *dir, int idcode,
-		int totsel, FileData **fd, struct direntry* filelist, int totfile, short flag)
-=======
 static Main* library_append_begin(const bContext *C, FileData **fd, char *dir)
->>>>>>> 16c1a294
 {
 	Main *mainvar= CTX_data_main(C);
 	Main *mainl;
@@ -12380,11 +11260,7 @@
 			if (flag & FILE_LINK) {
 				give_base_to_objects(mainvar, scene, NULL, 0);
 			} else {
-<<<<<<< HEAD
-				give_base_to_objects(mainvar, scene, curlib, 1);
-=======
 				give_base_to_objects(mainvar, scene, mainl->curlib, 1);
->>>>>>> 16c1a294
 			}	
 		} else {
 			give_base_to_objects(mainvar, scene, NULL, 0);
@@ -12430,95 +11306,8 @@
 	/* do we need to do this? */
 	if(scene)
 		DAG_scene_sort(scene);
-<<<<<<< HEAD
 
 	*bh= (BlendHandle*)fd;
-}
-
-/* append to scene */
-void BLO_library_append(BlendHandle** bh, struct direntry* filelist, int totfile, 
-						 char *dir, char* file, short flag, int idcode, Main *mainvar, Scene *scene, ReportList *reports)
-{
-	FileData *fd= (FileData*)(*bh);
-	Library *curlib;
-	Base *centerbase;
-	Object *ob;
-	int a, totsel=0;
-	
-	/* are there files selected? */
-	for(a=0; a<totfile; a++) {
-		if(filelist[a].flags & ACTIVE) {
-			totsel++;
-		}
-	}
-
-	if(totsel==0) {
-		/* is the indicated file in the filelist? */
-		if(file[0]) {
-			for(a=0; a<totfile; a++) {
-				if( strcmp(filelist[a].relname, file)==0) break;
-			}
-			if(a==totfile) {
-				BKE_report(reports, RPT_ERROR, "Wrong indicated name");
-				return;
-			}
-		}
-		else {
-			BKE_report(reports, RPT_ERROR, "Nothing indicated");
-			return;
-		}
-	}
-	/* now we have or selected, or an indicated file */
-	
-	if(flag & FILE_AUTOSELECT) scene_deselect_all(scene);
-
-	fd->reports= reports;
-	curlib = library_append(mainvar, scene, file, dir, idcode, totsel, &fd, filelist, totfile,flag );
-	if(fd) fd->reports= NULL;
-
-	*bh= (BlendHandle*)fd;
-
-	/* when not linking (appending)... */
-	if((flag & FILE_LINK)==0) {
-		if(flag & FILE_ATCURSOR) {
-			float *curs, centerloc[3], vec[3], min[3], max[3];
-			int count= 0;
-			
-			INIT_MINMAX(min, max);
-			
-			centerbase= (scene->base.first);
-			while(centerbase) {
-				if(centerbase->object->id.lib==curlib && centerbase->object->parent==NULL) {
-					VECCOPY(vec, centerbase->object->loc);
-					DO_MINMAX(vec, min, max);
-					count++;
-				}
-				centerbase= centerbase->next;
-			}
-			if(count) {
-				centerloc[0]= (min[0]+max[0])/2;
-				centerloc[1]= (min[1]+max[1])/2;
-				centerloc[2]= (min[2]+max[2])/2;
-				curs = scene->cursor;
-				VECSUB(centerloc,curs,centerloc);
-			
-				centerbase= (scene->base.first);
-				while(centerbase) {
-					if(centerbase->object->id.lib==curlib && centerbase->object->parent==NULL) {
-						ob= centerbase->object;
-						ob->loc[0] += centerloc[0];
-						ob->loc[1] += centerloc[1];
-						ob->loc[2] += centerloc[2];
-					}
-					centerbase= centerbase->next;
-				}
-			}
-		}
-	}
-=======
-
-	*bh= (BlendHandle*)fd;
->>>>>>> 16c1a294
 }
 #endif
 
@@ -12564,10 +11353,6 @@
 
 					printf("read library: lib %s\n", mainptr->curlib->name);
 					fd= blo_openblenderfile(mainptr->curlib->filename, &reports);
-<<<<<<< HEAD
-					fd->reports= basefd->reports;
-=======
->>>>>>> 16c1a294
 
 					if (fd) {
 						fd->reports= basefd->reports;
