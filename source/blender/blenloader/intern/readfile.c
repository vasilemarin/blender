/*
 * This program is free software; you can redistribute it and/or
 * modify it under the terms of the GNU General Public License
 * as published by the Free Software Foundation; either version 2
 * of the License, or (at your option) any later version.
 *
 * This program is distributed in the hope that it will be useful,
 * but WITHOUT ANY WARRANTY; without even the implied warranty of
 * MERCHANTABILITY or FITNESS FOR A PARTICULAR PURPOSE.  See the
 * GNU General Public License for more details.
 *
 * You should have received a copy of the GNU General Public License
 * along with this program; if not, write to the Free Software Foundation,
 * Inc., 51 Franklin Street, Fifth Floor, Boston, MA 02110-1301, USA.
 *
 * The Original Code is Copyright (C) 2001-2002 by NaN Holding BV.
 * All rights reserved.
 */

/** \file
 * \ingroup blenloader
 */

#include "zlib.h"

#include <limits.h>
#include <stdlib.h> /* for atoi. */
#include <stddef.h> /* for offsetof. */
#include <fcntl.h>  /* for open flags (O_BINARY, O_RDONLY). */
#include <stdarg.h> /* for va_start/end. */
#include <time.h>   /* for gmtime. */
#include <ctype.h>  /* for isdigit. */

#include "BLI_utildefines.h"
#ifndef WIN32
#  include <unistd.h>  // for read close
#else
#  include <io.h>  // for open close read
#  include "winsock2.h"
#  include "BLI_winstuff.h"
#endif

/* allow readfile to use deprecated functionality */
#define DNA_DEPRECATED_ALLOW

#include "DNA_anim_types.h"
#include "DNA_armature_types.h"
#include "DNA_brush_types.h"
#include "DNA_camera_types.h"
#include "DNA_cachefile_types.h"
#include "DNA_cloth_types.h"
#include "DNA_collection_types.h"
#include "DNA_constraint_types.h"
#include "DNA_dynamicpaint_types.h"
#include "DNA_effect_types.h"
#include "DNA_fileglobal_types.h"
#include "DNA_genfile.h"
#include "DNA_gpencil_types.h"
#include "DNA_gpencil_modifier_types.h"
#include "DNA_shader_fx_types.h"
#include "DNA_ipo_types.h"
#include "DNA_key_types.h"
#include "DNA_lattice_types.h"
#include "DNA_layer_types.h"
#include "DNA_light_types.h"
#include "DNA_linestyle_types.h"
#include "DNA_meta_types.h"
#include "DNA_material_types.h"
#include "DNA_mesh_types.h"
#include "DNA_meshdata_types.h"
#include "DNA_nla_types.h"
#include "DNA_node_types.h"
#include "DNA_object_fluidsim_types.h"
#include "DNA_object_types.h"
#include "DNA_packedFile_types.h"
#include "DNA_particle_types.h"
#include "DNA_curveprofile_types.h"
#include "DNA_lightprobe_types.h"
#include "DNA_rigidbody_types.h"
#include "DNA_text_types.h"
#include "DNA_view3d_types.h"
#include "DNA_screen_types.h"
#include "DNA_sdna_types.h"
#include "DNA_scene_types.h"
#include "DNA_sequence_types.h"
#include "DNA_fluid_types.h"
#include "DNA_speaker_types.h"
#include "DNA_sound_types.h"
#include "DNA_space_types.h"
#include "DNA_vfont_types.h"
#include "DNA_workspace_types.h"
#include "DNA_world_types.h"
#include "DNA_movieclip_types.h"
#include "DNA_mask_types.h"

#include "MEM_guardedalloc.h"

#include "BLI_endian_switch.h"
#include "BLI_blenlib.h"
#include "BLI_math.h"
#include "BLI_threads.h"
#include "BLI_mempool.h"
#include "BLI_ghash.h"

#include "BLT_translation.h"

#include "BKE_action.h"
#include "BKE_animsys.h"
#include "BKE_armature.h"
#include "BKE_brush.h"
#include "BKE_collection.h"
#include "BKE_colortools.h"
#include "BKE_constraint.h"
#include "BKE_curve.h"
#include "BKE_effect.h"
#include "BKE_fcurve.h"
#include "BKE_fluid.h"
#include "BKE_global.h"  // for G
#include "BKE_gpencil_modifier.h"
#include "BKE_idcode.h"
#include "BKE_idprop.h"
#include "BKE_layer.h"
#include "BKE_lib_id.h"
#include "BKE_main_idmap.h"
#include "BKE_lib_override.h"
#include "BKE_lib_query.h"
#include "BKE_main.h"  // for Main
#include "BKE_material.h"
#include "BKE_mesh.h"  // for ME_ defines (patching)
#include "BKE_mesh_runtime.h"
#include "BKE_modifier.h"
#include "BKE_multires.h"
#include "BKE_node.h"  // for tree type defines
#include "BKE_object.h"
#include "BKE_paint.h"
#include "BKE_particle.h"
#include "BKE_pointcache.h"
#include "BKE_curveprofile.h"
#include "BKE_report.h"
#include "BKE_scene.h"
#include "BKE_screen.h"
#include "BKE_sequencer.h"
#include "BKE_shader_fx.h"
#include "BKE_sound.h"
#include "BKE_workspace.h"

#include "DRW_engine.h"

#include "DEG_depsgraph.h"

#include "NOD_socket.h"

#include "BLO_blend_defs.h"
#include "BLO_blend_validate.h"
#include "BLO_readfile.h"
#include "BLO_undofile.h"

#include "RE_engine.h"

#include "readfile.h"

#include <errno.h>

/* Make preferences read-only. */
#define U (*((const UserDef *)&U))

/**
 * READ
 * ====
 *
 * - Existing Library (#Main) push or free
 * - allocate new #Main
 * - load file
 * - read #SDNA
 * - for each LibBlock
 *   - read LibBlock
 *   - if a Library
 *     - make a new #Main
 *     - attach ID's to it
 *   - else
 *     - read associated 'direct data'
 *     - link direct data (internal and to LibBlock)
 * - read #FileGlobal
 * - read #USER data, only when indicated (file is `~/.config/blender/X.XX/config/userpref.blend`)
 * - free file
 * - per Library (per #Main)
 *   - read file
 *   - read #SDNA
 *   - find LibBlocks and attach #ID's to #Main
 *     - if external LibBlock
 *       - search all #Main's
 *         - or it's already read,
 *         - or not read yet
 *         - or make new #Main
 *   - per LibBlock
 *     - read recursive
 *     - read associated direct data
 *     - link direct data (internal and to LibBlock)
 *   - free file
 * - per Library with unread LibBlocks
 *   - read file
 *   - read #SDNA
 *   - per LibBlock
 *     - read recursive
 *     - read associated direct data
 *     - link direct data (internal and to LibBlock)
 *   - free file
 * - join all #Main's
 * - link all LibBlocks and indirect pointers to libblocks
 * - initialize #FileGlobal and copy pointers to #Global
 *
 * \note Still a weak point is the new-address function, that doesn't solve reading from
 * multiple files at the same time.
 * (added remark: oh, i thought that was solved? will look at that... (ton).
 */

/**
 * Delay reading blocks we might not use (especially applies to library linking).
 * which keeps large arrays in memory from data-blocks we may not even use.
 *
 * \note This is disabled when using compression,
 * while zlib supports seek it's unusably slow, see: T61880.
 */
#define USE_BHEAD_READ_ON_DEMAND

/* use GHash for BHead name-based lookups (speeds up linking) */
#define USE_GHASH_BHEAD

/* Use GHash for restoring pointers by name */
#define USE_GHASH_RESTORE_POINTER

/* Define this to have verbose debug prints. */
//#define USE_DEBUG_PRINT

#ifdef USE_DEBUG_PRINT
#  define DEBUG_PRINTF(...) printf(__VA_ARGS__)
#else
#  define DEBUG_PRINTF(...)
#endif

/* local prototypes */
static void read_libraries(FileData *basefd, ListBase *mainlist);
static void *read_struct(FileData *fd, BHead *bh, const char *blockname);
static void direct_link_modifiers(FileData *fd, ListBase *lb, Object *ob);
static BHead *find_bhead_from_code_name(FileData *fd, const short idcode, const char *name);
static BHead *find_bhead_from_idname(FileData *fd, const char *idname);

#ifdef USE_COLLECTION_COMPAT_28
static void expand_scene_collection(FileData *fd, Main *mainvar, SceneCollection *sc);
#endif
static void direct_link_animdata(FileData *fd, AnimData *adt);
static void lib_link_animdata(FileData *fd, ID *id, AnimData *adt);

typedef struct BHeadN {
  struct BHeadN *next, *prev;
#ifdef USE_BHEAD_READ_ON_DEMAND
  /** Use to read the data from the file directly into memory as needed. */
  off64_t file_offset;
  /** When set, the remainder of this allocation is the data, otherwise it needs to be read. */
  bool has_data;
#endif
  bool is_memchunk_identical;
  struct BHead bhead;
} BHeadN;

#define BHEADN_FROM_BHEAD(bh) ((BHeadN *)POINTER_OFFSET(bh, -offsetof(BHeadN, bhead)))

/* We could change this in the future, for now it's simplest if only data is delayed
 * because ID names are used in lookup tables. */
#define BHEAD_USE_READ_ON_DEMAND(bhead) ((bhead)->code == DATA)

/**
 * This function ensures that reports are printed,
 * in the case of library linking errors this is important!
 *
 * bit kludge but better then doubling up on prints,
 * we could alternatively have a versions of a report function which forces printing - campbell
 */
void blo_reportf_wrap(ReportList *reports, ReportType type, const char *format, ...)
{
  char fixed_buf[1024]; /* should be long enough */

  va_list args;

  va_start(args, format);
  vsnprintf(fixed_buf, sizeof(fixed_buf), format, args);
  va_end(args);

  fixed_buf[sizeof(fixed_buf) - 1] = '\0';

  BKE_report(reports, type, fixed_buf);

  if (G.background == 0) {
    printf("%s: %s\n", BKE_report_type_str(type), fixed_buf);
  }
}

/* for reporting linking messages */
static const char *library_parent_filepath(Library *lib)
{
  return lib->parent ? lib->parent->filepath : "<direct>";
}

/* -------------------------------------------------------------------- */
/** \name OldNewMap API
 * \{ */

typedef struct OldNew {
  const void *oldp;
  void *newp;
  /* `nr` is "user count" for data, and ID code for libdata. */
  int nr;
} OldNew;

typedef struct OldNewMap {
  /* Array that stores the actual entries. */
  OldNew *entries;
  int nentries;
  /* Hashmap that stores indices into the `entries` array. */
  int32_t *map;

  int capacity_exp;
} OldNewMap;

#define ENTRIES_CAPACITY(onm) (1ll << (onm)->capacity_exp)
#define MAP_CAPACITY(onm) (1ll << ((onm)->capacity_exp + 1))
#define SLOT_MASK(onm) (MAP_CAPACITY(onm) - 1)
#define DEFAULT_SIZE_EXP 6
#define PERTURB_SHIFT 5

/* based on the probing algorithm used in Python dicts. */
#define ITER_SLOTS(onm, KEY, SLOT_NAME, INDEX_NAME) \
  uint32_t hash = BLI_ghashutil_ptrhash(KEY); \
  uint32_t mask = SLOT_MASK(onm); \
  uint perturb = hash; \
  int SLOT_NAME = mask & hash; \
  int INDEX_NAME = onm->map[SLOT_NAME]; \
  for (;; SLOT_NAME = mask & ((5 * SLOT_NAME) + 1 + perturb), \
          perturb >>= PERTURB_SHIFT, \
          INDEX_NAME = onm->map[SLOT_NAME])

static void oldnewmap_insert_index_in_map(OldNewMap *onm, const void *ptr, int index)
{
  ITER_SLOTS (onm, ptr, slot, stored_index) {
    if (stored_index == -1) {
      onm->map[slot] = index;
      break;
    }
  }
}

static void oldnewmap_insert_or_replace(OldNewMap *onm, OldNew entry)
{
  ITER_SLOTS (onm, entry.oldp, slot, index) {
    if (index == -1) {
      onm->entries[onm->nentries] = entry;
      onm->map[slot] = onm->nentries;
      onm->nentries++;
      break;
    }
    else if (onm->entries[index].oldp == entry.oldp) {
      onm->entries[index] = entry;
      break;
    }
  }
}

static OldNew *oldnewmap_lookup_entry(const OldNewMap *onm, const void *addr)
{
  ITER_SLOTS (onm, addr, slot, index) {
    if (index >= 0) {
      OldNew *entry = &onm->entries[index];
      if (entry->oldp == addr) {
        return entry;
      }
    }
    else {
      return NULL;
    }
  }
}

static void oldnewmap_clear_map(OldNewMap *onm)
{
  memset(onm->map, 0xFF, MAP_CAPACITY(onm) * sizeof(*onm->map));
}

static void oldnewmap_increase_size(OldNewMap *onm)
{
  onm->capacity_exp++;
  onm->entries = MEM_reallocN(onm->entries, sizeof(*onm->entries) * ENTRIES_CAPACITY(onm));
  onm->map = MEM_reallocN(onm->map, sizeof(*onm->map) * MAP_CAPACITY(onm));
  oldnewmap_clear_map(onm);
  for (int i = 0; i < onm->nentries; i++) {
    oldnewmap_insert_index_in_map(onm, onm->entries[i].oldp, i);
  }
}

/* Public OldNewMap API */

static OldNewMap *oldnewmap_new(void)
{
  OldNewMap *onm = MEM_callocN(sizeof(*onm), "OldNewMap");

  onm->capacity_exp = DEFAULT_SIZE_EXP;
  onm->entries = MEM_malloc_arrayN(
      ENTRIES_CAPACITY(onm), sizeof(*onm->entries), "OldNewMap.entries");
  onm->map = MEM_malloc_arrayN(MAP_CAPACITY(onm), sizeof(*onm->map), "OldNewMap.map");
  oldnewmap_clear_map(onm);

  return onm;
}

static void oldnewmap_insert(OldNewMap *onm, const void *oldaddr, void *newaddr, int nr)
{
  if (oldaddr == NULL || newaddr == NULL) {
    return;
  }

  if (UNLIKELY(onm->nentries == ENTRIES_CAPACITY(onm))) {
    oldnewmap_increase_size(onm);
  }

  OldNew entry;
  entry.oldp = oldaddr;
  entry.newp = newaddr;
  entry.nr = nr;
  oldnewmap_insert_or_replace(onm, entry);
}

void blo_do_versions_oldnewmap_insert(OldNewMap *onm, const void *oldaddr, void *newaddr, int nr)
{
  oldnewmap_insert(onm, oldaddr, newaddr, nr);
}

static void *oldnewmap_lookup_and_inc(OldNewMap *onm, const void *addr, bool increase_users)
{
  OldNew *entry = oldnewmap_lookup_entry(onm, addr);
  if (entry == NULL) {
    return NULL;
  }
  if (increase_users) {
    entry->nr++;
  }
  return entry->newp;
}

/* for libdata, OldNew.nr has ID code, no increment */
static void *oldnewmap_liblookup(OldNewMap *onm, const void *addr, const void *lib)
{
  if (addr == NULL) {
    return NULL;
  }

  ID *id = oldnewmap_lookup_and_inc(onm, addr, false);
  if (id == NULL) {
    return NULL;
  }
  if (!lib || id->lib) {
    return id;
  }
  return NULL;
}

static void oldnewmap_free_unused(OldNewMap *onm)
{
  for (int i = 0; i < onm->nentries; i++) {
    OldNew *entry = &onm->entries[i];
    if (entry->nr == 0) {
      MEM_freeN(entry->newp);
      entry->newp = NULL;
    }
  }
}

static void oldnewmap_clear(OldNewMap *onm)
{
  onm->capacity_exp = DEFAULT_SIZE_EXP;
  oldnewmap_clear_map(onm);
  onm->nentries = 0;
}

static void oldnewmap_free(OldNewMap *onm)
{
  MEM_freeN(onm->entries);
  MEM_freeN(onm->map);
  MEM_freeN(onm);
}

#undef ENTRIES_CAPACITY
#undef MAP_CAPACITY
#undef SLOT_MASK
#undef DEFAULT_SIZE_EXP
#undef PERTURB_SHIFT
#undef ITER_SLOTS

/** \} */

/* -------------------------------------------------------------------- */
/** \name Helper Functions
 * \{ */

static void add_main_to_main(Main *mainvar, Main *from)
{
  ListBase *lbarray[MAX_LIBARRAY], *fromarray[MAX_LIBARRAY];
  int a;

  BLI_assert(ELEM(from->used_id_memset, NULL, mainvar->used_id_memset));

  set_listbasepointers(mainvar, lbarray);
  a = set_listbasepointers(from, fromarray);
  while (a--) {
    BLI_movelisttolist(lbarray[a], fromarray[a]);
  }
}

void blo_join_main(ListBase *mainlist)
{
  Main *tojoin, *mainl;

  mainl = mainlist->first;
  while ((tojoin = mainl->next)) {
    add_main_to_main(mainl, tojoin);
    BLI_remlink(mainlist, tojoin);
    BKE_main_free(tojoin);
  }
}

static void split_libdata(ListBase *lb_src, Main **lib_main_array, const uint lib_main_array_len)
{
  for (ID *id = lb_src->first, *idnext; id; id = idnext) {
    idnext = id->next;

    if (id->lib) {
      if (((uint)id->lib->temp_index < lib_main_array_len) &&
          /* this check should never fail, just in case 'id->lib' is a dangling pointer. */
          (lib_main_array[id->lib->temp_index]->curlib == id->lib)) {
        Main *mainvar = lib_main_array[id->lib->temp_index];
        ListBase *lb_dst = which_libbase(mainvar, GS(id->name));
        BLI_remlink(lb_src, id);
        BLI_addtail(lb_dst, id);
      }
      else {
        printf("%s: invalid library for '%s'\n", __func__, id->name);
        BLI_assert(0);
      }
    }
  }
}

void blo_split_main(ListBase *mainlist, Main *main)
{
  mainlist->first = mainlist->last = main;
  main->next = NULL;

  if (BLI_listbase_is_empty(&main->libraries)) {
    return;
  }

  /* (Library.temp_index -> Main), lookup table */
  const uint lib_main_array_len = BLI_listbase_count(&main->libraries);
  Main **lib_main_array = MEM_malloc_arrayN(lib_main_array_len, sizeof(*lib_main_array), __func__);

  int i = 0;
  for (Library *lib = main->libraries.first; lib; lib = lib->id.next, i++) {
    Main *libmain = BKE_main_new();
    BKE_main_idmemset_usefrom(libmain, main);
    libmain->curlib = lib;
    libmain->versionfile = lib->versionfile;
    libmain->subversionfile = lib->subversionfile;
    BLI_addtail(mainlist, libmain);
    lib->temp_index = i;
    lib_main_array[i] = libmain;
  }

  ListBase *lbarray[MAX_LIBARRAY];
  i = set_listbasepointers(main, lbarray);
  while (i--) {
    ID *id = lbarray[i]->first;
    if (id == NULL || GS(id->name) == ID_LI) {
      /* No ID_LI data-lock should ever be linked anyway, but just in case, better be explicit. */
      continue;
    }
    split_libdata(lbarray[i], lib_main_array, lib_main_array_len);
  }

  MEM_freeN(lib_main_array);
}

static void read_file_version(FileData *fd, Main *main)
{
  BHead *bhead;

  for (bhead = blo_bhead_first(fd); bhead; bhead = blo_bhead_next(fd, bhead)) {
    if (bhead->code == GLOB) {
      FileGlobal *fg = read_struct(fd, bhead, "Global");
      if (fg) {
        main->subversionfile = fg->subversion;
        main->minversionfile = fg->minversion;
        main->minsubversionfile = fg->minsubversion;
        MEM_freeN(fg);
      }
      else if (bhead->code == ENDB) {
        break;
      }
    }
  }
  if (main->curlib) {
    main->curlib->versionfile = main->versionfile;
    main->curlib->subversionfile = main->subversionfile;
  }
}

#ifdef USE_GHASH_BHEAD
static void read_file_bhead_idname_map_create(FileData *fd)
{
  BHead *bhead;

  /* dummy values */
  bool is_link = false;
  int code_prev = ENDB;
  uint reserve = 0;

  for (bhead = blo_bhead_first(fd); bhead; bhead = blo_bhead_next(fd, bhead)) {
    if (code_prev != bhead->code) {
      code_prev = bhead->code;
      is_link = BKE_idcode_is_valid(code_prev) ? BKE_idcode_is_linkable(code_prev) : false;
    }

    if (is_link) {
      reserve += 1;
    }
  }

  BLI_assert(fd->bhead_idname_hash == NULL);

  fd->bhead_idname_hash = BLI_ghash_str_new_ex(__func__, reserve);

  for (bhead = blo_bhead_first(fd); bhead; bhead = blo_bhead_next(fd, bhead)) {
    if (code_prev != bhead->code) {
      code_prev = bhead->code;
      is_link = BKE_idcode_is_valid(code_prev) ? BKE_idcode_is_linkable(code_prev) : false;
    }

    if (is_link) {
      BLI_ghash_insert(fd->bhead_idname_hash, (void *)blo_bhead_id_name(fd, bhead), bhead);
    }
  }
}
#endif

static Main *blo_find_main(FileData *fd, const char *filepath, const char *relabase)
{
  ListBase *mainlist = fd->mainlist;
  Main *m;
  Library *lib;
  char name1[FILE_MAX];

  BLI_strncpy(name1, filepath, sizeof(name1));
  BLI_cleanup_path(relabase, name1);

  //  printf("blo_find_main: relabase  %s\n", relabase);
  //  printf("blo_find_main: original in  %s\n", filepath);
  //  printf("blo_find_main: converted to %s\n", name1);

  for (m = mainlist->first; m; m = m->next) {
    const char *libname = (m->curlib) ? m->curlib->filepath : m->name;

    if (BLI_path_cmp(name1, libname) == 0) {
      if (G.debug & G_DEBUG) {
        printf("blo_find_main: found library %s\n", libname);
      }
      return m;
    }
  }

  m = BKE_main_new();
  BKE_main_idmemset_usefrom(m, mainlist->first);
  BLI_addtail(mainlist, m);

  /* Add library data-block itself to 'main' Main, since libraries are **never** linked data.
   * Fixes bug where you could end with all ID_LI data-blocks having the same name... */
  lib = BKE_libblock_alloc(mainlist->first, ID_LI, BLI_path_basename(filepath), 0);

  /* Important, consistency with main ID reading code from read_libblock(). */
  lib->id.us = ID_FAKE_USERS(lib);

  /* Matches lib_link_library(). */
  id_us_ensure_real(&lib->id);

  BLI_strncpy(lib->name, filepath, sizeof(lib->name));
  BLI_strncpy(lib->filepath, name1, sizeof(lib->filepath));

  m->curlib = lib;

  read_file_version(fd, m);

  if (G.debug & G_DEBUG) {
    printf("blo_find_main: added new lib %s\n", filepath);
  }
  return m;
}

/** \} */

/* -------------------------------------------------------------------- */
/** \name File Parsing
 * \{ */

static void switch_endian_bh4(BHead4 *bhead)
{
  /* the ID_.. codes */
  if ((bhead->code & 0xFFFF) == 0) {
    bhead->code >>= 16;
  }

  if (bhead->code != ENDB) {
    BLI_endian_switch_int32(&bhead->len);
    BLI_endian_switch_int32(&bhead->SDNAnr);
    BLI_endian_switch_int32(&bhead->nr);
  }
}

static void switch_endian_bh8(BHead8 *bhead)
{
  /* the ID_.. codes */
  if ((bhead->code & 0xFFFF) == 0) {
    bhead->code >>= 16;
  }

  if (bhead->code != ENDB) {
    BLI_endian_switch_int32(&bhead->len);
    BLI_endian_switch_int32(&bhead->SDNAnr);
    BLI_endian_switch_int32(&bhead->nr);
  }
}

static void bh4_from_bh8(BHead *bhead, BHead8 *bhead8, int do_endian_swap)
{
  BHead4 *bhead4 = (BHead4 *)bhead;
  int64_t old;

  bhead4->code = bhead8->code;
  bhead4->len = bhead8->len;

  if (bhead4->code != ENDB) {
    /* perform a endian swap on 64bit pointers, otherwise the pointer might map to zero
     * 0x0000000000000000000012345678 would become 0x12345678000000000000000000000000
     */
    if (do_endian_swap) {
      BLI_endian_switch_int64(&bhead8->old);
    }

    /* this patch is to avoid a long long being read from not-eight aligned positions
     * is necessary on any modern 64bit architecture) */
    memcpy(&old, &bhead8->old, 8);
    bhead4->old = (int)(old >> 3);

    bhead4->SDNAnr = bhead8->SDNAnr;
    bhead4->nr = bhead8->nr;
  }
}

static void bh8_from_bh4(BHead *bhead, BHead4 *bhead4)
{
  BHead8 *bhead8 = (BHead8 *)bhead;

  bhead8->code = bhead4->code;
  bhead8->len = bhead4->len;

  if (bhead8->code != ENDB) {
    bhead8->old = bhead4->old;
    bhead8->SDNAnr = bhead4->SDNAnr;
    bhead8->nr = bhead4->nr;
  }
}

static BHeadN *get_bhead(FileData *fd)
{
  BHeadN *new_bhead = NULL;
  int readsize;

  if (fd) {
    if (!fd->is_eof) {
      /* initializing to zero isn't strictly needed but shuts valgrind up
       * since uninitialized memory gets compared */
      BHead8 bhead8 = {0};
      BHead4 bhead4 = {0};
      BHead bhead = {0};

      /* First read the bhead structure.
       * Depending on the platform the file was written on this can
       * be a big or little endian BHead4 or BHead8 structure.
       *
       * As usual 'ENDB' (the last *partial* bhead of the file)
       * needs some special handling. We don't want to EOF just yet.
       */
      if (fd->flags & FD_FLAGS_FILE_POINTSIZE_IS_4) {
        bhead4.code = DATA;
        readsize = fd->read(fd, &bhead4, sizeof(bhead4), NULL);

        if (readsize == sizeof(bhead4) || bhead4.code == ENDB) {
          if (fd->flags & FD_FLAGS_SWITCH_ENDIAN) {
            switch_endian_bh4(&bhead4);
          }

          if (fd->flags & FD_FLAGS_POINTSIZE_DIFFERS) {
            bh8_from_bh4(&bhead, &bhead4);
          }
          else {
            /* MIN2 is only to quiet '-Warray-bounds' compiler warning. */
            BLI_assert(sizeof(bhead) == sizeof(bhead4));
            memcpy(&bhead, &bhead4, MIN2(sizeof(bhead), sizeof(bhead4)));
          }
        }
        else {
          fd->is_eof = true;
          bhead.len = 0;
        }
      }
      else {
        bhead8.code = DATA;
        readsize = fd->read(fd, &bhead8, sizeof(bhead8), NULL);

        if (readsize == sizeof(bhead8) || bhead8.code == ENDB) {
          if (fd->flags & FD_FLAGS_SWITCH_ENDIAN) {
            switch_endian_bh8(&bhead8);
          }

          if (fd->flags & FD_FLAGS_POINTSIZE_DIFFERS) {
            bh4_from_bh8(&bhead, &bhead8, (fd->flags & FD_FLAGS_SWITCH_ENDIAN));
          }
          else {
            /* MIN2 is only to quiet '-Warray-bounds' compiler warning. */
            BLI_assert(sizeof(bhead) == sizeof(bhead8));
            memcpy(&bhead, &bhead8, MIN2(sizeof(bhead), sizeof(bhead8)));
          }
        }
        else {
          fd->is_eof = true;
          bhead.len = 0;
        }
      }

      /* make sure people are not trying to pass bad blend files */
      if (bhead.len < 0) {
        fd->is_eof = true;
      }

      /* bhead now contains the (converted) bhead structure. Now read
       * the associated data and put everything in a BHeadN (creative naming !)
       */
      if (fd->is_eof) {
        /* pass */
      }
#ifdef USE_BHEAD_READ_ON_DEMAND
      else if (fd->seek != NULL && BHEAD_USE_READ_ON_DEMAND(&bhead)) {
        /* Delay reading bhead content. */
        new_bhead = MEM_mallocN(sizeof(BHeadN), "new_bhead");
        if (new_bhead) {
          new_bhead->next = new_bhead->prev = NULL;
          new_bhead->file_offset = fd->file_offset;
          new_bhead->has_data = false;
          new_bhead->is_memchunk_identical = false;
          new_bhead->bhead = bhead;
          off64_t seek_new = fd->seek(fd, bhead.len, SEEK_CUR);
          if (seek_new == -1) {
            fd->is_eof = true;
            MEM_freeN(new_bhead);
            new_bhead = NULL;
          }
          BLI_assert(fd->file_offset == seek_new);
        }
        else {
          fd->is_eof = true;
        }
      }
#endif
      else {
        new_bhead = MEM_mallocN(sizeof(BHeadN) + bhead.len, "new_bhead");
        if (new_bhead) {
          new_bhead->next = new_bhead->prev = NULL;
#ifdef USE_BHEAD_READ_ON_DEMAND
          new_bhead->file_offset = 0; /* don't seek. */
          new_bhead->has_data = true;
#endif
          new_bhead->is_memchunk_identical = false;
          new_bhead->bhead = bhead;

          readsize = fd->read(fd, new_bhead + 1, bhead.len, &new_bhead->is_memchunk_identical);

          if (readsize != bhead.len) {
            fd->is_eof = true;
            MEM_freeN(new_bhead);
            new_bhead = NULL;
          }
        }
        else {
          fd->is_eof = true;
        }
      }
    }
  }

  /* We've read a new block. Now add it to the list
   * of blocks.
   */
  if (new_bhead) {
    BLI_addtail(&fd->bhead_list, new_bhead);
  }

  return new_bhead;
}

BHead *blo_bhead_first(FileData *fd)
{
  BHeadN *new_bhead;
  BHead *bhead = NULL;

  /* Rewind the file
   * Read in a new block if necessary
   */
  new_bhead = fd->bhead_list.first;
  if (new_bhead == NULL) {
    new_bhead = get_bhead(fd);
  }

  if (new_bhead) {
    bhead = &new_bhead->bhead;
  }

  return bhead;
}

BHead *blo_bhead_prev(FileData *UNUSED(fd), BHead *thisblock)
{
  BHeadN *bheadn = BHEADN_FROM_BHEAD(thisblock);
  BHeadN *prev = bheadn->prev;

  return (prev) ? &prev->bhead : NULL;
}

BHead *blo_bhead_next(FileData *fd, BHead *thisblock)
{
  BHeadN *new_bhead = NULL;
  BHead *bhead = NULL;

  if (thisblock) {
    /* bhead is actually a sub part of BHeadN
     * We calculate the BHeadN pointer from the BHead pointer below */
    new_bhead = BHEADN_FROM_BHEAD(thisblock);

    /* get the next BHeadN. If it doesn't exist we read in the next one */
    new_bhead = new_bhead->next;
    if (new_bhead == NULL) {
      new_bhead = get_bhead(fd);
    }
  }

  if (new_bhead) {
    /* here we do the reverse:
     * go from the BHeadN pointer to the BHead pointer */
    bhead = &new_bhead->bhead;
  }

  return bhead;
}

#ifdef USE_BHEAD_READ_ON_DEMAND
static bool blo_bhead_read_data(FileData *fd, BHead *thisblock, void *buf)
{
  bool success = true;
  BHeadN *new_bhead = BHEADN_FROM_BHEAD(thisblock);
  BLI_assert(new_bhead->has_data == false && new_bhead->file_offset != 0);
  off64_t offset_backup = fd->file_offset;
  if (UNLIKELY(fd->seek(fd, new_bhead->file_offset, SEEK_SET) == -1)) {
    success = false;
  }
  else {
    if (fd->read(fd, buf, new_bhead->bhead.len, &new_bhead->is_memchunk_identical) !=
        new_bhead->bhead.len) {
      success = false;
    }
  }
  if (fd->seek(fd, offset_backup, SEEK_SET) == -1) {
    success = false;
  }
  return success;
}

static BHead *blo_bhead_read_full(FileData *fd, BHead *thisblock)
{
  BHeadN *new_bhead = BHEADN_FROM_BHEAD(thisblock);
  BHeadN *new_bhead_data = MEM_mallocN(sizeof(BHeadN) + new_bhead->bhead.len, "new_bhead");
  new_bhead_data->bhead = new_bhead->bhead;
  new_bhead_data->file_offset = new_bhead->file_offset;
  new_bhead_data->has_data = true;
  new_bhead_data->is_memchunk_identical = false;
  if (!blo_bhead_read_data(fd, thisblock, new_bhead_data + 1)) {
    MEM_freeN(new_bhead_data);
    return NULL;
  }
  return &new_bhead_data->bhead;
}
#endif /* USE_BHEAD_READ_ON_DEMAND */

/* Warning! Caller's responsibility to ensure given bhead **is** and ID one! */
const char *blo_bhead_id_name(const FileData *fd, const BHead *bhead)
{
  return (const char *)POINTER_OFFSET(bhead, sizeof(*bhead) + fd->id_name_offs);
}

static void decode_blender_header(FileData *fd)
{
  char header[SIZEOFBLENDERHEADER], num[4];
  int readsize;

  /* read in the header data */
  readsize = fd->read(fd, header, sizeof(header), NULL);

  if (readsize == sizeof(header) && STREQLEN(header, "BLENDER", 7) && ELEM(header[7], '_', '-') &&
      ELEM(header[8], 'v', 'V') &&
      (isdigit(header[9]) && isdigit(header[10]) && isdigit(header[11]))) {
    fd->flags |= FD_FLAGS_FILE_OK;

    /* what size are pointers in the file ? */
    if (header[7] == '_') {
      fd->flags |= FD_FLAGS_FILE_POINTSIZE_IS_4;
      if (sizeof(void *) != 4) {
        fd->flags |= FD_FLAGS_POINTSIZE_DIFFERS;
      }
    }
    else {
      if (sizeof(void *) != 8) {
        fd->flags |= FD_FLAGS_POINTSIZE_DIFFERS;
      }
    }

    /* is the file saved in a different endian
     * than we need ?
     */
    if (((header[8] == 'v') ? L_ENDIAN : B_ENDIAN) != ENDIAN_ORDER) {
      fd->flags |= FD_FLAGS_SWITCH_ENDIAN;
    }

    /* get the version number */
    memcpy(num, header + 9, 3);
    num[3] = 0;
    fd->fileversion = atoi(num);
  }
}

/**
 * \return Success if the file is read correctly, else set \a r_error_message.
 */
static bool read_file_dna(FileData *fd, const char **r_error_message)
{
  BHead *bhead;
  int subversion = 0;

  for (bhead = blo_bhead_first(fd); bhead; bhead = blo_bhead_next(fd, bhead)) {
    if (bhead->code == GLOB) {
      /* Before this, the subversion didn't exist in 'FileGlobal' so the subversion
       * value isn't accessible for the purpose of DNA versioning in this case. */
      if (fd->fileversion <= 242) {
        continue;
      }
      /* We can't use read_global because this needs 'DNA1' to be decoded,
       * however the first 4 chars are _always_ the subversion. */
      FileGlobal *fg = (void *)&bhead[1];
      BLI_STATIC_ASSERT(offsetof(FileGlobal, subvstr) == 0, "Must be first: subvstr")
      char num[5];
      memcpy(num, fg->subvstr, 4);
      num[4] = 0;
      subversion = atoi(num);
    }
    else if (bhead->code == DNA1) {
      const bool do_endian_swap = (fd->flags & FD_FLAGS_SWITCH_ENDIAN) != 0;

      fd->filesdna = DNA_sdna_from_data(
          &bhead[1], bhead->len, do_endian_swap, true, r_error_message);
      if (fd->filesdna) {
        blo_do_versions_dna(fd->filesdna, fd->fileversion, subversion);
        fd->compflags = DNA_struct_get_compareflags(fd->filesdna, fd->memsdna);
        /* used to retrieve ID names from (bhead+1) */
        fd->id_name_offs = DNA_elem_offset(fd->filesdna, "ID", "char", "name[]");

        return true;
      }
      else {
        return false;
      }
    }
    else if (bhead->code == ENDB) {
      break;
    }
  }

  *r_error_message = "Missing DNA block";
  return false;
}

static int *read_file_thumbnail(FileData *fd)
{
  BHead *bhead;
  int *blend_thumb = NULL;

  for (bhead = blo_bhead_first(fd); bhead; bhead = blo_bhead_next(fd, bhead)) {
    if (bhead->code == TEST) {
      const bool do_endian_swap = (fd->flags & FD_FLAGS_SWITCH_ENDIAN) != 0;
      int *data = (int *)(bhead + 1);

      if (bhead->len < (2 * sizeof(int))) {
        break;
      }

      if (do_endian_swap) {
        BLI_endian_switch_int32(&data[0]);
        BLI_endian_switch_int32(&data[1]);
      }

      const int width = data[0];
      const int height = data[1];
      if (!BLEN_THUMB_MEMSIZE_IS_VALID(width, height)) {
        break;
      }
      if (bhead->len < BLEN_THUMB_MEMSIZE_FILE(width, height)) {
        break;
      }

      blend_thumb = data;
      break;
    }
    else if (bhead->code != REND) {
      /* Thumbnail is stored in TEST immediately after first REND... */
      break;
    }
  }

  return blend_thumb;
}

/** \} */

/* -------------------------------------------------------------------- */
/** \name File Data API
 * \{ */

/* Regular file reading. */

static int fd_read_data_from_file(FileData *filedata,
                                  void *buffer,
                                  uint size,
                                  bool *UNUSED(r_is_memchunck_identical))
{
  int readsize = read(filedata->filedes, buffer, size);

  if (readsize < 0) {
    readsize = EOF;
  }
  else {
    filedata->file_offset += readsize;
  }

  return (readsize);
}

static off64_t fd_seek_data_from_file(FileData *filedata, off64_t offset, int whence)
{
  filedata->file_offset = lseek(filedata->filedes, offset, whence);
  return filedata->file_offset;
}

/* GZip file reading. */

static int fd_read_gzip_from_file(FileData *filedata,
                                  void *buffer,
                                  uint size,
                                  bool *UNUSED(r_is_memchunck_identical))
{
  int readsize = gzread(filedata->gzfiledes, buffer, size);

  if (readsize < 0) {
    readsize = EOF;
  }
  else {
    filedata->file_offset += readsize;
  }

  return (readsize);
}

/* Memory reading. */

static int fd_read_from_memory(FileData *filedata,
                               void *buffer,
                               uint size,
                               bool *UNUSED(r_is_memchunck_identical))
{
  /* don't read more bytes then there are available in the buffer */
  int readsize = (int)MIN2(size, (uint)(filedata->buffersize - filedata->file_offset));

  memcpy(buffer, filedata->buffer + filedata->file_offset, readsize);
  filedata->file_offset += readsize;

  return (readsize);
}

/* MemFile reading. */

static int fd_read_from_memfile(FileData *filedata,
                                void *buffer,
                                uint size,
                                bool *r_is_memchunck_identical)
{
  static size_t seek = SIZE_MAX; /* the current position */
  static size_t offset = 0;      /* size of previous chunks */
  static MemFileChunk *chunk = NULL;
  size_t chunkoffset, readsize, totread;

  if (size == 0) {
    return 0;
  }

  if (seek != (size_t)filedata->file_offset) {
    chunk = filedata->memfile->chunks.first;
    seek = 0;

    while (chunk) {
      if (seek + chunk->size > (size_t)filedata->file_offset) {
        break;
      }
      seek += chunk->size;
      chunk = chunk->next;
    }
    offset = seek;
    seek = filedata->file_offset;
  }

  if (chunk) {
    totread = 0;

    do {
      /* first check if it's on the end if current chunk */
      if (seek - offset == chunk->size) {
        offset += chunk->size;
        chunk = chunk->next;
      }

      /* debug, should never happen */
      if (chunk == NULL) {
        printf("illegal read, chunk zero\n");
        return 0;
      }

      chunkoffset = seek - offset;
      readsize = size - totread;

      /* data can be spread over multiple chunks, so clamp size
       * to within this chunk, and then it will read further in
       * the next chunk */
      if (chunkoffset + readsize > chunk->size) {
        readsize = chunk->size - chunkoffset;
      }

      memcpy(POINTER_OFFSET(buffer, totread), chunk->buf + chunkoffset, readsize);
      totread += readsize;
      filedata->file_offset += readsize;
      seek += readsize;
      if (r_is_memchunck_identical != NULL) {
        /* `is_identical` of current chunk represent whether it changed compared to previous undo
         * step. this is fine in redo case (filedata->undo_direction > 0), but not in undo case,
         * where we need an extra flag defined when saving the next (future) step after the one we
         * want to restore, as we are supposed to 'come from' that future undo step, and not the
         * one before current one. */
        *r_is_memchunck_identical = filedata->undo_direction > 0 ? chunk->is_identical :
                                                                   chunk->is_identical_future;
      }
    } while (totread < size);

    return totread;
  }

  return 0;
}

static FileData *filedata_new(void)
{
  FileData *fd = MEM_callocN(sizeof(FileData), "FileData");

  fd->filedes = -1;
  fd->gzfiledes = NULL;

  fd->memsdna = DNA_sdna_current_get();

  fd->datamap = oldnewmap_new();
  fd->globmap = oldnewmap_new();
  fd->libmap = oldnewmap_new();

  return fd;
}

static FileData *blo_decode_and_check(FileData *fd, ReportList *reports)
{
  decode_blender_header(fd);

  if (fd->flags & FD_FLAGS_FILE_OK) {
    const char *error_message = NULL;
    if (read_file_dna(fd, &error_message) == false) {
      BKE_reportf(
          reports, RPT_ERROR, "Failed to read blend file '%s': %s", fd->relabase, error_message);
      blo_filedata_free(fd);
      fd = NULL;
    }
  }
  else {
    BKE_reportf(
        reports, RPT_ERROR, "Failed to read blend file '%s', not a blend file", fd->relabase);
    blo_filedata_free(fd);
    fd = NULL;
  }

  return fd;
}

static FileData *blo_filedata_from_file_descriptor(const char *filepath,
                                                   ReportList *reports,
                                                   int file)
{
  FileDataReadFn *read_fn = NULL;
  FileDataSeekFn *seek_fn = NULL; /* Optional. */

  gzFile gzfile = (gzFile)Z_NULL;

  char header[7];

  /* Regular file. */
  errno = 0;
  if (read(file, header, sizeof(header)) != sizeof(header)) {
    BKE_reportf(reports,
                RPT_WARNING,
                "Unable to read '%s': %s",
                filepath,
                errno ? strerror(errno) : TIP_("insufficient content"));
    return NULL;
  }
  else {
    lseek(file, 0, SEEK_SET);
  }

  /* Regular file. */
  if (memcmp(header, "BLENDER", sizeof(header)) == 0) {
    read_fn = fd_read_data_from_file;
    seek_fn = fd_seek_data_from_file;
  }

  /* Gzip file. */
  errno = 0;
  if ((read_fn == NULL) &&
      /* Check header magic. */
      (header[0] == 0x1f && header[1] == 0x8b)) {
    gzfile = BLI_gzopen(filepath, "rb");
    if (gzfile == (gzFile)Z_NULL) {
      BKE_reportf(reports,
                  RPT_WARNING,
                  "Unable to open '%s': %s",
                  filepath,
                  errno ? strerror(errno) : TIP_("unknown error reading file"));
      return NULL;
    }
    else {
      /* 'seek_fn' is too slow for gzip, don't set it. */
      read_fn = fd_read_gzip_from_file;
      /* Caller must close. */
      file = -1;
    }
  }

  if (read_fn == NULL) {
    BKE_reportf(reports, RPT_WARNING, "Unrecognized file format '%s'", filepath);
    return NULL;
  }

  FileData *fd = filedata_new();

  fd->filedes = file;
  fd->gzfiledes = gzfile;

  fd->read = read_fn;
  fd->seek = seek_fn;

  return fd;
}

static FileData *blo_filedata_from_file_open(const char *filepath, ReportList *reports)
{
  errno = 0;
  const int file = BLI_open(filepath, O_BINARY | O_RDONLY, 0);
  if (file == -1) {
    BKE_reportf(reports,
                RPT_WARNING,
                "Unable to open '%s': %s",
                filepath,
                errno ? strerror(errno) : TIP_("unknown error reading file"));
    return NULL;
  }
  FileData *fd = blo_filedata_from_file_descriptor(filepath, reports, file);
  if ((fd == NULL) || (fd->filedes == -1)) {
    close(file);
  }
  return fd;
}

/* cannot be called with relative paths anymore! */
/* on each new library added, it now checks for the current FileData and expands relativeness */
FileData *blo_filedata_from_file(const char *filepath, ReportList *reports)
{
  FileData *fd = blo_filedata_from_file_open(filepath, reports);
  if (fd != NULL) {
    /* needed for library_append and read_libraries */
    BLI_strncpy(fd->relabase, filepath, sizeof(fd->relabase));

    return blo_decode_and_check(fd, reports);
  }
  return NULL;
}

/**
 * Same as blo_filedata_from_file(), but does not reads DNA data, only header.
 * Use it for light access (e.g. thumbnail reading).
 */
static FileData *blo_filedata_from_file_minimal(const char *filepath)
{
  FileData *fd = blo_filedata_from_file_open(filepath, NULL);
  if (fd != NULL) {
    decode_blender_header(fd);
    if (fd->flags & FD_FLAGS_FILE_OK) {
      return fd;
    }
    blo_filedata_free(fd);
  }
  return NULL;
}

static int fd_read_gzip_from_memory(FileData *filedata,
                                    void *buffer,
                                    uint size,
                                    bool *UNUSED(r_is_memchunck_identical))
{
  int err;

  filedata->strm.next_out = (Bytef *)buffer;
  filedata->strm.avail_out = size;

  // Inflate another chunk.
  err = inflate(&filedata->strm, Z_SYNC_FLUSH);

  if (err == Z_STREAM_END) {
    return 0;
  }
  else if (err != Z_OK) {
    printf("fd_read_gzip_from_memory: zlib error\n");
    return 0;
  }

  filedata->file_offset += size;

  return (size);
}

static int fd_read_gzip_from_memory_init(FileData *fd)
{

  fd->strm.next_in = (Bytef *)fd->buffer;
  fd->strm.avail_in = fd->buffersize;
  fd->strm.total_out = 0;
  fd->strm.zalloc = Z_NULL;
  fd->strm.zfree = Z_NULL;

  if (inflateInit2(&fd->strm, (16 + MAX_WBITS)) != Z_OK) {
    return 0;
  }

  fd->read = fd_read_gzip_from_memory;

  return 1;
}

FileData *blo_filedata_from_memory(const void *mem, int memsize, ReportList *reports)
{
  if (!mem || memsize < SIZEOFBLENDERHEADER) {
    BKE_report(reports, RPT_WARNING, (mem) ? TIP_("Unable to read") : TIP_("Unable to open"));
    return NULL;
  }
  else {
    FileData *fd = filedata_new();
    const char *cp = mem;

    fd->buffer = mem;
    fd->buffersize = memsize;

    /* test if gzip */
    if (cp[0] == 0x1f && cp[1] == 0x8b) {
      if (0 == fd_read_gzip_from_memory_init(fd)) {
        blo_filedata_free(fd);
        return NULL;
      }
    }
    else {
      fd->read = fd_read_from_memory;
    }

    fd->flags |= FD_FLAGS_NOT_MY_BUFFER;

    return blo_decode_and_check(fd, reports);
  }
}

FileData *blo_filedata_from_memfile(MemFile *memfile,
                                    const struct BlendFileReadParams *params,
                                    ReportList *reports)
{
  if (!memfile) {
    BKE_report(reports, RPT_WARNING, "Unable to open blend <memory>");
    return NULL;
  }
  else {
    FileData *fd = filedata_new();
    fd->memfile = memfile;
    fd->undo_direction = params->undo_direction;

    fd->read = fd_read_from_memfile;
    fd->flags |= FD_FLAGS_NOT_MY_BUFFER;

    return blo_decode_and_check(fd, reports);
  }
}

void blo_filedata_free(FileData *fd)
{
  if (fd) {
    if (fd->filedes != -1) {
      close(fd->filedes);
    }

    if (fd->gzfiledes != NULL) {
      gzclose(fd->gzfiledes);
    }

    if (fd->strm.next_in) {
      if (inflateEnd(&fd->strm) != Z_OK) {
        printf("close gzip stream error\n");
      }
    }

    if (fd->buffer && !(fd->flags & FD_FLAGS_NOT_MY_BUFFER)) {
      MEM_freeN((void *)fd->buffer);
      fd->buffer = NULL;
    }

    /* Free all BHeadN data blocks */
#ifndef NDEBUG
    BLI_freelistN(&fd->bhead_list);
#else
    /* Sanity check we're not keeping memory we don't need. */
    LISTBASE_FOREACH_MUTABLE (BHeadN *, new_bhead, &fd->bhead_list) {
      if (fd->seek != NULL && BHEAD_USE_READ_ON_DEMAND(&new_bhead->bhead)) {
        BLI_assert(new_bhead->has_data == 0);
      }
      MEM_freeN(new_bhead);
    }
#endif

    if (fd->filesdna) {
      DNA_sdna_free(fd->filesdna);
    }
    if (fd->compflags) {
      MEM_freeN((void *)fd->compflags);
    }

    if (fd->datamap) {
      oldnewmap_free(fd->datamap);
    }
    if (fd->globmap) {
      oldnewmap_free(fd->globmap);
    }
    if (fd->imamap) {
      oldnewmap_free(fd->imamap);
    }
    if (fd->movieclipmap) {
      oldnewmap_free(fd->movieclipmap);
    }
    if (fd->scenemap) {
      oldnewmap_free(fd->scenemap);
    }
    if (fd->soundmap) {
      oldnewmap_free(fd->soundmap);
    }
    if (fd->packedmap) {
      oldnewmap_free(fd->packedmap);
    }
    if (fd->libmap && !(fd->flags & FD_FLAGS_NOT_MY_LIBMAP)) {
      oldnewmap_free(fd->libmap);
    }
    if (fd->old_idmap != NULL) {
      BKE_main_idmap_destroy(fd->old_idmap);
    }
    if (fd->bheadmap) {
      MEM_freeN(fd->bheadmap);
    }

#ifdef USE_GHASH_BHEAD
    if (fd->bhead_idname_hash) {
      BLI_ghash_free(fd->bhead_idname_hash, NULL, NULL);
    }
#endif

    MEM_freeN(fd);
  }
}

/** \} */

/* -------------------------------------------------------------------- */
/** \name Public Utilities
 * \{ */

/**
 * Check whether given path ends with a blend file compatible extension
 * (`.blend`, `.ble` or `.blend.gz`).
 *
 * \param str: The path to check.
 * \return true is this path ends with a blender file extension.
 */
bool BLO_has_bfile_extension(const char *str)
{
  const char *ext_test[4] = {".blend", ".ble", ".blend.gz", NULL};
  return BLI_path_extension_check_array(str, ext_test);
}

/**
 * Try to explode given path into its 'library components'
 * (i.e. a .blend file, id type/group, and data-block itself).
 *
 * \param path: the full path to explode.
 * \param r_dir: the string that'll contain path up to blend file itself ('library' path).
 * WARNING! Must be #FILE_MAX_LIBEXTRA long (it also stores group and name strings)!
 * \param r_group: the string that'll contain 'group' part of the path, if any. May be NULL.
 * \param r_name: the string that'll contain data's name part of the path, if any. May be NULL.
 * \return true if path contains a blend file.
 */
bool BLO_library_path_explode(const char *path, char *r_dir, char **r_group, char **r_name)
{
  /* We might get some data names with slashes,
   * so we have to go up in path until we find blend file itself,
   * then we now next path item is group, and everything else is data name. */
  char *slash = NULL, *prev_slash = NULL, c = '\0';

  r_dir[0] = '\0';
  if (r_group) {
    *r_group = NULL;
  }
  if (r_name) {
    *r_name = NULL;
  }

  /* if path leads to an existing directory, we can be sure we're not (in) a library */
  if (BLI_is_dir(path)) {
    return false;
  }

  strcpy(r_dir, path);

  while ((slash = (char *)BLI_last_slash(r_dir))) {
    char tc = *slash;
    *slash = '\0';
    if (BLO_has_bfile_extension(r_dir) && BLI_is_file(r_dir)) {
      break;
    }
    else if (STREQ(r_dir, BLO_EMBEDDED_STARTUP_BLEND)) {
      break;
    }

    if (prev_slash) {
      *prev_slash = c;
    }
    prev_slash = slash;
    c = tc;
  }

  if (!slash) {
    return false;
  }

  if (slash[1] != '\0') {
    BLI_assert(strlen(slash + 1) < BLO_GROUP_MAX);
    if (r_group) {
      *r_group = slash + 1;
    }
  }

  if (prev_slash && (prev_slash[1] != '\0')) {
    BLI_assert(strlen(prev_slash + 1) < MAX_ID_NAME - 2);
    if (r_name) {
      *r_name = prev_slash + 1;
    }
  }

  return true;
}

/**
 * Does a very light reading of given .blend file to extract its stored thumbnail.
 *
 * \param filepath: The path of the file to extract thumbnail from.
 * \return The raw thumbnail
 * (MEM-allocated, as stored in file, use #BKE_main_thumbnail_to_imbuf()
 * to convert it to ImBuf image).
 */
BlendThumbnail *BLO_thumbnail_from_file(const char *filepath)
{
  FileData *fd;
  BlendThumbnail *data = NULL;
  int *fd_data;

  fd = blo_filedata_from_file_minimal(filepath);
  fd_data = fd ? read_file_thumbnail(fd) : NULL;

  if (fd_data) {
    const int width = fd_data[0];
    const int height = fd_data[1];
    if (BLEN_THUMB_MEMSIZE_IS_VALID(width, height)) {
      const size_t sz = BLEN_THUMB_MEMSIZE(width, height);
      data = MEM_mallocN(sz, __func__);
      if (data) {
        BLI_assert((sz - sizeof(*data)) ==
                   (BLEN_THUMB_MEMSIZE_FILE(width, height) - (sizeof(*fd_data) * 2)));
        data->width = width;
        data->height = height;
        memcpy(data->rect, &fd_data[2], sz - sizeof(*data));
      }
    }
  }

  blo_filedata_free(fd);

  return data;
}

/** \} */

/* -------------------------------------------------------------------- */
/** \name Old/New Pointer Map
 * \{ */

/* only direct databocks */
static void *newdataadr(FileData *fd, const void *adr)
{
  return oldnewmap_lookup_and_inc(fd->datamap, adr, true);
}

/* only direct databocks */
static void *newdataadr_no_us(FileData *fd, const void *adr)
{
  return oldnewmap_lookup_and_inc(fd->datamap, adr, false);
}

/* direct datablocks with global linking */
static void *newglobadr(FileData *fd, const void *adr)
{
  return oldnewmap_lookup_and_inc(fd->globmap, adr, true);
}

/* used to restore image data after undo */
static void *newimaadr(FileData *fd, const void *adr)
{
  if (fd->imamap && adr) {
    return oldnewmap_lookup_and_inc(fd->imamap, adr, true);
  }
  return NULL;
}

/* used to restore scene data after undo */
static void *newsceadr(FileData *fd, const void *adr)
{
  if (fd->scenemap && adr) {
    return oldnewmap_lookup_and_inc(fd->scenemap, adr, true);
  }
  return NULL;
}

/* used to restore movie clip data after undo */
static void *newmclipadr(FileData *fd, const void *adr)
{
  if (fd->movieclipmap && adr) {
    return oldnewmap_lookup_and_inc(fd->movieclipmap, adr, true);
  }
  return NULL;
}

/* used to restore sound data after undo */
static void *newsoundadr(FileData *fd, const void *adr)
{
  if (fd->soundmap && adr) {
    return oldnewmap_lookup_and_inc(fd->soundmap, adr, true);
  }
  return NULL;
}

/* used to restore packed data after undo */
static void *newpackedadr(FileData *fd, const void *adr)
{
  if (fd->packedmap && adr) {
    return oldnewmap_lookup_and_inc(fd->packedmap, adr, true);
  }

  return oldnewmap_lookup_and_inc(fd->datamap, adr, true);
}

/* only lib data */
static void *newlibadr(FileData *fd, const void *lib, const void *adr)
{
  return oldnewmap_liblookup(fd->libmap, adr, lib);
}

/* only lib data */
void *blo_do_versions_newlibadr(FileData *fd, const void *lib, const void *adr)
{
  return newlibadr(fd, lib, adr);
}

/* increases user number */
static void *newlibadr_us(FileData *fd, const void *lib, const void *adr)
{
  ID *id = newlibadr(fd, lib, adr);

  id_us_plus_no_lib(id);

  return id;
}

/* increases user number */
void *blo_do_versions_newlibadr_us(FileData *fd, const void *lib, const void *adr)
{
  return newlibadr_us(fd, lib, adr);
}

/* ensures real user */
static void *newlibadr_real_us(FileData *fd, const void *lib, const void *adr)
{
  ID *id = newlibadr(fd, lib, adr);

  id_us_ensure_real(id);

  return id;
}

static void change_link_placeholder_to_real_ID_pointer_fd(FileData *fd, const void *old, void *new)
{
  for (int i = 0; i < fd->libmap->nentries; i++) {
    OldNew *entry = &fd->libmap->entries[i];

    if (old == entry->newp && entry->nr == ID_LINK_PLACEHOLDER) {
      entry->newp = new;
      if (new) {
        entry->nr = GS(((ID *)new)->name);
      }
    }
  }
}

static void change_link_placeholder_to_real_ID_pointer(ListBase *mainlist,
                                                       FileData *basefd,
                                                       void *old,
                                                       void *new)
{
  Main *mainptr;

  for (mainptr = mainlist->first; mainptr; mainptr = mainptr->next) {
    FileData *fd;

    if (mainptr->curlib) {
      fd = mainptr->curlib->filedata;
    }
    else {
      fd = basefd;
    }

    if (fd) {
      change_link_placeholder_to_real_ID_pointer_fd(fd, old, new);
    }
  }
}

/* lib linked proxy objects point to our local data, we need
 * to clear that pointer before reading the undo memfile since
 * the object might be removed, it is set again in reading
 * if the local object still exists.
 * This is only valid for local proxy objects though, linked ones should not be affected here.
 */
void blo_clear_proxy_pointers_from_lib(Main *oldmain)
{
  Object *ob = oldmain->objects.first;

  for (; ob; ob = ob->id.next) {
    if (ob->id.lib != NULL && ob->proxy_from != NULL && ob->proxy_from->id.lib == NULL) {
      ob->proxy_from = NULL;
    }
  }
}

void blo_make_scene_pointer_map(FileData *fd, Main *oldmain)
{
  Scene *sce = oldmain->scenes.first;

  fd->scenemap = oldnewmap_new();

  for (; sce; sce = sce->id.next) {
    if (sce->eevee.light_cache) {
      struct LightCache *light_cache = sce->eevee.light_cache;
      oldnewmap_insert(fd->scenemap, light_cache, light_cache, 0);
    }
  }
}

void blo_end_scene_pointer_map(FileData *fd, Main *oldmain)
{
  OldNew *entry = fd->scenemap->entries;
  Scene *sce = oldmain->scenes.first;
  int i;

  /* used entries were restored, so we put them to zero */
  for (i = 0; i < fd->scenemap->nentries; i++, entry++) {
    if (entry->nr > 0) {
      entry->newp = NULL;
    }
  }

  for (; sce; sce = sce->id.next) {
    sce->eevee.light_cache = newsceadr(fd, sce->eevee.light_cache);
  }
}

void blo_make_image_pointer_map(FileData *fd, Main *oldmain)
{
  Image *ima = oldmain->images.first;
  Scene *sce = oldmain->scenes.first;
  int a;

  fd->imamap = oldnewmap_new();

  for (; ima; ima = ima->id.next) {
    if (ima->cache) {
      oldnewmap_insert(fd->imamap, ima->cache, ima->cache, 0);
    }
    for (a = 0; a < TEXTARGET_COUNT; a++) {
      if (ima->gputexture[a] != NULL) {
        oldnewmap_insert(fd->imamap, ima->gputexture[a], ima->gputexture[a], 0);
      }
    }
    if (ima->rr) {
      oldnewmap_insert(fd->imamap, ima->rr, ima->rr, 0);
    }
    LISTBASE_FOREACH (RenderSlot *, slot, &ima->renderslots) {
      if (slot->render) {
        oldnewmap_insert(fd->imamap, slot->render, slot->render, 0);
      }
    }
  }
  for (; sce; sce = sce->id.next) {
    if (sce->nodetree && sce->nodetree->previews) {
      bNodeInstanceHashIterator iter;
      NODE_INSTANCE_HASH_ITER (iter, sce->nodetree->previews) {
        bNodePreview *preview = BKE_node_instance_hash_iterator_get_value(&iter);
        oldnewmap_insert(fd->imamap, preview, preview, 0);
      }
    }
  }
}

/* set old main image ibufs to zero if it has been restored */
/* this works because freeing old main only happens after this call */
void blo_end_image_pointer_map(FileData *fd, Main *oldmain)
{
  OldNew *entry = fd->imamap->entries;
  Image *ima = oldmain->images.first;
  Scene *sce = oldmain->scenes.first;
  int i;

  /* used entries were restored, so we put them to zero */
  for (i = 0; i < fd->imamap->nentries; i++, entry++) {
    if (entry->nr > 0) {
      entry->newp = NULL;
    }
  }

  for (; ima; ima = ima->id.next) {
    ima->cache = newimaadr(fd, ima->cache);
    if (ima->cache == NULL) {
      ima->gpuflag = 0;
      ima->gpuframenr = INT_MAX;
      for (i = 0; i < TEXTARGET_COUNT; i++) {
        ima->gputexture[i] = NULL;
      }
      ima->rr = NULL;
    }
    LISTBASE_FOREACH (RenderSlot *, slot, &ima->renderslots) {
      slot->render = newimaadr(fd, slot->render);
    }

    for (i = 0; i < TEXTARGET_COUNT; i++) {
      ima->gputexture[i] = newimaadr(fd, ima->gputexture[i]);
    }
    ima->rr = newimaadr(fd, ima->rr);
  }
  for (; sce; sce = sce->id.next) {
    if (sce->nodetree && sce->nodetree->previews) {
      bNodeInstanceHash *new_previews = BKE_node_instance_hash_new("node previews");
      bNodeInstanceHashIterator iter;

      /* reconstruct the preview hash, only using remaining pointers */
      NODE_INSTANCE_HASH_ITER (iter, sce->nodetree->previews) {
        bNodePreview *preview = BKE_node_instance_hash_iterator_get_value(&iter);
        if (preview) {
          bNodePreview *new_preview = newimaadr(fd, preview);
          if (new_preview) {
            bNodeInstanceKey key = BKE_node_instance_hash_iterator_get_key(&iter);
            BKE_node_instance_hash_insert(new_previews, key, new_preview);
          }
        }
      }
      BKE_node_instance_hash_free(sce->nodetree->previews, NULL);
      sce->nodetree->previews = new_previews;
    }
  }
}

void blo_make_movieclip_pointer_map(FileData *fd, Main *oldmain)
{
  MovieClip *clip = oldmain->movieclips.first;
  Scene *sce = oldmain->scenes.first;

  fd->movieclipmap = oldnewmap_new();

  for (; clip; clip = clip->id.next) {
    if (clip->cache) {
      oldnewmap_insert(fd->movieclipmap, clip->cache, clip->cache, 0);
    }

    if (clip->tracking.camera.intrinsics) {
      oldnewmap_insert(
          fd->movieclipmap, clip->tracking.camera.intrinsics, clip->tracking.camera.intrinsics, 0);
    }
  }

  for (; sce; sce = sce->id.next) {
    if (sce->nodetree) {
      bNode *node;
      for (node = sce->nodetree->nodes.first; node; node = node->next) {
        if (node->type == CMP_NODE_MOVIEDISTORTION) {
          oldnewmap_insert(fd->movieclipmap, node->storage, node->storage, 0);
        }
      }
    }
  }
}

/* set old main movie clips caches to zero if it has been restored */
/* this works because freeing old main only happens after this call */
void blo_end_movieclip_pointer_map(FileData *fd, Main *oldmain)
{
  OldNew *entry = fd->movieclipmap->entries;
  MovieClip *clip = oldmain->movieclips.first;
  Scene *sce = oldmain->scenes.first;
  int i;

  /* used entries were restored, so we put them to zero */
  for (i = 0; i < fd->movieclipmap->nentries; i++, entry++) {
    if (entry->nr > 0) {
      entry->newp = NULL;
    }
  }

  for (; clip; clip = clip->id.next) {
    clip->cache = newmclipadr(fd, clip->cache);
    clip->tracking.camera.intrinsics = newmclipadr(fd, clip->tracking.camera.intrinsics);
    BLI_freelistN(&clip->runtime.gputextures);
  }

  for (; sce; sce = sce->id.next) {
    if (sce->nodetree) {
      bNode *node;
      for (node = sce->nodetree->nodes.first; node; node = node->next) {
        if (node->type == CMP_NODE_MOVIEDISTORTION) {
          node->storage = newmclipadr(fd, node->storage);
        }
      }
    }
  }
}

void blo_make_sound_pointer_map(FileData *fd, Main *oldmain)
{
  bSound *sound = oldmain->sounds.first;

  fd->soundmap = oldnewmap_new();

  for (; sound; sound = sound->id.next) {
    if (sound->waveform) {
      oldnewmap_insert(fd->soundmap, sound->waveform, sound->waveform, 0);
    }
  }
}

/* set old main sound caches to zero if it has been restored */
/* this works because freeing old main only happens after this call */
void blo_end_sound_pointer_map(FileData *fd, Main *oldmain)
{
  OldNew *entry = fd->soundmap->entries;
  bSound *sound = oldmain->sounds.first;
  int i;

  /* used entries were restored, so we put them to zero */
  for (i = 0; i < fd->soundmap->nentries; i++, entry++) {
    if (entry->nr > 0) {
      entry->newp = NULL;
    }
  }

  for (; sound; sound = sound->id.next) {
    sound->waveform = newsoundadr(fd, sound->waveform);
  }
}

/* XXX disabled this feature - packed files also belong in temp saves and quit.blend,
 * to make restore work. */

static void insert_packedmap(FileData *fd, PackedFile *pf)
{
  oldnewmap_insert(fd->packedmap, pf, pf, 0);
  oldnewmap_insert(fd->packedmap, pf->data, pf->data, 0);
}

void blo_make_packed_pointer_map(FileData *fd, Main *oldmain)
{
  Image *ima;
  VFont *vfont;
  bSound *sound;
  Library *lib;

  fd->packedmap = oldnewmap_new();

  for (ima = oldmain->images.first; ima; ima = ima->id.next) {
    ImagePackedFile *imapf;

    if (ima->packedfile) {
      insert_packedmap(fd, ima->packedfile);
    }

    for (imapf = ima->packedfiles.first; imapf; imapf = imapf->next) {
      if (imapf->packedfile) {
        insert_packedmap(fd, imapf->packedfile);
      }
    }
  }

  for (vfont = oldmain->fonts.first; vfont; vfont = vfont->id.next) {
    if (vfont->packedfile) {
      insert_packedmap(fd, vfont->packedfile);
    }
  }

  for (sound = oldmain->sounds.first; sound; sound = sound->id.next) {
    if (sound->packedfile) {
      insert_packedmap(fd, sound->packedfile);
    }
  }

  for (lib = oldmain->libraries.first; lib; lib = lib->id.next) {
    if (lib->packedfile) {
      insert_packedmap(fd, lib->packedfile);
    }
  }
}

/* set old main packed data to zero if it has been restored */
/* this works because freeing old main only happens after this call */
void blo_end_packed_pointer_map(FileData *fd, Main *oldmain)
{
  Image *ima;
  VFont *vfont;
  bSound *sound;
  Library *lib;
  OldNew *entry = fd->packedmap->entries;
  int i;

  /* used entries were restored, so we put them to zero */
  for (i = 0; i < fd->packedmap->nentries; i++, entry++) {
    if (entry->nr > 0) {
      entry->newp = NULL;
    }
  }

  for (ima = oldmain->images.first; ima; ima = ima->id.next) {
    ImagePackedFile *imapf;

    ima->packedfile = newpackedadr(fd, ima->packedfile);

    for (imapf = ima->packedfiles.first; imapf; imapf = imapf->next) {
      imapf->packedfile = newpackedadr(fd, imapf->packedfile);
    }
  }

  for (vfont = oldmain->fonts.first; vfont; vfont = vfont->id.next) {
    vfont->packedfile = newpackedadr(fd, vfont->packedfile);
  }

  for (sound = oldmain->sounds.first; sound; sound = sound->id.next) {
    sound->packedfile = newpackedadr(fd, sound->packedfile);
  }

  for (lib = oldmain->libraries.first; lib; lib = lib->id.next) {
    lib->packedfile = newpackedadr(fd, lib->packedfile);
  }
}

/* undo file support: add all library pointers in lookup */
void blo_add_library_pointer_map(ListBase *old_mainlist, FileData *fd)
{
  Main *ptr = old_mainlist->first;
  ListBase *lbarray[MAX_LIBARRAY];

  for (ptr = ptr->next; ptr; ptr = ptr->next) {
    int i = set_listbasepointers(ptr, lbarray);
    while (i--) {
      ID *id;
      for (id = lbarray[i]->first; id; id = id->next) {
        oldnewmap_insert(fd->libmap, id, id, GS(id->name));
      }
    }
  }

  fd->old_mainlist = old_mainlist;
}

/* Build idmap of old main (we only care about local data here, so we can do that after
 * split_main() call. */
void blo_make_idmap_from_main(FileData *fd, Main *bmain)
{
  if (fd->old_idmap != NULL) {
    BKE_main_idmap_destroy(fd->old_idmap);
  }
  fd->old_idmap = BKE_main_idmap_create(bmain, false, NULL);
}

/** \} */

/* -------------------------------------------------------------------- */
/** \name DNA Struct Loading
 * \{ */

static void switch_endian_structs(const struct SDNA *filesdna, BHead *bhead)
{
  int blocksize, nblocks;
  char *data;

  data = (char *)(bhead + 1);
  blocksize = filesdna->types_size[filesdna->structs[bhead->SDNAnr][0]];

  nblocks = bhead->nr;
  while (nblocks--) {
    DNA_struct_switch_endian(filesdna, bhead->SDNAnr, data);

    data += blocksize;
  }
}

static void *read_struct(FileData *fd, BHead *bh, const char *blockname)
{
  void *temp = NULL;

  if (bh->len) {
#ifdef USE_BHEAD_READ_ON_DEMAND
    BHead *bh_orig = bh;
#endif

    /* switch is based on file dna */
    if (bh->SDNAnr && (fd->flags & FD_FLAGS_SWITCH_ENDIAN)) {
#ifdef USE_BHEAD_READ_ON_DEMAND
      if (BHEADN_FROM_BHEAD(bh)->has_data == false) {
        bh = blo_bhead_read_full(fd, bh);
        if (UNLIKELY(bh == NULL)) {
          fd->flags &= ~FD_FLAGS_FILE_OK;
          return NULL;
        }
      }
#endif
      switch_endian_structs(fd->filesdna, bh);
    }

    if (fd->compflags[bh->SDNAnr] != SDNA_CMP_REMOVED) {
      if (fd->compflags[bh->SDNAnr] == SDNA_CMP_NOT_EQUAL) {
#ifdef USE_BHEAD_READ_ON_DEMAND
        if (BHEADN_FROM_BHEAD(bh)->has_data == false) {
          bh = blo_bhead_read_full(fd, bh);
          if (UNLIKELY(bh == NULL)) {
            fd->flags &= ~FD_FLAGS_FILE_OK;
            return NULL;
          }
        }
#endif
        temp = DNA_struct_reconstruct(
            fd->memsdna, fd->filesdna, fd->compflags, bh->SDNAnr, bh->nr, (bh + 1));
      }
      else {
        /* SDNA_CMP_EQUAL */
        temp = MEM_mallocN(bh->len, blockname);
#ifdef USE_BHEAD_READ_ON_DEMAND
        if (BHEADN_FROM_BHEAD(bh)->has_data) {
          memcpy(temp, (bh + 1), bh->len);
        }
        else {
          /* Instead of allocating the bhead, then copying it,
           * read the data from the file directly into the memory. */
          if (UNLIKELY(!blo_bhead_read_data(fd, bh, temp))) {
            fd->flags &= ~FD_FLAGS_FILE_OK;
            MEM_freeN(temp);
            temp = NULL;
          }
        }
#else
        memcpy(temp, (bh + 1), bh->len);
#endif
      }
    }

    if (!BHEADN_FROM_BHEAD(bh)->is_memchunk_identical) {
      fd->are_memchunks_identical = false;
    }
#ifdef USE_BHEAD_READ_ON_DEMAND
    if (bh_orig != bh) {
      MEM_freeN(BHEADN_FROM_BHEAD(bh));
    }
#endif
  }

  return temp;
}

typedef void (*link_list_cb)(FileData *fd, void *data);

static void link_list_ex(FileData *fd, ListBase *lb, link_list_cb callback) /* only direct data */
{
  Link *ln, *prev;

  if (BLI_listbase_is_empty(lb)) {
    return;
  }

  lb->first = newdataadr(fd, lb->first);
  if (callback != NULL) {
    callback(fd, lb->first);
  }
  ln = lb->first;
  prev = NULL;
  while (ln) {
    ln->next = newdataadr(fd, ln->next);
    if (ln->next != NULL && callback != NULL) {
      callback(fd, ln->next);
    }
    ln->prev = prev;
    prev = ln;
    ln = ln->next;
  }
  lb->last = prev;
}

static void link_list(FileData *fd, ListBase *lb) /* only direct data */
{
  link_list_ex(fd, lb, NULL);
}

static void link_glob_list(FileData *fd, ListBase *lb) /* for glob data */
{
  Link *ln, *prev;
  void *poin;

  if (BLI_listbase_is_empty(lb)) {
    return;
  }
  poin = newdataadr(fd, lb->first);
  if (lb->first) {
    oldnewmap_insert(fd->globmap, lb->first, poin, 0);
  }
  lb->first = poin;

  ln = lb->first;
  prev = NULL;
  while (ln) {
    poin = newdataadr(fd, ln->next);
    if (ln->next) {
      oldnewmap_insert(fd->globmap, ln->next, poin, 0);
    }
    ln->next = poin;
    ln->prev = prev;
    prev = ln;
    ln = ln->next;
  }
  lb->last = prev;
}

static void test_pointer_array(FileData *fd, void **mat)
{
  int64_t *lpoin, *lmat;
  int *ipoin, *imat;
  size_t len;

  /* manually convert the pointer array in
   * the old dna format to a pointer array in
   * the new dna format.
   */
  if (*mat) {
    len = MEM_allocN_len(*mat) / fd->filesdna->pointer_size;

    if (fd->filesdna->pointer_size == 8 && fd->memsdna->pointer_size == 4) {
      ipoin = imat = MEM_malloc_arrayN(len, 4, "newmatar");
      lpoin = *mat;

      while (len-- > 0) {
        if ((fd->flags & FD_FLAGS_SWITCH_ENDIAN)) {
          BLI_endian_switch_int64(lpoin);
        }
        *ipoin = (int)((*lpoin) >> 3);
        ipoin++;
        lpoin++;
      }
      MEM_freeN(*mat);
      *mat = imat;
    }

    if (fd->filesdna->pointer_size == 4 && fd->memsdna->pointer_size == 8) {
      lpoin = lmat = MEM_malloc_arrayN(len, 8, "newmatar");
      ipoin = *mat;

      while (len-- > 0) {
        *lpoin = *ipoin;
        ipoin++;
        lpoin++;
      }
      MEM_freeN(*mat);
      *mat = lmat;
    }
  }
}

/** \} */

/* -------------------------------------------------------------------- */
/** \name Read ID Properties
 * \{ */

static void IDP_DirectLinkProperty(IDProperty *prop, int switch_endian, FileData *fd);
static void IDP_LibLinkProperty(IDProperty *prop, FileData *fd);

static void IDP_DirectLinkIDPArray(IDProperty *prop, int switch_endian, FileData *fd)
{
  IDProperty *array;
  int i;

  /* since we didn't save the extra buffer, set totallen to len */
  prop->totallen = prop->len;
  prop->data.pointer = newdataadr(fd, prop->data.pointer);

  array = (IDProperty *)prop->data.pointer;

  /* note!, idp-arrays didn't exist in 2.4x, so the pointer will be cleared
   * there's not really anything we can do to correct this, at least don't crash */
  if (array == NULL) {
    prop->len = 0;
    prop->totallen = 0;
  }

  for (i = 0; i < prop->len; i++) {
    IDP_DirectLinkProperty(&array[i], switch_endian, fd);
  }
}

static void IDP_DirectLinkArray(IDProperty *prop, int switch_endian, FileData *fd)
{
  IDProperty **array;
  int i;

  /* since we didn't save the extra buffer, set totallen to len */
  prop->totallen = prop->len;
  prop->data.pointer = newdataadr(fd, prop->data.pointer);

  if (prop->subtype == IDP_GROUP) {
    test_pointer_array(fd, prop->data.pointer);
    array = prop->data.pointer;

    for (i = 0; i < prop->len; i++) {
      IDP_DirectLinkProperty(array[i], switch_endian, fd);
    }
  }
  else if (prop->subtype == IDP_DOUBLE) {
    if (switch_endian) {
      BLI_endian_switch_double_array(prop->data.pointer, prop->len);
    }
  }
  else {
    if (switch_endian) {
      /* also used for floats */
      BLI_endian_switch_int32_array(prop->data.pointer, prop->len);
    }
  }
}

static void IDP_DirectLinkString(IDProperty *prop, FileData *fd)
{
  /*since we didn't save the extra string buffer, set totallen to len.*/
  prop->totallen = prop->len;
  prop->data.pointer = newdataadr(fd, prop->data.pointer);
}

static void IDP_DirectLinkGroup(IDProperty *prop, int switch_endian, FileData *fd)
{
  ListBase *lb = &prop->data.group;
  IDProperty *loop;

  link_list(fd, lb);

  /*Link child id properties now*/
  for (loop = prop->data.group.first; loop; loop = loop->next) {
    IDP_DirectLinkProperty(loop, switch_endian, fd);
  }
}

static void IDP_DirectLinkProperty(IDProperty *prop, int switch_endian, FileData *fd)
{
  switch (prop->type) {
    case IDP_GROUP:
      IDP_DirectLinkGroup(prop, switch_endian, fd);
      break;
    case IDP_STRING:
      IDP_DirectLinkString(prop, fd);
      break;
    case IDP_ARRAY:
      IDP_DirectLinkArray(prop, switch_endian, fd);
      break;
    case IDP_IDPARRAY:
      IDP_DirectLinkIDPArray(prop, switch_endian, fd);
      break;
    case IDP_DOUBLE:
      /* Workaround for doubles.
       * They are stored in the same field as `int val, val2` in the IDPropertyData struct,
       * they have to deal with endianness specifically.
       *
       * In theory, val and val2 would've already been swapped
       * if switch_endian is true, so we have to first unswap
       * them then re-swap them as a single 64-bit entity. */
      if (switch_endian) {
        BLI_endian_switch_int32(&prop->data.val);
        BLI_endian_switch_int32(&prop->data.val2);
        BLI_endian_switch_int64((int64_t *)&prop->data.val);
      }
      break;
    case IDP_INT:
    case IDP_FLOAT:
    case IDP_ID:
      break; /* Nothing special to do here. */
    default:
      /* Unknown IDP type, nuke it (we cannot handle unknown types everywhere in code,
       * IDP are way too polymorphic to do it safely. */
      printf(
          "%s: found unknown IDProperty type %d, reset to Integer one !\n", __func__, prop->type);
      /* Note: we do not attempt to free unknown prop, we have no way to know how to do that! */
      prop->type = IDP_INT;
      prop->subtype = 0;
      IDP_Int(prop) = 0;
  }
}

#define IDP_DirectLinkGroup_OrFree(prop, switch_endian, fd) \
  _IDP_DirectLinkGroup_OrFree(prop, switch_endian, fd, __func__)

static void _IDP_DirectLinkGroup_OrFree(IDProperty **prop,
                                        int switch_endian,
                                        FileData *fd,
                                        const char *caller_func_id)
{
  if (*prop) {
    if ((*prop)->type == IDP_GROUP) {
      IDP_DirectLinkGroup(*prop, switch_endian, fd);
    }
    else {
      /* corrupt file! */
      printf("%s: found non group data, freeing type %d!\n", caller_func_id, (*prop)->type);
      /* don't risk id, data's likely corrupt. */
      // IDP_FreePropertyContent(*prop);
      *prop = NULL;
    }
  }
}

static void IDP_LibLinkProperty(IDProperty *prop, FileData *fd)
{
  if (!prop) {
    return;
  }

  switch (prop->type) {
    case IDP_ID: /* PointerProperty */
    {
      void *newaddr = newlibadr(fd, NULL, IDP_Id(prop));
      if (IDP_Id(prop) && !newaddr && G.debug) {
        printf("Error while loading \"%s\". Data not found in file!\n", prop->name);
      }
      prop->data.pointer = newaddr;
      break;
    }
    case IDP_IDPARRAY: /* CollectionProperty */
    {
      IDProperty *idp_array = IDP_IDPArray(prop);
      for (int i = 0; i < prop->len; i++) {
        IDP_LibLinkProperty(&(idp_array[i]), fd);
      }
      break;
    }
    case IDP_GROUP: /* PointerProperty */
    {
      for (IDProperty *loop = prop->data.group.first; loop; loop = loop->next) {
        IDP_LibLinkProperty(loop, fd);
      }
      break;
    }
    default:
      break; /* Nothing to do for other IDProps. */
  }
}

/** \} */

/* -------------------------------------------------------------------- */
/** \name Read Image Preview
 * \{ */

static PreviewImage *direct_link_preview_image(FileData *fd, PreviewImage *old_prv)
{
  PreviewImage *prv = newdataadr(fd, old_prv);

  if (prv) {
    int i;
    for (i = 0; i < NUM_ICON_SIZES; i++) {
      if (prv->rect[i]) {
        prv->rect[i] = newdataadr(fd, prv->rect[i]);
      }
      prv->gputexture[i] = NULL;
    }
    prv->icon_id = 0;
    prv->tag = 0;
  }

  return prv;
}

/** \} */

/* -------------------------------------------------------------------- */
/** \name Read ID
 * \{ */

static void lib_link_id(FileData *fd, Main *bmain, ID *id);
static void lib_link_nodetree(FileData *fd, Main *bmain, bNodeTree *ntree);
static void lib_link_collection(FileData *fd, Main *bmain, Collection *collection);

static void lib_link_id_private_id(FileData *fd, Main *bmain, ID *id)
{
  /* Handle 'private IDs'. */
  bNodeTree *nodetree = ntreeFromID(id);
  if (nodetree != NULL) {
    lib_link_id(fd, bmain, &nodetree->id);
    lib_link_nodetree(fd, bmain, nodetree);
  }

  if (GS(id->name) == ID_SCE) {
    Scene *scene = (Scene *)id;
    if (scene->master_collection != NULL) {
      lib_link_id(fd, bmain, &scene->master_collection->id);
      lib_link_collection(fd, bmain, scene->master_collection);
    }
  }
}

static void lib_link_id(FileData *fd, Main *bmain, ID *id)
{
  /* Note: WM IDProperties are never written to file, hence they should always be NULL here. */
  BLI_assert((GS(id->name) != ID_WM) || id->properties == NULL);
  IDP_LibLinkProperty(id->properties, fd);

  AnimData *adt = BKE_animdata_from_id(id);
  if (adt != NULL) {
    lib_link_animdata(fd, id, adt);
  }

  if (id->override_library) {
    id->override_library->reference = newlibadr(fd, id->lib, id->override_library->reference);
    id->override_library->storage = newlibadr(fd, id->lib, id->override_library->storage);
  }

  lib_link_id_private_id(fd, bmain, id);
}

static void direct_link_id_override_property_operation_cb(FileData *fd, void *data)
{
  IDOverrideLibraryPropertyOperation *opop = data;

  opop->subitem_reference_name = newdataadr(fd, opop->subitem_reference_name);
  opop->subitem_local_name = newdataadr(fd, opop->subitem_local_name);
}

static void direct_link_id_override_property_cb(FileData *fd, void *data)
{
  IDOverrideLibraryProperty *op = data;

  op->rna_path = newdataadr(fd, op->rna_path);
  link_list_ex(fd, &op->operations, direct_link_id_override_property_operation_cb);
}

static void direct_link_id(FileData *fd, ID *id, ID *id_old);
static void direct_link_nodetree(FileData *fd, bNodeTree *ntree);
static void direct_link_collection(FileData *fd, Collection *collection);

static void direct_link_id_private_id(FileData *fd, ID *id, ID *id_old)
{
  /* Handle 'private IDs'. */
  bNodeTree **nodetree = BKE_ntree_ptr_from_id(id);
  if (nodetree != NULL && *nodetree != NULL) {
    *nodetree = newdataadr(fd, *nodetree);
    direct_link_id(fd, (ID *)*nodetree, id_old != NULL ? (ID *)ntreeFromID(id_old) : NULL);
    direct_link_nodetree(fd, *nodetree);
  }

  if (GS(id->name) == ID_SCE) {
    Scene *scene = (Scene *)id;
    if (scene->master_collection != NULL) {
      scene->master_collection = newdataadr(fd, scene->master_collection);
      direct_link_id(fd,
                     &scene->master_collection->id,
                     id_old != NULL ? &((Scene *)id_old)->master_collection->id : NULL);
      direct_link_collection(fd, scene->master_collection);
    }
  }
}

static void direct_link_id(FileData *fd, ID *id, ID *id_old)
{
  /*link direct data of ID properties*/
  if (id->properties) {
    id->properties = newdataadr(fd, id->properties);
    /* this case means the data was written incorrectly, it should not happen */
    IDP_DirectLinkGroup_OrFree(&id->properties, (fd->flags & FD_FLAGS_SWITCH_ENDIAN), fd);
  }
  id->py_instance = NULL;

  /* That way data-lock reading not going through main read_libblock()
   * function are still in a clear tag state.
   * (glowering at certain nodetree fake data-lock here...). */
  id->tag = 0;
  id->flag &= ~LIB_INDIRECT_WEAK_LINK;

  /* NOTE: It is important to not clear the recalc flags for undo/redo.
   * Preserving recalc flags on redo/undo is the only way to make dependency graph detect
   * that animation is to be evaluated on undo/redo. If this is not enforced by the recalc
   * flags dependency graph does not do animation update to avoid loss of unkeyed changes.,
   * which conflicts with undo/redo of changes to animation data itself.
   *
   * But for regular file load we clear the flag, since the flags might have been changed since
   * the version the file has been saved with. */
  if (fd->memfile == NULL) {
    id->recalc = 0;
    id->recalc_undo_accumulated = 0;
  }
  else {
    if (fd->undo_direction < 0) {
      /* We are coming from the future (i.e. do an actual undo, and not a redo), and we found an
       * old (aka existing) ID: we use its 'accumulated recalc flags since last memfile undo step
       * saving' as recalc flags of our newly read ID. */
      if (id_old != NULL) {
        id->recalc = id_old->recalc_undo_accumulated;
      }
    }
    else {
      /* We are coming from the past (i.e. do a redo), and we found an, we use saved 'accumulated
       * recalc flags since last memfile undo step saving' as recalc flags of our newly read ID. */
      id->recalc = id->recalc_undo_accumulated;
    }
  }

  /* Link direct data of overrides. */
  if (id->override_library) {
    id->override_library = newdataadr(fd, id->override_library);
    link_list_ex(fd, &id->override_library->properties, direct_link_id_override_property_cb);
    id->override_library->runtime = NULL;
  }

  DrawDataList *drawdata = DRW_drawdatalist_from_id(id);
  if (drawdata) {
    BLI_listbase_clear((ListBase *)drawdata);
  }

  /* Handle 'private IDs'. */
  direct_link_id_private_id(fd, id, id_old);
}

/** \} */

/* -------------------------------------------------------------------- */
/** \name Read CurveMapping
 * \{ */

/* cuma itself has been read! */
static void direct_link_curvemapping(FileData *fd, CurveMapping *cumap)
{
  int a;

  /* flag seems to be able to hang? Maybe old files... not bad to clear anyway */
  cumap->flag &= ~CUMA_PREMULLED;

  for (a = 0; a < CM_TOT; a++) {
    cumap->cm[a].curve = newdataadr(fd, cumap->cm[a].curve);
    cumap->cm[a].table = NULL;
    cumap->cm[a].premultable = NULL;
  }
}

/** \} */

/* -------------------------------------------------------------------- */
/** \name Read CurveProfile
 * \{ */

static void direct_link_curveprofile(FileData *fd, CurveProfile *profile)
{
  profile->path = newdataadr(fd, profile->path);
  profile->table = NULL;
  profile->segments = NULL;
}

/** \} */

/* -------------------------------------------------------------------- */
/** \name Read ID: Brush
 * \{ */

/* library brush linking after fileread */
static void lib_link_brush(FileData *fd, Main *UNUSED(bmain), Brush *brush)
{
  /* brush->(mask_)mtex.obj is ignored on purpose? */
  brush->mtex.tex = newlibadr(fd, brush->id.lib, brush->mtex.tex);
  brush->mask_mtex.tex = newlibadr(fd, brush->id.lib, brush->mask_mtex.tex);
  brush->clone.image = newlibadr(fd, brush->id.lib, brush->clone.image);
  brush->toggle_brush = newlibadr(fd, brush->id.lib, brush->toggle_brush);
  brush->paint_curve = newlibadr(fd, brush->id.lib, brush->paint_curve);

  /* link default grease pencil palette */
  if (brush->gpencil_settings != NULL) {
    if (brush->gpencil_settings->flag & GP_BRUSH_MATERIAL_PINNED) {
      brush->gpencil_settings->material = newlibadr(
          fd, brush->id.lib, brush->gpencil_settings->material);

      if (!brush->gpencil_settings->material) {
        brush->gpencil_settings->flag &= ~GP_BRUSH_MATERIAL_PINNED;
      }
    }
    else {
      brush->gpencil_settings->material = NULL;
    }
  }
}

static void direct_link_brush(FileData *fd, Brush *brush)
{
  /* brush itself has been read */

  /* fallof curve */
  brush->curve = newdataadr(fd, brush->curve);

  brush->gradient = newdataadr(fd, brush->gradient);

  if (brush->curve) {
    direct_link_curvemapping(fd, brush->curve);
  }
  else {
    BKE_brush_curve_preset(brush, CURVE_PRESET_SHARP);
  }

  /* grease pencil */
  brush->gpencil_settings = newdataadr(fd, brush->gpencil_settings);
  if (brush->gpencil_settings != NULL) {
    brush->gpencil_settings->curve_sensitivity = newdataadr(
        fd, brush->gpencil_settings->curve_sensitivity);
    brush->gpencil_settings->curve_strength = newdataadr(fd,
                                                         brush->gpencil_settings->curve_strength);
    brush->gpencil_settings->curve_jitter = newdataadr(fd, brush->gpencil_settings->curve_jitter);

    if (brush->gpencil_settings->curve_sensitivity) {
      direct_link_curvemapping(fd, brush->gpencil_settings->curve_sensitivity);
    }

    if (brush->gpencil_settings->curve_strength) {
      direct_link_curvemapping(fd, brush->gpencil_settings->curve_strength);
    }

    if (brush->gpencil_settings->curve_jitter) {
      direct_link_curvemapping(fd, brush->gpencil_settings->curve_jitter);
    }
  }

  brush->preview = NULL;
  brush->icon_imbuf = NULL;
}

/** \} */

/* -------------------------------------------------------------------- */
/** \name Read ID: Palette
 * \{ */

static void lib_link_palette(FileData *UNUSED(fd), Main *UNUSED(bmain), Palette *UNUSED(palette))
{
}

static void direct_link_palette(FileData *fd, Palette *palette)
{

  /* palette itself has been read */
  link_list(fd, &palette->colors);
}

static void lib_link_paint_curve(FileData *UNUSED(fd), Main *UNUSED(bmain), PaintCurve *UNUSED(pc))
{
}

static void direct_link_paint_curve(FileData *fd, PaintCurve *pc)
{
  pc->points = newdataadr(fd, pc->points);
}

/** \} */

/* -------------------------------------------------------------------- */
/** \name Read PackedFile
 * \{ */

static PackedFile *direct_link_packedfile(FileData *fd, PackedFile *oldpf)
{
  PackedFile *pf = newpackedadr(fd, oldpf);

  if (pf) {
    pf->data = newpackedadr(fd, pf->data);
    if (pf->data == NULL) {
      /* We cannot allow a PackedFile with a NULL data field,
       * the whole code assumes this is not possible. See T70315. */
      printf("%s: NULL packedfile data, cleaning up...\n", __func__);
      MEM_SAFE_FREE(pf);
    }
  }

  return pf;
}

/** \} */

/* -------------------------------------------------------------------- */
/** \name Read Animation (legacy for version patching)
 * \{ */

// XXX deprecated - old animation system
static void lib_link_ipo(FileData *fd, Main *UNUSED(bmain), Ipo *ipo)
{
  for (IpoCurve *icu = ipo->curve.first; icu; icu = icu->next) {
    if (icu->driver) {
      icu->driver->ob = newlibadr(fd, ipo->id.lib, icu->driver->ob);
    }
  }
}

// XXX deprecated - old animation system
static void direct_link_ipo(FileData *fd, Ipo *ipo)
{
  IpoCurve *icu;

  link_list(fd, &(ipo->curve));

  for (icu = ipo->curve.first; icu; icu = icu->next) {
    icu->bezt = newdataadr(fd, icu->bezt);
    icu->bp = newdataadr(fd, icu->bp);
    icu->driver = newdataadr(fd, icu->driver);
  }
}

// XXX deprecated - old animation system
static void lib_link_nlastrips(FileData *fd, ID *id, ListBase *striplist)
{
  bActionStrip *strip;
  bActionModifier *amod;

  for (strip = striplist->first; strip; strip = strip->next) {
    strip->object = newlibadr(fd, id->lib, strip->object);
    strip->act = newlibadr(fd, id->lib, strip->act);
    strip->ipo = newlibadr(fd, id->lib, strip->ipo);
    for (amod = strip->modifiers.first; amod; amod = amod->next) {
      amod->ob = newlibadr(fd, id->lib, amod->ob);
    }
  }
}

// XXX deprecated - old animation system
static void direct_link_nlastrips(FileData *fd, ListBase *strips)
{
  bActionStrip *strip;

  link_list(fd, strips);

  for (strip = strips->first; strip; strip = strip->next) {
    link_list(fd, &strip->modifiers);
  }
}

// XXX deprecated - old animation system
static void lib_link_constraint_channels(FileData *fd, ID *id, ListBase *chanbase)
{
  bConstraintChannel *chan;

  for (chan = chanbase->first; chan; chan = chan->next) {
    chan->ipo = newlibadr_us(fd, id->lib, chan->ipo);
  }
}

/** \} */

/* -------------------------------------------------------------------- */
/** \name Read ID: Action
 * \{ */

static void lib_link_fmodifiers(FileData *fd, ID *id, ListBase *list)
{
  FModifier *fcm;

  for (fcm = list->first; fcm; fcm = fcm->next) {
    /* data for specific modifiers */
    switch (fcm->type) {
      case FMODIFIER_TYPE_PYTHON: {
        FMod_Python *data = (FMod_Python *)fcm->data;
        data->script = newlibadr(fd, id->lib, data->script);

        break;
      }
    }
  }
}

static void lib_link_fcurves(FileData *fd, ID *id, ListBase *list)
{
  FCurve *fcu;

  if (list == NULL) {
    return;
  }

  /* relink ID-block references... */
  for (fcu = list->first; fcu; fcu = fcu->next) {
    /* driver data */
    if (fcu->driver) {
      ChannelDriver *driver = fcu->driver;
      DriverVar *dvar;

      for (dvar = driver->variables.first; dvar; dvar = dvar->next) {
        DRIVER_TARGETS_LOOPER_BEGIN (dvar) {
          /* only relink if still used */
          if (tarIndex < dvar->num_targets) {
            dtar->id = newlibadr(fd, id->lib, dtar->id);
          }
          else {
            dtar->id = NULL;
          }
        }
        DRIVER_TARGETS_LOOPER_END;
      }
    }

    /* modifiers */
    lib_link_fmodifiers(fd, id, &fcu->modifiers);
  }
}

/* NOTE: this assumes that link_list has already been called on the list */
static void direct_link_fmodifiers(FileData *fd, ListBase *list, FCurve *curve)
{
  FModifier *fcm;

  for (fcm = list->first; fcm; fcm = fcm->next) {
    /* relink general data */
    fcm->data = newdataadr(fd, fcm->data);
    fcm->curve = curve;

    /* do relinking of data for specific types */
    switch (fcm->type) {
      case FMODIFIER_TYPE_GENERATOR: {
        FMod_Generator *data = (FMod_Generator *)fcm->data;

        data->coefficients = newdataadr(fd, data->coefficients);

        if (fd->flags & FD_FLAGS_SWITCH_ENDIAN) {
          BLI_endian_switch_float_array(data->coefficients, data->arraysize);
        }

        break;
      }
      case FMODIFIER_TYPE_ENVELOPE: {
        FMod_Envelope *data = (FMod_Envelope *)fcm->data;

        data->data = newdataadr(fd, data->data);

        break;
      }
      case FMODIFIER_TYPE_PYTHON: {
        FMod_Python *data = (FMod_Python *)fcm->data;

        data->prop = newdataadr(fd, data->prop);
        IDP_DirectLinkGroup_OrFree(&data->prop, (fd->flags & FD_FLAGS_SWITCH_ENDIAN), fd);

        break;
      }
    }
  }
}

/* NOTE: this assumes that link_list has already been called on the list */
static void direct_link_fcurves(FileData *fd, ListBase *list)
{
  FCurve *fcu;

  /* link F-Curve data to F-Curve again (non ID-libs) */
  for (fcu = list->first; fcu; fcu = fcu->next) {
    /* curve data */
    fcu->bezt = newdataadr(fd, fcu->bezt);
    fcu->fpt = newdataadr(fd, fcu->fpt);

    /* rna path */
    fcu->rna_path = newdataadr(fd, fcu->rna_path);

    /* group */
    fcu->grp = newdataadr(fd, fcu->grp);

    /* clear disabled flag - allows disabled drivers to be tried again ([#32155]),
     * but also means that another method for "reviving disabled F-Curves" exists
     */
    fcu->flag &= ~FCURVE_DISABLED;

    /* driver */
    fcu->driver = newdataadr(fd, fcu->driver);
    if (fcu->driver) {
      ChannelDriver *driver = fcu->driver;
      DriverVar *dvar;

      /* Compiled expression data will need to be regenerated
       * (old pointer may still be set here). */
      driver->expr_comp = NULL;
      driver->expr_simple = NULL;

      /* give the driver a fresh chance - the operating environment may be different now
       * (addons, etc. may be different) so the driver namespace may be sane now [#32155]
       */
      driver->flag &= ~DRIVER_FLAG_INVALID;

      /* relink variables, targets and their paths */
      link_list(fd, &driver->variables);
      for (dvar = driver->variables.first; dvar; dvar = dvar->next) {
        DRIVER_TARGETS_LOOPER_BEGIN (dvar) {
          /* only relink the targets being used */
          if (tarIndex < dvar->num_targets) {
            dtar->rna_path = newdataadr(fd, dtar->rna_path);
          }
          else {
            dtar->rna_path = NULL;
          }
        }
        DRIVER_TARGETS_LOOPER_END;
      }
    }

    /* modifiers */
    link_list(fd, &fcu->modifiers);
    direct_link_fmodifiers(fd, &fcu->modifiers, fcu);
  }
}

static void lib_link_action(FileData *fd, Main *UNUSED(bmain), bAction *act)
{
  // XXX deprecated - old animation system <<<
  for (bActionChannel *chan = act->chanbase.first; chan; chan = chan->next) {
    chan->ipo = newlibadr_us(fd, act->id.lib, chan->ipo);
    lib_link_constraint_channels(fd, &act->id, &chan->constraintChannels);
  }
  // >>> XXX deprecated - old animation system

  lib_link_fcurves(fd, &act->id, &act->curves);

  for (TimeMarker *marker = act->markers.first; marker; marker = marker->next) {
    if (marker->camera) {
      marker->camera = newlibadr(fd, act->id.lib, marker->camera);
    }
  }
}

static void direct_link_action(FileData *fd, bAction *act)
{
  bActionChannel *achan;  // XXX deprecated - old animation system
  bActionGroup *agrp;

  link_list(fd, &act->curves);
  link_list(fd, &act->chanbase);  // XXX deprecated - old animation system
  link_list(fd, &act->groups);
  link_list(fd, &act->markers);

  // XXX deprecated - old animation system <<<
  for (achan = act->chanbase.first; achan; achan = achan->next) {
    achan->grp = newdataadr(fd, achan->grp);

    link_list(fd, &achan->constraintChannels);
  }
  // >>> XXX deprecated - old animation system

  direct_link_fcurves(fd, &act->curves);

  for (agrp = act->groups.first; agrp; agrp = agrp->next) {
    agrp->channels.first = newdataadr(fd, agrp->channels.first);
    agrp->channels.last = newdataadr(fd, agrp->channels.last);
  }
}

static void lib_link_nladata_strips(FileData *fd, ID *id, ListBase *list)
{
  NlaStrip *strip;

  for (strip = list->first; strip; strip = strip->next) {
    /* check strip's children */
    lib_link_nladata_strips(fd, id, &strip->strips);

    /* check strip's F-Curves */
    lib_link_fcurves(fd, id, &strip->fcurves);

    /* reassign the counted-reference to action */
    strip->act = newlibadr(fd, id->lib, strip->act);

    /* fix action id-root (i.e. if it comes from a pre 2.57 .blend file) */
    if ((strip->act) && (strip->act->idroot == 0)) {
      strip->act->idroot = GS(id->name);
    }
  }
}

static void lib_link_nladata(FileData *fd, ID *id, ListBase *list)
{
  NlaTrack *nlt;

  /* we only care about the NLA strips inside the tracks */
  for (nlt = list->first; nlt; nlt = nlt->next) {
    lib_link_nladata_strips(fd, id, &nlt->strips);
  }
}

/* This handles Animato NLA-Strips linking
 * NOTE: this assumes that link_list has already been called on the list
 */
static void direct_link_nladata_strips(FileData *fd, ListBase *list)
{
  NlaStrip *strip;

  for (strip = list->first; strip; strip = strip->next) {
    /* strip's child strips */
    link_list(fd, &strip->strips);
    direct_link_nladata_strips(fd, &strip->strips);

    /* strip's F-Curves */
    link_list(fd, &strip->fcurves);
    direct_link_fcurves(fd, &strip->fcurves);

    /* strip's F-Modifiers */
    link_list(fd, &strip->modifiers);
    direct_link_fmodifiers(fd, &strip->modifiers, NULL);
  }
}

/* NOTE: this assumes that link_list has already been called on the list */
static void direct_link_nladata(FileData *fd, ListBase *list)
{
  NlaTrack *nlt;

  for (nlt = list->first; nlt; nlt = nlt->next) {
    /* relink list of strips */
    link_list(fd, &nlt->strips);

    /* relink strip data */
    direct_link_nladata_strips(fd, &nlt->strips);
  }
}

/* ------- */

static void lib_link_keyingsets(FileData *fd, ID *id, ListBase *list)
{
  KeyingSet *ks;
  KS_Path *ksp;

  /* here, we're only interested in the ID pointer stored in some of the paths */
  for (ks = list->first; ks; ks = ks->next) {
    for (ksp = ks->paths.first; ksp; ksp = ksp->next) {
      ksp->id = newlibadr(fd, id->lib, ksp->id);
    }
  }
}

/* NOTE: this assumes that link_list has already been called on the list */
static void direct_link_keyingsets(FileData *fd, ListBase *list)
{
  KeyingSet *ks;
  KS_Path *ksp;

  /* link KeyingSet data to KeyingSet again (non ID-libs) */
  for (ks = list->first; ks; ks = ks->next) {
    /* paths */
    link_list(fd, &ks->paths);

    for (ksp = ks->paths.first; ksp; ksp = ksp->next) {
      /* rna path */
      ksp->rna_path = newdataadr(fd, ksp->rna_path);
    }
  }
}

/* ------- */

static void lib_link_animdata(FileData *fd, ID *id, AnimData *adt)
{
  if (adt == NULL) {
    return;
  }

  /* link action data */
  adt->action = newlibadr(fd, id->lib, adt->action);
  adt->tmpact = newlibadr(fd, id->lib, adt->tmpact);

  /* fix action id-roots (i.e. if they come from a pre 2.57 .blend file) */
  if ((adt->action) && (adt->action->idroot == 0)) {
    adt->action->idroot = GS(id->name);
  }
  if ((adt->tmpact) && (adt->tmpact->idroot == 0)) {
    adt->tmpact->idroot = GS(id->name);
  }

  /* link drivers */
  lib_link_fcurves(fd, id, &adt->drivers);

  /* overrides don't have lib-link for now, so no need to do anything */

  /* link NLA-data */
  lib_link_nladata(fd, id, &adt->nla_tracks);
}

static void direct_link_animdata(FileData *fd, AnimData *adt)
{
  /* NOTE: must have called newdataadr already before doing this... */
  if (adt == NULL) {
    return;
  }

  /* link drivers */
  link_list(fd, &adt->drivers);
  direct_link_fcurves(fd, &adt->drivers);
  adt->driver_array = NULL;

  /* link overrides */
  // TODO...

  /* link NLA-data */
  link_list(fd, &adt->nla_tracks);
  direct_link_nladata(fd, &adt->nla_tracks);

  /* relink active track/strip - even though strictly speaking this should only be used
   * if we're in 'tweaking mode', we need to be able to have this loaded back for
   * undo, but also since users may not exit tweakmode before saving (#24535)
   */
  // TODO: it's not really nice that anyone should be able to save the file in this
  //      state, but it's going to be too hard to enforce this single case...
  adt->act_track = newdataadr(fd, adt->act_track);
  adt->actstrip = newdataadr(fd, adt->actstrip);
}

/** \} */

/* -------------------------------------------------------------------- */
/** \name Read ID: CacheFiles
 * \{ */

static void lib_link_cachefiles(FileData *UNUSED(fd),
                                Main *UNUSED(bmain),
                                CacheFile *UNUSED(cache_file))
{
}

static void direct_link_cachefile(FileData *fd, CacheFile *cache_file)
{
  BLI_listbase_clear(&cache_file->object_paths);
  cache_file->handle = NULL;
  cache_file->handle_filepath[0] = '\0';
  cache_file->handle_readers = NULL;

  /* relink animdata */
  cache_file->adt = newdataadr(fd, cache_file->adt);
  direct_link_animdata(fd, cache_file->adt);
}

/** \} */

/* -------------------------------------------------------------------- */
/** \name Read ID: WorkSpace
 * \{ */

static void lib_link_workspaces(FileData *fd, Main *bmain, WorkSpace *workspace)
{
  ListBase *layouts = BKE_workspace_layouts_get(workspace);
  ID *id = (ID *)workspace;

  id_us_ensure_real(id);

  for (WorkSpaceLayout *layout = layouts->first, *layout_next; layout; layout = layout_next) {
    layout->screen = newlibadr(fd, id->lib, layout->screen);

    layout_next = layout->next;
    if (layout->screen) {
      if (ID_IS_LINKED(id)) {
        layout->screen->winid = 0;
        if (layout->screen->temp) {
          /* delete temp layouts when appending */
          BKE_workspace_layout_remove(bmain, workspace, layout);
        }
      }
    }
    else {
      /* If we're reading a layout without screen stored, it's useless and we shouldn't keep it
       * around. */
      BKE_workspace_layout_remove(bmain, workspace, layout);
    }
  }
}

static void direct_link_workspace(FileData *fd, WorkSpace *workspace, const Main *main)
{
  link_list(fd, BKE_workspace_layouts_get(workspace));
  link_list(fd, &workspace->hook_layout_relations);
  link_list(fd, &workspace->owner_ids);
  link_list(fd, &workspace->tools);

  for (WorkSpaceDataRelation *relation = workspace->hook_layout_relations.first; relation;
       relation = relation->next) {

    /* data from window - need to access through global oldnew-map */
    relation->parent = newglobadr(fd, relation->parent);

    relation->value = newdataadr(fd, relation->value);
  }

  /* Same issue/fix as in direct_link_workspace_link_scene_data: Can't read workspace data
   * when reading windows, so have to update windows after/when reading workspaces. */
  for (wmWindowManager *wm = main->wm.first; wm; wm = wm->id.next) {
    for (wmWindow *win = wm->windows.first; win; win = win->next) {
      WorkSpaceLayout *act_layout = newdataadr(
          fd, BKE_workspace_active_layout_get(win->workspace_hook));
      if (act_layout) {
        BKE_workspace_active_layout_set(win->workspace_hook, act_layout);
      }
    }
  }

  for (bToolRef *tref = workspace->tools.first; tref; tref = tref->next) {
    tref->runtime = NULL;
    tref->properties = newdataadr(fd, tref->properties);
    IDP_DirectLinkGroup_OrFree(&tref->properties, (fd->flags & FD_FLAGS_SWITCH_ENDIAN), fd);
  }

  workspace->status_text = NULL;
}

static void lib_link_workspace_instance_hook(FileData *fd, WorkSpaceInstanceHook *hook, ID *id)
{
  WorkSpace *workspace = BKE_workspace_active_get(hook);
  BKE_workspace_active_set(hook, newlibadr(fd, id->lib, workspace));
}

/** \} */

/* -------------------------------------------------------------------- */
/** \name Read ID: Node Tree
 * \{ */

/* Single node tree (also used for material/scene trees), ntree is not NULL */
static void lib_link_ntree(FileData *fd, Library *lib, bNodeTree *ntree)
{
  ntree->id.lib = lib;

  ntree->gpd = newlibadr(fd, lib, ntree->gpd);

  for (bNode *node = ntree->nodes.first; node; node = node->next) {
    /* Link ID Properties -- and copy this comment EXACTLY for easy finding
     * of library blocks that implement this.*/
    IDP_LibLinkProperty(node->prop, fd);

    node->id = newlibadr(fd, lib, node->id);

    for (bNodeSocket *sock = node->inputs.first; sock; sock = sock->next) {
      IDP_LibLinkProperty(sock->prop, fd);
    }
    for (bNodeSocket *sock = node->outputs.first; sock; sock = sock->next) {
      IDP_LibLinkProperty(sock->prop, fd);
    }
  }

  for (bNodeSocket *sock = ntree->inputs.first; sock; sock = sock->next) {
    IDP_LibLinkProperty(sock->prop, fd);
  }
  for (bNodeSocket *sock = ntree->outputs.first; sock; sock = sock->next) {
    IDP_LibLinkProperty(sock->prop, fd);
  }

  /* Set node->typeinfo pointers. This is done in lib linking, after the
   * first versioning that can change types still without functions that
   * update the typeinfo pointers. Versioning after lib linking needs
   * these top be valid. */
  ntreeSetTypes(NULL, ntree);

  /* For nodes with static socket layout, add/remove sockets as needed
   * to match the static layout. */
  if (fd->memfile == NULL) {
    for (bNode *node = ntree->nodes.first; node; node = node->next) {
      node_verify_socket_templates(ntree, node);
    }
  }
}

/* library ntree linking after fileread */
static void lib_link_nodetree(FileData *fd, Main *UNUSED(bmain), bNodeTree *ntree)
{
  lib_link_ntree(fd, ntree->id.lib, ntree);
}

static void direct_link_node_socket(FileData *fd, bNodeSocket *sock)
{
  sock->prop = newdataadr(fd, sock->prop);
  IDP_DirectLinkGroup_OrFree(&sock->prop, (fd->flags & FD_FLAGS_SWITCH_ENDIAN), fd);

  sock->link = newdataadr(fd, sock->link);
  sock->typeinfo = NULL;
  sock->storage = newdataadr(fd, sock->storage);
  sock->default_value = newdataadr(fd, sock->default_value);
  sock->cache = NULL;
}

/* ntree itself has been read! */
static void direct_link_nodetree(FileData *fd, bNodeTree *ntree)
{
  /* note: writing and reading goes in sync, for speed */
  bNode *node;
  bNodeSocket *sock;
  bNodeLink *link;

  ntree->init = 0; /* to set callbacks and force setting types */
  ntree->is_updating = false;
  ntree->typeinfo = NULL;
  ntree->interface_type = NULL;

  ntree->progress = NULL;
  ntree->execdata = NULL;

  ntree->adt = newdataadr(fd, ntree->adt);
  direct_link_animdata(fd, ntree->adt);

  link_list(fd, &ntree->nodes);
  for (node = ntree->nodes.first; node; node = node->next) {
    node->typeinfo = NULL;

    link_list(fd, &node->inputs);
    link_list(fd, &node->outputs);

    node->prop = newdataadr(fd, node->prop);
    IDP_DirectLinkGroup_OrFree(&node->prop, (fd->flags & FD_FLAGS_SWITCH_ENDIAN), fd);

    link_list(fd, &node->internal_links);
    for (link = node->internal_links.first; link; link = link->next) {
      link->fromnode = newdataadr(fd, link->fromnode);
      link->fromsock = newdataadr(fd, link->fromsock);
      link->tonode = newdataadr(fd, link->tonode);
      link->tosock = newdataadr(fd, link->tosock);
    }

    if (node->type == CMP_NODE_MOVIEDISTORTION) {
      node->storage = newmclipadr(fd, node->storage);
    }
    else {
      node->storage = newdataadr(fd, node->storage);
    }

    if (node->storage) {
      /* could be handlerized at some point */
      switch (node->type) {
        case SH_NODE_CURVE_VEC:
        case SH_NODE_CURVE_RGB:
        case CMP_NODE_TIME:
        case CMP_NODE_CURVE_VEC:
        case CMP_NODE_CURVE_RGB:
        case CMP_NODE_HUECORRECT:
        case TEX_NODE_CURVE_RGB:
        case TEX_NODE_CURVE_TIME: {
          direct_link_curvemapping(fd, node->storage);
          break;
        }
        case SH_NODE_SCRIPT: {
          NodeShaderScript *nss = (NodeShaderScript *)node->storage;
          nss->bytecode = newdataadr(fd, nss->bytecode);
          break;
        }
        case SH_NODE_TEX_POINTDENSITY: {
          NodeShaderTexPointDensity *npd = (NodeShaderTexPointDensity *)node->storage;
          memset(&npd->pd, 0, sizeof(npd->pd));
          break;
        }
        case SH_NODE_TEX_IMAGE: {
          NodeTexImage *tex = (NodeTexImage *)node->storage;
          tex->iuser.ok = 1;
          tex->iuser.scene = NULL;
          break;
        }
        case SH_NODE_TEX_ENVIRONMENT: {
          NodeTexEnvironment *tex = (NodeTexEnvironment *)node->storage;
          tex->iuser.ok = 1;
          tex->iuser.scene = NULL;
          break;
        }
        case CMP_NODE_IMAGE:
        case CMP_NODE_R_LAYERS:
        case CMP_NODE_VIEWER:
        case CMP_NODE_SPLITVIEWER: {
          ImageUser *iuser = node->storage;
          iuser->ok = 1;
          iuser->scene = NULL;
          break;
        }
        case CMP_NODE_CRYPTOMATTE: {
          NodeCryptomatte *nc = (NodeCryptomatte *)node->storage;
          nc->matte_id = newdataadr(fd, nc->matte_id);
          break;
        }
        case TEX_NODE_IMAGE: {
          ImageUser *iuser = node->storage;
          iuser->ok = 1;
          iuser->scene = NULL;
          break;
        }
        default:
          break;
      }
    }
  }
  link_list(fd, &ntree->links);

  /* and we connect the rest */
  for (node = ntree->nodes.first; node; node = node->next) {
    node->parent = newdataadr(fd, node->parent);
    node->lasty = 0;

    for (sock = node->inputs.first; sock; sock = sock->next) {
      direct_link_node_socket(fd, sock);
    }
    for (sock = node->outputs.first; sock; sock = sock->next) {
      direct_link_node_socket(fd, sock);
    }
  }

  /* interface socket lists */
  link_list(fd, &ntree->inputs);
  link_list(fd, &ntree->outputs);
  for (sock = ntree->inputs.first; sock; sock = sock->next) {
    direct_link_node_socket(fd, sock);
  }
  for (sock = ntree->outputs.first; sock; sock = sock->next) {
    direct_link_node_socket(fd, sock);
  }

  for (link = ntree->links.first; link; link = link->next) {
    link->fromnode = newdataadr(fd, link->fromnode);
    link->tonode = newdataadr(fd, link->tonode);
    link->fromsock = newdataadr(fd, link->fromsock);
    link->tosock = newdataadr(fd, link->tosock);
  }

#if 0
  if (ntree->previews) {
    bNodeInstanceHash *new_previews = BKE_node_instance_hash_new("node previews");
    bNodeInstanceHashIterator iter;

    NODE_INSTANCE_HASH_ITER(iter, ntree->previews) {
      bNodePreview *preview = BKE_node_instance_hash_iterator_get_value(&iter);
      if (preview) {
        bNodePreview *new_preview = newimaadr(fd, preview);
        if (new_preview) {
          bNodeInstanceKey key = BKE_node_instance_hash_iterator_get_key(&iter);
          BKE_node_instance_hash_insert(new_previews, key, new_preview);
        }
      }
    }
    BKE_node_instance_hash_free(ntree->previews, NULL);
    ntree->previews = new_previews;
  }
#else
  /* XXX TODO */
  ntree->previews = NULL;
#endif

  /* type verification is in lib-link */
}

/** \} */

/* -------------------------------------------------------------------- */
/** \name Read ID: Armature
 * \{ */

/* temp struct used to transport needed info to lib_link_constraint_cb() */
typedef struct tConstraintLinkData {
  FileData *fd;
  ID *id;
} tConstraintLinkData;
/* callback function used to relink constraint ID-links */
static void lib_link_constraint_cb(bConstraint *UNUSED(con),
                                   ID **idpoin,
                                   bool is_reference,
                                   void *userdata)
{
  tConstraintLinkData *cld = (tConstraintLinkData *)userdata;

  /* for reference types, we need to increment the usercounts on load... */
  if (is_reference) {
    /* reference type - with usercount */
    *idpoin = newlibadr(cld->fd, cld->id->lib, *idpoin);
  }
  else {
    /* target type - no usercount needed */
    *idpoin = newlibadr(cld->fd, cld->id->lib, *idpoin);
  }
}

static void lib_link_constraints(FileData *fd, ID *id, ListBase *conlist)
{
  tConstraintLinkData cld;
  bConstraint *con;

  /* legacy fixes */
  for (con = conlist->first; con; con = con->next) {
    /* patch for error introduced by changing constraints (dunno how) */
    /* if con->data type changes, dna cannot resolve the pointer! (ton) */
    if (con->data == NULL) {
      con->type = CONSTRAINT_TYPE_NULL;
    }
    /* own ipo, all constraints have it */
    con->ipo = newlibadr_us(fd, id->lib, con->ipo);  // XXX deprecated - old animation system

    /* If linking from a library, clear 'local' library override flag. */
    if (id->lib != NULL) {
      con->flag &= ~CONSTRAINT_OVERRIDE_LIBRARY_LOCAL;
    }
  }

  /* relink all ID-blocks used by the constraints */
  cld.fd = fd;
  cld.id = id;

  BKE_constraints_id_loop(conlist, lib_link_constraint_cb, &cld);
}

static void direct_link_constraints(FileData *fd, ListBase *lb)
{
  bConstraint *con;

  link_list(fd, lb);
  for (con = lb->first; con; con = con->next) {
    con->data = newdataadr(fd, con->data);

    switch (con->type) {
      case CONSTRAINT_TYPE_PYTHON: {
        bPythonConstraint *data = con->data;

        link_list(fd, &data->targets);

        data->prop = newdataadr(fd, data->prop);
        IDP_DirectLinkGroup_OrFree(&data->prop, (fd->flags & FD_FLAGS_SWITCH_ENDIAN), fd);
        break;
      }
      case CONSTRAINT_TYPE_ARMATURE: {
        bArmatureConstraint *data = con->data;

        link_list(fd, &data->targets);

        break;
      }
      case CONSTRAINT_TYPE_SPLINEIK: {
        bSplineIKConstraint *data = con->data;

        data->points = newdataadr(fd, data->points);
        break;
      }
      case CONSTRAINT_TYPE_KINEMATIC: {
        bKinematicConstraint *data = con->data;

        con->lin_error = 0.f;
        con->rot_error = 0.f;

        /* version patch for runtime flag, was not cleared in some case */
        data->flag &= ~CONSTRAINT_IK_AUTO;
        break;
      }
      case CONSTRAINT_TYPE_CHILDOF: {
        /* XXX version patch, in older code this flag wasn't always set, and is inherent to type */
        if (con->ownspace == CONSTRAINT_SPACE_POSE) {
          con->flag |= CONSTRAINT_SPACEONCE;
        }
        break;
      }
      case CONSTRAINT_TYPE_TRANSFORM_CACHE: {
        bTransformCacheConstraint *data = con->data;
        data->reader = NULL;
        data->reader_object_path[0] = '\0';
      }
    }
  }
}

static void lib_link_pose(FileData *fd, Main *bmain, Object *ob, bPose *pose)
{
  bArmature *arm = ob->data;

  if (!pose || !arm) {
    return;
  }

  /* always rebuild to match proxy or lib changes, but on Undo */
  bool rebuild = false;

  if (fd->memfile == NULL) {
    if (ob->proxy || ob->id.lib != arm->id.lib) {
      rebuild = true;
    }
  }

  if (ob->proxy) {
    /* sync proxy layer */
    if (pose->proxy_layer) {
      arm->layer = pose->proxy_layer;
    }

    /* sync proxy active bone */
    if (pose->proxy_act_bone[0]) {
      Bone *bone = BKE_armature_find_bone_name(arm, pose->proxy_act_bone);
      if (bone) {
        arm->act_bone = bone;
      }
    }
  }

  for (bPoseChannel *pchan = pose->chanbase.first; pchan; pchan = pchan->next) {
    lib_link_constraints(fd, (ID *)ob, &pchan->constraints);

    pchan->bone = BKE_armature_find_bone_name(arm, pchan->name);

    IDP_LibLinkProperty(pchan->prop, fd);

    pchan->custom = newlibadr(fd, arm->id.lib, pchan->custom);
    if (UNLIKELY(pchan->bone == NULL)) {
      rebuild = true;
    }
    else if ((ob->id.lib == NULL) && arm->id.lib) {
      /* local pose selection copied to armature, bit hackish */
      pchan->bone->flag &= ~BONE_SELECTED;
      pchan->bone->flag |= pchan->selectflag;
    }
  }

  if (rebuild) {
    DEG_id_tag_update_ex(
        bmain, &ob->id, ID_RECALC_TRANSFORM | ID_RECALC_GEOMETRY | ID_RECALC_ANIMATION);
    BKE_pose_tag_recalc(bmain, pose);
  }
}

static void lib_link_bones(FileData *fd, Bone *bone)
{
  IDP_LibLinkProperty(bone->prop, fd);

  for (Bone *curbone = bone->childbase.first; curbone; curbone = curbone->next) {
    lib_link_bones(fd, curbone);
  }
}

static void lib_link_armature(FileData *fd, Main *UNUSED(bmain), bArmature *arm)
{
  for (Bone *curbone = arm->bonebase.first; curbone; curbone = curbone->next) {
    lib_link_bones(fd, curbone);
  }
}

static void direct_link_bones(FileData *fd, Bone *bone)
{
  Bone *child;

  bone->parent = newdataadr(fd, bone->parent);
  bone->prop = newdataadr(fd, bone->prop);
  IDP_DirectLinkGroup_OrFree(&bone->prop, (fd->flags & FD_FLAGS_SWITCH_ENDIAN), fd);

  bone->bbone_next = newdataadr(fd, bone->bbone_next);
  bone->bbone_prev = newdataadr(fd, bone->bbone_prev);

  bone->flag &= ~(BONE_DRAW_ACTIVE | BONE_DRAW_LOCKED_WEIGHT);

  link_list(fd, &bone->childbase);

  for (child = bone->childbase.first; child; child = child->next) {
    direct_link_bones(fd, child);
  }
}

static void direct_link_armature(FileData *fd, bArmature *arm)
{
  Bone *bone;

  link_list(fd, &arm->bonebase);
  arm->bonehash = NULL;
  arm->edbo = NULL;
  /* Must always be cleared (armatures don't have their own edit-data). */
  arm->needs_flush_to_id = 0;

  arm->adt = newdataadr(fd, arm->adt);
  direct_link_animdata(fd, arm->adt);

  for (bone = arm->bonebase.first; bone; bone = bone->next) {
    direct_link_bones(fd, bone);
  }

  arm->act_bone = newdataadr(fd, arm->act_bone);
  arm->act_edbone = NULL;

  BKE_armature_bone_hash_make(arm);
}

/** \} */

/* -------------------------------------------------------------------- */
/** \name Read ID: Camera
 * \{ */

static void lib_link_camera(FileData *fd, Main *UNUSED(bmain), Camera *ca)
{
  ca->ipo = newlibadr_us(fd, ca->id.lib, ca->ipo); /* deprecated, for versioning */

  ca->dof_ob = newlibadr(fd, ca->id.lib, ca->dof_ob); /* deprecated, for versioning */
  ca->dof.focus_object = newlibadr(fd, ca->id.lib, ca->dof.focus_object);

  for (CameraBGImage *bgpic = ca->bg_images.first; bgpic; bgpic = bgpic->next) {
    bgpic->ima = newlibadr(fd, ca->id.lib, bgpic->ima);
    bgpic->clip = newlibadr(fd, ca->id.lib, bgpic->clip);
  }
}

static void direct_link_camera(FileData *fd, Camera *ca)
{
  ca->adt = newdataadr(fd, ca->adt);
  direct_link_animdata(fd, ca->adt);

  link_list(fd, &ca->bg_images);

  for (CameraBGImage *bgpic = ca->bg_images.first; bgpic; bgpic = bgpic->next) {
    bgpic->iuser.ok = 1;
    bgpic->iuser.scene = NULL;
  }
}

/** \} */

/* -------------------------------------------------------------------- */
/** \name Read ID: Light
 * \{ */

static void lib_link_light(FileData *fd, Main *UNUSED(bmain), Light *la)
{
  la->ipo = newlibadr_us(fd, la->id.lib, la->ipo);  // XXX deprecated - old animation system
}

static void direct_link_light(FileData *fd, Light *la)
{
  la->adt = newdataadr(fd, la->adt);
  direct_link_animdata(fd, la->adt);

  la->curfalloff = newdataadr(fd, la->curfalloff);
  if (la->curfalloff) {
    direct_link_curvemapping(fd, la->curfalloff);
  }

  la->preview = direct_link_preview_image(fd, la->preview);
}

/** \} */

/* -------------------------------------------------------------------- */
/** \name Read ID: Shape Keys
 * \{ */

void blo_do_versions_key_uidgen(Key *key)
{
  KeyBlock *block;

  key->uidgen = 1;
  for (block = key->block.first; block; block = block->next) {
    block->uid = key->uidgen++;
  }
}

static void lib_link_key(FileData *fd, Main *UNUSED(bmain), Key *key)
{
  BLI_assert((key->id.tag & LIB_TAG_EXTERN) == 0);

  key->ipo = newlibadr_us(fd, key->id.lib, key->ipo);  // XXX deprecated - old animation system
  key->from = newlibadr(fd, key->id.lib, key->from);
}

static void switch_endian_keyblock(Key *key, KeyBlock *kb)
{
  int elemsize, a, b;
  char *data;

  elemsize = key->elemsize;
  data = kb->data;

  for (a = 0; a < kb->totelem; a++) {
    const char *cp = key->elemstr;
    char *poin = data;

    while (cp[0]) {    /* cp[0] == amount */
      switch (cp[1]) { /* cp[1] = type */
        case IPO_FLOAT:
        case IPO_BPOINT:
        case IPO_BEZTRIPLE:
          b = cp[0];
          BLI_endian_switch_float_array((float *)poin, b);
          poin += sizeof(float) * b;
          break;
      }

      cp += 2;
    }
    data += elemsize;
  }
}

static void direct_link_key(FileData *fd, Key *key)
{
  KeyBlock *kb;

  link_list(fd, &(key->block));

  key->adt = newdataadr(fd, key->adt);
  direct_link_animdata(fd, key->adt);

  key->refkey = newdataadr(fd, key->refkey);

  for (kb = key->block.first; kb; kb = kb->next) {
    kb->data = newdataadr(fd, kb->data);

    if (fd->flags & FD_FLAGS_SWITCH_ENDIAN) {
      switch_endian_keyblock(key, kb);
    }
  }
}

/** \} */

/* -------------------------------------------------------------------- */
/** \name Read ID: Meta Ball
 * \{ */

static void lib_link_mball(FileData *fd, Main *UNUSED(bmain), MetaBall *mb)
{
  for (int a = 0; a < mb->totcol; a++) {
    mb->mat[a] = newlibadr(fd, mb->id.lib, mb->mat[a]);
  }

  mb->ipo = newlibadr_us(fd, mb->id.lib, mb->ipo);  // XXX deprecated - old animation system
}

static void direct_link_mball(FileData *fd, MetaBall *mb)
{
  mb->adt = newdataadr(fd, mb->adt);
  direct_link_animdata(fd, mb->adt);

  mb->mat = newdataadr(fd, mb->mat);
  test_pointer_array(fd, (void **)&mb->mat);

  link_list(fd, &(mb->elems));

  BLI_listbase_clear(&mb->disp);
  mb->editelems = NULL;
  /* Must always be cleared (meta's don't have their own edit-data). */
  mb->needs_flush_to_id = 0;
  /*  mb->edit_elems.first= mb->edit_elems.last= NULL;*/
  mb->lastelem = NULL;
  mb->batch_cache = NULL;
}

/** \} */

/* -------------------------------------------------------------------- */
/** \name Read ID: World
 * \{ */

static void lib_link_world(FileData *fd, Main *UNUSED(bmain), World *wrld)
{
  wrld->ipo = newlibadr_us(fd, wrld->id.lib, wrld->ipo);  // XXX deprecated - old animation system
}

static void direct_link_world(FileData *fd, World *wrld)
{
  wrld->adt = newdataadr(fd, wrld->adt);
  direct_link_animdata(fd, wrld->adt);

  wrld->preview = direct_link_preview_image(fd, wrld->preview);
  BLI_listbase_clear(&wrld->gpumaterial);
}

/** \} */

/* -------------------------------------------------------------------- */
/** \name Read ID: VFont
 * \{ */

static void lib_link_vfont(FileData *UNUSED(fd), Main *UNUSED(bmain), VFont *UNUSED(vf))
{
}

static void direct_link_vfont(FileData *fd, VFont *vf)
{
  vf->data = NULL;
  vf->temp_pf = NULL;
  vf->packedfile = direct_link_packedfile(fd, vf->packedfile);
}

/** \} */

/* -------------------------------------------------------------------- */
/** \name Read ID: Text
 * \{ */

static void lib_link_text(FileData *UNUSED(fd), Main *UNUSED(bmain), Text *UNUSED(text))
{
}

static void direct_link_text(FileData *fd, Text *text)
{
  TextLine *ln;

  text->name = newdataadr(fd, text->name);

  text->compiled = NULL;

#if 0
  if (text->flags & TXT_ISEXT) {
    BKE_text_reload(text);
  }
  /* else { */
#endif

  link_list(fd, &text->lines);

  text->curl = newdataadr(fd, text->curl);
  text->sell = newdataadr(fd, text->sell);

  for (ln = text->lines.first; ln; ln = ln->next) {
    ln->line = newdataadr(fd, ln->line);
    ln->format = NULL;

    if (ln->len != (int)strlen(ln->line)) {
      printf("Error loading text, line lengths differ\n");
      ln->len = strlen(ln->line);
    }
  }

  text->flags = (text->flags) & ~TXT_ISEXT;

  id_us_ensure_real(&text->id);
}

/** \} */

/* -------------------------------------------------------------------- */
/** \name Read ID: Image
 * \{ */

static void lib_link_image(FileData *UNUSED(fd), Main *UNUSED(bmain), Image *UNUSED(ima))
{
}

static void direct_link_image(FileData *fd, Image *ima)
{
  ImagePackedFile *imapf;

  /* for undo system, pointers could be restored */
  if (fd->imamap) {
    ima->cache = newimaadr(fd, ima->cache);
  }
  else {
    ima->cache = NULL;
  }

  link_list(fd, &ima->tiles);

  /* if not restored, we keep the binded opengl index */
  if (!ima->cache) {
    ima->gpuflag = 0;
    ima->gpuframenr = INT_MAX;
    for (int i = 0; i < TEXTARGET_COUNT; i++) {
      ima->gputexture[i] = NULL;
    }
    ima->rr = NULL;
  }
  else {
    for (int i = 0; i < TEXTARGET_COUNT; i++) {
      ima->gputexture[i] = newimaadr(fd, ima->gputexture[i]);
    }
    ima->rr = newimaadr(fd, ima->rr);
  }

  /* undo system, try to restore render buffers */
  link_list(fd, &(ima->renderslots));
  if (fd->imamap) {
    LISTBASE_FOREACH (RenderSlot *, slot, &ima->renderslots) {
      slot->render = newimaadr(fd, slot->render);
    }
  }
  else {
    LISTBASE_FOREACH (RenderSlot *, slot, &ima->renderslots) {
      slot->render = NULL;
    }
    ima->last_render_slot = ima->render_slot;
  }

  link_list(fd, &(ima->views));
  link_list(fd, &(ima->packedfiles));

  if (ima->packedfiles.first) {
    for (imapf = ima->packedfiles.first; imapf; imapf = imapf->next) {
      imapf->packedfile = direct_link_packedfile(fd, imapf->packedfile);
    }
    ima->packedfile = NULL;
  }
  else {
    ima->packedfile = direct_link_packedfile(fd, ima->packedfile);
  }

  BLI_listbase_clear(&ima->anims);
  ima->preview = direct_link_preview_image(fd, ima->preview);
  ima->stereo3d_format = newdataadr(fd, ima->stereo3d_format);
  LISTBASE_FOREACH (ImageTile *, tile, &ima->tiles) {
    tile->ok = 1;
  }
}

/** \} */

/* -------------------------------------------------------------------- */
/** \name Read ID: Curve
 * \{ */

static void lib_link_curve(FileData *fd, Main *UNUSED(bmain), Curve *cu)
{
  for (int a = 0; a < cu->totcol; a++) {
    cu->mat[a] = newlibadr(fd, cu->id.lib, cu->mat[a]);
  }

  cu->bevobj = newlibadr(fd, cu->id.lib, cu->bevobj);
  cu->taperobj = newlibadr(fd, cu->id.lib, cu->taperobj);
  cu->textoncurve = newlibadr(fd, cu->id.lib, cu->textoncurve);
  cu->vfont = newlibadr(fd, cu->id.lib, cu->vfont);
  cu->vfontb = newlibadr(fd, cu->id.lib, cu->vfontb);
  cu->vfonti = newlibadr(fd, cu->id.lib, cu->vfonti);
  cu->vfontbi = newlibadr(fd, cu->id.lib, cu->vfontbi);

  cu->ipo = newlibadr_us(fd, cu->id.lib, cu->ipo);  // XXX deprecated - old animation system
  cu->key = newlibadr(fd, cu->id.lib, cu->key);
}

static void switch_endian_knots(Nurb *nu)
{
  if (nu->knotsu) {
    BLI_endian_switch_float_array(nu->knotsu, KNOTSU(nu));
  }
  if (nu->knotsv) {
    BLI_endian_switch_float_array(nu->knotsv, KNOTSV(nu));
  }
}

static void direct_link_curve(FileData *fd, Curve *cu)
{
  Nurb *nu;
  TextBox *tb;

  cu->adt = newdataadr(fd, cu->adt);
  direct_link_animdata(fd, cu->adt);

  /* Protect against integer overflow vulnerability. */
  CLAMP(cu->len_wchar, 0, INT_MAX - 4);

  cu->mat = newdataadr(fd, cu->mat);
  test_pointer_array(fd, (void **)&cu->mat);
  cu->str = newdataadr(fd, cu->str);
  cu->strinfo = newdataadr(fd, cu->strinfo);
  cu->tb = newdataadr(fd, cu->tb);

  if (cu->vfont == NULL) {
    link_list(fd, &(cu->nurb));
  }
  else {
    cu->nurb.first = cu->nurb.last = NULL;

    tb = MEM_calloc_arrayN(MAXTEXTBOX, sizeof(TextBox), "TextBoxread");
    if (cu->tb) {
      memcpy(tb, cu->tb, cu->totbox * sizeof(TextBox));
      MEM_freeN(cu->tb);
      cu->tb = tb;
    }
    else {
      cu->totbox = 1;
      cu->actbox = 1;
      cu->tb = tb;
      cu->tb[0].w = cu->linewidth;
    }
    if (cu->wordspace == 0.0f) {
      cu->wordspace = 1.0f;
    }
  }

  cu->editnurb = NULL;
  cu->editfont = NULL;
  cu->batch_cache = NULL;

  for (nu = cu->nurb.first; nu; nu = nu->next) {
    nu->bezt = newdataadr(fd, nu->bezt);
    nu->bp = newdataadr(fd, nu->bp);
    nu->knotsu = newdataadr(fd, nu->knotsu);
    nu->knotsv = newdataadr(fd, nu->knotsv);
    if (cu->vfont == NULL) {
      nu->charidx = 0;
    }

    if (fd->flags & FD_FLAGS_SWITCH_ENDIAN) {
      switch_endian_knots(nu);
    }
  }
  cu->texflag &= ~CU_AUTOSPACE_EVALUATED;
}

/** \} */

/* -------------------------------------------------------------------- */
/** \name Read ID: Texture
 * \{ */

static void lib_link_texture(FileData *fd, Main *UNUSED(bmain), Tex *tex)
{
  tex->ima = newlibadr(fd, tex->id.lib, tex->ima);
  tex->ipo = newlibadr_us(fd, tex->id.lib, tex->ipo);  // XXX deprecated - old animation system
}

static void direct_link_texture(FileData *fd, Tex *tex)
{
  tex->adt = newdataadr(fd, tex->adt);
  direct_link_animdata(fd, tex->adt);

  tex->coba = newdataadr(fd, tex->coba);

  tex->preview = direct_link_preview_image(fd, tex->preview);

  tex->iuser.ok = 1;
  tex->iuser.scene = NULL;
}

/** \} */

/* -------------------------------------------------------------------- */
/** \name Read ID: Material
 * \{ */

static void lib_link_material(FileData *fd, Main *UNUSED(bmain), Material *ma)
{
  ma->ipo = newlibadr_us(fd, ma->id.lib, ma->ipo);  // XXX deprecated - old animation system

  /* relink grease pencil settings */
  if (ma->gp_style != NULL) {
    MaterialGPencilStyle *gp_style = ma->gp_style;
    if (gp_style->sima != NULL) {
      gp_style->sima = newlibadr(fd, ma->id.lib, gp_style->sima);
    }
    if (gp_style->ima != NULL) {
      gp_style->ima = newlibadr(fd, ma->id.lib, gp_style->ima);
    }
  }
}

static void direct_link_material(FileData *fd, Material *ma)
{
  ma->adt = newdataadr(fd, ma->adt);
  direct_link_animdata(fd, ma->adt);

  ma->texpaintslot = NULL;

  ma->preview = direct_link_preview_image(fd, ma->preview);
  BLI_listbase_clear(&ma->gpumaterial);

  ma->gp_style = newdataadr(fd, ma->gp_style);
}

/** \} */

/* -------------------------------------------------------------------- */
/** \name Read ID: Particle Settings
 * \{ */

/* update this also to writefile.c */
static const char *ptcache_data_struct[] = {
    "",          // BPHYS_DATA_INDEX
    "",          // BPHYS_DATA_LOCATION
    "",          // BPHYS_DATA_VELOCITY
    "",          // BPHYS_DATA_ROTATION
    "",          // BPHYS_DATA_AVELOCITY / BPHYS_DATA_XCONST */
    "",          // BPHYS_DATA_SIZE:
    "",          // BPHYS_DATA_TIMES:
    "BoidData",  // case BPHYS_DATA_BOIDS:
};

static void direct_link_pointcache_cb(FileData *fd, void *data)
{
  PTCacheMem *pm = data;
  PTCacheExtra *extra;
  int i;
  for (i = 0; i < BPHYS_TOT_DATA; i++) {
    pm->data[i] = newdataadr(fd, pm->data[i]);

    /* the cache saves non-struct data without DNA */
    if (pm->data[i] && ptcache_data_struct[i][0] == '\0' && (fd->flags & FD_FLAGS_SWITCH_ENDIAN)) {
      /* data_size returns bytes. */
      int tot = (BKE_ptcache_data_size(i) * pm->totpoint) / sizeof(int);

      int *poin = pm->data[i];

      BLI_endian_switch_int32_array(poin, tot);
    }
  }

  link_list(fd, &pm->extradata);

  for (extra = pm->extradata.first; extra; extra = extra->next) {
    extra->data = newdataadr(fd, extra->data);
  }
}

static void direct_link_pointcache(FileData *fd, PointCache *cache)
{
  if ((cache->flag & PTCACHE_DISK_CACHE) == 0) {
    link_list_ex(fd, &cache->mem_cache, direct_link_pointcache_cb);
  }
  else {
    BLI_listbase_clear(&cache->mem_cache);
  }

  cache->flag &= ~PTCACHE_SIMULATION_VALID;
  cache->simframe = 0;
  cache->edit = NULL;
  cache->free_edit = NULL;
  cache->cached_frames = NULL;
  cache->cached_frames_len = 0;
}

static void direct_link_pointcache_list(FileData *fd,
                                        ListBase *ptcaches,
                                        PointCache **ocache,
                                        int force_disk)
{
  if (ptcaches->first) {
    PointCache *cache = NULL;
    link_list(fd, ptcaches);
    for (cache = ptcaches->first; cache; cache = cache->next) {
      direct_link_pointcache(fd, cache);
      if (force_disk) {
        cache->flag |= PTCACHE_DISK_CACHE;
        cache->step = 1;
      }
    }

    *ocache = newdataadr(fd, *ocache);
  }
  else if (*ocache) {
    /* old "single" caches need to be linked too */
    *ocache = newdataadr(fd, *ocache);
    direct_link_pointcache(fd, *ocache);
    if (force_disk) {
      (*ocache)->flag |= PTCACHE_DISK_CACHE;
      (*ocache)->step = 1;
    }

    ptcaches->first = ptcaches->last = *ocache;
  }
}

static void lib_link_partdeflect(FileData *fd, ID *id, PartDeflect *pd)
{
  if (pd && pd->tex) {
    pd->tex = newlibadr(fd, id->lib, pd->tex);
  }
  if (pd && pd->f_source) {
    pd->f_source = newlibadr(fd, id->lib, pd->f_source);
  }
}

static void lib_link_particlesettings(FileData *fd, Main *UNUSED(bmain), ParticleSettings *part)
{
  part->ipo = newlibadr_us(fd, part->id.lib, part->ipo);  // XXX deprecated - old animation system

  part->instance_object = newlibadr(fd, part->id.lib, part->instance_object);
  part->instance_collection = newlibadr(fd, part->id.lib, part->instance_collection);
  part->force_group = newlibadr(fd, part->id.lib, part->force_group);
  part->bb_ob = newlibadr(fd, part->id.lib, part->bb_ob);
  part->collision_group = newlibadr(fd, part->id.lib, part->collision_group);

  lib_link_partdeflect(fd, &part->id, part->pd);
  lib_link_partdeflect(fd, &part->id, part->pd2);

  if (part->effector_weights) {
    part->effector_weights->group = newlibadr(fd, part->id.lib, part->effector_weights->group);
  }
  else {
    part->effector_weights = BKE_effector_add_weights(part->force_group);
  }

  if (part->instance_weights.first && part->instance_collection) {
    for (ParticleDupliWeight *dw = part->instance_weights.first; dw; dw = dw->next) {
      dw->ob = newlibadr(fd, part->id.lib, dw->ob);
    }
  }
  else {
    BLI_listbase_clear(&part->instance_weights);
  }

  if (part->boids) {
    BoidState *state = part->boids->states.first;
    BoidRule *rule;
    for (; state; state = state->next) {
      rule = state->rules.first;
      for (; rule; rule = rule->next) {
        switch (rule->type) {
          case eBoidRuleType_Goal:
          case eBoidRuleType_Avoid: {
            BoidRuleGoalAvoid *brga = (BoidRuleGoalAvoid *)rule;
            brga->ob = newlibadr(fd, part->id.lib, brga->ob);
            break;
          }
          case eBoidRuleType_FollowLeader: {
            BoidRuleFollowLeader *brfl = (BoidRuleFollowLeader *)rule;
            brfl->ob = newlibadr(fd, part->id.lib, brfl->ob);
            break;
          }
        }
      }
    }
  }

  for (int a = 0; a < MAX_MTEX; a++) {
    MTex *mtex = part->mtex[a];
    if (mtex) {
      mtex->tex = newlibadr(fd, part->id.lib, mtex->tex);
      mtex->object = newlibadr(fd, part->id.lib, mtex->object);
    }
  }
}

static void direct_link_partdeflect(PartDeflect *pd)
{
  if (pd) {
    pd->rng = NULL;
  }
}

static void direct_link_particlesettings(FileData *fd, ParticleSettings *part)
{
  int a;

  part->adt = newdataadr(fd, part->adt);
  part->pd = newdataadr(fd, part->pd);
  part->pd2 = newdataadr(fd, part->pd2);

  direct_link_animdata(fd, part->adt);
  direct_link_partdeflect(part->pd);
  direct_link_partdeflect(part->pd2);

  part->clumpcurve = newdataadr(fd, part->clumpcurve);
  if (part->clumpcurve) {
    direct_link_curvemapping(fd, part->clumpcurve);
  }
  part->roughcurve = newdataadr(fd, part->roughcurve);
  if (part->roughcurve) {
    direct_link_curvemapping(fd, part->roughcurve);
  }
  part->twistcurve = newdataadr(fd, part->twistcurve);
  if (part->twistcurve) {
    direct_link_curvemapping(fd, part->twistcurve);
  }

  part->effector_weights = newdataadr(fd, part->effector_weights);
  if (!part->effector_weights) {
    part->effector_weights = BKE_effector_add_weights(part->force_group);
  }

  link_list(fd, &part->instance_weights);

  part->boids = newdataadr(fd, part->boids);
  part->fluid = newdataadr(fd, part->fluid);

  if (part->boids) {
    BoidState *state;
    link_list(fd, &part->boids->states);

    for (state = part->boids->states.first; state; state = state->next) {
      link_list(fd, &state->rules);
      link_list(fd, &state->conditions);
      link_list(fd, &state->actions);
    }
  }
  for (a = 0; a < MAX_MTEX; a++) {
    part->mtex[a] = newdataadr(fd, part->mtex[a]);
  }

  /* Protect against integer overflow vulnerability. */
  CLAMP(part->trail_count, 1, 100000);
}

static void lib_link_particlesystems(FileData *fd, Object *ob, ID *id, ListBase *particles)
{
  ParticleSystem *psys, *psysnext;

  for (psys = particles->first; psys; psys = psysnext) {
    psysnext = psys->next;

    psys->part = newlibadr(fd, id->lib, psys->part);
    if (psys->part) {
      ParticleTarget *pt = psys->targets.first;

      for (; pt; pt = pt->next) {
        pt->ob = newlibadr(fd, id->lib, pt->ob);
      }

      psys->parent = newlibadr(fd, id->lib, psys->parent);
      psys->target_ob = newlibadr(fd, id->lib, psys->target_ob);

      if (psys->clmd) {
        /* XXX - from reading existing code this seems correct but intended usage of
         * pointcache /w cloth should be added in 'ParticleSystem' - campbell */
        psys->clmd->point_cache = psys->pointcache;
        psys->clmd->ptcaches.first = psys->clmd->ptcaches.last = NULL;
        psys->clmd->coll_parms->group = newlibadr(fd, id->lib, psys->clmd->coll_parms->group);
        psys->clmd->modifier.error = NULL;
      }
    }
    else {
      /* particle modifier must be removed before particle system */
      ParticleSystemModifierData *psmd = psys_get_modifier(ob, psys);
      BLI_remlink(&ob->modifiers, psmd);
      modifier_free((ModifierData *)psmd);

      BLI_remlink(particles, psys);
      MEM_freeN(psys);
    }
  }
}
static void direct_link_particlesystems(FileData *fd, ListBase *particles)
{
  ParticleSystem *psys;
  ParticleData *pa;
  int a;

  for (psys = particles->first; psys; psys = psys->next) {
    psys->particles = newdataadr(fd, psys->particles);

    if (psys->particles && psys->particles->hair) {
      for (a = 0, pa = psys->particles; a < psys->totpart; a++, pa++) {
        pa->hair = newdataadr(fd, pa->hair);
      }
    }

    if (psys->particles && psys->particles->keys) {
      for (a = 0, pa = psys->particles; a < psys->totpart; a++, pa++) {
        pa->keys = NULL;
        pa->totkey = 0;
      }

      psys->flag &= ~PSYS_KEYED;
    }

    if (psys->particles && psys->particles->boid) {
      pa = psys->particles;
      pa->boid = newdataadr(fd, pa->boid);

      /* This is purely runtime data, but still can be an issue if left dangling. */
      pa->boid->ground = NULL;

      for (a = 1, pa++; a < psys->totpart; a++, pa++) {
        pa->boid = (pa - 1)->boid + 1;
        pa->boid->ground = NULL;
      }
    }
    else if (psys->particles) {
      for (a = 0, pa = psys->particles; a < psys->totpart; a++, pa++) {
        pa->boid = NULL;
      }
    }

    psys->fluid_springs = newdataadr(fd, psys->fluid_springs);

    psys->child = newdataadr(fd, psys->child);
    psys->effectors = NULL;

    link_list(fd, &psys->targets);

    psys->edit = NULL;
    psys->free_edit = NULL;
    psys->pathcache = NULL;
    psys->childcache = NULL;
    BLI_listbase_clear(&psys->pathcachebufs);
    BLI_listbase_clear(&psys->childcachebufs);
    psys->pdd = NULL;

    if (psys->clmd) {
      psys->clmd = newdataadr(fd, psys->clmd);
      psys->clmd->clothObject = NULL;
      psys->clmd->hairdata = NULL;

      psys->clmd->sim_parms = newdataadr(fd, psys->clmd->sim_parms);
      psys->clmd->coll_parms = newdataadr(fd, psys->clmd->coll_parms);

      if (psys->clmd->sim_parms) {
        psys->clmd->sim_parms->effector_weights = NULL;
        if (psys->clmd->sim_parms->presets > 10) {
          psys->clmd->sim_parms->presets = 0;
        }
      }

      psys->hair_in_mesh = psys->hair_out_mesh = NULL;
      psys->clmd->solver_result = NULL;
    }

    direct_link_pointcache_list(fd, &psys->ptcaches, &psys->pointcache, 0);
    if (psys->clmd) {
      psys->clmd->point_cache = psys->pointcache;
    }

    psys->tree = NULL;
    psys->bvhtree = NULL;

    psys->orig_psys = NULL;
    psys->batch_cache = NULL;
  }
  return;
}

/** \} */

/* -------------------------------------------------------------------- */
/** \name Read ID: Mesh
 * \{ */

static void lib_link_mesh(FileData *fd, Main *UNUSED(bmain), Mesh *me)
{
  /* this check added for python created meshes */
  if (me->mat) {
    for (int i = 0; i < me->totcol; i++) {
      me->mat[i] = newlibadr(fd, me->id.lib, me->mat[i]);
    }
  }
  else {
    me->totcol = 0;
  }

  me->ipo = newlibadr_us(fd, me->id.lib, me->ipo);  // XXX: deprecated: old anim sys
  me->key = newlibadr(fd, me->id.lib, me->key);
  me->texcomesh = newlibadr(fd, me->id.lib, me->texcomesh);
}

static void direct_link_dverts(FileData *fd, int count, MDeformVert *mdverts)
{
  int i;

  if (mdverts == NULL) {
    return;
  }

  for (i = count; i > 0; i--, mdverts++) {
    /*convert to vgroup allocation system*/
    MDeformWeight *dw;
    if (mdverts->dw && (dw = newdataadr(fd, mdverts->dw))) {
      const ssize_t dw_len = mdverts->totweight * sizeof(MDeformWeight);
      void *dw_tmp = MEM_mallocN(dw_len, "direct_link_dverts");
      memcpy(dw_tmp, dw, dw_len);
      mdverts->dw = dw_tmp;
      MEM_freeN(dw);
    }
    else {
      mdverts->dw = NULL;
      mdverts->totweight = 0;
    }
  }
}

static void direct_link_mdisps(FileData *fd, int count, MDisps *mdisps, int external)
{
  if (mdisps) {
    int i;

    for (i = 0; i < count; i++) {
      mdisps[i].disps = newdataadr(fd, mdisps[i].disps);
      mdisps[i].hidden = newdataadr(fd, mdisps[i].hidden);

      if (mdisps[i].totdisp && !mdisps[i].level) {
        /* this calculation is only correct for loop mdisps;
         * if loading pre-BMesh face mdisps this will be
         * overwritten with the correct value in
         * bm_corners_to_loops() */
        float gridsize = sqrtf(mdisps[i].totdisp);
        mdisps[i].level = (int)(logf(gridsize - 1.0f) / (float)M_LN2) + 1;
      }

      if ((fd->flags & FD_FLAGS_SWITCH_ENDIAN) && (mdisps[i].disps)) {
        /* DNA_struct_switch_endian doesn't do endian swap for (*disps)[] */
        /* this does swap for data written at write_mdisps() - readfile.c */
        BLI_endian_switch_float_array(*mdisps[i].disps, mdisps[i].totdisp * 3);
      }
      if (!external && !mdisps[i].disps) {
        mdisps[i].totdisp = 0;
      }
    }
  }
}

static void direct_link_grid_paint_mask(FileData *fd, int count, GridPaintMask *grid_paint_mask)
{
  if (grid_paint_mask) {
    int i;

    for (i = 0; i < count; i++) {
      GridPaintMask *gpm = &grid_paint_mask[i];
      if (gpm->data) {
        gpm->data = newdataadr(fd, gpm->data);
      }
    }
  }
}

/*this isn't really a public api function, so prototyped here*/
static void direct_link_customdata(FileData *fd, CustomData *data, int count)
{
  int i = 0;

  data->layers = newdataadr(fd, data->layers);

  /* annoying workaround for bug [#31079] loading legacy files with
   * no polygons _but_ have stale customdata */
  if (UNLIKELY(count == 0 && data->layers == NULL && data->totlayer != 0)) {
    CustomData_reset(data);
    return;
  }

  data->external = newdataadr(fd, data->external);

  while (i < data->totlayer) {
    CustomDataLayer *layer = &data->layers[i];

    if (layer->flag & CD_FLAG_EXTERNAL) {
      layer->flag &= ~CD_FLAG_IN_MEMORY;
    }

    layer->flag &= ~CD_FLAG_NOFREE;

    if (CustomData_verify_versions(data, i)) {
      layer->data = newdataadr(fd, layer->data);
      if (layer->type == CD_MDISPS) {
        direct_link_mdisps(fd, count, layer->data, layer->flag & CD_FLAG_EXTERNAL);
      }
      else if (layer->type == CD_GRID_PAINT_MASK) {
        direct_link_grid_paint_mask(fd, count, layer->data);
      }
      i++;
    }
  }

  CustomData_update_typemap(data);
}

static void direct_link_mesh(FileData *fd, Mesh *mesh)
{
  mesh->mat = newdataadr(fd, mesh->mat);
  test_pointer_array(fd, (void **)&mesh->mat);

  mesh->mvert = newdataadr(fd, mesh->mvert);
  mesh->medge = newdataadr(fd, mesh->medge);
  mesh->mface = newdataadr(fd, mesh->mface);
  mesh->mloop = newdataadr(fd, mesh->mloop);
  mesh->mpoly = newdataadr(fd, mesh->mpoly);
  mesh->tface = newdataadr(fd, mesh->tface);
  mesh->mtface = newdataadr(fd, mesh->mtface);
  mesh->mcol = newdataadr(fd, mesh->mcol);
  mesh->dvert = newdataadr(fd, mesh->dvert);
  mesh->mloopcol = newdataadr(fd, mesh->mloopcol);
  mesh->mloopuv = newdataadr(fd, mesh->mloopuv);
  mesh->mselect = newdataadr(fd, mesh->mselect);

  /* animdata */
  mesh->adt = newdataadr(fd, mesh->adt);
  direct_link_animdata(fd, mesh->adt);

  /* Normally direct_link_dverts should be called in direct_link_customdata,
   * but for backwards compatibility in do_versions to work we do it here. */
  direct_link_dverts(fd, mesh->totvert, mesh->dvert);

  direct_link_customdata(fd, &mesh->vdata, mesh->totvert);
  direct_link_customdata(fd, &mesh->edata, mesh->totedge);
  direct_link_customdata(fd, &mesh->fdata, mesh->totface);
  direct_link_customdata(fd, &mesh->ldata, mesh->totloop);
  direct_link_customdata(fd, &mesh->pdata, mesh->totpoly);

  mesh->texflag &= ~ME_AUTOSPACE_EVALUATED;
  mesh->edit_mesh = NULL;
  BKE_mesh_runtime_reset(mesh);

  /* happens with old files */
  if (mesh->mselect == NULL) {
    mesh->totselect = 0;
  }

  /* Multires data */
  mesh->mr = newdataadr(fd, mesh->mr);
  if (mesh->mr) {
    MultiresLevel *lvl;

    link_list(fd, &mesh->mr->levels);
    lvl = mesh->mr->levels.first;

    direct_link_customdata(fd, &mesh->mr->vdata, lvl->totvert);
    direct_link_dverts(fd, lvl->totvert, CustomData_get(&mesh->mr->vdata, 0, CD_MDEFORMVERT));
    direct_link_customdata(fd, &mesh->mr->fdata, lvl->totface);

    mesh->mr->edge_flags = newdataadr(fd, mesh->mr->edge_flags);
    mesh->mr->edge_creases = newdataadr(fd, mesh->mr->edge_creases);

    mesh->mr->verts = newdataadr(fd, mesh->mr->verts);

    /* If mesh has the same number of vertices as the
     * highest multires level, load the current mesh verts
     * into multires and discard the old data. Needed
     * because some saved files either do not have a verts
     * array, or the verts array contains out-of-date
     * data. */
    if (mesh->totvert == ((MultiresLevel *)mesh->mr->levels.last)->totvert) {
      if (mesh->mr->verts) {
        MEM_freeN(mesh->mr->verts);
      }
      mesh->mr->verts = MEM_dupallocN(mesh->mvert);
    }

    for (; lvl; lvl = lvl->next) {
      lvl->verts = newdataadr(fd, lvl->verts);
      lvl->faces = newdataadr(fd, lvl->faces);
      lvl->edges = newdataadr(fd, lvl->edges);
      lvl->colfaces = newdataadr(fd, lvl->colfaces);
    }
  }

  /* if multires is present but has no valid vertex data,
   * there's no way to recover it; silently remove multires */
  if (mesh->mr && !mesh->mr->verts) {
    multires_free(mesh->mr);
    mesh->mr = NULL;
  }

  if ((fd->flags & FD_FLAGS_SWITCH_ENDIAN) && mesh->tface) {
    TFace *tf = mesh->tface;
    int i;

    for (i = 0; i < mesh->totface; i++, tf++) {
      BLI_endian_switch_uint32_array(tf->col, 4);
    }
  }
}

/** \} */

/* -------------------------------------------------------------------- */
/** \name Read ID: Lattice
 * \{ */

static void lib_link_latt(FileData *fd, Main *UNUSED(bmain), Lattice *lt)
{
  lt->ipo = newlibadr_us(fd, lt->id.lib, lt->ipo);  // XXX deprecated - old animation system
  lt->key = newlibadr(fd, lt->id.lib, lt->key);
}

static void direct_link_latt(FileData *fd, Lattice *lt)
{
  lt->def = newdataadr(fd, lt->def);

  lt->dvert = newdataadr(fd, lt->dvert);
  direct_link_dverts(fd, lt->pntsu * lt->pntsv * lt->pntsw, lt->dvert);

  lt->editlatt = NULL;
  lt->batch_cache = NULL;

  lt->adt = newdataadr(fd, lt->adt);
  direct_link_animdata(fd, lt->adt);
}

/** \} */

/* -------------------------------------------------------------------- */
/** \name Read ID: Object
 * \{ */

static void lib_link_modifiers_common(void *userData, Object *ob, ID **idpoin, int cb_flag)
{
  FileData *fd = userData;

  *idpoin = newlibadr(fd, ob->id.lib, *idpoin);
  if (*idpoin != NULL && (cb_flag & IDWALK_CB_USER) != 0) {
    id_us_plus_no_lib(*idpoin);
  }
}

static void lib_link_modifiers(FileData *fd, Object *ob)
{
  modifiers_foreachIDLink(ob, lib_link_modifiers_common, fd);

  /* If linking from a library, clear 'local' library override flag. */
  if (ob->id.lib != NULL) {
    for (ModifierData *mod = ob->modifiers.first; mod != NULL; mod = mod->next) {
      mod->flag &= ~eModifierFlag_OverrideLibrary_Local;
    }
  }
}

static void lib_link_gpencil_modifiers(FileData *fd, Object *ob)
{
  BKE_gpencil_modifiers_foreachIDLink(ob, lib_link_modifiers_common, fd);

  /* If linking from a library, clear 'local' library override flag. */
  if (ob->id.lib != NULL) {
    for (GpencilModifierData *mod = ob->greasepencil_modifiers.first; mod != NULL;
         mod = mod->next) {
      mod->flag &= ~eGpencilModifierFlag_OverrideLibrary_Local;
    }
  }
}

static void lib_link_shaderfxs(FileData *fd, Object *ob)
{
  BKE_shaderfx_foreachIDLink(ob, lib_link_modifiers_common, fd);

  /* If linking from a library, clear 'local' library override flag. */
  if (ob->id.lib != NULL) {
    for (ShaderFxData *fx = ob->shader_fx.first; fx != NULL; fx = fx->next) {
      fx->flag &= ~eShaderFxFlag_OverrideLibrary_Local;
    }
  }
}

static void lib_link_object(FileData *fd, Main *bmain, Object *ob)
{
  bool warn = false;
  int a;

  // XXX deprecated - old animation system <<<
  ob->ipo = newlibadr_us(fd, ob->id.lib, ob->ipo);
  ob->action = newlibadr(fd, ob->id.lib, ob->action);
  // >>> XXX deprecated - old animation system

  ob->parent = newlibadr(fd, ob->id.lib, ob->parent);
  ob->track = newlibadr(fd, ob->id.lib, ob->track);
  ob->poselib = newlibadr(fd, ob->id.lib, ob->poselib);

  /* 2.8x drops support for non-empty dupli instances. */
  if (ob->type == OB_EMPTY) {
    ob->instance_collection = newlibadr(fd, ob->id.lib, ob->instance_collection);
  }
  else {
    if (ob->instance_collection != NULL) {
      ID *id = newlibadr(fd, ob->id.lib, ob->instance_collection);
      blo_reportf_wrap(fd->reports,
                       RPT_WARNING,
                       TIP_("Non-Empty object '%s' cannot duplicate collection '%s' "
                            "anymore in Blender 2.80, removed instancing"),
                       ob->id.name + 2,
                       id->name + 2);
    }
    ob->instance_collection = NULL;
    ob->transflag &= ~OB_DUPLICOLLECTION;
  }

  ob->proxy = newlibadr(fd, ob->id.lib, ob->proxy);
  if (ob->proxy) {
    /* paranoia check, actually a proxy_from pointer should never be written... */
    if (ob->proxy->id.lib == NULL) {
      ob->proxy->proxy_from = NULL;
      ob->proxy = NULL;

      if (ob->id.lib) {
        printf("Proxy lost from  object %s lib %s\n", ob->id.name + 2, ob->id.lib->name);
      }
      else {
        printf("Proxy lost from  object %s lib <NONE>\n", ob->id.name + 2);
      }
    }
    else {
      /* this triggers object_update to always use a copy */
      ob->proxy->proxy_from = ob;
    }
  }
  ob->proxy_group = newlibadr(fd, ob->id.lib, ob->proxy_group);

  void *poin = ob->data;
  ob->data = newlibadr(fd, ob->id.lib, ob->data);

  if (ob->data == NULL && poin != NULL) {
    if (ob->id.lib) {
      printf("Can't find obdata of %s lib %s\n", ob->id.name + 2, ob->id.lib->name);
    }
    else {
      printf("Object %s lost data.\n", ob->id.name + 2);
    }

    ob->type = OB_EMPTY;
    warn = true;

    if (ob->pose) {
      /* we can't call #BKE_pose_free() here because of library linking
       * freeing will recurse down into every pose constraints ID pointers
       * which are not always valid, so for now free directly and suffer
       * some leaked memory rather then crashing immediately
       * while bad this _is_ an exceptional case - campbell */
#if 0
          BKE_pose_free(ob->pose);
#else
      MEM_freeN(ob->pose);
#endif
      ob->pose = NULL;
      ob->mode &= ~OB_MODE_POSE;
    }
  }
  for (a = 0; a < ob->totcol; a++) {
    ob->mat[a] = newlibadr(fd, ob->id.lib, ob->mat[a]);
  }

  /* When the object is local and the data is library its possible
   * the material list size gets out of sync. [#22663] */
  if (ob->data && ob->id.lib != ((ID *)ob->data)->lib) {
    const short *totcol_data = BKE_object_material_num(ob);
    /* Only expand so as not to loose any object materials that might be set. */
    if (totcol_data && (*totcol_data > ob->totcol)) {
      /* printf("'%s' %d -> %d\n", ob->id.name, ob->totcol, *totcol_data); */
      BKE_material_resize_object(bmain, ob, *totcol_data, false);
    }
  }

  ob->gpd = newlibadr(fd, ob->id.lib, ob->gpd);

  /* if id.us==0 a new base will be created later on */

  /* WARNING! Also check expand_object(), should reflect the stuff below. */
  lib_link_pose(fd, bmain, ob, ob->pose);
  lib_link_constraints(fd, &ob->id, &ob->constraints);

  // XXX deprecated - old animation system <<<
  lib_link_constraint_channels(fd, &ob->id, &ob->constraintChannels);
  lib_link_nlastrips(fd, &ob->id, &ob->nlastrips);
  // >>> XXX deprecated - old animation system

  for (PartEff *paf = ob->effect.first; paf; paf = paf->next) {
    if (paf->type == EFF_PARTICLE) {
      paf->group = newlibadr(fd, ob->id.lib, paf->group);
    }
  }

  {
    FluidsimModifierData *fluidmd = (FluidsimModifierData *)modifiers_findByType(
        ob, eModifierType_Fluidsim);

    if (fluidmd && fluidmd->fss) {
      fluidmd->fss->ipo = newlibadr_us(
          fd, ob->id.lib, fluidmd->fss->ipo);  // XXX deprecated - old animation system
    }
  }

  {
    FluidModifierData *mmd = (FluidModifierData *)modifiers_findByType(ob, eModifierType_Fluid);

    if (mmd && (mmd->type == MOD_FLUID_TYPE_DOMAIN) && mmd->domain) {
      /* Flag for refreshing the simulation after loading */
      mmd->domain->flags |= FLUID_DOMAIN_FILE_LOAD;
    }
  }

  /* texture field */
  if (ob->pd) {
    lib_link_partdeflect(fd, &ob->id, ob->pd);
  }

  if (ob->soft) {
    ob->soft->collision_group = newlibadr(fd, ob->id.lib, ob->soft->collision_group);

    ob->soft->effector_weights->group = newlibadr(
        fd, ob->id.lib, ob->soft->effector_weights->group);
  }

  lib_link_particlesystems(fd, ob, &ob->id, &ob->particlesystem);
  lib_link_modifiers(fd, ob);
  lib_link_gpencil_modifiers(fd, ob);
  lib_link_shaderfxs(fd, ob);

  if (ob->rigidbody_constraint) {
    ob->rigidbody_constraint->ob1 = newlibadr(fd, ob->id.lib, ob->rigidbody_constraint->ob1);
    ob->rigidbody_constraint->ob2 = newlibadr(fd, ob->id.lib, ob->rigidbody_constraint->ob2);
  }

  {
    LodLevel *level;
    for (level = ob->lodlevels.first; level; level = level->next) {
      level->source = newlibadr(fd, ob->id.lib, level->source);

      if (!level->source && level == ob->lodlevels.first) {
        level->source = ob;
      }
    }
  }

  if (warn) {
    BKE_report(fd->reports, RPT_WARNING, "Warning in console");
  }
}

/* direct data for cache */
static void direct_link_motionpath(FileData *fd, bMotionPath *mpath)
{
  /* sanity check */
  if (mpath == NULL) {
    return;
  }

  /* relink points cache */
  mpath->points = newdataadr(fd, mpath->points);

  mpath->points_vbo = NULL;
  mpath->batch_line = NULL;
  mpath->batch_points = NULL;
}

static void direct_link_pose(FileData *fd, bPose *pose)
{
  bPoseChannel *pchan;

  if (!pose) {
    return;
  }

  link_list(fd, &pose->chanbase);
  link_list(fd, &pose->agroups);

  pose->chanhash = NULL;
  pose->chan_array = NULL;

  for (pchan = pose->chanbase.first; pchan; pchan = pchan->next) {
    pchan->bone = NULL;
    pchan->parent = newdataadr(fd, pchan->parent);
    pchan->child = newdataadr(fd, pchan->child);
    pchan->custom_tx = newdataadr(fd, pchan->custom_tx);

    pchan->bbone_prev = newdataadr(fd, pchan->bbone_prev);
    pchan->bbone_next = newdataadr(fd, pchan->bbone_next);

    direct_link_constraints(fd, &pchan->constraints);

    pchan->prop = newdataadr(fd, pchan->prop);
    IDP_DirectLinkGroup_OrFree(&pchan->prop, (fd->flags & FD_FLAGS_SWITCH_ENDIAN), fd);

    pchan->mpath = newdataadr(fd, pchan->mpath);
    if (pchan->mpath) {
      direct_link_motionpath(fd, pchan->mpath);
    }

    BLI_listbase_clear(&pchan->iktree);
    BLI_listbase_clear(&pchan->siktree);

    /* in case this value changes in future, clamp else we get undefined behavior */
    CLAMP(pchan->rotmode, ROT_MODE_MIN, ROT_MODE_MAX);

    pchan->draw_data = NULL;
    BKE_pose_channel_runtime_reset(&pchan->runtime);
  }
  pose->ikdata = NULL;
  if (pose->ikparam != NULL) {
    pose->ikparam = newdataadr(fd, pose->ikparam);
  }
}

/* TODO(sergey): Find a better place for this.
 *
 * Unfortunately, this can not be done as a regular do_versions() since the modifier type is
 * set to NONE, so the do_versions code wouldn't know where the modifier came from.
 *
 * The best approach seems to have the functionality in versioning_280.c but still call the
 * function from #direct_link_modifiers().
 */

/* Domain, inflow, ... */
static void modifier_ensure_type(FluidModifierData *fluid_modifier_data, int type)
{
  fluid_modifier_data->type = type;
  BKE_fluid_modifier_free(fluid_modifier_data);
  BKE_fluid_modifier_create_type_data(fluid_modifier_data);
}

/**
 * \note The old_modifier_data is NOT linked.
 * This means that in order to access sub-data pointers #newdataadr is to be used.
 */
static ModifierData *modifier_replace_with_fluid(FileData *fd,
                                                 Object *object,
                                                 ListBase *modifiers,
                                                 ModifierData *old_modifier_data)
{
  ModifierData *new_modifier_data = modifier_new(eModifierType_Fluid);
  FluidModifierData *fluid_modifier_data = (FluidModifierData *)new_modifier_data;

  if (old_modifier_data->type == eModifierType_Fluidsim) {
    FluidsimModifierData *old_fluidsim_modifier_data = (FluidsimModifierData *)old_modifier_data;
    FluidsimSettings *old_fluidsim_settings = newdataadr(fd, old_fluidsim_modifier_data->fss);
    switch (old_fluidsim_settings->type) {
      case OB_FLUIDSIM_ENABLE:
        modifier_ensure_type(fluid_modifier_data, 0);
        break;
      case OB_FLUIDSIM_DOMAIN:
        modifier_ensure_type(fluid_modifier_data, MOD_FLUID_TYPE_DOMAIN);
        BKE_fluid_domain_type_set(object, fluid_modifier_data->domain, FLUID_DOMAIN_TYPE_LIQUID);
        break;
      case OB_FLUIDSIM_FLUID:
        modifier_ensure_type(fluid_modifier_data, MOD_FLUID_TYPE_FLOW);
        BKE_fluid_flow_type_set(object, fluid_modifier_data->flow, FLUID_FLOW_TYPE_LIQUID);
        /* No need to emit liquid far away from surface. */
        fluid_modifier_data->flow->surface_distance = 0.0f;
        break;
      case OB_FLUIDSIM_OBSTACLE:
        modifier_ensure_type(fluid_modifier_data, MOD_FLUID_TYPE_EFFEC);
        BKE_fluid_effector_type_set(
            object, fluid_modifier_data->effector, FLUID_EFFECTOR_TYPE_COLLISION);
        break;
      case OB_FLUIDSIM_INFLOW:
        modifier_ensure_type(fluid_modifier_data, MOD_FLUID_TYPE_FLOW);
        BKE_fluid_flow_type_set(object, fluid_modifier_data->flow, FLUID_FLOW_TYPE_LIQUID);
        BKE_fluid_flow_behavior_set(object, fluid_modifier_data->flow, FLUID_FLOW_BEHAVIOR_INFLOW);
        /* No need to emit liquid far away from surface. */
        fluid_modifier_data->flow->surface_distance = 0.0f;
        break;
      case OB_FLUIDSIM_OUTFLOW:
        modifier_ensure_type(fluid_modifier_data, MOD_FLUID_TYPE_FLOW);
        BKE_fluid_flow_type_set(object, fluid_modifier_data->flow, FLUID_FLOW_TYPE_LIQUID);
        BKE_fluid_flow_behavior_set(
            object, fluid_modifier_data->flow, FLUID_FLOW_BEHAVIOR_OUTFLOW);
        break;
      case OB_FLUIDSIM_PARTICLE:
        /* "Particle" type objects not being used by Mantaflow fluid simulations.
         * Skip this object, secondary particles can only be enabled through the domain object. */
        break;
      case OB_FLUIDSIM_CONTROL:
        /* "Control" type objects not being used by Mantaflow fluid simulations.
         * Use guiding type instead which is similar. */
        modifier_ensure_type(fluid_modifier_data, MOD_FLUID_TYPE_EFFEC);
        BKE_fluid_effector_type_set(
            object, fluid_modifier_data->effector, FLUID_EFFECTOR_TYPE_GUIDE);
        break;
    }
  }
  else if (old_modifier_data->type == eModifierType_Smoke) {
    SmokeModifierData *old_smoke_modifier_data = (SmokeModifierData *)old_modifier_data;
    modifier_ensure_type(fluid_modifier_data, old_smoke_modifier_data->type);
    if (fluid_modifier_data->type == MOD_FLUID_TYPE_DOMAIN) {
      BKE_fluid_domain_type_set(object, fluid_modifier_data->domain, FLUID_DOMAIN_TYPE_GAS);
    }
    else if (fluid_modifier_data->type == MOD_FLUID_TYPE_FLOW) {
      BKE_fluid_flow_type_set(object, fluid_modifier_data->flow, FLUID_FLOW_TYPE_SMOKE);
    }
    else if (fluid_modifier_data->type == MOD_FLUID_TYPE_EFFEC) {
      BKE_fluid_effector_type_set(
          object, fluid_modifier_data->effector, FLUID_EFFECTOR_TYPE_COLLISION);
    }
  }

  /* Replace modifier data in the stack. */
  new_modifier_data->next = old_modifier_data->next;
  new_modifier_data->prev = old_modifier_data->prev;
  if (new_modifier_data->prev != NULL) {
    new_modifier_data->prev->next = new_modifier_data;
  }
  if (new_modifier_data->next != NULL) {
    new_modifier_data->next->prev = new_modifier_data;
  }
  if (modifiers->first == old_modifier_data) {
    modifiers->first = new_modifier_data;
  }
  if (modifiers->last == old_modifier_data) {
    modifiers->last = new_modifier_data;
  }

  /* Free old modifier data. */
  MEM_freeN(old_modifier_data);

  return new_modifier_data;
}

static void direct_link_modifiers(FileData *fd, ListBase *lb, Object *ob)
{
  ModifierData *md;

  link_list(fd, lb);

  for (md = lb->first; md; md = md->next) {
    md->error = NULL;
    md->runtime = NULL;

    /* Modifier data has been allocated as a part of data migration process and
     * no reading of nested fields from file is needed. */
    bool is_allocated = false;

    if (md->type == eModifierType_Fluidsim) {
      blo_reportf_wrap(
          fd->reports,
          RPT_WARNING,
          TIP_(
              "Possible data loss when saving this file! %s modifier is deprecated (Object: %s)."),
          md->name,
          ob->id.name + 2);
      md = modifier_replace_with_fluid(fd, ob, lb, md);
      is_allocated = true;
    }
    else if (md->type == eModifierType_Smoke) {
      blo_reportf_wrap(
          fd->reports,
          RPT_WARNING,
          TIP_(
              "Possible data loss when saving this file! %s modifier is deprecated (Object: %s)."),
          md->name,
          ob->id.name + 2);
      md = modifier_replace_with_fluid(fd, ob, lb, md);
      is_allocated = true;
    }
    /* if modifiers disappear, or for upward compatibility */
    if (NULL == modifierType_getInfo(md->type)) {
      md->type = eModifierType_None;
    }

    if (is_allocated) {
      /* All the fields has been properly allocated. */
    }
    else if (md->type == eModifierType_Subsurf) {
      SubsurfModifierData *smd = (SubsurfModifierData *)md;

      smd->emCache = smd->mCache = NULL;
    }
    else if (md->type == eModifierType_Armature) {
      ArmatureModifierData *amd = (ArmatureModifierData *)md;

      amd->prevCos = NULL;
    }
    else if (md->type == eModifierType_Cloth) {
      ClothModifierData *clmd = (ClothModifierData *)md;

      clmd->clothObject = NULL;
      clmd->hairdata = NULL;

      clmd->sim_parms = newdataadr(fd, clmd->sim_parms);
      clmd->coll_parms = newdataadr(fd, clmd->coll_parms);

      direct_link_pointcache_list(fd, &clmd->ptcaches, &clmd->point_cache, 0);

      if (clmd->sim_parms) {
        if (clmd->sim_parms->presets > 10) {
          clmd->sim_parms->presets = 0;
        }

        clmd->sim_parms->reset = 0;

        clmd->sim_parms->effector_weights = newdataadr(fd, clmd->sim_parms->effector_weights);

        if (!clmd->sim_parms->effector_weights) {
          clmd->sim_parms->effector_weights = BKE_effector_add_weights(NULL);
        }
      }

      clmd->solver_result = NULL;
    }
    else if (md->type == eModifierType_Fluid) {

      FluidModifierData *mmd = (FluidModifierData *)md;

      if (mmd->type == MOD_FLUID_TYPE_DOMAIN) {
        mmd->flow = NULL;
        mmd->effector = NULL;
        mmd->domain = newdataadr(fd, mmd->domain);
        mmd->domain->mmd = mmd;

        mmd->domain->fluid = NULL;
        mmd->domain->fluid_mutex = BLI_rw_mutex_alloc();
        mmd->domain->tex = NULL;
        mmd->domain->tex_shadow = NULL;
        mmd->domain->tex_flame = NULL;
        mmd->domain->tex_flame_coba = NULL;
        mmd->domain->tex_coba = NULL;
        mmd->domain->tex_field = NULL;
        mmd->domain->tex_velocity_x = NULL;
        mmd->domain->tex_velocity_y = NULL;
        mmd->domain->tex_velocity_z = NULL;
        mmd->domain->tex_wt = NULL;
        mmd->domain->mesh_velocities = NULL;
        mmd->domain->coba = newdataadr(fd, mmd->domain->coba);

        mmd->domain->effector_weights = newdataadr(fd, mmd->domain->effector_weights);
        if (!mmd->domain->effector_weights) {
          mmd->domain->effector_weights = BKE_effector_add_weights(NULL);
        }

        direct_link_pointcache_list(
            fd, &(mmd->domain->ptcaches[0]), &(mmd->domain->point_cache[0]), 1);

        /* Manta sim uses only one cache from now on, so store pointer convert */
        if (mmd->domain->ptcaches[1].first || mmd->domain->point_cache[1]) {
          if (mmd->domain->point_cache[1]) {
            PointCache *cache = newdataadr(fd, mmd->domain->point_cache[1]);
            if (cache->flag & PTCACHE_FAKE_SMOKE) {
              /* Manta-sim/smoke was already saved in "new format" and this cache is a fake one. */
            }
            else {
              printf(
                  "High resolution manta cache not available due to pointcache update. Please "
                  "reset the simulation.\n");
            }
            BKE_ptcache_free(cache);
          }
          BLI_listbase_clear(&mmd->domain->ptcaches[1]);
          mmd->domain->point_cache[1] = NULL;
        }
      }
      else if (mmd->type == MOD_FLUID_TYPE_FLOW) {
        mmd->domain = NULL;
        mmd->effector = NULL;
        mmd->flow = newdataadr(fd, mmd->flow);
        mmd->flow->mmd = mmd;
        mmd->flow->mesh = NULL;
        mmd->flow->verts_old = NULL;
        mmd->flow->numverts = 0;
        mmd->flow->psys = newdataadr(fd, mmd->flow->psys);
      }
      else if (mmd->type == MOD_FLUID_TYPE_EFFEC) {
        mmd->flow = NULL;
        mmd->domain = NULL;
        mmd->effector = newdataadr(fd, mmd->effector);
        if (mmd->effector) {
          mmd->effector->mmd = mmd;
          mmd->effector->verts_old = NULL;
          mmd->effector->numverts = 0;
          mmd->effector->mesh = NULL;
        }
        else {
          mmd->type = 0;
          mmd->flow = NULL;
          mmd->domain = NULL;
          mmd->effector = NULL;
        }
      }
    }
    else if (md->type == eModifierType_DynamicPaint) {
      DynamicPaintModifierData *pmd = (DynamicPaintModifierData *)md;

      if (pmd->canvas) {
        pmd->canvas = newdataadr(fd, pmd->canvas);
        pmd->canvas->pmd = pmd;
        pmd->canvas->flags &= ~MOD_DPAINT_BAKING; /* just in case */

        if (pmd->canvas->surfaces.first) {
          DynamicPaintSurface *surface;
          link_list(fd, &pmd->canvas->surfaces);

          for (surface = pmd->canvas->surfaces.first; surface; surface = surface->next) {
            surface->canvas = pmd->canvas;
            surface->data = NULL;
            direct_link_pointcache_list(fd, &(surface->ptcaches), &(surface->pointcache), 1);

            if (!(surface->effector_weights = newdataadr(fd, surface->effector_weights))) {
              surface->effector_weights = BKE_effector_add_weights(NULL);
            }
          }
        }
      }
      if (pmd->brush) {
        pmd->brush = newdataadr(fd, pmd->brush);
        pmd->brush->pmd = pmd;
        pmd->brush->psys = newdataadr(fd, pmd->brush->psys);
        pmd->brush->paint_ramp = newdataadr(fd, pmd->brush->paint_ramp);
        pmd->brush->vel_ramp = newdataadr(fd, pmd->brush->vel_ramp);
      }
    }
    else if (md->type == eModifierType_Collision) {
      CollisionModifierData *collmd = (CollisionModifierData *)md;
#if 0
      // TODO: CollisionModifier should use pointcache
      // + have proper reset events before enabling this
      collmd->x = newdataadr(fd, collmd->x);
      collmd->xnew = newdataadr(fd, collmd->xnew);
      collmd->mfaces = newdataadr(fd, collmd->mfaces);

      collmd->current_x = MEM_calloc_arrayN(collmd->numverts, sizeof(MVert), "current_x");
      collmd->current_xnew = MEM_calloc_arrayN(collmd->numverts, sizeof(MVert), "current_xnew");
      collmd->current_v = MEM_calloc_arrayN(collmd->numverts, sizeof(MVert), "current_v");
#endif

      collmd->x = NULL;
      collmd->xnew = NULL;
      collmd->current_x = NULL;
      collmd->current_xnew = NULL;
      collmd->current_v = NULL;
      collmd->time_x = collmd->time_xnew = -1000;
      collmd->mvert_num = 0;
      collmd->tri_num = 0;
      collmd->is_static = false;
      collmd->bvhtree = NULL;
      collmd->tri = NULL;
    }
    else if (md->type == eModifierType_Surface) {
      SurfaceModifierData *surmd = (SurfaceModifierData *)md;

      surmd->mesh = NULL;
      surmd->bvhtree = NULL;
      surmd->x = NULL;
      surmd->v = NULL;
      surmd->numverts = 0;
    }
    else if (md->type == eModifierType_Hook) {
      HookModifierData *hmd = (HookModifierData *)md;

      hmd->indexar = newdataadr(fd, hmd->indexar);
      if (fd->flags & FD_FLAGS_SWITCH_ENDIAN) {
        BLI_endian_switch_int32_array(hmd->indexar, hmd->totindex);
      }

      hmd->curfalloff = newdataadr(fd, hmd->curfalloff);
      if (hmd->curfalloff) {
        direct_link_curvemapping(fd, hmd->curfalloff);
      }
    }
    else if (md->type == eModifierType_ParticleSystem) {
      ParticleSystemModifierData *psmd = (ParticleSystemModifierData *)md;

      psmd->mesh_final = NULL;
      psmd->mesh_original = NULL;
      psmd->psys = newdataadr(fd, psmd->psys);
      psmd->flag &= ~eParticleSystemFlag_psys_updated;
      psmd->flag |= eParticleSystemFlag_file_loaded;
    }
    else if (md->type == eModifierType_Explode) {
      ExplodeModifierData *psmd = (ExplodeModifierData *)md;

      psmd->facepa = NULL;
    }
    else if (md->type == eModifierType_MeshDeform) {
      MeshDeformModifierData *mmd = (MeshDeformModifierData *)md;

      mmd->bindinfluences = newdataadr(fd, mmd->bindinfluences);
      mmd->bindoffsets = newdataadr(fd, mmd->bindoffsets);
      mmd->bindcagecos = newdataadr(fd, mmd->bindcagecos);
      mmd->dyngrid = newdataadr(fd, mmd->dyngrid);
      mmd->dyninfluences = newdataadr(fd, mmd->dyninfluences);
      mmd->dynverts = newdataadr(fd, mmd->dynverts);

      mmd->bindweights = newdataadr(fd, mmd->bindweights);
      mmd->bindcos = newdataadr(fd, mmd->bindcos);

      if (fd->flags & FD_FLAGS_SWITCH_ENDIAN) {
        if (mmd->bindoffsets) {
          BLI_endian_switch_int32_array(mmd->bindoffsets, mmd->totvert + 1);
        }
        if (mmd->bindcagecos) {
          BLI_endian_switch_float_array(mmd->bindcagecos, mmd->totcagevert * 3);
        }
        if (mmd->dynverts) {
          BLI_endian_switch_int32_array(mmd->dynverts, mmd->totvert);
        }
        if (mmd->bindweights) {
          BLI_endian_switch_float_array(mmd->bindweights, mmd->totvert);
        }
        if (mmd->bindcos) {
          BLI_endian_switch_float_array(mmd->bindcos, mmd->totcagevert * 3);
        }
      }
    }
    else if (md->type == eModifierType_Ocean) {
      OceanModifierData *omd = (OceanModifierData *)md;
      omd->oceancache = NULL;
      omd->ocean = NULL;
    }
    else if (md->type == eModifierType_Warp) {
      WarpModifierData *tmd = (WarpModifierData *)md;

      tmd->curfalloff = newdataadr(fd, tmd->curfalloff);
      if (tmd->curfalloff) {
        direct_link_curvemapping(fd, tmd->curfalloff);
      }
    }
    else if (md->type == eModifierType_WeightVGEdit) {
      WeightVGEditModifierData *wmd = (WeightVGEditModifierData *)md;

      wmd->cmap_curve = newdataadr(fd, wmd->cmap_curve);
      if (wmd->cmap_curve) {
        direct_link_curvemapping(fd, wmd->cmap_curve);
      }
    }
    else if (md->type == eModifierType_LaplacianDeform) {
      LaplacianDeformModifierData *lmd = (LaplacianDeformModifierData *)md;

      lmd->vertexco = newdataadr(fd, lmd->vertexco);
      if (fd->flags & FD_FLAGS_SWITCH_ENDIAN) {
        BLI_endian_switch_float_array(lmd->vertexco, lmd->total_verts * 3);
      }
      lmd->cache_system = NULL;
    }
    else if (md->type == eModifierType_CorrectiveSmooth) {
      CorrectiveSmoothModifierData *csmd = (CorrectiveSmoothModifierData *)md;

      if (csmd->bind_coords) {
        csmd->bind_coords = newdataadr(fd, csmd->bind_coords);
        if (fd->flags & FD_FLAGS_SWITCH_ENDIAN) {
          BLI_endian_switch_float_array((float *)csmd->bind_coords, csmd->bind_coords_num * 3);
        }
      }

      /* runtime only */
      csmd->delta_cache.deltas = NULL;
      csmd->delta_cache.totverts = 0;
    }
    else if (md->type == eModifierType_MeshSequenceCache) {
      MeshSeqCacheModifierData *msmcd = (MeshSeqCacheModifierData *)md;
      msmcd->reader = NULL;
      msmcd->reader_object_path[0] = '\0';
    }
    else if (md->type == eModifierType_SurfaceDeform) {
      SurfaceDeformModifierData *smd = (SurfaceDeformModifierData *)md;

      smd->verts = newdataadr(fd, smd->verts);

      if (smd->verts) {
        for (int i = 0; i < smd->numverts; i++) {
          smd->verts[i].binds = newdataadr(fd, smd->verts[i].binds);

          if (smd->verts[i].binds) {
            for (int j = 0; j < smd->verts[i].numbinds; j++) {
              smd->verts[i].binds[j].vert_inds = newdataadr(fd, smd->verts[i].binds[j].vert_inds);
              smd->verts[i].binds[j].vert_weights = newdataadr(
                  fd, smd->verts[i].binds[j].vert_weights);

              if (fd->flags & FD_FLAGS_SWITCH_ENDIAN) {
                if (smd->verts[i].binds[j].vert_inds) {
                  BLI_endian_switch_uint32_array(smd->verts[i].binds[j].vert_inds,
                                                 smd->verts[i].binds[j].numverts);
                }

                if (smd->verts[i].binds[j].vert_weights) {
                  if (smd->verts[i].binds[j].mode == MOD_SDEF_MODE_CENTROID ||
                      smd->verts[i].binds[j].mode == MOD_SDEF_MODE_LOOPTRI) {
                    BLI_endian_switch_float_array(smd->verts[i].binds[j].vert_weights, 3);
                  }
                  else {
                    BLI_endian_switch_float_array(smd->verts[i].binds[j].vert_weights,
                                                  smd->verts[i].binds[j].numverts);
                  }
                }
              }
            }
          }
        }
      }
    }
    else if (md->type == eModifierType_Bevel) {
      BevelModifierData *bmd = (BevelModifierData *)md;
      bmd->custom_profile = newdataadr(fd, bmd->custom_profile);
      if (bmd->custom_profile) {
        direct_link_curveprofile(fd, bmd->custom_profile);
      }
    }
  }
}

static void direct_link_gpencil_modifiers(FileData *fd, ListBase *lb)
{
  GpencilModifierData *md;

  link_list(fd, lb);

  for (md = lb->first; md; md = md->next) {
    md->error = NULL;

    /* if modifiers disappear, or for upward compatibility */
    if (NULL == BKE_gpencil_modifierType_getInfo(md->type)) {
      md->type = eModifierType_None;
    }

    if (md->type == eGpencilModifierType_Lattice) {
      LatticeGpencilModifierData *gpmd = (LatticeGpencilModifierData *)md;
      gpmd->cache_data = NULL;
    }
    else if (md->type == eGpencilModifierType_Hook) {
      HookGpencilModifierData *hmd = (HookGpencilModifierData *)md;

      hmd->curfalloff = newdataadr(fd, hmd->curfalloff);
      if (hmd->curfalloff) {
        direct_link_curvemapping(fd, hmd->curfalloff);
      }
    }
    else if (md->type == eGpencilModifierType_Thick) {
      ThickGpencilModifierData *gpmd = (ThickGpencilModifierData *)md;

      gpmd->curve_thickness = newdataadr(fd, gpmd->curve_thickness);
      if (gpmd->curve_thickness) {
        direct_link_curvemapping(fd, gpmd->curve_thickness);
        /* initialize the curve. Maybe this could be moved to modififer logic */
        BKE_curvemapping_initialize(gpmd->curve_thickness);
      }
    }
  }
}

static void direct_link_shaderfxs(FileData *fd, ListBase *lb)
{
  ShaderFxData *fx;

  link_list(fd, lb);

  for (fx = lb->first; fx; fx = fx->next) {
    fx->error = NULL;

    /* if shader disappear, or for upward compatibility */
    if (NULL == BKE_shaderfxType_getInfo(fx->type)) {
      fx->type = eShaderFxType_None;
    }
  }
}

static void direct_link_object(FileData *fd, Object *ob)
{
  PartEff *paf;

  /* XXX This should not be needed - but seems like it can happen in some cases,
   * so for now play safe. */
  ob->proxy_from = NULL;

  /* loading saved files with editmode enabled works, but for undo we like
   * to stay in object mode during undo presses so keep editmode disabled.
   *
   * Also when linking in a file don't allow edit and pose modes.
   * See [#34776, #42780] for more information.
   */
  if (fd->memfile || (ob->id.tag & (LIB_TAG_EXTERN | LIB_TAG_INDIRECT))) {
    ob->mode &= ~(OB_MODE_EDIT | OB_MODE_PARTICLE_EDIT);
    if (!fd->memfile) {
      ob->mode &= ~OB_MODE_POSE;
    }
  }

  ob->adt = newdataadr(fd, ob->adt);
  direct_link_animdata(fd, ob->adt);

  ob->pose = newdataadr(fd, ob->pose);
  direct_link_pose(fd, ob->pose);

  ob->mpath = newdataadr(fd, ob->mpath);
  if (ob->mpath) {
    direct_link_motionpath(fd, ob->mpath);
  }

  link_list(fd, &ob->defbase);
  link_list(fd, &ob->fmaps);
  // XXX deprecated - old animation system <<<
  direct_link_nlastrips(fd, &ob->nlastrips);
  link_list(fd, &ob->constraintChannels);
  // >>> XXX deprecated - old animation system

  ob->mat = newdataadr(fd, ob->mat);
  test_pointer_array(fd, (void **)&ob->mat);
  ob->matbits = newdataadr(fd, ob->matbits);

  /* do it here, below old data gets converted */
  direct_link_modifiers(fd, &ob->modifiers, ob);
  direct_link_gpencil_modifiers(fd, &ob->greasepencil_modifiers);
  direct_link_shaderfxs(fd, &ob->shader_fx);

  link_list(fd, &ob->effect);
  paf = ob->effect.first;
  while (paf) {
    if (paf->type == EFF_PARTICLE) {
      paf->keys = NULL;
    }
    if (paf->type == EFF_WAVE) {
      WaveEff *wav = (WaveEff *)paf;
      PartEff *next = paf->next;
      WaveModifierData *wmd = (WaveModifierData *)modifier_new(eModifierType_Wave);

      wmd->damp = wav->damp;
      wmd->flag = wav->flag;
      wmd->height = wav->height;
      wmd->lifetime = wav->lifetime;
      wmd->narrow = wav->narrow;
      wmd->speed = wav->speed;
      wmd->startx = wav->startx;
      wmd->starty = wav->startx;
      wmd->timeoffs = wav->timeoffs;
      wmd->width = wav->width;

      BLI_addtail(&ob->modifiers, wmd);

      BLI_remlink(&ob->effect, paf);
      MEM_freeN(paf);

      paf = next;
      continue;
    }
    if (paf->type == EFF_BUILD) {
      BuildEff *baf = (BuildEff *)paf;
      PartEff *next = paf->next;
      BuildModifierData *bmd = (BuildModifierData *)modifier_new(eModifierType_Build);

      bmd->start = baf->sfra;
      bmd->length = baf->len;
      bmd->randomize = 0;
      bmd->seed = 1;

      BLI_addtail(&ob->modifiers, bmd);

      BLI_remlink(&ob->effect, paf);
      MEM_freeN(paf);

      paf = next;
      continue;
    }
    paf = paf->next;
  }

  ob->pd = newdataadr(fd, ob->pd);
  direct_link_partdeflect(ob->pd);
  ob->soft = newdataadr(fd, ob->soft);
  if (ob->soft) {
    SoftBody *sb = ob->soft;

    sb->bpoint = NULL;  // init pointers so it gets rebuilt nicely
    sb->bspring = NULL;
    sb->scratch = NULL;
    /* although not used anymore */
    /* still have to be loaded to be compatible with old files */
    sb->keys = newdataadr(fd, sb->keys);
    test_pointer_array(fd, (void **)&sb->keys);
    if (sb->keys) {
      int a;
      for (a = 0; a < sb->totkey; a++) {
        sb->keys[a] = newdataadr(fd, sb->keys[a]);
      }
    }

    sb->effector_weights = newdataadr(fd, sb->effector_weights);
    if (!sb->effector_weights) {
      sb->effector_weights = BKE_effector_add_weights(NULL);
    }

    sb->shared = newdataadr(fd, sb->shared);
    if (sb->shared == NULL) {
      /* Link deprecated caches if they exist, so we can use them for versioning.
       * We should only do this when sb->shared == NULL, because those pointers
       * are always set (for compatibility with older Blenders). We mustn't link
       * the same pointcache twice. */
      direct_link_pointcache_list(fd, &sb->ptcaches, &sb->pointcache, false);
    }
    else {
      /* link caches */
      direct_link_pointcache_list(fd, &sb->shared->ptcaches, &sb->shared->pointcache, false);
    }
  }
  ob->fluidsimSettings = newdataadr(fd, ob->fluidsimSettings); /* NT */

  ob->rigidbody_object = newdataadr(fd, ob->rigidbody_object);
  if (ob->rigidbody_object) {
    RigidBodyOb *rbo = ob->rigidbody_object;
    /* Allocate runtime-only struct */
    rbo->shared = MEM_callocN(sizeof(*rbo->shared), "RigidBodyObShared");
  }
  ob->rigidbody_constraint = newdataadr(fd, ob->rigidbody_constraint);
  if (ob->rigidbody_constraint) {
    ob->rigidbody_constraint->physics_constraint = NULL;
  }

  link_list(fd, &ob->particlesystem);
  direct_link_particlesystems(fd, &ob->particlesystem);

  direct_link_constraints(fd, &ob->constraints);

  link_list(fd, &ob->hooks);
  while (ob->hooks.first) {
    ObHook *hook = ob->hooks.first;
    HookModifierData *hmd = (HookModifierData *)modifier_new(eModifierType_Hook);

    hook->indexar = newdataadr(fd, hook->indexar);
    if (fd->flags & FD_FLAGS_SWITCH_ENDIAN) {
      BLI_endian_switch_int32_array(hook->indexar, hook->totindex);
    }

    /* Do conversion here because if we have loaded
     * a hook we need to make sure it gets converted
     * and freed, regardless of version.
     */
    copy_v3_v3(hmd->cent, hook->cent);
    hmd->falloff = hook->falloff;
    hmd->force = hook->force;
    hmd->indexar = hook->indexar;
    hmd->object = hook->parent;
    memcpy(hmd->parentinv, hook->parentinv, sizeof(hmd->parentinv));
    hmd->totindex = hook->totindex;

    BLI_addhead(&ob->modifiers, hmd);
    BLI_remlink(&ob->hooks, hook);

    modifier_unique_name(&ob->modifiers, (ModifierData *)hmd);

    MEM_freeN(hook);
  }

  ob->iuser = newdataadr(fd, ob->iuser);
  if (ob->type == OB_EMPTY && ob->empty_drawtype == OB_EMPTY_IMAGE && !ob->iuser) {
    BKE_object_empty_draw_type_set(ob, ob->empty_drawtype);
  }

  BKE_object_runtime_reset(ob);
  link_list(fd, &ob->pc_ids);

  /* in case this value changes in future, clamp else we get undefined behavior */
  CLAMP(ob->rotmode, ROT_MODE_MIN, ROT_MODE_MAX);

  if (ob->sculpt) {
    ob->sculpt = NULL;
    /* Only create data on undo, otherwise rely on editor mode switching. */
    if (fd->memfile && (ob->mode & OB_MODE_ALL_SCULPT)) {
      BKE_object_sculpt_data_create(ob);
    }
  }

  link_list(fd, &ob->lodlevels);
  ob->currentlod = ob->lodlevels.first;

  ob->preview = direct_link_preview_image(fd, ob->preview);
}

static void direct_link_view_settings(FileData *fd, ColorManagedViewSettings *view_settings)
{
  view_settings->curve_mapping = newdataadr(fd, view_settings->curve_mapping);

  if (view_settings->curve_mapping) {
    direct_link_curvemapping(fd, view_settings->curve_mapping);
  }
}

/** \} */

/* -------------------------------------------------------------------- */
/** \name Read View Layer (Collection Data)
 * \{ */

static void direct_link_layer_collections(FileData *fd, ListBase *lb, bool master)
{
  link_list(fd, lb);
  for (LayerCollection *lc = lb->first; lc; lc = lc->next) {
#ifdef USE_COLLECTION_COMPAT_28
    lc->scene_collection = newdataadr(fd, lc->scene_collection);
#endif

    /* Master collection is not a real data-lock. */
    if (master) {
      lc->collection = newdataadr(fd, lc->collection);
    }

    direct_link_layer_collections(fd, &lc->layer_collections, false);
  }
}

static void direct_link_view_layer(FileData *fd, ViewLayer *view_layer)
{
  view_layer->stats = NULL;
  link_list(fd, &view_layer->object_bases);
  view_layer->basact = newdataadr(fd, view_layer->basact);

  direct_link_layer_collections(fd, &view_layer->layer_collections, true);
  view_layer->active_collection = newdataadr(fd, view_layer->active_collection);

  view_layer->id_properties = newdataadr(fd, view_layer->id_properties);
  IDP_DirectLinkGroup_OrFree(&view_layer->id_properties, (fd->flags & FD_FLAGS_SWITCH_ENDIAN), fd);

  link_list(fd, &(view_layer->freestyle_config.modules));
  link_list(fd, &(view_layer->freestyle_config.linesets));

  BLI_listbase_clear(&view_layer->drawdata);
  view_layer->object_bases_array = NULL;
  view_layer->object_bases_hash = NULL;
}

static void lib_link_layer_collection(FileData *fd,
                                      Library *lib,
                                      LayerCollection *layer_collection,
                                      bool master)
{
  /* Master collection is not a real data-lock. */
  if (!master) {
    layer_collection->collection = newlibadr(fd, lib, layer_collection->collection);
  }

  for (LayerCollection *layer_collection_nested = layer_collection->layer_collections.first;
       layer_collection_nested != NULL;
       layer_collection_nested = layer_collection_nested->next) {
    lib_link_layer_collection(fd, lib, layer_collection_nested, false);
  }
}

static void lib_link_view_layer(FileData *fd, Library *lib, ViewLayer *view_layer)
{
  for (FreestyleModuleConfig *fmc = view_layer->freestyle_config.modules.first; fmc;
       fmc = fmc->next) {
    fmc->script = newlibadr(fd, lib, fmc->script);
  }

  for (FreestyleLineSet *fls = view_layer->freestyle_config.linesets.first; fls; fls = fls->next) {
    fls->linestyle = newlibadr(fd, lib, fls->linestyle);
    fls->group = newlibadr(fd, lib, fls->group);
  }

  for (Base *base = view_layer->object_bases.first, *base_next = NULL; base; base = base_next) {
    base_next = base->next;

    /* we only bump the use count for the collection objects */
    base->object = newlibadr(fd, lib, base->object);

    if (base->object == NULL) {
      /* Free in case linked object got lost. */
      BLI_freelinkN(&view_layer->object_bases, base);
      if (view_layer->basact == base) {
        view_layer->basact = NULL;
      }
    }
  }

  for (LayerCollection *layer_collection = view_layer->layer_collections.first;
       layer_collection != NULL;
       layer_collection = layer_collection->next) {
    lib_link_layer_collection(fd, lib, layer_collection, true);
  }

  view_layer->mat_override = newlibadr(fd, lib, view_layer->mat_override);

  IDP_LibLinkProperty(view_layer->id_properties, fd);
}

/** \} */

/* -------------------------------------------------------------------- */
/** \name Read ID: Collection
 * \{ */

#ifdef USE_COLLECTION_COMPAT_28
static void direct_link_scene_collection(FileData *fd, SceneCollection *sc)
{
  link_list(fd, &sc->objects);
  link_list(fd, &sc->scene_collections);

  for (SceneCollection *nsc = sc->scene_collections.first; nsc; nsc = nsc->next) {
    direct_link_scene_collection(fd, nsc);
  }
}

static void lib_link_scene_collection(FileData *fd, Library *lib, SceneCollection *sc)
{
  for (LinkData *link = sc->objects.first; link; link = link->next) {
    link->data = newlibadr(fd, lib, link->data);
    BLI_assert(link->data);
  }

  for (SceneCollection *nsc = sc->scene_collections.first; nsc; nsc = nsc->next) {
    lib_link_scene_collection(fd, lib, nsc);
  }
}
#endif

static void direct_link_collection(FileData *fd, Collection *collection)
{
  link_list(fd, &collection->gobject);
  link_list(fd, &collection->children);

  collection->preview = direct_link_preview_image(fd, collection->preview);

  collection->flag &= ~COLLECTION_HAS_OBJECT_CACHE;
  collection->tag = 0;
  BLI_listbase_clear(&collection->object_cache);
  BLI_listbase_clear(&collection->parents);

#ifdef USE_COLLECTION_COMPAT_28
  /* This runs before the very first doversion. */
  collection->collection = newdataadr(fd, collection->collection);
  if (collection->collection != NULL) {
    direct_link_scene_collection(fd, collection->collection);
  }

  collection->view_layer = newdataadr(fd, collection->view_layer);
  if (collection->view_layer != NULL) {
    direct_link_view_layer(fd, collection->view_layer);
  }
#endif
}

static void lib_link_collection_data(FileData *fd, Library *lib, Collection *collection)
{
  for (CollectionObject *cob = collection->gobject.first, *cob_next = NULL; cob; cob = cob_next) {
    cob_next = cob->next;
    cob->ob = newlibadr(fd, lib, cob->ob);

    if (cob->ob == NULL) {
      BLI_freelinkN(&collection->gobject, cob);
    }
  }

  for (CollectionChild *child = collection->children.first; child != NULL; child = child->next) {
    child->collection = newlibadr(fd, lib, child->collection);
  }

  BKE_collection_parent_relations_rebuild(collection);
}

static void lib_link_collection(FileData *fd, Main *UNUSED(bmain), Collection *collection)
{
#ifdef USE_COLLECTION_COMPAT_28
  if (collection->collection) {
    lib_link_scene_collection(fd, collection->id.lib, collection->collection);
  }

  if (collection->view_layer) {
    lib_link_view_layer(fd, collection->id.lib, collection->view_layer);
  }
#endif

  lib_link_collection_data(fd, collection->id.lib, collection);
}

/** \} */

/* -------------------------------------------------------------------- */
/** \name Read ID: Scene
 * \{ */

/* patch for missing scene IDs, can't be in do-versions */
static void composite_patch(bNodeTree *ntree, Scene *scene)
{
  bNode *node;

  for (node = ntree->nodes.first; node; node = node->next) {
    if (node->id == NULL && node->type == CMP_NODE_R_LAYERS) {
      node->id = &scene->id;
    }
  }
}

static void link_paint(FileData *fd, Scene *sce, Paint *p)
{
  if (p) {
    p->brush = newlibadr(fd, sce->id.lib, p->brush);
    for (int i = 0; i < p->tool_slots_len; i++) {
      if (p->tool_slots[i].brush != NULL) {
        p->tool_slots[i].brush = newlibadr(fd, sce->id.lib, p->tool_slots[i].brush);
      }
    }
    p->palette = newlibadr(fd, sce->id.lib, p->palette);
    p->paint_cursor = NULL;

    BKE_paint_runtime_init(sce->toolsettings, p);
  }
}

static void lib_link_sequence_modifiers(FileData *fd, Scene *scene, ListBase *lb)
{
  SequenceModifierData *smd;

  for (smd = lb->first; smd; smd = smd->next) {
    if (smd->mask_id) {
      smd->mask_id = newlibadr(fd, scene->id.lib, smd->mask_id);
    }
  }
}

static void direct_link_lightcache_texture(FileData *fd, LightCacheTexture *lctex)
{
  lctex->tex = NULL;

  if (lctex->data) {
    lctex->data = newdataadr(fd, lctex->data);
    if (fd->flags & FD_FLAGS_SWITCH_ENDIAN) {
      int data_size = lctex->components * lctex->tex_size[0] * lctex->tex_size[1] *
                      lctex->tex_size[2];

      if (lctex->data_type == LIGHTCACHETEX_FLOAT) {
        BLI_endian_switch_float_array((float *)lctex->data, data_size * sizeof(float));
      }
      else if (lctex->data_type == LIGHTCACHETEX_UINT) {
        BLI_endian_switch_uint32_array((uint *)lctex->data, data_size * sizeof(uint));
      }
    }
  }
}

static void direct_link_lightcache(FileData *fd, LightCache *cache)
{
  direct_link_lightcache_texture(fd, &cache->cube_tx);
  direct_link_lightcache_texture(fd, &cache->grid_tx);

  if (cache->cube_mips) {
    cache->cube_mips = newdataadr(fd, cache->cube_mips);
    for (int i = 0; i < cache->mips_len; i++) {
      direct_link_lightcache_texture(fd, &cache->cube_mips[i]);
    }
  }

  cache->cube_data = newdataadr(fd, cache->cube_data);
  cache->grid_data = newdataadr(fd, cache->grid_data);
}

static void direct_link_view3dshading(FileData *fd, View3DShading *shading)
{
  if (shading->prop) {
    shading->prop = newdataadr(fd, shading->prop);
    IDP_DirectLinkGroup_OrFree(&shading->prop, (fd->flags & FD_FLAGS_SWITCH_ENDIAN), fd);
  }
}

/* check for cyclic set-scene,
 * libs can cause this case which is normally prevented, see (T#####) */
#define USE_SETSCENE_CHECK

#ifdef USE_SETSCENE_CHECK
/**
 * A version of #BKE_scene_validate_setscene with special checks for linked libs.
 */
static bool scene_validate_setscene__liblink(Scene *sce, const int totscene)
{
  Scene *sce_iter;
  int a;

  if (sce->set == NULL) {
    return true;
  }

  for (a = 0, sce_iter = sce; sce_iter->set; sce_iter = sce_iter->set, a++) {
    if (sce_iter->flag & SCE_READFILE_LIBLINK_NEED_SETSCENE_CHECK) {
      return true;
    }

    if (a > totscene) {
      sce->set = NULL;
      return false;
    }
  }

  return true;
}
#endif

static void lib_link_scene(FileData *fd, Main *UNUSED(bmain), Scene *sce)
{
  lib_link_keyingsets(fd, &sce->id, &sce->keyingsets);

  sce->camera = newlibadr(fd, sce->id.lib, sce->camera);
  sce->world = newlibadr(fd, sce->id.lib, sce->world);
  sce->set = newlibadr(fd, sce->id.lib, sce->set);
  sce->gpd = newlibadr(fd, sce->id.lib, sce->gpd);

  link_paint(fd, sce, &sce->toolsettings->imapaint.paint);
  if (sce->toolsettings->sculpt) {
    link_paint(fd, sce, &sce->toolsettings->sculpt->paint);
  }
  if (sce->toolsettings->vpaint) {
    link_paint(fd, sce, &sce->toolsettings->vpaint->paint);
  }
  if (sce->toolsettings->wpaint) {
    link_paint(fd, sce, &sce->toolsettings->wpaint->paint);
  }
  if (sce->toolsettings->uvsculpt) {
    link_paint(fd, sce, &sce->toolsettings->uvsculpt->paint);
  }
  if (sce->toolsettings->gp_paint) {
    link_paint(fd, sce, &sce->toolsettings->gp_paint->paint);
  }

  if (sce->toolsettings->sculpt) {
    sce->toolsettings->sculpt->gravity_object = newlibadr(
        fd, sce->id.lib, sce->toolsettings->sculpt->gravity_object);
  }

  if (sce->toolsettings->imapaint.stencil) {
    sce->toolsettings->imapaint.stencil = newlibadr(
        fd, sce->id.lib, sce->toolsettings->imapaint.stencil);
  }

  if (sce->toolsettings->imapaint.clone) {
    sce->toolsettings->imapaint.clone = newlibadr(
        fd, sce->id.lib, sce->toolsettings->imapaint.clone);
  }

  if (sce->toolsettings->imapaint.canvas) {
    sce->toolsettings->imapaint.canvas = newlibadr(
        fd, sce->id.lib, sce->toolsettings->imapaint.canvas);
  }

  sce->toolsettings->particle.shape_object = newlibadr(
      fd, sce->id.lib, sce->toolsettings->particle.shape_object);

  sce->toolsettings->gp_sculpt.guide.reference_object = newlibadr(
      fd, sce->id.lib, sce->toolsettings->gp_sculpt.guide.reference_object);

  for (Base *base_legacy_next, *base_legacy = sce->base.first; base_legacy;
       base_legacy = base_legacy_next) {
    base_legacy_next = base_legacy->next;

    base_legacy->object = newlibadr(fd, sce->id.lib, base_legacy->object);

    if (base_legacy->object == NULL) {
      blo_reportf_wrap(
          fd->reports, RPT_WARNING, TIP_("LIB: object lost from scene: '%s'"), sce->id.name + 2);
      BLI_remlink(&sce->base, base_legacy);
      if (base_legacy == sce->basact) {
        sce->basact = NULL;
      }
      MEM_freeN(base_legacy);
    }
  }

  Sequence *seq;
  SEQ_BEGIN (sce->ed, seq) {
    IDP_LibLinkProperty(seq->prop, fd);

    if (seq->ipo) {
      seq->ipo = newlibadr_us(fd, sce->id.lib, seq->ipo);  // XXX deprecated - old animation system
    }
    seq->scene_sound = NULL;
    if (seq->scene) {
      seq->scene = newlibadr(fd, sce->id.lib, seq->scene);
      seq->scene_sound = NULL;
    }
    if (seq->clip) {
      seq->clip = newlibadr(fd, sce->id.lib, seq->clip);
    }
    if (seq->mask) {
      seq->mask = newlibadr(fd, sce->id.lib, seq->mask);
    }
    if (seq->scene_camera) {
      seq->scene_camera = newlibadr(fd, sce->id.lib, seq->scene_camera);
    }
    if (seq->sound) {
      seq->scene_sound = NULL;
      if (seq->type == SEQ_TYPE_SOUND_HD) {
        seq->type = SEQ_TYPE_SOUND_RAM;
      }
      else {
        seq->sound = newlibadr(fd, sce->id.lib, seq->sound);
      }
      if (seq->sound) {
        id_us_plus_no_lib((ID *)seq->sound);
        seq->scene_sound = NULL;
      }
    }
    if (seq->type == SEQ_TYPE_TEXT) {
      TextVars *t = seq->effectdata;
      t->text_font = newlibadr(fd, sce->id.lib, t->text_font);
    }
    BLI_listbase_clear(&seq->anims);

    lib_link_sequence_modifiers(fd, sce, &seq->modifiers);
  }
  SEQ_END;

  for (TimeMarker *marker = sce->markers.first; marker; marker = marker->next) {
    if (marker->camera) {
      marker->camera = newlibadr(fd, sce->id.lib, marker->camera);
    }
  }

  /* rigidbody world relies on it's linked collections */
  if (sce->rigidbody_world) {
    RigidBodyWorld *rbw = sce->rigidbody_world;
    if (rbw->group) {
      rbw->group = newlibadr(fd, sce->id.lib, rbw->group);
    }
    if (rbw->constraints) {
      rbw->constraints = newlibadr(fd, sce->id.lib, rbw->constraints);
    }
    if (rbw->effector_weights) {
      rbw->effector_weights->group = newlibadr(fd, sce->id.lib, rbw->effector_weights->group);
    }
  }

  if (sce->nodetree) {
    composite_patch(sce->nodetree, sce);
  }

  for (SceneRenderLayer *srl = sce->r.layers.first; srl; srl = srl->next) {
    srl->mat_override = newlibadr(fd, sce->id.lib, srl->mat_override);
    for (FreestyleModuleConfig *fmc = srl->freestyleConfig.modules.first; fmc; fmc = fmc->next) {
      fmc->script = newlibadr(fd, sce->id.lib, fmc->script);
    }
    for (FreestyleLineSet *fls = srl->freestyleConfig.linesets.first; fls; fls = fls->next) {
      fls->linestyle = newlibadr(fd, sce->id.lib, fls->linestyle);
      fls->group = newlibadr(fd, sce->id.lib, fls->group);
    }
  }
  /* Motion Tracking */
  sce->clip = newlibadr(fd, sce->id.lib, sce->clip);

#ifdef USE_COLLECTION_COMPAT_28
  if (sce->collection) {
    lib_link_scene_collection(fd, sce->id.lib, sce->collection);
  }
#endif

  for (ViewLayer *view_layer = sce->view_layers.first; view_layer; view_layer = view_layer->next) {
    lib_link_view_layer(fd, sce->id.lib, view_layer);
  }

  if (sce->r.bake.cage_object) {
    sce->r.bake.cage_object = newlibadr(fd, sce->id.lib, sce->r.bake.cage_object);
  }

#ifdef USE_SETSCENE_CHECK
  if (sce->set != NULL) {
    sce->flag |= SCE_READFILE_LIBLINK_NEED_SETSCENE_CHECK;
  }
#endif
}

static void lib_link_scenes_check_set(Main *bmain)
{
#ifdef USE_SETSCENE_CHECK
  const int totscene = BLI_listbase_count(&bmain->scenes);
  for (Scene *sce = bmain->scenes.first; sce; sce = sce->id.next) {
    if (sce->flag & SCE_READFILE_LIBLINK_NEED_SETSCENE_CHECK) {
      sce->flag &= ~SCE_READFILE_LIBLINK_NEED_SETSCENE_CHECK;
      if (!scene_validate_setscene__liblink(sce, totscene)) {
        printf("Found cyclic background scene when linking %s\n", sce->id.name + 2);
      }
    }
  }
#else
  UNUSED_VARS(bmain, totscene);
#endif
}

#undef USE_SETSCENE_CHECK

static void link_recurs_seq(FileData *fd, ListBase *lb)
{
  Sequence *seq;

  link_list(fd, lb);

  for (seq = lb->first; seq; seq = seq->next) {
    if (seq->seqbase.first) {
      link_recurs_seq(fd, &seq->seqbase);
    }
  }
}

static void direct_link_paint(FileData *fd, const Scene *scene, Paint *p)
{
  if (p->num_input_samples < 1) {
    p->num_input_samples = 1;
  }

  p->cavity_curve = newdataadr(fd, p->cavity_curve);
  if (p->cavity_curve) {
    direct_link_curvemapping(fd, p->cavity_curve);
  }
  else {
    BKE_paint_cavity_curve_preset(p, CURVE_PRESET_LINE);
  }

  p->tool_slots = newdataadr(fd, p->tool_slots);

  /* Workaround for invalid data written in older versions. */
  const size_t expected_size = sizeof(PaintToolSlot) * p->tool_slots_len;
  if (p->tool_slots && MEM_allocN_len(p->tool_slots) < expected_size) {
    MEM_freeN(p->tool_slots);
    p->tool_slots = MEM_callocN(expected_size, "PaintToolSlot");
  }

  BKE_paint_runtime_init(scene->toolsettings, p);
}

static void direct_link_paint_helper(FileData *fd, const Scene *scene, Paint **paint)
{
  /* TODO. is this needed */
  (*paint) = newdataadr(fd, (*paint));

  if (*paint) {
    direct_link_paint(fd, scene, *paint);
  }
}

static void direct_link_sequence_modifiers(FileData *fd, ListBase *lb)
{
  SequenceModifierData *smd;

  link_list(fd, lb);

  for (smd = lb->first; smd; smd = smd->next) {
    if (smd->mask_sequence) {
      smd->mask_sequence = newdataadr(fd, smd->mask_sequence);
    }

    if (smd->type == seqModifierType_Curves) {
      CurvesModifierData *cmd = (CurvesModifierData *)smd;

      direct_link_curvemapping(fd, &cmd->curve_mapping);
    }
    else if (smd->type == seqModifierType_HueCorrect) {
      HueCorrectModifierData *hcmd = (HueCorrectModifierData *)smd;

      direct_link_curvemapping(fd, &hcmd->curve_mapping);
    }
  }
}

static void direct_link_scene(FileData *fd, Scene *sce)
{
  Editing *ed;
  Sequence *seq;
  MetaStack *ms;
  RigidBodyWorld *rbw;
  ViewLayer *view_layer;
  SceneRenderLayer *srl;

  sce->depsgraph_hash = NULL;
  sce->fps_info = NULL;

  memset(&sce->customdata_mask, 0, sizeof(sce->customdata_mask));
  memset(&sce->customdata_mask_modal, 0, sizeof(sce->customdata_mask_modal));

  BKE_sound_reset_scene_runtime(sce);

  /* set users to one by default, not in lib-link, this will increase it for compo nodes */
  id_us_ensure_real(&sce->id);

  link_list(fd, &(sce->base));

  sce->adt = newdataadr(fd, sce->adt);
  direct_link_animdata(fd, sce->adt);

  link_list(fd, &sce->keyingsets);
  direct_link_keyingsets(fd, &sce->keyingsets);

  sce->basact = newdataadr(fd, sce->basact);

  sce->toolsettings = newdataadr(fd, sce->toolsettings);
  if (sce->toolsettings) {
    direct_link_paint_helper(fd, sce, (Paint **)&sce->toolsettings->sculpt);
    direct_link_paint_helper(fd, sce, (Paint **)&sce->toolsettings->vpaint);
    direct_link_paint_helper(fd, sce, (Paint **)&sce->toolsettings->wpaint);
    direct_link_paint_helper(fd, sce, (Paint **)&sce->toolsettings->uvsculpt);
    direct_link_paint_helper(fd, sce, (Paint **)&sce->toolsettings->gp_paint);

    direct_link_paint(fd, sce, &sce->toolsettings->imapaint.paint);

    sce->toolsettings->imapaint.paintcursor = NULL;
    sce->toolsettings->particle.paintcursor = NULL;
    sce->toolsettings->particle.scene = NULL;
    sce->toolsettings->particle.object = NULL;
    sce->toolsettings->gp_sculpt.paintcursor = NULL;

    /* relink grease pencil interpolation curves */
    sce->toolsettings->gp_interpolate.custom_ipo = newdataadr(
        fd, sce->toolsettings->gp_interpolate.custom_ipo);
    if (sce->toolsettings->gp_interpolate.custom_ipo) {
      direct_link_curvemapping(fd, sce->toolsettings->gp_interpolate.custom_ipo);
    }
    /* relink grease pencil multiframe falloff curve */
    sce->toolsettings->gp_sculpt.cur_falloff = newdataadr(
        fd, sce->toolsettings->gp_sculpt.cur_falloff);
    if (sce->toolsettings->gp_sculpt.cur_falloff) {
      direct_link_curvemapping(fd, sce->toolsettings->gp_sculpt.cur_falloff);
    }
    /* relink grease pencil primitive curve */
    sce->toolsettings->gp_sculpt.cur_primitive = newdataadr(
        fd, sce->toolsettings->gp_sculpt.cur_primitive);
    if (sce->toolsettings->gp_sculpt.cur_primitive) {
      direct_link_curvemapping(fd, sce->toolsettings->gp_sculpt.cur_primitive);
    }

    /* Relink toolsettings curve profile */
    sce->toolsettings->custom_bevel_profile_preset = newdataadr(
        fd, sce->toolsettings->custom_bevel_profile_preset);
    if (sce->toolsettings->custom_bevel_profile_preset) {
      direct_link_curveprofile(fd, sce->toolsettings->custom_bevel_profile_preset);
    }
  }

  if (sce->ed) {
    ListBase *old_seqbasep = &sce->ed->seqbase;

    ed = sce->ed = newdataadr(fd, sce->ed);

    ed->act_seq = newdataadr(fd, ed->act_seq);
    ed->cache = NULL;
    ed->prefetch_job = NULL;

    /* recursive link sequences, lb will be correctly initialized */
    link_recurs_seq(fd, &ed->seqbase);

    SEQ_BEGIN (ed, seq) {
      seq->seq1 = newdataadr(fd, seq->seq1);
      seq->seq2 = newdataadr(fd, seq->seq2);
      seq->seq3 = newdataadr(fd, seq->seq3);

      /* a patch: after introduction of effects with 3 input strips */
      if (seq->seq3 == NULL) {
        seq->seq3 = seq->seq2;
      }

      seq->effectdata = newdataadr(fd, seq->effectdata);
      seq->stereo3d_format = newdataadr(fd, seq->stereo3d_format);

      if (seq->type & SEQ_TYPE_EFFECT) {
        seq->flag |= SEQ_EFFECT_NOT_LOADED;
      }

      if (seq->type == SEQ_TYPE_SPEED) {
        SpeedControlVars *s = seq->effectdata;
        s->frameMap = NULL;
      }

      if (seq->type == SEQ_TYPE_TEXT) {
        TextVars *t = seq->effectdata;
        t->text_blf_id = SEQ_FONT_NOT_LOADED;
      }

      seq->prop = newdataadr(fd, seq->prop);
      IDP_DirectLinkGroup_OrFree(&seq->prop, (fd->flags & FD_FLAGS_SWITCH_ENDIAN), fd);

      seq->strip = newdataadr(fd, seq->strip);
      if (seq->strip && seq->strip->done == 0) {
        seq->strip->done = true;

        if (ELEM(seq->type,
                 SEQ_TYPE_IMAGE,
                 SEQ_TYPE_MOVIE,
                 SEQ_TYPE_SOUND_RAM,
                 SEQ_TYPE_SOUND_HD)) {
          seq->strip->stripdata = newdataadr(fd, seq->strip->stripdata);
        }
        else {
          seq->strip->stripdata = NULL;
        }
        seq->strip->crop = newdataadr(fd, seq->strip->crop);
        seq->strip->transform = newdataadr(fd, seq->strip->transform);
        seq->strip->proxy = newdataadr(fd, seq->strip->proxy);
        if (seq->strip->proxy) {
          seq->strip->proxy->anim = NULL;
        }
        else if (seq->flag & SEQ_USE_PROXY) {
          BKE_sequencer_proxy_set(seq, true);
        }

        /* need to load color balance to it could be converted to modifier */
        seq->strip->color_balance = newdataadr(fd, seq->strip->color_balance);
      }

      direct_link_sequence_modifiers(fd, &seq->modifiers);
    }
    SEQ_END;

    /* link metastack, slight abuse of structs here,
     * have to restore pointer to internal part in struct */
    {
      Sequence temp;
      void *poin;
      intptr_t offset;

      offset = ((intptr_t) & (temp.seqbase)) - ((intptr_t)&temp);

      /* root pointer */
      if (ed->seqbasep == old_seqbasep) {
        ed->seqbasep = &ed->seqbase;
      }
      else {
        poin = POINTER_OFFSET(ed->seqbasep, -offset);

        poin = newdataadr(fd, poin);
        if (poin) {
          ed->seqbasep = (ListBase *)POINTER_OFFSET(poin, offset);
        }
        else {
          ed->seqbasep = &ed->seqbase;
        }
      }
      /* stack */
      link_list(fd, &(ed->metastack));

      for (ms = ed->metastack.first; ms; ms = ms->next) {
        ms->parseq = newdataadr(fd, ms->parseq);

        if (ms->oldbasep == old_seqbasep) {
          ms->oldbasep = &ed->seqbase;
        }
        else {
          poin = POINTER_OFFSET(ms->oldbasep, -offset);
          poin = newdataadr(fd, poin);
          if (poin) {
            ms->oldbasep = (ListBase *)POINTER_OFFSET(poin, offset);
          }
          else {
            ms->oldbasep = &ed->seqbase;
          }
        }
      }
    }
  }

#ifdef DURIAN_CAMERA_SWITCH
  /* Runtime */
  sce->r.mode &= ~R_NO_CAMERA_SWITCH;
#endif

  sce->r.avicodecdata = newdataadr(fd, sce->r.avicodecdata);
  if (sce->r.avicodecdata) {
    sce->r.avicodecdata->lpFormat = newdataadr(fd, sce->r.avicodecdata->lpFormat);
    sce->r.avicodecdata->lpParms = newdataadr(fd, sce->r.avicodecdata->lpParms);
  }
  if (sce->r.ffcodecdata.properties) {
    sce->r.ffcodecdata.properties = newdataadr(fd, sce->r.ffcodecdata.properties);
    IDP_DirectLinkGroup_OrFree(
        &sce->r.ffcodecdata.properties, (fd->flags & FD_FLAGS_SWITCH_ENDIAN), fd);
  }

  link_list(fd, &(sce->markers));
  link_list(fd, &(sce->transform_spaces));
  link_list(fd, &(sce->r.layers));
  link_list(fd, &(sce->r.views));

  for (srl = sce->r.layers.first; srl; srl = srl->next) {
    srl->prop = newdataadr(fd, srl->prop);
    IDP_DirectLinkGroup_OrFree(&srl->prop, (fd->flags & FD_FLAGS_SWITCH_ENDIAN), fd);
    link_list(fd, &(srl->freestyleConfig.modules));
    link_list(fd, &(srl->freestyleConfig.linesets));
  }

  direct_link_view_settings(fd, &sce->view_settings);

  sce->rigidbody_world = newdataadr(fd, sce->rigidbody_world);
  rbw = sce->rigidbody_world;
  if (rbw) {
    rbw->shared = newdataadr(fd, rbw->shared);

    if (rbw->shared == NULL) {
      /* Link deprecated caches if they exist, so we can use them for versioning.
       * We should only do this when rbw->shared == NULL, because those pointers
       * are always set (for compatibility with older Blenders). We mustn't link
       * the same pointcache twice. */
      direct_link_pointcache_list(fd, &rbw->ptcaches, &rbw->pointcache, false);

      /* make sure simulation starts from the beginning after loading file */
      if (rbw->pointcache) {
        rbw->ltime = (float)rbw->pointcache->startframe;
      }
    }
    else {
      /* must nullify the reference to physics sim object, since it no-longer exist
       * (and will need to be recalculated)
       */
      rbw->shared->physics_world = NULL;

      /* link caches */
      direct_link_pointcache_list(fd, &rbw->shared->ptcaches, &rbw->shared->pointcache, false);

      /* make sure simulation starts from the beginning after loading file */
      if (rbw->shared->pointcache) {
        rbw->ltime = (float)rbw->shared->pointcache->startframe;
      }
    }
    rbw->objects = NULL;
    rbw->numbodies = 0;

    /* set effector weights */
    rbw->effector_weights = newdataadr(fd, rbw->effector_weights);
    if (!rbw->effector_weights) {
      rbw->effector_weights = BKE_effector_add_weights(NULL);
    }
  }

  sce->preview = direct_link_preview_image(fd, sce->preview);

  direct_link_curvemapping(fd, &sce->r.mblur_shutter_curve);

#ifdef USE_COLLECTION_COMPAT_28
  /* this runs before the very first doversion */
  if (sce->collection) {
    sce->collection = newdataadr(fd, sce->collection);
    direct_link_scene_collection(fd, sce->collection);
  }
#endif

  /* insert into global old-new map for reading without UI (link_global accesses it again) */
  link_glob_list(fd, &sce->view_layers);
  for (view_layer = sce->view_layers.first; view_layer; view_layer = view_layer->next) {
    direct_link_view_layer(fd, view_layer);
  }

  if (fd->memfile) {
    /* If it's undo try to recover the cache. */
    if (fd->scenemap) {
      sce->eevee.light_cache = newsceadr(fd, sce->eevee.light_cache);
    }
    else {
      sce->eevee.light_cache = NULL;
    }
  }
  else {
    /* else try to read the cache from file. */
    sce->eevee.light_cache = newdataadr(fd, sce->eevee.light_cache);
    if (sce->eevee.light_cache) {
      direct_link_lightcache(fd, sce->eevee.light_cache);
    }
  }

  direct_link_view3dshading(fd, &sce->display.shading);

  sce->layer_properties = newdataadr(fd, sce->layer_properties);
  IDP_DirectLinkGroup_OrFree(&sce->layer_properties, (fd->flags & FD_FLAGS_SWITCH_ENDIAN), fd);
}

/** \} */

/* -------------------------------------------------------------------- */
/** \name Read ID: Grease Pencil
 * \{ */

/* relink's grease pencil data's refs */
static void lib_link_gpencil(FileData *fd, Main *UNUSED(bmain), bGPdata *gpd)
{
  /* Relink all data-lock linked by GP data-lock */
  /* Layers */
  for (bGPDlayer *gpl = gpd->layers.first; gpl; gpl = gpl->next) {
    /* Layer -> Parent References */
    gpl->parent = newlibadr(fd, gpd->id.lib, gpl->parent);
  }

  /* materials */
  for (int a = 0; a < gpd->totcol; a++) {
    gpd->mat[a] = newlibadr(fd, gpd->id.lib, gpd->mat[a]);
  }
}

/* relinks grease-pencil data - used for direct_link and old file linkage */
static void direct_link_gpencil(FileData *fd, bGPdata *gpd)
{
  bGPDlayer *gpl;
  bGPDframe *gpf;
  bGPDstroke *gps;
  bGPDpalette *palette;

  /* we must firstly have some grease-pencil data to link! */
  if (gpd == NULL) {
    return;
  }

  /* relink animdata */
  gpd->adt = newdataadr(fd, gpd->adt);
  direct_link_animdata(fd, gpd->adt);

  /* Ensure full objectmode for linked grease pencil. */
  if (gpd->id.lib != NULL) {
    gpd->flag &= ~GP_DATA_STROKE_PAINTMODE;
    gpd->flag &= ~GP_DATA_STROKE_EDITMODE;
    gpd->flag &= ~GP_DATA_STROKE_SCULPTMODE;
    gpd->flag &= ~GP_DATA_STROKE_WEIGHTMODE;
  }

  /* init stroke buffer */
  gpd->runtime.sbuffer = NULL;
  gpd->runtime.sbuffer_used = 0;
  gpd->runtime.sbuffer_size = 0;
  gpd->runtime.tot_cp_points = 0;

  /* relink palettes (old palettes deprecated, only to convert old files) */
  link_list(fd, &gpd->palettes);
  if (gpd->palettes.first != NULL) {
    for (palette = gpd->palettes.first; palette; palette = palette->next) {
      link_list(fd, &palette->colors);
    }
  }

  /* materials */
  gpd->mat = newdataadr(fd, gpd->mat);
  test_pointer_array(fd, (void **)&gpd->mat);

  /* relink layers */
  link_list(fd, &gpd->layers);

  for (gpl = gpd->layers.first; gpl; gpl = gpl->next) {
    /* relink frames */
    link_list(fd, &gpl->frames);

    gpl->actframe = newdataadr(fd, gpl->actframe);

    gpl->runtime.icon_id = 0;

    for (gpf = gpl->frames.first; gpf; gpf = gpf->next) {
      /* relink strokes (and their points) */
      link_list(fd, &gpf->strokes);

      for (gps = gpf->strokes.first; gps; gps = gps->next) {
        /* relink stroke points array */
        gps->points = newdataadr(fd, gps->points);

        /* relink weight data */
        if (gps->dvert) {
          gps->dvert = newdataadr(fd, gps->dvert);
          direct_link_dverts(fd, gps->totpoints, gps->dvert);
        }

        /* the triangulation is not saved, so need to be recalculated */
        gps->triangles = NULL;
        gps->tot_triangles = 0;
        gps->flag |= GP_STROKE_RECALC_GEOMETRY;
      }
    }
  }
}

/** \} */

/* -------------------------------------------------------------------- */
/** \name Read Screen Area/Region (Screen Data)
 * \{ */

static void direct_link_panel_list(FileData *fd, ListBase *lb)
{
  link_list(fd, lb);

  for (Panel *pa = lb->first; pa; pa = pa->next) {
    pa->runtime_flag = 0;
    pa->activedata = NULL;
    pa->type = NULL;
    direct_link_panel_list(fd, &pa->children);
  }
}

static void direct_link_region(FileData *fd, ARegion *ar, int spacetype)
{
  uiList *ui_list;

  direct_link_panel_list(fd, &ar->panels);

  link_list(fd, &ar->panels_category_active);

  link_list(fd, &ar->ui_lists);

  for (ui_list = ar->ui_lists.first; ui_list; ui_list = ui_list->next) {
    ui_list->type = NULL;
    ui_list->dyn_data = NULL;
    ui_list->properties = newdataadr(fd, ui_list->properties);
    IDP_DirectLinkGroup_OrFree(&ui_list->properties, (fd->flags & FD_FLAGS_SWITCH_ENDIAN), fd);
  }

  link_list(fd, &ar->ui_previews);

  if (spacetype == SPACE_EMPTY) {
    /* unknown space type, don't leak regiondata */
    ar->regiondata = NULL;
  }
  else if (ar->flag & RGN_FLAG_TEMP_REGIONDATA) {
    /* Runtime data, don't use. */
    ar->regiondata = NULL;
  }
  else {
    ar->regiondata = newdataadr(fd, ar->regiondata);
    if (ar->regiondata) {
      if (spacetype == SPACE_VIEW3D) {
        RegionView3D *rv3d = ar->regiondata;

        rv3d->localvd = newdataadr(fd, rv3d->localvd);
        rv3d->clipbb = newdataadr(fd, rv3d->clipbb);

        rv3d->depths = NULL;
        rv3d->render_engine = NULL;
        rv3d->sms = NULL;
        rv3d->smooth_timer = NULL;

        rv3d->rflag &= ~(RV3D_NAVIGATING | RV3D_PAINTING);
      }
    }
  }

  ar->v2d.tab_offset = NULL;
  ar->v2d.tab_num = 0;
  ar->v2d.tab_cur = 0;
  ar->v2d.sms = NULL;
  ar->v2d.alpha_hor = ar->v2d.alpha_vert = 255; /* visible by default */
  BLI_listbase_clear(&ar->panels_category);
  BLI_listbase_clear(&ar->handlers);
  BLI_listbase_clear(&ar->uiblocks);
  ar->headerstr = NULL;
  ar->visible = 0;
  ar->type = NULL;
  ar->do_draw = 0;
  ar->gizmo_map = NULL;
  ar->regiontimer = NULL;
  ar->draw_buffer = NULL;
  memset(&ar->drawrct, 0, sizeof(ar->drawrct));
}

static void direct_link_area(FileData *fd, ScrArea *area)
{
  SpaceLink *sl;
  ARegion *ar;

  link_list(fd, &(area->spacedata));
  link_list(fd, &(area->regionbase));

  BLI_listbase_clear(&area->handlers);
  area->type = NULL; /* spacetype callbacks */

  /* Should always be unset so that rna_Area_type_get works correctly. */
  area->butspacetype = SPACE_EMPTY;

  area->region_active_win = -1;

  area->flag &= ~AREA_FLAG_ACTIVE_TOOL_UPDATE;

  area->global = newdataadr(fd, area->global);

  /* if we do not have the spacetype registered we cannot
   * free it, so don't allocate any new memory for such spacetypes. */
  if (!BKE_spacetype_exists(area->spacetype)) {
    /* Hint for versioning code to replace deprecated space types. */
    area->butspacetype = area->spacetype;

    area->spacetype = SPACE_EMPTY;
  }

  for (ar = area->regionbase.first; ar; ar = ar->next) {
    direct_link_region(fd, ar, area->spacetype);
  }

  /* accident can happen when read/save new file with older version */
  /* 2.50: we now always add spacedata for info */
  if (area->spacedata.first == NULL) {
    SpaceInfo *sinfo = MEM_callocN(sizeof(SpaceInfo), "spaceinfo");
    area->spacetype = sinfo->spacetype = SPACE_INFO;
    BLI_addtail(&area->spacedata, sinfo);
  }
  /* add local view3d too */
  else if (area->spacetype == SPACE_VIEW3D) {
    blo_do_versions_view3d_split_250(area->spacedata.first, &area->regionbase);
  }

  for (sl = area->spacedata.first; sl; sl = sl->next) {
    link_list(fd, &(sl->regionbase));

    /* if we do not have the spacetype registered we cannot
     * free it, so don't allocate any new memory for such spacetypes. */
    if (!BKE_spacetype_exists(sl->spacetype)) {
      sl->spacetype = SPACE_EMPTY;
    }

    for (ar = sl->regionbase.first; ar; ar = ar->next) {
      direct_link_region(fd, ar, sl->spacetype);
    }

    if (sl->spacetype == SPACE_VIEW3D) {
      View3D *v3d = (View3D *)sl;

      v3d->flag |= V3D_INVALID_BACKBUF;

      if (v3d->gpd) {
        v3d->gpd = newdataadr(fd, v3d->gpd);
        direct_link_gpencil(fd, v3d->gpd);
      }
      v3d->localvd = newdataadr(fd, v3d->localvd);
      v3d->runtime.properties_storage = NULL;

      /* render can be quite heavy, set to solid on load */
      if (v3d->shading.type == OB_RENDER) {
        v3d->shading.type = OB_SOLID;
      }
      v3d->shading.prev_type = OB_SOLID;

      direct_link_view3dshading(fd, &v3d->shading);

      blo_do_versions_view3d_split_250(v3d, &sl->regionbase);
    }
    else if (sl->spacetype == SPACE_GRAPH) {
      SpaceGraph *sipo = (SpaceGraph *)sl;

      sipo->ads = newdataadr(fd, sipo->ads);
      BLI_listbase_clear(&sipo->runtime.ghost_curves);
    }
    else if (sl->spacetype == SPACE_NLA) {
      SpaceNla *snla = (SpaceNla *)sl;

      snla->ads = newdataadr(fd, snla->ads);
    }
    else if (sl->spacetype == SPACE_OUTLINER) {
      SpaceOutliner *soops = (SpaceOutliner *)sl;

      /* use newdataadr_no_us and do not free old memory avoiding double
       * frees and use of freed memory. this could happen because of a
       * bug fixed in revision 58959 where the treestore memory address
       * was not unique */
      TreeStore *ts = newdataadr_no_us(fd, soops->treestore);
      soops->treestore = NULL;
      if (ts) {
        TreeStoreElem *elems = newdataadr_no_us(fd, ts->data);

        soops->treestore = BLI_mempool_create(
            sizeof(TreeStoreElem), ts->usedelem, 512, BLI_MEMPOOL_ALLOW_ITER);
        if (ts->usedelem && elems) {
          int i;
          for (i = 0; i < ts->usedelem; i++) {
            TreeStoreElem *new_elem = BLI_mempool_alloc(soops->treestore);
            *new_elem = elems[i];
          }
        }
        /* we only saved what was used */
        soops->storeflag |= SO_TREESTORE_CLEANUP;  // at first draw
      }
      soops->treehash = NULL;
      soops->tree.first = soops->tree.last = NULL;
    }
    else if (sl->spacetype == SPACE_IMAGE) {
      SpaceImage *sima = (SpaceImage *)sl;

      sima->iuser.scene = NULL;
      sima->iuser.ok = 1;
      sima->scopes.waveform_1 = NULL;
      sima->scopes.waveform_2 = NULL;
      sima->scopes.waveform_3 = NULL;
      sima->scopes.vecscope = NULL;
      sima->scopes.ok = 0;

      /* WARNING: gpencil data is no longer stored directly in sima after 2.5
       * so sacrifice a few old files for now to avoid crashes with new files!
       * committed: r28002 */
#if 0
      sima->gpd = newdataadr(fd, sima->gpd);
      if (sima->gpd) {
        direct_link_gpencil(fd, sima->gpd);
      }
#endif
    }
    else if (sl->spacetype == SPACE_NODE) {
      SpaceNode *snode = (SpaceNode *)sl;

      if (snode->gpd) {
        snode->gpd = newdataadr(fd, snode->gpd);
        direct_link_gpencil(fd, snode->gpd);
      }

      link_list(fd, &snode->treepath);
      snode->edittree = NULL;
      snode->iofsd = NULL;
      BLI_listbase_clear(&snode->linkdrag);
    }
    else if (sl->spacetype == SPACE_TEXT) {
      SpaceText *st = (SpaceText *)sl;
      memset(&st->runtime, 0, sizeof(st->runtime));
    }
    else if (sl->spacetype == SPACE_SEQ) {
      SpaceSeq *sseq = (SpaceSeq *)sl;

      /* grease pencil data is not a direct data and can't be linked from direct_link*
       * functions, it should be linked from lib_link* functions instead
       *
       * otherwise it'll lead to lost grease data on open because it'll likely be
       * read from file after all other users of grease pencil and newdataadr would
       * simple return NULL here (sergey)
       */
#if 0
      if (sseq->gpd) {
        sseq->gpd = newdataadr(fd, sseq->gpd);
        direct_link_gpencil(fd, sseq->gpd);
      }
#endif
      sseq->scopes.reference_ibuf = NULL;
      sseq->scopes.zebra_ibuf = NULL;
      sseq->scopes.waveform_ibuf = NULL;
      sseq->scopes.sep_waveform_ibuf = NULL;
      sseq->scopes.vector_ibuf = NULL;
      sseq->scopes.histogram_ibuf = NULL;
      sseq->compositor = NULL;
    }
    else if (sl->spacetype == SPACE_PROPERTIES) {
      SpaceProperties *sbuts = (SpaceProperties *)sl;

      sbuts->path = NULL;
      sbuts->texuser = NULL;
      sbuts->mainbo = sbuts->mainb;
      sbuts->mainbuser = sbuts->mainb;
    }
    else if (sl->spacetype == SPACE_CONSOLE) {
      SpaceConsole *sconsole = (SpaceConsole *)sl;
      ConsoleLine *cl, *cl_next;

      link_list(fd, &sconsole->scrollback);
      link_list(fd, &sconsole->history);

      // for (cl= sconsole->scrollback.first; cl; cl= cl->next)
      //  cl->line= newdataadr(fd, cl->line);

      /* comma expressions, (e.g. expr1, expr2, expr3) evaluate each expression,
       * from left to right.  the right-most expression sets the result of the comma
       * expression as a whole*/
      for (cl = sconsole->history.first; cl; cl = cl_next) {
        cl_next = cl->next;
        cl->line = newdataadr(fd, cl->line);
        if (cl->line) {
          /* the allocted length is not written, so reset here */
          cl->len_alloc = cl->len + 1;
        }
        else {
          BLI_remlink(&sconsole->history, cl);
          MEM_freeN(cl);
        }
      }
    }
    else if (sl->spacetype == SPACE_FILE) {
      SpaceFile *sfile = (SpaceFile *)sl;

      /* this sort of info is probably irrelevant for reloading...
       * plus, it isn't saved to files yet!
       */
      sfile->folders_prev = sfile->folders_next = NULL;
      sfile->files = NULL;
      sfile->layout = NULL;
      sfile->op = NULL;
      sfile->previews_timer = NULL;
      sfile->params = newdataadr(fd, sfile->params);
    }
    else if (sl->spacetype == SPACE_CLIP) {
      SpaceClip *sclip = (SpaceClip *)sl;

      sclip->scopes.track_search = NULL;
      sclip->scopes.track_preview = NULL;
      sclip->scopes.ok = 0;
    }
  }

  BLI_listbase_clear(&area->actionzones);

  area->v1 = newdataadr(fd, area->v1);
  area->v2 = newdataadr(fd, area->v2);
  area->v3 = newdataadr(fd, area->v3);
  area->v4 = newdataadr(fd, area->v4);
}

static void lib_link_area(FileData *fd, ID *parent_id, ScrArea *area)
{
  area->full = newlibadr(fd, parent_id->lib, area->full);

  memset(&area->runtime, 0x0, sizeof(area->runtime));

  for (SpaceLink *sl = area->spacedata.first; sl; sl = sl->next) {
    switch (sl->spacetype) {
      case SPACE_VIEW3D: {
        View3D *v3d = (View3D *)sl;

        v3d->camera = newlibadr(fd, parent_id->lib, v3d->camera);
        v3d->ob_centre = newlibadr(fd, parent_id->lib, v3d->ob_centre);

        if (v3d->localvd) {
          v3d->localvd->camera = newlibadr(fd, parent_id->lib, v3d->localvd->camera);
        }
        break;
      }
      case SPACE_GRAPH: {
        SpaceGraph *sipo = (SpaceGraph *)sl;
        bDopeSheet *ads = sipo->ads;

        if (ads) {
          ads->source = newlibadr(fd, parent_id->lib, ads->source);
          ads->filter_grp = newlibadr(fd, parent_id->lib, ads->filter_grp);
        }
        break;
      }
      case SPACE_PROPERTIES: {
        SpaceProperties *sbuts = (SpaceProperties *)sl;
        sbuts->pinid = newlibadr(fd, parent_id->lib, sbuts->pinid);
        if (sbuts->pinid == NULL) {
          sbuts->flag &= ~SB_PIN_CONTEXT;
        }
        break;
      }
      case SPACE_FILE:
        break;
      case SPACE_ACTION: {
        SpaceAction *saction = (SpaceAction *)sl;
        bDopeSheet *ads = &saction->ads;

        if (ads) {
          ads->source = newlibadr(fd, parent_id->lib, ads->source);
          ads->filter_grp = newlibadr(fd, parent_id->lib, ads->filter_grp);
        }

        saction->action = newlibadr(fd, parent_id->lib, saction->action);
        break;
      }
      case SPACE_IMAGE: {
        SpaceImage *sima = (SpaceImage *)sl;

        sima->image = newlibadr_real_us(fd, parent_id->lib, sima->image);
        sima->mask_info.mask = newlibadr_real_us(fd, parent_id->lib, sima->mask_info.mask);

        /* NOTE: pre-2.5, this was local data not lib data, but now we need this as lib data
         * so fingers crossed this works fine!
         */
        sima->gpd = newlibadr_us(fd, parent_id->lib, sima->gpd);
        break;
      }
      case SPACE_SEQ: {
        SpaceSeq *sseq = (SpaceSeq *)sl;

        /* NOTE: pre-2.5, this was local data not lib data, but now we need this as lib data
         * so fingers crossed this works fine!
         */
        sseq->gpd = newlibadr_us(fd, parent_id->lib, sseq->gpd);
        break;
      }
      case SPACE_NLA: {
        SpaceNla *snla = (SpaceNla *)sl;
        bDopeSheet *ads = snla->ads;

        if (ads) {
          ads->source = newlibadr(fd, parent_id->lib, ads->source);
          ads->filter_grp = newlibadr(fd, parent_id->lib, ads->filter_grp);
        }
        break;
      }
      case SPACE_TEXT: {
        SpaceText *st = (SpaceText *)sl;

        st->text = newlibadr(fd, parent_id->lib, st->text);
        break;
      }
      case SPACE_SCRIPT: {
        SpaceScript *scpt = (SpaceScript *)sl;
        /*scpt->script = NULL; - 2.45 set to null, better re-run the script */
        if (scpt->script) {
          scpt->script = newlibadr(fd, parent_id->lib, scpt->script);
          if (scpt->script) {
            SCRIPT_SET_NULL(scpt->script);
          }
        }
        break;
      }
      case SPACE_OUTLINER: {
        SpaceOutliner *so = (SpaceOutliner *)sl;
        so->search_tse.id = newlibadr(fd, NULL, so->search_tse.id);

        if (so->treestore) {
          TreeStoreElem *tselem;
          BLI_mempool_iter iter;

          BLI_mempool_iternew(so->treestore, &iter);
          while ((tselem = BLI_mempool_iterstep(&iter))) {
            tselem->id = newlibadr(fd, NULL, tselem->id);
          }
          if (so->treehash) {
            /* rebuild hash table, because it depends on ids too */
            so->storeflag |= SO_TREESTORE_REBUILD;
          }
        }
        break;
      }
      case SPACE_NODE: {
        SpaceNode *snode = (SpaceNode *)sl;
        bNodeTreePath *path, *path_next;
        bNodeTree *ntree;

        /* node tree can be stored locally in id too, link this first */
        snode->id = newlibadr(fd, parent_id->lib, snode->id);
        snode->from = newlibadr(fd, parent_id->lib, snode->from);

        ntree = snode->id ? ntreeFromID(snode->id) : NULL;
        snode->nodetree = ntree ? ntree : newlibadr(fd, parent_id->lib, snode->nodetree);

        for (path = snode->treepath.first; path; path = path->next) {
          if (path == snode->treepath.first) {
            /* first nodetree in path is same as snode->nodetree */
            path->nodetree = snode->nodetree;
          }
          else {
            path->nodetree = newlibadr(fd, parent_id->lib, path->nodetree);
          }

          if (!path->nodetree) {
            break;
          }
        }

        /* remaining path entries are invalid, remove */
        for (; path; path = path_next) {
          path_next = path->next;

          BLI_remlink(&snode->treepath, path);
          MEM_freeN(path);
        }

        /* edittree is just the last in the path,
         * set this directly since the path may have been shortened above */
        if (snode->treepath.last) {
          path = snode->treepath.last;
          snode->edittree = path->nodetree;
        }
        else {
          snode->edittree = NULL;
        }
        break;
      }
      case SPACE_CLIP: {
        SpaceClip *sclip = (SpaceClip *)sl;
        sclip->clip = newlibadr_real_us(fd, parent_id->lib, sclip->clip);
        sclip->mask_info.mask = newlibadr_real_us(fd, parent_id->lib, sclip->mask_info.mask);
        break;
      }
      default:
        break;
    }
  }
}

/**
 * \return false on error.
 */
static bool direct_link_area_map(FileData *fd, ScrAreaMap *area_map)
{
  link_list(fd, &area_map->vertbase);
  link_list(fd, &area_map->edgebase);
  link_list(fd, &area_map->areabase);
  for (ScrArea *area = area_map->areabase.first; area; area = area->next) {
    direct_link_area(fd, area);
  }

  /* edges */
  for (ScrEdge *se = area_map->edgebase.first; se; se = se->next) {
    se->v1 = newdataadr(fd, se->v1);
    se->v2 = newdataadr(fd, se->v2);
    BKE_screen_sort_scrvert(&se->v1, &se->v2);

    if (se->v1 == NULL) {
      BLI_remlink(&area_map->edgebase, se);

      return false;
    }
  }

  return true;
}

/** \} */

/* -------------------------------------------------------------------- */
/** \name Read ID: Window Manager
 * \{ */

static void direct_link_windowmanager(FileData *fd, wmWindowManager *wm)
{
  wmWindow *win;

  id_us_ensure_real(&wm->id);
  link_list(fd, &wm->windows);

  for (win = wm->windows.first; win; win = win->next) {
    win->parent = newdataadr(fd, win->parent);

    WorkSpaceInstanceHook *hook = win->workspace_hook;
    win->workspace_hook = newdataadr(fd, hook);

    /* we need to restore a pointer to this later when reading workspaces,
     * so store in global oldnew-map. */
    oldnewmap_insert(fd->globmap, hook, win->workspace_hook, 0);

    direct_link_area_map(fd, &win->global_areas);

    win->ghostwin = NULL;
    win->gpuctx = NULL;
    win->eventstate = NULL;
    win->cursor_keymap_status = NULL;
    win->tweak = NULL;
#ifdef WIN32
    win->ime_data = NULL;
#endif

    BLI_listbase_clear(&win->queue);
    BLI_listbase_clear(&win->handlers);
    BLI_listbase_clear(&win->modalhandlers);
    BLI_listbase_clear(&win->gesture);

    win->active = 0;

    win->cursor = 0;
    win->lastcursor = 0;
    win->modalcursor = 0;
    win->grabcursor = 0;
    win->addmousemove = true;
    win->stereo3d_format = newdataadr(fd, win->stereo3d_format);

    /* Multi-view always fallback to anaglyph at file opening
     * otherwise quad-buffer saved files can break Blender. */
    if (win->stereo3d_format) {
      win->stereo3d_format->display_mode = S3D_DISPLAY_ANAGLYPH;
    }
  }

  BLI_listbase_clear(&wm->timers);
  BLI_listbase_clear(&wm->operators);
  BLI_listbase_clear(&wm->paintcursors);
  BLI_listbase_clear(&wm->queue);
  BKE_reports_init(&wm->reports, RPT_STORE);

  BLI_listbase_clear(&wm->keyconfigs);
  wm->defaultconf = NULL;
  wm->addonconf = NULL;
  wm->userconf = NULL;
  wm->undo_stack = NULL;

  wm->message_bus = NULL;

  BLI_listbase_clear(&wm->jobs);
  BLI_listbase_clear(&wm->drags);

  wm->windrawable = NULL;
  wm->winactive = NULL;
  wm->initialized = 0;
  wm->op_undo_depth = 0;
  wm->is_interface_locked = 0;
}

static void lib_link_windowmanager(FileData *fd, Main *UNUSED(bmain), wmWindowManager *wm)
{
  for (wmWindow *win = wm->windows.first; win; win = win->next) {
    if (win->workspace_hook) { /* NULL for old files */
      lib_link_workspace_instance_hook(fd, win->workspace_hook, &wm->id);
    }
    win->scene = newlibadr(fd, wm->id.lib, win->scene);
    /* deprecated, but needed for versioning (will be NULL'ed then) */
    win->screen = newlibadr(fd, NULL, win->screen);

    for (ScrArea *area = win->global_areas.areabase.first; area; area = area->next) {
      lib_link_area(fd, &wm->id, area);
    }
  }
}

/** \} */

/* -------------------------------------------------------------------- */
/** \name Read ID: Screen
 * \{ */

/* note: file read without screens option G_FILE_NO_UI;
 * check lib pointers in call below */
static void lib_link_screen(FileData *fd, Main *UNUSED(bmain), bScreen *sc)
{
  /* deprecated, but needed for versioning (will be NULL'ed then) */
  sc->scene = newlibadr(fd, sc->id.lib, sc->scene);

  sc->animtimer = NULL; /* saved in rare cases */
  sc->tool_tip = NULL;
  sc->scrubbing = false;

  for (ScrArea *area = sc->areabase.first; area; area = area->next) {
    lib_link_area(fd, &sc->id, area);
  }
}

/* how to handle user count on pointer restore */
typedef enum ePointerUserMode {
  USER_IGNORE = 0, /* ignore user count */
  USER_REAL = 1,   /* ensure at least one real user (fake user ignored) */
} ePointerUserMode;

static void restore_pointer_user(ID *id, ID *newid, ePointerUserMode user)
{
  BLI_assert(STREQ(newid->name + 2, id->name + 2));
  BLI_assert(newid->lib == id->lib);
  UNUSED_VARS_NDEBUG(id);

  if (user == USER_REAL) {
    id_us_ensure_real(newid);
  }
}

#ifndef USE_GHASH_RESTORE_POINTER
/**
 * A version of #restore_pointer_by_name that performs a full search (slow!).
 * Use only for limited lookups, when the overhead of
 * creating a #IDNameLib_Map for a single lookup isn't worthwhile.
 */
static void *restore_pointer_by_name_main(Main *mainp, ID *id, ePointerUserMode user)
{
  if (id) {
    ListBase *lb = which_libbase(mainp, GS(id->name));
    if (lb) { /* there's still risk of checking corrupt mem (freed Ids in oops) */
      ID *idn = lb->first;
      for (; idn; idn = idn->next) {
        if (STREQ(idn->name + 2, id->name + 2)) {
          if (idn->lib == id->lib) {
            restore_pointer_user(id, idn, user);
            break;
          }
        }
      }
      return idn;
    }
  }
  return NULL;
}
#endif

/**
 * Only for undo files, or to restore a screen after reading without UI...
 *
 * \param user:
 * - USER_IGNORE: no usercount change
 * - USER_REAL: ensure a real user (even if a fake one is set)
 * \param id_map: lookup table, use when performing many lookups.
 * this could be made an optional argument (falling back to a full lookup),
 * however at the moment it's always available.
 */
static void *restore_pointer_by_name(struct IDNameLib_Map *id_map, ID *id, ePointerUserMode user)
{
#ifdef USE_GHASH_RESTORE_POINTER
  if (id) {
    /* use fast lookup when available */
    ID *idn = BKE_main_idmap_lookup_id(id_map, id);
    if (idn) {
      restore_pointer_user(id, idn, user);
    }
    return idn;
  }
  return NULL;
#else
  Main *mainp = BKE_main_idmap_main_get(id_map);
  return restore_pointer_by_name_main(mainp, id, user);
#endif
}

static void lib_link_seq_clipboard_pt_restore(ID *id, struct IDNameLib_Map *id_map)
{
  if (id) {
    /* clipboard must ensure this */
    BLI_assert(id->newid != NULL);
    id->newid = restore_pointer_by_name(id_map, id->newid, USER_REAL);
  }
}
static int lib_link_seq_clipboard_cb(Sequence *seq, void *arg_pt)
{
  struct IDNameLib_Map *id_map = arg_pt;

  lib_link_seq_clipboard_pt_restore((ID *)seq->scene, id_map);
  lib_link_seq_clipboard_pt_restore((ID *)seq->scene_camera, id_map);
  lib_link_seq_clipboard_pt_restore((ID *)seq->clip, id_map);
  lib_link_seq_clipboard_pt_restore((ID *)seq->mask, id_map);
  lib_link_seq_clipboard_pt_restore((ID *)seq->sound, id_map);
  return 1;
}

static void lib_link_clipboard_restore(struct IDNameLib_Map *id_map)
{
  /* update IDs stored in sequencer clipboard */
  BKE_sequencer_base_recursive_apply(&seqbase_clipboard, lib_link_seq_clipboard_cb, id_map);
}

static int lib_link_main_data_restore_cb(LibraryIDLinkCallbackData *cb_data)
{
  const int cb_flag = cb_data->cb_flag;
  ID **id_pointer = cb_data->id_pointer;
  if (cb_flag & IDWALK_CB_PRIVATE || *id_pointer == NULL) {
    return IDWALK_RET_NOP;
  }

  /* Special ugly case here, thanks again for those non-IDs IDs... */
  /* We probably need to add more cases here (hint: nodetrees),
   * but will wait for changes from D5559 to get in first. */
  if (GS((*id_pointer)->name) == ID_GR) {
    Collection *collection = (Collection *)*id_pointer;
    if (collection->flag & COLLECTION_IS_MASTER) {
      /* We should never reach that point anymore, since master collection private ID should be
       * properly tagged with IDWALK_CB_PRIVATE. */
      BLI_assert(0);
      return IDWALK_RET_NOP;
    }
  }

  struct IDNameLib_Map *id_map = cb_data->user_data;

  /* Note: Handling of usercount here is really bad, defining its own system...
   * Will have to be refactored at some point, but that is not top priority task for now.
   * And all usercounts are properly recomputed at the end of the undo management code anyway. */
  *id_pointer = restore_pointer_by_name(
      id_map, *id_pointer, (cb_flag & IDWALK_CB_USER_ONE) ? USER_REAL : USER_IGNORE);

  return IDWALK_RET_NOP;
}

static void lib_link_main_data_restore(struct IDNameLib_Map *id_map, Main *newmain)
{
  ID *id;
  FOREACH_MAIN_ID_BEGIN (newmain, id) {
    BKE_library_foreach_ID_link(newmain, id, lib_link_main_data_restore_cb, id_map, IDWALK_NOP);
  }
  FOREACH_MAIN_ID_END;
}

static void lib_link_window_scene_data_restore(wmWindow *win, Scene *scene, ViewLayer *view_layer)
{
  bScreen *screen = BKE_workspace_active_screen_get(win->workspace_hook);

  for (ScrArea *area = screen->areabase.first; area; area = area->next) {
    for (SpaceLink *sl = area->spacedata.first; sl; sl = sl->next) {
      if (sl->spacetype == SPACE_VIEW3D) {
        View3D *v3d = (View3D *)sl;

        if (v3d->camera == NULL || v3d->scenelock) {
          v3d->camera = scene->camera;
        }

        if (v3d->localvd) {
          Base *base = NULL;

          v3d->localvd->camera = scene->camera;

          /* Localview can become invalid during undo/redo steps,
           * so we exit it when no could be found. */
          for (base = view_layer->object_bases.first; base; base = base->next) {
            if (base->local_view_bits & v3d->local_view_uuid) {
              break;
            }
          }
          if (base == NULL) {
            MEM_freeN(v3d->localvd);
            v3d->localvd = NULL;
            v3d->local_view_uuid = 0;

            /* Regionbase storage is different depending if the space is active. */
            ListBase *regionbase = (sl == area->spacedata.first) ? &area->regionbase :
                                                                   &sl->regionbase;
            for (ARegion *ar = regionbase->first; ar; ar = ar->next) {
              if (ar->regiontype == RGN_TYPE_WINDOW) {
                RegionView3D *rv3d = ar->regiondata;
                if (rv3d->localvd) {
                  MEM_freeN(rv3d->localvd);
                  rv3d->localvd = NULL;
                }
              }
            }
          }
        }
      }
    }
  }
}

static void lib_link_workspace_layout_restore(struct IDNameLib_Map *id_map,
                                              Main *newmain,
                                              WorkSpaceLayout *layout)
{
  bScreen *screen = BKE_workspace_layout_screen_get(layout);

  /* avoid conflicts with 2.8x branch */
  {
    for (ScrArea *sa = screen->areabase.first; sa; sa = sa->next) {
      for (SpaceLink *sl = sa->spacedata.first; sl; sl = sl->next) {
        if (sl->spacetype == SPACE_VIEW3D) {
          View3D *v3d = (View3D *)sl;
          ARegion *ar;

          v3d->camera = restore_pointer_by_name(id_map, (ID *)v3d->camera, USER_REAL);
          v3d->ob_centre = restore_pointer_by_name(id_map, (ID *)v3d->ob_centre, USER_REAL);

          /* Free render engines for now. */
          ListBase *regionbase = (sl == sa->spacedata.first) ? &sa->regionbase : &sl->regionbase;
          for (ar = regionbase->first; ar; ar = ar->next) {
            if (ar->regiontype == RGN_TYPE_WINDOW) {
              RegionView3D *rv3d = ar->regiondata;
              if (rv3d && rv3d->render_engine) {
                RE_engine_free(rv3d->render_engine);
                rv3d->render_engine = NULL;
              }
            }
          }
        }
        else if (sl->spacetype == SPACE_GRAPH) {
          SpaceGraph *sipo = (SpaceGraph *)sl;
          bDopeSheet *ads = sipo->ads;

          if (ads) {
            ads->source = restore_pointer_by_name(id_map, (ID *)ads->source, USER_REAL);

            if (ads->filter_grp) {
              ads->filter_grp = restore_pointer_by_name(
                  id_map, (ID *)ads->filter_grp, USER_IGNORE);
            }
          }

          /* force recalc of list of channels (i.e. includes calculating F-Curve colors)
           * thus preventing the "black curves" problem post-undo
           */
          sipo->runtime.flag |= SIPO_RUNTIME_FLAG_NEED_CHAN_SYNC_COLOR;
        }
        else if (sl->spacetype == SPACE_PROPERTIES) {
          SpaceProperties *sbuts = (SpaceProperties *)sl;
          sbuts->pinid = restore_pointer_by_name(id_map, sbuts->pinid, USER_IGNORE);
          if (sbuts->pinid == NULL) {
            sbuts->flag &= ~SB_PIN_CONTEXT;
          }

          /* TODO: restore path pointers: T40046
           * (complicated because this contains data pointers too, not just ID)*/
          MEM_SAFE_FREE(sbuts->path);
        }
        else if (sl->spacetype == SPACE_FILE) {
          SpaceFile *sfile = (SpaceFile *)sl;
          sfile->op = NULL;
          sfile->previews_timer = NULL;
        }
        else if (sl->spacetype == SPACE_ACTION) {
          SpaceAction *saction = (SpaceAction *)sl;

          saction->action = restore_pointer_by_name(id_map, (ID *)saction->action, USER_REAL);
          saction->ads.source = restore_pointer_by_name(
              id_map, (ID *)saction->ads.source, USER_REAL);

          if (saction->ads.filter_grp) {
            saction->ads.filter_grp = restore_pointer_by_name(
                id_map, (ID *)saction->ads.filter_grp, USER_IGNORE);
          }

          /* force recalc of list of channels, potentially updating the active action
           * while we're at it (as it can only be updated that way) [#28962]
           */
          saction->runtime.flag |= SACTION_RUNTIME_FLAG_NEED_CHAN_SYNC;
        }
        else if (sl->spacetype == SPACE_IMAGE) {
          SpaceImage *sima = (SpaceImage *)sl;

          sima->image = restore_pointer_by_name(id_map, (ID *)sima->image, USER_REAL);

          /* this will be freed, not worth attempting to find same scene,
           * since it gets initialized later */
          sima->iuser.scene = NULL;

#if 0
          /* Those are allocated and freed by space code, no need to handle them here. */
          MEM_SAFE_FREE(sima->scopes.waveform_1);
          MEM_SAFE_FREE(sima->scopes.waveform_2);
          MEM_SAFE_FREE(sima->scopes.waveform_3);
          MEM_SAFE_FREE(sima->scopes.vecscope);
#endif
          sima->scopes.ok = 0;

          /* NOTE: pre-2.5, this was local data not lib data, but now we need this as lib data
           * so assume that here we're doing for undo only...
           */
          sima->gpd = restore_pointer_by_name(id_map, (ID *)sima->gpd, USER_REAL);
          sima->mask_info.mask = restore_pointer_by_name(
              id_map, (ID *)sima->mask_info.mask, USER_REAL);
        }
        else if (sl->spacetype == SPACE_SEQ) {
          SpaceSeq *sseq = (SpaceSeq *)sl;

          /* NOTE: pre-2.5, this was local data not lib data, but now we need this as lib data
           * so assume that here we're doing for undo only...
           */
          sseq->gpd = restore_pointer_by_name(id_map, (ID *)sseq->gpd, USER_REAL);
        }
        else if (sl->spacetype == SPACE_NLA) {
          SpaceNla *snla = (SpaceNla *)sl;
          bDopeSheet *ads = snla->ads;

          if (ads) {
            ads->source = restore_pointer_by_name(id_map, (ID *)ads->source, USER_REAL);

            if (ads->filter_grp) {
              ads->filter_grp = restore_pointer_by_name(
                  id_map, (ID *)ads->filter_grp, USER_IGNORE);
            }
          }
        }
        else if (sl->spacetype == SPACE_TEXT) {
          SpaceText *st = (SpaceText *)sl;

          st->text = restore_pointer_by_name(id_map, (ID *)st->text, USER_REAL);
          if (st->text == NULL) {
            st->text = newmain->texts.first;
          }
        }
        else if (sl->spacetype == SPACE_SCRIPT) {
          SpaceScript *scpt = (SpaceScript *)sl;

          scpt->script = restore_pointer_by_name(id_map, (ID *)scpt->script, USER_REAL);

          /*sc->script = NULL; - 2.45 set to null, better re-run the script */
          if (scpt->script) {
            SCRIPT_SET_NULL(scpt->script);
          }
        }
        else if (sl->spacetype == SPACE_OUTLINER) {
          SpaceOutliner *so = (SpaceOutliner *)sl;

          so->search_tse.id = restore_pointer_by_name(id_map, so->search_tse.id, USER_IGNORE);

          if (so->treestore) {
            TreeStoreElem *tselem;
            BLI_mempool_iter iter;

            BLI_mempool_iternew(so->treestore, &iter);
            while ((tselem = BLI_mempool_iterstep(&iter))) {
              /* Do not try to restore pointers to drivers/sequence/etc.,
               * can crash in undo case! */
              if (TSE_IS_REAL_ID(tselem)) {
                tselem->id = restore_pointer_by_name(id_map, tselem->id, USER_IGNORE);
              }
              else {
                tselem->id = NULL;
              }
            }
            if (so->treehash) {
              /* rebuild hash table, because it depends on ids too */
              so->storeflag |= SO_TREESTORE_REBUILD;
            }
          }
        }
        else if (sl->spacetype == SPACE_NODE) {
          SpaceNode *snode = (SpaceNode *)sl;
          bNodeTreePath *path, *path_next;
          bNodeTree *ntree;

          /* node tree can be stored locally in id too, link this first */
          snode->id = restore_pointer_by_name(id_map, snode->id, USER_REAL);
          snode->from = restore_pointer_by_name(id_map, snode->from, USER_IGNORE);

          ntree = snode->id ? ntreeFromID(snode->id) : NULL;
          snode->nodetree = ntree ?
                                ntree :
                                restore_pointer_by_name(id_map, (ID *)snode->nodetree, USER_REAL);

          for (path = snode->treepath.first; path; path = path->next) {
            if (path == snode->treepath.first) {
              /* first nodetree in path is same as snode->nodetree */
              path->nodetree = snode->nodetree;
            }
            else {
              path->nodetree = restore_pointer_by_name(id_map, (ID *)path->nodetree, USER_REAL);
            }

            if (!path->nodetree) {
              break;
            }
          }

          /* remaining path entries are invalid, remove */
          for (; path; path = path_next) {
            path_next = path->next;

            BLI_remlink(&snode->treepath, path);
            MEM_freeN(path);
          }

          /* edittree is just the last in the path,
           * set this directly since the path may have been shortened above */
          if (snode->treepath.last) {
            path = snode->treepath.last;
            snode->edittree = path->nodetree;
          }
          else {
            snode->edittree = NULL;
          }
        }
        else if (sl->spacetype == SPACE_CLIP) {
          SpaceClip *sclip = (SpaceClip *)sl;

          sclip->clip = restore_pointer_by_name(id_map, (ID *)sclip->clip, USER_REAL);
          sclip->mask_info.mask = restore_pointer_by_name(
              id_map, (ID *)sclip->mask_info.mask, USER_REAL);

          sclip->scopes.ok = 0;
        }
      }
    }
  }
}

/**
 * Used to link a file (without UI) to the current UI.
 * Note that it assumes the old pointers in UI are still valid, so old Main is not freed.
 */
void blo_lib_link_restore(Main *oldmain,
                          Main *newmain,
                          wmWindowManager *curwm,
                          Scene *curscene,
                          ViewLayer *cur_view_layer)
{
  struct IDNameLib_Map *id_map = BKE_main_idmap_create(newmain, true, oldmain);

  for (WorkSpace *workspace = newmain->workspaces.first; workspace;
       workspace = workspace->id.next) {
    ListBase *layouts = BKE_workspace_layouts_get(workspace);

    for (WorkSpaceLayout *layout = layouts->first; layout; layout = layout->next) {
      lib_link_workspace_layout_restore(id_map, newmain, layout);
    }
  }

  for (wmWindow *win = curwm->windows.first; win; win = win->next) {
    WorkSpace *workspace = BKE_workspace_active_get(win->workspace_hook);
    ID *workspace_id = (ID *)workspace;
    Scene *oldscene = win->scene;

    workspace = restore_pointer_by_name(id_map, workspace_id, USER_REAL);
    BKE_workspace_active_set(win->workspace_hook, workspace);
    win->scene = restore_pointer_by_name(id_map, (ID *)win->scene, USER_REAL);
    if (win->scene == NULL) {
      win->scene = curscene;
    }
    if (BKE_view_layer_find(win->scene, win->view_layer_name) == NULL) {
      STRNCPY(win->view_layer_name, cur_view_layer->name);
    }
    BKE_workspace_active_set(win->workspace_hook, workspace);

    /* keep cursor location through undo */
    memcpy(&win->scene->cursor, &oldscene->cursor, sizeof(win->scene->cursor));

    /* Note: even though that function seems to redo part of what is done by
     * `lib_link_workspace_layout_restore()` above, it seems to have a slightly different scope:
     * while the former updates the whole UI pointers from Main db (going over all layouts of
     * all workspaces), that one only focuses one current active screen, takes care of
     * potential local view, and needs window's scene pointer to be final... */
    lib_link_window_scene_data_restore(win, win->scene, cur_view_layer);

    BLI_assert(win->screen == NULL);
  }

  /* Restore all ID pointers in Main database itself
   * (especially IDProperties might point to some word-space of other 'weirdly unchanged' ID
   * pointers, see T69146).
   * Note that this will re-apply again a few pointers in workspaces or so,
   * but since we are remapping final ones already set above,
   * that is just some minor harmless double-processing. */
  lib_link_main_data_restore(id_map, newmain);

  /* update IDs stored in all possible clipboards */
  lib_link_clipboard_restore(id_map);

  BKE_main_idmap_destroy(id_map);
}

/* for the saved 2.50 files without regiondata */
/* and as patch for 2.48 and older */
void blo_do_versions_view3d_split_250(View3D *v3d, ListBase *regions)
{
  ARegion *ar;

  for (ar = regions->first; ar; ar = ar->next) {
    if (ar->regiontype == RGN_TYPE_WINDOW && ar->regiondata == NULL) {
      RegionView3D *rv3d;

      rv3d = ar->regiondata = MEM_callocN(sizeof(RegionView3D), "region v3d patch");
      rv3d->persp = (char)v3d->persp;
      rv3d->view = (char)v3d->view;
      rv3d->dist = v3d->dist;
      copy_v3_v3(rv3d->ofs, v3d->ofs);
      copy_qt_qt(rv3d->viewquat, v3d->viewquat);
    }
  }

  /* this was not initialized correct always */
  if (v3d->gridsubdiv == 0) {
    v3d->gridsubdiv = 10;
  }
}

static bool direct_link_screen(FileData *fd, bScreen *sc)
{
  bool wrong_id = false;

  sc->regionbase.first = sc->regionbase.last = NULL;
  sc->context = NULL;
  sc->active_region = NULL;

  sc->preview = direct_link_preview_image(fd, sc->preview);

  if (!direct_link_area_map(fd, AREAMAP_FROM_SCREEN(sc))) {
    printf("Error reading Screen %s... removing it.\n", sc->id.name + 2);
    wrong_id = true;
  }

  return wrong_id;
}

/** \} */

/* -------------------------------------------------------------------- */
/** \name Read ID: Library
 * \{ */

static void direct_link_library(FileData *fd, Library *lib, Main *main)
{
  Main *newmain;

  /* check if the library was already read */
  for (newmain = fd->mainlist->first; newmain; newmain = newmain->next) {
    if (newmain->curlib) {
      if (BLI_path_cmp(newmain->curlib->filepath, lib->filepath) == 0) {
        blo_reportf_wrap(fd->reports,
                         RPT_WARNING,
                         TIP_("Library '%s', '%s' had multiple instances, save and reload!"),
                         lib->name,
                         lib->filepath);

        change_link_placeholder_to_real_ID_pointer(fd->mainlist, fd, lib, newmain->curlib);
        /*              change_link_placeholder_to_real_ID_pointer_fd(fd, lib, newmain->curlib); */

        BLI_remlink(&main->libraries, lib);
        MEM_freeN(lib);

        /* Now, since Blender always expect **latest** Main pointer from fd->mainlist
         * to be the active library Main pointer,
         * where to add all non-library data-blocks found in file next, we have to switch that
         * 'dupli' found Main to latest position in the list!
         * Otherwise, you get weird disappearing linked data on a rather inconsistent basis.
         * See also T53977 for reproducible case. */
        BLI_remlink(fd->mainlist, newmain);
        BLI_addtail(fd->mainlist, newmain);

        return;
      }
    }
  }

  /* make sure we have full path in lib->filepath */
  BLI_strncpy(lib->filepath, lib->name, sizeof(lib->name));
  BLI_cleanup_path(fd->relabase, lib->filepath);

  //  printf("direct_link_library: name %s\n", lib->name);
  //  printf("direct_link_library: filepath %s\n", lib->filepath);

  lib->packedfile = direct_link_packedfile(fd, lib->packedfile);

  /* new main */
  newmain = BKE_main_new();
  BKE_main_idmemset_usefrom(newmain, fd->mainlist->first);
  BLI_addtail(fd->mainlist, newmain);
  newmain->curlib = lib;

  lib->parent = NULL;
}

static void lib_link_library(FileData *UNUSED(fd), Main *UNUSED(bmain), Library *lib)
{
  id_us_ensure_real(&lib->id);
}

/* Always call this once you have loaded new library data to set the relative paths correctly
 * in relation to the blend file. */
static void fix_relpaths_library(const char *basepath, Main *main)
{
  Library *lib;
  /* BLO_read_from_memory uses a blank filename */
  if (basepath == NULL || basepath[0] == '\0') {
    for (lib = main->libraries.first; lib; lib = lib->id.next) {
      /* when loading a linked lib into a file which has not been saved,
       * there is nothing we can be relative to, so instead we need to make
       * it absolute. This can happen when appending an object with a relative
       * link into an unsaved blend file. See [#27405].
       * The remap relative option will make it relative again on save - campbell */
      if (BLI_path_is_rel(lib->name)) {
        BLI_strncpy(lib->name, lib->filepath, sizeof(lib->name));
      }
    }
  }
  else {
    for (lib = main->libraries.first; lib; lib = lib->id.next) {
      /* Libraries store both relative and abs paths, recreate relative paths,
       * relative to the blend file since indirectly linked libs will be
       * relative to their direct linked library. */
      if (BLI_path_is_rel(lib->name)) { /* if this is relative to begin with? */
        BLI_strncpy(lib->name, lib->filepath, sizeof(lib->name));
        BLI_path_rel(lib->name, basepath);
      }
    }
  }
}

/** \} */

/* -------------------------------------------------------------------- */
/** \name Read ID: Light Probe
 * \{ */

static void lib_link_lightprobe(FileData *fd, Main *UNUSED(bmain), LightProbe *prb)
{
  prb->visibility_grp = newlibadr(fd, prb->id.lib, prb->visibility_grp);
}

static void direct_link_lightprobe(FileData *fd, LightProbe *prb)
{
  prb->adt = newdataadr(fd, prb->adt);
  direct_link_animdata(fd, prb->adt);
}

/** \} */

/* -------------------------------------------------------------------- */
/** \name Read ID: Speaker
 * \{ */

static void lib_link_speaker(FileData *fd, Main *UNUSED(bmain), Speaker *spk)
{
  spk->sound = newlibadr(fd, spk->id.lib, spk->sound);
}

static void direct_link_speaker(FileData *fd, Speaker *spk)
{
  spk->adt = newdataadr(fd, spk->adt);
  direct_link_animdata(fd, spk->adt);

#if 0
  spk->sound = newdataadr(fd, spk->sound);
  direct_link_sound(fd, spk->sound);
#endif
}

/** \} */

/* -------------------------------------------------------------------- */
/** \name Read ID: Sound
 * \{ */

static void direct_link_sound(FileData *fd, bSound *sound)
{
  sound->tags = 0;
  sound->handle = NULL;
  sound->playback_handle = NULL;

  /* versioning stuff, if there was a cache, then we enable caching: */
  if (sound->cache) {
    sound->flags |= SOUND_FLAGS_CACHING;
    sound->cache = NULL;
  }

  if (fd->soundmap) {
    sound->waveform = newsoundadr(fd, sound->waveform);
    sound->tags |= SOUND_TAGS_WAVEFORM_NO_RELOAD;
  }
  else {
    sound->waveform = NULL;
  }

  sound->spinlock = MEM_mallocN(sizeof(SpinLock), "sound_spinlock");
  BLI_spin_init(sound->spinlock);

  /* clear waveform loading flag */
  sound->tags &= ~SOUND_TAGS_WAVEFORM_LOADING;

  sound->packedfile = direct_link_packedfile(fd, sound->packedfile);
  sound->newpackedfile = direct_link_packedfile(fd, sound->newpackedfile);
}

static void lib_link_sound(FileData *fd, Main *UNUSED(bmain), bSound *sound)
{
  sound->ipo = newlibadr_us(
      fd, sound->id.lib, sound->ipo);  // XXX deprecated - old animation system
}

/** \} */

/* -------------------------------------------------------------------- */
/** \name Read ID: Movie Clip
 * \{ */

static void direct_link_movieReconstruction(FileData *fd,
                                            MovieTrackingReconstruction *reconstruction)
{
  reconstruction->cameras = newdataadr(fd, reconstruction->cameras);
}

static void direct_link_movieTracks(FileData *fd, ListBase *tracksbase)
{
  MovieTrackingTrack *track;

  link_list(fd, tracksbase);

  for (track = tracksbase->first; track; track = track->next) {
    track->markers = newdataadr(fd, track->markers);
  }
}

static void direct_link_moviePlaneTracks(FileData *fd, ListBase *plane_tracks_base)
{
  MovieTrackingPlaneTrack *plane_track;

  link_list(fd, plane_tracks_base);

  for (plane_track = plane_tracks_base->first; plane_track; plane_track = plane_track->next) {
    int i;

    plane_track->point_tracks = newdataadr(fd, plane_track->point_tracks);
    test_pointer_array(fd, (void **)&plane_track->point_tracks);
    for (i = 0; i < plane_track->point_tracksnr; i++) {
      plane_track->point_tracks[i] = newdataadr(fd, plane_track->point_tracks[i]);
    }

    plane_track->markers = newdataadr(fd, plane_track->markers);
  }
}

static void direct_link_movieclip(FileData *fd, MovieClip *clip)
{
  MovieTracking *tracking = &clip->tracking;
  MovieTrackingObject *object;

  clip->adt = newdataadr(fd, clip->adt);

  if (fd->movieclipmap) {
    clip->cache = newmclipadr(fd, clip->cache);
  }
  else {
    clip->cache = NULL;
  }

  if (fd->movieclipmap) {
    clip->tracking.camera.intrinsics = newmclipadr(fd, clip->tracking.camera.intrinsics);
  }
  else {
    clip->tracking.camera.intrinsics = NULL;
  }

  direct_link_movieTracks(fd, &tracking->tracks);
  direct_link_moviePlaneTracks(fd, &tracking->plane_tracks);
  direct_link_movieReconstruction(fd, &tracking->reconstruction);

  clip->tracking.act_track = newdataadr(fd, clip->tracking.act_track);
  clip->tracking.act_plane_track = newdataadr(fd, clip->tracking.act_plane_track);

  clip->anim = NULL;
  clip->tracking_context = NULL;
  clip->tracking.stats = NULL;

  /* Needed for proper versioning, will be NULL for all newer files anyway. */
  clip->tracking.stabilization.rot_track = newdataadr(fd, clip->tracking.stabilization.rot_track);

  clip->tracking.dopesheet.ok = 0;
  BLI_listbase_clear(&clip->tracking.dopesheet.channels);
  BLI_listbase_clear(&clip->tracking.dopesheet.coverage_segments);

  link_list(fd, &tracking->objects);

  for (object = tracking->objects.first; object; object = object->next) {
    direct_link_movieTracks(fd, &object->tracks);
    direct_link_moviePlaneTracks(fd, &object->plane_tracks);
    direct_link_movieReconstruction(fd, &object->reconstruction);
  }
}

static void lib_link_movieTracks(FileData *fd, MovieClip *clip, ListBase *tracksbase)
{
  MovieTrackingTrack *track;

  for (track = tracksbase->first; track; track = track->next) {
    track->gpd = newlibadr(fd, clip->id.lib, track->gpd);
  }
}

static void lib_link_moviePlaneTracks(FileData *fd, MovieClip *clip, ListBase *tracksbase)
{
  MovieTrackingPlaneTrack *plane_track;

  for (plane_track = tracksbase->first; plane_track; plane_track = plane_track->next) {
    plane_track->image = newlibadr(fd, clip->id.lib, plane_track->image);
  }
}

static void lib_link_movieclip(FileData *fd, Main *UNUSED(bmain), MovieClip *clip)
{
  MovieTracking *tracking = &clip->tracking;

  clip->gpd = newlibadr(fd, clip->id.lib, clip->gpd);

  lib_link_movieTracks(fd, clip, &tracking->tracks);
  lib_link_moviePlaneTracks(fd, clip, &tracking->plane_tracks);

  for (MovieTrackingObject *object = tracking->objects.first; object; object = object->next) {
    lib_link_movieTracks(fd, clip, &object->tracks);
    lib_link_moviePlaneTracks(fd, clip, &object->plane_tracks);
  }
}

/** \} */

/* -------------------------------------------------------------------- */
/** \name Read ID: Masks
 * \{ */

static void direct_link_mask(FileData *fd, Mask *mask)
{
  MaskLayer *masklay;

  mask->adt = newdataadr(fd, mask->adt);

  link_list(fd, &mask->masklayers);

  for (masklay = mask->masklayers.first; masklay; masklay = masklay->next) {
    MaskSpline *spline;
    MaskLayerShape *masklay_shape;

    /* can't use newdataadr since it's a pointer within an array */
    MaskSplinePoint *act_point_search = NULL;

    link_list(fd, &masklay->splines);

    for (spline = masklay->splines.first; spline; spline = spline->next) {
      MaskSplinePoint *points_old = spline->points;
      int i;

      spline->points = newdataadr(fd, spline->points);

      for (i = 0; i < spline->tot_point; i++) {
        MaskSplinePoint *point = &spline->points[i];

        if (point->tot_uw) {
          point->uw = newdataadr(fd, point->uw);
        }
      }

      /* detect active point */
      if ((act_point_search == NULL) && (masklay->act_point >= points_old) &&
          (masklay->act_point < points_old + spline->tot_point)) {
        act_point_search = &spline->points[masklay->act_point - points_old];
      }
    }

    link_list(fd, &masklay->splines_shapes);

    for (masklay_shape = masklay->splines_shapes.first; masklay_shape;
         masklay_shape = masklay_shape->next) {
      masklay_shape->data = newdataadr(fd, masklay_shape->data);

      if (masklay_shape->tot_vert) {
        if (fd->flags & FD_FLAGS_SWITCH_ENDIAN) {
          BLI_endian_switch_float_array(masklay_shape->data,
                                        masklay_shape->tot_vert * sizeof(float) *
                                            MASK_OBJECT_SHAPE_ELEM_SIZE);
        }
      }
    }

    masklay->act_spline = newdataadr(fd, masklay->act_spline);
    masklay->act_point = act_point_search;
  }
}

static void lib_link_mask_parent(FileData *fd, Mask *mask, MaskParent *parent)
{
  parent->id = newlibadr(fd, mask->id.lib, parent->id);
}

static void lib_link_mask(FileData *fd, Main *UNUSED(bmain), Mask *mask)
{
  for (MaskLayer *masklay = mask->masklayers.first; masklay; masklay = masklay->next) {
    MaskSpline *spline;

    spline = masklay->splines.first;
    while (spline) {
      int i;

      for (i = 0; i < spline->tot_point; i++) {
        MaskSplinePoint *point = &spline->points[i];

        lib_link_mask_parent(fd, mask, &point->parent);
      }

      lib_link_mask_parent(fd, mask, &spline->parent);

      spline = spline->next;
    }
  }
}

/** \} */

/* -------------------------------------------------------------------- */
/** \name Read ID: Line Style
 * \{ */

static void lib_link_linestyle(FileData *fd, Main *UNUSED(bmain), FreestyleLineStyle *linestyle)
{
  LineStyleModifier *m;

  for (m = linestyle->color_modifiers.first; m; m = m->next) {
    switch (m->type) {
      case LS_MODIFIER_DISTANCE_FROM_OBJECT: {
        LineStyleColorModifier_DistanceFromObject *cm =
            (LineStyleColorModifier_DistanceFromObject *)m;
        cm->target = newlibadr(fd, linestyle->id.lib, cm->target);
        break;
      }
    }
  }
  for (m = linestyle->alpha_modifiers.first; m; m = m->next) {
    switch (m->type) {
      case LS_MODIFIER_DISTANCE_FROM_OBJECT: {
        LineStyleAlphaModifier_DistanceFromObject *am =
            (LineStyleAlphaModifier_DistanceFromObject *)m;
        am->target = newlibadr(fd, linestyle->id.lib, am->target);
        break;
      }
    }
  }
  for (m = linestyle->thickness_modifiers.first; m; m = m->next) {
    switch (m->type) {
      case LS_MODIFIER_DISTANCE_FROM_OBJECT: {
        LineStyleThicknessModifier_DistanceFromObject *tm =
            (LineStyleThicknessModifier_DistanceFromObject *)m;
        tm->target = newlibadr(fd, linestyle->id.lib, tm->target);
        break;
      }
    }
  }
  for (int a = 0; a < MAX_MTEX; a++) {
    MTex *mtex = linestyle->mtex[a];
    if (mtex) {
      mtex->tex = newlibadr(fd, linestyle->id.lib, mtex->tex);
      mtex->object = newlibadr(fd, linestyle->id.lib, mtex->object);
    }
  }
}

static void direct_link_linestyle_color_modifier(FileData *fd, LineStyleModifier *modifier)
{
  switch (modifier->type) {
    case LS_MODIFIER_ALONG_STROKE: {
      LineStyleColorModifier_AlongStroke *m = (LineStyleColorModifier_AlongStroke *)modifier;
      m->color_ramp = newdataadr(fd, m->color_ramp);
      break;
    }
    case LS_MODIFIER_DISTANCE_FROM_CAMERA: {
      LineStyleColorModifier_DistanceFromCamera *m = (LineStyleColorModifier_DistanceFromCamera *)
          modifier;
      m->color_ramp = newdataadr(fd, m->color_ramp);
      break;
    }
    case LS_MODIFIER_DISTANCE_FROM_OBJECT: {
      LineStyleColorModifier_DistanceFromObject *m = (LineStyleColorModifier_DistanceFromObject *)
          modifier;
      m->color_ramp = newdataadr(fd, m->color_ramp);
      break;
    }
    case LS_MODIFIER_MATERIAL: {
      LineStyleColorModifier_Material *m = (LineStyleColorModifier_Material *)modifier;
      m->color_ramp = newdataadr(fd, m->color_ramp);
      break;
    }
    case LS_MODIFIER_TANGENT: {
      LineStyleColorModifier_Tangent *m = (LineStyleColorModifier_Tangent *)modifier;
      m->color_ramp = newdataadr(fd, m->color_ramp);
      break;
    }
    case LS_MODIFIER_NOISE: {
      LineStyleColorModifier_Noise *m = (LineStyleColorModifier_Noise *)modifier;
      m->color_ramp = newdataadr(fd, m->color_ramp);
      break;
    }
    case LS_MODIFIER_CREASE_ANGLE: {
      LineStyleColorModifier_CreaseAngle *m = (LineStyleColorModifier_CreaseAngle *)modifier;
      m->color_ramp = newdataadr(fd, m->color_ramp);
      break;
    }
    case LS_MODIFIER_CURVATURE_3D: {
      LineStyleColorModifier_Curvature_3D *m = (LineStyleColorModifier_Curvature_3D *)modifier;
      m->color_ramp = newdataadr(fd, m->color_ramp);
      break;
    }
  }
}

static void direct_link_linestyle_alpha_modifier(FileData *fd, LineStyleModifier *modifier)
{
  switch (modifier->type) {
    case LS_MODIFIER_ALONG_STROKE: {
      LineStyleAlphaModifier_AlongStroke *m = (LineStyleAlphaModifier_AlongStroke *)modifier;
      m->curve = newdataadr(fd, m->curve);
      direct_link_curvemapping(fd, m->curve);
      break;
    }
    case LS_MODIFIER_DISTANCE_FROM_CAMERA: {
      LineStyleAlphaModifier_DistanceFromCamera *m = (LineStyleAlphaModifier_DistanceFromCamera *)
          modifier;
      m->curve = newdataadr(fd, m->curve);
      direct_link_curvemapping(fd, m->curve);
      break;
    }
    case LS_MODIFIER_DISTANCE_FROM_OBJECT: {
      LineStyleAlphaModifier_DistanceFromObject *m = (LineStyleAlphaModifier_DistanceFromObject *)
          modifier;
      m->curve = newdataadr(fd, m->curve);
      direct_link_curvemapping(fd, m->curve);
      break;
    }
    case LS_MODIFIER_MATERIAL: {
      LineStyleAlphaModifier_Material *m = (LineStyleAlphaModifier_Material *)modifier;
      m->curve = newdataadr(fd, m->curve);
      direct_link_curvemapping(fd, m->curve);
      break;
    }
    case LS_MODIFIER_TANGENT: {
      LineStyleAlphaModifier_Tangent *m = (LineStyleAlphaModifier_Tangent *)modifier;
      m->curve = newdataadr(fd, m->curve);
      direct_link_curvemapping(fd, m->curve);
      break;
    }
    case LS_MODIFIER_NOISE: {
      LineStyleAlphaModifier_Noise *m = (LineStyleAlphaModifier_Noise *)modifier;
      m->curve = newdataadr(fd, m->curve);
      direct_link_curvemapping(fd, m->curve);
      break;
    }
    case LS_MODIFIER_CREASE_ANGLE: {
      LineStyleAlphaModifier_CreaseAngle *m = (LineStyleAlphaModifier_CreaseAngle *)modifier;
      m->curve = newdataadr(fd, m->curve);
      direct_link_curvemapping(fd, m->curve);
      break;
    }
    case LS_MODIFIER_CURVATURE_3D: {
      LineStyleAlphaModifier_Curvature_3D *m = (LineStyleAlphaModifier_Curvature_3D *)modifier;
      m->curve = newdataadr(fd, m->curve);
      direct_link_curvemapping(fd, m->curve);
      break;
    }
  }
}

static void direct_link_linestyle_thickness_modifier(FileData *fd, LineStyleModifier *modifier)
{
  switch (modifier->type) {
    case LS_MODIFIER_ALONG_STROKE: {
      LineStyleThicknessModifier_AlongStroke *m = (LineStyleThicknessModifier_AlongStroke *)
          modifier;
      m->curve = newdataadr(fd, m->curve);
      direct_link_curvemapping(fd, m->curve);
      break;
    }
    case LS_MODIFIER_DISTANCE_FROM_CAMERA: {
      LineStyleThicknessModifier_DistanceFromCamera *m =
          (LineStyleThicknessModifier_DistanceFromCamera *)modifier;
      m->curve = newdataadr(fd, m->curve);
      direct_link_curvemapping(fd, m->curve);
      break;
    }
    case LS_MODIFIER_DISTANCE_FROM_OBJECT: {
      LineStyleThicknessModifier_DistanceFromObject *m =
          (LineStyleThicknessModifier_DistanceFromObject *)modifier;
      m->curve = newdataadr(fd, m->curve);
      direct_link_curvemapping(fd, m->curve);
      break;
    }
    case LS_MODIFIER_MATERIAL: {
      LineStyleThicknessModifier_Material *m = (LineStyleThicknessModifier_Material *)modifier;
      m->curve = newdataadr(fd, m->curve);
      direct_link_curvemapping(fd, m->curve);
      break;
    }
    case LS_MODIFIER_TANGENT: {
      LineStyleThicknessModifier_Tangent *m = (LineStyleThicknessModifier_Tangent *)modifier;
      m->curve = newdataadr(fd, m->curve);
      direct_link_curvemapping(fd, m->curve);
      break;
    }
    case LS_MODIFIER_CREASE_ANGLE: {
      LineStyleThicknessModifier_CreaseAngle *m = (LineStyleThicknessModifier_CreaseAngle *)
          modifier;
      m->curve = newdataadr(fd, m->curve);
      direct_link_curvemapping(fd, m->curve);
      break;
    }
    case LS_MODIFIER_CURVATURE_3D: {
      LineStyleThicknessModifier_Curvature_3D *m = (LineStyleThicknessModifier_Curvature_3D *)
          modifier;
      m->curve = newdataadr(fd, m->curve);
      direct_link_curvemapping(fd, m->curve);
      break;
    }
  }
}

static void direct_link_linestyle_geometry_modifier(FileData *UNUSED(fd),
                                                    LineStyleModifier *UNUSED(modifier))
{
}

static void direct_link_linestyle(FileData *fd, FreestyleLineStyle *linestyle)
{
  int a;
  LineStyleModifier *modifier;

  linestyle->adt = newdataadr(fd, linestyle->adt);
  direct_link_animdata(fd, linestyle->adt);
  link_list(fd, &linestyle->color_modifiers);
  for (modifier = linestyle->color_modifiers.first; modifier; modifier = modifier->next) {
    direct_link_linestyle_color_modifier(fd, modifier);
  }
  link_list(fd, &linestyle->alpha_modifiers);
  for (modifier = linestyle->alpha_modifiers.first; modifier; modifier = modifier->next) {
    direct_link_linestyle_alpha_modifier(fd, modifier);
  }
  link_list(fd, &linestyle->thickness_modifiers);
  for (modifier = linestyle->thickness_modifiers.first; modifier; modifier = modifier->next) {
    direct_link_linestyle_thickness_modifier(fd, modifier);
  }
  link_list(fd, &linestyle->geometry_modifiers);
  for (modifier = linestyle->geometry_modifiers.first; modifier; modifier = modifier->next) {
    direct_link_linestyle_geometry_modifier(fd, modifier);
  }
  for (a = 0; a < MAX_MTEX; a++) {
    linestyle->mtex[a] = newdataadr(fd, linestyle->mtex[a]);
  }
}

/** \} */

/* -------------------------------------------------------------------- */
/** \name Read Library Data Block
 * \{ */

static ID *create_placeholder(Main *mainvar, const short idcode, const char *idname, const int tag)
{
  ListBase *lb = which_libbase(mainvar, idcode);
  ID *ph_id = BKE_libblock_alloc_notest(mainvar, idcode);

  *((short *)ph_id->name) = idcode;
  BLI_strncpy(ph_id->name + 2, idname, sizeof(ph_id->name) - 2);
  BKE_libblock_init_empty(ph_id);
  ph_id->lib = mainvar->curlib;
  ph_id->tag = tag | LIB_TAG_MISSING;
  ph_id->us = ID_FAKE_USERS(ph_id);
  ph_id->icon_id = 0;

  BLI_addtail(lb, ph_id);
  id_sort_by_name(lb, ph_id, NULL);

  return ph_id;
}

static void placeholders_ensure_valid(Main *bmain)
{
  /* Placeholder ObData IDs won't have any material, we have to update their objects for that,
   * otherwise the inconsistency between both will lead to crashes (especially in Eevee?). */
  for (Object *ob = bmain->objects.first; ob != NULL; ob = ob->id.next) {
    ID *obdata = ob->data;
    if (obdata != NULL && obdata->tag & LIB_TAG_MISSING) {
      BKE_object_materials_test(bmain, ob, obdata);
    }
  }
}

static const char *dataname(short id_code)
{
  switch (id_code) {
    case ID_OB:
      return "Data from OB";
    case ID_ME:
      return "Data from ME";
    case ID_IP:
      return "Data from IP";
    case ID_SCE:
      return "Data from SCE";
    case ID_MA:
      return "Data from MA";
    case ID_TE:
      return "Data from TE";
    case ID_CU:
      return "Data from CU";
    case ID_GR:
      return "Data from GR";
    case ID_AR:
      return "Data from AR";
    case ID_AC:
      return "Data from AC";
    case ID_LI:
      return "Data from LI";
    case ID_MB:
      return "Data from MB";
    case ID_IM:
      return "Data from IM";
    case ID_LT:
      return "Data from LT";
    case ID_LA:
      return "Data from LA";
    case ID_CA:
      return "Data from CA";
    case ID_KE:
      return "Data from KE";
    case ID_WO:
      return "Data from WO";
    case ID_SCR:
      return "Data from SCR";
    case ID_VF:
      return "Data from VF";
    case ID_TXT:
      return "Data from TXT";
    case ID_SPK:
      return "Data from SPK";
    case ID_LP:
      return "Data from LP";
    case ID_SO:
      return "Data from SO";
    case ID_NT:
      return "Data from NT";
    case ID_BR:
      return "Data from BR";
    case ID_PA:
      return "Data from PA";
    case ID_PAL:
      return "Data from PAL";
    case ID_PC:
      return "Data from PCRV";
    case ID_GD:
      return "Data from GD";
    case ID_WM:
      return "Data from WM";
    case ID_MC:
      return "Data from MC";
    case ID_MSK:
      return "Data from MSK";
    case ID_LS:
      return "Data from LS";
    case ID_CF:
      return "Data from CF";
    case ID_WS:
      return "Data from WS";
  }
  return "Data from Lib Block";
}

static BHead *read_data_into_oldnewmap(FileData *fd, BHead *bhead, const char *allocname)
{
  bhead = blo_bhead_next(fd, bhead);

  while (bhead && bhead->code == DATA) {
    void *data;
#if 0
    /* XXX DUMB DEBUGGING OPTION TO GIVE NAMES for guarded malloc errors */
    short *sp = fd->filesdna->structs[bhead->SDNAnr];
    char *tmp = malloc(100);
    allocname = fd->filesdna->types[sp[0]];
    strcpy(tmp, allocname);
    data = read_struct(fd, bhead, tmp);
#else
    data = read_struct(fd, bhead, allocname);
#endif

    if (data) {
      oldnewmap_insert(fd->datamap, bhead->old, data, 0);
    }

    bhead = blo_bhead_next(fd, bhead);
  }

  return bhead;
}

static BHead *read_libblock(FileData *fd,
                            Main *main,
                            BHead *bhead,
                            const int tag,
                            const bool placeholder_set_indirect_extern,
                            ID **r_id)
{
  /* this routine reads a libblock and its direct data. Use link functions to connect it all
   */
  ID *id;
  ListBase *lb;
  const char *allocname;

  /* XXX Very weakly handled currently, see comment at the end of this function before trying to
   * use it for anything new. */
  bool wrong_id = false;

  /* In undo case, most libs and linked data should be kept as is from previous state
   * (see BLO_read_from_memfile).
   * However, some needed by the snapshot being read may have been removed in previous one,
   * and would go missing.
   * This leads e.g. to disappearing objects in some undo/redo case, see T34446.
   * That means we have to carefully check whether current lib or
   * libdata already exits in old main, if it does we merely copy it over into new main area,
   * otherwise we have to do a full read of that bhead... */
  if (fd->memfile && ELEM(bhead->code, ID_LI, ID_LINK_PLACEHOLDER)) {
    const char *idname = blo_bhead_id_name(fd, bhead);

    DEBUG_PRINTF("Checking %s...\n", idname);

    if (bhead->code == ID_LI) {
      Main *libmain = fd->old_mainlist->first;
      /* Skip oldmain itself... */
      for (libmain = libmain->next; libmain; libmain = libmain->next) {
        DEBUG_PRINTF("... against %s: ", libmain->curlib ? libmain->curlib->id.name : "<NULL>");
        if (libmain->curlib && STREQ(idname, libmain->curlib->id.name)) {
          Main *oldmain = fd->old_mainlist->first;
          DEBUG_PRINTF("FOUND!\n");
          /* In case of a library, we need to re-add its main to fd->mainlist,
           * because if we have later a missing ID_LINK_PLACEHOLDER,
           * we need to get the correct lib it is linked to!
           * Order is crucial, we cannot bulk-add it in BLO_read_from_memfile()
           * like it used to be. */
          BLI_remlink(fd->old_mainlist, libmain);
          BLI_remlink_safe(&oldmain->libraries, libmain->curlib);
          BLI_addtail(fd->mainlist, libmain);
          BLI_addtail(&main->libraries, libmain->curlib);

          if (r_id) {
            *r_id = NULL; /* Just in case... */
          }
          return blo_bhead_next(fd, bhead);
        }
        DEBUG_PRINTF("nothing...\n");
      }
    }
    else {
      DEBUG_PRINTF("... in %s (%s): ",
                   main->curlib ? main->curlib->id.name : "<NULL>",
                   main->curlib ? main->curlib->name : "<NULL>");
      if ((id = BKE_libblock_find_name(main, GS(idname), idname + 2))) {
        DEBUG_PRINTF("FOUND!\n");
        /* Even though we found our linked ID,
         * there is no guarantee its address is still the same. */
        if (id != bhead->old) {
          oldnewmap_insert(fd->libmap, bhead->old, id, GS(id->name));
        }

        /* No need to do anything else for ID_LINK_PLACEHOLDER,
         * it's assumed already present in its lib's main. */
        if (r_id) {
          *r_id = NULL; /* Just in case... */
        }
        return blo_bhead_next(fd, bhead);
      }
      DEBUG_PRINTF("nothing...\n");
    }
  }

  /* read libblock */
  fd->are_memchunks_identical = true;
  id = read_struct(fd, bhead, "lib block");
  const short idcode = id != NULL ? GS(id->name) : 0;

  BHead *id_bhead = bhead;
  /* Used when undoing from memfile, we swap changed IDs into their old addresses when found. */
  ID *id_old = NULL;
  bool do_id_swap = false;

  if (id != NULL) {
    const bool do_partial_undo = (fd->skip_flags & BLO_READ_SKIP_UNDO_OLD_MAIN) == 0;

    if (id_bhead->code != ID_LINK_PLACEHOLDER) {
      /* need a name for the mallocN, just for debugging and sane prints on leaks */
      allocname = dataname(idcode);

      /* read all data into fd->datamap */
      /* TODO: instead of building oldnewmap here we could just quickly check the bheads... could
       * save some more ticks. Probably not worth it though, bottleneck is full depsgraph rebuild
       * and eval, not actual file reading. */
      bhead = read_data_into_oldnewmap(fd, id_bhead, allocname);

      DEBUG_PRINTF(
          "%s: ID %s is unchanged: %d\n", __func__, id->name, fd->are_memchunks_identical);

      if (fd->memfile != NULL) {
        BLI_assert(fd->old_idmap != NULL || !do_partial_undo);
        /* This code should only ever be reached for local data-blocks. */
        BLI_assert(main->curlib == NULL);

        /* Find the 'current' existing ID we want to reuse instead of the one we would read from
         * the undo memfile. */
        id_old = do_partial_undo ?
                     BKE_main_idmap_lookup(fd->old_idmap, idcode, id->name + 2, NULL) :
                     NULL;
        bool can_finalize_and_return = false;

        if (ELEM(idcode, ID_WM, ID_SCR, ID_WS)) {
          /* Read WindowManager, Screen and WorkSpace IDs are never during undo (see
           * `setup_app_data()` in `blendfile.c`).
           * So we can just abort here, just ensuring libmapping is set accordingly. */
          can_finalize_and_return = true;
        }
        else if (id_old != NULL && fd->are_memchunks_identical) {
          /* Do not add LIB_TAG_NEW here, this should not be needed/used in undo case anyway (as
           * this is only for do_version-like code), but for sake of consistency, and also because
           * it will tell us which ID is re-used from old Main, and which one is actually new. */
          id_old->tag = tag | LIB_TAG_NEED_LINK | LIB_TAG_UNDO_OLD_ID_REUSED;
          id_old->lib = main->curlib;
          id_old->us = ID_FAKE_USERS(id_old);
          /* Do not reset id->icon_id here, memory allocated for it remains valid. */
          /* Needed because .blend may have been saved with crap value here... */
          id_old->newid = NULL;
          id_old->orig_id = NULL;

          /* About recalc: since that ID did not change at all, we know that its recalc fields also
           * remained unchanged, so no need to handle neither recalc nor recalc_undo_future here.
           */

          Main *old_bmain = fd->old_mainlist->first;
          BLI_assert(old_bmain == BKE_main_idmap_main_get(fd->old_idmap));
          ListBase *old_lb = which_libbase(old_bmain, idcode);
          ListBase *new_lb = which_libbase(main, idcode);
          BLI_remlink(old_lb, id_old);
          BLI_addtail(new_lb, id_old);

          can_finalize_and_return = true;
        }

        if (can_finalize_and_return) {
          oldnewmap_insert(fd->libmap, id_bhead->old, id_old, id_bhead->code);

          if (r_id) {
            *r_id = id_old;
          }

          const bool is_id_memaddress_already_registered = !BKE_main_idmemset_register_id(main,
                                                                                          id_old);
          /* Should never fail, since we re-used an existing ID it should have already been
           * registered. */
          BLI_assert(is_id_memaddress_already_registered);

          MEM_freeN(id);
          oldnewmap_free_unused(fd->datamap);
          oldnewmap_clear(fd->datamap);

          return bhead;
        }
      }
    }

    /* do after read_struct, for dna reconstruct */
    lb = which_libbase(main, idcode);
    if (lb) {
      /* Some re-used old IDs might also use newly read ones, so we have to check for old memory
       * addresses for those as well. */
      if (fd->memfile != NULL && do_partial_undo && id->lib == NULL) {
        BLI_assert(fd->old_idmap != NULL);
        if (id_old == NULL) {
          id_old = BKE_main_idmap_lookup(fd->old_idmap, idcode, id->name + 2, NULL);
        }
        if (id_old != NULL) {
          BLI_assert(MEM_allocN_len(id) == MEM_allocN_len(id_old));
          /* UI IDs are always re-used from old bmain at higher-level calling code, so never swap
           * those. Besides maybe custom properties, no other ID should have pointers to those
           * anyway...
           * And linked IDs are handled separately as well. */
          do_id_swap = !ELEM(idcode, ID_WM, ID_SCR, ID_WS) &&
                       !(id_bhead->code == ID_LINK_PLACEHOLDER);
        }
      }

      /* for ID_LINK_PLACEHOLDER check */
      oldnewmap_insert(fd->libmap, id_bhead->old, do_id_swap ? id_old : id, id_bhead->code);

      BLI_addtail(lb, id);
    }
    else {
      /* unknown ID type */
      printf("%s: unknown id code '%c%c'\n", __func__, (idcode & 0xff), (idcode >> 8));
      MEM_freeN(id);
      id = NULL;
    }
  }

  if (r_id) {
    *r_id = do_id_swap ? id_old : id;
  }
  if (!id) {
    return blo_bhead_next(fd, id_bhead);
  }

  id->lib = main->curlib;
  id->us = ID_FAKE_USERS(id);
  id->icon_id = 0;
  id->newid = NULL; /* Needed because .blend may have been saved with crap value here... */
  id->orig_id = NULL;

  if (do_id_swap) {
    const bool is_id_memaddress_already_registered = !BKE_main_idmemset_register_id(main, id_old);
    /* Should never fail, since we re-used an existing ID it should have already been
     * registered. */
    BLI_assert(is_id_memaddress_already_registered);
  }
  else {
    const bool is_id_memaddress_unique = BKE_main_idmemset_register_id(main, id);
    /* Note: this is likely to fail at some point with current undo/redo code! */
    BLI_assert(is_id_memaddress_unique);
  }

  /* this case cannot be direct_linked: it's just the ID part */
  if (id_bhead->code == ID_LINK_PLACEHOLDER) {
    /* That way, we know which data-lock needs do_versions (required currently for linking). */
    id->tag = tag | LIB_TAG_ID_LINK_PLACEHOLDER | LIB_TAG_NEED_LINK | LIB_TAG_NEW;

    if (placeholder_set_indirect_extern) {
      if (id->flag & LIB_INDIRECT_WEAK_LINK) {
        id->tag |= LIB_TAG_INDIRECT;
      }
      else {
        id->tag |= LIB_TAG_EXTERN;
      }
    }

    return blo_bhead_next(fd, id_bhead);
  }

  /* init pointers direct data */
  direct_link_id(fd, id, id_old);

  /* That way, we know which data-lock needs do_versions (required currently for linking). */
  /* Note: doing this after direct_link_id(), which resets that field. */
  id->tag = tag | LIB_TAG_NEED_LINK | LIB_TAG_NEW;

  switch (idcode) {
    case ID_WM:
      direct_link_windowmanager(fd, (wmWindowManager *)id);
      break;
    case ID_SCR:
      wrong_id = direct_link_screen(fd, (bScreen *)id);
      break;
    case ID_SCE:
      direct_link_scene(fd, (Scene *)id);
      break;
    case ID_OB:
      direct_link_object(fd, (Object *)id);
      break;
    case ID_ME:
      direct_link_mesh(fd, (Mesh *)id);
      break;
    case ID_CU:
      direct_link_curve(fd, (Curve *)id);
      break;
    case ID_MB:
      direct_link_mball(fd, (MetaBall *)id);
      break;
    case ID_MA:
      direct_link_material(fd, (Material *)id);
      break;
    case ID_TE:
      direct_link_texture(fd, (Tex *)id);
      break;
    case ID_IM:
      direct_link_image(fd, (Image *)id);
      break;
    case ID_LA:
      direct_link_light(fd, (Light *)id);
      break;
    case ID_VF:
      direct_link_vfont(fd, (VFont *)id);
      break;
    case ID_TXT:
      direct_link_text(fd, (Text *)id);
      break;
    case ID_IP:
      direct_link_ipo(fd, (Ipo *)id);
      break;
    case ID_KE:
      direct_link_key(fd, (Key *)id);
      break;
    case ID_LT:
      direct_link_latt(fd, (Lattice *)id);
      break;
    case ID_WO:
      direct_link_world(fd, (World *)id);
      break;
    case ID_LI:
      direct_link_library(fd, (Library *)id, main);
      break;
    case ID_CA:
      direct_link_camera(fd, (Camera *)id);
      break;
    case ID_SPK:
      direct_link_speaker(fd, (Speaker *)id);
      break;
    case ID_SO:
      direct_link_sound(fd, (bSound *)id);
      break;
    case ID_LP:
      direct_link_lightprobe(fd, (LightProbe *)id);
      break;
    case ID_GR:
      direct_link_collection(fd, (Collection *)id);
      break;
    case ID_AR:
      direct_link_armature(fd, (bArmature *)id);
      break;
    case ID_AC:
      direct_link_action(fd, (bAction *)id);
      break;
    case ID_NT:
      direct_link_nodetree(fd, (bNodeTree *)id);
      break;
    case ID_BR:
      direct_link_brush(fd, (Brush *)id);
      break;
    case ID_PA:
      direct_link_particlesettings(fd, (ParticleSettings *)id);
      break;
    case ID_GD:
      direct_link_gpencil(fd, (bGPdata *)id);
      break;
    case ID_MC:
      direct_link_movieclip(fd, (MovieClip *)id);
      break;
    case ID_MSK:
      direct_link_mask(fd, (Mask *)id);
      break;
    case ID_LS:
      direct_link_linestyle(fd, (FreestyleLineStyle *)id);
      break;
    case ID_PAL:
      direct_link_palette(fd, (Palette *)id);
      break;
    case ID_PC:
      direct_link_paint_curve(fd, (PaintCurve *)id);
      break;
    case ID_CF:
      direct_link_cachefile(fd, (CacheFile *)id);
      break;
    case ID_WS:
      direct_link_workspace(fd, (WorkSpace *)id, main);
      break;
  }

  oldnewmap_free_unused(fd->datamap);
  oldnewmap_clear(fd->datamap);

  if (wrong_id) {
    /* XXX This is probably working OK currently given the very limited scope of that flag.
     * However, it is absolutely **not** handled correctly: it is freeing an ID pointer that has
     * been added to the fd->libmap mapping, which in theory could lead to nice crashes...
     * This should be properly solved at some point. */
    BKE_id_free(main, id);
    if (r_id != NULL) {
      *r_id = NULL;
    }
  }
  else if (do_id_swap) {
    /* During memfile undo, if an ID changed and we cannot directly re-use existing one from old
     * bmain, we do a full read of the new id from the memfile, and then fully swap its content
     * with the old id. This allows us to keep the same pointer even for modified data, which helps
     * reducing further detected changes by the depsgraph (since unchanged IDs remain fully
     * unchanged, even if they are using/pointing to a changed one). */

    BLI_assert((fd->skip_flags & BLO_READ_SKIP_UNDO_OLD_MAIN) == 0);

    Main *old_bmain = fd->old_mainlist->first;
    BLI_assert(old_bmain == BKE_main_idmap_main_get(fd->old_idmap));
    BLI_assert(id_old != NULL);

    ListBase *old_lb = which_libbase(old_bmain, idcode);
    ListBase *new_lb = which_libbase(main, idcode);
    BLI_remlink(old_lb, id_old);
    BLI_remlink(new_lb, id);

    BKE_id_full_swap(NULL, id, id_old);

    BLI_addtail(new_lb, id_old);
    BLI_addtail(old_lb, id);
  }

  return (bhead);
}

/** \} */

/* -------------------------------------------------------------------- */
/** \name Read Global Data
 * \{ */

/* note, this has to be kept for reading older files... */
/* also version info is written here */
static BHead *read_global(BlendFileData *bfd, FileData *fd, BHead *bhead)
{
  FileGlobal *fg = read_struct(fd, bhead, "Global");

  /* copy to bfd handle */
  bfd->main->subversionfile = fg->subversion;
  bfd->main->minversionfile = fg->minversion;
  bfd->main->minsubversionfile = fg->minsubversion;
  bfd->main->build_commit_timestamp = fg->build_commit_timestamp;
  BLI_strncpy(bfd->main->build_hash, fg->build_hash, sizeof(bfd->main->build_hash));

  bfd->fileflags = fg->fileflags;
  bfd->globalf = fg->globalf;
  BLI_strncpy(bfd->filename, fg->filename, sizeof(bfd->filename));

  /* Error in 2.65 and older: main->name was not set if you save from startup
   * (not after loading file). */
  if (bfd->filename[0] == 0) {
    if (fd->fileversion < 265 || (fd->fileversion == 265 && fg->subversion < 1)) {
      if ((G.fileflags & G_FILE_RECOVER) == 0) {
        BLI_strncpy(bfd->filename, BKE_main_blendfile_path(bfd->main), sizeof(bfd->filename));
      }
    }

    /* early 2.50 version patch - filename not in FileGlobal struct at all */
    if (fd->fileversion <= 250) {
      BLI_strncpy(bfd->filename, BKE_main_blendfile_path(bfd->main), sizeof(bfd->filename));
    }
  }

  if (G.fileflags & G_FILE_RECOVER) {
    BLI_strncpy(fd->relabase, fg->filename, sizeof(fd->relabase));
  }

  bfd->curscreen = fg->curscreen;
  bfd->curscene = fg->curscene;
  bfd->cur_view_layer = fg->cur_view_layer;

  MEM_freeN(fg);

  fd->globalf = bfd->globalf;
  fd->fileflags = bfd->fileflags;

  return blo_bhead_next(fd, bhead);
}

/* note, this has to be kept for reading older files... */
static void link_global(FileData *fd, BlendFileData *bfd)
{
  bfd->cur_view_layer = newglobadr(fd, bfd->cur_view_layer);
  bfd->curscreen = newlibadr(fd, NULL, bfd->curscreen);
  bfd->curscene = newlibadr(fd, NULL, bfd->curscene);
  // this happens in files older than 2.35
  if (bfd->curscene == NULL) {
    if (bfd->curscreen) {
      bfd->curscene = bfd->curscreen->scene;
    }
  }
}

/** \} */

/* -------------------------------------------------------------------- */
/** \name Versioning
 * \{ */

/* initialize userdef with non-UI dependency stuff */
/* other initializers (such as theme color defaults) go to resources.c */
static void do_versions_userdef(FileData *fd, BlendFileData *bfd)
{
  Main *bmain = bfd->main;
  UserDef *user = bfd->user;

  if (user == NULL) {
    return;
  }

  if (MAIN_VERSION_OLDER(bmain, 266, 4)) {
    bTheme *btheme;

    /* Themes for Node and Sequence editor were not using grid color,
     * but back. we copy this over then. */
    for (btheme = user->themes.first; btheme; btheme = btheme->next) {
      copy_v4_v4_uchar(btheme->space_node.grid, btheme->space_node.back);
      copy_v4_v4_uchar(btheme->space_sequencer.grid, btheme->space_sequencer.back);
    }
  }

  if (!DNA_struct_elem_find(fd->filesdna, "UserDef", "WalkNavigation", "walk_navigation")) {
    user->walk_navigation.mouse_speed = 1.0f;
    user->walk_navigation.walk_speed = 2.5f; /* m/s */
    user->walk_navigation.walk_speed_factor = 5.0f;
    user->walk_navigation.view_height = 1.6f;   /* m */
    user->walk_navigation.jump_height = 0.4f;   /* m */
    user->walk_navigation.teleport_time = 0.2f; /* s */
  }

  /* grease pencil multisamples */
  if (!DNA_struct_elem_find(fd->filesdna, "UserDef", "short", "gpencil_multisamples")) {
    user->gpencil_multisamples = 4;
  }

  /* tablet pressure threshold */
  if (!DNA_struct_elem_find(fd->filesdna, "UserDef", "float", "pressure_threshold_max")) {
    user->pressure_threshold_max = 1.0f;
  }
}

static void do_versions(FileData *fd, Library *lib, Main *main)
{
  /* WATCH IT!!!: pointers from libdata have not been converted */

  if (G.debug & G_DEBUG) {
    char build_commit_datetime[32];
    time_t temp_time = main->build_commit_timestamp;
    struct tm *tm = (temp_time) ? gmtime(&temp_time) : NULL;
    if (LIKELY(tm)) {
      strftime(build_commit_datetime, sizeof(build_commit_datetime), "%Y-%m-%d %H:%M", tm);
    }
    else {
      BLI_strncpy(build_commit_datetime, "unknown", sizeof(build_commit_datetime));
    }

    printf("read file %s\n  Version %d sub %d date %s hash %s\n",
           fd->relabase,
           main->versionfile,
           main->subversionfile,
           build_commit_datetime,
           main->build_hash);
  }

  blo_do_versions_pre250(fd, lib, main);
  blo_do_versions_250(fd, lib, main);
  blo_do_versions_260(fd, lib, main);
  blo_do_versions_270(fd, lib, main);
  blo_do_versions_280(fd, lib, main);
  blo_do_versions_cycles(fd, lib, main);

  /* WATCH IT!!!: pointers from libdata have not been converted yet here! */
  /* WATCH IT 2!: Userdef struct init see do_versions_userdef() above! */

  /* don't forget to set version number in BKE_blender_version.h! */
}

static void do_versions_after_linking(Main *main, ReportList *reports)
{
  //  printf("%s for %s (%s), %d.%d\n", __func__, main->curlib ? main->curlib->name : main->name,
  //         main->curlib ? "LIB" : "MAIN", main->versionfile, main->subversionfile);

  do_versions_after_linking_250(main);
  do_versions_after_linking_260(main);
  do_versions_after_linking_270(main);
  do_versions_after_linking_280(main, reports);
  do_versions_after_linking_cycles(main);
}

/** \} */

/* -------------------------------------------------------------------- */
/** \name Read Library Data Block (all)
 * \{ */

static void lib_link_all(FileData *fd, Main *bmain)
{
  const bool do_partial_undo = (fd->skip_flags & BLO_READ_SKIP_UNDO_OLD_MAIN) == 0;

  ID *id;
  FOREACH_MAIN_ID_BEGIN (bmain, id) {
    if ((id->tag & LIB_TAG_NEED_LINK) == 0) {
      /* This ID does not need liblink, just skip to next one. */
      continue;
    }

    if (fd->memfile != NULL && GS(id->name) == ID_WM) {
      /* No load UI for undo memfiles.
       * Only WM currently, SCR needs it still (see below), and so does WS? */
      continue;
    }

    if (fd->memfile != NULL && do_partial_undo && (id->tag & LIB_TAG_UNDO_OLD_ID_REUSED) != 0) {
      /* This ID has been re-used from 'old' bmain. Since it was therfore unchanged accross current
       * undo step, and old IDs re-use their old memory address, we do not need to liblink it at
       * all.
       * NOTE: this is a risky bet that will need a lot of validation. Especiqlly as long as we use
       * idnames to find back IDs accross undo/redo, there //may// be some specific situations that
       * could lead us to using freed memory... */
      continue;
    }

    lib_link_id(fd, bmain, id);

    /* Note: ID types are processed in reverse order as defined by INDEX_ID_XXX enums in DNA_ID.h.
     * This ensures handling of most dependencies in proper order, as elsewhere in code.
     * Please keep order of entries in that switch matching that order, it's easier to quickly see
     * whether something is wrong then. */
    switch (GS(id->name)) {
      case ID_MSK:
        lib_link_mask(fd, bmain, (Mask *)id);
        break;
      case ID_WM:
        lib_link_windowmanager(fd, bmain, (wmWindowManager *)id);
        break;
      case ID_WS:
        /* Could we skip WS in undo case? */
        lib_link_workspaces(fd, bmain, (WorkSpace *)id);
        break;
      case ID_SCE:
        lib_link_scene(fd, bmain, (Scene *)id);
        break;
      case ID_LS:
        lib_link_linestyle(fd, bmain, (FreestyleLineStyle *)id);
        break;
      case ID_OB:
        lib_link_object(fd, bmain, (Object *)id);
        break;
      case ID_SCR:
        /* DO NOT skip screens here,
         * 3D viewport may contains pointers to other ID data (like bgpic)! See T41411. */
        lib_link_screen(fd, bmain, (bScreen *)id);
        break;
      case ID_MC:
        lib_link_movieclip(fd, bmain, (MovieClip *)id);
        break;
      case ID_WO:
        lib_link_world(fd, bmain, (World *)id);
        break;
      case ID_LP:
        lib_link_lightprobe(fd, bmain, (LightProbe *)id);
        break;
      case ID_SPK:
        lib_link_speaker(fd, bmain, (Speaker *)id);
        break;
      case ID_PA:
        lib_link_particlesettings(fd, bmain, (ParticleSettings *)id);
        break;
      case ID_PC:
        lib_link_paint_curve(fd, bmain, (PaintCurve *)id);
        break;
      case ID_BR:
        lib_link_brush(fd, bmain, (Brush *)id);
        break;
      case ID_GR:
        lib_link_collection(fd, bmain, (Collection *)id);
        break;
      case ID_SO:
        lib_link_sound(fd, bmain, (bSound *)id);
        break;
      case ID_TXT:
        lib_link_text(fd, bmain, (Text *)id);
        break;
      case ID_CA:
        lib_link_camera(fd, bmain, (Camera *)id);
        break;
      case ID_LA:
        lib_link_light(fd, bmain, (Light *)id);
        break;
      case ID_LT:
        lib_link_latt(fd, bmain, (Lattice *)id);
        break;
      case ID_MB:
        lib_link_mball(fd, bmain, (MetaBall *)id);
        break;
      case ID_CU:
        lib_link_curve(fd, bmain, (Curve *)id);
        break;
      case ID_ME:
        lib_link_mesh(fd, bmain, (Mesh *)id);
        break;
      case ID_CF:
        lib_link_cachefiles(fd, bmain, (CacheFile *)id);
        break;
      case ID_AR:
        lib_link_armature(fd, bmain, (bArmature *)id);
        break;
      case ID_VF:
        lib_link_vfont(fd, bmain, (VFont *)id);
        break;
      case ID_MA:
        lib_link_material(fd, bmain, (Material *)id);
        break;
      case ID_TE:
        lib_link_texture(fd, bmain, (Tex *)id);
        break;
      case ID_IM:
        lib_link_image(fd, bmain, (Image *)id);
        break;
      case ID_NT:
        /* Has to be done after node users (scene/materials/...), this will verify group nodes. */
        lib_link_nodetree(fd, bmain, (bNodeTree *)id);
        break;
      case ID_GD:
        lib_link_gpencil(fd, bmain, (bGPdata *)id);
        break;
      case ID_PAL:
        lib_link_palette(fd, bmain, (Palette *)id);
        break;
      case ID_KE:
        lib_link_key(fd, bmain, (Key *)id);
        break;
      case ID_AC:
        lib_link_action(fd, bmain, (bAction *)id);
        break;
      case ID_IP:
        /* XXX deprecated... still needs to be maintained for version patches still. */
        lib_link_ipo(fd, bmain, (Ipo *)id);
        break;
      case ID_LI:
        lib_link_library(fd, bmain, (Library *)id); /* Only init users. */
        break;
    }

    id->tag &= ~LIB_TAG_NEED_LINK;
  }
  FOREACH_MAIN_ID_END;

  /* We cannot do that here in undo case, we play too much with IDs from different memory realms,
   * and Main database is in pretty bad state currently. */
  if (fd->memfile == NULL) {
    BKE_main_id_refcount_recompute(bmain, false);
  }

  /* Check for possible cycles in scenes' 'set' background property. */
  lib_link_scenes_check_set(bmain);

  /* We could integrate that to mesh/curve/lattice lib_link, but this is really cheap process,
   * so simpler to just use it directly in this single call. */
  BLO_main_validate_shapekeys(bmain, NULL);

  if (fd->memfile != NULL) {
    /* When doing redo, we perform a tremendous amount of esoteric magic tricks to avoid having to
     * re-read all library data-blocks.
     * Unfortunately, that means that we do not clear Collections' parents lists, which then get
     * improperly extended in some cases by lib_link_scene() and lib_link_collection() calls above
     * (when one local collection is parent of linked ones).
     * I do not really see a way to address that issue, besides brute force call below which
     * invalidates and re-creates all parenting relationships between collections. Yet another
     * example of why it is such a bad idea to keep that kind of double-linked relationships info
     * 'permanently' in our data structures... */
    BKE_main_collections_parent_relations_rebuild(bmain);
  }
}

/** \} */

/* -------------------------------------------------------------------- */
/** \name Read User Preferences
 * \{ */

static void direct_link_keymapitem(FileData *fd, wmKeyMapItem *kmi)
{
  kmi->properties = newdataadr(fd, kmi->properties);
  IDP_DirectLinkGroup_OrFree(&kmi->properties, (fd->flags & FD_FLAGS_SWITCH_ENDIAN), fd);
  kmi->ptr = NULL;
  kmi->flag &= ~KMI_UPDATE;
}

static BHead *read_userdef(BlendFileData *bfd, FileData *fd, BHead *bhead)
{
  UserDef *user;
  wmKeyMap *keymap;
  wmKeyMapItem *kmi;
  wmKeyMapDiffItem *kmdi;
  bAddon *addon;

  bfd->user = user = read_struct(fd, bhead, "user def");

  /* User struct has separate do-version handling */
  user->versionfile = bfd->main->versionfile;
  user->subversionfile = bfd->main->subversionfile;

  /* read all data into fd->datamap */
  bhead = read_data_into_oldnewmap(fd, bhead, "user def");

  link_list(fd, &user->themes);
  link_list(fd, &user->user_keymaps);
  link_list(fd, &user->user_keyconfig_prefs);
  link_list(fd, &user->user_menus);
  link_list(fd, &user->addons);
  link_list(fd, &user->autoexec_paths);

  for (keymap = user->user_keymaps.first; keymap; keymap = keymap->next) {
    keymap->modal_items = NULL;
    keymap->poll = NULL;
    keymap->flag &= ~KEYMAP_UPDATE;

    link_list(fd, &keymap->diff_items);
    link_list(fd, &keymap->items);

    for (kmdi = keymap->diff_items.first; kmdi; kmdi = kmdi->next) {
      kmdi->remove_item = newdataadr(fd, kmdi->remove_item);
      kmdi->add_item = newdataadr(fd, kmdi->add_item);

      if (kmdi->remove_item) {
        direct_link_keymapitem(fd, kmdi->remove_item);
      }
      if (kmdi->add_item) {
        direct_link_keymapitem(fd, kmdi->add_item);
      }
    }

    for (kmi = keymap->items.first; kmi; kmi = kmi->next) {
      direct_link_keymapitem(fd, kmi);
    }
  }

  for (wmKeyConfigPref *kpt = user->user_keyconfig_prefs.first; kpt; kpt = kpt->next) {
    kpt->prop = newdataadr(fd, kpt->prop);
    IDP_DirectLinkGroup_OrFree(&kpt->prop, (fd->flags & FD_FLAGS_SWITCH_ENDIAN), fd);
  }

  for (bUserMenu *um = user->user_menus.first; um; um = um->next) {
    link_list(fd, &um->items);
    for (bUserMenuItem *umi = um->items.first; umi; umi = umi->next) {
      if (umi->type == USER_MENU_TYPE_OPERATOR) {
        bUserMenuItem_Op *umi_op = (bUserMenuItem_Op *)umi;
        umi_op->prop = newdataadr(fd, umi_op->prop);
        IDP_DirectLinkGroup_OrFree(&umi_op->prop, (fd->flags & FD_FLAGS_SWITCH_ENDIAN), fd);
      }
    }
  }

  for (addon = user->addons.first; addon; addon = addon->next) {
    addon->prop = newdataadr(fd, addon->prop);
    IDP_DirectLinkGroup_OrFree(&addon->prop, (fd->flags & FD_FLAGS_SWITCH_ENDIAN), fd);
  }

  // XXX
  user->uifonts.first = user->uifonts.last = NULL;

  link_list(fd, &user->uistyles);

  /* Don't read the active app template, use the default one. */
  user->app_template[0] = '\0';

  /* Clear runtime data. */
  user->runtime.is_dirty = false;
  user->edit_studio_light = 0;

  /* free fd->datamap again */
  oldnewmap_free_unused(fd->datamap);
  oldnewmap_clear(fd->datamap);

  return bhead;
}

/** \} */

/* -------------------------------------------------------------------- */
/** \name Read File (Internal)
 * \{ */

<<<<<<< HEAD
=======
static int blo_undo_merge_remap_colliding_pointers_cb(LibraryIDLinkCallbackData *cb_data)
{
  ID **id_pointer = cb_data->id_pointer;
  void **old_new_oldpointers = cb_data->user_data;
  if (*id_pointer == old_new_oldpointers[0]) {
    *id_pointer = old_new_oldpointers[1];
  }

  return IDWALK_RET_NOP;
}

static void blo_undo_merge_and_fix_collisions_in_libmaps(FileData *fd)
{
  for (int i = fd->libmap->nentries; i-- > 0;) {
    OldNew *entry = &fd->libmap->entries[i];
    const void *oldp = entry->oldp;

    OldNew *reused_entry = oldnewmap_lookup_entry(fd->libmap_undo_reused, oldp);
    /* If both entries are pointing to same new ID of same type (stored in `nr`), there is no
     * collision. */
    if (reused_entry != NULL && reused_entry->newp != entry->newp &&
        reused_entry->nr != entry->nr) {
      const void *orig_oldp = oldp;
      /* We have a pointer collision, find a new free oldp value.
       * Note that we can only check libmap_undo_reused here as well, in the (rather unlikely) case
       * we'd reach another used oldp value in a libmap item not yet processed, it will simply be
       * detected as used/colliding too when its turn comes. */
      for (oldp = (const char *)oldp + 1;
           oldnewmap_lookup_entry(fd->libmap_undo_reused, oldp) != NULL;
           oldp = (const char *)oldp + 1)
        ;

      printf(
          "%s: found same old pointer value used by both re-used IDs and newly read-from-memfile "
          "IDs, remapped the laters from %p to %p\n",
          __func__,
          orig_oldp,
          oldp);
      printf("%s: Nothing to worry about, unless this leads to a crash!\n", __func__);

      /* Now we need to remap all orig_oldp pointers in local main to the new oldp value. */
      /* Note that we are not using regular ID remapping API, since we only care about pointer
       * values here, current bmain is still totally unlinked so all the extra processing would be
       * useless - and lead to crash. */
      Main *bmain = fd->mainlist->first;
      ID *id;
      const void *old_new_oldpointers[2] = {orig_oldp, oldp};
      FOREACH_MAIN_ID_BEGIN (bmain, id) {
        if (id->tag & LIB_TAG_UNDO_OLD_ID_REUSED) {
          /* We only want to update values of old pointers in data read from memfile, not the one
           * re-used from the old bmain. */
          continue;
        }
        BKE_library_foreach_ID_link(bmain,
                                    id,
                                    blo_undo_merge_remap_colliding_pointers_cb,
                                    old_new_oldpointers,
                                    IDWALK_NOP);
      }
      FOREACH_MAIN_ID_END;
    }

    /* Inserting into libmap_undo_reused, which will be our final, merged libmap.
     * We are doing this in that direction (and not from libmap_undo_reused to libmap) because this
     * helps us reducing the changes to reused IDs (the fewer of their pointers we have to remap to
     * a new address, the less likely they are to be detected as 'changed' in later undo/redo
     * steps). */
    oldnewmap_insert(fd->libmap_undo_reused, oldp, entry->newp, entry->nr);
  }

  /* Finally, we put our final, merged and collision-free libmap at its rightful place. */
  oldnewmap_free(fd->libmap);
  fd->libmap = fd->libmap_undo_reused;
  fd->libmap_undo_reused = NULL;
}

>>>>>>> 12bdf61f
BlendFileData *blo_read_file_internal(FileData *fd, const char *filepath)
{
  BHead *bhead = blo_bhead_first(fd);
  BlendFileData *bfd;
  ListBase mainlist = {NULL, NULL};

  bfd = MEM_callocN(sizeof(BlendFileData), "blendfiledata");

  bfd->main = BKE_main_new();
  if (fd->memfile != NULL) {
    /* In undo case we want to keep the set of qlreqdy used ID pointers... */
    BKE_main_idmemset_transfer_ownership(bfd->main, fd->old_mainlist->first);
  }
  else {
    BKE_main_idmemset_ensure(bfd->main);
  }
  bfd->main->versionfile = fd->fileversion;

  bfd->type = BLENFILETYPE_BLEND;

  if ((fd->skip_flags & BLO_READ_SKIP_DATA) == 0) {
    BLI_addtail(&mainlist, bfd->main);
    fd->mainlist = &mainlist;
    BLI_strncpy(bfd->main->name, filepath, sizeof(bfd->main->name));
  }

  if (G.background) {
    /* We only read & store .blend thumbnail in background mode
     * (because we cannot re-generate it, no OpenGL available).
     */
    const int *data = read_file_thumbnail(fd);

    if (data) {
      const int width = data[0];
      const int height = data[1];
      if (BLEN_THUMB_MEMSIZE_IS_VALID(width, height)) {
        const size_t sz = BLEN_THUMB_MEMSIZE(width, height);
        bfd->main->blen_thumb = MEM_mallocN(sz, __func__);

        BLI_assert((sz - sizeof(*bfd->main->blen_thumb)) ==
                   (BLEN_THUMB_MEMSIZE_FILE(width, height) - (sizeof(*data) * 2)));
        bfd->main->blen_thumb->width = width;
        bfd->main->blen_thumb->height = height;
        memcpy(bfd->main->blen_thumb->rect, &data[2], sz - sizeof(*bfd->main->blen_thumb));
      }
    }
  }

  while (bhead) {
    switch (bhead->code) {
      case DATA:
      case DNA1:
      case TEST: /* used as preview since 2.5x */
      case REND:
        bhead = blo_bhead_next(fd, bhead);
        break;
      case GLOB:
        bhead = read_global(bfd, fd, bhead);
        break;
      case USER:
        if (fd->skip_flags & BLO_READ_SKIP_USERDEF) {
          bhead = blo_bhead_next(fd, bhead);
        }
        else {
          bhead = read_userdef(bfd, fd, bhead);
        }
        break;
      case ENDB:
        bhead = NULL;
        break;

      case ID_LINK_PLACEHOLDER:
        if (fd->skip_flags & BLO_READ_SKIP_DATA) {
          bhead = blo_bhead_next(fd, bhead);
        }
        else {
          /* Add link placeholder to the main of the library it belongs to.
           * The library is the most recently loaded ID_LI block, according
           * to the file format definition. So we can use the entry at the
           * end of mainlist, added in direct_link_library. */
          Main *libmain = mainlist.last;
          bhead = read_libblock(fd, libmain, bhead, 0, true, NULL);
        }
        break;
      /* in 2.50+ files, the file identifier for screens is patched, forward compatibility */
      case ID_SCRN:
        bhead->code = ID_SCR;
        /* pass on to default */
        ATTR_FALLTHROUGH;
      default:
        if (fd->skip_flags & BLO_READ_SKIP_DATA) {
          bhead = blo_bhead_next(fd, bhead);
        }
        else {
          bhead = read_libblock(fd, bfd->main, bhead, LIB_TAG_LOCAL, false, NULL);
        }
    }
  }

  /* do before read_libraries, but skip undo case */
  if (fd->memfile == NULL) {
    if ((fd->skip_flags & BLO_READ_SKIP_DATA) == 0) {
      do_versions(fd, NULL, bfd->main);
    }

    if ((fd->skip_flags & BLO_READ_SKIP_USERDEF) == 0) {
      do_versions_userdef(fd, bfd);
    }
  }

  if ((fd->skip_flags & BLO_READ_SKIP_DATA) == 0) {
    read_libraries(fd, &mainlist);

    blo_join_main(&mainlist);

    lib_link_all(fd, bfd->main);

    /* Skip in undo case. */
    if (fd->memfile == NULL) {
      /* Yep, second splitting... but this is a very cheap operation, so no big deal. */
      blo_split_main(&mainlist, bfd->main);
      for (Main *mainvar = mainlist.first; mainvar; mainvar = mainvar->next) {
        BLI_assert(mainvar->versionfile != 0);
        do_versions_after_linking(mainvar, fd->reports);
      }
      blo_join_main(&mainlist);

      /* After all data has been read and versioned, uses LIB_TAG_NEW. */
      ntreeUpdateAllNew(bfd->main);
    }

    placeholders_ensure_valid(bfd->main);

    BKE_main_id_tag_all(bfd->main, LIB_TAG_NEW, false);

    /* Now that all our data-blocks are loaded,
     * we can re-generate overrides from their references. */
    if (fd->memfile == NULL) {
      /* Do not apply in undo case! */
      BKE_lib_override_library_main_update(bfd->main);
    }

    BKE_collections_after_lib_link(bfd->main);

    /* Make all relative paths, relative to the open blend file. */
    fix_relpaths_library(fd->relabase, bfd->main);

    link_global(fd, bfd); /* as last */
  }

  fd->mainlist = NULL; /* Safety, this is local variable, shall not be used afterward. */

  return bfd;
}

/** \} */

/* -------------------------------------------------------------------- */
/** \name Library Linking
 *
 * Also used for append.
 * \{ */

struct BHeadSort {
  BHead *bhead;
  const void *old;
};

static int verg_bheadsort(const void *v1, const void *v2)
{
  const struct BHeadSort *x1 = v1, *x2 = v2;

  if (x1->old > x2->old) {
    return 1;
  }
  else if (x1->old < x2->old) {
    return -1;
  }
  return 0;
}

static void sort_bhead_old_map(FileData *fd)
{
  BHead *bhead;
  struct BHeadSort *bhs;
  int tot = 0;

  for (bhead = blo_bhead_first(fd); bhead; bhead = blo_bhead_next(fd, bhead)) {
    tot++;
  }

  fd->tot_bheadmap = tot;
  if (tot == 0) {
    return;
  }

  bhs = fd->bheadmap = MEM_malloc_arrayN(tot, sizeof(struct BHeadSort), "BHeadSort");

  for (bhead = blo_bhead_first(fd); bhead; bhead = blo_bhead_next(fd, bhead), bhs++) {
    bhs->bhead = bhead;
    bhs->old = bhead->old;
  }

  qsort(fd->bheadmap, tot, sizeof(struct BHeadSort), verg_bheadsort);
}

static BHead *find_previous_lib(FileData *fd, BHead *bhead)
{
  /* Skip library data-blocks in undo, see comment in read_libblock. */
  if (fd->memfile) {
    return NULL;
  }

  for (; bhead; bhead = blo_bhead_prev(fd, bhead)) {
    if (bhead->code == ID_LI) {
      break;
    }
  }

  return bhead;
}

static BHead *find_bhead(FileData *fd, void *old)
{
#if 0
  BHead *bhead;
#endif
  struct BHeadSort *bhs, bhs_s;

  if (!old) {
    return NULL;
  }

  if (fd->bheadmap == NULL) {
    sort_bhead_old_map(fd);
  }

  bhs_s.old = old;
  bhs = bsearch(&bhs_s, fd->bheadmap, fd->tot_bheadmap, sizeof(struct BHeadSort), verg_bheadsort);

  if (bhs) {
    return bhs->bhead;
  }

#if 0
  for (bhead = blo_bhead_first(fd); bhead; bhead = blo_bhead_next(fd, bhead)) {
    if (bhead->old == old) {
      return bhead;
    }
  }
#endif

  return NULL;
}

static BHead *find_bhead_from_code_name(FileData *fd, const short idcode, const char *name)
{
#ifdef USE_GHASH_BHEAD

  char idname_full[MAX_ID_NAME];

  *((short *)idname_full) = idcode;
  BLI_strncpy(idname_full + 2, name, sizeof(idname_full) - 2);

  return BLI_ghash_lookup(fd->bhead_idname_hash, idname_full);

#else
  BHead *bhead;

  for (bhead = blo_bhead_first(fd); bhead; bhead = blo_bhead_next(fd, bhead)) {
    if (bhead->code == idcode) {
      const char *idname_test = blo_bhead_id_name(fd, bhead);
      if (STREQ(idname_test + 2, name)) {
        return bhead;
      }
    }
    else if (bhead->code == ENDB) {
      break;
    }
  }

  return NULL;
#endif
}

static BHead *find_bhead_from_idname(FileData *fd, const char *idname)
{
#ifdef USE_GHASH_BHEAD
  return BLI_ghash_lookup(fd->bhead_idname_hash, idname);
#else
  return find_bhead_from_code_name(fd, GS(idname), idname + 2);
#endif
}

static ID *is_yet_read(FileData *fd, Main *mainvar, BHead *bhead)
{
  const char *idname = blo_bhead_id_name(fd, bhead);
  /* which_libbase can be NULL, intentionally not using idname+2 */
  return BLI_findstring(which_libbase(mainvar, GS(idname)), idname, offsetof(ID, name));
}

/** \} */

/* -------------------------------------------------------------------- */
/** \name Library Linking (expand pointers)
 * \{ */

static void expand_doit_library(void *fdhandle, Main *mainvar, void *old)
{
  FileData *fd = fdhandle;

  BHead *bhead = find_bhead(fd, old);
  if (bhead == NULL) {
    return;
  }

  if (bhead->code == ID_LINK_PLACEHOLDER) {
    /* Placeholder link to data-lock in another library. */
    BHead *bheadlib = find_previous_lib(fd, bhead);
    if (bheadlib == NULL) {
      return;
    }

    Library *lib = read_struct(fd, bheadlib, "Library");
    Main *libmain = blo_find_main(fd, lib->name, fd->relabase);

    if (libmain->curlib == NULL) {
      const char *idname = blo_bhead_id_name(fd, bhead);

      blo_reportf_wrap(fd->reports,
                       RPT_WARNING,
                       TIP_("LIB: Data refers to main .blend file: '%s' from %s"),
                       idname,
                       mainvar->curlib->filepath);
      return;
    }

    ID *id = is_yet_read(fd, libmain, bhead);

    if (id == NULL) {
      /* ID has not been read yet, add placeholder to the main of the
       * library it belongs to, so that it will be read later. */
      read_libblock(fd, libmain, bhead, LIB_TAG_INDIRECT, false, NULL);
      // commented because this can print way too much
      // if (G.debug & G_DEBUG) printf("expand_doit: other lib %s\n", lib->name);

      /* for outliner dependency only */
      libmain->curlib->parent = mainvar->curlib;
    }
    else {
      /* Convert any previously read weak link to regular link
       * to signal that we want to read this data-block. */
      if (id->tag & LIB_TAG_ID_LINK_PLACEHOLDER) {
        id->flag &= ~LIB_INDIRECT_WEAK_LINK;
      }

      /* "id" is either a placeholder or real ID that is already in the
       * main of the library (A) it belongs to. However it might have been
       * put there by another library (C) which only updated its own
       * fd->libmap. In that case we also need to update the fd->libmap
       * of the current library (B) so we can find it for lookups.
       *
       * An example of such a setup is:
       * (A) tree.blend: contains Tree object.
       * (B) forest.blend: contains Forest collection linking in Tree from tree.blend.
       * (C) shot.blend: links in both Tree from tree.blend and Forest from forest.blend.
       */
      oldnewmap_insert(fd->libmap, bhead->old, id, bhead->code);

      /* If "id" is a real data-lock and not a placeholder, we need to
       * update fd->libmap to replace ID_LINK_PLACEHOLDER with the real
       * ID_* code.
       *
       * When the real ID is read this replacement happens for all
       * libraries read so far, but not for libraries that have not been
       * read yet at that point. */
      change_link_placeholder_to_real_ID_pointer_fd(fd, bhead->old, id);

      /* Commented because this can print way too much. */
#if 0
      if (G.debug & G_DEBUG) {
        printf("expand_doit: already linked: %s lib: %s\n", id->name, lib->name);
      }
#endif
    }

    MEM_freeN(lib);
  }
  else {
    /* Data-block in same library. */
    /* In 2.50+ file identifier for screens is patched, forward compatibility. */
    if (bhead->code == ID_SCRN) {
      bhead->code = ID_SCR;
    }

    ID *id = is_yet_read(fd, mainvar, bhead);
    if (id == NULL) {
      read_libblock(fd, mainvar, bhead, LIB_TAG_NEED_EXPAND | LIB_TAG_INDIRECT, false, NULL);
    }
    else {
      /* Convert any previously read weak link to regular link
       * to signal that we want to read this data-block. */
      if (id->tag & LIB_TAG_ID_LINK_PLACEHOLDER) {
        id->flag &= ~LIB_INDIRECT_WEAK_LINK;
      }

      /* this is actually only needed on UI call? when ID was already read before,
       * and another append happens which invokes same ID...
       * in that case the lookup table needs this entry */
      oldnewmap_insert(fd->libmap, bhead->old, id, bhead->code);
      // commented because this can print way too much
      // if (G.debug & G_DEBUG) printf("expand: already read %s\n", id->name);
    }
  }
}

static BLOExpandDoitCallback expand_doit;

// XXX deprecated - old animation system
static void expand_ipo(FileData *fd, Main *mainvar, Ipo *ipo)
{
  IpoCurve *icu;
  for (icu = ipo->curve.first; icu; icu = icu->next) {
    if (icu->driver) {
      expand_doit(fd, mainvar, icu->driver->ob);
    }
  }
}

// XXX deprecated - old animation system
static void expand_constraint_channels(FileData *fd, Main *mainvar, ListBase *chanbase)
{
  bConstraintChannel *chan;
  for (chan = chanbase->first; chan; chan = chan->next) {
    expand_doit(fd, mainvar, chan->ipo);
  }
}

static void expand_fmodifiers(FileData *fd, Main *mainvar, ListBase *list)
{
  FModifier *fcm;

  for (fcm = list->first; fcm; fcm = fcm->next) {
    /* library data for specific F-Modifier types */
    switch (fcm->type) {
      case FMODIFIER_TYPE_PYTHON: {
        FMod_Python *data = (FMod_Python *)fcm->data;

        expand_doit(fd, mainvar, data->script);

        break;
      }
    }
  }
}

static void expand_fcurves(FileData *fd, Main *mainvar, ListBase *list)
{
  FCurve *fcu;

  for (fcu = list->first; fcu; fcu = fcu->next) {
    /* Driver targets if there is a driver */
    if (fcu->driver) {
      ChannelDriver *driver = fcu->driver;
      DriverVar *dvar;

      for (dvar = driver->variables.first; dvar; dvar = dvar->next) {
        DRIVER_TARGETS_LOOPER_BEGIN (dvar) {
          // TODO: only expand those that are going to get used?
          expand_doit(fd, mainvar, dtar->id);
        }
        DRIVER_TARGETS_LOOPER_END;
      }
    }

    /* F-Curve Modifiers */
    expand_fmodifiers(fd, mainvar, &fcu->modifiers);
  }
}

static void expand_animdata_nlastrips(FileData *fd, Main *mainvar, ListBase *list)
{
  NlaStrip *strip;

  for (strip = list->first; strip; strip = strip->next) {
    /* check child strips */
    expand_animdata_nlastrips(fd, mainvar, &strip->strips);

    /* check F-Curves */
    expand_fcurves(fd, mainvar, &strip->fcurves);

    /* check F-Modifiers */
    expand_fmodifiers(fd, mainvar, &strip->modifiers);

    /* relink referenced action */
    expand_doit(fd, mainvar, strip->act);
  }
}

static void expand_animdata(FileData *fd, Main *mainvar, AnimData *adt)
{
  NlaTrack *nlt;

  /* own action */
  expand_doit(fd, mainvar, adt->action);
  expand_doit(fd, mainvar, adt->tmpact);

  /* drivers - assume that these F-Curves have driver data to be in this list... */
  expand_fcurves(fd, mainvar, &adt->drivers);

  /* nla-data - referenced actions */
  for (nlt = adt->nla_tracks.first; nlt; nlt = nlt->next) {
    expand_animdata_nlastrips(fd, mainvar, &nlt->strips);
  }
}

static void expand_idprops(FileData *fd, Main *mainvar, IDProperty *prop)
{
  if (!prop) {
    return;
  }

  switch (prop->type) {
    case IDP_ID:
      expand_doit(fd, mainvar, IDP_Id(prop));
      break;
    case IDP_IDPARRAY: {
      IDProperty *idp_array = IDP_IDPArray(prop);
      for (int i = 0; i < prop->len; i++) {
        expand_idprops(fd, mainvar, &idp_array[i]);
      }
      break;
    }
    case IDP_GROUP:
      for (IDProperty *loop = prop->data.group.first; loop; loop = loop->next) {
        expand_idprops(fd, mainvar, loop);
      }
      break;
  }
}

static void expand_id(FileData *fd, Main *mainvar, ID *id);
static void expand_nodetree(FileData *fd, Main *mainvar, bNodeTree *ntree);
static void expand_collection(FileData *fd, Main *mainvar, Collection *collection);

static void expand_id_private_id(FileData *fd, Main *mainvar, ID *id)
{
  /* Handle 'private IDs'. */
  bNodeTree *nodetree = ntreeFromID(id);
  if (nodetree != NULL) {
    expand_id(fd, mainvar, &nodetree->id);
    expand_nodetree(fd, mainvar, nodetree);
  }

  if (GS(id->name) == ID_SCE) {
    Scene *scene = (Scene *)id;
    if (scene->master_collection != NULL) {
      expand_id(fd, mainvar, &scene->master_collection->id);
      expand_collection(fd, mainvar, scene->master_collection);
    }
  }
}

static void expand_id(FileData *fd, Main *mainvar, ID *id)
{
  expand_idprops(fd, mainvar, id->properties);

  if (id->override_library) {
    expand_doit(fd, mainvar, id->override_library->reference);
    expand_doit(fd, mainvar, id->override_library->storage);
  }

  AnimData *adt = BKE_animdata_from_id(id);
  if (adt != NULL) {
    expand_animdata(fd, mainvar, adt);
  }

  expand_id_private_id(fd, mainvar, id);
}

static void expand_action(FileData *fd, Main *mainvar, bAction *act)
{
  bActionChannel *chan;

  // XXX deprecated - old animation system --------------
  for (chan = act->chanbase.first; chan; chan = chan->next) {
    expand_doit(fd, mainvar, chan->ipo);
    expand_constraint_channels(fd, mainvar, &chan->constraintChannels);
  }
  // ---------------------------------------------------

  /* F-Curves in Action */
  expand_fcurves(fd, mainvar, &act->curves);

  for (TimeMarker *marker = act->markers.first; marker; marker = marker->next) {
    if (marker->camera) {
      expand_doit(fd, mainvar, marker->camera);
    }
  }
}

static void expand_keyingsets(FileData *fd, Main *mainvar, ListBase *list)
{
  KeyingSet *ks;
  KS_Path *ksp;

  /* expand the ID-pointers in KeyingSets's paths */
  for (ks = list->first; ks; ks = ks->next) {
    for (ksp = ks->paths.first; ksp; ksp = ksp->next) {
      expand_doit(fd, mainvar, ksp->id);
    }
  }
}

static void expand_particlesettings(FileData *fd, Main *mainvar, ParticleSettings *part)
{
  int a;

  expand_doit(fd, mainvar, part->instance_object);
  expand_doit(fd, mainvar, part->instance_collection);
  expand_doit(fd, mainvar, part->force_group);
  expand_doit(fd, mainvar, part->bb_ob);
  expand_doit(fd, mainvar, part->collision_group);

  for (a = 0; a < MAX_MTEX; a++) {
    if (part->mtex[a]) {
      expand_doit(fd, mainvar, part->mtex[a]->tex);
      expand_doit(fd, mainvar, part->mtex[a]->object);
    }
  }

  if (part->effector_weights) {
    expand_doit(fd, mainvar, part->effector_weights->group);
  }

  if (part->pd) {
    expand_doit(fd, mainvar, part->pd->tex);
    expand_doit(fd, mainvar, part->pd->f_source);
  }
  if (part->pd2) {
    expand_doit(fd, mainvar, part->pd2->tex);
    expand_doit(fd, mainvar, part->pd2->f_source);
  }

  if (part->boids) {
    BoidState *state;
    BoidRule *rule;

    for (state = part->boids->states.first; state; state = state->next) {
      for (rule = state->rules.first; rule; rule = rule->next) {
        if (rule->type == eBoidRuleType_Avoid) {
          BoidRuleGoalAvoid *gabr = (BoidRuleGoalAvoid *)rule;
          expand_doit(fd, mainvar, gabr->ob);
        }
        else if (rule->type == eBoidRuleType_FollowLeader) {
          BoidRuleFollowLeader *flbr = (BoidRuleFollowLeader *)rule;
          expand_doit(fd, mainvar, flbr->ob);
        }
      }
    }
  }

  for (ParticleDupliWeight *dw = part->instance_weights.first; dw; dw = dw->next) {
    expand_doit(fd, mainvar, dw->ob);
  }
}

static void expand_collection(FileData *fd, Main *mainvar, Collection *collection)
{
  for (CollectionObject *cob = collection->gobject.first; cob; cob = cob->next) {
    expand_doit(fd, mainvar, cob->ob);
  }

  for (CollectionChild *child = collection->children.first; child; child = child->next) {
    expand_doit(fd, mainvar, child->collection);
  }

#ifdef USE_COLLECTION_COMPAT_28
  if (collection->collection != NULL) {
    expand_scene_collection(fd, mainvar, collection->collection);
  }
#endif
}

static void expand_key(FileData *fd, Main *mainvar, Key *key)
{
  expand_doit(fd, mainvar, key->ipo);  // XXX deprecated - old animation system
}

static void expand_nodetree(FileData *fd, Main *mainvar, bNodeTree *ntree)
{
  bNode *node;
  bNodeSocket *sock;

  if (ntree->gpd) {
    expand_doit(fd, mainvar, ntree->gpd);
  }

  for (node = ntree->nodes.first; node; node = node->next) {
    if (node->id && node->type != CMP_NODE_R_LAYERS) {
      expand_doit(fd, mainvar, node->id);
    }

    expand_idprops(fd, mainvar, node->prop);

    for (sock = node->inputs.first; sock; sock = sock->next) {
      expand_idprops(fd, mainvar, sock->prop);
    }
    for (sock = node->outputs.first; sock; sock = sock->next) {
      expand_idprops(fd, mainvar, sock->prop);
    }
  }

  for (sock = ntree->inputs.first; sock; sock = sock->next) {
    expand_idprops(fd, mainvar, sock->prop);
  }
  for (sock = ntree->outputs.first; sock; sock = sock->next) {
    expand_idprops(fd, mainvar, sock->prop);
  }
}

static void expand_texture(FileData *fd, Main *mainvar, Tex *tex)
{
  expand_doit(fd, mainvar, tex->ima);
  expand_doit(fd, mainvar, tex->ipo);  // XXX deprecated - old animation system
}

static void expand_brush(FileData *fd, Main *mainvar, Brush *brush)
{
  expand_doit(fd, mainvar, brush->mtex.tex);
  expand_doit(fd, mainvar, brush->mask_mtex.tex);
  expand_doit(fd, mainvar, brush->clone.image);
  expand_doit(fd, mainvar, brush->paint_curve);
  if (brush->gpencil_settings != NULL) {
    expand_doit(fd, mainvar, brush->gpencil_settings->material);
  }
}

static void expand_material(FileData *fd, Main *mainvar, Material *ma)
{
  expand_doit(fd, mainvar, ma->ipo);  // XXX deprecated - old animation system

  if (ma->gp_style) {
    MaterialGPencilStyle *gp_style = ma->gp_style;
    expand_doit(fd, mainvar, gp_style->sima);
    expand_doit(fd, mainvar, gp_style->ima);
  }
}

static void expand_light(FileData *fd, Main *mainvar, Light *la)
{
  expand_doit(fd, mainvar, la->ipo);  // XXX deprecated - old animation system
}

static void expand_lattice(FileData *fd, Main *mainvar, Lattice *lt)
{
  expand_doit(fd, mainvar, lt->ipo);  // XXX deprecated - old animation system
  expand_doit(fd, mainvar, lt->key);
}

static void expand_world(FileData *fd, Main *mainvar, World *wrld)
{
  expand_doit(fd, mainvar, wrld->ipo);  // XXX deprecated - old animation system
}

static void expand_mball(FileData *fd, Main *mainvar, MetaBall *mb)
{
  int a;

  for (a = 0; a < mb->totcol; a++) {
    expand_doit(fd, mainvar, mb->mat[a]);
  }
}

static void expand_curve(FileData *fd, Main *mainvar, Curve *cu)
{
  int a;

  for (a = 0; a < cu->totcol; a++) {
    expand_doit(fd, mainvar, cu->mat[a]);
  }

  expand_doit(fd, mainvar, cu->vfont);
  expand_doit(fd, mainvar, cu->vfontb);
  expand_doit(fd, mainvar, cu->vfonti);
  expand_doit(fd, mainvar, cu->vfontbi);
  expand_doit(fd, mainvar, cu->key);
  expand_doit(fd, mainvar, cu->ipo);  // XXX deprecated - old animation system
  expand_doit(fd, mainvar, cu->bevobj);
  expand_doit(fd, mainvar, cu->taperobj);
  expand_doit(fd, mainvar, cu->textoncurve);
}

static void expand_mesh(FileData *fd, Main *mainvar, Mesh *me)
{
  int a;

  for (a = 0; a < me->totcol; a++) {
    expand_doit(fd, mainvar, me->mat[a]);
  }

  expand_doit(fd, mainvar, me->key);
  expand_doit(fd, mainvar, me->texcomesh);
}

/* temp struct used to transport needed info to expand_constraint_cb() */
typedef struct tConstraintExpandData {
  FileData *fd;
  Main *mainvar;
} tConstraintExpandData;
/* callback function used to expand constraint ID-links */
static void expand_constraint_cb(bConstraint *UNUSED(con),
                                 ID **idpoin,
                                 bool UNUSED(is_reference),
                                 void *userdata)
{
  tConstraintExpandData *ced = (tConstraintExpandData *)userdata;
  expand_doit(ced->fd, ced->mainvar, *idpoin);
}

static void expand_constraints(FileData *fd, Main *mainvar, ListBase *lb)
{
  tConstraintExpandData ced;
  bConstraint *curcon;

  /* relink all ID-blocks used by the constraints */
  ced.fd = fd;
  ced.mainvar = mainvar;

  BKE_constraints_id_loop(lb, expand_constraint_cb, &ced);

  /* deprecated manual expansion stuff */
  for (curcon = lb->first; curcon; curcon = curcon->next) {
    if (curcon->ipo) {
      expand_doit(fd, mainvar, curcon->ipo);  // XXX deprecated - old animation system
    }
  }
}

static void expand_pose(FileData *fd, Main *mainvar, bPose *pose)
{
  bPoseChannel *chan;

  if (!pose) {
    return;
  }

  for (chan = pose->chanbase.first; chan; chan = chan->next) {
    expand_constraints(fd, mainvar, &chan->constraints);
    expand_idprops(fd, mainvar, chan->prop);
    expand_doit(fd, mainvar, chan->custom);
  }
}

static void expand_bones(FileData *fd, Main *mainvar, Bone *bone)
{
  expand_idprops(fd, mainvar, bone->prop);

  for (Bone *curBone = bone->childbase.first; curBone; curBone = curBone->next) {
    expand_bones(fd, mainvar, curBone);
  }
}

static void expand_armature(FileData *fd, Main *mainvar, bArmature *arm)
{
  for (Bone *curBone = arm->bonebase.first; curBone; curBone = curBone->next) {
    expand_bones(fd, mainvar, curBone);
  }
}

static void expand_object_expandModifiers(void *userData,
                                          Object *UNUSED(ob),
                                          ID **idpoin,
                                          int UNUSED(cb_flag))
{
  struct {
    FileData *fd;
    Main *mainvar;
  } *data = userData;

  FileData *fd = data->fd;
  Main *mainvar = data->mainvar;

  expand_doit(fd, mainvar, *idpoin);
}

static void expand_object(FileData *fd, Main *mainvar, Object *ob)
{
  ParticleSystem *psys;
  bActionStrip *strip;
  PartEff *paf;
  int a;

  expand_doit(fd, mainvar, ob->data);

  /* expand_object_expandModifier() */
  if (ob->modifiers.first) {
    struct {
      FileData *fd;
      Main *mainvar;
    } data;
    data.fd = fd;
    data.mainvar = mainvar;

    modifiers_foreachIDLink(ob, expand_object_expandModifiers, (void *)&data);
  }

  /* expand_object_expandModifier() */
  if (ob->greasepencil_modifiers.first) {
    struct {
      FileData *fd;
      Main *mainvar;
    } data;
    data.fd = fd;
    data.mainvar = mainvar;

    BKE_gpencil_modifiers_foreachIDLink(ob, expand_object_expandModifiers, (void *)&data);
  }

  /* expand_object_expandShaderFx() */
  if (ob->shader_fx.first) {
    struct {
      FileData *fd;
      Main *mainvar;
    } data;
    data.fd = fd;
    data.mainvar = mainvar;

    BKE_shaderfx_foreachIDLink(ob, expand_object_expandModifiers, (void *)&data);
  }

  expand_pose(fd, mainvar, ob->pose);
  expand_doit(fd, mainvar, ob->poselib);
  expand_constraints(fd, mainvar, &ob->constraints);

  expand_doit(fd, mainvar, ob->gpd);

  // XXX deprecated - old animation system (for version patching only)
  expand_doit(fd, mainvar, ob->ipo);
  expand_doit(fd, mainvar, ob->action);

  expand_constraint_channels(fd, mainvar, &ob->constraintChannels);

  for (strip = ob->nlastrips.first; strip; strip = strip->next) {
    expand_doit(fd, mainvar, strip->object);
    expand_doit(fd, mainvar, strip->act);
    expand_doit(fd, mainvar, strip->ipo);
  }
  // XXX deprecated - old animation system (for version patching only)

  for (a = 0; a < ob->totcol; a++) {
    expand_doit(fd, mainvar, ob->mat[a]);
  }

  paf = blo_do_version_give_parteff_245(ob);
  if (paf && paf->group) {
    expand_doit(fd, mainvar, paf->group);
  }

  if (ob->instance_collection) {
    expand_doit(fd, mainvar, ob->instance_collection);
  }

  if (ob->proxy) {
    expand_doit(fd, mainvar, ob->proxy);
  }
  if (ob->proxy_group) {
    expand_doit(fd, mainvar, ob->proxy_group);
  }

  for (psys = ob->particlesystem.first; psys; psys = psys->next) {
    expand_doit(fd, mainvar, psys->part);
  }

  if (ob->pd) {
    expand_doit(fd, mainvar, ob->pd->tex);
    expand_doit(fd, mainvar, ob->pd->f_source);
  }

  if (ob->soft) {
    expand_doit(fd, mainvar, ob->soft->collision_group);

    if (ob->soft->effector_weights) {
      expand_doit(fd, mainvar, ob->soft->effector_weights->group);
    }
  }

  if (ob->rigidbody_constraint) {
    expand_doit(fd, mainvar, ob->rigidbody_constraint->ob1);
    expand_doit(fd, mainvar, ob->rigidbody_constraint->ob2);
  }

  if (ob->currentlod) {
    LodLevel *level;
    for (level = ob->lodlevels.first; level; level = level->next) {
      expand_doit(fd, mainvar, level->source);
    }
  }
}

#ifdef USE_COLLECTION_COMPAT_28
static void expand_scene_collection(FileData *fd, Main *mainvar, SceneCollection *sc)
{
  for (LinkData *link = sc->objects.first; link; link = link->next) {
    expand_doit(fd, mainvar, link->data);
  }

  for (SceneCollection *nsc = sc->scene_collections.first; nsc; nsc = nsc->next) {
    expand_scene_collection(fd, mainvar, nsc);
  }
}
#endif

static void expand_scene(FileData *fd, Main *mainvar, Scene *sce)
{
  SceneRenderLayer *srl;
  FreestyleModuleConfig *module;
  FreestyleLineSet *lineset;

  for (Base *base_legacy = sce->base.first; base_legacy; base_legacy = base_legacy->next) {
    expand_doit(fd, mainvar, base_legacy->object);
  }
  expand_doit(fd, mainvar, sce->camera);
  expand_doit(fd, mainvar, sce->world);

  expand_keyingsets(fd, mainvar, &sce->keyingsets);

  if (sce->set) {
    expand_doit(fd, mainvar, sce->set);
  }

  for (srl = sce->r.layers.first; srl; srl = srl->next) {
    expand_doit(fd, mainvar, srl->mat_override);
    for (module = srl->freestyleConfig.modules.first; module; module = module->next) {
      if (module->script) {
        expand_doit(fd, mainvar, module->script);
      }
    }
    for (lineset = srl->freestyleConfig.linesets.first; lineset; lineset = lineset->next) {
      if (lineset->group) {
        expand_doit(fd, mainvar, lineset->group);
      }
      expand_doit(fd, mainvar, lineset->linestyle);
    }
  }

  for (ViewLayer *view_layer = sce->view_layers.first; view_layer; view_layer = view_layer->next) {
    expand_idprops(fd, mainvar, view_layer->id_properties);

    for (module = view_layer->freestyle_config.modules.first; module; module = module->next) {
      if (module->script) {
        expand_doit(fd, mainvar, module->script);
      }
    }

    for (lineset = view_layer->freestyle_config.linesets.first; lineset; lineset = lineset->next) {
      if (lineset->group) {
        expand_doit(fd, mainvar, lineset->group);
      }
      expand_doit(fd, mainvar, lineset->linestyle);
    }
  }

  if (sce->gpd) {
    expand_doit(fd, mainvar, sce->gpd);
  }

  if (sce->ed) {
    Sequence *seq;

    SEQ_BEGIN (sce->ed, seq) {
      expand_idprops(fd, mainvar, seq->prop);

      if (seq->scene) {
        expand_doit(fd, mainvar, seq->scene);
      }
      if (seq->scene_camera) {
        expand_doit(fd, mainvar, seq->scene_camera);
      }
      if (seq->clip) {
        expand_doit(fd, mainvar, seq->clip);
      }
      if (seq->mask) {
        expand_doit(fd, mainvar, seq->mask);
      }
      if (seq->sound) {
        expand_doit(fd, mainvar, seq->sound);
      }

      if (seq->type == SEQ_TYPE_TEXT && seq->effectdata) {
        TextVars *data = seq->effectdata;
        expand_doit(fd, mainvar, data->text_font);
      }
    }
    SEQ_END;
  }

  if (sce->rigidbody_world) {
    expand_doit(fd, mainvar, sce->rigidbody_world->group);
    expand_doit(fd, mainvar, sce->rigidbody_world->constraints);
  }

  for (TimeMarker *marker = sce->markers.first; marker; marker = marker->next) {
    if (marker->camera) {
      expand_doit(fd, mainvar, marker->camera);
    }
  }

  expand_doit(fd, mainvar, sce->clip);

#ifdef USE_COLLECTION_COMPAT_28
  if (sce->collection) {
    expand_scene_collection(fd, mainvar, sce->collection);
  }
#endif

  if (sce->r.bake.cage_object) {
    expand_doit(fd, mainvar, sce->r.bake.cage_object);
  }
}

static void expand_camera(FileData *fd, Main *mainvar, Camera *ca)
{
  expand_doit(fd, mainvar, ca->ipo);  // XXX deprecated - old animation system

  for (CameraBGImage *bgpic = ca->bg_images.first; bgpic; bgpic = bgpic->next) {
    if (bgpic->source == CAM_BGIMG_SOURCE_IMAGE) {
      expand_doit(fd, mainvar, bgpic->ima);
    }
    else if (bgpic->source == CAM_BGIMG_SOURCE_MOVIE) {
      expand_doit(fd, mainvar, bgpic->ima);
    }
  }
}

static void expand_cachefile(FileData *UNUSED(fd),
                             Main *UNUSED(mainvar),
                             CacheFile *UNUSED(cache_file))
{
}

static void expand_speaker(FileData *fd, Main *mainvar, Speaker *spk)
{
  expand_doit(fd, mainvar, spk->sound);
}

static void expand_sound(FileData *fd, Main *mainvar, bSound *snd)
{
  expand_doit(fd, mainvar, snd->ipo);  // XXX deprecated - old animation system
}

static void expand_lightprobe(FileData *UNUSED(fd), Main *UNUSED(mainvar), LightProbe *UNUSED(prb))
{
}

static void expand_movieclip(FileData *UNUSED(fd), Main *UNUSED(mainvar), MovieClip *UNUSED(clip))
{
}

static void expand_mask_parent(FileData *fd, Main *mainvar, MaskParent *parent)
{
  if (parent->id) {
    expand_doit(fd, mainvar, parent->id);
  }
}

static void expand_mask(FileData *fd, Main *mainvar, Mask *mask)
{
  MaskLayer *mask_layer;

  for (mask_layer = mask->masklayers.first; mask_layer; mask_layer = mask_layer->next) {
    MaskSpline *spline;

    for (spline = mask_layer->splines.first; spline; spline = spline->next) {
      int i;

      for (i = 0; i < spline->tot_point; i++) {
        MaskSplinePoint *point = &spline->points[i];

        expand_mask_parent(fd, mainvar, &point->parent);
      }

      expand_mask_parent(fd, mainvar, &spline->parent);
    }
  }
}

static void expand_linestyle(FileData *fd, Main *mainvar, FreestyleLineStyle *linestyle)
{
  int a;
  LineStyleModifier *m;

  for (a = 0; a < MAX_MTEX; a++) {
    if (linestyle->mtex[a]) {
      expand_doit(fd, mainvar, linestyle->mtex[a]->tex);
      expand_doit(fd, mainvar, linestyle->mtex[a]->object);
    }
  }

  for (m = linestyle->color_modifiers.first; m; m = m->next) {
    if (m->type == LS_MODIFIER_DISTANCE_FROM_OBJECT) {
      expand_doit(fd, mainvar, ((LineStyleColorModifier_DistanceFromObject *)m)->target);
    }
  }
  for (m = linestyle->alpha_modifiers.first; m; m = m->next) {
    if (m->type == LS_MODIFIER_DISTANCE_FROM_OBJECT) {
      expand_doit(fd, mainvar, ((LineStyleAlphaModifier_DistanceFromObject *)m)->target);
    }
  }
  for (m = linestyle->thickness_modifiers.first; m; m = m->next) {
    if (m->type == LS_MODIFIER_DISTANCE_FROM_OBJECT) {
      expand_doit(fd, mainvar, ((LineStyleThicknessModifier_DistanceFromObject *)m)->target);
    }
  }
}

static void expand_gpencil(FileData *fd, Main *mainvar, bGPdata *gpd)
{
  for (bGPDlayer *gpl = gpd->layers.first; gpl; gpl = gpl->next) {
    expand_doit(fd, mainvar, gpl->parent);
  }

  for (int a = 0; a < gpd->totcol; a++) {
    expand_doit(fd, mainvar, gpd->mat[a]);
  }
}

static void expand_workspace(FileData *fd, Main *mainvar, WorkSpace *workspace)
{
  ListBase *layouts = BKE_workspace_layouts_get(workspace);

  for (WorkSpaceLayout *layout = layouts->first; layout; layout = layout->next) {
    expand_doit(fd, mainvar, BKE_workspace_layout_screen_get(layout));
  }
}

/**
 * Set the callback func used over all ID data found by \a BLO_expand_main func.
 *
 * \param expand_doit_func: Called for each ID block it finds.
 */
void BLO_main_expander(BLOExpandDoitCallback expand_doit_func)
{
  expand_doit = expand_doit_func;
}

/**
 * Loop over all ID data in Main to mark relations.
 * Set (id->tag & LIB_TAG_NEED_EXPAND) to mark expanding. Flags get cleared after expanding.
 *
 * \param fdhandle: usually filedata, or own handle.
 * \param mainvar: the Main database to expand.
 */
void BLO_expand_main(void *fdhandle, Main *mainvar)
{
  ListBase *lbarray[MAX_LIBARRAY];
  FileData *fd = fdhandle;
  ID *id;
  int a;
  bool do_it = true;

  while (do_it) {
    do_it = false;

    a = set_listbasepointers(mainvar, lbarray);
    while (a--) {
      id = lbarray[a]->first;
      while (id) {
        if (id->tag & LIB_TAG_NEED_EXPAND) {
          expand_id(fd, mainvar, id);

          switch (GS(id->name)) {
            case ID_OB:
              expand_object(fd, mainvar, (Object *)id);
              break;
            case ID_ME:
              expand_mesh(fd, mainvar, (Mesh *)id);
              break;
            case ID_CU:
              expand_curve(fd, mainvar, (Curve *)id);
              break;
            case ID_MB:
              expand_mball(fd, mainvar, (MetaBall *)id);
              break;
            case ID_SCE:
              expand_scene(fd, mainvar, (Scene *)id);
              break;
            case ID_MA:
              expand_material(fd, mainvar, (Material *)id);
              break;
            case ID_TE:
              expand_texture(fd, mainvar, (Tex *)id);
              break;
            case ID_WO:
              expand_world(fd, mainvar, (World *)id);
              break;
            case ID_LT:
              expand_lattice(fd, mainvar, (Lattice *)id);
              break;
            case ID_LA:
              expand_light(fd, mainvar, (Light *)id);
              break;
            case ID_KE:
              expand_key(fd, mainvar, (Key *)id);
              break;
            case ID_CA:
              expand_camera(fd, mainvar, (Camera *)id);
              break;
            case ID_SPK:
              expand_speaker(fd, mainvar, (Speaker *)id);
              break;
            case ID_SO:
              expand_sound(fd, mainvar, (bSound *)id);
              break;
            case ID_LP:
              expand_lightprobe(fd, mainvar, (LightProbe *)id);
              break;
            case ID_AR:
              expand_armature(fd, mainvar, (bArmature *)id);
              break;
            case ID_AC:
              expand_action(fd, mainvar, (bAction *)id);  // XXX deprecated - old animation system
              break;
            case ID_GR:
              expand_collection(fd, mainvar, (Collection *)id);
              break;
            case ID_NT:
              expand_nodetree(fd, mainvar, (bNodeTree *)id);
              break;
            case ID_BR:
              expand_brush(fd, mainvar, (Brush *)id);
              break;
            case ID_IP:
              expand_ipo(fd, mainvar, (Ipo *)id);  // XXX deprecated - old animation system
              break;
            case ID_PA:
              expand_particlesettings(fd, mainvar, (ParticleSettings *)id);
              break;
            case ID_MC:
              expand_movieclip(fd, mainvar, (MovieClip *)id);
              break;
            case ID_MSK:
              expand_mask(fd, mainvar, (Mask *)id);
              break;
            case ID_LS:
              expand_linestyle(fd, mainvar, (FreestyleLineStyle *)id);
              break;
            case ID_GD:
              expand_gpencil(fd, mainvar, (bGPdata *)id);
              break;
            case ID_CF:
              expand_cachefile(fd, mainvar, (CacheFile *)id);
              break;
            case ID_WS:
              expand_workspace(fd, mainvar, (WorkSpace *)id);
              break;
            default:
              break;
          }

          do_it = true;
          id->tag &= ~LIB_TAG_NEED_EXPAND;
        }
        id = id->next;
      }
    }
  }
}

/** \} */

/* -------------------------------------------------------------------- */
/** \name Library Linking (helper functions)
 * \{ */

static bool object_in_any_scene(Main *bmain, Object *ob)
{
  Scene *sce;

  for (sce = bmain->scenes.first; sce; sce = sce->id.next) {
    if (BKE_scene_object_find(sce, ob)) {
      return true;
    }
  }

  return false;
}

static bool object_in_any_collection(Main *bmain, Object *ob)
{
  Collection *collection;

  for (collection = bmain->collections.first; collection; collection = collection->id.next) {
    if (BKE_collection_has_object(collection, ob)) {
      return true;
    }
  }

  return false;
}

static void add_loose_objects_to_scene(Main *mainvar,
                                       Main *bmain,
                                       Scene *scene,
                                       ViewLayer *view_layer,
                                       const View3D *v3d,
                                       Library *lib,
                                       const short flag)
{
  Collection *active_collection = NULL;
  const bool do_append = (flag & FILE_LINK) == 0;

  BLI_assert(scene);

  /* Give all objects which are LIB_TAG_INDIRECT a base,
   * or for a collection when *lib has been set. */
  for (Object *ob = mainvar->objects.first; ob; ob = ob->id.next) {
    bool do_it = (ob->id.tag & LIB_TAG_DOIT) != 0;
    if (do_it || ((ob->id.tag & LIB_TAG_INDIRECT) && (ob->id.tag & LIB_TAG_PRE_EXISTING) == 0)) {
      if (do_append) {
        if (ob->id.us == 0) {
          do_it = true;
        }
        else if ((ob->id.lib == lib) && (object_in_any_collection(bmain, ob) == 0)) {
          /* When appending, make sure any indirectly loaded object gets a base,
           * when they are not part of any collection yet. */
          do_it = true;
        }
      }

      if (do_it) {
        /* Find or add collection as needed. */
        if (active_collection == NULL) {
          if (flag & FILE_ACTIVE_COLLECTION) {
            LayerCollection *lc = BKE_layer_collection_get_active(view_layer);
            active_collection = lc->collection;
          }
          else {
            active_collection = BKE_collection_add(bmain, scene->master_collection, NULL);
          }
        }

        CLAMP_MIN(ob->id.us, 0);
        ob->mode = OB_MODE_OBJECT;

        BKE_collection_object_add(bmain, active_collection, ob);
        Base *base = BKE_view_layer_base_find(view_layer, ob);

        if (v3d != NULL) {
          base->local_view_bits |= v3d->local_view_uuid;
        }

        if (flag & FILE_AUTOSELECT) {
          base->flag |= BASE_SELECTED;
          /* Do NOT make base active here! screws up GUI stuff,
           * if you want it do it on src/ level. */
        }

        BKE_scene_object_base_flag_sync_from_base(base);

        ob->id.tag &= ~LIB_TAG_INDIRECT;
        ob->id.flag &= ~LIB_INDIRECT_WEAK_LINK;
        ob->id.tag |= LIB_TAG_EXTERN;
      }
    }
  }
}

static void add_collections_to_scene(Main *mainvar,
                                     Main *bmain,
                                     Scene *scene,
                                     ViewLayer *view_layer,
                                     const View3D *v3d,
                                     Library *lib,
                                     const short flag)
{
  Collection *active_collection = scene->master_collection;
  if (flag & FILE_ACTIVE_COLLECTION) {
    LayerCollection *lc = BKE_layer_collection_get_active(view_layer);
    active_collection = lc->collection;
  }

  /* Give all objects which are tagged a base. */
  for (Collection *collection = mainvar->collections.first; collection;
       collection = collection->id.next) {
    if ((flag & FILE_GROUP_INSTANCE) && (collection->id.tag & LIB_TAG_DOIT)) {
      /* Any indirect collection should not have been tagged. */
      BLI_assert((collection->id.tag & LIB_TAG_INDIRECT) == 0);

      /* BKE_object_add(...) messes with the selection. */
      Object *ob = BKE_object_add_only_object(bmain, OB_EMPTY, collection->id.name + 2);
      ob->type = OB_EMPTY;

      BKE_collection_object_add(bmain, active_collection, ob);
      Base *base = BKE_view_layer_base_find(view_layer, ob);

      if (v3d != NULL) {
        base->local_view_bits |= v3d->local_view_uuid;
      }

      if (base->flag & BASE_SELECTABLE) {
        base->flag |= BASE_SELECTED;
      }

      BKE_scene_object_base_flag_sync_from_base(base);
      DEG_id_tag_update(&ob->id, ID_RECALC_TRANSFORM | ID_RECALC_GEOMETRY | ID_RECALC_ANIMATION);
      view_layer->basact = base;

      /* Assign the collection. */
      ob->instance_collection = collection;
      id_us_plus(&collection->id);
      ob->transflag |= OB_DUPLICOLLECTION;
      copy_v3_v3(ob->loc, scene->cursor.location);
    }
    /* We do not want to force instantiation of indirectly linked collections,
     * not even when appending. Users can now easily instantiate collections (and their objects)
     * as needed by themselves. See T67032. */
    else if ((collection->id.tag & LIB_TAG_INDIRECT) == 0) {
      bool do_add_collection = (collection->id.tag & LIB_TAG_DOIT) != 0;
      if (!do_add_collection) {
        /* We need to check that objects in that collections are already instantiated in a scene.
         * Otherwise, it's better to add the collection to the scene's active collection, than to
         * instantiate its objects in active scene's collection directly. See T61141.
         * Note that we only check object directly into that collection,
         * not recursively into its children.
         */
        for (CollectionObject *coll_ob = collection->gobject.first; coll_ob != NULL;
             coll_ob = coll_ob->next) {
          Object *ob = coll_ob->ob;
          if ((ob->id.tag & (LIB_TAG_PRE_EXISTING | LIB_TAG_DOIT | LIB_TAG_INDIRECT)) == 0 &&
              (ob->id.lib == lib) && (object_in_any_scene(bmain, ob) == 0)) {
            do_add_collection = true;
            break;
          }
        }
      }
      if (do_add_collection) {
        /* Add collection as child of active collection. */
        BKE_collection_child_add(bmain, active_collection, collection);

        if (flag & FILE_AUTOSELECT) {
          for (CollectionObject *coll_ob = collection->gobject.first; coll_ob != NULL;
               coll_ob = coll_ob->next) {
            Object *ob = coll_ob->ob;
            Base *base = BKE_view_layer_base_find(view_layer, ob);
            if (base) {
              base->flag |= BASE_SELECTED;
              BKE_scene_object_base_flag_sync_from_base(base);
            }
          }
        }

        /* Those are kept for safety and consistency, but should not be needed anymore? */
        collection->id.tag &= ~LIB_TAG_INDIRECT;
        collection->id.flag &= ~LIB_INDIRECT_WEAK_LINK;
        collection->id.tag |= LIB_TAG_EXTERN;
      }
    }
  }
}

/* returns true if the item was found
 * but it may already have already been appended/linked */
static ID *link_named_part(
    Main *mainl, FileData *fd, const short idcode, const char *name, const int flag)
{
  BHead *bhead = find_bhead_from_code_name(fd, idcode, name);
  ID *id;

  const bool use_placeholders = (flag & BLO_LIBLINK_USE_PLACEHOLDERS) != 0;
  const bool force_indirect = (flag & BLO_LIBLINK_FORCE_INDIRECT) != 0;

  BLI_assert(BKE_idcode_is_linkable(idcode) && BKE_idcode_is_valid(idcode));

  if (bhead) {
    id = is_yet_read(fd, mainl, bhead);
    if (id == NULL) {
      /* not read yet */
      const int tag = force_indirect ? LIB_TAG_INDIRECT : LIB_TAG_EXTERN;
      read_libblock(fd, mainl, bhead, tag | LIB_TAG_NEED_EXPAND, false, &id);

      if (id) {
        /* sort by name in list */
        ListBase *lb = which_libbase(mainl, idcode);
        id_sort_by_name(lb, id, NULL);
      }
    }
    else {
      /* already linked */
      if (G.debug) {
        printf("append: already linked\n");
      }
      oldnewmap_insert(fd->libmap, bhead->old, id, bhead->code);
      if (!force_indirect && (id->tag & LIB_TAG_INDIRECT)) {
        id->tag &= ~LIB_TAG_INDIRECT;
        id->flag &= ~LIB_INDIRECT_WEAK_LINK;
        id->tag |= LIB_TAG_EXTERN;
      }
    }
  }
  else if (use_placeholders) {
    /* XXX flag part is weak! */
    id = create_placeholder(
        mainl, idcode, name, force_indirect ? LIB_TAG_INDIRECT : LIB_TAG_EXTERN);
  }
  else {
    id = NULL;
  }

  /* if we found the id but the id is NULL, this is really bad */
  BLI_assert(!((bhead != NULL) && (id == NULL)));

  return id;
}

/**
 * Simple reader for copy/paste buffers.
 */
int BLO_library_link_copypaste(Main *mainl, BlendHandle *bh, const unsigned int id_types_mask)
{
  FileData *fd = (FileData *)(bh);
  BHead *bhead;
  int num_directly_linked = 0;

  for (bhead = blo_bhead_first(fd); bhead; bhead = blo_bhead_next(fd, bhead)) {
    ID *id = NULL;

    if (bhead->code == ENDB) {
      break;
    }

    if (BKE_idcode_is_valid(bhead->code) && BKE_idcode_is_linkable(bhead->code) &&
        (id_types_mask == 0 ||
         (BKE_idcode_to_idfilter((short)bhead->code) & id_types_mask) != 0)) {
      read_libblock(fd, mainl, bhead, LIB_TAG_NEED_EXPAND | LIB_TAG_INDIRECT, false, &id);
      num_directly_linked++;
    }

    if (id) {
      /* sort by name in list */
      ListBase *lb = which_libbase(mainl, GS(id->name));
      id_sort_by_name(lb, id, NULL);

      if (bhead->code == ID_OB) {
        /* Instead of instancing Base's directly, postpone until after collections are loaded
         * otherwise the base's flag is set incorrectly when collections are used */
        Object *ob = (Object *)id;
        ob->mode = OB_MODE_OBJECT;
        /* ensure add_loose_objects_to_scene runs on this object */
        BLI_assert(id->us == 0);
      }
    }
  }

  return num_directly_linked;
}

static ID *link_named_part_ex(
    Main *mainl, FileData *fd, const short idcode, const char *name, const int flag)
{
  ID *id = link_named_part(mainl, fd, idcode, name, flag);

  if (id && (GS(id->name) == ID_OB)) {
    /* Tag as loose object needing to be instantiated somewhere... */
    id->tag |= LIB_TAG_DOIT;
  }
  else if (id && (GS(id->name) == ID_GR)) {
    /* tag as needing to be instantiated or linked */
    id->tag |= LIB_TAG_DOIT;
  }

  return id;
}

/**
 * Link a named data-block from an external blend file.
 *
 * \param mainl: The main database to link from (not the active one).
 * \param bh: The blender file handle.
 * \param idcode: The kind of data-block to link.
 * \param name: The name of the data-block (without the 2 char ID prefix).
 * \return the linked ID when found.
 */
ID *BLO_library_link_named_part(Main *mainl,
                                BlendHandle **bh,
                                const short idcode,
                                const char *name)
{
  FileData *fd = (FileData *)(*bh);
  return link_named_part(mainl, fd, idcode, name, 0);
}

/**
 * Link a named data-block from an external blend file.
 * Optionally instantiate the object/collection in the scene when the flags are set.
 *
 * \param mainl: The main database to link from (not the active one).
 * \param bh: The blender file handle.
 * \param idcode: The kind of data-block to link.
 * \param name: The name of the data-block (without the 2 char ID prefix).
 * \param flag: Options for linking, used for instantiating.
 * \param scene: The scene in which to instantiate objects/collections
 * (if NULL, no instantiation is done).
 * \param v3d: The active 3D viewport.
 * (only to define active layers for instantiated objects & collections, can be NULL).
 * \return the linked ID when found.
 */
ID *BLO_library_link_named_part_ex(
    Main *mainl, BlendHandle **bh, const short idcode, const char *name, const int flag)
{
  FileData *fd = (FileData *)(*bh);
  return link_named_part_ex(mainl, fd, idcode, name, flag);
}

/* common routine to append/link something from a library */

static Main *library_link_begin(Main *mainvar, FileData **fd, const char *filepath)
{
  Main *mainl;

  (*fd)->mainlist = MEM_callocN(sizeof(ListBase), "FileData.mainlist");

  /* clear for objects and collections instantiating tag */
  BKE_main_id_tag_listbase(&(mainvar->objects), LIB_TAG_DOIT, false);
  BKE_main_id_tag_listbase(&(mainvar->collections), LIB_TAG_DOIT, false);

  /* make mains */
  blo_split_main((*fd)->mainlist, mainvar);

  /* which one do we need? */
  mainl = blo_find_main(*fd, filepath, BKE_main_blendfile_path(mainvar));

  /* needed for do_version */
  mainl->versionfile = (*fd)->fileversion;
  read_file_version(*fd, mainl);
#ifdef USE_GHASH_BHEAD
  read_file_bhead_idname_map_create(*fd);
#endif

  return mainl;
}

/**
 * Initialize the BlendHandle for linking library data.
 *
 * \param mainvar: The current main database, e.g. #G_MAIN or #CTX_data_main(C).
 * \param bh: A blender file handle as returned by
 * #BLO_blendhandle_from_file or #BLO_blendhandle_from_memory.
 * \param filepath: Used for relative linking, copied to the \a lib->name.
 * \return the library Main, to be passed to #BLO_library_append_named_part as \a mainl.
 */
Main *BLO_library_link_begin(Main *mainvar, BlendHandle **bh, const char *filepath)
{
  FileData *fd = (FileData *)(*bh);
  return library_link_begin(mainvar, &fd, filepath);
}

static void split_main_newid(Main *mainptr, Main *main_newid)
{
  /* We only copy the necessary subset of data in this temp main. */
  main_newid->versionfile = mainptr->versionfile;
  main_newid->subversionfile = mainptr->subversionfile;
  BLI_strncpy(main_newid->name, mainptr->name, sizeof(main_newid->name));
  main_newid->curlib = mainptr->curlib;
  BKE_main_idmemset_usefrom(main_newid, mainptr);

  ListBase *lbarray[MAX_LIBARRAY];
  ListBase *lbarray_newid[MAX_LIBARRAY];
  int i = set_listbasepointers(mainptr, lbarray);
  set_listbasepointers(main_newid, lbarray_newid);
  while (i--) {
    BLI_listbase_clear(lbarray_newid[i]);

    for (ID *id = lbarray[i]->first, *idnext; id; id = idnext) {
      idnext = id->next;

      if (id->tag & LIB_TAG_NEW) {
        BLI_remlink(lbarray[i], id);
        BLI_addtail(lbarray_newid[i], id);
      }
    }
  }
}

/* scene and v3d may be NULL. */
static void library_link_end(Main *mainl,
                             FileData **fd,
                             const short flag,
                             Main *bmain,
                             Scene *scene,
                             ViewLayer *view_layer,
                             const View3D *v3d)
{
  Main *mainvar;
  Library *curlib;

  /* expander now is callback function */
  BLO_main_expander(expand_doit_library);

  /* make main consistent */
  BLO_expand_main(*fd, mainl);

  /* do this when expand found other libs */
  read_libraries(*fd, (*fd)->mainlist);

  curlib = mainl->curlib;

  /* make the lib path relative if required */
  if (flag & FILE_RELPATH) {
    /* use the full path, this could have been read by other library even */
    BLI_strncpy(curlib->name, curlib->filepath, sizeof(curlib->name));

    /* uses current .blend file as reference */
    BLI_path_rel(curlib->name, BKE_main_blendfile_path_from_global());
  }

  blo_join_main((*fd)->mainlist);
  mainvar = (*fd)->mainlist->first;
  mainl = NULL; /* blo_join_main free's mainl, cant use anymore */

  lib_link_all(*fd, mainvar);
  BKE_collections_after_lib_link(mainvar);

  /* Yep, second splitting... but this is a very cheap operation, so no big deal. */
  blo_split_main((*fd)->mainlist, mainvar);
  Main *main_newid = BKE_main_new();
  for (mainvar = ((Main *)(*fd)->mainlist->first)->next; mainvar; mainvar = mainvar->next) {
    BLI_assert(mainvar->versionfile != 0);
    /* We need to split out IDs already existing,
     * or they will go again through do_versions - bad, very bad! */
    split_main_newid(mainvar, main_newid);

    do_versions_after_linking(main_newid, (*fd)->reports);

    add_main_to_main(mainvar, main_newid);
  }
  BKE_main_free(main_newid);
  blo_join_main((*fd)->mainlist);
  mainvar = (*fd)->mainlist->first;
  MEM_freeN((*fd)->mainlist);

  /* After all data has been read and versioned, uses LIB_TAG_NEW. */
  ntreeUpdateAllNew(mainvar);

  placeholders_ensure_valid(mainvar);

  BKE_main_id_tag_all(mainvar, LIB_TAG_NEW, false);

  /* Make all relative paths, relative to the open blend file. */
  fix_relpaths_library(BKE_main_blendfile_path(mainvar), mainvar);

  /* Give a base to loose objects and collections.
   * Only directly linked objects & collections are instantiated by
   * `BLO_library_link_named_part_ex()` & co,
   * here we handle indirect ones and other possible edge-cases. */
  if (scene) {
    add_collections_to_scene(mainvar, bmain, scene, view_layer, v3d, curlib, flag);
    add_loose_objects_to_scene(mainvar, bmain, scene, view_layer, v3d, curlib, flag);
  }
  else {
    /* printf("library_append_end, scene is NULL (objects wont get bases)\n"); */
  }

  /* Clear objects and collections instantiating tag. */
  BKE_main_id_tag_listbase(&(mainvar->objects), LIB_TAG_DOIT, false);
  BKE_main_id_tag_listbase(&(mainvar->collections), LIB_TAG_DOIT, false);

  /* patch to prevent switch_endian happens twice */
  if ((*fd)->flags & FD_FLAGS_SWITCH_ENDIAN) {
    blo_filedata_free(*fd);
    *fd = NULL;
  }
}

/**
 * Finalize linking from a given .blend file (library).
 * Optionally instance the indirect object/collection in the scene when the flags are set.
 * \note Do not use \a bh after calling this function, it may frees it.
 *
 * \param mainl: The main database to link from (not the active one).
 * \param bh: The blender file handle (WARNING! may be freed by this function!).
 * \param flag: Options for linking, used for instantiating.
 * \param bmain: The main database in which to instantiate objects/collections
 * \param scene: The scene in which to instantiate objects/collections
 * (if NULL, no instantiation is done).
 * \param view_layer: The scene layer in which to instantiate objects/collections
 * (if NULL, no instantiation is done).
 * \param v3d: The active 3D viewport
 * (only to define local-view for instantiated objects & groups, can be NULL).
 */
void BLO_library_link_end(Main *mainl,
                          BlendHandle **bh,
                          int flag,
                          Main *bmain,
                          Scene *scene,
                          ViewLayer *view_layer,
                          const View3D *v3d)
{
  FileData *fd = (FileData *)(*bh);
  library_link_end(mainl, &fd, flag, bmain, scene, view_layer, v3d);
  *bh = (BlendHandle *)fd;
}

void *BLO_library_read_struct(FileData *fd, BHead *bh, const char *blockname)
{
  return read_struct(fd, bh, blockname);
}

/** \} */

/* -------------------------------------------------------------------- */
/** \name Library Reading
 * \{ */

static int has_linked_ids_to_read(Main *mainvar)
{
  ListBase *lbarray[MAX_LIBARRAY];
  int a = set_listbasepointers(mainvar, lbarray);

  while (a--) {
    for (ID *id = lbarray[a]->first; id; id = id->next) {
      if ((id->tag & LIB_TAG_ID_LINK_PLACEHOLDER) && !(id->flag & LIB_INDIRECT_WEAK_LINK)) {
        return true;
      }
    }
  }

  return false;
}

static void read_library_linked_id(
    ReportList *reports, FileData *fd, Main *mainvar, ID *id, ID **r_id)
{
  BHead *bhead = NULL;
  const bool is_valid = BKE_idcode_is_linkable(GS(id->name)) || ((id->tag & LIB_TAG_EXTERN) == 0);

  if (fd) {
    bhead = find_bhead_from_idname(fd, id->name);
  }

  if (!is_valid) {
    blo_reportf_wrap(reports,
                     RPT_ERROR,
                     TIP_("LIB: %s: '%s' is directly linked from '%s' (parent '%s'), but is a "
                          "non-linkable data type"),
                     BKE_idcode_to_name(GS(id->name)),
                     id->name + 2,
                     mainvar->curlib->filepath,
                     library_parent_filepath(mainvar->curlib));
  }

  id->tag &= ~LIB_TAG_ID_LINK_PLACEHOLDER;
  id->flag &= ~LIB_INDIRECT_WEAK_LINK;

  if (bhead) {
    id->tag |= LIB_TAG_NEED_EXPAND;
    // printf("read lib block %s\n", id->name);
    read_libblock(fd, mainvar, bhead, id->tag, false, r_id);
  }
  else {
    blo_reportf_wrap(reports,
                     RPT_WARNING,
                     TIP_("LIB: %s: '%s' missing from '%s', parent '%s'"),
                     BKE_idcode_to_name(GS(id->name)),
                     id->name + 2,
                     mainvar->curlib->filepath,
                     library_parent_filepath(mainvar->curlib));

    /* Generate a placeholder for this ID (simplified version of read_libblock actually...). */
    if (r_id) {
      *r_id = is_valid ? create_placeholder(mainvar, GS(id->name), id->name + 2, id->tag) : NULL;
    }
  }
}

static void read_library_linked_ids(FileData *basefd,
                                    FileData *fd,
                                    ListBase *mainlist,
                                    Main *mainvar)
{
  GHash *loaded_ids = BLI_ghash_str_new(__func__);

  ListBase *lbarray[MAX_LIBARRAY];
  int a = set_listbasepointers(mainvar, lbarray);

  while (a--) {
    ID *id = lbarray[a]->first;
    ListBase pending_free_ids = {NULL};

    while (id) {
      ID *id_next = id->next;
      if ((id->tag & LIB_TAG_ID_LINK_PLACEHOLDER) && !(id->flag & LIB_INDIRECT_WEAK_LINK)) {
        BLI_remlink(lbarray[a], id);

        /* When playing with lib renaming and such, you may end with cases where
         * you have more than one linked ID of the same data-block from same
         * library. This is absolutely horrible, hence we use a ghash to ensure
         * we go back to a single linked data when loading the file. */
        ID **realid = NULL;
        if (!BLI_ghash_ensure_p(loaded_ids, id->name, (void ***)&realid)) {
          read_library_linked_id(basefd->reports, fd, mainvar, id, realid);
        }

        /* realid shall never be NULL - unless some source file/lib is broken
         * (known case: some directly linked shapekey from a missing lib...). */
        /* BLI_assert(*realid != NULL); */

        /* Now that we have a real ID, replace all pointers to placeholders in
         * fd->libmap with pointers to the real data-blocks. We do this for all
         * libraries since multiple might be referencing this ID. */
        change_link_placeholder_to_real_ID_pointer(mainlist, basefd, id, *realid);

        /* We cannot free old lib-ref placeholder ID here anymore, since we use
         * its name as key in loaded_ids hash. */
        BLI_addtail(&pending_free_ids, id);
      }
      id = id_next;
    }

    /* Clear GHash and free link placeholder IDs of the current type. */
    BLI_ghash_clear(loaded_ids, NULL, NULL);
    BLI_freelistN(&pending_free_ids);
  }

  BLI_ghash_free(loaded_ids, NULL, NULL);
}

static void read_library_clear_weak_links(FileData *basefd, ListBase *mainlist, Main *mainvar)
{
  /* Any remaining weak links at this point have been lost, silently drop
   * those by setting them to NULL pointers. */
  ListBase *lbarray[MAX_LIBARRAY];
  int a = set_listbasepointers(mainvar, lbarray);

  while (a--) {
    ID *id = lbarray[a]->first;

    while (id) {
      ID *id_next = id->next;
      if ((id->tag & LIB_TAG_ID_LINK_PLACEHOLDER) && (id->flag & LIB_INDIRECT_WEAK_LINK)) {
        /* printf("Dropping weak link to %s\n", id->name); */
        change_link_placeholder_to_real_ID_pointer(mainlist, basefd, id, NULL);
        BLI_freelinkN(lbarray[a], id);
      }
      id = id_next;
    }
  }
}

static FileData *read_library_file_data(FileData *basefd,
                                        ListBase *mainlist,
                                        Main *mainl,
                                        Main *mainptr)
{
  FileData *fd = mainptr->curlib->filedata;

  if (fd != NULL) {
    /* File already open. */
    return fd;
  }

  if (mainptr->curlib->packedfile) {
    /* Read packed file. */
    PackedFile *pf = mainptr->curlib->packedfile;

    blo_reportf_wrap(basefd->reports,
                     RPT_INFO,
                     TIP_("Read packed library:  '%s', parent '%s'"),
                     mainptr->curlib->name,
                     library_parent_filepath(mainptr->curlib));
    fd = blo_filedata_from_memory(pf->data, pf->size, basefd->reports);

    /* Needed for library_append and read_libraries. */
    BLI_strncpy(fd->relabase, mainptr->curlib->filepath, sizeof(fd->relabase));
  }
  else {
    /* Read file on disk. */
    blo_reportf_wrap(basefd->reports,
                     RPT_INFO,
                     TIP_("Read library:  '%s', '%s', parent '%s'"),
                     mainptr->curlib->filepath,
                     mainptr->curlib->name,
                     library_parent_filepath(mainptr->curlib));
    fd = blo_filedata_from_file(mainptr->curlib->filepath, basefd->reports);
  }

  if (fd) {
    /* Share the mainlist, so all libraries are added immediately in a
     * single list. It used to be that all FileData's had their own list,
     * but with indirectly linking this meant we didn't catch duplicate
     * libraries properly. */
    fd->mainlist = mainlist;

    fd->reports = basefd->reports;

    if (fd->libmap) {
      oldnewmap_free(fd->libmap);
    }

    fd->libmap = oldnewmap_new();

    mainptr->curlib->filedata = fd;
    mainptr->versionfile = fd->fileversion;

    /* subversion */
    read_file_version(fd, mainptr);
#ifdef USE_GHASH_BHEAD
    read_file_bhead_idname_map_create(fd);
#endif
  }
  else {
    mainptr->curlib->filedata = NULL;
    mainptr->curlib->id.tag |= LIB_TAG_MISSING;
    /* Set lib version to current main one... Makes assert later happy. */
    mainptr->versionfile = mainptr->curlib->versionfile = mainl->versionfile;
    mainptr->subversionfile = mainptr->curlib->subversionfile = mainl->subversionfile;
  }

  if (fd == NULL) {
    blo_reportf_wrap(
        basefd->reports, RPT_WARNING, TIP_("Cannot find lib '%s'"), mainptr->curlib->filepath);
  }

  return fd;
}

static void read_libraries(FileData *basefd, ListBase *mainlist)
{
  Main *mainl = mainlist->first;
  bool do_it = true;

  /* Expander is now callback function. */
  BLO_main_expander(expand_doit_library);

  /* At this point the base blend file has been read, and each library blend
   * encountered so far has a main with placeholders for linked data-blocks.
   *
   * Now we will read the library blend files and replace the placeholders
   * with actual data-blocks. We loop over library mains multiple times in
   * case a library needs to link additional data-blocks from another library
   * that had been read previously. */
  while (do_it) {
    do_it = false;

    /* Loop over mains of all library blend files encountered so far. Note
     * this list gets longer as more indirectly library blends are found. */
    for (Main *mainptr = mainl->next; mainptr; mainptr = mainptr->next) {
      /* Does this library have any more linked data-blocks we need to read? */
      if (has_linked_ids_to_read(mainptr)) {
#if 0
        printf("Reading linked data-blocks from %s (%s)\n",
               mainptr->curlib->id.name,
               mainptr->curlib->name);
#endif

        /* Open file if it has not been done yet. */
        FileData *fd = read_library_file_data(basefd, mainlist, mainl, mainptr);

        if (fd) {
          do_it = true;
        }

        /* Read linked data-locks for each link placeholder, and replace
         * the placeholder with the real data-lock. */
        read_library_linked_ids(basefd, fd, mainlist, mainptr);

        /* Test if linked data-locks need to read further linked data-locks
         * and create link placeholders for them. */
        BLO_expand_main(fd, mainptr);
      }
    }
  }

  Main *main_newid = BKE_main_new();
  for (Main *mainptr = mainl->next; mainptr; mainptr = mainptr->next) {
    /* Drop weak links for which no data-block was found. */
    read_library_clear_weak_links(basefd, mainlist, mainptr);

    /* Do versioning for newly added linked data-locks. If no data-locks
     * were read from a library versionfile will still be zero and we can
     * skip it. */
    if (mainptr->versionfile) {
      /* Split out already existing IDs to avoid them going through
       * do_versions multiple times, which would have bad consequences. */
      split_main_newid(mainptr, main_newid);

      /* File data can be zero with link/append. */
      if (mainptr->curlib->filedata) {
        do_versions(mainptr->curlib->filedata, mainptr->curlib, main_newid);
      }
      else {
        do_versions(basefd, NULL, main_newid);
      }

      add_main_to_main(mainptr, main_newid);
    }

    /* Lib linking. */
    if (mainptr->curlib->filedata) {
      lib_link_all(mainptr->curlib->filedata, mainptr);
    }

    /* Free file data we no longer need. */
    if (mainptr->curlib->filedata) {
      blo_filedata_free(mainptr->curlib->filedata);
    }
    mainptr->curlib->filedata = NULL;
  }
  BKE_main_free(main_newid);
}

/** \} */<|MERGE_RESOLUTION|>--- conflicted
+++ resolved
@@ -9880,85 +9880,6 @@
 /** \name Read File (Internal)
  * \{ */
 
-<<<<<<< HEAD
-=======
-static int blo_undo_merge_remap_colliding_pointers_cb(LibraryIDLinkCallbackData *cb_data)
-{
-  ID **id_pointer = cb_data->id_pointer;
-  void **old_new_oldpointers = cb_data->user_data;
-  if (*id_pointer == old_new_oldpointers[0]) {
-    *id_pointer = old_new_oldpointers[1];
-  }
-
-  return IDWALK_RET_NOP;
-}
-
-static void blo_undo_merge_and_fix_collisions_in_libmaps(FileData *fd)
-{
-  for (int i = fd->libmap->nentries; i-- > 0;) {
-    OldNew *entry = &fd->libmap->entries[i];
-    const void *oldp = entry->oldp;
-
-    OldNew *reused_entry = oldnewmap_lookup_entry(fd->libmap_undo_reused, oldp);
-    /* If both entries are pointing to same new ID of same type (stored in `nr`), there is no
-     * collision. */
-    if (reused_entry != NULL && reused_entry->newp != entry->newp &&
-        reused_entry->nr != entry->nr) {
-      const void *orig_oldp = oldp;
-      /* We have a pointer collision, find a new free oldp value.
-       * Note that we can only check libmap_undo_reused here as well, in the (rather unlikely) case
-       * we'd reach another used oldp value in a libmap item not yet processed, it will simply be
-       * detected as used/colliding too when its turn comes. */
-      for (oldp = (const char *)oldp + 1;
-           oldnewmap_lookup_entry(fd->libmap_undo_reused, oldp) != NULL;
-           oldp = (const char *)oldp + 1)
-        ;
-
-      printf(
-          "%s: found same old pointer value used by both re-used IDs and newly read-from-memfile "
-          "IDs, remapped the laters from %p to %p\n",
-          __func__,
-          orig_oldp,
-          oldp);
-      printf("%s: Nothing to worry about, unless this leads to a crash!\n", __func__);
-
-      /* Now we need to remap all orig_oldp pointers in local main to the new oldp value. */
-      /* Note that we are not using regular ID remapping API, since we only care about pointer
-       * values here, current bmain is still totally unlinked so all the extra processing would be
-       * useless - and lead to crash. */
-      Main *bmain = fd->mainlist->first;
-      ID *id;
-      const void *old_new_oldpointers[2] = {orig_oldp, oldp};
-      FOREACH_MAIN_ID_BEGIN (bmain, id) {
-        if (id->tag & LIB_TAG_UNDO_OLD_ID_REUSED) {
-          /* We only want to update values of old pointers in data read from memfile, not the one
-           * re-used from the old bmain. */
-          continue;
-        }
-        BKE_library_foreach_ID_link(bmain,
-                                    id,
-                                    blo_undo_merge_remap_colliding_pointers_cb,
-                                    old_new_oldpointers,
-                                    IDWALK_NOP);
-      }
-      FOREACH_MAIN_ID_END;
-    }
-
-    /* Inserting into libmap_undo_reused, which will be our final, merged libmap.
-     * We are doing this in that direction (and not from libmap_undo_reused to libmap) because this
-     * helps us reducing the changes to reused IDs (the fewer of their pointers we have to remap to
-     * a new address, the less likely they are to be detected as 'changed' in later undo/redo
-     * steps). */
-    oldnewmap_insert(fd->libmap_undo_reused, oldp, entry->newp, entry->nr);
-  }
-
-  /* Finally, we put our final, merged and collision-free libmap at its rightful place. */
-  oldnewmap_free(fd->libmap);
-  fd->libmap = fd->libmap_undo_reused;
-  fd->libmap_undo_reused = NULL;
-}
-
->>>>>>> 12bdf61f
 BlendFileData *blo_read_file_internal(FileData *fd, const char *filepath)
 {
   BHead *bhead = blo_bhead_first(fd);
