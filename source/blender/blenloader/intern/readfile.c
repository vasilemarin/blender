/*
 * This program is free software; you can redistribute it and/or
 * modify it under the terms of the GNU General Public License
 * as published by the Free Software Foundation; either version 2
 * of the License, or (at your option) any later version.
 *
 * This program is distributed in the hope that it will be useful,
 * but WITHOUT ANY WARRANTY; without even the implied warranty of
 * MERCHANTABILITY or FITNESS FOR A PARTICULAR PURPOSE.  See the
 * GNU General Public License for more details.
 *
 * You should have received a copy of the GNU General Public License
 * along with this program; if not, write to the Free Software Foundation,
 * Inc., 51 Franklin Street, Fifth Floor, Boston, MA 02110-1301, USA.
 *
 * The Original Code is Copyright (C) 2001-2002 by NaN Holding BV.
 * All rights reserved.
 */

/** \file
 * \ingroup blenloader
 */

#include "zlib.h"

#include <limits.h>
#include <stdio.h> // for printf fopen fwrite fclose sprintf FILE
#include <stdlib.h> // for getenv atoi
#include <stddef.h> // for offsetof
#include <fcntl.h> // for open
#include <string.h> // for strrchr strncmp strstr
#include <math.h> // for fabs
#include <stdarg.h> /* for va_start/end */
#include <time.h> /* for gmtime */
#include <ctype.h> /* for isdigit */

#include "BLI_utildefines.h"
#ifndef WIN32
#  include <unistd.h> // for read close
#else
#  include <io.h> // for open close read
#  include "winsock2.h"
#  include "BLI_winstuff.h"
#endif

/* allow readfile to use deprecated functionality */
#define DNA_DEPRECATED_ALLOW

#include "DNA_anim_types.h"
#include "DNA_armature_types.h"
#include "DNA_brush_types.h"
#include "DNA_camera_types.h"
#include "DNA_cachefile_types.h"
#include "DNA_cloth_types.h"
#include "DNA_collection_types.h"
#include "DNA_constraint_types.h"
#include "DNA_dynamicpaint_types.h"
#include "DNA_effect_types.h"
#include "DNA_fileglobal_types.h"
#include "DNA_genfile.h"
#include "DNA_gpencil_types.h"
#include "DNA_gpencil_modifier_types.h"
#include "DNA_shader_fx_types.h"
#include "DNA_ipo_types.h"
#include "DNA_key_types.h"
#include "DNA_lattice_types.h"
#include "DNA_layer_types.h"
#include "DNA_light_types.h"
#include "DNA_linestyle_types.h"
#include "DNA_meta_types.h"
#include "DNA_material_types.h"
#include "DNA_mesh_types.h"
#include "DNA_meshdata_types.h"
#include "DNA_nla_types.h"
#include "DNA_node_types.h"
#include "DNA_object_fluidsim_types.h"
#include "DNA_object_types.h"
#include "DNA_packedFile_types.h"
#include "DNA_particle_types.h"
#include "DNA_lightprobe_types.h"
#include "DNA_rigidbody_types.h"
#include "DNA_text_types.h"
#include "DNA_view3d_types.h"
#include "DNA_screen_types.h"
#include "DNA_sdna_types.h"
#include "DNA_scene_types.h"
#include "DNA_sequence_types.h"
#include "DNA_smoke_types.h"
#include "DNA_speaker_types.h"
#include "DNA_sound_types.h"
#include "DNA_space_types.h"
#include "DNA_vfont_types.h"
#include "DNA_workspace_types.h"
#include "DNA_world_types.h"
#include "DNA_movieclip_types.h"
#include "DNA_mask_types.h"

#include "RNA_access.h"

#include "MEM_guardedalloc.h"

#include "BLI_endian_switch.h"
#include "BLI_blenlib.h"
#include "BLI_math.h"
#include "BLI_threads.h"
#include "BLI_mempool.h"
#include "BLI_ghash.h"

#include "BLT_translation.h"

#include "BKE_action.h"
#include "BKE_armature.h"
#include "BKE_brush.h"
#include "BKE_cachefile.h"
#include "BKE_cloth.h"
#include "BKE_collection.h"
#include "BKE_colortools.h"
#include "BKE_constraint.h"
#include "BKE_curve.h"
#include "BKE_effect.h"
#include "BKE_fcurve.h"
#include "BKE_global.h" // for G
#include "BKE_gpencil.h"
#include "BKE_gpencil_modifier.h"
#include "BKE_idcode.h"
#include "BKE_idprop.h"
#include "BKE_layer.h"
#include "BKE_library.h"
#include "BKE_library_idmap.h"
#include "BKE_library_override.h"
#include "BKE_library_query.h"
#include "BKE_main.h" // for Main
#include "BKE_material.h"
#include "BKE_mesh.h" // for ME_ defines (patching)
#include "BKE_mesh_runtime.h"
#include "BKE_modifier.h"
#include "BKE_multires.h"
#include "BKE_node.h" // for tree type defines
#include "BKE_object.h"
#include "BKE_ocean.h"
#include "BKE_outliner_treehash.h"
#include "BKE_paint.h"
#include "BKE_particle.h"
#include "BKE_pointcache.h"
#include "BKE_report.h"
#include "BKE_scene.h"
#include "BKE_screen.h"
#include "BKE_sequencer.h"
#include "BKE_shader_fx.h"
#include "BKE_sound.h"
#include "BKE_workspace.h"

#include "DRW_engine.h"

#include "DEG_depsgraph.h"

#include "NOD_common.h"
#include "NOD_socket.h"

#include "BLO_blend_defs.h"
#include "BLO_blend_validate.h"
#include "BLO_readfile.h"
#include "BLO_undofile.h"

#include "RE_engine.h"

#include "readfile.h"

#include <errno.h>

/**
 * READ
 * ====
 *
 * - Existing Library (#Main) push or free
 * - allocate new #Main
 * - load file
 * - read #SDNA
 * - for each LibBlock
 *   - read LibBlock
 *   - if a Library
 *     - make a new #Main
 *     - attach ID's to it
 *   - else
 *     - read associated 'direct data'
 *     - link direct data (internal and to LibBlock)
 * - read #FileGlobal
 * - read #USER data, only when indicated (file is ``~/X.XX/startup.blend``)
 * - free file
 * - per Library (per #Main)
 *   - read file
 *   - read #SDNA
 *   - find LibBlocks and attach #ID's to #Main
 *     - if external LibBlock
 *       - search all #Main's
 *         - or it's already read,
 *         - or not read yet
 *         - or make new #Main
 *   - per LibBlock
 *     - read recursive
 *     - read associated direct data
 *     - link direct data (internal and to LibBlock)
 *   - free file
 * - per Library with unread LibBlocks
 *   - read file
 *   - read #SDNA
 *   - per LibBlock
 *     - read recursive
 *     - read associated direct data
 *     - link direct data (internal and to LibBlock)
 *   - free file
 * - join all #Main's
 * - link all LibBlocks and indirect pointers to libblocks
 * - initialize #FileGlobal and copy pointers to #Global
 *
 * \note Still a weak point is the new-address function, that doesnt solve reading from
 * multiple files at the same time.
 * (added remark: oh, i thought that was solved? will look at that... (ton).
 */

/**
 * Delay reading blocks we might not use (especially applies to library linking).
 * which keeps large arrays in memory from data-blocks we may not even use.
 *
 * \note This is disabled when using compression,
 * while zlib supports seek ist's unusably slow, see: T61880.
 */
#define USE_BHEAD_READ_ON_DEMAND

/* use GHash for BHead name-based lookups (speeds up linking) */
#define USE_GHASH_BHEAD

/* Use GHash for restoring pointers by name */
#define USE_GHASH_RESTORE_POINTER

/* Define this to have verbose debug prints. */
#define USE_DEBUG_PRINT

#ifdef USE_DEBUG_PRINT
#  define DEBUG_PRINTF(...) printf(__VA_ARGS__)
#else
#  define DEBUG_PRINTF(...)
#endif


/* local prototypes */
static void read_libraries(FileData *basefd, ListBase *mainlist);
static void *read_struct(FileData *fd, BHead *bh, const char *blockname);
static void direct_link_modifiers(FileData *fd, ListBase *lb);
static BHead *find_bhead_from_code_name(FileData *fd, const short idcode, const char *name);
static BHead *find_bhead_from_idname(FileData *fd, const char *idname);

#ifdef USE_COLLECTION_COMPAT_28
static void expand_scene_collection(FileData *fd, Main *mainvar, SceneCollection *sc);
#endif
static void direct_link_animdata(FileData *fd, AnimData *adt);
static void lib_link_animdata(FileData *fd, ID *id, AnimData *adt);

typedef struct BHeadN {
	struct BHeadN *next, *prev;
#ifdef USE_BHEAD_READ_ON_DEMAND
	/** Use to read the data from the file directly into memory as needed. */
	off64_t file_offset;
	/** When set, the remainder of this allocation is the data, otherwise it needs to be read. */
	bool has_data;
#endif
	struct BHead bhead;
} BHeadN;

#define BHEADN_FROM_BHEAD(bh) ((BHeadN *)POINTER_OFFSET(bh, -offsetof(BHeadN, bhead)))

/* We could change this in the future, for now it's simplest if only data is delayed
 * because ID names are used in lookup tables. */
#define BHEAD_USE_READ_ON_DEMAND(bhead) \
	((bhead)->code == DATA)

/* this function ensures that reports are printed,
 * in the case of libraray linking errors this is important!
 *
 * bit kludge but better then doubling up on prints,
 * we could alternatively have a versions of a report function which forces printing - campbell
 */

void blo_reportf_wrap(ReportList *reports, ReportType type, const char *format, ...)
{
	char fixed_buf[1024]; /* should be long enough */

	va_list args;

	va_start(args, format);
	vsnprintf(fixed_buf, sizeof(fixed_buf), format, args);
	va_end(args);

	fixed_buf[sizeof(fixed_buf) - 1] = '\0';

	BKE_report(reports, type, fixed_buf);

	if (G.background == 0) {
		printf("%s: %s\n", BKE_report_type_str(type), fixed_buf);
	}
}

/* for reporting linking messages */
static const char *library_parent_filepath(Library *lib)
{
	return lib->parent ? lib->parent->filepath : "<direct>";
}

/* -------------------------------------------------------------------- */
/** \name OldNewMap API
 * \{ */

typedef struct OldNew {
	const void *oldp;
	void *newp;
	/* `nr` is "user count" for data, and ID code for libdata. */
	int nr;
} OldNew;

typedef struct OldNewMap {
	/* Array that stores the actual entries. */
	OldNew *entries;
	int nentries;
	/* Hashmap that stores indices into the `entries` array. */
	int32_t *map;

	int capacity_exp;
} OldNewMap;

#define ENTRIES_CAPACITY(onm) (1 << (onm)->capacity_exp)
#define MAP_CAPACITY(onm) (1 << ((onm)->capacity_exp + 1))
#define SLOT_MASK(onm) (MAP_CAPACITY(onm) - 1)
#define DEFAULT_SIZE_EXP 6
#define PERTURB_SHIFT 5

/* based on the probing algorithm used in Python dicts. */
#define ITER_SLOTS(onm, KEY, SLOT_NAME, INDEX_NAME) \
	uint32_t hash = BLI_ghashutil_ptrhash(KEY); \
	uint32_t mask = SLOT_MASK(onm); \
	uint perturb = hash; \
	int SLOT_NAME = mask & hash; \
	int INDEX_NAME = onm->map[SLOT_NAME]; \
	for (;;SLOT_NAME = mask & ((5 * SLOT_NAME) + 1 + perturb), perturb >>= PERTURB_SHIFT, INDEX_NAME = onm->map[SLOT_NAME])

static void oldnewmap_insert_index_in_map(OldNewMap *onm, const void *ptr, int index)
{
	ITER_SLOTS(onm, ptr, slot, stored_index) {
		if (stored_index == -1) {
			onm->map[slot] = index;
			break;
		}
	}
}

static void oldnewmap_insert_or_replace(OldNewMap *onm, OldNew entry)
{
	ITER_SLOTS(onm, entry.oldp, slot, index) {
		if (index == -1) {
			onm->entries[onm->nentries] = entry;
			onm->map[slot] = onm->nentries;
			onm->nentries++;
			break;
		}
		else if (onm->entries[index].oldp == entry.oldp) {
			onm->entries[index] = entry;
			break;
		}
	}
}

static OldNew *oldnewmap_lookup_entry(const OldNewMap *onm, const void *addr)
{
	ITER_SLOTS(onm, addr, slot, index) {
		if (index >= 0) {
			OldNew *entry = &onm->entries[index];
			if (entry->oldp == addr) {
				return entry;
			}
		}
		else {
			return NULL;
		}
	}
}

static void oldnewmap_clear_map(OldNewMap *onm)
{
	memset(onm->map, 0xFF, MAP_CAPACITY(onm) * sizeof(*onm->map));
}

static void oldnewmap_increase_size(OldNewMap *onm)
{
	onm->capacity_exp++;
	onm->entries = MEM_reallocN(onm->entries, sizeof(*onm->entries) * ENTRIES_CAPACITY(onm));
	onm->map = MEM_reallocN(onm->map, sizeof(*onm->map) * MAP_CAPACITY(onm));
	oldnewmap_clear_map(onm);
	for (int i = 0; i < onm->nentries; i++) {
		oldnewmap_insert_index_in_map(onm, onm->entries[i].oldp, i);
	}
}


/* Public OldNewMap API */

static OldNewMap *oldnewmap_new(void)
{
	OldNewMap *onm = MEM_callocN(sizeof(*onm), "OldNewMap");

	onm->capacity_exp = DEFAULT_SIZE_EXP;
	onm->entries = MEM_malloc_arrayN(ENTRIES_CAPACITY(onm), sizeof(*onm->entries), "OldNewMap.entries");
	onm->map = MEM_malloc_arrayN(MAP_CAPACITY(onm), sizeof(*onm->map), "OldNewMap.map");
	oldnewmap_clear_map(onm);

	return onm;
}

static void oldnewmap_insert(OldNewMap *onm, const void *oldaddr, void *newaddr, int nr)
{
	if (oldaddr == NULL || newaddr == NULL) return;

	if (UNLIKELY(onm->nentries == ENTRIES_CAPACITY(onm))) {
		oldnewmap_increase_size(onm);
	}

	OldNew entry;
	entry.oldp = oldaddr;
	entry.newp = newaddr;
	entry.nr = nr;
	oldnewmap_insert_or_replace(onm, entry);
}

void blo_do_versions_oldnewmap_insert(OldNewMap *onm, const void *oldaddr, void *newaddr, int nr)
{
	oldnewmap_insert(onm, oldaddr, newaddr, nr);
}

static void *oldnewmap_lookup_and_inc(OldNewMap *onm, const void *addr, bool increase_users)
{
	OldNew *entry = oldnewmap_lookup_entry(onm, addr);
	if (entry == NULL) return NULL;
	if (increase_users) entry->nr++;
	return entry->newp;
}

/* for libdata, OldNew.nr has ID code, no increment */
static void *oldnewmap_liblookup(OldNewMap *onm, const void *addr, const void *lib)
{
	if (addr == NULL) return NULL;

	ID *id = oldnewmap_lookup_and_inc(onm, addr, false);
	if (id == NULL) return NULL;
	if (!lib || id->lib) return id;
	return NULL;
}

static void oldnewmap_free_unused(OldNewMap *onm)
{
	for (int i = 0; i < onm->nentries; i++) {
		OldNew *entry = &onm->entries[i];
		if (entry->nr == 0) {
			MEM_freeN(entry->newp);
			entry->newp = NULL;
		}
	}
}

static void oldnewmap_clear(OldNewMap *onm)
{
	onm->capacity_exp = DEFAULT_SIZE_EXP;
	oldnewmap_clear_map(onm);
	onm->nentries = 0;
}

static void oldnewmap_free(OldNewMap *onm)
{
	MEM_freeN(onm->entries);
	MEM_freeN(onm->map);
	MEM_freeN(onm);
}

#undef ENTRIES_CAPACITY
#undef MAP_CAPACITY
#undef SLOT_MASK
#undef DEFAULT_SIZE_EXP
#undef PERTURB_SHIFT
#undef ITER_SLOTS

/** \} */

/* -------------------------------------------------------------------- */
/** \name Helper Functions
 * \{ */

static void add_main_to_main(Main *mainvar, Main *from)
{
	ListBase *lbarray[MAX_LIBARRAY], *fromarray[MAX_LIBARRAY];
	int a;

	set_listbasepointers(mainvar, lbarray);
	a = set_listbasepointers(from, fromarray);
	while (a--) {
		BLI_movelisttolist(lbarray[a], fromarray[a]);
	}
}

void blo_join_main(ListBase *mainlist)
{
	Main *tojoin, *mainl;

	mainl = mainlist->first;
	while ((tojoin = mainl->next)) {
		add_main_to_main(mainl, tojoin);
		BLI_remlink(mainlist, tojoin);
		BKE_main_free(tojoin);
	}
}

static void split_libdata(ListBase *lb_src, Main **lib_main_array, const uint lib_main_array_len)
{
	for (ID *id = lb_src->first, *idnext; id; id = idnext) {
		idnext = id->next;

		if (id->lib) {
			if (((uint)id->lib->temp_index < lib_main_array_len) &&
			    /* this check should never fail, just incase 'id->lib' is a dangling pointer. */
			    (lib_main_array[id->lib->temp_index]->curlib == id->lib))
			{
				Main *mainvar = lib_main_array[id->lib->temp_index];
				ListBase *lb_dst = which_libbase(mainvar, GS(id->name));
				BLI_remlink(lb_src, id);
				BLI_addtail(lb_dst, id);
			}
			else {
				printf("%s: invalid library for '%s'\n", __func__, id->name);
				BLI_assert(0);
			}
		}
	}
}

void blo_split_main(ListBase *mainlist, Main *main)
{
	mainlist->first = mainlist->last = main;
	main->next = NULL;

	if (BLI_listbase_is_empty(&main->libraries))
		return;

	/* (Library.temp_index -> Main), lookup table */
	const uint lib_main_array_len = BLI_listbase_count(&main->libraries);
	Main     **lib_main_array     = MEM_malloc_arrayN(lib_main_array_len, sizeof(*lib_main_array), __func__);

	int i = 0;
	for (Library *lib = main->libraries.first; lib; lib = lib->id.next, i++) {
		Main *libmain = BKE_main_new();
		libmain->curlib = lib;
		libmain->versionfile = lib->versionfile;
		libmain->subversionfile = lib->subversionfile;
		BLI_addtail(mainlist, libmain);
		lib->temp_index = i;
		lib_main_array[i] = libmain;
	}

	ListBase *lbarray[MAX_LIBARRAY];
	i = set_listbasepointers(main, lbarray);
	while (i--) {
		ID *id = lbarray[i]->first;
		if (id == NULL || GS(id->name) == ID_LI) {
			continue;  /* no ID_LI datablock should ever be linked anyway, but just in case, better be explicit. */
		}
		split_libdata(lbarray[i], lib_main_array, lib_main_array_len);
	}

	MEM_freeN(lib_main_array);
}

static void read_file_version(FileData *fd, Main *main)
{
	BHead *bhead;

	for (bhead = blo_bhead_first(fd); bhead; bhead = blo_bhead_next(fd, bhead)) {
		if (bhead->code == GLOB) {
			FileGlobal *fg = read_struct(fd, bhead, "Global");
			if (fg) {
				main->subversionfile = fg->subversion;
				main->minversionfile = fg->minversion;
				main->minsubversionfile = fg->minsubversion;
				MEM_freeN(fg);
			}
			else if (bhead->code == ENDB)
				break;
		}
	}
	if (main->curlib) {
		main->curlib->versionfile = main->versionfile;
		main->curlib->subversionfile = main->subversionfile;
	}
}

#ifdef USE_GHASH_BHEAD
static void read_file_bhead_idname_map_create(FileData *fd)
{
	BHead *bhead;

	/* dummy values */
	bool is_link = false;
	int code_prev = ENDB;
	uint reserve = 0;

	for (bhead = blo_bhead_first(fd); bhead; bhead = blo_bhead_next(fd, bhead)) {
		if (code_prev != bhead->code) {
			code_prev = bhead->code;
			is_link = BKE_idcode_is_valid(code_prev) ? BKE_idcode_is_linkable(code_prev) : false;
		}

		if (is_link) {
			reserve += 1;
		}
	}

	BLI_assert(fd->bhead_idname_hash == NULL);

	fd->bhead_idname_hash = BLI_ghash_str_new_ex(__func__, reserve);

	for (bhead = blo_bhead_first(fd); bhead; bhead = blo_bhead_next(fd, bhead)) {
		if (code_prev != bhead->code) {
			code_prev = bhead->code;
			is_link = BKE_idcode_is_valid(code_prev) ? BKE_idcode_is_linkable(code_prev) : false;
		}

		if (is_link) {
			BLI_ghash_insert(fd->bhead_idname_hash, (void *)blo_bhead_id_name(fd, bhead), bhead);
		}
	}
}
#endif


static Main *blo_find_main(FileData *fd, const char *filepath, const char *relabase)
{
	ListBase *mainlist = fd->mainlist;
	Main *m;
	Library *lib;
	char name1[FILE_MAX];

	BLI_strncpy(name1, filepath, sizeof(name1));
	BLI_cleanup_path(relabase, name1);

//	printf("blo_find_main: relabase  %s\n", relabase);
//	printf("blo_find_main: original in  %s\n", filepath);
//	printf("blo_find_main: converted to %s\n", name1);

	for (m = mainlist->first; m; m = m->next) {
		const char *libname = (m->curlib) ? m->curlib->filepath : m->name;

		if (BLI_path_cmp(name1, libname) == 0) {
			if (G.debug & G_DEBUG) printf("blo_find_main: found library %s\n", libname);
			return m;
		}
	}

	m = BKE_main_new();
	BLI_addtail(mainlist, m);

	/* Add library datablock itself to 'main' Main, since libraries are **never** linked data.
	 * Fixes bug where you could end with all ID_LI datablocks having the same name... */
	lib = BKE_libblock_alloc(mainlist->first, ID_LI, BLI_path_basename(filepath), 0);
	lib->id.us = ID_FAKE_USERS(lib);  /* Important, consistency with main ID reading code from read_libblock(). */
	BLI_strncpy(lib->name, filepath, sizeof(lib->name));
	BLI_strncpy(lib->filepath, name1, sizeof(lib->filepath));

	m->curlib = lib;

	read_file_version(fd, m);

	if (G.debug & G_DEBUG) printf("blo_find_main: added new lib %s\n", filepath);
	return m;
}

/** \} */

/* -------------------------------------------------------------------- */
/** \name File Parsing
 * \{ */

static void switch_endian_bh4(BHead4 *bhead)
{
	/* the ID_.. codes */
	if ((bhead->code & 0xFFFF) == 0) bhead->code >>= 16;

	if (bhead->code != ENDB) {
		BLI_endian_switch_int32(&bhead->len);
		BLI_endian_switch_int32(&bhead->SDNAnr);
		BLI_endian_switch_int32(&bhead->nr);
	}
}

static void switch_endian_bh8(BHead8 *bhead)
{
	/* the ID_.. codes */
	if ((bhead->code & 0xFFFF) == 0) bhead->code >>= 16;

	if (bhead->code != ENDB) {
		BLI_endian_switch_int32(&bhead->len);
		BLI_endian_switch_int32(&bhead->SDNAnr);
		BLI_endian_switch_int32(&bhead->nr);
	}
}

static void bh4_from_bh8(BHead *bhead, BHead8 *bhead8, int do_endian_swap)
{
	BHead4 *bhead4 = (BHead4 *)bhead;
	int64_t old;

	bhead4->code = bhead8->code;
	bhead4->len = bhead8->len;

	if (bhead4->code != ENDB) {
		/* perform a endian swap on 64bit pointers, otherwise the pointer might map to zero
		 * 0x0000000000000000000012345678 would become 0x12345678000000000000000000000000
		 */
		if (do_endian_swap) {
			BLI_endian_switch_int64(&bhead8->old);
		}

		/* this patch is to avoid a long long being read from not-eight aligned positions
		 * is necessary on any modern 64bit architecture) */
		memcpy(&old, &bhead8->old, 8);
		bhead4->old = (int)(old >> 3);

		bhead4->SDNAnr = bhead8->SDNAnr;
		bhead4->nr = bhead8->nr;
	}
}

static void bh8_from_bh4(BHead *bhead, BHead4 *bhead4)
{
	BHead8 *bhead8 = (BHead8 *)bhead;

	bhead8->code = bhead4->code;
	bhead8->len = bhead4->len;

	if (bhead8->code != ENDB) {
		bhead8->old = bhead4->old;
		bhead8->SDNAnr = bhead4->SDNAnr;
		bhead8->nr = bhead4->nr;
	}
}

static BHeadN *get_bhead(FileData *fd)
{
	BHeadN *new_bhead = NULL;
	int readsize;

	if (fd) {
		if (!fd->is_eof) {
			/* initializing to zero isn't strictly needed but shuts valgrind up
			 * since uninitialized memory gets compared */
			BHead8 bhead8 = {0};
			BHead4 bhead4 = {0};
			BHead bhead = {0};

			/* First read the bhead structure.
			 * Depending on the platform the file was written on this can
			 * be a big or little endian BHead4 or BHead8 structure.
			 *
			 * As usual 'ENDB' (the last *partial* bhead of the file)
			 * needs some special handling. We don't want to EOF just yet.
			 */
			if (fd->flags & FD_FLAGS_FILE_POINTSIZE_IS_4) {
				bhead4.code = DATA;
				readsize = fd->read(fd, &bhead4, sizeof(bhead4));

				if (readsize == sizeof(bhead4) || bhead4.code == ENDB) {
					if (fd->flags & FD_FLAGS_SWITCH_ENDIAN) {
						switch_endian_bh4(&bhead4);
					}

					if (fd->flags & FD_FLAGS_POINTSIZE_DIFFERS) {
						bh8_from_bh4(&bhead, &bhead4);
					}
					else {
						/* MIN2 is only to quiet '-Warray-bounds' compiler warning. */
						BLI_assert(sizeof(bhead) == sizeof(bhead4));
						memcpy(&bhead, &bhead4, MIN2(sizeof(bhead), sizeof(bhead4)));
					}
				}
				else {
					fd->is_eof = true;
					bhead.len = 0;
				}
			}
			else {
				bhead8.code = DATA;
				readsize = fd->read(fd, &bhead8, sizeof(bhead8));

				if (readsize == sizeof(bhead8) || bhead8.code == ENDB) {
					if (fd->flags & FD_FLAGS_SWITCH_ENDIAN) {
						switch_endian_bh8(&bhead8);
					}

					if (fd->flags & FD_FLAGS_POINTSIZE_DIFFERS) {
						bh4_from_bh8(&bhead, &bhead8, (fd->flags & FD_FLAGS_SWITCH_ENDIAN));
					}
					else {
						/* MIN2 is only to quiet '-Warray-bounds' compiler warning. */
						BLI_assert(sizeof(bhead) == sizeof(bhead8));
						memcpy(&bhead, &bhead8, MIN2(sizeof(bhead), sizeof(bhead8)));
					}
				}
				else {
					fd->is_eof = true;
					bhead.len = 0;
				}
			}

			/* make sure people are not trying to pass bad blend files */
			if (bhead.len < 0) {
				fd->is_eof = true;
			}

			/* bhead now contains the (converted) bhead structure. Now read
			 * the associated data and put everything in a BHeadN (creative naming !)
			 */
			if (fd->is_eof) {
				/* pass */
			}
#ifdef USE_BHEAD_READ_ON_DEMAND
			else if (fd->seek != NULL && BHEAD_USE_READ_ON_DEMAND(&bhead)) {
				/* Delay reading bhead content. */
				new_bhead = MEM_mallocN(sizeof(BHeadN), "new_bhead");
				if (new_bhead) {
					new_bhead->next = new_bhead->prev = NULL;
					new_bhead->file_offset = fd->file_offset;
					new_bhead->has_data = false;
					new_bhead->bhead = bhead;
					off64_t seek_new = fd->seek(fd, bhead.len, SEEK_CUR);
					if (seek_new == -1) {
						fd->is_eof = true;
						MEM_freeN(new_bhead);
						new_bhead = NULL;
					}
					BLI_assert(fd->file_offset == seek_new);
				}
				else {
					fd->is_eof = true;
				}
			}
#endif
			else {
				new_bhead = MEM_mallocN(sizeof(BHeadN) + bhead.len, "new_bhead");
				if (new_bhead) {
					new_bhead->next = new_bhead->prev = NULL;
#ifdef USE_BHEAD_READ_ON_DEMAND
					new_bhead->file_offset = 0;  /* don't seek. */
					new_bhead->has_data = true;
#endif
					new_bhead->bhead = bhead;

					readsize = fd->read(fd, new_bhead + 1, bhead.len);

					if (readsize != bhead.len) {
						fd->is_eof = true;
						MEM_freeN(new_bhead);
						new_bhead = NULL;
					}
				}
				else {
					fd->is_eof = true;
				}
			}
		}
	}

	/* We've read a new block. Now add it to the list
	 * of blocks.
	 */
	if (new_bhead) {
		BLI_addtail(&fd->bhead_list, new_bhead);
	}

	return new_bhead;
}

BHead *blo_bhead_first(FileData *fd)
{
	BHeadN *new_bhead;
	BHead *bhead = NULL;

	/* Rewind the file
	 * Read in a new block if necessary
	 */
	new_bhead = fd->bhead_list.first;
	if (new_bhead == NULL) {
		new_bhead = get_bhead(fd);
	}

	if (new_bhead) {
		bhead = &new_bhead->bhead;
	}

	return bhead;
}

BHead *blo_bhead_prev(FileData *UNUSED(fd), BHead *thisblock)
{
	BHeadN *bheadn = BHEADN_FROM_BHEAD(thisblock);
	BHeadN *prev = bheadn->prev;

	return (prev) ? &prev->bhead : NULL;
}

BHead *blo_bhead_next(FileData *fd, BHead *thisblock)
{
	BHeadN *new_bhead = NULL;
	BHead *bhead = NULL;

	if (thisblock) {
		/* bhead is actually a sub part of BHeadN
		 * We calculate the BHeadN pointer from the BHead pointer below */
		new_bhead = BHEADN_FROM_BHEAD(thisblock);

		/* get the next BHeadN. If it doesn't exist we read in the next one */
		new_bhead = new_bhead->next;
		if (new_bhead == NULL) {
			new_bhead = get_bhead(fd);
		}
	}

	if (new_bhead) {
		/* here we do the reverse:
		 * go from the BHeadN pointer to the BHead pointer */
		bhead = &new_bhead->bhead;
	}

	return bhead;
}

#ifdef USE_BHEAD_READ_ON_DEMAND
static bool blo_bhead_read_data(FileData *fd, BHead *thisblock, void *buf)
{
	bool success = true;
	BHeadN *new_bhead = BHEADN_FROM_BHEAD(thisblock);
	BLI_assert(new_bhead->has_data == false && new_bhead->file_offset != 0);
	off64_t offset_backup = fd->file_offset;
	if (UNLIKELY(fd->seek(fd, new_bhead->file_offset, SEEK_SET) == -1)) {
		success = false;
	}
	else {
		if (fd->read(fd, buf, new_bhead->bhead.len) != new_bhead->bhead.len) {
			success = false;
		}
	}
	if (fd->seek(fd, offset_backup, SEEK_SET) == -1) {
		success = false;
	}
	return success;
}

static BHead *blo_bhead_read_full(FileData *fd, BHead *thisblock)
{
	BHeadN *new_bhead = BHEADN_FROM_BHEAD(thisblock);
	BHeadN *new_bhead_data = MEM_mallocN(sizeof(BHeadN) + new_bhead->bhead.len, "new_bhead");
	new_bhead_data->bhead = new_bhead->bhead;
	new_bhead_data->file_offset = new_bhead->file_offset;
	new_bhead_data->has_data = true;
	if (!blo_bhead_read_data(fd, thisblock, new_bhead_data + 1)) {
		MEM_freeN(new_bhead_data);
		return NULL;
	}
	return &new_bhead_data->bhead;
}
#endif  /* USE_BHEAD_READ_ON_DEMAND */

/* Warning! Caller's responsibility to ensure given bhead **is** and ID one! */
const char *blo_bhead_id_name(const FileData *fd, const BHead *bhead)
{
	return (const char *)POINTER_OFFSET(bhead, sizeof(*bhead) + fd->id_name_offs);
}

static void decode_blender_header(FileData *fd)
{
	char header[SIZEOFBLENDERHEADER], num[4];
	int readsize;

	/* read in the header data */
	readsize = fd->read(fd, header, sizeof(header));

	if (readsize == sizeof(header) &&
	    STREQLEN(header, "BLENDER", 7) &&
	    ELEM(header[7], '_', '-') &&
	    ELEM(header[8], 'v', 'V') &&
	    (isdigit(header[9]) && isdigit(header[10]) && isdigit(header[11])))
	{
		fd->flags |= FD_FLAGS_FILE_OK;

		/* what size are pointers in the file ? */
		if (header[7] == '_') {
			fd->flags |= FD_FLAGS_FILE_POINTSIZE_IS_4;
			if (sizeof(void *) != 4) {
				fd->flags |= FD_FLAGS_POINTSIZE_DIFFERS;
			}
		}
		else {
			if (sizeof(void *) != 8) {
				fd->flags |= FD_FLAGS_POINTSIZE_DIFFERS;
			}
		}

		/* is the file saved in a different endian
		 * than we need ?
		 */
		if (((header[8] == 'v') ? L_ENDIAN : B_ENDIAN) != ENDIAN_ORDER) {
			fd->flags |= FD_FLAGS_SWITCH_ENDIAN;
		}

		/* get the version number */
		memcpy(num, header + 9, 3);
		num[3] = 0;
		fd->fileversion = atoi(num);
	}
}

/**
 * \return Success if the file is read correctly, else set \a r_error_message.
 */
static bool read_file_dna(FileData *fd, const char **r_error_message)
{
	BHead *bhead;
	int subversion = 0;

	for (bhead = blo_bhead_first(fd); bhead; bhead = blo_bhead_next(fd, bhead)) {
		if (bhead->code == GLOB) {
			/* Before this, the subversion didn't exist in 'FileGlobal' so the subversion
			 * value isn't accessible for the purpose of DNA versioning in this case. */
			if (fd->fileversion <= 242) {
				continue;
			}
			/* We can't use read_global because this needs 'DNA1' to be decoded,
			 * however the first 4 chars are _always_ the subversion. */
			FileGlobal *fg = (void *)&bhead[1];
			BLI_STATIC_ASSERT(offsetof(FileGlobal, subvstr) == 0, "Must be first: subvstr");
			char num[5];
			memcpy(num, fg->subvstr, 4);
			num[4] = 0;
			subversion = atoi(num);
		}
		else if (bhead->code == DNA1) {
			const bool do_endian_swap = (fd->flags & FD_FLAGS_SWITCH_ENDIAN) != 0;

			fd->filesdna = DNA_sdna_from_data(&bhead[1], bhead->len, do_endian_swap, true, r_error_message);
			if (fd->filesdna) {
				blo_do_versions_dna(fd->filesdna, fd->fileversion, subversion);
				fd->compflags = DNA_struct_get_compareflags(fd->filesdna, fd->memsdna);
				/* used to retrieve ID names from (bhead+1) */
				fd->id_name_offs = DNA_elem_offset(fd->filesdna, "ID", "char", "name[]");

				return true;
			}
			else {
				return false;
			}

		}
		else if (bhead->code == ENDB)
			break;
	}

	*r_error_message = "Missing DNA block";
	return false;
}

static int *read_file_thumbnail(FileData *fd)
{
	BHead *bhead;
	int *blend_thumb = NULL;

	for (bhead = blo_bhead_first(fd); bhead; bhead = blo_bhead_next(fd, bhead)) {
		if (bhead->code == TEST) {
			const bool do_endian_swap = (fd->flags & FD_FLAGS_SWITCH_ENDIAN) != 0;
			int *data = (int *)(bhead + 1);

			if (bhead->len < (2 * sizeof(int))) {
				break;
			}

			if (do_endian_swap) {
				BLI_endian_switch_int32(&data[0]);
				BLI_endian_switch_int32(&data[1]);
			}

			const int width = data[0];
			const int height = data[1];
			if (!BLEN_THUMB_MEMSIZE_IS_VALID(width, height)) {
				break;
			}
			if (bhead->len < BLEN_THUMB_MEMSIZE_FILE(width, height)) {
				break;
			}

			blend_thumb = data;
			break;
		}
		else if (bhead->code != REND) {
			/* Thumbnail is stored in TEST immediately after first REND... */
			break;
		}
	}

	return blend_thumb;
}

/** \} */

/* -------------------------------------------------------------------- */
/** \name File Data API
 * \{ */

/* Regular file reading. */

static int fd_read_data_from_file(FileData *filedata, void *buffer, uint size)
{
	int readsize = read(filedata->filedes, buffer, size);

	if (readsize < 0) {
		readsize = EOF;
	}
	else {
		filedata->file_offset += readsize;
	}

	return (readsize);
}

static off64_t fd_seek_data_from_file(FileData *filedata, off64_t offset, int whence)
{
	filedata->file_offset = lseek(filedata->filedes, offset, whence);
	return filedata->file_offset;
}

/* GZip file reading. */

static int fd_read_gzip_from_file(FileData *filedata, void *buffer, uint size)
{
	int readsize = gzread(filedata->gzfiledes, buffer, size);

	if (readsize < 0) {
		readsize = EOF;
	}
	else {
		filedata->file_offset += readsize;
	}

	return (readsize);
}

/* Memory reading. */

static int fd_read_from_memory(FileData *filedata, void *buffer, uint size)
{
	/* don't read more bytes then there are available in the buffer */
	int readsize = (int)MIN2(size, (uint)(filedata->buffersize - filedata->file_offset));

	memcpy(buffer, filedata->buffer + filedata->file_offset, readsize);
	filedata->file_offset += readsize;

	return (readsize);
}

/* MemFile reading. */

static int fd_read_from_memfile(FileData *filedata, void *buffer, uint size)
{
	static size_t seek = SIZE_MAX; /* the current position */
	static size_t offset = 0;      /* size of previous chunks */
	static MemFileChunk *chunk = NULL;
	size_t chunkoffset, readsize, totread;

	if (size == 0) return 0;

	if (seek != (size_t)filedata->file_offset) {
		chunk = filedata->memfile->chunks.first;
		seek = 0;

		while (chunk) {
			if (seek + chunk->size > (size_t)filedata->file_offset) {
				break;
			}
			seek += chunk->size;
			chunk = chunk->next;
		}
		offset = seek;
		seek = filedata->file_offset;
	}

	if (chunk) {
		totread = 0;

		do {
			/* first check if it's on the end if current chunk */
			if (seek - offset == chunk->size) {
				offset += chunk->size;
				chunk = chunk->next;
			}

			/* debug, should never happen */
			if (chunk == NULL) {
				printf("illegal read, chunk zero\n");
				return 0;
			}

			chunkoffset = seek - offset;
			readsize = size - totread;

			/* data can be spread over multiple chunks, so clamp size
			 * to within this chunk, and then it will read further in
			 * the next chunk */
			if (chunkoffset + readsize > chunk->size)
				readsize = chunk->size - chunkoffset;

			memcpy(POINTER_OFFSET(buffer, totread), chunk->buf + chunkoffset, readsize);
			totread += readsize;
			filedata->file_offset += readsize;
			seek += readsize;
		} while (totread < size);

		return totread;
	}

	return 0;
}

static FileData *filedata_new(void)
{
	FileData *fd = MEM_callocN(sizeof(FileData), "FileData");

	fd->filedes = -1;
	fd->gzfiledes = NULL;

	fd->memsdna = DNA_sdna_current_get();

	fd->datamap = oldnewmap_new();
	fd->globmap = oldnewmap_new();
	fd->libmap = oldnewmap_new();

	return fd;
}

static FileData *blo_decode_and_check(FileData *fd, ReportList *reports)
{
	decode_blender_header(fd);

	if (fd->flags & FD_FLAGS_FILE_OK) {
		const char *error_message = NULL;
		if (read_file_dna(fd, &error_message) == false) {
			BKE_reportf(reports, RPT_ERROR,
			            "Failed to read blend file '%s': %s",
			            fd->relabase, error_message);
			blo_filedata_free(fd);
			fd = NULL;
		}
	}
	else {
		BKE_reportf(reports, RPT_ERROR, "Failed to read blend file '%s', not a blend file", fd->relabase);
		blo_filedata_free(fd);
		fd = NULL;
	}

	return fd;
}

static FileData *blo_filedata_from_file_descriptor(const char *filepath, ReportList *reports, int file)
{
	FileDataReadFn *read_fn = NULL;
	FileDataSeekFn *seek_fn = NULL;  /* Optional. */

	gzFile gzfile = (gzFile)Z_NULL;

	char header[7];

	/* Regular file. */
	errno = 0;
	if (read(file, header, sizeof(header)) != sizeof(header)) {
		BKE_reportf(reports, RPT_WARNING, "Unable to read '%s': %s",
		            filepath, errno ? strerror(errno) : TIP_("insufficient content"));
		return NULL;
	}
	else {
		lseek(file, 0, SEEK_SET);
	}

	/* Regular file. */
	if (memcmp(header, "BLENDER", sizeof(header)) == 0) {
		read_fn = fd_read_data_from_file;
		seek_fn = fd_seek_data_from_file;
	}

	/* Gzip file. */
	errno = 0;
	if ((read_fn == NULL) &&
	    /* Check header magic. */
	    (header[0] == 0x1f && header[1] == 0x8b))
	{
		gzfile = BLI_gzopen(filepath, "rb");
		if (gzfile == (gzFile)Z_NULL) {
			BKE_reportf(reports, RPT_WARNING, "Unable to open '%s': %s",
			            filepath, errno ? strerror(errno) : TIP_("unknown error reading file"));
			return NULL;
		}
		else {
			/* 'seek_fn' is too slow for gzip, don't set it. */
			read_fn = fd_read_gzip_from_file;
			/* Caller must close. */
			file = -1;
		}
	}

	if (read_fn == NULL) {
		BKE_reportf(reports, RPT_WARNING, "Unrecognized file format '%s'", filepath);
		return NULL;
	}

	FileData *fd = filedata_new();

	fd->filedes = file;
	fd->gzfiledes = gzfile;

	fd->read = read_fn;
	fd->seek = seek_fn;

	return fd;
}

static FileData *blo_filedata_from_file_open(const char *filepath, ReportList *reports)
{
	errno = 0;
	const int file = BLI_open(filepath, O_BINARY | O_RDONLY, 0);
	if (file == -1) {
		BKE_reportf(reports, RPT_WARNING, "Unable to open '%s': %s",
		            filepath, errno ? strerror(errno) : TIP_("unknown error reading file"));
		return NULL;
	}
	FileData *fd = blo_filedata_from_file_descriptor(filepath, reports, file);
	if ((fd == NULL) || (fd->filedes == -1)) {
		close(file);
	}
	return fd;
}

/* cannot be called with relative paths anymore! */
/* on each new library added, it now checks for the current FileData and expands relativeness */
FileData *blo_filedata_from_file(const char *filepath, ReportList *reports)
{
	FileData *fd = blo_filedata_from_file_open(filepath, reports);
	if (fd != NULL) {
		/* needed for library_append and read_libraries */
		BLI_strncpy(fd->relabase, filepath, sizeof(fd->relabase));

		return blo_decode_and_check(fd, reports);
	}
	return NULL;
}

/**
 * Same as blo_filedata_from_file(), but does not reads DNA data, only header. Use it for light access
 * (e.g. thumbnail reading).
 */
static FileData *blo_filedata_from_file_minimal(const char *filepath)
{
	FileData *fd = blo_filedata_from_file_open(filepath, NULL);
	if (fd != NULL) {
		decode_blender_header(fd);
		if (fd->flags & FD_FLAGS_FILE_OK) {
			return fd;
		}
		blo_filedata_free(fd);
	}
	return NULL;
}

static int fd_read_gzip_from_memory(FileData *filedata, void *buffer, uint size)
{
	int err;

	filedata->strm.next_out = (Bytef *)buffer;
	filedata->strm.avail_out = size;

	// Inflate another chunk.
	err = inflate(&filedata->strm, Z_SYNC_FLUSH);

	if (err == Z_STREAM_END) {
		return 0;
	}
	else if (err != Z_OK) {
		printf("fd_read_gzip_from_memory: zlib error\n");
		return 0;
	}

	filedata->file_offset += size;

	return (size);
}

static int fd_read_gzip_from_memory_init(FileData *fd)
{

	fd->strm.next_in = (Bytef *)fd->buffer;
	fd->strm.avail_in = fd->buffersize;
	fd->strm.total_out = 0;
	fd->strm.zalloc = Z_NULL;
	fd->strm.zfree = Z_NULL;

	if (inflateInit2(&fd->strm, (16 + MAX_WBITS)) != Z_OK)
		return 0;

	fd->read = fd_read_gzip_from_memory;

	return 1;
}

FileData *blo_filedata_from_memory(const void *mem, int memsize, ReportList *reports)
{
	if (!mem || memsize < SIZEOFBLENDERHEADER) {
		BKE_report(reports, RPT_WARNING, (mem) ? TIP_("Unable to read") : TIP_("Unable to open"));
		return NULL;
	}
	else {
		FileData *fd = filedata_new();
		const char *cp = mem;

		fd->buffer = mem;
		fd->buffersize = memsize;

		/* test if gzip */
		if (cp[0] == 0x1f && cp[1] == 0x8b) {
			if (0 == fd_read_gzip_from_memory_init(fd)) {
				blo_filedata_free(fd);
				return NULL;
			}
		}
		else
			fd->read = fd_read_from_memory;

		fd->flags |= FD_FLAGS_NOT_MY_BUFFER;

		return blo_decode_and_check(fd, reports);
	}
}

FileData *blo_filedata_from_memfile(MemFile *memfile, ReportList *reports)
{
	if (!memfile) {
		BKE_report(reports, RPT_WARNING, "Unable to open blend <memory>");
		return NULL;
	}
	else {
		FileData *fd = filedata_new();
		fd->memfile = memfile;

		fd->read = fd_read_from_memfile;
		fd->flags |= FD_FLAGS_NOT_MY_BUFFER;

		return blo_decode_and_check(fd, reports);
	}
}


void blo_filedata_free(FileData *fd)
{
	if (fd) {
		if (fd->filedes != -1) {
			close(fd->filedes);
		}

		if (fd->gzfiledes != NULL) {
			gzclose(fd->gzfiledes);
		}

		if (fd->strm.next_in) {
			if (inflateEnd(&fd->strm) != Z_OK) {
				printf("close gzip stream error\n");
			}
		}

		if (fd->buffer && !(fd->flags & FD_FLAGS_NOT_MY_BUFFER)) {
			MEM_freeN((void *)fd->buffer);
			fd->buffer = NULL;
		}

		/* Free all BHeadN data blocks */
#ifndef NDEBUG
		BLI_freelistN(&fd->bhead_list);
#else
		/* Sanity check we're not keeping memory we don't need. */
		LISTBASE_FOREACH_MUTABLE (BHeadN *, new_bhead, &fd->bhead_list) {
			if (fd->seek != NULL && BHEAD_USE_READ_ON_DEMAND(&new_bhead->bhead)) {
				BLI_assert(new_bhead->has_data == 0);
			}
			MEM_freeN(new_bhead);
		}
#endif

		if (fd->filesdna)
			DNA_sdna_free(fd->filesdna);
		if (fd->compflags)
			MEM_freeN((void *)fd->compflags);

		if (fd->datamap)
			oldnewmap_free(fd->datamap);
		if (fd->globmap)
			oldnewmap_free(fd->globmap);
		if (fd->imamap)
			oldnewmap_free(fd->imamap);
		if (fd->movieclipmap)
			oldnewmap_free(fd->movieclipmap);
		if (fd->scenemap)
			oldnewmap_free(fd->scenemap);
		if (fd->soundmap)
			oldnewmap_free(fd->soundmap);
		if (fd->packedmap)
			oldnewmap_free(fd->packedmap);
		if (fd->libmap && !(fd->flags & FD_FLAGS_NOT_MY_LIBMAP))
			oldnewmap_free(fd->libmap);
		if (fd->bheadmap)
			MEM_freeN(fd->bheadmap);

#ifdef USE_GHASH_BHEAD
		if (fd->bhead_idname_hash) {
			BLI_ghash_free(fd->bhead_idname_hash, NULL, NULL);
		}
#endif

		MEM_freeN(fd);
	}
}

/** \} */

/* -------------------------------------------------------------------- */
/** \name Public Utilities
 * \{ */

/**
 * Check whether given path ends with a blend file compatible extension
 * (`.blend`, `.ble` or `.blend.gz`).
 *
 * \param str: The path to check.
 * \return true is this path ends with a blender file extension.
 */
bool BLO_has_bfile_extension(const char *str)
{
	const char *ext_test[4] = {".blend", ".ble", ".blend.gz", NULL};
	return BLI_path_extension_check_array(str, ext_test);
}

/**
 * Try to explode given path into its 'library components'
 * (i.e. a .blend file, id type/group, and data-block itself).
 *
 * \param path: the full path to explode.
 * \param r_dir: the string that'll contain path up to blend file itself ('library' path).
 * WARNING! Must be #FILE_MAX_LIBEXTRA long (it also stores group and name strings)!
 * \param r_group: the string that'll contain 'group' part of the path, if any. May be NULL.
 * \param r_name: the string that'll contain data's name part of the path, if any. May be NULL.
 * \return true if path contains a blend file.
 */
bool BLO_library_path_explode(const char *path, char *r_dir, char **r_group, char **r_name)
{
	/* We might get some data names with slashes, so we have to go up in path until we find blend file itself,
	 * then we now next path item is group, and everything else is data name. */
	char *slash = NULL, *prev_slash = NULL, c = '\0';

	r_dir[0] = '\0';
	if (r_group) {
		*r_group = NULL;
	}
	if (r_name) {
		*r_name = NULL;
	}

	/* if path leads to an existing directory, we can be sure we're not (in) a library */
	if (BLI_is_dir(path)) {
		return false;
	}

	strcpy(r_dir, path);

	while ((slash = (char *)BLI_last_slash(r_dir))) {
		char tc = *slash;
		*slash = '\0';
		if (BLO_has_bfile_extension(r_dir) && BLI_is_file(r_dir)) {
			break;
		}
		else if (STREQ(r_dir, BLO_EMBEDDED_STARTUP_BLEND)) {
			break;
		}

		if (prev_slash) {
			*prev_slash = c;
		}
		prev_slash = slash;
		c = tc;
	}

	if (!slash) {
		return false;
	}

	if (slash[1] != '\0') {
		BLI_assert(strlen(slash + 1) < BLO_GROUP_MAX);
		if (r_group) {
			*r_group = slash + 1;
		}
	}

	if (prev_slash && (prev_slash[1] != '\0')) {
		BLI_assert(strlen(prev_slash + 1) < MAX_ID_NAME - 2);
		if (r_name) {
			*r_name = prev_slash + 1;
		}
	}

	return true;
}

/**
 * Does a very light reading of given .blend file to extract its stored thumbnail.
 *
 * \param filepath: The path of the file to extract thumbnail from.
 * \return The raw thumbnail
 * (MEM-allocated, as stored in file, use #BKE_main_thumbnail_to_imbuf() to convert it to ImBuf image).
 */
BlendThumbnail *BLO_thumbnail_from_file(const char *filepath)
{
	FileData *fd;
	BlendThumbnail *data = NULL;
	int *fd_data;

	fd = blo_filedata_from_file_minimal(filepath);
	fd_data = fd ? read_file_thumbnail(fd) : NULL;

	if (fd_data) {
		const int width = fd_data[0];
		const int height = fd_data[1];
		if (BLEN_THUMB_MEMSIZE_IS_VALID(width, height)) {
			const size_t sz = BLEN_THUMB_MEMSIZE(width, height);
			data = MEM_mallocN(sz, __func__);
			if (data) {
				BLI_assert((sz - sizeof(*data)) == (BLEN_THUMB_MEMSIZE_FILE(width, height) - (sizeof(*fd_data) * 2)));
				data->width = width;
				data->height = height;
				memcpy(data->rect, &fd_data[2], sz - sizeof(*data));
			}
		}
	}

	blo_filedata_free(fd);

	return data;
}

/** \} */

/* -------------------------------------------------------------------- */
/** \name Old/New Pointer Map
 * \{ */

static void *newdataadr(FileData *fd, const void *adr)      /* only direct databocks */
{
	return oldnewmap_lookup_and_inc(fd->datamap, adr, true);
}

static void *newdataadr_no_us(FileData *fd, const void *adr)        /* only direct databocks */
{
	return oldnewmap_lookup_and_inc(fd->datamap, adr, false);
}

static void *newglobadr(FileData *fd, const void *adr)      /* direct datablocks with global linking */
{
	return oldnewmap_lookup_and_inc(fd->globmap, adr, true);
}

static void *newimaadr(FileData *fd, const void *adr)           /* used to restore image data after undo */
{
	if (fd->imamap && adr)
		return oldnewmap_lookup_and_inc(fd->imamap, adr, true);
	return NULL;
}

static void *newsceadr(FileData *fd, const void *adr)           /* used to restore scene data after undo */
{
	if (fd->scenemap && adr)
		return oldnewmap_lookup_and_inc(fd->scenemap, adr, true);
	return NULL;
}

static void *newmclipadr(FileData *fd, const void *adr)      /* used to restore movie clip data after undo */
{
	if (fd->movieclipmap && adr)
		return oldnewmap_lookup_and_inc(fd->movieclipmap, adr, true);
	return NULL;
}

static void *newsoundadr(FileData *fd, const void *adr)      /* used to restore sound data after undo */
{
	if (fd->soundmap && adr)
		return oldnewmap_lookup_and_inc(fd->soundmap, adr, true);
	return NULL;
}

static void *newpackedadr(FileData *fd, const void *adr)      /* used to restore packed data after undo */
{
	if (fd->packedmap && adr)
		return oldnewmap_lookup_and_inc(fd->packedmap, adr, true);

	return oldnewmap_lookup_and_inc(fd->datamap, adr, true);
}


static void *newlibadr(FileData *fd, const void *lib, const void *adr)      /* only lib data */
{
	return oldnewmap_liblookup(fd->libmap, adr, lib);
}

void *blo_do_versions_newlibadr(FileData *fd, const void *lib, const void *adr)     /* only lib data */
{
	return newlibadr(fd, lib, adr);
}

static void *newlibadr_us(FileData *fd, const void *lib, const void *adr)   /* increases user number */
{
	ID *id = newlibadr(fd, lib, adr);

	id_us_plus_no_lib(id);

	return id;
}

void *blo_do_versions_newlibadr_us(FileData *fd, const void *lib, const void *adr)  /* increases user number */
{
	return newlibadr_us(fd, lib, adr);
}

static void *newlibadr_real_us(FileData *fd, const void *lib, const void *adr)  /* ensures real user */
{
	ID *id = newlibadr(fd, lib, adr);

	id_us_ensure_real(id);

	return id;
}

static void change_link_placeholder_to_real_ID_pointer_fd(FileData *fd, const void *old, void *new)
{
	for (int i = 0; i < fd->libmap->nentries; i++) {
		OldNew *entry = &fd->libmap->entries[i];

		if (old == entry->newp && entry->nr == ID_LINK_PLACEHOLDER) {
			entry->newp = new;
			if (new) entry->nr = GS( ((ID *)new)->name);
		}
	}
}

static void change_link_placeholder_to_real_ID_pointer(ListBase *mainlist, FileData *basefd, void *old, void *new)
{
	Main *mainptr;

	for (mainptr = mainlist->first; mainptr; mainptr = mainptr->next) {
		FileData *fd;

		if (mainptr->curlib)
			fd = mainptr->curlib->filedata;
		else
			fd = basefd;

		if (fd) {
			change_link_placeholder_to_real_ID_pointer_fd(fd, old, new);
		}
	}
}

/* lib linked proxy objects point to our local data, we need
 * to clear that pointer before reading the undo memfile since
 * the object might be removed, it is set again in reading
 * if the local object still exists.
 * This is only valid for local proxy objects though, linked ones should not be affected here.
 */
void blo_clear_proxy_pointers_from_lib(Main *oldmain)
{
	Object *ob = oldmain->objects.first;

	for (; ob; ob = ob->id.next) {
		if (ob->id.lib != NULL && ob->proxy_from != NULL && ob->proxy_from->id.lib == NULL) {
			ob->proxy_from = NULL;
		}
	}
}

void blo_make_scene_pointer_map(FileData *fd, Main *oldmain)
{
	Scene *sce = oldmain->scenes.first;

	fd->scenemap = oldnewmap_new();

	for (; sce; sce = sce->id.next) {
		if (sce->eevee.light_cache) {
			struct LightCache *light_cache = sce->eevee.light_cache;
			oldnewmap_insert(fd->scenemap, light_cache, light_cache, 0);
		}
	}
}

void blo_end_scene_pointer_map(FileData *fd, Main *oldmain)
{
	OldNew *entry = fd->scenemap->entries;
	Scene *sce = oldmain->scenes.first;
	int i;

	/* used entries were restored, so we put them to zero */
	for (i = 0; i < fd->scenemap->nentries; i++, entry++) {
		if (entry->nr > 0)
			entry->newp = NULL;
	}

	for (; sce; sce = sce->id.next) {
		sce->eevee.light_cache = newsceadr(fd, sce->eevee.light_cache);
	}
}

void blo_make_image_pointer_map(FileData *fd, Main *oldmain)
{
	Image *ima = oldmain->images.first;
	Scene *sce = oldmain->scenes.first;
	int a;

	fd->imamap = oldnewmap_new();

	for (; ima; ima = ima->id.next) {
		if (ima->cache) {
			oldnewmap_insert(fd->imamap, ima->cache, ima->cache, 0);
		}
		for (a = 0; a < TEXTARGET_COUNT; a++) {
			if (ima->gputexture[a]) {
				oldnewmap_insert(fd->imamap, ima->gputexture[a], ima->gputexture[a], 0);
			}
		}
		if (ima->rr) {
			oldnewmap_insert(fd->imamap, ima->rr, ima->rr, 0);
		}
		LISTBASE_FOREACH(RenderSlot *, slot, &ima->renderslots) {
			if (slot->render) {
				oldnewmap_insert(fd->imamap, slot->render, slot->render, 0);
			}
		}
	}
	for (; sce; sce = sce->id.next) {
		if (sce->nodetree && sce->nodetree->previews) {
			bNodeInstanceHashIterator iter;
			NODE_INSTANCE_HASH_ITER(iter, sce->nodetree->previews) {
				bNodePreview *preview = BKE_node_instance_hash_iterator_get_value(&iter);
				oldnewmap_insert(fd->imamap, preview, preview, 0);
			}
		}
	}
}

/* set old main image ibufs to zero if it has been restored */
/* this works because freeing old main only happens after this call */
void blo_end_image_pointer_map(FileData *fd, Main *oldmain)
{
	OldNew *entry = fd->imamap->entries;
	Image *ima = oldmain->images.first;
	Scene *sce = oldmain->scenes.first;
	int i;

	/* used entries were restored, so we put them to zero */
	for (i = 0; i < fd->imamap->nentries; i++, entry++) {
		if (entry->nr > 0)
			entry->newp = NULL;
	}

	for (; ima; ima = ima->id.next) {
		ima->cache = newimaadr(fd, ima->cache);
		if (ima->cache == NULL) {
			ima->gpuflag = 0;
			for (i = 0; i < TEXTARGET_COUNT; i++) {
				ima->gputexture[i] = NULL;
			}
			ima->rr = NULL;
		}
		LISTBASE_FOREACH(RenderSlot *, slot, &ima->renderslots) {
			slot->render = newimaadr(fd, slot->render);
		}

		for (i = 0; i < TEXTARGET_COUNT; i++)
			ima->gputexture[i] = newimaadr(fd, ima->gputexture[i]);
		ima->rr = newimaadr(fd, ima->rr);
	}
	for (; sce; sce = sce->id.next) {
		if (sce->nodetree && sce->nodetree->previews) {
			bNodeInstanceHash *new_previews = BKE_node_instance_hash_new("node previews");
			bNodeInstanceHashIterator iter;

			/* reconstruct the preview hash, only using remaining pointers */
			NODE_INSTANCE_HASH_ITER(iter, sce->nodetree->previews) {
				bNodePreview *preview = BKE_node_instance_hash_iterator_get_value(&iter);
				if (preview) {
					bNodePreview *new_preview = newimaadr(fd, preview);
					if (new_preview) {
						bNodeInstanceKey key = BKE_node_instance_hash_iterator_get_key(&iter);
						BKE_node_instance_hash_insert(new_previews, key, new_preview);
					}
				}
			}
			BKE_node_instance_hash_free(sce->nodetree->previews, NULL);
			sce->nodetree->previews = new_previews;
		}
	}
}

void blo_make_movieclip_pointer_map(FileData *fd, Main *oldmain)
{
	MovieClip *clip = oldmain->movieclips.first;
	Scene *sce = oldmain->scenes.first;

	fd->movieclipmap = oldnewmap_new();

	for (; clip; clip = clip->id.next) {
		if (clip->cache)
			oldnewmap_insert(fd->movieclipmap, clip->cache, clip->cache, 0);

		if (clip->tracking.camera.intrinsics)
			oldnewmap_insert(fd->movieclipmap, clip->tracking.camera.intrinsics, clip->tracking.camera.intrinsics, 0);
	}

	for (; sce; sce = sce->id.next) {
		if (sce->nodetree) {
			bNode *node;
			for (node = sce->nodetree->nodes.first; node; node = node->next)
				if (node->type == CMP_NODE_MOVIEDISTORTION)
					oldnewmap_insert(fd->movieclipmap, node->storage, node->storage, 0);
		}
	}
}

/* set old main movie clips caches to zero if it has been restored */
/* this works because freeing old main only happens after this call */
void blo_end_movieclip_pointer_map(FileData *fd, Main *oldmain)
{
	OldNew *entry = fd->movieclipmap->entries;
	MovieClip *clip = oldmain->movieclips.first;
	Scene *sce = oldmain->scenes.first;
	int i;

	/* used entries were restored, so we put them to zero */
	for (i = 0; i < fd->movieclipmap->nentries; i++, entry++) {
		if (entry->nr > 0)
			entry->newp = NULL;
	}

	for (; clip; clip = clip->id.next) {
		clip->cache = newmclipadr(fd, clip->cache);
		clip->tracking.camera.intrinsics = newmclipadr(fd, clip->tracking.camera.intrinsics);
	}

	for (; sce; sce = sce->id.next) {
		if (sce->nodetree) {
			bNode *node;
			for (node = sce->nodetree->nodes.first; node; node = node->next)
				if (node->type == CMP_NODE_MOVIEDISTORTION)
					node->storage = newmclipadr(fd, node->storage);
		}
	}
}

void blo_make_sound_pointer_map(FileData *fd, Main *oldmain)
{
	bSound *sound = oldmain->sounds.first;

	fd->soundmap = oldnewmap_new();

	for (; sound; sound = sound->id.next) {
		if (sound->waveform)
			oldnewmap_insert(fd->soundmap, sound->waveform, sound->waveform, 0);
	}
}

/* set old main sound caches to zero if it has been restored */
/* this works because freeing old main only happens after this call */
void blo_end_sound_pointer_map(FileData *fd, Main *oldmain)
{
	OldNew *entry = fd->soundmap->entries;
	bSound *sound = oldmain->sounds.first;
	int i;

	/* used entries were restored, so we put them to zero */
	for (i = 0; i < fd->soundmap->nentries; i++, entry++) {
		if (entry->nr > 0)
			entry->newp = NULL;
	}

	for (; sound; sound = sound->id.next) {
		sound->waveform = newsoundadr(fd, sound->waveform);
	}
}

/* XXX disabled this feature - packed files also belong in temp saves and quit.blend, to make restore work */

static void insert_packedmap(FileData *fd, PackedFile *pf)
{
	oldnewmap_insert(fd->packedmap, pf, pf, 0);
	oldnewmap_insert(fd->packedmap, pf->data, pf->data, 0);
}

void blo_make_packed_pointer_map(FileData *fd, Main *oldmain)
{
	Image *ima;
	VFont *vfont;
	bSound *sound;
	Library *lib;

	fd->packedmap = oldnewmap_new();

	for (ima = oldmain->images.first; ima; ima = ima->id.next) {
		ImagePackedFile *imapf;

		if (ima->packedfile)
			insert_packedmap(fd, ima->packedfile);

		for (imapf = ima->packedfiles.first; imapf; imapf = imapf->next)
			if (imapf->packedfile)
				insert_packedmap(fd, imapf->packedfile);
	}

	for (vfont = oldmain->fonts.first; vfont; vfont = vfont->id.next)
		if (vfont->packedfile)
			insert_packedmap(fd, vfont->packedfile);

	for (sound = oldmain->sounds.first; sound; sound = sound->id.next)
		if (sound->packedfile)
			insert_packedmap(fd, sound->packedfile);

	for (lib = oldmain->libraries.first; lib; lib = lib->id.next)
		if (lib->packedfile)
			insert_packedmap(fd, lib->packedfile);

}

/* set old main packed data to zero if it has been restored */
/* this works because freeing old main only happens after this call */
void blo_end_packed_pointer_map(FileData *fd, Main *oldmain)
{
	Image *ima;
	VFont *vfont;
	bSound *sound;
	Library *lib;
	OldNew *entry = fd->packedmap->entries;
	int i;

	/* used entries were restored, so we put them to zero */
	for (i = 0; i < fd->packedmap->nentries; i++, entry++) {
		if (entry->nr > 0)
			entry->newp = NULL;
	}

	for (ima = oldmain->images.first; ima; ima = ima->id.next) {
		ImagePackedFile *imapf;

		ima->packedfile = newpackedadr(fd, ima->packedfile);

		for (imapf = ima->packedfiles.first; imapf; imapf = imapf->next)
			imapf->packedfile = newpackedadr(fd, imapf->packedfile);
	}

	for (vfont = oldmain->fonts.first; vfont; vfont = vfont->id.next)
		vfont->packedfile = newpackedadr(fd, vfont->packedfile);

	for (sound = oldmain->sounds.first; sound; sound = sound->id.next)
		sound->packedfile = newpackedadr(fd, sound->packedfile);

	for (lib = oldmain->libraries.first; lib; lib = lib->id.next)
		lib->packedfile = newpackedadr(fd, lib->packedfile);
}


/* undo file support: add all library pointers in lookup */
void blo_add_library_pointer_map(ListBase *old_mainlist, FileData *fd)
{
	Main *ptr = old_mainlist->first;
	ListBase *lbarray[MAX_LIBARRAY];

	for (ptr = ptr->next; ptr; ptr = ptr->next) {
		int i = set_listbasepointers(ptr, lbarray);
		while (i--) {
			ID *id;
			for (id = lbarray[i]->first; id; id = id->next)
				oldnewmap_insert(fd->libmap, id, id, GS(id->name));
		}
	}

	fd->old_mainlist = old_mainlist;
}

/** \} */

/* -------------------------------------------------------------------- */
/** \name DNA Struct Loading
 * \{ */

static void switch_endian_structs(const struct SDNA *filesdna, BHead *bhead)
{
	int blocksize, nblocks;
	char *data;

	data = (char *)(bhead + 1);
	blocksize = filesdna->types_size[filesdna->structs[bhead->SDNAnr][0]];

	nblocks = bhead->nr;
	while (nblocks--) {
		DNA_struct_switch_endian(filesdna, bhead->SDNAnr, data);

		data += blocksize;
	}
}

static void *read_struct(FileData *fd, BHead *bh, const char *blockname)
{
	void *temp = NULL;

	if (bh->len) {
#ifdef USE_BHEAD_READ_ON_DEMAND
		BHead *bh_orig = bh;
#endif

		/* switch is based on file dna */
		if (bh->SDNAnr && (fd->flags & FD_FLAGS_SWITCH_ENDIAN)) {
#ifdef USE_BHEAD_READ_ON_DEMAND
			if (BHEADN_FROM_BHEAD(bh)->has_data == false) {
				bh = blo_bhead_read_full(fd, bh);
				if (UNLIKELY(bh == NULL)) {
					fd->flags &= ~FD_FLAGS_FILE_OK;
					return NULL;
				}
			}
#endif
			switch_endian_structs(fd->filesdna, bh);
		}

		if (fd->compflags[bh->SDNAnr] != SDNA_CMP_REMOVED) {
			if (fd->compflags[bh->SDNAnr] == SDNA_CMP_NOT_EQUAL) {
#ifdef USE_BHEAD_READ_ON_DEMAND
				if (BHEADN_FROM_BHEAD(bh)->has_data == false) {
					bh = blo_bhead_read_full(fd, bh);
					if (UNLIKELY(bh == NULL)) {
						fd->flags &= ~FD_FLAGS_FILE_OK;
						return NULL;
					}
				}
#endif
				temp = DNA_struct_reconstruct(fd->memsdna, fd->filesdna, fd->compflags, bh->SDNAnr, bh->nr, (bh + 1));
			}
			else {
				/* SDNA_CMP_EQUAL */
				temp = MEM_mallocN(bh->len, blockname);
#ifdef USE_BHEAD_READ_ON_DEMAND
				if (BHEADN_FROM_BHEAD(bh)->has_data) {
					memcpy(temp, (bh + 1), bh->len);
				}
				else {
					/* Instead of allocating the bhead, then copying it,
					 * read the data from the file directly into the memory. */
					if (UNLIKELY(!blo_bhead_read_data(fd, bh, temp))) {
						fd->flags &= ~FD_FLAGS_FILE_OK;
						MEM_freeN(temp);
						temp = NULL;
					}
				}
#else
				memcpy(temp, (bh + 1), bh->len);
#endif
			}
		}
#ifdef USE_BHEAD_READ_ON_DEMAND
		if (bh_orig != bh) {
			MEM_freeN(BHEADN_FROM_BHEAD(bh));
		}
#endif
	}

	return temp;
}

typedef void (*link_list_cb)(FileData *fd, void *data);

static void link_list_ex(FileData *fd, ListBase *lb, link_list_cb callback)     /* only direct data */
{
	Link *ln, *prev;

	if (BLI_listbase_is_empty(lb)) return;

	lb->first = newdataadr(fd, lb->first);
	if (callback != NULL) {
		callback(fd, lb->first);
	}
	ln = lb->first;
	prev = NULL;
	while (ln) {
		ln->next = newdataadr(fd, ln->next);
		if (ln->next != NULL && callback != NULL) {
			callback(fd, ln->next);
		}
		ln->prev = prev;
		prev = ln;
		ln = ln->next;
	}
	lb->last = prev;
}

static void link_list(FileData *fd, ListBase *lb)       /* only direct data */
{
	link_list_ex(fd, lb, NULL);
}

static void link_glob_list(FileData *fd, ListBase *lb)      /* for glob data */
{
	Link *ln, *prev;
	void *poin;

	if (BLI_listbase_is_empty(lb)) return;
	poin = newdataadr(fd, lb->first);
	if (lb->first) {
		oldnewmap_insert(fd->globmap, lb->first, poin, 0);
	}
	lb->first = poin;

	ln = lb->first;
	prev = NULL;
	while (ln) {
		poin = newdataadr(fd, ln->next);
		if (ln->next) {
			oldnewmap_insert(fd->globmap, ln->next, poin, 0);
		}
		ln->next = poin;
		ln->prev = prev;
		prev = ln;
		ln = ln->next;
	}
	lb->last = prev;
}

static void test_pointer_array(FileData *fd, void **mat)
{
	int64_t *lpoin, *lmat;
	int *ipoin, *imat;
	size_t len;

	/* manually convert the pointer array in
	 * the old dna format to a pointer array in
	 * the new dna format.
	 */
	if (*mat) {
		len = MEM_allocN_len(*mat) / fd->filesdna->pointer_size;

		if (fd->filesdna->pointer_size == 8 && fd->memsdna->pointer_size == 4) {
			ipoin = imat = MEM_malloc_arrayN(len, 4, "newmatar");
			lpoin = *mat;

			while (len-- > 0) {
				if ((fd->flags & FD_FLAGS_SWITCH_ENDIAN))
					BLI_endian_switch_int64(lpoin);
				*ipoin = (int)((*lpoin) >> 3);
				ipoin++;
				lpoin++;
			}
			MEM_freeN(*mat);
			*mat = imat;
		}

		if (fd->filesdna->pointer_size == 4 && fd->memsdna->pointer_size == 8) {
			lpoin = lmat = MEM_malloc_arrayN(len, 8, "newmatar");
			ipoin = *mat;

			while (len-- > 0) {
				*lpoin = *ipoin;
				ipoin++;
				lpoin++;
			}
			MEM_freeN(*mat);
			*mat = lmat;
		}
	}
}

/** \} */

/* -------------------------------------------------------------------- */
/** \name Read ID Properties
 * \{ */

static void IDP_DirectLinkProperty(IDProperty *prop, int switch_endian, FileData *fd);
static void IDP_LibLinkProperty(IDProperty *prop, FileData *fd);

static void IDP_DirectLinkIDPArray(IDProperty *prop, int switch_endian, FileData *fd)
{
	IDProperty *array;
	int i;

	/* since we didn't save the extra buffer, set totallen to len */
	prop->totallen = prop->len;
	prop->data.pointer = newdataadr(fd, prop->data.pointer);

	array = (IDProperty *)prop->data.pointer;

	/* note!, idp-arrays didn't exist in 2.4x, so the pointer will be cleared
	 * theres not really anything we can do to correct this, at least don't crash */
	if (array == NULL) {
		prop->len = 0;
		prop->totallen = 0;
	}


	for (i = 0; i < prop->len; i++)
		IDP_DirectLinkProperty(&array[i], switch_endian, fd);
}

static void IDP_DirectLinkArray(IDProperty *prop, int switch_endian, FileData *fd)
{
	IDProperty **array;
	int i;

	/* since we didn't save the extra buffer, set totallen to len */
	prop->totallen = prop->len;
	prop->data.pointer = newdataadr(fd, prop->data.pointer);

	if (prop->subtype == IDP_GROUP) {
		test_pointer_array(fd, prop->data.pointer);
		array = prop->data.pointer;

		for (i = 0; i < prop->len; i++)
			IDP_DirectLinkProperty(array[i], switch_endian, fd);
	}
	else if (prop->subtype == IDP_DOUBLE) {
		if (switch_endian) {
			BLI_endian_switch_double_array(prop->data.pointer, prop->len);
		}
	}
	else {
		if (switch_endian) {
			/* also used for floats */
			BLI_endian_switch_int32_array(prop->data.pointer, prop->len);
		}
	}
}

static void IDP_DirectLinkString(IDProperty *prop, FileData *fd)
{
	/*since we didn't save the extra string buffer, set totallen to len.*/
	prop->totallen = prop->len;
	prop->data.pointer = newdataadr(fd, prop->data.pointer);
}

static void IDP_DirectLinkGroup(IDProperty *prop, int switch_endian, FileData *fd)
{
	ListBase *lb = &prop->data.group;
	IDProperty *loop;

	link_list(fd, lb);

	/*Link child id properties now*/
	for (loop = prop->data.group.first; loop; loop = loop->next) {
		IDP_DirectLinkProperty(loop, switch_endian, fd);
	}
}

static void IDP_DirectLinkProperty(IDProperty *prop, int switch_endian, FileData *fd)
{
	switch (prop->type) {
		case IDP_GROUP:
			IDP_DirectLinkGroup(prop, switch_endian, fd);
			break;
		case IDP_STRING:
			IDP_DirectLinkString(prop, fd);
			break;
		case IDP_ARRAY:
			IDP_DirectLinkArray(prop, switch_endian, fd);
			break;
		case IDP_IDPARRAY:
			IDP_DirectLinkIDPArray(prop, switch_endian, fd);
			break;
		case IDP_DOUBLE:
			/* erg, stupid doubles.  since I'm storing them
			 * in the same field as int val; val2 in the
			 * IDPropertyData struct, they have to deal with
			 * endianness specifically
			 *
			 * in theory, val and val2 would've already been swapped
			 * if switch_endian is true, so we have to first unswap
			 * them then reswap them as a single 64-bit entity.
			 */

			if (switch_endian) {
				BLI_endian_switch_int32(&prop->data.val);
				BLI_endian_switch_int32(&prop->data.val2);
				BLI_endian_switch_int64((int64_t *)&prop->data.val);
			}
			break;
		case IDP_INT:
		case IDP_FLOAT:
		case IDP_ID:
			break;  /* Nothing special to do here. */
		default:
			/* Unknown IDP type, nuke it (we cannot handle unknown types everywhere in code,
			 * IDP are way too polymorphic to do it safely. */
			printf("%s: found unknown IDProperty type %d, reset to Integer one !\n", __func__, prop->type);
			/* Note: we do not attempt to free unknown prop, we have no way to know how to do that! */
			prop->type = IDP_INT;
			prop->subtype = 0;
			IDP_Int(prop) = 0;
	}
}

#define IDP_DirectLinkGroup_OrFree(prop, switch_endian, fd) \
       _IDP_DirectLinkGroup_OrFree(prop, switch_endian, fd, __func__)

static void _IDP_DirectLinkGroup_OrFree(
        IDProperty **prop, int switch_endian, FileData *fd,
        const char *caller_func_id)
{
	if (*prop) {
		if ((*prop)->type == IDP_GROUP) {
			IDP_DirectLinkGroup(*prop, switch_endian, fd);
		}
		else {
			/* corrupt file! */
			printf("%s: found non group data, freeing type %d!\n",
			       caller_func_id, (*prop)->type);
			/* don't risk id, data's likely corrupt. */
			// IDP_FreeProperty(*prop);
			*prop = NULL;
		}
	}
}

static void IDP_LibLinkProperty(IDProperty *prop, FileData *fd)
{
	if (!prop)
		return;

	switch (prop->type) {
		case IDP_ID: /* PointerProperty */
		{
			void *newaddr = newlibadr_us(fd, NULL, IDP_Id(prop));
			if (IDP_Id(prop) && !newaddr && G.debug) {
				printf("Error while loading \"%s\". Data not found in file!\n", prop->name);
			}
			prop->data.pointer = newaddr;
			break;
		}
		case IDP_IDPARRAY: /* CollectionProperty */
		{
			IDProperty *idp_array = IDP_IDPArray(prop);
			for (int i = 0; i < prop->len; i++) {
				IDP_LibLinkProperty(&(idp_array[i]), fd);
			}
			break;
		}
		case IDP_GROUP: /* PointerProperty */
		{
			for (IDProperty *loop = prop->data.group.first; loop; loop = loop->next) {
				IDP_LibLinkProperty(loop, fd);
			}
			break;
		}
		default:
			break;  /* Nothing to do for other IDProps. */
	}
}

/** \} */

/* -------------------------------------------------------------------- */
/** \name Read Image Preview
 * \{ */

static PreviewImage *direct_link_preview_image(FileData *fd, PreviewImage *old_prv)
{
	PreviewImage *prv = newdataadr(fd, old_prv);

	if (prv) {
		int i;
		for (i = 0; i < NUM_ICON_SIZES; ++i) {
			if (prv->rect[i]) {
				prv->rect[i] = newdataadr(fd, prv->rect[i]);
			}
			prv->gputexture[i] = NULL;
		}
		prv->icon_id = 0;
		prv->tag = 0;
	}

	return prv;
}

/** \} */

/* -------------------------------------------------------------------- */
/** \name Read ID
 * \{ */

static void lib_link_id(FileData *fd, Main *main)
{
	ListBase *lbarray[MAX_LIBARRAY];
	int base_count, i;

	base_count = set_listbasepointers(main, lbarray);

	for (i = 0; i < base_count; i++) {
		ListBase *lb = lbarray[i];
		ID *id;

		for (id = lb->first; id; id = id->next) {
			if (id->override_static) {
				id->override_static->reference = newlibadr_us(fd, id->lib, id->override_static->reference);
				id->override_static->storage = newlibadr_us(fd, id->lib, id->override_static->storage);
			}
		}
	}
}

static void direct_link_id_override_property_operation_cb(FileData *fd, void *data)
{
	IDOverrideStaticPropertyOperation *opop = data;

	opop->subitem_reference_name = newdataadr(fd, opop->subitem_reference_name);
	opop->subitem_local_name = newdataadr(fd, opop->subitem_local_name);
}

static void direct_link_id_override_property_cb(FileData *fd, void *data)
{
	IDOverrideStaticProperty *op = data;

	op->rna_path = newdataadr(fd, op->rna_path);
	link_list_ex(fd, &op->operations, direct_link_id_override_property_operation_cb);
}

static void direct_link_id(FileData *fd, ID *id)
{
	/*link direct data of ID properties*/
	if (id->properties) {
		id->properties = newdataadr(fd, id->properties);
		/* this case means the data was written incorrectly, it should not happen */
		IDP_DirectLinkGroup_OrFree(&id->properties, (fd->flags & FD_FLAGS_SWITCH_ENDIAN), fd);
	}
	id->py_instance = NULL;

	/* That way datablock reading not going through main read_libblock() function are still in a clear tag state.
	 * (glowering at certain nodetree fake datablock here...). */
	id->tag = 0;

	/* Link direct data of overrides. */
	if (id->override_static) {
		id->override_static = newdataadr(fd, id->override_static);
		link_list_ex(fd, &id->override_static->properties, direct_link_id_override_property_cb);
	}

	DrawDataList *drawdata = DRW_drawdatalist_from_id(id);
	if (drawdata) {
		BLI_listbase_clear((ListBase *)drawdata);
	}
}

/** \} */

/* -------------------------------------------------------------------- */
/** \name Read CurveMapping
 * \{ */

/* cuma itself has been read! */
static void direct_link_curvemapping(FileData *fd, CurveMapping *cumap)
{
	int a;

	/* flag seems to be able to hang? Maybe old files... not bad to clear anyway */
	cumap->flag &= ~CUMA_PREMULLED;

	for (a = 0; a < CM_TOT; a++) {
		cumap->cm[a].curve = newdataadr(fd, cumap->cm[a].curve);
		cumap->cm[a].table = NULL;
		cumap->cm[a].premultable = NULL;
	}
}

/** \} */

/* -------------------------------------------------------------------- */
/** \name Read ID: Brush
 * \{ */

/* library brush linking after fileread */
static void lib_link_brush(FileData *fd, Main *main)
{
	/* only link ID pointers */
	for (Brush *brush = main->brushes.first; brush; brush = brush->id.next) {
		if (brush->id.tag & LIB_TAG_NEED_LINK) {
			IDP_LibLinkProperty(brush->id.properties, fd);

			/* brush->(mask_)mtex.obj is ignored on purpose? */
			brush->mtex.tex = newlibadr_us(fd, brush->id.lib, brush->mtex.tex);
			brush->mask_mtex.tex = newlibadr_us(fd, brush->id.lib, brush->mask_mtex.tex);
			brush->clone.image = newlibadr(fd, brush->id.lib, brush->clone.image);
			brush->toggle_brush = newlibadr(fd, brush->id.lib, brush->toggle_brush);
			brush->paint_curve = newlibadr_us(fd, brush->id.lib, brush->paint_curve);

			/* link default grease pencil palette */
			if (brush->gpencil_settings != NULL) {
				if (brush->gpencil_settings->flag & GP_BRUSH_MATERIAL_PINNED) {
					brush->gpencil_settings->material = newlibadr_us(fd, brush->id.lib, brush->gpencil_settings->material);

					if (!brush->gpencil_settings->material) {
						brush->gpencil_settings->flag &= ~GP_BRUSH_MATERIAL_PINNED;
					}
				}
				else {
					brush->gpencil_settings->material = NULL;
				}
			}

			brush->id.tag &= ~LIB_TAG_NEED_LINK;
		}
	}
}

static void direct_link_brush(FileData *fd, Brush *brush)
{
	/* brush itself has been read */

	/* fallof curve */
	brush->curve = newdataadr(fd, brush->curve);

	brush->gradient = newdataadr(fd, brush->gradient);

	if (brush->curve)
		direct_link_curvemapping(fd, brush->curve);
	else
		BKE_brush_curve_preset(brush, CURVE_PRESET_SHARP);

	/* grease pencil */
	brush->gpencil_settings = newdataadr(fd, brush->gpencil_settings);
	if (brush->gpencil_settings != NULL) {
		brush->gpencil_settings->curve_sensitivity = newdataadr(fd, brush->gpencil_settings->curve_sensitivity);
		brush->gpencil_settings->curve_strength = newdataadr(fd, brush->gpencil_settings->curve_strength);
		brush->gpencil_settings->curve_jitter = newdataadr(fd, brush->gpencil_settings->curve_jitter);

		if (brush->gpencil_settings->curve_sensitivity)
			direct_link_curvemapping(fd, brush->gpencil_settings->curve_sensitivity);

		if (brush->gpencil_settings->curve_strength)
			direct_link_curvemapping(fd, brush->gpencil_settings->curve_strength);

		if (brush->gpencil_settings->curve_jitter)
			direct_link_curvemapping(fd, brush->gpencil_settings->curve_jitter);
	}

	brush->preview = NULL;
	brush->icon_imbuf = NULL;
}

/** \} */

/* -------------------------------------------------------------------- */
/** \name Read ID: Palette
 * \{ */

static void lib_link_palette(FileData *fd, Main *main)
{
	/* only link ID pointers */
	for (Palette *palette = main->palettes.first; palette; palette = palette->id.next) {
		if (palette->id.tag & LIB_TAG_NEED_LINK) {
			IDP_LibLinkProperty(palette->id.properties, fd);

			palette->id.tag &= ~LIB_TAG_NEED_LINK;
		}
	}
}

static void direct_link_palette(FileData *fd, Palette *palette)
{

	/* palette itself has been read */
	link_list(fd, &palette->colors);
}

static void lib_link_paint_curve(FileData *fd, Main *main)
{
	/* only link ID pointers */
	for (PaintCurve *pc = main->paintcurves.first; pc; pc = pc->id.next) {
		if (pc->id.tag & LIB_TAG_NEED_LINK) {
			IDP_LibLinkProperty(pc->id.properties, fd);

			pc->id.tag &= ~LIB_TAG_NEED_LINK;
		}
	}
}

static void direct_link_paint_curve(FileData *fd, PaintCurve *pc)
{
	pc->points = newdataadr(fd, pc->points);
}

/** \} */

/* -------------------------------------------------------------------- */
/** \name Read PackedFile
 * \{ */

static PackedFile *direct_link_packedfile(FileData *fd, PackedFile *oldpf)
{
	PackedFile *pf = newpackedadr(fd, oldpf);

	if (pf) {
		pf->data = newpackedadr(fd, pf->data);
	}

	return pf;
}

/** \} */

/* -------------------------------------------------------------------- */
/** \name Read Animation (legacy for version patching)
 * \{ */

// XXX deprecated - old animation system
static void lib_link_ipo(FileData *fd, Main *main)
{
	Ipo *ipo;

	for (ipo = main->ipo.first; ipo; ipo = ipo->id.next) {
		if (ipo->id.tag & LIB_TAG_NEED_LINK) {
			IpoCurve *icu;
			for (icu = ipo->curve.first; icu; icu = icu->next) {
				if (icu->driver)
					icu->driver->ob = newlibadr(fd, ipo->id.lib, icu->driver->ob);
			}
			ipo->id.tag &= ~LIB_TAG_NEED_LINK;
		}
	}
}

// XXX deprecated - old animation system
static void direct_link_ipo(FileData *fd, Ipo *ipo)
{
	IpoCurve *icu;

	link_list(fd, &(ipo->curve));

	for (icu = ipo->curve.first; icu; icu = icu->next) {
		icu->bezt = newdataadr(fd, icu->bezt);
		icu->bp = newdataadr(fd, icu->bp);
		icu->driver = newdataadr(fd, icu->driver);
	}
}

// XXX deprecated - old animation system
static void lib_link_nlastrips(FileData *fd, ID *id, ListBase *striplist)
{
	bActionStrip *strip;
	bActionModifier *amod;

	for (strip = striplist->first; strip; strip = strip->next) {
		strip->object = newlibadr(fd, id->lib, strip->object);
		strip->act = newlibadr_us(fd, id->lib, strip->act);
		strip->ipo = newlibadr(fd, id->lib, strip->ipo);
		for (amod = strip->modifiers.first; amod; amod = amod->next)
			amod->ob = newlibadr(fd, id->lib, amod->ob);
	}
}

// XXX deprecated - old animation system
static void direct_link_nlastrips(FileData *fd, ListBase *strips)
{
	bActionStrip *strip;

	link_list(fd, strips);

	for (strip = strips->first; strip; strip = strip->next)
		link_list(fd, &strip->modifiers);
}

// XXX deprecated - old animation system
static void lib_link_constraint_channels(FileData *fd, ID *id, ListBase *chanbase)
{
	bConstraintChannel *chan;

	for (chan = chanbase->first; chan; chan = chan->next) {
		chan->ipo = newlibadr_us(fd, id->lib, chan->ipo);
	}
}

/** \} */

/* -------------------------------------------------------------------- */
/** \name Read ID: Action
 * \{ */

static void lib_link_fmodifiers(FileData *fd, ID *id, ListBase *list)
{
	FModifier *fcm;

	for (fcm = list->first; fcm; fcm = fcm->next) {
		/* data for specific modifiers */
		switch (fcm->type) {
			case FMODIFIER_TYPE_PYTHON:
			{
				FMod_Python *data = (FMod_Python *)fcm->data;
				data->script = newlibadr(fd, id->lib, data->script);

				break;
			}
		}
	}
}

static void lib_link_fcurves(FileData *fd, ID *id, ListBase *list)
{
	FCurve *fcu;

	if (list == NULL)
		return;

	/* relink ID-block references... */
	for (fcu = list->first; fcu; fcu = fcu->next) {
		/* driver data */
		if (fcu->driver) {
			ChannelDriver *driver = fcu->driver;
			DriverVar *dvar;

			for (dvar = driver->variables.first; dvar; dvar = dvar->next) {
				DRIVER_TARGETS_LOOPER_BEGIN(dvar)
				{
					/* only relink if still used */
					if (tarIndex < dvar->num_targets)
						dtar->id = newlibadr(fd, id->lib, dtar->id);
					else
						dtar->id = NULL;
				}
				DRIVER_TARGETS_LOOPER_END;
			}
		}

		/* modifiers */
		lib_link_fmodifiers(fd, id, &fcu->modifiers);
	}
}


/* NOTE: this assumes that link_list has already been called on the list */
static void direct_link_fmodifiers(FileData *fd, ListBase *list, FCurve *curve)
{
	FModifier *fcm;

	for (fcm = list->first; fcm; fcm = fcm->next) {
		/* relink general data */
		fcm->data  = newdataadr(fd, fcm->data);
		fcm->curve = curve;

		/* do relinking of data for specific types */
		switch (fcm->type) {
			case FMODIFIER_TYPE_GENERATOR:
			{
				FMod_Generator *data = (FMod_Generator *)fcm->data;

				data->coefficients = newdataadr(fd, data->coefficients);

				if (fd->flags & FD_FLAGS_SWITCH_ENDIAN) {
					BLI_endian_switch_float_array(data->coefficients, data->arraysize);
				}

				break;
			}
			case FMODIFIER_TYPE_ENVELOPE:
			{
				FMod_Envelope *data =  (FMod_Envelope *)fcm->data;

				data->data = newdataadr(fd, data->data);

				break;
			}
			case FMODIFIER_TYPE_PYTHON:
			{
				FMod_Python *data = (FMod_Python *)fcm->data;

				data->prop = newdataadr(fd, data->prop);
				IDP_DirectLinkGroup_OrFree(&data->prop, (fd->flags & FD_FLAGS_SWITCH_ENDIAN), fd);

				break;
			}
		}
	}
}

/* NOTE: this assumes that link_list has already been called on the list */
static void direct_link_fcurves(FileData *fd, ListBase *list)
{
	FCurve *fcu;

	/* link F-Curve data to F-Curve again (non ID-libs) */
	for (fcu = list->first; fcu; fcu = fcu->next) {
		/* curve data */
		fcu->bezt = newdataadr(fd, fcu->bezt);
		fcu->fpt = newdataadr(fd, fcu->fpt);

		/* rna path */
		fcu->rna_path = newdataadr(fd, fcu->rna_path);

		/* group */
		fcu->grp = newdataadr(fd, fcu->grp);

		/* clear disabled flag - allows disabled drivers to be tried again ([#32155]),
		 * but also means that another method for "reviving disabled F-Curves" exists
		 */
		fcu->flag &= ~FCURVE_DISABLED;

		/* driver */
		fcu->driver = newdataadr(fd, fcu->driver);
		if (fcu->driver) {
			ChannelDriver *driver = fcu->driver;
			DriverVar *dvar;

			/* compiled expression data will need to be regenerated (old pointer may still be set here) */
			driver->expr_comp = NULL;
			driver->expr_simple = NULL;

			/* give the driver a fresh chance - the operating environment may be different now
			 * (addons, etc. may be different) so the driver namespace may be sane now [#32155]
			 */
			driver->flag &= ~DRIVER_FLAG_INVALID;

			/* relink variables, targets and their paths */
			link_list(fd, &driver->variables);
			for (dvar = driver->variables.first; dvar; dvar = dvar->next) {
				DRIVER_TARGETS_LOOPER_BEGIN(dvar)
				{
					/* only relink the targets being used */
					if (tarIndex < dvar->num_targets)
						dtar->rna_path = newdataadr(fd, dtar->rna_path);
					else
						dtar->rna_path = NULL;
				}
				DRIVER_TARGETS_LOOPER_END;
			}
		}

		/* modifiers */
		link_list(fd, &fcu->modifiers);
		direct_link_fmodifiers(fd, &fcu->modifiers, fcu);
	}
}


static void lib_link_action(FileData *fd, Main *main)
{
	for (bAction *act = main->actions.first; act; act = act->id.next) {
		if (act->id.tag & LIB_TAG_NEED_LINK) {
			IDP_LibLinkProperty(act->id.properties, fd);

// XXX deprecated - old animation system <<<
			for (bActionChannel *chan = act->chanbase.first; chan; chan = chan->next) {
				chan->ipo = newlibadr_us(fd, act->id.lib, chan->ipo);
				lib_link_constraint_channels(fd, &act->id, &chan->constraintChannels);
			}
// >>> XXX deprecated - old animation system

			lib_link_fcurves(fd, &act->id, &act->curves);

			for (TimeMarker *marker = act->markers.first; marker; marker = marker->next) {
				if (marker->camera) {
					marker->camera = newlibadr(fd, act->id.lib, marker->camera);
				}
			}

			act->id.tag &= ~LIB_TAG_NEED_LINK;
		}
	}
}

static void direct_link_action(FileData *fd, bAction *act)
{
	bActionChannel *achan; // XXX deprecated - old animation system
	bActionGroup *agrp;

	link_list(fd, &act->curves);
	link_list(fd, &act->chanbase); // XXX deprecated - old animation system
	link_list(fd, &act->groups);
	link_list(fd, &act->markers);

// XXX deprecated - old animation system <<<
	for (achan = act->chanbase.first; achan; achan = achan->next) {
		achan->grp = newdataadr(fd, achan->grp);

		link_list(fd, &achan->constraintChannels);
	}
// >>> XXX deprecated - old animation system

	direct_link_fcurves(fd, &act->curves);

	for (agrp = act->groups.first; agrp; agrp = agrp->next) {
		agrp->channels.first = newdataadr(fd, agrp->channels.first);
		agrp->channels.last = newdataadr(fd, agrp->channels.last);
	}
}

static void lib_link_nladata_strips(FileData *fd, ID *id, ListBase *list)
{
	NlaStrip *strip;

	for (strip = list->first; strip; strip = strip->next) {
		/* check strip's children */
		lib_link_nladata_strips(fd, id, &strip->strips);

		/* check strip's F-Curves */
		lib_link_fcurves(fd, id, &strip->fcurves);

		/* reassign the counted-reference to action */
		strip->act = newlibadr_us(fd, id->lib, strip->act);

		/* fix action id-root (i.e. if it comes from a pre 2.57 .blend file) */
		if ((strip->act) && (strip->act->idroot == 0))
			strip->act->idroot = GS(id->name);
	}
}

static void lib_link_nladata(FileData *fd, ID *id, ListBase *list)
{
	NlaTrack *nlt;

	/* we only care about the NLA strips inside the tracks */
	for (nlt = list->first; nlt; nlt = nlt->next) {
		lib_link_nladata_strips(fd, id, &nlt->strips);
	}
}

/* This handles Animato NLA-Strips linking
 * NOTE: this assumes that link_list has already been called on the list
 */
static void direct_link_nladata_strips(FileData *fd, ListBase *list)
{
	NlaStrip *strip;

	for (strip = list->first; strip; strip = strip->next) {
		/* strip's child strips */
		link_list(fd, &strip->strips);
		direct_link_nladata_strips(fd, &strip->strips);

		/* strip's F-Curves */
		link_list(fd, &strip->fcurves);
		direct_link_fcurves(fd, &strip->fcurves);

		/* strip's F-Modifiers */
		link_list(fd, &strip->modifiers);
		direct_link_fmodifiers(fd, &strip->modifiers, NULL);
	}
}

/* NOTE: this assumes that link_list has already been called on the list */
static void direct_link_nladata(FileData *fd, ListBase *list)
{
	NlaTrack *nlt;

	for (nlt = list->first; nlt; nlt = nlt->next) {
		/* relink list of strips */
		link_list(fd, &nlt->strips);

		/* relink strip data */
		direct_link_nladata_strips(fd, &nlt->strips);
	}
}

/* ------- */

static void lib_link_keyingsets(FileData *fd, ID *id, ListBase *list)
{
	KeyingSet *ks;
	KS_Path *ksp;

	/* here, we're only interested in the ID pointer stored in some of the paths */
	for (ks = list->first; ks; ks = ks->next) {
		for (ksp = ks->paths.first; ksp; ksp = ksp->next) {
			ksp->id = newlibadr(fd, id->lib, ksp->id);
		}
	}
}

/* NOTE: this assumes that link_list has already been called on the list */
static void direct_link_keyingsets(FileData *fd, ListBase *list)
{
	KeyingSet *ks;
	KS_Path *ksp;

	/* link KeyingSet data to KeyingSet again (non ID-libs) */
	for (ks = list->first; ks; ks = ks->next) {
		/* paths */
		link_list(fd, &ks->paths);

		for (ksp = ks->paths.first; ksp; ksp = ksp->next) {
			/* rna path */
			ksp->rna_path = newdataadr(fd, ksp->rna_path);
		}
	}
}

/* ------- */

static void lib_link_animdata(FileData *fd, ID *id, AnimData *adt)
{
	if (adt == NULL)
		return;

	/* link action data */
	adt->action = newlibadr_us(fd, id->lib, adt->action);
	adt->tmpact = newlibadr_us(fd, id->lib, adt->tmpact);

	/* fix action id-roots (i.e. if they come from a pre 2.57 .blend file) */
	if ((adt->action) && (adt->action->idroot == 0))
		adt->action->idroot = GS(id->name);
	if ((adt->tmpact) && (adt->tmpact->idroot == 0))
		adt->tmpact->idroot = GS(id->name);

	/* link drivers */
	lib_link_fcurves(fd, id, &adt->drivers);

	/* overrides don't have lib-link for now, so no need to do anything */

	/* link NLA-data */
	lib_link_nladata(fd, id, &adt->nla_tracks);
}

static void direct_link_animdata(FileData *fd, AnimData *adt)
{
	/* NOTE: must have called newdataadr already before doing this... */
	if (adt == NULL)
		return;

	/* link drivers */
	link_list(fd, &adt->drivers);
	direct_link_fcurves(fd, &adt->drivers);
	adt->driver_array = NULL;

	/* link overrides */
	// TODO...

	/* link NLA-data */
	link_list(fd, &adt->nla_tracks);
	direct_link_nladata(fd, &adt->nla_tracks);

	/* relink active track/strip - even though strictly speaking this should only be used
	 * if we're in 'tweaking mode', we need to be able to have this loaded back for
	 * undo, but also since users may not exit tweakmode before saving (#24535)
	 */
	// TODO: it's not really nice that anyone should be able to save the file in this
	//		state, but it's going to be too hard to enforce this single case...
	adt->act_track = newdataadr(fd, adt->act_track);
	adt->actstrip = newdataadr(fd, adt->actstrip);
}

/** \} */

/* -------------------------------------------------------------------- */
/** \name Read ID: CacheFiles
 * \{ */

static void lib_link_cachefiles(FileData *fd, Main *bmain)
{
	/* only link ID pointers */
	for (CacheFile *cache_file = bmain->cachefiles.first; cache_file; cache_file = cache_file->id.next) {
		if (cache_file->id.tag & LIB_TAG_NEED_LINK) {
			IDP_LibLinkProperty(cache_file->id.properties, fd);
			lib_link_animdata(fd, &cache_file->id, cache_file->adt);

			cache_file->id.tag &= ~LIB_TAG_NEED_LINK;
		}
	}
}

static void direct_link_cachefile(FileData *fd, CacheFile *cache_file)
{
	BLI_listbase_clear(&cache_file->object_paths);
	cache_file->handle = NULL;
	cache_file->handle_mutex = NULL;

	/* relink animdata */
	cache_file->adt = newdataadr(fd, cache_file->adt);
	direct_link_animdata(fd, cache_file->adt);
}

/** \} */

/* -------------------------------------------------------------------- */
/** \name Read ID: WorkSpace
 * \{ */

static void lib_link_workspaces(FileData *fd, Main *bmain)
{
	for (WorkSpace *workspace = bmain->workspaces.first; workspace; workspace = workspace->id.next) {
		ListBase *layouts = BKE_workspace_layouts_get(workspace);
		ID *id = (ID *)workspace;

		if ((id->tag & LIB_TAG_NEED_LINK) == 0) {
			continue;
		}
		IDP_LibLinkProperty(id->properties, fd);
		id_us_ensure_real(id);

		for (WorkSpaceLayout *layout = layouts->first, *layout_next; layout; layout = layout_next) {
			layout->screen = newlibadr_us(fd, id->lib, layout->screen);

			layout_next = layout->next;
			if (layout->screen) {
				if (ID_IS_LINKED(id)) {
					layout->screen->winid = 0;
					if (layout->screen->temp) {
						/* delete temp layouts when appending */
						BKE_workspace_layout_remove(bmain, workspace, layout);
					}
				}
			}
		}

		id->tag &= ~LIB_TAG_NEED_LINK;
	}
}

static void direct_link_workspace(FileData *fd, WorkSpace *workspace, const Main *main)
{
	link_list(fd, BKE_workspace_layouts_get(workspace));
	link_list(fd, &workspace->hook_layout_relations);
	link_list(fd, &workspace->owner_ids);
	link_list(fd, &workspace->tools);

	for (WorkSpaceDataRelation *relation = workspace->hook_layout_relations.first;
	     relation;
	     relation = relation->next)
	{
		relation->parent = newglobadr(fd, relation->parent); /* data from window - need to access through global oldnew-map */
		relation->value = newdataadr(fd, relation->value);
	}

	/* Same issue/fix as in direct_link_workspace_link_scene_data: Can't read workspace data
	 * when reading windows, so have to update windows after/when reading workspaces. */
	for (wmWindowManager *wm = main->wm.first; wm; wm = wm->id.next) {
		for (wmWindow *win = wm->windows.first; win; win = win->next) {
			WorkSpaceLayout *act_layout = newdataadr(fd, BKE_workspace_active_layout_get(win->workspace_hook));
			if (act_layout) {
				BKE_workspace_active_layout_set(win->workspace_hook, act_layout);
			}
		}
	}

	for (bToolRef *tref = workspace->tools.first; tref; tref = tref->next) {
		tref->runtime = NULL;
		tref->properties = newdataadr(fd, tref->properties);
		IDP_DirectLinkGroup_OrFree(&tref->properties, (fd->flags & FD_FLAGS_SWITCH_ENDIAN), fd);
	}

	workspace->status_text = NULL;
}

static void lib_link_workspace_instance_hook(FileData *fd, WorkSpaceInstanceHook *hook, ID *id)
{
	WorkSpace *workspace = BKE_workspace_active_get(hook);
	BKE_workspace_active_set(hook, newlibadr(fd, id->lib, workspace));
}

/** \} */

/* -------------------------------------------------------------------- */
/** \name Read ID: Node Tree
 * \{ */

/* Single node tree (also used for material/scene trees), ntree is not NULL */
static void lib_link_ntree(FileData *fd, ID *id, bNodeTree *ntree)
{
	bNode *node;
	bNodeSocket *sock;

	IDP_LibLinkProperty(ntree->id.properties, fd);
	lib_link_animdata(fd, &ntree->id, ntree->adt);

	ntree->gpd = newlibadr_us(fd, id->lib, ntree->gpd);

	for (node = ntree->nodes.first; node; node = node->next) {
		/* Link ID Properties -- and copy this comment EXACTLY for easy finding
		 * of library blocks that implement this.*/
		IDP_LibLinkProperty(node->prop, fd);

		node->id = newlibadr_us(fd, id->lib, node->id);

		for (sock = node->inputs.first; sock; sock = sock->next) {
			IDP_LibLinkProperty(sock->prop, fd);
		}
		for (sock = node->outputs.first; sock; sock = sock->next) {
			IDP_LibLinkProperty(sock->prop, fd);
		}
	}

	for (sock = ntree->inputs.first; sock; sock = sock->next) {
		IDP_LibLinkProperty(sock->prop, fd);
	}
	for (sock = ntree->outputs.first; sock; sock = sock->next) {
		IDP_LibLinkProperty(sock->prop, fd);
	}
}

/* library ntree linking after fileread */
static void lib_link_nodetree(FileData *fd, Main *main)
{
	/* only link ID pointers */
	for (bNodeTree *ntree = main->nodetrees.first; ntree; ntree = ntree->id.next) {
		if (ntree->id.tag & LIB_TAG_NEED_LINK) {
			lib_link_ntree(fd, &ntree->id, ntree);

			ntree->id.tag &= ~LIB_TAG_NEED_LINK;
		}
	}
}

/* updates group node socket identifier so that
 * external links to/from the group node are preserved.
 */
static void lib_node_do_versions_group_indices(bNode *gnode)
{
	bNodeTree *ngroup = (bNodeTree *)gnode->id;
	bNodeSocket *sock;
	bNodeLink *link;

	for (sock = gnode->outputs.first; sock; sock = sock->next) {
		int old_index = sock->to_index;

		for (link = ngroup->links.first; link; link = link->next) {
			if (link->tonode == NULL && link->fromsock->own_index == old_index) {
				strcpy(sock->identifier, link->fromsock->identifier);
				/* deprecated */
				sock->own_index = link->fromsock->own_index;
				sock->to_index = 0;
				sock->groupsock = NULL;
			}
		}
	}
	for (sock = gnode->inputs.first; sock; sock = sock->next) {
		int old_index = sock->to_index;

		for (link = ngroup->links.first; link; link = link->next) {
			if (link->fromnode == NULL && link->tosock->own_index == old_index) {
				strcpy(sock->identifier, link->tosock->identifier);
				/* deprecated */
				sock->own_index = link->tosock->own_index;
				sock->to_index = 0;
				sock->groupsock = NULL;
			}
		}
	}
}

/* verify types for nodes and groups, all data has to be read */
/* open = 0: appending/linking, open = 1: open new file (need to clean out dynamic
 * typedefs */
static void lib_verify_nodetree(Main *main, int UNUSED(open))
{
	/* this crashes blender on undo/redo */
#if 0
	if (open == 1) {
		reinit_nodesystem();
	}
#endif

	/* set node->typeinfo pointers */
	FOREACH_NODETREE_BEGIN (main, ntree, id) {
		ntreeSetTypes(NULL, ntree);
	} FOREACH_NODETREE_END;

	/* verify static socket templates */
	FOREACH_NODETREE_BEGIN (main, ntree, id) {
		bNode *node;
		for (node = ntree->nodes.first; node; node = node->next)
			node_verify_socket_templates(ntree, node);
	} FOREACH_NODETREE_END;

	{
		bool has_old_groups = false;
		/* XXX this should actually be part of do_versions, but since we need
		 * finished library linking, it is not possible there. Instead in do_versions
		 * we have set the NTREE_DO_VERSIONS_GROUP_EXPOSE_2_56_2 flag, so at this point we can do the
		 * actual group node updates.
		 */
		for (bNodeTree *ntree = main->nodetrees.first; ntree; ntree = ntree->id.next) {
			if (ntree->flag & NTREE_DO_VERSIONS_GROUP_EXPOSE_2_56_2) {
				has_old_groups = 1;
			}
		}

		if (has_old_groups) {
			FOREACH_NODETREE_BEGIN (main, ntree, id) {
				/* updates external links for all group nodes in a tree */
				bNode *node;
				for (node = ntree->nodes.first; node; node = node->next) {
					if (node->type == NODE_GROUP) {
						bNodeTree *ngroup = (bNodeTree *)node->id;
						if (ngroup && (ngroup->flag & NTREE_DO_VERSIONS_GROUP_EXPOSE_2_56_2))
							lib_node_do_versions_group_indices(node);
					}
				}
			} FOREACH_NODETREE_END;
		}

		for (bNodeTree *ntree = main->nodetrees.first; ntree; ntree = ntree->id.next) {
			ntree->flag &= ~NTREE_DO_VERSIONS_GROUP_EXPOSE_2_56_2;
		}
	}

	{
		/* Convert the previously used ntree->inputs/ntree->outputs lists to interface nodes.
		 * Pre 2.56.2 node trees automatically have all unlinked sockets exposed already
		 * (see NTREE_DO_VERSIONS_GROUP_EXPOSE_2_56_2).
		 *
		 * XXX this should actually be part of do_versions,
		 * but needs valid typeinfo pointers to create interface nodes.
		 *
		 * Note: theoretically only needed in node groups (main->nodetree),
		 * but due to a temporary bug such links could have been added in all trees,
		 * so have to clean up all of them ...
		 */

		FOREACH_NODETREE_BEGIN(main, ntree, id) {
			if (ntree->flag & NTREE_DO_VERSIONS_CUSTOMNODES_GROUP) {
				bNode *input_node = NULL, *output_node = NULL;
				int num_inputs = 0, num_outputs = 0;
				bNodeLink *link, *next_link;
				/* Only create new interface nodes for actual older files.
				 * New file versions already have input/output nodes with duplicate links,
				 * in that case just remove the invalid links.
				 */
				const bool create_io_nodes = (ntree->flag & NTREE_DO_VERSIONS_CUSTOMNODES_GROUP_CREATE_INTERFACE) != 0;

				float input_locx = 1000000.0f, input_locy = 0.0f;
				float output_locx = -1000000.0f, output_locy = 0.0f;
				/* rough guess, not nice but we don't have access to UI constants here ... */
				static const float offsetx = 42 + 3 * 20 + 20;
				/*static const float offsety = 0.0f;*/

				if (create_io_nodes) {
					if (ntree->inputs.first)
						input_node = nodeAddStaticNode(NULL, ntree, NODE_GROUP_INPUT);

					if (ntree->outputs.first)
						output_node = nodeAddStaticNode(NULL, ntree, NODE_GROUP_OUTPUT);
				}

				/* Redirect links from/to the node tree interface to input/output node.
				 * If the fromnode/tonode pointers are NULL, this means a link from/to
				 * the ntree interface sockets, which need to be redirected to new interface nodes.
				 */
				for (link = ntree->links.first; link; link = next_link) {
					bool free_link = false;
					next_link = link->next;

					if (link->fromnode == NULL) {
						if (input_node) {
							link->fromnode = input_node;
							link->fromsock = node_group_input_find_socket(input_node, link->fromsock->identifier);
							++num_inputs;

							if (link->tonode) {
								if (input_locx > link->tonode->locx - offsetx)
									input_locx = link->tonode->locx - offsetx;
								input_locy += link->tonode->locy;
							}
						}
						else {
							free_link = true;
						}
					}

					if (link->tonode == NULL) {
						if (output_node) {
							link->tonode = output_node;
							link->tosock = node_group_output_find_socket(output_node, link->tosock->identifier);
							++num_outputs;

							if (link->fromnode) {
								if (output_locx < link->fromnode->locx + offsetx)
									output_locx = link->fromnode->locx + offsetx;
								output_locy += link->fromnode->locy;
							}
						}
						else {
							free_link = true;
						}
					}

					if (free_link)
						nodeRemLink(ntree, link);
				}

				if (num_inputs > 0) {
					input_locy /= num_inputs;
					input_node->locx = input_locx;
					input_node->locy = input_locy;
				}
				if (num_outputs > 0) {
					output_locy /= num_outputs;
					output_node->locx = output_locx;
					output_node->locy = output_locy;
				}

				/* clear do_versions flags */
				ntree->flag &= ~(NTREE_DO_VERSIONS_CUSTOMNODES_GROUP | NTREE_DO_VERSIONS_CUSTOMNODES_GROUP_CREATE_INTERFACE);
			}
		}
		FOREACH_NODETREE_END;
	}

	/* verify all group user nodes */
	for (bNodeTree *ntree = main->nodetrees.first; ntree; ntree = ntree->id.next) {
		ntreeVerifyNodes(main, &ntree->id);
	}

	/* make update calls where necessary */
	{
		FOREACH_NODETREE_BEGIN(main, ntree, id) {
			/* make an update call for the tree */
			ntreeUpdateTree(main, ntree);
		} FOREACH_NODETREE_END;
	}
}

static void direct_link_node_socket(FileData *fd, bNodeSocket *sock)
{
	sock->prop = newdataadr(fd, sock->prop);
	IDP_DirectLinkGroup_OrFree(&sock->prop, (fd->flags & FD_FLAGS_SWITCH_ENDIAN), fd);

	sock->link = newdataadr(fd, sock->link);
	sock->typeinfo = NULL;
	sock->storage = newdataadr(fd, sock->storage);
	sock->default_value = newdataadr(fd, sock->default_value);
	sock->cache = NULL;
}

/* ntree itself has been read! */
static void direct_link_nodetree(FileData *fd, bNodeTree *ntree)
{
	/* note: writing and reading goes in sync, for speed */
	bNode *node;
	bNodeSocket *sock;
	bNodeLink *link;

	ntree->init = 0;        /* to set callbacks and force setting types */
	ntree->is_updating = false;
	ntree->typeinfo = NULL;
	ntree->interface_type = NULL;

	ntree->progress = NULL;
	ntree->execdata = NULL;
	ntree->duplilock = NULL;

	ntree->adt = newdataadr(fd, ntree->adt);
	direct_link_animdata(fd, ntree->adt);

	ntree->id.recalc &= ~ID_RECALC_ALL;

	link_list(fd, &ntree->nodes);
	for (node = ntree->nodes.first; node; node = node->next) {
		node->typeinfo = NULL;

		link_list(fd, &node->inputs);
		link_list(fd, &node->outputs);

		node->prop = newdataadr(fd, node->prop);
		IDP_DirectLinkGroup_OrFree(&node->prop, (fd->flags & FD_FLAGS_SWITCH_ENDIAN), fd);

		link_list(fd, &node->internal_links);
		for (link = node->internal_links.first; link; link = link->next) {
			link->fromnode = newdataadr(fd, link->fromnode);
			link->fromsock = newdataadr(fd, link->fromsock);
			link->tonode = newdataadr(fd, link->tonode);
			link->tosock = newdataadr(fd, link->tosock);
		}

		if (node->type == CMP_NODE_MOVIEDISTORTION) {
			node->storage = newmclipadr(fd, node->storage);
		}
		else {
			node->storage = newdataadr(fd, node->storage);
		}

		if (node->storage) {
			/* could be handlerized at some point */
			if (ntree->type == NTREE_SHADER) {
				if (node->type == SH_NODE_CURVE_VEC || node->type == SH_NODE_CURVE_RGB) {
					direct_link_curvemapping(fd, node->storage);
				}
				else if (node->type == SH_NODE_SCRIPT) {
					NodeShaderScript *nss = (NodeShaderScript *)node->storage;
					nss->bytecode = newdataadr(fd, nss->bytecode);
				}
				else if (node->type == SH_NODE_TEX_POINTDENSITY) {
					NodeShaderTexPointDensity *npd = (NodeShaderTexPointDensity *)node->storage;
					memset(&npd->pd, 0, sizeof(npd->pd));
				}
				else if (node->type == SH_NODE_TEX_IMAGE) {
					NodeTexImage *tex = (NodeTexImage *)node->storage;
					tex->iuser.ok = 1;
					tex->iuser.scene = NULL;
				}
				else if (node->type == SH_NODE_TEX_ENVIRONMENT) {
					NodeTexEnvironment *tex = (NodeTexEnvironment *)node->storage;
					tex->iuser.ok = 1;
					tex->iuser.scene = NULL;
				}
			}
			else if (ntree->type == NTREE_COMPOSIT) {
				if (ELEM(node->type, CMP_NODE_TIME, CMP_NODE_CURVE_VEC, CMP_NODE_CURVE_RGB, CMP_NODE_HUECORRECT)) {
					direct_link_curvemapping(fd, node->storage);
				}
				else if (ELEM(node->type, CMP_NODE_IMAGE, CMP_NODE_R_LAYERS, CMP_NODE_VIEWER, CMP_NODE_SPLITVIEWER)) {
					ImageUser *iuser = node->storage;
					iuser->ok = 1;
					iuser->scene = NULL;
				}
				else if (node->type == CMP_NODE_CRYPTOMATTE) {
					NodeCryptomatte *nc = (NodeCryptomatte *)node->storage;
					nc->matte_id = newdataadr(fd, nc->matte_id);
				}
			}
			else if (ntree->type == NTREE_TEXTURE) {
				if (node->type == TEX_NODE_CURVE_RGB || node->type == TEX_NODE_CURVE_TIME) {
					direct_link_curvemapping(fd, node->storage);
				}
				else if (node->type == TEX_NODE_IMAGE) {
					ImageUser *iuser = node->storage;
					iuser->ok = 1;
					iuser->scene = NULL;
				}
			}
		}
	}
	link_list(fd, &ntree->links);

	/* and we connect the rest */
	for (node = ntree->nodes.first; node; node = node->next) {
		node->parent = newdataadr(fd, node->parent);
		node->lasty = 0;

		for (sock = node->inputs.first; sock; sock = sock->next)
			direct_link_node_socket(fd, sock);
		for (sock = node->outputs.first; sock; sock = sock->next)
			direct_link_node_socket(fd, sock);
	}

	/* interface socket lists */
	link_list(fd, &ntree->inputs);
	link_list(fd, &ntree->outputs);
	for (sock = ntree->inputs.first; sock; sock = sock->next)
		direct_link_node_socket(fd, sock);
	for (sock = ntree->outputs.first; sock; sock = sock->next)
		direct_link_node_socket(fd, sock);

	for (link = ntree->links.first; link; link = link->next) {
		link->fromnode = newdataadr(fd, link->fromnode);
		link->tonode = newdataadr(fd, link->tonode);
		link->fromsock = newdataadr(fd, link->fromsock);
		link->tosock = newdataadr(fd, link->tosock);
	}

#if 0
	if (ntree->previews) {
		bNodeInstanceHash *new_previews = BKE_node_instance_hash_new("node previews");
		bNodeInstanceHashIterator iter;

		NODE_INSTANCE_HASH_ITER(iter, ntree->previews) {
			bNodePreview *preview = BKE_node_instance_hash_iterator_get_value(&iter);
			if (preview) {
				bNodePreview *new_preview = newimaadr(fd, preview);
				if (new_preview) {
					bNodeInstanceKey key = BKE_node_instance_hash_iterator_get_key(&iter);
					BKE_node_instance_hash_insert(new_previews, key, new_preview);
				}
			}
		}
		BKE_node_instance_hash_free(ntree->previews, NULL);
		ntree->previews = new_previews;
	}
#else
	/* XXX TODO */
	ntree->previews = NULL;
#endif

	/* type verification is in lib-link */
}

/** \} */

/* -------------------------------------------------------------------- */
/** \name Read ID: Armature
 * \{ */

/* temp struct used to transport needed info to lib_link_constraint_cb() */
typedef struct tConstraintLinkData {
	FileData *fd;
	ID *id;
} tConstraintLinkData;
/* callback function used to relink constraint ID-links */
static void lib_link_constraint_cb(bConstraint *UNUSED(con), ID **idpoin, bool is_reference, void *userdata)
{
	tConstraintLinkData *cld = (tConstraintLinkData *)userdata;

	/* for reference types, we need to increment the usercounts on load... */
	if (is_reference) {
		/* reference type - with usercount */
		*idpoin = newlibadr_us(cld->fd, cld->id->lib, *idpoin);
	}
	else {
		/* target type - no usercount needed */
		*idpoin = newlibadr(cld->fd, cld->id->lib, *idpoin);
	}
}

static void lib_link_constraints(FileData *fd, ID *id, ListBase *conlist)
{
	tConstraintLinkData cld;
	bConstraint *con;

	/* legacy fixes */
	for (con = conlist->first; con; con = con->next) {
		/* patch for error introduced by changing constraints (dunno how) */
		/* if con->data type changes, dna cannot resolve the pointer! (ton) */
		if (con->data == NULL) {
			con->type = CONSTRAINT_TYPE_NULL;
		}
		/* own ipo, all constraints have it */
		con->ipo = newlibadr_us(fd, id->lib, con->ipo); // XXX deprecated - old animation system

		/* If linking from a library, clear 'local' static override flag. */
		if (id->lib != NULL) {
			con->flag &= ~CONSTRAINT_STATICOVERRIDE_LOCAL;
		}
	}

	/* relink all ID-blocks used by the constraints */
	cld.fd = fd;
	cld.id = id;

	BKE_constraints_id_loop(conlist, lib_link_constraint_cb, &cld);
}

static void direct_link_constraints(FileData *fd, ListBase *lb)
{
	bConstraint *con;

	link_list(fd, lb);
	for (con = lb->first; con; con = con->next) {
		con->data = newdataadr(fd, con->data);

		switch (con->type) {
			case CONSTRAINT_TYPE_PYTHON:
			{
				bPythonConstraint *data = con->data;

				link_list(fd, &data->targets);

				data->prop = newdataadr(fd, data->prop);
				IDP_DirectLinkGroup_OrFree(&data->prop, (fd->flags & FD_FLAGS_SWITCH_ENDIAN), fd);
				break;
			}
			case CONSTRAINT_TYPE_ARMATURE:
			{
				bArmatureConstraint *data = con->data;

				link_list(fd, &data->targets);

				break;
			}
			case CONSTRAINT_TYPE_SPLINEIK:
			{
				bSplineIKConstraint *data = con->data;

				data->points = newdataadr(fd, data->points);
				break;
			}
			case CONSTRAINT_TYPE_KINEMATIC:
			{
				bKinematicConstraint *data = con->data;

				con->lin_error = 0.f;
				con->rot_error = 0.f;

				/* version patch for runtime flag, was not cleared in some case */
				data->flag &= ~CONSTRAINT_IK_AUTO;
				break;
			}
			case CONSTRAINT_TYPE_CHILDOF:
			{
				/* XXX version patch, in older code this flag wasn't always set, and is inherent to type */
				if (con->ownspace == CONSTRAINT_SPACE_POSE)
					con->flag |= CONSTRAINT_SPACEONCE;
				break;
			}
			case CONSTRAINT_TYPE_TRANSFORM_CACHE:
			{
				bTransformCacheConstraint *data = con->data;
				data->reader = NULL;
			}
		}
	}
}

static void lib_link_pose(FileData *fd, Main *bmain, Object *ob, bPose *pose)
{
	bArmature *arm = ob->data;

	if (!pose || !arm)
		return;

	/* always rebuild to match proxy or lib changes, but on Undo */
	bool rebuild = false;

	if (fd->memfile == NULL) {
		if (ob->proxy || ob->id.lib != arm->id.lib) {
			rebuild = true;
		}
	}

	/* avoid string */
	GHash *bone_hash = BKE_armature_bone_from_name_map(arm);

	if (ob->proxy) {
		/* sync proxy layer */
		if (pose->proxy_layer)
			arm->layer = pose->proxy_layer;

		/* sync proxy active bone */
		if (pose->proxy_act_bone[0]) {
			Bone *bone = BLI_ghash_lookup(bone_hash, pose->proxy_act_bone);
			if (bone) {
				arm->act_bone = bone;
			}
		}
	}

	for (bPoseChannel *pchan = pose->chanbase.first; pchan; pchan = pchan->next) {
		lib_link_constraints(fd, (ID *)ob, &pchan->constraints);

		pchan->bone = BLI_ghash_lookup(bone_hash, pchan->name);

		IDP_LibLinkProperty(pchan->prop, fd);

		pchan->custom = newlibadr_us(fd, arm->id.lib, pchan->custom);
		if (UNLIKELY(pchan->bone == NULL)) {
			rebuild = true;
		}
		else if ((ob->id.lib == NULL) && arm->id.lib) {
			/* local pose selection copied to armature, bit hackish */
			pchan->bone->flag &= ~BONE_SELECTED;
			pchan->bone->flag |= pchan->selectflag;
		}
	}

	BLI_ghash_free(bone_hash, NULL, NULL);


	if (rebuild) {
		DEG_id_tag_update_ex(bmain, &ob->id, ID_RECALC_TRANSFORM | ID_RECALC_GEOMETRY | ID_RECALC_ANIMATION);
		BKE_pose_tag_recalc(bmain, pose);
	}
}

static void lib_link_bones(FileData *fd, Bone *bone)
{
	IDP_LibLinkProperty(bone->prop, fd);

	for (Bone *curbone = bone->childbase.first; curbone; curbone = curbone->next) {
		lib_link_bones(fd, curbone);
	}
}

static void lib_link_armature(FileData *fd, Main *main)
{
	for (bArmature *arm = main->armatures.first; arm; arm = arm->id.next) {
		if (arm->id.tag & LIB_TAG_NEED_LINK) {
			IDP_LibLinkProperty(arm->id.properties, fd);
			lib_link_animdata(fd, &arm->id, arm->adt);

			for (Bone *curbone = arm->bonebase.first; curbone; curbone = curbone->next) {
				lib_link_bones(fd, curbone);
			}

			arm->id.tag &= ~LIB_TAG_NEED_LINK;
		}
	}
}

static void direct_link_bones(FileData *fd, Bone *bone)
{
	Bone *child;

	bone->parent = newdataadr(fd, bone->parent);
	bone->prop = newdataadr(fd, bone->prop);
	IDP_DirectLinkGroup_OrFree(&bone->prop, (fd->flags & FD_FLAGS_SWITCH_ENDIAN), fd);

	bone->bbone_next = newdataadr(fd, bone->bbone_next);
	bone->bbone_prev = newdataadr(fd, bone->bbone_prev);

	bone->flag &= ~BONE_DRAW_ACTIVE;

	link_list(fd, &bone->childbase);

	for (child = bone->childbase.first; child; child = child->next)
		direct_link_bones(fd, child);
}

static void direct_link_armature(FileData *fd, bArmature *arm)
{
	Bone *bone;

	link_list(fd, &arm->bonebase);
	arm->edbo = NULL;

	arm->adt = newdataadr(fd, arm->adt);
	direct_link_animdata(fd, arm->adt);

	for (bone = arm->bonebase.first; bone; bone = bone->next) {
		direct_link_bones(fd, bone);
	}

	arm->act_bone = newdataadr(fd, arm->act_bone);
	arm->act_edbone = NULL;
}

/** \} */

/* -------------------------------------------------------------------- */
/** \name Read ID: Camera
 * \{ */

static void lib_link_camera(FileData *fd, Main *main)
{
	for (Camera *ca = main->cameras.first; ca; ca = ca->id.next) {
		if (ca->id.tag & LIB_TAG_NEED_LINK) {
			IDP_LibLinkProperty(ca->id.properties, fd);
			lib_link_animdata(fd, &ca->id, ca->adt);

			ca->ipo = newlibadr_us(fd, ca->id.lib, ca->ipo); // XXX deprecated - old animation system

			ca->dof_ob = newlibadr(fd, ca->id.lib, ca->dof_ob);

			for (CameraBGImage *bgpic = ca->bg_images.first; bgpic; bgpic = bgpic->next) {
				bgpic->ima = newlibadr_us(fd, ca->id.lib, bgpic->ima);
				bgpic->clip = newlibadr_us(fd, ca->id.lib, bgpic->clip);
			}

			ca->id.tag &= ~LIB_TAG_NEED_LINK;
		}
	}
}

static void direct_link_camera(FileData *fd, Camera *ca)
{
	ca->adt = newdataadr(fd, ca->adt);
	direct_link_animdata(fd, ca->adt);

	link_list(fd, &ca->bg_images);

	for (CameraBGImage *bgpic = ca->bg_images.first; bgpic; bgpic = bgpic->next) {
		bgpic->iuser.ok = 1;
		bgpic->iuser.scene = NULL;
	}
}

/** \} */

/* -------------------------------------------------------------------- */
/** \name Read ID: Light
 * \{ */

static void lib_link_light(FileData *fd, Main *main)
{
	for (Light *la = main->lights.first; la; la = la->id.next) {
		if (la->id.tag & LIB_TAG_NEED_LINK) {
			IDP_LibLinkProperty(la->id.properties, fd);
			lib_link_animdata(fd, &la->id, la->adt);

			la->ipo = newlibadr_us(fd, la->id.lib, la->ipo); // XXX deprecated - old animation system

			if (la->nodetree) {
				lib_link_ntree(fd, &la->id, la->nodetree);
				la->nodetree->id.lib = la->id.lib;
			}

			la->id.tag &= ~LIB_TAG_NEED_LINK;
		}
	}
}

static void direct_link_light(FileData *fd, Light *la)
{
	la->adt = newdataadr(fd, la->adt);
	direct_link_animdata(fd, la->adt);

	la->curfalloff = newdataadr(fd, la->curfalloff);
	if (la->curfalloff)
		direct_link_curvemapping(fd, la->curfalloff);

	la->nodetree = newdataadr(fd, la->nodetree);
	if (la->nodetree) {
		direct_link_id(fd, &la->nodetree->id);
		direct_link_nodetree(fd, la->nodetree);
	}

	la->preview = direct_link_preview_image(fd, la->preview);
}

/** \} */

/* -------------------------------------------------------------------- */
/** \name Read ID: Shape Keys
 * \{ */

void blo_do_versions_key_uidgen(Key *key)
{
	KeyBlock *block;

	key->uidgen = 1;
	for (block = key->block.first; block; block = block->next) {
		block->uid = key->uidgen++;
	}
}

static void lib_link_key(FileData *fd, Main *main)
{
	for (Key *key = main->shapekeys.first; key; key = key->id.next) {
		BLI_assert((key->id.tag & LIB_TAG_EXTERN) == 0);

		if (key->id.tag & LIB_TAG_NEED_LINK) {
			IDP_LibLinkProperty(key->id.properties, fd);
			lib_link_animdata(fd, &key->id, key->adt);

			key->ipo = newlibadr_us(fd, key->id.lib, key->ipo); // XXX deprecated - old animation system
			key->from = newlibadr(fd, key->id.lib, key->from);

			key->id.tag &= ~LIB_TAG_NEED_LINK;
		}
	}
}

static void switch_endian_keyblock(Key *key, KeyBlock *kb)
{
	int elemsize, a, b;
	char *data;

	elemsize = key->elemsize;
	data = kb->data;

	for (a = 0; a < kb->totelem; a++) {
		const char *cp = key->elemstr;
		char *poin = data;

		while (cp[0]) {  /* cp[0] == amount */
			switch (cp[1]) {  /* cp[1] = type */
				case IPO_FLOAT:
				case IPO_BPOINT:
				case IPO_BEZTRIPLE:
					b = cp[0];
					BLI_endian_switch_float_array((float *)poin, b);
					poin += sizeof(float) * b;
					break;
			}

			cp += 2;
		}
		data += elemsize;
	}
}

static void direct_link_key(FileData *fd, Key *key)
{
	KeyBlock *kb;

	link_list(fd, &(key->block));

	key->adt = newdataadr(fd, key->adt);
	direct_link_animdata(fd, key->adt);

	key->refkey = newdataadr(fd, key->refkey);

	for (kb = key->block.first; kb; kb = kb->next) {
		kb->data = newdataadr(fd, kb->data);

		if (fd->flags & FD_FLAGS_SWITCH_ENDIAN)
			switch_endian_keyblock(key, kb);
	}
}

/** \} */

/* -------------------------------------------------------------------- */
/** \name Read ID: Meta Ball
 * \{ */

static void lib_link_mball(FileData *fd, Main *main)
{
	for (MetaBall *mb = main->metaballs.first; mb; mb = mb->id.next) {
		if (mb->id.tag & LIB_TAG_NEED_LINK) {
			IDP_LibLinkProperty(mb->id.properties, fd);
			lib_link_animdata(fd, &mb->id, mb->adt);

			for (int a = 0; a < mb->totcol; a++) {
				mb->mat[a] = newlibadr_us(fd, mb->id.lib, mb->mat[a]);
			}

			mb->ipo = newlibadr_us(fd, mb->id.lib, mb->ipo); // XXX deprecated - old animation system

			mb->id.tag &= ~LIB_TAG_NEED_LINK;
		}
	}
}

static void direct_link_mball(FileData *fd, MetaBall *mb)
{
	mb->adt = newdataadr(fd, mb->adt);
	direct_link_animdata(fd, mb->adt);

	mb->mat = newdataadr(fd, mb->mat);
	test_pointer_array(fd, (void **)&mb->mat);

	link_list(fd, &(mb->elems));

	BLI_listbase_clear(&mb->disp);
	mb->editelems = NULL;
/*	mb->edit_elems.first= mb->edit_elems.last= NULL;*/
	mb->lastelem = NULL;
	mb->batch_cache = NULL;
}

/** \} */

/* -------------------------------------------------------------------- */
/** \name Read ID: World
 * \{ */

static void lib_link_world(FileData *fd, Main *main)
{
	for (World *wrld = main->worlds.first; wrld; wrld = wrld->id.next) {
		if (wrld->id.tag & LIB_TAG_NEED_LINK) {
			IDP_LibLinkProperty(wrld->id.properties, fd);
			lib_link_animdata(fd, &wrld->id, wrld->adt);

			wrld->ipo = newlibadr_us(fd, wrld->id.lib, wrld->ipo); // XXX deprecated - old animation system

			if (wrld->nodetree) {
				lib_link_ntree(fd, &wrld->id, wrld->nodetree);
				wrld->nodetree->id.lib = wrld->id.lib;
			}

			wrld->id.tag &= ~LIB_TAG_NEED_LINK;
		}
	}
}

static void direct_link_world(FileData *fd, World *wrld)
{
	wrld->adt = newdataadr(fd, wrld->adt);
	direct_link_animdata(fd, wrld->adt);

	wrld->nodetree = newdataadr(fd, wrld->nodetree);
	if (wrld->nodetree) {
		direct_link_id(fd, &wrld->nodetree->id);
		direct_link_nodetree(fd, wrld->nodetree);
	}

	wrld->preview = direct_link_preview_image(fd, wrld->preview);
	BLI_listbase_clear(&wrld->gpumaterial);
}


/* ************ READ VFONT ***************** */

/** \} */

/* -------------------------------------------------------------------- */
/** \name Read ID: VFont
 * \{ */

static void lib_link_vfont(FileData *fd, Main *main)
{
	for (VFont *vf = main->fonts.first; vf; vf = vf->id.next) {
		if (vf->id.tag & LIB_TAG_NEED_LINK) {
			IDP_LibLinkProperty(vf->id.properties, fd);

			vf->id.tag &= ~LIB_TAG_NEED_LINK;
		}
	}
}

static void direct_link_vfont(FileData *fd, VFont *vf)
{
	vf->data = NULL;
	vf->temp_pf = NULL;
	vf->packedfile = direct_link_packedfile(fd, vf->packedfile);
}

/** \} */

/* -------------------------------------------------------------------- */
/** \name Read ID: Text
 * \{ */

static void lib_link_text(FileData *fd, Main *main)
{
	for (Text *text = main->texts.first; text; text = text->id.next) {
		if (text->id.tag & LIB_TAG_NEED_LINK) {
			IDP_LibLinkProperty(text->id.properties, fd);

			text->id.tag &= ~LIB_TAG_NEED_LINK;
		}
	}
}

static void direct_link_text(FileData *fd, Text *text)
{
	TextLine *ln;

	text->name = newdataadr(fd, text->name);

	text->compiled = NULL;

#if 0
	if (text->flags & TXT_ISEXT) {
		BKE_text_reload(text);
	}
	/* else { */
#endif

	link_list(fd, &text->lines);

	text->curl = newdataadr(fd, text->curl);
	text->sell = newdataadr(fd, text->sell);

	for (ln = text->lines.first; ln; ln = ln->next) {
		ln->line = newdataadr(fd, ln->line);
		ln->format = NULL;

		if (ln->len != (int)strlen(ln->line)) {
			printf("Error loading text, line lengths differ\n");
			ln->len = strlen(ln->line);
		}
	}

	text->flags = (text->flags) & ~TXT_ISEXT;

	id_us_ensure_real(&text->id);
}

/** \} */

/* -------------------------------------------------------------------- */
/** \name Read ID: Image
 * \{ */

static void lib_link_image(FileData *fd, Main *main)
{
	for (Image *ima = main->images.first; ima; ima = ima->id.next) {
		if (ima->id.tag & LIB_TAG_NEED_LINK) {
			IDP_LibLinkProperty(ima->id.properties, fd);

			ima->id.tag &= ~LIB_TAG_NEED_LINK;
		}
	}
}

static void direct_link_image(FileData *fd, Image *ima)
{
	ImagePackedFile *imapf;

	/* for undo system, pointers could be restored */
	if (fd->imamap)
		ima->cache = newimaadr(fd, ima->cache);
	else
		ima->cache = NULL;

	/* if not restored, we keep the binded opengl index */
	if (!ima->cache) {
		ima->gpuflag = 0;
		for (int i = 0; i < TEXTARGET_COUNT; i++) {
			ima->gputexture[i] = NULL;
		}
		ima->rr = NULL;
	}
	else {
		for (int i = 0; i < TEXTARGET_COUNT; i++) {
			ima->gputexture[i] = newimaadr(fd, ima->gputexture[i]);
		}
		ima->rr = newimaadr(fd, ima->rr);
	}

	/* undo system, try to restore render buffers */
	link_list(fd, &(ima->renderslots));
	if (fd->imamap) {
		LISTBASE_FOREACH(RenderSlot *, slot, &ima->renderslots) {
			slot->render = newimaadr(fd, slot->render);
		}
	}
	else {
		LISTBASE_FOREACH(RenderSlot *, slot, &ima->renderslots) {
			slot->render = NULL;
		}
		ima->last_render_slot = ima->render_slot;
	}

	link_list(fd, &(ima->views));
	link_list(fd, &(ima->packedfiles));

	if (ima->packedfiles.first) {
		for (imapf = ima->packedfiles.first; imapf; imapf = imapf->next) {
			imapf->packedfile = direct_link_packedfile(fd, imapf->packedfile);
		}
		ima->packedfile = NULL;
	}
	else {
		ima->packedfile = direct_link_packedfile(fd, ima->packedfile);
	}

	BLI_listbase_clear(&ima->anims);
	ima->preview = direct_link_preview_image(fd, ima->preview);
	ima->stereo3d_format = newdataadr(fd, ima->stereo3d_format);
	ima->ok = 1;
}

/** \} */

/* -------------------------------------------------------------------- */
/** \name Read ID: Curve
 * \{ */

static void lib_link_curve(FileData *fd, Main *main)
{
	for (Curve *cu = main->curves.first; cu; cu = cu->id.next) {
		if (cu->id.tag & LIB_TAG_NEED_LINK) {
			IDP_LibLinkProperty(cu->id.properties, fd);
			lib_link_animdata(fd, &cu->id, cu->adt);

			for (int a = 0; a < cu->totcol; a++) {
				cu->mat[a] = newlibadr_us(fd, cu->id.lib, cu->mat[a]);
			}

			cu->bevobj = newlibadr(fd, cu->id.lib, cu->bevobj);
			cu->taperobj = newlibadr(fd, cu->id.lib, cu->taperobj);
			cu->textoncurve = newlibadr(fd, cu->id.lib, cu->textoncurve);
			cu->vfont = newlibadr_us(fd, cu->id.lib, cu->vfont);
			cu->vfontb = newlibadr_us(fd, cu->id.lib, cu->vfontb);
			cu->vfonti = newlibadr_us(fd, cu->id.lib, cu->vfonti);
			cu->vfontbi = newlibadr_us(fd, cu->id.lib, cu->vfontbi);

			cu->ipo = newlibadr_us(fd, cu->id.lib, cu->ipo); // XXX deprecated - old animation system
			cu->key = newlibadr_us(fd, cu->id.lib, cu->key);

			cu->id.tag &= ~LIB_TAG_NEED_LINK;
		}
	}
}


static void switch_endian_knots(Nurb *nu)
{
	if (nu->knotsu) {
		BLI_endian_switch_float_array(nu->knotsu, KNOTSU(nu));
	}
	if (nu->knotsv) {
		BLI_endian_switch_float_array(nu->knotsv, KNOTSV(nu));
	}
}

static void direct_link_curve(FileData *fd, Curve *cu)
{
	Nurb *nu;
	TextBox *tb;

	cu->adt = newdataadr(fd, cu->adt);
	direct_link_animdata(fd, cu->adt);

	/* Protect against integer overflow vulnerability. */
	CLAMP(cu->len_wchar, 0, INT_MAX - 4);

	cu->mat = newdataadr(fd, cu->mat);
	test_pointer_array(fd, (void **)&cu->mat);
	cu->str = newdataadr(fd, cu->str);
	cu->strinfo = newdataadr(fd, cu->strinfo);
	cu->tb = newdataadr(fd, cu->tb);

	if (cu->vfont == NULL) {
		link_list(fd, &(cu->nurb));
	}
	else {
		cu->nurb.first = cu->nurb.last = NULL;

		tb = MEM_calloc_arrayN(MAXTEXTBOX, sizeof(TextBox), "TextBoxread");
		if (cu->tb) {
			memcpy(tb, cu->tb, cu->totbox * sizeof(TextBox));
			MEM_freeN(cu->tb);
			cu->tb = tb;
		}
		else {
			cu->totbox = 1;
			cu->actbox = 1;
			cu->tb = tb;
			cu->tb[0].w = cu->linewidth;
		}
		if (cu->wordspace == 0.0f) cu->wordspace = 1.0f;
	}

	cu->editnurb = NULL;
	cu->editfont = NULL;
	cu->batch_cache = NULL;

	for (nu = cu->nurb.first; nu; nu = nu->next) {
		nu->bezt = newdataadr(fd, nu->bezt);
		nu->bp = newdataadr(fd, nu->bp);
		nu->knotsu = newdataadr(fd, nu->knotsu);
		nu->knotsv = newdataadr(fd, nu->knotsv);
		if (cu->vfont == NULL) nu->charidx = 0;

		if (fd->flags & FD_FLAGS_SWITCH_ENDIAN) {
			switch_endian_knots(nu);
		}
	}
	cu->bb = NULL;
}

/** \} */

/* -------------------------------------------------------------------- */
/** \name Read ID: Texture
 * \{ */

static void lib_link_texture(FileData *fd, Main *main)
{
	for (Tex *tex = main->textures.first; tex; tex = tex->id.next) {
		if (tex->id.tag & LIB_TAG_NEED_LINK) {
			IDP_LibLinkProperty(tex->id.properties, fd);
			lib_link_animdata(fd, &tex->id, tex->adt);

			tex->ima = newlibadr_us(fd, tex->id.lib, tex->ima);
			tex->ipo = newlibadr_us(fd, tex->id.lib, tex->ipo);  // XXX deprecated - old animation system

			if (tex->nodetree) {
				lib_link_ntree(fd, &tex->id, tex->nodetree);
				tex->nodetree->id.lib = tex->id.lib;
			}

			tex->id.tag &= ~LIB_TAG_NEED_LINK;
		}
	}
}

static void direct_link_texture(FileData *fd, Tex *tex)
{
	tex->adt = newdataadr(fd, tex->adt);
	direct_link_animdata(fd, tex->adt);

	tex->coba = newdataadr(fd, tex->coba);

	tex->nodetree = newdataadr(fd, tex->nodetree);
	if (tex->nodetree) {
		direct_link_id(fd, &tex->nodetree->id);
		direct_link_nodetree(fd, tex->nodetree);
	}

	tex->preview = direct_link_preview_image(fd, tex->preview);

	tex->iuser.ok = 1;
	tex->iuser.scene = NULL;
}

/** \} */

/* -------------------------------------------------------------------- */
/** \name Read ID: Material
 * \{ */

static void lib_link_material(FileData *fd, Main *main)
{
	for (Material *ma = main->materials.first; ma; ma = ma->id.next) {
		if (ma->id.tag & LIB_TAG_NEED_LINK) {
			IDP_LibLinkProperty(ma->id.properties, fd);
			lib_link_animdata(fd, &ma->id, ma->adt);

			ma->ipo = newlibadr_us(fd, ma->id.lib, ma->ipo);  // XXX deprecated - old animation system

			if (ma->nodetree) {
				lib_link_ntree(fd, &ma->id, ma->nodetree);
				ma->nodetree->id.lib = ma->id.lib;
			}

			/* relink grease pencil settings */
			if (ma->gp_style != NULL) {
				MaterialGPencilStyle *gp_style = ma->gp_style;
				if (gp_style->sima != NULL) {
					gp_style->sima = newlibadr_us(fd, ma->id.lib, gp_style->sima);
				}
				if (gp_style->ima != NULL) {
					gp_style->ima = newlibadr_us(fd, ma->id.lib, gp_style->ima);
				}
			}

			ma->id.tag &= ~LIB_TAG_NEED_LINK;
		}
	}
}

static void direct_link_material(FileData *fd, Material *ma)
{
	ma->adt = newdataadr(fd, ma->adt);
	direct_link_animdata(fd, ma->adt);

	ma->texpaintslot = NULL;

	ma->nodetree = newdataadr(fd, ma->nodetree);
	if (ma->nodetree) {
		direct_link_id(fd, &ma->nodetree->id);
		direct_link_nodetree(fd, ma->nodetree);
	}

	ma->preview = direct_link_preview_image(fd, ma->preview);
	BLI_listbase_clear(&ma->gpumaterial);

	ma->gp_style = newdataadr(fd, ma->gp_style);
}

/** \} */

/* -------------------------------------------------------------------- */
/** \name Read ID: Particle Settings
 * \{ */

/* update this also to writefile.c */
static const char *ptcache_data_struct[] = {
	"", // BPHYS_DATA_INDEX
	"", // BPHYS_DATA_LOCATION
	"", // BPHYS_DATA_VELOCITY
	"", // BPHYS_DATA_ROTATION
	"", // BPHYS_DATA_AVELOCITY / BPHYS_DATA_XCONST */
	"", // BPHYS_DATA_SIZE:
	"", // BPHYS_DATA_TIMES:
	"BoidData", // case BPHYS_DATA_BOIDS:
};

static void direct_link_pointcache_cb(FileData *fd, void *data)
{
	PTCacheMem *pm = data;
	PTCacheExtra *extra;
	int i;
	for (i = 0; i < BPHYS_TOT_DATA; i++) {
		pm->data[i] = newdataadr(fd, pm->data[i]);

		/* the cache saves non-struct data without DNA */
		if (pm->data[i] && ptcache_data_struct[i][0] == '\0' && (fd->flags & FD_FLAGS_SWITCH_ENDIAN)) {
			int tot = (BKE_ptcache_data_size(i) * pm->totpoint) / sizeof(int);  /* data_size returns bytes */
			int *poin = pm->data[i];

			BLI_endian_switch_int32_array(poin, tot);
		}
	}

	link_list(fd, &pm->extradata);

	for (extra = pm->extradata.first; extra; extra = extra->next)
		extra->data = newdataadr(fd, extra->data);
}

static void direct_link_pointcache(FileData *fd, PointCache *cache)
{
	if ((cache->flag & PTCACHE_DISK_CACHE) == 0) {
		link_list_ex(fd, &cache->mem_cache, direct_link_pointcache_cb);
	}
	else
		BLI_listbase_clear(&cache->mem_cache);

	cache->flag &= ~PTCACHE_SIMULATION_VALID;
	cache->simframe = 0;
	cache->edit = NULL;
	cache->free_edit = NULL;
	cache->cached_frames = NULL;
	cache->cached_frames_len = 0;
}

static void direct_link_pointcache_list(FileData *fd, ListBase *ptcaches, PointCache **ocache, int force_disk)
{
	if (ptcaches->first) {
		PointCache *cache = NULL;
		link_list(fd, ptcaches);
		for (cache = ptcaches->first; cache; cache = cache->next) {
			direct_link_pointcache(fd, cache);
			if (force_disk) {
				cache->flag |= PTCACHE_DISK_CACHE;
				cache->step = 1;
			}
		}

		*ocache = newdataadr(fd, *ocache);
	}
	else if (*ocache) {
		/* old "single" caches need to be linked too */
		*ocache = newdataadr(fd, *ocache);
		direct_link_pointcache(fd, *ocache);
		if (force_disk) {
			(*ocache)->flag |= PTCACHE_DISK_CACHE;
			(*ocache)->step = 1;
		}

		ptcaches->first = ptcaches->last = *ocache;
	}
}

static void lib_link_partdeflect(FileData *fd, ID *id, PartDeflect *pd)
{
	if (pd && pd->tex)
		pd->tex = newlibadr_us(fd, id->lib, pd->tex);
	if (pd && pd->f_source)
		pd->f_source = newlibadr(fd, id->lib, pd->f_source);
}

static void lib_link_particlesettings(FileData *fd, Main *main)
{
	for (ParticleSettings *part = main->particles.first; part; part = part->id.next) {
		if (part->id.tag & LIB_TAG_NEED_LINK) {
			IDP_LibLinkProperty(part->id.properties, fd);
			lib_link_animdata(fd, &part->id, part->adt);

			part->ipo = newlibadr_us(fd, part->id.lib, part->ipo); // XXX deprecated - old animation system

			part->instance_object = newlibadr(fd, part->id.lib, part->instance_object);
			part->instance_collection = newlibadr_us(fd, part->id.lib, part->instance_collection);
			part->eff_group = newlibadr(fd, part->id.lib, part->eff_group);
			part->bb_ob = newlibadr(fd, part->id.lib, part->bb_ob);
			part->collision_group = newlibadr(fd, part->id.lib, part->collision_group);

			lib_link_partdeflect(fd, &part->id, part->pd);
			lib_link_partdeflect(fd, &part->id, part->pd2);

			if (part->effector_weights) {
				part->effector_weights->group = newlibadr(fd, part->id.lib, part->effector_weights->group);
			}
			else {
				part->effector_weights = BKE_effector_add_weights(part->eff_group);
			}

			if (part->instance_weights.first && part->instance_collection) {
				for (ParticleDupliWeight *dw = part->instance_weights.first; dw; dw = dw->next) {
					dw->ob = newlibadr(fd, part->id.lib, dw->ob);
				}
			}
			else {
				BLI_listbase_clear(&part->instance_weights);
			}

			if (part->boids) {
				BoidState *state = part->boids->states.first;
				BoidRule *rule;
				for (; state; state = state->next) {
					rule = state->rules.first;
					for (; rule; rule = rule->next) {
						switch (rule->type) {
							case eBoidRuleType_Goal:
							case eBoidRuleType_Avoid:
							{
								BoidRuleGoalAvoid *brga = (BoidRuleGoalAvoid *)rule;
								brga->ob = newlibadr(fd, part->id.lib, brga->ob);
								break;
							}
							case eBoidRuleType_FollowLeader:
							{
								BoidRuleFollowLeader *brfl = (BoidRuleFollowLeader *)rule;
								brfl->ob = newlibadr(fd, part->id.lib, brfl->ob);
								break;
							}
						}
					}
				}
			}

			for (int a = 0; a < MAX_MTEX; a++) {
				MTex *mtex = part->mtex[a];
				if (mtex) {
					mtex->tex = newlibadr_us(fd, part->id.lib, mtex->tex);
					mtex->object = newlibadr(fd, part->id.lib, mtex->object);
				}
			}

			part->id.tag &= ~LIB_TAG_NEED_LINK;
		}
	}
}

static void direct_link_partdeflect(PartDeflect *pd)
{
	if (pd) pd->rng = NULL;
}

static void direct_link_particlesettings(FileData *fd, ParticleSettings *part)
{
	int a;

	part->adt = newdataadr(fd, part->adt);
	part->pd = newdataadr(fd, part->pd);
	part->pd2 = newdataadr(fd, part->pd2);

	direct_link_animdata(fd, part->adt);
	direct_link_partdeflect(part->pd);
	direct_link_partdeflect(part->pd2);

	part->clumpcurve = newdataadr(fd, part->clumpcurve);
	if (part->clumpcurve)
		direct_link_curvemapping(fd, part->clumpcurve);
	part->roughcurve = newdataadr(fd, part->roughcurve);
	if (part->roughcurve)
		direct_link_curvemapping(fd, part->roughcurve);
	part->twistcurve = newdataadr(fd, part->twistcurve);
	if (part->twistcurve)
		direct_link_curvemapping(fd, part->twistcurve);

	part->effector_weights = newdataadr(fd, part->effector_weights);
	if (!part->effector_weights)
		part->effector_weights = BKE_effector_add_weights(part->eff_group);

	link_list(fd, &part->instance_weights);

	part->boids = newdataadr(fd, part->boids);
	part->fluid = newdataadr(fd, part->fluid);

	if (part->boids) {
		BoidState *state;
		link_list(fd, &part->boids->states);

		for (state = part->boids->states.first; state; state = state->next) {
			link_list(fd, &state->rules);
			link_list(fd, &state->conditions);
			link_list(fd, &state->actions);
		}
	}
	for (a = 0; a < MAX_MTEX; a++) {
		part->mtex[a] = newdataadr(fd, part->mtex[a]);
	}

	/* Protect against integer overflow vulnerability. */
	CLAMP(part->trail_count, 1, 100000);
}

static void lib_link_particlesystems(FileData *fd, Object *ob, ID *id, ListBase *particles)
{
	ParticleSystem *psys, *psysnext;

	for (psys = particles->first; psys; psys = psysnext) {
		psysnext = psys->next;

		psys->part = newlibadr_us(fd, id->lib, psys->part);
		if (psys->part) {
			ParticleTarget *pt = psys->targets.first;

			for (; pt; pt = pt->next)
				pt->ob = newlibadr(fd, id->lib, pt->ob);

			psys->parent = newlibadr(fd, id->lib, psys->parent);
			psys->target_ob = newlibadr(fd, id->lib, psys->target_ob);

			if (psys->clmd) {
				/* XXX - from reading existing code this seems correct but intended usage of
				 * pointcache /w cloth should be added in 'ParticleSystem' - campbell */
				psys->clmd->point_cache = psys->pointcache;
				psys->clmd->ptcaches.first = psys->clmd->ptcaches.last = NULL;
				psys->clmd->coll_parms->group = newlibadr(fd, id->lib, psys->clmd->coll_parms->group);
				psys->clmd->modifier.error = NULL;
			}
		}
		else {
			/* particle modifier must be removed before particle system */
			ParticleSystemModifierData *psmd = psys_get_modifier(ob, psys);
			BLI_remlink(&ob->modifiers, psmd);
			modifier_free((ModifierData *)psmd);

			BLI_remlink(particles, psys);
			MEM_freeN(psys);
		}
	}
}
static void direct_link_particlesystems(FileData *fd, ListBase *particles)
{
	ParticleSystem *psys;
	ParticleData *pa;
	int a;

	for (psys = particles->first; psys; psys = psys->next) {
		psys->particles = newdataadr(fd, psys->particles);

		if (psys->particles && psys->particles->hair) {
			for (a = 0, pa = psys->particles; a < psys->totpart; a++, pa++)
				pa->hair = newdataadr(fd, pa->hair);
		}

		if (psys->particles && psys->particles->keys) {
			for (a = 0, pa = psys->particles; a < psys->totpart; a++, pa++) {
				pa->keys = NULL;
				pa->totkey = 0;
			}

			psys->flag &= ~PSYS_KEYED;
		}

		if (psys->particles && psys->particles->boid) {
			pa = psys->particles;
			pa->boid = newdataadr(fd, pa->boid);
			pa->boid->ground = NULL;  /* This is purely runtime data, but still can be an issue if left dangling. */
			for (a = 1, pa++; a < psys->totpart; a++, pa++) {
				pa->boid = (pa - 1)->boid + 1;
				pa->boid->ground = NULL;
			}
		}
		else if (psys->particles) {
			for (a = 0, pa = psys->particles; a < psys->totpart; a++, pa++)
				pa->boid = NULL;
		}

		psys->fluid_springs = newdataadr(fd, psys->fluid_springs);

		psys->child = newdataadr(fd, psys->child);
		psys->effectors = NULL;

		link_list(fd, &psys->targets);

		psys->edit = NULL;
		psys->free_edit = NULL;
		psys->pathcache = NULL;
		psys->childcache = NULL;
		BLI_listbase_clear(&psys->pathcachebufs);
		BLI_listbase_clear(&psys->childcachebufs);
		psys->pdd = NULL;

		if (psys->clmd) {
			psys->clmd = newdataadr(fd, psys->clmd);
			psys->clmd->clothObject = NULL;
			psys->clmd->hairdata = NULL;

			psys->clmd->sim_parms = newdataadr(fd, psys->clmd->sim_parms);
			psys->clmd->coll_parms = newdataadr(fd, psys->clmd->coll_parms);

			if (psys->clmd->sim_parms) {
				psys->clmd->sim_parms->effector_weights = NULL;
				if (psys->clmd->sim_parms->presets > 10)
					psys->clmd->sim_parms->presets = 0;
			}

			psys->hair_in_mesh = psys->hair_out_mesh = NULL;
			psys->clmd->solver_result = NULL;
		}

		direct_link_pointcache_list(fd, &psys->ptcaches, &psys->pointcache, 0);
		if (psys->clmd) {
			psys->clmd->point_cache = psys->pointcache;
		}

		psys->tree = NULL;
		psys->bvhtree = NULL;

		psys->orig_psys = NULL;
		psys->batch_cache = NULL;
	}
	return;
}

/** \} */

/* -------------------------------------------------------------------- */
/** \name Read ID: Mesh
 * \{ */

static void lib_link_mesh(FileData *fd, Main *main)
{
	Mesh *me;

	for (me = main->meshes.first; me; me = me->id.next) {
		if (me->id.tag & LIB_TAG_NEED_LINK) {
			int i;

			/* Link ID Properties -- and copy this comment EXACTLY for easy finding
			 * of library blocks that implement this.*/
			IDP_LibLinkProperty(me->id.properties, fd);
			lib_link_animdata(fd, &me->id, me->adt);

			/* this check added for python created meshes */
			if (me->mat) {
				for (i = 0; i < me->totcol; i++) {
					me->mat[i] = newlibadr_us(fd, me->id.lib, me->mat[i]);
				}
			}
			else {
				me->totcol = 0;
			}

			me->ipo = newlibadr_us(fd, me->id.lib, me->ipo); // XXX: deprecated: old anim sys
			me->key = newlibadr_us(fd, me->id.lib, me->key);
			me->texcomesh = newlibadr_us(fd, me->id.lib, me->texcomesh);
		}
	}

	for (me = main->meshes.first; me; me = me->id.next) {
		if (me->id.tag & LIB_TAG_NEED_LINK) {
			/*check if we need to convert mfaces to mpolys*/
			if (me->totface && !me->totpoly) {
				/* temporarily switch main so that reading from
				 * external CustomData works */
				Main *gmain = G_MAIN;
				G_MAIN = main;

				BKE_mesh_do_versions_convert_mfaces_to_mpolys(me);

				G_MAIN = gmain;
			}

			/*
			 * Re-tessellate, even if the polys were just created from tessfaces, this
			 * is important because it:
			 * - fill the CD_ORIGINDEX layer
			 * - gives consistency of tessface between loading from a file and
			 *   converting an edited BMesh back into a mesh (i.e. it replaces
			 *   quad tessfaces in a loaded mesh immediately, instead of lazily
			 *   waiting until edit mode has been entered/exited, making it easier
			 *   to recognize problems that would otherwise only show up after edits).
			 */
#ifdef USE_TESSFACE_DEFAULT
			BKE_mesh_tessface_calc(me);
#else
			BKE_mesh_tessface_clear(me);
#endif

			me->id.tag &= ~LIB_TAG_NEED_LINK;
		}
	}
}

static void direct_link_dverts(FileData *fd, int count, MDeformVert *mdverts)
{
	int i;

	if (mdverts == NULL) {
		return;
	}

	for (i = count; i > 0; i--, mdverts++) {
		/*convert to vgroup allocation system*/
		MDeformWeight *dw;
		if (mdverts->dw && (dw = newdataadr(fd, mdverts->dw))) {
			const ssize_t dw_len = mdverts->totweight * sizeof(MDeformWeight);
			void *dw_tmp = MEM_mallocN(dw_len, "direct_link_dverts");
			memcpy(dw_tmp, dw, dw_len);
			mdverts->dw = dw_tmp;
			MEM_freeN(dw);
		}
		else {
			mdverts->dw = NULL;
			mdverts->totweight = 0;
		}
	}
}

static void direct_link_mdisps(FileData *fd, int count, MDisps *mdisps, int external)
{
	if (mdisps) {
		int i;

		for (i = 0; i < count; ++i) {
			mdisps[i].disps = newdataadr(fd, mdisps[i].disps);
			mdisps[i].hidden = newdataadr(fd, mdisps[i].hidden);

			if (mdisps[i].totdisp && !mdisps[i].level) {
				/* this calculation is only correct for loop mdisps;
				 * if loading pre-BMesh face mdisps this will be
				 * overwritten with the correct value in
				 * bm_corners_to_loops() */
				float gridsize = sqrtf(mdisps[i].totdisp);
				mdisps[i].level = (int)(logf(gridsize - 1.0f) / (float)M_LN2) + 1;
			}

			if ((fd->flags & FD_FLAGS_SWITCH_ENDIAN) && (mdisps[i].disps)) {
				/* DNA_struct_switch_endian doesn't do endian swap for (*disps)[] */
				/* this does swap for data written at write_mdisps() - readfile.c */
				BLI_endian_switch_float_array(*mdisps[i].disps, mdisps[i].totdisp * 3);
			}
			if (!external && !mdisps[i].disps)
				mdisps[i].totdisp = 0;
		}
	}
}

static void direct_link_grid_paint_mask(FileData *fd, int count, GridPaintMask *grid_paint_mask)
{
	if (grid_paint_mask) {
		int i;

		for (i = 0; i < count; ++i) {
			GridPaintMask *gpm = &grid_paint_mask[i];
			if (gpm->data)
				gpm->data = newdataadr(fd, gpm->data);
		}
	}
}

/*this isn't really a public api function, so prototyped here*/
static void direct_link_customdata(FileData *fd, CustomData *data, int count)
{
	int i = 0;

	data->layers = newdataadr(fd, data->layers);

	/* annoying workaround for bug [#31079] loading legacy files with
	 * no polygons _but_ have stale customdata */
	if (UNLIKELY(count == 0 && data->layers == NULL && data->totlayer != 0)) {
		CustomData_reset(data);
		return;
	}

	data->external = newdataadr(fd, data->external);

	while (i < data->totlayer) {
		CustomDataLayer *layer = &data->layers[i];

		if (layer->flag & CD_FLAG_EXTERNAL)
			layer->flag &= ~CD_FLAG_IN_MEMORY;

		layer->flag &= ~CD_FLAG_NOFREE;

		if (CustomData_verify_versions(data, i)) {
			layer->data = newdataadr(fd, layer->data);
			if (layer->type == CD_MDISPS)
				direct_link_mdisps(fd, count, layer->data, layer->flag & CD_FLAG_EXTERNAL);
			else if (layer->type == CD_GRID_PAINT_MASK)
				direct_link_grid_paint_mask(fd, count, layer->data);
			i++;
		}
	}

	CustomData_update_typemap(data);
}

static void direct_link_mesh(FileData *fd, Mesh *mesh)
{
	mesh->mat = newdataadr(fd, mesh->mat);
	test_pointer_array(fd, (void **)&mesh->mat);

	mesh->mvert = newdataadr(fd, mesh->mvert);
	mesh->medge = newdataadr(fd, mesh->medge);
	mesh->mface = newdataadr(fd, mesh->mface);
	mesh->mloop = newdataadr(fd, mesh->mloop);
	mesh->mpoly = newdataadr(fd, mesh->mpoly);
	mesh->tface = newdataadr(fd, mesh->tface);
	mesh->mtface = newdataadr(fd, mesh->mtface);
	mesh->mcol = newdataadr(fd, mesh->mcol);
	mesh->dvert = newdataadr(fd, mesh->dvert);
	mesh->mloopcol = newdataadr(fd, mesh->mloopcol);
	mesh->mloopuv = newdataadr(fd, mesh->mloopuv);
	mesh->mselect = newdataadr(fd, mesh->mselect);

	/* animdata */
	mesh->adt = newdataadr(fd, mesh->adt);
	direct_link_animdata(fd, mesh->adt);

	/* normally direct_link_dverts should be called in direct_link_customdata,
	 * but for backwards compat in do_versions to work we do it here */
	direct_link_dverts(fd, mesh->totvert, mesh->dvert);

	direct_link_customdata(fd, &mesh->vdata, mesh->totvert);
	direct_link_customdata(fd, &mesh->edata, mesh->totedge);
	direct_link_customdata(fd, &mesh->fdata, mesh->totface);
	direct_link_customdata(fd, &mesh->ldata, mesh->totloop);
	direct_link_customdata(fd, &mesh->pdata, mesh->totpoly);

	mesh->bb = NULL;
	mesh->edit_mesh = NULL;
	BKE_mesh_runtime_reset(mesh);

	/* happens with old files */
	if (mesh->mselect == NULL) {
		mesh->totselect = 0;
	}

	/* Multires data */
	mesh->mr = newdataadr(fd, mesh->mr);
	if (mesh->mr) {
		MultiresLevel *lvl;

		link_list(fd, &mesh->mr->levels);
		lvl = mesh->mr->levels.first;

		direct_link_customdata(fd, &mesh->mr->vdata, lvl->totvert);
		direct_link_dverts(fd, lvl->totvert, CustomData_get(&mesh->mr->vdata, 0, CD_MDEFORMVERT));
		direct_link_customdata(fd, &mesh->mr->fdata, lvl->totface);

		mesh->mr->edge_flags = newdataadr(fd, mesh->mr->edge_flags);
		mesh->mr->edge_creases = newdataadr(fd, mesh->mr->edge_creases);

		mesh->mr->verts = newdataadr(fd, mesh->mr->verts);

		/* If mesh has the same number of vertices as the
		 * highest multires level, load the current mesh verts
		 * into multires and discard the old data. Needed
		 * because some saved files either do not have a verts
		 * array, or the verts array contains out-of-date
		 * data. */
		if (mesh->totvert == ((MultiresLevel *)mesh->mr->levels.last)->totvert) {
			if (mesh->mr->verts)
				MEM_freeN(mesh->mr->verts);
			mesh->mr->verts = MEM_dupallocN(mesh->mvert);
		}

		for (; lvl; lvl = lvl->next) {
			lvl->verts = newdataadr(fd, lvl->verts);
			lvl->faces = newdataadr(fd, lvl->faces);
			lvl->edges = newdataadr(fd, lvl->edges);
			lvl->colfaces = newdataadr(fd, lvl->colfaces);
		}
	}

	/* if multires is present but has no valid vertex data,
	 * there's no way to recover it; silently remove multires */
	if (mesh->mr && !mesh->mr->verts) {
		multires_free(mesh->mr);
		mesh->mr = NULL;
	}

	if ((fd->flags & FD_FLAGS_SWITCH_ENDIAN) && mesh->tface) {
		TFace *tf = mesh->tface;
		int i;

		for (i = 0; i < mesh->totface; i++, tf++) {
			BLI_endian_switch_uint32_array(tf->col, 4);
		}
	}
}

/** \} */

/* -------------------------------------------------------------------- */
/** \name Read ID: Lattice
 * \{ */

static void lib_link_latt(FileData *fd, Main *main)
{
	for (Lattice *lt = main->lattices.first; lt; lt = lt->id.next) {
		if (lt->id.tag & LIB_TAG_NEED_LINK) {
			IDP_LibLinkProperty(lt->id.properties, fd);
			lib_link_animdata(fd, &lt->id, lt->adt);

			lt->ipo = newlibadr_us(fd, lt->id.lib, lt->ipo); // XXX deprecated - old animation system
			lt->key = newlibadr_us(fd, lt->id.lib, lt->key);

			lt->id.tag &= ~LIB_TAG_NEED_LINK;
		}
	}
}

static void direct_link_latt(FileData *fd, Lattice *lt)
{
	lt->def = newdataadr(fd, lt->def);

	lt->dvert = newdataadr(fd, lt->dvert);
	direct_link_dverts(fd, lt->pntsu * lt->pntsv * lt->pntsw, lt->dvert);

	lt->editlatt = NULL;
	lt->batch_cache = NULL;

	lt->adt = newdataadr(fd, lt->adt);
	direct_link_animdata(fd, lt->adt);
}

/** \} */

/* -------------------------------------------------------------------- */
/** \name Read ID: Object
 * \{ */

static void lib_link_modifiers_common(
        void *userData, Object *ob, ID **idpoin, int cb_flag)
{
	FileData *fd = userData;

	*idpoin = newlibadr(fd, ob->id.lib, *idpoin);
	if (*idpoin != NULL && (cb_flag & IDWALK_CB_USER) != 0) {
		id_us_plus_no_lib(*idpoin);
	}
}

static void lib_link_modifiers(FileData *fd, Object *ob)
{
	modifiers_foreachIDLink(ob, lib_link_modifiers_common, fd);

	/* If linking from a library, clear 'local' static override flag. */
	if (ob->id.lib != NULL) {
		for (ModifierData *mod = ob->modifiers.first; mod != NULL; mod = mod->next) {
			mod->flag &= ~eModifierFlag_StaticOverride_Local;
		}
	}

}

static void lib_link_gpencil_modifiers(FileData *fd, Object *ob)
{
	BKE_gpencil_modifiers_foreachIDLink(ob, lib_link_modifiers_common, fd);

	/* If linking from a library, clear 'local' static override flag. */
	if (ob->id.lib != NULL) {
		for (GpencilModifierData *mod = ob->greasepencil_modifiers.first; mod != NULL; mod = mod->next) {
			mod->flag &= ~eGpencilModifierFlag_StaticOverride_Local;
		}
	}
}

static void lib_link_shaderfxs(FileData *fd, Object *ob)
{
	BKE_shaderfx_foreachIDLink(ob, lib_link_modifiers_common, fd);

	/* If linking from a library, clear 'local' static override flag. */
	if (ob->id.lib != NULL) {
		for (ShaderFxData *fx = ob->shader_fx.first; fx != NULL; fx = fx->next) {
			fx->flag &= ~eShaderFxFlag_StaticOverride_Local;
		}
	}
}

static void lib_link_object(FileData *fd, Main *main)
{
	bool warn = false;

	for (Object *ob = main->objects.first; ob; ob = ob->id.next) {
		if (ob->id.tag & LIB_TAG_NEED_LINK) {
			int a;

			IDP_LibLinkProperty(ob->id.properties, fd);
			lib_link_animdata(fd, &ob->id, ob->adt);

// XXX deprecated - old animation system <<<
			ob->ipo = newlibadr_us(fd, ob->id.lib, ob->ipo);
			ob->action = newlibadr_us(fd, ob->id.lib, ob->action);
// >>> XXX deprecated - old animation system

			ob->parent = newlibadr(fd, ob->id.lib, ob->parent);
			ob->track = newlibadr(fd, ob->id.lib, ob->track);
			ob->poselib = newlibadr_us(fd, ob->id.lib, ob->poselib);

			/* 2.8x drops support for non-empty dupli instances. */
			if (ob->type == OB_EMPTY) {
				ob->instance_collection = newlibadr_us(fd, ob->id.lib, ob->instance_collection);
			}
			else {
				ob->instance_collection = NULL;
				ob->transflag &= ~OB_DUPLICOLLECTION;
			}

			ob->proxy = newlibadr_us(fd, ob->id.lib, ob->proxy);
			if (ob->proxy) {
				/* paranoia check, actually a proxy_from pointer should never be written... */
				if (ob->proxy->id.lib == NULL) {
					ob->proxy->proxy_from = NULL;
					ob->proxy = NULL;

					if (ob->id.lib)
						printf("Proxy lost from  object %s lib %s\n", ob->id.name + 2, ob->id.lib->name);
					else
						printf("Proxy lost from  object %s lib <NONE>\n", ob->id.name + 2);
				}
				else {
					/* this triggers object_update to always use a copy */
					ob->proxy->proxy_from = ob;
				}
			}
			ob->proxy_group = newlibadr(fd, ob->id.lib, ob->proxy_group);

			void *poin = ob->data;
			ob->data = newlibadr_us(fd, ob->id.lib, ob->data);

			if (ob->data == NULL && poin != NULL) {
				if (ob->id.lib)
					printf("Can't find obdata of %s lib %s\n", ob->id.name + 2, ob->id.lib->name);
				else
					printf("Object %s lost data.\n", ob->id.name + 2);

				ob->type = OB_EMPTY;
				warn = true;

				if (ob->pose) {
					/* we can't call #BKE_pose_free() here because of library linking
					 * freeing will recurse down into every pose constraints ID pointers
					 * which are not always valid, so for now free directly and suffer
					 * some leaked memory rather then crashing immediately
					 * while bad this _is_ an exceptional case - campbell */
#if 0
					BKE_pose_free(ob->pose);
#else
					MEM_freeN(ob->pose);
#endif
					ob->pose = NULL;
					ob->mode &= ~OB_MODE_POSE;
				}
			}
			for (a = 0; a < ob->totcol; a++)
				ob->mat[a] = newlibadr_us(fd, ob->id.lib, ob->mat[a]);

			/* When the object is local and the data is library its possible
			 * the material list size gets out of sync. [#22663] */
			if (ob->data && ob->id.lib != ((ID *)ob->data)->lib) {
				const short *totcol_data = give_totcolp(ob);
				/* Only expand so as not to loose any object materials that might be set. */
				if (totcol_data && (*totcol_data > ob->totcol)) {
					/* printf("'%s' %d -> %d\n", ob->id.name, ob->totcol, *totcol_data); */
					BKE_material_resize_object(main, ob, *totcol_data, false);
				}
			}

			ob->gpd = newlibadr_us(fd, ob->id.lib, ob->gpd);

			ob->id.tag &= ~LIB_TAG_NEED_LINK;
			/* if id.us==0 a new base will be created later on */

			/* WARNING! Also check expand_object(), should reflect the stuff below. */
			lib_link_pose(fd, main, ob, ob->pose);
			lib_link_constraints(fd, &ob->id, &ob->constraints);

// XXX deprecated - old animation system <<<
			lib_link_constraint_channels(fd, &ob->id, &ob->constraintChannels);
			lib_link_nlastrips(fd, &ob->id, &ob->nlastrips);
// >>> XXX deprecated - old animation system

			for (PartEff *paf = ob->effect.first; paf; paf = paf->next) {
				if (paf->type == EFF_PARTICLE) {
					paf->group = newlibadr_us(fd, ob->id.lib, paf->group);
				}
			}

			{
				FluidsimModifierData *fluidmd = (FluidsimModifierData *)modifiers_findByType(ob, eModifierType_Fluidsim);

				if (fluidmd && fluidmd->fss)
					fluidmd->fss->ipo = newlibadr_us(fd, ob->id.lib, fluidmd->fss->ipo);  // XXX deprecated - old animation system
			}

			{
				SmokeModifierData *smd = (SmokeModifierData *)modifiers_findByType(ob, eModifierType_Smoke);

				if (smd && (smd->type == MOD_SMOKE_TYPE_DOMAIN) && smd->domain) {
					smd->domain->flags |= MOD_SMOKE_FILE_LOAD; /* flag for refreshing the simulation after loading */
				}
			}

			/* texture field */
			if (ob->pd)
				lib_link_partdeflect(fd, &ob->id, ob->pd);

			if (ob->soft) {
				ob->soft->collision_group = newlibadr(fd, ob->id.lib, ob->soft->collision_group);

				ob->soft->effector_weights->group = newlibadr(fd, ob->id.lib, ob->soft->effector_weights->group);
			}

			lib_link_particlesystems(fd, ob, &ob->id, &ob->particlesystem);
			lib_link_modifiers(fd, ob);
			lib_link_gpencil_modifiers(fd, ob);
			lib_link_shaderfxs(fd, ob);

			if (ob->rigidbody_constraint) {
				ob->rigidbody_constraint->ob1 = newlibadr(fd, ob->id.lib, ob->rigidbody_constraint->ob1);
				ob->rigidbody_constraint->ob2 = newlibadr(fd, ob->id.lib, ob->rigidbody_constraint->ob2);
			}

			{
				LodLevel *level;
				for (level = ob->lodlevels.first; level; level = level->next) {
					level->source = newlibadr(fd, ob->id.lib, level->source);

					if (!level->source && level == ob->lodlevels.first)
						level->source = ob;
				}
			}
		}
	}

	if (warn) {
		BKE_report(fd->reports, RPT_WARNING, "Warning in console");
	}
}

/* direct data for cache */
static void direct_link_motionpath(FileData *fd, bMotionPath *mpath)
{
	/* sanity check */
	if (mpath == NULL)
		return;

	/* relink points cache */
	mpath->points = newdataadr(fd, mpath->points);

	mpath->points_vbo = NULL;
	mpath->batch_line = NULL;
	mpath->batch_points = NULL;
}

static void direct_link_pose(FileData *fd, bPose *pose)
{
	bPoseChannel *pchan;

	if (!pose)
		return;

	link_list(fd, &pose->chanbase);
	link_list(fd, &pose->agroups);

	pose->chanhash = NULL;
	pose->chan_array = NULL;

	for (pchan = pose->chanbase.first; pchan; pchan = pchan->next) {
		pchan->bone = NULL;
		pchan->parent = newdataadr(fd, pchan->parent);
		pchan->child = newdataadr(fd, pchan->child);
		pchan->custom_tx = newdataadr(fd, pchan->custom_tx);

		pchan->bbone_prev = newdataadr(fd, pchan->bbone_prev);
		pchan->bbone_next = newdataadr(fd, pchan->bbone_next);

		direct_link_constraints(fd, &pchan->constraints);

		pchan->prop = newdataadr(fd, pchan->prop);
		IDP_DirectLinkGroup_OrFree(&pchan->prop, (fd->flags & FD_FLAGS_SWITCH_ENDIAN), fd);

		pchan->mpath = newdataadr(fd, pchan->mpath);
		if (pchan->mpath)
			direct_link_motionpath(fd, pchan->mpath);

		BLI_listbase_clear(&pchan->iktree);
		BLI_listbase_clear(&pchan->siktree);

		/* in case this value changes in future, clamp else we get undefined behavior */
		CLAMP(pchan->rotmode, ROT_MODE_MIN, ROT_MODE_MAX);

		pchan->draw_data = NULL;
		memset(&pchan->runtime, 0, sizeof(pchan->runtime));
	}
	pose->ikdata = NULL;
	if (pose->ikparam != NULL) {
		pose->ikparam = newdataadr(fd, pose->ikparam);
	}
}

static void direct_link_smoke_modifier(FileData *fd, SmokeModifierData *smd)
{
	if (smd->type == MOD_SMOKE_TYPE_DOMAIN) {
		smd->flow = NULL;
		smd->coll = NULL;
		smd->domain = newdataadr(fd, smd->domain);
		smd->domain->smd = smd;
		smd->domain->vdb = NULL;

		smd->domain->fluid = NULL;
		smd->domain->fluid_mutex = BLI_rw_mutex_alloc();
		smd->domain->wt = NULL;
		smd->domain->shadow = NULL;
		smd->domain->tex = NULL;
		smd->domain->tex_shadow = NULL;
		smd->domain->tex_wt = NULL;
		smd->domain->coba = newdataadr(fd, smd->domain->coba);

		smd->domain->effector_weights = newdataadr(fd, smd->domain->effector_weights);
		if (!smd->domain->effector_weights)
			smd->domain->effector_weights = BKE_effector_add_weights(NULL);

		direct_link_pointcache_list(fd, &(smd->domain->ptcaches[0]), &(smd->domain->point_cache[0]), 1);

		/* Smoke uses only one cache from now on, so store pointer convert */
		if (smd->domain->ptcaches[1].first || smd->domain->point_cache[1]) {
			if (smd->domain->point_cache[1]) {
				PointCache *cache = newdataadr(fd, smd->domain->point_cache[1]);
				if (cache->flag & PTCACHE_FAKE_SMOKE) {
					/* Smoke was already saved in "new format" and this cache is a fake one. */
				}
				else {
					printf("High resolution smoke cache not available due to pointcache update. Please reset the simulation.\n");
				}
				BKE_ptcache_free(cache);
			}
			BLI_listbase_clear(&smd->domain->ptcaches[1]);
			smd->domain->point_cache[1] = NULL;
		}
	}
	else if (smd->type == MOD_SMOKE_TYPE_FLOW) {
		smd->domain = NULL;
		smd->coll = NULL;
		smd->flow = newdataadr(fd, smd->flow);
		smd->flow->smd = smd;
		smd->flow->mesh = NULL;
		smd->flow->verts_old = NULL;
		smd->flow->numverts = 0;
		smd->flow->psys = newdataadr(fd, smd->flow->psys);
	}
	else if (smd->type == MOD_SMOKE_TYPE_COLL) {
		smd->flow = NULL;
		smd->domain = NULL;
		smd->coll = newdataadr(fd, smd->coll);
		if (smd->coll) {
			smd->coll->smd = smd;
			smd->coll->verts_old = NULL;
			smd->coll->numverts = 0;
			smd->coll->mesh = NULL;
		}
		else {
			smd->type = 0;
			smd->flow = NULL;
			smd->domain = NULL;
			smd->coll = NULL;
		}
	}
}

static void direct_link_modifiers(FileData *fd, ListBase *lb)
{
	ModifierData *md;

	link_list(fd, lb);

	for (md = lb->first; md; md = md->next) {
		md->error = NULL;
		md->runtime = NULL;

		/* if modifiers disappear, or for upward compatibility */
		if (NULL == modifierType_getInfo(md->type))
			md->type = eModifierType_None;

		if (md->type == eModifierType_Subsurf) {
			SubsurfModifierData *smd = (SubsurfModifierData *)md;

			smd->emCache = smd->mCache = NULL;
		}
		else if (md->type == eModifierType_Armature) {
			ArmatureModifierData *amd = (ArmatureModifierData *)md;

			amd->prevCos = NULL;
		}
		else if (md->type == eModifierType_Cloth) {
			ClothModifierData *clmd = (ClothModifierData *)md;

			clmd->clothObject = NULL;
			clmd->hairdata = NULL;

			clmd->sim_parms = newdataadr(fd, clmd->sim_parms);
			clmd->coll_parms = newdataadr(fd, clmd->coll_parms);

			direct_link_pointcache_list(fd, &clmd->ptcaches, &clmd->point_cache, 0);

			if (clmd->sim_parms) {
				if (clmd->sim_parms->presets > 10)
					clmd->sim_parms->presets = 0;

				clmd->sim_parms->reset = 0;

				clmd->sim_parms->effector_weights = newdataadr(fd, clmd->sim_parms->effector_weights);

				if (!clmd->sim_parms->effector_weights) {
					clmd->sim_parms->effector_weights = BKE_effector_add_weights(NULL);
				}
			}

			clmd->solver_result = NULL;
		}
		else if (md->type == eModifierType_Fluidsim) {
			FluidsimModifierData *fluidmd = (FluidsimModifierData *)md;

			fluidmd->fss = newdataadr(fd, fluidmd->fss);
			if (fluidmd->fss) {
				fluidmd->fss->fmd = fluidmd;
				fluidmd->fss->meshVelocities = NULL;
			}
		}
		else if (md->type == eModifierType_Smoke) {
			direct_link_smoke_modifier(fd, (SmokeModifierData *)md);
		}
		else if (md->type == eModifierType_DynamicPaint) {
			DynamicPaintModifierData *pmd = (DynamicPaintModifierData *)md;

			if (pmd->canvas) {
				pmd->canvas = newdataadr(fd, pmd->canvas);
				pmd->canvas->pmd = pmd;
				pmd->canvas->flags &= ~MOD_DPAINT_BAKING; /* just in case */

				if (pmd->canvas->surfaces.first) {
					DynamicPaintSurface *surface;
					link_list(fd, &pmd->canvas->surfaces);

					for (surface = pmd->canvas->surfaces.first; surface; surface = surface->next) {
						surface->canvas = pmd->canvas;
						surface->data = NULL;
						direct_link_pointcache_list(fd, &(surface->ptcaches), &(surface->pointcache), 1);

						if (!(surface->effector_weights = newdataadr(fd, surface->effector_weights)))
							surface->effector_weights = BKE_effector_add_weights(NULL);
					}
				}
			}
			if (pmd->brush) {
				pmd->brush = newdataadr(fd, pmd->brush);
				pmd->brush->pmd = pmd;
				pmd->brush->psys = newdataadr(fd, pmd->brush->psys);
				pmd->brush->paint_ramp = newdataadr(fd, pmd->brush->paint_ramp);
				pmd->brush->vel_ramp = newdataadr(fd, pmd->brush->vel_ramp);
			}
		}
		else if (md->type == eModifierType_Collision) {
			CollisionModifierData *collmd = (CollisionModifierData *)md;
#if 0
			// TODO: CollisionModifier should use pointcache
			// + have proper reset events before enabling this
			collmd->x = newdataadr(fd, collmd->x);
			collmd->xnew = newdataadr(fd, collmd->xnew);
			collmd->mfaces = newdataadr(fd, collmd->mfaces);

			collmd->current_x = MEM_calloc_arrayN(collmd->numverts, sizeof(MVert), "current_x");
			collmd->current_xnew = MEM_calloc_arrayN(collmd->numverts, sizeof(MVert), "current_xnew");
			collmd->current_v = MEM_calloc_arrayN(collmd->numverts, sizeof(MVert), "current_v");
#endif

			collmd->x = NULL;
			collmd->xnew = NULL;
			collmd->current_x = NULL;
			collmd->current_xnew = NULL;
			collmd->current_v = NULL;
			collmd->time_x = collmd->time_xnew = -1000;
			collmd->mvert_num = 0;
			collmd->tri_num = 0;
			collmd->is_static = false;
			collmd->bvhtree = NULL;
			collmd->tri = NULL;

		}
		else if (md->type == eModifierType_Surface) {
			SurfaceModifierData *surmd = (SurfaceModifierData *)md;

			surmd->mesh = NULL;
			surmd->bvhtree = NULL;
			surmd->x = NULL;
			surmd->v = NULL;
			surmd->numverts = 0;
		}
		else if (md->type == eModifierType_Hook) {
			HookModifierData *hmd = (HookModifierData *)md;

			hmd->indexar = newdataadr(fd, hmd->indexar);
			if (fd->flags & FD_FLAGS_SWITCH_ENDIAN) {
				BLI_endian_switch_int32_array(hmd->indexar, hmd->totindex);
			}

			hmd->curfalloff = newdataadr(fd, hmd->curfalloff);
			if (hmd->curfalloff) {
				direct_link_curvemapping(fd, hmd->curfalloff);
			}
		}
		else if (md->type == eModifierType_ParticleSystem) {
			ParticleSystemModifierData *psmd = (ParticleSystemModifierData *)md;

			psmd->mesh_final = NULL;
			psmd->mesh_original = NULL;
			psmd->psys = newdataadr(fd, psmd->psys);
			psmd->flag &= ~eParticleSystemFlag_psys_updated;
			psmd->flag |= eParticleSystemFlag_file_loaded;
		}
		else if (md->type == eModifierType_Explode) {
			ExplodeModifierData *psmd = (ExplodeModifierData *)md;

			psmd->facepa = NULL;
		}
		else if (md->type == eModifierType_MeshDeform) {
			MeshDeformModifierData *mmd = (MeshDeformModifierData *)md;

			mmd->bindinfluences = newdataadr(fd, mmd->bindinfluences);
			mmd->bindoffsets = newdataadr(fd, mmd->bindoffsets);
			mmd->bindcagecos = newdataadr(fd, mmd->bindcagecos);
			mmd->dyngrid = newdataadr(fd, mmd->dyngrid);
			mmd->dyninfluences = newdataadr(fd, mmd->dyninfluences);
			mmd->dynverts = newdataadr(fd, mmd->dynverts);

			mmd->bindweights = newdataadr(fd, mmd->bindweights);
			mmd->bindcos = newdataadr(fd, mmd->bindcos);

			if (fd->flags & FD_FLAGS_SWITCH_ENDIAN) {
				if (mmd->bindoffsets)  BLI_endian_switch_int32_array(mmd->bindoffsets, mmd->totvert + 1);
				if (mmd->bindcagecos)  BLI_endian_switch_float_array(mmd->bindcagecos, mmd->totcagevert * 3);
				if (mmd->dynverts)     BLI_endian_switch_int32_array(mmd->dynverts, mmd->totvert);
				if (mmd->bindweights)  BLI_endian_switch_float_array(mmd->bindweights, mmd->totvert);
				if (mmd->bindcos)      BLI_endian_switch_float_array(mmd->bindcos, mmd->totcagevert * 3);
			}
		}
		else if (md->type == eModifierType_Ocean) {
			OceanModifierData *omd = (OceanModifierData *)md;
			omd->oceancache = NULL;
			omd->ocean = NULL;
		}
		else if (md->type == eModifierType_Warp) {
			WarpModifierData *tmd = (WarpModifierData *)md;

			tmd->curfalloff = newdataadr(fd, tmd->curfalloff);
			if (tmd->curfalloff)
				direct_link_curvemapping(fd, tmd->curfalloff);
		}
		else if (md->type == eModifierType_WeightVGEdit) {
			WeightVGEditModifierData *wmd = (WeightVGEditModifierData *)md;

			wmd->cmap_curve = newdataadr(fd, wmd->cmap_curve);
			if (wmd->cmap_curve)
				direct_link_curvemapping(fd, wmd->cmap_curve);
		}
		else if (md->type == eModifierType_LaplacianDeform) {
			LaplacianDeformModifierData *lmd = (LaplacianDeformModifierData *)md;

			lmd->vertexco = newdataadr(fd, lmd->vertexco);
			if (fd->flags & FD_FLAGS_SWITCH_ENDIAN) {
				BLI_endian_switch_float_array(lmd->vertexco, lmd->total_verts * 3);
			}
			lmd->cache_system = NULL;
		}
		else if (md->type == eModifierType_CorrectiveSmooth) {
			CorrectiveSmoothModifierData *csmd = (CorrectiveSmoothModifierData *)md;

			if (csmd->bind_coords) {
				csmd->bind_coords = newdataadr(fd, csmd->bind_coords);
				if (fd->flags & FD_FLAGS_SWITCH_ENDIAN) {
					BLI_endian_switch_float_array((float *)csmd->bind_coords, csmd->bind_coords_num * 3);
				}
			}

			/* runtime only */
			csmd->delta_cache = NULL;
			csmd->delta_cache_num = 0;
		}
		else if (md->type == eModifierType_MeshSequenceCache) {
			MeshSeqCacheModifierData *msmcd = (MeshSeqCacheModifierData *)md;
			msmcd->reader = NULL;
		}
		else if (md->type == eModifierType_SurfaceDeform) {
			SurfaceDeformModifierData *smd = (SurfaceDeformModifierData *)md;

			smd->verts = newdataadr(fd, smd->verts);

			if (smd->verts) {
				for (int i = 0; i < smd->numverts; i++) {
					smd->verts[i].binds = newdataadr(fd, smd->verts[i].binds);

					if (smd->verts[i].binds) {
						for (int j = 0; j < smd->verts[i].numbinds; j++) {
							smd->verts[i].binds[j].vert_inds = newdataadr(fd, smd->verts[i].binds[j].vert_inds);
							smd->verts[i].binds[j].vert_weights = newdataadr(fd, smd->verts[i].binds[j].vert_weights);

							if (fd->flags & FD_FLAGS_SWITCH_ENDIAN) {
								if (smd->verts[i].binds[j].vert_inds)
									BLI_endian_switch_uint32_array(
									        smd->verts[i].binds[j].vert_inds, smd->verts[i].binds[j].numverts);

								if (smd->verts[i].binds[j].vert_weights) {
									if (smd->verts[i].binds[j].mode == MOD_SDEF_MODE_CENTROID ||
									    smd->verts[i].binds[j].mode == MOD_SDEF_MODE_LOOPTRI)
									{
										BLI_endian_switch_float_array(
										        smd->verts[i].binds[j].vert_weights, 3);
									}
									else {
										BLI_endian_switch_float_array(
										        smd->verts[i].binds[j].vert_weights, smd->verts[i].binds[j].numverts);
									}
								}
							}
						}
					}
				}
			}
		}
<<<<<<< HEAD
		else if (md->type == eModifierType_Bevel) {
			BevelModifierData *bmd = (BevelModifierData *)md;
			bmd->clnordata.faceHash = NULL;
        }
		else if (md->type == eModifierType_OpenVDB) {
			OpenVDBModifierData *vdbmd = (OpenVDBModifierData *)md;

			vdbmd->smoke = newdataadr(fd, vdbmd->smoke);
			direct_link_smoke_modifier(fd, vdbmd->smoke);

			vdbmd->grids = NULL;
			vdbmd->numgrids = 0;

			vdbmd->frame_last = -1;
		}
=======
>>>>>>> b3dabc20
	}
}

static void direct_link_gpencil_modifiers(FileData *fd, ListBase *lb)
{
	GpencilModifierData *md;

	link_list(fd, lb);

	for (md = lb->first; md; md = md->next) {
		md->error = NULL;

		/* if modifiers disappear, or for upward compatibility */
		if (NULL == BKE_gpencil_modifierType_getInfo(md->type))
			md->type = eModifierType_None;

		if (md->type == eGpencilModifierType_Lattice) {
			LatticeGpencilModifierData *gpmd = (LatticeGpencilModifierData *)md;
			gpmd->cache_data = NULL;
		}
		else if (md->type == eGpencilModifierType_Hook) {
			HookGpencilModifierData *hmd = (HookGpencilModifierData *)md;

			hmd->curfalloff = newdataadr(fd, hmd->curfalloff);
			if (hmd->curfalloff) {
				direct_link_curvemapping(fd, hmd->curfalloff);
			}
		}
		else if (md->type == eGpencilModifierType_Thick) {
			ThickGpencilModifierData *gpmd = (ThickGpencilModifierData *)md;

			gpmd->curve_thickness = newdataadr(fd, gpmd->curve_thickness);
			if (gpmd->curve_thickness) {
				direct_link_curvemapping(fd, gpmd->curve_thickness);
				/* initialize the curve. Maybe this could be moved to modififer logic */
				curvemapping_initialize(gpmd->curve_thickness);
			}
		}

	}
}

static void direct_link_shaderfxs(FileData *fd, ListBase *lb)
{
	ShaderFxData *fx;

	link_list(fd, lb);

	for (fx = lb->first; fx; fx = fx->next) {
		fx->error = NULL;

		/* if shader disappear, or for upward compatibility */
		if (NULL == BKE_shaderfxType_getInfo(fx->type))
			fx->type = eShaderFxType_None;

	}
}

static void direct_link_object(FileData *fd, Object *ob)
{
	PartEff *paf;

	/* XXX This should not be needed - but seems like it can happen in some cases, so for now play safe... */
	ob->proxy_from = NULL;

	/* loading saved files with editmode enabled works, but for undo we like
	 * to stay in object mode during undo presses so keep editmode disabled.
	 *
	 * Also when linking in a file don't allow edit and pose modes.
	 * See [#34776, #42780] for more information.
	 */
	if (fd->memfile || (ob->id.tag & (LIB_TAG_EXTERN | LIB_TAG_INDIRECT))) {
		ob->mode &= ~(OB_MODE_EDIT | OB_MODE_PARTICLE_EDIT);
		if (!fd->memfile) {
			ob->mode &= ~OB_MODE_POSE;
		}
	}

	ob->adt = newdataadr(fd, ob->adt);
	direct_link_animdata(fd, ob->adt);

	ob->pose = newdataadr(fd, ob->pose);
	direct_link_pose(fd, ob->pose);

	ob->mpath = newdataadr(fd, ob->mpath);
	if (ob->mpath)
		direct_link_motionpath(fd, ob->mpath);

	link_list(fd, &ob->defbase);
	link_list(fd, &ob->fmaps);
// XXX deprecated - old animation system <<<
	direct_link_nlastrips(fd, &ob->nlastrips);
	link_list(fd, &ob->constraintChannels);
// >>> XXX deprecated - old animation system

	ob->mat = newdataadr(fd, ob->mat);
	test_pointer_array(fd, (void **)&ob->mat);
	ob->matbits = newdataadr(fd, ob->matbits);

	/* do it here, below old data gets converted */
	direct_link_modifiers(fd, &ob->modifiers);
	direct_link_gpencil_modifiers(fd, &ob->greasepencil_modifiers);
	direct_link_shaderfxs(fd, &ob->shader_fx);

	link_list(fd, &ob->effect);
	paf = ob->effect.first;
	while (paf) {
		if (paf->type == EFF_PARTICLE) {
			paf->keys = NULL;
		}
		if (paf->type == EFF_WAVE) {
			WaveEff *wav = (WaveEff *)paf;
			PartEff *next = paf->next;
			WaveModifierData *wmd = (WaveModifierData *)modifier_new(eModifierType_Wave);

			wmd->damp = wav->damp;
			wmd->flag = wav->flag;
			wmd->height = wav->height;
			wmd->lifetime = wav->lifetime;
			wmd->narrow = wav->narrow;
			wmd->speed = wav->speed;
			wmd->startx = wav->startx;
			wmd->starty = wav->startx;
			wmd->timeoffs = wav->timeoffs;
			wmd->width = wav->width;

			BLI_addtail(&ob->modifiers, wmd);

			BLI_remlink(&ob->effect, paf);
			MEM_freeN(paf);

			paf = next;
			continue;
		}
		if (paf->type == EFF_BUILD) {
			BuildEff *baf = (BuildEff *)paf;
			PartEff *next = paf->next;
			BuildModifierData *bmd = (BuildModifierData *)modifier_new(eModifierType_Build);

			bmd->start = baf->sfra;
			bmd->length = baf->len;
			bmd->randomize = 0;
			bmd->seed = 1;

			BLI_addtail(&ob->modifiers, bmd);

			BLI_remlink(&ob->effect, paf);
			MEM_freeN(paf);

			paf = next;
			continue;
		}
		paf = paf->next;
	}

	ob->pd = newdataadr(fd, ob->pd);
	direct_link_partdeflect(ob->pd);
	ob->soft = newdataadr(fd, ob->soft);
	if (ob->soft) {
		SoftBody *sb = ob->soft;

		sb->bpoint = NULL;  // init pointers so it gets rebuilt nicely
		sb->bspring = NULL;
		sb->scratch = NULL;
		/* although not used anymore */
		/* still have to be loaded to be compatible with old files */
		sb->keys = newdataadr(fd, sb->keys);
		test_pointer_array(fd, (void **)&sb->keys);
		if (sb->keys) {
			int a;
			for (a = 0; a < sb->totkey; a++) {
				sb->keys[a] = newdataadr(fd, sb->keys[a]);
			}
		}

		sb->effector_weights = newdataadr(fd, sb->effector_weights);
		if (!sb->effector_weights)
			sb->effector_weights = BKE_effector_add_weights(NULL);

		sb->shared = newdataadr(fd, sb->shared);
		if (sb->shared == NULL) {
			/* Link deprecated caches if they exist, so we can use them for versioning.
			 * We should only do this when sb->shared == NULL, because those pointers
			 * are always set (for compatibility with older Blenders). We mustn't link
			 * the same pointcache twice. */
			direct_link_pointcache_list(fd, &sb->ptcaches, &sb->pointcache, false);
		}
		else {
			/* link caches */
			direct_link_pointcache_list(fd, &sb->shared->ptcaches, &sb->shared->pointcache, false);
		}
	}
	ob->fluidsimSettings = newdataadr(fd, ob->fluidsimSettings); /* NT */

	ob->rigidbody_object = newdataadr(fd, ob->rigidbody_object);
	if (ob->rigidbody_object) {
		RigidBodyOb *rbo = ob->rigidbody_object;
		/* Allocate runtime-only struct */
		rbo->shared = MEM_callocN(sizeof(*rbo->shared), "RigidBodyObShared");
	}
	ob->rigidbody_constraint = newdataadr(fd, ob->rigidbody_constraint);
	if (ob->rigidbody_constraint)
		ob->rigidbody_constraint->physics_constraint = NULL;

	link_list(fd, &ob->particlesystem);
	direct_link_particlesystems(fd, &ob->particlesystem);

	direct_link_constraints(fd, &ob->constraints);

	link_list(fd, &ob->hooks);
	while (ob->hooks.first) {
		ObHook *hook = ob->hooks.first;
		HookModifierData *hmd = (HookModifierData *)modifier_new(eModifierType_Hook);

		hook->indexar = newdataadr(fd, hook->indexar);
		if (fd->flags & FD_FLAGS_SWITCH_ENDIAN) {
			BLI_endian_switch_int32_array(hook->indexar, hook->totindex);
		}

		/* Do conversion here because if we have loaded
		 * a hook we need to make sure it gets converted
		 * and freed, regardless of version.
		 */
		copy_v3_v3(hmd->cent, hook->cent);
		hmd->falloff = hook->falloff;
		hmd->force = hook->force;
		hmd->indexar = hook->indexar;
		hmd->object = hook->parent;
		memcpy(hmd->parentinv, hook->parentinv, sizeof(hmd->parentinv));
		hmd->totindex = hook->totindex;

		BLI_addhead(&ob->modifiers, hmd);
		BLI_remlink(&ob->hooks, hook);

		modifier_unique_name(&ob->modifiers, (ModifierData *)hmd);

		MEM_freeN(hook);
	}

	ob->iuser = newdataadr(fd, ob->iuser);
	if (ob->type == OB_EMPTY && ob->empty_drawtype == OB_EMPTY_IMAGE && !ob->iuser) {
		BKE_object_empty_draw_type_set(ob, ob->empty_drawtype);
	}

	ob->derivedDeform = NULL;
	ob->derivedFinal = NULL;
	BKE_object_runtime_reset(ob);
	link_list(fd, &ob->pc_ids);

	/* in case this value changes in future, clamp else we get undefined behavior */
	CLAMP(ob->rotmode, ROT_MODE_MIN, ROT_MODE_MAX);

	if (ob->sculpt) {
		ob->sculpt = NULL;
		/* Only create data on undo, otherwise rely on editor mode switching. */
		if (fd->memfile && (ob->mode & OB_MODE_ALL_SCULPT)) {
			BKE_object_sculpt_data_create(ob);
		}
	}

	link_list(fd, &ob->lodlevels);
	ob->currentlod = ob->lodlevels.first;

	ob->preview = direct_link_preview_image(fd, ob->preview);
}

static void direct_link_view_settings(FileData *fd, ColorManagedViewSettings *view_settings)
{
	view_settings->curve_mapping = newdataadr(fd, view_settings->curve_mapping);

	if (view_settings->curve_mapping)
		direct_link_curvemapping(fd, view_settings->curve_mapping);
}

/** \} */

/* -------------------------------------------------------------------- */
/** \name Read View Layer (Collection Data)
 * \{ */

static void direct_link_layer_collections(FileData *fd, ListBase *lb, bool master)
{
	link_list(fd, lb);
	for (LayerCollection *lc = lb->first; lc; lc = lc->next) {
#ifdef USE_COLLECTION_COMPAT_28
		lc->scene_collection = newdataadr(fd, lc->scene_collection);
#endif

		/* Master collection is not a real datablock. */
		if (master) {
			lc->collection = newdataadr(fd, lc->collection);
		}

		direct_link_layer_collections(fd, &lc->layer_collections, false);
	}
}

static void direct_link_view_layer(FileData *fd, ViewLayer *view_layer)
{
	view_layer->stats = NULL;
	link_list(fd, &view_layer->object_bases);
	view_layer->basact = newdataadr(fd, view_layer->basact);

	direct_link_layer_collections(fd, &view_layer->layer_collections, true);
	view_layer->active_collection = newdataadr(fd, view_layer->active_collection);

	view_layer->id_properties = newdataadr(fd, view_layer->id_properties);
	IDP_DirectLinkGroup_OrFree(&view_layer->id_properties, (fd->flags & FD_FLAGS_SWITCH_ENDIAN), fd);

	link_list(fd, &(view_layer->freestyle_config.modules));
	link_list(fd, &(view_layer->freestyle_config.linesets));

	BLI_listbase_clear(&view_layer->drawdata);
	view_layer->object_bases_array = NULL;
	view_layer->object_bases_hash = NULL;
}

static void lib_link_layer_collection(FileData *fd, Library *lib, LayerCollection *layer_collection, bool master)
{
	/* Master collection is not a real datablock. */
	if (!master) {
		layer_collection->collection = newlibadr(fd, lib, layer_collection->collection);
	}

	for (LayerCollection *layer_collection_nested = layer_collection->layer_collections.first;
	     layer_collection_nested != NULL;
	     layer_collection_nested = layer_collection_nested->next)
	{
		lib_link_layer_collection(fd, lib, layer_collection_nested, false);
	}
}

static void lib_link_view_layer(FileData *fd, Library *lib, ViewLayer *view_layer)
{
	for (FreestyleModuleConfig *fmc = view_layer->freestyle_config.modules.first; fmc; fmc = fmc->next) {
		fmc->script = newlibadr(fd, lib, fmc->script);
	}

	for (FreestyleLineSet *fls = view_layer->freestyle_config.linesets.first; fls; fls = fls->next) {
		fls->linestyle = newlibadr_us(fd, lib, fls->linestyle);
		fls->group = newlibadr_us(fd, lib, fls->group);
	}

	for (Base *base = view_layer->object_bases.first, *base_next = NULL; base; base = base_next) {
		base_next = base->next;

		/* we only bump the use count for the collection objects */
		base->object = newlibadr(fd, lib, base->object);

		if (base->object == NULL) {
			/* Free in case linked object got lost. */
			BLI_freelinkN(&view_layer->object_bases, base);
			if (view_layer->basact == base) {
				view_layer->basact = NULL;
			}
		}
	}

	for (LayerCollection *layer_collection = view_layer->layer_collections.first;
	     layer_collection != NULL;
	     layer_collection = layer_collection->next)
	{
		lib_link_layer_collection(fd, lib, layer_collection, true);
	}

	view_layer->mat_override = newlibadr_us(fd, lib, view_layer->mat_override);

	IDP_LibLinkProperty(view_layer->id_properties, fd);
}

/** \} */

/* -------------------------------------------------------------------- */
/** \name Read ID: Collection
 * \{ */

#ifdef USE_COLLECTION_COMPAT_28
static void direct_link_scene_collection(FileData *fd, SceneCollection *sc)
{
	link_list(fd, &sc->objects);
	link_list(fd, &sc->scene_collections);

	for (SceneCollection *nsc = sc->scene_collections.first; nsc; nsc = nsc->next) {
		direct_link_scene_collection(fd, nsc);
	}
}

static void lib_link_scene_collection(FileData *fd, Library *lib, SceneCollection *sc)
{
	for (LinkData *link = sc->objects.first; link; link = link->next) {
		link->data = newlibadr_us(fd, lib, link->data);
		BLI_assert(link->data);
	}

	for (SceneCollection *nsc = sc->scene_collections.first; nsc; nsc = nsc->next) {
		lib_link_scene_collection(fd, lib, nsc);
	}
}
#endif

static void direct_link_collection(FileData *fd, Collection *collection)
{
	link_list(fd, &collection->gobject);
	link_list(fd, &collection->children);

	collection->preview = direct_link_preview_image(fd, collection->preview);

	collection->flag &= ~COLLECTION_HAS_OBJECT_CACHE;
	BLI_listbase_clear(&collection->object_cache);
	BLI_listbase_clear(&collection->parents);

#ifdef USE_COLLECTION_COMPAT_28
	/* This runs before the very first doversion. */
	collection->collection = newdataadr(fd, collection->collection);
	if (collection->collection != NULL) {
		direct_link_scene_collection(fd, collection->collection);
	}

	collection->view_layer = newdataadr(fd, collection->view_layer);
	if (collection->view_layer != NULL) {
		direct_link_view_layer(fd, collection->view_layer);
	}
#endif
}

static void lib_link_collection_data(FileData *fd, Library *lib, Collection *collection)
{
	for (CollectionObject *cob = collection->gobject.first, *cob_next = NULL; cob; cob = cob_next) {
		cob_next = cob->next;
		cob->ob = newlibadr_us(fd, lib, cob->ob);

		if (cob->ob == NULL) {
			BLI_freelinkN(&collection->gobject, cob);
		}
	}

	for (CollectionChild *child = collection->children.first, *child_next = NULL; child; child = child_next) {
		child_next = child->next;
		child->collection = newlibadr_us(fd, lib, child->collection);

		if (child->collection == NULL ||
		    BKE_collection_find_cycle(collection, child->collection))
		{
			BLI_freelinkN(&collection->children, child);
		}
		else {
			CollectionParent *cparent = MEM_callocN(sizeof(CollectionParent), "CollectionParent");
			cparent->collection = collection;
			BLI_addtail(&child->collection->parents, cparent);
		}
	}
}

static void lib_link_collection(FileData *fd, Main *main)
{
	for (Collection *collection = main->collections.first; collection; collection = collection->id.next) {
		if (collection->id.tag & LIB_TAG_NEED_LINK) {
			collection->id.tag &= ~LIB_TAG_NEED_LINK;
			IDP_LibLinkProperty(collection->id.properties, fd);

#ifdef USE_COLLECTION_COMPAT_28
			if (collection->collection) {
				lib_link_scene_collection(fd, collection->id.lib, collection->collection);
			}

			if (collection->view_layer) {
				lib_link_view_layer(fd, collection->id.lib, collection->view_layer);
			}
#endif

			lib_link_collection_data(fd, collection->id.lib, collection);
		}
	}
}

/** \} */

/* -------------------------------------------------------------------- */
/** \name Read ID: Scene
 * \{ */

/* patch for missing scene IDs, can't be in do-versions */
static void composite_patch(bNodeTree *ntree, Scene *scene)
{
	bNode *node;

	for (node = ntree->nodes.first; node; node = node->next) {
		if (node->id == NULL && node->type == CMP_NODE_R_LAYERS)
			node->id = &scene->id;
	}
}

static void link_paint(FileData *fd, Scene *sce, Paint *p)
{
	if (p) {
		p->brush = newlibadr_us(fd, sce->id.lib, p->brush);
		for (int i = 0; i < p->tool_slots_len; i++) {
			if (p->tool_slots[i].brush != NULL) {
				p->tool_slots[i].brush = newlibadr_us(fd, sce->id.lib, p->tool_slots[i].brush);
			}
		}
		p->palette = newlibadr_us(fd, sce->id.lib, p->palette);
		p->paint_cursor = NULL;

		BKE_paint_runtime_init(sce->toolsettings, p);
	}
}

static void lib_link_sequence_modifiers(FileData *fd, Scene *scene, ListBase *lb)
{
	SequenceModifierData *smd;

	for (smd = lb->first; smd; smd = smd->next) {
		if (smd->mask_id)
			smd->mask_id = newlibadr_us(fd, scene->id.lib, smd->mask_id);
	}
}

static void direct_link_lightcache_texture(FileData *fd, LightCacheTexture *lctex)
{
	lctex->tex = NULL;

	if (lctex->data) {
		lctex->data = newdataadr(fd, lctex->data);
		if (fd->flags & FD_FLAGS_SWITCH_ENDIAN) {
			int data_size = lctex->components * lctex->tex_size[0] * lctex->tex_size[1] * lctex->tex_size[2];

			if (lctex->data_type == LIGHTCACHETEX_FLOAT) {
				BLI_endian_switch_float_array((float *)lctex->data, data_size * sizeof(float));
			}
			else if (lctex->data_type == LIGHTCACHETEX_UINT) {
				BLI_endian_switch_uint32_array((uint *)lctex->data, data_size * sizeof(uint));
			}
		}
	}
}

static void direct_link_lightcache(FileData *fd, LightCache *cache)
{
	direct_link_lightcache_texture(fd, &cache->cube_tx);
	direct_link_lightcache_texture(fd, &cache->grid_tx);

	if (cache->cube_mips) {
		cache->cube_mips = newdataadr(fd, cache->cube_mips);
		for (int i = 0; i < cache->mips_len; ++i) {
			direct_link_lightcache_texture(fd, &cache->cube_mips[i]);
		}
	}

	cache->cube_data = newdataadr(fd, cache->cube_data);
	cache->grid_data = newdataadr(fd, cache->grid_data);
}

/* check for cyclic set-scene,
 * libs can cause this case which is normally prevented, see (T#####) */
#define USE_SETSCENE_CHECK

#ifdef USE_SETSCENE_CHECK
/**
 * A version of #BKE_scene_validate_setscene with special checks for linked libs.
 */
static bool scene_validate_setscene__liblink(Scene *sce, const int totscene)
{
	Scene *sce_iter;
	int a;

	if (sce->set == NULL) return 1;

	for (a = 0, sce_iter = sce; sce_iter->set; sce_iter = sce_iter->set, a++) {
		if (sce_iter->id.tag & LIB_TAG_NEED_LINK) {
			return 1;
		}

		if (a > totscene) {
			sce->set = NULL;
			return 0;
		}
	}

	return 1;
}
#endif

static void lib_link_scene(FileData *fd, Main *main)
{
#ifdef USE_SETSCENE_CHECK
	bool need_check_set = false;
	int totscene = 0;
#endif

	for (Scene *sce = main->scenes.first; sce; sce = sce->id.next) {
		if (sce->id.tag & LIB_TAG_NEED_LINK) {
			/* Link ID Properties -- and copy this comment EXACTLY for easy finding
			 * of library blocks that implement this.*/
			IDP_LibLinkProperty(sce->id.properties, fd);
			lib_link_animdata(fd, &sce->id, sce->adt);

			lib_link_keyingsets(fd, &sce->id, &sce->keyingsets);

			sce->camera = newlibadr(fd, sce->id.lib, sce->camera);
			sce->world = newlibadr_us(fd, sce->id.lib, sce->world);
			sce->set = newlibadr(fd, sce->id.lib, sce->set);
			sce->gpd = newlibadr_us(fd, sce->id.lib, sce->gpd);

			link_paint(fd, sce, &sce->toolsettings->sculpt->paint);
			link_paint(fd, sce, &sce->toolsettings->vpaint->paint);
			link_paint(fd, sce, &sce->toolsettings->wpaint->paint);
			link_paint(fd, sce, &sce->toolsettings->imapaint.paint);
			link_paint(fd, sce, &sce->toolsettings->uvsculpt->paint);
			link_paint(fd, sce, &sce->toolsettings->gp_paint->paint);

			if (sce->toolsettings->sculpt)
				sce->toolsettings->sculpt->gravity_object =
				        newlibadr(fd, sce->id.lib, sce->toolsettings->sculpt->gravity_object);

			if (sce->toolsettings->imapaint.stencil)
				sce->toolsettings->imapaint.stencil =
				        newlibadr_us(fd, sce->id.lib, sce->toolsettings->imapaint.stencil);

			if (sce->toolsettings->imapaint.clone)
				sce->toolsettings->imapaint.clone =
				        newlibadr_us(fd, sce->id.lib, sce->toolsettings->imapaint.clone);

			if (sce->toolsettings->imapaint.canvas)
				sce->toolsettings->imapaint.canvas =
				        newlibadr_us(fd, sce->id.lib, sce->toolsettings->imapaint.canvas);

			sce->toolsettings->particle.shape_object = newlibadr(fd, sce->id.lib, sce->toolsettings->particle.shape_object);

			sce->toolsettings->gp_sculpt.guide.reference_object = newlibadr(fd, sce->id.lib, sce->toolsettings->gp_sculpt.guide.reference_object);

			for (Base *base_legacy_next, *base_legacy = sce->base.first; base_legacy; base_legacy = base_legacy_next) {
				base_legacy_next = base_legacy->next;

				base_legacy->object = newlibadr_us(fd, sce->id.lib, base_legacy->object);

				if (base_legacy->object == NULL) {
					blo_reportf_wrap(fd->reports, RPT_WARNING, TIP_("LIB: object lost from scene: '%s'"),
					                 sce->id.name + 2);
					BLI_remlink(&sce->base, base_legacy);
					if (base_legacy == sce->basact) sce->basact = NULL;
					MEM_freeN(base_legacy);
				}
			}

			Sequence *seq;
			SEQ_BEGIN (sce->ed, seq)
			{
				IDP_LibLinkProperty(seq->prop, fd);

				if (seq->ipo) seq->ipo = newlibadr_us(fd, sce->id.lib, seq->ipo);  // XXX deprecated - old animation system
				seq->scene_sound = NULL;
				if (seq->scene) {
					seq->scene = newlibadr(fd, sce->id.lib, seq->scene);
					if (seq->scene) {
						seq->scene_sound = BKE_sound_scene_add_scene_sound_defaults(sce, seq);
					}
				}
				if (seq->clip) {
					seq->clip = newlibadr_us(fd, sce->id.lib, seq->clip);
				}
				if (seq->mask) {
					seq->mask = newlibadr_us(fd, sce->id.lib, seq->mask);
				}
				if (seq->scene_camera) {
					seq->scene_camera = newlibadr(fd, sce->id.lib, seq->scene_camera);
				}
				if (seq->sound) {
					seq->scene_sound = NULL;
					if (seq->type == SEQ_TYPE_SOUND_HD) {
						seq->type = SEQ_TYPE_SOUND_RAM;
					}
					else {
						seq->sound = newlibadr(fd, sce->id.lib, seq->sound);
					}
					if (seq->sound) {
						id_us_plus_no_lib((ID *)seq->sound);
						seq->scene_sound = BKE_sound_add_scene_sound_defaults(sce, seq);
					}
				}
				if (seq->type == SEQ_TYPE_TEXT) {
					TextVars *t = seq->effectdata;
					t->text_font = newlibadr_us(fd, sce->id.lib, t->text_font);
				}
				BLI_listbase_clear(&seq->anims);

				lib_link_sequence_modifiers(fd, sce, &seq->modifiers);
			} SEQ_END;

			for (TimeMarker *marker = sce->markers.first; marker; marker = marker->next) {
				if (marker->camera) {
					marker->camera = newlibadr(fd, sce->id.lib, marker->camera);
				}
			}

			BKE_sequencer_update_muting(sce->ed);
			BKE_sequencer_update_sound_bounds_all(sce);


			/* rigidbody world relies on it's linked collections */
			if (sce->rigidbody_world) {
				RigidBodyWorld *rbw = sce->rigidbody_world;
				if (rbw->group)
					rbw->group = newlibadr(fd, sce->id.lib, rbw->group);
				if (rbw->constraints)
					rbw->constraints = newlibadr(fd, sce->id.lib, rbw->constraints);
				if (rbw->effector_weights)
					rbw->effector_weights->group = newlibadr(fd, sce->id.lib, rbw->effector_weights->group);
			}

			if (sce->nodetree) {
				lib_link_ntree(fd, &sce->id, sce->nodetree);
				sce->nodetree->id.lib = sce->id.lib;
				composite_patch(sce->nodetree, sce);
			}

			for (SceneRenderLayer *srl = sce->r.layers.first; srl; srl = srl->next) {
				srl->mat_override = newlibadr_us(fd, sce->id.lib, srl->mat_override);
				for (FreestyleModuleConfig *fmc = srl->freestyleConfig.modules.first; fmc; fmc = fmc->next) {
					fmc->script = newlibadr(fd, sce->id.lib, fmc->script);
				}
				for (FreestyleLineSet *fls = srl->freestyleConfig.linesets.first; fls; fls = fls->next) {
					fls->linestyle = newlibadr_us(fd, sce->id.lib, fls->linestyle);
					fls->group = newlibadr_us(fd, sce->id.lib, fls->group);
				}
			}
			/* Motion Tracking */
			sce->clip = newlibadr_us(fd, sce->id.lib, sce->clip);

#ifdef USE_COLLECTION_COMPAT_28
			if (sce->collection) {
				lib_link_scene_collection(fd, sce->id.lib, sce->collection);
			}
#endif

			if (sce->master_collection) {
				lib_link_collection_data(fd, sce->id.lib, sce->master_collection);
			}

			for (ViewLayer *view_layer = sce->view_layers.first; view_layer; view_layer = view_layer->next) {
				lib_link_view_layer(fd, sce->id.lib, view_layer);
			}

			if (sce->r.bake.cage_object) {
				sce->r.bake.cage_object = newlibadr(fd, sce->id.lib, sce->r.bake.cage_object);
			}

#ifdef USE_SETSCENE_CHECK
			if (sce->set != NULL) {
				/* link flag for scenes with set would be reset later,
				 * so this way we only check cyclic for newly linked scenes.
				 */
				need_check_set = true;
			}
			else {
				/* postpone un-setting the flag until we've checked the set-scene */
				sce->id.tag &= ~LIB_TAG_NEED_LINK;
			}
#else
			sce->id.tag &= ~LIB_TAG_NEED_LINK;
#endif
		}

#ifdef USE_SETSCENE_CHECK
		totscene++;
#endif
	}

#ifdef USE_SETSCENE_CHECK
	if (need_check_set) {
		for (Scene *sce = main->scenes.first; sce; sce = sce->id.next) {
			if (sce->id.tag & LIB_TAG_NEED_LINK) {
				sce->id.tag &= ~LIB_TAG_NEED_LINK;
				if (!scene_validate_setscene__liblink(sce, totscene)) {
					printf("Found cyclic background scene when linking %s\n", sce->id.name + 2);
				}
			}
		}
	}
#endif
}

#undef USE_SETSCENE_CHECK


static void link_recurs_seq(FileData *fd, ListBase *lb)
{
	Sequence *seq;

	link_list(fd, lb);

	for (seq = lb->first; seq; seq = seq->next) {
		if (seq->seqbase.first)
			link_recurs_seq(fd, &seq->seqbase);
	}
}

static void direct_link_paint(FileData *fd, const Scene *scene, Paint *p)
{
	if (p->num_input_samples < 1)
		p->num_input_samples = 1;

	p->cavity_curve = newdataadr(fd, p->cavity_curve);
	if (p->cavity_curve)
		direct_link_curvemapping(fd, p->cavity_curve);
	else
		BKE_paint_cavity_curve_preset(p, CURVE_PRESET_LINE);

	p->tool_slots = newdataadr(fd, p->tool_slots);

	BKE_paint_runtime_init(scene->toolsettings, p);
}

static void direct_link_paint_helper(FileData *fd, const Scene *scene, Paint **paint)
{
	/* TODO. is this needed */
	(*paint) = newdataadr(fd, (*paint));

	if (*paint) {
		direct_link_paint(fd, scene, *paint);
	}
}

static void direct_link_sequence_modifiers(FileData *fd, ListBase *lb)
{
	SequenceModifierData *smd;

	link_list(fd, lb);

	for (smd = lb->first; smd; smd = smd->next) {
		if (smd->mask_sequence)
			smd->mask_sequence = newdataadr(fd, smd->mask_sequence);

		if (smd->type == seqModifierType_Curves) {
			CurvesModifierData *cmd = (CurvesModifierData *)smd;

			direct_link_curvemapping(fd, &cmd->curve_mapping);
		}
		else if (smd->type == seqModifierType_HueCorrect) {
			HueCorrectModifierData *hcmd = (HueCorrectModifierData *)smd;

			direct_link_curvemapping(fd, &hcmd->curve_mapping);
		}
	}
}

static void direct_link_scene(FileData *fd, Scene *sce)
{
	Editing *ed;
	Sequence *seq;
	MetaStack *ms;
	RigidBodyWorld *rbw;
	ViewLayer *view_layer;
	SceneRenderLayer *srl;

	sce->depsgraph_hash = NULL;
	sce->fps_info = NULL;

	memset(&sce->customdata_mask, 0, sizeof(sce->customdata_mask));
	memset(&sce->customdata_mask_modal, 0, sizeof(sce->customdata_mask_modal));

	BKE_sound_create_scene(sce);

	/* set users to one by default, not in lib-link, this will increase it for compo nodes */
	id_us_ensure_real(&sce->id);

	link_list(fd, &(sce->base));

	sce->adt = newdataadr(fd, sce->adt);
	direct_link_animdata(fd, sce->adt);

	link_list(fd, &sce->keyingsets);
	direct_link_keyingsets(fd, &sce->keyingsets);

	sce->basact = newdataadr(fd, sce->basact);

	sce->toolsettings = newdataadr(fd, sce->toolsettings);
	if (sce->toolsettings) {
		direct_link_paint_helper(fd, sce, (Paint **)&sce->toolsettings->sculpt);
		direct_link_paint_helper(fd, sce, (Paint **)&sce->toolsettings->vpaint);
		direct_link_paint_helper(fd, sce, (Paint **)&sce->toolsettings->wpaint);
		direct_link_paint_helper(fd, sce, (Paint **)&sce->toolsettings->uvsculpt);
		direct_link_paint_helper(fd, sce, (Paint **)&sce->toolsettings->gp_paint);

		direct_link_paint(fd, sce, &sce->toolsettings->imapaint.paint);

		sce->toolsettings->imapaint.paintcursor = NULL;
		sce->toolsettings->particle.paintcursor = NULL;
		sce->toolsettings->particle.scene = NULL;
		sce->toolsettings->particle.object = NULL;
		sce->toolsettings->gp_sculpt.paintcursor = NULL;

		/* relink grease pencil interpolation curves */
		sce->toolsettings->gp_interpolate.custom_ipo = newdataadr(fd, sce->toolsettings->gp_interpolate.custom_ipo);
		if (sce->toolsettings->gp_interpolate.custom_ipo) {
			direct_link_curvemapping(fd, sce->toolsettings->gp_interpolate.custom_ipo);
		}
		/* relink grease pencil multiframe falloff curve */
		sce->toolsettings->gp_sculpt.cur_falloff = newdataadr(fd, sce->toolsettings->gp_sculpt.cur_falloff);
		if (sce->toolsettings->gp_sculpt.cur_falloff) {
			direct_link_curvemapping(fd, sce->toolsettings->gp_sculpt.cur_falloff);
		}
		/* relink grease pencil primitive curve */
		sce->toolsettings->gp_sculpt.cur_primitive = newdataadr(fd, sce->toolsettings->gp_sculpt.cur_primitive);
		if (sce->toolsettings->gp_sculpt.cur_primitive) {
			direct_link_curvemapping(fd, sce->toolsettings->gp_sculpt.cur_primitive);
		}
	}

	if (sce->ed) {
		ListBase *old_seqbasep = &sce->ed->seqbase;

		ed = sce->ed = newdataadr(fd, sce->ed);

		ed->act_seq = newdataadr(fd, ed->act_seq);

		/* recursive link sequences, lb will be correctly initialized */
		link_recurs_seq(fd, &ed->seqbase);

		SEQ_BEGIN(ed, seq)
		{
			seq->seq1 = newdataadr(fd, seq->seq1);
			seq->seq2 = newdataadr(fd, seq->seq2);
			seq->seq3 = newdataadr(fd, seq->seq3);

			/* a patch: after introduction of effects with 3 input strips */
			if (seq->seq3 == NULL) seq->seq3 = seq->seq2;

			seq->effectdata = newdataadr(fd, seq->effectdata);
			seq->stereo3d_format = newdataadr(fd, seq->stereo3d_format);

			if (seq->type & SEQ_TYPE_EFFECT)
				seq->flag |= SEQ_EFFECT_NOT_LOADED;

			if (seq->type == SEQ_TYPE_SPEED) {
				SpeedControlVars *s = seq->effectdata;
				s->frameMap = NULL;
			}

			if (seq->type == SEQ_TYPE_TEXT) {
				TextVars *t = seq->effectdata;
				t->text_blf_id = SEQ_FONT_NOT_LOADED;
			}

			seq->prop = newdataadr(fd, seq->prop);
			IDP_DirectLinkGroup_OrFree(&seq->prop, (fd->flags & FD_FLAGS_SWITCH_ENDIAN), fd);

			seq->strip = newdataadr(fd, seq->strip);
			if (seq->strip && seq->strip->done == 0) {
				seq->strip->done = true;

				if (ELEM(seq->type, SEQ_TYPE_IMAGE, SEQ_TYPE_MOVIE, SEQ_TYPE_SOUND_RAM, SEQ_TYPE_SOUND_HD)) {
					seq->strip->stripdata = newdataadr(fd, seq->strip->stripdata);
				}
				else {
					seq->strip->stripdata = NULL;
				}
				if (seq->flag & SEQ_USE_CROP) {
					seq->strip->crop = newdataadr(fd, seq->strip->crop);
				}
				else {
					seq->strip->crop = NULL;
				}
				if (seq->flag & SEQ_USE_TRANSFORM) {
					seq->strip->transform = newdataadr(fd, seq->strip->transform);
				}
				else {
					seq->strip->transform = NULL;
				}
				if (seq->flag & SEQ_USE_PROXY) {
					seq->strip->proxy = newdataadr(fd, seq->strip->proxy);
					if (seq->strip->proxy) {
						seq->strip->proxy->anim = NULL;
					}
					else {
						BKE_sequencer_proxy_set(seq, true);
					}
				}
				else {
					seq->strip->proxy = NULL;
				}

				/* need to load color balance to it could be converted to modifier */
				seq->strip->color_balance = newdataadr(fd, seq->strip->color_balance);
			}

			direct_link_sequence_modifiers(fd, &seq->modifiers);
		} SEQ_END;

		/* link metastack, slight abuse of structs here, have to restore pointer to internal part in struct */
		{
			Sequence temp;
			void *poin;
			intptr_t offset;

			offset = ((intptr_t)&(temp.seqbase)) - ((intptr_t)&temp);

			/* root pointer */
			if (ed->seqbasep == old_seqbasep) {
				ed->seqbasep = &ed->seqbase;
			}
			else {
				poin = POINTER_OFFSET(ed->seqbasep, -offset);

				poin = newdataadr(fd, poin);
				if (poin)
					ed->seqbasep = (ListBase *)POINTER_OFFSET(poin, offset);
				else
					ed->seqbasep = &ed->seqbase;
			}
			/* stack */
			link_list(fd, &(ed->metastack));

			for (ms = ed->metastack.first; ms; ms = ms->next) {
				ms->parseq = newdataadr(fd, ms->parseq);

				if (ms->oldbasep == old_seqbasep)
					ms->oldbasep = &ed->seqbase;
				else {
					poin = POINTER_OFFSET(ms->oldbasep, -offset);
					poin = newdataadr(fd, poin);
					if (poin)
						ms->oldbasep = (ListBase *)POINTER_OFFSET(poin, offset);
					else
						ms->oldbasep = &ed->seqbase;
				}
			}
		}
	}

	sce->r.avicodecdata = newdataadr(fd, sce->r.avicodecdata);
	if (sce->r.avicodecdata) {
		sce->r.avicodecdata->lpFormat = newdataadr(fd, sce->r.avicodecdata->lpFormat);
		sce->r.avicodecdata->lpParms = newdataadr(fd, sce->r.avicodecdata->lpParms);
	}
	if (sce->r.ffcodecdata.properties) {
		sce->r.ffcodecdata.properties = newdataadr(fd, sce->r.ffcodecdata.properties);
		IDP_DirectLinkGroup_OrFree(&sce->r.ffcodecdata.properties, (fd->flags & FD_FLAGS_SWITCH_ENDIAN), fd);
	}

	link_list(fd, &(sce->markers));
	link_list(fd, &(sce->transform_spaces));
	link_list(fd, &(sce->r.layers));
	link_list(fd, &(sce->r.views));


	for (srl = sce->r.layers.first; srl; srl = srl->next) {
		srl->prop = newdataadr(fd, srl->prop);
		IDP_DirectLinkGroup_OrFree(&srl->prop, (fd->flags & FD_FLAGS_SWITCH_ENDIAN), fd);
		link_list(fd, &(srl->freestyleConfig.modules));
		link_list(fd, &(srl->freestyleConfig.linesets));
	}

	sce->nodetree = newdataadr(fd, sce->nodetree);
	if (sce->nodetree) {
		direct_link_id(fd, &sce->nodetree->id);
		direct_link_nodetree(fd, sce->nodetree);
	}

	direct_link_view_settings(fd, &sce->view_settings);

	sce->rigidbody_world = newdataadr(fd, sce->rigidbody_world);
	rbw = sce->rigidbody_world;
	if (rbw) {
		rbw->shared = newdataadr(fd, rbw->shared);

		if (rbw->shared == NULL) {
			/* Link deprecated caches if they exist, so we can use them for versioning.
			 * We should only do this when rbw->shared == NULL, because those pointers
			 * are always set (for compatibility with older Blenders). We mustn't link
			 * the same pointcache twice. */
			direct_link_pointcache_list(fd, &rbw->ptcaches, &rbw->pointcache, false);

			/* make sure simulation starts from the beginning after loading file */
			if (rbw->pointcache) {
				rbw->ltime = (float)rbw->pointcache->startframe;
			}
		}
		else {
			/* must nullify the reference to physics sim object, since it no-longer exist
			 * (and will need to be recalculated)
			 */
			rbw->shared->physics_world = NULL;

			/* link caches */
			direct_link_pointcache_list(fd, &rbw->shared->ptcaches, &rbw->shared->pointcache, false);

			/* make sure simulation starts from the beginning after loading file */
			if (rbw->shared->pointcache) {
				rbw->ltime = (float)rbw->shared->pointcache->startframe;
			}
		}
		rbw->objects = NULL;
		rbw->numbodies = 0;

		/* set effector weights */
		rbw->effector_weights = newdataadr(fd, rbw->effector_weights);
		if (!rbw->effector_weights)
			rbw->effector_weights = BKE_effector_add_weights(NULL);
	}

	sce->preview = direct_link_preview_image(fd, sce->preview);

	direct_link_curvemapping(fd, &sce->r.mblur_shutter_curve);

#ifdef USE_COLLECTION_COMPAT_28
	/* this runs before the very first doversion */
	if (sce->collection) {
		sce->collection = newdataadr(fd, sce->collection);
		direct_link_scene_collection(fd, sce->collection);
	}
#endif

	if (sce->master_collection) {
		sce->master_collection = newdataadr(fd, sce->master_collection);
		/* Needed because this is an ID outside of Main. */
		direct_link_id(fd, &sce->master_collection->id);
		direct_link_collection(fd, sce->master_collection);
	}

	/* insert into global old-new map for reading without UI (link_global accesses it again) */
	link_glob_list(fd, &sce->view_layers);
	for (view_layer = sce->view_layers.first; view_layer; view_layer = view_layer->next) {
		direct_link_view_layer(fd, view_layer);
	}

	if (fd->memfile) {
		/* If it's undo try to recover the cache. */
		if (fd->scenemap) sce->eevee.light_cache = newsceadr(fd, sce->eevee.light_cache);
		else sce->eevee.light_cache = NULL;
	}
	else {
		/* else try to read the cache from file. */
		sce->eevee.light_cache = newdataadr(fd, sce->eevee.light_cache);
		if (sce->eevee.light_cache) {
			direct_link_lightcache(fd, sce->eevee.light_cache);
		}
	}

	sce->layer_properties = newdataadr(fd, sce->layer_properties);
	IDP_DirectLinkGroup_OrFree(&sce->layer_properties, (fd->flags & FD_FLAGS_SWITCH_ENDIAN), fd);
}

/** \} */

/* -------------------------------------------------------------------- */
/** \name Read ID: Grease Pencil
 * \{ */

/* relink's grease pencil data's refs */
static void lib_link_gpencil(FileData *fd, Main *main)
{
	/* Relink all datablock linked by GP datablock */
	for (bGPdata *gpd = main->gpencils.first; gpd; gpd = gpd->id.next) {
		if (gpd->id.tag & LIB_TAG_NEED_LINK) {
			/* Layers */
			for (bGPDlayer *gpl = gpd->layers.first; gpl; gpl = gpl->next) {
				/* Layer -> Parent References */
				gpl->parent = newlibadr(fd, gpd->id.lib, gpl->parent);
			}

			/* Datablock Stuff */
			IDP_LibLinkProperty(gpd->id.properties, fd);
			lib_link_animdata(fd, &gpd->id, gpd->adt);

			/* materials */
			for (int a = 0; a < gpd->totcol; a++) {
				gpd->mat[a] = newlibadr_us(fd, gpd->id.lib, gpd->mat[a]);
			}

			gpd->id.tag &= ~LIB_TAG_NEED_LINK;
		}
	}
}

/* relinks grease-pencil data - used for direct_link and old file linkage */
static void direct_link_gpencil(FileData *fd, bGPdata *gpd)
{
	bGPDlayer *gpl;
	bGPDframe *gpf;
	bGPDstroke *gps;
	bGPDpalette *palette;

	/* we must firstly have some grease-pencil data to link! */
	if (gpd == NULL)
		return;

	/* relink animdata */
	gpd->adt = newdataadr(fd, gpd->adt);
	direct_link_animdata(fd, gpd->adt);

	/* init stroke buffer */
	gpd->runtime.sbuffer = NULL;
	gpd->runtime.sbuffer_size = 0;
	gpd->runtime.tot_cp_points = 0;

	/* relink palettes (old palettes deprecated, only to convert old files) */
	link_list(fd, &gpd->palettes);
	if (gpd->palettes.first != NULL) {
		for (palette = gpd->palettes.first; palette; palette = palette->next) {
			link_list(fd, &palette->colors);
		}
	}

	/* materials */
	gpd->mat = newdataadr(fd, gpd->mat);
	test_pointer_array(fd, (void **)&gpd->mat);

	/* relink layers */
	link_list(fd, &gpd->layers);

	for (gpl = gpd->layers.first; gpl; gpl = gpl->next) {
		/* relink frames */
		link_list(fd, &gpl->frames);

		gpl->actframe = newdataadr(fd, gpl->actframe);

		gpl->runtime.icon_id = 0;

		for (gpf = gpl->frames.first; gpf; gpf = gpf->next) {
			/* relink strokes (and their points) */
			link_list(fd, &gpf->strokes);

			for (gps = gpf->strokes.first; gps; gps = gps->next) {
				/* relink stroke points array */
				gps->points = newdataadr(fd, gps->points);

				/* relink weight data */
				if (gps->dvert) {
					gps->dvert = newdataadr(fd, gps->dvert);
					direct_link_dverts(fd, gps->totpoints, gps->dvert);
				}

				/* the triangulation is not saved, so need to be recalculated */
				gps->triangles = NULL;
				gps->tot_triangles = 0;
				gps->flag |= GP_STROKE_RECALC_GEOMETRY;
			}
		}
	}
}

/** \} */

/* -------------------------------------------------------------------- */
/** \name Read Screen Area/Region (Screen Data)
 * \{ */

static void direct_link_panel_list(FileData *fd, ListBase *lb)
{
	link_list(fd, lb);

	for (Panel *pa = lb->first; pa; pa = pa->next) {
		pa->paneltab = newdataadr(fd, pa->paneltab);
		pa->runtime_flag = 0;
		pa->activedata = NULL;
		pa->type = NULL;
		direct_link_panel_list(fd, &pa->children);
	}
}

static void direct_link_region(FileData *fd, ARegion *ar, int spacetype)
{
	uiList *ui_list;

	direct_link_panel_list(fd, &ar->panels);

	link_list(fd, &ar->panels_category_active);

	link_list(fd, &ar->ui_lists);

	for (ui_list = ar->ui_lists.first; ui_list; ui_list = ui_list->next) {
		ui_list->type = NULL;
		ui_list->dyn_data = NULL;
		ui_list->properties = newdataadr(fd, ui_list->properties);
		IDP_DirectLinkGroup_OrFree(&ui_list->properties, (fd->flags & FD_FLAGS_SWITCH_ENDIAN), fd);
	}

	link_list(fd, &ar->ui_previews);

	if (spacetype == SPACE_EMPTY) {
		/* unkown space type, don't leak regiondata */
		ar->regiondata = NULL;
	}
	else if (ar->flag & RGN_FLAG_TEMP_REGIONDATA) {
		/* Runtime data, don't use. */
		ar->regiondata = NULL;
	}
	else {
		ar->regiondata = newdataadr(fd, ar->regiondata);
		if (ar->regiondata) {
			if (spacetype == SPACE_VIEW3D) {
				RegionView3D *rv3d = ar->regiondata;

				rv3d->localvd = newdataadr(fd, rv3d->localvd);
				rv3d->clipbb = newdataadr(fd, rv3d->clipbb);

				rv3d->depths = NULL;
				rv3d->render_engine = NULL;
				rv3d->sms = NULL;
				rv3d->smooth_timer = NULL;
			}
		}
	}

	ar->v2d.tab_offset = NULL;
	ar->v2d.tab_num = 0;
	ar->v2d.tab_cur = 0;
	ar->v2d.sms = NULL;
	ar->v2d.alpha_hor = ar->v2d.alpha_vert = 255; /* visible by default */
	BLI_listbase_clear(&ar->panels_category);
	BLI_listbase_clear(&ar->handlers);
	BLI_listbase_clear(&ar->uiblocks);
	ar->headerstr = NULL;
	ar->visible = 0;
	ar->type = NULL;
	ar->do_draw = 0;
	ar->gizmo_map = NULL;
	ar->regiontimer = NULL;
	ar->draw_buffer = NULL;
	memset(&ar->drawrct, 0, sizeof(ar->drawrct));
}

static void direct_link_area(FileData *fd, ScrArea *area)
{
	SpaceLink *sl;
	ARegion *ar;

	link_list(fd, &(area->spacedata));
	link_list(fd, &(area->regionbase));

	BLI_listbase_clear(&area->handlers);
	area->type = NULL;  /* spacetype callbacks */
	area->butspacetype = SPACE_EMPTY; /* Should always be unset so that rna_Area_type_get works correctly */
	area->region_active_win = -1;

	area->flag &= ~AREA_FLAG_ACTIVE_TOOL_UPDATE;

	area->global = newdataadr(fd, area->global);

	/* if we do not have the spacetype registered we cannot
	 * free it, so don't allocate any new memory for such spacetypes. */
	if (!BKE_spacetype_exists(area->spacetype)) {
		area->butspacetype = area->spacetype; /* Hint for versioning code to replace deprecated space types. */
		area->spacetype = SPACE_EMPTY;
	}

	for (ar = area->regionbase.first; ar; ar = ar->next) {
		direct_link_region(fd, ar, area->spacetype);
	}

	/* accident can happen when read/save new file with older version */
	/* 2.50: we now always add spacedata for info */
	if (area->spacedata.first == NULL) {
		SpaceInfo *sinfo = MEM_callocN(sizeof(SpaceInfo), "spaceinfo");
		area->spacetype = sinfo->spacetype = SPACE_INFO;
		BLI_addtail(&area->spacedata, sinfo);
	}
	/* add local view3d too */
	else if (area->spacetype == SPACE_VIEW3D) {
		blo_do_versions_view3d_split_250(area->spacedata.first, &area->regionbase);
	}

	for (sl = area->spacedata.first; sl; sl = sl->next) {
		link_list(fd, &(sl->regionbase));

		/* if we do not have the spacetype registered we cannot
		 * free it, so don't allocate any new memory for such spacetypes. */
		if (!BKE_spacetype_exists(sl->spacetype))
			sl->spacetype = SPACE_EMPTY;

		for (ar = sl->regionbase.first; ar; ar = ar->next)
			direct_link_region(fd, ar, sl->spacetype);

		if (sl->spacetype == SPACE_VIEW3D) {
			View3D *v3d = (View3D *)sl;

			v3d->flag |= V3D_INVALID_BACKBUF;

			if (v3d->gpd) {
				v3d->gpd = newdataadr(fd, v3d->gpd);
				direct_link_gpencil(fd, v3d->gpd);
			}
			v3d->localvd = newdataadr(fd, v3d->localvd);
			v3d->runtime.properties_storage = NULL;

			/* render can be quite heavy, set to solid on load */
			if (v3d->shading.type == OB_RENDER) {
				v3d->shading.type = OB_SOLID;
			}
			v3d->shading.prev_type = OB_SOLID;

			if (v3d->fx_settings.dof)
				v3d->fx_settings.dof = newdataadr(fd, v3d->fx_settings.dof);
			if (v3d->fx_settings.ssao)
				v3d->fx_settings.ssao = newdataadr(fd, v3d->fx_settings.ssao);

			blo_do_versions_view3d_split_250(v3d, &sl->regionbase);
		}
		else if (sl->spacetype == SPACE_GRAPH) {
			SpaceGraph *sipo = (SpaceGraph *)sl;

			sipo->ads = newdataadr(fd, sipo->ads);
			BLI_listbase_clear(&sipo->runtime.ghost_curves);
		}
		else if (sl->spacetype == SPACE_NLA) {
			SpaceNla *snla = (SpaceNla *)sl;

			snla->ads = newdataadr(fd, snla->ads);
		}
		else if (sl->spacetype == SPACE_OUTLINER) {
			SpaceOutliner *soops = (SpaceOutliner *)sl;

			/* use newdataadr_no_us and do not free old memory avoiding double
			 * frees and use of freed memory. this could happen because of a
			 * bug fixed in revision 58959 where the treestore memory address
			 * was not unique */
			TreeStore *ts = newdataadr_no_us(fd, soops->treestore);
			soops->treestore = NULL;
			if (ts) {
				TreeStoreElem *elems = newdataadr_no_us(fd, ts->data);

				soops->treestore = BLI_mempool_create(
				        sizeof(TreeStoreElem), ts->usedelem,
				        512, BLI_MEMPOOL_ALLOW_ITER);
				if (ts->usedelem && elems) {
					int i;
					for (i = 0; i < ts->usedelem; i++) {
						TreeStoreElem *new_elem = BLI_mempool_alloc(soops->treestore);
						*new_elem = elems[i];
					}
				}
				/* we only saved what was used */
				soops->storeflag |= SO_TREESTORE_CLEANUP;   // at first draw
			}
			soops->treehash = NULL;
			soops->tree.first = soops->tree.last = NULL;
		}
		else if (sl->spacetype == SPACE_IMAGE) {
			SpaceImage *sima = (SpaceImage *)sl;

			sima->iuser.scene = NULL;
			sima->iuser.ok = 1;
			sima->scopes.waveform_1 = NULL;
			sima->scopes.waveform_2 = NULL;
			sima->scopes.waveform_3 = NULL;
			sima->scopes.vecscope = NULL;
			sima->scopes.ok = 0;

			/* WARNING: gpencil data is no longer stored directly in sima after 2.5
			 * so sacrifice a few old files for now to avoid crashes with new files!
			 * committed: r28002 */
#if 0
			sima->gpd = newdataadr(fd, sima->gpd);
			if (sima->gpd)
				direct_link_gpencil(fd, sima->gpd);
#endif
		}
		else if (sl->spacetype == SPACE_NODE) {
			SpaceNode *snode = (SpaceNode *)sl;

			if (snode->gpd) {
				snode->gpd = newdataadr(fd, snode->gpd);
				direct_link_gpencil(fd, snode->gpd);
			}

			link_list(fd, &snode->treepath);
			snode->edittree = NULL;
			snode->iofsd = NULL;
			BLI_listbase_clear(&snode->linkdrag);
		}
		else if (sl->spacetype == SPACE_TEXT) {
			SpaceText *st = (SpaceText *)sl;

			st->drawcache = NULL;
			st->scroll_accum[0] = 0.0f;
			st->scroll_accum[1] = 0.0f;
		}
		else if (sl->spacetype == SPACE_SEQ) {
			SpaceSeq *sseq = (SpaceSeq *)sl;

			/* grease pencil data is not a direct data and can't be linked from direct_link*
			 * functions, it should be linked from lib_link* functions instead
			 *
			 * otherwise it'll lead to lost grease data on open because it'll likely be
			 * read from file after all other users of grease pencil and newdataadr would
			 * simple return NULL here (sergey)
			 */
#if 0
			if (sseq->gpd) {
				sseq->gpd = newdataadr(fd, sseq->gpd);
				direct_link_gpencil(fd, sseq->gpd);
			}
#endif
			sseq->scopes.reference_ibuf = NULL;
			sseq->scopes.zebra_ibuf = NULL;
			sseq->scopes.waveform_ibuf = NULL;
			sseq->scopes.sep_waveform_ibuf = NULL;
			sseq->scopes.vector_ibuf = NULL;
			sseq->scopes.histogram_ibuf = NULL;
			sseq->compositor = NULL;
		}
		else if (sl->spacetype == SPACE_PROPERTIES) {
			SpaceProperties *sbuts = (SpaceProperties *)sl;

			sbuts->path = NULL;
			sbuts->texuser = NULL;
			sbuts->mainbo = sbuts->mainb;
			sbuts->mainbuser = sbuts->mainb;
		}
		else if (sl->spacetype == SPACE_CONSOLE) {
			SpaceConsole *sconsole = (SpaceConsole *)sl;
			ConsoleLine *cl, *cl_next;

			link_list(fd, &sconsole->scrollback);
			link_list(fd, &sconsole->history);

			//for (cl= sconsole->scrollback.first; cl; cl= cl->next)
			//	cl->line= newdataadr(fd, cl->line);

			/* comma expressions, (e.g. expr1, expr2, expr3) evaluate each expression,
			 * from left to right.  the right-most expression sets the result of the comma
			 * expression as a whole*/
			for (cl = sconsole->history.first; cl; cl = cl_next) {
				cl_next = cl->next;
				cl->line = newdataadr(fd, cl->line);
				if (cl->line) {
					/* the allocted length is not written, so reset here */
					cl->len_alloc = cl->len + 1;
				}
				else {
					BLI_remlink(&sconsole->history, cl);
					MEM_freeN(cl);
				}
			}
		}
		else if (sl->spacetype == SPACE_FILE) {
			SpaceFile *sfile = (SpaceFile *)sl;

			/* this sort of info is probably irrelevant for reloading...
			 * plus, it isn't saved to files yet!
			 */
			sfile->folders_prev = sfile->folders_next = NULL;
			sfile->files = NULL;
			sfile->layout = NULL;
			sfile->op = NULL;
			sfile->previews_timer = NULL;
			sfile->params = newdataadr(fd, sfile->params);
		}
		else if (sl->spacetype == SPACE_CLIP) {
			SpaceClip *sclip = (SpaceClip *)sl;

			sclip->scopes.track_search = NULL;
			sclip->scopes.track_preview = NULL;
			sclip->scopes.ok = 0;
		}
	}

	BLI_listbase_clear(&area->actionzones);

	area->v1 = newdataadr(fd, area->v1);
	area->v2 = newdataadr(fd, area->v2);
	area->v3 = newdataadr(fd, area->v3);
	area->v4 = newdataadr(fd, area->v4);
}

static void lib_link_area(FileData *fd, ID *parent_id, ScrArea *area)
{
	area->full = newlibadr(fd, parent_id->lib, area->full);

	memset(&area->runtime, 0x0, sizeof(area->runtime));

	for (SpaceLink *sl = area->spacedata.first; sl; sl = sl->next) {
		switch (sl->spacetype) {
			case SPACE_VIEW3D:
			{
				View3D *v3d = (View3D *)sl;

				v3d->camera = newlibadr(fd, parent_id->lib, v3d->camera);
				v3d->ob_centre = newlibadr(fd, parent_id->lib, v3d->ob_centre);

				if (v3d->localvd) {
					v3d->localvd->camera = newlibadr(fd, parent_id->lib, v3d->localvd->camera);
				}
				break;
			}
			case SPACE_GRAPH:
			{
				SpaceGraph *sipo = (SpaceGraph *)sl;
				bDopeSheet *ads = sipo->ads;

				if (ads) {
					ads->source = newlibadr(fd, parent_id->lib, ads->source);
					ads->filter_grp = newlibadr(fd, parent_id->lib, ads->filter_grp);
				}
				break;
			}
			case SPACE_PROPERTIES:
			{
				SpaceProperties *sbuts = (SpaceProperties *)sl;
				sbuts->pinid = newlibadr(fd, parent_id->lib, sbuts->pinid);
				if (sbuts->pinid == NULL) {
					sbuts->flag &= ~SB_PIN_CONTEXT;
				}
				break;
			}
			case SPACE_FILE:
				break;
			case SPACE_ACTION:
			{
				SpaceAction *saction = (SpaceAction *)sl;
				bDopeSheet *ads = &saction->ads;

				if (ads) {
					ads->source = newlibadr(fd, parent_id->lib, ads->source);
					ads->filter_grp = newlibadr(fd, parent_id->lib, ads->filter_grp);
				}

				saction->action = newlibadr(fd, parent_id->lib, saction->action);
				break;
			}
			case SPACE_IMAGE:
			{
				SpaceImage *sima = (SpaceImage *)sl;

				sima->image = newlibadr_real_us(fd, parent_id->lib, sima->image);
				sima->mask_info.mask = newlibadr_real_us(fd, parent_id->lib, sima->mask_info.mask);

				/* NOTE: pre-2.5, this was local data not lib data, but now we need this as lib data
				 * so fingers crossed this works fine!
				 */
				sima->gpd = newlibadr_us(fd, parent_id->lib, sima->gpd);
				break;
			}
			case SPACE_SEQ:
			{
				SpaceSeq *sseq = (SpaceSeq *)sl;

				/* NOTE: pre-2.5, this was local data not lib data, but now we need this as lib data
				 * so fingers crossed this works fine!
				 */
				sseq->gpd = newlibadr_us(fd, parent_id->lib, sseq->gpd);
				break;
			}
			case SPACE_NLA:
			{
				SpaceNla *snla = (SpaceNla *)sl;
				bDopeSheet *ads = snla->ads;

				if (ads) {
					ads->source = newlibadr(fd, parent_id->lib, ads->source);
					ads->filter_grp = newlibadr(fd, parent_id->lib, ads->filter_grp);
				}
				break;
			}
			case SPACE_TEXT:
			{
				SpaceText *st = (SpaceText *)sl;

				st->text = newlibadr(fd, parent_id->lib, st->text);
				break;
			}
			case SPACE_SCRIPT:
			{
				SpaceScript *scpt = (SpaceScript *)sl;
				/*scpt->script = NULL; - 2.45 set to null, better re-run the script */
				if (scpt->script) {
					scpt->script = newlibadr(fd, parent_id->lib, scpt->script);
					if (scpt->script) {
						SCRIPT_SET_NULL(scpt->script);
					}
				}
				break;
			}
			case SPACE_OUTLINER:
			{
				SpaceOutliner *so = (SpaceOutliner *)sl;
				so->search_tse.id = newlibadr(fd, NULL, so->search_tse.id);

				if (so->treestore) {
					TreeStoreElem *tselem;
					BLI_mempool_iter iter;

					BLI_mempool_iternew(so->treestore, &iter);
					while ((tselem = BLI_mempool_iterstep(&iter))) {
						tselem->id = newlibadr(fd, NULL, tselem->id);
					}
					if (so->treehash) {
						/* rebuild hash table, because it depends on ids too */
						so->storeflag |= SO_TREESTORE_REBUILD;
					}
				}
				break;
			}
			case SPACE_NODE:
			{
				SpaceNode *snode = (SpaceNode *)sl;
				bNodeTreePath *path, *path_next;
				bNodeTree *ntree;

				/* node tree can be stored locally in id too, link this first */
				snode->id = newlibadr(fd, parent_id->lib, snode->id);
				snode->from = newlibadr(fd, parent_id->lib, snode->from);

				ntree = snode->id ? ntreeFromID(snode->id) : NULL;
				snode->nodetree = ntree ? ntree : newlibadr_us(fd, parent_id->lib, snode->nodetree);

				for (path = snode->treepath.first; path; path = path->next) {
					if (path == snode->treepath.first) {
						/* first nodetree in path is same as snode->nodetree */
						path->nodetree = snode->nodetree;
					}
					else
						path->nodetree = newlibadr_us(fd, parent_id->lib, path->nodetree);

					if (!path->nodetree)
						break;
				}

				/* remaining path entries are invalid, remove */
				for (; path; path = path_next) {
					path_next = path->next;

					BLI_remlink(&snode->treepath, path);
					MEM_freeN(path);
				}

				/* edittree is just the last in the path,
				 * set this directly since the path may have been shortened above */
				if (snode->treepath.last) {
					path = snode->treepath.last;
					snode->edittree = path->nodetree;
				}
				else {
					snode->edittree = NULL;
				}
				break;
			}
			case SPACE_CLIP:
			{
				SpaceClip *sclip = (SpaceClip *)sl;
				sclip->clip = newlibadr_real_us(fd, parent_id->lib, sclip->clip);
				sclip->mask_info.mask = newlibadr_real_us(fd, parent_id->lib, sclip->mask_info.mask);
				break;
			}
			default:
				break;
		}
	}
}

/**
 * \return false on error.
 */
static bool direct_link_area_map(FileData *fd, ScrAreaMap *area_map)
{
	link_list(fd, &area_map->vertbase);
	link_list(fd, &area_map->edgebase);
	link_list(fd, &area_map->areabase);
	for (ScrArea *area = area_map->areabase.first; area; area = area->next) {
		direct_link_area(fd, area);
	}

	/* edges */
	for (ScrEdge *se = area_map->edgebase.first; se; se = se->next) {
		se->v1 = newdataadr(fd, se->v1);
		se->v2 = newdataadr(fd, se->v2);
		BKE_screen_sort_scrvert(&se->v1, &se->v2);

		if (se->v1 == NULL) {
			BLI_remlink(&area_map->edgebase, se);

			return false;
		}
	}

	return true;
}

/** \} */

/* -------------------------------------------------------------------- */
/** \name Read ID: Window Manager
 * \{ */

static void direct_link_windowmanager(FileData *fd, wmWindowManager *wm)
{
	wmWindow *win;

	id_us_ensure_real(&wm->id);
	link_list(fd, &wm->windows);

	for (win = wm->windows.first; win; win = win->next) {
		win->parent = newdataadr(fd, win->parent);

		WorkSpaceInstanceHook *hook = win->workspace_hook;
		win->workspace_hook = newdataadr(fd, hook);

		/* we need to restore a pointer to this later when reading workspaces, so store in global oldnew-map */
		oldnewmap_insert(fd->globmap, hook, win->workspace_hook, 0);

		direct_link_area_map(fd, &win->global_areas);

		win->ghostwin = NULL;
		win->gpuctx = NULL;
		win->eventstate = NULL;
		win->cursor_keymap_status = NULL;
		win->tweak = NULL;
#ifdef WIN32
		win->ime_data = NULL;
#endif

		BLI_listbase_clear(&win->queue);
		BLI_listbase_clear(&win->handlers);
		BLI_listbase_clear(&win->modalhandlers);
		BLI_listbase_clear(&win->gesture);

		win->active = 0;

		win->cursor       = 0;
		win->lastcursor   = 0;
		win->modalcursor  = 0;
		win->grabcursor   = 0;
		win->addmousemove = true;
		win->stereo3d_format = newdataadr(fd, win->stereo3d_format);

		/* multiview always fallback to anaglyph at file opening
		 * otherwise quadbuffer saved files can break Blender */
		if (win->stereo3d_format) {
			win->stereo3d_format->display_mode = S3D_DISPLAY_ANAGLYPH;
		}
	}

	BLI_listbase_clear(&wm->timers);
	BLI_listbase_clear(&wm->operators);
	BLI_listbase_clear(&wm->paintcursors);
	BLI_listbase_clear(&wm->queue);
	BKE_reports_init(&wm->reports, RPT_STORE);

	BLI_listbase_clear(&wm->keyconfigs);
	wm->defaultconf = NULL;
	wm->addonconf = NULL;
	wm->userconf = NULL;
	wm->undo_stack = NULL;

	wm->message_bus = NULL;

	BLI_listbase_clear(&wm->jobs);
	BLI_listbase_clear(&wm->drags);

	wm->windrawable = NULL;
	wm->winactive = NULL;
	wm->initialized = 0;
	wm->op_undo_depth = 0;
	wm->is_interface_locked = 0;
}

static void lib_link_windowmanager(FileData *fd, Main *main)
{
	wmWindowManager *wm;
	wmWindow *win;

	for (wm = main->wm.first; wm; wm = wm->id.next) {
		if (wm->id.tag & LIB_TAG_NEED_LINK) {
			/* Note: WM IDProperties are never written to file, hence no need to read/link them here. */
			for (win = wm->windows.first; win; win = win->next) {
				if (win->workspace_hook) { /* NULL for old files */
					lib_link_workspace_instance_hook(fd, win->workspace_hook, &wm->id);
				}
				win->scene = newlibadr(fd, wm->id.lib, win->scene);
				/* deprecated, but needed for versioning (will be NULL'ed then) */
				win->screen = newlibadr(fd, NULL, win->screen);

				for (ScrArea *area = win->global_areas.areabase.first; area; area = area->next) {
					lib_link_area(fd, &wm->id, area);
				}
			}

			wm->id.tag &= ~LIB_TAG_NEED_LINK;
		}
	}
}

/** \} */

/* -------------------------------------------------------------------- */
/** \name Read ID: Screen
 * \{ */

/* note: file read without screens option G_FILE_NO_UI;
 * check lib pointers in call below */
static void lib_link_screen(FileData *fd, Main *main)
{
	for (bScreen *sc = main->screens.first; sc; sc = sc->id.next) {
		if (sc->id.tag & LIB_TAG_NEED_LINK) {
			IDP_LibLinkProperty(sc->id.properties, fd);

			/* deprecated, but needed for versioning (will be NULL'ed then) */
			sc->scene = newlibadr(fd, sc->id.lib, sc->scene);

			sc->animtimer = NULL; /* saved in rare cases */
			sc->tool_tip = NULL;
			sc->scrubbing = false;

			for (ScrArea *area = sc->areabase.first; area; area = area->next) {
				lib_link_area(fd, &sc->id, area);
			}
			sc->id.tag &= ~LIB_TAG_NEED_LINK;
		}
	}
}

/* how to handle user count on pointer restore */
typedef enum ePointerUserMode {
	USER_IGNORE = 0,  /* ignore user count */
	USER_REAL   = 1,  /* ensure at least one real user (fake user ignored) */
} ePointerUserMode;

static void restore_pointer_user(ID *id, ID *newid, ePointerUserMode user)
{
	BLI_assert(STREQ(newid->name + 2, id->name + 2));
	BLI_assert(newid->lib == id->lib);
	UNUSED_VARS_NDEBUG(id);

	if (user == USER_REAL) {
		id_us_ensure_real(newid);
	}
}

#ifndef USE_GHASH_RESTORE_POINTER
/**
 * A version of #restore_pointer_by_name that performs a full search (slow!).
 * Use only for limited lookups, when the overhead of
 * creating a #IDNameLib_Map for a single lookup isn't worthwhile.
 */
static void *restore_pointer_by_name_main(Main *mainp, ID *id, ePointerUserMode user)
{
	if (id) {
		ListBase *lb = which_libbase(mainp, GS(id->name));
		if (lb) {  /* there's still risk of checking corrupt mem (freed Ids in oops) */
			ID *idn = lb->first;
			for (; idn; idn = idn->next) {
				if (STREQ(idn->name + 2, id->name + 2)) {
					if (idn->lib == id->lib) {
						restore_pointer_user(id, idn, user);
						break;
					}
				}
			}
			return idn;
		}
	}
	return NULL;
}
#endif

/**
 * Only for undo files, or to restore a screen after reading without UI...
 *
 * \param user:
 * - USER_IGNORE: no usercount change
 * - USER_REAL: ensure a real user (even if a fake one is set)
 * \param id_map: lookup table, use when performing many lookups.
 * this could be made an optional argument (falling back to a full lookup),
 * however at the moment it's always available.
 */
static void *restore_pointer_by_name(struct IDNameLib_Map *id_map, ID *id, ePointerUserMode user)
{
#ifdef USE_GHASH_RESTORE_POINTER
	if (id) {
		/* use fast lookup when available */
		ID *idn = BKE_main_idmap_lookup_id(id_map, id);
		if (idn) {
			restore_pointer_user(id, idn, user);
		}
		return idn;
	}
	return NULL;
#else
	Main *mainp = BKE_main_idmap_main_get(id_map);
	return restore_pointer_by_name_main(mainp, id, user);
#endif
}

static void lib_link_seq_clipboard_pt_restore(ID *id, struct IDNameLib_Map *id_map)
{
	if (id) {
		/* clipboard must ensure this */
		BLI_assert(id->newid != NULL);
		id->newid = restore_pointer_by_name(id_map, id->newid, USER_REAL);
	}
}
static int lib_link_seq_clipboard_cb(Sequence *seq, void *arg_pt)
{
	struct IDNameLib_Map *id_map = arg_pt;

	lib_link_seq_clipboard_pt_restore((ID *)seq->scene, id_map);
	lib_link_seq_clipboard_pt_restore((ID *)seq->scene_camera, id_map);
	lib_link_seq_clipboard_pt_restore((ID *)seq->clip, id_map);
	lib_link_seq_clipboard_pt_restore((ID *)seq->mask, id_map);
	lib_link_seq_clipboard_pt_restore((ID *)seq->sound, id_map);
	return 1;
}

static void lib_link_clipboard_restore(struct IDNameLib_Map *id_map)
{
	/* update IDs stored in sequencer clipboard */
	BKE_sequencer_base_recursive_apply(&seqbase_clipboard, lib_link_seq_clipboard_cb, id_map);
}

static void lib_link_window_scene_data_restore(wmWindow *win, Scene *scene, ViewLayer *view_layer)
{
	bScreen *screen = BKE_workspace_active_screen_get(win->workspace_hook);

	for (ScrArea *area = screen->areabase.first; area; area = area->next) {
		for (SpaceLink *sl = area->spacedata.first; sl; sl = sl->next) {
			if (sl->spacetype == SPACE_VIEW3D) {
				View3D *v3d = (View3D *)sl;

				if (v3d->camera == NULL || v3d->scenelock) {
					v3d->camera = scene->camera;
				}

				if (v3d->localvd) {
					Base *base = NULL;

					v3d->localvd->camera = scene->camera;

					/* Localview can become invalid during undo/redo steps, so we exit it when no could be found. */
					for (base = view_layer->object_bases.first; base; base = base->next) {
						if (base->local_view_bits & v3d->local_view_uuid) {
							break;
						}
					}
					if (base == NULL) {
						MEM_freeN(v3d->localvd);
						v3d->localvd = NULL;
						v3d->local_view_uuid = 0;

						/* Regionbase storage is different depending if the space is active. */
						ListBase *regionbase = (sl == area->spacedata.first) ? &area->regionbase : &sl->regionbase;
						for (ARegion *ar = regionbase->first; ar; ar = ar->next) {
							if (ar->regiontype == RGN_TYPE_WINDOW) {
								RegionView3D *rv3d = ar->regiondata;
								if (rv3d->localvd) {
									MEM_freeN(rv3d->localvd);
									rv3d->localvd = NULL;
								}
							}
						}
					}
				}
			}
		}
	}
}

static void lib_link_workspace_layout_restore(struct IDNameLib_Map *id_map, Main *newmain, WorkSpaceLayout *layout)
{
	bScreen *screen = BKE_workspace_layout_screen_get(layout);

	/* avoid conflicts with 2.8x branch */
	{
		for (ScrArea *sa = screen->areabase.first; sa; sa = sa->next) {
			for (SpaceLink *sl = sa->spacedata.first; sl; sl = sl->next) {
				if (sl->spacetype == SPACE_VIEW3D) {
					View3D *v3d = (View3D *)sl;
					ARegion *ar;

					v3d->camera = restore_pointer_by_name(id_map, (ID *)v3d->camera, USER_REAL);
					v3d->ob_centre = restore_pointer_by_name(id_map, (ID *)v3d->ob_centre, USER_REAL);

					/* Free render engines for now. */
					ListBase *regionbase = (sl == sa->spacedata.first) ? &sa->regionbase : &sl->regionbase;
					for (ar = regionbase->first; ar; ar = ar->next) {
						if (ar->regiontype == RGN_TYPE_WINDOW) {
							RegionView3D *rv3d = ar->regiondata;
							if (rv3d && rv3d->render_engine) {
								RE_engine_free(rv3d->render_engine);
								rv3d->render_engine = NULL;
							}
						}
					}
				}
				else if (sl->spacetype == SPACE_GRAPH) {
					SpaceGraph *sipo = (SpaceGraph *)sl;
					bDopeSheet *ads = sipo->ads;

					if (ads) {
						ads->source = restore_pointer_by_name(id_map, (ID *)ads->source, USER_REAL);

						if (ads->filter_grp)
							ads->filter_grp = restore_pointer_by_name(id_map, (ID *)ads->filter_grp, USER_IGNORE);
					}

					/* force recalc of list of channels (i.e. includes calculating F-Curve colors)
					 * thus preventing the "black curves" problem post-undo
					 */
					sipo->runtime.flag |= SIPO_RUNTIME_FLAG_NEED_CHAN_SYNC_COLOR;
				}
				else if (sl->spacetype == SPACE_PROPERTIES) {
					SpaceProperties *sbuts = (SpaceProperties *)sl;
					sbuts->pinid = restore_pointer_by_name(id_map, sbuts->pinid, USER_IGNORE);
					if (sbuts->pinid == NULL) {
						sbuts->flag &= ~SB_PIN_CONTEXT;
					}

					/* TODO: restore path pointers: T40046
					 * (complicated because this contains data pointers too, not just ID)*/
					MEM_SAFE_FREE(sbuts->path);
				}
				else if (sl->spacetype == SPACE_FILE) {
					SpaceFile *sfile = (SpaceFile *)sl;
					sfile->op = NULL;
					sfile->previews_timer = NULL;
				}
				else if (sl->spacetype == SPACE_ACTION) {
					SpaceAction *saction = (SpaceAction *)sl;

					saction->action = restore_pointer_by_name(id_map, (ID *)saction->action, USER_REAL);
					saction->ads.source = restore_pointer_by_name(id_map, (ID *)saction->ads.source, USER_REAL);

					if (saction->ads.filter_grp)
						saction->ads.filter_grp = restore_pointer_by_name(id_map, (ID *)saction->ads.filter_grp, USER_IGNORE);


					/* force recalc of list of channels, potentially updating the active action
					 * while we're at it (as it can only be updated that way) [#28962]
					 */
					saction->runtime.flag |= SACTION_RUNTIME_FLAG_NEED_CHAN_SYNC;
				}
				else if (sl->spacetype == SPACE_IMAGE) {
					SpaceImage *sima = (SpaceImage *)sl;

					sima->image = restore_pointer_by_name(id_map, (ID *)sima->image, USER_REAL);

					/* this will be freed, not worth attempting to find same scene,
					 * since it gets initialized later */
					sima->iuser.scene = NULL;

#if 0
					/* Those are allocated and freed by space code, no need to handle them here. */
					MEM_SAFE_FREE(sima->scopes.waveform_1);
					MEM_SAFE_FREE(sima->scopes.waveform_2);
					MEM_SAFE_FREE(sima->scopes.waveform_3);
					MEM_SAFE_FREE(sima->scopes.vecscope);
#endif
					sima->scopes.ok = 0;

					/* NOTE: pre-2.5, this was local data not lib data, but now we need this as lib data
					 * so assume that here we're doing for undo only...
					 */
					sima->gpd = restore_pointer_by_name(id_map, (ID *)sima->gpd, USER_REAL);
					sima->mask_info.mask = restore_pointer_by_name(id_map, (ID *)sima->mask_info.mask, USER_REAL);
				}
				else if (sl->spacetype == SPACE_SEQ) {
					SpaceSeq *sseq = (SpaceSeq *)sl;

					/* NOTE: pre-2.5, this was local data not lib data, but now we need this as lib data
					 * so assume that here we're doing for undo only...
					 */
					sseq->gpd = restore_pointer_by_name(id_map, (ID *)sseq->gpd, USER_REAL);
				}
				else if (sl->spacetype == SPACE_NLA) {
					SpaceNla *snla = (SpaceNla *)sl;
					bDopeSheet *ads = snla->ads;

					if (ads) {
						ads->source = restore_pointer_by_name(id_map, (ID *)ads->source, USER_REAL);

						if (ads->filter_grp)
							ads->filter_grp = restore_pointer_by_name(id_map, (ID *)ads->filter_grp, USER_IGNORE);
					}
				}
				else if (sl->spacetype == SPACE_TEXT) {
					SpaceText *st = (SpaceText *)sl;

					st->text = restore_pointer_by_name(id_map, (ID *)st->text, USER_REAL);
					if (st->text == NULL) st->text = newmain->texts.first;
				}
				else if (sl->spacetype == SPACE_SCRIPT) {
					SpaceScript *scpt = (SpaceScript *)sl;

					scpt->script = restore_pointer_by_name(id_map, (ID *)scpt->script, USER_REAL);

					/*sc->script = NULL; - 2.45 set to null, better re-run the script */
					if (scpt->script) {
						SCRIPT_SET_NULL(scpt->script);
					}
				}
				else if (sl->spacetype == SPACE_OUTLINER) {
					SpaceOutliner *so = (SpaceOutliner *)sl;

					so->search_tse.id = restore_pointer_by_name(id_map, so->search_tse.id, USER_IGNORE);

					if (so->treestore) {
						TreeStoreElem *tselem;
						BLI_mempool_iter iter;

						BLI_mempool_iternew(so->treestore, &iter);
						while ((tselem = BLI_mempool_iterstep(&iter))) {
							/* Do not try to restore pointers to drivers/sequence/etc., can crash in undo case! */
							if (TSE_IS_REAL_ID(tselem)) {
								tselem->id = restore_pointer_by_name(id_map, tselem->id, USER_IGNORE);
							}
							else {
								tselem->id = NULL;
							}
						}
						if (so->treehash) {
							/* rebuild hash table, because it depends on ids too */
							so->storeflag |= SO_TREESTORE_REBUILD;
						}
					}
				}
				else if (sl->spacetype == SPACE_NODE) {
					SpaceNode *snode = (SpaceNode *)sl;
					bNodeTreePath *path, *path_next;
					bNodeTree *ntree;

					/* node tree can be stored locally in id too, link this first */
					snode->id = restore_pointer_by_name(id_map, snode->id, USER_REAL);
					snode->from = restore_pointer_by_name(id_map, snode->from, USER_IGNORE);

					ntree = snode->id ? ntreeFromID(snode->id) : NULL;
					snode->nodetree = ntree ? ntree : restore_pointer_by_name(id_map, (ID *)snode->nodetree, USER_REAL);

					for (path = snode->treepath.first; path; path = path->next) {
						if (path == snode->treepath.first) {
							/* first nodetree in path is same as snode->nodetree */
							path->nodetree = snode->nodetree;
						}
						else
							path->nodetree = restore_pointer_by_name(id_map, (ID *)path->nodetree, USER_REAL);

						if (!path->nodetree)
							break;
					}

					/* remaining path entries are invalid, remove */
					for (; path; path = path_next) {
						path_next = path->next;

						BLI_remlink(&snode->treepath, path);
						MEM_freeN(path);
					}

					/* edittree is just the last in the path,
					 * set this directly since the path may have been shortened above */
					if (snode->treepath.last) {
						path = snode->treepath.last;
						snode->edittree = path->nodetree;
					}
					else
						snode->edittree = NULL;
				}
				else if (sl->spacetype == SPACE_CLIP) {
					SpaceClip *sclip = (SpaceClip *)sl;

					sclip->clip = restore_pointer_by_name(id_map, (ID *)sclip->clip, USER_REAL);
					sclip->mask_info.mask = restore_pointer_by_name(id_map, (ID *)sclip->mask_info.mask, USER_REAL);

					sclip->scopes.ok = 0;
				}
			}
		}
	}
}

/**
 * Used to link a file (without UI) to the current UI.
 * Note that it assumes the old pointers in UI are still valid, so old Main is not freed.
 */
void blo_lib_link_restore(Main *oldmain, Main *newmain, wmWindowManager *curwm, Scene *curscene, ViewLayer *cur_view_layer)
{
	struct IDNameLib_Map *id_map = BKE_main_idmap_create(newmain, true, oldmain);

	for (WorkSpace *workspace = newmain->workspaces.first; workspace; workspace = workspace->id.next) {
		ListBase *layouts = BKE_workspace_layouts_get(workspace);

		for (WorkSpaceLayout *layout = layouts->first; layout; layout = layout->next) {
			lib_link_workspace_layout_restore(id_map, newmain, layout);
		}
	}

	for (wmWindow *win = curwm->windows.first; win; win = win->next) {
		WorkSpace *workspace = BKE_workspace_active_get(win->workspace_hook);
		ID *workspace_id = (ID *)workspace;
		Scene *oldscene = win->scene;

		workspace = restore_pointer_by_name(id_map, workspace_id, USER_REAL);
		BKE_workspace_active_set(win->workspace_hook, workspace);
		win->scene = restore_pointer_by_name(id_map, (ID *)win->scene, USER_REAL);
		if (win->scene == NULL) {
			win->scene = curscene;
		}
		if (BKE_view_layer_find(win->scene, win->view_layer_name) == NULL) {
			STRNCPY(win->view_layer_name, cur_view_layer->name);
		}
		BKE_workspace_active_set(win->workspace_hook, workspace);

		/* keep cursor location through undo */
		memcpy(&win->scene->cursor, &oldscene->cursor, sizeof(win->scene->cursor));

		lib_link_window_scene_data_restore(win, win->scene, cur_view_layer);

		BLI_assert(win->screen == NULL);
	}

	/* update IDs stored in all possible clipboards */
	lib_link_clipboard_restore(id_map);

	BKE_main_idmap_destroy(id_map);
}

/* for the saved 2.50 files without regiondata */
/* and as patch for 2.48 and older */
void blo_do_versions_view3d_split_250(View3D *v3d, ListBase *regions)
{
	ARegion *ar;

	for (ar = regions->first; ar; ar = ar->next) {
		if (ar->regiontype == RGN_TYPE_WINDOW && ar->regiondata == NULL) {
			RegionView3D *rv3d;

			rv3d = ar->regiondata = MEM_callocN(sizeof(RegionView3D), "region v3d patch");
			rv3d->persp = (char)v3d->persp;
			rv3d->view = (char)v3d->view;
			rv3d->dist = v3d->dist;
			copy_v3_v3(rv3d->ofs, v3d->ofs);
			copy_qt_qt(rv3d->viewquat, v3d->viewquat);
		}
	}

	/* this was not initialized correct always */
	if (v3d->gridsubdiv == 0)
		v3d->gridsubdiv = 10;
}

static bool direct_link_screen(FileData *fd, bScreen *sc)
{
	bool wrong_id = false;

	sc->regionbase.first = sc->regionbase.last = NULL;
	sc->context = NULL;
	sc->active_region = NULL;

	sc->preview = direct_link_preview_image(fd, sc->preview);

	if (!direct_link_area_map(fd, AREAMAP_FROM_SCREEN(sc))) {
		printf("Error reading Screen %s... removing it.\n", sc->id.name + 2);
		wrong_id = true;
	}

	return wrong_id;
}

/** \} */

/* -------------------------------------------------------------------- */
/** \name Read ID: Library
 * \{ */


static void direct_link_library(FileData *fd, Library *lib, Main *main)
{
	Main *newmain;

	/* check if the library was already read */
	for (newmain = fd->mainlist->first; newmain; newmain = newmain->next) {
		if (newmain->curlib) {
			if (BLI_path_cmp(newmain->curlib->filepath, lib->filepath) == 0) {
				blo_reportf_wrap(fd->reports, RPT_WARNING,
				                 TIP_("Library '%s', '%s' had multiple instances, save and reload!"),
				                 lib->name, lib->filepath);

				change_link_placeholder_to_real_ID_pointer(fd->mainlist, fd, lib, newmain->curlib);
/*				change_link_placeholder_to_real_ID_pointer_fd(fd, lib, newmain->curlib); */

				BLI_remlink(&main->libraries, lib);
				MEM_freeN(lib);

				/* Now, since Blender always expect **latest** Main pointer from fd->mainlist to be the active library
				 * Main pointer, where to add all non-library data-blocks found in file next, we have to switch that
				 * 'dupli' found Main to latest position in the list!
				 * Otherwise, you get weird disappearing linked data on a rather inconsistent basis.
				 * See also T53977 for reproducible case. */
				BLI_remlink(fd->mainlist, newmain);
				BLI_addtail(fd->mainlist, newmain);

				return;
			}
		}
	}

	/* make sure we have full path in lib->filepath */
	BLI_strncpy(lib->filepath, lib->name, sizeof(lib->name));
	BLI_cleanup_path(fd->relabase, lib->filepath);

//	printf("direct_link_library: name %s\n", lib->name);
//	printf("direct_link_library: filepath %s\n", lib->filepath);

	lib->packedfile = direct_link_packedfile(fd, lib->packedfile);

	/* new main */
	newmain = BKE_main_new();
	BLI_addtail(fd->mainlist, newmain);
	newmain->curlib = lib;

	lib->parent = NULL;
}

static void lib_link_library(FileData *UNUSED(fd), Main *main)
{
	Library *lib;
	for (lib = main->libraries.first; lib; lib = lib->id.next) {
		id_us_ensure_real(&lib->id);
	}
}

/* Always call this once you have loaded new library data to set the relative paths correctly in relation to the blend file */
static void fix_relpaths_library(const char *basepath, Main *main)
{
	Library *lib;
	/* BLO_read_from_memory uses a blank filename */
	if (basepath == NULL || basepath[0] == '\0') {
		for (lib = main->libraries.first; lib; lib = lib->id.next) {
			/* when loading a linked lib into a file which has not been saved,
			 * there is nothing we can be relative to, so instead we need to make
			 * it absolute. This can happen when appending an object with a relative
			 * link into an unsaved blend file. See [#27405].
			 * The remap relative option will make it relative again on save - campbell */
			if (BLI_path_is_rel(lib->name)) {
				BLI_strncpy(lib->name, lib->filepath, sizeof(lib->name));
			}
		}
	}
	else {
		for (lib = main->libraries.first; lib; lib = lib->id.next) {
			/* Libraries store both relative and abs paths, recreate relative paths,
			 * relative to the blend file since indirectly linked libs will be relative to their direct linked library */
			if (BLI_path_is_rel(lib->name)) {  /* if this is relative to begin with? */
				BLI_strncpy(lib->name, lib->filepath, sizeof(lib->name));
				BLI_path_rel(lib->name, basepath);
			}
		}
	}
}

/** \} */

/* -------------------------------------------------------------------- */
/** \name Read ID: Light Probe
 * \{ */

static void lib_link_lightprobe(FileData *fd, Main *main)
{
	for (LightProbe *prb = main->lightprobes.first; prb; prb = prb->id.next) {
		if (prb->id.tag & LIB_TAG_NEED_LINK) {
			IDP_LibLinkProperty(prb->id.properties, fd);
			lib_link_animdata(fd, &prb->id, prb->adt);

			prb->visibility_grp = newlibadr(fd, prb->id.lib, prb->visibility_grp);

			prb->id.tag &= ~LIB_TAG_NEED_LINK;
		}
	}
}

static void direct_link_lightprobe(FileData *fd, LightProbe *prb)
{
	prb->adt = newdataadr(fd, prb->adt);
	direct_link_animdata(fd, prb->adt);
}

/** \} */

/* -------------------------------------------------------------------- */
/** \name Read ID: Speaker
 * \{ */

static void lib_link_speaker(FileData *fd, Main *main)
{
	for (Speaker *spk = main->speakers.first; spk; spk = spk->id.next) {
		if (spk->id.tag & LIB_TAG_NEED_LINK) {
			IDP_LibLinkProperty(spk->id.properties, fd);
			lib_link_animdata(fd, &spk->id, spk->adt);

			spk->sound = newlibadr_us(fd, spk->id.lib, spk->sound);

			spk->id.tag &= ~LIB_TAG_NEED_LINK;
		}
	}
}

static void direct_link_speaker(FileData *fd, Speaker *spk)
{
	spk->adt = newdataadr(fd, spk->adt);
	direct_link_animdata(fd, spk->adt);

#if 0
	spk->sound = newdataadr(fd, spk->sound);
	direct_link_sound(fd, spk->sound);
#endif
}

/** \} */

/* -------------------------------------------------------------------- */
/** \name Read ID: Sound
 * \{ */

static void direct_link_sound(FileData *fd, bSound *sound)
{
	sound->tags = 0;
	sound->handle = NULL;
	sound->playback_handle = NULL;

	/* versioning stuff, if there was a cache, then we enable caching: */
	if (sound->cache) {
		sound->flags |= SOUND_FLAGS_CACHING;
		sound->cache = NULL;
	}

	if (fd->soundmap) {
		sound->waveform = newsoundadr(fd, sound->waveform);
		sound->tags |= SOUND_TAGS_WAVEFORM_NO_RELOAD;
	}
	else {
		sound->waveform = NULL;
	}

	if (sound->spinlock) {
		sound->spinlock = MEM_mallocN(sizeof(SpinLock), "sound_spinlock");
		BLI_spin_init(sound->spinlock);
	}
	/* clear waveform loading flag */
	sound->tags &= ~SOUND_TAGS_WAVEFORM_LOADING;

	sound->packedfile = direct_link_packedfile(fd, sound->packedfile);
	sound->newpackedfile = direct_link_packedfile(fd, sound->newpackedfile);
}

static void lib_link_sound(FileData *fd, Main *main)
{
	for (bSound *sound = main->sounds.first; sound; sound = sound->id.next) {
		if (sound->id.tag & LIB_TAG_NEED_LINK) {
			IDP_LibLinkProperty(sound->id.properties, fd);

			sound->ipo = newlibadr_us(fd, sound->id.lib, sound->ipo); // XXX deprecated - old animation system

			BKE_sound_load(main, sound);

			sound->id.tag &= ~LIB_TAG_NEED_LINK;
		}
	}
}

/** \} */

/* -------------------------------------------------------------------- */
/** \name Read ID: Movie Clip
 * \{ */

static void direct_link_movieReconstruction(FileData *fd, MovieTrackingReconstruction *reconstruction)
{
	reconstruction->cameras = newdataadr(fd, reconstruction->cameras);
}

static void direct_link_movieTracks(FileData *fd, ListBase *tracksbase)
{
	MovieTrackingTrack *track;

	link_list(fd, tracksbase);

	for (track = tracksbase->first; track; track = track->next) {
		track->markers = newdataadr(fd, track->markers);
	}
}

static void direct_link_moviePlaneTracks(FileData *fd, ListBase *plane_tracks_base)
{
	MovieTrackingPlaneTrack *plane_track;

	link_list(fd, plane_tracks_base);

	for (plane_track = plane_tracks_base->first;
	     plane_track;
	     plane_track = plane_track->next)
	{
		int i;

		plane_track->point_tracks = newdataadr(fd, plane_track->point_tracks);
		test_pointer_array(fd, (void **)&plane_track->point_tracks);
		for (i = 0; i < plane_track->point_tracksnr; i++) {
			plane_track->point_tracks[i] = newdataadr(fd, plane_track->point_tracks[i]);
		}

		plane_track->markers = newdataadr(fd, plane_track->markers);
	}
}

static void direct_link_movieclip(FileData *fd, MovieClip *clip)
{
	MovieTracking *tracking = &clip->tracking;
	MovieTrackingObject *object;

	clip->adt = newdataadr(fd, clip->adt);

	if (fd->movieclipmap) clip->cache = newmclipadr(fd, clip->cache);
	else clip->cache = NULL;

	if (fd->movieclipmap) clip->tracking.camera.intrinsics = newmclipadr(fd, clip->tracking.camera.intrinsics);
	else clip->tracking.camera.intrinsics = NULL;

	direct_link_movieTracks(fd, &tracking->tracks);
	direct_link_moviePlaneTracks(fd, &tracking->plane_tracks);
	direct_link_movieReconstruction(fd, &tracking->reconstruction);

	clip->tracking.act_track = newdataadr(fd, clip->tracking.act_track);
	clip->tracking.act_plane_track = newdataadr(fd, clip->tracking.act_plane_track);

	clip->anim = NULL;
	clip->tracking_context = NULL;
	clip->tracking.stats = NULL;

	/* Needed for proper versioning, will be NULL for all newer files anyway. */
	clip->tracking.stabilization.rot_track = newdataadr(fd, clip->tracking.stabilization.rot_track);

	clip->tracking.dopesheet.ok = 0;
	BLI_listbase_clear(&clip->tracking.dopesheet.channels);
	BLI_listbase_clear(&clip->tracking.dopesheet.coverage_segments);

	link_list(fd, &tracking->objects);

	for (object = tracking->objects.first; object; object = object->next) {
		direct_link_movieTracks(fd, &object->tracks);
		direct_link_moviePlaneTracks(fd, &object->plane_tracks);
		direct_link_movieReconstruction(fd, &object->reconstruction);
	}
}

static void lib_link_movieTracks(FileData *fd, MovieClip *clip, ListBase *tracksbase)
{
	MovieTrackingTrack *track;

	for (track = tracksbase->first; track; track = track->next) {
		track->gpd = newlibadr_us(fd, clip->id.lib, track->gpd);
	}
}

static void lib_link_moviePlaneTracks(FileData *fd, MovieClip *clip, ListBase *tracksbase)
{
	MovieTrackingPlaneTrack *plane_track;

	for (plane_track = tracksbase->first; plane_track; plane_track = plane_track->next) {
		plane_track->image = newlibadr_us(fd, clip->id.lib, plane_track->image);
	}
}

static void lib_link_movieclip(FileData *fd, Main *main)
{
	for (MovieClip *clip = main->movieclips.first; clip; clip = clip->id.next) {
		if (clip->id.tag & LIB_TAG_NEED_LINK) {
			MovieTracking *tracking = &clip->tracking;

			IDP_LibLinkProperty(clip->id.properties, fd);
			lib_link_animdata(fd, &clip->id, clip->adt);

			clip->gpd = newlibadr_us(fd, clip->id.lib, clip->gpd);

			lib_link_movieTracks(fd, clip, &tracking->tracks);
			lib_link_moviePlaneTracks(fd, clip, &tracking->plane_tracks);

			for (MovieTrackingObject *object = tracking->objects.first; object; object = object->next) {
				lib_link_movieTracks(fd, clip, &object->tracks);
				lib_link_moviePlaneTracks(fd, clip, &object->plane_tracks);
			}

			clip->id.tag &= ~LIB_TAG_NEED_LINK;
		}
	}
}

/** \} */

/* -------------------------------------------------------------------- */
/** \name Read ID: Masks
 * \{ */

static void direct_link_mask(FileData *fd, Mask *mask)
{
	MaskLayer *masklay;

	mask->adt = newdataadr(fd, mask->adt);

	link_list(fd, &mask->masklayers);

	for (masklay = mask->masklayers.first; masklay; masklay = masklay->next) {
		MaskSpline *spline;
		MaskLayerShape *masklay_shape;

		/* can't use newdataadr since it's a pointer within an array */
		MaskSplinePoint *act_point_search = NULL;

		link_list(fd, &masklay->splines);

		for (spline = masklay->splines.first; spline; spline = spline->next) {
			MaskSplinePoint *points_old = spline->points;
			int i;

			spline->points = newdataadr(fd, spline->points);

			for (i = 0; i < spline->tot_point; i++) {
				MaskSplinePoint *point = &spline->points[i];

				if (point->tot_uw)
					point->uw = newdataadr(fd, point->uw);
			}

			/* detect active point */
			if ((act_point_search == NULL) &&
			    (masklay->act_point >= points_old) &&
			    (masklay->act_point <  points_old + spline->tot_point))
			{
				act_point_search = &spline->points[masklay->act_point - points_old];
			}
		}

		link_list(fd, &masklay->splines_shapes);

		for (masklay_shape = masklay->splines_shapes.first; masklay_shape; masklay_shape = masklay_shape->next) {
			masklay_shape->data = newdataadr(fd, masklay_shape->data);

			if (masklay_shape->tot_vert) {
				if (fd->flags & FD_FLAGS_SWITCH_ENDIAN) {
					BLI_endian_switch_float_array(
					        masklay_shape->data,
					        masklay_shape->tot_vert * sizeof(float) * MASK_OBJECT_SHAPE_ELEM_SIZE);

				}
			}
		}

		masklay->act_spline = newdataadr(fd, masklay->act_spline);
		masklay->act_point = act_point_search;
	}
}

static void lib_link_mask_parent(FileData *fd, Mask *mask, MaskParent *parent)
{
	parent->id = newlibadr_us(fd, mask->id.lib, parent->id);
}

static void lib_link_mask(FileData *fd, Main *main)
{
	for (Mask *mask = main->masks.first; mask; mask = mask->id.next) {
		if (mask->id.tag & LIB_TAG_NEED_LINK) {
			IDP_LibLinkProperty(mask->id.properties, fd);
			lib_link_animdata(fd, &mask->id, mask->adt);

			for (MaskLayer *masklay = mask->masklayers.first; masklay; masklay = masklay->next) {
				MaskSpline *spline;

				spline = masklay->splines.first;
				while (spline) {
					int i;

					for (i = 0; i < spline->tot_point; i++) {
						MaskSplinePoint *point = &spline->points[i];

						lib_link_mask_parent(fd, mask, &point->parent);
					}

					lib_link_mask_parent(fd, mask, &spline->parent);

					spline = spline->next;
				}
			}

			mask->id.tag &= ~LIB_TAG_NEED_LINK;
		}
	}
}

/* ************ READ LINE STYLE ***************** */

/** \} */

/* -------------------------------------------------------------------- */
/** \name Read ID: Line Style
 * \{ */

static void lib_link_linestyle(FileData *fd, Main *main)
{
	for (FreestyleLineStyle *linestyle = main->linestyles.first; linestyle; linestyle = linestyle->id.next) {
		if (linestyle->id.tag & LIB_TAG_NEED_LINK) {
			LineStyleModifier *m;

			IDP_LibLinkProperty(linestyle->id.properties, fd);
			lib_link_animdata(fd, &linestyle->id, linestyle->adt);

			for (m = linestyle->color_modifiers.first; m; m = m->next) {
				switch (m->type) {
					case LS_MODIFIER_DISTANCE_FROM_OBJECT:
					{
						LineStyleColorModifier_DistanceFromObject *cm = (LineStyleColorModifier_DistanceFromObject *)m;
						cm->target = newlibadr(fd, linestyle->id.lib, cm->target);
						break;
					}
				}
			}
			for (m = linestyle->alpha_modifiers.first; m; m = m->next) {
				switch (m->type) {
					case LS_MODIFIER_DISTANCE_FROM_OBJECT:
					{
						LineStyleAlphaModifier_DistanceFromObject *am = (LineStyleAlphaModifier_DistanceFromObject *)m;
						am->target = newlibadr(fd, linestyle->id.lib, am->target);
						break;
					}
				}
			}
			for (m = linestyle->thickness_modifiers.first; m; m = m->next) {
				switch (m->type) {
					case LS_MODIFIER_DISTANCE_FROM_OBJECT:
					{
						LineStyleThicknessModifier_DistanceFromObject *tm = (LineStyleThicknessModifier_DistanceFromObject *)m;
						tm->target = newlibadr(fd, linestyle->id.lib, tm->target);
						break;
					}
				}
			}
			for (int a = 0; a < MAX_MTEX; a++) {
				MTex *mtex = linestyle->mtex[a];
				if (mtex) {
					mtex->tex = newlibadr_us(fd, linestyle->id.lib, mtex->tex);
					mtex->object = newlibadr(fd, linestyle->id.lib, mtex->object);
				}
			}
			if (linestyle->nodetree) {
				lib_link_ntree(fd, &linestyle->id, linestyle->nodetree);
				linestyle->nodetree->id.lib = linestyle->id.lib;
			}

			linestyle->id.tag &= ~LIB_TAG_NEED_LINK;
		}
	}
}

static void direct_link_linestyle_color_modifier(FileData *fd, LineStyleModifier *modifier)
{
	switch (modifier->type) {
		case LS_MODIFIER_ALONG_STROKE:
		{
			LineStyleColorModifier_AlongStroke *m = (LineStyleColorModifier_AlongStroke *)modifier;
			m->color_ramp = newdataadr(fd, m->color_ramp);
			break;
		}
		case LS_MODIFIER_DISTANCE_FROM_CAMERA:
		{
			LineStyleColorModifier_DistanceFromCamera *m = (LineStyleColorModifier_DistanceFromCamera *)modifier;
			m->color_ramp = newdataadr(fd, m->color_ramp);
			break;
		}
		case LS_MODIFIER_DISTANCE_FROM_OBJECT:
		{
			LineStyleColorModifier_DistanceFromObject *m = (LineStyleColorModifier_DistanceFromObject *)modifier;
			m->color_ramp = newdataadr(fd, m->color_ramp);
			break;
		}
		case LS_MODIFIER_MATERIAL:
		{
			LineStyleColorModifier_Material *m = (LineStyleColorModifier_Material *)modifier;
			m->color_ramp = newdataadr(fd, m->color_ramp);
			break;
		}
		case LS_MODIFIER_TANGENT:
		{
			LineStyleColorModifier_Tangent *m = (LineStyleColorModifier_Tangent *)modifier;
			m->color_ramp = newdataadr(fd, m->color_ramp);
			break;
		}
		case LS_MODIFIER_NOISE:
		{
			LineStyleColorModifier_Noise *m = (LineStyleColorModifier_Noise *)modifier;
			m->color_ramp = newdataadr(fd, m->color_ramp);
			break;
		}
		case LS_MODIFIER_CREASE_ANGLE:
		{
			LineStyleColorModifier_CreaseAngle *m = (LineStyleColorModifier_CreaseAngle *)modifier;
			m->color_ramp = newdataadr(fd, m->color_ramp);
			break;
		}
		case LS_MODIFIER_CURVATURE_3D:
		{
			LineStyleColorModifier_Curvature_3D *m = (LineStyleColorModifier_Curvature_3D *)modifier;
			m->color_ramp = newdataadr(fd, m->color_ramp);
			break;
		}
	}
}

static void direct_link_linestyle_alpha_modifier(FileData *fd, LineStyleModifier *modifier)
{
	switch (modifier->type) {
		case LS_MODIFIER_ALONG_STROKE:
		{
			LineStyleAlphaModifier_AlongStroke *m = (LineStyleAlphaModifier_AlongStroke *)modifier;
			m->curve = newdataadr(fd, m->curve);
			direct_link_curvemapping(fd, m->curve);
			break;
		}
		case LS_MODIFIER_DISTANCE_FROM_CAMERA:
		{
			LineStyleAlphaModifier_DistanceFromCamera *m = (LineStyleAlphaModifier_DistanceFromCamera *)modifier;
			m->curve = newdataadr(fd, m->curve);
			direct_link_curvemapping(fd, m->curve);
			break;
		}
		case LS_MODIFIER_DISTANCE_FROM_OBJECT:
		{
			LineStyleAlphaModifier_DistanceFromObject *m = (LineStyleAlphaModifier_DistanceFromObject *)modifier;
			m->curve = newdataadr(fd, m->curve);
			direct_link_curvemapping(fd, m->curve);
			break;
		}
		case LS_MODIFIER_MATERIAL:
		{
			LineStyleAlphaModifier_Material *m = (LineStyleAlphaModifier_Material *)modifier;
			m->curve = newdataadr(fd, m->curve);
			direct_link_curvemapping(fd, m->curve);
			break;
		}
		case LS_MODIFIER_TANGENT:
		{
			LineStyleAlphaModifier_Tangent *m = (LineStyleAlphaModifier_Tangent *)modifier;
			m->curve = newdataadr(fd, m->curve);
			direct_link_curvemapping(fd, m->curve);
			break;
		}
		case LS_MODIFIER_NOISE:
		{
			LineStyleAlphaModifier_Noise *m = (LineStyleAlphaModifier_Noise *)modifier;
			m->curve = newdataadr(fd, m->curve);
			direct_link_curvemapping(fd, m->curve);
			break;
		}
		case LS_MODIFIER_CREASE_ANGLE:
		{
			LineStyleAlphaModifier_CreaseAngle *m = (LineStyleAlphaModifier_CreaseAngle *)modifier;
			m->curve = newdataadr(fd, m->curve);
			direct_link_curvemapping(fd, m->curve);
			break;
		}
		case LS_MODIFIER_CURVATURE_3D:
		{
			LineStyleAlphaModifier_Curvature_3D *m = (LineStyleAlphaModifier_Curvature_3D *)modifier;
			m->curve = newdataadr(fd, m->curve);
			direct_link_curvemapping(fd, m->curve);
			break;
		}
	}
}

static void direct_link_linestyle_thickness_modifier(FileData *fd, LineStyleModifier *modifier)
{
	switch (modifier->type) {
		case LS_MODIFIER_ALONG_STROKE:
		{
			LineStyleThicknessModifier_AlongStroke *m = (LineStyleThicknessModifier_AlongStroke *)modifier;
			m->curve = newdataadr(fd, m->curve);
			direct_link_curvemapping(fd, m->curve);
			break;
		}
		case LS_MODIFIER_DISTANCE_FROM_CAMERA:
		{
			LineStyleThicknessModifier_DistanceFromCamera *m = (LineStyleThicknessModifier_DistanceFromCamera *)modifier;
			m->curve = newdataadr(fd, m->curve);
			direct_link_curvemapping(fd, m->curve);
			break;
		}
		case LS_MODIFIER_DISTANCE_FROM_OBJECT:
		{
			LineStyleThicknessModifier_DistanceFromObject *m = (LineStyleThicknessModifier_DistanceFromObject *)modifier;
			m->curve = newdataadr(fd, m->curve);
			direct_link_curvemapping(fd, m->curve);
			break;
		}
		case LS_MODIFIER_MATERIAL:
		{
			LineStyleThicknessModifier_Material *m = (LineStyleThicknessModifier_Material *)modifier;
			m->curve = newdataadr(fd, m->curve);
			direct_link_curvemapping(fd, m->curve);
			break;
		}
		case LS_MODIFIER_TANGENT:
		{
			LineStyleThicknessModifier_Tangent *m = (LineStyleThicknessModifier_Tangent *)modifier;
			m->curve = newdataadr(fd, m->curve);
			direct_link_curvemapping(fd, m->curve);
			break;
		}
		case LS_MODIFIER_CREASE_ANGLE:
		{
			LineStyleThicknessModifier_CreaseAngle *m = (LineStyleThicknessModifier_CreaseAngle *)modifier;
			m->curve = newdataadr(fd, m->curve);
			direct_link_curvemapping(fd, m->curve);
			break;
		}
		case LS_MODIFIER_CURVATURE_3D:
		{
			LineStyleThicknessModifier_Curvature_3D *m = (LineStyleThicknessModifier_Curvature_3D *)modifier;
			m->curve = newdataadr(fd, m->curve);
			direct_link_curvemapping(fd, m->curve);
			break;
		}
	}
}

static void direct_link_linestyle_geometry_modifier(FileData *UNUSED(fd), LineStyleModifier *UNUSED(modifier))
{
}

static void direct_link_linestyle(FileData *fd, FreestyleLineStyle *linestyle)
{
	int a;
	LineStyleModifier *modifier;

	linestyle->adt = newdataadr(fd, linestyle->adt);
	direct_link_animdata(fd, linestyle->adt);
	link_list(fd, &linestyle->color_modifiers);
	for (modifier = linestyle->color_modifiers.first; modifier; modifier = modifier->next)
		direct_link_linestyle_color_modifier(fd, modifier);
	link_list(fd, &linestyle->alpha_modifiers);
	for (modifier = linestyle->alpha_modifiers.first; modifier; modifier = modifier->next)
		direct_link_linestyle_alpha_modifier(fd, modifier);
	link_list(fd, &linestyle->thickness_modifiers);
	for (modifier = linestyle->thickness_modifiers.first; modifier; modifier = modifier->next)
		direct_link_linestyle_thickness_modifier(fd, modifier);
	link_list(fd, &linestyle->geometry_modifiers);
	for (modifier = linestyle->geometry_modifiers.first; modifier; modifier = modifier->next)
		direct_link_linestyle_geometry_modifier(fd, modifier);
	for (a = 0; a < MAX_MTEX; a++) {
		linestyle->mtex[a] = newdataadr(fd, linestyle->mtex[a]);
	}
	linestyle->nodetree = newdataadr(fd, linestyle->nodetree);
	if (linestyle->nodetree) {
		direct_link_id(fd, &linestyle->nodetree->id);
		direct_link_nodetree(fd, linestyle->nodetree);
	}
}

/* ************** GENERAL & MAIN ******************** */


/** \} */

/* -------------------------------------------------------------------- */
/** \name Read Library Data Block
 * \{ */

static const char *dataname(short id_code)
{
	switch (id_code) {
		case ID_OB: return "Data from OB";
		case ID_ME: return "Data from ME";
		case ID_IP: return "Data from IP";
		case ID_SCE: return "Data from SCE";
		case ID_MA: return "Data from MA";
		case ID_TE: return "Data from TE";
		case ID_CU: return "Data from CU";
		case ID_GR: return "Data from GR";
		case ID_AR: return "Data from AR";
		case ID_AC: return "Data from AC";
		case ID_LI: return "Data from LI";
		case ID_MB: return "Data from MB";
		case ID_IM: return "Data from IM";
		case ID_LT: return "Data from LT";
		case ID_LA: return "Data from LA";
		case ID_CA: return "Data from CA";
		case ID_KE: return "Data from KE";
		case ID_WO: return "Data from WO";
		case ID_SCR: return "Data from SCR";
		case ID_VF: return "Data from VF";
		case ID_TXT: return "Data from TXT";
		case ID_SPK: return "Data from SPK";
		case ID_LP: return "Data from LP";
		case ID_SO: return "Data from SO";
		case ID_NT: return "Data from NT";
		case ID_BR: return "Data from BR";
		case ID_PA: return "Data from PA";
		case ID_PAL: return "Data from PAL";
		case ID_PC: return "Data from PCRV";
		case ID_GD: return "Data from GD";
		case ID_WM: return "Data from WM";
		case ID_MC: return "Data from MC";
		case ID_MSK: return "Data from MSK";
		case ID_LS: return "Data from LS";
		case ID_CF: return "Data from CF";
		case ID_WS: return "Data from WS";
	}
	return "Data from Lib Block";

}

static BHead *read_data_into_oldnewmap(FileData *fd, BHead *bhead, const char *allocname)
{
	bhead = blo_bhead_next(fd, bhead);

	while (bhead && bhead->code == DATA) {
		void *data;
#if 0
		/* XXX DUMB DEBUGGING OPTION TO GIVE NAMES for guarded malloc errors */
		short *sp = fd->filesdna->structs[bhead->SDNAnr];
		char *tmp = malloc(100);
		allocname = fd->filesdna->types[sp[0]];
		strcpy(tmp, allocname);
		data = read_struct(fd, bhead, tmp);
#else
		data = read_struct(fd, bhead, allocname);
#endif

		if (data) {
			oldnewmap_insert(fd->datamap, bhead->old, data, 0);
		}

		bhead = blo_bhead_next(fd, bhead);
	}

	return bhead;
}

static BHead *read_libblock(FileData *fd, Main *main, BHead *bhead, const int tag, ID **r_id)
{
	/* this routine reads a libblock and its direct data. Use link functions to connect it all
	 */
	ID *id;
	ListBase *lb;
	const char *allocname;
	bool wrong_id = false;

	/* In undo case, most libs and linked data should be kept as is from previous state (see BLO_read_from_memfile).
	 * However, some needed by the snapshot being read may have been removed in previous one, and would go missing.
	 * This leads e.g. to disappearing objects in some undo/redo case, see T34446.
	 * That means we have to carefully check whether current lib or libdata already exits in old main, if it does
	 * we merely copy it over into new main area, otherwise we have to do a full read of that bhead... */
	if (fd->memfile && ELEM(bhead->code, ID_LI, ID_LINK_PLACEHOLDER)) {
		const char *idname = blo_bhead_id_name(fd, bhead);

		DEBUG_PRINTF("Checking %s...\n", idname);

		if (bhead->code == ID_LI) {
			Main *libmain = fd->old_mainlist->first;
			/* Skip oldmain itself... */
			for (libmain = libmain->next; libmain; libmain = libmain->next) {
				DEBUG_PRINTF("... against %s: ", libmain->curlib ? libmain->curlib->id.name : "<NULL>");
				if (libmain->curlib && STREQ(idname, libmain->curlib->id.name)) {
					Main *oldmain = fd->old_mainlist->first;
					DEBUG_PRINTF("FOUND!\n");
					/* In case of a library, we need to re-add its main to fd->mainlist, because if we have later
					 * a missing ID_LINK_PLACEHOLDER, we need to get the correct lib it is linked to!
					 * Order is crucial, we cannot bulk-add it in BLO_read_from_memfile() like it used to be... */
					BLI_remlink(fd->old_mainlist, libmain);
					BLI_remlink_safe(&oldmain->libraries, libmain->curlib);
					BLI_addtail(fd->mainlist, libmain);
					BLI_addtail(&main->libraries, libmain->curlib);

					if (r_id) {
						*r_id = NULL;  /* Just in case... */
					}
					return blo_bhead_next(fd, bhead);
				}
				DEBUG_PRINTF("nothing...\n");
			}
		}
		else {
			DEBUG_PRINTF("... in %s (%s): ", main->curlib ? main->curlib->id.name : "<NULL>", main->curlib ? main->curlib->name : "<NULL>");
			if ((id = BKE_libblock_find_name(main, GS(idname), idname + 2))) {
				DEBUG_PRINTF("FOUND!\n");
				/* Even though we found our linked ID, there is no guarantee its address is still the same... */
				if (id != bhead->old) {
					oldnewmap_insert(fd->libmap, bhead->old, id, GS(id->name));
				}

				/* No need to do anything else for ID_LINK_PLACEHOLDER, it's assumed already present in its lib's main... */
				if (r_id) {
					*r_id = NULL;  /* Just in case... */
				}
				return blo_bhead_next(fd, bhead);
			}
			DEBUG_PRINTF("nothing...\n");
		}
	}

	/* read libblock */
	id = read_struct(fd, bhead, "lib block");

	if (id) {
		const short idcode = GS(id->name);
		/* do after read_struct, for dna reconstruct */
		lb = which_libbase(main, idcode);
		if (lb) {
			oldnewmap_insert(fd->libmap, bhead->old, id, bhead->code);  /* for ID_LINK_PLACEHOLDER check */
			BLI_addtail(lb, id);
		}
		else {
			/* unknown ID type */
			printf("%s: unknown id code '%c%c'\n", __func__, (idcode & 0xff), (idcode >> 8));
			MEM_freeN(id);
			id = NULL;
		}
	}

	if (r_id)
		*r_id = id;
	if (!id)
		return blo_bhead_next(fd, bhead);

	id->lib = main->curlib;
	id->us = ID_FAKE_USERS(id);
	id->icon_id = 0;
	id->newid = NULL;  /* Needed because .blend may have been saved with crap value here... */
	id->orig_id = NULL;
	id->recalc = 0;

	/* this case cannot be direct_linked: it's just the ID part */
	if (bhead->code == ID_LINK_PLACEHOLDER) {
		/* That way, we know which datablock needs do_versions (required currently for linking). */
		id->tag = tag | LIB_TAG_NEED_LINK | LIB_TAG_NEW;

		return blo_bhead_next(fd, bhead);
	}

	/* need a name for the mallocN, just for debugging and sane prints on leaks */
	allocname = dataname(GS(id->name));

	/* read all data into fd->datamap */
	bhead = read_data_into_oldnewmap(fd, bhead, allocname);

	/* init pointers direct data */
	direct_link_id(fd, id);

	/* That way, we know which datablock needs do_versions (required currently for linking). */
	/* Note: doing this after driect_link_id(), which resets that field. */
	id->tag = tag | LIB_TAG_NEED_LINK | LIB_TAG_NEW;

	switch (GS(id->name)) {
		case ID_WM:
			direct_link_windowmanager(fd, (wmWindowManager *)id);
			break;
		case ID_SCR:
			wrong_id = direct_link_screen(fd, (bScreen *)id);
			break;
		case ID_SCE:
			direct_link_scene(fd, (Scene *)id);
			break;
		case ID_OB:
			direct_link_object(fd, (Object *)id);
			break;
		case ID_ME:
			direct_link_mesh(fd, (Mesh *)id);
			break;
		case ID_CU:
			direct_link_curve(fd, (Curve *)id);
			break;
		case ID_MB:
			direct_link_mball(fd, (MetaBall *)id);
			break;
		case ID_MA:
			direct_link_material(fd, (Material *)id);
			break;
		case ID_TE:
			direct_link_texture(fd, (Tex *)id);
			break;
		case ID_IM:
			direct_link_image(fd, (Image *)id);
			break;
		case ID_LA:
			direct_link_light(fd, (Light *)id);
			break;
		case ID_VF:
			direct_link_vfont(fd, (VFont *)id);
			break;
		case ID_TXT:
			direct_link_text(fd, (Text *)id);
			break;
		case ID_IP:
			direct_link_ipo(fd, (Ipo *)id);
			break;
		case ID_KE:
			direct_link_key(fd, (Key *)id);
			break;
		case ID_LT:
			direct_link_latt(fd, (Lattice *)id);
			break;
		case ID_WO:
			direct_link_world(fd, (World *)id);
			break;
		case ID_LI:
			direct_link_library(fd, (Library *)id, main);
			break;
		case ID_CA:
			direct_link_camera(fd, (Camera *)id);
			break;
		case ID_SPK:
			direct_link_speaker(fd, (Speaker *)id);
			break;
		case ID_SO:
			direct_link_sound(fd, (bSound *)id);
			break;
		case ID_LP:
			direct_link_lightprobe(fd, (LightProbe *)id);
			break;
		case ID_GR:
			direct_link_collection(fd, (Collection *)id);
			break;
		case ID_AR:
			direct_link_armature(fd, (bArmature *)id);
			break;
		case ID_AC:
			direct_link_action(fd, (bAction *)id);
			break;
		case ID_NT:
			direct_link_nodetree(fd, (bNodeTree *)id);
			break;
		case ID_BR:
			direct_link_brush(fd, (Brush *)id);
			break;
		case ID_PA:
			direct_link_particlesettings(fd, (ParticleSettings *)id);
			break;
		case ID_GD:
			direct_link_gpencil(fd, (bGPdata *)id);
			break;
		case ID_MC:
			direct_link_movieclip(fd, (MovieClip *)id);
			break;
		case ID_MSK:
			direct_link_mask(fd, (Mask *)id);
			break;
		case ID_LS:
			direct_link_linestyle(fd, (FreestyleLineStyle *)id);
			break;
		case ID_PAL:
			direct_link_palette(fd, (Palette *)id);
			break;
		case ID_PC:
			direct_link_paint_curve(fd, (PaintCurve *)id);
			break;
		case ID_CF:
			direct_link_cachefile(fd, (CacheFile *)id);
			break;
		case ID_WS:
			direct_link_workspace(fd, (WorkSpace *)id, main);
			break;
	}

	oldnewmap_free_unused(fd->datamap);
	oldnewmap_clear(fd->datamap);

	if (wrong_id) {
		BKE_id_free(main, id);
	}

	return (bhead);
}

/** \} */

/* -------------------------------------------------------------------- */
/** \name Read Global Data
 * \{ */

/* note, this has to be kept for reading older files... */
/* also version info is written here */
static BHead *read_global(BlendFileData *bfd, FileData *fd, BHead *bhead)
{
	FileGlobal *fg = read_struct(fd, bhead, "Global");

	/* copy to bfd handle */
	bfd->main->subversionfile = fg->subversion;
	bfd->main->minversionfile = fg->minversion;
	bfd->main->minsubversionfile = fg->minsubversion;
	bfd->main->build_commit_timestamp = fg->build_commit_timestamp;
	BLI_strncpy(bfd->main->build_hash, fg->build_hash, sizeof(bfd->main->build_hash));

	bfd->fileflags = fg->fileflags;
	bfd->globalf = fg->globalf;
	BLI_strncpy(bfd->filename, fg->filename, sizeof(bfd->filename));

	/* error in 2.65 and older: main->name was not set if you save from startup (not after loading file) */
	if (bfd->filename[0] == 0) {
		if (fd->fileversion < 265 || (fd->fileversion == 265 && fg->subversion < 1))
			if ((G.fileflags & G_FILE_RECOVER) == 0)
				BLI_strncpy(bfd->filename, BKE_main_blendfile_path(bfd->main), sizeof(bfd->filename));

		/* early 2.50 version patch - filename not in FileGlobal struct at all */
		if (fd->fileversion <= 250)
			BLI_strncpy(bfd->filename, BKE_main_blendfile_path(bfd->main), sizeof(bfd->filename));
	}

	if (G.fileflags & G_FILE_RECOVER)
		BLI_strncpy(fd->relabase, fg->filename, sizeof(fd->relabase));

	bfd->curscreen = fg->curscreen;
	bfd->curscene = fg->curscene;
	bfd->cur_view_layer = fg->cur_view_layer;

	MEM_freeN(fg);

	fd->globalf = bfd->globalf;
	fd->fileflags = bfd->fileflags;

	return blo_bhead_next(fd, bhead);
}

/* note, this has to be kept for reading older files... */
static void link_global(FileData *fd, BlendFileData *bfd)
{
	bfd->cur_view_layer = newglobadr(fd, bfd->cur_view_layer);
	bfd->curscreen = newlibadr(fd, NULL, bfd->curscreen);
	bfd->curscene = newlibadr(fd, NULL, bfd->curscene);
	// this happens in files older than 2.35
	if (bfd->curscene == NULL) {
		if (bfd->curscreen) bfd->curscene = bfd->curscreen->scene;
	}
}

/** \} */

/* -------------------------------------------------------------------- */
/** \name Versioning
 * \{ */

/* initialize userdef with non-UI dependency stuff */
/* other initializers (such as theme color defaults) go to resources.c */
static void do_versions_userdef(FileData *fd, BlendFileData *bfd)
{
	Main *bmain = bfd->main;
	UserDef *user = bfd->user;

	if (user == NULL) return;

	if (MAIN_VERSION_OLDER(bmain, 266, 4)) {
		bTheme *btheme;

		/* themes for Node and Sequence editor were not using grid color, but back. we copy this over then */
		for (btheme = user->themes.first; btheme; btheme = btheme->next) {
			copy_v4_v4_char(btheme->space_node.grid, btheme->space_node.back);
			copy_v4_v4_char(btheme->space_sequencer.grid, btheme->space_sequencer.back);
		}
	}

	if (!DNA_struct_elem_find(fd->filesdna, "UserDef", "WalkNavigation", "walk_navigation")) {
		user->walk_navigation.mouse_speed = 1.0f;
		user->walk_navigation.walk_speed = 2.5f;       /* m/s */
		user->walk_navigation.walk_speed_factor = 5.0f;
		user->walk_navigation.view_height =  1.6f;   /* m */
		user->walk_navigation.jump_height = 0.4f;      /* m */
		user->walk_navigation.teleport_time = 0.2f; /* s */
	}

	/* grease pencil multisamples */
	if (!DNA_struct_elem_find(fd->filesdna, "UserDef", "short", "gpencil_multisamples")) {
		user->gpencil_multisamples = 4;
	}

	/* tablet pressure threshold */
	if (!DNA_struct_elem_find(fd->filesdna, "UserDef", "float", "pressure_threshold_max")) {
		user->pressure_threshold_max = 1.0f;
	}
}

static void do_versions(FileData *fd, Library *lib, Main *main)
{
	/* WATCH IT!!!: pointers from libdata have not been converted */

	if (G.debug & G_DEBUG) {
		char build_commit_datetime[32];
		time_t temp_time = main->build_commit_timestamp;
		struct tm *tm = (temp_time) ? gmtime(&temp_time) : NULL;
		if (LIKELY(tm)) {
			strftime(build_commit_datetime, sizeof(build_commit_datetime), "%Y-%m-%d %H:%M", tm);
		}
		else {
			BLI_strncpy(build_commit_datetime, "unknown", sizeof(build_commit_datetime));
		}

		printf("read file %s\n  Version %d sub %d date %s hash %s\n",
		       fd->relabase, main->versionfile, main->subversionfile,
		       build_commit_datetime, main->build_hash);
	}

	blo_do_versions_pre250(fd, lib, main);
	blo_do_versions_250(fd, lib, main);
	blo_do_versions_260(fd, lib, main);
	blo_do_versions_270(fd, lib, main);
	blo_do_versions_280(fd, lib, main);

	/* WATCH IT!!!: pointers from libdata have not been converted yet here! */
	/* WATCH IT 2!: Userdef struct init see do_versions_userdef() above! */

	/* don't forget to set version number in BKE_blender_version.h! */
}

static void do_versions_after_linking(Main *main)
{
//	printf("%s for %s (%s), %d.%d\n", __func__, main->curlib ? main->curlib->name : main->name,
//	       main->curlib ? "LIB" : "MAIN", main->versionfile, main->subversionfile);

	do_versions_after_linking_270(main);
	do_versions_after_linking_280(main);
}


/** \} */

/* -------------------------------------------------------------------- */
/** \name Read Library Data Block (all)
 * \{ */

static void lib_link_all(FileData *fd, Main *main)
{
	lib_link_id(fd, main);

	/* No load UI for undo memfiles */
	if (fd->memfile == NULL) {
		lib_link_windowmanager(fd, main);
	}
	/* DO NOT skip screens here, 3Dview may contains pointers to other ID data (like bgpic)! See T41411. */
	lib_link_screen(fd, main);
	lib_link_scene(fd, main);
	lib_link_object(fd, main);
	lib_link_mesh(fd, main);
	lib_link_curve(fd, main);
	lib_link_mball(fd, main);
	lib_link_material(fd, main);
	lib_link_texture(fd, main);
	lib_link_image(fd, main);
	lib_link_ipo(fd, main);        /* XXX deprecated... still needs to be maintained for version patches still */
	lib_link_key(fd, main);
	lib_link_world(fd, main);
	lib_link_light(fd, main);
	lib_link_latt(fd, main);
	lib_link_text(fd, main);
	lib_link_camera(fd, main);
	lib_link_speaker(fd, main);
	lib_link_lightprobe(fd, main);
	lib_link_sound(fd, main);
	lib_link_collection(fd, main);
	lib_link_armature(fd, main);
	lib_link_action(fd, main);
	lib_link_vfont(fd, main);
	lib_link_nodetree(fd, main);   /* has to be done after scene/materials, this will verify group nodes */
	lib_link_palette(fd, main);
	lib_link_brush(fd, main);
	lib_link_paint_curve(fd, main);
	lib_link_particlesettings(fd, main);
	lib_link_movieclip(fd, main);
	lib_link_mask(fd, main);
	lib_link_linestyle(fd, main);
	lib_link_gpencil(fd, main);
	lib_link_cachefiles(fd, main);
	lib_link_workspaces(fd, main);

	lib_link_library(fd, main);    /* only init users */

	/* We could integrate that to mesh/curve/lattice lib_link, but this is really cheap process,
	 * so simpler to just use it directly in this single call. */
	BLO_main_validate_shapekeys(main, NULL);
}

/** \} */

/* -------------------------------------------------------------------- */
/** \name Read User Preferences
 * \{ */

static void direct_link_keymapitem(FileData *fd, wmKeyMapItem *kmi)
{
	kmi->properties = newdataadr(fd, kmi->properties);
	IDP_DirectLinkGroup_OrFree(&kmi->properties, (fd->flags & FD_FLAGS_SWITCH_ENDIAN), fd);
	kmi->ptr = NULL;
	kmi->flag &= ~KMI_UPDATE;
}

static BHead *read_userdef(BlendFileData *bfd, FileData *fd, BHead *bhead)
{
	UserDef *user;
	wmKeyMap *keymap;
	wmKeyMapItem *kmi;
	wmKeyMapDiffItem *kmdi;
	bAddon *addon;

	bfd->user = user = read_struct(fd, bhead, "user def");

	/* User struct has separate do-version handling */
	user->versionfile = bfd->main->versionfile;
	user->subversionfile = bfd->main->subversionfile;

	/* read all data into fd->datamap */
	bhead = read_data_into_oldnewmap(fd, bhead, "user def");

	link_list(fd, &user->themes);
	link_list(fd, &user->user_keymaps);
	link_list(fd, &user->user_keyconfig_prefs);
	link_list(fd, &user->user_menus);
	link_list(fd, &user->addons);
	link_list(fd, &user->autoexec_paths);

	for (keymap = user->user_keymaps.first; keymap; keymap = keymap->next) {
		keymap->modal_items = NULL;
		keymap->poll = NULL;
		keymap->flag &= ~KEYMAP_UPDATE;

		link_list(fd, &keymap->diff_items);
		link_list(fd, &keymap->items);

		for (kmdi = keymap->diff_items.first; kmdi; kmdi = kmdi->next) {
			kmdi->remove_item = newdataadr(fd, kmdi->remove_item);
			kmdi->add_item = newdataadr(fd, kmdi->add_item);

			if (kmdi->remove_item)
				direct_link_keymapitem(fd, kmdi->remove_item);
			if (kmdi->add_item)
				direct_link_keymapitem(fd, kmdi->add_item);
		}

		for (kmi = keymap->items.first; kmi; kmi = kmi->next)
			direct_link_keymapitem(fd, kmi);
	}

	for (wmKeyConfigPref *kpt = user->user_keyconfig_prefs.first; kpt; kpt = kpt->next) {
		kpt->prop = newdataadr(fd, kpt->prop);
		IDP_DirectLinkGroup_OrFree(&kpt->prop, (fd->flags & FD_FLAGS_SWITCH_ENDIAN), fd);
	}

	for (bUserMenu *um = user->user_menus.first; um; um = um->next) {
		link_list(fd, &um->items);
		for (bUserMenuItem *umi = um->items.first; umi; umi = umi->next) {
			if (umi->type == USER_MENU_TYPE_OPERATOR) {
				bUserMenuItem_Op *umi_op = (bUserMenuItem_Op *)umi;
				umi_op->prop = newdataadr(fd, umi_op->prop);
				IDP_DirectLinkGroup_OrFree(&umi_op->prop, (fd->flags & FD_FLAGS_SWITCH_ENDIAN), fd);
			}
		}
	}

	for (addon = user->addons.first; addon; addon = addon->next) {
		addon->prop = newdataadr(fd, addon->prop);
		IDP_DirectLinkGroup_OrFree(&addon->prop, (fd->flags & FD_FLAGS_SWITCH_ENDIAN), fd);
	}

	// XXX
	user->uifonts.first = user->uifonts.last = NULL;

	link_list(fd, &user->uistyles);

	/* Don't read the active app template, use the default one. */
	user->app_template[0] = '\0';

	/* free fd->datamap again */
	oldnewmap_free_unused(fd->datamap);
	oldnewmap_clear(fd->datamap);

	return bhead;
}

/** \} */

/* -------------------------------------------------------------------- */
/** \name Read File (Internal)
 * \{ */

BlendFileData *blo_read_file_internal(FileData *fd, const char *filepath)
{
	BHead *bhead = blo_bhead_first(fd);
	BlendFileData *bfd;
	ListBase mainlist = {NULL, NULL};

	bfd = MEM_callocN(sizeof(BlendFileData), "blendfiledata");
	bfd->main = BKE_main_new();
	BLI_addtail(&mainlist, bfd->main);
	fd->mainlist = &mainlist;

	bfd->main->versionfile = fd->fileversion;

	bfd->type = BLENFILETYPE_BLEND;
	BLI_strncpy(bfd->main->name, filepath, sizeof(bfd->main->name));

	if (G.background) {
		/* We only read & store .blend thumbnail in background mode
		 * (because we cannot re-generate it, no OpenGL available).
		 */
		const int *data = read_file_thumbnail(fd);

		if (data) {
			const int width = data[0];
			const int height = data[1];
			if (BLEN_THUMB_MEMSIZE_IS_VALID(width, height)) {
				const size_t sz = BLEN_THUMB_MEMSIZE(width, height);
				bfd->main->blen_thumb = MEM_mallocN(sz, __func__);

				BLI_assert((sz - sizeof(*bfd->main->blen_thumb)) ==
				           (BLEN_THUMB_MEMSIZE_FILE(width, height) - (sizeof(*data) * 2)));
				bfd->main->blen_thumb->width = width;
				bfd->main->blen_thumb->height = height;
				memcpy(bfd->main->blen_thumb->rect, &data[2], sz - sizeof(*bfd->main->blen_thumb));
			}
		}
	}

	while (bhead) {
		switch (bhead->code) {
			case DATA:
			case DNA1:
			case TEST: /* used as preview since 2.5x */
			case REND:
				bhead = blo_bhead_next(fd, bhead);
				break;
			case GLOB:
				bhead = read_global(bfd, fd, bhead);
				break;
			case USER:
				if (fd->skip_flags & BLO_READ_SKIP_USERDEF) {
					bhead = blo_bhead_next(fd, bhead);
				}
				else {
					bhead = read_userdef(bfd, fd, bhead);
				}
				break;
			case ENDB:
				bhead = NULL;
				break;

			case ID_LINK_PLACEHOLDER:
				if (fd->skip_flags & BLO_READ_SKIP_DATA) {
					bhead = blo_bhead_next(fd, bhead);
				}
				else {
					/* Add link placeholder to the main of the library it belongs to.
					 * The library is the most recently loaded ID_LI block, according
					 * to the file format definition. So we can use the entry at the
					 * end of mainlist, added in direct_link_library. */
					Main *libmain = mainlist.last;
					bhead = read_libblock(fd, libmain, bhead, LIB_TAG_ID_LINK_PLACEHOLDER | LIB_TAG_EXTERN, NULL);
				}
				break;
			/* in 2.50+ files, the file identifier for screens is patched, forward compatibility */
			case ID_SCRN:
				bhead->code = ID_SCR;
				/* pass on to default */
				ATTR_FALLTHROUGH;
			default:
				if (fd->skip_flags & BLO_READ_SKIP_DATA) {
					bhead = blo_bhead_next(fd, bhead);
				}
				else {
					bhead = read_libblock(fd, bfd->main, bhead, LIB_TAG_LOCAL, NULL);
				}
		}
	}

	/* do before read_libraries, but skip undo case */
	if (fd->memfile == NULL) {
		do_versions(fd, NULL, bfd->main);
		do_versions_userdef(fd, bfd);
	}

	read_libraries(fd, &mainlist);

	blo_join_main(&mainlist);

	lib_link_all(fd, bfd->main);

	/* Skip in undo case. */
	if (fd->memfile == NULL) {
		/* Yep, second splitting... but this is a very cheap operation, so no big deal. */
		blo_split_main(&mainlist, bfd->main);
		for (Main *mainvar = mainlist.first; mainvar; mainvar = mainvar->next) {
			BLI_assert(mainvar->versionfile != 0);
			do_versions_after_linking(mainvar);
		}
		blo_join_main(&mainlist);
	}

	BKE_main_id_tag_all(bfd->main, LIB_TAG_NEW, false);

	/* Before static overrides, which needs typeinfo. */
	lib_verify_nodetree(bfd->main, true);

	/* Now that all our data-blocks are loaded, we can re-generate overrides from their references. */
	if (fd->memfile == NULL) {
		/* Do not apply in undo case! */
		BKE_main_override_static_update(bfd->main);
	}

	BKE_collections_after_lib_link(bfd->main);

	fix_relpaths_library(fd->relabase, bfd->main); /* make all relative paths, relative to the open blend file */

	link_global(fd, bfd);   /* as last */

	fd->mainlist = NULL;  /* Safety, this is local variable, shall not be used afterward. */

	return bfd;
}

/** \} */

/* -------------------------------------------------------------------- */
/** \name Library Linking
 *
 * Also used for append.
 * \{ */

struct BHeadSort {
	BHead *bhead;
	const void *old;
};

static int verg_bheadsort(const void *v1, const void *v2)
{
	const struct BHeadSort *x1 = v1, *x2 = v2;

	if (x1->old > x2->old) return 1;
	else if (x1->old < x2->old) return -1;
	return 0;
}

static void sort_bhead_old_map(FileData *fd)
{
	BHead *bhead;
	struct BHeadSort *bhs;
	int tot = 0;

	for (bhead = blo_bhead_first(fd); bhead; bhead = blo_bhead_next(fd, bhead))
		tot++;

	fd->tot_bheadmap = tot;
	if (tot == 0) return;

	bhs = fd->bheadmap = MEM_malloc_arrayN(tot, sizeof(struct BHeadSort), "BHeadSort");

	for (bhead = blo_bhead_first(fd); bhead; bhead = blo_bhead_next(fd, bhead), bhs++) {
		bhs->bhead = bhead;
		bhs->old = bhead->old;
	}

	qsort(fd->bheadmap, tot, sizeof(struct BHeadSort), verg_bheadsort);
}

static BHead *find_previous_lib(FileData *fd, BHead *bhead)
{
	/* skip library datablocks in undo, see comment in read_libblock */
	if (fd->memfile)
		return NULL;

	for (; bhead; bhead = blo_bhead_prev(fd, bhead)) {
		if (bhead->code == ID_LI)
			break;
	}

	return bhead;
}

static BHead *find_bhead(FileData *fd, void *old)
{
#if 0
	BHead *bhead;
#endif
	struct BHeadSort *bhs, bhs_s;

	if (!old)
		return NULL;

	if (fd->bheadmap == NULL)
		sort_bhead_old_map(fd);

	bhs_s.old = old;
	bhs = bsearch(&bhs_s, fd->bheadmap, fd->tot_bheadmap, sizeof(struct BHeadSort), verg_bheadsort);

	if (bhs)
		return bhs->bhead;

#if 0
	for (bhead = blo_bhead_first(fd); bhead; bhead = blo_bhead_next(fd, bhead)) {
		if (bhead->old == old)
			return bhead;
	}
#endif

	return NULL;
}

static BHead *find_bhead_from_code_name(FileData *fd, const short idcode, const char *name)
{
#ifdef USE_GHASH_BHEAD

	char idname_full[MAX_ID_NAME];

	*((short *)idname_full) = idcode;
	BLI_strncpy(idname_full + 2, name, sizeof(idname_full) - 2);

	return BLI_ghash_lookup(fd->bhead_idname_hash, idname_full);

#else
	BHead *bhead;

	for (bhead = blo_bhead_first(fd); bhead; bhead = blo_bhead_next(fd, bhead)) {
		if (bhead->code == idcode) {
			const char *idname_test = blo_bhead_id_name(fd, bhead);
			if (STREQ(idname_test + 2, name)) {
				return bhead;
			}
		}
		else if (bhead->code == ENDB) {
			break;
		}
	}

	return NULL;
#endif
}

static BHead *find_bhead_from_idname(FileData *fd, const char *idname)
{
#ifdef USE_GHASH_BHEAD
	return BLI_ghash_lookup(fd->bhead_idname_hash, idname);
#else
	return find_bhead_from_code_name(fd, GS(idname), idname + 2);
#endif
}

static ID *is_yet_read(FileData *fd, Main *mainvar, BHead *bhead)
{
	const char *idname = blo_bhead_id_name(fd, bhead);
	/* which_libbase can be NULL, intentionally not using idname+2 */
	return BLI_findstring(which_libbase(mainvar, GS(idname)), idname, offsetof(ID, name));
}

/** \} */

/* -------------------------------------------------------------------- */
/** \name Library Linking (expand pointers)
 * \{ */

static void expand_doit_library(void *fdhandle, Main *mainvar, void *old)
{
	FileData *fd = fdhandle;

	BHead *bhead = find_bhead(fd, old);
	if (bhead == NULL) {
		return;
	}

	if (bhead->code == ID_LINK_PLACEHOLDER) {
		/* Placeholder link to datablock in another library. */
		BHead *bheadlib = find_previous_lib(fd, bhead);
		if (bheadlib == NULL) {
			return;
		}

		Library *lib = read_struct(fd, bheadlib, "Library");
		Main *libmain = blo_find_main(fd, lib->name, fd->relabase);

		if (libmain->curlib == NULL) {
			const char *idname = blo_bhead_id_name(fd, bhead);

			blo_reportf_wrap(fd->reports, RPT_WARNING, TIP_("LIB: Data refers to main .blend file: '%s' from %s"),
			                 idname, mainvar->curlib->filepath);
			return;
		}

		ID *id = is_yet_read(fd, libmain, bhead);

		if (id == NULL) {
			/* ID has not been read yet, add placeholder to the main of the
			 * library it belongs to, so that it will be read later. */
			read_libblock(fd, libmain, bhead, LIB_TAG_ID_LINK_PLACEHOLDER | LIB_TAG_INDIRECT, NULL);
			// commented because this can print way too much
			// if (G.debug & G_DEBUG) printf("expand_doit: other lib %s\n", lib->name);

			/* for outliner dependency only */
			libmain->curlib->parent = mainvar->curlib;
		}
		else {
			/* "id" is either a placeholder or real ID that is already in the
			 * main of the library (A) it belongs to. However it might have been
			 * put there by another library (C) which only updated its own
			 * fd->libmap. In that case we also need to update the fd->libmap
			 * of the current library (B) so we can find it for lookups.
			 *
			 * An example of such a setup is:
			 * (A) tree.blend: contains Tree object.
			 * (B) forest.blend: contains Forest collection linking in Tree from tree.blend.
			 * (C) shot.blend: links in both Tree from tree.blend and Forest from forest.blend.
			 */
			oldnewmap_insert(fd->libmap, bhead->old, id, bhead->code);

			/* If "id" is a real datablock and not a placeholder, we need to
			 * update fd->libmap to replace ID_LINK_PLACEHOLDER with the real
			 * ID_* code.
			 *
			 * When the real ID is read this replacement happens for all
			 * libraries read so far, but not for libraries that have not been
			 * read yet at that point. */
			change_link_placeholder_to_real_ID_pointer_fd(fd, bhead->old, id);

			// commented because this can print way too much
			// if (G.debug & G_DEBUG) printf("expand_doit: already linked: %s lib: %s\n", id->name, lib->name);
		}

		MEM_freeN(lib);
	}
	else {
		/* Datablock in same library. */
		/* In 2.50+ file identifier for screens is patched, forward compatibility. */
		if (bhead->code == ID_SCRN) {
			bhead->code = ID_SCR;
		}

		ID *id = is_yet_read(fd, mainvar, bhead);
		if (id == NULL) {
			read_libblock(fd, mainvar, bhead, LIB_TAG_NEED_EXPAND | LIB_TAG_INDIRECT, NULL);
		}
		else {
			/* this is actually only needed on UI call? when ID was already read before, and another append
			 * happens which invokes same ID... in that case the lookup table needs this entry */
			oldnewmap_insert(fd->libmap, bhead->old, id, bhead->code);
			// commented because this can print way too much
			// if (G.debug & G_DEBUG) printf("expand: already read %s\n", id->name);
		}
	}
}

static BLOExpandDoitCallback expand_doit;

// XXX deprecated - old animation system
static void expand_ipo(FileData *fd, Main *mainvar, Ipo *ipo)
{
	IpoCurve *icu;
	for (icu = ipo->curve.first; icu; icu = icu->next) {
		if (icu->driver)
			expand_doit(fd, mainvar, icu->driver->ob);
	}
}

// XXX deprecated - old animation system
static void expand_constraint_channels(FileData *fd, Main *mainvar, ListBase *chanbase)
{
	bConstraintChannel *chan;
	for (chan = chanbase->first; chan; chan = chan->next) {
		expand_doit(fd, mainvar, chan->ipo);
	}
}

static void expand_id(FileData *fd, Main *mainvar, ID *id)
{
	if (id->override_static) {
		expand_doit(fd, mainvar, id->override_static->reference);
		expand_doit(fd, mainvar, id->override_static->storage);
	}
}

static void expand_idprops(FileData *fd, Main *mainvar, IDProperty *prop)
{
	if (!prop)
		return;

	switch (prop->type) {
		case IDP_ID:
			expand_doit(fd, mainvar, IDP_Id(prop));
			break;
		case IDP_IDPARRAY:
		{
			IDProperty *idp_array = IDP_IDPArray(prop);
			for (int i = 0; i < prop->len; i++) {
				expand_idprops(fd, mainvar, &idp_array[i]);
			}
			break;
		}
		case IDP_GROUP:
			for (IDProperty *loop = prop->data.group.first; loop; loop = loop->next) {
				expand_idprops(fd, mainvar, loop);
			}
			break;
	}
}

static void expand_fmodifiers(FileData *fd, Main *mainvar, ListBase *list)
{
	FModifier *fcm;

	for (fcm = list->first; fcm; fcm = fcm->next) {
		/* library data for specific F-Modifier types */
		switch (fcm->type) {
			case FMODIFIER_TYPE_PYTHON:
			{
				FMod_Python *data = (FMod_Python *)fcm->data;

				expand_doit(fd, mainvar, data->script);

				break;
			}
		}
	}
}

static void expand_fcurves(FileData *fd, Main *mainvar, ListBase *list)
{
	FCurve *fcu;

	for (fcu = list->first; fcu; fcu = fcu->next) {
		/* Driver targets if there is a driver */
		if (fcu->driver) {
			ChannelDriver *driver = fcu->driver;
			DriverVar *dvar;

			for (dvar = driver->variables.first; dvar; dvar = dvar->next) {
				DRIVER_TARGETS_LOOPER_BEGIN(dvar)
				{
					// TODO: only expand those that are going to get used?
					expand_doit(fd, mainvar, dtar->id);
				}
				DRIVER_TARGETS_LOOPER_END;
			}
		}

		/* F-Curve Modifiers */
		expand_fmodifiers(fd, mainvar, &fcu->modifiers);
	}
}

static void expand_action(FileData *fd, Main *mainvar, bAction *act)
{
	bActionChannel *chan;

	// XXX deprecated - old animation system --------------
	for (chan = act->chanbase.first; chan; chan = chan->next) {
		expand_doit(fd, mainvar, chan->ipo);
		expand_constraint_channels(fd, mainvar, &chan->constraintChannels);
	}
	// ---------------------------------------------------

	/* F-Curves in Action */
	expand_fcurves(fd, mainvar, &act->curves);

	for (TimeMarker *marker = act->markers.first; marker; marker = marker->next) {
		if (marker->camera) {
			expand_doit(fd, mainvar, marker->camera);
		}
	}
}

static void expand_keyingsets(FileData *fd, Main *mainvar, ListBase *list)
{
	KeyingSet *ks;
	KS_Path *ksp;

	/* expand the ID-pointers in KeyingSets's paths */
	for (ks = list->first; ks; ks = ks->next) {
		for (ksp = ks->paths.first; ksp; ksp = ksp->next) {
			expand_doit(fd, mainvar, ksp->id);
		}
	}
}

static void expand_animdata_nlastrips(FileData *fd, Main *mainvar, ListBase *list)
{
	NlaStrip *strip;

	for (strip = list->first; strip; strip = strip->next) {
		/* check child strips */
		expand_animdata_nlastrips(fd, mainvar, &strip->strips);

		/* check F-Curves */
		expand_fcurves(fd, mainvar, &strip->fcurves);

		/* check F-Modifiers */
		expand_fmodifiers(fd, mainvar, &strip->modifiers);

		/* relink referenced action */
		expand_doit(fd, mainvar, strip->act);
	}
}

static void expand_animdata(FileData *fd, Main *mainvar, AnimData *adt)
{
	NlaTrack *nlt;

	/* own action */
	expand_doit(fd, mainvar, adt->action);
	expand_doit(fd, mainvar, adt->tmpact);

	/* drivers - assume that these F-Curves have driver data to be in this list... */
	expand_fcurves(fd, mainvar, &adt->drivers);

	/* nla-data - referenced actions */
	for (nlt = adt->nla_tracks.first; nlt; nlt = nlt->next)
		expand_animdata_nlastrips(fd, mainvar, &nlt->strips);
}

static void expand_particlesettings(FileData *fd, Main *mainvar, ParticleSettings *part)
{
	int a;

	expand_doit(fd, mainvar, part->instance_object);
	expand_doit(fd, mainvar, part->instance_collection);
	expand_doit(fd, mainvar, part->eff_group);
	expand_doit(fd, mainvar, part->bb_ob);
	expand_doit(fd, mainvar, part->collision_group);

	if (part->adt)
		expand_animdata(fd, mainvar, part->adt);

	for (a = 0; a < MAX_MTEX; a++) {
		if (part->mtex[a]) {
			expand_doit(fd, mainvar, part->mtex[a]->tex);
			expand_doit(fd, mainvar, part->mtex[a]->object);
		}
	}

	if (part->effector_weights) {
		expand_doit(fd, mainvar, part->effector_weights->group);
	}

	if (part->pd) {
		expand_doit(fd, mainvar, part->pd->tex);
		expand_doit(fd, mainvar, part->pd->f_source);
	}
	if (part->pd2) {
		expand_doit(fd, mainvar, part->pd2->tex);
		expand_doit(fd, mainvar, part->pd2->f_source);
	}

	if (part->boids) {
		BoidState *state;
		BoidRule *rule;

		for (state = part->boids->states.first; state; state = state->next) {
			for (rule = state->rules.first; rule; rule = rule->next) {
				if (rule->type == eBoidRuleType_Avoid) {
					BoidRuleGoalAvoid *gabr = (BoidRuleGoalAvoid *)rule;
					expand_doit(fd, mainvar, gabr->ob);
				}
				else if (rule->type == eBoidRuleType_FollowLeader) {
					BoidRuleFollowLeader *flbr = (BoidRuleFollowLeader *)rule;
					expand_doit(fd, mainvar, flbr->ob);
				}
			}
		}
	}

	for (ParticleDupliWeight *dw = part->instance_weights.first; dw; dw = dw->next) {
		expand_doit(fd, mainvar, dw->ob);
	}
}

static void expand_collection(FileData *fd, Main *mainvar, Collection *collection)
{
	for (CollectionObject *cob = collection->gobject.first; cob; cob = cob->next) {
		expand_doit(fd, mainvar, cob->ob);
	}

	for (CollectionChild *child = collection->children.first; child; child = child->next) {
		expand_doit(fd, mainvar, child->collection);
	}

#ifdef USE_COLLECTION_COMPAT_28
	if (collection->collection != NULL) {
		expand_scene_collection(fd, mainvar, collection->collection);
	}
#endif
}

static void expand_key(FileData *fd, Main *mainvar, Key *key)
{
	expand_doit(fd, mainvar, key->ipo); // XXX deprecated - old animation system

	if (key->adt)
		expand_animdata(fd, mainvar, key->adt);
}

static void expand_nodetree(FileData *fd, Main *mainvar, bNodeTree *ntree)
{
	bNode *node;
	bNodeSocket *sock;

	if (ntree->adt)
		expand_animdata(fd, mainvar, ntree->adt);

	if (ntree->gpd)
		expand_doit(fd, mainvar, ntree->gpd);

	for (node = ntree->nodes.first; node; node = node->next) {
		if (node->id && node->type != CMP_NODE_R_LAYERS) {
			expand_doit(fd, mainvar, node->id);
		}

		expand_idprops(fd, mainvar, node->prop);

		for (sock = node->inputs.first; sock; sock = sock->next)
			expand_idprops(fd, mainvar, sock->prop);
		for (sock = node->outputs.first; sock; sock = sock->next)
			expand_idprops(fd, mainvar, sock->prop);
	}

	for (sock = ntree->inputs.first; sock; sock = sock->next)
		expand_idprops(fd, mainvar, sock->prop);
	for (sock = ntree->outputs.first; sock; sock = sock->next)
		expand_idprops(fd, mainvar, sock->prop);
}

static void expand_texture(FileData *fd, Main *mainvar, Tex *tex)
{
	expand_doit(fd, mainvar, tex->ima);
	expand_doit(fd, mainvar, tex->ipo); // XXX deprecated - old animation system

	if (tex->adt)
		expand_animdata(fd, mainvar, tex->adt);

	if (tex->nodetree)
		expand_nodetree(fd, mainvar, tex->nodetree);
}

static void expand_brush(FileData *fd, Main *mainvar, Brush *brush)
{
	expand_doit(fd, mainvar, brush->mtex.tex);
	expand_doit(fd, mainvar, brush->mask_mtex.tex);
	expand_doit(fd, mainvar, brush->clone.image);
	expand_doit(fd, mainvar, brush->paint_curve);
	if (brush->gpencil_settings != NULL) {
		expand_doit(fd, mainvar, brush->gpencil_settings->material);
	}
}

static void expand_material(FileData *fd, Main *mainvar, Material *ma)
{
	expand_doit(fd, mainvar, ma->ipo); // XXX deprecated - old animation system

	if (ma->adt)
		expand_animdata(fd, mainvar, ma->adt);

	if (ma->nodetree)
		expand_nodetree(fd, mainvar, ma->nodetree);

	if (ma->gp_style) {
		MaterialGPencilStyle *gp_style = ma->gp_style;
		expand_doit(fd, mainvar, gp_style->sima);
		expand_doit(fd, mainvar, gp_style->ima);
	}
}

static void expand_light(FileData *fd, Main *mainvar, Light *la)
{
	expand_doit(fd, mainvar, la->ipo); // XXX deprecated - old animation system

	if (la->adt)
		expand_animdata(fd, mainvar, la->adt);

	if (la->nodetree)
		expand_nodetree(fd, mainvar, la->nodetree);
}

static void expand_lattice(FileData *fd, Main *mainvar, Lattice *lt)
{
	expand_doit(fd, mainvar, lt->ipo); // XXX deprecated - old animation system
	expand_doit(fd, mainvar, lt->key);

	if (lt->adt)
		expand_animdata(fd, mainvar, lt->adt);
}


static void expand_world(FileData *fd, Main *mainvar, World *wrld)
{
	expand_doit(fd, mainvar, wrld->ipo); // XXX deprecated - old animation system

	if (wrld->adt)
		expand_animdata(fd, mainvar, wrld->adt);

	if (wrld->nodetree)
		expand_nodetree(fd, mainvar, wrld->nodetree);
}


static void expand_mball(FileData *fd, Main *mainvar, MetaBall *mb)
{
	int a;

	for (a = 0; a < mb->totcol; a++) {
		expand_doit(fd, mainvar, mb->mat[a]);
	}

	if (mb->adt)
		expand_animdata(fd, mainvar, mb->adt);
}

static void expand_curve(FileData *fd, Main *mainvar, Curve *cu)
{
	int a;

	for (a = 0; a < cu->totcol; a++) {
		expand_doit(fd, mainvar, cu->mat[a]);
	}

	expand_doit(fd, mainvar, cu->vfont);
	expand_doit(fd, mainvar, cu->vfontb);
	expand_doit(fd, mainvar, cu->vfonti);
	expand_doit(fd, mainvar, cu->vfontbi);
	expand_doit(fd, mainvar, cu->key);
	expand_doit(fd, mainvar, cu->ipo); // XXX deprecated - old animation system
	expand_doit(fd, mainvar, cu->bevobj);
	expand_doit(fd, mainvar, cu->taperobj);
	expand_doit(fd, mainvar, cu->textoncurve);

	if (cu->adt)
		expand_animdata(fd, mainvar, cu->adt);
}

static void expand_mesh(FileData *fd, Main *mainvar, Mesh *me)
{
	int a;

	if (me->adt)
		expand_animdata(fd, mainvar, me->adt);

	for (a = 0; a < me->totcol; a++) {
		expand_doit(fd, mainvar, me->mat[a]);
	}

	expand_doit(fd, mainvar, me->key);
	expand_doit(fd, mainvar, me->texcomesh);
}

/* temp struct used to transport needed info to expand_constraint_cb() */
typedef struct tConstraintExpandData {
	FileData *fd;
	Main *mainvar;
} tConstraintExpandData;
/* callback function used to expand constraint ID-links */
static void expand_constraint_cb(bConstraint *UNUSED(con), ID **idpoin, bool UNUSED(is_reference), void *userdata)
{
	tConstraintExpandData *ced = (tConstraintExpandData *)userdata;
	expand_doit(ced->fd, ced->mainvar, *idpoin);
}

static void expand_constraints(FileData *fd, Main *mainvar, ListBase *lb)
{
	tConstraintExpandData ced;
	bConstraint *curcon;

	/* relink all ID-blocks used by the constraints */
	ced.fd = fd;
	ced.mainvar = mainvar;

	BKE_constraints_id_loop(lb, expand_constraint_cb, &ced);

	/* deprecated manual expansion stuff */
	for (curcon = lb->first; curcon; curcon = curcon->next) {
		if (curcon->ipo)
			expand_doit(fd, mainvar, curcon->ipo); // XXX deprecated - old animation system
	}
}

static void expand_pose(FileData *fd, Main *mainvar, bPose *pose)
{
	bPoseChannel *chan;

	if (!pose)
		return;

	for (chan = pose->chanbase.first; chan; chan = chan->next) {
		expand_constraints(fd, mainvar, &chan->constraints);
		expand_idprops(fd, mainvar, chan->prop);
		expand_doit(fd, mainvar, chan->custom);
	}
}

static void expand_bones(FileData *fd, Main *mainvar, Bone *bone)
{
	expand_idprops(fd, mainvar, bone->prop);

	for (Bone *curBone = bone->childbase.first; curBone; curBone = curBone->next) {
		expand_bones(fd, mainvar, curBone);
	}
}

static void expand_armature(FileData *fd, Main *mainvar, bArmature *arm)
{
	if (arm->adt)
		expand_animdata(fd, mainvar, arm->adt);

	for (Bone *curBone = arm->bonebase.first; curBone; curBone = curBone->next) {
		expand_bones(fd, mainvar, curBone);
	}
}

static void expand_object_expandModifiers(
        void *userData, Object *UNUSED(ob), ID **idpoin, int UNUSED(cb_flag))
{
	struct { FileData *fd; Main *mainvar; } *data = userData;

	FileData *fd = data->fd;
	Main *mainvar = data->mainvar;

	expand_doit(fd, mainvar, *idpoin);
}

static void expand_object(FileData *fd, Main *mainvar, Object *ob)
{
	ParticleSystem *psys;
	bActionStrip *strip;
	PartEff *paf;
	int a;

	expand_doit(fd, mainvar, ob->data);

	/* expand_object_expandModifier() */
	if (ob->modifiers.first) {
		struct { FileData *fd; Main *mainvar; } data;
		data.fd = fd;
		data.mainvar = mainvar;

		modifiers_foreachIDLink(ob, expand_object_expandModifiers, (void *)&data);
	}

	/* expand_object_expandModifier() */
	if (ob->greasepencil_modifiers.first) {
		struct { FileData *fd; Main *mainvar; } data;
		data.fd = fd;
		data.mainvar = mainvar;

		BKE_gpencil_modifiers_foreachIDLink(ob, expand_object_expandModifiers, (void *)&data);
	}

	/* expand_object_expandShaderFx() */
	if (ob->shader_fx.first) {
		struct { FileData *fd; Main *mainvar; } data;
		data.fd = fd;
		data.mainvar = mainvar;

		BKE_shaderfx_foreachIDLink(ob, expand_object_expandModifiers, (void *)&data);
	}

	expand_pose(fd, mainvar, ob->pose);
	expand_doit(fd, mainvar, ob->poselib);
	expand_constraints(fd, mainvar, &ob->constraints);

	expand_doit(fd, mainvar, ob->gpd);

// XXX deprecated - old animation system (for version patching only)
	expand_doit(fd, mainvar, ob->ipo);
	expand_doit(fd, mainvar, ob->action);

	expand_constraint_channels(fd, mainvar, &ob->constraintChannels);

	for (strip = ob->nlastrips.first; strip; strip = strip->next) {
		expand_doit(fd, mainvar, strip->object);
		expand_doit(fd, mainvar, strip->act);
		expand_doit(fd, mainvar, strip->ipo);
	}
// XXX deprecated - old animation system (for version patching only)

	if (ob->adt)
		expand_animdata(fd, mainvar, ob->adt);

	for (a = 0; a < ob->totcol; a++) {
		expand_doit(fd, mainvar, ob->mat[a]);
	}

	paf = blo_do_version_give_parteff_245(ob);
	if (paf && paf->group)
		expand_doit(fd, mainvar, paf->group);

	if (ob->instance_collection)
		expand_doit(fd, mainvar, ob->instance_collection);

	if (ob->proxy)
		expand_doit(fd, mainvar, ob->proxy);
	if (ob->proxy_group)
		expand_doit(fd, mainvar, ob->proxy_group);

	for (psys = ob->particlesystem.first; psys; psys = psys->next)
		expand_doit(fd, mainvar, psys->part);

	if (ob->pd) {
		expand_doit(fd, mainvar, ob->pd->tex);
		expand_doit(fd, mainvar, ob->pd->f_source);
	}

	if (ob->soft) {
		expand_doit(fd, mainvar, ob->soft->collision_group);

		if (ob->soft->effector_weights) {
			expand_doit(fd, mainvar, ob->soft->effector_weights->group);
		}
	}

	if (ob->rigidbody_constraint) {
		expand_doit(fd, mainvar, ob->rigidbody_constraint->ob1);
		expand_doit(fd, mainvar, ob->rigidbody_constraint->ob2);
	}

	if (ob->currentlod) {
		LodLevel *level;
		for (level = ob->lodlevels.first; level; level = level->next) {
			expand_doit(fd, mainvar, level->source);
		}
	}
}

#ifdef USE_COLLECTION_COMPAT_28
static void expand_scene_collection(FileData *fd, Main *mainvar, SceneCollection *sc)
{
	for (LinkData *link = sc->objects.first; link; link = link->next) {
		expand_doit(fd, mainvar, link->data);
	}

	for (SceneCollection *nsc = sc->scene_collections.first; nsc; nsc = nsc->next) {
		expand_scene_collection(fd, mainvar, nsc);
	}
}
#endif

static void expand_scene(FileData *fd, Main *mainvar, Scene *sce)
{
	SceneRenderLayer *srl;
	FreestyleModuleConfig *module;
	FreestyleLineSet *lineset;

	for (Base *base_legacy = sce->base.first; base_legacy; base_legacy = base_legacy->next) {
		expand_doit(fd, mainvar, base_legacy->object);
	}
	expand_doit(fd, mainvar, sce->camera);
	expand_doit(fd, mainvar, sce->world);

	if (sce->adt)
		expand_animdata(fd, mainvar, sce->adt);
	expand_keyingsets(fd, mainvar, &sce->keyingsets);

	if (sce->set)
		expand_doit(fd, mainvar, sce->set);

	if (sce->nodetree)
		expand_nodetree(fd, mainvar, sce->nodetree);

	for (srl = sce->r.layers.first; srl; srl = srl->next) {
		expand_doit(fd, mainvar, srl->mat_override);
		for (module = srl->freestyleConfig.modules.first; module; module = module->next) {
			if (module->script)
				expand_doit(fd, mainvar, module->script);
		}
		for (lineset = srl->freestyleConfig.linesets.first; lineset; lineset = lineset->next) {
			if (lineset->group)
				expand_doit(fd, mainvar, lineset->group);
			expand_doit(fd, mainvar, lineset->linestyle);
		}
	}

	for (ViewLayer *view_layer = sce->view_layers.first; view_layer; view_layer = view_layer->next) {
		expand_idprops(fd, mainvar, view_layer->id_properties);

		for (module = view_layer->freestyle_config.modules.first; module; module = module->next) {
			if (module->script) {
				expand_doit(fd, mainvar, module->script);
			}
		}

		for (lineset = view_layer->freestyle_config.linesets.first; lineset; lineset = lineset->next) {
			if (lineset->group) {
				expand_doit(fd, mainvar, lineset->group);
			}
			expand_doit(fd, mainvar, lineset->linestyle);
		}
	}

	if (sce->gpd)
		expand_doit(fd, mainvar, sce->gpd);

	if (sce->ed) {
		Sequence *seq;

		SEQ_BEGIN(sce->ed, seq)
		{
			expand_idprops(fd, mainvar, seq->prop);

			if (seq->scene) expand_doit(fd, mainvar, seq->scene);
			if (seq->scene_camera) expand_doit(fd, mainvar, seq->scene_camera);
			if (seq->clip) expand_doit(fd, mainvar, seq->clip);
			if (seq->mask) expand_doit(fd, mainvar, seq->mask);
			if (seq->sound) expand_doit(fd, mainvar, seq->sound);

			if (seq->type == SEQ_TYPE_TEXT && seq->effectdata) {
				TextVars *data = seq->effectdata;
				expand_doit(fd, mainvar, data->text_font);
			}
		} SEQ_END;
	}

	if (sce->rigidbody_world) {
		expand_doit(fd, mainvar, sce->rigidbody_world->group);
		expand_doit(fd, mainvar, sce->rigidbody_world->constraints);
	}

	for (TimeMarker *marker = sce->markers.first; marker; marker = marker->next) {
		if (marker->camera) {
			expand_doit(fd, mainvar, marker->camera);
		}
	}

	expand_doit(fd, mainvar, sce->clip);

#ifdef USE_COLLECTION_COMPAT_28
	if (sce->collection) {
		expand_scene_collection(fd, mainvar, sce->collection);
	}
#endif

	if (sce->master_collection) {
		expand_collection(fd, mainvar, sce->master_collection);
	}

	if (sce->r.bake.cage_object) {
		expand_doit(fd, mainvar, sce->r.bake.cage_object);
	}
}

static void expand_camera(FileData *fd, Main *mainvar, Camera *ca)
{
	expand_doit(fd, mainvar, ca->ipo); // XXX deprecated - old animation system

	if (ca->adt)
		expand_animdata(fd, mainvar, ca->adt);
}

static void expand_cachefile(FileData *fd, Main *mainvar, CacheFile *cache_file)
{
	if (cache_file->adt) {
		expand_animdata(fd, mainvar, cache_file->adt);
	}
}

static void expand_speaker(FileData *fd, Main *mainvar, Speaker *spk)
{
	expand_doit(fd, mainvar, spk->sound);

	if (spk->adt)
		expand_animdata(fd, mainvar, spk->adt);
}

static void expand_sound(FileData *fd, Main *mainvar, bSound *snd)
{
	expand_doit(fd, mainvar, snd->ipo); // XXX deprecated - old animation system
}

static void expand_lightprobe(FileData *fd, Main *mainvar, LightProbe *prb)
{
	if (prb->adt)
		expand_animdata(fd, mainvar, prb->adt);
}

static void expand_movieclip(FileData *fd, Main *mainvar, MovieClip *clip)
{
	if (clip->adt)
		expand_animdata(fd, mainvar, clip->adt);
}

static void expand_mask_parent(FileData *fd, Main *mainvar, MaskParent *parent)
{
	if (parent->id) {
		expand_doit(fd, mainvar, parent->id);
	}
}

static void expand_mask(FileData *fd, Main *mainvar, Mask *mask)
{
	MaskLayer *mask_layer;

	if (mask->adt)
		expand_animdata(fd, mainvar, mask->adt);

	for (mask_layer = mask->masklayers.first; mask_layer; mask_layer = mask_layer->next) {
		MaskSpline *spline;

		for (spline = mask_layer->splines.first; spline; spline = spline->next) {
			int i;

			for (i = 0; i < spline->tot_point; i++) {
				MaskSplinePoint *point = &spline->points[i];

				expand_mask_parent(fd, mainvar, &point->parent);
			}

			expand_mask_parent(fd, mainvar, &spline->parent);
		}
	}
}

static void expand_linestyle(FileData *fd, Main *mainvar, FreestyleLineStyle *linestyle)
{
	int a;
	LineStyleModifier *m;

	for (a = 0; a < MAX_MTEX; a++) {
		if (linestyle->mtex[a]) {
			expand_doit(fd, mainvar, linestyle->mtex[a]->tex);
			expand_doit(fd, mainvar, linestyle->mtex[a]->object);
		}
	}
	if (linestyle->nodetree)
		expand_nodetree(fd, mainvar, linestyle->nodetree);

	if (linestyle->adt)
		expand_animdata(fd, mainvar, linestyle->adt);
	for (m = linestyle->color_modifiers.first; m; m = m->next) {
		if (m->type == LS_MODIFIER_DISTANCE_FROM_OBJECT)
			expand_doit(fd, mainvar, ((LineStyleColorModifier_DistanceFromObject *)m)->target);
	}
	for (m = linestyle->alpha_modifiers.first; m; m = m->next) {
		if (m->type == LS_MODIFIER_DISTANCE_FROM_OBJECT)
			expand_doit(fd, mainvar, ((LineStyleAlphaModifier_DistanceFromObject *)m)->target);
	}
	for (m = linestyle->thickness_modifiers.first; m; m = m->next) {
		if (m->type == LS_MODIFIER_DISTANCE_FROM_OBJECT)
			expand_doit(fd, mainvar, ((LineStyleThicknessModifier_DistanceFromObject *)m)->target);
	}
}

static void expand_gpencil(FileData *fd, Main *mainvar, bGPdata *gpd)
{
	if (gpd->adt) {
		expand_animdata(fd, mainvar, gpd->adt);
	}

	for (bGPDlayer *gpl = gpd->layers.first; gpl; gpl = gpl->next) {
		expand_doit(fd, mainvar, gpl->parent);
	}

	for (int a = 0; a < gpd->totcol; a++) {
		expand_doit(fd, mainvar, gpd->mat[a]);
	}

}

static void expand_workspace(FileData *fd, Main *mainvar, WorkSpace *workspace)
{
	ListBase *layouts = BKE_workspace_layouts_get(workspace);

	for (WorkSpaceLayout *layout = layouts->first; layout; layout = layout->next) {
		expand_doit(fd, mainvar, BKE_workspace_layout_screen_get(layout));
	}
}

/**
 * Set the callback func used over all ID data found by \a BLO_expand_main func.
 *
 * \param expand_doit_func: Called for each ID block it finds.
 */
void BLO_main_expander(BLOExpandDoitCallback expand_doit_func)
{
	expand_doit = expand_doit_func;
}

/**
 * Loop over all ID data in Main to mark relations.
 * Set (id->tag & LIB_TAG_NEED_EXPAND) to mark expanding. Flags get cleared after expanding.
 *
 * \param fdhandle: usually filedata, or own handle.
 * \param mainvar: the Main database to expand.
 */
void BLO_expand_main(void *fdhandle, Main *mainvar)
{
	ListBase *lbarray[MAX_LIBARRAY];
	FileData *fd = fdhandle;
	ID *id;
	int a;
	bool do_it = true;

	while (do_it) {
		do_it = false;

		a = set_listbasepointers(mainvar, lbarray);
		while (a--) {
			id = lbarray[a]->first;
			while (id) {
				if (id->tag & LIB_TAG_NEED_EXPAND) {
					expand_id(fd, mainvar, id);
					expand_idprops(fd, mainvar, id->properties);

					switch (GS(id->name)) {
						case ID_OB:
							expand_object(fd, mainvar, (Object *)id);
							break;
						case ID_ME:
							expand_mesh(fd, mainvar, (Mesh *)id);
							break;
						case ID_CU:
							expand_curve(fd, mainvar, (Curve *)id);
							break;
						case ID_MB:
							expand_mball(fd, mainvar, (MetaBall *)id);
							break;
						case ID_SCE:
							expand_scene(fd, mainvar, (Scene *)id);
							break;
						case ID_MA:
							expand_material(fd, mainvar, (Material *)id);
							break;
						case ID_TE:
							expand_texture(fd, mainvar, (Tex *)id);
							break;
						case ID_WO:
							expand_world(fd, mainvar, (World *)id);
							break;
						case ID_LT:
							expand_lattice(fd, mainvar, (Lattice *)id);
							break;
						case ID_LA:
							expand_light(fd, mainvar, (Light *)id);
							break;
						case ID_KE:
							expand_key(fd, mainvar, (Key *)id);
							break;
						case ID_CA:
							expand_camera(fd, mainvar, (Camera *)id);
							break;
						case ID_SPK:
							expand_speaker(fd, mainvar, (Speaker *)id);
							break;
						case ID_SO:
							expand_sound(fd, mainvar, (bSound *)id);
							break;
						case ID_LP:
							expand_lightprobe(fd, mainvar, (LightProbe *)id);
							break;
						case ID_AR:
							expand_armature(fd, mainvar, (bArmature *)id);
							break;
						case ID_AC:
							expand_action(fd, mainvar, (bAction *)id); // XXX deprecated - old animation system
							break;
						case ID_GR:
							expand_collection(fd, mainvar, (Collection *)id);
							break;
						case ID_NT:
							expand_nodetree(fd, mainvar, (bNodeTree *)id);
							break;
						case ID_BR:
							expand_brush(fd, mainvar, (Brush *)id);
							break;
						case ID_IP:
							expand_ipo(fd, mainvar, (Ipo *)id); // XXX deprecated - old animation system
							break;
						case ID_PA:
							expand_particlesettings(fd, mainvar, (ParticleSettings *)id);
							break;
						case ID_MC:
							expand_movieclip(fd, mainvar, (MovieClip *)id);
							break;
						case ID_MSK:
							expand_mask(fd, mainvar, (Mask *)id);
							break;
						case ID_LS:
							expand_linestyle(fd, mainvar, (FreestyleLineStyle *)id);
							break;
						case ID_GD:
							expand_gpencil(fd, mainvar, (bGPdata *)id);
							break;
						case ID_CF:
							expand_cachefile(fd, mainvar, (CacheFile *)id);
							break;
						case ID_WS:
							expand_workspace(fd, mainvar, (WorkSpace *)id);
							break;
						default:
							break;
					}

					do_it = true;
					id->tag &= ~LIB_TAG_NEED_EXPAND;

				}
				id = id->next;
			}
		}
	}
}

/** \} */

/* -------------------------------------------------------------------- */
/** \name Library Linking (helper functions)
 * \{ */


static bool object_in_any_scene(Main *bmain, Object *ob)
{
	Scene *sce;

	for (sce = bmain->scenes.first; sce; sce = sce->id.next) {
		if (BKE_scene_object_find(sce, ob)) {
			return true;
		}
	}

	return false;
}

static void add_loose_objects_to_scene(
        Main *mainvar, Main *bmain,
        Scene *scene, ViewLayer *view_layer, const View3D *v3d, Library *lib, const short flag)
{
	Collection *active_collection = NULL;
	const bool is_link = (flag & FILE_LINK) != 0;

	BLI_assert(scene);

	/* Give all objects which are LIB_TAG_INDIRECT a base, or for a collection when *lib has been set. */
	for (Object *ob = mainvar->objects.first; ob; ob = ob->id.next) {
		bool do_it = (ob->id.tag & LIB_TAG_DOIT) != 0;
		if (do_it || ((ob->id.tag & LIB_TAG_INDIRECT) && (ob->id.tag & LIB_TAG_PRE_EXISTING) == 0)) {
			if (!is_link) {
				if (ob->id.us == 0) {
					do_it = true;
				}
				else if ((ob->id.lib == lib) && (object_in_any_scene(bmain, ob) == 0)) {
					/* When appending, make sure any indirectly loaded objects get a base, else they cant be accessed at all
					 * (see T27437). */
					do_it = true;
				}
			}

			if (do_it) {
				/* Find or add collection as needed. */
				if (active_collection == NULL) {
					if (flag & FILE_ACTIVE_COLLECTION) {
						LayerCollection *lc = BKE_layer_collection_get_active(view_layer);
						active_collection = lc->collection;
					}
					else {
						active_collection = BKE_collection_add(bmain, scene->master_collection, NULL);
					}
				}

				CLAMP_MIN(ob->id.us, 0);
				ob->mode = OB_MODE_OBJECT;

				BKE_collection_object_add(bmain, active_collection, ob);
				Base *base = BKE_view_layer_base_find(view_layer, ob);

				if (v3d != NULL) {
					base->local_view_bits |= v3d->local_view_uuid;
				}

				if (flag & FILE_AUTOSELECT) {
					base->flag |= BASE_SELECTED;
					/* Do NOT make base active here! screws up GUI stuff, if you want it do it on src/ level. */
				}

				BKE_scene_object_base_flag_sync_from_base(base);

				ob->id.tag &= ~LIB_TAG_INDIRECT;
				ob->id.tag |= LIB_TAG_EXTERN;
			}
		}
	}
}

static void add_collections_to_scene(
        Main *mainvar, Main *bmain,
        Scene *scene, ViewLayer *view_layer, const View3D *v3d, Library *lib, const short flag)
{
	const bool do_append = (flag & FILE_LINK) == 0;

	Collection *active_collection = scene->master_collection;
	if (flag & FILE_ACTIVE_COLLECTION) {
		LayerCollection *lc = BKE_layer_collection_get_active(view_layer);
		active_collection = lc->collection;
	}

	/* Give all objects which are tagged a base. */
	for (Collection *collection = mainvar->collections.first; collection; collection = collection->id.next) {
		if ((flag & FILE_GROUP_INSTANCE) && (collection->id.tag & LIB_TAG_DOIT)) {
			/* Any indirect collection should not have been tagged. */
			BLI_assert((collection->id.tag & LIB_TAG_INDIRECT) == 0);

			/* BKE_object_add(...) messes with the selection. */
			Object *ob = BKE_object_add_only_object(bmain, OB_EMPTY, collection->id.name + 2);
			ob->type = OB_EMPTY;

			BKE_collection_object_add(bmain, active_collection, ob);
			Base *base = BKE_view_layer_base_find(view_layer, ob);

			if (v3d != NULL) {
				base->local_view_bits |= v3d->local_view_uuid;
			}

			if (base->flag & BASE_SELECTABLE) {
				base->flag |= BASE_SELECTED;
			}

			BKE_scene_object_base_flag_sync_from_base(base);
			DEG_id_tag_update(&ob->id, ID_RECALC_TRANSFORM | ID_RECALC_GEOMETRY | ID_RECALC_ANIMATION);
			view_layer->basact = base;

			/* Assign the collection. */
			ob->instance_collection = collection;
			id_us_plus(&collection->id);
			ob->transflag |= OB_DUPLICOLLECTION;
			copy_v3_v3(ob->loc, scene->cursor.location);
		}
		/* We do not want to force instantiation of indirectly linked collections...
		 * Except when we are appending (since in that case, we'll end up instantiating all objects,
		 * it's better to do it via their own collections if possible).
		 * Reports showing that desired difference in behaviors between link and append: T62570, T61796. */
		else if (do_append || (collection->id.tag & LIB_TAG_INDIRECT) == 0) {
			bool do_add_collection = (collection->id.tag & LIB_TAG_DOIT) != 0;
			if (!do_add_collection) {
				/* We need to check that objects in that collections are already instantiated in a scene.
				 * Otherwise, it's better to add the collection to the scene's active collection, than to
				 * instantiate its objects in active scene's collection directly. See T61141.
				 * Note that we only check object directly into that collection, not recursively into its children.
				 */
				for (CollectionObject *coll_ob = collection->gobject.first; coll_ob != NULL; coll_ob = coll_ob->next) {
					Object *ob = coll_ob->ob;
					if ((ob->id.tag & LIB_TAG_PRE_EXISTING) == 0 &&
					    (ob->id.tag & LIB_TAG_DOIT) == 0 &&
					    (do_append || (ob->id.tag & LIB_TAG_INDIRECT) == 0) &&
					    (ob->id.lib == lib) &&
					    (object_in_any_scene(bmain, ob) == 0))
					{
						do_add_collection = true;
						break;
					}
				}
			}
			if (do_add_collection) {
				/* Add collection as child of active collection. */
				BKE_collection_child_add(bmain, active_collection, collection);

				if (flag & FILE_AUTOSELECT) {
					for (CollectionObject *coll_ob = collection->gobject.first; coll_ob != NULL; coll_ob = coll_ob->next) {
						Object *ob = coll_ob->ob;
						Base *base = BKE_view_layer_base_find(view_layer, ob);
						if (base) {
							base->flag |= BASE_SELECTED;
							BKE_scene_object_base_flag_sync_from_base(base);
						}
					}
				}

				collection->id.tag &= ~LIB_TAG_INDIRECT;
				collection->id.tag |= LIB_TAG_EXTERN;
			}
		}
	}
}

static ID *create_placeholder(Main *mainvar, const short idcode, const char *idname, const int tag)
{
	ListBase *lb = which_libbase(mainvar, idcode);
	ID *ph_id = BKE_libblock_alloc_notest(idcode);

	*((short *)ph_id->name) = idcode;
	BLI_strncpy(ph_id->name + 2, idname, sizeof(ph_id->name) - 2);
	BKE_libblock_init_empty(ph_id);
	ph_id->lib = mainvar->curlib;
	ph_id->tag = tag | LIB_TAG_MISSING;
	ph_id->us = ID_FAKE_USERS(ph_id);
	ph_id->icon_id = 0;

	BLI_addtail(lb, ph_id);
	id_sort_by_name(lb, ph_id);

	return ph_id;
}

/* returns true if the item was found
 * but it may already have already been appended/linked */
static ID *link_named_part(
        Main *mainl, FileData *fd, const short idcode, const char *name, const int flag)
{
	BHead *bhead = find_bhead_from_code_name(fd, idcode, name);
	ID *id;

	const bool use_placeholders = (flag & BLO_LIBLINK_USE_PLACEHOLDERS) != 0;
	const bool force_indirect = (flag & BLO_LIBLINK_FORCE_INDIRECT) != 0;

	BLI_assert(BKE_idcode_is_linkable(idcode) && BKE_idcode_is_valid(idcode));

	if (bhead) {
		id = is_yet_read(fd, mainl, bhead);
		if (id == NULL) {
			/* not read yet */
			const int tag = force_indirect ? LIB_TAG_INDIRECT : LIB_TAG_EXTERN;
			read_libblock(fd, mainl, bhead, tag | LIB_TAG_NEED_EXPAND, &id);

			if (id) {
				/* sort by name in list */
				ListBase *lb = which_libbase(mainl, idcode);
				id_sort_by_name(lb, id);
			}
		}
		else {
			/* already linked */
			if (G.debug)
				printf("append: already linked\n");
			oldnewmap_insert(fd->libmap, bhead->old, id, bhead->code);
			if (!force_indirect && (id->tag & LIB_TAG_INDIRECT)) {
				id->tag &= ~LIB_TAG_INDIRECT;
				id->tag |= LIB_TAG_EXTERN;
			}
		}
	}
	else if (use_placeholders) {
		/* XXX flag part is weak! */
		id = create_placeholder(mainl, idcode, name, force_indirect ? LIB_TAG_INDIRECT : LIB_TAG_EXTERN);
	}
	else {
		id = NULL;
	}

	/* if we found the id but the id is NULL, this is really bad */
	BLI_assert(!((bhead != NULL) && (id == NULL)));

	return id;
}

/**
 * Simple reader for copy/paste buffers.
 */
int BLO_library_link_copypaste(Main *mainl, BlendHandle *bh, const unsigned int id_types_mask)
{
	FileData *fd = (FileData *)(bh);
	BHead *bhead;
	int num_directly_linked = 0;

	for (bhead = blo_bhead_first(fd); bhead; bhead = blo_bhead_next(fd, bhead)) {
		ID *id = NULL;

		if (bhead->code == ENDB)
			break;

		if (BKE_idcode_is_valid(bhead->code) && BKE_idcode_is_linkable(bhead->code) &&
		    (id_types_mask == 0 || (BKE_idcode_to_idfilter((short)bhead->code) & id_types_mask) != 0))
		{
			read_libblock(fd, mainl, bhead, LIB_TAG_NEED_EXPAND | LIB_TAG_INDIRECT, &id);
			num_directly_linked++;
		}

		if (id) {
			/* sort by name in list */
			ListBase *lb = which_libbase(mainl, GS(id->name));
			id_sort_by_name(lb, id);

			if (bhead->code == ID_OB) {
				/* Instead of instancing Base's directly, postpone until after collections are loaded
				 * otherwise the base's flag is set incorrectly when collections are used */
				Object *ob = (Object *)id;
				ob->mode = OB_MODE_OBJECT;
				/* ensure add_loose_objects_to_scene runs on this object */
				BLI_assert(id->us == 0);
			}
		}
	}

	return num_directly_linked;
}

static ID *link_named_part_ex(
        Main *mainl, FileData *fd, const short idcode, const char *name, const int flag)
{
	ID *id = link_named_part(mainl, fd, idcode, name, flag);

	if (id && (GS(id->name) == ID_OB)) {
		/* Tag as loose object needing to be instantiated somewhere... */
		id->tag |= LIB_TAG_DOIT;
	}
	else if (id && (GS(id->name) == ID_GR)) {
		/* tag as needing to be instantiated or linked */
		id->tag |= LIB_TAG_DOIT;
	}

	return id;
}

/**
 * Link a named data-block from an external blend file.
 *
 * \param mainl: The main database to link from (not the active one).
 * \param bh: The blender file handle.
 * \param idcode: The kind of data-block to link.
 * \param name: The name of the data-block (without the 2 char ID prefix).
 * \return the linked ID when found.
 */
ID *BLO_library_link_named_part(Main *mainl, BlendHandle **bh, const short idcode, const char *name)
{
	FileData *fd = (FileData *)(*bh);
	return link_named_part(mainl, fd, idcode, name, 0);
}

/**
 * Link a named data-block from an external blend file.
 * Optionally instantiate the object/collection in the scene when the flags are set.
 *
 * \param mainl: The main database to link from (not the active one).
 * \param bh: The blender file handle.
 * \param idcode: The kind of data-block to link.
 * \param name: The name of the data-block (without the 2 char ID prefix).
 * \param flag: Options for linking, used for instantiating.
 * \param scene: The scene in which to instantiate objects/collections (if NULL, no instantiation is done).
 * \param v3d: The active View3D (only to define active layers for instantiated objects & collections, can be NULL).
 * \return the linked ID when found.
 */
ID *BLO_library_link_named_part_ex(
        Main *mainl, BlendHandle **bh,
        const short idcode, const char *name, const int flag)
{
	FileData *fd = (FileData *)(*bh);
	return link_named_part_ex(mainl, fd, idcode, name, flag);
}

/* common routine to append/link something from a library */

static Main *library_link_begin(Main *mainvar, FileData **fd, const char *filepath)
{
	Main *mainl;

	(*fd)->mainlist = MEM_callocN(sizeof(ListBase), "FileData.mainlist");

	/* clear for objects and collections instantiating tag */
	BKE_main_id_tag_listbase(&(mainvar->objects), LIB_TAG_DOIT, false);
	BKE_main_id_tag_listbase(&(mainvar->collections), LIB_TAG_DOIT, false);

	/* make mains */
	blo_split_main((*fd)->mainlist, mainvar);

	/* which one do we need? */
	mainl = blo_find_main(*fd, filepath, BKE_main_blendfile_path(mainvar));

	/* needed for do_version */
	mainl->versionfile = (*fd)->fileversion;
	read_file_version(*fd, mainl);
#ifdef USE_GHASH_BHEAD
	read_file_bhead_idname_map_create(*fd);
#endif

	return mainl;
}

/**
 * Initialize the BlendHandle for linking library data.
 *
 * \param mainvar: The current main database, e.g. G_MAIN or CTX_data_main(C).
 * \param bh: A blender file handle as returned by \a BLO_blendhandle_from_file or \a BLO_blendhandle_from_memory.
 * \param filepath: Used for relative linking, copied to the \a lib->name.
 * \return the library Main, to be passed to \a BLO_library_append_named_part as \a mainl.
 */
Main *BLO_library_link_begin(Main *mainvar, BlendHandle **bh, const char *filepath)
{
	FileData *fd = (FileData *)(*bh);
	return library_link_begin(mainvar, &fd, filepath);
}

static void split_main_newid(Main *mainptr, Main *main_newid)
{
	/* We only copy the necessary subset of data in this temp main. */
	main_newid->versionfile = mainptr->versionfile;
	main_newid->subversionfile = mainptr->subversionfile;
	BLI_strncpy(main_newid->name, mainptr->name, sizeof(main_newid->name));
	main_newid->curlib = mainptr->curlib;

	ListBase *lbarray[MAX_LIBARRAY];
	ListBase *lbarray_newid[MAX_LIBARRAY];
	int i = set_listbasepointers(mainptr, lbarray);
	set_listbasepointers(main_newid, lbarray_newid);
	while (i--) {
		BLI_listbase_clear(lbarray_newid[i]);

		for (ID *id = lbarray[i]->first, *idnext; id; id = idnext) {
			idnext = id->next;

			if (id->tag & LIB_TAG_NEW) {
				BLI_remlink(lbarray[i], id);
				BLI_addtail(lbarray_newid[i], id);
			}
		}
	}
}

/* scene and v3d may be NULL. */
static void library_link_end(
        Main *mainl, FileData **fd, const short flag, Main *bmain,
        Scene *scene, ViewLayer *view_layer, const View3D *v3d)
{
	Main *mainvar;
	Library *curlib;

	/* expander now is callback function */
	BLO_main_expander(expand_doit_library);

	/* make main consistent */
	BLO_expand_main(*fd, mainl);

	/* do this when expand found other libs */
	read_libraries(*fd, (*fd)->mainlist);

	curlib = mainl->curlib;

	/* make the lib path relative if required */
	if (flag & FILE_RELPATH) {
		/* use the full path, this could have been read by other library even */
		BLI_strncpy(curlib->name, curlib->filepath, sizeof(curlib->name));

		/* uses current .blend file as reference */
		BLI_path_rel(curlib->name, BKE_main_blendfile_path_from_global());
	}

	blo_join_main((*fd)->mainlist);
	mainvar = (*fd)->mainlist->first;
	mainl = NULL; /* blo_join_main free's mainl, cant use anymore */

	lib_link_all(*fd, mainvar);
	BKE_collections_after_lib_link(mainvar);

	/* Yep, second splitting... but this is a very cheap operation, so no big deal. */
	blo_split_main((*fd)->mainlist, mainvar);
	Main *main_newid = BKE_main_new();
	for (mainvar = ((Main *)(*fd)->mainlist->first)->next; mainvar; mainvar = mainvar->next) {
		BLI_assert(mainvar->versionfile != 0);
		/* We need to split out IDs already existing, or they will go again through do_versions - bad, very bad! */
		split_main_newid(mainvar, main_newid);

		do_versions_after_linking(main_newid);

		add_main_to_main(mainvar, main_newid);
	}
	BKE_main_free(main_newid);
	blo_join_main((*fd)->mainlist);
	mainvar = (*fd)->mainlist->first;
	MEM_freeN((*fd)->mainlist);

	BKE_main_id_tag_all(mainvar, LIB_TAG_NEW, false);

	lib_verify_nodetree(mainvar, false);
	fix_relpaths_library(BKE_main_blendfile_path(mainvar), mainvar); /* make all relative paths, relative to the open blend file */

	/* Give a base to loose objects and collections.
	 * Only directly linked objects & collections are instantiated by `BLO_library_link_named_part_ex()` & co,
	 * here we handle indirect ones and other possible edge-cases. */
	if (scene) {
		add_collections_to_scene(mainvar, bmain, scene, view_layer, v3d, curlib, flag);
		add_loose_objects_to_scene(mainvar, bmain, scene, view_layer, v3d, curlib, flag);
	}
	else {
		/* printf("library_append_end, scene is NULL (objects wont get bases)\n"); */
	}

	/* Clear objects and collections instantiating tag. */
	BKE_main_id_tag_listbase(&(mainvar->objects), LIB_TAG_DOIT, false);
	BKE_main_id_tag_listbase(&(mainvar->collections), LIB_TAG_DOIT, false);

	/* patch to prevent switch_endian happens twice */
	if ((*fd)->flags & FD_FLAGS_SWITCH_ENDIAN) {
		blo_filedata_free(*fd);
		*fd = NULL;
	}
}

/**
 * Finalize linking from a given .blend file (library).
 * Optionally instance the indirect object/collection in the scene when the flags are set.
 * \note Do not use \a bh after calling this function, it may frees it.
 *
 * \param mainl: The main database to link from (not the active one).
 * \param bh: The blender file handle (WARNING! may be freed by this function!).
 * \param flag: Options for linking, used for instantiating.
 * \param bmain: The main database in which to instantiate objects/collections
 * \param scene: The scene in which to instantiate objects/collections (if NULL, no instantiation is done).
 * \param view_layer: The scene layer in which to instantiate objects/collections (if NULL, no instantiation is done).
 * \param v3d: The active View3D (only to define local-view for instantiated objects & groups, can be NULL).
 */
void BLO_library_link_end(
        Main *mainl, BlendHandle **bh, int flag, Main *bmain,
        Scene *scene, ViewLayer *view_layer, const View3D *v3d)
{
	FileData *fd = (FileData *)(*bh);
	library_link_end(mainl, &fd, flag, bmain, scene, view_layer, v3d);
	*bh = (BlendHandle *)fd;
}

void *BLO_library_read_struct(FileData *fd, BHead *bh, const char *blockname)
{
	return read_struct(fd, bh, blockname);
}

/** \} */

/* -------------------------------------------------------------------- */
/** \name Library Reading
 * \{ */

static int has_linked_ids_to_read(Main *mainvar)
{
	ListBase *lbarray[MAX_LIBARRAY];
	int a = set_listbasepointers(mainvar, lbarray);

	while (a--) {
		for (ID *id = lbarray[a]->first; id; id = id->next) {
			if (id->tag & LIB_TAG_ID_LINK_PLACEHOLDER) {
				return true;
			}
		}
	}

	return false;
}

static void read_library_linked_id(ReportList *reports, FileData *fd, Main *mainvar, ID *id, ID **r_id)
{
	BHead *bhead = NULL;
	const bool is_valid = BKE_idcode_is_linkable(GS(id->name)) || ((id->tag & LIB_TAG_EXTERN) == 0);

	if (fd) {
		bhead = find_bhead_from_idname(fd, id->name);
	}

	if (!is_valid) {
		blo_reportf_wrap(
		        reports, RPT_ERROR,
		        TIP_("LIB: %s: '%s' is directly linked from '%s' (parent '%s'), but is a non-linkable data type"),
		        BKE_idcode_to_name(GS(id->name)),
		        id->name + 2,
		        mainvar->curlib->filepath,
		        library_parent_filepath(mainvar->curlib));
	}

	id->tag &= ~LIB_TAG_ID_LINK_PLACEHOLDER;

	if (bhead) {
		id->tag |= LIB_TAG_NEED_EXPAND;
		// printf("read lib block %s\n", id->name);
		read_libblock(fd, mainvar, bhead, id->tag, r_id);
	}
	else {
		blo_reportf_wrap(
		        reports, RPT_WARNING,
		        TIP_("LIB: %s: '%s' missing from '%s', parent '%s'"),
		        BKE_idcode_to_name(GS(id->name)),
		        id->name + 2,
		        mainvar->curlib->filepath,
		        library_parent_filepath(mainvar->curlib));

		/* Generate a placeholder for this ID (simplified version of read_libblock actually...). */
		if (r_id) {
			*r_id = is_valid ? create_placeholder(mainvar, GS(id->name), id->name + 2, id->tag) : NULL;
		}
	}
}

static void read_library_linked_ids(FileData *basefd, FileData *fd, ListBase *mainlist, Main *mainvar)
{
	GHash *loaded_ids = BLI_ghash_str_new(__func__);

	ListBase *lbarray[MAX_LIBARRAY];
	int a = set_listbasepointers(mainvar, lbarray);

	while (a--) {
		ID *id = lbarray[a]->first;
		ListBase pending_free_ids = {NULL};

		while (id) {
			ID *id_next = id->next;
			if (id->tag & LIB_TAG_ID_LINK_PLACEHOLDER) {
				BLI_remlink(lbarray[a], id);

				/* When playing with lib renaming and such, you may end with cases where
				 * you have more than one linked ID of the same data-block from same
				 * library. This is absolutely horrible, hence we use a ghash to ensure
				 * we go back to a single linked data when loading the file. */
				ID **realid = NULL;
				if (!BLI_ghash_ensure_p(loaded_ids, id->name, (void ***)&realid)) {
					read_library_linked_id(basefd->reports, fd, mainvar, id, realid);
				}

				/* realid shall never be NULL - unless some source file/lib is broken
				 * (known case: some directly linked shapekey from a missing lib...). */
				/* BLI_assert(*realid != NULL); */

				/* Now that we have a real ID, replace all pointers to placeholders in
				 * fd->libmap with pointers to the real datablocks. We do this for all
				 * libraries since multiple might be referencing this ID. */
				change_link_placeholder_to_real_ID_pointer(mainlist, basefd, id, *realid);

				/* We cannot free old lib-ref placeholder ID here anymore, since we use
				 * its name as key in loaded_ids hash. */
				BLI_addtail(&pending_free_ids, id);
			}
			id = id_next;
		}

		/* Clear GHash and free link placeholder IDs of the current type. */
		BLI_ghash_clear(loaded_ids, NULL, NULL);
		BLI_freelistN(&pending_free_ids);
	}

	BLI_ghash_free(loaded_ids, NULL, NULL);
}

static FileData *read_library_file_data(FileData *basefd, ListBase *mainlist, Main *mainl, Main *mainptr)
{
	FileData *fd = mainptr->curlib->filedata;

	if (fd != NULL) {
		/* File already open. */
		return fd;
	}

	if (mainptr->curlib->packedfile) {
		/* Read packed file. */
		PackedFile *pf = mainptr->curlib->packedfile;

		blo_reportf_wrap(
		        basefd->reports, RPT_INFO, TIP_("Read packed library:  '%s', parent '%s'"),
		        mainptr->curlib->name,
		        library_parent_filepath(mainptr->curlib));
		fd = blo_filedata_from_memory(pf->data, pf->size, basefd->reports);

		/* Needed for library_append and read_libraries. */
		BLI_strncpy(fd->relabase, mainptr->curlib->filepath, sizeof(fd->relabase));
	}
	else {
		/* Read file on disk. */
		blo_reportf_wrap(
		        basefd->reports, RPT_INFO, TIP_("Read library:  '%s', '%s', parent '%s'"),
		        mainptr->curlib->filepath,
		        mainptr->curlib->name,
		        library_parent_filepath(mainptr->curlib));
		fd = blo_filedata_from_file(mainptr->curlib->filepath, basefd->reports);
	}

	if (fd) {
		/* Share the mainlist, so all libraries are added immediately in a
		 * single list. It used to be that all FileData's had their own list,
		 * but with indirectly linking this meant we didn't catch duplicate
		 * libraries properly. */
		fd->mainlist = mainlist;

		fd->reports = basefd->reports;

		if (fd->libmap)
			oldnewmap_free(fd->libmap);

		fd->libmap = oldnewmap_new();

		mainptr->curlib->filedata = fd;
		mainptr->versionfile =  fd->fileversion;

		/* subversion */
		read_file_version(fd, mainptr);
#ifdef USE_GHASH_BHEAD
		read_file_bhead_idname_map_create(fd);
#endif
	}
	else {
		mainptr->curlib->filedata = NULL;
		mainptr->curlib->id.tag |= LIB_TAG_MISSING;
		/* Set lib version to current main one... Makes assert later happy. */
		mainptr->versionfile = mainptr->curlib->versionfile = mainl->versionfile;
		mainptr->subversionfile = mainptr->curlib->subversionfile = mainl->subversionfile;
	}

	if (fd == NULL) {
		blo_reportf_wrap(basefd->reports, RPT_WARNING, TIP_("Cannot find lib '%s'"),
		                 mainptr->curlib->filepath);
	}

	return fd;
}

static void read_libraries(FileData *basefd, ListBase *mainlist)
{
	Main *mainl = mainlist->first;
	bool do_it = true;

	/* Expander is now callback function. */
	BLO_main_expander(expand_doit_library);

	/* At this point the base blend file has been read, and each library blend
	 * encountered so far has a main with placeholders for linked datablocks.
	 *
	 * Now we will read the library blend files and replace the placeholders
	 * with actual datablocks. We loop over library mains multiple times in
	 * case a library needs to link additional datablocks from another library
	 * that had been read previously. */
	while (do_it) {
		do_it = false;

		/* Loop over mains of all library blend files encountered so far. Note
		 * this list gets longer as more indirectly library blends are found. */
		for (Main *mainptr = mainl->next; mainptr; mainptr = mainptr->next) {
			/* Does this library have any more linked datablocks we need to read? */
			if (has_linked_ids_to_read(mainptr)) {
				// printf("Reading linked datablocks from %s (%s)\n", mainptr->curlib->id.name, mainptr->curlib->name);

				/* Open file if it has not been done yet. */
				FileData *fd = read_library_file_data(basefd, mainlist, mainl, mainptr);

				if (fd) {
					do_it = true;
				}

				/* Read linked datablocks for each link placeholder, and replace
				 * the placeholder with the real datablock. */
				read_library_linked_ids(basefd, fd, mainlist, mainptr);

				/* Test if linked datablocks need to read further linked datablocks
				 * and create link placeholders for them. */
				BLO_expand_main(fd, mainptr);
			}
		}
	}

	Main *main_newid = BKE_main_new();
	for (Main *mainptr = mainl->next; mainptr; mainptr = mainptr->next) {
		/* Do versioning for newly added linked datablocks. If no datablocks
		 * were read from a library versionfile will still be zero and we can
		 * skip it. */
		if (mainptr->versionfile) {
			/* Split out already existing IDs to avoid them going through
			 * do_versions multiple times, which would have bad consequences. */
			split_main_newid(mainptr, main_newid);

			/* File data can be zero with link/append. */
			if (mainptr->curlib->filedata)
				do_versions(mainptr->curlib->filedata, mainptr->curlib, main_newid);
			else
				do_versions(basefd, NULL, main_newid);

			add_main_to_main(mainptr, main_newid);
		}

		/* Lib linking. */
		if (mainptr->curlib->filedata)
			lib_link_all(mainptr->curlib->filedata, mainptr);

		/* Free file data we no longer need. */
		if (mainptr->curlib->filedata)
			blo_filedata_free(mainptr->curlib->filedata);
		mainptr->curlib->filedata = NULL;
	}
	BKE_main_free(main_newid);
}

/** \} */<|MERGE_RESOLUTION|>--- conflicted
+++ resolved
@@ -5783,11 +5783,6 @@
 				}
 			}
 		}
-<<<<<<< HEAD
-		else if (md->type == eModifierType_Bevel) {
-			BevelModifierData *bmd = (BevelModifierData *)md;
-			bmd->clnordata.faceHash = NULL;
-        }
 		else if (md->type == eModifierType_OpenVDB) {
 			OpenVDBModifierData *vdbmd = (OpenVDBModifierData *)md;
 
@@ -5799,8 +5794,6 @@
 
 			vdbmd->frame_last = -1;
 		}
-=======
->>>>>>> b3dabc20
 	}
 }
 
