--- conflicted
+++ resolved
@@ -4920,17 +4920,12 @@
 			}
 			
 			for (srl= sce->r.layers.first; srl; srl= srl->next) {
-<<<<<<< HEAD
-				srl->mat_override= newlibadr_us(fd, sce->id.lib, srl->mat_override);
-				srl->light_override= newlibadr_us(fd, sce->id.lib, srl->light_override);
+				srl->mat_override = newlibadr_us(fd, sce->id.lib, srl->mat_override);
+				srl->light_override = newlibadr_us(fd, sce->id.lib, srl->light_override);
 				for(fls=srl->freestyleConfig.linesets.first; fls; fls= fls->next) {
 					fls->linestyle= newlibadr_us(fd, sce->id.lib, fls->linestyle);
 					fls->group= newlibadr_us(fd, sce->id.lib, fls->group);
 				}
-=======
-				srl->mat_override = newlibadr_us(fd, sce->id.lib, srl->mat_override);
-				srl->light_override = newlibadr_us(fd, sce->id.lib, srl->light_override);
->>>>>>> 65228807
 			}
 			/*Game Settings: Dome Warp Text*/
 			sce->gm.dome.warptext = newlibadr(fd, sce->id.lib, sce->gm.dome.warptext);
@@ -4968,12 +4963,8 @@
 	Editing *ed;
 	Sequence *seq;
 	MetaStack *ms;
-<<<<<<< HEAD
 	SceneRenderLayer *srl;
-
-=======
-	
->>>>>>> 65228807
+	
 	sce->theDag = NULL;
 	sce->dagisvalid = 0;
 	sce->obedit = NULL;
@@ -5151,20 +5142,15 @@
 	link_list(fd, &(sce->markers));
 	link_list(fd, &(sce->transform_spaces));
 	link_list(fd, &(sce->r.layers));
-<<<<<<< HEAD
-
-	for(srl= sce->r.layers.first; srl; srl= srl->next) {
+
+	for(srl = sce->r.layers.first; srl; srl = srl->next) {
 		link_list(fd, &(srl->freestyleConfig.modules));
 	}
-	for(srl= sce->r.layers.first; srl; srl= srl->next) {
+	for(srl = sce->r.layers.first; srl; srl = srl->next) {
 		link_list(fd, &(srl->freestyleConfig.linesets));
 	}
 	
-	sce->nodetree= newdataadr(fd, sce->nodetree);
-=======
-	
 	sce->nodetree = newdataadr(fd, sce->nodetree);
->>>>>>> 65228807
 	if (sce->nodetree)
 		direct_link_nodetree(fd, sce->nodetree);
 }
@@ -7717,8 +7703,7 @@
 			}
 		}
 	}
-<<<<<<< HEAD
-
+	
 	/* default values in Freestyle settings */
 	{
 		Scene *sce;
@@ -7748,8 +7733,6 @@
 				linestyle->rounds= 3;
 		}
 	}
-=======
->>>>>>> 65228807
 	
 	/* WATCH IT!!!: pointers from libdata have not been converted yet here! */
 	/* WATCH IT 2!: Userdef struct init has to be in editors/interface/resources.c! */
@@ -7807,12 +7790,8 @@
 	lib_link_brush(fd, main);
 	lib_link_particlesettings(fd, main);
 	lib_link_movieclip(fd, main);
-<<<<<<< HEAD
 	lib_link_linestyle(fd, main);
-
-=======
-	
->>>>>>> 65228807
+	
 	lib_link_mesh(fd, main);		/* as last: tpage images with users at zero */
 	
 	lib_link_library(fd, main);		/* only init users */
@@ -8692,14 +8671,9 @@
 {
 	Base *base;
 	SceneRenderLayer *srl;
-<<<<<<< HEAD
 	FreestyleLineSet *lineset;
-
-	for (base= sce->base.first; base; base= base->next) {
-=======
 	
 	for (base = sce->base.first; base; base = base->next) {
->>>>>>> 65228807
 		expand_doit(fd, mainvar, base->object);
 	}
 	expand_doit(fd, mainvar, sce->camera);
@@ -8719,7 +8693,7 @@
 		expand_doit(fd, mainvar, srl->mat_override);
 		expand_doit(fd, mainvar, srl->light_override);
 
-		for (lineset= srl->freestyleConfig.linesets.first; lineset; lineset= lineset->next) {
+		for (lineset = srl->freestyleConfig.linesets.first; lineset; lineset = lineset->next) {
 			if (lineset->group)
 				expand_doit(fd, mainvar, lineset->group);
 			expand_doit(fd, mainvar, lineset->linestyle);
