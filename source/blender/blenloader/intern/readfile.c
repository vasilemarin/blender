/*
 * ***** BEGIN GPL LICENSE BLOCK *****
 *
 * This program is free software; you can redistribute it and/or
 * modify it under the terms of the GNU General Public License
 * as published by the Free Software Foundation; either version 2
 * of the License, or (at your option) any later version.
 *
 * This program is distributed in the hope that it will be useful,
 * but WITHOUT ANY WARRANTY; without even the implied warranty of
 * MERCHANTABILITY or FITNESS FOR A PARTICULAR PURPOSE.  See the
 * GNU General Public License for more details.
 *
 * You should have received a copy of the GNU General Public License
 * along with this program; if not, write to the Free Software Foundation,
 * Inc., 51 Franklin Street, Fifth Floor, Boston, MA 02110-1301, USA.
 *
 * The Original Code is Copyright (C) 2001-2002 by NaN Holding BV.
 * All rights reserved.
 *
 *
 * Contributor(s): Blender Foundation
 *
 * ***** END GPL LICENSE BLOCK *****
 *
 */

/** \file blender/blenloader/intern/readfile.c
 *  \ingroup blenloader
 */


#include "zlib.h"

#include <limits.h>
#include <stdio.h> // for printf fopen fwrite fclose sprintf FILE
#include <stdlib.h> // for getenv atoi
#include <stddef.h> // for offsetof
#include <fcntl.h> // for open
#include <string.h> // for strrchr strncmp strstr
#include <math.h> // for fabs
#include <stdarg.h> /* for va_start/end */

#ifndef WIN32
#  include <unistd.h> // for read close
#else
#  include <io.h> // for open close read
#  include "winsock2.h"
#  include "BLI_winstuff.h"
#endif

/* allow readfile to use deprecated functionality */
#define DNA_DEPRECATED_ALLOW

#include "DNA_anim_types.h"
#include "DNA_armature_types.h"
#include "DNA_actuator_types.h"
#include "DNA_brush_types.h"
#include "DNA_camera_types.h"
#include "DNA_cloth_types.h"
#include "DNA_controller_types.h"
#include "DNA_constraint_types.h"
#include "DNA_dynamicpaint_types.h"
#include "DNA_effect_types.h"
#include "DNA_fileglobal_types.h"
#include "DNA_genfile.h"
#include "DNA_group_types.h"
#include "DNA_gpencil_types.h"
#include "DNA_ipo_types.h"
#include "DNA_key_types.h"
#include "DNA_lattice_types.h"
#include "DNA_lamp_types.h"
#include "DNA_meta_types.h"
#include "DNA_material_types.h"
#include "DNA_mesh_types.h"
#include "DNA_meshdata_types.h"
#include "DNA_nla_types.h"
#include "DNA_node_types.h"
#include "DNA_object_fluidsim.h" // NT
#include "DNA_object_types.h"
#include "DNA_packedFile_types.h"
#include "DNA_particle_types.h"
#include "DNA_property_types.h"
#include "DNA_text_types.h"
#include "DNA_view3d_types.h"
#include "DNA_screen_types.h"
#include "DNA_sensor_types.h"
#include "DNA_sdna_types.h"
#include "DNA_scene_types.h"
#include "DNA_sequence_types.h"
#include "DNA_smoke_types.h"
#include "DNA_speaker_types.h"
#include "DNA_sound_types.h"
#include "DNA_space_types.h"
#include "DNA_vfont_types.h"
#include "DNA_world_types.h"
#include "DNA_movieclip_types.h"
#include "DNA_mask_types.h"

#include "MEM_guardedalloc.h"

#include "BLI_utildefines.h"
#include "BLI_endian_switch.h"
#include "BLI_blenlib.h"
#include "BLI_math.h"
#include "BLI_edgehash.h"

#include "BKE_anim.h"
#include "BKE_action.h"
#include "BKE_armature.h"
#include "BKE_brush.h"
#include "BKE_colortools.h"
#include "BKE_constraint.h"
#include "BKE_context.h"
#include "BKE_curve.h"
#include "BKE_deform.h"
#include "BKE_effect.h"
#include "BKE_fcurve.h"
#include "BKE_global.h" // for G
#include "BKE_group.h"
#include "BKE_image.h"
#include "BKE_lattice.h"
#include "BKE_library.h" // for which_libbase
#include "BKE_idcode.h"
#include "BKE_material.h"
#include "BKE_main.h" // for Main
#include "BKE_mesh.h" // for ME_ defines (patching)
#include "BKE_modifier.h"
#include "BKE_multires.h"
#include "BKE_node.h" // for tree type defines
#include "BKE_ocean.h"
#include "BKE_object.h"
#include "BKE_paint.h"
#include "BKE_particle.h"
#include "BKE_pointcache.h"
#include "BKE_property.h" // for BKE_bproperty_object_get
#include "BKE_report.h"
#include "BKE_sca.h" // for init_actuator
#include "BKE_scene.h"
#include "BKE_screen.h"
#include "BKE_sequencer.h"
#include "BKE_text.h" // for txt_extended_ascii_as_utf8
#include "BKE_tracking.h"
#include "BKE_sound.h"

#include "IMB_imbuf.h"  // for proxy / timecode versioning stuff

#include "NOD_socket.h"

#include "BLO_readfile.h"
#include "BLO_undofile.h"
#include "BLO_blend_defs.h"

#include "RE_engine.h"

#include "readfile.h"

#include "PIL_time.h"

#include <errno.h>

/*
 * Remark: still a weak point is the newaddress() function, that doesnt solve reading from
 * multiple files at the same time
 *
 * (added remark: oh, i thought that was solved? will look at that... (ton)
 *
 * READ
 * - Existing Library (Main) push or free
 * - allocate new Main
 * - load file
 * - read SDNA
 * - for each LibBlock
 *     - read LibBlock
 *     - if a Library
 *         - make a new Main
 *         - attach ID's to it
 *     - else
 *         - read associated 'direct data'
 *         - link direct data (internal and to LibBlock)
 * - read FileGlobal
 * - read USER data, only when indicated (file is ~/X.XX/startup.blend)
 * - free file
 * - per Library (per Main)
 *     - read file
 *     - read SDNA
 *     - find LibBlocks and attach IDs to Main
 *         - if external LibBlock
 *             - search all Main's
 *                 - or it's already read,
 *                 - or not read yet
 *                 - or make new Main
 *     - per LibBlock
 *         - read recursive
 *         - read associated direct data
 *         - link direct data (internal and to LibBlock)
 *     - free file
 * - per Library with unread LibBlocks
 *     - read file
 *     - read SDNA
 *     - per LibBlock
 *                - read recursive
 *                - read associated direct data
 *                - link direct data (internal and to LibBlock)
 *         - free file
 * - join all Mains
 * - link all LibBlocks and indirect pointers to libblocks
 * - initialize FileGlobal and copy pointers to Global
 */

/* also occurs in library.c */
/* GS reads the memory pointed at in a specific ordering. There are,
 * however two definitions for it. I have jotted them down here, both,
 * but I think the first one is actually used. The thing is that
 * big-endian systems might read this the wrong way round. OTOH, we
 * constructed the IDs that are read out with this macro explicitly as
 * well. I expect we'll sort it out soon... */

/* from blendef: */
#define GS(a)	(*((short *)(a)))

/* from misc_util: flip the bytes from x  */
/*  #define GS(x) (((unsigned char *)(x))[0] << 8 | ((unsigned char *)(x))[1]) */

/***/

typedef struct OldNew {
	void *old, *newp;
	int nr;
} OldNew;

typedef struct OldNewMap {
	OldNew *entries;
	int nentries, entriessize;
	int sorted;
	int lasthit;
} OldNewMap;


/* local prototypes */
static void *read_struct(FileData *fd, BHead *bh, const char *blockname);
static void direct_link_modifiers(FileData *fd, ListBase *lb);
static void convert_tface_mt(FileData *fd, Main *main);

/* this function ensures that reports are printed,
 * in the case of libraray linking errors this is important!
 *
 * bit kludge but better then doubling up on prints,
 * we could alternatively have a versions of a report function which forces printing - campbell
 */

static void BKE_reportf_wrap(ReportList *reports, ReportType type, const char *format, ...)
#ifdef __GNUC__
__attribute__ ((format(printf, 3, 4)))
#endif
;
static void BKE_reportf_wrap(ReportList *reports, ReportType type, const char *format, ...)
{
	char fixed_buf[1024]; /* should be long enough */
	
	va_list args;
	
	va_start(args, format);
	vsnprintf(fixed_buf, sizeof(fixed_buf), format, args);
	va_end(args);
	
	fixed_buf[sizeof(fixed_buf) - 1] = '\0';
	
	BKE_report(reports, type, fixed_buf);
	
	if (G.background == 0) {
		printf("%s\n", fixed_buf);
	}
}

static OldNewMap *oldnewmap_new(void) 
{
	OldNewMap *onm= MEM_callocN(sizeof(*onm), "OldNewMap");
	
	onm->entriessize = 1024;
	onm->entries = MEM_mallocN(sizeof(*onm->entries)*onm->entriessize, "OldNewMap.entries");
	
	return onm;
}

static int verg_oldnewmap(const void *v1, const void *v2)
{
	const struct OldNew *x1=v1, *x2=v2;
	
	if (x1->old > x2->old) return 1;
	else if (x1->old < x2->old) return -1;
	return 0;
}


static void oldnewmap_sort(FileData *fd) 
{
	qsort(fd->libmap->entries, fd->libmap->nentries, sizeof(OldNew), verg_oldnewmap);
	fd->libmap->sorted = 1;
}

/* nr is zero for data, and ID code for libdata */
static void oldnewmap_insert(OldNewMap *onm, void *oldaddr, void *newaddr, int nr) 
{
	OldNew *entry;
	
	if (oldaddr==NULL || newaddr==NULL) return;
	
	if (onm->nentries == onm->entriessize) {
		int osize = onm->entriessize;
		OldNew *oentries = onm->entries;
		
		onm->entriessize *= 2;
		onm->entries = MEM_mallocN(sizeof(*onm->entries)*onm->entriessize, "OldNewMap.entries");
		
		memcpy(onm->entries, oentries, sizeof(*oentries)*osize);
		MEM_freeN(oentries);
	}

	entry = &onm->entries[onm->nentries++];
	entry->old = oldaddr;
	entry->newp = newaddr;
	entry->nr = nr;
}

void blo_do_versions_oldnewmap_insert(OldNewMap *onm, void *oldaddr, void *newaddr, int nr)
{
	oldnewmap_insert(onm, oldaddr, newaddr, nr);
}

static void *oldnewmap_lookup_and_inc(OldNewMap *onm, void *addr) 
{
	int i;
	
	if (addr == NULL) return NULL;
	
	if (onm->lasthit < onm->nentries-1) {
		OldNew *entry = &onm->entries[++onm->lasthit];
		
		if (entry->old == addr) {
			entry->nr++;
			return entry->newp;
		}
	}
	
	for (i = 0; i < onm->nentries; i++) {
		OldNew *entry = &onm->entries[i];
		
		if (entry->old == addr) {
			onm->lasthit = i;
			
			entry->nr++;
			return entry->newp;
		}
	}
	
	return NULL;
}

/* for libdata, nr has ID code, no increment */
static void *oldnewmap_liblookup(OldNewMap *onm, void *addr, void *lib) 
{
	int i;
	
	if (addr == NULL) return NULL;
	
	/* lasthit works fine for non-libdata, linking there is done in same sequence as writing */
	if (onm->sorted) {
		OldNew entry_s, *entry;
		
		entry_s.old = addr;
		
		entry = bsearch(&entry_s, onm->entries, onm->nentries, sizeof(OldNew), verg_oldnewmap);
		if (entry) {
			ID *id = entry->newp;
			
			if (id && (!lib || id->lib)) {
				return entry->newp;
			}
		}
	}
	
	for (i = 0; i < onm->nentries; i++) {
		OldNew *entry = &onm->entries[i];
		
		if (entry->old == addr) {
			ID *id = entry->newp;
			
			if (id && (!lib || id->lib)) {
				return entry->newp;
			}
		}
	}

	return NULL;
}

static void oldnewmap_free_unused(OldNewMap *onm) 
{
	int i;

	for (i = 0; i < onm->nentries; i++) {
		OldNew *entry = &onm->entries[i];
		if (entry->nr == 0) {
			MEM_freeN(entry->newp);
			entry->newp = NULL;
		}
	}
}

static void oldnewmap_clear(OldNewMap *onm) 
{
	onm->nentries = 0;
	onm->lasthit = 0;
}

static void oldnewmap_free(OldNewMap *onm) 
{
	MEM_freeN(onm->entries);
	MEM_freeN(onm);
}

/***/

static void read_libraries(FileData *basefd, ListBase *mainlist);

/* ************ help functions ***************** */

static void add_main_to_main(Main *mainvar, Main *from)
{
	ListBase *lbarray[MAX_LIBARRAY], *fromarray[MAX_LIBARRAY];
	int a;
	
	set_listbasepointers(mainvar, lbarray);
	a = set_listbasepointers(from, fromarray);
	while (a--) {
		BLI_movelisttolist(lbarray[a], fromarray[a]);
	}
}

void blo_join_main(ListBase *mainlist)
{
	Main *tojoin, *mainl;
	
	mainl = mainlist->first;
	while ((tojoin = mainl->next)) {
		add_main_to_main(mainl, tojoin);
		BLI_remlink(mainlist, tojoin);
		MEM_freeN(tojoin);
	}
}

static void split_libdata(ListBase *lb, Main *first)
{
	ListBase *lbn;
	ID *id, *idnext;
	Main *mainvar;
	
	id = lb->first;
	while (id) {
		idnext = id->next;
		if (id->lib) {
			mainvar = first;
			while (mainvar) {
				if (mainvar->curlib == id->lib) {
					lbn= which_libbase(mainvar, GS(id->name));
					BLI_remlink(lb, id);
					BLI_addtail(lbn, id);
					break;
				}
				mainvar = mainvar->next;
			}
			if (mainvar == NULL) printf("error split_libdata\n");
		}
		id = idnext;
	}
}

void blo_split_main(ListBase *mainlist, Main *main)
{
	ListBase *lbarray[MAX_LIBARRAY];
	Library *lib;
	int i;
	
	mainlist->first = mainlist->last = main;
	main->next = NULL;
	
	if (main->library.first == NULL)
		return;
	
	for (lib = main->library.first; lib; lib = lib->id.next) {
		Main *libmain = MEM_callocN(sizeof(Main), "libmain");
		libmain->curlib = lib;
		BLI_addtail(mainlist, libmain);
	}
	
	i = set_listbasepointers(main, lbarray);
	while (i--)
		split_libdata(lbarray[i], main->next);
}

/* removes things like /blah/blah/../../blah/ etc, then writes in *name the full path */
static void cleanup_path(const char *relabase, char *name)
{
	char filename[FILE_MAXFILE];
	
	BLI_splitdirstring(name, filename);
	BLI_cleanup_dir(relabase, name);
	strcat(name, filename);
}

static void read_file_version(FileData *fd, Main *main)
{
	BHead *bhead;
	
	for (bhead= blo_firstbhead(fd); bhead; bhead= blo_nextbhead(fd, bhead)) {
		if (bhead->code == GLOB) {
			FileGlobal *fg= read_struct(fd, bhead, "Global");
			if (fg) {
				main->subversionfile= fg->subversion;
				main->minversionfile= fg->minversion;
				main->minsubversionfile= fg->minsubversion;
				MEM_freeN(fg);
			}
			else if (bhead->code == ENDB)
				break;
		}
	}
}


static Main *blo_find_main(FileData *fd, const char *filepath, const char *relabase)
{
	ListBase *mainlist = fd->mainlist;
	Main *m;
	Library *lib;
	char name1[FILE_MAX];
	
	BLI_strncpy(name1, filepath, sizeof(name1));
	cleanup_path(relabase, name1);
//	printf("blo_find_main: original in  %s\n", name);
//	printf("blo_find_main: converted to %s\n", name1);
	
	for (m = mainlist->first; m; m = m->next) {
		char *libname = (m->curlib) ? m->curlib->filepath : m->name;
		
		if (BLI_path_cmp(name1, libname) == 0) {
			if (G.debug & G_DEBUG) printf("blo_find_main: found library %s\n", libname);
			return m;
		}
	}
	
	m = MEM_callocN(sizeof(Main), "find_main");
	BLI_addtail(mainlist, m);
	
	lib = BKE_libblock_alloc(&m->library, ID_LI, "lib");
	BLI_strncpy(lib->name, filepath, sizeof(lib->name));
	BLI_strncpy(lib->filepath, name1, sizeof(lib->filepath));
	
	m->curlib = lib;
	
	read_file_version(fd, m);
	
	if (G.debug & G_DEBUG) printf("blo_find_main: added new lib %s\n", filepath);
	return m;
}


/* ************ FILE PARSING ****************** */

static void switch_endian_bh4(BHead4 *bhead)
{
	/* the ID_.. codes */
	if ((bhead->code & 0xFFFF)==0) bhead->code >>= 16;
	
	if (bhead->code != ENDB) {
		BLI_endian_switch_int32(&bhead->len);
		BLI_endian_switch_int32(&bhead->SDNAnr);
		BLI_endian_switch_int32(&bhead->nr);
	}
}

static void switch_endian_bh8(BHead8 *bhead)
{
	/* the ID_.. codes */
	if ((bhead->code & 0xFFFF)==0) bhead->code >>= 16;
	
	if (bhead->code != ENDB) {
		BLI_endian_switch_int32(&bhead->len);
		BLI_endian_switch_int32(&bhead->SDNAnr);
		BLI_endian_switch_int32(&bhead->nr);
	}
}

static void bh4_from_bh8(BHead *bhead, BHead8 *bhead8, int do_endian_swap)
{
	BHead4 *bhead4 = (BHead4 *) bhead;
	int64_t old;

	bhead4->code = bhead8->code;
	bhead4->len = bhead8->len;

	if (bhead4->code != ENDB) {
		/* perform a endian swap on 64bit pointers, otherwise the pointer might map to zero
		 * 0x0000000000000000000012345678 would become 0x12345678000000000000000000000000
		 */
		if (do_endian_swap) {
			BLI_endian_switch_int64(&bhead8->old);
		}
		
		/* this patch is to avoid a long long being read from not-eight aligned positions
		 * is necessary on any modern 64bit architecture) */
		memcpy(&old, &bhead8->old, 8);
		bhead4->old = (int) (old >> 3);
		
		bhead4->SDNAnr = bhead8->SDNAnr;
		bhead4->nr = bhead8->nr;
	}
}

static void bh8_from_bh4(BHead *bhead, BHead4 *bhead4)
{
	BHead8 *bhead8 = (BHead8 *) bhead;
	
	bhead8->code = bhead4->code;
	bhead8->len = bhead4->len;
	
	if (bhead8->code != ENDB) {
		bhead8->old = bhead4->old;
		bhead8->SDNAnr = bhead4->SDNAnr;
		bhead8->nr= bhead4->nr;
	}
}

static BHeadN *get_bhead(FileData *fd)
{
	BHeadN *new_bhead = NULL;
	int readsize;
	
	if (fd) {
		if (!fd->eof) {
			/* initializing to zero isn't strictly needed but shuts valgrind up
			 * since uninitialized memory gets compared */
			BHead8 bhead8 = {0};
			BHead4 bhead4 = {0};
			BHead  bhead = {0};
			
			/* First read the bhead structure.
			 * Depending on the platform the file was written on this can
			 * be a big or little endian BHead4 or BHead8 structure.
			 *
			 * As usual 'ENDB' (the last *partial* bhead of the file)
			 * needs some special handling. We don't want to EOF just yet.
			 */
			if (fd->flags & FD_FLAGS_FILE_POINTSIZE_IS_4) {
				bhead4.code = DATA;
				readsize = fd->read(fd, &bhead4, sizeof(bhead4));
				
				if (readsize == sizeof(bhead4) || bhead4.code == ENDB) {
					if (fd->flags & FD_FLAGS_SWITCH_ENDIAN) {
						switch_endian_bh4(&bhead4);
					}
					
					if (fd->flags & FD_FLAGS_POINTSIZE_DIFFERS) {
						bh8_from_bh4(&bhead, &bhead4);
					}
					else {
						memcpy(&bhead, &bhead4, sizeof(bhead));
					}
				}
				else {
					fd->eof = 1;
					bhead.len= 0;
				}
			}
			else {
				bhead8.code = DATA;
				readsize = fd->read(fd, &bhead8, sizeof(bhead8));
				
				if (readsize == sizeof(bhead8) || bhead8.code == ENDB) {
					if (fd->flags & FD_FLAGS_SWITCH_ENDIAN) {
						switch_endian_bh8(&bhead8);
					}
					
					if (fd->flags & FD_FLAGS_POINTSIZE_DIFFERS) {
						bh4_from_bh8(&bhead, &bhead8, (fd->flags & FD_FLAGS_SWITCH_ENDIAN));
					}
					else {
						memcpy(&bhead, &bhead8, sizeof(bhead));
					}
				}
				else {
					fd->eof = 1;
					bhead.len= 0;
				}
			}
			
			/* make sure people are not trying to pass bad blend files */
			if (bhead.len < 0) fd->eof = 1;
			
			/* bhead now contains the (converted) bhead structure. Now read
			 * the associated data and put everything in a BHeadN (creative naming !)
			 */
			if (!fd->eof) {
				new_bhead = MEM_mallocN(sizeof(BHeadN) + bhead.len, "new_bhead");
				if (new_bhead) {
					new_bhead->next = new_bhead->prev = NULL;
					new_bhead->bhead = bhead;
					
					readsize = fd->read(fd, new_bhead + 1, bhead.len);
					
					if (readsize != bhead.len) {
						fd->eof = 1;
						MEM_freeN(new_bhead);
						new_bhead = NULL;
					}
				}
				else {
					fd->eof = 1;
				}
			}
		}
	}

	/* We've read a new block. Now add it to the list
	 * of blocks.
	 */
	if (new_bhead) {
		BLI_addtail(&fd->listbase, new_bhead);
	}
	
	return(new_bhead);
}

BHead *blo_firstbhead(FileData *fd)
{
	BHeadN *new_bhead;
	BHead *bhead = NULL;
	
	/* Rewind the file
	 * Read in a new block if necessary
	 */
	new_bhead = fd->listbase.first;
	if (new_bhead == NULL) {
		new_bhead = get_bhead(fd);
	}
	
	if (new_bhead) {
		bhead = &new_bhead->bhead;
	}
	
	return(bhead);
}

BHead *blo_prevbhead(FileData *UNUSED(fd), BHead *thisblock)
{
	BHeadN *bheadn = (BHeadN *) (((char *) thisblock) - offsetof(BHeadN, bhead));
	BHeadN *prev = bheadn->prev;
	
	return (prev) ? &prev->bhead : NULL;
}

BHead *blo_nextbhead(FileData *fd, BHead *thisblock)
{
	BHeadN *new_bhead = NULL;
	BHead *bhead = NULL;
	
	if (thisblock) {
		/* bhead is actually a sub part of BHeadN
		 * We calculate the BHeadN pointer from the BHead pointer below */
		new_bhead = (BHeadN *) (((char *) thisblock) - offsetof(BHeadN, bhead));
		
		/* get the next BHeadN. If it doesn't exist we read in the next one */
		new_bhead = new_bhead->next;
		if (new_bhead == NULL) {
			new_bhead = get_bhead(fd);
		}
	}
	
	if (new_bhead) {
		/* here we do the reverse:
		 * go from the BHeadN pointer to the BHead pointer */
		bhead = &new_bhead->bhead;
	}
	
	return(bhead);
}

static void decode_blender_header(FileData *fd)
{
	char header[SIZEOFBLENDERHEADER], num[4];
	int readsize;
	
	/* read in the header data */
	readsize = fd->read(fd, header, sizeof(header));
	
	if (readsize == sizeof(header)) {
		if (strncmp(header, "BLENDER", 7) == 0) {
			int remove_this_endian_test = 1;
			
			fd->flags |= FD_FLAGS_FILE_OK;
			
			/* what size are pointers in the file ? */
			if (header[7]=='_') {
				fd->flags |= FD_FLAGS_FILE_POINTSIZE_IS_4;
				if (sizeof(void *) != 4) {
					fd->flags |= FD_FLAGS_POINTSIZE_DIFFERS;
				}
			}
			else {
				if (sizeof(void *) != 8) {
					fd->flags |= FD_FLAGS_POINTSIZE_DIFFERS;
				}
			}
			
			/* is the file saved in a different endian
			 * than we need ?
			 */
			if (((((char*)&remove_this_endian_test)[0]==1)?L_ENDIAN:B_ENDIAN) != ((header[8]=='v')?L_ENDIAN:B_ENDIAN)) {
				fd->flags |= FD_FLAGS_SWITCH_ENDIAN;
			}
			
			/* get the version number */
			memcpy(num, header + 9, 3);
			num[3] = 0;
			fd->fileversion = atoi(num);
		}
	}
}

static int read_file_dna(FileData *fd)
{
	BHead *bhead;
	
	for (bhead = blo_firstbhead(fd); bhead; bhead = blo_nextbhead(fd, bhead)) {
		if (bhead->code == DNA1) {
			int do_endian_swap = (fd->flags & FD_FLAGS_SWITCH_ENDIAN) ? 1 : 0;
			
			fd->filesdna = DNA_sdna_from_data(&bhead[1], bhead->len, do_endian_swap);
			if (fd->filesdna) {
				fd->compflags = DNA_struct_get_compareflags(fd->filesdna, fd->memsdna);
				/* used to retrieve ID names from (bhead+1) */
				fd->id_name_offs = DNA_elem_offset(fd->filesdna, "ID", "char", "name[]");
			}
			
			return 1;
		}
		else if (bhead->code == ENDB)
			break;
	}
	
	return 0;
}

static int fd_read_from_file(FileData *filedata, void *buffer, unsigned int size)
{
	int readsize = read(filedata->filedes, buffer, size);
	
	if (readsize < 0) {
		readsize = EOF;
	}
	else {
		filedata->seek += readsize;
	}
	
	return readsize;
}

static int fd_read_gzip_from_file(FileData *filedata, void *buffer, unsigned int size)
{
	int readsize = gzread(filedata->gzfiledes, buffer, size);
	
	if (readsize < 0) {
		readsize = EOF;
	}
	else {
		filedata->seek += readsize;
	}
	
	return (readsize);
}

static int fd_read_from_memory(FileData *filedata, void *buffer, unsigned int size)
{
	/* don't read more bytes then there are available in the buffer */
	int readsize = (int)MIN2(size, (unsigned int)(filedata->buffersize - filedata->seek));
	
	memcpy(buffer, filedata->buffer + filedata->seek, readsize);
	filedata->seek += readsize;
	
	return (readsize);
}

static int fd_read_from_memfile(FileData *filedata, void *buffer, unsigned int size)
{
	static unsigned int seek = (1<<30);	/* the current position */
	static unsigned int offset = 0;		/* size of previous chunks */
	static MemFileChunk *chunk = NULL;
	unsigned int chunkoffset, readsize, totread;
	
	if (size == 0) return 0;
	
	if (seek != (unsigned int)filedata->seek) {
		chunk = filedata->memfile->chunks.first;
		seek = 0;
		
		while (chunk) {
			if (seek + chunk->size > (unsigned) filedata->seek) break;
			seek += chunk->size;
			chunk = chunk->next;
		}
		offset = seek;
		seek = filedata->seek;
	}
	
	if (chunk) {
		totread = 0;
		
		do {
			/* first check if it's on the end if current chunk */
			if (seek-offset == chunk->size) {
				offset += chunk->size;
				chunk = chunk->next;
			}
			
			/* debug, should never happen */
			if (chunk == NULL) {
				printf("illegal read, chunk zero\n");
				return 0;
			}
			
			chunkoffset = seek-offset;
			readsize = size-totread;
			
			/* data can be spread over multiple chunks, so clamp size
			 * to within this chunk, and then it will read further in
			 * the next chunk */
			if (chunkoffset+readsize > chunk->size)
				readsize= chunk->size-chunkoffset;
			
			memcpy((char*)buffer + totread, chunk->buf + chunkoffset, readsize);
			totread += readsize;
			filedata->seek += readsize;
			seek += readsize;
		} while (totread < size);
		
		return totread;
	}
	
	return 0;
}

static FileData *filedata_new(void)
{
	FileData *fd = MEM_callocN(sizeof(FileData), "FileData");
	
	fd->filedes = -1;
	fd->gzfiledes = NULL;
	
		/* XXX, this doesn't need to be done all the time,
		 * but it keeps us re-entrant,  remove once we have
		 * a lib that provides a nice lock. - zr
		 */
	fd->memsdna = DNA_sdna_from_data(DNAstr,  DNAlen,  0);
	
	fd->datamap = oldnewmap_new();
	fd->globmap = oldnewmap_new();
	fd->libmap = oldnewmap_new();
	
	return fd;
}

static FileData *blo_decode_and_check(FileData *fd, ReportList *reports)
{
	decode_blender_header(fd);
	
	if (fd->flags & FD_FLAGS_FILE_OK) {
		if (!read_file_dna(fd)) {
			BKE_reportf(reports, RPT_ERROR, "Failed to read blend file: \"%s\", incomplete", fd->relabase);
			blo_freefiledata(fd);
			fd = NULL;
		}
	} 
	else {
		BKE_reportf(reports, RPT_ERROR, "Failed to read blend file: \"%s\", not a blend file", fd->relabase);
		blo_freefiledata(fd);
		fd = NULL;
	}
	
	return fd;
}

/* cannot be called with relative paths anymore! */
/* on each new library added, it now checks for the current FileData and expands relativeness */
FileData *blo_openblenderfile(const char *filepath, ReportList *reports)
{
	gzFile gzfile;
	errno = 0;
	gzfile = BLI_gzopen(filepath, "rb");
	
	if (gzfile == (gzFile)Z_NULL) {
		BKE_reportf(reports, RPT_WARNING, "Unable to open \"%s\": %s.", filepath, errno ? strerror(errno) : "Unknown error reading file");
		return NULL;
	}
	else {
		FileData *fd = filedata_new();
		fd->gzfiledes = gzfile;
		fd->read = fd_read_gzip_from_file;
		
		/* needed for library_append and read_libraries */
		BLI_strncpy(fd->relabase, filepath, sizeof(fd->relabase));
		
		return blo_decode_and_check(fd, reports);
	}
}

FileData *blo_openblendermemory(void *mem, int memsize, ReportList *reports)
{
	if (!mem || memsize<SIZEOFBLENDERHEADER) {
		BKE_report(reports, RPT_WARNING, (mem)? "Unable to read": "Unable to open");
		return NULL;
	}
	else {
		FileData *fd = filedata_new();
		fd->buffer = mem;
		fd->buffersize = memsize;
		fd->read = fd_read_from_memory;
		fd->flags |= FD_FLAGS_NOT_MY_BUFFER;
		
		return blo_decode_and_check(fd, reports);
	}
}

FileData *blo_openblendermemfile(MemFile *memfile, ReportList *reports)
{
	if (!memfile) {
		BKE_report(reports, RPT_WARNING, "Unable to open blend <memory>");
		return NULL;
	}
	else {
		FileData *fd = filedata_new();
		fd->memfile = memfile;
		
		fd->read = fd_read_from_memfile;
		fd->flags |= FD_FLAGS_NOT_MY_BUFFER;
		
		return blo_decode_and_check(fd, reports);
	}
}


void blo_freefiledata(FileData *fd)
{
	if (fd) {
		if (fd->filedes != -1) {
			close(fd->filedes);
		}
		
		if (fd->gzfiledes != NULL) {
			gzclose(fd->gzfiledes);
		}
		
		if (fd->buffer && !(fd->flags & FD_FLAGS_NOT_MY_BUFFER)) {
			MEM_freeN(fd->buffer);
			fd->buffer = NULL;
		}
		
		// Free all BHeadN data blocks
		BLI_freelistN(&fd->listbase);
		
		if (fd->memsdna)
			DNA_sdna_free(fd->memsdna);
		if (fd->filesdna)
			DNA_sdna_free(fd->filesdna);
		if (fd->compflags)
			MEM_freeN(fd->compflags);
		
		if (fd->datamap)
			oldnewmap_free(fd->datamap);
		if (fd->globmap)
			oldnewmap_free(fd->globmap);
		if (fd->imamap)
			oldnewmap_free(fd->imamap);
		if (fd->movieclipmap)
			oldnewmap_free(fd->movieclipmap);
		if (fd->libmap && !(fd->flags & FD_FLAGS_NOT_MY_LIBMAP))
			oldnewmap_free(fd->libmap);
		if (fd->bheadmap)
			MEM_freeN(fd->bheadmap);
		
		MEM_freeN(fd);
	}
}

/* ************ DIV ****************** */

int BLO_has_bfile_extension(const char *str)
{
	return (BLI_testextensie(str, ".ble") || 
	        BLI_testextensie(str, ".blend") || 
	        BLI_testextensie(str, ".blend.gz"));
}

int BLO_is_a_library(const char *path, char *dir, char *group)
{
	/* return ok when a blenderfile, in dir is the filename,
	 * in group the type of libdata
	 */
	int len;
	char *fd;
	
	strcpy(dir, path);
	len = strlen(dir);
	if (len < 7) return 0;
	if ((dir[len - 1] != '/') && (dir[len - 1] != '\\')) return 0;
	
	group[0] = '\0';
	dir[len - 1] = '\0';

	/* Find the last slash */
	fd = BLI_last_slash(dir);

	if (fd == NULL) return 0;
	*fd = 0;
	if (BLO_has_bfile_extension(fd+1)) {
		/* the last part of the dir is a .blend file, no group follows */
		*fd = '/'; /* put back the removed slash separating the dir and the .blend file name */
	}
	else {		
		char *gp = fd + 1; // in case we have a .blend file, gp points to the group
		
		/* Find the last slash */
		fd = BLI_last_slash(dir);
		if (!fd || !BLO_has_bfile_extension(fd+1)) return 0;
		
		/* now we know that we are in a blend file and it is safe to 
		 * assume that gp actually points to a group */
		if (strcmp("Screen", gp) != 0)
			BLI_strncpy(group, gp, GROUP_MAX);
	}
	return 1;
}

/* ************** OLD POINTERS ******************* */

static void *newdataadr(FileData *fd, void *adr)		/* only direct databocks */
{
	return oldnewmap_lookup_and_inc(fd->datamap, adr);
}

static void *newglobadr(FileData *fd, void *adr)		/* direct datablocks with global linking */
{
	return oldnewmap_lookup_and_inc(fd->globmap, adr);
}

static void *newimaadr(FileData *fd, void *adr)		/* used to restore image data after undo */
{
	if (fd->imamap && adr)
		return oldnewmap_lookup_and_inc(fd->imamap, adr);
	return NULL;
}

static void *newmclipadr(FileData *fd, void *adr)              /* used to restore movie clip data after undo */
{
	if (fd->movieclipmap && adr)
		return oldnewmap_lookup_and_inc(fd->movieclipmap, adr);
	return NULL;
}


static void *newlibadr(FileData *fd, void *lib, void *adr)		/* only lib data */
{
	return oldnewmap_liblookup(fd->libmap, adr, lib);
}

void *blo_do_versions_newlibadr(FileData *fd, void *lib, void *adr)		/* only lib data */
{
	return newlibadr(fd, lib, adr);
}

static void *newlibadr_us(FileData *fd, void *lib, void *adr)	/* increases user number */
{
	ID *id = newlibadr(fd, lib, adr);
	
	if (id)
		id->us++;
	
	return id;
}

void *blo_do_versions_newlibadr_us(FileData *fd, void *lib, void *adr)	/* increases user number */
{
	return newlibadr_us(fd, lib, adr);
}

static void change_idid_adr_fd(FileData *fd, void *old, void *new)
{
	int i;
	
	for (i = 0; i < fd->libmap->nentries; i++) {
		OldNew *entry = &fd->libmap->entries[i];
		
		if (old==entry->newp && entry->nr==ID_ID) {
			entry->newp = new;
			if (new) entry->nr = GS( ((ID *)new)->name );
		}
	}
}

static void change_idid_adr(ListBase *mainlist, FileData *basefd, void *old, void *new)
{
	Main *mainptr;
	
	for (mainptr = mainlist->first; mainptr; mainptr = mainptr->next) {
		FileData *fd;
		
		if (mainptr->curlib)
			fd = mainptr->curlib->filedata;
		else
			fd = basefd;
		
		if (fd) {
			change_idid_adr_fd(fd, old, new);
		}
	}
}

/* lib linked proxy objects point to our local data, we need
 * to clear that pointer before reading the undo memfile since
 * the object might be removed, it is set again in reading
 * if the local object still exists */
void blo_clear_proxy_pointers_from_lib(Main *oldmain)
{
	Object *ob = oldmain->object.first;
	
	for (; ob; ob= ob->id.next) {
		if (ob->id.lib)
			ob->proxy_from = NULL;
	}
}

void blo_make_image_pointer_map(FileData *fd, Main *oldmain)
{
	Image *ima = oldmain->image.first;
	Scene *sce = oldmain->scene.first;
	int a;
	
	fd->imamap = oldnewmap_new();
	
	for (; ima; ima = ima->id.next) {
		Link *ibuf = ima->ibufs.first;
		for (; ibuf; ibuf = ibuf->next)
			oldnewmap_insert(fd->imamap, ibuf, ibuf, 0);
		if (ima->gputexture)
			oldnewmap_insert(fd->imamap, ima->gputexture, ima->gputexture, 0);
		for (a=0; a < IMA_MAX_RENDER_SLOT; a++)
			if (ima->renders[a])
				oldnewmap_insert(fd->imamap, ima->renders[a], ima->renders[a], 0);
	}
	for (; sce; sce = sce->id.next) {
		if (sce->nodetree) {
			bNode *node;
			for (node = sce->nodetree->nodes.first; node; node = node->next)
				oldnewmap_insert(fd->imamap, node->preview, node->preview, 0);
		}
	}
}

/* set old main image ibufs to zero if it has been restored */
/* this works because freeing old main only happens after this call */
void blo_end_image_pointer_map(FileData *fd, Main *oldmain)
{
	OldNew *entry = fd->imamap->entries;
	Image *ima = oldmain->image.first;
	Scene *sce = oldmain->scene.first;
	int i;
	
	/* used entries were restored, so we put them to zero */
	for (i = 0; i < fd->imamap->nentries; i++, entry++) {
		if (entry->nr > 0)
			entry->newp = NULL;
	}
	
	for (; ima; ima = ima->id.next) {
		Link *ibuf, *next;
		
		/* this mirrors direct_link_image */
		for (ibuf = ima->ibufs.first; ibuf; ibuf = next) {
			next = ibuf->next;
			if (NULL == newimaadr(fd, ibuf)) {	/* so was restored */
				BLI_remlink(&ima->ibufs, ibuf);
				ima->bindcode = 0;
				ima->gputexture = NULL;
			}
		}
		for (i = 0; i < IMA_MAX_RENDER_SLOT; i++)
			ima->renders[i] = newimaadr(fd, ima->renders[i]);
		
		ima->gputexture = newimaadr(fd, ima->gputexture);
	}
	for (; sce; sce = sce->id.next) {
		if (sce->nodetree) {
			bNode *node;
			for (node = sce->nodetree->nodes.first; node; node = node->next)
				node->preview = newimaadr(fd, node->preview);
		}
	}
}

void blo_make_movieclip_pointer_map(FileData *fd, Main *oldmain)
{
	MovieClip *clip = oldmain->movieclip.first;
	Scene *sce = oldmain->scene.first;
	
	fd->movieclipmap = oldnewmap_new();
	
	for (; clip; clip = clip->id.next) {
		if (clip->cache)
			oldnewmap_insert(fd->movieclipmap, clip->cache, clip->cache, 0);
		
		if (clip->tracking.camera.intrinsics)
			oldnewmap_insert(fd->movieclipmap, clip->tracking.camera.intrinsics, clip->tracking.camera.intrinsics, 0);
	}
	
	for (; sce; sce = sce->id.next) {
		if (sce->nodetree) {
			bNode *node;
			for (node = sce->nodetree->nodes.first; node; node= node->next)
				if (node->type == CMP_NODE_MOVIEDISTORTION)
					oldnewmap_insert(fd->movieclipmap, node->storage, node->storage, 0);
		}
	}
}

/* set old main movie clips caches to zero if it has been restored */
/* this works because freeing old main only happens after this call */
void blo_end_movieclip_pointer_map(FileData *fd, Main *oldmain)
{
	OldNew *entry = fd->movieclipmap->entries;
	MovieClip *clip = oldmain->movieclip.first;
	Scene *sce = oldmain->scene.first;
	int i;
	
	/* used entries were restored, so we put them to zero */
	for (i=0; i < fd->movieclipmap->nentries; i++, entry++) {
		if (entry->nr > 0)
			entry->newp = NULL;
	}
	
	for (; clip; clip = clip->id.next) {
		clip->cache = newmclipadr(fd, clip->cache);
		clip->tracking.camera.intrinsics = newmclipadr(fd, clip->tracking.camera.intrinsics);
	}
	
	for (; sce; sce = sce->id.next) {
		if (sce->nodetree) {
			bNode *node;
			for (node = sce->nodetree->nodes.first; node; node = node->next)
				if (node->type == CMP_NODE_MOVIEDISTORTION)
					node->storage = newmclipadr(fd, node->storage);
		}
	}
}


/* undo file support: add all library pointers in lookup */
void blo_add_library_pointer_map(ListBase *mainlist, FileData *fd)
{
	Main *ptr = mainlist->first;
	ListBase *lbarray[MAX_LIBARRAY];
	
	for (ptr = ptr->next; ptr; ptr = ptr->next) {
		int i = set_listbasepointers(ptr, lbarray);
		while (i--) {
			ID *id;
			for (id = lbarray[i]->first; id; id = id->next)
				oldnewmap_insert(fd->libmap, id, id, GS(id->name));
		}
	}
}


/* ********** END OLD POINTERS ****************** */
/* ********** READ FILE ****************** */

static void switch_endian_structs(struct SDNA *filesdna, BHead *bhead)
{
	int blocksize, nblocks;
	char *data;
	
	data = (char *)(bhead+1);
	blocksize = filesdna->typelens[ filesdna->structs[bhead->SDNAnr][0] ];
	
	nblocks = bhead->nr;
	while (nblocks--) {
		DNA_struct_switch_endian(filesdna, bhead->SDNAnr, data);
		
		data += blocksize;
	}
}

static void *read_struct(FileData *fd, BHead *bh, const char *blockname)
{
	void *temp = NULL;
	
	if (bh->len) {
		/* switch is based on file dna */
		if (bh->SDNAnr && (fd->flags & FD_FLAGS_SWITCH_ENDIAN))
			switch_endian_structs(fd->filesdna, bh);
		
		if (fd->compflags[bh->SDNAnr]) {	/* flag==0: doesn't exist anymore */
			if (fd->compflags[bh->SDNAnr] == 2) {
				temp = DNA_struct_reconstruct(fd->memsdna, fd->filesdna, fd->compflags, bh->SDNAnr, bh->nr, (bh+1));
			}
			else {
				temp = MEM_mallocN(bh->len, blockname);
				memcpy(temp, (bh+1), bh->len);
			}
		}
	}

	return temp;
}

static void link_list(FileData *fd, ListBase *lb)		/* only direct data */
{
	Link *ln, *prev;
	
	if (lb->first == NULL) return;
	
	lb->first = newdataadr(fd, lb->first);
	ln = lb->first;
	prev = NULL;
	while (ln) {
		ln->next = newdataadr(fd, ln->next);
		ln->prev = prev;
		prev = ln;
		ln = ln->next;
	}
	lb->last = prev;
}

static void link_glob_list(FileData *fd, ListBase *lb)		/* for glob data */
{
	Link *ln, *prev;
	void *poin;

	if (lb->first == NULL) return;
	poin = newdataadr(fd, lb->first);
	if (lb->first) {
		oldnewmap_insert(fd->globmap, lb->first, poin, 0);
	}
	lb->first = poin;
	
	ln = lb->first;
	prev = NULL;
	while (ln) {
		poin = newdataadr(fd, ln->next);
		if (ln->next) {
			oldnewmap_insert(fd->globmap, ln->next, poin, 0);
		}
		ln->next = poin;
		ln->prev = prev;
		prev = ln;
		ln = ln->next;
	}
	lb->last = prev;
}

static void test_pointer_array(FileData *fd, void **mat)
{
	int64_t *lpoin, *lmat;
	int *ipoin, *imat;
	size_t len;

		/* manually convert the pointer array in
		 * the old dna format to a pointer array in
		 * the new dna format.
		 */
	if (*mat) {
		len = MEM_allocN_len(*mat)/fd->filesdna->pointerlen;
			
		if (fd->filesdna->pointerlen==8 && fd->memsdna->pointerlen==4) {
			ipoin=imat= MEM_mallocN(len * 4, "newmatar");
			lpoin= *mat;
			
			while (len-- > 0) {
				if ((fd->flags & FD_FLAGS_SWITCH_ENDIAN))
					BLI_endian_switch_int64(lpoin);
				*ipoin = (int)((*lpoin) >> 3);
				ipoin++;
				lpoin++;
			}
			MEM_freeN(*mat);
			*mat = imat;
		}
		
		if (fd->filesdna->pointerlen==4 && fd->memsdna->pointerlen==8) {
			lpoin = lmat = MEM_mallocN(len * 8, "newmatar");
			ipoin = *mat;
			
			while (len-- > 0) {
				*lpoin = *ipoin;
				ipoin++;
				lpoin++;
			}
			MEM_freeN(*mat);
			*mat= lmat;
		}
	}
}

/* ************ READ ID Properties *************** */

static void IDP_DirectLinkProperty(IDProperty *prop, int switch_endian, FileData *fd);
static void IDP_LibLinkProperty(IDProperty *prop, int switch_endian, FileData *fd);

static void IDP_DirectLinkIDPArray(IDProperty *prop, int switch_endian, FileData *fd)
{
	IDProperty *array;
	int i;
	
	/* since we didn't save the extra buffer, set totallen to len */
	prop->totallen = prop->len;
	prop->data.pointer = newdataadr(fd, prop->data.pointer);

	array = (IDProperty *)prop->data.pointer;
	
	/* note!, idp-arrays didn't exist in 2.4x, so the pointer will be cleared
	 * theres not really anything we can do to correct this, at least don't crash */
	if (array == NULL) {
		prop->len = 0;
		prop->totallen = 0;
	}
	
	
	for (i = 0; i < prop->len; i++)
		IDP_DirectLinkProperty(&array[i], switch_endian, fd);
}

static void IDP_DirectLinkArray(IDProperty *prop, int switch_endian, FileData *fd)
{
	IDProperty **array;
	int i;
	
	/* since we didn't save the extra buffer, set totallen to len */
	prop->totallen = prop->len;
	prop->data.pointer = newdataadr(fd, prop->data.pointer);
	
	if (prop->subtype == IDP_GROUP) {
		test_pointer_array(fd, prop->data.pointer);
		array = prop->data.pointer;
		
		for (i = 0; i < prop->len; i++)
			IDP_DirectLinkProperty(array[i], switch_endian, fd);
	}
	else if (prop->subtype == IDP_DOUBLE) {
		if (switch_endian) {
			BLI_endian_switch_double_array(prop->data.pointer, prop->len);
		}
	}
	else {
		if (switch_endian) {
			/* also used for floats */
			BLI_endian_switch_int32_array(prop->data.pointer, prop->len);
		}
	}
}

static void IDP_DirectLinkString(IDProperty *prop, FileData *fd)
{
	/*since we didn't save the extra string buffer, set totallen to len.*/
	prop->totallen = prop->len;
	prop->data.pointer = newdataadr(fd, prop->data.pointer);
}

static void IDP_DirectLinkGroup(IDProperty *prop, int switch_endian, FileData *fd)
{
	ListBase *lb = &prop->data.group;
	IDProperty *loop;
	
	link_list(fd, lb);
	
	/*Link child id properties now*/
	for (loop=prop->data.group.first; loop; loop=loop->next) {
		IDP_DirectLinkProperty(loop, switch_endian, fd);
	}
}

static void IDP_DirectLinkProperty(IDProperty *prop, int switch_endian, FileData *fd)
{
	switch (prop->type) {
		case IDP_GROUP:
			IDP_DirectLinkGroup(prop, switch_endian, fd);
			break;
		case IDP_STRING:
			IDP_DirectLinkString(prop, fd);
			break;
		case IDP_ARRAY:
			IDP_DirectLinkArray(prop, switch_endian, fd);
			break;
		case IDP_IDPARRAY:
			IDP_DirectLinkIDPArray(prop, switch_endian, fd);
			break;
		case IDP_DOUBLE:
			/* erg, stupid doubles.  since I'm storing them
			 * in the same field as int val; val2 in the
			 * IDPropertyData struct, they have to deal with
			 * endianness specifically
			 *
			 * in theory, val and val2 would've already been swapped
			 * if switch_endian is true, so we have to first unswap
			 * them then reswap them as a single 64-bit entity.
			 */
			
			if (switch_endian) {
				BLI_endian_switch_int32(&prop->data.val);
				BLI_endian_switch_int32(&prop->data.val2);
				BLI_endian_switch_int64((int64_t *)&prop->data.val);
			}
			
			break;
	}
}

/* stub function */
static void IDP_LibLinkProperty(IDProperty *UNUSED(prop), int UNUSED(switch_endian), FileData *UNUSED(fd))
{
}

/* ************ READ CurveMapping *************** */

/* cuma itself has been read! */
static void direct_link_curvemapping(FileData *fd, CurveMapping *cumap)
{
	int a;
	
	/* flag seems to be able to hang? Maybe old files... not bad to clear anyway */
	cumap->flag &= ~CUMA_PREMULLED;
	
	for (a = 0; a < CM_TOT; a++) {
		cumap->cm[a].curve = newdataadr(fd, cumap->cm[a].curve);
		cumap->cm[a].table = NULL;
		cumap->cm[a].premultable = NULL;
	}
}

/* ************ READ Brush *************** */
/* library brush linking after fileread */
static void lib_link_brush(FileData *fd, Main *main)
{
	Brush *brush;
	
	/* only link ID pointers */
	for (brush = main->brush.first; brush; brush = brush->id.next) {
		if (brush->id.flag & LIB_NEED_LINK) {
			brush->id.flag -= LIB_NEED_LINK;
			
			brush->mtex.tex = newlibadr_us(fd, brush->id.lib, brush->mtex.tex);
			brush->clone.image = newlibadr_us(fd, brush->id.lib, brush->clone.image);
		}
	}
}

static void direct_link_brush(FileData *fd, Brush *brush)
{
	/* brush itself has been read */

	/* fallof curve */
	brush->curve = newdataadr(fd, brush->curve);
	if (brush->curve)
		direct_link_curvemapping(fd, brush->curve);
	else
		BKE_brush_curve_preset(brush, CURVE_PRESET_SHARP);

	brush->preview = NULL;
	brush->icon_imbuf = NULL;
}

static void direct_link_script(FileData *UNUSED(fd), Script *script)
{
	script->id.us = 1;
	SCRIPT_SET_NULL(script);
}


/* ************ READ PACKEDFILE *************** */

static PackedFile *direct_link_packedfile(FileData *fd, PackedFile *oldpf)
{
	PackedFile *pf = newdataadr(fd, oldpf);
	
	if (pf) {
		pf->data = newdataadr(fd, pf->data);
	}
	
	return pf;
}

/* ************ READ IMAGE PREVIEW *************** */

static PreviewImage *direct_link_preview_image(FileData *fd, PreviewImage *old_prv)
{
	PreviewImage *prv = newdataadr(fd, old_prv);
	
	if (prv) {
		int i;
		for (i = 0; i < NUM_ICON_SIZES; ++i) {
			if (prv->rect[i]) {
				prv->rect[i] = newdataadr(fd, prv->rect[i]);
			}
		}
	}
	
	return prv;
}

/* ************ READ ANIMATION STUFF ***************** */

/* Legacy Data Support (for Version Patching) ----------------------------- */

// XXX deprecated - old animation system
static void lib_link_ipo(FileData *fd, Main *main)
{
	Ipo *ipo;
	
	for (ipo = main->ipo.first; ipo; ipo = ipo->id.next) {
		if (ipo->id.flag & LIB_NEED_LINK) {
			IpoCurve *icu;
			for (icu = ipo->curve.first; icu; icu = icu->next) {
				if (icu->driver)
					icu->driver->ob = newlibadr(fd, ipo->id.lib, icu->driver->ob);
			}
			ipo->id.flag -= LIB_NEED_LINK;
		}
	}
}

// XXX deprecated - old animation system
static void direct_link_ipo(FileData *fd, Ipo *ipo)
{
	IpoCurve *icu;

	link_list(fd, &(ipo->curve));
	
	for (icu = ipo->curve.first; icu; icu = icu->next) {
		icu->bezt = newdataadr(fd, icu->bezt);
		icu->bp = newdataadr(fd, icu->bp);
		icu->driver = newdataadr(fd, icu->driver);
	}
}

// XXX deprecated - old animation system
static void lib_link_nlastrips(FileData *fd, ID *id, ListBase *striplist)
{
	bActionStrip *strip;
	bActionModifier *amod;
	
	for (strip=striplist->first; strip; strip=strip->next) {
		strip->object = newlibadr(fd, id->lib, strip->object);
		strip->act = newlibadr_us(fd, id->lib, strip->act);
		strip->ipo = newlibadr(fd, id->lib, strip->ipo);
		for (amod = strip->modifiers.first; amod; amod = amod->next)
			amod->ob = newlibadr(fd, id->lib, amod->ob);
	}
}

// XXX deprecated - old animation system
static void direct_link_nlastrips(FileData *fd, ListBase *strips)
{
	bActionStrip *strip;
	
	link_list(fd, strips);
	
	for (strip = strips->first; strip; strip = strip->next)
		link_list(fd, &strip->modifiers);
}

// XXX deprecated - old animation system
static void lib_link_constraint_channels(FileData *fd, ID *id, ListBase *chanbase)
{
	bConstraintChannel *chan;

	for (chan=chanbase->first; chan; chan=chan->next) {
		chan->ipo = newlibadr_us(fd, id->lib, chan->ipo);
	}
}

/* Data Linking ----------------------------- */

static void lib_link_fmodifiers(FileData *fd, ID *id, ListBase *list)
{
	FModifier *fcm;
	
	for (fcm = list->first; fcm; fcm = fcm->next) {
		/* data for specific modifiers */
		switch (fcm->type) {
			case FMODIFIER_TYPE_PYTHON:
			{
				FMod_Python *data = (FMod_Python *)fcm->data;
				data->script = newlibadr(fd, id->lib, data->script);
			}
				break;
		}
	}
}

static void lib_link_fcurves(FileData *fd, ID *id, ListBase *list) 
{
	FCurve *fcu;
	
	if (list == NULL)
		return;
	
	/* relink ID-block references... */
	for (fcu = list->first; fcu; fcu = fcu->next) {
		/* driver data */
		if (fcu->driver) {
			ChannelDriver *driver = fcu->driver;
			DriverVar *dvar;
			
			for (dvar= driver->variables.first; dvar; dvar= dvar->next) {
				DRIVER_TARGETS_LOOPER(dvar)
				{	
					/* only relink if still used */
					if (tarIndex < dvar->num_targets)
						dtar->id = newlibadr(fd, id->lib, dtar->id); 
					else
						dtar->id = NULL;
				}
				DRIVER_TARGETS_LOOPER_END
			}
		}
		
		/* modifiers */
		lib_link_fmodifiers(fd, id, &fcu->modifiers);
	}
}


/* NOTE: this assumes that link_list has already been called on the list */
static void direct_link_fmodifiers(FileData *fd, ListBase *list)
{
	FModifier *fcm;
	
	for (fcm = list->first; fcm; fcm = fcm->next) {
		/* relink general data */
		fcm->data  = newdataadr(fd, fcm->data);
		fcm->edata = NULL;
		
		/* do relinking of data for specific types */
		switch (fcm->type) {
			case FMODIFIER_TYPE_GENERATOR:
			{
				FMod_Generator *data = (FMod_Generator *)fcm->data;
				
				data->coefficients = newdataadr(fd, data->coefficients);
				
				if (fd->flags & FD_FLAGS_SWITCH_ENDIAN) {
					BLI_endian_switch_float_array(data->coefficients, data->arraysize);
				}
			}
				break;
			case FMODIFIER_TYPE_ENVELOPE:
			{
				FMod_Envelope *data=  (FMod_Envelope *)fcm->data;
				
				data->data= newdataadr(fd, data->data);
			}
				break;
			case FMODIFIER_TYPE_PYTHON:
			{
				FMod_Python *data = (FMod_Python *)fcm->data;
				
				data->prop = newdataadr(fd, data->prop);
				IDP_DirectLinkProperty(data->prop, (fd->flags & FD_FLAGS_SWITCH_ENDIAN), fd);
			}
				break;
		}
	}
}

/* NOTE: this assumes that link_list has already been called on the list */
static void direct_link_fcurves(FileData *fd, ListBase *list)
{
	FCurve *fcu;
	
	/* link F-Curve data to F-Curve again (non ID-libs) */
	for (fcu = list->first; fcu; fcu = fcu->next) {
		/* curve data */
		fcu->bezt = newdataadr(fd, fcu->bezt);
		fcu->fpt = newdataadr(fd, fcu->fpt);
		
		/* rna path */
		fcu->rna_path = newdataadr(fd, fcu->rna_path);
		
		/* group */
		fcu->grp = newdataadr(fd, fcu->grp);
		
		/* clear disabled flag - allows disabled drivers to be tried again ([#32155]),
		 * but also means that another method for "reviving disabled F-Curves" exists
		 */
		fcu->flag &= ~FCURVE_DISABLED;
		
		/* driver */
		fcu->driver= newdataadr(fd, fcu->driver);
		if (fcu->driver) {
			ChannelDriver *driver= fcu->driver;
			DriverVar *dvar;
			
			/* compiled expression data will need to be regenerated (old pointer may still be set here) */
			driver->expr_comp = NULL;
			
			/* give the driver a fresh chance - the operating environment may be different now 
			 * (addons, etc. may be different) so the driver namespace may be sane now [#32155]
			 */
			driver->flag &= ~DRIVER_FLAG_INVALID;
			
			/* relink variables, targets and their paths */
			link_list(fd, &driver->variables);
			for (dvar= driver->variables.first; dvar; dvar= dvar->next) {
				DRIVER_TARGETS_LOOPER(dvar)
				{
					/* only relink the targets being used */
					if (tarIndex < dvar->num_targets)
						dtar->rna_path = newdataadr(fd, dtar->rna_path);
					else
						dtar->rna_path = NULL;
				}
				DRIVER_TARGETS_LOOPER_END
			}
		}
		
		/* modifiers */
		link_list(fd, &fcu->modifiers);
		direct_link_fmodifiers(fd, &fcu->modifiers);
	}
}


static void lib_link_action(FileData *fd, Main *main)
{
	bAction *act;
	bActionChannel *chan;

	for (act = main->action.first; act; act = act->id.next) {
		if (act->id.flag & LIB_NEED_LINK) {
			act->id.flag -= LIB_NEED_LINK;
			
// XXX deprecated - old animation system <<<
			for (chan=act->chanbase.first; chan; chan=chan->next) {
				chan->ipo = newlibadr_us(fd, act->id.lib, chan->ipo);
				lib_link_constraint_channels(fd, &act->id, &chan->constraintChannels);
			}
// >>> XXX deprecated - old animation system
			
			lib_link_fcurves(fd, &act->id, &act->curves);
		}
	}
}

static void direct_link_action(FileData *fd, bAction *act)
{
	bActionChannel *achan; // XXX deprecated - old animation system
	bActionGroup *agrp;

	link_list(fd, &act->curves);
	link_list(fd, &act->chanbase); // XXX deprecated - old animation system
	link_list(fd, &act->groups);
	link_list(fd, &act->markers);

// XXX deprecated - old animation system <<<
	for (achan = act->chanbase.first; achan; achan=achan->next) {
		achan->grp = newdataadr(fd, achan->grp);
		
		link_list(fd, &achan->constraintChannels);
	}
// >>> XXX deprecated - old animation system

	direct_link_fcurves(fd, &act->curves);
	
	for (agrp = act->groups.first; agrp; agrp= agrp->next) {
		agrp->channels.first= newdataadr(fd, agrp->channels.first);
		agrp->channels.last= newdataadr(fd, agrp->channels.last);
	}
}

static void lib_link_nladata_strips(FileData *fd, ID *id, ListBase *list)
{
	NlaStrip *strip;
	
	for (strip = list->first; strip; strip = strip->next) {
		/* check strip's children */
		lib_link_nladata_strips(fd, id, &strip->strips);
		
		/* check strip's F-Curves */
		lib_link_fcurves(fd, id, &strip->fcurves);
		
		/* reassign the counted-reference to action */
		strip->act = newlibadr_us(fd, id->lib, strip->act);
		
		/* fix action id-root (i.e. if it comes from a pre 2.57 .blend file) */
		if ((strip->act) && (strip->act->idroot == 0))
			strip->act->idroot = GS(id->name);
	}
}

static void lib_link_nladata(FileData *fd, ID *id, ListBase *list)
{
	NlaTrack *nlt;
	
	/* we only care about the NLA strips inside the tracks */
	for (nlt = list->first; nlt; nlt = nlt->next) {
		lib_link_nladata_strips(fd, id, &nlt->strips);
	}
}

/* This handles Animato NLA-Strips linking 
 * NOTE: this assumes that link_list has already been called on the list 
 */
static void direct_link_nladata_strips(FileData *fd, ListBase *list)
{
	NlaStrip *strip;
	
	for (strip = list->first; strip; strip = strip->next) {
		/* strip's child strips */
		link_list(fd, &strip->strips);
		direct_link_nladata_strips(fd, &strip->strips);
		
		/* strip's F-Curves */
		link_list(fd, &strip->fcurves);
		direct_link_fcurves(fd, &strip->fcurves);
		
		/* strip's F-Modifiers */
		link_list(fd, &strip->modifiers);
		direct_link_fmodifiers(fd, &strip->modifiers);
	}
}

/* NOTE: this assumes that link_list has already been called on the list */
static void direct_link_nladata(FileData *fd, ListBase *list)
{
	NlaTrack *nlt;
	
	for (nlt = list->first; nlt; nlt = nlt->next) {
		/* relink list of strips */
		link_list(fd, &nlt->strips);
		
		/* relink strip data */
		direct_link_nladata_strips(fd, &nlt->strips);
	}
}

/* ------- */

static void lib_link_keyingsets(FileData *fd, ID *id, ListBase *list)
{
	KeyingSet *ks;
	KS_Path *ksp;
	
	/* here, we're only interested in the ID pointer stored in some of the paths */
	for (ks = list->first; ks; ks = ks->next) {
		for (ksp = ks->paths.first; ksp; ksp = ksp->next) {
			ksp->id= newlibadr(fd, id->lib, ksp->id); 
		}
	}
}

/* NOTE: this assumes that link_list has already been called on the list */
static void direct_link_keyingsets(FileData *fd, ListBase *list)
{
	KeyingSet *ks;
	KS_Path *ksp;
	
	/* link KeyingSet data to KeyingSet again (non ID-libs) */
	for (ks = list->first; ks; ks = ks->next) {
		/* paths */
		link_list(fd, &ks->paths);
		
		for (ksp = ks->paths.first; ksp; ksp = ksp->next) {
			/* rna path */
			ksp->rna_path= newdataadr(fd, ksp->rna_path);
		}
	}
}

/* ------- */

static void lib_link_animdata(FileData *fd, ID *id, AnimData *adt)
{
	if (adt == NULL)
		return;
	
	/* link action data */
	adt->action= newlibadr_us(fd, id->lib, adt->action);
	adt->tmpact= newlibadr_us(fd, id->lib, adt->tmpact);
	
	/* fix action id-roots (i.e. if they come from a pre 2.57 .blend file) */
	if ((adt->action) && (adt->action->idroot == 0))
		adt->action->idroot = GS(id->name);
	if ((adt->tmpact) && (adt->tmpact->idroot == 0))
		adt->tmpact->idroot = GS(id->name);
	
	/* link drivers */
	lib_link_fcurves(fd, id, &adt->drivers);
	
	/* overrides don't have lib-link for now, so no need to do anything */
	
	/* link NLA-data */
	lib_link_nladata(fd, id, &adt->nla_tracks);
}

static void direct_link_animdata(FileData *fd, AnimData *adt)
{
	/* NOTE: must have called newdataadr already before doing this... */
	if (adt == NULL)
		return;
	
	/* link drivers */
	link_list(fd, &adt->drivers);
	direct_link_fcurves(fd, &adt->drivers);
	
	/* link overrides */
	// TODO...
	
	/* link NLA-data */
	link_list(fd, &adt->nla_tracks);
	direct_link_nladata(fd, &adt->nla_tracks);
	
	/* relink active strip - even though strictly speaking this should only be used
	 * if we're in 'tweaking mode', we need to be able to have this loaded back for
	 * undo, but also since users may not exit tweakmode before saving (#24535)
	 */
	// TODO: it's not really nice that anyone should be able to save the file in this
	//		state, but it's going to be too hard to enforce this single case...
	adt->actstrip = newdataadr(fd, adt->actstrip);
}	

/* ************ READ MOTION PATHS *************** */

/* direct data for cache */
static void direct_link_motionpath(FileData *fd, bMotionPath *mpath)
{
	/* sanity check */
	if (mpath == NULL)
		return;
	
	/* relink points cache */
	mpath->points = newdataadr(fd, mpath->points);
}

/* ************ READ NODE TREE *************** */

/* singe node tree (also used for material/scene trees), ntree is not NULL */
static void lib_link_ntree(FileData *fd, ID *id, bNodeTree *ntree)
{
	bNode *node;
	
	if (ntree->adt) lib_link_animdata(fd, &ntree->id, ntree->adt);
	
	ntree->gpd = newlibadr_us(fd, id->lib, ntree->gpd);
	
	for (node = ntree->nodes.first; node; node = node->next)
		node->id = newlibadr_us(fd, id->lib, node->id);
}

/* library ntree linking after fileread */
static void lib_link_nodetree(FileData *fd, Main *main)
{
	bNodeTree *ntree;
	
	/* only link ID pointers */
	for (ntree = main->nodetree.first; ntree; ntree = ntree->id.next) {
		if (ntree->id.flag & LIB_NEED_LINK) {
			ntree->id.flag -= LIB_NEED_LINK;
			lib_link_ntree(fd, &ntree->id, ntree);
		}
	}
}

static void do_versions_socket_default_value(bNodeSocket *sock)
{
	bNodeSocketValueFloat *valfloat;
	bNodeSocketValueVector *valvector;
	bNodeSocketValueRGBA *valrgba;
	
	if (sock->default_value)
		return;
	
	switch (sock->type) {
		case SOCK_FLOAT:
			valfloat = sock->default_value = MEM_callocN(sizeof(bNodeSocketValueFloat), "default socket value");
			valfloat->value = sock->ns.vec[0];
			valfloat->min = sock->ns.min;
			valfloat->max = sock->ns.max;
			valfloat->subtype = PROP_NONE;
			break;
		case SOCK_VECTOR:
			valvector = sock->default_value = MEM_callocN(sizeof(bNodeSocketValueVector), "default socket value");
			copy_v3_v3(valvector->value, sock->ns.vec);
			valvector->min = sock->ns.min;
			valvector->max = sock->ns.max;
			valvector->subtype = PROP_NONE;
			break;
		case SOCK_RGBA:
			valrgba = sock->default_value = MEM_callocN(sizeof(bNodeSocketValueRGBA), "default socket value");
			copy_v4_v4(valrgba->value, sock->ns.vec);
			break;
	}
}

void blo_do_versions_nodetree_default_value(bNodeTree *ntree)
{
	bNode *node;
	bNodeSocket *sock;
	for (node=ntree->nodes.first; node; node=node->next) {
		for (sock=node->inputs.first; sock; sock=sock->next)
			do_versions_socket_default_value(sock);
		for (sock=node->outputs.first; sock; sock=sock->next)
			do_versions_socket_default_value(sock);
	}
	for (sock=ntree->inputs.first; sock; sock=sock->next)
		do_versions_socket_default_value(sock);
	for (sock=ntree->outputs.first; sock; sock=sock->next)
		do_versions_socket_default_value(sock);
}

static void lib_nodetree_init_types_cb(void *UNUSED(data), ID *UNUSED(id), bNodeTree *ntree)
{
	bNode *node;
	
	ntreeInitTypes(ntree);
	
	/* need to do this here instead of in do_versions, otherwise next function can crash */
	blo_do_versions_nodetree_default_value(ntree);
	
	/* XXX could be replaced by do_versions for new nodes */
	for (node=ntree->nodes.first; node; node=node->next)
		node_verify_socket_templates(ntree, node);
}

/* updates group node socket own_index so that
 * external links to/from the group node are preserved.
 */
static void lib_node_do_versions_group_indices(bNode *gnode)
{
	bNodeTree *ngroup = (bNodeTree*)gnode->id;
	bNode *intnode;
	bNodeSocket *sock, *gsock, *intsock;
	int found;
	
	for (sock=gnode->outputs.first; sock; sock=sock->next) {
		int old_index = sock->to_index;
		for (gsock=ngroup->outputs.first; gsock; gsock=gsock->next) {
			if (gsock->link && gsock->link->fromsock->own_index == old_index) {
				sock->own_index = gsock->own_index;
				break;
			}
		}
	}
	for (sock=gnode->inputs.first; sock; sock=sock->next) {
		int old_index = sock->to_index;
		/* can't use break in double loop */
		found = 0;
		for (intnode=ngroup->nodes.first; intnode && !found; intnode=intnode->next) {
			for (intsock=intnode->inputs.first; intsock; intsock=intsock->next) {
				if (intsock->own_index == old_index && intsock->link) {
					sock->own_index = intsock->link->fromsock->own_index;
					found = 1;
					break;
				}
			}
		}
	}
}

/* updates external links for all group nodes in a tree */
static void lib_nodetree_do_versions_group_indices_cb(void *UNUSED(data), ID *UNUSED(id), bNodeTree *ntree)
{
	bNode *node;
	
	for (node = ntree->nodes.first; node; node = node->next) {
		if (node->type == NODE_GROUP) {
			bNodeTree *ngroup = (bNodeTree*)node->id;
			if (ngroup && (ngroup->flag & NTREE_DO_VERSIONS_GROUP_EXPOSE))
				lib_node_do_versions_group_indices(node);
		}
	}
}

/* make an update call for the tree */
static void lib_nodetree_do_versions_update_cb(void *UNUSED(data), ID *UNUSED(id), bNodeTree *ntree)
{
	if (ntree->update)
		ntreeUpdateTree(ntree);
}

/* verify types for nodes and groups, all data has to be read */
/* open = 0: appending/linking, open = 1: open new file (need to clean out dynamic
 * typedefs */
static void lib_verify_nodetree(Main *main, int UNUSED(open))
{
	bNodeTree *ntree;
	int i;
	bNodeTreeType *ntreetype;
	
	/* this crashes blender on undo/redo */
#if 0
		if (open == 1) {
			reinit_nodesystem();
		}
#endif
	
	/* set node->typeinfo pointers */
	for (i = 0; i < NUM_NTREE_TYPES; ++i) {
		ntreetype = ntreeGetType(i);
		if (ntreetype && ntreetype->foreach_nodetree)
			ntreetype->foreach_nodetree(main, NULL, lib_nodetree_init_types_cb);
	}
	for (ntree = main->nodetree.first; ntree; ntree = ntree->id.next)
		lib_nodetree_init_types_cb(NULL, NULL, ntree);
	
	{
		int has_old_groups = 0;
		/* XXX this should actually be part of do_versions, but since we need
		 * finished library linking, it is not possible there. Instead in do_versions
		 * we have set the NTREE_DO_VERSIONS flag, so at this point we can do the
		 * actual group node updates.
		 */
		for (ntree = main->nodetree.first; ntree; ntree = ntree->id.next) {
			if (ntree->flag & NTREE_DO_VERSIONS_GROUP_EXPOSE) {
				/* this adds copies and links from all unlinked internal sockets to group inputs/outputs. */
				node_group_expose_all_sockets(ntree);
				has_old_groups = 1;
			}
		}
		
		if (has_old_groups) {
			for (i = 0; i < NUM_NTREE_TYPES; ++i) {
				ntreetype = ntreeGetType(i);
				if (ntreetype && ntreetype->foreach_nodetree)
					ntreetype->foreach_nodetree(main, NULL, lib_nodetree_do_versions_group_indices_cb);
			}
		}
		
		for (ntree = main->nodetree.first; ntree; ntree = ntree->id.next)
			ntree->flag &= ~NTREE_DO_VERSIONS_GROUP_EXPOSE;
	}
		
	/* verify all group user nodes */
	for (ntree = main->nodetree.first; ntree; ntree = ntree->id.next) {
		ntreeVerifyNodes(main, &ntree->id);
	}
	
	/* make update calls where necessary */
	{
		for (ntree = main->nodetree.first; ntree; ntree = ntree->id.next)
			if (ntree->update)
				ntreeUpdateTree(ntree);
		
		for (i = 0; i < NUM_NTREE_TYPES; i++) {
			ntreetype = ntreeGetType(i);
			if (ntreetype && ntreetype->foreach_nodetree)
				ntreetype->foreach_nodetree(main, NULL, lib_nodetree_do_versions_update_cb);
		}
	}
}

static void direct_link_node_socket(FileData *fd, bNodeSocket *sock)
{
	sock->link = newdataadr(fd, sock->link);
	sock->storage = newdataadr(fd, sock->storage);
	sock->default_value = newdataadr(fd, sock->default_value);
	sock->cache = NULL;
}

/* ntree itself has been read! */
static void direct_link_nodetree(FileData *fd, bNodeTree *ntree)
{
	/* note: writing and reading goes in sync, for speed */
	bNode *node;
	bNodeSocket *sock;
	bNodeLink *link;
	
	ntree->init = 0;		/* to set callbacks and force setting types */
	ntree->progress = NULL;
	ntree->execdata = NULL;
	
	ntree->adt = newdataadr(fd, ntree->adt);
	direct_link_animdata(fd, ntree->adt);
	
	link_list(fd, &ntree->nodes);
	for (node = ntree->nodes.first; node; node = node->next) {
		node->typeinfo = NULL;
		
		link_list(fd, &node->inputs);
		link_list(fd, &node->outputs);
		
		if (node->type == CMP_NODE_MOVIEDISTORTION) {
			node->storage = newmclipadr(fd, node->storage);
		}
		else
			node->storage = newdataadr(fd, node->storage);
		
		if (node->storage) {
			/* could be handlerized at some point */
			if (ntree->type==NTREE_SHADER && (node->type==SH_NODE_CURVE_VEC || node->type==SH_NODE_CURVE_RGB))
				direct_link_curvemapping(fd, node->storage);
			else if (ntree->type==NTREE_COMPOSIT) {
				if (ELEM4(node->type, CMP_NODE_TIME, CMP_NODE_CURVE_VEC, CMP_NODE_CURVE_RGB, CMP_NODE_HUECORRECT))
					direct_link_curvemapping(fd, node->storage);
				else if (ELEM3(node->type, CMP_NODE_IMAGE, CMP_NODE_VIEWER, CMP_NODE_SPLITVIEWER))
					((ImageUser *)node->storage)->ok = 1;
			}
			else if ( ntree->type==NTREE_TEXTURE) {
				if (node->type==TEX_NODE_CURVE_RGB || node->type==TEX_NODE_CURVE_TIME)
					direct_link_curvemapping(fd, node->storage);
				else if (node->type==TEX_NODE_IMAGE)
					((ImageUser *)node->storage)->ok = 1;
			}
		}
	}
	link_list(fd, &ntree->links);
	
	/* external sockets */
	link_list(fd, &ntree->inputs);
	link_list(fd, &ntree->outputs);
	
	/* and we connect the rest */
	for (node = ntree->nodes.first; node; node = node->next) {
		node->parent = newdataadr(fd, node->parent);
		node->preview = newimaadr(fd, node->preview);
		node->lasty = 0;
		
		for (sock = node->inputs.first; sock; sock = sock->next)
			direct_link_node_socket(fd, sock);
		for (sock = node->outputs.first; sock; sock = sock->next)
			direct_link_node_socket(fd, sock);
	}
	for (sock = ntree->inputs.first; sock; sock = sock->next)
		direct_link_node_socket(fd, sock);
	for (sock = ntree->outputs.first; sock; sock = sock->next)
		direct_link_node_socket(fd, sock);
	
	for (link = ntree->links.first; link; link= link->next) {
		link->fromnode = newdataadr(fd, link->fromnode);
		link->tonode = newdataadr(fd, link->tonode);
		link->fromsock = newdataadr(fd, link->fromsock);
		link->tosock = newdataadr(fd, link->tosock);
	}
	
	/* type verification is in lib-link */
}

/* ************ READ ARMATURE ***************** */

/* temp struct used to transport needed info to lib_link_constraint_cb() */
typedef struct tConstraintLinkData {
	FileData *fd;
	ID *id;
} tConstraintLinkData;
/* callback function used to relink constraint ID-links */
static void lib_link_constraint_cb(bConstraint *UNUSED(con), ID **idpoin, short isReference, void *userdata)
{
	tConstraintLinkData *cld= (tConstraintLinkData *)userdata;
	
	/* for reference types, we need to increment the usercounts on load... */
	if (isReference) {
		/* reference type - with usercount */
		*idpoin = newlibadr_us(cld->fd, cld->id->lib, *idpoin);
	}
	else {
		/* target type - no usercount needed */
		*idpoin = newlibadr(cld->fd, cld->id->lib, *idpoin);
	}
}

static void lib_link_constraints(FileData *fd, ID *id, ListBase *conlist)
{
	tConstraintLinkData cld;
	bConstraint *con;
	
	/* legacy fixes */
	for (con = conlist->first; con; con=con->next) {
		/* patch for error introduced by changing constraints (dunno how) */
		/* if con->data type changes, dna cannot resolve the pointer! (ton) */
		if (con->data == NULL) {
			con->type = CONSTRAINT_TYPE_NULL;
		}
		/* own ipo, all constraints have it */
		con->ipo = newlibadr_us(fd, id->lib, con->ipo); // XXX deprecated - old animation system
	}
	
	/* relink all ID-blocks used by the constraints */
	cld.fd = fd;
	cld.id = id;
	
	id_loop_constraints(conlist, lib_link_constraint_cb, &cld);
}

static void direct_link_constraints(FileData *fd, ListBase *lb)
{
	bConstraint *con;
	
	link_list(fd, lb);
	for (con=lb->first; con; con=con->next) {
		con->data = newdataadr(fd, con->data);
		
		switch (con->type) {
			case CONSTRAINT_TYPE_PYTHON:
			{
				bPythonConstraint *data= con->data;
				
				link_list(fd, &data->targets);
				
				data->prop = newdataadr(fd, data->prop);
				if (data->prop)
					IDP_DirectLinkProperty(data->prop, (fd->flags & FD_FLAGS_SWITCH_ENDIAN), fd);
			}
				break;
			case CONSTRAINT_TYPE_SPLINEIK:
			{
				bSplineIKConstraint *data= con->data;
				
				data->points= newdataadr(fd, data->points);
			}
				break;
			case CONSTRAINT_TYPE_KINEMATIC:
			{
				con->lin_error = 0.f;
				con->rot_error = 0.f;
			}
			case CONSTRAINT_TYPE_CHILDOF:
			{
				/* XXX version patch, in older code this flag wasn't always set, and is inherent to type */
				if (con->ownspace == CONSTRAINT_SPACE_POSE)
					con->flag |= CONSTRAINT_SPACEONCE;
			}
				break;
		}
	}
}

static void lib_link_pose(FileData *fd, Object *ob, bPose *pose)
{
	bPoseChannel *pchan;
	bArmature *arm = ob->data;
	int rebuild;
	
	if (!pose || !arm)
		return;
	
	
	/* always rebuild to match proxy or lib changes */
	rebuild = ob->proxy || (ob->id.lib==NULL && arm->id.lib);
	
	if (ob->proxy) {
		/* sync proxy layer */
		if (pose->proxy_layer)
			arm->layer = pose->proxy_layer;
		
		/* sync proxy active bone */
		if (pose->proxy_act_bone[0]) {
			Bone *bone = BKE_armature_find_bone_name(arm, pose->proxy_act_bone);
			if (bone)
				arm->act_bone = bone;
		}
	}
	
	for (pchan = pose->chanbase.first; pchan; pchan=pchan->next) {
		lib_link_constraints(fd, (ID *)ob, &pchan->constraints);
		
		/* hurms... loop in a loop, but yah... later... (ton) */
		pchan->bone = BKE_armature_find_bone_name(arm, pchan->name);
		
		pchan->custom = newlibadr_us(fd, arm->id.lib, pchan->custom);
		if (pchan->bone == NULL)
			rebuild= 1;
		else if (ob->id.lib==NULL && arm->id.lib) {
			/* local pose selection copied to armature, bit hackish */
			pchan->bone->flag &= ~BONE_SELECTED;
			pchan->bone->flag |= pchan->selectflag;
		}
	}
	
	if (rebuild) {
		ob->recalc = (OB_RECALC_OB | OB_RECALC_DATA | OB_RECALC_TIME);
		pose->flag |= POSE_RECALC;
	}
}

static void lib_link_armature(FileData *fd, Main *main)
{
	bArmature *arm;
	
	for (arm = main->armature.first; arm; arm = arm->id.next) {
		if (arm->id.flag & LIB_NEED_LINK) {
			if (arm->adt) lib_link_animdata(fd, &arm->id, arm->adt);
			arm->id.flag -= LIB_NEED_LINK;
		}
	}
}

static void direct_link_bones(FileData *fd, Bone *bone)
{
	Bone *child;
	
	bone->parent = newdataadr(fd, bone->parent);
	bone->prop = newdataadr(fd, bone->prop);
	if (bone->prop)
		IDP_DirectLinkProperty(bone->prop, (fd->flags & FD_FLAGS_SWITCH_ENDIAN), fd);
		
	bone->flag &= ~BONE_DRAW_ACTIVE;
	
	link_list(fd, &bone->childbase);
	
	for (child=bone->childbase.first; child; child=child->next)
		direct_link_bones(fd, child);
}

static void direct_link_armature(FileData *fd, bArmature *arm)
{
	Bone *bone;
	
	link_list(fd, &arm->bonebase);
	arm->edbo = NULL;
	arm->sketch = NULL;
	
	arm->adt = newdataadr(fd, arm->adt);
	direct_link_animdata(fd, arm->adt);
	
	for (bone = arm->bonebase.first; bone; bone = bone->next) {
		direct_link_bones(fd, bone);
	}
	
	arm->act_bone = newdataadr(fd, arm->act_bone);
	arm->act_edbone = NULL;
}

/* ************ READ CAMERA ***************** */

static void lib_link_camera(FileData *fd, Main *main)
{
	Camera *ca;
	
	for (ca = main->camera.first; ca; ca = ca->id.next) {
		if (ca->id.flag & LIB_NEED_LINK) {
			if (ca->adt) lib_link_animdata(fd, &ca->id, ca->adt);
			
			ca->ipo = newlibadr_us(fd, ca->id.lib, ca->ipo); // XXX deprecated - old animation system
			
			ca->dof_ob = newlibadr_us(fd, ca->id.lib, ca->dof_ob);
			
			ca->id.flag -= LIB_NEED_LINK;
		}
	}
}

static void direct_link_camera(FileData *fd, Camera *ca)
{
	ca->adt = newdataadr(fd, ca->adt);
	direct_link_animdata(fd, ca->adt);
}


/* ************ READ LAMP ***************** */

static void lib_link_lamp(FileData *fd, Main *main)
{
	Lamp *la;
	MTex *mtex;
	int a;
	
	for (la = main->lamp.first; la; la = la->id.next) {
		if (la->id.flag & LIB_NEED_LINK) {
			if (la->adt) lib_link_animdata(fd, &la->id, la->adt);
			
			for (a = 0; a < MAX_MTEX; a++) {
				mtex = la->mtex[a];
				if (mtex) {
					mtex->tex = newlibadr_us(fd, la->id.lib, mtex->tex);
					mtex->object = newlibadr(fd, la->id.lib, mtex->object);
				}
			}
			
			la->ipo = newlibadr_us(fd, la->id.lib, la->ipo); // XXX deprecated - old animation system
			
			if (la->nodetree)
				lib_link_ntree(fd, &la->id, la->nodetree);
			
			la->id.flag -= LIB_NEED_LINK;
		}
	}
}

static void direct_link_lamp(FileData *fd, Lamp *la)
{
	int a;
	
	la->adt = newdataadr(fd, la->adt);
	direct_link_animdata(fd, la->adt);
	
	for (a=0; a<MAX_MTEX; a++) {
		la->mtex[a] = newdataadr(fd, la->mtex[a]);
	}
	
	la->curfalloff = newdataadr(fd, la->curfalloff);
	if (la->curfalloff)
		direct_link_curvemapping(fd, la->curfalloff);

	la->nodetree= newdataadr(fd, la->nodetree);
	if (la->nodetree)
		direct_link_nodetree(fd, la->nodetree);
	
	la->preview = direct_link_preview_image(fd, la->preview);
}

/* ************ READ keys ***************** */

static void do_versions_key_uidgen(Key *key)
{
	KeyBlock *block;

	key->uidgen = 1;
	for (block = key->block.first; block; block = block->next) {
		block->uid = key->uidgen++;
	}
}

static void lib_link_key(FileData *fd, Main *main)
{
	Key *key;
	
	for (key = main->key.first; key; key = key->id.next) {
		/*check if we need to generate unique ids for the shapekeys*/
		if (!key->uidgen) {
			do_versions_key_uidgen(key);
		}
		
		if (key->id.flag & LIB_NEED_LINK) {
			if (key->adt) lib_link_animdata(fd, &key->id, key->adt);
			
			key->ipo = newlibadr_us(fd, key->id.lib, key->ipo); // XXX deprecated - old animation system
			key->from = newlibadr(fd, key->id.lib, key->from);
			
			key->id.flag -= LIB_NEED_LINK;
		}
	}
}

static void switch_endian_keyblock(Key *key, KeyBlock *kb)
{
	int elemsize, a, b;
	char *data, *poin, *cp;
	
	elemsize = key->elemsize;
	data = kb->data;
	
	for (a = 0; a < kb->totelem; a++) {
		cp = key->elemstr;
		poin = data;
		
		while (cp[0]) {  /* cp[0] == amount */
			switch (cp[1]) {  /* cp[1] = type */
				case IPO_FLOAT:
				case IPO_BPOINT:
				case IPO_BEZTRIPLE:
					b = cp[0];
					BLI_endian_switch_float_array((float *)poin, b);
					poin += sizeof(float) * b;
					break;
			}
			
			cp += 2;
		}
		data+= elemsize;
	}
}

static void direct_link_key(FileData *fd, Key *key)
{
	KeyBlock *kb;
	
	link_list(fd, &(key->block));
	
	key->adt = newdataadr(fd, key->adt);
	direct_link_animdata(fd, key->adt);
		
	key->refkey= newdataadr(fd, key->refkey);
	
	for (kb = key->block.first; kb; kb = kb->next) {
		kb->data = newdataadr(fd, kb->data);
		
		if (fd->flags & FD_FLAGS_SWITCH_ENDIAN)
			switch_endian_keyblock(key, kb);
	}
}

/* ************ READ mball ***************** */

static void lib_link_mball(FileData *fd, Main *main)
{
	MetaBall *mb;
	int a;
	
	for (mb = main->mball.first; mb; mb = mb->id.next) {
		if (mb->id.flag & LIB_NEED_LINK) {
			if (mb->adt) lib_link_animdata(fd, &mb->id, mb->adt);
			
			for (a = 0; a < mb->totcol; a++) 
				mb->mat[a]= newlibadr_us(fd, mb->id.lib, mb->mat[a]);
			
			mb->ipo = newlibadr_us(fd, mb->id.lib, mb->ipo); // XXX deprecated - old animation system
			
			mb->id.flag -= LIB_NEED_LINK;
		}
	}
}

static void direct_link_mball(FileData *fd, MetaBall *mb)
{
	mb->adt = newdataadr(fd, mb->adt);
	direct_link_animdata(fd, mb->adt);
	
	mb->mat = newdataadr(fd, mb->mat);
	test_pointer_array(fd, (void **)&mb->mat);
	
	link_list(fd, &(mb->elems));
	
	mb->disp.first = mb->disp.last = NULL;
	mb->editelems = NULL;
	mb->bb = NULL;
/*	mb->edit_elems.first= mb->edit_elems.last= NULL;*/
	mb->lastelem = NULL;
}

/* ************ READ WORLD ***************** */

static void lib_link_world(FileData *fd, Main *main)
{
	World *wrld;
	MTex *mtex;
	int a;
	
	for (wrld = main->world.first; wrld; wrld = wrld->id.next) {
		if (wrld->id.flag & LIB_NEED_LINK) {
			if (wrld->adt) lib_link_animdata(fd, &wrld->id, wrld->adt);
			
			wrld->ipo = newlibadr_us(fd, wrld->id.lib, wrld->ipo); // XXX deprecated - old animation system
			
			for (a=0; a < MAX_MTEX; a++) {
				mtex = wrld->mtex[a];
				if (mtex) {
					mtex->tex = newlibadr_us(fd, wrld->id.lib, mtex->tex);
					mtex->object = newlibadr(fd, wrld->id.lib, mtex->object);
				}
			}
			
			if (wrld->nodetree)
				lib_link_ntree(fd, &wrld->id, wrld->nodetree);
			
			wrld->id.flag -= LIB_NEED_LINK;
		}
	}
}

static void direct_link_world(FileData *fd, World *wrld)
{
	int a;
	
	wrld->adt = newdataadr(fd, wrld->adt);
	direct_link_animdata(fd, wrld->adt);
	
	for (a = 0; a < MAX_MTEX; a++) {
		wrld->mtex[a] = newdataadr(fd, wrld->mtex[a]);
	}
	
	wrld->nodetree = newdataadr(fd, wrld->nodetree);
	if (wrld->nodetree)
		direct_link_nodetree(fd, wrld->nodetree);
	
	wrld->preview = direct_link_preview_image(fd, wrld->preview);
}


/* ************ READ VFONT ***************** */

static void lib_link_vfont(FileData *UNUSED(fd), Main *main)
{
	VFont *vf;
	
	for (vf = main->vfont.first; vf; vf = vf->id.next) {
		if (vf->id.flag & LIB_NEED_LINK) {
			vf->id.flag -= LIB_NEED_LINK;
		}
	}
}

static void direct_link_vfont(FileData *fd, VFont *vf)
{
	vf->data = NULL;
	vf->temp_pf = NULL;
	vf->packedfile = direct_link_packedfile(fd, vf->packedfile);
}

/* ************ READ TEXT ****************** */

static void lib_link_text(FileData *UNUSED(fd), Main *main)
{
	Text *text;
	
	for (text = main->text.first; text; text = text->id.next) {
		if (text->id.flag & LIB_NEED_LINK) {
			text->id.flag -= LIB_NEED_LINK;
		}
	}
}

static void direct_link_text(FileData *fd, Text *text)
{
	TextLine *ln;
	
	text->name = newdataadr(fd, text->name);
	
	text->undo_pos = -1;
	text->undo_len = TXT_INIT_UNDO;
	text->undo_buf = MEM_mallocN(text->undo_len, "undo buf");
	
	text->compiled = NULL;
	
#if 0
	if (text->flags & TXT_ISEXT) {
		BKE_text_reload(text);
		}
		else {
#endif
	
	link_list(fd, &text->lines);
	link_list(fd, &text->markers);
	
	text->curl = newdataadr(fd, text->curl);
	text->sell = newdataadr(fd, text->sell);
	
	for (ln = text->lines.first; ln; ln = ln->next) {
		ln->line = newdataadr(fd, ln->line);
		ln->format = NULL;
		
		if (ln->len != (int) strlen(ln->line)) {
			printf("Error loading text, line lengths differ\n");
			ln->len = strlen(ln->line);
		}
	}
	
	text->flags = (text->flags) & ~TXT_ISEXT;
	
	text->id.us = 1;
}

/* ************ READ IMAGE ***************** */

static void lib_link_image(FileData *fd, Main *main)
{
	Image *ima;
	
	for (ima = main->image.first; ima; ima = ima->id.next) {
		if (ima->id.flag & LIB_NEED_LINK) {
			if (ima->id.properties) IDP_LibLinkProperty(ima->id.properties, (fd->flags & FD_FLAGS_SWITCH_ENDIAN), fd);
			
			ima->id.flag -= LIB_NEED_LINK;
		}
	}
}

static void link_ibuf_list(FileData *fd, ListBase *lb)
{
	Link *ln, *prev;
	
	if (lb->first == NULL) return;
	
	lb->first = newimaadr(fd, lb->first);
	ln = lb->first;
	prev = NULL;
	while (ln) {
		ln->next = newimaadr(fd, ln->next);
		ln->prev = prev;
		prev = ln;
		ln = ln->next;
	}
	lb->last = prev;
}

static void direct_link_image(FileData *fd, Image *ima)
{
	/* for undo system, pointers could be restored */
	if (fd->imamap)
		link_ibuf_list(fd, &ima->ibufs);
	else
		ima->ibufs.first = ima->ibufs.last = NULL;
	
	/* if not restored, we keep the binded opengl index */
	if (ima->ibufs.first == NULL) {
		ima->bindcode = 0;
		ima->gputexture = NULL;
	}
	
	ima->anim = NULL;
	ima->rr = NULL;
	ima->repbind = NULL;
	
	/* undo system, try to restore render buffers */
	if (fd->imamap) {
		int a;
		
		for (a = 0; a < IMA_MAX_RENDER_SLOT; a++)
			ima->renders[a] = newimaadr(fd, ima->renders[a]);
	}
	else {
		memset(ima->renders, 0, sizeof(ima->renders));
		ima->last_render_slot = ima->render_slot;
	}
	
	ima->packedfile = direct_link_packedfile(fd, ima->packedfile);
	ima->preview = direct_link_preview_image(fd, ima->preview);
	ima->ok = 1;
}


/* ************ READ CURVE ***************** */

static void lib_link_curve(FileData *fd, Main *main)
{
	Curve *cu;
	int a;
	
	for (cu = main->curve.first; cu; cu = cu->id.next) {
		if (cu->id.flag & LIB_NEED_LINK) {
			if (cu->adt) lib_link_animdata(fd, &cu->id, cu->adt);
			
			for (a = 0; a < cu->totcol; a++) 
				cu->mat[a] = newlibadr_us(fd, cu->id.lib, cu->mat[a]);
			
			cu->bevobj = newlibadr(fd, cu->id.lib, cu->bevobj);
			cu->taperobj = newlibadr(fd, cu->id.lib, cu->taperobj);
			cu->textoncurve = newlibadr(fd, cu->id.lib, cu->textoncurve);
			cu->vfont = newlibadr_us(fd, cu->id.lib, cu->vfont);
			cu->vfontb = newlibadr_us(fd, cu->id.lib, cu->vfontb);			
			cu->vfonti = newlibadr_us(fd, cu->id.lib, cu->vfonti);
			cu->vfontbi = newlibadr_us(fd, cu->id.lib, cu->vfontbi);
			
			cu->ipo = newlibadr_us(fd, cu->id.lib, cu->ipo); // XXX deprecated - old animation system
			cu->key = newlibadr_us(fd, cu->id.lib, cu->key);
			
			cu->id.flag -= LIB_NEED_LINK;
		}
	}
}


static void switch_endian_knots(Nurb *nu)
{
	if (nu->knotsu) {
		BLI_endian_switch_float_array(nu->knotsu, KNOTSU(nu));
	}
	if (nu->knotsv) {
		BLI_endian_switch_float_array(nu->knotsv, KNOTSV(nu));
	}
}

static void direct_link_curve(FileData *fd, Curve *cu)
{
	Nurb *nu;
	TextBox *tb;
	
	cu->adt= newdataadr(fd, cu->adt);
	direct_link_animdata(fd, cu->adt);
	
	cu->mat = newdataadr(fd, cu->mat);
	test_pointer_array(fd, (void **)&cu->mat);
	cu->str = newdataadr(fd, cu->str);
	cu->strinfo= newdataadr(fd, cu->strinfo);	
	cu->tb = newdataadr(fd, cu->tb);

	if (cu->vfont == NULL) link_list(fd, &(cu->nurb));
	else {
		cu->nurb.first=cu->nurb.last= NULL;
		
		tb = MEM_callocN(MAXTEXTBOX*sizeof(TextBox), "TextBoxread");
		if (cu->tb) {
			memcpy(tb, cu->tb, cu->totbox*sizeof(TextBox));
			MEM_freeN(cu->tb);
			cu->tb = tb;			
		}
		else {
			cu->totbox = 1;
			cu->actbox = 1;
			cu->tb = tb;
			cu->tb[0].w = cu->linewidth;
		}		
		if (cu->wordspace == 0.0f) cu->wordspace = 1.0f;
	}

	cu->bev.first = cu->bev.last = NULL;
	cu->disp.first = cu->disp.last = NULL;
	cu->editnurb = NULL;
	cu->lastsel = NULL;
	cu->path = NULL;
	cu->editfont = NULL;
	
	for (nu = cu->nurb.first; nu; nu = nu->next) {
		nu->bezt = newdataadr(fd, nu->bezt);
		nu->bp = newdataadr(fd, nu->bp);
		nu->knotsu = newdataadr(fd, nu->knotsu);
		nu->knotsv = newdataadr(fd, nu->knotsv);
		if (cu->vfont == NULL) nu->charidx= nu->mat_nr;
		
		if (fd->flags & FD_FLAGS_SWITCH_ENDIAN) {
			switch_endian_knots(nu);
		}
	}
	cu->bb = NULL;
}

/* ************ READ TEX ***************** */

static void lib_link_texture(FileData *fd, Main *main)
{
	Tex *tex;
	
	for (tex = main->tex.first; tex; tex = tex->id.next) {
		if (tex->id.flag & LIB_NEED_LINK) {
			if (tex->adt) lib_link_animdata(fd, &tex->id, tex->adt);
			
			tex->ima = newlibadr_us(fd, tex->id.lib, tex->ima);
			tex->ipo = newlibadr_us(fd, tex->id.lib, tex->ipo);
			if (tex->env)
				tex->env->object = newlibadr(fd, tex->id.lib, tex->env->object);
			if (tex->pd)
				tex->pd->object = newlibadr(fd, tex->id.lib, tex->pd->object);
			if (tex->vd)
				tex->vd->object = newlibadr(fd, tex->id.lib, tex->vd->object);
			if (tex->ot)
				tex->ot->object = newlibadr(fd, tex->id.lib, tex->ot->object);
			
			if (tex->nodetree)
				lib_link_ntree(fd, &tex->id, tex->nodetree);
			
			tex->id.flag -= LIB_NEED_LINK;
		}
	}
}

static void direct_link_texture(FileData *fd, Tex *tex)
{
	tex->adt = newdataadr(fd, tex->adt);
	direct_link_animdata(fd, tex->adt);

	tex->coba = newdataadr(fd, tex->coba);
	tex->env = newdataadr(fd, tex->env);
	if (tex->env) {
		tex->env->ima = NULL;
		memset(tex->env->cube, 0, 6*sizeof(void *));
		tex->env->ok= 0;
	}
	tex->pd = newdataadr(fd, tex->pd);
	if (tex->pd) {
		tex->pd->point_tree = NULL;
		tex->pd->coba = newdataadr(fd, tex->pd->coba);
		tex->pd->falloff_curve = newdataadr(fd, tex->pd->falloff_curve);
		if (tex->pd->falloff_curve) {
			direct_link_curvemapping(fd, tex->pd->falloff_curve);
		}
	}
	
	tex->vd = newdataadr(fd, tex->vd);
	if (tex->vd) {
		tex->vd->dataset = NULL;
		tex->vd->ok = 0;
	}
	else {
		if (tex->type == TEX_VOXELDATA)
			tex->vd = MEM_callocN(sizeof(VoxelData), "direct_link_texture VoxelData");
	}
	
	tex->ot = newdataadr(fd, tex->ot);
	
	tex->nodetree = newdataadr(fd, tex->nodetree);
	if (tex->nodetree)
		direct_link_nodetree(fd, tex->nodetree);
	
	tex->preview = direct_link_preview_image(fd, tex->preview);
	
	tex->iuser.ok = 1;
}



/* ************ READ MATERIAL ***************** */

static void lib_link_material(FileData *fd, Main *main)
{
	Material *ma;
	MTex *mtex;
	int a;
	
	for (ma = main->mat.first; ma; ma = ma->id.next) {
		if (ma->id.flag & LIB_NEED_LINK) {
			if (ma->adt) lib_link_animdata(fd, &ma->id, ma->adt);
			
			/* Link ID Properties -- and copy this comment EXACTLY for easy finding
			 * of library blocks that implement this.*/
			if (ma->id.properties) IDP_LibLinkProperty(ma->id.properties, (fd->flags & FD_FLAGS_SWITCH_ENDIAN), fd);
			
			ma->ipo = newlibadr_us(fd, ma->id.lib, ma->ipo);
			ma->group = newlibadr_us(fd, ma->id.lib, ma->group);
			
			for (a = 0; a < MAX_MTEX; a++) {
				mtex = ma->mtex[a];
				if (mtex) {
					mtex->tex = newlibadr_us(fd, ma->id.lib, mtex->tex);
					mtex->object = newlibadr(fd, ma->id.lib, mtex->object);
				}
			}
			
			if (ma->nodetree)
				lib_link_ntree(fd, &ma->id, ma->nodetree);
			
			ma->id.flag -= LIB_NEED_LINK;
		}
	}
}

static void direct_link_material(FileData *fd, Material *ma)
{
	int a;
	
	ma->adt = newdataadr(fd, ma->adt);
	direct_link_animdata(fd, ma->adt);
	
	for (a = 0; a < MAX_MTEX; a++) {
		ma->mtex[a] = newdataadr(fd, ma->mtex[a]);
	}
	
	ma->ramp_col = newdataadr(fd, ma->ramp_col);
	ma->ramp_spec = newdataadr(fd, ma->ramp_spec);
	
	ma->nodetree = newdataadr(fd, ma->nodetree);
	if (ma->nodetree)
		direct_link_nodetree(fd, ma->nodetree);
	
	ma->preview = direct_link_preview_image(fd, ma->preview);
	ma->gpumaterial.first = ma->gpumaterial.last = NULL;
}

/* ************ READ PARTICLE SETTINGS ***************** */
/* update this also to writefile.c */
static const char *ptcache_data_struct[] = {
	"", // BPHYS_DATA_INDEX
	"", // BPHYS_DATA_LOCATION
	"", // BPHYS_DATA_VELOCITY
	"", // BPHYS_DATA_ROTATION
	"", // BPHYS_DATA_AVELOCITY / BPHYS_DATA_XCONST */
	"", // BPHYS_DATA_SIZE:
	"", // BPHYS_DATA_TIMES:	
	"BoidData" // case BPHYS_DATA_BOIDS:
};
static void direct_link_pointcache(FileData *fd, PointCache *cache)
{
	if ((cache->flag & PTCACHE_DISK_CACHE)==0) {
		PTCacheMem *pm;
		PTCacheExtra *extra;
		int i;
		
		link_list(fd, &cache->mem_cache);
		
		pm = cache->mem_cache.first;
		
		for (; pm; pm=pm->next) {
			for (i=0; i<BPHYS_TOT_DATA; i++) {
				pm->data[i] = newdataadr(fd, pm->data[i]);
				
				/* the cache saves non-struct data without DNA */
				if (pm->data[i] && ptcache_data_struct[i][0]=='\0' && (fd->flags & FD_FLAGS_SWITCH_ENDIAN)) {
					int tot = (BKE_ptcache_data_size (i) * pm->totpoint) / sizeof(int); /* data_size returns bytes */
					int *poin = pm->data[i];
					
					BLI_endian_switch_int32_array(poin, tot);
				}
			}
			
			link_list(fd, &pm->extradata);
			
			for (extra=pm->extradata.first; extra; extra=extra->next)
				extra->data = newdataadr(fd, extra->data);
		}
	}
	else
		cache->mem_cache.first = cache->mem_cache.last = NULL;
	
	cache->flag &= ~PTCACHE_SIMULATION_VALID;
	cache->simframe = 0;
	cache->edit = NULL;
	cache->free_edit = NULL;
	cache->cached_frames = NULL;
}

static void direct_link_pointcache_list(FileData *fd, ListBase *ptcaches, PointCache **ocache, int force_disk)
{
	if (ptcaches->first) {
		PointCache *cache= NULL;
		link_list(fd, ptcaches);
		for (cache=ptcaches->first; cache; cache=cache->next) {
			direct_link_pointcache(fd, cache);
			if (force_disk) {
				cache->flag |= PTCACHE_DISK_CACHE;
				cache->step = 1;
			}
		}
		
		*ocache = newdataadr(fd, *ocache);
	}
	else if (*ocache) {
		/* old "single" caches need to be linked too */
		*ocache = newdataadr(fd, *ocache);
		direct_link_pointcache(fd, *ocache);
		if (force_disk) {
			(*ocache)->flag |= PTCACHE_DISK_CACHE;
			(*ocache)->step = 1;
		}
		
		ptcaches->first = ptcaches->last = *ocache;
	}
}

static void lib_link_partdeflect(FileData *fd, ID *id, PartDeflect *pd)
{
	if (pd && pd->tex)
		pd->tex = newlibadr_us(fd, id->lib, pd->tex);
	if (pd && pd->f_source)
		pd->f_source = newlibadr_us(fd, id->lib, pd->f_source);
}

static void lib_link_particlesettings(FileData *fd, Main *main)
{
	ParticleSettings *part;
	ParticleDupliWeight *dw;
	MTex *mtex;
	int a;
	
	for (part = main->particle.first; part; part = part->id.next) {
		if (part->id.flag & LIB_NEED_LINK) {
			if (part->adt) lib_link_animdata(fd, &part->id, part->adt);
			part->ipo = newlibadr_us(fd, part->id.lib, part->ipo); // XXX deprecated - old animation system
			
			part->dup_ob = newlibadr(fd, part->id.lib, part->dup_ob);
			part->dup_group = newlibadr(fd, part->id.lib, part->dup_group);
			part->eff_group = newlibadr(fd, part->id.lib, part->eff_group);
			part->bb_ob = newlibadr(fd, part->id.lib, part->bb_ob);
			
			lib_link_partdeflect(fd, &part->id, part->pd);
			lib_link_partdeflect(fd, &part->id, part->pd2);
			
			if (part->effector_weights)
				part->effector_weights->group = newlibadr(fd, part->id.lib, part->effector_weights->group);
			
			if (part->dupliweights.first && part->dup_group) {
				int index_ok = 0;
				/* check for old files without indices (all indexes 0) */
				dw = part->dupliweights.first;
				if (part->dupliweights.first == part->dupliweights.last) {
					/* special case for only one object in the group */
					index_ok = 1;
				}
				else { 
					for (; dw; dw=dw->next) {
						if (dw->index > 0) {
							index_ok = 1;
							break;
						}
					}
				}
				
				if (index_ok) {
					/* if we have indexes, let's use them */
					dw = part->dupliweights.first;
					for (; dw; dw=dw->next) {
						GroupObject *go = (GroupObject *)BLI_findlink(&part->dup_group->gobject, dw->index);
						dw->ob = go ? go->ob : NULL;
					}
				}
				else {
					/* otherwise try to get objects from own library (won't work on library linked groups) */
					for (; dw; dw=dw->next)
						dw->ob = newlibadr(fd, part->id.lib, dw->ob);
				}
			}
			else {
				part->dupliweights.first = part->dupliweights.last = NULL;
			}
			
			if (part->boids) {
				BoidState *state = part->boids->states.first;
				BoidRule *rule;
				for (; state; state=state->next) {
					rule = state->rules.first;
				for (; rule; rule=rule->next)
					switch (rule->type) {
						case eBoidRuleType_Goal:
						case eBoidRuleType_Avoid:
						{
							BoidRuleGoalAvoid *brga = (BoidRuleGoalAvoid*)rule;
							brga->ob = newlibadr(fd, part->id.lib, brga->ob);
							break;
						}
						case eBoidRuleType_FollowLeader:
						{
							BoidRuleFollowLeader *brfl = (BoidRuleFollowLeader*)rule;
							brfl->ob = newlibadr(fd, part->id.lib, brfl->ob);
							break;
						}
					}
				}
			}
			
			for (a = 0; a < MAX_MTEX; a++) {
				mtex= part->mtex[a];
				if (mtex) {
					mtex->tex = newlibadr_us(fd, part->id.lib, mtex->tex);
					mtex->object = newlibadr(fd, part->id.lib, mtex->object);
				}
			}
			
			part->id.flag -= LIB_NEED_LINK;
		}
	}
}

static void direct_link_partdeflect(PartDeflect *pd)
{
	if (pd) pd->rng = NULL;
}

static void direct_link_particlesettings(FileData *fd, ParticleSettings *part)
{
	int a;
	
	part->adt = newdataadr(fd, part->adt);
	part->pd = newdataadr(fd, part->pd);
	part->pd2 = newdataadr(fd, part->pd2);

	direct_link_animdata(fd, part->adt);
	direct_link_partdeflect(part->pd);
	direct_link_partdeflect(part->pd2);

	part->effector_weights = newdataadr(fd, part->effector_weights);
	if (!part->effector_weights)
		part->effector_weights = BKE_add_effector_weights(part->eff_group);

	link_list(fd, &part->dupliweights);

	part->boids = newdataadr(fd, part->boids);
	part->fluid = newdataadr(fd, part->fluid);

	if (part->boids) {
		BoidState *state;
		link_list(fd, &part->boids->states);
		
		for (state=part->boids->states.first; state; state=state->next) {
			link_list(fd, &state->rules);
			link_list(fd, &state->conditions);
			link_list(fd, &state->actions);
		}
	}
	for (a = 0; a < MAX_MTEX; a++) {
		part->mtex[a] = newdataadr(fd, part->mtex[a]);
	}
}

static void lib_link_particlesystems(FileData *fd, Object *ob, ID *id, ListBase *particles)
{
	ParticleSystem *psys, *psysnext;

	for (psys=particles->first; psys; psys=psysnext) {
		psysnext = psys->next;
		
		psys->part = newlibadr_us(fd, id->lib, psys->part);
		if (psys->part) {
			ParticleTarget *pt = psys->targets.first;
			
			for (; pt; pt=pt->next)
				pt->ob=newlibadr(fd, id->lib, pt->ob);
			
			psys->parent = newlibadr_us(fd, id->lib, psys->parent);
			psys->target_ob = newlibadr(fd, id->lib, psys->target_ob);
			
			if (psys->clmd) {
				/* XXX - from reading existing code this seems correct but intended usage of
				 * pointcache should /w cloth should be added in 'ParticleSystem' - campbell */
				psys->clmd->point_cache = psys->pointcache;
				psys->clmd->ptcaches.first = psys->clmd->ptcaches.last= NULL;
				psys->clmd->coll_parms->group = newlibadr(fd, id->lib, psys->clmd->coll_parms->group);
			}
		}
		else {
			/* particle modifier must be removed before particle system */
			ParticleSystemModifierData *psmd = psys_get_modifier(ob, psys);
			BLI_remlink(&ob->modifiers, psmd);
			modifier_free((ModifierData *)psmd);
			
			BLI_remlink(particles, psys);
			MEM_freeN(psys);
		}
	}
}
static void direct_link_particlesystems(FileData *fd, ListBase *particles)
{
	ParticleSystem *psys;
	ParticleData *pa;
	int a;
	
	for (psys=particles->first; psys; psys=psys->next) {
		psys->particles=newdataadr(fd, psys->particles);
		
		if (psys->particles && psys->particles->hair) {
			for (a=0, pa=psys->particles; a<psys->totpart; a++, pa++)
				pa->hair=newdataadr(fd, pa->hair);
		}
		
		if (psys->particles && psys->particles->keys) {
			for (a=0, pa=psys->particles; a<psys->totpart; a++, pa++) {
				pa->keys= NULL;
				pa->totkey= 0;
			}
			
			psys->flag &= ~PSYS_KEYED;
		}
		
		if (psys->particles && psys->particles->boid) {
			pa = psys->particles;
			pa->boid = newdataadr(fd, pa->boid);
			for (a=1, pa++; a<psys->totpart; a++, pa++)
				pa->boid = (pa-1)->boid + 1;
		}
		else if (psys->particles) {
			for (a=0, pa=psys->particles; a<psys->totpart; a++, pa++)
				pa->boid = NULL;
		}
		
		psys->fluid_springs = newdataadr(fd, psys->fluid_springs);
		
		psys->child = newdataadr(fd, psys->child);
		psys->effectors = NULL;
		
		link_list(fd, &psys->targets);
		
		psys->edit = NULL;
		psys->free_edit = NULL;
		psys->pathcache = NULL;
		psys->childcache = NULL;
		psys->pathcachebufs.first = psys->pathcachebufs.last = NULL;
		psys->childcachebufs.first = psys->childcachebufs.last = NULL;
		psys->frand = NULL;
		psys->pdd = NULL;
		psys->renderdata = NULL;
		
		direct_link_pointcache_list(fd, &psys->ptcaches, &psys->pointcache, 0);
		
		if (psys->clmd) {
			psys->clmd = newdataadr(fd, psys->clmd);
			psys->clmd->clothObject = NULL;
			
			psys->clmd->sim_parms= newdataadr(fd, psys->clmd->sim_parms);
			psys->clmd->sim_parms->effector_weights = NULL;
			psys->clmd->coll_parms= newdataadr(fd, psys->clmd->coll_parms);
			
			if (psys->clmd->sim_parms) {
				if (psys->clmd->sim_parms->presets > 10)
					psys->clmd->sim_parms->presets = 0;
			}
			
			psys->hair_in_dm = psys->hair_out_dm = NULL;
			
			psys->clmd->point_cache = psys->pointcache;
		}
		
		psys->tree = NULL;
		psys->bvhtree = NULL;
	}
	return;
}

/* ************ READ MESH ***************** */

static void lib_link_mtface(FileData *fd, Mesh *me, MTFace *mtface, int totface)
{
	MTFace *tf= mtface;
	int i;
	
	/* Add pseudo-references (not fake users!) to images used by texface. A
	 * little bogus; it would be better if each mesh consistently added one ref
	 * to each image it used. - z0r */
	for (i = 0; i < totface; i++, tf++) {
		tf->tpage= newlibadr(fd, me->id.lib, tf->tpage);
		if (tf->tpage && tf->tpage->id.us==0)
			tf->tpage->id.us= 1;
	}
}

static void lib_link_customdata_mtface(FileData *fd, Mesh *me, CustomData *fdata, int totface)
{
	int i;	
	for (i = 0; i < fdata->totlayer; i++) {
		CustomDataLayer *layer = &fdata->layers[i];
		
		if (layer->type == CD_MTFACE)
			lib_link_mtface(fd, me, layer->data, totface);
	}

}

static void lib_link_customdata_mtpoly(FileData *fd, Mesh *me, CustomData *pdata, int totface)
{
	int i;

	for (i=0; i < pdata->totlayer; i++) {
		CustomDataLayer *layer = &pdata->layers[i];
		
		if (layer->type == CD_MTEXPOLY) {
			MTexPoly *tf= layer->data;
			int i;
			
			for (i = 0; i < totface; i++, tf++) {
				tf->tpage = newlibadr(fd, me->id.lib, tf->tpage);
				if (tf->tpage && tf->tpage->id.us==0)
					tf->tpage->id.us = 1;
			}
		}
	}
}

static void lib_link_mesh(FileData *fd, Main *main)
{
	Mesh *me;
	
	for (me = main->mesh.first; me; me = me->id.next) {
		if (me->id.flag & LIB_NEED_LINK) {
			int i;
			
			/* Link ID Properties -- and copy this comment EXACTLY for easy finding
			 * of library blocks that implement this.*/
			if (me->id.properties) IDP_LibLinkProperty(me->id.properties, (fd->flags & FD_FLAGS_SWITCH_ENDIAN), fd);
			if (me->adt) lib_link_animdata(fd, &me->id, me->adt);
			
			/* this check added for python created meshes */
			if (me->mat) {
				for (i = 0; i < me->totcol; i++) {
					me->mat[i] = newlibadr_us(fd, me->id.lib, me->mat[i]);
				}
			}
			else me->totcol = 0;
			
			me->ipo = newlibadr_us(fd, me->id.lib, me->ipo); // XXX: deprecated: old anim sys
			me->key = newlibadr_us(fd, me->id.lib, me->key);
			me->texcomesh = newlibadr_us(fd, me->id.lib, me->texcomesh);
			
			lib_link_customdata_mtface(fd, me, &me->fdata, me->totface);
			lib_link_customdata_mtpoly(fd, me, &me->pdata, me->totpoly);
			if (me->mr && me->mr->levels.first)
				lib_link_customdata_mtface(fd, me, &me->mr->fdata,
							   ((MultiresLevel*)me->mr->levels.first)->totface);
		}
	}

	/* convert texface options to material */
	convert_tface_mt(fd, main);

	for (me = main->mesh.first; me; me = me->id.next) {
		if (me->id.flag & LIB_NEED_LINK) {
			/*check if we need to convert mfaces to mpolys*/
			if (me->totface && !me->totpoly) {
				/* temporarily switch main so that reading from
				 * external CustomData works */
				Main *gmain = G.main;
				G.main = main;
				
				BKE_mesh_do_versions_convert_mfaces_to_mpolys(me);
				
				G.main = gmain;
			}

			/*
			 * Re-tessellate, even if the polys were just created from tessfaces, this
			 * is important because it:
			 *  - fill the CD_POLYINDEX layer
			 *  - gives consistency of tessface between loading from a file and
			 *    converting an edited BMesh back into a mesh (i.e. it replaces
			 *    quad tessfaces in a loaded mesh immediately, instead of lazily
			 *    waiting until edit mode has been entered/exited, making it easier
			 *    to recognize problems that would otherwise only show up after edits).
			 */
#ifdef USE_TESSFACE_DEFAULT
			BKE_mesh_tessface_calc(me);
#else
			BKE_mesh_tessface_clear(me);
#endif

			me->id.flag -= LIB_NEED_LINK;
		}
	}
}

static void direct_link_dverts(FileData *fd, int count, MDeformVert *mdverts)
{
	int i;
	
	if (mdverts == NULL) {
		return;
	}
	
	for (i = count; i > 0; i--, mdverts++) {
		/*convert to vgroup allocation system*/
		MDeformWeight *dw;
		if (mdverts->dw && (dw = newdataadr(fd, mdverts->dw))) {
			const ssize_t dw_len = mdverts->totweight * sizeof(MDeformWeight);
			void *dw_tmp = MEM_mallocN(dw_len, "direct_link_dverts");
			memcpy(dw_tmp, dw, dw_len);
			mdverts->dw = dw_tmp;
			MEM_freeN(dw);
		}
		else {
			mdverts->dw = NULL;
			mdverts->totweight = 0;
		}
	}
}

static void direct_link_mdisps(FileData *fd, int count, MDisps *mdisps, int external)
{
	if (mdisps) {
		int i;
		
		for (i = 0; i < count; ++i) {
			mdisps[i].disps = newdataadr(fd, mdisps[i].disps);
			mdisps[i].hidden = newdataadr(fd, mdisps[i].hidden);
			
			if (mdisps[i].totdisp && !mdisps[i].level) {
				/* this calculation is only correct for loop mdisps;
				 * if loading pre-BMesh face mdisps this will be
				 * overwritten with the correct value in
				 * bm_corners_to_loops() */
				float gridsize = sqrtf(mdisps[i].totdisp);
				mdisps[i].level = (int)(logf(gridsize - 1.0f) / (float)M_LN2) + 1;
			}
			
			if ((fd->flags & FD_FLAGS_SWITCH_ENDIAN) && (mdisps[i].disps)) {
				/* DNA_struct_switch_endian doesn't do endian swap for (*disps)[] */
				/* this does swap for data written at write_mdisps() - readfile.c */
				BLI_endian_switch_float_array(*mdisps[i].disps, mdisps[i].totdisp * 3);
			}
			if (!external && !mdisps[i].disps)
				mdisps[i].totdisp = 0;
		}
	}
}

static void direct_link_grid_paint_mask(FileData *fd, int count, GridPaintMask *grid_paint_mask)
{
	if (grid_paint_mask) {
		int i;
		
		for (i = 0; i < count; ++i) {
			GridPaintMask *gpm = &grid_paint_mask[i];
			if (gpm->data)
				gpm->data = newdataadr(fd, gpm->data);
		}
	}
}

/*this isn't really a public api function, so prototyped here*/
static void direct_link_customdata(FileData *fd, CustomData *data, int count)
{
	int i = 0;
	
	data->layers = newdataadr(fd, data->layers);
	
	/* annoying workaround for bug [#31079] loading legacy files with
	 * no polygons _but_ have stale customdata */
	if (UNLIKELY(count == 0 && data->layers == NULL && data->totlayer != 0)) {
		memset(data, 0, sizeof(*data));
		return;
	}
	
	data->external = newdataadr(fd, data->external);
	
	while (i < data->totlayer) {
		CustomDataLayer *layer = &data->layers[i];
		
		if (layer->flag & CD_FLAG_EXTERNAL)
			layer->flag &= ~CD_FLAG_IN_MEMORY;
		
		if (CustomData_verify_versions(data, i)) {
			layer->data = newdataadr(fd, layer->data);
			if (layer->type == CD_MDISPS)
				direct_link_mdisps(fd, count, layer->data, layer->flag & CD_FLAG_EXTERNAL);
			else if (layer->type == CD_GRID_PAINT_MASK)
				direct_link_grid_paint_mask(fd, count, layer->data);
			i++;
		}
	}
	
	CustomData_update_typemap(data);
}

static void direct_link_mesh(FileData *fd, Mesh *mesh)
{
	mesh->mat= newdataadr(fd, mesh->mat);
	test_pointer_array(fd, (void **)&mesh->mat);
	
	mesh->mvert = newdataadr(fd, mesh->mvert);
	mesh->medge = newdataadr(fd, mesh->medge);
	mesh->mface = newdataadr(fd, mesh->mface);
	mesh->mloop = newdataadr(fd, mesh->mloop);
	mesh->mpoly = newdataadr(fd, mesh->mpoly);
	mesh->tface = newdataadr(fd, mesh->tface);
	mesh->mtface = newdataadr(fd, mesh->mtface);
	mesh->mcol = newdataadr(fd, mesh->mcol);
	mesh->dvert = newdataadr(fd, mesh->dvert);
	mesh->mloopcol = newdataadr(fd, mesh->mloopcol);
	mesh->mloopuv = newdataadr(fd, mesh->mloopuv);
	mesh->mtpoly = newdataadr(fd, mesh->mtpoly);
	mesh->mselect = newdataadr(fd, mesh->mselect);
	
	/* animdata */
	mesh->adt = newdataadr(fd, mesh->adt);
	direct_link_animdata(fd, mesh->adt);
	
	/* normally direct_link_dverts should be called in direct_link_customdata,
	 * but for backwards compat in do_versions to work we do it here */
	direct_link_dverts(fd, mesh->totvert, mesh->dvert);
	
	direct_link_customdata(fd, &mesh->vdata, mesh->totvert);
	direct_link_customdata(fd, &mesh->edata, mesh->totedge);
	direct_link_customdata(fd, &mesh->fdata, mesh->totface);
	direct_link_customdata(fd, &mesh->ldata, mesh->totloop);
	direct_link_customdata(fd, &mesh->pdata, mesh->totpoly);
	
	mesh->bb = NULL;
	mesh->edit_btmesh = NULL;
	
	/* Multires data */
	mesh->mr= newdataadr(fd, mesh->mr);
	if (mesh->mr) {
		MultiresLevel *lvl;
		
		link_list(fd, &mesh->mr->levels);
		lvl = mesh->mr->levels.first;
		
		direct_link_customdata(fd, &mesh->mr->vdata, lvl->totvert);
		direct_link_dverts(fd, lvl->totvert, CustomData_get(&mesh->mr->vdata, 0, CD_MDEFORMVERT));
		direct_link_customdata(fd, &mesh->mr->fdata, lvl->totface);
		
		mesh->mr->edge_flags = newdataadr(fd, mesh->mr->edge_flags);
		mesh->mr->edge_creases = newdataadr(fd, mesh->mr->edge_creases);
		
		mesh->mr->verts = newdataadr(fd, mesh->mr->verts);
		
		/* If mesh has the same number of vertices as the
		 * highest multires level, load the current mesh verts
		 * into multires and discard the old data. Needed
		 * because some saved files either do not have a verts
		 * array, or the verts array contains out-of-date
		 * data. */
		if (mesh->totvert == ((MultiresLevel*)mesh->mr->levels.last)->totvert) {
			if (mesh->mr->verts)
				MEM_freeN(mesh->mr->verts);
			mesh->mr->verts = MEM_dupallocN(mesh->mvert);
		}
			
		for (; lvl; lvl = lvl->next) {
			lvl->verts = newdataadr(fd, lvl->verts);
			lvl->faces = newdataadr(fd, lvl->faces);
			lvl->edges = newdataadr(fd, lvl->edges);
			lvl->colfaces = newdataadr(fd, lvl->colfaces);
		}
	}

	/* if multires is present but has no valid vertex data,
	 * there's no way to recover it; silently remove multires */
	if (mesh->mr && !mesh->mr->verts) {
		multires_free(mesh->mr);
		mesh->mr = NULL;
	}
	
	if ((fd->flags & FD_FLAGS_SWITCH_ENDIAN) && mesh->tface) {
		TFace *tf = mesh->tface;
		int i;
		
		for (i = 0; i < mesh->totface; i++, tf++) {
			BLI_endian_switch_uint32_array(tf->col, 4);
		}
	}
}

/* ************ READ LATTICE ***************** */

static void lib_link_latt(FileData *fd, Main *main)
{
	Lattice *lt;
	
	for (lt = main->latt.first; lt; lt = lt->id.next) {
		if (lt->id.flag & LIB_NEED_LINK) {
			if (lt->adt) lib_link_animdata(fd, &lt->id, lt->adt);
			
			lt->ipo = newlibadr_us(fd, lt->id.lib, lt->ipo); // XXX deprecated - old animation system
			lt->key = newlibadr_us(fd, lt->id.lib, lt->key);
			
			lt->id.flag -= LIB_NEED_LINK;
		}
	}
}

static void direct_link_latt(FileData *fd, Lattice *lt)
{
	lt->def = newdataadr(fd, lt->def);
	
	lt->dvert = newdataadr(fd, lt->dvert);
	direct_link_dverts(fd, lt->pntsu*lt->pntsv*lt->pntsw, lt->dvert);
	
	lt->editlatt = NULL;
	
	lt->adt = newdataadr(fd, lt->adt);
	direct_link_animdata(fd, lt->adt);
}


/* ************ READ OBJECT ***************** */

static void lib_link_modifiers__linkModifiers(void *userData, Object *ob,
                                              ID **idpoin)
{
	FileData *fd = userData;

	*idpoin = newlibadr(fd, ob->id.lib, *idpoin);
	/* hardcoded bad exception; non-object modifier data gets user count (texture, displace) */
	if (*idpoin && GS((*idpoin)->name)!=ID_OB)
		(*idpoin)->us++;
}
static void lib_link_modifiers(FileData *fd, Object *ob)
{
	modifiers_foreachIDLink(ob, lib_link_modifiers__linkModifiers, fd);
}

static void lib_link_object(FileData *fd, Main *main)
{
	Object *ob;
	PartEff *paf;
	bSensor *sens;
	bController *cont;
	bActuator *act;
	void *poin;
	int warn=0, a;
	
	for (ob = main->object.first; ob; ob = ob->id.next) {
		if (ob->id.flag & LIB_NEED_LINK) {
			if (ob->id.properties) IDP_LibLinkProperty(ob->id.properties, (fd->flags & FD_FLAGS_SWITCH_ENDIAN), fd);
			if (ob->adt) lib_link_animdata(fd, &ob->id, ob->adt);
			
// XXX deprecated - old animation system <<<
			ob->ipo = newlibadr_us(fd, ob->id.lib, ob->ipo);
			ob->action = newlibadr_us(fd, ob->id.lib, ob->action);
// >>> XXX deprecated - old animation system

			ob->parent = newlibadr(fd, ob->id.lib, ob->parent);
			ob->track = newlibadr(fd, ob->id.lib, ob->track);
			ob->poselib = newlibadr_us(fd, ob->id.lib, ob->poselib);
			ob->dup_group = newlibadr_us(fd, ob->id.lib, ob->dup_group);
			
			ob->proxy = newlibadr_us(fd, ob->id.lib, ob->proxy);
			if (ob->proxy) {
				/* paranoia check, actually a proxy_from pointer should never be written... */
				if (ob->proxy->id.lib == NULL) {
					ob->proxy->proxy_from = NULL;
					ob->proxy = NULL;
					
					if (ob->id.lib)
						printf("Proxy lost from  object %s lib %s\n", ob->id.name+2, ob->id.lib->name);
					else
						printf("Proxy lost from  object %s lib <NONE>\n", ob->id.name+2);
				}
				else {
					/* this triggers object_update to always use a copy */
					ob->proxy->proxy_from = ob;
					/* force proxy updates after load/undo, a bit weak */
					ob->recalc = ob->proxy->recalc = (OB_RECALC_OB | OB_RECALC_DATA | OB_RECALC_TIME);
				}
			}
			ob->proxy_group = newlibadr(fd, ob->id.lib, ob->proxy_group);
			
			poin = ob->data;
			ob->data = newlibadr_us(fd, ob->id.lib, ob->data);
			
			if (ob->data==NULL && poin!=NULL) {
				if (ob->id.lib)
					printf("Can't find obdata of %s lib %s\n", ob->id.name+2, ob->id.lib->name);
				else
					printf("Object %s lost data.\n", ob->id.name+2);
				
				ob->type = OB_EMPTY;
				warn = 1;
				
				if (ob->pose) {
					/* we can't call #BKE_pose_free() here because of library linking
					 * freeing will recurse down into every pose constraints ID pointers
					 * which are not always valid, so for now free directly and suffer
					 * some leaked memory rather then crashing immediately
					 * while bad this _is_ an exceptional case - campbell */
#if 0
					BKE_pose_free(ob->pose);
#else
					MEM_freeN(ob->pose);
#endif
					ob->pose= NULL;
					ob->mode &= ~OB_MODE_POSE;
				}
			}
			for (a=0; a < ob->totcol; a++) 
				ob->mat[a] = newlibadr_us(fd, ob->id.lib, ob->mat[a]);
			
			/* When the object is local and the data is library its possible
			 * the material list size gets out of sync. [#22663] */
			if (ob->data && ob->id.lib != ((ID *)ob->data)->lib) {
				short *totcol_data = give_totcolp(ob);
				/* Only expand so as not to loose any object materials that might be set. */
				if (totcol_data && (*totcol_data > ob->totcol)) {
					/* printf("'%s' %d -> %d\n", ob->id.name, ob->totcol, *totcol_data); */
					resize_object_material(ob, *totcol_data);
				}
			}
			
			ob->gpd = newlibadr_us(fd, ob->id.lib, ob->gpd);
			ob->duplilist = NULL;
			
			ob->id.flag -= LIB_NEED_LINK;
			/* if id.us==0 a new base will be created later on */
			
			/* WARNING! Also check expand_object(), should reflect the stuff below. */
			lib_link_pose(fd, ob, ob->pose);
			lib_link_constraints(fd, &ob->id, &ob->constraints);
			
// XXX deprecated - old animation system <<<
			lib_link_constraint_channels(fd, &ob->id, &ob->constraintChannels);
			lib_link_nlastrips(fd, &ob->id, &ob->nlastrips);
// >>> XXX deprecated - old animation system
			
			for (paf = ob->effect.first; paf; paf = paf->next) {
				if (paf->type == EFF_PARTICLE) {
					paf->group = newlibadr_us(fd, ob->id.lib, paf->group);
				}
			}				
			
			for (sens = ob->sensors.first; sens; sens = sens->next) {
				for (a = 0; a < sens->totlinks; a++)
					sens->links[a] = newglobadr(fd, sens->links[a]);
				
				if (sens->type == SENS_TOUCH) {
					bTouchSensor *ts = sens->data;
					ts->ma = newlibadr(fd, ob->id.lib, ts->ma);
				}
				else if (sens->type == SENS_MESSAGE) {
					bMessageSensor *ms = sens->data;
					ms->fromObject =
						newlibadr(fd, ob->id.lib, ms->fromObject);
				}
			}
			
			for (cont = ob->controllers.first; cont; cont = cont->next) {
				for (a=0; a < cont->totlinks; a++)
					cont->links[a] = newglobadr(fd, cont->links[a]);
				
				if (cont->type == CONT_PYTHON) {
					bPythonCont *pc = cont->data;
					pc->text = newlibadr(fd, ob->id.lib, pc->text);
				}
				cont->slinks = NULL;
				cont->totslinks = 0;
			}
			
			for (act = ob->actuators.first; act; act = act->next) {
				if (act->type == ACT_SOUND) {
					bSoundActuator *sa = act->data;
					sa->sound= newlibadr_us(fd, ob->id.lib, sa->sound);
				}
				else if (act->type == ACT_GAME) {
					/* bGameActuator *ga= act->data; */
				}
				else if (act->type == ACT_CAMERA) {
					bCameraActuator *ca = act->data;
					ca->ob= newlibadr(fd, ob->id.lib, ca->ob);
				}
					/* leave this one, it's obsolete but necessary to read for conversion */
				else if (act->type == ACT_ADD_OBJECT) {
					bAddObjectActuator *eoa = act->data;
					if (eoa) eoa->ob= newlibadr(fd, ob->id.lib, eoa->ob);
				}
				else if (act->type == ACT_OBJECT) {
					bObjectActuator *oa = act->data;
					if (oa == NULL) {
						init_actuator(act);
					}
					else {
						oa->reference = newlibadr(fd, ob->id.lib, oa->reference);
					}
				}
				else if (act->type == ACT_EDIT_OBJECT) {
					bEditObjectActuator *eoa = act->data;
					if (eoa == NULL) {
						init_actuator(act);
					}
					else {
						eoa->ob= newlibadr(fd, ob->id.lib, eoa->ob);
						eoa->me= newlibadr(fd, ob->id.lib, eoa->me);
					}
				}
				else if (act->type == ACT_SCENE) {
					bSceneActuator *sa = act->data;
					sa->camera= newlibadr(fd, ob->id.lib, sa->camera);
					sa->scene= newlibadr(fd, ob->id.lib, sa->scene);
				}
				else if (act->type == ACT_ACTION) {
					bActionActuator *aa = act->data;
					aa->act= newlibadr(fd, ob->id.lib, aa->act);
				}
				else if (act->type == ACT_SHAPEACTION) {
					bActionActuator *aa = act->data;
					aa->act= newlibadr(fd, ob->id.lib, aa->act);
				}
				else if (act->type == ACT_PROPERTY) {
					bPropertyActuator *pa = act->data;
					pa->ob= newlibadr(fd, ob->id.lib, pa->ob);
				}
				else if (act->type == ACT_MESSAGE) {
					bMessageActuator *ma = act->data;
					ma->toObject= newlibadr(fd, ob->id.lib, ma->toObject);
				}
				else if (act->type == ACT_2DFILTER) {
					bTwoDFilterActuator *_2dfa = act->data; 
					_2dfa->text= newlibadr(fd, ob->id.lib, _2dfa->text);
				}
				else if (act->type == ACT_PARENT) {
					bParentActuator *parenta = act->data; 
					parenta->ob = newlibadr(fd, ob->id.lib, parenta->ob);
				}
				else if (act->type == ACT_STATE) {
					/* bStateActuator *statea = act->data; */
				}
				else if (act->type == ACT_ARMATURE) {
					bArmatureActuator *arma= act->data;
					arma->target= newlibadr(fd, ob->id.lib, arma->target);
					arma->subtarget= newlibadr(fd, ob->id.lib, arma->subtarget);
				}
				else if (act->type == ACT_STEERING) {
					bSteeringActuator *steeringa = act->data; 
					steeringa->target = newlibadr(fd, ob->id.lib, steeringa->target);
					steeringa->navmesh = newlibadr(fd, ob->id.lib, steeringa->navmesh);
				}
			}
			
			{
				FluidsimModifierData *fluidmd = (FluidsimModifierData *)modifiers_findByType(ob, eModifierType_Fluidsim);
				
				if (fluidmd && fluidmd->fss)
					fluidmd->fss->ipo = newlibadr_us(fd, ob->id.lib, fluidmd->fss->ipo);
			}
			
			{
				SmokeModifierData *smd = (SmokeModifierData *)modifiers_findByType(ob, eModifierType_Smoke);
				
				if (smd && (smd->type == MOD_SMOKE_TYPE_DOMAIN) && smd->domain) {
					smd->domain->flags |= MOD_SMOKE_FILE_LOAD; /* flag for refreshing the simulation after loading */
				}
			}
			
			/* texture field */
			if (ob->pd)
				lib_link_partdeflect(fd, &ob->id, ob->pd);
			
			if (ob->soft)
				ob->soft->effector_weights->group = newlibadr(fd, ob->id.lib, ob->soft->effector_weights->group);
			
			lib_link_particlesystems(fd, ob, &ob->id, &ob->particlesystem);
			lib_link_modifiers(fd, ob);
		}
	}
	
	if (warn) {
		BKE_report(fd->reports, RPT_WARNING, "Warning in console");
	}
}


static void direct_link_pose(FileData *fd, bPose *pose)
{
	bPoseChannel *pchan;

	if (!pose)
		return;

	link_list(fd, &pose->chanbase);
	link_list(fd, &pose->agroups);

	pose->chanhash = NULL;

	for (pchan = pose->chanbase.first; pchan; pchan=pchan->next) {
		pchan->bone = NULL;
		pchan->parent = newdataadr(fd, pchan->parent);
		pchan->child = newdataadr(fd, pchan->child);
		pchan->custom_tx = newdataadr(fd, pchan->custom_tx);
		
		direct_link_constraints(fd, &pchan->constraints);
		
		pchan->prop = newdataadr(fd, pchan->prop);
		if (pchan->prop)
			IDP_DirectLinkProperty(pchan->prop, (fd->flags & FD_FLAGS_SWITCH_ENDIAN), fd);
		
		pchan->mpath = newdataadr(fd, pchan->mpath);
		if (pchan->mpath)
			direct_link_motionpath(fd, pchan->mpath);
		
		pchan->iktree.first = pchan->iktree.last = NULL;
		pchan->siktree.first = pchan->siktree.last = NULL;
		
		/* in case this value changes in future, clamp else we get undefined behavior */
		CLAMP(pchan->rotmode, ROT_MODE_MIN, ROT_MODE_MAX);
	}
	pose->ikdata = NULL;
	if (pose->ikparam != NULL) {
		pose->ikparam = newdataadr(fd, pose->ikparam);
	}
}

static void direct_link_modifiers(FileData *fd, ListBase *lb)
{
	ModifierData *md;
	
	link_list(fd, lb);
	
	for (md=lb->first; md; md=md->next) {
		md->error = NULL;
		md->scene = NULL;
		
		/* if modifiers disappear, or for upward compatibility */
		if (NULL == modifierType_getInfo(md->type))
			md->type = eModifierType_None;
			
		if (md->type == eModifierType_Subsurf) {
			SubsurfModifierData *smd = (SubsurfModifierData *)md;
			
			smd->emCache = smd->mCache = NULL;
		}
		else if (md->type == eModifierType_Armature) {
			ArmatureModifierData *amd = (ArmatureModifierData *)md;
			
			amd->prevCos = NULL;
		}
		else if (md->type == eModifierType_Cloth) {
			ClothModifierData *clmd = (ClothModifierData *)md;
			
			clmd->clothObject = NULL;
			
			clmd->sim_parms= newdataadr(fd, clmd->sim_parms);
			clmd->coll_parms= newdataadr(fd, clmd->coll_parms);
			
			direct_link_pointcache_list(fd, &clmd->ptcaches, &clmd->point_cache, 0);
			
			if (clmd->sim_parms) {
				if (clmd->sim_parms->presets > 10)
					clmd->sim_parms->presets = 0;
				
				clmd->sim_parms->reset = 0;
				
				clmd->sim_parms->effector_weights = newdataadr(fd, clmd->sim_parms->effector_weights);
				
				if (!clmd->sim_parms->effector_weights) {
					clmd->sim_parms->effector_weights = BKE_add_effector_weights(NULL);
				}
			}
		}
		else if (md->type == eModifierType_Fluidsim) {
			FluidsimModifierData *fluidmd = (FluidsimModifierData *)md;
			
			fluidmd->fss = newdataadr(fd, fluidmd->fss);
			if (fluidmd->fss) {
				fluidmd->fss->fmd = fluidmd;
				fluidmd->fss->meshVelocities = NULL;
			}
		}
		else if (md->type == eModifierType_Smoke) {
			SmokeModifierData *smd = (SmokeModifierData *)md;
			
			if (smd->type == MOD_SMOKE_TYPE_DOMAIN) {
				smd->flow = NULL;
				smd->coll = NULL;
				smd->domain = newdataadr(fd, smd->domain);
				smd->domain->smd = smd;
				
				smd->domain->fluid = NULL;
				smd->domain->wt = NULL;
				smd->domain->shadow = NULL;
				smd->domain->tex = NULL;
				smd->domain->tex_shadow = NULL;
				smd->domain->tex_wt = NULL;
				
				smd->domain->effector_weights = newdataadr(fd, smd->domain->effector_weights);
				if (!smd->domain->effector_weights)
					smd->domain->effector_weights = BKE_add_effector_weights(NULL);
				
				direct_link_pointcache_list(fd, &(smd->domain->ptcaches[0]), &(smd->domain->point_cache[0]), 1);
				
				/* Smoke uses only one cache from now on, so store pointer convert */
				if (smd->domain->ptcaches[1].first || smd->domain->point_cache[1]) {
					if (smd->domain->point_cache[1]) {
						PointCache *cache = newdataadr(fd, smd->domain->point_cache[1]);
						if (cache->flag & PTCACHE_FAKE_SMOKE)
							; /* Smoke was already saved in "new format" and this cache is a fake one. */
						else
							printf("High resolution smoke cache not available due to pointcache update. Please reset the simulation.\n");
						BKE_ptcache_free(cache);
					}
					smd->domain->ptcaches[1].first = NULL;
					smd->domain->ptcaches[1].last = NULL;
					smd->domain->point_cache[1] = NULL;
				}
			}
			else if (smd->type == MOD_SMOKE_TYPE_FLOW) {
				smd->domain = NULL;
				smd->coll = NULL;
				smd->flow = newdataadr(fd, smd->flow);
				smd->flow->smd = smd;
				smd->flow->dm = NULL;
				smd->flow->verts_old = NULL;
				smd->flow->numverts = 0;
				smd->flow->psys = newdataadr(fd, smd->flow->psys);
			}
			else if (smd->type == MOD_SMOKE_TYPE_COLL) {
				smd->flow = NULL;
				smd->domain = NULL;
				smd->coll = newdataadr(fd, smd->coll);
				if (smd->coll) {
					smd->coll->smd = smd;
<<<<<<< HEAD
					smd->coll->verts_old = NULL;
					smd->coll->numverts = 0;
					smd->coll->dm = NULL;
				}
				else {
					smd->type = 0;
					smd->flow = NULL;
					smd->domain = NULL;
					smd->coll = NULL;
=======
					smd->coll->points = NULL;
					smd->coll->numpoints = 0;
				}
				else {
					smd->type = 0;
>>>>>>> d5157a22
				}
			}
		}
		else if (md->type == eModifierType_DynamicPaint) {
			DynamicPaintModifierData *pmd = (DynamicPaintModifierData *)md;
			
			if (pmd->canvas) {
				pmd->canvas = newdataadr(fd, pmd->canvas);
				pmd->canvas->pmd = pmd;
				pmd->canvas->dm = NULL;
				pmd->canvas->flags &= ~MOD_DPAINT_BAKING; /* just in case */
				
				if (pmd->canvas->surfaces.first) {
					DynamicPaintSurface *surface;
					link_list(fd, &pmd->canvas->surfaces);
					
					for (surface=pmd->canvas->surfaces.first; surface; surface=surface->next) {
						surface->canvas = pmd->canvas;
						surface->data = NULL;
						direct_link_pointcache_list(fd, &(surface->ptcaches), &(surface->pointcache), 1);
						
						if (!(surface->effector_weights = newdataadr(fd, surface->effector_weights)))
							surface->effector_weights = BKE_add_effector_weights(NULL);
					}
				}
			}
			if (pmd->brush) {
				pmd->brush = newdataadr(fd, pmd->brush);
				pmd->brush->pmd = pmd;
				pmd->brush->psys = newdataadr(fd, pmd->brush->psys);
				pmd->brush->paint_ramp = newdataadr(fd, pmd->brush->paint_ramp);
				pmd->brush->vel_ramp = newdataadr(fd, pmd->brush->vel_ramp);
				pmd->brush->dm = NULL;
			}
		}
		else if (md->type == eModifierType_Collision) {
			CollisionModifierData *collmd = (CollisionModifierData *)md;
#if 0
			// TODO: CollisionModifier should use pointcache 
			// + have proper reset events before enabling this
			collmd->x = newdataadr(fd, collmd->x);
			collmd->xnew = newdataadr(fd, collmd->xnew);
			collmd->mfaces = newdataadr(fd, collmd->mfaces);
			
			collmd->current_x = MEM_callocN(sizeof(MVert)*collmd->numverts, "current_x");
			collmd->current_xnew = MEM_callocN(sizeof(MVert)*collmd->numverts, "current_xnew");
			collmd->current_v = MEM_callocN(sizeof(MVert)*collmd->numverts, "current_v");
#endif
			
			collmd->x = NULL;
			collmd->xnew = NULL;
			collmd->current_x = NULL;
			collmd->current_xnew = NULL;
			collmd->current_v = NULL;
			collmd->time_x = collmd->time_xnew = -1000;
			collmd->numverts = 0;
			collmd->bvhtree = NULL;
			collmd->mfaces = NULL;
			
		}
		else if (md->type == eModifierType_Surface) {
			SurfaceModifierData *surmd = (SurfaceModifierData *)md;
			
			surmd->dm = NULL;
			surmd->bvhtree = NULL;
			surmd->x = NULL;
			surmd->v = NULL;
			surmd->numverts = 0;
		}
		else if (md->type == eModifierType_Hook) {
			HookModifierData *hmd = (HookModifierData *)md;
			
			hmd->indexar = newdataadr(fd, hmd->indexar);
			if (fd->flags & FD_FLAGS_SWITCH_ENDIAN) {
				BLI_endian_switch_int32_array(hmd->indexar, hmd->totindex);
			}
		}
		else if (md->type == eModifierType_ParticleSystem) {
			ParticleSystemModifierData *psmd = (ParticleSystemModifierData *)md;
			
			psmd->dm= NULL;
			psmd->psys= newdataadr(fd, psmd->psys);
			psmd->flag &= ~eParticleSystemFlag_psys_updated;
			psmd->flag |= eParticleSystemFlag_file_loaded;
		}
		else if (md->type == eModifierType_Explode) {
			ExplodeModifierData *psmd = (ExplodeModifierData *)md;
			
			psmd->facepa = NULL;
		}
		else if (md->type == eModifierType_MeshDeform) {
			MeshDeformModifierData *mmd = (MeshDeformModifierData *)md;
			
			mmd->bindinfluences = newdataadr(fd, mmd->bindinfluences);
			mmd->bindoffsets = newdataadr(fd, mmd->bindoffsets);
			mmd->bindcagecos = newdataadr(fd, mmd->bindcagecos);
			mmd->dyngrid = newdataadr(fd, mmd->dyngrid);
			mmd->dyninfluences = newdataadr(fd, mmd->dyninfluences);
			mmd->dynverts = newdataadr(fd, mmd->dynverts);
			
			mmd->bindweights = newdataadr(fd, mmd->bindweights);
			mmd->bindcos = newdataadr(fd, mmd->bindcos);
			
			if (fd->flags & FD_FLAGS_SWITCH_ENDIAN) {
				if (mmd->bindoffsets)  BLI_endian_switch_int32_array(mmd->bindoffsets, mmd->totvert + 1);
				if (mmd->bindcagecos)  BLI_endian_switch_float_array(mmd->bindcagecos, mmd->totcagevert * 3);
				if (mmd->dynverts)     BLI_endian_switch_int32_array(mmd->dynverts, mmd->totvert);
				if (mmd->bindweights)  BLI_endian_switch_float_array(mmd->bindweights, mmd->totvert);
				if (mmd->bindcos)      BLI_endian_switch_float_array(mmd->bindcos, mmd->totcagevert * 3);
			}
		}
		else if (md->type == eModifierType_Ocean) {
			OceanModifierData *omd = (OceanModifierData *)md;
			omd->oceancache = NULL;
			omd->ocean = NULL;
			omd->refresh = (MOD_OCEAN_REFRESH_ADD|MOD_OCEAN_REFRESH_RESET|MOD_OCEAN_REFRESH_SIM);
		}
		else if (md->type == eModifierType_Warp) {
			WarpModifierData *tmd = (WarpModifierData *)md;
			
			tmd->curfalloff= newdataadr(fd, tmd->curfalloff);
			if (tmd->curfalloff)
				direct_link_curvemapping(fd, tmd->curfalloff);
		}
		else if (md->type == eModifierType_WeightVGEdit) {
			WeightVGEditModifierData *wmd = (WeightVGEditModifierData *)md;
			
			wmd->cmap_curve = newdataadr(fd, wmd->cmap_curve);
			if (wmd->cmap_curve)
				direct_link_curvemapping(fd, wmd->cmap_curve);
		}
	}
}

static void direct_link_object(FileData *fd, Object *ob)
{
	PartEff *paf;
	bProperty *prop;
	bSensor *sens;
	bController *cont;
	bActuator *act;
	
	/* weak weak... this was only meant as draw flag, now is used in give_base_to_objects too */
	ob->flag &= ~OB_FROMGROUP;
	
	/* loading saved files with editmode enabled works, but for undo we like
	 * to stay in object mode during undo presses so keep editmode disabled */
	if (fd->memfile)
		ob->mode &= ~(OB_MODE_EDIT | OB_MODE_PARTICLE_EDIT);
	
	ob->disp.first = ob->disp.last = NULL;
	
	ob->adt = newdataadr(fd, ob->adt);
	direct_link_animdata(fd, ob->adt);
	
	ob->pose = newdataadr(fd, ob->pose);
	direct_link_pose(fd, ob->pose);
	
	ob->mpath = newdataadr(fd, ob->mpath);
	if (ob->mpath)
		direct_link_motionpath(fd, ob->mpath);
	
	link_list(fd, &ob->defbase);
// XXX deprecated - old animation system <<<
	direct_link_nlastrips(fd, &ob->nlastrips);
	link_list(fd, &ob->constraintChannels);
// >>> XXX deprecated - old animation system
	
	ob->mat= newdataadr(fd, ob->mat);
	test_pointer_array(fd, (void **)&ob->mat);
	ob->matbits= newdataadr(fd, ob->matbits);
	
	/* do it here, below old data gets converted */
	direct_link_modifiers(fd, &ob->modifiers);
	
	link_list(fd, &ob->effect);
	paf= ob->effect.first;
	while (paf) {
		if (paf->type == EFF_PARTICLE) {
			paf->keys = NULL;
		}
		if (paf->type == EFF_WAVE) {
			WaveEff *wav = (WaveEff*) paf;
			PartEff *next = paf->next;
			WaveModifierData *wmd = (WaveModifierData*) modifier_new(eModifierType_Wave);
			
			wmd->damp = wav->damp;
			wmd->flag = wav->flag;
			wmd->height = wav->height;
			wmd->lifetime = wav->lifetime;
			wmd->narrow = wav->narrow;
			wmd->speed = wav->speed;
			wmd->startx = wav->startx;
			wmd->starty = wav->startx;
			wmd->timeoffs = wav->timeoffs;
			wmd->width = wav->width;
			
			BLI_addtail(&ob->modifiers, wmd);
			
			BLI_remlink(&ob->effect, paf);
			MEM_freeN(paf);
			
			paf = next;
			continue;
		}
		if (paf->type == EFF_BUILD) {
			BuildEff *baf = (BuildEff*) paf;
			PartEff *next = paf->next;
			BuildModifierData *bmd = (BuildModifierData*) modifier_new(eModifierType_Build);
			
			bmd->start = baf->sfra;
			bmd->length = baf->len;
			bmd->randomize = 0;
			bmd->seed = 1;
			
			BLI_addtail(&ob->modifiers, bmd);
			
			BLI_remlink(&ob->effect, paf);
			MEM_freeN(paf);
			
			paf = next;
			continue;
		}
		paf = paf->next;
	}
	
	ob->pd= newdataadr(fd, ob->pd);
	direct_link_partdeflect(ob->pd);
	ob->soft= newdataadr(fd, ob->soft);
	if (ob->soft) {
		SoftBody *sb = ob->soft;		
		
		sb->bpoint = NULL;	// init pointers so it gets rebuilt nicely
		sb->bspring = NULL;
		sb->scratch = NULL;
		/* although not used anymore */
		/* still have to be loaded to be compatible with old files */
		sb->keys = newdataadr(fd, sb->keys);
		test_pointer_array(fd, (void **)&sb->keys);
		if (sb->keys) {
			int a;
			for (a = 0; a < sb->totkey; a++) {
				sb->keys[a] = newdataadr(fd, sb->keys[a]);
			}
		}
		
		sb->effector_weights = newdataadr(fd, sb->effector_weights);
		if (!sb->effector_weights)
			sb->effector_weights = BKE_add_effector_weights(NULL);
		
		direct_link_pointcache_list(fd, &sb->ptcaches, &sb->pointcache, 0);
	}
	ob->bsoft = newdataadr(fd, ob->bsoft);
	ob->fluidsimSettings= newdataadr(fd, ob->fluidsimSettings); /* NT */

	link_list(fd, &ob->particlesystem);
	direct_link_particlesystems(fd, &ob->particlesystem);
	
	link_list(fd, &ob->prop);
	for (prop = ob->prop.first; prop; prop = prop->next) {
		prop->poin = newdataadr(fd, prop->poin);
		if (prop->poin == NULL) 
			prop->poin = &prop->data;
	}

	link_list(fd, &ob->sensors);
	for (sens = ob->sensors.first; sens; sens = sens->next) {
		sens->data = newdataadr(fd, sens->data);
		sens->links = newdataadr(fd, sens->links);
		test_pointer_array(fd, (void **)&sens->links);
	}

	direct_link_constraints(fd, &ob->constraints);

	link_glob_list(fd, &ob->controllers);
	if (ob->init_state) {
		/* if a known first state is specified, set it so that the game will start ok */
		ob->state = ob->init_state;
	}
	else if (!ob->state) {
		ob->state = 1;
	}
	for (cont = ob->controllers.first; cont; cont = cont->next) {
		cont->data = newdataadr(fd, cont->data);
		cont->links = newdataadr(fd, cont->links);
		test_pointer_array(fd, (void **)&cont->links);
		if (cont->state_mask == 0)
			cont->state_mask = 1;
	}

	link_glob_list(fd, &ob->actuators);
	for (act = ob->actuators.first; act; act = act->next) {
		act->data = newdataadr(fd, act->data);
	}

	link_list(fd, &ob->hooks);
	while (ob->hooks.first) {
		ObHook *hook = ob->hooks.first;
		HookModifierData *hmd = (HookModifierData *)modifier_new(eModifierType_Hook);
		
		hook->indexar= newdataadr(fd, hook->indexar);
		if (fd->flags & FD_FLAGS_SWITCH_ENDIAN) {
			BLI_endian_switch_int32_array(hook->indexar, hook->totindex);
		}
		
		/* Do conversion here because if we have loaded
		 * a hook we need to make sure it gets converted
		 * and freed, regardless of version.
		 */
		copy_v3_v3(hmd->cent, hook->cent);
		hmd->falloff = hook->falloff;
		hmd->force = hook->force;
		hmd->indexar = hook->indexar;
		hmd->object = hook->parent;
		memcpy(hmd->parentinv, hook->parentinv, sizeof(hmd->parentinv));
		hmd->totindex = hook->totindex;
		
		BLI_addhead(&ob->modifiers, hmd);
		BLI_remlink(&ob->hooks, hook);
		
		modifier_unique_name(&ob->modifiers, (ModifierData*)hmd);
		
		MEM_freeN(hook);
	}
	
	ob->customdata_mask = 0;
	ob->bb = NULL;
	ob->derivedDeform = NULL;
	ob->derivedFinal = NULL;
	ob->gpulamp.first= ob->gpulamp.last = NULL;
	link_list(fd, &ob->pc_ids);

	/* in case this value changes in future, clamp else we get undefined behavior */
	CLAMP(ob->rotmode, ROT_MODE_MIN, ROT_MODE_MAX);

	if (ob->sculpt) {
		ob->sculpt = MEM_callocN(sizeof(SculptSession), "reload sculpt session");
	}
}

/* ************ READ SCENE ***************** */

/* patch for missing scene IDs, can't be in do-versions */
static void composite_patch(bNodeTree *ntree, Scene *scene)
{
	bNode *node;
	
	for (node= ntree->nodes.first; node; node= node->next) {
		if (node->id==NULL && ELEM4(node->type, CMP_NODE_R_LAYERS, CMP_NODE_COMPOSITE, CMP_NODE_DEFOCUS, CMP_NODE_OUTPUT_FILE))
			node->id = &scene->id;
	}
}

static void link_paint(FileData *fd, Scene *sce, Paint *p)
{
	if (p) {
		p->brush = newlibadr_us(fd, sce->id.lib, p->brush);
		p->paint_cursor = NULL;
	}
}

static void lib_link_sequence_modifiers(FileData *fd, Scene *scene, ListBase *lb)
{
	SequenceModifierData *smd;

	for (smd = lb->first; smd; smd = smd->next) {
		if (smd->mask_id)
			smd->mask_id = newlibadr_us(fd, scene->id.lib, smd->mask_id);
	}
}

static void lib_link_scene(FileData *fd, Main *main)
{
	Scene *sce;
	Base *base, *next;
	Sequence *seq;
	SceneRenderLayer *srl;
	TimeMarker *marker;
	
	for (sce = main->scene.first; sce; sce = sce->id.next) {
		if (sce->id.flag & LIB_NEED_LINK) {
			/* Link ID Properties -- and copy this comment EXACTLY for easy finding
			 * of library blocks that implement this.*/
			if (sce->id.properties) IDP_LibLinkProperty(sce->id.properties, (fd->flags & FD_FLAGS_SWITCH_ENDIAN), fd);
			if (sce->adt) lib_link_animdata(fd, &sce->id, sce->adt);
			
			lib_link_keyingsets(fd, &sce->id, &sce->keyingsets);
			
			sce->camera = newlibadr(fd, sce->id.lib, sce->camera);
			sce->world = newlibadr_us(fd, sce->id.lib, sce->world);
			sce->set = newlibadr(fd, sce->id.lib, sce->set);
			sce->gpd = newlibadr_us(fd, sce->id.lib, sce->gpd);
			
			link_paint(fd, sce, &sce->toolsettings->sculpt->paint);
			link_paint(fd, sce, &sce->toolsettings->vpaint->paint);
			link_paint(fd, sce, &sce->toolsettings->wpaint->paint);
			link_paint(fd, sce, &sce->toolsettings->imapaint.paint);
			link_paint(fd, sce, &sce->toolsettings->uvsculpt->paint);
			sce->toolsettings->skgen_template = newlibadr(fd, sce->id.lib, sce->toolsettings->skgen_template);
			
			for (base = sce->base.first; base; base = next) {
				next = base->next;
				
				/* base->object= newlibadr_us(fd, sce->id.lib, base->object); */
				base->object = newlibadr_us(fd, sce->id.lib, base->object);
				
				if (base->object == NULL) {
					BKE_reportf_wrap(fd->reports, RPT_WARNING,
					                 "LIB ERROR: Object lost from scene:'%s\'",
					                 sce->id.name + 2);
					BLI_remlink(&sce->base, base);
					if (base == sce->basact) sce->basact = NULL;
					MEM_freeN(base);
				}
			}
			
			SEQ_BEGIN (sce->ed, seq)
			{
				if (seq->ipo) seq->ipo = newlibadr_us(fd, sce->id.lib, seq->ipo);
				seq->scene_sound = NULL;
				if (seq->scene) {
					seq->scene = newlibadr(fd, sce->id.lib, seq->scene);
					if (seq->scene) {
						seq->scene_sound = sound_scene_add_scene_sound_defaults(sce, seq);
					}
				}
				if (seq->clip) {
					seq->clip = newlibadr(fd, sce->id.lib, seq->clip);
					if (seq->clip) {
						seq->clip->id.us++;
					}
				}
				if (seq->mask) {
					seq->mask = newlibadr(fd, sce->id.lib, seq->mask);
					if (seq->mask) {
						seq->mask->id.us++;
					}
				}
				if (seq->scene_camera) {
					seq->scene_camera = newlibadr(fd, sce->id.lib, seq->scene_camera);
				}
				if (seq->sound) {
					seq->scene_sound = NULL;
					if (seq->type == SEQ_TYPE_SOUND_HD) {
						seq->type = SEQ_TYPE_SOUND_RAM;
					}
					else {
						seq->sound = newlibadr(fd, sce->id.lib, seq->sound);
					}
					if (seq->sound) {
						seq->sound->id.us++;
						seq->scene_sound = sound_add_scene_sound_defaults(sce, seq);
					}
				}
				seq->anim = NULL;

				lib_link_sequence_modifiers(fd, sce, &seq->modifiers);
			}
			SEQ_END

#ifdef DURIAN_CAMERA_SWITCH
			for (marker = sce->markers.first; marker; marker = marker->next) {
				if (marker->camera) {
					marker->camera = newlibadr(fd, sce->id.lib, marker->camera);
				}
			}
#else
			(void)marker;
#endif
			
			BKE_sequencer_update_muting(sce->ed);
			BKE_sequencer_update_sound_bounds_all(sce);
			
			if (sce->nodetree) {
				lib_link_ntree(fd, &sce->id, sce->nodetree);
				composite_patch(sce->nodetree, sce);
			}
			
			for (srl = sce->r.layers.first; srl; srl = srl->next) {
				srl->mat_override = newlibadr_us(fd, sce->id.lib, srl->mat_override);
				srl->light_override = newlibadr_us(fd, sce->id.lib, srl->light_override);
			}
			/*Game Settings: Dome Warp Text*/
			sce->gm.dome.warptext = newlibadr(fd, sce->id.lib, sce->gm.dome.warptext);
			
			/* Motion Tracking */
			sce->clip = newlibadr_us(fd, sce->id.lib, sce->clip);
			
			sce->id.flag -= LIB_NEED_LINK;
		}
	}
}

static void link_recurs_seq(FileData *fd, ListBase *lb)
{
	Sequence *seq;
	
	link_list(fd, lb);
	
	for (seq = lb->first; seq; seq = seq->next) {
		if (seq->seqbase.first)
			link_recurs_seq(fd, &seq->seqbase);
	}
}

static void direct_link_paint(FileData *fd, Paint **paint)
{
	/* TODO. is this needed */
	(*paint) = newdataadr(fd, (*paint));
	if (*paint && (*paint)->num_input_samples < 1)
		(*paint)->num_input_samples = 1;
}

static void direct_link_sequence_modifiers(FileData *fd, ListBase *lb)
{
	SequenceModifierData *smd;

	link_list(fd, lb);

	for (smd = lb->first; smd; smd = smd->next) {
		if (smd->mask_sequence)
			smd->mask_sequence = newdataadr(fd, smd->mask_sequence);

		if (smd->type == seqModifierType_Curves) {
			CurvesModifierData *cmd = (CurvesModifierData *) smd;

			direct_link_curvemapping(fd, &cmd->curve_mapping);
		}
		else if (smd->type == seqModifierType_HueCorrect) {
			HueCorrectModifierData *hcmd = (HueCorrectModifierData *) smd;

			direct_link_curvemapping(fd, &hcmd->curve_mapping);
		}
	}
}

static void direct_link_view_settings(FileData *fd, ColorManagedViewSettings *view_settings)
{
	view_settings->curve_mapping = newdataadr(fd, view_settings->curve_mapping);

	if (view_settings->curve_mapping)
		direct_link_curvemapping(fd, view_settings->curve_mapping);
}

static void direct_link_scene(FileData *fd, Scene *sce)
{
	Editing *ed;
	Sequence *seq;
	MetaStack *ms;
	
	sce->theDag = NULL;
	sce->dagisvalid = 0;
	sce->obedit = NULL;
	sce->stats = NULL;
	sce->fps_info = NULL;
	sce->customdata_mask_modal = 0;
	sce->lay_updated = 0;
	
	sound_create_scene(sce);
	
	/* set users to one by default, not in lib-link, this will increase it for compo nodes */
	sce->id.us = 1;
	
	link_list(fd, &(sce->base));
	
	sce->adt = newdataadr(fd, sce->adt);
	direct_link_animdata(fd, sce->adt);
	
	link_list(fd, &sce->keyingsets);
	direct_link_keyingsets(fd, &sce->keyingsets);
	
	sce->basact = newdataadr(fd, sce->basact);
	
	sce->toolsettings= newdataadr(fd, sce->toolsettings);
	if (sce->toolsettings) {
		direct_link_paint(fd, (Paint**)&sce->toolsettings->sculpt);
		direct_link_paint(fd, (Paint**)&sce->toolsettings->vpaint);
		direct_link_paint(fd, (Paint**)&sce->toolsettings->wpaint);
		direct_link_paint(fd, (Paint**)&sce->toolsettings->uvsculpt);
		
		sce->toolsettings->imapaint.paintcursor = NULL;
		sce->toolsettings->particle.paintcursor = NULL;
	}

	if (sce->ed) {
		ListBase *old_seqbasep = &((Editing *)sce->ed)->seqbase;
		
		ed = sce->ed = newdataadr(fd, sce->ed);
		
		ed->act_seq = newdataadr(fd, ed->act_seq);
		
		/* recursive link sequences, lb will be correctly initialized */
		link_recurs_seq(fd, &ed->seqbase);
		
		SEQ_BEGIN (ed, seq)
		{
			seq->seq1= newdataadr(fd, seq->seq1);
			seq->seq2= newdataadr(fd, seq->seq2);
			seq->seq3= newdataadr(fd, seq->seq3);
			/* a patch: after introduction of effects with 3 input strips */
			if (seq->seq3 == NULL) seq->seq3 = seq->seq2;
			
			seq->effectdata = newdataadr(fd, seq->effectdata);
			
			if (seq->type & SEQ_TYPE_EFFECT)
				seq->flag |= SEQ_EFFECT_NOT_LOADED;
			
			if (seq->type == SEQ_TYPE_SPEED) {
				SpeedControlVars *s = seq->effectdata;
				s->frameMap = NULL;
			}
			
			seq->strip = newdataadr(fd, seq->strip);
			if (seq->strip && seq->strip->done==0) {
				seq->strip->done = TRUE;
				
				if (ELEM4(seq->type, SEQ_TYPE_IMAGE, SEQ_TYPE_MOVIE, SEQ_TYPE_SOUND_RAM, SEQ_TYPE_SOUND_HD)) {
					seq->strip->stripdata = newdataadr(fd, seq->strip->stripdata);
				}
				else {
					seq->strip->stripdata = NULL;
				}
				if (seq->flag & SEQ_USE_CROP) {
					seq->strip->crop = newdataadr(
						fd, seq->strip->crop);
				}
				else {
					seq->strip->crop = NULL;
				}
				if (seq->flag & SEQ_USE_TRANSFORM) {
					seq->strip->transform = newdataadr(
						fd, seq->strip->transform);
				}
				else {
					seq->strip->transform = NULL;
				}
				if (seq->flag & SEQ_USE_PROXY) {
					seq->strip->proxy = newdataadr(
						fd, seq->strip->proxy);
					seq->strip->proxy->anim = NULL;
				}
				else {
					seq->strip->proxy = NULL;
				}

				/* need to load color balance to it could be converted to modifier */
				seq->strip->color_balance = newdataadr(fd, seq->strip->color_balance);
			}

			direct_link_sequence_modifiers(fd, &seq->modifiers);
		}
		SEQ_END
		
		/* link metastack, slight abuse of structs here, have to restore pointer to internal part in struct */
		{
			Sequence temp;
			char *poin;
			intptr_t offset;
			
			offset = ((intptr_t)&(temp.seqbase)) - ((intptr_t)&temp);
			
			/* root pointer */
			if (ed->seqbasep == old_seqbasep) {
				ed->seqbasep = &ed->seqbase;
			}
			else {
				poin = (char *)ed->seqbasep;
				poin -= offset;
				
				poin = newdataadr(fd, poin);
				if (poin)
					ed->seqbasep = (ListBase *)(poin+offset);
				else
					ed->seqbasep = &ed->seqbase;
			}			
			/* stack */
			link_list(fd, &(ed->metastack));
			
			for (ms = ed->metastack.first; ms; ms= ms->next) {
				ms->parseq = newdataadr(fd, ms->parseq);
				
				if (ms->oldbasep == old_seqbasep)
					ms->oldbasep= &ed->seqbase;
				else {
					poin = (char *)ms->oldbasep;
					poin -= offset;
					poin = newdataadr(fd, poin);
					if (poin) 
						ms->oldbasep = (ListBase *)(poin+offset);
					else 
						ms->oldbasep = &ed->seqbase;
				}
			}
		}
	}
	
	sce->r.avicodecdata = newdataadr(fd, sce->r.avicodecdata);
	if (sce->r.avicodecdata) {
		sce->r.avicodecdata->lpFormat = newdataadr(fd, sce->r.avicodecdata->lpFormat);
		sce->r.avicodecdata->lpParms = newdataadr(fd, sce->r.avicodecdata->lpParms);
	}
	
	sce->r.qtcodecdata = newdataadr(fd, sce->r.qtcodecdata);
	if (sce->r.qtcodecdata) {
		sce->r.qtcodecdata->cdParms = newdataadr(fd, sce->r.qtcodecdata->cdParms);
	}
	if (sce->r.ffcodecdata.properties) {
		sce->r.ffcodecdata.properties = newdataadr(fd, sce->r.ffcodecdata.properties);
		if (sce->r.ffcodecdata.properties) { 
			IDP_DirectLinkProperty(sce->r.ffcodecdata.properties, 
				(fd->flags & FD_FLAGS_SWITCH_ENDIAN), fd);
		}
	}
	
	link_list(fd, &(sce->markers));
	link_list(fd, &(sce->transform_spaces));
	link_list(fd, &(sce->r.layers));
	
	sce->nodetree = newdataadr(fd, sce->nodetree);
	if (sce->nodetree)
		direct_link_nodetree(fd, sce->nodetree);

	direct_link_view_settings(fd, &sce->view_settings);
}

/* ************ READ WM ***************** */

static void direct_link_windowmanager(FileData *fd, wmWindowManager *wm)
{
	wmWindow *win;
	
	wm->id.us = 1;
	link_list(fd, &wm->windows);
	
	for (win = wm->windows.first; win; win = win->next) {
		win->ghostwin = NULL;
		win->eventstate = NULL;
		win->curswin = NULL;
		win->tweak = NULL;
		
		win->queue.first = win->queue.last = NULL;
		win->handlers.first = win->handlers.last = NULL;
		win->modalhandlers.first = win->modalhandlers.last = NULL;
		win->subwindows.first = win->subwindows.last = NULL;
		win->gesture.first = win->gesture.last = NULL;
		
		win->drawdata = NULL;
		win->drawmethod = -1;
		win->drawfail = 0;
	}
	
	wm->timers.first = wm->timers.last = NULL;
	wm->operators.first = wm->operators.last = NULL;
	wm->paintcursors.first = wm->paintcursors.last = NULL;
	wm->queue.first = wm->queue.last = NULL;
	BKE_reports_init(&wm->reports, RPT_STORE);
	
	wm->keyconfigs.first = wm->keyconfigs.last = NULL;
	wm->defaultconf = NULL;
	wm->addonconf = NULL;
	wm->userconf = NULL;
	
	wm->jobs.first = wm->jobs.last = NULL;
	wm->drags.first = wm->drags.last = NULL;
	
	wm->windrawable = NULL;
	wm->winactive = NULL;
	wm->initialized = 0;
	wm->op_undo_depth = 0;
}

static void lib_link_windowmanager(FileData *fd, Main *main)
{
	wmWindowManager *wm;
	wmWindow *win;
	
	for (wm = main->wm.first; wm; wm = wm->id.next) {
		if (wm->id.flag & LIB_NEED_LINK) {
			for (win = wm->windows.first; win; win = win->next)
				win->screen = newlibadr(fd, NULL, win->screen);
			
			wm->id.flag -= LIB_NEED_LINK;
		}
	}
}

/* ****************** READ GREASE PENCIL ***************** */

/* relinks grease-pencil data - used for direct_link and old file linkage */
static void direct_link_gpencil(FileData *fd, bGPdata *gpd)
{
	bGPDlayer *gpl;
	bGPDframe *gpf;
	bGPDstroke *gps;
	
	/* we must firstly have some grease-pencil data to link! */
	if (gpd == NULL)
		return;
	
	/* relink layers */
	link_list(fd, &gpd->layers);
	
	for (gpl = gpd->layers.first; gpl; gpl = gpl->next) {
		/* relink frames */
		link_list(fd, &gpl->frames);
		gpl->actframe = newdataadr(fd, gpl->actframe);
		
		for (gpf = gpl->frames.first; gpf; gpf = gpf->next) {
			/* relink strokes (and their points) */
			link_list(fd, &gpf->strokes);
			
			for (gps = gpf->strokes.first; gps; gps = gps->next) {
				gps->points = newdataadr(fd, gps->points);
			}
		}
	}
}

/* ****************** READ SCREEN ***************** */

static void butspace_version_132(SpaceButs *buts)
{
	buts->v2d.tot.xmin = 0.0f;
	buts->v2d.tot.ymin = 0.0f;
	buts->v2d.tot.xmax = 1279.0f;
	buts->v2d.tot.ymax = 228.0f;
	
	buts->v2d.min[0] = 256.0f;
	buts->v2d.min[1] = 42.0f;
	
	buts->v2d.max[0] = 2048.0f;
	buts->v2d.max[1] = 450.0f;
	
	buts->v2d.minzoom = 0.5f;
	buts->v2d.maxzoom = 1.21f;
	
	buts->v2d.scroll = 0;
	buts->v2d.keepzoom = 1;
	buts->v2d.keeptot = 1;
}

/* note: file read without screens option G_FILE_NO_UI; 
 * check lib pointers in call below */
static void lib_link_screen(FileData *fd, Main *main)
{
	bScreen *sc;
	ScrArea *sa;
	
	for (sc = main->screen.first; sc; sc = sc->id.next) {
		if (sc->id.flag & LIB_NEED_LINK) {
			sc->id.us = 1;
			sc->scene = newlibadr(fd, sc->id.lib, sc->scene);
			sc->animtimer = NULL; /* saved in rare cases */
			
			for (sa = sc->areabase.first; sa; sa = sa->next) {
				SpaceLink *sl;
				
				sa->full = newlibadr(fd, sc->id.lib, sa->full);
				
				for (sl = sa->spacedata.first; sl; sl= sl->next) {
					if (sl->spacetype == SPACE_VIEW3D) {
						View3D *v3d = (View3D*) sl;
						BGpic *bgpic = NULL;
						
						v3d->camera= newlibadr(fd, sc->id.lib, v3d->camera);
						v3d->ob_centre= newlibadr(fd, sc->id.lib, v3d->ob_centre);
						
						/* should be do_versions but not easy adding into the listbase */
						if (v3d->bgpic) {
							v3d->bgpic = newlibadr(fd, sc->id.lib, v3d->bgpic);
							BLI_addtail(&v3d->bgpicbase, bgpic);
							v3d->bgpic = NULL;
						}
						
						for (bgpic = v3d->bgpicbase.first; bgpic; bgpic = bgpic->next) {
							bgpic->ima = newlibadr_us(fd, sc->id.lib, bgpic->ima);
							bgpic->clip = newlibadr_us(fd, sc->id.lib, bgpic->clip);
						}
						if (v3d->localvd) {
							v3d->localvd->camera = newlibadr(fd, sc->id.lib, v3d->localvd->camera);
						}
					}
					else if (sl->spacetype == SPACE_IPO) {
						SpaceIpo *sipo = (SpaceIpo *)sl;
						bDopeSheet *ads = sipo->ads;
						
						if (ads) {
							ads->source = newlibadr(fd, sc->id.lib, ads->source);
							ads->filter_grp = newlibadr(fd, sc->id.lib, ads->filter_grp);
						}
					}
					else if (sl->spacetype == SPACE_BUTS) {
						SpaceButs *sbuts = (SpaceButs *)sl;
						sbuts->pinid = newlibadr(fd, sc->id.lib, sbuts->pinid);
						sbuts->mainbo = sbuts->mainb;
						sbuts->mainbuser = sbuts->mainb;
						if (main->versionfile < 132)
							butspace_version_132(sbuts);
					}
					else if (sl->spacetype == SPACE_FILE) {
						SpaceFile *sfile = (SpaceFile *)sl;
						sfile->files = NULL;
						sfile->op = NULL;
						sfile->layout = NULL;
						sfile->folders_prev = NULL;
						sfile->folders_next = NULL;
					}
					else if (sl->spacetype == SPACE_ACTION) {
						SpaceAction *saction = (SpaceAction *)sl;
						bDopeSheet *ads = &saction->ads;
						
						if (ads) {
							ads->source = newlibadr(fd, sc->id.lib, ads->source);
							ads->filter_grp = newlibadr(fd, sc->id.lib, ads->filter_grp);
						}
						
						saction->action = newlibadr(fd, sc->id.lib, saction->action);
					}
					else if (sl->spacetype == SPACE_IMAGE) {
						SpaceImage *sima = (SpaceImage *)sl;
						
						sima->image = newlibadr_us(fd, sc->id.lib, sima->image);
						sima->mask_info.mask = newlibadr_us(fd, sc->id.lib, sima->mask_info.mask);

						/* NOTE: pre-2.5, this was local data not lib data, but now we need this as lib data
						 * so fingers crossed this works fine!
						 */
						sima->gpd = newlibadr_us(fd, sc->id.lib, sima->gpd);
					}
					else if (sl->spacetype == SPACE_SEQ) {
						SpaceSeq *sseq = (SpaceSeq *)sl;
						
						/* NOTE: pre-2.5, this was local data not lib data, but now we need this as lib data
						 * so fingers crossed this works fine!
						 */
						sseq->gpd = newlibadr_us(fd, sc->id.lib, sseq->gpd);

						sseq->scopes.reference_ibuf = NULL;
						sseq->scopes.zebra_ibuf = NULL;
						sseq->scopes.waveform_ibuf = NULL;
						sseq->scopes.sep_waveform_ibuf = NULL;
						sseq->scopes.vector_ibuf = NULL;
						sseq->scopes.histogram_ibuf = NULL;
					}
					else if (sl->spacetype == SPACE_NLA) {
						SpaceNla *snla= (SpaceNla *)sl;
						bDopeSheet *ads= snla->ads;
						
						if (ads) {
							ads->source = newlibadr(fd, sc->id.lib, ads->source);
							ads->filter_grp = newlibadr(fd, sc->id.lib, ads->filter_grp);
						}
					}
					else if (sl->spacetype == SPACE_TEXT) {
						SpaceText *st= (SpaceText *)sl;
						
						st->text= newlibadr(fd, sc->id.lib, st->text);
						st->drawcache= NULL;
					}
					else if (sl->spacetype == SPACE_SCRIPT) {
						SpaceScript *scpt = (SpaceScript *)sl;
						/*scpt->script = NULL; - 2.45 set to null, better re-run the script */
						if (scpt->script) {
							scpt->script = newlibadr(fd, sc->id.lib, scpt->script);
							if (scpt->script) {
								SCRIPT_SET_NULL(scpt->script);
							}
						}
					}
					else if (sl->spacetype == SPACE_OUTLINER) {
						SpaceOops *so= (SpaceOops *)sl;
						TreeStoreElem *tselem;
						int a;
						
						so->tree.first = so->tree.last= NULL;
						so->search_tse.id = newlibadr(fd, NULL, so->search_tse.id);
						
						if (so->treestore) {
							tselem = so->treestore->data;
							for (a=0; a < so->treestore->usedelem; a++, tselem++) {
								tselem->id = newlibadr(fd, NULL, tselem->id);
							}
						}
					}
					else if (sl->spacetype == SPACE_NODE) {
						SpaceNode *snode = (SpaceNode *)sl;
						
						snode->id = newlibadr(fd, sc->id.lib, snode->id);
						snode->edittree = NULL;
						
						if (ELEM3(snode->treetype, NTREE_COMPOSIT, NTREE_SHADER, NTREE_TEXTURE)) {
							/* internal data, a bit patchy */
							snode->nodetree = NULL;
							if (snode->id) {
								if (GS(snode->id->name)==ID_MA)
									snode->nodetree = ((Material *)snode->id)->nodetree;
								else if (GS(snode->id->name)==ID_WO)
									snode->nodetree = ((World *)snode->id)->nodetree;
								else if (GS(snode->id->name)==ID_LA)
									snode->nodetree = ((Lamp *)snode->id)->nodetree;
								else if (GS(snode->id->name)==ID_SCE)
									snode->nodetree = ((Scene *)snode->id)->nodetree;
								else if (GS(snode->id->name)==ID_TE)
									snode->nodetree = ((Tex *)snode->id)->nodetree;
							}
						}
						else {
							snode->nodetree = newlibadr_us(fd, sc->id.lib, snode->nodetree);
						}
						
						snode->linkdrag.first = snode->linkdrag.last = NULL;
					}
					else if (sl->spacetype == SPACE_CLIP) {
						SpaceClip *sclip = (SpaceClip *)sl;
						
						sclip->clip = newlibadr_us(fd, sc->id.lib, sclip->clip);
						sclip->mask_info.mask = newlibadr_us(fd, sc->id.lib, sclip->mask_info.mask);
						
						sclip->scopes.track_search = NULL;
						sclip->scopes.track_preview = NULL;
						sclip->draw_context = NULL;
						sclip->scopes.ok = 0;
					}
					else if (sl->spacetype == SPACE_LOGIC) {
						SpaceLogic *slogic = (SpaceLogic *)sl;
						
						slogic->gpd = newlibadr_us(fd, sc->id.lib, slogic->gpd);
					}
				}
			}
			sc->id.flag -= LIB_NEED_LINK;
		}
	}
}

/* Only for undo files, or to restore a screen after reading without UI... */
static void *restore_pointer_by_name(Main *mainp, ID *id, int user)
{
	if (id) {
		ListBase *lb = which_libbase(mainp, GS(id->name));
		
		if (lb) {	// there's still risk of checking corrupt mem (freed Ids in oops)
			ID *idn = lb->first;
			char *name = id->name + 2;
			
			for (; idn; idn = idn->next) {
				if (idn->name[2] == name[0] && strcmp(idn->name+2, name) == 0) {
					if (idn->lib == id->lib) {
						if (user && idn->us == 0) idn->us++;
						break;
					}
				}
			}
			
			return idn;
		}
	}
	return NULL;
}

static int lib_link_seq_clipboard_cb(Sequence *seq, void *arg_pt)
{
	Main *newmain = (Main *)arg_pt;
	
	if (seq->sound) {
		seq->sound = restore_pointer_by_name(newmain, (ID *)seq->sound, 0);
		seq->sound->id.us++;
	}
	
	if (seq->scene)
		seq->scene = restore_pointer_by_name(newmain, (ID *)seq->scene, 1);
	
	if (seq->scene_camera)
		seq->scene_camera = restore_pointer_by_name(newmain, (ID *)seq->scene_camera, 1);
	
	return 1;
}

static void lib_link_clipboard_restore(Main *newmain)
{
	/* update IDs stored in sequencer clipboard */
	BKE_sequencer_base_recursive_apply(&seqbase_clipboard, lib_link_seq_clipboard_cb, newmain);
}

/* called from kernel/blender.c */
/* used to link a file (without UI) to the current UI */
/* note that it assumes the old pointers in UI are still valid, so old Main is not freed */
void blo_lib_link_screen_restore(Main *newmain, bScreen *curscreen, Scene *curscene)
{
	wmWindow *win;
	wmWindowManager *wm;
	bScreen *sc;
	ScrArea *sa;
	
	/* first windowmanager */
	for (wm = newmain->wm.first; wm; wm = wm->id.next) {
		for (win= wm->windows.first; win; win= win->next) {
			win->screen = restore_pointer_by_name(newmain, (ID *)win->screen, 1);
			
			if (win->screen == NULL)
				win->screen = curscreen;
			
			win->screen->winid = win->winid;
		}
	}
	
	
	for (sc = newmain->screen.first; sc; sc = sc->id.next) {
		Scene *oldscene = sc->scene;
		
		sc->scene= restore_pointer_by_name(newmain, (ID *)sc->scene, 1);
		if (sc->scene == NULL)
			sc->scene = curscene;
		
		/* keep cursor location through undo */
		copy_v3_v3(sc->scene->cursor, oldscene->cursor);
		
		for (sa = sc->areabase.first; sa; sa = sa->next) {
			SpaceLink *sl;
			
			for (sl = sa->spacedata.first; sl; sl = sl->next) {
				if (sl->spacetype == SPACE_VIEW3D) {
					View3D *v3d = (View3D *)sl;
					BGpic *bgpic;
					ARegion *ar;
					
					if (v3d->scenelock)
						v3d->camera = NULL; /* always get from scene */
					else
						v3d->camera = restore_pointer_by_name(newmain, (ID *)v3d->camera, 1);
					if (v3d->camera == NULL)
						v3d->camera = sc->scene->camera;
					v3d->ob_centre = restore_pointer_by_name(newmain, (ID *)v3d->ob_centre, 1);
					
					for (bgpic= v3d->bgpicbase.first; bgpic; bgpic= bgpic->next) {
						bgpic->ima = restore_pointer_by_name(newmain, (ID *)bgpic->ima, 1);
						bgpic->clip = restore_pointer_by_name(newmain, (ID *)bgpic->clip, 1);
					}
					if (v3d->localvd) {
						/*Base *base;*/
						
						v3d->localvd->camera = sc->scene->camera;
						
						/* localview can become invalid during undo/redo steps, so we exit it when no could be found */
#if 0					/* XXX  regionlocalview ? */
						for (base= sc->scene->base.first; base; base= base->next) {
							if (base->lay & v3d->lay) break;
						}
						if (base==NULL) {
							v3d->lay= v3d->localvd->lay;
							v3d->layact= v3d->localvd->layact;
							MEM_freeN(v3d->localvd); 
							v3d->localvd= NULL;
						}
#endif
					}
					else if (v3d->scenelock) v3d->lay = sc->scene->lay;
					
					/* not very nice, but could help */
					if ((v3d->layact & v3d->lay) == 0) v3d->layact = v3d->lay;
					
					/* free render engines for now */
					for (ar = sa->regionbase.first; ar; ar = ar->next) {
						RegionView3D *rv3d= ar->regiondata;
						
						if (rv3d && rv3d->render_engine) {
							RE_engine_free(rv3d->render_engine);
							rv3d->render_engine = NULL;
						}
					}
				}
				else if (sl->spacetype == SPACE_IPO) {
					SpaceIpo *sipo = (SpaceIpo *)sl;
					bDopeSheet *ads = sipo->ads;
					
					if (ads) {
						ads->source = restore_pointer_by_name(newmain, (ID *)ads->source, 1);
						
						if (ads->filter_grp)
							ads->filter_grp = restore_pointer_by_name(newmain, (ID *)ads->filter_grp, 0);
					}
					
					/* force recalc of list of channels (i.e. includes calculating F-Curve colors)
					 * thus preventing the "black curves" problem post-undo
					 */
					sipo->flag |= SIPO_TEMP_NEEDCHANSYNC;
				}
				else if (sl->spacetype == SPACE_BUTS) {
					SpaceButs *sbuts = (SpaceButs *)sl;
					sbuts->pinid = restore_pointer_by_name(newmain, sbuts->pinid, 0);
					//XXX if (sbuts->ri) sbuts->ri->curtile = 0;
				}
				else if (sl->spacetype == SPACE_FILE) {
					SpaceFile *sfile = (SpaceFile *)sl;
					sfile->op = NULL;
				}
				else if (sl->spacetype == SPACE_ACTION) {
					SpaceAction *saction = (SpaceAction *)sl;
					
					saction->action = restore_pointer_by_name(newmain, (ID *)saction->action, 1);
					saction->ads.source = restore_pointer_by_name(newmain, (ID *)saction->ads.source, 1);
					
					if (saction->ads.filter_grp)
						saction->ads.filter_grp = restore_pointer_by_name(newmain, (ID *)saction->ads.filter_grp, 0);
						
					
					/* force recalc of list of channels, potentially updating the active action 
					 * while we're at it (as it can only be updated that way) [#28962] 
					 */
					saction->flag |= SACTION_TEMP_NEEDCHANSYNC;
				}
				else if (sl->spacetype == SPACE_IMAGE) {
					SpaceImage *sima = (SpaceImage *)sl;
					
					sima->image = restore_pointer_by_name(newmain, (ID *)sima->image, 1);
					
					/* this will be freed, not worth attempting to find same scene,
					 * since it gets initialized later */
					sima->iuser.scene = NULL;
					
					sima->scopes.waveform_1 = NULL;
					sima->scopes.waveform_2 = NULL;
					sima->scopes.waveform_3 = NULL;
					sima->scopes.vecscope = NULL;
					sima->scopes.ok = 0;
					
					/* NOTE: pre-2.5, this was local data not lib data, but now we need this as lib data
					 * so assume that here we're doing for undo only...
					 */
					sima->gpd = restore_pointer_by_name(newmain, (ID *)sima->gpd, 1);
					sima->mask_info.mask = restore_pointer_by_name(newmain, (ID *)sima->mask_info.mask, 1);
				}
				else if (sl->spacetype == SPACE_SEQ) {
					SpaceSeq *sseq = (SpaceSeq *)sl;
					
					/* NOTE: pre-2.5, this was local data not lib data, but now we need this as lib data
					 * so assume that here we're doing for undo only...
					 */
					sseq->gpd = restore_pointer_by_name(newmain, (ID *)sseq->gpd, 1);
				}
				else if (sl->spacetype == SPACE_NLA) {
					SpaceNla *snla = (SpaceNla *)sl;
					bDopeSheet *ads = snla->ads;
					
					if (ads) {
						ads->source = restore_pointer_by_name(newmain, (ID *)ads->source, 1);
						
						if (ads->filter_grp)
							ads->filter_grp = restore_pointer_by_name(newmain, (ID *)ads->filter_grp, 0);
					}
				}
				else if (sl->spacetype == SPACE_TEXT) {
					SpaceText *st = (SpaceText *)sl;
					
					st->text = restore_pointer_by_name(newmain, (ID *)st->text, 1);
					if (st->text == NULL) st->text = newmain->text.first;
				}
				else if (sl->spacetype == SPACE_SCRIPT) {
					SpaceScript *scpt = (SpaceScript *)sl;
					
					scpt->script = restore_pointer_by_name(newmain, (ID *)scpt->script, 1);
					
					/*sc->script = NULL; - 2.45 set to null, better re-run the script */
					if (scpt->script) {
						SCRIPT_SET_NULL(scpt->script);
					}
				}
				else if (sl->spacetype == SPACE_OUTLINER) {
					SpaceOops *so= (SpaceOops *)sl;
					int a;
					
					so->search_tse.id = restore_pointer_by_name(newmain, so->search_tse.id, 0);
					
					if (so->treestore) {
						TreeStore *ts = so->treestore;
						TreeStoreElem *tselem = ts->data;
						for (a = 0; a < ts->usedelem; a++, tselem++) {
							tselem->id = restore_pointer_by_name(newmain, tselem->id, 0);
						}
					}
				}
				else if (sl->spacetype == SPACE_NODE) {
					SpaceNode *snode= (SpaceNode *)sl;
					
					snode->id = restore_pointer_by_name(newmain, snode->id, 1);
					snode->edittree = NULL;
					
					if (ELEM3(snode->treetype, NTREE_COMPOSIT, NTREE_SHADER, NTREE_TEXTURE)) {
						snode->nodetree = NULL;
						if (snode->id) {
							if (GS(snode->id->name)==ID_MA)
								snode->nodetree = ((Material *)snode->id)->nodetree;
							else if (GS(snode->id->name)==ID_SCE)
								snode->nodetree = ((Scene *)snode->id)->nodetree;
							else if (GS(snode->id->name)==ID_TE)
								snode->nodetree = ((Tex *)snode->id)->nodetree;
						}
					}
					else {
						snode->nodetree= restore_pointer_by_name(newmain, &snode->nodetree->id, 1);
					}
				}
				else if (sl->spacetype == SPACE_CLIP) {
					SpaceClip *sclip = (SpaceClip *)sl;
					
					sclip->clip = restore_pointer_by_name(newmain, (ID *)sclip->clip, 1);
					sclip->mask_info.mask = restore_pointer_by_name(newmain, (ID *)sclip->mask_info.mask, 1);
					
					sclip->scopes.ok = 0;
				}
				else if (sl->spacetype == SPACE_LOGIC) {
					SpaceLogic *slogic = (SpaceLogic *)sl;
					
					slogic->gpd = restore_pointer_by_name(newmain, (ID *)slogic->gpd, 1);
				}
			}
		}
	}

	/* update IDs stored in all possible clipboards */
	lib_link_clipboard_restore(newmain);
}

static void direct_link_region(FileData *fd, ARegion *ar, int spacetype)
{
	Panel *pa;

	link_list(fd, &ar->panels);

	for (pa = ar->panels.first; pa; pa = pa->next) {
		pa->paneltab = newdataadr(fd, pa->paneltab);
		pa->runtime_flag = 0;
		pa->activedata = NULL;
		pa->type = NULL;
	}
	
	ar->regiondata = newdataadr(fd, ar->regiondata);
	if (ar->regiondata) {
		if (spacetype == SPACE_VIEW3D) {
			RegionView3D *rv3d = ar->regiondata;
			
			rv3d->localvd = newdataadr(fd, rv3d->localvd);
			rv3d->clipbb = newdataadr(fd, rv3d->clipbb);
			
			rv3d->depths = NULL;
			rv3d->ri = NULL;
			rv3d->render_engine = NULL;
			rv3d->sms = NULL;
			rv3d->smooth_timer = NULL;
		}
	}
	
	ar->v2d.tab_offset = NULL;
	ar->v2d.tab_num = 0;
	ar->v2d.tab_cur = 0;
	ar->v2d.sms = NULL;
	ar->handlers.first = ar->handlers.last = NULL;
	ar->uiblocks.first = ar->uiblocks.last = NULL;
	ar->headerstr = NULL;
	ar->swinid = 0;
	ar->type = NULL;
	ar->swap = 0;
	ar->do_draw = FALSE;
	memset(&ar->drawrct, 0, sizeof(ar->drawrct));
}

/* for the saved 2.50 files without regiondata */
/* and as patch for 2.48 and older */
void blo_do_versions_view3d_split_250(View3D *v3d, ListBase *regions)
{
	ARegion *ar;
	
	for (ar = regions->first; ar; ar = ar->next) {
		if (ar->regiontype==RGN_TYPE_WINDOW && ar->regiondata==NULL) {
			RegionView3D *rv3d;
			
			rv3d = ar->regiondata = MEM_callocN(sizeof(RegionView3D), "region v3d patch");
			rv3d->persp = (char)v3d->persp;
			rv3d->view = (char)v3d->view;
			rv3d->dist = v3d->dist;
			copy_v3_v3(rv3d->ofs, v3d->ofs);
			copy_qt_qt(rv3d->viewquat, v3d->viewquat);
		}
	}
	
	/* this was not initialized correct always */
	if (v3d->twtype == 0)
		v3d->twtype = V3D_MANIP_TRANSLATE;
}

static void direct_link_screen(FileData *fd, bScreen *sc)
{
	ScrArea *sa;
	ScrVert *sv;
	ScrEdge *se;
	
	link_list(fd, &(sc->vertbase));
	link_list(fd, &(sc->edgebase));
	link_list(fd, &(sc->areabase));
	sc->regionbase.first = sc->regionbase.last= NULL;
	sc->context = NULL;
	
	sc->mainwin = sc->subwinactive= 0;	/* indices */
	sc->swap = 0;

	/* edges */
	for (se = sc->edgebase.first; se; se = se->next) {
		se->v1 = newdataadr(fd, se->v1);
		se->v2 = newdataadr(fd, se->v2);
		if ((intptr_t)se->v1 > (intptr_t)se->v2) {
			sv = se->v1;
			se->v1 = se->v2;
			se->v2 = sv;
		}
		
		if (se->v1 == NULL) {
			printf("error reading screen... file corrupt\n");
			se->v1 = se->v2;
		}
	}
	
	/* areas */
	for (sa = sc->areabase.first; sa; sa = sa->next) {
		SpaceLink *sl;
		ARegion *ar;
		
		link_list(fd, &(sa->spacedata));
		link_list(fd, &(sa->regionbase));
		
		sa->handlers.first = sa->handlers.last = NULL;
		sa->type = NULL;	/* spacetype callbacks */
		
		for (ar = sa->regionbase.first; ar; ar = ar->next)
			direct_link_region(fd, ar, sa->spacetype);
		
		/* accident can happen when read/save new file with older version */
		/* 2.50: we now always add spacedata for info */
		if (sa->spacedata.first==NULL) {
			SpaceInfo *sinfo= MEM_callocN(sizeof(SpaceInfo), "spaceinfo");
			sa->spacetype= sinfo->spacetype= SPACE_INFO;
			BLI_addtail(&sa->spacedata, sinfo);
		}
		/* add local view3d too */
		else if (sa->spacetype == SPACE_VIEW3D)
			blo_do_versions_view3d_split_250(sa->spacedata.first, &sa->regionbase);
		
		for (sl = sa->spacedata.first; sl; sl = sl->next) {
			link_list(fd, &(sl->regionbase));
			
			for (ar = sl->regionbase.first; ar; ar = ar->next)
				direct_link_region(fd, ar, sl->spacetype);
			
			if (sl->spacetype == SPACE_VIEW3D) {
				View3D *v3d= (View3D*) sl;
				BGpic *bgpic;
				
				v3d->flag |= V3D_INVALID_BACKBUF;
				
				link_list(fd, &v3d->bgpicbase);
				
				/* should be do_versions except this doesnt fit well there */
				if (v3d->bgpic) {
					bgpic = newdataadr(fd, v3d->bgpic);
					BLI_addtail(&v3d->bgpicbase, bgpic);
					v3d->bgpic = NULL;
				}
			
				for (bgpic = v3d->bgpicbase.first; bgpic; bgpic = bgpic->next)
					bgpic->iuser.ok = 1;
				
				if (v3d->gpd) {
					v3d->gpd = newdataadr(fd, v3d->gpd);
					direct_link_gpencil(fd, v3d->gpd);
				}
				v3d->localvd = newdataadr(fd, v3d->localvd);
				v3d->afterdraw_transp.first = v3d->afterdraw_transp.last = NULL;
				v3d->afterdraw_xray.first = v3d->afterdraw_xray.last = NULL;
				v3d->afterdraw_xraytransp.first = v3d->afterdraw_xraytransp.last = NULL;
				v3d->properties_storage = NULL;
				
				/* render can be quite heavy, set to wire on load */
				if (v3d->drawtype == OB_RENDER)
					v3d->drawtype = OB_WIRE;
				
				blo_do_versions_view3d_split_250(v3d, &sl->regionbase);
			}
			else if (sl->spacetype == SPACE_IPO) {
				SpaceIpo *sipo = (SpaceIpo *)sl;
				
				sipo->ads = newdataadr(fd, sipo->ads);
				sipo->ghostCurves.first = sipo->ghostCurves.last = NULL;
			}
			else if (sl->spacetype == SPACE_NLA) {
				SpaceNla *snla = (SpaceNla *)sl;
				
				snla->ads = newdataadr(fd, snla->ads);
			}
			else if (sl->spacetype == SPACE_OUTLINER) {
				SpaceOops *soops = (SpaceOops *) sl;
				
				soops->treestore = newdataadr(fd, soops->treestore);
				if (soops->treestore) {
					soops->treestore->data = newdataadr(fd, soops->treestore->data);
					/* we only saved what was used */
					soops->treestore->totelem = soops->treestore->usedelem;
					soops->storeflag |= SO_TREESTORE_CLEANUP;	// at first draw
				}
			}
			else if (sl->spacetype == SPACE_IMAGE) {
				SpaceImage *sima = (SpaceImage *)sl;
				
				sima->cumap = newdataadr(fd, sima->cumap);
				if (sima->cumap)
					direct_link_curvemapping(fd, sima->cumap);
				
				sima->iuser.scene = NULL;
				sima->iuser.ok = 1;
				sima->scopes.waveform_1 = NULL;
				sima->scopes.waveform_2 = NULL;
				sima->scopes.waveform_3 = NULL;
				sima->scopes.vecscope = NULL;
				sima->scopes.ok = 0;
				
				/* WARNING: gpencil data is no longer stored directly in sima after 2.5 
				 * so sacrifice a few old files for now to avoid crashes with new files!
				 * committed: r28002 */
#if 0
				sima->gpd = newdataadr(fd, sima->gpd);
				if (sima->gpd)
					direct_link_gpencil(fd, sima->gpd);
#endif
			}
			else if (sl->spacetype == SPACE_NODE) {
				SpaceNode *snode = (SpaceNode *)sl;
				
				if (snode->gpd) {
					snode->gpd = newdataadr(fd, snode->gpd);
					direct_link_gpencil(fd, snode->gpd);
				}
			}
			else if (sl->spacetype == SPACE_TIME) {
				SpaceTime *stime = (SpaceTime *)sl;
				stime->caches.first = stime->caches.last = NULL;
			}
			else if (sl->spacetype == SPACE_LOGIC) {
				SpaceLogic *slogic = (SpaceLogic *)sl;
				
				/* XXX: this is new stuff, which shouldn't be directly linking to gpd... */
				if (slogic->gpd) {
					slogic->gpd = newdataadr(fd, slogic->gpd);
					direct_link_gpencil(fd, slogic->gpd);
				}
			}
			else if (sl->spacetype == SPACE_SEQ) {
				/* grease pencil data is not a direct data and can't be linked from direct_link*
				 * functions, it should be linked from lib_link* functions instead
				 *
				 * otherwise it'll lead to lost grease data on open because it'll likely be
				 * read from file after all other users of grease pencil and newdataadr would
				 * simple return NULL here (sergey)
				 */
#if 0
				SpaceSeq *sseq = (SpaceSeq *)sl;
				if (sseq->gpd) {
					sseq->gpd = newdataadr(fd, sseq->gpd);
					direct_link_gpencil(fd, sseq->gpd);
				}
#endif
			}
			else if (sl->spacetype == SPACE_BUTS) {
				SpaceButs *sbuts = (SpaceButs *)sl;
				sbuts->path= NULL;
				sbuts->texuser= NULL;
			}
			else if (sl->spacetype == SPACE_CONSOLE) {
				SpaceConsole *sconsole = (SpaceConsole *)sl;
				ConsoleLine *cl, *cl_next;
				
				link_list(fd, &sconsole->scrollback);
				link_list(fd, &sconsole->history);
				
				//for (cl= sconsole->scrollback.first; cl; cl= cl->next)
				//	cl->line= newdataadr(fd, cl->line);
				
				/* comma expressions, (e.g. expr1, expr2, expr3) evaluate each expression,
				 * from left to right.  the right-most expression sets the result of the comma
				 * expression as a whole*/
				for (cl = sconsole->history.first; cl; cl = cl_next) {
					cl_next = cl->next;
					cl->line = newdataadr(fd, cl->line);
					if (cl->line) {
						/* the allocted length is not written, so reset here */
						cl->len_alloc = cl->len + 1;
					}
					else {
						BLI_remlink(&sconsole->history, cl);
						MEM_freeN(cl);
					}
				}
			}
			else if (sl->spacetype == SPACE_FILE) {
				SpaceFile *sfile = (SpaceFile *)sl;
				
				/* this sort of info is probably irrelevant for reloading...
				 * plus, it isn't saved to files yet!
				 */
				sfile->folders_prev = sfile->folders_next = NULL;
				sfile->files = NULL;
				sfile->layout = NULL;
				sfile->op = NULL;
				sfile->params = newdataadr(fd, sfile->params);
			}
		}
		
		sa->actionzones.first = sa->actionzones.last = NULL;
		
		sa->v1 = newdataadr(fd, sa->v1);
		sa->v2 = newdataadr(fd, sa->v2);
		sa->v3 = newdataadr(fd, sa->v3);
		sa->v4 = newdataadr(fd, sa->v4);
	}
}

/* ********** READ LIBRARY *************** */


static void direct_link_library(FileData *fd, Library *lib, Main *main)
{
	Main *newmain;
	
	for (newmain = fd->mainlist->first; newmain; newmain = newmain->next) {
		if (newmain->curlib) {
			if (BLI_path_cmp(newmain->curlib->filepath, lib->filepath) == 0) {
				BKE_reportf_wrap(fd->reports, RPT_WARNING,
				                 "Library '%s', '%s' had multiple instances, save and reload!",
				                 lib->name, lib->filepath);
				
				change_idid_adr(fd->mainlist, fd, lib, newmain->curlib);
//				change_idid_adr_fd(fd, lib, newmain->curlib);
				
				BLI_remlink(&main->library, lib);
				MEM_freeN(lib);
				
				
				return;
			}
		}
	}
	/* make sure we have full path in lib->filename */
	BLI_strncpy(lib->filepath, lib->name, sizeof(lib->name));
	cleanup_path(fd->relabase, lib->filepath);
	
//	printf("direct_link_library: name %s\n", lib->name);
//	printf("direct_link_library: filename %s\n", lib->filename);
	
	/* new main */
	newmain= MEM_callocN(sizeof(Main), "directlink");
	BLI_addtail(fd->mainlist, newmain);
	newmain->curlib = lib;
	
	lib->parent = NULL;
}

static void lib_link_library(FileData *UNUSED(fd), Main *main)
{
	Library *lib;
	for (lib = main->library.first; lib; lib = lib->id.next) {
		lib->id.us = 1;
	}
}

/* Always call this once you have loaded new library data to set the relative paths correctly in relation to the blend file */
static void fix_relpaths_library(const char *basepath, Main *main)
{
	Library *lib;
	/* BLO_read_from_memory uses a blank filename */
	if (basepath == NULL || basepath[0] == '\0') {
		for (lib = main->library.first; lib; lib= lib->id.next) {
			/* when loading a linked lib into a file which has not been saved,
			 * there is nothing we can be relative to, so instead we need to make
			 * it absolute. This can happen when appending an object with a relative
			 * link into an unsaved blend file. See [#27405].
			 * The remap relative option will make it relative again on save - campbell */
			if (BLI_path_is_rel(lib->name)) {
				BLI_strncpy(lib->name, lib->filepath, sizeof(lib->name));
			}
		}
	}
	else {
		for (lib = main->library.first; lib; lib = lib->id.next) {
			/* Libraries store both relative and abs paths, recreate relative paths,
			 * relative to the blend file since indirectly linked libs will be relative to their direct linked library */
			if (BLI_path_is_rel(lib->name)) {  /* if this is relative to begin with? */
				BLI_strncpy(lib->name, lib->filepath, sizeof(lib->name));
				BLI_path_rel(lib->name, basepath);
			}
		}
	}
}

/* ************ READ SPEAKER ***************** */

static void lib_link_speaker(FileData *fd, Main *main)
{
	Speaker *spk;
	
	for (spk = main->speaker.first; spk; spk = spk->id.next) {
		if (spk->id.flag & LIB_NEED_LINK) {
			if (spk->adt) lib_link_animdata(fd, &spk->id, spk->adt);
			
			spk->sound= newlibadr(fd, spk->id.lib, spk->sound);
			if (spk->sound) {
				spk->sound->id.us++;
			}
			
			spk->id.flag -= LIB_NEED_LINK;
		}
	}
}

static void direct_link_speaker(FileData *fd, Speaker *spk)
{
	spk->adt = newdataadr(fd, spk->adt);
	direct_link_animdata(fd, spk->adt);

#if 0
	spk->sound = newdataadr(fd, spk->sound);
	direct_link_sound(fd, spk->sound);
#endif
}

/* ************** READ SOUND ******************* */

static void direct_link_sound(FileData *fd, bSound *sound)
{
	sound->handle = NULL;
	sound->playback_handle = NULL;
	sound->waveform = NULL;

	// versioning stuff, if there was a cache, then we enable caching:
	if (sound->cache) {
		sound->flags |= SOUND_FLAGS_CACHING;
		sound->cache = NULL;
	}

	sound->packedfile = direct_link_packedfile(fd, sound->packedfile);
	sound->newpackedfile = direct_link_packedfile(fd, sound->newpackedfile);
}

static void lib_link_sound(FileData *fd, Main *main)
{
	bSound *sound;
	
	for (sound = main->sound.first; sound; sound = sound->id.next) {
		if (sound->id.flag & LIB_NEED_LINK) {
			sound->id.flag -= LIB_NEED_LINK;
			sound->ipo = newlibadr_us(fd, sound->id.lib, sound->ipo); // XXX deprecated - old animation system
			
			sound_load(main, sound);
		}
	}
}
/* ***************** READ GROUP *************** */

static void direct_link_group(FileData *fd, Group *group)
{
	link_list(fd, &group->gobject);
}

static void lib_link_group(FileData *fd, Main *main)
{
	Group *group;
	GroupObject *go;
	int add_us;
	
	for (group = main->group.first; group; group = group->id.next) {
		if (group->id.flag & LIB_NEED_LINK) {
			group->id.flag -= LIB_NEED_LINK;
			
			add_us = 0;
			
			for (go = group->gobject.first; go; go = go->next) {
				go->ob= newlibadr(fd, group->id.lib, go->ob);
				if (go->ob) {
					go->ob->flag |= OB_FROMGROUP;
					/* if group has an object, it increments user... */
					add_us = 1;
					if (go->ob->id.us == 0)
						go->ob->id.us = 1;
				}
			}
			if (add_us) group->id.us++;
			rem_from_group(group, NULL, NULL, NULL);	/* removes NULL entries */
		}
	}
}

/* ***************** READ MOVIECLIP *************** */

static void direct_link_movieReconstruction(FileData *fd, MovieTrackingReconstruction *reconstruction)
{
	reconstruction->cameras = newdataadr(fd, reconstruction->cameras);
}

static void direct_link_movieTracks(FileData *fd, ListBase *tracksbase)
{
	MovieTrackingTrack *track;
	
	link_list(fd, tracksbase);
	
	for (track = tracksbase->first; track; track = track->next) {
		track->markers = newdataadr(fd, track->markers);
	}
}

static void direct_link_movieclip(FileData *fd, MovieClip *clip)
{
	MovieTracking *tracking = &clip->tracking;
	MovieTrackingObject *object;

	clip->adt= newdataadr(fd, clip->adt);

	if (fd->movieclipmap) clip->cache = newmclipadr(fd, clip->cache);
	else clip->cache = NULL;

	if (fd->movieclipmap) clip->tracking.camera.intrinsics = newmclipadr(fd, clip->tracking.camera.intrinsics);
	else clip->tracking.camera.intrinsics = NULL;

	direct_link_movieTracks(fd, &tracking->tracks);
	direct_link_movieReconstruction(fd, &tracking->reconstruction);

	clip->tracking.act_track = newdataadr(fd, clip->tracking.act_track);

	clip->anim = NULL;
	clip->tracking_context = NULL;
	clip->tracking.stats = NULL;

	clip->tracking.stabilization.ok = 0;
	clip->tracking.stabilization.scaleibuf = NULL;
	clip->tracking.stabilization.rot_track = newdataadr(fd, clip->tracking.stabilization.rot_track);

	clip->tracking.dopesheet.ok = 0;
	clip->tracking.dopesheet.channels.first = clip->tracking.dopesheet.channels.last = NULL;

	link_list(fd, &tracking->objects);
	
	for (object = tracking->objects.first; object; object = object->next) {
		direct_link_movieTracks(fd, &object->tracks);
		direct_link_movieReconstruction(fd, &object->reconstruction);
	}
}

static void lib_link_movieTracks(FileData *fd, MovieClip *clip, ListBase *tracksbase)
{
	MovieTrackingTrack *track;

	for (track = tracksbase->first; track; track = track->next) {
		track->gpd = newlibadr_us(fd, clip->id.lib, track->gpd);
	}
}

static void lib_link_movieclip(FileData *fd, Main *main)
{
	MovieClip *clip;
	
	for (clip = main->movieclip.first; clip; clip = clip->id.next) {
		if (clip->id.flag & LIB_NEED_LINK) {
			MovieTracking *tracking = &clip->tracking;
			MovieTrackingObject *object;

			if (clip->adt)
				lib_link_animdata(fd, &clip->id, clip->adt);
			
			clip->gpd = newlibadr_us(fd, clip->id.lib, clip->gpd);
			
			lib_link_movieTracks(fd, clip, &tracking->tracks);

			for (object = tracking->objects.first; object; object = object->next) {
				lib_link_movieTracks(fd, clip, &object->tracks);
			}

			clip->id.flag -= LIB_NEED_LINK;
		}
	}
}

/* ***************** READ MOVIECLIP *************** */

static void direct_link_mask(FileData *fd, Mask *mask)
{
	MaskLayer *masklay;

	mask->adt = newdataadr(fd, mask->adt);

	link_list(fd, &mask->masklayers);

	for (masklay = mask->masklayers.first; masklay; masklay = masklay->next) {
		MaskSpline *spline;
		MaskLayerShape *masklay_shape;

		link_list(fd, &masklay->splines);

		for (spline = masklay->splines.first; spline; spline = spline->next) {
			int i;

			spline->points = newdataadr(fd, spline->points);

			for (i = 0; i < spline->tot_point; i++) {
				MaskSplinePoint *point = &spline->points[i];

				if (point->tot_uw)
					point->uw = newdataadr(fd, point->uw);
			}
		}

		link_list(fd, &masklay->splines_shapes);

		for (masklay_shape = masklay->splines_shapes.first; masklay_shape; masklay_shape = masklay_shape->next) {
			masklay_shape->data = newdataadr(fd, masklay_shape->data);

			if (masklay_shape->tot_vert) {
				if (fd->flags & FD_FLAGS_SWITCH_ENDIAN) {
					BLI_endian_switch_float_array(masklay_shape->data,
					                              masklay_shape->tot_vert * sizeof(float) * MASK_OBJECT_SHAPE_ELEM_SIZE);

				}
			}
		}

		masklay->act_spline = newdataadr(fd, masklay->act_spline);
		masklay->act_point = newdataadr(fd, masklay->act_point);
	}
}

static void lib_link_mask_parent(FileData *fd, Mask *mask, MaskParent *parent)
{
	parent->id = newlibadr_us(fd, mask->id.lib, parent->id);
}

static void lib_link_mask(FileData *fd, Main *main)
{
	Mask *mask;

	mask = main->mask.first;
	while (mask) {
		if (mask->id.flag & LIB_NEED_LINK) {
			MaskLayer *masklay;

			if (mask->adt)
				lib_link_animdata(fd, &mask->id, mask->adt);

			for (masklay = mask->masklayers.first; masklay; masklay = masklay->next) {
				MaskSpline *spline;

				spline = masklay->splines.first;
				while (spline) {
					int i;

					for (i = 0; i < spline->tot_point; i++) {
						MaskSplinePoint *point = &spline->points[i];

						lib_link_mask_parent(fd, mask, &point->parent);
					}

					lib_link_mask_parent(fd, mask, &spline->parent);

					spline = spline->next;
				}
			}

			mask->id.flag -= LIB_NEED_LINK;
		}
		mask = mask->id.next;
	}
}

/* ************** GENERAL & MAIN ******************** */


static const char *dataname(short id_code)
{
	switch (id_code) {
		case ID_OB: return "Data from OB";
		case ID_ME: return "Data from ME";
		case ID_IP: return "Data from IP";
		case ID_SCE: return "Data from SCE";
		case ID_MA: return "Data from MA";
		case ID_TE: return "Data from TE";
		case ID_CU: return "Data from CU";
		case ID_GR: return "Data from GR";
		case ID_AR: return "Data from AR";
		case ID_AC: return "Data from AC";
		case ID_LI: return "Data from LI";
		case ID_MB: return "Data from MB";
		case ID_IM: return "Data from IM";
		case ID_LT: return "Data from LT";
		case ID_LA: return "Data from LA";
		case ID_CA: return "Data from CA";
		case ID_KE: return "Data from KE";
		case ID_WO: return "Data from WO";
		case ID_SCR: return "Data from SCR";
		case ID_VF: return "Data from VF";
		case ID_TXT	: return "Data from TXT";
		case ID_SPK: return "Data from SPK";
		case ID_SO: return "Data from SO";
		case ID_NT: return "Data from NT";
		case ID_BR: return "Data from BR";
		case ID_PA: return "Data from PA";
		case ID_GD: return "Data from GD";
		case ID_MC: return "Data from MC";
	}
	return "Data from Lib Block";
	
}

static BHead *read_data_into_oldnewmap(FileData *fd, BHead *bhead, const char *allocname)
{
	bhead = blo_nextbhead(fd, bhead);
	
	while (bhead && bhead->code==DATA) {
		void *data;
#if 0
		/* XXX DUMB DEBUGGING OPTION TO GIVE NAMES for guarded malloc errors */
		short *sp = fd->filesdna->structs[bhead->SDNAnr];
		char *tmp = malloc(100);
		allocname = fd->filesdna->types[ sp[0] ];
		strcpy(tmp, allocname);
		data = read_struct(fd, bhead, tmp);
#else
		data = read_struct(fd, bhead, allocname);
#endif
		
		if (data) {
			oldnewmap_insert(fd->datamap, bhead->old, data, 0);
		}
		
		bhead = blo_nextbhead(fd, bhead);
	}
	
	return bhead;
}

static BHead *read_libblock(FileData *fd, Main *main, BHead *bhead, int flag, ID **id_r)
{
	/* this routine reads a libblock and its direct data. Use link functions
	 * to connect it all
	 */
	ID *id;
	ListBase *lb;
	const char *allocname;
	
	/* read libblock */
	id = read_struct(fd, bhead, "lib block");
	if (id_r)
		*id_r = id;
	if (!id)
		return blo_nextbhead(fd, bhead);
	
	oldnewmap_insert(fd->libmap, bhead->old, id, bhead->code);	/* for ID_ID check */
	
	/* do after read_struct, for dna reconstruct */
	if (bhead->code == ID_ID) {
		lb = which_libbase(main, GS(id->name));
	}
	else {
		lb = which_libbase(main, bhead->code);
	}
	
	BLI_addtail(lb, id);
	
	/* clear first 8 bits */
	id->flag = (id->flag & 0xFF00) | flag | LIB_NEED_LINK;
	id->lib = main->curlib;
	if (id->flag & LIB_FAKEUSER) id->us= 1;
	else id->us = 0;
	id->icon_id = 0;
	id->flag &= ~(LIB_ID_RECALC|LIB_ID_RECALC_DATA);
	
	/* this case cannot be direct_linked: it's just the ID part */
	if (bhead->code == ID_ID) {
		return blo_nextbhead(fd, bhead);
	}
	
	/* need a name for the mallocN, just for debugging and sane prints on leaks */
	allocname = dataname(GS(id->name));
	
	/* read all data into fd->datamap */
	bhead = read_data_into_oldnewmap(fd, bhead, allocname);
	
	/* init pointers direct data */
	switch (GS(id->name)) {
		case ID_WM:
			direct_link_windowmanager(fd, (wmWindowManager *)id);
			break;
		case ID_SCR:
			direct_link_screen(fd, (bScreen *)id);
			break;
		case ID_SCE:
			direct_link_scene(fd, (Scene *)id);
			break;
		case ID_OB:
			direct_link_object(fd, (Object *)id);
			break;
		case ID_ME:
			direct_link_mesh(fd, (Mesh *)id);
			break;
		case ID_CU:
			direct_link_curve(fd, (Curve *)id);
			break;
		case ID_MB:
			direct_link_mball(fd, (MetaBall *)id);
			break;
		case ID_MA:
			direct_link_material(fd, (Material *)id);
			break;
		case ID_TE:
			direct_link_texture(fd, (Tex *)id);
			break;
		case ID_IM:
			direct_link_image(fd, (Image *)id);
			break;
		case ID_LA:
			direct_link_lamp(fd, (Lamp *)id);
			break;
		case ID_VF:
			direct_link_vfont(fd, (VFont *)id);
			break;
		case ID_TXT:
			direct_link_text(fd, (Text *)id);
			break;
		case ID_IP:
			direct_link_ipo(fd, (Ipo *)id);
			break;
		case ID_KE:
			direct_link_key(fd, (Key *)id);
			break;
		case ID_LT:
			direct_link_latt(fd, (Lattice *)id);
			break;
		case ID_WO:
			direct_link_world(fd, (World *)id);
			break;
		case ID_LI:
			direct_link_library(fd, (Library *)id, main);
			break;
		case ID_CA:
			direct_link_camera(fd, (Camera *)id);
			break;
		case ID_SPK:
			direct_link_speaker(fd, (Speaker *)id);
			break;
		case ID_SO:
			direct_link_sound(fd, (bSound *)id);
			break;
		case ID_GR:
			direct_link_group(fd, (Group *)id);
			break;
		case ID_AR:
			direct_link_armature(fd, (bArmature*)id);
			break;
		case ID_AC:
			direct_link_action(fd, (bAction*)id);
			break;
		case ID_NT:
			direct_link_nodetree(fd, (bNodeTree*)id);
			break;
		case ID_BR:
			direct_link_brush(fd, (Brush*)id);
			break;
		case ID_PA:
			direct_link_particlesettings(fd, (ParticleSettings*)id);
			break;
		case ID_SCRIPT:
			direct_link_script(fd, (Script*)id);
			break;
		case ID_GD:
			direct_link_gpencil(fd, (bGPdata *)id);
			break;
		case ID_MC:
			direct_link_movieclip(fd, (MovieClip *)id);
			break;
		case ID_MSK:
			direct_link_mask(fd, (Mask *)id);
			break;
	}
	
	/*link direct data of ID properties*/
	if (id->properties) {
		id->properties = newdataadr(fd, id->properties);
		if (id->properties) { /* this case means the data was written incorrectly, it should not happen */
			IDP_DirectLinkProperty(id->properties, (fd->flags & FD_FLAGS_SWITCH_ENDIAN), fd);
		}
	}
	
	oldnewmap_free_unused(fd->datamap);
	oldnewmap_clear(fd->datamap);
	
	return (bhead);
}

/* note, this has to be kept for reading older files... */
/* also version info is written here */
static BHead *read_global(BlendFileData *bfd, FileData *fd, BHead *bhead)
{
	FileGlobal *fg = read_struct(fd, bhead, "Global");
	
	/* copy to bfd handle */
	bfd->main->subversionfile = fg->subversion;
	bfd->main->minversionfile = fg->minversion;
	bfd->main->minsubversionfile = fg->minsubversion;
	bfd->main->revision = fg->revision;
	
	bfd->winpos = fg->winpos;
	bfd->fileflags = fg->fileflags;
	bfd->displaymode = fg->displaymode;
	bfd->globalf = fg->globalf;
	BLI_strncpy(bfd->filename, fg->filename, sizeof(bfd->filename));
	
	if (G.fileflags & G_FILE_RECOVER)
		BLI_strncpy(fd->relabase, fg->filename, sizeof(fd->relabase));
	
	bfd->curscreen = fg->curscreen;
	bfd->curscene = fg->curscene;
	
	MEM_freeN(fg);
	
	fd->globalf = bfd->globalf;
	fd->fileflags = bfd->fileflags;
	
	return blo_nextbhead(fd, bhead);
}

/* note, this has to be kept for reading older files... */
static void link_global(FileData *fd, BlendFileData *bfd)
{
	bfd->curscreen = newlibadr(fd, NULL, bfd->curscreen);
	bfd->curscene = newlibadr(fd, NULL, bfd->curscene);
	// this happens in files older than 2.35
	if (bfd->curscene == NULL) {
		if (bfd->curscreen) bfd->curscene = bfd->curscreen->scene;
	}
}

/* deprecated, only keep this for readfile.c */
void convert_tface_mt(FileData *fd, Main *main)
{
	Main *gmain;
	
	/* this is a delayed do_version (so it can create new materials) */
	if (main->versionfile < 259 || (main->versionfile == 259 && main->subversionfile < 3)) {
		//XXX hack, material.c uses G.main all over the place, instead of main
		// temporarily set G.main to the current main
		gmain = G.main;
		G.main = main;
		
		if (!(do_version_tface(main, 1))) {
			BKE_report(fd->reports, RPT_WARNING, "Texface conversion problem. Error in console");
		}
		
		//XXX hack, material.c uses G.main allover the place, instead of main
		G.main = gmain;
	}
}

static void do_versions_nodetree_image_default_alpha_output(bNodeTree *ntree)
{
	bNode *node;
	bNodeSocket *sock;
	
	for (node = ntree->nodes.first; node; node = node->next) {
		if (ELEM(node->type, CMP_NODE_IMAGE, CMP_NODE_R_LAYERS)) {
			/* default Image output value should have 0 alpha */
			sock = node->outputs.first;
			((bNodeSocketValueRGBA *)(sock->default_value))->value[3] = 0.0f;
		}
	}
}

static void do_version_ntree_tex_mapping_260(void *UNUSED(data), ID *UNUSED(id), bNodeTree *ntree)
{
	bNode *node;

	for (node = ntree->nodes.first; node; node = node->next) {
		if (node->type == SH_NODE_MAPPING) {
			TexMapping *tex_mapping;
			
			tex_mapping= node->storage;
			tex_mapping->projx= PROJ_X;
			tex_mapping->projy= PROJ_Y;
			tex_mapping->projz= PROJ_Z;
		}
	}
}

static void do_versions_nodetree_convert_angle(bNodeTree *ntree)
{
	bNode *node;
	for (node=ntree->nodes.first; node; node=node->next) {
		if (node->type == CMP_NODE_ROTATE) {
			/* Convert degrees to radians. */
			bNodeSocket *sock = ((bNodeSocket*)node->inputs.first)->next;
			((bNodeSocketValueFloat*)sock->default_value)->value = DEG2RADF(((bNodeSocketValueFloat*)sock->default_value)->value);
		}
		else if (node->type == CMP_NODE_DBLUR) {
			/* Convert degrees to radians. */
			NodeDBlurData *ndbd= node->storage;
			ndbd->angle = DEG2RADF(ndbd->angle);
			ndbd->spin = DEG2RADF(ndbd->spin);
		}
		else if (node->type == CMP_NODE_DEFOCUS) {
			/* Convert degrees to radians. */
			NodeDefocus *nqd = node->storage;
			/* XXX DNA char to float conversion seems to map the char value into the [0.0f, 1.0f] range... */
			nqd->rotation = DEG2RADF(nqd->rotation*255.0f);
		}
		else if (node->type == CMP_NODE_CHROMA_MATTE) {
			/* Convert degrees to radians. */
			NodeChroma *ndc = node->storage;
			ndc->t1 = DEG2RADF(ndc->t1);
			ndc->t2 = DEG2RADF(ndc->t2);
		}
		else if (node->type == CMP_NODE_GLARE) {
			/* Convert degrees to radians. */
			NodeGlare *ndg = node->storage;
			/* XXX DNA char to float conversion seems to map the char value into the [0.0f, 1.0f] range... */
			ndg->angle_ofs = DEG2RADF(ndg->angle_ofs*255.0f);
		}
		/* XXX TexMapping struct is used by other nodes too (at least node_composite_mapValue),
		 *     but not the rot part...
		 */
		else if (node->type == SH_NODE_MAPPING) {
			/* Convert degrees to radians. */
			TexMapping *tmap = node->storage;
			tmap->rot[0] = DEG2RADF(tmap->rot[0]);
			tmap->rot[1] = DEG2RADF(tmap->rot[1]);
			tmap->rot[2] = DEG2RADF(tmap->rot[2]);
		}
	}
}

static void do_versions_image_settings_2_60(Scene *sce)
{
	/* note: rd->subimtype is moved into individual settings now and no longer
	 * exists */
	RenderData *rd = &sce->r;
	ImageFormatData *imf = &sce->r.im_format;

	/* we know no data loss happens here, the old values were in char range */
	imf->imtype =   (char)rd->imtype;
	imf->planes =   (char)rd->planes;
	imf->compress = (char)rd->quality;
	imf->quality =  (char)rd->quality;

	/* default, was stored in multiple places, may override later */
	imf->depth = R_IMF_CHAN_DEPTH_8;

	/* openexr */
	imf->exr_codec = rd->quality & 7; /* strange but true! 0-4 are valid values, OPENEXR_COMPRESS */

	switch (imf->imtype) {
	case R_IMF_IMTYPE_OPENEXR:
		imf->depth =  (rd->subimtype & R_OPENEXR_HALF) ? R_IMF_CHAN_DEPTH_16 : R_IMF_CHAN_DEPTH_32;
		if (rd->subimtype & R_PREVIEW_JPG) {
			imf->flag |= R_IMF_FLAG_PREVIEW_JPG;
		}
		if (rd->subimtype & R_OPENEXR_ZBUF) {
			imf->flag |= R_IMF_FLAG_ZBUF;
		}
		break;
	case R_IMF_IMTYPE_TIFF:
		if (rd->subimtype & R_TIFF_16BIT) {
			imf->depth= R_IMF_CHAN_DEPTH_16;
		}
		break;
	case R_IMF_IMTYPE_JP2:
		if (rd->subimtype & R_JPEG2K_16BIT) {
			imf->depth= R_IMF_CHAN_DEPTH_16;
		}
		else if (rd->subimtype & R_JPEG2K_12BIT) {
			imf->depth= R_IMF_CHAN_DEPTH_12;
		}

		if (rd->subimtype & R_JPEG2K_YCC) {
			imf->jp2_flag |= R_IMF_JP2_FLAG_YCC;
		}
		if (rd->subimtype & R_JPEG2K_CINE_PRESET) {
			imf->jp2_flag |= R_IMF_JP2_FLAG_CINE_PRESET;
		}
		if (rd->subimtype & R_JPEG2K_CINE_48FPS) {
			imf->jp2_flag |= R_IMF_JP2_FLAG_CINE_48;
		}
		break;
	case R_IMF_IMTYPE_CINEON:
	case R_IMF_IMTYPE_DPX:
		if (rd->subimtype & R_CINEON_LOG) {
			imf->cineon_flag |= R_IMF_CINEON_FLAG_LOG;
		}
		break;
	}

}

/* socket use flags were only temporary before */
static void do_versions_nodetree_socket_use_flags_2_62(bNodeTree *ntree)
{
	bNode *node;
	bNodeSocket *sock;
	bNodeLink *link;
	
	for (node = ntree->nodes.first; node; node = node->next) {
		for (sock = node->inputs.first; sock; sock = sock->next)
			sock->flag &= ~SOCK_IN_USE;
		for (sock = node->outputs.first; sock; sock = sock->next)
			sock->flag &= ~SOCK_IN_USE;
	}
	for (sock = ntree->inputs.first; sock; sock = sock->next)
		sock->flag &= ~SOCK_IN_USE;
	for (sock = ntree->outputs.first; sock; sock = sock->next)
		sock->flag &= ~SOCK_IN_USE;
	
	for (link = ntree->links.first; link; link = link->next) {
		link->fromsock->flag |= SOCK_IN_USE;
		link->tosock->flag |= SOCK_IN_USE;
	}
}

static void do_versions_nodetree_multi_file_output_format_2_62_1(Scene *sce, bNodeTree *ntree)
{
	bNode *node;
	bNodeSocket *sock;
	
	for (node = ntree->nodes.first; node; node = node->next) {
		if (node->type == CMP_NODE_OUTPUT_FILE) {
			/* previous CMP_NODE_OUTPUT_FILE nodes get converted to multi-file outputs */
			NodeImageFile *old_data = node->storage;
			NodeImageMultiFile *nimf= MEM_callocN(sizeof(NodeImageMultiFile), "node image multi file");
			bNodeSocket *old_image = BLI_findlink(&node->inputs, 0);
			bNodeSocket *old_z = BLI_findlink(&node->inputs, 1);
			bNodeSocket *sock;
			char basepath[FILE_MAXDIR];
			char filename[FILE_MAXFILE];
			
			/* ugly, need to remove the old inputs list to avoid bad pointer checks when adding new sockets.
			 * sock->storage is expected to contain path info in ntreeCompositOutputFileAddSocket.
			 */
			node->inputs.first = node->inputs.last = NULL;
			
			node->storage = nimf;
			
			/* looks like storage data can be messed up somehow, stupid check here */
			if (old_data) {
				/* split off filename from the old path, to be used as socket sub-path */
				BLI_split_dirfile(old_data->name, basepath, filename, sizeof(basepath), sizeof(filename));
				
				BLI_strncpy(nimf->base_path, basepath, sizeof(nimf->base_path));
				nimf->format = old_data->im_format;
			}
			else {
				basepath[0] = '\0';
				BLI_strncpy(filename, old_image->name, sizeof(filename));
			}
			
			/* if z buffer is saved, change the image type to multilayer exr.
			 * XXX this is slightly messy, Z buffer was ignored before for anything but EXR and IRIS ...
			 * i'm just assuming here that IRIZ means IRIS with z buffer ...
			 */
			if (old_data && ELEM(old_data->im_format.imtype, R_IMF_IMTYPE_IRIZ, R_IMF_IMTYPE_OPENEXR)) {
				char sockpath[FILE_MAX];
				
				nimf->format.imtype = R_IMF_IMTYPE_MULTILAYER;
				
				BLI_snprintf(sockpath, sizeof(sockpath), "%s_Image", filename);
				sock = ntreeCompositOutputFileAddSocket(ntree, node, sockpath, &nimf->format);
				/* XXX later do_versions copies path from socket name, need to set this explicitely */
				BLI_strncpy(sock->name, sockpath, sizeof(sock->name));
				if (old_image->link) {
					old_image->link->tosock = sock;
					sock->link = old_image->link;
				}
				
				BLI_snprintf(sockpath, sizeof(sockpath), "%s_Z", filename);
				sock = ntreeCompositOutputFileAddSocket(ntree, node, sockpath, &nimf->format);
				/* XXX later do_versions copies path from socket name, need to set this explicitely */
				BLI_strncpy(sock->name, sockpath, sizeof(sock->name));
				if (old_z->link) {
					old_z->link->tosock = sock;
					sock->link = old_z->link;
				}
			}
			else {
				sock = ntreeCompositOutputFileAddSocket(ntree, node, filename, &nimf->format);
				/* XXX later do_versions copies path from socket name, need to set this explicitely */
				BLI_strncpy(sock->name, filename, sizeof(sock->name));
				if (old_image->link) {
					old_image->link->tosock = sock;
					sock->link = old_image->link;
				}
			}
			
			nodeRemoveSocket(ntree, node, old_image);
			nodeRemoveSocket(ntree, node, old_z);
			if (old_data)
				MEM_freeN(old_data);
		}
		else if (node->type==CMP_NODE_OUTPUT_MULTI_FILE__DEPRECATED) {
			NodeImageMultiFile *nimf = node->storage;
			
			/* CMP_NODE_OUTPUT_MULTI_FILE has been redeclared as CMP_NODE_OUTPUT_FILE */
			node->type = CMP_NODE_OUTPUT_FILE;
			
			/* initialize the node-wide image format from render data, if available */
			if (sce)
				nimf->format = sce->r.im_format;
			
			/* transfer render format toggle to node format toggle */
			for (sock=node->inputs.first; sock; sock=sock->next) {
				NodeImageMultiFileSocket *simf = sock->storage;
				simf->use_node_format = simf->use_render_format;
			}
			
			/* we do have preview now */
			node->flag |= NODE_PREVIEW;
		}
	}
}

/* blue and red are swapped pre 2.62.1, be sane (red == red) now! */
static void do_versions_mesh_mloopcol_swap_2_62_1(Mesh *me)
{
	CustomDataLayer *layer;
	MLoopCol *mloopcol;
	int a;
	int i;
	
	for (a = 0; a < me->ldata.totlayer; a++) {
		layer = &me->ldata.layers[a];
		
		if (layer->type == CD_MLOOPCOL) {
			mloopcol = (MLoopCol *)layer->data;
			for (i = 0; i < me->totloop; i++, mloopcol++) {
				SWAP(char, mloopcol->r, mloopcol->b);
			}
		}
	}
}

static void do_versions_nodetree_multi_file_output_path_2_63_1(bNodeTree *ntree)
{
	bNode *node;
	
	for (node=ntree->nodes.first; node; node=node->next) {
		if (node->type == CMP_NODE_OUTPUT_FILE) {
			bNodeSocket *sock;
			for (sock = node->inputs.first; sock; sock = sock->next) {
				NodeImageMultiFileSocket *input = sock->storage;
				/* input file path is stored in dedicated struct now instead socket name */
				BLI_strncpy(input->path, sock->name, sizeof(input->path));
			}
		}
	}
}

static void do_versions_nodetree_file_output_layers_2_64_5(bNodeTree *ntree)
{
	bNode *node;
	
	for (node=ntree->nodes.first; node; node=node->next) {
		if (node->type == CMP_NODE_OUTPUT_FILE) {
			bNodeSocket *sock;
			for (sock=node->inputs.first; sock; sock=sock->next) {
				NodeImageMultiFileSocket *input = sock->storage;
				
				/* multilayer names are stored as separate strings now,
				 * used the path string before, so copy it over.
				 */
				BLI_strncpy(input->layer, input->path, sizeof(input->layer));
				
				/* paths/layer names also have to be unique now, initial check */
				ntreeCompositOutputFileUniquePath(&node->inputs, sock, input->path, '_');
				ntreeCompositOutputFileUniqueLayer(&node->inputs, sock, input->layer, '_');
			}
		}
	}
}

static void do_versions_nodetree_image_layer_2_64_5(bNodeTree *ntree)
{
	bNode *node;
	
	for (node = ntree->nodes.first; node; node = node->next) {
		if (node->type == CMP_NODE_IMAGE) {
			bNodeSocket *sock;
			for (sock = node->outputs.first; sock; sock = sock->next) {
				NodeImageLayer *output = MEM_callocN(sizeof(NodeImageLayer), "node image layer");
				
				/* take pass index both from current storage ptr (actually an int) */
				output->pass_index = GET_INT_FROM_POINTER(sock->storage);
				
				/* replace socket data pointer */
				sock->storage = output;
			}
		}
	}
}

static void do_versions_nodetree_frame_2_64_6(bNodeTree *ntree)
{
	bNode *node;
	
	for (node=ntree->nodes.first; node; node=node->next) {
		if (node->type==NODE_FRAME) {
			/* initialize frame node storage data */
			if (node->storage == NULL) {
				NodeFrame *data = (NodeFrame *)MEM_callocN(sizeof(NodeFrame), "frame node storage");
				node->storage = data;
				
				/* copy current flags */
				data->flag = node->custom1;
				
				data->label_size = 20;
			}
		}
		
		/* initialize custom node color */
		node->color[0] = node->color[1] = node->color[2] = 0.608f;	/* default theme color */
	}
}

static void do_version_ntree_image_user_264(void *UNUSED(data), ID *UNUSED(id), bNodeTree *ntree)
{
	bNode *node;

	for (node = ntree->nodes.first; node; node = node->next) {
		if (ELEM(node->type, SH_NODE_TEX_IMAGE, SH_NODE_TEX_ENVIRONMENT)) {
			NodeTexImage *tex = node->storage;

			tex->iuser.frames= 1;
			tex->iuser.sfra= 1;
			tex->iuser.fie_ima= 2;
			tex->iuser.ok= 1;
		}
	}
}

static void do_version_ntree_dilateerode_264(void *UNUSED(data), ID *UNUSED(id), bNodeTree *ntree)
{
	bNode *node;

	for (node = ntree->nodes.first; node; node = node->next) {
		if (node->type == CMP_NODE_DILATEERODE) {
			if (node->storage == NULL) {
				NodeDilateErode *data = MEM_callocN(sizeof(NodeDilateErode), __func__);
				data->falloff = PROP_SMOOTH;
				node->storage = data;
			}
		}
	}
}

static void do_version_ntree_mask_264(void *UNUSED(data), ID *UNUSED(id), bNodeTree *ntree)
{
	bNode *node;

	for (node = ntree->nodes.first; node; node = node->next) {
		if (node->type == CMP_NODE_MASK) {
			if (node->storage == NULL) {
				NodeMask *data = MEM_callocN(sizeof(NodeMask), __func__);
				/* move settings into own struct */
				data->size_x = (int)node->custom3;
				data->size_y = (int)node->custom4;
				node->custom3 = 0.5f; /* default shutter */
				node->storage = data;
			}
		}
	}
}

static void do_version_ntree_keying_despill_balance(void *UNUSED(data), ID *UNUSED(id), bNodeTree *ntree)
{
	bNode *node;

	for (node = ntree->nodes.first; node; node = node->next) {
		if (node->type == CMP_NODE_KEYING) {
			NodeKeyingData *data = node->storage;

			if (data->despill_balance == 0.0f) {
				data->despill_balance = 0.5f;
			}
		}
	}
}

static void do_version_ntree_tex_coord_from_dupli_264(void *UNUSED(data), ID *UNUSED(id), bNodeTree *ntree)
{
	bNode *node;

	for (node = ntree->nodes.first; node; node = node->next)
		if (node->type == SH_NODE_TEX_COORD)
			node->flag |= NODE_OPTIONS;
}

static void do_versions(FileData *fd, Library *lib, Main *main)
{
	/* WATCH IT!!!: pointers from libdata have not been converted */
	
	if (G.debug & G_DEBUG)
		printf("read file %s\n  Version %d sub %d svn r%d\n", fd->relabase, main->versionfile, main->subversionfile, main->revision);
	
	blo_do_versions_pre250(fd, lib, main);
	blo_do_versions_250(fd, lib, main);
	
	if (main->versionfile < 260) {
		{
			/* set default alpha value of Image outputs in image and render layer nodes to 0 */
			Scene *sce;
			bNodeTree *ntree;
			
			for (sce = main->scene.first; sce; sce = sce->id.next) {
				/* there are files with invalid audio_channels value, the real cause
				 * is unknown, but we fix it here anyway to avoid crashes */
				if (sce->r.ffcodecdata.audio_channels == 0)
					sce->r.ffcodecdata.audio_channels = 2;
				
				if (sce->nodetree)
					do_versions_nodetree_image_default_alpha_output(sce->nodetree);
			}

			for (ntree = main->nodetree.first; ntree; ntree = ntree->id.next)
				do_versions_nodetree_image_default_alpha_output(ntree);
		}
		
		{
			/* support old particle dupliobject rotation settings */
			ParticleSettings *part;
			
			for (part=main->particle.first; part; part=part->id.next) {
				if (ELEM(part->ren_as, PART_DRAW_OB, PART_DRAW_GR)) {
					part->draw |= PART_DRAW_ROTATE_OB;
					
					if (part->rotmode == 0)
						part->rotmode = PART_ROT_VEL;
				}
			}
		}
	}
	
	if (main->versionfile < 260 || (main->versionfile == 260 && main->subversionfile < 1)) {
		Object *ob;
		
		for (ob = main->object.first; ob; ob = ob->id.next) {
			ob->collision_boundtype= ob->boundtype;
		}
		
		{
			Camera *cam;
			for (cam = main->camera.first; cam; cam = cam->id.next) {
				if (cam->sensor_x < 0.01f)
					cam->sensor_x = DEFAULT_SENSOR_WIDTH;
				
				if (cam->sensor_y < 0.01f)
					cam->sensor_y = DEFAULT_SENSOR_HEIGHT;
			}
		}
	}
	
	if (main->versionfile < 260 || (main->versionfile == 260 && main->subversionfile < 2)) {
		bNodeTreeType *ntreetype = ntreeGetType(NTREE_SHADER);
		
		if (ntreetype && ntreetype->foreach_nodetree)
			ntreetype->foreach_nodetree(main, NULL, do_version_ntree_tex_mapping_260);
	}

	if (main->versionfile < 260 || (main->versionfile == 260 && main->subversionfile < 4)) {
		{
			/* Convert node angles to radians! */
			Scene *sce;
			Material *mat;
			bNodeTree *ntree;
			
			for (sce = main->scene.first; sce; sce = sce->id.next) {
				if (sce->nodetree)
					do_versions_nodetree_convert_angle(sce->nodetree);
			}
			
			for (mat = main->mat.first; mat; mat = mat->id.next) {
				if (mat->nodetree)
					do_versions_nodetree_convert_angle(mat->nodetree);
			}
			
			for (ntree = main->nodetree.first; ntree; ntree = ntree->id.next)
				do_versions_nodetree_convert_angle(ntree);
		}
		
		{
			/* Tomato compatibility code. */
			bScreen *sc;
			MovieClip *clip;
			
			for (sc = main->screen.first; sc; sc = sc->id.next) {
				ScrArea *sa;
				for (sa = sc->areabase.first; sa; sa = sa->next) {
					SpaceLink *sl;
					for (sl = sa->spacedata.first; sl; sl = sl->next) {
						if (sl->spacetype == SPACE_VIEW3D) {
							View3D *v3d= (View3D *)sl;
							if (v3d->bundle_size == 0.0f) {
								v3d->bundle_size = 0.2f;
								v3d->flag2 |= V3D_SHOW_RECONSTRUCTION;
							}
							
							if (v3d->bundle_drawtype == 0)
								v3d->bundle_drawtype = OB_PLAINAXES;
						}
						else if (sl->spacetype == SPACE_CLIP) {
							SpaceClip *sc = (SpaceClip *)sl;
							if (sc->scopes.track_preview_height == 0)
								sc->scopes.track_preview_height = 120;
						}
					}
				}
			}
			
			for (clip = main->movieclip.first; clip; clip = clip->id.next) {
				MovieTrackingTrack *track;
				
				if (clip->aspx < 1.0f) {
					clip->aspx = 1.0f;
					clip->aspy = 1.0f;
				}
				
				clip->proxy.build_tc_flag = IMB_TC_RECORD_RUN |
				                            IMB_TC_FREE_RUN |
				                            IMB_TC_INTERPOLATED_REC_DATE_FREE_RUN;
				
				if (clip->proxy.build_size_flag == 0)
					clip->proxy.build_size_flag = IMB_PROXY_25;
				
				if (clip->proxy.quality == 0)
					clip->proxy.quality = 90;
				
				if (clip->tracking.camera.pixel_aspect < 0.01f)
					clip->tracking.camera.pixel_aspect = 1.0f;
					
				track = clip->tracking.tracks.first;
				while (track) {
					if (track->minimum_correlation == 0.0f)
						track->minimum_correlation = 0.75f;

					track = track->next;
				}
			}
		}
	}
	
	if (main->versionfile < 260 || (main->versionfile == 260 && main->subversionfile < 6)) {
		Scene *sce;
		MovieClip *clip;
		bScreen *sc;
		
		for (sce = main->scene.first; sce; sce = sce->id.next) {
			do_versions_image_settings_2_60(sce);
		}
		
		for (clip= main->movieclip.first; clip; clip= clip->id.next) {
			MovieTrackingSettings *settings= &clip->tracking.settings;

			if (settings->default_pattern_size == 0.0f) {
				settings->default_motion_model = TRACK_MOTION_MODEL_TRANSLATION;
				settings->default_minimum_correlation = 0.75;
				settings->default_pattern_size = 11;
				settings->default_search_size = 51;
			}
		}
		
		for (sc = main->screen.first; sc; sc = sc->id.next) {
			ScrArea *sa;
			for (sa = sc->areabase.first; sa; sa = sa->next) {
				SpaceLink *sl;
				for (sl = sa->spacedata.first; sl; sl = sl->next) {
					if (sl->spacetype == SPACE_VIEW3D) {
						View3D *v3d = (View3D *)sl;
						v3d->flag2 &= ~V3D_RENDER_SHADOW;
					}
				}
			}
		}
		
		{
			Object *ob;
			for (ob = main->object.first; ob; ob = ob->id.next) {
				/* convert delta addition into delta scale */
				int i;
				for (i= 0; i < 3; i++) {
					if ( (ob->dsize[i] == 0.0f) || /* simple case, user never touched dsize */
					     (ob->size[i]  == 0.0f))   /* cant scale the dsize to give a non zero result, so fallback to 1.0f */
					{
						ob->dscale[i]= 1.0f;
					}
					else {
						ob->dscale[i]= (ob->size[i] + ob->dsize[i]) / ob->size[i];
					}
				}
			}
		}
	}
	/* sigh, this dscale vs dsize version patching was not done right, fix for fix,
	 * this intentionally checks an exact subversion, also note this was never in a release,
	 * at some point this could be removed. */
	else if (main->versionfile == 260 && main->subversionfile == 6) {
		Object *ob;
		for (ob = main->object.first; ob; ob = ob->id.next) {
			if (is_zero_v3(ob->dscale)) {
				fill_vn_fl(ob->dscale, 3, 1.0f);
			}
		}
	}
	
	if (main->versionfile < 260 || (main->versionfile == 260 && main->subversionfile < 8)) {
		Brush *brush;
		
		for (brush = main->brush.first; brush; brush = brush->id.next) {
			if (brush->sculpt_tool == SCULPT_TOOL_ROTATE)
				brush->alpha= 1.0f;
		}
	}

	if (main->versionfile < 261 || (main->versionfile == 261 && main->subversionfile < 1)) {
		{
			/* update use flags for node sockets (was only temporary before) */
			Scene *sce;
			Material *mat;
			Tex *tex;
			Lamp *lamp;
			World *world;
			bNodeTree *ntree;
			
			for (sce = main->scene.first; sce; sce = sce->id.next) {
				if (sce->nodetree)
					do_versions_nodetree_socket_use_flags_2_62(sce->nodetree);
			}
			
			for (mat = main->mat.first; mat; mat = mat->id.next) {
				if (mat->nodetree)
					do_versions_nodetree_socket_use_flags_2_62(mat->nodetree);
			}
			
			for (tex = main->tex.first; tex; tex = tex->id.next) {
				if (tex->nodetree)
					do_versions_nodetree_socket_use_flags_2_62(tex->nodetree);
			}
			
			for (lamp = main->lamp.first; lamp; lamp = lamp->id.next) {
				if (lamp->nodetree)
					do_versions_nodetree_socket_use_flags_2_62(lamp->nodetree);
			}
			
			for (world = main->world.first; world; world = world->id.next) {
				if (world->nodetree)
					do_versions_nodetree_socket_use_flags_2_62(world->nodetree);
			}
			
			for (ntree = main->nodetree.first; ntree; ntree = ntree->id.next) {
				do_versions_nodetree_socket_use_flags_2_62(ntree);
			}
		}
		{
			/* Initialize BGE exit key to esc key */
			Scene *scene;
			for (scene = main->scene.first; scene; scene = scene->id.next) {
				if (!scene->gm.exitkey)
					scene->gm.exitkey = 218; // Blender key code for ESC
			}
		}
		{
			MovieClip *clip;
			Object *ob;
			
			for (clip = main->movieclip.first; clip; clip = clip->id.next) {
				MovieTracking *tracking = &clip->tracking;
				MovieTrackingObject *tracking_object = tracking->objects.first;
				
				clip->proxy.build_tc_flag |= IMB_TC_RECORD_RUN_NO_GAPS;
				
				if (!tracking->settings.object_distance)
					tracking->settings.object_distance = 1.0f;
				
				if (tracking->objects.first == NULL)
					BKE_tracking_object_add(tracking, "Camera");
				
				while (tracking_object) {
					if (!tracking_object->scale)
						tracking_object->scale = 1.0f;
					
					tracking_object = tracking_object->next;
				}
			}
			
			for (ob = main->object.first; ob; ob = ob->id.next) {
				bConstraint *con;
				for (con = ob->constraints.first; con; con = con->next) {
					bConstraintTypeInfo *cti = constraint_get_typeinfo(con);
					
					if (!cti)
						continue;
					
					if (cti->type == CONSTRAINT_TYPE_OBJECTSOLVER) {
						bObjectSolverConstraint *data = (bObjectSolverConstraint *)con->data;
						
						if (data->invmat[3][3] == 0.0f)
							unit_m4(data->invmat);
					}
				}
			}
		}
		{
		/* Warn the user if he is using ["Text"] properties for Font objects */
			Object *ob;
			bProperty *prop;
			
			for (ob= main->object.first; ob; ob= ob->id.next) {
				if (ob->type == OB_FONT) {
					prop = BKE_bproperty_object_get(ob, "Text");
					if (prop) {
						BKE_reportf_wrap(fd->reports, RPT_WARNING,
						                 "Game property name conflict in object: \"%s\".\nText objects reserve the "
						                 "[\"Text\"] game property to change their content through Logic Bricks.",
						                 ob->id.name + 2);
					}
				}
			}
		}
	}
	
	if (main->versionfile < 261 || (main->versionfile == 261 && main->subversionfile < 2)) {
		{
			/* convert Camera Actuator values to defines */
			Object *ob;
			bActuator *act;
			for (ob = main->object.first; ob; ob= ob->id.next) {
				for (act= ob->actuators.first; act; act= act->next) {
					if (act->type == ACT_CAMERA) {
						bCameraActuator *ba= act->data;
					
						if (ba->axis==(float) 'x') ba->axis=OB_POSX;
						else if (ba->axis==(float)'y') ba->axis=OB_POSY;
						/* don't do an if/else to avoid imediate subversion bump*/
//					ba->axis=((ba->axis == (float) 'x')?OB_POSX_X:OB_POSY);
					}
				}
			}
		}
		
		{
			/* convert deprecated sculpt_paint_unified_* fields to
			 * UnifiedPaintSettings */
			Scene *scene;
			for (scene= main->scene.first; scene; scene= scene->id.next) {
				ToolSettings *ts= scene->toolsettings;
				UnifiedPaintSettings *ups= &ts->unified_paint_settings;
				ups->size= ts->sculpt_paint_unified_size;
				ups->unprojected_radius= ts->sculpt_paint_unified_unprojected_radius;
				ups->alpha= ts->sculpt_paint_unified_alpha;
				ups->flag= ts->sculpt_paint_settings;
			}
		}
	}

	if (main->versionfile < 261 || (main->versionfile == 261 && main->subversionfile < 3)) {
		{
			/* convert extended ascii to utf-8 for text editor */
			Text *text;
			for (text= main->text.first; text; text= text->id.next)
				if (!(text->flags & TXT_ISEXT)) {
					TextLine *tl;
					
					for (tl= text->lines.first; tl; tl= tl->next) {
						int added= txt_extended_ascii_as_utf8(&tl->line);
						tl->len+= added;
						
						/* reset cursor position if line was changed */
						if (added && tl == text->curl)
							text->curc = 0;
					}
				}
		}
		{
			/* set new dynamic paint values */
			Object *ob;
			for (ob = main->object.first; ob; ob = ob->id.next) {
				ModifierData *md;
				for (md= ob->modifiers.first; md; md= md->next) {
					if (md->type == eModifierType_DynamicPaint) {
						DynamicPaintModifierData *pmd = (DynamicPaintModifierData *)md;
						if (pmd->canvas) {
							DynamicPaintSurface *surface = pmd->canvas->surfaces.first;
							for (; surface; surface=surface->next) {
								surface->color_dry_threshold = 1.0f;
								surface->influence_scale = 1.0f;
								surface->radius_scale = 1.0f;
								surface->flags |= MOD_DPAINT_USE_DRYING;
							}
						}
					}
				}
			}
		}
	}
	
	if (main->versionfile < 262) {
		Object *ob;
		for (ob=main->object.first; ob; ob= ob->id.next) {
			ModifierData *md;
			
			for (md=ob->modifiers.first; md; md=md->next) {
				if (md->type==eModifierType_Cloth) {
					ClothModifierData *clmd = (ClothModifierData*) md;
					if (clmd->sim_parms)
						clmd->sim_parms->vel_damping = 1.0f;
				}
			}
		}
	}

	if (main->versionfile < 263) {
		/* set fluidsim rate. the version patch for this in 2.62 was wrong, so
		 * try to correct it, if rate is 0.0 that's likely not intentional */
		Object *ob;

		for (ob = main->object.first; ob; ob = ob->id.next) {
			ModifierData *md;
			for (md = ob->modifiers.first; md; md = md->next) {
				if (md->type == eModifierType_Fluidsim) {
					FluidsimModifierData *fmd = (FluidsimModifierData *)md;
					if (fmd->fss->animRate == 0.0f)
						fmd->fss->animRate = 1.0f;
				}
			}
		}
	}

	if (main->versionfile < 262 || (main->versionfile == 262 && main->subversionfile < 1)) {
		/* update use flags for node sockets (was only temporary before) */
		Scene *sce;
		bNodeTree *ntree;
		
		for (sce=main->scene.first; sce; sce=sce->id.next) {
			if (sce->nodetree)
				do_versions_nodetree_multi_file_output_format_2_62_1(sce, sce->nodetree);
		}
		
		/* XXX can't associate with scene for group nodes, image format will stay uninitialized */
		for (ntree=main->nodetree.first; ntree; ntree=ntree->id.next)
			do_versions_nodetree_multi_file_output_format_2_62_1(NULL, ntree);
	}

	/* only swap for pre-release bmesh merge which had MLoopCol red/blue swap */
	if (main->versionfile == 262 && main->subversionfile == 1) {
		{
			Mesh *me;
			for (me = main->mesh.first; me; me = me->id.next) {
				do_versions_mesh_mloopcol_swap_2_62_1(me);
			}
		}
	}

	if (main->versionfile < 262 || (main->versionfile == 262 && main->subversionfile < 2)) {
		/* Set new idname of keyingsets from their now "label-only" name. */
		Scene *scene;
		for (scene = main->scene.first; scene; scene = scene->id.next) {
			KeyingSet *ks;
			for (ks = scene->keyingsets.first; ks; ks = ks->next) {
				if (!ks->idname[0])
					BLI_strncpy(ks->idname, ks->name, sizeof(ks->idname));
			}
		}
	}
	
	if (main->versionfile < 262 || (main->versionfile == 262 && main->subversionfile < 3)) {
		Object *ob;
		ModifierData *md;
		
		for (ob = main->object.first; ob; ob = ob->id.next) {
			for (md = ob->modifiers.first; md; md = md->next) {
				if (md->type == eModifierType_Lattice) {
					LatticeModifierData *lmd = (LatticeModifierData *)md;
					lmd->strength = 1.0f;
				}
			}
		}
	}

	if (main->versionfile < 262 || (main->versionfile == 262 && main->subversionfile < 4)) {
		/* Read Viscosity presets from older files */
		Object *ob;

		for (ob = main->object.first; ob; ob = ob->id.next) {
			ModifierData *md;
			for (md = ob->modifiers.first; md; md = md->next) {
				if (md->type == eModifierType_Fluidsim) {
					FluidsimModifierData *fmd = (FluidsimModifierData *)md;
					if (fmd->fss->viscosityMode == 3) {
						fmd->fss->viscosityValue = 5.0;
						fmd->fss->viscosityExponent = 5;
					}
					else if (fmd->fss->viscosityMode == 4) {
						fmd->fss->viscosityValue = 2.0;
						fmd->fss->viscosityExponent = 3;
					}
				}
			}
		}
	}



	if (main->versionfile < 263) {
		/* Default for old files is to save particle rotations to pointcache */
		ParticleSettings *part;
		for (part = main->particle.first; part; part = part->id.next)
			part->flag |= PART_ROTATIONS;
		{
			/* Default for old files is to save particle rotations to pointcache */
			ParticleSettings *part;
			for (part = main->particle.first; part; part = part->id.next)
				part->flag |= PART_ROTATIONS;
		}
	}

	if (main->versionfile < 263 || (main->versionfile == 263 && main->subversionfile < 1)) {
		/* file output node paths are now stored in the file info struct instead socket name */
		Scene *sce;
		bNodeTree *ntree;
		
		for (sce = main->scene.first; sce; sce=sce->id.next)
			if (sce->nodetree)
				do_versions_nodetree_multi_file_output_path_2_63_1(sce->nodetree);
		for (ntree = main->nodetree.first; ntree; ntree=ntree->id.next)
			do_versions_nodetree_multi_file_output_path_2_63_1(ntree);
	}

	if (main->versionfile < 263 || (main->versionfile == 263 && main->subversionfile < 3)) {
		Scene *scene;
		Brush *brush;
		
		/* For weight paint, each brush now gets its own weight;
		 * unified paint settings also have weight. Update unified
		 * paint settings and brushes with a default weight value. */
		
		for (scene = main->scene.first; scene; scene = scene->id.next) {
			ToolSettings *ts = scene->toolsettings;
			if (ts) {
				ts->unified_paint_settings.weight = ts->vgroup_weight;
				ts->unified_paint_settings.flag |= UNIFIED_PAINT_WEIGHT;
			}
		}
		
		for (brush = main->brush.first; brush; brush = brush->id.next) {
			brush->weight = 0.5;
		}
	}
	
	if (main->versionfile < 263 || (main->versionfile == 263 && main->subversionfile < 2)) {
		bScreen *sc;
		
		for (sc = main->screen.first; sc; sc = sc->id.next) {
			ScrArea *sa;
			for (sa = sc->areabase.first; sa; sa = sa->next) {
				SpaceLink *sl;
				
				for (sl = sa->spacedata.first; sl; sl = sl->next) {
					if (sl->spacetype == SPACE_CLIP) {
						SpaceClip *sclip = (SpaceClip *)sl;
						ARegion *ar;
						int hide = FALSE;
						
						for (ar = sa->regionbase.first; ar; ar = ar->next) {
							if (ar->regiontype == RGN_TYPE_PREVIEW) {
								if (ar->alignment != RGN_ALIGN_NONE) {
									ar->flag |= RGN_FLAG_HIDDEN;
									ar->v2d.flag &= ~V2D_IS_INITIALISED;
									ar->alignment = RGN_ALIGN_NONE;
									
									hide = TRUE;
								}
							}
						}
						
						if (hide) {
							sclip->view = SC_VIEW_CLIP;
						}
					}
				}
			}
		}
	}
	
	if (main->versionfile < 263 || (main->versionfile == 263 && main->subversionfile < 4))
	{
		Lamp *la;
		Camera *cam;
		Curve *cu;
		
		for (la = main->lamp.first; la; la = la->id.next) {
			if (la->shadow_frustum_size == 0.0f)
				la->shadow_frustum_size= 10.0f;
		}
		
		for (cam = main->camera.first; cam; cam = cam->id.next) {
			if (cam->flag & CAM_PANORAMA) {
				cam->type = CAM_PANO;
				cam->flag &= ~CAM_PANORAMA;
			}
		}
		
		for (cu = main->curve.first; cu; cu = cu->id.next) {
			if (cu->bevfac2 == 0.0f) {
				cu->bevfac1 = 0.0f;
				cu->bevfac2 = 1.0f;
			}
		}
	}
	
	if (main->versionfile < 263 || (main->versionfile == 263 && main->subversionfile < 5))
	{
		{
			/* file output node paths are now stored in the file info struct instead socket name */
			Scene *sce;
			bNodeTree *ntree;
			
			for (sce = main->scene.first; sce; sce=sce->id.next) {
				if (sce->nodetree) {
					do_versions_nodetree_file_output_layers_2_64_5(sce->nodetree);
					do_versions_nodetree_image_layer_2_64_5(sce->nodetree);
				}
			}
			for (ntree = main->nodetree.first; ntree; ntree=ntree->id.next) {
				do_versions_nodetree_file_output_layers_2_64_5(ntree);
				do_versions_nodetree_image_layer_2_64_5(ntree);
			}
		}
	}

	if (main->versionfile < 263 || (main->versionfile == 263 && main->subversionfile < 6))
	{
		/* update use flags for node sockets (was only temporary before) */
		Scene *sce;
		Material *mat;
		Tex *tex;
		Lamp *lamp;
		World *world;
		bNodeTree *ntree;
		
		for (sce=main->scene.first; sce; sce=sce->id.next)
			if (sce->nodetree)
				do_versions_nodetree_frame_2_64_6(sce->nodetree);
		
		for (mat=main->mat.first; mat; mat=mat->id.next)
			if (mat->nodetree)
				do_versions_nodetree_frame_2_64_6(mat->nodetree);
		
		for (tex=main->tex.first; tex; tex=tex->id.next)
			if (tex->nodetree)
				do_versions_nodetree_frame_2_64_6(tex->nodetree);
		
		for (lamp=main->lamp.first; lamp; lamp=lamp->id.next)
			if (lamp->nodetree)
				do_versions_nodetree_frame_2_64_6(lamp->nodetree);
		
		for (world=main->world.first; world; world=world->id.next)
			if (world->nodetree)
				do_versions_nodetree_frame_2_64_6(world->nodetree);
		
		for (ntree=main->nodetree.first; ntree; ntree=ntree->id.next)
			do_versions_nodetree_frame_2_64_6(ntree);
	}

	if (main->versionfile < 263 || (main->versionfile == 263 && main->subversionfile < 7))
	{
		Object *ob;

		for (ob = main->object.first; ob; ob = ob->id.next) {
			ModifierData *md;
			for (md = ob->modifiers.first; md; md = md->next) {
				if (md->type == eModifierType_Smoke) {
					SmokeModifierData *smd = (SmokeModifierData *)md;
					if ((smd->type & MOD_SMOKE_TYPE_DOMAIN) && smd->domain) {
						int maxres = MAX3(smd->domain->res[0], smd->domain->res[1], smd->domain->res[2]);
						smd->domain->scale = smd->domain->dx * maxres;
						smd->domain->dx = 1.0f / smd->domain->scale;
					}
				}
			}
		}
	}


	if (main->versionfile < 263 || (main->versionfile == 263 && main->subversionfile < 8))
	{
		/* set new deactivation values for game settings */
		Scene *sce;

		for (sce = main->scene.first; sce; sce = sce->id.next) {
			/* Game Settings */
			sce->gm.lineardeactthreshold = 0.8f;
			sce->gm.angulardeactthreshold = 1.0f;
			sce->gm.deactivationtime = 2.0f;
		}
	}

	if (main->versionfile < 263 || (main->versionfile == 263 && main->subversionfile < 9)) {
		bNodeTreeType *ntreetype = ntreeGetType(NTREE_SHADER);
		
		if (ntreetype && ntreetype->foreach_nodetree)
			ntreetype->foreach_nodetree(main, NULL, do_version_ntree_image_user_264);
	}

	if (main->versionfile < 263 || (main->versionfile == 263 && main->subversionfile < 10)) {
		{
			Scene *scene;
			// composite redesign
			for (scene=main->scene.first; scene; scene=scene->id.next) {
				if (scene->nodetree) {
					if (scene->nodetree->chunksize == 0) {
						scene->nodetree->chunksize = 256;
					}
				}
			}
		}

		{
			bScreen *sc;

			for (sc = main->screen.first; sc; sc = sc->id.next) {
				ScrArea *sa;

				for (sa = sc->areabase.first; sa; sa = sa->next) {
					SpaceLink *sl;

					for (sl = sa->spacedata.first; sl; sl = sl->next) {
						if (sl->spacetype == SPACE_CLIP) {
							SpaceClip *sclip = (SpaceClip *)sl;

							if (sclip->around == 0) {
								sclip->around = V3D_CENTROID;
							}
						}
					}
				}
			}
		}

		{
			MovieClip *clip;

			for (clip = main->movieclip.first; clip; clip = clip->id.next) {
				clip->start_frame = 1;
			}
		}
	}

	if (main->versionfile < 263 || (main->versionfile == 263 && main->subversionfile < 11)) {
		MovieClip *clip;

		for (clip = main->movieclip.first; clip; clip = clip->id.next) {
			MovieTrackingTrack *track;

			track = clip->tracking.tracks.first;
			while (track) {
				int i;

				for (i = 0; i < track->markersnr; i++) {
					MovieTrackingMarker *marker = &track->markers[i];

					if (is_zero_v2(marker->pattern_corners[0]) && is_zero_v2(marker->pattern_corners[1]) &&
					    is_zero_v2(marker->pattern_corners[2]) && is_zero_v2(marker->pattern_corners[3]))
					{
						marker->pattern_corners[0][0] = track->pat_min[0];
						marker->pattern_corners[0][1] = track->pat_min[1];

						marker->pattern_corners[1][0] = track->pat_max[0];
						marker->pattern_corners[1][1] = track->pat_min[1];

						marker->pattern_corners[2][0] = track->pat_max[0];
						marker->pattern_corners[2][1] = track->pat_max[1];

						marker->pattern_corners[3][0] = track->pat_min[0];
						marker->pattern_corners[3][1] = track->pat_max[1];
					}

					if (is_zero_v2(marker->search_min) && is_zero_v2(marker->search_max)) {
						copy_v2_v2(marker->search_min, track->search_min);
						copy_v2_v2(marker->search_max, track->search_max);
					}
				}

				track = track->next;
			}
		}
	}

	if (main->versionfile < 263 || (main->versionfile == 263 && main->subversionfile < 12)) {
		Material *ma;

		for (ma = main->mat.first; ma; ma = ma->id.next)
			if (ma->strand_widthfade == 2.0f)
				ma->strand_widthfade = 0.0f;
	}

	if (main->versionfile < 263 || (main->versionfile == 263 && main->subversionfile < 13)) {
		bNodeTreeType *ntreetype = ntreeGetType(NTREE_COMPOSIT);

		if (ntreetype && ntreetype->foreach_nodetree)
			ntreetype->foreach_nodetree(main, NULL, do_version_ntree_dilateerode_264);
	}

	if (main->versionfile < 263 || (main->versionfile == 263 && main->subversionfile < 14)) {
		ParticleSettings *part;
		bNodeTreeType *ntreetype = ntreeGetType(NTREE_COMPOSIT);

		if (ntreetype && ntreetype->foreach_nodetree)
			ntreetype->foreach_nodetree(main, NULL, do_version_ntree_keying_despill_balance);

		/* keep compatibility for dupliobject particle size */
		for (part=main->particle.first; part; part=part->id.next)
			if (ELEM(part->ren_as, PART_DRAW_OB, PART_DRAW_GR))
				if ((part->draw & PART_DRAW_ROTATE_OB) == 0)
					part->draw |= PART_DRAW_NO_SCALE_OB;
	}

	if (main->versionfile < 263 || (main->versionfile == 263 && main->subversionfile < 17)) {
		bNodeTreeType *ntreetype = ntreeGetType(NTREE_COMPOSIT);

		if (ntreetype && ntreetype->foreach_nodetree)
			ntreetype->foreach_nodetree(main, NULL, do_version_ntree_mask_264);
	}

	if (main->versionfile < 263 || (main->versionfile == 263 && main->subversionfile < 18)) {
		Scene *scene;

		for (scene = main->scene.first; scene; scene = scene->id.next) {
			if (scene->ed) {
				Sequence *seq;

				SEQ_BEGIN (scene->ed, seq)
				{
					Strip *strip = seq->strip;

					if (strip && strip->color_balance) {
						SequenceModifierData *smd;
						ColorBalanceModifierData *cbmd;

						smd = BKE_sequence_modifier_new(seq, NULL, seqModifierType_ColorBalance);
						cbmd = (ColorBalanceModifierData *) smd;

						cbmd->color_balance = *strip->color_balance;

						/* multiplication with color balance used is handled differently,
						 * so we need to move multiplication to modifier so files would be
						 * compatible
						 */
						cbmd->color_multiply = seq->mul;
						seq->mul = 1.0f;

						MEM_freeN(strip->color_balance);
						strip->color_balance = NULL;
					}
				}
				SEQ_END
			}
		}
	}

	/* color management pipeline changes compatibility code */
	if (main->versionfile < 263 || (main->versionfile == 263 && main->subversionfile < 19)) {
		Scene *scene;
		Image *ima;
		int colormanagement_disabled = FALSE;

		/* make scenes which are not using color management have got None as display device,
		 * so they wouldn't perform linear-to-sRGB conversion on display
		 */
		for (scene = main->scene.first; scene; scene = scene->id.next) {
			if ((scene->r.color_mgt_flag & R_COLOR_MANAGEMENT) == 0) {
				ColorManagedDisplaySettings *display_settings = &scene->display_settings;

				if (display_settings->display_device[0] == 0) {
					BKE_scene_disable_color_management(scene);

				}

				colormanagement_disabled = TRUE;
			}
		}

		for (ima = main->image.first; ima; ima = ima->id.next) {
			if (ima->source == IMA_SRC_VIEWER) {
				ima->flag |= IMA_VIEW_AS_RENDER;
			}
			else if (colormanagement_disabled) {
				/* if colormanagement not used, set image's color space to raw, so no sRGB->linear conversion
				 * would happen on display and render
				 * there's no clear way to check whether color management is enabled or not in render engine
				 * so set all images to raw if there's at least one scene with color management disabled
				 * this would still behave incorrect in cases when color management was used for only some
				 * of scenes, but such a setup is crazy anyway and think it's fair enough to break compatibility
				 * in that cases
				 */

				BLI_strncpy(ima->colorspace_settings.name, "Raw", sizeof(ima->colorspace_settings.name));
			}
		}
	}

	if (main->versionfile < 263 || (main->versionfile == 263 && main->subversionfile < 20)) {
		Key *key;
		for (key = main->key.first; key; key = key->id.next) {
			do_versions_key_uidgen(key);
		}
	}

	/* remove texco */
	if (main->versionfile < 263 || (main->versionfile == 263 && main->subversionfile < 21)) {
		Material *ma;
		for (ma = main->mat.first; ma; ma = ma->id.next) {
			int a;
			for (a = 0; a < MAX_MTEX; a++) {
				if (ma->mtex[a]) {
					if (ma->mtex[a]->texco == TEXCO_STICKY_) {
						ma->mtex[a]->texco = TEXCO_UV;
					}
				}
			}
		}

		{
			Mesh *me;
			for (me = main->mesh.first; me; me = me->id.next) {
				CustomData_free_layers(&me->vdata, CD_MSTICKY, me->totvert);
			}
		}
	}

	/* correction for files saved in blender version when BKE_pose_copy_data
	 * didn't copy animation visualization, which lead to deadlocks on motion
	 * path calculation for proxied armatures, see [#32742]
	 */
	if (main->versionfile < 264) {
		Object *ob;

		for (ob = main->object.first; ob; ob = ob->id.next) {
			if (ob->pose) {
				if (ob->pose->avs.path_step == 0) {
					animviz_settings_init(&ob->pose->avs);
				}
			}
		}
	}

	if (main->versionfile < 264 || (main->versionfile == 264 && main->subversionfile < 1)) {
		bNodeTreeType *ntreetype = ntreeGetType(NTREE_SHADER);
		bNodeTree *ntree;

		if (ntreetype && ntreetype->foreach_nodetree)
			ntreetype->foreach_nodetree(main, NULL, do_version_ntree_tex_coord_from_dupli_264);
		
		for (ntree=main->nodetree.first; ntree; ntree=ntree->id.next)
			if (ntree->type==NTREE_SHADER)
				do_version_ntree_tex_coord_from_dupli_264(NULL, NULL, ntree);
	}

	/* WATCH IT!!!: pointers from libdata have not been converted yet here! */
	/* WATCH IT 2!: Userdef struct init has to be in editors/interface/resources.c! */

	{
		Object *ob;

		for (ob = main->object.first; ob; ob = ob->id.next) {
			ModifierData *md;
			for (md = ob->modifiers.first; md; md = md->next) {
				if (md->type == eModifierType_Smoke) {
					SmokeModifierData *smd = (SmokeModifierData *)md;
					if ((smd->type & MOD_SMOKE_TYPE_DOMAIN) && smd->domain) {
						/* hack to keep branch changes without version number */
						if (!smd->domain->flame_max_temp) {
							smd->domain->burning_rate = 0.75f;
							smd->domain->flame_smoke = 1.0f;
							smd->domain->flame_vorticity = 0.5f;
							smd->domain->flame_ignition = 1.25f;
							smd->domain->flame_max_temp = 1.75f;
						}
						if (!smd->domain->adapt_threshold) {
							smd->domain->adapt_threshold = 0.02f;
							smd->domain->adapt_margin = 4;
						}
						if (smd->branch_v < 1) {
							smd->domain->flame_smoke_color[0] = 0.7f;
							smd->domain->flame_smoke_color[1] = 0.7f;
							smd->domain->flame_smoke_color[2] = 0.7f;
						}
					}
					else if ((smd->type & MOD_SMOKE_TYPE_FLOW) && smd->flow) {
						if (!smd->flow->fuel_amount) {
							smd->flow->fuel_amount = 1.0;
							smd->flow->surface_distance = 1.5;
						}

						if (smd->branch_v < 1) {
							smd->flow->color[0] = 0.7f;
							smd->flow->color[1] = 0.7f;
							smd->flow->color[2] = 0.7f;
						}
						if (smd->branch_v < 2) {
							smd->flow->texture_size = 1.0f;
						}
					}
					smd->branch_v = 2; /* hack to keep branch changes without version number */
				}
			}
		}
	}

	/* don't forget to set version number in blender.c! */
}

#if 0 // XXX: disabled for now... we still don't have this in the right place in the loading code for it to work
static void do_versions_after_linking(FileData *fd, Library *lib, Main *main)
{
	/* old Animation System (using IPO's) needs to be converted to the new Animato system */
	if (main->versionfile < 250)
		do_versions_ipos_to_animato(main);
}
#endif

static void lib_link_all(FileData *fd, Main *main)
{
	oldnewmap_sort(fd);
	
	lib_link_windowmanager(fd, main);
	lib_link_screen(fd, main);
	lib_link_scene(fd, main);
	lib_link_object(fd, main);
	lib_link_curve(fd, main);
	lib_link_mball(fd, main);
	lib_link_material(fd, main);
	lib_link_texture(fd, main);
	lib_link_image(fd, main);
	lib_link_ipo(fd, main);		// XXX deprecated... still needs to be maintained for version patches still
	lib_link_key(fd, main);
	lib_link_world(fd, main);
	lib_link_lamp(fd, main);
	lib_link_latt(fd, main);
	lib_link_text(fd, main);
	lib_link_camera(fd, main);
	lib_link_speaker(fd, main);
	lib_link_sound(fd, main);
	lib_link_group(fd, main);
	lib_link_armature(fd, main);
	lib_link_action(fd, main);
	lib_link_vfont(fd, main);
	lib_link_nodetree(fd, main);	/* has to be done after scene/materials, this will verify group nodes */
	lib_link_brush(fd, main);
	lib_link_particlesettings(fd, main);
	lib_link_movieclip(fd, main);
	lib_link_mask(fd, main);

	lib_link_mesh(fd, main);		/* as last: tpage images with users at zero */
	
	lib_link_library(fd, main);		/* only init users */
}

static void direct_link_keymapitem(FileData *fd, wmKeyMapItem *kmi)
{
	kmi->properties = newdataadr(fd, kmi->properties);
	if (kmi->properties)
		IDP_DirectLinkProperty(kmi->properties, (fd->flags & FD_FLAGS_SWITCH_ENDIAN), fd);
	kmi->ptr = NULL;
	kmi->flag &= ~KMI_UPDATE;
}

static BHead *read_userdef(BlendFileData *bfd, FileData *fd, BHead *bhead)
{
	UserDef *user;
	wmKeyMap *keymap;
	wmKeyMapItem *kmi;
	wmKeyMapDiffItem *kmdi;
	
	bfd->user = user= read_struct(fd, bhead, "user def");
	
	/* read all data into fd->datamap */
	bhead = read_data_into_oldnewmap(fd, bhead, "user def");
	
	if (user->keymaps.first) {
		/* backwards compatibility */
		user->user_keymaps= user->keymaps;
		user->keymaps.first= user->keymaps.last= NULL;
	}
	
	link_list(fd, &user->themes);
	link_list(fd, &user->user_keymaps);
	link_list(fd, &user->addons);
	
	for (keymap=user->user_keymaps.first; keymap; keymap=keymap->next) {
		keymap->modal_items= NULL;
		keymap->poll = NULL;
		keymap->flag &= ~KEYMAP_UPDATE;
		
		link_list(fd, &keymap->diff_items);
		link_list(fd, &keymap->items);
		
		for (kmdi=keymap->diff_items.first; kmdi; kmdi=kmdi->next) {
			kmdi->remove_item= newdataadr(fd, kmdi->remove_item);
			kmdi->add_item= newdataadr(fd, kmdi->add_item);
			
			if (kmdi->remove_item)
				direct_link_keymapitem(fd, kmdi->remove_item);
			if (kmdi->add_item)
				direct_link_keymapitem(fd, kmdi->add_item);
		}
		
		for (kmi=keymap->items.first; kmi; kmi=kmi->next)
			direct_link_keymapitem(fd, kmi);
	}
	
	// XXX
	user->uifonts.first = user->uifonts.last= NULL;
	
	link_list(fd, &user->uistyles);
	
	/* free fd->datamap again */
	oldnewmap_free_unused(fd->datamap);
	oldnewmap_clear(fd->datamap);
	
	return bhead;
}

BlendFileData *blo_read_file_internal(FileData *fd, const char *filepath)
{
	BHead *bhead = blo_firstbhead(fd);
	BlendFileData *bfd;
	ListBase mainlist = {NULL, NULL};
	
	bfd = MEM_callocN(sizeof(BlendFileData), "blendfiledata");
	bfd->main = MEM_callocN(sizeof(Main), "readfile_Main");
	BLI_addtail(&mainlist, bfd->main);
	fd->mainlist = &mainlist;
	
	bfd->main->versionfile = fd->fileversion;
	
	bfd->type = BLENFILETYPE_BLEND;
	BLI_strncpy(bfd->main->name, filepath, sizeof(bfd->main->name));

	while (bhead) {
		switch (bhead->code) {
		case DATA:
		case DNA1:
		case TEST: /* used as preview since 2.5x */
		case REND:
			bhead = blo_nextbhead(fd, bhead);
			break;
		case GLOB:
			bhead = read_global(bfd, fd, bhead);
			break;
		case USER:
			bhead = read_userdef(bfd, fd, bhead);
			break;
		case ENDB:
			bhead = NULL;
			break;
		
		case ID_LI:
			/* skip library datablocks in undo, this works together with
			 * BLO_read_from_memfile, where the old main->library is restored
			 * overwriting  the libraries from the memory file. previously
			 * it did not save ID_LI/ID_ID blocks in this case, but they are
			 * needed to make quit.blend recover them correctly. */
			if (fd->memfile)
				bhead = blo_nextbhead(fd, bhead);
			else
				bhead = read_libblock(fd, bfd->main, bhead, LIB_LOCAL, NULL);
			break;
		case ID_ID:
			/* same as above */
			if (fd->memfile)
				bhead = blo_nextbhead(fd, bhead);
			else
				/* always adds to the most recently loaded
				 * ID_LI block, see direct_link_library.
				 * this is part of the file format definition. */
				bhead = read_libblock(fd, mainlist.last, bhead, LIB_READ+LIB_EXTERN, NULL);
			break;
			
			/* in 2.50+ files, the file identifier for screens is patched, forward compatibility */
		case ID_SCRN:
			bhead->code = ID_SCR;
			/* deliberate pass on to default */
		default:
			bhead = read_libblock(fd, bfd->main, bhead, LIB_LOCAL, NULL);
		}
	}
	
	/* do before read_libraries, but skip undo case */
//	if (fd->memfile==NULL) (the mesh shuffle hacks don't work yet? ton)
		do_versions(fd, NULL, bfd->main);
	
	read_libraries(fd, &mainlist);
	
	blo_join_main(&mainlist);
	
	lib_link_all(fd, bfd->main);
	//do_versions_after_linking(fd, NULL, bfd->main); // XXX: not here (or even in this function at all)! this causes crashes on many files - Aligorith (July 04, 2010)
	lib_verify_nodetree(bfd->main, TRUE);
	fix_relpaths_library(fd->relabase, bfd->main); /* make all relative paths, relative to the open blend file */
	
	link_global(fd, bfd);	/* as last */
	
	return bfd;
}

/* ************* APPEND LIBRARY ************** */

struct BHeadSort {
	BHead *bhead;
	void *old;
};

static int verg_bheadsort(const void *v1, const void *v2)
{
	const struct BHeadSort *x1=v1, *x2=v2;
	
	if (x1->old > x2->old) return 1;
	else if (x1->old < x2->old) return -1;
	return 0;
}

static void sort_bhead_old_map(FileData *fd)
{
	BHead *bhead;
	struct BHeadSort *bhs;
	int tot = 0;
	
	for (bhead = blo_firstbhead(fd); bhead; bhead = blo_nextbhead(fd, bhead))
		tot++;
	
	fd->tot_bheadmap = tot;
	if (tot == 0) return;
	
	bhs = fd->bheadmap = MEM_mallocN(tot*sizeof(struct BHeadSort), STRINGIFY(BHeadSort));
	
	for (bhead = blo_firstbhead(fd); bhead; bhead = blo_nextbhead(fd, bhead), bhs++) {
		bhs->bhead = bhead;
		bhs->old = bhead->old;
	}
	
	qsort(fd->bheadmap, tot, sizeof(struct BHeadSort), verg_bheadsort);
}

static BHead *find_previous_lib(FileData *fd, BHead *bhead)
{
	/* skip library datablocks in undo, see comment in read_libblock */
	if (fd->memfile)
		return NULL;

	for (; bhead; bhead = blo_prevbhead(fd, bhead)) {
		if (bhead->code == ID_LI)
			break;
	}

	return bhead;
}

static BHead *find_bhead(FileData *fd, void *old)
{
#if 0
	BHead *bhead;
#endif
	struct BHeadSort *bhs, bhs_s;
	
	if (!old)
		return NULL;

	if (fd->bheadmap == NULL)
		sort_bhead_old_map(fd);
	
	bhs_s.old = old;
	bhs = bsearch(&bhs_s, fd->bheadmap, fd->tot_bheadmap, sizeof(struct BHeadSort), verg_bheadsort);

	if (bhs)
		return bhs->bhead;
	
#if 0
	for (bhead = blo_firstbhead(fd); bhead; bhead= blo_nextbhead(fd, bhead)) {
		if (bhead->old == old)
			return bhead;
	}
#endif

	return NULL;
}

char *bhead_id_name(FileData *fd, BHead *bhead)
{
	return ((char *)(bhead+1)) + fd->id_name_offs;
}

static ID *is_yet_read(FileData *fd, Main *mainvar, BHead *bhead)
{
	const char *idname= bhead_id_name(fd, bhead);
	/* which_libbase can be NULL, intentionally not using idname+2 */
	return BLI_findstring(which_libbase(mainvar, GS(idname)), idname, offsetof(ID, name));
}

static void expand_doit(FileData *fd, Main *mainvar, void *old)
{
	BHead *bhead;
	ID *id;
	
	bhead = find_bhead(fd, old);
	if (bhead) {
		/* from another library? */
		if (bhead->code == ID_ID) {
			BHead *bheadlib= find_previous_lib(fd, bhead);
			
			if (bheadlib) {
				Library *lib = read_struct(fd, bheadlib, "Library");
				Main *ptr = blo_find_main(fd, lib->name, fd->relabase);
				
				id = is_yet_read(fd, ptr, bhead);
				
				if (id == NULL) {
					read_libblock(fd, ptr, bhead, LIB_READ+LIB_INDIRECT, NULL);
					// commented because this can print way too much
					// if (G.debug & G_DEBUG) printf("expand_doit: other lib %s\n", lib->name);
					
					/* for outliner dependency only */
					ptr->curlib->parent = mainvar->curlib;
				}
				else {
					/* The line below was commented by Ton (I assume), when Hos did the merge from the orange branch. rev 6568
					 * This line is NEEDED, the case is that you have 3 blend files...
					 * user.blend, lib.blend and lib_indirect.blend - if user.blend already references a "tree" from
					 * lib_indirect.blend but lib.blend does too, linking in a Scene or Group from lib.blend can result in an
					 * empty without the dupli group referenced. Once you save and reload the group would appear. - Campbell */
					/* This crashes files, must look further into it */
					
					/* Update: the issue is that in file reading, the oldnewmap is OK, but for existing data, it has to be
					 * inserted in the map to be found! */
					
					/* Update: previously it was checking for id->flag & LIB_PRE_EXISTING, however that does not affect file
					 * reading. For file reading we may need to insert it into the libmap as well, because you might have
					 * two files indirectly linking the same datablock, and in that case we need this in the libmap for the
					 * fd of both those files.
					 *
					 * The crash that this check avoided earlier was because bhead->code wasn't properly passed in, making
					 * change_idid_adr not detect the mapping was for an ID_ID datablock. */
					oldnewmap_insert(fd->libmap, bhead->old, id, bhead->code);
					change_idid_adr_fd(fd, bhead->old, id);
					
					// commented because this can print way too much
					// if (G.debug & G_DEBUG) printf("expand_doit: already linked: %s lib: %s\n", id->name, lib->name);
				}
				
				MEM_freeN(lib);
			}
		}
		else {
			id = is_yet_read(fd, mainvar, bhead);
			if (id == NULL) {
				read_libblock(fd, mainvar, bhead, LIB_TESTIND, NULL);
			}
			else {
				/* this is actually only needed on UI call? when ID was already read before, and another append
				 * happens which invokes same ID... in that case the lookup table needs this entry */
				oldnewmap_insert(fd->libmap, bhead->old, id, bhead->code);
				// commented because this can print way too much
				// if (G.debug & G_DEBUG) printf("expand: already read %s\n", id->name);
			}
		}
	}
}



// XXX deprecated - old animation system
static void expand_ipo(FileData *fd, Main *mainvar, Ipo *ipo)
{
	IpoCurve *icu;
	for (icu = ipo->curve.first; icu; icu = icu->next) {
		if (icu->driver)
			expand_doit(fd, mainvar, icu->driver->ob);
	}
}

// XXX deprecated - old animation system
static void expand_constraint_channels(FileData *fd, Main *mainvar, ListBase *chanbase)
{
	bConstraintChannel *chan;
	for (chan = chanbase->first; chan; chan = chan->next) {
		expand_doit(fd, mainvar, chan->ipo);
	}
}

static void expand_fmodifiers(FileData *fd, Main *mainvar, ListBase *list)
{
	FModifier *fcm;
	
	for (fcm = list->first; fcm; fcm = fcm->next) {
		/* library data for specific F-Modifier types */
		switch (fcm->type) {
			case FMODIFIER_TYPE_PYTHON:
			{
				FMod_Python *data = (FMod_Python *)fcm->data;
				
				expand_doit(fd, mainvar, data->script);
			}
				break;
		}
	}
}

static void expand_fcurves(FileData *fd, Main *mainvar, ListBase *list)
{
	FCurve *fcu;
	
	for (fcu = list->first; fcu; fcu = fcu->next) {
		/* Driver targets if there is a driver */
		if (fcu->driver) {
			ChannelDriver *driver = fcu->driver;
			DriverVar *dvar;
			
			for (dvar = driver->variables.first; dvar; dvar = dvar->next) {
				DRIVER_TARGETS_LOOPER(dvar) 
				{
					// TODO: only expand those that are going to get used?
					expand_doit(fd, mainvar, dtar->id);
				}
				DRIVER_TARGETS_LOOPER_END
			}
		}
		
		/* F-Curve Modifiers */
		expand_fmodifiers(fd, mainvar, &fcu->modifiers);
	}
}

static void expand_action(FileData *fd, Main *mainvar, bAction *act)
{
	bActionChannel *chan;
	
	// XXX deprecated - old animation system --------------
	for (chan=act->chanbase.first; chan; chan=chan->next) {
		expand_doit(fd, mainvar, chan->ipo);
		expand_constraint_channels(fd, mainvar, &chan->constraintChannels);
	}
	// ---------------------------------------------------
	
	/* F-Curves in Action */
	expand_fcurves(fd, mainvar, &act->curves);
}

static void expand_keyingsets(FileData *fd, Main *mainvar, ListBase *list)
{
	KeyingSet *ks;
	KS_Path *ksp;
	
	/* expand the ID-pointers in KeyingSets's paths */
	for (ks = list->first; ks; ks = ks->next) {
		for (ksp = ks->paths.first; ksp; ksp = ksp->next) {
			expand_doit(fd, mainvar, ksp->id);
		}
	}
}

static void expand_animdata_nlastrips(FileData *fd, Main *mainvar, ListBase *list)
{
	NlaStrip *strip;
	
	for (strip= list->first; strip; strip= strip->next) {
		/* check child strips */
		expand_animdata_nlastrips(fd, mainvar, &strip->strips);
		
		/* check F-Curves */
		expand_fcurves(fd, mainvar, &strip->fcurves);
		
		/* check F-Modifiers */
		expand_fmodifiers(fd, mainvar, &strip->modifiers);
		
		/* relink referenced action */
		expand_doit(fd, mainvar, strip->act);
	}
}

static void expand_animdata(FileData *fd, Main *mainvar, AnimData *adt)
{
	NlaTrack *nlt;
	
	/* own action */
	expand_doit(fd, mainvar, adt->action);
	expand_doit(fd, mainvar, adt->tmpact);
	
	/* drivers - assume that these F-Curves have driver data to be in this list... */
	expand_fcurves(fd, mainvar, &adt->drivers);
	
	/* nla-data - referenced actions */
	for (nlt = adt->nla_tracks.first; nlt; nlt = nlt->next) 
		expand_animdata_nlastrips(fd, mainvar, &nlt->strips);
}	

static void expand_particlesettings(FileData *fd, Main *mainvar, ParticleSettings *part)
{
	int a;
	
	expand_doit(fd, mainvar, part->dup_ob);
	expand_doit(fd, mainvar, part->dup_group);
	expand_doit(fd, mainvar, part->eff_group);
	expand_doit(fd, mainvar, part->bb_ob);
	
	if (part->adt)
		expand_animdata(fd, mainvar, part->adt);
	
	for (a = 0; a < MAX_MTEX; a++) {
		if (part->mtex[a]) {
			expand_doit(fd, mainvar, part->mtex[a]->tex);
			expand_doit(fd, mainvar, part->mtex[a]->object);
		}
	}
}

static void expand_group(FileData *fd, Main *mainvar, Group *group)
{
	GroupObject *go;
	
	for (go = group->gobject.first; go; go = go->next) {
		expand_doit(fd, mainvar, go->ob);
	}
}

static void expand_key(FileData *fd, Main *mainvar, Key *key)
{
	expand_doit(fd, mainvar, key->ipo); // XXX deprecated - old animation system
	
	if (key->adt)
		expand_animdata(fd, mainvar, key->adt);
}

static void expand_nodetree(FileData *fd, Main *mainvar, bNodeTree *ntree)
{
	bNode *node;
	
	if (ntree->adt)
		expand_animdata(fd, mainvar, ntree->adt);
		
	if (ntree->gpd)
		expand_doit(fd, mainvar, ntree->gpd);
	
	for (node = ntree->nodes.first; node; node = node->next) {
		if (node->id && node->type != CMP_NODE_R_LAYERS)
			expand_doit(fd, mainvar, node->id);
	}

}

static void expand_texture(FileData *fd, Main *mainvar, Tex *tex)
{
	expand_doit(fd, mainvar, tex->ima);
	expand_doit(fd, mainvar, tex->ipo); // XXX deprecated - old animation system
	
	if (tex->adt)
		expand_animdata(fd, mainvar, tex->adt);
	
	if (tex->nodetree)
		expand_nodetree(fd, mainvar, tex->nodetree);
}

static void expand_brush(FileData *fd, Main *mainvar, Brush *brush)
{
	expand_doit(fd, mainvar, brush->mtex.tex);
	expand_doit(fd, mainvar, brush->clone.image);
}

static void expand_material(FileData *fd, Main *mainvar, Material *ma)
{
	int a;
	
	for (a = 0; a < MAX_MTEX; a++) {
		if (ma->mtex[a]) {
			expand_doit(fd, mainvar, ma->mtex[a]->tex);
			expand_doit(fd, mainvar, ma->mtex[a]->object);
		}
	}
	
	expand_doit(fd, mainvar, ma->ipo); // XXX deprecated - old animation system
	
	if (ma->adt)
		expand_animdata(fd, mainvar, ma->adt);
	
	if (ma->nodetree)
		expand_nodetree(fd, mainvar, ma->nodetree);
	
	if (ma->group)
		expand_doit(fd, mainvar, ma->group);
}

static void expand_lamp(FileData *fd, Main *mainvar, Lamp *la)
{
	int a;
	
	for (a = 0; a < MAX_MTEX; a++) {
		if (la->mtex[a]) {
			expand_doit(fd, mainvar, la->mtex[a]->tex);
			expand_doit(fd, mainvar, la->mtex[a]->object);
		}
	}
	
	expand_doit(fd, mainvar, la->ipo); // XXX deprecated - old animation system
	
	if (la->adt)
		expand_animdata(fd, mainvar, la->adt);
	
	if (la->nodetree)
		expand_nodetree(fd, mainvar, la->nodetree);
}

static void expand_lattice(FileData *fd, Main *mainvar, Lattice *lt)
{
	expand_doit(fd, mainvar, lt->ipo); // XXX deprecated - old animation system
	expand_doit(fd, mainvar, lt->key);
	
	if (lt->adt)
		expand_animdata(fd, mainvar, lt->adt);
}


static void expand_world(FileData *fd, Main *mainvar, World *wrld)
{
	int a;
	
	for (a = 0; a < MAX_MTEX; a++) {
		if (wrld->mtex[a]) {
			expand_doit(fd, mainvar, wrld->mtex[a]->tex);
			expand_doit(fd, mainvar, wrld->mtex[a]->object);
		}
	}
	
	expand_doit(fd, mainvar, wrld->ipo); // XXX deprecated - old animation system
	
	if (wrld->adt)
		expand_animdata(fd, mainvar, wrld->adt);
	
	if (wrld->nodetree)
		expand_nodetree(fd, mainvar, wrld->nodetree);
}


static void expand_mball(FileData *fd, Main *mainvar, MetaBall *mb)
{
	int a;
	
	for (a = 0; a < mb->totcol; a++) {
		expand_doit(fd, mainvar, mb->mat[a]);
	}
	
	if (mb->adt)
		expand_animdata(fd, mainvar, mb->adt);
}

static void expand_curve(FileData *fd, Main *mainvar, Curve *cu)
{
	int a;
	
	for (a = 0; a < cu->totcol; a++) {
		expand_doit(fd, mainvar, cu->mat[a]);
	}
	
	expand_doit(fd, mainvar, cu->vfont);
	expand_doit(fd, mainvar, cu->vfontb);	
	expand_doit(fd, mainvar, cu->vfonti);
	expand_doit(fd, mainvar, cu->vfontbi);
	expand_doit(fd, mainvar, cu->key);
	expand_doit(fd, mainvar, cu->ipo); // XXX deprecated - old animation system
	expand_doit(fd, mainvar, cu->bevobj);
	expand_doit(fd, mainvar, cu->taperobj);
	expand_doit(fd, mainvar, cu->textoncurve);
	
	if (cu->adt)
		expand_animdata(fd, mainvar, cu->adt);
}

static void expand_mesh(FileData *fd, Main *mainvar, Mesh *me)
{
	CustomDataLayer *layer;
	TFace *tf;
	int a, i;
	
	if (me->adt)
		expand_animdata(fd, mainvar, me->adt);
		
	for (a = 0; a < me->totcol; a++) {
		expand_doit(fd, mainvar, me->mat[a]);
	}
	
	expand_doit(fd, mainvar, me->key);
	expand_doit(fd, mainvar, me->texcomesh);
	
	if (me->tface) {
		tf = me->tface;
		for (i=0; i<me->totface; i++, tf++) {
			if (tf->tpage)
				expand_doit(fd, mainvar, tf->tpage);
		}
	}

	if (me->mface && !me->mpoly) {
		MTFace *mtf;

		for (a = 0; a < me->fdata.totlayer; a++) {
			layer = &me->fdata.layers[a];

			if (layer->type == CD_MTFACE) {
				mtf = (MTFace *) layer->data;
				for (i = 0; i < me->totface; i++, mtf++) {
					if (mtf->tpage)
						expand_doit(fd, mainvar, mtf->tpage);
				}
			}
		}
	}
	else {
		MTexPoly *mtp;

		for (a = 0; a < me->pdata.totlayer; a++) {
			layer = &me->pdata.layers[a];

			if (layer->type == CD_MTEXPOLY) {
				mtp = (MTexPoly *) layer->data;

				for (i = 0; i < me->totpoly; i++, mtp++) {
					if (mtp->tpage)
						expand_doit(fd, mainvar, mtp->tpage);
				}
			}
		}
	}
}

/* temp struct used to transport needed info to expand_constraint_cb() */
typedef struct tConstraintExpandData {
	FileData *fd;
	Main *mainvar;
} tConstraintExpandData;
/* callback function used to expand constraint ID-links */
static void expand_constraint_cb(bConstraint *UNUSED(con), ID **idpoin, short UNUSED(isReference), void *userdata)
{
	tConstraintExpandData *ced = (tConstraintExpandData *)userdata;
	expand_doit(ced->fd, ced->mainvar, *idpoin);
}

static void expand_constraints(FileData *fd, Main *mainvar, ListBase *lb)
{
	tConstraintExpandData ced;
	bConstraint *curcon;
	
	/* relink all ID-blocks used by the constraints */
	ced.fd = fd;
	ced.mainvar = mainvar;
	
	id_loop_constraints(lb, expand_constraint_cb, &ced);
	
	/* deprecated manual expansion stuff */
	for (curcon = lb->first; curcon; curcon = curcon->next) {
		if (curcon->ipo)
			expand_doit(fd, mainvar, curcon->ipo); // XXX deprecated - old animation system
	}
}

#if 0 /* Disabled as it doesn't actually do anything except recurse... */
static void expand_bones(FileData *fd, Main *mainvar, Bone *bone)
{
	Bone *curBone;
	
	for (curBone = bone->childbase.first; curBone; curBone=curBone->next) {
		expand_bones(fd, mainvar, curBone);
	}
}
#endif

static void expand_pose(FileData *fd, Main *mainvar, bPose *pose)
{
	bPoseChannel *chan;
	
	if (!pose)
		return;
	
	for (chan = pose->chanbase.first; chan; chan = chan->next) {
		expand_constraints(fd, mainvar, &chan->constraints);
		expand_doit(fd, mainvar, chan->custom);
	}
}

static void expand_armature(FileData *fd, Main *mainvar, bArmature *arm)
{	
	if (arm->adt)
		expand_animdata(fd, mainvar, arm->adt);
	
#if 0 /* Disabled as this currently only recurses down the chain doing nothing */
	{
		Bone *curBone;
		
		for (curBone = arm->bonebase.first; curBone; curBone=curBone->next) {
			expand_bones(fd, mainvar, curBone);
		}
	}
#endif
}

static void expand_object_expandModifiers(void *userData, Object *UNUSED(ob),
                                          ID **idpoin)
{
	struct { FileData *fd; Main *mainvar; } *data= userData;
	
	FileData *fd = data->fd;
	Main *mainvar = data->mainvar;
	
	expand_doit(fd, mainvar, *idpoin);
}

static void expand_object(FileData *fd, Main *mainvar, Object *ob)
{
	ParticleSystem *psys;
	bSensor *sens;
	bController *cont;
	bActuator *act;
	bActionStrip *strip;
	PartEff *paf;
	int a;
	
	expand_doit(fd, mainvar, ob->data);
	
	/* expand_object_expandModifier() */
	if (ob->modifiers.first) {
		struct { FileData *fd; Main *mainvar; } data;
		data.fd = fd;
		data.mainvar = mainvar;
		
		modifiers_foreachIDLink(ob, expand_object_expandModifiers, (void *)&data);
	}
	
	expand_pose(fd, mainvar, ob->pose);
	expand_doit(fd, mainvar, ob->poselib);
	expand_constraints(fd, mainvar, &ob->constraints);
	
	expand_doit(fd, mainvar, ob->gpd);
	
// XXX deprecated - old animation system (for version patching only)
	expand_doit(fd, mainvar, ob->ipo);
	expand_doit(fd, mainvar, ob->action);
	
	expand_constraint_channels(fd, mainvar, &ob->constraintChannels);
	
	for (strip=ob->nlastrips.first; strip; strip=strip->next) {
		expand_doit(fd, mainvar, strip->object);
		expand_doit(fd, mainvar, strip->act);
		expand_doit(fd, mainvar, strip->ipo);
	}
// XXX deprecated - old animation system (for version patching only)
	
	if (ob->adt)
		expand_animdata(fd, mainvar, ob->adt);
	
	for (a = 0; a < ob->totcol; a++) {
		expand_doit(fd, mainvar, ob->mat[a]);
	}
	
	paf = blo_do_version_give_parteff_245(ob);
	if (paf && paf->group) 
		expand_doit(fd, mainvar, paf->group);
	
	if (ob->dup_group)
		expand_doit(fd, mainvar, ob->dup_group);
	
	if (ob->proxy)
		expand_doit(fd, mainvar, ob->proxy);
	if (ob->proxy_group)
		expand_doit(fd, mainvar, ob->proxy_group);
	
	for (psys = ob->particlesystem.first; psys; psys = psys->next)
		expand_doit(fd, mainvar, psys->part);
	
	for (sens = ob->sensors.first; sens; sens = sens->next) {
		if (sens->type == SENS_TOUCH) {
			bTouchSensor *ts = sens->data;
			expand_doit(fd, mainvar, ts->ma);
		}
		else if (sens->type == SENS_MESSAGE) {
			bMessageSensor *ms = sens->data;
			expand_doit(fd, mainvar, ms->fromObject);
		}
	}
	
	for (cont = ob->controllers.first; cont; cont = cont->next) {
		if (cont->type == CONT_PYTHON) {
			bPythonCont *pc = cont->data;
			expand_doit(fd, mainvar, pc->text);
		}
	}
	
	for (act = ob->actuators.first; act; act = act->next) {
		if (act->type == ACT_SOUND) {
			bSoundActuator *sa = act->data;
			expand_doit(fd, mainvar, sa->sound);
		}
		else if (act->type == ACT_CAMERA) {
			bCameraActuator *ca = act->data;
			expand_doit(fd, mainvar, ca->ob);
		}
		else if (act->type == ACT_EDIT_OBJECT) {
			bEditObjectActuator *eoa = act->data;
			if (eoa) {
				expand_doit(fd, mainvar, eoa->ob);
				expand_doit(fd, mainvar, eoa->me);
			}
		}
		else if (act->type == ACT_OBJECT) {
			bObjectActuator *oa = act->data;
			expand_doit(fd, mainvar, oa->reference);
		}
		else if (act->type == ACT_ADD_OBJECT) {
			bAddObjectActuator *aoa = act->data;
			expand_doit(fd, mainvar, aoa->ob);
		}
		else if (act->type == ACT_SCENE) {
			bSceneActuator *sa = act->data;
			expand_doit(fd, mainvar, sa->camera);
			expand_doit(fd, mainvar, sa->scene);
		}
		else if (act->type == ACT_2DFILTER) {
			bTwoDFilterActuator *tdfa = act->data;
			expand_doit(fd, mainvar, tdfa->text);
		}
		else if (act->type == ACT_ACTION) {
			bActionActuator *aa = act->data;
			expand_doit(fd, mainvar, aa->act);
		}
		else if (act->type == ACT_SHAPEACTION) {
			bActionActuator *aa = act->data;
			expand_doit(fd, mainvar, aa->act);
		}
		else if (act->type == ACT_PROPERTY) {
			bPropertyActuator *pa = act->data;
			expand_doit(fd, mainvar, pa->ob);
		}
		else if (act->type == ACT_MESSAGE) {
			bMessageActuator *ma = act->data;
			expand_doit(fd, mainvar, ma->toObject);
		}
		else if (act->type==ACT_PARENT) {
			bParentActuator *pa = act->data;
			expand_doit(fd, mainvar, pa->ob);
		}
		else if (act->type == ACT_ARMATURE) {
			bArmatureActuator *arma = act->data;
			expand_doit(fd, mainvar, arma->target);
		}
		else if (act->type == ACT_STEERING) {
			bSteeringActuator *sta = act->data;
			expand_doit(fd, mainvar, sta->target);
			expand_doit(fd, mainvar, sta->navmesh);
		}
	}
	
	if (ob->pd && ob->pd->tex)
		expand_doit(fd, mainvar, ob->pd->tex);
	
}

static void expand_scene(FileData *fd, Main *mainvar, Scene *sce)
{
	Base *base;
	SceneRenderLayer *srl;
	
	for (base = sce->base.first; base; base = base->next) {
		expand_doit(fd, mainvar, base->object);
	}
	expand_doit(fd, mainvar, sce->camera);
	expand_doit(fd, mainvar, sce->world);
	
	if (sce->adt)
		expand_animdata(fd, mainvar, sce->adt);
	expand_keyingsets(fd, mainvar, &sce->keyingsets);
	
	if (sce->set)
		expand_doit(fd, mainvar, sce->set);
	
	if (sce->nodetree)
		expand_nodetree(fd, mainvar, sce->nodetree);
	
	for (srl = sce->r.layers.first; srl; srl = srl->next) {
		expand_doit(fd, mainvar, srl->mat_override);
		expand_doit(fd, mainvar, srl->light_override);
	}
	
	if (sce->r.dometext)
		expand_doit(fd, mainvar, sce->gm.dome.warptext);
	
	if (sce->gpd)
		expand_doit(fd, mainvar, sce->gpd);
		
	if (sce->ed) {
		Sequence *seq;
		
		SEQ_BEGIN (sce->ed, seq)
		{
			if (seq->scene) expand_doit(fd, mainvar, seq->scene);
			if (seq->scene_camera) expand_doit(fd, mainvar, seq->scene_camera);
			if (seq->sound) expand_doit(fd, mainvar, seq->sound);
		}
		SEQ_END
	}

#ifdef DURIAN_CAMERA_SWITCH
	{
		TimeMarker *marker;
		
		for (marker = sce->markers.first; marker; marker = marker->next) {
			if (marker->camera) {
				expand_doit(fd, mainvar, marker->camera);
			}
		}
	}
#endif

	expand_doit(fd, mainvar, sce->clip);
}

static void expand_camera(FileData *fd, Main *mainvar, Camera *ca)
{
	expand_doit(fd, mainvar, ca->ipo); // XXX deprecated - old animation system
	
	if (ca->adt)
		expand_animdata(fd, mainvar, ca->adt);
}

static void expand_speaker(FileData *fd, Main *mainvar, Speaker *spk)
{
	expand_doit(fd, mainvar, spk->sound);

	if (spk->adt)
		expand_animdata(fd, mainvar, spk->adt);
}

static void expand_sound(FileData *fd, Main *mainvar, bSound *snd)
{
	expand_doit(fd, mainvar, snd->ipo); // XXX deprecated - old animation system
}

static void expand_movieclip(FileData *fd, Main *mainvar, MovieClip *clip)
{
	if (clip->adt)
		expand_animdata(fd, mainvar, clip->adt);
}

static void expand_mask_parent(FileData *fd, Main *mainvar, MaskParent *parent)
{
	if (parent->id) {
		expand_doit(fd, mainvar, parent->id);
	}
}

static void expand_mask(FileData *fd, Main *mainvar, Mask *mask)
{
	MaskLayer *mask_layer;

	if (mask->adt)
		expand_animdata(fd, mainvar, mask->adt);

	for (mask_layer = mask->masklayers.first; mask_layer; mask_layer = mask_layer->next) {
		MaskSpline *spline;

		for (spline = mask_layer->splines.first; spline; spline = spline->next) {
			int i;

			for (i = 0; i < spline->tot_point; i++) {
				MaskSplinePoint *point = &spline->points[i];

				expand_mask_parent(fd, mainvar, &point->parent);
			}

			expand_mask_parent(fd, mainvar, &spline->parent);
		}
	}
}

static void expand_main(FileData *fd, Main *mainvar)
{
	ListBase *lbarray[MAX_LIBARRAY];
	ID *id;
	int a, do_it = TRUE;
	
	if (fd == NULL) return;
	
	while (do_it) {
		do_it = FALSE;
		
		a = set_listbasepointers(mainvar, lbarray);
		while (a--) {
			id= lbarray[a]->first;
			while (id) {
				if (id->flag & LIB_NEED_EXPAND) {
					switch (GS(id->name)) {
					case ID_OB:
						expand_object(fd, mainvar, (Object *)id);
						break;
					case ID_ME:
						expand_mesh(fd, mainvar, (Mesh *)id);
						break;
					case ID_CU:
						expand_curve(fd, mainvar, (Curve *)id);
						break;
					case ID_MB:
						expand_mball(fd, mainvar, (MetaBall *)id);
						break;
					case ID_SCE:
						expand_scene(fd, mainvar, (Scene *)id);
						break;
					case ID_MA:
						expand_material(fd, mainvar, (Material *)id);
						break;
					case ID_TE:
						expand_texture(fd, mainvar, (Tex *)id);
						break;
					case ID_WO:
						expand_world(fd, mainvar, (World *)id);
						break;
					case ID_LT:
						expand_lattice(fd, mainvar, (Lattice *)id);
						break;
					case ID_LA:
						expand_lamp(fd, mainvar, (Lamp *)id);
						break;
					case ID_KE:
						expand_key(fd, mainvar, (Key *)id);
						break;
					case ID_CA:
						expand_camera(fd, mainvar, (Camera *)id);
						break;
					case ID_SPK:
						expand_speaker(fd, mainvar, (Speaker *)id);
						break;
					case ID_SO:
						expand_sound(fd, mainvar, (bSound *)id);
						break;
					case ID_AR:
						expand_armature(fd, mainvar, (bArmature *)id);
						break;
					case ID_AC:
						expand_action(fd, mainvar, (bAction *)id); // XXX deprecated - old animation system
						break;
					case ID_GR:
						expand_group(fd, mainvar, (Group *)id);
						break;
					case ID_NT:
						expand_nodetree(fd, mainvar, (bNodeTree *)id);
						break;
					case ID_BR:
						expand_brush(fd, mainvar, (Brush *)id);
						break;
					case ID_IP:
						expand_ipo(fd, mainvar, (Ipo *)id); // XXX deprecated - old animation system
						break;
					case ID_PA:
						expand_particlesettings(fd, mainvar, (ParticleSettings *)id);
						break;
					case ID_MC:
						expand_movieclip(fd, mainvar, (MovieClip *)id);
						break;
					case ID_MSK:
						expand_mask(fd, mainvar, (Mask *)id);
						break;
					}
					
					do_it = TRUE;
					id->flag -= LIB_NEED_EXPAND;
					
				}
				id = id->next;
			}
		}
	}
}

static int object_in_any_scene(Main *mainvar, Object *ob)
{
	Scene *sce;
	
	for (sce= mainvar->scene.first; sce; sce= sce->id.next) {
		if (BKE_scene_base_find(sce, ob))
			return 1;
	}
	
	return 0;
}

static void give_base_to_objects(Main *mainvar, Scene *sce, Library *lib, const short idcode, const short is_link)
{
	Object *ob;
	Base *base;
	const short is_group_append = (is_link==FALSE && idcode==ID_GR);

	/* give all objects which are LIB_INDIRECT a base, or for a group when *lib has been set */
	for (ob = mainvar->object.first; ob; ob = ob->id.next) {
		if (ob->id.flag & LIB_INDIRECT) {
			/* IF below is quite confusing!
			 * if we are appending, but this object wasnt just added along with a group,
			 * then this is already used indirectly in the scene somewhere else and we didnt just append it.
			 *
			 * (ob->id.flag & LIB_PRE_EXISTING)==0 means that this is a newly appended object - Campbell */
			if (is_group_append==0 || (ob->id.flag & LIB_PRE_EXISTING)==0) {
				int do_it = FALSE;
				
				if (ob->id.us == 0) {
					do_it = TRUE;
				}
				else if (idcode==ID_GR) {
					if (ob->id.us==1 && is_link==FALSE && ob->id.lib==lib) {
						if ((ob->flag & OB_FROMGROUP) && object_in_any_scene(mainvar, ob)==0) {
							do_it = TRUE;
						}
					}
				}
				else {
					/* when appending, make sure any indirectly loaded objects
					 * get a base else they cant be accessed at all [#27437] */
					if (ob->id.us==1 && is_link==FALSE && ob->id.lib==lib) {
						/* we may be appending from a scene where we already
						 *  have a linked object which is not in any scene [#27616] */
						if ((ob->id.flag & LIB_PRE_EXISTING)==0) {
							if (object_in_any_scene(mainvar, ob)==0) {
								do_it = TRUE;
							}
						}
					}
				}
				
				if (do_it) {
					base = MEM_callocN(sizeof(Base), "add_ext_base");
					BLI_addtail(&(sce->base), base);
					base->lay = ob->lay;
					base->object = ob;
					base->flag = ob->flag;
					ob->id.us = 1;
					
					ob->id.flag -= LIB_INDIRECT;
					ob->id.flag |= LIB_EXTERN;
				}
			}
		}
	}
}

static void give_base_to_groups(Main *mainvar, Scene *scene)
{
	Group *group;
	
	/* give all objects which are LIB_INDIRECT a base, or for a group when *lib has been set */
	for (group = mainvar->group.first; group; group = group->id.next) {
		if (((group->id.flag & LIB_INDIRECT)==0 && (group->id.flag & LIB_PRE_EXISTING)==0)) {
			Base *base;
			
			/* BKE_object_add(...) messes with the selection */
			Object *ob = BKE_object_add_only_object(OB_EMPTY, group->id.name+2);
			ob->type = OB_EMPTY;
			ob->lay = scene->lay;
			
			/* assign the base */
			base = BKE_scene_base_add(scene, ob);
			base->flag |= SELECT;
			base->object->flag= base->flag;
			ob->recalc |= OB_RECALC_OB|OB_RECALC_DATA|OB_RECALC_TIME;
			scene->basact = base;
			
			/* assign the group */
			ob->dup_group = group;
			ob->transflag |= OB_DUPLIGROUP;
			rename_id(&ob->id, group->id.name+2);
			copy_v3_v3(ob->loc, scene->cursor);
		}
	}
}

/* returns true if the item was found
 * but it may already have already been appended/linked */
static ID *append_named_part(Main *mainl, FileData *fd, const char *idname, const short idcode)
{
	BHead *bhead;
	ID *id = NULL;
	int found = 0;

	for (bhead = blo_firstbhead(fd); bhead; bhead = blo_nextbhead(fd, bhead)) {
		if (bhead->code == idcode) {
			const char *idname_test= bhead_id_name(fd, bhead);
			
			if (strcmp(idname_test + 2, idname) == 0) {
				found = 1;
				id = is_yet_read(fd, mainl, bhead);
				if (id == NULL) {
					/* not read yet */
					read_libblock(fd, mainl, bhead, LIB_TESTEXT, &id);
					
					if (id) {
						/* sort by name in list */
						ListBase *lb = which_libbase(mainl, idcode);
						id_sort_by_name(lb, id);
					}
				}
				else {
					/* already linked */
					printf("append: already linked\n");
					oldnewmap_insert(fd->libmap, bhead->old, id, bhead->code);
					if (id->flag & LIB_INDIRECT) {
						id->flag -= LIB_INDIRECT;
						id->flag |= LIB_EXTERN;
					}
				}
				
				break;
			}
		}
		else if (bhead->code == ENDB) {
			break;
		}
	}
	
	/* if we found the id but the id is NULL, this is really bad */
	BLI_assert((found != 0) == (id != NULL));
	
	return (found) ? id : NULL;
}

static ID *append_named_part_ex(const bContext *C, Main *mainl, FileData *fd, const char *idname, const int idcode, const int flag)
{
	ID *id= append_named_part(mainl, fd, idname, idcode);

	if (id && (GS(id->name) == ID_OB)) {	/* loose object: give a base */
		Scene *scene = CTX_data_scene(C); /* can be NULL */
		if (scene) {
			Base *base;
			Object *ob;
			
			base= MEM_callocN(sizeof(Base), "app_nam_part");
			BLI_addtail(&scene->base, base);
			
			ob = (Object *)id;
			
			/* link at active layer (view3d->lay if in context, else scene->lay */
			if ((flag & FILE_ACTIVELAY)) {
				View3D *v3d = CTX_wm_view3d(C);
				ob->lay = v3d ? v3d->layact : scene->lay;
			}
			
			ob->mode = 0;
			base->lay = ob->lay;
			base->object = ob;
			ob->id.us++;
			
			if (flag & FILE_AUTOSELECT) {
				base->flag |= SELECT;
				base->object->flag = base->flag;
				/* do NOT make base active here! screws up GUI stuff, if you want it do it on src/ level */
			}
		}
	}
	
	return id;
}

ID *BLO_library_append_named_part(Main *mainl, BlendHandle** bh, const char *idname, const int idcode)
{
	FileData *fd = (FileData*)(*bh);
	return append_named_part(mainl, fd, idname, idcode);
}

ID *BLO_library_append_named_part_ex(const bContext *C, Main *mainl, BlendHandle** bh, const char *idname, const int idcode, const short flag)
{
	FileData *fd = (FileData*)(*bh);
	return append_named_part_ex(C, mainl, fd, idname, idcode, flag);
}

static void append_id_part(FileData *fd, Main *mainvar, ID *id, ID **id_r)
{
	BHead *bhead;
	
	for (bhead = blo_firstbhead(fd); bhead; bhead = blo_nextbhead(fd, bhead)) {
		if (bhead->code == GS(id->name)) {
			
			if (strcmp(id->name, bhead_id_name(fd, bhead))==0) {
				id->flag &= ~LIB_READ;
				id->flag |= LIB_NEED_EXPAND;
//				printf("read lib block %s\n", id->name);
				read_libblock(fd, mainvar, bhead, id->flag, id_r);
				
				break;
			}
		}
		else if (bhead->code==ENDB)
			break;
	}
}

/* common routine to append/link something from a library */

static Main *library_append_begin(Main *mainvar, FileData **fd, const char *filepath)
{
	Main *mainl;

	(*fd)->mainlist = MEM_callocN(sizeof(ListBase), "FileData.mainlist");
	
	/* make mains */
	blo_split_main((*fd)->mainlist, mainvar);
	
	/* which one do we need? */
	mainl = blo_find_main(*fd, filepath, G.main->name);
	
	/* needed for do_version */
	mainl->versionfile = (*fd)->fileversion;
	read_file_version(*fd, mainl);
	
	return mainl;
}

Main *BLO_library_append_begin(Main *mainvar, BlendHandle** bh, const char *filepath)
{
	FileData *fd = (FileData*)(*bh);
	return library_append_begin(mainvar, &fd, filepath);
}


/* Context == NULL signifies not to do any scene manipulation */
static void library_append_end(const bContext *C, Main *mainl, FileData **fd, int idcode, short flag)
{
	Main *mainvar;
	Library *curlib;
	
	/* make main consistent */
	expand_main(*fd, mainl);
	
	/* do this when expand found other libs */
	read_libraries(*fd, (*fd)->mainlist);
	
	curlib = mainl->curlib;
	
	/* make the lib path relative if required */
	if (flag & FILE_RELPATH) {
		/* use the full path, this could have been read by other library even */
		BLI_strncpy(curlib->name, curlib->filepath, sizeof(curlib->name));
		
		/* uses current .blend file as reference */
		BLI_path_rel(curlib->name, G.main->name);
	}
	
	blo_join_main((*fd)->mainlist);
	mainvar = (*fd)->mainlist->first;
	MEM_freeN((*fd)->mainlist);
	mainl = NULL; /* blo_join_main free's mainl, cant use anymore */
	
	lib_link_all(*fd, mainvar);
	lib_verify_nodetree(mainvar, FALSE);
	fix_relpaths_library(G.main->name, mainvar); /* make all relative paths, relative to the open blend file */
	
	if (C) {
		Scene *scene = CTX_data_scene(C);
		
		/* give a base to loose objects. If group append, do it for objects too */
		if (scene) {
			const short is_link = (flag & FILE_LINK) != 0;
			if (idcode == ID_SCE) {
				/* don't instance anything when linking in scenes, assume the scene its self instances the data */
			}
			else {
				give_base_to_objects(mainvar, scene, curlib, idcode, is_link);
				
				if (flag & FILE_GROUP_INSTANCE) {
					give_base_to_groups(mainvar, scene);
				}
			}
		}
		else {
			printf("library_append_end, scene is NULL (objects wont get bases)\n");
		}
	}
	/* has been removed... erm, why? s..ton) */
	/* 20040907: looks like they are give base already in append_named_part(); -Nathan L */
	/* 20041208: put back. It only linked direct, not indirect objects (ton) */
	
	/* patch to prevent switch_endian happens twice */
	if ((*fd)->flags & FD_FLAGS_SWITCH_ENDIAN) {
		blo_freefiledata(*fd);
		*fd = NULL;
	}	
}

void BLO_library_append_end(const bContext *C, struct Main *mainl, BlendHandle** bh, int idcode, short flag)
{
	FileData *fd = (FileData*)(*bh);
	library_append_end(C, mainl, &fd, idcode, flag);
	*bh = (BlendHandle*)fd;
}

void *BLO_library_read_struct(FileData *fd, BHead *bh, const char *blockname)
{
	return read_struct(fd, bh, blockname);
}

/* ************* READ LIBRARY ************** */

static int mainvar_count_libread_blocks(Main *mainvar)
{
	ListBase *lbarray[MAX_LIBARRAY];
	int a, tot = 0;
	
	a = set_listbasepointers(mainvar, lbarray);
	while (a--) {
		ID *id;
		
		for (id = lbarray[a]->first; id; id = id->next) {
			if (id->flag & LIB_READ)
				tot++;
		}
	}
	return tot;
}

static void read_libraries(FileData *basefd, ListBase *mainlist)
{
	Main *mainl = mainlist->first;
	Main *mainptr;
	ListBase *lbarray[MAX_LIBARRAY];
	int a, do_it = TRUE;
	
	while (do_it) {
		do_it = FALSE;
		
		/* test 1: read libdata */
		mainptr= mainl->next;
		while (mainptr) {
			int tot = mainvar_count_libread_blocks(mainptr);
			
			// printf("found LIB_READ %s\n", mainptr->curlib->name);
			if (tot) {
				FileData *fd = mainptr->curlib->filedata;
				
				if (fd == NULL) {
					/* printf and reports for now... its important users know this */
					BKE_reportf_wrap(basefd->reports, RPT_INFO,
					                 "read library:  '%s', '%s'",
					                 mainptr->curlib->filepath, mainptr->curlib->name);
					
					fd = blo_openblenderfile(mainptr->curlib->filepath, basefd->reports);

					/* allow typing in a new lib path */
					if (G.debug_value == -666) {
						while (fd == NULL) {
							char newlib_path[FILE_MAX] = {0};
							printf("Missing library...'\n");
							printf("	current file: %s\n", G.main->name);
							printf("	absolute lib: %s\n", mainptr->curlib->filepath);
							printf("	relative lib: %s\n", mainptr->curlib->name);
							printf("  enter a new path:\n");
							
							if (scanf("%s", newlib_path) > 0) {
								BLI_strncpy(mainptr->curlib->name, newlib_path, sizeof(mainptr->curlib->name));
								BLI_strncpy(mainptr->curlib->filepath, newlib_path, sizeof(mainptr->curlib->filepath));
								cleanup_path(G.main->name, mainptr->curlib->filepath);
								
								fd = blo_openblenderfile(mainptr->curlib->filepath, basefd->reports);

								if (fd) {
									fd->mainlist = mainlist;
									printf("found: '%s', party on macuno!\n", mainptr->curlib->filepath);
								}
							}
						}
					}
					
					if (fd) {
						/* share the mainlist, so all libraries are added immediately in a
						 * single list. it used to be that all FileData's had their own list,
						 * but with indirectly linking this meant we didn't catch duplicate
						 * libraries properly */
						fd->mainlist = mainlist;

						fd->reports = basefd->reports;
						
						if (fd->libmap)
							oldnewmap_free(fd->libmap);
						
						fd->libmap = oldnewmap_new();
						
						mainptr->curlib->filedata = fd;
						mainptr->versionfile=  fd->fileversion;
						
						/* subversion */
						read_file_version(fd, mainptr);
					}
					else mainptr->curlib->filedata = NULL;
					
					if (fd == NULL) {
						BKE_reportf_wrap(basefd->reports, RPT_WARNING,
						                 "Can't find lib '%s'",
						                 mainptr->curlib->filepath);
					}
				}
				if (fd) {
					do_it = TRUE;
					a = set_listbasepointers(mainptr, lbarray);
					while (a--) {
						ID *id = lbarray[a]->first;
						
						while (id) {
							ID *idn = id->next;
							if (id->flag & LIB_READ) {
								ID *realid = NULL;
								BLI_remlink(lbarray[a], id);
								
								append_id_part(fd, mainptr, id, &realid);
								if (!realid) {
									BKE_reportf_wrap(fd->reports, RPT_WARNING,
									                 "LIB ERROR: %s:'%s' missing from '%s'",
									                 BKE_idcode_to_name(GS(id->name)),
									                 id->name+2, mainptr->curlib->filepath);
								}
								
								change_idid_adr(mainlist, basefd, id, realid);
								
								MEM_freeN(id);
							}
							id = idn;
						}
					}
					
					expand_main(fd, mainptr);
				}
			}
			
			mainptr = mainptr->next;
		}
	}
	
	/* test if there are unread libblocks */
	for (mainptr = mainl->next; mainptr; mainptr = mainptr->next) {
		a = set_listbasepointers(mainptr, lbarray);
		while (a--) {
			ID *id, *idn = NULL;
			
			for (id = lbarray[a]->first; id; id = idn) {
				idn = id->next;
				if (id->flag & LIB_READ) {
					BLI_remlink(lbarray[a], id);
					BKE_reportf_wrap(basefd->reports, RPT_WARNING,
					                 "LIB ERROR: %s:'%s' unread libblock missing from '%s'",
					                 BKE_idcode_to_name(GS(id->name)), id->name + 2, mainptr->curlib->filepath);
					change_idid_adr(mainlist, basefd, id, NULL);
					
					MEM_freeN(id);
				}
			}
		}
	}
	
	/* do versions, link, and free */
	for (mainptr = mainl->next; mainptr; mainptr = mainptr->next) {
		/* some mains still have to be read, then
		 * versionfile is still zero! */
		if (mainptr->versionfile) {
			if (mainptr->curlib->filedata) // can be zero... with shift+f1 append
				do_versions(mainptr->curlib->filedata, mainptr->curlib, mainptr);
			else
				do_versions(basefd, NULL, mainptr);
		}
		
		if (mainptr->curlib->filedata)
			lib_link_all(mainptr->curlib->filedata, mainptr);
		
		if (mainptr->curlib->filedata) blo_freefiledata(mainptr->curlib->filedata);
		mainptr->curlib->filedata = NULL;
	}
}


/* reading runtime */

BlendFileData *blo_read_blendafterruntime(int file, const char *name, int actualsize, ReportList *reports)
{
	BlendFileData *bfd = NULL;
	FileData *fd = filedata_new();
	fd->filedes = file;
	fd->buffersize = actualsize;
	fd->read = fd_read_from_file;
	
	/* needed for library_append and read_libraries */
	BLI_strncpy(fd->relabase, name, sizeof(fd->relabase));
	
	fd = blo_decode_and_check(fd, reports);
	if (!fd)
		return NULL;
	
	fd->reports = reports;
	bfd = blo_read_file_internal(fd, "");
	blo_freefiledata(fd);
	
	return bfd;
}<|MERGE_RESOLUTION|>--- conflicted
+++ resolved
@@ -4346,7 +4346,6 @@
 				smd->coll = newdataadr(fd, smd->coll);
 				if (smd->coll) {
 					smd->coll->smd = smd;
-<<<<<<< HEAD
 					smd->coll->verts_old = NULL;
 					smd->coll->numverts = 0;
 					smd->coll->dm = NULL;
@@ -4356,13 +4355,6 @@
 					smd->flow = NULL;
 					smd->domain = NULL;
 					smd->coll = NULL;
-=======
-					smd->coll->points = NULL;
-					smd->coll->numpoints = 0;
-				}
-				else {
-					smd->type = 0;
->>>>>>> d5157a22
 				}
 			}
 		}
