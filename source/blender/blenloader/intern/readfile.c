/*
 * ***** BEGIN GPL LICENSE BLOCK *****
 *
 * This program is free software; you can redistribute it and/or
 * modify it under the terms of the GNU General Public License
 * as published by the Free Software Foundation; either version 2
 * of the License, or (at your option) any later version.
 *
 * This program is distributed in the hope that it will be useful,
 * but WITHOUT ANY WARRANTY; without even the implied warranty of
 * MERCHANTABILITY or FITNESS FOR A PARTICULAR PURPOSE.  See the
 * GNU General Public License for more details.
 *
 * You should have received a copy of the GNU General Public License
 * along with this program; if not, write to the Free Software Foundation,
 * Inc., 51 Franklin Street, Fifth Floor, Boston, MA 02110-1301, USA.
 *
 * The Original Code is Copyright (C) 2001-2002 by NaN Holding BV.
 * All rights reserved.
 *
 *
 * Contributor(s): Blender Foundation
 *
 * ***** END GPL LICENSE BLOCK *****
 *
 */

/** \file blender/blenloader/intern/readfile.c
 *  \ingroup blenloader
 */


#include "zlib.h"

#include <limits.h>
#include <stdio.h> // for printf fopen fwrite fclose sprintf FILE
#include <stdlib.h> // for getenv atoi
#include <stddef.h> // for offsetof
#include <fcntl.h> // for open
#include <string.h> // for strrchr strncmp strstr
#include <math.h> // for fabs
#include <stdarg.h> /* for va_start/end */
#include <time.h> /* for gmtime */

#include "BLI_utildefines.h"
#ifndef WIN32
#  include <unistd.h> // for read close
#else
#  include <io.h> // for open close read
#  include "winsock2.h"
#  include "BLI_winstuff.h"
#endif

/* allow readfile to use deprecated functionality */
#define DNA_DEPRECATED_ALLOW
/* Allow using DNA struct members that are marked as private for read/write.
 * Note: Each header that uses this needs to define its own way of handling
 * it. There's no generic implementation, direct use does nothing. */
#define DNA_PRIVATE_READ_WRITE_ALLOW

#include "DNA_anim_types.h"
#include "DNA_armature_types.h"
#include "DNA_actuator_types.h"
#include "DNA_brush_types.h"
#include "DNA_camera_types.h"
#include "DNA_cachefile_types.h"
#include "DNA_cloth_types.h"
#include "DNA_controller_types.h"
#include "DNA_constraint_types.h"
#include "DNA_dynamicpaint_types.h"
#include "DNA_effect_types.h"
#include "DNA_fileglobal_types.h"
#include "DNA_genfile.h"
#include "DNA_group_types.h"
#include "DNA_gpencil_types.h"
#include "DNA_ipo_types.h"
#include "DNA_key_types.h"
#include "DNA_lattice_types.h"
#include "DNA_layer_types.h"
#include "DNA_lamp_types.h"
#include "DNA_linestyle_types.h"
#include "DNA_meta_types.h"
#include "DNA_material_types.h"
#include "DNA_mesh_types.h"
#include "DNA_meshdata_types.h"
#include "DNA_nla_types.h"
#include "DNA_node_types.h"
#include "DNA_object_fluidsim.h" // NT
#include "DNA_object_types.h"
#include "DNA_packedFile_types.h"
#include "DNA_particle_types.h"
#include "DNA_lightprobe_types.h"
#include "DNA_property_types.h"
#include "DNA_rigidbody_types.h"
#include "DNA_text_types.h"
#include "DNA_view3d_types.h"
#include "DNA_screen_types.h"
#include "DNA_sensor_types.h"
#include "DNA_sdna_types.h"
#include "DNA_scene_types.h"
#include "DNA_sequence_types.h"
#include "DNA_smoke_types.h"
#include "DNA_speaker_types.h"
#include "DNA_sound_types.h"
#include "DNA_space_types.h"
#include "DNA_vfont_types.h"
#include "DNA_workspace_types.h"
#include "DNA_world_types.h"
#include "DNA_movieclip_types.h"
#include "DNA_mask_types.h"

#include "RNA_access.h"

#include "MEM_guardedalloc.h"

#include "BLI_endian_switch.h"
#include "BLI_blenlib.h"
#include "BLI_math.h"
#include "BLI_threads.h"
#include "BLI_mempool.h"

#include "BLT_translation.h"

#include "BKE_action.h"
#include "BKE_armature.h"
#include "BKE_brush.h"
#include "BKE_cachefile.h"
#include "BKE_cloth.h"
#include "BKE_constraint.h"
#include "BKE_context.h"
#include "BKE_curve.h"
#include "BKE_effect.h"
#include "BKE_fcurve.h"
#include "BKE_global.h" // for G
#include "BKE_gpencil.h"
#include "BKE_group.h"
#include "BKE_layer.h"
#include "BKE_library.h" // for which_libbase
#include "BKE_library_idmap.h"
#include "BKE_library_query.h"
#include "BKE_idcode.h"
#include "BKE_idprop.h"
#include "BKE_material.h"
#include "BKE_main.h" // for Main
#include "BKE_mesh.h" // for ME_ defines (patching)
#include "BKE_modifier.h"
#include "BKE_multires.h"
#include "BKE_node.h" // for tree type defines
#include "BKE_object.h"
#include "BKE_paint.h"
#include "BKE_particle.h"
#include "BKE_pointcache.h"
#include "BKE_report.h"
#include "BKE_sca.h" // for init_actuator
#include "BKE_scene.h"
#include "BKE_screen.h"
#include "BKE_sequencer.h"
#include "BKE_outliner_treehash.h"
#include "BKE_sound.h"
#include "BKE_colortools.h"
#include "BKE_workspace.h"

#include "DEG_depsgraph.h"

#include "NOD_common.h"
#include "NOD_socket.h"

#include "BLO_readfile.h"
#include "BLO_undofile.h"
#include "BLO_blend_defs.h"

#include "RE_engine.h"

#include "readfile.h"


#include <errno.h>

/**
 * READ
 * ====
 *
 * - Existing Library (#Main) push or free
 * - allocate new #Main
 * - load file
 * - read #SDNA
 * - for each LibBlock
 *   - read LibBlock
 *   - if a Library
 *     - make a new #Main
 *     - attach ID's to it
 *   - else
 *     - read associated 'direct data'
 *     - link direct data (internal and to LibBlock)
 * - read #FileGlobal
 * - read #USER data, only when indicated (file is ``~/X.XX/startup.blend``)
 * - free file
 * - per Library (per #Main)
 *   - read file
 *   - read #SDNA
 *   - find LibBlocks and attach #ID's to #Main
 *     - if external LibBlock
 *       - search all #Main's
 *         - or it's already read,
 *         - or not read yet
 *         - or make new #Main
 *   - per LibBlock
 *     - read recursive
 *     - read associated direct data
 *     - link direct data (internal and to LibBlock)
 *   - free file
 * - per Library with unread LibBlocks
 *   - read file
 *   - read #SDNA
 *   - per LibBlock
 *     - read recursive
 *     - read associated direct data
 *     - link direct data (internal and to LibBlock)
 *   - free file
 * - join all #Main's
 * - link all LibBlocks and indirect pointers to libblocks
 * - initialize #FileGlobal and copy pointers to #Global
 *
 * \note Still a weak point is the new-address function, that doesnt solve reading from
 * multiple files at the same time.
 * (added remark: oh, i thought that was solved? will look at that... (ton).
 */

/* use GHash for BHead name-based lookups (speeds up linking) */
#define USE_GHASH_BHEAD

/* Use GHash for restoring pointers by name */
#define USE_GHASH_RESTORE_POINTER

/***/

typedef struct OldNew {
	const void *old;
	void *newp;
	int nr;
} OldNew;

typedef struct OldNewMap {
	OldNew *entries;
	int nentries, entriessize;
	bool sorted;
	int lasthit;
} OldNewMap;


/* local prototypes */
static void *read_struct(FileData *fd, BHead *bh, const char *blockname);
static void direct_link_modifiers(FileData *fd, ListBase *lb);
static BHead *find_bhead_from_code_name(FileData *fd, const short idcode, const char *name);
static BHead *find_bhead_from_idname(FileData *fd, const char *idname);
<<<<<<< HEAD
static SceneCollection *get_scene_collection_active_or_create(struct Scene *scene, struct SceneLayer *sl, const short flag);
static void direct_link_animdata(FileData *fd, AnimData *adt);
static void lib_link_animdata(FileData *fd, ID *id, AnimData *adt);
=======
static SceneCollection *get_scene_collection_active_or_create(struct Scene *scene, struct SceneLayer *scene_layer, const short flag);
>>>>>>> 7defb27f

/* this function ensures that reports are printed,
 * in the case of libraray linking errors this is important!
 *
 * bit kludge but better then doubling up on prints,
 * we could alternatively have a versions of a report function which forces printing - campbell
 */

void blo_reportf_wrap(ReportList *reports, ReportType type, const char *format, ...)
{
	char fixed_buf[1024]; /* should be long enough */
	
	va_list args;
	
	va_start(args, format);
	vsnprintf(fixed_buf, sizeof(fixed_buf), format, args);
	va_end(args);
	
	fixed_buf[sizeof(fixed_buf) - 1] = '\0';
	
	BKE_report(reports, type, fixed_buf);
	
	if (G.background == 0) {
		printf("%s: %s\n", BKE_report_type_str(type), fixed_buf);
	}
}

/* for reporting linking messages */
static const char *library_parent_filepath(Library *lib)
{
	return lib->parent ? lib->parent->filepath : "<direct>";
}

static OldNewMap *oldnewmap_new(void) 
{
	OldNewMap *onm= MEM_callocN(sizeof(*onm), "OldNewMap");
	
	onm->entriessize = 1024;
	onm->entries = MEM_mallocN(sizeof(*onm->entries)*onm->entriessize, "OldNewMap.entries");
	
	return onm;
}

static int verg_oldnewmap(const void *v1, const void *v2)
{
	const struct OldNew *x1=v1, *x2=v2;
	
	if (x1->old > x2->old) return 1;
	else if (x1->old < x2->old) return -1;
	return 0;
}


static void oldnewmap_sort(FileData *fd) 
{
	BLI_assert(fd->libmap->sorted == false);
	qsort(fd->libmap->entries, fd->libmap->nentries, sizeof(OldNew), verg_oldnewmap);
	fd->libmap->sorted = 1;
}

/* nr is zero for data, and ID code for libdata */
static void oldnewmap_insert(OldNewMap *onm, const void *oldaddr, void *newaddr, int nr)
{
	OldNew *entry;
	
	if (oldaddr==NULL || newaddr==NULL) return;
	
	if (UNLIKELY(onm->nentries == onm->entriessize)) {
		onm->entriessize *= 2;
		onm->entries = MEM_reallocN(onm->entries, sizeof(*onm->entries) * onm->entriessize);
	}

	entry = &onm->entries[onm->nentries++];
	entry->old = oldaddr;
	entry->newp = newaddr;
	entry->nr = nr;
}

void blo_do_versions_oldnewmap_insert(OldNewMap *onm, const void *oldaddr, void *newaddr, int nr)
{
	oldnewmap_insert(onm, oldaddr, newaddr, nr);
}

/**
 * Do a full search (no state).
 *
 * \param lasthit: Use as a reference position to avoid a full search
 * from either end of the array, giving more efficient lookups.
 *
 * \note This would seem an ideal case for hash or btree lookups.
 * However the data is written in-order, using the \a lasthit will normally avoid calling this function.
 * Creating a btree/hash structure adds overhead for the common-case to optimize the corner-case
 * (since most entries will never be retrieved).
 * So just keep full lookups as a fall-back.
 */
static int oldnewmap_lookup_entry_full(const OldNewMap *onm, const void *addr, int lasthit)
{
	const int nentries = onm->nentries;
	const OldNew *entries = onm->entries;
	int i;

	/* search relative to lasthit where possible */
	if (lasthit >= 0 && lasthit < nentries) {

		/* search forwards */
		i = lasthit;
		while (++i != nentries) {
			if (entries[i].old == addr) {
				return i;
			}
		}

		/* search backwards */
		i = lasthit + 1;
		while (i--) {
			if (entries[i].old == addr) {
				return i;
			}
		}
	}
	else {
		/* search backwards (full) */
		i = nentries;
		while (i--) {
			if (entries[i].old == addr) {
				return i;
			}
		}
	}

	return -1;
}

static void *oldnewmap_lookup_and_inc(OldNewMap *onm, const void *addr, bool increase_users)
{
	int i;
	
	if (addr == NULL) return NULL;
	
	if (onm->lasthit < onm->nentries-1) {
		OldNew *entry = &onm->entries[++onm->lasthit];
		
		if (entry->old == addr) {
			if (increase_users)
				entry->nr++;
			return entry->newp;
		}
	}
	
	i = oldnewmap_lookup_entry_full(onm, addr, onm->lasthit);
	if (i != -1) {
		OldNew *entry = &onm->entries[i];
		BLI_assert(entry->old == addr);
		onm->lasthit = i;
		if (increase_users)
			entry->nr++;
		return entry->newp;
	}
	
	return NULL;
}

/* for libdata, nr has ID code, no increment */
static void *oldnewmap_liblookup(OldNewMap *onm, const void *addr, const void *lib)
{
	if (addr == NULL) {
		return NULL;
	}

	/* lasthit works fine for non-libdata, linking there is done in same sequence as writing */
	if (onm->sorted) {
		const OldNew entry_s = {.old = addr};
		OldNew *entry = bsearch(&entry_s, onm->entries, onm->nentries, sizeof(OldNew), verg_oldnewmap);
		if (entry) {
			ID *id = entry->newp;

			if (id && (!lib || id->lib)) {
				return id;
			}
		}
	}
	else {
		/* note, this can be a bottle neck when loading some files */
		const int i = oldnewmap_lookup_entry_full(onm, addr, -1);
		if (i != -1) {
			OldNew *entry = &onm->entries[i];
			ID *id = entry->newp;
			BLI_assert(entry->old == addr);
			if (id && (!lib || id->lib)) {
				return id;
			}
		}
	}

	return NULL;
}

static void oldnewmap_free_unused(OldNewMap *onm) 
{
	int i;

	for (i = 0; i < onm->nentries; i++) {
		OldNew *entry = &onm->entries[i];
		if (entry->nr == 0) {
			MEM_freeN(entry->newp);
			entry->newp = NULL;
		}
	}
}

static void oldnewmap_clear(OldNewMap *onm) 
{
	onm->nentries = 0;
	onm->lasthit = 0;
}

static void oldnewmap_free(OldNewMap *onm) 
{
	MEM_freeN(onm->entries);
	MEM_freeN(onm);
}

/***/

static void read_libraries(FileData *basefd, ListBase *mainlist);

/* ************ help functions ***************** */

static void add_main_to_main(Main *mainvar, Main *from)
{
	ListBase *lbarray[MAX_LIBARRAY], *fromarray[MAX_LIBARRAY];
	int a;
	
	set_listbasepointers(mainvar, lbarray);
	a = set_listbasepointers(from, fromarray);
	while (a--) {
		BLI_movelisttolist(lbarray[a], fromarray[a]);
	}
}

void blo_join_main(ListBase *mainlist)
{
	Main *tojoin, *mainl;
	
	mainl = mainlist->first;
	while ((tojoin = mainl->next)) {
		add_main_to_main(mainl, tojoin);
		BLI_remlink(mainlist, tojoin);
		BKE_main_free(tojoin);
	}
}

static void split_libdata(ListBase *lb_src, Main **lib_main_array, const unsigned int lib_main_array_len)
{
	for (ID *id = lb_src->first, *idnext; id; id = idnext) {
		idnext = id->next;

		if (id->lib) {
			if (((unsigned int)id->lib->temp_index < lib_main_array_len) &&
			    /* this check should never fail, just incase 'id->lib' is a dangling pointer. */
			    (lib_main_array[id->lib->temp_index]->curlib == id->lib))
			{
				Main *mainvar = lib_main_array[id->lib->temp_index];
				ListBase *lb_dst = which_libbase(mainvar, GS(id->name));
				BLI_remlink(lb_src, id);
				BLI_addtail(lb_dst, id);
			}
			else {
				printf("%s: invalid library for '%s'\n", __func__, id->name);
				BLI_assert(0);
			}
		}
	}
}

void blo_split_main(ListBase *mainlist, Main *main)
{
	mainlist->first = mainlist->last = main;
	main->next = NULL;
	
	if (BLI_listbase_is_empty(&main->library))
		return;
	
	/* (Library.temp_index -> Main), lookup table */
	const unsigned int lib_main_array_len = BLI_listbase_count(&main->library);
	Main             **lib_main_array     = MEM_mallocN(lib_main_array_len * sizeof(*lib_main_array), __func__);

	int i = 0;
	for (Library *lib = main->library.first; lib; lib = lib->id.next, i++) {
		Main *libmain = BKE_main_new();
		libmain->curlib = lib;
		libmain->versionfile = lib->versionfile;
		libmain->subversionfile = lib->subversionfile;
		BLI_addtail(mainlist, libmain);
		lib->temp_index = i;
		lib_main_array[i] = libmain;
	}
	
	ListBase *lbarray[MAX_LIBARRAY];
	i = set_listbasepointers(main, lbarray);
	while (i--) {
		split_libdata(lbarray[i], lib_main_array, lib_main_array_len);
	}

	MEM_freeN(lib_main_array);
}

static void read_file_version(FileData *fd, Main *main)
{
	BHead *bhead;
	
	for (bhead= blo_firstbhead(fd); bhead; bhead= blo_nextbhead(fd, bhead)) {
		if (bhead->code == GLOB) {
			FileGlobal *fg= read_struct(fd, bhead, "Global");
			if (fg) {
				main->subversionfile= fg->subversion;
				main->minversionfile= fg->minversion;
				main->minsubversionfile= fg->minsubversion;
				MEM_freeN(fg);
			}
			else if (bhead->code == ENDB)
				break;
		}
	}
	if (main->curlib) {
		main->curlib->versionfile = main->versionfile;
		main->curlib->subversionfile = main->subversionfile;
	}
}

#ifdef USE_GHASH_BHEAD
static void read_file_bhead_idname_map_create(FileData *fd)
{
	BHead *bhead;

	/* dummy values */
	bool is_link = false;
	int code_prev = ENDB;
	unsigned int reserve = 0;

	for (bhead = blo_firstbhead(fd); bhead; bhead = blo_nextbhead(fd, bhead)) {
		if (code_prev != bhead->code) {
			code_prev = bhead->code;
			is_link = BKE_idcode_is_valid(code_prev) ? BKE_idcode_is_linkable(code_prev) : false;
		}

		if (is_link) {
			reserve += 1;
		}
	}

	BLI_assert(fd->bhead_idname_hash == NULL);

	fd->bhead_idname_hash = BLI_ghash_str_new_ex(__func__, reserve);

	for (bhead = blo_firstbhead(fd); bhead; bhead = blo_nextbhead(fd, bhead)) {
		if (code_prev != bhead->code) {
			code_prev = bhead->code;
			is_link = BKE_idcode_is_valid(code_prev) ? BKE_idcode_is_linkable(code_prev) : false;
		}

		if (is_link) {
			BLI_ghash_insert(fd->bhead_idname_hash, (void *)bhead_id_name(fd, bhead), bhead);
		}
	}
}
#endif


static Main *blo_find_main(FileData *fd, const char *filepath, const char *relabase)
{
	ListBase *mainlist = fd->mainlist;
	Main *m;
	Library *lib;
	char name1[FILE_MAX];
	
	BLI_strncpy(name1, filepath, sizeof(name1));
	BLI_cleanup_path(relabase, name1);
	
//	printf("blo_find_main: relabase  %s\n", relabase);
//	printf("blo_find_main: original in  %s\n", filepath);
//	printf("blo_find_main: converted to %s\n", name1);
	
	for (m = mainlist->first; m; m = m->next) {
		const char *libname = (m->curlib) ? m->curlib->filepath : m->name;
		
		if (BLI_path_cmp(name1, libname) == 0) {
			if (G.debug & G_DEBUG) printf("blo_find_main: found library %s\n", libname);
			return m;
		}
	}
	
	m = BKE_main_new();
	BLI_addtail(mainlist, m);
	
	/* Add library datablock itself to 'main' Main, since libraries are **never** linked data.
	 * Fixes bug where you could end with all ID_LI datablocks having the same name... */
	lib = BKE_libblock_alloc(mainlist->first, ID_LI, "Lib", 0);
	lib->id.us = ID_FAKE_USERS(lib);  /* Important, consistency with main ID reading code from read_libblock(). */
	BLI_strncpy(lib->name, filepath, sizeof(lib->name));
	BLI_strncpy(lib->filepath, name1, sizeof(lib->filepath));
	
	m->curlib = lib;
	
	read_file_version(fd, m);
	
	if (G.debug & G_DEBUG) printf("blo_find_main: added new lib %s\n", filepath);
	return m;
}


/* ************ FILE PARSING ****************** */

static void switch_endian_bh4(BHead4 *bhead)
{
	/* the ID_.. codes */
	if ((bhead->code & 0xFFFF)==0) bhead->code >>= 16;
	
	if (bhead->code != ENDB) {
		BLI_endian_switch_int32(&bhead->len);
		BLI_endian_switch_int32(&bhead->SDNAnr);
		BLI_endian_switch_int32(&bhead->nr);
	}
}

static void switch_endian_bh8(BHead8 *bhead)
{
	/* the ID_.. codes */
	if ((bhead->code & 0xFFFF)==0) bhead->code >>= 16;
	
	if (bhead->code != ENDB) {
		BLI_endian_switch_int32(&bhead->len);
		BLI_endian_switch_int32(&bhead->SDNAnr);
		BLI_endian_switch_int32(&bhead->nr);
	}
}

static void bh4_from_bh8(BHead *bhead, BHead8 *bhead8, int do_endian_swap)
{
	BHead4 *bhead4 = (BHead4 *) bhead;
	int64_t old;

	bhead4->code = bhead8->code;
	bhead4->len = bhead8->len;

	if (bhead4->code != ENDB) {
		/* perform a endian swap on 64bit pointers, otherwise the pointer might map to zero
		 * 0x0000000000000000000012345678 would become 0x12345678000000000000000000000000
		 */
		if (do_endian_swap) {
			BLI_endian_switch_int64(&bhead8->old);
		}
		
		/* this patch is to avoid a long long being read from not-eight aligned positions
		 * is necessary on any modern 64bit architecture) */
		memcpy(&old, &bhead8->old, 8);
		bhead4->old = (int) (old >> 3);
		
		bhead4->SDNAnr = bhead8->SDNAnr;
		bhead4->nr = bhead8->nr;
	}
}

static void bh8_from_bh4(BHead *bhead, BHead4 *bhead4)
{
	BHead8 *bhead8 = (BHead8 *) bhead;
	
	bhead8->code = bhead4->code;
	bhead8->len = bhead4->len;
	
	if (bhead8->code != ENDB) {
		bhead8->old = bhead4->old;
		bhead8->SDNAnr = bhead4->SDNAnr;
		bhead8->nr= bhead4->nr;
	}
}

static BHeadN *get_bhead(FileData *fd)
{
	BHeadN *new_bhead = NULL;
	int readsize;
	
	if (fd) {
		if (!fd->eof) {
			/* initializing to zero isn't strictly needed but shuts valgrind up
			 * since uninitialized memory gets compared */
			BHead8 bhead8 = {0};
			BHead4 bhead4 = {0};
			BHead  bhead = {0};
			
			/* First read the bhead structure.
			 * Depending on the platform the file was written on this can
			 * be a big or little endian BHead4 or BHead8 structure.
			 *
			 * As usual 'ENDB' (the last *partial* bhead of the file)
			 * needs some special handling. We don't want to EOF just yet.
			 */
			if (fd->flags & FD_FLAGS_FILE_POINTSIZE_IS_4) {
				bhead4.code = DATA;
				readsize = fd->read(fd, &bhead4, sizeof(bhead4));
				
				if (readsize == sizeof(bhead4) || bhead4.code == ENDB) {
					if (fd->flags & FD_FLAGS_SWITCH_ENDIAN) {
						switch_endian_bh4(&bhead4);
					}
					
					if (fd->flags & FD_FLAGS_POINTSIZE_DIFFERS) {
						bh8_from_bh4(&bhead, &bhead4);
					}
					else {
						memcpy(&bhead, &bhead4, sizeof(bhead));
					}
				}
				else {
					fd->eof = 1;
					bhead.len= 0;
				}
			}
			else {
				bhead8.code = DATA;
				readsize = fd->read(fd, &bhead8, sizeof(bhead8));
				
				if (readsize == sizeof(bhead8) || bhead8.code == ENDB) {
					if (fd->flags & FD_FLAGS_SWITCH_ENDIAN) {
						switch_endian_bh8(&bhead8);
					}
					
					if (fd->flags & FD_FLAGS_POINTSIZE_DIFFERS) {
						bh4_from_bh8(&bhead, &bhead8, (fd->flags & FD_FLAGS_SWITCH_ENDIAN));
					}
					else {
						memcpy(&bhead, &bhead8, sizeof(bhead));
					}
				}
				else {
					fd->eof = 1;
					bhead.len= 0;
				}
			}
			
			/* make sure people are not trying to pass bad blend files */
			if (bhead.len < 0) fd->eof = 1;
			
			/* bhead now contains the (converted) bhead structure. Now read
			 * the associated data and put everything in a BHeadN (creative naming !)
			 */
			if (!fd->eof) {
				new_bhead = MEM_mallocN(sizeof(BHeadN) + bhead.len, "new_bhead");
				if (new_bhead) {
					new_bhead->next = new_bhead->prev = NULL;
					new_bhead->bhead = bhead;
					
					readsize = fd->read(fd, new_bhead + 1, bhead.len);
					
					if (readsize != bhead.len) {
						fd->eof = 1;
						MEM_freeN(new_bhead);
						new_bhead = NULL;
					}
				}
				else {
					fd->eof = 1;
				}
			}
		}
	}

	/* We've read a new block. Now add it to the list
	 * of blocks.
	 */
	if (new_bhead) {
		BLI_addtail(&fd->listbase, new_bhead);
	}
	
	return(new_bhead);
}

BHead *blo_firstbhead(FileData *fd)
{
	BHeadN *new_bhead;
	BHead *bhead = NULL;
	
	/* Rewind the file
	 * Read in a new block if necessary
	 */
	new_bhead = fd->listbase.first;
	if (new_bhead == NULL) {
		new_bhead = get_bhead(fd);
	}
	
	if (new_bhead) {
		bhead = &new_bhead->bhead;
	}
	
	return(bhead);
}

BHead *blo_prevbhead(FileData *UNUSED(fd), BHead *thisblock)
{
	BHeadN *bheadn = (BHeadN *)POINTER_OFFSET(thisblock, -offsetof(BHeadN, bhead));
	BHeadN *prev = bheadn->prev;
	
	return (prev) ? &prev->bhead : NULL;
}

BHead *blo_nextbhead(FileData *fd, BHead *thisblock)
{
	BHeadN *new_bhead = NULL;
	BHead *bhead = NULL;
	
	if (thisblock) {
		/* bhead is actually a sub part of BHeadN
		 * We calculate the BHeadN pointer from the BHead pointer below */
		new_bhead = (BHeadN *)POINTER_OFFSET(thisblock, -offsetof(BHeadN, bhead));
		
		/* get the next BHeadN. If it doesn't exist we read in the next one */
		new_bhead = new_bhead->next;
		if (new_bhead == NULL) {
			new_bhead = get_bhead(fd);
		}
	}
	
	if (new_bhead) {
		/* here we do the reverse:
		 * go from the BHeadN pointer to the BHead pointer */
		bhead = &new_bhead->bhead;
	}
	
	return(bhead);
}

/* Warning! Caller's responsibility to ensure given bhead **is** and ID one! */
const char *bhead_id_name(const FileData *fd, const BHead *bhead)
{
	return (const char *)POINTER_OFFSET(bhead, sizeof(*bhead) + fd->id_name_offs);
}

static void decode_blender_header(FileData *fd)
{
	char header[SIZEOFBLENDERHEADER], num[4];
	int readsize;
	
	/* read in the header data */
	readsize = fd->read(fd, header, sizeof(header));
	
	if (readsize == sizeof(header)) {
		if (STREQLEN(header, "BLENDER", 7)) {
			fd->flags |= FD_FLAGS_FILE_OK;
			
			/* what size are pointers in the file ? */
			if (header[7]=='_') {
				fd->flags |= FD_FLAGS_FILE_POINTSIZE_IS_4;
				if (sizeof(void *) != 4) {
					fd->flags |= FD_FLAGS_POINTSIZE_DIFFERS;
				}
			}
			else {
				if (sizeof(void *) != 8) {
					fd->flags |= FD_FLAGS_POINTSIZE_DIFFERS;
				}
			}
			
			/* is the file saved in a different endian
			 * than we need ?
			 */
			if (((header[8] == 'v') ? L_ENDIAN : B_ENDIAN) != ENDIAN_ORDER) {
				fd->flags |= FD_FLAGS_SWITCH_ENDIAN;
			}
			
			/* get the version number */
			memcpy(num, header + 9, 3);
			num[3] = 0;
			fd->fileversion = atoi(num);
		}
	}
}

/**
 * \return Success if the file is read correctly, else set \a r_error_message.
 */
static bool read_file_dna(FileData *fd, const char **r_error_message)
{
	BHead *bhead;
	
	for (bhead = blo_firstbhead(fd); bhead; bhead = blo_nextbhead(fd, bhead)) {
		if (bhead->code == DNA1) {
			const bool do_endian_swap = (fd->flags & FD_FLAGS_SWITCH_ENDIAN) != 0;
			
			fd->filesdna = DNA_sdna_from_data(&bhead[1], bhead->len, do_endian_swap, true, r_error_message);
			if (fd->filesdna) {
				fd->compflags = DNA_struct_get_compareflags(fd->filesdna, fd->memsdna);
				/* used to retrieve ID names from (bhead+1) */
				fd->id_name_offs = DNA_elem_offset(fd->filesdna, "ID", "char", "name[]");

				return true;
			}
			else {
				return false;
			}
			
		}
		else if (bhead->code == ENDB)
			break;
	}
	
	*r_error_message = "Missing DNA block";
	return false;
}

static int *read_file_thumbnail(FileData *fd)
{
	BHead *bhead;
	int *blend_thumb = NULL;

	for (bhead = blo_firstbhead(fd); bhead; bhead = blo_nextbhead(fd, bhead)) {
		if (bhead->code == TEST) {
			const bool do_endian_swap = (fd->flags & FD_FLAGS_SWITCH_ENDIAN) != 0;
			int *data = (int *)(bhead + 1);

			if (bhead->len < (2 * sizeof(int))) {
				break;
			}

			if (do_endian_swap) {
				BLI_endian_switch_int32(&data[0]);
				BLI_endian_switch_int32(&data[1]);
			}

			if (bhead->len < BLEN_THUMB_MEMSIZE_FILE(data[0], data[1])) {
				break;
			}

			blend_thumb = data;
			break;
		}
		else if (bhead->code != REND) {
			/* Thumbnail is stored in TEST immediately after first REND... */
			break;
		}
	}

	return blend_thumb;
}

static int fd_read_from_file(FileData *filedata, void *buffer, unsigned int size)
{
	int readsize = read(filedata->filedes, buffer, size);
	
	if (readsize < 0) {
		readsize = EOF;
	}
	else {
		filedata->seek += readsize;
	}
	
	return readsize;
}

static int fd_read_gzip_from_file(FileData *filedata, void *buffer, unsigned int size)
{
	int readsize = gzread(filedata->gzfiledes, buffer, size);
	
	if (readsize < 0) {
		readsize = EOF;
	}
	else {
		filedata->seek += readsize;
	}
	
	return (readsize);
}

static int fd_read_from_memory(FileData *filedata, void *buffer, unsigned int size)
{
	/* don't read more bytes then there are available in the buffer */
	int readsize = (int)MIN2(size, (unsigned int)(filedata->buffersize - filedata->seek));
	
	memcpy(buffer, filedata->buffer + filedata->seek, readsize);
	filedata->seek += readsize;
	
	return (readsize);
}

static int fd_read_from_memfile(FileData *filedata, void *buffer, unsigned int size)
{
	static unsigned int seek = (1<<30);	/* the current position */
	static unsigned int offset = 0;		/* size of previous chunks */
	static MemFileChunk *chunk = NULL;
	unsigned int chunkoffset, readsize, totread;
	
	if (size == 0) return 0;
	
	if (seek != (unsigned int)filedata->seek) {
		chunk = filedata->memfile->chunks.first;
		seek = 0;
		
		while (chunk) {
			if (seek + chunk->size > (unsigned) filedata->seek) break;
			seek += chunk->size;
			chunk = chunk->next;
		}
		offset = seek;
		seek = filedata->seek;
	}
	
	if (chunk) {
		totread = 0;
		
		do {
			/* first check if it's on the end if current chunk */
			if (seek-offset == chunk->size) {
				offset += chunk->size;
				chunk = chunk->next;
			}
			
			/* debug, should never happen */
			if (chunk == NULL) {
				printf("illegal read, chunk zero\n");
				return 0;
			}
			
			chunkoffset = seek-offset;
			readsize = size-totread;
			
			/* data can be spread over multiple chunks, so clamp size
			 * to within this chunk, and then it will read further in
			 * the next chunk */
			if (chunkoffset+readsize > chunk->size)
				readsize= chunk->size-chunkoffset;
			
			memcpy(POINTER_OFFSET(buffer, totread), chunk->buf + chunkoffset, readsize);
			totread += readsize;
			filedata->seek += readsize;
			seek += readsize;
		} while (totread < size);
		
		return totread;
	}
	
	return 0;
}

static FileData *filedata_new(void)
{
	FileData *fd = MEM_callocN(sizeof(FileData), "FileData");
	
	fd->filedes = -1;
	fd->gzfiledes = NULL;

	fd->memsdna = DNA_sdna_current_get();

	fd->datamap = oldnewmap_new();
	fd->globmap = oldnewmap_new();
	fd->libmap = oldnewmap_new();
	
	return fd;
}

static FileData *blo_decode_and_check(FileData *fd, ReportList *reports)
{
	decode_blender_header(fd);
	
	if (fd->flags & FD_FLAGS_FILE_OK) {
		const char *error_message = NULL;
		if (read_file_dna(fd, &error_message) == false) {
			BKE_reportf(reports, RPT_ERROR,
			            "Failed to read blend file '%s': %s",
			            fd->relabase, error_message);
			blo_freefiledata(fd);
			fd = NULL;
		}
	}
	else {
		BKE_reportf(reports, RPT_ERROR, "Failed to read blend file '%s', not a blend file", fd->relabase);
		blo_freefiledata(fd);
		fd = NULL;
	}
	
	return fd;
}

/* cannot be called with relative paths anymore! */
/* on each new library added, it now checks for the current FileData and expands relativeness */
FileData *blo_openblenderfile(const char *filepath, ReportList *reports)
{
	gzFile gzfile;
	errno = 0;
	gzfile = BLI_gzopen(filepath, "rb");
	
	if (gzfile == (gzFile)Z_NULL) {
		BKE_reportf(reports, RPT_WARNING, "Unable to open '%s': %s",
		            filepath, errno ? strerror(errno) : TIP_("unknown error reading file"));
		return NULL;
	}
	else {
		FileData *fd = filedata_new();
		fd->gzfiledes = gzfile;
		fd->read = fd_read_gzip_from_file;
		
		/* needed for library_append and read_libraries */
		BLI_strncpy(fd->relabase, filepath, sizeof(fd->relabase));
		
		return blo_decode_and_check(fd, reports);
	}
}

/**
 * Same as blo_openblenderfile(), but does not reads DNA data, only header. Use it for light access
 * (e.g. thumbnail reading).
 */
static FileData *blo_openblenderfile_minimal(const char *filepath)
{
	gzFile gzfile;
	errno = 0;
	gzfile = BLI_gzopen(filepath, "rb");

	if (gzfile != (gzFile)Z_NULL) {
		FileData *fd = filedata_new();
		fd->gzfiledes = gzfile;
		fd->read = fd_read_gzip_from_file;

		decode_blender_header(fd);

		if (fd->flags & FD_FLAGS_FILE_OK) {
			return fd;
		}

		blo_freefiledata(fd);
	}

	return NULL;
}

static int fd_read_gzip_from_memory(FileData *filedata, void *buffer, unsigned int size)
{
	int err;

	filedata->strm.next_out = (Bytef *) buffer;
	filedata->strm.avail_out = size;

	// Inflate another chunk.
	err = inflate (&filedata->strm, Z_SYNC_FLUSH);

	if (err == Z_STREAM_END) {
		return 0;
	}
	else if (err != Z_OK) {
		printf("fd_read_gzip_from_memory: zlib error\n");
		return 0;
	}

	filedata->seek += size;

	return (size);
}

static int fd_read_gzip_from_memory_init(FileData *fd)
{

	fd->strm.next_in = (Bytef *) fd->buffer;
	fd->strm.avail_in = fd->buffersize;
	fd->strm.total_out = 0;
	fd->strm.zalloc = Z_NULL;
	fd->strm.zfree = Z_NULL;
	
	if (inflateInit2(&fd->strm, (16+MAX_WBITS)) != Z_OK)
		return 0;

	fd->read = fd_read_gzip_from_memory;
	
	return 1;
}

FileData *blo_openblendermemory(const void *mem, int memsize, ReportList *reports)
{
	if (!mem || memsize<SIZEOFBLENDERHEADER) {
		BKE_report(reports, RPT_WARNING, (mem) ? TIP_("Unable to read"): TIP_("Unable to open"));
		return NULL;
	}
	else {
		FileData *fd = filedata_new();
		const char *cp = mem;
		
		fd->buffer = mem;
		fd->buffersize = memsize;
		
		/* test if gzip */
		if (cp[0] == 0x1f && cp[1] == 0x8b) {
			if (0 == fd_read_gzip_from_memory_init(fd)) {
				blo_freefiledata(fd);
				return NULL;
			}
		}
		else
			fd->read = fd_read_from_memory;
			
		fd->flags |= FD_FLAGS_NOT_MY_BUFFER;

		return blo_decode_and_check(fd, reports);
	}
}

FileData *blo_openblendermemfile(MemFile *memfile, ReportList *reports)
{
	if (!memfile) {
		BKE_report(reports, RPT_WARNING, "Unable to open blend <memory>");
		return NULL;
	}
	else {
		FileData *fd = filedata_new();
		fd->memfile = memfile;
		
		fd->read = fd_read_from_memfile;
		fd->flags |= FD_FLAGS_NOT_MY_BUFFER;
		
		return blo_decode_and_check(fd, reports);
	}
}


void blo_freefiledata(FileData *fd)
{
	if (fd) {
		if (fd->filedes != -1) {
			close(fd->filedes);
		}
		
		if (fd->gzfiledes != NULL) {
			gzclose(fd->gzfiledes);
		}
		
		if (fd->strm.next_in) {
			if (inflateEnd(&fd->strm) != Z_OK) {
				printf("close gzip stream error\n");
			}
		}
		
		if (fd->buffer && !(fd->flags & FD_FLAGS_NOT_MY_BUFFER)) {
			MEM_freeN((void *)fd->buffer);
			fd->buffer = NULL;
		}
		
		// Free all BHeadN data blocks
		BLI_freelistN(&fd->listbase);

		if (fd->filesdna)
			DNA_sdna_free(fd->filesdna);
		if (fd->compflags)
			MEM_freeN((void *)fd->compflags);
		
		if (fd->datamap)
			oldnewmap_free(fd->datamap);
		if (fd->globmap)
			oldnewmap_free(fd->globmap);
		if (fd->imamap)
			oldnewmap_free(fd->imamap);
		if (fd->movieclipmap)
			oldnewmap_free(fd->movieclipmap);
		if (fd->soundmap)
			oldnewmap_free(fd->soundmap);
		if (fd->packedmap)
			oldnewmap_free(fd->packedmap);
		if (fd->libmap && !(fd->flags & FD_FLAGS_NOT_MY_LIBMAP))
			oldnewmap_free(fd->libmap);
		if (fd->bheadmap)
			MEM_freeN(fd->bheadmap);
		
#ifdef USE_GHASH_BHEAD
		if (fd->bhead_idname_hash) {
			BLI_ghash_free(fd->bhead_idname_hash, NULL, NULL);
		}
#endif

		MEM_freeN(fd);
	}
}

/* ************ DIV ****************** */

/**
 * Check whether given path ends with a blend file compatible extension (.blend, .ble or .blend.gz).
 *
 * \param str The path to check.
 * \return true is this path ends with a blender file extension.
 */
bool BLO_has_bfile_extension(const char *str)
{
	const char *ext_test[4] = {".blend", ".ble", ".blend.gz", NULL};
	return BLI_testextensie_array(str, ext_test);
}

/**
 * Try to explode given path into its 'library components' (i.e. a .blend file, id type/group, and datablock itself).
 *
 * \param path the full path to explode.
 * \param r_dir the string that'll contain path up to blend file itself ('library' path).
 *              WARNING! Must be FILE_MAX_LIBEXTRA long (it also stores group and name strings)!
 * \param r_group the string that'll contain 'group' part of the path, if any. May be NULL.
 * \param r_name the string that'll contain data's name part of the path, if any. May be NULL.
 * \return true if path contains a blend file.
 */
bool BLO_library_path_explode(const char *path, char *r_dir, char **r_group, char **r_name)
{
	/* We might get some data names with slashes, so we have to go up in path until we find blend file itself,
	 * then we now next path item is group, and everything else is data name. */
	char *slash = NULL, *prev_slash = NULL, c = '\0';

	r_dir[0] = '\0';
	if (r_group) {
		*r_group = NULL;
	}
	if (r_name) {
		*r_name = NULL;
	}

	/* if path leads to an existing directory, we can be sure we're not (in) a library */
	if (BLI_is_dir(path)) {
		return false;
	}

	strcpy(r_dir, path);

	while ((slash = (char *)BLI_last_slash(r_dir))) {
		char tc = *slash;
		*slash = '\0';
		if (BLO_has_bfile_extension(r_dir) && BLI_is_file(r_dir)) {
			break;
		}

		if (prev_slash) {
			*prev_slash = c;
		}
		prev_slash = slash;
		c = tc;
	}

	if (!slash) {
		return false;
	}

	if (slash[1] != '\0') {
		BLI_assert(strlen(slash + 1) < BLO_GROUP_MAX);
		if (r_group) {
			*r_group = slash + 1;
		}
	}

	if (prev_slash && (prev_slash[1] != '\0')) {
		BLI_assert(strlen(prev_slash + 1) < MAX_ID_NAME - 2);
		if (r_name) {
			*r_name = prev_slash + 1;
		}
	}

	return true;
}

/**
 * Does a very light reading of given .blend file to extract its stored thumbnail.
 *
 * \param filepath The path of the file to extract thumbnail from.
 * \return The raw thumbnail
 *         (MEM-allocated, as stored in file, use BKE_main_thumbnail_to_imbuf() to convert it to ImBuf image).
 */
BlendThumbnail *BLO_thumbnail_from_file(const char *filepath)
{
	FileData *fd;
	BlendThumbnail *data;
	int *fd_data;

	fd = blo_openblenderfile_minimal(filepath);
	fd_data = fd ? read_file_thumbnail(fd) : NULL;

	if (fd_data) {
		const size_t sz = BLEN_THUMB_MEMSIZE(fd_data[0], fd_data[1]);
		data = MEM_mallocN(sz, __func__);

		BLI_assert((sz - sizeof(*data)) == (BLEN_THUMB_MEMSIZE_FILE(fd_data[0], fd_data[1]) - (sizeof(*fd_data) * 2)));
		data->width = fd_data[0];
		data->height = fd_data[1];
		memcpy(data->rect, &fd_data[2], sz - sizeof(*data));
	}
	else {
		data = NULL;
	}

	blo_freefiledata(fd);

	return data;
}

/* ************** OLD POINTERS ******************* */

static void *newdataadr(FileData *fd, const void *adr)		/* only direct databocks */
{
	return oldnewmap_lookup_and_inc(fd->datamap, adr, true);
}

/* This is a special version of newdataadr() which allows us to keep lasthit of
 * map unchanged. In certain cases this makes file loading time significantly
 * faster.
 *
 * Use this function in cases like restoring pointer from one list element to
 * another list element, but keep lasthit value so we can continue restoring
 * pointers efficiently.
 *
 * Example of this could be found in direct_link_fcurves() which restores the
 * fcurve group pointer and keeps lasthit optimal for linking all further
 * fcurves.
 */
static void *newdataadr_ex(FileData *fd, const void *adr, bool increase_lasthit)		/* only direct databocks */
{
	if (increase_lasthit) {
		return newdataadr(fd, adr);
	}
	else {
		int lasthit = fd->datamap->lasthit;
		void *newadr = newdataadr(fd, adr);
		fd->datamap->lasthit = lasthit;
		return newadr;
	}
}

static void *newdataadr_no_us(FileData *fd, const void *adr)		/* only direct databocks */
{
	return oldnewmap_lookup_and_inc(fd->datamap, adr, false);
}

static void *newglobadr(FileData *fd, const void *adr)	    /* direct datablocks with global linking */
{
	return oldnewmap_lookup_and_inc(fd->globmap, adr, true);
}

static void *newimaadr(FileData *fd, const void *adr)		    /* used to restore image data after undo */
{
	if (fd->imamap && adr)
		return oldnewmap_lookup_and_inc(fd->imamap, adr, true);
	return NULL;
}

static void *newmclipadr(FileData *fd, const void *adr)      /* used to restore movie clip data after undo */
{
	if (fd->movieclipmap && adr)
		return oldnewmap_lookup_and_inc(fd->movieclipmap, adr, true);
	return NULL;
}

static void *newsoundadr(FileData *fd, const void *adr)      /* used to restore sound data after undo */
{
	if (fd->soundmap && adr)
		return oldnewmap_lookup_and_inc(fd->soundmap, adr, true);
	return NULL;
}

static void *newpackedadr(FileData *fd, const void *adr)      /* used to restore packed data after undo */
{
	if (fd->packedmap && adr)
		return oldnewmap_lookup_and_inc(fd->packedmap, adr, true);
	
	return oldnewmap_lookup_and_inc(fd->datamap, adr, true);
}


static void *newlibadr(FileData *fd, const void *lib, const void *adr)		/* only lib data */
{
	return oldnewmap_liblookup(fd->libmap, adr, lib);
}

void *blo_do_versions_newlibadr(FileData *fd, const void *lib, const void *adr)		/* only lib data */
{
	return newlibadr(fd, lib, adr);
}

static void *newlibadr_us(FileData *fd, const void *lib, const void *adr)	/* increases user number */
{
	ID *id = newlibadr(fd, lib, adr);
	
	id_us_plus_no_lib(id);
	
	return id;
}

void *blo_do_versions_newlibadr_us(FileData *fd, const void *lib, const void *adr)	/* increases user number */
{
	return newlibadr_us(fd, lib, adr);
}

static void *newlibadr_real_us(FileData *fd, const void *lib, const void *adr)	/* ensures real user */
{
	ID *id = newlibadr(fd, lib, adr);

	id_us_ensure_real(id);

	return id;
}

static void change_idid_adr_fd(FileData *fd, const void *old, void *new)
{
	int i;
	
	/* use a binary search if we have a sorted libmap, for now it's not needed. */
	BLI_assert(fd->libmap->sorted == false);

	for (i = 0; i < fd->libmap->nentries; i++) {
		OldNew *entry = &fd->libmap->entries[i];
		
		if (old==entry->newp && entry->nr==ID_ID) {
			entry->newp = new;
			if (new) entry->nr = GS( ((ID *)new)->name );
		}
	}
}

static void change_idid_adr(ListBase *mainlist, FileData *basefd, void *old, void *new)
{
	Main *mainptr;
	
	for (mainptr = mainlist->first; mainptr; mainptr = mainptr->next) {
		FileData *fd;
		
		if (mainptr->curlib)
			fd = mainptr->curlib->filedata;
		else
			fd = basefd;
		
		if (fd) {
			change_idid_adr_fd(fd, old, new);
		}
	}
}

/* lib linked proxy objects point to our local data, we need
 * to clear that pointer before reading the undo memfile since
 * the object might be removed, it is set again in reading
 * if the local object still exists */
void blo_clear_proxy_pointers_from_lib(Main *oldmain)
{
	Object *ob = oldmain->object.first;
	
	for (; ob; ob= ob->id.next) {
		if (ob->id.lib)
			ob->proxy_from = NULL;
	}
}

void blo_make_image_pointer_map(FileData *fd, Main *oldmain)
{
	Image *ima = oldmain->image.first;
	Scene *sce = oldmain->scene.first;
	int a;
	
	fd->imamap = oldnewmap_new();
	
	for (; ima; ima = ima->id.next) {
		if (ima->cache)
			oldnewmap_insert(fd->imamap, ima->cache, ima->cache, 0);
		for (a = 0; a < TEXTARGET_COUNT; a++)
			if (ima->gputexture[a])
				oldnewmap_insert(fd->imamap, ima->gputexture[a], ima->gputexture[a], 0);
		if (ima->rr)
			oldnewmap_insert(fd->imamap, ima->rr, ima->rr, 0);
		for (a=0; a < IMA_MAX_RENDER_SLOT; a++)
			if (ima->renders[a])
				oldnewmap_insert(fd->imamap, ima->renders[a], ima->renders[a], 0);
	}
	for (; sce; sce = sce->id.next) {
		if (sce->nodetree && sce->nodetree->previews) {
			bNodeInstanceHashIterator iter;
			NODE_INSTANCE_HASH_ITER(iter, sce->nodetree->previews) {
				bNodePreview *preview = BKE_node_instance_hash_iterator_get_value(&iter);
				oldnewmap_insert(fd->imamap, preview, preview, 0);
			}
		}
	}
}

/* set old main image ibufs to zero if it has been restored */
/* this works because freeing old main only happens after this call */
void blo_end_image_pointer_map(FileData *fd, Main *oldmain)
{
	OldNew *entry = fd->imamap->entries;
	Image *ima = oldmain->image.first;
	Scene *sce = oldmain->scene.first;
	int i;
	
	/* used entries were restored, so we put them to zero */
	for (i = 0; i < fd->imamap->nentries; i++, entry++) {
		if (entry->nr > 0)
			entry->newp = NULL;
	}
	
	for (; ima; ima = ima->id.next) {
		ima->cache = newimaadr(fd, ima->cache);
		if (ima->cache == NULL) {
			ima->tpageflag &= ~IMA_GLBIND_IS_DATA;
			for (i = 0; i < TEXTARGET_COUNT; i++) {
				ima->bindcode[i] = 0;
				ima->gputexture[i] = NULL;
			}
			ima->rr = NULL;
		}
		for (i = 0; i < IMA_MAX_RENDER_SLOT; i++)
			ima->renders[i] = newimaadr(fd, ima->renders[i]);
		
		for (i = 0; i < TEXTARGET_COUNT; i++)
			ima->gputexture[i] = newimaadr(fd, ima->gputexture[i]);
		ima->rr = newimaadr(fd, ima->rr);
	}
	for (; sce; sce = sce->id.next) {
		if (sce->nodetree && sce->nodetree->previews) {
			bNodeInstanceHash *new_previews = BKE_node_instance_hash_new("node previews");
			bNodeInstanceHashIterator iter;
			
			/* reconstruct the preview hash, only using remaining pointers */
			NODE_INSTANCE_HASH_ITER(iter, sce->nodetree->previews) {
				bNodePreview *preview = BKE_node_instance_hash_iterator_get_value(&iter);
				if (preview) {
					bNodePreview *new_preview = newimaadr(fd, preview);
					if (new_preview) {
						bNodeInstanceKey key = BKE_node_instance_hash_iterator_get_key(&iter);
						BKE_node_instance_hash_insert(new_previews, key, new_preview);
					}
				}
			}
			BKE_node_instance_hash_free(sce->nodetree->previews, NULL);
			sce->nodetree->previews = new_previews;
		}
	}
}

void blo_make_movieclip_pointer_map(FileData *fd, Main *oldmain)
{
	MovieClip *clip = oldmain->movieclip.first;
	Scene *sce = oldmain->scene.first;
	
	fd->movieclipmap = oldnewmap_new();
	
	for (; clip; clip = clip->id.next) {
		if (clip->cache)
			oldnewmap_insert(fd->movieclipmap, clip->cache, clip->cache, 0);
		
		if (clip->tracking.camera.intrinsics)
			oldnewmap_insert(fd->movieclipmap, clip->tracking.camera.intrinsics, clip->tracking.camera.intrinsics, 0);
	}
	
	for (; sce; sce = sce->id.next) {
		if (sce->nodetree) {
			bNode *node;
			for (node = sce->nodetree->nodes.first; node; node = node->next)
				if (node->type == CMP_NODE_MOVIEDISTORTION)
					oldnewmap_insert(fd->movieclipmap, node->storage, node->storage, 0);
		}
	}
}

/* set old main movie clips caches to zero if it has been restored */
/* this works because freeing old main only happens after this call */
void blo_end_movieclip_pointer_map(FileData *fd, Main *oldmain)
{
	OldNew *entry = fd->movieclipmap->entries;
	MovieClip *clip = oldmain->movieclip.first;
	Scene *sce = oldmain->scene.first;
	int i;
	
	/* used entries were restored, so we put them to zero */
	for (i=0; i < fd->movieclipmap->nentries; i++, entry++) {
		if (entry->nr > 0)
			entry->newp = NULL;
	}
	
	for (; clip; clip = clip->id.next) {
		clip->cache = newmclipadr(fd, clip->cache);
		clip->tracking.camera.intrinsics = newmclipadr(fd, clip->tracking.camera.intrinsics);
	}
	
	for (; sce; sce = sce->id.next) {
		if (sce->nodetree) {
			bNode *node;
			for (node = sce->nodetree->nodes.first; node; node = node->next)
				if (node->type == CMP_NODE_MOVIEDISTORTION)
					node->storage = newmclipadr(fd, node->storage);
		}
	}
}

void blo_make_sound_pointer_map(FileData *fd, Main *oldmain)
{
	bSound *sound = oldmain->sound.first;
	
	fd->soundmap = oldnewmap_new();
	
	for (; sound; sound = sound->id.next) {
		if (sound->waveform)
			oldnewmap_insert(fd->soundmap, sound->waveform, sound->waveform, 0);			
	}
}

/* set old main sound caches to zero if it has been restored */
/* this works because freeing old main only happens after this call */
void blo_end_sound_pointer_map(FileData *fd, Main *oldmain)
{
	OldNew *entry = fd->soundmap->entries;
	bSound *sound = oldmain->sound.first;
	int i;
	
	/* used entries were restored, so we put them to zero */
	for (i = 0; i < fd->soundmap->nentries; i++, entry++) {
		if (entry->nr > 0)
			entry->newp = NULL;
	}
	
	for (; sound; sound = sound->id.next) {
		sound->waveform = newsoundadr(fd, sound->waveform);
	}
}

/* XXX disabled this feature - packed files also belong in temp saves and quit.blend, to make restore work */

static void insert_packedmap(FileData *fd, PackedFile *pf)
{
	oldnewmap_insert(fd->packedmap, pf, pf, 0);
	oldnewmap_insert(fd->packedmap, pf->data, pf->data, 0);
}

void blo_make_packed_pointer_map(FileData *fd, Main *oldmain)
{
	Image *ima;
	VFont *vfont;
	bSound *sound;
	Library *lib;
	
	fd->packedmap = oldnewmap_new();
	
	for (ima = oldmain->image.first; ima; ima = ima->id.next) {
		ImagePackedFile *imapf;

		if (ima->packedfile)
			insert_packedmap(fd, ima->packedfile);

		for (imapf = ima->packedfiles.first; imapf; imapf = imapf->next)
			if (imapf->packedfile)
				insert_packedmap(fd, imapf->packedfile);
	}
			
	for (vfont = oldmain->vfont.first; vfont; vfont = vfont->id.next)
		if (vfont->packedfile)
			insert_packedmap(fd, vfont->packedfile);
	
	for (sound = oldmain->sound.first; sound; sound = sound->id.next)
		if (sound->packedfile)
			insert_packedmap(fd, sound->packedfile);
	
	for (lib = oldmain->library.first; lib; lib = lib->id.next)
		if (lib->packedfile)
			insert_packedmap(fd, lib->packedfile);

}

/* set old main packed data to zero if it has been restored */
/* this works because freeing old main only happens after this call */
void blo_end_packed_pointer_map(FileData *fd, Main *oldmain)
{
	Image *ima;
	VFont *vfont;
	bSound *sound;
	Library *lib;
	OldNew *entry = fd->packedmap->entries;
	int i;
	
	/* used entries were restored, so we put them to zero */
	for (i=0; i < fd->packedmap->nentries; i++, entry++) {
		if (entry->nr > 0)
			entry->newp = NULL;
	}
	
	for (ima = oldmain->image.first; ima; ima = ima->id.next) {
		ImagePackedFile *imapf;

		ima->packedfile = newpackedadr(fd, ima->packedfile);

		for (imapf = ima->packedfiles.first; imapf; imapf = imapf->next)
			imapf->packedfile = newpackedadr(fd, imapf->packedfile);
	}
	
	for (vfont = oldmain->vfont.first; vfont; vfont = vfont->id.next)
		vfont->packedfile = newpackedadr(fd, vfont->packedfile);

	for (sound = oldmain->sound.first; sound; sound = sound->id.next)
		sound->packedfile = newpackedadr(fd, sound->packedfile);
		
	for (lib = oldmain->library.first; lib; lib = lib->id.next)
		lib->packedfile = newpackedadr(fd, lib->packedfile);
}


/* undo file support: add all library pointers in lookup */
void blo_add_library_pointer_map(ListBase *old_mainlist, FileData *fd)
{
	Main *ptr = old_mainlist->first;
	ListBase *lbarray[MAX_LIBARRAY];
	
	for (ptr = ptr->next; ptr; ptr = ptr->next) {
		int i = set_listbasepointers(ptr, lbarray);
		while (i--) {
			ID *id;
			for (id = lbarray[i]->first; id; id = id->next)
				oldnewmap_insert(fd->libmap, id, id, GS(id->name));
		}
	}

	fd->old_mainlist = old_mainlist;
}


/* ********** END OLD POINTERS ****************** */
/* ********** READ FILE ****************** */

static void switch_endian_structs(const struct SDNA *filesdna, BHead *bhead)
{
	int blocksize, nblocks;
	char *data;
	
	data = (char *)(bhead+1);
	blocksize = filesdna->typelens[ filesdna->structs[bhead->SDNAnr][0] ];
	
	nblocks = bhead->nr;
	while (nblocks--) {
		DNA_struct_switch_endian(filesdna, bhead->SDNAnr, data);
		
		data += blocksize;
	}
}

static void *read_struct(FileData *fd, BHead *bh, const char *blockname)
{
	void *temp = NULL;
	
	if (bh->len) {
		/* switch is based on file dna */
		if (bh->SDNAnr && (fd->flags & FD_FLAGS_SWITCH_ENDIAN))
			switch_endian_structs(fd->filesdna, bh);
		
		if (fd->compflags[bh->SDNAnr] != SDNA_CMP_REMOVED) {
			if (fd->compflags[bh->SDNAnr] == SDNA_CMP_NOT_EQUAL) {
				temp = DNA_struct_reconstruct(fd->memsdna, fd->filesdna, fd->compflags, bh->SDNAnr, bh->nr, (bh+1));
			}
			else {
				/* SDNA_CMP_EQUAL */
				temp = MEM_mallocN(bh->len, blockname);
				memcpy(temp, (bh+1), bh->len);
			}
		}
	}

	return temp;
}

typedef void (*link_list_cb)(FileData *fd, void *data);

static void link_list_ex(FileData *fd, ListBase *lb, link_list_cb callback)		/* only direct data */
{
	Link *ln, *prev;
	
	if (BLI_listbase_is_empty(lb)) return;
	
	lb->first = newdataadr(fd, lb->first);
	if (callback != NULL) {
		callback(fd, lb->first);
	}
	ln = lb->first;
	prev = NULL;
	while (ln) {
		ln->next = newdataadr(fd, ln->next);
		if (ln->next != NULL && callback != NULL) {
			callback(fd, ln->next);
		}
		ln->prev = prev;
		prev = ln;
		ln = ln->next;
	}
	lb->last = prev;
}

static void link_list(FileData *fd, ListBase *lb)		/* only direct data */
{
	link_list_ex(fd, lb, NULL);
}

static void link_glob_list(FileData *fd, ListBase *lb)		/* for glob data */
{
	Link *ln, *prev;
	void *poin;

	if (BLI_listbase_is_empty(lb)) return;
	poin = newdataadr(fd, lb->first);
	if (lb->first) {
		oldnewmap_insert(fd->globmap, lb->first, poin, 0);
	}
	lb->first = poin;
	
	ln = lb->first;
	prev = NULL;
	while (ln) {
		poin = newdataadr(fd, ln->next);
		if (ln->next) {
			oldnewmap_insert(fd->globmap, ln->next, poin, 0);
		}
		ln->next = poin;
		ln->prev = prev;
		prev = ln;
		ln = ln->next;
	}
	lb->last = prev;
}

static void test_pointer_array(FileData *fd, void **mat)
{
	int64_t *lpoin, *lmat;
	int *ipoin, *imat;
	size_t len;

		/* manually convert the pointer array in
		 * the old dna format to a pointer array in
		 * the new dna format.
		 */
	if (*mat) {
		len = MEM_allocN_len(*mat)/fd->filesdna->pointerlen;
			
		if (fd->filesdna->pointerlen==8 && fd->memsdna->pointerlen==4) {
			ipoin=imat= MEM_mallocN(len * 4, "newmatar");
			lpoin= *mat;
			
			while (len-- > 0) {
				if ((fd->flags & FD_FLAGS_SWITCH_ENDIAN))
					BLI_endian_switch_int64(lpoin);
				*ipoin = (int)((*lpoin) >> 3);
				ipoin++;
				lpoin++;
			}
			MEM_freeN(*mat);
			*mat = imat;
		}
		
		if (fd->filesdna->pointerlen==4 && fd->memsdna->pointerlen==8) {
			lpoin = lmat = MEM_mallocN(len * 8, "newmatar");
			ipoin = *mat;
			
			while (len-- > 0) {
				*lpoin = *ipoin;
				ipoin++;
				lpoin++;
			}
			MEM_freeN(*mat);
			*mat= lmat;
		}
	}
}

/* ************ READ ID Properties *************** */

static void IDP_DirectLinkProperty(IDProperty *prop, int switch_endian, FileData *fd);
static void IDP_LibLinkProperty(IDProperty *prop, FileData *fd);

static void IDP_DirectLinkIDPArray(IDProperty *prop, int switch_endian, FileData *fd)
{
	IDProperty *array;
	int i;
	
	/* since we didn't save the extra buffer, set totallen to len */
	prop->totallen = prop->len;
	prop->data.pointer = newdataadr(fd, prop->data.pointer);

	array = (IDProperty *)prop->data.pointer;
	
	/* note!, idp-arrays didn't exist in 2.4x, so the pointer will be cleared
	 * theres not really anything we can do to correct this, at least don't crash */
	if (array == NULL) {
		prop->len = 0;
		prop->totallen = 0;
	}
	
	
	for (i = 0; i < prop->len; i++)
		IDP_DirectLinkProperty(&array[i], switch_endian, fd);
}

static void IDP_DirectLinkArray(IDProperty *prop, int switch_endian, FileData *fd)
{
	IDProperty **array;
	int i;
	
	/* since we didn't save the extra buffer, set totallen to len */
	prop->totallen = prop->len;
	prop->data.pointer = newdataadr(fd, prop->data.pointer);
	
	if (prop->subtype == IDP_GROUP) {
		test_pointer_array(fd, prop->data.pointer);
		array = prop->data.pointer;
		
		for (i = 0; i < prop->len; i++)
			IDP_DirectLinkProperty(array[i], switch_endian, fd);
	}
	else if (prop->subtype == IDP_DOUBLE) {
		if (switch_endian) {
			BLI_endian_switch_double_array(prop->data.pointer, prop->len);
		}
	}
	else {
		if (switch_endian) {
			/* also used for floats */
			BLI_endian_switch_int32_array(prop->data.pointer, prop->len);
		}
	}
}

static void IDP_DirectLinkString(IDProperty *prop, FileData *fd)
{
	/*since we didn't save the extra string buffer, set totallen to len.*/
	prop->totallen = prop->len;
	prop->data.pointer = newdataadr(fd, prop->data.pointer);
}

static void IDP_DirectLinkGroup(IDProperty *prop, int switch_endian, FileData *fd)
{
	ListBase *lb = &prop->data.group;
	IDProperty *loop;
	
	link_list(fd, lb);
	
	/*Link child id properties now*/
	for (loop=prop->data.group.first; loop; loop=loop->next) {
		IDP_DirectLinkProperty(loop, switch_endian, fd);
	}
}

static void IDP_DirectLinkProperty(IDProperty *prop, int switch_endian, FileData *fd)
{
	switch (prop->type) {
		case IDP_GROUP:
			IDP_DirectLinkGroup(prop, switch_endian, fd);
			break;
		case IDP_STRING:
			IDP_DirectLinkString(prop, fd);
			break;
		case IDP_ARRAY:
			IDP_DirectLinkArray(prop, switch_endian, fd);
			break;
		case IDP_IDPARRAY:
			IDP_DirectLinkIDPArray(prop, switch_endian, fd);
			break;
		case IDP_DOUBLE:
			/* erg, stupid doubles.  since I'm storing them
			 * in the same field as int val; val2 in the
			 * IDPropertyData struct, they have to deal with
			 * endianness specifically
			 *
			 * in theory, val and val2 would've already been swapped
			 * if switch_endian is true, so we have to first unswap
			 * them then reswap them as a single 64-bit entity.
			 */
			
			if (switch_endian) {
				BLI_endian_switch_int32(&prop->data.val);
				BLI_endian_switch_int32(&prop->data.val2);
				BLI_endian_switch_int64((int64_t *)&prop->data.val);
			}
			break;
		case IDP_INT:
		case IDP_FLOAT:
		case IDP_ID:
			break;  /* Nothing special to do here. */
		default:
			/* Unknown IDP type, nuke it (we cannot handle unknown types everywhere in code,
			 * IDP are way too polymorphic to do it safely. */
			printf("%s: found unknown IDProperty type %d, reset to Integer one !\n", __func__, prop->type);
			/* Note: we do not attempt to free unknown prop, we have no way to know how to do that! */
			prop->type = IDP_INT;
			prop->subtype = 0;
			IDP_Int(prop) = 0;
	}
}

#define IDP_DirectLinkGroup_OrFree(prop, switch_endian, fd) \
       _IDP_DirectLinkGroup_OrFree(prop, switch_endian, fd, __func__)

static void _IDP_DirectLinkGroup_OrFree(IDProperty **prop, int switch_endian, FileData *fd,
                                        const char *caller_func_id)
{
	if (*prop) {
		if ((*prop)->type == IDP_GROUP) {
			IDP_DirectLinkGroup(*prop, switch_endian, fd);
		}
		else {
			/* corrupt file! */
			printf("%s: found non group data, freeing type %d!\n",
			       caller_func_id, (*prop)->type);
			/* don't risk id, data's likely corrupt. */
			// IDP_FreeProperty(*prop);
			*prop = NULL;
		}
	}
}

static void IDP_LibLinkProperty(IDProperty *prop, FileData *fd)
{
	if (!prop)
		return;

	switch (prop->type) {
		case IDP_ID: /* PointerProperty */
		{
			void *newaddr = newlibadr_us(fd, NULL, IDP_Id(prop));
			if (IDP_Id(prop) && !newaddr && G.debug) {
				printf("Error while loading \"%s\". Data not found in file!\n", prop->name);
			}
			prop->data.pointer = newaddr;
			break;
		}
		case IDP_IDPARRAY: /* CollectionProperty */
		{
			IDProperty *idp_array = IDP_IDPArray(prop);
			for (int i = 0; i < prop->len; i++) {
				IDP_LibLinkProperty(&(idp_array[i]), fd);
			}
			break;
		}
		case IDP_GROUP: /* PointerProperty */
		{
			for (IDProperty *loop = prop->data.group.first; loop; loop = loop->next) {
				IDP_LibLinkProperty(loop, fd);
			}
			break;
		}
		default:
			break;  /* Nothing to do for other IDProps. */
	}
}

/* ************ READ IMAGE PREVIEW *************** */

static PreviewImage *direct_link_preview_image(FileData *fd, PreviewImage *old_prv)
{
	PreviewImage *prv = newdataadr(fd, old_prv);
	
	if (prv) {
		int i;
		for (i = 0; i < NUM_ICON_SIZES; ++i) {
			if (prv->rect[i]) {
				prv->rect[i] = newdataadr(fd, prv->rect[i]);
			}
			prv->gputexture[i] = NULL;
		}
		prv->icon_id = 0;
		prv->tag = 0;
	}
	
	return prv;
}

/* ************ READ ID *************** */

static void direct_link_id(FileData *fd, ID *id)
{
	/*link direct data of ID properties*/
	if (id->properties) {
		id->properties = newdataadr(fd, id->properties);
		/* this case means the data was written incorrectly, it should not happen */
		IDP_DirectLinkGroup_OrFree(&id->properties, (fd->flags & FD_FLAGS_SWITCH_ENDIAN), fd);
	}
	id->py_instance = NULL;
}

/* ************ READ CurveMapping *************** */

/* cuma itself has been read! */
static void direct_link_curvemapping(FileData *fd, CurveMapping *cumap)
{
	int a;
	
	/* flag seems to be able to hang? Maybe old files... not bad to clear anyway */
	cumap->flag &= ~CUMA_PREMULLED;
	
	for (a = 0; a < CM_TOT; a++) {
		cumap->cm[a].curve = newdataadr(fd, cumap->cm[a].curve);
		cumap->cm[a].table = NULL;
		cumap->cm[a].premultable = NULL;
	}
}

/* ************ READ Brush *************** */

/* library brush linking after fileread */
static void lib_link_brush(FileData *fd, Main *main)
{
	/* only link ID pointers */
	for (Brush *brush = main->brush.first; brush; brush = brush->id.next) {
		if (brush->id.tag & LIB_TAG_NEED_LINK) {
			IDP_LibLinkProperty(brush->id.properties, fd);

			/* brush->(mask_)mtex.obj is ignored on purpose? */
			brush->mtex.tex = newlibadr_us(fd, brush->id.lib, brush->mtex.tex);
			brush->mask_mtex.tex = newlibadr_us(fd, brush->id.lib, brush->mask_mtex.tex);
			brush->clone.image = newlibadr(fd, brush->id.lib, brush->clone.image);
			brush->toggle_brush = newlibadr(fd, brush->id.lib, brush->toggle_brush);
			brush->paint_curve = newlibadr_us(fd, brush->id.lib, brush->paint_curve);

			brush->id.tag &= ~LIB_TAG_NEED_LINK;
		}
	}
}

static void direct_link_brush(FileData *fd, Brush *brush)
{
	/* brush itself has been read */

	/* fallof curve */
	brush->curve = newdataadr(fd, brush->curve);
	brush->gradient = newdataadr(fd, brush->gradient);

	if (brush->curve)
		direct_link_curvemapping(fd, brush->curve);
	else
		BKE_brush_curve_preset(brush, CURVE_PRESET_SHARP);

	brush->preview = NULL;
	brush->icon_imbuf = NULL;
}

/* ************ READ Palette *************** */

static void lib_link_palette(FileData *fd, Main *main)
{
	/* only link ID pointers */
	for (Palette *palette = main->palettes.first; palette; palette = palette->id.next) {
		if (palette->id.tag & LIB_TAG_NEED_LINK) {
			IDP_LibLinkProperty(palette->id.properties, fd);

			palette->id.tag &= ~LIB_TAG_NEED_LINK;

			lib_link_animdata(fd, &palette->id, palette->adt);
			/* relink images */
			for (PaletteColor *palcolor = palette->colors.first; palcolor; palcolor = palcolor->next) {
				if (palcolor->sima != NULL) {
					palcolor->sima = newlibadr(fd, palette->id.lib, palcolor->sima);
				}
				if (palcolor->ima != NULL) {
					palcolor->ima = newlibadr(fd, palette->id.lib, palcolor->ima);
				}
			}
		}
	}
}

static void direct_link_palette(FileData *fd, Palette *palette)
{

	/* palette itself has been read */
	link_list(fd, &palette->colors);
	
	/* relink animdata */
	if (palette != NULL) {
		palette->adt = newdataadr(fd, palette->adt);
		direct_link_animdata(fd, palette->adt);
	}
}

static void lib_link_paint_curve(FileData *fd, Main *main)
{
	/* only link ID pointers */
	for (PaintCurve *pc = main->paintcurves.first; pc; pc = pc->id.next) {
		if (pc->id.tag & LIB_TAG_NEED_LINK) {
			IDP_LibLinkProperty(pc->id.properties, fd);

			pc->id.tag &= ~LIB_TAG_NEED_LINK;
		}
	}
}

static void direct_link_paint_curve(FileData *fd, PaintCurve *pc)
{
	pc->points = newdataadr(fd, pc->points);
}

/* ************ READ PACKEDFILE *************** */

static PackedFile *direct_link_packedfile(FileData *fd, PackedFile *oldpf)
{
	PackedFile *pf = newpackedadr(fd, oldpf);

	if (pf) {
		pf->data = newpackedadr(fd, pf->data);
	}
	
	return pf;
}

/* ************ READ ANIMATION STUFF ***************** */

/* Legacy Data Support (for Version Patching) ----------------------------- */

// XXX deprecated - old animation system
static void lib_link_ipo(FileData *fd, Main *main)
{
	Ipo *ipo;
	
	for (ipo = main->ipo.first; ipo; ipo = ipo->id.next) {
		if (ipo->id.tag & LIB_TAG_NEED_LINK) {
			IpoCurve *icu;
			for (icu = ipo->curve.first; icu; icu = icu->next) {
				if (icu->driver)
					icu->driver->ob = newlibadr(fd, ipo->id.lib, icu->driver->ob);
			}
			ipo->id.tag &= ~LIB_TAG_NEED_LINK;
		}
	}
}

// XXX deprecated - old animation system
static void direct_link_ipo(FileData *fd, Ipo *ipo)
{
	IpoCurve *icu;

	link_list(fd, &(ipo->curve));
	
	for (icu = ipo->curve.first; icu; icu = icu->next) {
		icu->bezt = newdataadr(fd, icu->bezt);
		icu->bp = newdataadr(fd, icu->bp);
		icu->driver = newdataadr(fd, icu->driver);
	}
}

// XXX deprecated - old animation system
static void lib_link_nlastrips(FileData *fd, ID *id, ListBase *striplist)
{
	bActionStrip *strip;
	bActionModifier *amod;
	
	for (strip=striplist->first; strip; strip=strip->next) {
		strip->object = newlibadr(fd, id->lib, strip->object);
		strip->act = newlibadr_us(fd, id->lib, strip->act);
		strip->ipo = newlibadr(fd, id->lib, strip->ipo);
		for (amod = strip->modifiers.first; amod; amod = amod->next)
			amod->ob = newlibadr(fd, id->lib, amod->ob);
	}
}

// XXX deprecated - old animation system
static void direct_link_nlastrips(FileData *fd, ListBase *strips)
{
	bActionStrip *strip;
	
	link_list(fd, strips);
	
	for (strip = strips->first; strip; strip = strip->next)
		link_list(fd, &strip->modifiers);
}

// XXX deprecated - old animation system
static void lib_link_constraint_channels(FileData *fd, ID *id, ListBase *chanbase)
{
	bConstraintChannel *chan;

	for (chan=chanbase->first; chan; chan=chan->next) {
		chan->ipo = newlibadr_us(fd, id->lib, chan->ipo);
	}
}

/* Data Linking ----------------------------- */

static void lib_link_fmodifiers(FileData *fd, ID *id, ListBase *list)
{
	FModifier *fcm;
	
	for (fcm = list->first; fcm; fcm = fcm->next) {
		/* data for specific modifiers */
		switch (fcm->type) {
			case FMODIFIER_TYPE_PYTHON:
			{
				FMod_Python *data = (FMod_Python *)fcm->data;
				data->script = newlibadr(fd, id->lib, data->script);

				break;
			}
		}
	}
}

static void lib_link_fcurves(FileData *fd, ID *id, ListBase *list) 
{
	FCurve *fcu;
	
	if (list == NULL)
		return;
	
	/* relink ID-block references... */
	for (fcu = list->first; fcu; fcu = fcu->next) {
		/* driver data */
		if (fcu->driver) {
			ChannelDriver *driver = fcu->driver;
			DriverVar *dvar;
			
			for (dvar= driver->variables.first; dvar; dvar= dvar->next) {
				DRIVER_TARGETS_LOOPER(dvar)
				{
					/* only relink if still used */
					if (tarIndex < dvar->num_targets)
						dtar->id = newlibadr(fd, id->lib, dtar->id); 
					else
						dtar->id = NULL;
				}
				DRIVER_TARGETS_LOOPER_END
			}
		}
		
		/* modifiers */
		lib_link_fmodifiers(fd, id, &fcu->modifiers);
	}
}


/* NOTE: this assumes that link_list has already been called on the list */
static void direct_link_fmodifiers(FileData *fd, ListBase *list, FCurve *curve)
{
	FModifier *fcm;
	
	for (fcm = list->first; fcm; fcm = fcm->next) {
		/* relink general data */
		fcm->data  = newdataadr(fd, fcm->data);
		fcm->curve = curve;
		
		/* do relinking of data for specific types */
		switch (fcm->type) {
			case FMODIFIER_TYPE_GENERATOR:
			{
				FMod_Generator *data = (FMod_Generator *)fcm->data;
				
				data->coefficients = newdataadr(fd, data->coefficients);
				
				if (fd->flags & FD_FLAGS_SWITCH_ENDIAN) {
					BLI_endian_switch_float_array(data->coefficients, data->arraysize);
				}

				break;
			}
			case FMODIFIER_TYPE_ENVELOPE:
			{
				FMod_Envelope *data=  (FMod_Envelope *)fcm->data;
				
				data->data= newdataadr(fd, data->data);

				break;
			}
			case FMODIFIER_TYPE_PYTHON:
			{
				FMod_Python *data = (FMod_Python *)fcm->data;
				
				data->prop = newdataadr(fd, data->prop);
				IDP_DirectLinkGroup_OrFree(&data->prop, (fd->flags & FD_FLAGS_SWITCH_ENDIAN), fd);

				break;
			}
		}
	}
}

/* NOTE: this assumes that link_list has already been called on the list */
static void direct_link_fcurves(FileData *fd, ListBase *list)
{
	FCurve *fcu;
	
	/* link F-Curve data to F-Curve again (non ID-libs) */
	for (fcu = list->first; fcu; fcu = fcu->next) {
		/* curve data */
		fcu->bezt = newdataadr(fd, fcu->bezt);
		fcu->fpt = newdataadr(fd, fcu->fpt);
		
		/* rna path */
		fcu->rna_path = newdataadr(fd, fcu->rna_path);
		
		/* group */
		fcu->grp = newdataadr_ex(fd, fcu->grp, false);
		
		/* clear disabled flag - allows disabled drivers to be tried again ([#32155]),
		 * but also means that another method for "reviving disabled F-Curves" exists
		 */
		fcu->flag &= ~FCURVE_DISABLED;
		
		/* driver */
		fcu->driver= newdataadr(fd, fcu->driver);
		if (fcu->driver) {
			ChannelDriver *driver= fcu->driver;
			DriverVar *dvar;
			
			/* compiled expression data will need to be regenerated (old pointer may still be set here) */
			driver->expr_comp = NULL;
			
			/* give the driver a fresh chance - the operating environment may be different now 
			 * (addons, etc. may be different) so the driver namespace may be sane now [#32155]
			 */
			driver->flag &= ~DRIVER_FLAG_INVALID;
			
			/* relink variables, targets and their paths */
			link_list(fd, &driver->variables);
			for (dvar= driver->variables.first; dvar; dvar= dvar->next) {
				DRIVER_TARGETS_LOOPER(dvar)
				{
					/* only relink the targets being used */
					if (tarIndex < dvar->num_targets)
						dtar->rna_path = newdataadr(fd, dtar->rna_path);
					else
						dtar->rna_path = NULL;
				}
				DRIVER_TARGETS_LOOPER_END
			}
		}
		
		/* modifiers */
		link_list(fd, &fcu->modifiers);
		direct_link_fmodifiers(fd, &fcu->modifiers, fcu);
	}
}


static void lib_link_action(FileData *fd, Main *main)
{
	for (bAction *act = main->action.first; act; act = act->id.next) {
		if (act->id.tag & LIB_TAG_NEED_LINK) {
			IDP_LibLinkProperty(act->id.properties, fd);
			
// XXX deprecated - old animation system <<<
			for (bActionChannel *chan = act->chanbase.first; chan; chan = chan->next) {
				chan->ipo = newlibadr_us(fd, act->id.lib, chan->ipo);
				lib_link_constraint_channels(fd, &act->id, &chan->constraintChannels);
			}
// >>> XXX deprecated - old animation system
			
			lib_link_fcurves(fd, &act->id, &act->curves);

			for (TimeMarker *marker = act->markers.first; marker; marker = marker->next) {
				if (marker->camera) {
					marker->camera = newlibadr(fd, act->id.lib, marker->camera);
				}
			}

			act->id.tag &= ~LIB_TAG_NEED_LINK;
		}
	}
}

static void direct_link_action(FileData *fd, bAction *act)
{
	bActionChannel *achan; // XXX deprecated - old animation system
	bActionGroup *agrp;

	link_list(fd, &act->curves);
	link_list(fd, &act->chanbase); // XXX deprecated - old animation system
	link_list(fd, &act->groups);
	link_list(fd, &act->markers);

// XXX deprecated - old animation system <<<
	for (achan = act->chanbase.first; achan; achan=achan->next) {
		achan->grp = newdataadr(fd, achan->grp);
		
		link_list(fd, &achan->constraintChannels);
	}
// >>> XXX deprecated - old animation system

	direct_link_fcurves(fd, &act->curves);
	
	for (agrp = act->groups.first; agrp; agrp= agrp->next) {
		agrp->channels.first= newdataadr(fd, agrp->channels.first);
		agrp->channels.last= newdataadr(fd, agrp->channels.last);
	}
}

static void lib_link_nladata_strips(FileData *fd, ID *id, ListBase *list)
{
	NlaStrip *strip;
	
	for (strip = list->first; strip; strip = strip->next) {
		/* check strip's children */
		lib_link_nladata_strips(fd, id, &strip->strips);
		
		/* check strip's F-Curves */
		lib_link_fcurves(fd, id, &strip->fcurves);
		
		/* reassign the counted-reference to action */
		strip->act = newlibadr_us(fd, id->lib, strip->act);
		
		/* fix action id-root (i.e. if it comes from a pre 2.57 .blend file) */
		if ((strip->act) && (strip->act->idroot == 0))
			strip->act->idroot = GS(id->name);
	}
}

static void lib_link_nladata(FileData *fd, ID *id, ListBase *list)
{
	NlaTrack *nlt;
	
	/* we only care about the NLA strips inside the tracks */
	for (nlt = list->first; nlt; nlt = nlt->next) {
		lib_link_nladata_strips(fd, id, &nlt->strips);
	}
}

/* This handles Animato NLA-Strips linking 
 * NOTE: this assumes that link_list has already been called on the list 
 */
static void direct_link_nladata_strips(FileData *fd, ListBase *list)
{
	NlaStrip *strip;
	
	for (strip = list->first; strip; strip = strip->next) {
		/* strip's child strips */
		link_list(fd, &strip->strips);
		direct_link_nladata_strips(fd, &strip->strips);
		
		/* strip's F-Curves */
		link_list(fd, &strip->fcurves);
		direct_link_fcurves(fd, &strip->fcurves);
		
		/* strip's F-Modifiers */
		link_list(fd, &strip->modifiers);
		direct_link_fmodifiers(fd, &strip->modifiers, NULL);
	}
}

/* NOTE: this assumes that link_list has already been called on the list */
static void direct_link_nladata(FileData *fd, ListBase *list)
{
	NlaTrack *nlt;
	
	for (nlt = list->first; nlt; nlt = nlt->next) {
		/* relink list of strips */
		link_list(fd, &nlt->strips);
		
		/* relink strip data */
		direct_link_nladata_strips(fd, &nlt->strips);
	}
}

/* ------- */

static void lib_link_keyingsets(FileData *fd, ID *id, ListBase *list)
{
	KeyingSet *ks;
	KS_Path *ksp;
	
	/* here, we're only interested in the ID pointer stored in some of the paths */
	for (ks = list->first; ks; ks = ks->next) {
		for (ksp = ks->paths.first; ksp; ksp = ksp->next) {
			ksp->id= newlibadr(fd, id->lib, ksp->id); 
		}
	}
}

/* NOTE: this assumes that link_list has already been called on the list */
static void direct_link_keyingsets(FileData *fd, ListBase *list)
{
	KeyingSet *ks;
	KS_Path *ksp;
	
	/* link KeyingSet data to KeyingSet again (non ID-libs) */
	for (ks = list->first; ks; ks = ks->next) {
		/* paths */
		link_list(fd, &ks->paths);
		
		for (ksp = ks->paths.first; ksp; ksp = ksp->next) {
			/* rna path */
			ksp->rna_path= newdataadr(fd, ksp->rna_path);
		}
	}
}

/* ------- */

static void lib_link_animdata(FileData *fd, ID *id, AnimData *adt)
{
	if (adt == NULL)
		return;
	
	/* link action data */
	adt->action= newlibadr_us(fd, id->lib, adt->action);
	adt->tmpact= newlibadr_us(fd, id->lib, adt->tmpact);
	
	/* fix action id-roots (i.e. if they come from a pre 2.57 .blend file) */
	if ((adt->action) && (adt->action->idroot == 0))
		adt->action->idroot = GS(id->name);
	if ((adt->tmpact) && (adt->tmpact->idroot == 0))
		adt->tmpact->idroot = GS(id->name);
	
	/* link drivers */
	lib_link_fcurves(fd, id, &adt->drivers);
	
	/* overrides don't have lib-link for now, so no need to do anything */
	
	/* link NLA-data */
	lib_link_nladata(fd, id, &adt->nla_tracks);
}

static void direct_link_animdata(FileData *fd, AnimData *adt)
{
	/* NOTE: must have called newdataadr already before doing this... */
	if (adt == NULL)
		return;
	
	/* link drivers */
	link_list(fd, &adt->drivers);
	direct_link_fcurves(fd, &adt->drivers);
	
	/* link overrides */
	// TODO...
	
	/* link NLA-data */
	link_list(fd, &adt->nla_tracks);
	direct_link_nladata(fd, &adt->nla_tracks);
	
	/* relink active track/strip - even though strictly speaking this should only be used
	 * if we're in 'tweaking mode', we need to be able to have this loaded back for
	 * undo, but also since users may not exit tweakmode before saving (#24535)
	 */
	// TODO: it's not really nice that anyone should be able to save the file in this
	//		state, but it's going to be too hard to enforce this single case...
	adt->act_track = newdataadr(fd, adt->act_track);
	adt->actstrip = newdataadr(fd, adt->actstrip);
}	

/* ************ READ CACHEFILES *************** */

static void lib_link_cachefiles(FileData *fd, Main *bmain)
{
	/* only link ID pointers */
	for (CacheFile *cache_file = bmain->cachefiles.first; cache_file; cache_file = cache_file->id.next) {
		if (cache_file->id.tag & LIB_TAG_NEED_LINK) {
			IDP_LibLinkProperty(cache_file->id.properties, fd);
			lib_link_animdata(fd, &cache_file->id, cache_file->adt);

			cache_file->id.tag &= ~LIB_TAG_NEED_LINK;
		}
	}
}

static void direct_link_cachefile(FileData *fd, CacheFile *cache_file)
{
	BLI_listbase_clear(&cache_file->object_paths);
	cache_file->handle = NULL;
	cache_file->handle_mutex = NULL;

	/* relink animdata */
	cache_file->adt = newdataadr(fd, cache_file->adt);
	direct_link_animdata(fd, cache_file->adt);
}

/* ************ READ WORKSPACES *************** */

static void lib_link_workspaces(FileData *fd, Main *bmain)
{
	for (WorkSpace *workspace = bmain->workspaces.first; workspace; workspace = workspace->id.next) {
		ListBase *layouts = BKE_workspace_layouts_get(workspace);
		ID *id = (ID *)workspace;

		if ((id->tag & LIB_TAG_NEED_LINK) == 0) {
			continue;
		}
		IDP_LibLinkProperty(id->properties, fd);
		id_us_ensure_real(id);

		for (WorkSpaceLayout *layout = layouts->first, *layout_next; layout; layout = layout_next) {
			bScreen *screen = newlibadr(fd, id->lib, BKE_workspace_layout_screen_get(layout));

			layout_next = layout->next;
			if (screen) {
				BKE_workspace_layout_screen_set(layout, screen);

				if (ID_IS_LINKED(id)) {
					screen->winid = 0;
					if (screen->temp) {
						/* delete temp layouts when appending */
						BKE_workspace_layout_remove(bmain, workspace, layout);
					}
				}
			}
		}

		id->tag &= ~LIB_TAG_NEED_LINK;
	}
}

static void direct_link_workspace(FileData *fd, WorkSpace *workspace, const Main *main)
{
	link_list(fd, BKE_workspace_layouts_get(workspace));
	link_list(fd, &workspace->hook_layout_relations);
	link_list(fd, BKE_workspace_transform_orientations_get(workspace));

	for (WorkSpaceDataRelation *relation = workspace->hook_layout_relations.first;
	     relation;
	     relation = relation->next)
	{
		relation->parent = newglobadr(fd, relation->parent); /* data from window - need to access through global oldnew-map */
		relation->value = newdataadr(fd, relation->value);
	}

	if (ID_IS_LINKED(&workspace->id)) {
		/* Appending workspace so render layer is likely from a different scene. Unset
		 * now, when activating workspace later we set a valid one from current scene. */
		BKE_workspace_render_layer_set(workspace, NULL);
	}

	/* Same issue/fix as in direct_link_workspace_link_scene_data: Can't read workspace data
	 * when reading windows, so have to update windows after/when reading workspaces. */
	for (wmWindowManager *wm = main->wm.first; wm; wm = wm->id.next) {
		for (wmWindow *win = wm->windows.first; win; win = win->next) {
			WorkSpaceLayout *act_layout = newdataadr(fd, BKE_workspace_active_layout_get(win->workspace_hook));
			if (act_layout) {
				BKE_workspace_active_layout_set(win->workspace_hook, act_layout);
			}
		}
	}
}

static void lib_link_workspace_instance_hook(FileData *fd, WorkSpaceInstanceHook *hook, ID *id)
{
	WorkSpace *workspace = BKE_workspace_active_get(hook);
	BKE_workspace_active_set(hook, newlibadr(fd, id->lib, workspace));
}


/* ************ READ MOTION PATHS *************** */

/* direct data for cache */
static void direct_link_motionpath(FileData *fd, bMotionPath *mpath)
{
	/* sanity check */
	if (mpath == NULL)
		return;
	
	/* relink points cache */
	mpath->points = newdataadr(fd, mpath->points);
}

/* ************ READ NODE TREE *************** */

/* Single node tree (also used for material/scene trees), ntree is not NULL */
static void lib_link_ntree(FileData *fd, ID *id, bNodeTree *ntree)
{
	bNode *node;
	bNodeSocket *sock;
	
	IDP_LibLinkProperty(ntree->id.properties, fd);
	lib_link_animdata(fd, &ntree->id, ntree->adt);
	
	ntree->gpd = newlibadr_us(fd, id->lib, ntree->gpd);
	
	for (node = ntree->nodes.first; node; node = node->next) {
		/* Link ID Properties -- and copy this comment EXACTLY for easy finding
		 * of library blocks that implement this.*/
		IDP_LibLinkProperty(node->prop, fd);
		
		node->id = newlibadr_us(fd, id->lib, node->id);

		for (sock = node->inputs.first; sock; sock = sock->next) {
			IDP_LibLinkProperty(sock->prop, fd);
		}
		for (sock = node->outputs.first; sock; sock = sock->next) {
			IDP_LibLinkProperty(sock->prop, fd);
		}
	}
	
	for (sock = ntree->inputs.first; sock; sock = sock->next) {
		IDP_LibLinkProperty(sock->prop, fd);
	}
	for (sock = ntree->outputs.first; sock; sock = sock->next) {
		IDP_LibLinkProperty(sock->prop, fd);
	}
}

/* library ntree linking after fileread */
static void lib_link_nodetree(FileData *fd, Main *main)
{
	/* only link ID pointers */
	for (bNodeTree *ntree = main->nodetree.first; ntree; ntree = ntree->id.next) {
		if (ntree->id.tag & LIB_TAG_NEED_LINK) {
			lib_link_ntree(fd, &ntree->id, ntree);

			ntree->id.tag &= ~LIB_TAG_NEED_LINK;
		}
	}
}

/* updates group node socket identifier so that
 * external links to/from the group node are preserved.
 */
static void lib_node_do_versions_group_indices(bNode *gnode)
{
	bNodeTree *ngroup = (bNodeTree*)gnode->id;
	bNodeSocket *sock;
	bNodeLink *link;
	
	for (sock=gnode->outputs.first; sock; sock = sock->next) {
		int old_index = sock->to_index;
		
		for (link = ngroup->links.first; link; link = link->next) {
			if (link->tonode == NULL && link->fromsock->own_index == old_index) {
				strcpy(sock->identifier, link->fromsock->identifier);
				/* deprecated */
				sock->own_index = link->fromsock->own_index;
				sock->to_index = 0;
				sock->groupsock = NULL;
			}
		}
	}
	for (sock=gnode->inputs.first; sock; sock = sock->next) {
		int old_index = sock->to_index;
		
		for (link = ngroup->links.first; link; link = link->next) {
			if (link->fromnode == NULL && link->tosock->own_index == old_index) {
				strcpy(sock->identifier, link->tosock->identifier);
				/* deprecated */
				sock->own_index = link->tosock->own_index;
				sock->to_index = 0;
				sock->groupsock = NULL;
			}
		}
	}
}

/* verify types for nodes and groups, all data has to be read */
/* open = 0: appending/linking, open = 1: open new file (need to clean out dynamic
 * typedefs */
static void lib_verify_nodetree(Main *main, int UNUSED(open))
{
	/* this crashes blender on undo/redo */
#if 0
		if (open == 1) {
			reinit_nodesystem();
		}
#endif
	
	/* set node->typeinfo pointers */
	FOREACH_NODETREE(main, ntree, id) {
		ntreeSetTypes(NULL, ntree);
	} FOREACH_NODETREE_END
	
	/* verify static socket templates */
	FOREACH_NODETREE(main, ntree, id) {
		bNode *node;
		for (node=ntree->nodes.first; node; node=node->next)
			node_verify_socket_templates(ntree, node);
	} FOREACH_NODETREE_END
	
	{
		bool has_old_groups = false;
		/* XXX this should actually be part of do_versions, but since we need
		 * finished library linking, it is not possible there. Instead in do_versions
		 * we have set the NTREE_DO_VERSIONS_GROUP_EXPOSE_2_56_2 flag, so at this point we can do the
		 * actual group node updates.
		 */
		for (bNodeTree *ntree = main->nodetree.first; ntree; ntree = ntree->id.next) {
			if (ntree->flag & NTREE_DO_VERSIONS_GROUP_EXPOSE_2_56_2) {
				has_old_groups = 1;
			}
		}
		
		if (has_old_groups) {
			FOREACH_NODETREE(main, ntree, id) {
				/* updates external links for all group nodes in a tree */
				bNode *node;
				for (node = ntree->nodes.first; node; node = node->next) {
					if (node->type == NODE_GROUP) {
						bNodeTree *ngroup = (bNodeTree*)node->id;
						if (ngroup && (ngroup->flag & NTREE_DO_VERSIONS_GROUP_EXPOSE_2_56_2))
							lib_node_do_versions_group_indices(node);
					}
				}
			} FOREACH_NODETREE_END
		}
		
		for (bNodeTree *ntree = main->nodetree.first; ntree; ntree = ntree->id.next) {
			ntree->flag &= ~NTREE_DO_VERSIONS_GROUP_EXPOSE_2_56_2;
		}
	}
	
	{
		/* Convert the previously used ntree->inputs/ntree->outputs lists to interface nodes.
		 * Pre 2.56.2 node trees automatically have all unlinked sockets exposed already
		 * (see NTREE_DO_VERSIONS_GROUP_EXPOSE_2_56_2).
		 *
		 * XXX this should actually be part of do_versions,
		 * but needs valid typeinfo pointers to create interface nodes.
		 *
		 * Note: theoretically only needed in node groups (main->nodetree),
		 * but due to a temporary bug such links could have been added in all trees,
		 * so have to clean up all of them ...
		 */
		
		FOREACH_NODETREE(main, ntree, id) {
			if (ntree->flag & NTREE_DO_VERSIONS_CUSTOMNODES_GROUP) {
				bNode *input_node = NULL, *output_node = NULL;
				int num_inputs = 0, num_outputs = 0;
				bNodeLink *link, *next_link;
				/* Only create new interface nodes for actual older files.
				 * New file versions already have input/output nodes with duplicate links,
				 * in that case just remove the invalid links.
				 */
				const bool create_io_nodes = (ntree->flag & NTREE_DO_VERSIONS_CUSTOMNODES_GROUP_CREATE_INTERFACE) != 0;
				
				float input_locx = 1000000.0f, input_locy = 0.0f;
				float output_locx = -1000000.0f, output_locy = 0.0f;
				/* rough guess, not nice but we don't have access to UI constants here ... */
				static const float offsetx = 42 + 3*20 + 20;
				/*static const float offsety = 0.0f;*/
				
				if (create_io_nodes) {
					if (ntree->inputs.first)
						input_node = nodeAddStaticNode(NULL, ntree, NODE_GROUP_INPUT);
					
					if (ntree->outputs.first)
						output_node = nodeAddStaticNode(NULL, ntree, NODE_GROUP_OUTPUT);
				}
				
				/* Redirect links from/to the node tree interface to input/output node.
				 * If the fromnode/tonode pointers are NULL, this means a link from/to
				 * the ntree interface sockets, which need to be redirected to new interface nodes.
				 */
				for (link = ntree->links.first; link; link = next_link) {
					bool free_link = false;
					next_link = link->next;
					
					if (link->fromnode == NULL) {
						if (input_node) {
							link->fromnode = input_node;
							link->fromsock = node_group_input_find_socket(input_node, link->fromsock->identifier);
							++num_inputs;
							
							if (link->tonode) {
								if (input_locx > link->tonode->locx - offsetx)
									input_locx = link->tonode->locx - offsetx;
								input_locy += link->tonode->locy;
							}
						}
						else {
							free_link = true;
						}
					}
					
					if (link->tonode == NULL) {
						if (output_node) {
							link->tonode = output_node;
							link->tosock = node_group_output_find_socket(output_node, link->tosock->identifier);
							++num_outputs;
							
							if (link->fromnode) {
								if (output_locx < link->fromnode->locx + offsetx)
									output_locx = link->fromnode->locx + offsetx;
								output_locy += link->fromnode->locy;
							}
						}
						else {
							free_link = true;
						}
					}
					
					if (free_link)
						nodeRemLink(ntree, link);
				}
				
				if (num_inputs > 0) {
					input_locy /= num_inputs;
					input_node->locx = input_locx;
					input_node->locy = input_locy;
				}
				if (num_outputs > 0) {
					output_locy /= num_outputs;
					output_node->locx = output_locx;
					output_node->locy = output_locy;
				}
				
				/* clear do_versions flags */
				ntree->flag &= ~(NTREE_DO_VERSIONS_CUSTOMNODES_GROUP | NTREE_DO_VERSIONS_CUSTOMNODES_GROUP_CREATE_INTERFACE);
			}
		}
		FOREACH_NODETREE_END
	}
	
	/* verify all group user nodes */
	for (bNodeTree *ntree = main->nodetree.first; ntree; ntree = ntree->id.next) {
		ntreeVerifyNodes(main, &ntree->id);
	}
	
	/* make update calls where necessary */
	{
		FOREACH_NODETREE(main, ntree, id) {
			/* make an update call for the tree */
			ntreeUpdateTree(main, ntree);
		} FOREACH_NODETREE_END
	}
}

static void direct_link_node_socket(FileData *fd, bNodeSocket *sock)
{
	sock->prop = newdataadr(fd, sock->prop);
	IDP_DirectLinkGroup_OrFree(&sock->prop, (fd->flags & FD_FLAGS_SWITCH_ENDIAN), fd);
	
	sock->link = newdataadr(fd, sock->link);
	sock->typeinfo = NULL;
	sock->storage = newdataadr(fd, sock->storage);
	sock->default_value = newdataadr(fd, sock->default_value);
	sock->cache = NULL;
}

/* ntree itself has been read! */
static void direct_link_nodetree(FileData *fd, bNodeTree *ntree)
{
	/* note: writing and reading goes in sync, for speed */
	bNode *node;
	bNodeSocket *sock;
	bNodeLink *link;
	
	ntree->init = 0;		/* to set callbacks and force setting types */
	ntree->is_updating = false;
	ntree->typeinfo= NULL;
	ntree->interface_type = NULL;
	
	ntree->progress = NULL;
	ntree->execdata = NULL;
	ntree->duplilock = NULL;

	ntree->adt = newdataadr(fd, ntree->adt);
	direct_link_animdata(fd, ntree->adt);
	
	ntree->id.tag &= ~(LIB_TAG_ID_RECALC|LIB_TAG_ID_RECALC_DATA);

	link_list(fd, &ntree->nodes);
	for (node = ntree->nodes.first; node; node = node->next) {
		node->typeinfo = NULL;
		
		link_list(fd, &node->inputs);
		link_list(fd, &node->outputs);
		
		node->prop = newdataadr(fd, node->prop);
		IDP_DirectLinkGroup_OrFree(&node->prop, (fd->flags & FD_FLAGS_SWITCH_ENDIAN), fd);
		
		link_list(fd, &node->internal_links);
		for (link = node->internal_links.first; link; link = link->next) {
			link->fromnode = newdataadr(fd, link->fromnode);
			link->fromsock = newdataadr(fd, link->fromsock);
			link->tonode = newdataadr(fd, link->tonode);
			link->tosock = newdataadr(fd, link->tosock);
		}
		
		if (node->type == CMP_NODE_MOVIEDISTORTION) {
			node->storage = newmclipadr(fd, node->storage);
		}
		else {
			node->storage = newdataadr(fd, node->storage);
		}
		
		if (node->storage) {
			/* could be handlerized at some point */
			if (ntree->type==NTREE_SHADER) {
				if (node->type==SH_NODE_CURVE_VEC || node->type==SH_NODE_CURVE_RGB) {
					direct_link_curvemapping(fd, node->storage);
				}
				else if (node->type==SH_NODE_SCRIPT) {
					NodeShaderScript *nss = (NodeShaderScript *) node->storage;
					nss->bytecode = newdataadr(fd, nss->bytecode);
				}
				else if (node->type==SH_NODE_TEX_POINTDENSITY) {
					NodeShaderTexPointDensity *npd = (NodeShaderTexPointDensity *) node->storage;
					memset(&npd->pd, 0, sizeof(npd->pd));
				}
			}
			else if (ntree->type==NTREE_COMPOSIT) {
				if (ELEM(node->type, CMP_NODE_TIME, CMP_NODE_CURVE_VEC, CMP_NODE_CURVE_RGB, CMP_NODE_HUECORRECT))
					direct_link_curvemapping(fd, node->storage);
				else if (ELEM(node->type, CMP_NODE_IMAGE, CMP_NODE_R_LAYERS, CMP_NODE_VIEWER, CMP_NODE_SPLITVIEWER))
					((ImageUser *)node->storage)->ok = 1;
			}
			else if ( ntree->type==NTREE_TEXTURE) {
				if (node->type==TEX_NODE_CURVE_RGB || node->type==TEX_NODE_CURVE_TIME)
					direct_link_curvemapping(fd, node->storage);
				else if (node->type==TEX_NODE_IMAGE)
					((ImageUser *)node->storage)->ok = 1;
			}
		}
	}
	link_list(fd, &ntree->links);
	
	/* and we connect the rest */
	for (node = ntree->nodes.first; node; node = node->next) {
		node->parent = newdataadr(fd, node->parent);
		node->lasty = 0;
		
		for (sock = node->inputs.first; sock; sock = sock->next)
			direct_link_node_socket(fd, sock);
		for (sock = node->outputs.first; sock; sock = sock->next)
			direct_link_node_socket(fd, sock);
	}
	
	/* interface socket lists */
	link_list(fd, &ntree->inputs);
	link_list(fd, &ntree->outputs);
	for (sock = ntree->inputs.first; sock; sock = sock->next)
		direct_link_node_socket(fd, sock);
	for (sock = ntree->outputs.first; sock; sock = sock->next)
		direct_link_node_socket(fd, sock);
	
	for (link = ntree->links.first; link; link= link->next) {
		link->fromnode = newdataadr(fd, link->fromnode);
		link->tonode = newdataadr(fd, link->tonode);
		link->fromsock = newdataadr(fd, link->fromsock);
		link->tosock = newdataadr(fd, link->tosock);
	}
	
#if 0
	if (ntree->previews) {
		bNodeInstanceHash *new_previews = BKE_node_instance_hash_new("node previews");
		bNodeInstanceHashIterator iter;
		
		NODE_INSTANCE_HASH_ITER(iter, ntree->previews) {
			bNodePreview *preview = BKE_node_instance_hash_iterator_get_value(&iter);
			if (preview) {
				bNodePreview *new_preview = newimaadr(fd, preview);
				if (new_preview) {
					bNodeInstanceKey key = BKE_node_instance_hash_iterator_get_key(&iter);
					BKE_node_instance_hash_insert(new_previews, key, new_preview);
				}
			}
		}
		BKE_node_instance_hash_free(ntree->previews, NULL);
		ntree->previews = new_previews;
	}
#else
	/* XXX TODO */
	ntree->previews = NULL;
#endif
	
	/* type verification is in lib-link */
}

/* ************ READ ARMATURE ***************** */

/* temp struct used to transport needed info to lib_link_constraint_cb() */
typedef struct tConstraintLinkData {
	FileData *fd;
	ID *id;
} tConstraintLinkData;
/* callback function used to relink constraint ID-links */
static void lib_link_constraint_cb(bConstraint *UNUSED(con), ID **idpoin, bool is_reference, void *userdata)
{
	tConstraintLinkData *cld= (tConstraintLinkData *)userdata;
	
	/* for reference types, we need to increment the usercounts on load... */
	if (is_reference) {
		/* reference type - with usercount */
		*idpoin = newlibadr_us(cld->fd, cld->id->lib, *idpoin);
	}
	else {
		/* target type - no usercount needed */
		*idpoin = newlibadr(cld->fd, cld->id->lib, *idpoin);
	}
}

static void lib_link_constraints(FileData *fd, ID *id, ListBase *conlist)
{
	tConstraintLinkData cld;
	bConstraint *con;
	
	/* legacy fixes */
	for (con = conlist->first; con; con=con->next) {
		/* patch for error introduced by changing constraints (dunno how) */
		/* if con->data type changes, dna cannot resolve the pointer! (ton) */
		if (con->data == NULL) {
			con->type = CONSTRAINT_TYPE_NULL;
		}
		/* own ipo, all constraints have it */
		con->ipo = newlibadr_us(fd, id->lib, con->ipo); // XXX deprecated - old animation system
	}
	
	/* relink all ID-blocks used by the constraints */
	cld.fd = fd;
	cld.id = id;
	
	BKE_constraints_id_loop(conlist, lib_link_constraint_cb, &cld);
}

static void direct_link_constraints(FileData *fd, ListBase *lb)
{
	bConstraint *con;
	
	link_list(fd, lb);
	for (con=lb->first; con; con=con->next) {
		con->data = newdataadr(fd, con->data);
		
		switch (con->type) {
			case CONSTRAINT_TYPE_PYTHON:
			{
				bPythonConstraint *data= con->data;
				
				link_list(fd, &data->targets);
				
				data->prop = newdataadr(fd, data->prop);
				IDP_DirectLinkGroup_OrFree(&data->prop, (fd->flags & FD_FLAGS_SWITCH_ENDIAN), fd);
				break;
			}
			case CONSTRAINT_TYPE_SPLINEIK:
			{
				bSplineIKConstraint *data= con->data;

				data->points= newdataadr(fd, data->points);
				break;
			}
			case CONSTRAINT_TYPE_KINEMATIC:
			{
				bKinematicConstraint *data = con->data;

				con->lin_error = 0.f;
				con->rot_error = 0.f;

				/* version patch for runtime flag, was not cleared in some case */
				data->flag &= ~CONSTRAINT_IK_AUTO;
				break;
			}
			case CONSTRAINT_TYPE_CHILDOF:
			{
				/* XXX version patch, in older code this flag wasn't always set, and is inherent to type */
				if (con->ownspace == CONSTRAINT_SPACE_POSE)
					con->flag |= CONSTRAINT_SPACEONCE;
				break;
			}
			case CONSTRAINT_TYPE_TRANSFORM_CACHE:
			{
				bTransformCacheConstraint *data = con->data;
				data->reader = NULL;
			}
		}
	}
}

static void lib_link_pose(FileData *fd, Main *bmain, Object *ob, bPose *pose)
{
	bArmature *arm = ob->data;
	
	if (!pose || !arm)
		return;
	
	/* always rebuild to match proxy or lib changes, but on Undo */
	bool rebuild = false;

	if (fd->memfile == NULL) {
		if (ob->proxy || (ob->id.lib==NULL && arm->id.lib)) {
			rebuild = true;
		}
	}

	/* avoid string */
	GHash *bone_hash = BKE_armature_bone_from_name_map(arm);

	if (ob->proxy) {
		/* sync proxy layer */
		if (pose->proxy_layer)
			arm->layer = pose->proxy_layer;
		
		/* sync proxy active bone */
		if (pose->proxy_act_bone[0]) {
			Bone *bone = BLI_ghash_lookup(bone_hash, pose->proxy_act_bone);
			if (bone) {
				arm->act_bone = bone;
			}
		}
	}

	for (bPoseChannel *pchan = pose->chanbase.first; pchan; pchan = pchan->next) {
		lib_link_constraints(fd, (ID *)ob, &pchan->constraints);

		pchan->bone = BLI_ghash_lookup(bone_hash, pchan->name);
		
		IDP_LibLinkProperty(pchan->prop, fd);

		pchan->custom = newlibadr_us(fd, arm->id.lib, pchan->custom);
		if (UNLIKELY(pchan->bone == NULL)) {
			rebuild = true;
		}
		else if ((ob->id.lib == NULL) && arm->id.lib) {
			/* local pose selection copied to armature, bit hackish */
			pchan->bone->flag &= ~BONE_SELECTED;
			pchan->bone->flag |= pchan->selectflag;
		}
	}

	BLI_ghash_free(bone_hash, NULL, NULL);
	

	if (rebuild) {
		DEG_id_tag_update_ex(bmain, &ob->id, OB_RECALC_OB | OB_RECALC_DATA | OB_RECALC_TIME);
		BKE_pose_tag_recalc(bmain, pose);
	}
}

static void lib_link_bones(FileData *fd, Bone *bone)
{
	IDP_LibLinkProperty(bone->prop, fd);

	for (Bone *curbone = bone->childbase.first; curbone; curbone = curbone->next) {
		lib_link_bones(fd, curbone);
	}
}

static void lib_link_armature(FileData *fd, Main *main)
{
	for (bArmature *arm = main->armature.first; arm; arm = arm->id.next) {
		if (arm->id.tag & LIB_TAG_NEED_LINK) {
			IDP_LibLinkProperty(arm->id.properties, fd);
			lib_link_animdata(fd, &arm->id, arm->adt);

			for (Bone *curbone = arm->bonebase.first; curbone; curbone = curbone->next) {
				lib_link_bones(fd, curbone);
			}

			arm->id.tag &= ~LIB_TAG_NEED_LINK;
		}
	}
}

static void direct_link_bones(FileData *fd, Bone *bone)
{
	Bone *child;
	
	bone->parent = newdataadr(fd, bone->parent);
	bone->prop = newdataadr(fd, bone->prop);
	IDP_DirectLinkGroup_OrFree(&bone->prop, (fd->flags & FD_FLAGS_SWITCH_ENDIAN), fd);
		
	bone->flag &= ~BONE_DRAW_ACTIVE;
	
	link_list(fd, &bone->childbase);
	
	for (child=bone->childbase.first; child; child=child->next)
		direct_link_bones(fd, child);
}

static void direct_link_armature(FileData *fd, bArmature *arm)
{
	Bone *bone;
	
	link_list(fd, &arm->bonebase);
	arm->edbo = NULL;
	arm->sketch = NULL;
	
	arm->adt = newdataadr(fd, arm->adt);
	direct_link_animdata(fd, arm->adt);
	
	for (bone = arm->bonebase.first; bone; bone = bone->next) {
		direct_link_bones(fd, bone);
	}
	
	arm->act_bone = newdataadr(fd, arm->act_bone);
	arm->act_edbone = NULL;
}

/* ************ READ CAMERA ***************** */

static void lib_link_camera(FileData *fd, Main *main)
{
	for (Camera *ca = main->camera.first; ca; ca = ca->id.next) {
		if (ca->id.tag & LIB_TAG_NEED_LINK) {
			IDP_LibLinkProperty(ca->id.properties, fd);
			lib_link_animdata(fd, &ca->id, ca->adt);
			
			ca->ipo = newlibadr_us(fd, ca->id.lib, ca->ipo); // XXX deprecated - old animation system

			ca->dof_ob = newlibadr(fd, ca->id.lib, ca->dof_ob);
			
			for (CameraBGImage *bgpic = ca->bg_images.first; bgpic; bgpic = bgpic->next) {
				bgpic->ima = newlibadr_us(fd, ca->id.lib, bgpic->ima);
				bgpic->clip = newlibadr_us(fd, ca->id.lib, bgpic->clip);
			}

			ca->id.tag &= ~LIB_TAG_NEED_LINK;
		}
	}
}

static void direct_link_camera(FileData *fd, Camera *ca)
{
	ca->adt = newdataadr(fd, ca->adt);
	direct_link_animdata(fd, ca->adt);

	link_list(fd, &ca->bg_images);

	for (CameraBGImage *bgpic = ca->bg_images.first; bgpic; bgpic = bgpic->next) {
		bgpic->iuser.ok = 1;
	}
}


/* ************ READ LAMP ***************** */

static void lib_link_lamp(FileData *fd, Main *main)
{
	for (Lamp *la = main->lamp.first; la; la = la->id.next) {
		if (la->id.tag & LIB_TAG_NEED_LINK) {
			IDP_LibLinkProperty(la->id.properties, fd);
			lib_link_animdata(fd, &la->id, la->adt);
			
			for (int a = 0; a < MAX_MTEX; a++) {
				MTex *mtex = la->mtex[a];
				if (mtex) {
					mtex->tex = newlibadr_us(fd, la->id.lib, mtex->tex);
					mtex->object = newlibadr(fd, la->id.lib, mtex->object);
				}
			}
			
			la->ipo = newlibadr_us(fd, la->id.lib, la->ipo); // XXX deprecated - old animation system
			
			if (la->nodetree) {
				lib_link_ntree(fd, &la->id, la->nodetree);
				la->nodetree->id.lib = la->id.lib;
			}
			
			la->id.tag &= ~LIB_TAG_NEED_LINK;
		}
	}
}

static void direct_link_lamp(FileData *fd, Lamp *la)
{
	int a;
	
	la->adt = newdataadr(fd, la->adt);
	direct_link_animdata(fd, la->adt);
	
	for (a=0; a<MAX_MTEX; a++) {
		la->mtex[a] = newdataadr(fd, la->mtex[a]);
	}
	
	la->curfalloff = newdataadr(fd, la->curfalloff);
	if (la->curfalloff)
		direct_link_curvemapping(fd, la->curfalloff);

	la->nodetree= newdataadr(fd, la->nodetree);
	if (la->nodetree) {
		direct_link_id(fd, &la->nodetree->id);
		direct_link_nodetree(fd, la->nodetree);
	}
	
	la->preview = direct_link_preview_image(fd, la->preview);
}

/* ************ READ keys ***************** */

void blo_do_versions_key_uidgen(Key *key)
{
	KeyBlock *block;

	key->uidgen = 1;
	for (block = key->block.first; block; block = block->next) {
		block->uid = key->uidgen++;
	}
}

static void lib_link_key(FileData *fd, Main *main)
{
	for (Key *key = main->key.first; key; key = key->id.next) {
		BLI_assert((key->id.tag & LIB_TAG_EXTERN) == 0);

		if (key->id.tag & LIB_TAG_NEED_LINK) {
			IDP_LibLinkProperty(key->id.properties, fd);
			lib_link_animdata(fd, &key->id, key->adt);
			
			key->ipo = newlibadr_us(fd, key->id.lib, key->ipo); // XXX deprecated - old animation system
			key->from = newlibadr(fd, key->id.lib, key->from);
			
			key->id.tag &= ~LIB_TAG_NEED_LINK;
		}
	}
}

static void switch_endian_keyblock(Key *key, KeyBlock *kb)
{
	int elemsize, a, b;
	char *data;
	
	elemsize = key->elemsize;
	data = kb->data;
	
	for (a = 0; a < kb->totelem; a++) {
		const char *cp = key->elemstr;
		char *poin = data;
		
		while (cp[0]) {  /* cp[0] == amount */
			switch (cp[1]) {  /* cp[1] = type */
				case IPO_FLOAT:
				case IPO_BPOINT:
				case IPO_BEZTRIPLE:
					b = cp[0];
					BLI_endian_switch_float_array((float *)poin, b);
					poin += sizeof(float) * b;
					break;
			}
			
			cp += 2;
		}
		data += elemsize;
	}
}

static void direct_link_key(FileData *fd, Key *key)
{
	KeyBlock *kb;
	
	link_list(fd, &(key->block));
	
	key->adt = newdataadr(fd, key->adt);
	direct_link_animdata(fd, key->adt);
		
	key->refkey= newdataadr(fd, key->refkey);
	
	for (kb = key->block.first; kb; kb = kb->next) {
		kb->data = newdataadr(fd, kb->data);
		
		if (fd->flags & FD_FLAGS_SWITCH_ENDIAN)
			switch_endian_keyblock(key, kb);
	}
}

/* ************ READ mball ***************** */

static void lib_link_mball(FileData *fd, Main *main)
{
	for (MetaBall *mb = main->mball.first; mb; mb = mb->id.next) {
		if (mb->id.tag & LIB_TAG_NEED_LINK) {
			IDP_LibLinkProperty(mb->id.properties, fd);
			lib_link_animdata(fd, &mb->id, mb->adt);
			
			for (int a = 0; a < mb->totcol; a++) {
				mb->mat[a] = newlibadr_us(fd, mb->id.lib, mb->mat[a]);
			}
			
			mb->ipo = newlibadr_us(fd, mb->id.lib, mb->ipo); // XXX deprecated - old animation system
			
			mb->id.tag &= ~LIB_TAG_NEED_LINK;
		}
	}
}

static void direct_link_mball(FileData *fd, MetaBall *mb)
{
	mb->adt = newdataadr(fd, mb->adt);
	direct_link_animdata(fd, mb->adt);
	
	mb->mat = newdataadr(fd, mb->mat);
	test_pointer_array(fd, (void **)&mb->mat);
	
	link_list(fd, &(mb->elems));
	
	BLI_listbase_clear(&mb->disp);
	mb->editelems = NULL;
/*	mb->edit_elems.first= mb->edit_elems.last= NULL;*/
	mb->lastelem = NULL;
}

/* ************ READ WORLD ***************** */

static void lib_link_world(FileData *fd, Main *main)
{
	for (World *wrld = main->world.first; wrld; wrld = wrld->id.next) {
		if (wrld->id.tag & LIB_TAG_NEED_LINK) {
			IDP_LibLinkProperty(wrld->id.properties, fd);
			lib_link_animdata(fd, &wrld->id, wrld->adt);
			
			wrld->ipo = newlibadr_us(fd, wrld->id.lib, wrld->ipo); // XXX deprecated - old animation system
			
			for (int a = 0; a < MAX_MTEX; a++) {
				MTex *mtex = wrld->mtex[a];
				if (mtex) {
					mtex->tex = newlibadr_us(fd, wrld->id.lib, mtex->tex);
					mtex->object = newlibadr(fd, wrld->id.lib, mtex->object);
				}
			}
			
			if (wrld->nodetree) {
				lib_link_ntree(fd, &wrld->id, wrld->nodetree);
				wrld->nodetree->id.lib = wrld->id.lib;
			}
			
			wrld->id.tag &= ~LIB_TAG_NEED_LINK;
		}
	}
}

static void direct_link_world(FileData *fd, World *wrld)
{
	int a;
	
	wrld->adt = newdataadr(fd, wrld->adt);
	direct_link_animdata(fd, wrld->adt);
	
	for (a = 0; a < MAX_MTEX; a++) {
		wrld->mtex[a] = newdataadr(fd, wrld->mtex[a]);
	}
	
	wrld->nodetree = newdataadr(fd, wrld->nodetree);
	if (wrld->nodetree) {
		direct_link_id(fd, &wrld->nodetree->id);
		direct_link_nodetree(fd, wrld->nodetree);
	}
	
	wrld->preview = direct_link_preview_image(fd, wrld->preview);
	BLI_listbase_clear(&wrld->gpumaterial);
}


/* ************ READ VFONT ***************** */

static void lib_link_vfont(FileData *fd, Main *main)
{
	for (VFont *vf = main->vfont.first; vf; vf = vf->id.next) {
		if (vf->id.tag & LIB_TAG_NEED_LINK) {
			IDP_LibLinkProperty(vf->id.properties, fd);

			vf->id.tag &= ~LIB_TAG_NEED_LINK;
		}
	}
}

static void direct_link_vfont(FileData *fd, VFont *vf)
{
	vf->data = NULL;
	vf->temp_pf = NULL;
	vf->packedfile = direct_link_packedfile(fd, vf->packedfile);
}

/* ************ READ TEXT ****************** */

static void lib_link_text(FileData *fd, Main *main)
{
	for (Text *text = main->text.first; text; text = text->id.next) {
		if (text->id.tag & LIB_TAG_NEED_LINK) {
			IDP_LibLinkProperty(text->id.properties, fd);

			text->id.tag &= ~LIB_TAG_NEED_LINK;
		}
	}
}

static void direct_link_text(FileData *fd, Text *text)
{
	TextLine *ln;
	
	text->name = newdataadr(fd, text->name);
	
	text->undo_pos = -1;
	text->undo_len = TXT_INIT_UNDO;
	text->undo_buf = MEM_mallocN(text->undo_len, "undo buf");
	
	text->compiled = NULL;
	
#if 0
	if (text->flags & TXT_ISEXT) {
		BKE_text_reload(text);
		}
		/* else { */
#endif
	
	link_list(fd, &text->lines);
	
	text->curl = newdataadr(fd, text->curl);
	text->sell = newdataadr(fd, text->sell);
	
	for (ln = text->lines.first; ln; ln = ln->next) {
		ln->line = newdataadr(fd, ln->line);
		ln->format = NULL;
		
		if (ln->len != (int) strlen(ln->line)) {
			printf("Error loading text, line lengths differ\n");
			ln->len = strlen(ln->line);
		}
	}
	
	text->flags = (text->flags) & ~TXT_ISEXT;
	
	id_us_ensure_real(&text->id);
}

/* ************ READ IMAGE ***************** */

static void lib_link_image(FileData *fd, Main *main)
{
	for (Image *ima = main->image.first; ima; ima = ima->id.next) {
		if (ima->id.tag & LIB_TAG_NEED_LINK) {
			IDP_LibLinkProperty(ima->id.properties, fd);
			
			ima->id.tag &= ~LIB_TAG_NEED_LINK;
		}
	}
}

static void direct_link_image(FileData *fd, Image *ima)
{
	ImagePackedFile *imapf;

	/* for undo system, pointers could be restored */
	if (fd->imamap)
		ima->cache = newimaadr(fd, ima->cache);
	else
		ima->cache = NULL;

	/* if not restored, we keep the binded opengl index */
	if (!ima->cache) {
		ima->tpageflag &= ~IMA_GLBIND_IS_DATA;
		for (int i = 0; i < TEXTARGET_COUNT; i++) {
			ima->bindcode[i] = 0;
			ima->gputexture[i] = NULL;
		}
		ima->rr = NULL;
	}

	ima->repbind = NULL;
	
	/* undo system, try to restore render buffers */
	if (fd->imamap) {
		int a;
		
		for (a = 0; a < IMA_MAX_RENDER_SLOT; a++)
			ima->renders[a] = newimaadr(fd, ima->renders[a]);
	}
	else {
		memset(ima->renders, 0, sizeof(ima->renders));
		ima->last_render_slot = ima->render_slot;
	}

	link_list(fd, &(ima->views));
	link_list(fd, &(ima->packedfiles));

	if (ima->packedfiles.first) {
		for (imapf = ima->packedfiles.first; imapf; imapf = imapf->next) {
			imapf->packedfile = direct_link_packedfile(fd, imapf->packedfile);
		}
		ima->packedfile = NULL;
	}
	else {
		ima->packedfile = direct_link_packedfile(fd, ima->packedfile);
	}

	BLI_listbase_clear(&ima->anims);
	ima->preview = direct_link_preview_image(fd, ima->preview);
	ima->stereo3d_format = newdataadr(fd, ima->stereo3d_format);
	ima->ok = 1;
}


/* ************ READ CURVE ***************** */

static void lib_link_curve(FileData *fd, Main *main)
{
	for (Curve *cu = main->curve.first; cu; cu = cu->id.next) {
		if (cu->id.tag & LIB_TAG_NEED_LINK) {
			IDP_LibLinkProperty(cu->id.properties, fd);
			lib_link_animdata(fd, &cu->id, cu->adt);
			
			for (int a = 0; a < cu->totcol; a++) {
				cu->mat[a] = newlibadr_us(fd, cu->id.lib, cu->mat[a]);
			}
			
			cu->bevobj = newlibadr(fd, cu->id.lib, cu->bevobj);
			cu->taperobj = newlibadr(fd, cu->id.lib, cu->taperobj);
			cu->textoncurve = newlibadr(fd, cu->id.lib, cu->textoncurve);
			cu->vfont = newlibadr_us(fd, cu->id.lib, cu->vfont);
			cu->vfontb = newlibadr_us(fd, cu->id.lib, cu->vfontb);
			cu->vfonti = newlibadr_us(fd, cu->id.lib, cu->vfonti);
			cu->vfontbi = newlibadr_us(fd, cu->id.lib, cu->vfontbi);
			
			cu->ipo = newlibadr_us(fd, cu->id.lib, cu->ipo); // XXX deprecated - old animation system
			cu->key = newlibadr_us(fd, cu->id.lib, cu->key);
			
			cu->id.tag &= ~LIB_TAG_NEED_LINK;
		}
	}
}


static void switch_endian_knots(Nurb *nu)
{
	if (nu->knotsu) {
		BLI_endian_switch_float_array(nu->knotsu, KNOTSU(nu));
	}
	if (nu->knotsv) {
		BLI_endian_switch_float_array(nu->knotsv, KNOTSV(nu));
	}
}

static void direct_link_curve(FileData *fd, Curve *cu)
{
	Nurb *nu;
	TextBox *tb;
	
	cu->adt= newdataadr(fd, cu->adt);
	direct_link_animdata(fd, cu->adt);
	
	cu->mat = newdataadr(fd, cu->mat);
	test_pointer_array(fd, (void **)&cu->mat);
	cu->str = newdataadr(fd, cu->str);
	cu->strinfo= newdataadr(fd, cu->strinfo);
	cu->tb = newdataadr(fd, cu->tb);

	if (cu->vfont == NULL) {
		link_list(fd, &(cu->nurb));
	}
	else {
		cu->nurb.first=cu->nurb.last= NULL;
		
		tb = MEM_callocN(MAXTEXTBOX*sizeof(TextBox), "TextBoxread");
		if (cu->tb) {
			memcpy(tb, cu->tb, cu->totbox*sizeof(TextBox));
			MEM_freeN(cu->tb);
			cu->tb = tb;
		}
		else {
			cu->totbox = 1;
			cu->actbox = 1;
			cu->tb = tb;
			cu->tb[0].w = cu->linewidth;
		}
		if (cu->wordspace == 0.0f) cu->wordspace = 1.0f;
	}

	cu->editnurb = NULL;
	cu->editfont = NULL;
	cu->batch_cache = NULL;
	
	for (nu = cu->nurb.first; nu; nu = nu->next) {
		nu->bezt = newdataadr(fd, nu->bezt);
		nu->bp = newdataadr(fd, nu->bp);
		nu->knotsu = newdataadr(fd, nu->knotsu);
		nu->knotsv = newdataadr(fd, nu->knotsv);
		if (cu->vfont == NULL) nu->charidx = 0;
		
		if (fd->flags & FD_FLAGS_SWITCH_ENDIAN) {
			switch_endian_knots(nu);
		}
	}
	cu->bb = NULL;
}

/* ************ READ TEX ***************** */

static void lib_link_texture(FileData *fd, Main *main)
{
	for (Tex *tex = main->tex.first; tex; tex = tex->id.next) {
		if (tex->id.tag & LIB_TAG_NEED_LINK) {
			IDP_LibLinkProperty(tex->id.properties, fd);
			lib_link_animdata(fd, &tex->id, tex->adt);
			
			tex->ima = newlibadr_us(fd, tex->id.lib, tex->ima);
			tex->ipo = newlibadr_us(fd, tex->id.lib, tex->ipo);  // XXX deprecated - old animation system
			if (tex->env)
				tex->env->object = newlibadr(fd, tex->id.lib, tex->env->object);
			if (tex->pd)
				tex->pd->object = newlibadr(fd, tex->id.lib, tex->pd->object);
			if (tex->vd)
				tex->vd->object = newlibadr(fd, tex->id.lib, tex->vd->object);
			if (tex->ot)
				tex->ot->object = newlibadr(fd, tex->id.lib, tex->ot->object);
			
			if (tex->nodetree) {
				lib_link_ntree(fd, &tex->id, tex->nodetree);
				tex->nodetree->id.lib = tex->id.lib;
			}
			
			tex->id.tag &= ~LIB_TAG_NEED_LINK;
		}
	}
}

static void direct_link_texture(FileData *fd, Tex *tex)
{
	tex->adt = newdataadr(fd, tex->adt);
	direct_link_animdata(fd, tex->adt);

	tex->coba = newdataadr(fd, tex->coba);
	tex->env = newdataadr(fd, tex->env);
	if (tex->env) {
		tex->env->ima = NULL;
		memset(tex->env->cube, 0, 6 * sizeof(void *));
		tex->env->ok= 0;
	}
	tex->pd = newdataadr(fd, tex->pd);
	if (tex->pd) {
		tex->pd->point_tree = NULL;
		tex->pd->coba = newdataadr(fd, tex->pd->coba);
		tex->pd->falloff_curve = newdataadr(fd, tex->pd->falloff_curve);
		if (tex->pd->falloff_curve) {
			direct_link_curvemapping(fd, tex->pd->falloff_curve);
		}
		tex->pd->point_data = NULL; /* runtime data */
	}
	
	tex->vd = newdataadr(fd, tex->vd);
	if (tex->vd) {
		tex->vd->dataset = NULL;
		tex->vd->ok = 0;
	}
	else {
		if (tex->type == TEX_VOXELDATA)
			tex->vd = MEM_callocN(sizeof(VoxelData), "direct_link_texture VoxelData");
	}
	
	tex->ot = newdataadr(fd, tex->ot);
	
	tex->nodetree = newdataadr(fd, tex->nodetree);
	if (tex->nodetree) {
		direct_link_id(fd, &tex->nodetree->id);
		direct_link_nodetree(fd, tex->nodetree);
	}
	
	tex->preview = direct_link_preview_image(fd, tex->preview);
	
	tex->iuser.ok = 1;
}



/* ************ READ MATERIAL ***************** */

static void lib_link_material(FileData *fd, Main *main)
{
	for (Material *ma = main->mat.first; ma; ma = ma->id.next) {
		if (ma->id.tag & LIB_TAG_NEED_LINK) {
			IDP_LibLinkProperty(ma->id.properties, fd);
			lib_link_animdata(fd, &ma->id, ma->adt);
			
			/* Link ID Properties -- and copy this comment EXACTLY for easy finding
			 * of library blocks that implement this.*/
			IDP_LibLinkProperty(ma->id.properties, fd);
			
			ma->ipo = newlibadr_us(fd, ma->id.lib, ma->ipo);  // XXX deprecated - old animation system
			ma->group = newlibadr_us(fd, ma->id.lib, ma->group);
			
			for (int a = 0; a < MAX_MTEX; a++) {
				MTex *mtex = ma->mtex[a];
				if (mtex) {
					mtex->tex = newlibadr_us(fd, ma->id.lib, mtex->tex);
					mtex->object = newlibadr(fd, ma->id.lib, mtex->object);
				}
			}
			
			if (ma->nodetree) {
				lib_link_ntree(fd, &ma->id, ma->nodetree);
				ma->nodetree->id.lib = ma->id.lib;
			}
			
			ma->id.tag &= ~LIB_TAG_NEED_LINK;
		}
	}
}

static void direct_link_material(FileData *fd, Material *ma)
{
	int a;
	
	ma->adt = newdataadr(fd, ma->adt);
	direct_link_animdata(fd, ma->adt);
	
	for (a = 0; a < MAX_MTEX; a++) {
		ma->mtex[a] = newdataadr(fd, ma->mtex[a]);
	}
	ma->texpaintslot = NULL;

	ma->ramp_col = newdataadr(fd, ma->ramp_col);
	ma->ramp_spec = newdataadr(fd, ma->ramp_spec);
	
	ma->nodetree = newdataadr(fd, ma->nodetree);
	if (ma->nodetree) {
		direct_link_id(fd, &ma->nodetree->id);
		direct_link_nodetree(fd, ma->nodetree);
	}
	
	ma->preview = direct_link_preview_image(fd, ma->preview);
	BLI_listbase_clear(&ma->gpumaterial);
}

/* ************ READ PARTICLE SETTINGS ***************** */
/* update this also to writefile.c */
static const char *ptcache_data_struct[] = {
	"", // BPHYS_DATA_INDEX
	"", // BPHYS_DATA_LOCATION
	"", // BPHYS_DATA_VELOCITY
	"", // BPHYS_DATA_ROTATION
	"", // BPHYS_DATA_AVELOCITY / BPHYS_DATA_XCONST */
	"", // BPHYS_DATA_SIZE:
	"", // BPHYS_DATA_TIMES:
	"BoidData" // case BPHYS_DATA_BOIDS:
};

static void direct_link_pointcache_cb(FileData *fd, void *data)
{
	PTCacheMem *pm = data;
	PTCacheExtra *extra;
	int i;
	for (i = 0; i < BPHYS_TOT_DATA; i++) {
		pm->data[i] = newdataadr(fd, pm->data[i]);

		/* the cache saves non-struct data without DNA */
		if (pm->data[i] && ptcache_data_struct[i][0]=='\0' && (fd->flags & FD_FLAGS_SWITCH_ENDIAN)) {
			int tot = (BKE_ptcache_data_size(i) * pm->totpoint) / sizeof(int);  /* data_size returns bytes */
			int *poin = pm->data[i];

			BLI_endian_switch_int32_array(poin, tot);
		}
	}

	link_list(fd, &pm->extradata);

	for (extra=pm->extradata.first; extra; extra=extra->next)
		extra->data = newdataadr(fd, extra->data);
}

static void direct_link_pointcache(FileData *fd, PointCache *cache)
{
	if ((cache->flag & PTCACHE_DISK_CACHE)==0) {
		link_list_ex(fd, &cache->mem_cache, direct_link_pointcache_cb);
	}
	else
		BLI_listbase_clear(&cache->mem_cache);
	
	cache->flag &= ~PTCACHE_SIMULATION_VALID;
	cache->simframe = 0;
	cache->edit = NULL;
	cache->free_edit = NULL;
	cache->cached_frames = NULL;
}

static void direct_link_pointcache_list(FileData *fd, ListBase *ptcaches, PointCache **ocache, int force_disk)
{
	if (ptcaches->first) {
		PointCache *cache= NULL;
		link_list(fd, ptcaches);
		for (cache=ptcaches->first; cache; cache=cache->next) {
			direct_link_pointcache(fd, cache);
			if (force_disk) {
				cache->flag |= PTCACHE_DISK_CACHE;
				cache->step = 1;
			}
		}
		
		*ocache = newdataadr(fd, *ocache);
	}
	else if (*ocache) {
		/* old "single" caches need to be linked too */
		*ocache = newdataadr(fd, *ocache);
		direct_link_pointcache(fd, *ocache);
		if (force_disk) {
			(*ocache)->flag |= PTCACHE_DISK_CACHE;
			(*ocache)->step = 1;
		}
		
		ptcaches->first = ptcaches->last = *ocache;
	}
}

static void lib_link_partdeflect(FileData *fd, ID *id, PartDeflect *pd)
{
	if (pd && pd->tex)
		pd->tex = newlibadr_us(fd, id->lib, pd->tex);
	if (pd && pd->f_source)
		pd->f_source = newlibadr(fd, id->lib, pd->f_source);
}

static void lib_link_particlesettings(FileData *fd, Main *main)
{
	for (ParticleSettings *part = main->particle.first; part; part = part->id.next) {
		if (part->id.tag & LIB_TAG_NEED_LINK) {
			IDP_LibLinkProperty(part->id.properties, fd);
			lib_link_animdata(fd, &part->id, part->adt);

			part->ipo = newlibadr_us(fd, part->id.lib, part->ipo); // XXX deprecated - old animation system
			
			part->dup_ob = newlibadr(fd, part->id.lib, part->dup_ob);
			part->dup_group = newlibadr(fd, part->id.lib, part->dup_group);
			part->eff_group = newlibadr(fd, part->id.lib, part->eff_group);
			part->bb_ob = newlibadr(fd, part->id.lib, part->bb_ob);
			part->collision_group = newlibadr(fd, part->id.lib, part->collision_group);
			
			lib_link_partdeflect(fd, &part->id, part->pd);
			lib_link_partdeflect(fd, &part->id, part->pd2);
			
			if (part->effector_weights) {
				part->effector_weights->group = newlibadr(fd, part->id.lib, part->effector_weights->group);
			}
			else {
				part->effector_weights = BKE_add_effector_weights(part->eff_group);
			}

			if (part->dupliweights.first && part->dup_group) {
				ParticleDupliWeight *dw;
				int index_ok = 0;
				/* check for old files without indices (all indexes 0) */
				if (BLI_listbase_is_single(&part->dupliweights)) {
					/* special case for only one object in the group */
					index_ok = 1;
				}
				else {
					for (dw = part->dupliweights.first; dw; dw = dw->next) {
						if (dw->index > 0) {
							index_ok = 1;
							break;
						}
					}
				}

				if (index_ok) {
					/* if we have indexes, let's use them */
					for (dw = part->dupliweights.first; dw; dw = dw->next) {
						/* Do not try to restore pointer here, we have to search for group objects in another
						 * separated step.
						 * Reason is, the used group may be linked from another library, which has not yet
						 * been 'lib_linked'.
						 * Since dw->ob is not considered as an object user (it does not make objet directly linked),
						 * we may have no valid way to retrieve it yet.
						 * See T49273. */
						dw->ob = NULL;
					}
				}
				else {
					/* otherwise try to get objects from own library (won't work on library linked groups) */
					for (dw = part->dupliweights.first; dw; dw = dw->next) {
						dw->ob = newlibadr(fd, part->id.lib, dw->ob);
					}
				}
			}
			else {
				BLI_listbase_clear(&part->dupliweights);
			}
			
			if (part->boids) {
				BoidState *state = part->boids->states.first;
				BoidRule *rule;
				for (; state; state=state->next) {
					rule = state->rules.first;
					for (; rule; rule=rule->next) {
						switch (rule->type) {
							case eBoidRuleType_Goal:
							case eBoidRuleType_Avoid:
							{
								BoidRuleGoalAvoid *brga = (BoidRuleGoalAvoid*)rule;
								brga->ob = newlibadr(fd, part->id.lib, brga->ob);
								break;
							}
							case eBoidRuleType_FollowLeader:
							{
								BoidRuleFollowLeader *brfl = (BoidRuleFollowLeader*)rule;
								brfl->ob = newlibadr(fd, part->id.lib, brfl->ob);
								break;
							}
						}
					}
				}
			}

			for (int a = 0; a < MAX_MTEX; a++) {
				MTex *mtex= part->mtex[a];
				if (mtex) {
					mtex->tex = newlibadr_us(fd, part->id.lib, mtex->tex);
					mtex->object = newlibadr(fd, part->id.lib, mtex->object);
				}
			}
			
			part->id.tag &= ~LIB_TAG_NEED_LINK;
		}
	}
}

static void direct_link_partdeflect(PartDeflect *pd)
{
	if (pd) pd->rng = NULL;
}

static void direct_link_particlesettings(FileData *fd, ParticleSettings *part)
{
	int a;
	
	part->adt = newdataadr(fd, part->adt);
	part->pd = newdataadr(fd, part->pd);
	part->pd2 = newdataadr(fd, part->pd2);

	direct_link_animdata(fd, part->adt);
	direct_link_partdeflect(part->pd);
	direct_link_partdeflect(part->pd2);

	part->clumpcurve = newdataadr(fd, part->clumpcurve);
	if (part->clumpcurve)
		direct_link_curvemapping(fd, part->clumpcurve);
	part->roughcurve = newdataadr(fd, part->roughcurve);
	if (part->roughcurve)
		direct_link_curvemapping(fd, part->roughcurve);

	part->effector_weights = newdataadr(fd, part->effector_weights);
	if (!part->effector_weights)
		part->effector_weights = BKE_add_effector_weights(part->eff_group);

	link_list(fd, &part->dupliweights);

	part->boids = newdataadr(fd, part->boids);
	part->fluid = newdataadr(fd, part->fluid);

	if (part->boids) {
		BoidState *state;
		link_list(fd, &part->boids->states);
		
		for (state=part->boids->states.first; state; state=state->next) {
			link_list(fd, &state->rules);
			link_list(fd, &state->conditions);
			link_list(fd, &state->actions);
		}
	}
	for (a = 0; a < MAX_MTEX; a++) {
		part->mtex[a] = newdataadr(fd, part->mtex[a]);
	}
}

static void lib_link_particlesystems(FileData *fd, Object *ob, ID *id, ListBase *particles)
{
	ParticleSystem *psys, *psysnext;

	for (psys=particles->first; psys; psys=psysnext) {
		psysnext = psys->next;
		
		psys->part = newlibadr_us(fd, id->lib, psys->part);
		if (psys->part) {
			ParticleTarget *pt = psys->targets.first;
			
			for (; pt; pt=pt->next)
				pt->ob=newlibadr(fd, id->lib, pt->ob);
			
			psys->parent = newlibadr(fd, id->lib, psys->parent);
			psys->target_ob = newlibadr(fd, id->lib, psys->target_ob);
			
			if (psys->clmd) {
				/* XXX - from reading existing code this seems correct but intended usage of
				 * pointcache /w cloth should be added in 'ParticleSystem' - campbell */
				psys->clmd->point_cache = psys->pointcache;
				psys->clmd->ptcaches.first = psys->clmd->ptcaches.last= NULL;
				psys->clmd->coll_parms->group = newlibadr(fd, id->lib, psys->clmd->coll_parms->group);
				psys->clmd->modifier.error = NULL;
			}
		}
		else {
			/* particle modifier must be removed before particle system */
			ParticleSystemModifierData *psmd = psys_get_modifier(ob, psys);
			BLI_remlink(&ob->modifiers, psmd);
			modifier_free((ModifierData *)psmd);
			
			BLI_remlink(particles, psys);
			MEM_freeN(psys);
		}
	}
}
static void direct_link_particlesystems(FileData *fd, ListBase *particles)
{
	ParticleSystem *psys;
	ParticleData *pa;
	int a;
	
	for (psys=particles->first; psys; psys=psys->next) {
		psys->particles=newdataadr(fd, psys->particles);
		
		if (psys->particles && psys->particles->hair) {
			for (a=0, pa=psys->particles; a<psys->totpart; a++, pa++)
				pa->hair=newdataadr(fd, pa->hair);
		}
		
		if (psys->particles && psys->particles->keys) {
			for (a=0, pa=psys->particles; a<psys->totpart; a++, pa++) {
				pa->keys= NULL;
				pa->totkey= 0;
			}
			
			psys->flag &= ~PSYS_KEYED;
		}

		if (psys->particles && psys->particles->boid) {
			pa = psys->particles;
			pa->boid = newdataadr(fd, pa->boid);
			pa->boid->ground = NULL;  /* This is purely runtime data, but still can be an issue if left dangling. */
			for (a = 1, pa++; a < psys->totpart; a++, pa++) {
				pa->boid = (pa - 1)->boid + 1;
				pa->boid->ground = NULL;
			}
		}
		else if (psys->particles) {
			for (a=0, pa=psys->particles; a<psys->totpart; a++, pa++)
				pa->boid = NULL;
		}
		
		psys->fluid_springs = newdataadr(fd, psys->fluid_springs);
		
		psys->child = newdataadr(fd, psys->child);
		psys->effectors = NULL;
		
		link_list(fd, &psys->targets);
		
		psys->edit = NULL;
		psys->free_edit = NULL;
		psys->pathcache = NULL;
		psys->childcache = NULL;
		BLI_listbase_clear(&psys->pathcachebufs);
		BLI_listbase_clear(&psys->childcachebufs);
		psys->pdd = NULL;
		psys->renderdata = NULL;
		
		if (psys->clmd) {
			psys->clmd = newdataadr(fd, psys->clmd);
			psys->clmd->clothObject = NULL;
			psys->clmd->hairdata = NULL;
			
			psys->clmd->sim_parms= newdataadr(fd, psys->clmd->sim_parms);
			psys->clmd->coll_parms= newdataadr(fd, psys->clmd->coll_parms);
			
			if (psys->clmd->sim_parms) {
				psys->clmd->sim_parms->effector_weights = NULL;
				if (psys->clmd->sim_parms->presets > 10)
					psys->clmd->sim_parms->presets = 0;
			}
			
			psys->hair_in_dm = psys->hair_out_dm = NULL;
			psys->clmd->solver_result = NULL;
		}

		direct_link_pointcache_list(fd, &psys->ptcaches, &psys->pointcache, 0);
		if (psys->clmd) {
			psys->clmd->point_cache = psys->pointcache;
		}

		psys->tree = NULL;
		psys->bvhtree = NULL;

		psys->batch_cache = NULL;
	}
	return;
}

/* ************ READ MESH ***************** */

static void lib_link_mesh(FileData *fd, Main *main)
{
	Mesh *me;
	
	for (me = main->mesh.first; me; me = me->id.next) {
		if (me->id.tag & LIB_TAG_NEED_LINK) {
			int i;
			
			/* Link ID Properties -- and copy this comment EXACTLY for easy finding
			 * of library blocks that implement this.*/
			IDP_LibLinkProperty(me->id.properties, fd);
			lib_link_animdata(fd, &me->id, me->adt);
			
			/* this check added for python created meshes */
			if (me->mat) {
				for (i = 0; i < me->totcol; i++) {
					me->mat[i] = newlibadr_us(fd, me->id.lib, me->mat[i]);
				}
			}
			else {
				me->totcol = 0;
			}

			me->ipo = newlibadr_us(fd, me->id.lib, me->ipo); // XXX: deprecated: old anim sys
			me->key = newlibadr_us(fd, me->id.lib, me->key);
			me->texcomesh = newlibadr_us(fd, me->id.lib, me->texcomesh);
		}
	}

	for (me = main->mesh.first; me; me = me->id.next) {
		if (me->id.tag & LIB_TAG_NEED_LINK) {
			/*check if we need to convert mfaces to mpolys*/
			if (me->totface && !me->totpoly) {
				/* temporarily switch main so that reading from
				 * external CustomData works */
				Main *gmain = G.main;
				G.main = main;
				
				BKE_mesh_do_versions_convert_mfaces_to_mpolys(me);
				
				G.main = gmain;
			}

			/*
			 * Re-tessellate, even if the polys were just created from tessfaces, this
			 * is important because it:
			 *  - fill the CD_ORIGINDEX layer
			 *  - gives consistency of tessface between loading from a file and
			 *    converting an edited BMesh back into a mesh (i.e. it replaces
			 *    quad tessfaces in a loaded mesh immediately, instead of lazily
			 *    waiting until edit mode has been entered/exited, making it easier
			 *    to recognize problems that would otherwise only show up after edits).
			 */
#ifdef USE_TESSFACE_DEFAULT
			BKE_mesh_tessface_calc(me);
#else
			BKE_mesh_tessface_clear(me);
#endif

			me->id.tag &= ~LIB_TAG_NEED_LINK;
		}
	}
}

static void direct_link_dverts(FileData *fd, int count, MDeformVert *mdverts)
{
	int i;
	
	if (mdverts == NULL) {
		return;
	}
	
	for (i = count; i > 0; i--, mdverts++) {
		/*convert to vgroup allocation system*/
		MDeformWeight *dw;
		if (mdverts->dw && (dw = newdataadr(fd, mdverts->dw))) {
			const ssize_t dw_len = mdverts->totweight * sizeof(MDeformWeight);
			void *dw_tmp = MEM_mallocN(dw_len, "direct_link_dverts");
			memcpy(dw_tmp, dw, dw_len);
			mdverts->dw = dw_tmp;
			MEM_freeN(dw);
		}
		else {
			mdverts->dw = NULL;
			mdverts->totweight = 0;
		}
	}
}

static void direct_link_mdisps(FileData *fd, int count, MDisps *mdisps, int external)
{
	if (mdisps) {
		int i;
		
		for (i = 0; i < count; ++i) {
			mdisps[i].disps = newdataadr(fd, mdisps[i].disps);
			mdisps[i].hidden = newdataadr(fd, mdisps[i].hidden);
			
			if (mdisps[i].totdisp && !mdisps[i].level) {
				/* this calculation is only correct for loop mdisps;
				 * if loading pre-BMesh face mdisps this will be
				 * overwritten with the correct value in
				 * bm_corners_to_loops() */
				float gridsize = sqrtf(mdisps[i].totdisp);
				mdisps[i].level = (int)(logf(gridsize - 1.0f) / (float)M_LN2) + 1;
			}
			
			if ((fd->flags & FD_FLAGS_SWITCH_ENDIAN) && (mdisps[i].disps)) {
				/* DNA_struct_switch_endian doesn't do endian swap for (*disps)[] */
				/* this does swap for data written at write_mdisps() - readfile.c */
				BLI_endian_switch_float_array(*mdisps[i].disps, mdisps[i].totdisp * 3);
			}
			if (!external && !mdisps[i].disps)
				mdisps[i].totdisp = 0;
		}
	}
}

static void direct_link_grid_paint_mask(FileData *fd, int count, GridPaintMask *grid_paint_mask)
{
	if (grid_paint_mask) {
		int i;
		
		for (i = 0; i < count; ++i) {
			GridPaintMask *gpm = &grid_paint_mask[i];
			if (gpm->data)
				gpm->data = newdataadr(fd, gpm->data);
		}
	}
}

/*this isn't really a public api function, so prototyped here*/
static void direct_link_customdata(FileData *fd, CustomData *data, int count)
{
	int i = 0;
	
	data->layers = newdataadr(fd, data->layers);
	
	/* annoying workaround for bug [#31079] loading legacy files with
	 * no polygons _but_ have stale customdata */
	if (UNLIKELY(count == 0 && data->layers == NULL && data->totlayer != 0)) {
		CustomData_reset(data);
		return;
	}
	
	data->external = newdataadr(fd, data->external);
	
	while (i < data->totlayer) {
		CustomDataLayer *layer = &data->layers[i];
		
		if (layer->flag & CD_FLAG_EXTERNAL)
			layer->flag &= ~CD_FLAG_IN_MEMORY;

		layer->flag &= ~CD_FLAG_NOFREE;
		
		if (CustomData_verify_versions(data, i)) {
			layer->data = newdataadr(fd, layer->data);
			if (layer->type == CD_MDISPS)
				direct_link_mdisps(fd, count, layer->data, layer->flag & CD_FLAG_EXTERNAL);
			else if (layer->type == CD_GRID_PAINT_MASK)
				direct_link_grid_paint_mask(fd, count, layer->data);
			i++;
		}
	}
	
	CustomData_update_typemap(data);
}

static void direct_link_mesh(FileData *fd, Mesh *mesh)
{
	mesh->mat= newdataadr(fd, mesh->mat);
	test_pointer_array(fd, (void **)&mesh->mat);
	
	mesh->mvert = newdataadr(fd, mesh->mvert);
	mesh->medge = newdataadr(fd, mesh->medge);
	mesh->mface = newdataadr(fd, mesh->mface);
	mesh->mloop = newdataadr(fd, mesh->mloop);
	mesh->mpoly = newdataadr(fd, mesh->mpoly);
	mesh->tface = newdataadr(fd, mesh->tface);
	mesh->mtface = newdataadr(fd, mesh->mtface);
	mesh->mcol = newdataadr(fd, mesh->mcol);
	mesh->dvert = newdataadr(fd, mesh->dvert);
	mesh->mloopcol = newdataadr(fd, mesh->mloopcol);
	mesh->mloopuv = newdataadr(fd, mesh->mloopuv);
	mesh->mselect = newdataadr(fd, mesh->mselect);
	
	/* animdata */
	mesh->adt = newdataadr(fd, mesh->adt);
	direct_link_animdata(fd, mesh->adt);
	
	/* normally direct_link_dverts should be called in direct_link_customdata,
	 * but for backwards compat in do_versions to work we do it here */
	direct_link_dverts(fd, mesh->totvert, mesh->dvert);
	
	direct_link_customdata(fd, &mesh->vdata, mesh->totvert);
	direct_link_customdata(fd, &mesh->edata, mesh->totedge);
	direct_link_customdata(fd, &mesh->fdata, mesh->totface);
	direct_link_customdata(fd, &mesh->ldata, mesh->totloop);
	direct_link_customdata(fd, &mesh->pdata, mesh->totpoly);

	mesh->bb = NULL;
	mesh->edit_btmesh = NULL;
	mesh->batch_cache = NULL;
	
	/* happens with old files */
	if (mesh->mselect == NULL) {
		mesh->totselect = 0;
	}

	/* Multires data */
	mesh->mr= newdataadr(fd, mesh->mr);
	if (mesh->mr) {
		MultiresLevel *lvl;
		
		link_list(fd, &mesh->mr->levels);
		lvl = mesh->mr->levels.first;
		
		direct_link_customdata(fd, &mesh->mr->vdata, lvl->totvert);
		direct_link_dverts(fd, lvl->totvert, CustomData_get(&mesh->mr->vdata, 0, CD_MDEFORMVERT));
		direct_link_customdata(fd, &mesh->mr->fdata, lvl->totface);
		
		mesh->mr->edge_flags = newdataadr(fd, mesh->mr->edge_flags);
		mesh->mr->edge_creases = newdataadr(fd, mesh->mr->edge_creases);
		
		mesh->mr->verts = newdataadr(fd, mesh->mr->verts);
		
		/* If mesh has the same number of vertices as the
		 * highest multires level, load the current mesh verts
		 * into multires and discard the old data. Needed
		 * because some saved files either do not have a verts
		 * array, or the verts array contains out-of-date
		 * data. */
		if (mesh->totvert == ((MultiresLevel*)mesh->mr->levels.last)->totvert) {
			if (mesh->mr->verts)
				MEM_freeN(mesh->mr->verts);
			mesh->mr->verts = MEM_dupallocN(mesh->mvert);
		}
			
		for (; lvl; lvl = lvl->next) {
			lvl->verts = newdataadr(fd, lvl->verts);
			lvl->faces = newdataadr(fd, lvl->faces);
			lvl->edges = newdataadr(fd, lvl->edges);
			lvl->colfaces = newdataadr(fd, lvl->colfaces);
		}
	}

	/* if multires is present but has no valid vertex data,
	 * there's no way to recover it; silently remove multires */
	if (mesh->mr && !mesh->mr->verts) {
		multires_free(mesh->mr);
		mesh->mr = NULL;
	}
	
	if ((fd->flags & FD_FLAGS_SWITCH_ENDIAN) && mesh->tface) {
		TFace *tf = mesh->tface;
		int i;
		
		for (i = 0; i < mesh->totface; i++, tf++) {
			BLI_endian_switch_uint32_array(tf->col, 4);
		}
	}
}

/* ************ READ LATTICE ***************** */

static void lib_link_latt(FileData *fd, Main *main)
{
	for (Lattice *lt = main->latt.first; lt; lt = lt->id.next) {
		if (lt->id.tag & LIB_TAG_NEED_LINK) {
			IDP_LibLinkProperty(lt->id.properties, fd);
			lib_link_animdata(fd, &lt->id, lt->adt);
			
			lt->ipo = newlibadr_us(fd, lt->id.lib, lt->ipo); // XXX deprecated - old animation system
			lt->key = newlibadr_us(fd, lt->id.lib, lt->key);
			
			lt->id.tag &= ~LIB_TAG_NEED_LINK;
		}
	}
}

static void direct_link_latt(FileData *fd, Lattice *lt)
{
	lt->def = newdataadr(fd, lt->def);
	
	lt->dvert = newdataadr(fd, lt->dvert);
	direct_link_dverts(fd, lt->pntsu*lt->pntsv*lt->pntsw, lt->dvert);
	
	lt->editlatt = NULL;
	lt->batch_cache = NULL;
	
	lt->adt = newdataadr(fd, lt->adt);
	direct_link_animdata(fd, lt->adt);
}


/* ************ READ OBJECT ***************** */

static void lib_link_modifiers__linkModifiers(
        void *userData, Object *ob, ID **idpoin, int cb_flag)
{
	FileData *fd = userData;

	*idpoin = newlibadr(fd, ob->id.lib, *idpoin);
	if (*idpoin != NULL && (cb_flag & IDWALK_CB_USER) != 0) {
		id_us_plus_no_lib(*idpoin);
	}
}
static void lib_link_modifiers(FileData *fd, Object *ob)
{
	modifiers_foreachIDLink(ob, lib_link_modifiers__linkModifiers, fd);
}

static void lib_link_object(FileData *fd, Main *main)
{
	bool warn = false;

	for (Object *ob = main->object.first; ob; ob = ob->id.next) {
		if (ob->id.tag & LIB_TAG_NEED_LINK) {
			int a;

			IDP_LibLinkProperty(ob->id.properties, fd);
			lib_link_animdata(fd, &ob->id, ob->adt);
			
// XXX deprecated - old animation system <<<
			ob->ipo = newlibadr_us(fd, ob->id.lib, ob->ipo);
			ob->action = newlibadr_us(fd, ob->id.lib, ob->action);
// >>> XXX deprecated - old animation system

			ob->parent = newlibadr(fd, ob->id.lib, ob->parent);
			ob->track = newlibadr(fd, ob->id.lib, ob->track);
			ob->poselib = newlibadr_us(fd, ob->id.lib, ob->poselib);

			/* 2.8x drops support for non-empty dupli instances. */
			if (ob->type == OB_EMPTY) {
				ob->dup_group = newlibadr_us(fd, ob->id.lib, ob->dup_group);
			}
			else {
				ob->dup_group = NULL;
				ob->transflag &= ~OB_DUPLIGROUP;
			}
			
			ob->proxy = newlibadr_us(fd, ob->id.lib, ob->proxy);
			if (ob->proxy) {
				/* paranoia check, actually a proxy_from pointer should never be written... */
				if (ob->proxy->id.lib == NULL) {
					ob->proxy->proxy_from = NULL;
					ob->proxy = NULL;
					
					if (ob->id.lib)
						printf("Proxy lost from  object %s lib %s\n", ob->id.name + 2, ob->id.lib->name);
					else
						printf("Proxy lost from  object %s lib <NONE>\n", ob->id.name + 2);
				}
				else {
					/* this triggers object_update to always use a copy */
					ob->proxy->proxy_from = ob;
				}
			}
			ob->proxy_group = newlibadr(fd, ob->id.lib, ob->proxy_group);
			
			void *poin = ob->data;
			ob->data = newlibadr_us(fd, ob->id.lib, ob->data);
			
			if (ob->data == NULL && poin != NULL) {
				if (ob->id.lib)
					printf("Can't find obdata of %s lib %s\n", ob->id.name + 2, ob->id.lib->name);
				else
					printf("Object %s lost data.\n", ob->id.name + 2);
				
				ob->type = OB_EMPTY;
				warn = true;
				
				if (ob->pose) {
					/* we can't call #BKE_pose_free() here because of library linking
					 * freeing will recurse down into every pose constraints ID pointers
					 * which are not always valid, so for now free directly and suffer
					 * some leaked memory rather then crashing immediately
					 * while bad this _is_ an exceptional case - campbell */
#if 0
					BKE_pose_free(ob->pose);
#else
					MEM_freeN(ob->pose);
#endif
					ob->pose= NULL;
					ob->mode &= ~OB_MODE_POSE;
				}
			}
			for (a=0; a < ob->totcol; a++) 
				ob->mat[a] = newlibadr_us(fd, ob->id.lib, ob->mat[a]);
			
			/* When the object is local and the data is library its possible
			 * the material list size gets out of sync. [#22663] */
			if (ob->data && ob->id.lib != ((ID *)ob->data)->lib) {
				const short *totcol_data = give_totcolp(ob);
				/* Only expand so as not to loose any object materials that might be set. */
				if (totcol_data && (*totcol_data > ob->totcol)) {
					/* printf("'%s' %d -> %d\n", ob->id.name, ob->totcol, *totcol_data); */
					BKE_material_resize_object(main, ob, *totcol_data, false);
				}
			}
			
			ob->gpd = newlibadr_us(fd, ob->id.lib, ob->gpd);
			
			ob->duplilist = NULL;
			
			ob->id.tag &= ~LIB_TAG_NEED_LINK;
			/* if id.us==0 a new base will be created later on */
			
			/* WARNING! Also check expand_object(), should reflect the stuff below. */
			lib_link_pose(fd, main, ob, ob->pose);
			lib_link_constraints(fd, &ob->id, &ob->constraints);
			
// XXX deprecated - old animation system <<<
			lib_link_constraint_channels(fd, &ob->id, &ob->constraintChannels);
			lib_link_nlastrips(fd, &ob->id, &ob->nlastrips);
// >>> XXX deprecated - old animation system
			
			for (PartEff *paf = ob->effect.first; paf; paf = paf->next) {
				if (paf->type == EFF_PARTICLE) {
					paf->group = newlibadr_us(fd, ob->id.lib, paf->group);
				}
			}
			
			for (bSensor *sens = ob->sensors.first; sens; sens = sens->next) {
				for (a = 0; a < sens->totlinks; a++)
					sens->links[a] = newglobadr(fd, sens->links[a]);

				if (sens->type == SENS_MESSAGE) {
					bMessageSensor *ms = sens->data;
					ms->fromObject =
						newlibadr(fd, ob->id.lib, ms->fromObject);
				}
			}
			
			for (bController *cont = ob->controllers.first; cont; cont = cont->next) {
				for (a=0; a < cont->totlinks; a++)
					cont->links[a] = newglobadr(fd, cont->links[a]);
				
				if (cont->type == CONT_PYTHON) {
					bPythonCont *pc = cont->data;
					pc->text = newlibadr(fd, ob->id.lib, pc->text);
				}
				cont->slinks = NULL;
				cont->totslinks = 0;
			}
			
			for (bActuator *act = ob->actuators.first; act; act = act->next) {
				switch (act->type) {
					case ACT_SOUND:
					{
						bSoundActuator *sa = act->data;
						sa->sound = newlibadr_us(fd, ob->id.lib, sa->sound);
						break;
					}
					case ACT_GAME:
						/* bGameActuator *ga= act->data; */
						break;
					case ACT_CAMERA:
					{
						bCameraActuator *ca = act->data;
						ca->ob = newlibadr(fd, ob->id.lib, ca->ob);
						break;
					}
					/* leave this one, it's obsolete but necessary to read for conversion */
					case ACT_ADD_OBJECT:
					{
						bAddObjectActuator *eoa = act->data;
						if (eoa)
							eoa->ob = newlibadr(fd, ob->id.lib, eoa->ob);
						break;
					}
					case ACT_OBJECT:
					{
						bObjectActuator *oa = act->data;
						if (oa == NULL) {
							init_actuator(act);
						}
						else {
							oa->reference = newlibadr(fd, ob->id.lib, oa->reference);
						}
						break;
					}
					case ACT_EDIT_OBJECT:
					{
						bEditObjectActuator *eoa = act->data;
						if (eoa == NULL) {
							init_actuator(act);
						}
						else {
							eoa->ob = newlibadr(fd, ob->id.lib, eoa->ob);
							eoa->me = newlibadr(fd, ob->id.lib, eoa->me);
						}
						break;
					}
					case ACT_SCENE:
					{
						bSceneActuator *sa = act->data;
						sa->camera = newlibadr(fd, ob->id.lib, sa->camera);
						sa->scene = newlibadr(fd, ob->id.lib, sa->scene);
						break;
					}
					case ACT_ACTION:
					{
						bActionActuator *aa = act->data;
						aa->act = newlibadr_us(fd, ob->id.lib, aa->act);
						break;
					}
					case ACT_SHAPEACTION:
					{
						bActionActuator *aa = act->data;
						aa->act = newlibadr_us(fd, ob->id.lib, aa->act);
						break;
					}
					case ACT_PROPERTY:
					{
						bPropertyActuator *pa = act->data;
						pa->ob = newlibadr(fd, ob->id.lib, pa->ob);
						break;
					}
					case ACT_MESSAGE:
					{
						bMessageActuator *ma = act->data;
						ma->toObject = newlibadr(fd, ob->id.lib, ma->toObject);
						break;
					}
					case ACT_2DFILTER:
					{
						bTwoDFilterActuator *_2dfa = act->data;
						_2dfa->text = newlibadr(fd, ob->id.lib, _2dfa->text);
						break;
					}
					case ACT_PARENT:
					{
						bParentActuator *parenta = act->data;
						parenta->ob = newlibadr(fd, ob->id.lib, parenta->ob);
						break;
					}
					case ACT_STATE:
						/* bStateActuator *statea = act->data; */
						break;
					case ACT_ARMATURE:
					{
						bArmatureActuator *arma= act->data;
						arma->target = newlibadr(fd, ob->id.lib, arma->target);
						arma->subtarget = newlibadr(fd, ob->id.lib, arma->subtarget);
						break;
					}
					case ACT_STEERING:
					{
						bSteeringActuator *steeringa = act->data;
						steeringa->target = newlibadr(fd, ob->id.lib, steeringa->target);
						steeringa->navmesh = newlibadr(fd, ob->id.lib, steeringa->navmesh);
						break;
					}
					case ACT_MOUSE:
						/* bMouseActuator *moa = act->data; */
						break;
				}
			}
			
			{
				FluidsimModifierData *fluidmd = (FluidsimModifierData *)modifiers_findByType(ob, eModifierType_Fluidsim);
				
				if (fluidmd && fluidmd->fss)
					fluidmd->fss->ipo = newlibadr_us(fd, ob->id.lib, fluidmd->fss->ipo);  // XXX deprecated - old animation system
			}
			
			{
				SmokeModifierData *smd = (SmokeModifierData *)modifiers_findByType(ob, eModifierType_Smoke);
				
				if (smd && (smd->type == MOD_SMOKE_TYPE_DOMAIN) && smd->domain) {
					smd->domain->flags |= MOD_SMOKE_FILE_LOAD; /* flag for refreshing the simulation after loading */
				}
			}
			
			/* texture field */
			if (ob->pd)
				lib_link_partdeflect(fd, &ob->id, ob->pd);
			
			if (ob->soft) {
				ob->soft->collision_group = newlibadr(fd, ob->id.lib, ob->soft->collision_group);

				ob->soft->effector_weights->group = newlibadr(fd, ob->id.lib, ob->soft->effector_weights->group);
			}
			
			lib_link_particlesystems(fd, ob, &ob->id, &ob->particlesystem);
			lib_link_modifiers(fd, ob);

			if (ob->rigidbody_constraint) {
				ob->rigidbody_constraint->ob1 = newlibadr(fd, ob->id.lib, ob->rigidbody_constraint->ob1);
				ob->rigidbody_constraint->ob2 = newlibadr(fd, ob->id.lib, ob->rigidbody_constraint->ob2);
			}

			{
				LodLevel *level;
				for (level = ob->lodlevels.first; level; level = level->next) {
					level->source = newlibadr(fd, ob->id.lib, level->source);

					if (!level->source && level == ob->lodlevels.first)
						level->source = ob;
				}
			}
		}
	}
	
	if (warn) {
		BKE_report(fd->reports, RPT_WARNING, "Warning in console");
	}
}


static void direct_link_pose(FileData *fd, bPose *pose)
{
	bPoseChannel *pchan;

	if (!pose)
		return;

	link_list(fd, &pose->chanbase);
	link_list(fd, &pose->agroups);

	pose->chanhash = NULL;

	for (pchan = pose->chanbase.first; pchan; pchan=pchan->next) {
		pchan->bone = NULL;
		pchan->parent = newdataadr(fd, pchan->parent);
		pchan->child = newdataadr(fd, pchan->child);
		pchan->custom_tx = newdataadr(fd, pchan->custom_tx);
		
		pchan->bbone_prev = newdataadr(fd, pchan->bbone_prev);
		pchan->bbone_next = newdataadr(fd, pchan->bbone_next);
		
		direct_link_constraints(fd, &pchan->constraints);
		
		pchan->prop = newdataadr(fd, pchan->prop);
		IDP_DirectLinkGroup_OrFree(&pchan->prop, (fd->flags & FD_FLAGS_SWITCH_ENDIAN), fd);
		
		pchan->mpath = newdataadr(fd, pchan->mpath);
		if (pchan->mpath)
			direct_link_motionpath(fd, pchan->mpath);
		
		BLI_listbase_clear(&pchan->iktree);
		BLI_listbase_clear(&pchan->siktree);
		
		/* in case this value changes in future, clamp else we get undefined behavior */
		CLAMP(pchan->rotmode, ROT_MODE_MIN, ROT_MODE_MAX);

		pchan->draw_data = NULL;
	}
	pose->ikdata = NULL;
	if (pose->ikparam != NULL) {
		pose->ikparam = newdataadr(fd, pose->ikparam);
	}
}

static void direct_link_modifiers(FileData *fd, ListBase *lb)
{
	ModifierData *md;
	
	link_list(fd, lb);
	
	for (md=lb->first; md; md=md->next) {
		md->error = NULL;
		md->scene = NULL;
		
		/* if modifiers disappear, or for upward compatibility */
		if (NULL == modifierType_getInfo(md->type))
			md->type = eModifierType_None;
			
		if (md->type == eModifierType_Subsurf) {
			SubsurfModifierData *smd = (SubsurfModifierData *)md;
			
			smd->emCache = smd->mCache = NULL;
		}
		else if (md->type == eModifierType_Armature) {
			ArmatureModifierData *amd = (ArmatureModifierData *)md;
			
			amd->prevCos = NULL;
		}
		else if (md->type == eModifierType_Cloth) {
			ClothModifierData *clmd = (ClothModifierData *)md;
			
			clmd->clothObject = NULL;
			clmd->hairdata = NULL;
			
			clmd->sim_parms= newdataadr(fd, clmd->sim_parms);
			clmd->coll_parms= newdataadr(fd, clmd->coll_parms);
			
			direct_link_pointcache_list(fd, &clmd->ptcaches, &clmd->point_cache, 0);
			
			if (clmd->sim_parms) {
				if (clmd->sim_parms->presets > 10)
					clmd->sim_parms->presets = 0;
				
				clmd->sim_parms->reset = 0;
				
				clmd->sim_parms->effector_weights = newdataadr(fd, clmd->sim_parms->effector_weights);
				
				if (!clmd->sim_parms->effector_weights) {
					clmd->sim_parms->effector_weights = BKE_add_effector_weights(NULL);
				}
			}
			
			clmd->solver_result = NULL;
		}
		else if (md->type == eModifierType_Fluidsim) {
			FluidsimModifierData *fluidmd = (FluidsimModifierData *)md;
			
			fluidmd->fss = newdataadr(fd, fluidmd->fss);
			if (fluidmd->fss) {
				fluidmd->fss->fmd = fluidmd;
				fluidmd->fss->meshVelocities = NULL;
			}
		}
		else if (md->type == eModifierType_Smoke) {
			SmokeModifierData *smd = (SmokeModifierData *)md;
			
			if (smd->type == MOD_SMOKE_TYPE_DOMAIN) {
				smd->flow = NULL;
				smd->coll = NULL;
				smd->domain = newdataadr(fd, smd->domain);
				smd->domain->smd = smd;
				
				smd->domain->fluid = NULL;
				smd->domain->fluid_mutex = BLI_rw_mutex_alloc();
				smd->domain->wt = NULL;
				smd->domain->shadow = NULL;
				smd->domain->tex = NULL;
				smd->domain->tex_shadow = NULL;
				smd->domain->tex_wt = NULL;
				smd->domain->coba = newdataadr(fd, smd->domain->coba);
				
				smd->domain->effector_weights = newdataadr(fd, smd->domain->effector_weights);
				if (!smd->domain->effector_weights)
					smd->domain->effector_weights = BKE_add_effector_weights(NULL);
				
				direct_link_pointcache_list(fd, &(smd->domain->ptcaches[0]), &(smd->domain->point_cache[0]), 1);
				
				/* Smoke uses only one cache from now on, so store pointer convert */
				if (smd->domain->ptcaches[1].first || smd->domain->point_cache[1]) {
					if (smd->domain->point_cache[1]) {
						PointCache *cache = newdataadr(fd, smd->domain->point_cache[1]);
						if (cache->flag & PTCACHE_FAKE_SMOKE) {
							/* Smoke was already saved in "new format" and this cache is a fake one. */
						}
						else {
							printf("High resolution smoke cache not available due to pointcache update. Please reset the simulation.\n");
						}
						BKE_ptcache_free(cache);
					}
					BLI_listbase_clear(&smd->domain->ptcaches[1]);
					smd->domain->point_cache[1] = NULL;
				}
			}
			else if (smd->type == MOD_SMOKE_TYPE_FLOW) {
				smd->domain = NULL;
				smd->coll = NULL;
				smd->flow = newdataadr(fd, smd->flow);
				smd->flow->smd = smd;
				smd->flow->dm = NULL;
				smd->flow->verts_old = NULL;
				smd->flow->numverts = 0;
				smd->flow->psys = newdataadr(fd, smd->flow->psys);
			}
			else if (smd->type == MOD_SMOKE_TYPE_COLL) {
				smd->flow = NULL;
				smd->domain = NULL;
				smd->coll = newdataadr(fd, smd->coll);
				if (smd->coll) {
					smd->coll->smd = smd;
					smd->coll->verts_old = NULL;
					smd->coll->numverts = 0;
					smd->coll->dm = NULL;
				}
				else {
					smd->type = 0;
					smd->flow = NULL;
					smd->domain = NULL;
					smd->coll = NULL;
				}
			}
		}
		else if (md->type == eModifierType_DynamicPaint) {
			DynamicPaintModifierData *pmd = (DynamicPaintModifierData *)md;
			
			if (pmd->canvas) {
				pmd->canvas = newdataadr(fd, pmd->canvas);
				pmd->canvas->pmd = pmd;
				pmd->canvas->dm = NULL;
				pmd->canvas->flags &= ~MOD_DPAINT_BAKING; /* just in case */
				
				if (pmd->canvas->surfaces.first) {
					DynamicPaintSurface *surface;
					link_list(fd, &pmd->canvas->surfaces);
					
					for (surface=pmd->canvas->surfaces.first; surface; surface=surface->next) {
						surface->canvas = pmd->canvas;
						surface->data = NULL;
						direct_link_pointcache_list(fd, &(surface->ptcaches), &(surface->pointcache), 1);
						
						if (!(surface->effector_weights = newdataadr(fd, surface->effector_weights)))
							surface->effector_weights = BKE_add_effector_weights(NULL);
					}
				}
			}
			if (pmd->brush) {
				pmd->brush = newdataadr(fd, pmd->brush);
				pmd->brush->pmd = pmd;
				pmd->brush->psys = newdataadr(fd, pmd->brush->psys);
				pmd->brush->paint_ramp = newdataadr(fd, pmd->brush->paint_ramp);
				pmd->brush->vel_ramp = newdataadr(fd, pmd->brush->vel_ramp);
				pmd->brush->dm = NULL;
			}
		}
		else if (md->type == eModifierType_Collision) {
			CollisionModifierData *collmd = (CollisionModifierData *)md;
#if 0
			// TODO: CollisionModifier should use pointcache 
			// + have proper reset events before enabling this
			collmd->x = newdataadr(fd, collmd->x);
			collmd->xnew = newdataadr(fd, collmd->xnew);
			collmd->mfaces = newdataadr(fd, collmd->mfaces);
			
			collmd->current_x = MEM_callocN(sizeof(MVert)*collmd->numverts, "current_x");
			collmd->current_xnew = MEM_callocN(sizeof(MVert)*collmd->numverts, "current_xnew");
			collmd->current_v = MEM_callocN(sizeof(MVert)*collmd->numverts, "current_v");
#endif
			
			collmd->x = NULL;
			collmd->xnew = NULL;
			collmd->current_x = NULL;
			collmd->current_xnew = NULL;
			collmd->current_v = NULL;
			collmd->time_x = collmd->time_xnew = -1000;
			collmd->mvert_num = 0;
			collmd->tri_num = 0;
			collmd->is_static = false;
			collmd->bvhtree = NULL;
			collmd->tri = NULL;
			
		}
		else if (md->type == eModifierType_Surface) {
			SurfaceModifierData *surmd = (SurfaceModifierData *)md;
			
			surmd->dm = NULL;
			surmd->bvhtree = NULL;
			surmd->x = NULL;
			surmd->v = NULL;
			surmd->numverts = 0;
		}
		else if (md->type == eModifierType_Hook) {
			HookModifierData *hmd = (HookModifierData *)md;
			
			hmd->indexar = newdataadr(fd, hmd->indexar);
			if (fd->flags & FD_FLAGS_SWITCH_ENDIAN) {
				BLI_endian_switch_int32_array(hmd->indexar, hmd->totindex);
			}

			hmd->curfalloff = newdataadr(fd, hmd->curfalloff);
			if (hmd->curfalloff) {
				direct_link_curvemapping(fd, hmd->curfalloff);
			}
		}
		else if (md->type == eModifierType_ParticleSystem) {
			ParticleSystemModifierData *psmd = (ParticleSystemModifierData *)md;
			
			psmd->dm_final = NULL;
			psmd->dm_deformed = NULL;
			psmd->psys= newdataadr(fd, psmd->psys);
			psmd->flag &= ~eParticleSystemFlag_psys_updated;
			psmd->flag |= eParticleSystemFlag_file_loaded;
		}
		else if (md->type == eModifierType_Explode) {
			ExplodeModifierData *psmd = (ExplodeModifierData *)md;
			
			psmd->facepa = NULL;
		}
		else if (md->type == eModifierType_MeshDeform) {
			MeshDeformModifierData *mmd = (MeshDeformModifierData *)md;
			
			mmd->bindinfluences = newdataadr(fd, mmd->bindinfluences);
			mmd->bindoffsets = newdataadr(fd, mmd->bindoffsets);
			mmd->bindcagecos = newdataadr(fd, mmd->bindcagecos);
			mmd->dyngrid = newdataadr(fd, mmd->dyngrid);
			mmd->dyninfluences = newdataadr(fd, mmd->dyninfluences);
			mmd->dynverts = newdataadr(fd, mmd->dynverts);
			
			mmd->bindweights = newdataadr(fd, mmd->bindweights);
			mmd->bindcos = newdataadr(fd, mmd->bindcos);
			
			if (fd->flags & FD_FLAGS_SWITCH_ENDIAN) {
				if (mmd->bindoffsets)  BLI_endian_switch_int32_array(mmd->bindoffsets, mmd->totvert + 1);
				if (mmd->bindcagecos)  BLI_endian_switch_float_array(mmd->bindcagecos, mmd->totcagevert * 3);
				if (mmd->dynverts)     BLI_endian_switch_int32_array(mmd->dynverts, mmd->totvert);
				if (mmd->bindweights)  BLI_endian_switch_float_array(mmd->bindweights, mmd->totvert);
				if (mmd->bindcos)      BLI_endian_switch_float_array(mmd->bindcos, mmd->totcagevert * 3);
			}
		}
		else if (md->type == eModifierType_Ocean) {
			OceanModifierData *omd = (OceanModifierData *)md;
			omd->oceancache = NULL;
			omd->ocean = NULL;
			omd->refresh = (MOD_OCEAN_REFRESH_ADD|MOD_OCEAN_REFRESH_RESET|MOD_OCEAN_REFRESH_SIM);
		}
		else if (md->type == eModifierType_Warp) {
			WarpModifierData *tmd = (WarpModifierData *)md;
			
			tmd->curfalloff= newdataadr(fd, tmd->curfalloff);
			if (tmd->curfalloff)
				direct_link_curvemapping(fd, tmd->curfalloff);
		}
		else if (md->type == eModifierType_WeightVGEdit) {
			WeightVGEditModifierData *wmd = (WeightVGEditModifierData *)md;
			
			wmd->cmap_curve = newdataadr(fd, wmd->cmap_curve);
			if (wmd->cmap_curve)
				direct_link_curvemapping(fd, wmd->cmap_curve);
		}
		else if (md->type == eModifierType_LaplacianDeform) {
			LaplacianDeformModifierData *lmd = (LaplacianDeformModifierData *)md;

			lmd->vertexco = newdataadr(fd, lmd->vertexco);
			if (fd->flags & FD_FLAGS_SWITCH_ENDIAN) {
				BLI_endian_switch_float_array(lmd->vertexco, lmd->total_verts * 3);
			}
			lmd->cache_system = NULL;
		}
		else if (md->type == eModifierType_CorrectiveSmooth) {
			CorrectiveSmoothModifierData *csmd = (CorrectiveSmoothModifierData*)md;

			if (csmd->bind_coords) {
				csmd->bind_coords = newdataadr(fd, csmd->bind_coords);
				if (fd->flags & FD_FLAGS_SWITCH_ENDIAN) {
					BLI_endian_switch_float_array((float *)csmd->bind_coords, csmd->bind_coords_num * 3);
				}
			}

			/* runtime only */
			csmd->delta_cache = NULL;
			csmd->delta_cache_num = 0;
		}
		else if (md->type == eModifierType_MeshSequenceCache) {
			MeshSeqCacheModifierData *msmcd = (MeshSeqCacheModifierData *)md;
			msmcd->reader = NULL;
		}
		else if (md->type == eModifierType_SurfaceDeform) {
			SurfaceDeformModifierData *smd = (SurfaceDeformModifierData *)md;

			smd->verts = newdataadr(fd, smd->verts);

			if (smd->verts) {
				for (int i = 0; i < smd->numverts; i++) {
					smd->verts[i].binds = newdataadr(fd, smd->verts[i].binds);

					if (smd->verts[i].binds) {
						for (int j = 0; j < smd->verts[i].numbinds; j++) {
							smd->verts[i].binds[j].vert_inds = newdataadr(fd, smd->verts[i].binds[j].vert_inds);
							smd->verts[i].binds[j].vert_weights = newdataadr(fd, smd->verts[i].binds[j].vert_weights);

							if (fd->flags & FD_FLAGS_SWITCH_ENDIAN) {
								if (smd->verts[i].binds[j].vert_inds)
									BLI_endian_switch_uint32_array(smd->verts[i].binds[j].vert_inds, smd->verts[i].binds[j].numverts);

								if (smd->verts[i].binds[j].vert_weights) {
									if (smd->verts[i].binds[j].mode == MOD_SDEF_MODE_CENTROID ||
									    smd->verts[i].binds[j].mode == MOD_SDEF_MODE_LOOPTRI)
										BLI_endian_switch_float_array(smd->verts[i].binds[j].vert_weights, 3);
									else
										BLI_endian_switch_float_array(smd->verts[i].binds[j].vert_weights, smd->verts[i].binds[j].numverts);
								}
							}
						}
					}
				}
			}
		}
		else if (md->type == eModifierType_GpencilLattice) {
			GpencilLatticeModifierData *gpmd = (GpencilLatticeModifierData*)md;
			gpmd->cache_data = NULL;
		}
		else if (md->type == eModifierType_GpencilThick) {
			GpencilThickModifierData *gpmd = (GpencilThickModifierData *)md;

			gpmd->cur_thickness = newdataadr(fd, gpmd->cur_thickness);
			if (gpmd->cur_thickness) {
				direct_link_curvemapping(fd, gpmd->cur_thickness);
				/* initialize the curve. Maybe this could be moved to modififer logic */
				curvemapping_initialize(gpmd->cur_thickness);
			}
		}

	}
}

static void direct_link_object(FileData *fd, Object *ob)
{
	PartEff *paf;
	bProperty *prop;
	bSensor *sens;
	bController *cont;
	bActuator *act;
	
	/* weak weak... this was only meant as draw flag, now is used in give_base_to_objects too */
	ob->flag &= ~OB_FROMGROUP;

	/* This is a transient flag; clear in order to avoid unneeded object update pending from
	 * time when file was saved.
	 */
	ob->recalc = 0;

	/* XXX This should not be needed - but seems like it can happen in some cases, so for now play safe... */
	ob->proxy_from = NULL;

	/* loading saved files with editmode enabled works, but for undo we like
	 * to stay in object mode during undo presses so keep editmode disabled.
	 *
	 * Also when linking in a file don't allow edit and pose modes.
	 * See [#34776, #42780] for more information.
	 */
	if (fd->memfile || (ob->id.tag & (LIB_TAG_EXTERN | LIB_TAG_INDIRECT))) {
		ob->mode &= ~(OB_MODE_EDIT | OB_MODE_PARTICLE_EDIT);
		if (!fd->memfile) {
			ob->mode &= ~OB_MODE_POSE;
		}
	}
	
	ob->adt = newdataadr(fd, ob->adt);
	direct_link_animdata(fd, ob->adt);
	
	ob->pose = newdataadr(fd, ob->pose);
	direct_link_pose(fd, ob->pose);
	
	ob->mpath = newdataadr(fd, ob->mpath);
	if (ob->mpath)
		direct_link_motionpath(fd, ob->mpath);
	
	link_list(fd, &ob->defbase);
	link_list(fd, &ob->fmaps);
// XXX deprecated - old animation system <<<
	direct_link_nlastrips(fd, &ob->nlastrips);
	link_list(fd, &ob->constraintChannels);
// >>> XXX deprecated - old animation system
	
	ob->mat= newdataadr(fd, ob->mat);
	test_pointer_array(fd, (void **)&ob->mat);
	ob->matbits= newdataadr(fd, ob->matbits);
	
	/* do it here, below old data gets converted */
	direct_link_modifiers(fd, &ob->modifiers);
	
	link_list(fd, &ob->effect);
	paf= ob->effect.first;
	while (paf) {
		if (paf->type == EFF_PARTICLE) {
			paf->keys = NULL;
		}
		if (paf->type == EFF_WAVE) {
			WaveEff *wav = (WaveEff*) paf;
			PartEff *next = paf->next;
			WaveModifierData *wmd = (WaveModifierData*) modifier_new(eModifierType_Wave);
			
			wmd->damp = wav->damp;
			wmd->flag = wav->flag;
			wmd->height = wav->height;
			wmd->lifetime = wav->lifetime;
			wmd->narrow = wav->narrow;
			wmd->speed = wav->speed;
			wmd->startx = wav->startx;
			wmd->starty = wav->startx;
			wmd->timeoffs = wav->timeoffs;
			wmd->width = wav->width;
			
			BLI_addtail(&ob->modifiers, wmd);
			
			BLI_remlink(&ob->effect, paf);
			MEM_freeN(paf);
			
			paf = next;
			continue;
		}
		if (paf->type == EFF_BUILD) {
			BuildEff *baf = (BuildEff*) paf;
			PartEff *next = paf->next;
			BuildModifierData *bmd = (BuildModifierData*) modifier_new(eModifierType_Build);
			
			bmd->start = baf->sfra;
			bmd->length = baf->len;
			bmd->randomize = 0;
			bmd->seed = 1;
			
			BLI_addtail(&ob->modifiers, bmd);
			
			BLI_remlink(&ob->effect, paf);
			MEM_freeN(paf);
			
			paf = next;
			continue;
		}
		paf = paf->next;
	}
	
	ob->pd= newdataadr(fd, ob->pd);
	direct_link_partdeflect(ob->pd);
	ob->soft= newdataadr(fd, ob->soft);
	if (ob->soft) {
		SoftBody *sb = ob->soft;
		
		sb->bpoint = NULL;	// init pointers so it gets rebuilt nicely
		sb->bspring = NULL;
		sb->scratch = NULL;
		/* although not used anymore */
		/* still have to be loaded to be compatible with old files */
		sb->keys = newdataadr(fd, sb->keys);
		test_pointer_array(fd, (void **)&sb->keys);
		if (sb->keys) {
			int a;
			for (a = 0; a < sb->totkey; a++) {
				sb->keys[a] = newdataadr(fd, sb->keys[a]);
			}
		}
		
		sb->effector_weights = newdataadr(fd, sb->effector_weights);
		if (!sb->effector_weights)
			sb->effector_weights = BKE_add_effector_weights(NULL);
		
		direct_link_pointcache_list(fd, &sb->ptcaches, &sb->pointcache, 0);
	}
	ob->bsoft = newdataadr(fd, ob->bsoft);
	ob->fluidsimSettings= newdataadr(fd, ob->fluidsimSettings); /* NT */
	
	ob->rigidbody_object = newdataadr(fd, ob->rigidbody_object);
	if (ob->rigidbody_object) {
		RigidBodyOb *rbo = ob->rigidbody_object;
		
		/* must nullify the references to physics sim objects, since they no-longer exist 
		 * (and will need to be recalculated) 
		 */
		rbo->physics_object = NULL;
		rbo->physics_shape = NULL;
	}
	ob->rigidbody_constraint = newdataadr(fd, ob->rigidbody_constraint);
	if (ob->rigidbody_constraint)
		ob->rigidbody_constraint->physics_constraint = NULL;

	link_list(fd, &ob->particlesystem);
	direct_link_particlesystems(fd, &ob->particlesystem);
	
	link_list(fd, &ob->prop);
	for (prop = ob->prop.first; prop; prop = prop->next) {
		prop->poin = newdataadr(fd, prop->poin);
		if (prop->poin == NULL) 
			prop->poin = &prop->data;
	}

	link_list(fd, &ob->sensors);
	for (sens = ob->sensors.first; sens; sens = sens->next) {
		sens->data = newdataadr(fd, sens->data);
		sens->links = newdataadr(fd, sens->links);
		test_pointer_array(fd, (void **)&sens->links);
	}

	direct_link_constraints(fd, &ob->constraints);

	link_glob_list(fd, &ob->controllers);
	if (ob->init_state) {
		/* if a known first state is specified, set it so that the game will start ok */
		ob->state = ob->init_state;
	}
	else if (!ob->state) {
		ob->state = 1;
	}
	for (cont = ob->controllers.first; cont; cont = cont->next) {
		cont->data = newdataadr(fd, cont->data);
		cont->links = newdataadr(fd, cont->links);
		test_pointer_array(fd, (void **)&cont->links);
		if (cont->state_mask == 0)
			cont->state_mask = 1;
	}

	link_glob_list(fd, &ob->actuators);
	for (act = ob->actuators.first; act; act = act->next) {
		act->data = newdataadr(fd, act->data);
	}

	link_list(fd, &ob->hooks);
	while (ob->hooks.first) {
		ObHook *hook = ob->hooks.first;
		HookModifierData *hmd = (HookModifierData *)modifier_new(eModifierType_Hook);
		
		hook->indexar= newdataadr(fd, hook->indexar);
		if (fd->flags & FD_FLAGS_SWITCH_ENDIAN) {
			BLI_endian_switch_int32_array(hook->indexar, hook->totindex);
		}
		
		/* Do conversion here because if we have loaded
		 * a hook we need to make sure it gets converted
		 * and freed, regardless of version.
		 */
		copy_v3_v3(hmd->cent, hook->cent);
		hmd->falloff = hook->falloff;
		hmd->force = hook->force;
		hmd->indexar = hook->indexar;
		hmd->object = hook->parent;
		memcpy(hmd->parentinv, hook->parentinv, sizeof(hmd->parentinv));
		hmd->totindex = hook->totindex;
		
		BLI_addhead(&ob->modifiers, hmd);
		BLI_remlink(&ob->hooks, hook);
		
		modifier_unique_name(&ob->modifiers, (ModifierData*)hmd);
		
		MEM_freeN(hook);
	}
	
	ob->iuser = newdataadr(fd, ob->iuser);
	if (ob->type == OB_EMPTY && ob->empty_drawtype == OB_EMPTY_IMAGE && !ob->iuser) {
		BKE_object_empty_draw_type_set(ob, ob->empty_drawtype);
	}

	ob->customdata_mask = 0;
	ob->bb = NULL;
	ob->derivedDeform = NULL;
	ob->derivedFinal = NULL;
	BLI_listbase_clear(&ob->gpulamp);
	BLI_listbase_clear(&ob->drawdata);
	link_list(fd, &ob->pc_ids);

	/* Runtime curve data  */
	ob->curve_cache = NULL;

	/* in case this value changes in future, clamp else we get undefined behavior */
	CLAMP(ob->rotmode, ROT_MODE_MIN, ROT_MODE_MAX);

	if (ob->sculpt) {
		ob->sculpt = MEM_callocN(sizeof(SculptSession), "reload sculpt session");
	}

	link_list(fd, &ob->lodlevels);
	ob->currentlod = ob->lodlevels.first;

	ob->preview = direct_link_preview_image(fd, ob->preview);

	ob->base_collection_properties = NULL;
}

/* ************ READ SCENE ***************** */

/* patch for missing scene IDs, can't be in do-versions */
static void composite_patch(bNodeTree *ntree, Scene *scene)
{
	bNode *node;
	
	for (node = ntree->nodes.first; node; node = node->next) {
		if (node->id==NULL && node->type == CMP_NODE_R_LAYERS)
			node->id = &scene->id;
	}
}

static void link_paint(FileData *fd, Scene *sce, Paint *p)
{
	if (p) {
		p->brush = newlibadr_us(fd, sce->id.lib, p->brush);
		p->palette = newlibadr_us(fd, sce->id.lib, p->palette);
		p->paint_cursor = NULL;
	}
}

static void lib_link_sequence_modifiers(FileData *fd, Scene *scene, ListBase *lb)
{
	SequenceModifierData *smd;

	for (smd = lb->first; smd; smd = smd->next) {
		if (smd->mask_id)
			smd->mask_id = newlibadr_us(fd, scene->id.lib, smd->mask_id);
	}
}

/* check for cyclic set-scene,
 * libs can cause this case which is normally prevented, see (T#####) */
#define USE_SETSCENE_CHECK

#ifdef USE_SETSCENE_CHECK
/**
 * A version of #BKE_scene_validate_setscene with special checks for linked libs.
 */
static bool scene_validate_setscene__liblink(Scene *sce, const int totscene)
{
	Scene *sce_iter;
	int a;

	if (sce->set == NULL) return 1;

	for (a = 0, sce_iter = sce; sce_iter->set; sce_iter = sce_iter->set, a++) {
		if (sce_iter->id.tag & LIB_TAG_NEED_LINK) {
			return 1;
		}

		if (a > totscene) {
			sce->set = NULL;
			return 0;
		}
	}

	return 1;
}
#endif

static void lib_link_scene_collection(FileData *fd, Library *lib, SceneCollection *sc)
{
	for (LinkData *link = sc->objects.first; link; link = link->next) {
		link->data = newlibadr_us(fd, lib, link->data);
		BLI_assert(link->data);
	}

	for (LinkData *link = sc->filter_objects.first; link; link = link->next) {
		link->data = newlibadr_us(fd, lib, link->data);
		BLI_assert(link->data);
	}

	for (SceneCollection *nsc = sc->scene_collections.first; nsc; nsc = nsc->next) {
		lib_link_scene_collection(fd, lib, nsc);
	}
}

static void lib_link_scene(FileData *fd, Main *main)
{
#ifdef USE_SETSCENE_CHECK
	bool need_check_set = false;
	int totscene = 0;
#endif
	
	for (Scene *sce = main->scene.first; sce; sce = sce->id.next) {
		if (sce->id.tag & LIB_TAG_NEED_LINK) {
			/* Link ID Properties -- and copy this comment EXACTLY for easy finding
			 * of library blocks that implement this.*/
			IDP_LibLinkProperty(sce->id.properties, fd);
			lib_link_animdata(fd, &sce->id, sce->adt);
			
			lib_link_keyingsets(fd, &sce->id, &sce->keyingsets);
			
			sce->camera = newlibadr(fd, sce->id.lib, sce->camera);
			sce->world = newlibadr_us(fd, sce->id.lib, sce->world);
			sce->set = newlibadr(fd, sce->id.lib, sce->set);
			sce->gpd = newlibadr_us(fd, sce->id.lib, sce->gpd);
			sce->gp_object = newlibadr(fd, sce->id.lib, sce->gp_object);
			
			link_paint(fd, sce, &sce->toolsettings->sculpt->paint);
			link_paint(fd, sce, &sce->toolsettings->vpaint->paint);
			link_paint(fd, sce, &sce->toolsettings->wpaint->paint);
			link_paint(fd, sce, &sce->toolsettings->imapaint.paint);
			link_paint(fd, sce, &sce->toolsettings->uvsculpt->paint);

			if (sce->toolsettings->sculpt)
				sce->toolsettings->sculpt->gravity_object =
						newlibadr(fd, sce->id.lib, sce->toolsettings->sculpt->gravity_object);

			if (sce->toolsettings->imapaint.stencil)
				sce->toolsettings->imapaint.stencil =
				        newlibadr_us(fd, sce->id.lib, sce->toolsettings->imapaint.stencil);

			if (sce->toolsettings->imapaint.clone)
				sce->toolsettings->imapaint.clone =
				        newlibadr_us(fd, sce->id.lib, sce->toolsettings->imapaint.clone);

			if (sce->toolsettings->imapaint.canvas)
				sce->toolsettings->imapaint.canvas =
				        newlibadr_us(fd, sce->id.lib, sce->toolsettings->imapaint.canvas);
			
			sce->toolsettings->skgen_template = newlibadr(fd, sce->id.lib, sce->toolsettings->skgen_template);
			
			sce->toolsettings->particle.shape_object = newlibadr(fd, sce->id.lib, sce->toolsettings->particle.shape_object);
			
			for (Base *base_legacy_next, *base_legacy = sce->base.first; base_legacy; base_legacy = base_legacy_next) {
				base_legacy_next = base_legacy->next;
				
				base_legacy->object = newlibadr_us(fd, sce->id.lib, base_legacy->object);
				
				if (base_legacy->object == NULL) {
					blo_reportf_wrap(fd->reports, RPT_WARNING, TIP_("LIB: object lost from scene: '%s'"),
					                 sce->id.name + 2);
					BLI_remlink(&sce->base, base_legacy);
					if (base_legacy == sce->basact) sce->basact = NULL;
					MEM_freeN(base_legacy);
				}
			}
			
			Sequence *seq;
			SEQ_BEGIN (sce->ed, seq)
			{
				IDP_LibLinkProperty(seq->prop, fd);

				if (seq->ipo) seq->ipo = newlibadr_us(fd, sce->id.lib, seq->ipo);  // XXX deprecated - old animation system
				seq->scene_sound = NULL;
				if (seq->scene) {
					seq->scene = newlibadr(fd, sce->id.lib, seq->scene);
					if (seq->scene) {
						seq->scene_sound = BKE_sound_scene_add_scene_sound_defaults(sce, seq);
					}
				}
				if (seq->clip) {
					seq->clip = newlibadr_us(fd, sce->id.lib, seq->clip);
				}
				if (seq->mask) {
					seq->mask = newlibadr_us(fd, sce->id.lib, seq->mask);
				}
				if (seq->scene_camera) {
					seq->scene_camera = newlibadr(fd, sce->id.lib, seq->scene_camera);
				}
				if (seq->sound) {
					seq->scene_sound = NULL;
					if (seq->type == SEQ_TYPE_SOUND_HD) {
						seq->type = SEQ_TYPE_SOUND_RAM;
					}
					else {
						seq->sound = newlibadr(fd, sce->id.lib, seq->sound);
					}
					if (seq->sound) {
						id_us_plus_no_lib((ID *)seq->sound);
						seq->scene_sound = BKE_sound_add_scene_sound_defaults(sce, seq);
					}
				}
				BLI_listbase_clear(&seq->anims);

				lib_link_sequence_modifiers(fd, sce, &seq->modifiers);
			}
			SEQ_END

			for (TimeMarker *marker = sce->markers.first; marker; marker = marker->next) {
				if (marker->camera) {
					marker->camera = newlibadr(fd, sce->id.lib, marker->camera);
				}
			}
			
			BKE_sequencer_update_muting(sce->ed);
			BKE_sequencer_update_sound_bounds_all(sce);
			
			
			/* rigidbody world relies on it's linked groups */
			if (sce->rigidbody_world) {
				RigidBodyWorld *rbw = sce->rigidbody_world;
				if (rbw->group)
					rbw->group = newlibadr(fd, sce->id.lib, rbw->group);
				if (rbw->constraints)
					rbw->constraints = newlibadr(fd, sce->id.lib, rbw->constraints);
				if (rbw->effector_weights)
					rbw->effector_weights->group = newlibadr(fd, sce->id.lib, rbw->effector_weights->group);
			}
			
			if (sce->nodetree) {
				lib_link_ntree(fd, &sce->id, sce->nodetree);
				sce->nodetree->id.lib = sce->id.lib;
				composite_patch(sce->nodetree, sce);
			}
			
			for (SceneRenderLayer *srl = sce->r.layers.first; srl; srl = srl->next) {
				srl->mat_override = newlibadr_us(fd, sce->id.lib, srl->mat_override);
				srl->light_override = newlibadr_us(fd, sce->id.lib, srl->light_override);
				for (FreestyleModuleConfig *fmc = srl->freestyleConfig.modules.first; fmc; fmc = fmc->next) {
					fmc->script = newlibadr(fd, sce->id.lib, fmc->script);
				}
				for (FreestyleLineSet *fls = srl->freestyleConfig.linesets.first; fls; fls = fls->next) {
					fls->linestyle = newlibadr_us(fd, sce->id.lib, fls->linestyle);
					fls->group = newlibadr_us(fd, sce->id.lib, fls->group);
				}
			}
			/*Game Settings: Dome Warp Text*/
			sce->gm.dome.warptext = newlibadr(fd, sce->id.lib, sce->gm.dome.warptext);
			
			/* Motion Tracking */
			sce->clip = newlibadr_us(fd, sce->id.lib, sce->clip);

			lib_link_scene_collection(fd, sce->id.lib, sce->collection);

			for (SceneLayer *scene_layer = sce->render_layers.first; scene_layer; scene_layer = scene_layer->next) {
				/* tag scene layer to update for collection tree evaluation */
				scene_layer->flag |= SCENE_LAYER_ENGINE_DIRTY;
				for (Base *base = scene_layer->object_bases.first; base; base = base->next) {
					/* we only bump the use count for the collection objects */
					base->object = newlibadr(fd, sce->id.lib, base->object);
					base->flag |= BASE_DIRTY_ENGINE_SETTINGS;
					base->collection_properties = NULL;
				}
			}

#ifdef USE_SETSCENE_CHECK
			if (sce->set != NULL) {
				/* link flag for scenes with set would be reset later,
				 * so this way we only check cyclic for newly linked scenes.
				 */
				need_check_set = true;
			}
			else {
				/* postpone un-setting the flag until we've checked the set-scene */
				sce->id.tag &= ~LIB_TAG_NEED_LINK;
			}
#else
			sce->id.tag &= ~LIB_TAG_NEED_LINK;
#endif
		}

#ifdef USE_SETSCENE_CHECK
		totscene++;
#endif
	}

#ifdef USE_SETSCENE_CHECK
	if (need_check_set) {
		for (Scene *sce = main->scene.first; sce; sce = sce->id.next) {
			if (sce->id.tag & LIB_TAG_NEED_LINK) {
				sce->id.tag &= ~LIB_TAG_NEED_LINK;
				if (!scene_validate_setscene__liblink(sce, totscene)) {
					printf("Found cyclic background scene when linking %s\n", sce->id.name + 2);
				}
			}
		}
	}
#endif
}

#undef USE_SETSCENE_CHECK


static void link_recurs_seq(FileData *fd, ListBase *lb)
{
	Sequence *seq;
	
	link_list(fd, lb);
	
	for (seq = lb->first; seq; seq = seq->next) {
		if (seq->seqbase.first)
			link_recurs_seq(fd, &seq->seqbase);
	}
}

static void direct_link_paint(FileData *fd, Paint *p)
{
	if (p->num_input_samples < 1)
		p->num_input_samples = 1;

	p->cavity_curve = newdataadr(fd, p->cavity_curve);
	if (p->cavity_curve)
		direct_link_curvemapping(fd, p->cavity_curve);
	else
		BKE_paint_cavity_curve_preset(p, CURVE_PRESET_LINE);
}

static void direct_link_paint_helper(FileData *fd, Paint **paint)
{
	/* TODO. is this needed */
	(*paint) = newdataadr(fd, (*paint));

	if (*paint) {
		direct_link_paint(fd, *paint);
	}
}

static void direct_link_sequence_modifiers(FileData *fd, ListBase *lb)
{
	SequenceModifierData *smd;

	link_list(fd, lb);

	for (smd = lb->first; smd; smd = smd->next) {
		if (smd->mask_sequence)
			smd->mask_sequence = newdataadr(fd, smd->mask_sequence);

		if (smd->type == seqModifierType_Curves) {
			CurvesModifierData *cmd = (CurvesModifierData *) smd;

			direct_link_curvemapping(fd, &cmd->curve_mapping);
		}
		else if (smd->type == seqModifierType_HueCorrect) {
			HueCorrectModifierData *hcmd = (HueCorrectModifierData *) smd;

			direct_link_curvemapping(fd, &hcmd->curve_mapping);
		}
	}
}

static void direct_link_view_settings(FileData *fd, ColorManagedViewSettings *view_settings)
{
	view_settings->curve_mapping = newdataadr(fd, view_settings->curve_mapping);

	if (view_settings->curve_mapping)
		direct_link_curvemapping(fd, view_settings->curve_mapping);
}

static void direct_link_scene_collection(FileData *fd, SceneCollection *sc)
{
	link_list(fd, &sc->objects);
	link_list(fd, &sc->filter_objects);
	link_list(fd, &sc->scene_collections);

	for (SceneCollection *nsc = sc->scene_collections.first; nsc; nsc = nsc->next) {
		direct_link_scene_collection(fd, nsc);
	}
}

static void direct_link_layer_collections(FileData *fd, ListBase *lb)
{
	link_list(fd, lb);
	for (LayerCollection *lc = lb->first; lc; lc = lc->next) {
		lc->scene_collection = newdataadr(fd, lc->scene_collection);

		link_list(fd, &lc->object_bases);

		for (LinkData *link = lc->object_bases.first; link; link = link->next) {
			link->data = newdataadr(fd, link->data);
		}

		link_list(fd, &lc->overrides);

		if (lc->properties) {
			lc->properties = newdataadr(fd, lc->properties);
			IDP_DirectLinkGroup_OrFree(&lc->properties, (fd->flags & FD_FLAGS_SWITCH_ENDIAN), fd);
			BKE_layer_collection_engine_settings_validate_collection(lc);
		}
		lc->properties_evaluated = NULL;

		direct_link_layer_collections(fd, &lc->layer_collections);
	}
}

/**
 * Workspaces store a render layer pointer which can only be read after scene is read.
 */
static void direct_link_workspace_link_scene_data(
        FileData *fd, const Scene *scene, const ListBase *workspaces)
{
	for (WorkSpace *workspace = workspaces->first; workspace; workspace = workspace->id.next) {
		SceneLayer *layer = newdataadr(fd, BKE_workspace_render_layer_get(workspace));
		/* only set when layer is from the scene we read */
		if (layer && (BLI_findindex(&scene->render_layers, layer) != -1)) {
			BKE_workspace_render_layer_set(workspace, layer);
		}
	}
}

static void direct_link_scene(FileData *fd, Scene *sce, Main *bmain)
{
	Editing *ed;
	Sequence *seq;
	MetaStack *ms;
	RigidBodyWorld *rbw;
	SceneLayer *scene_layer;
	SceneRenderLayer *srl;
	
	sce->depsgraph_hash = NULL;
	sce->obedit = NULL;
	sce->fps_info = NULL;
	sce->customdata_mask_modal = 0;
	sce->lay_updated = 0;
	
	BKE_sound_create_scene(sce);
	
	/* set users to one by default, not in lib-link, this will increase it for compo nodes */
	id_us_ensure_real(&sce->id);
	
	link_list(fd, &(sce->base));
	
	sce->adt = newdataadr(fd, sce->adt);
	direct_link_animdata(fd, sce->adt);
	
	link_list(fd, &sce->keyingsets);
	direct_link_keyingsets(fd, &sce->keyingsets);
	
	sce->basact = newdataadr(fd, sce->basact);
	
	sce->toolsettings= newdataadr(fd, sce->toolsettings);
	if (sce->toolsettings) {
		direct_link_paint_helper(fd, (Paint**)&sce->toolsettings->sculpt);
		direct_link_paint_helper(fd, (Paint**)&sce->toolsettings->vpaint);
		direct_link_paint_helper(fd, (Paint**)&sce->toolsettings->wpaint);
		direct_link_paint_helper(fd, (Paint**)&sce->toolsettings->uvsculpt);
		
		direct_link_paint(fd, &sce->toolsettings->imapaint.paint);

		sce->toolsettings->imapaint.paintcursor = NULL;
		sce->toolsettings->particle.paintcursor = NULL;
		sce->toolsettings->particle.scene = NULL;
		sce->toolsettings->particle.scene_layer = NULL;
		sce->toolsettings->particle.object = NULL;
		sce->toolsettings->gp_sculpt.paintcursor = NULL;
		
		/* relink grease pencil drawing brushes */
		link_list(fd, &sce->toolsettings->gp_brushes);
		for (bGPDbrush *brush = sce->toolsettings->gp_brushes.first; brush; brush = brush->next) {
			brush->cur_sensitivity = newdataadr(fd, brush->cur_sensitivity);
			if (brush->cur_sensitivity) {
				direct_link_curvemapping(fd, brush->cur_sensitivity);
			}
			brush->cur_strength = newdataadr(fd, brush->cur_strength);
			if (brush->cur_strength) {
				direct_link_curvemapping(fd, brush->cur_strength);
			}
			brush->cur_jitter = newdataadr(fd, brush->cur_jitter);
			if (brush->cur_jitter) {
				direct_link_curvemapping(fd, brush->cur_jitter);
			}
		}
		
		/* relink grease pencil interpolation curves */
		sce->toolsettings->gp_interpolate.custom_ipo = newdataadr(fd, sce->toolsettings->gp_interpolate.custom_ipo);
		if (sce->toolsettings->gp_interpolate.custom_ipo) {
			direct_link_curvemapping(fd, sce->toolsettings->gp_interpolate.custom_ipo);
		}
	}

	if (sce->ed) {
		ListBase *old_seqbasep = &sce->ed->seqbase;
		
		ed = sce->ed = newdataadr(fd, sce->ed);
		
		ed->act_seq = newdataadr(fd, ed->act_seq);
		
		/* recursive link sequences, lb will be correctly initialized */
		link_recurs_seq(fd, &ed->seqbase);
		
		SEQ_BEGIN (ed, seq)
		{
			seq->seq1= newdataadr(fd, seq->seq1);
			seq->seq2= newdataadr(fd, seq->seq2);
			seq->seq3= newdataadr(fd, seq->seq3);
			
			/* a patch: after introduction of effects with 3 input strips */
			if (seq->seq3 == NULL) seq->seq3 = seq->seq2;
			
			seq->effectdata = newdataadr(fd, seq->effectdata);
			seq->stereo3d_format = newdataadr(fd, seq->stereo3d_format);
			
			if (seq->type & SEQ_TYPE_EFFECT)
				seq->flag |= SEQ_EFFECT_NOT_LOADED;
			
			if (seq->type == SEQ_TYPE_SPEED) {
				SpeedControlVars *s = seq->effectdata;
				s->frameMap = NULL;
			}

			seq->prop = newdataadr(fd, seq->prop);
			IDP_DirectLinkGroup_OrFree(&seq->prop, (fd->flags & FD_FLAGS_SWITCH_ENDIAN), fd);

			seq->strip = newdataadr(fd, seq->strip);
			if (seq->strip && seq->strip->done==0) {
				seq->strip->done = true;
				
				if (ELEM(seq->type, SEQ_TYPE_IMAGE, SEQ_TYPE_MOVIE, SEQ_TYPE_SOUND_RAM, SEQ_TYPE_SOUND_HD)) {
					seq->strip->stripdata = newdataadr(fd, seq->strip->stripdata);
				}
				else {
					seq->strip->stripdata = NULL;
				}
				if (seq->flag & SEQ_USE_CROP) {
					seq->strip->crop = newdataadr(
						fd, seq->strip->crop);
				}
				else {
					seq->strip->crop = NULL;
				}
				if (seq->flag & SEQ_USE_TRANSFORM) {
					seq->strip->transform = newdataadr(
						fd, seq->strip->transform);
				}
				else {
					seq->strip->transform = NULL;
				}
				if (seq->flag & SEQ_USE_PROXY) {
					seq->strip->proxy = newdataadr(fd, seq->strip->proxy);
					if (seq->strip->proxy) {
						seq->strip->proxy->anim = NULL;
					}
					else {
						BKE_sequencer_proxy_set(seq, true);
					}
				}
				else {
					seq->strip->proxy = NULL;
				}

				/* need to load color balance to it could be converted to modifier */
				seq->strip->color_balance = newdataadr(fd, seq->strip->color_balance);
			}

			direct_link_sequence_modifiers(fd, &seq->modifiers);
		}
		SEQ_END
		
		/* link metastack, slight abuse of structs here, have to restore pointer to internal part in struct */
		{
			Sequence temp;
			void *poin;
			intptr_t offset;
			
			offset = ((intptr_t)&(temp.seqbase)) - ((intptr_t)&temp);
			
			/* root pointer */
			if (ed->seqbasep == old_seqbasep) {
				ed->seqbasep = &ed->seqbase;
			}
			else {
				poin = POINTER_OFFSET(ed->seqbasep, -offset);
				
				poin = newdataadr(fd, poin);
				if (poin)
					ed->seqbasep = (ListBase *)POINTER_OFFSET(poin, offset);
				else
					ed->seqbasep = &ed->seqbase;
			}
			/* stack */
			link_list(fd, &(ed->metastack));
			
			for (ms = ed->metastack.first; ms; ms= ms->next) {
				ms->parseq = newdataadr(fd, ms->parseq);
				
				if (ms->oldbasep == old_seqbasep)
					ms->oldbasep= &ed->seqbase;
				else {
					poin = POINTER_OFFSET(ms->oldbasep, -offset);
					poin = newdataadr(fd, poin);
					if (poin) 
						ms->oldbasep = (ListBase *)POINTER_OFFSET(poin, offset);
					else 
						ms->oldbasep = &ed->seqbase;
				}
			}
		}
	}
	
	sce->r.avicodecdata = newdataadr(fd, sce->r.avicodecdata);
	if (sce->r.avicodecdata) {
		sce->r.avicodecdata->lpFormat = newdataadr(fd, sce->r.avicodecdata->lpFormat);
		sce->r.avicodecdata->lpParms = newdataadr(fd, sce->r.avicodecdata->lpParms);
	}
	if (sce->r.ffcodecdata.properties) {
		sce->r.ffcodecdata.properties = newdataadr(fd, sce->r.ffcodecdata.properties);
		IDP_DirectLinkGroup_OrFree(&sce->r.ffcodecdata.properties, (fd->flags & FD_FLAGS_SWITCH_ENDIAN), fd);
	}
	
	link_list(fd, &(sce->markers));
	link_list(fd, &(sce->transform_spaces)); /* only for old files */
	link_list(fd, &(sce->r.layers));
	link_list(fd, &(sce->r.views));


	for (srl = sce->r.layers.first; srl; srl = srl->next) {
		srl->prop = newdataadr(fd, srl->prop);
		IDP_DirectLinkGroup_OrFree(&srl->prop, (fd->flags & FD_FLAGS_SWITCH_ENDIAN), fd);
	}
	for (srl = sce->r.layers.first; srl; srl = srl->next) {
		link_list(fd, &(srl->freestyleConfig.modules));
	}
	for (srl = sce->r.layers.first; srl; srl = srl->next) {
		link_list(fd, &(srl->freestyleConfig.linesets));
	}
	
	sce->nodetree = newdataadr(fd, sce->nodetree);
	if (sce->nodetree) {
		direct_link_id(fd, &sce->nodetree->id);
		direct_link_nodetree(fd, sce->nodetree);
	}

	direct_link_view_settings(fd, &sce->view_settings);
	
	sce->rigidbody_world = newdataadr(fd, sce->rigidbody_world);
	rbw = sce->rigidbody_world;
	if (rbw) {
		/* must nullify the reference to physics sim object, since it no-longer exist 
		 * (and will need to be recalculated) 
		 */
		rbw->physics_world = NULL;
		rbw->objects = NULL;
		rbw->numbodies = 0;

		/* set effector weights */
		rbw->effector_weights = newdataadr(fd, rbw->effector_weights);
		if (!rbw->effector_weights)
			rbw->effector_weights = BKE_add_effector_weights(NULL);

		/* link cache */
		direct_link_pointcache_list(fd, &rbw->ptcaches, &rbw->pointcache, false);
		/* make sure simulation starts from the beginning after loading file */
		if (rbw->pointcache) {
			rbw->ltime = (float)rbw->pointcache->startframe;
		}
	}

	sce->preview = direct_link_preview_image(fd, sce->preview);

	direct_link_curvemapping(fd, &sce->r.mblur_shutter_curve);

	/* this runs before the very first doversion */
	if (sce->collection) {
		sce->collection = newdataadr(fd, sce->collection);
		direct_link_scene_collection(fd, sce->collection);
	}

	/* insert into global old-new map for reading without UI (link_global accesses it again) */
	link_glob_list(fd, &sce->render_layers);
	for (scene_layer = sce->render_layers.first; scene_layer; scene_layer = scene_layer->next) {
		scene_layer->stats = NULL;
		link_list(fd, &scene_layer->object_bases);
		scene_layer->basact = newdataadr(fd, scene_layer->basact);
		direct_link_layer_collections(fd, &scene_layer->layer_collections);

		if (scene_layer->properties != NULL) {
			scene_layer->properties = newdataadr(fd, scene_layer->properties);
			BLI_assert(scene_layer->properties != NULL);
			IDP_DirectLinkGroup_OrFree(&scene_layer->properties, (fd->flags & FD_FLAGS_SWITCH_ENDIAN), fd);
			BKE_scene_layer_engine_settings_validate_layer(scene_layer);
		}

		scene_layer->properties_evaluated = NULL;

		BLI_listbase_clear(&scene_layer->drawdata);
	}

	sce->collection_properties = newdataadr(fd, sce->collection_properties);
	IDP_DirectLinkGroup_OrFree(&sce->collection_properties, (fd->flags & FD_FLAGS_SWITCH_ENDIAN), fd);

	sce->layer_properties = newdataadr(fd, sce->layer_properties);
	IDP_DirectLinkGroup_OrFree(&sce->layer_properties, (fd->flags & FD_FLAGS_SWITCH_ENDIAN), fd);

	BKE_layer_collection_engine_settings_validate_scene(sce);
	BKE_scene_layer_engine_settings_validate_scene(sce);

	direct_link_workspace_link_scene_data(fd, sce, &bmain->workspaces);
}

/* ************ READ WM ***************** */

static void direct_link_windowmanager(FileData *fd, wmWindowManager *wm)
{
	wmWindow *win;
	
	id_us_ensure_real(&wm->id);
	link_list(fd, &wm->windows);
	
	for (win = wm->windows.first; win; win = win->next) {
		WorkSpaceInstanceHook *hook = win->workspace_hook;

		win->workspace_hook = newdataadr(fd, hook);
		/* we need to restore a pointer to this later when reading workspaces, so store in global oldnew-map */
		oldnewmap_insert(fd->globmap, hook, win->workspace_hook, 0);

		win->ghostwin = NULL;
		win->eventstate = NULL;
		win->curswin = NULL;
		win->tweak = NULL;
#ifdef WIN32
		win->ime_data = NULL;
#endif
		
		BLI_listbase_clear(&win->queue);
		BLI_listbase_clear(&win->handlers);
		BLI_listbase_clear(&win->modalhandlers);
		BLI_listbase_clear(&win->subwindows);
		BLI_listbase_clear(&win->gesture);
		BLI_listbase_clear(&win->drawdata);
		
		win->drawmethod = -1;
		win->drawfail = 0;
		win->active = 0;

		win->cursor       = 0;
		win->lastcursor   = 0;
		win->modalcursor  = 0;
		win->grabcursor   = 0;
		win->addmousemove = true;
		win->multisamples = 0;
		win->stereo3d_format = newdataadr(fd, win->stereo3d_format);

		/* multiview always fallback to anaglyph at file opening
		 * otherwise quadbuffer saved files can break Blender */
		if (win->stereo3d_format) {
			win->stereo3d_format->display_mode = S3D_DISPLAY_ANAGLYPH;
		}
	}
	
	BLI_listbase_clear(&wm->timers);
	BLI_listbase_clear(&wm->operators);
	BLI_listbase_clear(&wm->paintcursors);
	BLI_listbase_clear(&wm->queue);
	BKE_reports_init(&wm->reports, RPT_STORE);
	
	BLI_listbase_clear(&wm->keyconfigs);
	wm->defaultconf = NULL;
	wm->addonconf = NULL;
	wm->userconf = NULL;
	
	BLI_listbase_clear(&wm->jobs);
	BLI_listbase_clear(&wm->drags);
	
	wm->windrawable = NULL;
	wm->winactive = NULL;
	wm->initialized = 0;
	wm->op_undo_depth = 0;
	wm->is_interface_locked = 0;
}

static void lib_link_windowmanager(FileData *fd, Main *main)
{
	wmWindowManager *wm;
	wmWindow *win;
	
	for (wm = main->wm.first; wm; wm = wm->id.next) {
		if (wm->id.tag & LIB_TAG_NEED_LINK) {
			/* Note: WM IDProperties are never written to file, hence no need to read/link them here. */
			for (win = wm->windows.first; win; win = win->next) {
				if (win->workspace_hook) { /* NULL for old files */
					lib_link_workspace_instance_hook(fd, win->workspace_hook, &wm->id);
				}
				win->scene = newlibadr(fd, wm->id.lib, win->scene);
				/* deprecated, but needed for versioning (will be NULL'ed then) */
				win->screen = newlibadr(fd, NULL, win->screen);
			}
			
			wm->id.tag &= ~LIB_TAG_NEED_LINK;
		}
	}
}

/* ****************** READ GREASE PENCIL ***************** */

/* relink's grease pencil data's refs */
static void lib_link_gpencil(FileData *fd, Main *main)
{
	/* Build up hash of colors to assign later to strokes, for faster lookups */
	int palette_count = BLI_listbase_count(&main->palettes);
	GHash **gp_palettecolors_buffer = MEM_mallocN(sizeof(struct GHash *) * palette_count, "Hash Palettes Array");
	int i = 0;
	
	for (Palette *palette = main->palettes.first; palette; palette = palette->id.next, i++) {
		gp_palettecolors_buffer[i] = BLI_ghash_str_new("GPencil Hash Colors");
		for (PaletteColor *palcolor = palette->colors.first; palcolor; palcolor = palcolor->next) {
			BLI_ghash_insert(gp_palettecolors_buffer[i], palcolor->info, palcolor);
		}
	}

	/* Relink all datablock linked by GP datablock */
	for (bGPdata *gpd = main->gpencil.first; gpd; gpd = gpd->id.next) {
		if (gpd->id.tag & LIB_TAG_NEED_LINK) {
			/* XXX: early 2.8, pre-paletteslot version patching */
			bool *palettes_needed = MEM_callocN(sizeof(bool) * palette_count, "palettes_needed");
			
			/* Layers */
			for (bGPDlayer *gpl = gpd->layers.first; gpl; gpl = gpl->next) {
				/* Layer -> Parent References */
				gpl->parent = newlibadr(fd, gpd->id.lib, gpl->parent);
				
				/* Layer -> Frame data */
				for (bGPDframe *gpf = gpl->frames.first; gpf; gpf = gpf->next) {
					/* Strokes -> Palette References */
					for (bGPDstroke *gps = gpf->strokes.first; gps; gps = gps->next) {
						/* Relink palette */
						gps->palette = newlibadr(fd, gpd->id.lib, gps->palette);
						
						/* Relink color
						 * The Palette colors are pointers to a listbase inside the Palette datablock.
						 * The pointers have to be re-assigned on file open. We use a hash to do this faster.
						 */
						/* XXX: Usually, we'd relink the actual colours in direct_link_*() instead, but since
						 * these pointers actually come from the Palette datablock (which we only resolve here),
						 * it's probably better to do this here 
						 */
						i = BLI_findindex(&main->palettes, gps->palette);
						if (i > -1) {
							gps->palcolor = BLI_ghash_lookup(gp_palettecolors_buffer[i], gps->colorname);
							if (gps->palcolor == NULL) {
								gps->palcolor = BKE_palette_color_add_name(gps->palette, gps->colorname);
								/* Set to a different color. */
								ARRAY_SET_ITEMS(gps->palcolor->rgb, 1.0f, 0.0f, 1.0f, 1.0f);
							}
						}
						
						
						/* XXX: Temporary version-patching code for early 2.8 files without any palette slots */
						if (i >= 0) palettes_needed[i] = true;
					}
				}
			}
			
			/* Palette Slots */
			for (bGPDpaletteref *palslot = gpd->palette_slots.first; palslot; palslot = palslot->next) {
				palslot->palette = newlibadr_us(fd, gpd->id.lib, palslot->palette);
			}
			
			
			/* XXX: Temporary version-patching code for early 2.8 files without any palette slots */
			if (BLI_listbase_is_empty(&gpd->palette_slots)) {
				for (i = 0; i < palette_count; i++) {
					if (palettes_needed[i]) {
						BKE_gpencil_paletteslot_add(gpd, BLI_findlink(&main->palettes, i));
					}
				}
			}
			MEM_freeN(palettes_needed);
			
			
			/* Datablock Stuff */
			IDP_LibLinkProperty(gpd->id.properties, fd);
			lib_link_animdata(fd, &gpd->id, gpd->adt);

			gpd->id.tag &= ~LIB_TAG_NEED_LINK;
		}
	}

	/* Free palette-color hash buffer */
	for (i = 0; i < palette_count; ++i) {
		if (gp_palettecolors_buffer[i]) {
			BLI_ghash_free(gp_palettecolors_buffer[i], NULL, NULL);
			gp_palettecolors_buffer[i] = NULL;
		}
	}
	MEM_SAFE_FREE(gp_palettecolors_buffer);
}

/* relinks grease-pencil data - used for direct_link and old file linkage */
static void direct_link_gpencil(FileData *fd, bGPdata *gpd)
{
	bGPDlayer *gpl;
	bGPDframe *gpf;
	bGPDstroke *gps;
	bGPDspoint *pt;
	bGPDpalette *palette;

	/* we must firstly have some grease-pencil data to link! */
	if (gpd == NULL)
		return;
	
	/* relink animdata */
	gpd->adt = newdataadr(fd, gpd->adt);
	direct_link_animdata(fd, gpd->adt);

	/* clear drawing cache */
	gpd->batch_cache_data = NULL;

	/* relink palettes */
	link_list(fd, &gpd->palettes);
	for (palette = gpd->palettes.first; palette; palette = palette->next) {
		link_list(fd, &palette->colors);
	}
	
	/* relink palette slots */
	link_list(fd, &gpd->palette_slots);

	/* relink layers */
	link_list(fd, &gpd->layers);
	
	for (gpl = gpd->layers.first; gpl; gpl = gpl->next) {
		/* relink frames */
		link_list(fd, &gpl->frames);
		
		gpl->actframe = newdataadr(fd, gpl->actframe);
		gpl->derived_data = NULL;
		
		for (gpf = gpl->frames.first; gpf; gpf = gpf->next) {
			/* relink strokes (and their points) */
			link_list(fd, &gpf->strokes);
			
			for (gps = gpf->strokes.first; gps; gps = gps->next) {
				/* relink stroke points array */
				gps->points = newdataadr(fd, gps->points);
				
				/* relink point weight data */
				for (int i = 0; i < gps->totpoints; ++i) {
					pt = &gps->points[i];
					if (pt->totweight > 0) {
						pt->weights = newdataadr(fd, pt->weights);
					}
				}
				
				/* the triangulation is not saved, so need to be recalculated */
				gps->triangles = NULL;
				gps->tot_triangles = 0;
				gps->flag |= GP_STROKE_RECALC_CACHES;
			}
		}
	}
}

/* ****************** READ SCREEN ***************** */

/* note: file read without screens option G_FILE_NO_UI; 
 * check lib pointers in call below */
static void lib_link_screen(FileData *fd, Main *main)
{
	for (bScreen *sc = main->screen.first; sc; sc = sc->id.next) {
		if (sc->id.tag & LIB_TAG_NEED_LINK) {
			IDP_LibLinkProperty(sc->id.properties, fd);
			id_us_ensure_real(&sc->id);

			/* deprecated, but needed for versioning (will be NULL'ed then) */
			sc->scene = newlibadr(fd, sc->id.lib, sc->scene);

			sc->animtimer = NULL; /* saved in rare cases */
			sc->scrubbing = false;
			
			for (ScrArea *sa = sc->areabase.first; sa; sa = sa->next) {
				sa->full = newlibadr(fd, sc->id.lib, sa->full);
				
				for (SpaceLink *sl = sa->spacedata.first; sl; sl= sl->next) {
					switch (sl->spacetype) {
						case SPACE_VIEW3D:
						{
							View3D *v3d = (View3D*) sl;

							v3d->camera= newlibadr(fd, sc->id.lib, v3d->camera);
							v3d->ob_centre= newlibadr(fd, sc->id.lib, v3d->ob_centre);

							if (v3d->localvd) {
								v3d->localvd->camera = newlibadr(fd, sc->id.lib, v3d->localvd->camera);
							}
							break;
						}
						case SPACE_IPO:
						{
							SpaceIpo *sipo = (SpaceIpo *)sl;
							bDopeSheet *ads = sipo->ads;

							if (ads) {
								ads->source = newlibadr(fd, sc->id.lib, ads->source);
								ads->filter_grp = newlibadr(fd, sc->id.lib, ads->filter_grp);
							}
							break;
						}
						case SPACE_BUTS:
						{
							SpaceButs *sbuts = (SpaceButs *)sl;
							sbuts->pinid = newlibadr(fd, sc->id.lib, sbuts->pinid);
							if (sbuts->pinid == NULL) {
								sbuts->flag &= ~SB_PIN_CONTEXT;
							}
							break;
						}
						case SPACE_FILE:
							break;
						case SPACE_ACTION:
						{
							SpaceAction *saction = (SpaceAction *)sl;
							bDopeSheet *ads = &saction->ads;

							if (ads) {
								ads->source = newlibadr(fd, sc->id.lib, ads->source);
								ads->filter_grp = newlibadr(fd, sc->id.lib, ads->filter_grp);
							}

							saction->action = newlibadr(fd, sc->id.lib, saction->action);
							break;
						}
						case SPACE_IMAGE:
						{
							SpaceImage *sima = (SpaceImage *)sl;

							sima->image = newlibadr_real_us(fd, sc->id.lib, sima->image);
							sima->mask_info.mask = newlibadr_real_us(fd, sc->id.lib, sima->mask_info.mask);

							/* NOTE: pre-2.5, this was local data not lib data, but now we need this as lib data
							 * so fingers crossed this works fine!
							 */
							sima->gpd = newlibadr_us(fd, sc->id.lib, sima->gpd);
							break;
						}
						case SPACE_SEQ:
						{
							SpaceSeq *sseq = (SpaceSeq *)sl;

							/* NOTE: pre-2.5, this was local data not lib data, but now we need this as lib data
							 * so fingers crossed this works fine!
							 */
							sseq->gpd = newlibadr_us(fd, sc->id.lib, sseq->gpd);
							break;
						}
						case SPACE_NLA:
						{
							SpaceNla *snla= (SpaceNla *)sl;
							bDopeSheet *ads= snla->ads;

							if (ads) {
								ads->source = newlibadr(fd, sc->id.lib, ads->source);
								ads->filter_grp = newlibadr(fd, sc->id.lib, ads->filter_grp);
							}
							break;
						}
						case SPACE_TEXT:
						{
							SpaceText *st= (SpaceText *)sl;

							st->text= newlibadr(fd, sc->id.lib, st->text);
							break;
						}
						case SPACE_SCRIPT:
						{
							SpaceScript *scpt = (SpaceScript *)sl;
							/*scpt->script = NULL; - 2.45 set to null, better re-run the script */
							if (scpt->script) {
								scpt->script = newlibadr(fd, sc->id.lib, scpt->script);
								if (scpt->script) {
									SCRIPT_SET_NULL(scpt->script);
								}
							}
							break;
						}
						case SPACE_OUTLINER:
						{
							SpaceOops *so= (SpaceOops *)sl;
							so->search_tse.id = newlibadr(fd, NULL, so->search_tse.id);

							if (so->treestore) {
								TreeStoreElem *tselem;
								BLI_mempool_iter iter;

								BLI_mempool_iternew(so->treestore, &iter);
								while ((tselem = BLI_mempool_iterstep(&iter))) {
									tselem->id = newlibadr(fd, NULL, tselem->id);
								}
								if (so->treehash) {
									/* rebuild hash table, because it depends on ids too */
									so->storeflag |= SO_TREESTORE_REBUILD;
								}
							}
							break;
						}
						case SPACE_NODE:
						{
							SpaceNode *snode = (SpaceNode *)sl;
							bNodeTreePath *path, *path_next;
							bNodeTree *ntree;

							/* node tree can be stored locally in id too, link this first */
							snode->id = newlibadr(fd, sc->id.lib, snode->id);
							snode->from = newlibadr(fd, sc->id.lib, snode->from);

							ntree = snode->id ? ntreeFromID(snode->id) : NULL;
							snode->nodetree = ntree ? ntree : newlibadr_us(fd, sc->id.lib, snode->nodetree);

							for (path = snode->treepath.first; path; path = path->next) {
								if (path == snode->treepath.first) {
									/* first nodetree in path is same as snode->nodetree */
									path->nodetree = snode->nodetree;
								}
								else
									path->nodetree = newlibadr_us(fd, sc->id.lib, path->nodetree);

								if (!path->nodetree)
									break;
							}

							/* remaining path entries are invalid, remove */
							for (; path; path = path_next) {
								path_next = path->next;

								BLI_remlink(&snode->treepath, path);
								MEM_freeN(path);
							}

							/* edittree is just the last in the path,
							 * set this directly since the path may have been shortened above */
							if (snode->treepath.last) {
								path = snode->treepath.last;
								snode->edittree = path->nodetree;
							}
							else {
								snode->edittree = NULL;
							}
							break;
						}
						case SPACE_CLIP:
						{
							SpaceClip *sclip = (SpaceClip *)sl;

							sclip->clip = newlibadr_real_us(fd, sc->id.lib, sclip->clip);
							sclip->mask_info.mask = newlibadr_real_us(fd, sc->id.lib, sclip->mask_info.mask);
							break;
						}
						case SPACE_LOGIC:
						{
							SpaceLogic *slogic = (SpaceLogic *)sl;

							slogic->gpd = newlibadr_us(fd, sc->id.lib, slogic->gpd);
							break;
						}
						default:
							break;
					}
				}
			}
			sc->id.tag &= ~LIB_TAG_NEED_LINK;
		}
	}
}

/* how to handle user count on pointer restore */
typedef enum ePointerUserMode {
	USER_IGNORE = 0,  /* ignore user count */
	USER_REAL   = 1,  /* ensure at least one real user (fake user ignored) */
} ePointerUserMode;

static void restore_pointer_user(ID *id, ID *newid, ePointerUserMode user)
{
	BLI_assert(STREQ(newid->name + 2, id->name + 2));
	BLI_assert(newid->lib == id->lib);
	UNUSED_VARS_NDEBUG(id);

	if (user == USER_REAL) {
		id_us_ensure_real(newid);
	}
}

#ifndef USE_GHASH_RESTORE_POINTER
/**
 * A version of #restore_pointer_by_name that performs a full search (slow!).
 * Use only for limited lookups, when the overhead of
 * creating a #IDNameLib_Map for a single lookup isn't worthwhile.
 */
static void *restore_pointer_by_name_main(Main *mainp, ID *id, ePointerUserMode user)
{
	if (id) {
		ListBase *lb = which_libbase(mainp, GS(id->name));
		if (lb) {  /* there's still risk of checking corrupt mem (freed Ids in oops) */
			ID *idn = lb->first;
			for (; idn; idn = idn->next) {
				if (STREQ(idn->name + 2, id->name + 2)) {
					if (idn->lib == id->lib) {
						restore_pointer_user(id, idn, user);
						break;
					}
				}
			}
			return idn;
		}
	}
	return NULL;
}
#endif

/**
 * Only for undo files, or to restore a screen after reading without UI...
 *
 * \param user:
 * - USER_IGNORE: no usercount change
 * - USER_REAL: ensure a real user (even if a fake one is set)
 * \param id_map: lookup table, use when performing many lookups.
 * this could be made an optional argument (falling back to a full lookup),
 * however at the moment it's always available.
 */
static void *restore_pointer_by_name(struct IDNameLib_Map *id_map, ID *id, ePointerUserMode user)
{
#ifdef USE_GHASH_RESTORE_POINTER
	if (id) {
		/* use fast lookup when available */
		ID *idn = BKE_main_idmap_lookup_id(id_map, id);
		if (idn) {
			restore_pointer_user(id, idn, user);
		}
		return idn;
	}
	return NULL;
#else
	Main *mainp = BKE_main_idmap_main_get(id_map);
	return restore_pointer_by_name_main(mainp, id, user);
#endif
}

static void lib_link_seq_clipboard_pt_restore(ID *id, struct IDNameLib_Map *id_map)
{
	if (id) {
		/* clipboard must ensure this */
		BLI_assert(id->newid != NULL);
		id->newid = restore_pointer_by_name(id_map, id->newid, USER_REAL);
	}
}
static int lib_link_seq_clipboard_cb(Sequence *seq, void *arg_pt)
{
	struct IDNameLib_Map *id_map = arg_pt;

	lib_link_seq_clipboard_pt_restore((ID *)seq->scene, id_map);
	lib_link_seq_clipboard_pt_restore((ID *)seq->scene_camera, id_map);
	lib_link_seq_clipboard_pt_restore((ID *)seq->clip, id_map);
	lib_link_seq_clipboard_pt_restore((ID *)seq->mask, id_map);
	lib_link_seq_clipboard_pt_restore((ID *)seq->sound, id_map);
	return 1;
}

static void lib_link_clipboard_restore(struct IDNameLib_Map *id_map)
{
	/* update IDs stored in sequencer clipboard */
	BKE_sequencer_base_recursive_apply(&seqbase_clipboard, lib_link_seq_clipboard_cb, id_map);
}

static void lib_link_workspace_scene_data_restore(wmWindow *win, Scene *scene)
{
	bScreen *screen = BKE_workspace_active_screen_get(win->workspace_hook);

	for (ScrArea *area = screen->areabase.first; area; area = area->next) {
		for (SpaceLink *sl = area->spacedata.first; sl; sl = sl->next) {
			if (sl->spacetype == SPACE_VIEW3D) {
				View3D *v3d = (View3D *)sl;

				if (v3d->camera == NULL || v3d->scenelock) {
					v3d->camera = scene->camera;
				}

				if (v3d->localvd) {
					/*Base *base;*/

					v3d->localvd->camera = scene->camera;

					/* localview can become invalid during undo/redo steps, so we exit it when no could be found */
#if 0				/* XXX  regionlocalview ? */
					for (base= sc->scene->base.first; base; base= base->next) {
						if (base->lay & v3d->lay) break;
					}
					if (base==NULL) {
						v3d->lay= v3d->localvd->lay;
						v3d->layact= v3d->localvd->layact;
						MEM_freeN(v3d->localvd);
						v3d->localvd= NULL;
					}
#endif
				}
				else if (v3d->scenelock) {
					v3d->lay = scene->lay;
				}
			}
		}
	}
}

static void lib_link_workspace_layout_restore(struct IDNameLib_Map *id_map, Main *newmain, WorkSpaceLayout *layout)
{
	bScreen *screen = BKE_workspace_layout_screen_get(layout);

	/* avoid conflicts with 2.8x branch */
	{
		for (ScrArea *sa = screen->areabase.first; sa; sa = sa->next) {
			for (SpaceLink *sl = sa->spacedata.first; sl; sl = sl->next) {
				if (sl->spacetype == SPACE_VIEW3D) {
					View3D *v3d = (View3D *)sl;
					ARegion *ar;
					
					v3d->camera = restore_pointer_by_name(id_map, (ID *)v3d->camera, USER_REAL);
					v3d->ob_centre = restore_pointer_by_name(id_map, (ID *)v3d->ob_centre, USER_REAL);

					/* not very nice, but could help */
					if ((v3d->layact & v3d->lay) == 0) v3d->layact = v3d->lay;

					/* free render engines for now */
					for (ar = sa->regionbase.first; ar; ar = ar->next) {
						RegionView3D *rv3d= ar->regiondata;
						
						if (rv3d && rv3d->render_engine) {
							RE_engine_free(rv3d->render_engine);
							rv3d->render_engine = NULL;
						}
					}
				}
				else if (sl->spacetype == SPACE_IPO) {
					SpaceIpo *sipo = (SpaceIpo *)sl;
					bDopeSheet *ads = sipo->ads;
					
					if (ads) {
						ads->source = restore_pointer_by_name(id_map, (ID *)ads->source, USER_REAL);
						
						if (ads->filter_grp)
							ads->filter_grp = restore_pointer_by_name(id_map, (ID *)ads->filter_grp, USER_IGNORE);
					}
					
					/* force recalc of list of channels (i.e. includes calculating F-Curve colors)
					 * thus preventing the "black curves" problem post-undo
					 */
					sipo->flag |= SIPO_TEMP_NEEDCHANSYNC;
				}
				else if (sl->spacetype == SPACE_BUTS) {
					SpaceButs *sbuts = (SpaceButs *)sl;
					sbuts->pinid = restore_pointer_by_name(id_map, sbuts->pinid, USER_IGNORE);
					if (sbuts->pinid == NULL) {
						sbuts->flag &= ~SB_PIN_CONTEXT;
					}

					/* TODO: restore path pointers: T40046
					 * (complicated because this contains data pointers too, not just ID)*/
					MEM_SAFE_FREE(sbuts->path);
				}
				else if (sl->spacetype == SPACE_FILE) {
					SpaceFile *sfile = (SpaceFile *)sl;
					sfile->op = NULL;
					sfile->previews_timer = NULL;
				}
				else if (sl->spacetype == SPACE_ACTION) {
					SpaceAction *saction = (SpaceAction *)sl;
					
					saction->action = restore_pointer_by_name(id_map, (ID *)saction->action, USER_REAL);
					saction->ads.source = restore_pointer_by_name(id_map, (ID *)saction->ads.source, USER_REAL);
					
					if (saction->ads.filter_grp)
						saction->ads.filter_grp = restore_pointer_by_name(id_map, (ID *)saction->ads.filter_grp, USER_IGNORE);
						
					
					/* force recalc of list of channels, potentially updating the active action 
					 * while we're at it (as it can only be updated that way) [#28962] 
					 */
					saction->flag |= SACTION_TEMP_NEEDCHANSYNC;
				}
				else if (sl->spacetype == SPACE_IMAGE) {
					SpaceImage *sima = (SpaceImage *)sl;
					
					sima->image = restore_pointer_by_name(id_map, (ID *)sima->image, USER_REAL);
					
					/* this will be freed, not worth attempting to find same scene,
					 * since it gets initialized later */
					sima->iuser.scene = NULL;
					
#if 0
					/* Those are allocated and freed by space code, no need to handle them here. */
					MEM_SAFE_FREE(sima->scopes.waveform_1);
					MEM_SAFE_FREE(sima->scopes.waveform_2);
					MEM_SAFE_FREE(sima->scopes.waveform_3);
					MEM_SAFE_FREE(sima->scopes.vecscope);
#endif
					sima->scopes.ok = 0;
					
					/* NOTE: pre-2.5, this was local data not lib data, but now we need this as lib data
					 * so assume that here we're doing for undo only...
					 */
					sima->gpd = restore_pointer_by_name(id_map, (ID *)sima->gpd, USER_REAL);
					sima->mask_info.mask = restore_pointer_by_name(id_map, (ID *)sima->mask_info.mask, USER_REAL);
				}
				else if (sl->spacetype == SPACE_SEQ) {
					SpaceSeq *sseq = (SpaceSeq *)sl;
					
					/* NOTE: pre-2.5, this was local data not lib data, but now we need this as lib data
					 * so assume that here we're doing for undo only...
					 */
					sseq->gpd = restore_pointer_by_name(id_map, (ID *)sseq->gpd, USER_REAL);
				}
				else if (sl->spacetype == SPACE_NLA) {
					SpaceNla *snla = (SpaceNla *)sl;
					bDopeSheet *ads = snla->ads;
					
					if (ads) {
						ads->source = restore_pointer_by_name(id_map, (ID *)ads->source, USER_REAL);
						
						if (ads->filter_grp)
							ads->filter_grp = restore_pointer_by_name(id_map, (ID *)ads->filter_grp, USER_IGNORE);
					}
				}
				else if (sl->spacetype == SPACE_TEXT) {
					SpaceText *st = (SpaceText *)sl;
					
					st->text = restore_pointer_by_name(id_map, (ID *)st->text, USER_REAL);
					if (st->text == NULL) st->text = newmain->text.first;
				}
				else if (sl->spacetype == SPACE_SCRIPT) {
					SpaceScript *scpt = (SpaceScript *)sl;
					
					scpt->script = restore_pointer_by_name(id_map, (ID *)scpt->script, USER_REAL);
					
					/*sc->script = NULL; - 2.45 set to null, better re-run the script */
					if (scpt->script) {
						SCRIPT_SET_NULL(scpt->script);
					}
				}
				else if (sl->spacetype == SPACE_OUTLINER) {
					SpaceOops *so= (SpaceOops *)sl;
					
					so->search_tse.id = restore_pointer_by_name(id_map, so->search_tse.id, USER_IGNORE);
					
					if (so->treestore) {
						TreeStoreElem *tselem;
						BLI_mempool_iter iter;

						BLI_mempool_iternew(so->treestore, &iter);
						while ((tselem = BLI_mempool_iterstep(&iter))) {
							/* Do not try to restore pointers to drivers/sequence/etc., can crash in undo case! */
							if (TSE_IS_REAL_ID(tselem)) {
								tselem->id = restore_pointer_by_name(id_map, tselem->id, USER_IGNORE);
							}
							else {
								tselem->id = NULL;
							}
						}
						if (so->treehash) {
							/* rebuild hash table, because it depends on ids too */
							so->storeflag |= SO_TREESTORE_REBUILD;
						}
					}
				}
				else if (sl->spacetype == SPACE_NODE) {
					SpaceNode *snode= (SpaceNode *)sl;
					bNodeTreePath *path, *path_next;
					bNodeTree *ntree;
					
					/* node tree can be stored locally in id too, link this first */
					snode->id = restore_pointer_by_name(id_map, snode->id, USER_REAL);
					snode->from = restore_pointer_by_name(id_map, snode->from, USER_IGNORE);
					
					ntree = snode->id ? ntreeFromID(snode->id) : NULL;
					snode->nodetree = ntree ? ntree : restore_pointer_by_name(id_map, (ID *)snode->nodetree, USER_REAL);
					
					for (path = snode->treepath.first; path; path = path->next) {
						if (path == snode->treepath.first) {
							/* first nodetree in path is same as snode->nodetree */
							path->nodetree = snode->nodetree;
						}
						else
							path->nodetree= restore_pointer_by_name(id_map, (ID*)path->nodetree, USER_REAL);
						
						if (!path->nodetree)
							break;
					}
					
					/* remaining path entries are invalid, remove */
					for (; path; path = path_next) {
						path_next = path->next;
						
						BLI_remlink(&snode->treepath, path);
						MEM_freeN(path);
					}
					
					/* edittree is just the last in the path,
					 * set this directly since the path may have been shortened above */
					if (snode->treepath.last) {
						path = snode->treepath.last;
						snode->edittree = path->nodetree;
					}
					else
						snode->edittree = NULL;
				}
				else if (sl->spacetype == SPACE_CLIP) {
					SpaceClip *sclip = (SpaceClip *)sl;
					
					sclip->clip = restore_pointer_by_name(id_map, (ID *)sclip->clip, USER_REAL);
					sclip->mask_info.mask = restore_pointer_by_name(id_map, (ID *)sclip->mask_info.mask, USER_REAL);
					
					sclip->scopes.ok = 0;
				}
				else if (sl->spacetype == SPACE_LOGIC) {
					SpaceLogic *slogic = (SpaceLogic *)sl;
					
					slogic->gpd = restore_pointer_by_name(id_map, (ID *)slogic->gpd, USER_REAL);
				}
			}
		}
	}
}

/**
 * Used to link a file (without UI) to the current UI.
 * Note that it assumes the old pointers in UI are still valid, so old Main is not freed.
 */
void blo_lib_link_restore(Main *newmain, wmWindowManager *curwm, Scene *curscene, SceneLayer *cur_render_layer)
{
	struct IDNameLib_Map *id_map = BKE_main_idmap_create(newmain);

	for (WorkSpace *workspace = newmain->workspaces.first; workspace; workspace = workspace->id.next) {
		ListBase *layouts = BKE_workspace_layouts_get(workspace);

		for (WorkSpaceLayout *layout = layouts->first; layout; layout = layout->next) {
			lib_link_workspace_layout_restore(id_map, newmain, layout);
		}
		BKE_workspace_render_layer_set(workspace, cur_render_layer);
	}

	for (wmWindow *win = curwm->windows.first; win; win = win->next) {
		WorkSpace *workspace = BKE_workspace_active_get(win->workspace_hook);
		ID *workspace_id = (ID *)workspace;
		Scene *oldscene = win->scene;

		workspace = restore_pointer_by_name(id_map, workspace_id, USER_REAL);
		BKE_workspace_active_set(win->workspace_hook, workspace);
		win->scene = restore_pointer_by_name(id_map, (ID *)win->scene, USER_REAL);
		if (win->scene == NULL) {
			win->scene = curscene;
		}
		BKE_workspace_active_set(win->workspace_hook, workspace);

		/* keep cursor location through undo */
		copy_v3_v3(win->scene->cursor, oldscene->cursor);
		lib_link_workspace_scene_data_restore(win, win->scene);

		BLI_assert(win->screen == NULL);
	}

	/* update IDs stored in all possible clipboards */
	lib_link_clipboard_restore(id_map);

	BKE_main_idmap_destroy(id_map);
}

static void direct_link_region(FileData *fd, ARegion *ar, int spacetype)
{
	Panel *pa;
	uiList *ui_list;

	link_list(fd, &ar->panels);

	for (pa = ar->panels.first; pa; pa = pa->next) {
		pa->paneltab = newdataadr(fd, pa->paneltab);
		pa->runtime_flag = 0;
		pa->activedata = NULL;
		pa->type = NULL;
	}

	link_list(fd, &ar->panels_category_active);

	link_list(fd, &ar->ui_lists);

	for (ui_list = ar->ui_lists.first; ui_list; ui_list = ui_list->next) {
		ui_list->type = NULL;
		ui_list->dyn_data = NULL;
		ui_list->properties = newdataadr(fd, ui_list->properties);
		IDP_DirectLinkGroup_OrFree(&ui_list->properties, (fd->flags & FD_FLAGS_SWITCH_ENDIAN), fd);
	}

	link_list(fd, &ar->ui_previews);

	if (spacetype == SPACE_EMPTY) {
		/* unkown space type, don't leak regiondata */
		ar->regiondata = NULL;
	}
	else {
		ar->regiondata = newdataadr(fd, ar->regiondata);
		if (ar->regiondata) {
			if (spacetype == SPACE_VIEW3D) {
				RegionView3D *rv3d = ar->regiondata;

				rv3d->localvd = newdataadr(fd, rv3d->localvd);
				rv3d->clipbb = newdataadr(fd, rv3d->clipbb);

				rv3d->depths = NULL;
				rv3d->gpuoffscreen = NULL;
				rv3d->render_engine = NULL;
				rv3d->sms = NULL;
				rv3d->smooth_timer = NULL;
				rv3d->compositor = NULL;
				rv3d->viewport = NULL;
			}
		}
	}
	
	ar->v2d.tab_offset = NULL;
	ar->v2d.tab_num = 0;
	ar->v2d.tab_cur = 0;
	ar->v2d.sms = NULL;
	BLI_listbase_clear(&ar->panels_category);
	BLI_listbase_clear(&ar->handlers);
	BLI_listbase_clear(&ar->uiblocks);
	ar->headerstr = NULL;
	ar->swinid = 0;
	ar->type = NULL;
	ar->swap = 0;
	ar->do_draw = 0;
	ar->manipulator_map = NULL;
	ar->regiontimer = NULL;
	memset(&ar->drawrct, 0, sizeof(ar->drawrct));
}

/* for the saved 2.50 files without regiondata */
/* and as patch for 2.48 and older */
void blo_do_versions_view3d_split_250(View3D *v3d, ListBase *regions)
{
	ARegion *ar;
	
	for (ar = regions->first; ar; ar = ar->next) {
		if (ar->regiontype==RGN_TYPE_WINDOW && ar->regiondata==NULL) {
			RegionView3D *rv3d;
			
			rv3d = ar->regiondata = MEM_callocN(sizeof(RegionView3D), "region v3d patch");
			rv3d->persp = (char)v3d->persp;
			rv3d->view = (char)v3d->view;
			rv3d->dist = v3d->dist;
			copy_v3_v3(rv3d->ofs, v3d->ofs);
			copy_qt_qt(rv3d->viewquat, v3d->viewquat);
		}
	}
	
	/* this was not initialized correct always */
	if (v3d->twtype == 0)
		v3d->twtype = V3D_MANIP_TRANSLATE;
	if (v3d->gridsubdiv == 0)
		v3d->gridsubdiv = 10;
}

static bool direct_link_screen(FileData *fd, bScreen *sc)
{
	ScrArea *sa;
	ScrVert *sv;
	ScrEdge *se;
	bool wrong_id = false;
	
	link_list(fd, &(sc->vertbase));
	link_list(fd, &(sc->edgebase));
	link_list(fd, &(sc->areabase));
	sc->regionbase.first = sc->regionbase.last= NULL;
	sc->context = NULL;
	
	sc->mainwin = sc->subwinactive= 0;	/* indices */
	sc->swap = 0;

	sc->preview = direct_link_preview_image(fd, sc->preview);

	/* edges */
	for (se = sc->edgebase.first; se; se = se->next) {
		se->v1 = newdataadr(fd, se->v1);
		se->v2 = newdataadr(fd, se->v2);
		if ((intptr_t)se->v1 > (intptr_t)se->v2) {
			sv = se->v1;
			se->v1 = se->v2;
			se->v2 = sv;
		}
		
		if (se->v1 == NULL) {
			printf("Error reading Screen %s... removing it.\n", sc->id.name+2);
			BLI_remlink(&sc->edgebase, se);
			wrong_id = true;
		}
	}
	
	/* areas */
	for (sa = sc->areabase.first; sa; sa = sa->next) {
		SpaceLink *sl;
		ARegion *ar;
		
		link_list(fd, &(sa->spacedata));
		link_list(fd, &(sa->regionbase));
		
		BLI_listbase_clear(&sa->handlers);
		sa->type = NULL;	/* spacetype callbacks */
		sa->region_active_win = -1;

		/* if we do not have the spacetype registered (game player), we cannot
		 * free it, so don't allocate any new memory for such spacetypes. */
		if (!BKE_spacetype_exists(sa->spacetype))
			sa->spacetype = SPACE_EMPTY;
		
		for (ar = sa->regionbase.first; ar; ar = ar->next)
			direct_link_region(fd, ar, sa->spacetype);
		
		/* accident can happen when read/save new file with older version */
		/* 2.50: we now always add spacedata for info */
		if (sa->spacedata.first==NULL) {
			SpaceInfo *sinfo= MEM_callocN(sizeof(SpaceInfo), "spaceinfo");
			sa->spacetype= sinfo->spacetype= SPACE_INFO;
			BLI_addtail(&sa->spacedata, sinfo);
		}
		/* add local view3d too */
		else if (sa->spacetype == SPACE_VIEW3D)
			blo_do_versions_view3d_split_250(sa->spacedata.first, &sa->regionbase);

		/* incase we set above */
		sa->butspacetype = sa->spacetype;

		for (sl = sa->spacedata.first; sl; sl = sl->next) {
			link_list(fd, &(sl->regionbase));

			/* if we do not have the spacetype registered (game player), we cannot
			 * free it, so don't allocate any new memory for such spacetypes. */
			if (!BKE_spacetype_exists(sl->spacetype))
				sl->spacetype = SPACE_EMPTY;

			for (ar = sl->regionbase.first; ar; ar = ar->next)
				direct_link_region(fd, ar, sl->spacetype);
			
			if (sl->spacetype == SPACE_VIEW3D) {
				View3D *v3d= (View3D*) sl;
				v3d->flag |= V3D_INVALID_BACKBUF;
				
				if (v3d->gpd) {
					v3d->gpd = newdataadr(fd, v3d->gpd);
					direct_link_gpencil(fd, v3d->gpd);
				}
				v3d->localvd = newdataadr(fd, v3d->localvd);
				BLI_listbase_clear(&v3d->afterdraw_transp);
				BLI_listbase_clear(&v3d->afterdraw_xray);
				BLI_listbase_clear(&v3d->afterdraw_xraytransp);
				v3d->properties_storage = NULL;
				v3d->defmaterial = NULL;
				
				/* render can be quite heavy, set to solid on load */
				if (v3d->drawtype == OB_RENDER)
					v3d->drawtype = OB_SOLID;
				v3d->prev_drawtype = OB_SOLID;

				if (v3d->fx_settings.dof)
					v3d->fx_settings.dof = newdataadr(fd, v3d->fx_settings.dof);
				if (v3d->fx_settings.ssao)
					v3d->fx_settings.ssao = newdataadr(fd, v3d->fx_settings.ssao);
				
				blo_do_versions_view3d_split_250(v3d, &sl->regionbase);
			}
			else if (sl->spacetype == SPACE_IPO) {
				SpaceIpo *sipo = (SpaceIpo *)sl;
				
				sipo->ads = newdataadr(fd, sipo->ads);
				BLI_listbase_clear(&sipo->ghostCurves);
			}
			else if (sl->spacetype == SPACE_NLA) {
				SpaceNla *snla = (SpaceNla *)sl;
				
				snla->ads = newdataadr(fd, snla->ads);
			}
			else if (sl->spacetype == SPACE_OUTLINER) {
				SpaceOops *soops = (SpaceOops *) sl;
				
				/* use newdataadr_no_us and do not free old memory avoiding double
				 * frees and use of freed memory. this could happen because of a
				 * bug fixed in revision 58959 where the treestore memory address
				 * was not unique */
				TreeStore *ts = newdataadr_no_us(fd, soops->treestore);
				soops->treestore = NULL;
				if (ts) {
					TreeStoreElem *elems = newdataadr_no_us(fd, ts->data);
					
					soops->treestore = BLI_mempool_create(sizeof(TreeStoreElem), ts->usedelem,
					                                      512, BLI_MEMPOOL_ALLOW_ITER);
					if (ts->usedelem && elems) {
						int i;
						for (i = 0; i < ts->usedelem; i++) {
							TreeStoreElem *new_elem = BLI_mempool_alloc(soops->treestore);
							*new_elem = elems[i];
						}
					}
					/* we only saved what was used */
					soops->storeflag |= SO_TREESTORE_CLEANUP;	// at first draw
				}
				soops->treehash = NULL;
				soops->tree.first = soops->tree.last= NULL;
			}
			else if (sl->spacetype == SPACE_IMAGE) {
				SpaceImage *sima = (SpaceImage *)sl;

				sima->iuser.scene = NULL;
				sima->iuser.ok = 1;
				sima->scopes.waveform_1 = NULL;
				sima->scopes.waveform_2 = NULL;
				sima->scopes.waveform_3 = NULL;
				sima->scopes.vecscope = NULL;
				sima->scopes.ok = 0;
				
				/* WARNING: gpencil data is no longer stored directly in sima after 2.5 
				 * so sacrifice a few old files for now to avoid crashes with new files!
				 * committed: r28002 */
#if 0
				sima->gpd = newdataadr(fd, sima->gpd);
				if (sima->gpd)
					direct_link_gpencil(fd, sima->gpd);
#endif
			}
			else if (sl->spacetype == SPACE_NODE) {
				SpaceNode *snode = (SpaceNode *)sl;
				
				if (snode->gpd) {
					snode->gpd = newdataadr(fd, snode->gpd);
					direct_link_gpencil(fd, snode->gpd);
				}
				
				link_list(fd, &snode->treepath);
				snode->edittree = NULL;
				snode->iofsd = NULL;
				BLI_listbase_clear(&snode->linkdrag);
			}
			else if (sl->spacetype == SPACE_TEXT) {
				SpaceText *st= (SpaceText *)sl;
				
				st->drawcache = NULL;
				st->scroll_accum[0] = 0.0f;
				st->scroll_accum[1] = 0.0f;
			}
			else if (sl->spacetype == SPACE_TIME) {
				SpaceTime *stime = (SpaceTime *)sl;
				BLI_listbase_clear(&stime->caches);
			}
			else if (sl->spacetype == SPACE_LOGIC) {
				SpaceLogic *slogic = (SpaceLogic *)sl;
				
				/* XXX: this is new stuff, which shouldn't be directly linking to gpd... */
				if (slogic->gpd) {
					slogic->gpd = newdataadr(fd, slogic->gpd);
					direct_link_gpencil(fd, slogic->gpd);
				}
			}
			else if (sl->spacetype == SPACE_SEQ) {
				SpaceSeq *sseq = (SpaceSeq *)sl;
				
				/* grease pencil data is not a direct data and can't be linked from direct_link*
				 * functions, it should be linked from lib_link* functions instead
				 *
				 * otherwise it'll lead to lost grease data on open because it'll likely be
				 * read from file after all other users of grease pencil and newdataadr would
				 * simple return NULL here (sergey)
				 */
#if 0
				if (sseq->gpd) {
					sseq->gpd = newdataadr(fd, sseq->gpd);
					direct_link_gpencil(fd, sseq->gpd);
				}
#endif
				sseq->scopes.reference_ibuf = NULL;
				sseq->scopes.zebra_ibuf = NULL;
				sseq->scopes.waveform_ibuf = NULL;
				sseq->scopes.sep_waveform_ibuf = NULL;
				sseq->scopes.vector_ibuf = NULL;
				sseq->scopes.histogram_ibuf = NULL;

			}
			else if (sl->spacetype == SPACE_BUTS) {
				SpaceButs *sbuts = (SpaceButs *)sl;
				
				sbuts->path= NULL;
				sbuts->texuser= NULL;
				sbuts->mainbo = sbuts->mainb;
				sbuts->mainbuser = sbuts->mainb;
			}
			else if (sl->spacetype == SPACE_CONSOLE) {
				SpaceConsole *sconsole = (SpaceConsole *)sl;
				ConsoleLine *cl, *cl_next;
				
				link_list(fd, &sconsole->scrollback);
				link_list(fd, &sconsole->history);
				
				//for (cl= sconsole->scrollback.first; cl; cl= cl->next)
				//	cl->line= newdataadr(fd, cl->line);
				
				/* comma expressions, (e.g. expr1, expr2, expr3) evaluate each expression,
				 * from left to right.  the right-most expression sets the result of the comma
				 * expression as a whole*/
				for (cl = sconsole->history.first; cl; cl = cl_next) {
					cl_next = cl->next;
					cl->line = newdataadr(fd, cl->line);
					if (cl->line) {
						/* the allocted length is not written, so reset here */
						cl->len_alloc = cl->len + 1;
					}
					else {
						BLI_remlink(&sconsole->history, cl);
						MEM_freeN(cl);
					}
				}
			}
			else if (sl->spacetype == SPACE_FILE) {
				SpaceFile *sfile = (SpaceFile *)sl;
				
				/* this sort of info is probably irrelevant for reloading...
				 * plus, it isn't saved to files yet!
				 */
				sfile->folders_prev = sfile->folders_next = NULL;
				sfile->files = NULL;
				sfile->layout = NULL;
				sfile->op = NULL;
				sfile->previews_timer = NULL;
				sfile->params = newdataadr(fd, sfile->params);
			}
			else if (sl->spacetype == SPACE_CLIP) {
				SpaceClip *sclip = (SpaceClip *)sl;
				
				sclip->scopes.track_search = NULL;
				sclip->scopes.track_preview = NULL;
				sclip->scopes.ok = 0;
			}
		}
		
		BLI_listbase_clear(&sa->actionzones);
		
		sa->v1 = newdataadr(fd, sa->v1);
		sa->v2 = newdataadr(fd, sa->v2);
		sa->v3 = newdataadr(fd, sa->v3);
		sa->v4 = newdataadr(fd, sa->v4);
	}
	
	return wrong_id;
}

/* ********** READ LIBRARY *************** */


static void direct_link_library(FileData *fd, Library *lib, Main *main)
{
	Main *newmain;
	
	/* check if the library was already read */
	for (newmain = fd->mainlist->first; newmain; newmain = newmain->next) {
		if (newmain->curlib) {
			if (BLI_path_cmp(newmain->curlib->filepath, lib->filepath) == 0) {
				blo_reportf_wrap(fd->reports, RPT_WARNING,
				                 TIP_("Library '%s', '%s' had multiple instances, save and reload!"),
				                 lib->name, lib->filepath);
				
				change_idid_adr(fd->mainlist, fd, lib, newmain->curlib);
/*				change_idid_adr_fd(fd, lib, newmain->curlib); */
				
				BLI_remlink(&main->library, lib);
				MEM_freeN(lib);
				
				
				return;
			}
		}
	}
	/* make sure we have full path in lib->filepath */
	BLI_strncpy(lib->filepath, lib->name, sizeof(lib->name));
	BLI_cleanup_path(fd->relabase, lib->filepath);
	
//	printf("direct_link_library: name %s\n", lib->name);
//	printf("direct_link_library: filepath %s\n", lib->filepath);
	
	lib->packedfile = direct_link_packedfile(fd, lib->packedfile);
	
	/* new main */
	newmain = BKE_main_new();
	BLI_addtail(fd->mainlist, newmain);
	newmain->curlib = lib;
	
	lib->parent = NULL;
}

static void lib_link_library(FileData *UNUSED(fd), Main *main)
{
	Library *lib;
	for (lib = main->library.first; lib; lib = lib->id.next) {
		id_us_ensure_real(&lib->id);
	}
}

/* Always call this once you have loaded new library data to set the relative paths correctly in relation to the blend file */
static void fix_relpaths_library(const char *basepath, Main *main)
{
	Library *lib;
	/* BLO_read_from_memory uses a blank filename */
	if (basepath == NULL || basepath[0] == '\0') {
		for (lib = main->library.first; lib; lib= lib->id.next) {
			/* when loading a linked lib into a file which has not been saved,
			 * there is nothing we can be relative to, so instead we need to make
			 * it absolute. This can happen when appending an object with a relative
			 * link into an unsaved blend file. See [#27405].
			 * The remap relative option will make it relative again on save - campbell */
			if (BLI_path_is_rel(lib->name)) {
				BLI_strncpy(lib->name, lib->filepath, sizeof(lib->name));
			}
		}
	}
	else {
		for (lib = main->library.first; lib; lib = lib->id.next) {
			/* Libraries store both relative and abs paths, recreate relative paths,
			 * relative to the blend file since indirectly linked libs will be relative to their direct linked library */
			if (BLI_path_is_rel(lib->name)) {  /* if this is relative to begin with? */
				BLI_strncpy(lib->name, lib->filepath, sizeof(lib->name));
				BLI_path_rel(lib->name, basepath);
			}
		}
	}
}

/* ************ READ PROBE ***************** */

static void lib_link_lightprobe(FileData *fd, Main *main)
{
	for (LightProbe *prb = main->speaker.first; prb; prb = prb->id.next) {
		if (prb->id.tag & LIB_TAG_NEED_LINK) {
			IDP_LibLinkProperty(prb->id.properties, fd);
			lib_link_animdata(fd, &prb->id, prb->adt);

			prb->id.tag &= ~LIB_TAG_NEED_LINK;
		}
	}
}

static void direct_link_lightprobe(FileData *fd, LightProbe *prb)
{
	prb->adt = newdataadr(fd, prb->adt);
	direct_link_animdata(fd, prb->adt);
}

/* ************ READ SPEAKER ***************** */

static void lib_link_speaker(FileData *fd, Main *main)
{
	for (Speaker *spk = main->speaker.first; spk; spk = spk->id.next) {
		if (spk->id.tag & LIB_TAG_NEED_LINK) {
			IDP_LibLinkProperty(spk->id.properties, fd);
			lib_link_animdata(fd, &spk->id, spk->adt);
			
			spk->sound = newlibadr_us(fd, spk->id.lib, spk->sound);

			spk->id.tag &= ~LIB_TAG_NEED_LINK;
		}
	}
}

static void direct_link_speaker(FileData *fd, Speaker *spk)
{
	spk->adt = newdataadr(fd, spk->adt);
	direct_link_animdata(fd, spk->adt);

#if 0
	spk->sound = newdataadr(fd, spk->sound);
	direct_link_sound(fd, spk->sound);
#endif
}

/* ************** READ SOUND ******************* */

static void direct_link_sound(FileData *fd, bSound *sound)
{
	sound->handle = NULL;
	sound->playback_handle = NULL;

	/* versioning stuff, if there was a cache, then we enable caching: */
	if (sound->cache) {
		sound->flags |= SOUND_FLAGS_CACHING;
		sound->cache = NULL;
	}

	if (fd->soundmap) {
		sound->waveform = newsoundadr(fd, sound->waveform);
	}	
	else {
		sound->waveform = NULL;
	}
		
	if (sound->spinlock) {
		sound->spinlock = MEM_mallocN(sizeof(SpinLock), "sound_spinlock");
		BLI_spin_init(sound->spinlock);
	}
	/* clear waveform loading flag */
	sound->flags &= ~SOUND_FLAGS_WAVEFORM_LOADING;

	sound->packedfile = direct_link_packedfile(fd, sound->packedfile);
	sound->newpackedfile = direct_link_packedfile(fd, sound->newpackedfile);
}

static void lib_link_sound(FileData *fd, Main *main)
{
	for (bSound *sound = main->sound.first; sound; sound = sound->id.next) {
		if (sound->id.tag & LIB_TAG_NEED_LINK) {
			IDP_LibLinkProperty(sound->id.properties, fd);

			sound->ipo = newlibadr_us(fd, sound->id.lib, sound->ipo); // XXX deprecated - old animation system
			
			BKE_sound_load(main, sound);

			sound->id.tag &= ~LIB_TAG_NEED_LINK;
		}
	}
}
/* ***************** READ GROUP *************** */

static void direct_link_group(FileData *fd, Group *group)
{
	link_list(fd, &group->gobject);

	group->preview = direct_link_preview_image(fd, group->preview);
}

static void lib_link_group(FileData *fd, Main *main)
{
	for (Group *group = main->group.first; group; group = group->id.next) {
		if (group->id.tag & LIB_TAG_NEED_LINK) {
			IDP_LibLinkProperty(group->id.properties, fd);
			
			bool add_us = false;
			
			for (GroupObject *go = group->gobject.first; go; go = go->next) {
				go->ob = newlibadr_real_us(fd, group->id.lib, go->ob);
				if (go->ob) {
					go->ob->flag |= OB_FROMGROUP;
					/* if group has an object, it increments user... */
					add_us = true;
				}
			}
			if (add_us) {
				id_us_ensure_real(&group->id);
			}
			BKE_group_object_unlink(group, NULL);	/* removes NULL entries */

			group->id.tag &= ~LIB_TAG_NEED_LINK;
		}
	}
}

/* ***************** READ MOVIECLIP *************** */

static void direct_link_movieReconstruction(FileData *fd, MovieTrackingReconstruction *reconstruction)
{
	reconstruction->cameras = newdataadr(fd, reconstruction->cameras);
}

static void direct_link_movieTracks(FileData *fd, ListBase *tracksbase)
{
	MovieTrackingTrack *track;
	
	link_list(fd, tracksbase);
	
	for (track = tracksbase->first; track; track = track->next) {
		track->markers = newdataadr(fd, track->markers);
	}
}

static void direct_link_moviePlaneTracks(FileData *fd, ListBase *plane_tracks_base)
{
	MovieTrackingPlaneTrack *plane_track;

	link_list(fd, plane_tracks_base);

	for (plane_track = plane_tracks_base->first;
	     plane_track;
	     plane_track = plane_track->next)
	{
		int i;

		plane_track->point_tracks = newdataadr(fd, plane_track->point_tracks);
		test_pointer_array(fd, (void**)&plane_track->point_tracks);
		for (i = 0; i < plane_track->point_tracksnr; i++) {
			plane_track->point_tracks[i] = newdataadr(fd, plane_track->point_tracks[i]);
		}

		plane_track->markers = newdataadr(fd, plane_track->markers);
	}
}

static void direct_link_movieclip(FileData *fd, MovieClip *clip)
{
	MovieTracking *tracking = &clip->tracking;
	MovieTrackingObject *object;

	clip->adt= newdataadr(fd, clip->adt);

	if (fd->movieclipmap) clip->cache = newmclipadr(fd, clip->cache);
	else clip->cache = NULL;

	if (fd->movieclipmap) clip->tracking.camera.intrinsics = newmclipadr(fd, clip->tracking.camera.intrinsics);
	else clip->tracking.camera.intrinsics = NULL;

	direct_link_movieTracks(fd, &tracking->tracks);
	direct_link_moviePlaneTracks(fd, &tracking->plane_tracks);
	direct_link_movieReconstruction(fd, &tracking->reconstruction);

	clip->tracking.act_track = newdataadr(fd, clip->tracking.act_track);
	clip->tracking.act_plane_track = newdataadr(fd, clip->tracking.act_plane_track);

	clip->anim = NULL;
	clip->tracking_context = NULL;
	clip->tracking.stats = NULL;

	/* Needed for proper versioning, will be NULL for all newer files anyway. */
	clip->tracking.stabilization.rot_track = newdataadr(fd, clip->tracking.stabilization.rot_track);

	clip->tracking.dopesheet.ok = 0;
	BLI_listbase_clear(&clip->tracking.dopesheet.channels);
	BLI_listbase_clear(&clip->tracking.dopesheet.coverage_segments);

	link_list(fd, &tracking->objects);
	
	for (object = tracking->objects.first; object; object = object->next) {
		direct_link_movieTracks(fd, &object->tracks);
		direct_link_moviePlaneTracks(fd, &object->plane_tracks);
		direct_link_movieReconstruction(fd, &object->reconstruction);
	}
}

static void lib_link_movieTracks(FileData *fd, MovieClip *clip, ListBase *tracksbase)
{
	MovieTrackingTrack *track;

	for (track = tracksbase->first; track; track = track->next) {
		track->gpd = newlibadr_us(fd, clip->id.lib, track->gpd);
	}
}

static void lib_link_moviePlaneTracks(FileData *fd, MovieClip *clip, ListBase *tracksbase)
{
	MovieTrackingPlaneTrack *plane_track;

	for (plane_track = tracksbase->first; plane_track; plane_track = plane_track->next) {
		plane_track->image = newlibadr_us(fd, clip->id.lib, plane_track->image);
	}
}

static void lib_link_movieclip(FileData *fd, Main *main)
{
	for (MovieClip *clip = main->movieclip.first; clip; clip = clip->id.next) {
		if (clip->id.tag & LIB_TAG_NEED_LINK) {
			MovieTracking *tracking = &clip->tracking;

			IDP_LibLinkProperty(clip->id.properties, fd);
			lib_link_animdata(fd, &clip->id, clip->adt);
			
			clip->gpd = newlibadr_us(fd, clip->id.lib, clip->gpd);
			
			lib_link_movieTracks(fd, clip, &tracking->tracks);
			lib_link_moviePlaneTracks(fd, clip, &tracking->plane_tracks);

			for (MovieTrackingObject *object = tracking->objects.first; object; object = object->next) {
				lib_link_movieTracks(fd, clip, &object->tracks);
				lib_link_moviePlaneTracks(fd, clip, &object->plane_tracks);
			}

			clip->id.tag &= ~LIB_TAG_NEED_LINK;
		}
	}
}

/* ***************** READ MOVIECLIP *************** */

static void direct_link_mask(FileData *fd, Mask *mask)
{
	MaskLayer *masklay;

	mask->adt = newdataadr(fd, mask->adt);

	link_list(fd, &mask->masklayers);

	for (masklay = mask->masklayers.first; masklay; masklay = masklay->next) {
		MaskSpline *spline;
		MaskLayerShape *masklay_shape;

		/* can't use newdataadr since it's a pointer within an array */
		MaskSplinePoint *act_point_search = NULL;

		link_list(fd, &masklay->splines);

		for (spline = masklay->splines.first; spline; spline = spline->next) {
			MaskSplinePoint *points_old = spline->points;
			int i;

			spline->points = newdataadr(fd, spline->points);

			for (i = 0; i < spline->tot_point; i++) {
				MaskSplinePoint *point = &spline->points[i];

				if (point->tot_uw)
					point->uw = newdataadr(fd, point->uw);
			}

			/* detect active point */
			if ((act_point_search == NULL) &&
			    (masklay->act_point >= points_old) &&
			    (masklay->act_point <  points_old + spline->tot_point))
			{
				act_point_search = &spline->points[masklay->act_point - points_old];
			}
		}

		link_list(fd, &masklay->splines_shapes);

		for (masklay_shape = masklay->splines_shapes.first; masklay_shape; masklay_shape = masklay_shape->next) {
			masklay_shape->data = newdataadr(fd, masklay_shape->data);

			if (masklay_shape->tot_vert) {
				if (fd->flags & FD_FLAGS_SWITCH_ENDIAN) {
					BLI_endian_switch_float_array(masklay_shape->data,
					                              masklay_shape->tot_vert * sizeof(float) * MASK_OBJECT_SHAPE_ELEM_SIZE);

				}
			}
		}

		masklay->act_spline = newdataadr(fd, masklay->act_spline);
		masklay->act_point = act_point_search;
	}
}

static void lib_link_mask_parent(FileData *fd, Mask *mask, MaskParent *parent)
{
	parent->id = newlibadr_us(fd, mask->id.lib, parent->id);
}

static void lib_link_mask(FileData *fd, Main *main)
{
	for (Mask *mask = main->mask.first; mask; mask = mask->id.next) {
		if (mask->id.tag & LIB_TAG_NEED_LINK) {
			IDP_LibLinkProperty(mask->id.properties, fd);
			lib_link_animdata(fd, &mask->id, mask->adt);

			for (MaskLayer *masklay = mask->masklayers.first; masklay; masklay = masklay->next) {
				MaskSpline *spline;

				spline = masklay->splines.first;
				while (spline) {
					int i;

					for (i = 0; i < spline->tot_point; i++) {
						MaskSplinePoint *point = &spline->points[i];

						lib_link_mask_parent(fd, mask, &point->parent);
					}

					lib_link_mask_parent(fd, mask, &spline->parent);

					spline = spline->next;
				}
			}

			mask->id.tag &= ~LIB_TAG_NEED_LINK;
		}
	}
}

/* ************ READ LINE STYLE ***************** */

static void lib_link_linestyle(FileData *fd, Main *main)
{
	for (FreestyleLineStyle *linestyle = main->linestyle.first; linestyle; linestyle = linestyle->id.next) {
		if (linestyle->id.tag & LIB_TAG_NEED_LINK) {
			LineStyleModifier *m;

			IDP_LibLinkProperty(linestyle->id.properties, fd);
			lib_link_animdata(fd, &linestyle->id, linestyle->adt);

			for (m = linestyle->color_modifiers.first; m; m = m->next) {
				switch (m->type) {
				case LS_MODIFIER_DISTANCE_FROM_OBJECT:
					{
						LineStyleColorModifier_DistanceFromObject *cm = (LineStyleColorModifier_DistanceFromObject *)m;
						cm->target = newlibadr(fd, linestyle->id.lib, cm->target);
					}
					break;
				}
			}
			for (m = linestyle->alpha_modifiers.first; m; m = m->next) {
				switch (m->type) {
				case LS_MODIFIER_DISTANCE_FROM_OBJECT:
					{
						LineStyleAlphaModifier_DistanceFromObject *am = (LineStyleAlphaModifier_DistanceFromObject *)m;
						am->target = newlibadr(fd, linestyle->id.lib, am->target);
					}
					break;
				}
			}
			for (m = linestyle->thickness_modifiers.first; m; m = m->next) {
				switch (m->type) {
				case LS_MODIFIER_DISTANCE_FROM_OBJECT:
					{
						LineStyleThicknessModifier_DistanceFromObject *tm = (LineStyleThicknessModifier_DistanceFromObject *)m;
						tm->target = newlibadr(fd, linestyle->id.lib, tm->target);
					}
					break;
				}
			}
			for (int a = 0; a < MAX_MTEX; a++) {
				MTex *mtex = linestyle->mtex[a];
				if (mtex) {
					mtex->tex = newlibadr_us(fd, linestyle->id.lib, mtex->tex);
					mtex->object = newlibadr(fd, linestyle->id.lib, mtex->object);
				}
			}
			if (linestyle->nodetree) {
				lib_link_ntree(fd, &linestyle->id, linestyle->nodetree);
				linestyle->nodetree->id.lib = linestyle->id.lib;
			}

			linestyle->id.tag &= ~LIB_TAG_NEED_LINK;
		}
	}
}

static void direct_link_linestyle_color_modifier(FileData *fd, LineStyleModifier *modifier)
{
	switch (modifier->type) {
	case LS_MODIFIER_ALONG_STROKE:
		{
			LineStyleColorModifier_AlongStroke *m = (LineStyleColorModifier_AlongStroke *)modifier;
			m->color_ramp = newdataadr(fd, m->color_ramp);
		}
		break;
	case LS_MODIFIER_DISTANCE_FROM_CAMERA:
		{
			LineStyleColorModifier_DistanceFromCamera *m = (LineStyleColorModifier_DistanceFromCamera *)modifier;
			m->color_ramp = newdataadr(fd, m->color_ramp);
		}
		break;
	case LS_MODIFIER_DISTANCE_FROM_OBJECT:
		{
			LineStyleColorModifier_DistanceFromObject *m = (LineStyleColorModifier_DistanceFromObject *)modifier;
			m->color_ramp = newdataadr(fd, m->color_ramp);
		}
		break;
	case LS_MODIFIER_MATERIAL:
		{
			LineStyleColorModifier_Material *m = (LineStyleColorModifier_Material *)modifier;
			m->color_ramp = newdataadr(fd, m->color_ramp);
		}
		break;
	case LS_MODIFIER_TANGENT:
		{
			LineStyleColorModifier_Tangent *m = (LineStyleColorModifier_Tangent *)modifier;
			m->color_ramp = newdataadr(fd, m->color_ramp);
		}
		break;
	case LS_MODIFIER_NOISE:
		{
			LineStyleColorModifier_Noise *m = (LineStyleColorModifier_Noise *)modifier;
			m->color_ramp = newdataadr(fd, m->color_ramp);
		}
		break;
	case LS_MODIFIER_CREASE_ANGLE:
		{
			LineStyleColorModifier_CreaseAngle *m = (LineStyleColorModifier_CreaseAngle *)modifier;
			m->color_ramp = newdataadr(fd, m->color_ramp);
		}
		break;
	case LS_MODIFIER_CURVATURE_3D:
		{
			LineStyleColorModifier_Curvature_3D *m = (LineStyleColorModifier_Curvature_3D *)modifier;
			m->color_ramp = newdataadr(fd, m->color_ramp);
		}
		break;
	}
}

static void direct_link_linestyle_alpha_modifier(FileData *fd, LineStyleModifier *modifier)
{
	switch (modifier->type) {
	case LS_MODIFIER_ALONG_STROKE:
		{
			LineStyleAlphaModifier_AlongStroke *m = (LineStyleAlphaModifier_AlongStroke *)modifier;
			m->curve = newdataadr(fd, m->curve);
			direct_link_curvemapping(fd, m->curve);
		}
		break;
	case LS_MODIFIER_DISTANCE_FROM_CAMERA:
		{
			LineStyleAlphaModifier_DistanceFromCamera *m = (LineStyleAlphaModifier_DistanceFromCamera *)modifier;
			m->curve = newdataadr(fd, m->curve);
			direct_link_curvemapping(fd, m->curve);
		}
		break;
	case LS_MODIFIER_DISTANCE_FROM_OBJECT:
		{
			LineStyleAlphaModifier_DistanceFromObject *m = (LineStyleAlphaModifier_DistanceFromObject *)modifier;
			m->curve = newdataadr(fd, m->curve);
			direct_link_curvemapping(fd, m->curve);
		}
		break;
	case LS_MODIFIER_MATERIAL:
		{
			LineStyleAlphaModifier_Material *m = (LineStyleAlphaModifier_Material *)modifier;
			m->curve = newdataadr(fd, m->curve);
			direct_link_curvemapping(fd, m->curve);
		}
		break;
	case LS_MODIFIER_TANGENT:
		{
			LineStyleAlphaModifier_Tangent *m = (LineStyleAlphaModifier_Tangent *)modifier;
			m->curve = newdataadr(fd, m->curve);
			direct_link_curvemapping(fd, m->curve);
		}
		break;
	case LS_MODIFIER_NOISE:
		{
			LineStyleAlphaModifier_Noise *m = (LineStyleAlphaModifier_Noise *)modifier;
			m->curve = newdataadr(fd, m->curve);
			direct_link_curvemapping(fd, m->curve);
		}
		break;
	case LS_MODIFIER_CREASE_ANGLE:
		{
			LineStyleAlphaModifier_CreaseAngle *m = (LineStyleAlphaModifier_CreaseAngle *)modifier;
			m->curve = newdataadr(fd, m->curve);
			direct_link_curvemapping(fd, m->curve);
		}
		break;
	case LS_MODIFIER_CURVATURE_3D:
		{
			LineStyleAlphaModifier_Curvature_3D *m = (LineStyleAlphaModifier_Curvature_3D *)modifier;
			m->curve = newdataadr(fd, m->curve);
			direct_link_curvemapping(fd, m->curve);
		}
		break;
	}
}

static void direct_link_linestyle_thickness_modifier(FileData *fd, LineStyleModifier *modifier)
{
	switch (modifier->type) {
	case LS_MODIFIER_ALONG_STROKE:
		{
			LineStyleThicknessModifier_AlongStroke *m = (LineStyleThicknessModifier_AlongStroke *)modifier;
			m->curve = newdataadr(fd, m->curve);
			direct_link_curvemapping(fd, m->curve);
		}
		break;
	case LS_MODIFIER_DISTANCE_FROM_CAMERA:
		{
			LineStyleThicknessModifier_DistanceFromCamera *m = (LineStyleThicknessModifier_DistanceFromCamera *)modifier;
			m->curve = newdataadr(fd, m->curve);
			direct_link_curvemapping(fd, m->curve);
		}
		break;
	case LS_MODIFIER_DISTANCE_FROM_OBJECT:
		{
			LineStyleThicknessModifier_DistanceFromObject *m = (LineStyleThicknessModifier_DistanceFromObject *)modifier;
			m->curve = newdataadr(fd, m->curve);
			direct_link_curvemapping(fd, m->curve);
		}
		break;
	case LS_MODIFIER_MATERIAL:
		{
			LineStyleThicknessModifier_Material *m = (LineStyleThicknessModifier_Material *)modifier;
			m->curve = newdataadr(fd, m->curve);
			direct_link_curvemapping(fd, m->curve);
		}
		break;
	case LS_MODIFIER_TANGENT:
		{
			LineStyleThicknessModifier_Tangent *m = (LineStyleThicknessModifier_Tangent *)modifier;
			m->curve = newdataadr(fd, m->curve);
			direct_link_curvemapping(fd, m->curve);
		}
		break;
	case LS_MODIFIER_CREASE_ANGLE:
		{
			LineStyleThicknessModifier_CreaseAngle *m = (LineStyleThicknessModifier_CreaseAngle *)modifier;
			m->curve = newdataadr(fd, m->curve);
			direct_link_curvemapping(fd, m->curve);
		}
		break;
	case LS_MODIFIER_CURVATURE_3D:
		{
			LineStyleThicknessModifier_Curvature_3D *m = (LineStyleThicknessModifier_Curvature_3D *)modifier;
			m->curve = newdataadr(fd, m->curve);
			direct_link_curvemapping(fd, m->curve);
		}
		break;
	}
}

static void direct_link_linestyle_geometry_modifier(FileData *UNUSED(fd), LineStyleModifier *UNUSED(modifier))
{
}

static void direct_link_linestyle(FileData *fd, FreestyleLineStyle *linestyle)
{
	int a;
	LineStyleModifier *modifier;

	linestyle->adt= newdataadr(fd, linestyle->adt);
	direct_link_animdata(fd, linestyle->adt);
	link_list(fd, &linestyle->color_modifiers);
	for (modifier = linestyle->color_modifiers.first; modifier; modifier = modifier->next)
		direct_link_linestyle_color_modifier(fd, modifier);
	link_list(fd, &linestyle->alpha_modifiers);
	for (modifier = linestyle->alpha_modifiers.first; modifier; modifier = modifier->next)
		direct_link_linestyle_alpha_modifier(fd, modifier);
	link_list(fd, &linestyle->thickness_modifiers);
	for (modifier = linestyle->thickness_modifiers.first; modifier; modifier = modifier->next)
		direct_link_linestyle_thickness_modifier(fd, modifier);
	link_list(fd, &linestyle->geometry_modifiers);
	for (modifier = linestyle->geometry_modifiers.first; modifier; modifier = modifier->next)
		direct_link_linestyle_geometry_modifier(fd, modifier);
	for (a = 0; a < MAX_MTEX; a++) {
		linestyle->mtex[a] = newdataadr(fd, linestyle->mtex[a]);
	}
	linestyle->nodetree = newdataadr(fd, linestyle->nodetree);
	if (linestyle->nodetree) {
		direct_link_id(fd, &linestyle->nodetree->id);
		direct_link_nodetree(fd, linestyle->nodetree);
	}
}

/* ************** GENERAL & MAIN ******************** */


static const char *dataname(short id_code)
{
	switch (id_code) {
		case ID_OB: return "Data from OB";
		case ID_ME: return "Data from ME";
		case ID_IP: return "Data from IP";
		case ID_SCE: return "Data from SCE";
		case ID_MA: return "Data from MA";
		case ID_TE: return "Data from TE";
		case ID_CU: return "Data from CU";
		case ID_GR: return "Data from GR";
		case ID_AR: return "Data from AR";
		case ID_AC: return "Data from AC";
		case ID_LI: return "Data from LI";
		case ID_MB: return "Data from MB";
		case ID_IM: return "Data from IM";
		case ID_LT: return "Data from LT";
		case ID_LA: return "Data from LA";
		case ID_CA: return "Data from CA";
		case ID_KE: return "Data from KE";
		case ID_WO: return "Data from WO";
		case ID_SCR: return "Data from SCR";
		case ID_VF: return "Data from VF";
		case ID_TXT	: return "Data from TXT";
		case ID_SPK: return "Data from SPK";
		case ID_LP: return "Data from LP";
		case ID_SO: return "Data from SO";
		case ID_NT: return "Data from NT";
		case ID_BR: return "Data from BR";
		case ID_PA: return "Data from PA";
		case ID_PAL: return "Data from PAL";
		case ID_PC: return "Data from PCRV";
		case ID_GD: return "Data from GD";
		case ID_WM: return "Data from WM";
		case ID_MC: return "Data from MC";
		case ID_MSK: return "Data from MSK";
		case ID_LS: return "Data from LS";
		case ID_CF: return "Data from CF";
		case ID_WS: return "Data from WS";
	}
	return "Data from Lib Block";
	
}

static BHead *read_data_into_oldnewmap(FileData *fd, BHead *bhead, const char *allocname)
{
	bhead = blo_nextbhead(fd, bhead);
	
	while (bhead && bhead->code==DATA) {
		void *data;
#if 0
		/* XXX DUMB DEBUGGING OPTION TO GIVE NAMES for guarded malloc errors */
		short *sp = fd->filesdna->structs[bhead->SDNAnr];
		char *tmp = malloc(100);
		allocname = fd->filesdna->types[ sp[0] ];
		strcpy(tmp, allocname);
		data = read_struct(fd, bhead, tmp);
#else
		data = read_struct(fd, bhead, allocname);
#endif
		
		if (data) {
			oldnewmap_insert(fd->datamap, bhead->old, data, 0);
		}
		
		bhead = blo_nextbhead(fd, bhead);
	}
	
	return bhead;
}

static BHead *read_libblock(FileData *fd, Main *main, BHead *bhead, const short tag, ID **r_id)
{
	/* this routine reads a libblock and its direct data. Use link functions to connect it all
	 */
	ID *id;
	ListBase *lb;
	const char *allocname;
	bool wrong_id = false;

	/* In undo case, most libs and linked data should be kept as is from previous state (see BLO_read_from_memfile).
	 * However, some needed by the snapshot being read may have been removed in previous one, and would go missing.
	 * This leads e.g. to desappearing objects in some undo/redo case, see T34446.
	 * That means we have to carefully check whether current lib or libdata already exits in old main, if it does
	 * we merely copy it over into new main area, otherwise we have to do a full read of that bhead... */
	if (fd->memfile && ELEM(bhead->code, ID_LI, ID_ID)) {
		const char *idname = bhead_id_name(fd, bhead);

#ifdef PRINT_DEBUG
		printf("Checking %s...\n", idname);
#endif

		if (bhead->code == ID_LI) {
			Main *libmain = fd->old_mainlist->first;
			/* Skip oldmain itself... */
			for (libmain = libmain->next; libmain; libmain = libmain->next) {
#ifdef PRINT_DEBUG
				printf("... against %s: ", libmain->curlib ? libmain->curlib->id.name : "<NULL>");
#endif
				if (libmain->curlib && STREQ(idname, libmain->curlib->id.name)) {
					Main *oldmain = fd->old_mainlist->first;
#ifdef PRINT_DEBUG
					printf("FOUND!\n");
#endif
					/* In case of a library, we need to re-add its main to fd->mainlist, because if we have later
					 * a missing ID_ID, we need to get the correct lib it is linked to!
					 * Order is crucial, we cannot bulk-add it in BLO_read_from_memfile() like it used to be... */
					BLI_remlink(fd->old_mainlist, libmain);
					BLI_remlink_safe(&oldmain->library, libmain->curlib);
					BLI_addtail(fd->mainlist, libmain);
					BLI_addtail(&main->library, libmain->curlib);

					if (r_id) {
						*r_id = NULL;  /* Just in case... */
					}
					return blo_nextbhead(fd, bhead);
				}
#ifdef PRINT_DEBUG
				printf("nothing...\n");
#endif
			}
		}
		else {
#ifdef PRINT_DEBUG
			printf("... in %s (%s): ", main->curlib ? main->curlib->id.name : "<NULL>", main->curlib ? main->curlib->name : "<NULL>");
#endif
			if ((id = BKE_libblock_find_name_ex(main, GS(idname), idname + 2))) {
#ifdef PRINT_DEBUG
				printf("FOUND!\n");
#endif
				/* Even though we found our linked ID, there is no guarantee its address is still the same... */
				if (id != bhead->old) {
					oldnewmap_insert(fd->libmap, bhead->old, id, GS(id->name));
				}

				/* No need to do anything else for ID_ID, it's assumed already present in its lib's main... */
				if (r_id) {
					*r_id = NULL;  /* Just in case... */
				}
				return blo_nextbhead(fd, bhead);
			}
#ifdef PRINT_DEBUG
			printf("nothing...\n");
#endif
		}
	}

	/* read libblock */
	id = read_struct(fd, bhead, "lib block");

	if (id) {
		const short idcode = (bhead->code == ID_ID) ? GS(id->name) : bhead->code;
		/* do after read_struct, for dna reconstruct */
		lb = which_libbase(main, idcode);
		if (lb) {
			oldnewmap_insert(fd->libmap, bhead->old, id, bhead->code);	/* for ID_ID check */
			BLI_addtail(lb, id);
		}
		else {
			/* unknown ID type */
			printf("%s: unknown id code '%c%c'\n", __func__, (idcode & 0xff), (idcode >> 8));
			MEM_freeN(id);
			id = NULL;
		}
	}

	if (r_id)
		*r_id = id;
	if (!id)
		return blo_nextbhead(fd, bhead);
	
	id->tag = tag | LIB_TAG_NEED_LINK;
	id->lib = main->curlib;
	id->us = ID_FAKE_USERS(id);
	id->icon_id = 0;
	id->newid = NULL;  /* Needed because .blend may have been saved with crap value here... */
	
	/* this case cannot be direct_linked: it's just the ID part */
	if (bhead->code == ID_ID) {
		return blo_nextbhead(fd, bhead);
	}

	/* That way, we know which datablock needs do_versions (required currently for linking). */
	id->tag |= LIB_TAG_NEW;

	/* need a name for the mallocN, just for debugging and sane prints on leaks */
	allocname = dataname(GS(id->name));
	
	/* read all data into fd->datamap */
	bhead = read_data_into_oldnewmap(fd, bhead, allocname);
	
	/* init pointers direct data */
	direct_link_id(fd, id);
	
	switch (GS(id->name)) {
		case ID_WM:
			direct_link_windowmanager(fd, (wmWindowManager *)id);
			break;
		case ID_SCR:
			wrong_id = direct_link_screen(fd, (bScreen *)id);
			break;
		case ID_SCE:
			direct_link_scene(fd, (Scene *)id, main);
			break;
		case ID_OB:
			direct_link_object(fd, (Object *)id);
			break;
		case ID_ME:
			direct_link_mesh(fd, (Mesh *)id);
			break;
		case ID_CU:
			direct_link_curve(fd, (Curve *)id);
			break;
		case ID_MB:
			direct_link_mball(fd, (MetaBall *)id);
			break;
		case ID_MA:
			direct_link_material(fd, (Material *)id);
			break;
		case ID_TE:
			direct_link_texture(fd, (Tex *)id);
			break;
		case ID_IM:
			direct_link_image(fd, (Image *)id);
			break;
		case ID_LA:
			direct_link_lamp(fd, (Lamp *)id);
			break;
		case ID_VF:
			direct_link_vfont(fd, (VFont *)id);
			break;
		case ID_TXT:
			direct_link_text(fd, (Text *)id);
			break;
		case ID_IP:
			direct_link_ipo(fd, (Ipo *)id);
			break;
		case ID_KE:
			direct_link_key(fd, (Key *)id);
			break;
		case ID_LT:
			direct_link_latt(fd, (Lattice *)id);
			break;
		case ID_WO:
			direct_link_world(fd, (World *)id);
			break;
		case ID_LI:
			direct_link_library(fd, (Library *)id, main);
			break;
		case ID_CA:
			direct_link_camera(fd, (Camera *)id);
			break;
		case ID_SPK:
			direct_link_speaker(fd, (Speaker *)id);
			break;
		case ID_SO:
			direct_link_sound(fd, (bSound *)id);
			break;
		case ID_LP:
			direct_link_lightprobe(fd, (LightProbe *)id);
			break;
		case ID_GR:
			direct_link_group(fd, (Group *)id);
			break;
		case ID_AR:
			direct_link_armature(fd, (bArmature*)id);
			break;
		case ID_AC:
			direct_link_action(fd, (bAction*)id);
			break;
		case ID_NT:
			direct_link_nodetree(fd, (bNodeTree*)id);
			break;
		case ID_BR:
			direct_link_brush(fd, (Brush*)id);
			break;
		case ID_PA:
			direct_link_particlesettings(fd, (ParticleSettings*)id);
			break;
		case ID_GD:
			direct_link_gpencil(fd, (bGPdata *)id);
			break;
		case ID_MC:
			direct_link_movieclip(fd, (MovieClip *)id);
			break;
		case ID_MSK:
			direct_link_mask(fd, (Mask *)id);
			break;
		case ID_LS:
			direct_link_linestyle(fd, (FreestyleLineStyle *)id);
			break;
		case ID_PAL:
			direct_link_palette(fd, (Palette *)id);
			break;
		case ID_PC:
			direct_link_paint_curve(fd, (PaintCurve *)id);
			break;
		case ID_CF:
			direct_link_cachefile(fd, (CacheFile *)id);
			break;
		case ID_WS:
			direct_link_workspace(fd, (WorkSpace *)id, main);
			break;
	}
	
	oldnewmap_free_unused(fd->datamap);
	oldnewmap_clear(fd->datamap);
	
	if (wrong_id) {
		BKE_libblock_free(main, id);
	}
	
	return (bhead);
}

/* note, this has to be kept for reading older files... */
/* also version info is written here */
static BHead *read_global(BlendFileData *bfd, FileData *fd, BHead *bhead)
{
	FileGlobal *fg = read_struct(fd, bhead, "Global");
	
	/* copy to bfd handle */
	bfd->main->subversionfile = fg->subversion;
	bfd->main->minversionfile = fg->minversion;
	bfd->main->minsubversionfile = fg->minsubversion;
	bfd->main->build_commit_timestamp = fg->build_commit_timestamp;
	BLI_strncpy(bfd->main->build_hash, fg->build_hash, sizeof(bfd->main->build_hash));
	
	bfd->fileflags = fg->fileflags;
	bfd->globalf = fg->globalf;
	BLI_strncpy(bfd->filename, fg->filename, sizeof(bfd->filename));
	
	/* error in 2.65 and older: main->name was not set if you save from startup (not after loading file) */
	if (bfd->filename[0] == 0) {
		if (fd->fileversion < 265 || (fd->fileversion == 265 && fg->subversion < 1))
			if ((G.fileflags & G_FILE_RECOVER)==0)
				BLI_strncpy(bfd->filename, bfd->main->name, sizeof(bfd->filename));
		
		/* early 2.50 version patch - filename not in FileGlobal struct at all */
		if (fd->fileversion <= 250)
			BLI_strncpy(bfd->filename, bfd->main->name, sizeof(bfd->filename));
	}
	
	if (G.fileflags & G_FILE_RECOVER)
		BLI_strncpy(fd->relabase, fg->filename, sizeof(fd->relabase));
	
	bfd->curscreen = fg->curscreen;
	bfd->curscene = fg->curscene;
	bfd->cur_render_layer = fg->cur_render_layer;

	MEM_freeN(fg);
	
	fd->globalf = bfd->globalf;
	fd->fileflags = bfd->fileflags;
	
	return blo_nextbhead(fd, bhead);
}

/* note, this has to be kept for reading older files... */
static void link_global(FileData *fd, BlendFileData *bfd)
{
	bfd->cur_render_layer = newglobadr(fd, bfd->cur_render_layer);
	bfd->curscreen = newlibadr(fd, NULL, bfd->curscreen);
	bfd->curscene = newlibadr(fd, NULL, bfd->curscene);
	// this happens in files older than 2.35
	if (bfd->curscene == NULL) {
		if (bfd->curscreen) bfd->curscene = bfd->curscreen->scene;
	}
}

/* initialize userdef with non-UI dependency stuff */
/* other initializers (such as theme color defaults) go to resources.c */
static void do_versions_userdef(FileData *fd, BlendFileData *bfd)
{
	Main *bmain = bfd->main;
	UserDef *user = bfd->user;
	
	if (user == NULL) return;
	
	if (MAIN_VERSION_OLDER(bmain, 266, 4)) {
		bTheme *btheme;
		
		/* themes for Node and Sequence editor were not using grid color, but back. we copy this over then */
		for (btheme = user->themes.first; btheme; btheme = btheme->next) {
			copy_v4_v4_char(btheme->tnode.grid, btheme->tnode.back);
			copy_v4_v4_char(btheme->tseq.grid, btheme->tseq.back);
		}
	}

	if (!DNA_struct_elem_find(fd->filesdna, "UserDef", "WalkNavigation", "walk_navigation")) {
		user->walk_navigation.mouse_speed = 1.0f;
		user->walk_navigation.walk_speed = 2.5f;       /* m/s */
		user->walk_navigation.walk_speed_factor = 5.0f;
		user->walk_navigation.view_height =  1.6f;   /* m */
		user->walk_navigation.jump_height = 0.4f;      /* m */
		user->walk_navigation.teleport_time = 0.2f; /* s */
	}
}

static void do_versions(FileData *fd, Library *lib, Main *main)
{
	/* WATCH IT!!!: pointers from libdata have not been converted */
	
	if (G.debug & G_DEBUG) {
		char build_commit_datetime[32];
		time_t temp_time = main->build_commit_timestamp;
		struct tm *tm = (temp_time) ? gmtime(&temp_time) : NULL;
		if (LIKELY(tm)) {
			strftime(build_commit_datetime, sizeof(build_commit_datetime), "%Y-%m-%d %H:%M", tm);
		}
		else {
			BLI_strncpy(build_commit_datetime, "unknown", sizeof(build_commit_datetime));
		}

		printf("read file %s\n  Version %d sub %d date %s hash %s\n",
		       fd->relabase, main->versionfile, main->subversionfile,
		       build_commit_datetime, main->build_hash);
	}
	
	blo_do_versions_pre250(fd, lib, main);
	blo_do_versions_250(fd, lib, main);
	blo_do_versions_260(fd, lib, main);
	blo_do_versions_270(fd, lib, main);
	blo_do_versions_280(fd, lib, main);

	/* WATCH IT!!!: pointers from libdata have not been converted yet here! */
	/* WATCH IT 2!: Userdef struct init see do_versions_userdef() above! */

	/* don't forget to set version number in BKE_blender_version.h! */
}

static void do_versions_after_linking(Main *main)
{
//	printf("%s for %s (%s), %d.%d\n", __func__, main->curlib ? main->curlib->name : main->name,
//	       main->curlib ? "LIB" : "MAIN", main->versionfile, main->subversionfile);

	do_versions_after_linking_270(main);
	do_versions_after_linking_280(main);
}

static void lib_link_all(FileData *fd, Main *main)
{
	oldnewmap_sort(fd);
	
	/* No load UI for undo memfiles */
	if (fd->memfile == NULL) {
		lib_link_windowmanager(fd, main);
	}
	/* DO NOT skip screens here, 3Dview may contains pointers to other ID data (like bgpic)! See T41411. */
	lib_link_screen(fd, main);
	lib_link_scene(fd, main);
	lib_link_object(fd, main);
	lib_link_mesh(fd, main);
	lib_link_curve(fd, main);
	lib_link_mball(fd, main);
	lib_link_material(fd, main);
	lib_link_texture(fd, main);
	lib_link_image(fd, main);
	lib_link_ipo(fd, main);        /* XXX deprecated... still needs to be maintained for version patches still */
	lib_link_key(fd, main);
	lib_link_world(fd, main);
	lib_link_lamp(fd, main);
	lib_link_latt(fd, main);
	lib_link_text(fd, main);
	lib_link_camera(fd, main);
	lib_link_speaker(fd, main);
	lib_link_lightprobe(fd, main);
	lib_link_sound(fd, main);
	lib_link_group(fd, main);
	lib_link_armature(fd, main);
	lib_link_action(fd, main);
	lib_link_vfont(fd, main);
	lib_link_nodetree(fd, main);   /* has to be done after scene/materials, this will verify group nodes */
	lib_link_brush(fd, main);
	lib_link_palette(fd, main);
	lib_link_paint_curve(fd, main);
	lib_link_particlesettings(fd, main);
	lib_link_movieclip(fd, main);
	lib_link_mask(fd, main);
	lib_link_linestyle(fd, main);
	lib_link_gpencil(fd, main);
	lib_link_cachefiles(fd, main);
	lib_link_workspaces(fd, main);

	lib_link_library(fd, main);    /* only init users */
}

static void direct_link_keymapitem(FileData *fd, wmKeyMapItem *kmi)
{
	kmi->properties = newdataadr(fd, kmi->properties);
	IDP_DirectLinkGroup_OrFree(&kmi->properties, (fd->flags & FD_FLAGS_SWITCH_ENDIAN), fd);
	kmi->ptr = NULL;
	kmi->flag &= ~KMI_UPDATE;
}

static BHead *read_userdef(BlendFileData *bfd, FileData *fd, BHead *bhead)
{
	UserDef *user;
	wmKeyMap *keymap;
	wmKeyMapItem *kmi;
	wmKeyMapDiffItem *kmdi;
	bAddon *addon;
	
	bfd->user = user= read_struct(fd, bhead, "user def");
	
	/* User struct has separate do-version handling */
	user->versionfile = bfd->main->versionfile;
	user->subversionfile = bfd->main->subversionfile;
	
	/* read all data into fd->datamap */
	bhead = read_data_into_oldnewmap(fd, bhead, "user def");
	
	if (user->keymaps.first) {
		/* backwards compatibility */
		user->user_keymaps= user->keymaps;
		user->keymaps.first= user->keymaps.last= NULL;
	}
	
	link_list(fd, &user->themes);
	link_list(fd, &user->user_keymaps);
	link_list(fd, &user->addons);
	link_list(fd, &user->autoexec_paths);

	for (keymap=user->user_keymaps.first; keymap; keymap=keymap->next) {
		keymap->modal_items= NULL;
		keymap->poll = NULL;
		keymap->flag &= ~KEYMAP_UPDATE;
		
		link_list(fd, &keymap->diff_items);
		link_list(fd, &keymap->items);
		
		for (kmdi=keymap->diff_items.first; kmdi; kmdi=kmdi->next) {
			kmdi->remove_item= newdataadr(fd, kmdi->remove_item);
			kmdi->add_item= newdataadr(fd, kmdi->add_item);
			
			if (kmdi->remove_item)
				direct_link_keymapitem(fd, kmdi->remove_item);
			if (kmdi->add_item)
				direct_link_keymapitem(fd, kmdi->add_item);
		}
		
		for (kmi=keymap->items.first; kmi; kmi=kmi->next)
			direct_link_keymapitem(fd, kmi);
	}

	for (addon = user->addons.first; addon; addon = addon->next) {
		addon->prop = newdataadr(fd, addon->prop);
		IDP_DirectLinkGroup_OrFree(&addon->prop, (fd->flags & FD_FLAGS_SWITCH_ENDIAN), fd);
	}

	// XXX
	user->uifonts.first = user->uifonts.last= NULL;
	
	link_list(fd, &user->uistyles);
	
	/* free fd->datamap again */
	oldnewmap_free_unused(fd->datamap);
	oldnewmap_clear(fd->datamap);
	
	return bhead;
}

BlendFileData *blo_read_file_internal(FileData *fd, const char *filepath)
{
	BHead *bhead = blo_firstbhead(fd);
	BlendFileData *bfd;
	ListBase mainlist = {NULL, NULL};
	
	bfd = MEM_callocN(sizeof(BlendFileData), "blendfiledata");
	bfd->main = BKE_main_new();
	BLI_addtail(&mainlist, bfd->main);
	fd->mainlist = &mainlist;
	
	bfd->main->versionfile = fd->fileversion;
	
	bfd->type = BLENFILETYPE_BLEND;
	BLI_strncpy(bfd->main->name, filepath, sizeof(bfd->main->name));

	if (G.background) {
		/* We only read & store .blend thumbnail in background mode
		 * (because we cannot re-generate it, no OpenGL available).
		 */
		const int *data = read_file_thumbnail(fd);

		if (data) {
			const size_t sz = BLEN_THUMB_MEMSIZE(data[0], data[1]);
			bfd->main->blen_thumb = MEM_mallocN(sz, __func__);

			BLI_assert((sz - sizeof(*bfd->main->blen_thumb)) ==
			           (BLEN_THUMB_MEMSIZE_FILE(data[0], data[1]) - (sizeof(*data) * 2)));
			bfd->main->blen_thumb->width = data[0];
			bfd->main->blen_thumb->height = data[1];
			memcpy(bfd->main->blen_thumb->rect, &data[2], sz - sizeof(*bfd->main->blen_thumb));
		}
	}

	while (bhead) {
		switch (bhead->code) {
		case DATA:
		case DNA1:
		case TEST: /* used as preview since 2.5x */
		case REND:
			bhead = blo_nextbhead(fd, bhead);
			break;
		case GLOB:
			bhead = read_global(bfd, fd, bhead);
			break;
		case USER:
			if (fd->skip_flags & BLO_READ_SKIP_USERDEF) {
				bhead = blo_nextbhead(fd, bhead);
			}
			else {
				bhead = read_userdef(bfd, fd, bhead);
			}
			break;
		case ENDB:
			bhead = NULL;
			break;
		
		case ID_ID:
			/* Always adds to the most recently loaded ID_LI block, see direct_link_library.
			 * This is part of the file format definition. */
			if (fd->skip_flags & BLO_READ_SKIP_DATA) {
				bhead = blo_nextbhead(fd, bhead);
			}
			else {
				bhead = read_libblock(fd, mainlist.last, bhead, LIB_TAG_READ | LIB_TAG_EXTERN, NULL);
			}
			break;
			/* in 2.50+ files, the file identifier for screens is patched, forward compatibility */
		case ID_SCRN:
			bhead->code = ID_SCR;
			/* pass on to default */
			ATTR_FALLTHROUGH;
		default:
			if (fd->skip_flags & BLO_READ_SKIP_DATA) {
				bhead = blo_nextbhead(fd, bhead);
			}
			else {
				bhead = read_libblock(fd, bfd->main, bhead, LIB_TAG_LOCAL, NULL);
			}
		}
	}
	
	/* do before read_libraries, but skip undo case */
	if (fd->memfile == NULL) {
		do_versions(fd, NULL, bfd->main);
		do_versions_userdef(fd, bfd);
	}
	
	read_libraries(fd, &mainlist);
	
	blo_join_main(&mainlist);
	
	lib_link_all(fd, bfd->main);

	/* Skip in undo case. */
	if (fd->memfile == NULL) {
		/* Yep, second splitting... but this is a very cheap operation, so no big deal. */
		blo_split_main(&mainlist, bfd->main);
		for (Main *mainvar = mainlist.first; mainvar; mainvar = mainvar->next) {
			BLI_assert(mainvar->versionfile != 0);
			do_versions_after_linking(mainvar);
		}
		blo_join_main(&mainlist);
	}

	BKE_main_id_tag_all(bfd->main, LIB_TAG_NEW, false);

	lib_verify_nodetree(bfd->main, true);
	fix_relpaths_library(fd->relabase, bfd->main); /* make all relative paths, relative to the open blend file */
	
	link_global(fd, bfd);	/* as last */
	
	fd->mainlist = NULL;  /* Safety, this is local variable, shall not be used afterward. */

	return bfd;
}

/* ************* APPEND LIBRARY ************** */

struct BHeadSort {
	BHead *bhead;
	const void *old;
};

static int verg_bheadsort(const void *v1, const void *v2)
{
	const struct BHeadSort *x1=v1, *x2=v2;
	
	if (x1->old > x2->old) return 1;
	else if (x1->old < x2->old) return -1;
	return 0;
}

static void sort_bhead_old_map(FileData *fd)
{
	BHead *bhead;
	struct BHeadSort *bhs;
	int tot = 0;
	
	for (bhead = blo_firstbhead(fd); bhead; bhead = blo_nextbhead(fd, bhead))
		tot++;
	
	fd->tot_bheadmap = tot;
	if (tot == 0) return;
	
	bhs = fd->bheadmap = MEM_mallocN(tot * sizeof(struct BHeadSort), "BHeadSort");
	
	for (bhead = blo_firstbhead(fd); bhead; bhead = blo_nextbhead(fd, bhead), bhs++) {
		bhs->bhead = bhead;
		bhs->old = bhead->old;
	}
	
	qsort(fd->bheadmap, tot, sizeof(struct BHeadSort), verg_bheadsort);
}

static BHead *find_previous_lib(FileData *fd, BHead *bhead)
{
	/* skip library datablocks in undo, see comment in read_libblock */
	if (fd->memfile)
		return NULL;

	for (; bhead; bhead = blo_prevbhead(fd, bhead)) {
		if (bhead->code == ID_LI)
			break;
	}

	return bhead;
}

static BHead *find_bhead(FileData *fd, void *old)
{
#if 0
	BHead *bhead;
#endif
	struct BHeadSort *bhs, bhs_s;
	
	if (!old)
		return NULL;

	if (fd->bheadmap == NULL)
		sort_bhead_old_map(fd);
	
	bhs_s.old = old;
	bhs = bsearch(&bhs_s, fd->bheadmap, fd->tot_bheadmap, sizeof(struct BHeadSort), verg_bheadsort);

	if (bhs)
		return bhs->bhead;
	
#if 0
	for (bhead = blo_firstbhead(fd); bhead; bhead= blo_nextbhead(fd, bhead)) {
		if (bhead->old == old)
			return bhead;
	}
#endif

	return NULL;
}

static BHead *find_bhead_from_code_name(FileData *fd, const short idcode, const char *name)
{
#ifdef USE_GHASH_BHEAD

	char idname_full[MAX_ID_NAME];

	*((short *)idname_full) = idcode;
	BLI_strncpy(idname_full + 2, name, sizeof(idname_full) - 2);

	return BLI_ghash_lookup(fd->bhead_idname_hash, idname_full);

#else
	BHead *bhead;

	for (bhead = blo_firstbhead(fd); bhead; bhead = blo_nextbhead(fd, bhead)) {
		if (bhead->code == idcode) {
			const char *idname_test = bhead_id_name(fd, bhead);
			if (STREQ(idname_test + 2, name)) {
				return bhead;
			}
		}
		else if (bhead->code == ENDB) {
			break;
		}
	}

	return NULL;
#endif
}

static BHead *find_bhead_from_idname(FileData *fd, const char *idname)
{
#ifdef USE_GHASH_BHEAD
	return BLI_ghash_lookup(fd->bhead_idname_hash, idname);
#else
	return find_bhead_from_code_name(fd, GS(idname), idname + 2);
#endif
}

static ID *is_yet_read(FileData *fd, Main *mainvar, BHead *bhead)
{
	const char *idname= bhead_id_name(fd, bhead);
	/* which_libbase can be NULL, intentionally not using idname+2 */
	return BLI_findstring(which_libbase(mainvar, GS(idname)), idname, offsetof(ID, name));
}

static void expand_doit_library(void *fdhandle, Main *mainvar, void *old)
{
	BHead *bhead;
	FileData *fd = fdhandle;
	ID *id;
	
	bhead = find_bhead(fd, old);
	if (bhead) {
		/* from another library? */
		if (bhead->code == ID_ID) {
			BHead *bheadlib= find_previous_lib(fd, bhead);
			
			if (bheadlib) {
				Library *lib = read_struct(fd, bheadlib, "Library");
				Main *ptr = blo_find_main(fd, lib->name, fd->relabase);
				
				if (ptr->curlib == NULL) {
					const char *idname= bhead_id_name(fd, bhead);
					
					blo_reportf_wrap(fd->reports, RPT_WARNING, TIP_("LIB: Data refers to main .blend file: '%s' from %s"),
					                 idname, mainvar->curlib->filepath);
					return;
				}
				else
					id = is_yet_read(fd, ptr, bhead);
				
				if (id == NULL) {
					read_libblock(fd, ptr, bhead, LIB_TAG_READ | LIB_TAG_INDIRECT, NULL);
					// commented because this can print way too much
					// if (G.debug & G_DEBUG) printf("expand_doit: other lib %s\n", lib->name);
					
					/* for outliner dependency only */
					ptr->curlib->parent = mainvar->curlib;
				}
				else {
					/* The line below was commented by Ton (I assume), when Hos did the merge from the orange branch. rev 6568
					 * This line is NEEDED, the case is that you have 3 blend files...
					 * user.blend, lib.blend and lib_indirect.blend - if user.blend already references a "tree" from
					 * lib_indirect.blend but lib.blend does too, linking in a Scene or Group from lib.blend can result in an
					 * empty without the dupli group referenced. Once you save and reload the group would appear. - Campbell */
					/* This crashes files, must look further into it */
					
					/* Update: the issue is that in file reading, the oldnewmap is OK, but for existing data, it has to be
					 * inserted in the map to be found! */
					
					/* Update: previously it was checking for id->tag & LIB_TAG_PRE_EXISTING, however that
					 * does not affect file reading. For file reading we may need to insert it into the libmap as well,
					 * because you might have two files indirectly linking the same datablock, and in that case
					 * we need this in the libmap for the fd of both those files.
					 *
					 * The crash that this check avoided earlier was because bhead->code wasn't properly passed in, making
					 * change_idid_adr not detect the mapping was for an ID_ID datablock. */
					oldnewmap_insert(fd->libmap, bhead->old, id, bhead->code);
					change_idid_adr_fd(fd, bhead->old, id);
					
					// commented because this can print way too much
					// if (G.debug & G_DEBUG) printf("expand_doit: already linked: %s lib: %s\n", id->name, lib->name);
				}
				
				MEM_freeN(lib);
			}
		}
		else {
			/* in 2.50+ file identifier for screens is patched, forward compatibility */
			if (bhead->code == ID_SCRN) {
				bhead->code = ID_SCR;
			}

			id = is_yet_read(fd, mainvar, bhead);
			if (id == NULL) {
				read_libblock(fd, mainvar, bhead, LIB_TAG_TESTIND, NULL);
			}
			else {
				/* this is actually only needed on UI call? when ID was already read before, and another append
				 * happens which invokes same ID... in that case the lookup table needs this entry */
				oldnewmap_insert(fd->libmap, bhead->old, id, bhead->code);
				// commented because this can print way too much
				// if (G.debug & G_DEBUG) printf("expand: already read %s\n", id->name);
			}
		}
	}
}

static BLOExpandDoitCallback expand_doit;

// XXX deprecated - old animation system
static void expand_ipo(FileData *fd, Main *mainvar, Ipo *ipo)
{
	IpoCurve *icu;
	for (icu = ipo->curve.first; icu; icu = icu->next) {
		if (icu->driver)
			expand_doit(fd, mainvar, icu->driver->ob);
	}
}

// XXX deprecated - old animation system
static void expand_constraint_channels(FileData *fd, Main *mainvar, ListBase *chanbase)
{
	bConstraintChannel *chan;
	for (chan = chanbase->first; chan; chan = chan->next) {
		expand_doit(fd, mainvar, chan->ipo);
	}
}

static void expand_idprops(FileData *fd, Main *mainvar, IDProperty *prop)
{
	if (!prop)
		return;

	switch (prop->type) {
		case IDP_ID:
			expand_doit(fd, mainvar, IDP_Id(prop));
			break;
		case IDP_IDPARRAY:
		{
			IDProperty *idp_array = IDP_IDPArray(prop);
			for (int i = 0; i < prop->len; i++) {
				expand_idprops(fd, mainvar, &idp_array[i]);
			}
			break;
		}
		case IDP_GROUP:
			for (IDProperty *loop = prop->data.group.first; loop; loop = loop->next) {
				expand_idprops(fd, mainvar, loop);
			}
			break;
	}
}

static void expand_fmodifiers(FileData *fd, Main *mainvar, ListBase *list)
{
	FModifier *fcm;
	
	for (fcm = list->first; fcm; fcm = fcm->next) {
		/* library data for specific F-Modifier types */
		switch (fcm->type) {
			case FMODIFIER_TYPE_PYTHON:
			{
				FMod_Python *data = (FMod_Python *)fcm->data;
				
				expand_doit(fd, mainvar, data->script);

				break;
			}
		}
	}
}

static void expand_fcurves(FileData *fd, Main *mainvar, ListBase *list)
{
	FCurve *fcu;
	
	for (fcu = list->first; fcu; fcu = fcu->next) {
		/* Driver targets if there is a driver */
		if (fcu->driver) {
			ChannelDriver *driver = fcu->driver;
			DriverVar *dvar;
			
			for (dvar = driver->variables.first; dvar; dvar = dvar->next) {
				DRIVER_TARGETS_LOOPER(dvar) 
				{
					// TODO: only expand those that are going to get used?
					expand_doit(fd, mainvar, dtar->id);
				}
				DRIVER_TARGETS_LOOPER_END
			}
		}
		
		/* F-Curve Modifiers */
		expand_fmodifiers(fd, mainvar, &fcu->modifiers);
	}
}

static void expand_action(FileData *fd, Main *mainvar, bAction *act)
{
	bActionChannel *chan;
	
	// XXX deprecated - old animation system --------------
	for (chan=act->chanbase.first; chan; chan=chan->next) {
		expand_doit(fd, mainvar, chan->ipo);
		expand_constraint_channels(fd, mainvar, &chan->constraintChannels);
	}
	// ---------------------------------------------------
	
	/* F-Curves in Action */
	expand_fcurves(fd, mainvar, &act->curves);

	for (TimeMarker *marker = act->markers.first; marker; marker = marker->next) {
		if (marker->camera) {
			expand_doit(fd, mainvar, marker->camera);
		}
	}
}

static void expand_keyingsets(FileData *fd, Main *mainvar, ListBase *list)
{
	KeyingSet *ks;
	KS_Path *ksp;
	
	/* expand the ID-pointers in KeyingSets's paths */
	for (ks = list->first; ks; ks = ks->next) {
		for (ksp = ks->paths.first; ksp; ksp = ksp->next) {
			expand_doit(fd, mainvar, ksp->id);
		}
	}
}

static void expand_animdata_nlastrips(FileData *fd, Main *mainvar, ListBase *list)
{
	NlaStrip *strip;
	
	for (strip= list->first; strip; strip= strip->next) {
		/* check child strips */
		expand_animdata_nlastrips(fd, mainvar, &strip->strips);
		
		/* check F-Curves */
		expand_fcurves(fd, mainvar, &strip->fcurves);
		
		/* check F-Modifiers */
		expand_fmodifiers(fd, mainvar, &strip->modifiers);
		
		/* relink referenced action */
		expand_doit(fd, mainvar, strip->act);
	}
}

static void expand_animdata(FileData *fd, Main *mainvar, AnimData *adt)
{
	NlaTrack *nlt;
	
	/* own action */
	expand_doit(fd, mainvar, adt->action);
	expand_doit(fd, mainvar, adt->tmpact);
	
	/* drivers - assume that these F-Curves have driver data to be in this list... */
	expand_fcurves(fd, mainvar, &adt->drivers);
	
	/* nla-data - referenced actions */
	for (nlt = adt->nla_tracks.first; nlt; nlt = nlt->next) 
		expand_animdata_nlastrips(fd, mainvar, &nlt->strips);
}	

static void expand_particlesettings(FileData *fd, Main *mainvar, ParticleSettings *part)
{
	int a;
	
	expand_doit(fd, mainvar, part->dup_ob);
	expand_doit(fd, mainvar, part->dup_group);
	expand_doit(fd, mainvar, part->eff_group);
	expand_doit(fd, mainvar, part->bb_ob);
	expand_doit(fd, mainvar, part->collision_group);
	
	if (part->adt)
		expand_animdata(fd, mainvar, part->adt);
	
	for (a = 0; a < MAX_MTEX; a++) {
		if (part->mtex[a]) {
			expand_doit(fd, mainvar, part->mtex[a]->tex);
			expand_doit(fd, mainvar, part->mtex[a]->object);
		}
	}

	if (part->effector_weights) {
		expand_doit(fd, mainvar, part->effector_weights->group);
	}

	if (part->pd) {
		expand_doit(fd, mainvar, part->pd->tex);
		expand_doit(fd, mainvar, part->pd->f_source);
	}
	if (part->pd2) {
		expand_doit(fd, mainvar, part->pd2->tex);
		expand_doit(fd, mainvar, part->pd2->f_source);
	}

	if (part->boids) {
		BoidState *state;
		BoidRule *rule;

		for (state = part->boids->states.first; state; state = state->next) {
			for (rule = state->rules.first; rule; rule = rule->next) {
				if (rule->type == eBoidRuleType_Avoid) {
					BoidRuleGoalAvoid *gabr = (BoidRuleGoalAvoid *)rule;
					expand_doit(fd, mainvar, gabr->ob);
				}
				else if (rule->type == eBoidRuleType_FollowLeader) {
					BoidRuleFollowLeader *flbr = (BoidRuleFollowLeader *)rule;
					expand_doit(fd, mainvar, flbr->ob);
				}
			}
		}
	}
}

static void expand_group(FileData *fd, Main *mainvar, Group *group)
{
	GroupObject *go;
	
	for (go = group->gobject.first; go; go = go->next) {
		expand_doit(fd, mainvar, go->ob);
	}
}

static void expand_key(FileData *fd, Main *mainvar, Key *key)
{
	expand_doit(fd, mainvar, key->ipo); // XXX deprecated - old animation system
	
	if (key->adt)
		expand_animdata(fd, mainvar, key->adt);
}

static void expand_nodetree(FileData *fd, Main *mainvar, bNodeTree *ntree)
{
	bNode *node;
	bNodeSocket *sock;
	
	if (ntree->adt)
		expand_animdata(fd, mainvar, ntree->adt);
		
	if (ntree->gpd)
		expand_doit(fd, mainvar, ntree->gpd);
	
	for (node = ntree->nodes.first; node; node = node->next) {
		if (node->id && node->type != CMP_NODE_R_LAYERS) {
			expand_doit(fd, mainvar, node->id);
		}

		expand_idprops(fd, mainvar, node->prop);

		for (sock = node->inputs.first; sock; sock = sock->next)
			expand_doit(fd, mainvar, sock->prop);
		for (sock = node->outputs.first; sock; sock = sock->next)
			expand_doit(fd, mainvar, sock->prop);
	}

	for (sock = ntree->inputs.first; sock; sock = sock->next)
		expand_doit(fd, mainvar, sock->prop);
	for (sock = ntree->outputs.first; sock; sock = sock->next)
		expand_doit(fd, mainvar, sock->prop);
}

static void expand_texture(FileData *fd, Main *mainvar, Tex *tex)
{
	expand_doit(fd, mainvar, tex->ima);
	expand_doit(fd, mainvar, tex->ipo); // XXX deprecated - old animation system
	
	if (tex->adt)
		expand_animdata(fd, mainvar, tex->adt);
	
	if (tex->nodetree)
		expand_nodetree(fd, mainvar, tex->nodetree);
}

static void expand_brush(FileData *fd, Main *mainvar, Brush *brush)
{
	expand_doit(fd, mainvar, brush->mtex.tex);
	expand_doit(fd, mainvar, brush->mask_mtex.tex);
	expand_doit(fd, mainvar, brush->clone.image);
	expand_doit(fd, mainvar, brush->paint_curve);
}

static void expand_material(FileData *fd, Main *mainvar, Material *ma)
{
	int a;
	
	for (a = 0; a < MAX_MTEX; a++) {
		if (ma->mtex[a]) {
			expand_doit(fd, mainvar, ma->mtex[a]->tex);
			expand_doit(fd, mainvar, ma->mtex[a]->object);
		}
	}
	
	expand_doit(fd, mainvar, ma->ipo); // XXX deprecated - old animation system
	
	if (ma->adt)
		expand_animdata(fd, mainvar, ma->adt);
	
	if (ma->nodetree)
		expand_nodetree(fd, mainvar, ma->nodetree);
	
	if (ma->group)
		expand_doit(fd, mainvar, ma->group);

	if (ma->edit_image) {
		expand_doit(fd, mainvar, ma->edit_image);
	}
}

static void expand_lamp(FileData *fd, Main *mainvar, Lamp *la)
{
	int a;
	
	for (a = 0; a < MAX_MTEX; a++) {
		if (la->mtex[a]) {
			expand_doit(fd, mainvar, la->mtex[a]->tex);
			expand_doit(fd, mainvar, la->mtex[a]->object);
		}
	}
	
	expand_doit(fd, mainvar, la->ipo); // XXX deprecated - old animation system
	
	if (la->adt)
		expand_animdata(fd, mainvar, la->adt);
	
	if (la->nodetree)
		expand_nodetree(fd, mainvar, la->nodetree);
}

static void expand_lattice(FileData *fd, Main *mainvar, Lattice *lt)
{
	expand_doit(fd, mainvar, lt->ipo); // XXX deprecated - old animation system
	expand_doit(fd, mainvar, lt->key);
	
	if (lt->adt)
		expand_animdata(fd, mainvar, lt->adt);
}


static void expand_world(FileData *fd, Main *mainvar, World *wrld)
{
	int a;
	
	for (a = 0; a < MAX_MTEX; a++) {
		if (wrld->mtex[a]) {
			expand_doit(fd, mainvar, wrld->mtex[a]->tex);
			expand_doit(fd, mainvar, wrld->mtex[a]->object);
		}
	}
	
	expand_doit(fd, mainvar, wrld->ipo); // XXX deprecated - old animation system
	
	if (wrld->adt)
		expand_animdata(fd, mainvar, wrld->adt);
	
	if (wrld->nodetree)
		expand_nodetree(fd, mainvar, wrld->nodetree);
}


static void expand_mball(FileData *fd, Main *mainvar, MetaBall *mb)
{
	int a;
	
	for (a = 0; a < mb->totcol; a++) {
		expand_doit(fd, mainvar, mb->mat[a]);
	}
	
	if (mb->adt)
		expand_animdata(fd, mainvar, mb->adt);
}

static void expand_curve(FileData *fd, Main *mainvar, Curve *cu)
{
	int a;
	
	for (a = 0; a < cu->totcol; a++) {
		expand_doit(fd, mainvar, cu->mat[a]);
	}
	
	expand_doit(fd, mainvar, cu->vfont);
	expand_doit(fd, mainvar, cu->vfontb);
	expand_doit(fd, mainvar, cu->vfonti);
	expand_doit(fd, mainvar, cu->vfontbi);
	expand_doit(fd, mainvar, cu->key);
	expand_doit(fd, mainvar, cu->ipo); // XXX deprecated - old animation system
	expand_doit(fd, mainvar, cu->bevobj);
	expand_doit(fd, mainvar, cu->taperobj);
	expand_doit(fd, mainvar, cu->textoncurve);
	
	if (cu->adt)
		expand_animdata(fd, mainvar, cu->adt);
}

static void expand_mesh(FileData *fd, Main *mainvar, Mesh *me)
{
	int a;
	
	if (me->adt)
		expand_animdata(fd, mainvar, me->adt);
		
	for (a = 0; a < me->totcol; a++) {
		expand_doit(fd, mainvar, me->mat[a]);
	}
	
	expand_doit(fd, mainvar, me->key);
	expand_doit(fd, mainvar, me->texcomesh);
}

/* temp struct used to transport needed info to expand_constraint_cb() */
typedef struct tConstraintExpandData {
	FileData *fd;
	Main *mainvar;
} tConstraintExpandData;
/* callback function used to expand constraint ID-links */
static void expand_constraint_cb(bConstraint *UNUSED(con), ID **idpoin, bool UNUSED(is_reference), void *userdata)
{
	tConstraintExpandData *ced = (tConstraintExpandData *)userdata;
	expand_doit(ced->fd, ced->mainvar, *idpoin);
}

static void expand_constraints(FileData *fd, Main *mainvar, ListBase *lb)
{
	tConstraintExpandData ced;
	bConstraint *curcon;
	
	/* relink all ID-blocks used by the constraints */
	ced.fd = fd;
	ced.mainvar = mainvar;
	
	BKE_constraints_id_loop(lb, expand_constraint_cb, &ced);
	
	/* deprecated manual expansion stuff */
	for (curcon = lb->first; curcon; curcon = curcon->next) {
		if (curcon->ipo)
			expand_doit(fd, mainvar, curcon->ipo); // XXX deprecated - old animation system
	}
}

static void expand_pose(FileData *fd, Main *mainvar, bPose *pose)
{
	bPoseChannel *chan;
	
	if (!pose)
		return;
	
	for (chan = pose->chanbase.first; chan; chan = chan->next) {
		expand_constraints(fd, mainvar, &chan->constraints);
		expand_idprops(fd, mainvar, chan->prop);
		expand_doit(fd, mainvar, chan->custom);
	}
}

static void expand_bones(FileData *fd, Main *mainvar, Bone *bone)
{
	expand_idprops(fd, mainvar, bone->prop);

	for (Bone *curBone = bone->childbase.first; curBone; curBone = curBone->next) {
		expand_bones(fd, mainvar, curBone);
	}
}

static void expand_armature(FileData *fd, Main *mainvar, bArmature *arm)
{
	if (arm->adt)
		expand_animdata(fd, mainvar, arm->adt);

	for (Bone *curBone = arm->bonebase.first; curBone; curBone = curBone->next) {
		expand_bones(fd, mainvar, curBone);
	}
}

static void expand_object_expandModifiers(
        void *userData, Object *UNUSED(ob), ID **idpoin, int UNUSED(cb_flag))
{
	struct { FileData *fd; Main *mainvar; } *data= userData;
	
	FileData *fd = data->fd;
	Main *mainvar = data->mainvar;
	
	expand_doit(fd, mainvar, *idpoin);
}

static void expand_object(FileData *fd, Main *mainvar, Object *ob)
{
	ParticleSystem *psys;
	bSensor *sens;
	bController *cont;
	bActuator *act;
	bActionStrip *strip;
	PartEff *paf;
	int a;
	
	expand_doit(fd, mainvar, ob->data);
	
	/* expand_object_expandModifier() */
	if (ob->modifiers.first) {
		struct { FileData *fd; Main *mainvar; } data;
		data.fd = fd;
		data.mainvar = mainvar;
		
		modifiers_foreachIDLink(ob, expand_object_expandModifiers, (void *)&data);
	}
	
	expand_pose(fd, mainvar, ob->pose);
	expand_doit(fd, mainvar, ob->poselib);
	expand_constraints(fd, mainvar, &ob->constraints);
	
	expand_doit(fd, mainvar, ob->gpd);
	
// XXX deprecated - old animation system (for version patching only)
	expand_doit(fd, mainvar, ob->ipo);
	expand_doit(fd, mainvar, ob->action);
	
	expand_constraint_channels(fd, mainvar, &ob->constraintChannels);
	
	for (strip=ob->nlastrips.first; strip; strip=strip->next) {
		expand_doit(fd, mainvar, strip->object);
		expand_doit(fd, mainvar, strip->act);
		expand_doit(fd, mainvar, strip->ipo);
	}
// XXX deprecated - old animation system (for version patching only)
	
	if (ob->adt)
		expand_animdata(fd, mainvar, ob->adt);
	
	for (a = 0; a < ob->totcol; a++) {
		expand_doit(fd, mainvar, ob->mat[a]);
	}
	
	paf = blo_do_version_give_parteff_245(ob);
	if (paf && paf->group) 
		expand_doit(fd, mainvar, paf->group);
	
	if (ob->dup_group)
		expand_doit(fd, mainvar, ob->dup_group);
	
	if (ob->proxy)
		expand_doit(fd, mainvar, ob->proxy);
	if (ob->proxy_group)
		expand_doit(fd, mainvar, ob->proxy_group);
	
	for (psys = ob->particlesystem.first; psys; psys = psys->next)
		expand_doit(fd, mainvar, psys->part);

	for (sens = ob->sensors.first; sens; sens = sens->next) {
		if (sens->type == SENS_MESSAGE) {
			bMessageSensor *ms = sens->data;
			expand_doit(fd, mainvar, ms->fromObject);
		}
	}
	
	for (cont = ob->controllers.first; cont; cont = cont->next) {
		if (cont->type == CONT_PYTHON) {
			bPythonCont *pc = cont->data;
			expand_doit(fd, mainvar, pc->text);
		}
	}
	
	for (act = ob->actuators.first; act; act = act->next) {
		if (act->type == ACT_SOUND) {
			bSoundActuator *sa = act->data;
			expand_doit(fd, mainvar, sa->sound);
		}
		else if (act->type == ACT_CAMERA) {
			bCameraActuator *ca = act->data;
			expand_doit(fd, mainvar, ca->ob);
		}
		else if (act->type == ACT_EDIT_OBJECT) {
			bEditObjectActuator *eoa = act->data;
			if (eoa) {
				expand_doit(fd, mainvar, eoa->ob);
				expand_doit(fd, mainvar, eoa->me);
			}
		}
		else if (act->type == ACT_OBJECT) {
			bObjectActuator *oa = act->data;
			expand_doit(fd, mainvar, oa->reference);
		}
		else if (act->type == ACT_ADD_OBJECT) {
			bAddObjectActuator *aoa = act->data;
			expand_doit(fd, mainvar, aoa->ob);
		}
		else if (act->type == ACT_SCENE) {
			bSceneActuator *sa = act->data;
			expand_doit(fd, mainvar, sa->camera);
			expand_doit(fd, mainvar, sa->scene);
		}
		else if (act->type == ACT_2DFILTER) {
			bTwoDFilterActuator *tdfa = act->data;
			expand_doit(fd, mainvar, tdfa->text);
		}
		else if (act->type == ACT_ACTION) {
			bActionActuator *aa = act->data;
			expand_doit(fd, mainvar, aa->act);
		}
		else if (act->type == ACT_SHAPEACTION) {
			bActionActuator *aa = act->data;
			expand_doit(fd, mainvar, aa->act);
		}
		else if (act->type == ACT_PROPERTY) {
			bPropertyActuator *pa = act->data;
			expand_doit(fd, mainvar, pa->ob);
		}
		else if (act->type == ACT_MESSAGE) {
			bMessageActuator *ma = act->data;
			expand_doit(fd, mainvar, ma->toObject);
		}
		else if (act->type==ACT_PARENT) {
			bParentActuator *pa = act->data;
			expand_doit(fd, mainvar, pa->ob);
		}
		else if (act->type == ACT_ARMATURE) {
			bArmatureActuator *arma = act->data;
			expand_doit(fd, mainvar, arma->target);
		}
		else if (act->type == ACT_STEERING) {
			bSteeringActuator *sta = act->data;
			expand_doit(fd, mainvar, sta->target);
			expand_doit(fd, mainvar, sta->navmesh);
		}
	}
	
	if (ob->pd) {
		expand_doit(fd, mainvar, ob->pd->tex);
		expand_doit(fd, mainvar, ob->pd->f_source);
	}

	if (ob->soft) {
		expand_doit(fd, mainvar, ob->soft->collision_group);

		if (ob->soft->effector_weights) {
			expand_doit(fd, mainvar, ob->soft->effector_weights->group);
		}
	}

	if (ob->rigidbody_constraint) {
		expand_doit(fd, mainvar, ob->rigidbody_constraint->ob1);
		expand_doit(fd, mainvar, ob->rigidbody_constraint->ob2);
	}

	if (ob->currentlod) {
		LodLevel *level;
		for (level = ob->lodlevels.first; level; level = level->next) {
			expand_doit(fd, mainvar, level->source);
		}
	}
}

static void expand_scene_collection(FileData *fd, Main *mainvar, SceneCollection *sc)
{
	for (LinkData *link = sc->objects.first; link; link = link->next) {
		expand_doit(fd, mainvar, link->data);
	}

	for (LinkData *link = sc->filter_objects.first; link; link = link->next) {
		expand_doit(fd, mainvar, link->data);
	}

	for (SceneCollection *nsc= sc->scene_collections.first; nsc; nsc = nsc->next) {
		expand_scene_collection(fd, mainvar, nsc);
	}
}

static void expand_scene(FileData *fd, Main *mainvar, Scene *sce)
{
	SceneRenderLayer *srl;
	FreestyleModuleConfig *module;
	FreestyleLineSet *lineset;
	
	for (Base *base_legacy = sce->base.first; base_legacy; base_legacy = base_legacy->next) {
		expand_doit(fd, mainvar, base_legacy->object);
	}
	expand_doit(fd, mainvar, sce->camera);
	expand_doit(fd, mainvar, sce->world);
	
	if (sce->adt)
		expand_animdata(fd, mainvar, sce->adt);
	expand_keyingsets(fd, mainvar, &sce->keyingsets);
	
	if (sce->set)
		expand_doit(fd, mainvar, sce->set);
	
	if (sce->nodetree)
		expand_nodetree(fd, mainvar, sce->nodetree);
	
	for (srl = sce->r.layers.first; srl; srl = srl->next) {
		expand_doit(fd, mainvar, srl->mat_override);
		expand_doit(fd, mainvar, srl->light_override);
		for (module = srl->freestyleConfig.modules.first; module; module = module->next) {
			if (module->script)
				expand_doit(fd, mainvar, module->script);
		}
		for (lineset = srl->freestyleConfig.linesets.first; lineset; lineset = lineset->next) {
			if (lineset->group)
				expand_doit(fd, mainvar, lineset->group);
			expand_doit(fd, mainvar, lineset->linestyle);
		}
	}
	
	if (sce->r.dometext)
		expand_doit(fd, mainvar, sce->gm.dome.warptext);
	
	if (sce->gpd)
		expand_doit(fd, mainvar, sce->gpd);
	
	expand_doit(fd, mainvar, sce->gp_object);
		
	if (sce->ed) {
		Sequence *seq;
		
		SEQ_BEGIN (sce->ed, seq)
		{
			expand_idprops(fd, mainvar, seq->prop);

			if (seq->scene) expand_doit(fd, mainvar, seq->scene);
			if (seq->scene_camera) expand_doit(fd, mainvar, seq->scene_camera);
			if (seq->clip) expand_doit(fd, mainvar, seq->clip);
			if (seq->mask) expand_doit(fd, mainvar, seq->mask);
			if (seq->sound) expand_doit(fd, mainvar, seq->sound);
		}
		SEQ_END
	}
	
	if (sce->rigidbody_world) {
		expand_doit(fd, mainvar, sce->rigidbody_world->group);
		expand_doit(fd, mainvar, sce->rigidbody_world->constraints);
	}

	for (TimeMarker *marker = sce->markers.first; marker; marker = marker->next) {
		if (marker->camera) {
			expand_doit(fd, mainvar, marker->camera);
		}
	}

	expand_doit(fd, mainvar, sce->clip);

	expand_scene_collection(fd, mainvar, sce->collection);
}

static void expand_camera(FileData *fd, Main *mainvar, Camera *ca)
{
	expand_doit(fd, mainvar, ca->ipo); // XXX deprecated - old animation system
	
	if (ca->adt)
		expand_animdata(fd, mainvar, ca->adt);
}

static void expand_cachefile(FileData *fd, Main *mainvar, CacheFile *cache_file)
{
	if (cache_file->adt) {
		expand_animdata(fd, mainvar, cache_file->adt);
	}
}

static void expand_speaker(FileData *fd, Main *mainvar, Speaker *spk)
{
	expand_doit(fd, mainvar, spk->sound);

	if (spk->adt)
		expand_animdata(fd, mainvar, spk->adt);
}

static void expand_sound(FileData *fd, Main *mainvar, bSound *snd)
{
	expand_doit(fd, mainvar, snd->ipo); // XXX deprecated - old animation system
}

static void expand_lightprobe(FileData *fd, Main *mainvar, LightProbe *prb)
{
	if (prb->adt)
		expand_animdata(fd, mainvar, prb->adt);
}

static void expand_movieclip(FileData *fd, Main *mainvar, MovieClip *clip)
{
	if (clip->adt)
		expand_animdata(fd, mainvar, clip->adt);
}

static void expand_mask_parent(FileData *fd, Main *mainvar, MaskParent *parent)
{
	if (parent->id) {
		expand_doit(fd, mainvar, parent->id);
	}
}

static void expand_mask(FileData *fd, Main *mainvar, Mask *mask)
{
	MaskLayer *mask_layer;

	if (mask->adt)
		expand_animdata(fd, mainvar, mask->adt);

	for (mask_layer = mask->masklayers.first; mask_layer; mask_layer = mask_layer->next) {
		MaskSpline *spline;

		for (spline = mask_layer->splines.first; spline; spline = spline->next) {
			int i;

			for (i = 0; i < spline->tot_point; i++) {
				MaskSplinePoint *point = &spline->points[i];

				expand_mask_parent(fd, mainvar, &point->parent);
			}

			expand_mask_parent(fd, mainvar, &spline->parent);
		}
	}
}

static void expand_linestyle(FileData *fd, Main *mainvar, FreestyleLineStyle *linestyle)
{
	int a;
	LineStyleModifier *m;

	for (a = 0; a < MAX_MTEX; a++) {
		if (linestyle->mtex[a]) {
			expand_doit(fd, mainvar, linestyle->mtex[a]->tex);
			expand_doit(fd, mainvar, linestyle->mtex[a]->object);
		}
	}
	if (linestyle->nodetree)
		expand_nodetree(fd, mainvar, linestyle->nodetree);

	if (linestyle->adt)
		expand_animdata(fd, mainvar, linestyle->adt);
	for (m = linestyle->color_modifiers.first; m; m = m->next) {
		if (m->type == LS_MODIFIER_DISTANCE_FROM_OBJECT)
			expand_doit(fd, mainvar, ((LineStyleColorModifier_DistanceFromObject *)m)->target);
	}
	for (m = linestyle->alpha_modifiers.first; m; m = m->next) {
		if (m->type == LS_MODIFIER_DISTANCE_FROM_OBJECT)
			expand_doit(fd, mainvar, ((LineStyleAlphaModifier_DistanceFromObject *)m)->target);
	}
	for (m = linestyle->thickness_modifiers.first; m; m = m->next) {
		if (m->type == LS_MODIFIER_DISTANCE_FROM_OBJECT)
			expand_doit(fd, mainvar, ((LineStyleThicknessModifier_DistanceFromObject *)m)->target);
	}
}

static void expand_gpencil(FileData *fd, Main *mainvar, bGPdata *gpd)
{
	if (gpd->adt) {
		expand_animdata(fd, mainvar, gpd->adt);
	}

	for (bGPDlayer *gpl = gpd->layers.first; gpl; gpl = gpl->next) {
		expand_doit(fd, mainvar, gpl->parent);
		
		for (bGPDframe *gpf = gpl->frames.first; gpf; gpf = gpf->next) {
			for (bGPDstroke *gps = gpf->strokes.first; gps; gps = gps->next) {
				expand_doit(fd, mainvar, gps->palette);
			}
		}
	}
	
	for (bGPDpaletteref *palslot = gpd->palette_slots.first; palslot; palslot = palslot->next) {
		expand_doit(fd, mainvar, palslot->palette);
	}
}

static void expand_palette(FileData *fd, Main *mainvar, Palette *palette)
{
	if (palette->adt)
		expand_animdata(fd, mainvar, palette->adt);
}

static void expand_workspace(FileData *fd, Main *mainvar, WorkSpace *workspace)
{
	ListBase *layouts = BKE_workspace_layouts_get(workspace);

	for (WorkSpaceLayout *layout = layouts->first; layout; layout = layout->next) {
		expand_doit(fd, mainvar, BKE_workspace_layout_screen_get(layout));
	}
}

/**
 * Set the callback func used over all ID data found by \a BLO_expand_main func.
 *
 * \param expand_doit_func Called for each ID block it finds.
 */
void BLO_main_expander(BLOExpandDoitCallback expand_doit_func)
{
	expand_doit = expand_doit_func;
}

/**
 * Loop over all ID data in Main to mark relations.
 * Set (id->tag & LIB_TAG_NEED_EXPAND) to mark expanding. Flags get cleared after expanding.
 *
 * \param fdhandle usually filedata, or own handle.
 * \param mainvar the Main database to expand.
 */
void BLO_expand_main(void *fdhandle, Main *mainvar)
{
	ListBase *lbarray[MAX_LIBARRAY];
	FileData *fd = fdhandle;
	ID *id;
	int a;
	bool do_it = true;
	
	while (do_it) {
		do_it = false;
		
		a = set_listbasepointers(mainvar, lbarray);
		while (a--) {
			id = lbarray[a]->first;
			while (id) {
				if (id->tag & LIB_TAG_NEED_EXPAND) {
					expand_idprops(fd, mainvar, id->properties);

					switch (GS(id->name)) {
					case ID_OB:
						expand_object(fd, mainvar, (Object *)id);
						break;
					case ID_ME:
						expand_mesh(fd, mainvar, (Mesh *)id);
						break;
					case ID_CU:
						expand_curve(fd, mainvar, (Curve *)id);
						break;
					case ID_MB:
						expand_mball(fd, mainvar, (MetaBall *)id);
						break;
					case ID_SCE:
						expand_scene(fd, mainvar, (Scene *)id);
						break;
					case ID_MA:
						expand_material(fd, mainvar, (Material *)id);
						break;
					case ID_TE:
						expand_texture(fd, mainvar, (Tex *)id);
						break;
					case ID_WO:
						expand_world(fd, mainvar, (World *)id);
						break;
					case ID_LT:
						expand_lattice(fd, mainvar, (Lattice *)id);
						break;
					case ID_LA:
						expand_lamp(fd, mainvar, (Lamp *)id);
						break;
					case ID_KE:
						expand_key(fd, mainvar, (Key *)id);
						break;
					case ID_CA:
						expand_camera(fd, mainvar, (Camera *)id);
						break;
					case ID_SPK:
						expand_speaker(fd, mainvar, (Speaker *)id);
						break;
					case ID_SO:
						expand_sound(fd, mainvar, (bSound *)id);
						break;
					case ID_LP:
						expand_lightprobe(fd, mainvar, (LightProbe *)id);
						break;
					case ID_AR:
						expand_armature(fd, mainvar, (bArmature *)id);
						break;
					case ID_AC:
						expand_action(fd, mainvar, (bAction *)id); // XXX deprecated - old animation system
						break;
					case ID_GR:
						expand_group(fd, mainvar, (Group *)id);
						break;
					case ID_NT:
						expand_nodetree(fd, mainvar, (bNodeTree *)id);
						break;
					case ID_BR:
						expand_brush(fd, mainvar, (Brush *)id);
						break;
					case ID_IP:
						expand_ipo(fd, mainvar, (Ipo *)id); // XXX deprecated - old animation system
						break;
					case ID_PA:
						expand_particlesettings(fd, mainvar, (ParticleSettings *)id);
						break;
					case ID_MC:
						expand_movieclip(fd, mainvar, (MovieClip *)id);
						break;
					case ID_MSK:
						expand_mask(fd, mainvar, (Mask *)id);
						break;
					case ID_LS:
						expand_linestyle(fd, mainvar, (FreestyleLineStyle *)id);
						break;
					case ID_GD:
						expand_gpencil(fd, mainvar, (bGPdata *)id);
						break;
					case ID_PAL:
						expand_palette(fd, mainvar, (Palette *)id);
						break;
					case ID_CF:
						expand_cachefile(fd, mainvar, (CacheFile *)id);
						break;
					case ID_WS:
						expand_workspace(fd, mainvar, (WorkSpace *)id);
					default:
						break;
					}
					
					do_it = true;
					id->tag &= ~LIB_TAG_NEED_EXPAND;
					
				}
				id = id->next;
			}
		}
	}
}


/* ***************************** */
	
static bool object_in_any_scene(Main *mainvar, Object *ob)
{
	Scene *sce;
	
	for (sce = mainvar->scene.first; sce; sce = sce->id.next) {
		if (BKE_scene_object_find(sce, ob)) {
			return true;
		}
	}
	
	return false;
}

static void give_base_to_objects(
        Main *mainvar, Scene *scene, SceneLayer *scene_layer, Library *lib, const short flag)
{
	Object *ob;
	Base *base;
	SceneCollection *scene_collection = NULL;
	const bool is_link = (flag & FILE_LINK) != 0;

	BLI_assert(scene);

	/* Give all objects which are LIB_TAG_INDIRECT a base, or for a group when *lib has been set. */
	for (ob = mainvar->object.first; ob; ob = ob->id.next) {
		if ((ob->id.tag & LIB_TAG_INDIRECT) && (ob->id.tag & LIB_TAG_PRE_EXISTING) == 0) {
			bool do_it = false;

			if (ob->id.us == 0) {
				do_it = true;
			}
			else if (!is_link && (ob->id.lib == lib) && (object_in_any_scene(mainvar, ob) == 0)) {
				/* When appending, make sure any indirectly loaded objects get a base, else they cant be accessed at all
				 * (see T27437). */
				do_it = true;
			}

			if (do_it) {
				CLAMP_MIN(ob->id.us, 0);

				if (scene_collection == NULL) {
					scene_collection = get_scene_collection_active_or_create(scene, scene_layer, FILE_ACTIVE_COLLECTION);
				}

				BKE_collection_object_add(scene, scene_collection, ob);
				base = BKE_scene_layer_base_find(scene_layer, ob);
				BKE_scene_object_base_flag_sync_from_base(base);

				if (flag & FILE_AUTOSELECT) {
					/* Note that link_object_postprocess() already checks for FILE_AUTOSELECT flag,
					 * but it will miss objects from non-instanciated groups... */
					if (base->flag & BASE_SELECTABLED) {
						base->flag |= BASE_SELECTED;
						BKE_scene_object_base_flag_sync_from_base(base);
					}
					/* Do NOT make base active here! screws up GUI stuff, if you want it do it on src/ level. */
				}

				ob->id.tag &= ~LIB_TAG_INDIRECT;
				ob->id.tag |= LIB_TAG_EXTERN;
			}
		}
	}
}

static void give_base_to_groups(
        Main *mainvar, Scene *scene, SceneLayer *scene_layer, Library *UNUSED(lib), const short UNUSED(flag))
{
	Group *group;
	Base *base;
	Object *ob;
	SceneCollection *scene_collection;

	/* If the group is empty this function is not even called, so it's safe to ensure a collection at this point. */
	scene_collection = get_scene_collection_active_or_create(scene, scene_layer, FILE_ACTIVE_COLLECTION);

	/* Give all objects which are tagged a base. */
	for (group = mainvar->group.first; group; group = group->id.next) {
		if (group->id.tag & LIB_TAG_DOIT) {
			/* Any indirect group should not have been tagged. */
			BLI_assert((group->id.tag & LIB_TAG_INDIRECT) == 0);

			/* BKE_object_add(...) messes with the selection. */
			ob = BKE_object_add_only_object(mainvar, OB_EMPTY, group->id.name + 2);
			ob->type = OB_EMPTY;

			BKE_collection_object_add(scene, scene_collection, ob);
			base = BKE_scene_layer_base_find(scene_layer, ob);

			if (base->flag & BASE_SELECTABLED) {
				base->flag |= BASE_SELECTED;
			}

			BKE_scene_object_base_flag_sync_from_base(base);
			DEG_id_tag_update(&ob->id, OB_RECALC_OB | OB_RECALC_DATA | OB_RECALC_TIME);
			scene_layer->basact = base;

			/* Assign the group. */
			ob->dup_group = group;
			ob->transflag |= OB_DUPLIGROUP;
			copy_v3_v3(ob->loc, scene->cursor);
		}
	}
}

static ID *create_placeholder(Main *mainvar, const short idcode, const char *idname, const short tag)
{
	ListBase *lb = which_libbase(mainvar, idcode);
	ID *ph_id = BKE_libblock_alloc_notest(idcode);

	*((short *)ph_id->name) = idcode;
	BLI_strncpy(ph_id->name + 2, idname, sizeof(ph_id->name) - 2);
	BKE_libblock_init_empty(ph_id);
	ph_id->lib = mainvar->curlib;
	ph_id->tag = tag | LIB_TAG_MISSING;
	ph_id->us = ID_FAKE_USERS(ph_id);
	ph_id->icon_id = 0;

	BLI_addtail(lb, ph_id);
	id_sort_by_name(lb, ph_id);

	return ph_id;
}

/* returns true if the item was found
 * but it may already have already been appended/linked */
static ID *link_named_part(
        Main *mainl, FileData *fd, const short idcode, const char *name,
        const bool use_placeholders, const bool force_indirect)
{
	BHead *bhead = find_bhead_from_code_name(fd, idcode, name);
	ID *id;

	BLI_assert(BKE_idcode_is_linkable(idcode) && BKE_idcode_is_valid(idcode));

	if (bhead) {
		id = is_yet_read(fd, mainl, bhead);
		if (id == NULL) {
			/* not read yet */
			read_libblock(fd, mainl, bhead, force_indirect ? LIB_TAG_TESTIND : LIB_TAG_TESTEXT, &id);

			if (id) {
				/* sort by name in list */
				ListBase *lb = which_libbase(mainl, idcode);
				id_sort_by_name(lb, id);
			}
		}
		else {
			/* already linked */
			if (G.debug)
				printf("append: already linked\n");
			oldnewmap_insert(fd->libmap, bhead->old, id, bhead->code);
			if (!force_indirect && (id->tag & LIB_TAG_INDIRECT)) {
				id->tag &= ~LIB_TAG_INDIRECT;
				id->tag |= LIB_TAG_EXTERN;
			}
		}
	}
	else if (use_placeholders) {
		/* XXX flag part is weak! */
		id = create_placeholder(mainl, idcode, name, force_indirect ? LIB_TAG_INDIRECT : LIB_TAG_EXTERN);
	}
	else {
		id = NULL;
	}
	
	/* if we found the id but the id is NULL, this is really bad */
	BLI_assert(!((bhead != NULL) && (id == NULL)));
	
	return id;
}

static SceneCollection *get_scene_collection_active_or_create(struct Scene *scene, struct SceneLayer *scene_layer, const short flag)
{
	LayerCollection *lc = NULL;

	if (flag & FILE_ACTIVE_COLLECTION) {
		lc = BKE_layer_collection_get_active_ensure(scene, scene_layer);
	}
	else {
		SceneCollection *sc = BKE_collection_add(scene, NULL, NULL);
		lc = BKE_collection_link(scene_layer, sc);
	}

	return lc->scene_collection;
}

static void link_object_postprocess(ID *id, Scene *scene, SceneLayer *scene_layer, const short flag)
{
	if (scene) {
		/* link to scene */
		Base *base;
		Object *ob;
		SceneCollection *sc;

		ob = (Object *)id;
		ob->mode = OB_MODE_OBJECT;

		sc =  get_scene_collection_active_or_create(scene, scene_layer, flag);
		BKE_collection_object_add(scene, sc, ob);
		base = BKE_scene_layer_base_find(scene_layer, ob);
		BKE_scene_object_base_flag_sync_from_base(base);

		if (flag & FILE_AUTOSELECT) {
			if (base->flag & BASE_SELECTABLED) {
				base->flag |= BASE_SELECTED;
				BKE_scene_object_base_flag_sync_from_base(base);
			}
			/* do NOT make base active here! screws up GUI stuff, if you want it do it on src/ level */
		}
	}
}

/**
 * Simple reader for copy/paste buffers.
 */
void BLO_library_link_copypaste(Main *mainl, BlendHandle *bh)
{
	FileData *fd = (FileData *)(bh);
	BHead *bhead;
	
	for (bhead = blo_firstbhead(fd); bhead; bhead = blo_nextbhead(fd, bhead)) {
		ID *id = NULL;

		if (bhead->code == ENDB)
			break;
		if (ELEM(bhead->code, ID_OB, ID_GR)) {
			read_libblock(fd, mainl, bhead, LIB_TAG_TESTIND, &id);
		}


		if (id) {
			/* sort by name in list */
			ListBase *lb = which_libbase(mainl, GS(id->name));
			id_sort_by_name(lb, id);

			if (bhead->code == ID_OB) {
				/* Instead of instancing Base's directly, postpone until after groups are loaded
				 * otherwise the base's flag is set incorrectly when groups are used */
				Object *ob = (Object *)id;
				ob->mode = OB_MODE_OBJECT;
				/* ensure give_base_to_objects runs on this object */
				BLI_assert(id->us == 0);
			}
		}
	}
}

static ID *link_named_part_ex(
        Main *mainl, FileData *fd, const short idcode, const char *name, const short flag,
        Scene *scene, SceneLayer *scene_layer, const bool use_placeholders, const bool force_indirect)
{
	ID *id = link_named_part(mainl, fd, idcode, name, use_placeholders, force_indirect);

	if (id && (GS(id->name) == ID_OB)) {	/* loose object: give a base */
		link_object_postprocess(id, scene, scene_layer, flag);
	}
	else if (id && (GS(id->name) == ID_GR)) {
		/* tag as needing to be instantiated */
		if (flag & FILE_GROUP_INSTANCE)
			id->tag |= LIB_TAG_DOIT;
	}

	return id;
}

/**
 * Link a named datablock from an external blend file.
 *
 * \param mainl The main database to link from (not the active one).
 * \param bh The blender file handle.
 * \param idcode The kind of datablock to link.
 * \param name The name of the datablock (without the 2 char ID prefix).
 * \return the linked ID when found.
 */
ID *BLO_library_link_named_part(Main *mainl, BlendHandle **bh, const short idcode, const char *name)
{
	FileData *fd = (FileData*)(*bh);
	return link_named_part(mainl, fd, idcode, name, false, false);
}

/**
 * Link a named datablock from an external blend file.
 * Optionally instantiate the object/group in the scene when the flags are set.
 *
 * \param mainl The main database to link from (not the active one).
 * \param bh The blender file handle.
 * \param idcode The kind of datablock to link.
 * \param name The name of the datablock (without the 2 char ID prefix).
 * \param flag Options for linking, used for instantiating.
 * \param scene The scene in which to instantiate objects/groups (if NULL, no instantiation is done).
 * \param v3d The active View3D (only to define active layers for instantiated objects & groups, can be NULL).
 * \param use_placeholders If true, generate a placeholder (empty ID) if not found in current lib file.
 * \param force_indirect If true, force loaded ID to be tagged as LIB_TAG_INDIRECT (used in reload context only).
 * \return the linked ID when found.
 */
ID *BLO_library_link_named_part_ex(
        Main *mainl, BlendHandle **bh,
        const short idcode, const char *name, const short flag,
        Scene *scene, SceneLayer *scene_layer,
        const bool use_placeholders, const bool force_indirect)
{
	FileData *fd = (FileData*)(*bh);
	return link_named_part_ex(mainl, fd, idcode, name, flag, scene, scene_layer, use_placeholders, force_indirect);
}

static void link_id_part(ReportList *reports, FileData *fd, Main *mainvar, ID *id, ID **r_id)
{
	BHead *bhead = NULL;
	const bool is_valid = BKE_idcode_is_linkable(GS(id->name)) || ((id->tag & LIB_TAG_EXTERN) == 0);

	if (fd) {
		bhead = find_bhead_from_idname(fd, id->name);
	}

	id->tag &= ~LIB_TAG_READ;

	if (!is_valid) {
		blo_reportf_wrap(
		        reports, RPT_ERROR,
		        TIP_("LIB: %s: '%s' is directly linked from '%s' (parent '%s'), but is a non-linkable data type"),
		        BKE_idcode_to_name(GS(id->name)),
		        id->name + 2,
		        mainvar->curlib->filepath,
		        library_parent_filepath(mainvar->curlib));
	}

	if (bhead) {
		id->tag |= LIB_TAG_NEED_EXPAND;
		// printf("read lib block %s\n", id->name);
		read_libblock(fd, mainvar, bhead, id->tag, r_id);
	}
	else {
		blo_reportf_wrap(
		        reports, RPT_WARNING,
		        TIP_("LIB: %s: '%s' missing from '%s', parent '%s'"),
		        BKE_idcode_to_name(GS(id->name)),
		        id->name + 2,
		        mainvar->curlib->filepath,
		        library_parent_filepath(mainvar->curlib));

		/* Generate a placeholder for this ID (simplified version of read_libblock actually...). */
		if (r_id) {
			*r_id = is_valid ? create_placeholder(mainvar, GS(id->name), id->name + 2, id->tag) : NULL;
		}
	}
}

/* common routine to append/link something from a library */

static Main *library_link_begin(Main *mainvar, FileData **fd, const char *filepath)
{
	Main *mainl;

	(*fd)->mainlist = MEM_callocN(sizeof(ListBase), "FileData.mainlist");
	
	/* clear for group instantiating tag */
	BKE_main_id_tag_listbase(&(mainvar->group), LIB_TAG_DOIT, false);

	/* make mains */
	blo_split_main((*fd)->mainlist, mainvar);
	
	/* which one do we need? */
	mainl = blo_find_main(*fd, filepath, G.main->name);
	
	/* needed for do_version */
	mainl->versionfile = (*fd)->fileversion;
	read_file_version(*fd, mainl);
#ifdef USE_GHASH_BHEAD
	read_file_bhead_idname_map_create(*fd);
#endif
	
	return mainl;
}

/**
 * Initialize the BlendHandle for linking library data.
 *
 * \param mainvar The current main database, e.g. G.main or CTX_data_main(C).
 * \param bh A blender file handle as returned by \a BLO_blendhandle_from_file or \a BLO_blendhandle_from_memory.
 * \param filepath Used for relative linking, copied to the \a lib->name.
 * \return the library Main, to be passed to \a BLO_library_append_named_part as \a mainl.
 */
Main *BLO_library_link_begin(Main *mainvar, BlendHandle **bh, const char *filepath)
{
	FileData *fd = (FileData*)(*bh);
	return library_link_begin(mainvar, &fd, filepath);
}

static void split_main_newid(Main *mainptr, Main *main_newid)
{
	/* We only copy the necessary subset of data in this temp main. */
	main_newid->versionfile = mainptr->versionfile;
	main_newid->subversionfile = mainptr->subversionfile;
	BLI_strncpy(main_newid->name, mainptr->name, sizeof(main_newid->name));
	main_newid->curlib = mainptr->curlib;

	ListBase *lbarray[MAX_LIBARRAY];
	ListBase *lbarray_newid[MAX_LIBARRAY];
	int i = set_listbasepointers(mainptr, lbarray);
	set_listbasepointers(main_newid, lbarray_newid);
	while (i--) {
		BLI_listbase_clear(lbarray_newid[i]);

		for (ID *id = lbarray[i]->first, *idnext; id; id = idnext) {
			idnext = id->next;

			if (id->tag & LIB_TAG_NEW) {
				BLI_remlink(lbarray[i], id);
				BLI_addtail(lbarray_newid[i], id);
			}
		}
	}
}

/* scene and v3d may be NULL. */
static void library_link_end(Main *mainl, FileData **fd, const short flag, Scene *scene, SceneLayer *scene_layer)
{
	Main *mainvar;
	Library *curlib;

	/* expander now is callback function */
	BLO_main_expander(expand_doit_library);

	/* make main consistent */
	BLO_expand_main(*fd, mainl);

	/* do this when expand found other libs */
	read_libraries(*fd, (*fd)->mainlist);

	curlib = mainl->curlib;

	/* make the lib path relative if required */
	if (flag & FILE_RELPATH) {
		/* use the full path, this could have been read by other library even */
		BLI_strncpy(curlib->name, curlib->filepath, sizeof(curlib->name));

		/* uses current .blend file as reference */
		BLI_path_rel(curlib->name, G.main->name);
	}

	blo_join_main((*fd)->mainlist);
	mainvar = (*fd)->mainlist->first;
	mainl = NULL; /* blo_join_main free's mainl, cant use anymore */

	lib_link_all(*fd, mainvar);

	/* Yep, second splitting... but this is a very cheap operation, so no big deal. */
	blo_split_main((*fd)->mainlist, mainvar);
	Main main_newid = {0};
	for (mainvar = ((Main *)(*fd)->mainlist->first)->next; mainvar; mainvar = mainvar->next) {
		BLI_assert(mainvar->versionfile != 0);
		/* We need to split out IDs already existing, or they will go again through do_versions - bad, very bad! */
		split_main_newid(mainvar, &main_newid);

		do_versions_after_linking(&main_newid);

		add_main_to_main(mainvar, &main_newid);
	}
	blo_join_main((*fd)->mainlist);
	mainvar = (*fd)->mainlist->first;
	MEM_freeN((*fd)->mainlist);

	BKE_main_id_tag_all(mainvar, LIB_TAG_NEW, false);

	lib_verify_nodetree(mainvar, false);
	fix_relpaths_library(G.main->name, mainvar); /* make all relative paths, relative to the open blend file */

	/* Give a base to loose objects. If group append, do it for objects too.
	 * Only directly linked objects & groups are instantiated by `BLO_library_link_named_part_ex()` & co,
	 * here we handle indirect ones and other possible edge-cases. */
	if (scene) {
		give_base_to_objects(mainvar, scene, scene_layer, curlib, flag);

		if (flag & FILE_GROUP_INSTANCE) {
			give_base_to_groups(mainvar, scene, scene_layer, curlib, flag);
		}
	}
	else {
		/* printf("library_append_end, scene is NULL (objects wont get bases)\n"); */
	}

	/* clear group instantiating tag */
	BKE_main_id_tag_listbase(&(mainvar->group), LIB_TAG_DOIT, false);

	/* patch to prevent switch_endian happens twice */
	if ((*fd)->flags & FD_FLAGS_SWITCH_ENDIAN) {
		blo_freefiledata(*fd);
		*fd = NULL;
	}
}

/**
 * Finalize linking from a given .blend file (library).
 * Optionally instance the indirect object/group in the scene when the flags are set.
 * \note Do not use \a bh after calling this function, it may frees it.
 *
 * \param mainl The main database to link from (not the active one).
 * \param bh The blender file handle (WARNING! may be freed by this function!).
 * \param flag Options for linking, used for instantiating.
 * \param scene The scene in which to instantiate objects/groups (if NULL, no instantiation is done).
 * \param scene_layer The scene layer in which to instantiate objects/groups (if NULL, no instantiation is done).
 */
void BLO_library_link_end(Main *mainl, BlendHandle **bh, short flag, Scene *scene, SceneLayer *scene_layer)
{
	FileData *fd = (FileData*)(*bh);
	library_link_end(mainl, &fd, flag, scene, scene_layer);
	*bh = (BlendHandle*)fd;
}

void *BLO_library_read_struct(FileData *fd, BHead *bh, const char *blockname)
{
	return read_struct(fd, bh, blockname);
}

/* ************* READ LIBRARY ************** */

static int mainvar_id_tag_any_check(Main *mainvar, const short tag)
{
	ListBase *lbarray[MAX_LIBARRAY];
	int a;
	
	a = set_listbasepointers(mainvar, lbarray);
	while (a--) {
		ID *id;
		
		for (id = lbarray[a]->first; id; id = id->next) {
			if (id->tag & tag) {
				return true;
			}
		}
	}
	return false;
}

static void read_libraries(FileData *basefd, ListBase *mainlist)
{
	Main *mainl = mainlist->first;
	Main *mainptr;
	ListBase *lbarray[MAX_LIBARRAY];
	int a;
	bool do_it = true;
	
	/* expander now is callback function */
	BLO_main_expander(expand_doit_library);
	
	while (do_it) {
		do_it = false;
		
		/* test 1: read libdata */
		mainptr= mainl->next;
		while (mainptr) {
			if (mainvar_id_tag_any_check(mainptr, LIB_TAG_READ)) {
				// printf("found LIB_TAG_READ %s\n", mainptr->curlib->name);

				FileData *fd = mainptr->curlib->filedata;
				
				if (fd == NULL) {
					
					/* printf and reports for now... its important users know this */
					
					/* if packed file... */
					if (mainptr->curlib->packedfile) {
						PackedFile *pf = mainptr->curlib->packedfile;
						
						blo_reportf_wrap(
						        basefd->reports, RPT_INFO, TIP_("Read packed library:  '%s', parent '%s'"),
						        mainptr->curlib->name,
						        library_parent_filepath(mainptr->curlib));
						fd = blo_openblendermemory(pf->data, pf->size, basefd->reports);
						
						
						/* needed for library_append and read_libraries */
						BLI_strncpy(fd->relabase, mainptr->curlib->filepath, sizeof(fd->relabase));
					}
					else {
						blo_reportf_wrap(
						        basefd->reports, RPT_INFO, TIP_("Read library:  '%s', '%s', parent '%s'"),
						        mainptr->curlib->filepath,
						        mainptr->curlib->name,
						        library_parent_filepath(mainptr->curlib));
						fd = blo_openblenderfile(mainptr->curlib->filepath, basefd->reports);
					}
					/* allow typing in a new lib path */
					if (G.debug_value == -666) {
						while (fd == NULL) {
							char newlib_path[FILE_MAX] = {0};
							printf("Missing library...'\n");
							printf("	current file: %s\n", G.main->name);
							printf("	absolute lib: %s\n", mainptr->curlib->filepath);
							printf("	relative lib: %s\n", mainptr->curlib->name);
							printf("  enter a new path:\n");
							
							if (scanf("%1023s", newlib_path) > 0) {  /* Warning, keep length in sync with FILE_MAX! */
								BLI_strncpy(mainptr->curlib->name, newlib_path, sizeof(mainptr->curlib->name));
								BLI_strncpy(mainptr->curlib->filepath, newlib_path, sizeof(mainptr->curlib->filepath));
								BLI_cleanup_path(G.main->name, mainptr->curlib->filepath);
								
								fd = blo_openblenderfile(mainptr->curlib->filepath, basefd->reports);

								if (fd) {
									fd->mainlist = mainlist;
									printf("found: '%s', party on macuno!\n", mainptr->curlib->filepath);
								}
							}
						}
					}
					
					if (fd) {
						/* share the mainlist, so all libraries are added immediately in a
						 * single list. it used to be that all FileData's had their own list,
						 * but with indirectly linking this meant we didn't catch duplicate
						 * libraries properly */
						fd->mainlist = mainlist;

						fd->reports = basefd->reports;
						
						if (fd->libmap)
							oldnewmap_free(fd->libmap);
						
						fd->libmap = oldnewmap_new();
						
						mainptr->curlib->filedata = fd;
						mainptr->versionfile=  fd->fileversion;
						
						/* subversion */
						read_file_version(fd, mainptr);
#ifdef USE_GHASH_BHEAD
						read_file_bhead_idname_map_create(fd);
#endif

					}
					else {
						mainptr->curlib->filedata = NULL;
						mainptr->curlib->id.tag |= LIB_TAG_MISSING;
						/* Set lib version to current main one... Makes assert later happy. */
						mainptr->versionfile = mainptr->curlib->versionfile = mainl->versionfile;
						mainptr->subversionfile = mainptr->curlib->subversionfile = mainl->subversionfile;
					}
					
					if (fd == NULL) {
						blo_reportf_wrap(basefd->reports, RPT_WARNING, TIP_("Cannot find lib '%s'"),
						                 mainptr->curlib->filepath);
					}
				}
				if (fd) {
					do_it = true;
				}
				a = set_listbasepointers(mainptr, lbarray);
				while (a--) {
					ID *id = lbarray[a]->first;

					while (id) {
						ID *idn = id->next;
						if (id->tag & LIB_TAG_READ) {
							ID *realid = NULL;
							BLI_remlink(lbarray[a], id);

							link_id_part(basefd->reports, fd, mainptr, id, &realid);

							/* realid shall never be NULL - unless some source file/lib is broken
							 * (known case: some directly linked shapekey from a missing lib...). */
							/* BLI_assert(realid != NULL); */

							change_idid_adr(mainlist, basefd, id, realid);

							MEM_freeN(id);
						}
						id = idn;
					}
				}
				BLO_expand_main(fd, mainptr);
			}
			
			mainptr = mainptr->next;
		}
	}
	
	/* test if there are unread libblocks */
	/* XXX This code block is kept for 2.77, until we are sure it never gets reached anymore. Can be removed later. */
	for (mainptr = mainl->next; mainptr; mainptr = mainptr->next) {
		a = set_listbasepointers(mainptr, lbarray);
		while (a--) {
			ID *id, *idn = NULL;
			
			for (id = lbarray[a]->first; id; id = idn) {
				idn = id->next;
				if (id->tag & LIB_TAG_READ) {
					BLI_assert(0);
					BLI_remlink(lbarray[a], id);
					blo_reportf_wrap(
					        basefd->reports, RPT_ERROR,
					        TIP_("LIB: %s: '%s' unread lib block missing from '%s', parent '%s' - "
					             "Please file a bug report if you see this message"),
					        BKE_idcode_to_name(GS(id->name)),
					        id->name + 2,
					        mainptr->curlib->filepath,
					        library_parent_filepath(mainptr->curlib));
					change_idid_adr(mainlist, basefd, id, NULL);
					
					MEM_freeN(id);
				}
			}
		}
	}
	
	/* do versions, link, and free */
	Main main_newid = {0};
	for (mainptr = mainl->next; mainptr; mainptr = mainptr->next) {
		/* some mains still have to be read, then versionfile is still zero! */
		if (mainptr->versionfile) {
			/* We need to split out IDs already existing, or they will go again through do_versions - bad, very bad! */
			split_main_newid(mainptr, &main_newid);

			if (mainptr->curlib->filedata) // can be zero... with shift+f1 append
				do_versions(mainptr->curlib->filedata, mainptr->curlib, &main_newid);
			else
				do_versions(basefd, NULL, &main_newid);

			add_main_to_main(mainptr, &main_newid);
		}
		
		if (mainptr->curlib->filedata)
			lib_link_all(mainptr->curlib->filedata, mainptr);
		
		if (mainptr->curlib->filedata) blo_freefiledata(mainptr->curlib->filedata);
		mainptr->curlib->filedata = NULL;
	}
}


/* reading runtime */

BlendFileData *blo_read_blendafterruntime(int file, const char *name, int actualsize, ReportList *reports)
{
	BlendFileData *bfd = NULL;
	FileData *fd = filedata_new();
	fd->filedes = file;
	fd->buffersize = actualsize;
	fd->read = fd_read_from_file;
	
	/* needed for library_append and read_libraries */
	BLI_strncpy(fd->relabase, name, sizeof(fd->relabase));
	
	fd = blo_decode_and_check(fd, reports);
	if (!fd)
		return NULL;
	
	fd->reports = reports;
	bfd = blo_read_file_internal(fd, "");
	blo_freefiledata(fd);
	
	return bfd;
}<|MERGE_RESOLUTION|>--- conflicted
+++ resolved
@@ -253,13 +253,9 @@
 static void direct_link_modifiers(FileData *fd, ListBase *lb);
 static BHead *find_bhead_from_code_name(FileData *fd, const short idcode, const char *name);
 static BHead *find_bhead_from_idname(FileData *fd, const char *idname);
-<<<<<<< HEAD
-static SceneCollection *get_scene_collection_active_or_create(struct Scene *scene, struct SceneLayer *sl, const short flag);
+static SceneCollection *get_scene_collection_active_or_create(struct Scene *scene, struct SceneLayer *scene_layer, const short flag);
 static void direct_link_animdata(FileData *fd, AnimData *adt);
 static void lib_link_animdata(FileData *fd, ID *id, AnimData *adt);
-=======
-static SceneCollection *get_scene_collection_active_or_create(struct Scene *scene, struct SceneLayer *scene_layer, const short flag);
->>>>>>> 7defb27f
 
 /* this function ensures that reports are printed,
  * in the case of libraray linking errors this is important!
