--- conflicted
+++ resolved
@@ -10541,15 +10541,9 @@
 }
 
 static ID *link_named_part_ex(
-<<<<<<< HEAD
         Main *mainl, FileData *fd, const AssetEngineType *aet, const char *root,
-        const short idcode, const char *name, const AssetUUID *uuid, const short flag,
-        Scene *scene, ViewLayer *view_layer,
-        const bool use_placeholders, const bool force_indirect)
-=======
-        Main *mainl, FileData *fd, const short idcode, const char *name, const int flag,
+        const short idcode, const char *name, const AssetUUID *uuid, const int flag,
         Scene *scene, ViewLayer *view_layer)
->>>>>>> 6a6aeaac
 {
 	ID *id = link_named_part(mainl, fd, idcode, name, flag);
 
@@ -10604,13 +10598,7 @@
  * \param name The name of the datablock (without the 2 char ID prefix).
  * \param flag Options for linking, used for instantiating.
  * \param scene The scene in which to instantiate objects/groups (if NULL, no instantiation is done).
-<<<<<<< HEAD
- * \param sl The active SceneLayer (where objects & groups would be instantiated, can be NULL).
- * \param use_placeholders If true, generate a placeholder (empty ID) if not found in current lib file.
- * \param force_indirect If true, force loaded ID to be tagged as LIB_TAG_INDIRECT (used in reload context only).
-=======
  * \param v3d The active View3D (only to define active layers for instantiated objects & groups, can be NULL).
->>>>>>> 6a6aeaac
  * \return the linked ID when found.
  */
 ID *BLO_library_link_named_part_ex(
@@ -10619,9 +10607,8 @@
         Scene *scene, ViewLayer *view_layer)
 {
 	FileData *fd = (FileData*)(*bh);
-<<<<<<< HEAD
 	return link_named_part_ex(
-	            mainl, fd, NULL, NULL, idcode, name, NULL, flag, scene, view_layer, use_placeholders, force_indirect);
+	            mainl, fd, NULL, NULL, idcode, name, NULL, flag, scene, view_layer);
 }
 
 /**
@@ -10642,16 +10629,12 @@
  */
 struct ID *BLO_library_link_named_part_asset(
         Main *mainl, BlendHandle **bh, const AssetEngineType *aet, const char *root,
-        const short idcode, const char *name, const AssetUUID *uuid, const short flag,
-        Scene *scene, ViewLayer *view_layer,
-        const bool use_placeholders, const bool force_indirect)
+        const short idcode, const char *name, const AssetUUID *uuid, const int flag,
+        Scene *scene, ViewLayer *view_layer)
 {
 	FileData *fd = (FileData*)(*bh);
 	return link_named_part_ex(
-	            mainl, fd, aet, root, idcode, name, uuid, flag, scene, view_layer, use_placeholders, force_indirect);
-=======
-	return link_named_part_ex(mainl, fd, idcode, name, flag, scene, view_layer);
->>>>>>> 6a6aeaac
+	            mainl, fd, aet, root, idcode, name, uuid, flag, scene, view_layer);
 }
 
 static void link_id_part(ReportList *reports, FileData *fd, Main *mainvar, ID *id, ID **r_id)
