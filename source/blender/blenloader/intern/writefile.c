/*
 * This program is free software; you can redistribute it and/or
 * modify it under the terms of the GNU General Public License
 * as published by the Free Software Foundation; either version 2
 * of the License, or (at your option) any later version.
 *
 * This program is distributed in the hope that it will be useful,
 * but WITHOUT ANY WARRANTY; without even the implied warranty of
 * MERCHANTABILITY or FITNESS FOR A PARTICULAR PURPOSE.  See the
 * GNU General Public License for more details.
 *
 * You should have received a copy of the GNU General Public License
 * along with this program; if not, write to the Free Software Foundation,
 * Inc., 51 Franklin Street, Fifth Floor, Boston, MA 02110-1301, USA.
 *
 * The Original Code is Copyright (C) 2001-2002 by NaN Holding BV.
 * All rights reserved.
 */

/** \file
 * \ingroup blenloader
 */

/**
 *
 * FILE FORMAT
 * ===========
 *
 * IFF-style structure (but not IFF compatible!)
 *
 * Start file:
 * <pre>
 * `BLENDER_V100`  `12` bytes  (version 1.00 is just an example).
 *                 `V` = big endian, `v` = little endian.
 *                 `_` = 4 byte pointer, `-` = 8 byte pointer.
 * </pre>
 *
 * data-blocks: (also see struct #BHead).
 * <pre>
 * `bh.code`       `char[4]` see `BLO_blend_defs.h` for a list of known types.
 * `bh.len`        `int32` length data after #BHead in bytes.
 * `bh.old`        `void *` old pointer (the address at the time of writing the file).
 * `bh.SDNAnr`     `int32` struct index of structs stored in #DNA1 data.
 * `bh.nr`         `int32` in case of array: number of structs.
 * data
 * ...
 * ...
 * </pre>
 *
 * Almost all data in Blender are structures. Each struct saved
 * gets a BHead header.  With BHead the struct can be linked again
 * and compared with #StructDNA.

 * WRITE
 * =====
 *
 * Preferred writing order: (not really a must, but why would you do it random?)
 * Any case: direct data is ALWAYS after the lib block.
 *
 * (Local file data)
 * - for each LibBlock
 *   - write LibBlock
 *   - write associated direct data
 * (External file data)
 * - per library
 *   - write library block
 *   - per LibBlock
 *     - write the ID of LibBlock
 * - write #TEST (#RenderInfo struct. 128x128 blend file preview is optional).
 * - write #GLOB (#FileGlobal struct) (some global vars).
 * - write #DNA1 (#SDNA struct)
 * - write #USER (#UserDef struct) if filename is ``~/.config/blender/X.XX/config/startup.blend``.
 */

#include <fcntl.h>
#include <limits.h>
#include <math.h>
#include <stdio.h>
#include <stdlib.h>
#include <string.h>

#ifdef WIN32
#  include "BLI_winstuff.h"
#  include "winsock2.h"
#  include <io.h>
#  include <zlib.h> /* odd include order-issue */
#else
#  include <unistd.h> /* FreeBSD, for write() and close(). */
#endif

#include "BLI_utildefines.h"

/* allow writefile to use deprecated functionality (for forward compatibility code) */
#define DNA_DEPRECATED_ALLOW

#include "DNA_anim_types.h"
#include "DNA_armature_types.h"
#include "DNA_brush_types.h"
#include "DNA_cachefile_types.h"
#include "DNA_camera_types.h"
#include "DNA_cloth_types.h"
#include "DNA_collection_types.h"
#include "DNA_constraint_types.h"
#include "DNA_curveprofile_types.h"
#include "DNA_dynamicpaint_types.h"
#include "DNA_fileglobal_types.h"
#include "DNA_fluid_types.h"
#include "DNA_genfile.h"
#include "DNA_gpencil_modifier_types.h"
#include "DNA_gpencil_types.h"
#include "DNA_hair_types.h"
#include "DNA_key_types.h"
#include "DNA_lattice_types.h"
#include "DNA_layer_types.h"
#include "DNA_light_types.h"
#include "DNA_lightprobe_types.h"
#include "DNA_linestyle_types.h"
#include "DNA_mask_types.h"
#include "DNA_material_types.h"
#include "DNA_mesh_types.h"
#include "DNA_meshdata_types.h"
#include "DNA_meta_types.h"
#include "DNA_movieclip_types.h"
#include "DNA_node_types.h"
#include "DNA_object_force_types.h"
#include "DNA_object_types.h"
#include "DNA_packedFile_types.h"
#include "DNA_particle_types.h"
#include "DNA_pointcloud_types.h"
#include "DNA_rigidbody_types.h"
#include "DNA_scene_types.h"
#include "DNA_screen_types.h"
#include "DNA_sdna_types.h"
#include "DNA_sequence_types.h"
#include "DNA_shader_fx_types.h"
#include "DNA_sound_types.h"
#include "DNA_space_types.h"
#include "DNA_speaker_types.h"
#include "DNA_text_types.h"
#include "DNA_vfont_types.h"
#include "DNA_view3d_types.h"
#include "DNA_volume_types.h"
#include "DNA_windowmanager_types.h"
#include "DNA_workspace_types.h"
#include "DNA_world_types.h"

#include "BLI_bitmap.h"
#include "BLI_blenlib.h"
#include "BLI_mempool.h"
#include "MEM_guardedalloc.h"  // MEM_freeN

#include "BKE_action.h"
#include "BKE_blender_version.h"
#include "BKE_bpath.h"
#include "BKE_collection.h"
#include "BKE_constraint.h"
#include "BKE_curve.h"
#include "BKE_fcurve.h"
#include "BKE_global.h"  // for G
#include "BKE_gpencil_modifier.h"
#include "BKE_idtype.h"
#include "BKE_layer.h"
#include "BKE_lib_override.h"
#include "BKE_main.h"
#include "BKE_modifier.h"
#include "BKE_node.h"
#include "BKE_pointcache.h"
#include "BKE_report.h"
#include "BKE_sequencer.h"
#include "BKE_shader_fx.h"
#include "BKE_subsurf.h"
#include "BKE_workspace.h"

#include "BLO_blend_defs.h"
#include "BLO_blend_validate.h"
#include "BLO_readfile.h"
#include "BLO_undofile.h"
#include "BLO_writefile.h"

#include "readfile.h"

/* for SDNA_TYPE_FROM_STRUCT() macro */
#include "dna_type_offsets.h"

#include <errno.h>

/* Make preferences read-only. */
#define U (*((const UserDef *)&U))

/* ********* my write, buffered writing with minimum size chunks ************ */

/* Use optimal allocation since blocks of this size are kept in memory for undo. */
#define MYWRITE_BUFFER_SIZE (MEM_SIZE_OPTIMAL(1 << 17)) /* 128kb */
#define MYWRITE_MAX_CHUNK (MEM_SIZE_OPTIMAL(1 << 15))   /* ~32kb */

/** Use if we want to store how many bytes have been written to the file. */
// #define USE_WRITE_DATA_LEN

/* -------------------------------------------------------------------- */
/** \name Internal Write Wrapper's (Abstracts Compression)
 * \{ */

typedef enum {
  WW_WRAP_NONE = 1,
  WW_WRAP_ZLIB,
} eWriteWrapType;

typedef struct WriteWrap WriteWrap;
struct WriteWrap {
  /* callbacks */
  bool (*open)(WriteWrap *ww, const char *filepath);
  bool (*close)(WriteWrap *ww);
  size_t (*write)(WriteWrap *ww, const char *data, size_t data_len);

  /* Buffer output (we only want when output isn't already buffered). */
  bool use_buf;

  /* internal */
  union {
    int file_handle;
    gzFile gz_handle;
  } _user_data;
};

/* none */
#define FILE_HANDLE(ww) (ww)->_user_data.file_handle

static bool ww_open_none(WriteWrap *ww, const char *filepath)
{
  int file;

  file = BLI_open(filepath, O_BINARY + O_WRONLY + O_CREAT + O_TRUNC, 0666);

  if (file != -1) {
    FILE_HANDLE(ww) = file;
    return true;
  }
  else {
    return false;
  }
}
static bool ww_close_none(WriteWrap *ww)
{
  return (close(FILE_HANDLE(ww)) != -1);
}
static size_t ww_write_none(WriteWrap *ww, const char *buf, size_t buf_len)
{
  return write(FILE_HANDLE(ww), buf, buf_len);
}
#undef FILE_HANDLE

/* zlib */
#define FILE_HANDLE(ww) (ww)->_user_data.gz_handle

static bool ww_open_zlib(WriteWrap *ww, const char *filepath)
{
  gzFile file;

  file = BLI_gzopen(filepath, "wb1");

  if (file != Z_NULL) {
    FILE_HANDLE(ww) = file;
    return true;
  }
  else {
    return false;
  }
}
static bool ww_close_zlib(WriteWrap *ww)
{
  return (gzclose(FILE_HANDLE(ww)) == Z_OK);
}
static size_t ww_write_zlib(WriteWrap *ww, const char *buf, size_t buf_len)
{
  return gzwrite(FILE_HANDLE(ww), buf, buf_len);
}
#undef FILE_HANDLE

/* --- end compression types --- */

static void ww_handle_init(eWriteWrapType ww_type, WriteWrap *r_ww)
{
  memset(r_ww, 0, sizeof(*r_ww));

  switch (ww_type) {
    case WW_WRAP_ZLIB: {
      r_ww->open = ww_open_zlib;
      r_ww->close = ww_close_zlib;
      r_ww->write = ww_write_zlib;
      r_ww->use_buf = false;
      break;
    }
    default: {
      r_ww->open = ww_open_none;
      r_ww->close = ww_close_none;
      r_ww->write = ww_write_none;
      r_ww->use_buf = true;
      break;
    }
  }
}

/** \} */

/* -------------------------------------------------------------------- */
/** \name Write Data Type & Functions
 * \{ */

typedef struct {
  const struct SDNA *sdna;

  /** Use for file and memory writing (fixed size of #MYWRITE_BUFFER_SIZE). */
  uchar *buf;
  /** Number of bytes used in #WriteData.buf (flushed when exceeded). */
  int buf_used_len;

#ifdef USE_WRITE_DATA_LEN
  /** Total number of bytes written. */
  size_t write_len;
#endif

  /** Set on unlikely case of an error (ignores further file writing).  */
  bool error;

  /** #MemFile writing (used for undo). */
  struct {
    MemFile *current;
    MemFile *compare;
    /** Use to de-duplicate chunks when writing. */
    MemFileChunk *compare_chunk;
  } mem;
  /** When true, write to #WriteData.current, could also call 'is_undo'. */
  bool use_memfile;

  /**
   * Wrap writing, so we can use zlib or
   * other compression types later, see: G_FILE_COMPRESS
   * Will be NULL for UNDO.
   */
  WriteWrap *ww;
} WriteData;

static WriteData *writedata_new(WriteWrap *ww)
{
  WriteData *wd = MEM_callocN(sizeof(*wd), "writedata");

  wd->sdna = DNA_sdna_current_get();

  wd->ww = ww;

  if ((ww == NULL) || (ww->use_buf)) {
    wd->buf = MEM_mallocN(MYWRITE_BUFFER_SIZE, "wd->buf");
  }

  return wd;
}

static void writedata_do_write(WriteData *wd, const void *mem, int memlen)
{
  if ((wd == NULL) || wd->error || (mem == NULL) || memlen < 1) {
    return;
  }

  if (UNLIKELY(wd->error)) {
    return;
  }

  /* memory based save */
  if (wd->use_memfile) {
    memfile_chunk_add(wd->mem.current, mem, memlen, &wd->mem.compare_chunk);
  }
  else {
    if (wd->ww->write(wd->ww, mem, memlen) != memlen) {
      wd->error = true;
    }
  }
}

static void writedata_free(WriteData *wd)
{
  if (wd->buf) {
    MEM_freeN(wd->buf);
  }
  MEM_freeN(wd);
}

/** \} */

/* -------------------------------------------------------------------- */
/** \name Local Writing API 'mywrite'
 * \{ */

/**
 * Flush helps the de-duplicating memory for undo-save by logically segmenting data,
 * so differences in one part of memory won't cause unrelated data to be duplicated.
 */
static void mywrite_flush(WriteData *wd)
{
  if (wd->buf_used_len) {
    writedata_do_write(wd, wd->buf, wd->buf_used_len);
    wd->buf_used_len = 0;
  }
}

/**
 * Low level WRITE(2) wrapper that buffers data
 * \param adr: Pointer to new chunk of data
 * \param len: Length of new chunk of data
 */
static void mywrite(WriteData *wd, const void *adr, int len)
{
  if (UNLIKELY(wd->error)) {
    return;
  }

  if (UNLIKELY(adr == NULL)) {
    BLI_assert(0);
    return;
  }

#ifdef USE_WRITE_DATA_LEN
  wd->write_len += len;
#endif

  if (wd->buf == NULL) {
    writedata_do_write(wd, adr, len);
  }
  else {
    /* if we have a single big chunk, write existing data in
     * buffer and write out big chunk in smaller pieces */
    if (len > MYWRITE_MAX_CHUNK) {
      if (wd->buf_used_len) {
        writedata_do_write(wd, wd->buf, wd->buf_used_len);
        wd->buf_used_len = 0;
      }

      do {
        int writelen = MIN2(len, MYWRITE_MAX_CHUNK);
        writedata_do_write(wd, adr, writelen);
        adr = (const char *)adr + writelen;
        len -= writelen;
      } while (len > 0);

      return;
    }

    /* if data would overflow buffer, write out the buffer */
    if (len + wd->buf_used_len > MYWRITE_BUFFER_SIZE - 1) {
      writedata_do_write(wd, wd->buf, wd->buf_used_len);
      wd->buf_used_len = 0;
    }

    /* append data at end of buffer */
    memcpy(&wd->buf[wd->buf_used_len], adr, len);
    wd->buf_used_len += len;
  }
}

/**
 * BeGiN initializer for mywrite
 * \param ww: File write wrapper.
 * \param compare: Previous memory file (can be NULL).
 * \param current: The current memory file (can be NULL).
 * \warning Talks to other functions with global parameters
 */
static WriteData *mywrite_begin(WriteWrap *ww, MemFile *compare, MemFile *current)
{
  WriteData *wd = writedata_new(ww);

  if (current != NULL) {
    wd->mem.current = current;
    wd->mem.compare = compare;
    wd->mem.compare_chunk = compare ? compare->chunks.first : NULL;
    wd->use_memfile = true;
  }

  return wd;
}

/**
 * END the mywrite wrapper
 * \return 1 if write failed
 * \return unknown global variable otherwise
 * \warning Talks to other functions with global parameters
 */
static bool mywrite_end(WriteData *wd)
{
  if (wd->buf_used_len) {
    writedata_do_write(wd, wd->buf, wd->buf_used_len);
    wd->buf_used_len = 0;
  }

  const bool err = wd->error;
  writedata_free(wd);

  return err;
}

/** \} */

/* -------------------------------------------------------------------- */
/** \name Generic DNA File Writing
 * \{ */

static void writestruct_at_address_nr(
    WriteData *wd, int filecode, const int struct_nr, int nr, const void *adr, const void *data)
{
  BHead bh;
  const short *sp;

  BLI_assert(struct_nr > 0 && struct_nr < SDNA_TYPE_MAX);

  if (adr == NULL || data == NULL || nr == 0) {
    return;
  }

  /* init BHead */
  bh.code = filecode;
  bh.old = adr;
  bh.nr = nr;

  bh.SDNAnr = struct_nr;
  sp = wd->sdna->structs[bh.SDNAnr];

  bh.len = nr * wd->sdna->types_size[sp[0]];

  if (bh.len == 0) {
    return;
  }

  mywrite(wd, &bh, sizeof(BHead));
  mywrite(wd, data, bh.len);
}

static void writestruct_at_address_id(
    WriteData *wd, int filecode, const char *structname, int nr, const void *adr, const void *data)
{
  if (adr == NULL || data == NULL || nr == 0) {
    return;
  }

  const int SDNAnr = DNA_struct_find_nr(wd->sdna, structname);
  if (UNLIKELY(SDNAnr == -1)) {
    printf("error: can't find SDNA code <%s>\n", structname);
    return;
  }

  writestruct_at_address_nr(wd, filecode, SDNAnr, nr, adr, data);
}

static void writestruct_nr(
    WriteData *wd, int filecode, const int struct_nr, int nr, const void *adr)
{
  writestruct_at_address_nr(wd, filecode, struct_nr, nr, adr, adr);
}

static void writestruct_id(
    WriteData *wd, int filecode, const char *structname, int nr, const void *adr)
{
  writestruct_at_address_id(wd, filecode, structname, nr, adr, adr);
}

/* do not use for structs */
static void writedata(WriteData *wd, int filecode, int len, const void *adr)
{
  BHead bh;

  if (adr == NULL || len == 0) {
    return;
  }

  /* align to 4 (writes uninitialized bytes in some cases) */
  len = (len + 3) & ~3;

  /* init BHead */
  bh.code = filecode;
  bh.old = adr;
  bh.nr = 1;
  bh.SDNAnr = 0;
  bh.len = len;

  mywrite(wd, &bh, sizeof(BHead));
  mywrite(wd, adr, len);
}

/* use this to force writing of lists in same order as reading (using link_list) */
static void writelist_nr(WriteData *wd, int filecode, const int struct_nr, const ListBase *lb)
{
  const Link *link = lb->first;

  while (link) {
    writestruct_nr(wd, filecode, struct_nr, 1, link);
    link = link->next;
  }
}

#if 0
static void writelist_id(WriteData *wd, int filecode, const char *structname, const ListBase *lb)
{
  const Link *link = lb->first;
  if (link) {

    const int struct_nr = DNA_struct_find_nr(wd->sdna, structname);
    if (struct_nr == -1) {
      printf("error: can't find SDNA code <%s>\n", structname);
      return;
    }

    while (link) {
      writestruct_nr(wd, filecode, struct_nr, 1, link);
      link = link->next;
    }
  }
}
#endif

#define writestruct_at_address(wd, filecode, struct_id, nr, adr, data) \
  writestruct_at_address_nr(wd, filecode, SDNA_TYPE_FROM_STRUCT(struct_id), nr, adr, data)

#define writestruct(wd, filecode, struct_id, nr, adr) \
  writestruct_nr(wd, filecode, SDNA_TYPE_FROM_STRUCT(struct_id), nr, adr)

#define writelist(wd, filecode, struct_id, lb) \
  writelist_nr(wd, filecode, SDNA_TYPE_FROM_STRUCT(struct_id), lb)

/** \} */

/* -------------------------------------------------------------------- */
/** \name Typed DNA File Writing
 *
 * These functions are used by blender's .blend system for file saving/loading.
 * \{ */

void IDP_WriteProperty_OnlyData(const IDProperty *prop, void *wd);
void IDP_WriteProperty(const IDProperty *prop, void *wd);

static void IDP_WriteArray(const IDProperty *prop, void *wd)
{
  /*REMEMBER to set totalen to len in the linking code!!*/
  if (prop->data.pointer) {
    writedata(wd, DATA, MEM_allocN_len(prop->data.pointer), prop->data.pointer);

    if (prop->subtype == IDP_GROUP) {
      IDProperty **array = prop->data.pointer;
      int a;

      for (a = 0; a < prop->len; a++) {
        IDP_WriteProperty(array[a], wd);
      }
    }
  }
}

static void IDP_WriteIDPArray(const IDProperty *prop, void *wd)
{
  /*REMEMBER to set totalen to len in the linking code!!*/
  if (prop->data.pointer) {
    const IDProperty *array = prop->data.pointer;
    int a;

    writestruct(wd, DATA, IDProperty, prop->len, array);

    for (a = 0; a < prop->len; a++) {
      IDP_WriteProperty_OnlyData(&array[a], wd);
    }
  }
}

static void IDP_WriteString(const IDProperty *prop, void *wd)
{
  /*REMEMBER to set totalen to len in the linking code!!*/
  writedata(wd, DATA, prop->len, prop->data.pointer);
}

static void IDP_WriteGroup(const IDProperty *prop, void *wd)
{
  IDProperty *loop;

  for (loop = prop->data.group.first; loop; loop = loop->next) {
    IDP_WriteProperty(loop, wd);
  }
}

/* Functions to read/write ID Properties */
void IDP_WriteProperty_OnlyData(const IDProperty *prop, void *wd)
{
  switch (prop->type) {
    case IDP_GROUP:
      IDP_WriteGroup(prop, wd);
      break;
    case IDP_STRING:
      IDP_WriteString(prop, wd);
      break;
    case IDP_ARRAY:
      IDP_WriteArray(prop, wd);
      break;
    case IDP_IDPARRAY:
      IDP_WriteIDPArray(prop, wd);
      break;
  }
}

void IDP_WriteProperty(const IDProperty *prop, void *wd)
{
  writestruct(wd, DATA, IDProperty, 1, prop);
  IDP_WriteProperty_OnlyData(prop, wd);
}

static void write_iddata(WriteData *wd, ID *id)
{
  /* ID_WM's id->properties are considered runtime only, and never written in .blend file. */
  if (id->properties && !ELEM(GS(id->name), ID_WM)) {
    IDP_WriteProperty(id->properties, wd);
  }

  if (id->override_library) {
    writestruct(wd, DATA, IDOverrideLibrary, 1, id->override_library);

    writelist(wd, DATA, IDOverrideLibraryProperty, &id->override_library->properties);
    for (IDOverrideLibraryProperty *op = id->override_library->properties.first; op;
         op = op->next) {
      writedata(wd, DATA, strlen(op->rna_path) + 1, op->rna_path);

      writelist(wd, DATA, IDOverrideLibraryPropertyOperation, &op->operations);
      for (IDOverrideLibraryPropertyOperation *opop = op->operations.first; opop;
           opop = opop->next) {
        if (opop->subitem_reference_name) {
          writedata(
              wd, DATA, strlen(opop->subitem_reference_name) + 1, opop->subitem_reference_name);
        }
        if (opop->subitem_local_name) {
          writedata(wd, DATA, strlen(opop->subitem_local_name) + 1, opop->subitem_local_name);
        }
      }
    }
  }

  /* Clear the accumulated recalc flags in case of undo step saving. */
  if (wd->use_memfile) {
    id->recalc_undo_accumulated = 0;
  }
}

static void write_previews(WriteData *wd, const PreviewImage *prv_orig)
{
  /* Note we write previews also for undo steps. It takes up some memory,
   * but not doing so would causes all previews to be re-rendered after
   * undo which is too expensive. */
  if (prv_orig) {
    PreviewImage prv = *prv_orig;

    /* don't write out large previews if not requested */
    if (!(U.flag & USER_SAVE_PREVIEWS)) {
      prv.w[1] = 0;
      prv.h[1] = 0;
      prv.rect[1] = NULL;
    }
    writestruct_at_address(wd, DATA, PreviewImage, 1, prv_orig, &prv);
    if (prv.rect[0]) {
      writedata(wd, DATA, prv.w[0] * prv.h[0] * sizeof(uint), prv.rect[0]);
    }
    if (prv.rect[1]) {
      writedata(wd, DATA, prv.w[1] * prv.h[1] * sizeof(uint), prv.rect[1]);
    }
  }
}

static void write_fmodifiers(WriteData *wd, ListBase *fmodifiers)
{
  FModifier *fcm;

  /* Write all modifiers first (for faster reloading) */
  writelist(wd, DATA, FModifier, fmodifiers);

  /* Modifiers */
  for (fcm = fmodifiers->first; fcm; fcm = fcm->next) {
    const FModifierTypeInfo *fmi = fmodifier_get_typeinfo(fcm);

    /* Write the specific data */
    if (fmi && fcm->data) {
      /* firstly, just write the plain fmi->data struct */
      writestruct_id(wd, DATA, fmi->structName, 1, fcm->data);

      /* do any modifier specific stuff */
      switch (fcm->type) {
        case FMODIFIER_TYPE_GENERATOR: {
          FMod_Generator *data = fcm->data;

          /* write coefficients array */
          if (data->coefficients) {
            writedata(wd, DATA, sizeof(float) * (data->arraysize), data->coefficients);
          }

          break;
        }
        case FMODIFIER_TYPE_ENVELOPE: {
          FMod_Envelope *data = fcm->data;

          /* write envelope data */
          if (data->data) {
            writestruct(wd, DATA, FCM_EnvelopeData, data->totvert, data->data);
          }

          break;
        }
        case FMODIFIER_TYPE_PYTHON: {
          FMod_Python *data = fcm->data;

          /* Write ID Properties -- and copy this comment EXACTLY for easy finding
           * of library blocks that implement this.*/
          IDP_WriteProperty(data->prop, wd);

          break;
        }
      }
    }
  }
}

static void write_fcurves(WriteData *wd, ListBase *fcurves)
{
  FCurve *fcu;

  writelist(wd, DATA, FCurve, fcurves);
  for (fcu = fcurves->first; fcu; fcu = fcu->next) {
    /* curve data */
    if (fcu->bezt) {
      writestruct(wd, DATA, BezTriple, fcu->totvert, fcu->bezt);
    }
    if (fcu->fpt) {
      writestruct(wd, DATA, FPoint, fcu->totvert, fcu->fpt);
    }

    if (fcu->rna_path) {
      writedata(wd, DATA, strlen(fcu->rna_path) + 1, fcu->rna_path);
    }

    /* driver data */
    if (fcu->driver) {
      ChannelDriver *driver = fcu->driver;
      DriverVar *dvar;

      writestruct(wd, DATA, ChannelDriver, 1, driver);

      /* variables */
      writelist(wd, DATA, DriverVar, &driver->variables);
      for (dvar = driver->variables.first; dvar; dvar = dvar->next) {
        DRIVER_TARGETS_USED_LOOPER_BEGIN (dvar) {
          if (dtar->rna_path) {
            writedata(wd, DATA, strlen(dtar->rna_path) + 1, dtar->rna_path);
          }
        }
        DRIVER_TARGETS_LOOPER_END;
      }
    }

    /* write F-Modifiers */
    write_fmodifiers(wd, &fcu->modifiers);
  }
}

static void write_action(WriteData *wd, bAction *act)
{
  if (act->id.us > 0 || wd->use_memfile) {
    writestruct(wd, ID_AC, bAction, 1, act);
    write_iddata(wd, &act->id);

    write_fcurves(wd, &act->curves);

    for (bActionGroup *grp = act->groups.first; grp; grp = grp->next) {
      writestruct(wd, DATA, bActionGroup, 1, grp);
    }

    for (TimeMarker *marker = act->markers.first; marker; marker = marker->next) {
      writestruct(wd, DATA, TimeMarker, 1, marker);
    }
  }
}

static void write_keyingsets(WriteData *wd, ListBase *list)
{
  KeyingSet *ks;
  KS_Path *ksp;

  for (ks = list->first; ks; ks = ks->next) {
    /* KeyingSet */
    writestruct(wd, DATA, KeyingSet, 1, ks);

    /* Paths */
    for (ksp = ks->paths.first; ksp; ksp = ksp->next) {
      /* Path */
      writestruct(wd, DATA, KS_Path, 1, ksp);

      if (ksp->rna_path) {
        writedata(wd, DATA, strlen(ksp->rna_path) + 1, ksp->rna_path);
      }
    }
  }
}

static void write_nlastrips(WriteData *wd, ListBase *strips)
{
  NlaStrip *strip;

  writelist(wd, DATA, NlaStrip, strips);
  for (strip = strips->first; strip; strip = strip->next) {
    /* write the strip's F-Curves and modifiers */
    write_fcurves(wd, &strip->fcurves);
    write_fmodifiers(wd, &strip->modifiers);

    /* write the strip's children */
    write_nlastrips(wd, &strip->strips);
  }
}

static void write_nladata(WriteData *wd, ListBase *nlabase)
{
  NlaTrack *nlt;

  /* write all the tracks */
  for (nlt = nlabase->first; nlt; nlt = nlt->next) {
    /* write the track first */
    writestruct(wd, DATA, NlaTrack, 1, nlt);

    /* write the track's strips */
    write_nlastrips(wd, &nlt->strips);
  }
}

static void write_animdata(WriteData *wd, AnimData *adt)
{
  AnimOverride *aor;

  /* firstly, just write the AnimData block */
  writestruct(wd, DATA, AnimData, 1, adt);

  /* write drivers */
  write_fcurves(wd, &adt->drivers);

  /* write overrides */
  // FIXME: are these needed?
  for (aor = adt->overrides.first; aor; aor = aor->next) {
    /* overrides consist of base data + rna_path */
    writestruct(wd, DATA, AnimOverride, 1, aor);
    writedata(wd, DATA, strlen(aor->rna_path) + 1, aor->rna_path);
  }

  // TODO write the remaps (if they are needed)

  /* write NLA data */
  write_nladata(wd, &adt->nla_tracks);
}

static void write_curvemapping_curves(WriteData *wd, CurveMapping *cumap)
{
  for (int a = 0; a < CM_TOT; a++) {
    writestruct(wd, DATA, CurveMapPoint, cumap->cm[a].totpoint, cumap->cm[a].curve);
  }
}

static void write_curvemapping(WriteData *wd, CurveMapping *cumap)
{
  writestruct(wd, DATA, CurveMapping, 1, cumap);

  write_curvemapping_curves(wd, cumap);
}

static void write_CurveProfile(WriteData *wd, CurveProfile *profile)
{
  writestruct(wd, DATA, CurveProfile, 1, profile);
  writestruct(wd, DATA, CurveProfilePoint, profile->path_len, profile->path);
}

static void write_node_socket_default_value(WriteData *wd, bNodeSocket *sock)
{
  if (sock->default_value == NULL) {
    return;
  }

  switch ((eNodeSocketDatatype)sock->type) {
    case SOCK_FLOAT:
      writestruct(wd, DATA, bNodeSocketValueFloat, 1, sock->default_value);
      break;
    case SOCK_VECTOR:
      writestruct(wd, DATA, bNodeSocketValueVector, 1, sock->default_value);
      break;
    case SOCK_RGBA:
      writestruct(wd, DATA, bNodeSocketValueRGBA, 1, sock->default_value);
      break;
    case SOCK_BOOLEAN:
      writestruct(wd, DATA, bNodeSocketValueBoolean, 1, sock->default_value);
      break;
    case SOCK_INT:
      writestruct(wd, DATA, bNodeSocketValueInt, 1, sock->default_value);
      break;
    case SOCK_STRING:
      writestruct(wd, DATA, bNodeSocketValueString, 1, sock->default_value);
      break;
    case __SOCK_MESH:
    case SOCK_CUSTOM:
    case SOCK_SHADER:
      BLI_assert(false);
      break;
  }
}

static void write_node_socket(WriteData *wd, bNodeSocket *sock)
{
  /* actual socket writing */
  writestruct(wd, DATA, bNodeSocket, 1, sock);

  if (sock->prop) {
    IDP_WriteProperty(sock->prop, wd);
  }

  write_node_socket_default_value(wd, sock);
}
static void write_node_socket_interface(WriteData *wd, bNodeSocket *sock)
{
  /* actual socket writing */
  writestruct(wd, DATA, bNodeSocket, 1, sock);

  if (sock->prop) {
    IDP_WriteProperty(sock->prop, wd);
  }

  write_node_socket_default_value(wd, sock);
}
/* this is only direct data, tree itself should have been written */
static void write_nodetree_nolib(WriteData *wd, bNodeTree *ntree)
{
  bNode *node;
  bNodeSocket *sock;
  bNodeLink *link;

  /* for link_list() speed, we write per list */

  if (ntree->adt) {
    write_animdata(wd, ntree->adt);
  }

  for (node = ntree->nodes.first; node; node = node->next) {
    writestruct(wd, DATA, bNode, 1, node);

    if (node->prop) {
      IDP_WriteProperty(node->prop, wd);
    }

    for (sock = node->inputs.first; sock; sock = sock->next) {
      write_node_socket(wd, sock);
    }
    for (sock = node->outputs.first; sock; sock = sock->next) {
      write_node_socket(wd, sock);
    }

    for (link = node->internal_links.first; link; link = link->next) {
      writestruct(wd, DATA, bNodeLink, 1, link);
    }

    if (node->storage) {
      /* could be handlerized at some point, now only 1 exception still */
      if ((ntree->type == NTREE_SHADER) &&
          ELEM(node->type, SH_NODE_CURVE_VEC, SH_NODE_CURVE_RGB)) {
        write_curvemapping(wd, node->storage);
      }
      else if (ntree->type == NTREE_SHADER && (node->type == SH_NODE_SCRIPT)) {
        NodeShaderScript *nss = (NodeShaderScript *)node->storage;
        if (nss->bytecode) {
          writedata(wd, DATA, strlen(nss->bytecode) + 1, nss->bytecode);
        }
        writestruct_id(wd, DATA, node->typeinfo->storagename, 1, node->storage);
      }
      else if ((ntree->type == NTREE_COMPOSIT) && ELEM(node->type,
                                                       CMP_NODE_TIME,
                                                       CMP_NODE_CURVE_VEC,
                                                       CMP_NODE_CURVE_RGB,
                                                       CMP_NODE_HUECORRECT)) {
        write_curvemapping(wd, node->storage);
      }
      else if ((ntree->type == NTREE_TEXTURE) &&
               (node->type == TEX_NODE_CURVE_RGB || node->type == TEX_NODE_CURVE_TIME)) {
        write_curvemapping(wd, node->storage);
      }
      else if ((ntree->type == NTREE_COMPOSIT) && (node->type == CMP_NODE_MOVIEDISTORTION)) {
        /* pass */
      }
      else if ((ntree->type == NTREE_COMPOSIT) && (node->type == CMP_NODE_GLARE)) {
        /* Simple forward compatibility for fix for T50736.
         * Not ideal (there is no ideal solution here), but should do for now. */
        NodeGlare *ndg = node->storage;
        /* Not in undo case. */
        if (wd->use_memfile == false) {
          switch (ndg->type) {
            case 2: /* Grrrr! magic numbers :( */
              ndg->angle = ndg->streaks;
              break;
            case 0:
              ndg->angle = ndg->star_45;
              break;
            default:
              break;
          }
        }
        writestruct_id(wd, DATA, node->typeinfo->storagename, 1, node->storage);
      }
      else if ((ntree->type == NTREE_COMPOSIT) && (node->type == CMP_NODE_CRYPTOMATTE)) {
        NodeCryptomatte *nc = (NodeCryptomatte *)node->storage;
        if (nc->matte_id) {
          writedata(wd, DATA, strlen(nc->matte_id) + 1, nc->matte_id);
        }
        writestruct_id(wd, DATA, node->typeinfo->storagename, 1, node->storage);
      }
      else {
        writestruct_id(wd, DATA, node->typeinfo->storagename, 1, node->storage);
      }
    }

    if (node->type == CMP_NODE_OUTPUT_FILE) {
      /* inputs have own storage data */
      for (sock = node->inputs.first; sock; sock = sock->next) {
        writestruct(wd, DATA, NodeImageMultiFileSocket, 1, sock->storage);
      }
    }
    if (ELEM(node->type, CMP_NODE_IMAGE, CMP_NODE_R_LAYERS)) {
      /* write extra socket info */
      for (sock = node->outputs.first; sock; sock = sock->next) {
        writestruct(wd, DATA, NodeImageLayer, 1, sock->storage);
      }
    }
  }

  for (link = ntree->links.first; link; link = link->next) {
    writestruct(wd, DATA, bNodeLink, 1, link);
  }

  for (sock = ntree->inputs.first; sock; sock = sock->next) {
    write_node_socket_interface(wd, sock);
  }
  for (sock = ntree->outputs.first; sock; sock = sock->next) {
    write_node_socket_interface(wd, sock);
  }

  /* Clear the accumulated recalc flags in case of undo step saving. */
  if (wd->use_memfile) {
    ntree->id.recalc_undo_accumulated = 0;
  }
}

/**
 * Take care using 'use_active_win', since we wont want the currently active window
 * to change which scene renders (currently only used for undo).
 */
static void current_screen_compat(Main *mainvar,
                                  bool use_active_win,
                                  bScreen **r_screen,
                                  Scene **r_scene,
                                  ViewLayer **r_view_layer)
{
  wmWindowManager *wm;
  wmWindow *window = NULL;

  /* find a global current screen in the first open window, to have
   * a reasonable default for reading in older versions */
  wm = mainvar->wm.first;

  if (wm) {
    if (use_active_win) {
      /* write the active window into the file, needed for multi-window undo T43424 */
      for (window = wm->windows.first; window; window = window->next) {
        if (window->active) {
          break;
        }
      }

      /* fallback */
      if (window == NULL) {
        window = wm->windows.first;
      }
    }
    else {
      window = wm->windows.first;
    }
  }

  *r_screen = (window) ? BKE_workspace_active_screen_get(window->workspace_hook) : NULL;
  *r_scene = (window) ? window->scene : NULL;
  *r_view_layer = (window && *r_scene) ? BKE_view_layer_find(*r_scene, window->view_layer_name) :
                                         NULL;
}

typedef struct RenderInfo {
  int sfra;
  int efra;
  char scene_name[MAX_ID_NAME - 2];
} RenderInfo;

/**
 * This was originally added for the historic render-daemon feature,
 * now write because it can be easily extracted without reading the whole blend file.
 *
 * See: `release/scripts/modules/blend_render_info.py`
 */
static void write_renderinfo(WriteData *wd, Main *mainvar)
{
  bScreen *curscreen;
  Scene *sce, *curscene = NULL;
  ViewLayer *view_layer;
  RenderInfo data;

  /* XXX in future, handle multiple windows with multiple screens? */
  current_screen_compat(mainvar, false, &curscreen, &curscene, &view_layer);

  for (sce = mainvar->scenes.first; sce; sce = sce->id.next) {
    if (sce->id.lib == NULL && (sce == curscene || (sce->r.scemode & R_BG_RENDER))) {
      data.sfra = sce->r.sfra;
      data.efra = sce->r.efra;
      memset(data.scene_name, 0, sizeof(data.scene_name));

      BLI_strncpy(data.scene_name, sce->id.name + 2, sizeof(data.scene_name));

      writedata(wd, REND, sizeof(data), &data);
    }
  }
}

static void write_keymapitem(WriteData *wd, const wmKeyMapItem *kmi)
{
  writestruct(wd, DATA, wmKeyMapItem, 1, kmi);
  if (kmi->properties) {
    IDP_WriteProperty(kmi->properties, wd);
  }
}

static void write_userdef(WriteData *wd, const UserDef *userdef)
{
  writestruct(wd, USER, UserDef, 1, userdef);

  for (const bTheme *btheme = userdef->themes.first; btheme; btheme = btheme->next) {
    writestruct(wd, DATA, bTheme, 1, btheme);
  }

  for (const wmKeyMap *keymap = userdef->user_keymaps.first; keymap; keymap = keymap->next) {
    writestruct(wd, DATA, wmKeyMap, 1, keymap);

    for (const wmKeyMapDiffItem *kmdi = keymap->diff_items.first; kmdi; kmdi = kmdi->next) {
      writestruct(wd, DATA, wmKeyMapDiffItem, 1, kmdi);
      if (kmdi->remove_item) {
        write_keymapitem(wd, kmdi->remove_item);
      }
      if (kmdi->add_item) {
        write_keymapitem(wd, kmdi->add_item);
      }
    }

    for (const wmKeyMapItem *kmi = keymap->items.first; kmi; kmi = kmi->next) {
      write_keymapitem(wd, kmi);
    }
  }

  for (const wmKeyConfigPref *kpt = userdef->user_keyconfig_prefs.first; kpt; kpt = kpt->next) {
    writestruct(wd, DATA, wmKeyConfigPref, 1, kpt);
    if (kpt->prop) {
      IDP_WriteProperty(kpt->prop, wd);
    }
  }

  for (const bUserMenu *um = userdef->user_menus.first; um; um = um->next) {
    writestruct(wd, DATA, bUserMenu, 1, um);
    for (const bUserMenuItem *umi = um->items.first; umi; umi = umi->next) {
      if (umi->type == USER_MENU_TYPE_OPERATOR) {
        const bUserMenuItem_Op *umi_op = (const bUserMenuItem_Op *)umi;
        writestruct(wd, DATA, bUserMenuItem_Op, 1, umi_op);
        if (umi_op->prop) {
          IDP_WriteProperty(umi_op->prop, wd);
        }
      }
      else if (umi->type == USER_MENU_TYPE_MENU) {
        const bUserMenuItem_Menu *umi_mt = (const bUserMenuItem_Menu *)umi;
        writestruct(wd, DATA, bUserMenuItem_Menu, 1, umi_mt);
      }
      else if (umi->type == USER_MENU_TYPE_PROP) {
        const bUserMenuItem_Prop *umi_pr = (const bUserMenuItem_Prop *)umi;
        writestruct(wd, DATA, bUserMenuItem_Prop, 1, umi_pr);
      }
      else {
        writestruct(wd, DATA, bUserMenuItem, 1, umi);
      }
    }
  }

  for (const bAddon *bext = userdef->addons.first; bext; bext = bext->next) {
    writestruct(wd, DATA, bAddon, 1, bext);
    if (bext->prop) {
      IDP_WriteProperty(bext->prop, wd);
    }
  }

  for (const bPathCompare *path_cmp = userdef->autoexec_paths.first; path_cmp;
       path_cmp = path_cmp->next) {
    writestruct(wd, DATA, bPathCompare, 1, path_cmp);
  }

  for (const uiStyle *style = userdef->uistyles.first; style; style = style->next) {
    writestruct(wd, DATA, uiStyle, 1, style);
  }
}

static void write_boid_state(WriteData *wd, BoidState *state)
{
  BoidRule *rule = state->rules.first;

  writestruct(wd, DATA, BoidState, 1, state);

  for (; rule; rule = rule->next) {
    switch (rule->type) {
      case eBoidRuleType_Goal:
      case eBoidRuleType_Avoid:
        writestruct(wd, DATA, BoidRuleGoalAvoid, 1, rule);
        break;
      case eBoidRuleType_AvoidCollision:
        writestruct(wd, DATA, BoidRuleAvoidCollision, 1, rule);
        break;
      case eBoidRuleType_FollowLeader:
        writestruct(wd, DATA, BoidRuleFollowLeader, 1, rule);
        break;
      case eBoidRuleType_AverageSpeed:
        writestruct(wd, DATA, BoidRuleAverageSpeed, 1, rule);
        break;
      case eBoidRuleType_Fight:
        writestruct(wd, DATA, BoidRuleFight, 1, rule);
        break;
      default:
        writestruct(wd, DATA, BoidRule, 1, rule);
        break;
    }
  }
#if 0
  BoidCondition *cond = state->conditions.first;
  for (; cond; cond = cond->next) {
    writestruct(wd, DATA, BoidCondition, 1, cond);
  }
#endif
}

/* update this also to readfile.c */
static const char *ptcache_data_struct[] = {
    "",          // BPHYS_DATA_INDEX
    "",          // BPHYS_DATA_LOCATION
    "",          // BPHYS_DATA_VELOCITY
    "",          // BPHYS_DATA_ROTATION
    "",          // BPHYS_DATA_AVELOCITY / BPHYS_DATA_XCONST */
    "",          // BPHYS_DATA_SIZE:
    "",          // BPHYS_DATA_TIMES:
    "BoidData",  // case BPHYS_DATA_BOIDS:
};
static const char *ptcache_extra_struct[] = {
    "",
    "ParticleSpring",
};
static void write_pointcaches(WriteData *wd, ListBase *ptcaches)
{
  PointCache *cache = ptcaches->first;
  int i;

  for (; cache; cache = cache->next) {
    writestruct(wd, DATA, PointCache, 1, cache);

    if ((cache->flag & PTCACHE_DISK_CACHE) == 0) {
      PTCacheMem *pm = cache->mem_cache.first;

      for (; pm; pm = pm->next) {
        PTCacheExtra *extra = pm->extradata.first;

        writestruct(wd, DATA, PTCacheMem, 1, pm);

        for (i = 0; i < BPHYS_TOT_DATA; i++) {
          if (pm->data[i] && pm->data_types & (1 << i)) {
            if (ptcache_data_struct[i][0] == '\0') {
              writedata(wd, DATA, MEM_allocN_len(pm->data[i]), pm->data[i]);
            }
            else {
              writestruct_id(wd, DATA, ptcache_data_struct[i], pm->totpoint, pm->data[i]);
            }
          }
        }

        for (; extra; extra = extra->next) {
          if (ptcache_extra_struct[extra->type][0] == '\0') {
            continue;
          }
          writestruct(wd, DATA, PTCacheExtra, 1, extra);
          writestruct_id(wd, DATA, ptcache_extra_struct[extra->type], extra->totdata, extra->data);
        }
      }
    }
  }
}

static void write_particlesettings(WriteData *wd, ParticleSettings *part)
{
  if (part->id.us > 0 || wd->use_memfile) {
    /* write LibData */
    writestruct(wd, ID_PA, ParticleSettings, 1, part);
    write_iddata(wd, &part->id);

    if (part->adt) {
      write_animdata(wd, part->adt);
    }
    writestruct(wd, DATA, PartDeflect, 1, part->pd);
    writestruct(wd, DATA, PartDeflect, 1, part->pd2);
    writestruct(wd, DATA, EffectorWeights, 1, part->effector_weights);

    if (part->clumpcurve) {
      write_curvemapping(wd, part->clumpcurve);
    }
    if (part->roughcurve) {
      write_curvemapping(wd, part->roughcurve);
    }
    if (part->twistcurve) {
      write_curvemapping(wd, part->twistcurve);
    }

    for (ParticleDupliWeight *dw = part->instance_weights.first; dw; dw = dw->next) {
      /* update indices, but only if dw->ob is set (can be NULL after loading e.g.) */
      if (dw->ob != NULL) {
        dw->index = 0;
        if (part->instance_collection) { /* can be NULL if lining fails or set to None */
          FOREACH_COLLECTION_OBJECT_RECURSIVE_BEGIN (part->instance_collection, object) {
            if (object == dw->ob) {
              break;
            }
            dw->index++;
          }
          FOREACH_COLLECTION_OBJECT_RECURSIVE_END;
        }
      }
      writestruct(wd, DATA, ParticleDupliWeight, 1, dw);
    }

    if (part->boids && part->phystype == PART_PHYS_BOIDS) {
      writestruct(wd, DATA, BoidSettings, 1, part->boids);

      for (BoidState *state = part->boids->states.first; state; state = state->next) {
        write_boid_state(wd, state);
      }
    }
    if (part->fluid && part->phystype == PART_PHYS_FLUID) {
      writestruct(wd, DATA, SPHFluidSettings, 1, part->fluid);
    }

    for (int a = 0; a < MAX_MTEX; a++) {
      if (part->mtex[a]) {
        writestruct(wd, DATA, MTex, 1, part->mtex[a]);
      }
    }
  }
}

static void write_particlesystems(WriteData *wd, ListBase *particles)
{
  ParticleSystem *psys = particles->first;
  ParticleTarget *pt;
  int a;

  for (; psys; psys = psys->next) {
    writestruct(wd, DATA, ParticleSystem, 1, psys);

    if (psys->particles) {
      writestruct(wd, DATA, ParticleData, psys->totpart, psys->particles);

      if (psys->particles->hair) {
        ParticleData *pa = psys->particles;

        for (a = 0; a < psys->totpart; a++, pa++) {
          writestruct(wd, DATA, HairKey, pa->totkey, pa->hair);
        }
      }

      if (psys->particles->boid && (psys->part->phystype == PART_PHYS_BOIDS)) {
        writestruct(wd, DATA, BoidParticle, psys->totpart, psys->particles->boid);
      }

      if (psys->part->fluid && (psys->part->phystype == PART_PHYS_FLUID) &&
          (psys->part->fluid->flag & SPH_VISCOELASTIC_SPRINGS)) {
        writestruct(wd, DATA, ParticleSpring, psys->tot_fluidsprings, psys->fluid_springs);
      }
    }
    pt = psys->targets.first;
    for (; pt; pt = pt->next) {
      writestruct(wd, DATA, ParticleTarget, 1, pt);
    }

    if (psys->child) {
      writestruct(wd, DATA, ChildParticle, psys->totchild, psys->child);
    }

    if (psys->clmd) {
      writestruct(wd, DATA, ClothModifierData, 1, psys->clmd);
      writestruct(wd, DATA, ClothSimSettings, 1, psys->clmd->sim_parms);
      writestruct(wd, DATA, ClothCollSettings, 1, psys->clmd->coll_parms);
    }

    write_pointcaches(wd, &psys->ptcaches);
  }
}

static void write_motionpath(WriteData *wd, bMotionPath *mpath)
{
  /* sanity checks */
  if (mpath == NULL) {
    return;
  }

  /* firstly, just write the motionpath struct */
  writestruct(wd, DATA, bMotionPath, 1, mpath);

  /* now write the array of data */
  writestruct(wd, DATA, bMotionPathVert, mpath->length, mpath->points);
}

static void write_constraints(WriteData *wd, ListBase *conlist)
{
  bConstraint *con;

  for (con = conlist->first; con; con = con->next) {
    const bConstraintTypeInfo *cti = BKE_constraint_typeinfo_get(con);

    /* Write the specific data */
    if (cti && con->data) {
      /* firstly, just write the plain con->data struct */
      writestruct_id(wd, DATA, cti->structName, 1, con->data);

      /* do any constraint specific stuff */
      switch (con->type) {
        case CONSTRAINT_TYPE_PYTHON: {
          bPythonConstraint *data = con->data;
          bConstraintTarget *ct;

          /* write targets */
          for (ct = data->targets.first; ct; ct = ct->next) {
            writestruct(wd, DATA, bConstraintTarget, 1, ct);
          }

          /* Write ID Properties -- and copy this comment EXACTLY for easy finding
           * of library blocks that implement this.*/
          IDP_WriteProperty(data->prop, wd);

          break;
        }
        case CONSTRAINT_TYPE_ARMATURE: {
          bArmatureConstraint *data = con->data;
          bConstraintTarget *ct;

          /* write targets */
          for (ct = data->targets.first; ct; ct = ct->next) {
            writestruct(wd, DATA, bConstraintTarget, 1, ct);
          }

          break;
        }
        case CONSTRAINT_TYPE_SPLINEIK: {
          bSplineIKConstraint *data = con->data;

          /* write points array */
          writedata(wd, DATA, sizeof(float) * (data->numpoints), data->points);

          break;
        }
      }
    }

    /* Write the constraint */
    writestruct(wd, DATA, bConstraint, 1, con);
  }
}

static void write_pose(WriteData *wd, bPose *pose)
{
  bPoseChannel *chan;
  bActionGroup *grp;

  /* Write each channel */
  if (pose == NULL) {
    return;
  }

  /* Write channels */
  for (chan = pose->chanbase.first; chan; chan = chan->next) {
    /* Write ID Properties -- and copy this comment EXACTLY for easy finding
     * of library blocks that implement this.*/
    if (chan->prop) {
      IDP_WriteProperty(chan->prop, wd);
    }

    write_constraints(wd, &chan->constraints);

    write_motionpath(wd, chan->mpath);

    /* prevent crashes with autosave,
     * when a bone duplicated in editmode has not yet been assigned to its posechannel */
    if (chan->bone) {
      /* gets restored on read, for library armatures */
      chan->selectflag = chan->bone->flag & BONE_SELECTED;
    }

    writestruct(wd, DATA, bPoseChannel, 1, chan);
  }

  /* Write groups */
  for (grp = pose->agroups.first; grp; grp = grp->next) {
    writestruct(wd, DATA, bActionGroup, 1, grp);
  }

  /* write IK param */
  if (pose->ikparam) {
    const char *structname = BKE_pose_ikparam_get_name(pose);
    if (structname) {
      writestruct_id(wd, DATA, structname, 1, pose->ikparam);
    }
  }

  /* Write this pose */
  writestruct(wd, DATA, bPose, 1, pose);
}

static void write_defgroups(WriteData *wd, ListBase *defbase)
{
  for (bDeformGroup *defgroup = defbase->first; defgroup; defgroup = defgroup->next) {
    writestruct(wd, DATA, bDeformGroup, 1, defgroup);
  }
}

static void write_fmaps(WriteData *wd, ListBase *fbase)
{
  for (bFaceMap *fmap = fbase->first; fmap; fmap = fmap->next) {
    writestruct(wd, DATA, bFaceMap, 1, fmap);
  }
}

static void write_modifiers(WriteData *wd, ListBase *modbase)
{
  ModifierData *md;

  if (modbase == NULL) {
    return;
  }

  for (md = modbase->first; md; md = md->next) {
    const ModifierTypeInfo *mti = modifierType_getInfo(md->type);
    if (mti == NULL) {
      return;
    }

    writestruct_id(wd, DATA, mti->structName, 1, md);

    if (md->type == eModifierType_Hook) {
      HookModifierData *hmd = (HookModifierData *)md;

      if (hmd->curfalloff) {
        write_curvemapping(wd, hmd->curfalloff);
      }

      writedata(wd, DATA, sizeof(int) * hmd->totindex, hmd->indexar);
    }
    else if (md->type == eModifierType_Cloth) {
      ClothModifierData *clmd = (ClothModifierData *)md;

      writestruct(wd, DATA, ClothSimSettings, 1, clmd->sim_parms);
      writestruct(wd, DATA, ClothCollSettings, 1, clmd->coll_parms);
      writestruct(wd, DATA, EffectorWeights, 1, clmd->sim_parms->effector_weights);
      write_pointcaches(wd, &clmd->ptcaches);
    }
    else if (md->type == eModifierType_Fluid) {
      FluidModifierData *mmd = (FluidModifierData *)md;

      if (mmd->type & MOD_FLUID_TYPE_DOMAIN) {
        writestruct(wd, DATA, FluidDomainSettings, 1, mmd->domain);

        if (mmd->domain) {
          write_pointcaches(wd, &(mmd->domain->ptcaches[0]));

          /* create fake pointcache so that old blender versions can read it */
          mmd->domain->point_cache[1] = BKE_ptcache_add(&mmd->domain->ptcaches[1]);
          mmd->domain->point_cache[1]->flag |= PTCACHE_DISK_CACHE | PTCACHE_FAKE_SMOKE;
          mmd->domain->point_cache[1]->step = 1;

          write_pointcaches(wd, &(mmd->domain->ptcaches[1]));

          if (mmd->domain->coba) {
            writestruct(wd, DATA, ColorBand, 1, mmd->domain->coba);
          }

          /* cleanup the fake pointcache */
          BKE_ptcache_free_list(&mmd->domain->ptcaches[1]);
          mmd->domain->point_cache[1] = NULL;

          writestruct(wd, DATA, EffectorWeights, 1, mmd->domain->effector_weights);
        }
      }
      else if (mmd->type & MOD_FLUID_TYPE_FLOW) {
        writestruct(wd, DATA, FluidFlowSettings, 1, mmd->flow);
      }
      else if (mmd->type & MOD_FLUID_TYPE_EFFEC) {
        writestruct(wd, DATA, FluidEffectorSettings, 1, mmd->effector);
      }
    }
    else if (md->type == eModifierType_Fluidsim) {
      FluidsimModifierData *fluidmd = (FluidsimModifierData *)md;

      writestruct(wd, DATA, FluidsimSettings, 1, fluidmd->fss);
    }
    else if (md->type == eModifierType_DynamicPaint) {
      DynamicPaintModifierData *pmd = (DynamicPaintModifierData *)md;

      if (pmd->canvas) {
        DynamicPaintSurface *surface;
        writestruct(wd, DATA, DynamicPaintCanvasSettings, 1, pmd->canvas);

        /* write surfaces */
        for (surface = pmd->canvas->surfaces.first; surface; surface = surface->next) {
          writestruct(wd, DATA, DynamicPaintSurface, 1, surface);
        }
        /* write caches and effector weights */
        for (surface = pmd->canvas->surfaces.first; surface; surface = surface->next) {
          write_pointcaches(wd, &(surface->ptcaches));

          writestruct(wd, DATA, EffectorWeights, 1, surface->effector_weights);
        }
      }
      if (pmd->brush) {
        writestruct(wd, DATA, DynamicPaintBrushSettings, 1, pmd->brush);
        writestruct(wd, DATA, ColorBand, 1, pmd->brush->paint_ramp);
        writestruct(wd, DATA, ColorBand, 1, pmd->brush->vel_ramp);
      }
    }
    else if (md->type == eModifierType_Collision) {

#if 0
      CollisionModifierData *collmd = (CollisionModifierData *)md;
      // TODO: CollisionModifier should use pointcache
      // + have proper reset events before enabling this
      writestruct(wd, DATA, MVert, collmd->numverts, collmd->x);
      writestruct(wd, DATA, MVert, collmd->numverts, collmd->xnew);
      writestruct(wd, DATA, MFace, collmd->numfaces, collmd->mfaces);
#endif
    }
    else if (md->type == eModifierType_MeshDeform) {
      MeshDeformModifierData *mmd = (MeshDeformModifierData *)md;
      int size = mmd->dyngridsize;

      writestruct(wd, DATA, MDefInfluence, mmd->totinfluence, mmd->bindinfluences);
      writedata(wd, DATA, sizeof(int) * (mmd->totvert + 1), mmd->bindoffsets);
      writedata(wd, DATA, sizeof(float) * 3 * mmd->totcagevert, mmd->bindcagecos);
      writestruct(wd, DATA, MDefCell, size * size * size, mmd->dyngrid);
      writestruct(wd, DATA, MDefInfluence, mmd->totinfluence, mmd->dyninfluences);
      writedata(wd, DATA, sizeof(int) * mmd->totvert, mmd->dynverts);
    }
    else if (md->type == eModifierType_Warp) {
      WarpModifierData *tmd = (WarpModifierData *)md;
      if (tmd->curfalloff) {
        write_curvemapping(wd, tmd->curfalloff);
      }
    }
    else if (md->type == eModifierType_WeightVGEdit) {
      WeightVGEditModifierData *wmd = (WeightVGEditModifierData *)md;

      if (wmd->cmap_curve) {
        write_curvemapping(wd, wmd->cmap_curve);
      }
    }
    else if (md->type == eModifierType_LaplacianDeform) {
      LaplacianDeformModifierData *lmd = (LaplacianDeformModifierData *)md;

      writedata(wd, DATA, sizeof(float) * lmd->total_verts * 3, lmd->vertexco);
    }
    else if (md->type == eModifierType_CorrectiveSmooth) {
      CorrectiveSmoothModifierData *csmd = (CorrectiveSmoothModifierData *)md;

      if (csmd->bind_coords) {
        writedata(wd, DATA, sizeof(float[3]) * csmd->bind_coords_num, csmd->bind_coords);
      }
    }
    else if (md->type == eModifierType_SurfaceDeform) {
      SurfaceDeformModifierData *smd = (SurfaceDeformModifierData *)md;

      writestruct(wd, DATA, SDefVert, smd->numverts, smd->verts);

      if (smd->verts) {
        for (int i = 0; i < smd->numverts; i++) {
          writestruct(wd, DATA, SDefBind, smd->verts[i].numbinds, smd->verts[i].binds);

          if (smd->verts[i].binds) {
            for (int j = 0; j < smd->verts[i].numbinds; j++) {
              writedata(wd,
                        DATA,
                        sizeof(int) * smd->verts[i].binds[j].numverts,
                        smd->verts[i].binds[j].vert_inds);

              if (smd->verts[i].binds[j].mode == MOD_SDEF_MODE_CENTROID ||
                  smd->verts[i].binds[j].mode == MOD_SDEF_MODE_LOOPTRI) {
                writedata(wd, DATA, sizeof(float) * 3, smd->verts[i].binds[j].vert_weights);
              }
              else {
                writedata(wd,
                          DATA,
                          sizeof(float) * smd->verts[i].binds[j].numverts,
                          smd->verts[i].binds[j].vert_weights);
              }
            }
          }
        }
      }
    }
    else if (md->type == eModifierType_Bevel) {
      BevelModifierData *bmd = (BevelModifierData *)md;
      if (bmd->custom_profile) {
        write_CurveProfile(wd, bmd->custom_profile);
      }
    }
  }
}

static void write_gpencil_modifiers(WriteData *wd, ListBase *modbase)
{
  GpencilModifierData *md;

  if (modbase == NULL) {
    return;
  }

  for (md = modbase->first; md; md = md->next) {
    const GpencilModifierTypeInfo *mti = BKE_gpencil_modifierType_getInfo(md->type);
    if (mti == NULL) {
      return;
    }

    writestruct_id(wd, DATA, mti->struct_name, 1, md);

    if (md->type == eGpencilModifierType_Thick) {
      ThickGpencilModifierData *gpmd = (ThickGpencilModifierData *)md;

      if (gpmd->curve_thickness) {
        write_curvemapping(wd, gpmd->curve_thickness);
      }
    }
    else if (md->type == eGpencilModifierType_Noise) {
      NoiseGpencilModifierData *gpmd = (NoiseGpencilModifierData *)md;

      if (gpmd->curve_intensity) {
        write_curvemapping(wd, gpmd->curve_intensity);
      }
    }
    else if (md->type == eGpencilModifierType_Hook) {
      HookGpencilModifierData *gpmd = (HookGpencilModifierData *)md;

      if (gpmd->curfalloff) {
        write_curvemapping(wd, gpmd->curfalloff);
      }
    }
    else if (md->type == eGpencilModifierType_Tint) {
      TintGpencilModifierData *gpmd = (TintGpencilModifierData *)md;
      if (gpmd->colorband) {
        writestruct(wd, DATA, ColorBand, 1, gpmd->colorband);
      }
      if (gpmd->curve_intensity) {
        write_curvemapping(wd, gpmd->curve_intensity);
      }
    }
    else if (md->type == eGpencilModifierType_Smooth) {
      SmoothGpencilModifierData *gpmd = (SmoothGpencilModifierData *)md;
      if (gpmd->curve_intensity) {
        write_curvemapping(wd, gpmd->curve_intensity);
      }
    }
    else if (md->type == eGpencilModifierType_Color) {
      ColorGpencilModifierData *gpmd = (ColorGpencilModifierData *)md;
      if (gpmd->curve_intensity) {
        write_curvemapping(wd, gpmd->curve_intensity);
      }
    }
    else if (md->type == eGpencilModifierType_Opacity) {
      OpacityGpencilModifierData *gpmd = (OpacityGpencilModifierData *)md;
      if (gpmd->curve_intensity) {
        write_curvemapping(wd, gpmd->curve_intensity);
      }
    }
  }
}

static void write_shaderfxs(WriteData *wd, ListBase *fxbase)
{
  ShaderFxData *fx;

  if (fxbase == NULL) {
    return;
  }

  for (fx = fxbase->first; fx; fx = fx->next) {
    const ShaderFxTypeInfo *fxi = BKE_shaderfxType_getInfo(fx->type);
    if (fxi == NULL) {
      return;
    }

    writestruct_id(wd, DATA, fxi->struct_name, 1, fx);
  }
}

static void write_object(WriteData *wd, Object *ob)
{
  if (ob->id.us > 0 || wd->use_memfile) {
    /* write LibData */
    writestruct(wd, ID_OB, Object, 1, ob);
    write_iddata(wd, &ob->id);

    if (ob->adt) {
      write_animdata(wd, ob->adt);
    }

    /* direct data */
    writedata(wd, DATA, sizeof(void *) * ob->totcol, ob->mat);
    writedata(wd, DATA, sizeof(char) * ob->totcol, ob->matbits);
    /* write_effects(wd, &ob->effect); */ /* not used anymore */

    if (ob->type == OB_ARMATURE) {
      bArmature *arm = ob->data;
      if (arm && ob->pose && arm->act_bone) {
        BLI_strncpy(
            ob->pose->proxy_act_bone, arm->act_bone->name, sizeof(ob->pose->proxy_act_bone));
      }
    }

    write_pose(wd, ob->pose);
    write_defgroups(wd, &ob->defbase);
    write_fmaps(wd, &ob->fmaps);
    write_constraints(wd, &ob->constraints);
    write_motionpath(wd, ob->mpath);

    writestruct(wd, DATA, PartDeflect, 1, ob->pd);
    if (ob->soft) {
      /* Set deprecated pointers to prevent crashes of older Blenders */
      ob->soft->pointcache = ob->soft->shared->pointcache;
      ob->soft->ptcaches = ob->soft->shared->ptcaches;
      writestruct(wd, DATA, SoftBody, 1, ob->soft);
      writestruct(wd, DATA, SoftBody_Shared, 1, ob->soft->shared);
      write_pointcaches(wd, &(ob->soft->shared->ptcaches));
      writestruct(wd, DATA, EffectorWeights, 1, ob->soft->effector_weights);
    }

    if (ob->rigidbody_object) {
      /* TODO: if any extra data is added to handle duplis, will need separate function then */
      writestruct(wd, DATA, RigidBodyOb, 1, ob->rigidbody_object);
    }
    if (ob->rigidbody_constraint) {
      writestruct(wd, DATA, RigidBodyCon, 1, ob->rigidbody_constraint);
    }

    if (ob->type == OB_EMPTY && ob->empty_drawtype == OB_EMPTY_IMAGE) {
      writestruct(wd, DATA, ImageUser, 1, ob->iuser);
    }

    write_particlesystems(wd, &ob->particlesystem);
    write_modifiers(wd, &ob->modifiers);
    write_gpencil_modifiers(wd, &ob->greasepencil_modifiers);
    write_shaderfxs(wd, &ob->shader_fx);

    writelist(wd, DATA, LinkData, &ob->pc_ids);
    writelist(wd, DATA, LodLevel, &ob->lodlevels);

    write_previews(wd, ob->preview);
  }
}

static void write_vfont(WriteData *wd, VFont *vf)
{
  if (vf->id.us > 0 || wd->use_memfile) {
    /* write LibData */
    writestruct(wd, ID_VF, VFont, 1, vf);
    write_iddata(wd, &vf->id);

    /* direct data */
    if (vf->packedfile) {
      PackedFile *pf = vf->packedfile;
      writestruct(wd, DATA, PackedFile, 1, pf);
      writedata(wd, DATA, pf->size, pf->data);
    }
  }
}

static void write_key(WriteData *wd, Key *key)
{
  if (key->id.us > 0 || wd->use_memfile) {
    /* write LibData */
    writestruct(wd, ID_KE, Key, 1, key);
    write_iddata(wd, &key->id);

    if (key->adt) {
      write_animdata(wd, key->adt);
    }

    /* direct data */
    for (KeyBlock *kb = key->block.first; kb; kb = kb->next) {
      writestruct(wd, DATA, KeyBlock, 1, kb);
      if (kb->data) {
        writedata(wd, DATA, kb->totelem * key->elemsize, kb->data);
      }
    }
  }
}

static void write_camera(WriteData *wd, Camera *cam)
{
  if (cam->id.us > 0 || wd->use_memfile) {
    /* write LibData */
    writestruct(wd, ID_CA, Camera, 1, cam);
    write_iddata(wd, &cam->id);

    if (cam->adt) {
      write_animdata(wd, cam->adt);
    }

    for (CameraBGImage *bgpic = cam->bg_images.first; bgpic; bgpic = bgpic->next) {
      writestruct(wd, DATA, CameraBGImage, 1, bgpic);
    }
  }
}

static void write_mball(WriteData *wd, MetaBall *mb)
{
  if (mb->id.us > 0 || wd->use_memfile) {
    /* write LibData */
    writestruct(wd, ID_MB, MetaBall, 1, mb);
    write_iddata(wd, &mb->id);

    /* direct data */
    writedata(wd, DATA, sizeof(void *) * mb->totcol, mb->mat);
    if (mb->adt) {
      write_animdata(wd, mb->adt);
    }

    for (MetaElem *ml = mb->elems.first; ml; ml = ml->next) {
      writestruct(wd, DATA, MetaElem, 1, ml);
    }
  }
}

static void write_curve(WriteData *wd, Curve *cu)
{
  if (cu->id.us > 0 || wd->use_memfile) {
    /* write LibData */
    writestruct(wd, ID_CU, Curve, 1, cu);
    write_iddata(wd, &cu->id);

    /* direct data */
    writedata(wd, DATA, sizeof(void *) * cu->totcol, cu->mat);
    if (cu->adt) {
      write_animdata(wd, cu->adt);
    }

    if (cu->vfont) {
      writedata(wd, DATA, cu->len + 1, cu->str);
      writestruct(wd, DATA, CharInfo, cu->len_wchar + 1, cu->strinfo);
      writestruct(wd, DATA, TextBox, cu->totbox, cu->tb);
    }
    else {
      /* is also the order of reading */
      for (Nurb *nu = cu->nurb.first; nu; nu = nu->next) {
        writestruct(wd, DATA, Nurb, 1, nu);
      }
      for (Nurb *nu = cu->nurb.first; nu; nu = nu->next) {
        if (nu->type == CU_BEZIER) {
          writestruct(wd, DATA, BezTriple, nu->pntsu, nu->bezt);
        }
        else {
          writestruct(wd, DATA, BPoint, nu->pntsu * nu->pntsv, nu->bp);
          if (nu->knotsu) {
            writedata(wd, DATA, KNOTSU(nu) * sizeof(float), nu->knotsu);
          }
          if (nu->knotsv) {
            writedata(wd, DATA, KNOTSV(nu) * sizeof(float), nu->knotsv);
          }
        }
      }
    }
  }
}

static void write_dverts(WriteData *wd, int count, MDeformVert *dvlist)
{
  if (dvlist) {

    /* Write the dvert list */
    writestruct(wd, DATA, MDeformVert, count, dvlist);

    /* Write deformation data for each dvert */
    for (int i = 0; i < count; i++) {
      if (dvlist[i].dw) {
        writestruct(wd, DATA, MDeformWeight, dvlist[i].totweight, dvlist[i].dw);
      }
    }
  }
}

static void write_mdisps(WriteData *wd, int count, MDisps *mdlist, int external)
{
  if (mdlist) {
    int i;

    writestruct(wd, DATA, MDisps, count, mdlist);
    for (i = 0; i < count; i++) {
      MDisps *md = &mdlist[i];
      if (md->disps) {
        if (!external) {
          writedata(wd, DATA, sizeof(float) * 3 * md->totdisp, md->disps);
        }
      }

      if (md->hidden) {
        writedata(wd, DATA, BLI_BITMAP_SIZE(md->totdisp), md->hidden);
      }
    }
  }
}

static void write_grid_paint_mask(WriteData *wd, int count, GridPaintMask *grid_paint_mask)
{
  if (grid_paint_mask) {
    int i;

    writestruct(wd, DATA, GridPaintMask, count, grid_paint_mask);
    for (i = 0; i < count; i++) {
      GridPaintMask *gpm = &grid_paint_mask[i];
      if (gpm->data) {
        const int gridsize = BKE_ccg_gridsize(gpm->level);
        writedata(wd, DATA, sizeof(*gpm->data) * gridsize * gridsize, gpm->data);
      }
    }
  }
}

static void write_customdata(WriteData *wd,
                             ID *id,
                             int count,
                             CustomData *data,
                             CustomDataLayer *layers,
                             CustomDataMask cddata_mask)
{
  int i;

  /* write external customdata (not for undo) */
  if (data->external && (wd->use_memfile == false)) {
    CustomData_external_write(data, id, cddata_mask, count, 0);
  }

  writestruct_at_address(wd, DATA, CustomDataLayer, data->totlayer, data->layers, layers);

  for (i = 0; i < data->totlayer; i++) {
    CustomDataLayer *layer = &layers[i];
    const char *structname;
    int structnum, datasize;

    if (layer->type == CD_MDEFORMVERT) {
      /* layer types that allocate own memory need special handling */
      write_dverts(wd, count, layer->data);
    }
    else if (layer->type == CD_MDISPS) {
      write_mdisps(wd, count, layer->data, layer->flag & CD_FLAG_EXTERNAL);
    }
    else if (layer->type == CD_PAINT_MASK) {
      const float *layer_data = layer->data;
      writedata(wd, DATA, sizeof(*layer_data) * count, layer_data);
    }
    else if (layer->type == CD_SCULPT_FACE_SETS) {
      const float *layer_data = layer->data;
      writedata(wd, DATA, sizeof(*layer_data) * count, layer_data);
    }
    else if (layer->type == CD_GRID_PAINT_MASK) {
      write_grid_paint_mask(wd, count, layer->data);
    }
    else if (layer->type == CD_FACEMAP) {
      const int *layer_data = layer->data;
      writedata(wd, DATA, sizeof(*layer_data) * count, layer_data);
    }
    else {
      CustomData_file_write_info(layer->type, &structname, &structnum);
      if (structnum) {
        datasize = structnum * count;
        writestruct_id(wd, DATA, structname, datasize, layer->data);
      }
      else {
        printf("%s error: layer '%s':%d - can't be written to file\n",
               __func__,
               structname,
               layer->type);
      }
    }
  }

  if (data->external) {
    writestruct(wd, DATA, CustomDataExternal, 1, data->external);
  }
}

static void write_mesh(WriteData *wd, Mesh *mesh)
{
  if (mesh->id.us > 0 || wd->use_memfile) {
    /* Write a copy of the mesh with possibly reduced number of data layers.
     * Don't edit the original since other threads might be reading it. */
    Mesh *old_mesh = mesh;
    Mesh copy_mesh = *mesh;
    mesh = &copy_mesh;

    /* cache only - don't write */
    mesh->mface = NULL;
    mesh->totface = 0;
    memset(&mesh->fdata, 0, sizeof(mesh->fdata));

    /* Reduce xdata layers, fill xlayers with layers to be written.
     * This makes xdata invalid for Blender, which is why we made a
     * temporary local copy. */
    CustomDataLayer *vlayers = NULL, vlayers_buff[CD_TEMP_CHUNK_SIZE];
    CustomDataLayer *elayers = NULL, elayers_buff[CD_TEMP_CHUNK_SIZE];
    CustomDataLayer *flayers = NULL, flayers_buff[CD_TEMP_CHUNK_SIZE];
    CustomDataLayer *llayers = NULL, llayers_buff[CD_TEMP_CHUNK_SIZE];
    CustomDataLayer *players = NULL, players_buff[CD_TEMP_CHUNK_SIZE];

    CustomData_file_write_prepare(&mesh->vdata, &vlayers, vlayers_buff, ARRAY_SIZE(vlayers_buff));
    CustomData_file_write_prepare(&mesh->edata, &elayers, elayers_buff, ARRAY_SIZE(elayers_buff));
    flayers = flayers_buff;
    CustomData_file_write_prepare(&mesh->ldata, &llayers, llayers_buff, ARRAY_SIZE(llayers_buff));
    CustomData_file_write_prepare(&mesh->pdata, &players, players_buff, ARRAY_SIZE(players_buff));

    writestruct_at_address(wd, ID_ME, Mesh, 1, old_mesh, mesh);
    write_iddata(wd, &mesh->id);

    /* direct data */
    if (mesh->adt) {
      write_animdata(wd, mesh->adt);
    }

    writedata(wd, DATA, sizeof(void *) * mesh->totcol, mesh->mat);
    writedata(wd, DATA, sizeof(MSelect) * mesh->totselect, mesh->mselect);

    write_customdata(wd, &mesh->id, mesh->totvert, &mesh->vdata, vlayers, CD_MASK_MESH.vmask);
    write_customdata(wd, &mesh->id, mesh->totedge, &mesh->edata, elayers, CD_MASK_MESH.emask);
    /* fdata is really a dummy - written so slots align */
    write_customdata(wd, &mesh->id, mesh->totface, &mesh->fdata, flayers, CD_MASK_MESH.fmask);
    write_customdata(wd, &mesh->id, mesh->totloop, &mesh->ldata, llayers, CD_MASK_MESH.lmask);
    write_customdata(wd, &mesh->id, mesh->totpoly, &mesh->pdata, players, CD_MASK_MESH.pmask);

    /* restore pointer */
    mesh = old_mesh;

    /* free temporary data */
    if (vlayers && vlayers != vlayers_buff) {
      MEM_freeN(vlayers);
    }
    if (elayers && elayers != elayers_buff) {
      MEM_freeN(elayers);
    }
    if (flayers && flayers != flayers_buff) {
      MEM_freeN(flayers);
    }
    if (llayers && llayers != llayers_buff) {
      MEM_freeN(llayers);
    }
    if (players && players != players_buff) {
      MEM_freeN(players);
    }
  }
}

static void write_lattice(WriteData *wd, Lattice *lt)
{
  if (lt->id.us > 0 || wd->use_memfile) {
    /* write LibData */
    writestruct(wd, ID_LT, Lattice, 1, lt);
    write_iddata(wd, &lt->id);

    /* write animdata */
    if (lt->adt) {
      write_animdata(wd, lt->adt);
    }

    /* direct data */
    writestruct(wd, DATA, BPoint, lt->pntsu * lt->pntsv * lt->pntsw, lt->def);

    write_dverts(wd, lt->pntsu * lt->pntsv * lt->pntsw, lt->dvert);
  }
}

static void write_image(WriteData *wd, Image *ima)
{
  if (ima->id.us > 0 || wd->use_memfile) {
    ImagePackedFile *imapf;

    /* Some trickery to keep forward compatibility of packed images. */
    BLI_assert(ima->packedfile == NULL);
    if (ima->packedfiles.first != NULL) {
      imapf = ima->packedfiles.first;
      ima->packedfile = imapf->packedfile;
    }

    /* write LibData */
    writestruct(wd, ID_IM, Image, 1, ima);
    write_iddata(wd, &ima->id);

    for (imapf = ima->packedfiles.first; imapf; imapf = imapf->next) {
      writestruct(wd, DATA, ImagePackedFile, 1, imapf);
      if (imapf->packedfile) {
        PackedFile *pf = imapf->packedfile;
        writestruct(wd, DATA, PackedFile, 1, pf);
        writedata(wd, DATA, pf->size, pf->data);
      }
    }

    write_previews(wd, ima->preview);

    for (ImageView *iv = ima->views.first; iv; iv = iv->next) {
      writestruct(wd, DATA, ImageView, 1, iv);
    }
    writestruct(wd, DATA, Stereo3dFormat, 1, ima->stereo3d_format);

    writelist(wd, DATA, ImageTile, &ima->tiles);

    ima->packedfile = NULL;

    writelist(wd, DATA, RenderSlot, &ima->renderslots);
  }
}

static void write_texture(WriteData *wd, Tex *tex)
{
  if (tex->id.us > 0 || wd->use_memfile) {
    /* write LibData */
    writestruct(wd, ID_TE, Tex, 1, tex);
    write_iddata(wd, &tex->id);

    if (tex->adt) {
      write_animdata(wd, tex->adt);
    }

    /* direct data */
    if (tex->coba) {
      writestruct(wd, DATA, ColorBand, 1, tex->coba);
    }

    /* nodetree is integral part of texture, no libdata */
    if (tex->nodetree) {
      writestruct(wd, DATA, bNodeTree, 1, tex->nodetree);
      write_nodetree_nolib(wd, tex->nodetree);
    }

    write_previews(wd, tex->preview);
  }
}

static void write_material(WriteData *wd, Material *ma)
{
  if (ma->id.us > 0 || wd->use_memfile) {
    /* write LibData */
    writestruct(wd, ID_MA, Material, 1, ma);
    write_iddata(wd, &ma->id);

    if (ma->adt) {
      write_animdata(wd, ma->adt);
    }

    /* nodetree is integral part of material, no libdata */
    if (ma->nodetree) {
      writestruct(wd, DATA, bNodeTree, 1, ma->nodetree);
      write_nodetree_nolib(wd, ma->nodetree);
    }

    write_previews(wd, ma->preview);

    /* grease pencil settings */
    if (ma->gp_style) {
      writestruct(wd, DATA, MaterialGPencilStyle, 1, ma->gp_style);
    }
  }
}

static void write_world(WriteData *wd, World *wrld)
{
  if (wrld->id.us > 0 || wd->use_memfile) {
    /* write LibData */
    writestruct(wd, ID_WO, World, 1, wrld);
    write_iddata(wd, &wrld->id);

    if (wrld->adt) {
      write_animdata(wd, wrld->adt);
    }

    /* nodetree is integral part of world, no libdata */
    if (wrld->nodetree) {
      writestruct(wd, DATA, bNodeTree, 1, wrld->nodetree);
      write_nodetree_nolib(wd, wrld->nodetree);
    }

    write_previews(wd, wrld->preview);
  }
}

static void write_light(WriteData *wd, Light *la)
{
  if (la->id.us > 0 || wd->use_memfile) {
    /* write LibData */
    writestruct(wd, ID_LA, Light, 1, la);
    write_iddata(wd, &la->id);

    if (la->adt) {
      write_animdata(wd, la->adt);
    }

    if (la->curfalloff) {
      write_curvemapping(wd, la->curfalloff);
    }

    /* Node-tree is integral part of lights, no libdata. */
    if (la->nodetree) {
      writestruct(wd, DATA, bNodeTree, 1, la->nodetree);
      write_nodetree_nolib(wd, la->nodetree);
    }

    write_previews(wd, la->preview);
  }
}

static void write_collection_nolib(WriteData *wd, Collection *collection)
{
  /* Shared function for collection data-blocks and scene master collection. */
  write_previews(wd, collection->preview);

  for (CollectionObject *cob = collection->gobject.first; cob; cob = cob->next) {
    writestruct(wd, DATA, CollectionObject, 1, cob);
  }

  for (CollectionChild *child = collection->children.first; child; child = child->next) {
    writestruct(wd, DATA, CollectionChild, 1, child);
  }

  /* Clear the accumulated recalc flags in case of undo step saving. */
  if (wd->use_memfile) {
    collection->id.recalc_undo_accumulated = 0;
  }
}

static void write_collection(WriteData *wd, Collection *collection)
{
  if (collection->id.us > 0 || wd->use_memfile) {
    /* write LibData */
    writestruct(wd, ID_GR, Collection, 1, collection);
    write_iddata(wd, &collection->id);

    write_collection_nolib(wd, collection);
  }
}

static void write_sequence_modifiers(WriteData *wd, ListBase *modbase)
{
  SequenceModifierData *smd;

  for (smd = modbase->first; smd; smd = smd->next) {
    const SequenceModifierTypeInfo *smti = BKE_sequence_modifier_type_info_get(smd->type);

    if (smti) {
      writestruct_id(wd, DATA, smti->struct_name, 1, smd);

      if (smd->type == seqModifierType_Curves) {
        CurvesModifierData *cmd = (CurvesModifierData *)smd;

        write_curvemapping(wd, &cmd->curve_mapping);
      }
      else if (smd->type == seqModifierType_HueCorrect) {
        HueCorrectModifierData *hcmd = (HueCorrectModifierData *)smd;

        write_curvemapping(wd, &hcmd->curve_mapping);
      }
    }
    else {
      writestruct(wd, DATA, SequenceModifierData, 1, smd);
    }
  }
}

static void write_view_settings(WriteData *wd, ColorManagedViewSettings *view_settings)
{
  if (view_settings->curve_mapping) {
    write_curvemapping(wd, view_settings->curve_mapping);
  }
}

static void write_view3dshading(WriteData *wd, View3DShading *shading)
{
  if (shading->prop) {
    IDP_WriteProperty(shading->prop, wd);
  }
}

static void write_paint(WriteData *wd, Paint *p)
{
  if (p->cavity_curve) {
    write_curvemapping(wd, p->cavity_curve);
  }
  writestruct(wd, DATA, PaintToolSlot, p->tool_slots_len, p->tool_slots);
}

static void write_layer_collections(WriteData *wd, ListBase *lb)
{
  for (LayerCollection *lc = lb->first; lc; lc = lc->next) {
    writestruct(wd, DATA, LayerCollection, 1, lc);

    write_layer_collections(wd, &lc->layer_collections);
  }
}

static void write_view_layer(WriteData *wd, ViewLayer *view_layer)
{
  writestruct(wd, DATA, ViewLayer, 1, view_layer);
  writelist(wd, DATA, Base, &view_layer->object_bases);

  if (view_layer->id_properties) {
    IDP_WriteProperty(view_layer->id_properties, wd);
  }

  for (FreestyleModuleConfig *fmc = view_layer->freestyle_config.modules.first; fmc;
       fmc = fmc->next) {
    writestruct(wd, DATA, FreestyleModuleConfig, 1, fmc);
  }

  for (FreestyleLineSet *fls = view_layer->freestyle_config.linesets.first; fls; fls = fls->next) {
    writestruct(wd, DATA, FreestyleLineSet, 1, fls);
  }
  write_layer_collections(wd, &view_layer->layer_collections);
}

static void write_lightcache_texture(WriteData *wd, LightCacheTexture *tex)
{
  if (tex->data) {
    size_t data_size = tex->components * tex->tex_size[0] * tex->tex_size[1] * tex->tex_size[2];
    if (tex->data_type == LIGHTCACHETEX_FLOAT) {
      data_size *= sizeof(float);
    }
    else if (tex->data_type == LIGHTCACHETEX_UINT) {
      data_size *= sizeof(uint);
    }
    writedata(wd, DATA, data_size, tex->data);
  }
}

static void write_lightcache(WriteData *wd, LightCache *cache)
{
  write_lightcache_texture(wd, &cache->grid_tx);
  write_lightcache_texture(wd, &cache->cube_tx);

  if (cache->cube_mips) {
    writestruct(wd, DATA, LightCacheTexture, cache->mips_len, cache->cube_mips);
    for (int i = 0; i < cache->mips_len; i++) {
      write_lightcache_texture(wd, &cache->cube_mips[i]);
    }
  }

  writestruct(wd, DATA, LightGridCache, cache->grid_len, cache->grid_data);
  writestruct(wd, DATA, LightProbeCache, cache->cube_len, cache->cube_data);
}

static void write_scene(WriteData *wd, Scene *sce)
{
  /* write LibData */
  writestruct(wd, ID_SCE, Scene, 1, sce);
  write_iddata(wd, &sce->id);

  if (sce->adt) {
    write_animdata(wd, sce->adt);
  }
  write_keyingsets(wd, &sce->keyingsets);

  /* direct data */
  ToolSettings *tos = sce->toolsettings;
  writestruct(wd, DATA, ToolSettings, 1, tos);
  if (tos->vpaint) {
    writestruct(wd, DATA, VPaint, 1, tos->vpaint);
    write_paint(wd, &tos->vpaint->paint);
  }
  if (tos->wpaint) {
    writestruct(wd, DATA, VPaint, 1, tos->wpaint);
    write_paint(wd, &tos->wpaint->paint);
  }
  if (tos->sculpt) {
    writestruct(wd, DATA, Sculpt, 1, tos->sculpt);
    write_paint(wd, &tos->sculpt->paint);
  }
  if (tos->uvsculpt) {
    writestruct(wd, DATA, UvSculpt, 1, tos->uvsculpt);
    write_paint(wd, &tos->uvsculpt->paint);
  }
  if (tos->gp_paint) {
    writestruct(wd, DATA, GpPaint, 1, tos->gp_paint);
    write_paint(wd, &tos->gp_paint->paint);
  }
  if (tos->gp_vertexpaint) {
    writestruct(wd, DATA, GpVertexPaint, 1, tos->gp_vertexpaint);
    write_paint(wd, &tos->gp_vertexpaint->paint);
  }
  if (tos->gp_sculptpaint) {
    writestruct(wd, DATA, GpSculptPaint, 1, tos->gp_sculptpaint);
    write_paint(wd, &tos->gp_sculptpaint->paint);
  }
  if (tos->gp_weightpaint) {
    writestruct(wd, DATA, GpWeightPaint, 1, tos->gp_weightpaint);
    write_paint(wd, &tos->gp_weightpaint->paint);
  }
  /* write grease-pencil custom ipo curve to file */
  if (tos->gp_interpolate.custom_ipo) {
    write_curvemapping(wd, tos->gp_interpolate.custom_ipo);
  }
  /* write grease-pencil multiframe falloff curve to file */
  if (tos->gp_sculpt.cur_falloff) {
    write_curvemapping(wd, tos->gp_sculpt.cur_falloff);
  }
  /* write grease-pencil primitive curve to file */
  if (tos->gp_sculpt.cur_primitive) {
    write_curvemapping(wd, tos->gp_sculpt.cur_primitive);
  }
  /* Write the curve profile to the file. */
  if (tos->custom_bevel_profile_preset) {
    write_CurveProfile(wd, tos->custom_bevel_profile_preset);
  }

  write_paint(wd, &tos->imapaint.paint);

  Editing *ed = sce->ed;
  if (ed) {
    Sequence *seq;

    writestruct(wd, DATA, Editing, 1, ed);

    /* reset write flags too */

    SEQ_BEGIN (ed, seq) {
      if (seq->strip) {
        seq->strip->done = false;
      }
      writestruct(wd, DATA, Sequence, 1, seq);
    }
    SEQ_END;

    SEQ_BEGIN (ed, seq) {
      if (seq->strip && seq->strip->done == 0) {
        /* write strip with 'done' at 0 because readfile */

        if (seq->effectdata) {
          switch (seq->type) {
            case SEQ_TYPE_COLOR:
              writestruct(wd, DATA, SolidColorVars, 1, seq->effectdata);
              break;
            case SEQ_TYPE_SPEED:
              writestruct(wd, DATA, SpeedControlVars, 1, seq->effectdata);
              break;
            case SEQ_TYPE_WIPE:
              writestruct(wd, DATA, WipeVars, 1, seq->effectdata);
              break;
            case SEQ_TYPE_GLOW:
              writestruct(wd, DATA, GlowVars, 1, seq->effectdata);
              break;
            case SEQ_TYPE_TRANSFORM:
              writestruct(wd, DATA, TransformVars, 1, seq->effectdata);
              break;
            case SEQ_TYPE_GAUSSIAN_BLUR:
              writestruct(wd, DATA, GaussianBlurVars, 1, seq->effectdata);
              break;
            case SEQ_TYPE_TEXT:
              writestruct(wd, DATA, TextVars, 1, seq->effectdata);
              break;
            case SEQ_TYPE_COLORMIX:
              writestruct(wd, DATA, ColorMixVars, 1, seq->effectdata);
              break;
          }
        }

        writestruct(wd, DATA, Stereo3dFormat, 1, seq->stereo3d_format);

        Strip *strip = seq->strip;
        writestruct(wd, DATA, Strip, 1, strip);
        if (strip->crop) {
          writestruct(wd, DATA, StripCrop, 1, strip->crop);
        }
        if (strip->transform) {
          writestruct(wd, DATA, StripTransform, 1, strip->transform);
        }
        if (strip->proxy) {
          writestruct(wd, DATA, StripProxy, 1, strip->proxy);
        }
        if (seq->type == SEQ_TYPE_IMAGE) {
          writestruct(wd,
                      DATA,
                      StripElem,
                      MEM_allocN_len(strip->stripdata) / sizeof(struct StripElem),
                      strip->stripdata);
        }
        else if (ELEM(seq->type, SEQ_TYPE_MOVIE, SEQ_TYPE_SOUND_RAM, SEQ_TYPE_SOUND_HD)) {
          writestruct(wd, DATA, StripElem, 1, strip->stripdata);
        }

        strip->done = true;
      }

      if (seq->prop) {
        IDP_WriteProperty(seq->prop, wd);
      }

      write_sequence_modifiers(wd, &seq->modifiers);
    }
    SEQ_END;

    /* new; meta stack too, even when its nasty restore code */
    for (MetaStack *ms = ed->metastack.first; ms; ms = ms->next) {
      writestruct(wd, DATA, MetaStack, 1, ms);
    }
  }

  if (sce->r.avicodecdata) {
    writestruct(wd, DATA, AviCodecData, 1, sce->r.avicodecdata);
    if (sce->r.avicodecdata->lpFormat) {
      writedata(wd, DATA, sce->r.avicodecdata->cbFormat, sce->r.avicodecdata->lpFormat);
    }
    if (sce->r.avicodecdata->lpParms) {
      writedata(wd, DATA, sce->r.avicodecdata->cbParms, sce->r.avicodecdata->lpParms);
    }
  }
  if (sce->r.ffcodecdata.properties) {
    IDP_WriteProperty(sce->r.ffcodecdata.properties, wd);
  }

  /* writing dynamic list of TimeMarkers to the blend file */
  for (TimeMarker *marker = sce->markers.first; marker; marker = marker->next) {
    writestruct(wd, DATA, TimeMarker, 1, marker);
  }

  /* writing dynamic list of TransformOrientations to the blend file */
  for (TransformOrientation *ts = sce->transform_spaces.first; ts; ts = ts->next) {
    writestruct(wd, DATA, TransformOrientation, 1, ts);
  }

  /* writing MultiView to the blend file */
  for (SceneRenderView *srv = sce->r.views.first; srv; srv = srv->next) {
    writestruct(wd, DATA, SceneRenderView, 1, srv);
  }

  if (sce->nodetree) {
    writestruct(wd, DATA, bNodeTree, 1, sce->nodetree);
    write_nodetree_nolib(wd, sce->nodetree);
  }

  write_view_settings(wd, &sce->view_settings);

  /* writing RigidBodyWorld data to the blend file */
  if (sce->rigidbody_world) {
    /* Set deprecated pointers to prevent crashes of older Blenders */
    sce->rigidbody_world->pointcache = sce->rigidbody_world->shared->pointcache;
    sce->rigidbody_world->ptcaches = sce->rigidbody_world->shared->ptcaches;
    writestruct(wd, DATA, RigidBodyWorld, 1, sce->rigidbody_world);

    writestruct(wd, DATA, RigidBodyWorld_Shared, 1, sce->rigidbody_world->shared);
    writestruct(wd, DATA, EffectorWeights, 1, sce->rigidbody_world->effector_weights);
    write_pointcaches(wd, &(sce->rigidbody_world->shared->ptcaches));
  }

  write_previews(wd, sce->preview);
  write_curvemapping_curves(wd, &sce->r.mblur_shutter_curve);

  for (ViewLayer *view_layer = sce->view_layers.first; view_layer; view_layer = view_layer->next) {
    write_view_layer(wd, view_layer);
  }

  if (sce->master_collection) {
    writestruct(wd, DATA, Collection, 1, sce->master_collection);
    write_collection_nolib(wd, sce->master_collection);
  }

  /* Eevee Lightcache */
  if (sce->eevee.light_cache_data && !wd->use_memfile) {
    writestruct(wd, DATA, LightCache, 1, sce->eevee.light_cache_data);
    write_lightcache(wd, sce->eevee.light_cache_data);
  }

  write_view3dshading(wd, &sce->display.shading);

  /* Freed on doversion. */
  BLI_assert(sce->layer_properties == NULL);
}

static void write_gpencil(WriteData *wd, bGPdata *gpd)
{
  if (gpd->id.us > 0 || wd->use_memfile) {
    /* write gpd data block to file */
    writestruct(wd, ID_GD, bGPdata, 1, gpd);
    write_iddata(wd, &gpd->id);

    if (gpd->adt) {
      write_animdata(wd, gpd->adt);
    }

    writedata(wd, DATA, sizeof(void *) * gpd->totcol, gpd->mat);

    /* write grease-pencil layers to file */
    writelist(wd, DATA, bGPDlayer, &gpd->layers);
    LISTBASE_FOREACH (bGPDlayer *, gpl, &gpd->layers) {
      /* Write mask list. */
      writelist(wd, DATA, bGPDlayer_Mask, &gpl->mask_layers);
      /* write this layer's frames to file */
      writelist(wd, DATA, bGPDframe, &gpl->frames);
      LISTBASE_FOREACH (bGPDframe *, gpf, &gpl->frames) {
        /* write strokes */
        writelist(wd, DATA, bGPDstroke, &gpf->strokes);
        LISTBASE_FOREACH (bGPDstroke *, gps, &gpf->strokes) {
          writestruct(wd, DATA, bGPDspoint, gps->totpoints, gps->points);
          writestruct(wd, DATA, bGPDtriangle, gps->tot_triangles, gps->triangles);
          write_dverts(wd, gps->totpoints, gps->dvert);
        }
      }
    }
  }
}

static void write_wm_xr_data(WriteData *wd, wmXrData *xr_data)
{
  write_view3dshading(wd, &xr_data->session_settings.shading);
}

static void write_region(WriteData *wd, ARegion *region, int spacetype)
{
  writestruct(wd, DATA, ARegion, 1, region);

  if (region->regiondata) {
    if (region->flag & RGN_FLAG_TEMP_REGIONDATA) {
      return;
    }

    switch (spacetype) {
      case SPACE_VIEW3D:
        if (region->regiontype == RGN_TYPE_WINDOW) {
          RegionView3D *rv3d = region->regiondata;
          writestruct(wd, DATA, RegionView3D, 1, rv3d);

          if (rv3d->localvd) {
            writestruct(wd, DATA, RegionView3D, 1, rv3d->localvd);
          }
          if (rv3d->clipbb) {
            writestruct(wd, DATA, BoundBox, 1, rv3d->clipbb);
          }
        }
        else {
          printf("regiondata write missing!\n");
        }
        break;
      default:
        printf("regiondata write missing!\n");
    }
  }
}

static void write_uilist(WriteData *wd, uiList *ui_list)
{
  writestruct(wd, DATA, uiList, 1, ui_list);

  if (ui_list->properties) {
    IDP_WriteProperty(ui_list->properties, wd);
  }
}

static void write_soops(WriteData *wd, SpaceOutliner *so)
{
  BLI_mempool *ts = so->treestore;

  if (ts) {
    SpaceOutliner so_flat = *so;

    int elems = BLI_mempool_len(ts);
    /* linearize mempool to array */
    TreeStoreElem *data = elems ? BLI_mempool_as_arrayN(ts, "TreeStoreElem") : NULL;

    if (data) {
      /* In this block we use the memory location of the treestore
       * but _not_ its data, the addresses in this case are UUID's,
       * since we can't rely on malloc giving us different values each time.
       */
      TreeStore ts_flat = {0};

      /* we know the treestore is at least as big as a pointer,
       * so offsetting works to give us a UUID. */
      void *data_addr = (void *)POINTER_OFFSET(ts, sizeof(void *));

      ts_flat.usedelem = elems;
      ts_flat.totelem = elems;
      ts_flat.data = data_addr;

      writestruct(wd, DATA, SpaceOutliner, 1, so);

      writestruct_at_address(wd, DATA, TreeStore, 1, ts, &ts_flat);
      writestruct_at_address(wd, DATA, TreeStoreElem, elems, data_addr, data);

      MEM_freeN(data);
    }
    else {
      so_flat.treestore = NULL;
      writestruct_at_address(wd, DATA, SpaceOutliner, 1, so, &so_flat);
    }
  }
  else {
    writestruct(wd, DATA, SpaceOutliner, 1, so);
  }
}

static void write_panel_list(WriteData *wd, ListBase *lb)
{
  for (Panel *pa = lb->first; pa; pa = pa->next) {
    writestruct(wd, DATA, Panel, 1, pa);
    write_panel_list(wd, &pa->children);
  }
}

static void write_area_regions(WriteData *wd, ScrArea *area)
{
  for (ARegion *region = area->regionbase.first; region; region = region->next) {
    write_region(wd, region, area->spacetype);
    write_panel_list(wd, &region->panels);

    for (PanelCategoryStack *pc_act = region->panels_category_active.first; pc_act;
         pc_act = pc_act->next) {
      writestruct(wd, DATA, PanelCategoryStack, 1, pc_act);
    }

    for (uiList *ui_list = region->ui_lists.first; ui_list; ui_list = ui_list->next) {
      write_uilist(wd, ui_list);
    }

    for (uiPreview *ui_preview = region->ui_previews.first; ui_preview;
         ui_preview = ui_preview->next) {
      writestruct(wd, DATA, uiPreview, 1, ui_preview);
    }
  }

  for (SpaceLink *sl = area->spacedata.first; sl; sl = sl->next) {
    for (ARegion *region = sl->regionbase.first; region; region = region->next) {
      write_region(wd, region, sl->spacetype);
    }

    if (sl->spacetype == SPACE_VIEW3D) {
      View3D *v3d = (View3D *)sl;
      writestruct(wd, DATA, View3D, 1, v3d);

      if (v3d->localvd) {
        writestruct(wd, DATA, View3D, 1, v3d->localvd);
      }

      write_view3dshading(wd, &v3d->shading);
    }
    else if (sl->spacetype == SPACE_GRAPH) {
      SpaceGraph *sipo = (SpaceGraph *)sl;
      ListBase tmpGhosts = sipo->runtime.ghost_curves;

      /* temporarily disable ghost curves when saving */
      BLI_listbase_clear(&sipo->runtime.ghost_curves);

      writestruct(wd, DATA, SpaceGraph, 1, sl);
      if (sipo->ads) {
        writestruct(wd, DATA, bDopeSheet, 1, sipo->ads);
      }

      /* reenable ghost curves */
      sipo->runtime.ghost_curves = tmpGhosts;
    }
    else if (sl->spacetype == SPACE_PROPERTIES) {
      writestruct(wd, DATA, SpaceProperties, 1, sl);
    }
    else if (sl->spacetype == SPACE_FILE) {
      SpaceFile *sfile = (SpaceFile *)sl;

      writestruct(wd, DATA, SpaceFile, 1, sl);
      if (sfile->params) {
        writestruct(wd, DATA, FileSelectParams, 1, sfile->params);
      }
    }
    else if (sl->spacetype == SPACE_SEQ) {
      writestruct(wd, DATA, SpaceSeq, 1, sl);
    }
    else if (sl->spacetype == SPACE_OUTLINER) {
      SpaceOutliner *so = (SpaceOutliner *)sl;
      write_soops(wd, so);
    }
    else if (sl->spacetype == SPACE_IMAGE) {
      writestruct(wd, DATA, SpaceImage, 1, sl);
    }
    else if (sl->spacetype == SPACE_TEXT) {
      writestruct(wd, DATA, SpaceText, 1, sl);
    }
    else if (sl->spacetype == SPACE_SCRIPT) {
      SpaceScript *scr = (SpaceScript *)sl;
      scr->but_refs = NULL;
      writestruct(wd, DATA, SpaceScript, 1, sl);
    }
    else if (sl->spacetype == SPACE_ACTION) {
      writestruct(wd, DATA, SpaceAction, 1, sl);
    }
    else if (sl->spacetype == SPACE_NLA) {
      SpaceNla *snla = (SpaceNla *)sl;

      writestruct(wd, DATA, SpaceNla, 1, snla);
      if (snla->ads) {
        writestruct(wd, DATA, bDopeSheet, 1, snla->ads);
      }
    }
    else if (sl->spacetype == SPACE_NODE) {
      SpaceNode *snode = (SpaceNode *)sl;
      bNodeTreePath *path;
      writestruct(wd, DATA, SpaceNode, 1, snode);

      for (path = snode->treepath.first; path; path = path->next) {
        writestruct(wd, DATA, bNodeTreePath, 1, path);
      }
    }
    else if (sl->spacetype == SPACE_CONSOLE) {
      SpaceConsole *con = (SpaceConsole *)sl;
      ConsoleLine *cl;

      for (cl = con->history.first; cl; cl = cl->next) {
        /* 'len_alloc' is invalid on write, set from 'len' on read */
        writestruct(wd, DATA, ConsoleLine, 1, cl);
        writedata(wd, DATA, cl->len + 1, cl->line);
      }
      writestruct(wd, DATA, SpaceConsole, 1, sl);
    }
#ifdef WITH_GLOBAL_AREA_WRITING
    else if (sl->spacetype == SPACE_TOPBAR) {
      writestruct(wd, DATA, SpaceTopBar, 1, sl);
    }
    else if (sl->spacetype == SPACE_STATUSBAR) {
      writestruct(wd, DATA, SpaceStatusBar, 1, sl);
    }
#endif
    else if (sl->spacetype == SPACE_USERPREF) {
      writestruct(wd, DATA, SpaceUserPref, 1, sl);
    }
    else if (sl->spacetype == SPACE_CLIP) {
      writestruct(wd, DATA, SpaceClip, 1, sl);
    }
    else if (sl->spacetype == SPACE_INFO) {
      writestruct(wd, DATA, SpaceInfo, 1, sl);
    }
  }
}

static void write_area_map(WriteData *wd, ScrAreaMap *area_map)
{
  writelist(wd, DATA, ScrVert, &area_map->vertbase);
  writelist(wd, DATA, ScrEdge, &area_map->edgebase);
  for (ScrArea *area = area_map->areabase.first; area; area = area->next) {
    area->butspacetype = area->spacetype; /* Just for compatibility, will be reset below. */

    writestruct(wd, DATA, ScrArea, 1, area);

#ifdef WITH_GLOBAL_AREA_WRITING
    writestruct(wd, DATA, ScrGlobalAreaData, 1, area->global);
#endif

    write_area_regions(wd, area);

    area->butspacetype = SPACE_EMPTY; /* Unset again, was changed above. */
  }
}

static void write_windowmanager(WriteData *wd, wmWindowManager *wm)
{
  writestruct(wd, ID_WM, wmWindowManager, 1, wm);
  write_iddata(wd, &wm->id);
  write_wm_xr_data(wd, &wm->xr);

  for (wmWindow *win = wm->windows.first; win; win = win->next) {
#ifndef WITH_GLOBAL_AREA_WRITING
    /* Don't write global areas yet, while we make changes to them. */
    ScrAreaMap global_areas = win->global_areas;
    memset(&win->global_areas, 0, sizeof(win->global_areas));
#endif

    /* update deprecated screen member (for so loading in 2.7x uses the correct screen) */
    win->screen = BKE_workspace_active_screen_get(win->workspace_hook);

    writestruct(wd, DATA, wmWindow, 1, win);
    writestruct(wd, DATA, WorkSpaceInstanceHook, 1, win->workspace_hook);
    writestruct(wd, DATA, Stereo3dFormat, 1, win->stereo3d_format);

#ifdef WITH_GLOBAL_AREA_WRITING
    write_area_map(wd, &win->global_areas);
#else
    win->global_areas = global_areas;
#endif

    /* data is written, clear deprecated data again */
    win->screen = NULL;
  }
}

static void write_screen(WriteData *wd, bScreen *sc)
{
  /* Screens are reference counted, only saved if used by a workspace. */
  if (sc->id.us > 0 || wd->use_memfile) {
    /* write LibData */
    /* in 2.50+ files, the file identifier for screens is patched, forward compatibility */
    writestruct(wd, ID_SCRN, bScreen, 1, sc);
    write_iddata(wd, &sc->id);

    write_previews(wd, sc->preview);

    /* direct data */
    write_area_map(wd, AREAMAP_FROM_SCREEN(sc));
  }
}

static void write_bone(WriteData *wd, Bone *bone)
{
  /* PATCH for upward compatibility after 2.37+ armature recode */
  bone->size[0] = bone->size[1] = bone->size[2] = 1.0f;

  /* Write this bone */
  writestruct(wd, DATA, Bone, 1, bone);

  /* Write ID Properties -- and copy this comment EXACTLY for easy finding
   * of library blocks that implement this.*/
  if (bone->prop) {
    IDP_WriteProperty(bone->prop, wd);
  }

  /* Write Children */
  for (Bone *cbone = bone->childbase.first; cbone; cbone = cbone->next) {
    write_bone(wd, cbone);
  }
}

static void write_armature(WriteData *wd, bArmature *arm)
{
  if (arm->id.us > 0 || wd->use_memfile) {
    writestruct(wd, ID_AR, bArmature, 1, arm);
    write_iddata(wd, &arm->id);

    if (arm->adt) {
      write_animdata(wd, arm->adt);
    }

    /* Direct data */
    for (Bone *bone = arm->bonebase.first; bone; bone = bone->next) {
      write_bone(wd, bone);
    }
  }
}

static void write_text(WriteData *wd, Text *text)
{
  if ((text->flags & TXT_ISMEM) && (text->flags & TXT_ISEXT)) {
    text->flags &= ~TXT_ISEXT;
  }

  /* write LibData */
  writestruct(wd, ID_TXT, Text, 1, text);
  write_iddata(wd, &text->id);

  if (text->name) {
    writedata(wd, DATA, strlen(text->name) + 1, text->name);
  }

  if (!(text->flags & TXT_ISEXT)) {
    /* now write the text data, in two steps for optimization in the readfunction */
    for (TextLine *tmp = text->lines.first; tmp; tmp = tmp->next) {
      writestruct(wd, DATA, TextLine, 1, tmp);
    }

    for (TextLine *tmp = text->lines.first; tmp; tmp = tmp->next) {
      writedata(wd, DATA, tmp->len + 1, tmp->line);
    }
  }
}

static void write_speaker(WriteData *wd, Speaker *spk)
{
  if (spk->id.us > 0 || wd->use_memfile) {
    /* write LibData */
    writestruct(wd, ID_SPK, Speaker, 1, spk);
    write_iddata(wd, &spk->id);

    if (spk->adt) {
      write_animdata(wd, spk->adt);
    }
  }
}

static void write_sound(WriteData *wd, bSound *sound)
{
  if (sound->id.us > 0 || wd->use_memfile) {
    /* write LibData */
    writestruct(wd, ID_SO, bSound, 1, sound);
    write_iddata(wd, &sound->id);

    if (sound->packedfile) {
      PackedFile *pf = sound->packedfile;
      writestruct(wd, DATA, PackedFile, 1, pf);
      writedata(wd, DATA, pf->size, pf->data);
    }
  }
}

static void write_probe(WriteData *wd, LightProbe *prb)
{
  if (prb->id.us > 0 || wd->use_memfile) {
    /* write LibData */
    writestruct(wd, ID_LP, LightProbe, 1, prb);
    write_iddata(wd, &prb->id);

    if (prb->adt) {
      write_animdata(wd, prb->adt);
    }
  }
}

static void write_nodetree(WriteData *wd, bNodeTree *ntree)
{
  if (ntree->id.us > 0 || wd->use_memfile) {
    writestruct(wd, ID_NT, bNodeTree, 1, ntree);
    /* Note that trees directly used by other IDs (materials etc.) are not 'real' ID, they cannot
     * be linked, etc., so we write actual id data here only, for 'real' ID trees. */
    write_iddata(wd, &ntree->id);

    write_nodetree_nolib(wd, ntree);
  }
}

static void write_brush(WriteData *wd, Brush *brush)
{
  if (brush->id.us > 0 || wd->use_memfile) {
    writestruct(wd, ID_BR, Brush, 1, brush);
    write_iddata(wd, &brush->id);

    if (brush->curve) {
      write_curvemapping(wd, brush->curve);
    }

    if (brush->gpencil_settings) {
      writestruct(wd, DATA, BrushGpencilSettings, 1, brush->gpencil_settings);

      if (brush->gpencil_settings->curve_sensitivity) {
        write_curvemapping(wd, brush->gpencil_settings->curve_sensitivity);
      }
      if (brush->gpencil_settings->curve_strength) {
        write_curvemapping(wd, brush->gpencil_settings->curve_strength);
      }
      if (brush->gpencil_settings->curve_jitter) {
        write_curvemapping(wd, brush->gpencil_settings->curve_jitter);
      }
    }
    if (brush->gradient) {
      writestruct(wd, DATA, ColorBand, 1, brush->gradient);
    }
  }
}

static void write_palette(WriteData *wd, Palette *palette)
{
  if (palette->id.us > 0 || wd->use_memfile) {
    PaletteColor *color;
    writestruct(wd, ID_PAL, Palette, 1, palette);
    write_iddata(wd, &palette->id);

    for (color = palette->colors.first; color; color = color->next) {
      writestruct(wd, DATA, PaletteColor, 1, color);
    }
  }
}

static void write_paintcurve(WriteData *wd, PaintCurve *pc)
{
  if (pc->id.us > 0 || wd->use_memfile) {
    writestruct(wd, ID_PC, PaintCurve, 1, pc);
    write_iddata(wd, &pc->id);

    writestruct(wd, DATA, PaintCurvePoint, pc->tot_points, pc->points);
  }
}

static void write_movieTracks(WriteData *wd, ListBase *tracks)
{
  MovieTrackingTrack *track;

  track = tracks->first;
  while (track) {
    writestruct(wd, DATA, MovieTrackingTrack, 1, track);

    if (track->markers) {
      writestruct(wd, DATA, MovieTrackingMarker, track->markersnr, track->markers);
    }

    track = track->next;
  }
}

static void write_moviePlaneTracks(WriteData *wd, ListBase *plane_tracks_base)
{
  MovieTrackingPlaneTrack *plane_track;

  for (plane_track = plane_tracks_base->first; plane_track; plane_track = plane_track->next) {
    writestruct(wd, DATA, MovieTrackingPlaneTrack, 1, plane_track);

    writedata(wd,
              DATA,
              sizeof(MovieTrackingTrack *) * plane_track->point_tracksnr,
              plane_track->point_tracks);
    writestruct(wd, DATA, MovieTrackingPlaneMarker, plane_track->markersnr, plane_track->markers);
  }
}

static void write_movieReconstruction(WriteData *wd, MovieTrackingReconstruction *reconstruction)
{
  if (reconstruction->camnr) {
    writestruct(
        wd, DATA, MovieReconstructedCamera, reconstruction->camnr, reconstruction->cameras);
  }
}

static void write_movieclip(WriteData *wd, MovieClip *clip)
{
  if (clip->id.us > 0 || wd->use_memfile) {
    MovieTracking *tracking = &clip->tracking;
    MovieTrackingObject *object;

    writestruct(wd, ID_MC, MovieClip, 1, clip);
    write_iddata(wd, &clip->id);

    if (clip->adt) {
      write_animdata(wd, clip->adt);
    }

    write_movieTracks(wd, &tracking->tracks);
    write_moviePlaneTracks(wd, &tracking->plane_tracks);
    write_movieReconstruction(wd, &tracking->reconstruction);

    object = tracking->objects.first;
    while (object) {
      writestruct(wd, DATA, MovieTrackingObject, 1, object);

      write_movieTracks(wd, &object->tracks);
      write_moviePlaneTracks(wd, &object->plane_tracks);
      write_movieReconstruction(wd, &object->reconstruction);

      object = object->next;
    }
  }
}

static void write_mask(WriteData *wd, Mask *mask)
{
  if (mask->id.us > 0 || wd->use_memfile) {
    MaskLayer *masklay;

    writestruct(wd, ID_MSK, Mask, 1, mask);
    write_iddata(wd, &mask->id);

    if (mask->adt) {
      write_animdata(wd, mask->adt);
    }

    for (masklay = mask->masklayers.first; masklay; masklay = masklay->next) {
      MaskSpline *spline;
      MaskLayerShape *masklay_shape;

      writestruct(wd, DATA, MaskLayer, 1, masklay);

      for (spline = masklay->splines.first; spline; spline = spline->next) {
        int i;

        void *points_deform = spline->points_deform;
        spline->points_deform = NULL;

        writestruct(wd, DATA, MaskSpline, 1, spline);
        writestruct(wd, DATA, MaskSplinePoint, spline->tot_point, spline->points);

        spline->points_deform = points_deform;

        for (i = 0; i < spline->tot_point; i++) {
          MaskSplinePoint *point = &spline->points[i];

          if (point->tot_uw) {
            writestruct(wd, DATA, MaskSplinePointUW, point->tot_uw, point->uw);
          }
        }
      }

      for (masklay_shape = masklay->splines_shapes.first; masklay_shape;
           masklay_shape = masklay_shape->next) {
        writestruct(wd, DATA, MaskLayerShape, 1, masklay_shape);
        writedata(wd,
                  DATA,
                  masklay_shape->tot_vert * sizeof(float) * MASK_OBJECT_SHAPE_ELEM_SIZE,
                  masklay_shape->data);
      }
    }
  }
}

static void write_linestyle_color_modifiers(WriteData *wd, ListBase *modifiers)
{
  LineStyleModifier *m;

  for (m = modifiers->first; m; m = m->next) {
    int struct_nr;
    switch (m->type) {
      case LS_MODIFIER_ALONG_STROKE:
        struct_nr = SDNA_TYPE_FROM_STRUCT(LineStyleColorModifier_AlongStroke);
        break;
      case LS_MODIFIER_DISTANCE_FROM_CAMERA:
        struct_nr = SDNA_TYPE_FROM_STRUCT(LineStyleColorModifier_DistanceFromCamera);
        break;
      case LS_MODIFIER_DISTANCE_FROM_OBJECT:
        struct_nr = SDNA_TYPE_FROM_STRUCT(LineStyleColorModifier_DistanceFromObject);
        break;
      case LS_MODIFIER_MATERIAL:
        struct_nr = SDNA_TYPE_FROM_STRUCT(LineStyleColorModifier_Material);
        break;
      case LS_MODIFIER_TANGENT:
        struct_nr = SDNA_TYPE_FROM_STRUCT(LineStyleColorModifier_Tangent);
        break;
      case LS_MODIFIER_NOISE:
        struct_nr = SDNA_TYPE_FROM_STRUCT(LineStyleColorModifier_Noise);
        break;
      case LS_MODIFIER_CREASE_ANGLE:
        struct_nr = SDNA_TYPE_FROM_STRUCT(LineStyleColorModifier_CreaseAngle);
        break;
      case LS_MODIFIER_CURVATURE_3D:
        struct_nr = SDNA_TYPE_FROM_STRUCT(LineStyleColorModifier_Curvature_3D);
        break;
      default:
        struct_nr = SDNA_TYPE_FROM_STRUCT(LineStyleModifier); /* this should not happen */
    }
    writestruct_nr(wd, DATA, struct_nr, 1, m);
  }
  for (m = modifiers->first; m; m = m->next) {
    switch (m->type) {
      case LS_MODIFIER_ALONG_STROKE:
        writestruct(wd, DATA, ColorBand, 1, ((LineStyleColorModifier_AlongStroke *)m)->color_ramp);
        break;
      case LS_MODIFIER_DISTANCE_FROM_CAMERA:
        writestruct(
            wd, DATA, ColorBand, 1, ((LineStyleColorModifier_DistanceFromCamera *)m)->color_ramp);
        break;
      case LS_MODIFIER_DISTANCE_FROM_OBJECT:
        writestruct(
            wd, DATA, ColorBand, 1, ((LineStyleColorModifier_DistanceFromObject *)m)->color_ramp);
        break;
      case LS_MODIFIER_MATERIAL:
        writestruct(wd, DATA, ColorBand, 1, ((LineStyleColorModifier_Material *)m)->color_ramp);
        break;
      case LS_MODIFIER_TANGENT:
        writestruct(wd, DATA, ColorBand, 1, ((LineStyleColorModifier_Tangent *)m)->color_ramp);
        break;
      case LS_MODIFIER_NOISE:
        writestruct(wd, DATA, ColorBand, 1, ((LineStyleColorModifier_Noise *)m)->color_ramp);
        break;
      case LS_MODIFIER_CREASE_ANGLE:
        writestruct(wd, DATA, ColorBand, 1, ((LineStyleColorModifier_CreaseAngle *)m)->color_ramp);
        break;
      case LS_MODIFIER_CURVATURE_3D:
        writestruct(
            wd, DATA, ColorBand, 1, ((LineStyleColorModifier_Curvature_3D *)m)->color_ramp);
        break;
    }
  }
}

static void write_linestyle_alpha_modifiers(WriteData *wd, ListBase *modifiers)
{
  LineStyleModifier *m;

  for (m = modifiers->first; m; m = m->next) {
    int struct_nr;
    switch (m->type) {
      case LS_MODIFIER_ALONG_STROKE:
        struct_nr = SDNA_TYPE_FROM_STRUCT(LineStyleAlphaModifier_AlongStroke);
        break;
      case LS_MODIFIER_DISTANCE_FROM_CAMERA:
        struct_nr = SDNA_TYPE_FROM_STRUCT(LineStyleAlphaModifier_DistanceFromCamera);
        break;
      case LS_MODIFIER_DISTANCE_FROM_OBJECT:
        struct_nr = SDNA_TYPE_FROM_STRUCT(LineStyleAlphaModifier_DistanceFromObject);
        break;
      case LS_MODIFIER_MATERIAL:
        struct_nr = SDNA_TYPE_FROM_STRUCT(LineStyleAlphaModifier_Material);
        break;
      case LS_MODIFIER_TANGENT:
        struct_nr = SDNA_TYPE_FROM_STRUCT(LineStyleAlphaModifier_Tangent);
        break;
      case LS_MODIFIER_NOISE:
        struct_nr = SDNA_TYPE_FROM_STRUCT(LineStyleAlphaModifier_Noise);
        break;
      case LS_MODIFIER_CREASE_ANGLE:
        struct_nr = SDNA_TYPE_FROM_STRUCT(LineStyleAlphaModifier_CreaseAngle);
        break;
      case LS_MODIFIER_CURVATURE_3D:
        struct_nr = SDNA_TYPE_FROM_STRUCT(LineStyleAlphaModifier_Curvature_3D);
        break;
      default:
        struct_nr = SDNA_TYPE_FROM_STRUCT(LineStyleModifier); /* this should not happen */
    }
    writestruct_nr(wd, DATA, struct_nr, 1, m);
  }
  for (m = modifiers->first; m; m = m->next) {
    switch (m->type) {
      case LS_MODIFIER_ALONG_STROKE:
        write_curvemapping(wd, ((LineStyleAlphaModifier_AlongStroke *)m)->curve);
        break;
      case LS_MODIFIER_DISTANCE_FROM_CAMERA:
        write_curvemapping(wd, ((LineStyleAlphaModifier_DistanceFromCamera *)m)->curve);
        break;
      case LS_MODIFIER_DISTANCE_FROM_OBJECT:
        write_curvemapping(wd, ((LineStyleAlphaModifier_DistanceFromObject *)m)->curve);
        break;
      case LS_MODIFIER_MATERIAL:
        write_curvemapping(wd, ((LineStyleAlphaModifier_Material *)m)->curve);
        break;
      case LS_MODIFIER_TANGENT:
        write_curvemapping(wd, ((LineStyleAlphaModifier_Tangent *)m)->curve);
        break;
      case LS_MODIFIER_NOISE:
        write_curvemapping(wd, ((LineStyleAlphaModifier_Noise *)m)->curve);
        break;
      case LS_MODIFIER_CREASE_ANGLE:
        write_curvemapping(wd, ((LineStyleAlphaModifier_CreaseAngle *)m)->curve);
        break;
      case LS_MODIFIER_CURVATURE_3D:
        write_curvemapping(wd, ((LineStyleAlphaModifier_Curvature_3D *)m)->curve);
        break;
    }
  }
}

static void write_linestyle_thickness_modifiers(WriteData *wd, ListBase *modifiers)
{
  LineStyleModifier *m;

  for (m = modifiers->first; m; m = m->next) {
    int struct_nr;
    switch (m->type) {
      case LS_MODIFIER_ALONG_STROKE:
        struct_nr = SDNA_TYPE_FROM_STRUCT(LineStyleThicknessModifier_AlongStroke);
        break;
      case LS_MODIFIER_DISTANCE_FROM_CAMERA:
        struct_nr = SDNA_TYPE_FROM_STRUCT(LineStyleThicknessModifier_DistanceFromCamera);
        break;
      case LS_MODIFIER_DISTANCE_FROM_OBJECT:
        struct_nr = SDNA_TYPE_FROM_STRUCT(LineStyleThicknessModifier_DistanceFromObject);
        break;
      case LS_MODIFIER_MATERIAL:
        struct_nr = SDNA_TYPE_FROM_STRUCT(LineStyleThicknessModifier_Material);
        break;
      case LS_MODIFIER_CALLIGRAPHY:
        struct_nr = SDNA_TYPE_FROM_STRUCT(LineStyleThicknessModifier_Calligraphy);
        break;
      case LS_MODIFIER_TANGENT:
        struct_nr = SDNA_TYPE_FROM_STRUCT(LineStyleThicknessModifier_Tangent);
        break;
      case LS_MODIFIER_NOISE:
        struct_nr = SDNA_TYPE_FROM_STRUCT(LineStyleThicknessModifier_Noise);
        break;
      case LS_MODIFIER_CREASE_ANGLE:
        struct_nr = SDNA_TYPE_FROM_STRUCT(LineStyleThicknessModifier_CreaseAngle);
        break;
      case LS_MODIFIER_CURVATURE_3D:
        struct_nr = SDNA_TYPE_FROM_STRUCT(LineStyleThicknessModifier_Curvature_3D);
        break;
      default:
        struct_nr = SDNA_TYPE_FROM_STRUCT(LineStyleModifier); /* this should not happen */
    }
    writestruct_nr(wd, DATA, struct_nr, 1, m);
  }
  for (m = modifiers->first; m; m = m->next) {
    switch (m->type) {
      case LS_MODIFIER_ALONG_STROKE:
        write_curvemapping(wd, ((LineStyleThicknessModifier_AlongStroke *)m)->curve);
        break;
      case LS_MODIFIER_DISTANCE_FROM_CAMERA:
        write_curvemapping(wd, ((LineStyleThicknessModifier_DistanceFromCamera *)m)->curve);
        break;
      case LS_MODIFIER_DISTANCE_FROM_OBJECT:
        write_curvemapping(wd, ((LineStyleThicknessModifier_DistanceFromObject *)m)->curve);
        break;
      case LS_MODIFIER_MATERIAL:
        write_curvemapping(wd, ((LineStyleThicknessModifier_Material *)m)->curve);
        break;
      case LS_MODIFIER_TANGENT:
        write_curvemapping(wd, ((LineStyleThicknessModifier_Tangent *)m)->curve);
        break;
      case LS_MODIFIER_CREASE_ANGLE:
        write_curvemapping(wd, ((LineStyleThicknessModifier_CreaseAngle *)m)->curve);
        break;
      case LS_MODIFIER_CURVATURE_3D:
        write_curvemapping(wd, ((LineStyleThicknessModifier_Curvature_3D *)m)->curve);
        break;
    }
  }
}

static void write_linestyle_geometry_modifiers(WriteData *wd, ListBase *modifiers)
{
  LineStyleModifier *m;

  for (m = modifiers->first; m; m = m->next) {
    int struct_nr;
    switch (m->type) {
      case LS_MODIFIER_SAMPLING:
        struct_nr = SDNA_TYPE_FROM_STRUCT(LineStyleGeometryModifier_Sampling);
        break;
      case LS_MODIFIER_BEZIER_CURVE:
        struct_nr = SDNA_TYPE_FROM_STRUCT(LineStyleGeometryModifier_BezierCurve);
        break;
      case LS_MODIFIER_SINUS_DISPLACEMENT:
        struct_nr = SDNA_TYPE_FROM_STRUCT(LineStyleGeometryModifier_SinusDisplacement);
        break;
      case LS_MODIFIER_SPATIAL_NOISE:
        struct_nr = SDNA_TYPE_FROM_STRUCT(LineStyleGeometryModifier_SpatialNoise);
        break;
      case LS_MODIFIER_PERLIN_NOISE_1D:
        struct_nr = SDNA_TYPE_FROM_STRUCT(LineStyleGeometryModifier_PerlinNoise1D);
        break;
      case LS_MODIFIER_PERLIN_NOISE_2D:
        struct_nr = SDNA_TYPE_FROM_STRUCT(LineStyleGeometryModifier_PerlinNoise2D);
        break;
      case LS_MODIFIER_BACKBONE_STRETCHER:
        struct_nr = SDNA_TYPE_FROM_STRUCT(LineStyleGeometryModifier_BackboneStretcher);
        break;
      case LS_MODIFIER_TIP_REMOVER:
        struct_nr = SDNA_TYPE_FROM_STRUCT(LineStyleGeometryModifier_TipRemover);
        break;
      case LS_MODIFIER_POLYGONIZATION:
        struct_nr = SDNA_TYPE_FROM_STRUCT(LineStyleGeometryModifier_Polygonalization);
        break;
      case LS_MODIFIER_GUIDING_LINES:
        struct_nr = SDNA_TYPE_FROM_STRUCT(LineStyleGeometryModifier_GuidingLines);
        break;
      case LS_MODIFIER_BLUEPRINT:
        struct_nr = SDNA_TYPE_FROM_STRUCT(LineStyleGeometryModifier_Blueprint);
        break;
      case LS_MODIFIER_2D_OFFSET:
        struct_nr = SDNA_TYPE_FROM_STRUCT(LineStyleGeometryModifier_2DOffset);
        break;
      case LS_MODIFIER_2D_TRANSFORM:
        struct_nr = SDNA_TYPE_FROM_STRUCT(LineStyleGeometryModifier_2DTransform);
        break;
      case LS_MODIFIER_SIMPLIFICATION:
        struct_nr = SDNA_TYPE_FROM_STRUCT(LineStyleGeometryModifier_Simplification);
        break;
      default:
        struct_nr = SDNA_TYPE_FROM_STRUCT(LineStyleModifier); /* this should not happen */
    }
    writestruct_nr(wd, DATA, struct_nr, 1, m);
  }
}

static void write_linestyle(WriteData *wd, FreestyleLineStyle *linestyle)
{
  if (linestyle->id.us > 0 || wd->use_memfile) {
    writestruct(wd, ID_LS, FreestyleLineStyle, 1, linestyle);
    write_iddata(wd, &linestyle->id);

    if (linestyle->adt) {
      write_animdata(wd, linestyle->adt);
    }

    write_linestyle_color_modifiers(wd, &linestyle->color_modifiers);
    write_linestyle_alpha_modifiers(wd, &linestyle->alpha_modifiers);
    write_linestyle_thickness_modifiers(wd, &linestyle->thickness_modifiers);
    write_linestyle_geometry_modifiers(wd, &linestyle->geometry_modifiers);
    for (int a = 0; a < MAX_MTEX; a++) {
      if (linestyle->mtex[a]) {
        writestruct(wd, DATA, MTex, 1, linestyle->mtex[a]);
      }
    }
    if (linestyle->nodetree) {
      writestruct(wd, DATA, bNodeTree, 1, linestyle->nodetree);
      write_nodetree_nolib(wd, linestyle->nodetree);
    }
  }
}

static void write_cachefile(WriteData *wd, CacheFile *cache_file)
{
  if (cache_file->id.us > 0 || wd->use_memfile) {
    writestruct(wd, ID_CF, CacheFile, 1, cache_file);

    if (cache_file->adt) {
      write_animdata(wd, cache_file->adt);
    }
  }
}

static void write_workspace(WriteData *wd, WorkSpace *workspace)
{
  ListBase *layouts = BKE_workspace_layouts_get(workspace);

  writestruct(wd, ID_WS, WorkSpace, 1, workspace);
  write_iddata(wd, &workspace->id);
  writelist(wd, DATA, WorkSpaceLayout, layouts);
  writelist(wd, DATA, WorkSpaceDataRelation, &workspace->hook_layout_relations);
  writelist(wd, DATA, wmOwnerID, &workspace->owner_ids);
  writelist(wd, DATA, bToolRef, &workspace->tools);
  for (bToolRef *tref = workspace->tools.first; tref; tref = tref->next) {
    if (tref->properties) {
      IDP_WriteProperty(tref->properties, wd);
    }
  }
}

static void write_hair(WriteData *wd, Hair *hair)
{
  if (hair->id.us > 0 || wd->use_memfile) {
    /* Write a copy of the hair with possibly reduced number of data layers.
     * Don't edit the original since other threads might be reading it. */
    Hair *old_hair = hair;
    Hair copy_hair = *hair;
    hair = &copy_hair;

    CustomDataLayer *players = NULL, players_buff[CD_TEMP_CHUNK_SIZE];
    CustomDataLayer *clayers = NULL, clayers_buff[CD_TEMP_CHUNK_SIZE];
    CustomData_file_write_prepare(&hair->pdata, &players, players_buff, ARRAY_SIZE(players_buff));
    CustomData_file_write_prepare(&hair->cdata, &clayers, clayers_buff, ARRAY_SIZE(clayers_buff));

    /* Write LibData */
    writestruct_at_address(wd, ID_HA, Hair, 1, old_hair, hair);
    write_iddata(wd, &hair->id);

    /* Direct data */
    write_customdata(wd, &hair->id, hair->totpoint, &hair->pdata, players, CD_MASK_ALL);
    write_customdata(wd, &hair->id, hair->totcurve, &hair->cdata, clayers, CD_MASK_ALL);
    writedata(wd, DATA, sizeof(void *) * hair->totcol, hair->mat);
    if (hair->adt) {
      write_animdata(wd, hair->adt);
    }

    /* Remove temporary data. */
    if (players && players != players_buff) {
      MEM_freeN(players);
    }
    if (clayers && clayers != clayers_buff) {
      MEM_freeN(clayers);
    }

    /* restore pointer */
    hair = old_hair;
  }
}

static void write_pointcloud(WriteData *wd, PointCloud *pointcloud)
{
  if (pointcloud->id.us > 0 || wd->use_memfile) {
    /* Write a copy of the pointcloud with possibly reduced number of data layers.
     * Don't edit the original since other threads might be reading it. */
    PointCloud *old_pointcloud = pointcloud;
    PointCloud copy_pointcloud = *pointcloud;
    pointcloud = &copy_pointcloud;

    CustomDataLayer *players = NULL, players_buff[CD_TEMP_CHUNK_SIZE];
    CustomData_file_write_prepare(
        &pointcloud->pdata, &players, players_buff, ARRAY_SIZE(players_buff));

    /* Write LibData */
    writestruct_at_address(wd, ID_PT, PointCloud, 1, old_pointcloud, pointcloud);
    write_iddata(wd, &pointcloud->id);

    /* Direct data */
    write_customdata(
        wd, &pointcloud->id, pointcloud->totpoint, &pointcloud->pdata, players, CD_MASK_ALL);
    writedata(wd, DATA, sizeof(void *) * pointcloud->totcol, pointcloud->mat);
    if (pointcloud->adt) {
      write_animdata(wd, pointcloud->adt);
    }

    /* Remove temporary data. */
    if (players && players != players_buff) {
      MEM_freeN(players);
    }
  }
}

static void write_volume(WriteData *wd, Volume *volume)
{
  if (volume->id.us > 0 || wd->use_memfile) {
    /* write LibData */
    writestruct(wd, ID_VO, Volume, 1, volume);
    write_iddata(wd, &volume->id);

    /* direct data */
    writedata(wd, DATA, sizeof(void *) * volume->totcol, volume->mat);
    if (volume->adt) {
      write_animdata(wd, volume->adt);
    }

    if (volume->packedfile) {
      PackedFile *pf = volume->packedfile;
      writestruct(wd, DATA, PackedFile, 1, pf);
      writedata(wd, DATA, pf->size, pf->data);
    }
  }
}

/* Keep it last of write_foodata functions. */
static void write_libraries(WriteData *wd, Main *main)
{
  ListBase *lbarray[MAX_LIBARRAY];
  ID *id;
  int a, tot;
  bool found_one;

  for (; main; main = main->next) {
    a = tot = set_listbasepointers(main, lbarray);

    /* test: is lib being used */
    if (main->curlib && main->curlib->packedfile) {
      found_one = true;
    }
    else {
      found_one = false;
      while (!found_one && tot--) {
        for (id = lbarray[tot]->first; id; id = id->next) {
          if (id->us > 0 &&
              ((id->tag & LIB_TAG_EXTERN) ||
               ((id->tag & LIB_TAG_INDIRECT) && (id->flag & LIB_INDIRECT_WEAK_LINK)))) {
            found_one = true;
            break;
          }
        }
      }
    }

    /* To be able to restore 'quit.blend' and temp saves,
     * the packed blend has to be in undo buffers... */
    /* XXX needs rethink, just like save UI in undo files now -
     * would be nice to append things only for the 'quit.blend' and temp saves. */
    if (found_one) {
      /* Not overridable. */

      writestruct(wd, ID_LI, Library, 1, main->curlib);
      write_iddata(wd, &main->curlib->id);

      if (main->curlib->packedfile) {
        PackedFile *pf = main->curlib->packedfile;
        writestruct(wd, DATA, PackedFile, 1, pf);
        writedata(wd, DATA, pf->size, pf->data);
        if (wd->use_memfile == false) {
          printf("write packed .blend: %s\n", main->curlib->name);
        }
      }

      /* Write link placeholders for all direct linked IDs. */
      while (a--) {
        for (id = lbarray[a]->first; id; id = id->next) {
          if (id->us > 0 &&
              ((id->tag & LIB_TAG_EXTERN) ||
               ((id->tag & LIB_TAG_INDIRECT) && (id->flag & LIB_INDIRECT_WEAK_LINK)))) {
            if (!BKE_idtype_idcode_is_linkable(GS(id->name))) {
              printf(
                  "ERROR: write file: data-block '%s' from lib '%s' is not linkable "
                  "but is flagged as directly linked",
                  id->name,
                  main->curlib->filepath);
              BLI_assert(0);
            }
            writestruct(wd, ID_LINK_PLACEHOLDER, ID, 1, id);
          }
        }
      }
    }
  }

  mywrite_flush(wd);
}

/* context is usually defined by WM, two cases where no WM is available:
 * - for forward compatibility, curscreen has to be saved
 * - for undofile, curscene needs to be saved */
static void write_global(WriteData *wd, int fileflags, Main *mainvar)
{
  const bool is_undo = wd->use_memfile;
  FileGlobal fg;
  bScreen *screen;
  Scene *scene;
  ViewLayer *view_layer;
  char subvstr[8];

  /* prevent mem checkers from complaining */
  memset(fg._pad, 0, sizeof(fg._pad));
  memset(fg.filename, 0, sizeof(fg.filename));
  memset(fg.build_hash, 0, sizeof(fg.build_hash));
  fg._pad1 = NULL;

  current_screen_compat(mainvar, is_undo, &screen, &scene, &view_layer);

  /* XXX still remap G */
  fg.curscreen = screen;
  fg.curscene = scene;
  fg.cur_view_layer = view_layer;

  /* prevent to save this, is not good convention, and feature with concerns... */
  fg.fileflags = (fileflags & ~G_FILE_FLAG_ALL_RUNTIME);

  fg.globalf = G.f;
  BLI_strncpy(fg.filename, mainvar->name, sizeof(fg.filename));
  sprintf(subvstr, "%4d", BLENDER_SUBVERSION);
  memcpy(fg.subvstr, subvstr, 4);

  fg.subversion = BLENDER_SUBVERSION;
  fg.minversion = BLENDER_MINVERSION;
  fg.minsubversion = BLENDER_MINSUBVERSION;
#ifdef WITH_BUILDINFO
  {
    extern unsigned long build_commit_timestamp;
    extern char build_hash[];
    /* TODO(sergey): Add branch name to file as well? */
    fg.build_commit_timestamp = build_commit_timestamp;
    BLI_strncpy(fg.build_hash, build_hash, sizeof(fg.build_hash));
  }
#else
  fg.build_commit_timestamp = 0;
  BLI_strncpy(fg.build_hash, "unknown", sizeof(fg.build_hash));
#endif
  writestruct(wd, GLOB, FileGlobal, 1, &fg);
}

/* preview image, first 2 values are width and height
 * second are an RGBA image (uchar)
 * note, this uses 'TEST' since new types will segfault on file load for older blender versions.
 */
static void write_thumb(WriteData *wd, const BlendThumbnail *thumb)
{
  if (thumb) {
    writedata(wd, TEST, BLEN_THUMB_MEMSIZE_FILE(thumb->width, thumb->height), thumb);
  }
}

/** \} */

/* -------------------------------------------------------------------- */
/** \name File Writing (Private)
 * \{ */

/* if MemFile * there's filesave to memory */
static bool write_file_handle(Main *mainvar,
                              WriteWrap *ww,
                              MemFile *compare,
                              MemFile *current,
                              int write_flags,
                              const BlendThumbnail *thumb)
{
  BHead bhead;
  ListBase mainlist;
  char buf[16];
  WriteData *wd;

  blo_split_main(&mainlist, mainvar);

  wd = mywrite_begin(ww, compare, current);

  sprintf(buf,
          "BLENDER%c%c%.3d",
          (sizeof(void *) == 8) ? '-' : '_',
          (ENDIAN_ORDER == B_ENDIAN) ? 'V' : 'v',
          BLENDER_VERSION);

  mywrite(wd, buf, 12);

  write_renderinfo(wd, mainvar);
  write_thumb(wd, thumb);
  write_global(wd, write_flags, mainvar);

  /* The windowmanager and screen often change,
   * avoid thumbnail detecting changes because of this. */
  mywrite_flush(wd);

  OverrideLibraryStorage *override_storage =
      wd->use_memfile ? NULL : BKE_lib_override_library_operations_store_initialize();

  /* This outer loop allows to save first data-blocks from real mainvar,
   * then the temp ones from override process,
   * if needed, without duplicating whole code. */
  Main *bmain = mainvar;
  do {
    ListBase *lbarray[MAX_LIBARRAY];
    int a = set_listbasepointers(bmain, lbarray);
    while (a--) {
      ID *id = lbarray[a]->first;

      if (id && GS(id->name) == ID_LI) {
        continue; /* Libraries are handled separately below. */
      }

      for (; id; id = id->next) {
        /* We should never attempt to write non-regular IDs
         * (i.e. all kind of temp/runtime ones). */
        BLI_assert(
            (id->tag & (LIB_TAG_NO_MAIN | LIB_TAG_NO_USER_REFCOUNT | LIB_TAG_NOT_ALLOCATED)) == 0);

        const bool do_override = !ELEM(override_storage, NULL, bmain) && id->override_library;

        if (do_override) {
          BKE_lib_override_library_operations_store_start(bmain, override_storage, id);
        }

        switch ((ID_Type)GS(id->name)) {
          case ID_WM:
            write_windowmanager(wd, (wmWindowManager *)id);
            break;
          case ID_WS:
            write_workspace(wd, (WorkSpace *)id);
            break;
          case ID_SCR:
            write_screen(wd, (bScreen *)id);
            break;
          case ID_MC:
            write_movieclip(wd, (MovieClip *)id);
            break;
          case ID_MSK:
            write_mask(wd, (Mask *)id);
            break;
          case ID_SCE:
            write_scene(wd, (Scene *)id);
            break;
          case ID_CU:
            write_curve(wd, (Curve *)id);
            break;
          case ID_MB:
            write_mball(wd, (MetaBall *)id);
            break;
          case ID_IM:
            write_image(wd, (Image *)id);
            break;
          case ID_CA:
            write_camera(wd, (Camera *)id);
            break;
          case ID_LA:
            write_light(wd, (Light *)id);
            break;
          case ID_LT:
            write_lattice(wd, (Lattice *)id);
            break;
          case ID_VF:
            write_vfont(wd, (VFont *)id);
            break;
          case ID_KE:
            write_key(wd, (Key *)id);
            break;
          case ID_WO:
            write_world(wd, (World *)id);
            break;
          case ID_TXT:
            write_text(wd, (Text *)id);
            break;
          case ID_SPK:
            write_speaker(wd, (Speaker *)id);
            break;
          case ID_LP:
            write_probe(wd, (LightProbe *)id);
            break;
          case ID_SO:
            write_sound(wd, (bSound *)id);
            break;
          case ID_GR:
            write_collection(wd, (Collection *)id);
            break;
          case ID_AR:
            write_armature(wd, (bArmature *)id);
            break;
          case ID_AC:
            write_action(wd, (bAction *)id);
            break;
          case ID_OB:
            write_object(wd, (Object *)id);
            break;
          case ID_MA:
            write_material(wd, (Material *)id);
            break;
          case ID_TE:
            write_texture(wd, (Tex *)id);
            break;
          case ID_ME:
            write_mesh(wd, (Mesh *)id);
            break;
          case ID_PA:
            write_particlesettings(wd, (ParticleSettings *)id);
            break;
          case ID_NT:
            write_nodetree(wd, (bNodeTree *)id);
            break;
          case ID_BR:
            write_brush(wd, (Brush *)id);
            break;
          case ID_PAL:
            write_palette(wd, (Palette *)id);
            break;
          case ID_PC:
            write_paintcurve(wd, (PaintCurve *)id);
            break;
          case ID_GD:
            write_gpencil(wd, (bGPdata *)id);
            break;
          case ID_LS:
            write_linestyle(wd, (FreestyleLineStyle *)id);
            break;
          case ID_CF:
            write_cachefile(wd, (CacheFile *)id);
            break;
          case ID_HA:
            write_hair(wd, (Hair *)id);
            break;
          case ID_PT:
            write_pointcloud(wd, (PointCloud *)id);
            break;
          case ID_VO:
            write_volume(wd, (Volume *)id);
            break;
          case ID_LI:
            /* Do nothing, handled below - and should never be reached. */
            BLI_assert(0);
            break;
          case ID_IP:
            /* Do nothing, deprecated. */
            break;
          default:
            /* Should never be reached. */
            BLI_assert(0);
            break;
        }

        if (do_override) {
          BKE_lib_override_library_operations_store_end(override_storage, id);
        }

        if (wd->use_memfile) {
<<<<<<< HEAD
=======
          /* Very important to do it after every ID write now, otherwise we cannot know whether a
           * specific ID changed or not. */
>>>>>>> e8dd9651
          mywrite_flush(wd);
        }
      }

      mywrite_flush(wd);
    }
  } while ((bmain != override_storage) && (bmain = override_storage));

  if (override_storage) {
    BKE_lib_override_library_operations_store_finalize(override_storage);
    override_storage = NULL;
  }

  /* Special handling, operating over split Mains... */
  write_libraries(wd, mainvar->next);

  /* So changes above don't cause a 'DNA1' to be detected as changed on undo. */
  mywrite_flush(wd);

  if (write_flags & G_FILE_USERPREFS) {
    write_userdef(wd, &U);
  }

  /* Write DNA last, because (to be implemented) test for which structs are written.
   *
   * Note that we *borrow* the pointer to 'DNAstr',
   * so writing each time uses the same address and doesn't cause unnecessary undo overhead. */
  writedata(wd, DNA1, wd->sdna->data_len, wd->sdna->data);

  /* end of file */
  memset(&bhead, 0, sizeof(BHead));
  bhead.code = ENDB;
  mywrite(wd, &bhead, sizeof(BHead));

  blo_join_main(&mainlist);

  return mywrite_end(wd);
}

/* do reverse file history: .blend1 -> .blend2, .blend -> .blend1 */
/* return: success(0), failure(1) */
static bool do_history(const char *name, ReportList *reports)
{
  char tempname1[FILE_MAX], tempname2[FILE_MAX];
  int hisnr = U.versions;

  if (U.versions == 0) {
    return 0;
  }

  if (strlen(name) < 2) {
    BKE_report(reports, RPT_ERROR, "Unable to make version backup: filename too short");
    return 1;
  }

  while (hisnr > 1) {
    BLI_snprintf(tempname1, sizeof(tempname1), "%s%d", name, hisnr - 1);
    if (BLI_exists(tempname1)) {
      BLI_snprintf(tempname2, sizeof(tempname2), "%s%d", name, hisnr);

      if (BLI_rename(tempname1, tempname2)) {
        BKE_report(reports, RPT_ERROR, "Unable to make version backup");
        return true;
      }
    }
    hisnr--;
  }

  /* is needed when hisnr==1 */
  if (BLI_exists(name)) {
    BLI_snprintf(tempname1, sizeof(tempname1), "%s%d", name, hisnr);

    if (BLI_rename(name, tempname1)) {
      BKE_report(reports, RPT_ERROR, "Unable to make version backup");
      return true;
    }
  }

  return 0;
}

/** \} */

/* -------------------------------------------------------------------- */
/** \name File Writing (Public)
 * \{ */

/**
 * \return Success.
 */
bool BLO_write_file(Main *mainvar,
                    const char *filepath,
                    int write_flags,
                    ReportList *reports,
                    const BlendThumbnail *thumb)
{
  char tempname[FILE_MAX + 1];
  eWriteWrapType ww_type;
  WriteWrap ww;

  /* path backup/restore */
  void *path_list_backup = NULL;
  const int path_list_flag = (BKE_BPATH_TRAVERSE_SKIP_LIBRARY | BKE_BPATH_TRAVERSE_SKIP_MULTIFILE);

  if (G.debug & G_DEBUG_IO && mainvar->lock != NULL) {
    BKE_report(reports, RPT_INFO, "Checking sanity of current .blend file *BEFORE* save to disk");
    BLO_main_validate_libraries(mainvar, reports);
    BLO_main_validate_shapekeys(mainvar, reports);
  }

  /* open temporary file, so we preserve the original in case we crash */
  BLI_snprintf(tempname, sizeof(tempname), "%s@", filepath);

  if (write_flags & G_FILE_COMPRESS) {
    ww_type = WW_WRAP_ZLIB;
  }
  else {
    ww_type = WW_WRAP_NONE;
  }

  ww_handle_init(ww_type, &ww);

  if (ww.open(&ww, tempname) == false) {
    BKE_reportf(
        reports, RPT_ERROR, "Cannot open file %s for writing: %s", tempname, strerror(errno));
    return 0;
  }

  /* Remapping of relative paths to new file location. */
  if (write_flags & G_FILE_RELATIVE_REMAP) {
    char dir_src[FILE_MAX];
    char dir_dst[FILE_MAX];
    BLI_split_dir_part(mainvar->name, dir_src, sizeof(dir_src));
    BLI_split_dir_part(filepath, dir_dst, sizeof(dir_dst));

    /* Just in case there is some subtle difference. */
    BLI_cleanup_path(mainvar->name, dir_dst);
    BLI_cleanup_path(mainvar->name, dir_src);

    if (G.relbase_valid && (BLI_path_cmp(dir_dst, dir_src) == 0)) {
      /* Saved to same path. Nothing to do. */
      write_flags &= ~G_FILE_RELATIVE_REMAP;
    }
    else {
      /* Check if we need to backup and restore paths. */
      if (UNLIKELY(G_FILE_SAVE_COPY & write_flags)) {
        path_list_backup = BKE_bpath_list_backup(mainvar, path_list_flag);
      }

      if (G.relbase_valid) {
        /* Saved, make relative paths relative to new location (if possible). */
        BKE_bpath_relative_rebase(mainvar, dir_src, dir_dst, NULL);
      }
      else {
        /* Unsaved, make all relative. */
        BKE_bpath_relative_convert(mainvar, dir_dst, NULL);
      }
    }
  }

  /* actual file writing */
  const bool err = write_file_handle(mainvar, &ww, NULL, NULL, write_flags, thumb);

  ww.close(&ww);

  if (UNLIKELY(path_list_backup)) {
    BKE_bpath_list_restore(mainvar, path_list_flag, path_list_backup);
    BKE_bpath_list_free(path_list_backup);
  }

  if (err) {
    BKE_report(reports, RPT_ERROR, strerror(errno));
    remove(tempname);

    return 0;
  }

  /* file save to temporary file was successful */
  /* now do reverse file history (move .blend1 -> .blend2, .blend -> .blend1) */
  if (write_flags & G_FILE_HISTORY) {
    const bool err_hist = do_history(filepath, reports);
    if (err_hist) {
      BKE_report(reports, RPT_ERROR, "Version backup failed (file saved with @)");
      return 0;
    }
  }

  if (BLI_rename(tempname, filepath) != 0) {
    BKE_report(reports, RPT_ERROR, "Cannot change old file (file saved with @)");
    return 0;
  }

  if (G.debug & G_DEBUG_IO && mainvar->lock != NULL) {
    BKE_report(reports, RPT_INFO, "Checking sanity of current .blend file *AFTER* save to disk");
    BLO_main_validate_libraries(mainvar, reports);
  }

  return 1;
}

/**
 * \return Success.
 */
bool BLO_write_file_mem(Main *mainvar, MemFile *compare, MemFile *current, int write_flags)
{
  write_flags &= ~G_FILE_USERPREFS;

  const bool err = write_file_handle(mainvar, NULL, compare, current, write_flags, NULL);

  return (err == 0);
}

/** \} */<|MERGE_RESOLUTION|>--- conflicted
+++ resolved
@@ -4139,11 +4139,8 @@
         }
 
         if (wd->use_memfile) {
-<<<<<<< HEAD
-=======
           /* Very important to do it after every ID write now, otherwise we cannot know whether a
            * specific ID changed or not. */
->>>>>>> e8dd9651
           mywrite_flush(wd);
         }
       }
