--- conflicted
+++ resolved
@@ -1616,121 +1616,49 @@
 
 static void write_fmaps(WriteData *wd, ListBase *fbase)
 {
-<<<<<<< HEAD
-	for (bFaceMap *fmap = fbase->first; fmap; fmap = fmap->next) {
-		writestruct(wd, DATA, bFaceMap, 1, fmap);
-    }
-}
-
-static void write_smoke_modifier(WriteData *wd, SmokeModifierData *smd)
-{
-	if (smd->type & MOD_SMOKE_TYPE_DOMAIN) {
-		if (smd->domain) {
-			write_pointcaches(wd, &(smd->domain->ptcaches[0]));
-
-			/* create fake pointcache so that old blender versions can read it */
-			smd->domain->point_cache[1] = BKE_ptcache_add(&smd->domain->ptcaches[1]);
-			smd->domain->point_cache[1]->flag |= PTCACHE_DISK_CACHE | PTCACHE_FAKE_SMOKE;
-			smd->domain->point_cache[1]->step = 1;
-
-			write_pointcaches(wd, &(smd->domain->ptcaches[1]));
-
-			if (smd->domain->coba) {
-				writestruct(wd, DATA, ColorBand, 1, smd->domain->coba);
-			}
-		}
-
-		writestruct(wd, DATA, SmokeDomainSettings, 1, smd->domain);
-
-		if (smd->domain) {
-			/* cleanup the fake pointcache */
-			BKE_ptcache_free_list(&smd->domain->ptcaches[1]);
-			smd->domain->point_cache[1] = NULL;
-
-			writestruct(wd, DATA, EffectorWeights, 1, smd->domain->effector_weights);
-		}
-	}
-	else if (smd->type & MOD_SMOKE_TYPE_FLOW) {
-		writestruct(wd, DATA, SmokeFlowSettings, 1, smd->flow);
-	}
-	else if (smd->type & MOD_SMOKE_TYPE_COLL) {
-		writestruct(wd, DATA, SmokeCollSettings, 1, smd->coll);
-	}
-=======
   for (bFaceMap *fmap = fbase->first; fmap; fmap = fmap->next) {
     writestruct(wd, DATA, bFaceMap, 1, fmap);
   }
->>>>>>> 3076d95b
+}
+
+static void write_smoke_modifier(WriteData *wd, SmokeModifierData *smd)
+{
+  if (smd->type & MOD_SMOKE_TYPE_DOMAIN) {
+    if (smd->domain) {
+      write_pointcaches(wd, &(smd->domain->ptcaches[0]));
+
+      /* create fake pointcache so that old blender versions can read it */
+      smd->domain->point_cache[1] = BKE_ptcache_add(&smd->domain->ptcaches[1]);
+      smd->domain->point_cache[1]->flag |= PTCACHE_DISK_CACHE | PTCACHE_FAKE_SMOKE;
+      smd->domain->point_cache[1]->step = 1;
+
+      write_pointcaches(wd, &(smd->domain->ptcaches[1]));
+
+      if (smd->domain->coba) {
+        writestruct(wd, DATA, ColorBand, 1, smd->domain->coba);
+      }
+    }
+
+    writestruct(wd, DATA, SmokeDomainSettings, 1, smd->domain);
+
+    if (smd->domain) {
+      /* cleanup the fake pointcache */
+      BKE_ptcache_free_list(&smd->domain->ptcaches[1]);
+      smd->domain->point_cache[1] = NULL;
+
+      writestruct(wd, DATA, EffectorWeights, 1, smd->domain->effector_weights);
+    }
+  }
+  else if (smd->type & MOD_SMOKE_TYPE_FLOW) {
+    writestruct(wd, DATA, SmokeFlowSettings, 1, smd->flow);
+  }
+  else if (smd->type & MOD_SMOKE_TYPE_COLL) {
+    writestruct(wd, DATA, SmokeCollSettings, 1, smd->coll);
+  }
 }
 
 static void write_modifiers(WriteData *wd, ListBase *modbase)
 {
-<<<<<<< HEAD
-	ModifierData *md;
-
-	if (modbase == NULL) {
-		return;
-	}
-
-	for (md = modbase->first; md; md = md->next) {
-		const ModifierTypeInfo *mti = modifierType_getInfo(md->type);
-		if (mti == NULL) {
-			return;
-		}
-
-		writestruct_id(wd, DATA, mti->structName, 1, md);
-
-		if (md->type == eModifierType_Hook) {
-			HookModifierData *hmd = (HookModifierData *)md;
-
-			if (hmd->curfalloff) {
-				write_curvemapping(wd, hmd->curfalloff);
-			}
-
-			writedata(wd, DATA, sizeof(int) * hmd->totindex, hmd->indexar);
-		}
-		else if (md->type == eModifierType_Cloth) {
-			ClothModifierData *clmd = (ClothModifierData *)md;
-
-			writestruct(wd, DATA, ClothSimSettings, 1, clmd->sim_parms);
-			writestruct(wd, DATA, ClothCollSettings, 1, clmd->coll_parms);
-			writestruct(wd, DATA, EffectorWeights, 1, clmd->sim_parms->effector_weights);
-			write_pointcaches(wd, &clmd->ptcaches);
-		}
-		else if (md->type == eModifierType_Smoke) {
-          write_smoke_modifier(wd, (SmokeModifierData *)md);
-		}
-		else if (md->type == eModifierType_Fluidsim) {
-			FluidsimModifierData *fluidmd = (FluidsimModifierData *)md;
-
-			writestruct(wd, DATA, FluidsimSettings, 1, fluidmd->fss);
-		}
-		else if (md->type == eModifierType_DynamicPaint) {
-			DynamicPaintModifierData *pmd = (DynamicPaintModifierData *)md;
-
-			if (pmd->canvas) {
-				DynamicPaintSurface *surface;
-				writestruct(wd, DATA, DynamicPaintCanvasSettings, 1, pmd->canvas);
-
-				/* write surfaces */
-				for (surface = pmd->canvas->surfaces.first; surface; surface = surface->next) {
-					writestruct(wd, DATA, DynamicPaintSurface, 1, surface);
-				}
-				/* write caches and effector weights */
-				for (surface = pmd->canvas->surfaces.first; surface; surface = surface->next) {
-					write_pointcaches(wd, &(surface->ptcaches));
-
-					writestruct(wd, DATA, EffectorWeights, 1, surface->effector_weights);
-				}
-			}
-			if (pmd->brush) {
-				writestruct(wd, DATA, DynamicPaintBrushSettings, 1, pmd->brush);
-				writestruct(wd, DATA, ColorBand, 1, pmd->brush->paint_ramp);
-				writestruct(wd, DATA, ColorBand, 1, pmd->brush->vel_ramp);
-			}
-		}
-		else if (md->type == eModifierType_Collision) {
-=======
   ModifierData *md;
 
   if (modbase == NULL) {
@@ -1763,38 +1691,7 @@
       write_pointcaches(wd, &clmd->ptcaches);
     }
     else if (md->type == eModifierType_Smoke) {
-      SmokeModifierData *smd = (SmokeModifierData *)md;
-
-      if (smd->type & MOD_SMOKE_TYPE_DOMAIN) {
-        writestruct(wd, DATA, SmokeDomainSettings, 1, smd->domain);
-
-        if (smd->domain) {
-          write_pointcaches(wd, &(smd->domain->ptcaches[0]));
-
-          /* create fake pointcache so that old blender versions can read it */
-          smd->domain->point_cache[1] = BKE_ptcache_add(&smd->domain->ptcaches[1]);
-          smd->domain->point_cache[1]->flag |= PTCACHE_DISK_CACHE | PTCACHE_FAKE_SMOKE;
-          smd->domain->point_cache[1]->step = 1;
-
-          write_pointcaches(wd, &(smd->domain->ptcaches[1]));
-
-          if (smd->domain->coba) {
-            writestruct(wd, DATA, ColorBand, 1, smd->domain->coba);
-          }
-
-          /* cleanup the fake pointcache */
-          BKE_ptcache_free_list(&smd->domain->ptcaches[1]);
-          smd->domain->point_cache[1] = NULL;
-
-          writestruct(wd, DATA, EffectorWeights, 1, smd->domain->effector_weights);
-        }
-      }
-      else if (smd->type & MOD_SMOKE_TYPE_FLOW) {
-        writestruct(wd, DATA, SmokeFlowSettings, 1, smd->flow);
-      }
-      else if (smd->type & MOD_SMOKE_TYPE_COLL) {
-        writestruct(wd, DATA, SmokeCollSettings, 1, smd->coll);
-      }
+      write_smoke_modifier(wd, (SmokeModifierData *)md);
     }
     else if (md->type == eModifierType_Fluidsim) {
       FluidsimModifierData *fluidmd = (FluidsimModifierData *)md;
@@ -1826,7 +1723,6 @@
       }
     }
     else if (md->type == eModifierType_Collision) {
->>>>>>> 3076d95b
 
 #if 0
       CollisionModifierData *collmd = (CollisionModifierData *)md;
@@ -1836,82 +1732,6 @@
       writestruct(wd, DATA, MVert, collmd->numverts, collmd->xnew);
       writestruct(wd, DATA, MFace, collmd->numfaces, collmd->mfaces);
 #endif
-<<<<<<< HEAD
-		}
-		else if (md->type == eModifierType_MeshDeform) {
-			MeshDeformModifierData *mmd = (MeshDeformModifierData *)md;
-			int size = mmd->dyngridsize;
-
-			writestruct(wd, DATA, MDefInfluence, mmd->totinfluence, mmd->bindinfluences);
-			writedata(wd, DATA, sizeof(int) * (mmd->totvert + 1), mmd->bindoffsets);
-			writedata(wd, DATA, sizeof(float) * 3 * mmd->totcagevert,
-			          mmd->bindcagecos);
-			writestruct(wd, DATA, MDefCell, size * size * size, mmd->dyngrid);
-			writestruct(wd, DATA, MDefInfluence, mmd->totinfluence, mmd->dyninfluences);
-			writedata(wd, DATA, sizeof(int) * mmd->totvert, mmd->dynverts);
-		}
-		else if (md->type == eModifierType_Warp) {
-			WarpModifierData *tmd = (WarpModifierData *)md;
-			if (tmd->curfalloff) {
-				write_curvemapping(wd, tmd->curfalloff);
-			}
-		}
-		else if (md->type == eModifierType_WeightVGEdit) {
-			WeightVGEditModifierData *wmd = (WeightVGEditModifierData *)md;
-
-			if (wmd->cmap_curve) {
-				write_curvemapping(wd, wmd->cmap_curve);
-			}
-		}
-		else if (md->type == eModifierType_LaplacianDeform) {
-			LaplacianDeformModifierData *lmd = (LaplacianDeformModifierData *)md;
-
-			writedata(wd, DATA, sizeof(float) * lmd->total_verts * 3, lmd->vertexco);
-		}
-		else if (md->type == eModifierType_CorrectiveSmooth) {
-			CorrectiveSmoothModifierData *csmd = (CorrectiveSmoothModifierData *)md;
-
-			if (csmd->bind_coords) {
-				writedata(wd, DATA, sizeof(float[3]) * csmd->bind_coords_num, csmd->bind_coords);
-			}
-		}
-		else if (md->type == eModifierType_SurfaceDeform) {
-			SurfaceDeformModifierData *smd = (SurfaceDeformModifierData *)md;
-
-			writestruct(wd, DATA, SDefVert, smd->numverts, smd->verts);
-
-			if (smd->verts) {
-				for (int i = 0; i < smd->numverts; i++) {
-					writestruct(wd, DATA, SDefBind, smd->verts[i].numbinds, smd->verts[i].binds);
-
-					if (smd->verts[i].binds) {
-						for (int j = 0; j < smd->verts[i].numbinds; j++) {
-							writedata(wd, DATA, sizeof(int) * smd->verts[i].binds[j].numverts, smd->verts[i].binds[j].vert_inds);
-
-							if (smd->verts[i].binds[j].mode == MOD_SDEF_MODE_CENTROID ||
-							    smd->verts[i].binds[j].mode == MOD_SDEF_MODE_LOOPTRI)
-							{
-								writedata(wd, DATA, sizeof(float) * 3, smd->verts[i].binds[j].vert_weights);
-							}
-							else {
-								writedata(wd, DATA, sizeof(float) * smd->verts[i].binds[j].numverts, smd->verts[i].binds[j].vert_weights);
-							}
-						}
-					}
-				}
-			}
-		}
-		else if (md->type == eModifierType_OpenVDB) {
-			OpenVDBModifierData *vdbmd = (OpenVDBModifierData *)md;
-
-			if (vdbmd->smoke) {
-				writestruct(wd, DATA, SmokeModifierData, 1, vdbmd->smoke);
-
-				write_smoke_modifier(wd, vdbmd->smoke);
-			}
-		}
-	}
-=======
     }
     else if (md->type == eModifierType_MeshDeform) {
       MeshDeformModifierData *mmd = (MeshDeformModifierData *)md;
@@ -1980,8 +1800,16 @@
         }
       }
     }
-  }
->>>>>>> 3076d95b
+    else if (md->type == eModifierType_OpenVDB) {
+      OpenVDBModifierData *vdbmd = (OpenVDBModifierData *)md;
+
+      if (vdbmd->smoke) {
+        writestruct(wd, DATA, SmokeModifierData, 1, vdbmd->smoke);
+
+        write_smoke_modifier(wd, vdbmd->smoke);
+      }
+    }
+  }
 }
 
 static void write_gpencil_modifiers(WriteData *wd, ListBase *modbase)
