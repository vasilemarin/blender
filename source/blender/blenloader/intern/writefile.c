--- conflicted
+++ resolved
@@ -1727,80 +1727,6 @@
       writestruct(wd, DATA, MVert, collmd->numverts, collmd->xnew);
       writestruct(wd, DATA, MFace, collmd->numfaces, collmd->mfaces);
 #endif
-<<<<<<< HEAD
-		}
-		else if (md->type == eModifierType_MeshDeform) {
-			MeshDeformModifierData *mmd = (MeshDeformModifierData *)md;
-			int size = mmd->dyngridsize;
-
-			writestruct(wd, DATA, MDefInfluence, mmd->totinfluence, mmd->bindinfluences);
-			writedata(wd, DATA, sizeof(int) * (mmd->totvert + 1), mmd->bindoffsets);
-			writedata(wd, DATA, sizeof(float) * 3 * mmd->totcagevert,
-			          mmd->bindcagecos);
-			writestruct(wd, DATA, MDefCell, size * size * size, mmd->dyngrid);
-			writestruct(wd, DATA, MDefInfluence, mmd->totinfluence, mmd->dyninfluences);
-			writedata(wd, DATA, sizeof(int) * mmd->totvert, mmd->dynverts);
-		}
-		else if (md->type == eModifierType_Warp) {
-			WarpModifierData *tmd = (WarpModifierData *)md;
-			if (tmd->curfalloff) {
-				write_curvemapping(wd, tmd->curfalloff);
-			}
-		}
-		else if (md->type == eModifierType_WeightVGEdit) {
-			WeightVGEditModifierData *wmd = (WeightVGEditModifierData *)md;
-
-			if (wmd->cmap_curve) {
-				write_curvemapping(wd, wmd->cmap_curve);
-			}
-		}
-		else if (md->type == eModifierType_LaplacianDeform) {
-			LaplacianDeformModifierData *lmd = (LaplacianDeformModifierData *)md;
-
-			writedata(wd, DATA, sizeof(float) * lmd->total_verts * 3, lmd->vertexco);
-		}
-		else if (md->type == eModifierType_CorrectiveSmooth) {
-			CorrectiveSmoothModifierData *csmd = (CorrectiveSmoothModifierData *)md;
-
-			if (csmd->bind_coords) {
-				writedata(wd, DATA, sizeof(float[3]) * csmd->bind_coords_num, csmd->bind_coords);
-			}
-		}
-		else if (md->type == eModifierType_SurfaceDeform) {
-			SurfaceDeformModifierData *smd = (SurfaceDeformModifierData *)md;
-
-			writestruct(wd, DATA, SDefVert, smd->numverts, smd->verts);
-
-			if (smd->verts) {
-				for (int i = 0; i < smd->numverts; i++) {
-					writestruct(wd, DATA, SDefBind, smd->verts[i].numbinds, smd->verts[i].binds);
-
-					if (smd->verts[i].binds) {
-						for (int j = 0; j < smd->verts[i].numbinds; j++) {
-							writedata(wd, DATA, sizeof(int) * smd->verts[i].binds[j].numverts, smd->verts[i].binds[j].vert_inds);
-
-							if (smd->verts[i].binds[j].mode == MOD_SDEF_MODE_CENTROID ||
-							    smd->verts[i].binds[j].mode == MOD_SDEF_MODE_LOOPTRI)
-							{
-								writedata(wd, DATA, sizeof(float) * 3, smd->verts[i].binds[j].vert_weights);
-							}
-							else {
-								writedata(wd, DATA, sizeof(float) * smd->verts[i].binds[j].numverts, smd->verts[i].binds[j].vert_weights);
-							}
-						}
-					}
-				}
-			}
-		}
-		else if (md->type == eModifierType_Remesh) {
-			RemeshModifierData *rmd = (RemeshModifierData *)md;
-			CSGVolume_Object *vcob;
-			for (vcob = rmd->csg_operands.first; vcob; vcob = vcob->next) {
-				writestruct(wd, DATA, CSGVolume_Object, 1, vcob);
-			}
-		}
-	}
-=======
     }
     else if (md->type == eModifierType_MeshDeform) {
       MeshDeformModifierData *mmd = (MeshDeformModifierData *)md;
@@ -1869,8 +1795,14 @@
         }
       }
     }
-  }
->>>>>>> e12c08e8
+    else if (md->type == eModifierType_Remesh) {
+      RemeshModifierData *rmd = (RemeshModifierData *)md;
+      CSGVolume_Object *vcob;
+      for (vcob = rmd->csg_operands.first; vcob; vcob = vcob->next) {
+        writestruct(wd, DATA, CSGVolume_Object, 1, vcob);
+      }
+    }
+  }
 }
 
 static void write_gpencil_modifiers(WriteData *wd, ListBase *modbase)
