--- conflicted
+++ resolved
@@ -1522,17 +1522,11 @@
 					CD_MFACE, mesh->totface);
 			}
 			else {
-<<<<<<< HEAD
-				write_customdata(wd, mesh->totvert, &mesh->vdata, -1, 0);
-				write_customdata(wd, mesh->totedge, &mesh->edata, -1, 0);
-				write_customdata(wd, mesh->totface, &mesh->fdata, -1, 0);
-				write_customdata(wd, mesh->totloop, &mesh->ldata, -1, 0);
-				write_customdata(wd, mesh->totpoly, &mesh->pdata, -1, 0);
-=======
 				write_customdata(wd, &mesh->id, mesh->totvert, &mesh->vdata, -1, 0);
 				write_customdata(wd, &mesh->id, mesh->totedge, &mesh->edata, -1, 0);
 				write_customdata(wd, &mesh->id, mesh->totface, &mesh->fdata, -1, 0);
->>>>>>> ffe13aeb
+				write_customdata(wd, &mesh->id, mesh->totloop, &mesh->ldata, -1, 0);
+				write_customdata(wd, &mesh->id, mesh->totpoly, &mesh->pdata, -1, 0);
 			}
 
 			/* PMV data */
