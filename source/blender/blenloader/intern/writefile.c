--- conflicted
+++ resolved
@@ -2691,7 +2691,6 @@
     write_lightcache(wd, sce->eevee.light_cache);
   }
 
-<<<<<<< HEAD
   /* LANPR Line Layers */
   for (LANPR_LineLayer *ll = sce->lanpr.line_layers.first; ll; ll = ll->next) {
     writestruct(wd, DATA, LANPR_LineLayer, 1, ll);
@@ -2699,9 +2698,7 @@
       writestruct(wd, DATA, LANPR_LineLayerComponent, 1, llc);
     }
   }
-=======
   write_view3dshading(wd, &sce->display.shading);
->>>>>>> 2ec025d7
 
   /* Freed on doversion. */
   BLI_assert(sce->layer_properties == NULL);
