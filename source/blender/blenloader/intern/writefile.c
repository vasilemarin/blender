--- conflicted
+++ resolved
@@ -676,7 +676,7 @@
 	}
 	if (id->uuid) {
 		BLI_assert(id->lib && id->lib->asset_repository);
-		writestruct(wd, DATA, "AssetUUID", 1, id->uuid);
+		writestruct(wd, DATA, AssetUUID, 1, id->uuid);
 	}
 }
 
@@ -3872,10 +3872,7 @@
 	bool found_one;
 
 	for (; main; main = main->next) {
-<<<<<<< HEAD
 		BLI_assert(BLI_listbase_is_empty(&main->library));
-=======
->>>>>>> 5b325abf
 
 		a = tot = set_listbasepointers(main, lbarray);
 
@@ -3917,9 +3914,8 @@
 				}
 			}
 
-<<<<<<< HEAD
 			if (main->curlib->asset_repository) {
-				writestruct(wd, DATA, "AssetRepositoryRef", 1, main->curlib->asset_repository);
+				writestruct(wd, DATA, AssetRepositoryRef, 1, main->curlib->asset_repository);
 			}
 
 			if (main->curlib->flag & LIBRARY_FLAG_VIRTUAL) {
@@ -3959,27 +3955,16 @@
 			}
 			else {
 				while (a--) {
-					for (id= lbarray[a]->first; id; id= id->next) {
+					for (id = lbarray[a]->first; id; id = id->next) {
 						if (id->us > 0 && (id->tag & LIB_TAG_EXTERN)) {
 							if (!BKE_idcode_is_linkable(GS(id->name))) {
 								printf("ERROR: write file: datablock '%s' from lib '%s' is not linkable "
 									   "but is flagged as directly linked", id->name, main->curlib->filepath);
 								BLI_assert(0);
 							}
-							writestruct(wd, ID_ID, "ID", 1, id);
+							writestruct(wd, ID_ID, ID, 1, id);
 							write_iddata(wd, id);
 						}
-=======
-			while (a--) {
-				for (id = lbarray[a]->first; id; id = id->next) {
-					if (id->us > 0 && (id->tag & LIB_TAG_EXTERN)) {
-						if (!BKE_idcode_is_linkable(GS(id->name))) {
-							printf("ERROR: write file: datablock '%s' from lib '%s' is not linkable "
-							       "but is flagged as directly linked", id->name, main->curlib->filepath);
-							BLI_assert(0);
-						}
-						writestruct(wd, ID_ID, ID, 1, id);
->>>>>>> 5b325abf
 					}
 				}
 			}
