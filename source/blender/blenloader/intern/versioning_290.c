--- conflicted
+++ resolved
@@ -1223,7 +1223,27 @@
       do_versions_point_attribute_names(&pointcloud->pdata);
     }
 
-<<<<<<< HEAD
+    /* Cryptomatte render pass */
+    if (!DNA_struct_elem_find(fd->filesdna, "ViewLayer", "short", "cryptomatte_levels")) {
+      LISTBASE_FOREACH (Scene *, scene, &bmain->scenes) {
+        LISTBASE_FOREACH (ViewLayer *, view_layer, &scene->view_layers) {
+          view_layer->cryptomatte_levels = 6;
+          view_layer->cryptomatte_flag = VIEW_LAYER_CRYPTOMATTE_ACCURATE;
+        }
+      }
+    }
+  }
+
+  /**
+   * Versioning code until next subversion bump goes here.
+   *
+   * \note Be sure to check when bumping the version:
+   * - "versioning_userdef.c", #blo_do_versions_userdef
+   * - "versioning_userdef.c", #do_versions_theme
+   *
+   * \note Keep this message at the bottom of the function.
+   */
+  {
     /* Fix inputs for the point distrubiton geometry node. A new input was added so the existing
      * ones need to shift index one space.
      *
@@ -1264,29 +1284,5 @@
       }
       FOREACH_NODETREE_END;
     }
-=======
-    /* Cryptomatte render pass */
-    if (!DNA_struct_elem_find(fd->filesdna, "ViewLayer", "short", "cryptomatte_levels")) {
-      LISTBASE_FOREACH (Scene *, scene, &bmain->scenes) {
-        LISTBASE_FOREACH (ViewLayer *, view_layer, &scene->view_layers) {
-          view_layer->cryptomatte_levels = 6;
-          view_layer->cryptomatte_flag = VIEW_LAYER_CRYPTOMATTE_ACCURATE;
-        }
-      }
-    }
-  }
-
-  /**
-   * Versioning code until next subversion bump goes here.
-   *
-   * \note Be sure to check when bumping the version:
-   * - "versioning_userdef.c", #blo_do_versions_userdef
-   * - "versioning_userdef.c", #do_versions_theme
-   *
-   * \note Keep this message at the bottom of the function.
-   */
-  {
-    /* Keep this block, even when empty. */
->>>>>>> 9962e593
   }
 }