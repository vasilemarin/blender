/*
 * This program is free software; you can redistribute it and/or
 * modify it under the terms of the GNU General Public License
 * as published by the Free Software Foundation; either version 2
 * of the License, or (at your option) any later version.
 *
 * This program is distributed in the hope that it will be useful,
 * but WITHOUT ANY WARRANTY; without even the implied warranty of
 * MERCHANTABILITY or FITNESS FOR A PARTICULAR PURPOSE.  See the
 * GNU General Public License for more details.
 *
 * You should have received a copy of the GNU General Public License
 * along with this program; if not, write to the Free Software Foundation,
 * Inc., 51 Franklin Street, Fifth Floor, Boston, MA 02110-1301, USA.
 */

/** \file
 * \ingroup blenloader
 */
/* allow readfile to use deprecated functionality */
#define DNA_DEPRECATED_ALLOW

#include "BLI_alloca.h"
#include "BLI_listbase.h"
#include "BLI_math.h"
#include "BLI_string.h"
#include "BLI_utildefines.h"

#include "DNA_anim_types.h"
#include "DNA_armature_types.h"
#include "DNA_brush_types.h"
#include "DNA_cachefile_types.h"
#include "DNA_collection_types.h"
#include "DNA_constraint_types.h"
#include "DNA_fluid_types.h"
#include "DNA_genfile.h"
#include "DNA_gpencil_modifier_types.h"
#include "DNA_gpencil_types.h"
#include "DNA_hair_types.h"
#include "DNA_light_types.h"
#include "DNA_mesh_types.h"
#include "DNA_meshdata_types.h"
#include "DNA_modifier_types.h"
#include "DNA_object_types.h"
#include "DNA_particle_types.h"
#include "DNA_pointcloud_types.h"
#include "DNA_rigidbody_types.h"
#include "DNA_screen_types.h"
#include "DNA_shader_fx_types.h"
#include "DNA_space_types.h"
#include "DNA_tracking_types.h"
#include "DNA_workspace_types.h"

#include "BKE_animsys.h"
#include "BKE_armature.h"
#include "BKE_attribute.h"
#include "BKE_collection.h"
#include "BKE_colortools.h"
#include "BKE_cryptomatte.h"
#include "BKE_curve.h"
#include "BKE_fcurve.h"
#include "BKE_gpencil.h"
#include "BKE_lib_id.h"
#include "BKE_main.h"
#include "BKE_mesh.h"
#include "BKE_multires.h"
#include "BKE_node.h"

#include "IMB_imbuf.h"
#include "MEM_guardedalloc.h"

#include "RNA_access.h"

#include "SEQ_proxy.h"
#include "SEQ_render.h"
#include "SEQ_sequencer.h"
#include "SEQ_time.h"
#include "SEQ_transform.h"

#include "BLO_readfile.h"
#include "readfile.h"

/* Make preferences read-only, use versioning_userdef.c. */
#define U (*((const UserDef *)&U))

static eSpaceSeq_Proxy_RenderSize get_sequencer_render_size(Main *bmain)
{
  eSpaceSeq_Proxy_RenderSize render_size = 100;

  for (bScreen *screen = bmain->screens.first; screen; screen = screen->id.next) {
    LISTBASE_FOREACH (ScrArea *, area, &screen->areabase) {
      LISTBASE_FOREACH (SpaceLink *, sl, &area->spacedata) {
        switch (sl->spacetype) {
          case SPACE_SEQ: {
            SpaceSeq *sseq = (SpaceSeq *)sl;
            if (sseq->mainb == SEQ_DRAW_IMG_IMBUF) {
              render_size = sseq->render_size;
              break;
            }
          }
        }
      }
    }
  }

  return render_size;
}

static bool can_use_proxy(const Sequence *seq, int psize)
{
  if (seq->strip->proxy == NULL) {
    return false;
  }
  short size_flags = seq->strip->proxy->build_size_flags;
  return (seq->flag & SEQ_USE_PROXY) != 0 && psize != IMB_PROXY_NONE && (size_flags & psize) != 0;
}

/* image_size is width or height depending what RNA property is converted - X or Y. */
static void seq_convert_transform_animation(const Scene *scene,
                                            const char *path,
                                            const int image_size)
{
  if (scene->adt == NULL || scene->adt->action == NULL) {
    return;
  }

  FCurve *fcu = BKE_fcurve_find(&scene->adt->action->curves, path, 0);
  if (fcu != NULL && !BKE_fcurve_is_empty(fcu)) {
    BezTriple *bezt = fcu->bezt;
    for (int i = 0; i < fcu->totvert; i++, bezt++) {
      /* Same math as with old_image_center_*, but simplified. */
      bezt->vec[0][1] = image_size / 2 + bezt->vec[0][1] - scene->r.xsch / 2;
      bezt->vec[1][1] = image_size / 2 + bezt->vec[1][1] - scene->r.xsch / 2;
      bezt->vec[2][1] = image_size / 2 + bezt->vec[2][1] - scene->r.xsch / 2;
    }
  }
}

static void seq_convert_transform_crop(const Scene *scene,
                                       Sequence *seq,
                                       const eSpaceSeq_Proxy_RenderSize render_size)
{
  if (seq->strip->transform == NULL) {
    seq->strip->transform = MEM_callocN(sizeof(struct StripTransform), "StripTransform");
  }
  if (seq->strip->crop == NULL) {
    seq->strip->crop = MEM_callocN(sizeof(struct StripCrop), "StripCrop");
  }

  StripCrop *c = seq->strip->crop;
  StripTransform *t = seq->strip->transform;
  int old_image_center_x = scene->r.xsch / 2;
  int old_image_center_y = scene->r.ysch / 2;
  int image_size_x = scene->r.xsch;
  int image_size_y = scene->r.ysch;

  /* Hardcoded legacy bit-flags which has been removed. */
  const uint32_t use_transform_flag = (1 << 16);
  const uint32_t use_crop_flag = (1 << 17);

  const StripElem *s_elem = SEQ_render_give_stripelem(seq, seq->start);
  if (s_elem != NULL) {
    image_size_x = s_elem->orig_width;
    image_size_y = s_elem->orig_height;

    if (can_use_proxy(seq, SEQ_rendersize_to_proxysize(render_size))) {
      image_size_x /= SEQ_rendersize_to_scale_factor(render_size);
      image_size_y /= SEQ_rendersize_to_scale_factor(render_size);
    }
  }

  /* Default scale. */
  if (t->scale_x == 0.0f && t->scale_y == 0.0f) {
    t->scale_x = 1.0f;
    t->scale_y = 1.0f;
  }

  /* Clear crop if it was unused. This must happen before converting values. */
  if ((seq->flag & use_crop_flag) == 0) {
    c->bottom = c->top = c->left = c->right = 0;
  }

  if ((seq->flag & use_transform_flag) == 0) {
    t->xofs = t->yofs = 0;

    /* Reverse scale to fit for strips not using offset. */
    float project_aspect = (float)scene->r.xsch / (float)scene->r.ysch;
    float image_aspect = (float)image_size_x / (float)image_size_y;
    if (project_aspect > image_aspect) {
      t->scale_x = project_aspect / image_aspect;
    }
    else {
      t->scale_y = image_aspect / project_aspect;
    }
  }

  if ((seq->flag & use_crop_flag) != 0 && (seq->flag & use_transform_flag) == 0) {
    /* Calculate image offset. */
    float s_x = scene->r.xsch / image_size_x;
    float s_y = scene->r.ysch / image_size_y;
    old_image_center_x += c->right * s_x - c->left * s_x;
    old_image_center_y += c->top * s_y - c->bottom * s_y;

    /* Convert crop to scale. */
    int cropped_image_size_x = image_size_x - c->right - c->left;
    int cropped_image_size_y = image_size_y - c->top - c->bottom;
    c->bottom = c->top = c->left = c->right = 0;
    t->scale_x *= (float)image_size_x / (float)cropped_image_size_x;
    t->scale_y *= (float)image_size_y / (float)cropped_image_size_y;
  }

  if ((seq->flag & use_transform_flag) != 0) {
    /* Convert image offset. */
    old_image_center_x = image_size_x / 2 - c->left + t->xofs;
    old_image_center_y = image_size_y / 2 - c->bottom + t->yofs;

    /* Preserve original image size. */
    t->scale_x = t->scale_y = MAX2((float)image_size_x / (float)scene->r.xsch,
                                   (float)image_size_y / (float)scene->r.ysch);

    /* Convert crop. */
    if ((seq->flag & use_crop_flag) != 0) {
      c->top /= t->scale_x;
      c->bottom /= t->scale_x;
      c->left /= t->scale_x;
      c->right /= t->scale_x;
    }
  }

  t->xofs = old_image_center_x - scene->r.xsch / 2;
  t->yofs = old_image_center_y - scene->r.ysch / 2;

  /* Convert offset animation, but only if crop is not used. */
  if ((seq->flag & use_transform_flag) != 0 && (seq->flag & use_crop_flag) == 0) {
    char name_esc[(sizeof(seq->name) - 2) * 2], *path;
    BLI_str_escape(name_esc, seq->name + 2, sizeof(name_esc));

    path = BLI_sprintfN("sequence_editor.sequences_all[\"%s\"].transform.offset_x", name_esc);
    seq_convert_transform_animation(scene, path, image_size_x);
    MEM_freeN(path);
    path = BLI_sprintfN("sequence_editor.sequences_all[\"%s\"].transform.offset_y", name_esc);
    seq_convert_transform_animation(scene, path, image_size_y);
    MEM_freeN(path);
  }

  seq->flag &= ~use_transform_flag;
  seq->flag &= ~use_crop_flag;
}

static void seq_convert_transform_crop_lb(const Scene *scene,
                                          const ListBase *lb,
                                          const eSpaceSeq_Proxy_RenderSize render_size)
{

  LISTBASE_FOREACH (Sequence *, seq, lb) {
    if (seq->type != SEQ_TYPE_SOUND_RAM) {
      seq_convert_transform_crop(scene, seq, render_size);
    }
    if (seq->type == SEQ_TYPE_META) {
      seq_convert_transform_crop_lb(scene, &seq->seqbase, render_size);
    }
  }
}

static void seq_convert_transform_animation_2(const Scene *scene,
                                              const char *path,
                                              const float scale_to_fit_factor)
{
  if (scene->adt == NULL || scene->adt->action == NULL) {
    return;
  }

  FCurve *fcu = BKE_fcurve_find(&scene->adt->action->curves, path, 0);
  if (fcu != NULL && !BKE_fcurve_is_empty(fcu)) {
    BezTriple *bezt = fcu->bezt;
    for (int i = 0; i < fcu->totvert; i++, bezt++) {
      /* Same math as with old_image_center_*, but simplified. */
      bezt->vec[0][1] *= scale_to_fit_factor;
      bezt->vec[1][1] *= scale_to_fit_factor;
      bezt->vec[2][1] *= scale_to_fit_factor;
    }
  }
}

static void seq_convert_transform_crop_2(const Scene *scene,
                                         Sequence *seq,
                                         const eSpaceSeq_Proxy_RenderSize render_size)
{
  const StripElem *s_elem = SEQ_render_give_stripelem(seq, seq->start);
  if (s_elem == NULL) {
    return;
  }

  StripCrop *c = seq->strip->crop;
  StripTransform *t = seq->strip->transform;
  int image_size_x = s_elem->orig_width;
  int image_size_y = s_elem->orig_height;

  if (can_use_proxy(seq, SEQ_rendersize_to_proxysize(render_size))) {
    image_size_x /= SEQ_rendersize_to_scale_factor(render_size);
    image_size_y /= SEQ_rendersize_to_scale_factor(render_size);
  }

  /* Calculate scale factor, so image fits in preview area with original aspect ratio. */
  const float scale_to_fit_factor = MIN2((float)scene->r.xsch / (float)image_size_x,
                                         (float)scene->r.ysch / (float)image_size_y);
  t->scale_x *= scale_to_fit_factor;
  t->scale_y *= scale_to_fit_factor;
  c->top /= scale_to_fit_factor;
  c->bottom /= scale_to_fit_factor;
  c->left /= scale_to_fit_factor;
  c->right /= scale_to_fit_factor;

  char name_esc[(sizeof(seq->name) - 2) * 2], *path;
  BLI_str_escape(name_esc, seq->name + 2, sizeof(name_esc));
  path = BLI_sprintfN("sequence_editor.sequences_all[\"%s\"].transform.scale_x", name_esc);
  seq_convert_transform_animation_2(scene, path, scale_to_fit_factor);
  MEM_freeN(path);
  path = BLI_sprintfN("sequence_editor.sequences_all[\"%s\"].transform.scale_y", name_esc);
  seq_convert_transform_animation_2(scene, path, scale_to_fit_factor);
  MEM_freeN(path);
  path = BLI_sprintfN("sequence_editor.sequences_all[\"%s\"].crop.min_x", name_esc);
  seq_convert_transform_animation_2(scene, path, 1 / scale_to_fit_factor);
  MEM_freeN(path);
  path = BLI_sprintfN("sequence_editor.sequences_all[\"%s\"].crop.max_x", name_esc);
  seq_convert_transform_animation_2(scene, path, 1 / scale_to_fit_factor);
  MEM_freeN(path);
  path = BLI_sprintfN("sequence_editor.sequences_all[\"%s\"].crop.min_y", name_esc);
  seq_convert_transform_animation_2(scene, path, 1 / scale_to_fit_factor);
  MEM_freeN(path);
  path = BLI_sprintfN("sequence_editor.sequences_all[\"%s\"].crop.max_x", name_esc);
  seq_convert_transform_animation_2(scene, path, 1 / scale_to_fit_factor);
  MEM_freeN(path);
}

static void seq_convert_transform_crop_lb_2(const Scene *scene,
                                            const ListBase *lb,
                                            const eSpaceSeq_Proxy_RenderSize render_size)
{

  LISTBASE_FOREACH (Sequence *, seq, lb) {
    if (seq->type != SEQ_TYPE_SOUND_RAM) {
      seq_convert_transform_crop_2(scene, seq, render_size);
    }
    if (seq->type == SEQ_TYPE_META) {
      seq_convert_transform_crop_lb_2(scene, &seq->seqbase, render_size);
    }
  }
}

static void seq_update_meta_disp_range(Editing *ed)
{
  if (ed == NULL) {
    return;
  }

  LISTBASE_FOREACH_BACKWARD (MetaStack *, ms, &ed->metastack) {
    /* Update ms->disp_range from meta. */
    if (ms->disp_range[0] == ms->disp_range[1]) {
      copy_v2_v2_int(ms->disp_range, &ms->parseq->startdisp);
    }

    /* Update meta strip endpoints. */
    SEQ_transform_set_left_handle_frame(ms->parseq, ms->disp_range[0]);
    SEQ_transform_set_right_handle_frame(ms->parseq, ms->disp_range[1]);
    SEQ_transform_fix_single_image_seq_offsets(ms->parseq);

    /* Recalculate effects using meta strip. */
    LISTBASE_FOREACH (Sequence *, seq, ms->oldbasep) {
      if (seq->seq2) {
        seq->start = seq->startdisp = max_ii(seq->seq1->startdisp, seq->seq2->startdisp);
        seq->enddisp = min_ii(seq->seq1->enddisp, seq->seq2->enddisp);
      }
    }

    /* Ensure that active seqbase points to active meta strip seqbase. */
    MetaStack *active_ms = SEQ_meta_stack_active_get(ed);
    SEQ_seqbase_active_set(ed, &active_ms->parseq->seqbase);
  }
}

static void version_node_socket_duplicate(bNodeTree *ntree,
                                          const int node_type,
                                          const char *old_name,
                                          const char *new_name)
{
  /* Duplicate a link going into the original socket. */
  LISTBASE_FOREACH_MUTABLE (bNodeLink *, link, &ntree->links) {
    if (link->tonode->type == node_type) {
      bNode *node = link->tonode;
      bNodeSocket *dest_socket = nodeFindSocket(node, SOCK_IN, new_name);
      BLI_assert(dest_socket);
      if (STREQ(link->tosock->name, old_name)) {
        nodeAddLink(ntree, link->fromnode, link->fromsock, node, dest_socket);
      }
    }
  }

  /* Duplicate the default value from the old socket and assign it to the new socket. */
  LISTBASE_FOREACH (bNode *, node, &ntree->nodes) {
    if (node->type == node_type) {
      bNodeSocket *source_socket = nodeFindSocket(node, SOCK_IN, old_name);
      bNodeSocket *dest_socket = nodeFindSocket(node, SOCK_IN, new_name);
      BLI_assert(source_socket && dest_socket);
      if (dest_socket->default_value) {
        MEM_freeN(dest_socket->default_value);
      }
      dest_socket->default_value = MEM_dupallocN(source_socket->default_value);
    }
  }
}

void do_versions_after_linking_290(Main *bmain, ReportList *UNUSED(reports))
{
  if (!MAIN_VERSION_ATLEAST(bmain, 290, 1)) {
    /* Patch old grease pencil modifiers material filter. */
    LISTBASE_FOREACH (Object *, ob, &bmain->objects) {
      LISTBASE_FOREACH (GpencilModifierData *, md, &ob->greasepencil_modifiers) {
        switch (md->type) {
          case eGpencilModifierType_Array: {
            ArrayGpencilModifierData *gpmd = (ArrayGpencilModifierData *)md;
            if (gpmd->materialname[0] != '\0') {
              gpmd->material = BLI_findstring(
                  &bmain->materials, gpmd->materialname, offsetof(ID, name) + 2);
              gpmd->materialname[0] = '\0';
            }
            break;
          }
          case eGpencilModifierType_Color: {
            ColorGpencilModifierData *gpmd = (ColorGpencilModifierData *)md;
            if (gpmd->materialname[0] != '\0') {
              gpmd->material = BLI_findstring(
                  &bmain->materials, gpmd->materialname, offsetof(ID, name) + 2);
              gpmd->materialname[0] = '\0';
            }
            break;
          }
          case eGpencilModifierType_Hook: {
            HookGpencilModifierData *gpmd = (HookGpencilModifierData *)md;
            if (gpmd->materialname[0] != '\0') {
              gpmd->material = BLI_findstring(
                  &bmain->materials, gpmd->materialname, offsetof(ID, name) + 2);
              gpmd->materialname[0] = '\0';
            }
            break;
          }
          case eGpencilModifierType_Lattice: {
            LatticeGpencilModifierData *gpmd = (LatticeGpencilModifierData *)md;
            if (gpmd->materialname[0] != '\0') {
              gpmd->material = BLI_findstring(
                  &bmain->materials, gpmd->materialname, offsetof(ID, name) + 2);
              gpmd->materialname[0] = '\0';
            }
            break;
          }
          case eGpencilModifierType_Mirror: {
            MirrorGpencilModifierData *gpmd = (MirrorGpencilModifierData *)md;
            if (gpmd->materialname[0] != '\0') {
              gpmd->material = BLI_findstring(
                  &bmain->materials, gpmd->materialname, offsetof(ID, name) + 2);
              gpmd->materialname[0] = '\0';
            }
            break;
          }
          case eGpencilModifierType_Multiply: {
            MultiplyGpencilModifierData *gpmd = (MultiplyGpencilModifierData *)md;
            if (gpmd->materialname[0] != '\0') {
              gpmd->material = BLI_findstring(
                  &bmain->materials, gpmd->materialname, offsetof(ID, name) + 2);
              gpmd->materialname[0] = '\0';
            }
            break;
          }
          case eGpencilModifierType_Noise: {
            NoiseGpencilModifierData *gpmd = (NoiseGpencilModifierData *)md;
            if (gpmd->materialname[0] != '\0') {
              gpmd->material = BLI_findstring(
                  &bmain->materials, gpmd->materialname, offsetof(ID, name) + 2);
              gpmd->materialname[0] = '\0';
            }
            break;
          }
          case eGpencilModifierType_Offset: {
            OffsetGpencilModifierData *gpmd = (OffsetGpencilModifierData *)md;
            if (gpmd->materialname[0] != '\0') {
              gpmd->material = BLI_findstring(
                  &bmain->materials, gpmd->materialname, offsetof(ID, name) + 2);
              gpmd->materialname[0] = '\0';
            }
            break;
          }
          case eGpencilModifierType_Opacity: {
            OpacityGpencilModifierData *gpmd = (OpacityGpencilModifierData *)md;
            if (gpmd->materialname[0] != '\0') {
              gpmd->material = BLI_findstring(
                  &bmain->materials, gpmd->materialname, offsetof(ID, name) + 2);
              gpmd->materialname[0] = '\0';
            }
            break;
          }
          case eGpencilModifierType_Simplify: {
            SimplifyGpencilModifierData *gpmd = (SimplifyGpencilModifierData *)md;
            if (gpmd->materialname[0] != '\0') {
              gpmd->material = BLI_findstring(
                  &bmain->materials, gpmd->materialname, offsetof(ID, name) + 2);
              gpmd->materialname[0] = '\0';
            }
            break;
          }
          case eGpencilModifierType_Smooth: {
            SmoothGpencilModifierData *gpmd = (SmoothGpencilModifierData *)md;
            if (gpmd->materialname[0] != '\0') {
              gpmd->material = BLI_findstring(
                  &bmain->materials, gpmd->materialname, offsetof(ID, name) + 2);
              gpmd->materialname[0] = '\0';
            }
            break;
          }
          case eGpencilModifierType_Subdiv: {
            SubdivGpencilModifierData *gpmd = (SubdivGpencilModifierData *)md;
            if (gpmd->materialname[0] != '\0') {
              gpmd->material = BLI_findstring(
                  &bmain->materials, gpmd->materialname, offsetof(ID, name) + 2);
              gpmd->materialname[0] = '\0';
            }
            break;
          }
          case eGpencilModifierType_Texture: {
            TextureGpencilModifierData *gpmd = (TextureGpencilModifierData *)md;
            if (gpmd->materialname[0] != '\0') {
              gpmd->material = BLI_findstring(
                  &bmain->materials, gpmd->materialname, offsetof(ID, name) + 2);
              gpmd->materialname[0] = '\0';
            }
            break;
          }
          case eGpencilModifierType_Thick: {
            ThickGpencilModifierData *gpmd = (ThickGpencilModifierData *)md;
            if (gpmd->materialname[0] != '\0') {
              gpmd->material = BLI_findstring(
                  &bmain->materials, gpmd->materialname, offsetof(ID, name) + 2);
              gpmd->materialname[0] = '\0';
            }
            break;
          }
          default:
            break;
        }
      }
    }

    /* Patch first frame for old files. */
    Scene *scene = bmain->scenes.first;
    if (scene != NULL) {
      LISTBASE_FOREACH (Object *, ob, &bmain->objects) {
        if (ob->type != OB_GPENCIL) {
          continue;
        }
        bGPdata *gpd = ob->data;
        LISTBASE_FOREACH (bGPDlayer *, gpl, &gpd->layers) {
          bGPDframe *gpf = gpl->frames.first;
          if (gpf && gpf->framenum > scene->r.sfra) {
            bGPDframe *gpf_dup = BKE_gpencil_frame_duplicate(gpf, true);
            gpf_dup->framenum = scene->r.sfra;
            BLI_addhead(&gpl->frames, gpf_dup);
          }
        }
      }
    }
  }

  if (!MAIN_VERSION_ATLEAST(bmain, 291, 1)) {
    LISTBASE_FOREACH (Collection *, collection, &bmain->collections) {
      if (BKE_collection_cycles_fix(bmain, collection)) {
        printf(
            "WARNING: Cycle detected in collection '%s', fixed as best as possible.\n"
            "You may have to reconstruct your View Layers...\n",
            collection->id.name);
      }
    }
  }

  if (!MAIN_VERSION_ATLEAST(bmain, 291, 8)) {
    /**
     * Make sure Emission Alpha fcurve and drivers is properly mapped after the Emission Strength
     * got introduced.
     */

    /**
     * Effectively we are replacing the (animation of) node socket input 18 with 19.
     * Emission Strength is the new socket input 18, pushing Emission Alpha to input 19.
     *
     * To play safe we move all the inputs beyond 18 to their rightful new place.
     * In case users are doing unexpected things with not-really supported keyframeable channels.
     *
     * The for loop for the input ids is at the top level otherwise we lose the animation
     * keyframe data.
     */
    for (int input_id = 21; input_id >= 18; input_id--) {
      FOREACH_NODETREE_BEGIN (bmain, ntree, id) {
        if (ntree->type == NTREE_SHADER) {
          LISTBASE_FOREACH (bNode *, node, &ntree->nodes) {
            if (node->type != SH_NODE_BSDF_PRINCIPLED) {
              continue;
            }

            const size_t node_name_length = strlen(node->name);
            const size_t node_name_escaped_max_length = (node_name_length * 2);
            char *node_name_escaped = MEM_mallocN(node_name_escaped_max_length + 1,
                                                  "escaped name");
            BLI_str_escape(node_name_escaped, node->name, node_name_escaped_max_length);
            char *rna_path_prefix = BLI_sprintfN("nodes[\"%s\"].inputs", node_name_escaped);

            BKE_animdata_fix_paths_rename_all_ex(
                bmain, id, rna_path_prefix, NULL, NULL, input_id, input_id + 1, false);
            MEM_freeN(rna_path_prefix);
            MEM_freeN(node_name_escaped);
          }
        }
      }
      FOREACH_NODETREE_END;
    }
  }

  /* Convert all Multires displacement to Catmull-Clark subdivision limit surface. */
  if (!MAIN_VERSION_ATLEAST(bmain, 292, 1)) {
    LISTBASE_FOREACH (Object *, ob, &bmain->objects) {
      ModifierData *md;
      for (md = ob->modifiers.first; md; md = md->next) {
        if (md->type == eModifierType_Multires) {
          MultiresModifierData *mmd = (MultiresModifierData *)md;
          if (mmd->simple) {
            multires_do_versions_simple_to_catmull_clark(ob, mmd);
          }
        }
      }
    }
  }

  if (!MAIN_VERSION_ATLEAST(bmain, 292, 2)) {

    eSpaceSeq_Proxy_RenderSize render_size = get_sequencer_render_size(bmain);

    LISTBASE_FOREACH (Scene *, scene, &bmain->scenes) {
      if (scene->ed != NULL) {
        seq_convert_transform_crop_lb(scene, &scene->ed->seqbase, render_size);
      }
    }
  }

  if (!MAIN_VERSION_ATLEAST(bmain, 292, 8)) {
    /* Systematically rebuild posebones to ensure consistent ordering matching the one of bones in
     * Armature obdata. */
    LISTBASE_FOREACH (Object *, ob, &bmain->objects) {
      if (ob->type == OB_ARMATURE) {
        BKE_pose_rebuild(bmain, ob, ob->data, true);
      }
    }

    /* Wet Paint Radius Factor */
    for (Brush *br = bmain->brushes.first; br; br = br->id.next) {
      if (br->ob_mode & OB_MODE_SCULPT && br->wet_paint_radius_factor == 0.0f) {
        br->wet_paint_radius_factor = 1.0f;
      }
    }

    eSpaceSeq_Proxy_RenderSize render_size = get_sequencer_render_size(bmain);
    LISTBASE_FOREACH (Scene *, scene, &bmain->scenes) {
      if (scene->ed != NULL) {
        seq_convert_transform_crop_lb_2(scene, &scene->ed->seqbase, render_size);
      }
    }
  }

  if (!MAIN_VERSION_ATLEAST(bmain, 293, 16)) {
    LISTBASE_FOREACH (Scene *, scene, &bmain->scenes) {
      seq_update_meta_disp_range(SEQ_editing_get(scene, false));
    }

    /* Add a separate socket for Grid node X and Y size. */
    FOREACH_NODETREE_BEGIN (bmain, ntree, id) {
      if (ntree->type == NTREE_GEOMETRY) {
        version_node_socket_duplicate(ntree, GEO_NODE_MESH_PRIMITIVE_GRID, "Size X", "Size Y");
      }
      FOREACH_NODETREE_END;
    }
  }

  /**
   * Versioning code until next subversion bump goes here.
   *
   * \note Be sure to check when bumping the version:
   * - #blo_do_versions_290 in this file.
   * - "versioning_userdef.c", #blo_do_versions_userdef
   * - "versioning_userdef.c", #do_versions_theme
   *
   * \note Keep this message at the bottom of the function.
   */
  {
    /* Keep this block, even when empty. */
  }
}

static void panels_remove_x_closed_flag_recursive(Panel *panel)
{
  const bool was_closed_x = panel->flag & PNL_UNUSED_1;
  const bool was_closed_y = panel->flag & PNL_CLOSED; /* That value was the Y closed flag. */

  SET_FLAG_FROM_TEST(panel->flag, was_closed_x || was_closed_y, PNL_CLOSED);

  /* Clear the old PNL_CLOSEDX flag. */
  panel->flag &= ~PNL_UNUSED_1;

  LISTBASE_FOREACH (Panel *, child_panel, &panel->children) {
    panels_remove_x_closed_flag_recursive(child_panel);
  }
}

static void do_versions_point_attributes(CustomData *pdata)
{
  /* Change to generic named float/float3 attributes. */
  const int CD_LOCATION = 43;
  const int CD_RADIUS = 44;

  for (int i = 0; i < pdata->totlayer; i++) {
    CustomDataLayer *layer = &pdata->layers[i];
    if (layer->type == CD_LOCATION) {
      STRNCPY(layer->name, "Position");
      layer->type = CD_PROP_FLOAT3;
    }
    else if (layer->type == CD_RADIUS) {
      STRNCPY(layer->name, "Radius");
      layer->type = CD_PROP_FLOAT;
    }
  }
}

static void do_versions_point_attribute_names(CustomData *pdata)
{
  /* Change from capital initial letter to lower case (T82693). */
  for (int i = 0; i < pdata->totlayer; i++) {
    CustomDataLayer *layer = &pdata->layers[i];
    if (layer->type == CD_PROP_FLOAT3 && STREQ(layer->name, "Position")) {
      STRNCPY(layer->name, "position");
    }
    else if (layer->type == CD_PROP_FLOAT && STREQ(layer->name, "Radius")) {
      STRNCPY(layer->name, "radius");
    }
  }
}

/* Move FCurve handles towards the control point in such a way that the curve itself doesn't
 * change. Since 2.91 FCurves are computed slightly differently, which requires this update to keep
 * the same animation result. Previous versions scaled down overlapping handles during evaluation.
 * This function applies the old correction to the actual animation data instead. */
static void do_versions_291_fcurve_handles_limit(FCurve *fcu)
{
  uint i = 1;
  for (BezTriple *bezt = fcu->bezt; i < fcu->totvert; i++, bezt++) {
    /* Only adjust bezier key-frames. */
    if (bezt->ipo != BEZT_IPO_BEZ) {
      continue;
    }

    BezTriple *nextbezt = bezt + 1;
    const float v1[2] = {bezt->vec[1][0], bezt->vec[1][1]};
    const float v2[2] = {bezt->vec[2][0], bezt->vec[2][1]};
    const float v3[2] = {nextbezt->vec[0][0], nextbezt->vec[0][1]};
    const float v4[2] = {nextbezt->vec[1][0], nextbezt->vec[1][1]};

    /* If the handles have no length, no need to do any corrections. */
    if (v1[0] == v2[0] && v3[0] == v4[0]) {
      continue;
    }

    /* Calculate handle deltas. */
    float delta1[2], delta2[2];
    sub_v2_v2v2(delta1, v1, v2);
    sub_v2_v2v2(delta2, v4, v3);

    const float len1 = fabsf(delta1[0]); /* Length of handle of first key. */
    const float len2 = fabsf(delta2[0]); /* Length of handle of second key. */

    /* Overlapping handles used to be internally scaled down in previous versions.
     * We bake the handles onto these previously virtual values. */
    const float time_delta = v4[0] - v1[0];
    const float total_len = len1 + len2;
    if (total_len <= time_delta) {
      continue;
    }

    const float factor = time_delta / total_len;
    /* Current keyframe's right handle: */
    madd_v2_v2v2fl(bezt->vec[2], v1, delta1, -factor); /* vec[2] = v1 - factor * delta1 */
    /* Next keyframe's left handle: */
    madd_v2_v2v2fl(nextbezt->vec[0], v4, delta2, -factor); /* vec[0] = v4 - factor * delta2 */
  }
}

static void do_versions_strip_cache_settings_recursive(const ListBase *seqbase)
{
  LISTBASE_FOREACH (Sequence *, seq, seqbase) {
    seq->cache_flag = 0;
    if (seq->type == SEQ_TYPE_META) {
      do_versions_strip_cache_settings_recursive(&seq->seqbase);
    }
  }
}

static void version_node_socket_name(bNodeTree *ntree,
                                     const int node_type,
                                     const char *old_name,
                                     const char *new_name)
{
  LISTBASE_FOREACH (bNode *, node, &ntree->nodes) {
    if (node->type == node_type) {
      LISTBASE_FOREACH (bNodeSocket *, socket, &node->inputs) {
        if (STREQ(socket->name, old_name)) {
          strcpy(socket->name, new_name);
        }
        if (STREQ(socket->identifier, old_name)) {
          strcpy(socket->identifier, new_name);
        }
      }
      LISTBASE_FOREACH (bNodeSocket *, socket, &node->outputs) {
        if (STREQ(socket->name, old_name)) {
          strcpy(socket->name, new_name);
        }
        if (STREQ(socket->identifier, old_name)) {
          strcpy(socket->identifier, new_name);
        }
      }
    }
  }
}

static void version_node_join_geometry_for_multi_input_socket(bNodeTree *ntree)
{
  LISTBASE_FOREACH_MUTABLE (bNodeLink *, link, &ntree->links) {
    if (link->tonode->type == GEO_NODE_JOIN_GEOMETRY && !(link->tosock->flag & SOCK_MULTI_INPUT)) {
      link->tosock = link->tonode->inputs.first;
    }
  }
  LISTBASE_FOREACH (bNode *, node, &ntree->nodes) {
    if (node->type == GEO_NODE_JOIN_GEOMETRY) {
      bNodeSocket *socket = node->inputs.first;
      socket->flag |= SOCK_MULTI_INPUT;
      socket->limit = 4095;
      nodeRemoveSocket(ntree, node, socket->next);
    }
  }
}

<<<<<<< HEAD
=======
static ARegion *do_versions_add_region_if_not_found(ListBase *regionbase,
                                                    int region_type,
                                                    const char *name,
                                                    int link_after_region_type)
{
  ARegion *link_after_region = NULL;
  LISTBASE_FOREACH (ARegion *, region, regionbase) {
    if (region->regiontype == region_type) {
      return NULL;
    }
    if (region->regiontype == link_after_region_type) {
      link_after_region = region;
    }
  }
  ARegion *new_region = MEM_callocN(sizeof(ARegion), name);
  new_region->regiontype = region_type;
  BLI_insertlinkafter(regionbase, link_after_region, new_region);
  return new_region;
}

>>>>>>> 9e007b46
/* NOLINTNEXTLINE: readability-function-size */
void blo_do_versions_290(FileData *fd, Library *UNUSED(lib), Main *bmain)
{
  UNUSED_VARS(fd);

  if (MAIN_VERSION_ATLEAST(bmain, 290, 2) && MAIN_VERSION_OLDER(bmain, 291, 1)) {
    /* In this range, the extrude manifold could generate meshes with degenerated face. */
    LISTBASE_FOREACH (Mesh *, me, &bmain->meshes) {
      for (MPoly *mp = me->mpoly, *mp_end = mp + me->totpoly; mp < mp_end; mp++) {
        if (mp->totloop == 2) {
          bool changed;
          BKE_mesh_validate_arrays(me,
                                   me->mvert,
                                   me->totvert,
                                   me->medge,
                                   me->totedge,
                                   me->mface,
                                   me->totface,
                                   me->mloop,
                                   me->totloop,
                                   me->mpoly,
                                   me->totpoly,
                                   me->dvert,
                                   false,
                                   true,
                                   &changed);
          break;
        }
      }
    }
  }

  /** Repair files from duplicate brushes added to blend files, see: T76738. */
  if (!MAIN_VERSION_ATLEAST(bmain, 290, 2)) {
    {
      short id_codes[] = {ID_BR, ID_PAL};
      for (int i = 0; i < ARRAY_SIZE(id_codes); i++) {
        ListBase *lb = which_libbase(bmain, id_codes[i]);
        BKE_main_id_repair_duplicate_names_listbase(lb);
      }
    }

    if (!DNA_struct_elem_find(fd->filesdna, "SpaceImage", "float", "uv_opacity")) {
      for (bScreen *screen = bmain->screens.first; screen; screen = screen->id.next) {
        LISTBASE_FOREACH (ScrArea *, area, &screen->areabase) {
          LISTBASE_FOREACH (SpaceLink *, sl, &area->spacedata) {
            if (sl->spacetype == SPACE_IMAGE) {
              SpaceImage *sima = (SpaceImage *)sl;
              sima->uv_opacity = 1.0f;
            }
          }
        }
      }
    }

    /* Init Grease Pencil new random curves. */
    if (!DNA_struct_elem_find(fd->filesdna, "BrushGpencilSettings", "float", "random_hue")) {
      LISTBASE_FOREACH (Brush *, brush, &bmain->brushes) {
        if ((brush->gpencil_settings) && (brush->gpencil_settings->curve_rand_pressure == NULL)) {
          brush->gpencil_settings->curve_rand_pressure = BKE_curvemapping_add(
              1, 0.0f, 0.0f, 1.0f, 1.0f);
          brush->gpencil_settings->curve_rand_strength = BKE_curvemapping_add(
              1, 0.0f, 0.0f, 1.0f, 1.0f);
          brush->gpencil_settings->curve_rand_uv = BKE_curvemapping_add(1, 0.0f, 0.0f, 1.0f, 1.0f);
          brush->gpencil_settings->curve_rand_hue = BKE_curvemapping_add(
              1, 0.0f, 0.0f, 1.0f, 1.0f);
          brush->gpencil_settings->curve_rand_saturation = BKE_curvemapping_add(
              1, 0.0f, 0.0f, 1.0f, 1.0f);
          brush->gpencil_settings->curve_rand_value = BKE_curvemapping_add(
              1, 0.0f, 0.0f, 1.0f, 1.0f);
        }
      }
    }
  }

  if (!MAIN_VERSION_ATLEAST(bmain, 290, 4)) {
    /* Clear old deprecated bit-flag from edit weights modifiers, we now use it for something else.
     */
    LISTBASE_FOREACH (Object *, ob, &bmain->objects) {
      LISTBASE_FOREACH (ModifierData *, md, &ob->modifiers) {
        if (md->type == eModifierType_WeightVGEdit) {
          ((WeightVGEditModifierData *)md)->edit_flags &= ~MOD_WVG_EDIT_WEIGHTS_NORMALIZE;
        }
      }
    }

    /* Initialize parameters of the new Nishita sky model. */
    if (!DNA_struct_elem_find(fd->filesdna, "NodeTexSky", "float", "sun_size")) {
      FOREACH_NODETREE_BEGIN (bmain, ntree, id) {
        if (ntree->type == NTREE_SHADER) {
          LISTBASE_FOREACH (bNode *, node, &ntree->nodes) {
            if (node->type == SH_NODE_TEX_SKY && node->storage) {
              NodeTexSky *tex = (NodeTexSky *)node->storage;
              tex->sun_disc = true;
              tex->sun_size = DEG2RADF(0.545);
              tex->sun_elevation = M_PI_2;
              tex->sun_rotation = 0.0f;
              tex->altitude = 0.0f;
              tex->air_density = 1.0f;
              tex->dust_density = 1.0f;
              tex->ozone_density = 1.0f;
            }
          }
        }
      }
      FOREACH_NODETREE_END;
    }
  }

  if (!MAIN_VERSION_ATLEAST(bmain, 290, 6)) {
    /* Transition to saving expansion for all of a modifier's sub-panels. */
    if (!DNA_struct_elem_find(fd->filesdna, "ModifierData", "short", "ui_expand_flag")) {
      for (Object *object = bmain->objects.first; object != NULL; object = object->id.next) {
        LISTBASE_FOREACH (ModifierData *, md, &object->modifiers) {
          if (md->mode & eModifierMode_Expanded_DEPRECATED) {
            md->ui_expand_flag = 1;
          }
          else {
            md->ui_expand_flag = 0;
          }
        }
      }
    }

    /* EEVEE Motion blur new parameters. */
    if (!DNA_struct_elem_find(fd->filesdna, "SceneEEVEE", "float", "motion_blur_depth_scale")) {
      LISTBASE_FOREACH (Scene *, scene, &bmain->scenes) {
        scene->eevee.motion_blur_depth_scale = 100.0f;
        scene->eevee.motion_blur_max = 32;
      }
    }

    if (!DNA_struct_elem_find(fd->filesdna, "SceneEEVEE", "int", "motion_blur_steps")) {
      LISTBASE_FOREACH (Scene *, scene, &bmain->scenes) {
        scene->eevee.motion_blur_steps = 1;
      }
    }

    /* Transition to saving expansion for all of a constraint's sub-panels. */
    if (!DNA_struct_elem_find(fd->filesdna, "bConstraint", "short", "ui_expand_flag")) {
      for (Object *object = bmain->objects.first; object != NULL; object = object->id.next) {
        LISTBASE_FOREACH (bConstraint *, con, &object->constraints) {
          if (con->flag & CONSTRAINT_EXPAND_DEPRECATED) {
            con->ui_expand_flag = 1;
          }
          else {
            con->ui_expand_flag = 0;
          }
        }
      }
    }

    /* Transition to saving expansion for all of grease pencil modifier's sub-panels. */
    if (!DNA_struct_elem_find(fd->filesdna, "GpencilModifierData", "short", "ui_expand_flag")) {
      for (Object *object = bmain->objects.first; object != NULL; object = object->id.next) {
        LISTBASE_FOREACH (GpencilModifierData *, md, &object->greasepencil_modifiers) {
          if (md->mode & eGpencilModifierMode_Expanded_DEPRECATED) {
            md->ui_expand_flag = 1;
          }
          else {
            md->ui_expand_flag = 0;
          }
        }
      }
    }

    /* Transition to saving expansion for all of an effect's sub-panels. */
    if (!DNA_struct_elem_find(fd->filesdna, "ShaderFxData", "short", "ui_expand_flag")) {
      for (Object *object = bmain->objects.first; object != NULL; object = object->id.next) {
        LISTBASE_FOREACH (ShaderFxData *, fx, &object->shader_fx) {
          if (fx->mode & eShaderFxMode_Expanded_DEPRECATED) {
            fx->ui_expand_flag = 1;
          }
          else {
            fx->ui_expand_flag = 0;
          }
        }
      }
    }

    /* Refactor bevel profile type to use an enum. */
    if (!DNA_struct_elem_find(fd->filesdna, "BevelModifierData", "short", "profile_type")) {
      for (Object *object = bmain->objects.first; object != NULL; object = object->id.next) {
        LISTBASE_FOREACH (ModifierData *, md, &object->modifiers) {
          if (md->type == eModifierType_Bevel) {
            BevelModifierData *bmd = (BevelModifierData *)md;
            bool use_custom_profile = bmd->flags & MOD_BEVEL_CUSTOM_PROFILE_DEPRECATED;
            bmd->profile_type = use_custom_profile ? MOD_BEVEL_PROFILE_CUSTOM :
                                                     MOD_BEVEL_PROFILE_SUPERELLIPSE;
          }
        }
      }
    }

    /* Change ocean modifier values from [0, 10] to [0, 1] ranges. */
    for (Object *object = bmain->objects.first; object != NULL; object = object->id.next) {
      LISTBASE_FOREACH (ModifierData *, md, &object->modifiers) {
        if (md->type == eModifierType_Ocean) {
          OceanModifierData *omd = (OceanModifierData *)md;
          omd->wave_alignment *= 0.1f;
          omd->sharpen_peak_jonswap *= 0.1f;
        }
      }
    }
  }

  if (!MAIN_VERSION_ATLEAST(bmain, 291, 1)) {

    /* Initialize additional parameter of the Nishita sky model and change altitude unit. */
    if (!DNA_struct_elem_find(fd->filesdna, "NodeTexSky", "float", "sun_intensity")) {
      FOREACH_NODETREE_BEGIN (bmain, ntree, id) {
        if (ntree->type == NTREE_SHADER) {
          LISTBASE_FOREACH (bNode *, node, &ntree->nodes) {
            if (node->type == SH_NODE_TEX_SKY && node->storage) {
              NodeTexSky *tex = (NodeTexSky *)node->storage;
              tex->sun_intensity = 1.0f;
              tex->altitude *= 0.001f;
            }
          }
        }
      }
      FOREACH_NODETREE_END;
    }

    /* Refactor bevel affect type to use an enum. */
    if (!DNA_struct_elem_find(fd->filesdna, "BevelModifierData", "char", "affect_type")) {
      for (Object *object = bmain->objects.first; object != NULL; object = object->id.next) {
        LISTBASE_FOREACH (ModifierData *, md, &object->modifiers) {
          if (md->type == eModifierType_Bevel) {
            BevelModifierData *bmd = (BevelModifierData *)md;
            const bool use_vertex_bevel = bmd->flags & MOD_BEVEL_VERT_DEPRECATED;
            bmd->affect_type = use_vertex_bevel ? MOD_BEVEL_AFFECT_VERTICES :
                                                  MOD_BEVEL_AFFECT_EDGES;
          }
        }
      }
    }

    /* Initialize additional velocity parameter for #CacheFile's. */
    if (!DNA_struct_elem_find(
            fd->filesdna, "MeshSeqCacheModifierData", "float", "velocity_scale")) {
      for (Object *object = bmain->objects.first; object != NULL; object = object->id.next) {
        LISTBASE_FOREACH (ModifierData *, md, &object->modifiers) {
          if (md->type == eModifierType_MeshSequenceCache) {
            MeshSeqCacheModifierData *mcmd = (MeshSeqCacheModifierData *)md;
            mcmd->velocity_scale = 1.0f;
            mcmd->vertex_velocities = NULL;
            mcmd->num_vertices = 0;
          }
        }
      }
    }

    if (!DNA_struct_elem_find(fd->filesdna, "CacheFile", "char", "velocity_unit")) {
      for (CacheFile *cache_file = bmain->cachefiles.first; cache_file != NULL;
           cache_file = cache_file->id.next) {
        BLI_strncpy(cache_file->velocity_name, ".velocities", sizeof(cache_file->velocity_name));
        cache_file->velocity_unit = CACHEFILE_VELOCITY_UNIT_SECOND;
      }
    }

    if (!DNA_struct_elem_find(fd->filesdna, "OceanModifierData", "int", "viewport_resolution")) {
      for (Object *object = bmain->objects.first; object != NULL; object = object->id.next) {
        LISTBASE_FOREACH (ModifierData *, md, &object->modifiers) {
          if (md->type == eModifierType_Ocean) {
            OceanModifierData *omd = (OceanModifierData *)md;
            omd->viewport_resolution = omd->resolution;
          }
        }
      }
    }

    /* Remove panel X axis collapsing, a remnant of horizontal panel alignment. */
    LISTBASE_FOREACH (bScreen *, screen, &bmain->screens) {
      LISTBASE_FOREACH (ScrArea *, area, &screen->areabase) {
        LISTBASE_FOREACH (ARegion *, region, &area->regionbase) {
          LISTBASE_FOREACH (Panel *, panel, &region->panels) {
            panels_remove_x_closed_flag_recursive(panel);
          }
        }
      }
    }
  }

  if (!MAIN_VERSION_ATLEAST(bmain, 291, 2)) {
    for (Scene *scene = bmain->scenes.first; scene; scene = scene->id.next) {
      RigidBodyWorld *rbw = scene->rigidbody_world;

      if (rbw == NULL) {
        continue;
      }

      /* The substep method changed from "per second" to "per frame".
       * To get the new value simply divide the old bullet sim fps with the scene fps.
       */
      rbw->substeps_per_frame /= FPS;

      if (rbw->substeps_per_frame <= 0) {
        rbw->substeps_per_frame = 1;
      }
    }

    /* Hair and PointCloud attributes. */
    for (Hair *hair = bmain->hairs.first; hair != NULL; hair = hair->id.next) {
      do_versions_point_attributes(&hair->pdata);
    }
    for (PointCloud *pointcloud = bmain->pointclouds.first; pointcloud != NULL;
         pointcloud = pointcloud->id.next) {
      do_versions_point_attributes(&pointcloud->pdata);
    }

    /* Show outliner mode column by default. */
    LISTBASE_FOREACH (bScreen *, screen, &bmain->screens) {
      LISTBASE_FOREACH (ScrArea *, area, &screen->areabase) {
        LISTBASE_FOREACH (SpaceLink *, space, &area->spacedata) {
          if (space->spacetype == SPACE_OUTLINER) {
            SpaceOutliner *space_outliner = (SpaceOutliner *)space;

            space_outliner->flag |= SO_MODE_COLUMN;
          }
        }
      }
    }

    /* Solver and Collections for Boolean. */
    for (Object *object = bmain->objects.first; object != NULL; object = object->id.next) {
      LISTBASE_FOREACH (ModifierData *, md, &object->modifiers) {
        if (md->type == eModifierType_Boolean) {
          BooleanModifierData *bmd = (BooleanModifierData *)md;
          bmd->solver = eBooleanModifierSolver_Fast;
          bmd->flag = eBooleanModifierFlag_Object;
        }
      }
    }
  }

  if (!MAIN_VERSION_ATLEAST(bmain, 291, 4) && MAIN_VERSION_ATLEAST(bmain, 291, 1)) {
    /* Due to a48d78ce07f4f, CustomData.totlayer and CustomData.maxlayer has been written
     * incorrectly. Fortunately, the size of the layers array has been written to the .blend file
     * as well, so we can reconstruct totlayer and maxlayer from that. */
    LISTBASE_FOREACH (Mesh *, mesh, &bmain->meshes) {
      mesh->vdata.totlayer = mesh->vdata.maxlayer = MEM_allocN_len(mesh->vdata.layers) /
                                                    sizeof(CustomDataLayer);
      mesh->edata.totlayer = mesh->edata.maxlayer = MEM_allocN_len(mesh->edata.layers) /
                                                    sizeof(CustomDataLayer);
      /* We can be sure that mesh->fdata is empty for files written by 2.90. */
      mesh->ldata.totlayer = mesh->ldata.maxlayer = MEM_allocN_len(mesh->ldata.layers) /
                                                    sizeof(CustomDataLayer);
      mesh->pdata.totlayer = mesh->pdata.maxlayer = MEM_allocN_len(mesh->pdata.layers) /
                                                    sizeof(CustomDataLayer);
    }
  }

  if (!MAIN_VERSION_ATLEAST(bmain, 291, 5)) {
    /* Fix fcurves to allow for new bezier handles behavior (T75881 and D8752). */
    for (bAction *act = bmain->actions.first; act; act = act->id.next) {
      for (FCurve *fcu = act->curves.first; fcu; fcu = fcu->next) {
        /* Only need to fix Bezier curves with at least 2 key-frames. */
        if (fcu->totvert < 2 || fcu->bezt == NULL) {
          continue;
        }
        do_versions_291_fcurve_handles_limit(fcu);
      }
    }

    LISTBASE_FOREACH (Collection *, collection, &bmain->collections) {
      collection->color_tag = COLLECTION_COLOR_NONE;
    }
    LISTBASE_FOREACH (Scene *, scene, &bmain->scenes) {
      /* Old files do not have a master collection, but it will be created by
       * `BKE_collection_master_add()`. */
      if (scene->master_collection) {
        scene->master_collection->color_tag = COLLECTION_COLOR_NONE;
      }
    }

    /* Add custom profile and bevel mode to curve bevels. */
    if (!DNA_struct_elem_find(fd->filesdna, "Curve", "char", "bevel_mode")) {
      LISTBASE_FOREACH (Curve *, curve, &bmain->curves) {
        if (curve->bevobj != NULL) {
          curve->bevel_mode = CU_BEV_MODE_OBJECT;
        }
        else {
          curve->bevel_mode = CU_BEV_MODE_ROUND;
        }
      }
    }

    /* Ensure that new viewport display fields are initialized correctly. */
    LISTBASE_FOREACH (Object *, ob, &bmain->objects) {
      LISTBASE_FOREACH (ModifierData *, md, &ob->modifiers) {
        if (md->type == eModifierType_Fluid) {
          FluidModifierData *fmd = (FluidModifierData *)md;
          if (fmd->domain != NULL) {
            if (!fmd->domain->coba_field && fmd->domain->type == FLUID_DOMAIN_TYPE_LIQUID) {
              fmd->domain->coba_field = FLUID_DOMAIN_FIELD_PHI;
            }
            fmd->domain->grid_scale = 1.0;
            fmd->domain->gridlines_upper_bound = 1.0;
            fmd->domain->vector_scale_with_magnitude = true;
            const float grid_lines[4] = {1.0, 0.0, 0.0, 1.0};
            copy_v4_v4(fmd->domain->gridlines_range_color, grid_lines);
          }
        }
      }
    }
  }

  if (!MAIN_VERSION_ATLEAST(bmain, 291, 6)) {
    /* Darken Inactive Overlay. */
    if (!DNA_struct_elem_find(fd->filesdna, "View3DOverlay", "float", "fade_alpha")) {
      for (bScreen *screen = bmain->screens.first; screen; screen = screen->id.next) {
        LISTBASE_FOREACH (ScrArea *, area, &screen->areabase) {
          LISTBASE_FOREACH (SpaceLink *, sl, &area->spacedata) {
            if (sl->spacetype == SPACE_VIEW3D) {
              View3D *v3d = (View3D *)sl;
              v3d->overlay.fade_alpha = 0.40f;
              v3d->overlay.flag |= V3D_OVERLAY_FADE_INACTIVE;
            }
          }
        }
      }
    }

    /* Unify symmetry as a mesh property. */
    if (!DNA_struct_elem_find(fd->filesdna, "Mesh", "char", "symmetry")) {
      LISTBASE_FOREACH (Mesh *, mesh, &bmain->meshes) {
        /* The previous flags used to store mesh symmetry in edit-mode match the new ones that are
         * used in #Mesh.symmetry. */
        mesh->symmetry = mesh->editflag & (ME_SYMMETRY_X | ME_SYMMETRY_Y | ME_SYMMETRY_Z);
      }
    }

    /* Alembic importer: allow vertex interpolation by default. */
    for (Object *object = bmain->objects.first; object != NULL; object = object->id.next) {
      LISTBASE_FOREACH (ModifierData *, md, &object->modifiers) {
        if (md->type != eModifierType_MeshSequenceCache) {
          continue;
        }

        MeshSeqCacheModifierData *data = (MeshSeqCacheModifierData *)md;
        data->read_flag |= MOD_MESHSEQ_INTERPOLATE_VERTICES;
      }
    }
  }

  if (!MAIN_VERSION_ATLEAST(bmain, 291, 7)) {
    LISTBASE_FOREACH (Scene *, scene, &bmain->scenes) {
      scene->r.simplify_volumes = 1.0f;
    }
  }

  if (!MAIN_VERSION_ATLEAST(bmain, 291, 8)) {
    if (!DNA_struct_elem_find(fd->filesdna, "WorkSpaceDataRelation", "int", "parentid")) {
      LISTBASE_FOREACH (WorkSpace *, workspace, &bmain->workspaces) {
        LISTBASE_FOREACH_MUTABLE (
            WorkSpaceDataRelation *, relation, &workspace->hook_layout_relations) {
          relation->parent = blo_read_get_new_globaldata_address(fd, relation->parent);
          BLI_assert(relation->parentid == 0);
          if (relation->parent != NULL) {
            LISTBASE_FOREACH (wmWindowManager *, wm, &bmain->wm) {
              wmWindow *win = BLI_findptr(
                  &wm->windows, relation->parent, offsetof(wmWindow, workspace_hook));
              if (win != NULL) {
                relation->parentid = win->winid;
                break;
              }
            }
            if (relation->parentid == 0) {
              BLI_assert(
                  !"Found a valid parent for workspace data relation, but no valid parent id.");
            }
          }
          if (relation->parentid == 0) {
            BLI_freelinkN(&workspace->hook_layout_relations, relation);
          }
        }
      }
    }

    /* UV/Image show overlay option. */
    if (!DNA_struct_find(fd->filesdna, "SpaceImageOverlay")) {
      LISTBASE_FOREACH (bScreen *, screen, &bmain->screens) {
        LISTBASE_FOREACH (ScrArea *, area, &screen->areabase) {
          LISTBASE_FOREACH (SpaceLink *, space, &area->spacedata) {
            if (space->spacetype == SPACE_IMAGE) {
              SpaceImage *sima = (SpaceImage *)space;
              sima->overlay.flag = SI_OVERLAY_SHOW_OVERLAYS;
            }
          }
        }
      }
    }

    /* Ensure that particle systems generated by fluid modifier have correct phystype. */
    LISTBASE_FOREACH (ParticleSettings *, part, &bmain->particles) {
      if (ELEM(
              part->type, PART_FLUID_FLIP, PART_FLUID_SPRAY, PART_FLUID_BUBBLE, PART_FLUID_FOAM)) {
        part->phystype = PART_PHYS_NO;
      }
    }
  }

  if (!MAIN_VERSION_ATLEAST(bmain, 291, 9)) {
    /* Remove options of legacy UV/Image editor */
    for (bScreen *screen = bmain->screens.first; screen; screen = screen->id.next) {
      LISTBASE_FOREACH (ScrArea *, area, &screen->areabase) {
        LISTBASE_FOREACH (SpaceLink *, sl, &area->spacedata) {
          switch (sl->spacetype) {
            case SPACE_IMAGE: {
              SpaceImage *sima = (SpaceImage *)sl;
              sima->flag &= ~(SI_FLAG_UNUSED_20);
              break;
            }
          }
        }
      }
    }

    if (!DNA_struct_elem_find(fd->filesdna, "FluidModifierData", "float", "fractions_distance")) {
      LISTBASE_FOREACH (Object *, ob, &bmain->objects) {
        LISTBASE_FOREACH (ModifierData *, md, &ob->modifiers) {
          if (md->type == eModifierType_Fluid) {
            FluidModifierData *fmd = (FluidModifierData *)md;
            if (fmd->domain) {
              fmd->domain->fractions_distance = 0.5;
            }
          }
        }
      }
    }
  }

  if (!MAIN_VERSION_ATLEAST(bmain, 292, 1)) {
    {
      const int LEGACY_REFINE_RADIAL_DISTORTION_K1 = (1 << 2);

      LISTBASE_FOREACH (MovieClip *, clip, &bmain->movieclips) {
        MovieTracking *tracking = &clip->tracking;
        MovieTrackingSettings *settings = &tracking->settings;
        int new_refine_camera_intrinsics = 0;

        if (settings->refine_camera_intrinsics & REFINE_FOCAL_LENGTH) {
          new_refine_camera_intrinsics |= REFINE_FOCAL_LENGTH;
        }

        if (settings->refine_camera_intrinsics & REFINE_PRINCIPAL_POINT) {
          new_refine_camera_intrinsics |= REFINE_PRINCIPAL_POINT;
        }

        /* The end goal is to enable radial distortion refinement if either K1 or K2 were set for
         * refinement. It is enough to only check for L1 it was not possible to refine K2 without
         * K1. */
        if (settings->refine_camera_intrinsics & LEGACY_REFINE_RADIAL_DISTORTION_K1) {
          new_refine_camera_intrinsics |= REFINE_RADIAL_DISTORTION;
        }

        settings->refine_camera_intrinsics = new_refine_camera_intrinsics;
      }
    }
  }

  if (!MAIN_VERSION_ATLEAST(bmain, 292, 5)) {
    /* Initialize the opacity of the overlay wireframe */
    if (!DNA_struct_elem_find(fd->filesdna, "View3DOverlay", "float", "wireframe_opacity")) {
      for (bScreen *screen = bmain->screens.first; screen; screen = screen->id.next) {
        LISTBASE_FOREACH (ScrArea *, area, &screen->areabase) {
          LISTBASE_FOREACH (SpaceLink *, sl, &area->spacedata) {
            if (sl->spacetype == SPACE_VIEW3D) {
              View3D *v3d = (View3D *)sl;
              v3d->overlay.wireframe_opacity = 1.0f;
            }
          }
        }
      }
    }

    /* Replace object hidden filter with inverted object visible filter.  */
    LISTBASE_FOREACH (bScreen *, screen, &bmain->screens) {
      LISTBASE_FOREACH (ScrArea *, area, &screen->areabase) {
        LISTBASE_FOREACH (SpaceLink *, space, &area->spacedata) {
          if (space->spacetype == SPACE_OUTLINER) {
            SpaceOutliner *space_outliner = (SpaceOutliner *)space;
            if (space_outliner->filter_state == SO_FILTER_OB_HIDDEN) {
              space_outliner->filter_state = SO_FILTER_OB_VISIBLE;
              space_outliner->filter |= SO_FILTER_OB_STATE_INVERSE;
            }
          }
        }
      }
    }

    LISTBASE_FOREACH (Object *, ob, &bmain->objects) {
      LISTBASE_FOREACH (ModifierData *, md, &ob->modifiers) {
        if (md->type == eModifierType_WeightVGProximity) {
          WeightVGProximityModifierData *wmd = (WeightVGProximityModifierData *)md;
          if (wmd->cmap_curve == NULL) {
            wmd->cmap_curve = BKE_curvemapping_add(1, 0.0, 0.0, 1.0, 1.0);
            BKE_curvemapping_init(wmd->cmap_curve);
          }
        }
      }
    }

    /* Hair and PointCloud attributes names. */
    LISTBASE_FOREACH (Hair *, hair, &bmain->hairs) {
      do_versions_point_attribute_names(&hair->pdata);
    }
    LISTBASE_FOREACH (PointCloud *, pointcloud, &bmain->pointclouds) {
      do_versions_point_attribute_names(&pointcloud->pdata);
    }

    /* Cryptomatte render pass */
    if (!DNA_struct_elem_find(fd->filesdna, "ViewLayer", "short", "cryptomatte_levels")) {
      LISTBASE_FOREACH (Scene *, scene, &bmain->scenes) {
        LISTBASE_FOREACH (ViewLayer *, view_layer, &scene->view_layers) {
          view_layer->cryptomatte_levels = 6;
          view_layer->cryptomatte_flag = VIEW_LAYER_CRYPTOMATTE_ACCURATE;
        }
      }
    }
  }

  if (!MAIN_VERSION_ATLEAST(bmain, 292, 7)) {
    /* Make all IDProperties used as interface of geometry node trees overridable. */
    LISTBASE_FOREACH (Object *, ob, &bmain->objects) {
      LISTBASE_FOREACH (ModifierData *, md, &ob->modifiers) {
        if (md->type == eModifierType_Nodes) {
          NodesModifierData *nmd = (NodesModifierData *)md;
          IDProperty *nmd_properties = nmd->settings.properties;

          BLI_assert(nmd_properties->type == IDP_GROUP);
          LISTBASE_FOREACH (IDProperty *, nmd_socket_idprop, &nmd_properties->data.group) {
            nmd_socket_idprop->flag |= IDP_FLAG_OVERRIDABLE_LIBRARY;
          }
        }
      }
    }

    /* EEVEE/Cycles Volumes consistency */
    for (Scene *scene = bmain->scenes.first; scene; scene = scene->id.next) {
      /* Remove Volume Transmittance render pass from each view layer. */
      LISTBASE_FOREACH (ViewLayer *, view_layer, &scene->view_layers) {
        view_layer->eevee.render_passes &= ~EEVEE_RENDER_PASS_UNUSED_8;
      }

      /* Rename Renderlayer Socket `VolumeScatterCol` to `VolumeDir` */
      if (scene->nodetree) {
        LISTBASE_FOREACH (bNode *, node, &scene->nodetree->nodes) {
          if (node->type == CMP_NODE_R_LAYERS) {
            LISTBASE_FOREACH (bNodeSocket *, output_socket, &node->outputs) {
              const char *volume_scatter = "VolumeScatterCol";
              if (STREQLEN(output_socket->name, volume_scatter, MAX_NAME)) {
                BLI_strncpy(output_socket->name, RE_PASSNAME_VOLUME_LIGHT, MAX_NAME);
              }
            }
          }
        }
      }
    }

    /* Convert `NodeCryptomatte->storage->matte_id` to `NodeCryptomatte->storage->entries` */
    if (!DNA_struct_find(fd->filesdna, "CryptomatteEntry")) {
      LISTBASE_FOREACH (Scene *, scene, &bmain->scenes) {
        if (scene->nodetree) {
          LISTBASE_FOREACH (bNode *, node, &scene->nodetree->nodes) {
            if (node->type == CMP_NODE_CRYPTOMATTE_LEGACY) {
              NodeCryptomatte *storage = (NodeCryptomatte *)node->storage;
              char *matte_id = storage->matte_id;
              if (matte_id == NULL || strlen(storage->matte_id) == 0) {
                continue;
              }
              BKE_cryptomatte_matte_id_to_entries(storage, storage->matte_id);
            }
          }
        }
      }
    }

    /* Overlay elements in the sequencer. */
    LISTBASE_FOREACH (bScreen *, screen, &bmain->screens) {
      LISTBASE_FOREACH (ScrArea *, area, &screen->areabase) {
        LISTBASE_FOREACH (SpaceLink *, sl, &area->spacedata) {
          if (sl->spacetype == SPACE_SEQ) {
            SpaceSeq *sseq = (SpaceSeq *)sl;
            sseq->flag |= (SEQ_SHOW_STRIP_OVERLAY | SEQ_SHOW_STRIP_NAME | SEQ_SHOW_STRIP_SOURCE |
                           SEQ_SHOW_STRIP_DURATION);
          }
        }
      }
    }
  }

  if (!MAIN_VERSION_ATLEAST(bmain, 292, 8)) {
    LISTBASE_FOREACH (bNodeTree *, ntree, &bmain->nodetrees) {
      LISTBASE_FOREACH (bNode *, node, &ntree->nodes) {
        if (STREQ(node->idname, "GeometryNodeRandomAttribute")) {
          STRNCPY(node->idname, "GeometryNodeAttributeRandomize");
        }
      }
    }

    LISTBASE_FOREACH (Scene *, scene, &bmain->scenes) {
      if (scene->ed != NULL) {
        scene->toolsettings->sequencer_tool_settings = SEQ_tool_settings_init();
      }
    }
  }

  if (!MAIN_VERSION_ATLEAST(bmain, 292, 9)) {
    FOREACH_NODETREE_BEGIN (bmain, ntree, id) {
      if (ntree->type == NTREE_GEOMETRY) {
        LISTBASE_FOREACH (bNode *, node, &ntree->nodes) {
          if (node->type == GEO_NODE_ATTRIBUTE_MATH && node->storage == NULL) {
            const int old_use_attibute_a = (1 << 0);
            const int old_use_attibute_b = (1 << 1);
            NodeAttributeMath *data = MEM_callocN(sizeof(NodeAttributeMath), "NodeAttributeMath");
            data->operation = NODE_MATH_ADD;
            data->input_type_a = (node->custom2 & old_use_attibute_a) ?
                                     GEO_NODE_ATTRIBUTE_INPUT_ATTRIBUTE :
                                     GEO_NODE_ATTRIBUTE_INPUT_FLOAT;
            data->input_type_b = (node->custom2 & old_use_attibute_b) ?
                                     GEO_NODE_ATTRIBUTE_INPUT_ATTRIBUTE :
                                     GEO_NODE_ATTRIBUTE_INPUT_FLOAT;
            node->storage = data;
          }
        }
      }
    }
    FOREACH_NODETREE_END;

    /* Default properties editors to auto outliner sync. */
    LISTBASE_FOREACH (bScreen *, screen, &bmain->screens) {
      LISTBASE_FOREACH (ScrArea *, area, &screen->areabase) {
        LISTBASE_FOREACH (SpaceLink *, space, &area->spacedata) {
          if (space->spacetype == SPACE_PROPERTIES) {
            SpaceProperties *space_properties = (SpaceProperties *)space;
            space_properties->outliner_sync = PROPERTIES_SYNC_AUTO;
          }
        }
      }
    }

    /* Ensure that new viscosity strength field is initialized correctly. */
    if (!DNA_struct_elem_find(fd->filesdna, "FluidModifierData", "float", "viscosity_value")) {
      LISTBASE_FOREACH (Object *, ob, &bmain->objects) {
        LISTBASE_FOREACH (ModifierData *, md, &ob->modifiers) {
          if (md->type == eModifierType_Fluid) {
            FluidModifierData *fmd = (FluidModifierData *)md;
            if (fmd->domain != NULL) {
              fmd->domain->viscosity_value = 0.05;
            }
          }
        }
      }
    }
  }

  if (!MAIN_VERSION_ATLEAST(bmain, 292, 10)) {
    if (!DNA_struct_find(fd->filesdna, "NodeSetAlpha")) {
      FOREACH_NODETREE_BEGIN (bmain, ntree, id) {
        if (ntree->type != NTREE_COMPOSIT) {
          continue;
        }
        LISTBASE_FOREACH (bNode *, node, &ntree->nodes) {
          if (node->type != CMP_NODE_SETALPHA) {
            continue;
          }
          NodeSetAlpha *storage = MEM_callocN(sizeof(NodeSetAlpha), "NodeSetAlpha");
          storage->mode = CMP_NODE_SETALPHA_MODE_REPLACE_ALPHA;
          node->storage = storage;
        }
      }
      FOREACH_NODETREE_END;
    }

    LISTBASE_FOREACH (Scene *, scene, &bmain->scenes) {
      Editing *ed = SEQ_editing_get(scene, false);
      if (ed == NULL) {
        continue;
      }
      ed->cache_flag = (SEQ_CACHE_STORE_RAW | SEQ_CACHE_STORE_FINAL_OUT);
      do_versions_strip_cache_settings_recursive(&ed->seqbase);
    }
  }

  /* Enable "Save as Render" option for file output node by default (apply view transform to image
   * on save) */
  if (!MAIN_VERSION_ATLEAST(bmain, 292, 11)) {
    FOREACH_NODETREE_BEGIN (bmain, ntree, id) {
      if (ntree->type == NTREE_COMPOSIT) {
        LISTBASE_FOREACH (bNode *, node, &ntree->nodes) {
          if (node->type == CMP_NODE_OUTPUT_FILE) {
            LISTBASE_FOREACH (bNodeSocket *, sock, &node->inputs) {
              NodeImageMultiFileSocket *simf = sock->storage;
              simf->save_as_render = true;
            }
          }
        }
      }
    }
    FOREACH_NODETREE_END;
  }

  if (!MAIN_VERSION_ATLEAST(bmain, 293, 1)) {
    FOREACH_NODETREE_BEGIN (bmain, ntree, id) {
      if (ntree->type == NTREE_GEOMETRY) {
        version_node_socket_name(ntree, GEO_NODE_BOOLEAN, "Geometry A", "Geometry 1");
        version_node_socket_name(ntree, GEO_NODE_BOOLEAN, "Geometry B", "Geometry 2");
      }
    }
    FOREACH_NODETREE_END;

    /* Init grease pencil default curve resolution. */
    if (!DNA_struct_elem_find(fd->filesdna, "bGPdata", "int", "curve_edit_resolution")) {
      LISTBASE_FOREACH (bGPdata *, gpd, &bmain->gpencils) {
        gpd->curve_edit_resolution = GP_DEFAULT_CURVE_RESOLUTION;
        gpd->flag |= GP_DATA_CURVE_ADAPTIVE_RESOLUTION;
      }
    }
    /* Init grease pencil curve editing error threshold. */
    if (!DNA_struct_elem_find(fd->filesdna, "bGPdata", "float", "curve_edit_threshold")) {
      LISTBASE_FOREACH (bGPdata *, gpd, &bmain->gpencils) {
        gpd->curve_edit_threshold = GP_DEFAULT_CURVE_ERROR;
        gpd->curve_edit_corner_angle = GP_DEFAULT_CURVE_EDIT_CORNER_ANGLE;
      }
    }
  }

  if ((!MAIN_VERSION_ATLEAST(bmain, 292, 14)) ||
      ((bmain->versionfile == 293) && (!MAIN_VERSION_ATLEAST(bmain, 293, 1)))) {
    FOREACH_NODETREE_BEGIN (bmain, ntree, id) {
      if (ntree->type != NTREE_GEOMETRY) {
        continue;
      }
      LISTBASE_FOREACH (bNode *, node, &ntree->nodes) {
        if (node->type == GEO_NODE_OBJECT_INFO && node->storage == NULL) {
          NodeGeometryObjectInfo *data = (NodeGeometryObjectInfo *)MEM_callocN(
              sizeof(NodeGeometryObjectInfo), __func__);
          data->transform_space = GEO_NODE_TRANSFORM_SPACE_RELATIVE;
          node->storage = data;
        }
      }
    }
    FOREACH_NODETREE_END;
  }

  if (!MAIN_VERSION_ATLEAST(bmain, 293, 1)) {
    /* Grease pencil layer transform matrix. */
    if (!DNA_struct_elem_find(fd->filesdna, "bGPDlayer", "float", "location[0]")) {
      LISTBASE_FOREACH (bGPdata *, gpd, &bmain->gpencils) {
        LISTBASE_FOREACH (bGPDlayer *, gpl, &gpd->layers) {
          zero_v3(gpl->location);
          zero_v3(gpl->rotation);
          copy_v3_fl(gpl->scale, 1.0f);
          loc_eul_size_to_mat4(gpl->layer_mat, gpl->location, gpl->rotation, gpl->scale);
          invert_m4_m4(gpl->layer_invmat, gpl->layer_mat);
        }
      }
    }
    /* Fix Fill factor for grease pencil fill brushes. */
    LISTBASE_FOREACH (Brush *, brush, &bmain->brushes) {
      if ((brush->gpencil_settings) && (brush->gpencil_settings->fill_factor == 0.0f)) {
        brush->gpencil_settings->fill_factor = 1.0f;
      }
    }
  }

  if (!MAIN_VERSION_ATLEAST(bmain, 293, 3)) {
    FOREACH_NODETREE_BEGIN (bmain, ntree, id) {
      if (ntree->type != NTREE_GEOMETRY) {
        continue;
      }
      LISTBASE_FOREACH (bNode *, node, &ntree->nodes) {
        if (node->type == GEO_NODE_POINT_INSTANCE && node->storage == NULL) {
          NodeGeometryPointInstance *data = (NodeGeometryPointInstance *)MEM_callocN(
              sizeof(NodeGeometryPointInstance), __func__);
          data->instance_type = node->custom1;
          data->flag = (node->custom2 ? 0 : GEO_NODE_POINT_INSTANCE_WHOLE_COLLECTION);
          node->storage = data;
        }
      }
    }
    FOREACH_NODETREE_END;
  }

  if (!MAIN_VERSION_ATLEAST(bmain, 293, 4)) {
    /* Add support for all operations to the "Attribute Math" node. */
    FOREACH_NODETREE_BEGIN (bmain, ntree, id) {
      if (ntree->type == NTREE_GEOMETRY) {
        LISTBASE_FOREACH (bNode *, node, &ntree->nodes) {
          if (node->type == GEO_NODE_ATTRIBUTE_MATH) {
            NodeAttributeMath *data = (NodeAttributeMath *)node->storage;
            data->input_type_c = GEO_NODE_ATTRIBUTE_INPUT_ATTRIBUTE;
          }
        }
      }
    }
    FOREACH_NODETREE_END;
  }

  if (!MAIN_VERSION_ATLEAST(bmain, 293, 5)) {
    /* Change Nishita sky model Altitude unit. */
    FOREACH_NODETREE_BEGIN (bmain, ntree, id) {
      if (ntree->type == NTREE_SHADER) {
        LISTBASE_FOREACH (bNode *, node, &ntree->nodes) {
          if (node->type == SH_NODE_TEX_SKY && node->storage) {
            NodeTexSky *tex = (NodeTexSky *)node->storage;
            tex->altitude *= 1000.0f;
          }
        }
      }
    }
    FOREACH_NODETREE_END;
  }

  if (!MAIN_VERSION_ATLEAST(bmain, 293, 6)) {
    LISTBASE_FOREACH (bScreen *, screen, &bmain->screens) {
      LISTBASE_FOREACH (ScrArea *, area, &screen->areabase) {
        LISTBASE_FOREACH (SpaceLink *, space, &area->spacedata) {
          /* UV/Image Max resolution images in image editor. */
          if (space->spacetype == SPACE_IMAGE) {
            SpaceImage *sima = (SpaceImage *)space;
            sima->iuser.flag |= IMA_SHOW_MAX_RESOLUTION;
          }
          /* Enable Outliner render visibility column. */
          else if (space->spacetype == SPACE_OUTLINER) {
            SpaceOutliner *space_outliner = (SpaceOutliner *)space;
            space_outliner->show_restrict_flags |= SO_RESTRICT_RENDER;
          }
        }
      }
    }
  }

  if (!MAIN_VERSION_ATLEAST(bmain, 293, 7)) {
    FOREACH_NODETREE_BEGIN (bmain, ntree, id) {
      if (ntree->type == NTREE_GEOMETRY) {
        version_node_join_geometry_for_multi_input_socket(ntree);
      }
    }
    FOREACH_NODETREE_END;
  }

  if (!MAIN_VERSION_ATLEAST(bmain, 293, 8)) {
    FOREACH_NODETREE_BEGIN (bmain, ntree, id) {
      if (ntree->type != NTREE_GEOMETRY) {
        continue;
      }
      LISTBASE_FOREACH (bNode *, node, &ntree->nodes) {
        if (node->type == GEO_NODE_ATTRIBUTE_RANDOMIZE && node->storage == NULL) {
          NodeAttributeRandomize *data = (NodeAttributeRandomize *)MEM_callocN(
              sizeof(NodeAttributeRandomize), __func__);
          data->data_type = node->custom1;
          data->operation = GEO_NODE_ATTRIBUTE_RANDOMIZE_REPLACE_CREATE;
          node->storage = data;
        }
      }
    }
    FOREACH_NODETREE_END;
<<<<<<< HEAD
=======
  }

  if (!MAIN_VERSION_ATLEAST(bmain, 293, 9)) {
    if (!DNA_struct_elem_find(fd->filesdna, "SceneEEVEE", "float", "bokeh_overblur")) {
      LISTBASE_FOREACH (Scene *, scene, &bmain->scenes) {
        scene->eevee.bokeh_neighbor_max = 10.0f;
        scene->eevee.bokeh_denoise_fac = 0.75f;
        scene->eevee.bokeh_overblur = 5.0f;
      }
    }

    /* Add subpanels for FModifiers, which requires a field to store expansion. */
    if (!DNA_struct_elem_find(fd->filesdna, "FModifier", "short", "ui_expand_flag")) {
      LISTBASE_FOREACH (bAction *, act, &bmain->actions) {
        LISTBASE_FOREACH (FCurve *, fcu, &act->curves) {
          LISTBASE_FOREACH (FModifier *, fcm, &fcu->modifiers) {
            SET_FLAG_FROM_TEST(fcm->ui_expand_flag,
                               fcm->flag & FMODIFIER_FLAG_EXPANDED,
                               UI_PANEL_DATA_EXPAND_ROOT);
          }
        }
      }
    }

    FOREACH_NODETREE_BEGIN (bmain, ntree, id) {
      if (ntree->type == NTREE_GEOMETRY) {
        version_node_socket_name(ntree, GEO_NODE_ATTRIBUTE_PROXIMITY, "Result", "Distance");
      }
    }
    FOREACH_NODETREE_END;
  }

  if (!MAIN_VERSION_ATLEAST(bmain, 293, 10)) {
    FOREACH_NODETREE_BEGIN (bmain, ntree, id) {
      if (ntree->type == NTREE_GEOMETRY) {
        version_node_socket_name(ntree, GEO_NODE_ATTRIBUTE_PROXIMITY, "Location", "Position");
      }
    }
    FOREACH_NODETREE_END;

    LISTBASE_FOREACH (Scene *, scene, &bmain->scenes) {
      /* Fix old scene with too many samples that were not being used.
       * Now they are properly used and might produce a huge slowdown.
       * So we clamp to what the old max actual was. */
      if (scene->eevee.volumetric_shadow_samples > 32) {
        scene->eevee.volumetric_shadow_samples = 32;
      }
    }
  }

  if (!MAIN_VERSION_ATLEAST(bmain, 293, 11)) {
    LISTBASE_FOREACH (bNodeTree *, ntree, &bmain->nodetrees) {
      if (ntree->type == NTREE_GEOMETRY) {
        LISTBASE_FOREACH (bNode *, node, &ntree->nodes) {
          if (STREQ(node->idname, "GeometryNodeSubdivisionSurfaceSimple")) {
            STRNCPY(node->idname, "GeometryNodeSubdivide");
          }
          if (STREQ(node->idname, "GeometryNodeSubdivisionSurface")) {
            STRNCPY(node->idname, "GeometryNodeSubdivideSmooth");
          }
        }
      }
    }
  }

  if (!MAIN_VERSION_ATLEAST(bmain, 293, 12)) {
    LISTBASE_FOREACH (bScreen *, screen, &bmain->screens) {
      LISTBASE_FOREACH (ScrArea *, area, &screen->areabase) {
        LISTBASE_FOREACH (SpaceLink *, sl, &area->spacedata) {
          switch (sl->spacetype) {
            case SPACE_SEQ: {
              SpaceSeq *sseq = (SpaceSeq *)sl;
              if (ELEM(sseq->render_size,
                       SEQ_RENDER_SIZE_PROXY_100,
                       SEQ_RENDER_SIZE_PROXY_75,
                       SEQ_RENDER_SIZE_PROXY_50,
                       SEQ_RENDER_SIZE_PROXY_25)) {
                sseq->flag |= SEQ_USE_PROXIES;
              }
              if (sseq->render_size == SEQ_RENDER_SIZE_FULL) {
                sseq->render_size = SEQ_RENDER_SIZE_PROXY_100;
              }
            }
          }
        }
      }
    }

    LISTBASE_FOREACH (bScreen *, screen, &bmain->screens) {
      LISTBASE_FOREACH (ScrArea *, area, &screen->areabase) {
        LISTBASE_FOREACH (SpaceLink *, sl, &area->spacedata) {
          if (sl->spacetype == SPACE_SPREADSHEET) {
            ListBase *regionbase = (sl == area->spacedata.first) ? &area->regionbase :
                                                                   &sl->regionbase;
            ARegion *new_footer = do_versions_add_region_if_not_found(
                regionbase, RGN_TYPE_FOOTER, "footer for spreadsheet", RGN_TYPE_HEADER);
            if (new_footer != NULL) {
              new_footer->alignment = (U.uiflag & USER_HEADER_BOTTOM) ? RGN_ALIGN_TOP :
                                                                        RGN_ALIGN_BOTTOM;
            }
          }
        }
      }
    }
  }

  if (!MAIN_VERSION_ATLEAST(bmain, 293, 13)) {
    LISTBASE_FOREACH (bNodeTree *, ntree, &bmain->nodetrees) {
      if (ntree->type == NTREE_GEOMETRY) {
        LISTBASE_FOREACH (bNode *, node, &ntree->nodes) {
          if (STREQ(node->idname, "GeometryNodeSubdivideSmooth")) {
            STRNCPY(node->idname, "GeometryNodeSubdivisionSurface");
          }
        }
      }
    }
  }

  if (!MAIN_VERSION_ATLEAST(bmain, 293, 14)) {
    if (!DNA_struct_elem_find(fd->filesdna, "Lamp", "float", "diff_fac")) {
      LISTBASE_FOREACH (Light *, light, &bmain->lights) {
        light->diff_fac = 1.0f;
        light->volume_fac = 1.0f;
      }
    }

    LISTBASE_FOREACH (bNodeTree *, ntree, &bmain->nodetrees) {
      if (ntree->type == NTREE_GEOMETRY) {
        LISTBASE_FOREACH (bNode *, node, &ntree->nodes) {
          if (node->type == GEO_NODE_ATTRIBUTE_FILL) {
            node->custom2 = ATTR_DOMAIN_AUTO;
          }
        }
      }
    }
  }

  if (!MAIN_VERSION_ATLEAST(bmain, 293, 15)) {
    LISTBASE_FOREACH (bNodeTree *, ntree, &bmain->nodetrees) {
      if (ntree->type == NTREE_GEOMETRY) {
        LISTBASE_FOREACH (bNode *, node, &ntree->nodes) {
          if (STREQ(node->idname, "GeometryNodeMeshPlane")) {
            STRNCPY(node->idname, "GeometryNodeMeshGrid");
          }
        }
      }
    }
  }

  if (!MAIN_VERSION_ATLEAST(bmain, 293, 16)) {
    FOREACH_NODETREE_BEGIN (bmain, ntree, id) {
      if (ntree->type == NTREE_GEOMETRY) {
        version_node_socket_name(ntree, GEO_NODE_MESH_PRIMITIVE_GRID, "Size", "Size X");
      }
      FOREACH_NODETREE_END;
    }

    /* The CU_2D flag has been removed. */
    LISTBASE_FOREACH (Curve *, cu, &bmain->curves) {
#define CU_2D (1 << 3)
      ListBase *nurbs = BKE_curve_nurbs_get(cu);
      bool is_2d = true;

      LISTBASE_FOREACH (Nurb *, nu, nurbs) {
        if (nu->flag & CU_2D) {
          nu->flag &= ~CU_2D;
        }
        else {
          is_2d = false;
        }
      }
#undef CU_2D
      if (!is_2d && CU_IS_2D(cu)) {
        cu->flag |= CU_3D;
      }
    }
>>>>>>> 9e007b46
  }

  /**
   * Versioning code until next subversion bump goes here.
   *
   * \note Be sure to check when bumping the version:
   * - "versioning_userdef.c", #blo_do_versions_userdef
   * - "versioning_userdef.c", #do_versions_theme
   *
   * \note Keep this message at the bottom of the function.
   */
  {
    if (!DNA_struct_elem_find(fd->filesdna, "SceneEEVEE", "float", "bokeh_overblur")) {
      LISTBASE_FOREACH (Scene *, scene, &bmain->scenes) {
        scene->eevee.bokeh_neighbor_max = 10.0f;
        scene->eevee.bokeh_denoise_fac = 0.75f;
        scene->eevee.bokeh_overblur = 5.0f;
      }
    }

    /* Add subpanels for FModifiers, which requires a field to store expansion. */
    if (!DNA_struct_elem_find(fd->filesdna, "FModifier", "short", "ui_expand_flag")) {
      LISTBASE_FOREACH (bAction *, act, &bmain->actions) {
        LISTBASE_FOREACH (FCurve *, fcu, &act->curves) {
          LISTBASE_FOREACH (FModifier *, fcm, &fcu->modifiers) {
            SET_FLAG_FROM_TEST(fcm->ui_expand_flag,
                               fcm->flag & FMODIFIER_FLAG_EXPANDED,
                               UI_PANEL_DATA_EXPAND_ROOT);
          }
        }
      }
    }

    /* Keep this block, even when empty. */

    FOREACH_NODETREE_BEGIN (bmain, ntree, id) {
      if (ntree->type == NTREE_GEOMETRY) {
        version_node_socket_name(ntree, GEO_NODE_VOLUME_TO_MESH, "Grid", "Density");
      }
    }
    FOREACH_NODETREE_END;

    if (!DNA_struct_elem_find(fd->filesdna, "bArmature", "float", "axes_position")) {
      /* Convert the axes draw position to its old default (tip of bone). */
      LISTBASE_FOREACH (struct bArmature *, arm, &bmain->armatures) {
        arm->axes_position = 1.0;
      }
    }

    /* Initialize the spread parameter for area lights*/
    if (!DNA_struct_elem_find(fd->filesdna, "Lamp", "float", "area_spread")) {
      LISTBASE_FOREACH (Light *, la, &bmain->lights) {
        la->area_spread = DEG2RADF(180.0f);
      }
    }

    LISTBASE_FOREACH (bScreen *, screen, &bmain->screens) {
      LISTBASE_FOREACH (ScrArea *, area, &screen->areabase) {
        LISTBASE_FOREACH (SpaceLink *, sl, &area->spacedata) {
          if (sl->spacetype == SPACE_NODE) {
            SpaceNode *snode = (SpaceNode *)sl;
            LISTBASE_FOREACH (bNodeTreePath *, path, &snode->treepath) {
              STRNCPY(path->display_name, path->node_name);
            }
          }
        }
      }
    }
  }
}<|MERGE_RESOLUTION|>--- conflicted
+++ resolved
@@ -851,8 +851,6 @@
   }
 }
 
-<<<<<<< HEAD
-=======
 static ARegion *do_versions_add_region_if_not_found(ListBase *regionbase,
                                                     int region_type,
                                                     const char *name,
@@ -873,7 +871,6 @@
   return new_region;
 }
 
->>>>>>> 9e007b46
 /* NOLINTNEXTLINE: readability-function-size */
 void blo_do_versions_290(FileData *fd, Library *UNUSED(lib), Main *bmain)
 {
@@ -1834,8 +1831,6 @@
       }
     }
     FOREACH_NODETREE_END;
-<<<<<<< HEAD
-=======
   }
 
   if (!MAIN_VERSION_ATLEAST(bmain, 293, 9)) {
@@ -2012,7 +2007,6 @@
         cu->flag |= CU_3D;
       }
     }
->>>>>>> 9e007b46
   }
 
   /**
@@ -2025,27 +2019,6 @@
    * \note Keep this message at the bottom of the function.
    */
   {
-    if (!DNA_struct_elem_find(fd->filesdna, "SceneEEVEE", "float", "bokeh_overblur")) {
-      LISTBASE_FOREACH (Scene *, scene, &bmain->scenes) {
-        scene->eevee.bokeh_neighbor_max = 10.0f;
-        scene->eevee.bokeh_denoise_fac = 0.75f;
-        scene->eevee.bokeh_overblur = 5.0f;
-      }
-    }
-
-    /* Add subpanels for FModifiers, which requires a field to store expansion. */
-    if (!DNA_struct_elem_find(fd->filesdna, "FModifier", "short", "ui_expand_flag")) {
-      LISTBASE_FOREACH (bAction *, act, &bmain->actions) {
-        LISTBASE_FOREACH (FCurve *, fcu, &act->curves) {
-          LISTBASE_FOREACH (FModifier *, fcm, &fcu->modifiers) {
-            SET_FLAG_FROM_TEST(fcm->ui_expand_flag,
-                               fcm->flag & FMODIFIER_FLAG_EXPANDED,
-                               UI_PANEL_DATA_EXPAND_ROOT);
-          }
-        }
-      }
-    }
-
     /* Keep this block, even when empty. */
 
     FOREACH_NODETREE_BEGIN (bmain, ntree, id) {
