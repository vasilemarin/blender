--- conflicted
+++ resolved
@@ -51,78 +51,6 @@
 #include "BLO_readfile.h"
 
 /**
-<<<<<<< HEAD
-=======
- * Override values in in-memory startup.blend, avoids re-saving for small changes.
- */
-void BLO_update_defaults_userpref_blend(void)
-{
-  /* default so DPI is detected automatically */
-  U.dpi = 0;
-  U.ui_scale = 1.0f;
-
-#ifdef WITH_PYTHON_SECURITY
-  /* use alternative setting for security nuts
-   * otherwise we'd need to patch the binary blob - startup.blend.c */
-  U.flag |= USER_SCRIPT_AUTOEXEC_DISABLE;
-#else
-  U.flag &= ~USER_SCRIPT_AUTOEXEC_DISABLE;
-#endif
-
-  /* Transform tweak with single click and drag. */
-  U.flag |= USER_RELEASECONFIRM;
-
-  U.flag &= ~(USER_DEVELOPER_UI | USER_TOOLTIPS_PYTHON);
-
-  /* Clear addon preferences. */
-  for (bAddon *addon = U.addons.first, *addon_next; addon != NULL; addon = addon_next) {
-    addon_next = addon->next;
-
-    if (addon->prop) {
-      IDP_FreeProperty(addon->prop);
-      addon->prop = NULL;
-    }
-  }
-
-  /* Ignore the theme saved in the blend file,
-   * instead use the theme from 'userdef_default_theme.c' */
-  {
-    bTheme *theme = U.themes.first;
-    memcpy(theme, &U_theme_default, sizeof(bTheme));
-  }
-
-  /* Leave temp directory empty, will then get appropriate value per OS. */
-  U.tempdir[0] = '\0';
-
-  /* System-specific fonts directory. */
-  BKE_appdir_font_folder_default(U.fontdir);
-
-  /* Only enable tooltips translation by default,
-   * without actually enabling translation itself, for now. */
-  U.transopts = USER_TR_TOOLTIPS;
-  U.memcachelimit = min_ii(BLI_system_memory_max_in_megabytes_int() / 2, 4096);
-
-  /* Auto perspective. */
-  U.uiflag |= USER_AUTOPERSP;
-
-  /* Init weight paint range. */
-  BKE_colorband_init(&U.coba_weight, true);
-
-  /* Default visible section. */
-  U.userpref = USER_SECTION_INTERFACE;
-
-  /* Default to left click select. */
-  BKE_keyconfig_pref_set_select_mouse(&U, 0, true);
-
-  /* Increase a little for new scrubbing area. */
-  U.v2d_min_gridsize = 45;
-
-  /* Default studio light. */
-  BKE_studiolight_default(U.light_param, U.light_ambient);
-}
-
-/**
->>>>>>> 9d6b5e23
  * Rename if the ID doesn't exist.
  */
 static ID *rename_id_for_versioning(Main *bmain,
@@ -324,7 +252,6 @@
 
   /* Rename render layers. */
   BKE_view_layer_rename(bmain, scene, scene->view_layers.first, "View Layer");
-<<<<<<< HEAD
 
   /* New EEVEE defaults. */
   scene->eevee.bloom_intensity = 0.05f;
@@ -389,58 +316,6 @@
     return;
   }
 
-=======
-
-  /* New EEVEE defaults. */
-  scene->eevee.bloom_intensity = 0.05f;
-  scene->eevee.bloom_clamp = 0.0f;
-  scene->eevee.motion_blur_shutter = 0.5f;
-
-  copy_v3_v3(scene->display.light_direction, (float[3]){M_SQRT1_3, M_SQRT1_3, M_SQRT1_3});
-  copy_v2_fl2(scene->safe_areas.title, 0.1f, 0.05f);
-  copy_v2_fl2(scene->safe_areas.action, 0.035f, 0.035f);
-
-  /* Change default cubemap quality. */
-  scene->eevee.gi_filter_quality = 3.0f;
-
-  /* Be sure curfalloff and primitive are initializated */
-  ToolSettings *ts = scene->toolsettings;
-  if (ts->gp_sculpt.cur_falloff == NULL) {
-    ts->gp_sculpt.cur_falloff = curvemapping_add(1, 0.0f, 0.0f, 1.0f, 1.0f);
-    CurveMapping *gp_falloff_curve = ts->gp_sculpt.cur_falloff;
-    curvemapping_initialize(gp_falloff_curve);
-    curvemap_reset(gp_falloff_curve->cm,
-                   &gp_falloff_curve->clipr,
-                   CURVE_PRESET_GAUSS,
-                   CURVEMAP_SLOPE_POSITIVE);
-  }
-  if (ts->gp_sculpt.cur_primitive == NULL) {
-    ts->gp_sculpt.cur_primitive = curvemapping_add(1, 0.0f, 0.0f, 1.0f, 1.0f);
-    CurveMapping *gp_primitive_curve = ts->gp_sculpt.cur_primitive;
-    curvemapping_initialize(gp_primitive_curve);
-    curvemap_reset(gp_primitive_curve->cm,
-                   &gp_primitive_curve->clipr,
-                   CURVE_PRESET_BELL,
-                   CURVEMAP_SLOPE_POSITIVE);
-  }
-}
-
-/**
- * Update defaults in startup.blend, without having to save and embed the file.
- * This function can be emptied each time the startup.blend is updated. */
-void BLO_update_defaults_startup_blend(Main *bmain, const char *app_template)
-{
-  /* For all app templates. */
-  for (WorkSpace *workspace = bmain->workspaces.first; workspace; workspace = workspace->id.next) {
-    BLO_update_defaults_workspace(workspace, app_template);
-  }
-
-  /* For builtin templates only. */
-  if (!blo_is_builtin_template(app_template)) {
-    return;
-  }
-
->>>>>>> 9d6b5e23
   /* Workspaces. */
   wmWindow *win = ((wmWindowManager *)bmain->wm.first)->windows.first;
   for (WorkSpace *workspace = bmain->workspaces.first; workspace; workspace = workspace->id.next) {
