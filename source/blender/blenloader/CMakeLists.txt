# $Id$
# ***** BEGIN GPL LICENSE BLOCK *****
#
# This program is free software; you can redistribute it and/or
# modify it under the terms of the GNU General Public License
# as published by the Free Software Foundation; either version 2
# of the License, or (at your option) any later version.
#
# This program is distributed in the hope that it will be useful,
# but WITHOUT ANY WARRANTY; without even the implied warranty of
# MERCHANTABILITY or FITNESS FOR A PARTICULAR PURPOSE.  See the
# GNU General Public License for more details.
#
# You should have received a copy of the GNU General Public License
# along with this program; if not, write to the Free Software Foundation,
# Inc., 51 Franklin Street, Fifth Floor, Boston, MA 02110-1301, USA.
#
# The Original Code is Copyright (C) 2006, Blender Foundation
# All rights reserved.
#
# The Original Code is: all of this file.
#
# Contributor(s): Jacques Beaurain.
#
# ***** END GPL LICENSE BLOCK *****

<<<<<<< HEAD
FILE(GLOB SRC intern/*.c)

SET(INC 
	. ../../../intern/guardedalloc ../blenlib ../blenkernel
	../makesdna ../readblenfile ../include ../makesrna
	../python ../../kernel/gen_messaging ../bmesh
=======
set(INC 
	.
	../blenlib
	../blenkernel
	../makesdna
	../readblenfile
	../makesrna
>>>>>>> 2198cfdb
	../render/extern/include
	../../../intern/guardedalloc
	${ZLIB_INCLUDE_DIRS}
)

set(SRC
	intern/readblenentry.c
	intern/readfile.c
	intern/undofile.c
	intern/writefile.c

	BLO_readfile.h
	BLO_soundfile.h
	BLO_sys_types.h
	BLO_undofile.h
	BLO_writefile.h
	intern/readfile.h
)

if(WITH_BUILDINFO)
	add_definitions(-DNAN_BUILDINFO)
endif()

blender_add_lib(bf_blenloader "${SRC}" "${INC}")<|MERGE_RESOLUTION|>--- conflicted
+++ resolved
@@ -24,14 +24,6 @@
 #
 # ***** END GPL LICENSE BLOCK *****
 
-<<<<<<< HEAD
-FILE(GLOB SRC intern/*.c)
-
-SET(INC 
-	. ../../../intern/guardedalloc ../blenlib ../blenkernel
-	../makesdna ../readblenfile ../include ../makesrna
-	../python ../../kernel/gen_messaging ../bmesh
-=======
 set(INC 
 	.
 	../blenlib
@@ -39,7 +31,6 @@
 	../makesdna
 	../readblenfile
 	../makesrna
->>>>>>> 2198cfdb
 	../render/extern/include
 	../../../intern/guardedalloc
 	${ZLIB_INCLUDE_DIRS}
