--- conflicted
+++ resolved
@@ -175,11 +175,6 @@
 endif()
 
 if(WITH_IMAGE_WEBP)
-<<<<<<< HEAD
-  list(APPEND LIB
-    ${WEBP_LIBRARIES}
-  )
-=======
   list(APPEND SRC
     intern/webp.c
   )
@@ -190,7 +185,6 @@
     ${WEBP_LIBRARIES}
   )
 	add_definitions(-DWITH_WEBP)
->>>>>>> 7f1e3e7d
 endif()
 
 list(APPEND INC
