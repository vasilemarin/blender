# ***** BEGIN GPL LICENSE BLOCK *****
#
# This program is free software; you can redistribute it and/or
# modify it under the terms of the GNU General Public License
# as published by the Free Software Foundation; either version 2
# of the License, or (at your option) any later version.
#
# This program is distributed in the hope that it will be useful,
# but WITHOUT ANY WARRANTY; without even the implied warranty of
# MERCHANTABILITY or FITNESS FOR A PARTICULAR PURPOSE.  See the
# GNU General Public License for more details.
#
# You should have received a copy of the GNU General Public License
# along with this program; if not, write to the Free Software Foundation,
# Inc., 51 Franklin Street, Fifth Floor, Boston, MA 02110-1301, USA.
#
# The Original Code is Copyright (C) 2019, Blender Foundation
# All rights reserved.
# ***** END GPL LICENSE BLOCK *****

# This suppresses the warning "This file includes at least one deprecated or antiquated
# header which may be removed without further notice at a future date", which is caused
# by the USD library including <ext/hash_set> on Linux. This has been reported at:
# https://github.com/PixarAnimationStudios/USD/issues/1057.
if(UNIX AND NOT APPLE)
  add_definitions(-D_GLIBCXX_PERMIT_BACKWARD_HASH)
endif()
if(WIN32)
  add_definitions(-DNOMINMAX -DWIN32_LEAN_AND_MEAN)
endif()
add_definitions(-DPXR_STATIC)

# USD headers use deprecated TBB headers, silence warning.
add_definitions(-DTBB_SUPPRESS_DEPRECATED_MESSAGES=1)

set(INC
  .
  ../common
  ../../blenkernel
  ../../blenlib
  ../../blenloader
  ../../bmesh
  ../../depsgraph
  ../../editors/include
  ../../makesdna
  ../../makesrna
  ../../windowmanager
  ../../../../intern/guardedalloc
  ../../../../intern/utfconv
  ${CMAKE_BINARY_DIR}/source/blender/makesrna/intern
)

set(INC_SYS
  ${USD_INCLUDE_DIRS}
  ${BOOST_INCLUDE_DIR}
  ${TBB_INCLUDE_DIR}
)

set(SRC
  intern/usd_capi_export.cc
  intern/usd_capi_import.cc
  intern/usd_common.cc
  intern/usd_hierarchy_iterator.cc
  
  intern/usd_reader_camera.cc
  intern/usd_reader_curve.cc
  intern/usd_reader_geom.cc
  intern/usd_reader_instance.cc
  intern/usd_reader_light.cc
  intern/usd_reader_material.cc
  intern/usd_reader_mesh.cc
  intern/usd_reader_nurbs.cc
  intern/usd_reader_prim.cc
  intern/usd_reader_stage.cc
  intern/usd_reader_volume.cc
  intern/usd_reader_xform.cc
  
  intern/usd_writer_abstract.cc
  intern/usd_writer_camera.cc
  intern/usd_writer_curve.cc
  intern/usd_writer_hair.cc
  intern/usd_writer_light.cc
  intern/usd_writer_material.cc
  intern/usd_writer_mesh.cc
  intern/usd_writer_metaball.cc
  intern/usd_writer_particle.cc
  intern/usd_writer_transform.cc

<<<<<<< HEAD
  usd.h 
=======
  usd.h

  intern/usd_common.h
>>>>>>> 78ac8e73
  intern/usd_exporter_context.h
  intern/usd_hierarchy_iterator.h
  
  intern/usd_reader_camera.h
  intern/usd_reader_curve.h
  intern/usd_reader_geom.h
  intern/usd_reader_instance.h
  intern/usd_reader_light.h
  intern/usd_reader_material.h
  intern/usd_reader_mesh.h
  intern/usd_reader_nurbs.h
  intern/usd_reader_prim.h
  intern/usd_reader_stage.h
  intern/usd_reader_volume.h 
  intern/usd_reader_xform.h
  
  intern/usd_writer_abstract.h
  intern/usd_writer_camera.h
  intern/usd_writer_curve.h
  intern/usd_writer_hair.h
  intern/usd_writer_light.h
  intern/usd_writer_material.h
  intern/usd_writer_mesh.h
  intern/usd_writer_metaball.h
  intern/usd_writer_particle.h
  intern/usd_writer_transform.h
)

set(LIB
  bf_blenkernel
  bf_blenlib
  bf_io_common
)

list(APPEND LIB
  ${BOOST_LIBRARIES}
)

list(APPEND LIB
)

blender_add_lib(bf_usd "${SRC}" "${INC}" "${INC_SYS}" "${LIB}")

if(WIN32)
  set_property(TARGET bf_usd APPEND_STRING PROPERTY LINK_FLAGS_DEBUG " /WHOLEARCHIVE:${USD_DEBUG_LIB}")
  set_property(TARGET bf_usd APPEND_STRING PROPERTY LINK_FLAGS_RELEASE " /WHOLEARCHIVE:${USD_RELEASE_LIB}")
  set_property(TARGET bf_usd APPEND_STRING PROPERTY LINK_FLAGS_RELWITHDEBINFO " /WHOLEARCHIVE:${USD_RELEASE_LIB}")
  set_property(TARGET bf_usd APPEND_STRING PROPERTY LINK_FLAGS_MINSIZEREL " /WHOLEARCHIVE:${USD_RELEASE_LIB}")
endif()

# Source: https://github.com/PixarAnimationStudios/USD/blob/master/BUILDING.md#linking-whole-archives
if(WIN32)
  target_link_libraries(bf_usd INTERFACE ${USD_LIBRARIES})
elseif(APPLE)
  target_link_libraries(bf_usd INTERFACE -Wl,-force_load ${USD_LIBRARIES})
elseif(UNIX)
  target_link_libraries(bf_usd INTERFACE "-Wl,--whole-archive ${USD_LIBRARIES} -Wl,--no-whole-archive ${TBB_LIBRARIES}")
else()
  message(FATAL_ERROR "Unknown how to link USD with your compiler ${CMAKE_CXX_COMPILER_ID}")
endif()

target_link_libraries(bf_usd INTERFACE ${TBB_LIBRARIES})

if(WITH_GTESTS)
  set(TEST_SRC
    tests/usd_stage_creation_test.cc
  )
  set(TEST_INC
  )
  set(TEST_LIB
  )
  include(GTestTesting)
  blender_add_test_lib(bf_io_usd_tests "${TEST_SRC}" "${INC};${TEST_INC}" "${INC_SYS}" "${LIB};${TEST_LIB}")
endif()<|MERGE_RESOLUTION|>--- conflicted
+++ resolved
@@ -86,13 +86,9 @@
   intern/usd_writer_particle.cc
   intern/usd_writer_transform.cc
 
-<<<<<<< HEAD
-  usd.h 
-=======
   usd.h
 
   intern/usd_common.h
->>>>>>> 78ac8e73
   intern/usd_exporter_context.h
   intern/usd_hierarchy_iterator.h
   
