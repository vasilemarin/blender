/*
 * This program is free software; you can redistribute it and/or
 * modify it under the terms of the GNU General Public License
 * as published by the Free Software Foundation; either version 2
 * of the License, or (at your option) any later version.
 *
 * This program is distributed in the hope that it will be useful,
 * but WITHOUT ANY WARRANTY; without even the implied warranty of
 * MERCHANTABILITY or FITNESS FOR A PARTICULAR PURPOSE.  See the
 * GNU General Public License for more details.
 *
 * You should have received a copy of the GNU General Public License
 * along with this program; if not, write to the Free Software Foundation,
 * Inc., 51 Franklin Street, Fifth Floor, Boston, MA 02110-1301, USA.
 *
 * The Original Code is Copyright (C) 2020 Blender Foundation.
 * All rights reserved.
 */

#include "usd_reader_material.h"

#include "DNA_material_types.h"
#include "DNA_mesh_types.h"
#include "DNA_meshdata_types.h"
#include "DNA_object_types.h"

#include "BKE_image.h"
#include "BKE_lib_id.h"
#include "BKE_main.h"
#include "BKE_material.h"
#include "BKE_mesh.h"
#include "BKE_node.h"
#include "BKE_object.h"

#include "BLI_listbase.h"
#include "BLI_math_vector.h"
#include "BLI_string.h"

#include <pxr/base/gf/vec3f.h>
#include <pxr/usd/usdShade/material.h>
#include <pxr/usd/usdShade/shader.h>

#include <iostream>
#include <vector>

namespace usdtokens {

// Parameter names
static const pxr::TfToken a("a", pxr::TfToken::Immortal);
static const pxr::TfToken b("b", pxr::TfToken::Immortal);
static const pxr::TfToken clearcoat("clearcoat", pxr::TfToken::Immortal);
static const pxr::TfToken clearcoatRoughness("clearcoatRoughness", pxr::TfToken::Immortal);
static const pxr::TfToken diffuseColor("diffuseColor", pxr::TfToken::Immortal);
static const pxr::TfToken emissiveColor("emissiveColor", pxr::TfToken::Immortal);
static const pxr::TfToken file("file", pxr::TfToken::Immortal);
static const pxr::TfToken g("g", pxr::TfToken::Immortal);
static const pxr::TfToken ior("ior", pxr::TfToken::Immortal);
static const pxr::TfToken metallic("metallic", pxr::TfToken::Immortal);
static const pxr::TfToken normal("normal", pxr::TfToken::Immortal);
static const pxr::TfToken occlusion("occlusion", pxr::TfToken::Immortal);
static const pxr::TfToken opacity("opacity", pxr::TfToken::Immortal);
static const pxr::TfToken opacityThreshold("opacityThreshold", pxr::TfToken::Immortal);
static const pxr::TfToken r("r", pxr::TfToken::Immortal);
static const pxr::TfToken result("result", pxr::TfToken::Immortal);
static const pxr::TfToken rgb("rgb", pxr::TfToken::Immortal);
static const pxr::TfToken rgba("rgba", pxr::TfToken::Immortal);
static const pxr::TfToken roughness("roughness", pxr::TfToken::Immortal);
static const pxr::TfToken sourceColorSpace("sourceColorSpace", pxr::TfToken::Immortal);
static const pxr::TfToken specularColor("specularColor", pxr::TfToken::Immortal);
static const pxr::TfToken st("st", pxr::TfToken::Immortal);
static const pxr::TfToken varname("varname", pxr::TfToken::Immortal);

// Color space names
static const pxr::TfToken raw("raw", pxr::TfToken::Immortal);
static const pxr::TfToken RAW("RAW", pxr::TfToken::Immortal);

// USD shader names.
static const pxr::TfToken UsdPreviewSurface("UsdPreviewSurface", pxr::TfToken::Immortal);
static const pxr::TfToken UsdPrimvarReader_float2("UsdPrimvarReader_float2",
                                                  pxr::TfToken::Immortal);
static const pxr::TfToken UsdUVTexture("UsdUVTexture", pxr::TfToken::Immortal);
}  // namespace usdtokens

/* Add a node of the given type at the given location coordinates. */
static bNode *add_node(
    const bContext *C, bNodeTree *ntree, const int type, const float locx, const float locy)
{
  bNode *new_node = nodeAddStaticNode(C, ntree, type);

  if (new_node) {
    new_node->locx = locx;
    new_node->locy = locy;
  }

  return new_node;
}

/* Connect the output socket of node 'source' to the input socket of node 'dest'. */
static void link_nodes(
    bNodeTree *ntree, bNode *source, const char *sock_out, bNode *dest, const char *sock_in)
{
  bNodeSocket *source_socket = nodeFindSocket(source, SOCK_OUT, sock_out);

  if (!source_socket) {
    std::cerr << "PROGRAMMER ERROR: Couldn't find output socket " << sock_out << std::endl;
    return;
  }

  bNodeSocket *dest_socket = nodeFindSocket(dest, SOCK_IN, sock_in);

  if (!dest_socket) {
    std::cerr << "PROGRAMMER ERROR: Couldn't find input socket " << sock_in << std::endl;
    return;
  }

  nodeAddLink(ntree, source, source_socket, dest, dest_socket);
}

<<<<<<< HEAD
static pxr::UsdShadeShader get_source_shader(const pxr::UsdShadeConnectableAPI &source,
                                             pxr::TfToken in_shader_id)
{
  if (source && source.GetPrim().IsA<pxr::UsdShadeShader>()) {
    pxr::UsdShadeShader source_shader(source.GetPrim());
    if (source_shader) {
      pxr::TfToken shader_id;
      if (source_shader.GetShaderId(&shader_id) && shader_id == in_shader_id) {
        return source_shader;
      }
    }
  }
  return pxr::UsdShadeShader();
}

=======
>>>>>>> beb3c6f6
// Returns true if the given shader may have opacity < 1.0, based
// on heuristics.  Also returns the shader's opacityThreshold input
// in r_opacity_threshold, if this input has an authored value.
static bool needs_blend(const pxr::UsdShadeShader &usd_shader, float &r_opacity_threshold)
{
  if (!usd_shader) {
    return false;
  }

  bool needs_blend = false;

  if (pxr::UsdShadeInput opacity_input = usd_shader.GetInput(usdtokens::opacity)) {

    if (opacity_input.HasConnectedSource()) {
      needs_blend = true;
    }
    else {
      pxr::VtValue val;
      if (opacity_input.GetAttr().HasAuthoredValue() && opacity_input.GetAttr().Get(&val)) {
        float opacity = val.Get<float>();
        needs_blend = opacity < 1.0f;
      }
    }
  }

  if (pxr::UsdShadeInput opacity_threshold_input = usd_shader.GetInput(
          usdtokens::opacityThreshold)) {

    pxr::VtValue val;
    if (opacity_threshold_input.GetAttr().HasAuthoredValue() &&
        opacity_threshold_input.GetAttr().Get(&val)) {
      r_opacity_threshold = val.Get<float>();
    }
  }

  return needs_blend;
}

static pxr::TfToken get_source_color_space(const pxr::UsdShadeShader &usd_shader)
{
  if (!usd_shader) {
    return pxr::TfToken();
  }

  pxr::UsdShadeInput color_space_input = usd_shader.GetInput(usdtokens::sourceColorSpace);

  if (!color_space_input) {
    return pxr::TfToken();
  }

  pxr::VtValue color_space_val;
  if (color_space_input.Get(&color_space_val) && color_space_val.IsHolding<pxr::TfToken>()) {
    return color_space_val.Get<pxr::TfToken>();
  }

  return pxr::TfToken();
}

/* Attempts to return in r_preview_surface the UsdPreviewSurface shader source
 * of the given material.  Returns true if a UsdPreviewSurface source was found
 * and returns false otherwise. */
static bool get_usd_preview_surface(const pxr::UsdShadeMaterial &usd_material,
                                    pxr::UsdShadeShader &r_preview_surface)
{
  if (!usd_material) {
    return false;
  }

  if (pxr::UsdShadeShader surf_shader = usd_material.ComputeSurfaceSource()) {
    /* Check if we have a UsdPreviewSurface shader. */
    pxr::TfToken shader_id;
    if (surf_shader.GetShaderId(&shader_id) && shader_id == usdtokens::UsdPreviewSurface) {
      r_preview_surface = surf_shader;
      return true;
    }
  }

  return false;
}

/* Set the Blender material's viewport display color, metallic and roughness
 * properties from the given USD preview surface shader's inputs. */
static void set_viewport_material_props(Material *mtl, const pxr::UsdShadeShader &usd_preview)
{
  if (!(mtl && usd_preview)) {
    return;
  }

  if (pxr::UsdShadeInput diffuse_color_input = usd_preview.GetInput(usdtokens::diffuseColor)) {
    pxr::VtValue val;
    if (diffuse_color_input.GetAttr().HasAuthoredValue() &&
        diffuse_color_input.GetAttr().Get(&val) && val.IsHolding<pxr::GfVec3f>()) {
      pxr::GfVec3f color = val.UncheckedGet<pxr::GfVec3f>();
      mtl->r = color[0];
      mtl->g = color[1];
      mtl->b = color[2];
    }
  }

  if (pxr::UsdShadeInput metallic_input = usd_preview.GetInput(usdtokens::metallic)) {
    pxr::VtValue val;
    if (metallic_input.GetAttr().HasAuthoredValue() && metallic_input.GetAttr().Get(&val) &&
        val.IsHolding<float>()) {
      mtl->metallic = val.Get<float>();
    }
  }

  if (pxr::UsdShadeInput roughness_input = usd_preview.GetInput(usdtokens::roughness)) {
    pxr::VtValue val;
    if (roughness_input.GetAttr().HasAuthoredValue() && roughness_input.GetAttr().Get(&val) &&
        val.IsHolding<float>()) {
      mtl->roughness = val.Get<float>();
    }
  }
}

namespace blender::io::usd {

namespace {

// Compute the x- and y-coordinates for placing a new node in an unoccupied region of
// the column with the given index.  Returns the coordinates in r_locx and r_locy and
// updates the column-occupancy information in r_ctx.
void compute_node_loc(const int column, float &r_locx, float &r_locy, NodePlacementContext &r_ctx)
{
  r_locx = r_ctx.origx - column * r_ctx.horizontal_step;

  if (column >= r_ctx.column_offsets.size()) {
    r_ctx.column_offsets.push_back(0.0f);
  }

  r_locy = r_ctx.origy - r_ctx.column_offsets[column];

  // Record the y-offset of the occupied region in
  // the column, including padding.
  r_ctx.column_offsets[column] += r_ctx.vertical_step + 10.0f;
}

}  // namespace

USDMaterialReader::USDMaterialReader(const USDImportParams &params, Main *bmain)
    : params_(params), bmain_(bmain), umm_(params, bmain)
{
}

Material *USDMaterialReader::add_material(const pxr::UsdShadeMaterial &usd_material) const
{
  if (!(bmain_ && usd_material)) {
    return nullptr;
  }

  std::string mtl_name = usd_material.GetPrim().GetName().GetString().c_str();

  /* Create the material. */
  Material *mtl = BKE_material_add(bmain_, mtl_name.c_str());

<<<<<<< HEAD
  /* Optionally, import shader nodes. */
  if (params_.import_shaders_mode == USD_IMPORT_USD_PREVIEW_SURFACE) {
    import_usd_preview(mtl, usd_material);
  }
  else if (params_.import_shaders_mode == USD_IMPORT_MDL) {
    umm_.map_mdl(mtl, usd_material);
  }
=======
  /* Get the UsdPreviewSurface shader source for the material,
   * if there is one. */
  pxr::UsdShadeShader usd_preview;
  if (get_usd_preview_surface(usd_material, usd_preview)) {
>>>>>>> beb3c6f6

    set_viewport_material_props(mtl, usd_preview);

    /* Optionally, create shader nodes to represent a UsdPreviewSurface. */
    if (params_.import_usd_preview) {
      import_usd_preview(mtl, usd_preview);
    }
  }

  return mtl;
}

/* Create the Principled BSDF shader node network. */
void USDMaterialReader::import_usd_preview(Material *mtl,
                                           const pxr::UsdShadeShader &usd_shader) const
{
  if (!(bmain_ && mtl && usd_shader)) {
    return;
  }

  /* Create the Material's node tree containing the principled BSDF
   * and output shaders. */

  /* Add the node tree. */
  bNodeTree *ntree = ntreeAddTree(NULL, "Shader Nodetree", "ShaderNodeTree");
  mtl->nodetree = ntree;
  mtl->use_nodes = true;

  /* Create the Principled BSDF shader node. */
  bNode *principled = add_node(NULL, ntree, SH_NODE_BSDF_PRINCIPLED, 0.0f, 300.0f);

  if (!principled) {
    std::cerr << "ERROR: Couldn't create SH_NODE_BSDF_PRINCIPLED node for USD shader "
              << usd_shader.GetPath() << std::endl;
    return;
  }

  /* Create the material output node. */
  bNode *output = add_node(NULL, ntree, SH_NODE_OUTPUT_MATERIAL, 300.0f, 300.0f);

  if (!output) {
    std::cerr << "ERROR: Couldn't create SH_NODE_OUTPUT_MATERIAL node for USD shader "
              << usd_shader.GetPath() << std::endl;
    return;
  }

  /* Connect the Principled BSDF node to the output node. */
  link_nodes(ntree, principled, "BSDF", output, "Surface");

  /* Recursively create the principled shader input networks. */
  set_principled_node_inputs(principled, ntree, usd_shader);

  nodeSetActive(ntree, output);

  /* Optionally, set the material blend mode. */

  if (params_.set_material_blend) {
    float opacity_threshold = 0.0f;
    if (needs_blend(usd_shader, opacity_threshold)) {
      if (opacity_threshold > 0.0f) {
        mtl->blend_method = MA_BM_CLIP;
        mtl->alpha_threshold = opacity_threshold;
      }
      else {
        mtl->blend_method = MA_BM_BLEND;
      }
    }
  }
}

void USDMaterialReader::set_principled_node_inputs(bNode *principled,
                                                   bNodeTree *ntree,
                                                   const pxr::UsdShadeShader &usd_shader) const
{
  /* The context struct keeps track of the locations for adding
   * input nodes. */
  NodePlacementContext context(0.0f, 300.0);

  /* The column index (from right to left relative to the principled
   * node) where we're adding the nodes. */
  int column = 0;

  /* Recursively set the principled shader inputs. */

  if (pxr::UsdShadeInput diffuse_input = usd_shader.GetInput(usdtokens::diffuseColor)) {
    set_node_input(diffuse_input, principled, "Base Color", ntree, column, context);
  }

  if (pxr::UsdShadeInput emissive_input = usd_shader.GetInput(usdtokens::emissiveColor)) {
    set_node_input(emissive_input, principled, "Emission", ntree, column, context);
  }

  if (pxr::UsdShadeInput specular_input = usd_shader.GetInput(usdtokens::specularColor)) {
    set_node_input(specular_input, principled, "Specular", ntree, column, context);
  }

  if (pxr::UsdShadeInput metallic_input = usd_shader.GetInput(usdtokens::metallic)) {
    ;
    set_node_input(metallic_input, principled, "Metallic", ntree, column, context);
  }

  if (pxr::UsdShadeInput roughness_input = usd_shader.GetInput(usdtokens::roughness)) {
    set_node_input(roughness_input, principled, "Roughness", ntree, column, context);
  }

  if (pxr::UsdShadeInput clearcoat_input = usd_shader.GetInput(usdtokens::clearcoat)) {
    set_node_input(clearcoat_input, principled, "Clearcoat", ntree, column, context);
  }

  if (pxr::UsdShadeInput clearcoat_roughness_input = usd_shader.GetInput(
          usdtokens::clearcoatRoughness)) {
    set_node_input(
        clearcoat_roughness_input, principled, "Clearcoat Roughness", ntree, column, context);
  }

  if (pxr::UsdShadeInput opacity_input = usd_shader.GetInput(usdtokens::opacity)) {
    set_node_input(opacity_input, principled, "Alpha", ntree, column, context);
  }

  if (pxr::UsdShadeInput ior_input = usd_shader.GetInput(usdtokens::ior)) {
    set_node_input(ior_input, principled, "IOR", ntree, column, context);
  }

  if (pxr::UsdShadeInput normal_input = usd_shader.GetInput(usdtokens::normal)) {
    set_node_input(normal_input, principled, "Normal", ntree, column, context);
  }
}

/* Convert the given USD shader input to an input on the given Blender node. */
void USDMaterialReader::set_node_input(const pxr::UsdShadeInput &usd_input,
                                       bNode *dest_node,
                                       const char *dest_socket_name,
                                       bNodeTree *ntree,
                                       const int column,
                                       NodePlacementContext &r_ctx) const
{
  if (!(usd_input && dest_node)) {
    return;
  }

  if (usd_input.HasConnectedSource()) {
<<<<<<< HEAD
    pxr::UsdShadeConnectableAPI source;
    pxr::TfToken source_name;
    pxr::UsdShadeAttributeType source_type;

    usd_input.GetConnectedSource(&source, &source_name, &source_type);

    if (!(source && source.GetPrim().IsA<pxr::UsdShadeShader>())) {
      return;
    }

    pxr::UsdShadeShader source_shader(source.GetPrim());

    if (!source_shader) {
      return;
    }

    pxr::TfToken shader_id;
    if (!source_shader.GetShaderId(&shader_id)) {
      std::cerr << "ERROR: couldn't get shader id for source shader "
                << source_shader.GetPrim().GetPath() << std::endl;
      return;
    }

    /* For now, only convert UsdUVTexture and UsdPrimvarReader_float2 inputs. */
    if (shader_id == usdtokens::UsdUVTexture) {

      if (strcmp(dest_socket_name, "Normal") == 0) {

        // The normal texture input requires creating a normal map node.
        float locx = 0.0f;
        float locy = 0.0f;
        compute_node_loc(column + 1, 300.0, locx, locy, r_ctx);

        bNode *normal_map = add_node(NULL, ntree, SH_NODE_NORMAL_MAP, locx, locy);

        // Currently, the Normal Map node has Tangent Space as the default,
        // which is what we need, so we don't need to explicitly set it.

        // Connect the Normal Map to the Normal input.
        link_nodes(ntree, normal_map, "Normal", dest_node, "Normal");

        // Now, create the Texture Image node input to the Normal Map "Color" input.
        convert_usd_uv_texture(
            source_shader, source_name, normal_map, "Color", ntree, column + 2, r_ctx);
      }
      else {
        convert_usd_uv_texture(
            source_shader, source_name, dest_node, dest_socket_name, ntree, column + 1, r_ctx);
      }
    }
    else if (shader_id == usdtokens::UsdPrimvarReader_float2) {
      convert_usd_primvar_reader_float2(
          source_shader, source_name, dest_node, dest_socket_name, ntree, column + 1, r_ctx);
    }
=======
    /* The USD shader input has a connected source shader. Follow the connection
     * and attempt to convert the connected USD shader to a Blender node. */
    follow_connection(usd_input, dest_node, dest_socket_name, ntree, column, r_ctx);
>>>>>>> beb3c6f6
  }
  else {
    /* Set the destination node socket value from the USD shader input value. */

    bNodeSocket *sock = nodeFindSocket(dest_node, SOCK_IN, dest_socket_name);
    if (!sock) {
      std::cerr << "ERROR: couldn't get destination node socket " << dest_socket_name << std::endl;
      return;
    }

    pxr::VtValue val;
    if (!usd_input.Get(&val)) {
      std::cerr << "ERROR: couldn't get value for usd shader input "
                << usd_input.GetPrim().GetPath() << std::endl;
      return;
    }

    switch (sock->type) {
      case SOCK_FLOAT:
        if (val.IsHolding<float>()) {
          ((bNodeSocketValueFloat *)sock->default_value)->value = val.UncheckedGet<float>();
        }
        else if (val.IsHolding<pxr::GfVec3f>()) {
          pxr::GfVec3f v3f = val.UncheckedGet<pxr::GfVec3f>();
          float average = (v3f[0] + v3f[1] + v3f[2]) / 3.0f;
          ((bNodeSocketValueFloat *)sock->default_value)->value = average;
        }
        break;
      case SOCK_RGBA:
        if (val.IsHolding<pxr::GfVec3f>()) {
          pxr::GfVec3f v3f = val.UncheckedGet<pxr::GfVec3f>();
          copy_v3_v3(((bNodeSocketValueRGBA *)sock->default_value)->value, v3f.data());
        }
        break;
      case SOCK_VECTOR:
        if (val.IsHolding<pxr::GfVec3f>()) {
          pxr::GfVec3f v3f = val.UncheckedGet<pxr::GfVec3f>();
          copy_v3_v3(((bNodeSocketValueVector *)sock->default_value)->value, v3f.data());
        }
        else if (val.IsHolding<pxr::GfVec2f>()) {
          pxr::GfVec2f v2f = val.UncheckedGet<pxr::GfVec2f>();
          copy_v2_v2(((bNodeSocketValueVector *)sock->default_value)->value, v2f.data());
        }
        break;
      default:
        std::cerr << "WARNING: unexpected type " << sock->idname << " for destination node socket "
                  << dest_socket_name << std::endl;
        break;
    }
  }
}

/* Follow the connected source of the USD input to create corresponding inputs
 * for the given Blender node. */
void USDMaterialReader::follow_connection(const pxr::UsdShadeInput &usd_input,
                                          bNode *dest_node,
                                          const char *dest_socket_name,
                                          bNodeTree *ntree,
                                          int column,
                                          NodePlacementContext &r_ctx) const
{
  if (!(usd_input && dest_node && dest_socket_name && ntree)) {
    return;
  }

  pxr::UsdShadeConnectableAPI source;
  pxr::TfToken source_name;
  pxr::UsdShadeAttributeType source_type;

  usd_input.GetConnectedSource(&source, &source_name, &source_type);

  if (!(source && source.GetPrim().IsA<pxr::UsdShadeShader>())) {
    return;
  }

  pxr::UsdShadeShader source_shader(source.GetPrim());

  if (!source_shader) {
    return;
  }

  pxr::TfToken shader_id;
  if (!source_shader.GetShaderId(&shader_id)) {
    std::cerr << "ERROR: couldn't get shader id for source shader "
              << source_shader.GetPrim().GetPath() << std::endl;
    return;
  }

  /* For now, only convert UsdUVTexture and UsdPrimvarReader_float2 inputs. */
  if (shader_id == usdtokens::UsdUVTexture) {

    if (strcmp(dest_socket_name, "Normal") == 0) {

      // The normal texture input requires creating a normal map node.
      float locx = 0.0f;
      float locy = 0.0f;
      compute_node_loc(column + 1, locx, locy, r_ctx);

      bNode *normal_map = add_node(NULL, ntree, SH_NODE_NORMAL_MAP, locx, locy);

      // Currently, the Normal Map node has Tangent Space as the default,
      // which is what we need, so we don't need to explicitly set it.

      // Connect the Normal Map to the Normal input.
      link_nodes(ntree, normal_map, "Normal", dest_node, "Normal");

      // Now, create the Texture Image node input to the Normal Map "Color" input.
      convert_usd_uv_texture(
          source_shader, source_name, normal_map, "Color", ntree, column + 2, r_ctx);
    }
    else {
      convert_usd_uv_texture(
          source_shader, source_name, dest_node, dest_socket_name, ntree, column + 1, r_ctx);
    }
  }
  else if (shader_id == usdtokens::UsdPrimvarReader_float2) {
    convert_usd_primvar_reader_float2(
        source_shader, source_name, dest_node, dest_socket_name, ntree, column + 1, r_ctx);
  }
}

void USDMaterialReader::convert_usd_uv_texture(const pxr::UsdShadeShader &usd_shader,
                                               const pxr::TfToken &usd_source_name,
                                               bNode *dest_node,
                                               const char *dest_socket_name,
                                               bNodeTree *ntree,
                                               const int column,
                                               NodePlacementContext &r_ctx) const
{
  if (!usd_shader || !dest_node || !ntree || !dest_socket_name || !bmain_) {
    return;
  }

  float locx = 0.0f;
  float locy = 0.0f;
  compute_node_loc(column, locx, locy, r_ctx);

  // Create the Texture Image node.
  bNode *tex_image = add_node(NULL, ntree, SH_NODE_TEX_IMAGE, locx, locy);

  if (!tex_image) {
    std::cerr << "ERROR: Couldn't create SH_NODE_TEX_IMAGE for node input " << dest_socket_name
              << std::endl;
    return;
  }

  // Load the texture image.
  load_tex_image(usd_shader, tex_image);

  // Connect to destination node input.

  // Get the source socket name.
  std::string source_socket_name = usd_source_name == usdtokens::a ? "Alpha" : "Color";

  link_nodes(ntree, tex_image, source_socket_name.c_str(), dest_node, dest_socket_name);

  // Connect the texture image node "Vector" input.
  if (pxr::UsdShadeInput st_input = usd_shader.GetInput(usdtokens::st)) {
    set_node_input(st_input, tex_image, "Vector", ntree, column, r_ctx);
  }
}

/* Load the texture image node's texture from the path given by the USD shader's
 * file input value. */
void USDMaterialReader::load_tex_image(const pxr::UsdShadeShader &usd_shader,
                                       bNode *tex_image) const
{
  if (!(usd_shader && tex_image && tex_image->type == SH_NODE_TEX_IMAGE)) {
    return;
  }

  // Try to load the texture image.
  pxr::UsdShadeInput file_input = usd_shader.GetInput(usdtokens::file);

  if (!file_input) {
    std::cerr << "WARNING: Couldn't get file input for USD shader " << usd_shader.GetPath()
              << std::endl;
    return;
  }

  pxr::VtValue file_val;
  if (!file_input.Get(&file_val) || !file_val.IsHolding<pxr::SdfAssetPath>()) {
    std::cerr << "WARNING: Couldn't get file input value for USD shader " << usd_shader.GetPath()
              << std::endl;
    return;
  }

  const pxr::SdfAssetPath &asset_path = file_val.Get<pxr::SdfAssetPath>();
  std::string file_path = asset_path.GetResolvedPath();
  if (file_path.empty()) {
    std::cerr << "WARNING: Couldn't resolve image asset '" << asset_path
              << "' for Texture Image node." << std::endl;
    return;
  }

  const char *im_file = file_path.c_str();
  Image *image = BKE_image_load_exists(bmain_, im_file);
  if (!image) {
    std::cerr << "WARNING: Couldn't open image file '" << im_file << "' for Texture Image node."
              << std::endl;
    return;
  }

  tex_image->id = &image->id;

  // Set texture color space.
  // TODO(makowalski): For now, just checking for RAW color space,
  // assuming sRGB otherwise, but more complex logic might be
  // required if the color space is "auto".

  pxr::TfToken color_space = get_source_color_space(usd_shader);

  if (color_space.IsEmpty()) {
    color_space = file_input.GetAttr().GetColorSpace();
  }

  if (color_space == usdtokens::RAW || color_space == usdtokens::raw) {
    STRNCPY(image->colorspace_settings.name, "Raw");
  }
}

/* This function creates a Blender UV Map node, under the simplifying assumption that
 * UsdPrimvarReader_float2 shaders output UV coordinates.
 * TODO(makowalski): investigate supporting conversion to other Blender node types
 * (e.g., Attribute Nodes) if needed. */
void USDMaterialReader::convert_usd_primvar_reader_float2(
    const pxr::UsdShadeShader &usd_shader,
    const pxr::TfToken & /* usd_source_name */,
    bNode *dest_node,
    const char *dest_socket_name,
    bNodeTree *ntree,
    const int column,
    NodePlacementContext &r_ctx) const
{
  if (!usd_shader || !dest_node || !ntree || !dest_socket_name || !bmain_) {
    return;
  }

  float locx = 0.0f;
  float locy = 0.0f;
  compute_node_loc(column, locx, locy, r_ctx);

  // Create the UV Map node.
  bNode *uv_map = add_node(NULL, ntree, SH_NODE_UVMAP, locx, locy);

  if (!uv_map) {
    std::cerr << "ERROR: Couldn't create SH_NODE_UVMAP for node input " << dest_socket_name
              << std::endl;
    return;
  }

  // Set the texmap name.
  pxr::UsdShadeInput varname_input = usd_shader.GetInput(usdtokens::varname);
  if (varname_input) {
    pxr::VtValue varname_val;
    if (varname_input.Get(&varname_val) && varname_val.IsHolding<pxr::TfToken>()) {
      std::string varname = varname_val.Get<pxr::TfToken>().GetString();
      if (!varname.empty()) {
        NodeShaderUVMap *storage = (NodeShaderUVMap *)uv_map->storage;
        BLI_strncpy(storage->uv_map, varname.c_str(), sizeof(storage->uv_map));
      }
    }
  }

  // Connect to destination node input.
  link_nodes(ntree, uv_map, "UV", dest_node, dest_socket_name);
}

}  // namespace blender::io::usd<|MERGE_RESOLUTION|>--- conflicted
+++ resolved
@@ -116,24 +116,6 @@
   nodeAddLink(ntree, source, source_socket, dest, dest_socket);
 }
 
-<<<<<<< HEAD
-static pxr::UsdShadeShader get_source_shader(const pxr::UsdShadeConnectableAPI &source,
-                                             pxr::TfToken in_shader_id)
-{
-  if (source && source.GetPrim().IsA<pxr::UsdShadeShader>()) {
-    pxr::UsdShadeShader source_shader(source.GetPrim());
-    if (source_shader) {
-      pxr::TfToken shader_id;
-      if (source_shader.GetShaderId(&shader_id) && shader_id == in_shader_id) {
-        return source_shader;
-      }
-    }
-  }
-  return pxr::UsdShadeShader();
-}
-
-=======
->>>>>>> beb3c6f6
 // Returns true if the given shader may have opacity < 1.0, based
 // on heuristics.  Also returns the shader's opacityThreshold input
 // in r_opacity_threshold, if this input has an authored value.
@@ -290,27 +272,20 @@
   /* Create the material. */
   Material *mtl = BKE_material_add(bmain_, mtl_name.c_str());
 
-<<<<<<< HEAD
-  /* Optionally, import shader nodes. */
-  if (params_.import_shaders_mode == USD_IMPORT_USD_PREVIEW_SURFACE) {
-    import_usd_preview(mtl, usd_material);
-  }
-  else if (params_.import_shaders_mode == USD_IMPORT_MDL) {
-    umm_.map_mdl(mtl, usd_material);
-  }
-=======
   /* Get the UsdPreviewSurface shader source for the material,
-   * if there is one. */
+    * if there is one. */
   pxr::UsdShadeShader usd_preview;
   if (get_usd_preview_surface(usd_material, usd_preview)) {
->>>>>>> beb3c6f6
-
-    set_viewport_material_props(mtl, usd_preview);
+      set_viewport_material_props(mtl, usd_preview);
 
     /* Optionally, create shader nodes to represent a UsdPreviewSurface. */
-    if (params_.import_usd_preview) {
+    if (params_.import_shaders_mode == USD_IMPORT_USD_PREVIEW_SURFACE) {
       import_usd_preview(mtl, usd_preview);
     }
+  }
+
+  if (params_.import_shaders_mode == USD_IMPORT_MDL) {
+    umm_.map_mdl(mtl, usd_material);
   }
 
   return mtl;
@@ -445,66 +420,9 @@
   }
 
   if (usd_input.HasConnectedSource()) {
-<<<<<<< HEAD
-    pxr::UsdShadeConnectableAPI source;
-    pxr::TfToken source_name;
-    pxr::UsdShadeAttributeType source_type;
-
-    usd_input.GetConnectedSource(&source, &source_name, &source_type);
-
-    if (!(source && source.GetPrim().IsA<pxr::UsdShadeShader>())) {
-      return;
-    }
-
-    pxr::UsdShadeShader source_shader(source.GetPrim());
-
-    if (!source_shader) {
-      return;
-    }
-
-    pxr::TfToken shader_id;
-    if (!source_shader.GetShaderId(&shader_id)) {
-      std::cerr << "ERROR: couldn't get shader id for source shader "
-                << source_shader.GetPrim().GetPath() << std::endl;
-      return;
-    }
-
-    /* For now, only convert UsdUVTexture and UsdPrimvarReader_float2 inputs. */
-    if (shader_id == usdtokens::UsdUVTexture) {
-
-      if (strcmp(dest_socket_name, "Normal") == 0) {
-
-        // The normal texture input requires creating a normal map node.
-        float locx = 0.0f;
-        float locy = 0.0f;
-        compute_node_loc(column + 1, 300.0, locx, locy, r_ctx);
-
-        bNode *normal_map = add_node(NULL, ntree, SH_NODE_NORMAL_MAP, locx, locy);
-
-        // Currently, the Normal Map node has Tangent Space as the default,
-        // which is what we need, so we don't need to explicitly set it.
-
-        // Connect the Normal Map to the Normal input.
-        link_nodes(ntree, normal_map, "Normal", dest_node, "Normal");
-
-        // Now, create the Texture Image node input to the Normal Map "Color" input.
-        convert_usd_uv_texture(
-            source_shader, source_name, normal_map, "Color", ntree, column + 2, r_ctx);
-      }
-      else {
-        convert_usd_uv_texture(
-            source_shader, source_name, dest_node, dest_socket_name, ntree, column + 1, r_ctx);
-      }
-    }
-    else if (shader_id == usdtokens::UsdPrimvarReader_float2) {
-      convert_usd_primvar_reader_float2(
-          source_shader, source_name, dest_node, dest_socket_name, ntree, column + 1, r_ctx);
-    }
-=======
     /* The USD shader input has a connected source shader. Follow the connection
      * and attempt to convert the connected USD shader to a Blender node. */
     follow_connection(usd_input, dest_node, dest_socket_name, ntree, column, r_ctx);
->>>>>>> beb3c6f6
   }
   else {
     /* Set the destination node socket value from the USD shader input value. */
