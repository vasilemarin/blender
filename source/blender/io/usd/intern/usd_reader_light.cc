--- conflicted
+++ resolved
@@ -99,22 +99,11 @@
 
   /* Set light values. */
 
-<<<<<<< HEAD
-  // TODO: Not currently supported
-  // pxr::VtValue exposure;
-  // light_prim.GetExposureAttr().Get(&exposure, motionSampleTime);
-=======
-  pxr::VtValue intensity;
-  light_prim.GetIntensityAttr().Get(&intensity, motionSampleTime);
-
-  blight->energy = intensity.Get<float>() * this->import_params_.light_intensity_scale;
-
   /* TODO(makowalsk): Not currently supported. */
 #if 0
   pxr::VtValue exposure;
   light_prim.GetExposureAttr().Get(&exposure, motionSampleTime);
 #endif
->>>>>>> 3e9249d1
 
   /* TODO(makowalsk): Not currently supported */
 #if 0
