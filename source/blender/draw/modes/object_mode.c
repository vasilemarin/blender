--- conflicted
+++ resolved
@@ -48,11 +48,8 @@
 #include "BKE_curve.h"
 #include "BKE_global.h"
 #include "BKE_mball.h"
-<<<<<<< HEAD
+#include "BKE_mesh.h"
 #include "BKE_modifier.h"
-=======
-#include "BKE_mesh.h"
->>>>>>> 84becb87
 #include "BKE_object.h"
 #include "BKE_particle.h"
 #include "BKE_image.h"
@@ -236,14 +233,12 @@
 	DRWShadingGroup *points_select;
 	DRWShadingGroup *points_transform;
 
-<<<<<<< HEAD
+	/* Texture Space */
+	DRWShadingGroup *texspace;
+
 	/* Hair Systems */
 	DRWShadingGroup *hair_verts;
 	DRWShadingGroup *hair_edges;
-=======
-	/* Texture Space */
-	DRWShadingGroup *texspace;
->>>>>>> 84becb87
 
 	/* Outlines id offset */
 	int id_ofs_active;
