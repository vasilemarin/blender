--- conflicted
+++ resolved
@@ -38,11 +38,8 @@
 struct Curve;
 struct Lattice;
 struct Mesh;
-<<<<<<< HEAD
+struct MetaBall;
 struct bGPdata;
-=======
-struct MetaBall;
->>>>>>> 0b5616ae
 
 /* Expose via BKE callbacks */
 void DRW_mball_batch_cache_dirty(struct MetaBall *mb, int mode);
