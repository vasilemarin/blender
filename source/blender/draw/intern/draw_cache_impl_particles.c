/* SPDX-License-Identifier: GPL-2.0-or-later
 * Copyright 2017 Blender Foundation. All rights reserved. */

/** \file
 * \ingroup draw
 *
 * \brief Particle API for render engines
 */

#include "DRW_render.h"

#include "MEM_guardedalloc.h"

#include "BLI_ghash.h"
#include "BLI_math_vector.h"
#include "BLI_string.h"
#include "BLI_utildefines.h"

#include "DNA_customdata_types.h"
#include "DNA_mesh_types.h"
#include "DNA_meshdata_types.h"
#include "DNA_modifier_types.h"
#include "DNA_particle_types.h"

#include "BKE_customdata.h"
#include "BKE_mesh.h"
#include "BKE_particle.h"
#include "BKE_pointcache.h"

#include "ED_particle.h"

#include "GPU_batch.h"
#include "GPU_material.h"

#include "DEG_depsgraph_query.h"

#include "draw_cache_impl.h" /* own include */
#include "draw_hair_private.h"

static void particle_batch_cache_clear(ParticleSystem *psys);

/* ---------------------------------------------------------------------- */
/* Particle GPUBatch Cache */

typedef struct ParticlePointCache {
  GPUVertBuf *pos;
  GPUBatch *points;
  int elems_len;
  int point_len;
} ParticlePointCache;

typedef struct ParticleBatchCache {
  /* Object mode strands for hair and points for particle,
   * strands for paths when in edit mode.
   */
  ParticleHairCache hair;   /* Used for hair strands */
  ParticlePointCache point; /* Used for particle points. */

  /* Control points when in edit mode. */
  ParticleHairCache edit_hair;

  GPUVertBuf *edit_pos;
  GPUBatch *edit_strands;

  GPUVertBuf *edit_inner_pos;
  GPUBatch *edit_inner_points;
  int edit_inner_point_len;

  GPUVertBuf *edit_tip_pos;
  GPUBatch *edit_tip_points;
  int edit_tip_point_len;

  /* Settings to determine if cache is invalid. */
  bool is_dirty;
  bool edit_is_weight;
} ParticleBatchCache;

/* GPUBatch cache management. */

typedef struct HairAttributeID {
  uint pos;
  uint tan;
  uint ind;
} HairAttributeID;

typedef struct EditStrandData {
  float pos[3];
  float color;
} EditStrandData;

static GPUVertFormat *edit_points_vert_format_get(uint *r_pos_id, uint *r_color_id)
{
  static GPUVertFormat edit_point_format = {0};
  static uint pos_id, color_id;
  if (edit_point_format.attr_len == 0) {
    /* Keep in sync with EditStrandData */
    pos_id = GPU_vertformat_attr_add(&edit_point_format, "pos", GPU_COMP_F32, 3, GPU_FETCH_FLOAT);
    color_id = GPU_vertformat_attr_add(
        &edit_point_format, "color", GPU_COMP_F32, 1, GPU_FETCH_FLOAT);
  }
  *r_pos_id = pos_id;
  *r_color_id = color_id;
  return &edit_point_format;
}

static bool particle_batch_cache_valid(ParticleSystem *psys)
{
  ParticleBatchCache *cache = psys->batch_cache;

  if (cache == NULL) {
    return false;
  }

  if (cache->is_dirty == false) {
    return true;
  }

  return false;

  return true;
}

static void particle_batch_cache_init(ParticleSystem *psys)
{
  ParticleBatchCache *cache = psys->batch_cache;

  if (!cache) {
    cache = psys->batch_cache = MEM_callocN(sizeof(*cache), __func__);
  }
  else {
    memset(cache, 0, sizeof(*cache));
  }

  cache->is_dirty = false;
}

static ParticleBatchCache *particle_batch_cache_get(ParticleSystem *psys)
{
  if (!particle_batch_cache_valid(psys)) {
    particle_batch_cache_clear(psys);
    particle_batch_cache_init(psys);
  }
  return psys->batch_cache;
}

void DRW_particle_batch_cache_dirty_tag(ParticleSystem *psys, int mode)
{
  ParticleBatchCache *cache = psys->batch_cache;
  if (cache == NULL) {
    return;
  }
  switch (mode) {
    case BKE_PARTICLE_BATCH_DIRTY_ALL:
      cache->is_dirty = true;
      break;
    default:
      BLI_assert(0);
  }
}

static void particle_batch_cache_clear_point(ParticlePointCache *point_cache)
{
  GPU_BATCH_DISCARD_SAFE(point_cache->points);
  GPU_VERTBUF_DISCARD_SAFE(point_cache->pos);
}

static void particle_batch_cache_clear_hair(ParticleHairCache *hair_cache)
{
  /* TODO: more granular update tagging. */
  GPU_VERTBUF_DISCARD_SAFE(hair_cache->proc_point_buf);
  GPU_VERTBUF_DISCARD_SAFE(hair_cache->proc_length_buf);
  DRW_TEXTURE_FREE_SAFE(hair_cache->point_tex);
  DRW_TEXTURE_FREE_SAFE(hair_cache->length_tex);

  GPU_VERTBUF_DISCARD_SAFE(hair_cache->proc_strand_buf);
  GPU_VERTBUF_DISCARD_SAFE(hair_cache->proc_strand_seg_buf);
  DRW_TEXTURE_FREE_SAFE(hair_cache->strand_tex);
  DRW_TEXTURE_FREE_SAFE(hair_cache->strand_seg_tex);

  for (int i = 0; i < MAX_MTFACE; i++) {
    GPU_VERTBUF_DISCARD_SAFE(hair_cache->proc_uv_buf[i]);
    DRW_TEXTURE_FREE_SAFE(hair_cache->uv_tex[i]);
  }
  for (int i = 0; i < MAX_MCOL; i++) {
    GPU_VERTBUF_DISCARD_SAFE(hair_cache->proc_col_buf[i]);
    DRW_TEXTURE_FREE_SAFE(hair_cache->col_tex[i]);
  }
  for (int i = 0; i < MAX_HAIR_SUBDIV; i++) {
    GPU_VERTBUF_DISCARD_SAFE(hair_cache->final[i].proc_buf);
    DRW_TEXTURE_FREE_SAFE(hair_cache->final[i].proc_tex);
    for (int j = 0; j < MAX_THICKRES; j++) {
      GPU_BATCH_DISCARD_SAFE(hair_cache->final[i].proc_hairs[j]);
    }
  }

  /* "Normal" legacy hairs */
  GPU_BATCH_DISCARD_SAFE(hair_cache->hairs);
  GPU_VERTBUF_DISCARD_SAFE(hair_cache->pos);
  GPU_INDEXBUF_DISCARD_SAFE(hair_cache->indices);
}

static void particle_batch_cache_clear(ParticleSystem *psys)
{
  ParticleBatchCache *cache = psys->batch_cache;
  if (!cache) {
    return;
  }

  particle_batch_cache_clear_point(&cache->point);
  particle_batch_cache_clear_hair(&cache->hair);

  particle_batch_cache_clear_hair(&cache->edit_hair);

  GPU_BATCH_DISCARD_SAFE(cache->edit_inner_points);
  GPU_VERTBUF_DISCARD_SAFE(cache->edit_inner_pos);
  GPU_BATCH_DISCARD_SAFE(cache->edit_tip_points);
  GPU_VERTBUF_DISCARD_SAFE(cache->edit_tip_pos);
}

void DRW_particle_batch_cache_free(ParticleSystem *psys)
{
  particle_batch_cache_clear(psys);
  MEM_SAFE_FREE(psys->batch_cache);
}

static void count_cache_segment_keys(ParticleCacheKey **pathcache,
                                     const int num_path_cache_keys,
                                     ParticleHairCache *hair_cache)
{
  for (int i = 0; i < num_path_cache_keys; i++) {
    ParticleCacheKey *path = pathcache[i];
    if (path->segments > 0) {
      hair_cache->strands_len++;
      hair_cache->elems_len += path->segments + 2;
      hair_cache->point_len += path->segments + 1;
    }
  }
}

static void ensure_seg_pt_count(PTCacheEdit *edit,
                                ParticleSystem *psys,
                                ParticleHairCache *hair_cache)
{
  if ((hair_cache->pos != NULL && hair_cache->indices != NULL) ||
      (hair_cache->proc_point_buf != NULL)) {
    return;
  }

  hair_cache->strands_len = 0;
  hair_cache->elems_len = 0;
  hair_cache->point_len = 0;

  if (edit != NULL && edit->pathcache != NULL) {
    count_cache_segment_keys(edit->pathcache, edit->totcached, hair_cache);
  }
  else {
    if (psys->pathcache && (!psys->childcache || (psys->part->draw & PART_DRAW_PARENT))) {
      count_cache_segment_keys(psys->pathcache, psys->totpart, hair_cache);
    }
    if (psys->childcache) {
      const int child_count = psys->totchild * psys->part->disp / 100;
      count_cache_segment_keys(psys->childcache, child_count, hair_cache);
    }
  }
}

static void particle_pack_mcol(MCol *mcol, ushort r_scol[3])
{
  /* Convert to linear ushort and swizzle */
  r_scol[0] = unit_float_to_ushort_clamp(BLI_color_from_srgb_table[mcol->b]);
  r_scol[1] = unit_float_to_ushort_clamp(BLI_color_from_srgb_table[mcol->g]);
  r_scol[2] = unit_float_to_ushort_clamp(BLI_color_from_srgb_table[mcol->r]);
}

/* Used by parent particles and simple children. */
static void particle_calculate_parent_uvs(ParticleSystem *psys,
                                          ParticleSystemModifierData *psmd,
                                          const int num_uv_layers,
                                          const int parent_index,
                                          /*const*/ MTFace **mtfaces,
                                          float (*r_uv)[2])
{
  if (psmd == NULL) {
    return;
  }
  const int emit_from = psmd->psys->part->from;
  if (!ELEM(emit_from, PART_FROM_FACE, PART_FROM_VOLUME)) {
    return;
  }
  ParticleData *particle = &psys->particles[parent_index];
  int num = particle->num_dmcache;
  if (ELEM(num, DMCACHE_NOTFOUND, DMCACHE_ISCHILD)) {
    if (particle->num < psmd->mesh_final->totface) {
      num = particle->num;
    }
  }
  if (!ELEM(num, DMCACHE_NOTFOUND, DMCACHE_ISCHILD)) {
    MFace *mface = &psmd->mesh_final->mface[num];
    for (int j = 0; j < num_uv_layers; j++) {
      psys_interpolate_uvs(mtfaces[j] + num, mface->v4, particle->fuv, r_uv[j]);
    }
  }
}

static void particle_calculate_parent_mcol(ParticleSystem *psys,
                                           ParticleSystemModifierData *psmd,
                                           const int num_col_layers,
                                           const int parent_index,
                                           /*const*/ MCol **mcols,
                                           MCol *r_mcol)
{
  if (psmd == NULL) {
    return;
  }
  const int emit_from = psmd->psys->part->from;
  if (!ELEM(emit_from, PART_FROM_FACE, PART_FROM_VOLUME)) {
    return;
  }
  ParticleData *particle = &psys->particles[parent_index];
  int num = particle->num_dmcache;
  if (ELEM(num, DMCACHE_NOTFOUND, DMCACHE_ISCHILD)) {
    if (particle->num < psmd->mesh_final->totface) {
      num = particle->num;
    }
  }
  if (!ELEM(num, DMCACHE_NOTFOUND, DMCACHE_ISCHILD)) {
    MFace *mface = &psmd->mesh_final->mface[num];
    for (int j = 0; j < num_col_layers; j++) {
      /* CustomDataLayer CD_MCOL has 4 structs per face. */
      psys_interpolate_mcol(mcols[j] + num * 4, mface->v4, particle->fuv, &r_mcol[j]);
    }
  }
}

/* Used by interpolated children. */
static void particle_interpolate_children_uvs(ParticleSystem *psys,
                                              ParticleSystemModifierData *psmd,
                                              const int num_uv_layers,
                                              const int child_index,
                                              /*const*/ MTFace **mtfaces,
                                              float (*r_uv)[2])
{
  if (psmd == NULL) {
    return;
  }
  const int emit_from = psmd->psys->part->from;
  if (!ELEM(emit_from, PART_FROM_FACE, PART_FROM_VOLUME)) {
    return;
  }
  ChildParticle *particle = &psys->child[child_index];
  int num = particle->num;
  if (num != DMCACHE_NOTFOUND) {
    MFace *mface = &psmd->mesh_final->mface[num];
    for (int j = 0; j < num_uv_layers; j++) {
      psys_interpolate_uvs(mtfaces[j] + num, mface->v4, particle->fuv, r_uv[j]);
    }
  }
}

static void particle_interpolate_children_mcol(ParticleSystem *psys,
                                               ParticleSystemModifierData *psmd,
                                               const int num_col_layers,
                                               const int child_index,
                                               /*const*/ MCol **mcols,
                                               MCol *r_mcol)
{
  if (psmd == NULL) {
    return;
  }
  const int emit_from = psmd->psys->part->from;
  if (!ELEM(emit_from, PART_FROM_FACE, PART_FROM_VOLUME)) {
    return;
  }
  ChildParticle *particle = &psys->child[child_index];
  int num = particle->num;
  if (num != DMCACHE_NOTFOUND) {
    MFace *mface = &psmd->mesh_final->mface[num];
    for (int j = 0; j < num_col_layers; j++) {
      /* CustomDataLayer CD_MCOL has 4 structs per face. */
      psys_interpolate_mcol(mcols[j] + num * 4, mface->v4, particle->fuv, &r_mcol[j]);
    }
  }
}

static void particle_calculate_uvs(ParticleSystem *psys,
                                   ParticleSystemModifierData *psmd,
                                   const bool is_simple,
                                   const int num_uv_layers,
                                   const int parent_index,
                                   const int child_index,
                                   /*const*/ MTFace **mtfaces,
                                   float (**r_parent_uvs)[2],
                                   float (**r_uv)[2])
{
  if (psmd == NULL) {
    return;
  }
  if (is_simple) {
    if (r_parent_uvs[parent_index] != NULL) {
      *r_uv = r_parent_uvs[parent_index];
    }
    else {
      *r_uv = MEM_callocN(sizeof(**r_uv) * num_uv_layers, "Particle UVs");
    }
  }
  else {
    *r_uv = MEM_callocN(sizeof(**r_uv) * num_uv_layers, "Particle UVs");
  }
  if (child_index == -1) {
    /* Calculate UVs for parent particles. */
    if (is_simple) {
      r_parent_uvs[parent_index] = *r_uv;
    }
    particle_calculate_parent_uvs(psys, psmd, num_uv_layers, parent_index, mtfaces, *r_uv);
  }
  else {
    /* Calculate UVs for child particles. */
    if (!is_simple) {
      particle_interpolate_children_uvs(psys, psmd, num_uv_layers, child_index, mtfaces, *r_uv);
    }
    else if (!r_parent_uvs[psys->child[child_index].parent]) {
      r_parent_uvs[psys->child[child_index].parent] = *r_uv;
      particle_calculate_parent_uvs(psys, psmd, num_uv_layers, parent_index, mtfaces, *r_uv);
    }
  }
}

static void particle_calculate_mcol(ParticleSystem *psys,
                                    ParticleSystemModifierData *psmd,
                                    const bool is_simple,
                                    const int num_col_layers,
                                    const int parent_index,
                                    const int child_index,
                                    /*const*/ MCol **mcols,
                                    MCol **r_parent_mcol,
                                    MCol **r_mcol)
{
  if (psmd == NULL) {
    return;
  }
  if (is_simple) {
    if (r_parent_mcol[parent_index] != NULL) {
      *r_mcol = r_parent_mcol[parent_index];
    }
    else {
      *r_mcol = MEM_callocN(sizeof(**r_mcol) * num_col_layers, "Particle MCol");
    }
  }
  else {
    *r_mcol = MEM_callocN(sizeof(**r_mcol) * num_col_layers, "Particle MCol");
  }
  if (child_index == -1) {
    /* Calculate MCols for parent particles. */
    if (is_simple) {
      r_parent_mcol[parent_index] = *r_mcol;
    }
    particle_calculate_parent_mcol(psys, psmd, num_col_layers, parent_index, mcols, *r_mcol);
  }
  else {
    /* Calculate MCols for child particles. */
    if (!is_simple) {
      particle_interpolate_children_mcol(psys, psmd, num_col_layers, child_index, mcols, *r_mcol);
    }
    else if (!r_parent_mcol[psys->child[child_index].parent]) {
      r_parent_mcol[psys->child[child_index].parent] = *r_mcol;
      particle_calculate_parent_mcol(psys, psmd, num_col_layers, parent_index, mcols, *r_mcol);
    }
  }
}

/* Will return last filled index. */
typedef enum ParticleSource {
  PARTICLE_SOURCE_PARENT,
  PARTICLE_SOURCE_CHILDREN,
} ParticleSource;
static int particle_batch_cache_fill_segments(ParticleSystem *psys,
                                              ParticleSystemModifierData *psmd,
                                              ParticleCacheKey **path_cache,
                                              const ParticleSource particle_source,
                                              const int global_offset,
                                              const int start_index,
                                              const int num_path_keys,
                                              const int num_uv_layers,
                                              const int num_col_layers,
                                              /*const*/ MTFace **mtfaces,
                                              /*const*/ MCol **mcols,
                                              uint *uv_id,
                                              uint *col_id,
                                              float (***r_parent_uvs)[2],
                                              MCol ***r_parent_mcol,
                                              GPUIndexBufBuilder *elb,
                                              HairAttributeID *attr_id,
                                              ParticleHairCache *hair_cache)
{
  const bool is_simple = (psys->part->childtype == PART_CHILD_PARTICLES);
  const bool is_child = (particle_source == PARTICLE_SOURCE_CHILDREN);
  if (is_simple && *r_parent_uvs == NULL) {
    /* TODO(sergey): For edit mode it should be edit->totcached. */
    *r_parent_uvs = MEM_callocN(sizeof(*r_parent_uvs) * psys->totpart, "Parent particle UVs");
  }
  if (is_simple && *r_parent_mcol == NULL) {
    *r_parent_mcol = MEM_callocN(sizeof(*r_parent_mcol) * psys->totpart, "Parent particle MCol");
  }
  int curr_point = start_index;
  for (int i = 0; i < num_path_keys; i++) {
    ParticleCacheKey *path = path_cache[i];
    if (path->segments <= 0) {
      continue;
    }
    float tangent[3];
    float(*uv)[2] = NULL;
    MCol *mcol = NULL;
    particle_calculate_mcol(psys,
                            psmd,
                            is_simple,
                            num_col_layers,
                            is_child ? psys->child[i].parent : i,
                            is_child ? i : -1,
                            mcols,
                            *r_parent_mcol,
                            &mcol);
    particle_calculate_uvs(psys,
                           psmd,
                           is_simple,
                           num_uv_layers,
                           is_child ? psys->child[i].parent : i,
                           is_child ? i : -1,
                           mtfaces,
                           *r_parent_uvs,
                           &uv);
    for (int j = 0; j < path->segments; j++) {
      if (j == 0) {
        sub_v3_v3v3(tangent, path[j + 1].co, path[j].co);
      }
      else {
        sub_v3_v3v3(tangent, path[j + 1].co, path[j - 1].co);
      }
      GPU_vertbuf_attr_set(hair_cache->pos, attr_id->pos, curr_point, path[j].co);
      GPU_vertbuf_attr_set(hair_cache->pos, attr_id->tan, curr_point, tangent);
      GPU_vertbuf_attr_set(hair_cache->pos, attr_id->ind, curr_point, &i);
      if (psmd != NULL) {
        for (int k = 0; k < num_uv_layers; k++) {
          GPU_vertbuf_attr_set(
              hair_cache->pos,
              uv_id[k],
              curr_point,
              (is_simple && is_child) ? (*r_parent_uvs)[psys->child[i].parent][k] : uv[k]);
        }
        for (int k = 0; k < num_col_layers; k++) {
          /* TODO: Put the conversion outside the loop. */
          ushort scol[4];
          particle_pack_mcol(
              (is_simple && is_child) ? &(*r_parent_mcol)[psys->child[i].parent][k] : &mcol[k],
              scol);
          GPU_vertbuf_attr_set(hair_cache->pos, col_id[k], curr_point, scol);
        }
      }
      GPU_indexbuf_add_generic_vert(elb, curr_point);
      curr_point++;
    }
    sub_v3_v3v3(tangent, path[path->segments].co, path[path->segments - 1].co);

    int global_index = i + global_offset;
    GPU_vertbuf_attr_set(hair_cache->pos, attr_id->pos, curr_point, path[path->segments].co);
    GPU_vertbuf_attr_set(hair_cache->pos, attr_id->tan, curr_point, tangent);
    GPU_vertbuf_attr_set(hair_cache->pos, attr_id->ind, curr_point, &global_index);

    if (psmd != NULL) {
      for (int k = 0; k < num_uv_layers; k++) {
        GPU_vertbuf_attr_set(hair_cache->pos,
                             uv_id[k],
                             curr_point,
                             (is_simple && is_child) ? (*r_parent_uvs)[psys->child[i].parent][k] :
                                                       uv[k]);
      }
      for (int k = 0; k < num_col_layers; k++) {
        /* TODO: Put the conversion outside the loop. */
        ushort scol[4];
        particle_pack_mcol((is_simple && is_child) ? &(*r_parent_mcol)[psys->child[i].parent][k] :
                                                     &mcol[k],
                           scol);
        GPU_vertbuf_attr_set(hair_cache->pos, col_id[k], curr_point, scol);
      }
      if (!is_simple) {
        MEM_freeN(uv);
        MEM_freeN(mcol);
      }
    }
    /* Finish the segment and add restart primitive. */
    GPU_indexbuf_add_generic_vert(elb, curr_point);
    GPU_indexbuf_add_primitive_restart(elb);
    curr_point++;
  }
  return curr_point;
}

static void particle_batch_cache_fill_segments_proc_pos(ParticleCacheKey **path_cache,
                                                        const int num_path_keys,
                                                        GPUVertBufRaw *attr_step,
                                                        GPUVertBufRaw *length_step)
{
  for (int i = 0; i < num_path_keys; i++) {
    ParticleCacheKey *path = path_cache[i];
    if (path->segments <= 0) {
      continue;
    }
    float total_len = 0.0f;
    float *co_prev = NULL, *seg_data_first;
    for (int j = 0; j <= path->segments; j++) {
      float *seg_data = (float *)GPU_vertbuf_raw_step(attr_step);
      copy_v3_v3(seg_data, path[j].co);
      if (co_prev) {
        total_len += len_v3v3(co_prev, path[j].co);
      }
      else {
        seg_data_first = seg_data;
      }
      seg_data[3] = total_len;
      co_prev = path[j].co;
    }
    /* Assign length value. */
    *(float *)GPU_vertbuf_raw_step(length_step) = total_len;
    if (total_len > 0.0f) {
      /* Divide by total length to have a [0-1] number. */
      for (int j = 0; j <= path->segments; j++, seg_data_first += 4) {
        seg_data_first[3] /= total_len;
      }
    }
  }
}

static float particle_key_weight(const ParticleData *particle, int strand, float t)
{
  const ParticleData *part = particle + strand;
  const HairKey *hkeys = part->hair;
  float edit_key_seg_t = 1.0f / (part->totkey - 1);
  if (t == 1.0) {
    return hkeys[part->totkey - 1].weight;
  }

  float interp = t / edit_key_seg_t;
  int index = (int)interp;
  interp -= floorf(interp); /* Time between 2 edit key */
  float s1 = hkeys[index].weight;
  float s2 = hkeys[index + 1].weight;
  return s1 + interp * (s2 - s1);
}

static int particle_batch_cache_fill_segments_edit(
    const PTCacheEdit *UNUSED(edit), /* NULL for weight data */
    const ParticleData *particle,    /* NULL for select data */
    ParticleCacheKey **path_cache,
    const int start_index,
    const int num_path_keys,
    GPUIndexBufBuilder *elb,
    GPUVertBufRaw *attr_step)
{
  int curr_point = start_index;
  for (int i = 0; i < num_path_keys; i++) {
    ParticleCacheKey *path = path_cache[i];
    if (path->segments <= 0) {
      continue;
    }
    for (int j = 0; j <= path->segments; j++) {
      EditStrandData *seg_data = (EditStrandData *)GPU_vertbuf_raw_step(attr_step);
      copy_v3_v3(seg_data->pos, path[j].co);
      float strand_t = (float)(j) / path->segments;
      if (particle) {
        float weight = particle_key_weight(particle, i, strand_t);
        /* NaN or unclamped become 1.0f */
        seg_data->color = (weight < 1.0f) ? weight : 1.0f;
      }
      else {
        /* Computed in psys_cache_edit_paths_iter(). */
        seg_data->color = path[j].col[0];
      }
      GPU_indexbuf_add_generic_vert(elb, curr_point);
      curr_point++;
    }
    /* Finish the segment and add restart primitive. */
    GPU_indexbuf_add_primitive_restart(elb);
  }
  return curr_point;
}

static int particle_batch_cache_fill_segments_indices(ParticleCacheKey **path_cache,
                                                      const int start_index,
                                                      const int num_path_keys,
                                                      const int res,
                                                      GPUIndexBufBuilder *elb)
{
  int curr_point = start_index;
  for (int i = 0; i < num_path_keys; i++) {
    ParticleCacheKey *path = path_cache[i];
    if (path->segments <= 0) {
      continue;
    }
    for (int k = 0; k < res; k++) {
      GPU_indexbuf_add_generic_vert(elb, curr_point++);
    }
    GPU_indexbuf_add_primitive_restart(elb);
  }
  return curr_point;
}

static int particle_batch_cache_fill_strands_data(ParticleSystem *psys,
                                                  ParticleSystemModifierData *psmd,
                                                  ParticleCacheKey **path_cache,
                                                  const ParticleSource particle_source,
                                                  const int start_index,
                                                  const int num_path_keys,
                                                  GPUVertBufRaw *data_step,
                                                  GPUVertBufRaw *seg_step,
                                                  float (***r_parent_uvs)[2],
                                                  GPUVertBufRaw *uv_step,
                                                  MTFace **mtfaces,
                                                  int num_uv_layers,
                                                  MCol ***r_parent_mcol,
                                                  GPUVertBufRaw *col_step,
                                                  MCol **mcols,
                                                  int num_col_layers)
{
  const bool is_simple = (psys->part->childtype == PART_CHILD_PARTICLES);
  const bool is_child = (particle_source == PARTICLE_SOURCE_CHILDREN);
  if (is_simple && *r_parent_uvs == NULL) {
    /* TODO(sergey): For edit mode it should be edit->totcached. */
    *r_parent_uvs = MEM_callocN(sizeof(*r_parent_uvs) * psys->totpart, "Parent particle UVs");
  }
  if (is_simple && *r_parent_mcol == NULL) {
    *r_parent_mcol = MEM_callocN(sizeof(*r_parent_mcol) * psys->totpart, "Parent particle MCol");
  }
  int curr_point = start_index;
  for (int i = 0; i < num_path_keys; i++) {
    ParticleCacheKey *path = path_cache[i];
    if (path->segments <= 0) {
      continue;
    }

    *(uint *)GPU_vertbuf_raw_step(data_step) = curr_point;
    *(ushort *)GPU_vertbuf_raw_step(seg_step) = path->segments;
    curr_point += path->segments + 1;

    if (psmd != NULL) {
      float(*uv)[2] = NULL;
      MCol *mcol = NULL;

      particle_calculate_uvs(psys,
                             psmd,
                             is_simple,
                             num_uv_layers,
                             is_child ? psys->child[i].parent : i,
                             is_child ? i : -1,
                             mtfaces,
                             *r_parent_uvs,
                             &uv);

      particle_calculate_mcol(psys,
                              psmd,
                              is_simple,
                              num_col_layers,
                              is_child ? psys->child[i].parent : i,
                              is_child ? i : -1,
                              mcols,
                              *r_parent_mcol,
                              &mcol);

      for (int k = 0; k < num_uv_layers; k++) {
        float *t_uv = (float *)GPU_vertbuf_raw_step(uv_step + k);
        copy_v2_v2(t_uv, uv[k]);
      }
      for (int k = 0; k < num_col_layers; k++) {
        ushort *scol = (ushort *)GPU_vertbuf_raw_step(col_step + k);
        particle_pack_mcol((is_simple && is_child) ? &(*r_parent_mcol)[psys->child[i].parent][k] :
                                                     &mcol[k],
                           scol);
      }
      if (!is_simple) {
        MEM_freeN(uv);
        MEM_freeN(mcol);
      }
    }
  }
  return curr_point;
}

static void particle_batch_cache_ensure_procedural_final_points(ParticleHairCache *cache,
                                                                int subdiv)
{
  /* Same format as point_tex. */
  GPUVertFormat format = {0};
  GPU_vertformat_attr_add(&format, "pos", GPU_COMP_F32, 4, GPU_FETCH_FLOAT);

  cache->final[subdiv].proc_buf = GPU_vertbuf_create_with_format(&format);

  /* Create a destination buffer for the transform feedback. Sized appropriately */
  /* Those are points! not line segments. */
  GPU_vertbuf_data_alloc(cache->final[subdiv].proc_buf,
                         cache->final[subdiv].strands_res * cache->strands_len);

  /* Create vbo immediately to bind to texture buffer. */
  GPU_vertbuf_use(cache->final[subdiv].proc_buf);

  cache->final[subdiv].proc_tex = GPU_texture_create_from_vertbuf("part_proc",
                                                                  cache->final[subdiv].proc_buf);
}

static void particle_batch_cache_ensure_procedural_strand_data(PTCacheEdit *edit,
                                                               ParticleSystem *psys,
                                                               ModifierData *md,
                                                               ParticleHairCache *cache)
{
  int active_uv = 0;
  int render_uv = 0;
  int active_col = 0;
  int render_col = 0;

  ParticleSystemModifierData *psmd = (ParticleSystemModifierData *)md;

  if (psmd != NULL && psmd->mesh_final != NULL) {
    if (CustomData_has_layer(&psmd->mesh_final->ldata, CD_MLOOPUV)) {
      cache->num_uv_layers = CustomData_number_of_layers(&psmd->mesh_final->ldata, CD_MLOOPUV);
      active_uv = CustomData_get_active_layer(&psmd->mesh_final->ldata, CD_MLOOPUV);
      render_uv = CustomData_get_render_layer(&psmd->mesh_final->ldata, CD_MLOOPUV);
    }
    if (CustomData_has_layer(&psmd->mesh_final->ldata, CD_PROP_BYTE_COLOR)) {
<<<<<<< HEAD
      cache->num_col_layers = CustomData_number_of_layers(&psmd->mesh_final->ldata, CD_PROP_BYTE_COLOR);
=======
      cache->num_col_layers = CustomData_number_of_layers(&psmd->mesh_final->ldata,
                                                          CD_PROP_BYTE_COLOR);
>>>>>>> 2fc6563a
      active_col = CustomData_get_active_layer(&psmd->mesh_final->ldata, CD_PROP_BYTE_COLOR);
      render_col = CustomData_get_render_layer(&psmd->mesh_final->ldata, CD_PROP_BYTE_COLOR);
    }
  }

  GPUVertBufRaw data_step, seg_step;
  GPUVertBufRaw uv_step[MAX_MTFACE];
  GPUVertBufRaw col_step[MAX_MCOL];

  MTFace *mtfaces[MAX_MTFACE] = {NULL};
  MCol *mcols[MAX_MCOL] = {NULL};
  float(**parent_uvs)[2] = NULL;
  MCol **parent_mcol = NULL;

  GPUVertFormat format_data = {0};
  uint data_id = GPU_vertformat_attr_add(&format_data, "data", GPU_COMP_U32, 1, GPU_FETCH_INT);

  GPUVertFormat format_seg = {0};
  uint seg_id = GPU_vertformat_attr_add(&format_seg, "data", GPU_COMP_U16, 1, GPU_FETCH_INT);

  GPUVertFormat format_uv = {0};
  uint uv_id = GPU_vertformat_attr_add(&format_uv, "uv", GPU_COMP_F32, 2, GPU_FETCH_FLOAT);

  GPUVertFormat format_col = {0};
  uint col_id = GPU_vertformat_attr_add(
      &format_col, "col", GPU_COMP_U16, 4, GPU_FETCH_INT_TO_FLOAT_UNIT);

  memset(cache->uv_layer_names, 0, sizeof(cache->uv_layer_names));
  memset(cache->col_layer_names, 0, sizeof(cache->col_layer_names));

  /* Strand Data */
  cache->proc_strand_buf = GPU_vertbuf_create_with_format(&format_data);
  GPU_vertbuf_data_alloc(cache->proc_strand_buf, cache->strands_len);
  GPU_vertbuf_attr_get_raw_data(cache->proc_strand_buf, data_id, &data_step);

  cache->proc_strand_seg_buf = GPU_vertbuf_create_with_format(&format_seg);
  GPU_vertbuf_data_alloc(cache->proc_strand_seg_buf, cache->strands_len);
  GPU_vertbuf_attr_get_raw_data(cache->proc_strand_seg_buf, seg_id, &seg_step);

  /* UV layers */
  for (int i = 0; i < cache->num_uv_layers; i++) {
    cache->proc_uv_buf[i] = GPU_vertbuf_create_with_format(&format_uv);
    GPU_vertbuf_data_alloc(cache->proc_uv_buf[i], cache->strands_len);
    GPU_vertbuf_attr_get_raw_data(cache->proc_uv_buf[i], uv_id, &uv_step[i]);

    char attr_safe_name[GPU_MAX_SAFE_ATTR_NAME];
    const char *name = CustomData_get_layer_name(&psmd->mesh_final->ldata, CD_MLOOPUV, i);
    GPU_vertformat_safe_attr_name(name, attr_safe_name, GPU_MAX_SAFE_ATTR_NAME);

    int n = 0;
    BLI_snprintf(cache->uv_layer_names[i][n++], MAX_LAYER_NAME_LEN, "u%s", attr_safe_name);
    BLI_snprintf(cache->uv_layer_names[i][n++], MAX_LAYER_NAME_LEN, "a%s", attr_safe_name);

    if (i == active_uv) {
      BLI_strncpy(cache->uv_layer_names[i][n++], "au", MAX_LAYER_NAME_LEN);
    }
    if (i == render_uv) {
      BLI_strncpy(cache->uv_layer_names[i][n++], "u", MAX_LAYER_NAME_LEN);
    }
  }
  /* Vertex colors */
  for (int i = 0; i < cache->num_col_layers; i++) {
    cache->proc_col_buf[i] = GPU_vertbuf_create_with_format(&format_col);
    GPU_vertbuf_data_alloc(cache->proc_col_buf[i], cache->strands_len);
    GPU_vertbuf_attr_get_raw_data(cache->proc_col_buf[i], col_id, &col_step[i]);

    char attr_safe_name[GPU_MAX_SAFE_ATTR_NAME];
    const char *name = CustomData_get_layer_name(&psmd->mesh_final->ldata, CD_PROP_BYTE_COLOR, i);
    GPU_vertformat_safe_attr_name(name, attr_safe_name, GPU_MAX_SAFE_ATTR_NAME);

    int n = 0;
    BLI_snprintf(cache->col_layer_names[i][n++], MAX_LAYER_NAME_LEN, "c%s", attr_safe_name);

    /* We only do vcols auto name that are not overridden by uvs */
    if (CustomData_get_named_layer_index(&psmd->mesh_final->ldata, CD_MLOOPUV, name) == -1) {
      BLI_snprintf(cache->col_layer_names[i][n++], MAX_LAYER_NAME_LEN, "a%s", attr_safe_name);
    }

    if (i == active_col) {
      BLI_strncpy(cache->col_layer_names[i][n++], "ac", MAX_LAYER_NAME_LEN);
    }
    if (i == render_col) {
      BLI_strncpy(cache->col_layer_names[i][n++], "c", MAX_LAYER_NAME_LEN);
    }
  }

  if (cache->num_uv_layers || cache->num_col_layers) {
    BKE_mesh_tessface_ensure(psmd->mesh_final);
    if (cache->num_uv_layers) {
      for (int j = 0; j < cache->num_uv_layers; j++) {
        mtfaces[j] = (MTFace *)CustomData_get_layer_n(&psmd->mesh_final->fdata, CD_MTFACE, j);
      }
    }
    if (cache->num_col_layers) {
      for (int j = 0; j < cache->num_col_layers; j++) {
        mcols[j] = (MCol *)CustomData_get_layer_n(&psmd->mesh_final->fdata, CD_MCOL, j);
      }
    }
  }

  if (edit != NULL && edit->pathcache != NULL) {
    particle_batch_cache_fill_strands_data(psys,
                                           psmd,
                                           edit->pathcache,
                                           PARTICLE_SOURCE_PARENT,
                                           0,
                                           edit->totcached,
                                           &data_step,
                                           &seg_step,
                                           &parent_uvs,
                                           uv_step,
                                           (MTFace **)mtfaces,
                                           cache->num_uv_layers,
                                           &parent_mcol,
                                           col_step,
                                           (MCol **)mcols,
                                           cache->num_col_layers);
  }
  else {
    int curr_point = 0;
    if ((psys->pathcache != NULL) &&
        (!psys->childcache || (psys->part->draw & PART_DRAW_PARENT))) {
      curr_point = particle_batch_cache_fill_strands_data(psys,
                                                          psmd,
                                                          psys->pathcache,
                                                          PARTICLE_SOURCE_PARENT,
                                                          0,
                                                          psys->totpart,
                                                          &data_step,
                                                          &seg_step,
                                                          &parent_uvs,
                                                          uv_step,
                                                          (MTFace **)mtfaces,
                                                          cache->num_uv_layers,
                                                          &parent_mcol,
                                                          col_step,
                                                          (MCol **)mcols,
                                                          cache->num_col_layers);
    }
    if (psys->childcache) {
      const int child_count = psys->totchild * psys->part->disp / 100;
      curr_point = particle_batch_cache_fill_strands_data(psys,
                                                          psmd,
                                                          psys->childcache,
                                                          PARTICLE_SOURCE_CHILDREN,
                                                          curr_point,
                                                          child_count,
                                                          &data_step,
                                                          &seg_step,
                                                          &parent_uvs,
                                                          uv_step,
                                                          (MTFace **)mtfaces,
                                                          cache->num_uv_layers,
                                                          &parent_mcol,
                                                          col_step,
                                                          (MCol **)mcols,
                                                          cache->num_col_layers);
    }
  }
  /* Cleanup. */
  if (parent_uvs != NULL) {
    /* TODO(sergey): For edit mode it should be edit->totcached. */
    for (int i = 0; i < psys->totpart; i++) {
      MEM_SAFE_FREE(parent_uvs[i]);
    }
    MEM_freeN(parent_uvs);
  }
  if (parent_mcol != NULL) {
    for (int i = 0; i < psys->totpart; i++) {
      MEM_SAFE_FREE(parent_mcol[i]);
    }
    MEM_freeN(parent_mcol);
  }

  /* Create vbo immediately to bind to texture buffer. */
  GPU_vertbuf_use(cache->proc_strand_buf);
  cache->strand_tex = GPU_texture_create_from_vertbuf("part_strand", cache->proc_strand_buf);

  GPU_vertbuf_use(cache->proc_strand_seg_buf);
  cache->strand_seg_tex = GPU_texture_create_from_vertbuf("part_strand_seg",
                                                          cache->proc_strand_seg_buf);

  for (int i = 0; i < cache->num_uv_layers; i++) {
    GPU_vertbuf_use(cache->proc_uv_buf[i]);
    cache->uv_tex[i] = GPU_texture_create_from_vertbuf("part_uv", cache->proc_uv_buf[i]);
  }
  for (int i = 0; i < cache->num_col_layers; i++) {
    GPU_vertbuf_use(cache->proc_col_buf[i]);
    cache->col_tex[i] = GPU_texture_create_from_vertbuf("part_col", cache->proc_col_buf[i]);
  }
}

static void particle_batch_cache_ensure_procedural_indices(PTCacheEdit *edit,
                                                           ParticleSystem *psys,
                                                           ParticleHairCache *cache,
                                                           int thickness_res,
                                                           int subdiv)
{
  BLI_assert(thickness_res <= MAX_THICKRES); /* Cylinder strip not currently supported. */

  if (cache->final[subdiv].proc_hairs[thickness_res - 1] != NULL) {
    return;
  }

  int verts_per_hair = cache->final[subdiv].strands_res * thickness_res;
  /* +1 for primitive restart */
  int element_count = (verts_per_hair + 1) * cache->strands_len;
  GPUPrimType prim_type = (thickness_res == 1) ? GPU_PRIM_LINE_STRIP : GPU_PRIM_TRI_STRIP;

  static GPUVertFormat format = {0};
  GPU_vertformat_clear(&format);

  /* initialize vertex format */
  GPU_vertformat_attr_add(&format, "dummy", GPU_COMP_U8, 1, GPU_FETCH_INT_TO_FLOAT_UNIT);

  GPUVertBuf *vbo = GPU_vertbuf_create_with_format(&format);
  GPU_vertbuf_data_alloc(vbo, 1);

  GPUIndexBufBuilder elb;
  GPU_indexbuf_init_ex(&elb, prim_type, element_count, element_count);

  if (edit != NULL && edit->pathcache != NULL) {
    particle_batch_cache_fill_segments_indices(
        edit->pathcache, 0, edit->totcached, verts_per_hair, &elb);
  }
  else {
    int curr_point = 0;
    if ((psys->pathcache != NULL) &&
        (!psys->childcache || (psys->part->draw & PART_DRAW_PARENT))) {
      curr_point = particle_batch_cache_fill_segments_indices(
          psys->pathcache, 0, psys->totpart, verts_per_hair, &elb);
    }
    if (psys->childcache) {
      const int child_count = psys->totchild * psys->part->disp / 100;
      curr_point = particle_batch_cache_fill_segments_indices(
          psys->childcache, curr_point, child_count, verts_per_hair, &elb);
    }
  }

  cache->final[subdiv].proc_hairs[thickness_res - 1] = GPU_batch_create_ex(
      prim_type, vbo, GPU_indexbuf_build(&elb), GPU_BATCH_OWNS_VBO | GPU_BATCH_OWNS_INDEX);
}

static void particle_batch_cache_ensure_procedural_pos(PTCacheEdit *edit,
                                                       ParticleSystem *psys,
                                                       ParticleHairCache *cache,
                                                       GPUMaterial *gpu_material)
{
  if (cache->proc_point_buf == NULL) {
    /* initialize vertex format */
    GPUVertFormat pos_format = {0};
    uint pos_id = GPU_vertformat_attr_add(
        &pos_format, "posTime", GPU_COMP_F32, 4, GPU_FETCH_FLOAT);

    cache->proc_point_buf = GPU_vertbuf_create_with_format(&pos_format);
    GPU_vertbuf_data_alloc(cache->proc_point_buf, cache->point_len);

    GPUVertBufRaw pos_step;
    GPU_vertbuf_attr_get_raw_data(cache->proc_point_buf, pos_id, &pos_step);

    GPUVertFormat length_format = {0};
    uint length_id = GPU_vertformat_attr_add(
        &length_format, "hairLength", GPU_COMP_F32, 1, GPU_FETCH_FLOAT);

    cache->proc_length_buf = GPU_vertbuf_create_with_format(&length_format);
    GPU_vertbuf_data_alloc(cache->proc_length_buf, cache->strands_len);

    GPUVertBufRaw length_step;
    GPU_vertbuf_attr_get_raw_data(cache->proc_length_buf, length_id, &length_step);

    if (edit != NULL && edit->pathcache != NULL) {
      particle_batch_cache_fill_segments_proc_pos(
          edit->pathcache, edit->totcached, &pos_step, &length_step);
    }
    else {
      if ((psys->pathcache != NULL) &&
          (!psys->childcache || (psys->part->draw & PART_DRAW_PARENT))) {
        particle_batch_cache_fill_segments_proc_pos(
            psys->pathcache, psys->totpart, &pos_step, &length_step);
      }
      if (psys->childcache) {
        const int child_count = psys->totchild * psys->part->disp / 100;
        particle_batch_cache_fill_segments_proc_pos(
            psys->childcache, child_count, &pos_step, &length_step);
      }
    }

    /* Create vbo immediately to bind to texture buffer. */
    GPU_vertbuf_use(cache->proc_point_buf);
    cache->point_tex = GPU_texture_create_from_vertbuf("part_point", cache->proc_point_buf);
  }

  /* Checking hair length separately, only allocating gpu memory when needed. */
  if (gpu_material && cache->proc_length_buf != NULL && cache->length_tex == NULL) {
    ListBase gpu_attrs = GPU_material_attributes(gpu_material);
    LISTBASE_FOREACH (GPUMaterialAttribute *, attr, &gpu_attrs) {
      if (attr->type == CD_HAIRLENGTH) {
        GPU_vertbuf_use(cache->proc_length_buf);
        cache->length_tex = GPU_texture_create_from_vertbuf("hair_length", cache->proc_length_buf);
        break;
      }
    }
  }
}

static void particle_batch_cache_ensure_pos_and_seg(PTCacheEdit *edit,
                                                    ParticleSystem *psys,
                                                    ModifierData *md,
                                                    ParticleHairCache *hair_cache)
{
  if (hair_cache->pos != NULL && hair_cache->indices != NULL) {
    return;
  }

  int curr_point = 0;
  ParticleSystemModifierData *psmd = (ParticleSystemModifierData *)md;

  GPU_VERTBUF_DISCARD_SAFE(hair_cache->pos);
  GPU_INDEXBUF_DISCARD_SAFE(hair_cache->indices);

  static GPUVertFormat format = {0};
  HairAttributeID attr_id;
  uint *uv_id = NULL;
  uint *col_id = NULL;
  int num_uv_layers = 0;
  int num_col_layers = 0;
  int active_uv = 0;
  int active_col = 0;
  MTFace **mtfaces = NULL;
  MCol **mcols = NULL;
  float(**parent_uvs)[2] = NULL;
  MCol **parent_mcol = NULL;

  if (psmd != NULL) {
    if (CustomData_has_layer(&psmd->mesh_final->ldata, CD_MLOOPUV)) {
      num_uv_layers = CustomData_number_of_layers(&psmd->mesh_final->ldata, CD_MLOOPUV);
      active_uv = CustomData_get_active_layer(&psmd->mesh_final->ldata, CD_MLOOPUV);
    }
    if (CustomData_has_layer(&psmd->mesh_final->ldata, CD_PROP_BYTE_COLOR)) {
      num_col_layers = CustomData_number_of_layers(&psmd->mesh_final->ldata, CD_PROP_BYTE_COLOR);
      active_col = CustomData_get_active_layer(&psmd->mesh_final->ldata, CD_PROP_BYTE_COLOR);
    }
  }

  GPU_vertformat_clear(&format);

  /* initialize vertex format */
  attr_id.pos = GPU_vertformat_attr_add(&format, "pos", GPU_COMP_F32, 3, GPU_FETCH_FLOAT);
  attr_id.tan = GPU_vertformat_attr_add(&format, "nor", GPU_COMP_F32, 3, GPU_FETCH_FLOAT);
  attr_id.ind = GPU_vertformat_attr_add(&format, "ind", GPU_COMP_I32, 1, GPU_FETCH_INT);

  if (psmd) {
    uv_id = MEM_mallocN(sizeof(*uv_id) * num_uv_layers, "UV attr format");
    col_id = MEM_mallocN(sizeof(*col_id) * num_col_layers, "Col attr format");

    for (int i = 0; i < num_uv_layers; i++) {

      char uuid[32], attr_safe_name[GPU_MAX_SAFE_ATTR_NAME];
      const char *name = CustomData_get_layer_name(&psmd->mesh_final->ldata, CD_MLOOPUV, i);
      GPU_vertformat_safe_attr_name(name, attr_safe_name, GPU_MAX_SAFE_ATTR_NAME);

      BLI_snprintf(uuid, sizeof(uuid), "u%s", attr_safe_name);
      uv_id[i] = GPU_vertformat_attr_add(&format, uuid, GPU_COMP_F32, 2, GPU_FETCH_FLOAT);

      if (i == active_uv) {
        GPU_vertformat_alias_add(&format, "u");
      }
    }

    for (int i = 0; i < num_col_layers; i++) {
      char uuid[32], attr_safe_name[GPU_MAX_SAFE_ATTR_NAME];
<<<<<<< HEAD
      const char *name = CustomData_get_layer_name(&psmd->mesh_final->ldata, CD_PROP_BYTE_COLOR, i);
=======
      const char *name = CustomData_get_layer_name(
          &psmd->mesh_final->ldata, CD_PROP_BYTE_COLOR, i);
>>>>>>> 2fc6563a
      GPU_vertformat_safe_attr_name(name, attr_safe_name, GPU_MAX_SAFE_ATTR_NAME);

      BLI_snprintf(uuid, sizeof(uuid), "c%s", attr_safe_name);
      col_id[i] = GPU_vertformat_attr_add(&format, uuid, GPU_COMP_U16, 4, GPU_FETCH_FLOAT);

      if (i == active_col) {
        GPU_vertformat_alias_add(&format, "c");
      }
    }
  }

  hair_cache->pos = GPU_vertbuf_create_with_format(&format);
  GPU_vertbuf_data_alloc(hair_cache->pos, hair_cache->point_len);

  GPUIndexBufBuilder elb;
  GPU_indexbuf_init_ex(&elb, GPU_PRIM_LINE_STRIP, hair_cache->elems_len, hair_cache->point_len);

  if (num_uv_layers || num_col_layers) {
    BKE_mesh_tessface_ensure(psmd->mesh_final);
    if (num_uv_layers) {
      mtfaces = MEM_mallocN(sizeof(*mtfaces) * num_uv_layers, "Faces UV layers");
      for (int i = 0; i < num_uv_layers; i++) {
        mtfaces[i] = (MTFace *)CustomData_get_layer_n(&psmd->mesh_final->fdata, CD_MTFACE, i);
      }
    }
    if (num_col_layers) {
      mcols = MEM_mallocN(sizeof(*mcols) * num_col_layers, "Color layers");
      for (int i = 0; i < num_col_layers; i++) {
        mcols[i] = (MCol *)CustomData_get_layer_n(&psmd->mesh_final->fdata, CD_MCOL, i);
      }
    }
  }

  if (edit != NULL && edit->pathcache != NULL) {
    curr_point = particle_batch_cache_fill_segments(psys,
                                                    psmd,
                                                    edit->pathcache,
                                                    PARTICLE_SOURCE_PARENT,
                                                    0,
                                                    0,
                                                    edit->totcached,
                                                    num_uv_layers,
                                                    num_col_layers,
                                                    mtfaces,
                                                    mcols,
                                                    uv_id,
                                                    col_id,
                                                    &parent_uvs,
                                                    &parent_mcol,
                                                    &elb,
                                                    &attr_id,
                                                    hair_cache);
  }
  else {
    if ((psys->pathcache != NULL) &&
        (!psys->childcache || (psys->part->draw & PART_DRAW_PARENT))) {
      curr_point = particle_batch_cache_fill_segments(psys,
                                                      psmd,
                                                      psys->pathcache,
                                                      PARTICLE_SOURCE_PARENT,
                                                      0,
                                                      0,
                                                      psys->totpart,
                                                      num_uv_layers,
                                                      num_col_layers,
                                                      mtfaces,
                                                      mcols,
                                                      uv_id,
                                                      col_id,
                                                      &parent_uvs,
                                                      &parent_mcol,
                                                      &elb,
                                                      &attr_id,
                                                      hair_cache);
    }
    if (psys->childcache != NULL) {
      const int child_count = psys->totchild * psys->part->disp / 100;
      curr_point = particle_batch_cache_fill_segments(psys,
                                                      psmd,
                                                      psys->childcache,
                                                      PARTICLE_SOURCE_CHILDREN,
                                                      psys->totpart,
                                                      curr_point,
                                                      child_count,
                                                      num_uv_layers,
                                                      num_col_layers,
                                                      mtfaces,
                                                      mcols,
                                                      uv_id,
                                                      col_id,
                                                      &parent_uvs,
                                                      &parent_mcol,
                                                      &elb,
                                                      &attr_id,
                                                      hair_cache);
    }
  }
  /* Cleanup. */
  if (parent_uvs != NULL) {
    /* TODO(sergey): For edit mode it should be edit->totcached. */
    for (int i = 0; i < psys->totpart; i++) {
      MEM_SAFE_FREE(parent_uvs[i]);
    }
    MEM_freeN(parent_uvs);
  }
  if (parent_mcol != NULL) {
    for (int i = 0; i < psys->totpart; i++) {
      MEM_SAFE_FREE(parent_mcol[i]);
    }
    MEM_freeN(parent_mcol);
  }
  if (num_uv_layers) {
    MEM_freeN(mtfaces);
  }
  if (num_col_layers) {
    MEM_freeN(mcols);
  }
  if (psmd != NULL) {
    MEM_freeN(uv_id);
  }
  hair_cache->indices = GPU_indexbuf_build(&elb);
}

static void particle_batch_cache_ensure_pos(Object *object,
                                            ParticleSystem *psys,
                                            ParticlePointCache *point_cache)
{
  if (point_cache->pos != NULL) {
    return;
  }

  static GPUVertFormat format = {0};
  static uint pos_id, rot_id, val_id;
  int i, curr_point;
  ParticleData *pa;
  ParticleKey state;
  ParticleSimulationData sim = {NULL};
  const DRWContextState *draw_ctx = DRW_context_state_get();

  sim.depsgraph = draw_ctx->depsgraph;
  sim.scene = draw_ctx->scene;
  sim.ob = object;
  sim.psys = psys;
  sim.psmd = psys_get_modifier(object, psys);
  sim.psys->lattice_deform_data = psys_create_lattice_deform_data(&sim);

  GPU_VERTBUF_DISCARD_SAFE(point_cache->pos);

  if (format.attr_len == 0) {
    /* initialize vertex format */
    pos_id = GPU_vertformat_attr_add(&format, "part_pos", GPU_COMP_F32, 3, GPU_FETCH_FLOAT);
    val_id = GPU_vertformat_attr_add(&format, "part_val", GPU_COMP_F32, 1, GPU_FETCH_FLOAT);
    rot_id = GPU_vertformat_attr_add(&format, "part_rot", GPU_COMP_F32, 4, GPU_FETCH_FLOAT);
  }

  point_cache->pos = GPU_vertbuf_create_with_format(&format);
  GPU_vertbuf_data_alloc(point_cache->pos, psys->totpart);

  for (curr_point = 0, i = 0, pa = psys->particles; i < psys->totpart; i++, pa++) {
    state.time = DEG_get_ctime(draw_ctx->depsgraph);
    if (!psys_get_particle_state(&sim, i, &state, 0)) {
      continue;
    }

    float val;

    GPU_vertbuf_attr_set(point_cache->pos, pos_id, curr_point, state.co);
    GPU_vertbuf_attr_set(point_cache->pos, rot_id, curr_point, state.rot);

    switch (psys->part->draw_col) {
      case PART_DRAW_COL_VEL:
        val = len_v3(state.vel) / psys->part->color_vec_max;
        break;
      case PART_DRAW_COL_ACC:
        val = len_v3v3(state.vel, pa->prev_state.vel) /
              ((state.time - pa->prev_state.time) * psys->part->color_vec_max);
        break;
      default:
        val = -1.0f;
        break;
    }

    GPU_vertbuf_attr_set(point_cache->pos, val_id, curr_point, &val);

    curr_point++;
  }

  if (curr_point != psys->totpart) {
    GPU_vertbuf_data_resize(point_cache->pos, curr_point);
  }
}

static void drw_particle_update_ptcache_edit(Object *object_eval,
                                             ParticleSystem *psys,
                                             PTCacheEdit *edit)
{
  if (edit->psys == NULL) {
    return;
  }
  /* NOTE: Get flag from particle system coming from drawing object.
   * this is where depsgraph will be setting flags to.
   */
  const DRWContextState *draw_ctx = DRW_context_state_get();
  Scene *scene_orig = (Scene *)DEG_get_original_id(&draw_ctx->scene->id);
  Object *object_orig = DEG_get_original_object(object_eval);
  if (psys->flag & PSYS_HAIR_UPDATED) {
    PE_update_object(draw_ctx->depsgraph, scene_orig, object_orig, 0);
    psys->flag &= ~PSYS_HAIR_UPDATED;
  }
  if (edit->pathcache == NULL) {
    Depsgraph *depsgraph = draw_ctx->depsgraph;
    psys_cache_edit_paths(depsgraph,
                          scene_orig,
                          object_orig,
                          edit,
                          DEG_get_ctime(depsgraph),
                          DEG_get_mode(depsgraph) == DAG_EVAL_RENDER);
  }
}

static void drw_particle_update_ptcache(Object *object_eval, ParticleSystem *psys)
{
  if ((object_eval->mode & OB_MODE_PARTICLE_EDIT) == 0) {
    return;
  }
  const DRWContextState *draw_ctx = DRW_context_state_get();
  Scene *scene_orig = (Scene *)DEG_get_original_id(&draw_ctx->scene->id);
  Object *object_orig = DEG_get_original_object(object_eval);
  PTCacheEdit *edit = PE_create_current(draw_ctx->depsgraph, scene_orig, object_orig);
  if (edit != NULL) {
    drw_particle_update_ptcache_edit(object_eval, psys, edit);
  }
}

typedef struct ParticleDrawSource {
  Object *object;
  ParticleSystem *psys;
  ModifierData *md;
  PTCacheEdit *edit;
} ParticleDrawSource;

static void drw_particle_get_hair_source(Object *object,
                                         ParticleSystem *psys,
                                         ModifierData *md,
                                         PTCacheEdit *edit,
                                         ParticleDrawSource *r_draw_source)
{
  const DRWContextState *draw_ctx = DRW_context_state_get();
  r_draw_source->object = object;
  r_draw_source->psys = psys;
  r_draw_source->md = md;
  r_draw_source->edit = edit;
  if (psys_in_edit_mode(draw_ctx->depsgraph, psys)) {
    r_draw_source->object = DEG_get_original_object(object);
    r_draw_source->psys = psys_orig_get(psys);
  }
}

GPUBatch *DRW_particles_batch_cache_get_hair(Object *object,
                                             ParticleSystem *psys,
                                             ModifierData *md)
{
  ParticleBatchCache *cache = particle_batch_cache_get(psys);
  if (cache->hair.hairs == NULL) {
    drw_particle_update_ptcache(object, psys);
    ParticleDrawSource source;
    drw_particle_get_hair_source(object, psys, md, NULL, &source);
    ensure_seg_pt_count(source.edit, source.psys, &cache->hair);
    particle_batch_cache_ensure_pos_and_seg(source.edit, source.psys, source.md, &cache->hair);
    cache->hair.hairs = GPU_batch_create(
        GPU_PRIM_LINE_STRIP, cache->hair.pos, cache->hair.indices);
  }
  return cache->hair.hairs;
}

GPUBatch *DRW_particles_batch_cache_get_dots(Object *object, ParticleSystem *psys)
{
  ParticleBatchCache *cache = particle_batch_cache_get(psys);

  if (cache->point.points == NULL) {
    particle_batch_cache_ensure_pos(object, psys, &cache->point);
    cache->point.points = GPU_batch_create(GPU_PRIM_POINTS, cache->point.pos, NULL);
  }

  return cache->point.points;
}

static void particle_batch_cache_ensure_edit_pos_and_seg(PTCacheEdit *edit,
                                                         ParticleSystem *psys,
                                                         ModifierData *UNUSED(md),
                                                         ParticleHairCache *hair_cache,
                                                         bool use_weight)
{
  if (hair_cache->pos != NULL && hair_cache->indices != NULL) {
    return;
  }

  ParticleData *particle = (use_weight) ? psys->particles : NULL;

  GPU_VERTBUF_DISCARD_SAFE(hair_cache->pos);
  GPU_INDEXBUF_DISCARD_SAFE(hair_cache->indices);

  GPUVertBufRaw data_step;
  GPUIndexBufBuilder elb;
  uint pos_id, color_id;
  GPUVertFormat *edit_point_format = edit_points_vert_format_get(&pos_id, &color_id);

  hair_cache->pos = GPU_vertbuf_create_with_format(edit_point_format);
  GPU_vertbuf_data_alloc(hair_cache->pos, hair_cache->point_len);
  GPU_vertbuf_attr_get_raw_data(hair_cache->pos, pos_id, &data_step);

  GPU_indexbuf_init_ex(&elb, GPU_PRIM_LINE_STRIP, hair_cache->elems_len, hair_cache->point_len);

  if (edit != NULL && edit->pathcache != NULL) {
    particle_batch_cache_fill_segments_edit(
        edit, particle, edit->pathcache, 0, edit->totcached, &elb, &data_step);
  }
  else {
    BLI_assert_msg(0, "Hairs are not in edit mode!");
  }
  hair_cache->indices = GPU_indexbuf_build(&elb);
}

GPUBatch *DRW_particles_batch_cache_get_edit_strands(Object *object,
                                                     ParticleSystem *psys,
                                                     PTCacheEdit *edit,
                                                     bool use_weight)
{
  ParticleBatchCache *cache = particle_batch_cache_get(psys);
  if (cache->edit_is_weight != use_weight) {
    GPU_VERTBUF_DISCARD_SAFE(cache->edit_hair.pos);
    GPU_BATCH_DISCARD_SAFE(cache->edit_hair.hairs);
  }
  if (cache->edit_hair.hairs != NULL) {
    return cache->edit_hair.hairs;
  }
  drw_particle_update_ptcache_edit(object, psys, edit);
  ensure_seg_pt_count(edit, psys, &cache->edit_hair);
  particle_batch_cache_ensure_edit_pos_and_seg(edit, psys, NULL, &cache->edit_hair, use_weight);
  cache->edit_hair.hairs = GPU_batch_create(
      GPU_PRIM_LINE_STRIP, cache->edit_hair.pos, cache->edit_hair.indices);
  cache->edit_is_weight = use_weight;
  return cache->edit_hair.hairs;
}

static void ensure_edit_inner_points_count(const PTCacheEdit *edit, ParticleBatchCache *cache)
{
  if (cache->edit_inner_pos != NULL) {
    return;
  }
  cache->edit_inner_point_len = 0;
  for (int point_index = 0; point_index < edit->totpoint; point_index++) {
    const PTCacheEditPoint *point = &edit->points[point_index];
    if (point->flag & PEP_HIDE) {
      continue;
    }
    BLI_assert(point->totkey >= 1);
    cache->edit_inner_point_len += (point->totkey - 1);
  }
}

static void particle_batch_cache_ensure_edit_inner_pos(PTCacheEdit *edit,
                                                       ParticleBatchCache *cache)
{
  if (cache->edit_inner_pos != NULL) {
    return;
  }

  uint pos_id, color_id;
  GPUVertFormat *edit_point_format = edit_points_vert_format_get(&pos_id, &color_id);

  cache->edit_inner_pos = GPU_vertbuf_create_with_format(edit_point_format);
  GPU_vertbuf_data_alloc(cache->edit_inner_pos, cache->edit_inner_point_len);

  int global_key_index = 0;
  for (int point_index = 0; point_index < edit->totpoint; point_index++) {
    const PTCacheEditPoint *point = &edit->points[point_index];
    if (point->flag & PEP_HIDE) {
      continue;
    }
    for (int key_index = 0; key_index < point->totkey - 1; key_index++) {
      PTCacheEditKey *key = &point->keys[key_index];
      float color = (key->flag & PEK_SELECT) ? 1.0f : 0.0f;
      GPU_vertbuf_attr_set(cache->edit_inner_pos, pos_id, global_key_index, key->world_co);
      GPU_vertbuf_attr_set(cache->edit_inner_pos, color_id, global_key_index, &color);
      global_key_index++;
    }
  }
}

GPUBatch *DRW_particles_batch_cache_get_edit_inner_points(Object *object,
                                                          ParticleSystem *psys,
                                                          PTCacheEdit *edit)
{
  ParticleBatchCache *cache = particle_batch_cache_get(psys);
  if (cache->edit_inner_points != NULL) {
    return cache->edit_inner_points;
  }
  drw_particle_update_ptcache_edit(object, psys, edit);
  ensure_edit_inner_points_count(edit, cache);
  particle_batch_cache_ensure_edit_inner_pos(edit, cache);
  cache->edit_inner_points = GPU_batch_create(GPU_PRIM_POINTS, cache->edit_inner_pos, NULL);
  return cache->edit_inner_points;
}

static void ensure_edit_tip_points_count(const PTCacheEdit *edit, ParticleBatchCache *cache)
{
  if (cache->edit_tip_pos != NULL) {
    return;
  }
  cache->edit_tip_point_len = 0;
  for (int point_index = 0; point_index < edit->totpoint; point_index++) {
    const PTCacheEditPoint *point = &edit->points[point_index];
    if (point->flag & PEP_HIDE) {
      continue;
    }
    cache->edit_tip_point_len += 1;
  }
}

static void particle_batch_cache_ensure_edit_tip_pos(PTCacheEdit *edit, ParticleBatchCache *cache)
{
  if (cache->edit_tip_pos != NULL) {
    return;
  }

  uint pos_id, color_id;
  GPUVertFormat *edit_point_format = edit_points_vert_format_get(&pos_id, &color_id);

  cache->edit_tip_pos = GPU_vertbuf_create_with_format(edit_point_format);
  GPU_vertbuf_data_alloc(cache->edit_tip_pos, cache->edit_tip_point_len);

  int global_point_index = 0;
  for (int point_index = 0; point_index < edit->totpoint; point_index++) {
    const PTCacheEditPoint *point = &edit->points[point_index];
    if (point->flag & PEP_HIDE) {
      continue;
    }
    PTCacheEditKey *key = &point->keys[point->totkey - 1];
    float color = (key->flag & PEK_SELECT) ? 1.0f : 0.0f;

    GPU_vertbuf_attr_set(cache->edit_tip_pos, pos_id, global_point_index, key->world_co);
    GPU_vertbuf_attr_set(cache->edit_tip_pos, color_id, global_point_index, &color);
    global_point_index++;
  }
}

GPUBatch *DRW_particles_batch_cache_get_edit_tip_points(Object *object,
                                                        ParticleSystem *psys,
                                                        PTCacheEdit *edit)
{
  ParticleBatchCache *cache = particle_batch_cache_get(psys);
  if (cache->edit_tip_points != NULL) {
    return cache->edit_tip_points;
  }
  drw_particle_update_ptcache_edit(object, psys, edit);
  ensure_edit_tip_points_count(edit, cache);
  particle_batch_cache_ensure_edit_tip_pos(edit, cache);
  cache->edit_tip_points = GPU_batch_create(GPU_PRIM_POINTS, cache->edit_tip_pos, NULL);
  return cache->edit_tip_points;
}

bool particles_ensure_procedural_data(Object *object,
                                      ParticleSystem *psys,
                                      ModifierData *md,
                                      ParticleHairCache **r_hair_cache,
                                      GPUMaterial *gpu_material,
                                      int subdiv,
                                      int thickness_res)
{
  bool need_ft_update = false;

  drw_particle_update_ptcache(object, psys);

  ParticleDrawSource source;
  drw_particle_get_hair_source(object, psys, md, NULL, &source);

  ParticleSettings *part = source.psys->part;
  ParticleBatchCache *cache = particle_batch_cache_get(source.psys);
  *r_hair_cache = &cache->hair;

  (*r_hair_cache)->final[subdiv].strands_res = 1 << (part->draw_step + subdiv);

  /* Refreshed on combing and simulation. */
  if ((*r_hair_cache)->proc_point_buf == NULL ||
      (gpu_material && (*r_hair_cache)->length_tex == NULL)) {
    ensure_seg_pt_count(source.edit, source.psys, &cache->hair);
    particle_batch_cache_ensure_procedural_pos(
        source.edit, source.psys, &cache->hair, gpu_material);
    need_ft_update = true;
  }

  /* Refreshed if active layer or custom data changes. */
  if ((*r_hair_cache)->strand_tex == NULL) {
    particle_batch_cache_ensure_procedural_strand_data(
        source.edit, source.psys, source.md, &cache->hair);
  }

  /* Refreshed only on subdiv count change. */
  if ((*r_hair_cache)->final[subdiv].proc_buf == NULL) {
    particle_batch_cache_ensure_procedural_final_points(&cache->hair, subdiv);
    need_ft_update = true;
  }
  if ((*r_hair_cache)->final[subdiv].proc_hairs[thickness_res - 1] == NULL) {
    particle_batch_cache_ensure_procedural_indices(
        source.edit, source.psys, &cache->hair, thickness_res, subdiv);
  }

  return need_ft_update;
}<|MERGE_RESOLUTION|>--- conflicted
+++ resolved
@@ -823,12 +823,8 @@
       render_uv = CustomData_get_render_layer(&psmd->mesh_final->ldata, CD_MLOOPUV);
     }
     if (CustomData_has_layer(&psmd->mesh_final->ldata, CD_PROP_BYTE_COLOR)) {
-<<<<<<< HEAD
-      cache->num_col_layers = CustomData_number_of_layers(&psmd->mesh_final->ldata, CD_PROP_BYTE_COLOR);
-=======
       cache->num_col_layers = CustomData_number_of_layers(&psmd->mesh_final->ldata,
                                                           CD_PROP_BYTE_COLOR);
->>>>>>> 2fc6563a
       active_col = CustomData_get_active_layer(&psmd->mesh_final->ldata, CD_PROP_BYTE_COLOR);
       render_col = CustomData_get_render_layer(&psmd->mesh_final->ldata, CD_PROP_BYTE_COLOR);
     }
@@ -1200,12 +1196,8 @@
 
     for (int i = 0; i < num_col_layers; i++) {
       char uuid[32], attr_safe_name[GPU_MAX_SAFE_ATTR_NAME];
-<<<<<<< HEAD
-      const char *name = CustomData_get_layer_name(&psmd->mesh_final->ldata, CD_PROP_BYTE_COLOR, i);
-=======
       const char *name = CustomData_get_layer_name(
           &psmd->mesh_final->ldata, CD_PROP_BYTE_COLOR, i);
->>>>>>> 2fc6563a
       GPU_vertformat_safe_attr_name(name, attr_safe_name, GPU_MAX_SAFE_ATTR_NAME);
 
       BLI_snprintf(uuid, sizeof(uuid), "c%s", attr_safe_name);
