--- conflicted
+++ resolved
@@ -826,18 +826,15 @@
       return DRW_cache_text_face_wireframe_get(ob);
     case OB_MBALL:
       return DRW_cache_mball_face_wireframe_get(ob);
-<<<<<<< HEAD
     case OB_HAIR:
       return NULL;
     case OB_POINTCLOUD:
       return NULL;
     case OB_VOLUME:
       return DRW_cache_volume_face_wireframe_get(ob);
-=======
     case OB_GPENCIL: {
       return DRW_cache_gpencil_face_wireframe_get(ob);
     }
->>>>>>> 85cdf9a1
     default:
       return NULL;
   }
