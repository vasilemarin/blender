--- conflicted
+++ resolved
@@ -158,17 +158,8 @@
     }
   }
 
-<<<<<<< HEAD
   if (psys) {
-    /* Old particle hair. */
     if ((dupli_parent != NULL) && (dupli_object != NULL)) {
-      DRWHairInstanceData *hair_inst_data = (DRWHairInstanceData *)DRW_drawdata_ensure(
-          &object->id,
-          (DrawEngineType *)&drw_shgroup_create_hair_procedural_ex,
-          sizeof(DRWHairInstanceData),
-          NULL,
-          NULL);
-      dupli_mat = hair_inst_data->mat;
       if (dupli_object->type & OB_DUPLICOLLECTION) {
         copy_m4_m4(dupli_mat, dupli_parent->obmat);
       }
@@ -177,20 +168,14 @@
         invert_m4(dupli_mat);
         mul_m4_m4m4(dupli_mat, object->obmat, dupli_mat);
       }
-=======
-  if ((dupli_parent != NULL) && (dupli_object != NULL)) {
-    if (dupli_object->type & OB_DUPLICOLLECTION) {
-      copy_m4_m4(dupli_mat, dupli_parent->obmat);
->>>>>>> 62ca9bcd
     }
     else {
-      dupli_mat = unit_mat;
+      unit_m4(dupli_mat);
     }
   }
   else {
-<<<<<<< HEAD
     /* New hair object. */
-    dupli_mat = object->obmat;
+    copy_m4_m4(dupli_mat, object->obmat);
   }
 
   /* Get hair shape parameters. */
@@ -210,33 +195,21 @@
     hair_rad_root = 0.005f;
     hair_rad_tip = 0.0f;
     hair_close_tip = true;
-=======
-    unit_m4(dupli_mat);
->>>>>>> 62ca9bcd
   }
 
   DRW_shgroup_uniform_texture(shgrp, "hairPointBuffer", hair_cache->final[subdiv].proc_tex);
   DRW_shgroup_uniform_int(shgrp, "hairStrandsRes", &hair_cache->final[subdiv].strands_res, 1);
   DRW_shgroup_uniform_int_copy(shgrp, "hairThicknessRes", thickness_res);
-<<<<<<< HEAD
   DRW_shgroup_uniform_float_copy(shgrp, "hairRadShape", hair_rad_shape);
-  DRW_shgroup_uniform_mat4(shgrp, "hairDupliMatrix", dupli_mat);
-  DRW_shgroup_uniform_float_copy(shgrp, "hairRadRoot", hair_rad_root);
-  DRW_shgroup_uniform_float_copy(shgrp, "hairRadTip", hair_rad_tip);
-  DRW_shgroup_uniform_bool_copy(shgrp, "hairCloseTip", hair_close_tip);
-=======
-  DRW_shgroup_uniform_float(shgrp, "hairRadShape", &part->shape, 1);
   DRW_shgroup_uniform_vec4_copy(shgrp, "hairDupliMatrix[0]", dupli_mat[0]);
   DRW_shgroup_uniform_vec4_copy(shgrp, "hairDupliMatrix[1]", dupli_mat[1]);
   DRW_shgroup_uniform_vec4_copy(shgrp, "hairDupliMatrix[2]", dupli_mat[2]);
   DRW_shgroup_uniform_vec4_copy(shgrp, "hairDupliMatrix[3]", dupli_mat[3]);
-  DRW_shgroup_uniform_float_copy(shgrp, "hairRadRoot", part->rad_root * part->rad_scale * 0.5f);
-  DRW_shgroup_uniform_float_copy(shgrp, "hairRadTip", part->rad_tip * part->rad_scale * 0.5f);
-  DRW_shgroup_uniform_bool_copy(
-      shgrp, "hairCloseTip", (part->shape_flag & PART_SHAPE_CLOSE_TIP) != 0);
->>>>>>> 62ca9bcd
-  /* TODO(fclem): Until we have a better way to cull the hair and render with orco, bypass culling
-   * test. */
+  DRW_shgroup_uniform_float_copy(shgrp, "hairRadRoot", hair_rad_root);
+  DRW_shgroup_uniform_float_copy(shgrp, "hairRadTip", hair_rad_tip);
+  DRW_shgroup_uniform_bool_copy(shgrp, "hairCloseTip", hair_close_tip);
+  /* TODO(fclem): Until we have a better way to cull the hair and render with orco, bypass
+   * culling test. */
   GPUBatch *geom = hair_cache->final[subdiv].proc_hairs[thickness_res - 1];
   DRW_shgroup_call_no_cull(shgrp, geom, object);
 
