/*
 * This program is free software; you can redistribute it and/or
 * modify it under the terms of the GNU General Public License
 * as published by the Free Software Foundation; either version 2
 * of the License, or (at your option) any later version.
 *
 * This program is distributed in the hope that it will be useful,
 * but WITHOUT ANY WARRANTY; without even the implied warranty of
 * MERCHANTABILITY or FITNESS FOR A PARTICULAR PURPOSE.  See the
 * GNU General Public License for more details.
 *
 * You should have received a copy of the GNU General Public License
 * along with this program; if not, write to the Free Software Foundation,
 * Inc., 51 Franklin Street, Fifth Floor, Boston, MA 02110-1301, USA.
 *
 * The Original Code is Copyright (C) 2017 by Blender Foundation.
 * All rights reserved.
 */

/** \file
 * \ingroup draw
 *
 * \brief Mesh API for render engines
 */

#include "MEM_guardedalloc.h"

#include "BLI_alloca.h"
#include "BLI_bitmap.h"
#include "BLI_buffer.h"
#include "BLI_edgehash.h"
#include "BLI_listbase.h"
#include "BLI_math_bits.h"
#include "BLI_math_vector.h"
#include "BLI_string.h"
#include "BLI_task.h"
#include "BLI_utildefines.h"

#include "DNA_mesh_types.h"
#include "DNA_meshdata_types.h"
#include "DNA_object_types.h"
#include "DNA_scene_types.h"

#include "BKE_attribute.h"
#include "BKE_customdata.h"
#include "BKE_deform.h"
#include "BKE_editmesh.h"
#include "BKE_editmesh_cache.h"
#include "BKE_editmesh_tangent.h"
#include "BKE_mesh.h"
#include "BKE_mesh_runtime.h"
#include "BKE_mesh_tangent.h"
#include "BKE_modifier.h"
#include "BKE_object_deform.h"
#include "BKE_paint.h"
#include "BKE_pbvh.h"
#include "BKE_subdiv_modifier.h"

#include "atomic_ops.h"

#include "bmesh.h"

#include "GPU_batch.h"
#include "GPU_material.h"

#include "DRW_render.h"

#include "ED_mesh.h"
#include "ED_uvedit.h"

#include "draw_cache_extract.h"
#include "draw_cache_inline.h"
#include "draw_subdivision.h"

#include "draw_cache_impl.h" /* own include */

#include "mesh_extractors/extract_mesh.h"

/* ---------------------------------------------------------------------- */
/** \name Dependencies between buffer and batch
 * \{ */

/* clang-format off */

#define BUFFER_INDEX(buff_name) ((offsetof(MeshBufferList, buff_name) - offsetof(MeshBufferList, vbo)) / sizeof(void *))
#define BUFFER_LEN (sizeof(MeshBufferList) / sizeof(void *))

#define _BATCH_FLAG1(b) (1u << MBC_BATCH_INDEX(b))
#define _BATCH_FLAG2(b1, b2) _BATCH_FLAG1(b1) | _BATCH_FLAG1(b2)
#define _BATCH_FLAG3(b1, b2, b3) _BATCH_FLAG2(b1, b2) | _BATCH_FLAG1(b3)
#define _BATCH_FLAG4(b1, b2, b3, b4) _BATCH_FLAG3(b1, b2, b3) | _BATCH_FLAG1(b4)
#define _BATCH_FLAG5(b1, b2, b3, b4, b5) _BATCH_FLAG4(b1, b2, b3, b4) | _BATCH_FLAG1(b5)
#define _BATCH_FLAG6(b1, b2, b3, b4, b5, b6) _BATCH_FLAG5(b1, b2, b3, b4, b5) | _BATCH_FLAG1(b6)
#define _BATCH_FLAG7(b1, b2, b3, b4, b5, b6, b7) _BATCH_FLAG6(b1, b2, b3, b4, b5, b6) | _BATCH_FLAG1(b7)
#define _BATCH_FLAG8(b1, b2, b3, b4, b5, b6, b7, b8) _BATCH_FLAG7(b1, b2, b3, b4, b5, b6, b7) | _BATCH_FLAG1(b8)
#define _BATCH_FLAG9(b1, b2, b3, b4, b5, b6, b7, b8, b9) _BATCH_FLAG8(b1, b2, b3, b4, b5, b6, b7, b8) | _BATCH_FLAG1(b9)
#define _BATCH_FLAG10(b1, b2, b3, b4, b5, b6, b7, b8, b9, b10) _BATCH_FLAG9(b1, b2, b3, b4, b5, b6, b7, b8, b9) | _BATCH_FLAG1(b10)
#define _BATCH_FLAG18(b1, b2, b3, b4, b5, b6, b7, b8, b9, b10, b11, b12, b13, b14, b15, b16, b17, b18) _BATCH_FLAG10(b1, b2, b3, b4, b5, b6, b7, b8, b9, b10) | _BATCH_FLAG8(b11, b12, b13, b14, b15, b16, b17, b18)

#define BATCH_FLAG(...) VA_NARGS_CALL_OVERLOAD(_BATCH_FLAG, __VA_ARGS__)

#define _BATCH_MAP1(a) g_buffer_deps[BUFFER_INDEX(a)]
#define _BATCH_MAP2(a, b) _BATCH_MAP1(a) | _BATCH_MAP1(b)
#define _BATCH_MAP3(a, b, c) _BATCH_MAP2(a, b) | _BATCH_MAP1(c)
#define _BATCH_MAP4(a, b, c, d) _BATCH_MAP3(a, b, c) | _BATCH_MAP1(d)
#define _BATCH_MAP5(a, b, c, d, e) _BATCH_MAP4(a, b, c, d) | _BATCH_MAP1(e)
#define _BATCH_MAP6(a, b, c, d, e, f) _BATCH_MAP5(a, b, c, d, e) | _BATCH_MAP1(f)
#define _BATCH_MAP7(a, b, c, d, e, f, g) _BATCH_MAP6(a, b, c, d, e, f) | _BATCH_MAP1(g)
#define _BATCH_MAP8(a, b, c, d, e, f, g, h) _BATCH_MAP7(a, b, c, d, e, f, g) | _BATCH_MAP1(h)
#define _BATCH_MAP9(a, b, c, d, e, f, g, h, i) _BATCH_MAP8(a, b, c, d, e, f, g, h) | _BATCH_MAP1(i)
#define _BATCH_MAP10(a, b, c, d, e, f, g, h, i, j) _BATCH_MAP9(a, b, c, d, e, f, g, h, i) | _BATCH_MAP1(j)

#define BATCH_MAP(...) VA_NARGS_CALL_OVERLOAD(_BATCH_MAP, __VA_ARGS__)

#ifndef NDEBUG
#  define MDEPS_ASSERT_INDEX(buffer_index, batch_flag) \
    g_buffer_deps_d[buffer_index] |= batch_flag; \
    BLI_assert(g_buffer_deps[buffer_index] & batch_flag)

#  define _MDEPS_ASSERT2(b, n1) MDEPS_ASSERT_INDEX(BUFFER_INDEX(n1), b)
#  define _MDEPS_ASSERT3(b, n1, n2) _MDEPS_ASSERT2(b, n1); _MDEPS_ASSERT2(b, n2)
#  define _MDEPS_ASSERT4(b, n1, n2, n3) _MDEPS_ASSERT3(b, n1, n2); _MDEPS_ASSERT2(b, n3)
#  define _MDEPS_ASSERT5(b, n1, n2, n3, n4) _MDEPS_ASSERT4(b, n1, n2, n3); _MDEPS_ASSERT2(b, n4)
#  define _MDEPS_ASSERT6(b, n1, n2, n3, n4, n5) _MDEPS_ASSERT5(b, n1, n2, n3, n4); _MDEPS_ASSERT2(b, n5)
#  define _MDEPS_ASSERT7(b, n1, n2, n3, n4, n5, n6) _MDEPS_ASSERT6(b, n1, n2, n3, n4, n5); _MDEPS_ASSERT2(b, n6)
#  define _MDEPS_ASSERT8(b, n1, n2, n3, n4, n5, n6, n7) _MDEPS_ASSERT7(b, n1, n2, n3, n4, n5, n6); _MDEPS_ASSERT2(b, n7)
#  define _MDEPS_ASSERT21(b, n1, n2, n3, n4, n5, n6, n7, n8, n9, n10, n11, n12, n13, n14, n15, n16, n17, n18, n19, n20) _MDEPS_ASSERT8(b, n1, n2, n3, n4, n5, n6, n7); _MDEPS_ASSERT8(b, n8, n9, n10, n11, n12, n13, n14); _MDEPS_ASSERT7(b, n15, n16, n17, n18, n19, n20)
#  define _MDEPS_ASSERT22(b, n1, n2, n3, n4, n5, n6, n7, n8, n9, n10, n11, n12, n13, n14, n15, n16, n17, n18, n19, n20, n21) _MDEPS_ASSERT21(b, n1, n2, n3, n4, n5, n6, n7, n8, n9, n10, n11, n12, n13, n14, n15, n16, n17, n18, n19, n20); _MDEPS_ASSERT2(b, n21);

#  define MDEPS_ASSERT_FLAG(...) VA_NARGS_CALL_OVERLOAD(_MDEPS_ASSERT, __VA_ARGS__)
#  define MDEPS_ASSERT(batch_name, ...) MDEPS_ASSERT_FLAG(BATCH_FLAG(batch_name), __VA_ARGS__)
#  define MDEPS_ASSERT_MAP_INDEX(buff_index) BLI_assert(g_buffer_deps_d[buff_index] == g_buffer_deps[buff_index])
#  define MDEPS_ASSERT_MAP(buff_name) MDEPS_ASSERT_MAP_INDEX(BUFFER_INDEX(buff_name))
#else
#  define MDEPS_ASSERT_INDEX(buffer_index, batch_flag)
#  define MDEPS_ASSERT_FLAG(...)
#  define MDEPS_ASSERT(batch_name, ...)
#  define MDEPS_ASSERT_MAP_INDEX(buff_index)
#  define MDEPS_ASSERT_MAP(buff_name)
#endif

/* clang-format on */

#define TRIS_PER_MAT_INDEX BUFFER_LEN
#define SURFACE_PER_MAT_FLAG (1u << MBC_BATCH_LEN)

static const DRWBatchFlag g_buffer_deps[] = {
    [BUFFER_INDEX(vbo.pos_nor)] = BATCH_FLAG(surface,
                                             surface_weights,
                                             edit_triangles,
                                             edit_vertices,
                                             edit_edges,
                                             edit_vnor,
                                             edit_lnor,
                                             edit_mesh_analysis,
                                             edit_selection_verts,
                                             edit_selection_edges,
                                             edit_selection_faces,
                                             all_verts,
                                             all_edges,
                                             loose_edges,
                                             edge_detection,
                                             wire_edges,
                                             wire_loops,
                                             sculpt_overlays) |
                                  SURFACE_PER_MAT_FLAG,
    [BUFFER_INDEX(vbo.lnor)] = BATCH_FLAG(surface, edit_lnor, wire_loops) | SURFACE_PER_MAT_FLAG,
    [BUFFER_INDEX(vbo.edge_fac)] = BATCH_FLAG(wire_edges),
    [BUFFER_INDEX(vbo.weights)] = BATCH_FLAG(surface_weights),
    [BUFFER_INDEX(vbo.uv)] = BATCH_FLAG(surface,
                                        edituv_faces_stretch_area,
                                        edituv_faces_stretch_angle,
                                        edituv_faces,
                                        edituv_edges,
                                        edituv_verts,
                                        wire_loops_uvs) |
                             SURFACE_PER_MAT_FLAG,
    [BUFFER_INDEX(vbo.tan)] = SURFACE_PER_MAT_FLAG,
    [BUFFER_INDEX(vbo.vcol)] = BATCH_FLAG(surface) | SURFACE_PER_MAT_FLAG,
    [BUFFER_INDEX(vbo.sculpt_data)] = BATCH_FLAG(sculpt_overlays),
    [BUFFER_INDEX(vbo.orco)] = SURFACE_PER_MAT_FLAG,
    [BUFFER_INDEX(vbo.edit_data)] = BATCH_FLAG(edit_triangles, edit_edges, edit_vertices),
    [BUFFER_INDEX(vbo.edituv_data)] = BATCH_FLAG(edituv_faces,
                                                 edituv_faces_stretch_area,
                                                 edituv_faces_stretch_angle,
                                                 edituv_edges,
                                                 edituv_verts),
    [BUFFER_INDEX(vbo.edituv_stretch_area)] = BATCH_FLAG(edituv_faces_stretch_area),
    [BUFFER_INDEX(vbo.edituv_stretch_angle)] = BATCH_FLAG(edituv_faces_stretch_angle),
    [BUFFER_INDEX(vbo.mesh_analysis)] = BATCH_FLAG(edit_mesh_analysis),
    [BUFFER_INDEX(vbo.fdots_pos)] = BATCH_FLAG(edit_fdots, edit_selection_fdots),
    [BUFFER_INDEX(vbo.fdots_nor)] = BATCH_FLAG(edit_fdots),
    [BUFFER_INDEX(vbo.fdots_uv)] = BATCH_FLAG(edituv_fdots),
    [BUFFER_INDEX(vbo.fdots_edituv_data)] = BATCH_FLAG(edituv_fdots),
    [BUFFER_INDEX(vbo.skin_roots)] = BATCH_FLAG(edit_skin_roots),
    [BUFFER_INDEX(vbo.vert_idx)] = BATCH_FLAG(edit_selection_verts),
    [BUFFER_INDEX(vbo.edge_idx)] = BATCH_FLAG(edit_selection_edges),
    [BUFFER_INDEX(vbo.poly_idx)] = BATCH_FLAG(edit_selection_faces),
    [BUFFER_INDEX(vbo.fdot_idx)] = BATCH_FLAG(edit_selection_fdots),
    [BUFFER_INDEX(vbo.attr) + 0] = BATCH_FLAG(surface) | SURFACE_PER_MAT_FLAG,
    [BUFFER_INDEX(vbo.attr) + 1] = BATCH_FLAG(surface) | SURFACE_PER_MAT_FLAG,
    [BUFFER_INDEX(vbo.attr) + 2] = BATCH_FLAG(surface) | SURFACE_PER_MAT_FLAG,
    [BUFFER_INDEX(vbo.attr) + 3] = BATCH_FLAG(surface) | SURFACE_PER_MAT_FLAG,
    [BUFFER_INDEX(vbo.attr) + 4] = BATCH_FLAG(surface) | SURFACE_PER_MAT_FLAG,
    [BUFFER_INDEX(vbo.attr) + 5] = BATCH_FLAG(surface) | SURFACE_PER_MAT_FLAG,
    [BUFFER_INDEX(vbo.attr) + 6] = BATCH_FLAG(surface) | SURFACE_PER_MAT_FLAG,
    [BUFFER_INDEX(vbo.attr) + 7] = BATCH_FLAG(surface) | SURFACE_PER_MAT_FLAG,
    [BUFFER_INDEX(vbo.attr) + 8] = BATCH_FLAG(surface) | SURFACE_PER_MAT_FLAG,
    [BUFFER_INDEX(vbo.attr) + 9] = BATCH_FLAG(surface) | SURFACE_PER_MAT_FLAG,
    [BUFFER_INDEX(vbo.attr) + 10] = BATCH_FLAG(surface) | SURFACE_PER_MAT_FLAG,
    [BUFFER_INDEX(vbo.attr) + 11] = BATCH_FLAG(surface) | SURFACE_PER_MAT_FLAG,
    [BUFFER_INDEX(vbo.attr) + 12] = BATCH_FLAG(surface) | SURFACE_PER_MAT_FLAG,
    [BUFFER_INDEX(vbo.attr) + 13] = BATCH_FLAG(surface) | SURFACE_PER_MAT_FLAG,
    [BUFFER_INDEX(vbo.attr) + 14] = BATCH_FLAG(surface) | SURFACE_PER_MAT_FLAG,

    [BUFFER_INDEX(ibo.tris)] = BATCH_FLAG(surface,
                                          surface_weights,
                                          edit_triangles,
                                          edit_lnor,
                                          edit_mesh_analysis,
                                          edit_selection_faces,
                                          sculpt_overlays),
    [BUFFER_INDEX(ibo.lines)] = BATCH_FLAG(
        edit_edges, edit_selection_edges, all_edges, wire_edges),
    [BUFFER_INDEX(ibo.lines_loose)] = BATCH_FLAG(loose_edges),
    [BUFFER_INDEX(ibo.points)] = BATCH_FLAG(edit_vnor, edit_vertices, edit_selection_verts),
    [BUFFER_INDEX(ibo.fdots)] = BATCH_FLAG(edit_fdots, edit_selection_fdots),
    [BUFFER_INDEX(ibo.lines_paint_mask)] = BATCH_FLAG(wire_loops),
    [BUFFER_INDEX(ibo.lines_adjacency)] = BATCH_FLAG(edge_detection),
    [BUFFER_INDEX(ibo.edituv_tris)] = BATCH_FLAG(
        edituv_faces, edituv_faces_stretch_area, edituv_faces_stretch_angle),
    [BUFFER_INDEX(ibo.edituv_lines)] = BATCH_FLAG(edituv_edges, wire_loops_uvs),
    [BUFFER_INDEX(ibo.edituv_points)] = BATCH_FLAG(edituv_verts),
    [BUFFER_INDEX(ibo.edituv_fdots)] = BATCH_FLAG(edituv_fdots),
    [TRIS_PER_MAT_INDEX] = SURFACE_PER_MAT_FLAG,
};

#ifndef NDEBUG
static DRWBatchFlag g_buffer_deps_d[ARRAY_SIZE(g_buffer_deps)] = {0};
#endif

static void mesh_batch_cache_discard_surface_batches(MeshBatchCache *cache);
static void mesh_batch_cache_clear(Mesh *me);

static void mesh_batch_cache_discard_batch(MeshBatchCache *cache, const DRWBatchFlag batch_map)
{
  for (int i = 0; i < MBC_BATCH_LEN; i++) {
    DRWBatchFlag batch_requested = (1u << i);
    if (batch_map & batch_requested) {
      GPU_BATCH_DISCARD_SAFE(((GPUBatch **)&cache->batch)[i]);
      cache->batch_ready &= ~batch_requested;
    }
  }

  if (batch_map & SURFACE_PER_MAT_FLAG) {
    mesh_batch_cache_discard_surface_batches(cache);
  }
}

/* Return true is all layers in _b_ are inside _a_. */
BLI_INLINE bool mesh_cd_layers_type_overlap(DRW_MeshCDMask a, DRW_MeshCDMask b)
{
  return (*((uint32_t *)&a) & *((uint32_t *)&b)) == *((uint32_t *)&b);
}

BLI_INLINE bool mesh_cd_layers_type_equal(DRW_MeshCDMask a, DRW_MeshCDMask b)
{
  return *((uint32_t *)&a) == *((uint32_t *)&b);
}

BLI_INLINE void mesh_cd_layers_type_merge(DRW_MeshCDMask *a, DRW_MeshCDMask b)
{
  uint32_t *a_p = (uint32_t *)a;
  uint32_t *b_p = (uint32_t *)&b;
  atomic_fetch_and_or_uint32(a_p, *b_p);
}

BLI_INLINE void mesh_cd_layers_type_clear(DRW_MeshCDMask *a)
{
  *((uint32_t *)a) = 0;
}

BLI_INLINE const Mesh *editmesh_final_or_this(const Object *object, const Mesh *me)
{
  if (me->edit_mesh != NULL) {
    Mesh *editmesh_eval_final = BKE_object_get_editmesh_eval_final(object);
    if (editmesh_eval_final != NULL) {
      return editmesh_eval_final;
    }
  }

  return me;
}

static void mesh_cd_calc_edit_uv_layer(const Mesh *UNUSED(me), DRW_MeshCDMask *cd_used)
{
  cd_used->edit_uv = 1;
}

/** \name DRW_MeshAttributes
 *
 * Utilities for handling requested attributes.
 * \{ */

/* Return true if the given DRW_AttributeRequest is already in the requests. */
static bool has_request(const DRW_MeshAttributes *requests, DRW_AttributeRequest req)
{
  for (int i = 0; i < requests->num_requests; i++) {
    const DRW_AttributeRequest src_req = requests->requests[i];
    if (src_req.domain != req.domain) {
      continue;
    }
    if (src_req.layer_index != req.layer_index) {
      continue;
    }
    if (src_req.cd_type != req.cd_type) {
      continue;
    }
    return true;
  }
  return false;
}

static void mesh_attrs_merge_requests(const DRW_MeshAttributes *src_requests,
                                      DRW_MeshAttributes *dst_requests)
{
  for (int i = 0; i < src_requests->num_requests; i++) {
    if (dst_requests->num_requests == GPU_MAX_ATTR) {
      return;
    }

    if (has_request(dst_requests, src_requests->requests[i])) {
      continue;
    }

    dst_requests->requests[dst_requests->num_requests] = src_requests->requests[i];
    dst_requests->num_requests += 1;
  }
}

static void drw_mesh_attributes_clear(DRW_MeshAttributes *attributes)
{
  memset(attributes, 0, sizeof(DRW_MeshAttributes));
}

static void drw_mesh_attributes_merge(DRW_MeshAttributes *dst,
                                      const DRW_MeshAttributes *src,
                                      ThreadMutex *mesh_render_mutex)
{
  BLI_mutex_lock(mesh_render_mutex);
  mesh_attrs_merge_requests(src, dst);
  BLI_mutex_unlock(mesh_render_mutex);
}

/* Return true if all requests in b are in a. */
static bool drw_mesh_attributes_overlap(DRW_MeshAttributes *a, DRW_MeshAttributes *b)
{
  if (a->num_requests != b->num_requests) {
    return false;
  }

  for (int i = 0; i < a->num_requests; i++) {
    if (!has_request(a, b->requests[i])) {
      return false;
    }
  }

  return true;
}

static void drw_mesh_attributes_add_request(DRW_MeshAttributes *attrs,
                                            CustomDataType type,
                                            int layer,
                                            AttributeDomain domain)
{
  if (attrs->num_requests >= GPU_MAX_ATTR) {
    return;
  }

  DRW_AttributeRequest *req = &attrs->requests[attrs->num_requests];
  req->cd_type = type;
  req->layer_index = layer;
  req->domain = domain;
  attrs->num_requests += 1;
}

/** \} */

BLI_INLINE const CustomData *mesh_cd_ldata_get_from_mesh(const Mesh *me)
{
  switch ((eMeshWrapperType)me->runtime.wrapper_type) {
    case ME_WRAPPER_TYPE_SUBD:
    case ME_WRAPPER_TYPE_MDATA:
      return &me->ldata;
      break;
    case ME_WRAPPER_TYPE_BMESH:
      return &me->edit_mesh->bm->ldata;
      break;
  }

  BLI_assert(0);
  return &me->ldata;
}

BLI_INLINE const CustomData *mesh_cd_pdata_get_from_mesh(const Mesh *me)
{
  switch ((eMeshWrapperType)me->runtime.wrapper_type) {
    case ME_WRAPPER_TYPE_SUBD:
    case ME_WRAPPER_TYPE_MDATA:
      return &me->pdata;
      break;
    case ME_WRAPPER_TYPE_BMESH:
      return &me->edit_mesh->bm->pdata;
      break;
  }

  BLI_assert(0);
  return &me->pdata;
}

BLI_INLINE const CustomData *mesh_cd_edata_get_from_mesh(const Mesh *me)
{
  switch ((eMeshWrapperType)me->runtime.wrapper_type) {
    case ME_WRAPPER_TYPE_SUBD:
    case ME_WRAPPER_TYPE_MDATA:
      return &me->edata;
      break;
    case ME_WRAPPER_TYPE_BMESH:
      return &me->edit_mesh->bm->edata;
      break;
  }

  BLI_assert(0);
  return &me->edata;
}

BLI_INLINE const CustomData *mesh_cd_vdata_get_from_mesh(const Mesh *me)
{
  switch ((eMeshWrapperType)me->runtime.wrapper_type) {
    case ME_WRAPPER_TYPE_SUBD:
    case ME_WRAPPER_TYPE_MDATA:
      return &me->vdata;
      break;
    case ME_WRAPPER_TYPE_BMESH:
      return &me->edit_mesh->bm->vdata;
      break;
  }

  BLI_assert(0);
  return &me->vdata;
}

static void mesh_cd_calc_active_uv_layer(const Object *object,
                                         const Mesh *me,
                                         DRW_MeshCDMask *cd_used)
{
  const Mesh *me_final = editmesh_final_or_this(object, me);
  const CustomData *cd_ldata = mesh_cd_ldata_get_from_mesh(me_final);
  int layer = CustomData_get_active_layer(cd_ldata, CD_MLOOPUV);
  if (layer != -1) {
    cd_used->uv |= (1 << layer);
  }
}

static void mesh_cd_calc_active_mask_uv_layer(const Object *object,
                                              const Mesh *me,
                                              DRW_MeshCDMask *cd_used)
{
  const Mesh *me_final = editmesh_final_or_this(object, me);
  const CustomData *cd_ldata = mesh_cd_ldata_get_from_mesh(me_final);
  int layer = CustomData_get_stencil_layer(cd_ldata, CD_MLOOPUV);
  if (layer != -1) {
    cd_used->uv |= (1 << layer);
  }
}

<<<<<<< HEAD
static bool mesh_cd_calc_active_vcol_layer(Mesh *me, DRW_MeshAttributes *attrs_used)
{
  CustomDataLayer *layer = BKE_id_attributes_active_get((ID *)me);

  const Mesh *me_final = editmesh_final_or_this(me);
=======
static void mesh_cd_calc_active_vcol_layer(const Object *object,
                                           const Mesh *me,
                                           DRW_MeshAttributes *attrs_used)
{
  const Mesh *me_final = editmesh_final_or_this(object, me);
>>>>>>> ec2e9a43
  const CustomData *cd_vdata = mesh_cd_vdata_get_from_mesh(me_final);
  const CustomData *cd_ldata = mesh_cd_ldata_get_from_mesh(me_final);

  int type, idx = -1;
  AttributeDomain domain;

  if (layer && ELEM(layer->type, CD_PROP_COLOR, CD_MLOOPCOL)) {
    domain = BKE_id_attribute_domain((ID *)me, layer);
    type = layer->type;

    idx = CustomData_get_named_layer(
        domain == ATTR_DOMAIN_POINT ? cd_vdata : cd_ldata, type, layer->name);
  }
  else {
    idx = CustomData_get_active_layer(cd_vdata, CD_PROP_COLOR);
    type = CD_PROP_COLOR;
    domain = ATTR_DOMAIN_POINT;
  }

  if (idx != -1) {
    if (type != CD_MLOOPCOL) {
      drw_mesh_attributes_add_request(attrs_used, type, idx, domain);
    }
  }

  return idx != -1;
}

static void mesh_cd_calc_active_mloopcol_layer(const Object *object,
                                               const Mesh *me,
                                               DRW_MeshCDMask *cd_used)
{
<<<<<<< HEAD
  const Mesh *me_final = editmesh_final_or_this(me);
  const CustomData *cd_vdata = mesh_cd_vdata_get_from_mesh(me_final);
=======
  const Mesh *me_final = editmesh_final_or_this(object, me);
>>>>>>> ec2e9a43
  const CustomData *cd_ldata = mesh_cd_ldata_get_from_mesh(me_final);

  int layer = mesh_cd_get_active_color_i(me_final, cd_vdata, cd_ldata);
  if (layer != -1) {
    cd_used->vcol |= (1UL << (uint)layer);
  }
}

static bool custom_data_match_attribute(const CustomData *custom_data,
                                        const char *name,
                                        int *r_layer_index,
                                        int *r_type)
{
  const int possible_attribute_types[6] = {
      CD_PROP_BOOL,
      CD_PROP_INT32,
      CD_PROP_FLOAT,
      CD_PROP_FLOAT2,
      CD_PROP_FLOAT3,
      CD_PROP_COLOR,
  };

  for (int i = 0; i < ARRAY_SIZE(possible_attribute_types); i++) {
    const int attr_type = possible_attribute_types[i];
    int layer_index = CustomData_get_named_layer(custom_data, attr_type, name);
    if (layer_index == -1) {
      continue;
    }

    *r_layer_index = layer_index;
    *r_type = attr_type;
    return true;
  }

  return false;
}

static DRW_MeshCDMask mesh_cd_calc_used_gpu_layers(const Object *object,
                                                   const Mesh *me,
                                                   struct GPUMaterial **gpumat_array,
                                                   int gpumat_array_len,
                                                   DRW_MeshAttributes *attributes)
{
  const Mesh *me_final = editmesh_final_or_this(object, me);
  const CustomData *cd_ldata = mesh_cd_ldata_get_from_mesh(me_final);
  const CustomData *cd_pdata = mesh_cd_pdata_get_from_mesh(me_final);
  const CustomData *cd_vdata = mesh_cd_vdata_get_from_mesh(me_final);
  const CustomData *cd_edata = mesh_cd_edata_get_from_mesh(me_final);

  /* See: DM_vertex_attributes_from_gpu for similar logic */
  DRW_MeshCDMask cd_used;
  mesh_cd_layers_type_clear(&cd_used);

  for (int i = 0; i < gpumat_array_len; i++) {
    GPUMaterial *gpumat = gpumat_array[i];
    if (gpumat) {
      ListBase gpu_attrs = GPU_material_attributes(gpumat);
      LISTBASE_FOREACH (GPUMaterialAttribute *, gpu_attr, &gpu_attrs) {
        const char *name = gpu_attr->name;
        int type = gpu_attr->type;
        int layer = -1;
        /* ATTR_DOMAIN_NUM is standard for "invalid value". */
        AttributeDomain domain = ATTR_DOMAIN_NUM;

        if (type == CD_AUTO_FROM_NAME) {
          /* We need to deduce what exact layer is used.
           *
           * We do it based on the specified name.
           */
          if (name[0] != '\0') {
            layer = CustomData_get_named_layer(cd_ldata, CD_MLOOPUV, name);
            type = CD_MTFACE;

            if (layer == -1) {
              layer = CustomData_get_named_layer(cd_vdata, CD_PROP_COLOR, name);
              if (layer != -1) {
                type = CD_PROP_COLOR;
                domain = ATTR_DOMAIN_POINT;
              }
            }

            if (layer == -1) {
              layer = CustomData_get_named_layer(cd_ldata, CD_PROP_COLOR, name);
              if (layer != -1) {
                type = CD_PROP_COLOR;
                domain = ATTR_DOMAIN_CORNER;
              }
            }

            if (layer == -1) {
              layer = CustomData_get_named_layer(cd_vdata, CD_MLOOPCOL, name);
              if (layer != -1) {
                type = CD_MLOOPCOL;
                domain = ATTR_DOMAIN_POINT;
              }
            }

            if (layer == -1) {
              layer = CustomData_get_named_layer(cd_ldata, CD_MLOOPCOL, name);
              if (layer != -1) {
                type = CD_MLOOPCOL;
                domain = ATTR_DOMAIN_CORNER;
              }
            }

#if 0 /* Tangents are always from UV's - this will never happen. */
            if (layer == -1) {
              layer = CustomData_get_named_layer(cd_ldata, CD_TANGENT, name);
              type = CD_TANGENT;
            }
#endif
            if (layer == -1) {
              /* Try to match a generic attribute, we use the first attribute domain with a
               * matching name. */
              if (custom_data_match_attribute(cd_vdata, name, &layer, &type)) {
                domain = ATTR_DOMAIN_POINT;
              }
              else if (custom_data_match_attribute(cd_ldata, name, &layer, &type)) {
                domain = ATTR_DOMAIN_CORNER;
              }
              else if (custom_data_match_attribute(cd_pdata, name, &layer, &type)) {
                domain = ATTR_DOMAIN_FACE;
              }
              else if (custom_data_match_attribute(cd_edata, name, &layer, &type)) {
                domain = ATTR_DOMAIN_EDGE;
              }
              else {
                layer = -1;
                domain = ATTR_DOMAIN_NUM;
              }
            }

            if (layer == -1) {
              continue;
            }
          }
          else {
            /* Fall back to the UV layer, which matches old behavior. */
            type = CD_MTFACE;
          }
        }

        switch (type) {
          case CD_MTFACE: {
            if (layer == -1) {
              layer = (name[0] != '\0') ? CustomData_get_named_layer(cd_ldata, CD_MLOOPUV, name) :
                                          CustomData_get_render_layer(cd_ldata, CD_MLOOPUV);
            }
            if (layer != -1) {
              cd_used.uv |= (1 << layer);
            }
            break;
          }
          case CD_TANGENT: {
            if (layer == -1) {
              layer = (name[0] != '\0') ? CustomData_get_named_layer(cd_ldata, CD_MLOOPUV, name) :
                                          CustomData_get_render_layer(cd_ldata, CD_MLOOPUV);

              /* Only fallback to orco (below) when we have no UV layers, see: T56545 */
              if (layer == -1 && name[0] != '\0') {
                layer = CustomData_get_render_layer(cd_ldata, CD_MLOOPUV);
              }
            }
            if (layer != -1) {
              cd_used.tan |= (1 << layer);
            }
            else {
              /* no UV layers at all => requesting orco */
              cd_used.tan_orco = 1;
              cd_used.orco = 1;
            }
            break;
          }

          case CD_ORCO: {
            cd_used.orco = 1;
            break;
          }

          /* note that attr->type will always be CD_PROP_COLOR event for
             CD_MLOOPCOL layers, see node_shader_gpu_vertex_color in
             node_shader_vertex_color.cc
           */
          case CD_MLOOPCOL:
          case CD_PROP_COLOR: {
            const AttributeRef *render = &me->attr_color_render;

            if (domain == ATTR_DOMAIN_NUM) {
              domain = render->domain;
            }

            if (layer == -1 && name[0] != '\0') {
              layer = CustomData_get_named_layer_index(cd_ldata, type, name);
              domain = layer != -1 ? ATTR_DOMAIN_CORNER : domain;

              if (layer == -1) {
                layer = CustomData_get_named_layer_index(cd_vdata, type, name);
                domain = layer != -1 ? ATTR_DOMAIN_POINT : domain;
              }

              if (layer == -1) {
                layer = CustomData_get_named_layer_index(cd_ldata, CD_MLOOPCOL, name);

                if (layer != -1) {
                  domain = ATTR_DOMAIN_CORNER;
                  type = CD_MLOOPCOL;
                }
              }

              if (layer == -1) {
                layer = CustomData_get_named_layer_index(cd_vdata, CD_MLOOPCOL, name);

                if (layer != -1) {
                  domain = ATTR_DOMAIN_POINT;
                  type = CD_MLOOPCOL;
                }
              }

              if (layer == -1) {
                break;
              }

              AttributeRef ref;
              const CustomData *cdata = domain == ATTR_DOMAIN_POINT ? cd_vdata : cd_ldata;
              CustomDataLayer *clayer = cdata->layers + layer;

              ref.domain = domain;
              BLI_strncpy(ref.name, clayer->name, sizeof(ref.name));
              ref.type = clayer->type;

              int idx = (uint)mesh_cd_get_vcol_i(me, cd_vdata, cd_ldata, &ref);

              if (idx >= 0) {
                cd_used.vcol |= 1UL << (uint)idx;
              }
            }
            else {
              int idx = (uint)mesh_cd_get_vcol_i(me, cd_vdata, cd_ldata, render);

              if (idx >= 0) {
                cd_used.vcol |= 1UL << (uint)idx;
              }
            }

            break;
          }

            /* fallthrough */
          case CD_PROP_FLOAT3:
          case CD_PROP_BOOL:
          case CD_PROP_INT32:
          case CD_PROP_FLOAT:
          case CD_PROP_FLOAT2: {
            if (layer != -1 && domain != ATTR_DOMAIN_NUM) {
              drw_mesh_attributes_add_request(attributes, type, layer, domain);
            }
            break;
          }
        }
      }
    }
  }
  return cd_used;
}

/** \} */

/* ---------------------------------------------------------------------- */
/** \name Vertex Group Selection
 * \{ */

/** Reset the selection structure, deallocating heap memory as appropriate. */
static void drw_mesh_weight_state_clear(struct DRW_MeshWeightState *wstate)
{
  MEM_SAFE_FREE(wstate->defgroup_sel);
  MEM_SAFE_FREE(wstate->defgroup_locked);
  MEM_SAFE_FREE(wstate->defgroup_unlocked);

  memset(wstate, 0, sizeof(*wstate));

  wstate->defgroup_active = -1;
}

/** Copy selection data from one structure to another, including heap memory. */
static void drw_mesh_weight_state_copy(struct DRW_MeshWeightState *wstate_dst,
                                       const struct DRW_MeshWeightState *wstate_src)
{
  MEM_SAFE_FREE(wstate_dst->defgroup_sel);
  MEM_SAFE_FREE(wstate_dst->defgroup_locked);
  MEM_SAFE_FREE(wstate_dst->defgroup_unlocked);

  memcpy(wstate_dst, wstate_src, sizeof(*wstate_dst));

  if (wstate_src->defgroup_sel) {
    wstate_dst->defgroup_sel = MEM_dupallocN(wstate_src->defgroup_sel);
  }
  if (wstate_src->defgroup_locked) {
    wstate_dst->defgroup_locked = MEM_dupallocN(wstate_src->defgroup_locked);
  }
  if (wstate_src->defgroup_unlocked) {
    wstate_dst->defgroup_unlocked = MEM_dupallocN(wstate_src->defgroup_unlocked);
  }
}

static bool drw_mesh_flags_equal(const bool *array1, const bool *array2, int size)
{
  return ((!array1 && !array2) ||
          (array1 && array2 && memcmp(array1, array2, size * sizeof(bool)) == 0));
}

/** Compare two selection structures. */
static bool drw_mesh_weight_state_compare(const struct DRW_MeshWeightState *a,
                                          const struct DRW_MeshWeightState *b)
{
  return a->defgroup_active == b->defgroup_active && a->defgroup_len == b->defgroup_len &&
         a->flags == b->flags && a->alert_mode == b->alert_mode &&
         a->defgroup_sel_count == b->defgroup_sel_count &&
         drw_mesh_flags_equal(a->defgroup_sel, b->defgroup_sel, a->defgroup_len) &&
         drw_mesh_flags_equal(a->defgroup_locked, b->defgroup_locked, a->defgroup_len) &&
         drw_mesh_flags_equal(a->defgroup_unlocked, b->defgroup_unlocked, a->defgroup_len);
}

static void drw_mesh_weight_state_extract(Object *ob,
                                          Mesh *me,
                                          const ToolSettings *ts,
                                          bool paint_mode,
                                          struct DRW_MeshWeightState *wstate)
{
  /* Extract complete vertex weight group selection state and mode flags. */
  memset(wstate, 0, sizeof(*wstate));

  wstate->defgroup_active = me->vertex_group_active_index - 1;
  wstate->defgroup_len = BLI_listbase_count(&me->vertex_group_names);

  wstate->alert_mode = ts->weightuser;

  if (paint_mode && ts->multipaint) {
    /* Multi-paint needs to know all selected bones, not just the active group.
     * This is actually a relatively expensive operation, but caching would be difficult. */
    wstate->defgroup_sel = BKE_object_defgroup_selected_get(
        ob, wstate->defgroup_len, &wstate->defgroup_sel_count);

    if (wstate->defgroup_sel_count > 1) {
      wstate->flags |= DRW_MESH_WEIGHT_STATE_MULTIPAINT |
                       (ts->auto_normalize ? DRW_MESH_WEIGHT_STATE_AUTO_NORMALIZE : 0);

      if (ME_USING_MIRROR_X_VERTEX_GROUPS(me)) {
        BKE_object_defgroup_mirror_selection(ob,
                                             wstate->defgroup_len,
                                             wstate->defgroup_sel,
                                             wstate->defgroup_sel,
                                             &wstate->defgroup_sel_count);
      }
    }
    /* With only one selected bone Multi-paint reverts to regular mode. */
    else {
      wstate->defgroup_sel_count = 0;
      MEM_SAFE_FREE(wstate->defgroup_sel);
    }
  }

  if (paint_mode && ts->wpaint_lock_relative) {
    /* Set of locked vertex groups for the lock relative mode. */
    wstate->defgroup_locked = BKE_object_defgroup_lock_flags_get(ob, wstate->defgroup_len);
    wstate->defgroup_unlocked = BKE_object_defgroup_validmap_get(ob, wstate->defgroup_len);

    /* Check that a deform group is active, and none of selected groups are locked. */
    if (BKE_object_defgroup_check_lock_relative(
            wstate->defgroup_locked, wstate->defgroup_unlocked, wstate->defgroup_active) &&
        BKE_object_defgroup_check_lock_relative_multi(wstate->defgroup_len,
                                                      wstate->defgroup_locked,
                                                      wstate->defgroup_sel,
                                                      wstate->defgroup_sel_count)) {
      wstate->flags |= DRW_MESH_WEIGHT_STATE_LOCK_RELATIVE;

      /* Compute the set of locked and unlocked deform vertex groups. */
      BKE_object_defgroup_split_locked_validmap(wstate->defgroup_len,
                                                wstate->defgroup_locked,
                                                wstate->defgroup_unlocked,
                                                wstate->defgroup_locked, /* out */
                                                wstate->defgroup_unlocked);
    }
    else {
      MEM_SAFE_FREE(wstate->defgroup_unlocked);
      MEM_SAFE_FREE(wstate->defgroup_locked);
    }
  }
}

/** \} */

/* ---------------------------------------------------------------------- */
/** \name Mesh GPUBatch Cache
 * \{ */

BLI_INLINE void mesh_batch_cache_add_request(MeshBatchCache *cache, DRWBatchFlag new_flag)
{
  atomic_fetch_and_or_uint32((uint32_t *)(&cache->batch_requested), *(uint32_t *)&new_flag);
}

/* GPUBatch cache management. */

static bool mesh_batch_cache_valid(Object *object, Mesh *me)
{
  MeshBatchCache *cache = me->runtime.batch_cache;

  if (cache == NULL) {
    return false;
  }

  if (cache->is_editmode != (me->edit_mesh != NULL)) {
    return false;
  }

  if (cache->is_dirty) {
    return false;
  }

  if (cache->mat_len != mesh_render_mat_len_get(object, me)) {
    return false;
  }

  return true;
}

static void mesh_batch_cache_init(Object *object, Mesh *me)
{
  MeshBatchCache *cache = me->runtime.batch_cache;

  if (!cache) {
    cache = me->runtime.batch_cache = MEM_callocN(sizeof(*cache), __func__);
  }
  else {
    memset(cache, 0, sizeof(*cache));
  }

  cache->is_editmode = me->edit_mesh != NULL;

  if (cache->is_editmode == false) {
    // cache->edge_len = mesh_render_edges_len_get(me);
    // cache->tri_len = mesh_render_looptri_len_get(me);
    // cache->poly_len = mesh_render_polys_len_get(me);
    // cache->vert_len = mesh_render_verts_len_get(me);
  }

  cache->mat_len = mesh_render_mat_len_get(object, me);
  cache->surface_per_mat = MEM_callocN(sizeof(*cache->surface_per_mat) * cache->mat_len, __func__);
  cache->tris_per_mat = MEM_callocN(sizeof(*cache->tris_per_mat) * cache->mat_len, __func__);

  cache->is_dirty = false;
  cache->batch_ready = 0;
  cache->batch_requested = 0;

  drw_mesh_weight_state_clear(&cache->weight_state);
}

void DRW_mesh_batch_cache_validate(Object *object, Mesh *me)
{
  if (!mesh_batch_cache_valid(object, me)) {
    mesh_batch_cache_clear(me);
    mesh_batch_cache_init(object, me);
  }
}

static MeshBatchCache *mesh_batch_cache_get(Mesh *me)
{
  return me->runtime.batch_cache;
}

static void mesh_batch_cache_check_vertex_group(MeshBatchCache *cache,
                                                const struct DRW_MeshWeightState *wstate)
{
  if (!drw_mesh_weight_state_compare(&cache->weight_state, wstate)) {
    FOREACH_MESH_BUFFER_CACHE (cache, mbc) {
      GPU_VERTBUF_DISCARD_SAFE(mbc->buff.vbo.weights);
    }
    GPU_BATCH_CLEAR_SAFE(cache->batch.surface_weights);

    cache->batch_ready &= ~MBC_SURFACE_WEIGHTS;

    drw_mesh_weight_state_clear(&cache->weight_state);
  }
}

static void mesh_batch_cache_request_surface_batches(MeshBatchCache *cache)
{
  mesh_batch_cache_add_request(cache, MBC_SURFACE);
  DRW_batch_request(&cache->batch.surface);
  for (int i = 0; i < cache->mat_len; i++) {
    DRW_batch_request(&cache->surface_per_mat[i]);
  }
}

/* Free batches with material-mapped looptris.
 * NOTE: The updating of the indices buffers (#tris_per_mat) is handled in the extractors.
 * No need to discard they here. */
static void mesh_batch_cache_discard_surface_batches(MeshBatchCache *cache)
{
  GPU_BATCH_DISCARD_SAFE(cache->batch.surface);
  for (int i = 0; i < cache->mat_len; i++) {
    GPU_BATCH_DISCARD_SAFE(cache->surface_per_mat[i]);
  }
  cache->batch_ready &= ~MBC_SURFACE;
}

static void mesh_batch_cache_discard_shaded_tri(MeshBatchCache *cache)
{
  FOREACH_MESH_BUFFER_CACHE (cache, mbc) {
    GPU_VERTBUF_DISCARD_SAFE(mbc->buff.vbo.uv);
    GPU_VERTBUF_DISCARD_SAFE(mbc->buff.vbo.tan);
    GPU_VERTBUF_DISCARD_SAFE(mbc->buff.vbo.vcol);
    GPU_VERTBUF_DISCARD_SAFE(mbc->buff.vbo.orco);
  }
  DRWBatchFlag batch_map = BATCH_MAP(vbo.uv, vbo.tan, vbo.vcol, vbo.orco);
  mesh_batch_cache_discard_batch(cache, batch_map);
  mesh_cd_layers_type_clear(&cache->cd_used);
}

static void mesh_batch_cache_discard_uvedit(MeshBatchCache *cache)
{
  FOREACH_MESH_BUFFER_CACHE (cache, mbc) {
    GPU_VERTBUF_DISCARD_SAFE(mbc->buff.vbo.edituv_stretch_angle);
    GPU_VERTBUF_DISCARD_SAFE(mbc->buff.vbo.edituv_stretch_area);
    GPU_VERTBUF_DISCARD_SAFE(mbc->buff.vbo.uv);
    GPU_VERTBUF_DISCARD_SAFE(mbc->buff.vbo.edituv_data);
    GPU_VERTBUF_DISCARD_SAFE(mbc->buff.vbo.fdots_uv);
    GPU_VERTBUF_DISCARD_SAFE(mbc->buff.vbo.fdots_edituv_data);
    GPU_INDEXBUF_DISCARD_SAFE(mbc->buff.ibo.edituv_tris);
    GPU_INDEXBUF_DISCARD_SAFE(mbc->buff.ibo.edituv_lines);
    GPU_INDEXBUF_DISCARD_SAFE(mbc->buff.ibo.edituv_points);
    GPU_INDEXBUF_DISCARD_SAFE(mbc->buff.ibo.edituv_fdots);
  }
  DRWBatchFlag batch_map = BATCH_MAP(vbo.edituv_stretch_angle,
                                     vbo.edituv_stretch_area,
                                     vbo.uv,
                                     vbo.edituv_data,
                                     vbo.fdots_uv,
                                     vbo.fdots_edituv_data,
                                     ibo.edituv_tris,
                                     ibo.edituv_lines,
                                     ibo.edituv_points,
                                     ibo.edituv_fdots);
  mesh_batch_cache_discard_batch(cache, batch_map);

  cache->tot_area = 0.0f;
  cache->tot_uv_area = 0.0f;

  cache->batch_ready &= ~MBC_EDITUV;

  /* We discarded the vbo.uv so we need to reset the cd_used flag. */
  cache->cd_used.uv = 0;
  cache->cd_used.edit_uv = 0;
}

static void mesh_batch_cache_discard_uvedit_select(MeshBatchCache *cache)
{
  FOREACH_MESH_BUFFER_CACHE (cache, mbc) {
    GPU_VERTBUF_DISCARD_SAFE(mbc->buff.vbo.edituv_data);
    GPU_VERTBUF_DISCARD_SAFE(mbc->buff.vbo.fdots_edituv_data);
    GPU_INDEXBUF_DISCARD_SAFE(mbc->buff.ibo.edituv_tris);
    GPU_INDEXBUF_DISCARD_SAFE(mbc->buff.ibo.edituv_lines);
    GPU_INDEXBUF_DISCARD_SAFE(mbc->buff.ibo.edituv_points);
    GPU_INDEXBUF_DISCARD_SAFE(mbc->buff.ibo.edituv_fdots);
  }
  DRWBatchFlag batch_map = BATCH_MAP(vbo.edituv_data,
                                     vbo.fdots_edituv_data,
                                     ibo.edituv_tris,
                                     ibo.edituv_lines,
                                     ibo.edituv_points,
                                     ibo.edituv_fdots);
  mesh_batch_cache_discard_batch(cache, batch_map);
}

void DRW_mesh_batch_cache_dirty_tag(Mesh *me, eMeshBatchDirtyMode mode)
{
  MeshBatchCache *cache = me->runtime.batch_cache;
  if (cache == NULL) {
    return;
  }
  DRWBatchFlag batch_map;
  switch (mode) {
    case BKE_MESH_BATCH_DIRTY_SELECT:
      FOREACH_MESH_BUFFER_CACHE (cache, mbc) {
        GPU_VERTBUF_DISCARD_SAFE(mbc->buff.vbo.edit_data);
        GPU_VERTBUF_DISCARD_SAFE(mbc->buff.vbo.fdots_nor);
      }
      batch_map = BATCH_MAP(vbo.edit_data, vbo.fdots_nor);
      mesh_batch_cache_discard_batch(cache, batch_map);

      /* Because visible UVs depends on edit mode selection, discard topology. */
      mesh_batch_cache_discard_uvedit_select(cache);
      break;
    case BKE_MESH_BATCH_DIRTY_SELECT_PAINT:
      /* Paint mode selection flag is packed inside the nor attribute.
       * Note that it can be slow if auto smooth is enabled. (see T63946) */
      FOREACH_MESH_BUFFER_CACHE (cache, mbc) {
        GPU_INDEXBUF_DISCARD_SAFE(mbc->buff.ibo.lines_paint_mask);
        GPU_VERTBUF_DISCARD_SAFE(mbc->buff.vbo.pos_nor);
        GPU_VERTBUF_DISCARD_SAFE(mbc->buff.vbo.lnor);
      }
      batch_map = BATCH_MAP(ibo.lines_paint_mask, vbo.pos_nor, vbo.lnor);
      mesh_batch_cache_discard_batch(cache, batch_map);
      break;
    case BKE_MESH_BATCH_DIRTY_ALL:
      cache->is_dirty = true;
      break;
    case BKE_MESH_BATCH_DIRTY_SHADING:
      mesh_batch_cache_discard_shaded_tri(cache);
      mesh_batch_cache_discard_uvedit(cache);
      break;
    case BKE_MESH_BATCH_DIRTY_UVEDIT_ALL:
      mesh_batch_cache_discard_uvedit(cache);
      break;
    case BKE_MESH_BATCH_DIRTY_UVEDIT_SELECT:
      FOREACH_MESH_BUFFER_CACHE (cache, mbc) {
        GPU_VERTBUF_DISCARD_SAFE(mbc->buff.vbo.edituv_data);
        GPU_VERTBUF_DISCARD_SAFE(mbc->buff.vbo.fdots_edituv_data);
      }
      batch_map = BATCH_MAP(vbo.edituv_data, vbo.fdots_edituv_data);
      mesh_batch_cache_discard_batch(cache, batch_map);
      break;
    default:
      BLI_assert(0);
  }
}

static void mesh_buffer_list_clear(MeshBufferList *mbuflist)
{
  GPUVertBuf **vbos = (GPUVertBuf **)&mbuflist->vbo;
  GPUIndexBuf **ibos = (GPUIndexBuf **)&mbuflist->ibo;
  for (int i = 0; i < sizeof(mbuflist->vbo) / sizeof(void *); i++) {
    GPU_VERTBUF_DISCARD_SAFE(vbos[i]);
  }
  for (int i = 0; i < sizeof(mbuflist->ibo) / sizeof(void *); i++) {
    GPU_INDEXBUF_DISCARD_SAFE(ibos[i]);
  }
}

static void mesh_buffer_cache_clear(MeshBufferCache *mbc)
{
  mesh_buffer_list_clear(&mbc->buff);

  MEM_SAFE_FREE(mbc->loose_geom.verts);
  MEM_SAFE_FREE(mbc->loose_geom.edges);
  mbc->loose_geom.edge_len = 0;
  mbc->loose_geom.vert_len = 0;

  MEM_SAFE_FREE(mbc->poly_sorted.tri_first_index);
  MEM_SAFE_FREE(mbc->poly_sorted.mat_tri_len);
  mbc->poly_sorted.visible_tri_len = 0;
}

static void mesh_batch_cache_free_subdiv_cache(MeshBatchCache *cache)
{
  if (cache->subdiv_cache) {
    draw_subdiv_cache_free(cache->subdiv_cache);
    MEM_freeN(cache->subdiv_cache);
    cache->subdiv_cache = NULL;
  }
}

static void mesh_batch_cache_clear(Mesh *me)
{
  MeshBatchCache *cache = me->runtime.batch_cache;
  if (!cache) {
    return;
  }
  FOREACH_MESH_BUFFER_CACHE (cache, mbc) {
    mesh_buffer_cache_clear(mbc);
  }

  for (int i = 0; i < cache->mat_len; i++) {
    GPU_INDEXBUF_DISCARD_SAFE(cache->tris_per_mat[i]);
  }
  MEM_SAFE_FREE(cache->tris_per_mat);

  for (int i = 0; i < sizeof(cache->batch) / sizeof(void *); i++) {
    GPUBatch **batch = (GPUBatch **)&cache->batch;
    GPU_BATCH_DISCARD_SAFE(batch[i]);
  }

  mesh_batch_cache_discard_shaded_tri(cache);
  mesh_batch_cache_discard_uvedit(cache);
  MEM_SAFE_FREE(cache->surface_per_mat);
  cache->mat_len = 0;

  cache->batch_ready = 0;
  drw_mesh_weight_state_clear(&cache->weight_state);

  mesh_batch_cache_free_subdiv_cache(cache);
}

void DRW_mesh_batch_cache_free(Mesh *me)
{
  mesh_batch_cache_clear(me);
  MEM_SAFE_FREE(me->runtime.batch_cache);
}

/** \} */

/* ---------------------------------------------------------------------- */
/** \name Public API
 * \{ */

static void texpaint_request_active_uv(MeshBatchCache *cache, Object *object, Mesh *me)
{
  DRW_MeshCDMask cd_needed;
  mesh_cd_layers_type_clear(&cd_needed);
  mesh_cd_calc_active_uv_layer(object, me, &cd_needed);

  BLI_assert(cd_needed.uv != 0 &&
             "No uv layer available in texpaint, but batches requested anyway!");

  mesh_cd_calc_active_mask_uv_layer(object, me, &cd_needed);
  mesh_cd_layers_type_merge(&cache->cd_needed, cd_needed);
}

static void texpaint_request_active_vcol(MeshBatchCache *cache, Object *object, Mesh *me)
{
  DRW_MeshCDMask cd_needed;
  mesh_cd_layers_type_clear(&cd_needed);
  mesh_cd_calc_active_mloopcol_layer(object, me, &cd_needed);

  BLI_assert(cd_needed.vcol != 0 &&
             "No MLOOPCOL layer available in vertpaint, but batches requested anyway!");

  mesh_cd_layers_type_merge(&cache->cd_needed, cd_needed);
}

static void sculpt_request_active_vcol(MeshBatchCache *cache, Object *object, Mesh *me)
{
  DRW_MeshAttributes attrs_needed;
  drw_mesh_attributes_clear(&attrs_needed);
<<<<<<< HEAD

  const Mesh *me_final = editmesh_final_or_this(me);
  const CustomData *cd_vdata = mesh_cd_vdata_get_from_mesh(me_final);
  const CustomData *cd_ldata = mesh_cd_ldata_get_from_mesh(me_final);

  if (mesh_cd_calc_active_vcol_layer(me, &attrs_needed)) {
    int active = mesh_cd_get_active_color_i(me_final, cd_vdata, cd_ldata);
    int render = mesh_cd_get_render_color_i(me_final, cd_vdata, cd_ldata);

    if (active >= 0) {
      cache->cd_used.vcol |= 1UL << (uint)active;
    }
    if (render >= 0) {
      cache->cd_used.vcol |= 1UL << (uint)render;
    }
  }
=======
  mesh_cd_calc_active_vcol_layer(object, me, &attrs_needed);
>>>>>>> ec2e9a43

  BLI_assert(attrs_needed.num_requests != 0 &&
             "No MPropCol layer available in Sculpt, but batches requested anyway!");

  drw_mesh_attributes_merge(&cache->attr_needed, &attrs_needed, me->runtime.render_mutex);
}

GPUBatch *DRW_mesh_batch_cache_get_all_verts(Mesh *me)
{
  MeshBatchCache *cache = mesh_batch_cache_get(me);
  mesh_batch_cache_add_request(cache, MBC_ALL_VERTS);
  return DRW_batch_request(&cache->batch.all_verts);
}

GPUBatch *DRW_mesh_batch_cache_get_all_edges(Mesh *me)
{
  MeshBatchCache *cache = mesh_batch_cache_get(me);
  mesh_batch_cache_add_request(cache, MBC_ALL_EDGES);
  return DRW_batch_request(&cache->batch.all_edges);
}

GPUBatch *DRW_mesh_batch_cache_get_surface(Mesh *me)
{
  MeshBatchCache *cache = mesh_batch_cache_get(me);
  mesh_batch_cache_request_surface_batches(cache);

  return cache->batch.surface;
}

GPUBatch *DRW_mesh_batch_cache_get_loose_edges(Mesh *me)
{
  MeshBatchCache *cache = mesh_batch_cache_get(me);
  mesh_batch_cache_add_request(cache, MBC_LOOSE_EDGES);
  if (cache->no_loose_wire) {
    return NULL;
  }

  return DRW_batch_request(&cache->batch.loose_edges);
}

GPUBatch *DRW_mesh_batch_cache_get_surface_weights(Mesh *me)
{
  MeshBatchCache *cache = mesh_batch_cache_get(me);
  mesh_batch_cache_add_request(cache, MBC_SURFACE_WEIGHTS);
  return DRW_batch_request(&cache->batch.surface_weights);
}

GPUBatch *DRW_mesh_batch_cache_get_edge_detection(Mesh *me, bool *r_is_manifold)
{
  MeshBatchCache *cache = mesh_batch_cache_get(me);
  mesh_batch_cache_add_request(cache, MBC_EDGE_DETECTION);
  /* Even if is_manifold is not correct (not updated),
   * the default (not manifold) is just the worst case. */
  if (r_is_manifold) {
    *r_is_manifold = cache->is_manifold;
  }
  return DRW_batch_request(&cache->batch.edge_detection);
}

GPUBatch *DRW_mesh_batch_cache_get_wireframes_face(Mesh *me)
{
  MeshBatchCache *cache = mesh_batch_cache_get(me);
  mesh_batch_cache_add_request(cache, MBC_WIRE_EDGES);
  return DRW_batch_request(&cache->batch.wire_edges);
}

GPUBatch *DRW_mesh_batch_cache_get_edit_mesh_analysis(Mesh *me)
{
  MeshBatchCache *cache = mesh_batch_cache_get(me);
  mesh_batch_cache_add_request(cache, MBC_EDIT_MESH_ANALYSIS);
  return DRW_batch_request(&cache->batch.edit_mesh_analysis);
}

GPUBatch **DRW_mesh_batch_cache_get_surface_shaded(Object *object,
                                                   Mesh *me,
                                                   struct GPUMaterial **gpumat_array,
                                                   uint gpumat_array_len)
{
  MeshBatchCache *cache = mesh_batch_cache_get(me);
  DRW_MeshAttributes attrs_needed;
  drw_mesh_attributes_clear(&attrs_needed);
  DRW_MeshCDMask cd_needed = mesh_cd_calc_used_gpu_layers(
      object, me, gpumat_array, gpumat_array_len, &attrs_needed);

  BLI_assert(gpumat_array_len == cache->mat_len);

  mesh_cd_layers_type_merge(&cache->cd_needed, cd_needed);
  ThreadMutex *mesh_render_mutex = (ThreadMutex *)me->runtime.render_mutex;
  drw_mesh_attributes_merge(&cache->attr_needed, &attrs_needed, mesh_render_mutex);
  mesh_batch_cache_request_surface_batches(cache);
  return cache->surface_per_mat;
}

GPUBatch **DRW_mesh_batch_cache_get_surface_texpaint(Object *object, Mesh *me)
{
  MeshBatchCache *cache = mesh_batch_cache_get(me);
  texpaint_request_active_uv(cache, object, me);
  mesh_batch_cache_request_surface_batches(cache);
  return cache->surface_per_mat;
}

GPUBatch *DRW_mesh_batch_cache_get_surface_texpaint_single(Object *object, Mesh *me)
{
  MeshBatchCache *cache = mesh_batch_cache_get(me);
  texpaint_request_active_uv(cache, object, me);
  mesh_batch_cache_request_surface_batches(cache);
  return cache->batch.surface;
}

GPUBatch *DRW_mesh_batch_cache_get_surface_vertpaint(Object *object, Mesh *me)
{
  MeshBatchCache *cache = mesh_batch_cache_get(me);
  texpaint_request_active_vcol(cache, object, me);
  mesh_batch_cache_request_surface_batches(cache);
  return cache->batch.surface;
}

GPUBatch *DRW_mesh_batch_cache_get_surface_sculpt(Object *object, Mesh *me)
{
  MeshBatchCache *cache = mesh_batch_cache_get(me);
  sculpt_request_active_vcol(cache, object, me);
  mesh_batch_cache_request_surface_batches(cache);
  return cache->batch.surface;
}

int DRW_mesh_material_count_get(const Object *object, const Mesh *me)
{
  return mesh_render_mat_len_get(object, me);
}

GPUBatch *DRW_mesh_batch_cache_get_sculpt_overlays(Mesh *me)
{
  MeshBatchCache *cache = mesh_batch_cache_get(me);

  cache->cd_needed.sculpt_overlays = 1;
  mesh_batch_cache_add_request(cache, MBC_SCULPT_OVERLAYS);
  DRW_batch_request(&cache->batch.sculpt_overlays);

  return cache->batch.sculpt_overlays;
}

/** \} */

/* ---------------------------------------------------------------------- */
/** \name Edit Mode API
 * \{ */

GPUVertBuf *DRW_mesh_batch_cache_pos_vertbuf_get(Mesh *me)
{
  MeshBatchCache *cache = mesh_batch_cache_get(me);
  /* Request surface to trigger the vbo filling. Otherwise it may do nothing. */
  mesh_batch_cache_request_surface_batches(cache);

  DRW_vbo_request(NULL, &cache->final.buff.vbo.pos_nor);
  return cache->final.buff.vbo.pos_nor;
}

/** \} */

/* ---------------------------------------------------------------------- */
/** \name Edit Mode API
 * \{ */

GPUBatch *DRW_mesh_batch_cache_get_edit_triangles(Mesh *me)
{
  MeshBatchCache *cache = mesh_batch_cache_get(me);
  mesh_batch_cache_add_request(cache, MBC_EDIT_TRIANGLES);
  return DRW_batch_request(&cache->batch.edit_triangles);
}

GPUBatch *DRW_mesh_batch_cache_get_edit_edges(Mesh *me)
{
  MeshBatchCache *cache = mesh_batch_cache_get(me);
  mesh_batch_cache_add_request(cache, MBC_EDIT_EDGES);
  return DRW_batch_request(&cache->batch.edit_edges);
}

GPUBatch *DRW_mesh_batch_cache_get_edit_vertices(Mesh *me)
{
  MeshBatchCache *cache = mesh_batch_cache_get(me);
  mesh_batch_cache_add_request(cache, MBC_EDIT_VERTICES);
  return DRW_batch_request(&cache->batch.edit_vertices);
}

GPUBatch *DRW_mesh_batch_cache_get_edit_vnors(Mesh *me)
{
  MeshBatchCache *cache = mesh_batch_cache_get(me);
  mesh_batch_cache_add_request(cache, MBC_EDIT_VNOR);
  return DRW_batch_request(&cache->batch.edit_vnor);
}

GPUBatch *DRW_mesh_batch_cache_get_edit_lnors(Mesh *me)
{
  MeshBatchCache *cache = mesh_batch_cache_get(me);
  mesh_batch_cache_add_request(cache, MBC_EDIT_LNOR);
  return DRW_batch_request(&cache->batch.edit_lnor);
}

GPUBatch *DRW_mesh_batch_cache_get_edit_facedots(Mesh *me)
{
  MeshBatchCache *cache = mesh_batch_cache_get(me);
  mesh_batch_cache_add_request(cache, MBC_EDIT_FACEDOTS);
  return DRW_batch_request(&cache->batch.edit_fdots);
}

GPUBatch *DRW_mesh_batch_cache_get_edit_skin_roots(Mesh *me)
{
  MeshBatchCache *cache = mesh_batch_cache_get(me);
  mesh_batch_cache_add_request(cache, MBC_SKIN_ROOTS);
  return DRW_batch_request(&cache->batch.edit_skin_roots);
}

/** \} */

/* ---------------------------------------------------------------------- */
/** \name Edit Mode selection API
 * \{ */

GPUBatch *DRW_mesh_batch_cache_get_triangles_with_select_id(Mesh *me)
{
  MeshBatchCache *cache = mesh_batch_cache_get(me);
  mesh_batch_cache_add_request(cache, MBC_EDIT_SELECTION_FACES);
  return DRW_batch_request(&cache->batch.edit_selection_faces);
}

GPUBatch *DRW_mesh_batch_cache_get_facedots_with_select_id(Mesh *me)
{
  MeshBatchCache *cache = mesh_batch_cache_get(me);
  mesh_batch_cache_add_request(cache, MBC_EDIT_SELECTION_FACEDOTS);
  return DRW_batch_request(&cache->batch.edit_selection_fdots);
}

GPUBatch *DRW_mesh_batch_cache_get_edges_with_select_id(Mesh *me)
{
  MeshBatchCache *cache = mesh_batch_cache_get(me);
  mesh_batch_cache_add_request(cache, MBC_EDIT_SELECTION_EDGES);
  return DRW_batch_request(&cache->batch.edit_selection_edges);
}

GPUBatch *DRW_mesh_batch_cache_get_verts_with_select_id(Mesh *me)
{
  MeshBatchCache *cache = mesh_batch_cache_get(me);
  mesh_batch_cache_add_request(cache, MBC_EDIT_SELECTION_VERTS);
  return DRW_batch_request(&cache->batch.edit_selection_verts);
}

/** \} */

/* ---------------------------------------------------------------------- */
/** \name UV Image editor API
 * \{ */

static void edituv_request_active_uv(MeshBatchCache *cache, Object *object, Mesh *me)
{
  DRW_MeshCDMask cd_needed;
  mesh_cd_layers_type_clear(&cd_needed);
  mesh_cd_calc_active_uv_layer(object, me, &cd_needed);
  mesh_cd_calc_edit_uv_layer(me, &cd_needed);

  BLI_assert(cd_needed.edit_uv != 0 &&
             "No uv layer available in edituv, but batches requested anyway!");

  mesh_cd_calc_active_mask_uv_layer(object, me, &cd_needed);
  mesh_cd_layers_type_merge(&cache->cd_needed, cd_needed);
}

GPUBatch *DRW_mesh_batch_cache_get_edituv_faces_stretch_area(Object *object,
                                                             Mesh *me,
                                                             float **tot_area,
                                                             float **tot_uv_area)
{
  MeshBatchCache *cache = mesh_batch_cache_get(me);
  edituv_request_active_uv(cache, object, me);
  mesh_batch_cache_add_request(cache, MBC_EDITUV_FACES_STRETCH_AREA);

  if (tot_area != NULL) {
    *tot_area = &cache->tot_area;
  }
  if (tot_uv_area != NULL) {
    *tot_uv_area = &cache->tot_uv_area;
  }
  return DRW_batch_request(&cache->batch.edituv_faces_stretch_area);
}

GPUBatch *DRW_mesh_batch_cache_get_edituv_faces_stretch_angle(Object *object, Mesh *me)
{
  MeshBatchCache *cache = mesh_batch_cache_get(me);
  edituv_request_active_uv(cache, object, me);
  mesh_batch_cache_add_request(cache, MBC_EDITUV_FACES_STRETCH_ANGLE);
  return DRW_batch_request(&cache->batch.edituv_faces_stretch_angle);
}

GPUBatch *DRW_mesh_batch_cache_get_edituv_faces(Object *object, Mesh *me)
{
  MeshBatchCache *cache = mesh_batch_cache_get(me);
  edituv_request_active_uv(cache, object, me);
  mesh_batch_cache_add_request(cache, MBC_EDITUV_FACES);
  return DRW_batch_request(&cache->batch.edituv_faces);
}

GPUBatch *DRW_mesh_batch_cache_get_edituv_edges(Object *object, Mesh *me)
{
  MeshBatchCache *cache = mesh_batch_cache_get(me);
  edituv_request_active_uv(cache, object, me);
  mesh_batch_cache_add_request(cache, MBC_EDITUV_EDGES);
  return DRW_batch_request(&cache->batch.edituv_edges);
}

GPUBatch *DRW_mesh_batch_cache_get_edituv_verts(Object *object, Mesh *me)
{
  MeshBatchCache *cache = mesh_batch_cache_get(me);
  edituv_request_active_uv(cache, object, me);
  mesh_batch_cache_add_request(cache, MBC_EDITUV_VERTS);
  return DRW_batch_request(&cache->batch.edituv_verts);
}

GPUBatch *DRW_mesh_batch_cache_get_edituv_facedots(Object *object, Mesh *me)
{
  MeshBatchCache *cache = mesh_batch_cache_get(me);
  edituv_request_active_uv(cache, object, me);
  mesh_batch_cache_add_request(cache, MBC_EDITUV_FACEDOTS);
  return DRW_batch_request(&cache->batch.edituv_fdots);
}

GPUBatch *DRW_mesh_batch_cache_get_uv_edges(Object *object, Mesh *me)
{
  MeshBatchCache *cache = mesh_batch_cache_get(me);
  edituv_request_active_uv(cache, object, me);
  mesh_batch_cache_add_request(cache, MBC_WIRE_LOOPS_UVS);
  return DRW_batch_request(&cache->batch.wire_loops_uvs);
}

GPUBatch *DRW_mesh_batch_cache_get_surface_edges(Object *object, Mesh *me)
{
  MeshBatchCache *cache = mesh_batch_cache_get(me);
  texpaint_request_active_uv(cache, object, me);
  mesh_batch_cache_add_request(cache, MBC_WIRE_LOOPS);
  return DRW_batch_request(&cache->batch.wire_loops);
}

/** \} */

/* ---------------------------------------------------------------------- */
/** \name Grouped batch generation
 * \{ */

void DRW_mesh_batch_cache_free_old(Mesh *me, int ctime)
{
  MeshBatchCache *cache = me->runtime.batch_cache;

  if (cache == NULL) {
    return;
  }

  if (mesh_cd_layers_type_equal(cache->cd_used_over_time, cache->cd_used)) {
    cache->lastmatch = ctime;
  }

  if (drw_mesh_attributes_overlap(&cache->attr_used_over_time, &cache->attr_used)) {
    cache->lastmatch = ctime;
  }

  if (ctime - cache->lastmatch > U.vbotimeout) {
    mesh_batch_cache_discard_shaded_tri(cache);
  }

  mesh_cd_layers_type_clear(&cache->cd_used_over_time);
  drw_mesh_attributes_clear(&cache->attr_used_over_time);
}

static void drw_add_attributes_vbo(GPUBatch *batch,
                                   MeshBufferList *mbuflist,
                                   DRW_MeshAttributes *attr_used)
{
  for (int i = 0; i < attr_used->num_requests; i++) {
    DRW_vbo_request(batch, &mbuflist->vbo.attr[i]);
  }
}

#ifdef DEBUG
/* Sanity check function to test if all requested batches are available. */
static void drw_mesh_batch_cache_check_available(struct TaskGraph *task_graph, Mesh *me)
{
  MeshBatchCache *cache = mesh_batch_cache_get(me);
  /* Make sure all requested batches have been setup. */
  /* NOTE: The next line creates a different scheduling than during release builds what can lead to
   * some issues (See T77867 where we needed to disable this function in order to debug what was
   * happening in release builds). */
  BLI_task_graph_work_and_wait(task_graph);
  for (int i = 0; i < MBC_BATCH_LEN; i++) {
    BLI_assert(!DRW_batch_requested(((GPUBatch **)&cache->batch)[i], 0));
  }
  for (int i = 0; i < MBC_VBO_LEN; i++) {
    BLI_assert(!DRW_vbo_requested(((GPUVertBuf **)&cache->final.buff.vbo)[i]));
  }
  for (int i = 0; i < MBC_IBO_LEN; i++) {
    BLI_assert(!DRW_ibo_requested(((GPUIndexBuf **)&cache->final.buff.ibo)[i]));
  }
  for (int i = 0; i < MBC_VBO_LEN; i++) {
    BLI_assert(!DRW_vbo_requested(((GPUVertBuf **)&cache->cage.buff.vbo)[i]));
  }
  for (int i = 0; i < MBC_IBO_LEN; i++) {
    BLI_assert(!DRW_ibo_requested(((GPUIndexBuf **)&cache->cage.buff.ibo)[i]));
  }
  for (int i = 0; i < MBC_VBO_LEN; i++) {
    BLI_assert(!DRW_vbo_requested(((GPUVertBuf **)&cache->uv_cage.buff.vbo)[i]));
  }
  for (int i = 0; i < MBC_IBO_LEN; i++) {
    BLI_assert(!DRW_ibo_requested(((GPUIndexBuf **)&cache->uv_cage.buff.ibo)[i]));
  }
}
#endif

void DRW_mesh_batch_cache_create_requested(struct TaskGraph *task_graph,
                                           Object *ob,
                                           Mesh *me,
                                           const Scene *scene,
                                           const bool is_paint_mode,
                                           const bool use_hide)
{
  BLI_assert(task_graph);
  const ToolSettings *ts = NULL;
  if (scene) {
    ts = scene->toolsettings;
  }
  MeshBatchCache *cache = mesh_batch_cache_get(me);
  bool cd_uv_update = false;

  /* Early out */
  if (!cache || cache->batch_requested == 0) {
#ifdef DEBUG
    drw_mesh_batch_cache_check_available(task_graph, me);
#endif
    return;
  }

  /* Sanity check. */
  if ((me->edit_mesh != NULL) && (ob->mode & OB_MODE_EDIT)) {
    BLI_assert(BKE_object_get_editmesh_eval_final(ob) != NULL);
  }

  const bool is_editmode = (me->edit_mesh != NULL) &&
                           (BKE_object_get_editmesh_eval_final(ob) != NULL) &&
                           DRW_object_is_in_edit_mode(ob);

  /* This could be set for paint mode too, currently it's only used for edit-mode. */
  const bool is_mode_active = is_editmode && DRW_object_is_in_edit_mode(ob);

  DRWBatchFlag batch_requested = cache->batch_requested;
  cache->batch_requested = 0;

  if (batch_requested & MBC_SURFACE_WEIGHTS) {
    /* Check vertex weights. */
    if ((cache->batch.surface_weights != NULL) && (ts != NULL)) {
      struct DRW_MeshWeightState wstate;
      BLI_assert(ob->type == OB_MESH);
      drw_mesh_weight_state_extract(ob, me, ts, is_paint_mode, &wstate);
      mesh_batch_cache_check_vertex_group(cache, &wstate);
      drw_mesh_weight_state_copy(&cache->weight_state, &wstate);
      drw_mesh_weight_state_clear(&wstate);
    }
  }

  if (batch_requested &
      (MBC_SURFACE | MBC_WIRE_LOOPS_UVS | MBC_EDITUV_FACES_STRETCH_AREA |
       MBC_EDITUV_FACES_STRETCH_ANGLE | MBC_EDITUV_FACES | MBC_EDITUV_EDGES | MBC_EDITUV_VERTS)) {
    /* Modifiers will only generate an orco layer if the mesh is deformed. */
    if (cache->cd_needed.orco != 0) {
      /* Orco is always extracted from final mesh. */
      Mesh *me_final = (me->edit_mesh) ? BKE_object_get_editmesh_eval_final(ob) : me;
      if (CustomData_get_layer(&me_final->vdata, CD_ORCO) == NULL) {
        /* Skip orco calculation */
        cache->cd_needed.orco = 0;
      }
    }

    ThreadMutex *mesh_render_mutex = (ThreadMutex *)me->runtime.render_mutex;

    /* Verify that all surface batches have needed attribute layers.
     */
    /* TODO(fclem): We could be a bit smarter here and only do it per
     * material. */
    bool cd_overlap = mesh_cd_layers_type_overlap(cache->cd_used, cache->cd_needed);
    bool attr_overlap = drw_mesh_attributes_overlap(&cache->attr_used, &cache->attr_needed);
    if (cd_overlap == false || attr_overlap == false) {
      FOREACH_MESH_BUFFER_CACHE (cache, mbc) {
        if ((cache->cd_used.uv & cache->cd_needed.uv) != cache->cd_needed.uv) {
          GPU_VERTBUF_DISCARD_SAFE(mbc->buff.vbo.uv);
          cd_uv_update = true;
        }
        if ((cache->cd_used.tan & cache->cd_needed.tan) != cache->cd_needed.tan ||
            cache->cd_used.tan_orco != cache->cd_needed.tan_orco) {
          GPU_VERTBUF_DISCARD_SAFE(mbc->buff.vbo.tan);
        }
        if (cache->cd_used.orco != cache->cd_needed.orco) {
          GPU_VERTBUF_DISCARD_SAFE(mbc->buff.vbo.orco);
        }
        if (cache->cd_used.sculpt_overlays != cache->cd_needed.sculpt_overlays) {
          GPU_VERTBUF_DISCARD_SAFE(mbc->buff.vbo.sculpt_data);
        }
        if ((cache->cd_used.vcol & cache->cd_needed.vcol) != cache->cd_needed.vcol) {
          GPU_VERTBUF_DISCARD_SAFE(mbc->buff.vbo.vcol);
        }
        if (!drw_mesh_attributes_overlap(&cache->attr_used, &cache->attr_needed)) {
          for (int i = 0; i < GPU_MAX_ATTR; i++) {
            GPU_VERTBUF_DISCARD_SAFE(mbc->buff.vbo.attr[i]);
          }
        }
      }
      /* We can't discard batches at this point as they have been
       * referenced for drawing. Just clear them in place. */
      for (int i = 0; i < cache->mat_len; i++) {
        GPU_BATCH_CLEAR_SAFE(cache->surface_per_mat[i]);
      }
      GPU_BATCH_CLEAR_SAFE(cache->batch.surface);
      cache->batch_ready &= ~(MBC_SURFACE);

      mesh_cd_layers_type_merge(&cache->cd_used, cache->cd_needed);
      drw_mesh_attributes_merge(&cache->attr_used, &cache->attr_needed, mesh_render_mutex);
    }
    mesh_cd_layers_type_merge(&cache->cd_used_over_time, cache->cd_needed);
    mesh_cd_layers_type_clear(&cache->cd_needed);

    drw_mesh_attributes_merge(&cache->attr_used_over_time, &cache->attr_needed, mesh_render_mutex);
    drw_mesh_attributes_clear(&cache->attr_needed);
  }

  if (batch_requested & MBC_EDITUV) {
    /* Discard UV batches if sync_selection changes */
    const bool is_uvsyncsel = ts && (ts->uv_flag & UV_SYNC_SELECTION);
    if (cd_uv_update || (cache->is_uvsyncsel != is_uvsyncsel)) {
      cache->is_uvsyncsel = is_uvsyncsel;
      FOREACH_MESH_BUFFER_CACHE (cache, mbc) {
        GPU_VERTBUF_DISCARD_SAFE(mbc->buff.vbo.edituv_data);
        GPU_VERTBUF_DISCARD_SAFE(mbc->buff.vbo.fdots_uv);
        GPU_VERTBUF_DISCARD_SAFE(mbc->buff.vbo.fdots_edituv_data);
        GPU_INDEXBUF_DISCARD_SAFE(mbc->buff.ibo.edituv_tris);
        GPU_INDEXBUF_DISCARD_SAFE(mbc->buff.ibo.edituv_lines);
        GPU_INDEXBUF_DISCARD_SAFE(mbc->buff.ibo.edituv_points);
        GPU_INDEXBUF_DISCARD_SAFE(mbc->buff.ibo.edituv_fdots);
      }
      /* We only clear the batches as they may already have been
       * referenced. */
      GPU_BATCH_CLEAR_SAFE(cache->batch.wire_loops_uvs);
      GPU_BATCH_CLEAR_SAFE(cache->batch.edituv_faces_stretch_area);
      GPU_BATCH_CLEAR_SAFE(cache->batch.edituv_faces_stretch_angle);
      GPU_BATCH_CLEAR_SAFE(cache->batch.edituv_faces);
      GPU_BATCH_CLEAR_SAFE(cache->batch.edituv_edges);
      GPU_BATCH_CLEAR_SAFE(cache->batch.edituv_verts);
      GPU_BATCH_CLEAR_SAFE(cache->batch.edituv_fdots);
      cache->batch_ready &= ~MBC_EDITUV;
    }
  }

  /* Second chance to early out */
  if ((batch_requested & ~cache->batch_ready) == 0) {
#ifdef DEBUG
    drw_mesh_batch_cache_check_available(task_graph, me);
#endif
    return;
  }

  /* TODO(pablodp606): This always updates the sculpt normals for regular drawing (non-PBVH).
   * This makes tools that sample the surface per step get wrong normals until a redraw happens.
   * Normal updates should be part of the brush loop and only run during the stroke when the
   * brush needs to sample the surface. The drawing code should only update the normals
   * per redraw when smooth shading is enabled. */
  const bool do_update_sculpt_normals = ob->sculpt && ob->sculpt->pbvh;
  if (do_update_sculpt_normals) {
    Mesh *mesh = ob->data;
    BKE_pbvh_update_normals(ob->sculpt->pbvh, mesh->runtime.subdiv_ccg);
  }

  cache->batch_ready |= batch_requested;

  bool do_cage = false, do_uvcage = false;
  if (is_editmode) {
    Mesh *editmesh_eval_final = BKE_object_get_editmesh_eval_final(ob);
    Mesh *editmesh_eval_cage = BKE_object_get_editmesh_eval_cage(ob);

    do_cage = editmesh_eval_final != editmesh_eval_cage;
    do_uvcage = !editmesh_eval_final->runtime.is_original;
  }

  const int required_mode = BKE_subsurf_modifier_eval_required_mode(DRW_state_is_scene_render(),
                                                                    is_editmode);
  const bool do_subdivision = BKE_subsurf_modifier_can_do_gpu_subdiv(scene, ob, required_mode);

  MeshBufferList *mbuflist = &cache->final.buff;

  /* Initialize batches and request VBO's & IBO's. */
  MDEPS_ASSERT(surface,
               ibo.tris,
               vbo.lnor,
               vbo.pos_nor,
               vbo.uv,
               vbo.vcol,
               vbo.attr[0],
               vbo.attr[1],
               vbo.attr[2],
               vbo.attr[3],
               vbo.attr[4],
               vbo.attr[5],
               vbo.attr[6],
               vbo.attr[7],
               vbo.attr[8],
               vbo.attr[9],
               vbo.attr[10],
               vbo.attr[11],
               vbo.attr[12],
               vbo.attr[13],
               vbo.attr[14]);
  if (DRW_batch_requested(cache->batch.surface, GPU_PRIM_TRIS)) {
    DRW_ibo_request(cache->batch.surface, &mbuflist->ibo.tris);
    /* Order matters. First ones override latest VBO's attributes. */
    DRW_vbo_request(cache->batch.surface, &mbuflist->vbo.lnor);
    DRW_vbo_request(cache->batch.surface, &mbuflist->vbo.pos_nor);
    if (cache->cd_used.uv != 0) {
      DRW_vbo_request(cache->batch.surface, &mbuflist->vbo.uv);
    }
    if (cache->cd_used.vcol != 0) {
      DRW_vbo_request(cache->batch.surface, &mbuflist->vbo.vcol);
    }
    drw_add_attributes_vbo(cache->batch.surface, mbuflist, &cache->attr_used);
  }
  MDEPS_ASSERT(all_verts, vbo.pos_nor);
  if (DRW_batch_requested(cache->batch.all_verts, GPU_PRIM_POINTS)) {
    DRW_vbo_request(cache->batch.all_verts, &mbuflist->vbo.pos_nor);
  }
  MDEPS_ASSERT(sculpt_overlays, ibo.tris, vbo.pos_nor, vbo.sculpt_data);
  if (DRW_batch_requested(cache->batch.sculpt_overlays, GPU_PRIM_TRIS)) {
    DRW_ibo_request(cache->batch.sculpt_overlays, &mbuflist->ibo.tris);
    DRW_vbo_request(cache->batch.sculpt_overlays, &mbuflist->vbo.pos_nor);
    DRW_vbo_request(cache->batch.sculpt_overlays, &mbuflist->vbo.sculpt_data);
  }
  MDEPS_ASSERT(all_edges, ibo.lines, vbo.pos_nor);
  if (DRW_batch_requested(cache->batch.all_edges, GPU_PRIM_LINES)) {
    DRW_ibo_request(cache->batch.all_edges, &mbuflist->ibo.lines);
    DRW_vbo_request(cache->batch.all_edges, &mbuflist->vbo.pos_nor);
  }
  MDEPS_ASSERT(loose_edges, ibo.lines_loose, vbo.pos_nor);
  if (DRW_batch_requested(cache->batch.loose_edges, GPU_PRIM_LINES)) {
    DRW_ibo_request(NULL, &mbuflist->ibo.lines);
    DRW_ibo_request(cache->batch.loose_edges, &mbuflist->ibo.lines_loose);
    DRW_vbo_request(cache->batch.loose_edges, &mbuflist->vbo.pos_nor);
  }
  MDEPS_ASSERT(edge_detection, ibo.lines_adjacency, vbo.pos_nor);
  if (DRW_batch_requested(cache->batch.edge_detection, GPU_PRIM_LINES_ADJ)) {
    DRW_ibo_request(cache->batch.edge_detection, &mbuflist->ibo.lines_adjacency);
    DRW_vbo_request(cache->batch.edge_detection, &mbuflist->vbo.pos_nor);
  }
  MDEPS_ASSERT(surface_weights, ibo.tris, vbo.pos_nor, vbo.weights);
  if (DRW_batch_requested(cache->batch.surface_weights, GPU_PRIM_TRIS)) {
    DRW_ibo_request(cache->batch.surface_weights, &mbuflist->ibo.tris);
    DRW_vbo_request(cache->batch.surface_weights, &mbuflist->vbo.pos_nor);
    DRW_vbo_request(cache->batch.surface_weights, &mbuflist->vbo.weights);
  }
  MDEPS_ASSERT(wire_loops, ibo.lines_paint_mask, vbo.lnor, vbo.pos_nor);
  if (DRW_batch_requested(cache->batch.wire_loops, GPU_PRIM_LINES)) {
    DRW_ibo_request(cache->batch.wire_loops, &mbuflist->ibo.lines_paint_mask);
    /* Order matters. First ones override latest VBO's attributes. */
    DRW_vbo_request(cache->batch.wire_loops, &mbuflist->vbo.lnor);
    DRW_vbo_request(cache->batch.wire_loops, &mbuflist->vbo.pos_nor);
  }
  MDEPS_ASSERT(wire_edges, ibo.lines, vbo.pos_nor, vbo.edge_fac);
  if (DRW_batch_requested(cache->batch.wire_edges, GPU_PRIM_LINES)) {
    DRW_ibo_request(cache->batch.wire_edges, &mbuflist->ibo.lines);
    DRW_vbo_request(cache->batch.wire_edges, &mbuflist->vbo.pos_nor);
    DRW_vbo_request(cache->batch.wire_edges, &mbuflist->vbo.edge_fac);
  }
  MDEPS_ASSERT(wire_loops_uvs, ibo.edituv_lines, vbo.uv);
  if (DRW_batch_requested(cache->batch.wire_loops_uvs, GPU_PRIM_LINES)) {
    DRW_ibo_request(cache->batch.wire_loops_uvs, &mbuflist->ibo.edituv_lines);
    /* For paint overlay. Active layer should have been queried. */
    if (cache->cd_used.uv != 0) {
      DRW_vbo_request(cache->batch.wire_loops_uvs, &mbuflist->vbo.uv);
    }
  }
  MDEPS_ASSERT(edit_mesh_analysis, ibo.tris, vbo.pos_nor, vbo.mesh_analysis);
  if (DRW_batch_requested(cache->batch.edit_mesh_analysis, GPU_PRIM_TRIS)) {
    DRW_ibo_request(cache->batch.edit_mesh_analysis, &mbuflist->ibo.tris);
    DRW_vbo_request(cache->batch.edit_mesh_analysis, &mbuflist->vbo.pos_nor);
    DRW_vbo_request(cache->batch.edit_mesh_analysis, &mbuflist->vbo.mesh_analysis);
  }

  /* Per Material */
  MDEPS_ASSERT_FLAG(SURFACE_PER_MAT_FLAG,
                    vbo.lnor,
                    vbo.pos_nor,
                    vbo.uv,
                    vbo.tan,
                    vbo.vcol,
                    vbo.orco,
                    vbo.attr[0],
                    vbo.attr[1],
                    vbo.attr[2],
                    vbo.attr[3],
                    vbo.attr[4],
                    vbo.attr[5],
                    vbo.attr[6],
                    vbo.attr[7],
                    vbo.attr[8],
                    vbo.attr[9],
                    vbo.attr[10],
                    vbo.attr[11],
                    vbo.attr[12],
                    vbo.attr[13],
                    vbo.attr[14]);
  MDEPS_ASSERT_INDEX(TRIS_PER_MAT_INDEX, SURFACE_PER_MAT_FLAG);
  for (int i = 0; i < cache->mat_len; i++) {
    if (DRW_batch_requested(cache->surface_per_mat[i], GPU_PRIM_TRIS)) {
      DRW_ibo_request(cache->surface_per_mat[i], &cache->tris_per_mat[i]);
      /* Order matters. First ones override latest VBO's attributes. */
      DRW_vbo_request(cache->surface_per_mat[i], &mbuflist->vbo.lnor);
      DRW_vbo_request(cache->surface_per_mat[i], &mbuflist->vbo.pos_nor);
      if (cache->cd_used.uv != 0) {
        DRW_vbo_request(cache->surface_per_mat[i], &mbuflist->vbo.uv);
      }
      if ((cache->cd_used.tan != 0) || (cache->cd_used.tan_orco != 0)) {
        DRW_vbo_request(cache->surface_per_mat[i], &mbuflist->vbo.tan);
      }
      if (cache->cd_used.vcol != 0) {
        DRW_vbo_request(cache->surface_per_mat[i], &mbuflist->vbo.vcol);
      }
      if (cache->cd_used.orco != 0) {
        DRW_vbo_request(cache->surface_per_mat[i], &mbuflist->vbo.orco);
      }
      drw_add_attributes_vbo(cache->surface_per_mat[i], mbuflist, &cache->attr_used);
    }
  }

  mbuflist = (do_cage) ? &cache->cage.buff : &cache->final.buff;

  /* Edit Mesh */
  MDEPS_ASSERT(edit_triangles, ibo.tris, vbo.pos_nor, vbo.edit_data);
  if (DRW_batch_requested(cache->batch.edit_triangles, GPU_PRIM_TRIS)) {
    DRW_ibo_request(cache->batch.edit_triangles, &mbuflist->ibo.tris);
    DRW_vbo_request(cache->batch.edit_triangles, &mbuflist->vbo.pos_nor);
    DRW_vbo_request(cache->batch.edit_triangles, &mbuflist->vbo.edit_data);
  }
  MDEPS_ASSERT(edit_vertices, ibo.points, vbo.pos_nor, vbo.edit_data);
  if (DRW_batch_requested(cache->batch.edit_vertices, GPU_PRIM_POINTS)) {
    DRW_ibo_request(cache->batch.edit_vertices, &mbuflist->ibo.points);
    DRW_vbo_request(cache->batch.edit_vertices, &mbuflist->vbo.pos_nor);
    DRW_vbo_request(cache->batch.edit_vertices, &mbuflist->vbo.edit_data);
  }
  MDEPS_ASSERT(edit_edges, ibo.lines, vbo.pos_nor, vbo.edit_data);
  if (DRW_batch_requested(cache->batch.edit_edges, GPU_PRIM_LINES)) {
    DRW_ibo_request(cache->batch.edit_edges, &mbuflist->ibo.lines);
    DRW_vbo_request(cache->batch.edit_edges, &mbuflist->vbo.pos_nor);
    DRW_vbo_request(cache->batch.edit_edges, &mbuflist->vbo.edit_data);
  }
  MDEPS_ASSERT(edit_vnor, ibo.points, vbo.pos_nor);
  if (DRW_batch_requested(cache->batch.edit_vnor, GPU_PRIM_POINTS)) {
    DRW_ibo_request(cache->batch.edit_vnor, &mbuflist->ibo.points);
    DRW_vbo_request(cache->batch.edit_vnor, &mbuflist->vbo.pos_nor);
  }
  MDEPS_ASSERT(edit_lnor, ibo.tris, vbo.pos_nor, vbo.lnor);
  if (DRW_batch_requested(cache->batch.edit_lnor, GPU_PRIM_POINTS)) {
    DRW_ibo_request(cache->batch.edit_lnor, &mbuflist->ibo.tris);
    DRW_vbo_request(cache->batch.edit_lnor, &mbuflist->vbo.pos_nor);
    DRW_vbo_request(cache->batch.edit_lnor, &mbuflist->vbo.lnor);
  }
  MDEPS_ASSERT(edit_fdots, ibo.fdots, vbo.fdots_pos, vbo.fdots_nor);
  if (DRW_batch_requested(cache->batch.edit_fdots, GPU_PRIM_POINTS)) {
    DRW_ibo_request(cache->batch.edit_fdots, &mbuflist->ibo.fdots);
    DRW_vbo_request(cache->batch.edit_fdots, &mbuflist->vbo.fdots_pos);
    DRW_vbo_request(cache->batch.edit_fdots, &mbuflist->vbo.fdots_nor);
  }
  MDEPS_ASSERT(edit_skin_roots, vbo.skin_roots);
  if (DRW_batch_requested(cache->batch.edit_skin_roots, GPU_PRIM_POINTS)) {
    DRW_vbo_request(cache->batch.edit_skin_roots, &mbuflist->vbo.skin_roots);
  }

  /* Selection */
  MDEPS_ASSERT(edit_selection_verts, ibo.points, vbo.pos_nor, vbo.vert_idx);
  if (DRW_batch_requested(cache->batch.edit_selection_verts, GPU_PRIM_POINTS)) {
    DRW_ibo_request(cache->batch.edit_selection_verts, &mbuflist->ibo.points);
    DRW_vbo_request(cache->batch.edit_selection_verts, &mbuflist->vbo.pos_nor);
    DRW_vbo_request(cache->batch.edit_selection_verts, &mbuflist->vbo.vert_idx);
  }
  MDEPS_ASSERT(edit_selection_edges, ibo.lines, vbo.pos_nor, vbo.edge_idx);
  if (DRW_batch_requested(cache->batch.edit_selection_edges, GPU_PRIM_LINES)) {
    DRW_ibo_request(cache->batch.edit_selection_edges, &mbuflist->ibo.lines);
    DRW_vbo_request(cache->batch.edit_selection_edges, &mbuflist->vbo.pos_nor);
    DRW_vbo_request(cache->batch.edit_selection_edges, &mbuflist->vbo.edge_idx);
  }
  MDEPS_ASSERT(edit_selection_faces, ibo.tris, vbo.pos_nor, vbo.poly_idx);
  if (DRW_batch_requested(cache->batch.edit_selection_faces, GPU_PRIM_TRIS)) {
    DRW_ibo_request(cache->batch.edit_selection_faces, &mbuflist->ibo.tris);
    DRW_vbo_request(cache->batch.edit_selection_faces, &mbuflist->vbo.pos_nor);
    DRW_vbo_request(cache->batch.edit_selection_faces, &mbuflist->vbo.poly_idx);
  }
  MDEPS_ASSERT(edit_selection_fdots, ibo.fdots, vbo.fdots_pos, vbo.fdot_idx);
  if (DRW_batch_requested(cache->batch.edit_selection_fdots, GPU_PRIM_POINTS)) {
    DRW_ibo_request(cache->batch.edit_selection_fdots, &mbuflist->ibo.fdots);
    DRW_vbo_request(cache->batch.edit_selection_fdots, &mbuflist->vbo.fdots_pos);
    DRW_vbo_request(cache->batch.edit_selection_fdots, &mbuflist->vbo.fdot_idx);
  }

  /**
   * TODO: The code and data structure is ready to support modified UV display
   * but the selection code for UVs needs to support it first. So for now, only
   * display the cage in all cases.
   */
  mbuflist = (do_uvcage) ? &cache->uv_cage.buff : &cache->final.buff;

  /* Edit UV */
  MDEPS_ASSERT(edituv_faces, ibo.edituv_tris, vbo.uv, vbo.edituv_data);
  if (DRW_batch_requested(cache->batch.edituv_faces, GPU_PRIM_TRIS)) {
    DRW_ibo_request(cache->batch.edituv_faces, &mbuflist->ibo.edituv_tris);
    DRW_vbo_request(cache->batch.edituv_faces, &mbuflist->vbo.uv);
    DRW_vbo_request(cache->batch.edituv_faces, &mbuflist->vbo.edituv_data);
  }
  MDEPS_ASSERT(edituv_faces_stretch_area,
               ibo.edituv_tris,
               vbo.uv,
               vbo.edituv_data,
               vbo.edituv_stretch_area);
  if (DRW_batch_requested(cache->batch.edituv_faces_stretch_area, GPU_PRIM_TRIS)) {
    DRW_ibo_request(cache->batch.edituv_faces_stretch_area, &mbuflist->ibo.edituv_tris);
    DRW_vbo_request(cache->batch.edituv_faces_stretch_area, &mbuflist->vbo.uv);
    DRW_vbo_request(cache->batch.edituv_faces_stretch_area, &mbuflist->vbo.edituv_data);
    DRW_vbo_request(cache->batch.edituv_faces_stretch_area, &mbuflist->vbo.edituv_stretch_area);
  }
  MDEPS_ASSERT(edituv_faces_stretch_angle,
               ibo.edituv_tris,
               vbo.uv,
               vbo.edituv_data,
               vbo.edituv_stretch_angle);
  if (DRW_batch_requested(cache->batch.edituv_faces_stretch_angle, GPU_PRIM_TRIS)) {
    DRW_ibo_request(cache->batch.edituv_faces_stretch_angle, &mbuflist->ibo.edituv_tris);
    DRW_vbo_request(cache->batch.edituv_faces_stretch_angle, &mbuflist->vbo.uv);
    DRW_vbo_request(cache->batch.edituv_faces_stretch_angle, &mbuflist->vbo.edituv_data);
    DRW_vbo_request(cache->batch.edituv_faces_stretch_angle, &mbuflist->vbo.edituv_stretch_angle);
  }
  MDEPS_ASSERT(edituv_edges, ibo.edituv_lines, vbo.uv, vbo.edituv_data);
  if (DRW_batch_requested(cache->batch.edituv_edges, GPU_PRIM_LINES)) {
    DRW_ibo_request(cache->batch.edituv_edges, &mbuflist->ibo.edituv_lines);
    DRW_vbo_request(cache->batch.edituv_edges, &mbuflist->vbo.uv);
    DRW_vbo_request(cache->batch.edituv_edges, &mbuflist->vbo.edituv_data);
  }
  MDEPS_ASSERT(edituv_verts, ibo.edituv_points, vbo.uv, vbo.edituv_data);
  if (DRW_batch_requested(cache->batch.edituv_verts, GPU_PRIM_POINTS)) {
    DRW_ibo_request(cache->batch.edituv_verts, &mbuflist->ibo.edituv_points);
    DRW_vbo_request(cache->batch.edituv_verts, &mbuflist->vbo.uv);
    DRW_vbo_request(cache->batch.edituv_verts, &mbuflist->vbo.edituv_data);
  }
  MDEPS_ASSERT(edituv_fdots, ibo.edituv_fdots, vbo.fdots_uv, vbo.fdots_edituv_data);
  if (DRW_batch_requested(cache->batch.edituv_fdots, GPU_PRIM_POINTS)) {
    DRW_ibo_request(cache->batch.edituv_fdots, &mbuflist->ibo.edituv_fdots);
    DRW_vbo_request(cache->batch.edituv_fdots, &mbuflist->vbo.fdots_uv);
    DRW_vbo_request(cache->batch.edituv_fdots, &mbuflist->vbo.fdots_edituv_data);
  }

  MDEPS_ASSERT_MAP(vbo.lnor);
  MDEPS_ASSERT_MAP(vbo.pos_nor);
  MDEPS_ASSERT_MAP(vbo.uv);
  MDEPS_ASSERT_MAP(vbo.vcol);
  MDEPS_ASSERT_MAP(vbo.sculpt_data);
  MDEPS_ASSERT_MAP(vbo.weights);
  MDEPS_ASSERT_MAP(vbo.edge_fac);
  MDEPS_ASSERT_MAP(vbo.mesh_analysis);
  MDEPS_ASSERT_MAP(vbo.tan);
  MDEPS_ASSERT_MAP(vbo.orco);
  MDEPS_ASSERT_MAP(vbo.edit_data);
  MDEPS_ASSERT_MAP(vbo.fdots_pos);
  MDEPS_ASSERT_MAP(vbo.fdots_nor);
  MDEPS_ASSERT_MAP(vbo.skin_roots);
  MDEPS_ASSERT_MAP(vbo.vert_idx);
  MDEPS_ASSERT_MAP(vbo.edge_idx);
  MDEPS_ASSERT_MAP(vbo.poly_idx);
  MDEPS_ASSERT_MAP(vbo.fdot_idx);
  MDEPS_ASSERT_MAP(vbo.edituv_data);
  MDEPS_ASSERT_MAP(vbo.edituv_stretch_area);
  MDEPS_ASSERT_MAP(vbo.edituv_stretch_angle);
  MDEPS_ASSERT_MAP(vbo.fdots_uv);
  MDEPS_ASSERT_MAP(vbo.fdots_edituv_data);
  for (int i = 0; i < GPU_MAX_ATTR; i++) {
    MDEPS_ASSERT_MAP(vbo.attr[i]);
  }

  MDEPS_ASSERT_MAP(ibo.tris);
  MDEPS_ASSERT_MAP(ibo.lines);
  MDEPS_ASSERT_MAP(ibo.lines_loose);
  MDEPS_ASSERT_MAP(ibo.lines_adjacency);
  MDEPS_ASSERT_MAP(ibo.lines_paint_mask);
  MDEPS_ASSERT_MAP(ibo.points);
  MDEPS_ASSERT_MAP(ibo.fdots);
  MDEPS_ASSERT_MAP(ibo.edituv_tris);
  MDEPS_ASSERT_MAP(ibo.edituv_lines);
  MDEPS_ASSERT_MAP(ibo.edituv_points);
  MDEPS_ASSERT_MAP(ibo.edituv_fdots);

  MDEPS_ASSERT_MAP_INDEX(TRIS_PER_MAT_INDEX);

  /* Meh loose Scene const correctness here. */
  const bool use_subsurf_fdots = scene ? BKE_modifiers_uses_subsurf_facedots(scene, ob) : false;

  if (do_uvcage) {
    mesh_buffer_cache_create_requested(task_graph,
                                       cache,
                                       &cache->uv_cage,
                                       ob,
                                       me,
                                       is_editmode,
                                       is_paint_mode,
                                       is_mode_active,
                                       ob->obmat,
                                       false,
                                       true,
                                       false,
                                       scene,
                                       ts,
                                       true);
  }

  if (do_cage) {
    mesh_buffer_cache_create_requested(task_graph,
                                       cache,
                                       &cache->cage,
                                       ob,
                                       me,
                                       is_editmode,
                                       is_paint_mode,
                                       is_mode_active,
                                       ob->obmat,
                                       false,
                                       false,
                                       use_subsurf_fdots,
                                       scene,
                                       ts,
                                       true);
  }

  if (do_subdivision) {
    DRW_create_subdivision(scene, ob, me, cache, &cache->final, ts);
  }
  else {
    /* The subsurf modifier may have been recently removed, or another modifier was added after it,
     * so free any potential subdivision cache as it is not needed anymore. */
    mesh_batch_cache_free_subdiv_cache(cache);
  }

  mesh_buffer_cache_create_requested(task_graph,
                                     cache,
                                     &cache->final,
                                     ob,
                                     me,
                                     is_editmode,
                                     is_paint_mode,
                                     is_mode_active,
                                     ob->obmat,
                                     true,
                                     false,
                                     use_subsurf_fdots,
                                     scene,
                                     ts,
                                     use_hide);

  /* Ensure that all requested batches have finished.
   * Ideally we want to remove this sync, but there are cases where this doesn't work.
   * See T79038 for example.
   *
   * An idea to improve this is to separate the Object mode from the edit mode draw caches. And
   * based on the mode the correct one will be updated. Other option is to look into using
   * drw_batch_cache_generate_requested_delayed. */
  BLI_task_graph_work_and_wait(task_graph);
#ifdef DEBUG
  drw_mesh_batch_cache_check_available(task_graph, me);
#endif
}

/** \} */<|MERGE_RESOLUTION|>--- conflicted
+++ resolved
@@ -474,19 +474,11 @@
   }
 }
 
-<<<<<<< HEAD
 static bool mesh_cd_calc_active_vcol_layer(Mesh *me, DRW_MeshAttributes *attrs_used)
 {
   CustomDataLayer *layer = BKE_id_attributes_active_get((ID *)me);
 
   const Mesh *me_final = editmesh_final_or_this(me);
-=======
-static void mesh_cd_calc_active_vcol_layer(const Object *object,
-                                           const Mesh *me,
-                                           DRW_MeshAttributes *attrs_used)
-{
-  const Mesh *me_final = editmesh_final_or_this(object, me);
->>>>>>> ec2e9a43
   const CustomData *cd_vdata = mesh_cd_vdata_get_from_mesh(me_final);
   const CustomData *cd_ldata = mesh_cd_ldata_get_from_mesh(me_final);
 
@@ -519,12 +511,8 @@
                                                const Mesh *me,
                                                DRW_MeshCDMask *cd_used)
 {
-<<<<<<< HEAD
-  const Mesh *me_final = editmesh_final_or_this(me);
+  const Mesh *me_final = editmesh_final_or_this(object, me);
   const CustomData *cd_vdata = mesh_cd_vdata_get_from_mesh(me_final);
-=======
-  const Mesh *me_final = editmesh_final_or_this(object, me);
->>>>>>> ec2e9a43
   const CustomData *cd_ldata = mesh_cd_ldata_get_from_mesh(me_final);
 
   int layer = mesh_cd_get_active_color_i(me_final, cd_vdata, cd_ldata);
@@ -1258,9 +1246,8 @@
 {
   DRW_MeshAttributes attrs_needed;
   drw_mesh_attributes_clear(&attrs_needed);
-<<<<<<< HEAD
-
-  const Mesh *me_final = editmesh_final_or_this(me);
+
+  const Mesh *me_final = editmesh_final_or_this(object, me);
   const CustomData *cd_vdata = mesh_cd_vdata_get_from_mesh(me_final);
   const CustomData *cd_ldata = mesh_cd_ldata_get_from_mesh(me_final);
 
@@ -1275,9 +1262,6 @@
       cache->cd_used.vcol |= 1UL << (uint)render;
     }
   }
-=======
-  mesh_cd_calc_active_vcol_layer(object, me, &attrs_needed);
->>>>>>> ec2e9a43
 
   BLI_assert(attrs_needed.num_requests != 0 &&
              "No MPropCol layer available in Sculpt, but batches requested anyway!");
