--- conflicted
+++ resolved
@@ -229,14 +229,17 @@
   const bool in_paint_mode = (ob == draw_ctx->obact) &&
                              (draw_ctx->object_mode & OB_MODE_ALL_PAINT);
   const bool in_sculpt_mode = (ob == draw_ctx->obact) && (ob->sculpt != NULL);
-  const bool has_surface = ELEM(
-<<<<<<< HEAD
-      ob->type, OB_MESH, OB_CURVE, OB_SURF, OB_MBALL, OB_FONT, OB_HAIR, OB_POINTCLOUD, OB_VOLUME);
-  const bool draw_surface = !((ob->dt < OB_WIRE) || (!renderable && (ob->dt != OB_WIRE)));
-=======
-      ob->type, OB_MESH, OB_CURVE, OB_SURF, OB_MBALL, OB_FONT, OB_GPENCIL);
+  const bool has_surface = ELEM(ob->type,
+                                OB_MESH,
+                                OB_CURVE,
+                                OB_SURF,
+                                OB_MBALL,
+                                OB_FONT,
+                                OB_GPENCIL,
+                                OB_HAIR,
+                                OB_POINTCLOUD,
+                                OB_VOLUME);
   const bool draw_surface = (ob->dt >= OB_WIRE) && (renderable || (ob->dt == OB_WIRE));
->>>>>>> 85cdf9a1
   const bool draw_facing = draw_surface && (pd->overlay.flag & V3D_OVERLAY_FACE_ORIENTATION);
   const bool draw_bones = (pd->overlay.flag & V3D_OVERLAY_HIDE_BONES) == 0;
   const bool draw_wires = draw_surface && has_surface &&
@@ -454,11 +457,8 @@
   OVERLAY_armature_draw(vedata);
   OVERLAY_particle_draw(vedata);
   OVERLAY_metaball_draw(vedata);
-<<<<<<< HEAD
   OVERLAY_pointcloud_draw(vedata);
-=======
   OVERLAY_gpencil_draw(vedata);
->>>>>>> 85cdf9a1
   OVERLAY_extra_draw(vedata);
 
   if (DRW_state_is_fbo()) {
