--- conflicted
+++ resolved
@@ -297,17 +297,6 @@
       color_type = V3D_SHADING_OBJECT_COLOR;
     }
     else {
-<<<<<<< HEAD
-      const CustomData *cd_vdata = workbench_mesh_get_vert_custom_data(me);
-      const CustomData *cd_ldata = workbench_mesh_get_loop_custom_data(me);
-
-      bool has_color = (CustomData_has_layer(cd_vdata, CD_PROP_COLOR) ||
-                        CustomData_has_layer(cd_vdata, CD_PROP_BYTE_COLOR) ||
-                        CustomData_has_layer(cd_ldata, CD_PROP_COLOR) ||
-                        CustomData_has_layer(cd_ldata, CD_PROP_BYTE_COLOR));
-
-=======
->>>>>>> b226236b
       if (!has_color) {
         color_type = V3D_SHADING_OBJECT_COLOR;
       }
@@ -329,34 +318,14 @@
         *r_texpaint_mode = true;
       }
     }
-<<<<<<< HEAD
-    else if (is_vertpaint_mode && me && CustomData_has_layer(ldata, CD_PROP_BYTE_COLOR)) {
-=======
     else if (is_vertpaint_mode && me && has_color) {
->>>>>>> b226236b
       color_type = V3D_SHADING_VERTEX_COLOR;
     }
   }
 
   if (is_sculpt_pbvh && color_type == V3D_SHADING_TEXTURE_COLOR) {
     /* Force use of material color for sculpt. */
-    color_type = V3D_SHADING_MATERIAL_COLOR;
-  }
-
-  if (is_sculpt_pbvh) {
-    /* Bad call C is required to access the tool system that is context aware. Cast to non-const
-     * due to current API. */
-    bContext *C = (bContext *)DRW_context_state_get()->evil_C;
-    if (C != NULL) {
-      color_type = ED_paint_shading_color_override(
-          C, &wpd->scene->toolsettings->paint_mode, ob, color_type);
-    }
-  }
-
-  if (r_draw_shadow) {
-    *r_draw_shadow = (ob->dtx & OB_DRAW_NO_SHADOW_CAST) == 0 && SHADOW_ENABLED(wpd);
     /* Currently unsupported in sculpt mode. We could revert to the slow
-     * method in this case but I'm not sure if it's a good idea given that
      * sculpted meshes are heavy to begin with. */
     if (is_sculpt_pbvh) {
       *r_draw_shadow = false;
