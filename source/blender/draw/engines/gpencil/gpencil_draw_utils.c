--- conflicted
+++ resolved
@@ -1456,12 +1456,8 @@
 /* Check if stencil is required */
 static bool gpencil_is_stencil_required(MaterialGPencilStyle *gp_style)
 {
-<<<<<<< HEAD
   return (bool)((gp_style->stroke_style == GP_STYLE_STROKE_STYLE_SOLID) &&
                 ((gp_style->flag & GP_STYLE_DISABLE_STENCIL) == 0));
-=======
-  return (bool)(gp_style->stroke_style == GP_STYLE_STROKE_STYLE_SOLID);
->>>>>>> 9d6b5e23
 }
 
 /* draw stroke in drawing buffer */
