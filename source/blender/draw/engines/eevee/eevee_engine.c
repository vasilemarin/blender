/*
 * Copyright 2016, Blender Foundation.
 *
 * This program is free software; you can redistribute it and/or
 * modify it under the terms of the GNU General Public License
 * as published by the Free Software Foundation; either version 2
 * of the License, or (at your option) any later version.
 *
 * This program is distributed in the hope that it will be useful,
 * but WITHOUT ANY WARRANTY; without even the implied warranty of
 * MERCHANTABILITY or FITNESS FOR A PARTICULAR PURPOSE.  See the
 * GNU General Public License for more details.
 *
 * You should have received a copy of the GNU General Public License
 * along with this program; if not, write to the Free Software Foundation,
 * Inc., 51 Franklin Street, Fifth Floor, Boston, MA 02110-1301, USA.
 *
 * Contributor(s): Blender Institute
 *
 */

/** \file eevee_engine.c
 *  \ingroup draw_engine
 */

#include "DNA_world_types.h"
#include "DRW_render.h"

#include "BLI_dynstr.h"
#include "BLI_rand.h"

#include "GPU_material.h"
#include "GPU_glew.h"

#include "eevee_engine.h"
#include "eevee_private.h"

#define EEVEE_ENGINE "BLENDER_EEVEE"

extern GlobalsUboStorage ts;

/* *********** FUNCTIONS *********** */

static void EEVEE_engine_init(void *ved)
{
	EEVEE_Data *vedata = (EEVEE_Data *)ved;
	EEVEE_TextureList *txl = vedata->txl;
	EEVEE_FramebufferList *fbl = vedata->fbl;
	EEVEE_SceneLayerData *sldata = EEVEE_scene_layer_data_get();

	DRWFboTexture tex = {&txl->color, DRW_TEX_RGB_11_11_10, DRW_TEX_FILTER};

	const float *viewport_size = DRW_viewport_size_get();
	DRW_framebuffer_init(&fbl->main, &draw_engine_eevee_type,
	                    (int)viewport_size[0], (int)viewport_size[1],
	                    &tex, 1);

	EEVEE_materials_init();
	EEVEE_lights_init(sldata);
	EEVEE_probes_init(sldata);
	EEVEE_effects_init(vedata);
}

static void EEVEE_cache_init(void *vedata)
{
	EEVEE_PassList *psl = ((EEVEE_Data *)vedata)->psl;
	EEVEE_StorageList *stl = ((EEVEE_Data *)vedata)->stl;
	EEVEE_SceneLayerData *sldata = EEVEE_scene_layer_data_get();

	if (!stl->g_data) {
		/* Alloc transient pointers */
		stl->g_data = MEM_mallocN(sizeof(*stl->g_data), __func__);
	}

	EEVEE_materials_cache_init(vedata);
	EEVEE_lights_cache_init(sldata, psl);
	EEVEE_probes_cache_init(sldata, psl);
	EEVEE_effects_cache_init(vedata);
}

static void EEVEE_cache_populate(void *vedata, Object *ob)
{
	EEVEE_PassList *psl = ((EEVEE_Data *)vedata)->psl;
	EEVEE_SceneLayerData *sldata = EEVEE_scene_layer_data_get();

	const DRWContextState *draw_ctx = DRW_context_state_get();
	const bool is_active = (ob == draw_ctx->obact);
	if (is_active) {
		if (ob->mode & (OB_MODE_VERTEX_PAINT | OB_MODE_WEIGHT_PAINT | OB_MODE_TEXTURE_PAINT)) {
			return;
		}
	}

	struct Batch *geom = DRW_cache_object_surface_get(ob);
	if (geom) {
		EEVEE_materials_cache_populate(vedata, sldata, ob, geom);

		const bool cast_shadow = true;

		if (cast_shadow) {
			EEVEE_lights_cache_shcaster_add(sldata, psl, geom, ob->obmat);
			BLI_addtail(&sldata->shadow_casters, BLI_genericNodeN(ob));
			EEVEE_ObjectEngineData *oedata = EEVEE_object_data_get(ob);
			oedata->need_update = ((ob->deg_update_flag & DEG_RUNTIME_DATA_UPDATE) != 0);
		}
	}
	else if (ob->type == OB_LAMP) {
		EEVEE_lights_cache_add(sldata, ob);
	}
}

<<<<<<< HEAD
static void EEVEE_cache_finish(void *UNUSED(vedata))
=======
static void EEVEE_cache_finish(void *vedata)
>>>>>>> 28e44da8
{
	EEVEE_SceneLayerData *sldata = EEVEE_scene_layer_data_get();

	EEVEE_materials_cache_finish(vedata);
	EEVEE_lights_cache_finish(sldata);
	EEVEE_probes_cache_finish(sldata);
}

static void EEVEE_draw_scene(void *vedata)
{
	EEVEE_PassList *psl = ((EEVEE_Data *)vedata)->psl;
	EEVEE_FramebufferList *fbl = ((EEVEE_Data *)vedata)->fbl;
	EEVEE_SceneLayerData *sldata = EEVEE_scene_layer_data_get();

	/* Default framebuffer and texture */
	DefaultTextureList *dtxl = DRW_viewport_texture_list_get();

	/* Refresh shadows */
	EEVEE_draw_shadows(sldata, psl);

	/* Refresh Probes */
	EEVEE_probes_refresh(sldata, psl);

	/* Attach depth to the hdr buffer and bind it */	
	DRW_framebuffer_texture_detach(dtxl->depth);
	DRW_framebuffer_texture_attach(fbl->main, dtxl->depth, 0, 0);
	DRW_framebuffer_bind(fbl->main);
	DRW_framebuffer_clear(false, true, false, NULL, 1.0f);

	DRW_draw_pass(psl->background_pass);

	/* Depth prepass */
	DRW_draw_pass(psl->depth_pass);
	DRW_draw_pass(psl->depth_pass_cull);

	/* Shading pass */
	DRW_draw_pass(psl->default_pass);
	DRW_draw_pass(psl->default_flat_pass);
	DRW_draw_pass(psl->material_pass);

	/* Post Process */
	EEVEE_draw_effects(vedata);
}

static void EEVEE_engine_free(void)
{
	EEVEE_materials_free();
	EEVEE_effects_free();
	EEVEE_lights_free();
	EEVEE_probes_free();
}

static void EEVEE_layer_collection_settings_create(RenderEngine *UNUSED(engine), IDProperty *props)
{
	BLI_assert(props &&
	           props->type == IDP_GROUP &&
	           props->subtype == IDP_GROUP_SUB_ENGINE_RENDER);
	// BKE_collection_engine_property_add_int(props, "high_quality_sphere_lamps", false);
	UNUSED_VARS_NDEBUG(props);
}

static void EEVEE_scene_layer_settings_create(RenderEngine *UNUSED(engine), IDProperty *props)
{
	BLI_assert(props &&
	           props->type == IDP_GROUP &&
	           props->subtype == IDP_GROUP_SUB_ENGINE_RENDER);

	BKE_collection_engine_property_add_bool(props, "dof_enable", false);
	BKE_collection_engine_property_add_float(props, "bokeh_max_size", 100.0f);
	BKE_collection_engine_property_add_float(props, "bokeh_threshold", 1.0f);

	BKE_collection_engine_property_add_bool(props, "bloom_enable", false);
	BKE_collection_engine_property_add_float(props, "bloom_threshold", 0.8f);
	BKE_collection_engine_property_add_float(props, "bloom_knee", 0.5f);
	BKE_collection_engine_property_add_float(props, "bloom_intensity", 0.8f);
	BKE_collection_engine_property_add_float(props, "bloom_radius", 6.5f);

	BKE_collection_engine_property_add_bool(props, "motion_blur_enable", false);
	BKE_collection_engine_property_add_int(props, "motion_blur_samples", 8);
	BKE_collection_engine_property_add_float(props, "motion_blur_shutter", 1.0f);
}

static const DrawEngineDataSize EEVEE_data_size = DRW_VIEWPORT_DATA_SIZE(EEVEE_Data);

DrawEngineType draw_engine_eevee_type = {
	NULL, NULL,
	N_("Eevee"),
	&EEVEE_data_size,
	&EEVEE_engine_init,
	&EEVEE_engine_free,
	&EEVEE_cache_init,
	&EEVEE_cache_populate,
	&EEVEE_cache_finish,
	&EEVEE_draw_scene,
	NULL//&EEVEE_draw_scene
};

RenderEngineType DRW_engine_viewport_eevee_type = {
	NULL, NULL,
	EEVEE_ENGINE, N_("Eevee"), RE_INTERNAL | RE_USE_SHADING_NODES,
	NULL, NULL, NULL, NULL, NULL, NULL, NULL,
	&EEVEE_layer_collection_settings_create, &EEVEE_scene_layer_settings_create,
	&draw_engine_eevee_type,
	{NULL, NULL, NULL}
};


#undef EEVEE_ENGINE<|MERGE_RESOLUTION|>--- conflicted
+++ resolved
@@ -109,11 +109,7 @@
 	}
 }
 
-<<<<<<< HEAD
 static void EEVEE_cache_finish(void *UNUSED(vedata))
-=======
-static void EEVEE_cache_finish(void *vedata)
->>>>>>> 28e44da8
 {
 	EEVEE_SceneLayerData *sldata = EEVEE_scene_layer_data_get();
 
