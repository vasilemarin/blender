--- conflicted
+++ resolved
@@ -1015,13 +1015,8 @@
     /* Disney Roughness */
     pinfo->roughness = square_f(pinfo->roughness);
     /* Distribute Roughness across lod more evenly */
-<<<<<<< HEAD
-    pinfo->roughness = square_f(square_f(pinfo->roughness));
-    CLAMP(pinfo->roughness, 1e-8f, 0.99999f); /* Avoid artifacts */
-=======
     pinfo->roughness = square_f(pinfo->roughness);
     CLAMP(pinfo->roughness, 1e-4f, 0.9999f); /* Avoid artifacts */
->>>>>>> 9e007b46
 
 #if 1 /* Variable Sample count and bias (fast) */
     switch (i) {
