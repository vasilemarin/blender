/*
 * This program is free software; you can redistribute it and/or
 * modify it under the terms of the GNU General Public License
 * as published by the Free Software Foundation; either version 2
 * of the License, or (at your option) any later version.
 *
 * This program is distributed in the hope that it will be useful,
 * but WITHOUT ANY WARRANTY; without even the implied warranty of
 * MERCHANTABILITY or FITNESS FOR A PARTICULAR PURPOSE.  See the
 * GNU General Public License for more details.
 *
 * You should have received a copy of the GNU General Public License
 * along with this program; if not, write to the Free Software Foundation,
 * Inc., 51 Franklin Street, Fifth Floor, Boston, MA 02110-1301, USA.
 *
 * Copyright 2016, Blender Foundation.
 */

/** \file
 * \ingroup DNA
 */

#pragma once

#include "DRW_render.h"

#include "BLI_bitmap.h"

#include "DNA_lightprobe_types.h"

#include "GPU_viewport.h"

#include "BKE_camera.h"

#ifdef __cplusplus
extern "C" {
#endif

struct EEVEE_ShadowCasterBuffer;
struct GPUFrameBuffer;
struct Object;
struct RenderLayer;

extern struct DrawEngineType draw_engine_eevee_type;

/* Minimum UBO is 16384 bytes */
#define MAX_PROBE 128 /* TODO : find size by dividing UBO max size by probe data size */
#define MAX_GRID 64   /* TODO : find size by dividing UBO max size by grid data size */
#define MAX_PLANAR 16 /* TODO : find size by dividing UBO max size by grid data size */
#define MAX_LIGHT 128 /* TODO : find size by dividing UBO max size by light data size */
#define MAX_CASCADE_NUM 4
#define MAX_SHADOW 128 /* TODO : Make this depends on GL_MAX_ARRAY_TEXTURE_LAYERS */
#define MAX_SHADOW_CASCADE 8
#define MAX_SHADOW_CUBE (MAX_SHADOW - MAX_CASCADE_NUM * MAX_SHADOW_CASCADE)
#define MAX_BLOOM_STEP 16
#define MAX_AOVS 64

/* Special value chosen to not be altered by depth of field sample count. */
#define TAA_MAX_SAMPLE 10000926

// #define DEBUG_SHADOW_DISTRIBUTION

/* Only define one of these. */
// #define IRRADIANCE_SH_L2
#define IRRADIANCE_HL2

#if defined(IRRADIANCE_SH_L2)
#  define SHADER_IRRADIANCE "#define IRRADIANCE_SH_L2\n"
#elif defined(IRRADIANCE_HL2)
#  define SHADER_IRRADIANCE "#define IRRADIANCE_HL2\n"
#endif

/* Macro causes over indentation. */
/* clang-format off */
#define SHADER_DEFINES \
  "#define EEVEE_ENGINE\n" \
  "#define MAX_PROBE " STRINGIFY(MAX_PROBE) "\n" \
  "#define MAX_GRID " STRINGIFY(MAX_GRID) "\n" \
  "#define MAX_PLANAR " STRINGIFY(MAX_PLANAR) "\n" \
  "#define MAX_LIGHT " STRINGIFY(MAX_LIGHT) "\n" \
  "#define MAX_SHADOW " STRINGIFY(MAX_SHADOW) "\n" \
  "#define MAX_SHADOW_CUBE " STRINGIFY(MAX_SHADOW_CUBE) "\n" \
  "#define MAX_SHADOW_CASCADE " STRINGIFY(MAX_SHADOW_CASCADE) "\n" \
  "#define MAX_CASCADE_NUM " STRINGIFY(MAX_CASCADE_NUM) "\n" \
  SHADER_IRRADIANCE
/* clang-format on */

#define EEVEE_PROBE_MAX min_ii(MAX_PROBE, GPU_max_texture_layers() / 6)
#define EEVEE_VELOCITY_TILE_SIZE 32
#define USE_VOLUME_OPTI (GPU_shader_image_load_store_support())

#define SWAP_DOUBLE_BUFFERS() \
  { \
    if (effects->swap_double_buffer) { \
      SWAP(struct GPUFrameBuffer *, fbl->main_fb, fbl->double_buffer_fb); \
      SWAP(struct GPUFrameBuffer *, fbl->main_color_fb, fbl->double_buffer_color_fb); \
      SWAP(GPUTexture *, txl->color, txl->color_double_buffer); \
      effects->swap_double_buffer = false; \
    } \
  } \
  ((void)0)

#define SWAP_BUFFERS() \
  { \
    if (effects->target_buffer == fbl->effect_color_fb) { \
      SWAP_DOUBLE_BUFFERS(); \
      effects->source_buffer = txl->color_post; \
      effects->target_buffer = fbl->main_color_fb; \
    } \
    else { \
      SWAP_DOUBLE_BUFFERS(); \
      effects->source_buffer = txl->color; \
      effects->target_buffer = fbl->effect_color_fb; \
    } \
  } \
  ((void)0)

#define SWAP_BUFFERS_TAA() \
  { \
    if (effects->target_buffer == fbl->effect_color_fb) { \
      SWAP(struct GPUFrameBuffer *, fbl->effect_fb, fbl->taa_history_fb); \
      SWAP(struct GPUFrameBuffer *, fbl->effect_color_fb, fbl->taa_history_color_fb); \
      SWAP(GPUTexture *, txl->color_post, txl->taa_history); \
      effects->source_buffer = txl->taa_history; \
      effects->target_buffer = fbl->effect_color_fb; \
    } \
    else { \
      SWAP(struct GPUFrameBuffer *, fbl->main_fb, fbl->taa_history_fb); \
      SWAP(struct GPUFrameBuffer *, fbl->main_color_fb, fbl->taa_history_color_fb); \
      SWAP(GPUTexture *, txl->color, txl->taa_history); \
      effects->source_buffer = txl->taa_history; \
      effects->target_buffer = fbl->main_color_fb; \
    } \
  } \
  ((void)0)

BLI_INLINE bool eevee_hdri_preview_overlay_enabled(const View3D *v3d)
{
  /* Only show the HDRI Preview in Shading Preview in the Viewport. */
  if (v3d == NULL || v3d->shading.type != OB_MATERIAL) {
    return false;
  }

  /* Only show the HDRI Preview when viewing the Combined render pass */
  if (v3d->shading.render_pass != SCE_PASS_COMBINED) {
    return false;
  }

  return ((v3d->flag2 & V3D_HIDE_OVERLAYS) == 0) && (v3d->overlay.flag & V3D_OVERLAY_LOOK_DEV);
}

#define USE_SCENE_LIGHT(v3d) \
  ((!v3d) || \
   ((v3d->shading.type == OB_MATERIAL) && (v3d->shading.flag & V3D_SHADING_SCENE_LIGHTS)) || \
   ((v3d->shading.type == OB_RENDER) && (v3d->shading.flag & V3D_SHADING_SCENE_LIGHTS_RENDER)))
#define LOOK_DEV_STUDIO_LIGHT_ENABLED(v3d) \
  ((v3d) && (((v3d->shading.type == OB_MATERIAL) && \
              ((v3d->shading.flag & V3D_SHADING_SCENE_WORLD) == 0)) || \
             ((v3d->shading.type == OB_RENDER) && \
              ((v3d->shading.flag & V3D_SHADING_SCENE_WORLD_RENDER) == 0))))

#define MIN_CUBE_LOD_LEVEL 3
#define MAX_SCREEN_BUFFERS_LOD_LEVEL 6

/* All the renderpasses that use the GPUMaterial for accumulation */
#define EEVEE_RENDERPASSES_MATERIAL \
  (EEVEE_RENDER_PASS_EMIT | EEVEE_RENDER_PASS_DIFFUSE_COLOR | EEVEE_RENDER_PASS_DIFFUSE_LIGHT | \
   EEVEE_RENDER_PASS_SPECULAR_COLOR | EEVEE_RENDER_PASS_SPECULAR_LIGHT | \
   EEVEE_RENDER_PASS_ENVIRONMENT | EEVEE_RENDER_PASS_AOV)
#define EEVEE_AOV_HASH_ALL -1
#define EEVEE_AOV_HASH_COLOR_TYPE_MASK 1
#define MAX_CRYPTOMATTE_LAYERS 3

/* Material shader variations */
enum {
  VAR_MAT_MESH = (1 << 0),
  VAR_MAT_VOLUME = (1 << 1),
  VAR_MAT_HAIR = (1 << 2),
  /* VAR_MAT_PROBE = (1 << 3), UNUSED */
  VAR_MAT_BLEND = (1 << 4),
  VAR_MAT_LOOKDEV = (1 << 5),
  VAR_MAT_HOLDOUT = (1 << 6),
  VAR_MAT_HASH = (1 << 7),
  VAR_MAT_DEPTH = (1 << 8),
  VAR_MAT_REFRACT = (1 << 9),
  VAR_WORLD_BACKGROUND = (1 << 10),
  VAR_WORLD_PROBE = (1 << 11),
  VAR_WORLD_VOLUME = (1 << 12),
  VAR_DEFAULT = (1 << 13),
};

/* Material shader cache keys */
enum {
  /* HACK: This assumes the struct GPUShader will never be smaller than our variations.
   * This allow us to only keep one ghash and avoid bigger keys comparisons/hashing.
   * We combine the GPUShader pointer with the key. */
  KEY_CULL = (1 << 0),
  KEY_REFRACT = (1 << 1),
  KEY_HAIR = (1 << 2),
  KEY_SHADOW = (1 << 3),
};

<<<<<<< HEAD
/* SSR shader variations */
typedef enum EEVEE_SSRShaderOptions {
  SSR_RESOLVE = (1 << 0),
  SSR_FULL_TRACE = (1 << 1),
  SSR_MAX_SHADER = (1 << 2),
} EEVEE_SSRShaderOptions;
=======
/* DOF Gather pass shader variations */
typedef enum EEVEE_DofGatherPass {
  DOF_GATHER_FOREGROUND = 0,
  DOF_GATHER_BACKGROUND = 1,
  DOF_GATHER_HOLEFILL = 2,

  DOF_GATHER_MAX_PASS,
} EEVEE_DofGatherPass;

#define DOF_TILE_DIVISOR 16
#define DOF_BOKEH_LUT_SIZE 32
#define DOF_GATHER_RING_COUNT 5
#define DOF_DILATE_RING_COUNT 3
#define DOF_FAST_GATHER_COC_ERROR 0.05

#define DOF_SHADER_DEFINES \
  "#define DOF_TILE_DIVISOR " STRINGIFY(DOF_TILE_DIVISOR) "\n" \
  "#define DOF_BOKEH_LUT_SIZE " STRINGIFY(DOF_BOKEH_LUT_SIZE) "\n" \
  "#define DOF_GATHER_RING_COUNT " STRINGIFY(DOF_GATHER_RING_COUNT) "\n" \
  "#define DOF_DILATE_RING_COUNT " STRINGIFY(DOF_DILATE_RING_COUNT) "\n" \
  "#define DOF_FAST_GATHER_COC_ERROR " STRINGIFY(DOF_FAST_GATHER_COC_ERROR) "\n"
>>>>>>> 9e007b46

/* DOF Gather pass shader variations */
typedef enum EEVEE_DofGatherPass {
  DOF_GATHER_FOREGROUND = 0,
  DOF_GATHER_BACKGROUND = 1,
  DOF_GATHER_HOLEFILL = 2,

  DOF_GATHER_MAX_PASS,
} EEVEE_DofGatherPass;

#define DOF_TILE_DIVISOR 16
#define DOF_BOKEH_LUT_SIZE 32
#define DOF_GATHER_RING_COUNT 5
#define DOF_DILATE_RING_COUNT 3
#define DOF_FAST_GATHER_COC_ERROR 0.05

#define DOF_SHADER_DEFINES \
  "#define DOF_TILE_DIVISOR " STRINGIFY(DOF_TILE_DIVISOR) "\n" \
  "#define DOF_BOKEH_LUT_SIZE " STRINGIFY(DOF_BOKEH_LUT_SIZE) "\n" \
  "#define DOF_GATHER_RING_COUNT " STRINGIFY(DOF_GATHER_RING_COUNT) "\n" \
  "#define DOF_DILATE_RING_COUNT " STRINGIFY(DOF_DILATE_RING_COUNT) "\n" \
  "#define DOF_FAST_GATHER_COC_ERROR " STRINGIFY(DOF_FAST_GATHER_COC_ERROR) "\n"

/* ************ PROBE UBO ************* */

/* They are the same struct as their Cache siblings.
 * typedef'ing just to keep the naming consistent with
 * other eevee types. */
typedef LightProbeCache EEVEE_LightProbe;
typedef LightGridCache EEVEE_LightGrid;

typedef struct EEVEE_PlanarReflection {
  float plane_equation[4];
  float clip_vec_x[3], attenuation_scale;
  float clip_vec_y[3], attenuation_bias;
  float clip_edge_x_pos, clip_edge_x_neg;
  float clip_edge_y_pos, clip_edge_y_neg;
  float facing_scale, facing_bias, clipsta, pad;
  float reflectionmat[4][4]; /* Used for sampling the texture. */
  float mtx[4][4];           /* Not used in shader. TODO move elsewhere. */
} EEVEE_PlanarReflection;

/* --------------------------------------- */

typedef struct EEVEE_BoundBox {
  float center[3], halfdim[3];
} EEVEE_BoundBox;

typedef struct EEVEE_PassList {
  /* Shadows */
  struct DRWPass *shadow_pass;
  struct DRWPass *shadow_accum_pass;

  /* Probes */
  struct DRWPass *probe_background;
  struct DRWPass *probe_glossy_compute;
  struct DRWPass *probe_diffuse_compute;
  struct DRWPass *probe_visibility_compute;
  struct DRWPass *probe_grid_fill;
  struct DRWPass *probe_display;
  struct DRWPass *probe_planar_downsample_ps;

  /* Effects */
  struct DRWPass *ao_horizon_search;
  struct DRWPass *ao_horizon_debug;
  struct DRWPass *ao_accum_ps;
  struct DRWPass *mist_accum_ps;
  struct DRWPass *motion_blur;
  struct DRWPass *bloom_blit;
  struct DRWPass *bloom_downsample_first;
  struct DRWPass *bloom_downsample;
  struct DRWPass *bloom_upsample;
  struct DRWPass *bloom_resolve;
  struct DRWPass *bloom_accum_ps;
  struct DRWPass *dof_setup;
  struct DRWPass *dof_flatten_tiles;
  struct DRWPass *dof_dilate_tiles_minmax;
  struct DRWPass *dof_dilate_tiles_minabs;
  struct DRWPass *dof_reduce_copy;
  struct DRWPass *dof_downsample;
  struct DRWPass *dof_reduce;
  struct DRWPass *dof_bokeh;
  struct DRWPass *dof_gather_fg;
  struct DRWPass *dof_gather_fg_holefill;
  struct DRWPass *dof_gather_bg;
  struct DRWPass *dof_scatter_fg;
  struct DRWPass *dof_scatter_bg;
  struct DRWPass *dof_filter;
  struct DRWPass *dof_resolve;
  struct DRWPass *volumetric_world_ps;
  struct DRWPass *volumetric_objects_ps;
  struct DRWPass *volumetric_scatter_ps;
  struct DRWPass *volumetric_integration_ps;
  struct DRWPass *volumetric_resolve_ps;
  struct DRWPass *volumetric_accum_ps;
  struct DRWPass *ssr_raytrace;
  struct DRWPass *ssr_resolve;
  struct DRWPass *sss_blur_ps;
  struct DRWPass *sss_resolve_ps;
  struct DRWPass *sss_translucency_ps;
  struct DRWPass *color_copy_ps;
  struct DRWPass *color_downsample_ps;
  struct DRWPass *color_downsample_cube_ps;
  struct DRWPass *velocity_object;
  struct DRWPass *velocity_hair;
  struct DRWPass *velocity_resolve;
  struct DRWPass *velocity_tiles_x;
  struct DRWPass *velocity_tiles;
  struct DRWPass *velocity_tiles_expand[2];
  struct DRWPass *taa_resolve;
  struct DRWPass *alpha_checker;

  /* HiZ */
  struct DRWPass *maxz_downlevel_ps;
  struct DRWPass *maxz_copydepth_ps;
  struct DRWPass *maxz_copydepth_layer_ps;

  /* Renderpass Accumulation. */
  struct DRWPass *material_accum_ps;
  struct DRWPass *background_accum_ps;
  struct DRWPass *cryptomatte_ps;

  struct DRWPass *depth_ps;
  struct DRWPass *depth_cull_ps;
  struct DRWPass *depth_clip_ps;
  struct DRWPass *depth_clip_cull_ps;
  struct DRWPass *depth_refract_ps;
  struct DRWPass *depth_refract_cull_ps;
  struct DRWPass *depth_refract_clip_ps;
  struct DRWPass *depth_refract_clip_cull_ps;
  struct DRWPass *material_ps;
  struct DRWPass *material_cull_ps;
  struct DRWPass *material_refract_ps;
  struct DRWPass *material_refract_cull_ps;
  struct DRWPass *material_sss_ps;
  struct DRWPass *material_sss_cull_ps;
  struct DRWPass *transparent_pass;
  struct DRWPass *background_ps;
  struct DRWPass *update_noise_pass;
  struct DRWPass *lookdev_glossy_pass;
  struct DRWPass *lookdev_diffuse_pass;
  struct DRWPass *renderpass_pass;
} EEVEE_PassList;

typedef struct EEVEE_FramebufferList {
  /* Effects */
  struct GPUFrameBuffer *gtao_fb;
  struct GPUFrameBuffer *gtao_debug_fb;
  struct GPUFrameBuffer *downsample_fb;
  struct GPUFrameBuffer *maxzbuffer_fb;
  struct GPUFrameBuffer *bloom_blit_fb;
  struct GPUFrameBuffer *bloom_down_fb[MAX_BLOOM_STEP];
  struct GPUFrameBuffer *bloom_accum_fb[MAX_BLOOM_STEP - 1];
  struct GPUFrameBuffer *bloom_pass_accum_fb;
  struct GPUFrameBuffer *cryptomatte_fb;
  struct GPUFrameBuffer *shadow_accum_fb;
  struct GPUFrameBuffer *ssr_accum_fb;
  struct GPUFrameBuffer *sss_blur_fb;
  struct GPUFrameBuffer *sss_blit_fb;
  struct GPUFrameBuffer *sss_resolve_fb;
  struct GPUFrameBuffer *sss_clear_fb;
  struct GPUFrameBuffer *sss_translucency_fb;
  struct GPUFrameBuffer *sss_accum_fb;
  struct GPUFrameBuffer *dof_setup_fb;
  struct GPUFrameBuffer *dof_flatten_tiles_fb;
  struct GPUFrameBuffer *dof_dilate_tiles_fb;
  struct GPUFrameBuffer *dof_downsample_fb;
  struct GPUFrameBuffer *dof_reduce_fb;
  struct GPUFrameBuffer *dof_reduce_copy_fb;
  struct GPUFrameBuffer *dof_bokeh_fb;
  struct GPUFrameBuffer *dof_gather_fg_fb;
  struct GPUFrameBuffer *dof_filter_fg_fb;
  struct GPUFrameBuffer *dof_gather_fg_holefill_fb;
  struct GPUFrameBuffer *dof_gather_bg_fb;
  struct GPUFrameBuffer *dof_filter_bg_fb;
  struct GPUFrameBuffer *dof_scatter_fg_fb;
  struct GPUFrameBuffer *dof_scatter_bg_fb;
  struct GPUFrameBuffer *volumetric_fb;
  struct GPUFrameBuffer *volumetric_scat_fb;
  struct GPUFrameBuffer *volumetric_integ_fb;
  struct GPUFrameBuffer *volumetric_accum_fb;
  struct GPUFrameBuffer *screen_tracing_fb;
  struct GPUFrameBuffer *mist_accum_fb;
  struct GPUFrameBuffer *material_accum_fb;
  struct GPUFrameBuffer *renderpass_fb;
  struct GPUFrameBuffer *ao_accum_fb;
  struct GPUFrameBuffer *velocity_resolve_fb;
  struct GPUFrameBuffer *velocity_fb;
  struct GPUFrameBuffer *velocity_tiles_fb[2];

  struct GPUFrameBuffer *update_noise_fb;

  struct GPUFrameBuffer *planarref_fb;
  struct GPUFrameBuffer *planar_downsample_fb;

  struct GPUFrameBuffer *main_fb;
  struct GPUFrameBuffer *main_color_fb;
  struct GPUFrameBuffer *effect_fb;
  struct GPUFrameBuffer *effect_color_fb;
  struct GPUFrameBuffer *radiance_filtered_fb;
  struct GPUFrameBuffer *double_buffer_fb;
  struct GPUFrameBuffer *double_buffer_color_fb;
  struct GPUFrameBuffer *double_buffer_depth_fb;
  struct GPUFrameBuffer *taa_history_fb;
  struct GPUFrameBuffer *taa_history_color_fb;
} EEVEE_FramebufferList;

typedef struct EEVEE_TextureList {
  /* Effects */
  struct GPUTexture *color_post; /* R16_G16_B16 */
  struct GPUTexture *mist_accum;
  struct GPUTexture *ao_accum;
  struct GPUTexture *sss_accum;
  struct GPUTexture *env_accum;
  struct GPUTexture *diff_color_accum;
  struct GPUTexture *diff_light_accum;
  struct GPUTexture *spec_color_accum;
  struct GPUTexture *spec_light_accum;
  struct GPUTexture *aov_surface_accum[MAX_AOVS];
  struct GPUTexture *emit_accum;
  struct GPUTexture *bloom_accum;
  struct GPUTexture *ssr_accum;
  struct GPUTexture *shadow_accum;
  struct GPUTexture *cryptomatte;
  struct GPUTexture *taa_history;
  /* Could not be pool texture because of mipmapping. */
  struct GPUTexture *dof_reduced_color;
  struct GPUTexture *dof_reduced_coc;

  struct GPUTexture *volume_prop_scattering;
  struct GPUTexture *volume_prop_extinction;
  struct GPUTexture *volume_prop_emission;
  struct GPUTexture *volume_prop_phase;
  struct GPUTexture *volume_scatter;
  struct GPUTexture *volume_transmit;
  struct GPUTexture *volume_scatter_history;
  struct GPUTexture *volume_transmit_history;
  struct GPUTexture *volume_scatter_accum;
  struct GPUTexture *volume_transmittance_accum;

  struct GPUTexture *lookdev_grid_tx;
  struct GPUTexture *lookdev_cube_tx;

  struct GPUTexture *planar_pool;
  struct GPUTexture *planar_depth;

  struct GPUTexture *maxzbuffer;
  struct GPUTexture *filtered_radiance;

  struct GPUTexture *renderpass;

  struct GPUTexture *color; /* R16_G16_B16 */
  struct GPUTexture *color_double_buffer;
  struct GPUTexture *depth_double_buffer;
} EEVEE_TextureList;

typedef struct EEVEE_StorageList {
  /* Effects */
  struct EEVEE_EffectsInfo *effects;

  struct EEVEE_PrivateData *g_data;

  struct LightCache *lookdev_lightcache;
  EEVEE_LightProbe *lookdev_cube_data;
  EEVEE_LightGrid *lookdev_grid_data;
  LightCacheTexture *lookdev_cube_mips;
} EEVEE_StorageList;

/* ************ RENDERPASS UBO ************* */
typedef struct EEVEE_RenderPassData {
  int renderPassDiffuse;
  int renderPassDiffuseLight;
  int renderPassGlossy;
  int renderPassGlossyLight;
  int renderPassEmit;
  int renderPassSSSColor;
  int renderPassEnvironment;
  int renderPassAOV;
  int renderPassAOVActive;
  int _pad[3];
} EEVEE_RenderPassData;

/* ************ LIGHT UBO ************* */
typedef struct EEVEE_Light {
  float position[3], invsqrdist;
  float color[3], invsqrdist_volume;
  float spotsize, spotblend, radius, shadow_id;
  float rightvec[3], sizex;
  float upvec[3], sizey;
  float forwardvec[3], light_type;
  float diff, spec, volume, volume_radius;
} EEVEE_Light;

/* Special type for elliptic area lights, matches lamps_lib.glsl */
#define LAMPTYPE_AREA_ELLIPSE 100.0f

typedef struct EEVEE_Shadow {
  float near, far, bias, type_data_id;
  float contact_dist, contact_bias, contact_spread, contact_thickness;
} EEVEE_Shadow;

typedef struct EEVEE_ShadowCube {
  float shadowmat[4][4];
  float position[3], _pad0[1];
} EEVEE_ShadowCube;

typedef struct EEVEE_ShadowCascade {
  /* World->Light->NDC->Tex : used for sampling the shadow map. */
  float shadowmat[MAX_CASCADE_NUM][4][4];
  float split_start[4];
  float split_end[4];
  float shadow_vec[3], tex_id;
} EEVEE_ShadowCascade;

typedef struct EEVEE_ShadowCascadeRender {
  /* World->Light->NDC : used for rendering the shadow map. */
  float projmat[MAX_CASCADE_NUM][4][4];
  float viewmat[4][4], viewinv[4][4];
  float radius[MAX_CASCADE_NUM];
  float original_bias;
  float cascade_max_dist;
  float cascade_exponent;
  float cascade_fade;
  int cascade_count;
} EEVEE_ShadowCascadeRender;

BLI_STATIC_ASSERT_ALIGN(EEVEE_Light, 16)
BLI_STATIC_ASSERT_ALIGN(EEVEE_Shadow, 16)
BLI_STATIC_ASSERT_ALIGN(EEVEE_ShadowCube, 16)
BLI_STATIC_ASSERT_ALIGN(EEVEE_ShadowCascade, 16)
BLI_STATIC_ASSERT_ALIGN(EEVEE_RenderPassData, 16)

BLI_STATIC_ASSERT(sizeof(EEVEE_Shadow) * MAX_SHADOW +
                          sizeof(EEVEE_ShadowCascade) * MAX_SHADOW_CASCADE +
                          sizeof(EEVEE_ShadowCube) * MAX_SHADOW_CUBE <
                      16384,
                  "Shadow UBO is too big!!!")

typedef struct EEVEE_ShadowCasterBuffer {
  struct EEVEE_BoundBox *bbox;
  BLI_bitmap *update;
  uint alloc_count;
  uint count;
} EEVEE_ShadowCasterBuffer;

/* ************ LIGHT DATA ************* */
typedef struct EEVEE_LightsInfo {
  int num_light, cache_num_light;
  int num_cube_layer, cache_num_cube_layer;
  int num_cascade_layer, cache_num_cascade_layer;
  int cube_len, cascade_len, shadow_len;
  int shadow_cube_size, shadow_cascade_size;
  bool shadow_high_bitdepth, soft_shadows;
  /* UBO Storage : data used by UBO */
  struct EEVEE_Light light_data[MAX_LIGHT];
  struct EEVEE_Shadow shadow_data[MAX_SHADOW];
  struct EEVEE_ShadowCube shadow_cube_data[MAX_SHADOW_CUBE];
  struct EEVEE_ShadowCascade shadow_cascade_data[MAX_SHADOW_CASCADE];
  /* Additional rendering info for cascade. */
  struct EEVEE_ShadowCascadeRender shadow_cascade_render[MAX_SHADOW_CASCADE];
  /* Back index in light_data. */
  uchar shadow_cube_light_indices[MAX_SHADOW_CUBE];
  uchar shadow_cascade_light_indices[MAX_SHADOW_CASCADE];
  /* Update bitmap. */
  BLI_bitmap sh_cube_update[BLI_BITMAP_SIZE(MAX_SHADOW_CUBE)];
  /* Lights tracking */
  struct BoundSphere shadow_bounds[MAX_LIGHT]; /* Tightly packed light bounds  */
  /* List of bbox and update bitmap. Double buffered. */
  struct EEVEE_ShadowCasterBuffer *shcaster_frontbuffer, *shcaster_backbuffer;
  /* AABB of all shadow casters combined. */
  struct {
    float min[3], max[3];
  } shcaster_aabb;
} EEVEE_LightsInfo;

/* ************ PROBE DATA ************* */
typedef struct EEVEE_LightProbeVisTest {
  struct Collection *collection; /* Skip test if NULL */
  bool invert;
  bool cached; /* Reuse last test results */
} EEVEE_LightProbeVisTest;

typedef struct EEVEE_LightProbesInfo {
  int num_cube, cache_num_cube;
  int num_grid, cache_num_grid;
  int num_planar, cache_num_planar;
  int total_irradiance_samples; /* Total for all grids */
  int cache_irradiance_size[3];
  int update_flag;
  int updated_bounce;
  int num_bounce;
  int cubemap_res;
  /* Update */
  bool do_cube_update;
  bool do_grid_update;
  /* For rendering probes */
  float probemat[6][4][4];
  int layer;
  float texel_size;
  float padding_size;
  float samples_len;
  float near_clip;
  float far_clip;
  float roughness;
  float firefly_fac;
  float lodfactor;
  float lod_rt_max, lod_cube_max;
  float visibility_range;
  float visibility_blur;
  float intensity_fac;
  int shres;
  EEVEE_LightProbeVisTest planar_vis_tests[MAX_PLANAR];
  /* UBO Storage : data used by UBO */
  EEVEE_LightProbe probe_data[MAX_PROBE];
  EEVEE_LightGrid grid_data[MAX_GRID];
  EEVEE_PlanarReflection planar_data[MAX_PLANAR];
  /* Probe Visibility Collection */
  EEVEE_LightProbeVisTest vis_data;
} EEVEE_LightProbesInfo;

/* EEVEE_LightProbesInfo->update_flag */
enum {
  PROBE_UPDATE_CUBE = (1 << 0),
  PROBE_UPDATE_GRID = (1 << 1),
  PROBE_UPDATE_ALL = 0xFFFFFF,
};

/* ************** MOTION BLUR ************ */

#define MB_PREV 0
#define MB_NEXT 1
#define MB_CURR 2

typedef struct EEVEE_MotionBlurData {
  struct GHash *object;
  struct GHash *geom;
  struct {
    float viewmat[4][4];
    float persmat[4][4];
    float persinv[4][4];
  } camera[3];
  DRWShadingGroup *hair_grp;
} EEVEE_MotionBlurData;

typedef struct EEVEE_ObjectKey {
  /** Object or source object for duplis */
  struct Object *ob;
  /** Parent object for duplis */
  struct Object *parent;
  /** Dupli objects recursive unique identifier */
  int id[8]; /* MAX_DUPLI_RECUR */
} EEVEE_ObjectKey;

typedef struct EEVEE_ObjectMotionData {
  float obmat[3][4][4];
} EEVEE_ObjectMotionData;

typedef enum eEEVEEMotionData {
  EEVEE_MOTION_DATA_MESH = 0,
  EEVEE_MOTION_DATA_HAIR,
} eEEVEEMotionData;

typedef struct EEVEE_HairMotionData {
  /** Needs to be first to ensure casting. */
  eEEVEEMotionData type;
  int use_deform;
  /** Allocator will alloc enough slot for all particle systems. Or 1 if it's a hair object. */
  int psys_len;
  struct {
    struct GPUVertBuf *hair_pos[2];    /* Position buffer for time = t +/- step. */
    struct GPUTexture *hair_pos_tx[2]; /* Buffer Texture of the corresponding VBO. */
  } psys[0];
} EEVEE_HairMotionData;

typedef struct EEVEE_GeometryMotionData {
  /** Needs to be first to ensure casting. */
  eEEVEEMotionData type;
  /** To disable deform mb if vertcount mismatch. */
  int use_deform;

  struct GPUBatch *batch;    /* Batch for time = t. */
  struct GPUVertBuf *vbo[2]; /* Vbo for time = t +/- step. */
} EEVEE_GeometryMotionData;

/* ************ EFFECTS DATA ************* */

typedef enum EEVEE_EffectsFlag {
  EFFECT_MOTION_BLUR = (1 << 0),
  EFFECT_BLOOM = (1 << 1),
  EFFECT_DOF = (1 << 2),
  EFFECT_VOLUMETRIC = (1 << 3),
  EFFECT_SSR = (1 << 4),
  EFFECT_DOUBLE_BUFFER = (1 << 5), /* Not really an effect but a feature */
  EFFECT_REFRACT = (1 << 6),
  EFFECT_GTAO = (1 << 7),
  EFFECT_TAA = (1 << 8),
  EFFECT_POST_BUFFER = (1 << 9),      /* Not really an effect but a feature */
  EFFECT_NORMAL_BUFFER = (1 << 10),   /* Not really an effect but a feature */
  EFFECT_RADIANCE_BUFFER = (1 << 10), /* Not really an effect but a feature */
  EFFECT_SSS = (1 << 11),
  EFFECT_VELOCITY_BUFFER = (1 << 12),     /* Not really an effect but a feature */
  EFFECT_TAA_REPROJECT = (1 << 13),       /* should be mutually exclusive with EFFECT_TAA */
  EFFECT_DEPTH_DOUBLE_BUFFER = (1 << 14), /* Not really an effect but a feature */
} EEVEE_EffectsFlag;

typedef struct EEVEE_EffectsInfo {
  EEVEE_EffectsFlag enabled_effects;
  bool swap_double_buffer;
  /* SSSS */
  int sss_sample_count;
  int sss_surface_count;
  struct GPUTexture *sss_irradiance; /* Textures from pool */
  struct GPUTexture *sss_radius;
  struct GPUTexture *sss_albedo;
  struct GPUTexture *sss_blur;
  struct GPUTexture *sss_stencil;
  /* Volumetrics */
  int volume_current_sample;
  float volume_light_clamp;
  struct GPUTexture *volume_scatter;
  struct GPUTexture *volume_transmit;
  /* SSR */
  bool reflection_trace_full;
  bool ssr_was_persp;
  bool ssr_was_valid_double_buffer;
  struct GPUTexture *ssr_normal_input; /* Textures from pool */
  struct GPUTexture *ssr_specrough_input;
  struct GPUTexture *ssr_hit_output;
  struct GPUTexture *ssr_hit_depth;
  /* Temporal Anti Aliasing */
  int taa_reproject_sample;
  int taa_current_sample;
  int taa_render_sample;
  int taa_total_sample;
  float taa_alpha;
  bool bypass_drawing;
  bool prev_drw_support;
  bool prev_is_navigating;
  float prev_drw_persmat[4][4]; /* Used for checking view validity and reprojection. */
  struct DRWView *taa_view;
  /* Ambient Occlusion */
  struct GPUTexture *gtao_horizons;            /* Textures from pool */
  struct GPUTexture *gtao_horizons_renderpass; /* Texture when rendering render pass */
  struct GPUTexture *gtao_horizons_debug;
  /* Motion Blur */
  float current_ndc_to_world[4][4];
  float current_world_to_ndc[4][4];
  float current_world_to_view[4][4];
  float past_world_to_ndc[4][4];
  float past_world_to_view[4][4];
  CameraParams past_cam_params;
  CameraParams current_cam_params;
  char motion_blur_step;         /* Which step we are evaluating. */
  int motion_blur_max;           /* Maximum distance in pixels a motion-blurred pixel can cover. */
  float motion_blur_near_far[2]; /* Camera near/far clip distances (positive). */
  bool cam_params_init;
  /* TODO(fclem): Only used in render mode for now.
   * This is because we are missing a per scene persistent place to hold this. */
  struct EEVEE_MotionBlurData motion_blur;
  /* Velocity Pass */
  struct GPUTexture *velocity_tx; /* Texture from pool */
  struct GPUTexture *velocity_tiles_x_tx;
  struct GPUTexture *velocity_tiles_tx;
  /* Depth Of Field */
  float dof_jitter_radius;
  float dof_jitter_blades;
  float dof_jitter_focus;
  int dof_jitter_ring_count;
  float dof_coc_params[2], dof_coc_near_dist, dof_coc_far_dist;
  float dof_bokeh_blades, dof_bokeh_rotation, dof_bokeh_aniso[2], dof_bokeh_max_size;
  float dof_bokeh_aniso_inv[2];
  float dof_scatter_color_threshold;
  float dof_scatter_coc_threshold;
  float dof_scatter_neighbor_max_color;
  float dof_fx_max_coc;
  float dof_denoise_factor;
  int dof_dilate_slight_focus;
  int dof_dilate_ring_count;
  int dof_dilate_ring_width_multiplier;
  int dof_reduce_steps;
  bool dof_hq_slight_focus;
  eGPUTextureFormat dof_color_format;
  struct GPUTexture *dof_bg_color_tx; /* All textures from pool... */
  struct GPUTexture *dof_bg_occlusion_tx;
  struct GPUTexture *dof_bg_weight_tx;
  struct GPUTexture *dof_bokeh_gather_lut_tx;
  struct GPUTexture *dof_bokeh_scatter_lut_tx;
  struct GPUTexture *dof_bokeh_resolve_lut_tx;
  struct GPUTexture *dof_coc_dilated_tiles_bg_tx;
  struct GPUTexture *dof_coc_dilated_tiles_fg_tx;
  struct GPUTexture *dof_coc_tiles_bg_tx;
  struct GPUTexture *dof_coc_tiles_fg_tx;
  struct GPUTexture *dof_downsample_tx;
  struct GPUTexture *dof_fg_color_tx;
  struct GPUTexture *dof_fg_occlusion_tx;
  struct GPUTexture *dof_fg_weight_tx;
  struct GPUTexture *dof_fg_holefill_color_tx;
  struct GPUTexture *dof_fg_holefill_weight_tx;
  struct GPUTexture *dof_half_res_coc_tx;
  struct GPUTexture *dof_half_res_color_tx;
  struct GPUTexture *dof_scatter_src_tx;
  struct GPUTexture *dof_reduce_input_coc_tx; /* Just references to actual textures. */
  struct GPUTexture *dof_reduce_input_color_tx;
<<<<<<< HEAD
  /* Alpha Checker */
  float color_checker_dark[4];
  float color_checker_light[4];
=======
>>>>>>> 9e007b46
  /* Other */
  float prev_persmat[4][4];
  /* Size used by all fullscreen buffers using mipmaps. */
  int hiz_size[2];
  /* Lookdev */
  int sphere_size;
  eDRWLevelOfDetail sphere_lod;
  int anchor[2];
  struct DRWView *lookdev_view;
  /* Bloom */
  int bloom_iteration_len;
  float source_texel_size[2];
  float blit_texel_size[2];
  float downsamp_texel_size[MAX_BLOOM_STEP][2];
  float bloom_color[3];
  float bloom_clamp;
  float bloom_sample_scale;
  float bloom_curve_threshold[4];
  float unf_source_texel_size[2];
  struct GPUTexture *bloom_blit; /* Textures from pool */
  struct GPUTexture *bloom_downsample[MAX_BLOOM_STEP];
  struct GPUTexture *bloom_upsample[MAX_BLOOM_STEP - 1];
  struct GPUTexture *unf_source_buffer; /* pointer copy */
  struct GPUTexture *unf_base_buffer;   /* pointer copy */
  /* Not alloced, just a copy of a *GPUtexture in EEVEE_TextureList. */
  struct GPUTexture *source_buffer;     /* latest updated texture */
  struct GPUFrameBuffer *target_buffer; /* next target to render to */
  struct GPUTexture *final_tx;          /* Final color to transform to display color space. */
  struct GPUFrameBuffer *final_fb;      /* Frame-buffer with final_tx as attachment. */
} EEVEE_EffectsInfo;

/* ***************** COMMON DATA **************** */

/* Common uniform buffer containing all "constant" data over the whole drawing pipeline. */
/* !! CAUTION !!
 * - [i]vec3 need to be padded to [i]vec4 (even in ubo declaration).
 * - Make sure that [i]vec4 start at a multiple of 16 bytes.
 * - Arrays of vec2/vec3 are padded as arrays of vec4.
 * - sizeof(bool) == sizeof(int) in GLSL so use int in C */
typedef struct EEVEE_CommonUniformBuffer {
  float prev_persmat[4][4];               /* mat4 */
  float hiz_uv_scale[2], ssr_uv_scale[2]; /* vec4 */
  /* Ambient Occlusion */
  /* -- 16 byte aligned -- */
  float ao_dist, pad1, ao_factor, pad2;                    /* vec4 */
  float ao_offset, ao_bounce_fac, ao_quality, ao_settings; /* vec4 */
  /* Volumetric */
  /* -- 16 byte aligned -- */
  int vol_tex_size[3], pad3;       /* ivec3 */
  float vol_depth_param[3], pad4;  /* vec3 */
  float vol_inv_tex_size[3], pad5; /* vec3 */
  float vol_jitter[3], pad6;       /* vec3 */
  float vol_coord_scale[4];        /* vec4 */
  /* -- 16 byte aligned -- */
  float vol_history_alpha;  /* float */
  float vol_shadow_steps;   /* float */
  int vol_use_lights;       /* bool */
  int vol_use_soft_shadows; /* bool */
  /* Screen Space Reflections */
  /* -- 16 byte aligned -- */
  float ssr_quality, ssr_thickness, ssr_pixelsize[2]; /* vec4 */
  float ssr_border_fac;                               /* float */
  float ssr_max_roughness;                            /* float */
  float ssr_firefly_fac;                              /* float */
  float ssr_brdf_bias;                                /* float */
  int ssr_toggle;                                     /* bool */
  int ssrefract_toggle;                               /* bool */
  /* SubSurface Scattering */
  float sss_jitter_threshold; /* float */
  int sss_toggle;             /* bool */
  /* Specular */
  int spec_toggle; /* bool */
  /* Lights */
  int la_num_light; /* int */
  /* Probes */
  int prb_num_planar;          /* int */
  int prb_num_render_cube;     /* int */
  int prb_num_render_grid;     /* int */
  int prb_irradiance_vis_size; /* int */
  float prb_irradiance_smooth; /* float */
  float prb_lod_cube_max;      /* float */
  /* Misc */
  int ray_type;            /* int */
  float ray_depth;         /* float */
  float alpha_hash_offset; /* float */
  float alpha_hash_scale;  /* float */
  float pad7;              /* float */
  float pad8;              /* float */
  float pad9;              /* float */
  float pad10;             /* float */
} EEVEE_CommonUniformBuffer;

BLI_STATIC_ASSERT_ALIGN(EEVEE_CommonUniformBuffer, 16)

/* ray_type (keep in sync with rayType) */
#define EEVEE_RAY_CAMERA 0
#define EEVEE_RAY_SHADOW 1
#define EEVEE_RAY_DIFFUSE 2
#define EEVEE_RAY_GLOSSY 3

/* ************** SCENE LAYER DATA ************** */
typedef struct EEVEE_ViewLayerData {
  /* Lights */
  struct EEVEE_LightsInfo *lights;

  struct GPUUniformBuf *light_ubo;
  struct GPUUniformBuf *shadow_ubo;
  struct GPUUniformBuf *shadow_samples_ubo;

  struct GPUFrameBuffer *shadow_fb;

  struct GPUTexture *shadow_cube_pool;
  struct GPUTexture *shadow_cascade_pool;

  struct EEVEE_ShadowCasterBuffer shcasters_buffers[2];

  /* Probes */
  struct EEVEE_LightProbesInfo *probes;

  struct GPUUniformBuf *probe_ubo;
  struct GPUUniformBuf *grid_ubo;
  struct GPUUniformBuf *planar_ubo;

  /* Material Render passes */
  struct {
    struct GPUUniformBuf *combined;
    struct GPUUniformBuf *environment;
    struct GPUUniformBuf *diff_color;
    struct GPUUniformBuf *diff_light;
    struct GPUUniformBuf *spec_color;
    struct GPUUniformBuf *spec_light;
    struct GPUUniformBuf *emit;
    struct GPUUniformBuf *aovs[MAX_AOVS];
  } renderpass_ubo;

  /* Common Uniform Buffer */
  struct EEVEE_CommonUniformBuffer common_data;
  struct GPUUniformBuf *common_ubo;

  struct LightCache *fallback_lightcache;

  struct BLI_memblock *material_cache;
} EEVEE_ViewLayerData;

/* ************ OBJECT DATA ************ */

/* These are the structs stored inside Objects.
 * It works even if the object is in multiple layers
 * because we don't get the same "Object *" for each layer. */
typedef struct EEVEE_LightEngineData {
  DrawData dd;

  bool need_update;
} EEVEE_LightEngineData;

typedef struct EEVEE_LightProbeEngineData {
  DrawData dd;

  bool need_update;
} EEVEE_LightProbeEngineData;

typedef struct EEVEE_ObjectEngineData {
  DrawData dd;

  Object *ob; /* self reference */
  EEVEE_LightProbeVisTest *test_data;
  bool ob_vis, ob_vis_dirty;

  bool need_update;
  bool geom_update;
  uint shadow_caster_id;
} EEVEE_ObjectEngineData;

typedef struct EEVEE_WorldEngineData {
  DrawData dd;
} EEVEE_WorldEngineData;

typedef struct EEVEE_CryptomatteSample {
  float hash;
  float weight;
} EEVEE_CryptomatteSample;

/* *********************************** */

typedef struct EEVEE_Data {
  void *engine_type;
  EEVEE_FramebufferList *fbl;
  EEVEE_TextureList *txl;
  EEVEE_PassList *psl;
  EEVEE_StorageList *stl;
  char info[GPU_INFO_SIZE];
} EEVEE_Data;

typedef struct EEVEE_PrivateData {
  struct DRWShadingGroup *shadow_shgrp;
  struct DRWShadingGroup *shadow_accum_shgrp;
  struct DRWCallBuffer *planar_display_shgrp;
  struct GHash *material_hash;
  float background_alpha; /* TODO find a better place for this. */
  /* Chosen lightcache: can come from Lookdev or the viewlayer. */
  struct LightCache *light_cache;
  /* For planar probes */
  float planar_texel_size[2];
  /* For double buffering */
  bool view_updated;
  bool valid_double_buffer;
  bool valid_taa_history;
  /* Render Matrices */
  float studiolight_matrix[3][3];
  float overscan, overscan_pixels;
  float camtexcofac[4];
  float size_orig[2];

  /* Cached original camera when rendering for motion blur (see T79637). */
  struct Object *cam_original_ob;

  /* Mist Settings */
  float mist_start, mist_inv_dist, mist_falloff;

  /* Color Management */
  bool use_color_render_settings;

  /* Compiling shaders count. This is to track if a shader has finished compiling. */
  int queued_shaders_count;
  int queued_shaders_count_prev;

  /* LookDev Settings */
  int studiolight_index;
  float studiolight_rot_z;
  float studiolight_intensity;
  int studiolight_cubemap_res;
  float studiolight_glossy_clamp;
  float studiolight_filter_quality;

  /* Renderpasses */
  /* Bitmask containing the active render_passes */
  eViewLayerEEVEEPassType render_passes;
  int aov_hash;
  int num_aovs_used;
  struct CryptomatteSession *cryptomatte_session;
  bool cryptomatte_accurate_mode;
  EEVEE_CryptomatteSample *cryptomatte_accum_buffer;
  float *cryptomatte_download_buffer;

  /* Uniform references that are referenced inside the `renderpass_pass`. They are updated
   * to reuse the drawing pass and the shading group. */
  int renderpass_type;
  int renderpass_postprocess;
  int renderpass_current_sample;
  GPUTexture *renderpass_input;
  GPUTexture *renderpass_col_input;
  GPUTexture *renderpass_light_input;
  GPUTexture *renderpass_transmittance_input;
  /* Renderpass ubo reference used by material pass. */
  struct GPUUniformBuf *renderpass_ubo;
  /** For rendering shadows. */
  struct DRWView *cube_views[6];
  /** For rendering probes. */
  struct DRWView *bake_views[6];
  /** Same as bake_views but does not generate culling infos. */
  struct DRWView *world_views[6];
  /** For rendering planar reflections. */
  struct DRWView *planar_views[MAX_PLANAR];

  int render_timesteps;
  int render_sample_count_per_timestep;
} EEVEE_PrivateData; /* Transient data */

/* eevee_data.c */
void EEVEE_motion_blur_data_init(EEVEE_MotionBlurData *mb);
void EEVEE_motion_blur_data_free(EEVEE_MotionBlurData *mb);
void EEVEE_view_layer_data_free(void *storage);
EEVEE_ViewLayerData *EEVEE_view_layer_data_get(void);
EEVEE_ViewLayerData *EEVEE_view_layer_data_ensure_ex(struct ViewLayer *view_layer);
EEVEE_ViewLayerData *EEVEE_view_layer_data_ensure(void);
EEVEE_ObjectEngineData *EEVEE_object_data_get(Object *ob);
EEVEE_ObjectEngineData *EEVEE_object_data_ensure(Object *ob);
EEVEE_ObjectMotionData *EEVEE_motion_blur_object_data_get(EEVEE_MotionBlurData *mb,
                                                          Object *ob,
                                                          bool hair);
EEVEE_GeometryMotionData *EEVEE_motion_blur_geometry_data_get(EEVEE_MotionBlurData *mb,
                                                              Object *ob);
EEVEE_HairMotionData *EEVEE_motion_blur_hair_data_get(EEVEE_MotionBlurData *mb, Object *ob);
EEVEE_LightProbeEngineData *EEVEE_lightprobe_data_get(Object *ob);
EEVEE_LightProbeEngineData *EEVEE_lightprobe_data_ensure(Object *ob);
EEVEE_LightEngineData *EEVEE_light_data_get(Object *ob);
EEVEE_LightEngineData *EEVEE_light_data_ensure(Object *ob);
EEVEE_WorldEngineData *EEVEE_world_data_get(World *wo);
EEVEE_WorldEngineData *EEVEE_world_data_ensure(World *wo);

void eevee_id_update(void *vedata, ID *id);

/* eevee_materials.c */
struct GPUTexture *EEVEE_materials_get_util_tex(void); /* XXX */
void EEVEE_materials_init(EEVEE_ViewLayerData *sldata,
                          EEVEE_Data *vedata,
                          EEVEE_StorageList *stl,
                          EEVEE_FramebufferList *fbl);
void EEVEE_materials_cache_init(EEVEE_ViewLayerData *sldata, EEVEE_Data *vedata);
void EEVEE_materials_cache_populate(EEVEE_Data *vedata,
                                    EEVEE_ViewLayerData *sldata,
                                    Object *ob,
                                    bool *cast_shadow);
void EEVEE_particle_hair_cache_populate(EEVEE_Data *vedata,
                                        EEVEE_ViewLayerData *sldata,
                                        Object *ob,
                                        bool *cast_shadow);
void EEVEE_object_hair_cache_populate(EEVEE_Data *vedata,
                                      EEVEE_ViewLayerData *sldata,
                                      Object *ob,
                                      bool *cast_shadow);
void EEVEE_materials_cache_finish(EEVEE_ViewLayerData *sldata, EEVEE_Data *vedata);
void EEVEE_materials_free(void);
void EEVEE_update_noise(EEVEE_PassList *psl, EEVEE_FramebufferList *fbl, const double offsets[3]);
void EEVEE_material_renderpasses_init(EEVEE_Data *vedata);
void EEVEE_material_output_init(EEVEE_ViewLayerData *sldata, EEVEE_Data *vedata, uint tot_samples);
void EEVEE_material_output_accumulate(EEVEE_ViewLayerData *sldata, EEVEE_Data *vedata);
void EEVEE_material_bind_resources(DRWShadingGroup *shgrp,
                                   struct GPUMaterial *gpumat,
                                   EEVEE_ViewLayerData *sldata,
                                   EEVEE_Data *vedata,
                                   const int *ssr_id,
                                   const float *refract_depth,
                                   bool use_ssrefraction,
                                   bool use_alpha_blend);
/* eevee_lights.c */
void eevee_light_matrix_get(const EEVEE_Light *evli, float r_mat[4][4]);
void EEVEE_lights_cache_init(EEVEE_ViewLayerData *sldata, EEVEE_Data *vedata);
void EEVEE_lights_cache_add(EEVEE_ViewLayerData *sldata, struct Object *ob);
void EEVEE_lights_cache_finish(EEVEE_ViewLayerData *sldata, EEVEE_Data *vedata);

/* eevee_shadows.c */
void eevee_contact_shadow_setup(const Light *la, EEVEE_Shadow *evsh);
void EEVEE_shadows_init(EEVEE_ViewLayerData *sldata);
void EEVEE_shadows_cache_init(EEVEE_ViewLayerData *sldata, EEVEE_Data *vedata);
void EEVEE_shadows_caster_register(EEVEE_ViewLayerData *sldata, struct Object *ob);
void EEVEE_shadows_update(EEVEE_ViewLayerData *sldata, EEVEE_Data *vedata);
void EEVEE_shadows_cube_add(EEVEE_LightsInfo *linfo, EEVEE_Light *evli, struct Object *ob);
bool EEVEE_shadows_cube_setup(EEVEE_LightsInfo *linfo, const EEVEE_Light *evli, int sample_ofs);
void EEVEE_shadows_cascade_add(EEVEE_LightsInfo *linfo, EEVEE_Light *evli, struct Object *ob);
void EEVEE_shadows_draw(EEVEE_ViewLayerData *sldata, EEVEE_Data *vedata, struct DRWView *view);
void EEVEE_shadows_draw_cubemap(EEVEE_ViewLayerData *sldata, EEVEE_Data *vedata, int cube_index);
void EEVEE_shadows_draw_cascades(EEVEE_ViewLayerData *sldata,
                                 EEVEE_Data *vedata,
                                 DRWView *view,
                                 int cascade_index);
void EEVEE_shadow_output_init(EEVEE_ViewLayerData *sldata, EEVEE_Data *vedata, uint tot_samples);
void EEVEE_shadow_output_accumulate(EEVEE_ViewLayerData *sldata, EEVEE_Data *vedata);

/* eevee_sampling.c */
void EEVEE_sample_ball(int sample_ofs, float radius, float rsample[3]);
void EEVEE_sample_rectangle(int sample_ofs,
                            const float x_axis[3],
                            const float y_axis[3],
                            float size_x,
                            float size_y,
                            float rsample[3]);
void EEVEE_sample_ellipse(int sample_ofs,
                          const float x_axis[3],
                          const float y_axis[3],
                          float size_x,
                          float size_y,
                          float rsample[3]);
void EEVEE_random_rotation_m4(int sample_ofs, float scale, float r_mat[4][4]);

/* eevee_shaders.c */
void EEVEE_shaders_material_shaders_init(void);
struct DRWShaderLibrary *EEVEE_shader_lib_get(void);
struct GPUShader *EEVEE_shaders_bloom_blit_get(bool high_quality);
struct GPUShader *EEVEE_shaders_bloom_downsample_get(bool high_quality);
struct GPUShader *EEVEE_shaders_bloom_upsample_get(bool high_quality);
struct GPUShader *EEVEE_shaders_bloom_resolve_get(bool high_quality);
struct GPUShader *EEVEE_shaders_depth_of_field_bokeh_get(void);
struct GPUShader *EEVEE_shaders_depth_of_field_setup_get(void);
struct GPUShader *EEVEE_shaders_depth_of_field_flatten_tiles_get(void);
struct GPUShader *EEVEE_shaders_depth_of_field_dilate_tiles_get(bool pass);
struct GPUShader *EEVEE_shaders_depth_of_field_downsample_get(void);
struct GPUShader *EEVEE_shaders_depth_of_field_reduce_get(bool is_copy_pass);
struct GPUShader *EEVEE_shaders_depth_of_field_gather_get(EEVEE_DofGatherPass pass, bool bokeh_tx);
struct GPUShader *EEVEE_shaders_depth_of_field_filter_get(void);
struct GPUShader *EEVEE_shaders_depth_of_field_scatter_get(bool is_foreground, bool bokeh_tx);
struct GPUShader *EEVEE_shaders_depth_of_field_resolve_get(bool use_bokeh_tx, bool use_hq_gather);
<<<<<<< HEAD
=======
struct GPUShader *EEVEE_shaders_effect_color_copy_sh_get(void);
>>>>>>> 9e007b46
struct GPUShader *EEVEE_shaders_effect_downsample_sh_get(void);
struct GPUShader *EEVEE_shaders_effect_downsample_cube_sh_get(void);
struct GPUShader *EEVEE_shaders_effect_minz_downlevel_sh_get(void);
struct GPUShader *EEVEE_shaders_effect_maxz_downlevel_sh_get(void);
struct GPUShader *EEVEE_shaders_effect_minz_downdepth_sh_get(void);
struct GPUShader *EEVEE_shaders_effect_maxz_downdepth_sh_get(void);
struct GPUShader *EEVEE_shaders_effect_minz_downdepth_layer_sh_get(void);
struct GPUShader *EEVEE_shaders_effect_maxz_downdepth_layer_sh_get(void);
struct GPUShader *EEVEE_shaders_effect_maxz_copydepth_layer_sh_get(void);
struct GPUShader *EEVEE_shaders_effect_minz_copydepth_sh_get(void);
struct GPUShader *EEVEE_shaders_effect_maxz_copydepth_sh_get(void);
struct GPUShader *EEVEE_shaders_effect_mist_sh_get(void);
struct GPUShader *EEVEE_shaders_effect_motion_blur_sh_get(void);
struct GPUShader *EEVEE_shaders_effect_motion_blur_object_sh_get(void);
struct GPUShader *EEVEE_shaders_effect_motion_blur_hair_sh_get(void);
struct GPUShader *EEVEE_shaders_effect_motion_blur_velocity_tiles_sh_get(void);
struct GPUShader *EEVEE_shaders_effect_motion_blur_velocity_tiles_expand_sh_get(void);
struct GPUShader *EEVEE_shaders_effect_ambient_occlusion_sh_get(void);
struct GPUShader *EEVEE_shaders_effect_ambient_occlusion_debug_sh_get(void);
struct GPUShader *EEVEE_shaders_effect_reflection_trace_sh_get(void);
struct GPUShader *EEVEE_shaders_effect_reflection_resolve_sh_get(void);
struct GPUShader *EEVEE_shaders_renderpasses_post_process_sh_get(void);
struct GPUShader *EEVEE_shaders_cryptomatte_sh_get(bool is_hair);
struct GPUShader *EEVEE_shaders_shadow_sh_get(void);
struct GPUShader *EEVEE_shaders_shadow_accum_sh_get(void);
struct GPUShader *EEVEE_shaders_subsurface_first_pass_sh_get(void);
struct GPUShader *EEVEE_shaders_subsurface_second_pass_sh_get(void);
struct GPUShader *EEVEE_shaders_subsurface_translucency_sh_get(void);
struct GPUShader *EEVEE_shaders_volumes_clear_sh_get(void);
struct GPUShader *EEVEE_shaders_volumes_scatter_sh_get(void);
struct GPUShader *EEVEE_shaders_volumes_scatter_with_lights_sh_get(void);
struct GPUShader *EEVEE_shaders_volumes_integration_sh_get(void);
struct GPUShader *EEVEE_shaders_volumes_resolve_sh_get(bool accum);
struct GPUShader *EEVEE_shaders_volumes_accum_sh_get(void);
struct GPUShader *EEVEE_shaders_ggx_lut_sh_get(void);
struct GPUShader *EEVEE_shaders_ggx_refraction_lut_sh_get(void);
struct GPUShader *EEVEE_shaders_probe_filter_glossy_sh_get(void);
struct GPUShader *EEVEE_shaders_probe_filter_diffuse_sh_get(void);
struct GPUShader *EEVEE_shaders_probe_filter_visibility_sh_get(void);
struct GPUShader *EEVEE_shaders_probe_grid_fill_sh_get(void);
struct GPUShader *EEVEE_shaders_probe_planar_downsample_sh_get(void);
struct GPUShader *EEVEE_shaders_studiolight_probe_sh_get(void);
struct GPUShader *EEVEE_shaders_studiolight_background_sh_get(void);
struct GPUShader *EEVEE_shaders_probe_cube_display_sh_get(void);
struct GPUShader *EEVEE_shaders_probe_grid_display_sh_get(void);
struct GPUShader *EEVEE_shaders_probe_planar_display_sh_get(void);
struct GPUShader *EEVEE_shaders_update_noise_sh_get(void);
struct GPUShader *EEVEE_shaders_velocity_resolve_sh_get(void);
struct GPUShader *EEVEE_shaders_taa_resolve_sh_get(EEVEE_EffectsFlag enabled_effects);
struct bNodeTree *EEVEE_shader_default_surface_nodetree(Material *ma);
struct bNodeTree *EEVEE_shader_default_world_nodetree(World *wo);
Material *EEVEE_material_default_diffuse_get(void);
Material *EEVEE_material_default_glossy_get(void);
Material *EEVEE_material_default_error_get(void);
World *EEVEE_world_default_get(void);
struct GPUMaterial *EEVEE_material_default_get(struct Scene *scene, Material *ma, int options);
struct GPUMaterial *EEVEE_material_get(
    EEVEE_Data *vedata, struct Scene *scene, Material *ma, World *wo, int options);
void EEVEE_shaders_free(void);

/* eevee_lightprobes.c */
bool EEVEE_lightprobes_obj_visibility_cb(bool vis_in, void *user_data);
void EEVEE_lightprobes_init(EEVEE_ViewLayerData *sldata, EEVEE_Data *vedata);
void EEVEE_lightprobes_cache_init(EEVEE_ViewLayerData *sldata, EEVEE_Data *vedata);
void EEVEE_lightprobes_cache_add(EEVEE_ViewLayerData *sldata, EEVEE_Data *vedata, Object *ob);
void EEVEE_lightprobes_cache_finish(EEVEE_ViewLayerData *sldata, EEVEE_Data *vedata);
void EEVEE_lightprobes_refresh(EEVEE_ViewLayerData *sldata, EEVEE_Data *vedata);
void EEVEE_lightprobes_refresh_planar(EEVEE_ViewLayerData *sldata, EEVEE_Data *vedata);
void EEVEE_lightprobes_free(void);

void EEVEE_lightbake_cache_init(EEVEE_ViewLayerData *sldata,
                                EEVEE_Data *vedata,
                                GPUTexture *rt_color,
                                GPUTexture *rt_depth);
void EEVEE_lightbake_render_world(EEVEE_ViewLayerData *sldata,
                                  EEVEE_Data *vedata,
                                  struct GPUFrameBuffer *face_fb[6]);
void EEVEE_lightbake_render_scene(EEVEE_ViewLayerData *sldata,
                                  EEVEE_Data *vedata,
                                  struct GPUFrameBuffer *face_fb[6],
                                  const float pos[3],
                                  float near_clip,
                                  float far_clip);
void EEVEE_lightbake_filter_glossy(EEVEE_ViewLayerData *sldata,
                                   EEVEE_Data *vedata,
                                   struct GPUTexture *rt_color,
                                   struct GPUFrameBuffer *fb,
                                   int probe_idx,
                                   float intensity,
                                   int maxlevel,
                                   float filter_quality,
                                   float firefly_fac);
void EEVEE_lightbake_filter_diffuse(EEVEE_ViewLayerData *sldata,
                                    EEVEE_Data *vedata,
                                    struct GPUTexture *rt_color,
                                    struct GPUFrameBuffer *fb,
                                    int grid_offset,
                                    float intensity);
void EEVEE_lightbake_filter_visibility(EEVEE_ViewLayerData *sldata,
                                       EEVEE_Data *vedata,
                                       struct GPUTexture *rt_depth,
                                       struct GPUFrameBuffer *fb,
                                       int grid_offset,
                                       float clipsta,
                                       float clipend,
                                       float vis_range,
                                       float vis_blur,
                                       int vis_size);

void EEVEE_lightprobes_grid_data_from_object(Object *ob, EEVEE_LightGrid *egrid, int *offset);
void EEVEE_lightprobes_cube_data_from_object(Object *ob, EEVEE_LightProbe *eprobe);
void EEVEE_lightprobes_planar_data_from_object(Object *ob,
                                               EEVEE_PlanarReflection *eplanar,
                                               EEVEE_LightProbeVisTest *vis_test);

/* eevee_depth_of_field.c */
int EEVEE_depth_of_field_init(EEVEE_ViewLayerData *sldata, EEVEE_Data *vedata, Object *camera);
void EEVEE_depth_of_field_cache_init(EEVEE_ViewLayerData *sldata, EEVEE_Data *vedata);
void EEVEE_depth_of_field_draw(EEVEE_Data *vedata);
bool EEVEE_depth_of_field_jitter_get(EEVEE_EffectsInfo *effects,
                                     float r_jitter[2],
                                     float *r_focus_distance);
int EEVEE_depth_of_field_sample_count_get(EEVEE_EffectsInfo *effects,
                                          int sample_count,
                                          int *r_ring_count);

/* eevee_bloom.c */
int EEVEE_bloom_init(EEVEE_ViewLayerData *sldata, EEVEE_Data *vedata);
void EEVEE_bloom_cache_init(EEVEE_ViewLayerData *sldata, EEVEE_Data *vedata);
void EEVEE_bloom_draw(EEVEE_Data *vedata);
void EEVEE_bloom_output_init(EEVEE_ViewLayerData *sldata, EEVEE_Data *vedata, uint tot_samples);
void EEVEE_bloom_output_accumulate(EEVEE_ViewLayerData *sldata, EEVEE_Data *vedata);

/* eevee_cryptomatte.c */
void EEVEE_cryptomatte_renderpasses_init(EEVEE_Data *vedata);
void EEVEE_cryptomatte_output_init(EEVEE_ViewLayerData *sldata,
                                   EEVEE_Data *vedata,
                                   int tot_samples);
void EEVEE_cryptomatte_cache_init(EEVEE_ViewLayerData *sldata, EEVEE_Data *vedata);
void EEVEE_cryptomatte_cache_populate(EEVEE_Data *vedata, EEVEE_ViewLayerData *sldata, Object *ob);
void EEVEE_cryptomatte_particle_hair_cache_populate(EEVEE_Data *vedata,
                                                    EEVEE_ViewLayerData *sldata,
                                                    Object *ob);
void EEVEE_cryptomatte_object_hair_cache_populate(EEVEE_Data *vedata,
                                                  EEVEE_ViewLayerData *sldata,
                                                  Object *ob);
void EEVEE_cryptomatte_output_accumulate(EEVEE_ViewLayerData *sldata, EEVEE_Data *vedata);
void EEVEE_cryptomatte_update_passes(struct RenderEngine *engine,
                                     struct Scene *scene,
                                     struct ViewLayer *view_layer);
void EEVEE_cryptomatte_render_result(struct RenderLayer *rl,
                                     const char *viewname,
                                     const rcti *rect,
                                     EEVEE_Data *vedata,
                                     EEVEE_ViewLayerData *sldata);
void EEVEE_cryptomatte_store_metadata(EEVEE_Data *vedata, struct RenderResult *render_result);
void EEVEE_cryptomatte_free(EEVEE_Data *vedata);

/* eevee_occlusion.c */
int EEVEE_occlusion_init(EEVEE_ViewLayerData *sldata, EEVEE_Data *vedata);
void EEVEE_occlusion_output_init(EEVEE_ViewLayerData *sldata,
                                 EEVEE_Data *vedata,
                                 uint tot_samples);
void EEVEE_occlusion_output_accumulate(EEVEE_ViewLayerData *sldata, EEVEE_Data *vedata);
void EEVEE_occlusion_cache_init(EEVEE_ViewLayerData *sldata, EEVEE_Data *vedata);
void EEVEE_occlusion_compute(EEVEE_ViewLayerData *sldata, EEVEE_Data *vedata);
void EEVEE_occlusion_draw_debug(EEVEE_ViewLayerData *sldata, EEVEE_Data *vedata);
void EEVEE_occlusion_free(void);

/* eevee_screen_raytrace.c */
int EEVEE_screen_raytrace_init(EEVEE_ViewLayerData *sldata, EEVEE_Data *vedata);
void EEVEE_screen_raytrace_cache_init(EEVEE_ViewLayerData *sldata, EEVEE_Data *vedata);
void EEVEE_refraction_compute(EEVEE_ViewLayerData *sldata, EEVEE_Data *vedata);
void EEVEE_reflection_compute(EEVEE_ViewLayerData *sldata, EEVEE_Data *vedata);
void EEVEE_reflection_output_init(EEVEE_ViewLayerData *sldata,
                                  EEVEE_Data *vedata,
                                  uint tot_samples);
void EEVEE_reflection_output_accumulate(EEVEE_ViewLayerData *sldata, EEVEE_Data *vedata);

/* eevee_subsurface.c */
void EEVEE_subsurface_init(EEVEE_ViewLayerData *sldata, EEVEE_Data *vedata);
void EEVEE_subsurface_draw_init(EEVEE_ViewLayerData *sldata, EEVEE_Data *vedata);
void EEVEE_subsurface_cache_init(EEVEE_ViewLayerData *sldata, EEVEE_Data *vedata);
void EEVEE_subsurface_output_init(EEVEE_ViewLayerData *sldata,
                                  EEVEE_Data *vedata,
                                  uint tot_samples);
void EEVEE_subsurface_add_pass(EEVEE_ViewLayerData *sldata,
                               EEVEE_Data *vedata,
                               Material *ma,
                               DRWShadingGroup *shgrp,
                               struct GPUMaterial *gpumat);
void EEVEE_subsurface_data_render(EEVEE_ViewLayerData *sldata, EEVEE_Data *vedata);
void EEVEE_subsurface_compute(EEVEE_ViewLayerData *sldata, EEVEE_Data *vedata);
void EEVEE_subsurface_output_accumulate(EEVEE_ViewLayerData *sldata, EEVEE_Data *vedata);

/* eevee_motion_blur.c */
int EEVEE_motion_blur_init(EEVEE_ViewLayerData *sldata, EEVEE_Data *vedata);
void EEVEE_motion_blur_step_set(EEVEE_Data *vedata, int step);
void EEVEE_motion_blur_cache_init(EEVEE_ViewLayerData *sldata, EEVEE_Data *vedata);
void EEVEE_motion_blur_cache_populate(EEVEE_ViewLayerData *sldata, EEVEE_Data *vedata, Object *ob);
void EEVEE_motion_blur_hair_cache_populate(EEVEE_ViewLayerData *sldata,
                                           EEVEE_Data *vedata,
                                           Object *ob,
                                           struct ParticleSystem *psys,
                                           struct ModifierData *md);
void EEVEE_motion_blur_swap_data(EEVEE_Data *vedata);
void EEVEE_motion_blur_cache_finish(EEVEE_Data *vedata);
void EEVEE_motion_blur_draw(EEVEE_Data *vedata);

/* eevee_mist.c */
void EEVEE_mist_output_init(EEVEE_ViewLayerData *sldata, EEVEE_Data *vedata);
void EEVEE_mist_output_accumulate(EEVEE_ViewLayerData *sldata, EEVEE_Data *vedata);

/* eevee_renderpasses.c */
void EEVEE_renderpasses_init(EEVEE_Data *vedata);
void EEVEE_renderpasses_output_init(EEVEE_ViewLayerData *sldata,
                                    EEVEE_Data *vedata,
                                    uint tot_samples);
void EEVEE_renderpasses_cache_finish(EEVEE_ViewLayerData *sldata, EEVEE_Data *vedata);
void EEVEE_renderpasses_output_accumulate(EEVEE_ViewLayerData *sldata,
                                          EEVEE_Data *vedata,
                                          bool post_effect);
void EEVEE_renderpasses_postprocess(EEVEE_ViewLayerData *sldata,
                                    EEVEE_Data *vedata,
                                    eViewLayerEEVEEPassType renderpass_type,
                                    int aov_index);
void EEVEE_renderpasses_draw(EEVEE_ViewLayerData *sldata, EEVEE_Data *vedata);
void EEVEE_renderpasses_draw_debug(EEVEE_Data *vedata);
bool EEVEE_renderpasses_only_first_sample_pass_active(EEVEE_Data *vedata);
int EEVEE_renderpasses_aov_hash(const ViewLayerAOV *aov);

/* eevee_temporal_sampling.c */
void EEVEE_temporal_sampling_reset(EEVEE_Data *vedata);
void EEVEE_temporal_sampling_create_view(EEVEE_Data *vedata);
int EEVEE_temporal_sampling_sample_count_get(const Scene *scene, const EEVEE_StorageList *stl);
int EEVEE_temporal_sampling_init(EEVEE_ViewLayerData *sldata, EEVEE_Data *vedata);
void EEVEE_temporal_sampling_offset_calc(const double ht_point[2],
                                         const float filter_size,
                                         float r_offset[2]);
void EEVEE_temporal_sampling_matrices_calc(EEVEE_EffectsInfo *effects, const double ht_point[2]);
void EEVEE_temporal_sampling_update_matrices(EEVEE_Data *vedata);
void EEVEE_temporal_sampling_cache_init(EEVEE_ViewLayerData *sldata, EEVEE_Data *vedata);
void EEVEE_temporal_sampling_draw(EEVEE_Data *vedata);

/* eevee_volumes.c */
void EEVEE_volumes_init(EEVEE_ViewLayerData *sldata, EEVEE_Data *vedata);
void EEVEE_volumes_set_jitter(EEVEE_ViewLayerData *sldata, uint current_sample);
void EEVEE_volumes_cache_init(EEVEE_ViewLayerData *sldata, EEVEE_Data *vedata);
void EEVEE_volumes_cache_object_add(EEVEE_ViewLayerData *sldata,
                                    EEVEE_Data *vedata,
                                    struct Scene *scene,
                                    Object *ob);
void EEVEE_volumes_cache_finish(EEVEE_ViewLayerData *sldata, EEVEE_Data *vedata);
void EEVEE_volumes_draw_init(EEVEE_ViewLayerData *sldata, EEVEE_Data *vedata);
void EEVEE_volumes_compute(EEVEE_ViewLayerData *sldata, EEVEE_Data *vedata);
void EEVEE_volumes_resolve(EEVEE_ViewLayerData *sldata, EEVEE_Data *vedata);
void EEVEE_volumes_output_init(EEVEE_ViewLayerData *sldata, EEVEE_Data *vedata, uint tot_samples);
void EEVEE_volumes_output_accumulate(EEVEE_ViewLayerData *sldata, EEVEE_Data *vedata);
void EEVEE_volumes_free_smoke_textures(void);
void EEVEE_volumes_free(void);

/* eevee_effects.c */
void EEVEE_effects_init(EEVEE_ViewLayerData *sldata,
                        EEVEE_Data *vedata,
                        Object *camera,
                        const bool minimal);
void EEVEE_effects_cache_init(EEVEE_ViewLayerData *sldata, EEVEE_Data *vedata);
void EEVEE_effects_draw_init(EEVEE_ViewLayerData *sldata, EEVEE_Data *vedata);
void EEVEE_effects_downsample_radiance_buffer(EEVEE_Data *vedata, struct GPUTexture *texture_src);
void EEVEE_create_minmax_buffer(EEVEE_Data *vedata, struct GPUTexture *depth_src, int layer);
void EEVEE_downsample_cube_buffer(EEVEE_Data *vedata, struct GPUTexture *texture_src, int level);
void EEVEE_draw_effects(EEVEE_ViewLayerData *sldata, EEVEE_Data *vedata);

/* eevee_render.c */
bool EEVEE_render_init(EEVEE_Data *vedata,
                       struct RenderEngine *engine,
                       struct Depsgraph *depsgraph);
void EEVEE_render_view_sync(EEVEE_Data *vedata,
                            struct RenderEngine *engine,
                            struct Depsgraph *depsgraph);
void EEVEE_render_modules_init(EEVEE_Data *vedata,
                               struct RenderEngine *engine,
                               struct Depsgraph *depsgraph);
void EEVEE_render_cache_init(EEVEE_ViewLayerData *sldata, EEVEE_Data *vedata);
void EEVEE_render_cache(void *vedata,
                        struct Object *ob,
                        struct RenderEngine *engine,
                        struct Depsgraph *depsgraph);
void EEVEE_render_draw(EEVEE_Data *vedata,
                       struct RenderEngine *engine,
                       struct RenderLayer *rl,
                       const struct rcti *rect);
void EEVEE_render_read_result(EEVEE_Data *vedata,
                              struct RenderEngine *engine,
                              struct RenderLayer *rl,
                              const rcti *rect);
void EEVEE_render_update_passes(struct RenderEngine *engine,
                                struct Scene *scene,
                                struct ViewLayer *view_layer);

/** eevee_lookdev.c */
void EEVEE_lookdev_init(EEVEE_Data *vedata);
void EEVEE_lookdev_cache_init(EEVEE_Data *vedata,
                              EEVEE_ViewLayerData *sldata,
                              DRWPass *pass,
                              EEVEE_LightProbesInfo *pinfo,
                              DRWShadingGroup **r_shgrp);
void EEVEE_lookdev_draw(EEVEE_Data *vedata);

/** eevee_engine.c */
void EEVEE_cache_populate(void *vedata, Object *ob);

/** eevee_lut_gen.c */
float *EEVEE_lut_update_ggx_brdf(int lut_size);
float *EEVEE_lut_update_ggx_btdf(int lut_size, int lut_depth);

/* Shadow Matrix */
static const float texcomat[4][4] = {
    /* From NDC to TexCo */
    {0.5f, 0.0f, 0.0f, 0.0f},
    {0.0f, 0.5f, 0.0f, 0.0f},
    {0.0f, 0.0f, 0.5f, 0.0f},
    {0.5f, 0.5f, 0.5f, 1.0f},
};

/* Cube-map Matrices */
static const float cubefacemat[6][4][4] = {
    /* Pos X */
    {{0.0f, 0.0f, -1.0f, 0.0f},
     {0.0f, -1.0f, 0.0f, 0.0f},
     {-1.0f, 0.0f, 0.0f, 0.0f},
     {0.0f, 0.0f, 0.0f, 1.0f}},
    /* Neg X */
    {{0.0f, 0.0f, 1.0f, 0.0f},
     {0.0f, -1.0f, 0.0f, 0.0f},
     {1.0f, 0.0f, 0.0f, 0.0f},
     {0.0f, 0.0f, 0.0f, 1.0f}},
    /* Pos Y */
    {{1.0f, 0.0f, 0.0f, 0.0f},
     {0.0f, 0.0f, -1.0f, 0.0f},
     {0.0f, 1.0f, 0.0f, 0.0f},
     {0.0f, 0.0f, 0.0f, 1.0f}},
    /* Neg Y */
    {{1.0f, 0.0f, 0.0f, 0.0f},
     {0.0f, 0.0f, 1.0f, 0.0f},
     {0.0f, -1.0f, 0.0f, 0.0f},
     {0.0f, 0.0f, 0.0f, 1.0f}},
    /* Pos Z */
    {{1.0f, 0.0f, 0.0f, 0.0f},
     {0.0f, -1.0f, 0.0f, 0.0f},
     {0.0f, 0.0f, -1.0f, 0.0f},
     {0.0f, 0.0f, 0.0f, 1.0f}},
    /* Neg Z */
    {{-1.0f, 0.0f, 0.0f, 0.0f},
     {0.0f, -1.0f, 0.0f, 0.0f},
     {0.0f, 0.0f, 1.0f, 0.0f},
     {0.0f, 0.0f, 0.0f, 1.0f}},
};

#ifdef __cplusplus
}
#endif<|MERGE_RESOLUTION|>--- conflicted
+++ resolved
@@ -199,37 +199,6 @@
   KEY_HAIR = (1 << 2),
   KEY_SHADOW = (1 << 3),
 };
-
-<<<<<<< HEAD
-/* SSR shader variations */
-typedef enum EEVEE_SSRShaderOptions {
-  SSR_RESOLVE = (1 << 0),
-  SSR_FULL_TRACE = (1 << 1),
-  SSR_MAX_SHADER = (1 << 2),
-} EEVEE_SSRShaderOptions;
-=======
-/* DOF Gather pass shader variations */
-typedef enum EEVEE_DofGatherPass {
-  DOF_GATHER_FOREGROUND = 0,
-  DOF_GATHER_BACKGROUND = 1,
-  DOF_GATHER_HOLEFILL = 2,
-
-  DOF_GATHER_MAX_PASS,
-} EEVEE_DofGatherPass;
-
-#define DOF_TILE_DIVISOR 16
-#define DOF_BOKEH_LUT_SIZE 32
-#define DOF_GATHER_RING_COUNT 5
-#define DOF_DILATE_RING_COUNT 3
-#define DOF_FAST_GATHER_COC_ERROR 0.05
-
-#define DOF_SHADER_DEFINES \
-  "#define DOF_TILE_DIVISOR " STRINGIFY(DOF_TILE_DIVISOR) "\n" \
-  "#define DOF_BOKEH_LUT_SIZE " STRINGIFY(DOF_BOKEH_LUT_SIZE) "\n" \
-  "#define DOF_GATHER_RING_COUNT " STRINGIFY(DOF_GATHER_RING_COUNT) "\n" \
-  "#define DOF_DILATE_RING_COUNT " STRINGIFY(DOF_DILATE_RING_COUNT) "\n" \
-  "#define DOF_FAST_GATHER_COC_ERROR " STRINGIFY(DOF_FAST_GATHER_COC_ERROR) "\n"
->>>>>>> 9e007b46
 
 /* DOF Gather pass shader variations */
 typedef enum EEVEE_DofGatherPass {
@@ -833,12 +802,6 @@
   struct GPUTexture *dof_scatter_src_tx;
   struct GPUTexture *dof_reduce_input_coc_tx; /* Just references to actual textures. */
   struct GPUTexture *dof_reduce_input_color_tx;
-<<<<<<< HEAD
-  /* Alpha Checker */
-  float color_checker_dark[4];
-  float color_checker_light[4];
-=======
->>>>>>> 9e007b46
   /* Other */
   float prev_persmat[4][4];
   /* Size used by all fullscreen buffers using mipmaps. */
@@ -1221,10 +1184,7 @@
 struct GPUShader *EEVEE_shaders_depth_of_field_filter_get(void);
 struct GPUShader *EEVEE_shaders_depth_of_field_scatter_get(bool is_foreground, bool bokeh_tx);
 struct GPUShader *EEVEE_shaders_depth_of_field_resolve_get(bool use_bokeh_tx, bool use_hq_gather);
-<<<<<<< HEAD
-=======
 struct GPUShader *EEVEE_shaders_effect_color_copy_sh_get(void);
->>>>>>> 9e007b46
 struct GPUShader *EEVEE_shaders_effect_downsample_sh_get(void);
 struct GPUShader *EEVEE_shaders_effect_downsample_cube_sh_get(void);
 struct GPUShader *EEVEE_shaders_effect_minz_downlevel_sh_get(void);
