--- conflicted
+++ resolved
@@ -135,8 +135,6 @@
   accum += vec4(light, 1.0) * min(fac, (1.0 - accum.a));
 }
 
-<<<<<<< HEAD
-=======
 /* Same thing as Cycles without the comments to make it shorter. */
 vec3 ensure_valid_reflection(vec3 Ng, vec3 I, vec3 N)
 {
@@ -166,7 +164,6 @@
   return safe_normalize(I * length(R) + R * length(I));
 }
 
->>>>>>> 9e007b46
 /* ----------- Cone angle Approximation --------- */
 
 /* Return a fitted cone angle given the input roughness */
