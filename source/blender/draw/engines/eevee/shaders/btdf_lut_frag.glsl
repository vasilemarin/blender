--- conflicted
+++ resolved
@@ -37,11 +37,7 @@
       Xi.yz = vec2(cos(Xi.y * M_2PI), sin(Xi.y * M_2PI));
 
       /* Microfacet normal. */
-<<<<<<< HEAD
-      vec3 H = sample_ggx(Xi, a2);
-=======
       vec3 H = sample_ggx(Xi, a2, V);
->>>>>>> 9e007b46
 
       float VH = dot(V, H);
 
@@ -63,11 +59,7 @@
         float LH = dot(L, H);
 
         /* Balancing the adjustments made in G1_Smith. */
-<<<<<<< HEAD
-        float G1_l = NL * 2.0 / G1_Smith_GGX(NL, a2);
-=======
         float G1_l = NL * 2.0 / G1_Smith_GGX_opti(NL, a2);
->>>>>>> 9e007b46
 
         /* btdf = abs(VH*LH) * (ior*ior) * D * G(V) * G(L) / (Ht2 * NV)
          * pdf = (VH * abs(LH)) * (ior*ior) * D * G(V) / (Ht2 * NV) */
