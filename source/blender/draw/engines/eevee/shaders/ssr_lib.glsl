--- conflicted
+++ resolved
@@ -9,13 +9,10 @@
 
 #define BTDF_BIAS 0.85
 
-<<<<<<< HEAD
-=======
 uniform sampler2D refractColorBuffer;
 
 uniform float refractionDepth;
 
->>>>>>> 9e007b46
 vec4 screen_space_refraction(vec3 vP, vec3 N, vec3 V, float ior, float roughnessSquared, vec4 rand)
 {
   float alpha = max(0.002, roughnessSquared);
@@ -45,10 +42,6 @@
 
   R = transform_direction(ViewMatrix, R);
 
-<<<<<<< HEAD
-  vec3 hit_pos = raycast(
-      -1, vP, R * 1e16, ssrThickness, rand.y, ssrQuality, roughnessSquared, false);
-=======
   Ray ray;
   ray.origin = vP;
   ray.direction = R * 1e16;
@@ -58,7 +51,6 @@
   params.jitter = rand.y;
   params.trace_quality = ssrQuality;
   params.roughness = roughnessSquared;
->>>>>>> 9e007b46
 
   vec3 hit_pos;
   bool hit = raytrace(ray, params, false, true, hit_pos);
