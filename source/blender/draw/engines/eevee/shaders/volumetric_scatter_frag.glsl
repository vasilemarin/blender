
#pragma BLENDER_REQUIRE(volumetric_lib.glsl)

/* Based on Frosbite Unified Volumetric.
 * https://www.ea.com/frostbite/news/physically-based-unified-volumetric-rendering-in-frostbite */

/* Step 2 : Evaluate all light scattering for each froxels.
 * Also do the temporal reprojection to fight aliasing artifacts. */

uniform sampler3D volumeScattering;
uniform sampler3D volumeExtinction;
uniform sampler3D volumeEmission;
uniform sampler3D volumePhase;

uniform sampler3D historyScattering;
uniform sampler3D historyTransmittance;

flat in int slice;

layout(location = 0) out vec4 outScattering;
layout(location = 1) out vec4 outTransmittance;

void main()
{
  ivec3 volume_cell = ivec3(gl_FragCoord.xy, slice);

  /* Emission */
  outScattering = texelFetch(volumeEmission, volume_cell, 0);
  outTransmittance = texelFetch(volumeExtinction, volume_cell, 0);
  vec3 s_scattering = texelFetch(volumeScattering, volume_cell, 0).rgb;
  vec3 volume_ndc = volume_to_ndc((vec3(volume_cell) + volJitter.xyz) * volInvTexSize.xyz);
  vec3 P = get_world_space_from_depth(volume_ndc.xy, volume_ndc.z);
  vec3 V = cameraVec(P);

  vec2 phase = texelFetch(volumePhase, volume_cell, 0).rg;
  float s_anisotropy = phase.x / max(1.0, phase.y);

  /* Environment : Average color. */
  outScattering.rgb += irradiance_volumetric(P) * s_scattering * phase_function_isotropic();

#ifdef VOLUME_LIGHTING /* Lights */
  for (int i = 0; i < MAX_LIGHT && i < laNumLight; i++) {
    LightData ld = lights_data[i];

    if (ld.l_volume == 0.0) {
      continue;
    }

    vec4 l_vector;
<<<<<<< HEAD
    l_vector.xyz = (ld.l_type == SUN) ? -ld.l_forward : ld.l_position - P;
    l_vector.w = length(l_vector.xyz);

    float Vis = light_visibility(ld, P, l_vector);

    vec3 Li = light_volume(ld, l_vector) * light_volume_shadow(ld, P, l_vector, volumeExtinction);

    outScattering.rgb += Li * Vis * s_scattering *
=======
    l_vector.xyz = light_volume_light_vector(ld, P);
    l_vector.w = length(l_vector.xyz);

    float vis = light_visibility(ld, P, l_vector);

    if (vis < 1e-4) {
      continue;
    }

    vec3 Li = light_volume(ld, l_vector) * light_volume_shadow(ld, P, l_vector, volumeExtinction);

    outScattering.rgb += Li * vis * s_scattering *
>>>>>>> 9e007b46
                         phase_function(-V, l_vector.xyz / l_vector.w, s_anisotropy);
  }
#endif

  /* Temporal supersampling */
  /* Note : this uses the cell non-jittered position (texel center). */
  vec3 curr_ndc = volume_to_ndc(vec3(gl_FragCoord.xy, float(slice) + 0.5) * volInvTexSize.xyz);
  vec3 wpos = get_world_space_from_depth(curr_ndc.xy, curr_ndc.z);
  vec3 prev_ndc = project_point(pastViewProjectionMatrix, wpos);
  vec3 prev_volume = ndc_to_volume(prev_ndc * 0.5 + 0.5);

  if ((volHistoryAlpha > 0.0) && all(greaterThan(prev_volume, vec3(0.0))) &&
      all(lessThan(prev_volume, vec3(1.0)))) {
    vec4 h_Scattering = texture(historyScattering, prev_volume);
    vec4 h_Transmittance = texture(historyTransmittance, prev_volume);
    outScattering = mix(outScattering, h_Scattering, volHistoryAlpha);
    outTransmittance = mix(outTransmittance, h_Transmittance, volHistoryAlpha);
  }

  /* Catch NaNs */
  if (any(isnan(outScattering)) || any(isnan(outTransmittance))) {
    outScattering = vec4(0.0);
    outTransmittance = vec4(1.0);
  }
}<|MERGE_RESOLUTION|>--- conflicted
+++ resolved
@@ -47,16 +47,6 @@
     }
 
     vec4 l_vector;
-<<<<<<< HEAD
-    l_vector.xyz = (ld.l_type == SUN) ? -ld.l_forward : ld.l_position - P;
-    l_vector.w = length(l_vector.xyz);
-
-    float Vis = light_visibility(ld, P, l_vector);
-
-    vec3 Li = light_volume(ld, l_vector) * light_volume_shadow(ld, P, l_vector, volumeExtinction);
-
-    outScattering.rgb += Li * Vis * s_scattering *
-=======
     l_vector.xyz = light_volume_light_vector(ld, P);
     l_vector.w = length(l_vector.xyz);
 
@@ -69,7 +59,6 @@
     vec3 Li = light_volume(ld, l_vector) * light_volume_shadow(ld, P, l_vector, volumeExtinction);
 
     outScattering.rgb += Li * vis * s_scattering *
->>>>>>> 9e007b46
                          phase_function(-V, l_vector.xyz / l_vector.w, s_anisotropy);
   }
 #endif
