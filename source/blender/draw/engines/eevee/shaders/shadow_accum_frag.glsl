--- conflicted
+++ resolved
@@ -43,11 +43,7 @@
 
     float l_vis = light_shadowing(ld, P, 1.0);
 
-<<<<<<< HEAD
-    l_vis *= light_contact_shadows(ld, P, vP, tracing_depth, vNg, rand.x, 1.0);
-=======
     l_vis *= light_contact_shadows(ld, P, vP, vNg, rand.x, 1.0);
->>>>>>> 9e007b46
 
     accum_light += l_vis;
   }
