/*
 * This program is free software; you can redistribute it and/or
 * modify it under the terms of the GNU General Public License
 * as published by the Free Software Foundation; either version 2
 * of the License, or (at your option) any later version.
 *
 * This program is distributed in the hope that it will be useful,
 * but WITHOUT ANY WARRANTY; without even the implied warranty of
 * MERCHANTABILITY or FITNESS FOR A PARTICULAR PURPOSE.  See the
 * GNU General Public License for more details.
 *
 * You should have received a copy of the GNU General Public License
 * along with this program; if not, write to the Free Software Foundation,
 * Inc., 51 Franklin Street, Fifth Floor, Boston, MA 02110-1301, USA.
 *
 * The Original Code is Copyright (C) 2007 Blender Foundation.
 * All rights reserved.
 */

/** \file
 * \ingroup bmesh
 *
 * Functions for interpolating data across the surface of a mesh.
 */

#include "MEM_guardedalloc.h"

#include "DNA_meshdata_types.h"

#include "BLI_alloca.h"
#include "BLI_linklist.h"
#include "BLI_math.h"
#include "BLI_memarena.h"
#include "BLI_task.h"

#include "BLI_threadsafe_mempool.h"

#include "BKE_customdata.h"
#include "BKE_multires.h"

#include "bmesh.h"
#include "intern/bmesh_private.h"

/* edge and vertex share, currently there's no need to have different logic */
static void bm_data_interp_from_elem(CustomData *data_layer,
                                     const BMElem *ele_src_1,
                                     const BMElem *ele_src_2,
                                     BMElem *ele_dst,
                                     const float fac)
{
  if (ele_src_1->head.data && ele_src_2->head.data) {
    /* first see if we can avoid interpolation */
    if (fac <= 0.0f) {
      if (ele_src_1 == ele_dst) {
        /* do nothing */
      }
      else {
        CustomData_bmesh_free_block_data(data_layer, ele_dst->head.data);
        CustomData_bmesh_copy_data(
            data_layer, data_layer, ele_src_1->head.data, &ele_dst->head.data);
      }
    }
    else if (fac >= 1.0f) {
      if (ele_src_2 == ele_dst) {
        /* do nothing */
      }
      else {
        CustomData_bmesh_free_block_data(data_layer, ele_dst->head.data);
        CustomData_bmesh_copy_data(
            data_layer, data_layer, ele_src_2->head.data, &ele_dst->head.data);
      }
    }
    else {
      const void *src[2];
      float w[2];

      src[0] = ele_src_1->head.data;
      src[1] = ele_src_2->head.data;
      w[0] = 1.0f - fac;
      w[1] = fac;
      CustomData_bmesh_interp(data_layer, src, w, NULL, 2, ele_dst->head.data);
    }
  }
}

/**
 * \brief Data, Interp From Verts
 *
 * Interpolates per-vertex data from two sources to \a v_dst
 *
 * \note This is an exact match to #BM_data_interp_from_edges
 */
void BM_data_interp_from_verts(
    BMesh *bm, const BMVert *v_src_1, const BMVert *v_src_2, BMVert *v_dst, const float fac)
{
  bm_data_interp_from_elem(
      &bm->vdata, (const BMElem *)v_src_1, (const BMElem *)v_src_2, (BMElem *)v_dst, fac);
}

/**
 * \brief Data, Interp From Edges
 *
 * Interpolates per-edge data from two sources to \a e_dst.
 *
 * \note This is an exact match to #BM_data_interp_from_verts
 */
void BM_data_interp_from_edges(
    BMesh *bm, const BMEdge *e_src_1, const BMEdge *e_src_2, BMEdge *e_dst, const float fac)
{
  bm_data_interp_from_elem(
      &bm->edata, (const BMElem *)e_src_1, (const BMElem *)e_src_2, (BMElem *)e_dst, fac);
}

/**
 * \brief Data Vert Average
 *
 * Sets all the customdata (e.g. vert, loop) associated with a vert
 * to the average of the face regions surrounding it.
 */
static void UNUSED_FUNCTION(BM_Data_Vert_Average)(BMesh *UNUSED(bm), BMFace *UNUSED(f))
{
  // BMIter iter;
}

/**
 * \brief Data Face-Vert Edge Interp
 *
 * Walks around the faces of \a e and interpolates
 * the loop data between two sources.
 */
void BM_data_interp_face_vert_edge(BMesh *bm,
                                   const BMVert *v_src_1,
                                   const BMVert *UNUSED(v_src_2),
                                   BMVert *v,
                                   BMEdge *e,
                                   const float fac)
{
  float w[2];
  BMLoop *l_v1 = NULL, *l_v = NULL, *l_v2 = NULL;
  BMLoop *l_iter = NULL;

  if (!e->l) {
    return;
  }

  w[1] = 1.0f - fac;
  w[0] = fac;

  l_iter = e->l;
  do {
    if (l_iter->v == v_src_1) {
      l_v1 = l_iter;
      l_v = l_v1->next;
      l_v2 = l_v->next;
    }
    else if (l_iter->v == v) {
      l_v1 = l_iter->next;
      l_v = l_iter;
      l_v2 = l_iter->prev;
    }

    if (!l_v1 || !l_v2) {
      return;
    }

    const void *src[2];
    src[0] = l_v1->head.data;
    src[1] = l_v2->head.data;

    CustomData_bmesh_interp(&bm->ldata, src, w, NULL, 2, l_v->head.data);
  } while ((l_iter = l_iter->radial_next) != e->l);
}

/**
 * \brief Data Interp From Face
 *
 * projects target onto source, and pulls interpolated customdata from
 * source.
 *
 * \note Only handles loop customdata. multires is handled.
 */
void BM_face_interp_from_face_ex(BMesh *bm,
                                 BMFace *f_dst,
                                 const BMFace *f_src,
                                 const bool do_vertex,
                                 const void **blocks_l,
                                 const void **blocks_v,
                                 float (*cos_2d)[2],
                                 float axis_mat[3][3])
{
  BMLoop *l_iter;
  BMLoop *l_first;

  float *w = BLI_array_alloca(w, f_src->len);
  float co[2];
  int i;

  if (f_src != f_dst) {
    BM_elem_attrs_copy(bm, bm, f_src, f_dst);
  }

  /* interpolate */
  i = 0;
  l_iter = l_first = BM_FACE_FIRST_LOOP(f_dst);
  do {
    mul_v2_m3v3(co, axis_mat, l_iter->v->co);
    interp_weights_poly_v2(w, cos_2d, f_src->len, co);
    CustomData_bmesh_interp(&bm->ldata, blocks_l, w, NULL, f_src->len, l_iter->head.data);
    if (do_vertex) {
      CustomData_bmesh_interp(&bm->vdata, blocks_v, w, NULL, f_src->len, l_iter->v->head.data);
    }
  } while ((void)i++, (l_iter = l_iter->next) != l_first);
}

void BM_face_interp_from_face(BMesh *bm, BMFace *f_dst, const BMFace *f_src, const bool do_vertex)
{
  BMLoop *l_iter;
  BMLoop *l_first;

  const void **blocks_l = BLI_array_alloca(blocks_l, f_src->len);
  const void **blocks_v = do_vertex ? BLI_array_alloca(blocks_v, f_src->len) : NULL;
  float(*cos_2d)[2] = BLI_array_alloca(cos_2d, f_src->len);
  float axis_mat[3][3]; /* use normal to transform into 2d xy coords */
  int i;

  /* convert the 3d coords into 2d for projection */
  BLI_assert(BM_face_is_normal_valid(f_src));
  axis_dominant_v3_to_m3(axis_mat, f_src->no);

  i = 0;
  l_iter = l_first = BM_FACE_FIRST_LOOP(f_src);
  do {
    mul_v2_m3v3(cos_2d[i], axis_mat, l_iter->v->co);
    blocks_l[i] = l_iter->head.data;
    if (do_vertex) {
      blocks_v[i] = l_iter->v->head.data;
    }
  } while ((void)i++, (l_iter = l_iter->next) != l_first);

  BM_face_interp_from_face_ex(bm, f_dst, f_src, do_vertex, blocks_l, blocks_v, cos_2d, axis_mat);
}

/**
 * \brief Multires Interpolation
 *
 * mdisps is a grid of displacements, ordered thus:
 * <pre>
 *      v1/center----v4/next -> x
 *          |           |
 *          |           |
 *       v2/prev------v3/cur
 *          |
 *          V
 *          y
 * </pre>
 */
static int compute_mdisp_quad(const BMLoop *l,
                              const float l_f_center[3],
                              float v1[3],
                              float v2[3],
                              float v3[3],
                              float v4[3],
                              float e1[3],
                              float e2[3])
{
  float n[3], p[3];

#ifndef NDEBUG
  {
    float cent[3];
    /* computer center */
    BM_face_calc_center_median(l->f, cent);
    BLI_assert(equals_v3v3(cent, l_f_center));
  }
#endif

  mid_v3_v3v3(p, l->prev->v->co, l->v->co);
  mid_v3_v3v3(n, l->next->v->co, l->v->co);

  copy_v3_v3(v1, l_f_center);
  copy_v3_v3(v2, p);
  copy_v3_v3(v3, l->v->co);
  copy_v3_v3(v4, n);

  sub_v3_v3v3(e1, v2, v1);
  sub_v3_v3v3(e2, v3, v4);

  return 1;
}

static bool quad_co(const float v1[3],
                    const float v2[3],
                    const float v3[3],
                    const float v4[3],
                    const float p[3],
                    const float n[3],
                    float r_uv[2])
{
  float projverts[5][3], n2[3];
  const float origin[2] = {0.0f, 0.0f};
  int i;

  /* project points into 2d along normal */
  copy_v3_v3(projverts[0], v1);
  copy_v3_v3(projverts[1], v2);
  copy_v3_v3(projverts[2], v3);
  copy_v3_v3(projverts[3], v4);
  copy_v3_v3(projverts[4], p);

  normal_quad_v3(n2, projverts[0], projverts[1], projverts[2], projverts[3]);

  if (dot_v3v3(n, n2) < -FLT_EPSILON) {
    return false;
  }

  /* rotate */
  poly_rotate_plane(n, projverts, 5);

  /* subtract origin */
  for (i = 0; i < 4; i++) {
    sub_v2_v2(projverts[i], projverts[4]);
  }

  if (!isect_point_quad_v2(origin, projverts[0], projverts[1], projverts[2], projverts[3])) {
    return false;
  }

  resolve_quad_uv_v2(r_uv, origin, projverts[0], projverts[3], projverts[2], projverts[1]);

  return true;
}

static void mdisp_axis_from_quad(const float v1[3],
                                 const float v2[3],
                                 float UNUSED(v3[3]),
                                 const float v4[3],
                                 float r_axis_x[3],
                                 float r_axis_y[3])
{
  sub_v3_v3v3(r_axis_x, v4, v1);
  sub_v3_v3v3(r_axis_y, v2, v1);

  normalize_v3(r_axis_x);
  normalize_v3(r_axis_y);
}

/* tl is loop to project onto, l is loop whose internal displacement, co, is being
 * projected.  x and y are location in loop's mdisps grid of point co. */
static bool mdisp_in_mdispquad(BMLoop *l_src,
                               BMLoop *l_dst,
                               const float l_dst_f_center[3],
                               const float p[3],
                               int res,
                               float r_axis_x[3],
                               float r_axis_y[3],
                               float r_uv[2])
{
  float v1[3], v2[3], c[3], v3[3], v4[3], e1[3], e2[3];
  float eps = FLT_EPSILON * 4000;

  if (is_zero_v3(l_src->v->no)) {
    BM_vert_normal_update_all(l_src->v);
  }
  if (is_zero_v3(l_dst->v->no)) {
    BM_vert_normal_update_all(l_dst->v);
  }

  compute_mdisp_quad(l_dst, l_dst_f_center, v1, v2, v3, v4, e1, e2);

  /* expand quad a bit */
  mid_v3_v3v3v3v3(c, v1, v2, v3, v4);

  sub_v3_v3(v1, c);
  sub_v3_v3(v2, c);
  sub_v3_v3(v3, c);
  sub_v3_v3(v4, c);
  mul_v3_fl(v1, 1.0f + eps);
  mul_v3_fl(v2, 1.0f + eps);
  mul_v3_fl(v3, 1.0f + eps);
  mul_v3_fl(v4, 1.0f + eps);
  add_v3_v3(v1, c);
  add_v3_v3(v2, c);
  add_v3_v3(v3, c);
  add_v3_v3(v4, c);

  if (!quad_co(v1, v2, v3, v4, p, l_src->v->no, r_uv)) {
    return 0;
  }

  mul_v2_fl(r_uv, (float)(res - 1));

  mdisp_axis_from_quad(v1, v2, v3, v4, r_axis_x, r_axis_y);

  return 1;
}

static float bm_loop_flip_equotion(float mat[2][2],
                                   float b[2],
                                   const float target_axis_x[3],
                                   const float target_axis_y[3],
                                   const float coord[3],
                                   int i,
                                   int j)
{
  mat[0][0] = target_axis_x[i];
  mat[0][1] = target_axis_y[i];
  mat[1][0] = target_axis_x[j];
  mat[1][1] = target_axis_y[j];
  b[0] = coord[i];
  b[1] = coord[j];

  return cross_v2v2(mat[0], mat[1]);
}

static void bm_loop_flip_disp(const float source_axis_x[3],
                              const float source_axis_y[3],
                              const float target_axis_x[3],
                              const float target_axis_y[3],
                              float disp[3])
{
  float vx[3], vy[3], coord[3];
  float n[3], vec[3];
  float b[2], mat[2][2], d;

  mul_v3_v3fl(vx, source_axis_x, disp[0]);
  mul_v3_v3fl(vy, source_axis_y, disp[1]);
  add_v3_v3v3(coord, vx, vy);

  /* project displacement from source grid plane onto target grid plane */
  cross_v3_v3v3(n, target_axis_x, target_axis_y);
  project_v3_v3v3(vec, coord, n);
  sub_v3_v3v3(coord, coord, vec);

  d = bm_loop_flip_equotion(mat, b, target_axis_x, target_axis_y, coord, 0, 1);

  if (fabsf(d) < 1e-4f) {
    d = bm_loop_flip_equotion(mat, b, target_axis_x, target_axis_y, coord, 0, 2);
    if (fabsf(d) < 1e-4f) {
      d = bm_loop_flip_equotion(mat, b, target_axis_x, target_axis_y, coord, 1, 2);
    }
  }

  disp[0] = (b[0] * mat[1][1] - mat[0][1] * b[1]) / d;
  disp[1] = (mat[0][0] * b[1] - b[0] * mat[1][0]) / d;
}

typedef struct BMLoopInterpMultiresData {
  BMLoop *l_dst;
  BMLoop *l_src_first;
  int cd_loop_mdisp_offset;

  MDisps *md_dst;
  const float *f_src_center;

  float *axis_x, *axis_y;
  float *v1, *v4;
  float *e1, *e2;

  int res;
  float d;
} BMLoopInterpMultiresData;

static void loop_interp_multires_cb(void *__restrict userdata,
                                    const int ix,
                                    const TaskParallelTLS *__restrict UNUSED(tls))
{
  BMLoopInterpMultiresData *data = userdata;

  BMLoop *l_first = data->l_src_first;
  BMLoop *l_dst = data->l_dst;
  const int cd_loop_mdisp_offset = data->cd_loop_mdisp_offset;

  MDisps *md_dst = data->md_dst;
  const float *f_src_center = data->f_src_center;

  float *axis_x = data->axis_x;
  float *axis_y = data->axis_y;

  float *v1 = data->v1;
  float *v4 = data->v4;
  float *e1 = data->e1;
  float *e2 = data->e2;

  const int res = data->res;
  const float d = data->d;

  float x = d * ix, y;
  int iy;
  for (y = 0.0f, iy = 0; iy < res; y += d, iy++) {
    BMLoop *l_iter = l_first;
    float co1[3], co2[3], co[3];

    madd_v3_v3v3fl(co1, v1, e1, y);
    madd_v3_v3v3fl(co2, v4, e2, y);
    interp_v3_v3v3(co, co1, co2, x);

    do {
      MDisps *md_src;
      float src_axis_x[3], src_axis_y[3];
      float uv[2];

      md_src = BM_ELEM_CD_GET_VOID_P(l_iter, cd_loop_mdisp_offset);

      if (mdisp_in_mdispquad(l_dst, l_iter, f_src_center, co, res, src_axis_x, src_axis_y, uv)) {
        old_mdisps_bilinear(md_dst->disps[iy * res + ix], md_src->disps, res, uv[0], uv[1]);
        bm_loop_flip_disp(src_axis_x, src_axis_y, axis_x, axis_y, md_dst->disps[iy * res + ix]);

        break;
      }
    } while ((l_iter = l_iter->next) != l_first);
  }
}

void BM_loop_interp_multires_ex(BMesh *UNUSED(bm),
                                BMLoop *l_dst,
                                const BMFace *f_src,
                                const float f_dst_center[3],
                                const float f_src_center[3],
                                const int cd_loop_mdisp_offset)
{
  MDisps *md_dst;
  float v1[3], v2[3], v3[3], v4[3] = {0.0f, 0.0f, 0.0f}, e1[3], e2[3];
  float axis_x[3], axis_y[3];

  /* ignore 2-edged faces */
  if (UNLIKELY(l_dst->f->len < 3)) {
    return;
  }

  md_dst = BM_ELEM_CD_GET_VOID_P(l_dst, cd_loop_mdisp_offset);
  compute_mdisp_quad(l_dst, f_dst_center, v1, v2, v3, v4, e1, e2);

  /* if no disps data allocate a new grid, the size of the first grid in f_src. */
  if (!md_dst->totdisp) {
    const MDisps *md_src = BM_ELEM_CD_GET_VOID_P(BM_FACE_FIRST_LOOP(f_src), cd_loop_mdisp_offset);

    md_dst->totdisp = md_src->totdisp;
    md_dst->level = md_src->level;
    if (md_dst->totdisp) {
      md_dst->disps = MEM_callocN(sizeof(float[3]) * md_dst->totdisp, __func__);
    }
    else {
      return;
    }
  }

  mdisp_axis_from_quad(v1, v2, v3, v4, axis_x, axis_y);

  const int res = (int)sqrt(md_dst->totdisp);
  BMLoopInterpMultiresData data = {
      .l_dst = l_dst,
      .l_src_first = BM_FACE_FIRST_LOOP(f_src),
      .cd_loop_mdisp_offset = cd_loop_mdisp_offset,
      .md_dst = md_dst,
      .f_src_center = f_src_center,
      .axis_x = axis_x,
      .axis_y = axis_y,
      .v1 = v1,
      .v4 = v4,
      .e1 = e1,
      .e2 = e2,
      .res = res,
      .d = 1.0f / (float)(res - 1),
  };
  TaskParallelSettings settings;
  BLI_parallel_range_settings_defaults(&settings);
  settings.use_threading = (res > 5);
  BLI_task_parallel_range(0, res, &data, loop_interp_multires_cb, &settings);
}

/**
 * project the multires grid in target onto f_src's set of multires grids
 */
void BM_loop_interp_multires(BMesh *bm, BMLoop *l_dst, const BMFace *f_src)
{
  const int cd_loop_mdisp_offset = CustomData_get_offset(&bm->ldata, CD_MDISPS);

  if (cd_loop_mdisp_offset != -1) {
    float f_dst_center[3];
    float f_src_center[3];

    BM_face_calc_center_median(l_dst->f, f_dst_center);
    BM_face_calc_center_median(f_src, f_src_center);

    BM_loop_interp_multires_ex(bm, l_dst, f_src, f_dst_center, f_src_center, cd_loop_mdisp_offset);
  }
}

void BM_face_interp_multires_ex(BMesh *bm,
                                BMFace *f_dst,
                                const BMFace *f_src,
                                const float f_dst_center[3],
                                const float f_src_center[3],
                                const int cd_loop_mdisp_offset)
{
  BMLoop *l_iter, *l_first;
  l_iter = l_first = BM_FACE_FIRST_LOOP(f_dst);
  do {
    BM_loop_interp_multires_ex(
        bm, l_iter, f_src, f_dst_center, f_src_center, cd_loop_mdisp_offset);
  } while ((l_iter = l_iter->next) != l_first);
}

void BM_face_interp_multires(BMesh *bm, BMFace *f_dst, const BMFace *f_src)
{
  const int cd_loop_mdisp_offset = CustomData_get_offset(&bm->ldata, CD_MDISPS);

  if (cd_loop_mdisp_offset != -1) {
    float f_dst_center[3];
    float f_src_center[3];

    BM_face_calc_center_median(f_dst, f_dst_center);
    BM_face_calc_center_median(f_src, f_src_center);

    BM_face_interp_multires_ex(bm, f_dst, f_src, f_dst_center, f_src_center, cd_loop_mdisp_offset);
  }
}

/**
 * smooths boundaries between multires grids,
 * including some borders in adjacent faces
 */
void BM_face_multires_bounds_smooth(BMesh *bm, BMFace *f)
{
  const int cd_loop_mdisp_offset = CustomData_get_offset(&bm->ldata, CD_MDISPS);
  BMLoop *l;
  BMIter liter;

  if (cd_loop_mdisp_offset == -1) {
    return;
  }

  BM_ITER_ELEM (l, &liter, f, BM_LOOPS_OF_FACE) {
    MDisps *mdp = BM_ELEM_CD_GET_VOID_P(l->prev, cd_loop_mdisp_offset);
    MDisps *mdl = BM_ELEM_CD_GET_VOID_P(l, cd_loop_mdisp_offset);
    MDisps *mdn = BM_ELEM_CD_GET_VOID_P(l->next, cd_loop_mdisp_offset);
    float co1[3];
    int sides;
    int y;

    /**
     * mdisps is a grid of displacements, ordered thus:
     * <pre>
     *                    v4/next
     *                      |
     *  |      v1/cent-----mid2 ---> x
     *  |         |         |
     *  |         |         |
     * v2/prev---mid1-----v3/cur
     *            |
     *            V
     *            y
     * </pre>
     */

    sides = (int)sqrt(mdp->totdisp);
    for (y = 0; y < sides; y++) {
      mid_v3_v3v3(co1, mdn->disps[y * sides], mdl->disps[y]);

      copy_v3_v3(mdn->disps[y * sides], co1);
      copy_v3_v3(mdl->disps[y], co1);
    }
  }

  BM_ITER_ELEM (l, &liter, f, BM_LOOPS_OF_FACE) {
    MDisps *mdl1 = BM_ELEM_CD_GET_VOID_P(l, cd_loop_mdisp_offset);
    MDisps *mdl2;
    float co1[3], co2[3], co[3];
    int sides;
    int y;

    /**
     * mdisps is a grid of displacements, ordered thus:
     * <pre>
     *                    v4/next
     *                      |
     *  |      v1/cent-----mid2 ---> x
     *  |         |         |
     *  |         |         |
     * v2/prev---mid1-----v3/cur
     *            |
     *            V
     *            y
     * </pre>
     */

    if (l->radial_next == l) {
      continue;
    }

    if (l->radial_next->v == l->v) {
      mdl2 = BM_ELEM_CD_GET_VOID_P(l->radial_next, cd_loop_mdisp_offset);
    }
    else {
      mdl2 = BM_ELEM_CD_GET_VOID_P(l->radial_next->next, cd_loop_mdisp_offset);
    }

    sides = (int)sqrt(mdl1->totdisp);
    for (y = 0; y < sides; y++) {
      int a1, a2, o1, o2;

      if (l->v != l->radial_next->v) {
        a1 = sides * y + sides - 2;
        a2 = (sides - 2) * sides + y;

        o1 = sides * y + sides - 1;
        o2 = (sides - 1) * sides + y;
      }
      else {
        a1 = sides * y + sides - 2;
        a2 = sides * y + sides - 2;
        o1 = sides * y + sides - 1;
        o2 = sides * y + sides - 1;
      }

      /* magic blending numbers, hardcoded! */
      add_v3_v3v3(co1, mdl1->disps[a1], mdl2->disps[a2]);
      mul_v3_fl(co1, 0.18);

      add_v3_v3v3(co2, mdl1->disps[o1], mdl2->disps[o2]);
      mul_v3_fl(co2, 0.32);

      add_v3_v3v3(co, co1, co2);

      copy_v3_v3(mdl1->disps[o1], co);
      copy_v3_v3(mdl2->disps[o2], co);
    }
  }
}

/**
 * projects a single loop, target, onto f_src for customdata interpolation. multires is handled.
 * if do_vertex is true, target's vert data will also get interpolated.
 */
void BM_loop_interp_from_face(
    BMesh *bm, BMLoop *l_dst, const BMFace *f_src, const bool do_vertex, const bool do_multires)
{
  BMLoop *l_iter;
  BMLoop *l_first;
  const void **vblocks = do_vertex ? BLI_array_alloca(vblocks, f_src->len) : NULL;
  const void **blocks = BLI_array_alloca(blocks, f_src->len);
  float(*cos_2d)[2] = BLI_array_alloca(cos_2d, f_src->len);
  float *w = BLI_array_alloca(w, f_src->len);
  float axis_mat[3][3]; /* use normal to transform into 2d xy coords */
  float co[2];
  int i;

  /* Convert the 3d coords into 2d for projection. */
  float axis_dominant[3];
  if (!is_zero_v3(f_src->no)) {
    BLI_assert(BM_face_is_normal_valid(f_src));
    copy_v3_v3(axis_dominant, f_src->no);
  }
  else {
    /* Rare case in which all the vertices of the face are aligned.
     * Get a random axis that is orthogonal to the tangent. */
    float vec[3];
    BM_face_calc_tangent_auto(f_src, vec);
    ortho_v3_v3(axis_dominant, vec);
    normalize_v3(axis_dominant);
  }
  axis_dominant_v3_to_m3(axis_mat, axis_dominant);

  i = 0;
  l_iter = l_first = BM_FACE_FIRST_LOOP(f_src);
  do {
    mul_v2_m3v3(cos_2d[i], axis_mat, l_iter->v->co);
    blocks[i] = l_iter->head.data;

    if (do_vertex) {
      vblocks[i] = l_iter->v->head.data;
    }
  } while ((void)i++, (l_iter = l_iter->next) != l_first);

  mul_v2_m3v3(co, axis_mat, l_dst->v->co);

  /* interpolate */
  interp_weights_poly_v2(w, cos_2d, f_src->len, co);
  CustomData_bmesh_interp(&bm->ldata, blocks, w, NULL, f_src->len, l_dst->head.data);
  if (do_vertex) {
    CustomData_bmesh_interp(&bm->vdata, vblocks, w, NULL, f_src->len, l_dst->v->head.data);
  }

  if (do_multires) {
    BM_loop_interp_multires(bm, l_dst, f_src);
  }
}

void BM_vert_interp_from_face(BMesh *bm, BMVert *v_dst, const BMFace *f_src)
{
  BMLoop *l_iter;
  BMLoop *l_first;
  const void **blocks = BLI_array_alloca(blocks, f_src->len);
  float(*cos_2d)[2] = BLI_array_alloca(cos_2d, f_src->len);
  float *w = BLI_array_alloca(w, f_src->len);
  float axis_mat[3][3]; /* use normal to transform into 2d xy coords */
  float co[2];
  int i;

  /* convert the 3d coords into 2d for projection */
  BLI_assert(BM_face_is_normal_valid(f_src));
  axis_dominant_v3_to_m3(axis_mat, f_src->no);

  i = 0;
  l_iter = l_first = BM_FACE_FIRST_LOOP(f_src);
  do {
    mul_v2_m3v3(cos_2d[i], axis_mat, l_iter->v->co);
    blocks[i] = l_iter->v->head.data;
  } while ((void)i++, (l_iter = l_iter->next) != l_first);

  mul_v2_m3v3(co, axis_mat, v_dst->co);

  /* interpolate */
  interp_weights_poly_v2(w, cos_2d, f_src->len, co);
  CustomData_bmesh_interp(&bm->vdata, blocks, w, NULL, f_src->len, v_dst->head.data);
}

static void update_data_blocks(BMesh *bm, CustomData *olddata, CustomData *data)
{
  BMIter iter;
  BLI_ThreadSafePool *oldpool = olddata->tpool;
  void *block;

  if (data == &bm->vdata) {
    BMVert *eve;

    CustomData_bmesh_init_pool(data, bm->totvert, BM_VERT);

    BM_ITER_MESH (eve, &iter, bm, BM_VERTS_OF_MESH) {
      block = NULL;
      CustomData_bmesh_set_default(data, &block);
      CustomData_bmesh_copy_data(olddata, data, eve->head.data, &block);
      CustomData_bmesh_free_block(olddata, &eve->head.data);
      eve->head.data = block;
    }
  }
  else if (data == &bm->edata) {
    BMEdge *eed;

    CustomData_bmesh_init_pool(data, bm->totedge, BM_EDGE);

    BM_ITER_MESH (eed, &iter, bm, BM_EDGES_OF_MESH) {
      block = NULL;
      CustomData_bmesh_set_default(data, &block);
      CustomData_bmesh_copy_data(olddata, data, eed->head.data, &block);
      CustomData_bmesh_free_block(olddata, &eed->head.data);
      eed->head.data = block;
    }
  }
  else if (data == &bm->ldata) {
    BMIter liter;
    BMFace *efa;
    BMLoop *l;

    CustomData_bmesh_init_pool(data, bm->totloop, BM_LOOP);
    BM_ITER_MESH (efa, &iter, bm, BM_FACES_OF_MESH) {
      BM_ITER_ELEM (l, &liter, efa, BM_LOOPS_OF_FACE) {
        block = NULL;
        CustomData_bmesh_set_default(data, &block);
        CustomData_bmesh_copy_data(olddata, data, l->head.data, &block);
        CustomData_bmesh_free_block(olddata, &l->head.data);
        l->head.data = block;
      }
    }
  }
  else if (data == &bm->pdata) {
    BMFace *efa;

    CustomData_bmesh_init_pool(data, bm->totface, BM_FACE);

    BM_ITER_MESH (efa, &iter, bm, BM_FACES_OF_MESH) {
      block = NULL;
      CustomData_bmesh_set_default(data, &block);
      CustomData_bmesh_copy_data(olddata, data, efa->head.data, &block);
      CustomData_bmesh_free_block(olddata, &efa->head.data);
      efa->head.data = block;
    }
  }
  else {
    /* should never reach this! */
    BLI_assert(0);
  }

  if (oldpool) {
<<<<<<< HEAD
    /* this should never happen but can when dissolve fails - [#28960] */
    BLI_assert(data->tpool != oldpool);
=======
    /* this should never happen but can when dissolve fails - T28960. */
    BLI_assert(data->pool != oldpool);
>>>>>>> a62dd1e7

    BLI_safepool_destroy(oldpool);
  }
}

void BM_data_layer_add(BMesh *bm, CustomData *data, int type)
{
  CustomData olddata;

  olddata = *data;
  olddata.layers = (olddata.layers) ? MEM_dupallocN(olddata.layers) : NULL;

  /* the pool is now owned by olddata and must not be shared */
  data->tpool = NULL;

  CustomData_add_layer(data, type, CD_DEFAULT, NULL, 0);

  update_data_blocks(bm, &olddata, data);
  if (olddata.layers) {
    MEM_freeN(olddata.layers);
  }
}

void BM_data_layer_add_named(BMesh *bm, CustomData *data, int type, const char *name)
{
  CustomData olddata;

  olddata = *data;
  olddata.layers = (olddata.layers) ? MEM_dupallocN(olddata.layers) : NULL;

  /* the pool is now owned by olddata and must not be shared */
  data->tpool = NULL;

  CustomData_add_layer_named(data, type, CD_DEFAULT, NULL, 0, name);

  update_data_blocks(bm, &olddata, data);
  if (olddata.layers) {
    MEM_freeN(olddata.layers);
  }
}

void BM_data_layer_free(BMesh *bm, CustomData *data, int type)
{
  CustomData olddata;
  bool has_layer;

  olddata = *data;
  olddata.layers = (olddata.layers) ? MEM_dupallocN(olddata.layers) : NULL;

  /* the pool is now owned by olddata and must not be shared */
  data->tpool = NULL;

  has_layer = CustomData_free_layer_active(data, type, 0);
  /* assert because its expensive to realloc - better not do if layer isnt present */
  BLI_assert(has_layer != false);
  UNUSED_VARS_NDEBUG(has_layer);

  update_data_blocks(bm, &olddata, data);
  if (olddata.layers) {
    MEM_freeN(olddata.layers);
  }
}

void BM_data_layer_free_n(BMesh *bm, CustomData *data, int type, int n)
{
  CustomData olddata;
  bool has_layer;

  olddata = *data;
  olddata.layers = (olddata.layers) ? MEM_dupallocN(olddata.layers) : NULL;

  /* the pool is now owned by olddata and must not be shared */
  data->tpool = NULL;

  has_layer = CustomData_free_layer(data, type, 0, CustomData_get_layer_index_n(data, type, n));
  /* assert because its expensive to realloc - better not do if layer isnt present */
  BLI_assert(has_layer != false);
  UNUSED_VARS_NDEBUG(has_layer);

  update_data_blocks(bm, &olddata, data);
  if (olddata.layers) {
    MEM_freeN(olddata.layers);
  }
}

void BM_data_layer_copy(BMesh *bm, CustomData *data, int type, int src_n, int dst_n)
{
  BMIter iter;

  if (&bm->vdata == data) {
    BMVert *eve;

    BM_ITER_MESH (eve, &iter, bm, BM_VERTS_OF_MESH) {
      void *ptr = CustomData_bmesh_get_n(data, eve->head.data, type, src_n);
      CustomData_bmesh_set_n(data, eve->head.data, type, dst_n, ptr);
    }
  }
  else if (&bm->edata == data) {
    BMEdge *eed;

    BM_ITER_MESH (eed, &iter, bm, BM_EDGES_OF_MESH) {
      void *ptr = CustomData_bmesh_get_n(data, eed->head.data, type, src_n);
      CustomData_bmesh_set_n(data, eed->head.data, type, dst_n, ptr);
    }
  }
  else if (&bm->pdata == data) {
    BMFace *efa;

    BM_ITER_MESH (efa, &iter, bm, BM_FACES_OF_MESH) {
      void *ptr = CustomData_bmesh_get_n(data, efa->head.data, type, src_n);
      CustomData_bmesh_set_n(data, efa->head.data, type, dst_n, ptr);
    }
  }
  else if (&bm->ldata == data) {
    BMIter liter;
    BMFace *efa;
    BMLoop *l;

    BM_ITER_MESH (efa, &iter, bm, BM_FACES_OF_MESH) {
      BM_ITER_ELEM (l, &liter, efa, BM_LOOPS_OF_FACE) {
        void *ptr = CustomData_bmesh_get_n(data, l->head.data, type, src_n);
        CustomData_bmesh_set_n(data, l->head.data, type, dst_n, ptr);
      }
    }
  }
  else {
    /* should never reach this! */
    BLI_assert(0);
  }
}

float BM_elem_float_data_get(CustomData *cd, void *element, int type)
{
  const float *f = CustomData_bmesh_get(cd, ((BMHeader *)element)->data, type);
  return f ? *f : 0.0f;
}

void BM_elem_float_data_set(CustomData *cd, void *element, int type, const float val)
{
  float *f = CustomData_bmesh_get(cd, ((BMHeader *)element)->data, type);
  if (f) {
    *f = val;
  }
}

/** \name Loop interpolation functions: BM_vert_loop_groups_data_layer_***
 *
 * Handling loop custom-data such as UV's, while keeping contiguous fans is rather tedious.
 * Especially when a verts loops can have multiple CustomData layers,
 * and each layer can have multiple (different) contiguous fans.
 * Said differently, a single vertices loops may span multiple UV islands.
 *
 * These functions snapshot vertices loops, storing each contiguous fan in its own group.
 * The caller can manipulate the loops, then re-combine the CustomData values.
 *
 * While these functions don't explicitly handle multiple layers at once,
 * the caller can simply store its own list.
 *
 * \note Currently they are averaged back together (weighted by loop angle)
 * but we could copy add other methods to re-combine CustomData-Loop-Fans.
 *
 * \{ */

struct LoopWalkCtx {
  /* same for all groups */
  int type;
  int cd_layer_offset;
  const float *loop_weights;
  MemArena *arena;

  /* --- Per loop fan vars --- */

  /* reference for this contiguous fan */
  const void *data_ref;
  int data_len;

  /* accumulate 'LoopGroupCD.weight' to make unit length */
  float weight_accum;

  /* both arrays the size of the 'BM_vert_face_count(v)'
   * each contiguous fan gets a slide of these arrays */
  void **data_array;
  int *data_index_array;
  float *weight_array;
};

/* Store vars to pass into 'CustomData_bmesh_interp' */
struct LoopGroupCD {
  /* direct customdata pointer array */
  void **data;
  /* weights (aligned with 'data') */
  float *data_weights;
  /* index-in-face */
  int *data_index;
  /* number of loops in the fan */
  int data_len;
};

static void bm_loop_walk_add(struct LoopWalkCtx *lwc, BMLoop *l)
{
  const int i = BM_elem_index_get(l);
  const float w = lwc->loop_weights[i];
  BM_elem_flag_disable(l, BM_ELEM_INTERNAL_TAG);
  lwc->data_array[lwc->data_len] = BM_ELEM_CD_GET_VOID_P(l, lwc->cd_layer_offset);
  lwc->data_index_array[lwc->data_len] = i;
  lwc->weight_array[lwc->data_len] = w;
  lwc->weight_accum += w;

  lwc->data_len += 1;
}

/**
 * called recursively, keep stack-usage minimal.
 *
 * \note called for fan matching so we're pretty much safe not to break the stack
 */
static void bm_loop_walk_data(struct LoopWalkCtx *lwc, BMLoop *l_walk)
{
  int i;

  BLI_assert(CustomData_data_equals(
      lwc->type, lwc->data_ref, BM_ELEM_CD_GET_VOID_P(l_walk, lwc->cd_layer_offset)));
  BLI_assert(BM_elem_flag_test(l_walk, BM_ELEM_INTERNAL_TAG));

  bm_loop_walk_add(lwc, l_walk);

  /* recurse around this loop-fan (in both directions) */
  for (i = 0; i < 2; i++) {
    BMLoop *l_other = ((i == 0) ? l_walk : l_walk->prev)->radial_next;
    if (l_other->radial_next != l_other) {
      if (l_other->v != l_walk->v) {
        l_other = l_other->next;
      }
      BLI_assert(l_other->v == l_walk->v);
      if (BM_elem_flag_test(l_other, BM_ELEM_INTERNAL_TAG)) {
        if (CustomData_data_equals(
                lwc->type, lwc->data_ref, BM_ELEM_CD_GET_VOID_P(l_other, lwc->cd_layer_offset))) {
          bm_loop_walk_data(lwc, l_other);
        }
      }
    }
  }
}

LinkNode *BM_vert_loop_groups_data_layer_create(
    BMesh *bm, BMVert *v, const int layer_n, const float *loop_weights, MemArena *arena)
{
  struct LoopWalkCtx lwc;
  LinkNode *groups = NULL;
  BMLoop *l;
  BMIter liter;
  int loop_num;

  lwc.type = bm->ldata.layers[layer_n].type;
  lwc.cd_layer_offset = bm->ldata.layers[layer_n].offset;
  lwc.loop_weights = loop_weights;
  lwc.arena = arena;

  /* Enable 'BM_ELEM_INTERNAL_TAG', leaving the flag clean on completion. */
  loop_num = 0;
  BM_ITER_ELEM (l, &liter, v, BM_LOOPS_OF_VERT) {
    BM_elem_flag_enable(l, BM_ELEM_INTERNAL_TAG);
    BM_elem_index_set(l, loop_num); /* set_dirty! */
    loop_num++;
  }
  bm->elem_index_dirty |= BM_LOOP;

  lwc.data_len = 0;
  lwc.data_array = BLI_memarena_alloc(lwc.arena, sizeof(void *) * loop_num);
  lwc.data_index_array = BLI_memarena_alloc(lwc.arena, sizeof(int) * loop_num);
  lwc.weight_array = BLI_memarena_alloc(lwc.arena, sizeof(float) * loop_num);

  BM_ITER_ELEM (l, &liter, v, BM_LOOPS_OF_VERT) {
    if (BM_elem_flag_test(l, BM_ELEM_INTERNAL_TAG)) {
      struct LoopGroupCD *lf = BLI_memarena_alloc(lwc.arena, sizeof(*lf));
      int len_prev = lwc.data_len;

      lwc.data_ref = BM_ELEM_CD_GET_VOID_P(l, lwc.cd_layer_offset);

      /* assign len-last */
      lf->data = &lwc.data_array[lwc.data_len];
      lf->data_index = &lwc.data_index_array[lwc.data_len];
      lf->data_weights = &lwc.weight_array[lwc.data_len];
      lwc.weight_accum = 0.0f;

      /* new group */
      bm_loop_walk_data(&lwc, l);
      lf->data_len = lwc.data_len - len_prev;

      if (LIKELY(lwc.weight_accum != 0.0f)) {
        mul_vn_fl(lf->data_weights, lf->data_len, 1.0f / lwc.weight_accum);
      }
      else {
        copy_vn_fl(lf->data_weights, lf->data_len, 1.0f / (float)lf->data_len);
      }

      BLI_linklist_prepend_arena(&groups, lf, lwc.arena);
    }
  }

  BLI_assert(lwc.data_len == loop_num);

  return groups;
}

static void bm_vert_loop_groups_data_layer_merge__single(BMesh *bm,
                                                         void *lf_p,
                                                         int layer_n,
                                                         void *data_tmp)
{
  struct LoopGroupCD *lf = lf_p;
  const int type = bm->ldata.layers[layer_n].type;
  int i;
  const float *data_weights;

  data_weights = lf->data_weights;

  CustomData_bmesh_interp_n(
      &bm->ldata, (const void **)lf->data, data_weights, NULL, lf->data_len, data_tmp, layer_n);

  for (i = 0; i < lf->data_len; i++) {
    CustomData_copy_elements(type, data_tmp, lf->data[i], 1);
  }
}

static void bm_vert_loop_groups_data_layer_merge_weights__single(
    BMesh *bm, void *lf_p, const int layer_n, void *data_tmp, const float *loop_weights)
{
  struct LoopGroupCD *lf = lf_p;
  const int type = bm->ldata.layers[layer_n].type;
  int i;
  const float *data_weights;

  /* re-weight */
  float *temp_weights = BLI_array_alloca(temp_weights, lf->data_len);
  float weight_accum = 0.0f;

  for (i = 0; i < lf->data_len; i++) {
    float w = loop_weights[lf->data_index[i]] * lf->data_weights[i];
    temp_weights[i] = w;
    weight_accum += w;
  }

  if (LIKELY(weight_accum != 0.0f)) {
    mul_vn_fl(temp_weights, lf->data_len, 1.0f / weight_accum);
    data_weights = temp_weights;
  }
  else {
    data_weights = lf->data_weights;
  }

  CustomData_bmesh_interp_n(
      &bm->ldata, (const void **)lf->data, data_weights, NULL, lf->data_len, data_tmp, layer_n);

  for (i = 0; i < lf->data_len; i++) {
    CustomData_copy_elements(type, data_tmp, lf->data[i], 1);
  }
}

/**
 * Take existing custom data and merge each fan's data.
 */
void BM_vert_loop_groups_data_layer_merge(BMesh *bm, LinkNode *groups, const int layer_n)
{
  const int type = bm->ldata.layers[layer_n].type;
  const int size = CustomData_sizeof(type);
  void *data_tmp = alloca(size);

  do {
    bm_vert_loop_groups_data_layer_merge__single(bm, groups->link, layer_n, data_tmp);
  } while ((groups = groups->next));
}

/**
 * A version of #BM_vert_loop_groups_data_layer_merge
 * that takes an array of loop-weights (aligned with #BM_LOOPS_OF_VERT iterator)
 */
void BM_vert_loop_groups_data_layer_merge_weights(BMesh *bm,
                                                  LinkNode *groups,
                                                  const int layer_n,
                                                  const float *loop_weights)
{
  const int type = bm->ldata.layers[layer_n].type;
  const int size = CustomData_sizeof(type);
  void *data_tmp = alloca(size);

  do {
    bm_vert_loop_groups_data_layer_merge_weights__single(
        bm, groups->link, layer_n, data_tmp, loop_weights);
  } while ((groups = groups->next));
}

/** \} */<|MERGE_RESOLUTION|>--- conflicted
+++ resolved
@@ -882,13 +882,8 @@
   }
 
   if (oldpool) {
-<<<<<<< HEAD
     /* this should never happen but can when dissolve fails - [#28960] */
     BLI_assert(data->tpool != oldpool);
-=======
-    /* this should never happen but can when dissolve fails - T28960. */
-    BLI_assert(data->pool != oldpool);
->>>>>>> a62dd1e7
 
     BLI_safepool_destroy(oldpool);
   }
