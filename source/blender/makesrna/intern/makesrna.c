/*
 * This program is free software; you can redistribute it and/or
 * modify it under the terms of the GNU General Public License
 * as published by the Free Software Foundation; either version 2
 * of the License, or (at your option) any later version.
 *
 * This program is distributed in the hope that it will be useful,
 * but WITHOUT ANY WARRANTY; without even the implied warranty of
 * MERCHANTABILITY or FITNESS FOR A PARTICULAR PURPOSE.  See the
 * GNU General Public License for more details.
 *
 * You should have received a copy of the GNU General Public License
 * along with this program; if not, write to the Free Software Foundation,
 * Inc., 51 Franklin Street, Fifth Floor, Boston, MA 02110-1301, USA.
 */

/** \file
 * \ingroup RNA
 */

#include <float.h>
#include <limits.h>
#include <stdio.h>
#include <stdlib.h>
#include <string.h>
#include <errno.h>

#include "MEM_guardedalloc.h"

#include "BLI_utildefines.h"

#include "RNA_define.h"
#include "RNA_types.h"
#include "RNA_enum_types.h"

#include "rna_internal.h"

#ifdef _WIN32
#  ifndef snprintf
#    define snprintf _snprintf
#  endif
#endif

#include "CLG_log.h"

static CLG_LogRef LOG = {"makesrna"};

/**
 * Variable to control debug output of makesrna.
 * debugSRNA:
 * - 0 = no output, except errors
 * - 1 = detail actions
 */
static int debugSRNA = 0;

/* stub for BLI_abort() */
#ifndef NDEBUG
void BLI_system_backtrace(FILE *fp)
{
  (void)fp;
}
#endif

/* Replace if different */
#define TMP_EXT ".tmp"

/* copied from BLI_file_older */
#include <sys/stat.h>
static int file_older(const char *file1, const char *file2)
{
  struct stat st1, st2;
  if (debugSRNA > 0) {
    printf("compare: %s %s\n", file1, file2);
  }

  if (stat(file1, &st1))
    return 0;
  if (stat(file2, &st2))
    return 0;

  return (st1.st_mtime < st2.st_mtime);
}
static const char *makesrna_path = NULL;

/* forward declarations */
static void rna_generate_static_parameter_prototypes(FILE *f,
                                                     StructRNA *srna,
                                                     FunctionDefRNA *dfunc,
                                                     const char *name_override,
                                                     int close_prototype);

/* helpers */
#define WRITE_COMMA \
  { \
    if (!first) \
      fprintf(f, ", "); \
    first = 0; \
  } \
  (void)0

#define WRITE_PARAM(param) \
  { \
    WRITE_COMMA; \
    fprintf(f, param); \
  } \
  (void)0

static int replace_if_different(const char *tmpfile, const char *dep_files[])
{
  /* return 0;  */ /* use for testing had edited rna */

#define REN_IF_DIFF \
  { \
    FILE *file_test = fopen(orgfile, "rb"); \
    if (file_test) { \
      fclose(file_test); \
      if (fp_org) \
        fclose(fp_org); \
      if (fp_new) \
        fclose(fp_new); \
      if (remove(orgfile) != 0) { \
        CLOG_ERROR(&LOG, "remove error (%s): \"%s\"", strerror(errno), orgfile); \
        return -1; \
      } \
    } \
  } \
  if (rename(tmpfile, orgfile) != 0) { \
    CLOG_ERROR(&LOG, "rename error (%s): \"%s\" -> \"%s\"", strerror(errno), tmpfile, orgfile); \
    return -1; \
  } \
  remove(tmpfile); \
  return 1

  /* end REN_IF_DIFF */

  FILE *fp_new = NULL, *fp_org = NULL;
  int len_new, len_org;
  char *arr_new, *arr_org;
  int cmp;

  char orgfile[4096];

  strcpy(orgfile, tmpfile);
  orgfile[strlen(orgfile) - strlen(TMP_EXT)] = '\0'; /* strip '.tmp' */

  fp_org = fopen(orgfile, "rb");

  if (fp_org == NULL) {
    REN_IF_DIFF;
  }

  /* XXX, trick to work around dependency problem
   * assumes dep_files is in the same dir as makesrna.c, which is true for now. */

  if (1) {
    /* first check if makesrna.c is newer then generated files
     * for development on makesrna.c you may want to disable this */
    if (file_older(orgfile, __FILE__)) {
      REN_IF_DIFF;
    }

    if (file_older(orgfile, makesrna_path)) {
      REN_IF_DIFF;
    }

    /* now check if any files we depend on are newer then any generated files */
    if (dep_files) {
      int pass;
      for (pass = 0; dep_files[pass]; pass++) {
        char from_path[4096] = __FILE__;
        char *p1, *p2;

        /* dir only */
        p1 = strrchr(from_path, '/');
        p2 = strrchr(from_path, '\\');
        strcpy((p1 > p2 ? p1 : p2) + 1, dep_files[pass]);
        /* account for build deps, if makesrna.c (this file) is newer */
        if (file_older(orgfile, from_path)) {
          REN_IF_DIFF;
        }
      }
    }
  }
  /* XXX end dep trick */

  fp_new = fopen(tmpfile, "rb");

  if (fp_new == NULL) {
    /* shouldn't happen, just to be safe */
    CLOG_ERROR(&LOG, "open error: \"%s\"", tmpfile);
    fclose(fp_org);
    return -1;
  }

  fseek(fp_new, 0L, SEEK_END);
  len_new = ftell(fp_new);
  fseek(fp_new, 0L, SEEK_SET);
  fseek(fp_org, 0L, SEEK_END);
  len_org = ftell(fp_org);
  fseek(fp_org, 0L, SEEK_SET);

  if (len_new != len_org) {
    fclose(fp_new);
    fp_new = NULL;
    fclose(fp_org);
    fp_org = NULL;
    REN_IF_DIFF;
  }

  /* now compare the files... */
  arr_new = MEM_mallocN(sizeof(char) * len_new, "rna_cmp_file_new");
  arr_org = MEM_mallocN(sizeof(char) * len_org, "rna_cmp_file_org");

  if (fread(arr_new, sizeof(char), len_new, fp_new) != len_new) {
    CLOG_ERROR(&LOG, "unable to read file %s for comparison.", tmpfile);
  }
  if (fread(arr_org, sizeof(char), len_org, fp_org) != len_org) {
    CLOG_ERROR(&LOG, "unable to read file %s for comparison.", orgfile);
  }

  fclose(fp_new);
  fp_new = NULL;
  fclose(fp_org);
  fp_org = NULL;

  cmp = memcmp(arr_new, arr_org, len_new);

  MEM_freeN(arr_new);
  MEM_freeN(arr_org);

  if (cmp) {
    REN_IF_DIFF;
  }
  else {
    remove(tmpfile);
    return 0;
  }

#undef REN_IF_DIFF
}

/* Helper to solve keyword problems with C/C++ */

static const char *rna_safe_id(const char *id)
{
  if (STREQ(id, "default"))
    return "default_value";
  else if (STREQ(id, "operator"))
    return "operator_value";
  else if (STREQ(id, "new"))
    return "create";
  else if (STREQ(id, "co_return")) {
    /* MSVC2015, C++ uses for coroutines */
    return "coord_return";
  }

  return id;
}

/* Sorting */

static int cmp_struct(const void *a, const void *b)
{
  const StructRNA *structa = *(const StructRNA **)a;
  const StructRNA *structb = *(const StructRNA **)b;

  return strcmp(structa->identifier, structb->identifier);
}

static int cmp_property(const void *a, const void *b)
{
  const PropertyRNA *propa = *(const PropertyRNA **)a;
  const PropertyRNA *propb = *(const PropertyRNA **)b;

  if (STREQ(propa->identifier, "rna_type"))
    return -1;
  else if (STREQ(propb->identifier, "rna_type"))
    return 1;

  if (STREQ(propa->identifier, "name"))
    return -1;
  else if (STREQ(propb->identifier, "name"))
    return 1;

  return strcmp(propa->name, propb->name);
}

static int cmp_def_struct(const void *a, const void *b)
{
  const StructDefRNA *dsa = *(const StructDefRNA **)a;
  const StructDefRNA *dsb = *(const StructDefRNA **)b;

  return cmp_struct(&dsa->srna, &dsb->srna);
}

static int cmp_def_property(const void *a, const void *b)
{
  const PropertyDefRNA *dpa = *(const PropertyDefRNA **)a;
  const PropertyDefRNA *dpb = *(const PropertyDefRNA **)b;

  return cmp_property(&dpa->prop, &dpb->prop);
}

static void rna_sortlist(ListBase *listbase, int (*cmp)(const void *, const void *))
{
  Link *link;
  void **array;
  int a, size;

  if (listbase->first == listbase->last)
    return;

  for (size = 0, link = listbase->first; link; link = link->next)
    size++;

  array = MEM_mallocN(sizeof(void *) * size, "rna_sortlist");
  for (a = 0, link = listbase->first; link; link = link->next, a++)
    array[a] = link;

  qsort(array, size, sizeof(void *), cmp);

  listbase->first = listbase->last = NULL;
  for (a = 0; a < size; a++) {
    link = array[a];
    link->next = link->prev = NULL;
    rna_addtail(listbase, link);
  }

  MEM_freeN(array);
}

/* Preprocessing */

static void rna_print_c_string(FILE *f, const char *str)
{
  static const char *escape[] = {
      "\''", "\"\"", "\??", "\\\\", "\aa", "\bb", "\ff", "\nn", "\rr", "\tt", "\vv", NULL};
  int i, j;

  if (!str) {
    fprintf(f, "NULL");
    return;
  }

  fprintf(f, "\"");
  for (i = 0; str[i]; i++) {
    for (j = 0; escape[j]; j++)
      if (str[i] == escape[j][0])
        break;

    if (escape[j])
      fprintf(f, "\\%c", escape[j][1]);
    else
      fprintf(f, "%c", str[i]);
  }
  fprintf(f, "\"");
}

static void rna_print_data_get(FILE *f, PropertyDefRNA *dp)
{
  if (dp->dnastructfromname && dp->dnastructfromprop)
    fprintf(f,
            "    %s *data = (%s *)(((%s *)ptr->data)->%s);\n",
            dp->dnastructname,
            dp->dnastructname,
            dp->dnastructfromname,
            dp->dnastructfromprop);
  else
    fprintf(f, "    %s *data = (%s *)(ptr->data);\n", dp->dnastructname, dp->dnastructname);
}

static void rna_print_id_get(FILE *f, PropertyDefRNA *UNUSED(dp))
{
  fprintf(f, "    ID *id = ptr->id.data;\n");
}

static void rna_construct_function_name(
    char *buffer, int size, const char *structname, const char *propname, const char *type)
{
  snprintf(buffer, size, "%s_%s_%s", structname, propname, type);
}

static void rna_construct_wrapper_function_name(
    char *buffer, int size, const char *structname, const char *propname, const char *type)
{
  if (type == NULL || type[0] == '\0')
    snprintf(buffer, size, "%s_%s", structname, propname);
  else
    snprintf(buffer, size, "%s_%s_%s", structname, propname, type);
}

static char *rna_alloc_function_name(const char *structname,
                                     const char *propname,
                                     const char *type)
{
  AllocDefRNA *alloc;
  char buffer[2048];
  char *result;

  rna_construct_function_name(buffer, sizeof(buffer), structname, propname, type);
  result = MEM_callocN(sizeof(char) * strlen(buffer) + 1, "rna_alloc_function_name");
  strcpy(result, buffer);

  alloc = MEM_callocN(sizeof(AllocDefRNA), "AllocDefRNA");
  alloc->mem = result;
  rna_addtail(&DefRNA.allocs, alloc);

  return result;
}

static StructRNA *rna_find_struct(const char *identifier)
{
  StructDefRNA *ds;

  for (ds = DefRNA.structs.first; ds; ds = ds->cont.next)
    if (STREQ(ds->srna->identifier, identifier))
      return ds->srna;

  return NULL;
}

static const char *rna_find_type(const char *type)
{
  StructDefRNA *ds;

  for (ds = DefRNA.structs.first; ds; ds = ds->cont.next)
    if (ds->dnaname && STREQ(ds->dnaname, type))
      return ds->srna->identifier;

  return NULL;
}

static const char *rna_find_dna_type(const char *type)
{
  StructDefRNA *ds;

  for (ds = DefRNA.structs.first; ds; ds = ds->cont.next)
    if (STREQ(ds->srna->identifier, type))
      return ds->dnaname;

  return NULL;
}

static const char *rna_type_type_name(PropertyRNA *prop)
{
  switch (prop->type) {
    case PROP_BOOLEAN:
      return "bool";
    case PROP_INT:
    case PROP_ENUM:
      return "int";
    case PROP_FLOAT:
      return "float";
    case PROP_STRING:
      if (prop->flag & PROP_THICK_WRAP) {
        return "char *";
      }
      else {
        return "const char *";
      }
    default:
      return NULL;
  }
}

static const char *rna_type_type(PropertyRNA *prop)
{
  const char *type;

  type = rna_type_type_name(prop);

  if (type)
    return type;

  return "PointerRNA";
}

static const char *rna_type_struct(PropertyRNA *prop)
{
  const char *type;

  type = rna_type_type_name(prop);

  if (type)
    return "";

  return "struct ";
}

static const char *rna_parameter_type_name(PropertyRNA *parm)
{
  const char *type;

  type = rna_type_type_name(parm);

  if (type)
    return type;

  switch (parm->type) {
    case PROP_POINTER: {
      PointerPropertyRNA *pparm = (PointerPropertyRNA *)parm;

      if (parm->flag_parameter & PARM_RNAPTR)
        return "PointerRNA";
      else
        return rna_find_dna_type((const char *)pparm->type);
    }
    case PROP_COLLECTION: {
      return "CollectionListBase";
    }
    default:
      return "<error, no type specified>";
  }
}

static int rna_enum_bitmask(PropertyRNA *prop)
{
  EnumPropertyRNA *eprop = (EnumPropertyRNA *)prop;
  int a, mask = 0;

  if (eprop->item) {
    for (a = 0; a < eprop->totitem; a++)
      if (eprop->item[a].identifier[0])
        mask |= eprop->item[a].value;
  }

  return mask;
}

static int rna_color_quantize(PropertyRNA *prop, PropertyDefRNA *dp)
{
  return ((prop->type == PROP_FLOAT) &&
          (prop->subtype == PROP_COLOR || prop->subtype == PROP_COLOR_GAMMA) &&
          (IS_DNATYPE_FLOAT_COMPAT(dp->dnatype) == 0));
}

static const char *rna_function_string(void *func)
{
  return (func) ? (const char *)func : "NULL";
}

static void rna_float_print(FILE *f, float num)
{
  if (num == -FLT_MAX)
    fprintf(f, "-FLT_MAX");
  else if (num == FLT_MAX)
    fprintf(f, "FLT_MAX");
  else if ((ABS(num) < INT64_MAX) && ((int64_t)num == num))
    fprintf(f, "%.1ff", num);
  else
    fprintf(f, "%.10ff", num);
}

static void rna_int_print(FILE *f, int num)
{
  if (num == INT_MIN)
    fprintf(f, "INT_MIN");
  else if (num == INT_MAX)
    fprintf(f, "INT_MAX");
  else
    fprintf(f, "%d", num);
}

static char *rna_def_property_get_func(
    FILE *f, StructRNA *srna, PropertyRNA *prop, PropertyDefRNA *dp, const char *manualfunc)
{
  char *func;

  if (prop->flag & PROP_IDPROPERTY && manualfunc == NULL)
    return NULL;

  if (!manualfunc) {
    if (!dp->dnastructname || !dp->dnaname) {
      CLOG_ERROR(&LOG, "%s.%s has no valid dna info.", srna->identifier, prop->identifier);
      DefRNA.error = 1;
      return NULL;
    }

    /* typecheck,  */
    if (dp->dnatype && *dp->dnatype) {

      if (prop->type == PROP_FLOAT) {
        if (IS_DNATYPE_FLOAT_COMPAT(dp->dnatype) == 0) {
          if (prop->subtype !=
              PROP_COLOR_GAMMA) { /* colors are an exception. these get translated */
            CLOG_ERROR(&LOG,
                       "%s.%s is a '%s' but wrapped as type '%s'.",
                       srna->identifier,
                       prop->identifier,
                       dp->dnatype,
                       RNA_property_typename(prop->type));
            DefRNA.error = 1;
            return NULL;
          }
        }
      }
      else if (prop->type == PROP_INT || prop->type == PROP_BOOLEAN || prop->type == PROP_ENUM) {
        if (IS_DNATYPE_INT_COMPAT(dp->dnatype) == 0) {
          CLOG_ERROR(&LOG,
                     "%s.%s is a '%s' but wrapped as type '%s'.",
                     srna->identifier,
                     prop->identifier,
                     dp->dnatype,
                     RNA_property_typename(prop->type));
          DefRNA.error = 1;
          return NULL;
        }
      }
    }
  }

  func = rna_alloc_function_name(srna->identifier, rna_safe_id(prop->identifier), "get");

  switch (prop->type) {
    case PROP_STRING: {
      StringPropertyRNA *sprop = (StringPropertyRNA *)prop;
      fprintf(f, "void %s(PointerRNA *ptr, char *value)\n", func);
      fprintf(f, "{\n");
      if (manualfunc) {
        fprintf(f, "    %s(ptr, value);\n", manualfunc);
      }
      else {
        const PropertySubType subtype = prop->subtype;
        const char *string_copy_func = (subtype == PROP_FILEPATH || subtype == PROP_DIRPATH ||
                                        subtype == PROP_FILENAME || subtype == PROP_BYTESTRING) ?
                                           "BLI_strncpy" :
                                           "BLI_strncpy_utf8";

        rna_print_data_get(f, dp);

        if (!(prop->flag & PROP_NEVER_NULL)) {
          fprintf(f, "    if (data->%s == NULL) {\n", dp->dnaname);
          fprintf(f, "        *value = '\\0';\n");
          fprintf(f, "        return;\n");
          fprintf(f, "    }\n");
        }

        if (sprop->maxlength)
          fprintf(f,
                  "    %s(value, data->%s, %d);\n",
                  string_copy_func,
                  dp->dnaname,
                  sprop->maxlength);
        else
          fprintf(f,
                  "    %s(value, data->%s, sizeof(data->%s));\n",
                  string_copy_func,
                  dp->dnaname,
                  dp->dnaname);
      }
      fprintf(f, "}\n\n");
      break;
    }
    case PROP_POINTER: {
      fprintf(f, "PointerRNA %s(PointerRNA *ptr)\n", func);
      fprintf(f, "{\n");
      if (manualfunc) {
        fprintf(f, "    return %s(ptr);\n", manualfunc);
      }
      else {
        PointerPropertyRNA *pprop = (PointerPropertyRNA *)prop;
        rna_print_data_get(f, dp);
        if (dp->dnapointerlevel == 0)
          fprintf(f,
                  "    return rna_pointer_inherit_refine(ptr, &RNA_%s, &data->%s);\n",
                  (const char *)pprop->type,
                  dp->dnaname);
        else
          fprintf(f,
                  "    return rna_pointer_inherit_refine(ptr, &RNA_%s, data->%s);\n",
                  (const char *)pprop->type,
                  dp->dnaname);
      }
      fprintf(f, "}\n\n");
      break;
    }
    case PROP_COLLECTION: {
      CollectionPropertyRNA *cprop = (CollectionPropertyRNA *)prop;

      fprintf(f, "static PointerRNA %s(CollectionPropertyIterator *iter)\n", func);
      fprintf(f, "{\n");
      if (manualfunc) {
        if (STREQ(manualfunc, "rna_iterator_listbase_get") ||
            STREQ(manualfunc, "rna_iterator_array_get") ||
            STREQ(manualfunc, "rna_iterator_array_dereference_get")) {
          fprintf(f,
                  "    return rna_pointer_inherit_refine(&iter->parent, &RNA_%s, %s(iter));\n",
                  (cprop->item_type) ? (const char *)cprop->item_type : "UnknownType",
                  manualfunc);
        }
        else {
          fprintf(f, "    return %s(iter);\n", manualfunc);
        }
      }
      fprintf(f, "}\n\n");
      break;
    }
    default:
      if (prop->arraydimension) {
        if (prop->flag & PROP_DYNAMIC)
          fprintf(f, "void %s(PointerRNA *ptr, %s values[])\n", func, rna_type_type(prop));
        else
          fprintf(f,
                  "void %s(PointerRNA *ptr, %s values[%u])\n",
                  func,
                  rna_type_type(prop),
                  prop->totarraylength);
        fprintf(f, "{\n");

        if (manualfunc) {
          fprintf(f, "    %s(ptr, values);\n", manualfunc);
        }
        else {
          rna_print_data_get(f, dp);

          if (prop->flag & PROP_DYNAMIC) {
            char *lenfunc = rna_alloc_function_name(
                srna->identifier, rna_safe_id(prop->identifier), "get_length");
            fprintf(f, "    unsigned int arraylen[RNA_MAX_ARRAY_DIMENSION];\n");
            fprintf(f, "    unsigned int i;\n");
            fprintf(f, "    unsigned int len = %s(ptr, arraylen);\n\n", lenfunc);
            fprintf(f, "    for (i = 0; i < len; i++) {\n");
            MEM_freeN(lenfunc);
          }
          else {
            fprintf(f, "    unsigned int i;\n\n");
            fprintf(f, "    for (i = 0; i < %u; i++) {\n", prop->totarraylength);
          }

          if (dp->dnaarraylength == 1) {
            if (prop->type == PROP_BOOLEAN && dp->booleanbit) {
              fprintf(f,
                      "        values[i] = %s((data->%s & (%du << i)) != 0);\n",
                      (dp->booleannegative) ? "!" : "",
                      dp->dnaname,
                      dp->booleanbit);
            }
            else {
              fprintf(f,
                      "        values[i] = (%s)%s((&data->%s)[i]);\n",
                      rna_type_type(prop),
                      (dp->booleannegative) ? "!" : "",
                      dp->dnaname);
            }
          }
          else {
            if (prop->type == PROP_BOOLEAN && dp->booleanbit) {
              fprintf(f,
                      "        values[i] = %s((data->%s[i] & ",
                      (dp->booleannegative) ? "!" : "",
                      dp->dnaname);
              rna_int_print(f, dp->booleanbit);
              fprintf(f, ") != 0);\n");
            }
            else if (rna_color_quantize(prop, dp)) {
              fprintf(f,
                      "        values[i] = (%s)(data->%s[i] * (1.0f / 255.0f));\n",
                      rna_type_type(prop),
                      dp->dnaname);
            }
            else if (dp->dnatype) {
              fprintf(f,
                      "        values[i] = (%s)%s(((%s *)data->%s)[i]);\n",
                      rna_type_type(prop),
                      (dp->booleannegative) ? "!" : "",
                      dp->dnatype,
                      dp->dnaname);
            }
            else {
              fprintf(f,
                      "        values[i] = (%s)%s((data->%s)[i]);\n",
                      rna_type_type(prop),
                      (dp->booleannegative) ? "!" : "",
                      dp->dnaname);
            }
          }
          fprintf(f, "    }\n");
        }
        fprintf(f, "}\n\n");
      }
      else {
        fprintf(f, "%s %s(PointerRNA *ptr)\n", rna_type_type(prop), func);
        fprintf(f, "{\n");

        if (manualfunc) {
          fprintf(f, "    return %s(ptr);\n", manualfunc);
        }
        else {
          rna_print_data_get(f, dp);
          if (prop->type == PROP_BOOLEAN && dp->booleanbit) {
            fprintf(
                f, "    return %s(((data->%s) & ", (dp->booleannegative) ? "!" : "", dp->dnaname);
            rna_int_print(f, dp->booleanbit);
            fprintf(f, ") != 0);\n");
          }
          else if (prop->type == PROP_ENUM && dp->enumbitflags) {
            fprintf(f, "    return ((data->%s) & ", dp->dnaname);
            rna_int_print(f, rna_enum_bitmask(prop));
            fprintf(f, ");\n");
          }
          else
            fprintf(f,
                    "    return (%s)%s(data->%s);\n",
                    rna_type_type(prop),
                    (dp->booleannegative) ? "!" : "",
                    dp->dnaname);
        }

        fprintf(f, "}\n\n");
      }
      break;
  }

  return func;
}

/* defined min/max variables to be used by rna_clamp_value() */
static void rna_clamp_value_range(FILE *f, PropertyRNA *prop)
{
  if (prop->type == PROP_FLOAT) {
    FloatPropertyRNA *fprop = (FloatPropertyRNA *)prop;
    if (fprop->range) {
      fprintf(f,
              "    float prop_clamp_min = -FLT_MAX, prop_clamp_max = FLT_MAX, prop_soft_min, "
              "prop_soft_max;\n");
      fprintf(f,
              "    %s(ptr, &prop_clamp_min, &prop_clamp_max, &prop_soft_min, &prop_soft_max);\n",
              rna_function_string(fprop->range));
    }
  }
  else if (prop->type == PROP_INT) {
    IntPropertyRNA *iprop = (IntPropertyRNA *)prop;
    if (iprop->range) {
      fprintf(f,
              "    int prop_clamp_min = INT_MIN, prop_clamp_max = INT_MAX, prop_soft_min, "
              "prop_soft_max;\n");
      fprintf(f,
              "    %s(ptr, &prop_clamp_min, &prop_clamp_max, &prop_soft_min, &prop_soft_max);\n",
              rna_function_string(iprop->range));
    }
  }
}

#ifdef USE_RNA_RANGE_CHECK
static void rna_clamp_value_range_check(FILE *f,
                                        PropertyRNA *prop,
                                        const char *dnaname_prefix,
                                        const char *dnaname)
{
  if (prop->type == PROP_INT) {
    IntPropertyRNA *iprop = (IntPropertyRNA *)prop;
    fprintf(f,
            "    { BLI_STATIC_ASSERT("
            "(TYPEOF_MAX(%s%s) >= %d) && "
            "(TYPEOF_MIN(%s%s) <= %d), "
            "\"invalid limits\"); }\n",
            dnaname_prefix,
            dnaname,
            iprop->hardmax,
            dnaname_prefix,
            dnaname,
            iprop->hardmin);
  }
}
#endif /* USE_RNA_RANGE_CHECK */

static void rna_clamp_value(FILE *f, PropertyRNA *prop, int array)
{
  if (prop->type == PROP_INT) {
    IntPropertyRNA *iprop = (IntPropertyRNA *)prop;

    if (iprop->hardmin != INT_MIN || iprop->hardmax != INT_MAX || iprop->range) {
      if (array)
        fprintf(f, "CLAMPIS(values[i], ");
      else
        fprintf(f, "CLAMPIS(value, ");
      if (iprop->range) {
        fprintf(f, "prop_clamp_min, prop_clamp_max);");
      }
      else {
        rna_int_print(f, iprop->hardmin);
        fprintf(f, ", ");
        rna_int_print(f, iprop->hardmax);
        fprintf(f, ");\n");
      }
      return;
    }
  }
  else if (prop->type == PROP_FLOAT) {
    FloatPropertyRNA *fprop = (FloatPropertyRNA *)prop;

    if (fprop->hardmin != -FLT_MAX || fprop->hardmax != FLT_MAX || fprop->range) {
      if (array)
        fprintf(f, "CLAMPIS(values[i], ");
      else
        fprintf(f, "CLAMPIS(value, ");
      if (fprop->range) {
        fprintf(f, "prop_clamp_min, prop_clamp_max);");
      }
      else {
        rna_float_print(f, fprop->hardmin);
        fprintf(f, ", ");
        rna_float_print(f, fprop->hardmax);
        fprintf(f, ");\n");
      }
      return;
    }
  }

  if (array)
    fprintf(f, "values[i];\n");
  else
    fprintf(f, "value;\n");
}

static char *rna_def_property_set_func(
    FILE *f, StructRNA *srna, PropertyRNA *prop, PropertyDefRNA *dp, const char *manualfunc)
{
  char *func;

  if (!(prop->flag & PROP_EDITABLE))
    return NULL;
  if (prop->flag & PROP_IDPROPERTY && manualfunc == NULL)
    return NULL;

  if (!manualfunc) {
    if (!dp->dnastructname || !dp->dnaname) {
      if (prop->flag & PROP_EDITABLE) {
        CLOG_ERROR(&LOG, "%s.%s has no valid dna info.", srna->identifier, prop->identifier);
        DefRNA.error = 1;
      }
      return NULL;
    }
  }

  func = rna_alloc_function_name(srna->identifier, rna_safe_id(prop->identifier), "set");

  switch (prop->type) {
    case PROP_STRING: {
      StringPropertyRNA *sprop = (StringPropertyRNA *)prop;
      fprintf(f, "void %s(PointerRNA *ptr, const char *value)\n", func);
      fprintf(f, "{\n");
      if (manualfunc) {
        fprintf(f, "    %s(ptr, value);\n", manualfunc);
      }
      else {
        const PropertySubType subtype = prop->subtype;
        const char *string_copy_func = (subtype == PROP_FILEPATH || subtype == PROP_DIRPATH ||
                                        subtype == PROP_FILENAME || subtype == PROP_BYTESTRING) ?
                                           "BLI_strncpy" :
                                           "BLI_strncpy_utf8";

        rna_print_data_get(f, dp);

        if (!(prop->flag & PROP_NEVER_NULL)) {
          fprintf(f, "    if (data->%s == NULL) {\n", dp->dnaname);
          fprintf(f, "        return;\n");
          fprintf(f, "    }\n");
        }

        if (sprop->maxlength)
          fprintf(f,
                  "    %s(data->%s, value, %d);\n",
                  string_copy_func,
                  dp->dnaname,
                  sprop->maxlength);
        else
          fprintf(f,
                  "    %s(data->%s, value, sizeof(data->%s));\n",
                  string_copy_func,
                  dp->dnaname,
                  dp->dnaname);
      }
      fprintf(f, "}\n\n");
      break;
    }
    case PROP_POINTER: {
      fprintf(f, "void %s(PointerRNA *ptr, PointerRNA value)\n", func);
      fprintf(f, "{\n");
      if (manualfunc) {
        fprintf(f, "    %s(ptr, value);\n", manualfunc);
      }
      else {
        rna_print_data_get(f, dp);

        if (prop->flag & PROP_ID_SELF_CHECK) {
          rna_print_id_get(f, dp);
          fprintf(f, "    if (id == value.data) return;\n\n");
        }

        if (prop->flag & PROP_ID_REFCOUNT) {
          fprintf(f, "\n    if (data->%s)\n", dp->dnaname);
          fprintf(f, "        id_us_min((ID *)data->%s);\n", dp->dnaname);
          fprintf(f, "    if (value.data)\n");
          fprintf(f, "        id_us_plus((ID *)value.data);\n\n");
        }
        else {
          PointerPropertyRNA *pprop = (PointerPropertyRNA *)dp->prop;
          StructRNA *type = (pprop->type) ? rna_find_struct((const char *)pprop->type) : NULL;
          if (type && (type->flag & STRUCT_ID)) {
            fprintf(f, "    if (value.data)\n");
            fprintf(f, "        id_lib_extern((ID *)value.data);\n\n");
          }
        }

        fprintf(f, "    data->%s = value.data;\n", dp->dnaname);
      }
      fprintf(f, "}\n\n");
      break;
    }
    default:
      if (prop->arraydimension) {
        if (prop->flag & PROP_DYNAMIC)
          fprintf(f, "void %s(PointerRNA *ptr, const %s values[])\n", func, rna_type_type(prop));
        else
          fprintf(f,
                  "void %s(PointerRNA *ptr, const %s values[%u])\n",
                  func,
                  rna_type_type(prop),
                  prop->totarraylength);
        fprintf(f, "{\n");

        if (manualfunc) {
          fprintf(f, "    %s(ptr, values);\n", manualfunc);
        }
        else {
          rna_print_data_get(f, dp);

          if (prop->flag & PROP_DYNAMIC) {
            char *lenfunc = rna_alloc_function_name(
                srna->identifier, rna_safe_id(prop->identifier), "set_length");
            fprintf(f, "    unsigned int i, arraylen[RNA_MAX_ARRAY_DIMENSION];\n");
            fprintf(f, "    unsigned int len = %s(ptr, arraylen);\n\n", lenfunc);
            rna_clamp_value_range(f, prop);
            fprintf(f, "    for (i = 0; i < len; i++) {\n");
            MEM_freeN(lenfunc);
          }
          else {
            fprintf(f, "    unsigned int i;\n\n");
            rna_clamp_value_range(f, prop);
            fprintf(f, "    for (i = 0; i < %u; i++) {\n", prop->totarraylength);
          }

          if (dp->dnaarraylength == 1) {
            if (prop->type == PROP_BOOLEAN && dp->booleanbit) {
              fprintf(f,
                      "        if (%svalues[i]) data->%s |= (%du << i);\n",
                      (dp->booleannegative) ? "!" : "",
                      dp->dnaname,
                      dp->booleanbit);
              fprintf(f, "        else data->%s &= ~(%du << i);\n", dp->dnaname, dp->booleanbit);
            }
            else {
              fprintf(
                  f, "        (&data->%s)[i] = %s", dp->dnaname, (dp->booleannegative) ? "!" : "");
              rna_clamp_value(f, prop, 1);
            }
          }
          else {
            if (prop->type == PROP_BOOLEAN && dp->booleanbit) {
              fprintf(f,
                      "        if (%svalues[i]) data->%s[i] |= ",
                      (dp->booleannegative) ? "!" : "",
                      dp->dnaname);
              rna_int_print(f, dp->booleanbit);
              fprintf(f, ";\n");
              fprintf(f, "        else data->%s[i] &= ~", dp->dnaname);
              rna_int_print(f, dp->booleanbit);
              fprintf(f, ";\n");
            }
            else if (rna_color_quantize(prop, dp)) {
              fprintf(
                  f, "        data->%s[i] = unit_float_to_uchar_clamp(values[i]);\n", dp->dnaname);
            }
            else {
              if (dp->dnatype)
                fprintf(f,
                        "        ((%s *)data->%s)[i] = %s",
                        dp->dnatype,
                        dp->dnaname,
                        (dp->booleannegative) ? "!" : "");
              else
                fprintf(f,
                        "        (data->%s)[i] = %s",
                        dp->dnaname,
                        (dp->booleannegative) ? "!" : "");
              rna_clamp_value(f, prop, 1);
            }
          }
          fprintf(f, "    }\n");
        }

#ifdef USE_RNA_RANGE_CHECK
        if (dp->dnaname && manualfunc == NULL) {
          if (dp->dnaarraylength == 1) {
            rna_clamp_value_range_check(f, prop, "data->", dp->dnaname);
          }
          else {
            rna_clamp_value_range_check(f, prop, "*data->", dp->dnaname);
          }
        }
#endif

        fprintf(f, "}\n\n");
      }
      else {
        fprintf(f, "void %s(PointerRNA *ptr, %s value)\n", func, rna_type_type(prop));
        fprintf(f, "{\n");

        if (manualfunc) {
          fprintf(f, "    %s(ptr, value);\n", manualfunc);
        }
        else {
          rna_print_data_get(f, dp);
          if (prop->type == PROP_BOOLEAN && dp->booleanbit) {
            fprintf(
                f, "    if (%svalue) data->%s |= ", (dp->booleannegative) ? "!" : "", dp->dnaname);
            rna_int_print(f, dp->booleanbit);
            fprintf(f, ";\n");
            fprintf(f, "    else data->%s &= ~", dp->dnaname);
            rna_int_print(f, dp->booleanbit);
            fprintf(f, ";\n");
          }
          else if (prop->type == PROP_ENUM && dp->enumbitflags) {
            fprintf(f, "    data->%s &= ~", dp->dnaname);
            rna_int_print(f, rna_enum_bitmask(prop));
            fprintf(f, ";\n");
            fprintf(f, "    data->%s |= value;\n", dp->dnaname);
          }
          else {
            rna_clamp_value_range(f, prop);
            fprintf(f, "    data->%s = %s", dp->dnaname, (dp->booleannegative) ? "!" : "");
            rna_clamp_value(f, prop, 0);
          }
        }

#ifdef USE_RNA_RANGE_CHECK
        if (dp->dnaname && manualfunc == NULL) {
          rna_clamp_value_range_check(f, prop, "data->", dp->dnaname);
        }
#endif

        fprintf(f, "}\n\n");
      }
      break;
  }

  return func;
}

static char *rna_def_property_length_func(
    FILE *f, StructRNA *srna, PropertyRNA *prop, PropertyDefRNA *dp, const char *manualfunc)
{
  char *func = NULL;

  if (prop->flag & PROP_IDPROPERTY && manualfunc == NULL)
    return NULL;

  if (prop->type == PROP_STRING) {
    if (!manualfunc) {
      if (!dp->dnastructname || !dp->dnaname) {
        CLOG_ERROR(&LOG, "%s.%s has no valid dna info.", srna->identifier, prop->identifier);
        DefRNA.error = 1;
        return NULL;
      }
    }

    func = rna_alloc_function_name(srna->identifier, rna_safe_id(prop->identifier), "length");

    fprintf(f, "int %s(PointerRNA *ptr)\n", func);
    fprintf(f, "{\n");
    if (manualfunc) {
      fprintf(f, "    return %s(ptr);\n", manualfunc);
    }
    else {
      rna_print_data_get(f, dp);
      if (!(prop->flag & PROP_NEVER_NULL)) {
        fprintf(f, "    if (data->%s == NULL) return 0;\n", dp->dnaname);
      }
      fprintf(f, "    return strlen(data->%s);\n", dp->dnaname);
    }
    fprintf(f, "}\n\n");
  }
  else if (prop->type == PROP_COLLECTION) {
    if (!manualfunc) {
      if (prop->type == PROP_COLLECTION &&
          (!(dp->dnalengthname || dp->dnalengthfixed) || !dp->dnaname)) {
        CLOG_ERROR(&LOG, "%s.%s has no valid dna info.", srna->identifier, prop->identifier);
        DefRNA.error = 1;
        return NULL;
      }
    }

    func = rna_alloc_function_name(srna->identifier, rna_safe_id(prop->identifier), "length");

    fprintf(f, "int %s(PointerRNA *ptr)\n", func);
    fprintf(f, "{\n");
    if (manualfunc) {
      fprintf(f, "    return %s(ptr);\n", manualfunc);
    }
    else {
      if (dp->dnaarraylength <= 1 || dp->dnalengthname)
        rna_print_data_get(f, dp);

      if (dp->dnaarraylength > 1)
        fprintf(f, "    return ");
      else
        fprintf(f, "    return (data->%s == NULL) ? 0 : ", dp->dnaname);

      if (dp->dnalengthname)
        fprintf(f, "data->%s;\n", dp->dnalengthname);
      else
        fprintf(f, "%d;\n", dp->dnalengthfixed);
    }
    fprintf(f, "}\n\n");
  }

  return func;
}

static char *rna_def_property_begin_func(
    FILE *f, StructRNA *srna, PropertyRNA *prop, PropertyDefRNA *dp, const char *manualfunc)
{
  char *func, *getfunc;

  if (prop->flag & PROP_IDPROPERTY && manualfunc == NULL)
    return NULL;

  if (!manualfunc) {
    if (!dp->dnastructname || !dp->dnaname) {
      CLOG_ERROR(&LOG, "%s.%s has no valid dna info.", srna->identifier, prop->identifier);
      DefRNA.error = 1;
      return NULL;
    }
  }

  func = rna_alloc_function_name(srna->identifier, rna_safe_id(prop->identifier), "begin");

  fprintf(f, "void %s(CollectionPropertyIterator *iter, PointerRNA *ptr)\n", func);
  fprintf(f, "{\n");

  if (!manualfunc)
    rna_print_data_get(f, dp);

  fprintf(f, "\n    memset(iter, 0, sizeof(*iter));\n");
  fprintf(f, "    iter->parent = *ptr;\n");
  fprintf(f, "    iter->prop = (PropertyRNA *)&rna_%s_%s;\n", srna->identifier, prop->identifier);

  if (dp->dnalengthname || dp->dnalengthfixed) {
    if (manualfunc) {
      fprintf(f, "\n    %s(iter, ptr);\n", manualfunc);
    }
    else {
      if (dp->dnalengthname)
        fprintf(f,
                "\n    rna_iterator_array_begin(iter, data->%s, sizeof(data->%s[0]), data->%s, 0, "
                "NULL);\n",
                dp->dnaname,
                dp->dnaname,
                dp->dnalengthname);
      else
        fprintf(
            f,
            "\n    rna_iterator_array_begin(iter, data->%s, sizeof(data->%s[0]), %d, 0, NULL);\n",
            dp->dnaname,
            dp->dnaname,
            dp->dnalengthfixed);
    }
  }
  else {
    if (manualfunc)
      fprintf(f, "\n    %s(iter, ptr);\n", manualfunc);
    else if (dp->dnapointerlevel == 0)
      fprintf(f, "\n    rna_iterator_listbase_begin(iter, &data->%s, NULL);\n", dp->dnaname);
    else
      fprintf(f, "\n    rna_iterator_listbase_begin(iter, data->%s, NULL);\n", dp->dnaname);
  }

  getfunc = rna_alloc_function_name(srna->identifier, rna_safe_id(prop->identifier), "get");

  fprintf(f, "\n    if (iter->valid)\n");
  fprintf(f, "        iter->ptr = %s(iter);\n", getfunc);

  fprintf(f, "}\n\n");

  return func;
}

static char *rna_def_property_lookup_int_func(FILE *f,
                                              StructRNA *srna,
                                              PropertyRNA *prop,
                                              PropertyDefRNA *dp,
                                              const char *manualfunc,
                                              const char *nextfunc)
{
  /* note on indices, this is for external functions and ignores skipped values.
   * so the index can only be checked against the length when there is no 'skip' function. */
  char *func;

  if (prop->flag & PROP_IDPROPERTY && manualfunc == NULL)
    return NULL;

  if (!manualfunc) {
    if (!dp->dnastructname || !dp->dnaname)
      return NULL;

    /* only supported in case of standard next functions */
    if (STREQ(nextfunc, "rna_iterator_array_next")) {
    }
    else if (STREQ(nextfunc, "rna_iterator_listbase_next")) {
    }
    else
      return NULL;
  }

  func = rna_alloc_function_name(srna->identifier, rna_safe_id(prop->identifier), "lookup_int");

  fprintf(f, "int %s(PointerRNA *ptr, int index, PointerRNA *r_ptr)\n", func);
  fprintf(f, "{\n");

  if (manualfunc) {
    fprintf(f, "\n    return %s(ptr, index, r_ptr);\n", manualfunc);
    fprintf(f, "}\n\n");
    return func;
  }

  fprintf(f, "    int found = 0;\n");
  fprintf(f, "    CollectionPropertyIterator iter;\n\n");

  fprintf(f, "    %s_%s_begin(&iter, ptr);\n\n", srna->identifier, rna_safe_id(prop->identifier));
  fprintf(f, "    if (iter.valid) {\n");

  if (STREQ(nextfunc, "rna_iterator_array_next")) {
    fprintf(f, "        ArrayIterator *internal = &iter.internal.array;\n");
    fprintf(f, "        if (index < 0 || index >= internal->length) {\n");
    fprintf(f, "#ifdef __GNUC__\n");
    fprintf(f,
            "            printf(\"Array iterator out of range: %%s (index %%d)\\n\", __func__, "
            "index);\n");
    fprintf(f, "#else\n");
    fprintf(f, "            printf(\"Array iterator out of range: (index %%d)\\n\", index);\n");
    fprintf(f, "#endif\n");
    fprintf(f, "        }\n");
    fprintf(f, "        else if (internal->skip) {\n");
    fprintf(f, "            while (index-- > 0 && iter.valid) {\n");
    fprintf(f, "                rna_iterator_array_next(&iter);\n");
    fprintf(f, "            }\n");
    fprintf(f, "            found = (index == -1 && iter.valid);\n");
    fprintf(f, "        }\n");
    fprintf(f, "        else {\n");
    fprintf(f, "            internal->ptr += internal->itemsize * index;\n");
    fprintf(f, "            found = 1;\n");
    fprintf(f, "        }\n");
  }
  else if (STREQ(nextfunc, "rna_iterator_listbase_next")) {
    fprintf(f, "        ListBaseIterator *internal = &iter.internal.listbase;\n");
    fprintf(f, "        if (internal->skip) {\n");
    fprintf(f, "            while (index-- > 0 && iter.valid) {\n");
    fprintf(f, "                rna_iterator_listbase_next(&iter);\n");
    fprintf(f, "            }\n");
    fprintf(f, "            found = (index == -1 && iter.valid);\n");
    fprintf(f, "        }\n");
    fprintf(f, "        else {\n");
    fprintf(f, "            while (index-- > 0 && internal->link)\n");
    fprintf(f, "                internal->link = internal->link->next;\n");
    fprintf(f, "            found = (index == -1 && internal->link);\n");
    fprintf(f, "        }\n");
  }

  fprintf(f,
          "        if (found) *r_ptr = %s_%s_get(&iter);\n",
          srna->identifier,
          rna_safe_id(prop->identifier));
  fprintf(f, "    }\n\n");
  fprintf(f, "    %s_%s_end(&iter);\n\n", srna->identifier, rna_safe_id(prop->identifier));

  fprintf(f, "    return found;\n");

#if 0
  rna_print_data_get(f, dp);
  item_type = (cprop->item_type) ? (const char *)cprop->item_type : "UnknownType";

  if (dp->dnalengthname || dp->dnalengthfixed) {
    if (dp->dnalengthname)
      fprintf(f, "\n    rna_array_lookup_int(ptr, &RNA_%s, data->%s, sizeof(data->%s[0]), data->%s, index);\n",
              item_type, dp->dnaname, dp->dnaname, dp->dnalengthname);
    else
      fprintf(f, "\n    rna_array_lookup_int(ptr, &RNA_%s, data->%s, sizeof(data->%s[0]), %d, index);\n",
              item_type, dp->dnaname, dp->dnaname, dp->dnalengthfixed);
  }
  else {
    if (dp->dnapointerlevel == 0)
      fprintf(f, "\n    return rna_listbase_lookup_int(ptr, &RNA_%s, &data->%s, index);\n",
              item_type, dp->dnaname);
    else
      fprintf(f, "\n    return rna_listbase_lookup_int(ptr, &RNA_%s, data->%s, index);\n", item_type, dp->dnaname);
  }
#endif

  fprintf(f, "}\n\n");

  return func;
}

static char *rna_def_property_lookup_string_func(FILE *f,
                                                 StructRNA *srna,
                                                 PropertyRNA *prop,
                                                 PropertyDefRNA *dp,
                                                 const char *manualfunc,
                                                 const char *item_type)
{
  char *func;
  StructRNA *item_srna, *item_name_base;
  PropertyRNA *item_name_prop;
  const int namebuflen = 1024;

  if (prop->flag & PROP_IDPROPERTY && manualfunc == NULL)
    return NULL;

  if (!manualfunc) {
    if (!dp->dnastructname || !dp->dnaname)
      return NULL;

    /* only supported for collection items with name properties */
    item_srna = rna_find_struct(item_type);
    if (item_srna && item_srna->nameproperty) {
      item_name_prop = item_srna->nameproperty;
      item_name_base = item_srna;
      while (item_name_base->base && item_name_base->base->nameproperty == item_name_prop)
        item_name_base = item_name_base->base;
    }
    else
      return NULL;
  }

  func = rna_alloc_function_name(srna->identifier, rna_safe_id(prop->identifier), "lookup_string");

  fprintf(f, "int %s(PointerRNA *ptr, const char *key, PointerRNA *r_ptr)\n", func);
  fprintf(f, "{\n");

  if (manualfunc) {
    fprintf(f, "    return %s(ptr, key, r_ptr);\n", manualfunc);
    fprintf(f, "}\n\n");
    return func;
  }

  /* XXX extern declaration could be avoid by including RNA_blender.h, but this has lots of unknown
   * DNA types in functions, leading to conflicting function signatures.
   */
  fprintf(f,
          "    extern int %s_%s_length(PointerRNA *);\n",
          item_name_base->identifier,
          rna_safe_id(item_name_prop->identifier));
  fprintf(f,
          "    extern void %s_%s_get(PointerRNA *, char *);\n\n",
          item_name_base->identifier,
          rna_safe_id(item_name_prop->identifier));

  fprintf(f, "    bool found = false;\n");
  fprintf(f, "    CollectionPropertyIterator iter;\n");
  fprintf(f, "    char namebuf[%d];\n", namebuflen);
  fprintf(f, "    char *name;\n\n");

  fprintf(f, "    %s_%s_begin(&iter, ptr);\n\n", srna->identifier, rna_safe_id(prop->identifier));

  fprintf(f, "    while (iter.valid) {\n");
  fprintf(f, "        if (iter.ptr.data) {\n");
  fprintf(f,
          "            int namelen = %s_%s_length(&iter.ptr);\n",
          item_name_base->identifier,
          rna_safe_id(item_name_prop->identifier));
  fprintf(f, "            if (namelen < %d) {\n", namebuflen);
  fprintf(f,
          "                %s_%s_get(&iter.ptr, namebuf);\n",
          item_name_base->identifier,
          rna_safe_id(item_name_prop->identifier));
  fprintf(f, "                if (strcmp(namebuf, key) == 0) {\n");
  fprintf(f, "                    found = true;\n");
  fprintf(f, "                    *r_ptr = iter.ptr;\n");
  fprintf(f, "                    break;\n");
  fprintf(f, "                }\n");
  fprintf(f, "            }\n");
  fprintf(f, "            else {\n");
  fprintf(f, "                name = MEM_mallocN(namelen+1, \"name string\");\n");
  fprintf(f,
          "                %s_%s_get(&iter.ptr, name);\n",
          item_name_base->identifier,
          rna_safe_id(item_name_prop->identifier));
  fprintf(f, "                if (strcmp(name, key) == 0) {\n");
  fprintf(f, "                    MEM_freeN(name);\n\n");
  fprintf(f, "                    found = true;\n");
  fprintf(f, "                    *r_ptr = iter.ptr;\n");
  fprintf(f, "                    break;\n");
  fprintf(f, "                }\n");
  fprintf(f, "                else {\n");
  fprintf(f, "                    MEM_freeN(name);\n");
  fprintf(f, "                }\n");
  fprintf(f, "            }\n");
  fprintf(f, "        }\n");
  fprintf(f, "        %s_%s_next(&iter);\n", srna->identifier, rna_safe_id(prop->identifier));
  fprintf(f, "    }\n");
  fprintf(f, "    %s_%s_end(&iter);\n\n", srna->identifier, rna_safe_id(prop->identifier));

  fprintf(f, "    return found;\n");
  fprintf(f, "}\n\n");

  return func;
}

static char *rna_def_property_next_func(FILE *f,
                                        StructRNA *srna,
                                        PropertyRNA *prop,
                                        PropertyDefRNA *UNUSED(dp),
                                        const char *manualfunc)
{
  char *func, *getfunc;

  if (prop->flag & PROP_IDPROPERTY && manualfunc == NULL)
    return NULL;

  if (!manualfunc)
    return NULL;

  func = rna_alloc_function_name(srna->identifier, rna_safe_id(prop->identifier), "next");

  fprintf(f, "void %s(CollectionPropertyIterator *iter)\n", func);
  fprintf(f, "{\n");
  fprintf(f, "    %s(iter);\n", manualfunc);

  getfunc = rna_alloc_function_name(srna->identifier, rna_safe_id(prop->identifier), "get");

  fprintf(f, "\n    if (iter->valid)\n");
  fprintf(f, "        iter->ptr = %s(iter);\n", getfunc);

  fprintf(f, "}\n\n");

  return func;
}

static char *rna_def_property_end_func(FILE *f,
                                       StructRNA *srna,
                                       PropertyRNA *prop,
                                       PropertyDefRNA *UNUSED(dp),
                                       const char *manualfunc)
{
  char *func;

  if (prop->flag & PROP_IDPROPERTY && manualfunc == NULL)
    return NULL;

  func = rna_alloc_function_name(srna->identifier, rna_safe_id(prop->identifier), "end");

  fprintf(f, "void %s(CollectionPropertyIterator *iter)\n", func);
  fprintf(f, "{\n");
  if (manualfunc)
    fprintf(f, "    %s(iter);\n", manualfunc);
  fprintf(f, "}\n\n");

  return func;
}

static void rna_set_raw_property(PropertyDefRNA *dp, PropertyRNA *prop)
{
  if (dp->dnapointerlevel != 0)
    return;
  if (!dp->dnatype || !dp->dnaname || !dp->dnastructname)
    return;

  if (STREQ(dp->dnatype, "char")) {
    prop->rawtype = PROP_RAW_CHAR;
    prop->flag_internal |= PROP_INTERN_RAW_ACCESS;
  }
  else if (STREQ(dp->dnatype, "short")) {
    prop->rawtype = PROP_RAW_SHORT;
    prop->flag_internal |= PROP_INTERN_RAW_ACCESS;
  }
  else if (STREQ(dp->dnatype, "int")) {
    prop->rawtype = PROP_RAW_INT;
    prop->flag_internal |= PROP_INTERN_RAW_ACCESS;
  }
  else if (STREQ(dp->dnatype, "float")) {
    prop->rawtype = PROP_RAW_FLOAT;
    prop->flag_internal |= PROP_INTERN_RAW_ACCESS;
  }
  else if (STREQ(dp->dnatype, "double")) {
    prop->rawtype = PROP_RAW_DOUBLE;
    prop->flag_internal |= PROP_INTERN_RAW_ACCESS;
  }
}

static void rna_set_raw_offset(FILE *f, StructRNA *srna, PropertyRNA *prop)
{
  PropertyDefRNA *dp = rna_find_struct_property_def(srna, prop);

  fprintf(f, "\toffsetof(%s, %s), %d", dp->dnastructname, dp->dnaname, prop->rawtype);
}

static void rna_def_property_funcs(FILE *f, StructRNA *srna, PropertyDefRNA *dp)
{
  PropertyRNA *prop;

  prop = dp->prop;

  switch (prop->type) {
    case PROP_BOOLEAN: {
      BoolPropertyRNA *bprop = (BoolPropertyRNA *)prop;

      if (!prop->arraydimension) {
        if (!bprop->get && !bprop->set && !dp->booleanbit)
          rna_set_raw_property(dp, prop);

        bprop->get = (void *)rna_def_property_get_func(
            f, srna, prop, dp, (const char *)bprop->get);
        bprop->set = (void *)rna_def_property_set_func(
            f, srna, prop, dp, (const char *)bprop->set);
      }
      else {
        bprop->getarray = (void *)rna_def_property_get_func(
            f, srna, prop, dp, (const char *)bprop->getarray);
        bprop->setarray = (void *)rna_def_property_set_func(
            f, srna, prop, dp, (const char *)bprop->setarray);
      }
      break;
    }
    case PROP_INT: {
      IntPropertyRNA *iprop = (IntPropertyRNA *)prop;

      if (!prop->arraydimension) {
        if (!iprop->get && !iprop->set)
          rna_set_raw_property(dp, prop);

        iprop->get = (void *)rna_def_property_get_func(
            f, srna, prop, dp, (const char *)iprop->get);
        iprop->set = (void *)rna_def_property_set_func(
            f, srna, prop, dp, (const char *)iprop->set);
      }
      else {
        if (!iprop->getarray && !iprop->setarray)
          rna_set_raw_property(dp, prop);

        iprop->getarray = (void *)rna_def_property_get_func(
            f, srna, prop, dp, (const char *)iprop->getarray);
        iprop->setarray = (void *)rna_def_property_set_func(
            f, srna, prop, dp, (const char *)iprop->setarray);
      }
      break;
    }
    case PROP_FLOAT: {
      FloatPropertyRNA *fprop = (FloatPropertyRNA *)prop;

      if (!prop->arraydimension) {
        if (!fprop->get && !fprop->set)
          rna_set_raw_property(dp, prop);

        fprop->get = (void *)rna_def_property_get_func(
            f, srna, prop, dp, (const char *)fprop->get);
        fprop->set = (void *)rna_def_property_set_func(
            f, srna, prop, dp, (const char *)fprop->set);
      }
      else {
        if (!fprop->getarray && !fprop->setarray)
          rna_set_raw_property(dp, prop);

        fprop->getarray = (void *)rna_def_property_get_func(
            f, srna, prop, dp, (const char *)fprop->getarray);
        fprop->setarray = (void *)rna_def_property_set_func(
            f, srna, prop, dp, (const char *)fprop->setarray);
      }
      break;
    }
    case PROP_ENUM: {
      EnumPropertyRNA *eprop = (EnumPropertyRNA *)prop;

      eprop->get = (void *)rna_def_property_get_func(f, srna, prop, dp, (const char *)eprop->get);
      eprop->set = (void *)rna_def_property_set_func(f, srna, prop, dp, (const char *)eprop->set);
      break;
    }
    case PROP_STRING: {
      StringPropertyRNA *sprop = (StringPropertyRNA *)prop;

      sprop->get = (void *)rna_def_property_get_func(f, srna, prop, dp, (const char *)sprop->get);
      sprop->length = (void *)rna_def_property_length_func(
          f, srna, prop, dp, (const char *)sprop->length);
      sprop->set = (void *)rna_def_property_set_func(f, srna, prop, dp, (const char *)sprop->set);
      break;
    }
    case PROP_POINTER: {
      PointerPropertyRNA *pprop = (PointerPropertyRNA *)prop;

      pprop->get = (void *)rna_def_property_get_func(f, srna, prop, dp, (const char *)pprop->get);
      pprop->set = (void *)rna_def_property_set_func(f, srna, prop, dp, (const char *)pprop->set);
      if (!pprop->type) {
        CLOG_ERROR(
            &LOG, "%s.%s, pointer must have a struct type.", srna->identifier, prop->identifier);
        DefRNA.error = 1;
      }
      break;
    }
    case PROP_COLLECTION: {
      CollectionPropertyRNA *cprop = (CollectionPropertyRNA *)prop;
      const char *nextfunc = (const char *)cprop->next;
      const char *item_type = (const char *)cprop->item_type;

      if (cprop->length) {
        /* always generate if we have a manual implementation */
        cprop->length = (void *)rna_def_property_length_func(
            f, srna, prop, dp, (const char *)cprop->length);
      }
      else if (dp->dnatype && STREQ(dp->dnatype, "ListBase")) {
        /* pass */
      }
      else if (dp->dnalengthname || dp->dnalengthfixed) {
        cprop->length = (void *)rna_def_property_length_func(
            f, srna, prop, dp, (const char *)cprop->length);
      }

      /* test if we can allow raw array access, if it is using our standard
       * array get/next function, we can be sure it is an actual array */
      if (cprop->next && cprop->get)
        if (STREQ((const char *)cprop->next, "rna_iterator_array_next") &&
            STREQ((const char *)cprop->get, "rna_iterator_array_get")) {
          prop->flag_internal |= PROP_INTERN_RAW_ARRAY;
        }

      cprop->get = (void *)rna_def_property_get_func(f, srna, prop, dp, (const char *)cprop->get);
      cprop->begin = (void *)rna_def_property_begin_func(
          f, srna, prop, dp, (const char *)cprop->begin);
      cprop->next = (void *)rna_def_property_next_func(
          f, srna, prop, dp, (const char *)cprop->next);
      cprop->end = (void *)rna_def_property_end_func(f, srna, prop, dp, (const char *)cprop->end);
      cprop->lookupint = (void *)rna_def_property_lookup_int_func(
          f, srna, prop, dp, (const char *)cprop->lookupint, nextfunc);
      cprop->lookupstring = (void *)rna_def_property_lookup_string_func(
          f, srna, prop, dp, (const char *)cprop->lookupstring, item_type);

      if (!(prop->flag & PROP_IDPROPERTY)) {
        if (!cprop->begin) {
          CLOG_ERROR(&LOG,
                     "%s.%s, collection must have a begin function.",
                     srna->identifier,
                     prop->identifier);
          DefRNA.error = 1;
        }
        if (!cprop->next) {
          CLOG_ERROR(&LOG,
                     "%s.%s, collection must have a next function.",
                     srna->identifier,
                     prop->identifier);
          DefRNA.error = 1;
        }
        if (!cprop->get) {
          CLOG_ERROR(&LOG,
                     "%s.%s, collection must have a get function.",
                     srna->identifier,
                     prop->identifier);
          DefRNA.error = 1;
        }
      }
      if (!cprop->item_type) {
        CLOG_ERROR(&LOG,
                   "%s.%s, collection must have a struct type.",
                   srna->identifier,
                   prop->identifier);
        DefRNA.error = 1;
      }
      break;
    }
  }
}

static void rna_def_property_funcs_header(FILE *f, StructRNA *srna, PropertyDefRNA *dp)
{
  PropertyRNA *prop;
  const char *func;

  prop = dp->prop;

  if (prop->flag & PROP_IDPROPERTY || prop->flag_internal & PROP_INTERN_BUILTIN) {
    return;
  }

  func = rna_alloc_function_name(srna->identifier, rna_safe_id(prop->identifier), "");

  switch (prop->type) {
    case PROP_BOOLEAN: {
      if (!prop->arraydimension) {
        fprintf(f, "bool %sget(PointerRNA *ptr);\n", func);
        fprintf(f, "void %sset(PointerRNA *ptr, bool value);\n", func);
      }
      else if (prop->arraydimension && prop->totarraylength) {
        fprintf(f, "void %sget(PointerRNA *ptr, bool values[%u]);\n", func, prop->totarraylength);
        fprintf(f,
                "void %sset(PointerRNA *ptr, const bool values[%u]);\n",
                func,
                prop->totarraylength);
      }
      else {
        fprintf(f, "void %sget(PointerRNA *ptr, bool values[]);\n", func);
        fprintf(f, "void %sset(PointerRNA *ptr, const bool values[]);\n", func);
      }
      break;
    }
    case PROP_INT: {
      if (!prop->arraydimension) {
        fprintf(f, "int %sget(PointerRNA *ptr);\n", func);
        fprintf(f, "void %sset(PointerRNA *ptr, int value);\n", func);
      }
      else if (prop->arraydimension && prop->totarraylength) {
        fprintf(f, "void %sget(PointerRNA *ptr, int values[%u]);\n", func, prop->totarraylength);
        fprintf(
            f, "void %sset(PointerRNA *ptr, const int values[%u]);\n", func, prop->totarraylength);
      }
      else {
        fprintf(f, "void %sget(PointerRNA *ptr, int values[]);\n", func);
        fprintf(f, "void %sset(PointerRNA *ptr, const int values[]);\n", func);
      }
      break;
    }
    case PROP_FLOAT: {
      if (!prop->arraydimension) {
        fprintf(f, "float %sget(PointerRNA *ptr);\n", func);
        fprintf(f, "void %sset(PointerRNA *ptr, float value);\n", func);
      }
      else if (prop->arraydimension && prop->totarraylength) {
        fprintf(f, "void %sget(PointerRNA *ptr, float values[%u]);\n", func, prop->totarraylength);
        fprintf(f,
                "void %sset(PointerRNA *ptr, const float values[%u]);\n",
                func,
                prop->totarraylength);
      }
      else {
        fprintf(f, "void %sget(PointerRNA *ptr, float values[]);\n", func);
        fprintf(f, "void %sset(PointerRNA *ptr, const float values[]);", func);
      }
      break;
    }
    case PROP_ENUM: {
      EnumPropertyRNA *eprop = (EnumPropertyRNA *)prop;
      int i;

      if (eprop->item && eprop->totitem) {
        fprintf(f, "enum {\n");

        for (i = 0; i < eprop->totitem; i++)
          if (eprop->item[i].identifier[0])
            fprintf(f,
                    "\t%s_%s_%s = %d,\n",
                    srna->identifier,
                    prop->identifier,
                    eprop->item[i].identifier,
                    eprop->item[i].value);

        fprintf(f, "};\n\n");
      }

      fprintf(f, "int %sget(PointerRNA *ptr);\n", func);
      fprintf(f, "void %sset(PointerRNA *ptr, int value);\n", func);

      break;
    }
    case PROP_STRING: {
      StringPropertyRNA *sprop = (StringPropertyRNA *)prop;

      if (sprop->maxlength) {
        fprintf(
            f, "#define %s_%s_MAX %d\n\n", srna->identifier, prop->identifier, sprop->maxlength);
      }

      fprintf(f, "void %sget(PointerRNA *ptr, char *value);\n", func);
      fprintf(f, "int %slength(PointerRNA *ptr);\n", func);
      fprintf(f, "void %sset(PointerRNA *ptr, const char *value);\n", func);

      break;
    }
    case PROP_POINTER: {
      fprintf(f, "PointerRNA %sget(PointerRNA *ptr);\n", func);
      /*fprintf(f, "void %sset(PointerRNA *ptr, PointerRNA value);\n", func); */
      break;
    }
    case PROP_COLLECTION: {
      CollectionPropertyRNA *cprop = (CollectionPropertyRNA *)prop;
      fprintf(f, "void %sbegin(CollectionPropertyIterator *iter, PointerRNA *ptr);\n", func);
      fprintf(f, "void %snext(CollectionPropertyIterator *iter);\n", func);
      fprintf(f, "void %send(CollectionPropertyIterator *iter);\n", func);
      if (cprop->length)
        fprintf(f, "int %slength(PointerRNA *ptr);\n", func);
      if (cprop->lookupint)
        fprintf(f, "int %slookup_int(PointerRNA *ptr, int key, PointerRNA *r_ptr);\n", func);
      if (cprop->lookupstring)
        fprintf(f,
                "int %slookup_string(PointerRNA *ptr, const char *key, PointerRNA *r_ptr);\n",
                func);
      break;
    }
  }

  if (prop->getlength) {
    char funcname[2048];
    rna_construct_wrapper_function_name(
        funcname, sizeof(funcname), srna->identifier, prop->identifier, "get_length");
    fprintf(f, "int %s(PointerRNA *ptr, int *arraylen);\n", funcname);
  }

  fprintf(f, "\n");
}

static void rna_def_function_funcs_header(FILE *f, StructRNA *srna, FunctionDefRNA *dfunc)
{
  FunctionRNA *func = dfunc->func;
  char funcname[2048];

  rna_construct_wrapper_function_name(
      funcname, sizeof(funcname), srna->identifier, func->identifier, NULL);
  rna_generate_static_parameter_prototypes(f, srna, dfunc, funcname, 1);
}

static void rna_def_property_funcs_header_cpp(FILE *f, StructRNA *srna, PropertyDefRNA *dp)
{
  PropertyRNA *prop;

  prop = dp->prop;

  if (prop->flag & PROP_IDPROPERTY || prop->flag_internal & PROP_INTERN_BUILTIN) {
    return;
  }

  /* disabled for now to avoid msvc compiler error due to large file size */
#if 0
  if (prop->name && prop->description && prop->description[0] != '\0')
    fprintf(f, "\t/* %s: %s */\n", prop->name, prop->description);
  else if (prop->name)
    fprintf(f, "\t/* %s */\n", prop->name);
  else
    fprintf(f, "\t/* */\n");
#endif

  switch (prop->type) {
    case PROP_BOOLEAN: {
      if (!prop->arraydimension) {
        fprintf(f, "\tinline bool %s(void);\n", rna_safe_id(prop->identifier));
        fprintf(f, "\tinline void %s(bool value);", rna_safe_id(prop->identifier));
      }
      else if (prop->totarraylength) {
        fprintf(f,
                "\tinline Array<bool, %u> %s(void);\n",
                prop->totarraylength,
                rna_safe_id(prop->identifier));
        fprintf(f,
                "\tinline void %s(bool values[%u]);",
                rna_safe_id(prop->identifier),
                prop->totarraylength);
      }
      else if (prop->getlength) {
        fprintf(f, "\tinline DynamicArray<bool> %s(void);\n", rna_safe_id(prop->identifier));
        fprintf(f, "\tinline void %s(bool values[]);", rna_safe_id(prop->identifier));
      }
      break;
    }
    case PROP_INT: {
      if (!prop->arraydimension) {
        fprintf(f, "\tinline int %s(void);\n", rna_safe_id(prop->identifier));
        fprintf(f, "\tinline void %s(int value);", rna_safe_id(prop->identifier));
      }
      else if (prop->totarraylength) {
        fprintf(f,
                "\tinline Array<int, %u> %s(void);\n",
                prop->totarraylength,
                rna_safe_id(prop->identifier));
        fprintf(f,
                "\tinline void %s(int values[%u]);",
                rna_safe_id(prop->identifier),
                prop->totarraylength);
      }
      else if (prop->getlength) {
        fprintf(f, "\tinline DynamicArray<int> %s(void);\n", rna_safe_id(prop->identifier));
        fprintf(f, "\tinline void %s(int values[]);", rna_safe_id(prop->identifier));
      }
      break;
    }
    case PROP_FLOAT: {
      if (!prop->arraydimension) {
        fprintf(f, "\tinline float %s(void);\n", rna_safe_id(prop->identifier));
        fprintf(f, "\tinline void %s(float value);", rna_safe_id(prop->identifier));
      }
      else if (prop->totarraylength) {
        fprintf(f,
                "\tinline Array<float, %u> %s(void);\n",
                prop->totarraylength,
                rna_safe_id(prop->identifier));
        fprintf(f,
                "\tinline void %s(float values[%u]);",
                rna_safe_id(prop->identifier),
                prop->totarraylength);
      }
      else if (prop->getlength) {
        fprintf(f, "\tinline DynamicArray<float> %s(void);\n", rna_safe_id(prop->identifier));
        fprintf(f, "\tinline void %s(float values[]);", rna_safe_id(prop->identifier));
      }
      break;
    }
    case PROP_ENUM: {
      EnumPropertyRNA *eprop = (EnumPropertyRNA *)prop;
      int i;

      if (eprop->item) {
        fprintf(f, "\tenum %s_enum {\n", rna_safe_id(prop->identifier));

        for (i = 0; i < eprop->totitem; i++)
          if (eprop->item[i].identifier[0])
            fprintf(f,
                    "\t\t%s_%s = %d,\n",
                    rna_safe_id(prop->identifier),
                    eprop->item[i].identifier,
                    eprop->item[i].value);

        fprintf(f, "\t};\n");
      }

      fprintf(f,
              "\tinline %s_enum %s(void);\n",
              rna_safe_id(prop->identifier),
              rna_safe_id(prop->identifier));
      fprintf(f,
              "\tinline void %s(%s_enum value);",
              rna_safe_id(prop->identifier),
              rna_safe_id(prop->identifier));
      break;
    }
    case PROP_STRING: {
      fprintf(f, "\tinline std::string %s(void);\n", rna_safe_id(prop->identifier));
      fprintf(f, "\tinline void %s(const std::string& value);", rna_safe_id(prop->identifier));
      break;
    }
    case PROP_POINTER: {
      PointerPropertyRNA *pprop = (PointerPropertyRNA *)dp->prop;

      if (pprop->type)
        fprintf(
            f, "\tinline %s %s(void);", (const char *)pprop->type, rna_safe_id(prop->identifier));
      else
        fprintf(f, "\tinline %s %s(void);", "UnknownType", rna_safe_id(prop->identifier));
      break;
    }
    case PROP_COLLECTION: {
      CollectionPropertyRNA *cprop = (CollectionPropertyRNA *)dp->prop;
      const char *collection_funcs = "DefaultCollectionFunctions";

      if (!(dp->prop->flag & PROP_IDPROPERTY || dp->prop->flag_internal & PROP_INTERN_BUILTIN) &&
          cprop->property.srna) {
        collection_funcs = (char *)cprop->property.srna;
      }

      if (cprop->item_type)
        fprintf(f,
                "\tCOLLECTION_PROPERTY(%s, %s, %s, %s, %s, %s, %s)",
                collection_funcs,
                (const char *)cprop->item_type,
                srna->identifier,
                rna_safe_id(prop->identifier),
                (cprop->length ? "true" : "false"),
                (cprop->lookupint ? "true" : "false"),
                (cprop->lookupstring ? "true" : "false"));
      else
        fprintf(f,
                "\tCOLLECTION_PROPERTY(%s, %s, %s, %s, %s, %s, %s)",
                collection_funcs,
                "UnknownType",
                srna->identifier,
                rna_safe_id(prop->identifier),
                (cprop->length ? "true" : "false"),
                (cprop->lookupint ? "true" : "false"),
                (cprop->lookupstring ? "true" : "false"));
      break;
    }
  }

  fprintf(f, "\n");
}

static const char *rna_parameter_type_cpp_name(PropertyRNA *prop)
{
  if (prop->type == PROP_POINTER) {
    /* for cpp api we need to use RNA structures names for pointers */
    PointerPropertyRNA *pprop = (PointerPropertyRNA *)prop;

    return (const char *)pprop->type;
  }
  else {
    return rna_parameter_type_name(prop);
  }
}

static void rna_def_struct_function_prototype_cpp(FILE *f,
                                                  StructRNA *UNUSED(srna),
                                                  FunctionDefRNA *dfunc,
                                                  const char *namespace,
                                                  int close_prototype)
{
  PropertyDefRNA *dp;
  FunctionRNA *func = dfunc->func;

  int first = 1;
  const char *retval_type = "void";

  if (func->c_ret) {
    dp = rna_find_parameter_def(func->c_ret);
    retval_type = rna_parameter_type_cpp_name(dp->prop);
  }

  if (namespace && namespace[0])
    fprintf(f, "\tinline %s %s::%s(", retval_type, namespace, rna_safe_id(func->identifier));
  else
    fprintf(f, "\tinline %s %s(", retval_type, rna_safe_id(func->identifier));

  if (func->flag & FUNC_USE_MAIN)
    WRITE_PARAM("void *main");

  if (func->flag & FUNC_USE_CONTEXT)
    WRITE_PARAM("Context C");

  for (dp = dfunc->cont.properties.first; dp; dp = dp->next) {
    int type, flag, flag_parameter, pout;
    const char *ptrstr;

    if (dp->prop == func->c_ret)
      continue;

    type = dp->prop->type;
    flag = dp->prop->flag;
    flag_parameter = dp->prop->flag_parameter;
    pout = (flag_parameter & PARM_OUTPUT);

    if (flag & PROP_DYNAMIC)
      ptrstr = pout ? "**" : "*";
    else if (type == PROP_POINTER)
      ptrstr = pout ? "*" : "";
    else if (dp->prop->arraydimension)
      ptrstr = "*";
    else if (type == PROP_STRING && (flag & PROP_THICK_WRAP))
      ptrstr = "";
    else
      ptrstr = pout ? "*" : "";

    WRITE_COMMA;

    if (flag & PROP_DYNAMIC)
      fprintf(
          f, "int %s%s_len, ", (flag_parameter & PARM_OUTPUT) ? "*" : "", dp->prop->identifier);

    if (!(flag & PROP_DYNAMIC) && dp->prop->arraydimension)
      fprintf(f,
              "%s %s[%u]",
              rna_parameter_type_cpp_name(dp->prop),
              rna_safe_id(dp->prop->identifier),
              dp->prop->totarraylength);
    else {
      fprintf(f,
              "%s%s%s%s",
              rna_parameter_type_cpp_name(dp->prop),
              (dp->prop->type == PROP_POINTER && ptrstr[0] == '\0') ? "& " : " ",
              ptrstr,
              rna_safe_id(dp->prop->identifier));
    }
  }

  fprintf(f, ")");
  if (close_prototype)
    fprintf(f, ";\n");
}

static void rna_def_struct_function_header_cpp(FILE *f, StructRNA *srna, FunctionDefRNA *dfunc)
{
  if (dfunc->call) {
    /* disabled for now to avoid msvc compiler error due to large file size */
#if 0
    FunctionRNA *func = dfunc->func;
    fprintf(f, "\n\t/* %s */\n", func->description);
#endif

    rna_def_struct_function_prototype_cpp(f, srna, dfunc, NULL, 1);
  }
}

static void rna_def_property_funcs_impl_cpp(FILE *f, StructRNA *srna, PropertyDefRNA *dp)
{
  PropertyRNA *prop;

  prop = dp->prop;

  if (prop->flag & PROP_IDPROPERTY || prop->flag_internal & PROP_INTERN_BUILTIN) {
    return;
  }

  switch (prop->type) {
    case PROP_BOOLEAN: {
      if (!prop->arraydimension)
        fprintf(f, "\tBOOLEAN_PROPERTY(%s, %s)", srna->identifier, rna_safe_id(prop->identifier));
      else if (prop->totarraylength)
        fprintf(f,
                "\tBOOLEAN_ARRAY_PROPERTY(%s, %u, %s)",
                srna->identifier,
                prop->totarraylength,
                rna_safe_id(prop->identifier));
      else if (prop->getlength)
        fprintf(f,
                "\tBOOLEAN_DYNAMIC_ARRAY_PROPERTY(%s, %s)",
                srna->identifier,
                rna_safe_id(prop->identifier));
      break;
    }
    case PROP_INT: {
      if (!prop->arraydimension)
        fprintf(f, "\tINT_PROPERTY(%s, %s)", srna->identifier, rna_safe_id(prop->identifier));
      else if (prop->totarraylength)
        fprintf(f,
                "\tINT_ARRAY_PROPERTY(%s, %u, %s)",
                srna->identifier,
                prop->totarraylength,
                rna_safe_id(prop->identifier));
      else if (prop->getlength)
        fprintf(f,
                "\tINT_DYNAMIC_ARRAY_PROPERTY(%s, %s)",
                srna->identifier,
                rna_safe_id(prop->identifier));
      break;
    }
    case PROP_FLOAT: {
      if (!prop->arraydimension)
        fprintf(f, "\tFLOAT_PROPERTY(%s, %s)", srna->identifier, rna_safe_id(prop->identifier));
      else if (prop->totarraylength)
        fprintf(f,
                "\tFLOAT_ARRAY_PROPERTY(%s, %u, %s)",
                srna->identifier,
                prop->totarraylength,
                rna_safe_id(prop->identifier));
      else if (prop->getlength)
        fprintf(f,
                "\tFLOAT_DYNAMIC_ARRAY_PROPERTY(%s, %s)",
                srna->identifier,
                rna_safe_id(prop->identifier));
      break;
    }
    case PROP_ENUM: {
      fprintf(f,
              "\tENUM_PROPERTY(%s_enum, %s, %s)",
              rna_safe_id(prop->identifier),
              srna->identifier,
              rna_safe_id(prop->identifier));

      break;
    }
    case PROP_STRING: {
      fprintf(f, "\tSTRING_PROPERTY(%s, %s)", srna->identifier, rna_safe_id(prop->identifier));
      break;
    }
    case PROP_POINTER: {
      PointerPropertyRNA *pprop = (PointerPropertyRNA *)dp->prop;

      if (pprop->type)
        fprintf(f,
                "\tPOINTER_PROPERTY(%s, %s, %s)",
                (const char *)pprop->type,
                srna->identifier,
                rna_safe_id(prop->identifier));
      else
        fprintf(f,
                "\tPOINTER_PROPERTY(%s, %s, %s)",
                "UnknownType",
                srna->identifier,
                rna_safe_id(prop->identifier));
      break;
    }
    case PROP_COLLECTION: {
#if 0
      CollectionPropertyRNA *cprop = (CollectionPropertyRNA *)dp->prop;

      if (cprop->type)
        fprintf(f, "\tCOLLECTION_PROPERTY(%s, %s, %s, %s, %s, %s)", (const char *)cprop->type, srna->identifier,
                prop->identifier, (cprop->length ? "true" : "false"),
                (cprop->lookupint ? "true" : "false"), (cprop->lookupstring ? "true" : "false"));
      else
        fprintf(f, "\tCOLLECTION_PROPERTY(%s, %s, %s, %s, %s, %s)", "UnknownType", srna->identifier,
                prop->identifier, (cprop->length ? "true" : "false"),
                (cprop->lookupint ? "true" : "false"), (cprop->lookupstring ? "true" : "false"));
#endif
      break;
    }
  }

  fprintf(f, "\n");
}

static void rna_def_struct_function_call_impl_cpp(FILE *f, StructRNA *srna, FunctionDefRNA *dfunc)
{
  PropertyDefRNA *dp;
  StructDefRNA *dsrna;
  FunctionRNA *func = dfunc->func;
  char funcname[2048];

  int first = 1;

  rna_construct_wrapper_function_name(
      funcname, sizeof(funcname), srna->identifier, func->identifier, NULL);

  fprintf(f, "%s(", funcname);

  dsrna = rna_find_struct_def(srna);

  if (func->flag & FUNC_USE_SELF_ID)
    WRITE_PARAM("(::ID *) ptr.id.data");

  if ((func->flag & FUNC_NO_SELF) == 0) {
    WRITE_COMMA;
    if (dsrna->dnafromprop)
      fprintf(f, "(::%s *) this->ptr.data", dsrna->dnafromname);
    else if (dsrna->dnaname)
      fprintf(f, "(::%s *) this->ptr.data", dsrna->dnaname);
    else
      fprintf(f, "(::%s *) this->ptr.data", srna->identifier);
  }
  else if (func->flag & FUNC_USE_SELF_TYPE) {
    WRITE_COMMA;
    fprintf(f, "this->ptr.type");
  }

  if (func->flag & FUNC_USE_MAIN)
    WRITE_PARAM("(::Main *) main");

  if (func->flag & FUNC_USE_CONTEXT)
    WRITE_PARAM("(::bContext *) C.ptr.data");

  if (func->flag & FUNC_USE_REPORTS)
    WRITE_PARAM("NULL");

  dp = dfunc->cont.properties.first;
  for (; dp; dp = dp->next) {
    if (dp->prop == func->c_ret)
      continue;

    WRITE_COMMA;

    if (dp->prop->flag & PROP_DYNAMIC)
      fprintf(f, "%s_len, ", dp->prop->identifier);

    if (dp->prop->type == PROP_POINTER)
      if ((dp->prop->flag_parameter & PARM_RNAPTR) && !(dp->prop->flag & PROP_THICK_WRAP))
        fprintf(f,
                "(::%s *) &%s.ptr",
                rna_parameter_type_name(dp->prop),
                rna_safe_id(dp->prop->identifier));
      else if (dp->prop->flag_parameter & PARM_OUTPUT) {
        if (dp->prop->flag_parameter & PARM_RNAPTR) {
          fprintf(f, "&%s->ptr", rna_safe_id(dp->prop->identifier));
        }
        else {
          fprintf(f,
                  "(::%s **) &%s->ptr.data",
                  rna_parameter_type_name(dp->prop),
                  rna_safe_id(dp->prop->identifier));
        }
      }
      else
        fprintf(f,
                "(::%s *) %s.ptr.data",
                rna_parameter_type_name(dp->prop),
                rna_safe_id(dp->prop->identifier));
    else
      fprintf(f, "%s", rna_safe_id(dp->prop->identifier));
  }

  fprintf(f, ");\n");
}

static void rna_def_struct_function_impl_cpp(FILE *f, StructRNA *srna, FunctionDefRNA *dfunc)
{
  PropertyDefRNA *dp;
  PointerPropertyRNA *pprop;

  FunctionRNA *func = dfunc->func;

  if (!dfunc->call)
    return;

  rna_def_struct_function_prototype_cpp(f, srna, dfunc, srna->identifier, 0);

  fprintf(f, " {\n");

  if (func->c_ret) {
    dp = rna_find_parameter_def(func->c_ret);

    if (dp->prop->type == PROP_POINTER) {
      pprop = (PointerPropertyRNA *)dp->prop;

      fprintf(f, "\t\tPointerRNA result;\n");

      if ((dp->prop->flag_parameter & PARM_RNAPTR) == 0) {
        StructRNA *ret_srna = rna_find_struct((const char *)pprop->type);
        fprintf(f, "\t\t::%s *retdata = ", rna_parameter_type_name(dp->prop));
        rna_def_struct_function_call_impl_cpp(f, srna, dfunc);
        if (ret_srna->flag & STRUCT_ID)
          fprintf(f, "\t\tRNA_id_pointer_create((::ID *) retdata, &result);\n");
        else
          fprintf(f,
                  "\t\tRNA_pointer_create((::ID *) ptr.id.data, &RNA_%s, retdata, &result);\n",
                  (const char *)pprop->type);
      }
      else {
        fprintf(f, "\t\tresult = ");
        rna_def_struct_function_call_impl_cpp(f, srna, dfunc);
      }

      fprintf(f, "\t\treturn %s(result);\n", (const char *)pprop->type);
    }
    else {
      fprintf(f, "\t\treturn ");
      rna_def_struct_function_call_impl_cpp(f, srna, dfunc);
    }
  }
  else {
    fprintf(f, "\t\t");
    rna_def_struct_function_call_impl_cpp(f, srna, dfunc);
  }

  fprintf(f, "\t}\n\n");
}

static void rna_def_property_wrapper_funcs(FILE *f, StructDefRNA *dsrna, PropertyDefRNA *dp)
{
  if (dp->prop->getlength) {
    char funcname[2048];
    rna_construct_wrapper_function_name(
        funcname, sizeof(funcname), dsrna->srna->identifier, dp->prop->identifier, "get_length");
    fprintf(f, "int %s(PointerRNA *ptr, int *arraylen)\n", funcname);
    fprintf(f, "{\n");
    fprintf(f, "\treturn %s(ptr, arraylen);\n", rna_function_string(dp->prop->getlength));
    fprintf(f, "}\n\n");
  }
}

static void rna_def_function_wrapper_funcs(FILE *f, StructDefRNA *dsrna, FunctionDefRNA *dfunc)
{
  StructRNA *srna = dsrna->srna;
  FunctionRNA *func = dfunc->func;
  PropertyDefRNA *dparm;

  int first;
  char funcname[2048];

  if (!dfunc->call)
    return;

  rna_construct_wrapper_function_name(
      funcname, sizeof(funcname), srna->identifier, func->identifier, NULL);

  rna_generate_static_parameter_prototypes(f, srna, dfunc, funcname, 0);

  fprintf(f, "\n{\n");

  if (func->c_ret)
    fprintf(f, "\treturn %s(", dfunc->call);
  else
    fprintf(f, "\t%s(", dfunc->call);

  first = 1;

  if (func->flag & FUNC_USE_SELF_ID)
    WRITE_PARAM("_selfid");

  if ((func->flag & FUNC_NO_SELF) == 0) {
    WRITE_PARAM("_self");
  }
  else if (func->flag & FUNC_USE_SELF_TYPE) {
    WRITE_PARAM("_type");
  }

  if (func->flag & FUNC_USE_MAIN)
    WRITE_PARAM("bmain");

  if (func->flag & FUNC_USE_CONTEXT)
    WRITE_PARAM("C");

  if (func->flag & FUNC_USE_REPORTS)
    WRITE_PARAM("reports");

  dparm = dfunc->cont.properties.first;
  for (; dparm; dparm = dparm->next) {
    if (dparm->prop == func->c_ret)
      continue;

    WRITE_COMMA;

    if (dparm->prop->flag & PROP_DYNAMIC)
      fprintf(f, "%s_len, %s", dparm->prop->identifier, dparm->prop->identifier);
    else
      fprintf(f, "%s", rna_safe_id(dparm->prop->identifier));
  }

  fprintf(f, ");\n");
  fprintf(f, "}\n\n");
}

static void rna_def_function_funcs(FILE *f, StructDefRNA *dsrna, FunctionDefRNA *dfunc)
{
  StructRNA *srna;
  FunctionRNA *func;
  PropertyDefRNA *dparm;
  PropertyType type;
  const char *funcname, *valstr;
  const char *ptrstr;
  const bool has_data = (dfunc->cont.properties.first != NULL);
  int flag, flag_parameter, pout, cptr, first;

  srna = dsrna->srna;
  func = dfunc->func;

  if (!dfunc->call)
    return;

  funcname = rna_alloc_function_name(srna->identifier, func->identifier, "call");

  /* function definition */
  fprintf(f,
          "void %s(bContext *C, ReportList *reports, PointerRNA *_ptr, ParameterList *_parms)",
          funcname);
  fprintf(f, "\n{\n");

  /* variable definitions */

  if (func->flag & FUNC_USE_SELF_ID) {
    fprintf(f, "\tstruct ID *_selfid;\n");
  }

  if ((func->flag & FUNC_NO_SELF) == 0) {
    if (dsrna->dnafromprop)
      fprintf(f, "\tstruct %s *_self;\n", dsrna->dnafromname);
    else if (dsrna->dnaname)
      fprintf(f, "\tstruct %s *_self;\n", dsrna->dnaname);
    else
      fprintf(f, "\tstruct %s *_self;\n", srna->identifier);
  }
  else if (func->flag & FUNC_USE_SELF_TYPE) {
    fprintf(f, "\tstruct StructRNA *_type;\n");
  }

  dparm = dfunc->cont.properties.first;
  for (; dparm; dparm = dparm->next) {
    type = dparm->prop->type;
    flag = dparm->prop->flag;
    flag_parameter = dparm->prop->flag_parameter;
    pout = (flag_parameter & PARM_OUTPUT);
    cptr = ((type == PROP_POINTER) && !(flag_parameter & PARM_RNAPTR));

    if (dparm->prop == func->c_ret)
      ptrstr = cptr || dparm->prop->arraydimension ? "*" : "";
    /* XXX only arrays and strings are allowed to be dynamic, is this checked anywhere? */
    else if (cptr || (flag & PROP_DYNAMIC))
      ptrstr = pout ? "**" : "*";
    /* fixed size arrays and RNA pointers are pre-allocated on the ParameterList stack, pass a pointer to it */
    else if (type == PROP_POINTER || dparm->prop->arraydimension)
      ptrstr = "*";
    else if ((type == PROP_POINTER) && (flag_parameter & PARM_RNAPTR) && !(flag & PROP_THICK_WRAP))
      ptrstr = "*";
    /* PROP_THICK_WRAP strings are pre-allocated on the ParameterList stack,
     * but type name for string props is already (char *), so leave empty */
    else if (type == PROP_STRING && (flag & PROP_THICK_WRAP))
      ptrstr = "";
    else
      ptrstr = pout ? "*" : "";

    /* for dynamic parameters we pass an additional int for the length of the parameter */
    if (flag & PROP_DYNAMIC)
      fprintf(f, "\tint %s%s_len;\n", pout ? "*" : "", dparm->prop->identifier);

    fprintf(f,
            "\t%s%s %s%s;\n",
            rna_type_struct(dparm->prop),
            rna_parameter_type_name(dparm->prop),
            ptrstr,
            dparm->prop->identifier);
  }

  if (has_data) {
    fprintf(f, "\tchar *_data");
    if (func->c_ret)
      fprintf(f, ", *_retdata");
    fprintf(f, ";\n");
    fprintf(f, "\t\n");
  }

  /* assign self */
  if (func->flag & FUNC_USE_SELF_ID) {
    fprintf(f, "\t_selfid = (struct ID *)_ptr->id.data;\n");
  }

  if ((func->flag & FUNC_NO_SELF) == 0) {
    if (dsrna->dnafromprop)
      fprintf(f, "\t_self = (struct %s *)_ptr->data;\n", dsrna->dnafromname);
    else if (dsrna->dnaname)
      fprintf(f, "\t_self = (struct %s *)_ptr->data;\n", dsrna->dnaname);
    else
      fprintf(f, "\t_self = (struct %s *)_ptr->data;\n", srna->identifier);
  }
  else if (func->flag & FUNC_USE_SELF_TYPE) {
    fprintf(f, "\t_type = _ptr->type;\n");
  }

  if (has_data) {
    fprintf(f, "\t_data = (char *)_parms->data;\n");
  }

  dparm = dfunc->cont.properties.first;
  for (; dparm; dparm = dparm->next) {
    type = dparm->prop->type;
    flag = dparm->prop->flag;
    flag_parameter = dparm->prop->flag_parameter;
    pout = (flag_parameter & PARM_OUTPUT);
    cptr = ((type == PROP_POINTER) && !(flag_parameter & PARM_RNAPTR));

    if (dparm->prop == func->c_ret)
      fprintf(f, "\t_retdata = _data;\n");
    else {
      const char *data_str;
      if (cptr || (flag & PROP_DYNAMIC)) {
        ptrstr = "**";
        valstr = "*";
      }
      else if ((type == PROP_POINTER) && !(flag & PROP_THICK_WRAP)) {
        ptrstr = "**";
        valstr = "*";
      }
      else if (type == PROP_POINTER || dparm->prop->arraydimension) {
        ptrstr = "*";
        valstr = "";
      }
      else if (type == PROP_STRING && (flag & PROP_THICK_WRAP)) {
        ptrstr = "";
        valstr = "";
      }
      else {
        ptrstr = "*";
        valstr = "*";
      }

      /* this must be kept in sync with RNA_parameter_dynamic_length_get_data and RNA_parameter_get,
       * we could just call the function directly, but this is faster */
      if (flag & PROP_DYNAMIC) {
        fprintf(f,
                "\t%s_len = %s((ParameterDynAlloc *)_data)->array_tot;\n",
                dparm->prop->identifier,
                pout ? "(int *)&" : "(int)");
        data_str = "(&(((ParameterDynAlloc *)_data)->array))";
      }
      else {
        data_str = "_data";
      }
      fprintf(f, "\t%s = ", dparm->prop->identifier);

      if (!pout)
        fprintf(f, "%s", valstr);

      fprintf(f,
              "((%s%s %s)%s);\n",
              rna_type_struct(dparm->prop),
              rna_parameter_type_name(dparm->prop),
              ptrstr,
              data_str);
    }

    if (dparm->next)
      fprintf(f, "\t_data += %d;\n", rna_parameter_size(dparm->prop));
  }

  if (dfunc->call) {
    fprintf(f, "\t\n");
    fprintf(f, "\t");
    if (func->c_ret)
      fprintf(f, "%s = ", func->c_ret->identifier);
    fprintf(f, "%s(", dfunc->call);

    first = 1;

    if (func->flag & FUNC_USE_SELF_ID) {
      fprintf(f, "_selfid");
      first = 0;
    }

    if ((func->flag & FUNC_NO_SELF) == 0) {
      if (!first)
        fprintf(f, ", ");
      fprintf(f, "_self");
      first = 0;
    }
    else if (func->flag & FUNC_USE_SELF_TYPE) {
      if (!first)
        fprintf(f, ", ");
      fprintf(f, "_type");
      first = 0;
    }

    if (func->flag & FUNC_USE_MAIN) {
      if (!first)
        fprintf(f, ", ");
      first = 0;
      fprintf(f, "CTX_data_main(C)"); /* may have direct access later */
    }

    if (func->flag & FUNC_USE_CONTEXT) {
      if (!first)
        fprintf(f, ", ");
      first = 0;
      fprintf(f, "C");
    }

    if (func->flag & FUNC_USE_REPORTS) {
      if (!first)
        fprintf(f, ", ");
      first = 0;
      fprintf(f, "reports");
    }

    dparm = dfunc->cont.properties.first;
    for (; dparm; dparm = dparm->next) {
      if (dparm->prop == func->c_ret)
        continue;

      if (!first)
        fprintf(f, ", ");
      first = 0;

      if (dparm->prop->flag & PROP_DYNAMIC)
        fprintf(f, "%s_len, %s", dparm->prop->identifier, dparm->prop->identifier);
      else
        fprintf(f, "%s", dparm->prop->identifier);
    }

    fprintf(f, ");\n");

    if (func->c_ret) {
      dparm = rna_find_parameter_def(func->c_ret);
      ptrstr = (((dparm->prop->type == PROP_POINTER) &&
                 !(dparm->prop->flag_parameter & PARM_RNAPTR)) ||
                (dparm->prop->arraydimension)) ?
                   "*" :
                   "";
      fprintf(f,
              "\t*((%s%s %s*)_retdata) = %s;\n",
              rna_type_struct(dparm->prop),
              rna_parameter_type_name(dparm->prop),
              ptrstr,
              func->c_ret->identifier);
    }
  }

  fprintf(f, "}\n\n");

  dfunc->gencall = funcname;
}

static void rna_auto_types(void)
{
  StructDefRNA *ds;
  PropertyDefRNA *dp;

  for (ds = DefRNA.structs.first; ds; ds = ds->cont.next) {
    /* DNA name for Screen is patched in 2.5, we do the reverse here .. */
    if (ds->dnaname) {
      if (STREQ(ds->dnaname, "Screen"))
        ds->dnaname = "bScreen";
      if (STREQ(ds->dnaname, "Group"))
        ds->dnaname = "Collection";
      if (STREQ(ds->dnaname, "GroupObject"))
        ds->dnaname = "CollectionObject";
    }

    for (dp = ds->cont.properties.first; dp; dp = dp->next) {
      if (dp->dnastructname) {
        if (STREQ(dp->dnastructname, "Screen"))
          dp->dnastructname = "bScreen";
        if (STREQ(dp->dnastructname, "Group"))
          dp->dnastructname = "Collection";
        if (STREQ(dp->dnastructname, "GroupObject"))
          dp->dnastructname = "CollectionObject";
      }

      if (dp->dnatype) {
        if (dp->prop->type == PROP_POINTER) {
          PointerPropertyRNA *pprop = (PointerPropertyRNA *)dp->prop;
          StructRNA *type;

          if (!pprop->type && !pprop->get)
            pprop->type = (StructRNA *)rna_find_type(dp->dnatype);

          if (pprop->type) {
            type = rna_find_struct((const char *)pprop->type);
            if (type && (type->flag & STRUCT_ID_REFCOUNT))
              pprop->property.flag |= PROP_ID_REFCOUNT;
          }
        }
        else if (dp->prop->type == PROP_COLLECTION) {
          CollectionPropertyRNA *cprop = (CollectionPropertyRNA *)dp->prop;

          if (!cprop->item_type && !cprop->get && STREQ(dp->dnatype, "ListBase"))
            cprop->item_type = (StructRNA *)rna_find_type(dp->dnatype);
        }
      }
    }
  }
}

static void rna_sort(BlenderRNA *brna)
{
  StructDefRNA *ds;
  StructRNA *srna;

  rna_sortlist(&brna->structs, cmp_struct);
  rna_sortlist(&DefRNA.structs, cmp_def_struct);

  for (srna = brna->structs.first; srna; srna = srna->cont.next)
    rna_sortlist(&srna->cont.properties, cmp_property);

  for (ds = DefRNA.structs.first; ds; ds = ds->cont.next)
    rna_sortlist(&ds->cont.properties, cmp_def_property);
}

static const char *rna_property_structname(PropertyType type)
{
  switch (type) {
    case PROP_BOOLEAN:
      return "BoolPropertyRNA";
    case PROP_INT:
      return "IntPropertyRNA";
    case PROP_FLOAT:
      return "FloatPropertyRNA";
    case PROP_STRING:
      return "StringPropertyRNA";
    case PROP_ENUM:
      return "EnumPropertyRNA";
    case PROP_POINTER:
      return "PointerPropertyRNA";
    case PROP_COLLECTION:
      return "CollectionPropertyRNA";
    default:
      return "UnknownPropertyRNA";
  }
}

static const char *rna_property_subtypename(PropertySubType type)
{
  switch (type) {
    case PROP_NONE:
      return "PROP_NONE";
    case PROP_FILEPATH:
      return "PROP_FILEPATH";
    case PROP_FILENAME:
      return "PROP_FILENAME";
    case PROP_DIRPATH:
      return "PROP_DIRPATH";
    case PROP_PIXEL:
      return "PROP_PIXEL";
    case PROP_BYTESTRING:
      return "PROP_BYTESTRING";
    case PROP_UNSIGNED:
      return "PROP_UNSIGNED";
    case PROP_PERCENTAGE:
      return "PROP_PERCENTAGE";
    case PROP_FACTOR:
      return "PROP_FACTOR";
    case PROP_ANGLE:
      return "PROP_ANGLE";
    case PROP_TIME:
      return "PROP_TIME";
    case PROP_DISTANCE:
      return "PROP_DISTANCE";
    case PROP_DISTANCE_CAMERA:
      return "PROP_DISTANCE_CAMERA";
    case PROP_COLOR:
      return "PROP_COLOR";
    case PROP_TRANSLATION:
      return "PROP_TRANSLATION";
    case PROP_DIRECTION:
      return "PROP_DIRECTION";
    case PROP_MATRIX:
      return "PROP_MATRIX";
    case PROP_EULER:
      return "PROP_EULER";
    case PROP_QUATERNION:
      return "PROP_QUATERNION";
    case PROP_AXISANGLE:
      return "PROP_AXISANGLE";
    case PROP_VELOCITY:
      return "PROP_VELOCITY";
    case PROP_ACCELERATION:
      return "PROP_ACCELERATION";
    case PROP_XYZ:
      return "PROP_XYZ";
    case PROP_COLOR_GAMMA:
      return "PROP_COLOR_GAMMA";
    case PROP_COORDS:
      return "PROP_COORDS";
    case PROP_LAYER:
      return "PROP_LAYER";
    case PROP_LAYER_MEMBER:
      return "PROP_LAYER_MEMBER";
    case PROP_PASSWORD:
      return "PROP_PASSWORD";
    case PROP_POWER:
      return "PROP_POWER";
    default: {
      /* in case we don't have a type preset that includes the subtype */
      if (RNA_SUBTYPE_UNIT(type)) {
        return rna_property_subtypename(type & ~RNA_SUBTYPE_UNIT(type));
      }
      else {
        return "PROP_SUBTYPE_UNKNOWN";
      }
    }
  }
}

static const char *rna_property_subtype_unit(PropertySubType type)
{
  switch (RNA_SUBTYPE_UNIT(type)) {
    case PROP_UNIT_NONE:
      return "PROP_UNIT_NONE";
    case PROP_UNIT_LENGTH:
      return "PROP_UNIT_LENGTH";
    case PROP_UNIT_AREA:
      return "PROP_UNIT_AREA";
    case PROP_UNIT_VOLUME:
      return "PROP_UNIT_VOLUME";
    case PROP_UNIT_MASS:
      return "PROP_UNIT_MASS";
    case PROP_UNIT_ROTATION:
      return "PROP_UNIT_ROTATION";
    case PROP_UNIT_TIME:
      return "PROP_UNIT_TIME";
    case PROP_UNIT_VELOCITY:
      return "PROP_UNIT_VELOCITY";
    case PROP_UNIT_ACCELERATION:
      return "PROP_UNIT_ACCELERATION";
    case PROP_UNIT_CAMERA:
      return "PROP_UNIT_CAMERA";
    case PROP_UNIT_POWER:
      return "PROP_UNIT_POWER";
    default:
      return "PROP_UNIT_UNKNOWN";
  }
}

static void rna_generate_prototypes(BlenderRNA *brna, FILE *f)
{
  StructRNA *srna;

  for (srna = brna->structs.first; srna; srna = srna->cont.next)
    fprintf(f, "extern StructRNA RNA_%s;\n", srna->identifier);
  fprintf(f, "\n");
}

static void rna_generate_blender(BlenderRNA *brna, FILE *f)
{
  StructRNA *srna;

  fprintf(f,
          "BlenderRNA BLENDER_RNA = {\n"
          "\t.structs = {");
  srna = brna->structs.first;
  if (srna)
    fprintf(f, "&RNA_%s, ", srna->identifier);
  else
    fprintf(f, "NULL, ");

  srna = brna->structs.last;
  if (srna)
    fprintf(f, "&RNA_%s},\n", srna->identifier);
  else
    fprintf(f, "NULL},\n");

  fprintf(f,
          "\t.structs_map = NULL,\n"
          "\t.structs_len = 0,\n"
          "};\n\n");
}

static void rna_generate_property_prototypes(BlenderRNA *UNUSED(brna), StructRNA *srna, FILE *f)
{
  PropertyRNA *prop;
  StructRNA *base;

  base = srna->base;
  while (base) {
    fprintf(f, "\n");
    for (prop = base->cont.properties.first; prop; prop = prop->next)
      fprintf(f,
              "%s%s rna_%s_%s;\n",
              "extern ",
              rna_property_structname(prop->type),
              base->identifier,
              prop->identifier);
    base = base->base;
  }

  if (srna->cont.properties.first)
    fprintf(f, "\n");

  for (prop = srna->cont.properties.first; prop; prop = prop->next)
    fprintf(f,
            "%s rna_%s_%s;\n",
            rna_property_structname(prop->type),
            srna->identifier,
            prop->identifier);
  fprintf(f, "\n");
}

static void rna_generate_parameter_prototypes(BlenderRNA *UNUSED(brna),
                                              StructRNA *srna,
                                              FunctionRNA *func,
                                              FILE *f)
{
  PropertyRNA *parm;

  for (parm = func->cont.properties.first; parm; parm = parm->next)
    fprintf(f,
            "%s%s rna_%s_%s_%s;\n",
            "extern ",
            rna_property_structname(parm->type),
            srna->identifier,
            func->identifier,
            parm->identifier);

  if (func->cont.properties.first)
    fprintf(f, "\n");
}

static void rna_generate_function_prototypes(BlenderRNA *brna, StructRNA *srna, FILE *f)
{
  FunctionRNA *func;
  StructRNA *base;

  base = srna->base;
  while (base) {
    for (func = base->functions.first; func; func = func->cont.next) {
      fprintf(f,
              "%s%s rna_%s_%s_func;\n",
              "extern ",
              "FunctionRNA",
              base->identifier,
              func->identifier);
      rna_generate_parameter_prototypes(brna, base, func, f);
    }

    if (base->functions.first)
      fprintf(f, "\n");

    base = base->base;
  }

  for (func = srna->functions.first; func; func = func->cont.next) {
    fprintf(
        f, "%s%s rna_%s_%s_func;\n", "extern ", "FunctionRNA", srna->identifier, func->identifier);
    rna_generate_parameter_prototypes(brna, srna, func, f);
  }

  if (srna->functions.first)
    fprintf(f, "\n");
}

static void rna_generate_static_parameter_prototypes(FILE *f,
                                                     StructRNA *srna,
                                                     FunctionDefRNA *dfunc,
                                                     const char *name_override,
                                                     int close_prototype)
{
  FunctionRNA *func;
  PropertyDefRNA *dparm;
  StructDefRNA *dsrna;
  PropertyType type;
  int flag, flag_parameter, pout, cptr, first;
  const char *ptrstr;

  dsrna = rna_find_struct_def(srna);
  func = dfunc->func;

  /* return type */
  for (dparm = dfunc->cont.properties.first; dparm; dparm = dparm->next) {
    if (dparm->prop == func->c_ret) {
      if (dparm->prop->arraydimension)
        fprintf(f, "XXX no array return types yet"); /* XXX not supported */
      else if (dparm->prop->type == PROP_POINTER && !(dparm->prop->flag_parameter & PARM_RNAPTR))
        fprintf(f, "%s%s *", rna_type_struct(dparm->prop), rna_parameter_type_name(dparm->prop));
      else
        fprintf(f, "%s%s ", rna_type_struct(dparm->prop), rna_parameter_type_name(dparm->prop));

      break;
    }
  }

  /* void if nothing to return */
  if (!dparm)
    fprintf(f, "void ");

  /* function name */
  if (name_override == NULL || name_override[0] == '\0')
    fprintf(f, "%s(", dfunc->call);
  else
    fprintf(f, "%s(", name_override);

  first = 1;

  /* self, context and reports parameters */
  if (func->flag & FUNC_USE_SELF_ID) {
    fprintf(f, "struct ID *_selfid");
    first = 0;
  }

  if ((func->flag & FUNC_NO_SELF) == 0) {
    if (!first)
      fprintf(f, ", ");
    if (dsrna->dnafromprop)
      fprintf(f, "struct %s *_self", dsrna->dnafromname);
    else if (dsrna->dnaname)
      fprintf(f, "struct %s *_self", dsrna->dnaname);
    else
      fprintf(f, "struct %s *_self", srna->identifier);
    first = 0;
  }
  else if (func->flag & FUNC_USE_SELF_TYPE) {
    if (!first)
      fprintf(f, ", ");
    fprintf(f, "struct StructRNA *_type");
    first = 0;
  }

  if (func->flag & FUNC_USE_MAIN) {
    if (!first)
      fprintf(f, ", ");
    first = 0;
    fprintf(f, "Main *bmain");
  }

  if (func->flag & FUNC_USE_CONTEXT) {
    if (!first)
      fprintf(f, ", ");
    first = 0;
    fprintf(f, "bContext *C");
  }

  if (func->flag & FUNC_USE_REPORTS) {
    if (!first)
      fprintf(f, ", ");
    first = 0;
    fprintf(f, "ReportList *reports");
  }

  /* defined parameters */
  for (dparm = dfunc->cont.properties.first; dparm; dparm = dparm->next) {
    type = dparm->prop->type;
    flag = dparm->prop->flag;
    flag_parameter = dparm->prop->flag_parameter;
    pout = (flag_parameter & PARM_OUTPUT);
    cptr = ((type == PROP_POINTER) && !(flag_parameter & PARM_RNAPTR));

    if (dparm->prop == func->c_ret)
      continue;

    if (cptr || (flag & PROP_DYNAMIC))
      ptrstr = pout ? "**" : "*";
    else if (type == PROP_POINTER || dparm->prop->arraydimension)
      ptrstr = "*";
    else if (type == PROP_STRING && (flag & PROP_THICK_WRAP))
      ptrstr = "";
    else
      ptrstr = pout ? "*" : "";

    if (!first)
      fprintf(f, ", ");
    first = 0;

    if (flag & PROP_DYNAMIC)
      fprintf(f, "int %s%s_len, ", pout ? "*" : "", dparm->prop->identifier);

    if (!(flag & PROP_DYNAMIC) && dparm->prop->arraydimension)
      fprintf(f,
              "%s%s %s[%u]",
              rna_type_struct(dparm->prop),
              rna_parameter_type_name(dparm->prop),
              rna_safe_id(dparm->prop->identifier),
              dparm->prop->totarraylength);
    else
      fprintf(f,
              "%s%s %s%s",
              rna_type_struct(dparm->prop),
              rna_parameter_type_name(dparm->prop),
              ptrstr,
              rna_safe_id(dparm->prop->identifier));
  }

  /* ensure func(void) if there are no args */
  if (first)
    fprintf(f, "void");

  fprintf(f, ")");

  if (close_prototype)
    fprintf(f, ";\n");
}

static void rna_generate_static_function_prototypes(BlenderRNA *UNUSED(brna),
                                                    StructRNA *srna,
                                                    FILE *f)
{
  FunctionRNA *func;
  FunctionDefRNA *dfunc;
  int first = 1;

  for (func = srna->functions.first; func; func = func->cont.next) {
    dfunc = rna_find_function_def(func);

    if (dfunc->call) {
      if (first) {
        fprintf(f, "/* Repeated prototypes to detect errors */\n\n");
        first = 0;
      }

      rna_generate_static_parameter_prototypes(f, srna, dfunc, NULL, 1);
    }
  }

  fprintf(f, "\n");
}

static void rna_generate_struct_prototypes(FILE *f)
{
  StructDefRNA *ds;
  PropertyDefRNA *dp;
  FunctionDefRNA *dfunc;
  const char *structures[2048];
  int all_structures = 0;

  /* structures definitions */
  for (ds = DefRNA.structs.first; ds; ds = ds->cont.next) {
    for (dfunc = ds->functions.first; dfunc; dfunc = dfunc->cont.next) {
      if (dfunc->call) {
        for (dp = dfunc->cont.properties.first; dp; dp = dp->next) {
          if (dp->prop->type == PROP_POINTER) {
            int a, found = 0;
            const char *struct_name = rna_parameter_type_name(dp->prop);
            if (struct_name == NULL) {
              printf("No struct found for property '%s'\n", dp->prop->identifier);
              exit(1);
            }

            for (a = 0; a < all_structures; a++) {
              if (STREQ(struct_name, structures[a])) {
                found = 1;
                break;
              }
            }

            if (found == 0) {
              fprintf(f, "struct %s;\n", struct_name);

              if (all_structures >= sizeof(structures) / sizeof(structures[0])) {
                printf("Array size to store all structures names is too small\n");
                exit(1);
              }

              structures[all_structures++] = struct_name;
            }
          }
        }
      }
    }
  }

  fprintf(f, "\n");
}

static void rna_generate_property(FILE *f, StructRNA *srna, const char *nest, PropertyRNA *prop)
{
  char *strnest = (char *)"", *errnest = (char *)"";
  int len, freenest = 0;

  if (nest != NULL) {
    len = strlen(nest);

    strnest = MEM_mallocN(sizeof(char) * (len + 2), "rna_generate_property -> strnest");
    errnest = MEM_mallocN(sizeof(char) * (len + 2), "rna_generate_property -> errnest");

    strcpy(strnest, "_");
    strcat(strnest, nest);
    strcpy(errnest, ".");
    strcat(errnest, nest);

    freenest = 1;
  }

  switch (prop->type) {
    case PROP_ENUM: {
      EnumPropertyRNA *eprop = (EnumPropertyRNA *)prop;
      int i, defaultfound = 0, totflag = 0;

      if (eprop->item) {
        fprintf(f,
                "static const EnumPropertyItem rna_%s%s_%s_items[%d] = {\n\t",
                srna->identifier,
                strnest,
                prop->identifier,
                eprop->totitem + 1);

        for (i = 0; i < eprop->totitem; i++) {
          fprintf(f, "{%d, ", eprop->item[i].value);
          rna_print_c_string(f, eprop->item[i].identifier);
          fprintf(f, ", ");
          fprintf(f, "%d, ", eprop->item[i].icon);
          rna_print_c_string(f, eprop->item[i].name);
          fprintf(f, ", ");
          rna_print_c_string(f, eprop->item[i].description);
          fprintf(f, "},\n\t");

          if (eprop->item[i].identifier[0]) {
            if (prop->flag & PROP_ENUM_FLAG) {
              totflag |= eprop->item[i].value;
            }
            else {
              if (eprop->defaultvalue == eprop->item[i].value) {
                defaultfound = 1;
              }
            }
          }
        }

        fprintf(f, "{0, NULL, 0, NULL, NULL}\n};\n\n");

        if (prop->flag & PROP_ENUM_FLAG) {
          if (eprop->defaultvalue & ~totflag) {
            CLOG_ERROR(&LOG,
                       "%s%s.%s, enum default includes unused bits (%d).",
                       srna->identifier,
                       errnest,
                       prop->identifier,
                       eprop->defaultvalue & ~totflag);
            DefRNA.error = 1;
          }
        }
        else {
          if (!defaultfound && !(eprop->itemf && eprop->item == DummyRNA_NULL_items)) {
            CLOG_ERROR(&LOG,
                       "%s%s.%s, enum default is not in items.",
                       srna->identifier,
                       errnest,
                       prop->identifier);
            DefRNA.error = 1;
          }
        }
      }
      else {
        CLOG_ERROR(&LOG,
                   "%s%s.%s, enum must have items defined.",
                   srna->identifier,
                   errnest,
                   prop->identifier);
        DefRNA.error = 1;
      }
      break;
    }
    case PROP_BOOLEAN: {
      BoolPropertyRNA *bprop = (BoolPropertyRNA *)prop;
      unsigned int i;

      if (prop->arraydimension && prop->totarraylength) {
        fprintf(f,
                "static bool rna_%s%s_%s_default[%u] = {\n\t",
                srna->identifier,
                strnest,
                prop->identifier,
                prop->totarraylength);

        for (i = 0; i < prop->totarraylength; i++) {
          if (bprop->defaultarray)
            fprintf(f, "%d", bprop->defaultarray[i]);
          else
            fprintf(f, "%d", bprop->defaultvalue);
          if (i != prop->totarraylength - 1)
            fprintf(f, ",\n\t");
        }

        fprintf(f, "\n};\n\n");
      }
      break;
    }
    case PROP_INT: {
      IntPropertyRNA *iprop = (IntPropertyRNA *)prop;
      unsigned int i;

      if (prop->arraydimension && prop->totarraylength) {
        fprintf(f,
                "static int rna_%s%s_%s_default[%u] = {\n\t",
                srna->identifier,
                strnest,
                prop->identifier,
                prop->totarraylength);

        for (i = 0; i < prop->totarraylength; i++) {
          if (iprop->defaultarray)
            fprintf(f, "%d", iprop->defaultarray[i]);
          else
            fprintf(f, "%d", iprop->defaultvalue);
          if (i != prop->totarraylength - 1)
            fprintf(f, ",\n\t");
        }

        fprintf(f, "\n};\n\n");
      }
      break;
    }
    case PROP_FLOAT: {
      FloatPropertyRNA *fprop = (FloatPropertyRNA *)prop;
      unsigned int i;

      if (prop->arraydimension && prop->totarraylength) {
        fprintf(f,
                "static float rna_%s%s_%s_default[%u] = {\n\t",
                srna->identifier,
                strnest,
                prop->identifier,
                prop->totarraylength);

        for (i = 0; i < prop->totarraylength; i++) {
          if (fprop->defaultarray)
            rna_float_print(f, fprop->defaultarray[i]);
          else
            rna_float_print(f, fprop->defaultvalue);
          if (i != prop->totarraylength - 1)
            fprintf(f, ",\n\t");
        }

        fprintf(f, "\n};\n\n");
      }
      break;
    }
    case PROP_POINTER: {
      PointerPropertyRNA *pprop = (PointerPropertyRNA *)prop;

      /* XXX This systematically enforces that flag on ID pointers... we'll probably have to revisit. :/ */
      StructRNA *type = rna_find_struct((const char *)pprop->type);
      if (type && (type->flag & STRUCT_ID)) {
        prop->flag |= PROP_PTR_NO_OWNERSHIP;
      }
      break;
    }
    case PROP_COLLECTION: {
      CollectionPropertyRNA *cprop = (CollectionPropertyRNA *)prop;

      /* XXX This systematically enforces that flag on ID pointers... we'll probably have to revisit. :/ */
      StructRNA *type = rna_find_struct((const char *)cprop->item_type);
      if (type && (type->flag & STRUCT_ID)) {
        prop->flag |= PROP_PTR_NO_OWNERSHIP;
      }
      break;
    }
    default:
      break;
  }

  fprintf(f,
          "%s rna_%s%s_%s = {\n",
          rna_property_structname(prop->type),
          srna->identifier,
          strnest,
          prop->identifier);

  if (prop->next)
    fprintf(
        f, "\t{(PropertyRNA *)&rna_%s%s_%s, ", srna->identifier, strnest, prop->next->identifier);
  else
    fprintf(f, "\t{NULL, ");
  if (prop->prev)
    fprintf(
        f, "(PropertyRNA *)&rna_%s%s_%s,\n", srna->identifier, strnest, prop->prev->identifier);
  else
    fprintf(f, "NULL,\n");
  fprintf(f, "\t%d, ", prop->magic);
  rna_print_c_string(f, prop->identifier);
  fprintf(f,
          ", %d, %d, %d, %d, %d, ",
          prop->flag,
          prop->flag_override,
          prop->flag_parameter,
          prop->flag_internal,
          prop->tags);
  rna_print_c_string(f, prop->name);
  fprintf(f, ",\n\t");
  rna_print_c_string(f, prop->description);
  fprintf(f, ",\n\t");
  fprintf(f, "%d, ", prop->icon);
  rna_print_c_string(f, prop->translation_context);
  fprintf(f, ",\n");
  fprintf(f,
          "\t%s, %s | %s, %s, %u, {%u, %u, %u}, %u,\n",
          RNA_property_typename(prop->type),
          rna_property_subtypename(prop->subtype),
          rna_property_subtype_unit(prop->subtype),
          rna_function_string(prop->getlength),
          prop->arraydimension,
          prop->arraylength[0],
          prop->arraylength[1],
          prop->arraylength[2],
          prop->totarraylength);
  fprintf(f,
          "\t%s%s, %d, %s, %s, %s, %s, %s,\n",
          (prop->flag & PROP_CONTEXT_UPDATE) ? "(UpdateFunc)" : "",
          rna_function_string(prop->update),
          prop->noteflag,
          rna_function_string(prop->editable),
          rna_function_string(prop->itemeditable),
          rna_function_string(prop->override_diff),
          rna_function_string(prop->override_store),
          rna_function_string(prop->override_apply));

  if (prop->flag_internal & PROP_INTERN_RAW_ACCESS)
    rna_set_raw_offset(f, srna, prop);
  else
    fprintf(f, "\t0, -1");

  /* our own type - collections/arrays only */
  if (prop->srna)
    fprintf(f, ", &RNA_%s", (const char *)prop->srna);
  else
    fprintf(f, ", NULL");

  fprintf(f, "},\n");

  switch (prop->type) {
    case PROP_BOOLEAN: {
      BoolPropertyRNA *bprop = (BoolPropertyRNA *)prop;
      fprintf(f,
              "\t%s, %s, %s, %s, %s, %s, %s, %s, %d, ",
              rna_function_string(bprop->get),
              rna_function_string(bprop->set),
              rna_function_string(bprop->getarray),
              rna_function_string(bprop->setarray),
              rna_function_string(bprop->get_ex),
              rna_function_string(bprop->set_ex),
              rna_function_string(bprop->getarray_ex),
              rna_function_string(bprop->setarray_ex),
              bprop->defaultvalue);
      if (prop->arraydimension && prop->totarraylength)
        fprintf(f, "rna_%s%s_%s_default\n", srna->identifier, strnest, prop->identifier);
      else
        fprintf(f, "NULL\n");
      break;
    }
    case PROP_INT: {
      IntPropertyRNA *iprop = (IntPropertyRNA *)prop;
      fprintf(f,
              "\t%s, %s, %s, %s, %s, %s, %s, %s, %s, %s,\n\t",
              rna_function_string(iprop->get),
              rna_function_string(iprop->set),
              rna_function_string(iprop->getarray),
              rna_function_string(iprop->setarray),
              rna_function_string(iprop->range),
              rna_function_string(iprop->get_ex),
              rna_function_string(iprop->set_ex),
              rna_function_string(iprop->getarray_ex),
              rna_function_string(iprop->setarray_ex),
              rna_function_string(iprop->range_ex));
      rna_int_print(f, iprop->softmin);
      fprintf(f, ", ");
      rna_int_print(f, iprop->softmax);
      fprintf(f, ", ");
      rna_int_print(f, iprop->hardmin);
      fprintf(f, ", ");
      rna_int_print(f, iprop->hardmax);
      fprintf(f, ", ");
      rna_int_print(f, iprop->step);
      fprintf(f, ", ");
      rna_int_print(f, iprop->defaultvalue);
      fprintf(f, ", ");
      if (prop->arraydimension && prop->totarraylength)
        fprintf(f, "rna_%s%s_%s_default\n", srna->identifier, strnest, prop->identifier);
      else
        fprintf(f, "NULL\n");
      break;
    }
    case PROP_FLOAT: {
      FloatPropertyRNA *fprop = (FloatPropertyRNA *)prop;
      fprintf(f,
              "\t%s, %s, %s, %s, %s, %s, %s, %s, %s, %s, ",
              rna_function_string(fprop->get),
              rna_function_string(fprop->set),
              rna_function_string(fprop->getarray),
              rna_function_string(fprop->setarray),
              rna_function_string(fprop->range),
              rna_function_string(fprop->get_ex),
              rna_function_string(fprop->set_ex),
              rna_function_string(fprop->getarray_ex),
              rna_function_string(fprop->setarray_ex),
              rna_function_string(fprop->range_ex));
      rna_float_print(f, fprop->softmin);
      fprintf(f, ", ");
      rna_float_print(f, fprop->softmax);
      fprintf(f, ", ");
      rna_float_print(f, fprop->hardmin);
      fprintf(f, ", ");
      rna_float_print(f, fprop->hardmax);
      fprintf(f, ", ");
      rna_float_print(f, fprop->step);
      fprintf(f, ", ");
      rna_int_print(f, (int)fprop->precision);
      fprintf(f, ", ");
      rna_float_print(f, fprop->defaultvalue);
      fprintf(f, ", ");
      if (prop->arraydimension && prop->totarraylength)
        fprintf(f, "rna_%s%s_%s_default\n", srna->identifier, strnest, prop->identifier);
      else
        fprintf(f, "NULL\n");
      break;
    }
    case PROP_STRING: {
      StringPropertyRNA *sprop = (StringPropertyRNA *)prop;
      fprintf(f,
              "\t%s, %s, %s, %s, %s, %s, %d, ",
              rna_function_string(sprop->get),
              rna_function_string(sprop->length),
              rna_function_string(sprop->set),
              rna_function_string(sprop->get_ex),
              rna_function_string(sprop->length_ex),
              rna_function_string(sprop->set_ex),
              sprop->maxlength);
      rna_print_c_string(f, sprop->defaultvalue);
      fprintf(f, "\n");
      break;
    }
    case PROP_ENUM: {
      EnumPropertyRNA *eprop = (EnumPropertyRNA *)prop;
      fprintf(f,
              "\t%s, %s, %s, %s, %s, NULL, ",
              rna_function_string(eprop->get),
              rna_function_string(eprop->set),
              rna_function_string(eprop->itemf),
              rna_function_string(eprop->get_ex),
              rna_function_string(eprop->set_ex));
      if (eprop->item)
        fprintf(f, "rna_%s%s_%s_items, ", srna->identifier, strnest, prop->identifier);
      else
        fprintf(f, "NULL, ");
      fprintf(f, "%d, %d\n", eprop->totitem, eprop->defaultvalue);
      break;
    }
    case PROP_POINTER: {
      PointerPropertyRNA *pprop = (PointerPropertyRNA *)prop;
      fprintf(f,
              "\t%s, %s, %s, %s,",
              rna_function_string(pprop->get),
              rna_function_string(pprop->set),
              rna_function_string(pprop->typef),
              rna_function_string(pprop->poll));
      if (pprop->type)
        fprintf(f, "&RNA_%s\n", (const char *)pprop->type);
      else
        fprintf(f, "NULL\n");
      break;
    }
    case PROP_COLLECTION: {
      CollectionPropertyRNA *cprop = (CollectionPropertyRNA *)prop;
      fprintf(f,
              "\t%s, %s, %s, %s, %s, %s, %s, %s, ",
              rna_function_string(cprop->begin),
              rna_function_string(cprop->next),
              rna_function_string(cprop->end),
              rna_function_string(cprop->get),
              rna_function_string(cprop->length),
              rna_function_string(cprop->lookupint),
              rna_function_string(cprop->lookupstring),
              rna_function_string(cprop->assignint));
      if (cprop->item_type)
        fprintf(f, "&RNA_%s\n", (const char *)cprop->item_type);
      else
        fprintf(f, "NULL\n");
      break;
    }
  }

  fprintf(f, "};\n\n");

  if (freenest) {
    MEM_freeN(strnest);
    MEM_freeN(errnest);
  }
}

static void rna_generate_struct(BlenderRNA *UNUSED(brna), StructRNA *srna, FILE *f)
{
  FunctionRNA *func;
  FunctionDefRNA *dfunc;
  PropertyRNA *prop, *parm;
  StructRNA *base;

  fprintf(f, "/* %s */\n", srna->name);

  for (prop = srna->cont.properties.first; prop; prop = prop->next)
    rna_generate_property(f, srna, NULL, prop);

  for (func = srna->functions.first; func; func = func->cont.next) {
    for (parm = func->cont.properties.first; parm; parm = parm->next)
      rna_generate_property(f, srna, func->identifier, parm);

    fprintf(f, "%s%s rna_%s_%s_func = {\n", "", "FunctionRNA", srna->identifier, func->identifier);

    if (func->cont.next)
      fprintf(f,
              "\t{(FunctionRNA *)&rna_%s_%s_func, ",
              srna->identifier,
              ((FunctionRNA *)func->cont.next)->identifier);
    else
      fprintf(f, "\t{NULL, ");
    if (func->cont.prev)
      fprintf(f,
              "(FunctionRNA *)&rna_%s_%s_func,\n",
              srna->identifier,
              ((FunctionRNA *)func->cont.prev)->identifier);
    else
      fprintf(f, "NULL,\n");

    fprintf(f, "\tNULL,\n");

    parm = func->cont.properties.first;
    if (parm)
      fprintf(f,
              "\t{(PropertyRNA *)&rna_%s_%s_%s, ",
              srna->identifier,
              func->identifier,
              parm->identifier);
    else
      fprintf(f, "\t{NULL, ");

    parm = func->cont.properties.last;
    if (parm)
      fprintf(f,
              "(PropertyRNA *)&rna_%s_%s_%s}},\n",
              srna->identifier,
              func->identifier,
              parm->identifier);
    else
      fprintf(f, "NULL}},\n");

    fprintf(f, "\t");
    rna_print_c_string(f, func->identifier);
    fprintf(f, ", %d, ", func->flag);
    rna_print_c_string(f, func->description);
    fprintf(f, ",\n");

    dfunc = rna_find_function_def(func);
    if (dfunc->gencall)
      fprintf(f, "\t%s,\n", dfunc->gencall);
    else
      fprintf(f, "\tNULL,\n");

    if (func->c_ret)
      fprintf(f,
              "\t(PropertyRNA *)&rna_%s_%s_%s\n",
              srna->identifier,
              func->identifier,
              func->c_ret->identifier);
    else
      fprintf(f, "\tNULL\n");

    fprintf(f, "};\n");
    fprintf(f, "\n");
  }

  fprintf(f, "StructRNA RNA_%s = {\n", srna->identifier);

  if (srna->cont.next)
    fprintf(f, "\t{(ContainerRNA *)&RNA_%s, ", ((StructRNA *)srna->cont.next)->identifier);
  else
    fprintf(f, "\t{NULL, ");
  if (srna->cont.prev)
    fprintf(f, "(ContainerRNA *)&RNA_%s,\n", ((StructRNA *)srna->cont.prev)->identifier);
  else
    fprintf(f, "NULL,\n");

  fprintf(f, "\tNULL,\n");

  prop = srna->cont.properties.first;
  if (prop)
    fprintf(f, "\t{(PropertyRNA *)&rna_%s_%s, ", srna->identifier, prop->identifier);
  else
    fprintf(f, "\t{NULL, ");

  prop = srna->cont.properties.last;
  if (prop)
    fprintf(f, "(PropertyRNA *)&rna_%s_%s}},\n", srna->identifier, prop->identifier);
  else
    fprintf(f, "NULL}},\n");
  fprintf(f, "\t");
  rna_print_c_string(f, srna->identifier);
  fprintf(f, ", NULL, NULL"); /* PyType - Cant initialize here */
  fprintf(f, ", %d, NULL, ", srna->flag);
  rna_print_c_string(f, srna->name);
  fprintf(f, ",\n\t");
  rna_print_c_string(f, srna->description);
  fprintf(f, ",\n\t");
  rna_print_c_string(f, srna->translation_context);
  fprintf(f, ", %d,\n", srna->icon);

  prop = srna->nameproperty;
  if (prop) {
    base = srna;
    while (base->base && base->base->nameproperty == prop)
      base = base->base;

    fprintf(f, "\t(PropertyRNA *)&rna_%s_%s, ", base->identifier, prop->identifier);
  }
  else {
    fprintf(f, "\tNULL, ");
  }

  prop = srna->iteratorproperty;
  base = srna;
  while (base->base && base->base->iteratorproperty == prop)
    base = base->base;
  fprintf(f, "(PropertyRNA *)&rna_%s_rna_properties,\n", base->identifier);

  if (srna->base)
    fprintf(f, "\t&RNA_%s,\n", srna->base->identifier);
  else
    fprintf(f, "\tNULL,\n");

  if (srna->nested)
    fprintf(f, "\t&RNA_%s,\n", srna->nested->identifier);
  else
    fprintf(f, "\tNULL,\n");

  fprintf(f, "\t%s,\n", rna_function_string(srna->refine));
  fprintf(f, "\t%s,\n", rna_function_string(srna->path));
  fprintf(f, "\t%s,\n", rna_function_string(srna->reg));
  fprintf(f, "\t%s,\n", rna_function_string(srna->unreg));
  fprintf(f, "\t%s,\n", rna_function_string(srna->instance));
  fprintf(f, "\t%s,\n", rna_function_string(srna->idproperties));

  if (srna->reg && !srna->refine) {
    CLOG_ERROR(
        &LOG, "%s has a register function, must also have refine function.", srna->identifier);
    DefRNA.error = 1;
  }

  func = srna->functions.first;
  if (func)
    fprintf(f, "\t{(FunctionRNA *)&rna_%s_%s_func, ", srna->identifier, func->identifier);
  else
    fprintf(f, "\t{NULL, ");

  func = srna->functions.last;
  if (func)
    fprintf(f, "(FunctionRNA *)&rna_%s_%s_func}\n", srna->identifier, func->identifier);
  else
    fprintf(f, "NULL}\n");

  fprintf(f, "};\n");

  fprintf(f, "\n");
}

typedef struct RNAProcessItem {
  const char *filename;
  const char *api_filename;
  void (*define)(BlenderRNA *brna);
} RNAProcessItem;

static RNAProcessItem PROCESS_ITEMS[] = {
<<<<<<< HEAD
	{"rna_rna.c", NULL, RNA_def_rna},
	{"rna_ID.c", NULL, RNA_def_ID},
	{"rna_texture.c", "rna_texture_api.c", RNA_def_texture},
	{"rna_action.c", "rna_action_api.c", RNA_def_action},
	{"rna_animation.c", "rna_animation_api.c", RNA_def_animation},
	{"rna_animviz.c", NULL, RNA_def_animviz},
	{"rna_armature.c", "rna_armature_api.c", RNA_def_armature},
	{"rna_asset.c", NULL, RNA_def_asset},
	{"rna_boid.c", NULL, RNA_def_boid},
	{"rna_brush.c", NULL, RNA_def_brush},
	{"rna_cachefile.c", NULL, RNA_def_cachefile},
	{"rna_camera.c", "rna_camera_api.c", RNA_def_camera},
	{"rna_cloth.c", NULL, RNA_def_cloth},
	{"rna_collection.c", NULL, RNA_def_collections},
	{"rna_color.c", NULL, RNA_def_color},
	{"rna_constraint.c", NULL, RNA_def_constraint},
	{"rna_context.c", NULL, RNA_def_context},
	{"rna_curve.c", "rna_curve_api.c", RNA_def_curve},
	{"rna_dynamicpaint.c", NULL, RNA_def_dynamic_paint},
	{"rna_fcurve.c", "rna_fcurve_api.c", RNA_def_fcurve},
	{"rna_fluidsim.c", NULL, RNA_def_fluidsim},
	{"rna_gpencil.c", NULL, RNA_def_gpencil},
	{"rna_image.c", "rna_image_api.c", RNA_def_image},
	{"rna_key.c", NULL, RNA_def_key},
	{"rna_light.c", NULL, RNA_def_light},
	{"rna_lattice.c", "rna_lattice_api.c", RNA_def_lattice},
	{"rna_layer.c", NULL, RNA_def_view_layer},
	{"rna_linestyle.c", NULL, RNA_def_linestyle},
	{"rna_main.c", "rna_main_api.c", RNA_def_main},
	{"rna_material.c", "rna_material_api.c", RNA_def_material},
	{"rna_mesh.c", "rna_mesh_api.c", RNA_def_mesh},
	{"rna_meta.c", "rna_meta_api.c", RNA_def_meta},
	{"rna_modifier.c", NULL, RNA_def_modifier},
	{"rna_gpencil_modifier.c", NULL, RNA_def_greasepencil_modifier},
	{"rna_shader_fx.c", NULL, RNA_def_shader_fx },
	{"rna_nla.c", NULL, RNA_def_nla},
	{"rna_nodetree.c", NULL, RNA_def_nodetree},
	{"rna_object.c", "rna_object_api.c", RNA_def_object},
	{"rna_object_force.c", NULL, RNA_def_object_force},
	{"rna_depsgraph.c", NULL, RNA_def_depsgraph},
	{"rna_packedfile.c", NULL, RNA_def_packedfile},
	{"rna_palette.c", NULL, RNA_def_palette},
	{"rna_particle.c", NULL, RNA_def_particle},
	{"rna_pose.c", "rna_pose_api.c", RNA_def_pose},
	{"rna_lightprobe.c", NULL, RNA_def_lightprobe},
	{"rna_render.c", NULL, RNA_def_render},
	{"rna_rigidbody.c", NULL, RNA_def_rigidbody},
	{"rna_scene.c", "rna_scene_api.c", RNA_def_scene},
	{"rna_screen.c", NULL, RNA_def_screen},
	{"rna_sculpt_paint.c", NULL, RNA_def_sculpt_paint},
	{"rna_sequencer.c", "rna_sequencer_api.c", RNA_def_sequencer},
	{"rna_smoke.c", NULL, RNA_def_smoke},
	{"rna_space.c", "rna_space_api.c", RNA_def_space},
	{"rna_speaker.c", NULL, RNA_def_speaker},
	{"rna_test.c", NULL, RNA_def_test},
	{"rna_text.c", "rna_text_api.c", RNA_def_text},
	{"rna_timeline.c", NULL, RNA_def_timeline_marker},
	{"rna_sound.c", "rna_sound_api.c", RNA_def_sound},
	{"rna_ui.c", "rna_ui_api.c", RNA_def_ui},
	{"rna_userdef.c", NULL, RNA_def_userdef},
	{"rna_vfont.c", "rna_vfont_api.c", RNA_def_vfont},
	{"rna_wm.c", "rna_wm_api.c", RNA_def_wm},
	{"rna_wm_gizmo.c", "rna_wm_gizmo_api.c", RNA_def_wm_gizmo},
	{"rna_workspace.c", "rna_workspace_api.c", RNA_def_workspace},
	{"rna_world.c", NULL, RNA_def_world},
	{"rna_movieclip.c", NULL, RNA_def_movieclip},
	{"rna_tracking.c", NULL, RNA_def_tracking},
	{"rna_mask.c", NULL, RNA_def_mask},
	{NULL, NULL},
=======
    {"rna_rna.c", NULL, RNA_def_rna},
    {"rna_ID.c", NULL, RNA_def_ID},
    {"rna_texture.c", "rna_texture_api.c", RNA_def_texture},
    {"rna_action.c", "rna_action_api.c", RNA_def_action},
    {"rna_animation.c", "rna_animation_api.c", RNA_def_animation},
    {"rna_animviz.c", NULL, RNA_def_animviz},
    {"rna_armature.c", "rna_armature_api.c", RNA_def_armature},
    {"rna_boid.c", NULL, RNA_def_boid},
    {"rna_brush.c", NULL, RNA_def_brush},
    {"rna_cachefile.c", NULL, RNA_def_cachefile},
    {"rna_camera.c", "rna_camera_api.c", RNA_def_camera},
    {"rna_cloth.c", NULL, RNA_def_cloth},
    {"rna_collection.c", NULL, RNA_def_collections},
    {"rna_color.c", NULL, RNA_def_color},
    {"rna_constraint.c", NULL, RNA_def_constraint},
    {"rna_context.c", NULL, RNA_def_context},
    {"rna_curve.c", "rna_curve_api.c", RNA_def_curve},
    {"rna_dynamicpaint.c", NULL, RNA_def_dynamic_paint},
    {"rna_fcurve.c", "rna_fcurve_api.c", RNA_def_fcurve},
    {"rna_fluidsim.c", NULL, RNA_def_fluidsim},
    {"rna_gpencil.c", NULL, RNA_def_gpencil},
    {"rna_image.c", "rna_image_api.c", RNA_def_image},
    {"rna_key.c", NULL, RNA_def_key},
    {"rna_light.c", NULL, RNA_def_light},
    {"rna_lattice.c", "rna_lattice_api.c", RNA_def_lattice},
    {"rna_layer.c", NULL, RNA_def_view_layer},
    {"rna_linestyle.c", NULL, RNA_def_linestyle},
    {"rna_main.c", "rna_main_api.c", RNA_def_main},
    {"rna_material.c", "rna_material_api.c", RNA_def_material},
    {"rna_mesh.c", "rna_mesh_api.c", RNA_def_mesh},
    {"rna_meta.c", "rna_meta_api.c", RNA_def_meta},
    {"rna_modifier.c", NULL, RNA_def_modifier},
    {"rna_gpencil_modifier.c", NULL, RNA_def_greasepencil_modifier},
    {"rna_shader_fx.c", NULL, RNA_def_shader_fx},
    {"rna_nla.c", NULL, RNA_def_nla},
    {"rna_nodetree.c", NULL, RNA_def_nodetree},
    {"rna_object.c", "rna_object_api.c", RNA_def_object},
    {"rna_object_force.c", NULL, RNA_def_object_force},
    {"rna_depsgraph.c", NULL, RNA_def_depsgraph},
    {"rna_packedfile.c", NULL, RNA_def_packedfile},
    {"rna_palette.c", NULL, RNA_def_palette},
    {"rna_particle.c", NULL, RNA_def_particle},
    {"rna_pose.c", "rna_pose_api.c", RNA_def_pose},
    {"rna_lightprobe.c", NULL, RNA_def_lightprobe},
    {"rna_render.c", NULL, RNA_def_render},
    {"rna_rigidbody.c", NULL, RNA_def_rigidbody},
    {"rna_scene.c", "rna_scene_api.c", RNA_def_scene},
    {"rna_screen.c", NULL, RNA_def_screen},
    {"rna_sculpt_paint.c", NULL, RNA_def_sculpt_paint},
    {"rna_sequencer.c", "rna_sequencer_api.c", RNA_def_sequencer},
    {"rna_smoke.c", NULL, RNA_def_smoke},
    {"rna_space.c", "rna_space_api.c", RNA_def_space},
    {"rna_speaker.c", NULL, RNA_def_speaker},
    {"rna_test.c", NULL, RNA_def_test},
    {"rna_text.c", "rna_text_api.c", RNA_def_text},
    {"rna_timeline.c", NULL, RNA_def_timeline_marker},
    {"rna_sound.c", "rna_sound_api.c", RNA_def_sound},
    {"rna_ui.c", "rna_ui_api.c", RNA_def_ui},
    {"rna_userdef.c", NULL, RNA_def_userdef},
    {"rna_vfont.c", "rna_vfont_api.c", RNA_def_vfont},
    {"rna_wm.c", "rna_wm_api.c", RNA_def_wm},
    {"rna_wm_gizmo.c", "rna_wm_gizmo_api.c", RNA_def_wm_gizmo},
    {"rna_workspace.c", "rna_workspace_api.c", RNA_def_workspace},
    {"rna_world.c", NULL, RNA_def_world},
    {"rna_movieclip.c", NULL, RNA_def_movieclip},
    {"rna_tracking.c", NULL, RNA_def_tracking},
    {"rna_mask.c", NULL, RNA_def_mask},
    {NULL, NULL},
>>>>>>> e12c08e8
};

static void rna_generate(BlenderRNA *brna, FILE *f, const char *filename, const char *api_filename)
{
  StructDefRNA *ds;
  PropertyDefRNA *dp;
  FunctionDefRNA *dfunc;

  fprintf(f,
          "\n"
          "/* Automatically generated struct definitions for the Data API.\n"
          " * Do not edit manually, changes will be overwritten.           */\n\n"
          "#define RNA_RUNTIME\n\n");

  fprintf(f, "#include <float.h>\n");
  fprintf(f, "#include <stdio.h>\n");
  fprintf(f, "#include <limits.h>\n");
  fprintf(f, "#include <string.h>\n\n");
  fprintf(f, "#include <stddef.h>\n\n");

  fprintf(f, "#include \"MEM_guardedalloc.h\"\n\n");

  fprintf(f, "#include \"DNA_ID.h\"\n");
  fprintf(f, "#include \"DNA_scene_types.h\"\n");

  fprintf(f, "#include \"BLI_blenlib.h\"\n\n");
  fprintf(f, "#include \"BLI_utildefines.h\"\n\n");

  fprintf(f, "#include \"BKE_context.h\"\n");
  fprintf(f, "#include \"BKE_library.h\"\n");
  fprintf(f, "#include \"BKE_main.h\"\n");
  fprintf(f, "#include \"BKE_report.h\"\n");

  fprintf(f, "#include \"RNA_define.h\"\n");
  fprintf(f, "#include \"RNA_types.h\"\n");
  fprintf(f, "#include \"rna_internal.h\"\n\n");

  /* include the generated prototypes header */
  fprintf(f, "#include \"rna_prototypes_gen.h\"\n\n");

  fprintf(f, "#include \"%s\"\n", filename);
  if (api_filename)
    fprintf(f, "#include \"%s\"\n", api_filename);
  fprintf(f, "\n");

  /* we want the included C files to have warnings enabled but for the generated code
   * ignore unused-parameter warnings which are hard to prevent */
#if defined(__GNUC__) || defined(__clang__)
  fprintf(f, "#pragma GCC diagnostic ignored \"-Wunused-parameter\"\n\n");
#endif

  fprintf(f, "/* Autogenerated Functions */\n\n");

  for (ds = DefRNA.structs.first; ds; ds = ds->cont.next) {
    if (!filename || ds->filename == filename) {
      rna_generate_property_prototypes(brna, ds->srna, f);
      rna_generate_function_prototypes(brna, ds->srna, f);
    }
  }

  for (ds = DefRNA.structs.first; ds; ds = ds->cont.next)
    if (!filename || ds->filename == filename)
      for (dp = ds->cont.properties.first; dp; dp = dp->next)
        rna_def_property_funcs(f, ds->srna, dp);

  for (ds = DefRNA.structs.first; ds; ds = ds->cont.next) {
    if (!filename || ds->filename == filename) {
      for (dp = ds->cont.properties.first; dp; dp = dp->next)
        rna_def_property_wrapper_funcs(f, ds, dp);

      for (dfunc = ds->functions.first; dfunc; dfunc = dfunc->cont.next) {
        rna_def_function_wrapper_funcs(f, ds, dfunc);
        rna_def_function_funcs(f, ds, dfunc);
      }

      rna_generate_static_function_prototypes(brna, ds->srna, f);
    }
  }

  for (ds = DefRNA.structs.first; ds; ds = ds->cont.next)
    if (!filename || ds->filename == filename)
      rna_generate_struct(brna, ds->srna, f);

  if (STREQ(filename, "rna_ID.c")) {
    /* this is ugly, but we cannot have c files compiled for both
     * makesrna and blender with some build systems at the moment */
    fprintf(f, "#include \"rna_define.c\"\n\n");

    rna_generate_blender(brna, f);
  }
}

static void rna_generate_header(BlenderRNA *UNUSED(brna), FILE *f)
{
  StructDefRNA *ds;
  PropertyDefRNA *dp;
  StructRNA *srna;
  FunctionDefRNA *dfunc;

  fprintf(f, "\n#ifndef __RNA_BLENDER_H__\n");
  fprintf(f, "#define __RNA_BLENDER_H__\n\n");

  fprintf(f,
          "/* Automatically generated function declarations for the Data API.\n"
          " * Do not edit manually, changes will be overwritten.              */\n\n");

  fprintf(f, "#include \"RNA_types.h\"\n\n");

  fprintf(f, "#ifdef __cplusplus\nextern \"C\" {\n#endif\n\n");

  fprintf(f, "#define FOREACH_BEGIN(property, sptr, itemptr) \\\n");
  fprintf(f, "    { \\\n");
  fprintf(f, "        CollectionPropertyIterator rna_macro_iter; \\\n");
  fprintf(f,
          "        for (property##_begin(&rna_macro_iter, sptr); rna_macro_iter.valid; "
          "property##_next(&rna_macro_iter)) { \\\n");
  fprintf(f, "            itemptr = rna_macro_iter.ptr;\n\n");

  fprintf(f, "#define FOREACH_END(property) \\\n");
  fprintf(f, "        } \\\n");
  fprintf(f, "        property##_end(&rna_macro_iter); \\\n");
  fprintf(f, "    }\n\n");

  for (ds = DefRNA.structs.first; ds; ds = ds->cont.next) {
    srna = ds->srna;

    fprintf(f, "/**************** %s ****************/\n\n", srna->name);

    while (srna) {
      fprintf(f, "extern StructRNA RNA_%s;\n", srna->identifier);
      srna = srna->base;
    }
    fprintf(f, "\n");

    for (dp = ds->cont.properties.first; dp; dp = dp->next)
      rna_def_property_funcs_header(f, ds->srna, dp);

    for (dfunc = ds->functions.first; dfunc; dfunc = dfunc->cont.next)
      rna_def_function_funcs_header(f, ds->srna, dfunc);
  }

  fprintf(f, "#ifdef __cplusplus\n}\n#endif\n\n");

  fprintf(f, "#endif /* __RNA_BLENDER_H__ */\n\n");
}

static const char *cpp_classes =
    ""
    "\n"
    "#include <stdlib.h> /* for malloc */\n"
    "#include <string>\n"
    "#include <string.h> /* for memcpy */\n"
    "\n"
    "namespace BL {\n"
    "\n"
    "#define BOOLEAN_PROPERTY(sname, identifier) \\\n"
    "    inline bool sname::identifier(void) { return sname##_##identifier##_get(&ptr) ? true: "
    "false; } \\\n"
    "    inline void sname::identifier(bool value) { sname##_##identifier##_set(&ptr, value); }\n"
    "\n"
    "#define BOOLEAN_ARRAY_PROPERTY(sname, size, identifier) \\\n"
    "    inline Array<bool, size> sname::identifier(void) \\\n"
    "        { Array<bool, size> ar; sname##_##identifier##_get(&ptr, ar.data); return ar; } \\\n"
    "    inline void sname::identifier(bool values[size]) \\\n"
    "        { sname##_##identifier##_set(&ptr, values); } \\\n"
    "\n"
    "#define BOOLEAN_DYNAMIC_ARRAY_PROPERTY(sname, identifier) \\\n"
    "    inline DynamicArray<bool> sname::identifier(void) { \\\n"
    "        int arraylen[3]; \\\n"
    "        int len = sname##_##identifier##_get_length(&ptr, arraylen); \\\n"
    "        DynamicArray<bool> ar(len); \\\n"
    "        sname##_##identifier##_get(&ptr, ar.data); \\\n"
    "        return ar; } \\\n"
    "    inline void sname::identifier(bool values[]) \\\n"
    "        { sname##_##identifier##_set(&ptr, values); } \\\n"
    "\n"
    "#define INT_PROPERTY(sname, identifier) \\\n"
    "    inline int sname::identifier(void) { return sname##_##identifier##_get(&ptr); } \\\n"
    "    inline void sname::identifier(int value) { sname##_##identifier##_set(&ptr, value); }\n"
    "\n"
    "#define INT_ARRAY_PROPERTY(sname, size, identifier) \\\n"
    "    inline Array<int, size> sname::identifier(void) \\\n"
    "        { Array<int, size> ar; sname##_##identifier##_get(&ptr, ar.data); return ar; } \\\n"
    "    inline void sname::identifier(int values[size]) \\\n"
    "        { sname##_##identifier##_set(&ptr, values); } \\\n"
    "\n"
    "#define INT_DYNAMIC_ARRAY_PROPERTY(sname, identifier) \\\n"
    "    inline DynamicArray<int> sname::identifier(void) { \\\n"
    "        int arraylen[3]; \\\n"
    "        int len = sname##_##identifier##_get_length(&ptr, arraylen); \\\n"
    "        DynamicArray<int> ar(len); \\\n"
    "        sname##_##identifier##_get(&ptr, ar.data); \\\n"
    "        return ar; } \\\n"
    "    inline void sname::identifier(int values[]) \\\n"
    "        { sname##_##identifier##_set(&ptr, values); } \\\n"
    "\n"
    "#define FLOAT_PROPERTY(sname, identifier) \\\n"
    "    inline float sname::identifier(void) { return sname##_##identifier##_get(&ptr); } \\\n"
    "    inline void sname::identifier(float value) { sname##_##identifier##_set(&ptr, value); }\n"
    "\n"
    "#define FLOAT_ARRAY_PROPERTY(sname, size, identifier) \\\n"
    "    inline Array<float, size> sname::identifier(void) \\\n"
    "        { Array<float, size> ar; sname##_##identifier##_get(&ptr, ar.data); return ar; } \\\n"
    "    inline void sname::identifier(float values[size]) \\\n"
    "        { sname##_##identifier##_set(&ptr, values); } \\\n"
    "\n"
    "#define FLOAT_DYNAMIC_ARRAY_PROPERTY(sname, identifier) \\\n"
    "    inline DynamicArray<float> sname::identifier(void) { \\\n"
    "        int arraylen[3]; \\\n"
    "        int len = sname##_##identifier##_get_length(&ptr, arraylen); \\\n"
    "        DynamicArray<float> ar(len); \\\n"
    "        sname##_##identifier##_get(&ptr, ar.data); \\\n"
    "        return ar; } \\\n"
    "    inline void sname::identifier(float values[]) \\\n"
    "        { sname##_##identifier##_set(&ptr, values); } \\\n"
    "\n"
    "#define ENUM_PROPERTY(type, sname, identifier) \\\n"
    "    inline sname::type sname::identifier(void) { return "
    "(type)sname##_##identifier##_get(&ptr); } \\\n"
    "    inline void sname::identifier(sname::type value) { sname##_##identifier##_set(&ptr, "
    "value); }\n"
    "\n"
    "#define STRING_PROPERTY(sname, identifier) \\\n"
    "    inline std::string sname::identifier(void) { \\\n"
    "        int len = sname##_##identifier##_length(&ptr); \\\n"
    "        std::string str; str.resize(len); \\\n"
    "        sname##_##identifier##_get(&ptr, &str[0]); return str; } \\\n"
    "    inline void sname::identifier(const std::string& value) { \\\n"
    "        sname##_##identifier##_set(&ptr, value.c_str()); } \\\n"
    "\n"
    "#define POINTER_PROPERTY(type, sname, identifier) \\\n"
    "    inline type sname::identifier(void) { return type(sname##_##identifier##_get(&ptr)); }\n"
    "\n"
    "#define COLLECTION_PROPERTY_LENGTH_false(sname, identifier) \\\n"
    "    inline static int sname##_##identifier##_length_wrap(PointerRNA *ptr) \\\n"
    "    { \\\n"
    "        CollectionPropertyIterator iter; \\\n"
    "        int length = 0; \\\n"
    "        sname##_##identifier##_begin(&iter, ptr); \\\n"
    "        while (iter.valid) { \\\n"
    "            sname##_##identifier##_next(&iter); \\\n"
    "            ++length; \\\n"
    "        } \\\n"
    "        sname##_##identifier##_end(&iter); \\\n"
    "        return length; \\\n"
    "    } \n"
    "#define COLLECTION_PROPERTY_LENGTH_true(sname, identifier) \\\n"
    "    inline static int sname##_##identifier##_length_wrap(PointerRNA *ptr) \\\n"
    "    { return sname##_##identifier##_length(ptr); } \n"
    "\n"
    "#define COLLECTION_PROPERTY_LOOKUP_INT_false(sname, identifier) \\\n"
    "    inline static int sname##_##identifier##_lookup_int_wrap(PointerRNA *ptr, int key, "
    "PointerRNA *r_ptr) \\\n"
    "    { \\\n"
    "        CollectionPropertyIterator iter; \\\n"
    "        int i = 0, found = 0; \\\n"
    "        sname##_##identifier##_begin(&iter, ptr); \\\n"
    "        while (iter.valid) { \\\n"
    "            if (i == key) { \\\n"
    "                *r_ptr = iter.ptr; \\\n"
    "                found = 1; \\\n"
    "                break; \\\n"
    "            } \\\n"
    "            sname##_##identifier##_next(&iter); \\\n"
    "            ++i; \\\n"
    "        } \\\n"
    "        sname##_##identifier##_end(&iter); \\\n"
    "        if (!found) \\\n"
    "            memset(r_ptr, 0, sizeof(*r_ptr)); \\\n"
    "        return found; \\\n"
    "    } \n"
    "#define COLLECTION_PROPERTY_LOOKUP_INT_true(sname, identifier) \\\n"
    "    inline static int sname##_##identifier##_lookup_int_wrap(PointerRNA *ptr, int key, "
    "PointerRNA *r_ptr) \\\n"
    "    { \\\n"
    "        int found = sname##_##identifier##_lookup_int(ptr, key, r_ptr); \\\n"
    "        if (!found) \\\n"
    "            memset(r_ptr, 0, sizeof(*r_ptr)); \\\n"
    "        return found; \\\n"
    "    } \n"
    "#define COLLECTION_PROPERTY_LOOKUP_STRING_false(sname, identifier) \\\n"
    "    inline static int sname##_##identifier##_lookup_string_wrap(PointerRNA *ptr, const char "
    "*key, PointerRNA *r_ptr) \\\n"
    "    { \\\n"
    "        CollectionPropertyIterator iter; \\\n"
    "        int found = 0; \\\n"
    "        PropertyRNA *item_name_prop = RNA_struct_name_property(ptr->type); \\\n"
    "        sname##_##identifier##_begin(&iter, ptr); \\\n"
    "        while (iter.valid && !found) { \\\n"
    "            char name_fixed[32]; \\\n"
    "            const char *name; \\\n"
    "            int name_length; \\\n"
    "            name = RNA_property_string_get_alloc(&iter.ptr, item_name_prop, name_fixed, "
    "sizeof(name_fixed), &name_length); \\\n"
    "            if (!strncmp(name, key, name_length)) { \\\n"
    "                *r_ptr = iter.ptr; \\\n"
    "                found = 1; \\\n"
    "            } \\\n"
    "            if (name_fixed != name) \\\n"
    "                MEM_freeN((void *) name); \\\n"
    "            sname##_##identifier##_next(&iter); \\\n"
    "        } \\\n"
    "        sname##_##identifier##_end(&iter); \\\n"
    "        if (!found) \\\n"
    "            memset(r_ptr, 0, sizeof(*r_ptr)); \\\n"
    "        return found; \\\n"
    "    } \n"
    "#define COLLECTION_PROPERTY_LOOKUP_STRING_true(sname, identifier) \\\n"
    "    inline static int sname##_##identifier##_lookup_string_wrap(PointerRNA *ptr, const char "
    "*key, PointerRNA *r_ptr) \\\n"
    "    { \\\n"
    "        int found = sname##_##identifier##_lookup_string(ptr, key, r_ptr); \\\n"
    "        if (!found) \\\n"
    "            memset(r_ptr, 0, sizeof(*r_ptr)); \\\n"
    "        return found; \\\n"
    "    } \n"
    "#define COLLECTION_PROPERTY(collection_funcs, type, sname, identifier, has_length, "
    "has_lookup_int, has_lookup_string) \\\n"
    "    typedef CollectionIterator<type, sname##_##identifier##_begin, \\\n"
    "        sname##_##identifier##_next, sname##_##identifier##_end> identifier##_iterator; \\\n"
    "    COLLECTION_PROPERTY_LENGTH_##has_length(sname, identifier) \\\n"
    "    COLLECTION_PROPERTY_LOOKUP_INT_##has_lookup_int(sname, identifier) \\\n"
    "    COLLECTION_PROPERTY_LOOKUP_STRING_##has_lookup_string(sname, identifier) \\\n"
    "    CollectionRef<sname, type, sname##_##identifier##_begin, \\\n"
    "        sname##_##identifier##_next, sname##_##identifier##_end, \\\n"
    "        sname##_##identifier##_length_wrap, \\\n"
    "        sname##_##identifier##_lookup_int_wrap, sname##_##identifier##_lookup_string_wrap, "
    "collection_funcs> identifier;\n"
    "\n"
    "class Pointer {\n"
    "public:\n"
    "    Pointer(const PointerRNA &p) : ptr(p) { }\n"
    "    operator const PointerRNA&() { return ptr; }\n"
    "    bool is_a(StructRNA *type) { return RNA_struct_is_a(ptr.type, type) ? true: false; }\n"
    "    operator void*() { return ptr.data; }\n"
    "    operator bool() { return ptr.data != NULL; }\n"
    "\n"
    "    bool operator==(const Pointer &other) { return ptr.data == other.ptr.data; }\n"
    "    bool operator!=(const Pointer &other) { return ptr.data != other.ptr.data; }\n"
    "\n"
    "    PointerRNA ptr;\n"
    "};\n"
    "\n"
    "\n"
    "template<typename T, int Tsize>\n"
    "class Array {\n"
    "public:\n"
    "    T data[Tsize];\n"
    "\n"
    "    Array() {}\n"
    "    Array(const Array<T, Tsize>& other) { memcpy(data, other.data, sizeof(T) * Tsize); }\n"
    "    const Array<T, Tsize>& operator = (const Array<T, Tsize>& other) { memcpy(data, "
    "other.data, sizeof(T) * Tsize); "
    "return *this; }\n"
    "\n"
    "    operator T*() { return data; }\n"
    "    operator const T*() const { return data; }\n"
    "};\n"
    "\n"
    "template<typename T>\n"
    "class DynamicArray {\n"
    "public:\n"
    "    T *data;\n"
    "    int length;\n"
    "\n"
    "    DynamicArray() : data(NULL), length(0) {}\n"
    "    DynamicArray(int new_length) : data(NULL), length(new_length) { data = (T "
    "*)malloc(sizeof(T) * new_length); }\n"
    "    DynamicArray(const DynamicArray<T>& other) { copy_from(other); }\n"
    "    const DynamicArray<T>& operator = (const DynamicArray<T>& other) { copy_from(other); "
    "return *this; }\n"
    "\n"
    "    ~DynamicArray() { if (data) free(data); }\n"
    "\n"
    "    operator T*() { return data; }\n"
    "\n"
    "protected:\n"
    "    void copy_from(const DynamicArray<T>& other) {\n"
    "        if (data) free(data);\n"
    "        data = (T *)malloc(sizeof(T) * other.length);\n"
    "        memcpy(data, other.data, sizeof(T) * other.length);\n"
    "        length = other.length;\n"
    "    }\n"
    "};\n"
    "\n"
    "typedef void (*TBeginFunc)(CollectionPropertyIterator *iter, PointerRNA *ptr);\n"
    "typedef void (*TNextFunc)(CollectionPropertyIterator *iter);\n"
    "typedef void (*TEndFunc)(CollectionPropertyIterator *iter);\n"
    "typedef int (*TLengthFunc)(PointerRNA *ptr);\n"
    "typedef int (*TLookupIntFunc)(PointerRNA *ptr, int key, PointerRNA *r_ptr);\n"
    "typedef int (*TLookupStringFunc)(PointerRNA *ptr, const char *key, PointerRNA *r_ptr);\n"
    "\n"
    "template<typename T, TBeginFunc Tbegin, TNextFunc Tnext, TEndFunc Tend>\n"
    "class CollectionIterator {\n"
    "public:\n"
    "    CollectionIterator() : iter(), t(iter.ptr), init(false) { iter.valid = false; }\n"
    "    ~CollectionIterator(void) { if (init) Tend(&iter); };\n"
    "\n"
    "    operator bool(void)\n"
    "    { return iter.valid != 0; }\n"
    "    const CollectionIterator<T, Tbegin, Tnext, Tend>& operator++() { Tnext(&iter); t = "
    "T(iter.ptr); return *this; }\n"
    "\n"
    "    T& operator*(void) { return t; }\n"
    "    T* operator->(void) { return &t; }\n"
    "    bool operator == (const CollectionIterator<T, Tbegin, Tnext, Tend>& other) "
    "{ return iter.valid == other.iter.valid; }\n"
    "    bool operator!=(const CollectionIterator<T, Tbegin, Tnext, Tend>& other) "
    "{ return iter.valid != other.iter.valid; }\n"
    "\n"
    "    void begin(const Pointer &ptr)\n"
    "    { if (init) Tend(&iter); Tbegin(&iter, (PointerRNA *)&ptr.ptr); t = T(iter.ptr); init = "
    "true; }\n"
    "\n"
    "private:\n"
    "    const CollectionIterator<T, Tbegin, Tnext, Tend>& operator = "
    "(const CollectionIterator<T, Tbegin, Tnext, Tend>& /*copy*/) {}\n"
    ""
    "    CollectionPropertyIterator iter;\n"
    "    T t;\n"
    "    bool init;\n"
    "};\n"
    "\n"
    "template<typename Tp, typename T, TBeginFunc Tbegin, TNextFunc Tnext, TEndFunc Tend,\n"
    "         TLengthFunc Tlength, TLookupIntFunc Tlookup_int, TLookupStringFunc Tlookup_string,\n"
    "         typename Tcollection_funcs>\n"
    "class CollectionRef : public Tcollection_funcs {\n"
    "public:\n"
    "    CollectionRef(const PointerRNA &p) : Tcollection_funcs(p), ptr(p) {}\n"
    "\n"
    "    void begin(CollectionIterator<T, Tbegin, Tnext, Tend>& iter)\n"
    "    { iter.begin(ptr); }\n"
    "    CollectionIterator<T, Tbegin, Tnext, Tend> end()\n"
    "    { return CollectionIterator<T, Tbegin, Tnext, Tend>(); } /* test */ \n"
    ""
    "    int length()\n"
    "    { return Tlength(&ptr); }\n"
    "    T operator[](int key)\n"
    "    { PointerRNA r_ptr; Tlookup_int(&ptr, key, &r_ptr); return T(r_ptr); }\n"
    "    T operator[](const std::string &key)\n"
    "    { PointerRNA r_ptr; Tlookup_string(&ptr, key.c_str(), &r_ptr); return T(r_ptr); }\n"
    "\n"
    "private:\n"
    "    PointerRNA ptr;\n"
    "};\n"
    "\n"
    "class DefaultCollectionFunctions {\n"
    "public:\n"
    "    DefaultCollectionFunctions(const PointerRNA & /*p*/) {}\n"
    "};\n"
    "\n"
    "\n";

static int rna_is_collection_prop(PropertyRNA *prop)
{
  if (!(prop->flag & PROP_IDPROPERTY || prop->flag_internal & PROP_INTERN_BUILTIN)) {
    if (prop->type == PROP_COLLECTION) {
      return 1;
    }
  }

  return 0;
}

static int rna_is_collection_functions_struct(const char **collection_structs,
                                              const char *struct_name)
{
  int a = 0, found = 0;

  while (collection_structs[a]) {
    if (STREQ(collection_structs[a], struct_name)) {
      found = 1;
      break;
    }
    a++;
  }

  return found;
}

static void rna_generate_header_class_cpp(StructDefRNA *ds, FILE *f)
{
  StructRNA *srna = ds->srna;
  PropertyDefRNA *dp;
  FunctionDefRNA *dfunc;

  fprintf(f, "/**************** %s ****************/\n\n", srna->name);

  fprintf(f,
          "class %s : public %s {\n",
          srna->identifier,
          (srna->base) ? srna->base->identifier : "Pointer");
  fprintf(f, "public:\n");
  fprintf(f,
          "\t%s(const PointerRNA &ptr_arg) :\n\t\t%s(ptr_arg)",
          srna->identifier,
          (srna->base) ? srna->base->identifier : "Pointer");
  for (dp = ds->cont.properties.first; dp; dp = dp->next)
    if (rna_is_collection_prop(dp->prop))
      fprintf(f, ",\n\t\t%s(ptr_arg)", dp->prop->identifier);
  fprintf(f, "\n\t\t{}\n\n");

  for (dp = ds->cont.properties.first; dp; dp = dp->next)
    rna_def_property_funcs_header_cpp(f, ds->srna, dp);

  fprintf(f, "\n");
  for (dfunc = ds->functions.first; dfunc; dfunc = dfunc->cont.next)
    rna_def_struct_function_header_cpp(f, srna, dfunc);

  fprintf(f, "};\n\n");
}

static void rna_generate_header_cpp(BlenderRNA *UNUSED(brna), FILE *f)
{
  StructDefRNA *ds;
  PropertyDefRNA *dp;
  StructRNA *srna;
  FunctionDefRNA *dfunc;
  const char *first_collection_func_struct = NULL;
  const char *collection_func_structs[256] = {NULL};
  int all_collection_func_structs = 0;
  int max_collection_func_structs = sizeof(collection_func_structs) /
                                        sizeof(collection_func_structs[0]) -
                                    1;

  fprintf(f, "\n#ifndef __RNA_BLENDER_CPP_H__\n");
  fprintf(f, "#define __RNA_BLENDER_CPP_H__\n\n");

  fprintf(f,
          "/* Automatically generated classes for the Data API.\n"
          " * Do not edit manually, changes will be overwritten. */\n\n");

  fprintf(f, "#include \"RNA_blender.h\"\n");
  fprintf(f, "#include \"RNA_types.h\"\n");
  fprintf(f, "#include \"RNA_access.h\"\n");

  fprintf(f, "%s", cpp_classes);

  fprintf(f, "/**************** Declarations ****************/\n\n");

  for (ds = DefRNA.structs.first; ds; ds = ds->cont.next) {
    fprintf(f, "class %s;\n", ds->srna->identifier);
  }
  fprintf(f, "\n");

  /* first get list of all structures used as collection functions, so they'll be declared first */
  for (ds = DefRNA.structs.first; ds; ds = ds->cont.next) {
    for (dp = ds->cont.properties.first; dp; dp = dp->next) {
      if (rna_is_collection_prop(dp->prop)) {
        PropertyRNA *prop = dp->prop;

        if (prop->srna) {
          /* store name of structure which first uses custom functions for collections */
          if (first_collection_func_struct == NULL)
            first_collection_func_struct = ds->srna->identifier;

          if (!rna_is_collection_functions_struct(collection_func_structs, (char *)prop->srna)) {
            if (all_collection_func_structs >= max_collection_func_structs) {
              printf("Array size to store all collection structures names is too small\n");
              exit(1);
            }

            collection_func_structs[all_collection_func_structs++] = (char *)prop->srna;
          }
        }
      }
    }
  }

  /* declare all structures in such order:
   * - first N structures which doesn't use custom functions for collections
   * - all structures used for custom functions in collections
   * - all the rest structures
   * such an order prevents usage of non-declared classes
   */
  for (ds = DefRNA.structs.first; ds; ds = ds->cont.next) {
    srna = ds->srna;

    if (STREQ(srna->identifier, first_collection_func_struct)) {
      StructDefRNA *ds2;
      StructRNA *srna2;

      for (ds2 = DefRNA.structs.first; ds2; ds2 = ds2->cont.next) {
        srna2 = ds2->srna;

        if (rna_is_collection_functions_struct(collection_func_structs, srna2->identifier)) {
          rna_generate_header_class_cpp(ds2, f);
        }
      }
    }

    if (!rna_is_collection_functions_struct(collection_func_structs, srna->identifier))
      rna_generate_header_class_cpp(ds, f);
  }

  fprintf(f, "} /* namespace BL */\n");

  fprintf(f, "\n");
  fprintf(f, "/**************** Implementation ****************/\n");
  fprintf(f, "\n");

  fprintf(f, "/* Structure prototypes */\n\n");
  fprintf(f, "extern \"C\" {\n");
  rna_generate_struct_prototypes(f);
  fprintf(f, "}\n\n");

  fprintf(f, "namespace BL {\n");

  for (ds = DefRNA.structs.first; ds; ds = ds->cont.next) {
    srna = ds->srna;

    for (dp = ds->cont.properties.first; dp; dp = dp->next)
      rna_def_property_funcs_impl_cpp(f, ds->srna, dp);

    fprintf(f, "\n");

    for (dfunc = ds->functions.first; dfunc; dfunc = dfunc->cont.next)
      rna_def_struct_function_impl_cpp(f, srna, dfunc);

    fprintf(f, "\n");
  }

  fprintf(f, "}\n\n#endif /* __RNA_BLENDER_CPP_H__ */\n\n");
}

static void make_bad_file(const char *file, int line)
{
  FILE *fp = fopen(file, "w");
  fprintf(fp,
          "#error \"Error! can't make correct RNA file from %s:%d, "
          "check DNA properties.\"\n",
          __FILE__,
          line);
  fclose(fp);
}

static int rna_preprocess(const char *outfile)
{
  BlenderRNA *brna;
  StructDefRNA *ds;
  FILE *file;
  char deffile[4096];
  int i, status;
  const char *deps[3]; /* expand as needed */

  /* define rna */
  brna = RNA_create();

  for (i = 0; PROCESS_ITEMS[i].filename; i++) {
    if (PROCESS_ITEMS[i].define) {
      PROCESS_ITEMS[i].define(brna);

      /* sanity check */
      if (!DefRNA.animate) {
        fprintf(stderr, "Error: DefRNA.animate left disabled in %s\n", PROCESS_ITEMS[i].filename);
      }

      for (ds = DefRNA.structs.first; ds; ds = ds->cont.next)
        if (!ds->filename)
          ds->filename = PROCESS_ITEMS[i].filename;
    }
  }

  rna_auto_types();

  status = (DefRNA.error != 0);

  /* create rna prototype header file */
  strcpy(deffile, outfile);
  strcat(deffile, "rna_prototypes_gen.h");
  if (status) {
    make_bad_file(deffile, __LINE__);
  }
  file = fopen(deffile, "w");
  if (!file) {
    fprintf(stderr, "Unable to open file: %s\n", deffile);
    status = 1;
  }
  else {
    fprintf(file,
            "/* Automatically generated function declarations for the Data API.\n"
            " * Do not edit manually, changes will be overwritten.              */\n\n");
    rna_generate_prototypes(brna, file);
    fclose(file);
    status = (DefRNA.error != 0);
  }

  /* create rna_gen_*.c files */
  for (i = 0; PROCESS_ITEMS[i].filename; i++) {
    strcpy(deffile, outfile);
    strcat(deffile, PROCESS_ITEMS[i].filename);
    deffile[strlen(deffile) - 2] = '\0';
    strcat(deffile, "_gen.c" TMP_EXT);

    if (status) {
      make_bad_file(deffile, __LINE__);
    }
    else {
      file = fopen(deffile, "w");

      if (!file) {
        fprintf(stderr, "Unable to open file: %s\n", deffile);
        status = 1;
      }
      else {
        rna_generate(brna, file, PROCESS_ITEMS[i].filename, PROCESS_ITEMS[i].api_filename);
        fclose(file);
        status = (DefRNA.error != 0);
      }
    }

    /* avoid unneeded rebuilds */
    deps[0] = PROCESS_ITEMS[i].filename;
    deps[1] = PROCESS_ITEMS[i].api_filename;
    deps[2] = NULL;

    replace_if_different(deffile, deps);
  }

  /* create RNA_blender_cpp.h */
  strcpy(deffile, outfile);
  strcat(deffile, "RNA_blender_cpp.h" TMP_EXT);

  if (status) {
    make_bad_file(deffile, __LINE__);
  }
  else {
    file = fopen(deffile, "w");

    if (!file) {
      fprintf(stderr, "Unable to open file: %s\n", deffile);
      status = 1;
    }
    else {
      rna_generate_header_cpp(brna, file);
      fclose(file);
      status = (DefRNA.error != 0);
    }
  }

  replace_if_different(deffile, NULL);

  rna_sort(brna);

  /* create RNA_blender.h */
  strcpy(deffile, outfile);
  strcat(deffile, "RNA_blender.h" TMP_EXT);

  if (status) {
    make_bad_file(deffile, __LINE__);
  }
  else {
    file = fopen(deffile, "w");

    if (!file) {
      fprintf(stderr, "Unable to open file: %s\n", deffile);
      status = 1;
    }
    else {
      rna_generate_header(brna, file);
      fclose(file);
      status = (DefRNA.error != 0);
    }
  }

  replace_if_different(deffile, NULL);

  /* free RNA */
  RNA_define_free(brna);
  RNA_free(brna);

  return status;
}

static void mem_error_cb(const char *errorStr)
{
  fprintf(stderr, "%s", errorStr);
  fflush(stderr);
}

int main(int argc, char **argv)
{
  int totblock, return_status = 0;

  CLG_init();

  /* Some useful defaults since this runs standalone. */
  CLG_output_use_basename_set(true);
  CLG_level_set(debugSRNA);

  if (argc < 2) {
    fprintf(stderr, "Usage: %s outdirectory/\n", argv[0]);
    return_status = 1;
  }
  else {
    if (debugSRNA > 0) {
      fprintf(stderr, "Running makesrna\n");
    }
    makesrna_path = argv[0];
    return_status = rna_preprocess(argv[1]);
  }

  CLG_exit();

  totblock = MEM_get_memory_blocks_in_use();
  if (totblock != 0) {
    fprintf(stderr, "Error Totblock: %d\n", totblock);
    MEM_set_error_callback(mem_error_cb);
    MEM_printmemlist();
  }

  return return_status;
}<|MERGE_RESOLUTION|>--- conflicted
+++ resolved
@@ -57,7 +57,7 @@
 #ifndef NDEBUG
 void BLI_system_backtrace(FILE *fp)
 {
-  (void)fp;
+       (void)fp;
 }
 #endif
 
@@ -68,17 +68,17 @@
 #include <sys/stat.h>
 static int file_older(const char *file1, const char *file2)
 {
-  struct stat st1, st2;
-  if (debugSRNA > 0) {
-    printf("compare: %s %s\n", file1, file2);
-  }
+	struct stat st1, st2;
+	if (debugSRNA > 0) {
+		printf("compare: %s %s\n", file1, file2);
+	}
 
   if (stat(file1, &st1))
     return 0;
   if (stat(file2, &st2))
     return 0;
 
-  return (st1.st_mtime < st2.st_mtime);
+	return (st1.st_mtime < st2.st_mtime);
 }
 static const char *makesrna_path = NULL;
 
@@ -91,106 +91,106 @@
 
 /* helpers */
 #define WRITE_COMMA \
-  { \
-    if (!first) \
-      fprintf(f, ", "); \
-    first = 0; \
+	{ \
+		if (!first) \
+			fprintf(f, ", "); \
+		first = 0; \
   } \
   (void)0
 
 #define WRITE_PARAM(param) \
-  { \
-    WRITE_COMMA; \
-    fprintf(f, param); \
+	{ \
+		WRITE_COMMA; \
+		fprintf(f, param); \
   } \
   (void)0
 
 static int replace_if_different(const char *tmpfile, const char *dep_files[])
 {
-  /* return 0;  */ /* use for testing had edited rna */
-
-#define REN_IF_DIFF \
-  { \
-    FILE *file_test = fopen(orgfile, "rb"); \
-    if (file_test) { \
-      fclose(file_test); \
+	/* return 0;  *//* use for testing had edited rna */
+
+#define REN_IF_DIFF                                                           \
+	{                                                                         \
+		FILE *file_test = fopen(orgfile, "rb");                               \
+		if (file_test) {                                                      \
+			fclose(file_test);                                                \
       if (fp_org) \
         fclose(fp_org); \
       if (fp_new) \
         fclose(fp_new); \
-      if (remove(orgfile) != 0) { \
+			if (remove(orgfile) != 0) {                                       \
         CLOG_ERROR(&LOG, "remove error (%s): \"%s\"", strerror(errno), orgfile); \
-        return -1; \
-      } \
-    } \
-  } \
-  if (rename(tmpfile, orgfile) != 0) { \
+				return -1;                                                    \
+			}                                                                 \
+		}                                                                     \
+	}                                                                         \
+	if (rename(tmpfile, orgfile) != 0) {                                      \
     CLOG_ERROR(&LOG, "rename error (%s): \"%s\" -> \"%s\"", strerror(errno), tmpfile, orgfile); \
-    return -1; \
-  } \
-  remove(tmpfile); \
+		return -1;                                                            \
+	}                                                                         \
+	remove(tmpfile);                                                          \
   return 1
 
-  /* end REN_IF_DIFF */
-
-  FILE *fp_new = NULL, *fp_org = NULL;
-  int len_new, len_org;
-  char *arr_new, *arr_org;
-  int cmp;
-
-  char orgfile[4096];
-
-  strcpy(orgfile, tmpfile);
-  orgfile[strlen(orgfile) - strlen(TMP_EXT)] = '\0'; /* strip '.tmp' */
-
-  fp_org = fopen(orgfile, "rb");
-
-  if (fp_org == NULL) {
-    REN_IF_DIFF;
-  }
-
-  /* XXX, trick to work around dependency problem
-   * assumes dep_files is in the same dir as makesrna.c, which is true for now. */
-
-  if (1) {
-    /* first check if makesrna.c is newer then generated files
-     * for development on makesrna.c you may want to disable this */
-    if (file_older(orgfile, __FILE__)) {
-      REN_IF_DIFF;
-    }
-
-    if (file_older(orgfile, makesrna_path)) {
-      REN_IF_DIFF;
-    }
-
-    /* now check if any files we depend on are newer then any generated files */
-    if (dep_files) {
-      int pass;
-      for (pass = 0; dep_files[pass]; pass++) {
-        char from_path[4096] = __FILE__;
-        char *p1, *p2;
-
-        /* dir only */
-        p1 = strrchr(from_path, '/');
-        p2 = strrchr(from_path, '\\');
-        strcpy((p1 > p2 ? p1 : p2) + 1, dep_files[pass]);
-        /* account for build deps, if makesrna.c (this file) is newer */
-        if (file_older(orgfile, from_path)) {
-          REN_IF_DIFF;
-        }
-      }
-    }
-  }
-  /* XXX end dep trick */
-
-  fp_new = fopen(tmpfile, "rb");
-
-  if (fp_new == NULL) {
-    /* shouldn't happen, just to be safe */
-    CLOG_ERROR(&LOG, "open error: \"%s\"", tmpfile);
-    fclose(fp_org);
-    return -1;
-  }
+/* end REN_IF_DIFF */
+
+	FILE *fp_new = NULL, *fp_org = NULL;
+	int len_new, len_org;
+	char *arr_new, *arr_org;
+	int cmp;
+
+	char orgfile[4096];
+
+	strcpy(orgfile, tmpfile);
+	orgfile[strlen(orgfile) - strlen(TMP_EXT)] = '\0'; /* strip '.tmp' */
+
+	fp_org = fopen(orgfile, "rb");
+
+	if (fp_org == NULL) {
+		REN_IF_DIFF;
+	}
+
+	/* XXX, trick to work around dependency problem
+	 * assumes dep_files is in the same dir as makesrna.c, which is true for now. */
+
+	if (1) {
+		/* first check if makesrna.c is newer then generated files
+		 * for development on makesrna.c you may want to disable this */
+		if (file_older(orgfile, __FILE__)) {
+			REN_IF_DIFF;
+		}
+
+		if (file_older(orgfile, makesrna_path)) {
+			REN_IF_DIFF;
+		}
+
+		/* now check if any files we depend on are newer then any generated files */
+		if (dep_files) {
+			int pass;
+			for (pass = 0; dep_files[pass]; pass++) {
+				char from_path[4096] = __FILE__;
+				char *p1, *p2;
+
+				/* dir only */
+				p1 = strrchr(from_path, '/');
+				p2 = strrchr(from_path, '\\');
+				strcpy((p1 > p2 ? p1 : p2) + 1, dep_files[pass]);
+				/* account for build deps, if makesrna.c (this file) is newer */
+				if (file_older(orgfile, from_path)) {
+					REN_IF_DIFF;
+				}
+			}
+		}
+	}
+	/* XXX end dep trick */
+
+	fp_new = fopen(tmpfile, "rb");
+
+	if (fp_new == NULL) {
+		/* shouldn't happen, just to be safe */
+		CLOG_ERROR(&LOG, "open error: \"%s\"", tmpfile);
+		fclose(fp_org);
+		return -1;
+	}
 
   fseek(fp_new, 0L, SEEK_END);
   len_new = ftell(fp_new);
@@ -199,42 +199,42 @@
   len_org = ftell(fp_org);
   fseek(fp_org, 0L, SEEK_SET);
 
-  if (len_new != len_org) {
+	if (len_new != len_org) {
     fclose(fp_new);
     fp_new = NULL;
     fclose(fp_org);
     fp_org = NULL;
-    REN_IF_DIFF;
-  }
-
-  /* now compare the files... */
-  arr_new = MEM_mallocN(sizeof(char) * len_new, "rna_cmp_file_new");
-  arr_org = MEM_mallocN(sizeof(char) * len_org, "rna_cmp_file_org");
-
-  if (fread(arr_new, sizeof(char), len_new, fp_new) != len_new) {
-    CLOG_ERROR(&LOG, "unable to read file %s for comparison.", tmpfile);
-  }
-  if (fread(arr_org, sizeof(char), len_org, fp_org) != len_org) {
-    CLOG_ERROR(&LOG, "unable to read file %s for comparison.", orgfile);
-  }
+		REN_IF_DIFF;
+	}
+
+	/* now compare the files... */
+	arr_new = MEM_mallocN(sizeof(char) * len_new, "rna_cmp_file_new");
+	arr_org = MEM_mallocN(sizeof(char) * len_org, "rna_cmp_file_org");
+
+	if (fread(arr_new, sizeof(char), len_new, fp_new) != len_new) {
+		CLOG_ERROR(&LOG, "unable to read file %s for comparison.", tmpfile);
+	}
+	if (fread(arr_org, sizeof(char), len_org, fp_org) != len_org) {
+		CLOG_ERROR(&LOG, "unable to read file %s for comparison.", orgfile);
+	}
 
   fclose(fp_new);
   fp_new = NULL;
   fclose(fp_org);
   fp_org = NULL;
 
-  cmp = memcmp(arr_new, arr_org, len_new);
-
-  MEM_freeN(arr_new);
-  MEM_freeN(arr_org);
-
-  if (cmp) {
-    REN_IF_DIFF;
-  }
-  else {
-    remove(tmpfile);
-    return 0;
-  }
+	cmp = memcmp(arr_new, arr_org, len_new);
+
+	MEM_freeN(arr_new);
+	MEM_freeN(arr_org);
+
+	if (cmp) {
+		REN_IF_DIFF;
+	}
+	else {
+		remove(tmpfile);
+		return 0;
+	}
 
 #undef REN_IF_DIFF
 }
@@ -243,34 +243,34 @@
 
 static const char *rna_safe_id(const char *id)
 {
-  if (STREQ(id, "default"))
-    return "default_value";
-  else if (STREQ(id, "operator"))
-    return "operator_value";
-  else if (STREQ(id, "new"))
-    return "create";
-  else if (STREQ(id, "co_return")) {
-    /* MSVC2015, C++ uses for coroutines */
-    return "coord_return";
-  }
-
-  return id;
+	if (STREQ(id, "default"))
+		return "default_value";
+	else if (STREQ(id, "operator"))
+		return "operator_value";
+	else if (STREQ(id, "new"))
+		return "create";
+	else if (STREQ(id, "co_return")) {
+		/* MSVC2015, C++ uses for coroutines */
+		return "coord_return";
+	}
+
+	return id;
 }
 
 /* Sorting */
 
 static int cmp_struct(const void *a, const void *b)
 {
-  const StructRNA *structa = *(const StructRNA **)a;
-  const StructRNA *structb = *(const StructRNA **)b;
-
-  return strcmp(structa->identifier, structb->identifier);
+	const StructRNA *structa = *(const StructRNA **)a;
+	const StructRNA *structb = *(const StructRNA **)b;
+
+	return strcmp(structa->identifier, structb->identifier);
 }
 
 static int cmp_property(const void *a, const void *b)
 {
-  const PropertyRNA *propa = *(const PropertyRNA **)a;
-  const PropertyRNA *propb = *(const PropertyRNA **)b;
+	const PropertyRNA *propa = *(const PropertyRNA **)a;
+	const PropertyRNA *propb = *(const PropertyRNA **)b;
 
   if (STREQ(propa->identifier, "rna_type"))
     return -1;
@@ -282,51 +282,51 @@
   else if (STREQ(propb->identifier, "name"))
     return 1;
 
-  return strcmp(propa->name, propb->name);
+	return strcmp(propa->name, propb->name);
 }
 
 static int cmp_def_struct(const void *a, const void *b)
 {
-  const StructDefRNA *dsa = *(const StructDefRNA **)a;
-  const StructDefRNA *dsb = *(const StructDefRNA **)b;
-
-  return cmp_struct(&dsa->srna, &dsb->srna);
+	const StructDefRNA *dsa = *(const StructDefRNA **)a;
+	const StructDefRNA *dsb = *(const StructDefRNA **)b;
+
+	return cmp_struct(&dsa->srna, &dsb->srna);
 }
 
 static int cmp_def_property(const void *a, const void *b)
 {
-  const PropertyDefRNA *dpa = *(const PropertyDefRNA **)a;
-  const PropertyDefRNA *dpb = *(const PropertyDefRNA **)b;
-
-  return cmp_property(&dpa->prop, &dpb->prop);
+	const PropertyDefRNA *dpa = *(const PropertyDefRNA **)a;
+	const PropertyDefRNA *dpb = *(const PropertyDefRNA **)b;
+
+	return cmp_property(&dpa->prop, &dpb->prop);
 }
 
 static void rna_sortlist(ListBase *listbase, int (*cmp)(const void *, const void *))
 {
-  Link *link;
-  void **array;
-  int a, size;
-
-  if (listbase->first == listbase->last)
-    return;
-
-  for (size = 0, link = listbase->first; link; link = link->next)
-    size++;
-
-  array = MEM_mallocN(sizeof(void *) * size, "rna_sortlist");
-  for (a = 0, link = listbase->first; link; link = link->next, a++)
-    array[a] = link;
-
-  qsort(array, size, sizeof(void *), cmp);
-
-  listbase->first = listbase->last = NULL;
-  for (a = 0; a < size; a++) {
-    link = array[a];
-    link->next = link->prev = NULL;
-    rna_addtail(listbase, link);
-  }
-
-  MEM_freeN(array);
+	Link *link;
+	void **array;
+	int a, size;
+
+	if (listbase->first == listbase->last)
+		return;
+
+	for (size = 0, link = listbase->first; link; link = link->next)
+		size++;
+
+	array = MEM_mallocN(sizeof(void *) * size, "rna_sortlist");
+	for (a = 0, link = listbase->first; link; link = link->next, a++)
+		array[a] = link;
+
+	qsort(array, size, sizeof(void *), cmp);
+
+	listbase->first = listbase->last = NULL;
+	for (a = 0; a < size; a++) {
+		link = array[a];
+		link->next = link->prev = NULL;
+		rna_addtail(listbase, link);
+	}
+
+	MEM_freeN(array);
 }
 
 /* Preprocessing */
@@ -335,208 +335,208 @@
 {
   static const char *escape[] = {
       "\''", "\"\"", "\??", "\\\\", "\aa", "\bb", "\ff", "\nn", "\rr", "\tt", "\vv", NULL};
-  int i, j;
-
-  if (!str) {
-    fprintf(f, "NULL");
-    return;
-  }
-
-  fprintf(f, "\"");
-  for (i = 0; str[i]; i++) {
-    for (j = 0; escape[j]; j++)
-      if (str[i] == escape[j][0])
-        break;
+	int i, j;
+
+	if (!str) {
+		fprintf(f, "NULL");
+		return;
+	}
+
+	fprintf(f, "\"");
+	for (i = 0; str[i]; i++) {
+		for (j = 0; escape[j]; j++)
+			if (str[i] == escape[j][0])
+				break;
 
     if (escape[j])
       fprintf(f, "\\%c", escape[j][1]);
     else
       fprintf(f, "%c", str[i]);
-  }
-  fprintf(f, "\"");
+	}
+	fprintf(f, "\"");
 }
 
 static void rna_print_data_get(FILE *f, PropertyDefRNA *dp)
 {
-  if (dp->dnastructfromname && dp->dnastructfromprop)
+	if (dp->dnastructfromname && dp->dnastructfromprop)
     fprintf(f,
             "    %s *data = (%s *)(((%s *)ptr->data)->%s);\n",
             dp->dnastructname,
             dp->dnastructname,
             dp->dnastructfromname,
             dp->dnastructfromprop);
-  else
-    fprintf(f, "    %s *data = (%s *)(ptr->data);\n", dp->dnastructname, dp->dnastructname);
+	else
+		fprintf(f, "    %s *data = (%s *)(ptr->data);\n", dp->dnastructname, dp->dnastructname);
 }
 
 static void rna_print_id_get(FILE *f, PropertyDefRNA *UNUSED(dp))
 {
-  fprintf(f, "    ID *id = ptr->id.data;\n");
+	fprintf(f, "    ID *id = ptr->id.data;\n");
 }
 
 static void rna_construct_function_name(
     char *buffer, int size, const char *structname, const char *propname, const char *type)
 {
-  snprintf(buffer, size, "%s_%s_%s", structname, propname, type);
+	snprintf(buffer, size, "%s_%s_%s", structname, propname, type);
 }
 
 static void rna_construct_wrapper_function_name(
     char *buffer, int size, const char *structname, const char *propname, const char *type)
 {
-  if (type == NULL || type[0] == '\0')
-    snprintf(buffer, size, "%s_%s", structname, propname);
-  else
-    snprintf(buffer, size, "%s_%s_%s", structname, propname, type);
+	if (type == NULL || type[0] == '\0')
+		snprintf(buffer, size, "%s_%s", structname, propname);
+	else
+		snprintf(buffer, size, "%s_%s_%s", structname, propname, type);
 }
 
 static char *rna_alloc_function_name(const char *structname,
                                      const char *propname,
                                      const char *type)
 {
-  AllocDefRNA *alloc;
-  char buffer[2048];
-  char *result;
-
-  rna_construct_function_name(buffer, sizeof(buffer), structname, propname, type);
-  result = MEM_callocN(sizeof(char) * strlen(buffer) + 1, "rna_alloc_function_name");
-  strcpy(result, buffer);
-
-  alloc = MEM_callocN(sizeof(AllocDefRNA), "AllocDefRNA");
-  alloc->mem = result;
-  rna_addtail(&DefRNA.allocs, alloc);
-
-  return result;
+	AllocDefRNA *alloc;
+	char buffer[2048];
+	char *result;
+
+	rna_construct_function_name(buffer, sizeof(buffer), structname, propname, type);
+	result = MEM_callocN(sizeof(char) * strlen(buffer) + 1, "rna_alloc_function_name");
+	strcpy(result, buffer);
+
+	alloc = MEM_callocN(sizeof(AllocDefRNA), "AllocDefRNA");
+	alloc->mem = result;
+	rna_addtail(&DefRNA.allocs, alloc);
+
+	return result;
 }
 
 static StructRNA *rna_find_struct(const char *identifier)
 {
-  StructDefRNA *ds;
-
-  for (ds = DefRNA.structs.first; ds; ds = ds->cont.next)
-    if (STREQ(ds->srna->identifier, identifier))
-      return ds->srna;
-
-  return NULL;
+	StructDefRNA *ds;
+
+	for (ds = DefRNA.structs.first; ds; ds = ds->cont.next)
+		if (STREQ(ds->srna->identifier, identifier))
+			return ds->srna;
+
+	return NULL;
 }
 
 static const char *rna_find_type(const char *type)
 {
-  StructDefRNA *ds;
-
-  for (ds = DefRNA.structs.first; ds; ds = ds->cont.next)
-    if (ds->dnaname && STREQ(ds->dnaname, type))
-      return ds->srna->identifier;
-
-  return NULL;
+	StructDefRNA *ds;
+
+	for (ds = DefRNA.structs.first; ds; ds = ds->cont.next)
+		if (ds->dnaname && STREQ(ds->dnaname, type))
+			return ds->srna->identifier;
+
+	return NULL;
 }
 
 static const char *rna_find_dna_type(const char *type)
 {
-  StructDefRNA *ds;
-
-  for (ds = DefRNA.structs.first; ds; ds = ds->cont.next)
-    if (STREQ(ds->srna->identifier, type))
-      return ds->dnaname;
-
-  return NULL;
+	StructDefRNA *ds;
+
+	for (ds = DefRNA.structs.first; ds; ds = ds->cont.next)
+		if (STREQ(ds->srna->identifier, type))
+			return ds->dnaname;
+
+	return NULL;
 }
 
 static const char *rna_type_type_name(PropertyRNA *prop)
 {
-  switch (prop->type) {
-    case PROP_BOOLEAN:
-      return "bool";
-    case PROP_INT:
-    case PROP_ENUM:
-      return "int";
-    case PROP_FLOAT:
-      return "float";
-    case PROP_STRING:
-      if (prop->flag & PROP_THICK_WRAP) {
-        return "char *";
-      }
-      else {
-        return "const char *";
-      }
-    default:
-      return NULL;
-  }
+	switch (prop->type) {
+		case PROP_BOOLEAN:
+			return "bool";
+		case PROP_INT:
+		case PROP_ENUM:
+			return "int";
+		case PROP_FLOAT:
+			return "float";
+		case PROP_STRING:
+			if (prop->flag & PROP_THICK_WRAP) {
+				return "char *";
+			}
+			else {
+				return "const char *";
+			}
+		default:
+			return NULL;
+	}
 }
 
 static const char *rna_type_type(PropertyRNA *prop)
 {
-  const char *type;
-
-  type = rna_type_type_name(prop);
-
-  if (type)
-    return type;
-
-  return "PointerRNA";
+	const char *type;
+
+	type = rna_type_type_name(prop);
+
+	if (type)
+		return type;
+
+	return "PointerRNA";
 }
 
 static const char *rna_type_struct(PropertyRNA *prop)
 {
-  const char *type;
-
-  type = rna_type_type_name(prop);
-
-  if (type)
-    return "";
-
-  return "struct ";
+	const char *type;
+
+	type = rna_type_type_name(prop);
+
+	if (type)
+		return "";
+
+	return "struct ";
 }
 
 static const char *rna_parameter_type_name(PropertyRNA *parm)
 {
-  const char *type;
-
-  type = rna_type_type_name(parm);
-
-  if (type)
-    return type;
-
-  switch (parm->type) {
+	const char *type;
+
+	type = rna_type_type_name(parm);
+
+	if (type)
+		return type;
+
+	switch (parm->type) {
     case PROP_POINTER: {
-      PointerPropertyRNA *pparm = (PointerPropertyRNA *)parm;
-
-      if (parm->flag_parameter & PARM_RNAPTR)
-        return "PointerRNA";
-      else
-        return rna_find_dna_type((const char *)pparm->type);
-    }
+			PointerPropertyRNA *pparm = (PointerPropertyRNA *)parm;
+
+			if (parm->flag_parameter & PARM_RNAPTR)
+				return "PointerRNA";
+			else
+				return rna_find_dna_type((const char *)pparm->type);
+		}
     case PROP_COLLECTION: {
-      return "CollectionListBase";
-    }
-    default:
-      return "<error, no type specified>";
-  }
+			return "CollectionListBase";
+		}
+		default:
+			return "<error, no type specified>";
+	}
 }
 
 static int rna_enum_bitmask(PropertyRNA *prop)
 {
-  EnumPropertyRNA *eprop = (EnumPropertyRNA *)prop;
-  int a, mask = 0;
-
-  if (eprop->item) {
-    for (a = 0; a < eprop->totitem; a++)
-      if (eprop->item[a].identifier[0])
-        mask |= eprop->item[a].value;
-  }
-
-  return mask;
+	EnumPropertyRNA *eprop = (EnumPropertyRNA *)prop;
+	int a, mask = 0;
+
+	if (eprop->item) {
+		for (a = 0; a < eprop->totitem; a++)
+			if (eprop->item[a].identifier[0])
+				mask |= eprop->item[a].value;
+	}
+
+	return mask;
 }
 
 static int rna_color_quantize(PropertyRNA *prop, PropertyDefRNA *dp)
 {
-  return ((prop->type == PROP_FLOAT) &&
-          (prop->subtype == PROP_COLOR || prop->subtype == PROP_COLOR_GAMMA) &&
-          (IS_DNATYPE_FLOAT_COMPAT(dp->dnatype) == 0));
+	return ( (prop->type == PROP_FLOAT) &&
+	         (prop->subtype == PROP_COLOR || prop->subtype == PROP_COLOR_GAMMA) &&
+	         (IS_DNATYPE_FLOAT_COMPAT(dp->dnatype) == 0) );
 }
 
 static const char *rna_function_string(void *func)
 {
-  return (func) ? (const char *)func : "NULL";
+	return (func) ? (const char *)func : "NULL";
 }
 
 static void rna_float_print(FILE *f, float num)
@@ -564,23 +564,23 @@
 static char *rna_def_property_get_func(
     FILE *f, StructRNA *srna, PropertyRNA *prop, PropertyDefRNA *dp, const char *manualfunc)
 {
-  char *func;
-
-  if (prop->flag & PROP_IDPROPERTY && manualfunc == NULL)
-    return NULL;
-
-  if (!manualfunc) {
-    if (!dp->dnastructname || !dp->dnaname) {
+	char *func;
+
+	if (prop->flag & PROP_IDPROPERTY && manualfunc == NULL)
+		return NULL;
+
+	if (!manualfunc) {
+		if (!dp->dnastructname || !dp->dnaname) {
       CLOG_ERROR(&LOG, "%s.%s has no valid dna info.", srna->identifier, prop->identifier);
-      DefRNA.error = 1;
-      return NULL;
-    }
-
-    /* typecheck,  */
-    if (dp->dnatype && *dp->dnatype) {
-
-      if (prop->type == PROP_FLOAT) {
-        if (IS_DNATYPE_FLOAT_COMPAT(dp->dnatype) == 0) {
+			DefRNA.error = 1;
+			return NULL;
+		}
+
+		/* typecheck,  */
+		if (dp->dnatype && *dp->dnatype) {
+
+			if (prop->type == PROP_FLOAT) {
+				if (IS_DNATYPE_FLOAT_COMPAT(dp->dnatype) == 0) {
           if (prop->subtype !=
               PROP_COLOR_GAMMA) { /* colors are an exception. these get translated */
             CLOG_ERROR(&LOG,
@@ -588,257 +588,257 @@
                        srna->identifier,
                        prop->identifier,
                        dp->dnatype,
-                       RNA_property_typename(prop->type));
-            DefRNA.error = 1;
-            return NULL;
-          }
-        }
-      }
-      else if (prop->type == PROP_INT || prop->type == PROP_BOOLEAN || prop->type == PROP_ENUM) {
-        if (IS_DNATYPE_INT_COMPAT(dp->dnatype) == 0) {
+						           RNA_property_typename(prop->type));
+						DefRNA.error = 1;
+						return NULL;
+					}
+				}
+			}
+			else if (prop->type == PROP_INT || prop->type == PROP_BOOLEAN || prop->type == PROP_ENUM) {
+				if (IS_DNATYPE_INT_COMPAT(dp->dnatype) == 0) {
           CLOG_ERROR(&LOG,
                      "%s.%s is a '%s' but wrapped as type '%s'.",
                      srna->identifier,
                      prop->identifier,
                      dp->dnatype,
-                     RNA_property_typename(prop->type));
-          DefRNA.error = 1;
-          return NULL;
-        }
-      }
-    }
-  }
-
-  func = rna_alloc_function_name(srna->identifier, rna_safe_id(prop->identifier), "get");
-
-  switch (prop->type) {
+					           RNA_property_typename(prop->type));
+					DefRNA.error = 1;
+					return NULL;
+				}
+			}
+		}
+	}
+
+	func = rna_alloc_function_name(srna->identifier, rna_safe_id(prop->identifier), "get");
+
+	switch (prop->type) {
     case PROP_STRING: {
-      StringPropertyRNA *sprop = (StringPropertyRNA *)prop;
-      fprintf(f, "void %s(PointerRNA *ptr, char *value)\n", func);
-      fprintf(f, "{\n");
-      if (manualfunc) {
-        fprintf(f, "    %s(ptr, value);\n", manualfunc);
-      }
-      else {
-        const PropertySubType subtype = prop->subtype;
+			StringPropertyRNA *sprop = (StringPropertyRNA *)prop;
+			fprintf(f, "void %s(PointerRNA *ptr, char *value)\n", func);
+			fprintf(f, "{\n");
+			if (manualfunc) {
+				fprintf(f, "    %s(ptr, value);\n", manualfunc);
+			}
+			else {
+				const PropertySubType subtype = prop->subtype;
         const char *string_copy_func = (subtype == PROP_FILEPATH || subtype == PROP_DIRPATH ||
                                         subtype == PROP_FILENAME || subtype == PROP_BYTESTRING) ?
                                            "BLI_strncpy" :
                                            "BLI_strncpy_utf8";
 
-        rna_print_data_get(f, dp);
-
-        if (!(prop->flag & PROP_NEVER_NULL)) {
-          fprintf(f, "    if (data->%s == NULL) {\n", dp->dnaname);
-          fprintf(f, "        *value = '\\0';\n");
-          fprintf(f, "        return;\n");
-          fprintf(f, "    }\n");
-        }
-
-        if (sprop->maxlength)
+				rna_print_data_get(f, dp);
+
+				if (!(prop->flag & PROP_NEVER_NULL)) {
+					fprintf(f, "    if (data->%s == NULL) {\n", dp->dnaname);
+					fprintf(f, "        *value = '\\0';\n");
+					fprintf(f, "        return;\n");
+					fprintf(f, "    }\n");
+				}
+
+				if (sprop->maxlength)
           fprintf(f,
                   "    %s(value, data->%s, %d);\n",
                   string_copy_func,
                   dp->dnaname,
                   sprop->maxlength);
-        else
+				else
           fprintf(f,
                   "    %s(value, data->%s, sizeof(data->%s));\n",
                   string_copy_func,
                   dp->dnaname,
                   dp->dnaname);
-      }
-      fprintf(f, "}\n\n");
-      break;
-    }
+			}
+			fprintf(f, "}\n\n");
+			break;
+		}
     case PROP_POINTER: {
-      fprintf(f, "PointerRNA %s(PointerRNA *ptr)\n", func);
-      fprintf(f, "{\n");
-      if (manualfunc) {
-        fprintf(f, "    return %s(ptr);\n", manualfunc);
-      }
-      else {
-        PointerPropertyRNA *pprop = (PointerPropertyRNA *)prop;
-        rna_print_data_get(f, dp);
-        if (dp->dnapointerlevel == 0)
+			fprintf(f, "PointerRNA %s(PointerRNA *ptr)\n", func);
+			fprintf(f, "{\n");
+			if (manualfunc) {
+				fprintf(f, "    return %s(ptr);\n", manualfunc);
+			}
+			else {
+				PointerPropertyRNA *pprop = (PointerPropertyRNA *)prop;
+				rna_print_data_get(f, dp);
+				if (dp->dnapointerlevel == 0)
           fprintf(f,
                   "    return rna_pointer_inherit_refine(ptr, &RNA_%s, &data->%s);\n",
                   (const char *)pprop->type,
                   dp->dnaname);
-        else
+				else
           fprintf(f,
                   "    return rna_pointer_inherit_refine(ptr, &RNA_%s, data->%s);\n",
                   (const char *)pprop->type,
                   dp->dnaname);
-      }
-      fprintf(f, "}\n\n");
-      break;
-    }
+			}
+			fprintf(f, "}\n\n");
+			break;
+		}
     case PROP_COLLECTION: {
-      CollectionPropertyRNA *cprop = (CollectionPropertyRNA *)prop;
-
-      fprintf(f, "static PointerRNA %s(CollectionPropertyIterator *iter)\n", func);
-      fprintf(f, "{\n");
-      if (manualfunc) {
-        if (STREQ(manualfunc, "rna_iterator_listbase_get") ||
-            STREQ(manualfunc, "rna_iterator_array_get") ||
+			CollectionPropertyRNA *cprop = (CollectionPropertyRNA *)prop;
+
+			fprintf(f, "static PointerRNA %s(CollectionPropertyIterator *iter)\n", func);
+			fprintf(f, "{\n");
+			if (manualfunc) {
+				if (STREQ(manualfunc, "rna_iterator_listbase_get") ||
+				    STREQ(manualfunc, "rna_iterator_array_get") ||
             STREQ(manualfunc, "rna_iterator_array_dereference_get")) {
           fprintf(f,
                   "    return rna_pointer_inherit_refine(&iter->parent, &RNA_%s, %s(iter));\n",
                   (cprop->item_type) ? (const char *)cprop->item_type : "UnknownType",
                   manualfunc);
-        }
-        else {
-          fprintf(f, "    return %s(iter);\n", manualfunc);
-        }
-      }
-      fprintf(f, "}\n\n");
-      break;
-    }
-    default:
-      if (prop->arraydimension) {
-        if (prop->flag & PROP_DYNAMIC)
-          fprintf(f, "void %s(PointerRNA *ptr, %s values[])\n", func, rna_type_type(prop));
-        else
+				}
+				else {
+					fprintf(f, "    return %s(iter);\n", manualfunc);
+				}
+			}
+			fprintf(f, "}\n\n");
+			break;
+		}
+		default:
+			if (prop->arraydimension) {
+				if (prop->flag & PROP_DYNAMIC)
+					fprintf(f, "void %s(PointerRNA *ptr, %s values[])\n", func, rna_type_type(prop));
+				else
           fprintf(f,
                   "void %s(PointerRNA *ptr, %s values[%u])\n",
                   func,
                   rna_type_type(prop),
-                  prop->totarraylength);
-        fprintf(f, "{\n");
-
-        if (manualfunc) {
-          fprintf(f, "    %s(ptr, values);\n", manualfunc);
-        }
-        else {
-          rna_print_data_get(f, dp);
-
-          if (prop->flag & PROP_DYNAMIC) {
+					        prop->totarraylength);
+				fprintf(f, "{\n");
+
+				if (manualfunc) {
+					fprintf(f, "    %s(ptr, values);\n", manualfunc);
+				}
+				else {
+					rna_print_data_get(f, dp);
+
+					if (prop->flag & PROP_DYNAMIC) {
             char *lenfunc = rna_alloc_function_name(
                 srna->identifier, rna_safe_id(prop->identifier), "get_length");
-            fprintf(f, "    unsigned int arraylen[RNA_MAX_ARRAY_DIMENSION];\n");
-            fprintf(f, "    unsigned int i;\n");
-            fprintf(f, "    unsigned int len = %s(ptr, arraylen);\n\n", lenfunc);
-            fprintf(f, "    for (i = 0; i < len; i++) {\n");
-            MEM_freeN(lenfunc);
-          }
-          else {
-            fprintf(f, "    unsigned int i;\n\n");
-            fprintf(f, "    for (i = 0; i < %u; i++) {\n", prop->totarraylength);
-          }
-
-          if (dp->dnaarraylength == 1) {
-            if (prop->type == PROP_BOOLEAN && dp->booleanbit) {
+						fprintf(f, "    unsigned int arraylen[RNA_MAX_ARRAY_DIMENSION];\n");
+						fprintf(f, "    unsigned int i;\n");
+						fprintf(f, "    unsigned int len = %s(ptr, arraylen);\n\n", lenfunc);
+						fprintf(f, "    for (i = 0; i < len; i++) {\n");
+						MEM_freeN(lenfunc);
+					}
+					else {
+						fprintf(f, "    unsigned int i;\n\n");
+						fprintf(f, "    for (i = 0; i < %u; i++) {\n", prop->totarraylength);
+					}
+
+					if (dp->dnaarraylength == 1) {
+						if (prop->type == PROP_BOOLEAN && dp->booleanbit) {
               fprintf(f,
                       "        values[i] = %s((data->%s & (%du << i)) != 0);\n",
                       (dp->booleannegative) ? "!" : "",
                       dp->dnaname,
                       dp->booleanbit);
-            }
-            else {
+						}
+						else {
               fprintf(f,
                       "        values[i] = (%s)%s((&data->%s)[i]);\n",
                       rna_type_type(prop),
                       (dp->booleannegative) ? "!" : "",
                       dp->dnaname);
-            }
-          }
-          else {
-            if (prop->type == PROP_BOOLEAN && dp->booleanbit) {
+						}
+					}
+					else {
+						if (prop->type == PROP_BOOLEAN && dp->booleanbit) {
               fprintf(f,
                       "        values[i] = %s((data->%s[i] & ",
                       (dp->booleannegative) ? "!" : "",
-                      dp->dnaname);
-              rna_int_print(f, dp->booleanbit);
-              fprintf(f, ") != 0);\n");
-            }
-            else if (rna_color_quantize(prop, dp)) {
+							        dp->dnaname);
+							rna_int_print(f, dp->booleanbit);
+							fprintf(f, ") != 0);\n");
+						}
+						else if (rna_color_quantize(prop, dp)) {
               fprintf(f,
                       "        values[i] = (%s)(data->%s[i] * (1.0f / 255.0f));\n",
                       rna_type_type(prop),
                       dp->dnaname);
-            }
-            else if (dp->dnatype) {
+						}
+						else if (dp->dnatype) {
               fprintf(f,
                       "        values[i] = (%s)%s(((%s *)data->%s)[i]);\n",
                       rna_type_type(prop),
                       (dp->booleannegative) ? "!" : "",
                       dp->dnatype,
                       dp->dnaname);
-            }
-            else {
+						}
+						else {
               fprintf(f,
                       "        values[i] = (%s)%s((data->%s)[i]);\n",
                       rna_type_type(prop),
                       (dp->booleannegative) ? "!" : "",
                       dp->dnaname);
-            }
-          }
-          fprintf(f, "    }\n");
-        }
-        fprintf(f, "}\n\n");
-      }
-      else {
-        fprintf(f, "%s %s(PointerRNA *ptr)\n", rna_type_type(prop), func);
-        fprintf(f, "{\n");
-
-        if (manualfunc) {
-          fprintf(f, "    return %s(ptr);\n", manualfunc);
-        }
-        else {
-          rna_print_data_get(f, dp);
-          if (prop->type == PROP_BOOLEAN && dp->booleanbit) {
+						}
+					}
+					fprintf(f, "    }\n");
+				}
+				fprintf(f, "}\n\n");
+			}
+			else {
+				fprintf(f, "%s %s(PointerRNA *ptr)\n", rna_type_type(prop), func);
+				fprintf(f, "{\n");
+
+				if (manualfunc) {
+					fprintf(f, "    return %s(ptr);\n", manualfunc);
+				}
+				else {
+					rna_print_data_get(f, dp);
+					if (prop->type == PROP_BOOLEAN && dp->booleanbit) {
             fprintf(
                 f, "    return %s(((data->%s) & ", (dp->booleannegative) ? "!" : "", dp->dnaname);
-            rna_int_print(f, dp->booleanbit);
-            fprintf(f, ") != 0);\n");
-          }
-          else if (prop->type == PROP_ENUM && dp->enumbitflags) {
-            fprintf(f, "    return ((data->%s) & ", dp->dnaname);
-            rna_int_print(f, rna_enum_bitmask(prop));
-            fprintf(f, ");\n");
-          }
-          else
+						rna_int_print(f, dp->booleanbit);
+						fprintf(f, ") != 0);\n");
+					}
+					else if (prop->type == PROP_ENUM && dp->enumbitflags) {
+						fprintf(f, "    return ((data->%s) & ", dp->dnaname);
+						rna_int_print(f, rna_enum_bitmask(prop));
+						fprintf(f, ");\n");
+					}
+					else
             fprintf(f,
                     "    return (%s)%s(data->%s);\n",
                     rna_type_type(prop),
                     (dp->booleannegative) ? "!" : "",
                     dp->dnaname);
-        }
-
-        fprintf(f, "}\n\n");
-      }
-      break;
-  }
-
-  return func;
+				}
+
+				fprintf(f, "}\n\n");
+			}
+			break;
+	}
+
+	return func;
 }
 
 /* defined min/max variables to be used by rna_clamp_value() */
 static void rna_clamp_value_range(FILE *f, PropertyRNA *prop)
 {
-  if (prop->type == PROP_FLOAT) {
-    FloatPropertyRNA *fprop = (FloatPropertyRNA *)prop;
-    if (fprop->range) {
-      fprintf(f,
+	if (prop->type == PROP_FLOAT) {
+		FloatPropertyRNA *fprop = (FloatPropertyRNA *)prop;
+		if (fprop->range) {
+			fprintf(f,
               "    float prop_clamp_min = -FLT_MAX, prop_clamp_max = FLT_MAX, prop_soft_min, "
               "prop_soft_max;\n");
       fprintf(f,
               "    %s(ptr, &prop_clamp_min, &prop_clamp_max, &prop_soft_min, &prop_soft_max);\n",
-              rna_function_string(fprop->range));
-    }
-  }
-  else if (prop->type == PROP_INT) {
-    IntPropertyRNA *iprop = (IntPropertyRNA *)prop;
-    if (iprop->range) {
+			        rna_function_string(fprop->range));
+		}
+	}
+	else if (prop->type == PROP_INT) {
+		IntPropertyRNA *iprop = (IntPropertyRNA *)prop;
+		if (iprop->range) {
       fprintf(f,
               "    int prop_clamp_min = INT_MIN, prop_clamp_max = INT_MAX, prop_soft_min, "
               "prop_soft_max;\n");
       fprintf(f,
               "    %s(ptr, &prop_clamp_min, &prop_clamp_max, &prop_soft_min, &prop_soft_max);\n",
-              rna_function_string(iprop->range));
-    }
-  }
+			        rna_function_string(iprop->range));
+		}
+	}
 }
 
 #ifdef USE_RNA_RANGE_CHECK
@@ -847,443 +847,443 @@
                                         const char *dnaname_prefix,
                                         const char *dnaname)
 {
-  if (prop->type == PROP_INT) {
-    IntPropertyRNA *iprop = (IntPropertyRNA *)prop;
-    fprintf(f,
-            "    { BLI_STATIC_ASSERT("
-            "(TYPEOF_MAX(%s%s) >= %d) && "
-            "(TYPEOF_MIN(%s%s) <= %d), "
-            "\"invalid limits\"); }\n",
+	if (prop->type == PROP_INT) {
+		IntPropertyRNA *iprop = (IntPropertyRNA *)prop;
+		fprintf(f,
+		        "    { BLI_STATIC_ASSERT("
+		        "(TYPEOF_MAX(%s%s) >= %d) && "
+		        "(TYPEOF_MIN(%s%s) <= %d), "
+		        "\"invalid limits\"); }\n",
             dnaname_prefix,
             dnaname,
             iprop->hardmax,
             dnaname_prefix,
             dnaname,
             iprop->hardmin);
-  }
-}
-#endif /* USE_RNA_RANGE_CHECK */
+	}
+}
+#endif  /* USE_RNA_RANGE_CHECK */
 
 static void rna_clamp_value(FILE *f, PropertyRNA *prop, int array)
 {
-  if (prop->type == PROP_INT) {
-    IntPropertyRNA *iprop = (IntPropertyRNA *)prop;
-
-    if (iprop->hardmin != INT_MIN || iprop->hardmax != INT_MAX || iprop->range) {
+	if (prop->type == PROP_INT) {
+		IntPropertyRNA *iprop = (IntPropertyRNA *)prop;
+
+		if (iprop->hardmin != INT_MIN || iprop->hardmax != INT_MAX || iprop->range) {
       if (array)
         fprintf(f, "CLAMPIS(values[i], ");
       else
         fprintf(f, "CLAMPIS(value, ");
-      if (iprop->range) {
-        fprintf(f, "prop_clamp_min, prop_clamp_max);");
-      }
-      else {
+			if (iprop->range) {
+				fprintf(f, "prop_clamp_min, prop_clamp_max);");
+			}
+			else {
         rna_int_print(f, iprop->hardmin);
         fprintf(f, ", ");
         rna_int_print(f, iprop->hardmax);
         fprintf(f, ");\n");
-      }
-      return;
-    }
-  }
-  else if (prop->type == PROP_FLOAT) {
-    FloatPropertyRNA *fprop = (FloatPropertyRNA *)prop;
-
-    if (fprop->hardmin != -FLT_MAX || fprop->hardmax != FLT_MAX || fprop->range) {
+			}
+			return;
+		}
+	}
+	else if (prop->type == PROP_FLOAT) {
+		FloatPropertyRNA *fprop = (FloatPropertyRNA *)prop;
+
+		if (fprop->hardmin != -FLT_MAX || fprop->hardmax != FLT_MAX || fprop->range) {
       if (array)
         fprintf(f, "CLAMPIS(values[i], ");
       else
         fprintf(f, "CLAMPIS(value, ");
-      if (fprop->range) {
-        fprintf(f, "prop_clamp_min, prop_clamp_max);");
-      }
-      else {
+			if (fprop->range) {
+				fprintf(f, "prop_clamp_min, prop_clamp_max);");
+			}
+			else {
         rna_float_print(f, fprop->hardmin);
         fprintf(f, ", ");
         rna_float_print(f, fprop->hardmax);
         fprintf(f, ");\n");
-      }
-      return;
-    }
-  }
-
-  if (array)
-    fprintf(f, "values[i];\n");
-  else
-    fprintf(f, "value;\n");
+			}
+			return;
+		}
+	}
+
+	if (array)
+		fprintf(f, "values[i];\n");
+	else
+		fprintf(f, "value;\n");
 }
 
 static char *rna_def_property_set_func(
     FILE *f, StructRNA *srna, PropertyRNA *prop, PropertyDefRNA *dp, const char *manualfunc)
 {
-  char *func;
-
-  if (!(prop->flag & PROP_EDITABLE))
-    return NULL;
-  if (prop->flag & PROP_IDPROPERTY && manualfunc == NULL)
-    return NULL;
-
-  if (!manualfunc) {
-    if (!dp->dnastructname || !dp->dnaname) {
-      if (prop->flag & PROP_EDITABLE) {
+	char *func;
+
+	if (!(prop->flag & PROP_EDITABLE))
+		return NULL;
+	if (prop->flag & PROP_IDPROPERTY && manualfunc == NULL)
+		return NULL;
+
+	if (!manualfunc) {
+		if (!dp->dnastructname || !dp->dnaname) {
+			if (prop->flag & PROP_EDITABLE) {
         CLOG_ERROR(&LOG, "%s.%s has no valid dna info.", srna->identifier, prop->identifier);
-        DefRNA.error = 1;
-      }
-      return NULL;
-    }
-  }
-
-  func = rna_alloc_function_name(srna->identifier, rna_safe_id(prop->identifier), "set");
-
-  switch (prop->type) {
+				DefRNA.error = 1;
+			}
+			return NULL;
+		}
+	}
+
+	func = rna_alloc_function_name(srna->identifier, rna_safe_id(prop->identifier), "set");
+
+	switch (prop->type) {
     case PROP_STRING: {
-      StringPropertyRNA *sprop = (StringPropertyRNA *)prop;
-      fprintf(f, "void %s(PointerRNA *ptr, const char *value)\n", func);
-      fprintf(f, "{\n");
-      if (manualfunc) {
-        fprintf(f, "    %s(ptr, value);\n", manualfunc);
-      }
-      else {
-        const PropertySubType subtype = prop->subtype;
+			StringPropertyRNA *sprop = (StringPropertyRNA *)prop;
+			fprintf(f, "void %s(PointerRNA *ptr, const char *value)\n", func);
+			fprintf(f, "{\n");
+			if (manualfunc) {
+				fprintf(f, "    %s(ptr, value);\n", manualfunc);
+			}
+			else {
+				const PropertySubType subtype = prop->subtype;
         const char *string_copy_func = (subtype == PROP_FILEPATH || subtype == PROP_DIRPATH ||
                                         subtype == PROP_FILENAME || subtype == PROP_BYTESTRING) ?
                                            "BLI_strncpy" :
                                            "BLI_strncpy_utf8";
 
-        rna_print_data_get(f, dp);
-
-        if (!(prop->flag & PROP_NEVER_NULL)) {
-          fprintf(f, "    if (data->%s == NULL) {\n", dp->dnaname);
-          fprintf(f, "        return;\n");
-          fprintf(f, "    }\n");
-        }
-
-        if (sprop->maxlength)
+				rna_print_data_get(f, dp);
+
+				if (!(prop->flag & PROP_NEVER_NULL)) {
+					fprintf(f, "    if (data->%s == NULL) {\n", dp->dnaname);
+					fprintf(f, "        return;\n");
+					fprintf(f, "    }\n");
+				}
+
+				if (sprop->maxlength)
           fprintf(f,
                   "    %s(data->%s, value, %d);\n",
                   string_copy_func,
                   dp->dnaname,
                   sprop->maxlength);
-        else
+				else
           fprintf(f,
                   "    %s(data->%s, value, sizeof(data->%s));\n",
                   string_copy_func,
                   dp->dnaname,
                   dp->dnaname);
-      }
-      fprintf(f, "}\n\n");
-      break;
-    }
+			}
+			fprintf(f, "}\n\n");
+			break;
+		}
     case PROP_POINTER: {
-      fprintf(f, "void %s(PointerRNA *ptr, PointerRNA value)\n", func);
-      fprintf(f, "{\n");
-      if (manualfunc) {
-        fprintf(f, "    %s(ptr, value);\n", manualfunc);
-      }
-      else {
-        rna_print_data_get(f, dp);
-
-        if (prop->flag & PROP_ID_SELF_CHECK) {
-          rna_print_id_get(f, dp);
-          fprintf(f, "    if (id == value.data) return;\n\n");
-        }
-
-        if (prop->flag & PROP_ID_REFCOUNT) {
-          fprintf(f, "\n    if (data->%s)\n", dp->dnaname);
-          fprintf(f, "        id_us_min((ID *)data->%s);\n", dp->dnaname);
-          fprintf(f, "    if (value.data)\n");
-          fprintf(f, "        id_us_plus((ID *)value.data);\n\n");
-        }
-        else {
-          PointerPropertyRNA *pprop = (PointerPropertyRNA *)dp->prop;
-          StructRNA *type = (pprop->type) ? rna_find_struct((const char *)pprop->type) : NULL;
-          if (type && (type->flag & STRUCT_ID)) {
-            fprintf(f, "    if (value.data)\n");
-            fprintf(f, "        id_lib_extern((ID *)value.data);\n\n");
-          }
-        }
-
-        fprintf(f, "    data->%s = value.data;\n", dp->dnaname);
-      }
-      fprintf(f, "}\n\n");
-      break;
-    }
-    default:
-      if (prop->arraydimension) {
-        if (prop->flag & PROP_DYNAMIC)
-          fprintf(f, "void %s(PointerRNA *ptr, const %s values[])\n", func, rna_type_type(prop));
-        else
+			fprintf(f, "void %s(PointerRNA *ptr, PointerRNA value)\n", func);
+			fprintf(f, "{\n");
+			if (manualfunc) {
+				fprintf(f, "    %s(ptr, value);\n", manualfunc);
+			}
+			else {
+				rna_print_data_get(f, dp);
+
+				if (prop->flag & PROP_ID_SELF_CHECK) {
+					rna_print_id_get(f, dp);
+					fprintf(f, "    if (id == value.data) return;\n\n");
+				}
+
+				if (prop->flag & PROP_ID_REFCOUNT) {
+					fprintf(f, "\n    if (data->%s)\n", dp->dnaname);
+					fprintf(f, "        id_us_min((ID *)data->%s);\n", dp->dnaname);
+					fprintf(f, "    if (value.data)\n");
+					fprintf(f, "        id_us_plus((ID *)value.data);\n\n");
+				}
+				else {
+					PointerPropertyRNA *pprop = (PointerPropertyRNA *)dp->prop;
+					StructRNA *type = (pprop->type) ? rna_find_struct((const char *)pprop->type) : NULL;
+					if (type && (type->flag & STRUCT_ID)) {
+						fprintf(f, "    if (value.data)\n");
+						fprintf(f, "        id_lib_extern((ID *)value.data);\n\n");
+					}
+				}
+
+				fprintf(f, "    data->%s = value.data;\n", dp->dnaname);
+			}
+			fprintf(f, "}\n\n");
+			break;
+		}
+		default:
+			if (prop->arraydimension) {
+				if (prop->flag & PROP_DYNAMIC)
+					fprintf(f, "void %s(PointerRNA *ptr, const %s values[])\n", func, rna_type_type(prop));
+				else
           fprintf(f,
                   "void %s(PointerRNA *ptr, const %s values[%u])\n",
                   func,
                   rna_type_type(prop),
                   prop->totarraylength);
-        fprintf(f, "{\n");
-
-        if (manualfunc) {
-          fprintf(f, "    %s(ptr, values);\n", manualfunc);
-        }
-        else {
-          rna_print_data_get(f, dp);
-
-          if (prop->flag & PROP_DYNAMIC) {
+				fprintf(f, "{\n");
+
+				if (manualfunc) {
+					fprintf(f, "    %s(ptr, values);\n", manualfunc);
+				}
+				else {
+					rna_print_data_get(f, dp);
+
+					if (prop->flag & PROP_DYNAMIC) {
             char *lenfunc = rna_alloc_function_name(
                 srna->identifier, rna_safe_id(prop->identifier), "set_length");
-            fprintf(f, "    unsigned int i, arraylen[RNA_MAX_ARRAY_DIMENSION];\n");
-            fprintf(f, "    unsigned int len = %s(ptr, arraylen);\n\n", lenfunc);
-            rna_clamp_value_range(f, prop);
-            fprintf(f, "    for (i = 0; i < len; i++) {\n");
-            MEM_freeN(lenfunc);
-          }
-          else {
-            fprintf(f, "    unsigned int i;\n\n");
-            rna_clamp_value_range(f, prop);
-            fprintf(f, "    for (i = 0; i < %u; i++) {\n", prop->totarraylength);
-          }
-
-          if (dp->dnaarraylength == 1) {
-            if (prop->type == PROP_BOOLEAN && dp->booleanbit) {
+						fprintf(f, "    unsigned int i, arraylen[RNA_MAX_ARRAY_DIMENSION];\n");
+						fprintf(f, "    unsigned int len = %s(ptr, arraylen);\n\n", lenfunc);
+						rna_clamp_value_range(f, prop);
+						fprintf(f, "    for (i = 0; i < len; i++) {\n");
+						MEM_freeN(lenfunc);
+					}
+					else {
+						fprintf(f, "    unsigned int i;\n\n");
+						rna_clamp_value_range(f, prop);
+						fprintf(f, "    for (i = 0; i < %u; i++) {\n", prop->totarraylength);
+					}
+
+					if (dp->dnaarraylength == 1) {
+						if (prop->type == PROP_BOOLEAN && dp->booleanbit) {
               fprintf(f,
                       "        if (%svalues[i]) data->%s |= (%du << i);\n",
                       (dp->booleannegative) ? "!" : "",
                       dp->dnaname,
                       dp->booleanbit);
-              fprintf(f, "        else data->%s &= ~(%du << i);\n", dp->dnaname, dp->booleanbit);
-            }
-            else {
+							fprintf(f, "        else data->%s &= ~(%du << i);\n", dp->dnaname, dp->booleanbit);
+						}
+						else {
               fprintf(
                   f, "        (&data->%s)[i] = %s", dp->dnaname, (dp->booleannegative) ? "!" : "");
-              rna_clamp_value(f, prop, 1);
-            }
-          }
-          else {
-            if (prop->type == PROP_BOOLEAN && dp->booleanbit) {
+							rna_clamp_value(f, prop, 1);
+						}
+					}
+					else {
+						if (prop->type == PROP_BOOLEAN && dp->booleanbit) {
               fprintf(f,
                       "        if (%svalues[i]) data->%s[i] |= ",
                       (dp->booleannegative) ? "!" : "",
-                      dp->dnaname);
-              rna_int_print(f, dp->booleanbit);
-              fprintf(f, ";\n");
-              fprintf(f, "        else data->%s[i] &= ~", dp->dnaname);
-              rna_int_print(f, dp->booleanbit);
-              fprintf(f, ";\n");
-            }
-            else if (rna_color_quantize(prop, dp)) {
+							        dp->dnaname);
+							rna_int_print(f, dp->booleanbit);
+							fprintf(f, ";\n");
+							fprintf(f, "        else data->%s[i] &= ~", dp->dnaname);
+							rna_int_print(f, dp->booleanbit);
+							fprintf(f, ";\n");
+						}
+						else if (rna_color_quantize(prop, dp)) {
               fprintf(
                   f, "        data->%s[i] = unit_float_to_uchar_clamp(values[i]);\n", dp->dnaname);
-            }
-            else {
-              if (dp->dnatype)
+						}
+						else {
+							if (dp->dnatype)
                 fprintf(f,
                         "        ((%s *)data->%s)[i] = %s",
                         dp->dnatype,
                         dp->dnaname,
-                        (dp->booleannegative) ? "!" : "");
-              else
+								        (dp->booleannegative) ? "!" : "");
+							else
                 fprintf(f,
                         "        (data->%s)[i] = %s",
                         dp->dnaname,
                         (dp->booleannegative) ? "!" : "");
-              rna_clamp_value(f, prop, 1);
-            }
-          }
-          fprintf(f, "    }\n");
-        }
+							rna_clamp_value(f, prop, 1);
+						}
+					}
+					fprintf(f, "    }\n");
+				}
 
 #ifdef USE_RNA_RANGE_CHECK
-        if (dp->dnaname && manualfunc == NULL) {
-          if (dp->dnaarraylength == 1) {
-            rna_clamp_value_range_check(f, prop, "data->", dp->dnaname);
-          }
-          else {
-            rna_clamp_value_range_check(f, prop, "*data->", dp->dnaname);
-          }
-        }
+				if (dp->dnaname && manualfunc == NULL) {
+					if (dp->dnaarraylength == 1) {
+						rna_clamp_value_range_check(f, prop, "data->", dp->dnaname);
+					}
+					else {
+						rna_clamp_value_range_check(f, prop, "*data->", dp->dnaname);
+					}
+				}
 #endif
 
-        fprintf(f, "}\n\n");
-      }
-      else {
-        fprintf(f, "void %s(PointerRNA *ptr, %s value)\n", func, rna_type_type(prop));
-        fprintf(f, "{\n");
-
-        if (manualfunc) {
-          fprintf(f, "    %s(ptr, value);\n", manualfunc);
-        }
-        else {
-          rna_print_data_get(f, dp);
-          if (prop->type == PROP_BOOLEAN && dp->booleanbit) {
+				fprintf(f, "}\n\n");
+			}
+			else {
+				fprintf(f, "void %s(PointerRNA *ptr, %s value)\n", func, rna_type_type(prop));
+				fprintf(f, "{\n");
+
+				if (manualfunc) {
+					fprintf(f, "    %s(ptr, value);\n", manualfunc);
+				}
+				else {
+					rna_print_data_get(f, dp);
+					if (prop->type == PROP_BOOLEAN && dp->booleanbit) {
             fprintf(
                 f, "    if (%svalue) data->%s |= ", (dp->booleannegative) ? "!" : "", dp->dnaname);
-            rna_int_print(f, dp->booleanbit);
-            fprintf(f, ";\n");
-            fprintf(f, "    else data->%s &= ~", dp->dnaname);
-            rna_int_print(f, dp->booleanbit);
-            fprintf(f, ";\n");
-          }
-          else if (prop->type == PROP_ENUM && dp->enumbitflags) {
-            fprintf(f, "    data->%s &= ~", dp->dnaname);
-            rna_int_print(f, rna_enum_bitmask(prop));
-            fprintf(f, ";\n");
-            fprintf(f, "    data->%s |= value;\n", dp->dnaname);
-          }
-          else {
-            rna_clamp_value_range(f, prop);
-            fprintf(f, "    data->%s = %s", dp->dnaname, (dp->booleannegative) ? "!" : "");
-            rna_clamp_value(f, prop, 0);
-          }
-        }
+						rna_int_print(f, dp->booleanbit);
+						fprintf(f, ";\n");
+						fprintf(f, "    else data->%s &= ~", dp->dnaname);
+						rna_int_print(f, dp->booleanbit);
+						fprintf(f, ";\n");
+					}
+					else if (prop->type == PROP_ENUM && dp->enumbitflags) {
+						fprintf(f, "    data->%s &= ~", dp->dnaname);
+						rna_int_print(f, rna_enum_bitmask(prop));
+						fprintf(f, ";\n");
+						fprintf(f, "    data->%s |= value;\n", dp->dnaname);
+					}
+					else {
+						rna_clamp_value_range(f, prop);
+						fprintf(f, "    data->%s = %s", dp->dnaname, (dp->booleannegative) ? "!" : "");
+						rna_clamp_value(f, prop, 0);
+					}
+				}
 
 #ifdef USE_RNA_RANGE_CHECK
-        if (dp->dnaname && manualfunc == NULL) {
-          rna_clamp_value_range_check(f, prop, "data->", dp->dnaname);
-        }
+				if (dp->dnaname && manualfunc == NULL) {
+					rna_clamp_value_range_check(f, prop, "data->", dp->dnaname);
+				}
 #endif
 
-        fprintf(f, "}\n\n");
-      }
-      break;
-  }
-
-  return func;
+				fprintf(f, "}\n\n");
+			}
+			break;
+	}
+
+	return func;
 }
 
 static char *rna_def_property_length_func(
     FILE *f, StructRNA *srna, PropertyRNA *prop, PropertyDefRNA *dp, const char *manualfunc)
 {
-  char *func = NULL;
-
-  if (prop->flag & PROP_IDPROPERTY && manualfunc == NULL)
-    return NULL;
-
-  if (prop->type == PROP_STRING) {
-    if (!manualfunc) {
-      if (!dp->dnastructname || !dp->dnaname) {
+	char *func = NULL;
+
+	if (prop->flag & PROP_IDPROPERTY && manualfunc == NULL)
+		return NULL;
+
+	if (prop->type == PROP_STRING) {
+		if (!manualfunc) {
+			if (!dp->dnastructname || !dp->dnaname) {
         CLOG_ERROR(&LOG, "%s.%s has no valid dna info.", srna->identifier, prop->identifier);
-        DefRNA.error = 1;
-        return NULL;
-      }
-    }
-
-    func = rna_alloc_function_name(srna->identifier, rna_safe_id(prop->identifier), "length");
-
-    fprintf(f, "int %s(PointerRNA *ptr)\n", func);
-    fprintf(f, "{\n");
-    if (manualfunc) {
-      fprintf(f, "    return %s(ptr);\n", manualfunc);
-    }
-    else {
-      rna_print_data_get(f, dp);
-      if (!(prop->flag & PROP_NEVER_NULL)) {
-        fprintf(f, "    if (data->%s == NULL) return 0;\n", dp->dnaname);
-      }
-      fprintf(f, "    return strlen(data->%s);\n", dp->dnaname);
-    }
-    fprintf(f, "}\n\n");
-  }
-  else if (prop->type == PROP_COLLECTION) {
-    if (!manualfunc) {
+				DefRNA.error = 1;
+				return NULL;
+			}
+		}
+
+		func = rna_alloc_function_name(srna->identifier, rna_safe_id(prop->identifier), "length");
+
+		fprintf(f, "int %s(PointerRNA *ptr)\n", func);
+		fprintf(f, "{\n");
+		if (manualfunc) {
+			fprintf(f, "    return %s(ptr);\n", manualfunc);
+		}
+		else {
+			rna_print_data_get(f, dp);
+			if (!(prop->flag & PROP_NEVER_NULL)) {
+				fprintf(f, "    if (data->%s == NULL) return 0;\n", dp->dnaname);
+			}
+			fprintf(f, "    return strlen(data->%s);\n", dp->dnaname);
+		}
+		fprintf(f, "}\n\n");
+	}
+	else if (prop->type == PROP_COLLECTION) {
+		if (!manualfunc) {
       if (prop->type == PROP_COLLECTION &&
           (!(dp->dnalengthname || dp->dnalengthfixed) || !dp->dnaname)) {
         CLOG_ERROR(&LOG, "%s.%s has no valid dna info.", srna->identifier, prop->identifier);
-        DefRNA.error = 1;
-        return NULL;
-      }
-    }
-
-    func = rna_alloc_function_name(srna->identifier, rna_safe_id(prop->identifier), "length");
-
-    fprintf(f, "int %s(PointerRNA *ptr)\n", func);
-    fprintf(f, "{\n");
-    if (manualfunc) {
-      fprintf(f, "    return %s(ptr);\n", manualfunc);
-    }
-    else {
-      if (dp->dnaarraylength <= 1 || dp->dnalengthname)
-        rna_print_data_get(f, dp);
-
-      if (dp->dnaarraylength > 1)
-        fprintf(f, "    return ");
-      else
-        fprintf(f, "    return (data->%s == NULL) ? 0 : ", dp->dnaname);
-
-      if (dp->dnalengthname)
-        fprintf(f, "data->%s;\n", dp->dnalengthname);
-      else
-        fprintf(f, "%d;\n", dp->dnalengthfixed);
-    }
-    fprintf(f, "}\n\n");
-  }
-
-  return func;
+				DefRNA.error = 1;
+				return NULL;
+			}
+		}
+
+		func = rna_alloc_function_name(srna->identifier, rna_safe_id(prop->identifier), "length");
+
+		fprintf(f, "int %s(PointerRNA *ptr)\n", func);
+		fprintf(f, "{\n");
+		if (manualfunc) {
+			fprintf(f, "    return %s(ptr);\n", manualfunc);
+		}
+		else {
+			if (dp->dnaarraylength <= 1 || dp->dnalengthname)
+				rna_print_data_get(f, dp);
+
+			if (dp->dnaarraylength > 1)
+				fprintf(f, "    return ");
+			else
+				fprintf(f, "    return (data->%s == NULL) ? 0 : ", dp->dnaname);
+
+			if (dp->dnalengthname)
+				fprintf(f, "data->%s;\n", dp->dnalengthname);
+			else
+				fprintf(f, "%d;\n", dp->dnalengthfixed);
+		}
+		fprintf(f, "}\n\n");
+	}
+
+	return func;
 }
 
 static char *rna_def_property_begin_func(
     FILE *f, StructRNA *srna, PropertyRNA *prop, PropertyDefRNA *dp, const char *manualfunc)
 {
-  char *func, *getfunc;
-
-  if (prop->flag & PROP_IDPROPERTY && manualfunc == NULL)
-    return NULL;
-
-  if (!manualfunc) {
-    if (!dp->dnastructname || !dp->dnaname) {
+	char *func, *getfunc;
+
+	if (prop->flag & PROP_IDPROPERTY && manualfunc == NULL)
+		return NULL;
+
+	if (!manualfunc) {
+		if (!dp->dnastructname || !dp->dnaname) {
       CLOG_ERROR(&LOG, "%s.%s has no valid dna info.", srna->identifier, prop->identifier);
-      DefRNA.error = 1;
-      return NULL;
-    }
-  }
-
-  func = rna_alloc_function_name(srna->identifier, rna_safe_id(prop->identifier), "begin");
-
-  fprintf(f, "void %s(CollectionPropertyIterator *iter, PointerRNA *ptr)\n", func);
-  fprintf(f, "{\n");
-
-  if (!manualfunc)
-    rna_print_data_get(f, dp);
-
-  fprintf(f, "\n    memset(iter, 0, sizeof(*iter));\n");
-  fprintf(f, "    iter->parent = *ptr;\n");
-  fprintf(f, "    iter->prop = (PropertyRNA *)&rna_%s_%s;\n", srna->identifier, prop->identifier);
-
-  if (dp->dnalengthname || dp->dnalengthfixed) {
-    if (manualfunc) {
-      fprintf(f, "\n    %s(iter, ptr);\n", manualfunc);
-    }
-    else {
-      if (dp->dnalengthname)
+			DefRNA.error = 1;
+			return NULL;
+		}
+	}
+
+	func = rna_alloc_function_name(srna->identifier, rna_safe_id(prop->identifier), "begin");
+
+	fprintf(f, "void %s(CollectionPropertyIterator *iter, PointerRNA *ptr)\n", func);
+	fprintf(f, "{\n");
+
+	if (!manualfunc)
+		rna_print_data_get(f, dp);
+
+	fprintf(f, "\n    memset(iter, 0, sizeof(*iter));\n");
+	fprintf(f, "    iter->parent = *ptr;\n");
+	fprintf(f, "    iter->prop = (PropertyRNA *)&rna_%s_%s;\n", srna->identifier, prop->identifier);
+
+	if (dp->dnalengthname || dp->dnalengthfixed) {
+		if (manualfunc) {
+			fprintf(f, "\n    %s(iter, ptr);\n", manualfunc);
+		}
+		else {
+			if (dp->dnalengthname)
         fprintf(f,
                 "\n    rna_iterator_array_begin(iter, data->%s, sizeof(data->%s[0]), data->%s, 0, "
                 "NULL);\n",
                 dp->dnaname,
                 dp->dnaname,
                 dp->dnalengthname);
-      else
+			else
         fprintf(
             f,
             "\n    rna_iterator_array_begin(iter, data->%s, sizeof(data->%s[0]), %d, 0, NULL);\n",
             dp->dnaname,
             dp->dnaname,
             dp->dnalengthfixed);
-    }
-  }
-  else {
-    if (manualfunc)
-      fprintf(f, "\n    %s(iter, ptr);\n", manualfunc);
-    else if (dp->dnapointerlevel == 0)
-      fprintf(f, "\n    rna_iterator_listbase_begin(iter, &data->%s, NULL);\n", dp->dnaname);
-    else
-      fprintf(f, "\n    rna_iterator_listbase_begin(iter, data->%s, NULL);\n", dp->dnaname);
-  }
-
-  getfunc = rna_alloc_function_name(srna->identifier, rna_safe_id(prop->identifier), "get");
-
-  fprintf(f, "\n    if (iter->valid)\n");
-  fprintf(f, "        iter->ptr = %s(iter);\n", getfunc);
-
-  fprintf(f, "}\n\n");
-
-  return func;
+		}
+	}
+	else {
+		if (manualfunc)
+			fprintf(f, "\n    %s(iter, ptr);\n", manualfunc);
+		else if (dp->dnapointerlevel == 0)
+			fprintf(f, "\n    rna_iterator_listbase_begin(iter, &data->%s, NULL);\n", dp->dnaname);
+		else
+			fprintf(f, "\n    rna_iterator_listbase_begin(iter, data->%s, NULL);\n", dp->dnaname);
+	}
+
+	getfunc = rna_alloc_function_name(srna->identifier, rna_safe_id(prop->identifier), "get");
+
+	fprintf(f, "\n    if (iter->valid)\n");
+	fprintf(f, "        iter->ptr = %s(iter);\n", getfunc);
+
+	fprintf(f, "}\n\n");
+
+	return func;
 }
 
 static char *rna_def_property_lookup_int_func(FILE *f,
@@ -1293,113 +1293,113 @@
                                               const char *manualfunc,
                                               const char *nextfunc)
 {
-  /* note on indices, this is for external functions and ignores skipped values.
-   * so the index can only be checked against the length when there is no 'skip' function. */
-  char *func;
-
-  if (prop->flag & PROP_IDPROPERTY && manualfunc == NULL)
-    return NULL;
-
-  if (!manualfunc) {
-    if (!dp->dnastructname || !dp->dnaname)
-      return NULL;
-
-    /* only supported in case of standard next functions */
+	/* note on indices, this is for external functions and ignores skipped values.
+	 * so the index can only be checked against the length when there is no 'skip' function. */
+	char *func;
+
+	if (prop->flag & PROP_IDPROPERTY && manualfunc == NULL)
+		return NULL;
+
+	if (!manualfunc) {
+		if (!dp->dnastructname || !dp->dnaname)
+			return NULL;
+
+		/* only supported in case of standard next functions */
     if (STREQ(nextfunc, "rna_iterator_array_next")) {
     }
     else if (STREQ(nextfunc, "rna_iterator_listbase_next")) {
     }
     else
       return NULL;
-  }
-
-  func = rna_alloc_function_name(srna->identifier, rna_safe_id(prop->identifier), "lookup_int");
-
-  fprintf(f, "int %s(PointerRNA *ptr, int index, PointerRNA *r_ptr)\n", func);
-  fprintf(f, "{\n");
-
-  if (manualfunc) {
-    fprintf(f, "\n    return %s(ptr, index, r_ptr);\n", manualfunc);
-    fprintf(f, "}\n\n");
-    return func;
-  }
-
-  fprintf(f, "    int found = 0;\n");
-  fprintf(f, "    CollectionPropertyIterator iter;\n\n");
-
-  fprintf(f, "    %s_%s_begin(&iter, ptr);\n\n", srna->identifier, rna_safe_id(prop->identifier));
-  fprintf(f, "    if (iter.valid) {\n");
-
-  if (STREQ(nextfunc, "rna_iterator_array_next")) {
-    fprintf(f, "        ArrayIterator *internal = &iter.internal.array;\n");
-    fprintf(f, "        if (index < 0 || index >= internal->length) {\n");
-    fprintf(f, "#ifdef __GNUC__\n");
+	}
+
+	func = rna_alloc_function_name(srna->identifier, rna_safe_id(prop->identifier), "lookup_int");
+
+	fprintf(f, "int %s(PointerRNA *ptr, int index, PointerRNA *r_ptr)\n", func);
+	fprintf(f, "{\n");
+
+	if (manualfunc) {
+		fprintf(f, "\n    return %s(ptr, index, r_ptr);\n", manualfunc);
+		fprintf(f, "}\n\n");
+		return func;
+	}
+
+	fprintf(f, "    int found = 0;\n");
+	fprintf(f, "    CollectionPropertyIterator iter;\n\n");
+
+	fprintf(f, "    %s_%s_begin(&iter, ptr);\n\n", srna->identifier, rna_safe_id(prop->identifier));
+	fprintf(f, "    if (iter.valid) {\n");
+
+	if (STREQ(nextfunc, "rna_iterator_array_next")) {
+		fprintf(f, "        ArrayIterator *internal = &iter.internal.array;\n");
+		fprintf(f, "        if (index < 0 || index >= internal->length) {\n");
+		fprintf(f, "#ifdef __GNUC__\n");
     fprintf(f,
             "            printf(\"Array iterator out of range: %%s (index %%d)\\n\", __func__, "
             "index);\n");
-    fprintf(f, "#else\n");
-    fprintf(f, "            printf(\"Array iterator out of range: (index %%d)\\n\", index);\n");
-    fprintf(f, "#endif\n");
-    fprintf(f, "        }\n");
-    fprintf(f, "        else if (internal->skip) {\n");
-    fprintf(f, "            while (index-- > 0 && iter.valid) {\n");
-    fprintf(f, "                rna_iterator_array_next(&iter);\n");
-    fprintf(f, "            }\n");
-    fprintf(f, "            found = (index == -1 && iter.valid);\n");
-    fprintf(f, "        }\n");
-    fprintf(f, "        else {\n");
-    fprintf(f, "            internal->ptr += internal->itemsize * index;\n");
-    fprintf(f, "            found = 1;\n");
-    fprintf(f, "        }\n");
-  }
-  else if (STREQ(nextfunc, "rna_iterator_listbase_next")) {
-    fprintf(f, "        ListBaseIterator *internal = &iter.internal.listbase;\n");
-    fprintf(f, "        if (internal->skip) {\n");
-    fprintf(f, "            while (index-- > 0 && iter.valid) {\n");
-    fprintf(f, "                rna_iterator_listbase_next(&iter);\n");
-    fprintf(f, "            }\n");
-    fprintf(f, "            found = (index == -1 && iter.valid);\n");
-    fprintf(f, "        }\n");
-    fprintf(f, "        else {\n");
-    fprintf(f, "            while (index-- > 0 && internal->link)\n");
-    fprintf(f, "                internal->link = internal->link->next;\n");
-    fprintf(f, "            found = (index == -1 && internal->link);\n");
-    fprintf(f, "        }\n");
-  }
+		fprintf(f, "#else\n");
+		fprintf(f, "            printf(\"Array iterator out of range: (index %%d)\\n\", index);\n");
+		fprintf(f, "#endif\n");
+		fprintf(f, "        }\n");
+		fprintf(f, "        else if (internal->skip) {\n");
+		fprintf(f, "            while (index-- > 0 && iter.valid) {\n");
+		fprintf(f, "                rna_iterator_array_next(&iter);\n");
+		fprintf(f, "            }\n");
+		fprintf(f, "            found = (index == -1 && iter.valid);\n");
+		fprintf(f, "        }\n");
+		fprintf(f, "        else {\n");
+		fprintf(f, "            internal->ptr += internal->itemsize * index;\n");
+		fprintf(f, "            found = 1;\n");
+		fprintf(f, "        }\n");
+	}
+	else if (STREQ(nextfunc, "rna_iterator_listbase_next")) {
+		fprintf(f, "        ListBaseIterator *internal = &iter.internal.listbase;\n");
+		fprintf(f, "        if (internal->skip) {\n");
+		fprintf(f, "            while (index-- > 0 && iter.valid) {\n");
+		fprintf(f, "                rna_iterator_listbase_next(&iter);\n");
+		fprintf(f, "            }\n");
+		fprintf(f, "            found = (index == -1 && iter.valid);\n");
+		fprintf(f, "        }\n");
+		fprintf(f, "        else {\n");
+		fprintf(f, "            while (index-- > 0 && internal->link)\n");
+		fprintf(f, "                internal->link = internal->link->next;\n");
+		fprintf(f, "            found = (index == -1 && internal->link);\n");
+		fprintf(f, "        }\n");
+	}
 
   fprintf(f,
           "        if (found) *r_ptr = %s_%s_get(&iter);\n",
           srna->identifier,
           rna_safe_id(prop->identifier));
-  fprintf(f, "    }\n\n");
-  fprintf(f, "    %s_%s_end(&iter);\n\n", srna->identifier, rna_safe_id(prop->identifier));
-
-  fprintf(f, "    return found;\n");
+	fprintf(f, "    }\n\n");
+	fprintf(f, "    %s_%s_end(&iter);\n\n", srna->identifier, rna_safe_id(prop->identifier));
+
+	fprintf(f, "    return found;\n");
 
 #if 0
-  rna_print_data_get(f, dp);
-  item_type = (cprop->item_type) ? (const char *)cprop->item_type : "UnknownType";
-
-  if (dp->dnalengthname || dp->dnalengthfixed) {
-    if (dp->dnalengthname)
-      fprintf(f, "\n    rna_array_lookup_int(ptr, &RNA_%s, data->%s, sizeof(data->%s[0]), data->%s, index);\n",
-              item_type, dp->dnaname, dp->dnaname, dp->dnalengthname);
-    else
-      fprintf(f, "\n    rna_array_lookup_int(ptr, &RNA_%s, data->%s, sizeof(data->%s[0]), %d, index);\n",
-              item_type, dp->dnaname, dp->dnaname, dp->dnalengthfixed);
-  }
-  else {
-    if (dp->dnapointerlevel == 0)
-      fprintf(f, "\n    return rna_listbase_lookup_int(ptr, &RNA_%s, &data->%s, index);\n",
-              item_type, dp->dnaname);
-    else
-      fprintf(f, "\n    return rna_listbase_lookup_int(ptr, &RNA_%s, data->%s, index);\n", item_type, dp->dnaname);
-  }
+	rna_print_data_get(f, dp);
+	item_type = (cprop->item_type) ? (const char *)cprop->item_type : "UnknownType";
+
+	if (dp->dnalengthname || dp->dnalengthfixed) {
+		if (dp->dnalengthname)
+			fprintf(f, "\n    rna_array_lookup_int(ptr, &RNA_%s, data->%s, sizeof(data->%s[0]), data->%s, index);\n",
+			        item_type, dp->dnaname, dp->dnaname, dp->dnalengthname);
+		else
+			fprintf(f, "\n    rna_array_lookup_int(ptr, &RNA_%s, data->%s, sizeof(data->%s[0]), %d, index);\n",
+			        item_type, dp->dnaname, dp->dnaname, dp->dnalengthfixed);
+	}
+	else {
+		if (dp->dnapointerlevel == 0)
+			fprintf(f, "\n    return rna_listbase_lookup_int(ptr, &RNA_%s, &data->%s, index);\n",
+			        item_type, dp->dnaname);
+		else
+			fprintf(f, "\n    return rna_listbase_lookup_int(ptr, &RNA_%s, data->%s, index);\n", item_type, dp->dnaname);
+	}
 #endif
 
-  fprintf(f, "}\n\n");
-
-  return func;
+	fprintf(f, "}\n\n");
+
+	return func;
 }
 
 static char *rna_def_property_lookup_string_func(FILE *f,
@@ -1409,44 +1409,44 @@
                                                  const char *manualfunc,
                                                  const char *item_type)
 {
-  char *func;
-  StructRNA *item_srna, *item_name_base;
-  PropertyRNA *item_name_prop;
-  const int namebuflen = 1024;
-
-  if (prop->flag & PROP_IDPROPERTY && manualfunc == NULL)
-    return NULL;
-
-  if (!manualfunc) {
-    if (!dp->dnastructname || !dp->dnaname)
-      return NULL;
-
-    /* only supported for collection items with name properties */
-    item_srna = rna_find_struct(item_type);
-    if (item_srna && item_srna->nameproperty) {
-      item_name_prop = item_srna->nameproperty;
-      item_name_base = item_srna;
-      while (item_name_base->base && item_name_base->base->nameproperty == item_name_prop)
-        item_name_base = item_name_base->base;
-    }
-    else
-      return NULL;
-  }
-
-  func = rna_alloc_function_name(srna->identifier, rna_safe_id(prop->identifier), "lookup_string");
-
-  fprintf(f, "int %s(PointerRNA *ptr, const char *key, PointerRNA *r_ptr)\n", func);
-  fprintf(f, "{\n");
-
-  if (manualfunc) {
-    fprintf(f, "    return %s(ptr, key, r_ptr);\n", manualfunc);
-    fprintf(f, "}\n\n");
-    return func;
-  }
-
-  /* XXX extern declaration could be avoid by including RNA_blender.h, but this has lots of unknown
-   * DNA types in functions, leading to conflicting function signatures.
-   */
+	char *func;
+	StructRNA *item_srna, *item_name_base;
+	PropertyRNA *item_name_prop;
+	const int namebuflen = 1024;
+
+	if (prop->flag & PROP_IDPROPERTY && manualfunc == NULL)
+		return NULL;
+
+	if (!manualfunc) {
+		if (!dp->dnastructname || !dp->dnaname)
+			return NULL;
+
+		/* only supported for collection items with name properties */
+		item_srna = rna_find_struct(item_type);
+		if (item_srna && item_srna->nameproperty) {
+			item_name_prop = item_srna->nameproperty;
+			item_name_base = item_srna;
+			while (item_name_base->base && item_name_base->base->nameproperty == item_name_prop)
+				item_name_base = item_name_base->base;
+		}
+		else
+			return NULL;
+	}
+
+	func = rna_alloc_function_name(srna->identifier, rna_safe_id(prop->identifier), "lookup_string");
+
+	fprintf(f, "int %s(PointerRNA *ptr, const char *key, PointerRNA *r_ptr)\n", func);
+	fprintf(f, "{\n");
+
+	if (manualfunc) {
+		fprintf(f, "    return %s(ptr, key, r_ptr);\n", manualfunc);
+		fprintf(f, "}\n\n");
+		return func;
+	}
+
+	/* XXX extern declaration could be avoid by including RNA_blender.h, but this has lots of unknown
+	 * DNA types in functions, leading to conflicting function signatures.
+	 */
   fprintf(f,
           "    extern int %s_%s_length(PointerRNA *);\n",
           item_name_base->identifier,
@@ -1456,55 +1456,55 @@
           item_name_base->identifier,
           rna_safe_id(item_name_prop->identifier));
 
-  fprintf(f, "    bool found = false;\n");
-  fprintf(f, "    CollectionPropertyIterator iter;\n");
-  fprintf(f, "    char namebuf[%d];\n", namebuflen);
-  fprintf(f, "    char *name;\n\n");
-
-  fprintf(f, "    %s_%s_begin(&iter, ptr);\n\n", srna->identifier, rna_safe_id(prop->identifier));
-
-  fprintf(f, "    while (iter.valid) {\n");
-  fprintf(f, "        if (iter.ptr.data) {\n");
+	fprintf(f, "    bool found = false;\n");
+	fprintf(f, "    CollectionPropertyIterator iter;\n");
+	fprintf(f, "    char namebuf[%d];\n", namebuflen);
+	fprintf(f, "    char *name;\n\n");
+
+	fprintf(f, "    %s_%s_begin(&iter, ptr);\n\n", srna->identifier, rna_safe_id(prop->identifier));
+
+	fprintf(f, "    while (iter.valid) {\n");
+	fprintf(f, "        if (iter.ptr.data) {\n");
   fprintf(f,
           "            int namelen = %s_%s_length(&iter.ptr);\n",
           item_name_base->identifier,
           rna_safe_id(item_name_prop->identifier));
-  fprintf(f, "            if (namelen < %d) {\n", namebuflen);
+	fprintf(f, "            if (namelen < %d) {\n", namebuflen);
   fprintf(f,
           "                %s_%s_get(&iter.ptr, namebuf);\n",
           item_name_base->identifier,
           rna_safe_id(item_name_prop->identifier));
-  fprintf(f, "                if (strcmp(namebuf, key) == 0) {\n");
-  fprintf(f, "                    found = true;\n");
-  fprintf(f, "                    *r_ptr = iter.ptr;\n");
-  fprintf(f, "                    break;\n");
-  fprintf(f, "                }\n");
-  fprintf(f, "            }\n");
-  fprintf(f, "            else {\n");
-  fprintf(f, "                name = MEM_mallocN(namelen+1, \"name string\");\n");
+	fprintf(f, "                if (strcmp(namebuf, key) == 0) {\n");
+	fprintf(f, "                    found = true;\n");
+	fprintf(f, "                    *r_ptr = iter.ptr;\n");
+	fprintf(f, "                    break;\n");
+	fprintf(f, "                }\n");
+	fprintf(f, "            }\n");
+	fprintf(f, "            else {\n");
+	fprintf(f, "                name = MEM_mallocN(namelen+1, \"name string\");\n");
   fprintf(f,
           "                %s_%s_get(&iter.ptr, name);\n",
           item_name_base->identifier,
           rna_safe_id(item_name_prop->identifier));
-  fprintf(f, "                if (strcmp(name, key) == 0) {\n");
-  fprintf(f, "                    MEM_freeN(name);\n\n");
-  fprintf(f, "                    found = true;\n");
-  fprintf(f, "                    *r_ptr = iter.ptr;\n");
-  fprintf(f, "                    break;\n");
-  fprintf(f, "                }\n");
-  fprintf(f, "                else {\n");
-  fprintf(f, "                    MEM_freeN(name);\n");
-  fprintf(f, "                }\n");
-  fprintf(f, "            }\n");
-  fprintf(f, "        }\n");
-  fprintf(f, "        %s_%s_next(&iter);\n", srna->identifier, rna_safe_id(prop->identifier));
-  fprintf(f, "    }\n");
-  fprintf(f, "    %s_%s_end(&iter);\n\n", srna->identifier, rna_safe_id(prop->identifier));
-
-  fprintf(f, "    return found;\n");
-  fprintf(f, "}\n\n");
-
-  return func;
+	fprintf(f, "                if (strcmp(name, key) == 0) {\n");
+	fprintf(f, "                    MEM_freeN(name);\n\n");
+	fprintf(f, "                    found = true;\n");
+	fprintf(f, "                    *r_ptr = iter.ptr;\n");
+	fprintf(f, "                    break;\n");
+	fprintf(f, "                }\n");
+	fprintf(f, "                else {\n");
+	fprintf(f, "                    MEM_freeN(name);\n");
+	fprintf(f, "                }\n");
+	fprintf(f, "            }\n");
+	fprintf(f, "        }\n");
+	fprintf(f, "        %s_%s_next(&iter);\n", srna->identifier, rna_safe_id(prop->identifier));
+	fprintf(f, "    }\n");
+	fprintf(f, "    %s_%s_end(&iter);\n\n", srna->identifier, rna_safe_id(prop->identifier));
+
+	fprintf(f, "    return found;\n");
+	fprintf(f, "}\n\n");
+
+	return func;
 }
 
 static char *rna_def_property_next_func(FILE *f,
@@ -1513,28 +1513,28 @@
                                         PropertyDefRNA *UNUSED(dp),
                                         const char *manualfunc)
 {
-  char *func, *getfunc;
-
-  if (prop->flag & PROP_IDPROPERTY && manualfunc == NULL)
-    return NULL;
-
-  if (!manualfunc)
-    return NULL;
-
-  func = rna_alloc_function_name(srna->identifier, rna_safe_id(prop->identifier), "next");
-
-  fprintf(f, "void %s(CollectionPropertyIterator *iter)\n", func);
-  fprintf(f, "{\n");
-  fprintf(f, "    %s(iter);\n", manualfunc);
-
-  getfunc = rna_alloc_function_name(srna->identifier, rna_safe_id(prop->identifier), "get");
-
-  fprintf(f, "\n    if (iter->valid)\n");
-  fprintf(f, "        iter->ptr = %s(iter);\n", getfunc);
-
-  fprintf(f, "}\n\n");
-
-  return func;
+	char *func, *getfunc;
+
+	if (prop->flag & PROP_IDPROPERTY && manualfunc == NULL)
+		return NULL;
+
+	if (!manualfunc)
+		return NULL;
+
+	func = rna_alloc_function_name(srna->identifier, rna_safe_id(prop->identifier), "next");
+
+	fprintf(f, "void %s(CollectionPropertyIterator *iter)\n", func);
+	fprintf(f, "{\n");
+	fprintf(f, "    %s(iter);\n", manualfunc);
+
+	getfunc = rna_alloc_function_name(srna->identifier, rna_safe_id(prop->identifier), "get");
+
+	fprintf(f, "\n    if (iter->valid)\n");
+	fprintf(f, "        iter->ptr = %s(iter);\n", getfunc);
+
+	fprintf(f, "}\n\n");
+
+	return func;
 }
 
 static char *rna_def_property_end_func(FILE *f,
@@ -1543,306 +1543,306 @@
                                        PropertyDefRNA *UNUSED(dp),
                                        const char *manualfunc)
 {
-  char *func;
-
-  if (prop->flag & PROP_IDPROPERTY && manualfunc == NULL)
-    return NULL;
-
-  func = rna_alloc_function_name(srna->identifier, rna_safe_id(prop->identifier), "end");
-
-  fprintf(f, "void %s(CollectionPropertyIterator *iter)\n", func);
-  fprintf(f, "{\n");
-  if (manualfunc)
-    fprintf(f, "    %s(iter);\n", manualfunc);
-  fprintf(f, "}\n\n");
-
-  return func;
+	char *func;
+
+	if (prop->flag & PROP_IDPROPERTY && manualfunc == NULL)
+		return NULL;
+
+	func = rna_alloc_function_name(srna->identifier, rna_safe_id(prop->identifier), "end");
+
+	fprintf(f, "void %s(CollectionPropertyIterator *iter)\n", func);
+	fprintf(f, "{\n");
+	if (manualfunc)
+		fprintf(f, "    %s(iter);\n", manualfunc);
+	fprintf(f, "}\n\n");
+
+	return func;
 }
 
 static void rna_set_raw_property(PropertyDefRNA *dp, PropertyRNA *prop)
 {
-  if (dp->dnapointerlevel != 0)
-    return;
-  if (!dp->dnatype || !dp->dnaname || !dp->dnastructname)
-    return;
-
-  if (STREQ(dp->dnatype, "char")) {
-    prop->rawtype = PROP_RAW_CHAR;
-    prop->flag_internal |= PROP_INTERN_RAW_ACCESS;
-  }
-  else if (STREQ(dp->dnatype, "short")) {
-    prop->rawtype = PROP_RAW_SHORT;
-    prop->flag_internal |= PROP_INTERN_RAW_ACCESS;
-  }
-  else if (STREQ(dp->dnatype, "int")) {
-    prop->rawtype = PROP_RAW_INT;
-    prop->flag_internal |= PROP_INTERN_RAW_ACCESS;
-  }
-  else if (STREQ(dp->dnatype, "float")) {
-    prop->rawtype = PROP_RAW_FLOAT;
-    prop->flag_internal |= PROP_INTERN_RAW_ACCESS;
-  }
-  else if (STREQ(dp->dnatype, "double")) {
-    prop->rawtype = PROP_RAW_DOUBLE;
-    prop->flag_internal |= PROP_INTERN_RAW_ACCESS;
-  }
+	if (dp->dnapointerlevel != 0)
+		return;
+	if (!dp->dnatype || !dp->dnaname || !dp->dnastructname)
+		return;
+
+	if (STREQ(dp->dnatype, "char")) {
+		prop->rawtype = PROP_RAW_CHAR;
+		prop->flag_internal |= PROP_INTERN_RAW_ACCESS;
+	}
+	else if (STREQ(dp->dnatype, "short")) {
+		prop->rawtype = PROP_RAW_SHORT;
+		prop->flag_internal |= PROP_INTERN_RAW_ACCESS;
+	}
+	else if (STREQ(dp->dnatype, "int")) {
+		prop->rawtype = PROP_RAW_INT;
+		prop->flag_internal |= PROP_INTERN_RAW_ACCESS;
+	}
+	else if (STREQ(dp->dnatype, "float")) {
+		prop->rawtype = PROP_RAW_FLOAT;
+		prop->flag_internal |= PROP_INTERN_RAW_ACCESS;
+	}
+	else if (STREQ(dp->dnatype, "double")) {
+		prop->rawtype = PROP_RAW_DOUBLE;
+		prop->flag_internal |= PROP_INTERN_RAW_ACCESS;
+	}
 }
 
 static void rna_set_raw_offset(FILE *f, StructRNA *srna, PropertyRNA *prop)
 {
-  PropertyDefRNA *dp = rna_find_struct_property_def(srna, prop);
-
-  fprintf(f, "\toffsetof(%s, %s), %d", dp->dnastructname, dp->dnaname, prop->rawtype);
+	PropertyDefRNA *dp = rna_find_struct_property_def(srna, prop);
+
+	fprintf(f, "\toffsetof(%s, %s), %d", dp->dnastructname, dp->dnaname, prop->rawtype);
 }
 
 static void rna_def_property_funcs(FILE *f, StructRNA *srna, PropertyDefRNA *dp)
 {
-  PropertyRNA *prop;
-
-  prop = dp->prop;
-
-  switch (prop->type) {
+	PropertyRNA *prop;
+
+	prop = dp->prop;
+
+	switch (prop->type) {
     case PROP_BOOLEAN: {
-      BoolPropertyRNA *bprop = (BoolPropertyRNA *)prop;
-
-      if (!prop->arraydimension) {
-        if (!bprop->get && !bprop->set && !dp->booleanbit)
-          rna_set_raw_property(dp, prop);
+			BoolPropertyRNA *bprop = (BoolPropertyRNA *)prop;
+
+			if (!prop->arraydimension) {
+				if (!bprop->get && !bprop->set && !dp->booleanbit)
+					rna_set_raw_property(dp, prop);
 
         bprop->get = (void *)rna_def_property_get_func(
             f, srna, prop, dp, (const char *)bprop->get);
         bprop->set = (void *)rna_def_property_set_func(
             f, srna, prop, dp, (const char *)bprop->set);
-      }
-      else {
+			}
+			else {
         bprop->getarray = (void *)rna_def_property_get_func(
             f, srna, prop, dp, (const char *)bprop->getarray);
         bprop->setarray = (void *)rna_def_property_set_func(
             f, srna, prop, dp, (const char *)bprop->setarray);
-      }
-      break;
-    }
+			}
+			break;
+		}
     case PROP_INT: {
-      IntPropertyRNA *iprop = (IntPropertyRNA *)prop;
-
-      if (!prop->arraydimension) {
-        if (!iprop->get && !iprop->set)
-          rna_set_raw_property(dp, prop);
+			IntPropertyRNA *iprop = (IntPropertyRNA *)prop;
+
+			if (!prop->arraydimension) {
+				if (!iprop->get && !iprop->set)
+					rna_set_raw_property(dp, prop);
 
         iprop->get = (void *)rna_def_property_get_func(
             f, srna, prop, dp, (const char *)iprop->get);
         iprop->set = (void *)rna_def_property_set_func(
             f, srna, prop, dp, (const char *)iprop->set);
-      }
-      else {
-        if (!iprop->getarray && !iprop->setarray)
-          rna_set_raw_property(dp, prop);
+			}
+			else {
+				if (!iprop->getarray && !iprop->setarray)
+					rna_set_raw_property(dp, prop);
 
         iprop->getarray = (void *)rna_def_property_get_func(
             f, srna, prop, dp, (const char *)iprop->getarray);
         iprop->setarray = (void *)rna_def_property_set_func(
             f, srna, prop, dp, (const char *)iprop->setarray);
-      }
-      break;
-    }
+			}
+			break;
+		}
     case PROP_FLOAT: {
-      FloatPropertyRNA *fprop = (FloatPropertyRNA *)prop;
-
-      if (!prop->arraydimension) {
-        if (!fprop->get && !fprop->set)
-          rna_set_raw_property(dp, prop);
+			FloatPropertyRNA *fprop = (FloatPropertyRNA *)prop;
+
+			if (!prop->arraydimension) {
+				if (!fprop->get && !fprop->set)
+					rna_set_raw_property(dp, prop);
 
         fprop->get = (void *)rna_def_property_get_func(
             f, srna, prop, dp, (const char *)fprop->get);
         fprop->set = (void *)rna_def_property_set_func(
             f, srna, prop, dp, (const char *)fprop->set);
-      }
-      else {
-        if (!fprop->getarray && !fprop->setarray)
-          rna_set_raw_property(dp, prop);
+			}
+			else {
+				if (!fprop->getarray && !fprop->setarray)
+					rna_set_raw_property(dp, prop);
 
         fprop->getarray = (void *)rna_def_property_get_func(
             f, srna, prop, dp, (const char *)fprop->getarray);
         fprop->setarray = (void *)rna_def_property_set_func(
             f, srna, prop, dp, (const char *)fprop->setarray);
-      }
-      break;
-    }
+			}
+			break;
+		}
     case PROP_ENUM: {
-      EnumPropertyRNA *eprop = (EnumPropertyRNA *)prop;
-
-      eprop->get = (void *)rna_def_property_get_func(f, srna, prop, dp, (const char *)eprop->get);
-      eprop->set = (void *)rna_def_property_set_func(f, srna, prop, dp, (const char *)eprop->set);
-      break;
-    }
+			EnumPropertyRNA *eprop = (EnumPropertyRNA *)prop;
+
+			eprop->get = (void *)rna_def_property_get_func(f, srna, prop, dp, (const char *)eprop->get);
+			eprop->set = (void *)rna_def_property_set_func(f, srna, prop, dp, (const char *)eprop->set);
+			break;
+		}
     case PROP_STRING: {
-      StringPropertyRNA *sprop = (StringPropertyRNA *)prop;
-
-      sprop->get = (void *)rna_def_property_get_func(f, srna, prop, dp, (const char *)sprop->get);
+			StringPropertyRNA *sprop = (StringPropertyRNA *)prop;
+
+			sprop->get = (void *)rna_def_property_get_func(f, srna, prop, dp, (const char *)sprop->get);
       sprop->length = (void *)rna_def_property_length_func(
           f, srna, prop, dp, (const char *)sprop->length);
-      sprop->set = (void *)rna_def_property_set_func(f, srna, prop, dp, (const char *)sprop->set);
-      break;
-    }
+			sprop->set = (void *)rna_def_property_set_func(f, srna, prop, dp, (const char *)sprop->set);
+			break;
+		}
     case PROP_POINTER: {
-      PointerPropertyRNA *pprop = (PointerPropertyRNA *)prop;
-
-      pprop->get = (void *)rna_def_property_get_func(f, srna, prop, dp, (const char *)pprop->get);
-      pprop->set = (void *)rna_def_property_set_func(f, srna, prop, dp, (const char *)pprop->set);
-      if (!pprop->type) {
+			PointerPropertyRNA *pprop = (PointerPropertyRNA *)prop;
+
+			pprop->get = (void *)rna_def_property_get_func(f, srna, prop, dp, (const char *)pprop->get);
+			pprop->set = (void *)rna_def_property_set_func(f, srna, prop, dp, (const char *)pprop->set);
+			if (!pprop->type) {
         CLOG_ERROR(
             &LOG, "%s.%s, pointer must have a struct type.", srna->identifier, prop->identifier);
-        DefRNA.error = 1;
-      }
-      break;
-    }
+				DefRNA.error = 1;
+			}
+			break;
+		}
     case PROP_COLLECTION: {
-      CollectionPropertyRNA *cprop = (CollectionPropertyRNA *)prop;
-      const char *nextfunc = (const char *)cprop->next;
-      const char *item_type = (const char *)cprop->item_type;
-
-      if (cprop->length) {
-        /* always generate if we have a manual implementation */
+			CollectionPropertyRNA *cprop = (CollectionPropertyRNA *)prop;
+			const char *nextfunc = (const char *)cprop->next;
+			const char *item_type = (const char *)cprop->item_type;
+
+			if (cprop->length) {
+				/* always generate if we have a manual implementation */
         cprop->length = (void *)rna_def_property_length_func(
             f, srna, prop, dp, (const char *)cprop->length);
-      }
-      else if (dp->dnatype && STREQ(dp->dnatype, "ListBase")) {
-        /* pass */
-      }
-      else if (dp->dnalengthname || dp->dnalengthfixed) {
+			}
+			else if (dp->dnatype && STREQ(dp->dnatype, "ListBase")) {
+				/* pass */
+			}
+			else if (dp->dnalengthname || dp->dnalengthfixed) {
         cprop->length = (void *)rna_def_property_length_func(
             f, srna, prop, dp, (const char *)cprop->length);
-      }
-
-      /* test if we can allow raw array access, if it is using our standard
-       * array get/next function, we can be sure it is an actual array */
-      if (cprop->next && cprop->get)
-        if (STREQ((const char *)cprop->next, "rna_iterator_array_next") &&
+			}
+
+			/* test if we can allow raw array access, if it is using our standard
+			 * array get/next function, we can be sure it is an actual array */
+			if (cprop->next && cprop->get)
+				if (STREQ((const char *)cprop->next, "rna_iterator_array_next") &&
             STREQ((const char *)cprop->get, "rna_iterator_array_get")) {
-          prop->flag_internal |= PROP_INTERN_RAW_ARRAY;
-        }
-
-      cprop->get = (void *)rna_def_property_get_func(f, srna, prop, dp, (const char *)cprop->get);
+					prop->flag_internal |= PROP_INTERN_RAW_ARRAY;
+				}
+
+			cprop->get = (void *)rna_def_property_get_func(f, srna, prop, dp, (const char *)cprop->get);
       cprop->begin = (void *)rna_def_property_begin_func(
           f, srna, prop, dp, (const char *)cprop->begin);
       cprop->next = (void *)rna_def_property_next_func(
           f, srna, prop, dp, (const char *)cprop->next);
-      cprop->end = (void *)rna_def_property_end_func(f, srna, prop, dp, (const char *)cprop->end);
+			cprop->end = (void *)rna_def_property_end_func(f, srna, prop, dp, (const char *)cprop->end);
       cprop->lookupint = (void *)rna_def_property_lookup_int_func(
           f, srna, prop, dp, (const char *)cprop->lookupint, nextfunc);
       cprop->lookupstring = (void *)rna_def_property_lookup_string_func(
           f, srna, prop, dp, (const char *)cprop->lookupstring, item_type);
 
-      if (!(prop->flag & PROP_IDPROPERTY)) {
-        if (!cprop->begin) {
+			if (!(prop->flag & PROP_IDPROPERTY)) {
+				if (!cprop->begin) {
           CLOG_ERROR(&LOG,
                      "%s.%s, collection must have a begin function.",
                      srna->identifier,
                      prop->identifier);
-          DefRNA.error = 1;
-        }
-        if (!cprop->next) {
+					DefRNA.error = 1;
+				}
+				if (!cprop->next) {
           CLOG_ERROR(&LOG,
                      "%s.%s, collection must have a next function.",
                      srna->identifier,
                      prop->identifier);
-          DefRNA.error = 1;
-        }
-        if (!cprop->get) {
+					DefRNA.error = 1;
+				}
+				if (!cprop->get) {
           CLOG_ERROR(&LOG,
                      "%s.%s, collection must have a get function.",
                      srna->identifier,
                      prop->identifier);
-          DefRNA.error = 1;
-        }
-      }
-      if (!cprop->item_type) {
+					DefRNA.error = 1;
+				}
+			}
+			if (!cprop->item_type) {
         CLOG_ERROR(&LOG,
                    "%s.%s, collection must have a struct type.",
                    srna->identifier,
                    prop->identifier);
-        DefRNA.error = 1;
-      }
-      break;
-    }
-  }
+				DefRNA.error = 1;
+			}
+			break;
+		}
+	}
 }
 
 static void rna_def_property_funcs_header(FILE *f, StructRNA *srna, PropertyDefRNA *dp)
 {
-  PropertyRNA *prop;
-  const char *func;
-
-  prop = dp->prop;
-
-  if (prop->flag & PROP_IDPROPERTY || prop->flag_internal & PROP_INTERN_BUILTIN) {
-    return;
-  }
-
-  func = rna_alloc_function_name(srna->identifier, rna_safe_id(prop->identifier), "");
-
-  switch (prop->type) {
+	PropertyRNA *prop;
+	const char *func;
+
+	prop = dp->prop;
+
+	if (prop->flag & PROP_IDPROPERTY || prop->flag_internal & PROP_INTERN_BUILTIN) {
+		return;
+	}
+
+	func = rna_alloc_function_name(srna->identifier, rna_safe_id(prop->identifier), "");
+
+	switch (prop->type) {
     case PROP_BOOLEAN: {
-      if (!prop->arraydimension) {
-        fprintf(f, "bool %sget(PointerRNA *ptr);\n", func);
-        fprintf(f, "void %sset(PointerRNA *ptr, bool value);\n", func);
-      }
-      else if (prop->arraydimension && prop->totarraylength) {
-        fprintf(f, "void %sget(PointerRNA *ptr, bool values[%u]);\n", func, prop->totarraylength);
+			if (!prop->arraydimension) {
+				fprintf(f, "bool %sget(PointerRNA *ptr);\n", func);
+				fprintf(f, "void %sset(PointerRNA *ptr, bool value);\n", func);
+			}
+			else if (prop->arraydimension && prop->totarraylength) {
+				fprintf(f, "void %sget(PointerRNA *ptr, bool values[%u]);\n", func, prop->totarraylength);
         fprintf(f,
                 "void %sset(PointerRNA *ptr, const bool values[%u]);\n",
                 func,
                 prop->totarraylength);
-      }
-      else {
-        fprintf(f, "void %sget(PointerRNA *ptr, bool values[]);\n", func);
-        fprintf(f, "void %sset(PointerRNA *ptr, const bool values[]);\n", func);
-      }
-      break;
-    }
+			}
+			else {
+				fprintf(f, "void %sget(PointerRNA *ptr, bool values[]);\n", func);
+				fprintf(f, "void %sset(PointerRNA *ptr, const bool values[]);\n", func);
+			}
+			break;
+		}
     case PROP_INT: {
-      if (!prop->arraydimension) {
-        fprintf(f, "int %sget(PointerRNA *ptr);\n", func);
-        fprintf(f, "void %sset(PointerRNA *ptr, int value);\n", func);
-      }
-      else if (prop->arraydimension && prop->totarraylength) {
-        fprintf(f, "void %sget(PointerRNA *ptr, int values[%u]);\n", func, prop->totarraylength);
+			if (!prop->arraydimension) {
+				fprintf(f, "int %sget(PointerRNA *ptr);\n", func);
+				fprintf(f, "void %sset(PointerRNA *ptr, int value);\n", func);
+			}
+			else if (prop->arraydimension && prop->totarraylength) {
+				fprintf(f, "void %sget(PointerRNA *ptr, int values[%u]);\n", func, prop->totarraylength);
         fprintf(
             f, "void %sset(PointerRNA *ptr, const int values[%u]);\n", func, prop->totarraylength);
-      }
-      else {
-        fprintf(f, "void %sget(PointerRNA *ptr, int values[]);\n", func);
-        fprintf(f, "void %sset(PointerRNA *ptr, const int values[]);\n", func);
-      }
-      break;
-    }
+			}
+			else {
+				fprintf(f, "void %sget(PointerRNA *ptr, int values[]);\n", func);
+				fprintf(f, "void %sset(PointerRNA *ptr, const int values[]);\n", func);
+			}
+			break;
+		}
     case PROP_FLOAT: {
-      if (!prop->arraydimension) {
-        fprintf(f, "float %sget(PointerRNA *ptr);\n", func);
-        fprintf(f, "void %sset(PointerRNA *ptr, float value);\n", func);
-      }
-      else if (prop->arraydimension && prop->totarraylength) {
-        fprintf(f, "void %sget(PointerRNA *ptr, float values[%u]);\n", func, prop->totarraylength);
+			if (!prop->arraydimension) {
+				fprintf(f, "float %sget(PointerRNA *ptr);\n", func);
+				fprintf(f, "void %sset(PointerRNA *ptr, float value);\n", func);
+			}
+			else if (prop->arraydimension && prop->totarraylength) {
+				fprintf(f, "void %sget(PointerRNA *ptr, float values[%u]);\n", func, prop->totarraylength);
         fprintf(f,
                 "void %sset(PointerRNA *ptr, const float values[%u]);\n",
                 func,
                 prop->totarraylength);
-      }
-      else {
-        fprintf(f, "void %sget(PointerRNA *ptr, float values[]);\n", func);
-        fprintf(f, "void %sset(PointerRNA *ptr, const float values[]);", func);
-      }
-      break;
-    }
+			}
+			else {
+				fprintf(f, "void %sget(PointerRNA *ptr, float values[]);\n", func);
+				fprintf(f, "void %sset(PointerRNA *ptr, const float values[]);", func);
+			}
+			break;
+		}
     case PROP_ENUM: {
-      EnumPropertyRNA *eprop = (EnumPropertyRNA *)prop;
-      int i;
-
-      if (eprop->item && eprop->totitem) {
-        fprintf(f, "enum {\n");
-
-        for (i = 0; i < eprop->totitem; i++)
-          if (eprop->item[i].identifier[0])
+			EnumPropertyRNA *eprop = (EnumPropertyRNA *)prop;
+			int i;
+
+			if (eprop->item && eprop->totitem) {
+				fprintf(f, "enum {\n");
+
+				for (i = 0; i < eprop->totitem; i++)
+					if (eprop->item[i].identifier[0])
             fprintf(f,
                     "\t%s_%s_%s = %d,\n",
                     srna->identifier,
@@ -1850,97 +1850,97 @@
                     eprop->item[i].identifier,
                     eprop->item[i].value);
 
-        fprintf(f, "};\n\n");
-      }
-
-      fprintf(f, "int %sget(PointerRNA *ptr);\n", func);
-      fprintf(f, "void %sset(PointerRNA *ptr, int value);\n", func);
-
-      break;
-    }
+				fprintf(f, "};\n\n");
+			}
+
+			fprintf(f, "int %sget(PointerRNA *ptr);\n", func);
+			fprintf(f, "void %sset(PointerRNA *ptr, int value);\n", func);
+
+			break;
+		}
     case PROP_STRING: {
-      StringPropertyRNA *sprop = (StringPropertyRNA *)prop;
-
-      if (sprop->maxlength) {
+			StringPropertyRNA *sprop = (StringPropertyRNA *)prop;
+
+			if (sprop->maxlength) {
         fprintf(
             f, "#define %s_%s_MAX %d\n\n", srna->identifier, prop->identifier, sprop->maxlength);
-      }
-
-      fprintf(f, "void %sget(PointerRNA *ptr, char *value);\n", func);
-      fprintf(f, "int %slength(PointerRNA *ptr);\n", func);
-      fprintf(f, "void %sset(PointerRNA *ptr, const char *value);\n", func);
-
-      break;
-    }
+			}
+
+			fprintf(f, "void %sget(PointerRNA *ptr, char *value);\n", func);
+			fprintf(f, "int %slength(PointerRNA *ptr);\n", func);
+			fprintf(f, "void %sset(PointerRNA *ptr, const char *value);\n", func);
+
+			break;
+		}
     case PROP_POINTER: {
-      fprintf(f, "PointerRNA %sget(PointerRNA *ptr);\n", func);
-      /*fprintf(f, "void %sset(PointerRNA *ptr, PointerRNA value);\n", func); */
-      break;
-    }
+			fprintf(f, "PointerRNA %sget(PointerRNA *ptr);\n", func);
+			/*fprintf(f, "void %sset(PointerRNA *ptr, PointerRNA value);\n", func); */
+			break;
+		}
     case PROP_COLLECTION: {
-      CollectionPropertyRNA *cprop = (CollectionPropertyRNA *)prop;
-      fprintf(f, "void %sbegin(CollectionPropertyIterator *iter, PointerRNA *ptr);\n", func);
-      fprintf(f, "void %snext(CollectionPropertyIterator *iter);\n", func);
-      fprintf(f, "void %send(CollectionPropertyIterator *iter);\n", func);
-      if (cprop->length)
-        fprintf(f, "int %slength(PointerRNA *ptr);\n", func);
-      if (cprop->lookupint)
-        fprintf(f, "int %slookup_int(PointerRNA *ptr, int key, PointerRNA *r_ptr);\n", func);
-      if (cprop->lookupstring)
+			CollectionPropertyRNA *cprop = (CollectionPropertyRNA *)prop;
+			fprintf(f, "void %sbegin(CollectionPropertyIterator *iter, PointerRNA *ptr);\n", func);
+			fprintf(f, "void %snext(CollectionPropertyIterator *iter);\n", func);
+			fprintf(f, "void %send(CollectionPropertyIterator *iter);\n", func);
+			if (cprop->length)
+				fprintf(f, "int %slength(PointerRNA *ptr);\n", func);
+			if (cprop->lookupint)
+				fprintf(f, "int %slookup_int(PointerRNA *ptr, int key, PointerRNA *r_ptr);\n", func);
+			if (cprop->lookupstring)
         fprintf(f,
                 "int %slookup_string(PointerRNA *ptr, const char *key, PointerRNA *r_ptr);\n",
                 func);
-      break;
-    }
-  }
-
-  if (prop->getlength) {
-    char funcname[2048];
+			break;
+		}
+	}
+
+	if (prop->getlength) {
+		char funcname[2048];
     rna_construct_wrapper_function_name(
         funcname, sizeof(funcname), srna->identifier, prop->identifier, "get_length");
-    fprintf(f, "int %s(PointerRNA *ptr, int *arraylen);\n", funcname);
-  }
-
-  fprintf(f, "\n");
+		fprintf(f, "int %s(PointerRNA *ptr, int *arraylen);\n", funcname);
+	}
+
+	fprintf(f, "\n");
 }
 
 static void rna_def_function_funcs_header(FILE *f, StructRNA *srna, FunctionDefRNA *dfunc)
 {
-  FunctionRNA *func = dfunc->func;
-  char funcname[2048];
+	FunctionRNA *func = dfunc->func;
+	char funcname[2048];
 
   rna_construct_wrapper_function_name(
       funcname, sizeof(funcname), srna->identifier, func->identifier, NULL);
-  rna_generate_static_parameter_prototypes(f, srna, dfunc, funcname, 1);
+	rna_generate_static_parameter_prototypes(f, srna, dfunc, funcname, 1);
 }
 
 static void rna_def_property_funcs_header_cpp(FILE *f, StructRNA *srna, PropertyDefRNA *dp)
 {
-  PropertyRNA *prop;
-
-  prop = dp->prop;
-
-  if (prop->flag & PROP_IDPROPERTY || prop->flag_internal & PROP_INTERN_BUILTIN) {
-    return;
-  }
-
-  /* disabled for now to avoid msvc compiler error due to large file size */
+	PropertyRNA *prop;
+
+	prop = dp->prop;
+
+	if (prop->flag & PROP_IDPROPERTY || prop->flag_internal & PROP_INTERN_BUILTIN) {
+		return;
+	}
+
+	/* disabled for now to avoid msvc compiler error due to large file size */
 #if 0
-  if (prop->name && prop->description && prop->description[0] != '\0')
-    fprintf(f, "\t/* %s: %s */\n", prop->name, prop->description);
-  else if (prop->name)
-    fprintf(f, "\t/* %s */\n", prop->name);
-  else
-    fprintf(f, "\t/* */\n");
+	if (prop->name && prop->description && prop->description[0] != '\0')
+		fprintf(f, "\t/* %s: %s */\n", prop->name, prop->description);
+	else if (prop->name)
+		fprintf(f, "\t/* %s */\n", prop->name);
+	else
+		fprintf(f, "\t/* */\n");
 #endif
 
-  switch (prop->type) {
+	switch (prop->type) {
     case PROP_BOOLEAN: {
-      if (!prop->arraydimension) {
-        fprintf(f, "\tinline bool %s(void);\n", rna_safe_id(prop->identifier));
-        fprintf(f, "\tinline void %s(bool value);", rna_safe_id(prop->identifier));
-      }
-      else if (prop->totarraylength) {
+			if (!prop->arraydimension) {
+				fprintf(f, "\tinline bool %s(void);\n", rna_safe_id(prop->identifier));
+				fprintf(f, "\tinline void %s(bool value);", rna_safe_id(prop->identifier));
+			}
+			else if (prop->totarraylength) {
         fprintf(f,
                 "\tinline Array<bool, %u> %s(void);\n",
                 prop->totarraylength,
@@ -1949,19 +1949,19 @@
                 "\tinline void %s(bool values[%u]);",
                 rna_safe_id(prop->identifier),
                 prop->totarraylength);
-      }
-      else if (prop->getlength) {
-        fprintf(f, "\tinline DynamicArray<bool> %s(void);\n", rna_safe_id(prop->identifier));
-        fprintf(f, "\tinline void %s(bool values[]);", rna_safe_id(prop->identifier));
-      }
-      break;
-    }
+			}
+			else if (prop->getlength) {
+				fprintf(f, "\tinline DynamicArray<bool> %s(void);\n", rna_safe_id(prop->identifier));
+				fprintf(f, "\tinline void %s(bool values[]);", rna_safe_id(prop->identifier));
+			}
+			break;
+		}
     case PROP_INT: {
-      if (!prop->arraydimension) {
-        fprintf(f, "\tinline int %s(void);\n", rna_safe_id(prop->identifier));
-        fprintf(f, "\tinline void %s(int value);", rna_safe_id(prop->identifier));
-      }
-      else if (prop->totarraylength) {
+			if (!prop->arraydimension) {
+				fprintf(f, "\tinline int %s(void);\n", rna_safe_id(prop->identifier));
+				fprintf(f, "\tinline void %s(int value);", rna_safe_id(prop->identifier));
+			}
+			else if (prop->totarraylength) {
         fprintf(f,
                 "\tinline Array<int, %u> %s(void);\n",
                 prop->totarraylength,
@@ -1970,19 +1970,19 @@
                 "\tinline void %s(int values[%u]);",
                 rna_safe_id(prop->identifier),
                 prop->totarraylength);
-      }
-      else if (prop->getlength) {
-        fprintf(f, "\tinline DynamicArray<int> %s(void);\n", rna_safe_id(prop->identifier));
-        fprintf(f, "\tinline void %s(int values[]);", rna_safe_id(prop->identifier));
-      }
-      break;
-    }
+			}
+			else if (prop->getlength) {
+				fprintf(f, "\tinline DynamicArray<int> %s(void);\n", rna_safe_id(prop->identifier));
+				fprintf(f, "\tinline void %s(int values[]);", rna_safe_id(prop->identifier));
+			}
+			break;
+		}
     case PROP_FLOAT: {
-      if (!prop->arraydimension) {
-        fprintf(f, "\tinline float %s(void);\n", rna_safe_id(prop->identifier));
-        fprintf(f, "\tinline void %s(float value);", rna_safe_id(prop->identifier));
-      }
-      else if (prop->totarraylength) {
+			if (!prop->arraydimension) {
+				fprintf(f, "\tinline float %s(void);\n", rna_safe_id(prop->identifier));
+				fprintf(f, "\tinline void %s(float value);", rna_safe_id(prop->identifier));
+			}
+			else if (prop->totarraylength) {
         fprintf(f,
                 "\tinline Array<float, %u> %s(void);\n",
                 prop->totarraylength,
@@ -1991,30 +1991,30 @@
                 "\tinline void %s(float values[%u]);",
                 rna_safe_id(prop->identifier),
                 prop->totarraylength);
-      }
-      else if (prop->getlength) {
-        fprintf(f, "\tinline DynamicArray<float> %s(void);\n", rna_safe_id(prop->identifier));
-        fprintf(f, "\tinline void %s(float values[]);", rna_safe_id(prop->identifier));
-      }
-      break;
-    }
+			}
+			else if (prop->getlength) {
+				fprintf(f, "\tinline DynamicArray<float> %s(void);\n", rna_safe_id(prop->identifier));
+				fprintf(f, "\tinline void %s(float values[]);", rna_safe_id(prop->identifier));
+			}
+			break;
+		}
     case PROP_ENUM: {
-      EnumPropertyRNA *eprop = (EnumPropertyRNA *)prop;
-      int i;
-
-      if (eprop->item) {
-        fprintf(f, "\tenum %s_enum {\n", rna_safe_id(prop->identifier));
-
-        for (i = 0; i < eprop->totitem; i++)
-          if (eprop->item[i].identifier[0])
+			EnumPropertyRNA *eprop = (EnumPropertyRNA *)prop;
+			int i;
+
+			if (eprop->item) {
+				fprintf(f, "\tenum %s_enum {\n", rna_safe_id(prop->identifier));
+
+				for (i = 0; i < eprop->totitem; i++)
+					if (eprop->item[i].identifier[0])
             fprintf(f,
                     "\t\t%s_%s = %d,\n",
                     rna_safe_id(prop->identifier),
                     eprop->item[i].identifier,
-                    eprop->item[i].value);
-
-        fprintf(f, "\t};\n");
-      }
+						        eprop->item[i].value);
+
+				fprintf(f, "\t};\n");
+			}
 
       fprintf(f,
               "\tinline %s_enum %s(void);\n",
@@ -2024,33 +2024,33 @@
               "\tinline void %s(%s_enum value);",
               rna_safe_id(prop->identifier),
               rna_safe_id(prop->identifier));
-      break;
-    }
+			break;
+		}
     case PROP_STRING: {
-      fprintf(f, "\tinline std::string %s(void);\n", rna_safe_id(prop->identifier));
-      fprintf(f, "\tinline void %s(const std::string& value);", rna_safe_id(prop->identifier));
-      break;
-    }
+			fprintf(f, "\tinline std::string %s(void);\n", rna_safe_id(prop->identifier));
+			fprintf(f, "\tinline void %s(const std::string& value);", rna_safe_id(prop->identifier));
+			break;
+		}
     case PROP_POINTER: {
-      PointerPropertyRNA *pprop = (PointerPropertyRNA *)dp->prop;
-
-      if (pprop->type)
+			PointerPropertyRNA *pprop = (PointerPropertyRNA *)dp->prop;
+
+			if (pprop->type)
         fprintf(
             f, "\tinline %s %s(void);", (const char *)pprop->type, rna_safe_id(prop->identifier));
-      else
-        fprintf(f, "\tinline %s %s(void);", "UnknownType", rna_safe_id(prop->identifier));
-      break;
-    }
+			else
+				fprintf(f, "\tinline %s %s(void);", "UnknownType", rna_safe_id(prop->identifier));
+			break;
+		}
     case PROP_COLLECTION: {
-      CollectionPropertyRNA *cprop = (CollectionPropertyRNA *)dp->prop;
-      const char *collection_funcs = "DefaultCollectionFunctions";
+			CollectionPropertyRNA *cprop = (CollectionPropertyRNA *)dp->prop;
+			const char *collection_funcs = "DefaultCollectionFunctions";
 
       if (!(dp->prop->flag & PROP_IDPROPERTY || dp->prop->flag_internal & PROP_INTERN_BUILTIN) &&
           cprop->property.srna) {
-        collection_funcs = (char *)cprop->property.srna;
-      }
-
-      if (cprop->item_type)
+				collection_funcs  = (char *)cprop->property.srna;
+			}
+
+			if (cprop->item_type)
         fprintf(f,
                 "\tCOLLECTION_PROPERTY(%s, %s, %s, %s, %s, %s, %s)",
                 collection_funcs,
@@ -2060,7 +2060,7 @@
                 (cprop->length ? "true" : "false"),
                 (cprop->lookupint ? "true" : "false"),
                 (cprop->lookupstring ? "true" : "false"));
-      else
+			else
         fprintf(f,
                 "\tCOLLECTION_PROPERTY(%s, %s, %s, %s, %s, %s, %s)",
                 collection_funcs,
@@ -2070,24 +2070,24 @@
                 (cprop->length ? "true" : "false"),
                 (cprop->lookupint ? "true" : "false"),
                 (cprop->lookupstring ? "true" : "false"));
-      break;
-    }
-  }
-
-  fprintf(f, "\n");
+			break;
+		}
+	}
+
+	fprintf(f, "\n");
 }
 
 static const char *rna_parameter_type_cpp_name(PropertyRNA *prop)
 {
-  if (prop->type == PROP_POINTER) {
-    /* for cpp api we need to use RNA structures names for pointers */
-    PointerPropertyRNA *pprop = (PointerPropertyRNA *)prop;
-
-    return (const char *)pprop->type;
-  }
-  else {
-    return rna_parameter_type_name(prop);
-  }
+	if (prop->type == PROP_POINTER) {
+		/* for cpp api we need to use RNA structures names for pointers */
+		PointerPropertyRNA *pprop = (PointerPropertyRNA *) prop;
+
+		return (const char *) pprop->type;
+	}
+	else {
+		return rna_parameter_type_name(prop);
+	}
 }
 
 static void rna_def_struct_function_prototype_cpp(FILE *f,
@@ -2096,480 +2096,480 @@
                                                   const char *namespace,
                                                   int close_prototype)
 {
-  PropertyDefRNA *dp;
-  FunctionRNA *func = dfunc->func;
-
-  int first = 1;
-  const char *retval_type = "void";
-
-  if (func->c_ret) {
-    dp = rna_find_parameter_def(func->c_ret);
-    retval_type = rna_parameter_type_cpp_name(dp->prop);
-  }
-
-  if (namespace && namespace[0])
-    fprintf(f, "\tinline %s %s::%s(", retval_type, namespace, rna_safe_id(func->identifier));
-  else
-    fprintf(f, "\tinline %s %s(", retval_type, rna_safe_id(func->identifier));
-
-  if (func->flag & FUNC_USE_MAIN)
-    WRITE_PARAM("void *main");
-
-  if (func->flag & FUNC_USE_CONTEXT)
-    WRITE_PARAM("Context C");
-
-  for (dp = dfunc->cont.properties.first; dp; dp = dp->next) {
-    int type, flag, flag_parameter, pout;
-    const char *ptrstr;
-
-    if (dp->prop == func->c_ret)
-      continue;
-
-    type = dp->prop->type;
-    flag = dp->prop->flag;
-    flag_parameter = dp->prop->flag_parameter;
-    pout = (flag_parameter & PARM_OUTPUT);
-
-    if (flag & PROP_DYNAMIC)
-      ptrstr = pout ? "**" : "*";
-    else if (type == PROP_POINTER)
-      ptrstr = pout ? "*" : "";
-    else if (dp->prop->arraydimension)
-      ptrstr = "*";
-    else if (type == PROP_STRING && (flag & PROP_THICK_WRAP))
-      ptrstr = "";
-    else
-      ptrstr = pout ? "*" : "";
-
-    WRITE_COMMA;
-
-    if (flag & PROP_DYNAMIC)
+	PropertyDefRNA *dp;
+	FunctionRNA *func = dfunc->func;
+
+	int first = 1;
+	const char *retval_type = "void";
+
+	if (func->c_ret) {
+		dp = rna_find_parameter_def(func->c_ret);
+		retval_type = rna_parameter_type_cpp_name(dp->prop);
+	}
+
+	if (namespace && namespace[0])
+		fprintf(f, "\tinline %s %s::%s(", retval_type, namespace, rna_safe_id(func->identifier));
+	else
+		fprintf(f, "\tinline %s %s(", retval_type, rna_safe_id(func->identifier));
+
+	if (func->flag & FUNC_USE_MAIN)
+		WRITE_PARAM("void *main");
+
+	if (func->flag & FUNC_USE_CONTEXT)
+		WRITE_PARAM("Context C");
+
+	for (dp = dfunc->cont.properties.first; dp; dp = dp->next) {
+		int type, flag, flag_parameter, pout;
+		const char *ptrstr;
+
+		if (dp->prop == func->c_ret)
+			continue;
+
+		type = dp->prop->type;
+		flag = dp->prop->flag;
+		flag_parameter = dp->prop->flag_parameter;
+		pout = (flag_parameter & PARM_OUTPUT);
+
+		if (flag & PROP_DYNAMIC)
+			ptrstr = pout ? "**" : "*";
+		else if (type == PROP_POINTER)
+			ptrstr = pout ? "*" : "";
+		else if (dp->prop->arraydimension)
+			ptrstr = "*";
+		else if (type == PROP_STRING && (flag & PROP_THICK_WRAP))
+			ptrstr = "";
+		else
+			ptrstr = pout ? "*" : "";
+
+		WRITE_COMMA;
+
+		if (flag & PROP_DYNAMIC)
       fprintf(
           f, "int %s%s_len, ", (flag_parameter & PARM_OUTPUT) ? "*" : "", dp->prop->identifier);
 
-    if (!(flag & PROP_DYNAMIC) && dp->prop->arraydimension)
+		if (!(flag & PROP_DYNAMIC) && dp->prop->arraydimension)
       fprintf(f,
               "%s %s[%u]",
               rna_parameter_type_cpp_name(dp->prop),
               rna_safe_id(dp->prop->identifier),
               dp->prop->totarraylength);
-    else {
+		else {
       fprintf(f,
               "%s%s%s%s",
-              rna_parameter_type_cpp_name(dp->prop),
-              (dp->prop->type == PROP_POINTER && ptrstr[0] == '\0') ? "& " : " ",
-              ptrstr,
-              rna_safe_id(dp->prop->identifier));
-    }
-  }
-
-  fprintf(f, ")");
-  if (close_prototype)
-    fprintf(f, ";\n");
+			        rna_parameter_type_cpp_name(dp->prop),
+			        (dp->prop->type == PROP_POINTER && ptrstr[0] == '\0') ? "& " : " ",
+			        ptrstr,
+			        rna_safe_id(dp->prop->identifier));
+		}
+	}
+
+	fprintf(f, ")");
+	if (close_prototype)
+		fprintf(f, ";\n");
 }
 
 static void rna_def_struct_function_header_cpp(FILE *f, StructRNA *srna, FunctionDefRNA *dfunc)
 {
-  if (dfunc->call) {
-    /* disabled for now to avoid msvc compiler error due to large file size */
+	if (dfunc->call) {
+		/* disabled for now to avoid msvc compiler error due to large file size */
 #if 0
-    FunctionRNA *func = dfunc->func;
-    fprintf(f, "\n\t/* %s */\n", func->description);
+		FunctionRNA *func = dfunc->func;
+		fprintf(f, "\n\t/* %s */\n", func->description);
 #endif
 
-    rna_def_struct_function_prototype_cpp(f, srna, dfunc, NULL, 1);
-  }
+		rna_def_struct_function_prototype_cpp(f, srna, dfunc, NULL, 1);
+	}
 }
 
 static void rna_def_property_funcs_impl_cpp(FILE *f, StructRNA *srna, PropertyDefRNA *dp)
 {
-  PropertyRNA *prop;
-
-  prop = dp->prop;
-
-  if (prop->flag & PROP_IDPROPERTY || prop->flag_internal & PROP_INTERN_BUILTIN) {
-    return;
-  }
-
-  switch (prop->type) {
+	PropertyRNA *prop;
+
+	prop = dp->prop;
+
+	if (prop->flag & PROP_IDPROPERTY || prop->flag_internal & PROP_INTERN_BUILTIN) {
+		return;
+	}
+
+	switch (prop->type) {
     case PROP_BOOLEAN: {
-      if (!prop->arraydimension)
-        fprintf(f, "\tBOOLEAN_PROPERTY(%s, %s)", srna->identifier, rna_safe_id(prop->identifier));
-      else if (prop->totarraylength)
+			if (!prop->arraydimension)
+				fprintf(f, "\tBOOLEAN_PROPERTY(%s, %s)", srna->identifier, rna_safe_id(prop->identifier));
+			else if (prop->totarraylength)
         fprintf(f,
                 "\tBOOLEAN_ARRAY_PROPERTY(%s, %u, %s)",
                 srna->identifier,
                 prop->totarraylength,
-                rna_safe_id(prop->identifier));
-      else if (prop->getlength)
+				        rna_safe_id(prop->identifier));
+			else if (prop->getlength)
         fprintf(f,
                 "\tBOOLEAN_DYNAMIC_ARRAY_PROPERTY(%s, %s)",
                 srna->identifier,
-                rna_safe_id(prop->identifier));
-      break;
-    }
+				        rna_safe_id(prop->identifier));
+			break;
+		}
     case PROP_INT: {
-      if (!prop->arraydimension)
-        fprintf(f, "\tINT_PROPERTY(%s, %s)", srna->identifier, rna_safe_id(prop->identifier));
-      else if (prop->totarraylength)
+			if (!prop->arraydimension)
+				fprintf(f, "\tINT_PROPERTY(%s, %s)", srna->identifier, rna_safe_id(prop->identifier));
+			else if (prop->totarraylength)
         fprintf(f,
                 "\tINT_ARRAY_PROPERTY(%s, %u, %s)",
                 srna->identifier,
                 prop->totarraylength,
-                rna_safe_id(prop->identifier));
-      else if (prop->getlength)
+				        rna_safe_id(prop->identifier));
+			else if (prop->getlength)
         fprintf(f,
                 "\tINT_DYNAMIC_ARRAY_PROPERTY(%s, %s)",
                 srna->identifier,
-                rna_safe_id(prop->identifier));
-      break;
-    }
+				        rna_safe_id(prop->identifier));
+			break;
+		}
     case PROP_FLOAT: {
-      if (!prop->arraydimension)
-        fprintf(f, "\tFLOAT_PROPERTY(%s, %s)", srna->identifier, rna_safe_id(prop->identifier));
-      else if (prop->totarraylength)
+			if (!prop->arraydimension)
+				fprintf(f, "\tFLOAT_PROPERTY(%s, %s)", srna->identifier, rna_safe_id(prop->identifier));
+			else if (prop->totarraylength)
         fprintf(f,
                 "\tFLOAT_ARRAY_PROPERTY(%s, %u, %s)",
                 srna->identifier,
                 prop->totarraylength,
-                rna_safe_id(prop->identifier));
-      else if (prop->getlength)
+				        rna_safe_id(prop->identifier));
+			else if (prop->getlength)
         fprintf(f,
                 "\tFLOAT_DYNAMIC_ARRAY_PROPERTY(%s, %s)",
                 srna->identifier,
-                rna_safe_id(prop->identifier));
-      break;
-    }
+				        rna_safe_id(prop->identifier));
+			break;
+		}
     case PROP_ENUM: {
       fprintf(f,
               "\tENUM_PROPERTY(%s_enum, %s, %s)",
               rna_safe_id(prop->identifier),
               srna->identifier,
-              rna_safe_id(prop->identifier));
-
-      break;
-    }
+			        rna_safe_id(prop->identifier));
+
+			break;
+		}
     case PROP_STRING: {
-      fprintf(f, "\tSTRING_PROPERTY(%s, %s)", srna->identifier, rna_safe_id(prop->identifier));
-      break;
-    }
+			fprintf(f, "\tSTRING_PROPERTY(%s, %s)", srna->identifier, rna_safe_id(prop->identifier));
+			break;
+		}
     case PROP_POINTER: {
-      PointerPropertyRNA *pprop = (PointerPropertyRNA *)dp->prop;
-
-      if (pprop->type)
+			PointerPropertyRNA *pprop = (PointerPropertyRNA *)dp->prop;
+
+			if (pprop->type)
         fprintf(f,
                 "\tPOINTER_PROPERTY(%s, %s, %s)",
                 (const char *)pprop->type,
                 srna->identifier,
-                rna_safe_id(prop->identifier));
-      else
+				        rna_safe_id(prop->identifier));
+			else
         fprintf(f,
                 "\tPOINTER_PROPERTY(%s, %s, %s)",
                 "UnknownType",
                 srna->identifier,
-                rna_safe_id(prop->identifier));
-      break;
-    }
+				        rna_safe_id(prop->identifier));
+			break;
+		}
     case PROP_COLLECTION: {
 #if 0
-      CollectionPropertyRNA *cprop = (CollectionPropertyRNA *)dp->prop;
-
-      if (cprop->type)
-        fprintf(f, "\tCOLLECTION_PROPERTY(%s, %s, %s, %s, %s, %s)", (const char *)cprop->type, srna->identifier,
-                prop->identifier, (cprop->length ? "true" : "false"),
-                (cprop->lookupint ? "true" : "false"), (cprop->lookupstring ? "true" : "false"));
-      else
-        fprintf(f, "\tCOLLECTION_PROPERTY(%s, %s, %s, %s, %s, %s)", "UnknownType", srna->identifier,
-                prop->identifier, (cprop->length ? "true" : "false"),
-                (cprop->lookupint ? "true" : "false"), (cprop->lookupstring ? "true" : "false"));
+			CollectionPropertyRNA *cprop = (CollectionPropertyRNA *)dp->prop;
+
+			if (cprop->type)
+				fprintf(f, "\tCOLLECTION_PROPERTY(%s, %s, %s, %s, %s, %s)", (const char *)cprop->type, srna->identifier,
+				        prop->identifier, (cprop->length ? "true" : "false"),
+				        (cprop->lookupint ? "true" : "false"), (cprop->lookupstring ? "true" : "false"));
+			else
+				fprintf(f, "\tCOLLECTION_PROPERTY(%s, %s, %s, %s, %s, %s)", "UnknownType", srna->identifier,
+				        prop->identifier, (cprop->length ? "true" : "false"),
+				        (cprop->lookupint ? "true" : "false"), (cprop->lookupstring ? "true" : "false"));
 #endif
-      break;
-    }
-  }
-
-  fprintf(f, "\n");
+			break;
+		}
+	}
+
+	fprintf(f, "\n");
 }
 
 static void rna_def_struct_function_call_impl_cpp(FILE *f, StructRNA *srna, FunctionDefRNA *dfunc)
 {
-  PropertyDefRNA *dp;
-  StructDefRNA *dsrna;
-  FunctionRNA *func = dfunc->func;
-  char funcname[2048];
-
-  int first = 1;
+	PropertyDefRNA *dp;
+	StructDefRNA *dsrna;
+	FunctionRNA *func = dfunc->func;
+	char funcname[2048];
+
+	int first = 1;
 
   rna_construct_wrapper_function_name(
       funcname, sizeof(funcname), srna->identifier, func->identifier, NULL);
 
-  fprintf(f, "%s(", funcname);
-
-  dsrna = rna_find_struct_def(srna);
-
-  if (func->flag & FUNC_USE_SELF_ID)
-    WRITE_PARAM("(::ID *) ptr.id.data");
-
-  if ((func->flag & FUNC_NO_SELF) == 0) {
-    WRITE_COMMA;
+	fprintf(f, "%s(", funcname);
+
+	dsrna = rna_find_struct_def(srna);
+
+	if (func->flag & FUNC_USE_SELF_ID)
+		WRITE_PARAM("(::ID *) ptr.id.data");
+
+	if ((func->flag & FUNC_NO_SELF) == 0) {
+		WRITE_COMMA;
     if (dsrna->dnafromprop)
       fprintf(f, "(::%s *) this->ptr.data", dsrna->dnafromname);
     else if (dsrna->dnaname)
       fprintf(f, "(::%s *) this->ptr.data", dsrna->dnaname);
     else
       fprintf(f, "(::%s *) this->ptr.data", srna->identifier);
-  }
-  else if (func->flag & FUNC_USE_SELF_TYPE) {
-    WRITE_COMMA;
-    fprintf(f, "this->ptr.type");
-  }
-
-  if (func->flag & FUNC_USE_MAIN)
-    WRITE_PARAM("(::Main *) main");
-
-  if (func->flag & FUNC_USE_CONTEXT)
-    WRITE_PARAM("(::bContext *) C.ptr.data");
-
-  if (func->flag & FUNC_USE_REPORTS)
-    WRITE_PARAM("NULL");
-
-  dp = dfunc->cont.properties.first;
-  for (; dp; dp = dp->next) {
-    if (dp->prop == func->c_ret)
-      continue;
-
-    WRITE_COMMA;
-
-    if (dp->prop->flag & PROP_DYNAMIC)
-      fprintf(f, "%s_len, ", dp->prop->identifier);
-
-    if (dp->prop->type == PROP_POINTER)
-      if ((dp->prop->flag_parameter & PARM_RNAPTR) && !(dp->prop->flag & PROP_THICK_WRAP))
+	}
+	else if (func->flag & FUNC_USE_SELF_TYPE) {
+		WRITE_COMMA;
+		fprintf(f, "this->ptr.type");
+	}
+
+	if (func->flag & FUNC_USE_MAIN)
+		WRITE_PARAM("(::Main *) main");
+
+	if (func->flag & FUNC_USE_CONTEXT)
+		WRITE_PARAM("(::bContext *) C.ptr.data");
+
+	if (func->flag & FUNC_USE_REPORTS)
+		WRITE_PARAM("NULL");
+
+	dp = dfunc->cont.properties.first;
+	for (; dp; dp = dp->next) {
+		if (dp->prop == func->c_ret)
+			continue;
+
+		WRITE_COMMA;
+
+		if (dp->prop->flag & PROP_DYNAMIC)
+			fprintf(f, "%s_len, ", dp->prop->identifier);
+
+		if (dp->prop->type == PROP_POINTER)
+			if ((dp->prop->flag_parameter & PARM_RNAPTR) && !(dp->prop->flag & PROP_THICK_WRAP))
         fprintf(f,
                 "(::%s *) &%s.ptr",
                 rna_parameter_type_name(dp->prop),
                 rna_safe_id(dp->prop->identifier));
-      else if (dp->prop->flag_parameter & PARM_OUTPUT) {
-        if (dp->prop->flag_parameter & PARM_RNAPTR) {
+			else if (dp->prop->flag_parameter & PARM_OUTPUT) {
+				if (dp->prop->flag_parameter & PARM_RNAPTR) {
           fprintf(f, "&%s->ptr", rna_safe_id(dp->prop->identifier));
-        }
-        else {
+				}
+				else {
           fprintf(f,
                   "(::%s **) &%s->ptr.data",
                   rna_parameter_type_name(dp->prop),
                   rna_safe_id(dp->prop->identifier));
-        }
-      }
-      else
+				}
+			}
+			else
         fprintf(f,
                 "(::%s *) %s.ptr.data",
                 rna_parameter_type_name(dp->prop),
                 rna_safe_id(dp->prop->identifier));
-    else
-      fprintf(f, "%s", rna_safe_id(dp->prop->identifier));
-  }
-
-  fprintf(f, ");\n");
+		else
+			fprintf(f, "%s", rna_safe_id(dp->prop->identifier));
+	}
+
+	fprintf(f, ");\n");
 }
 
 static void rna_def_struct_function_impl_cpp(FILE *f, StructRNA *srna, FunctionDefRNA *dfunc)
 {
-  PropertyDefRNA *dp;
-  PointerPropertyRNA *pprop;
-
-  FunctionRNA *func = dfunc->func;
-
-  if (!dfunc->call)
-    return;
-
-  rna_def_struct_function_prototype_cpp(f, srna, dfunc, srna->identifier, 0);
-
-  fprintf(f, " {\n");
-
-  if (func->c_ret) {
-    dp = rna_find_parameter_def(func->c_ret);
-
-    if (dp->prop->type == PROP_POINTER) {
-      pprop = (PointerPropertyRNA *)dp->prop;
-
-      fprintf(f, "\t\tPointerRNA result;\n");
-
-      if ((dp->prop->flag_parameter & PARM_RNAPTR) == 0) {
-        StructRNA *ret_srna = rna_find_struct((const char *)pprop->type);
-        fprintf(f, "\t\t::%s *retdata = ", rna_parameter_type_name(dp->prop));
-        rna_def_struct_function_call_impl_cpp(f, srna, dfunc);
-        if (ret_srna->flag & STRUCT_ID)
-          fprintf(f, "\t\tRNA_id_pointer_create((::ID *) retdata, &result);\n");
-        else
+	PropertyDefRNA *dp;
+	PointerPropertyRNA *pprop;
+
+	FunctionRNA *func = dfunc->func;
+
+	if (!dfunc->call)
+		return;
+
+	rna_def_struct_function_prototype_cpp(f, srna, dfunc, srna->identifier, 0);
+
+	fprintf(f, " {\n");
+
+	if (func->c_ret) {
+		dp = rna_find_parameter_def(func->c_ret);
+
+		if (dp->prop->type == PROP_POINTER) {
+			pprop = (PointerPropertyRNA *) dp->prop;
+
+			fprintf(f, "\t\tPointerRNA result;\n");
+
+			if ((dp->prop->flag_parameter & PARM_RNAPTR) == 0) {
+				StructRNA *ret_srna = rna_find_struct((const char *) pprop->type);
+				fprintf(f, "\t\t::%s *retdata = ", rna_parameter_type_name(dp->prop));
+				rna_def_struct_function_call_impl_cpp(f, srna, dfunc);
+				if (ret_srna->flag & STRUCT_ID)
+					fprintf(f, "\t\tRNA_id_pointer_create((::ID *) retdata, &result);\n");
+				else
           fprintf(f,
                   "\t\tRNA_pointer_create((::ID *) ptr.id.data, &RNA_%s, retdata, &result);\n",
                   (const char *)pprop->type);
-      }
-      else {
-        fprintf(f, "\t\tresult = ");
-        rna_def_struct_function_call_impl_cpp(f, srna, dfunc);
-      }
-
-      fprintf(f, "\t\treturn %s(result);\n", (const char *)pprop->type);
-    }
-    else {
-      fprintf(f, "\t\treturn ");
-      rna_def_struct_function_call_impl_cpp(f, srna, dfunc);
-    }
-  }
-  else {
-    fprintf(f, "\t\t");
-    rna_def_struct_function_call_impl_cpp(f, srna, dfunc);
-  }
-
-  fprintf(f, "\t}\n\n");
+			}
+			else {
+				fprintf(f, "\t\tresult = ");
+				rna_def_struct_function_call_impl_cpp(f, srna, dfunc);
+			}
+
+			fprintf(f, "\t\treturn %s(result);\n", (const char *) pprop->type);
+		}
+		else {
+			fprintf(f, "\t\treturn ");
+			rna_def_struct_function_call_impl_cpp(f, srna, dfunc);
+		}
+	}
+	else {
+		fprintf(f, "\t\t");
+		rna_def_struct_function_call_impl_cpp(f, srna, dfunc);
+	}
+
+	fprintf(f, "\t}\n\n");
 }
 
 static void rna_def_property_wrapper_funcs(FILE *f, StructDefRNA *dsrna, PropertyDefRNA *dp)
 {
-  if (dp->prop->getlength) {
-    char funcname[2048];
+	if (dp->prop->getlength) {
+		char funcname[2048];
     rna_construct_wrapper_function_name(
         funcname, sizeof(funcname), dsrna->srna->identifier, dp->prop->identifier, "get_length");
-    fprintf(f, "int %s(PointerRNA *ptr, int *arraylen)\n", funcname);
-    fprintf(f, "{\n");
-    fprintf(f, "\treturn %s(ptr, arraylen);\n", rna_function_string(dp->prop->getlength));
-    fprintf(f, "}\n\n");
-  }
+		fprintf(f, "int %s(PointerRNA *ptr, int *arraylen)\n", funcname);
+		fprintf(f, "{\n");
+		fprintf(f, "\treturn %s(ptr, arraylen);\n", rna_function_string(dp->prop->getlength));
+		fprintf(f, "}\n\n");
+	}
 }
 
 static void rna_def_function_wrapper_funcs(FILE *f, StructDefRNA *dsrna, FunctionDefRNA *dfunc)
 {
-  StructRNA *srna = dsrna->srna;
-  FunctionRNA *func = dfunc->func;
-  PropertyDefRNA *dparm;
-
-  int first;
-  char funcname[2048];
-
-  if (!dfunc->call)
-    return;
+	StructRNA *srna = dsrna->srna;
+	FunctionRNA *func = dfunc->func;
+	PropertyDefRNA *dparm;
+
+	int first;
+	char funcname[2048];
+
+	if (!dfunc->call)
+		return;
 
   rna_construct_wrapper_function_name(
       funcname, sizeof(funcname), srna->identifier, func->identifier, NULL);
 
-  rna_generate_static_parameter_prototypes(f, srna, dfunc, funcname, 0);
-
-  fprintf(f, "\n{\n");
-
-  if (func->c_ret)
-    fprintf(f, "\treturn %s(", dfunc->call);
-  else
-    fprintf(f, "\t%s(", dfunc->call);
-
-  first = 1;
-
-  if (func->flag & FUNC_USE_SELF_ID)
-    WRITE_PARAM("_selfid");
-
-  if ((func->flag & FUNC_NO_SELF) == 0) {
-    WRITE_PARAM("_self");
-  }
-  else if (func->flag & FUNC_USE_SELF_TYPE) {
-    WRITE_PARAM("_type");
-  }
-
-  if (func->flag & FUNC_USE_MAIN)
-    WRITE_PARAM("bmain");
-
-  if (func->flag & FUNC_USE_CONTEXT)
-    WRITE_PARAM("C");
-
-  if (func->flag & FUNC_USE_REPORTS)
-    WRITE_PARAM("reports");
-
-  dparm = dfunc->cont.properties.first;
-  for (; dparm; dparm = dparm->next) {
-    if (dparm->prop == func->c_ret)
-      continue;
-
-    WRITE_COMMA;
-
-    if (dparm->prop->flag & PROP_DYNAMIC)
-      fprintf(f, "%s_len, %s", dparm->prop->identifier, dparm->prop->identifier);
-    else
-      fprintf(f, "%s", rna_safe_id(dparm->prop->identifier));
-  }
-
-  fprintf(f, ");\n");
-  fprintf(f, "}\n\n");
+	rna_generate_static_parameter_prototypes(f, srna, dfunc, funcname, 0);
+
+	fprintf(f, "\n{\n");
+
+	if (func->c_ret)
+		fprintf(f, "\treturn %s(", dfunc->call);
+	else
+		fprintf(f, "\t%s(", dfunc->call);
+
+	first = 1;
+
+	if (func->flag & FUNC_USE_SELF_ID)
+		WRITE_PARAM("_selfid");
+
+	if ((func->flag & FUNC_NO_SELF) == 0) {
+		WRITE_PARAM("_self");
+	}
+	else if (func->flag & FUNC_USE_SELF_TYPE) {
+		WRITE_PARAM("_type");
+	}
+
+	if (func->flag & FUNC_USE_MAIN)
+		WRITE_PARAM("bmain");
+
+	if (func->flag & FUNC_USE_CONTEXT)
+		WRITE_PARAM("C");
+
+	if (func->flag & FUNC_USE_REPORTS)
+		WRITE_PARAM("reports");
+
+	dparm = dfunc->cont.properties.first;
+	for (; dparm; dparm = dparm->next) {
+		if (dparm->prop == func->c_ret)
+			continue;
+
+		WRITE_COMMA;
+
+		if (dparm->prop->flag & PROP_DYNAMIC)
+			fprintf(f, "%s_len, %s", dparm->prop->identifier, dparm->prop->identifier);
+		else
+			fprintf(f, "%s", rna_safe_id(dparm->prop->identifier));
+	}
+
+	fprintf(f, ");\n");
+	fprintf(f, "}\n\n");
 }
 
 static void rna_def_function_funcs(FILE *f, StructDefRNA *dsrna, FunctionDefRNA *dfunc)
 {
-  StructRNA *srna;
-  FunctionRNA *func;
-  PropertyDefRNA *dparm;
-  PropertyType type;
-  const char *funcname, *valstr;
-  const char *ptrstr;
-  const bool has_data = (dfunc->cont.properties.first != NULL);
-  int flag, flag_parameter, pout, cptr, first;
-
-  srna = dsrna->srna;
-  func = dfunc->func;
-
-  if (!dfunc->call)
-    return;
-
-  funcname = rna_alloc_function_name(srna->identifier, func->identifier, "call");
-
-  /* function definition */
+	StructRNA *srna;
+	FunctionRNA *func;
+	PropertyDefRNA *dparm;
+	PropertyType type;
+	const char *funcname, *valstr;
+	const char *ptrstr;
+	const bool has_data = (dfunc->cont.properties.first != NULL);
+	int flag, flag_parameter, pout, cptr, first;
+
+	srna = dsrna->srna;
+	func = dfunc->func;
+
+	if (!dfunc->call)
+		return;
+
+	funcname = rna_alloc_function_name(srna->identifier, func->identifier, "call");
+
+	/* function definition */
   fprintf(f,
           "void %s(bContext *C, ReportList *reports, PointerRNA *_ptr, ParameterList *_parms)",
           funcname);
-  fprintf(f, "\n{\n");
-
-  /* variable definitions */
-
-  if (func->flag & FUNC_USE_SELF_ID) {
-    fprintf(f, "\tstruct ID *_selfid;\n");
-  }
-
-  if ((func->flag & FUNC_NO_SELF) == 0) {
+	fprintf(f, "\n{\n");
+
+	/* variable definitions */
+
+	if (func->flag & FUNC_USE_SELF_ID) {
+		fprintf(f, "\tstruct ID *_selfid;\n");
+	}
+
+	if ((func->flag & FUNC_NO_SELF) == 0) {
     if (dsrna->dnafromprop)
       fprintf(f, "\tstruct %s *_self;\n", dsrna->dnafromname);
     else if (dsrna->dnaname)
       fprintf(f, "\tstruct %s *_self;\n", dsrna->dnaname);
     else
       fprintf(f, "\tstruct %s *_self;\n", srna->identifier);
-  }
-  else if (func->flag & FUNC_USE_SELF_TYPE) {
-    fprintf(f, "\tstruct StructRNA *_type;\n");
-  }
-
-  dparm = dfunc->cont.properties.first;
-  for (; dparm; dparm = dparm->next) {
-    type = dparm->prop->type;
-    flag = dparm->prop->flag;
-    flag_parameter = dparm->prop->flag_parameter;
-    pout = (flag_parameter & PARM_OUTPUT);
-    cptr = ((type == PROP_POINTER) && !(flag_parameter & PARM_RNAPTR));
-
-    if (dparm->prop == func->c_ret)
-      ptrstr = cptr || dparm->prop->arraydimension ? "*" : "";
-    /* XXX only arrays and strings are allowed to be dynamic, is this checked anywhere? */
-    else if (cptr || (flag & PROP_DYNAMIC))
-      ptrstr = pout ? "**" : "*";
-    /* fixed size arrays and RNA pointers are pre-allocated on the ParameterList stack, pass a pointer to it */
-    else if (type == PROP_POINTER || dparm->prop->arraydimension)
-      ptrstr = "*";
-    else if ((type == PROP_POINTER) && (flag_parameter & PARM_RNAPTR) && !(flag & PROP_THICK_WRAP))
-      ptrstr = "*";
-    /* PROP_THICK_WRAP strings are pre-allocated on the ParameterList stack,
-     * but type name for string props is already (char *), so leave empty */
-    else if (type == PROP_STRING && (flag & PROP_THICK_WRAP))
-      ptrstr = "";
-    else
-      ptrstr = pout ? "*" : "";
-
-    /* for dynamic parameters we pass an additional int for the length of the parameter */
-    if (flag & PROP_DYNAMIC)
-      fprintf(f, "\tint %s%s_len;\n", pout ? "*" : "", dparm->prop->identifier);
+	}
+	else if (func->flag & FUNC_USE_SELF_TYPE) {
+		fprintf(f, "\tstruct StructRNA *_type;\n");
+	}
+
+	dparm = dfunc->cont.properties.first;
+	for (; dparm; dparm = dparm->next) {
+		type = dparm->prop->type;
+		flag = dparm->prop->flag;
+		flag_parameter = dparm->prop->flag_parameter;
+		pout = (flag_parameter & PARM_OUTPUT);
+		cptr = ((type == PROP_POINTER) && !(flag_parameter & PARM_RNAPTR));
+
+		if (dparm->prop == func->c_ret)
+			ptrstr = cptr || dparm->prop->arraydimension ? "*" : "";
+		/* XXX only arrays and strings are allowed to be dynamic, is this checked anywhere? */
+		else if (cptr || (flag & PROP_DYNAMIC))
+			ptrstr = pout ? "**" : "*";
+		/* fixed size arrays and RNA pointers are pre-allocated on the ParameterList stack, pass a pointer to it */
+		else if (type == PROP_POINTER || dparm->prop->arraydimension)
+			ptrstr = "*";
+		else if ((type == PROP_POINTER) && (flag_parameter & PARM_RNAPTR) && !(flag & PROP_THICK_WRAP))
+			ptrstr = "*";
+		/* PROP_THICK_WRAP strings are pre-allocated on the ParameterList stack,
+		 * but type name for string props is already (char *), so leave empty */
+		else if (type == PROP_STRING && (flag & PROP_THICK_WRAP))
+			ptrstr = "";
+		else
+			ptrstr = pout ? "*" : "";
+
+		/* for dynamic parameters we pass an additional int for the length of the parameter */
+		if (flag & PROP_DYNAMIC)
+			fprintf(f, "\tint %s%s_len;\n", pout ? "*" : "", dparm->prop->identifier);
 
     fprintf(f,
             "\t%s%s %s%s;\n",
@@ -2577,86 +2577,86 @@
             rna_parameter_type_name(dparm->prop),
             ptrstr,
             dparm->prop->identifier);
-  }
-
-  if (has_data) {
-    fprintf(f, "\tchar *_data");
+	}
+
+	if (has_data) {
+		fprintf(f, "\tchar *_data");
     if (func->c_ret)
       fprintf(f, ", *_retdata");
-    fprintf(f, ";\n");
-    fprintf(f, "\t\n");
-  }
-
-  /* assign self */
-  if (func->flag & FUNC_USE_SELF_ID) {
-    fprintf(f, "\t_selfid = (struct ID *)_ptr->id.data;\n");
-  }
-
-  if ((func->flag & FUNC_NO_SELF) == 0) {
+		fprintf(f, ";\n");
+		fprintf(f, "\t\n");
+	}
+
+	/* assign self */
+	if (func->flag & FUNC_USE_SELF_ID) {
+		fprintf(f, "\t_selfid = (struct ID *)_ptr->id.data;\n");
+	}
+
+	if ((func->flag & FUNC_NO_SELF) == 0) {
     if (dsrna->dnafromprop)
       fprintf(f, "\t_self = (struct %s *)_ptr->data;\n", dsrna->dnafromname);
     else if (dsrna->dnaname)
       fprintf(f, "\t_self = (struct %s *)_ptr->data;\n", dsrna->dnaname);
     else
       fprintf(f, "\t_self = (struct %s *)_ptr->data;\n", srna->identifier);
-  }
-  else if (func->flag & FUNC_USE_SELF_TYPE) {
-    fprintf(f, "\t_type = _ptr->type;\n");
-  }
-
-  if (has_data) {
-    fprintf(f, "\t_data = (char *)_parms->data;\n");
-  }
-
-  dparm = dfunc->cont.properties.first;
-  for (; dparm; dparm = dparm->next) {
-    type = dparm->prop->type;
-    flag = dparm->prop->flag;
-    flag_parameter = dparm->prop->flag_parameter;
-    pout = (flag_parameter & PARM_OUTPUT);
-    cptr = ((type == PROP_POINTER) && !(flag_parameter & PARM_RNAPTR));
-
-    if (dparm->prop == func->c_ret)
-      fprintf(f, "\t_retdata = _data;\n");
-    else {
-      const char *data_str;
-      if (cptr || (flag & PROP_DYNAMIC)) {
-        ptrstr = "**";
-        valstr = "*";
-      }
-      else if ((type == PROP_POINTER) && !(flag & PROP_THICK_WRAP)) {
-        ptrstr = "**";
-        valstr = "*";
-      }
-      else if (type == PROP_POINTER || dparm->prop->arraydimension) {
-        ptrstr = "*";
-        valstr = "";
-      }
-      else if (type == PROP_STRING && (flag & PROP_THICK_WRAP)) {
-        ptrstr = "";
-        valstr = "";
-      }
-      else {
-        ptrstr = "*";
-        valstr = "*";
-      }
-
-      /* this must be kept in sync with RNA_parameter_dynamic_length_get_data and RNA_parameter_get,
-       * we could just call the function directly, but this is faster */
-      if (flag & PROP_DYNAMIC) {
+	}
+	else if (func->flag & FUNC_USE_SELF_TYPE) {
+		fprintf(f, "\t_type = _ptr->type;\n");
+	}
+
+	if (has_data) {
+		fprintf(f, "\t_data = (char *)_parms->data;\n");
+	}
+
+	dparm = dfunc->cont.properties.first;
+	for (; dparm; dparm = dparm->next) {
+		type = dparm->prop->type;
+		flag = dparm->prop->flag;
+		flag_parameter = dparm->prop->flag_parameter;
+		pout = (flag_parameter & PARM_OUTPUT);
+		cptr = ((type == PROP_POINTER) && !(flag_parameter & PARM_RNAPTR));
+
+		if (dparm->prop == func->c_ret)
+			fprintf(f, "\t_retdata = _data;\n");
+		else {
+			const char *data_str;
+			if (cptr || (flag & PROP_DYNAMIC)) {
+				ptrstr = "**";
+				valstr = "*";
+			}
+			else if ((type == PROP_POINTER) && !(flag & PROP_THICK_WRAP)) {
+				ptrstr = "**";
+				valstr = "*";
+			}
+			else if (type == PROP_POINTER || dparm->prop->arraydimension) {
+				ptrstr = "*";
+				valstr = "";
+			}
+			else if (type == PROP_STRING && (flag & PROP_THICK_WRAP)) {
+				ptrstr = "";
+				valstr = "";
+			}
+			else {
+				ptrstr = "*";
+				valstr = "*";
+			}
+
+			/* this must be kept in sync with RNA_parameter_dynamic_length_get_data and RNA_parameter_get,
+			 * we could just call the function directly, but this is faster */
+			if (flag & PROP_DYNAMIC) {
         fprintf(f,
                 "\t%s_len = %s((ParameterDynAlloc *)_data)->array_tot;\n",
                 dparm->prop->identifier,
-                pout ? "(int *)&" : "(int)");
-        data_str = "(&(((ParameterDynAlloc *)_data)->array))";
-      }
-      else {
-        data_str = "_data";
-      }
-      fprintf(f, "\t%s = ", dparm->prop->identifier);
-
-      if (!pout)
-        fprintf(f, "%s", valstr);
+				                                                                      pout ? "(int *)&" : "(int)");
+				data_str = "(&(((ParameterDynAlloc *)_data)->array))";
+			}
+			else {
+				data_str = "_data";
+			}
+			fprintf(f, "\t%s = ", dparm->prop->identifier);
+
+			if (!pout)
+				fprintf(f, "%s", valstr);
 
       fprintf(f,
               "((%s%s %s)%s);\n",
@@ -2664,79 +2664,79 @@
               rna_parameter_type_name(dparm->prop),
               ptrstr,
               data_str);
-    }
-
-    if (dparm->next)
-      fprintf(f, "\t_data += %d;\n", rna_parameter_size(dparm->prop));
-  }
-
-  if (dfunc->call) {
-    fprintf(f, "\t\n");
-    fprintf(f, "\t");
+		}
+
+		if (dparm->next)
+			fprintf(f, "\t_data += %d;\n", rna_parameter_size(dparm->prop));
+	}
+
+	if (dfunc->call) {
+		fprintf(f, "\t\n");
+		fprintf(f, "\t");
     if (func->c_ret)
       fprintf(f, "%s = ", func->c_ret->identifier);
-    fprintf(f, "%s(", dfunc->call);
-
-    first = 1;
-
-    if (func->flag & FUNC_USE_SELF_ID) {
-      fprintf(f, "_selfid");
-      first = 0;
-    }
-
-    if ((func->flag & FUNC_NO_SELF) == 0) {
+		fprintf(f, "%s(", dfunc->call);
+
+		first = 1;
+
+		if (func->flag & FUNC_USE_SELF_ID) {
+			fprintf(f, "_selfid");
+			first = 0;
+		}
+
+		if ((func->flag & FUNC_NO_SELF) == 0) {
       if (!first)
         fprintf(f, ", ");
-      fprintf(f, "_self");
-      first = 0;
-    }
-    else if (func->flag & FUNC_USE_SELF_TYPE) {
+			fprintf(f, "_self");
+			first = 0;
+		}
+		else if (func->flag & FUNC_USE_SELF_TYPE) {
       if (!first)
         fprintf(f, ", ");
-      fprintf(f, "_type");
-      first = 0;
-    }
-
-    if (func->flag & FUNC_USE_MAIN) {
+			fprintf(f, "_type");
+			first = 0;
+		}
+
+		if (func->flag & FUNC_USE_MAIN) {
       if (!first)
         fprintf(f, ", ");
-      first = 0;
-      fprintf(f, "CTX_data_main(C)"); /* may have direct access later */
-    }
-
-    if (func->flag & FUNC_USE_CONTEXT) {
+			first = 0;
+			fprintf(f, "CTX_data_main(C)"); /* may have direct access later */
+		}
+
+		if (func->flag & FUNC_USE_CONTEXT) {
       if (!first)
         fprintf(f, ", ");
-      first = 0;
-      fprintf(f, "C");
-    }
-
-    if (func->flag & FUNC_USE_REPORTS) {
+			first = 0;
+			fprintf(f, "C");
+		}
+
+		if (func->flag & FUNC_USE_REPORTS) {
       if (!first)
         fprintf(f, ", ");
-      first = 0;
-      fprintf(f, "reports");
-    }
-
-    dparm = dfunc->cont.properties.first;
-    for (; dparm; dparm = dparm->next) {
-      if (dparm->prop == func->c_ret)
-        continue;
+			first = 0;
+			fprintf(f, "reports");
+		}
+
+		dparm = dfunc->cont.properties.first;
+		for (; dparm; dparm = dparm->next) {
+			if (dparm->prop == func->c_ret)
+				continue;
 
       if (!first)
         fprintf(f, ", ");
-      first = 0;
-
-      if (dparm->prop->flag & PROP_DYNAMIC)
-        fprintf(f, "%s_len, %s", dparm->prop->identifier, dparm->prop->identifier);
-      else
-        fprintf(f, "%s", dparm->prop->identifier);
-    }
-
-    fprintf(f, ");\n");
-
-    if (func->c_ret) {
-      dparm = rna_find_parameter_def(func->c_ret);
+			first = 0;
+
+			if (dparm->prop->flag & PROP_DYNAMIC)
+				fprintf(f, "%s_len, %s", dparm->prop->identifier, dparm->prop->identifier);
+			else
+				fprintf(f, "%s", dparm->prop->identifier);
+		}
+
+		fprintf(f, ");\n");
+
+		if (func->c_ret) {
+			dparm = rna_find_parameter_def(func->c_ret);
       ptrstr = (((dparm->prop->type == PROP_POINTER) &&
                  !(dparm->prop->flag_parameter & PARM_RNAPTR)) ||
                 (dparm->prop->arraydimension)) ?
@@ -2748,83 +2748,83 @@
               rna_parameter_type_name(dparm->prop),
               ptrstr,
               func->c_ret->identifier);
-    }
-  }
-
-  fprintf(f, "}\n\n");
-
-  dfunc->gencall = funcname;
+		}
+	}
+
+	fprintf(f, "}\n\n");
+
+	dfunc->gencall = funcname;
 }
 
 static void rna_auto_types(void)
 {
-  StructDefRNA *ds;
-  PropertyDefRNA *dp;
-
-  for (ds = DefRNA.structs.first; ds; ds = ds->cont.next) {
-    /* DNA name for Screen is patched in 2.5, we do the reverse here .. */
-    if (ds->dnaname) {
-      if (STREQ(ds->dnaname, "Screen"))
-        ds->dnaname = "bScreen";
-      if (STREQ(ds->dnaname, "Group"))
-        ds->dnaname = "Collection";
-      if (STREQ(ds->dnaname, "GroupObject"))
-        ds->dnaname = "CollectionObject";
-    }
-
-    for (dp = ds->cont.properties.first; dp; dp = dp->next) {
-      if (dp->dnastructname) {
-        if (STREQ(dp->dnastructname, "Screen"))
-          dp->dnastructname = "bScreen";
-        if (STREQ(dp->dnastructname, "Group"))
-          dp->dnastructname = "Collection";
-        if (STREQ(dp->dnastructname, "GroupObject"))
-          dp->dnastructname = "CollectionObject";
-      }
-
-      if (dp->dnatype) {
-        if (dp->prop->type == PROP_POINTER) {
-          PointerPropertyRNA *pprop = (PointerPropertyRNA *)dp->prop;
-          StructRNA *type;
-
-          if (!pprop->type && !pprop->get)
-            pprop->type = (StructRNA *)rna_find_type(dp->dnatype);
-
-          if (pprop->type) {
-            type = rna_find_struct((const char *)pprop->type);
-            if (type && (type->flag & STRUCT_ID_REFCOUNT))
-              pprop->property.flag |= PROP_ID_REFCOUNT;
-          }
-        }
-        else if (dp->prop->type == PROP_COLLECTION) {
-          CollectionPropertyRNA *cprop = (CollectionPropertyRNA *)dp->prop;
-
-          if (!cprop->item_type && !cprop->get && STREQ(dp->dnatype, "ListBase"))
-            cprop->item_type = (StructRNA *)rna_find_type(dp->dnatype);
-        }
-      }
-    }
-  }
+	StructDefRNA *ds;
+	PropertyDefRNA *dp;
+
+	for (ds = DefRNA.structs.first; ds; ds = ds->cont.next) {
+		/* DNA name for Screen is patched in 2.5, we do the reverse here .. */
+		if (ds->dnaname) {
+			if (STREQ(ds->dnaname, "Screen"))
+				ds->dnaname = "bScreen";
+			if (STREQ(ds->dnaname, "Group"))
+				ds->dnaname = "Collection";
+			if (STREQ(ds->dnaname, "GroupObject"))
+				ds->dnaname = "CollectionObject";
+		}
+
+		for (dp = ds->cont.properties.first; dp; dp = dp->next) {
+			if (dp->dnastructname) {
+				if (STREQ(dp->dnastructname, "Screen"))
+					dp->dnastructname = "bScreen";
+				if (STREQ(dp->dnastructname, "Group"))
+					dp->dnastructname = "Collection";
+				if (STREQ(dp->dnastructname, "GroupObject"))
+					dp->dnastructname = "CollectionObject";
+			}
+
+			if (dp->dnatype) {
+				if (dp->prop->type == PROP_POINTER) {
+					PointerPropertyRNA *pprop = (PointerPropertyRNA *)dp->prop;
+					StructRNA *type;
+
+					if (!pprop->type && !pprop->get)
+						pprop->type = (StructRNA *)rna_find_type(dp->dnatype);
+
+					if (pprop->type) {
+						type = rna_find_struct((const char *)pprop->type);
+						if (type && (type->flag & STRUCT_ID_REFCOUNT))
+							pprop->property.flag |= PROP_ID_REFCOUNT;
+					}
+				}
+				else if (dp->prop->type == PROP_COLLECTION) {
+					CollectionPropertyRNA *cprop = (CollectionPropertyRNA *)dp->prop;
+
+					if (!cprop->item_type && !cprop->get && STREQ(dp->dnatype, "ListBase"))
+						cprop->item_type = (StructRNA *)rna_find_type(dp->dnatype);
+				}
+			}
+		}
+	}
 }
 
 static void rna_sort(BlenderRNA *brna)
 {
-  StructDefRNA *ds;
-  StructRNA *srna;
-
-  rna_sortlist(&brna->structs, cmp_struct);
-  rna_sortlist(&DefRNA.structs, cmp_def_struct);
-
-  for (srna = brna->structs.first; srna; srna = srna->cont.next)
-    rna_sortlist(&srna->cont.properties, cmp_property);
-
-  for (ds = DefRNA.structs.first; ds; ds = ds->cont.next)
-    rna_sortlist(&ds->cont.properties, cmp_def_property);
+	StructDefRNA *ds;
+	StructRNA *srna;
+
+	rna_sortlist(&brna->structs, cmp_struct);
+	rna_sortlist(&DefRNA.structs, cmp_def_struct);
+
+	for (srna = brna->structs.first; srna; srna = srna->cont.next)
+		rna_sortlist(&srna->cont.properties, cmp_property);
+
+	for (ds = DefRNA.structs.first; ds; ds = ds->cont.next)
+		rna_sortlist(&ds->cont.properties, cmp_def_property);
 }
 
 static const char *rna_property_structname(PropertyType type)
 {
-  switch (type) {
+	switch (type) {
     case PROP_BOOLEAN:
       return "BoolPropertyRNA";
     case PROP_INT:
@@ -2841,12 +2841,12 @@
       return "CollectionPropertyRNA";
     default:
       return "UnknownPropertyRNA";
-  }
+	}
 }
 
 static const char *rna_property_subtypename(PropertySubType type)
 {
-  switch (type) {
+	switch (type) {
     case PROP_NONE:
       return "PROP_NONE";
     case PROP_FILEPATH:
@@ -2906,20 +2906,20 @@
     case PROP_POWER:
       return "PROP_POWER";
     default: {
-      /* in case we don't have a type preset that includes the subtype */
-      if (RNA_SUBTYPE_UNIT(type)) {
-        return rna_property_subtypename(type & ~RNA_SUBTYPE_UNIT(type));
-      }
-      else {
-        return "PROP_SUBTYPE_UNKNOWN";
-      }
-    }
-  }
+			/* in case we don't have a type preset that includes the subtype */
+			if (RNA_SUBTYPE_UNIT(type)) {
+				return rna_property_subtypename(type & ~RNA_SUBTYPE_UNIT(type));
+			}
+			else {
+				return "PROP_SUBTYPE_UNKNOWN";
+			}
+		}
+	}
 }
 
 static const char *rna_property_subtype_unit(PropertySubType type)
 {
-  switch (RNA_SUBTYPE_UNIT(type)) {
+	switch (RNA_SUBTYPE_UNIT(type)) {
     case PROP_UNIT_NONE:
       return "PROP_UNIT_NONE";
     case PROP_UNIT_LENGTH:
@@ -2944,71 +2944,71 @@
       return "PROP_UNIT_POWER";
     default:
       return "PROP_UNIT_UNKNOWN";
-  }
+	}
 }
 
 static void rna_generate_prototypes(BlenderRNA *brna, FILE *f)
 {
-  StructRNA *srna;
-
-  for (srna = brna->structs.first; srna; srna = srna->cont.next)
-    fprintf(f, "extern StructRNA RNA_%s;\n", srna->identifier);
-  fprintf(f, "\n");
+	StructRNA *srna;
+
+	for (srna = brna->structs.first; srna; srna = srna->cont.next)
+		fprintf(f, "extern StructRNA RNA_%s;\n", srna->identifier);
+	fprintf(f, "\n");
 }
 
 static void rna_generate_blender(BlenderRNA *brna, FILE *f)
 {
-  StructRNA *srna;
-
-  fprintf(f,
-          "BlenderRNA BLENDER_RNA = {\n"
+	StructRNA *srna;
+
+	fprintf(f,
+	        "BlenderRNA BLENDER_RNA = {\n"
           "\t.structs = {");
-  srna = brna->structs.first;
+	srna = brna->structs.first;
   if (srna)
     fprintf(f, "&RNA_%s, ", srna->identifier);
   else
     fprintf(f, "NULL, ");
 
-  srna = brna->structs.last;
+	srna = brna->structs.last;
   if (srna)
     fprintf(f, "&RNA_%s},\n", srna->identifier);
   else
     fprintf(f, "NULL},\n");
 
-  fprintf(f,
-          "\t.structs_map = NULL,\n"
-          "\t.structs_len = 0,\n"
+	fprintf(f,
+	        "\t.structs_map = NULL,\n"
+	        "\t.structs_len = 0,\n"
           "};\n\n");
 }
 
 static void rna_generate_property_prototypes(BlenderRNA *UNUSED(brna), StructRNA *srna, FILE *f)
 {
-  PropertyRNA *prop;
-  StructRNA *base;
-
-  base = srna->base;
-  while (base) {
-    fprintf(f, "\n");
-    for (prop = base->cont.properties.first; prop; prop = prop->next)
+	PropertyRNA *prop;
+	StructRNA *base;
+
+	base = srna->base;
+	while (base) {
+		fprintf(f, "\n");
+		for (prop = base->cont.properties.first; prop; prop = prop->next)
       fprintf(f,
               "%s%s rna_%s_%s;\n",
               "extern ",
               rna_property_structname(prop->type),
               base->identifier,
               prop->identifier);
-    base = base->base;
-  }
-
-  if (srna->cont.properties.first)
-    fprintf(f, "\n");
-
-  for (prop = srna->cont.properties.first; prop; prop = prop->next)
+		base = base->base;
+	}
+
+	if (srna->cont.properties.first)
+		fprintf(f, "\n");
+
+	for (prop = srna->cont.properties.first; prop; prop = prop->next)
     fprintf(f,
             "%s rna_%s_%s;\n",
             rna_property_structname(prop->type),
             srna->identifier,
             prop->identifier);
-  fprintf(f, "\n");
+	fprintf(f, "\n");
 }
 
 static void rna_generate_parameter_prototypes(BlenderRNA *UNUSED(brna),
@@ -3016,9 +3016,9 @@
                                               FunctionRNA *func,
                                               FILE *f)
 {
-  PropertyRNA *parm;
-
-  for (parm = func->cont.properties.first; parm; parm = parm->next)
+	PropertyRNA *parm;
+
+	for (parm = func->cont.properties.first; parm; parm = parm->next)
     fprintf(f,
             "%s%s rna_%s_%s_%s;\n",
             "extern ",
@@ -3027,41 +3027,41 @@
             func->identifier,
             parm->identifier);
 
-  if (func->cont.properties.first)
-    fprintf(f, "\n");
+	if (func->cont.properties.first)
+		fprintf(f, "\n");
 }
 
 static void rna_generate_function_prototypes(BlenderRNA *brna, StructRNA *srna, FILE *f)
 {
-  FunctionRNA *func;
-  StructRNA *base;
-
-  base = srna->base;
-  while (base) {
-    for (func = base->functions.first; func; func = func->cont.next) {
+	FunctionRNA *func;
+	StructRNA *base;
+
+	base = srna->base;
+	while (base) {
+		for (func = base->functions.first; func; func = func->cont.next) {
       fprintf(f,
               "%s%s rna_%s_%s_func;\n",
               "extern ",
               "FunctionRNA",
               base->identifier,
               func->identifier);
-      rna_generate_parameter_prototypes(brna, base, func, f);
-    }
-
-    if (base->functions.first)
-      fprintf(f, "\n");
-
-    base = base->base;
-  }
-
-  for (func = srna->functions.first; func; func = func->cont.next) {
+			rna_generate_parameter_prototypes(brna, base, func, f);
+		}
+
+		if (base->functions.first)
+			fprintf(f, "\n");
+
+		base = base->base;
+	}
+
+	for (func = srna->functions.first; func; func = func->cont.next) {
     fprintf(
         f, "%s%s rna_%s_%s_func;\n", "extern ", "FunctionRNA", srna->identifier, func->identifier);
-    rna_generate_parameter_prototypes(brna, srna, func, f);
-  }
-
-  if (srna->functions.first)
-    fprintf(f, "\n");
+		rna_generate_parameter_prototypes(brna, srna, func, f);
+	}
+
+	if (srna->functions.first)
+		fprintf(f, "\n");
 }
 
 static void rna_generate_static_parameter_prototypes(FILE *f,
@@ -3070,49 +3070,49 @@
                                                      const char *name_override,
                                                      int close_prototype)
 {
-  FunctionRNA *func;
-  PropertyDefRNA *dparm;
-  StructDefRNA *dsrna;
-  PropertyType type;
-  int flag, flag_parameter, pout, cptr, first;
-  const char *ptrstr;
-
-  dsrna = rna_find_struct_def(srna);
-  func = dfunc->func;
-
-  /* return type */
-  for (dparm = dfunc->cont.properties.first; dparm; dparm = dparm->next) {
-    if (dparm->prop == func->c_ret) {
-      if (dparm->prop->arraydimension)
-        fprintf(f, "XXX no array return types yet"); /* XXX not supported */
-      else if (dparm->prop->type == PROP_POINTER && !(dparm->prop->flag_parameter & PARM_RNAPTR))
-        fprintf(f, "%s%s *", rna_type_struct(dparm->prop), rna_parameter_type_name(dparm->prop));
-      else
-        fprintf(f, "%s%s ", rna_type_struct(dparm->prop), rna_parameter_type_name(dparm->prop));
-
-      break;
-    }
-  }
-
-  /* void if nothing to return */
-  if (!dparm)
-    fprintf(f, "void ");
-
-  /* function name */
-  if (name_override == NULL || name_override[0] == '\0')
-    fprintf(f, "%s(", dfunc->call);
-  else
-    fprintf(f, "%s(", name_override);
-
-  first = 1;
-
-  /* self, context and reports parameters */
-  if (func->flag & FUNC_USE_SELF_ID) {
-    fprintf(f, "struct ID *_selfid");
-    first = 0;
-  }
-
-  if ((func->flag & FUNC_NO_SELF) == 0) {
+	FunctionRNA *func;
+	PropertyDefRNA *dparm;
+	StructDefRNA *dsrna;
+	PropertyType type;
+	int flag, flag_parameter, pout, cptr, first;
+	const char *ptrstr;
+
+	dsrna = rna_find_struct_def(srna);
+	func = dfunc->func;
+
+	/* return type */
+	for (dparm = dfunc->cont.properties.first; dparm; dparm = dparm->next) {
+		if (dparm->prop == func->c_ret) {
+			if (dparm->prop->arraydimension)
+				fprintf(f, "XXX no array return types yet");  /* XXX not supported */
+			else if (dparm->prop->type == PROP_POINTER && !(dparm->prop->flag_parameter & PARM_RNAPTR))
+				fprintf(f, "%s%s *", rna_type_struct(dparm->prop), rna_parameter_type_name(dparm->prop));
+			else
+				fprintf(f, "%s%s ", rna_type_struct(dparm->prop), rna_parameter_type_name(dparm->prop));
+
+			break;
+		}
+	}
+
+	/* void if nothing to return */
+	if (!dparm)
+		fprintf(f, "void ");
+
+	/* function name */
+	if (name_override == NULL || name_override[0] == '\0')
+		fprintf(f, "%s(", dfunc->call);
+	else
+		fprintf(f, "%s(", name_override);
+
+	first = 1;
+
+	/* self, context and reports parameters */
+	if (func->flag & FUNC_USE_SELF_ID) {
+		fprintf(f, "struct ID *_selfid");
+		first = 0;
+	}
+
+	if ((func->flag & FUNC_NO_SELF) == 0) {
     if (!first)
       fprintf(f, ", ");
     if (dsrna->dnafromprop)
@@ -3121,185 +3121,185 @@
       fprintf(f, "struct %s *_self", dsrna->dnaname);
     else
       fprintf(f, "struct %s *_self", srna->identifier);
-    first = 0;
-  }
-  else if (func->flag & FUNC_USE_SELF_TYPE) {
+		first = 0;
+	}
+	else if (func->flag & FUNC_USE_SELF_TYPE) {
     if (!first)
       fprintf(f, ", ");
-    fprintf(f, "struct StructRNA *_type");
-    first = 0;
-  }
-
-  if (func->flag & FUNC_USE_MAIN) {
+		fprintf(f, "struct StructRNA *_type");
+		first = 0;
+	}
+
+	if (func->flag & FUNC_USE_MAIN) {
     if (!first)
       fprintf(f, ", ");
-    first = 0;
-    fprintf(f, "Main *bmain");
-  }
-
-  if (func->flag & FUNC_USE_CONTEXT) {
+		first = 0;
+		fprintf(f, "Main *bmain");
+	}
+
+	if (func->flag & FUNC_USE_CONTEXT) {
     if (!first)
       fprintf(f, ", ");
-    first = 0;
-    fprintf(f, "bContext *C");
-  }
-
-  if (func->flag & FUNC_USE_REPORTS) {
+		first = 0;
+		fprintf(f, "bContext *C");
+	}
+
+	if (func->flag & FUNC_USE_REPORTS) {
     if (!first)
       fprintf(f, ", ");
-    first = 0;
-    fprintf(f, "ReportList *reports");
-  }
-
-  /* defined parameters */
-  for (dparm = dfunc->cont.properties.first; dparm; dparm = dparm->next) {
-    type = dparm->prop->type;
-    flag = dparm->prop->flag;
-    flag_parameter = dparm->prop->flag_parameter;
-    pout = (flag_parameter & PARM_OUTPUT);
-    cptr = ((type == PROP_POINTER) && !(flag_parameter & PARM_RNAPTR));
-
-    if (dparm->prop == func->c_ret)
-      continue;
-
-    if (cptr || (flag & PROP_DYNAMIC))
-      ptrstr = pout ? "**" : "*";
-    else if (type == PROP_POINTER || dparm->prop->arraydimension)
-      ptrstr = "*";
-    else if (type == PROP_STRING && (flag & PROP_THICK_WRAP))
-      ptrstr = "";
-    else
-      ptrstr = pout ? "*" : "";
+		first = 0;
+		fprintf(f, "ReportList *reports");
+	}
+
+	/* defined parameters */
+	for (dparm = dfunc->cont.properties.first; dparm; dparm = dparm->next) {
+		type = dparm->prop->type;
+		flag = dparm->prop->flag;
+		flag_parameter = dparm->prop->flag_parameter;
+		pout = (flag_parameter & PARM_OUTPUT);
+		cptr = ((type == PROP_POINTER) && !(flag_parameter & PARM_RNAPTR));
+
+		if (dparm->prop == func->c_ret)
+			continue;
+
+		if (cptr || (flag & PROP_DYNAMIC))
+			ptrstr = pout ? "**" : "*";
+		else if (type == PROP_POINTER || dparm->prop->arraydimension)
+			ptrstr = "*";
+		else if (type == PROP_STRING && (flag & PROP_THICK_WRAP))
+			ptrstr = "";
+		else
+			ptrstr = pout ? "*" : "";
 
     if (!first)
       fprintf(f, ", ");
-    first = 0;
-
-    if (flag & PROP_DYNAMIC)
-      fprintf(f, "int %s%s_len, ", pout ? "*" : "", dparm->prop->identifier);
-
-    if (!(flag & PROP_DYNAMIC) && dparm->prop->arraydimension)
+		first = 0;
+
+		if (flag & PROP_DYNAMIC)
+			fprintf(f, "int %s%s_len, ", pout ? "*" : "", dparm->prop->identifier);
+
+		if (!(flag & PROP_DYNAMIC) && dparm->prop->arraydimension)
       fprintf(f,
               "%s%s %s[%u]",
               rna_type_struct(dparm->prop),
               rna_parameter_type_name(dparm->prop),
               rna_safe_id(dparm->prop->identifier),
               dparm->prop->totarraylength);
-    else
+		else
       fprintf(f,
               "%s%s %s%s",
               rna_type_struct(dparm->prop),
               rna_parameter_type_name(dparm->prop),
               ptrstr,
               rna_safe_id(dparm->prop->identifier));
-  }
-
-  /* ensure func(void) if there are no args */
+	}
+
+	/* ensure func(void) if there are no args */
   if (first)
     fprintf(f, "void");
 
-  fprintf(f, ")");
-
-  if (close_prototype)
-    fprintf(f, ";\n");
+	fprintf(f, ")");
+
+	if (close_prototype)
+		fprintf(f, ";\n");
 }
 
 static void rna_generate_static_function_prototypes(BlenderRNA *UNUSED(brna),
                                                     StructRNA *srna,
                                                     FILE *f)
 {
-  FunctionRNA *func;
-  FunctionDefRNA *dfunc;
-  int first = 1;
-
-  for (func = srna->functions.first; func; func = func->cont.next) {
-    dfunc = rna_find_function_def(func);
-
-    if (dfunc->call) {
-      if (first) {
-        fprintf(f, "/* Repeated prototypes to detect errors */\n\n");
-        first = 0;
-      }
-
-      rna_generate_static_parameter_prototypes(f, srna, dfunc, NULL, 1);
-    }
-  }
-
-  fprintf(f, "\n");
+	FunctionRNA *func;
+	FunctionDefRNA *dfunc;
+	int first = 1;
+
+	for (func = srna->functions.first; func; func = func->cont.next) {
+		dfunc = rna_find_function_def(func);
+
+		if (dfunc->call) {
+			if (first) {
+				fprintf(f, "/* Repeated prototypes to detect errors */\n\n");
+				first = 0;
+			}
+
+			rna_generate_static_parameter_prototypes(f, srna, dfunc, NULL, 1);
+		}
+	}
+
+	fprintf(f, "\n");
 }
 
 static void rna_generate_struct_prototypes(FILE *f)
 {
-  StructDefRNA *ds;
-  PropertyDefRNA *dp;
-  FunctionDefRNA *dfunc;
-  const char *structures[2048];
-  int all_structures = 0;
-
-  /* structures definitions */
-  for (ds = DefRNA.structs.first; ds; ds = ds->cont.next) {
-    for (dfunc = ds->functions.first; dfunc; dfunc = dfunc->cont.next) {
-      if (dfunc->call) {
-        for (dp = dfunc->cont.properties.first; dp; dp = dp->next) {
-          if (dp->prop->type == PROP_POINTER) {
-            int a, found = 0;
-            const char *struct_name = rna_parameter_type_name(dp->prop);
-            if (struct_name == NULL) {
-              printf("No struct found for property '%s'\n", dp->prop->identifier);
-              exit(1);
-            }
-
-            for (a = 0; a < all_structures; a++) {
-              if (STREQ(struct_name, structures[a])) {
-                found = 1;
-                break;
-              }
-            }
-
-            if (found == 0) {
-              fprintf(f, "struct %s;\n", struct_name);
-
-              if (all_structures >= sizeof(structures) / sizeof(structures[0])) {
-                printf("Array size to store all structures names is too small\n");
-                exit(1);
-              }
-
-              structures[all_structures++] = struct_name;
-            }
-          }
-        }
-      }
-    }
-  }
-
-  fprintf(f, "\n");
+	StructDefRNA *ds;
+	PropertyDefRNA *dp;
+	FunctionDefRNA *dfunc;
+	const char *structures[2048];
+	int all_structures = 0;
+
+	/* structures definitions */
+	for (ds = DefRNA.structs.first; ds; ds = ds->cont.next) {
+		for (dfunc = ds->functions.first; dfunc; dfunc = dfunc->cont.next) {
+			if (dfunc->call) {
+				for (dp = dfunc->cont.properties.first; dp; dp = dp->next) {
+					if (dp->prop->type == PROP_POINTER) {
+						int a, found = 0;
+						const char *struct_name = rna_parameter_type_name(dp->prop);
+						if (struct_name == NULL) {
+							printf("No struct found for property '%s'\n", dp->prop->identifier);
+							exit(1);
+						}
+
+						for (a = 0; a < all_structures; a++) {
+							if (STREQ(struct_name, structures[a])) {
+								found = 1;
+								break;
+							}
+						}
+
+						if (found == 0) {
+							fprintf(f, "struct %s;\n", struct_name);
+
+							if (all_structures >= sizeof(structures) / sizeof(structures[0])) {
+								printf("Array size to store all structures names is too small\n");
+								exit(1);
+							}
+
+							structures[all_structures++] = struct_name;
+						}
+					}
+				}
+			}
+		}
+	}
+
+	fprintf(f, "\n");
 }
 
 static void rna_generate_property(FILE *f, StructRNA *srna, const char *nest, PropertyRNA *prop)
 {
-  char *strnest = (char *)"", *errnest = (char *)"";
-  int len, freenest = 0;
-
-  if (nest != NULL) {
-    len = strlen(nest);
-
-    strnest = MEM_mallocN(sizeof(char) * (len + 2), "rna_generate_property -> strnest");
-    errnest = MEM_mallocN(sizeof(char) * (len + 2), "rna_generate_property -> errnest");
+	char *strnest = (char *)"", *errnest = (char *)"";
+	int len, freenest = 0;
+
+	if (nest != NULL) {
+		len = strlen(nest);
+
+		strnest = MEM_mallocN(sizeof(char) * (len + 2), "rna_generate_property -> strnest");
+		errnest = MEM_mallocN(sizeof(char) * (len + 2), "rna_generate_property -> errnest");
 
     strcpy(strnest, "_");
     strcat(strnest, nest);
     strcpy(errnest, ".");
     strcat(errnest, nest);
 
-    freenest = 1;
-  }
-
-  switch (prop->type) {
+		freenest = 1;
+	}
+
+	switch (prop->type) {
     case PROP_ENUM: {
-      EnumPropertyRNA *eprop = (EnumPropertyRNA *)prop;
-      int i, defaultfound = 0, totflag = 0;
-
-      if (eprop->item) {
+			EnumPropertyRNA *eprop = (EnumPropertyRNA *)prop;
+			int i, defaultfound = 0, totflag = 0;
+
+			if (eprop->item) {
         fprintf(f,
                 "static const EnumPropertyItem rna_%s%s_%s_items[%d] = {\n\t",
                 srna->identifier,
@@ -3307,67 +3307,67 @@
                 prop->identifier,
                 eprop->totitem + 1);
 
-        for (i = 0; i < eprop->totitem; i++) {
-          fprintf(f, "{%d, ", eprop->item[i].value);
+				for (i = 0; i < eprop->totitem; i++) {
+					fprintf(f, "{%d, ", eprop->item[i].value);
           rna_print_c_string(f, eprop->item[i].identifier);
           fprintf(f, ", ");
-          fprintf(f, "%d, ", eprop->item[i].icon);
+					fprintf(f, "%d, ", eprop->item[i].icon);
           rna_print_c_string(f, eprop->item[i].name);
           fprintf(f, ", ");
           rna_print_c_string(f, eprop->item[i].description);
           fprintf(f, "},\n\t");
 
-          if (eprop->item[i].identifier[0]) {
-            if (prop->flag & PROP_ENUM_FLAG) {
-              totflag |= eprop->item[i].value;
-            }
-            else {
-              if (eprop->defaultvalue == eprop->item[i].value) {
-                defaultfound = 1;
-              }
-            }
-          }
-        }
-
-        fprintf(f, "{0, NULL, 0, NULL, NULL}\n};\n\n");
-
-        if (prop->flag & PROP_ENUM_FLAG) {
-          if (eprop->defaultvalue & ~totflag) {
+					if (eprop->item[i].identifier[0]) {
+						if (prop->flag & PROP_ENUM_FLAG) {
+							totflag |= eprop->item[i].value;
+						}
+						else {
+							if (eprop->defaultvalue == eprop->item[i].value) {
+								defaultfound = 1;
+							}
+						}
+					}
+				}
+
+				fprintf(f, "{0, NULL, 0, NULL, NULL}\n};\n\n");
+
+				if (prop->flag & PROP_ENUM_FLAG) {
+					if (eprop->defaultvalue & ~totflag) {
             CLOG_ERROR(&LOG,
                        "%s%s.%s, enum default includes unused bits (%d).",
                        srna->identifier,
                        errnest,
                        prop->identifier,
-                       eprop->defaultvalue & ~totflag);
-            DefRNA.error = 1;
-          }
-        }
-        else {
+						        eprop->defaultvalue & ~totflag);
+						DefRNA.error = 1;
+					}
+				}
+				else {
           if (!defaultfound && !(eprop->itemf && eprop->item == DummyRNA_NULL_items)) {
             CLOG_ERROR(&LOG,
                        "%s%s.%s, enum default is not in items.",
                        srna->identifier,
                        errnest,
                        prop->identifier);
-            DefRNA.error = 1;
-          }
-        }
-      }
-      else {
+						DefRNA.error = 1;
+					}
+				}
+			}
+			else {
         CLOG_ERROR(&LOG,
                    "%s%s.%s, enum must have items defined.",
                    srna->identifier,
                    errnest,
                    prop->identifier);
-        DefRNA.error = 1;
-      }
-      break;
-    }
+				DefRNA.error = 1;
+			}
+			break;
+		}
     case PROP_BOOLEAN: {
-      BoolPropertyRNA *bprop = (BoolPropertyRNA *)prop;
-      unsigned int i;
-
-      if (prop->arraydimension && prop->totarraylength) {
+			BoolPropertyRNA *bprop = (BoolPropertyRNA *)prop;
+			unsigned int i;
+
+			if (prop->arraydimension && prop->totarraylength) {
         fprintf(f,
                 "static bool rna_%s%s_%s_default[%u] = {\n\t",
                 srna->identifier,
@@ -3375,24 +3375,24 @@
                 prop->identifier,
                 prop->totarraylength);
 
-        for (i = 0; i < prop->totarraylength; i++) {
-          if (bprop->defaultarray)
-            fprintf(f, "%d", bprop->defaultarray[i]);
-          else
-            fprintf(f, "%d", bprop->defaultvalue);
-          if (i != prop->totarraylength - 1)
-            fprintf(f, ",\n\t");
-        }
-
-        fprintf(f, "\n};\n\n");
-      }
-      break;
-    }
+				for (i = 0; i < prop->totarraylength; i++) {
+					if (bprop->defaultarray)
+						fprintf(f, "%d", bprop->defaultarray[i]);
+					else
+						fprintf(f, "%d", bprop->defaultvalue);
+					if (i != prop->totarraylength - 1)
+						fprintf(f, ",\n\t");
+				}
+
+				fprintf(f, "\n};\n\n");
+			}
+			break;
+		}
     case PROP_INT: {
-      IntPropertyRNA *iprop = (IntPropertyRNA *)prop;
-      unsigned int i;
-
-      if (prop->arraydimension && prop->totarraylength) {
+			IntPropertyRNA *iprop = (IntPropertyRNA *)prop;
+			unsigned int i;
+
+			if (prop->arraydimension && prop->totarraylength) {
         fprintf(f,
                 "static int rna_%s%s_%s_default[%u] = {\n\t",
                 srna->identifier,
@@ -3400,24 +3400,24 @@
                 prop->identifier,
                 prop->totarraylength);
 
-        for (i = 0; i < prop->totarraylength; i++) {
-          if (iprop->defaultarray)
-            fprintf(f, "%d", iprop->defaultarray[i]);
-          else
-            fprintf(f, "%d", iprop->defaultvalue);
-          if (i != prop->totarraylength - 1)
-            fprintf(f, ",\n\t");
-        }
-
-        fprintf(f, "\n};\n\n");
-      }
-      break;
-    }
+				for (i = 0; i < prop->totarraylength; i++) {
+					if (iprop->defaultarray)
+						fprintf(f, "%d", iprop->defaultarray[i]);
+					else
+						fprintf(f, "%d", iprop->defaultvalue);
+					if (i != prop->totarraylength - 1)
+						fprintf(f, ",\n\t");
+				}
+
+				fprintf(f, "\n};\n\n");
+			}
+			break;
+		}
     case PROP_FLOAT: {
-      FloatPropertyRNA *fprop = (FloatPropertyRNA *)prop;
-      unsigned int i;
-
-      if (prop->arraydimension && prop->totarraylength) {
+			FloatPropertyRNA *fprop = (FloatPropertyRNA *)prop;
+			unsigned int i;
+
+			if (prop->arraydimension && prop->totarraylength) {
         fprintf(f,
                 "static float rna_%s%s_%s_default[%u] = {\n\t",
                 srna->identifier,
@@ -3425,46 +3425,46 @@
                 prop->identifier,
                 prop->totarraylength);
 
-        for (i = 0; i < prop->totarraylength; i++) {
-          if (fprop->defaultarray)
-            rna_float_print(f, fprop->defaultarray[i]);
-          else
-            rna_float_print(f, fprop->defaultvalue);
-          if (i != prop->totarraylength - 1)
-            fprintf(f, ",\n\t");
-        }
-
-        fprintf(f, "\n};\n\n");
-      }
-      break;
-    }
+				for (i = 0; i < prop->totarraylength; i++) {
+					if (fprop->defaultarray)
+						rna_float_print(f, fprop->defaultarray[i]);
+					else
+						rna_float_print(f, fprop->defaultvalue);
+					if (i != prop->totarraylength - 1)
+						fprintf(f, ",\n\t");
+				}
+
+				fprintf(f, "\n};\n\n");
+			}
+			break;
+		}
     case PROP_POINTER: {
-      PointerPropertyRNA *pprop = (PointerPropertyRNA *)prop;
-
-      /* XXX This systematically enforces that flag on ID pointers... we'll probably have to revisit. :/ */
-      StructRNA *type = rna_find_struct((const char *)pprop->type);
-      if (type && (type->flag & STRUCT_ID)) {
-        prop->flag |= PROP_PTR_NO_OWNERSHIP;
-      }
-      break;
-    }
+			PointerPropertyRNA *pprop = (PointerPropertyRNA *)prop;
+
+			/* XXX This systematically enforces that flag on ID pointers... we'll probably have to revisit. :/ */
+			StructRNA *type = rna_find_struct((const char *)pprop->type);
+			if (type && (type->flag & STRUCT_ID)) {
+				prop->flag |= PROP_PTR_NO_OWNERSHIP;
+			}
+			break;
+		}
     case PROP_COLLECTION: {
-      CollectionPropertyRNA *cprop = (CollectionPropertyRNA *)prop;
-
-      /* XXX This systematically enforces that flag on ID pointers... we'll probably have to revisit. :/ */
-      StructRNA *type = rna_find_struct((const char *)cprop->item_type);
-      if (type && (type->flag & STRUCT_ID)) {
-        prop->flag |= PROP_PTR_NO_OWNERSHIP;
-      }
-      break;
-    }
-    default:
-      break;
-  }
+			CollectionPropertyRNA *cprop = (CollectionPropertyRNA *)prop;
+
+			/* XXX This systematically enforces that flag on ID pointers... we'll probably have to revisit. :/ */
+			StructRNA *type = rna_find_struct((const char *)cprop->item_type);
+			if (type && (type->flag & STRUCT_ID)) {
+				prop->flag |= PROP_PTR_NO_OWNERSHIP;
+			}
+			break;
+		}
+		default:
+			break;
+	}
 
   fprintf(f,
           "%s rna_%s%s_%s = {\n",
-          rna_property_structname(prop->type),
+	        rna_property_structname(prop->type),
           srna->identifier,
           strnest,
           prop->identifier);
@@ -3479,8 +3479,8 @@
         f, "(PropertyRNA *)&rna_%s%s_%s,\n", srna->identifier, strnest, prop->prev->identifier);
   else
     fprintf(f, "NULL,\n");
-  fprintf(f, "\t%d, ", prop->magic);
-  rna_print_c_string(f, prop->identifier);
+	fprintf(f, "\t%d, ", prop->magic);
+	rna_print_c_string(f, prop->identifier);
   fprintf(f,
           ", %d, %d, %d, %d, %d, ",
           prop->flag,
@@ -3492,78 +3492,78 @@
   fprintf(f, ",\n\t");
   rna_print_c_string(f, prop->description);
   fprintf(f, ",\n\t");
-  fprintf(f, "%d, ", prop->icon);
+	fprintf(f, "%d, ", prop->icon);
   rna_print_c_string(f, prop->translation_context);
   fprintf(f, ",\n");
   fprintf(f,
           "\t%s, %s | %s, %s, %u, {%u, %u, %u}, %u,\n",
-          RNA_property_typename(prop->type),
-          rna_property_subtypename(prop->subtype),
-          rna_property_subtype_unit(prop->subtype),
-          rna_function_string(prop->getlength),
-          prop->arraydimension,
-          prop->arraylength[0],
-          prop->arraylength[1],
-          prop->arraylength[2],
-          prop->totarraylength);
+	        RNA_property_typename(prop->type),
+	        rna_property_subtypename(prop->subtype),
+	        rna_property_subtype_unit(prop->subtype),
+	        rna_function_string(prop->getlength),
+	        prop->arraydimension,
+	        prop->arraylength[0],
+	        prop->arraylength[1],
+	        prop->arraylength[2],
+	        prop->totarraylength);
   fprintf(f,
           "\t%s%s, %d, %s, %s, %s, %s, %s,\n",
-          (prop->flag & PROP_CONTEXT_UPDATE) ? "(UpdateFunc)" : "",
-          rna_function_string(prop->update),
-          prop->noteflag,
-          rna_function_string(prop->editable),
-          rna_function_string(prop->itemeditable),
-          rna_function_string(prop->override_diff),
-          rna_function_string(prop->override_store),
-          rna_function_string(prop->override_apply));
+	        (prop->flag & PROP_CONTEXT_UPDATE) ? "(UpdateFunc)" : "",
+	        rna_function_string(prop->update),
+	        prop->noteflag,
+	        rna_function_string(prop->editable),
+	        rna_function_string(prop->itemeditable),
+	        rna_function_string(prop->override_diff),
+	        rna_function_string(prop->override_store),
+	        rna_function_string(prop->override_apply));
 
   if (prop->flag_internal & PROP_INTERN_RAW_ACCESS)
     rna_set_raw_offset(f, srna, prop);
   else
     fprintf(f, "\t0, -1");
 
-  /* our own type - collections/arrays only */
+	/* our own type - collections/arrays only */
   if (prop->srna)
     fprintf(f, ", &RNA_%s", (const char *)prop->srna);
   else
     fprintf(f, ", NULL");
 
-  fprintf(f, "},\n");
-
-  switch (prop->type) {
+	fprintf(f, "},\n");
+
+	switch (prop->type) {
     case PROP_BOOLEAN: {
-      BoolPropertyRNA *bprop = (BoolPropertyRNA *)prop;
+			BoolPropertyRNA *bprop = (BoolPropertyRNA *)prop;
       fprintf(f,
               "\t%s, %s, %s, %s, %s, %s, %s, %s, %d, ",
-              rna_function_string(bprop->get),
-              rna_function_string(bprop->set),
-              rna_function_string(bprop->getarray),
-              rna_function_string(bprop->setarray),
-              rna_function_string(bprop->get_ex),
-              rna_function_string(bprop->set_ex),
-              rna_function_string(bprop->getarray_ex),
-              rna_function_string(bprop->setarray_ex),
-              bprop->defaultvalue);
-      if (prop->arraydimension && prop->totarraylength)
-        fprintf(f, "rna_%s%s_%s_default\n", srna->identifier, strnest, prop->identifier);
+			        rna_function_string(bprop->get),
+			        rna_function_string(bprop->set),
+			        rna_function_string(bprop->getarray),
+			        rna_function_string(bprop->setarray),
+			        rna_function_string(bprop->get_ex),
+			        rna_function_string(bprop->set_ex),
+			        rna_function_string(bprop->getarray_ex),
+			        rna_function_string(bprop->setarray_ex),
+			        bprop->defaultvalue);
+			if (prop->arraydimension && prop->totarraylength)
+				fprintf(f, "rna_%s%s_%s_default\n", srna->identifier, strnest, prop->identifier);
       else
         fprintf(f, "NULL\n");
-      break;
-    }
+			break;
+		}
     case PROP_INT: {
-      IntPropertyRNA *iprop = (IntPropertyRNA *)prop;
+			IntPropertyRNA *iprop = (IntPropertyRNA *)prop;
       fprintf(f,
               "\t%s, %s, %s, %s, %s, %s, %s, %s, %s, %s,\n\t",
-              rna_function_string(iprop->get),
-              rna_function_string(iprop->set),
-              rna_function_string(iprop->getarray),
-              rna_function_string(iprop->setarray),
-              rna_function_string(iprop->range),
-              rna_function_string(iprop->get_ex),
-              rna_function_string(iprop->set_ex),
-              rna_function_string(iprop->getarray_ex),
-              rna_function_string(iprop->setarray_ex),
-              rna_function_string(iprop->range_ex));
+			        rna_function_string(iprop->get),
+			        rna_function_string(iprop->set),
+			        rna_function_string(iprop->getarray),
+			        rna_function_string(iprop->setarray),
+			        rna_function_string(iprop->range),
+			        rna_function_string(iprop->get_ex),
+			        rna_function_string(iprop->set_ex),
+			        rna_function_string(iprop->getarray_ex),
+			        rna_function_string(iprop->setarray_ex),
+			        rna_function_string(iprop->range_ex));
       rna_int_print(f, iprop->softmin);
       fprintf(f, ", ");
       rna_int_print(f, iprop->softmax);
@@ -3576,26 +3576,26 @@
       fprintf(f, ", ");
       rna_int_print(f, iprop->defaultvalue);
       fprintf(f, ", ");
-      if (prop->arraydimension && prop->totarraylength)
-        fprintf(f, "rna_%s%s_%s_default\n", srna->identifier, strnest, prop->identifier);
+			if (prop->arraydimension && prop->totarraylength)
+				fprintf(f, "rna_%s%s_%s_default\n", srna->identifier, strnest, prop->identifier);
       else
         fprintf(f, "NULL\n");
-      break;
-    }
+			break;
+		}
     case PROP_FLOAT: {
-      FloatPropertyRNA *fprop = (FloatPropertyRNA *)prop;
+			FloatPropertyRNA *fprop = (FloatPropertyRNA *)prop;
       fprintf(f,
               "\t%s, %s, %s, %s, %s, %s, %s, %s, %s, %s, ",
-              rna_function_string(fprop->get),
-              rna_function_string(fprop->set),
-              rna_function_string(fprop->getarray),
-              rna_function_string(fprop->setarray),
-              rna_function_string(fprop->range),
-              rna_function_string(fprop->get_ex),
-              rna_function_string(fprop->set_ex),
-              rna_function_string(fprop->getarray_ex),
-              rna_function_string(fprop->setarray_ex),
-              rna_function_string(fprop->range_ex));
+			        rna_function_string(fprop->get),
+			        rna_function_string(fprop->set),
+			        rna_function_string(fprop->getarray),
+			        rna_function_string(fprop->setarray),
+			        rna_function_string(fprop->range),
+			        rna_function_string(fprop->get_ex),
+			        rna_function_string(fprop->set_ex),
+			        rna_function_string(fprop->getarray_ex),
+			        rna_function_string(fprop->setarray_ex),
+			        rna_function_string(fprop->range_ex));
       rna_float_print(f, fprop->softmin);
       fprintf(f, ", ");
       rna_float_print(f, fprop->softmax);
@@ -3610,121 +3610,121 @@
       fprintf(f, ", ");
       rna_float_print(f, fprop->defaultvalue);
       fprintf(f, ", ");
-      if (prop->arraydimension && prop->totarraylength)
-        fprintf(f, "rna_%s%s_%s_default\n", srna->identifier, strnest, prop->identifier);
+			if (prop->arraydimension && prop->totarraylength)
+				fprintf(f, "rna_%s%s_%s_default\n", srna->identifier, strnest, prop->identifier);
       else
         fprintf(f, "NULL\n");
-      break;
-    }
+			break;
+		}
     case PROP_STRING: {
-      StringPropertyRNA *sprop = (StringPropertyRNA *)prop;
+			StringPropertyRNA *sprop = (StringPropertyRNA *)prop;
       fprintf(f,
               "\t%s, %s, %s, %s, %s, %s, %d, ",
-              rna_function_string(sprop->get),
-              rna_function_string(sprop->length),
-              rna_function_string(sprop->set),
-              rna_function_string(sprop->get_ex),
-              rna_function_string(sprop->length_ex),
-              rna_function_string(sprop->set_ex),
-              sprop->maxlength);
+			        rna_function_string(sprop->get),
+			        rna_function_string(sprop->length),
+			        rna_function_string(sprop->set),
+			        rna_function_string(sprop->get_ex),
+			        rna_function_string(sprop->length_ex),
+			        rna_function_string(sprop->set_ex),
+			        sprop->maxlength);
       rna_print_c_string(f, sprop->defaultvalue);
       fprintf(f, "\n");
-      break;
-    }
+			break;
+		}
     case PROP_ENUM: {
-      EnumPropertyRNA *eprop = (EnumPropertyRNA *)prop;
+			EnumPropertyRNA *eprop = (EnumPropertyRNA *)prop;
       fprintf(f,
               "\t%s, %s, %s, %s, %s, NULL, ",
-              rna_function_string(eprop->get),
-              rna_function_string(eprop->set),
-              rna_function_string(eprop->itemf),
-              rna_function_string(eprop->get_ex),
-              rna_function_string(eprop->set_ex));
-      if (eprop->item)
-        fprintf(f, "rna_%s%s_%s_items, ", srna->identifier, strnest, prop->identifier);
-      else
-        fprintf(f, "NULL, ");
-      fprintf(f, "%d, %d\n", eprop->totitem, eprop->defaultvalue);
-      break;
-    }
+			        rna_function_string(eprop->get),
+			        rna_function_string(eprop->set),
+			        rna_function_string(eprop->itemf),
+			        rna_function_string(eprop->get_ex),
+			        rna_function_string(eprop->set_ex));
+			if (eprop->item)
+				fprintf(f, "rna_%s%s_%s_items, ", srna->identifier, strnest, prop->identifier);
+			else
+				fprintf(f, "NULL, ");
+			fprintf(f, "%d, %d\n", eprop->totitem, eprop->defaultvalue);
+			break;
+		}
     case PROP_POINTER: {
-      PointerPropertyRNA *pprop = (PointerPropertyRNA *)prop;
+			PointerPropertyRNA *pprop = (PointerPropertyRNA *)prop;
       fprintf(f,
               "\t%s, %s, %s, %s,",
               rna_function_string(pprop->get),
-              rna_function_string(pprop->set),
-              rna_function_string(pprop->typef),
-              rna_function_string(pprop->poll));
+			        rna_function_string(pprop->set),
+			        rna_function_string(pprop->typef),
+			        rna_function_string(pprop->poll));
       if (pprop->type)
         fprintf(f, "&RNA_%s\n", (const char *)pprop->type);
       else
         fprintf(f, "NULL\n");
-      break;
-    }
+			break;
+		}
     case PROP_COLLECTION: {
-      CollectionPropertyRNA *cprop = (CollectionPropertyRNA *)prop;
+			CollectionPropertyRNA *cprop = (CollectionPropertyRNA *)prop;
       fprintf(f,
               "\t%s, %s, %s, %s, %s, %s, %s, %s, ",
-              rna_function_string(cprop->begin),
-              rna_function_string(cprop->next),
-              rna_function_string(cprop->end),
-              rna_function_string(cprop->get),
-              rna_function_string(cprop->length),
-              rna_function_string(cprop->lookupint),
-              rna_function_string(cprop->lookupstring),
-              rna_function_string(cprop->assignint));
+			        rna_function_string(cprop->begin),
+			        rna_function_string(cprop->next),
+			        rna_function_string(cprop->end),
+			        rna_function_string(cprop->get),
+			        rna_function_string(cprop->length),
+			        rna_function_string(cprop->lookupint),
+			        rna_function_string(cprop->lookupstring),
+			        rna_function_string(cprop->assignint));
       if (cprop->item_type)
         fprintf(f, "&RNA_%s\n", (const char *)cprop->item_type);
       else
         fprintf(f, "NULL\n");
-      break;
-    }
-  }
-
-  fprintf(f, "};\n\n");
-
-  if (freenest) {
-    MEM_freeN(strnest);
-    MEM_freeN(errnest);
-  }
+			break;
+		}
+	}
+
+	fprintf(f, "};\n\n");
+
+	if (freenest) {
+		MEM_freeN(strnest);
+		MEM_freeN(errnest);
+	}
 }
 
 static void rna_generate_struct(BlenderRNA *UNUSED(brna), StructRNA *srna, FILE *f)
 {
-  FunctionRNA *func;
-  FunctionDefRNA *dfunc;
-  PropertyRNA *prop, *parm;
-  StructRNA *base;
-
-  fprintf(f, "/* %s */\n", srna->name);
-
-  for (prop = srna->cont.properties.first; prop; prop = prop->next)
-    rna_generate_property(f, srna, NULL, prop);
-
-  for (func = srna->functions.first; func; func = func->cont.next) {
-    for (parm = func->cont.properties.first; parm; parm = parm->next)
-      rna_generate_property(f, srna, func->identifier, parm);
-
-    fprintf(f, "%s%s rna_%s_%s_func = {\n", "", "FunctionRNA", srna->identifier, func->identifier);
-
-    if (func->cont.next)
+	FunctionRNA *func;
+	FunctionDefRNA *dfunc;
+	PropertyRNA *prop, *parm;
+	StructRNA *base;
+
+	fprintf(f, "/* %s */\n", srna->name);
+
+	for (prop = srna->cont.properties.first; prop; prop = prop->next)
+		rna_generate_property(f, srna, NULL, prop);
+
+	for (func = srna->functions.first; func; func = func->cont.next) {
+		for (parm = func->cont.properties.first; parm; parm = parm->next)
+			rna_generate_property(f, srna, func->identifier, parm);
+
+		fprintf(f, "%s%s rna_%s_%s_func = {\n", "", "FunctionRNA", srna->identifier, func->identifier);
+
+		if (func->cont.next)
       fprintf(f,
               "\t{(FunctionRNA *)&rna_%s_%s_func, ",
               srna->identifier,
-              ((FunctionRNA *)func->cont.next)->identifier);
-    else
-      fprintf(f, "\t{NULL, ");
-    if (func->cont.prev)
+			        ((FunctionRNA *)func->cont.next)->identifier);
+		else
+			fprintf(f, "\t{NULL, ");
+		if (func->cont.prev)
       fprintf(f,
               "(FunctionRNA *)&rna_%s_%s_func,\n",
               srna->identifier,
-              ((FunctionRNA *)func->cont.prev)->identifier);
-    else
-      fprintf(f, "NULL,\n");
-
-    fprintf(f, "\tNULL,\n");
-
-    parm = func->cont.properties.first;
+			        ((FunctionRNA *)func->cont.prev)->identifier);
+		else
+			fprintf(f, "NULL,\n");
+
+		fprintf(f, "\tNULL,\n");
+
+		parm = func->cont.properties.first;
     if (parm)
       fprintf(f,
               "\t{(PropertyRNA *)&rna_%s_%s_%s, ",
@@ -3734,7 +3734,7 @@
     else
       fprintf(f, "\t{NULL, ");
 
-    parm = func->cont.properties.last;
+		parm = func->cont.properties.last;
     if (parm)
       fprintf(f,
               "(PropertyRNA *)&rna_%s_%s_%s}},\n",
@@ -3744,32 +3744,32 @@
     else
       fprintf(f, "NULL}},\n");
 
-    fprintf(f, "\t");
-    rna_print_c_string(f, func->identifier);
-    fprintf(f, ", %d, ", func->flag);
+		fprintf(f, "\t");
+		rna_print_c_string(f, func->identifier);
+		fprintf(f, ", %d, ", func->flag);
     rna_print_c_string(f, func->description);
     fprintf(f, ",\n");
 
-    dfunc = rna_find_function_def(func);
+		dfunc = rna_find_function_def(func);
     if (dfunc->gencall)
       fprintf(f, "\t%s,\n", dfunc->gencall);
     else
       fprintf(f, "\tNULL,\n");
 
-    if (func->c_ret)
+		if (func->c_ret)
       fprintf(f,
               "\t(PropertyRNA *)&rna_%s_%s_%s\n",
               srna->identifier,
               func->identifier,
               func->c_ret->identifier);
-    else
-      fprintf(f, "\tNULL\n");
-
-    fprintf(f, "};\n");
-    fprintf(f, "\n");
-  }
-
-  fprintf(f, "StructRNA RNA_%s = {\n", srna->identifier);
+		else
+			fprintf(f, "\tNULL\n");
+
+		fprintf(f, "};\n");
+		fprintf(f, "\n");
+	}
+
+	fprintf(f, "StructRNA RNA_%s = {\n", srna->identifier);
 
   if (srna->cont.next)
     fprintf(f, "\t{(ContainerRNA *)&RNA_%s, ", ((StructRNA *)srna->cont.next)->identifier);
@@ -3780,47 +3780,47 @@
   else
     fprintf(f, "NULL,\n");
 
-  fprintf(f, "\tNULL,\n");
-
-  prop = srna->cont.properties.first;
+	fprintf(f, "\tNULL,\n");
+
+	prop = srna->cont.properties.first;
   if (prop)
     fprintf(f, "\t{(PropertyRNA *)&rna_%s_%s, ", srna->identifier, prop->identifier);
   else
     fprintf(f, "\t{NULL, ");
 
-  prop = srna->cont.properties.last;
+	prop = srna->cont.properties.last;
   if (prop)
     fprintf(f, "(PropertyRNA *)&rna_%s_%s}},\n", srna->identifier, prop->identifier);
   else
     fprintf(f, "NULL}},\n");
-  fprintf(f, "\t");
-  rna_print_c_string(f, srna->identifier);
-  fprintf(f, ", NULL, NULL"); /* PyType - Cant initialize here */
-  fprintf(f, ", %d, NULL, ", srna->flag);
-  rna_print_c_string(f, srna->name);
-  fprintf(f, ",\n\t");
-  rna_print_c_string(f, srna->description);
-  fprintf(f, ",\n\t");
-  rna_print_c_string(f, srna->translation_context);
-  fprintf(f, ", %d,\n", srna->icon);
-
-  prop = srna->nameproperty;
-  if (prop) {
-    base = srna;
-    while (base->base && base->base->nameproperty == prop)
-      base = base->base;
-
-    fprintf(f, "\t(PropertyRNA *)&rna_%s_%s, ", base->identifier, prop->identifier);
-  }
-  else {
-    fprintf(f, "\tNULL, ");
-  }
-
-  prop = srna->iteratorproperty;
-  base = srna;
-  while (base->base && base->base->iteratorproperty == prop)
-    base = base->base;
-  fprintf(f, "(PropertyRNA *)&rna_%s_rna_properties,\n", base->identifier);
+	fprintf(f, "\t");
+	rna_print_c_string(f, srna->identifier);
+	fprintf(f, ", NULL, NULL"); /* PyType - Cant initialize here */
+	fprintf(f, ", %d, NULL, ", srna->flag);
+	rna_print_c_string(f, srna->name);
+	fprintf(f, ",\n\t");
+	rna_print_c_string(f, srna->description);
+	fprintf(f, ",\n\t");
+	rna_print_c_string(f, srna->translation_context);
+	fprintf(f, ", %d,\n", srna->icon);
+
+	prop = srna->nameproperty;
+	if (prop) {
+		base = srna;
+		while (base->base && base->base->nameproperty == prop)
+			base = base->base;
+
+		fprintf(f, "\t(PropertyRNA *)&rna_%s_%s, ", base->identifier, prop->identifier);
+	}
+	else {
+		fprintf(f, "\tNULL, ");
+	}
+
+	prop = srna->iteratorproperty;
+	base = srna;
+	while (base->base && base->base->iteratorproperty == prop)
+		base = base->base;
+	fprintf(f, "(PropertyRNA *)&rna_%s_rna_properties,\n", base->identifier);
 
   if (srna->base)
     fprintf(f, "\t&RNA_%s,\n", srna->base->identifier);
@@ -3832,44 +3832,43 @@
   else
     fprintf(f, "\tNULL,\n");
 
-  fprintf(f, "\t%s,\n", rna_function_string(srna->refine));
-  fprintf(f, "\t%s,\n", rna_function_string(srna->path));
-  fprintf(f, "\t%s,\n", rna_function_string(srna->reg));
-  fprintf(f, "\t%s,\n", rna_function_string(srna->unreg));
-  fprintf(f, "\t%s,\n", rna_function_string(srna->instance));
-  fprintf(f, "\t%s,\n", rna_function_string(srna->idproperties));
-
-  if (srna->reg && !srna->refine) {
+	fprintf(f, "\t%s,\n", rna_function_string(srna->refine));
+	fprintf(f, "\t%s,\n", rna_function_string(srna->path));
+	fprintf(f, "\t%s,\n", rna_function_string(srna->reg));
+	fprintf(f, "\t%s,\n", rna_function_string(srna->unreg));
+	fprintf(f, "\t%s,\n", rna_function_string(srna->instance));
+	fprintf(f, "\t%s,\n", rna_function_string(srna->idproperties));
+
+	if (srna->reg && !srna->refine) {
     CLOG_ERROR(
         &LOG, "%s has a register function, must also have refine function.", srna->identifier);
-    DefRNA.error = 1;
-  }
-
-  func = srna->functions.first;
+		DefRNA.error = 1;
+	}
+
+	func = srna->functions.first;
   if (func)
     fprintf(f, "\t{(FunctionRNA *)&rna_%s_%s_func, ", srna->identifier, func->identifier);
   else
     fprintf(f, "\t{NULL, ");
 
-  func = srna->functions.last;
+	func = srna->functions.last;
   if (func)
     fprintf(f, "(FunctionRNA *)&rna_%s_%s_func}\n", srna->identifier, func->identifier);
   else
     fprintf(f, "NULL}\n");
 
-  fprintf(f, "};\n");
-
-  fprintf(f, "\n");
+	fprintf(f, "};\n");
+
+	fprintf(f, "\n");
 }
 
 typedef struct RNAProcessItem {
-  const char *filename;
-  const char *api_filename;
-  void (*define)(BlenderRNA *brna);
+	const char *filename;
+	const char *api_filename;
+	void (*define)(BlenderRNA *brna);
 } RNAProcessItem;
 
 static RNAProcessItem PROCESS_ITEMS[] = {
-<<<<<<< HEAD
 	{"rna_rna.c", NULL, RNA_def_rna},
 	{"rna_ID.c", NULL, RNA_def_ID},
 	{"rna_texture.c", "rna_texture_api.c", RNA_def_texture},
@@ -3939,886 +3938,816 @@
 	{"rna_tracking.c", NULL, RNA_def_tracking},
 	{"rna_mask.c", NULL, RNA_def_mask},
 	{NULL, NULL},
-=======
-    {"rna_rna.c", NULL, RNA_def_rna},
-    {"rna_ID.c", NULL, RNA_def_ID},
-    {"rna_texture.c", "rna_texture_api.c", RNA_def_texture},
-    {"rna_action.c", "rna_action_api.c", RNA_def_action},
-    {"rna_animation.c", "rna_animation_api.c", RNA_def_animation},
-    {"rna_animviz.c", NULL, RNA_def_animviz},
-    {"rna_armature.c", "rna_armature_api.c", RNA_def_armature},
-    {"rna_boid.c", NULL, RNA_def_boid},
-    {"rna_brush.c", NULL, RNA_def_brush},
-    {"rna_cachefile.c", NULL, RNA_def_cachefile},
-    {"rna_camera.c", "rna_camera_api.c", RNA_def_camera},
-    {"rna_cloth.c", NULL, RNA_def_cloth},
-    {"rna_collection.c", NULL, RNA_def_collections},
-    {"rna_color.c", NULL, RNA_def_color},
-    {"rna_constraint.c", NULL, RNA_def_constraint},
-    {"rna_context.c", NULL, RNA_def_context},
-    {"rna_curve.c", "rna_curve_api.c", RNA_def_curve},
-    {"rna_dynamicpaint.c", NULL, RNA_def_dynamic_paint},
-    {"rna_fcurve.c", "rna_fcurve_api.c", RNA_def_fcurve},
-    {"rna_fluidsim.c", NULL, RNA_def_fluidsim},
-    {"rna_gpencil.c", NULL, RNA_def_gpencil},
-    {"rna_image.c", "rna_image_api.c", RNA_def_image},
-    {"rna_key.c", NULL, RNA_def_key},
-    {"rna_light.c", NULL, RNA_def_light},
-    {"rna_lattice.c", "rna_lattice_api.c", RNA_def_lattice},
-    {"rna_layer.c", NULL, RNA_def_view_layer},
-    {"rna_linestyle.c", NULL, RNA_def_linestyle},
-    {"rna_main.c", "rna_main_api.c", RNA_def_main},
-    {"rna_material.c", "rna_material_api.c", RNA_def_material},
-    {"rna_mesh.c", "rna_mesh_api.c", RNA_def_mesh},
-    {"rna_meta.c", "rna_meta_api.c", RNA_def_meta},
-    {"rna_modifier.c", NULL, RNA_def_modifier},
-    {"rna_gpencil_modifier.c", NULL, RNA_def_greasepencil_modifier},
-    {"rna_shader_fx.c", NULL, RNA_def_shader_fx},
-    {"rna_nla.c", NULL, RNA_def_nla},
-    {"rna_nodetree.c", NULL, RNA_def_nodetree},
-    {"rna_object.c", "rna_object_api.c", RNA_def_object},
-    {"rna_object_force.c", NULL, RNA_def_object_force},
-    {"rna_depsgraph.c", NULL, RNA_def_depsgraph},
-    {"rna_packedfile.c", NULL, RNA_def_packedfile},
-    {"rna_palette.c", NULL, RNA_def_palette},
-    {"rna_particle.c", NULL, RNA_def_particle},
-    {"rna_pose.c", "rna_pose_api.c", RNA_def_pose},
-    {"rna_lightprobe.c", NULL, RNA_def_lightprobe},
-    {"rna_render.c", NULL, RNA_def_render},
-    {"rna_rigidbody.c", NULL, RNA_def_rigidbody},
-    {"rna_scene.c", "rna_scene_api.c", RNA_def_scene},
-    {"rna_screen.c", NULL, RNA_def_screen},
-    {"rna_sculpt_paint.c", NULL, RNA_def_sculpt_paint},
-    {"rna_sequencer.c", "rna_sequencer_api.c", RNA_def_sequencer},
-    {"rna_smoke.c", NULL, RNA_def_smoke},
-    {"rna_space.c", "rna_space_api.c", RNA_def_space},
-    {"rna_speaker.c", NULL, RNA_def_speaker},
-    {"rna_test.c", NULL, RNA_def_test},
-    {"rna_text.c", "rna_text_api.c", RNA_def_text},
-    {"rna_timeline.c", NULL, RNA_def_timeline_marker},
-    {"rna_sound.c", "rna_sound_api.c", RNA_def_sound},
-    {"rna_ui.c", "rna_ui_api.c", RNA_def_ui},
-    {"rna_userdef.c", NULL, RNA_def_userdef},
-    {"rna_vfont.c", "rna_vfont_api.c", RNA_def_vfont},
-    {"rna_wm.c", "rna_wm_api.c", RNA_def_wm},
-    {"rna_wm_gizmo.c", "rna_wm_gizmo_api.c", RNA_def_wm_gizmo},
-    {"rna_workspace.c", "rna_workspace_api.c", RNA_def_workspace},
-    {"rna_world.c", NULL, RNA_def_world},
-    {"rna_movieclip.c", NULL, RNA_def_movieclip},
-    {"rna_tracking.c", NULL, RNA_def_tracking},
-    {"rna_mask.c", NULL, RNA_def_mask},
-    {NULL, NULL},
->>>>>>> e12c08e8
 };
 
 static void rna_generate(BlenderRNA *brna, FILE *f, const char *filename, const char *api_filename)
 {
-  StructDefRNA *ds;
-  PropertyDefRNA *dp;
-  FunctionDefRNA *dfunc;
-
-  fprintf(f,
-          "\n"
-          "/* Automatically generated struct definitions for the Data API.\n"
-          " * Do not edit manually, changes will be overwritten.           */\n\n"
-          "#define RNA_RUNTIME\n\n");
-
-  fprintf(f, "#include <float.h>\n");
-  fprintf(f, "#include <stdio.h>\n");
-  fprintf(f, "#include <limits.h>\n");
-  fprintf(f, "#include <string.h>\n\n");
-  fprintf(f, "#include <stddef.h>\n\n");
-
-  fprintf(f, "#include \"MEM_guardedalloc.h\"\n\n");
-
-  fprintf(f, "#include \"DNA_ID.h\"\n");
-  fprintf(f, "#include \"DNA_scene_types.h\"\n");
-
-  fprintf(f, "#include \"BLI_blenlib.h\"\n\n");
-  fprintf(f, "#include \"BLI_utildefines.h\"\n\n");
-
-  fprintf(f, "#include \"BKE_context.h\"\n");
-  fprintf(f, "#include \"BKE_library.h\"\n");
-  fprintf(f, "#include \"BKE_main.h\"\n");
-  fprintf(f, "#include \"BKE_report.h\"\n");
-
-  fprintf(f, "#include \"RNA_define.h\"\n");
-  fprintf(f, "#include \"RNA_types.h\"\n");
-  fprintf(f, "#include \"rna_internal.h\"\n\n");
-
-  /* include the generated prototypes header */
-  fprintf(f, "#include \"rna_prototypes_gen.h\"\n\n");
-
-  fprintf(f, "#include \"%s\"\n", filename);
-  if (api_filename)
-    fprintf(f, "#include \"%s\"\n", api_filename);
-  fprintf(f, "\n");
-
-  /* we want the included C files to have warnings enabled but for the generated code
-   * ignore unused-parameter warnings which are hard to prevent */
-#if defined(__GNUC__) || defined(__clang__)
-  fprintf(f, "#pragma GCC diagnostic ignored \"-Wunused-parameter\"\n\n");
+	StructDefRNA *ds;
+	PropertyDefRNA *dp;
+	FunctionDefRNA *dfunc;
+
+	fprintf(f,
+	        "\n"
+	        "/* Automatically generated struct definitions for the Data API.\n"
+	        " * Do not edit manually, changes will be overwritten.           */\n\n"
+	        "#define RNA_RUNTIME\n\n");
+
+	fprintf(f, "#include <float.h>\n");
+	fprintf(f, "#include <stdio.h>\n");
+	fprintf(f, "#include <limits.h>\n");
+	fprintf(f, "#include <string.h>\n\n");
+	fprintf(f, "#include <stddef.h>\n\n");
+
+	fprintf(f, "#include \"MEM_guardedalloc.h\"\n\n");
+
+	fprintf(f, "#include \"DNA_ID.h\"\n");
+	fprintf(f, "#include \"DNA_scene_types.h\"\n");
+
+	fprintf(f, "#include \"BLI_blenlib.h\"\n\n");
+	fprintf(f, "#include \"BLI_utildefines.h\"\n\n");
+
+	fprintf(f, "#include \"BKE_context.h\"\n");
+	fprintf(f, "#include \"BKE_library.h\"\n");
+	fprintf(f, "#include \"BKE_main.h\"\n");
+	fprintf(f, "#include \"BKE_report.h\"\n");
+
+	fprintf(f, "#include \"RNA_define.h\"\n");
+	fprintf(f, "#include \"RNA_types.h\"\n");
+	fprintf(f, "#include \"rna_internal.h\"\n\n");
+
+	/* include the generated prototypes header */
+	fprintf(f, "#include \"rna_prototypes_gen.h\"\n\n");
+
+	fprintf(f, "#include \"%s\"\n", filename);
+	if (api_filename)
+		fprintf(f, "#include \"%s\"\n", api_filename);
+	fprintf(f, "\n");
+
+	/* we want the included C files to have warnings enabled but for the generated code
+	 * ignore unused-parameter warnings which are hard to prevent */
+#if defined( __GNUC__) || defined(__clang__)
+	fprintf(f, "#pragma GCC diagnostic ignored \"-Wunused-parameter\"\n\n");
 #endif
 
-  fprintf(f, "/* Autogenerated Functions */\n\n");
-
-  for (ds = DefRNA.structs.first; ds; ds = ds->cont.next) {
-    if (!filename || ds->filename == filename) {
-      rna_generate_property_prototypes(brna, ds->srna, f);
-      rna_generate_function_prototypes(brna, ds->srna, f);
-    }
-  }
-
-  for (ds = DefRNA.structs.first; ds; ds = ds->cont.next)
-    if (!filename || ds->filename == filename)
-      for (dp = ds->cont.properties.first; dp; dp = dp->next)
-        rna_def_property_funcs(f, ds->srna, dp);
-
-  for (ds = DefRNA.structs.first; ds; ds = ds->cont.next) {
-    if (!filename || ds->filename == filename) {
-      for (dp = ds->cont.properties.first; dp; dp = dp->next)
-        rna_def_property_wrapper_funcs(f, ds, dp);
-
-      for (dfunc = ds->functions.first; dfunc; dfunc = dfunc->cont.next) {
-        rna_def_function_wrapper_funcs(f, ds, dfunc);
-        rna_def_function_funcs(f, ds, dfunc);
-      }
-
-      rna_generate_static_function_prototypes(brna, ds->srna, f);
-    }
-  }
-
-  for (ds = DefRNA.structs.first; ds; ds = ds->cont.next)
-    if (!filename || ds->filename == filename)
-      rna_generate_struct(brna, ds->srna, f);
-
-  if (STREQ(filename, "rna_ID.c")) {
-    /* this is ugly, but we cannot have c files compiled for both
-     * makesrna and blender with some build systems at the moment */
-    fprintf(f, "#include \"rna_define.c\"\n\n");
-
-    rna_generate_blender(brna, f);
-  }
+	fprintf(f, "/* Autogenerated Functions */\n\n");
+
+	for (ds = DefRNA.structs.first; ds; ds = ds->cont.next) {
+		if (!filename || ds->filename == filename) {
+			rna_generate_property_prototypes(brna, ds->srna, f);
+			rna_generate_function_prototypes(brna, ds->srna, f);
+		}
+	}
+
+	for (ds = DefRNA.structs.first; ds; ds = ds->cont.next)
+		if (!filename || ds->filename == filename)
+			for (dp = ds->cont.properties.first; dp; dp = dp->next)
+				rna_def_property_funcs(f, ds->srna, dp);
+
+	for (ds = DefRNA.structs.first; ds; ds = ds->cont.next) {
+		if (!filename || ds->filename == filename) {
+			for (dp = ds->cont.properties.first; dp; dp = dp->next)
+				rna_def_property_wrapper_funcs(f, ds, dp);
+
+			for (dfunc = ds->functions.first; dfunc; dfunc = dfunc->cont.next) {
+				rna_def_function_wrapper_funcs(f, ds, dfunc);
+				rna_def_function_funcs(f, ds, dfunc);
+			}
+
+			rna_generate_static_function_prototypes(brna, ds->srna, f);
+		}
+	}
+
+	for (ds = DefRNA.structs.first; ds; ds = ds->cont.next)
+		if (!filename || ds->filename == filename)
+			rna_generate_struct(brna, ds->srna, f);
+
+	if (STREQ(filename, "rna_ID.c")) {
+		/* this is ugly, but we cannot have c files compiled for both
+		 * makesrna and blender with some build systems at the moment */
+		fprintf(f, "#include \"rna_define.c\"\n\n");
+
+		rna_generate_blender(brna, f);
+	}
 }
 
 static void rna_generate_header(BlenderRNA *UNUSED(brna), FILE *f)
 {
-  StructDefRNA *ds;
-  PropertyDefRNA *dp;
-  StructRNA *srna;
-  FunctionDefRNA *dfunc;
-
-  fprintf(f, "\n#ifndef __RNA_BLENDER_H__\n");
-  fprintf(f, "#define __RNA_BLENDER_H__\n\n");
-
-  fprintf(f,
-          "/* Automatically generated function declarations for the Data API.\n"
-          " * Do not edit manually, changes will be overwritten.              */\n\n");
-
-  fprintf(f, "#include \"RNA_types.h\"\n\n");
-
-  fprintf(f, "#ifdef __cplusplus\nextern \"C\" {\n#endif\n\n");
-
-  fprintf(f, "#define FOREACH_BEGIN(property, sptr, itemptr) \\\n");
-  fprintf(f, "    { \\\n");
-  fprintf(f, "        CollectionPropertyIterator rna_macro_iter; \\\n");
+	StructDefRNA *ds;
+	PropertyDefRNA *dp;
+	StructRNA *srna;
+	FunctionDefRNA *dfunc;
+
+	fprintf(f, "\n#ifndef __RNA_BLENDER_H__\n");
+	fprintf(f, "#define __RNA_BLENDER_H__\n\n");
+
+	fprintf(f,
+	        "/* Automatically generated function declarations for the Data API.\n"
+	        " * Do not edit manually, changes will be overwritten.              */\n\n");
+
+	fprintf(f, "#include \"RNA_types.h\"\n\n");
+
+	fprintf(f, "#ifdef __cplusplus\nextern \"C\" {\n#endif\n\n");
+
+	fprintf(f, "#define FOREACH_BEGIN(property, sptr, itemptr) \\\n");
+	fprintf(f, "    { \\\n");
+	fprintf(f, "        CollectionPropertyIterator rna_macro_iter; \\\n");
   fprintf(f,
           "        for (property##_begin(&rna_macro_iter, sptr); rna_macro_iter.valid; "
-          "property##_next(&rna_macro_iter)) { \\\n");
-  fprintf(f, "            itemptr = rna_macro_iter.ptr;\n\n");
-
-  fprintf(f, "#define FOREACH_END(property) \\\n");
-  fprintf(f, "        } \\\n");
-  fprintf(f, "        property##_end(&rna_macro_iter); \\\n");
-  fprintf(f, "    }\n\n");
-
-  for (ds = DefRNA.structs.first; ds; ds = ds->cont.next) {
-    srna = ds->srna;
-
-    fprintf(f, "/**************** %s ****************/\n\n", srna->name);
-
-    while (srna) {
-      fprintf(f, "extern StructRNA RNA_%s;\n", srna->identifier);
-      srna = srna->base;
-    }
-    fprintf(f, "\n");
-
-    for (dp = ds->cont.properties.first; dp; dp = dp->next)
-      rna_def_property_funcs_header(f, ds->srna, dp);
-
-    for (dfunc = ds->functions.first; dfunc; dfunc = dfunc->cont.next)
-      rna_def_function_funcs_header(f, ds->srna, dfunc);
-  }
-
-  fprintf(f, "#ifdef __cplusplus\n}\n#endif\n\n");
-
-  fprintf(f, "#endif /* __RNA_BLENDER_H__ */\n\n");
+	        "property##_next(&rna_macro_iter)) { \\\n");
+	fprintf(f, "            itemptr = rna_macro_iter.ptr;\n\n");
+
+	fprintf(f, "#define FOREACH_END(property) \\\n");
+	fprintf(f, "        } \\\n");
+	fprintf(f, "        property##_end(&rna_macro_iter); \\\n");
+	fprintf(f, "    }\n\n");
+
+	for (ds = DefRNA.structs.first; ds; ds = ds->cont.next) {
+		srna = ds->srna;
+
+		fprintf(f, "/**************** %s ****************/\n\n", srna->name);
+
+		while (srna) {
+			fprintf(f, "extern StructRNA RNA_%s;\n", srna->identifier);
+			srna = srna->base;
+		}
+		fprintf(f, "\n");
+
+		for (dp = ds->cont.properties.first; dp; dp = dp->next)
+			rna_def_property_funcs_header(f, ds->srna, dp);
+
+		for (dfunc = ds->functions.first; dfunc; dfunc = dfunc->cont.next)
+			rna_def_function_funcs_header(f, ds->srna, dfunc);
+	}
+
+	fprintf(f, "#ifdef __cplusplus\n}\n#endif\n\n");
+
+	fprintf(f, "#endif /* __RNA_BLENDER_H__ */\n\n");
 }
 
 static const char *cpp_classes =
     ""
-    "\n"
-    "#include <stdlib.h> /* for malloc */\n"
-    "#include <string>\n"
-    "#include <string.h> /* for memcpy */\n"
-    "\n"
-    "namespace BL {\n"
-    "\n"
-    "#define BOOLEAN_PROPERTY(sname, identifier) \\\n"
+"\n"
+"#include <stdlib.h> /* for malloc */\n"
+"#include <string>\n"
+"#include <string.h> /* for memcpy */\n"
+"\n"
+"namespace BL {\n"
+"\n"
+"#define BOOLEAN_PROPERTY(sname, identifier) \\\n"
     "    inline bool sname::identifier(void) { return sname##_##identifier##_get(&ptr) ? true: "
     "false; } \\\n"
-    "    inline void sname::identifier(bool value) { sname##_##identifier##_set(&ptr, value); }\n"
-    "\n"
-    "#define BOOLEAN_ARRAY_PROPERTY(sname, size, identifier) \\\n"
-    "    inline Array<bool, size> sname::identifier(void) \\\n"
-    "        { Array<bool, size> ar; sname##_##identifier##_get(&ptr, ar.data); return ar; } \\\n"
-    "    inline void sname::identifier(bool values[size]) \\\n"
-    "        { sname##_##identifier##_set(&ptr, values); } \\\n"
-    "\n"
-    "#define BOOLEAN_DYNAMIC_ARRAY_PROPERTY(sname, identifier) \\\n"
-    "    inline DynamicArray<bool> sname::identifier(void) { \\\n"
-    "        int arraylen[3]; \\\n"
-    "        int len = sname##_##identifier##_get_length(&ptr, arraylen); \\\n"
-    "        DynamicArray<bool> ar(len); \\\n"
-    "        sname##_##identifier##_get(&ptr, ar.data); \\\n"
-    "        return ar; } \\\n"
-    "    inline void sname::identifier(bool values[]) \\\n"
-    "        { sname##_##identifier##_set(&ptr, values); } \\\n"
-    "\n"
-    "#define INT_PROPERTY(sname, identifier) \\\n"
-    "    inline int sname::identifier(void) { return sname##_##identifier##_get(&ptr); } \\\n"
-    "    inline void sname::identifier(int value) { sname##_##identifier##_set(&ptr, value); }\n"
-    "\n"
-    "#define INT_ARRAY_PROPERTY(sname, size, identifier) \\\n"
-    "    inline Array<int, size> sname::identifier(void) \\\n"
-    "        { Array<int, size> ar; sname##_##identifier##_get(&ptr, ar.data); return ar; } \\\n"
-    "    inline void sname::identifier(int values[size]) \\\n"
-    "        { sname##_##identifier##_set(&ptr, values); } \\\n"
-    "\n"
-    "#define INT_DYNAMIC_ARRAY_PROPERTY(sname, identifier) \\\n"
-    "    inline DynamicArray<int> sname::identifier(void) { \\\n"
-    "        int arraylen[3]; \\\n"
-    "        int len = sname##_##identifier##_get_length(&ptr, arraylen); \\\n"
-    "        DynamicArray<int> ar(len); \\\n"
-    "        sname##_##identifier##_get(&ptr, ar.data); \\\n"
-    "        return ar; } \\\n"
-    "    inline void sname::identifier(int values[]) \\\n"
-    "        { sname##_##identifier##_set(&ptr, values); } \\\n"
-    "\n"
-    "#define FLOAT_PROPERTY(sname, identifier) \\\n"
-    "    inline float sname::identifier(void) { return sname##_##identifier##_get(&ptr); } \\\n"
-    "    inline void sname::identifier(float value) { sname##_##identifier##_set(&ptr, value); }\n"
-    "\n"
-    "#define FLOAT_ARRAY_PROPERTY(sname, size, identifier) \\\n"
-    "    inline Array<float, size> sname::identifier(void) \\\n"
-    "        { Array<float, size> ar; sname##_##identifier##_get(&ptr, ar.data); return ar; } \\\n"
-    "    inline void sname::identifier(float values[size]) \\\n"
-    "        { sname##_##identifier##_set(&ptr, values); } \\\n"
-    "\n"
-    "#define FLOAT_DYNAMIC_ARRAY_PROPERTY(sname, identifier) \\\n"
-    "    inline DynamicArray<float> sname::identifier(void) { \\\n"
-    "        int arraylen[3]; \\\n"
-    "        int len = sname##_##identifier##_get_length(&ptr, arraylen); \\\n"
-    "        DynamicArray<float> ar(len); \\\n"
-    "        sname##_##identifier##_get(&ptr, ar.data); \\\n"
-    "        return ar; } \\\n"
-    "    inline void sname::identifier(float values[]) \\\n"
-    "        { sname##_##identifier##_set(&ptr, values); } \\\n"
-    "\n"
-    "#define ENUM_PROPERTY(type, sname, identifier) \\\n"
+"    inline void sname::identifier(bool value) { sname##_##identifier##_set(&ptr, value); }\n"
+"\n"
+"#define BOOLEAN_ARRAY_PROPERTY(sname, size, identifier) \\\n"
+"    inline Array<bool, size> sname::identifier(void) \\\n"
+"        { Array<bool, size> ar; sname##_##identifier##_get(&ptr, ar.data); return ar; } \\\n"
+"    inline void sname::identifier(bool values[size]) \\\n"
+"        { sname##_##identifier##_set(&ptr, values); } \\\n"
+"\n"
+"#define BOOLEAN_DYNAMIC_ARRAY_PROPERTY(sname, identifier) \\\n"
+"    inline DynamicArray<bool> sname::identifier(void) { \\\n"
+"        int arraylen[3]; \\\n"
+"        int len = sname##_##identifier##_get_length(&ptr, arraylen); \\\n"
+"        DynamicArray<bool> ar(len); \\\n"
+"        sname##_##identifier##_get(&ptr, ar.data); \\\n"
+"        return ar; } \\\n"
+"    inline void sname::identifier(bool values[]) \\\n"
+"        { sname##_##identifier##_set(&ptr, values); } \\\n"
+"\n"
+"#define INT_PROPERTY(sname, identifier) \\\n"
+"    inline int sname::identifier(void) { return sname##_##identifier##_get(&ptr); } \\\n"
+"    inline void sname::identifier(int value) { sname##_##identifier##_set(&ptr, value); }\n"
+"\n"
+"#define INT_ARRAY_PROPERTY(sname, size, identifier) \\\n"
+"    inline Array<int, size> sname::identifier(void) \\\n"
+"        { Array<int, size> ar; sname##_##identifier##_get(&ptr, ar.data); return ar; } \\\n"
+"    inline void sname::identifier(int values[size]) \\\n"
+"        { sname##_##identifier##_set(&ptr, values); } \\\n"
+"\n"
+"#define INT_DYNAMIC_ARRAY_PROPERTY(sname, identifier) \\\n"
+"    inline DynamicArray<int> sname::identifier(void) { \\\n"
+"        int arraylen[3]; \\\n"
+"        int len = sname##_##identifier##_get_length(&ptr, arraylen); \\\n"
+"        DynamicArray<int> ar(len); \\\n"
+"        sname##_##identifier##_get(&ptr, ar.data); \\\n"
+"        return ar; } \\\n"
+"    inline void sname::identifier(int values[]) \\\n"
+"        { sname##_##identifier##_set(&ptr, values); } \\\n"
+"\n"
+"#define FLOAT_PROPERTY(sname, identifier) \\\n"
+"    inline float sname::identifier(void) { return sname##_##identifier##_get(&ptr); } \\\n"
+"    inline void sname::identifier(float value) { sname##_##identifier##_set(&ptr, value); }\n"
+"\n"
+"#define FLOAT_ARRAY_PROPERTY(sname, size, identifier) \\\n"
+"    inline Array<float, size> sname::identifier(void) \\\n"
+"        { Array<float, size> ar; sname##_##identifier##_get(&ptr, ar.data); return ar; } \\\n"
+"    inline void sname::identifier(float values[size]) \\\n"
+"        { sname##_##identifier##_set(&ptr, values); } \\\n"
+"\n"
+"#define FLOAT_DYNAMIC_ARRAY_PROPERTY(sname, identifier) \\\n"
+"    inline DynamicArray<float> sname::identifier(void) { \\\n"
+"        int arraylen[3]; \\\n"
+"        int len = sname##_##identifier##_get_length(&ptr, arraylen); \\\n"
+"        DynamicArray<float> ar(len); \\\n"
+"        sname##_##identifier##_get(&ptr, ar.data); \\\n"
+"        return ar; } \\\n"
+"    inline void sname::identifier(float values[]) \\\n"
+"        { sname##_##identifier##_set(&ptr, values); } \\\n"
+"\n"
+"#define ENUM_PROPERTY(type, sname, identifier) \\\n"
     "    inline sname::type sname::identifier(void) { return "
     "(type)sname##_##identifier##_get(&ptr); } \\\n"
     "    inline void sname::identifier(sname::type value) { sname##_##identifier##_set(&ptr, "
     "value); }\n"
-    "\n"
-    "#define STRING_PROPERTY(sname, identifier) \\\n"
-    "    inline std::string sname::identifier(void) { \\\n"
-    "        int len = sname##_##identifier##_length(&ptr); \\\n"
-    "        std::string str; str.resize(len); \\\n"
-    "        sname##_##identifier##_get(&ptr, &str[0]); return str; } \\\n"
-    "    inline void sname::identifier(const std::string& value) { \\\n"
-    "        sname##_##identifier##_set(&ptr, value.c_str()); } \\\n"
-    "\n"
-    "#define POINTER_PROPERTY(type, sname, identifier) \\\n"
-    "    inline type sname::identifier(void) { return type(sname##_##identifier##_get(&ptr)); }\n"
-    "\n"
-    "#define COLLECTION_PROPERTY_LENGTH_false(sname, identifier) \\\n"
-    "    inline static int sname##_##identifier##_length_wrap(PointerRNA *ptr) \\\n"
-    "    { \\\n"
-    "        CollectionPropertyIterator iter; \\\n"
-    "        int length = 0; \\\n"
-    "        sname##_##identifier##_begin(&iter, ptr); \\\n"
-    "        while (iter.valid) { \\\n"
-    "            sname##_##identifier##_next(&iter); \\\n"
-    "            ++length; \\\n"
-    "        } \\\n"
-    "        sname##_##identifier##_end(&iter); \\\n"
-    "        return length; \\\n"
-    "    } \n"
-    "#define COLLECTION_PROPERTY_LENGTH_true(sname, identifier) \\\n"
-    "    inline static int sname##_##identifier##_length_wrap(PointerRNA *ptr) \\\n"
-    "    { return sname##_##identifier##_length(ptr); } \n"
-    "\n"
-    "#define COLLECTION_PROPERTY_LOOKUP_INT_false(sname, identifier) \\\n"
+"\n"
+"#define STRING_PROPERTY(sname, identifier) \\\n"
+"    inline std::string sname::identifier(void) { \\\n"
+"        int len = sname##_##identifier##_length(&ptr); \\\n"
+"        std::string str; str.resize(len); \\\n"
+"        sname##_##identifier##_get(&ptr, &str[0]); return str; } \\\n"
+"    inline void sname::identifier(const std::string& value) { \\\n"
+"        sname##_##identifier##_set(&ptr, value.c_str()); } \\\n"
+"\n"
+"#define POINTER_PROPERTY(type, sname, identifier) \\\n"
+"    inline type sname::identifier(void) { return type(sname##_##identifier##_get(&ptr)); }\n"
+"\n"
+"#define COLLECTION_PROPERTY_LENGTH_false(sname, identifier) \\\n"
+"    inline static int sname##_##identifier##_length_wrap(PointerRNA *ptr) \\\n"
+"    { \\\n"
+"        CollectionPropertyIterator iter; \\\n"
+"        int length = 0; \\\n"
+"        sname##_##identifier##_begin(&iter, ptr); \\\n"
+"        while (iter.valid) { \\\n"
+"            sname##_##identifier##_next(&iter); \\\n"
+"            ++length; \\\n"
+"        } \\\n"
+"        sname##_##identifier##_end(&iter); \\\n"
+"        return length; \\\n"
+"    } \n"
+"#define COLLECTION_PROPERTY_LENGTH_true(sname, identifier) \\\n"
+"    inline static int sname##_##identifier##_length_wrap(PointerRNA *ptr) \\\n"
+"    { return sname##_##identifier##_length(ptr); } \n"
+"\n"
+"#define COLLECTION_PROPERTY_LOOKUP_INT_false(sname, identifier) \\\n"
     "    inline static int sname##_##identifier##_lookup_int_wrap(PointerRNA *ptr, int key, "
     "PointerRNA *r_ptr) \\\n"
-    "    { \\\n"
-    "        CollectionPropertyIterator iter; \\\n"
-    "        int i = 0, found = 0; \\\n"
-    "        sname##_##identifier##_begin(&iter, ptr); \\\n"
-    "        while (iter.valid) { \\\n"
-    "            if (i == key) { \\\n"
-    "                *r_ptr = iter.ptr; \\\n"
-    "                found = 1; \\\n"
-    "                break; \\\n"
-    "            } \\\n"
-    "            sname##_##identifier##_next(&iter); \\\n"
-    "            ++i; \\\n"
-    "        } \\\n"
-    "        sname##_##identifier##_end(&iter); \\\n"
-    "        if (!found) \\\n"
-    "            memset(r_ptr, 0, sizeof(*r_ptr)); \\\n"
-    "        return found; \\\n"
-    "    } \n"
-    "#define COLLECTION_PROPERTY_LOOKUP_INT_true(sname, identifier) \\\n"
+"    { \\\n"
+"        CollectionPropertyIterator iter; \\\n"
+"        int i = 0, found = 0; \\\n"
+"        sname##_##identifier##_begin(&iter, ptr); \\\n"
+"        while (iter.valid) { \\\n"
+"            if (i == key) { \\\n"
+"                *r_ptr = iter.ptr; \\\n"
+"                found = 1; \\\n"
+"                break; \\\n"
+"            } \\\n"
+"            sname##_##identifier##_next(&iter); \\\n"
+"            ++i; \\\n"
+"        } \\\n"
+"        sname##_##identifier##_end(&iter); \\\n"
+"        if (!found) \\\n"
+"            memset(r_ptr, 0, sizeof(*r_ptr)); \\\n"
+"        return found; \\\n"
+"    } \n"
+"#define COLLECTION_PROPERTY_LOOKUP_INT_true(sname, identifier) \\\n"
     "    inline static int sname##_##identifier##_lookup_int_wrap(PointerRNA *ptr, int key, "
     "PointerRNA *r_ptr) \\\n"
-    "    { \\\n"
-    "        int found = sname##_##identifier##_lookup_int(ptr, key, r_ptr); \\\n"
-    "        if (!found) \\\n"
-    "            memset(r_ptr, 0, sizeof(*r_ptr)); \\\n"
-    "        return found; \\\n"
-    "    } \n"
-    "#define COLLECTION_PROPERTY_LOOKUP_STRING_false(sname, identifier) \\\n"
+"    { \\\n"
+"        int found = sname##_##identifier##_lookup_int(ptr, key, r_ptr); \\\n"
+"        if (!found) \\\n"
+"            memset(r_ptr, 0, sizeof(*r_ptr)); \\\n"
+"        return found; \\\n"
+"    } \n"
+"#define COLLECTION_PROPERTY_LOOKUP_STRING_false(sname, identifier) \\\n"
     "    inline static int sname##_##identifier##_lookup_string_wrap(PointerRNA *ptr, const char "
     "*key, PointerRNA *r_ptr) \\\n"
-    "    { \\\n"
-    "        CollectionPropertyIterator iter; \\\n"
-    "        int found = 0; \\\n"
-    "        PropertyRNA *item_name_prop = RNA_struct_name_property(ptr->type); \\\n"
-    "        sname##_##identifier##_begin(&iter, ptr); \\\n"
-    "        while (iter.valid && !found) { \\\n"
-    "            char name_fixed[32]; \\\n"
-    "            const char *name; \\\n"
-    "            int name_length; \\\n"
+"    { \\\n"
+"        CollectionPropertyIterator iter; \\\n"
+"        int found = 0; \\\n"
+"        PropertyRNA *item_name_prop = RNA_struct_name_property(ptr->type); \\\n"
+"        sname##_##identifier##_begin(&iter, ptr); \\\n"
+"        while (iter.valid && !found) { \\\n"
+"            char name_fixed[32]; \\\n"
+"            const char *name; \\\n"
+"            int name_length; \\\n"
     "            name = RNA_property_string_get_alloc(&iter.ptr, item_name_prop, name_fixed, "
     "sizeof(name_fixed), &name_length); \\\n"
-    "            if (!strncmp(name, key, name_length)) { \\\n"
-    "                *r_ptr = iter.ptr; \\\n"
-    "                found = 1; \\\n"
-    "            } \\\n"
-    "            if (name_fixed != name) \\\n"
-    "                MEM_freeN((void *) name); \\\n"
-    "            sname##_##identifier##_next(&iter); \\\n"
-    "        } \\\n"
-    "        sname##_##identifier##_end(&iter); \\\n"
-    "        if (!found) \\\n"
-    "            memset(r_ptr, 0, sizeof(*r_ptr)); \\\n"
-    "        return found; \\\n"
-    "    } \n"
-    "#define COLLECTION_PROPERTY_LOOKUP_STRING_true(sname, identifier) \\\n"
+"            if (!strncmp(name, key, name_length)) { \\\n"
+"                *r_ptr = iter.ptr; \\\n"
+"                found = 1; \\\n"
+"            } \\\n"
+"            if (name_fixed != name) \\\n"
+"                MEM_freeN((void *) name); \\\n"
+"            sname##_##identifier##_next(&iter); \\\n"
+"        } \\\n"
+"        sname##_##identifier##_end(&iter); \\\n"
+"        if (!found) \\\n"
+"            memset(r_ptr, 0, sizeof(*r_ptr)); \\\n"
+"        return found; \\\n"
+"    } \n"
+"#define COLLECTION_PROPERTY_LOOKUP_STRING_true(sname, identifier) \\\n"
     "    inline static int sname##_##identifier##_lookup_string_wrap(PointerRNA *ptr, const char "
     "*key, PointerRNA *r_ptr) \\\n"
-    "    { \\\n"
-    "        int found = sname##_##identifier##_lookup_string(ptr, key, r_ptr); \\\n"
-    "        if (!found) \\\n"
-    "            memset(r_ptr, 0, sizeof(*r_ptr)); \\\n"
-    "        return found; \\\n"
-    "    } \n"
+"    { \\\n"
+"        int found = sname##_##identifier##_lookup_string(ptr, key, r_ptr); \\\n"
+"        if (!found) \\\n"
+"            memset(r_ptr, 0, sizeof(*r_ptr)); \\\n"
+"        return found; \\\n"
+"    } \n"
     "#define COLLECTION_PROPERTY(collection_funcs, type, sname, identifier, has_length, "
     "has_lookup_int, has_lookup_string) \\\n"
-    "    typedef CollectionIterator<type, sname##_##identifier##_begin, \\\n"
-    "        sname##_##identifier##_next, sname##_##identifier##_end> identifier##_iterator; \\\n"
-    "    COLLECTION_PROPERTY_LENGTH_##has_length(sname, identifier) \\\n"
-    "    COLLECTION_PROPERTY_LOOKUP_INT_##has_lookup_int(sname, identifier) \\\n"
-    "    COLLECTION_PROPERTY_LOOKUP_STRING_##has_lookup_string(sname, identifier) \\\n"
-    "    CollectionRef<sname, type, sname##_##identifier##_begin, \\\n"
-    "        sname##_##identifier##_next, sname##_##identifier##_end, \\\n"
-    "        sname##_##identifier##_length_wrap, \\\n"
+"    typedef CollectionIterator<type, sname##_##identifier##_begin, \\\n"
+"        sname##_##identifier##_next, sname##_##identifier##_end> identifier##_iterator; \\\n"
+"    COLLECTION_PROPERTY_LENGTH_##has_length(sname, identifier) \\\n"
+"    COLLECTION_PROPERTY_LOOKUP_INT_##has_lookup_int(sname, identifier) \\\n"
+"    COLLECTION_PROPERTY_LOOKUP_STRING_##has_lookup_string(sname, identifier) \\\n"
+"    CollectionRef<sname, type, sname##_##identifier##_begin, \\\n"
+"        sname##_##identifier##_next, sname##_##identifier##_end, \\\n"
+"        sname##_##identifier##_length_wrap, \\\n"
     "        sname##_##identifier##_lookup_int_wrap, sname##_##identifier##_lookup_string_wrap, "
     "collection_funcs> identifier;\n"
-    "\n"
-    "class Pointer {\n"
-    "public:\n"
-    "    Pointer(const PointerRNA &p) : ptr(p) { }\n"
-    "    operator const PointerRNA&() { return ptr; }\n"
-    "    bool is_a(StructRNA *type) { return RNA_struct_is_a(ptr.type, type) ? true: false; }\n"
-    "    operator void*() { return ptr.data; }\n"
-    "    operator bool() { return ptr.data != NULL; }\n"
-    "\n"
-    "    bool operator==(const Pointer &other) { return ptr.data == other.ptr.data; }\n"
-    "    bool operator!=(const Pointer &other) { return ptr.data != other.ptr.data; }\n"
-    "\n"
-    "    PointerRNA ptr;\n"
-    "};\n"
-    "\n"
-    "\n"
-    "template<typename T, int Tsize>\n"
-    "class Array {\n"
-    "public:\n"
-    "    T data[Tsize];\n"
-    "\n"
-    "    Array() {}\n"
-    "    Array(const Array<T, Tsize>& other) { memcpy(data, other.data, sizeof(T) * Tsize); }\n"
+"\n"
+"class Pointer {\n"
+"public:\n"
+"    Pointer(const PointerRNA &p) : ptr(p) { }\n"
+"    operator const PointerRNA&() { return ptr; }\n"
+"    bool is_a(StructRNA *type) { return RNA_struct_is_a(ptr.type, type) ? true: false; }\n"
+"    operator void*() { return ptr.data; }\n"
+"    operator bool() { return ptr.data != NULL; }\n"
+"\n"
+"    bool operator==(const Pointer &other) { return ptr.data == other.ptr.data; }\n"
+"    bool operator!=(const Pointer &other) { return ptr.data != other.ptr.data; }\n"
+"\n"
+"    PointerRNA ptr;\n"
+"};\n"
+"\n"
+"\n"
+"template<typename T, int Tsize>\n"
+"class Array {\n"
+"public:\n"
+"    T data[Tsize];\n"
+"\n"
+"    Array() {}\n"
+"    Array(const Array<T, Tsize>& other) { memcpy(data, other.data, sizeof(T) * Tsize); }\n"
     "    const Array<T, Tsize>& operator = (const Array<T, Tsize>& other) { memcpy(data, "
     "other.data, sizeof(T) * Tsize); "
-    "return *this; }\n"
-    "\n"
-    "    operator T*() { return data; }\n"
-    "    operator const T*() const { return data; }\n"
-    "};\n"
-    "\n"
-    "template<typename T>\n"
-    "class DynamicArray {\n"
-    "public:\n"
-    "    T *data;\n"
-    "    int length;\n"
-    "\n"
-    "    DynamicArray() : data(NULL), length(0) {}\n"
+"return *this; }\n"
+"\n"
+"    operator T*() { return data; }\n"
+"    operator const T*() const { return data; }\n"
+"};\n"
+"\n"
+"template<typename T>\n"
+"class DynamicArray {\n"
+"public:\n"
+"    T *data;\n"
+"    int length;\n"
+"\n"
+"    DynamicArray() : data(NULL), length(0) {}\n"
     "    DynamicArray(int new_length) : data(NULL), length(new_length) { data = (T "
     "*)malloc(sizeof(T) * new_length); }\n"
-    "    DynamicArray(const DynamicArray<T>& other) { copy_from(other); }\n"
+"    DynamicArray(const DynamicArray<T>& other) { copy_from(other); }\n"
     "    const DynamicArray<T>& operator = (const DynamicArray<T>& other) { copy_from(other); "
     "return *this; }\n"
-    "\n"
-    "    ~DynamicArray() { if (data) free(data); }\n"
-    "\n"
-    "    operator T*() { return data; }\n"
-    "\n"
-    "protected:\n"
-    "    void copy_from(const DynamicArray<T>& other) {\n"
-    "        if (data) free(data);\n"
-    "        data = (T *)malloc(sizeof(T) * other.length);\n"
-    "        memcpy(data, other.data, sizeof(T) * other.length);\n"
-    "        length = other.length;\n"
-    "    }\n"
-    "};\n"
-    "\n"
-    "typedef void (*TBeginFunc)(CollectionPropertyIterator *iter, PointerRNA *ptr);\n"
-    "typedef void (*TNextFunc)(CollectionPropertyIterator *iter);\n"
-    "typedef void (*TEndFunc)(CollectionPropertyIterator *iter);\n"
-    "typedef int (*TLengthFunc)(PointerRNA *ptr);\n"
-    "typedef int (*TLookupIntFunc)(PointerRNA *ptr, int key, PointerRNA *r_ptr);\n"
-    "typedef int (*TLookupStringFunc)(PointerRNA *ptr, const char *key, PointerRNA *r_ptr);\n"
-    "\n"
-    "template<typename T, TBeginFunc Tbegin, TNextFunc Tnext, TEndFunc Tend>\n"
-    "class CollectionIterator {\n"
-    "public:\n"
-    "    CollectionIterator() : iter(), t(iter.ptr), init(false) { iter.valid = false; }\n"
-    "    ~CollectionIterator(void) { if (init) Tend(&iter); };\n"
-    "\n"
-    "    operator bool(void)\n"
-    "    { return iter.valid != 0; }\n"
+"\n"
+"    ~DynamicArray() { if (data) free(data); }\n"
+"\n"
+"    operator T*() { return data; }\n"
+"\n"
+"protected:\n"
+"    void copy_from(const DynamicArray<T>& other) {\n"
+"        if (data) free(data);\n"
+"        data = (T *)malloc(sizeof(T) * other.length);\n"
+"        memcpy(data, other.data, sizeof(T) * other.length);\n"
+"        length = other.length;\n"
+"    }\n"
+"};\n"
+"\n"
+"typedef void (*TBeginFunc)(CollectionPropertyIterator *iter, PointerRNA *ptr);\n"
+"typedef void (*TNextFunc)(CollectionPropertyIterator *iter);\n"
+"typedef void (*TEndFunc)(CollectionPropertyIterator *iter);\n"
+"typedef int (*TLengthFunc)(PointerRNA *ptr);\n"
+"typedef int (*TLookupIntFunc)(PointerRNA *ptr, int key, PointerRNA *r_ptr);\n"
+"typedef int (*TLookupStringFunc)(PointerRNA *ptr, const char *key, PointerRNA *r_ptr);\n"
+"\n"
+"template<typename T, TBeginFunc Tbegin, TNextFunc Tnext, TEndFunc Tend>\n"
+"class CollectionIterator {\n"
+"public:\n"
+"    CollectionIterator() : iter(), t(iter.ptr), init(false) { iter.valid = false; }\n"
+"    ~CollectionIterator(void) { if (init) Tend(&iter); };\n"
+"\n"
+"    operator bool(void)\n"
+"    { return iter.valid != 0; }\n"
     "    const CollectionIterator<T, Tbegin, Tnext, Tend>& operator++() { Tnext(&iter); t = "
     "T(iter.ptr); return *this; }\n"
-    "\n"
-    "    T& operator*(void) { return t; }\n"
-    "    T* operator->(void) { return &t; }\n"
-    "    bool operator == (const CollectionIterator<T, Tbegin, Tnext, Tend>& other) "
-    "{ return iter.valid == other.iter.valid; }\n"
-    "    bool operator!=(const CollectionIterator<T, Tbegin, Tnext, Tend>& other) "
-    "{ return iter.valid != other.iter.valid; }\n"
-    "\n"
-    "    void begin(const Pointer &ptr)\n"
+"\n"
+"    T& operator*(void) { return t; }\n"
+"    T* operator->(void) { return &t; }\n"
+"    bool operator == (const CollectionIterator<T, Tbegin, Tnext, Tend>& other) "
+"{ return iter.valid == other.iter.valid; }\n"
+"    bool operator!=(const CollectionIterator<T, Tbegin, Tnext, Tend>& other) "
+"{ return iter.valid != other.iter.valid; }\n"
+"\n"
+"    void begin(const Pointer &ptr)\n"
     "    { if (init) Tend(&iter); Tbegin(&iter, (PointerRNA *)&ptr.ptr); t = T(iter.ptr); init = "
     "true; }\n"
-    "\n"
-    "private:\n"
-    "    const CollectionIterator<T, Tbegin, Tnext, Tend>& operator = "
-    "(const CollectionIterator<T, Tbegin, Tnext, Tend>& /*copy*/) {}\n"
-    ""
-    "    CollectionPropertyIterator iter;\n"
-    "    T t;\n"
-    "    bool init;\n"
-    "};\n"
-    "\n"
-    "template<typename Tp, typename T, TBeginFunc Tbegin, TNextFunc Tnext, TEndFunc Tend,\n"
-    "         TLengthFunc Tlength, TLookupIntFunc Tlookup_int, TLookupStringFunc Tlookup_string,\n"
-    "         typename Tcollection_funcs>\n"
-    "class CollectionRef : public Tcollection_funcs {\n"
-    "public:\n"
-    "    CollectionRef(const PointerRNA &p) : Tcollection_funcs(p), ptr(p) {}\n"
-    "\n"
-    "    void begin(CollectionIterator<T, Tbegin, Tnext, Tend>& iter)\n"
-    "    { iter.begin(ptr); }\n"
-    "    CollectionIterator<T, Tbegin, Tnext, Tend> end()\n"
-    "    { return CollectionIterator<T, Tbegin, Tnext, Tend>(); } /* test */ \n"
-    ""
-    "    int length()\n"
-    "    { return Tlength(&ptr); }\n"
-    "    T operator[](int key)\n"
-    "    { PointerRNA r_ptr; Tlookup_int(&ptr, key, &r_ptr); return T(r_ptr); }\n"
-    "    T operator[](const std::string &key)\n"
-    "    { PointerRNA r_ptr; Tlookup_string(&ptr, key.c_str(), &r_ptr); return T(r_ptr); }\n"
-    "\n"
-    "private:\n"
-    "    PointerRNA ptr;\n"
-    "};\n"
-    "\n"
-    "class DefaultCollectionFunctions {\n"
-    "public:\n"
-    "    DefaultCollectionFunctions(const PointerRNA & /*p*/) {}\n"
-    "};\n"
-    "\n"
-    "\n";
+"\n"
+"private:\n"
+"    const CollectionIterator<T, Tbegin, Tnext, Tend>& operator = "
+"(const CollectionIterator<T, Tbegin, Tnext, Tend>& /*copy*/) {}\n"
+""
+"    CollectionPropertyIterator iter;\n"
+"    T t;\n"
+"    bool init;\n"
+"};\n"
+"\n"
+"template<typename Tp, typename T, TBeginFunc Tbegin, TNextFunc Tnext, TEndFunc Tend,\n"
+"         TLengthFunc Tlength, TLookupIntFunc Tlookup_int, TLookupStringFunc Tlookup_string,\n"
+"         typename Tcollection_funcs>\n"
+"class CollectionRef : public Tcollection_funcs {\n"
+"public:\n"
+"    CollectionRef(const PointerRNA &p) : Tcollection_funcs(p), ptr(p) {}\n"
+"\n"
+"    void begin(CollectionIterator<T, Tbegin, Tnext, Tend>& iter)\n"
+"    { iter.begin(ptr); }\n"
+"    CollectionIterator<T, Tbegin, Tnext, Tend> end()\n"
+"    { return CollectionIterator<T, Tbegin, Tnext, Tend>(); } /* test */ \n"
+""
+"    int length()\n"
+"    { return Tlength(&ptr); }\n"
+"    T operator[](int key)\n"
+"    { PointerRNA r_ptr; Tlookup_int(&ptr, key, &r_ptr); return T(r_ptr); }\n"
+"    T operator[](const std::string &key)\n"
+"    { PointerRNA r_ptr; Tlookup_string(&ptr, key.c_str(), &r_ptr); return T(r_ptr); }\n"
+"\n"
+"private:\n"
+"    PointerRNA ptr;\n"
+"};\n"
+"\n"
+"class DefaultCollectionFunctions {\n"
+"public:\n"
+"    DefaultCollectionFunctions(const PointerRNA & /*p*/) {}\n"
+"};\n"
+"\n"
+"\n";
 
 static int rna_is_collection_prop(PropertyRNA *prop)
 {
-  if (!(prop->flag & PROP_IDPROPERTY || prop->flag_internal & PROP_INTERN_BUILTIN)) {
-    if (prop->type == PROP_COLLECTION) {
-      return 1;
-    }
-  }
-
-  return 0;
+	if (!(prop->flag & PROP_IDPROPERTY || prop->flag_internal & PROP_INTERN_BUILTIN)) {
+		if (prop->type == PROP_COLLECTION) {
+			return 1;
+		}
+	}
+
+	return 0;
 }
 
 static int rna_is_collection_functions_struct(const char **collection_structs,
                                               const char *struct_name)
 {
-  int a = 0, found = 0;
-
-  while (collection_structs[a]) {
-    if (STREQ(collection_structs[a], struct_name)) {
-      found = 1;
-      break;
-    }
-    a++;
-  }
-
-  return found;
+	int a = 0, found = 0;
+
+	while (collection_structs[a]) {
+		if (STREQ(collection_structs[a], struct_name)) {
+			found = 1;
+			break;
+		}
+		a++;
+	}
+
+	return found;
 }
 
 static void rna_generate_header_class_cpp(StructDefRNA *ds, FILE *f)
 {
-  StructRNA *srna = ds->srna;
-  PropertyDefRNA *dp;
-  FunctionDefRNA *dfunc;
-
-  fprintf(f, "/**************** %s ****************/\n\n", srna->name);
+	StructRNA *srna = ds->srna;
+	PropertyDefRNA *dp;
+	FunctionDefRNA *dfunc;
+
+	fprintf(f, "/**************** %s ****************/\n\n", srna->name);
 
   fprintf(f,
           "class %s : public %s {\n",
           srna->identifier,
           (srna->base) ? srna->base->identifier : "Pointer");
-  fprintf(f, "public:\n");
+	fprintf(f, "public:\n");
   fprintf(f,
           "\t%s(const PointerRNA &ptr_arg) :\n\t\t%s(ptr_arg)",
           srna->identifier,
-          (srna->base) ? srna->base->identifier : "Pointer");
-  for (dp = ds->cont.properties.first; dp; dp = dp->next)
-    if (rna_is_collection_prop(dp->prop))
-      fprintf(f, ",\n\t\t%s(ptr_arg)", dp->prop->identifier);
-  fprintf(f, "\n\t\t{}\n\n");
-
-  for (dp = ds->cont.properties.first; dp; dp = dp->next)
-    rna_def_property_funcs_header_cpp(f, ds->srna, dp);
-
-  fprintf(f, "\n");
-  for (dfunc = ds->functions.first; dfunc; dfunc = dfunc->cont.next)
-    rna_def_struct_function_header_cpp(f, srna, dfunc);
-
-  fprintf(f, "};\n\n");
+	        (srna->base) ? srna->base->identifier : "Pointer");
+	for (dp = ds->cont.properties.first; dp; dp = dp->next)
+		if (rna_is_collection_prop(dp->prop))
+			fprintf(f, ",\n\t\t%s(ptr_arg)", dp->prop->identifier);
+	fprintf(f, "\n\t\t{}\n\n");
+
+	for (dp = ds->cont.properties.first; dp; dp = dp->next)
+		rna_def_property_funcs_header_cpp(f, ds->srna, dp);
+
+	fprintf(f, "\n");
+	for (dfunc = ds->functions.first; dfunc; dfunc = dfunc->cont.next)
+		rna_def_struct_function_header_cpp(f, srna, dfunc);
+
+	fprintf(f, "};\n\n");
 }
 
 static void rna_generate_header_cpp(BlenderRNA *UNUSED(brna), FILE *f)
 {
-  StructDefRNA *ds;
-  PropertyDefRNA *dp;
-  StructRNA *srna;
-  FunctionDefRNA *dfunc;
-  const char *first_collection_func_struct = NULL;
-  const char *collection_func_structs[256] = {NULL};
-  int all_collection_func_structs = 0;
+	StructDefRNA *ds;
+	PropertyDefRNA *dp;
+	StructRNA *srna;
+	FunctionDefRNA *dfunc;
+	const char *first_collection_func_struct = NULL;
+	const char *collection_func_structs[256] = {NULL};
+	int all_collection_func_structs = 0;
   int max_collection_func_structs = sizeof(collection_func_structs) /
                                         sizeof(collection_func_structs[0]) -
                                     1;
 
-  fprintf(f, "\n#ifndef __RNA_BLENDER_CPP_H__\n");
-  fprintf(f, "#define __RNA_BLENDER_CPP_H__\n\n");
-
-  fprintf(f,
-          "/* Automatically generated classes for the Data API.\n"
-          " * Do not edit manually, changes will be overwritten. */\n\n");
-
-  fprintf(f, "#include \"RNA_blender.h\"\n");
-  fprintf(f, "#include \"RNA_types.h\"\n");
-  fprintf(f, "#include \"RNA_access.h\"\n");
-
-  fprintf(f, "%s", cpp_classes);
-
-  fprintf(f, "/**************** Declarations ****************/\n\n");
-
-  for (ds = DefRNA.structs.first; ds; ds = ds->cont.next) {
-    fprintf(f, "class %s;\n", ds->srna->identifier);
-  }
-  fprintf(f, "\n");
-
-  /* first get list of all structures used as collection functions, so they'll be declared first */
-  for (ds = DefRNA.structs.first; ds; ds = ds->cont.next) {
-    for (dp = ds->cont.properties.first; dp; dp = dp->next) {
-      if (rna_is_collection_prop(dp->prop)) {
-        PropertyRNA *prop = dp->prop;
-
-        if (prop->srna) {
-          /* store name of structure which first uses custom functions for collections */
-          if (first_collection_func_struct == NULL)
-            first_collection_func_struct = ds->srna->identifier;
-
-          if (!rna_is_collection_functions_struct(collection_func_structs, (char *)prop->srna)) {
-            if (all_collection_func_structs >= max_collection_func_structs) {
-              printf("Array size to store all collection structures names is too small\n");
-              exit(1);
-            }
-
-            collection_func_structs[all_collection_func_structs++] = (char *)prop->srna;
-          }
-        }
-      }
-    }
-  }
-
-  /* declare all structures in such order:
-   * - first N structures which doesn't use custom functions for collections
-   * - all structures used for custom functions in collections
-   * - all the rest structures
-   * such an order prevents usage of non-declared classes
-   */
-  for (ds = DefRNA.structs.first; ds; ds = ds->cont.next) {
-    srna = ds->srna;
-
-    if (STREQ(srna->identifier, first_collection_func_struct)) {
-      StructDefRNA *ds2;
-      StructRNA *srna2;
-
-      for (ds2 = DefRNA.structs.first; ds2; ds2 = ds2->cont.next) {
-        srna2 = ds2->srna;
-
-        if (rna_is_collection_functions_struct(collection_func_structs, srna2->identifier)) {
-          rna_generate_header_class_cpp(ds2, f);
-        }
-      }
-    }
-
-    if (!rna_is_collection_functions_struct(collection_func_structs, srna->identifier))
-      rna_generate_header_class_cpp(ds, f);
-  }
-
-  fprintf(f, "} /* namespace BL */\n");
-
-  fprintf(f, "\n");
-  fprintf(f, "/**************** Implementation ****************/\n");
-  fprintf(f, "\n");
-
-  fprintf(f, "/* Structure prototypes */\n\n");
-  fprintf(f, "extern \"C\" {\n");
-  rna_generate_struct_prototypes(f);
-  fprintf(f, "}\n\n");
-
-  fprintf(f, "namespace BL {\n");
-
-  for (ds = DefRNA.structs.first; ds; ds = ds->cont.next) {
-    srna = ds->srna;
-
-    for (dp = ds->cont.properties.first; dp; dp = dp->next)
-      rna_def_property_funcs_impl_cpp(f, ds->srna, dp);
-
-    fprintf(f, "\n");
-
-    for (dfunc = ds->functions.first; dfunc; dfunc = dfunc->cont.next)
-      rna_def_struct_function_impl_cpp(f, srna, dfunc);
-
-    fprintf(f, "\n");
-  }
-
-  fprintf(f, "}\n\n#endif /* __RNA_BLENDER_CPP_H__ */\n\n");
+	fprintf(f, "\n#ifndef __RNA_BLENDER_CPP_H__\n");
+	fprintf(f, "#define __RNA_BLENDER_CPP_H__\n\n");
+
+	fprintf(f,
+	        "/* Automatically generated classes for the Data API.\n"
+	        " * Do not edit manually, changes will be overwritten. */\n\n");
+
+	fprintf(f, "#include \"RNA_blender.h\"\n");
+	fprintf(f, "#include \"RNA_types.h\"\n");
+	fprintf(f, "#include \"RNA_access.h\"\n");
+
+	fprintf(f, "%s", cpp_classes);
+
+	fprintf(f, "/**************** Declarations ****************/\n\n");
+
+	for (ds = DefRNA.structs.first; ds; ds = ds->cont.next) {
+		fprintf(f, "class %s;\n", ds->srna->identifier);
+	}
+	fprintf(f, "\n");
+
+	/* first get list of all structures used as collection functions, so they'll be declared first */
+	for (ds = DefRNA.structs.first; ds; ds = ds->cont.next) {
+		for (dp = ds->cont.properties.first; dp; dp = dp->next) {
+			if (rna_is_collection_prop(dp->prop)) {
+				PropertyRNA *prop = dp->prop;
+
+				if (prop->srna) {
+					/* store name of structure which first uses custom functions for collections */
+					if (first_collection_func_struct == NULL)
+						first_collection_func_struct = ds->srna->identifier;
+
+					if (!rna_is_collection_functions_struct(collection_func_structs, (char *)prop->srna)) {
+						if (all_collection_func_structs >= max_collection_func_structs) {
+							printf("Array size to store all collection structures names is too small\n");
+							exit(1);
+						}
+
+						collection_func_structs[all_collection_func_structs++] = (char *)prop->srna;
+					}
+				}
+			}
+		}
+	}
+
+	/* declare all structures in such order:
+	 * - first N structures which doesn't use custom functions for collections
+	 * - all structures used for custom functions in collections
+	 * - all the rest structures
+	 * such an order prevents usage of non-declared classes
+	 */
+	for (ds = DefRNA.structs.first; ds; ds = ds->cont.next) {
+		srna = ds->srna;
+
+		if (STREQ(srna->identifier, first_collection_func_struct)) {
+			StructDefRNA *ds2;
+			StructRNA *srna2;
+
+			for (ds2 = DefRNA.structs.first; ds2; ds2 = ds2->cont.next) {
+				srna2 = ds2->srna;
+
+				if (rna_is_collection_functions_struct(collection_func_structs, srna2->identifier)) {
+					rna_generate_header_class_cpp(ds2, f);
+				}
+			}
+		}
+
+		if (!rna_is_collection_functions_struct(collection_func_structs, srna->identifier))
+			rna_generate_header_class_cpp(ds, f);
+	}
+
+	fprintf(f, "} /* namespace BL */\n");
+
+	fprintf(f, "\n");
+	fprintf(f, "/**************** Implementation ****************/\n");
+	fprintf(f, "\n");
+
+	fprintf(f, "/* Structure prototypes */\n\n");
+	fprintf(f, "extern \"C\" {\n");
+	rna_generate_struct_prototypes(f);
+	fprintf(f, "}\n\n");
+
+	fprintf(f, "namespace BL {\n");
+
+	for (ds = DefRNA.structs.first; ds; ds = ds->cont.next) {
+		srna = ds->srna;
+
+		for (dp = ds->cont.properties.first; dp; dp = dp->next)
+			rna_def_property_funcs_impl_cpp(f, ds->srna, dp);
+
+		fprintf(f, "\n");
+
+		for (dfunc = ds->functions.first; dfunc; dfunc = dfunc->cont.next)
+			rna_def_struct_function_impl_cpp(f, srna, dfunc);
+
+		fprintf(f, "\n");
+	}
+
+	fprintf(f, "}\n\n#endif /* __RNA_BLENDER_CPP_H__ */\n\n");
 }
 
 static void make_bad_file(const char *file, int line)
 {
-  FILE *fp = fopen(file, "w");
-  fprintf(fp,
-          "#error \"Error! can't make correct RNA file from %s:%d, "
-          "check DNA properties.\"\n",
+	FILE *fp = fopen(file, "w");
+	fprintf(fp,
+	       "#error \"Error! can't make correct RNA file from %s:%d, "
+	       "check DNA properties.\"\n",
           __FILE__,
           line);
-  fclose(fp);
+	fclose(fp);
 }
 
 static int rna_preprocess(const char *outfile)
 {
-  BlenderRNA *brna;
-  StructDefRNA *ds;
-  FILE *file;
-  char deffile[4096];
-  int i, status;
-  const char *deps[3]; /* expand as needed */
-
-  /* define rna */
-  brna = RNA_create();
-
-  for (i = 0; PROCESS_ITEMS[i].filename; i++) {
-    if (PROCESS_ITEMS[i].define) {
-      PROCESS_ITEMS[i].define(brna);
-
-      /* sanity check */
-      if (!DefRNA.animate) {
+	BlenderRNA *brna;
+	StructDefRNA *ds;
+	FILE *file;
+	char deffile[4096];
+	int i, status;
+	const char *deps[3]; /* expand as needed */
+
+	/* define rna */
+	brna = RNA_create();
+
+	for (i = 0; PROCESS_ITEMS[i].filename; i++) {
+		if (PROCESS_ITEMS[i].define) {
+			PROCESS_ITEMS[i].define(brna);
+
+			/* sanity check */
+			if (!DefRNA.animate) {
         fprintf(stderr, "Error: DefRNA.animate left disabled in %s\n", PROCESS_ITEMS[i].filename);
-      }
-
-      for (ds = DefRNA.structs.first; ds; ds = ds->cont.next)
-        if (!ds->filename)
-          ds->filename = PROCESS_ITEMS[i].filename;
-    }
-  }
-
-  rna_auto_types();
-
-  status = (DefRNA.error != 0);
-
-  /* create rna prototype header file */
-  strcpy(deffile, outfile);
-  strcat(deffile, "rna_prototypes_gen.h");
-  if (status) {
-    make_bad_file(deffile, __LINE__);
-  }
-  file = fopen(deffile, "w");
-  if (!file) {
-    fprintf(stderr, "Unable to open file: %s\n", deffile);
-    status = 1;
-  }
-  else {
-    fprintf(file,
-            "/* Automatically generated function declarations for the Data API.\n"
-            " * Do not edit manually, changes will be overwritten.              */\n\n");
-    rna_generate_prototypes(brna, file);
-    fclose(file);
-    status = (DefRNA.error != 0);
-  }
-
-  /* create rna_gen_*.c files */
-  for (i = 0; PROCESS_ITEMS[i].filename; i++) {
-    strcpy(deffile, outfile);
-    strcat(deffile, PROCESS_ITEMS[i].filename);
-    deffile[strlen(deffile) - 2] = '\0';
-    strcat(deffile, "_gen.c" TMP_EXT);
-
-    if (status) {
-      make_bad_file(deffile, __LINE__);
-    }
-    else {
-      file = fopen(deffile, "w");
-
-      if (!file) {
-        fprintf(stderr, "Unable to open file: %s\n", deffile);
-        status = 1;
-      }
-      else {
-        rna_generate(brna, file, PROCESS_ITEMS[i].filename, PROCESS_ITEMS[i].api_filename);
-        fclose(file);
-        status = (DefRNA.error != 0);
-      }
-    }
-
-    /* avoid unneeded rebuilds */
-    deps[0] = PROCESS_ITEMS[i].filename;
-    deps[1] = PROCESS_ITEMS[i].api_filename;
-    deps[2] = NULL;
-
-    replace_if_different(deffile, deps);
-  }
-
-  /* create RNA_blender_cpp.h */
-  strcpy(deffile, outfile);
-  strcat(deffile, "RNA_blender_cpp.h" TMP_EXT);
-
-  if (status) {
-    make_bad_file(deffile, __LINE__);
-  }
-  else {
-    file = fopen(deffile, "w");
-
-    if (!file) {
-      fprintf(stderr, "Unable to open file: %s\n", deffile);
-      status = 1;
-    }
-    else {
-      rna_generate_header_cpp(brna, file);
-      fclose(file);
-      status = (DefRNA.error != 0);
-    }
-  }
-
-  replace_if_different(deffile, NULL);
-
-  rna_sort(brna);
-
-  /* create RNA_blender.h */
-  strcpy(deffile, outfile);
-  strcat(deffile, "RNA_blender.h" TMP_EXT);
-
-  if (status) {
-    make_bad_file(deffile, __LINE__);
-  }
-  else {
-    file = fopen(deffile, "w");
-
-    if (!file) {
-      fprintf(stderr, "Unable to open file: %s\n", deffile);
-      status = 1;
-    }
-    else {
-      rna_generate_header(brna, file);
-      fclose(file);
-      status = (DefRNA.error != 0);
-    }
-  }
-
-  replace_if_different(deffile, NULL);
-
-  /* free RNA */
-  RNA_define_free(brna);
-  RNA_free(brna);
-
-  return status;
+			}
+
+			for (ds = DefRNA.structs.first; ds; ds = ds->cont.next)
+				if (!ds->filename)
+					ds->filename = PROCESS_ITEMS[i].filename;
+		}
+	}
+
+	rna_auto_types();
+
+	status = (DefRNA.error != 0);
+
+	/* create rna prototype header file */
+	strcpy(deffile, outfile);
+	strcat(deffile, "rna_prototypes_gen.h");
+	if (status) {
+		make_bad_file(deffile, __LINE__);
+	}
+	file = fopen(deffile, "w");
+	if (!file) {
+		fprintf(stderr, "Unable to open file: %s\n", deffile);
+		status = 1;
+	}
+	else {
+		fprintf(file,
+		    "/* Automatically generated function declarations for the Data API.\n"
+		    " * Do not edit manually, changes will be overwritten.              */\n\n");
+		rna_generate_prototypes(brna, file);
+		fclose(file);
+		status = (DefRNA.error != 0);
+	}
+
+	/* create rna_gen_*.c files */
+	for (i = 0; PROCESS_ITEMS[i].filename; i++) {
+		strcpy(deffile, outfile);
+		strcat(deffile, PROCESS_ITEMS[i].filename);
+		deffile[strlen(deffile) - 2] = '\0';
+		strcat(deffile, "_gen.c" TMP_EXT);
+
+		if (status) {
+			make_bad_file(deffile, __LINE__);
+		}
+		else {
+			file = fopen(deffile, "w");
+
+			if (!file) {
+				fprintf(stderr, "Unable to open file: %s\n", deffile);
+				status = 1;
+			}
+			else {
+				rna_generate(brna, file, PROCESS_ITEMS[i].filename, PROCESS_ITEMS[i].api_filename);
+				fclose(file);
+				status = (DefRNA.error != 0);
+			}
+		}
+
+		/* avoid unneeded rebuilds */
+		deps[0] = PROCESS_ITEMS[i].filename;
+		deps[1] = PROCESS_ITEMS[i].api_filename;
+		deps[2] = NULL;
+
+		replace_if_different(deffile, deps);
+	}
+
+	/* create RNA_blender_cpp.h */
+	strcpy(deffile, outfile);
+	strcat(deffile, "RNA_blender_cpp.h" TMP_EXT);
+
+	if (status) {
+		make_bad_file(deffile, __LINE__);
+	}
+	else {
+		file = fopen(deffile, "w");
+
+		if (!file) {
+			fprintf(stderr, "Unable to open file: %s\n", deffile);
+			status = 1;
+		}
+		else {
+			rna_generate_header_cpp(brna, file);
+			fclose(file);
+			status = (DefRNA.error != 0);
+		}
+	}
+
+	replace_if_different(deffile, NULL);
+
+	rna_sort(brna);
+
+	/* create RNA_blender.h */
+	strcpy(deffile, outfile);
+	strcat(deffile, "RNA_blender.h" TMP_EXT);
+
+	if (status) {
+		make_bad_file(deffile, __LINE__);
+	}
+	else {
+		file = fopen(deffile, "w");
+
+		if (!file) {
+			fprintf(stderr, "Unable to open file: %s\n", deffile);
+			status = 1;
+		}
+		else {
+			rna_generate_header(brna, file);
+			fclose(file);
+			status = (DefRNA.error != 0);
+		}
+	}
+
+	replace_if_different(deffile, NULL);
+
+	/* free RNA */
+	RNA_define_free(brna);
+	RNA_free(brna);
+
+	return status;
 }
 
 static void mem_error_cb(const char *errorStr)
 {
-  fprintf(stderr, "%s", errorStr);
-  fflush(stderr);
+	fprintf(stderr, "%s", errorStr);
+	fflush(stderr);
 }
 
 int main(int argc, char **argv)
 {
-  int totblock, return_status = 0;
-
-  CLG_init();
-
-  /* Some useful defaults since this runs standalone. */
-  CLG_output_use_basename_set(true);
-  CLG_level_set(debugSRNA);
-
-  if (argc < 2) {
-    fprintf(stderr, "Usage: %s outdirectory/\n", argv[0]);
-    return_status = 1;
-  }
-  else {
-    if (debugSRNA > 0) {
-      fprintf(stderr, "Running makesrna\n");
-    }
-    makesrna_path = argv[0];
-    return_status = rna_preprocess(argv[1]);
-  }
-
-  CLG_exit();
-
-  totblock = MEM_get_memory_blocks_in_use();
-  if (totblock != 0) {
-    fprintf(stderr, "Error Totblock: %d\n", totblock);
-    MEM_set_error_callback(mem_error_cb);
-    MEM_printmemlist();
-  }
-
-  return return_status;
+	int totblock, return_status = 0;
+
+	CLG_init();
+
+	/* Some useful defaults since this runs standalone. */
+	CLG_output_use_basename_set(true);
+	CLG_level_set(debugSRNA);
+
+	if (argc < 2) {
+		fprintf(stderr, "Usage: %s outdirectory/\n", argv[0]);
+		return_status = 1;
+	}
+	else {
+		if (debugSRNA > 0) {
+			fprintf(stderr, "Running makesrna\n");
+		}
+		makesrna_path = argv[0];
+		return_status = rna_preprocess(argv[1]);
+	}
+
+	CLG_exit();
+
+	totblock = MEM_get_memory_blocks_in_use();
+	if (totblock != 0) {
+		fprintf(stderr, "Error Totblock: %d\n", totblock);
+		MEM_set_error_callback(mem_error_cb);
+		MEM_printmemlist();
+	}
+
+	return return_status;
 }