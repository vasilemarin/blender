--- conflicted
+++ resolved
@@ -281,22 +281,13 @@
 void rna_TextureSlot_update(struct bContext *C, struct PointerRNA *ptr);
 
 /* basic poll functions for object types */
-<<<<<<< HEAD
-int rna_Armature_object_poll(struct PointerRNA *ptr, struct PointerRNA value);
-int rna_Camera_object_poll(struct PointerRNA *ptr, struct PointerRNA value);
-int rna_Curve_object_poll(struct PointerRNA *ptr, struct PointerRNA value);
-int rna_GPencil_object_poll(struct PointerRNA *ptr, struct PointerRNA value);
-int rna_Lamp_object_poll(struct PointerRNA *ptr, struct PointerRNA value);
-int rna_Lattice_object_poll(struct PointerRNA *ptr, struct PointerRNA value);
-int rna_Mesh_object_poll(struct PointerRNA *ptr, struct PointerRNA value);
-=======
 bool rna_Armature_object_poll(struct PointerRNA *ptr, struct PointerRNA value);
 bool rna_Camera_object_poll(struct PointerRNA *ptr, struct PointerRNA value);
 bool rna_Curve_object_poll(struct PointerRNA *ptr, struct PointerRNA value);
+bool rna_GPencil_object_poll(struct PointerRNA *ptr, struct PointerRNA value);
 bool rna_Lamp_object_poll(struct PointerRNA *ptr, struct PointerRNA value);
 bool rna_Lattice_object_poll(struct PointerRNA *ptr, struct PointerRNA value);
 bool rna_Mesh_object_poll(struct PointerRNA *ptr, struct PointerRNA value);
->>>>>>> b076b385
 
 /* basic poll functions for actions (to prevent actions getting set in wrong places) */
 bool rna_Action_id_poll(struct PointerRNA *ptr, struct PointerRNA value);
