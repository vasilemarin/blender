/*
 * ***** BEGIN GPL LICENSE BLOCK *****
 *
 * This program is free software; you can redistribute it and/or
 * modify it under the terms of the GNU General Public License
 * as published by the Free Software Foundation; either version 2
 * of the License, or (at your option) any later version.
 *
 * This program is distributed in the hope that it will be useful,
 * but WITHOUT ANY WARRANTY; without even the implied warranty of
 * MERCHANTABILITY or FITNESS FOR A PARTICULAR PURPOSE.  See the
 * GNU General Public License for more details.
 *
 * You should have received a copy of the GNU General Public License
 * along with this program; if not, write to the Free Software Foundation,
 * Inc., 51 Franklin Street, Fifth Floor, Boston, MA 02110-1301, USA.
 *
 * Contributor(s): Campbell Barton
 *
 * ***** END GPL LICENSE BLOCK *****
 */

/** \file blender/makesrna/intern/rna_sculpt_paint.c
 *  \ingroup RNA
 */


#include <stdlib.h>

#include "RNA_define.h"

#include "rna_internal.h"

#include "DNA_ID.h"
#include "DNA_scene_types.h"
#include "DNA_brush_types.h"
#include "DNA_screen_types.h"
#include "DNA_space_types.h"

#include "BKE_paint.h"
#include "BKE_material.h"

#include "ED_image.h"

#include "WM_api.h"
#include "WM_types.h"

#include "BLI_utildefines.h"
#include "bmesh.h"

static EnumPropertyItem particle_edit_hair_brush_items[] = {
	{PE_BRUSH_NONE, "NONE", 0, "None", "Don't use any brush"},
	{PE_BRUSH_COMB, "COMB", 0, "Comb", "Comb hairs"},
	{PE_BRUSH_SMOOTH, "SMOOTH", 0, "Smooth", "Smooth hairs"},
	{PE_BRUSH_ADD, "ADD", 0, "Add", "Add hairs"},
	{PE_BRUSH_LENGTH, "LENGTH", 0, "Length", "Make hairs longer or shorter"},
	{PE_BRUSH_PUFF, "PUFF", 0, "Puff", "Make hairs stand up"},
	{PE_BRUSH_CUT, "CUT", 0, "Cut", "Cut hairs"},
	{PE_BRUSH_WEIGHT, "WEIGHT", 0, "Weight", "Weight hair particles"},
	{0, NULL, 0, NULL, NULL}
};

<<<<<<< HEAD
EnumPropertyItem gpencil_sculpt_brush_items[] = {
	{GP_EDITBRUSH_TYPE_SMOOTH, "SMOOTH", 0, "Smooth", "Smooth stroke points"},
	{GP_EDITBRUSH_TYPE_THICKNESS, "THICKNESS", 0, "Thickness", "Adjust thickness of strokes"},
	{GP_EDITBRUSH_TYPE_GRAB, "GRAB", 0, "Grab", "Translate the set of points initially within the brush circle"},
	{GP_EDITBRUSH_TYPE_PUSH, "PUSH", 0, "Push", "Move points out of the way, as if combing them"},
	{GP_EDITBRUSH_TYPE_TWIST, "TWIST", 0, "Twist", "Rotate points around the midpoint of the brush"},
	{GP_EDITBRUSH_TYPE_PINCH, "PINCH", 0, "Pinch", "Pull points towards the midpoint of the brush"},
	{GP_EDITBRUSH_TYPE_RANDOMISE, "RANDOMISE", 0, "Randomise", "Introduce jitter/randomness into strokes"},
	//{GP_EDITBRUSH_TYPE_SUBDIVIDE, "SUBDIVIDE", 0, "Subdivide", "Increase point density for higher resolution strokes when zoomed in"},
	//{GP_EDITBRUSH_TYPE_SIMPLIFY, "SIMPLIFY", 0, "Simplify", "Reduce density of stroke points"},
	{GP_EDITBRUSH_TYPE_CLONE, "CLONE", 0, "Clone", "Paste copies of the strokes stored on the clipboard"},
	{0, NULL, 0, NULL, NULL}
};

EnumPropertyItem symmetrize_direction_items[] = {
=======
EnumPropertyItem rna_enum_symmetrize_direction_items[] = {
>>>>>>> f997449f
	{BMO_SYMMETRIZE_NEGATIVE_X, "NEGATIVE_X", 0, "-X to +X", ""},
	{BMO_SYMMETRIZE_POSITIVE_X, "POSITIVE_X", 0, "+X to -X", ""},

	{BMO_SYMMETRIZE_NEGATIVE_Y, "NEGATIVE_Y", 0, "-Y to +Y", ""},
	{BMO_SYMMETRIZE_POSITIVE_Y, "POSITIVE_Y", 0, "+Y to -Y", ""},

	{BMO_SYMMETRIZE_NEGATIVE_Z, "NEGATIVE_Z", 0, "-Z to +Z", ""},
	{BMO_SYMMETRIZE_POSITIVE_Z, "POSITIVE_Z", 0, "+Z to -Z", ""},
	{0, NULL, 0, NULL, NULL},
};

#ifdef RNA_RUNTIME
#include "MEM_guardedalloc.h"

#include "BKE_context.h"
#include "BKE_DerivedMesh.h"
#include "BKE_pointcache.h"
#include "BKE_particle.h"
#include "BKE_depsgraph.h"
#include "BKE_pbvh.h"

#include "GPU_buffers.h"

#include "ED_particle.h"

static EnumPropertyItem particle_edit_disconnected_hair_brush_items[] = {
	{PE_BRUSH_NONE, "NONE", 0, "None", "Don't use any brush"},
	{PE_BRUSH_COMB, "COMB", 0, "Comb", "Comb hairs"},
	{PE_BRUSH_SMOOTH, "SMOOTH", 0, "Smooth", "Smooth hairs"},
	{PE_BRUSH_LENGTH, "LENGTH", 0, "Length", "Make hairs longer or shorter"},
	{PE_BRUSH_CUT, "CUT", 0, "Cut", "Cut hairs"},
	{PE_BRUSH_WEIGHT, "WEIGHT", 0, "Weight", "Weight hair particles"},
	{0, NULL, 0, NULL, NULL}
};

static EnumPropertyItem particle_edit_cache_brush_items[] = {
	{PE_BRUSH_NONE, "NONE", 0, "None", "Don't use any brush"},
	{PE_BRUSH_COMB, "COMB", 0, "Comb", "Comb paths"},
	{PE_BRUSH_SMOOTH, "SMOOTH", 0, "Smooth", "Smooth paths"},
	{PE_BRUSH_LENGTH, "LENGTH", 0, "Length", "Make paths longer or shorter"},
	{0, NULL, 0, NULL, NULL}
};

static PointerRNA rna_ParticleEdit_brush_get(PointerRNA *ptr)
{
	ParticleEditSettings *pset = (ParticleEditSettings *)ptr->data;
	ParticleBrushData *brush = NULL;

	if (pset->brushtype != PE_BRUSH_NONE)
		brush = &pset->brush[pset->brushtype];

	return rna_pointer_inherit_refine(ptr, &RNA_ParticleBrush, brush);
}

static PointerRNA rna_ParticleBrush_curve_get(PointerRNA *ptr)
{
	return rna_pointer_inherit_refine(ptr, &RNA_CurveMapping, NULL);
}

static void rna_ParticleEdit_redo(Main *UNUSED(bmain), Scene *scene, PointerRNA *UNUSED(ptr))
{
	Object *ob = (scene->basact) ? scene->basact->object : NULL;
	PTCacheEdit *edit = PE_get_current(scene, ob);

	if (!edit)
		return;

	psys_free_path_cache(edit->psys, edit);
}

static void rna_ParticleEdit_update(Main *UNUSED(bmain), Scene *scene, PointerRNA *UNUSED(ptr))
{
	Object *ob = (scene->basact) ? scene->basact->object : NULL;

	if (ob) DAG_id_tag_update(&ob->id, OB_RECALC_DATA);
}
static void rna_ParticleEdit_tool_set(PointerRNA *ptr, int value)
{
	ParticleEditSettings *pset = (ParticleEditSettings *)ptr->data;
	
	/* redraw hair completely if weight brush is/was used */
	if ((pset->brushtype == PE_BRUSH_WEIGHT || value == PE_BRUSH_WEIGHT) && pset->scene) {
		Object *ob = (pset->scene->basact) ? pset->scene->basact->object : NULL;
		if (ob) {
			DAG_id_tag_update(&ob->id, OB_RECALC_DATA);
			WM_main_add_notifier(NC_OBJECT | ND_PARTICLE | NA_EDITED, NULL);
		}
	}

	pset->brushtype = value;
}
static EnumPropertyItem *rna_ParticleEdit_tool_itemf(bContext *C, PointerRNA *UNUSED(ptr),
                                                     PropertyRNA *UNUSED(prop), bool *UNUSED(r_free))
{
	Scene *scene = CTX_data_scene(C);
	Object *ob = (scene->basact) ? scene->basact->object : NULL;
#if 0
	PTCacheEdit *edit = PE_get_current(scene, ob);
	ParticleSystem *psys = edit ? edit->psys : NULL;
#else
	/* use this rather than PE_get_current() - because the editing cache is
	 * dependent on the cache being updated which can happen after this UI
	 * draws causing a glitch [#28883] */
	ParticleSystem *psys = psys_get_current(ob);
#endif

	if (psys) {
		if (psys->flag & PSYS_GLOBAL_HAIR) {
			return particle_edit_disconnected_hair_brush_items;
		}
		else {
			return particle_edit_hair_brush_items;
		}
	}

	return particle_edit_cache_brush_items;
}

static int rna_ParticleEdit_editable_get(PointerRNA *ptr)
{
	ParticleEditSettings *pset = (ParticleEditSettings *)ptr->data;

	return (pset->object && pset->scene && PE_get_current(pset->scene, pset->object));
}
static int rna_ParticleEdit_hair_get(PointerRNA *ptr)
{
	ParticleEditSettings *pset = (ParticleEditSettings *)ptr->data;

	if (pset->scene) {
		PTCacheEdit *edit = PE_get_current(pset->scene, pset->object);

		return (edit && edit->psys);
	}
	
	return 0;
}

static char *rna_ParticleEdit_path(PointerRNA *UNUSED(ptr))
{
	return BLI_strdup("tool_settings.particle_edit");
}

static int rna_Brush_mode_poll(PointerRNA *ptr, PointerRNA value)
{
	Scene *scene = (Scene *)ptr->id.data;
	ToolSettings *ts = scene->toolsettings;
	Brush *brush = value.id.data;
	int mode = 0;

	/* check the origin of the Paint struct to see which paint
	 * mode to select from */

	if (ptr->data == &ts->imapaint)
		mode = OB_MODE_TEXTURE_PAINT;
	else if (ptr->data == ts->sculpt)
		mode = OB_MODE_SCULPT;
	else if (ptr->data == ts->vpaint)
		mode = OB_MODE_VERTEX_PAINT;
	else if (ptr->data == ts->wpaint)
		mode = OB_MODE_WEIGHT_PAINT;

	return brush->ob_mode & mode;
}

static void rna_Sculpt_update(Main *UNUSED(bmain), Scene *scene, PointerRNA *UNUSED(ptr))
{
	Object *ob = (scene->basact) ? scene->basact->object : NULL;

	if (ob) {
		DAG_id_tag_update(&ob->id, OB_RECALC_DATA);
		WM_main_add_notifier(NC_OBJECT | ND_MODIFIER, ob);

		if (ob->sculpt) {
			ob->sculpt->bm_smooth_shading = ((scene->toolsettings->sculpt->flags &
			                                  SCULPT_DYNTOPO_SMOOTH_SHADING) != 0);
		}
	}
}

static void rna_Sculpt_ShowDiffuseColor_update(Main *UNUSED(bmain), Scene *scene, PointerRNA *UNUSED(ptr))
{
	Object *ob = (scene->basact) ? scene->basact->object : NULL;

	if (ob && ob->sculpt) {
		Sculpt *sd = scene->toolsettings->sculpt;
		ob->sculpt->show_diffuse_color = ((sd->flags & SCULPT_SHOW_DIFFUSE) != 0);

		if (ob->sculpt->pbvh)
			pbvh_show_diffuse_color_set(ob->sculpt->pbvh, ob->sculpt->show_diffuse_color);

		WM_main_add_notifier(NC_OBJECT | ND_DRAW, ob);
	}
}

static char *rna_Sculpt_path(PointerRNA *UNUSED(ptr))
{
	return BLI_strdup("tool_settings.sculpt");
}

static char *rna_VertexPaint_path(PointerRNA *ptr)
{
	Scene *scene = (Scene *)ptr->id.data;
	ToolSettings *ts = scene->toolsettings;
	if (ptr->data == ts->vpaint) {
		return BLI_strdup("tool_settings.vertex_paint");
	}
	else {
		return BLI_strdup("tool_settings.weight_paint");
	}
}

static char *rna_ImagePaintSettings_path(PointerRNA *UNUSED(ptr))
{
	return BLI_strdup("tool_settings.image_paint");
}

static char *rna_UvSculpt_path(PointerRNA *UNUSED(ptr))
{
	return BLI_strdup("tool_settings.uv_sculpt");
}

static char *rna_ParticleBrush_path(PointerRNA *UNUSED(ptr))
{
	return BLI_strdup("tool_settings.particle_edit.brush");
}

static void rna_Paint_brush_update(Main *UNUSED(bmain), Scene *UNUSED(scene), PointerRNA *ptr)
{
	Paint *paint = ptr->data;
	Brush *br = paint->brush;
	BKE_paint_invalidate_overlay_all();
	WM_main_add_notifier(NC_BRUSH | NA_SELECTED, br);
}

static void rna_ImaPaint_viewport_update(Main *UNUSED(bmain), Scene *UNUSED(scene), PointerRNA *UNUSED(ptr))
{
	/* not the best solution maybe, but will refresh the 3D viewport */
	WM_main_add_notifier(NC_OBJECT | ND_DRAW, NULL);
}

static void rna_ImaPaint_mode_update(Main *UNUSED(bmain), Scene *scene, PointerRNA *UNUSED(ptr))
{
	Object *ob = OBACT;

	if (ob && ob->type == OB_MESH) {
		/* of course we need to invalidate here */
		BKE_texpaint_slots_refresh_object(scene, ob);

		/* we assume that changing the current mode will invalidate the uv layers so we need to refresh display */
		GPU_drawobject_free(ob->derivedFinal);
		BKE_paint_proj_mesh_data_check(scene, ob, NULL, NULL, NULL, NULL);
		WM_main_add_notifier(NC_OBJECT | ND_DRAW, NULL);
	}
}

static void rna_ImaPaint_stencil_update(Main *UNUSED(bmain), Scene *scene, PointerRNA *UNUSED(ptr))
{
	Object *ob = OBACT;

	if (ob && ob->type == OB_MESH) {
		GPU_drawobject_free(ob->derivedFinal);
		BKE_paint_proj_mesh_data_check(scene, ob, NULL, NULL, NULL, NULL);
		WM_main_add_notifier(NC_OBJECT | ND_DRAW, NULL);
	}
}

static void rna_ImaPaint_canvas_update(Main *bmain, Scene *scene, PointerRNA *UNUSED(ptr))
{
	Object *ob = OBACT;
	bScreen *sc;
	Image *ima = scene->toolsettings->imapaint.canvas;
	
	for (sc = bmain->screen.first; sc; sc = sc->id.next) {
		ScrArea *sa;
		for (sa = sc->areabase.first; sa; sa = sa->next) {
			SpaceLink *sl;
			for (sl = sa->spacedata.first; sl; sl = sl->next) {
				if (sl->spacetype == SPACE_IMAGE) {
					SpaceImage *sima = (SpaceImage *)sl;
					
					if (!sima->pin)
						ED_space_image_set(sima, scene, scene->obedit, ima);
				}
			}
		}
	}
	
	if (ob && ob->type == OB_MESH) {
		GPU_drawobject_free(ob->derivedFinal);
		BKE_paint_proj_mesh_data_check(scene, ob, NULL, NULL, NULL, NULL);
		WM_main_add_notifier(NC_OBJECT | ND_DRAW, NULL);
	}
}

static int rna_ImaPaint_detect_data(ImagePaintSettings *imapaint)
{
	return imapaint->missing_data == 0;
}


static PointerRNA rna_GPencilSculptSettings_brush_get(PointerRNA *ptr)
{
	GP_BrushEdit_Settings *gset = (GP_BrushEdit_Settings *)ptr->data;
	GP_EditBrush_Data *brush = NULL;
	
	if ((gset->brushtype >= 0) && (gset->brushtype < TOT_GP_EDITBRUSH_TYPES))
		brush = &gset->brush[gset->brushtype];

	return rna_pointer_inherit_refine(ptr, &RNA_GPencilSculptBrush, brush);
}

static char *rna_GPencilSculptSettings_path(PointerRNA *UNUSED(ptr))
{
	return BLI_strdup("tool_settings.gpencil_sculpt");
}

static char *rna_GPencilSculptBrush_path(PointerRNA *UNUSED(ptr))
{
	return BLI_strdup("tool_settings.gpencil_sculpt.brush");
}


#else

static void rna_def_paint_curve(BlenderRNA *brna)
{
	StructRNA *srna;

	srna = RNA_def_struct(brna, "PaintCurve", "ID");
	RNA_def_struct_ui_text(srna, "Paint Curve", "");
	RNA_def_struct_ui_icon(srna, ICON_CURVE_BEZCURVE);
}


static void rna_def_paint(BlenderRNA *brna)
{
	StructRNA *srna;
	PropertyRNA *prop;

	srna = RNA_def_struct(brna, "Paint", NULL);
	RNA_def_struct_ui_text(srna, "Paint", "");

	/* Global Settings */
	prop = RNA_def_property(srna, "brush", PROP_POINTER, PROP_NONE);
	RNA_def_property_flag(prop, PROP_EDITABLE);
	RNA_def_property_pointer_funcs(prop, NULL, NULL, NULL, "rna_Brush_mode_poll");
	RNA_def_property_ui_text(prop, "Brush", "Active Brush");
	RNA_def_property_update(prop, 0, "rna_Paint_brush_update");

	prop = RNA_def_property(srna, "palette", PROP_POINTER, PROP_NONE);
	RNA_def_property_flag(prop, PROP_EDITABLE);
	RNA_def_property_pointer_funcs(prop, NULL, NULL, NULL, NULL);
	RNA_def_property_ui_text(prop, "Palette", "Active Palette");

	prop = RNA_def_property(srna, "show_brush", PROP_BOOLEAN, PROP_NONE);
	RNA_def_property_boolean_sdna(prop, NULL, "flags", PAINT_SHOW_BRUSH);
	RNA_def_property_ui_text(prop, "Show Brush", "");
	RNA_def_property_update(prop, NC_SCENE | ND_TOOLSETTINGS, NULL);

	prop = RNA_def_property(srna, "show_brush_on_surface", PROP_BOOLEAN, PROP_NONE);
	RNA_def_property_boolean_sdna(prop, NULL, "flags", PAINT_SHOW_BRUSH_ON_SURFACE);
	RNA_def_property_ui_text(prop, "Show Brush On Surface", "");
	RNA_def_property_update(prop, NC_SCENE | ND_TOOLSETTINGS, NULL);

	prop = RNA_def_property(srna, "show_low_resolution", PROP_BOOLEAN, PROP_NONE);
	RNA_def_property_boolean_sdna(prop, NULL, "flags", PAINT_FAST_NAVIGATE);
	RNA_def_property_ui_text(prop, "Fast Navigate", "For multires, show low resolution while navigating the view");
	RNA_def_property_update(prop, NC_SCENE | ND_TOOLSETTINGS, NULL);

	prop = RNA_def_property(srna, "input_samples", PROP_INT, PROP_UNSIGNED);
	RNA_def_property_int_sdna(prop, NULL, "num_input_samples");
	RNA_def_property_ui_range(prop, 1, PAINT_MAX_INPUT_SAMPLES, 0, -1);
	RNA_def_property_ui_text(prop, "Input Samples", "Average multiple input samples together to smooth the brush stroke");
	RNA_def_property_update(prop, NC_SCENE | ND_TOOLSETTINGS, NULL);

	prop = RNA_def_property(srna, "use_symmetry_x", PROP_BOOLEAN, PROP_NONE);
	RNA_def_property_boolean_sdna(prop, NULL, "symmetry_flags", PAINT_SYMM_X);
	RNA_def_property_ui_text(prop, "Symmetry X", "Mirror brush across the X axis");
	RNA_def_property_update(prop, NC_SCENE | ND_TOOLSETTINGS, NULL);

	prop = RNA_def_property(srna, "use_symmetry_y", PROP_BOOLEAN, PROP_NONE);
	RNA_def_property_boolean_sdna(prop, NULL, "symmetry_flags", PAINT_SYMM_Y);
	RNA_def_property_ui_text(prop, "Symmetry Y", "Mirror brush across the Y axis");
	RNA_def_property_update(prop, NC_SCENE | ND_TOOLSETTINGS, NULL);

	prop = RNA_def_property(srna, "use_symmetry_z", PROP_BOOLEAN, PROP_NONE);
	RNA_def_property_boolean_sdna(prop, NULL, "symmetry_flags", PAINT_SYMM_Z);
	RNA_def_property_ui_text(prop, "Symmetry Z", "Mirror brush across the Z axis");
	RNA_def_property_update(prop, NC_SCENE | ND_TOOLSETTINGS, NULL);

	prop = RNA_def_property(srna, "use_symmetry_feather", PROP_BOOLEAN, PROP_NONE);
	RNA_def_property_boolean_sdna(prop, NULL, "symmetry_flags", PAINT_SYMMETRY_FEATHER);
	RNA_def_property_ui_text(prop, "Symmetry Feathering",
	                         "Reduce the strength of the brush where it overlaps symmetrical daubs");
	RNA_def_property_update(prop, NC_SCENE | ND_TOOLSETTINGS, NULL);

	prop = RNA_def_property(srna, "cavity_curve", PROP_POINTER, PROP_NONE);
	RNA_def_property_flag(prop, PROP_NEVER_NULL);
	RNA_def_property_ui_text(prop, "Curve", "Editable cavity curve");
	RNA_def_property_update(prop, NC_SCENE | ND_TOOLSETTINGS, NULL);

	prop = RNA_def_property(srna, "use_cavity", PROP_BOOLEAN, PROP_NONE);
	RNA_def_property_boolean_sdna(prop, NULL, "flags", PAINT_USE_CAVITY_MASK);
	RNA_def_property_ui_text(prop, "Cavity Mask", "Mask painting according to mesh geometry cavity");
	RNA_def_property_update(prop, NC_SCENE | ND_TOOLSETTINGS, NULL);

	prop = RNA_def_property(srna, "tile_offset", PROP_FLOAT, PROP_XYZ);
	RNA_def_property_float_sdna(prop, NULL, "tile_offset");
	RNA_def_property_array(prop, 3);
	RNA_def_property_range(prop, 0.01, FLT_MAX);
	RNA_def_property_ui_range(prop, 0.01, 100, 1 * 100, 2);
	RNA_def_property_ui_text(prop, "Tiling offset for the X Axis",
	                         "Stride at which tiled strokes are copied");

	prop = RNA_def_property(srna, "tile_x", PROP_BOOLEAN, PROP_NONE);
	RNA_def_property_boolean_sdna(prop, NULL, "symmetry_flags", PAINT_TILE_X);
	RNA_def_property_ui_text(prop, "Tile X", "Tile along X axis");
	RNA_def_property_update(prop, NC_SCENE | ND_TOOLSETTINGS, NULL);

	prop = RNA_def_property(srna, "tile_y", PROP_BOOLEAN, PROP_NONE);
	RNA_def_property_boolean_sdna(prop, NULL, "symmetry_flags", PAINT_TILE_Y);
	RNA_def_property_ui_text(prop, "Tile Y", "Tile along Y axis");
	RNA_def_property_update(prop, NC_SCENE | ND_TOOLSETTINGS, NULL);

	prop = RNA_def_property(srna, "tile_z", PROP_BOOLEAN, PROP_NONE);
	RNA_def_property_boolean_sdna(prop, NULL, "symmetry_flags", PAINT_TILE_Z);
	RNA_def_property_ui_text(prop, "Tile Z", "Tile along Z axis");
	RNA_def_property_update(prop, NC_SCENE | ND_TOOLSETTINGS, NULL);
}

static void rna_def_sculpt(BlenderRNA  *brna)
{
	static EnumPropertyItem detail_refine_items[] = {
		{SCULPT_DYNTOPO_SUBDIVIDE, "SUBDIVIDE", 0,
		 "Subdivide Edges", "Subdivide long edges to add mesh detail where needed"},
		{SCULPT_DYNTOPO_COLLAPSE, "COLLAPSE", 0,
		 "Collapse Edges", "Collapse short edges to remove mesh detail where possible"},
		{SCULPT_DYNTOPO_SUBDIVIDE | SCULPT_DYNTOPO_COLLAPSE, "SUBDIVIDE_COLLAPSE", 0,
		 "Subdivide Collapse", "Both subdivide long edges and collapse short edges to refine mesh detail"},
		{0, NULL, 0, NULL, NULL}
	};

	static EnumPropertyItem detail_type_items[] = {
		{0, "RELATIVE", 0,
		 "Relative Detail", "Mesh detail is relative to the brush size and detail size"},
		{SCULPT_DYNTOPO_DETAIL_CONSTANT, "CONSTANT", 0,
		 "Constant Detail", "Mesh detail is constant in object space according to detail size"},
	    {SCULPT_DYNTOPO_DETAIL_BRUSH, "BRUSH", 0,
		 "Brush Detail", "Mesh detail is relative to brush radius"},
		{0, NULL, 0, NULL, NULL}
	};

	StructRNA *srna;
	PropertyRNA *prop;

	srna = RNA_def_struct(brna, "Sculpt", "Paint");
	RNA_def_struct_path_func(srna, "rna_Sculpt_path");
	RNA_def_struct_ui_text(srna, "Sculpt", "");

	prop = RNA_def_property(srna, "radial_symmetry", PROP_INT, PROP_XYZ);
	RNA_def_property_int_sdna(prop, NULL, "radial_symm");
	RNA_def_property_int_default(prop, 1);
	RNA_def_property_range(prop, 1, 64);
	RNA_def_property_ui_range(prop, 0, 32, 1, 1);
	RNA_def_property_ui_text(prop, "Radial Symmetry Count X Axis",
	                         "Number of times to copy strokes across the surface");

	prop = RNA_def_property(srna, "lock_x", PROP_BOOLEAN, PROP_NONE);
	RNA_def_property_boolean_sdna(prop, NULL, "flags", SCULPT_LOCK_X);
	RNA_def_property_ui_text(prop, "Lock X", "Disallow changes to the X axis of vertices");
	RNA_def_property_update(prop, NC_SCENE | ND_TOOLSETTINGS, NULL);

	prop = RNA_def_property(srna, "lock_y", PROP_BOOLEAN, PROP_NONE);
	RNA_def_property_boolean_sdna(prop, NULL, "flags", SCULPT_LOCK_Y);
	RNA_def_property_ui_text(prop, "Lock Y", "Disallow changes to the Y axis of vertices");
	RNA_def_property_update(prop, NC_SCENE | ND_TOOLSETTINGS, NULL);

	prop = RNA_def_property(srna, "lock_z", PROP_BOOLEAN, PROP_NONE);
	RNA_def_property_boolean_sdna(prop, NULL, "flags", SCULPT_LOCK_Z);
	RNA_def_property_ui_text(prop, "Lock Z", "Disallow changes to the Z axis of vertices");
	RNA_def_property_update(prop, NC_SCENE | ND_TOOLSETTINGS, NULL);

	prop = RNA_def_property(srna, "use_threaded", PROP_BOOLEAN, PROP_NONE);
	RNA_def_property_boolean_sdna(prop, NULL, "flags", SCULPT_USE_OPENMP);
	RNA_def_property_ui_text(prop, "Use OpenMP",
	                         "Take advantage of multiple CPU cores to improve sculpting performance");
	RNA_def_property_update(prop, NC_SCENE | ND_TOOLSETTINGS, NULL);

	prop = RNA_def_property(srna, "use_deform_only", PROP_BOOLEAN, PROP_NONE);
	RNA_def_property_boolean_sdna(prop, NULL, "flags", SCULPT_ONLY_DEFORM);
	RNA_def_property_ui_text(prop, "Use Deform Only",
	                         "Use only deformation modifiers (temporary disable all "
	                         "constructive modifiers except multi-resolution)");
	RNA_def_property_update(prop, NC_OBJECT | ND_DRAW, "rna_Sculpt_update");

	prop = RNA_def_property(srna, "show_diffuse_color", PROP_BOOLEAN, PROP_NONE);
	RNA_def_property_boolean_sdna(prop, NULL, "flags", SCULPT_SHOW_DIFFUSE);
	RNA_def_property_ui_text(prop, "Show Diffuse Color",
	                         "Show diffuse color of object and overlay sculpt mask on top of it");
	RNA_def_property_update(prop, NC_OBJECT | ND_DRAW, "rna_Sculpt_ShowDiffuseColor_update");

	prop = RNA_def_property(srna, "detail_size", PROP_FLOAT, PROP_PIXEL);
	RNA_def_property_ui_range(prop, 0.5, 40.0, 10, 2);
	RNA_def_property_ui_text(prop, "Detail Size", "Maximum edge length for dynamic topology sculpting (in pixels)");
	RNA_def_property_update(prop, NC_SCENE | ND_TOOLSETTINGS, NULL);

	prop = RNA_def_property(srna, "detail_percent", PROP_FLOAT, PROP_PERCENTAGE);
	RNA_def_property_ui_range(prop, 0.5, 100.0, 10, 2);
	RNA_def_property_ui_text(prop, "Detail Percentage", "Maximum edge length for dynamic topology sculpting (in brush percenage)");
	RNA_def_property_update(prop, NC_SCENE | ND_TOOLSETTINGS, NULL);

	prop = RNA_def_property(srna, "constant_detail", PROP_FLOAT, PROP_PERCENTAGE);
	RNA_def_property_range(prop, 0.001, 10000.0);
	RNA_def_property_ui_range(prop, 0.1, 100.0, 10, 2);
	RNA_def_property_ui_text(prop, "Detail Size", "Maximum edge length for dynamic topology sculpting (as percentage of blender unit)");
	RNA_def_property_update(prop, NC_SCENE | ND_TOOLSETTINGS, NULL);

	prop = RNA_def_property(srna, "use_smooth_shading", PROP_BOOLEAN, PROP_NONE);
	RNA_def_property_boolean_sdna(prop, NULL, "flags", SCULPT_DYNTOPO_SMOOTH_SHADING);
	RNA_def_property_ui_text(prop, "Smooth Shading",
	                         "Show faces in dynamic-topology mode with smooth "
	                         "shading rather than flat shaded");
	RNA_def_property_update(prop, NC_OBJECT | ND_DRAW, "rna_Sculpt_update");

	prop = RNA_def_property(srna, "symmetrize_direction", PROP_ENUM, PROP_NONE);
	RNA_def_property_enum_items(prop, rna_enum_symmetrize_direction_items);
	RNA_def_property_ui_text(prop, "Direction", "Source and destination for symmetrize operator");

	prop = RNA_def_property(srna, "detail_refine_method", PROP_ENUM, PROP_NONE);
	RNA_def_property_enum_bitflag_sdna(prop, NULL, "flags");
	RNA_def_property_enum_items(prop, detail_refine_items);
	RNA_def_property_ui_text(prop, "Detail Refine Method",
	                         "In dynamic-topology mode, how to add or remove mesh detail");
	RNA_def_property_update(prop, NC_SCENE | ND_TOOLSETTINGS, NULL);

	prop = RNA_def_property(srna, "detail_type_method", PROP_ENUM, PROP_NONE);
	RNA_def_property_enum_bitflag_sdna(prop, NULL, "flags");
	RNA_def_property_enum_items(prop, detail_type_items);
	RNA_def_property_ui_text(prop, "Detail Type Method",
	                         "In dynamic-topology mode, how mesh detail size is calculated");
	RNA_def_property_update(prop, NC_SCENE | ND_TOOLSETTINGS, NULL);

	prop = RNA_def_property(srna, "gravity", PROP_FLOAT, PROP_NONE);
	RNA_def_property_float_sdna(prop, NULL, "gravity_factor");
	RNA_def_property_range(prop, 0.0f, 1.0f);
	RNA_def_property_ui_range(prop, 0.0f, 1.0f, 0.1, 3);
	RNA_def_property_ui_text(prop, "Gravity", "Amount of gravity after each dab");
	RNA_def_property_update(prop, NC_SCENE | ND_TOOLSETTINGS, NULL);

	prop = RNA_def_property(srna, "gravity_object", PROP_POINTER, PROP_NONE);
	RNA_def_property_flag(prop, PROP_EDITABLE);
	RNA_def_property_ui_text(prop, "Orientation", "Object whose Z axis defines orientation of gravity");
	RNA_def_property_update(prop, NC_SCENE | ND_TOOLSETTINGS, NULL);
}


static void rna_def_uv_sculpt(BlenderRNA  *brna)
{
	StructRNA *srna;

	srna = RNA_def_struct(brna, "UvSculpt", "Paint");
	RNA_def_struct_path_func(srna, "rna_UvSculpt_path");
	RNA_def_struct_ui_text(srna, "UV Sculpting", "");
}


/* use for weight paint too */
static void rna_def_vertex_paint(BlenderRNA *brna)
{
	StructRNA *srna;
	PropertyRNA *prop;

	srna = RNA_def_struct(brna, "VertexPaint", "Paint");
	RNA_def_struct_sdna(srna, "VPaint");
	RNA_def_struct_path_func(srna, "rna_VertexPaint_path");
	RNA_def_struct_ui_text(srna, "Vertex Paint", "Properties of vertex and weight paint mode");

	/* vertex paint only */
	prop = RNA_def_property(srna, "use_normal", PROP_BOOLEAN, PROP_NONE);
	RNA_def_property_boolean_sdna(prop, NULL, "flag", VP_NORMALS);
	RNA_def_property_ui_text(prop, "Normals", "Apply the vertex normal before painting");
	RNA_def_property_update(prop, NC_SCENE | ND_TOOLSETTINGS, NULL);
	
	prop = RNA_def_property(srna, "use_spray", PROP_BOOLEAN, PROP_NONE);
	RNA_def_property_boolean_sdna(prop, NULL, "flag", VP_SPRAY);
	RNA_def_property_ui_text(prop, "Spray", "Keep applying paint effect while holding mouse");
	RNA_def_property_update(prop, NC_SCENE | ND_TOOLSETTINGS, NULL);

	/* weight paint only */
	prop = RNA_def_property(srna, "use_group_restrict", PROP_BOOLEAN, PROP_NONE);
	RNA_def_property_boolean_sdna(prop, NULL, "flag", VP_ONLYVGROUP);
	RNA_def_property_ui_text(prop, "Restrict", "Restrict painting to vertices in the group");
	RNA_def_property_update(prop, NC_SCENE | ND_TOOLSETTINGS, NULL);
}

static void rna_def_image_paint(BlenderRNA *brna)
{
	StructRNA *srna;
	PropertyRNA *prop;
	FunctionRNA *func;

	static EnumPropertyItem paint_type_items[] = {
		{IMAGEPAINT_MODE_MATERIAL, "MATERIAL", 0,
		 "Material", "Detect image slots from the material"},
		{IMAGEPAINT_MODE_IMAGE, "IMAGE", 0,
		 "Image", "Set image for texture painting directly"},
		{0, NULL, 0, NULL, NULL}
	};
	
	srna = RNA_def_struct(brna, "ImagePaint", "Paint");
	RNA_def_struct_sdna(srna, "ImagePaintSettings");
	RNA_def_struct_path_func(srna, "rna_ImagePaintSettings_path");
	RNA_def_struct_ui_text(srna, "Image Paint", "Properties of image and texture painting mode");

	/* functions */	
	func = RNA_def_function(srna, "detect_data", "rna_ImaPaint_detect_data");
	RNA_def_function_ui_description(func, "Check if required texpaint data exist");

	/* return type */
	RNA_def_function_return(func, RNA_def_boolean(func, "ok", 1, "", ""));
	
	/* booleans */	
	prop = RNA_def_property(srna, "use_occlude", PROP_BOOLEAN, PROP_NONE);
	RNA_def_property_boolean_negative_sdna(prop, NULL, "flag", IMAGEPAINT_PROJECT_XRAY);
	RNA_def_property_ui_text(prop, "Occlude", "Only paint onto the faces directly under the brush (slower)");
	RNA_def_property_update(prop, NC_SCENE | ND_TOOLSETTINGS, NULL);
	
	prop = RNA_def_property(srna, "use_backface_culling", PROP_BOOLEAN, PROP_NONE);
	RNA_def_property_boolean_negative_sdna(prop, NULL, "flag", IMAGEPAINT_PROJECT_BACKFACE);
	RNA_def_property_ui_text(prop, "Cull", "Ignore faces pointing away from the view (faster)");
	RNA_def_property_update(prop, NC_SCENE | ND_TOOLSETTINGS, NULL);
	
	prop = RNA_def_property(srna, "use_normal_falloff", PROP_BOOLEAN, PROP_NONE);
	RNA_def_property_boolean_negative_sdna(prop, NULL, "flag", IMAGEPAINT_PROJECT_FLAT);
	RNA_def_property_ui_text(prop, "Normal", "Paint most on faces pointing towards the view");
	RNA_def_property_update(prop, NC_SCENE | ND_TOOLSETTINGS, NULL);
	
	prop = RNA_def_property(srna, "use_stencil_layer", PROP_BOOLEAN, PROP_NONE);
	RNA_def_property_boolean_sdna(prop, NULL, "flag", IMAGEPAINT_PROJECT_LAYER_STENCIL);
	RNA_def_property_ui_text(prop, "Stencil Layer", "Set the mask layer from the UV map buttons");
	RNA_def_property_update(prop, NC_SCENE | ND_TOOLSETTINGS, "rna_ImaPaint_viewport_update");

	prop = RNA_def_property(srna, "invert_stencil", PROP_BOOLEAN, PROP_NONE);
	RNA_def_property_boolean_sdna(prop, NULL, "flag", IMAGEPAINT_PROJECT_LAYER_STENCIL_INV);
	RNA_def_property_ui_text(prop, "Invert", "Invert the stencil layer");
	RNA_def_property_update(prop, NC_SCENE | ND_TOOLSETTINGS, "rna_ImaPaint_viewport_update");

	prop = RNA_def_property(srna, "stencil_image", PROP_POINTER, PROP_NONE);
	RNA_def_property_pointer_sdna(prop, NULL, "stencil");
	RNA_def_property_flag(prop, PROP_EDITABLE);
	RNA_def_property_ui_text(prop, "Stencil Image", "Image used as stencil");
	RNA_def_property_update(prop, NC_SCENE | ND_TOOLSETTINGS, "rna_ImaPaint_stencil_update");

	prop = RNA_def_property(srna, "canvas", PROP_POINTER, PROP_NONE);
	RNA_def_property_flag(prop, PROP_EDITABLE);
	RNA_def_property_ui_text(prop, "Canvas", "Image used as canvas");
	RNA_def_property_update(prop, NC_SCENE | ND_TOOLSETTINGS, "rna_ImaPaint_canvas_update");
	
	prop = RNA_def_property(srna, "clone_image", PROP_POINTER, PROP_NONE);
	RNA_def_property_pointer_sdna(prop, NULL, "clone");
	RNA_def_property_flag(prop, PROP_EDITABLE);
	RNA_def_property_ui_text(prop, "Clone Image", "Image used as clone source");
	RNA_def_property_update(prop, NC_SCENE | ND_TOOLSETTINGS, NULL);
	
	prop = RNA_def_property(srna, "stencil_color", PROP_FLOAT, PROP_COLOR_GAMMA);
	RNA_def_property_range(prop, 0.0, 1.0);
	RNA_def_property_float_sdna(prop, NULL, "stencil_col");
	RNA_def_property_ui_text(prop, "Stencil Color", "Stencil color in the viewport");
	RNA_def_property_update(prop, NC_SCENE | ND_TOOLSETTINGS, "rna_ImaPaint_viewport_update");

	prop = RNA_def_property(srna, "dither", PROP_FLOAT, PROP_NONE);
	RNA_def_property_range(prop, 0.0, 2.0);
	RNA_def_property_ui_text(prop, "Dither", "Amount of dithering when painting on byte images");
	RNA_def_property_update(prop, NC_SCENE | ND_TOOLSETTINGS, NULL);
	
	prop = RNA_def_property(srna, "use_clone_layer", PROP_BOOLEAN, PROP_NONE);
	RNA_def_property_boolean_sdna(prop, NULL, "flag", IMAGEPAINT_PROJECT_LAYER_CLONE);
	RNA_def_property_ui_text(prop, "Clone Map",
	                         "Use another UV map as clone source, otherwise use the 3D cursor as the source");
	RNA_def_property_update(prop, NC_SCENE | ND_TOOLSETTINGS, "rna_ImaPaint_viewport_update");
	
	/* integers */
	
	prop = RNA_def_property(srna, "seam_bleed", PROP_INT, PROP_PIXEL);
	RNA_def_property_ui_range(prop, 0, 8, 0, -1);
	RNA_def_property_ui_text(prop, "Bleed", "Extend paint beyond the faces UVs to reduce seams (in pixels, slower)");

	prop = RNA_def_property(srna, "normal_angle", PROP_INT, PROP_UNSIGNED);
	RNA_def_property_range(prop, 0, 90);
	RNA_def_property_ui_text(prop, "Angle", "Paint most on faces pointing towards the view according to this angle");

	prop = RNA_def_int_array(srna, "screen_grab_size", 2, NULL, 0, 0, "screen_grab_size",
	                         "Size to capture the image for re-projecting", 0, 0);
	RNA_def_property_range(prop, 512, 16384);
	
	prop = RNA_def_property(srna, "mode", PROP_ENUM, PROP_NONE);
	RNA_def_property_enum_items(prop, paint_type_items);
	RNA_def_property_ui_text(prop, "Mode", "Mode of operation for projection painting");
	RNA_def_property_update(prop, NC_SCENE | ND_TOOLSETTINGS, "rna_ImaPaint_mode_update");
	
	/* Missing data */
	prop = RNA_def_property(srna, "missing_uvs", PROP_BOOLEAN, PROP_NONE);
	RNA_def_property_boolean_sdna(prop, NULL, "missing_data", IMAGEPAINT_MISSING_UVS);
	RNA_def_property_ui_text(prop, "Missing UVs",
	                         "A UV layer is missing on the mesh");
	RNA_def_property_clear_flag(prop, PROP_EDITABLE);	
	
	prop = RNA_def_property(srna, "missing_materials", PROP_BOOLEAN, PROP_NONE);
	RNA_def_property_boolean_sdna(prop, NULL, "missing_data", IMAGEPAINT_MISSING_MATERIAL);
	RNA_def_property_ui_text(prop, "Missing Materials",
	                         "The mesh is missing materials");
	RNA_def_property_clear_flag(prop, PROP_EDITABLE);	

	prop = RNA_def_property(srna, "missing_stencil", PROP_BOOLEAN, PROP_NONE);
	RNA_def_property_boolean_sdna(prop, NULL, "missing_data", IMAGEPAINT_MISSING_STENCIL);
	RNA_def_property_ui_text(prop, "Missing Stencil",
	                         "Image Painting does not have a stencil");
	RNA_def_property_clear_flag(prop, PROP_EDITABLE);	

	prop = RNA_def_property(srna, "missing_texture", PROP_BOOLEAN, PROP_NONE);
	RNA_def_property_boolean_sdna(prop, NULL, "missing_data", IMAGEPAINT_MISSING_TEX);
	RNA_def_property_ui_text(prop, "Missing Texture",
	                         "Image Painting does not have a texture to paint on");
	RNA_def_property_clear_flag(prop, PROP_EDITABLE);	
}

static void rna_def_particle_edit(BlenderRNA *brna)
{
	StructRNA *srna;
	PropertyRNA *prop;

	static EnumPropertyItem select_mode_items[] = {
		{SCE_SELECT_PATH, "PATH", ICON_PARTICLE_PATH, "Path", "Path edit mode"},
		{SCE_SELECT_POINT, "POINT", ICON_PARTICLE_POINT, "Point", "Point select mode"},
		{SCE_SELECT_END, "TIP", ICON_PARTICLE_TIP, "Tip", "Tip select mode"},
		{0, NULL, 0, NULL, NULL}
	};

	static EnumPropertyItem puff_mode[] = {
		{0, "ADD", 0, "Add", "Make hairs more puffy"},
		{1, "SUB", 0, "Sub", "Make hairs less puffy"},
		{0, NULL, 0, NULL, NULL}
	};

	static EnumPropertyItem length_mode[] = {
		{0, "GROW", 0, "Grow", "Make hairs longer"},
		{1, "SHRINK", 0, "Shrink", "Make hairs shorter"},
		{0, NULL, 0, NULL, NULL}
	};

	static EnumPropertyItem edit_type_items[] = {
		{PE_TYPE_PARTICLES, "PARTICLES", 0, "Particles", ""},
		{PE_TYPE_SOFTBODY, "SOFT_BODY", 0, "Soft body", ""},
		{PE_TYPE_CLOTH, "CLOTH", 0, "Cloth", ""},
		{0, NULL, 0, NULL, NULL}
	};


	/* edit */

	srna = RNA_def_struct(brna, "ParticleEdit", NULL);
	RNA_def_struct_sdna(srna, "ParticleEditSettings");
	RNA_def_struct_path_func(srna, "rna_ParticleEdit_path");
	RNA_def_struct_ui_text(srna, "Particle Edit", "Properties of particle editing mode");

	prop = RNA_def_property(srna, "tool", PROP_ENUM, PROP_NONE);
	RNA_def_property_enum_sdna(prop, NULL, "brushtype");
	RNA_def_property_enum_items(prop, particle_edit_hair_brush_items);
	RNA_def_property_enum_funcs(prop, NULL, "rna_ParticleEdit_tool_set", "rna_ParticleEdit_tool_itemf");
	RNA_def_property_ui_text(prop, "Tool", "");

	prop = RNA_def_property(srna, "select_mode", PROP_ENUM, PROP_NONE);
	RNA_def_property_enum_bitflag_sdna(prop, NULL, "selectmode");
	RNA_def_property_enum_items(prop, select_mode_items);
	RNA_def_property_ui_text(prop, "Selection Mode", "Particle select and display mode");
	RNA_def_property_update(prop, NC_OBJECT | ND_DRAW, "rna_ParticleEdit_update");

	prop = RNA_def_property(srna, "use_preserve_length", PROP_BOOLEAN, PROP_NONE);
	RNA_def_property_boolean_sdna(prop, NULL, "flag", PE_KEEP_LENGTHS);
	RNA_def_property_ui_text(prop, "Keep Lengths", "Keep path lengths constant");

	prop = RNA_def_property(srna, "use_preserve_root", PROP_BOOLEAN, PROP_NONE);
	RNA_def_property_boolean_sdna(prop, NULL, "flag", PE_LOCK_FIRST);
	RNA_def_property_ui_text(prop, "Keep Root", "Keep root keys unmodified");

	prop = RNA_def_property(srna, "use_emitter_deflect", PROP_BOOLEAN, PROP_NONE);
	RNA_def_property_boolean_sdna(prop, NULL, "flag", PE_DEFLECT_EMITTER);
	RNA_def_property_ui_text(prop, "Deflect Emitter", "Keep paths from intersecting the emitter");

	prop = RNA_def_property(srna, "emitter_distance", PROP_FLOAT, PROP_UNSIGNED);
	RNA_def_property_float_sdna(prop, NULL, "emitterdist");
	RNA_def_property_ui_range(prop, 0.0f, 10.0f, 10, 3);
	RNA_def_property_ui_text(prop, "Emitter Distance", "Distance to keep particles away from the emitter");

	prop = RNA_def_property(srna, "use_fade_time", PROP_BOOLEAN, PROP_NONE);
	RNA_def_property_boolean_sdna(prop, NULL, "flag", PE_FADE_TIME);
	RNA_def_property_ui_text(prop, "Fade Time", "Fade paths and keys further away from current frame");
	RNA_def_property_update(prop, NC_OBJECT | ND_DRAW, "rna_ParticleEdit_update");

	prop = RNA_def_property(srna, "use_auto_velocity", PROP_BOOLEAN, PROP_NONE);
	RNA_def_property_boolean_sdna(prop, NULL, "flag", PE_AUTO_VELOCITY);
	RNA_def_property_ui_text(prop, "Auto Velocity", "Calculate point velocities automatically");

	prop = RNA_def_property(srna, "show_particles", PROP_BOOLEAN, PROP_NONE);
	RNA_def_property_boolean_sdna(prop, NULL, "flag", PE_DRAW_PART);
	RNA_def_property_ui_text(prop, "Draw Particles", "Draw actual particles");
	RNA_def_property_update(prop, NC_OBJECT | ND_DRAW, "rna_ParticleEdit_redo");

	prop = RNA_def_property(srna, "use_default_interpolate", PROP_BOOLEAN, PROP_NONE);
	RNA_def_property_boolean_sdna(prop, NULL, "flag", PE_INTERPOLATE_ADDED);
	RNA_def_property_ui_text(prop, "Interpolate", "Interpolate new particles from the existing ones");

	prop = RNA_def_property(srna, "default_key_count", PROP_INT, PROP_NONE);
	RNA_def_property_int_sdna(prop, NULL, "totaddkey");
	RNA_def_property_range(prop, 2, SHRT_MAX);
	RNA_def_property_ui_range(prop, 2, 20, 10, 3);
	RNA_def_property_ui_text(prop, "Keys", "How many keys to make new particles with");

	prop = RNA_def_property(srna, "brush", PROP_POINTER, PROP_NONE);
	RNA_def_property_struct_type(prop, "ParticleBrush");
	RNA_def_property_pointer_funcs(prop, "rna_ParticleEdit_brush_get", NULL, NULL, NULL);
	RNA_def_property_ui_text(prop, "Brush", "");

	prop = RNA_def_property(srna, "draw_step", PROP_INT, PROP_NONE);
	RNA_def_property_range(prop, 1, 10);
	RNA_def_property_ui_text(prop, "Steps", "How many steps to draw the path with");
	RNA_def_property_update(prop, NC_OBJECT | ND_DRAW, "rna_ParticleEdit_redo");

	prop = RNA_def_property(srna, "fade_frames", PROP_INT, PROP_NONE);
	RNA_def_property_range(prop, 1, 100);
	RNA_def_property_ui_text(prop, "Frames", "How many frames to fade");
	RNA_def_property_update(prop, NC_OBJECT | ND_DRAW, "rna_ParticleEdit_update");

	prop = RNA_def_property(srna, "type", PROP_ENUM, PROP_NONE);
	RNA_def_property_enum_sdna(prop, NULL, "edittype");
	RNA_def_property_enum_items(prop, edit_type_items);
	RNA_def_property_ui_text(prop, "Type", "");
	RNA_def_property_update(prop, NC_OBJECT | ND_DRAW, "rna_ParticleEdit_redo");

	prop = RNA_def_property(srna, "is_editable", PROP_BOOLEAN, PROP_NONE);
	RNA_def_property_boolean_funcs(prop, "rna_ParticleEdit_editable_get", NULL);
	RNA_def_property_clear_flag(prop, PROP_EDITABLE);
	RNA_def_property_ui_text(prop, "Editable", "A valid edit mode exists");

	prop = RNA_def_property(srna, "is_hair", PROP_BOOLEAN, PROP_NONE);
	RNA_def_property_boolean_funcs(prop, "rna_ParticleEdit_hair_get", NULL);
	RNA_def_property_clear_flag(prop, PROP_EDITABLE);
	RNA_def_property_ui_text(prop, "Hair", "Editing hair");

	prop = RNA_def_property(srna, "object", PROP_POINTER, PROP_NONE);
	RNA_def_property_clear_flag(prop, PROP_EDITABLE);
	RNA_def_property_ui_text(prop, "Object", "The edited object");

	prop = RNA_def_property(srna, "shape_object", PROP_POINTER, PROP_NONE);
	RNA_def_property_flag(prop, PROP_EDITABLE);
	RNA_def_property_ui_text(prop, "Shape Object", "Outer shape to use for tools");
	RNA_def_property_pointer_funcs(prop, NULL, NULL, NULL, "rna_Mesh_object_poll");
	RNA_def_property_update(prop, NC_OBJECT | ND_DRAW, "rna_ParticleEdit_redo");

	/* brush */

	srna = RNA_def_struct(brna, "ParticleBrush", NULL);
	RNA_def_struct_sdna(srna, "ParticleBrushData");
	RNA_def_struct_path_func(srna, "rna_ParticleBrush_path");
	RNA_def_struct_ui_text(srna, "Particle Brush", "Particle editing brush");

	prop = RNA_def_property(srna, "size", PROP_INT, PROP_PIXEL);
	RNA_def_property_range(prop, 1, SHRT_MAX);
	RNA_def_property_ui_range(prop, 1, MAX_BRUSH_PIXEL_RADIUS, 10, 3);
	RNA_def_property_ui_text(prop, "Radius", "Radius of the brush in pixels");

	prop = RNA_def_property(srna, "strength", PROP_FLOAT, PROP_FACTOR);
	RNA_def_property_range(prop, 0.001, 1.0);
	RNA_def_property_ui_text(prop, "Strength", "Brush strength");

	prop = RNA_def_property(srna, "count", PROP_INT, PROP_NONE);
	RNA_def_property_range(prop, 1, 1000);
	RNA_def_property_ui_range(prop, 1, 100, 10, 3);
	RNA_def_property_ui_text(prop, "Count", "Particle count");

	prop = RNA_def_property(srna, "steps", PROP_INT, PROP_NONE);
	RNA_def_property_int_sdna(prop, NULL, "step");
	RNA_def_property_range(prop, 1, SHRT_MAX);
	RNA_def_property_ui_range(prop, 1, 50, 10, 3);
	RNA_def_property_ui_text(prop, "Steps", "Brush steps");

	prop = RNA_def_property(srna, "puff_mode", PROP_ENUM, PROP_NONE);
	RNA_def_property_enum_sdna(prop, NULL, "invert");
	RNA_def_property_enum_items(prop, puff_mode);
	RNA_def_property_ui_text(prop, "Puff Mode", "");

	prop = RNA_def_property(srna, "use_puff_volume", PROP_BOOLEAN, PROP_NONE);
	RNA_def_property_boolean_sdna(prop, NULL, "flag", PE_BRUSH_DATA_PUFF_VOLUME);
	RNA_def_property_ui_text(prop, "Puff Volume",
	                         "Apply puff to unselected end-points (helps maintain hair volume when puffing root)");

	prop = RNA_def_property(srna, "length_mode", PROP_ENUM, PROP_NONE);
	RNA_def_property_enum_sdna(prop, NULL, "invert");
	RNA_def_property_enum_items(prop, length_mode);
	RNA_def_property_ui_text(prop, "Length Mode", "");

	/* dummy */
	prop = RNA_def_property(srna, "curve", PROP_POINTER, PROP_NONE);
	RNA_def_property_struct_type(prop, "CurveMapping");
	RNA_def_property_pointer_funcs(prop, "rna_ParticleBrush_curve_get", NULL, NULL, NULL);
	RNA_def_property_ui_text(prop, "Curve", "");
}

static void rna_def_gpencil_sculpt(BlenderRNA *brna)
{
	StructRNA *srna;
	PropertyRNA *prop;
	
	/* == Settings == */
	srna = RNA_def_struct(brna, "GPencilSculptSettings", NULL);
	RNA_def_struct_sdna(srna, "GP_BrushEdit_Settings");
	RNA_def_struct_path_func(srna, "rna_GPencilSculptSettings_path");
	RNA_def_struct_ui_text(srna, "GPencil Sculpt Settings", "Properties for Grease Pencil stroke sculpting tool");

	prop = RNA_def_property(srna, "tool", PROP_ENUM, PROP_NONE);
	RNA_def_property_enum_sdna(prop, NULL, "brushtype");
	RNA_def_property_enum_items(prop, gpencil_sculpt_brush_items);
	RNA_def_property_ui_text(prop, "Tool", "");
	
	prop = RNA_def_property(srna, "brush", PROP_POINTER, PROP_NONE);
	RNA_def_property_struct_type(prop, "GPencilSculptBrush");
	RNA_def_property_pointer_funcs(prop, "rna_GPencilSculptSettings_brush_get", NULL, NULL, NULL);
	RNA_def_property_ui_text(prop, "Brush", "");
	
	prop = RNA_def_property(srna, "use_select_mask", PROP_BOOLEAN, PROP_NONE);
	RNA_def_property_boolean_sdna(prop, NULL, "flag", GP_BRUSHEDIT_FLAG_SELECT_MASK);
	RNA_def_property_ui_text(prop, "Selection Mask", 
	                         "Only affect selected bones, preventing accidentally destroying poses");
	RNA_def_property_ui_icon(prop, ICON_VERTEXSEL, 0); // FIXME: this needs a custom icon
	
	
	/* brush */
	srna = RNA_def_struct(brna, "GPencilSculptBrush", NULL);
	RNA_def_struct_sdna(srna, "GP_EditBrush_Data");
	RNA_def_struct_path_func(srna, "rna_GPencilSculptBrush_path");
	RNA_def_struct_ui_text(srna, "GPencil Sculpt Brush", "Stroke editing brush");

	prop = RNA_def_property(srna, "size", PROP_INT, PROP_PIXEL);
	RNA_def_property_range(prop, 1, MAX_BRUSH_PIXEL_RADIUS);
	RNA_def_property_ui_range(prop, 1, 100, 10, 3); // XXX: too big
	RNA_def_property_ui_text(prop, "Radius", "Radius of the brush in pixels");

	prop = RNA_def_property(srna, "strength", PROP_FLOAT, PROP_FACTOR);
	RNA_def_property_range(prop, 0.001, 1.0);
	RNA_def_property_ui_text(prop, "Strength", "Brush strength");
	
	prop = RNA_def_property(srna, "use_pressure_strength", PROP_BOOLEAN, PROP_NONE);
	RNA_def_property_boolean_sdna(prop, NULL, "flag", GP_EDITBRUSH_FLAG_USE_PRESSURE);
	RNA_def_property_ui_icon(prop, ICON_STYLUS_PRESSURE, 0);
	RNA_def_property_ui_text(prop, "Strength Pressure", "Enable tablet pressure sensitivity for strength");
	
	prop = RNA_def_property(srna, "use_falloff", PROP_BOOLEAN, PROP_NONE);
	RNA_def_property_boolean_sdna(prop, NULL, "flag", GP_EDITBRUSH_FLAG_USE_FALLOFF);
	RNA_def_property_ui_text(prop, "Use Falloff", "Strength of brush decays with distance from cursor");
	
	prop = RNA_def_property(srna, "affect_pressure", PROP_BOOLEAN, PROP_NONE);
	RNA_def_property_boolean_sdna(prop, NULL, "flag", GP_EDITBRUSH_FLAG_SMOOTH_PRESSURE);
	RNA_def_property_ui_text(prop, "Affect Pressure", "Affect pressure values as well when smoothing strokes");
}

void RNA_def_sculpt_paint(BlenderRNA *brna)
{
	/* *** Non-Animated *** */
	RNA_define_animate_sdna(false);
	rna_def_paint_curve(brna);
	rna_def_paint(brna);
	rna_def_sculpt(brna);
	rna_def_uv_sculpt(brna);
	rna_def_vertex_paint(brna);
	rna_def_image_paint(brna);
	rna_def_particle_edit(brna);
	rna_def_gpencil_sculpt(brna);
	RNA_define_animate_sdna(true);
}

#endif<|MERGE_RESOLUTION|>--- conflicted
+++ resolved
@@ -60,8 +60,7 @@
 	{0, NULL, 0, NULL, NULL}
 };
 
-<<<<<<< HEAD
-EnumPropertyItem gpencil_sculpt_brush_items[] = {
+EnumPropertyItem rna_enum_gpencil_sculpt_brush_items[] = {
 	{GP_EDITBRUSH_TYPE_SMOOTH, "SMOOTH", 0, "Smooth", "Smooth stroke points"},
 	{GP_EDITBRUSH_TYPE_THICKNESS, "THICKNESS", 0, "Thickness", "Adjust thickness of strokes"},
 	{GP_EDITBRUSH_TYPE_GRAB, "GRAB", 0, "Grab", "Translate the set of points initially within the brush circle"},
@@ -75,10 +74,7 @@
 	{0, NULL, 0, NULL, NULL}
 };
 
-EnumPropertyItem symmetrize_direction_items[] = {
-=======
 EnumPropertyItem rna_enum_symmetrize_direction_items[] = {
->>>>>>> f997449f
 	{BMO_SYMMETRIZE_NEGATIVE_X, "NEGATIVE_X", 0, "-X to +X", ""},
 	{BMO_SYMMETRIZE_POSITIVE_X, "POSITIVE_X", 0, "+X to -X", ""},
 
@@ -1000,7 +996,7 @@
 
 	prop = RNA_def_property(srna, "tool", PROP_ENUM, PROP_NONE);
 	RNA_def_property_enum_sdna(prop, NULL, "brushtype");
-	RNA_def_property_enum_items(prop, gpencil_sculpt_brush_items);
+	RNA_def_property_enum_items(prop, rna_enum_gpencil_sculpt_brush_items);
 	RNA_def_property_ui_text(prop, "Tool", "");
 	
 	prop = RNA_def_property(srna, "brush", PROP_POINTER, PROP_NONE);
