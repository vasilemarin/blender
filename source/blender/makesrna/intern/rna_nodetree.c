--- conflicted
+++ resolved
@@ -6976,14 +6976,8 @@
 
 	RNA_def_struct_sdna_from(srna, "NodeCryptomatte", "storage");
 	prop = RNA_def_property(srna, "matte_id", PROP_STRING, PROP_NONE);
-<<<<<<< HEAD
-	RNA_def_property_string_funcs(
-	        prop, "rna_NodeCryptomatte_matte_get", "rna_NodeCryptomatte_matte_length",
-	        "rna_NodeCryptomatte_matte_set");
-=======
 	RNA_def_property_string_funcs(prop, "rna_NodeCryptomatte_matte_get", "rna_NodeCryptomatte_matte_length",
 	                              "rna_NodeCryptomatte_matte_set");
->>>>>>> 9fd0060c
 	RNA_def_property_ui_text(prop, "Matte Objects", "List of object and material crypto IDs to include in matte");
 	RNA_def_property_update(prop, NC_NODE | NA_EDITED, "rna_Node_update");
 
