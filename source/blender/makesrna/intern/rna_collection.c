--- conflicted
+++ resolved
@@ -130,10 +130,6 @@
                                                   PointerRNA *UNUSED(ptr_item_storage),
                                                   IDOverrideLibraryPropertyOperation *opop)
 {
-<<<<<<< HEAD
-=======
-  (void)opop;
->>>>>>> 9d6b5e23
   BLI_assert(opop->operation == IDOVERRIDE_LIBRARY_OP_REPLACE &&
              "Unsupported RNA override operation on collections' objects");
   UNUSED_VARS_NDEBUG(opop);
@@ -237,10 +233,6 @@
                                                    PointerRNA *UNUSED(ptr_item_storage),
                                                    IDOverrideLibraryPropertyOperation *opop)
 {
-<<<<<<< HEAD
-=======
-  (void)opop;
->>>>>>> 9d6b5e23
   BLI_assert(opop->operation == IDOVERRIDE_LIBRARY_OP_REPLACE &&
              "Unsupported RNA override operation on collections' objects");
   UNUSED_VARS_NDEBUG(opop);
