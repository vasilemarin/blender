/*
 * This program is free software; you can redistribute it and/or
 * modify it under the terms of the GNU General Public License
 * as published by the Free Software Foundation; either version 2
 * of the License, or (at your option) any later version.
 *
 * This program is distributed in the hope that it will be useful,
 * but WITHOUT ANY WARRANTY; without even the implied warranty of
 * MERCHANTABILITY or FITNESS FOR A PARTICULAR PURPOSE.  See the
 * GNU General Public License for more details.
 *
 * You should have received a copy of the GNU General Public License
 * along with this program; if not, write to the Free Software Foundation,
 * Inc., 51 Franklin Street, Fifth Floor, Boston, MA 02110-1301, USA.
 */

/** \file
 * \ingroup RNA
 */

#include <stdlib.h>
#include <stdio.h>

#include "DNA_color_types.h"
#include "DNA_texture_types.h"

#include "BLI_utildefines.h"

#include "RNA_define.h"
#include "rna_internal.h"

#include "WM_api.h"
#include "WM_types.h"

#ifdef RNA_RUNTIME

#  include "RNA_access.h"

#  include "DNA_image_types.h"
#  include "DNA_material_types.h"
#  include "DNA_movieclip_types.h"
#  include "DNA_node_types.h"
#  include "DNA_object_types.h"
#  include "DNA_particle_types.h"
#  include "DNA_sequence_types.h"

#  include "MEM_guardedalloc.h"

#  include "BKE_colorband.h"
#  include "BKE_colortools.h"
#  include "BKE_image.h"
#  include "BKE_movieclip.h"
#  include "BKE_node.h"
#  include "BKE_sequencer.h"
#  include "BKE_linestyle.h"

#  include "DEG_depsgraph.h"

#  include "ED_node.h"

#  include "IMB_colormanagement.h"
#  include "IMB_imbuf.h"

static int rna_CurveMapping_curves_length(PointerRNA *ptr)
{
  CurveMapping *cumap = (CurveMapping *)ptr->data;
  int len;

  for (len = 0; len < CM_TOT; len++) {
    if (!cumap->cm[len].curve) {
      break;
    }
  }

  return len;
}

static void rna_CurveMapping_curves_begin(CollectionPropertyIterator *iter, PointerRNA *ptr)
{
  CurveMapping *cumap = (CurveMapping *)ptr->data;

  rna_iterator_array_begin(
      iter, cumap->cm, sizeof(CurveMap), rna_CurveMapping_curves_length(ptr), 0, NULL);
}

static void rna_CurveMapping_clip_set(PointerRNA *ptr, bool value)
{
  CurveMapping *cumap = (CurveMapping *)ptr->data;

  if (value) {
    cumap->flag |= CUMA_DO_CLIP;
  }
  else {
    cumap->flag &= ~CUMA_DO_CLIP;
  }

  BKE_curvemapping_changed(cumap, false);
}

static void rna_CurveMapping_black_level_set(PointerRNA *ptr, const float *values)
{
  CurveMapping *cumap = (CurveMapping *)ptr->data;
  cumap->black[0] = values[0];
  cumap->black[1] = values[1];
  cumap->black[2] = values[2];
  BKE_curvemapping_set_black_white(cumap, NULL, NULL);
}

static void rna_CurveMapping_white_level_set(PointerRNA *ptr, const float *values)
{
  CurveMapping *cumap = (CurveMapping *)ptr->data;
  cumap->white[0] = values[0];
  cumap->white[1] = values[1];
  cumap->white[2] = values[2];
  BKE_curvemapping_set_black_white(cumap, NULL, NULL);
}

static void rna_CurveMapping_tone_update(Main *UNUSED(bmain),
                                         Scene *UNUSED(scene),
                                         PointerRNA *UNUSED(ptr))
{
  WM_main_add_notifier(NC_NODE | NA_EDITED, NULL);
  WM_main_add_notifier(NC_SCENE | ND_SEQUENCER, NULL);
}

static void rna_CurveMapping_clipminx_range(
    PointerRNA *ptr, float *min, float *max, float *UNUSED(softmin), float *UNUSED(softmax))
{
  CurveMapping *cumap = (CurveMapping *)ptr->data;

  *min = -100.0f;
  *max = cumap->clipr.xmax;
}

static void rna_CurveMapping_clipminy_range(
    PointerRNA *ptr, float *min, float *max, float *UNUSED(softmin), float *UNUSED(softmax))
{
  CurveMapping *cumap = (CurveMapping *)ptr->data;

  *min = -100.0f;
  *max = cumap->clipr.ymax;
}

static void rna_CurveMapping_clipmaxx_range(
    PointerRNA *ptr, float *min, float *max, float *UNUSED(softmin), float *UNUSED(softmax))
{
  CurveMapping *cumap = (CurveMapping *)ptr->data;

  *min = cumap->clipr.xmin;
  *max = 100.0f;
}

static void rna_CurveMapping_clipmaxy_range(
    PointerRNA *ptr, float *min, float *max, float *UNUSED(softmin), float *UNUSED(softmax))
{
  CurveMapping *cumap = (CurveMapping *)ptr->data;

  *min = cumap->clipr.ymin;
  *max = 100.0f;
}

static char *rna_ColorRamp_path(PointerRNA *ptr)
{
  char *path = NULL;

  /* handle the cases where a single data-block may have 2 ramp types */
  if (ptr->id.data) {
    ID *id = ptr->id.data;

    switch (GS(id->name)) {
      case ID_NT: {
        bNodeTree *ntree = (bNodeTree *)id;
        bNode *node;
        PointerRNA node_ptr;
        char *node_path;

        for (node = ntree->nodes.first; node; node = node->next) {
          if (ELEM(node->type, SH_NODE_VALTORGB, CMP_NODE_VALTORGB, TEX_NODE_VALTORGB)) {
            if (node->storage == ptr->data) {
              /* all node color ramp properties called 'color_ramp'
               * prepend path from ID to the node
               */
              RNA_pointer_create(id, &RNA_Node, node, &node_ptr);
              node_path = RNA_path_from_ID_to_struct(&node_ptr);
              path = BLI_sprintfN("%s.color_ramp", node_path);
              MEM_freeN(node_path);
            }
          }
        }
        break;
      }

      case ID_LS: {
        /* may be NULL */
        path = BKE_linestyle_path_to_color_ramp((FreestyleLineStyle *)id, (ColorBand *)ptr->data);
        break;
      }

      default:
        /* everything else just uses 'color_ramp' */
        path = BLI_strdup("color_ramp");
        break;
    }
  }
  else {
    /* everything else just uses 'color_ramp' */
    path = BLI_strdup("color_ramp");
  }

  return path;
}

static char *rna_ColorRampElement_path(PointerRNA *ptr)
{
  PointerRNA ramp_ptr;
  PropertyRNA *prop;
  char *path = NULL;
  int index;

  /* helper macro for use here to try and get the path
   * - this calls the standard code for getting a path to a texture...
   */

#  define COLRAMP_GETPATH \
    { \
      prop = RNA_struct_find_property(&ramp_ptr, "elements"); \
      if (prop) { \
        index = RNA_property_collection_lookup_index(&ramp_ptr, prop, ptr); \
        if (index != -1) { \
          char *texture_path = rna_ColorRamp_path(&ramp_ptr); \
          path = BLI_sprintfN("%s.elements[%d]", texture_path, index); \
          MEM_freeN(texture_path); \
        } \
      } \
    } \
    (void)0

  /* determine the path from the ID-block to the ramp */
  /* FIXME: this is a very slow way to do it, but it will have to suffice... */
  if (ptr->id.data) {
    ID *id = ptr->id.data;

    switch (GS(id->name)) {
      case ID_NT: {
        bNodeTree *ntree = (bNodeTree *)id;
        bNode *node;

        for (node = ntree->nodes.first; node; node = node->next) {
          if (ELEM(node->type, SH_NODE_VALTORGB, CMP_NODE_VALTORGB, TEX_NODE_VALTORGB)) {
            RNA_pointer_create(id, &RNA_ColorRamp, node->storage, &ramp_ptr);
            COLRAMP_GETPATH;
          }
        }
        break;
      }
      case ID_LS: {
        ListBase listbase;
        LinkData *link;

        BKE_linestyle_modifier_list_color_ramps((FreestyleLineStyle *)id, &listbase);
        for (link = (LinkData *)listbase.first; link; link = link->next) {
          RNA_pointer_create(id, &RNA_ColorRamp, link->data, &ramp_ptr);
          COLRAMP_GETPATH;
        }
        BLI_freelistN(&listbase);
        break;
      }

      default: /* everything else should have a "color_ramp" property */
      {
        /* create pointer to the ID block, and try to resolve "color_ramp" pointer */
        RNA_id_pointer_create(id, &ramp_ptr);
        if (RNA_path_resolve(&ramp_ptr, "color_ramp", &ramp_ptr, &prop)) {
          COLRAMP_GETPATH;
        }
        break;
      }
    }
  }

  /* cleanup the macro we defined */
#  undef COLRAMP_GETPATH

  return path;
}

static void rna_ColorRamp_update(Main *bmain, Scene *UNUSED(scene), PointerRNA *ptr)
{
  if (ptr->id.data) {
    ID *id = ptr->id.data;

    switch (GS(id->name)) {
      case ID_MA: {
        Material *ma = ptr->id.data;

        DEG_id_tag_update(&ma->id, 0);
        WM_main_add_notifier(NC_MATERIAL | ND_SHADING_DRAW, ma);
        break;
      }
      case ID_NT: {
        bNodeTree *ntree = (bNodeTree *)id;
        bNode *node;

        for (node = ntree->nodes.first; node; node = node->next) {
          if (ELEM(node->type, SH_NODE_VALTORGB, CMP_NODE_VALTORGB, TEX_NODE_VALTORGB)) {
            ED_node_tag_update_nodetree(bmain, ntree, node);
          }
        }
        break;
      }
      case ID_TE: {
        Tex *tex = ptr->id.data;

        DEG_id_tag_update(&tex->id, 0);
        WM_main_add_notifier(NC_TEXTURE, tex);
        break;
      }
      case ID_LS: {
        FreestyleLineStyle *linestyle = ptr->id.data;

        WM_main_add_notifier(NC_LINESTYLE, linestyle);
        break;
      }
      case ID_PA: {
        ParticleSettings *part = ptr->id.data;

        DEG_id_tag_update(&part->id, ID_RECALC_GEOMETRY | ID_RECALC_PSYS_REDO);
        WM_main_add_notifier(NC_OBJECT | ND_PARTICLE | NA_EDITED, part);
      }
      default:
        break;
    }
  }
}

static void rna_ColorRamp_eval(struct ColorBand *coba, float position, float color[4])
{
  BKE_colorband_evaluate(coba, position, color);
}

static CBData *rna_ColorRampElement_new(struct ColorBand *coba,
                                        ReportList *reports,
                                        float position)
{
  CBData *element = BKE_colorband_element_add(coba, position);

  if (element == NULL) {
    BKE_reportf(reports, RPT_ERROR, "Unable to add element to colorband (limit %d)", MAXCOLORBAND);
  }

  return element;
}

static void rna_ColorRampElement_remove(struct ColorBand *coba,
                                        ReportList *reports,
                                        PointerRNA *element_ptr)
{
  CBData *element = element_ptr->data;
  int index = (int)(element - coba->data);
  if (BKE_colorband_element_remove(coba, index) == false) {
    BKE_report(reports, RPT_ERROR, "Element not found in element collection or last element");
    return;
  }

  RNA_POINTER_INVALIDATE(element_ptr);
}

static void rna_CurveMap_remove_point(CurveMap *cuma, ReportList *reports, PointerRNA *point_ptr)
{
  CurveMapPoint *point = point_ptr->data;
  if (BKE_curvemap_remove_point(cuma, point) == false) {
    BKE_report(reports, RPT_ERROR, "Unable to remove curve point");
    return;
  }

  RNA_POINTER_INVALIDATE(point_ptr);
}

static void rna_Scopes_update(Main *UNUSED(bmain), Scene *UNUSED(scene), PointerRNA *ptr)
{
  Scopes *s = (Scopes *)ptr->data;
  s->ok = 0;
}

static int rna_ColorManagedDisplaySettings_display_device_get(struct PointerRNA *ptr)
{
  ColorManagedDisplaySettings *display = (ColorManagedDisplaySettings *)ptr->data;

  return IMB_colormanagement_display_get_named_index(display->display_device);
}

static void rna_ColorManagedDisplaySettings_display_device_set(struct PointerRNA *ptr, int value)
{
  ColorManagedDisplaySettings *display = (ColorManagedDisplaySettings *)ptr->data;
  const char *name = IMB_colormanagement_display_get_indexed_name(value);

  if (name) {
    BLI_strncpy(display->display_device, name, sizeof(display->display_device));
  }
}

static const EnumPropertyItem *rna_ColorManagedDisplaySettings_display_device_itemf(
    bContext *UNUSED(C), PointerRNA *UNUSED(ptr), PropertyRNA *UNUSED(prop), bool *r_free)
{
  EnumPropertyItem *items = NULL;
  int totitem = 0;

  IMB_colormanagement_display_items_add(&items, &totitem);
  RNA_enum_item_end(&items, &totitem);

  *r_free = true;

  return items;
}

static void rna_ColorManagedDisplaySettings_display_device_update(Main *bmain,
                                                                  Scene *UNUSED(scene),
                                                                  PointerRNA *ptr)
{
  ID *id = ptr->id.data;

  if (!id) {
    return;
  }

  if (GS(id->name) == ID_SCE) {
    Scene *scene = (Scene *)id;

    IMB_colormanagement_validate_settings(&scene->display_settings, &scene->view_settings);

    DEG_id_tag_update(id, 0);
    WM_main_add_notifier(NC_SCENE | ND_SEQUENCER, NULL);

    /* Color management can be baked into shaders, need to refresh. */
    for (Material *ma = bmain->materials.first; ma; ma = ma->id.next) {
      DEG_id_tag_update(&ma->id, ID_RECALC_COPY_ON_WRITE);
    }
  }
}

static char *rna_ColorManagedDisplaySettings_path(PointerRNA *UNUSED(ptr))
{
  return BLI_strdup("display_settings");
}

static int rna_ColorManagedViewSettings_view_transform_get(PointerRNA *ptr)
{
  ColorManagedViewSettings *view = (ColorManagedViewSettings *)ptr->data;

  return IMB_colormanagement_view_get_named_index(view->view_transform);
}

static void rna_ColorManagedViewSettings_view_transform_set(PointerRNA *ptr, int value)
{
  ColorManagedViewSettings *view = (ColorManagedViewSettings *)ptr->data;

  const char *name = IMB_colormanagement_view_get_indexed_name(value);

  if (name) {
    BLI_strncpy(view->view_transform, name, sizeof(view->view_transform));
  }
}

static const EnumPropertyItem *rna_ColorManagedViewSettings_view_transform_itemf(
    bContext *C, PointerRNA *UNUSED(ptr), PropertyRNA *UNUSED(prop), bool *r_free)
{
  Scene *scene = CTX_data_scene(C);
  EnumPropertyItem *items = NULL;
  ColorManagedDisplaySettings *display_settings = &scene->display_settings;
  int totitem = 0;

  IMB_colormanagement_view_items_add(&items, &totitem, display_settings->display_device);
  RNA_enum_item_end(&items, &totitem);

  *r_free = true;
  return items;
}

static int rna_ColorManagedViewSettings_look_get(PointerRNA *ptr)
{
  ColorManagedViewSettings *view = (ColorManagedViewSettings *)ptr->data;

  return IMB_colormanagement_look_get_named_index(view->look);
}

static void rna_ColorManagedViewSettings_look_set(PointerRNA *ptr, int value)
{
  ColorManagedViewSettings *view = (ColorManagedViewSettings *)ptr->data;

  const char *name = IMB_colormanagement_look_get_indexed_name(value);

  if (name) {
    BLI_strncpy(view->look, name, sizeof(view->look));
  }
}

static const EnumPropertyItem *rna_ColorManagedViewSettings_look_itemf(bContext *UNUSED(C),
                                                                       PointerRNA *ptr,
                                                                       PropertyRNA *UNUSED(prop),
                                                                       bool *r_free)
{
  ColorManagedViewSettings *view = (ColorManagedViewSettings *)ptr->data;
  EnumPropertyItem *items = NULL;
  int totitem = 0;

  IMB_colormanagement_look_items_add(&items, &totitem, view->view_transform);
  RNA_enum_item_end(&items, &totitem);

  *r_free = true;
  return items;
}

static void rna_ColorManagedViewSettings_use_curves_set(PointerRNA *ptr, bool value)
{
  ColorManagedViewSettings *view_settings = (ColorManagedViewSettings *)ptr->data;

  if (value) {
    view_settings->flag |= COLORMANAGE_VIEW_USE_CURVES;

    if (view_settings->curve_mapping == NULL) {
      view_settings->curve_mapping = BKE_curvemapping_add(4, 0.0f, 0.0f, 1.0f, 1.0f);
    }
  }
  else {
    view_settings->flag &= ~COLORMANAGE_VIEW_USE_CURVES;
  }
}

static char *rna_ColorManagedViewSettings_path(PointerRNA *UNUSED(ptr))
{
  return BLI_strdup("view_settings");
}

static bool rna_ColorManagedColorspaceSettings_is_data_get(struct PointerRNA *ptr)
{
  ColorManagedColorspaceSettings *colorspace = (ColorManagedColorspaceSettings *)ptr->data;
  const char *data_name = IMB_colormanagement_role_colorspace_name_get(COLOR_ROLE_DATA);
  return STREQ(colorspace->name, data_name);
}

static void rna_ColorManagedColorspaceSettings_is_data_set(struct PointerRNA *ptr, bool value)
{
  ColorManagedColorspaceSettings *colorspace = (ColorManagedColorspaceSettings *)ptr->data;
  if (value) {
    const char *data_name = IMB_colormanagement_role_colorspace_name_get(COLOR_ROLE_DATA);
    STRNCPY(colorspace->name, data_name);
  }
}

static int rna_ColorManagedColorspaceSettings_colorspace_get(struct PointerRNA *ptr)
{
  ColorManagedColorspaceSettings *colorspace = (ColorManagedColorspaceSettings *)ptr->data;

  return IMB_colormanagement_colorspace_get_named_index(colorspace->name);
}

static void rna_ColorManagedColorspaceSettings_colorspace_set(struct PointerRNA *ptr, int value)
{
  ColorManagedColorspaceSettings *colorspace = (ColorManagedColorspaceSettings *)ptr->data;
  const char *name = IMB_colormanagement_colorspace_get_indexed_name(value);

  if (name && name[0]) {
    BLI_strncpy(colorspace->name, name, sizeof(colorspace->name));
  }
}

static const EnumPropertyItem *rna_ColorManagedColorspaceSettings_colorspace_itemf(
    bContext *UNUSED(C), PointerRNA *UNUSED(ptr), PropertyRNA *UNUSED(prop), bool *r_free)
{
  EnumPropertyItem *items = NULL;
  int totitem = 0;

  IMB_colormanagement_colorspace_items_add(&items, &totitem);
  RNA_enum_item_end(&items, &totitem);

  *r_free = true;

  return items;
}

static void rna_ColorManagedColorspaceSettings_reload_update(Main *bmain,
                                                             Scene *UNUSED(scene),
                                                             PointerRNA *ptr)
{
  ID *id = ptr->id.data;

  if (GS(id->name) == ID_IM) {
    Image *ima = (Image *)id;

    DEG_id_tag_update(&ima->id, 0);

    BKE_image_signal(bmain, ima, NULL, IMA_SIGNAL_COLORMANAGE);

    WM_main_add_notifier(NC_IMAGE | ND_DISPLAY, &ima->id);
    WM_main_add_notifier(NC_IMAGE | NA_EDITED, &ima->id);
  }
  else if (GS(id->name) == ID_MC) {
    MovieClip *clip = (MovieClip *)id;

<<<<<<< HEAD
    DEG_id_tag_update(&clip->id, ID_RECALC_SOURCE);
=======
    BKE_movieclip_reload(bmain, clip);
>>>>>>> 9d6b5e23
    BKE_sequence_invalidate_movieclip_strips(bmain, clip);

    WM_main_add_notifier(NC_MOVIECLIP | ND_DISPLAY, &clip->id);
    WM_main_add_notifier(NC_MOVIECLIP | NA_EDITED, &clip->id);
  }
  else if (GS(id->name) == ID_SCE) {
    Scene *scene = (Scene *)id;
    BKE_sequence_invalidate_scene_strips(bmain, scene);

    if (scene->ed) {
      ColorManagedColorspaceSettings *colorspace_settings = (ColorManagedColorspaceSettings *)
                                                                ptr->data;
      Sequence *seq;
      bool seq_found = false;

      if (&scene->sequencer_colorspace_settings != colorspace_settings) {
        SEQ_BEGIN (scene->ed, seq) {
          if (seq->strip && &seq->strip->colorspace_settings == colorspace_settings) {
            seq_found = true;
            break;
          }
        }
        SEQ_END;
      }

      if (seq_found) {
        BKE_sequence_free_anim(seq);

        if (seq->strip->proxy && seq->strip->proxy->anim) {
          IMB_free_anim(seq->strip->proxy->anim);
          seq->strip->proxy->anim = NULL;
        }

        BKE_sequence_invalidate_cache_preprocessed(scene, seq);
      }
      else {
        SEQ_BEGIN (scene->ed, seq) {
          BKE_sequence_free_anim(seq);
        }
        SEQ_END;
      }

      WM_main_add_notifier(NC_SCENE | ND_SEQUENCER, NULL);
    }
  }
}

static char *rna_ColorManagedSequencerColorspaceSettings_path(PointerRNA *UNUSED(ptr))
{
  return BLI_strdup("sequencer_colorspace_settings");
}

static char *rna_ColorManagedInputColorspaceSettings_path(PointerRNA *UNUSED(ptr))
{
  return BLI_strdup("colorspace_settings");
}

static void rna_ColorManagement_update(Main *UNUSED(bmain), Scene *UNUSED(scene), PointerRNA *ptr)
{
  ID *id = ptr->id.data;

  if (!id) {
    return;
  }

  if (GS(id->name) == ID_SCE) {
    DEG_id_tag_update(id, 0);
    WM_main_add_notifier(NC_SCENE | ND_SEQUENCER, NULL);
  }
}

/* this function only exists because #BKE_curvemap_evaluateF uses a 'const' qualifier */
static float rna_CurveMap_evaluateF(struct CurveMap *cuma, ReportList *reports, float value)
{
  if (!cuma->table) {
    BKE_report(
        reports,
        RPT_ERROR,
        "CurveMap table not initialized, call initialize() on CurveMapping owner of the CurveMap");
    return 0.0f;
  }
  return BKE_curvemap_evaluateF(cuma, value);
}

static void rna_CurveMap_initialize(struct CurveMapping *cumap)
{
  BKE_curvemapping_initialize(cumap);
}
#else

static void rna_def_curvemappoint(BlenderRNA *brna)
{
  StructRNA *srna;
  PropertyRNA *prop;
  static const EnumPropertyItem prop_handle_type_items[] = {
      {0, "AUTO", 0, "Auto Handle", ""},
      {CUMA_HANDLE_AUTO_ANIM, "AUTO_CLAMPED", 0, "Auto Clamped Handle", ""},
      {CUMA_HANDLE_VECTOR, "VECTOR", 0, "Vector Handle", ""},
      {0, NULL, 0, NULL, NULL},
  };

  srna = RNA_def_struct(brna, "CurveMapPoint", NULL);
  RNA_def_struct_ui_text(srna, "CurveMapPoint", "Point of a curve used for a curve mapping");

  prop = RNA_def_property(srna, "location", PROP_FLOAT, PROP_XYZ);
  RNA_def_property_float_sdna(prop, NULL, "x");
  RNA_def_property_array(prop, 2);
  RNA_def_property_ui_text(prop, "Location", "X/Y coordinates of the curve point");

  prop = RNA_def_property(srna, "handle_type", PROP_ENUM, PROP_NONE);
  RNA_def_property_enum_bitflag_sdna(prop, NULL, "flag");
  RNA_def_property_enum_items(prop, prop_handle_type_items);
  RNA_def_property_ui_text(
      prop, "Handle Type", "Curve interpolation at this point: Bezier or vector");

  prop = RNA_def_property(srna, "select", PROP_BOOLEAN, PROP_NONE);
  RNA_def_property_boolean_sdna(prop, NULL, "flag", CUMA_SELECT);
  RNA_def_property_ui_text(prop, "Select", "Selection state of the curve point");
}

static void rna_def_curvemap_points_api(BlenderRNA *brna, PropertyRNA *cprop)
{
  StructRNA *srna;
  PropertyRNA *parm;
  FunctionRNA *func;

  RNA_def_property_srna(cprop, "CurveMapPoints");
  srna = RNA_def_struct(brna, "CurveMapPoints", NULL);
  RNA_def_struct_sdna(srna, "CurveMap");
  RNA_def_struct_ui_text(srna, "Curve Map Point", "Collection of Curve Map Points");

  func = RNA_def_function(srna, "new", "BKE_curvemap_insert");
  RNA_def_function_ui_description(func, "Add point to CurveMap");
  parm = RNA_def_float(func,
                       "position",
                       0.0f,
                       -FLT_MAX,
                       FLT_MAX,
                       "Position",
                       "Position to add point",
                       -FLT_MAX,
                       FLT_MAX);
  RNA_def_parameter_flags(parm, 0, PARM_REQUIRED);
  parm = RNA_def_float(
      func, "value", 0.0f, -FLT_MAX, FLT_MAX, "Value", "Value of point", -FLT_MAX, FLT_MAX);
  RNA_def_parameter_flags(parm, 0, PARM_REQUIRED);
  parm = RNA_def_pointer(func, "point", "CurveMapPoint", "", "New point");
  RNA_def_function_return(func, parm);

  func = RNA_def_function(srna, "remove", "rna_CurveMap_remove_point");
  RNA_def_function_flag(func, FUNC_USE_REPORTS);
  RNA_def_function_ui_description(func, "Delete point from CurveMap");
  parm = RNA_def_pointer(func, "point", "CurveMapPoint", "", "PointElement to remove");
  RNA_def_parameter_flags(parm, PROP_NEVER_NULL, PARM_REQUIRED | PARM_RNAPTR);
  RNA_def_parameter_clear_flags(parm, PROP_THICK_WRAP, 0);
}

static void rna_def_curvemap(BlenderRNA *brna)
{
  StructRNA *srna;
  PropertyRNA *prop, *parm;
  FunctionRNA *func;

  static const EnumPropertyItem prop_extend_items[] = {
      {0, "HORIZONTAL", 0, "Horizontal", ""},
      {CUMA_EXTEND_EXTRAPOLATE, "EXTRAPOLATED", 0, "Extrapolated", ""},
      {0, NULL, 0, NULL, NULL},
  };

  srna = RNA_def_struct(brna, "CurveMap", NULL);
  RNA_def_struct_ui_text(srna, "CurveMap", "Curve in a curve mapping");

  prop = RNA_def_property(srna, "extend", PROP_ENUM, PROP_NONE);
  RNA_def_property_enum_bitflag_sdna(prop, NULL, "flag");
  RNA_def_property_enum_items(prop, prop_extend_items);
  RNA_def_property_ui_text(prop, "Extend", "Extrapolate the curve or extend it horizontally");

  prop = RNA_def_property(srna, "points", PROP_COLLECTION, PROP_NONE);
  RNA_def_property_collection_sdna(prop, NULL, "curve", "totpoint");
  RNA_def_property_struct_type(prop, "CurveMapPoint");
  RNA_def_property_ui_text(prop, "Points", "");
  rna_def_curvemap_points_api(brna, prop);

  func = RNA_def_function(srna, "evaluate", "rna_CurveMap_evaluateF");
  RNA_def_function_flag(func, FUNC_USE_REPORTS);
  RNA_def_function_ui_description(func, "Evaluate curve at given location");
  parm = RNA_def_float(func,
                       "position",
                       0.0f,
                       -FLT_MAX,
                       FLT_MAX,
                       "Position",
                       "Position to evaluate curve at",
                       -FLT_MAX,
                       FLT_MAX);
  RNA_def_parameter_flags(parm, 0, PARM_REQUIRED);
  parm = RNA_def_float(func,
                       "value",
                       0.0f,
                       -FLT_MAX,
                       FLT_MAX,
                       "Value",
                       "Value of curve at given location",
                       -FLT_MAX,
                       FLT_MAX);
  RNA_def_function_return(func, parm);
}

static void rna_def_curvemapping(BlenderRNA *brna)
{
  StructRNA *srna;
  PropertyRNA *prop;
  FunctionRNA *func;

  static const EnumPropertyItem tone_items[] = {
      {CURVE_TONE_STANDARD, "STANDARD", 0, "Standard", ""},
      {CURVE_TONE_FILMLIKE, "FILMLIKE", 0, "Film like", ""},
      {0, NULL, 0, NULL, NULL},
  };

  srna = RNA_def_struct(brna, "CurveMapping", NULL);
  RNA_def_struct_ui_text(
      srna,
      "CurveMapping",
      "Curve mapping to map color, vector and scalar values to other values using "
      "a user defined curve");

  prop = RNA_def_property(srna, "tone", PROP_ENUM, PROP_NONE);
  RNA_def_property_enum_sdna(prop, NULL, "tone");
  RNA_def_property_enum_items(prop, tone_items);
  RNA_def_property_ui_text(prop, "Tone", "Tone of the curve");
  RNA_def_property_update(prop, 0, "rna_CurveMapping_tone_update");

  prop = RNA_def_property(srna, "use_clip", PROP_BOOLEAN, PROP_NONE);
  RNA_def_property_boolean_sdna(prop, NULL, "flag", CUMA_DO_CLIP);
  RNA_def_property_ui_text(prop, "Clip", "Force the curve view to fit a defined boundary");
  RNA_def_property_boolean_funcs(prop, NULL, "rna_CurveMapping_clip_set");

  prop = RNA_def_property(srna, "clip_min_x", PROP_FLOAT, PROP_NONE);
  RNA_def_property_float_sdna(prop, NULL, "clipr.xmin");
  RNA_def_property_range(prop, -100.0f, 100.0f);
  RNA_def_property_ui_text(prop, "Clip Min X", "");
  RNA_def_property_float_funcs(prop, NULL, NULL, "rna_CurveMapping_clipminx_range");

  prop = RNA_def_property(srna, "clip_min_y", PROP_FLOAT, PROP_NONE);
  RNA_def_property_float_sdna(prop, NULL, "clipr.ymin");
  RNA_def_property_range(prop, -100.0f, 100.0f);
  RNA_def_property_ui_text(prop, "Clip Min Y", "");
  RNA_def_property_float_funcs(prop, NULL, NULL, "rna_CurveMapping_clipminy_range");

  prop = RNA_def_property(srna, "clip_max_x", PROP_FLOAT, PROP_NONE);
  RNA_def_property_float_sdna(prop, NULL, "clipr.xmax");
  RNA_def_property_range(prop, -100.0f, 100.0f);
  RNA_def_property_ui_text(prop, "Clip Max X", "");
  RNA_def_property_float_funcs(prop, NULL, NULL, "rna_CurveMapping_clipmaxx_range");

  prop = RNA_def_property(srna, "clip_max_y", PROP_FLOAT, PROP_NONE);
  RNA_def_property_float_sdna(prop, NULL, "clipr.ymax");
  RNA_def_property_range(prop, -100.0f, 100.0f);
  RNA_def_property_ui_text(prop, "Clip Max Y", "");
  RNA_def_property_float_funcs(prop, NULL, NULL, "rna_CurveMapping_clipmaxy_range");

  prop = RNA_def_property(srna, "curves", PROP_COLLECTION, PROP_NONE);
  RNA_def_property_collection_funcs(prop,
                                    "rna_CurveMapping_curves_begin",
                                    "rna_iterator_array_next",
                                    "rna_iterator_array_end",
                                    "rna_iterator_array_get",
                                    "rna_CurveMapping_curves_length",
                                    NULL,
                                    NULL,
                                    NULL);
  RNA_def_property_struct_type(prop, "CurveMap");
  RNA_def_property_ui_text(prop, "Curves", "");

  prop = RNA_def_property(srna, "black_level", PROP_FLOAT, PROP_COLOR);
  RNA_def_property_float_sdna(prop, NULL, "black");
  RNA_def_property_range(prop, -FLT_MAX, FLT_MAX);
  RNA_def_property_ui_range(prop, -1000.0f, 1000.0f, 1, 3);
  RNA_def_property_ui_text(
      prop, "Black Level", "For RGB curves, the color that black is mapped to");
  RNA_def_property_float_funcs(prop, NULL, "rna_CurveMapping_black_level_set", NULL);

  prop = RNA_def_property(srna, "white_level", PROP_FLOAT, PROP_COLOR);
  RNA_def_property_float_sdna(prop, NULL, "white");
  RNA_def_property_range(prop, -FLT_MAX, FLT_MAX);
  RNA_def_property_ui_range(prop, -1000.0f, 1000.0f, 1, 3);
  RNA_def_property_ui_text(
      prop, "White Level", "For RGB curves, the color that white is mapped to");
  RNA_def_property_float_funcs(prop, NULL, "rna_CurveMapping_white_level_set", NULL);

  func = RNA_def_function(srna, "update", "BKE_curvemapping_changed_all");
  RNA_def_function_ui_description(func, "Update curve mapping after making changes");

  func = RNA_def_function(srna, "initialize", "rna_CurveMap_initialize");
  RNA_def_function_ui_description(func, "Initialize curve");
}

static void rna_def_color_ramp_element(BlenderRNA *brna)
{
  StructRNA *srna;
  PropertyRNA *prop;

  srna = RNA_def_struct(brna, "ColorRampElement", NULL);
  RNA_def_struct_sdna(srna, "CBData");
  RNA_def_struct_path_func(srna, "rna_ColorRampElement_path");
  RNA_def_struct_ui_text(
      srna, "Color Ramp Element", "Element defining a color at a position in the color ramp");

  prop = RNA_def_property(srna, "color", PROP_FLOAT, PROP_COLOR);
  RNA_def_property_float_sdna(prop, NULL, "r");
  RNA_def_property_array(prop, 4);
  RNA_def_property_ui_text(prop, "Color", "Set color of selected color stop");
  RNA_def_property_update(prop, 0, "rna_ColorRamp_update");

  prop = RNA_def_property(srna, "alpha", PROP_FLOAT, PROP_COLOR);
  RNA_def_property_float_sdna(prop, NULL, "a");
  RNA_def_property_ui_text(prop, "Alpha", "Set alpha of selected color stop");
  RNA_def_property_update(prop, 0, "rna_ColorRamp_update");

  prop = RNA_def_property(srna, "position", PROP_FLOAT, PROP_NONE);
  RNA_def_property_float_sdna(prop, NULL, "pos");
  RNA_def_property_range(prop, 0, 1);
  RNA_def_property_ui_text(prop, "Position", "Set position of selected color stop");
  RNA_def_property_update(prop, 0, "rna_ColorRamp_update");
}

static void rna_def_color_ramp_element_api(BlenderRNA *brna, PropertyRNA *cprop)
{
  StructRNA *srna;
  PropertyRNA *parm;
  FunctionRNA *func;

  RNA_def_property_srna(cprop, "ColorRampElements");
  srna = RNA_def_struct(brna, "ColorRampElements", NULL);
  RNA_def_struct_sdna(srna, "ColorBand");
  RNA_def_struct_path_func(srna, "rna_ColorRampElement_path");
  RNA_def_struct_ui_text(srna, "Color Ramp Elements", "Collection of Color Ramp Elements");

  /* TODO, make these functions generic in texture.c */
  func = RNA_def_function(srna, "new", "rna_ColorRampElement_new");
  RNA_def_function_ui_description(func, "Add element to ColorRamp");
  RNA_def_function_flag(func, FUNC_USE_REPORTS);
  parm = RNA_def_float(
      func, "position", 0.0f, 0.0f, 1.0f, "Position", "Position to add element", 0.0f, 1.0f);
  RNA_def_parameter_flags(parm, 0, PARM_REQUIRED);
  /* return type */
  parm = RNA_def_pointer(func, "element", "ColorRampElement", "", "New element");
  RNA_def_function_return(func, parm);

  func = RNA_def_function(srna, "remove", "rna_ColorRampElement_remove");
  RNA_def_function_ui_description(func, "Delete element from ColorRamp");
  RNA_def_function_flag(func, FUNC_USE_REPORTS);
  parm = RNA_def_pointer(func, "element", "ColorRampElement", "", "Element to remove");
  RNA_def_parameter_flags(parm, PROP_NEVER_NULL, PARM_REQUIRED | PARM_RNAPTR);
  RNA_def_parameter_clear_flags(parm, PROP_THICK_WRAP, 0);
}

static void rna_def_color_ramp(BlenderRNA *brna)
{
  StructRNA *srna;
  PropertyRNA *prop;

  FunctionRNA *func;
  PropertyRNA *parm;

  static const EnumPropertyItem prop_interpolation_items[] = {
      {COLBAND_INTERP_EASE, "EASE", 0, "Ease", ""},
      {COLBAND_INTERP_CARDINAL, "CARDINAL", 0, "Cardinal", ""},
      {COLBAND_INTERP_LINEAR, "LINEAR", 0, "Linear", ""},
      {COLBAND_INTERP_B_SPLINE, "B_SPLINE", 0, "B-Spline", ""},
      {COLBAND_INTERP_CONSTANT, "CONSTANT", 0, "Constant", ""},
      {0, NULL, 0, NULL, NULL},
  };

  static const EnumPropertyItem prop_mode_items[] = {
      {COLBAND_BLEND_RGB, "RGB", 0, "RGB", ""},
      {COLBAND_BLEND_HSV, "HSV", 0, "HSV", ""},
      {COLBAND_BLEND_HSL, "HSL", 0, "HSL", ""},
      {0, NULL, 0, NULL, NULL},
  };

  static const EnumPropertyItem prop_hsv_items[] = {
      {COLBAND_HUE_NEAR, "NEAR", 0, "Near", ""},
      {COLBAND_HUE_FAR, "FAR", 0, "Far", ""},
      {COLBAND_HUE_CW, "CW", 0, "Clockwise", ""},
      {COLBAND_HUE_CCW, "CCW", 0, "Counter-Clockwise", ""},
      {0, NULL, 0, NULL, NULL},
  };

  srna = RNA_def_struct(brna, "ColorRamp", NULL);
  RNA_def_struct_sdna(srna, "ColorBand");
  RNA_def_struct_path_func(srna, "rna_ColorRamp_path");
  RNA_def_struct_ui_text(srna, "Color Ramp", "Color ramp mapping a scalar value to a color");

  prop = RNA_def_property(srna, "elements", PROP_COLLECTION, PROP_COLOR);
  RNA_def_property_collection_sdna(prop, NULL, "data", "tot");
  RNA_def_property_struct_type(prop, "ColorRampElement");
  RNA_def_property_ui_text(prop, "Elements", "");
  RNA_def_property_update(prop, 0, "rna_ColorRamp_update");
  rna_def_color_ramp_element_api(brna, prop);

  prop = RNA_def_property(srna, "interpolation", PROP_ENUM, PROP_NONE);
  RNA_def_property_enum_sdna(prop, NULL, "ipotype");
  RNA_def_property_enum_items(prop, prop_interpolation_items);
  RNA_def_property_ui_text(prop, "Interpolation", "Set interpolation between color stops");
  RNA_def_property_update(prop, 0, "rna_ColorRamp_update");

  prop = RNA_def_property(srna, "hue_interpolation", PROP_ENUM, PROP_NONE);
  RNA_def_property_enum_sdna(prop, NULL, "ipotype_hue");
  RNA_def_property_enum_items(prop, prop_hsv_items);
  RNA_def_property_ui_text(prop, "Color Interpolation", "Set color interpolation");
  RNA_def_property_update(prop, 0, "rna_ColorRamp_update");

  prop = RNA_def_property(srna, "color_mode", PROP_ENUM, PROP_NONE);
  RNA_def_property_enum_sdna(prop, NULL, "color_mode");
  RNA_def_property_enum_items(prop, prop_mode_items);
  RNA_def_property_ui_text(prop, "Color Mode", "Set color mode to use for interpolation");
  RNA_def_property_update(prop, 0, "rna_ColorRamp_update");

#  if 0 /* use len(elements) */
  prop = RNA_def_property(srna, "total", PROP_INT, PROP_NONE);
  RNA_def_property_int_sdna(prop, NULL, "tot");
  /* needs a function to do the right thing when adding elements like colorband_add_cb() */
  RNA_def_property_clear_flag(prop, PROP_EDITABLE);
  RNA_def_property_range(prop, 0, 31); /* MAXCOLORBAND = 32 */
  RNA_def_property_ui_text(prop, "Total", "Total number of elements");
  RNA_def_property_update(prop, 0, "rna_ColorRamp_update");
#  endif

  func = RNA_def_function(srna, "evaluate", "rna_ColorRamp_eval");
  RNA_def_function_ui_description(func, "Evaluate ColorRamp");
  parm = RNA_def_float(func,
                       "position",
                       1.0f,
                       0.0f,
                       1.0f,
                       "Position",
                       "Evaluate ColorRamp at position",
                       0.0f,
                       1.0f);
  RNA_def_parameter_flags(parm, 0, PARM_REQUIRED);
  /* return */
  parm = RNA_def_float_color(func,
                             "color",
                             4,
                             NULL,
                             -FLT_MAX,
                             FLT_MAX,
                             "Color",
                             "Color at given position",
                             -FLT_MAX,
                             FLT_MAX);
  RNA_def_parameter_flags(parm, PROP_THICK_WRAP, 0);
  RNA_def_function_output(func, parm);
}

static void rna_def_histogram(BlenderRNA *brna)
{
  StructRNA *srna;
  PropertyRNA *prop;

  static const EnumPropertyItem prop_mode_items[] = {
      {HISTO_MODE_LUMA, "LUMA", 0, "Luma", "Luma"},
      {HISTO_MODE_RGB, "RGB", 0, "RGB", "Red Green Blue"},
      {HISTO_MODE_R, "R", 0, "R", "Red"},
      {HISTO_MODE_G, "G", 0, "G", "Green"},
      {HISTO_MODE_B, "B", 0, "B", "Blue"},
      {HISTO_MODE_ALPHA, "A", 0, "A", "Alpha"},
      {0, NULL, 0, NULL, NULL},
  };

  srna = RNA_def_struct(brna, "Histogram", NULL);
  RNA_def_struct_ui_text(srna, "Histogram", "Statistical view of the levels of color in an image");

  prop = RNA_def_property(srna, "mode", PROP_ENUM, PROP_NONE);
  RNA_def_property_enum_sdna(prop, NULL, "mode");
  RNA_def_property_enum_items(prop, prop_mode_items);
  RNA_def_property_ui_text(prop, "Mode", "Channels to display when drawing the histogram");

  prop = RNA_def_property(srna, "show_line", PROP_BOOLEAN, PROP_NONE);
  RNA_def_property_boolean_sdna(prop, NULL, "flag", HISTO_FLAG_LINE);
  RNA_def_property_ui_text(prop, "Show Line", "Display lines rather than filled shapes");
  RNA_def_property_ui_icon(prop, ICON_GRAPH, 0);
}

static void rna_def_scopes(BlenderRNA *brna)
{
  StructRNA *srna;
  PropertyRNA *prop;

  static const EnumPropertyItem prop_wavefrm_mode_items[] = {
      {SCOPES_WAVEFRM_LUMA, "LUMA", ICON_COLOR, "Luma", ""},
      {SCOPES_WAVEFRM_RGB_PARADE, "PARADE", ICON_COLOR, "Parade", ""},
      {SCOPES_WAVEFRM_YCC_601, "YCBCR601", ICON_COLOR, "YCbCr (ITU 601)", ""},
      {SCOPES_WAVEFRM_YCC_709, "YCBCR709", ICON_COLOR, "YCbCr (ITU 709)", ""},
      {SCOPES_WAVEFRM_YCC_JPEG, "YCBCRJPG", ICON_COLOR, "YCbCr (Jpeg)", ""},
      {SCOPES_WAVEFRM_RGB, "RGB", ICON_COLOR, "Red Green Blue", ""},
      {0, NULL, 0, NULL, NULL},
  };

  srna = RNA_def_struct(brna, "Scopes", NULL);
  RNA_def_struct_ui_text(srna, "Scopes", "Scopes for statistical view of an image");

  prop = RNA_def_property(srna, "use_full_resolution", PROP_BOOLEAN, PROP_NONE);
  RNA_def_property_boolean_sdna(prop, "Scopes", "sample_full", 1);
  RNA_def_property_ui_text(prop, "Full Sample", "Sample every pixel of the image");
  RNA_def_property_update(prop, 0, "rna_Scopes_update");

  prop = RNA_def_property(srna, "accuracy", PROP_FLOAT, PROP_PERCENTAGE);
  RNA_def_property_float_sdna(prop, "Scopes", "accuracy");
  RNA_def_property_range(prop, 0.0, 100.0);
  RNA_def_property_ui_range(prop, 0.0, 100.0, 10, 1);
  RNA_def_property_ui_text(
      prop, "Accuracy", "Proportion of original image source pixel lines to sample");
  RNA_def_property_update(prop, 0, "rna_Scopes_update");

  prop = RNA_def_property(srna, "histogram", PROP_POINTER, PROP_NONE);
  RNA_def_property_pointer_sdna(prop, "Scopes", "hist");
  RNA_def_property_struct_type(prop, "Histogram");
  RNA_def_property_ui_text(prop, "Histogram", "Histogram for viewing image statistics");

  prop = RNA_def_property(srna, "waveform_mode", PROP_ENUM, PROP_NONE);
  RNA_def_property_enum_sdna(prop, "Scopes", "wavefrm_mode");
  RNA_def_property_enum_items(prop, prop_wavefrm_mode_items);
  RNA_def_property_ui_text(prop, "Waveform Mode", "");
  RNA_def_property_update(prop, 0, "rna_Scopes_update");

  prop = RNA_def_property(srna, "waveform_alpha", PROP_FLOAT, PROP_FACTOR);
  RNA_def_property_float_sdna(prop, "Scopes", "wavefrm_alpha");
  RNA_def_property_range(prop, 0, 1);
  RNA_def_property_ui_text(prop, "Waveform Opacity", "Opacity of the points");

  prop = RNA_def_property(srna, "vectorscope_alpha", PROP_FLOAT, PROP_FACTOR);
  RNA_def_property_float_sdna(prop, "Scopes", "vecscope_alpha");
  RNA_def_property_range(prop, 0, 1);
  RNA_def_property_ui_text(prop, "Vectorscope Opacity", "Opacity of the points");
}

static void rna_def_colormanage(BlenderRNA *brna)
{
  StructRNA *srna;
  PropertyRNA *prop;

  static const EnumPropertyItem display_device_items[] = {
      {0, "NONE", 0, "None", ""},
      {0, NULL, 0, NULL, NULL},
  };

  static const EnumPropertyItem look_items[] = {
      {0, "NONE", 0, "None", "Do not modify image in an artistic manner"},
      {0, NULL, 0, NULL, NULL},
  };

  static const EnumPropertyItem view_transform_items[] = {
      {0,
       "NONE",
       0,
       "None",
       "Do not perform any color transform on display, use old non-color managed technique for "
       "display"},
      {0, NULL, 0, NULL, NULL},
  };

  static const EnumPropertyItem color_space_items[] = {
      {0,
       "NONE",
       0,
       "None",
       "Do not perform any color transform on load, treat colors as in scene linear space "
       "already"},
      {0, NULL, 0, NULL, NULL},
  };

  /* ** Display Settings  **  */
  srna = RNA_def_struct(brna, "ColorManagedDisplaySettings", NULL);
  RNA_def_struct_path_func(srna, "rna_ColorManagedDisplaySettings_path");
  RNA_def_struct_ui_text(
      srna, "ColorManagedDisplaySettings", "Color management specific to display device");

  prop = RNA_def_property(srna, "display_device", PROP_ENUM, PROP_NONE);
  RNA_def_property_enum_items(prop, display_device_items);
  RNA_def_property_enum_funcs(prop,
                              "rna_ColorManagedDisplaySettings_display_device_get",
                              "rna_ColorManagedDisplaySettings_display_device_set",
                              "rna_ColorManagedDisplaySettings_display_device_itemf");
  RNA_def_property_ui_text(prop, "Display Device", "Display device name");
  RNA_def_property_update(
      prop, NC_WINDOW, "rna_ColorManagedDisplaySettings_display_device_update");

  /* ** View Settings  **  */
  srna = RNA_def_struct(brna, "ColorManagedViewSettings", NULL);
  RNA_def_struct_path_func(srna, "rna_ColorManagedViewSettings_path");
  RNA_def_struct_ui_text(srna,
                         "ColorManagedViewSettings",
                         "Color management settings used for displaying images on the display");

  prop = RNA_def_property(srna, "look", PROP_ENUM, PROP_NONE);
  RNA_def_property_enum_items(prop, look_items);
  RNA_def_property_enum_funcs(prop,
                              "rna_ColorManagedViewSettings_look_get",
                              "rna_ColorManagedViewSettings_look_set",
                              "rna_ColorManagedViewSettings_look_itemf");
  RNA_def_property_ui_text(
      prop, "Look", "Additional transform applied before view transform for an artistic needs");
  RNA_def_property_update(prop, NC_WINDOW, "rna_ColorManagement_update");

  prop = RNA_def_property(srna, "view_transform", PROP_ENUM, PROP_NONE);
  RNA_def_property_enum_items(prop, view_transform_items);
  RNA_def_property_enum_funcs(prop,
                              "rna_ColorManagedViewSettings_view_transform_get",
                              "rna_ColorManagedViewSettings_view_transform_set",
                              "rna_ColorManagedViewSettings_view_transform_itemf");
  RNA_def_property_ui_text(
      prop, "View Transform", "View used when converting image to a display space");
  RNA_def_property_update(prop, NC_WINDOW, "rna_ColorManagement_update");

  prop = RNA_def_property(srna, "exposure", PROP_FLOAT, PROP_FACTOR);
  RNA_def_property_float_sdna(prop, NULL, "exposure");
  RNA_def_property_float_default(prop, 0.0f);
  RNA_def_property_range(prop, -32.0f, 32.0f);
  RNA_def_property_ui_range(prop, -10.0f, 10.0f, 1, 3);
  RNA_def_property_ui_text(prop, "Exposure", "Exposure (stops) applied before display transform");
  RNA_def_property_update(prop, NC_WINDOW, "rna_ColorManagement_update");

  prop = RNA_def_property(srna, "gamma", PROP_FLOAT, PROP_FACTOR);
  RNA_def_property_float_sdna(prop, NULL, "gamma");
  RNA_def_property_float_default(prop, 1.0f);
  RNA_def_property_range(prop, 0.0f, 5.0f);
  RNA_def_property_ui_text(
      prop, "Gamma", "Amount of gamma modification applied after display transform");
  RNA_def_property_update(prop, NC_WINDOW, "rna_ColorManagement_update");

  prop = RNA_def_property(srna, "curve_mapping", PROP_POINTER, PROP_NONE);
  RNA_def_property_pointer_sdna(prop, NULL, "curve_mapping");
  RNA_def_property_ui_text(prop, "Curve", "Color curve mapping applied before display transform");
  RNA_def_property_update(prop, NC_WINDOW, "rna_ColorManagement_update");

  prop = RNA_def_property(srna, "use_curve_mapping", PROP_BOOLEAN, PROP_NONE);
  RNA_def_property_boolean_sdna(prop, NULL, "flag", COLORMANAGE_VIEW_USE_CURVES);
  RNA_def_property_boolean_funcs(prop, NULL, "rna_ColorManagedViewSettings_use_curves_set");
  RNA_def_property_ui_text(prop, "Use Curves", "Use RGB curved for pre-display transformation");
  RNA_def_property_update(prop, NC_WINDOW, "rna_ColorManagement_update");

  /* ** Colorspace **  */
  srna = RNA_def_struct(brna, "ColorManagedInputColorspaceSettings", NULL);
  RNA_def_struct_path_func(srna, "rna_ColorManagedInputColorspaceSettings_path");
  RNA_def_struct_ui_text(
      srna, "ColorManagedInputColorspaceSettings", "Input color space settings");

  prop = RNA_def_property(srna, "name", PROP_ENUM, PROP_NONE);
  RNA_def_property_flag(prop, PROP_ENUM_NO_CONTEXT);
  RNA_def_property_clear_flag(prop, PROP_ANIMATABLE);
  RNA_def_property_enum_items(prop, color_space_items);
  RNA_def_property_enum_funcs(prop,
                              "rna_ColorManagedColorspaceSettings_colorspace_get",
                              "rna_ColorManagedColorspaceSettings_colorspace_set",
                              "rna_ColorManagedColorspaceSettings_colorspace_itemf");
  RNA_def_property_ui_text(
      prop,
      "Input Color Space",
      "Color space in the image file, to convert to and from when saving and loading the image");
  RNA_def_property_update(prop, NC_WINDOW, "rna_ColorManagedColorspaceSettings_reload_update");

  prop = RNA_def_property(srna, "is_data", PROP_BOOLEAN, PROP_NONE);
  RNA_def_property_clear_flag(prop, PROP_ANIMATABLE);
  RNA_def_property_boolean_funcs(prop,
                                 "rna_ColorManagedColorspaceSettings_is_data_get",
                                 "rna_ColorManagedColorspaceSettings_is_data_set");
  RNA_def_property_ui_text(
      prop,
      "Is Data",
      "Treat image as non-color data without color management, like normal or displacement maps");
  RNA_def_property_update(prop, NC_WINDOW, "rna_ColorManagement_update");

  //
  srna = RNA_def_struct(brna, "ColorManagedSequencerColorspaceSettings", NULL);
  RNA_def_struct_path_func(srna, "rna_ColorManagedSequencerColorspaceSettings_path");
  RNA_def_struct_ui_text(
      srna, "ColorManagedSequencerColorspaceSettings", "Input color space settings");

  prop = RNA_def_property(srna, "name", PROP_ENUM, PROP_NONE);
  RNA_def_property_flag(prop, PROP_ENUM_NO_CONTEXT);
  RNA_def_property_enum_items(prop, color_space_items);
  RNA_def_property_enum_funcs(prop,
                              "rna_ColorManagedColorspaceSettings_colorspace_get",
                              "rna_ColorManagedColorspaceSettings_colorspace_set",
                              "rna_ColorManagedColorspaceSettings_colorspace_itemf");
  RNA_def_property_ui_text(prop, "Color Space", "Color space that the sequencer operates in");
  RNA_def_property_update(prop, NC_WINDOW, "rna_ColorManagedColorspaceSettings_reload_update");
}

void RNA_def_color(BlenderRNA *brna)
{
  rna_def_curvemappoint(brna);
  rna_def_curvemap(brna);
  rna_def_curvemapping(brna);
  rna_def_color_ramp_element(brna);
  rna_def_color_ramp(brna);
  rna_def_histogram(brna);
  rna_def_scopes(brna);
  rna_def_colormanage(brna);
}

#endif<|MERGE_RESOLUTION|>--- conflicted
+++ resolved
@@ -597,11 +597,7 @@
   else if (GS(id->name) == ID_MC) {
     MovieClip *clip = (MovieClip *)id;
 
-<<<<<<< HEAD
     DEG_id_tag_update(&clip->id, ID_RECALC_SOURCE);
-=======
-    BKE_movieclip_reload(bmain, clip);
->>>>>>> 9d6b5e23
     BKE_sequence_invalidate_movieclip_strips(bmain, clip);
 
     WM_main_add_notifier(NC_MOVIECLIP | ND_DISPLAY, &clip->id);
