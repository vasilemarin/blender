--- conflicted
+++ resolved
@@ -1562,7 +1562,6 @@
   static const EnumPropertyItem brush_size_unit_items[] = {
       {0, "VIEW", 0, "View", "Measure brush size relative to the view"},
       {BRUSH_LOCK_SIZE, "SCENE", 0, "Scene", "Measure brush size relative to the scene"},
-<<<<<<< HEAD
       {0, NULL, 0, NULL, NULL},
   };
 
@@ -1582,8 +1581,6 @@
       {BRUSH_CURVE_POW4, "POW4", ICON_SHARPCURVE, "Sharper", ""},
       {BRUSH_CURVE_INVSQUARE, "INVSQUARE", ICON_INVERSESQUARECURVE, "Inverse square", ""},
       {BRUSH_CURVE_CONSTANT, "CONSTANT", ICON_NOCURVE, "Constant", ""},
-=======
->>>>>>> 9d6b5e23
       {0, NULL, 0, NULL, NULL},
   };
 
