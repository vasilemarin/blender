--- conflicted
+++ resolved
@@ -1282,13 +1282,8 @@
   };
 
   static EnumPropertyItem rna_enum_gpencil_brush_caps_types_items[] = {
-<<<<<<< HEAD
-      {GP_STROKE_CAP_ROUND, "ROUND", ICON_HANDLETYPE_AUTO_CLAMP_VEC, "Round", ""},
-      {GP_STROKE_CAP_FLAT, "FLAT", ICON_HANDLETYPE_VECTOR_VEC, "Flat", ""},
-=======
       {GP_STROKE_CAP_ROUND, "ROUND", ICON_GP_CAPS_ROUND, "Round", ""},
       {GP_STROKE_CAP_FLAT, "FLAT", ICON_GP_CAPS_FLAT, "Flat", ""},
->>>>>>> 4c26bb02
       {0, NULL, 0, NULL, NULL},
   };
 
