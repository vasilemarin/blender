--- conflicted
+++ resolved
@@ -581,11 +581,7 @@
     case eModifierType_WeightedNormal:
       return &RNA_WeightedNormalModifier;
     case eModifierType_VertexSnap:
-<<<<<<< HEAD
       return &RNA_VertexSnapModifier;
-=======
-	  return &RNA_VertexSnapModifier;
->>>>>>> 9d6b5e23
     case eModifierType_OpenVDB:
       return &RNA_OpenVDBModifier;
     /* Default */
@@ -6488,10 +6484,6 @@
 		prop, "unbind", "Forces an unbind on the mesh");
 	RNA_def_property_update(prop, 0, "rna_Modifier_update");
 }
-<<<<<<< HEAD
-=======
-
->>>>>>> 9d6b5e23
 static void rna_def_modifier_openvdb(BlenderRNA *brna)
 {
   StructRNA *srna;
