/*
 * This program is free software; you can redistribute it and/or
 * modify it under the terms of the GNU General Public License
 * as published by the Free Software Foundation; either version 2
 * of the License, or (at your option) any later version.
 *
 * This program is distributed in the hope that it will be useful,
 * but WITHOUT ANY WARRANTY; without even the implied warranty of
 * MERCHANTABILITY or FITNESS FOR A PARTICULAR PURPOSE.  See the
 * GNU General Public License for more details.
 *
 * You should have received a copy of the GNU General Public License
 * along with this program; if not, write to the Free Software Foundation,
 * Inc., 51 Franklin Street, Fifth Floor, Boston, MA 02110-1301, USA.
 */

/** \file
 * \ingroup RNA
 */

#include <float.h>
#include <limits.h>
#include <stdlib.h>

#include "DNA_armature_types.h"
#include "DNA_cachefile_types.h"
#include "DNA_mesh_types.h"
#include "DNA_modifier_types.h"
#include "DNA_object_types.h"
#include "DNA_object_force_types.h"
#include "DNA_scene_types.h"

#include "MEM_guardedalloc.h"

#include "BLI_math.h"

#include "BLT_translation.h"

#include "BKE_animsys.h"
#include "BKE_data_transfer.h"
#include "BKE_dynamicpaint.h"
#include "BKE_effect.h"
#include "BKE_mesh_mapping.h"
#include "BKE_mesh_remap.h"
#include "BKE_multires.h"
#include "BKE_ocean.h"
#include "BKE_smoke.h" /* For smokeModifier_free & smokeModifier_createType */

#include "RNA_access.h"
#include "RNA_define.h"
#include "RNA_enum_types.h"

#include "rna_internal.h"

#include "WM_api.h"
#include "WM_types.h"

const EnumPropertyItem rna_enum_object_modifier_type_items[] = {
    {0, "", 0, N_("Modify"), ""},
    {eModifierType_DataTransfer, "DATA_TRANSFER", ICON_MOD_DATA_TRANSFER, "Data Transfer", ""},
    {eModifierType_MeshCache, "MESH_CACHE", ICON_MOD_MESHDEFORM, "Mesh Cache", ""},
    {eModifierType_MeshSequenceCache,
     "MESH_SEQUENCE_CACHE",
     ICON_MOD_MESHDEFORM,
     "Mesh Sequence Cache",
     ""},
    {eModifierType_NormalEdit, "NORMAL_EDIT", ICON_MOD_NORMALEDIT, "Normal Edit", ""},
    {eModifierType_WeightedNormal, "WEIGHTED_NORMAL", ICON_MOD_NORMALEDIT, "Weighted Normal", ""},
    {eModifierType_UVProject, "UV_PROJECT", ICON_MOD_UVPROJECT, "UV Project", ""},
    {eModifierType_UVWarp, "UV_WARP", ICON_MOD_UVPROJECT, "UV Warp", ""},
    {eModifierType_WeightVGEdit,
     "VERTEX_WEIGHT_EDIT",
     ICON_MOD_VERTEX_WEIGHT,
     "Vertex Weight Edit",
     ""},
    {eModifierType_WeightVGMix,
     "VERTEX_WEIGHT_MIX",
     ICON_MOD_VERTEX_WEIGHT,
     "Vertex Weight Mix",
     ""},
    {eModifierType_WeightVGProximity,
     "VERTEX_WEIGHT_PROXIMITY",
     ICON_MOD_VERTEX_WEIGHT,
     "Vertex Weight Proximity",
     ""},
    {0, "", 0, N_("Generate"), ""},
    {eModifierType_Array, "ARRAY", ICON_MOD_ARRAY, "Array", ""},
    {eModifierType_Bevel, "BEVEL", ICON_MOD_BEVEL, "Bevel", ""},
    {eModifierType_Boolean, "BOOLEAN", ICON_MOD_BOOLEAN, "Boolean", ""},
    {eModifierType_Build, "BUILD", ICON_MOD_BUILD, "Build", ""},
    {eModifierType_Decimate, "DECIMATE", ICON_MOD_DECIM, "Decimate", ""},
    {eModifierType_EdgeSplit, "EDGE_SPLIT", ICON_MOD_EDGESPLIT, "Edge Split", ""},
    {eModifierType_Mask, "MASK", ICON_MOD_MASK, "Mask", ""},
    {eModifierType_Mirror, "MIRROR", ICON_MOD_MIRROR, "Mirror", ""},
    {eModifierType_Multires, "MULTIRES", ICON_MOD_MULTIRES, "Multiresolution", ""},
    {eModifierType_Remesh, "REMESH", ICON_MOD_REMESH, "Remesh", ""},
    {eModifierType_Screw, "SCREW", ICON_MOD_SCREW, "Screw", ""},
    {eModifierType_Skin, "SKIN", ICON_MOD_SKIN, "Skin", ""},
    {eModifierType_Solidify, "SOLIDIFY", ICON_MOD_SOLIDIFY, "Solidify", ""},
    {eModifierType_Subsurf, "SUBSURF", ICON_MOD_SUBSURF, "Subdivision Surface", ""},
    {eModifierType_Triangulate, "TRIANGULATE", ICON_MOD_TRIANGULATE, "Triangulate", ""},
    {eModifierType_Wireframe,
     "WIREFRAME",
     ICON_MOD_WIREFRAME,
     "Wireframe",
     "Generate a wireframe on the edges of a mesh"},
    {0, "", 0, N_("Deform"), ""},
    {eModifierType_Armature, "ARMATURE", ICON_MOD_ARMATURE, "Armature", ""},
    {eModifierType_Cast, "CAST", ICON_MOD_CAST, "Cast", ""},
    {eModifierType_Curve, "CURVE", ICON_MOD_CURVE, "Curve", ""},
    {eModifierType_Displace, "DISPLACE", ICON_MOD_DISPLACE, "Displace", ""},
    {eModifierType_Hook, "HOOK", ICON_HOOK, "Hook", ""},
    {eModifierType_LaplacianDeform,
     "LAPLACIANDEFORM",
     ICON_MOD_MESHDEFORM,
     "Laplacian Deform",
     ""},
    {eModifierType_Lattice, "LATTICE", ICON_MOD_LATTICE, "Lattice", ""},
    {eModifierType_MeshDeform, "MESH_DEFORM", ICON_MOD_MESHDEFORM, "Mesh Deform", ""},
    {eModifierType_Shrinkwrap, "SHRINKWRAP", ICON_MOD_SHRINKWRAP, "Shrinkwrap", ""},
    {eModifierType_SimpleDeform, "SIMPLE_DEFORM", ICON_MOD_SIMPLEDEFORM, "Simple Deform", ""},
    {eModifierType_Smooth, "SMOOTH", ICON_MOD_SMOOTH, "Smooth", ""},
    {eModifierType_VertexSnap, "VERTEXSNAP", ICON_SNAP_VERTEX, "Vertex Snap", ""},
    {eModifierType_CorrectiveSmooth,
     "CORRECTIVE_SMOOTH",
     ICON_MOD_SMOOTH,
     "Smooth Corrective",
     ""},
    {eModifierType_LaplacianSmooth, "LAPLACIANSMOOTH", ICON_MOD_SMOOTH, "Smooth Laplacian", ""},
    {eModifierType_SurfaceDeform, "SURFACE_DEFORM", ICON_MOD_MESHDEFORM, "Surface Deform", ""},
    {eModifierType_Warp, "WARP", ICON_MOD_WARP, "Warp", ""},
    {eModifierType_Wave, "WAVE", ICON_MOD_WAVE, "Wave", ""},
    {0, "", 0, N_("Simulate"), ""},
    {eModifierType_Cloth, "CLOTH", ICON_MOD_CLOTH, "Cloth", ""},
    {eModifierType_Collision, "COLLISION", ICON_MOD_PHYSICS, "Collision", ""},
    {eModifierType_DynamicPaint, "DYNAMIC_PAINT", ICON_MOD_DYNAMICPAINT, "Dynamic Paint", ""},
    {eModifierType_Explode, "EXPLODE", ICON_MOD_EXPLODE, "Explode", ""},
    {eModifierType_Fluidsim, "FLUID_SIMULATION", ICON_MOD_FLUIDSIM, "Fluid Simulation", ""},
    {eModifierType_Ocean, "OCEAN", ICON_MOD_OCEAN, "Ocean", ""},
    {eModifierType_OpenVDB, "OPENVDB", ICON_MOD_SMOKE, "OpenVDB", ""},
    {eModifierType_ParticleInstance,
     "PARTICLE_INSTANCE",
     ICON_MOD_PARTICLE_INSTANCE,
     "Particle Instance",
     ""},
    {eModifierType_ParticleSystem, "PARTICLE_SYSTEM", ICON_MOD_PARTICLES, "Particle System", ""},
    {eModifierType_Smoke, "SMOKE", ICON_MOD_SMOKE, "Smoke", ""},
    {eModifierType_Softbody, "SOFT_BODY", ICON_MOD_SOFT, "Soft Body", ""},
    {eModifierType_Surface, "SURFACE", ICON_MODIFIER, "Surface", ""},
    {0, NULL, 0, NULL, NULL},
};

const EnumPropertyItem rna_enum_modifier_triangulate_quad_method_items[] = {
    {MOD_TRIANGULATE_QUAD_BEAUTY,
     "BEAUTY",
     0,
     "Beauty ",
     "Split the quads in nice triangles, slower method"},
    {MOD_TRIANGULATE_QUAD_FIXED,
     "FIXED",
     0,
     "Fixed",
     "Split the quads on the first and third vertices"},
    {MOD_TRIANGULATE_QUAD_ALTERNATE,
     "FIXED_ALTERNATE",
     0,
     "Fixed Alternate",
     "Split the quads on the 2nd and 4th vertices"},
    {MOD_TRIANGULATE_QUAD_SHORTEDGE,
     "SHORTEST_DIAGONAL",
     0,
     "Shortest Diagonal",
     "Split the quads based on the distance between the vertices"},
    {0, NULL, 0, NULL, NULL},
};

const EnumPropertyItem rna_enum_modifier_triangulate_ngon_method_items[] = {
    {MOD_TRIANGULATE_NGON_BEAUTY,
     "BEAUTY",
     0,
     "Beauty",
     "Arrange the new triangles evenly (slow)"},
    {MOD_TRIANGULATE_NGON_EARCLIP,
     "CLIP",
     0,
     "Clip",
     "Split the polygons with an ear clipping algorithm"},
    {0, NULL, 0, NULL, NULL},
};

const EnumPropertyItem rna_enum_modifier_shrinkwrap_mode_items[] = {
    {MOD_SHRINKWRAP_ON_SURFACE,
     "ON_SURFACE",
     0,
     "On Surface",
     "The point is constrained to the surface of the target object, "
     "with distance offset towards the original point location"},
    {MOD_SHRINKWRAP_INSIDE,
     "INSIDE",
     0,
     "Inside",
     "The point is constrained to be inside the target object"},
    {MOD_SHRINKWRAP_OUTSIDE,
     "OUTSIDE",
     0,
     "Outside",
     "The point is constrained to be outside the target object"},
    {MOD_SHRINKWRAP_OUTSIDE_SURFACE,
     "OUTSIDE_SURFACE",
     0,
     "Outside Surface",
     "The point is constrained to the surface of the target object, "
     "with distance offset always to the outside, towards or away from the original location"},
    {MOD_SHRINKWRAP_ABOVE_SURFACE,
     "ABOVE_SURFACE",
     0,
     "Above Surface",
     "The point is constrained to the surface of the target object, "
     "with distance offset applied exactly along the target normal"},
    {0, NULL, 0, NULL, NULL},
};

#ifndef RNA_RUNTIME
/* use eWarp_Falloff_*** & eHook_Falloff_***, they're in sync */
static const EnumPropertyItem modifier_warp_falloff_items[] = {
    {eWarp_Falloff_None, "NONE", 0, "No Falloff", ""},
    {eWarp_Falloff_Curve, "CURVE", 0, "Curve", ""},
    {eWarp_Falloff_Smooth, "SMOOTH", ICON_SMOOTHCURVE, "Smooth", ""},
    {eWarp_Falloff_Sphere, "SPHERE", ICON_SPHERECURVE, "Sphere", ""},
    {eWarp_Falloff_Root, "ROOT", ICON_ROOTCURVE, "Root", ""},
    {eWarp_Falloff_InvSquare, "INVERSE_SQUARE", ICON_ROOTCURVE, "Inverse Square", ""},
    {eWarp_Falloff_Sharp, "SHARP", ICON_SHARPCURVE, "Sharp", ""},
    {eWarp_Falloff_Linear, "LINEAR", ICON_LINCURVE, "Linear", ""},
    {eWarp_Falloff_Const, "CONSTANT", ICON_NOCURVE, "Constant", ""},
    {0, NULL, 0, NULL, NULL},
};
#endif

/* ***** Data Transfer ***** */

const EnumPropertyItem rna_enum_dt_method_vertex_items[] = {
    {MREMAP_MODE_TOPOLOGY, "TOPOLOGY", 0, "Topology", "Copy from identical topology meshes"},
    {MREMAP_MODE_VERT_NEAREST, "NEAREST", 0, "Nearest vertex", "Copy from closest vertex"},
    {MREMAP_MODE_VERT_EDGE_NEAREST,
     "EDGE_NEAREST",
     0,
     "Nearest Edge Vertex",
     "Copy from closest vertex of closest edge"},
    {MREMAP_MODE_VERT_EDGEINTERP_NEAREST,
     "EDGEINTERP_NEAREST",
     0,
     "Nearest Edge Interpolated",
     "Copy from interpolated values of vertices from closest point on closest edge"},
    {MREMAP_MODE_VERT_POLY_NEAREST,
     "POLY_NEAREST",
     0,
     "Nearest Face Vertex",
     "Copy from closest vertex of closest face"},
    {MREMAP_MODE_VERT_POLYINTERP_NEAREST,
     "POLYINTERP_NEAREST",
     0,
     "Nearest Face Interpolated",
     "Copy from interpolated values of vertices from closest point on closest face"},
    {MREMAP_MODE_VERT_POLYINTERP_VNORPROJ,
     "POLYINTERP_VNORPROJ",
     0,
     "Projected Face Interpolated",
     "Copy from interpolated values of vertices from point on closest face hit by "
     "normal-projection"},
    {0, NULL, 0, NULL, NULL},
};

const EnumPropertyItem rna_enum_dt_method_edge_items[] = {
    {MREMAP_MODE_TOPOLOGY, "TOPOLOGY", 0, "Topology", "Copy from identical topology meshes"},
    {MREMAP_MODE_EDGE_VERT_NEAREST,
     "VERT_NEAREST",
     0,
     "Nearest Vertices",
     "Copy from most similar edge (edge which vertices are the closest of destination edge's "
     "ones)"},
    {MREMAP_MODE_EDGE_NEAREST,
     "NEAREST",
     0,
     "Nearest Edge",
     "Copy from closest edge (using midpoints)"},
    {MREMAP_MODE_EDGE_POLY_NEAREST,
     "POLY_NEAREST",
     0,
     "Nearest Face Edge",
     "Copy from closest edge of closest face (using midpoints)"},
    {MREMAP_MODE_EDGE_EDGEINTERP_VNORPROJ,
     "EDGEINTERP_VNORPROJ",
     0,
     "Projected Edge Interpolated",
     "Interpolate all source edges hit by the projection of destination one along its own normal "
     "(from vertices)"},
    {0, NULL, 0, NULL, NULL},
};

const EnumPropertyItem rna_enum_dt_method_loop_items[] = {
    {MREMAP_MODE_TOPOLOGY, "TOPOLOGY", 0, "Topology", "Copy from identical topology meshes"},
    {MREMAP_MODE_LOOP_NEAREST_LOOPNOR,
     "NEAREST_NORMAL",
     0,
     "Nearest Corner And Best Matching Normal",
     "Copy from nearest corner which has the best matching normal"},
    {MREMAP_MODE_LOOP_NEAREST_POLYNOR,
     "NEAREST_POLYNOR",
     0,
     "Nearest Corner And Best Matching Face Normal",
     "Copy from nearest corner which has the face with the best matching normal to destination "
     "corner's face one"},
    {MREMAP_MODE_LOOP_POLY_NEAREST,
     "NEAREST_POLY",
     0,
     "Nearest Corner Of Nearest Face",
     "Copy from nearest corner of nearest polygon"},
    {MREMAP_MODE_LOOP_POLYINTERP_NEAREST,
     "POLYINTERP_NEAREST",
     0,
     "Nearest Face Interpolated",
     "Copy from interpolated corners of the nearest source polygon"},
    {MREMAP_MODE_LOOP_POLYINTERP_LNORPROJ,
     "POLYINTERP_LNORPROJ",
     0,
     "Projected Face Interpolated",
     "Copy from interpolated corners of the source polygon hit by corner normal projection"},
    {0, NULL, 0, NULL, NULL},
};

const EnumPropertyItem rna_enum_dt_method_poly_items[] = {
    {MREMAP_MODE_TOPOLOGY, "TOPOLOGY", 0, "Topology", "Copy from identical topology meshes"},
    {MREMAP_MODE_POLY_NEAREST,
     "NEAREST",
     0,
     "Nearest Face",
     "Copy from nearest polygon (using center points)"},
    {MREMAP_MODE_POLY_NOR,
     "NORMAL",
     0,
     "Best Normal-Matching",
     "Copy from source polygon which normal is the closest to destination one"},
    {MREMAP_MODE_POLY_POLYINTERP_PNORPROJ,
     "POLYINTERP_PNORPROJ",
     0,
     "Projected Face Interpolated",
     "Interpolate all source polygons intersected by the projection of destination one along its "
     "own normal"},
    {0, NULL, 0, NULL, NULL},
};

const EnumPropertyItem rna_enum_dt_mix_mode_items[] = {
    {CDT_MIX_TRANSFER, "REPLACE", 0, "Replace", "Overwrite all elements' data"},
    {CDT_MIX_REPLACE_ABOVE_THRESHOLD,
     "ABOVE_THRESHOLD",
     0,
     "Above Threshold",
     "Only replace destination elements where data is above given threshold (exact behavior "
     "depends on data type)"},
    {CDT_MIX_REPLACE_BELOW_THRESHOLD,
     "BELOW_THRESHOLD",
     0,
     "Below Threshold",
     "Only replace destination elements where data is below given threshold (exact behavior "
     "depends on data type)"},
    {CDT_MIX_MIX,
     "MIX",
     0,
     "Mix",
     "Mix source value into destination one, using given threshold as factor"},
    {CDT_MIX_ADD,
     "ADD",
     0,
     "Add",
     "Add source value to destination one, using given threshold as factor"},
    {CDT_MIX_SUB,
     "SUB",
     0,
     "Subtract",
     "Subtract source value to destination one, using given threshold as factor"},
    {CDT_MIX_MUL,
     "MUL",
     0,
     "Multiply",
     "Multiply source value to destination one, using given threshold as factor"},
    /* etc. etc. */
    {0, NULL, 0, NULL, NULL},
};

const EnumPropertyItem rna_enum_dt_layers_select_src_items[] = {
    {DT_LAYERS_ACTIVE_SRC, "ACTIVE", 0, "Active Layer", "Only transfer active data layer"},
    {DT_LAYERS_ALL_SRC, "ALL", 0, "All Layers", "Transfer all data layers"},
    {DT_LAYERS_VGROUP_SRC_BONE_SELECT,
     "BONE_SELECT",
     0,
     "Selected Pose Bones",
     "Transfer all vertex groups used by selected pose bones"},
    {DT_LAYERS_VGROUP_SRC_BONE_DEFORM,
     "BONE_DEFORM",
     0,
     "Deform Pose Bones",
     "Transfer all vertex groups used by deform bones"},
    {0, NULL, 0, NULL, NULL},
};

const EnumPropertyItem rna_enum_dt_layers_select_dst_items[] = {
    {DT_LAYERS_ACTIVE_DST, "ACTIVE", 0, "Active Layer", "Affect active data layer of all targets"},
    {DT_LAYERS_NAME_DST, "NAME", 0, "By Name", "Match target data layers to affect by name"},
    {DT_LAYERS_INDEX_DST,
     "INDEX",
     0,
     "By Order",
     "Match target data layers to affect by order (indices)"},
    {0, NULL, 0, NULL, NULL},
};

const EnumPropertyItem rna_enum_axis_xy_items[] = {
    {0, "X", 0, "X", ""},
    {1, "Y", 0, "Y", ""},
    {0, NULL, 0, NULL, NULL},
};

const EnumPropertyItem rna_enum_axis_xyz_items[] = {
    {0, "X", 0, "X", ""},
    {1, "Y", 0, "Y", ""},
    {2, "Z", 0, "Z", ""},
    {0, NULL, 0, NULL, NULL},
};

const EnumPropertyItem rna_enum_axis_flag_xyz_items[] = {
    {(1 << 0), "X", 0, "X", ""},
    {(1 << 1), "Y", 0, "Y", ""},
    {(1 << 2), "Z", 0, "Z", ""},
    {0, NULL, 0, NULL, NULL},
};

#ifdef RNA_RUNTIME

#  include "DNA_particle_types.h"
#  include "DNA_curve_types.h"
#  include "DNA_smoke_types.h"

#  include "BKE_cachefile.h"
#  include "BKE_context.h"
#  include "BKE_global.h"
#  include "BKE_mesh_runtime.h"
#  include "BKE_modifier.h"
#  include "BKE_object.h"
#  include "BKE_particle.h"

#  include "BLI_sort_utils.h"

#  include "DEG_depsgraph.h"
#  include "DEG_depsgraph_build.h"
#  include "DEG_depsgraph_query.h"

#  ifdef WITH_ALEMBIC
#    include "ABC_alembic.h"
#  endif

#  ifdef WITH_OPENVDB
#    include "openvdb_capi.h"
#  endif

static void rna_UVProject_projectors_begin(CollectionPropertyIterator *iter, PointerRNA *ptr)
{
  UVProjectModifierData *uvp = (UVProjectModifierData *)ptr->data;
  rna_iterator_array_begin(
      iter, (void *)uvp->projectors, sizeof(Object *), uvp->num_projectors, 0, NULL);
}

static StructRNA *rna_Modifier_refine(struct PointerRNA *ptr)
{
  ModifierData *md = (ModifierData *)ptr->data;

  switch ((ModifierType)md->type) {
    case eModifierType_Subsurf:
      return &RNA_SubsurfModifier;
    case eModifierType_Lattice:
      return &RNA_LatticeModifier;
    case eModifierType_Curve:
      return &RNA_CurveModifier;
    case eModifierType_Build:
      return &RNA_BuildModifier;
    case eModifierType_Mirror:
      return &RNA_MirrorModifier;
    case eModifierType_Decimate:
      return &RNA_DecimateModifier;
    case eModifierType_Wave:
      return &RNA_WaveModifier;
    case eModifierType_Armature:
      return &RNA_ArmatureModifier;
    case eModifierType_Hook:
      return &RNA_HookModifier;
    case eModifierType_Softbody:
      return &RNA_SoftBodyModifier;
    case eModifierType_Boolean:
      return &RNA_BooleanModifier;
    case eModifierType_Array:
      return &RNA_ArrayModifier;
    case eModifierType_EdgeSplit:
      return &RNA_EdgeSplitModifier;
    case eModifierType_Displace:
      return &RNA_DisplaceModifier;
    case eModifierType_UVProject:
      return &RNA_UVProjectModifier;
    case eModifierType_Smooth:
      return &RNA_SmoothModifier;
    case eModifierType_Cast:
      return &RNA_CastModifier;
    case eModifierType_MeshDeform:
      return &RNA_MeshDeformModifier;
    case eModifierType_ParticleSystem:
      return &RNA_ParticleSystemModifier;
    case eModifierType_ParticleInstance:
      return &RNA_ParticleInstanceModifier;
    case eModifierType_Explode:
      return &RNA_ExplodeModifier;
    case eModifierType_Cloth:
      return &RNA_ClothModifier;
    case eModifierType_Collision:
      return &RNA_CollisionModifier;
    case eModifierType_Bevel:
      return &RNA_BevelModifier;
    case eModifierType_Shrinkwrap:
      return &RNA_ShrinkwrapModifier;
    case eModifierType_Fluidsim:
      return &RNA_FluidSimulationModifier;
    case eModifierType_Mask:
      return &RNA_MaskModifier;
    case eModifierType_SimpleDeform:
      return &RNA_SimpleDeformModifier;
    case eModifierType_Multires:
      return &RNA_MultiresModifier;
    case eModifierType_Surface:
      return &RNA_SurfaceModifier;
    case eModifierType_Smoke:
      return &RNA_SmokeModifier;
    case eModifierType_Solidify:
      return &RNA_SolidifyModifier;
    case eModifierType_Screw:
      return &RNA_ScrewModifier;
    case eModifierType_Ocean:
      return &RNA_OceanModifier;
    case eModifierType_Warp:
      return &RNA_WarpModifier;
    case eModifierType_WeightVGEdit:
      return &RNA_VertexWeightEditModifier;
    case eModifierType_WeightVGMix:
      return &RNA_VertexWeightMixModifier;
    case eModifierType_WeightVGProximity:
      return &RNA_VertexWeightProximityModifier;
    case eModifierType_DynamicPaint:
      return &RNA_DynamicPaintModifier;
    case eModifierType_Remesh:
      return &RNA_RemeshModifier;
    case eModifierType_Skin:
      return &RNA_SkinModifier;
    case eModifierType_LaplacianSmooth:
      return &RNA_LaplacianSmoothModifier;
    case eModifierType_Triangulate:
      return &RNA_TriangulateModifier;
    case eModifierType_UVWarp:
      return &RNA_UVWarpModifier;
    case eModifierType_MeshCache:
      return &RNA_MeshCacheModifier;
    case eModifierType_LaplacianDeform:
      return &RNA_LaplacianDeformModifier;
    case eModifierType_Wireframe:
      return &RNA_WireframeModifier;
    case eModifierType_DataTransfer:
      return &RNA_DataTransferModifier;
    case eModifierType_NormalEdit:
      return &RNA_NormalEditModifier;
    case eModifierType_CorrectiveSmooth:
      return &RNA_CorrectiveSmoothModifier;
    case eModifierType_MeshSequenceCache:
      return &RNA_MeshSequenceCacheModifier;
    case eModifierType_SurfaceDeform:
      return &RNA_SurfaceDeformModifier;
    case eModifierType_WeightedNormal:
      return &RNA_WeightedNormalModifier;
<<<<<<< HEAD
		case eModifierType_VertexSnap:
			return &RNA_VertexSnapModifier;
=======
    case eModifierType_OpenVDB:
      return &RNA_OpenVDBModifier;
>>>>>>> 4efc0d98
    /* Default */
    case eModifierType_None:
    case eModifierType_ShapeKey:
    case NUM_MODIFIER_TYPES:
      return &RNA_Modifier;
  }

  return &RNA_Modifier;
}

static void rna_Modifier_name_set(PointerRNA *ptr, const char *value)
{
  ModifierData *md = ptr->data;
  char oldname[sizeof(md->name)];

  /* make a copy of the old name first */
  BLI_strncpy(oldname, md->name, sizeof(md->name));

  /* copy the new name into the name slot */
  BLI_strncpy_utf8(md->name, value, sizeof(md->name));

  /* make sure the name is truly unique */
  if (ptr->id.data) {
    Object *ob = ptr->id.data;
    modifier_unique_name(&ob->modifiers, md);
  }

  /* fix all the animation data which may link to this */
  BKE_animdata_fix_paths_rename_all(NULL, "modifiers", oldname, md->name);
}

static char *rna_Modifier_path(PointerRNA *ptr)
{
  ModifierData *md = ptr->data;
  char name_esc[sizeof(md->name) * 2];

  BLI_strescape(name_esc, md->name, sizeof(name_esc));
  return BLI_sprintfN("modifiers[\"%s\"]", name_esc);
}

static void rna_Modifier_update(Main *UNUSED(bmain), Scene *UNUSED(scene), PointerRNA *ptr)
{
  DEG_id_tag_update(ptr->id.data, ID_RECALC_GEOMETRY);
  WM_main_add_notifier(NC_OBJECT | ND_MODIFIER, ptr->id.data);
}

static void rna_Modifier_dependency_update(Main *bmain, Scene *scene, PointerRNA *ptr)
{
  rna_Modifier_update(bmain, scene, ptr);
  DEG_relations_tag_update(bmain);
}

/* Vertex Groups */

#  define RNA_MOD_VGROUP_NAME_SET(_type, _prop) \
    static void rna_##_type##Modifier_##_prop##_set(PointerRNA *ptr, const char *value) \
    { \
      _type##ModifierData *tmd = (_type##ModifierData *)ptr->data; \
      rna_object_vgroup_name_set(ptr, value, tmd->_prop, sizeof(tmd->_prop)); \
    }

RNA_MOD_VGROUP_NAME_SET(Armature, defgrp_name);
RNA_MOD_VGROUP_NAME_SET(Bevel, defgrp_name);
RNA_MOD_VGROUP_NAME_SET(Cast, defgrp_name);
RNA_MOD_VGROUP_NAME_SET(Curve, name);
RNA_MOD_VGROUP_NAME_SET(DataTransfer, defgrp_name);
RNA_MOD_VGROUP_NAME_SET(Decimate, defgrp_name);
RNA_MOD_VGROUP_NAME_SET(CorrectiveSmooth, defgrp_name);
RNA_MOD_VGROUP_NAME_SET(Displace, defgrp_name);
RNA_MOD_VGROUP_NAME_SET(Hook, name);
RNA_MOD_VGROUP_NAME_SET(LaplacianDeform, anchor_grp_name);
RNA_MOD_VGROUP_NAME_SET(LaplacianSmooth, defgrp_name);
RNA_MOD_VGROUP_NAME_SET(Lattice, name);
RNA_MOD_VGROUP_NAME_SET(Mask, vgroup);
RNA_MOD_VGROUP_NAME_SET(MeshDeform, defgrp_name);
RNA_MOD_VGROUP_NAME_SET(NormalEdit, defgrp_name);
RNA_MOD_VGROUP_NAME_SET(Shrinkwrap, vgroup_name);
RNA_MOD_VGROUP_NAME_SET(SimpleDeform, vgroup_name);
RNA_MOD_VGROUP_NAME_SET(Smooth, defgrp_name);
RNA_MOD_VGROUP_NAME_SET(Solidify, defgrp_name);
RNA_MOD_VGROUP_NAME_SET(UVWarp, vgroup_name);
RNA_MOD_VGROUP_NAME_SET(VertexSnap, vertex_group);
RNA_MOD_VGROUP_NAME_SET(Warp, defgrp_name);
RNA_MOD_VGROUP_NAME_SET(Wave, defgrp_name);
RNA_MOD_VGROUP_NAME_SET(WeightVGEdit, defgrp_name);
RNA_MOD_VGROUP_NAME_SET(WeightVGEdit, mask_defgrp_name);
RNA_MOD_VGROUP_NAME_SET(WeightVGMix, defgrp_name_a);
RNA_MOD_VGROUP_NAME_SET(WeightVGMix, defgrp_name_b);
RNA_MOD_VGROUP_NAME_SET(WeightVGMix, mask_defgrp_name);
RNA_MOD_VGROUP_NAME_SET(WeightVGProximity, defgrp_name);
RNA_MOD_VGROUP_NAME_SET(WeightVGProximity, mask_defgrp_name);
RNA_MOD_VGROUP_NAME_SET(WeightedNormal, defgrp_name);
RNA_MOD_VGROUP_NAME_SET(Wireframe, defgrp_name);

static void rna_ExplodeModifier_vgroup_get(PointerRNA *ptr, char *value)
{
  ExplodeModifierData *emd = (ExplodeModifierData *)ptr->data;
  rna_object_vgroup_name_index_get(ptr, value, emd->vgroup);
}

static int rna_ExplodeModifier_vgroup_length(PointerRNA *ptr)
{
  ExplodeModifierData *emd = (ExplodeModifierData *)ptr->data;
  return rna_object_vgroup_name_index_length(ptr, emd->vgroup);
}

static void rna_ExplodeModifier_vgroup_set(PointerRNA *ptr, const char *value)
{
  ExplodeModifierData *emd = (ExplodeModifierData *)ptr->data;
  rna_object_vgroup_name_index_set(ptr, value, &emd->vgroup);
}

#  undef RNA_MOD_VGROUP_NAME_SET

/* UV layers */

#  define RNA_MOD_UVLAYER_NAME_SET(_type, _prop) \
    static void rna_##_type##Modifier_##_prop##_set(PointerRNA *ptr, const char *value) \
    { \
      _type##ModifierData *tmd = (_type##ModifierData *)ptr->data; \
      rna_object_uvlayer_name_set(ptr, value, tmd->_prop, sizeof(tmd->_prop)); \
    }

RNA_MOD_UVLAYER_NAME_SET(MappingInfo, uvlayer_name);
RNA_MOD_UVLAYER_NAME_SET(UVProject, uvlayer_name);
RNA_MOD_UVLAYER_NAME_SET(UVWarp, uvlayer_name);
RNA_MOD_UVLAYER_NAME_SET(WeightVGEdit, mask_tex_uvlayer_name);
RNA_MOD_UVLAYER_NAME_SET(WeightVGMix, mask_tex_uvlayer_name);
RNA_MOD_UVLAYER_NAME_SET(WeightVGProximity, mask_tex_uvlayer_name);

#  undef RNA_MOD_UVLAYER_NAME_SET

/* Objects */

static void modifier_object_set(Object *self, Object **ob_p, int type, PointerRNA value)
{
  Object *ob = value.data;

  if (!self || ob != self) {
    if (!ob || type == OB_EMPTY || ob->type == type) {
      id_lib_extern((ID *)ob);
      *ob_p = ob;
    }
  }
}

#  define RNA_MOD_OBJECT_SET(_type, _prop, _obtype) \
    static void rna_##_type##Modifier_##_prop##_set( \
        PointerRNA *ptr, PointerRNA value, struct ReportList *UNUSED(reports)) \
    { \
      _type##ModifierData *tmd = (_type##ModifierData *)ptr->data; \
      modifier_object_set(ptr->id.data, &tmd->_prop, _obtype, value); \
    }

RNA_MOD_OBJECT_SET(Armature, object, OB_ARMATURE);
RNA_MOD_OBJECT_SET(Array, start_cap, OB_MESH);
RNA_MOD_OBJECT_SET(Array, end_cap, OB_MESH);
RNA_MOD_OBJECT_SET(Array, curve_ob, OB_CURVE);
RNA_MOD_OBJECT_SET(Boolean, object, OB_MESH);
RNA_MOD_OBJECT_SET(Cast, object, OB_EMPTY);
RNA_MOD_OBJECT_SET(Curve, object, OB_CURVE);
RNA_MOD_OBJECT_SET(DataTransfer, ob_source, OB_MESH);
RNA_MOD_OBJECT_SET(Lattice, object, OB_LATTICE);
RNA_MOD_OBJECT_SET(Mask, ob_arm, OB_ARMATURE);
RNA_MOD_OBJECT_SET(MeshDeform, object, OB_MESH);
RNA_MOD_OBJECT_SET(NormalEdit, target, OB_EMPTY);
RNA_MOD_OBJECT_SET(Shrinkwrap, target, OB_MESH);
RNA_MOD_OBJECT_SET(Shrinkwrap, auxTarget, OB_MESH);
RNA_MOD_OBJECT_SET(SurfaceDeform, target, OB_MESH);
RNA_MOD_OBJECT_SET(VertexSnap, target, OB_MESH);

static void rna_HookModifier_object_set(PointerRNA *ptr,
                                        PointerRNA value,
                                        struct ReportList *UNUSED(reports))
{
  Object *owner = (Object *)ptr->id.data;
  HookModifierData *hmd = ptr->data;
  Object *ob = (Object *)value.data;

  hmd->object = ob;
  id_lib_extern((ID *)ob);
  BKE_object_modifier_hook_reset(owner, hmd);
}

static void rna_HookModifier_subtarget_set(PointerRNA *ptr, const char *value)
{
  Object *owner = (Object *)ptr->id.data;
  HookModifierData *hmd = ptr->data;

  BLI_strncpy(hmd->subtarget, value, sizeof(hmd->subtarget));
  BKE_object_modifier_hook_reset(owner, hmd);
}

static int rna_HookModifier_vertex_indices_get_length(PointerRNA *ptr,
                                                      int length[RNA_MAX_ARRAY_DIMENSION])
{
  HookModifierData *hmd = ptr->data;
  int totindex = hmd->indexar ? hmd->totindex : 0;
  return (length[0] = totindex);
}

static void rna_HookModifier_vertex_indices_get(PointerRNA *ptr, int *values)
{
  HookModifierData *hmd = ptr->data;
  if (hmd->indexar != NULL) {
    memcpy(values, hmd->indexar, sizeof(int) * hmd->totindex);
  }
}

static void rna_HookModifier_vertex_indices_set(HookModifierData *hmd,
                                                ReportList *reports,
                                                int indices_len,
                                                int *indices)
{
  if (indices_len == 0) {
    MEM_SAFE_FREE(hmd->indexar);
    hmd->totindex = 0;
  }
  else {
    /* Reject negative indices. */
    for (int i = 0; i < indices_len; i++) {
      if (indices[i] < 0) {
        BKE_reportf(reports, RPT_ERROR, "Negative vertex index in vertex_indices_set");
        return;
      }
    }

    /* Copy and sort the index array. */
    size_t size = sizeof(int) * indices_len;
    int *buffer = MEM_mallocN(size, "hook indexar");
    memcpy(buffer, indices, size);

    qsort(buffer, indices_len, sizeof(int), BLI_sortutil_cmp_int);

    /* Reject duplicate indices. */
    for (int i = 1; i < indices_len; i++) {
      if (buffer[i] == buffer[i - 1]) {
        BKE_reportf(reports, RPT_ERROR, "Duplicate index %d in vertex_indices_set", buffer[i]);
        MEM_freeN(buffer);
        return;
      }
    }

    /* Success - save the new array. */
    MEM_SAFE_FREE(hmd->indexar);
    hmd->indexar = buffer;
    hmd->totindex = indices_len;
  }
}

static PointerRNA rna_UVProjector_object_get(PointerRNA *ptr)
{
  Object **ob = (Object **)ptr->data;
  return rna_pointer_inherit_refine(ptr, &RNA_Object, *ob);
}

static void rna_UVProjector_object_set(PointerRNA *ptr,
                                       PointerRNA value,
                                       struct ReportList *UNUSED(reports))
{
  Object **ob_p = (Object **)ptr->data;
  Object *ob = (Object *)value.data;
  id_lib_extern((ID *)ob);
  *ob_p = ob;
}

#  undef RNA_MOD_OBJECT_SET

/* Other rna callbacks */

static void rna_Smoke_set_type(Main *bmain, Scene *scene, PointerRNA *ptr)
{
  SmokeModifierData *smd = (SmokeModifierData *)ptr->data;
  Object *ob = (Object *)ptr->id.data;

  /* nothing changed */
  if ((smd->type & MOD_SMOKE_TYPE_DOMAIN) && smd->domain) {
    return;
  }

  smokeModifier_free(smd);       /* XXX TODO: completely free all 3 pointers */
  smokeModifier_createType(smd); /* create regarding of selected type */

  switch (smd->type) {
    case MOD_SMOKE_TYPE_DOMAIN:
      ob->dt = OB_WIRE;
      break;
    case MOD_SMOKE_TYPE_FLOW:
    case MOD_SMOKE_TYPE_COLL:
    case 0:
    default:
      break;
  }

  /* update dependency since a domain - other type switch could have happened */
  rna_Modifier_dependency_update(bmain, scene, ptr);
}

static void rna_MultiresModifier_type_set(PointerRNA *ptr, int value)
{
  Object *ob = (Object *)ptr->id.data;
  MultiresModifierData *mmd = (MultiresModifierData *)ptr->data;

  multires_force_update(ob);
  mmd->simple = value;
}

static void rna_MultiresModifier_level_range(
    PointerRNA *ptr, int *min, int *max, int *UNUSED(softmin), int *UNUSED(softmax))
{
  MultiresModifierData *mmd = (MultiresModifierData *)ptr->data;

  *min = 0;
  *max = max_ii(0, mmd->totlvl); /* intentionally _not_ -1 */
}

static bool rna_MultiresModifier_external_get(PointerRNA *ptr)
{
  Object *ob = (Object *)ptr->id.data;
  Mesh *me = ob->data;

  return CustomData_external_test(&me->ldata, CD_MDISPS);
}

static void rna_MultiresModifier_filepath_get(PointerRNA *ptr, char *value)
{
  Object *ob = (Object *)ptr->id.data;
  CustomDataExternal *external = ((Mesh *)ob->data)->ldata.external;

  BLI_strncpy(value, (external) ? external->filename : "", sizeof(external->filename));
}

static void rna_MultiresModifier_filepath_set(PointerRNA *ptr, const char *value)
{
  Object *ob = (Object *)ptr->id.data;
  CustomDataExternal *external = ((Mesh *)ob->data)->ldata.external;

  if (external && !STREQ(external->filename, value)) {
    BLI_strncpy(external->filename, value, sizeof(external->filename));
    multires_force_external_reload(ob);
  }
}

static int rna_MultiresModifier_filepath_length(PointerRNA *ptr)
{
  Object *ob = (Object *)ptr->id.data;
  CustomDataExternal *external = ((Mesh *)ob->data)->ldata.external;

  return strlen((external) ? external->filename : "");
}

static int rna_ShrinkwrapModifier_face_cull_get(PointerRNA *ptr)
{
  ShrinkwrapModifierData *swm = (ShrinkwrapModifierData *)ptr->data;
  return swm->shrinkOpts & MOD_SHRINKWRAP_CULL_TARGET_MASK;
}

static void rna_ShrinkwrapModifier_face_cull_set(struct PointerRNA *ptr, int value)
{
  ShrinkwrapModifierData *swm = (ShrinkwrapModifierData *)ptr->data;
  swm->shrinkOpts = (swm->shrinkOpts & ~MOD_SHRINKWRAP_CULL_TARGET_MASK) | value;
}

static bool rna_MeshDeformModifier_is_bound_get(PointerRNA *ptr)
{
  return (((MeshDeformModifierData *)ptr->data)->bindcagecos != NULL);
}

static PointerRNA rna_SoftBodyModifier_settings_get(PointerRNA *ptr)
{
  Object *ob = (Object *)ptr->id.data;
  return rna_pointer_inherit_refine(ptr, &RNA_SoftBodySettings, ob->soft);
}

static PointerRNA rna_SoftBodyModifier_point_cache_get(PointerRNA *ptr)
{
  Object *ob = (Object *)ptr->id.data;
  return rna_pointer_inherit_refine(ptr, &RNA_PointCache, ob->soft->shared->pointcache);
}

static PointerRNA rna_CollisionModifier_settings_get(PointerRNA *ptr)
{
  Object *ob = (Object *)ptr->id.data;
  return rna_pointer_inherit_refine(ptr, &RNA_CollisionSettings, ob->pd);
}

static void rna_UVProjectModifier_num_projectors_set(PointerRNA *ptr, int value)
{
  UVProjectModifierData *md = (UVProjectModifierData *)ptr->data;
  int a;

  md->num_projectors = CLAMPIS(value, 1, MOD_UVPROJECT_MAXPROJECTORS);
  for (a = md->num_projectors; a < MOD_UVPROJECT_MAXPROJECTORS; a++) {
    md->projectors[a] = NULL;
  }
}

static void rna_OceanModifier_init_update(Main *bmain, Scene *scene, PointerRNA *ptr)
{
  OceanModifierData *omd = (OceanModifierData *)ptr->data;

  BKE_ocean_free_modifier_cache(omd);
  rna_Modifier_update(bmain, scene, ptr);
}

static void rna_OceanModifier_ocean_chop_set(PointerRNA *ptr, float value)
{
  OceanModifierData *omd = (OceanModifierData *)ptr->data;
  float old_value = omd->chop_amount;

  omd->chop_amount = value;

  if ((old_value == 0.0f && value > 0.0f) || (old_value > 0.0f && value == 0.0f)) {
    BKE_ocean_free_modifier_cache(omd);
  }
}

static bool rna_LaplacianDeformModifier_is_bind_get(PointerRNA *ptr)
{
  LaplacianDeformModifierData *lmd = (LaplacianDeformModifierData *)ptr->data;
  return ((lmd->flag & MOD_LAPLACIANDEFORM_BIND) && (lmd->vertexco != NULL));
}

/* NOTE: Curve and array modifiers requires curve path to be evaluated,
 * dependency graph will make sure that curve eval would create such a path,
 * but if curve was already evaluated we might miss path.
 *
 * So what we do here is: if path was not calculated for target curve we
 * tag it for update.
 */

static void rna_CurveModifier_dependency_update(Main *bmain, Scene *scene, PointerRNA *ptr)
{
  CurveModifierData *cmd = (CurveModifierData *)ptr->data;
  rna_Modifier_update(bmain, scene, ptr);
  DEG_relations_tag_update(bmain);
  if (cmd->object != NULL) {
    Curve *curve = cmd->object->data;
    if ((curve->flag & CU_PATH) == 0) {
      DEG_id_tag_update(&curve->id, ID_RECALC_GEOMETRY);
    }
  }
}

static void rna_ArrayModifier_dependency_update(Main *bmain, Scene *scene, PointerRNA *ptr)
{
  ArrayModifierData *amd = (ArrayModifierData *)ptr->data;
  rna_Modifier_update(bmain, scene, ptr);
  DEG_relations_tag_update(bmain);
  if (amd->curve_ob != NULL) {
    Curve *curve = amd->curve_ob->data;
    if ((curve->flag & CU_PATH) == 0) {
      DEG_id_tag_update(&curve->id, ID_RECALC_GEOMETRY);
    }
  }
}

static void rna_DataTransferModifier_use_data_update(Main *bmain, Scene *scene, PointerRNA *ptr)
{
  DataTransferModifierData *dtmd = (DataTransferModifierData *)ptr->data;

  if (!(dtmd->flags & MOD_DATATRANSFER_USE_VERT)) {
    dtmd->data_types &= ~DT_TYPE_VERT_ALL;
  }
  if (!(dtmd->flags & MOD_DATATRANSFER_USE_EDGE)) {
    dtmd->data_types &= ~DT_TYPE_EDGE_ALL;
  }
  if (!(dtmd->flags & MOD_DATATRANSFER_USE_LOOP)) {
    dtmd->data_types &= ~DT_TYPE_LOOP_ALL;
  }
  if (!(dtmd->flags & MOD_DATATRANSFER_USE_POLY)) {
    dtmd->data_types &= ~DT_TYPE_POLY_ALL;
  }

  rna_Modifier_dependency_update(bmain, scene, ptr);
}

static void rna_DataTransferModifier_data_types_update(Main *bmain, Scene *scene, PointerRNA *ptr)
{
  DataTransferModifierData *dtmd = (DataTransferModifierData *)ptr->data;
  const int item_types = BKE_object_data_transfer_get_dttypes_item_types(dtmd->data_types);

  if (item_types & ME_VERT) {
    dtmd->flags |= MOD_DATATRANSFER_USE_VERT;
  }
  if (item_types & ME_EDGE) {
    dtmd->flags |= MOD_DATATRANSFER_USE_EDGE;
  }
  if (item_types & ME_LOOP) {
    dtmd->flags |= MOD_DATATRANSFER_USE_LOOP;
  }
  if (item_types & ME_POLY) {
    dtmd->flags |= MOD_DATATRANSFER_USE_POLY;
  }

  rna_Modifier_dependency_update(bmain, scene, ptr);
}

static void rna_DataTransferModifier_verts_data_types_set(struct PointerRNA *ptr, int value)
{
  DataTransferModifierData *dtmd = (DataTransferModifierData *)ptr->data;

  dtmd->data_types &= ~DT_TYPE_VERT_ALL;
  dtmd->data_types |= value;
}

static void rna_DataTransferModifier_edges_data_types_set(struct PointerRNA *ptr, int value)
{
  DataTransferModifierData *dtmd = (DataTransferModifierData *)ptr->data;

  dtmd->data_types &= ~DT_TYPE_EDGE_ALL;
  dtmd->data_types |= value;
}

static void rna_DataTransferModifier_loops_data_types_set(struct PointerRNA *ptr, int value)
{
  DataTransferModifierData *dtmd = (DataTransferModifierData *)ptr->data;

  dtmd->data_types &= ~DT_TYPE_LOOP_ALL;
  dtmd->data_types |= value;
}

static void rna_DataTransferModifier_polys_data_types_set(struct PointerRNA *ptr, int value)
{
  DataTransferModifierData *dtmd = (DataTransferModifierData *)ptr->data;

  dtmd->data_types &= ~DT_TYPE_POLY_ALL;
  dtmd->data_types |= value;
}

static bool rna_VertexSnapModifier_is_bound_get(PointerRNA *ptr)
{
  return (((VertexSnapModifierData*)ptr->data)->bindings != NULL);
}

static const EnumPropertyItem *rna_DataTransferModifier_layers_select_src_itemf(bContext *C,
                                                                                PointerRNA *ptr,
                                                                                PropertyRNA *prop,
                                                                                bool *r_free)
{
  DataTransferModifierData *dtmd = (DataTransferModifierData *)ptr->data;
  EnumPropertyItem *item = NULL, tmp_item = {0};
  int totitem = 0;

  if (!C) { /* needed for docs and i18n tools */
    return rna_enum_dt_layers_select_src_items;
  }

  Depsgraph *depsgraph = CTX_data_depsgraph(C);

  /* No active here! */
  RNA_enum_items_add_value(
      &item, &totitem, rna_enum_dt_layers_select_src_items, DT_LAYERS_ALL_SRC);

  if (STREQ(RNA_property_identifier(prop), "layers_vgroup_select_src")) {
    Object *ob_src = dtmd->ob_source;

#  if 0 /* XXX Don't think we want this in modifier version... */
    if (BKE_object_pose_armature_get(ob_src)) {
      RNA_enum_items_add_value(
          &item, &totitem, rna_enum_dt_layers_select_src_items, DT_LAYERS_VGROUP_SRC_BONE_SELECT);
      RNA_enum_items_add_value(
          &item, &totitem, rna_enum_dt_layers_select_src_items, DT_LAYERS_VGROUP_SRC_BONE_DEFORM);
    }
#  endif

    if (ob_src) {
      bDeformGroup *dg;
      int i;

      RNA_enum_item_add_separator(&item, &totitem);

      for (i = 0, dg = ob_src->defbase.first; dg; i++, dg = dg->next) {
        tmp_item.value = i;
        tmp_item.identifier = tmp_item.name = dg->name;
        RNA_enum_item_add(&item, &totitem, &tmp_item);
      }
    }
  }
  else if (STREQ(RNA_property_identifier(prop), "layers_shapekey_select_src")) {
    /* TODO */
  }
  else if (STREQ(RNA_property_identifier(prop), "layers_uv_select_src")) {
    Object *ob_src = dtmd->ob_source;

    if (ob_src) {
      Mesh *me_eval;
      int num_data, i;

      Scene *scene_eval = DEG_get_evaluated_scene(depsgraph);
      Object *ob_src_eval = DEG_get_evaluated_object(depsgraph, ob_src);

      CustomData_MeshMasks cddata_masks = CD_MASK_BAREMESH;
      cddata_masks.lmask |= CD_MASK_MLOOPUV;
      me_eval = mesh_get_eval_final(depsgraph, scene_eval, ob_src_eval, &cddata_masks);
      num_data = CustomData_number_of_layers(&me_eval->ldata, CD_MLOOPUV);

      RNA_enum_item_add_separator(&item, &totitem);

      for (i = 0; i < num_data; i++) {
        tmp_item.value = i;
        tmp_item.identifier = tmp_item.name = CustomData_get_layer_name(
            &me_eval->ldata, CD_MLOOPUV, i);
        RNA_enum_item_add(&item, &totitem, &tmp_item);
      }
    }
  }
  else if (STREQ(RNA_property_identifier(prop), "layers_vcol_select_src")) {
    Object *ob_src = dtmd->ob_source;

    if (ob_src) {
      Mesh *me_eval;
      int num_data, i;

      Scene *scene_eval = DEG_get_evaluated_scene(depsgraph);
      Object *ob_src_eval = DEG_get_evaluated_object(depsgraph, ob_src);

      CustomData_MeshMasks cddata_masks = CD_MASK_BAREMESH;
      cddata_masks.lmask |= CD_MASK_MLOOPCOL;
      me_eval = mesh_get_eval_final(depsgraph, scene_eval, ob_src_eval, &cddata_masks);
      num_data = CustomData_number_of_layers(&me_eval->ldata, CD_MLOOPCOL);

      RNA_enum_item_add_separator(&item, &totitem);

      for (i = 0; i < num_data; i++) {
        tmp_item.value = i;
        tmp_item.identifier = tmp_item.name = CustomData_get_layer_name(
            &me_eval->ldata, CD_MLOOPCOL, i);
        RNA_enum_item_add(&item, &totitem, &tmp_item);
      }
    }
  }

  RNA_enum_item_end(&item, &totitem);
  *r_free = true;

  return item;
}

static const EnumPropertyItem *rna_DataTransferModifier_layers_select_dst_itemf(bContext *C,
                                                                                PointerRNA *ptr,
                                                                                PropertyRNA *prop,
                                                                                bool *r_free)
{
  DataTransferModifierData *dtmd = (DataTransferModifierData *)ptr->data;
  EnumPropertyItem *item = NULL, tmp_item = {0};
  int totitem = 0;

  if (!C) { /* needed for docs and i18n tools */
    return rna_enum_dt_layers_select_dst_items;
  }

  /* No active here! */
  RNA_enum_items_add_value(
      &item, &totitem, rna_enum_dt_layers_select_dst_items, DT_LAYERS_NAME_DST);
  RNA_enum_items_add_value(
      &item, &totitem, rna_enum_dt_layers_select_dst_items, DT_LAYERS_INDEX_DST);

  if (STREQ(RNA_property_identifier(prop), "layers_vgroup_select_dst")) {
    /* Only list destination layers if we have a single source! */
    if (dtmd->layers_select_src[DT_MULTILAYER_INDEX_MDEFORMVERT] >= 0) {
      Object *ob_dst = CTX_data_active_object(C); /* XXX Is this OK? */

      if (ob_dst) {
        bDeformGroup *dg;
        int i;

        RNA_enum_item_add_separator(&item, &totitem);

        for (i = 0, dg = ob_dst->defbase.first; dg; i++, dg = dg->next) {
          tmp_item.value = i;
          tmp_item.identifier = tmp_item.name = dg->name;
          RNA_enum_item_add(&item, &totitem, &tmp_item);
        }
      }
    }
  }
  else if (STREQ(RNA_property_identifier(prop), "layers_shapekey_select_dst")) {
    /* TODO */
  }
  else if (STREQ(RNA_property_identifier(prop), "layers_uv_select_dst")) {
    /* Only list destination layers if we have a single source! */
    if (dtmd->layers_select_src[DT_MULTILAYER_INDEX_UV] >= 0) {
      Object *ob_dst = CTX_data_active_object(C); /* XXX Is this OK? */

      if (ob_dst && ob_dst->data) {
        Mesh *me_dst;
        CustomData *ldata;
        int num_data, i;

        me_dst = ob_dst->data;
        ldata = &me_dst->ldata;
        num_data = CustomData_number_of_layers(ldata, CD_MLOOPUV);

        RNA_enum_item_add_separator(&item, &totitem);

        for (i = 0; i < num_data; i++) {
          tmp_item.value = i;
          tmp_item.identifier = tmp_item.name = CustomData_get_layer_name(ldata, CD_MLOOPUV, i);
          RNA_enum_item_add(&item, &totitem, &tmp_item);
        }
      }
    }
  }
  else if (STREQ(RNA_property_identifier(prop), "layers_vcol_select_dst")) {
    /* Only list destination layers if we have a single source! */
    if (dtmd->layers_select_src[DT_MULTILAYER_INDEX_VCOL] >= 0) {
      Object *ob_dst = CTX_data_active_object(C); /* XXX Is this OK? */

      if (ob_dst && ob_dst->data) {
        Mesh *me_dst;
        CustomData *ldata;
        int num_data, i;

        me_dst = ob_dst->data;
        ldata = &me_dst->ldata;
        num_data = CustomData_number_of_layers(ldata, CD_MLOOPCOL);

        RNA_enum_item_add_separator(&item, &totitem);

        for (i = 0; i < num_data; i++) {
          tmp_item.value = i;
          tmp_item.identifier = tmp_item.name = CustomData_get_layer_name(ldata, CD_MLOOPCOL, i);
          RNA_enum_item_add(&item, &totitem, &tmp_item);
        }
      }
    }
  }

  RNA_enum_item_end(&item, &totitem);
  *r_free = true;

  return item;
}

static const EnumPropertyItem *rna_DataTransferModifier_mix_mode_itemf(bContext *C,
                                                                       PointerRNA *ptr,
                                                                       PropertyRNA *UNUSED(prop),
                                                                       bool *r_free)
{
  DataTransferModifierData *dtmd = (DataTransferModifierData *)ptr->data;
  EnumPropertyItem *item = NULL;
  int totitem = 0;

  bool support_advanced_mixing, support_threshold;

  if (!C) { /* needed for docs and i18n tools */
    return rna_enum_dt_mix_mode_items;
  }

  RNA_enum_items_add_value(&item, &totitem, rna_enum_dt_mix_mode_items, CDT_MIX_TRANSFER);

  BKE_object_data_transfer_get_dttypes_capacity(
      dtmd->data_types, &support_advanced_mixing, &support_threshold);

  if (support_threshold) {
    RNA_enum_items_add_value(
        &item, &totitem, rna_enum_dt_mix_mode_items, CDT_MIX_REPLACE_ABOVE_THRESHOLD);
    RNA_enum_items_add_value(
        &item, &totitem, rna_enum_dt_mix_mode_items, CDT_MIX_REPLACE_BELOW_THRESHOLD);
  }

  if (support_advanced_mixing) {
    RNA_enum_item_add_separator(&item, &totitem);
    RNA_enum_items_add_value(&item, &totitem, rna_enum_dt_mix_mode_items, CDT_MIX_MIX);
    RNA_enum_items_add_value(&item, &totitem, rna_enum_dt_mix_mode_items, CDT_MIX_ADD);
    RNA_enum_items_add_value(&item, &totitem, rna_enum_dt_mix_mode_items, CDT_MIX_SUB);
    RNA_enum_items_add_value(&item, &totitem, rna_enum_dt_mix_mode_items, CDT_MIX_MUL);
  }

  RNA_enum_item_end(&item, &totitem);
  *r_free = true;

  return item;
}

static void rna_CorrectiveSmoothModifier_update(Main *bmain, Scene *scene, PointerRNA *ptr)
{
  CorrectiveSmoothModifierData *csmd = (CorrectiveSmoothModifierData *)ptr->data;

  MEM_SAFE_FREE(csmd->delta_cache);

  rna_Modifier_update(bmain, scene, ptr);
}

static void rna_CorrectiveSmoothModifier_rest_source_update(Main *bmain,
                                                            Scene *scene,
                                                            PointerRNA *ptr)
{
  CorrectiveSmoothModifierData *csmd = (CorrectiveSmoothModifierData *)ptr->data;

  if (csmd->rest_source != MOD_CORRECTIVESMOOTH_RESTSOURCE_BIND) {
    MEM_SAFE_FREE(csmd->bind_coords);
    csmd->bind_coords_num = 0;
  }

  rna_CorrectiveSmoothModifier_update(bmain, scene, ptr);
}

static bool rna_CorrectiveSmoothModifier_is_bind_get(PointerRNA *ptr)
{
  CorrectiveSmoothModifierData *csmd = (CorrectiveSmoothModifierData *)ptr->data;
  return (csmd->bind_coords != NULL);
}

static bool rna_SurfaceDeformModifier_is_bound_get(PointerRNA *ptr)
{
  return (((SurfaceDeformModifierData *)ptr->data)->verts != NULL);
}

static bool rna_ParticleInstanceModifier_particle_system_poll(PointerRNA *ptr,
                                                              const PointerRNA value)
{
  ParticleInstanceModifierData *psmd = ptr->data;
  ParticleSystem *psys = value.data;

  if (!psmd->ob) {
    return false;
  }

  /* make sure psys is in the object */
  return BLI_findindex(&psmd->ob->particlesystem, psys) != -1;
}

static PointerRNA rna_ParticleInstanceModifier_particle_system_get(PointerRNA *ptr)
{
  ParticleInstanceModifierData *psmd = ptr->data;
  ParticleSystem *psys;
  PointerRNA rptr;

  if (!psmd->ob) {
    return PointerRNA_NULL;
  }

  psys = BLI_findlink(&psmd->ob->particlesystem, psmd->psys - 1);
  RNA_pointer_create((ID *)psmd->ob, &RNA_ParticleSystem, psys, &rptr);
  return rptr;
}

static void rna_ParticleInstanceModifier_particle_system_set(PointerRNA *ptr,
                                                             const PointerRNA value,
                                                             struct ReportList *UNUSED(reports))
{
  ParticleInstanceModifierData *psmd = ptr->data;

  if (!psmd->ob) {
    return;
  }

  psmd->psys = BLI_findindex(&psmd->ob->particlesystem, value.data) + 1;
  CLAMP_MIN(psmd->psys, 1);
}

<<<<<<< HEAD
static void rna_MeshSequenceCache_attrs_begin(CollectionPropertyIterator *iter, PointerRNA *ptr)
{
  MeshSeqCacheModifierData *mcmd = (MeshSeqCacheModifierData *)ptr->data;
  rna_iterator_array_begin(iter, (void *)mcmd->attr_names, sizeof(*mcmd->attr_names), mcmd->num_attr, 0, NULL);
=======
static void rna_OpenVDBModifier_set_grid_chanels(OpenVDBModifierData *vdbmd, char grid[3][64])
{
  char name[64];
  int last;

  if (grid[0][0] == 0 || grid[1][0] != 0 || grid[2][0] != 0) {
    return;
  }

  BLI_strncpy_utf8(name, grid[0], sizeof(name));
  last = strlen(name) - 1;

  if (!ELEM(name[last], '0', '1', 'X')) {
    return;
  }

  for (int i = 1; i < 3; i++) {
    name[last] += 1;

    for (int j = 0; j < vdbmd->numgrids; j++) {
      if (STREQ(name, vdbmd->grids[j])) {
        BLI_strncpy_utf8(grid[i], name, sizeof(grid[i]));
        break;
      }
    }
  }
}

static void rna_OpenVDBModifier_update(Main *bmain, Scene *scene, PointerRNA *ptr)
{
  OpenVDBModifierData *vdbmd = (OpenVDBModifierData *)ptr->data;

  vdbmd->frame_last = -1;

  char filepath[1024];
  BLI_strncpy(filepath, vdbmd->filepath, sizeof(filepath));
  BLI_path_abs(filepath, G.main->name);
#  ifdef WITH_OPENVDB
  if (BLI_exists(filepath)) {
    struct OpenVDBReader *reader = OpenVDBReader_create();
    OpenVDBReader_open(reader, filepath);

    vdbmd->numgrids = OpenVDB_get_num_grids(reader);

    vdbmd->grids = MEM_callocN(sizeof(*vdbmd->grids) * vdbmd->numgrids, "OpenVDB grid list");

    OpenVDB_fill_name_array(reader, (char **)vdbmd->grids);

    OpenVDBReader_free(reader);
  }
#  endif
  rna_Modifier_update(bmain, scene, ptr);
}

static void rna_OpenVDBModifier_viewport_update(Main *UNUSED(bmain),
                                                Scene *UNUSED(scene),
                                                PointerRNA *ptr)
{
  WM_main_add_notifier(NC_OBJECT | ND_MODIFIER, ptr->id.data);
}

static int rna_OpenVDBModifier_density_grid_get(PointerRNA *ptr)
{
  OpenVDBModifierData *vdbmd = (OpenVDBModifierData *)ptr->data;

  for (int i = 0; i < vdbmd->numgrids; i++) {
    if (STREQ(vdbmd->density, vdbmd->grids[i])) {
      return i + 1;
    }
  }

  return 0;
}

static void rna_OpenVDBModifier_density_grid_set(PointerRNA *ptr, int value)
{
  OpenVDBModifierData *vdbmd = (OpenVDBModifierData *)ptr->data;

  if (value == 0) {
    vdbmd->density[0] = 0;
    return;
  }

  if (value <= vdbmd->numgrids) {
    BLI_strncpy_utf8(vdbmd->density, vdbmd->grids[value - 1], sizeof(vdbmd->density));
  }
}

static int rna_OpenVDBModifier_heat_grid_get(PointerRNA *ptr)
{
  OpenVDBModifierData *vdbmd = (OpenVDBModifierData *)ptr->data;

  for (int i = 0; i < vdbmd->numgrids; i++) {
    if (STREQ(vdbmd->heat, vdbmd->grids[i])) {
      return i + 1;
    }
  }

  return 0;
}

static void rna_OpenVDBModifier_heat_grid_set(PointerRNA *ptr, int value)
{
  OpenVDBModifierData *vdbmd = (OpenVDBModifierData *)ptr->data;

  if (value == 0) {
    vdbmd->heat[0] = 0;
    return;
  }

  if (value <= vdbmd->numgrids) {
    BLI_strncpy_utf8(vdbmd->heat, vdbmd->grids[value - 1], sizeof(vdbmd->heat));
  }
}

static int rna_OpenVDBModifier_flame_grid_get(PointerRNA *ptr)
{
  OpenVDBModifierData *vdbmd = (OpenVDBModifierData *)ptr->data;

  for (int i = 0; i < vdbmd->numgrids; i++) {
    if (STREQ(vdbmd->flame, vdbmd->grids[i])) {
      return i + 1;
    }
  }

  return 0;
}

static void rna_OpenVDBModifier_flame_grid_set(PointerRNA *ptr, int value)
{
  OpenVDBModifierData *vdbmd = (OpenVDBModifierData *)ptr->data;

  if (value == 0) {
    vdbmd->flame[0] = 0;
    return;
  }

  if (value <= vdbmd->numgrids) {
    BLI_strncpy_utf8(vdbmd->flame, vdbmd->grids[value - 1], sizeof(vdbmd->flame));
  }
}

static int rna_OpenVDBModifier_color1_grid_get(PointerRNA *ptr)
{
  OpenVDBModifierData *vdbmd = (OpenVDBModifierData *)ptr->data;

  for (int i = 0; i < vdbmd->numgrids; i++) {
    if (STREQ(vdbmd->color[0], vdbmd->grids[i])) {
      return i + 1;
    }
  }

  return 0;
}

static void rna_OpenVDBModifier_color1_grid_set(PointerRNA *ptr, int value)
{
  OpenVDBModifierData *vdbmd = (OpenVDBModifierData *)ptr->data;

  if (value == 0) {
    vdbmd->color[0][0] = 0;
    return;
  }

  if (value <= vdbmd->numgrids) {
    BLI_strncpy_utf8(vdbmd->color[0], vdbmd->grids[value - 1], sizeof(vdbmd->color[0]));
  }

  rna_OpenVDBModifier_set_grid_chanels(vdbmd, vdbmd->color);
}

static int rna_OpenVDBModifier_color2_grid_get(PointerRNA *ptr)
{
  OpenVDBModifierData *vdbmd = (OpenVDBModifierData *)ptr->data;

  for (int i = 0; i < vdbmd->numgrids; i++) {
    if (STREQ(vdbmd->color[1], vdbmd->grids[i])) {
      return i + 1;
    }
  }

  return 0;
}

static void rna_OpenVDBModifier_color2_grid_set(PointerRNA *ptr, int value)
{
  OpenVDBModifierData *vdbmd = (OpenVDBModifierData *)ptr->data;

  if (value == 0) {
    vdbmd->color[1][0] = 0;
    return;
  }

  if (value <= vdbmd->numgrids) {
    BLI_strncpy_utf8(vdbmd->color[1], vdbmd->grids[value - 1], sizeof(vdbmd->color[1]));
  }
}

static int rna_OpenVDBModifier_color3_grid_get(PointerRNA *ptr)
{
  OpenVDBModifierData *vdbmd = (OpenVDBModifierData *)ptr->data;

  for (int i = 0; i < vdbmd->numgrids; i++) {
    if (STREQ(vdbmd->color[2], vdbmd->grids[i])) {
      return i + 1;
    }
  }

  return 0;
}

static void rna_OpenVDBModifier_color3_grid_set(PointerRNA *ptr, int value)
{
  OpenVDBModifierData *vdbmd = (OpenVDBModifierData *)ptr->data;

  if (value == 0) {
    vdbmd->color[2][0] = 0;
    return;
  }

  if (value <= vdbmd->numgrids) {
    BLI_strncpy_utf8(vdbmd->color[2], vdbmd->grids[value - 1], sizeof(vdbmd->color[2]));
  }
}

static int rna_OpenVDBModifier_velocity1_grid_get(PointerRNA *ptr)
{
  OpenVDBModifierData *vdbmd = (OpenVDBModifierData *)ptr->data;

  for (int i = 0; i < vdbmd->numgrids; i++) {
    if (STREQ(vdbmd->velocity[0], vdbmd->grids[i])) {
      return i + 1;
    }
  }

  return 0;
}

static void rna_OpenVDBModifier_velocity1_grid_set(PointerRNA *ptr, int value)
{
  OpenVDBModifierData *vdbmd = (OpenVDBModifierData *)ptr->data;

  if (value == 0) {
    vdbmd->velocity[0][0] = 0;
    return;
  }

  if (value <= vdbmd->numgrids) {
    BLI_strncpy_utf8(vdbmd->velocity[0], vdbmd->grids[value - 1], sizeof(vdbmd->velocity[0]));
  }

  rna_OpenVDBModifier_set_grid_chanels(vdbmd, vdbmd->velocity);
}

static int rna_OpenVDBModifier_velocity2_grid_get(PointerRNA *ptr)
{
  OpenVDBModifierData *vdbmd = (OpenVDBModifierData *)ptr->data;

  for (int i = 0; i < vdbmd->numgrids; i++) {
    if (STREQ(vdbmd->velocity[1], vdbmd->grids[i])) {
      return i + 1;
    }
  }

  return 0;
}

static void rna_OpenVDBModifier_velocity2_grid_set(PointerRNA *ptr, int value)
{
  OpenVDBModifierData *vdbmd = (OpenVDBModifierData *)ptr->data;

  if (value == 0) {
    vdbmd->velocity[1][0] = 0;
    return;
  }

  if (value <= vdbmd->numgrids) {
    BLI_strncpy_utf8(vdbmd->velocity[1], vdbmd->grids[value - 1], sizeof(vdbmd->velocity[1]));
  }
}

static int rna_OpenVDBModifier_velocity3_grid_get(PointerRNA *ptr)
{
  OpenVDBModifierData *vdbmd = (OpenVDBModifierData *)ptr->data;

  for (int i = 0; i < vdbmd->numgrids; i++) {
    if (STREQ(vdbmd->velocity[2], vdbmd->grids[i])) {
      return i + 1;
    }
  }

  return 0;
}

static void rna_OpenVDBModifier_velocity3_grid_set(PointerRNA *ptr, int value)
{
  OpenVDBModifierData *vdbmd = (OpenVDBModifierData *)ptr->data;

  if (value == 0) {
    vdbmd->velocity[2][0] = 0;
    return;
  }

  if (value <= vdbmd->numgrids) {
    BLI_strncpy_utf8(vdbmd->velocity[2], vdbmd->grids[value - 1], sizeof(vdbmd->velocity[2]));
  }
}

static EnumPropertyItem *rna_OpenVDBModifier_grid_itemf(bContext *UNUSED(C),
                                                        PointerRNA *ptr,
                                                        PropertyRNA *UNUSED(prop),
                                                        bool *r_free)
{
  OpenVDBModifierData *vdbmd = (OpenVDBModifierData *)ptr->data;
  EnumPropertyItem *item = NULL;
  EnumPropertyItem tmp = {0, "NONE", 0, "None", "Don't use any grid"};
  int totitem = 0;

  RNA_enum_item_add(&item, &totitem, &tmp);

  tmp.description = "";

  for (int i = 0; i < vdbmd->numgrids; i++) {
    tmp.value = i + 1;
    tmp.identifier = vdbmd->grids[i];
    tmp.name = vdbmd->grids[i];
    RNA_enum_item_add(&item, &totitem, &tmp);
  }

  RNA_enum_item_end(&item, &totitem);
  *r_free = true;

  return item;
}

static int rna_OpenVDBModifier_show_axis_convert_get(PointerRNA *ptr)
{
#  ifdef WITH_OPENVDB
  OpenVDBModifierData *vdbmd = (OpenVDBModifierData *)ptr->data;
  char filepath[1024];

  BLI_strncpy(filepath, vdbmd->filepath, sizeof(filepath));
  BLI_path_abs(filepath, G.main->name);

  if (BLI_exists(filepath)) {
    struct OpenVDBReader *reader = OpenVDBReader_create();
    OpenVDBReader_open(reader, filepath);

    if (OpenVDB_has_metadata(reader, "FFXVDBVersion")) {
      OpenVDBReader_free(reader);
      return 0;
    }

    OpenVDBReader_free(reader);
  }
#  else
  UNUSED_VARS(ptr);
#  endif

  return 1;
}

static int rna_OpenVDBModifier_frame_start_get(PointerRNA *ptr)
{
  OpenVDBModifierData *vdbmd = (OpenVDBModifierData *)ptr->data;
  SmokeModifierData *smd = vdbmd->smoke;
  SmokeDomainSettings *sds = smd->domain;
  PointCache *cache = sds->point_cache[0];

  return cache->startframe;
}

static void rna_OpenVDBModifier_frame_start_set(PointerRNA *ptr, int value)
{
  OpenVDBModifierData *vdbmd = (OpenVDBModifierData *)ptr->data;
  SmokeModifierData *smd = vdbmd->smoke;
  SmokeDomainSettings *sds = smd->domain;
  PointCache *cache = sds->point_cache[0];

  cache->startframe = value;
}

static int rna_OpenVDBModifier_frame_end_get(PointerRNA *ptr)
{
  OpenVDBModifierData *vdbmd = (OpenVDBModifierData *)ptr->data;
  SmokeModifierData *smd = vdbmd->smoke;
  SmokeDomainSettings *sds = smd->domain;
  PointCache *cache = sds->point_cache[0];

  return cache->endframe;
}

static void rna_OpenVDBModifier_frame_end_set(PointerRNA *ptr, int value)
{
  OpenVDBModifierData *vdbmd = (OpenVDBModifierData *)ptr->data;
  SmokeModifierData *smd = vdbmd->smoke;
  SmokeDomainSettings *sds = smd->domain;
  PointCache *cache = sds->point_cache[0];

  cache->endframe = value;
}

static float rna_OpenVDBModifier_display_thickness_get(PointerRNA *ptr)
{
  OpenVDBModifierData *vdbmd = (OpenVDBModifierData *)ptr->data;
  SmokeModifierData *smd = vdbmd->smoke;
  SmokeDomainSettings *sds = smd->domain;

  return sds->display_thickness;
}

static void rna_OpenVDBModifier_display_thickness_set(PointerRNA *ptr, float value)
{
  OpenVDBModifierData *vdbmd = (OpenVDBModifierData *)ptr->data;
  SmokeModifierData *smd = vdbmd->smoke;
  SmokeDomainSettings *sds = smd->domain;

  sds->display_thickness = value;
>>>>>>> 4efc0d98
}

#else

/* NOTE: *MUST* return subdivision_type property. */
static PropertyRNA *rna_def_property_subdivision_common(StructRNA *srna, const char type[])
{
  static const EnumPropertyItem prop_subdivision_type_items[] = {
      {SUBSURF_TYPE_CATMULL_CLARK, "CATMULL_CLARK", 0, "Catmull-Clark", ""},
      {SUBSURF_TYPE_SIMPLE, "SIMPLE", 0, "Simple", ""},
      {0, NULL, 0, NULL, NULL},
  };

  static const EnumPropertyItem prop_uv_smooth_items[] = {
    {SUBSURF_UV_SMOOTH_NONE,
     "NONE",
     0,
     "Sharp",
     "UVs are not smoothed, boundaries are kept sharp"},
    {SUBSURF_UV_SMOOTH_PRESERVE_CORNERS,
     "PRESERVE_CORNERS",
     0,
     "Smooth, keep corners",
     "UVs are smoothed, corners on discontinuous boundary are kept sharp"},
#  if 0
    {SUBSURF_UV_SMOOTH_PRESERVE_CORNERS_AND_JUNCTIONS,
     "PRESERVE_CORNERS_AND_JUNCTIONS",
     0,
     "Smooth, keep corners+junctions",
     "UVs are smoothed, corners on discontinuous boundary and "
     "junctions of 3 or more regions are kept sharp"},
    {SUBSURF_UV_SMOOTH_PRESERVE_CORNERS_JUNCTIONS_AND_CONCAVE,
     "PRESERVE_CORNERS_JUNCTIONS_AND_CONCAVE",
     0,
     "Smooth, keep corners+junctions+concave",
     "UVs are smoothed, corners on discontinuous boundary, "
     "junctions of 3 or more regions and darts and concave corners are kept sharp"},
    {SUBSURF_UV_SMOOTH_PRESERVE_BOUNDARIES,
     "PRESERVE_BOUNDARIES",
     0,
     "Smooth, keep corners",
     "UVs are smoothed, boundaries are kept sharp"},
    {SUBSURF_UV_SMOOTH_ALL,
     "PRESERVE_BOUNDARIES",
     0,
     "Smooth all",
     "UVs and boundaries are smoothed"},
#  endif
    {0, NULL, 0, NULL, NULL},
  };

  PropertyRNA *prop;

  prop = RNA_def_property(srna, "uv_smooth", PROP_ENUM, PROP_NONE);
  RNA_def_property_enum_sdna(prop, NULL, "uv_smooth");
  RNA_def_property_enum_items(prop, prop_uv_smooth_items);
  RNA_def_property_ui_text(prop, "UV Smooth", "Controls how smoothing is applied to UVs");
  RNA_def_property_update(prop, 0, "rna_Modifier_update");

  prop = RNA_def_property(srna, "quality", PROP_INT, PROP_UNSIGNED);
  RNA_def_property_int_sdna(prop, NULL, "quality");
  RNA_def_property_range(prop, 1, 10);
  RNA_def_property_ui_range(prop, 1, 6, 1, -1);
  RNA_def_property_ui_text(
      prop, "Quality", "Accuracy of vertex positions, lower value is faster but less precise");
  RNA_def_property_update(prop, 0, "rna_Modifier_update");

  prop = RNA_def_property(srna, "subdivision_type", PROP_ENUM, PROP_NONE);
  RNA_def_property_enum_sdna(prop, NULL, type);
  RNA_def_property_enum_items(prop, prop_subdivision_type_items);
  RNA_def_property_ui_text(prop, "Subdivision Type", "Select type of subdivision algorithm");
  RNA_def_property_update(prop, 0, "rna_Modifier_update");

  return prop;
}

static void rna_def_modifier_subsurf(BlenderRNA *brna)
{
  StructRNA *srna;
  PropertyRNA *prop;

  srna = RNA_def_struct(brna, "SubsurfModifier", "Modifier");
  RNA_def_struct_ui_text(srna, "Subsurf Modifier", "Subdivision surface modifier");
  RNA_def_struct_sdna(srna, "SubsurfModifierData");
  RNA_def_struct_ui_icon(srna, ICON_MOD_SUBSURF);

  rna_def_property_subdivision_common(srna, "subdivType");

  /* see CCGSUBSURF_LEVEL_MAX for max limit */
  prop = RNA_def_property(srna, "levels", PROP_INT, PROP_UNSIGNED);
  RNA_def_property_int_sdna(prop, NULL, "levels");
  RNA_def_property_range(prop, 0, 11);
  RNA_def_property_ui_range(prop, 0, 6, 1, -1);
  RNA_def_property_ui_text(prop, "Levels", "Number of subdivisions to perform");
  RNA_def_property_update(prop, 0, "rna_Modifier_update");

  prop = RNA_def_property(srna, "render_levels", PROP_INT, PROP_UNSIGNED);
  RNA_def_property_int_sdna(prop, NULL, "renderLevels");
  RNA_def_property_range(prop, 0, 11);
  RNA_def_property_ui_range(prop, 0, 6, 1, -1);
  RNA_def_property_ui_text(
      prop, "Render Levels", "Number of subdivisions to perform when rendering");

  prop = RNA_def_property(srna, "show_only_control_edges", PROP_BOOLEAN, PROP_NONE);
  RNA_def_property_boolean_sdna(prop, NULL, "flags", eSubsurfModifierFlag_ControlEdges);
  RNA_def_property_ui_text(
      prop, "Optimal Display", "Skip drawing/rendering of interior subdivided edges");
  RNA_def_property_update(prop, 0, "rna_Modifier_update");

  prop = RNA_def_property(srna, "use_creases", PROP_BOOLEAN, PROP_NONE);
  RNA_def_property_boolean_sdna(prop, NULL, "flags", eSubsurfModifierFlag_UseCrease);
  RNA_def_property_ui_text(
      prop, "Use Creases", "Use mesh edge crease information to sharpen edges");
  RNA_def_property_update(prop, 0, "rna_Modifier_update");
}

static void rna_def_modifier_generic_map_info(StructRNA *srna)
{
  static const EnumPropertyItem prop_texture_coordinates_items[] = {
      {MOD_DISP_MAP_LOCAL,
       "LOCAL",
       0,
       "Local",
       "Use the local coordinate system for the texture coordinates"},
      {MOD_DISP_MAP_GLOBAL,
       "GLOBAL",
       0,
       "Global",
       "Use the global coordinate system for the texture coordinates"},
      {MOD_DISP_MAP_OBJECT,
       "OBJECT",
       0,
       "Object",
       "Use the linked object's local coordinate system for the texture coordinates"},
      {MOD_DISP_MAP_UV, "UV", 0, "UV", "Use UV coordinates for the texture coordinates"},
      {0, NULL, 0, NULL, NULL},
  };

  PropertyRNA *prop;

  prop = RNA_def_property(srna, "texture", PROP_POINTER, PROP_NONE);
  RNA_def_property_ui_text(prop, "Texture", "");
  RNA_def_property_flag(prop, PROP_EDITABLE);
  RNA_def_property_update(prop, 0, "rna_Modifier_dependency_update");

  prop = RNA_def_property(srna, "texture_coords", PROP_ENUM, PROP_NONE);
  RNA_def_property_enum_sdna(prop, NULL, "texmapping");
  RNA_def_property_enum_items(prop, prop_texture_coordinates_items);
  RNA_def_property_ui_text(prop, "Texture Coordinates", "");
  RNA_def_property_update(prop, 0, "rna_Modifier_dependency_update");

  prop = RNA_def_property(srna, "uv_layer", PROP_STRING, PROP_NONE);
  RNA_def_property_string_sdna(prop, NULL, "uvlayer_name");
  RNA_def_property_ui_text(prop, "UV Map", "UV map name");
  RNA_def_property_string_funcs(prop, NULL, NULL, "rna_MappingInfoModifier_uvlayer_name_set");
  RNA_def_property_update(prop, 0, "rna_Modifier_update");

  prop = RNA_def_property(srna, "texture_coords_object", PROP_POINTER, PROP_NONE);
  RNA_def_property_pointer_sdna(prop, NULL, "map_object");
  RNA_def_property_ui_text(
      prop, "Texture Coordinate Object", "Object to set the texture coordinates");
  RNA_def_property_flag(prop, PROP_EDITABLE | PROP_ID_SELF_CHECK);
  RNA_def_property_update(prop, 0, "rna_Modifier_dependency_update");
}

static void rna_def_modifier_warp(BlenderRNA *brna)
{
  StructRNA *srna;
  PropertyRNA *prop;

  srna = RNA_def_struct(brna, "WarpModifier", "Modifier");
  RNA_def_struct_ui_text(srna, "Warp Modifier", "Warp modifier");
  RNA_def_struct_sdna(srna, "WarpModifierData");
  RNA_def_struct_ui_icon(srna, ICON_MOD_WARP);

  prop = RNA_def_property(srna, "object_from", PROP_POINTER, PROP_NONE);
  RNA_def_property_ui_text(prop, "From", "Object to transform from");
  RNA_def_property_flag(prop, PROP_EDITABLE | PROP_ID_SELF_CHECK);
  RNA_def_property_update(prop, 0, "rna_Modifier_dependency_update");

  prop = RNA_def_property(srna, "object_to", PROP_POINTER, PROP_NONE);
  RNA_def_property_ui_text(prop, "To", "Object to transform to");
  RNA_def_property_flag(prop, PROP_EDITABLE | PROP_ID_SELF_CHECK);
  RNA_def_property_update(prop, 0, "rna_Modifier_dependency_update");

  prop = RNA_def_property(srna, "strength", PROP_FLOAT, PROP_NONE);
  RNA_def_property_range(prop, -FLT_MAX, FLT_MAX);
  RNA_def_property_ui_range(prop, -100, 100, 10, 2);
  RNA_def_property_ui_text(prop, "Strength", "");
  RNA_def_property_update(prop, 0, "rna_Modifier_update");

  prop = RNA_def_property(srna, "falloff_type", PROP_ENUM, PROP_NONE);
  RNA_def_property_enum_items(prop, modifier_warp_falloff_items);
  RNA_def_property_ui_text(prop, "Falloff Type", "");
  RNA_def_property_translation_context(prop, BLT_I18NCONTEXT_ID_CURVE); /* Abusing id_curve :/ */
  RNA_def_property_update(prop, 0, "rna_Modifier_update");

  prop = RNA_def_property(srna, "falloff_radius", PROP_FLOAT, PROP_UNSIGNED | PROP_DISTANCE);
  RNA_def_property_ui_text(prop, "Radius", "Radius to apply");
  RNA_def_property_update(prop, 0, "rna_Modifier_update");

  prop = RNA_def_property(srna, "falloff_curve", PROP_POINTER, PROP_NONE);
  RNA_def_property_pointer_sdna(prop, NULL, "curfalloff");
  RNA_def_property_ui_text(prop, "Falloff Curve", "Custom falloff curve");
  RNA_def_property_update(prop, 0, "rna_Modifier_update");

  prop = RNA_def_property(srna, "use_volume_preserve", PROP_BOOLEAN, PROP_NONE);
  RNA_def_property_boolean_sdna(prop, NULL, "flag", MOD_WARP_VOLUME_PRESERVE);
  RNA_def_property_ui_text(prop, "Preserve Volume", "Preserve volume when rotations are used");
  RNA_def_property_update(prop, 0, "rna_Modifier_update");

  prop = RNA_def_property(srna, "vertex_group", PROP_STRING, PROP_NONE);
  RNA_def_property_string_sdna(prop, NULL, "defgrp_name");
  RNA_def_property_ui_text(prop, "Vertex Group", "Vertex group name for modulating the deform");
  RNA_def_property_string_funcs(prop, NULL, NULL, "rna_WarpModifier_defgrp_name_set");
  RNA_def_property_update(prop, 0, "rna_Modifier_update");

  rna_def_modifier_generic_map_info(srna);
}

static void rna_def_modifier_multires(BlenderRNA *brna)
{
  StructRNA *srna;
  PropertyRNA *prop;

  srna = RNA_def_struct(brna, "MultiresModifier", "Modifier");
  RNA_def_struct_ui_text(srna, "Multires Modifier", "Multiresolution mesh modifier");
  RNA_def_struct_sdna(srna, "MultiresModifierData");
  RNA_def_struct_ui_icon(srna, ICON_MOD_MULTIRES);

  prop = rna_def_property_subdivision_common(srna, "simple");
  RNA_def_property_enum_funcs(prop, NULL, "rna_MultiresModifier_type_set", NULL);

  prop = RNA_def_property(srna, "levels", PROP_INT, PROP_UNSIGNED);
  RNA_def_property_int_sdna(prop, NULL, "lvl");
  RNA_def_property_ui_text(prop, "Levels", "Number of subdivisions to use in the viewport");
  RNA_def_property_int_funcs(prop, NULL, NULL, "rna_MultiresModifier_level_range");
  RNA_def_property_update(prop, 0, "rna_Modifier_update");

  prop = RNA_def_property(srna, "sculpt_levels", PROP_INT, PROP_UNSIGNED);
  RNA_def_property_int_sdna(prop, NULL, "sculptlvl");
  RNA_def_property_ui_text(prop, "Sculpt Levels", "Number of subdivisions to use in sculpt mode");
  RNA_def_property_int_funcs(prop, NULL, NULL, "rna_MultiresModifier_level_range");
  RNA_def_property_update(prop, 0, "rna_Modifier_update");

  prop = RNA_def_property(srna, "render_levels", PROP_INT, PROP_UNSIGNED);
  RNA_def_property_int_sdna(prop, NULL, "renderlvl");
  RNA_def_property_ui_text(prop, "Render Levels", "The subdivision level visible at render time");
  RNA_def_property_int_funcs(prop, NULL, NULL, "rna_MultiresModifier_level_range");

  prop = RNA_def_property(srna, "total_levels", PROP_INT, PROP_UNSIGNED);
  RNA_def_property_int_sdna(prop, NULL, "totlvl");
  RNA_def_property_clear_flag(prop, PROP_EDITABLE);
  RNA_def_property_ui_text(
      prop, "Total Levels", "Number of subdivisions for which displacements are stored");

  prop = RNA_def_property(srna, "is_external", PROP_BOOLEAN, PROP_NONE);
  RNA_def_property_clear_flag(prop, PROP_EDITABLE);
  RNA_def_property_boolean_funcs(prop, "rna_MultiresModifier_external_get", NULL);
  RNA_def_property_ui_text(
      prop, "External", "Store multires displacements outside the .blend file, to save memory");

  prop = RNA_def_property(srna, "filepath", PROP_STRING, PROP_FILEPATH);
  RNA_def_property_string_funcs(prop,
                                "rna_MultiresModifier_filepath_get",
                                "rna_MultiresModifier_filepath_length",
                                "rna_MultiresModifier_filepath_set");
  RNA_def_property_ui_text(prop, "File Path", "Path to external displacements file");
  RNA_def_property_update(prop, 0, "rna_Modifier_update");

  prop = RNA_def_property(srna, "show_only_control_edges", PROP_BOOLEAN, PROP_NONE);
  RNA_def_property_boolean_sdna(prop, NULL, "flags", eMultiresModifierFlag_ControlEdges);
  RNA_def_property_ui_text(
      prop, "Optimal Display", "Skip drawing/rendering of interior subdivided edges");
  RNA_def_property_update(prop, 0, "rna_Modifier_update");

  prop = RNA_def_property(srna, "use_creases", PROP_BOOLEAN, PROP_NONE);
  RNA_def_property_boolean_sdna(prop, NULL, "flags", eMultiresModifierFlag_UseCrease);
  RNA_def_property_ui_text(
      prop, "Use Creases", "Use mesh edge crease information to sharpen edges");
  RNA_def_property_update(prop, 0, "rna_Modifier_update");
}

static void rna_def_modifier_lattice(BlenderRNA *brna)
{
  StructRNA *srna;
  PropertyRNA *prop;

  srna = RNA_def_struct(brna, "LatticeModifier", "Modifier");
  RNA_def_struct_ui_text(srna, "Lattice Modifier", "Lattice deformation modifier");
  RNA_def_struct_sdna(srna, "LatticeModifierData");
  RNA_def_struct_ui_icon(srna, ICON_MOD_LATTICE);

  prop = RNA_def_property(srna, "object", PROP_POINTER, PROP_NONE);
  RNA_def_property_ui_text(prop, "Object", "Lattice object to deform with");
  RNA_def_property_pointer_funcs(
      prop, NULL, "rna_LatticeModifier_object_set", NULL, "rna_Lattice_object_poll");
  RNA_def_property_flag(prop, PROP_EDITABLE | PROP_ID_SELF_CHECK);
  RNA_def_property_update(prop, 0, "rna_Modifier_dependency_update");

  prop = RNA_def_property(srna, "vertex_group", PROP_STRING, PROP_NONE);
  RNA_def_property_string_sdna(prop, NULL, "name");
  RNA_def_property_ui_text(
      prop,
      "Vertex Group",
      "Name of Vertex Group which determines influence of modifier per point");
  RNA_def_property_string_funcs(prop, NULL, NULL, "rna_LatticeModifier_name_set");
  RNA_def_property_update(prop, 0, "rna_Modifier_update");

  prop = RNA_def_property(srna, "strength", PROP_FLOAT, PROP_NONE);
  RNA_def_property_range(prop, -FLT_MAX, FLT_MAX);
  RNA_def_property_ui_range(prop, 0, 1, 10, 2);
  RNA_def_property_ui_text(prop, "Strength", "Strength of modifier effect");
  RNA_def_property_update(prop, 0, "rna_Modifier_update");
}

static void rna_def_modifier_curve(BlenderRNA *brna)
{
  StructRNA *srna;
  PropertyRNA *prop;

  static const EnumPropertyItem prop_deform_axis_items[] = {
      {MOD_CURVE_POSX, "POS_X", 0, "X", ""},
      {MOD_CURVE_POSY, "POS_Y", 0, "Y", ""},
      {MOD_CURVE_POSZ, "POS_Z", 0, "Z", ""},
      {MOD_CURVE_NEGX, "NEG_X", 0, "-X", ""},
      {MOD_CURVE_NEGY, "NEG_Y", 0, "-Y", ""},
      {MOD_CURVE_NEGZ, "NEG_Z", 0, "-Z", ""},
      {0, NULL, 0, NULL, NULL},
  };

  srna = RNA_def_struct(brna, "CurveModifier", "Modifier");
  RNA_def_struct_ui_text(srna, "Curve Modifier", "Curve deformation modifier");
  RNA_def_struct_sdna(srna, "CurveModifierData");
  RNA_def_struct_ui_icon(srna, ICON_MOD_CURVE);

  prop = RNA_def_property(srna, "object", PROP_POINTER, PROP_NONE);
  RNA_def_property_ui_text(prop, "Object", "Curve object to deform with");
  RNA_def_property_pointer_funcs(
      prop, NULL, "rna_CurveModifier_object_set", NULL, "rna_Curve_object_poll");
  RNA_def_property_flag(prop, PROP_EDITABLE | PROP_ID_SELF_CHECK);
  RNA_def_property_update(prop, 0, "rna_CurveModifier_dependency_update");

  prop = RNA_def_property(srna, "vertex_group", PROP_STRING, PROP_NONE);
  RNA_def_property_string_sdna(prop, NULL, "name");
  RNA_def_property_ui_text(
      prop,
      "Vertex Group",
      "Name of Vertex Group which determines influence of modifier per point");
  RNA_def_property_string_funcs(prop, NULL, NULL, "rna_CurveModifier_name_set");
  RNA_def_property_update(prop, 0, "rna_Modifier_update");

  prop = RNA_def_property(srna, "deform_axis", PROP_ENUM, PROP_NONE);
  RNA_def_property_enum_sdna(prop, NULL, "defaxis");
  RNA_def_property_enum_items(prop, prop_deform_axis_items);
  RNA_def_property_ui_text(prop, "Deform Axis", "The axis that the curve deforms along");
  RNA_def_property_update(prop, 0, "rna_Modifier_update");
}

static void rna_def_modifier_build(BlenderRNA *brna)
{
  StructRNA *srna;
  PropertyRNA *prop;

  srna = RNA_def_struct(brna, "BuildModifier", "Modifier");
  RNA_def_struct_ui_text(srna, "Build Modifier", "Build effect modifier");
  RNA_def_struct_sdna(srna, "BuildModifierData");
  RNA_def_struct_ui_icon(srna, ICON_MOD_BUILD);

  prop = RNA_def_property(srna, "frame_start", PROP_FLOAT, PROP_TIME);
  RNA_def_property_float_sdna(prop, NULL, "start");
  RNA_def_property_range(prop, MINAFRAMEF, MAXFRAMEF);
  RNA_def_property_ui_text(prop, "Start", "Start frame of the effect");
  RNA_def_property_update(prop, 0, "rna_Modifier_update");

  prop = RNA_def_property(srna, "frame_duration", PROP_FLOAT, PROP_TIME);
  RNA_def_property_float_sdna(prop, NULL, "length");
  RNA_def_property_range(prop, 1, MAXFRAMEF);
  RNA_def_property_ui_text(prop, "Length", "Total time the build effect requires");
  RNA_def_property_update(prop, 0, "rna_Modifier_update");

  prop = RNA_def_property(srna, "use_reverse", PROP_BOOLEAN, PROP_NONE);
  RNA_def_property_boolean_sdna(prop, NULL, "flag", MOD_BUILD_FLAG_REVERSE);
  RNA_def_property_ui_text(prop, "Reversed", "Deconstruct the mesh instead of building it");
  RNA_def_property_update(prop, 0, "rna_Modifier_update");

  prop = RNA_def_property(srna, "use_random_order", PROP_BOOLEAN, PROP_NONE);
  RNA_def_property_boolean_sdna(prop, NULL, "flag", MOD_BUILD_FLAG_RANDOMIZE);
  RNA_def_property_ui_text(prop, "Randomize", "Randomize the faces or edges during build");
  RNA_def_property_update(prop, 0, "rna_Modifier_update");

  prop = RNA_def_property(srna, "seed", PROP_INT, PROP_NONE);
  RNA_def_property_range(prop, 1, MAXFRAMEF);
  RNA_def_property_ui_text(prop, "Seed", "Seed for random if used");
  RNA_def_property_update(prop, 0, "rna_Modifier_update");
}

static void rna_def_modifier_mirror(BlenderRNA *brna)
{
  StructRNA *srna;
  PropertyRNA *prop;

  srna = RNA_def_struct(brna, "MirrorModifier", "Modifier");
  RNA_def_struct_ui_text(srna, "Mirror Modifier", "Mirroring modifier");
  RNA_def_struct_sdna(srna, "MirrorModifierData");
  RNA_def_struct_ui_icon(srna, ICON_MOD_MIRROR);

  prop = RNA_def_property(srna, "use_axis", PROP_BOOLEAN, PROP_NONE);
  RNA_def_property_boolean_sdna(prop, NULL, "flag", MOD_MIR_AXIS_X);
  RNA_def_property_array(prop, 3);
  RNA_def_property_ui_text(prop, "Mirror Axis", "Enable axis mirror");
  RNA_def_property_update(prop, 0, "rna_Modifier_update");

  prop = RNA_def_property(srna, "use_bisect_axis", PROP_BOOLEAN, PROP_NONE);
  RNA_def_property_boolean_sdna(prop, NULL, "flag", MOD_MIR_BISECT_AXIS_X);
  RNA_def_property_array(prop, 3);
  RNA_def_property_ui_text(prop, "Bisect Axis", "Cuts the mesh across the mirror plane");
  RNA_def_property_update(prop, 0, "rna_Modifier_update");

  prop = RNA_def_property(srna, "use_bisect_flip_axis", PROP_BOOLEAN, PROP_NONE);
  RNA_def_property_boolean_sdna(prop, NULL, "flag", MOD_MIR_BISECT_FLIP_AXIS_X);
  RNA_def_property_array(prop, 3);
  RNA_def_property_ui_text(prop, "Bisect Flip Axis", "Flips the direction of the slice");
  RNA_def_property_update(prop, 0, "rna_Modifier_update");

  prop = RNA_def_property(srna, "use_clip", PROP_BOOLEAN, PROP_NONE);
  RNA_def_property_boolean_sdna(prop, NULL, "flag", MOD_MIR_CLIPPING);
  RNA_def_property_ui_text(
      prop, "Clip", "Prevent vertices from going through the mirror during transform");
  RNA_def_property_update(prop, 0, "rna_Modifier_update");

  prop = RNA_def_property(srna, "use_mirror_vertex_groups", PROP_BOOLEAN, PROP_NONE);
  RNA_def_property_boolean_sdna(prop, NULL, "flag", MOD_MIR_VGROUP);
  RNA_def_property_ui_text(prop, "Mirror Vertex Groups", "Mirror vertex groups (e.g. .R->.L)");
  RNA_def_property_update(prop, 0, "rna_Modifier_update");

  prop = RNA_def_property(srna, "use_mirror_merge", PROP_BOOLEAN, PROP_NONE);
  RNA_def_property_boolean_negative_sdna(prop, NULL, "flag", MOD_MIR_NO_MERGE);
  RNA_def_property_ui_text(prop, "Merge Vertices", "Merge vertices within the merge threshold");
  RNA_def_property_update(prop, 0, "rna_Modifier_update");

  prop = RNA_def_property(srna, "use_mirror_u", PROP_BOOLEAN, PROP_NONE);
  RNA_def_property_boolean_sdna(prop, NULL, "flag", MOD_MIR_MIRROR_U);
  RNA_def_property_ui_text(
      prop, "Mirror U", "Mirror the U texture coordinate around the flip offset point");
  RNA_def_property_update(prop, 0, "rna_Modifier_update");

  prop = RNA_def_property(srna, "use_mirror_v", PROP_BOOLEAN, PROP_NONE);
  RNA_def_property_boolean_sdna(prop, NULL, "flag", MOD_MIR_MIRROR_V);
  RNA_def_property_ui_text(
      prop, "Mirror V", "Mirror the V texture coordinate around the flip offset point");
  RNA_def_property_update(prop, 0, "rna_Modifier_update");

  prop = RNA_def_property(srna, "mirror_offset_u", PROP_FLOAT, PROP_FACTOR);
  RNA_def_property_float_sdna(prop, NULL, "uv_offset[0]");
  RNA_def_property_range(prop, -1, 1);
  RNA_def_property_ui_range(prop, -1, 1, 2, 4);
  RNA_def_property_ui_text(
      prop,
      "Flip U Offset",
      "Amount to offset mirrored UVs flipping point from the 0.5 on the U axis");
  RNA_def_property_update(prop, 0, "rna_Modifier_update");

  prop = RNA_def_property(srna, "mirror_offset_v", PROP_FLOAT, PROP_FACTOR);
  RNA_def_property_float_sdna(prop, NULL, "uv_offset[1]");
  RNA_def_property_range(prop, -1, 1);
  RNA_def_property_ui_range(prop, -1, 1, 2, 4);
  RNA_def_property_ui_text(
      prop,
      "Flip V Offset",
      "Amount to offset mirrored UVs flipping point from the 0.5 point on the V axis");
  RNA_def_property_update(prop, 0, "rna_Modifier_update");

  prop = RNA_def_property(srna, "offset_u", PROP_FLOAT, PROP_FACTOR);
  RNA_def_property_float_sdna(prop, NULL, "uv_offset_copy[0]");
  RNA_def_property_range(prop, -10000.0f, 10000.0f);
  RNA_def_property_ui_range(prop, -1, 1, 2, 4);
  RNA_def_property_ui_text(prop, "U Offset", "Mirrored UV offset on the U axis");
  RNA_def_property_update(prop, 0, "rna_Modifier_update");

  prop = RNA_def_property(srna, "offset_v", PROP_FLOAT, PROP_FACTOR);
  RNA_def_property_float_sdna(prop, NULL, "uv_offset_copy[1]");
  RNA_def_property_range(prop, -10000.0f, 10000.0f);
  RNA_def_property_ui_range(prop, -1, 1, 2, 4);
  RNA_def_property_ui_text(prop, "V Offset", "Mirrored UV offset on the V axis");
  RNA_def_property_update(prop, 0, "rna_Modifier_update");

  prop = RNA_def_property(srna, "merge_threshold", PROP_FLOAT, PROP_DISTANCE);
  RNA_def_property_float_sdna(prop, NULL, "tolerance");
  RNA_def_property_range(prop, 0, FLT_MAX);
  RNA_def_property_ui_range(prop, 0, 1, 0.01, 6);
  RNA_def_property_ui_text(
      prop, "Merge Limit", "Distance within which mirrored vertices are merged");
  RNA_def_property_update(prop, 0, "rna_Modifier_update");

  prop = RNA_def_property(srna, "mirror_object", PROP_POINTER, PROP_NONE);
  RNA_def_property_pointer_sdna(prop, NULL, "mirror_ob");
  RNA_def_property_ui_text(prop, "Mirror Object", "Object to use as mirror");
  RNA_def_property_flag(prop, PROP_EDITABLE | PROP_ID_SELF_CHECK);
  RNA_def_property_update(prop, 0, "rna_Modifier_dependency_update");
}

static void rna_def_modifier_decimate(BlenderRNA *brna)
{
  static const EnumPropertyItem modifier_decim_mode_items[] = {
      {MOD_DECIM_MODE_COLLAPSE, "COLLAPSE", 0, "Collapse", "Use edge collapsing"},
      {MOD_DECIM_MODE_UNSUBDIV, "UNSUBDIV", 0, "Un-Subdivide", "Use un-subdivide face reduction"},
      {MOD_DECIM_MODE_DISSOLVE,
       "DISSOLVE",
       0,
       "Planar",
       "Dissolve geometry to form planar polygons"},
      {0, NULL, 0, NULL, NULL},
  };

  /* Note, keep in sync with operator 'MESH_OT_decimate' */

  StructRNA *srna;
  PropertyRNA *prop;

  srna = RNA_def_struct(brna, "DecimateModifier", "Modifier");
  RNA_def_struct_ui_text(srna, "Decimate Modifier", "Decimation modifier");
  RNA_def_struct_sdna(srna, "DecimateModifierData");
  RNA_def_struct_ui_icon(srna, ICON_MOD_DECIM);

  prop = RNA_def_property(srna, "decimate_type", PROP_ENUM, PROP_NONE);
  RNA_def_property_enum_sdna(prop, NULL, "mode");
  RNA_def_property_enum_items(prop, modifier_decim_mode_items);
  RNA_def_property_ui_text(prop, "Mode", "");
  RNA_def_property_update(prop, 0, "rna_Modifier_update");

  /* (mode == MOD_DECIM_MODE_COLLAPSE) */
  prop = RNA_def_property(srna, "ratio", PROP_FLOAT, PROP_FACTOR);
  RNA_def_property_float_sdna(prop, NULL, "percent");
  RNA_def_property_range(prop, 0, 1);
  RNA_def_property_ui_range(prop, 0, 1, 1, 4);
  RNA_def_property_ui_text(prop, "Ratio", "Ratio of triangles to reduce to (collapse only)");
  RNA_def_property_update(prop, 0, "rna_Modifier_update");

  /* (mode == MOD_DECIM_MODE_UNSUBDIV) */
  prop = RNA_def_property(srna, "iterations", PROP_INT, PROP_UNSIGNED);
  RNA_def_property_int_sdna(prop, NULL, "iter");
  RNA_def_property_range(prop, 0, SHRT_MAX);
  RNA_def_property_ui_range(prop, 0, 100, 1, -1);
  RNA_def_property_ui_text(
      prop, "Iterations", "Number of times reduce the geometry (unsubdivide only)");
  RNA_def_property_update(prop, 0, "rna_Modifier_update");

  /* (mode == MOD_DECIM_MODE_DISSOLVE) */
  prop = RNA_def_property(srna, "angle_limit", PROP_FLOAT, PROP_ANGLE);
  RNA_def_property_float_sdna(prop, NULL, "angle");
  RNA_def_property_range(prop, 0, DEG2RAD(180));
  RNA_def_property_ui_range(prop, 0, DEG2RAD(180), 10, 2);
  RNA_def_property_ui_text(prop, "Angle Limit", "Only dissolve angles below this (planar only)");
  RNA_def_property_update(prop, 0, "rna_Modifier_update");

  /* (mode == MOD_DECIM_MODE_COLLAPSE) */
  prop = RNA_def_property(srna, "vertex_group", PROP_STRING, PROP_NONE);
  RNA_def_property_string_sdna(prop, NULL, "defgrp_name");
  RNA_def_property_ui_text(prop, "Vertex Group", "Vertex group name (collapse only)");
  RNA_def_property_string_funcs(prop, NULL, NULL, "rna_DecimateModifier_defgrp_name_set");
  RNA_def_property_update(prop, 0, "rna_Modifier_update");

  prop = RNA_def_property(srna, "invert_vertex_group", PROP_BOOLEAN, PROP_NONE);
  RNA_def_property_boolean_sdna(prop, NULL, "flag", MOD_DECIM_FLAG_INVERT_VGROUP);
  RNA_def_property_ui_text(prop, "Invert", "Invert vertex group influence (collapse only)");
  RNA_def_property_update(prop, 0, "rna_Modifier_update");

  prop = RNA_def_property(srna, "use_collapse_triangulate", PROP_BOOLEAN, PROP_NONE);
  RNA_def_property_boolean_sdna(prop, NULL, "flag", MOD_DECIM_FLAG_TRIANGULATE);
  RNA_def_property_ui_text(
      prop, "Triangulate", "Keep triangulated faces resulting from decimation (collapse only)");
  RNA_def_property_update(prop, 0, "rna_Modifier_update");

  prop = RNA_def_property(srna, "use_symmetry", PROP_BOOLEAN, PROP_NONE);
  RNA_def_property_boolean_sdna(prop, NULL, "flag", MOD_DECIM_FLAG_SYMMETRY);
  RNA_def_property_ui_text(prop, "Symmetry", "Maintain symmetry on an axis");
  RNA_def_property_update(prop, 0, "rna_Modifier_update");

  prop = RNA_def_property(srna, "symmetry_axis", PROP_ENUM, PROP_NONE);
  RNA_def_property_enum_sdna(prop, NULL, "symmetry_axis");
  RNA_def_property_enum_items(prop, rna_enum_axis_xyz_items);
  RNA_def_property_ui_text(prop, "Axis", "Axis of symmetry");
  RNA_def_property_update(prop, 0, "rna_Modifier_update");

  prop = RNA_def_property(srna, "vertex_group_factor", PROP_FLOAT, PROP_FACTOR);
  RNA_def_property_float_sdna(prop, NULL, "defgrp_factor");
  RNA_def_property_range(prop, 0, 1000);
  RNA_def_property_ui_range(prop, 0, 10, 1, 4);
  RNA_def_property_ui_text(prop, "Factor", "Vertex group strength");
  RNA_def_property_update(prop, 0, "rna_Modifier_update");
  /* end collapse-only option */

  /* (mode == MOD_DECIM_MODE_DISSOLVE) */
  prop = RNA_def_property(srna, "use_dissolve_boundaries", PROP_BOOLEAN, PROP_NONE);
  RNA_def_property_boolean_sdna(prop, NULL, "flag", MOD_DECIM_FLAG_ALL_BOUNDARY_VERTS);
  RNA_def_property_ui_text(
      prop, "All Boundaries", "Dissolve all vertices inbetween face boundaries (planar only)");
  RNA_def_property_update(prop, 0, "rna_Modifier_update");

  prop = RNA_def_property(srna, "delimit", PROP_ENUM, PROP_NONE);
  RNA_def_property_flag(prop, PROP_ENUM_FLAG); /* important to run before default set */
  RNA_def_property_enum_items(prop, rna_enum_mesh_delimit_mode_items);
  RNA_def_property_ui_text(prop, "Delimit", "Limit merging geometry");
  RNA_def_property_update(prop, 0, "rna_Modifier_update");

  /* end dissolve-only option */

  /* all modes use this */
  prop = RNA_def_property(srna, "face_count", PROP_INT, PROP_NONE);
  RNA_def_property_clear_flag(prop, PROP_EDITABLE);
  RNA_def_property_ui_text(
      prop, "Face Count", "The current number of faces in the decimated mesh");
}

static void rna_def_modifier_wave(BlenderRNA *brna)
{
  StructRNA *srna;
  PropertyRNA *prop;

  srna = RNA_def_struct(brna, "WaveModifier", "Modifier");
  RNA_def_struct_ui_text(srna, "Wave Modifier", "Wave effect modifier");
  RNA_def_struct_sdna(srna, "WaveModifierData");
  RNA_def_struct_ui_icon(srna, ICON_MOD_WAVE);

  prop = RNA_def_property(srna, "use_x", PROP_BOOLEAN, PROP_NONE);
  RNA_def_property_boolean_sdna(prop, NULL, "flag", MOD_WAVE_X);
  RNA_def_property_ui_text(prop, "X", "X axis motion");
  RNA_def_property_update(prop, 0, "rna_Modifier_update");

  prop = RNA_def_property(srna, "use_y", PROP_BOOLEAN, PROP_NONE);
  RNA_def_property_boolean_sdna(prop, NULL, "flag", MOD_WAVE_Y);
  RNA_def_property_ui_text(prop, "Y", "Y axis motion");
  RNA_def_property_update(prop, 0, "rna_Modifier_update");

  prop = RNA_def_property(srna, "use_cyclic", PROP_BOOLEAN, PROP_NONE);
  RNA_def_property_boolean_sdna(prop, NULL, "flag", MOD_WAVE_CYCL);
  RNA_def_property_ui_text(prop, "Cyclic", "Cyclic wave effect");
  RNA_def_property_update(prop, 0, "rna_Modifier_update");

  prop = RNA_def_property(srna, "use_normal", PROP_BOOLEAN, PROP_NONE);
  RNA_def_property_boolean_sdna(prop, NULL, "flag", MOD_WAVE_NORM);
  RNA_def_property_ui_text(prop, "Normals", "Displace along normals");
  RNA_def_property_update(prop, 0, "rna_Modifier_update");

  prop = RNA_def_property(srna, "use_normal_x", PROP_BOOLEAN, PROP_NONE);
  RNA_def_property_boolean_sdna(prop, NULL, "flag", MOD_WAVE_NORM_X);
  RNA_def_property_ui_text(prop, "X Normal", "Enable displacement along the X normal");
  RNA_def_property_update(prop, 0, "rna_Modifier_update");

  prop = RNA_def_property(srna, "use_normal_y", PROP_BOOLEAN, PROP_NONE);
  RNA_def_property_boolean_sdna(prop, NULL, "flag", MOD_WAVE_NORM_Y);
  RNA_def_property_ui_text(prop, "Y Normal", "Enable displacement along the Y normal");
  RNA_def_property_update(prop, 0, "rna_Modifier_update");

  prop = RNA_def_property(srna, "use_normal_z", PROP_BOOLEAN, PROP_NONE);
  RNA_def_property_boolean_sdna(prop, NULL, "flag", MOD_WAVE_NORM_Z);
  RNA_def_property_ui_text(prop, "Z Normal", "Enable displacement along the Z normal");
  RNA_def_property_update(prop, 0, "rna_Modifier_update");

  prop = RNA_def_property(srna, "time_offset", PROP_FLOAT, PROP_TIME);
  RNA_def_property_float_sdna(prop, NULL, "timeoffs");
  RNA_def_property_range(prop, MINAFRAMEF, MAXFRAMEF);
  RNA_def_property_ui_text(
      prop,
      "Time Offset",
      "Either the starting frame (for positive speed) or ending frame (for negative speed.)");
  RNA_def_property_update(prop, 0, "rna_Modifier_update");

  prop = RNA_def_property(srna, "lifetime", PROP_FLOAT, PROP_TIME);
  RNA_def_property_float_sdna(prop, NULL, "lifetime");
  RNA_def_property_range(prop, MINAFRAMEF, MAXFRAMEF);
  RNA_def_property_ui_text(
      prop, "Lifetime", "Lifetime of the wave in frames, zero means infinite");
  RNA_def_property_update(prop, 0, "rna_Modifier_update");

  prop = RNA_def_property(srna, "damping_time", PROP_FLOAT, PROP_TIME);
  RNA_def_property_float_sdna(prop, NULL, "damp");
  RNA_def_property_range(prop, MINAFRAMEF, MAXFRAMEF);
  RNA_def_property_ui_text(
      prop, "Damping Time", "Number of frames in which the wave damps out after it dies");
  RNA_def_property_update(prop, 0, "rna_Modifier_update");

  prop = RNA_def_property(srna, "falloff_radius", PROP_FLOAT, PROP_DISTANCE);
  RNA_def_property_float_sdna(prop, NULL, "falloff");
  RNA_def_property_range(prop, 0, FLT_MAX);
  RNA_def_property_ui_range(prop, 0, 100, 100, 2);
  RNA_def_property_ui_text(prop, "Falloff Radius", "Distance after which it fades out");
  RNA_def_property_update(prop, 0, "rna_Modifier_update");

  prop = RNA_def_property(srna, "start_position_x", PROP_FLOAT, PROP_DISTANCE);
  RNA_def_property_float_sdna(prop, NULL, "startx");
  RNA_def_property_range(prop, -FLT_MAX, FLT_MAX);
  RNA_def_property_ui_range(prop, -100, 100, 100, 2);
  RNA_def_property_ui_text(prop, "Start Position X", "X coordinate of the start position");
  RNA_def_property_update(prop, 0, "rna_Modifier_update");

  prop = RNA_def_property(srna, "start_position_y", PROP_FLOAT, PROP_DISTANCE);
  RNA_def_property_float_sdna(prop, NULL, "starty");
  RNA_def_property_range(prop, -FLT_MAX, FLT_MAX);
  RNA_def_property_ui_range(prop, -100, 100, 100, 2);
  RNA_def_property_ui_text(prop, "Start Position Y", "Y coordinate of the start position");
  RNA_def_property_update(prop, 0, "rna_Modifier_update");

  prop = RNA_def_property(srna, "start_position_object", PROP_POINTER, PROP_NONE);
  RNA_def_property_pointer_sdna(prop, NULL, "objectcenter");
  RNA_def_property_ui_text(prop, "Start Position Object", "Object which defines the wave center");
  RNA_def_property_flag(prop, PROP_EDITABLE | PROP_ID_SELF_CHECK);
  RNA_def_property_update(prop, 0, "rna_Modifier_dependency_update");

  prop = RNA_def_property(srna, "vertex_group", PROP_STRING, PROP_NONE);
  RNA_def_property_string_sdna(prop, NULL, "defgrp_name");
  RNA_def_property_ui_text(prop, "Vertex Group", "Vertex group name for modulating the wave");
  RNA_def_property_string_funcs(prop, NULL, NULL, "rna_WaveModifier_defgrp_name_set");
  RNA_def_property_update(prop, 0, "rna_Modifier_update");

  prop = RNA_def_property(srna, "speed", PROP_FLOAT, PROP_NONE);
  RNA_def_property_range(prop, -FLT_MAX, FLT_MAX);
  RNA_def_property_ui_range(prop, -1, 1, 10, 2);
  RNA_def_property_ui_text(
      prop, "Speed", "Speed of the wave, towards the starting point when negative");
  RNA_def_property_update(prop, 0, "rna_Modifier_update");

  prop = RNA_def_property(srna, "height", PROP_FLOAT, PROP_DISTANCE);
  RNA_def_property_range(prop, -FLT_MAX, FLT_MAX);
  RNA_def_property_ui_range(prop, -2, 2, 10, 2);
  RNA_def_property_ui_text(prop, "Height", "Height of the wave");
  RNA_def_property_update(prop, 0, "rna_Modifier_update");

  prop = RNA_def_property(srna, "width", PROP_FLOAT, PROP_DISTANCE);
  RNA_def_property_range(prop, 0, FLT_MAX);
  RNA_def_property_ui_range(prop, 0, 5, 10, 2);
  RNA_def_property_ui_text(prop, "Width", "Distance between the waves");
  RNA_def_property_update(prop, 0, "rna_Modifier_update");

  prop = RNA_def_property(srna, "narrowness", PROP_FLOAT, PROP_DISTANCE);
  RNA_def_property_float_sdna(prop, NULL, "narrow");
  RNA_def_property_range(prop, 0, FLT_MAX);
  RNA_def_property_ui_range(prop, 0, 10, 10, 2);
  RNA_def_property_ui_text(
      prop,
      "Narrowness",
      "Distance between the top and the base of a wave, the higher the value, "
      "the more narrow the wave");
  RNA_def_property_update(prop, 0, "rna_Modifier_update");

  rna_def_modifier_generic_map_info(srna);
}

static void rna_def_modifier_armature(BlenderRNA *brna)
{
  StructRNA *srna;
  PropertyRNA *prop;

  srna = RNA_def_struct(brna, "ArmatureModifier", "Modifier");
  RNA_def_struct_ui_text(srna, "Armature Modifier", "Armature deformation modifier");
  RNA_def_struct_sdna(srna, "ArmatureModifierData");
  RNA_def_struct_ui_icon(srna, ICON_MOD_ARMATURE);

  prop = RNA_def_property(srna, "object", PROP_POINTER, PROP_NONE);
  RNA_def_property_ui_text(prop, "Object", "Armature object to deform with");
  RNA_def_property_pointer_funcs(
      prop, NULL, "rna_ArmatureModifier_object_set", NULL, "rna_Armature_object_poll");
  RNA_def_property_flag(prop, PROP_EDITABLE | PROP_ID_SELF_CHECK);
  RNA_def_property_override_flag(prop, PROPOVERRIDE_OVERRIDABLE_LIBRARY);
  RNA_def_property_update(prop, 0, "rna_Modifier_dependency_update");

  prop = RNA_def_property(srna, "use_bone_envelopes", PROP_BOOLEAN, PROP_NONE);
  RNA_def_property_boolean_sdna(prop, NULL, "deformflag", ARM_DEF_ENVELOPE);
  RNA_def_property_clear_flag(prop, PROP_ANIMATABLE);
  RNA_def_property_ui_text(prop, "Use Bone Envelopes", "Bind Bone envelopes to armature modifier");
  RNA_def_property_update(prop, 0, "rna_Modifier_dependency_update");

  prop = RNA_def_property(srna, "use_vertex_groups", PROP_BOOLEAN, PROP_NONE);
  RNA_def_property_boolean_sdna(prop, NULL, "deformflag", ARM_DEF_VGROUP);
  RNA_def_property_clear_flag(prop, PROP_ANIMATABLE);
  RNA_def_property_ui_text(prop, "Use Vertex Groups", "Bind vertex groups to armature modifier");
  RNA_def_property_update(prop, 0, "rna_Modifier_dependency_update");

  prop = RNA_def_property(srna, "use_deform_preserve_volume", PROP_BOOLEAN, PROP_NONE);
  RNA_def_property_boolean_sdna(prop, NULL, "deformflag", ARM_DEF_QUATERNION);
  RNA_def_property_ui_text(
      prop, "Preserve Volume", "Deform rotation interpolation with quaternions");
  RNA_def_property_update(prop, 0, "rna_Modifier_update");

  prop = RNA_def_property(srna, "use_multi_modifier", PROP_BOOLEAN, PROP_NONE);
  RNA_def_property_boolean_sdna(prop, NULL, "multi", 0);
  RNA_def_property_ui_text(
      prop,
      "Multi Modifier",
      "Use same input as previous modifier, and mix results using overall vgroup");
  RNA_def_property_update(prop, 0, "rna_Modifier_update");

  prop = RNA_def_property(srna, "vertex_group", PROP_STRING, PROP_NONE);
  RNA_def_property_string_sdna(prop, NULL, "defgrp_name");
  RNA_def_property_ui_text(
      prop,
      "Vertex Group",
      "Name of Vertex Group which determines influence of modifier per point");
  RNA_def_property_string_funcs(prop, NULL, NULL, "rna_ArmatureModifier_defgrp_name_set");
  RNA_def_property_update(prop, 0, "rna_Modifier_update");

  prop = RNA_def_property(srna, "invert_vertex_group", PROP_BOOLEAN, PROP_NONE);
  RNA_def_property_boolean_sdna(prop, NULL, "deformflag", ARM_DEF_INVERT_VGROUP);
  RNA_def_property_ui_text(prop, "Invert", "Invert vertex group influence");
  RNA_def_property_update(prop, 0, "rna_Modifier_update");
}

static void rna_def_modifier_hook(BlenderRNA *brna)
{
  StructRNA *srna;
  PropertyRNA *prop;
  FunctionRNA *func;
  PropertyRNA *parm;

  srna = RNA_def_struct(brna, "HookModifier", "Modifier");
  RNA_def_struct_ui_text(
      srna, "Hook Modifier", "Hook modifier to modify the location of vertices");
  RNA_def_struct_sdna(srna, "HookModifierData");
  RNA_def_struct_ui_icon(srna, ICON_HOOK);

  prop = RNA_def_property(srna, "strength", PROP_FLOAT, PROP_FACTOR);
  RNA_def_property_float_sdna(prop, NULL, "force");
  RNA_def_property_range(prop, 0, 1);
  RNA_def_property_ui_text(prop, "Strength", "Relative force of the hook");
  RNA_def_property_update(prop, 0, "rna_Modifier_update");

  prop = RNA_def_property(srna, "falloff_type", PROP_ENUM, PROP_NONE);
  RNA_def_property_enum_items(prop, modifier_warp_falloff_items); /* share the enum */
  RNA_def_property_ui_text(prop, "Falloff Type", "");
  RNA_def_property_translation_context(prop, BLT_I18NCONTEXT_ID_CURVE); /* Abusing id_curve :/ */
  RNA_def_property_update(prop, 0, "rna_Modifier_update");

  prop = RNA_def_property(srna, "falloff_radius", PROP_FLOAT, PROP_DISTANCE);
  RNA_def_property_float_sdna(prop, NULL, "falloff");
  RNA_def_property_range(prop, 0, FLT_MAX);
  RNA_def_property_ui_range(prop, 0, 100, 100, 2);
  RNA_def_property_ui_text(
      prop, "Radius", "If not zero, the distance from the hook where influence ends");
  RNA_def_property_update(prop, 0, "rna_Modifier_update");

  prop = RNA_def_property(srna, "falloff_curve", PROP_POINTER, PROP_NONE);
  RNA_def_property_pointer_sdna(prop, NULL, "curfalloff");
  RNA_def_property_ui_text(prop, "Falloff Curve", "Custom falloff curve");
  RNA_def_property_update(prop, 0, "rna_Modifier_update");

  prop = RNA_def_property(srna, "center", PROP_FLOAT, PROP_TRANSLATION);
  RNA_def_property_float_sdna(prop, NULL, "cent");
  RNA_def_property_ui_text(
      prop, "Hook Center", "Center of the hook, used for falloff and display");
  RNA_def_property_update(prop, 0, "rna_Modifier_update");

  prop = RNA_def_property(srna, "matrix_inverse", PROP_FLOAT, PROP_MATRIX);
  RNA_def_property_float_sdna(prop, NULL, "parentinv");
  RNA_def_property_multi_array(prop, 2, rna_matrix_dimsize_4x4);
  RNA_def_property_ui_text(
      prop, "Matrix", "Reverse the transformation between this object and its target");
  RNA_def_property_update(prop, NC_OBJECT | ND_TRANSFORM, "rna_Modifier_update");

  prop = RNA_def_property(srna, "object", PROP_POINTER, PROP_NONE);
  RNA_def_property_ui_text(
      prop, "Object", "Parent Object for hook, also recalculates and clears offset");
  RNA_def_property_flag(prop, PROP_EDITABLE | PROP_ID_SELF_CHECK);
  RNA_def_property_pointer_funcs(prop, NULL, "rna_HookModifier_object_set", NULL, NULL);
  RNA_def_property_update(prop, 0, "rna_Modifier_dependency_update");

  prop = RNA_def_property(srna, "subtarget", PROP_STRING, PROP_NONE);
  RNA_def_property_string_sdna(prop, NULL, "subtarget");
  RNA_def_property_ui_text(
      prop,
      "Sub-Target",
      "Name of Parent Bone for hook (if applicable), also recalculates and clears offset");
  RNA_def_property_string_funcs(prop, NULL, NULL, "rna_HookModifier_subtarget_set");
  RNA_def_property_update(prop, 0, "rna_Modifier_dependency_update");

  prop = RNA_def_property(srna, "use_falloff_uniform", PROP_BOOLEAN, PROP_NONE);
  RNA_def_property_boolean_sdna(prop, NULL, "flag", MOD_HOOK_UNIFORM_SPACE);
  RNA_def_property_ui_text(prop, "Uniform Falloff", "Compensate for non-uniform object scale");
  RNA_def_property_update(prop, 0, "rna_Modifier_update");

  prop = RNA_def_property(srna, "vertex_group", PROP_STRING, PROP_NONE);
  RNA_def_property_string_sdna(prop, NULL, "name");
  RNA_def_property_ui_text(
      prop,
      "Vertex Group",
      "Name of Vertex Group which determines influence of modifier per point");
  RNA_def_property_string_funcs(prop, NULL, NULL, "rna_HookModifier_name_set");
  RNA_def_property_update(prop, 0, "rna_Modifier_update");

  prop = RNA_def_property(srna, "vertex_indices", PROP_INT, PROP_UNSIGNED);
  RNA_def_property_array(prop, RNA_MAX_ARRAY_LENGTH);
  RNA_def_property_flag(prop, PROP_DYNAMIC);
  RNA_def_property_clear_flag(prop, PROP_EDITABLE);
  RNA_def_property_dynamic_array_funcs(prop, "rna_HookModifier_vertex_indices_get_length");
  RNA_def_property_int_funcs(prop, "rna_HookModifier_vertex_indices_get", NULL, NULL);
  RNA_def_property_ui_text(prop,
                           "Vertex Indices",
                           "Indices of vertices bound to the modifier. For bezier curves, "
                           "handles count as additional vertices");

  func = RNA_def_function(srna, "vertex_indices_set", "rna_HookModifier_vertex_indices_set");
  RNA_def_function_ui_description(
      func, "Validates and assigns the array of vertex indices bound to the modifier");
  RNA_def_function_flag(func, FUNC_USE_REPORTS);
  parm = RNA_def_int_array(
      func, "indices", 1, NULL, INT_MIN, INT_MAX, "", "Vertex Indices", 0, INT_MAX);
  RNA_def_property_array(parm, RNA_MAX_ARRAY_LENGTH);
  RNA_def_parameter_flags(parm, PROP_DYNAMIC, PARM_REQUIRED);
}

static void rna_def_modifier_softbody(BlenderRNA *brna)
{
  StructRNA *srna;
  PropertyRNA *prop;

  srna = RNA_def_struct(brna, "SoftBodyModifier", "Modifier");
  RNA_def_struct_ui_text(srna, "Soft Body Modifier", "Soft body simulation modifier");
  RNA_def_struct_sdna(srna, "SoftbodyModifierData");
  RNA_def_struct_ui_icon(srna, ICON_MOD_SOFT);

  prop = RNA_def_property(srna, "settings", PROP_POINTER, PROP_NONE);
  RNA_def_property_flag(prop, PROP_NEVER_NULL);
  RNA_def_property_struct_type(prop, "SoftBodySettings");
  RNA_def_property_pointer_funcs(prop, "rna_SoftBodyModifier_settings_get", NULL, NULL, NULL);
  RNA_def_property_ui_text(prop, "Soft Body Settings", "");

  prop = RNA_def_property(srna, "point_cache", PROP_POINTER, PROP_NONE);
  RNA_def_property_flag(prop, PROP_NEVER_NULL);
  RNA_def_property_struct_type(prop, "PointCache");
  RNA_def_property_pointer_funcs(prop, "rna_SoftBodyModifier_point_cache_get", NULL, NULL, NULL);
  RNA_def_property_ui_text(prop, "Soft Body Point Cache", "");
}

static void rna_def_modifier_boolean(BlenderRNA *brna)
{
  StructRNA *srna;
  PropertyRNA *prop;

  static const EnumPropertyItem prop_operation_items[] = {
      {eBooleanModifierOp_Intersect,
       "INTERSECT",
       0,
       "Intersect",
       "Keep the part of the mesh that intersects with the other selected object"},
      {eBooleanModifierOp_Union, "UNION", 0, "Union", "Combine two meshes in an additive way"},
      {eBooleanModifierOp_Difference,
       "DIFFERENCE",
       0,
       "Difference",
       "Combine two meshes in a subtractive way"},
      {0, NULL, 0, NULL, NULL},
  };

  srna = RNA_def_struct(brna, "BooleanModifier", "Modifier");
  RNA_def_struct_ui_text(srna, "Boolean Modifier", "Boolean operations modifier");
  RNA_def_struct_sdna(srna, "BooleanModifierData");
  RNA_def_struct_ui_icon(srna, ICON_MOD_BOOLEAN);

  prop = RNA_def_property(srna, "object", PROP_POINTER, PROP_NONE);
  RNA_def_property_ui_text(prop, "Object", "Mesh object to use for Boolean operation");
  RNA_def_property_pointer_funcs(
      prop, NULL, "rna_BooleanModifier_object_set", NULL, "rna_Mesh_object_poll");
  RNA_def_property_flag(prop, PROP_EDITABLE | PROP_ID_SELF_CHECK);
  RNA_def_property_update(prop, 0, "rna_Modifier_dependency_update");

  prop = RNA_def_property(srna, "operation", PROP_ENUM, PROP_NONE);
  RNA_def_property_enum_items(prop, prop_operation_items);
  RNA_def_property_enum_default(prop, eBooleanModifierOp_Difference);
  RNA_def_property_ui_text(prop, "Operation", "");
  RNA_def_property_update(prop, 0, "rna_Modifier_update");

  prop = RNA_def_property(srna, "double_threshold", PROP_FLOAT, PROP_DISTANCE);
  RNA_def_property_float_sdna(prop, NULL, "double_threshold");
  RNA_def_property_range(prop, 0, 1.0f);
  RNA_def_property_ui_range(prop, 0, 1, 0.0001, 6);
  RNA_def_property_ui_text(
      prop, "Overlap Threshold", "Threshold for checking overlapping geometry");
  RNA_def_property_update(prop, 0, "rna_Modifier_update");

  /* BMesh debugging options, only used when G_DEBUG is set */

  /* BMesh intersection options */
  static const EnumPropertyItem debug_items[] = {
      {eBooleanModifierBMeshFlag_BMesh_Separate, "SEPARATE", 0, "Separate", ""},
      {eBooleanModifierBMeshFlag_BMesh_NoDissolve, "NO_DISSOLVE", 0, "No Dissolve", ""},
      {eBooleanModifierBMeshFlag_BMesh_NoConnectRegions,
       "NO_CONNECT_REGIONS",
       0,
       "No Connect Regions",
       ""},
      {0, NULL, 0, NULL, NULL},
  };

  prop = RNA_def_property(srna, "debug_options", PROP_ENUM, PROP_NONE);
  RNA_def_property_enum_items(prop, debug_items);
  RNA_def_property_enum_sdna(prop, NULL, "bm_flag");
  RNA_def_property_flag(prop, PROP_ENUM_FLAG);
  RNA_def_property_ui_text(prop, "Debug", "Debugging options, only when started with '-d'");
  RNA_def_property_update(prop, 0, "rna_Modifier_update");
}

static void rna_def_modifier_array(BlenderRNA *brna)
{
  StructRNA *srna;
  PropertyRNA *prop;

  static const EnumPropertyItem prop_fit_type_items[] = {
      {MOD_ARR_FIXEDCOUNT,
       "FIXED_COUNT",
       0,
       "Fixed Count",
       "Duplicate the object a certain number of times"},
      {MOD_ARR_FITLENGTH,
       "FIT_LENGTH",
       0,
       "Fit Length",
       "Duplicate the object as many times as fits in a certain length"},
      {MOD_ARR_FITCURVE, "FIT_CURVE", 0, "Fit Curve", "Fit the duplicated objects to a curve"},
      {0, NULL, 0, NULL, NULL},
  };

  srna = RNA_def_struct(brna, "ArrayModifier", "Modifier");
  RNA_def_struct_ui_text(srna, "Array Modifier", "Array duplication modifier");
  RNA_def_struct_sdna(srna, "ArrayModifierData");
  RNA_def_struct_ui_icon(srna, ICON_MOD_ARRAY);

  /* Length parameters */
  prop = RNA_def_property(srna, "fit_type", PROP_ENUM, PROP_NONE);
  RNA_def_property_enum_items(prop, prop_fit_type_items);
  RNA_def_property_ui_text(prop, "Fit Type", "Array length calculation method");
  RNA_def_property_update(prop, 0, "rna_Modifier_update");

  prop = RNA_def_property(srna, "count", PROP_INT, PROP_NONE);
  RNA_def_property_range(prop, 1, INT_MAX);
  RNA_def_property_ui_range(prop, 1, 1000, 1, -1);
  RNA_def_property_ui_text(prop, "Count", "Number of duplicates to make");
  RNA_def_property_update(prop, 0, "rna_Modifier_update");

  prop = RNA_def_property(srna, "fit_length", PROP_FLOAT, PROP_DISTANCE);
  RNA_def_property_float_sdna(prop, NULL, "length");
  RNA_def_property_range(prop, 0, INT_MAX);
  RNA_def_property_ui_range(prop, 0, 10000, 10, 2);
  RNA_def_property_ui_text(prop, "Length", "Length to fit array within");
  RNA_def_property_update(prop, 0, "rna_Modifier_update");

  prop = RNA_def_property(srna, "curve", PROP_POINTER, PROP_NONE);
  RNA_def_property_pointer_sdna(prop, NULL, "curve_ob");
  RNA_def_property_ui_text(prop, "Curve", "Curve object to fit array length to");
  RNA_def_property_pointer_funcs(
      prop, NULL, "rna_ArrayModifier_curve_ob_set", NULL, "rna_Curve_object_poll");
  RNA_def_property_flag(prop, PROP_EDITABLE | PROP_ID_SELF_CHECK);
  RNA_def_property_update(prop, 0, "rna_ArrayModifier_dependency_update");

  /* Offset parameters */
  prop = RNA_def_property(srna, "use_constant_offset", PROP_BOOLEAN, PROP_NONE);
  RNA_def_property_boolean_sdna(prop, NULL, "offset_type", MOD_ARR_OFF_CONST);
  RNA_def_property_ui_text(prop, "Constant Offset", "Add a constant offset");
  RNA_def_property_update(prop, 0, "rna_Modifier_update");

  prop = RNA_def_property(srna, "constant_offset_displace", PROP_FLOAT, PROP_TRANSLATION);
  RNA_def_property_float_sdna(prop, NULL, "offset");
  RNA_def_property_ui_text(
      prop, "Constant Offset Displacement", "Value for the distance between arrayed items");
  RNA_def_property_ui_range(prop, -FLT_MAX, FLT_MAX, 1, RNA_TRANSLATION_PREC_DEFAULT);
  RNA_def_property_update(prop, 0, "rna_Modifier_update");

  prop = RNA_def_property(srna, "use_relative_offset", PROP_BOOLEAN, PROP_NONE);
  RNA_def_property_boolean_sdna(prop, NULL, "offset_type", MOD_ARR_OFF_RELATIVE);
  RNA_def_property_ui_text(
      prop, "Relative Offset", "Add an offset relative to the object's bounding box");
  RNA_def_property_update(prop, 0, "rna_Modifier_update");

  /* PROP_TRANSLATION causes units to be used which we don't want */
  prop = RNA_def_property(srna, "relative_offset_displace", PROP_FLOAT, PROP_NONE);
  RNA_def_property_float_sdna(prop, NULL, "scale");
  RNA_def_property_ui_text(
      prop,
      "Relative Offset Displacement",
      "The size of the geometry will determine the distance between arrayed items");
  RNA_def_property_update(prop, 0, "rna_Modifier_update");

  /* Vertex merging parameters */
  prop = RNA_def_property(srna, "use_merge_vertices", PROP_BOOLEAN, PROP_NONE);
  RNA_def_property_boolean_sdna(prop, NULL, "flags", MOD_ARR_MERGE);
  RNA_def_property_ui_text(prop, "Merge Vertices", "Merge vertices in adjacent duplicates");
  RNA_def_property_update(prop, 0, "rna_Modifier_update");

  prop = RNA_def_property(srna, "use_merge_vertices_cap", PROP_BOOLEAN, PROP_NONE);
  RNA_def_property_boolean_sdna(prop, NULL, "flags", MOD_ARR_MERGEFINAL);
  RNA_def_property_ui_text(prop, "Merge Vertices", "Merge vertices in first and last duplicates");
  RNA_def_property_update(prop, 0, "rna_Modifier_update");

  prop = RNA_def_property(srna, "merge_threshold", PROP_FLOAT, PROP_DISTANCE);
  RNA_def_property_float_sdna(prop, NULL, "merge_dist");
  RNA_def_property_range(prop, 0, FLT_MAX);
  RNA_def_property_ui_range(prop, 0, 1, 1, 4);
  RNA_def_property_ui_text(prop, "Merge Distance", "Limit below which to merge vertices");
  RNA_def_property_update(prop, 0, "rna_Modifier_update");

  /* Offset object */
  prop = RNA_def_property(srna, "use_object_offset", PROP_BOOLEAN, PROP_NONE);
  RNA_def_property_boolean_sdna(prop, NULL, "offset_type", MOD_ARR_OFF_OBJ);
  RNA_def_property_ui_text(
      prop, "Object Offset", "Add another object's transformation to the total offset");
  RNA_def_property_update(prop, 0, "rna_Modifier_update");

  prop = RNA_def_property(srna, "offset_object", PROP_POINTER, PROP_NONE);
  RNA_def_property_pointer_sdna(prop, NULL, "offset_ob");
  RNA_def_property_ui_text(
      prop,
      "Object Offset",
      "Use the location and rotation of another object to determine the distance and "
      "rotational change between arrayed items");
  RNA_def_property_flag(prop, PROP_EDITABLE | PROP_ID_SELF_CHECK);
  RNA_def_property_update(prop, 0, "rna_Modifier_dependency_update");

  /* Caps */
  prop = RNA_def_property(srna, "start_cap", PROP_POINTER, PROP_NONE);
  RNA_def_property_ui_text(prop, "Start Cap", "Mesh object to use as a start cap");
  RNA_def_property_pointer_funcs(
      prop, NULL, "rna_ArrayModifier_start_cap_set", NULL, "rna_Mesh_object_poll");
  RNA_def_property_flag(prop, PROP_EDITABLE | PROP_ID_SELF_CHECK);
  RNA_def_property_update(prop, 0, "rna_Modifier_update");

  prop = RNA_def_property(srna, "end_cap", PROP_POINTER, PROP_NONE);
  RNA_def_property_ui_text(prop, "End Cap", "Mesh object to use as an end cap");
  RNA_def_property_pointer_funcs(
      prop, NULL, "rna_ArrayModifier_end_cap_set", NULL, "rna_Mesh_object_poll");
  RNA_def_property_flag(prop, PROP_EDITABLE | PROP_ID_SELF_CHECK);
  RNA_def_property_update(prop, 0, "rna_Modifier_dependency_update");

  prop = RNA_def_property(srna, "offset_u", PROP_FLOAT, PROP_FACTOR);
  RNA_def_property_float_sdna(prop, NULL, "uv_offset[0]");
  RNA_def_property_range(prop, -1, 1);
  RNA_def_property_ui_range(prop, -1, 1, 2, 4);
  RNA_def_property_ui_text(prop, "U Offset", "Amount to offset array UVs on the U axis");
  RNA_def_property_update(prop, 0, "rna_Modifier_update");

  prop = RNA_def_property(srna, "offset_v", PROP_FLOAT, PROP_FACTOR);
  RNA_def_property_float_sdna(prop, NULL, "uv_offset[1]");
  RNA_def_property_range(prop, -1, 1);
  RNA_def_property_ui_range(prop, -1, 1, 2, 4);
  RNA_def_property_ui_text(prop, "V Offset", "Amount to offset array UVs on the V axis");
  RNA_def_property_update(prop, 0, "rna_Modifier_update");
}

static void rna_def_modifier_edgesplit(BlenderRNA *brna)
{
  StructRNA *srna;
  PropertyRNA *prop;

  srna = RNA_def_struct(brna, "EdgeSplitModifier", "Modifier");
  RNA_def_struct_ui_text(
      srna, "EdgeSplit Modifier", "Edge splitting modifier to create sharp edges");
  RNA_def_struct_sdna(srna, "EdgeSplitModifierData");
  RNA_def_struct_ui_icon(srna, ICON_MOD_EDGESPLIT);

  prop = RNA_def_property(srna, "split_angle", PROP_FLOAT, PROP_ANGLE);
  RNA_def_property_range(prop, 0.0f, DEG2RADF(180.0f));
  RNA_def_property_ui_range(prop, 0.0f, DEG2RADF(180.0f), 10, 2);
  RNA_def_property_ui_text(prop, "Split Angle", "Angle above which to split edges");
  RNA_def_property_update(prop, 0, "rna_Modifier_update");

  prop = RNA_def_property(srna, "use_edge_angle", PROP_BOOLEAN, PROP_NONE);
  RNA_def_property_boolean_sdna(prop, NULL, "flags", MOD_EDGESPLIT_FROMANGLE);
  RNA_def_property_ui_text(prop, "Use Edge Angle", "Split edges with high angle between faces");
  RNA_def_property_update(prop, 0, "rna_Modifier_update");

  prop = RNA_def_property(srna, "use_edge_sharp", PROP_BOOLEAN, PROP_NONE);
  RNA_def_property_boolean_sdna(prop, NULL, "flags", MOD_EDGESPLIT_FROMFLAG);
  RNA_def_property_ui_text(prop, "Use Sharp Edges", "Split edges that are marked as sharp");
  RNA_def_property_update(prop, 0, "rna_Modifier_update");
}

static void rna_def_modifier_displace(BlenderRNA *brna)
{
  StructRNA *srna;
  PropertyRNA *prop;

  static const EnumPropertyItem prop_direction_items[] = {
      {MOD_DISP_DIR_X,
       "X",
       0,
       "X",
       "Use the texture's intensity value to displace in the X direction"},
      {MOD_DISP_DIR_Y,
       "Y",
       0,
       "Y",
       "Use the texture's intensity value to displace in the Y direction"},
      {MOD_DISP_DIR_Z,
       "Z",
       0,
       "Z",
       "Use the texture's intensity value to displace in the Z direction"},
      {MOD_DISP_DIR_NOR,
       "NORMAL",
       0,
       "Normal",
       "Use the texture's intensity value to displace along the vertex normal"},
      {MOD_DISP_DIR_CLNOR,
       "CUSTOM_NORMAL",
       0,
       "Custom Normal",
       "Use the texture's intensity value to displace along the (averaged) custom normal (falls "
       "back to vertex)"},
      {MOD_DISP_DIR_RGB_XYZ,
       "RGB_TO_XYZ",
       0,
       "RGB to XYZ",
       "Use the texture's RGB values to displace the mesh in the XYZ direction"},
      {0, NULL, 0, NULL, NULL},
  };

  static const EnumPropertyItem prop_space_items[] = {
      {MOD_DISP_SPACE_LOCAL, "LOCAL", 0, "Local", "Direction is defined in local coordinates"},
      {MOD_DISP_SPACE_GLOBAL, "GLOBAL", 0, "Global", "Direction is defined in global coordinates"},
      {0, NULL, 0, NULL, NULL},
  };

  srna = RNA_def_struct(brna, "DisplaceModifier", "Modifier");
  RNA_def_struct_ui_text(srna, "Displace Modifier", "Displacement modifier");
  RNA_def_struct_sdna(srna, "DisplaceModifierData");
  RNA_def_struct_ui_icon(srna, ICON_MOD_DISPLACE);

  prop = RNA_def_property(srna, "vertex_group", PROP_STRING, PROP_NONE);
  RNA_def_property_string_sdna(prop, NULL, "defgrp_name");
  RNA_def_property_ui_text(
      prop,
      "Vertex Group",
      "Name of Vertex Group which determines influence of modifier per point");
  RNA_def_property_string_funcs(prop, NULL, NULL, "rna_DisplaceModifier_defgrp_name_set");
  RNA_def_property_update(prop, 0, "rna_Modifier_update");

  prop = RNA_def_property(srna, "mid_level", PROP_FLOAT, PROP_FACTOR);
  RNA_def_property_float_sdna(prop, NULL, "midlevel");
  RNA_def_property_range(prop, -FLT_MAX, FLT_MAX);
  RNA_def_property_ui_range(prop, 0, 1, 10, 3);
  RNA_def_property_ui_text(prop, "Midlevel", "Material value that gives no displacement");
  RNA_def_property_update(prop, 0, "rna_Modifier_update");

  prop = RNA_def_property(srna, "strength", PROP_FLOAT, PROP_NONE);
  RNA_def_property_range(prop, -FLT_MAX, FLT_MAX);
  RNA_def_property_ui_range(prop, -100, 100, 10, 3);
  RNA_def_property_ui_text(prop, "Strength", "Amount to displace geometry");
  RNA_def_property_update(prop, 0, "rna_Modifier_update");

  prop = RNA_def_property(srna, "direction", PROP_ENUM, PROP_NONE);
  RNA_def_property_enum_items(prop, prop_direction_items);
  RNA_def_property_ui_text(prop, "Direction", "");
  RNA_def_property_update(prop, 0, "rna_Modifier_update");

  prop = RNA_def_property(srna, "space", PROP_ENUM, PROP_NONE);
  RNA_def_property_enum_items(prop, prop_space_items);
  RNA_def_property_ui_text(prop, "Space", "");
  RNA_def_property_update(prop, 0, "rna_Modifier_dependency_update");

  rna_def_modifier_generic_map_info(srna);
}

static void rna_def_modifier_uvproject(BlenderRNA *brna)
{
  StructRNA *srna;
  PropertyRNA *prop;

  srna = RNA_def_struct(brna, "UVProjectModifier", "Modifier");
  RNA_def_struct_ui_text(
      srna, "UV Project Modifier", "UV projection modifier to set UVs from a projector");
  RNA_def_struct_sdna(srna, "UVProjectModifierData");
  RNA_def_struct_ui_icon(srna, ICON_MOD_UVPROJECT);

  prop = RNA_def_property(srna, "uv_layer", PROP_STRING, PROP_NONE);
  RNA_def_property_string_sdna(prop, NULL, "uvlayer_name");
  RNA_def_property_ui_text(prop, "UV Map", "UV map name");
  RNA_def_property_string_funcs(prop, NULL, NULL, "rna_UVProjectModifier_uvlayer_name_set");
  RNA_def_property_update(prop, 0, "rna_Modifier_update");

  prop = RNA_def_property(srna, "projector_count", PROP_INT, PROP_NONE);
  RNA_def_property_int_sdna(prop, NULL, "num_projectors");
  RNA_def_property_ui_text(prop, "Number of Projectors", "Number of projectors to use");
  RNA_def_property_int_funcs(prop, NULL, "rna_UVProjectModifier_num_projectors_set", NULL);
  RNA_def_property_range(prop, 1, MOD_UVPROJECT_MAXPROJECTORS);
  RNA_def_property_update(prop, 0, "rna_Modifier_update");

  prop = RNA_def_property(srna, "projectors", PROP_COLLECTION, PROP_NONE);
  RNA_def_property_struct_type(prop, "UVProjector");
  RNA_def_property_collection_funcs(prop,
                                    "rna_UVProject_projectors_begin",
                                    "rna_iterator_array_next",
                                    "rna_iterator_array_end",
                                    "rna_iterator_array_get",
                                    NULL,
                                    NULL,
                                    NULL,
                                    NULL);
  RNA_def_property_ui_text(prop, "Projectors", "");

  prop = RNA_def_property(srna, "aspect_x", PROP_FLOAT, PROP_NONE);
  RNA_def_property_float_sdna(prop, NULL, "aspectx");
  RNA_def_property_flag(prop, PROP_PROPORTIONAL);
  RNA_def_property_range(prop, 1, FLT_MAX);
  RNA_def_property_ui_range(prop, 1, 1000, 1, 3);
  RNA_def_property_ui_text(prop, "Horizontal Aspect Ratio", "");
  RNA_def_property_update(prop, 0, "rna_Modifier_update");

  prop = RNA_def_property(srna, "aspect_y", PROP_FLOAT, PROP_NONE);
  RNA_def_property_float_sdna(prop, NULL, "aspecty");
  RNA_def_property_flag(prop, PROP_PROPORTIONAL);
  RNA_def_property_range(prop, 1, FLT_MAX);
  RNA_def_property_ui_range(prop, 1, 1000, 1, 3);
  RNA_def_property_ui_text(prop, "Vertical Aspect Ratio", "");
  RNA_def_property_update(prop, 0, "rna_Modifier_update");

  prop = RNA_def_property(srna, "scale_x", PROP_FLOAT, PROP_NONE);
  RNA_def_property_float_sdna(prop, NULL, "scalex");
  RNA_def_property_flag(prop, PROP_PROPORTIONAL);
  RNA_def_property_range(prop, 0, FLT_MAX);
  RNA_def_property_ui_range(prop, 0, 1000, 1, 3);
  RNA_def_property_ui_text(prop, "Horizontal Scale", "");
  RNA_def_property_update(prop, 0, "rna_Modifier_update");

  prop = RNA_def_property(srna, "scale_y", PROP_FLOAT, PROP_NONE);
  RNA_def_property_float_sdna(prop, NULL, "scaley");
  RNA_def_property_flag(prop, PROP_PROPORTIONAL);
  RNA_def_property_range(prop, 0, FLT_MAX);
  RNA_def_property_ui_range(prop, 0, 1000, 1, 3);
  RNA_def_property_ui_text(prop, "Vertical Scale", "");
  RNA_def_property_update(prop, 0, "rna_Modifier_update");

  srna = RNA_def_struct(brna, "UVProjector", NULL);
  RNA_def_struct_ui_text(srna, "UVProjector", "UV projector used by the UV project modifier");

  prop = RNA_def_property(srna, "object", PROP_POINTER, PROP_NONE);
  RNA_def_property_struct_type(prop, "Object");
  RNA_def_property_pointer_funcs(
      prop, "rna_UVProjector_object_get", "rna_UVProjector_object_set", NULL, NULL);
  RNA_def_property_flag(prop, PROP_EDITABLE | PROP_ID_SELF_CHECK);
  RNA_def_property_ui_text(prop, "Object", "Object to use as projector transform");
  RNA_def_property_update(prop, 0, "rna_Modifier_dependency_update");
}

static void rna_def_modifier_smooth(BlenderRNA *brna)
{
  StructRNA *srna;
  PropertyRNA *prop;

  srna = RNA_def_struct(brna, "SmoothModifier", "Modifier");
  RNA_def_struct_ui_text(srna, "Smooth Modifier", "Smoothing effect modifier");
  RNA_def_struct_sdna(srna, "SmoothModifierData");
  RNA_def_struct_ui_icon(srna, ICON_MOD_SMOOTH);

  prop = RNA_def_property(srna, "use_x", PROP_BOOLEAN, PROP_NONE);
  RNA_def_property_boolean_sdna(prop, NULL, "flag", MOD_SMOOTH_X);
  RNA_def_property_ui_text(prop, "X", "Smooth object along X axis");
  RNA_def_property_update(prop, 0, "rna_Modifier_update");

  prop = RNA_def_property(srna, "use_y", PROP_BOOLEAN, PROP_NONE);
  RNA_def_property_boolean_sdna(prop, NULL, "flag", MOD_SMOOTH_Y);
  RNA_def_property_ui_text(prop, "Y", "Smooth object along Y axis");
  RNA_def_property_update(prop, 0, "rna_Modifier_update");

  prop = RNA_def_property(srna, "use_z", PROP_BOOLEAN, PROP_NONE);
  RNA_def_property_boolean_sdna(prop, NULL, "flag", MOD_SMOOTH_Z);
  RNA_def_property_ui_text(prop, "Z", "Smooth object along Z axis");
  RNA_def_property_update(prop, 0, "rna_Modifier_update");

  prop = RNA_def_property(srna, "factor", PROP_FLOAT, PROP_FACTOR);
  RNA_def_property_float_sdna(prop, NULL, "fac");
  RNA_def_property_range(prop, -FLT_MAX, FLT_MAX);
  RNA_def_property_ui_range(prop, -10, 10, 1, 3);
  RNA_def_property_ui_text(prop, "Factor", "Strength of modifier effect");
  RNA_def_property_update(prop, 0, "rna_Modifier_update");

  prop = RNA_def_property(srna, "iterations", PROP_INT, PROP_NONE);
  RNA_def_property_int_sdna(prop, NULL, "repeat");
  RNA_def_property_ui_range(prop, 0, 30, 1, -1);
  RNA_def_property_ui_text(prop, "Repeat", "");
  RNA_def_property_update(prop, 0, "rna_Modifier_update");

  prop = RNA_def_property(srna, "vertex_group", PROP_STRING, PROP_NONE);
  RNA_def_property_string_sdna(prop, NULL, "defgrp_name");
  RNA_def_property_ui_text(
      prop,
      "Vertex Group",
      "Name of Vertex Group which determines influence of modifier per point");
  RNA_def_property_string_funcs(prop, NULL, NULL, "rna_SmoothModifier_defgrp_name_set");
  RNA_def_property_update(prop, 0, "rna_Modifier_update");
}

static void rna_def_modifier_correctivesmooth(BlenderRNA *brna)
{
  StructRNA *srna;
  PropertyRNA *prop;

  static const EnumPropertyItem modifier_smooth_type_items[] = {
      {MOD_CORRECTIVESMOOTH_SMOOTH_SIMPLE,
       "SIMPLE",
       0,
       "Simple",
       "Use the average of adjacent edge-vertices"},
      {MOD_CORRECTIVESMOOTH_SMOOTH_LENGTH_WEIGHT,
       "LENGTH_WEIGHTED",
       0,
       "Length Weight",
       "Use the average of adjacent edge-vertices weighted by their length"},
      {0, NULL, 0, NULL, NULL},
  };

  static const EnumPropertyItem modifier_rest_source_items[] = {
      {MOD_CORRECTIVESMOOTH_RESTSOURCE_ORCO,
       "ORCO",
       0,
       "Original Coords",
       "Use base mesh vert coords as the rest position"},
      {MOD_CORRECTIVESMOOTH_RESTSOURCE_BIND,
       "BIND",
       0,
       "Bind Coords",
       "Use bind vert coords for rest position"},
      {0, NULL, 0, NULL, NULL},
  };

  srna = RNA_def_struct(brna, "CorrectiveSmoothModifier", "Modifier");
  RNA_def_struct_ui_text(
      srna, "Corrective Smooth Modifier", "Correct distortion caused by deformation");
  RNA_def_struct_sdna(srna, "CorrectiveSmoothModifierData");
  RNA_def_struct_ui_icon(srna, ICON_MOD_SMOOTH);

  prop = RNA_def_property(srna, "factor", PROP_FLOAT, PROP_FACTOR);
  RNA_def_property_float_sdna(prop, NULL, "lambda");
  RNA_def_property_range(prop, -FLT_MAX, FLT_MAX);
  RNA_def_property_ui_range(prop, 0.0, 1.0, 5, 3);
  RNA_def_property_ui_text(prop, "Lambda Factor", "Smooth factor effect");
  RNA_def_property_update(prop, 0, "rna_CorrectiveSmoothModifier_update");

  prop = RNA_def_property(srna, "iterations", PROP_INT, PROP_NONE);
  RNA_def_property_int_sdna(prop, NULL, "repeat");
  RNA_def_property_ui_range(prop, 0, 200, 1, -1);
  RNA_def_property_ui_text(prop, "Repeat", "");
  RNA_def_property_update(prop, 0, "rna_CorrectiveSmoothModifier_update");

  prop = RNA_def_property(srna, "rest_source", PROP_ENUM, PROP_NONE);
  RNA_def_property_enum_sdna(prop, NULL, "rest_source");
  RNA_def_property_enum_items(prop, modifier_rest_source_items);
  RNA_def_property_ui_text(prop, "Rest Source", "Select the source of rest positions");
  RNA_def_property_update(prop, 0, "rna_CorrectiveSmoothModifier_rest_source_update");

  prop = RNA_def_property(srna, "smooth_type", PROP_ENUM, PROP_NONE);
  RNA_def_property_enum_sdna(prop, NULL, "smooth_type");
  RNA_def_property_enum_items(prop, modifier_smooth_type_items);
  RNA_def_property_ui_text(prop, "Smooth Type", "Method used for smoothing");
  RNA_def_property_update(prop, 0, "rna_CorrectiveSmoothModifier_update");

  prop = RNA_def_property(srna, "invert_vertex_group", PROP_BOOLEAN, PROP_NONE);
  RNA_def_property_boolean_sdna(prop, NULL, "flag", MOD_CORRECTIVESMOOTH_INVERT_VGROUP);
  RNA_def_property_ui_text(prop, "Invert", "Invert vertex group influence");
  RNA_def_property_update(prop, 0, "rna_CorrectiveSmoothModifier_update");

  prop = RNA_def_property(srna, "vertex_group", PROP_STRING, PROP_NONE);
  RNA_def_property_string_sdna(prop, NULL, "defgrp_name");
  RNA_def_property_ui_text(
      prop,
      "Vertex Group",
      "Name of Vertex Group which determines influence of modifier per point");
  RNA_def_property_string_funcs(prop, NULL, NULL, "rna_CorrectiveSmoothModifier_defgrp_name_set");
  RNA_def_property_update(prop, 0, "rna_CorrectiveSmoothModifier_update");

  prop = RNA_def_property(srna, "is_bind", PROP_BOOLEAN, PROP_NONE);
  RNA_def_property_ui_text(prop, "Bind current shape", "");
  RNA_def_property_boolean_funcs(prop, "rna_CorrectiveSmoothModifier_is_bind_get", NULL);
  RNA_def_property_clear_flag(prop, PROP_EDITABLE);
  RNA_def_property_update(prop, 0, "rna_Modifier_update");

  prop = RNA_def_property(srna, "use_only_smooth", PROP_BOOLEAN, PROP_NONE);
  RNA_def_property_boolean_sdna(prop, NULL, "flag", MOD_CORRECTIVESMOOTH_ONLY_SMOOTH);
  RNA_def_property_ui_text(
      prop, "Only Smooth", "Apply smoothing without reconstructing the surface");
  RNA_def_property_update(prop, 0, "rna_Modifier_update");

  prop = RNA_def_property(srna, "use_pin_boundary", PROP_BOOLEAN, PROP_NONE);
  RNA_def_property_boolean_sdna(prop, NULL, "flag", MOD_CORRECTIVESMOOTH_PIN_BOUNDARY);
  RNA_def_property_ui_text(
      prop, "Pin Boundaries", "Excludes boundary vertices from being smoothed");
  RNA_def_property_update(prop, 0, "rna_CorrectiveSmoothModifier_update");
}

static void rna_def_modifier_laplaciansmooth(BlenderRNA *brna)
{
  StructRNA *srna;
  PropertyRNA *prop;

  srna = RNA_def_struct(brna, "LaplacianSmoothModifier", "Modifier");
  RNA_def_struct_ui_text(srna, "Laplacian Smooth Modifier", "Smoothing effect modifier");
  RNA_def_struct_sdna(srna, "LaplacianSmoothModifierData");
  RNA_def_struct_ui_icon(srna, ICON_MOD_SMOOTH);

  prop = RNA_def_property(srna, "use_x", PROP_BOOLEAN, PROP_NONE);
  RNA_def_property_boolean_sdna(prop, NULL, "flag", MOD_LAPLACIANSMOOTH_X);
  RNA_def_property_ui_text(prop, "X", "Smooth object along X axis");
  RNA_def_property_update(prop, 0, "rna_Modifier_update");

  prop = RNA_def_property(srna, "use_y", PROP_BOOLEAN, PROP_NONE);
  RNA_def_property_boolean_sdna(prop, NULL, "flag", MOD_LAPLACIANSMOOTH_Y);
  RNA_def_property_ui_text(prop, "Y", "Smooth object along Y axis");
  RNA_def_property_update(prop, 0, "rna_Modifier_update");

  prop = RNA_def_property(srna, "use_z", PROP_BOOLEAN, PROP_NONE);
  RNA_def_property_boolean_sdna(prop, NULL, "flag", MOD_LAPLACIANSMOOTH_Z);
  RNA_def_property_ui_text(prop, "Z", "Smooth object along Z axis");
  RNA_def_property_update(prop, 0, "rna_Modifier_update");

  prop = RNA_def_property(srna, "use_volume_preserve", PROP_BOOLEAN, PROP_NONE);
  RNA_def_property_boolean_sdna(prop, NULL, "flag", MOD_LAPLACIANSMOOTH_PRESERVE_VOLUME);
  RNA_def_property_ui_text(prop, "Preserve Volume", "Apply volume preservation after smooth");
  RNA_def_property_update(prop, 0, "rna_Modifier_update");

  prop = RNA_def_property(srna, "use_normalized", PROP_BOOLEAN, PROP_NONE);
  RNA_def_property_boolean_sdna(prop, NULL, "flag", MOD_LAPLACIANSMOOTH_NORMALIZED);
  RNA_def_property_ui_text(prop, "Normalized", "Improve and stabilize the enhanced shape");
  RNA_def_property_update(prop, 0, "rna_Modifier_update");

  prop = RNA_def_property(srna, "lambda_factor", PROP_FLOAT, PROP_NONE);
  RNA_def_property_float_sdna(prop, NULL, "lambda");
  RNA_def_property_range(prop, -FLT_MAX, FLT_MAX);
  RNA_def_property_ui_range(prop, -1000.0, 1000.0, 5, 3);
  RNA_def_property_ui_text(prop, "Lambda Factor", "Smooth factor effect");
  RNA_def_property_update(prop, 0, "rna_Modifier_update");

  prop = RNA_def_property(srna, "lambda_border", PROP_FLOAT, PROP_NONE);
  RNA_def_property_float_sdna(prop, NULL, "lambda_border");
  RNA_def_property_range(prop, -FLT_MAX, FLT_MAX);
  RNA_def_property_ui_range(prop, -1000.0, 1000.0, 5, 3);
  RNA_def_property_ui_text(prop, "Lambda Border", "Lambda factor in border");
  RNA_def_property_update(prop, 0, "rna_Modifier_update");

  prop = RNA_def_property(srna, "iterations", PROP_INT, PROP_NONE);
  RNA_def_property_int_sdna(prop, NULL, "repeat");
  RNA_def_property_ui_range(prop, 0, 200, 1, -1);
  RNA_def_property_ui_text(prop, "Repeat", "");
  RNA_def_property_update(prop, 0, "rna_Modifier_update");

  prop = RNA_def_property(srna, "vertex_group", PROP_STRING, PROP_NONE);
  RNA_def_property_string_sdna(prop, NULL, "defgrp_name");
  RNA_def_property_ui_text(
      prop,
      "Vertex Group",
      "Name of Vertex Group which determines influence of modifier per point");
  RNA_def_property_string_funcs(prop, NULL, NULL, "rna_LaplacianSmoothModifier_defgrp_name_set");
  RNA_def_property_update(prop, 0, "rna_Modifier_update");
}

static void rna_def_modifier_cast(BlenderRNA *brna)
{
  StructRNA *srna;
  PropertyRNA *prop;

  static const EnumPropertyItem prop_cast_type_items[] = {
      {MOD_CAST_TYPE_SPHERE, "SPHERE", 0, "Sphere", ""},
      {MOD_CAST_TYPE_CYLINDER, "CYLINDER", 0, "Cylinder", ""},
      {MOD_CAST_TYPE_CUBOID, "CUBOID", 0, "Cuboid", ""},
      {0, NULL, 0, NULL, NULL},
  };

  srna = RNA_def_struct(brna, "CastModifier", "Modifier");
  RNA_def_struct_ui_text(srna, "Cast Modifier", "Modifier to cast to other shapes");
  RNA_def_struct_sdna(srna, "CastModifierData");
  RNA_def_struct_ui_icon(srna, ICON_MOD_CAST);

  prop = RNA_def_property(srna, "cast_type", PROP_ENUM, PROP_NONE);
  RNA_def_property_enum_sdna(prop, NULL, "type");
  RNA_def_property_enum_items(prop, prop_cast_type_items);
  RNA_def_property_ui_text(prop, "Cast Type", "Target object shape");
  RNA_def_property_update(prop, 0, "rna_Modifier_update");

  prop = RNA_def_property(srna, "object", PROP_POINTER, PROP_NONE);
  RNA_def_property_ui_text(
      prop,
      "Object",
      "Control object: if available, its location determines the center of the effect");
  RNA_def_property_pointer_funcs(prop, NULL, "rna_CastModifier_object_set", NULL, NULL);
  RNA_def_property_flag(prop, PROP_EDITABLE | PROP_ID_SELF_CHECK);
  RNA_def_property_update(prop, 0, "rna_Modifier_dependency_update");

  prop = RNA_def_property(srna, "use_x", PROP_BOOLEAN, PROP_NONE);
  RNA_def_property_boolean_sdna(prop, NULL, "flag", MOD_CAST_X);
  RNA_def_property_ui_text(prop, "X", "");
  RNA_def_property_update(prop, 0, "rna_Modifier_update");

  prop = RNA_def_property(srna, "use_y", PROP_BOOLEAN, PROP_NONE);
  RNA_def_property_boolean_sdna(prop, NULL, "flag", MOD_CAST_Y);
  RNA_def_property_ui_text(prop, "Y", "");
  RNA_def_property_update(prop, 0, "rna_Modifier_update");

  prop = RNA_def_property(srna, "use_z", PROP_BOOLEAN, PROP_NONE);
  RNA_def_property_boolean_sdna(prop, NULL, "flag", MOD_CAST_Z);
  RNA_def_property_ui_text(prop, "Z", "");
  RNA_def_property_update(prop, 0, "rna_Modifier_update");

  prop = RNA_def_property(srna, "use_radius_as_size", PROP_BOOLEAN, PROP_NONE);
  RNA_def_property_boolean_sdna(prop, NULL, "flag", MOD_CAST_SIZE_FROM_RADIUS);
  RNA_def_property_ui_text(
      prop, "From Radius", "Use radius as size of projection shape (0 = auto)");
  RNA_def_property_update(prop, 0, "rna_Modifier_update");

  prop = RNA_def_property(srna, "use_transform", PROP_BOOLEAN, PROP_NONE);
  RNA_def_property_boolean_sdna(prop, NULL, "flag", MOD_CAST_USE_OB_TRANSFORM);
  RNA_def_property_ui_text(
      prop, "Use transform", "Use object transform to control projection shape");
  RNA_def_property_update(prop, 0, "rna_Modifier_update");

  prop = RNA_def_property(srna, "factor", PROP_FLOAT, PROP_FACTOR);
  RNA_def_property_float_sdna(prop, NULL, "fac");
  RNA_def_property_range(prop, -FLT_MAX, FLT_MAX);
  RNA_def_property_ui_range(prop, -10, 10, 5, 2);
  RNA_def_property_ui_text(prop, "Factor", "");
  RNA_def_property_update(prop, 0, "rna_Modifier_update");

  prop = RNA_def_property(srna, "radius", PROP_FLOAT, PROP_DISTANCE);
  RNA_def_property_range(prop, 0, FLT_MAX);
  RNA_def_property_ui_range(prop, 0, 100, 5, 2);
  RNA_def_property_ui_text(
      prop,
      "Radius",
      "Only deform vertices within this distance from the center of the effect "
      "(leave as 0 for infinite.)");
  RNA_def_property_update(prop, 0, "rna_Modifier_update");

  prop = RNA_def_property(srna, "size", PROP_FLOAT, PROP_NONE);
  RNA_def_property_range(prop, 0, FLT_MAX);
  RNA_def_property_ui_range(prop, 0, 100, 5, 2);
  RNA_def_property_ui_text(prop, "Size", "Size of projection shape (leave as 0 for auto)");
  RNA_def_property_update(prop, 0, "rna_Modifier_update");

  prop = RNA_def_property(srna, "vertex_group", PROP_STRING, PROP_NONE);
  RNA_def_property_string_sdna(prop, NULL, "defgrp_name");
  RNA_def_property_ui_text(prop, "Vertex Group", "Vertex group name");
  RNA_def_property_string_funcs(prop, NULL, NULL, "rna_CastModifier_defgrp_name_set");
  RNA_def_property_update(prop, 0, "rna_Modifier_update");
}

static void rna_def_modifier_meshdeform(BlenderRNA *brna)
{
  StructRNA *srna;
  PropertyRNA *prop;
#  if 0
  static const EnumPropertyItem prop_mode_items[] = {
      {0, "VOLUME", 0, "Volume", "Bind to volume inside cage mesh"},
      {1, "SURFACE", 0, "Surface", "Bind to surface of cage mesh"},
      {0, NULL, 0, NULL, NULL},
  };
#  endif

  srna = RNA_def_struct(brna, "MeshDeformModifier", "Modifier");
  RNA_def_struct_ui_text(
      srna, "MeshDeform Modifier", "Mesh deformation modifier to deform with other meshes");
  RNA_def_struct_sdna(srna, "MeshDeformModifierData");
  RNA_def_struct_ui_icon(srna, ICON_MOD_MESHDEFORM);

  prop = RNA_def_property(srna, "object", PROP_POINTER, PROP_NONE);
  RNA_def_property_ui_text(prop, "Object", "Mesh object to deform with");
  RNA_def_property_pointer_funcs(
      prop, NULL, "rna_MeshDeformModifier_object_set", NULL, "rna_Mesh_object_poll");
  RNA_def_property_flag(prop, PROP_EDITABLE | PROP_ID_SELF_CHECK);
  RNA_def_property_update(prop, 0, "rna_Modifier_dependency_update");

  prop = RNA_def_property(srna, "is_bound", PROP_BOOLEAN, PROP_NONE);
  RNA_def_property_boolean_funcs(prop, "rna_MeshDeformModifier_is_bound_get", NULL);
  RNA_def_property_ui_text(prop, "Bound", "Whether geometry has been bound to control cage");
  RNA_def_property_clear_flag(prop, PROP_EDITABLE);

  prop = RNA_def_property(srna, "invert_vertex_group", PROP_BOOLEAN, PROP_NONE);
  RNA_def_property_boolean_sdna(prop, NULL, "flag", MOD_MDEF_INVERT_VGROUP);
  RNA_def_property_ui_text(prop, "Invert", "Invert vertex group influence");
  RNA_def_property_update(prop, 0, "rna_Modifier_update");

  prop = RNA_def_property(srna, "vertex_group", PROP_STRING, PROP_NONE);
  RNA_def_property_string_sdna(prop, NULL, "defgrp_name");
  RNA_def_property_ui_text(prop, "Vertex Group", "Vertex group name");
  RNA_def_property_string_funcs(prop, NULL, NULL, "rna_MeshDeformModifier_defgrp_name_set");
  RNA_def_property_update(prop, 0, "rna_Modifier_update");

  prop = RNA_def_property(srna, "precision", PROP_INT, PROP_NONE);
  RNA_def_property_int_sdna(prop, NULL, "gridsize");
  RNA_def_property_range(prop, 2, 10);
  RNA_def_property_ui_text(prop, "Precision", "The grid size for binding");
  RNA_def_property_update(prop, 0, "rna_Modifier_update");

  prop = RNA_def_property(srna, "use_dynamic_bind", PROP_BOOLEAN, PROP_NONE);
  RNA_def_property_boolean_sdna(prop, NULL, "flag", MOD_MDEF_DYNAMIC_BIND);
  RNA_def_property_ui_text(prop,
                           "Dynamic",
                           "Recompute binding dynamically on top of other deformers "
                           "(slower and more memory consuming)");
  RNA_def_property_update(prop, 0, "rna_Modifier_update");

#  if 0
  prop = RNA_def_property(srna, "mode", PROP_ENUM, PROP_NONE);
  RNA_def_property_enum_items(prop, prop_mode_items);
  RNA_def_property_ui_text(prop, "Mode", "Method of binding vertices are bound to cage mesh");
  RNA_def_property_update(prop, 0, "rna_Modifier_update");
#  endif
}

static void rna_def_modifier_particlesystem(BlenderRNA *brna)
{
  StructRNA *srna;
  PropertyRNA *prop;

  srna = RNA_def_struct(brna, "ParticleSystemModifier", "Modifier");
  RNA_def_struct_ui_text(srna, "ParticleSystem Modifier", "Particle system simulation modifier");
  RNA_def_struct_sdna(srna, "ParticleSystemModifierData");
  RNA_def_struct_ui_icon(srna, ICON_MOD_PARTICLES);

  prop = RNA_def_property(srna, "particle_system", PROP_POINTER, PROP_NONE);
  RNA_def_property_flag(prop, PROP_NEVER_NULL);
  RNA_def_property_pointer_sdna(prop, NULL, "psys");
  RNA_def_property_ui_text(prop, "Particle System", "Particle System that this modifier controls");
}

static void rna_def_modifier_particleinstance(BlenderRNA *brna)
{
  StructRNA *srna;
  PropertyRNA *prop;

  static EnumPropertyItem particleinstance_space[] = {
      {eParticleInstanceSpace_Local,
       "LOCAL",
       0,
       "Local",
       "Use offset from the particle object in the instance object"},
      {eParticleInstanceSpace_World,
       "WORLD",
       0,
       "World",
       "Use world space offset in the instance object"},
      {0, NULL, 0, NULL, NULL},
  };

  srna = RNA_def_struct(brna, "ParticleInstanceModifier", "Modifier");
  RNA_def_struct_ui_text(srna, "ParticleInstance Modifier", "Particle system instancing modifier");
  RNA_def_struct_sdna(srna, "ParticleInstanceModifierData");
  RNA_def_struct_ui_icon(srna, ICON_MOD_PARTICLES);

  prop = RNA_def_property(srna, "object", PROP_POINTER, PROP_NONE);
  RNA_def_property_pointer_sdna(prop, NULL, "ob");
  RNA_def_property_pointer_funcs(prop, NULL, NULL, NULL, "rna_Mesh_object_poll");
  RNA_def_property_ui_text(prop, "Object", "Object that has the particle system");
  RNA_def_property_flag(prop, PROP_EDITABLE | PROP_ID_SELF_CHECK);
  RNA_def_property_update(prop, 0, "rna_Modifier_dependency_update");

  prop = RNA_def_property(srna, "particle_system_index", PROP_INT, PROP_NONE);
  RNA_def_property_int_sdna(prop, NULL, "psys");
  RNA_def_property_range(prop, 1, SHRT_MAX);
  RNA_def_property_ui_text(prop, "Particle System Number", "");
  RNA_def_property_update(prop, 0, "rna_Modifier_update");

  prop = RNA_def_property(srna, "particle_system", PROP_POINTER, PROP_NONE);
  RNA_def_property_struct_type(prop, "ParticleSystem");
  RNA_def_property_pointer_funcs(prop,
                                 "rna_ParticleInstanceModifier_particle_system_get",
                                 "rna_ParticleInstanceModifier_particle_system_set",
                                 NULL,
                                 "rna_ParticleInstanceModifier_particle_system_poll");
  RNA_def_property_flag(prop, PROP_EDITABLE);
  RNA_def_property_ui_text(prop, "Particle System", "");
  RNA_def_property_update(prop, 0, "rna_Modifier_update");

  prop = RNA_def_property(srna, "axis", PROP_ENUM, PROP_NONE);
  RNA_def_property_enum_sdna(prop, NULL, "axis");
  RNA_def_property_enum_items(prop, rna_enum_axis_xyz_items);
  RNA_def_property_ui_text(prop, "Axis", "Pole axis for rotation");
  RNA_def_property_update(prop, 0, "rna_Modifier_update");

  prop = RNA_def_property(srna, "space", PROP_ENUM, PROP_NONE);
  RNA_def_property_enum_sdna(prop, NULL, "space");
  RNA_def_property_enum_items(prop, particleinstance_space);
  RNA_def_property_ui_text(prop, "Space", "Space to use for copying mesh data");
  RNA_def_property_update(prop, 0, "rna_Modifier_update");

  prop = RNA_def_property(srna, "use_normal", PROP_BOOLEAN, PROP_NONE);
  RNA_def_property_boolean_sdna(prop, NULL, "flag", eParticleInstanceFlag_Parents);
  RNA_def_property_ui_text(prop, "Regular", "Create instances from normal particles");
  RNA_def_property_update(prop, 0, "rna_Modifier_update");

  prop = RNA_def_property(srna, "use_children", PROP_BOOLEAN, PROP_NONE);
  RNA_def_property_boolean_sdna(prop, NULL, "flag", eParticleInstanceFlag_Children);
  RNA_def_property_ui_text(prop, "Children", "Create instances from child particles");
  RNA_def_property_translation_context(prop, BLT_I18NCONTEXT_ID_PARTICLESETTINGS);
  RNA_def_property_update(prop, 0, "rna_Modifier_update");

  prop = RNA_def_property(srna, "use_path", PROP_BOOLEAN, PROP_NONE);
  RNA_def_property_boolean_sdna(prop, NULL, "flag", eParticleInstanceFlag_Path);
  RNA_def_property_ui_text(prop, "Path", "Create instances along particle paths");
  RNA_def_property_update(prop, 0, "rna_Modifier_update");

  prop = RNA_def_property(srna, "show_unborn", PROP_BOOLEAN, PROP_NONE);
  RNA_def_property_boolean_sdna(prop, NULL, "flag", eParticleInstanceFlag_Unborn);
  RNA_def_property_ui_text(prop, "Unborn", "Show instances when particles are unborn");
  RNA_def_property_update(prop, 0, "rna_Modifier_update");

  prop = RNA_def_property(srna, "show_alive", PROP_BOOLEAN, PROP_NONE);
  RNA_def_property_boolean_sdna(prop, NULL, "flag", eParticleInstanceFlag_Alive);
  RNA_def_property_ui_text(prop, "Alive", "Show instances when particles are alive");
  RNA_def_property_update(prop, 0, "rna_Modifier_update");

  prop = RNA_def_property(srna, "show_dead", PROP_BOOLEAN, PROP_NONE);
  RNA_def_property_boolean_sdna(prop, NULL, "flag", eParticleInstanceFlag_Dead);
  RNA_def_property_ui_text(prop, "Dead", "Show instances when particles are dead");
  RNA_def_property_update(prop, 0, "rna_Modifier_update");

  prop = RNA_def_property(srna, "use_preserve_shape", PROP_BOOLEAN, PROP_NONE);
  RNA_def_property_boolean_sdna(prop, NULL, "flag", eParticleInstanceFlag_KeepShape);
  RNA_def_property_ui_text(prop, "Keep Shape", "Don't stretch the object");
  RNA_def_property_update(prop, 0, "rna_Modifier_update");

  prop = RNA_def_property(srna, "use_size", PROP_BOOLEAN, PROP_NONE);
  RNA_def_property_boolean_sdna(prop, NULL, "flag", eParticleInstanceFlag_UseSize);
  RNA_def_property_ui_text(prop, "Size", "Use particle size to scale the instances");
  RNA_def_property_update(prop, 0, "rna_Modifier_update");

  prop = RNA_def_property(srna, "position", PROP_FLOAT, PROP_NONE);
  RNA_def_property_float_sdna(prop, NULL, "position");
  RNA_def_property_range(prop, 0.0, 1.0);
  RNA_def_property_ui_text(prop, "Position", "Position along path");
  RNA_def_property_update(prop, 0, "rna_Modifier_update");

  prop = RNA_def_property(srna, "random_position", PROP_FLOAT, PROP_NONE);
  RNA_def_property_float_sdna(prop, NULL, "random_position");
  RNA_def_property_range(prop, 0.0, 1.0);
  RNA_def_property_ui_text(prop, "Random Position", "Randomize position along path");
  RNA_def_property_update(prop, 0, "rna_Modifier_update");

  prop = RNA_def_property(srna, "rotation", PROP_FLOAT, PROP_FACTOR);
  RNA_def_property_float_sdna(prop, NULL, "rotation");
  RNA_def_property_range(prop, 0.0, 1.0);
  RNA_def_property_ui_text(prop, "Rotation", "Rotation around path");
  RNA_def_property_update(prop, 0, "rna_Modifier_update");

  prop = RNA_def_property(srna, "random_rotation", PROP_FLOAT, PROP_FACTOR);
  RNA_def_property_float_sdna(prop, NULL, "random_rotation");
  RNA_def_property_range(prop, 0.0, 1.0);
  RNA_def_property_ui_text(prop, "Random Rotation", "Randomize rotation around path");
  RNA_def_property_update(prop, 0, "rna_Modifier_update");

  prop = RNA_def_property(srna, "particle_amount", PROP_FLOAT, PROP_FACTOR);
  RNA_def_property_range(prop, 0.0, 1.0);
  RNA_def_property_ui_text(prop, "Particle Amount", "Amount of particles to use for instancing");
  RNA_def_property_float_default(prop, 1.0f);
  RNA_def_property_update(prop, 0, "rna_Modifier_update");

  prop = RNA_def_property(srna, "particle_offset", PROP_FLOAT, PROP_FACTOR);
  RNA_def_property_range(prop, 0.0, 1.0);
  RNA_def_property_ui_text(prop,
                           "Particle Offset",
                           "Relative offset of particles to use for instancing, to avoid overlap "
                           "of multiple instances");
  RNA_def_property_float_default(prop, 0.0f);
  RNA_def_property_update(prop, 0, "rna_Modifier_update");

  prop = RNA_def_property(srna, "index_layer_name", PROP_STRING, PROP_NONE);
  RNA_def_property_string_sdna(prop, NULL, "index_layer_name");
  RNA_def_property_ui_text(prop, "Index Layer Name", "Custom data layer name for the index");
  RNA_def_property_update(prop, 0, "rna_Modifier_update");

  prop = RNA_def_property(srna, "value_layer_name", PROP_STRING, PROP_NONE);
  RNA_def_property_string_sdna(prop, NULL, "value_layer_name");
  RNA_def_property_ui_text(
      prop, "Value Layer Name", "Custom data layer name for the randomized value");
  RNA_def_property_update(prop, 0, "rna_Modifier_update");
}

static void rna_def_modifier_explode(BlenderRNA *brna)
{
  StructRNA *srna;
  PropertyRNA *prop;

  srna = RNA_def_struct(brna, "ExplodeModifier", "Modifier");
  RNA_def_struct_ui_text(
      srna, "Explode Modifier", "Explosion effect modifier based on a particle system");
  RNA_def_struct_sdna(srna, "ExplodeModifierData");
  RNA_def_struct_ui_icon(srna, ICON_MOD_EXPLODE);

  prop = RNA_def_property(srna, "vertex_group", PROP_STRING, PROP_NONE);
  RNA_def_property_string_funcs(prop,
                                "rna_ExplodeModifier_vgroup_get",
                                "rna_ExplodeModifier_vgroup_length",
                                "rna_ExplodeModifier_vgroup_set");
  RNA_def_property_ui_text(prop, "Vertex Group", "");

  prop = RNA_def_property(srna, "protect", PROP_FLOAT, PROP_NONE);
  RNA_def_property_range(prop, 0, 1);
  RNA_def_property_ui_text(prop, "Protect", "Clean vertex group edges");
  RNA_def_property_update(prop, 0, "rna_Modifier_update");

  prop = RNA_def_property(srna, "use_edge_cut", PROP_BOOLEAN, PROP_NONE);
  RNA_def_property_boolean_sdna(prop, NULL, "flag", eExplodeFlag_EdgeCut);
  RNA_def_property_ui_text(prop, "Cut Edges", "Cut face edges for nicer shrapnel");
  RNA_def_property_update(prop, 0, "rna_Modifier_update");

  prop = RNA_def_property(srna, "show_unborn", PROP_BOOLEAN, PROP_NONE);
  RNA_def_property_boolean_sdna(prop, NULL, "flag", eExplodeFlag_Unborn);
  RNA_def_property_ui_text(prop, "Unborn", "Show mesh when particles are unborn");
  RNA_def_property_update(prop, 0, "rna_Modifier_update");

  prop = RNA_def_property(srna, "show_alive", PROP_BOOLEAN, PROP_NONE);
  RNA_def_property_boolean_sdna(prop, NULL, "flag", eExplodeFlag_Alive);
  RNA_def_property_ui_text(prop, "Alive", "Show mesh when particles are alive");
  RNA_def_property_update(prop, 0, "rna_Modifier_update");

  prop = RNA_def_property(srna, "show_dead", PROP_BOOLEAN, PROP_NONE);
  RNA_def_property_boolean_sdna(prop, NULL, "flag", eExplodeFlag_Dead);
  RNA_def_property_ui_text(prop, "Dead", "Show mesh when particles are dead");
  RNA_def_property_update(prop, 0, "rna_Modifier_update");

  prop = RNA_def_property(srna, "use_size", PROP_BOOLEAN, PROP_NONE);
  RNA_def_property_boolean_sdna(prop, NULL, "flag", eExplodeFlag_PaSize);
  RNA_def_property_ui_text(prop, "Size", "Use particle size for the shrapnel");
  RNA_def_property_update(prop, 0, "rna_Modifier_update");

  prop = RNA_def_property(srna, "particle_uv", PROP_STRING, PROP_NONE);
  RNA_def_property_string_sdna(prop, NULL, "uvname");
  RNA_def_property_string_maxlength(prop, MAX_CUSTOMDATA_LAYER_NAME);
  RNA_def_property_ui_text(prop, "Particle UV", "UV map to change with particle age");
  RNA_def_property_update(prop, 0, "rna_Modifier_update");
}

static void rna_def_modifier_cloth(BlenderRNA *brna)
{
  StructRNA *srna;
  PropertyRNA *prop;

  srna = RNA_def_struct(brna, "ClothModifier", "Modifier");
  RNA_def_struct_ui_text(srna, "Cloth Modifier", "Cloth simulation modifier");
  RNA_def_struct_sdna(srna, "ClothModifierData");
  RNA_def_struct_ui_icon(srna, ICON_MOD_CLOTH);

  prop = RNA_def_property(srna, "settings", PROP_POINTER, PROP_NONE);
  RNA_def_property_flag(prop, PROP_NEVER_NULL);
  RNA_def_property_pointer_sdna(prop, NULL, "sim_parms");
  RNA_def_property_ui_text(prop, "Cloth Settings", "");

  prop = RNA_def_property(srna, "collision_settings", PROP_POINTER, PROP_NONE);
  RNA_def_property_flag(prop, PROP_NEVER_NULL);
  RNA_def_property_pointer_sdna(prop, NULL, "coll_parms");
  RNA_def_property_ui_text(prop, "Cloth Collision Settings", "");

  prop = RNA_def_property(srna, "solver_result", PROP_POINTER, PROP_NONE);
  RNA_def_property_struct_type(prop, "ClothSolverResult");
  RNA_def_property_pointer_sdna(prop, NULL, "solver_result");
  RNA_def_property_ui_text(prop, "Solver Result", "");

  prop = RNA_def_property(srna, "point_cache", PROP_POINTER, PROP_NONE);
  RNA_def_property_flag(prop, PROP_NEVER_NULL);
  RNA_def_property_ui_text(prop, "Point Cache", "");

  prop = RNA_def_property(srna, "hair_grid_min", PROP_FLOAT, PROP_NONE);
  RNA_def_property_float_sdna(prop, NULL, "hair_grid_min");
  RNA_def_property_clear_flag(prop, PROP_EDITABLE);
  RNA_def_property_ui_text(prop, "Hair Grid Minimum", "");

  prop = RNA_def_property(srna, "hair_grid_max", PROP_FLOAT, PROP_NONE);
  RNA_def_property_float_sdna(prop, NULL, "hair_grid_max");
  RNA_def_property_clear_flag(prop, PROP_EDITABLE);
  RNA_def_property_ui_text(prop, "Hair Grid Maximum", "");

  prop = RNA_def_property(srna, "hair_grid_resolution", PROP_INT, PROP_NONE);
  RNA_def_property_int_sdna(prop, NULL, "hair_grid_res");
  RNA_def_property_clear_flag(prop, PROP_EDITABLE);
  RNA_def_property_ui_text(prop, "Hair Grid Resolution", "");
}

static void rna_def_modifier_smoke(BlenderRNA *brna)
{
  StructRNA *srna;
  PropertyRNA *prop;

  static const EnumPropertyItem prop_smoke_type_items[] = {
      {0, "NONE", 0, "None", ""},
      {MOD_SMOKE_TYPE_DOMAIN, "DOMAIN", 0, "Domain", ""},
      {MOD_SMOKE_TYPE_FLOW, "FLOW", 0, "Flow", "Inflow/Outflow"},
      {MOD_SMOKE_TYPE_COLL, "COLLISION", 0, "Collision", ""},
      {0, NULL, 0, NULL, NULL},
  };

  srna = RNA_def_struct(brna, "SmokeModifier", "Modifier");
  RNA_def_struct_ui_text(srna, "Smoke Modifier", "Smoke simulation modifier");
  RNA_def_struct_sdna(srna, "SmokeModifierData");
  RNA_def_struct_ui_icon(srna, ICON_MOD_SMOKE);

  prop = RNA_def_property(srna, "domain_settings", PROP_POINTER, PROP_NONE);
  RNA_def_property_pointer_sdna(prop, NULL, "domain");
  RNA_def_property_ui_text(prop, "Domain Settings", "");

  prop = RNA_def_property(srna, "flow_settings", PROP_POINTER, PROP_NONE);
  RNA_def_property_pointer_sdna(prop, NULL, "flow");
  RNA_def_property_ui_text(prop, "Flow Settings", "");

  prop = RNA_def_property(srna, "coll_settings", PROP_POINTER, PROP_NONE);
  RNA_def_property_pointer_sdna(prop, NULL, "coll");
  RNA_def_property_ui_text(prop, "Collision Settings", "");

  prop = RNA_def_property(srna, "smoke_type", PROP_ENUM, PROP_NONE);
  RNA_def_property_enum_sdna(prop, NULL, "type");
  RNA_def_property_enum_items(prop, prop_smoke_type_items);
  RNA_def_property_ui_text(prop, "Type", "");
  RNA_def_property_clear_flag(prop, PROP_ANIMATABLE);
  RNA_def_property_update(prop, 0, "rna_Smoke_set_type");
}

static void rna_def_modifier_dynamic_paint(BlenderRNA *brna)
{
  StructRNA *srna;
  PropertyRNA *prop;

  srna = RNA_def_struct(brna, "DynamicPaintModifier", "Modifier");
  RNA_def_struct_ui_text(srna, "Dynamic Paint Modifier", "Dynamic Paint modifier");
  RNA_def_struct_sdna(srna, "DynamicPaintModifierData");
  RNA_def_struct_ui_icon(srna, ICON_MOD_DYNAMICPAINT);

  prop = RNA_def_property(srna, "canvas_settings", PROP_POINTER, PROP_NONE);
  RNA_def_property_pointer_sdna(prop, NULL, "canvas");
  RNA_def_property_ui_text(prop, "Canvas Settings", "");

  prop = RNA_def_property(srna, "brush_settings", PROP_POINTER, PROP_NONE);
  RNA_def_property_pointer_sdna(prop, NULL, "brush");
  RNA_def_property_ui_text(prop, "Brush Settings", "");

  prop = RNA_def_property(srna, "ui_type", PROP_ENUM, PROP_NONE);
  RNA_def_property_clear_flag(prop, PROP_ANIMATABLE);
  RNA_def_property_enum_sdna(prop, NULL, "type");
  RNA_def_property_enum_items(prop, rna_enum_prop_dynamicpaint_type_items);
  RNA_def_property_ui_text(prop, "Type", "");
}

static void rna_def_modifier_collision(BlenderRNA *brna)
{
  StructRNA *srna;
  PropertyRNA *prop;

  srna = RNA_def_struct(brna, "CollisionModifier", "Modifier");
  RNA_def_struct_ui_text(srna,
                         "Collision Modifier",
                         "Collision modifier defining modifier stack position used for collision");
  RNA_def_struct_sdna(srna, "CollisionModifierData");
  RNA_def_struct_ui_icon(srna, ICON_MOD_PHYSICS);

  prop = RNA_def_property(srna, "settings", PROP_POINTER, PROP_NONE);
  RNA_def_property_flag(prop, PROP_NEVER_NULL);
  RNA_def_property_struct_type(prop, "CollisionSettings");
  RNA_def_property_pointer_funcs(prop, "rna_CollisionModifier_settings_get", NULL, NULL, NULL);
  RNA_def_property_ui_text(prop, "Settings", "");
}

static void rna_def_modifier_bevel(BlenderRNA *brna)
{
  StructRNA *srna;
  PropertyRNA *prop;

  static const EnumPropertyItem prop_limit_method_items[] = {
      {0, "NONE", 0, "None", "Bevel the entire mesh by a constant amount"},
      {MOD_BEVEL_ANGLE,
       "ANGLE",
       0,
       "Angle",
       "Only bevel edges with sharp enough angles between faces"},
      {MOD_BEVEL_WEIGHT,
       "WEIGHT",
       0,
       "Weight",
       "Use bevel weights to determine how much bevel is applied in edge mode"},
      {MOD_BEVEL_VGROUP,
       "VGROUP",
       0,
       "Vertex Group",
       "Use vertex group weights to select whether vertex or edge is beveled"},
      {0, NULL, 0, NULL, NULL},
  };

  static const EnumPropertyItem prop_val_type_items[] = {
      {MOD_BEVEL_AMT_OFFSET, "OFFSET", 0, "Offset", "Amount is offset of new edges from original"},
      {MOD_BEVEL_AMT_WIDTH, "WIDTH", 0, "Width", "Amount is width of new face"},
      {MOD_BEVEL_AMT_DEPTH,
       "DEPTH",
       0,
       "Depth",
       "Amount is perpendicular distance from original edge to bevel face"},
      {MOD_BEVEL_AMT_PERCENT,
       "PERCENT",
       0,
       "Percent",
       "Amount is percent of adjacent edge length"},
      {0, NULL, 0, NULL, NULL},
  };

  static EnumPropertyItem prop_harden_normals_items[] = {
      {MOD_BEVEL_FACE_STRENGTH_NONE, "FSTR_NONE", 0, "None", "Do not set face strength"},
      {MOD_BEVEL_FACE_STRENGTH_NEW, "FSTR_NEW", 0, "New", "Set face strength on new faces only"},
      {MOD_BEVEL_FACE_STRENGTH_AFFECTED,
       "FSTR_AFFECTED",
       0,
       "Affected",
       "Set face strength on new and affected faces only"},
      {MOD_BEVEL_FACE_STRENGTH_ALL, "FSTR_ALL", 0, "All", "Set face strength on all faces"},
      {0, NULL, 0, NULL, NULL},
  };

  static EnumPropertyItem prop_miter_items[] = {
      {MOD_BEVEL_MITER_SHARP, "MITER_SHARP", 0, "Sharp", "Default sharp miter"},
      {MOD_BEVEL_MITER_PATCH, "MITER_PATCH", 0, "Patch", "Miter with extra corner"},
      {MOD_BEVEL_MITER_ARC, "MITER_ARC", 0, "Arc", "Miter with curved arc"},
      {0, NULL, 0, NULL, NULL},
  };

  srna = RNA_def_struct(brna, "BevelModifier", "Modifier");
  RNA_def_struct_ui_text(
      srna, "Bevel Modifier", "Bevel modifier to make edges and vertices more rounded");
  RNA_def_struct_sdna(srna, "BevelModifierData");
  RNA_def_struct_ui_icon(srna, ICON_MOD_BEVEL);

  prop = RNA_def_property(srna, "width", PROP_FLOAT, PROP_DISTANCE);
  RNA_def_property_float_sdna(prop, NULL, "value");
  RNA_def_property_range(prop, 0, FLT_MAX);
  RNA_def_property_ui_range(prop, 0.0f, 100.0f, 0.1, 4);
  RNA_def_property_ui_text(prop, "Width", "Bevel amount");
  RNA_def_property_update(prop, 0, "rna_Modifier_update");

  prop = RNA_def_property(srna, "width_pct", PROP_FLOAT, PROP_PERCENTAGE);
  RNA_def_property_float_sdna(prop, NULL, "value");
  RNA_def_property_range(prop, 0, FLT_MAX);
  RNA_def_property_ui_range(prop, 0.0f, 100.0f, 5.0, 2);
  RNA_def_property_ui_text(prop, "Width Percent", "Bevel amount for percentage method");
  RNA_def_property_update(prop, 0, "rna_Modifier_update");

  prop = RNA_def_property(srna, "segments", PROP_INT, PROP_NONE);
  RNA_def_property_int_sdna(prop, NULL, "res");
  RNA_def_property_range(prop, 1, 100);
  RNA_def_property_ui_text(prop, "Segments", "Number of segments for round edges/verts");
  RNA_def_property_update(prop, 0, "rna_Modifier_update");

  prop = RNA_def_property(srna, "use_only_vertices", PROP_BOOLEAN, PROP_NONE);
  RNA_def_property_boolean_sdna(prop, NULL, "flags", MOD_BEVEL_VERT);
  RNA_def_property_ui_text(prop, "Only Vertices", "Bevel verts/corners, not edges");
  RNA_def_property_update(prop, 0, "rna_Modifier_update");

  prop = RNA_def_property(srna, "limit_method", PROP_ENUM, PROP_NONE);
  RNA_def_property_enum_sdna(prop, NULL, "lim_flags");
  RNA_def_property_enum_items(prop, prop_limit_method_items);
  RNA_def_property_ui_text(prop, "Limit Method", "");
  RNA_def_property_update(prop, 0, "rna_Modifier_update");

  prop = RNA_def_property(srna, "angle_limit", PROP_FLOAT, PROP_ANGLE);
  RNA_def_property_float_sdna(prop, NULL, "bevel_angle");
  RNA_def_property_range(prop, 0.0f, DEG2RADF(180.0f));
  RNA_def_property_ui_range(prop, 0.0f, DEG2RADF(180.0f), 10, 2);
  RNA_def_property_ui_text(prop, "Angle", "Angle above which to bevel edges");
  RNA_def_property_update(prop, 0, "rna_Modifier_update");

  prop = RNA_def_property(srna, "vertex_group", PROP_STRING, PROP_NONE);
  RNA_def_property_string_sdna(prop, NULL, "defgrp_name");
  RNA_def_property_ui_text(prop, "Vertex Group", "Vertex group name");
  RNA_def_property_string_funcs(prop, NULL, NULL, "rna_BevelModifier_defgrp_name_set");
  RNA_def_property_update(prop, 0, "rna_Modifier_update");

  prop = RNA_def_property(srna, "use_clamp_overlap", PROP_BOOLEAN, PROP_NONE);
  RNA_def_property_boolean_negative_sdna(prop, NULL, "flags", MOD_BEVEL_OVERLAP_OK);
  RNA_def_property_ui_text(prop, "Clamp Overlap", "Clamp the width to avoid overlap");
  RNA_def_property_update(prop, 0, "rna_Modifier_update");

  prop = RNA_def_property(srna, "offset_type", PROP_ENUM, PROP_NONE);
  RNA_def_property_enum_sdna(prop, NULL, "val_flags");
  RNA_def_property_enum_items(prop, prop_val_type_items);
  RNA_def_property_ui_text(prop, "Amount Type", "What distance Width measures");
  RNA_def_property_update(prop, 0, "rna_Modifier_update");

  prop = RNA_def_property(srna, "profile", PROP_FLOAT, PROP_FACTOR);
  RNA_def_property_range(prop, 0.0f, 1.0f);
  RNA_def_property_ui_range(prop, 0.0f, 1.0f, 0.05, 2);
  RNA_def_property_ui_text(prop, "Profile", "The profile shape (0.5 = round)");
  RNA_def_property_update(prop, 0, "rna_Modifier_update");

  prop = RNA_def_property(srna, "material", PROP_INT, PROP_NONE);
  RNA_def_property_int_sdna(prop, NULL, "mat");
  RNA_def_property_range(prop, -1, SHRT_MAX);
  RNA_def_property_ui_text(
      prop, "Material", "Material index of generated faces, -1 for automatic");
  RNA_def_property_update(prop, 0, "rna_Modifier_update");

  prop = RNA_def_property(srna, "loop_slide", PROP_BOOLEAN, PROP_NONE);
  RNA_def_property_boolean_negative_sdna(prop, NULL, "flags", MOD_BEVEL_EVEN_WIDTHS);
  RNA_def_property_ui_text(prop, "Loop Slide", "Prefer sliding along edges to having even widths");
  RNA_def_property_update(prop, 0, "rna_Modifier_update");

  prop = RNA_def_property(srna, "mark_seam", PROP_BOOLEAN, PROP_NONE);
  RNA_def_property_boolean_sdna(prop, NULL, "edge_flags", MOD_BEVEL_MARK_SEAM);
  RNA_def_property_ui_text(prop, "Mark Seams", "Mark Seams along beveled edges");
  RNA_def_property_update(prop, 0, "rna_Modifier_update");

  prop = RNA_def_property(srna, "mark_sharp", PROP_BOOLEAN, PROP_NONE);
  RNA_def_property_boolean_sdna(prop, NULL, "edge_flags", MOD_BEVEL_MARK_SHARP);
  RNA_def_property_ui_text(prop, "Mark Sharp", "Mark beveled edges as sharp");
  RNA_def_property_update(prop, 0, "rna_Modifier_update");

  prop = RNA_def_property(srna, "harden_normals", PROP_BOOLEAN, PROP_NONE);
  RNA_def_property_boolean_sdna(prop, NULL, "flags", MOD_BEVEL_HARDEN_NORMALS);
  RNA_def_property_ui_text(prop, "Harden Normals", "Match normals of new faces to adjacent faces");
  RNA_def_property_update(prop, 0, "rna_Modifier_update");

  prop = RNA_def_property(srna, "face_strength_mode", PROP_ENUM, PROP_NONE);
  RNA_def_property_enum_sdna(prop, NULL, "face_str_mode");
  RNA_def_property_enum_items(prop, prop_harden_normals_items);
  RNA_def_property_ui_text(
      prop, "Set Face Strength", "Whether to set face strength, and which faces to set it on");
  RNA_def_property_update(prop, 0, "rna_Modifier_update");

  prop = RNA_def_property(srna, "miter_outer", PROP_ENUM, PROP_NONE);
  RNA_def_property_enum_sdna(prop, NULL, "miter_outer");
  RNA_def_property_enum_items(prop, prop_miter_items);
  RNA_def_property_ui_text(prop, "Outer Miter", "Pattern to use for outside of miters");
  RNA_def_property_update(prop, 0, "rna_Modifier_update");

  prop = RNA_def_property(srna, "miter_inner", PROP_ENUM, PROP_NONE);
  RNA_def_property_enum_sdna(prop, NULL, "miter_inner");
  RNA_def_property_enum_items(prop, prop_miter_items);
  RNA_def_property_ui_text(prop, "Inner Miter", "Pattern to use for inside of miters");
  RNA_def_property_update(prop, 0, "rna_Modifier_update");

  prop = RNA_def_property(srna, "spread", PROP_FLOAT, PROP_DISTANCE);
  RNA_def_property_float_sdna(prop, NULL, "spread");
  RNA_def_property_range(prop, 0, FLT_MAX);
  RNA_def_property_ui_range(prop, 0.0f, 100.0f, 0.1, 4);
  RNA_def_property_ui_text(prop, "Spread", "Spread distance for inner miter arcs");
  RNA_def_property_update(prop, 0, "rna_Modifier_update");
}

static void rna_def_modifier_shrinkwrap(BlenderRNA *brna)
{
  StructRNA *srna;
  PropertyRNA *prop;

  static const EnumPropertyItem shrink_type_items[] = {
      {MOD_SHRINKWRAP_NEAREST_SURFACE,
       "NEAREST_SURFACEPOINT",
       0,
       "Nearest Surface Point",
       "Shrink the mesh to the nearest target surface"},
      {MOD_SHRINKWRAP_PROJECT,
       "PROJECT",
       0,
       "Project",
       "Shrink the mesh to the nearest target surface along a given axis"},
      {MOD_SHRINKWRAP_NEAREST_VERTEX,
       "NEAREST_VERTEX",
       0,
       "Nearest Vertex",
       "Shrink the mesh to the nearest target vertex"},
      {MOD_SHRINKWRAP_TARGET_PROJECT,
       "TARGET_PROJECT",
       0,
       "Target Normal Project",
       "Shrink the mesh to the nearest target surface "
       "along the interpolated vertex normals of the target"},
      {0, NULL, 0, NULL, NULL},
  };

  static const EnumPropertyItem shrink_face_cull_items[] = {
      {0, "OFF", 0, "Off", "No culling"},
      {MOD_SHRINKWRAP_CULL_TARGET_FRONTFACE,
       "FRONT",
       0,
       "Front",
       "No projection when in front of the face"},
      {MOD_SHRINKWRAP_CULL_TARGET_BACKFACE,
       "BACK",
       0,
       "Back",
       "No projection when behind the face"},
      {0, NULL, 0, NULL, NULL},
  };

  srna = RNA_def_struct(brna, "ShrinkwrapModifier", "Modifier");
  RNA_def_struct_ui_text(srna,
                         "Shrinkwrap Modifier",
                         "Shrink wrapping modifier to shrink wrap and object to a target");
  RNA_def_struct_sdna(srna, "ShrinkwrapModifierData");
  RNA_def_struct_ui_icon(srna, ICON_MOD_SHRINKWRAP);

  prop = RNA_def_property(srna, "wrap_method", PROP_ENUM, PROP_NONE);
  RNA_def_property_enum_sdna(prop, NULL, "shrinkType");
  RNA_def_property_enum_items(prop, shrink_type_items);
  RNA_def_property_ui_text(prop, "Mode", "");
  RNA_def_property_update(prop, 0, "rna_Modifier_dependency_update");

  prop = RNA_def_property(srna, "wrap_mode", PROP_ENUM, PROP_NONE);
  RNA_def_property_enum_sdna(prop, NULL, "shrinkMode");
  RNA_def_property_enum_items(prop, rna_enum_modifier_shrinkwrap_mode_items);
  RNA_def_property_ui_text(
      prop, "Snap Mode", "Select how vertices are constrained to the target surface");
  RNA_def_property_update(prop, 0, "rna_Modifier_dependency_update");

  prop = RNA_def_property(srna, "cull_face", PROP_ENUM, PROP_NONE);
  RNA_def_property_enum_sdna(prop, NULL, "shrinkOpts");
  RNA_def_property_enum_items(prop, shrink_face_cull_items);
  RNA_def_property_enum_funcs(
      prop, "rna_ShrinkwrapModifier_face_cull_get", "rna_ShrinkwrapModifier_face_cull_set", NULL);
  RNA_def_property_ui_text(
      prop,
      "Face Cull",
      "Stop vertices from projecting to a face on the target when facing towards/away");
  RNA_def_property_update(prop, 0, "rna_Modifier_update");

  prop = RNA_def_property(srna, "target", PROP_POINTER, PROP_NONE);
  RNA_def_property_ui_text(prop, "Target", "Mesh target to shrink to");
  RNA_def_property_pointer_funcs(
      prop, NULL, "rna_ShrinkwrapModifier_target_set", NULL, "rna_Mesh_object_poll");
  RNA_def_property_flag(prop, PROP_EDITABLE | PROP_ID_SELF_CHECK);
  RNA_def_property_update(prop, 0, "rna_Modifier_dependency_update");

  prop = RNA_def_property(srna, "auxiliary_target", PROP_POINTER, PROP_NONE);
  RNA_def_property_pointer_sdna(prop, NULL, "auxTarget");
  RNA_def_property_ui_text(prop, "Auxiliary Target", "Additional mesh target to shrink to");
  RNA_def_property_pointer_funcs(
      prop, NULL, "rna_ShrinkwrapModifier_auxTarget_set", NULL, "rna_Mesh_object_poll");
  RNA_def_property_flag(prop, PROP_EDITABLE | PROP_ID_SELF_CHECK);
  RNA_def_property_update(prop, 0, "rna_Modifier_dependency_update");

  prop = RNA_def_property(srna, "vertex_group", PROP_STRING, PROP_NONE);
  RNA_def_property_string_sdna(prop, NULL, "vgroup_name");
  RNA_def_property_ui_text(prop, "Vertex Group", "Vertex group name");
  RNA_def_property_string_funcs(prop, NULL, NULL, "rna_ShrinkwrapModifier_vgroup_name_set");
  RNA_def_property_update(prop, 0, "rna_Modifier_update");

  prop = RNA_def_property(srna, "offset", PROP_FLOAT, PROP_UNIT_LENGTH);
  RNA_def_property_float_sdna(prop, NULL, "keepDist");
  RNA_def_property_range(prop, -FLT_MAX, FLT_MAX);
  RNA_def_property_ui_range(prop, -100, 100, 1, 2);
  RNA_def_property_ui_text(prop, "Offset", "Distance to keep from the target");
  RNA_def_property_update(prop, 0, "rna_Modifier_update");

  prop = RNA_def_property(srna, "project_limit", PROP_FLOAT, PROP_UNIT_LENGTH);
  RNA_def_property_float_sdna(prop, NULL, "projLimit");
  RNA_def_property_range(prop, 0.0, FLT_MAX);
  RNA_def_property_ui_range(prop, 0, 100, 1, 2);
  RNA_def_property_ui_text(
      prop, "Project Limit", "Limit the distance used for projection (zero disables)");
  RNA_def_property_update(prop, 0, "rna_Modifier_update");

  prop = RNA_def_property(srna, "use_project_x", PROP_BOOLEAN, PROP_NONE);
  RNA_def_property_boolean_sdna(prop, NULL, "projAxis", MOD_SHRINKWRAP_PROJECT_OVER_X_AXIS);
  RNA_def_property_ui_text(prop, "X", "");
  RNA_def_property_update(prop, 0, "rna_Modifier_update");

  prop = RNA_def_property(srna, "use_project_y", PROP_BOOLEAN, PROP_NONE);
  RNA_def_property_boolean_sdna(prop, NULL, "projAxis", MOD_SHRINKWRAP_PROJECT_OVER_Y_AXIS);
  RNA_def_property_ui_text(prop, "Y", "");
  RNA_def_property_update(prop, 0, "rna_Modifier_update");

  prop = RNA_def_property(srna, "use_project_z", PROP_BOOLEAN, PROP_NONE);
  RNA_def_property_boolean_sdna(prop, NULL, "projAxis", MOD_SHRINKWRAP_PROJECT_OVER_Z_AXIS);
  RNA_def_property_ui_text(prop, "Z", "");
  RNA_def_property_update(prop, 0, "rna_Modifier_update");

  prop = RNA_def_property(srna, "subsurf_levels", PROP_INT, PROP_NONE);
  RNA_def_property_int_sdna(prop, NULL, "subsurfLevels");
  RNA_def_property_range(prop, 0, 6);
  RNA_def_property_ui_range(prop, 0, 6, 1, -1);
  RNA_def_property_ui_text(
      prop,
      "Subsurf Levels",
      "Number of subdivisions that must be performed before extracting vertices' "
      "positions and normals");
  RNA_def_property_update(prop, 0, "rna_Modifier_update");

  prop = RNA_def_property(srna, "use_negative_direction", PROP_BOOLEAN, PROP_NONE);
  RNA_def_property_boolean_sdna(prop, NULL, "shrinkOpts", MOD_SHRINKWRAP_PROJECT_ALLOW_NEG_DIR);
  RNA_def_property_ui_text(
      prop, "Negative", "Allow vertices to move in the negative direction of axis");
  RNA_def_property_update(prop, 0, "rna_Modifier_update");

  prop = RNA_def_property(srna, "use_positive_direction", PROP_BOOLEAN, PROP_NONE);
  RNA_def_property_boolean_sdna(prop, NULL, "shrinkOpts", MOD_SHRINKWRAP_PROJECT_ALLOW_POS_DIR);
  RNA_def_property_ui_text(
      prop, "Positive", "Allow vertices to move in the positive direction of axis");
  RNA_def_property_update(prop, 0, "rna_Modifier_update");

  prop = RNA_def_property(srna, "use_invert_cull", PROP_BOOLEAN, PROP_NONE);
  RNA_def_property_boolean_sdna(prop, NULL, "shrinkOpts", MOD_SHRINKWRAP_INVERT_CULL_TARGET);
  RNA_def_property_ui_text(
      prop, "Invert Cull", "When projecting in the negative direction invert the face cull mode");
  RNA_def_property_update(prop, 0, "rna_Modifier_update");

  prop = RNA_def_property(srna, "invert_vertex_group", PROP_BOOLEAN, PROP_NONE);
  RNA_def_property_boolean_sdna(prop, NULL, "shrinkOpts", MOD_SHRINKWRAP_INVERT_VGROUP);
  RNA_def_property_ui_text(prop, "Invert", "Invert vertex group influence");
  RNA_def_property_update(prop, 0, "rna_Modifier_update");
}

static void rna_def_modifier_fluidsim(BlenderRNA *brna)
{
  StructRNA *srna;
  PropertyRNA *prop;

  srna = RNA_def_struct(brna, "FluidSimulationModifier", "Modifier");
  RNA_def_struct_ui_text(srna, "Fluid Simulation Modifier", "Fluid simulation modifier");
  RNA_def_struct_sdna(srna, "FluidsimModifierData");
  RNA_def_struct_ui_icon(srna, ICON_MOD_FLUIDSIM);

  prop = RNA_def_property(srna, "settings", PROP_POINTER, PROP_NONE);
  RNA_def_property_flag(prop, PROP_NEVER_NULL);
  RNA_def_property_pointer_sdna(prop, NULL, "fss");
  RNA_def_property_ui_text(
      prop, "Settings", "Settings for how this object is used in the fluid simulation");
}

static void rna_def_modifier_mask(BlenderRNA *brna)
{
  StructRNA *srna;
  PropertyRNA *prop;

  static const EnumPropertyItem modifier_mask_mode_items[] = {
      {MOD_MASK_MODE_VGROUP, "VERTEX_GROUP", 0, "Vertex Group", ""},
      {MOD_MASK_MODE_ARM, "ARMATURE", 0, "Armature", ""},
      {0, NULL, 0, NULL, NULL},
  };

  srna = RNA_def_struct(brna, "MaskModifier", "Modifier");
  RNA_def_struct_ui_text(srna, "Mask Modifier", "Mask modifier to hide parts of the mesh");
  RNA_def_struct_sdna(srna, "MaskModifierData");
  RNA_def_struct_ui_icon(srna, ICON_MOD_MASK);

  prop = RNA_def_property(srna, "mode", PROP_ENUM, PROP_NONE);
  RNA_def_property_enum_items(prop, modifier_mask_mode_items);
  RNA_def_property_ui_text(prop, "Mode", "");
  RNA_def_property_update(prop, 0, "rna_Modifier_update");

  prop = RNA_def_property(srna, "armature", PROP_POINTER, PROP_NONE);
  RNA_def_property_pointer_sdna(prop, NULL, "ob_arm");
  RNA_def_property_ui_text(prop, "Armature", "Armature to use as source of bones to mask");
  RNA_def_property_pointer_funcs(
      prop, NULL, "rna_MaskModifier_ob_arm_set", NULL, "rna_Armature_object_poll");
  RNA_def_property_flag(prop, PROP_EDITABLE | PROP_ID_SELF_CHECK);
  RNA_def_property_update(prop, 0, "rna_Modifier_dependency_update");

  prop = RNA_def_property(srna, "vertex_group", PROP_STRING, PROP_NONE);
  RNA_def_property_string_sdna(prop, NULL, "vgroup");
  RNA_def_property_ui_text(prop, "Vertex Group", "Vertex group name");
  RNA_def_property_string_funcs(prop, NULL, NULL, "rna_MaskModifier_vgroup_set");
  RNA_def_property_update(prop, 0, "rna_Modifier_update");

  prop = RNA_def_property(srna, "invert_vertex_group", PROP_BOOLEAN, PROP_NONE);
  RNA_def_property_boolean_sdna(prop, NULL, "flag", MOD_MASK_INV);
  RNA_def_property_ui_text(prop, "Invert", "Use vertices that are not part of region defined");
  RNA_def_property_update(prop, 0, "rna_Modifier_update");

  prop = RNA_def_property(srna, "threshold", PROP_FLOAT, PROP_FACTOR);
  RNA_def_property_float_sdna(prop, NULL, "threshold");
  RNA_def_property_range(prop, 0.0, 1.0);
  RNA_def_property_ui_range(prop, 0, 1, 0.1, 3);
  RNA_def_property_ui_text(prop, "Threshold", "Weights over this threshold remain");
  RNA_def_property_update(prop, 0, "rna_Modifier_update");
}

static void rna_def_modifier_simpledeform(BlenderRNA *brna)
{
  StructRNA *srna;
  PropertyRNA *prop;

  static const EnumPropertyItem simple_deform_mode_items[] = {
      {MOD_SIMPLEDEFORM_MODE_TWIST,
       "TWIST",
       0,
       "Twist",
       "Rotate around the Z axis of the modifier space"},
      {MOD_SIMPLEDEFORM_MODE_BEND,
       "BEND",
       0,
       "Bend",
       "Bend the mesh over the Z axis of the modifier space"},
      {MOD_SIMPLEDEFORM_MODE_TAPER,
       "TAPER",
       0,
       "Taper",
       "Linearly scale along Z axis of the modifier space"},
      {MOD_SIMPLEDEFORM_MODE_STRETCH,
       "STRETCH",
       0,
       "Stretch",
       "Stretch the object along the Z axis of the modifier space"},
      {0, NULL, 0, NULL, NULL},
  };

  srna = RNA_def_struct(brna, "SimpleDeformModifier", "Modifier");
  RNA_def_struct_ui_text(
      srna,
      "SimpleDeform Modifier",
      "Simple deformation modifier to apply effects such as twisting and bending");
  RNA_def_struct_sdna(srna, "SimpleDeformModifierData");
  RNA_def_struct_ui_icon(srna, ICON_MOD_SIMPLEDEFORM);

  prop = RNA_def_property(srna, "deform_method", PROP_ENUM, PROP_NONE);
  RNA_def_property_enum_sdna(prop, NULL, "mode");
  RNA_def_property_enum_items(prop, simple_deform_mode_items);
  RNA_def_property_ui_text(prop, "Mode", "");
  RNA_def_property_update(prop, 0, "rna_Modifier_update");

  prop = RNA_def_property(srna, "vertex_group", PROP_STRING, PROP_NONE);
  RNA_def_property_string_sdna(prop, NULL, "vgroup_name");
  RNA_def_property_ui_text(prop, "Vertex Group", "Vertex group name");
  RNA_def_property_string_funcs(prop, NULL, NULL, "rna_SimpleDeformModifier_vgroup_name_set");
  RNA_def_property_update(prop, 0, "rna_Modifier_update");

  prop = RNA_def_property(srna, "deform_axis", PROP_ENUM, PROP_NONE);
  RNA_def_property_enum_items(prop, rna_enum_axis_xyz_items);
  RNA_def_property_ui_text(prop, "Axis", "Deform around local axis");
  RNA_def_property_update(prop, 0, "rna_Modifier_update");

  prop = RNA_def_property(srna, "origin", PROP_POINTER, PROP_NONE);
  RNA_def_property_ui_text(prop, "Origin", "Offset the origin and orientation of the deformation");
  RNA_def_property_flag(prop, PROP_EDITABLE | PROP_ID_SELF_CHECK);
  RNA_def_property_update(prop, 0, "rna_Modifier_dependency_update");

  prop = RNA_def_property(srna, "factor", PROP_FLOAT, PROP_NONE);
  RNA_def_property_range(prop, -FLT_MAX, FLT_MAX);
  RNA_def_property_ui_range(prop, -10.0, 10.0, 1.0, 3);
  RNA_def_property_ui_text(prop, "Factor", "Amount to deform object");
  RNA_def_property_update(prop, 0, "rna_Modifier_update");

  prop = RNA_def_property(srna, "angle", PROP_FLOAT, PROP_ANGLE);
  RNA_def_property_float_sdna(prop, NULL, "factor");
  RNA_def_property_range(prop, -FLT_MAX, FLT_MAX);
  RNA_def_property_float_default(prop, DEG2RADF(45.0f));
  RNA_def_property_ui_range(prop, DEG2RAD(-360.0), DEG2RAD(360.0), 10.0, 3);
  RNA_def_property_ui_text(prop, "Angle", "Angle of deformation");
  RNA_def_property_update(prop, 0, "rna_Modifier_update");

  prop = RNA_def_property(srna, "limits", PROP_FLOAT, PROP_NONE);
  RNA_def_property_float_sdna(prop, NULL, "limit");
  RNA_def_property_array(prop, 2);
  RNA_def_property_range(prop, 0, 1);
  RNA_def_property_ui_range(prop, 0, 1, 5, 2);
  RNA_def_property_ui_text(prop, "Limits", "Lower/Upper limits for deform");
  RNA_def_property_update(prop, 0, "rna_Modifier_update");

  prop = RNA_def_property(srna, "lock_x", PROP_BOOLEAN, PROP_NONE);
  RNA_def_property_boolean_sdna(prop, NULL, "axis", MOD_SIMPLEDEFORM_LOCK_AXIS_X);
  RNA_def_property_ui_text(prop, "X", "Do not allow deformation along the X axis");
  RNA_def_property_update(prop, 0, "rna_Modifier_update");

  prop = RNA_def_property(srna, "lock_y", PROP_BOOLEAN, PROP_NONE);
  RNA_def_property_boolean_sdna(prop, NULL, "axis", MOD_SIMPLEDEFORM_LOCK_AXIS_Y);
  RNA_def_property_ui_text(prop, "Y", "Do not allow deformation along the Y axis");
  RNA_def_property_update(prop, 0, "rna_Modifier_update");

  prop = RNA_def_property(srna, "lock_z", PROP_BOOLEAN, PROP_NONE);
  RNA_def_property_boolean_sdna(prop, NULL, "axis", MOD_SIMPLEDEFORM_LOCK_AXIS_Z);
  RNA_def_property_ui_text(prop, "Z", "Do not allow deformation along the Z axis");
  RNA_def_property_update(prop, 0, "rna_Modifier_update");

  prop = RNA_def_property(srna, "invert_vertex_group", PROP_BOOLEAN, PROP_NONE);
  RNA_def_property_boolean_sdna(prop, NULL, "flag", MOD_SIMPLEDEFORM_FLAG_INVERT_VGROUP);
  RNA_def_property_ui_text(prop, "Invert", "Invert vertex group influence");
  RNA_def_property_update(prop, 0, "rna_Modifier_update");
}

static void rna_def_modifier_surface(BlenderRNA *brna)
{
  StructRNA *srna;

  srna = RNA_def_struct(brna, "SurfaceModifier", "Modifier");
  RNA_def_struct_ui_text(
      srna,
      "Surface Modifier",
      "Surface modifier defining modifier stack position used for surface fields");
  RNA_def_struct_sdna(srna, "SurfaceModifierData");
  RNA_def_struct_ui_icon(srna, ICON_MOD_PHYSICS);
}

static void rna_def_modifier_solidify(BlenderRNA *brna)
{
  StructRNA *srna;
  PropertyRNA *prop;

  srna = RNA_def_struct(brna, "SolidifyModifier", "Modifier");
  RNA_def_struct_ui_text(srna,
                         "Solidify Modifier",
                         "Create a solid skin by extruding, compensating for sharp angles");
  RNA_def_struct_sdna(srna, "SolidifyModifierData");
  RNA_def_struct_ui_icon(srna, ICON_MOD_SOLIDIFY);

  prop = RNA_def_property(srna, "thickness", PROP_FLOAT, PROP_DISTANCE);
  RNA_def_property_float_sdna(prop, NULL, "offset");
  RNA_def_property_range(prop, -FLT_MAX, FLT_MAX);
  RNA_def_property_ui_range(prop, -10, 10, 0.1, 4);
  RNA_def_property_ui_text(prop, "Thickness", "Thickness of the shell");
  RNA_def_property_update(prop, 0, "rna_Modifier_update");

  prop = RNA_def_property(srna, "thickness_clamp", PROP_FLOAT, PROP_FACTOR);
  RNA_def_property_float_sdna(prop, NULL, "offset_clamp");
  RNA_def_property_range(prop, 0, 100.0);
  RNA_def_property_ui_range(prop, 0, 2.0, 0.1, 4);
  RNA_def_property_ui_text(prop, "Clamp", "Offset clamp based on geometry scale");
  RNA_def_property_update(prop, 0, "rna_Modifier_update");

  prop = RNA_def_property(srna, "thickness_vertex_group", PROP_FLOAT, PROP_FACTOR);
  RNA_def_property_float_sdna(prop, NULL, "offset_fac_vg");
  RNA_def_property_range(prop, 0.0, 1.0);
  RNA_def_property_ui_range(prop, 0, 1, 0.1, 3);
  RNA_def_property_ui_text(
      prop, "Vertex Group Factor", "Thickness factor to use for zero vertex group influence");
  RNA_def_property_update(prop, 0, "rna_Modifier_update");

  prop = RNA_def_property(srna, "offset", PROP_FLOAT, PROP_FACTOR);
  RNA_def_property_float_sdna(prop, NULL, "offset_fac");
  RNA_def_property_range(prop, -FLT_MAX, FLT_MAX);
  RNA_def_property_ui_range(prop, -1, 1, 0.1, 4);
  RNA_def_property_ui_text(prop, "Offset", "Offset the thickness from the center");
  RNA_def_property_update(prop, 0, "rna_Modifier_update");

  prop = RNA_def_property(srna, "edge_crease_inner", PROP_FLOAT, PROP_FACTOR);
  RNA_def_property_float_sdna(prop, NULL, "crease_inner");
  RNA_def_property_range(prop, 0, 1);
  RNA_def_property_ui_range(prop, 0, 1, 0.1, 3);
  RNA_def_property_ui_text(prop, "Inner Crease", "Assign a crease to inner edges");
  RNA_def_property_update(prop, 0, "rna_Modifier_update");

  prop = RNA_def_property(srna, "edge_crease_outer", PROP_FLOAT, PROP_FACTOR);
  RNA_def_property_float_sdna(prop, NULL, "crease_outer");
  RNA_def_property_range(prop, 0, 1);
  RNA_def_property_ui_range(prop, 0, 1, 0.1, 3);
  RNA_def_property_ui_text(prop, "Outer Crease", "Assign a crease to outer edges");
  RNA_def_property_update(prop, 0, "rna_Modifier_update");

  prop = RNA_def_property(srna, "edge_crease_rim", PROP_FLOAT, PROP_FACTOR);
  RNA_def_property_float_sdna(prop, NULL, "crease_rim");
  RNA_def_property_range(prop, 0, 1);
  RNA_def_property_ui_range(prop, 0, 1, 0.1, 3);
  RNA_def_property_ui_text(prop, "Rim Crease", "Assign a crease to the edges making up the rim");
  RNA_def_property_update(prop, 0, "rna_Modifier_update");

  prop = RNA_def_property(srna, "material_offset", PROP_INT, PROP_NONE);
  RNA_def_property_int_sdna(prop, NULL, "mat_ofs");
  RNA_def_property_range(prop, SHRT_MIN, SHRT_MAX);
  RNA_def_property_ui_text(prop, "Material Offset", "Offset material index of generated faces");
  RNA_def_property_update(prop, 0, "rna_Modifier_update");

  prop = RNA_def_property(srna, "material_offset_rim", PROP_INT, PROP_NONE);
  RNA_def_property_int_sdna(prop, NULL, "mat_ofs_rim");
  RNA_def_property_range(prop, SHRT_MIN, SHRT_MAX);
  RNA_def_property_ui_text(
      prop, "Rim Material Offset", "Offset material index of generated rim faces");
  RNA_def_property_update(prop, 0, "rna_Modifier_update");

  prop = RNA_def_property(srna, "vertex_group", PROP_STRING, PROP_NONE);
  RNA_def_property_string_sdna(prop, NULL, "defgrp_name");
  RNA_def_property_ui_text(prop, "Vertex Group", "Vertex group name");
  RNA_def_property_string_funcs(prop, NULL, NULL, "rna_SolidifyModifier_defgrp_name_set");
  RNA_def_property_update(prop, 0, "rna_Modifier_update");

  prop = RNA_def_property(srna, "use_rim", PROP_BOOLEAN, PROP_NONE);
  RNA_def_property_boolean_sdna(prop, NULL, "flag", MOD_SOLIDIFY_RIM);
  RNA_def_property_ui_text(prop,
                           "Fill Rim",
                           "Create edge loops between the inner and outer surfaces on face edges "
                           "(slow, disable when not needed)");
  RNA_def_property_update(prop, 0, "rna_Modifier_update");

  prop = RNA_def_property(srna, "use_even_offset", PROP_BOOLEAN, PROP_NONE);
  RNA_def_property_boolean_sdna(prop, NULL, "flag", MOD_SOLIDIFY_EVEN);
  RNA_def_property_ui_text(
      prop,
      "Even Thickness",
      "Maintain thickness by adjusting for sharp corners (slow, disable when not needed)");
  RNA_def_property_update(prop, 0, "rna_Modifier_update");

  prop = RNA_def_property(srna, "use_quality_normals", PROP_BOOLEAN, PROP_NONE);
  RNA_def_property_boolean_sdna(prop, NULL, "flag", MOD_SOLIDIFY_NORMAL_CALC);
  RNA_def_property_ui_text(
      prop,
      "High Quality Normals",
      "Calculate normals which result in more even thickness (slow, disable when not needed)");
  RNA_def_property_update(prop, 0, "rna_Modifier_update");

  prop = RNA_def_property(srna, "invert_vertex_group", PROP_BOOLEAN, PROP_NONE);
  RNA_def_property_boolean_sdna(prop, NULL, "flag", MOD_SOLIDIFY_VGROUP_INV);
  RNA_def_property_ui_text(prop, "Vertex Group Invert", "Invert the vertex group influence");
  RNA_def_property_update(prop, 0, "rna_Modifier_update");

  prop = RNA_def_property(srna, "use_flip_normals", PROP_BOOLEAN, PROP_NONE);
  RNA_def_property_boolean_sdna(prop, NULL, "flag", MOD_SOLIDIFY_FLIP);
  RNA_def_property_ui_text(prop, "Flip Normals", "Invert the face direction");
  RNA_def_property_update(prop, 0, "rna_Modifier_update");

  prop = RNA_def_property(srna, "use_rim_only", PROP_BOOLEAN, PROP_NONE);
  RNA_def_property_boolean_sdna(prop, NULL, "flag", MOD_SOLIDIFY_NOSHELL);
  RNA_def_property_ui_text(prop, "Only Rim", "Only add the rim to the original data");
  RNA_def_property_update(prop, 0, "rna_Modifier_update");
}

static void rna_def_modifier_screw(BlenderRNA *brna)
{
  StructRNA *srna;
  PropertyRNA *prop;

  srna = RNA_def_struct(brna, "ScrewModifier", "Modifier");
  RNA_def_struct_ui_text(srna, "Screw Modifier", "Revolve edges");
  RNA_def_struct_sdna(srna, "ScrewModifierData");
  RNA_def_struct_ui_icon(srna, ICON_MOD_SCREW);

  prop = RNA_def_property(srna, "object", PROP_POINTER, PROP_NONE);
  RNA_def_property_pointer_sdna(prop, NULL, "ob_axis");
  RNA_def_property_ui_text(prop, "Object", "Object to define the screw axis");
  RNA_def_property_flag(prop, PROP_EDITABLE | PROP_ID_SELF_CHECK);
  RNA_def_property_update(prop, 0, "rna_Modifier_dependency_update");

  prop = RNA_def_property(srna, "steps", PROP_INT, PROP_UNSIGNED);
  RNA_def_property_range(prop, 2, 10000);
  RNA_def_property_ui_range(prop, 3, 512, 1, -1);
  RNA_def_property_ui_text(prop, "Steps", "Number of steps in the revolution");
  RNA_def_property_update(prop, 0, "rna_Modifier_update");

  prop = RNA_def_property(srna, "render_steps", PROP_INT, PROP_UNSIGNED);
  RNA_def_property_range(prop, 2, 10000);
  RNA_def_property_ui_range(prop, 2, 512, 1, -1);
  RNA_def_property_ui_text(prop, "Render Steps", "Number of steps in the revolution");
  RNA_def_property_update(prop, 0, "rna_Modifier_update");

  prop = RNA_def_property(srna, "iterations", PROP_INT, PROP_UNSIGNED);
  RNA_def_property_int_sdna(prop, NULL, "iter");
  RNA_def_property_range(prop, 1, 10000);
  RNA_def_property_ui_range(prop, 1, 100, 1, -1);
  RNA_def_property_ui_text(prop, "Iterations", "Number of times to apply the screw operation");
  RNA_def_property_update(prop, 0, "rna_Modifier_update");

  prop = RNA_def_property(srna, "axis", PROP_ENUM, PROP_NONE);
  RNA_def_property_enum_items(prop, rna_enum_axis_xyz_items);
  RNA_def_property_ui_text(prop, "Axis", "Screw axis");
  RNA_def_property_update(prop, 0, "rna_Modifier_update");

  prop = RNA_def_property(srna, "angle", PROP_FLOAT, PROP_ANGLE);
  RNA_def_property_ui_range(prop, -M_PI * 2, M_PI * 2, 10, -1);
  RNA_def_property_range(prop, -FLT_MAX, FLT_MAX);
  RNA_def_property_ui_text(prop, "Angle", "Angle of revolution");
  RNA_def_property_update(prop, 0, "rna_Modifier_update");

  prop = RNA_def_property(srna, "screw_offset", PROP_FLOAT, PROP_DISTANCE);
  RNA_def_property_float_sdna(prop, NULL, "screw_ofs");
  RNA_def_property_ui_text(prop, "Screw", "Offset the revolution along its axis");
  RNA_def_property_update(prop, 0, "rna_Modifier_update");

  prop = RNA_def_property(srna, "merge_threshold", PROP_FLOAT, PROP_DISTANCE);
  RNA_def_property_float_sdna(prop, NULL, "merge_dist");
  RNA_def_property_range(prop, 0, FLT_MAX);
  RNA_def_property_ui_range(prop, 0, 1, 1, 4);
  RNA_def_property_ui_text(prop, "Merge Distance", "Limit below which to merge vertices");
  RNA_def_property_update(prop, 0, "rna_Modifier_update");

  prop = RNA_def_property(srna, "use_normal_flip", PROP_BOOLEAN, PROP_NONE);
  RNA_def_property_boolean_sdna(prop, NULL, "flag", MOD_SCREW_NORMAL_FLIP);
  RNA_def_property_ui_text(prop, "Flip", "Flip normals of lathed faces");
  RNA_def_property_update(prop, 0, "rna_Modifier_update");

  prop = RNA_def_property(srna, "use_normal_calculate", PROP_BOOLEAN, PROP_NONE);
  RNA_def_property_boolean_sdna(prop, NULL, "flag", MOD_SCREW_NORMAL_CALC);
  RNA_def_property_ui_text(
      prop, "Calc Order", "Calculate the order of edges (needed for meshes, but not curves)");
  RNA_def_property_update(prop, 0, "rna_Modifier_update");

  prop = RNA_def_property(srna, "use_object_screw_offset", PROP_BOOLEAN, PROP_NONE);
  RNA_def_property_boolean_sdna(prop, NULL, "flag", MOD_SCREW_OBJECT_OFFSET);
  RNA_def_property_ui_text(
      prop, "Object Screw", "Use the distance between the objects to make a screw");
  RNA_def_property_update(prop, 0, "rna_Modifier_update");

  /* Vertex merging parameters */
  prop = RNA_def_property(srna, "use_merge_vertices", PROP_BOOLEAN, PROP_NONE);
  RNA_def_property_boolean_sdna(prop, NULL, "flag", MOD_SCREW_MERGE);
  RNA_def_property_ui_text(
      prop, "Merge Vertices", "Merge adjacent vertices (screw offset must be zero)");
  RNA_def_property_update(prop, 0, "rna_Modifier_update");

  prop = RNA_def_property(srna, "use_smooth_shade", PROP_BOOLEAN, PROP_NONE);
  RNA_def_property_boolean_sdna(prop, NULL, "flag", MOD_SCREW_SMOOTH_SHADING);
  RNA_def_property_ui_text(
      prop, "Smooth Shading", "Output faces with smooth shading rather than flat shaded");
  RNA_def_property_update(prop, 0, "rna_Modifier_update");

  prop = RNA_def_property(srna, "use_stretch_u", PROP_BOOLEAN, PROP_NONE);
  RNA_def_property_boolean_sdna(prop, NULL, "flag", MOD_SCREW_UV_STRETCH_U);
  RNA_def_property_ui_text(
      prop, "Stretch U", "Stretch the U coordinates between 0-1 when UV's are present");
  RNA_def_property_update(prop, 0, "rna_Modifier_update");

  prop = RNA_def_property(srna, "use_stretch_v", PROP_BOOLEAN, PROP_NONE);
  RNA_def_property_boolean_sdna(prop, NULL, "flag", MOD_SCREW_UV_STRETCH_V);
  RNA_def_property_ui_text(
      prop, "Stretch V", "Stretch the V coordinates between 0-1 when UV's are present");
  RNA_def_property_update(prop, 0, "rna_Modifier_update");

#  if 0
  prop = RNA_def_property(srna, "use_angle_object", PROP_BOOLEAN, PROP_NONE);
  RNA_def_property_boolean_sdna(prop, NULL, "flag", MOD_SCREW_OBJECT_ANGLE);
  RNA_def_property_ui_text(
      prop, "Object Angle", "Use the angle between the objects rather than the fixed angle");
  RNA_def_property_update(prop, 0, "rna_Modifier_update");
#  endif
}

static void rna_def_modifier_uvwarp(BlenderRNA *brna)
{
  StructRNA *srna;
  PropertyRNA *prop;

  srna = RNA_def_struct(brna, "UVWarpModifier", "Modifier");
  RNA_def_struct_ui_text(srna, "UVWarp Modifier", "Add target position to uv coordinates");
  RNA_def_struct_sdna(srna, "UVWarpModifierData");
  RNA_def_struct_ui_icon(srna, ICON_MOD_UVPROJECT);

  prop = RNA_def_property(srna, "axis_u", PROP_ENUM, PROP_NONE);
  RNA_def_property_enum_sdna(prop, NULL, "axis_u");
  RNA_def_property_enum_items(prop, rna_enum_axis_xyz_items);
  RNA_def_property_ui_text(prop, "U-Axis", "Pole axis for rotation");
  RNA_def_property_update(prop, 0, "rna_Modifier_update");

  prop = RNA_def_property(srna, "axis_v", PROP_ENUM, PROP_NONE);
  RNA_def_property_enum_sdna(prop, NULL, "axis_v");
  RNA_def_property_enum_items(prop, rna_enum_axis_xyz_items);
  RNA_def_property_ui_text(prop, "V-Axis", "Pole axis for rotation");
  RNA_def_property_update(prop, 0, "rna_Modifier_update");

  prop = RNA_def_property(srna, "center", PROP_FLOAT, PROP_NONE);
  RNA_def_property_float_sdna(prop, NULL, "center");
  RNA_def_property_ui_text(prop, "UV Center", "Center point for rotate/scale");
  RNA_def_property_update(prop, 0, "rna_Modifier_update");

  prop = RNA_def_property(srna, "object_from", PROP_POINTER, PROP_NONE);
  RNA_def_property_pointer_sdna(prop, NULL, "object_src");
  RNA_def_property_ui_text(prop, "Object From", "Object defining offset");
  RNA_def_property_flag(prop, PROP_EDITABLE);
  RNA_def_property_update(prop, 0, "rna_Modifier_dependency_update");

  prop = RNA_def_property(srna, "bone_from", PROP_STRING, PROP_NONE);
  RNA_def_property_string_sdna(prop, NULL, "bone_src");
  RNA_def_property_ui_text(prop, "Bone From", "Bone defining offset");
  RNA_def_property_update(prop, 0, "rna_Modifier_dependency_update");

  prop = RNA_def_property(srna, "object_to", PROP_POINTER, PROP_NONE);
  RNA_def_property_pointer_sdna(prop, NULL, "object_dst");
  RNA_def_property_ui_text(prop, "Object To", "Object defining offset");
  RNA_def_property_flag(prop, PROP_EDITABLE);
  RNA_def_property_update(prop, 0, "rna_Modifier_dependency_update");

  prop = RNA_def_property(srna, "bone_to", PROP_STRING, PROP_NONE);
  RNA_def_property_string_sdna(prop, NULL, "bone_dst");
  RNA_def_property_ui_text(prop, "Bone To", "Bone defining offset");
  RNA_def_property_update(prop, 0, "rna_Modifier_dependency_update");

  prop = RNA_def_property(srna, "vertex_group", PROP_STRING, PROP_NONE);
  RNA_def_property_string_sdna(prop, NULL, "vgroup_name");
  RNA_def_property_ui_text(prop, "Vertex Group", "Vertex group name");
  RNA_def_property_string_funcs(prop, NULL, NULL, "rna_UVWarpModifier_vgroup_name_set");
  RNA_def_property_update(prop, 0, "rna_Modifier_update");

  prop = RNA_def_property(srna, "uv_layer", PROP_STRING, PROP_NONE);
  RNA_def_property_string_sdna(prop, NULL, "uvlayer_name");
  RNA_def_property_ui_text(prop, "UV Layer", "UV Layer name");
  RNA_def_property_string_funcs(prop, NULL, NULL, "rna_UVWarpModifier_uvlayer_name_set");
  RNA_def_property_update(prop, 0, "rna_Modifier_update");
}

static void rna_def_modifier_weightvg_mask(BlenderRNA *UNUSED(brna),
                                           StructRNA *srna,
                                           const char *mask_vgroup_setter,
                                           const char *mask_uvlayer_setter)
{
  static const EnumPropertyItem weightvg_mask_tex_map_items[] = {
      {MOD_DISP_MAP_LOCAL, "LOCAL", 0, "Local", "Use local generated coordinates"},
      {MOD_DISP_MAP_GLOBAL, "GLOBAL", 0, "Global", "Use global coordinates"},
      {MOD_DISP_MAP_OBJECT,
       "OBJECT",
       0,
       "Object",
       "Use local generated coordinates of another object"},
      {MOD_DISP_MAP_UV, "UV", 0, "UV", "Use coordinates from an UV layer"},
      {0, NULL, 0, NULL, NULL},
  };

  static const EnumPropertyItem weightvg_mask_tex_used_items[] = {
      {MOD_WVG_MASK_TEX_USE_INT, "INT", 0, "Intensity", ""},
      {MOD_WVG_MASK_TEX_USE_RED, "RED", 0, "Red", ""},
      {MOD_WVG_MASK_TEX_USE_GREEN, "GREEN", 0, "Green", ""},
      {MOD_WVG_MASK_TEX_USE_BLUE, "BLUE", 0, "Blue", ""},
      {MOD_WVG_MASK_TEX_USE_HUE, "HUE", 0, "Hue", ""},
      {MOD_WVG_MASK_TEX_USE_SAT, "SAT", 0, "Saturation", ""},
      {MOD_WVG_MASK_TEX_USE_VAL, "VAL", 0, "Value", ""},
      {MOD_WVG_MASK_TEX_USE_ALPHA, "ALPHA", 0, "Alpha", ""},
      {0, NULL, 0, NULL, NULL},
  };

  PropertyRNA *prop;

  prop = RNA_def_property(srna, "mask_constant", PROP_FLOAT, PROP_FACTOR);
  RNA_def_property_range(prop, -FLT_MAX, FLT_MAX);
  RNA_def_property_ui_range(prop, 0.0, 1.0, 1, -1);
  RNA_def_property_ui_text(
      prop, "Influence", "Global influence of current modifications on vgroup");
  RNA_def_property_update(prop, 0, "rna_Modifier_update");

  prop = RNA_def_property(srna, "mask_vertex_group", PROP_STRING, PROP_NONE);
  RNA_def_property_string_sdna(prop, NULL, "mask_defgrp_name");
  RNA_def_property_ui_text(prop, "Mask VGroup", "Masking vertex group name");
  RNA_def_property_string_funcs(prop, NULL, NULL, mask_vgroup_setter);
  RNA_def_property_update(prop, 0, "rna_Modifier_update");

  prop = RNA_def_property(srna, "mask_texture", PROP_POINTER, PROP_NONE);
  RNA_def_property_ui_text(prop, "Masking Tex", "Masking texture");
  RNA_def_property_flag(prop, PROP_EDITABLE);
  RNA_def_property_update(prop, 0, "rna_Modifier_dependency_update");

  prop = RNA_def_property(srna, "mask_tex_use_channel", PROP_ENUM, PROP_NONE);
  RNA_def_property_enum_items(prop, weightvg_mask_tex_used_items);
  RNA_def_property_ui_text(prop, "Use Channel", "Which texture channel to use for masking");
  RNA_def_property_update(prop, 0, "rna_Modifier_update");

  prop = RNA_def_property(srna, "mask_tex_mapping", PROP_ENUM, PROP_NONE);
  RNA_def_property_enum_items(prop, weightvg_mask_tex_map_items);
  RNA_def_property_ui_text(prop,
                           "Texture Coordinates",
                           "Which texture coordinates "
                           "to use for mapping");
  RNA_def_property_update(prop, 0, "rna_Modifier_dependency_update");

  prop = RNA_def_property(srna, "mask_tex_uv_layer", PROP_STRING, PROP_NONE);
  RNA_def_property_string_sdna(prop, NULL, "mask_tex_uvlayer_name");
  RNA_def_property_ui_text(prop, "UV Map", "UV map name");
  RNA_def_property_string_funcs(prop, NULL, NULL, mask_uvlayer_setter);
  RNA_def_property_update(prop, 0, "rna_Modifier_update");

  prop = RNA_def_property(srna, "mask_tex_map_object", PROP_POINTER, PROP_NONE);
  RNA_def_property_pointer_sdna(prop, NULL, "mask_tex_map_obj");
  RNA_def_property_ui_text(prop,
                           "Texture Coordinate Object",
                           "Which object to take texture "
                           "coordinates from");
  RNA_def_property_flag(prop, PROP_EDITABLE | PROP_ID_SELF_CHECK);
  RNA_def_property_update(prop, 0, "rna_Modifier_dependency_update");
}

static void rna_def_modifier_weightvgedit(BlenderRNA *brna)
{
  static const EnumPropertyItem weightvg_edit_falloff_type_items[] = {
      {MOD_WVG_MAPPING_NONE, "LINEAR", ICON_LINCURVE, "Linear", "Null action"},
      {MOD_WVG_MAPPING_CURVE, "CURVE", ICON_RNDCURVE, "Custom Curve", ""},
      {MOD_WVG_MAPPING_SHARP, "SHARP", ICON_SHARPCURVE, "Sharp", ""},
      {MOD_WVG_MAPPING_SMOOTH, "SMOOTH", ICON_SMOOTHCURVE, "Smooth", ""},
      {MOD_WVG_MAPPING_ROOT, "ROOT", ICON_ROOTCURVE, "Root", ""},
      {MOD_WVG_MAPPING_SPHERE, "ICON_SPHERECURVE", ICON_SPHERECURVE, "Sphere", ""},
      {MOD_WVG_MAPPING_RANDOM, "RANDOM", ICON_RNDCURVE, "Random", ""},
      {MOD_WVG_MAPPING_STEP,
       "STEP",
       ICON_NOCURVE /* Would need a better icon... */,
       "Median Step",
       "Map all values below 0.5 to 0.0, and all others to 1.0"},
      {0, NULL, 0, NULL, NULL},
  };

  StructRNA *srna;
  PropertyRNA *prop;

  srna = RNA_def_struct(brna, "VertexWeightEditModifier", "Modifier");
  RNA_def_struct_ui_text(
      srna, "WeightVG Edit Modifier", "Edit the weights of vertices in a group");
  RNA_def_struct_sdna(srna, "WeightVGEditModifierData");
  RNA_def_struct_ui_icon(srna, ICON_MOD_VERTEX_WEIGHT);

  prop = RNA_def_property(srna, "vertex_group", PROP_STRING, PROP_NONE);
  RNA_def_property_string_sdna(prop, NULL, "defgrp_name");
  RNA_def_property_ui_text(prop, "Vertex Group", "Vertex group name");
  RNA_def_property_string_funcs(prop, NULL, NULL, "rna_WeightVGEditModifier_defgrp_name_set");
  RNA_def_property_update(prop, 0, "rna_Modifier_update");

  prop = RNA_def_property(srna, "falloff_type", PROP_ENUM, PROP_NONE);
  RNA_def_property_enum_items(prop, weightvg_edit_falloff_type_items);
  RNA_def_property_ui_text(prop, "Falloff Type", "How weights are mapped to their new values");
  RNA_def_property_translation_context(prop, BLT_I18NCONTEXT_ID_CURVE); /* Abusing id_curve :/ */
  RNA_def_property_update(prop, 0, "rna_Modifier_update");

  prop = RNA_def_property(srna, "use_add", PROP_BOOLEAN, PROP_NONE);
  RNA_def_property_boolean_sdna(prop, NULL, "edit_flags", MOD_WVG_EDIT_ADD2VG);
  RNA_def_property_ui_text(prop,
                           "Group Add",
                           "Add vertices with weight over threshold "
                           "to vgroup");
  RNA_def_property_update(prop, 0, "rna_Modifier_update");

  prop = RNA_def_property(srna, "use_remove", PROP_BOOLEAN, PROP_NONE);
  RNA_def_property_boolean_sdna(prop, NULL, "edit_flags", MOD_WVG_EDIT_REMFVG);
  RNA_def_property_ui_text(prop,
                           "Group Remove",
                           "Remove vertices with weight below threshold "
                           "from vgroup");
  RNA_def_property_update(prop, 0, "rna_Modifier_update");

  prop = RNA_def_property(srna, "default_weight", PROP_FLOAT, PROP_FACTOR);
  RNA_def_property_range(prop, 0.0, 1.0f);
  RNA_def_property_ui_range(prop, 0.0, 1.0, 1, -1);
  RNA_def_property_ui_text(prop,
                           "Default Weight",
                           "Default weight a vertex will have if "
                           "it is not in the vgroup");
  RNA_def_property_update(prop, 0, "rna_Modifier_update");

  prop = RNA_def_property(srna, "map_curve", PROP_POINTER, PROP_NONE);
  RNA_def_property_pointer_sdna(prop, NULL, "cmap_curve");
  RNA_def_property_ui_text(prop, "Mapping Curve", "Custom mapping curve");
  RNA_def_property_update(prop, 0, "rna_Modifier_update");

  prop = RNA_def_property(srna, "add_threshold", PROP_FLOAT, PROP_NONE);
  RNA_def_property_float_sdna(prop, NULL, "add_threshold");
  RNA_def_property_range(prop, 0.0, 1.0);
  RNA_def_property_ui_range(prop, 0.0, 1.0, 1, -1);
  RNA_def_property_ui_text(prop,
                           "Add Threshold",
                           "Lower bound for a vertex's weight "
                           "to be added to the vgroup");
  RNA_def_property_update(prop, 0, "rna_Modifier_update");

  prop = RNA_def_property(srna, "remove_threshold", PROP_FLOAT, PROP_NONE);
  RNA_def_property_float_sdna(prop, NULL, "rem_threshold");
  RNA_def_property_range(prop, 0.0, 1.0);
  RNA_def_property_ui_range(prop, 0.0, 1.0, 1, -1);
  RNA_def_property_ui_text(prop,
                           "Remove Threshold",
                           "Upper bound for a vertex's weight "
                           "to be removed from the vgroup");
  RNA_def_property_update(prop, 0, "rna_Modifier_update");

  /* Common masking properties. */
  rna_def_modifier_weightvg_mask(brna,
                                 srna,
                                 "rna_WeightVGEditModifier_mask_defgrp_name_set",
                                 "rna_WeightVGEditModifier_mask_tex_uvlayer_name_set");
}

static void rna_def_modifier_weightvgmix(BlenderRNA *brna)
{
  static const EnumPropertyItem weightvg_mix_modes_items[] = {
      {MOD_WVG_MIX_SET, "SET", 0, "Replace", "Replace VGroup A's weights by VGroup B's ones"},
      {MOD_WVG_MIX_ADD, "ADD", 0, "Add", "Add VGroup B's weights to VGroup A's ones"},
      {MOD_WVG_MIX_SUB, "SUB", 0, "Subtract", "Subtract VGroup B's weights from VGroup A's ones"},
      {MOD_WVG_MIX_MUL, "MUL", 0, "Multiply", "Multiply VGroup A's weights by VGroup B's ones"},
      {MOD_WVG_MIX_DIV, "DIV", 0, "Divide", "Divide VGroup A's weights by VGroup B's ones"},
      {MOD_WVG_MIX_DIF,
       "DIF",
       0,
       "Difference",
       "Difference between VGroup A's and VGroup B's weights"},
      {MOD_WVG_MIX_AVG, "AVG", 0, "Average", "Average value of VGroup A's and VGroup B's weights"},
      {0, NULL, 0, NULL, NULL},
  };

  static const EnumPropertyItem weightvg_mix_set_items[] = {
      {MOD_WVG_SET_ALL, "ALL", 0, "All", "Affect all vertices (might add some to VGroup A)"},
      {MOD_WVG_SET_A, "A", 0, "VGroup A", "Affect vertices in VGroup A"},
      {MOD_WVG_SET_B,
       "B",
       0,
       "VGroup B",
       "Affect vertices in VGroup B (might add some to VGroup A)"},
      {MOD_WVG_SET_OR,
       "OR",
       0,
       "VGroup A or B",
       "Affect vertices in at least one of both VGroups (might add some to VGroup A)"},
      {MOD_WVG_SET_AND, "AND", 0, "VGroup A and B", "Affect vertices in both groups"},
      {0, NULL, 0, NULL, NULL},
  };

  StructRNA *srna;
  PropertyRNA *prop;

  srna = RNA_def_struct(brna, "VertexWeightMixModifier", "Modifier");
  RNA_def_struct_ui_text(srna, "WeightVG Mix Modifier", "Mix the weights of two vertex groups");
  RNA_def_struct_sdna(srna, "WeightVGMixModifierData");
  RNA_def_struct_ui_icon(srna, ICON_MOD_VERTEX_WEIGHT);

  prop = RNA_def_property(srna, "vertex_group_a", PROP_STRING, PROP_NONE);
  RNA_def_property_string_sdna(prop, NULL, "defgrp_name_a");
  RNA_def_property_ui_text(prop, "Vertex Group A", "First vertex group name");
  RNA_def_property_string_funcs(prop, NULL, NULL, "rna_WeightVGMixModifier_defgrp_name_a_set");
  RNA_def_property_update(prop, 0, "rna_Modifier_update");

  prop = RNA_def_property(srna, "vertex_group_b", PROP_STRING, PROP_NONE);
  RNA_def_property_string_sdna(prop, NULL, "defgrp_name_b");
  RNA_def_property_ui_text(prop, "Vertex Group B", "Second vertex group name");
  RNA_def_property_string_funcs(prop, NULL, NULL, "rna_WeightVGMixModifier_defgrp_name_b_set");
  RNA_def_property_update(prop, 0, "rna_Modifier_update");

  prop = RNA_def_property(srna, "default_weight_a", PROP_FLOAT, PROP_FACTOR);
  RNA_def_property_range(prop, 0.0, 1.0f);
  RNA_def_property_ui_range(prop, 0.0, 1.0, 1, -1);
  RNA_def_property_ui_text(prop,
                           "Default Weight A",
                           "Default weight a vertex will have if "
                           "it is not in the first A vgroup");
  RNA_def_property_update(prop, 0, "rna_Modifier_update");

  prop = RNA_def_property(srna, "default_weight_b", PROP_FLOAT, PROP_FACTOR);
  RNA_def_property_range(prop, 0.0, 1.0f);
  RNA_def_property_ui_range(prop, 0.0, 1.0, 1, -1);
  RNA_def_property_ui_text(prop,
                           "Default Weight B",
                           "Default weight a vertex will have if "
                           "it is not in the second B vgroup");
  RNA_def_property_update(prop, 0, "rna_Modifier_update");

  prop = RNA_def_property(srna, "mix_mode", PROP_ENUM, PROP_NONE);
  RNA_def_property_enum_items(prop, weightvg_mix_modes_items);
  RNA_def_property_ui_text(prop,
                           "Mix Mode",
                           "How weights from vgroup B affect weights "
                           "of vgroup A");
  RNA_def_property_update(prop, 0, "rna_Modifier_update");

  prop = RNA_def_property(srna, "mix_set", PROP_ENUM, PROP_NONE);
  RNA_def_property_enum_items(prop, weightvg_mix_set_items);
  RNA_def_property_ui_text(prop, "Vertex Set", "Which vertices should be affected");
  RNA_def_property_update(prop, 0, "rna_Modifier_update");

  /* Common masking properties. */
  rna_def_modifier_weightvg_mask(brna,
                                 srna,
                                 "rna_WeightVGMixModifier_mask_defgrp_name_set",
                                 "rna_WeightVGMixModifier_mask_tex_uvlayer_name_set");
}

static void rna_def_modifier_weightvgproximity(BlenderRNA *brna)
{
  static const EnumPropertyItem weightvg_proximity_modes_items[] = {
      {MOD_WVG_PROXIMITY_OBJECT,
       "OBJECT",
       0,
       "Object",
       "Use distance between affected and target objects"},
      {MOD_WVG_PROXIMITY_GEOMETRY,
       "GEOMETRY",
       0,
       "Geometry",
       "Use distance between affected object's vertices and target "
       "object, or target object's geometry"},
      {0, NULL, 0, NULL, NULL},
  };

  static const EnumPropertyItem proximity_geometry_items[] = {
      {MOD_WVG_PROXIMITY_GEOM_VERTS, "VERTEX", 0, "Vertex", "Compute distance to nearest vertex"},
      {MOD_WVG_PROXIMITY_GEOM_EDGES, "EDGE", 0, "Edge", "Compute distance to nearest edge"},
      {MOD_WVG_PROXIMITY_GEOM_FACES, "FACE", 0, "Face", "Compute distance to nearest face"},
      {0, NULL, 0, NULL, NULL},
  };

  static const EnumPropertyItem weightvg_proximity_falloff_type_items[] = {
      {MOD_WVG_MAPPING_NONE, "LINEAR", ICON_LINCURVE, "Linear", "Null action"},
      /* No curve mapping here! */
      {MOD_WVG_MAPPING_SHARP, "SHARP", ICON_SHARPCURVE, "Sharp", ""},
      {MOD_WVG_MAPPING_SMOOTH, "SMOOTH", ICON_SMOOTHCURVE, "Smooth", ""},
      {MOD_WVG_MAPPING_ROOT, "ROOT", ICON_ROOTCURVE, "Root", ""},
      {MOD_WVG_MAPPING_SPHERE, "ICON_SPHERECURVE", ICON_SPHERECURVE, "Sphere", ""},
      {MOD_WVG_MAPPING_RANDOM, "RANDOM", ICON_RNDCURVE, "Random", ""},
      {MOD_WVG_MAPPING_STEP,
       "STEP",
       ICON_NOCURVE /* Would need a better icon... */,
       "Median Step",
       "Map all values below 0.5 to 0.0, and all others to 1.0"},
      {0, NULL, 0, NULL, NULL},
  };

  StructRNA *srna;
  PropertyRNA *prop;

  srna = RNA_def_struct(brna, "VertexWeightProximityModifier", "Modifier");
  RNA_def_struct_ui_text(srna,
                         "WeightVG Proximity Modifier",
                         "Set the weights of vertices in a group from a target object's "
                         "distance");
  RNA_def_struct_sdna(srna, "WeightVGProximityModifierData");
  RNA_def_struct_ui_icon(srna, ICON_MOD_VERTEX_WEIGHT);

  prop = RNA_def_property(srna, "vertex_group", PROP_STRING, PROP_NONE);
  RNA_def_property_string_sdna(prop, NULL, "defgrp_name");
  RNA_def_property_ui_text(prop, "Vertex Group", "Vertex group name");
  RNA_def_property_string_funcs(prop, NULL, NULL, "rna_WeightVGProximityModifier_defgrp_name_set");
  RNA_def_property_update(prop, 0, "rna_Modifier_update");

  prop = RNA_def_property(srna, "proximity_mode", PROP_ENUM, PROP_NONE);
  RNA_def_property_enum_items(prop, weightvg_proximity_modes_items);
  RNA_def_property_enum_default(prop, MOD_WVG_PROXIMITY_GEOMETRY);
  RNA_def_property_ui_text(prop, "Proximity Mode", "Which distances to target object to use");
  RNA_def_property_update(prop, 0, "rna_Modifier_update");

  prop = RNA_def_property(srna, "proximity_geometry", PROP_ENUM, PROP_NONE);
  RNA_def_property_enum_sdna(prop, NULL, "proximity_flags");
  RNA_def_property_enum_items(prop, proximity_geometry_items);
  RNA_def_property_flag(prop, PROP_ENUM_FLAG); /* important to run before default set */
  RNA_def_property_enum_default(prop, MOD_WVG_PROXIMITY_GEOM_FACES);
  RNA_def_property_ui_text(prop,
                           "Proximity Geometry",
                           "Use the shortest computed distance to target object's geometry "
                           "as weight");
  RNA_def_property_update(prop, 0, "rna_Modifier_update");

  prop = RNA_def_property(srna, "target", PROP_POINTER, PROP_NONE);
  RNA_def_property_pointer_sdna(prop, NULL, "proximity_ob_target");
  RNA_def_property_ui_text(prop, "Target Object", "Object to calculate vertices distances from");
  RNA_def_property_flag(prop, PROP_EDITABLE | PROP_ID_SELF_CHECK);
  RNA_def_property_update(prop, 0, "rna_Modifier_dependency_update");

  prop = RNA_def_property(srna, "min_dist", PROP_FLOAT, PROP_DISTANCE);
  RNA_def_property_range(prop, 0.0, FLT_MAX);
  RNA_def_property_ui_range(prop, 0.0, 1000.0, 10, -1);
  RNA_def_property_ui_text(prop, "Lowest", "Distance mapping to weight 0.0");
  RNA_def_property_update(prop, 0, "rna_Modifier_update");

  prop = RNA_def_property(srna, "max_dist", PROP_FLOAT, PROP_DISTANCE);
  RNA_def_property_range(prop, 0.0, FLT_MAX);
  RNA_def_property_ui_range(prop, 0.0, 1000.0, 10, -1);
  RNA_def_property_ui_text(prop, "Highest", "Distance mapping to weight 1.0");
  RNA_def_property_update(prop, 0, "rna_Modifier_update");

  prop = RNA_def_property(srna, "falloff_type", PROP_ENUM, PROP_NONE);
  RNA_def_property_enum_items(prop, weightvg_proximity_falloff_type_items);
  RNA_def_property_ui_text(prop, "Falloff Type", "How weights are mapped to their new values");
  RNA_def_property_translation_context(prop, BLT_I18NCONTEXT_ID_CURVE); /* Abusing id_curve :/ */
  RNA_def_property_update(prop, 0, "rna_Modifier_update");

  /* Common masking properties. */
  rna_def_modifier_weightvg_mask(brna,
                                 srna,
                                 "rna_WeightVGProximityModifier_mask_defgrp_name_set",
                                 "rna_WeightVGProximityModifier_mask_tex_uvlayer_name_set");
}

static void rna_def_modifier_remesh(BlenderRNA *brna)
{
  static const EnumPropertyItem mode_items[] = {
      {MOD_REMESH_CENTROID, "BLOCKS", 0, "Blocks", "Output a blocky surface with no smoothing"},
      {MOD_REMESH_MASS_POINT,
       "SMOOTH",
       0,
       "Smooth",
       "Output a smooth surface with no sharp-features detection"},
      {MOD_REMESH_SHARP_FEATURES,
       "SHARP",
       0,
       "Sharp",
       "Output a surface that reproduces sharp edges and corners from the input mesh"},
      {0, NULL, 0, NULL, NULL},
  };

  StructRNA *srna;
  PropertyRNA *prop;

  srna = RNA_def_struct(brna, "RemeshModifier", "Modifier");
  RNA_def_struct_ui_text(
      srna,
      "Remesh Modifier",
      "Generate a new surface with regular topology that follows the shape of the input mesh");
  RNA_def_struct_sdna(srna, "RemeshModifierData");
  RNA_def_struct_ui_icon(srna, ICON_MOD_REMESH);

  prop = RNA_def_property(srna, "mode", PROP_ENUM, PROP_NONE);
  RNA_def_property_enum_items(prop, mode_items);
  RNA_def_property_ui_text(prop, "Mode", "");
  RNA_def_property_update(prop, 0, "rna_Modifier_update");

  prop = RNA_def_property(srna, "scale", PROP_FLOAT, PROP_NONE);
  RNA_def_property_ui_range(prop, 0, 0.99, 0.01, 3);
  RNA_def_property_range(prop, 0, 0.99);
  RNA_def_property_ui_text(
      prop, "Scale", "The ratio of the largest dimension of the model over the size of the grid");
  RNA_def_property_update(prop, 0, "rna_Modifier_update");

  prop = RNA_def_property(srna, "threshold", PROP_FLOAT, PROP_NONE);
  RNA_def_property_ui_range(prop, 0, 1, 0.1, 3);
  RNA_def_property_range(prop, 0, 1);
  RNA_def_property_ui_text(
      prop,
      "Threshold",
      "If removing disconnected pieces, minimum size of components to preserve as a ratio "
      "of the number of polygons in the largest component");
  RNA_def_property_update(prop, 0, "rna_Modifier_update");

  prop = RNA_def_property(srna, "octree_depth", PROP_INT, PROP_NONE);
  RNA_def_property_int_sdna(prop, NULL, "depth");
  RNA_def_property_range(prop, 1, 12);
  RNA_def_property_ui_text(
      prop, "Octree Depth", "Resolution of the octree; higher values give finer details");
  RNA_def_property_update(prop, 0, "rna_Modifier_update");

  prop = RNA_def_property(srna, "sharpness", PROP_FLOAT, PROP_NONE);
  RNA_def_property_float_sdna(prop, NULL, "hermite_num");
  RNA_def_property_ui_range(prop, 0, 2, 0.1, 3);
  RNA_def_property_ui_text(
      prop,
      "Sharpness",
      "Tolerance for outliers; lower values filter noise while higher values will reproduce "
      "edges closer to the input");
  RNA_def_property_update(prop, 0, "rna_Modifier_update");

  prop = RNA_def_property(srna, "use_remove_disconnected", PROP_BOOLEAN, PROP_NONE);
  RNA_def_property_boolean_sdna(prop, NULL, "flag", MOD_REMESH_FLOOD_FILL);
  RNA_def_property_ui_text(prop, "Remove Disconnected Pieces", "");
  RNA_def_property_update(prop, 0, "rna_Modifier_update");

  prop = RNA_def_property(srna, "use_smooth_shade", PROP_BOOLEAN, PROP_NONE);
  RNA_def_property_boolean_sdna(prop, NULL, "flag", MOD_REMESH_SMOOTH_SHADING);
  RNA_def_property_ui_text(
      prop, "Smooth Shading", "Output faces with smooth shading rather than flat shaded");
  RNA_def_property_update(prop, 0, "rna_Modifier_update");
}

static void rna_def_modifier_ocean(BlenderRNA *brna)
{
  StructRNA *srna;
  PropertyRNA *prop;

  static const EnumPropertyItem geometry_items[] = {
    {MOD_OCEAN_GEOM_GENERATE,
     "GENERATE",
     0,
     "Generate",
     "Generate ocean surface geometry at the specified resolution"},
    {MOD_OCEAN_GEOM_DISPLACE,
     "DISPLACE",
     0,
     "Displace",
     "Displace existing geometry according to simulation"},
#  if 0
    {MOD_OCEAN_GEOM_SIM_ONLY,
     "SIM_ONLY",
     0,
     "Sim Only",
     "Leaves geometry unchanged, but still runs simulation (to be used from texture)"},
#  endif
    {0, NULL, 0, NULL, NULL},
  };

  srna = RNA_def_struct(brna, "OceanModifier", "Modifier");
  RNA_def_struct_ui_text(srna, "Ocean Modifier", "Simulate an ocean surface");
  RNA_def_struct_sdna(srna, "OceanModifierData");
  RNA_def_struct_ui_icon(srna, ICON_MOD_OCEAN);

  prop = RNA_def_property(srna, "geometry_mode", PROP_ENUM, PROP_NONE);
  RNA_def_property_enum_sdna(prop, NULL, "geometry_mode");
  RNA_def_property_enum_items(prop, geometry_items);
  RNA_def_property_ui_text(prop, "Geometry", "Method of modifying geometry");
  RNA_def_property_update(prop, 0, "rna_Modifier_update");

  prop = RNA_def_property(srna, "size", PROP_FLOAT, PROP_UNSIGNED);
  RNA_def_property_float_sdna(prop, NULL, "size");
  RNA_def_property_ui_text(
      prop, "Size", "Surface scale factor (does not affect the height of the waves)");
  RNA_def_property_ui_range(prop, -FLT_MAX, FLT_MAX, 1, -1);
  RNA_def_property_update(prop, 0, "rna_Modifier_update");

  prop = RNA_def_property(srna, "repeat_x", PROP_INT, PROP_UNSIGNED);
  RNA_def_property_int_sdna(prop, NULL, "repeat_x");
  RNA_def_property_clear_flag(prop, PROP_ANIMATABLE);
  RNA_def_property_range(prop, 1, 1024);
  RNA_def_property_ui_range(prop, 1, 100, 1, -1);
  RNA_def_property_ui_text(prop, "Repeat X", "Repetitions of the generated surface in X");
  RNA_def_property_update(prop, 0, "rna_Modifier_update");

  prop = RNA_def_property(srna, "repeat_y", PROP_INT, PROP_UNSIGNED);
  RNA_def_property_int_sdna(prop, NULL, "repeat_y");
  RNA_def_property_clear_flag(prop, PROP_ANIMATABLE);
  RNA_def_property_range(prop, 1, 1024);
  RNA_def_property_ui_range(prop, 1, 100, 1, -1);
  RNA_def_property_ui_text(prop, "Repeat Y", "Repetitions of the generated surface in Y");
  RNA_def_property_update(prop, 0, "rna_Modifier_update");

  prop = RNA_def_property(srna, "use_normals", PROP_BOOLEAN, PROP_NONE);
  RNA_def_property_boolean_sdna(prop, NULL, "flag", MOD_OCEAN_GENERATE_NORMALS);
  RNA_def_property_clear_flag(prop, PROP_ANIMATABLE);
  RNA_def_property_ui_text(
      prop,
      "Generate Normals",
      "Output normals for bump mapping - disabling can speed up performance if its not needed");
  RNA_def_property_update(prop, 0, "rna_OceanModifier_init_update");

  prop = RNA_def_property(srna, "use_foam", PROP_BOOLEAN, PROP_NONE);
  RNA_def_property_boolean_sdna(prop, NULL, "flag", MOD_OCEAN_GENERATE_FOAM);
  RNA_def_property_clear_flag(prop, PROP_ANIMATABLE);
  RNA_def_property_ui_text(prop, "Generate Foam", "Generate foam mask as a vertex color channel");
  RNA_def_property_update(prop, 0, "rna_OceanModifier_init_update");

  prop = RNA_def_property(srna, "resolution", PROP_INT, PROP_UNSIGNED);
  RNA_def_property_int_sdna(prop, NULL, "resolution");
  RNA_def_property_clear_flag(prop, PROP_ANIMATABLE);
  RNA_def_property_range(prop, 1, 1024);
  RNA_def_property_ui_range(prop, 1, 32, 1, -1);
  RNA_def_property_ui_text(prop, "Resolution", "Resolution of the generated surface");
  RNA_def_property_update(prop, 0, "rna_OceanModifier_init_update");

  prop = RNA_def_property(srna, "spatial_size", PROP_INT, PROP_NONE);
  RNA_def_property_int_sdna(prop, NULL, "spatial_size");
  RNA_def_property_ui_range(prop, 1, 512, 2, -1);
  RNA_def_property_clear_flag(prop, PROP_ANIMATABLE);
  RNA_def_property_ui_text(
      prop,
      "Spatial Size",
      "Size of the simulation domain (in meters), and of the generated geometry (in BU)");
  RNA_def_property_update(prop, 0, "rna_OceanModifier_init_update");

  prop = RNA_def_property(srna, "wind_velocity", PROP_FLOAT, PROP_VELOCITY);
  RNA_def_property_float_sdna(prop, NULL, "wind_velocity");
  RNA_def_property_ui_text(prop, "Wind Velocity", "Wind speed");
  RNA_def_property_update(prop, 0, "rna_OceanModifier_init_update");

  prop = RNA_def_property(srna, "damping", PROP_FLOAT, PROP_FACTOR);
  RNA_def_property_float_sdna(prop, NULL, "damp");
  RNA_def_property_clear_flag(prop, PROP_ANIMATABLE);
  RNA_def_property_ui_text(
      prop, "Damping", "Damp reflected waves going in opposite direction to the wind");
  RNA_def_property_update(prop, 0, "rna_OceanModifier_init_update");

  prop = RNA_def_property(srna, "wave_scale_min", PROP_FLOAT, PROP_DISTANCE);
  RNA_def_property_float_sdna(prop, NULL, "smallest_wave");
  RNA_def_property_clear_flag(prop, PROP_ANIMATABLE);
  RNA_def_property_range(prop, 0.0, FLT_MAX);
  RNA_def_property_ui_text(prop, "Smallest Wave", "Shortest allowed wavelength");
  RNA_def_property_update(prop, 0, "rna_OceanModifier_init_update");

  prop = RNA_def_property(srna, "wave_alignment", PROP_FLOAT, PROP_UNSIGNED);
  RNA_def_property_float_sdna(prop, NULL, "wave_alignment");
  RNA_def_property_range(prop, 0.0, 10.0);
  RNA_def_property_ui_text(prop, "Wave Alignment", "How much the waves are aligned to each other");
  RNA_def_property_update(prop, 0, "rna_OceanModifier_init_update");

  prop = RNA_def_property(srna, "wave_direction", PROP_FLOAT, PROP_ANGLE);
  RNA_def_property_float_sdna(prop, NULL, "wave_direction");
  RNA_def_property_clear_flag(prop, PROP_ANIMATABLE);
  RNA_def_property_ui_text(
      prop, "Wave Direction", "Main direction of the waves when they are (partially) aligned");
  RNA_def_property_update(prop, 0, "rna_OceanModifier_init_update");

  prop = RNA_def_property(srna, "wave_scale", PROP_FLOAT, PROP_UNSIGNED);
  RNA_def_property_float_sdna(prop, NULL, "wave_scale");
  RNA_def_property_ui_text(prop, "Wave Scale", "Scale of the displacement effect");
  RNA_def_property_update(prop, 0, "rna_Modifier_update");

  prop = RNA_def_property(srna, "depth", PROP_FLOAT, PROP_DISTANCE);
  RNA_def_property_float_sdna(prop, NULL, "depth");
  RNA_def_property_clear_flag(prop, PROP_ANIMATABLE);
  RNA_def_property_ui_text(prop, "Depth", "Depth of the solid ground below the water surface");
  RNA_def_property_ui_range(prop, 0, 250, 1, -1);
  RNA_def_property_update(prop, 0, "rna_OceanModifier_init_update");

  prop = RNA_def_property(srna, "foam_coverage", PROP_FLOAT, PROP_NONE);
  RNA_def_property_float_sdna(prop, NULL, "foam_coverage");
  RNA_def_property_ui_text(prop, "Foam Coverage", "Amount of generated foam");
  RNA_def_property_update(prop, 0, "rna_Modifier_update");

  prop = RNA_def_property(srna, "bake_foam_fade", PROP_FLOAT, PROP_UNSIGNED);
  RNA_def_property_float_sdna(prop, NULL, "foam_fade");
  RNA_def_property_clear_flag(prop, PROP_ANIMATABLE);
  RNA_def_property_ui_text(
      prop, "Foam Fade", "How much foam accumulates over time (baked ocean only)");
  RNA_def_property_ui_range(prop, 0.0, 10.0, 1, -1);
  RNA_def_property_update(prop, 0, NULL);

  prop = RNA_def_property(srna, "foam_layer_name", PROP_STRING, PROP_NONE);
  RNA_def_property_string_sdna(prop, NULL, "foamlayername");
  RNA_def_property_ui_text(
      prop, "Foam Layer Name", "Name of the vertex color layer used for foam");
  RNA_def_property_update(prop, 0, "rna_Modifier_update");

  prop = RNA_def_property(srna, "choppiness", PROP_FLOAT, PROP_UNSIGNED);
  RNA_def_property_float_sdna(prop, NULL, "chop_amount");
  RNA_def_property_ui_text(
      prop,
      "Choppiness",
      "Choppiness of the wave's crest (adds some horizontal component to the displacement)");
  RNA_def_property_ui_range(prop, 0.0, 4.0, 3, -1);
  RNA_def_property_float_funcs(prop, NULL, "rna_OceanModifier_ocean_chop_set", NULL);
  RNA_def_property_update(prop, 0, "rna_Modifier_update");

  prop = RNA_def_property(srna, "time", PROP_FLOAT, PROP_UNSIGNED);
  RNA_def_property_float_sdna(prop, NULL, "time");
  RNA_def_property_ui_text(prop, "Time", "Current time of the simulation");
  RNA_def_property_ui_range(prop, -FLT_MAX, FLT_MAX, 1, -1);
  RNA_def_property_update(prop, 0, "rna_Modifier_update");

  prop = RNA_def_property(srna, "random_seed", PROP_INT, PROP_UNSIGNED);
  RNA_def_property_int_sdna(prop, NULL, "seed");
  RNA_def_property_clear_flag(prop, PROP_ANIMATABLE);
  RNA_def_property_ui_text(prop, "Random Seed", "Seed of the random generator");
  RNA_def_property_update(prop, 0, "rna_OceanModifier_init_update");

  prop = RNA_def_property(srna, "frame_start", PROP_INT, PROP_TIME);
  RNA_def_property_int_sdna(prop, NULL, "bakestart");
  RNA_def_property_clear_flag(prop, PROP_ANIMATABLE);
  RNA_def_property_ui_text(prop, "Bake Start", "Start frame of the ocean baking");
  RNA_def_property_update(prop, 0, "rna_OceanModifier_init_update");

  prop = RNA_def_property(srna, "frame_end", PROP_INT, PROP_TIME);
  RNA_def_property_int_sdna(prop, NULL, "bakeend");
  RNA_def_property_clear_flag(prop, PROP_ANIMATABLE);
  RNA_def_property_ui_text(prop, "Bake End", "End frame of the ocean baking");
  RNA_def_property_update(prop, 0, "rna_OceanModifier_init_update");

  prop = RNA_def_property(srna, "is_cached", PROP_BOOLEAN, PROP_NONE);
  RNA_def_property_boolean_sdna(prop, NULL, "cached", 1);
  RNA_def_property_clear_flag(prop, PROP_EDITABLE);
  RNA_def_property_ui_text(
      prop, "Ocean is Cached", "Whether the ocean is using cached data or simulating");

  prop = RNA_def_property(srna, "filepath", PROP_STRING, PROP_DIRPATH);
  RNA_def_property_string_sdna(prop, NULL, "cachepath");
  RNA_def_property_ui_text(prop, "Cache Path", "Path to a folder to store external baked images");
  /*RNA_def_property_update(prop, 0, "rna_Modifier_update"); */
  /* XXX how to update? */
}

static void rna_def_modifier_skin(BlenderRNA *brna)
{
  StructRNA *srna;
  PropertyRNA *prop;

  srna = RNA_def_struct(brna, "SkinModifier", "Modifier");
  RNA_def_struct_ui_text(srna, "Skin Modifier", "Generate Skin");
  RNA_def_struct_sdna(srna, "SkinModifierData");
  RNA_def_struct_ui_icon(srna, ICON_MOD_SKIN);

  prop = RNA_def_property(srna, "branch_smoothing", PROP_FLOAT, PROP_FACTOR);
  RNA_def_property_ui_text(prop, "Branch Smoothing", "Smooth complex geometry around branches");
  RNA_def_property_ui_range(prop, 0, 1, 1, -1);
  RNA_def_property_update(prop, 0, "rna_Modifier_update");

  prop = RNA_def_property(srna, "use_smooth_shade", PROP_BOOLEAN, PROP_NONE);
  RNA_def_property_boolean_sdna(prop, NULL, "flag", MOD_SKIN_SMOOTH_SHADING);
  RNA_def_property_ui_text(
      prop, "Smooth Shading", "Output faces with smooth shading rather than flat shaded");
  RNA_def_property_update(prop, 0, "rna_Modifier_update");

  prop = RNA_def_property(srna, "use_x_symmetry", PROP_BOOLEAN, PROP_NONE);
  RNA_def_property_boolean_sdna(prop, NULL, "symmetry_axes", MOD_SKIN_SYMM_X);
  RNA_def_property_ui_text(prop, "X", "Avoid making unsymmetrical quads across the X axis");
  RNA_def_property_update(prop, 0, "rna_Modifier_update");

  prop = RNA_def_property(srna, "use_y_symmetry", PROP_BOOLEAN, PROP_NONE);
  RNA_def_property_boolean_sdna(prop, NULL, "symmetry_axes", MOD_SKIN_SYMM_Y);
  RNA_def_property_ui_text(prop, "Y", "Avoid making unsymmetrical quads across the Y axis");
  RNA_def_property_update(prop, 0, "rna_Modifier_update");

  prop = RNA_def_property(srna, "use_z_symmetry", PROP_BOOLEAN, PROP_NONE);
  RNA_def_property_boolean_sdna(prop, NULL, "symmetry_axes", MOD_SKIN_SYMM_Z);
  RNA_def_property_ui_text(prop, "Z", "Avoid making unsymmetrical quads across the Z axis");
  RNA_def_property_update(prop, 0, "rna_Modifier_update");
}

static void rna_def_modifier_triangulate(BlenderRNA *brna)
{
  StructRNA *srna;
  PropertyRNA *prop;

  srna = RNA_def_struct(brna, "TriangulateModifier", "Modifier");
  RNA_def_struct_ui_text(srna, "Triangulate Modifier", "Triangulate Mesh");
  RNA_def_struct_sdna(srna, "TriangulateModifierData");
  RNA_def_struct_ui_icon(srna, ICON_MOD_TRIANGULATE);

  prop = RNA_def_property(srna, "quad_method", PROP_ENUM, PROP_NONE);
  RNA_def_property_enum_sdna(prop, NULL, "quad_method");
  RNA_def_property_enum_items(prop, rna_enum_modifier_triangulate_quad_method_items);
  RNA_def_property_ui_text(prop, "Quad Method", "Method for splitting the quads into triangles");
  RNA_def_property_update(prop, 0, "rna_Modifier_update");

  prop = RNA_def_property(srna, "ngon_method", PROP_ENUM, PROP_NONE);
  RNA_def_property_enum_sdna(prop, NULL, "ngon_method");
  RNA_def_property_enum_items(prop, rna_enum_modifier_triangulate_ngon_method_items);
  RNA_def_property_ui_text(
      prop, "Polygon Method", "Method for splitting the polygons into triangles");
  RNA_def_property_update(prop, 0, "rna_Modifier_update");

  prop = RNA_def_property(srna, "min_vertices", PROP_INT, PROP_UNSIGNED);
  RNA_def_property_int_sdna(prop, NULL, "min_vertices");
  RNA_def_property_range(prop, 4, INT_MAX);
  RNA_def_property_ui_text(
      prop,
      "Minimum Vertices",
      "Triangulate only polygons with vertex count greater than or equal to this number");
  RNA_def_property_update(prop, 0, "rna_Modifier_update");

  prop = RNA_def_property(srna, "keep_custom_normals", PROP_BOOLEAN, PROP_NONE);
  RNA_def_property_boolean_sdna(prop, NULL, "flag", MOD_TRIANGULATE_KEEP_CUSTOMLOOP_NORMALS);
  RNA_def_property_ui_text(
      prop,
      "Keep Normals",
      "Try to preserve custom normals (WARNING: depending on chosen triangulation method, "
      "shading may not be fully preserved, 'Fixed' method usually gives the best result here)");
  RNA_def_property_update(prop, 0, "rna_Modifier_update");
}

static void rna_def_modifier_meshcache(BlenderRNA *brna)
{
  static const EnumPropertyItem prop_format_type_items[] = {
      {MOD_MESHCACHE_TYPE_MDD, "MDD", 0, "MDD ", ""},
      {MOD_MESHCACHE_TYPE_PC2, "PC2", 0, "PC2", ""},
      {0, NULL, 0, NULL, NULL},
  };

  static const EnumPropertyItem prop_deform_mode_items[] = {
      {MOD_MESHCACHE_DEFORM_OVERWRITE,
       "OVERWRITE",
       0,
       "Overwrite",
       "Replace vertex coords with cached values"},
      {MOD_MESHCACHE_DEFORM_INTEGRATE,
       "INTEGRATE",
       0,
       "Integrate",
       "Integrate deformation from this modifiers input with the mesh-cache coords (useful for "
       "shape keys)"},
      {0, NULL, 0, NULL, NULL},
  };

  static const EnumPropertyItem prop_interpolation_type_items[] = {
      {MOD_MESHCACHE_INTERP_NONE, "NONE", 0, "None ", ""},
      {MOD_MESHCACHE_INTERP_LINEAR, "LINEAR", 0, "Linear", ""},
      /* for cardinal we'd need to read 4x cache's */
      // {MOD_MESHCACHE_INTERP_CARDINAL, "CARDINAL", 0, "Cardinal", ""},
      {0, NULL, 0, NULL, NULL},
  };

  static const EnumPropertyItem prop_time_type_items[] = {
      /* use 'eval_frame' */
      {MOD_MESHCACHE_TIME_FRAME,
       "FRAME",
       0,
       "Frame",
       "Control playback using a frame-number "
       "(ignoring time FPS and start frame from the file)"},
      /* use 'eval_time' */
      {MOD_MESHCACHE_TIME_SECONDS, "TIME", 0, "Time", "Control playback using time in seconds"},
      /* use 'eval_factor' */
      {MOD_MESHCACHE_TIME_FACTOR,
       "FACTOR",
       0,
       "Factor",
       "Control playback using a value between [0, 1]"},
      {0, NULL, 0, NULL, NULL},
  };

  static const EnumPropertyItem prop_time_play_items[] = {
      {MOD_MESHCACHE_PLAY_CFEA, "SCENE", 0, "Scene", "Use the time from the scene"},
      {MOD_MESHCACHE_PLAY_EVAL, "CUSTOM", 0, "Custom", "Use the modifier's own time evaluation"},
      {0, NULL, 0, NULL, NULL},
  };

  StructRNA *srna;
  PropertyRNA *prop;

  srna = RNA_def_struct(brna, "MeshCacheModifier", "Modifier");
  RNA_def_struct_ui_text(srna, "Cache Modifier", "Cache Mesh");
  RNA_def_struct_sdna(srna, "MeshCacheModifierData");
  RNA_def_struct_ui_icon(srna, ICON_MOD_MESHDEFORM); /* XXX, needs own icon */

  prop = RNA_def_property(srna, "cache_format", PROP_ENUM, PROP_NONE);
  RNA_def_property_enum_sdna(prop, NULL, "type");
  RNA_def_property_enum_items(prop, prop_format_type_items);
  RNA_def_property_ui_text(prop, "Format", "");
  RNA_def_property_update(prop, 0, "rna_Modifier_update");

  prop = RNA_def_property(srna, "interpolation", PROP_ENUM, PROP_NONE);
  RNA_def_property_enum_sdna(prop, NULL, "interp");
  RNA_def_property_enum_items(prop, prop_interpolation_type_items);
  RNA_def_property_ui_text(prop, "Interpolation", "");
  RNA_def_property_update(prop, 0, "rna_Modifier_update");

  prop = RNA_def_property(srna, "time_mode", PROP_ENUM, PROP_NONE);
  RNA_def_property_enum_sdna(prop, NULL, "time_mode");
  RNA_def_property_enum_items(prop, prop_time_type_items);
  RNA_def_property_ui_text(prop, "Time Mode", "Method to control playback time");
  RNA_def_property_update(prop, 0, "rna_Modifier_update");

  prop = RNA_def_property(srna, "play_mode", PROP_ENUM, PROP_NONE);
  RNA_def_property_enum_sdna(prop, NULL, "play_mode");
  RNA_def_property_enum_items(prop, prop_time_play_items);
  RNA_def_property_ui_text(prop, "Time Mode", "");
  RNA_def_property_update(prop, 0, "rna_Modifier_update");

  prop = RNA_def_property(srna, "deform_mode", PROP_ENUM, PROP_NONE);
  RNA_def_property_enum_sdna(prop, NULL, "deform_mode");
  RNA_def_property_enum_items(prop, prop_deform_mode_items);
  RNA_def_property_ui_text(prop, "Deform Mode", "");
  RNA_def_property_update(prop, 0, "rna_Modifier_update");

  prop = RNA_def_property(srna, "filepath", PROP_STRING, PROP_FILEPATH);
  RNA_def_property_ui_text(prop, "File Path", "Path to external displacements file");
  RNA_def_property_update(prop, 0, "rna_Modifier_update");

  prop = RNA_def_property(srna, "factor", PROP_FLOAT, PROP_NONE);
  RNA_def_property_float_sdna(prop, NULL, "factor");
  RNA_def_property_range(prop, 0.0f, 1.0f);
  RNA_def_property_ui_text(prop, "Influence", "Influence of the deformation");
  RNA_def_property_update(prop, 0, "rna_Modifier_update");

  /* -------------------------------------------------------------------- */
  /* Axis Conversion */
  prop = RNA_def_property(srna, "forward_axis", PROP_ENUM, PROP_NONE);
  RNA_def_property_enum_sdna(prop, NULL, "forward_axis");
  RNA_def_property_enum_items(prop, rna_enum_object_axis_items);
  RNA_def_property_ui_text(prop, "Forward", "");
  RNA_def_property_update(prop, 0, "rna_Modifier_update");

  prop = RNA_def_property(srna, "up_axis", PROP_ENUM, PROP_NONE);
  RNA_def_property_enum_sdna(prop, NULL, "up_axis");
  RNA_def_property_enum_items(prop, rna_enum_object_axis_items);
  RNA_def_property_ui_text(prop, "Up", "");
  RNA_def_property_update(prop, 0, "rna_Modifier_update");

  prop = RNA_def_property(srna, "flip_axis", PROP_ENUM, PROP_NONE);
  RNA_def_property_enum_sdna(prop, NULL, "flip_axis");
  RNA_def_property_enum_items(prop, rna_enum_axis_flag_xyz_items);
  RNA_def_property_flag(prop, PROP_ENUM_FLAG);
  RNA_def_property_ui_text(prop, "Flip Axis", "");
  RNA_def_property_update(prop, 0, "rna_Modifier_update");

  /* -------------------------------------------------------------------- */
  /* For Scene time */
  prop = RNA_def_property(srna, "frame_start", PROP_FLOAT, PROP_TIME);
  RNA_def_property_float_sdna(prop, NULL, "frame_start");
  RNA_def_property_range(prop, -MAXFRAME, MAXFRAME);
  RNA_def_property_ui_text(prop, "Frame Start", "Add this to the start frame");
  RNA_def_property_update(prop, 0, "rna_Modifier_update");

  prop = RNA_def_property(srna, "frame_scale", PROP_FLOAT, PROP_NONE);
  RNA_def_property_float_sdna(prop, NULL, "frame_scale");
  RNA_def_property_range(prop, 0.0f, 100.0f);
  RNA_def_property_ui_text(prop, "Frame Scale", "Evaluation time in seconds");
  RNA_def_property_update(prop, 0, "rna_Modifier_update");

  /* -------------------------------------------------------------------- */
  /* eval values depend on 'time_mode' */
  prop = RNA_def_property(srna, "eval_frame", PROP_FLOAT, PROP_NONE);
  RNA_def_property_float_sdna(prop, NULL, "eval_frame");
  RNA_def_property_range(prop, MINFRAME, MAXFRAME);
  RNA_def_property_ui_text(prop, "Evaluation Frame", "The frame to evaluate (starting at 0)");
  RNA_def_property_update(prop, 0, "rna_Modifier_update");

  prop = RNA_def_property(srna, "eval_time", PROP_FLOAT, PROP_NONE);
  RNA_def_property_float_sdna(prop, NULL, "eval_time");
  RNA_def_property_range(prop, 0.0f, FLT_MAX);
  RNA_def_property_ui_text(prop, "Evaluation Time", "Evaluation time in seconds");
  RNA_def_property_update(prop, 0, "rna_Modifier_update");

  prop = RNA_def_property(srna, "eval_factor", PROP_FLOAT, PROP_FACTOR);
  RNA_def_property_float_sdna(prop, NULL, "eval_factor");
  RNA_def_property_range(prop, 0.0f, 1.0f);
  RNA_def_property_ui_text(prop, "Evaluation Factor", "Evaluation time in seconds");
  RNA_def_property_update(prop, 0, "rna_Modifier_update");
}

static void rna_def_modifier_meshseqcache(BlenderRNA *brna)
{
  StructRNA *srna;
  PropertyRNA *prop;

  srna = RNA_def_struct(brna, "MeshSequenceCacheModifier", "Modifier");
  RNA_def_struct_ui_text(srna, "Cache Modifier", "Cache Mesh");
  RNA_def_struct_sdna(srna, "MeshSeqCacheModifierData");
  RNA_def_struct_ui_icon(srna, ICON_MOD_MESHDEFORM); /* XXX, needs own icon */

  prop = RNA_def_property(srna, "cache_file", PROP_POINTER, PROP_NONE);
  RNA_def_property_pointer_sdna(prop, NULL, "cache_file");
  RNA_def_property_struct_type(prop, "CacheFile");
  RNA_def_property_ui_text(prop, "Cache File", "");
  RNA_def_property_flag(prop, PROP_EDITABLE | PROP_ID_SELF_CHECK);
  RNA_def_property_update(prop, 0, "rna_Modifier_dependency_update");

  prop = RNA_def_property(srna, "object_path", PROP_STRING, PROP_NONE);
  RNA_def_property_ui_text(
      prop,
      "Object Path",
      "Path to the object in the Alembic archive used to lookup geometric data");
  RNA_def_property_update(prop, 0, "rna_Modifier_update");

  static const EnumPropertyItem read_flag_items[] = {
      {MOD_MESHSEQ_READ_VERT, "VERT", 0, "Vertex", ""},
      {MOD_MESHSEQ_READ_POLY, "POLY", 0, "Faces", ""},
      {MOD_MESHSEQ_READ_UV, "UV", 0, "UV", ""},
      {MOD_MESHSEQ_READ_COLOR, "COLOR", 0, "Color", ""},
      {MOD_MESHSEQ_READ_ATTR,  "ATTR", 0, "Attributes", ""},
      {MOD_MESHSEQ_READ_VELS,  "VELS", 0, "Velocities", ""},
      {0, NULL, 0, NULL, NULL},
  };

  prop = RNA_def_property(srna, "read_data", PROP_ENUM, PROP_NONE);
  RNA_def_property_flag(prop, PROP_ENUM_FLAG);
  RNA_def_property_enum_sdna(prop, NULL, "read_flag");
  RNA_def_property_enum_items(prop, read_flag_items);
  RNA_def_property_update(prop, 0, "rna_Modifier_update");

  prop = RNA_def_property(srna, "attributes", PROP_COLLECTION, PROP_NONE);
  RNA_def_property_struct_type(prop, "MeshSeqCacheString");
  RNA_def_property_collection_funcs(prop, "rna_MeshSequenceCache_attrs_begin", "rna_iterator_array_next",
                                    "rna_iterator_array_end", "rna_iterator_array_get", NULL, NULL, NULL, NULL);
  RNA_def_property_ui_text(prop, "Attributes", "");

  prop = RNA_def_property(srna, "velocity_factor", PROP_FLOAT, PROP_NONE);
  RNA_def_property_float_sdna(prop, NULL, "vel_fac");
  RNA_def_property_range(prop, 0, FLT_MAX);
  RNA_def_property_ui_text(prop, "Velocity Factor", "Scales the velocity data by this factor");
  RNA_def_property_update(prop, 0, "rna_Modifier_update");

  prop = RNA_def_property(srna, "has_velocities", PROP_BOOLEAN, PROP_NONE);
  RNA_def_property_boolean_sdna(prop, NULL, "data_flag", MOD_MESHSEQ_HAS_VEL);
  RNA_def_property_ui_text(prop, "Has Velocities", "");
  RNA_def_property_clear_flag(prop, PROP_EDITABLE);

  srna = RNA_def_struct(brna, "MeshSeqCacheString", NULL);
  RNA_def_struct_sdna(srna, "MeshSeqCacheString");
  RNA_def_struct_ui_text(srna, "Sequence Cache String", "");

  prop = RNA_def_property(srna, "name", PROP_STRING, PROP_NONE);
  RNA_def_property_ui_text(prop, "Name", "");
}

static void rna_def_modifier_laplaciandeform(BlenderRNA *brna)
{
  StructRNA *srna;
  PropertyRNA *prop;

  srna = RNA_def_struct(brna, "LaplacianDeformModifier", "Modifier");
  RNA_def_struct_ui_text(srna, "Laplacian Deform Modifier", "Mesh deform modifier");
  RNA_def_struct_sdna(srna, "LaplacianDeformModifierData");
  RNA_def_struct_ui_icon(srna, ICON_MOD_MESHDEFORM);

  prop = RNA_def_property(srna, "vertex_group", PROP_STRING, PROP_NONE);
  RNA_def_property_string_sdna(prop, NULL, "anchor_grp_name");
  RNA_def_property_ui_text(
      prop, "Vertex Group for Anchors", "Name of Vertex Group which determines Anchors");
  RNA_def_property_string_funcs(
      prop, NULL, NULL, "rna_LaplacianDeformModifier_anchor_grp_name_set");

  prop = RNA_def_property(srna, "iterations", PROP_INT, PROP_NONE);
  RNA_def_property_int_sdna(prop, NULL, "repeat");
  RNA_def_property_ui_range(prop, 1, 50, 1, -1);
  RNA_def_property_ui_text(prop, "Repeat", "");
  RNA_def_property_update(prop, 0, "rna_Modifier_update");

  prop = RNA_def_property(srna, "is_bind", PROP_BOOLEAN, PROP_NONE);
  RNA_def_property_boolean_funcs(prop, "rna_LaplacianDeformModifier_is_bind_get", NULL);
  RNA_def_property_ui_text(prop, "Bound", "Whether geometry has been bound to anchors");
  RNA_def_property_clear_flag(prop, PROP_EDITABLE);

  RNA_def_property_update(prop, 0, "rna_Modifier_update");
}

static void rna_def_modifier_wireframe(BlenderRNA *brna)
{
  StructRNA *srna;
  PropertyRNA *prop;

  srna = RNA_def_struct(brna, "WireframeModifier", "Modifier");
  RNA_def_struct_ui_text(srna, "Wireframe Modifier", "Wireframe effect modifier");
  RNA_def_struct_sdna(srna, "WireframeModifierData");
  RNA_def_struct_ui_icon(srna, ICON_MOD_WIREFRAME);

  prop = RNA_def_property(srna, "thickness", PROP_FLOAT, PROP_DISTANCE);
  RNA_def_property_float_sdna(prop, NULL, "offset");
  RNA_def_property_range(prop, -FLT_MAX, FLT_MAX);
  RNA_def_property_ui_range(prop, 0.0f, 1.0f, 0.01, 4);
  RNA_def_property_ui_text(prop, "Thickness", "Thickness factor");
  RNA_def_property_update(prop, 0, "rna_Modifier_update");

  prop = RNA_def_property(srna, "thickness_vertex_group", PROP_FLOAT, PROP_FACTOR);
  RNA_def_property_float_sdna(prop, NULL, "offset_fac_vg");
  RNA_def_property_range(prop, 0.0, 1.0);
  RNA_def_property_ui_range(prop, 0, 1, 0.1, 3);
  RNA_def_property_ui_text(
      prop, "Vertex Group Factor", "Thickness factor to use for zero vertex group influence");
  RNA_def_property_update(prop, 0, "rna_Modifier_update");

  prop = RNA_def_property(srna, "offset", PROP_FLOAT, PROP_FACTOR);
  RNA_def_property_float_sdna(prop, NULL, "offset_fac");
  RNA_def_property_range(prop, -FLT_MAX, FLT_MAX);
  RNA_def_property_ui_range(prop, -1, 1, 0.1, 4);
  RNA_def_property_ui_text(prop, "Offset", "Offset the thickness from the center");
  RNA_def_property_update(prop, 0, "rna_Modifier_update");

  prop = RNA_def_property(srna, "use_replace", PROP_BOOLEAN, PROP_NONE);
  RNA_def_property_boolean_sdna(prop, NULL, "flag", MOD_WIREFRAME_REPLACE);
  RNA_def_property_ui_text(prop, "Replace", "Remove original geometry");
  RNA_def_property_update(prop, 0, "rna_Modifier_update");

  prop = RNA_def_property(srna, "use_boundary", PROP_BOOLEAN, PROP_NONE);
  RNA_def_property_boolean_sdna(prop, NULL, "flag", MOD_WIREFRAME_BOUNDARY);
  RNA_def_property_ui_text(prop, "Boundary", "Support face boundaries");
  RNA_def_property_update(prop, 0, "rna_Modifier_update");

  prop = RNA_def_property(srna, "use_even_offset", PROP_BOOLEAN, PROP_NONE);
  RNA_def_property_boolean_sdna(prop, NULL, "flag", MOD_WIREFRAME_OFS_EVEN);
  RNA_def_property_ui_text(prop, "Offset Even", "Scale the offset to give more even thickness");
  RNA_def_property_update(prop, 0, "rna_Modifier_update");

  prop = RNA_def_property(srna, "use_relative_offset", PROP_BOOLEAN, PROP_NONE);
  RNA_def_property_boolean_sdna(prop, NULL, "flag", MOD_WIREFRAME_OFS_RELATIVE);
  RNA_def_property_ui_text(prop, "Offset Relative", "Scale the offset by surrounding geometry");
  RNA_def_property_update(prop, 0, "rna_Modifier_update");

  prop = RNA_def_property(srna, "use_crease", PROP_BOOLEAN, PROP_NONE);
  RNA_def_property_boolean_sdna(prop, NULL, "flag", MOD_WIREFRAME_CREASE);
  RNA_def_property_ui_text(prop, "Offset Relative", "Crease hub edges for improved subsurf");
  RNA_def_property_update(prop, 0, "rna_Modifier_update");

  prop = RNA_def_property(srna, "crease_weight", PROP_FLOAT, PROP_NONE);
  RNA_def_property_float_sdna(prop, NULL, "crease_weight");
  RNA_def_property_range(prop, -FLT_MAX, FLT_MAX);
  RNA_def_property_ui_range(prop, 0.0f, 1.0f, 0.1, 1);
  RNA_def_property_ui_text(prop, "Weight", "Crease weight (if active)");
  RNA_def_property_update(prop, 0, "rna_Modifier_update");

  prop = RNA_def_property(srna, "material_offset", PROP_INT, PROP_NONE);
  RNA_def_property_int_sdna(prop, NULL, "mat_ofs");
  RNA_def_property_range(prop, SHRT_MIN, SHRT_MAX);
  RNA_def_property_ui_text(prop, "Material Offset", "Offset material index of generated faces");
  RNA_def_property_update(prop, 0, "rna_Modifier_update");

  prop = RNA_def_property(srna, "vertex_group", PROP_STRING, PROP_NONE);
  RNA_def_property_string_sdna(prop, NULL, "defgrp_name");
  RNA_def_property_ui_text(
      prop, "Vertex Group", "Vertex group name for selecting the affected areas");
  RNA_def_property_string_funcs(prop, NULL, NULL, "rna_WireframeModifier_defgrp_name_set");
  RNA_def_property_update(prop, 0, "rna_Modifier_update");

  prop = RNA_def_property(srna, "invert_vertex_group", PROP_BOOLEAN, PROP_NONE);
  RNA_def_property_boolean_sdna(prop, NULL, "flag", MOD_WIREFRAME_INVERT_VGROUP);
  RNA_def_property_ui_text(prop, "Invert", "Invert vertex group influence");
  RNA_def_property_update(prop, 0, "rna_Modifier_update");
}

static void rna_def_modifier_datatransfer(BlenderRNA *brna)
{
  StructRNA *srna;
  PropertyRNA *prop;

  static const EnumPropertyItem DT_layer_vert_items[] = {
    {DT_TYPE_MDEFORMVERT,
     "VGROUP_WEIGHTS",
     0,
     "Vertex Group(s)",
     "Transfer active or all vertex groups"},
#  if 0 /* TODO */
    {DT_TYPE_SHAPEKEY, "SHAPEKEYS", 0, "Shapekey(s)", "Transfer active or all shape keys"},
#  endif
  /* XXX When SkinModifier is enabled,
   * it seems to erase its own CD_MVERT_SKIN layer from final DM :( */
#  if 0
    {DT_TYPE_SKIN, "SKIN", 0, "Skin Weight", "Transfer skin weights"},
#  endif
    {DT_TYPE_BWEIGHT_VERT, "BEVEL_WEIGHT_VERT", 0, "Bevel Weight", "Transfer bevel weights"},
    {0, NULL, 0, NULL, NULL},
  };

  static const EnumPropertyItem DT_layer_edge_items[] = {
      {DT_TYPE_SHARP_EDGE, "SHARP_EDGE", 0, "Sharp", "Transfer sharp mark"},
      {DT_TYPE_SEAM, "SEAM", 0, "UV Seam", "Transfer UV seam mark"},
      {DT_TYPE_CREASE, "CREASE", 0, "Subsurf Crease", "Transfer crease values"},
      {DT_TYPE_BWEIGHT_EDGE, "BEVEL_WEIGHT_EDGE", 0, "Bevel Weight", "Transfer bevel weights"},
      {DT_TYPE_FREESTYLE_EDGE,
       "FREESTYLE_EDGE",
       0,
       "Freestyle Mark",
       "Transfer Freestyle edge mark"},
      {0, NULL, 0, NULL, NULL},
  };

  static const EnumPropertyItem DT_layer_loop_items[] = {
      {DT_TYPE_LNOR, "CUSTOM_NORMAL", 0, "Custom Normals", "Transfer custom normals"},
      {DT_TYPE_VCOL, "VCOL", 0, "VCol", "Vertex (face corners) colors"},
      {DT_TYPE_UV, "UV", 0, "UVs", "Transfer UV layers"},
      {0, NULL, 0, NULL, NULL},
  };

  static const EnumPropertyItem DT_layer_poly_items[] = {
      {DT_TYPE_SHARP_FACE, "SMOOTH", 0, "Smooth", "Transfer flat/smooth mark"},
      {DT_TYPE_FREESTYLE_FACE,
       "FREESTYLE_FACE",
       0,
       "Freestyle Mark",
       "Transfer Freestyle face mark"},
      {0, NULL, 0, NULL, NULL},
  };

  srna = RNA_def_struct(brna, "DataTransferModifier", "Modifier");
  RNA_def_struct_ui_text(
      srna, "Data Transfer Modifier", "Modifier transferring some data from a source mesh");
  RNA_def_struct_sdna(srna, "DataTransferModifierData");
  RNA_def_struct_ui_icon(srna, ICON_MOD_DATA_TRANSFER);

  prop = RNA_def_property(srna, "object", PROP_POINTER, PROP_NONE);
  RNA_def_property_pointer_sdna(prop, NULL, "ob_source");
  RNA_def_property_ui_text(prop, "Source Object", "Object to transfer data from");
  RNA_def_property_flag(prop, PROP_EDITABLE | PROP_ID_SELF_CHECK);
  RNA_def_property_pointer_funcs(
      prop, NULL, "rna_DataTransferModifier_ob_source_set", NULL, "rna_Mesh_object_poll");
  RNA_def_property_update(prop, 0, "rna_Modifier_dependency_update");

  prop = RNA_def_boolean(srna,
                         "use_object_transform",
                         true,
                         "Object Transform",
                         "Evaluate source and destination meshes in global space");
  RNA_def_property_boolean_sdna(prop, NULL, "flags", MOD_DATATRANSFER_OBSRC_TRANSFORM);
  RNA_def_property_update(prop, 0, "rna_Modifier_update");

  /* Generic, UI-only data types toggles. */
  prop = RNA_def_boolean(
      srna, "use_vert_data", false, "Vertex Data", "Enable vertex data transfer");
  RNA_def_property_boolean_sdna(prop, NULL, "flags", MOD_DATATRANSFER_USE_VERT);
  RNA_def_property_update(prop, 0, "rna_DataTransferModifier_use_data_update");

  prop = RNA_def_boolean(srna, "use_edge_data", false, "Edge Data", "Enable edge data transfer");
  RNA_def_property_boolean_sdna(prop, NULL, "flags", MOD_DATATRANSFER_USE_EDGE);
  RNA_def_property_update(prop, 0, "rna_DataTransferModifier_use_data_update");

  prop = RNA_def_boolean(
      srna, "use_loop_data", false, "Face Corner Data", "Enable face corner data transfer");
  RNA_def_property_boolean_sdna(prop, NULL, "flags", MOD_DATATRANSFER_USE_LOOP);
  RNA_def_property_update(prop, 0, "rna_DataTransferModifier_use_data_update");

  prop = RNA_def_boolean(srna, "use_poly_data", false, "Face Data", "Enable face data transfer");
  RNA_def_property_boolean_sdna(prop, NULL, "flags", MOD_DATATRANSFER_USE_POLY);
  RNA_def_property_update(prop, 0, "rna_DataTransferModifier_use_data_update");

  /* Actual data types selection. */
  prop = RNA_def_enum(srna,
                      "data_types_verts",
                      DT_layer_vert_items,
                      0,
                      "Vertex Data Types",
                      "Which vertex data layers to transfer");
  RNA_def_property_flag(prop, PROP_ENUM_FLAG);
  RNA_def_property_enum_sdna(prop, NULL, "data_types");
  RNA_def_property_enum_funcs(prop, NULL, "rna_DataTransferModifier_verts_data_types_set", NULL);
  RNA_def_property_update(prop, 0, "rna_DataTransferModifier_data_types_update");

  prop = RNA_def_enum(srna,
                      "data_types_edges",
                      DT_layer_edge_items,
                      0,
                      "Edge Data Types",
                      "Which edge data layers to transfer");
  RNA_def_property_flag(prop, PROP_ENUM_FLAG);
  RNA_def_property_enum_sdna(prop, NULL, "data_types");
  RNA_def_property_enum_funcs(prop, NULL, "rna_DataTransferModifier_edges_data_types_set", NULL);
  RNA_def_property_update(prop, 0, "rna_DataTransferModifier_data_types_update");

  prop = RNA_def_enum(srna,
                      "data_types_loops",
                      DT_layer_loop_items,
                      0,
                      "Face Corner Data Types",
                      "Which face corner data layers to transfer");
  RNA_def_property_flag(prop, PROP_ENUM_FLAG);
  RNA_def_property_enum_sdna(prop, NULL, "data_types");
  RNA_def_property_enum_funcs(prop, NULL, "rna_DataTransferModifier_loops_data_types_set", NULL);
  RNA_def_property_update(prop, 0, "rna_DataTransferModifier_data_types_update");

  prop = RNA_def_enum(srna,
                      "data_types_polys",
                      DT_layer_poly_items,
                      0,
                      "Poly Data Types",
                      "Which poly data layers to transfer");
  RNA_def_property_flag(prop, PROP_ENUM_FLAG);
  RNA_def_property_enum_sdna(prop, NULL, "data_types");
  RNA_def_property_enum_funcs(prop, NULL, "rna_DataTransferModifier_polys_data_types_set", NULL);
  RNA_def_property_update(prop, 0, "rna_DataTransferModifier_data_types_update");

  /* Mapping methods. */
  prop = RNA_def_enum(srna,
                      "vert_mapping",
                      rna_enum_dt_method_vertex_items,
                      MREMAP_MODE_VERT_NEAREST,
                      "Vertex Mapping",
                      "Method used to map source vertices to destination ones");
  RNA_def_property_enum_sdna(prop, NULL, "vmap_mode");
  RNA_def_property_update(prop, 0, "rna_Modifier_update");

  prop = RNA_def_enum(srna,
                      "edge_mapping",
                      rna_enum_dt_method_edge_items,
                      MREMAP_MODE_EDGE_NEAREST,
                      "Edge Mapping",
                      "Method used to map source edges to destination ones");
  RNA_def_property_enum_sdna(prop, NULL, "emap_mode");
  RNA_def_property_update(prop, 0, "rna_Modifier_update");

  prop = RNA_def_enum(srna,
                      "loop_mapping",
                      rna_enum_dt_method_loop_items,
                      MREMAP_MODE_LOOP_NEAREST_POLYNOR,
                      "Face Corner Mapping",
                      "Method used to map source faces' corners to destination ones");
  RNA_def_property_enum_sdna(prop, NULL, "lmap_mode");
  RNA_def_property_update(prop, 0, "rna_Modifier_update");

  prop = RNA_def_enum(srna,
                      "poly_mapping",
                      rna_enum_dt_method_poly_items,
                      MREMAP_MODE_POLY_NEAREST,
                      "Face Mapping",
                      "Method used to map source faces to destination ones");
  RNA_def_property_enum_sdna(prop, NULL, "pmap_mode");
  RNA_def_property_update(prop, 0, "rna_Modifier_update");

  /* Mapping options and filtering. */
  prop = RNA_def_boolean(
      srna,
      "use_max_distance",
      false,
      "Only Neighbor Geometry",
      "Source elements must be closer than given distance from destination one");
  RNA_def_property_boolean_sdna(prop, NULL, "flags", MOD_DATATRANSFER_MAP_MAXDIST);
  RNA_def_property_update(prop, 0, "rna_Modifier_update");

  prop = RNA_def_float(
      srna,
      "max_distance",
      1.0f,
      0.0f,
      FLT_MAX,
      "Max Distance",
      "Maximum allowed distance between source and destination element, for non-topology mappings",
      0.0f,
      100.0f);
  RNA_def_property_float_sdna(prop, NULL, "map_max_distance");
  RNA_def_property_subtype(prop, PROP_DISTANCE);
  RNA_def_property_update(prop, 0, "rna_Modifier_update");

  prop = RNA_def_float(
      srna,
      "ray_radius",
      0.0f,
      0.0f,
      FLT_MAX,
      "Ray Radius",
      "'Width' of rays (especially useful when raycasting against vertices or edges)",
      0.0f,
      10.0f);
  RNA_def_property_float_sdna(prop, NULL, "map_ray_radius");
  RNA_def_property_subtype(prop, PROP_DISTANCE);
  RNA_def_property_update(prop, 0, "rna_Modifier_update");

  prop = RNA_def_float(
      srna,
      "islands_precision",
      0.0f,
      0.0f,
      1.0f,
      "Islands Handling Refinement",
      "Factor controlling precision of islands handling "
      "(typically, 0.1 should be enough, higher values can make things really slow)",
      0.0f,
      1.0f);
  RNA_def_property_subtype(prop, PROP_DISTANCE);
  RNA_def_property_update(prop, 0, "rna_Modifier_update");

  /* How to handle multi-layers types of data. */
  prop = RNA_def_enum(srna,
                      "layers_vgroup_select_src",
                      rna_enum_dt_layers_select_src_items,
                      DT_LAYERS_ALL_SRC,
                      "Source Layers Selection",
                      "Which layers to transfer, in case of multi-layers types");
  RNA_def_property_enum_sdna(prop, NULL, "layers_select_src[DT_MULTILAYER_INDEX_MDEFORMVERT]");
  RNA_def_property_enum_funcs(
      prop, NULL, NULL, "rna_DataTransferModifier_layers_select_src_itemf");
  RNA_def_property_update(prop, 0, "rna_Modifier_update");

#  if 0
  prop = RNA_def_enum(srna,
                      "layers_shapekey_select_src",
                      rna_enum_dt_layers_select_src_items,
                      DT_LAYERS_ALL_SRC,
                      "Source Layers Selection",
                      "Which layers to transfer, in case of multi-layers types");
  RNA_def_property_enum_sdna(prop, NULL, "layers_select_src[DT_MULTILAYER_INDEX_SHAPEKEY]");
  RNA_def_property_enum_funcs(
      prop, NULL, NULL, "rna_DataTransferModifier_layers_select_src_itemf");
  RNA_def_property_update(prop, 0, "rna_Modifier_update");
#  endif

  prop = RNA_def_enum(srna,
                      "layers_vcol_select_src",
                      rna_enum_dt_layers_select_src_items,
                      DT_LAYERS_ALL_SRC,
                      "Source Layers Selection",
                      "Which layers to transfer, in case of multi-layers types");
  RNA_def_property_enum_sdna(prop, NULL, "layers_select_src[DT_MULTILAYER_INDEX_VCOL]");
  RNA_def_property_enum_funcs(
      prop, NULL, NULL, "rna_DataTransferModifier_layers_select_src_itemf");
  RNA_def_property_update(prop, 0, "rna_Modifier_update");

  prop = RNA_def_enum(srna,
                      "layers_uv_select_src",
                      rna_enum_dt_layers_select_src_items,
                      DT_LAYERS_ALL_SRC,
                      "Source Layers Selection",
                      "Which layers to transfer, in case of multi-layers types");
  RNA_def_property_enum_sdna(prop, NULL, "layers_select_src[DT_MULTILAYER_INDEX_UV]");
  RNA_def_property_enum_funcs(
      prop, NULL, NULL, "rna_DataTransferModifier_layers_select_src_itemf");
  RNA_def_property_update(prop, 0, "rna_Modifier_update");

  prop = RNA_def_enum(srna,
                      "layers_vgroup_select_dst",
                      rna_enum_dt_layers_select_dst_items,
                      DT_LAYERS_NAME_DST,
                      "Destination Layers Matching",
                      "How to match source and destination layers");
  RNA_def_property_enum_sdna(prop, NULL, "layers_select_dst[DT_MULTILAYER_INDEX_MDEFORMVERT]");
  RNA_def_property_enum_funcs(
      prop, NULL, NULL, "rna_DataTransferModifier_layers_select_dst_itemf");
  RNA_def_property_update(prop, 0, "rna_Modifier_update");

#  if 0
  prop = RNA_def_enum(srna,
                      "layers_shapekey_select_dst",
                      rna_enum_dt_layers_select_dst_items,
                      DT_LAYERS_NAME_DST,
                      "Destination Layers Matching",
                      "How to match source and destination layers");
  RNA_def_property_enum_sdna(prop, NULL, "layers_select_dst[DT_MULTILAYER_INDEX_SHAPEKEY]");
  RNA_def_property_enum_funcs(
      prop, NULL, NULL, "rna_DataTransferModifier_layers_select_dst_itemf");
  RNA_def_property_update(prop, 0, "rna_Modifier_update");
#  endif

  prop = RNA_def_enum(srna,
                      "layers_vcol_select_dst",
                      rna_enum_dt_layers_select_dst_items,
                      DT_LAYERS_NAME_DST,
                      "Destination Layers Matching",
                      "How to match source and destination layers");
  RNA_def_property_enum_sdna(prop, NULL, "layers_select_dst[DT_MULTILAYER_INDEX_VCOL]");
  RNA_def_property_enum_funcs(
      prop, NULL, NULL, "rna_DataTransferModifier_layers_select_dst_itemf");
  RNA_def_property_update(prop, 0, "rna_Modifier_update");

  prop = RNA_def_enum(srna,
                      "layers_uv_select_dst",
                      rna_enum_dt_layers_select_dst_items,
                      DT_LAYERS_NAME_DST,
                      "Destination Layers Matching",
                      "How to match source and destination layers");
  RNA_def_property_enum_sdna(prop, NULL, "layers_select_dst[DT_MULTILAYER_INDEX_UV]");
  RNA_def_property_enum_funcs(
      prop, NULL, NULL, "rna_DataTransferModifier_layers_select_dst_itemf");
  RNA_def_property_update(prop, 0, "rna_Modifier_update");

  /* Mix stuff */
  prop = RNA_def_enum(srna,
                      "mix_mode",
                      rna_enum_dt_mix_mode_items,
                      CDT_MIX_TRANSFER,
                      "Mix Mode",
                      "How to affect destination elements with source values");
  RNA_def_property_enum_funcs(prop, NULL, NULL, "rna_DataTransferModifier_mix_mode_itemf");
  RNA_def_property_update(prop, 0, "rna_Modifier_update");

  prop = RNA_def_float_factor(
      srna,
      "mix_factor",
      1.0f,
      0.0f,
      1.0f,
      "Mix Factor",
      "Factor to use when applying data to destination (exact behavior depends on mix mode)",
      0.0f,
      1.0f);
  RNA_def_property_update(prop, 0, "rna_Modifier_update");

  prop = RNA_def_string(srna,
                        "vertex_group",
                        NULL,
                        MAX_VGROUP_NAME,
                        "Vertex Group",
                        "Vertex group name for selecting the affected areas");
  RNA_def_property_string_sdna(prop, NULL, "defgrp_name");
  RNA_def_property_string_funcs(prop, NULL, NULL, "rna_DataTransferModifier_defgrp_name_set");
  RNA_def_property_update(prop, 0, "rna_Modifier_update");

  prop = RNA_def_boolean(
      srna, "invert_vertex_group", false, "Invert", "Invert vertex group influence");
  RNA_def_property_boolean_sdna(prop, NULL, "flags", MOD_DATATRANSFER_INVERT_VGROUP);
  RNA_def_property_update(prop, 0, "rna_Modifier_update");
}

static void rna_def_modifier_normaledit(BlenderRNA *brna)
{
  StructRNA *srna;
  PropertyRNA *prop;

  static const EnumPropertyItem prop_mode_items[] = {
      {MOD_NORMALEDIT_MODE_RADIAL,
       "RADIAL",
       0,
       "Radial",
       "From an ellipsoid (shape defined by the boundbox's dimensions, target is optional)"},
      {MOD_NORMALEDIT_MODE_DIRECTIONAL,
       "DIRECTIONAL",
       0,
       "Directional",
       "Normals 'track' (point to) the target object"},
      {0, NULL, 0, NULL, NULL},
  };

  static const EnumPropertyItem prop_mix_mode_items[] = {
      {MOD_NORMALEDIT_MIX_COPY, "COPY", 0, "Copy", "Copy new normals (overwrite existing)"},
      {MOD_NORMALEDIT_MIX_ADD, "ADD", 0, "Add", "Copy sum of new and old normals"},
      {MOD_NORMALEDIT_MIX_SUB, "SUB", 0, "Subtract", "Copy new normals minus old normals"},
      {MOD_NORMALEDIT_MIX_MUL,
       "MUL",
       0,
       "Multiply",
       "Copy product of old and new normals (*not* cross product)"},
      {0, NULL, 0, NULL, NULL},
  };

  srna = RNA_def_struct(brna, "NormalEditModifier", "Modifier");
  RNA_def_struct_ui_text(
      srna, "Normal Edit Modifier", "Modifier affecting/generating custom normals");
  RNA_def_struct_sdna(srna, "NormalEditModifierData");
  RNA_def_struct_ui_icon(srna, ICON_MOD_NORMALEDIT);

  prop = RNA_def_property(srna, "mode", PROP_ENUM, PROP_NONE);
  RNA_def_property_enum_items(prop, prop_mode_items);
  RNA_def_property_ui_text(prop, "Mode", "How to affect (generate) normals");
  RNA_def_property_update(prop, 0, "rna_Modifier_update");

  prop = RNA_def_float_array(srna,
                             "offset",
                             3,
                             NULL,
                             -FLT_MAX,
                             FLT_MAX,
                             "Offset",
                             "Offset from object's center",
                             -100.0f,
                             100.0f);
  RNA_def_property_subtype(prop, PROP_COORDS);
  RNA_def_property_update(prop, 0, "rna_Modifier_update");

  prop = RNA_def_property(srna, "mix_mode", PROP_ENUM, PROP_NONE);
  RNA_def_property_enum_items(prop, prop_mix_mode_items);
  RNA_def_property_ui_text(prop, "Mix Mode", "How to mix generated normals with existing ones");
  RNA_def_property_update(prop, 0, "rna_Modifier_update");

  prop = RNA_def_float(srna,
                       "mix_factor",
                       1.0f,
                       0.0f,
                       1.0f,
                       "Mix Factor",
                       "How much of generated normals to mix with exiting ones",
                       0.0f,
                       1.0f);
  RNA_def_property_update(prop, 0, "rna_Modifier_update");

  prop = RNA_def_float(srna,
                       "mix_limit",
                       1.0f,
                       0.0f,
                       DEG2RADF(180.0f),
                       "Max Angle",
                       "Maximum angle between old and new normals",
                       0.0f,
                       DEG2RADF(180.0f));
  RNA_def_property_subtype(prop, PROP_ANGLE);
  RNA_def_property_update(prop, 0, "rna_Modifier_update");

  prop = RNA_def_property(srna, "no_polynors_fix", PROP_BOOLEAN, PROP_NONE);
  RNA_def_property_boolean_sdna(prop, NULL, "flag", MOD_NORMALEDIT_NO_POLYNORS_FIX);
  RNA_def_property_boolean_default(prop, false);
  RNA_def_property_ui_text(prop,
                           "Lock Polygon Normals",
                           "Do not flip polygons when their normals are not consistent "
                           "with their newly computed custom vertex normals");
  RNA_def_property_update(prop, 0, "rna_Modifier_update");

  prop = RNA_def_property(srna, "vertex_group", PROP_STRING, PROP_NONE);
  RNA_def_property_string_sdna(prop, NULL, "defgrp_name");
  RNA_def_property_ui_text(
      prop, "Vertex Group", "Vertex group name for selecting/weighting the affected areas");
  RNA_def_property_string_funcs(prop, NULL, NULL, "rna_NormalEditModifier_defgrp_name_set");
  RNA_def_property_update(prop, 0, "rna_Modifier_update");

  prop = RNA_def_property(srna, "invert_vertex_group", PROP_BOOLEAN, PROP_NONE);
  RNA_def_property_boolean_sdna(prop, NULL, "flag", MOD_NORMALEDIT_INVERT_VGROUP);
  RNA_def_property_ui_text(prop, "Invert", "Invert vertex group influence");
  RNA_def_property_update(prop, 0, "rna_Modifier_update");

  prop = RNA_def_property(srna, "target", PROP_POINTER, PROP_NONE);
  RNA_def_property_ui_text(prop, "Target", "Target object used to affect normals");
  RNA_def_property_pointer_funcs(prop, NULL, "rna_NormalEditModifier_target_set", NULL, NULL);
  RNA_def_property_flag(prop, PROP_EDITABLE | PROP_ID_SELF_CHECK);
  RNA_def_property_update(prop, 0, "rna_Modifier_dependency_update");

  prop = RNA_def_property(srna, "use_direction_parallel", PROP_BOOLEAN, PROP_NONE);
  RNA_def_property_boolean_sdna(prop, NULL, "flag", MOD_NORMALEDIT_USE_DIRECTION_PARALLEL);
  RNA_def_property_boolean_default(prop, true);
  RNA_def_property_ui_text(prop,
                           "Parallel Normals",
                           "Use same direction for all normals, from origin to target's center "
                           "(Directional mode only)");
  RNA_def_property_update(prop, 0, "rna_Modifier_update");
}

static void rna_def_modifier_surfacedeform(BlenderRNA *brna)
{
  StructRNA *srna;
  PropertyRNA *prop;

  srna = RNA_def_struct(brna, "SurfaceDeformModifier", "Modifier");
  RNA_def_struct_ui_text(srna, "SurfaceDeform Modifier", "");
  RNA_def_struct_sdna(srna, "SurfaceDeformModifierData");
  RNA_def_struct_ui_icon(srna, ICON_MOD_MESHDEFORM);

  prop = RNA_def_property(srna, "target", PROP_POINTER, PROP_NONE);
  RNA_def_property_ui_text(prop, "Target", "Mesh object to deform with");
  RNA_def_property_pointer_funcs(
      prop, NULL, "rna_SurfaceDeformModifier_target_set", NULL, "rna_Mesh_object_poll");
  RNA_def_property_flag(prop, PROP_EDITABLE | PROP_ID_SELF_CHECK);
  RNA_def_property_update(prop, 0, "rna_Modifier_dependency_update");

  prop = RNA_def_property(srna, "falloff", PROP_FLOAT, PROP_NONE);
  RNA_def_property_range(prop, 2.0f, 16.0f);
  RNA_def_property_ui_text(
      prop, "Interpolation falloff", "Controls how much nearby polygons influence deformation");
  RNA_def_property_update(prop, 0, "rna_Modifier_update");

  prop = RNA_def_property(srna, "is_bound", PROP_BOOLEAN, PROP_NONE);
  RNA_def_property_boolean_funcs(prop, "rna_SurfaceDeformModifier_is_bound_get", NULL);
  RNA_def_property_ui_text(prop, "Bound", "Whether geometry has been bound to target mesh");
  RNA_def_property_clear_flag(prop, PROP_EDITABLE);
}

static void rna_def_modifier_weightednormal(BlenderRNA *brna)
{
  StructRNA *srna;
  PropertyRNA *prop;

  static EnumPropertyItem prop_weighting_mode_items[] = {
      {MOD_WEIGHTEDNORMAL_MODE_FACE,
       "FACE_AREA",
       0,
       "Face Area",
       "Generate face area weighted normals"},
      {MOD_WEIGHTEDNORMAL_MODE_ANGLE,
       "CORNER_ANGLE",
       0,
       "Corner Angle",
       "Generate corner angle weighted normals"},
      {MOD_WEIGHTEDNORMAL_MODE_FACE_ANGLE,
       "FACE_AREA_WITH_ANGLE",
       0,
       "Face Area And Angle",
       "Generated normals weighted by both face area and angle"},
      {0, NULL, 0, NULL, NULL},
  };

  srna = RNA_def_struct(brna, "WeightedNormalModifier", "Modifier");
  RNA_def_struct_ui_text(srna, "WeightedNormal Modifier", "");
  RNA_def_struct_sdna(srna, "WeightedNormalModifierData");
  RNA_def_struct_ui_icon(srna, ICON_MOD_NORMALEDIT);

  prop = RNA_def_property(srna, "weight", PROP_INT, PROP_NONE);
  RNA_def_property_range(prop, 1, 100);
  RNA_def_property_ui_range(prop, 1, 100, 1, -1);
  RNA_def_property_ui_text(prop,
                           "Weight",
                           "Corrective factor applied to faces' weights, 50 is neutral, "
                           "lower values increase weight of weak faces, "
                           "higher values increase weight of strong faces");
  RNA_def_property_update(prop, 0, "rna_Modifier_update");

  prop = RNA_def_property(srna, "mode", PROP_ENUM, PROP_NONE);
  RNA_def_property_enum_items(prop, prop_weighting_mode_items);
  RNA_def_property_ui_text(prop, "Weighting Mode", "Weighted vertex normal mode to use");
  RNA_def_property_update(prop, 0, "rna_Modifier_update");

  prop = RNA_def_property(srna, "thresh", PROP_FLOAT, PROP_NONE);
  RNA_def_property_range(prop, 0, 10);
  RNA_def_property_ui_range(prop, 0, 10, 1, 2);
  RNA_def_property_ui_text(
      prop, "Threshold", "Threshold value for different weights to be considered equal");
  RNA_def_property_update(prop, 0, "rna_Modifier_update");

  prop = RNA_def_property(srna, "keep_sharp", PROP_BOOLEAN, PROP_NONE);
  RNA_def_property_boolean_sdna(prop, NULL, "flag", MOD_WEIGHTEDNORMAL_KEEP_SHARP);
  RNA_def_property_ui_text(prop,
                           "Keep Sharp",
                           "Keep sharp edges as computed for default split normals, "
                           "instead of setting a single weighted normal for each vertex");
  RNA_def_property_update(prop, 0, "rna_Modifier_update");

  prop = RNA_def_property(srna, "vertex_group", PROP_STRING, PROP_NONE);
  RNA_def_property_string_sdna(prop, NULL, "defgrp_name");
  RNA_def_property_ui_text(
      prop, "Vertex Group", "Vertex group name for modifying the selected areas");
  RNA_def_property_string_funcs(prop, NULL, NULL, "rna_WeightedNormalModifier_defgrp_name_set");
  RNA_def_property_update(prop, 0, "rna_Modifier_update");

  prop = RNA_def_property(srna, "invert_vertex_group", PROP_BOOLEAN, PROP_NONE);
  RNA_def_property_boolean_sdna(prop, NULL, "flag", MOD_WEIGHTEDNORMAL_INVERT_VGROUP);
  RNA_def_property_ui_text(prop, "Invert", "Invert vertex group influence");
  RNA_def_property_update(prop, 0, "rna_Modifier_update");

  prop = RNA_def_property(srna, "face_influence", PROP_BOOLEAN, PROP_NONE);
  RNA_def_property_boolean_sdna(prop, NULL, "flag", MOD_WEIGHTEDNORMAL_FACE_INFLUENCE);
  RNA_def_property_ui_text(prop, "Face Influence", "Use influence of face for weighting");
  RNA_def_property_update(prop, 0, "rna_Modifier_update");
}

<<<<<<< HEAD
static void rna_def_modifier_vertex_snap(BlenderRNA *brna)
{
	StructRNA *srna;
	PropertyRNA *prop;

	static EnumPropertyItem prop_deform_space_items[] = {
		{MOD_VSNAP_LOCAL, "LOCAL", 0, "Local", "Pull verts from target local space"},
		{MOD_VSNAP_WORLD, "WORLD", 0, "World", "Pull verts from target world space"},
		{0, NULL, 0, NULL, NULL}
	};

	static EnumPropertyItem prop_binding_type_items[] = {
		{MOD_VSNAP_BIND_INDEX,   "INDEX",   0, "By Index",   "Use original vertex indices"},
		{MOD_VSNAP_BIND_CLOSEST, "CLOSEST", 0, "By Closest", "Bind to the closest vertex on the target"},
    //!TODO:
		// {MOD_VSNAP_BIND_NORMAL,  "NORMAL",  0, "By Normal",  "Bind to the closest vertex by comparing normals"},
		{0, NULL, 0, NULL, NULL}
	};

	srna = RNA_def_struct(brna, "VertexSnapModifier", "Modifier");
	RNA_def_struct_ui_text(srna, "Vertex Snap Modifier", "Vertex Snap Modifier");
	RNA_def_struct_sdna(srna, "VertexSnapModifierData");
	RNA_def_struct_ui_icon(srna, ICON_SNAP_VERTEX);

	prop = RNA_def_property(srna, "target", PROP_POINTER, PROP_NONE);
	RNA_def_property_ui_text(prop, "Target", "Target for snapping");
	RNA_def_property_pointer_funcs(prop, NULL, "rna_VertexSnapModifier_target_set", NULL, "rna_Mesh_object_poll");
	RNA_def_property_flag(prop, PROP_EDITABLE | PROP_ID_SELF_CHECK);
	RNA_def_property_update(prop, 0, "rna_Modifier_dependency_update");

	prop = RNA_def_property(srna, "vertex_group", PROP_STRING, PROP_NONE);
	RNA_def_property_string_sdna(prop, NULL, "vertex_group");
	RNA_def_property_ui_text(prop, "Vertex Group", "Vertex group name for selecting/weighting the affected areas");
	RNA_def_property_string_funcs(prop, NULL, NULL, "rna_VertexSnapModifier_vertex_group_set");
	RNA_def_property_update(prop, 0, "rna_Modifier_update");

	prop = RNA_def_property(srna, "blend", PROP_FLOAT, PROP_NONE);
	RNA_def_property_float_sdna(prop, NULL, "blend");
	RNA_def_property_range(prop, 0.0f, 1.0f);
	RNA_def_property_ui_range(prop, 0.0f, 1.0f, 1, 3);
  RNA_def_property_float_default(prop, 1.0f);
  RNA_def_property_ui_text(prop, "Blend", "Blending amount");
	RNA_def_property_update(prop, 0, "rna_Modifier_update");

	prop = RNA_def_property(srna, "deform_space", PROP_ENUM, PROP_NONE);
	RNA_def_property_enum_sdna(prop, NULL, "deform_space");
	RNA_def_property_enum_items(prop, prop_deform_space_items);
	// RNA_def_property_enum_funcs(prop, NULL, "rna_VertexSnapModifier_deform_space_set", NULL);
	RNA_def_property_ui_text(prop, "Deform Space", "Pull vertices in local or world space");
	RNA_def_property_update(prop, 0, "rna_Modifier_update");

	prop = RNA_def_property(srna, "binding_type", PROP_ENUM, PROP_NONE);
	RNA_def_property_enum_sdna(prop, NULL, "binding_type");
	RNA_def_property_enum_items(prop, prop_binding_type_items);
	// RNA_def_property_enum_funcs(prop, NULL, "rna_VertexSnapModifier_binding_type_set", NULL);
	RNA_def_property_ui_text(prop, "Binding Style", "How to bind vertices on deforming object to target");
	RNA_def_property_update(prop, 0, "rna_Modifier_update");

	prop = RNA_def_property(srna, "binding_distance", PROP_FLOAT, PROP_NONE);
	RNA_def_property_float_sdna(prop, NULL, "binding_distance");
	RNA_def_property_range(prop, 0.0f, 65535.0f);
	RNA_def_property_ui_range(prop, 0.0f, 100.0f, 1, 3);
	RNA_def_property_float_default(prop, 64.0f);
	RNA_def_property_ui_text(prop, "Binding Distance", "How far to search when generating bindings (squared)");
	RNA_def_property_update(prop, 0, "rna_Modifier_update");

	// prop = RNA_def_property(srna, "is_bound", PROP_INT, PROP_NONE);
	// RNA_def_property_int_sdna(prop, NULL, "is_bound");
	// RNA_def_property_int_default(prop, 0);
	// RNA_def_property_ui_text(prop, "Is Bound", "Flag for determining when a rebind needs to occur");
	// RNA_def_property_update(prop, 0, "rna_Modifier_update");
	prop = RNA_def_property(srna, "is_bound", PROP_BOOLEAN, PROP_NONE);
	RNA_def_property_boolean_funcs(prop, "rna_VertexSnapModifier_is_bound_get", NULL);
	RNA_def_property_ui_text(prop, "Is Bound", "Flag for determining when a rebind needs to occur");
	RNA_def_property_clear_flag(prop, PROP_EDITABLE);

	prop = RNA_def_property(srna, "bind", PROP_BOOLEAN, PROP_NONE);
	RNA_def_property_boolean_sdna(prop, NULL, "flags", MOD_VSNAP_NEEDS_BIND);
	RNA_def_property_ui_text(
		prop, "bind", "Forces a bind / rebind on the mesh");
	RNA_def_property_update(prop, 0, "rna_Modifier_update");

	prop = RNA_def_property(srna, "unbind", PROP_BOOLEAN, PROP_NONE);
	RNA_def_property_boolean_sdna(prop, NULL, "flags", MOD_VSNAP_NEEDS_UNBIND);
	RNA_def_property_ui_text(
		prop, "unbind", "Forces an unbind on the mesh");
	RNA_def_property_update(prop, 0, "rna_Modifier_update");

=======
static void rna_def_modifier_openvdb(BlenderRNA *brna)
{
  StructRNA *srna;
  PropertyRNA *prop;

  static EnumPropertyItem grid_items[] = {{0, "NONE", 0, "None", "Don't use any grid"},
                                          {0, NULL, 0, NULL, NULL}};

  static EnumPropertyItem axis_items[] = {{MOD_OVDB_AXIS_X, "X", 0, "X", ""},
                                          {MOD_OVDB_AXIS_Y, "Y", 0, "Y", ""},
                                          {MOD_OVDB_AXIS_Z, "Z", 0, "Z", ""},
                                          {MOD_OVDB_AXIS_MIN_X, "MIN_X", 0, "-X", ""},
                                          {MOD_OVDB_AXIS_MIN_Y, "MIN_Y", 0, "-Y", ""},
                                          {MOD_OVDB_AXIS_MIN_Z, "MIN_Z", 0, "-Z", ""},
                                          {0, NULL, 0, NULL, NULL}};

  static EnumPropertyItem numeric_display_items[] = {
      {MOD_OVDB_NUM_NONE, "NONE", 0, "None", ""},
      {MOD_OVDB_NUM_DENSITY, "DENSITY", 0, "Density", ""},
      {MOD_OVDB_NUM_HEAT, "HEAT", 0, "Heat", ""},
      {MOD_OVDB_NUM_FLAME, "FLAME", 0, "Flame", ""},
      {MOD_OVDB_NUM_COLOR, "COLOR", 0, "Color", ""},
      {0, NULL, 0, NULL, NULL}};

  srna = RNA_def_struct(brna, "OpenVDBModifier", "Modifier");
  RNA_def_struct_ui_text(srna, "OpenVDB Modifier", "");
  RNA_def_struct_sdna(srna, "OpenVDBModifierData");
  RNA_def_struct_ui_icon(srna, ICON_MOD_SMOKE);

  prop = RNA_def_property(srna, "filepath", PROP_STRING, PROP_FILEPATH);
  RNA_def_property_ui_text(prop, "File Path", "Path to OpenVDB cache file");
  RNA_def_property_update(prop, 0, "rna_OpenVDBModifier_update");

  prop = RNA_def_property(srna, "abs_path", PROP_STRING, PROP_FILEPATH);
  RNA_def_property_clear_flag(prop, PROP_EDITABLE);
  RNA_def_property_ui_text(prop, "Abs Path", "Absolute path to OpenVDB cache file");

  prop = RNA_def_property(srna, "density", PROP_ENUM, PROP_NONE);
  RNA_def_property_enum_items(prop, grid_items);
  RNA_def_property_enum_funcs(prop,
                              "rna_OpenVDBModifier_density_grid_get",
                              "rna_OpenVDBModifier_density_grid_set",
                              "rna_OpenVDBModifier_grid_itemf");
  RNA_def_property_ui_text(prop, "Density Grid", "Name of the grid to be used for density");
  RNA_def_property_update(prop, 0, "rna_OpenVDBModifier_update");

  prop = RNA_def_property(srna, "heat", PROP_ENUM, PROP_NONE);
  RNA_def_property_enum_items(prop, grid_items);
  RNA_def_property_enum_funcs(prop,
                              "rna_OpenVDBModifier_heat_grid_get",
                              "rna_OpenVDBModifier_heat_grid_set",
                              "rna_OpenVDBModifier_grid_itemf");
  RNA_def_property_ui_text(prop, "Heat Grid", "Name of the grid to be used for heat");
  RNA_def_property_update(prop, 0, "rna_OpenVDBModifier_update");

  prop = RNA_def_property(srna, "flame", PROP_ENUM, PROP_NONE);
  RNA_def_property_enum_items(prop, grid_items);
  RNA_def_property_enum_funcs(prop,
                              "rna_OpenVDBModifier_flame_grid_get",
                              "rna_OpenVDBModifier_flame_grid_set",
                              "rna_OpenVDBModifier_grid_itemf");
  RNA_def_property_ui_text(prop, "Flame Grid", "Name of the grid to be used for flame");
  RNA_def_property_update(prop, 0, "rna_OpenVDBModifier_update");

  prop = RNA_def_property(srna, "color1", PROP_ENUM, PROP_NONE);
  RNA_def_property_enum_items(prop, grid_items);
  RNA_def_property_enum_funcs(prop,
                              "rna_OpenVDBModifier_color1_grid_get",
                              "rna_OpenVDBModifier_color1_grid_set",
                              "rna_OpenVDBModifier_grid_itemf");
  RNA_def_property_ui_text(prop, "Color Grid", "Name of the grid to be used for color");
  RNA_def_property_update(prop, 0, "rna_OpenVDBModifier_update");

  prop = RNA_def_property(srna, "color2", PROP_ENUM, PROP_NONE);
  RNA_def_property_enum_items(prop, grid_items);
  RNA_def_property_enum_funcs(prop,
                              "rna_OpenVDBModifier_color2_grid_get",
                              "rna_OpenVDBModifier_color2_grid_set",
                              "rna_OpenVDBModifier_grid_itemf");
  RNA_def_property_ui_text(
      prop, "Color Grid", "Name of the grid to be used for the second color component");
  RNA_def_property_update(prop, 0, "rna_OpenVDBModifier_update");

  prop = RNA_def_property(srna, "color3", PROP_ENUM, PROP_NONE);
  RNA_def_property_enum_items(prop, grid_items);
  RNA_def_property_enum_funcs(prop,
                              "rna_OpenVDBModifier_color3_grid_get",
                              "rna_OpenVDBModifier_color3_grid_set",
                              "rna_OpenVDBModifier_grid_itemf");
  RNA_def_property_ui_text(
      prop, "Color Grid", "Name of the grid to be used for the third color component");
  RNA_def_property_update(prop, 0, "rna_OpenVDBModifier_update");

  prop = RNA_def_property(srna, "velocity1", PROP_ENUM, PROP_NONE);
  RNA_def_property_enum_items(prop, grid_items);
  RNA_def_property_enum_funcs(prop,
                              "rna_OpenVDBModifier_velocity1_grid_get",
                              "rna_OpenVDBModifier_velocity1_grid_set",
                              "rna_OpenVDBModifier_grid_itemf");
  RNA_def_property_ui_text(prop, "Velocity Grid", "Name of the grid to be used for velocity");
  RNA_def_property_update(prop, 0, "rna_OpenVDBModifier_update");

  prop = RNA_def_property(srna, "velocity2", PROP_ENUM, PROP_NONE);
  RNA_def_property_enum_items(prop, grid_items);
  RNA_def_property_enum_funcs(prop,
                              "rna_OpenVDBModifier_velocity2_grid_get",
                              "rna_OpenVDBModifier_velocity2_grid_set",
                              "rna_OpenVDBModifier_grid_itemf");
  RNA_def_property_ui_text(
      prop, "Velocity Grid", "Name of the grid to be used for the second velocity component");
  RNA_def_property_update(prop, 0, "rna_OpenVDBModifier_update");

  prop = RNA_def_property(srna, "velocity3", PROP_ENUM, PROP_NONE);
  RNA_def_property_enum_items(prop, grid_items);
  RNA_def_property_enum_funcs(prop,
                              "rna_OpenVDBModifier_velocity3_grid_get",
                              "rna_OpenVDBModifier_velocity3_grid_set",
                              "rna_OpenVDBModifier_grid_itemf");
  RNA_def_property_ui_text(
      prop, "Velocity Grid", "Name of the grid to be used for the third velocity component");
  RNA_def_property_update(prop, 0, "rna_OpenVDBModifier_update");

  prop = RNA_def_property(srna, "up_axis", PROP_ENUM, PROP_NONE);
  RNA_def_property_enum_items(prop, axis_items);
  RNA_def_property_ui_text(prop, "Up Axis", "Axis to point upwards");
  RNA_def_property_update(prop, 0, "rna_OpenVDBModifier_update");

  prop = RNA_def_property(srna, "front_axis", PROP_ENUM, PROP_NONE);
  RNA_def_property_enum_items(prop, axis_items);
  RNA_def_property_ui_text(prop, "Forward Axis", "Axis to point forwards");
  RNA_def_property_update(prop, 0, "rna_OpenVDBModifier_update");

  prop = RNA_def_property(srna, "smoke", PROP_POINTER, PROP_NONE);
  RNA_def_property_ui_text(prop, "Smoke", "");

  prop = RNA_def_property(srna, "frame_offset", PROP_INT, PROP_NONE);
  RNA_def_property_ui_text(prop, "Frame Offset", "Offset frame number to read from cache");
  RNA_def_property_update(prop, 0, "rna_OpenVDBModifier_update");

  prop = RNA_def_property(srna, "frame_override", PROP_INT, PROP_NONE);
  RNA_def_property_ui_text(prop, "Frame Override", "Override frame number to read from cache");
  RNA_def_property_update(prop, 0, "rna_OpenVDBModifier_update");

  prop = RNA_def_property(srna, "frame_start", PROP_INT, PROP_NONE);
  RNA_def_property_ui_text(prop, "Frame Start", "Frame on which to start displaying the cache");
  RNA_def_property_int_funcs(
      prop, "rna_OpenVDBModifier_frame_start_get", "rna_OpenVDBModifier_frame_start_set", NULL);
  RNA_def_property_update(prop, 0, "rna_OpenVDBModifier_update");

  prop = RNA_def_property(srna, "frame_end", PROP_INT, PROP_NONE);
  RNA_def_property_ui_text(prop, "Frame End", "Frame on which to stop displaying the cache");
  RNA_def_property_int_funcs(
      prop, "rna_OpenVDBModifier_frame_end_get", "rna_OpenVDBModifier_frame_end_set", NULL);
  RNA_def_property_update(prop, 0, "rna_OpenVDBModifier_update");

  prop = RNA_def_property(srna, "simplify_level", PROP_INT, PROP_NONE);
  RNA_def_property_int_sdna(prop, NULL, "simplify");
  RNA_def_property_ui_range(prop, 0, SHRT_MAX, 1, -1);
  RNA_def_property_ui_text(prop, "Simplify Level", "Increase performance by displaying lower res");
  RNA_def_property_update(prop, 0, "rna_OpenVDBModifier_update");

  prop = RNA_def_property(srna, "hide_volume", PROP_BOOLEAN, PROP_NONE);
  RNA_def_property_boolean_sdna(prop, NULL, "flags", MOD_OPENVDB_HIDE_VOLUME);
  RNA_def_property_ui_text(prop, "Hide Volume", "Display only bounding box (faster playback)");
  RNA_def_property_update(prop, 0, "rna_OpenVDBModifier_update");

  prop = RNA_def_property(srna, "hide_unselected", PROP_BOOLEAN, PROP_NONE);
  RNA_def_property_boolean_sdna(prop, NULL, "flags", MOD_OPENVDB_HIDE_UNSELECTED);
  RNA_def_property_ui_text(
      prop, "Hide Unselected", "Display only bounding box if not selected (faster playback)");
  RNA_def_property_update(prop, 0, "rna_OpenVDBModifier_update");

  prop = RNA_def_property(srna, "use_frame_override", PROP_BOOLEAN, PROP_NONE);
  RNA_def_property_boolean_sdna(prop, NULL, "flags", MOD_OPENVDB_OVERRIDE_FRAME);
  RNA_def_property_ui_text(prop, "Use Override", "Use manual frame override");
  RNA_def_property_update(prop, 0, "rna_OpenVDBModifier_update");

  prop = RNA_def_property(srna, "use_split_color", PROP_BOOLEAN, PROP_NONE);
  RNA_def_property_boolean_sdna(prop, NULL, "flags", MOD_OPENVDB_SPLIT_COLOR);
  RNA_def_property_ui_text(prop, "Split Color", "Input color grids by individual channel");
  RNA_def_property_update(prop, 0, "rna_OpenVDBModifier_update");

  prop = RNA_def_property(srna, "use_split_velocity", PROP_BOOLEAN, PROP_NONE);
  RNA_def_property_boolean_sdna(prop, NULL, "flags", MOD_OPENVDB_SPLIT_VELOCITY);
  RNA_def_property_ui_text(prop, "Split Velocity", "Input velocity grids by individual channel");
  RNA_def_property_update(prop, 0, "rna_OpenVDBModifier_update");

  prop = RNA_def_property(srna, "show_axis_convert", PROP_BOOLEAN, PROP_NONE);
  RNA_def_property_boolean_funcs(prop, "rna_OpenVDBModifier_show_axis_convert_get", NULL);
  RNA_def_property_clear_flag(prop, PROP_EDITABLE);

  prop = RNA_def_property(srna, "simplify_render", PROP_BOOLEAN, PROP_NONE);
  RNA_def_property_boolean_sdna(prop, NULL, "flags", MOD_OPENVDB_SIMPLIFY_RENDER);
  RNA_def_property_ui_text(prop, "Simplify Render", "Use simplification level in render");

  prop = RNA_def_property(srna, "in_memory_render", PROP_BOOLEAN, PROP_NONE);
  RNA_def_property_boolean_sdna(prop, NULL, "flags", MOD_OPENVDB_IN_MEMORY_RENDER);
  RNA_def_property_ui_text(prop, "In Memory Render", "Render with loading the entire volume into memory");

  prop = RNA_def_property(srna, "max_density", PROP_FLOAT, PROP_NONE);
  RNA_def_property_clear_flag(prop, PROP_EDITABLE);

  prop = RNA_def_property(srna, "max_heat", PROP_FLOAT, PROP_NONE);
  RNA_def_property_clear_flag(prop, PROP_EDITABLE);

  prop = RNA_def_property(srna, "max_flame", PROP_FLOAT, PROP_NONE);
  RNA_def_property_clear_flag(prop, PROP_EDITABLE);

  prop = RNA_def_property(srna, "max_color", PROP_FLOAT, PROP_NONE);
  RNA_def_property_clear_flag(prop, PROP_EDITABLE);

  prop = RNA_def_property(srna, "max_velocity", PROP_FLOAT, PROP_NONE);
  RNA_def_property_clear_flag(prop, PROP_EDITABLE);

  prop = RNA_def_property(srna, "numeric_display", PROP_ENUM, PROP_NONE);
  RNA_def_property_enum_items(prop, numeric_display_items);
  RNA_def_property_ui_text(
      prop, "Display Values", "Values to display numerically in the viewport");
  RNA_def_property_update(prop, 0, "rna_OpenVDBModifier_viewport_update");

  prop = RNA_def_property(srna, "density_min", PROP_FLOAT, PROP_NONE);
  RNA_def_property_ui_text(prop, "Min Density", "Minimum threshold for density display");
  RNA_def_property_update(prop, 0, "rna_OpenVDBModifier_viewport_update");

  prop = RNA_def_property(srna, "density_max", PROP_FLOAT, PROP_NONE);
  RNA_def_property_ui_text(prop, "Max Density", "Maximum threshold for density display");
  RNA_def_property_update(prop, 0, "rna_OpenVDBModifier_viewport_update");

  prop = RNA_def_property(srna, "flame_min", PROP_FLOAT, PROP_NONE);
  RNA_def_property_ui_text(prop, "Min Flame", "Minimum threshold for flame display");
  RNA_def_property_update(prop, 0, "rna_OpenVDBModifier_viewport_update");

  prop = RNA_def_property(srna, "flame_max", PROP_FLOAT, PROP_NONE);
  RNA_def_property_ui_text(prop, "Max Flame", "Maximum threshold for flame display");
  RNA_def_property_update(prop, 0, "rna_OpenVDBModifier_viewport_update");

  prop = RNA_def_property(srna, "display_thickness", PROP_FLOAT, PROP_NONE);
  RNA_def_property_ui_text(
      prop, "Density Thickness", "Thickness of smoke drawing in the viewport");
  RNA_def_property_float_funcs(prop,
                               "rna_OpenVDBModifier_display_thickness_get",
                               "rna_OpenVDBModifier_display_thickness_set",
                               NULL);
  RNA_def_property_range(prop, 0.001, 1000.0);
  RNA_def_property_ui_range(prop, 0.1, 100.0, 0.1, 3);
  RNA_def_property_update(prop, 0, "rna_OpenVDBModifier_viewport_update");

  prop = RNA_def_property(srna, "flame_thickness", PROP_FLOAT, PROP_NONE);
  RNA_def_property_ui_text(prop, "Flame Thickness", "Thickness of flame drawing in the viewport");
  RNA_def_property_update(prop, 0, "rna_OpenVDBModifier_viewport_update");
>>>>>>> 4efc0d98
}

void RNA_def_modifier(BlenderRNA *brna)
{
  StructRNA *srna;
  PropertyRNA *prop;

  /* data */
  srna = RNA_def_struct(brna, "Modifier", NULL);
  RNA_def_struct_ui_text(srna, "Modifier", "Modifier affecting the geometry data of an object");
  RNA_def_struct_refine_func(srna, "rna_Modifier_refine");
  RNA_def_struct_path_func(srna, "rna_Modifier_path");
  RNA_def_struct_sdna(srna, "ModifierData");

  /* strings */
  prop = RNA_def_property(srna, "name", PROP_STRING, PROP_NONE);
  RNA_def_property_string_funcs(prop, NULL, NULL, "rna_Modifier_name_set");
  RNA_def_property_ui_text(prop, "Name", "Modifier name");
  RNA_def_property_update(prop, NC_OBJECT | ND_MODIFIER | NA_RENAME, NULL);
  RNA_def_struct_name_property(srna, prop);

  /* enums */
  prop = RNA_def_property(srna, "type", PROP_ENUM, PROP_NONE);
  RNA_def_property_clear_flag(prop, PROP_EDITABLE);
  RNA_def_property_enum_sdna(prop, NULL, "type");
  RNA_def_property_enum_items(prop, rna_enum_object_modifier_type_items);
  RNA_def_property_ui_text(prop, "Type", "");

  /* flags */
  prop = RNA_def_property(srna, "show_viewport", PROP_BOOLEAN, PROP_NONE);
  RNA_def_property_boolean_sdna(prop, NULL, "mode", eModifierMode_Realtime);
  RNA_def_property_ui_text(prop, "Realtime", "Display modifier in viewport");
  RNA_def_property_flag(prop, PROP_LIB_EXCEPTION);
  RNA_def_property_override_flag(prop, PROPOVERRIDE_OVERRIDABLE_LIBRARY);
  RNA_def_property_update(prop, 0, "rna_Modifier_update");
  RNA_def_property_ui_icon(prop, ICON_RESTRICT_VIEW_ON, 1);

  prop = RNA_def_property(srna, "show_render", PROP_BOOLEAN, PROP_NONE);
  RNA_def_property_boolean_sdna(prop, NULL, "mode", eModifierMode_Render);
  RNA_def_property_override_flag(prop, PROPOVERRIDE_OVERRIDABLE_LIBRARY);
  RNA_def_property_ui_text(prop, "Render", "Use modifier during render");
  RNA_def_property_ui_icon(prop, ICON_RESTRICT_RENDER_ON, 1);
  RNA_def_property_update(prop, NC_OBJECT | ND_MODIFIER, NULL);

  prop = RNA_def_property(srna, "show_in_editmode", PROP_BOOLEAN, PROP_NONE);
  RNA_def_property_boolean_sdna(prop, NULL, "mode", eModifierMode_Editmode);
  RNA_def_property_ui_text(prop, "Edit Mode", "Display modifier in Edit mode");
  RNA_def_property_update(prop, 0, "rna_Modifier_update");
  RNA_def_property_ui_icon(prop, ICON_EDITMODE_HLT, 0);

  prop = RNA_def_property(srna, "show_on_cage", PROP_BOOLEAN, PROP_NONE);
  RNA_def_property_boolean_sdna(prop, NULL, "mode", eModifierMode_OnCage);
  RNA_def_property_ui_text(prop, "On Cage", "Adjust edit cage to modifier result");
  RNA_def_property_ui_icon(prop, ICON_MESH_DATA, 0);
  RNA_def_property_update(prop, 0, "rna_Modifier_update");

  prop = RNA_def_property(srna, "show_expanded", PROP_BOOLEAN, PROP_NONE);
  RNA_def_property_flag(prop, PROP_NO_DEG_UPDATE);
  RNA_def_property_boolean_sdna(prop, NULL, "mode", eModifierMode_Expanded);
  RNA_def_property_override_flag(prop, PROPOVERRIDE_OVERRIDABLE_LIBRARY);
  RNA_def_property_ui_text(prop, "Expanded", "Set modifier expanded in the user interface");
  RNA_def_property_ui_icon(prop, ICON_DISCLOSURE_TRI_RIGHT, 1);

  prop = RNA_def_property(srna, "use_apply_on_spline", PROP_BOOLEAN, PROP_NONE);
  RNA_def_property_boolean_sdna(prop, NULL, "mode", eModifierMode_ApplyOnSpline);
  RNA_def_property_ui_text(
      prop,
      "Apply on spline",
      "Apply this and all preceding deformation modifiers on splines' points rather than "
      "on filled curve/surface");
  RNA_def_property_ui_icon(prop, ICON_SURFACE_DATA, 0);
  RNA_def_property_update(prop, 0, "rna_Modifier_update");

  /* types */
  rna_def_modifier_subsurf(brna);
  rna_def_modifier_lattice(brna);
  rna_def_modifier_curve(brna);
  rna_def_modifier_build(brna);
  rna_def_modifier_mirror(brna);
  rna_def_modifier_decimate(brna);
  rna_def_modifier_wave(brna);
  rna_def_modifier_armature(brna);
  rna_def_modifier_hook(brna);
  rna_def_modifier_softbody(brna);
  rna_def_modifier_boolean(brna);
  rna_def_modifier_array(brna);
  rna_def_modifier_edgesplit(brna);
  rna_def_modifier_displace(brna);
  rna_def_modifier_uvproject(brna);
  rna_def_modifier_smooth(brna);
  rna_def_modifier_correctivesmooth(brna);
  rna_def_modifier_cast(brna);
  rna_def_modifier_meshdeform(brna);
  rna_def_modifier_particlesystem(brna);
  rna_def_modifier_particleinstance(brna);
  rna_def_modifier_explode(brna);
  rna_def_modifier_cloth(brna);
  rna_def_modifier_collision(brna);
  rna_def_modifier_bevel(brna);
  rna_def_modifier_shrinkwrap(brna);
  rna_def_modifier_fluidsim(brna);
  rna_def_modifier_mask(brna);
  rna_def_modifier_simpledeform(brna);
  rna_def_modifier_warp(brna);
  rna_def_modifier_multires(brna);
  rna_def_modifier_surface(brna);
  rna_def_modifier_smoke(brna);
  rna_def_modifier_solidify(brna);
  rna_def_modifier_screw(brna);
  rna_def_modifier_uvwarp(brna);
  rna_def_modifier_weightvgedit(brna);
  rna_def_modifier_weightvgmix(brna);
  rna_def_modifier_weightvgproximity(brna);
  rna_def_modifier_dynamic_paint(brna);
  rna_def_modifier_ocean(brna);
  rna_def_modifier_remesh(brna);
  rna_def_modifier_skin(brna);
  rna_def_modifier_laplaciansmooth(brna);
  rna_def_modifier_triangulate(brna);
  rna_def_modifier_meshcache(brna);
  rna_def_modifier_laplaciandeform(brna);
  rna_def_modifier_wireframe(brna);
  rna_def_modifier_datatransfer(brna);
  rna_def_modifier_normaledit(brna);
  rna_def_modifier_meshseqcache(brna);
  rna_def_modifier_surfacedeform(brna);
  rna_def_modifier_weightednormal(brna);
<<<<<<< HEAD
  rna_def_modifier_vertex_snap(brna);
=======
  rna_def_modifier_openvdb(brna);
>>>>>>> 4efc0d98
}

#endif<|MERGE_RESOLUTION|>--- conflicted
+++ resolved
@@ -580,13 +580,10 @@
       return &RNA_SurfaceDeformModifier;
     case eModifierType_WeightedNormal:
       return &RNA_WeightedNormalModifier;
-<<<<<<< HEAD
-		case eModifierType_VertexSnap:
-			return &RNA_VertexSnapModifier;
-=======
+    case eModifierType_VertexSnap:
+	  return &RNA_VertexSnapModifier;
     case eModifierType_OpenVDB:
       return &RNA_OpenVDBModifier;
->>>>>>> 4efc0d98
     /* Default */
     case eModifierType_None:
     case eModifierType_ShapeKey:
@@ -1440,12 +1437,12 @@
   CLAMP_MIN(psmd->psys, 1);
 }
 
-<<<<<<< HEAD
 static void rna_MeshSequenceCache_attrs_begin(CollectionPropertyIterator *iter, PointerRNA *ptr)
 {
   MeshSeqCacheModifierData *mcmd = (MeshSeqCacheModifierData *)ptr->data;
   rna_iterator_array_begin(iter, (void *)mcmd->attr_names, sizeof(*mcmd->attr_names), mcmd->num_attr, 0, NULL);
-=======
+}
+
 static void rna_OpenVDBModifier_set_grid_chanels(OpenVDBModifierData *vdbmd, char grid[3][64])
 {
   char name[64];
@@ -1864,7 +1861,6 @@
   SmokeDomainSettings *sds = smd->domain;
 
   sds->display_thickness = value;
->>>>>>> 4efc0d98
 }
 
 #else
@@ -6389,7 +6385,6 @@
   RNA_def_property_update(prop, 0, "rna_Modifier_update");
 }
 
-<<<<<<< HEAD
 static void rna_def_modifier_vertex_snap(BlenderRNA *brna)
 {
 	StructRNA *srna;
@@ -6477,8 +6472,8 @@
 	RNA_def_property_ui_text(
 		prop, "unbind", "Forces an unbind on the mesh");
 	RNA_def_property_update(prop, 0, "rna_Modifier_update");
-
-=======
+}
+
 static void rna_def_modifier_openvdb(BlenderRNA *brna)
 {
   StructRNA *srna;
@@ -6729,7 +6724,6 @@
   prop = RNA_def_property(srna, "flame_thickness", PROP_FLOAT, PROP_NONE);
   RNA_def_property_ui_text(prop, "Flame Thickness", "Thickness of flame drawing in the viewport");
   RNA_def_property_update(prop, 0, "rna_OpenVDBModifier_viewport_update");
->>>>>>> 4efc0d98
 }
 
 void RNA_def_modifier(BlenderRNA *brna)
@@ -6857,11 +6851,8 @@
   rna_def_modifier_meshseqcache(brna);
   rna_def_modifier_surfacedeform(brna);
   rna_def_modifier_weightednormal(brna);
-<<<<<<< HEAD
   rna_def_modifier_vertex_snap(brna);
-=======
   rna_def_modifier_openvdb(brna);
->>>>>>> 4efc0d98
 }
 
 #endif