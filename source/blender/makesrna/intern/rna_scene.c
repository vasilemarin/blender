--- conflicted
+++ resolved
@@ -6121,7 +6121,6 @@
 	RNA_def_property_struct_type(prop, "SceneCollection");
 	RNA_def_property_ui_text(prop, "Master Collection", "Collection that contains all other collections");
 
-<<<<<<< HEAD
 	/* Interface */
 	prop = RNA_def_property(srna, "show_view_layer_overrides_scene_property", PROP_BOOLEAN, PROP_NONE);
 	RNA_def_property_boolean_negative_sdna(prop, NULL, "flag", SCE_DYN_OVERRIDE_HIDE_SCENE_PROPS);
@@ -6146,13 +6145,12 @@
 	                         "Show collection properties overrides for active set");
 	RNA_def_property_ui_icon(prop, ICON_TRIA_RIGHT, 1);
 	RNA_def_property_update(prop, NC_SCENE | ND_DYN_OVERRIDES, NULL);
-=======
+
 	/* Scene Display */
 	prop = RNA_def_property(srna, "display", PROP_POINTER, PROP_NONE);
 	RNA_def_property_pointer_sdna(prop, NULL, "display");
 	RNA_def_property_struct_type(prop, "SceneDisplay");
 	RNA_def_property_ui_text(prop, "Scene Display", "Scene display settings for 3d viewport");
->>>>>>> 828a3d89
 
 	/* Nestled Data  */
 	/* *** Non-Animated *** */
