--- conflicted
+++ resolved
@@ -7244,7 +7244,6 @@
       prop, "Sprite Threshold", "Brightness threshold for using sprite base depth of field");
   RNA_def_property_range(prop, 0.0f, 100000.0f);
   RNA_def_property_ui_range(prop, 0.0f, 10.0f, 10, 2);
-<<<<<<< HEAD
   RNA_def_property_override_flag(prop, PROPOVERRIDE_OVERRIDABLE_LIBRARY);
   RNA_def_property_update(prop, NC_SCENE | ND_RENDER_OPTIONS, NULL);
 
@@ -7258,21 +7257,6 @@
   RNA_def_property_override_flag(prop, PROPOVERRIDE_OVERRIDABLE_LIBRARY);
   RNA_def_property_update(prop, NC_SCENE | ND_RENDER_OPTIONS, NULL);
 
-=======
-  RNA_def_property_override_flag(prop, PROPOVERRIDE_OVERRIDABLE_LIBRARY);
-  RNA_def_property_update(prop, NC_SCENE | ND_RENDER_OPTIONS, NULL);
-
-  prop = RNA_def_property(srna, "bokeh_neighbor_max", PROP_FLOAT, PROP_FACTOR);
-  RNA_def_property_ui_text(prop,
-                           "Neighbor Rejection",
-                           "Maximum brightness to consider when rejecting bokeh sprites "
-                           "based on neighborhood (lower is faster)");
-  RNA_def_property_range(prop, 0.0f, 100000.0f);
-  RNA_def_property_ui_range(prop, 0.0f, 40.0f, 10, 2);
-  RNA_def_property_override_flag(prop, PROPOVERRIDE_OVERRIDABLE_LIBRARY);
-  RNA_def_property_update(prop, NC_SCENE | ND_RENDER_OPTIONS, NULL);
-
->>>>>>> 9e007b46
   prop = RNA_def_property(srna, "bokeh_denoise_fac", PROP_FLOAT, PROP_FACTOR);
   RNA_def_property_ui_text(
       prop, "Denoise Amount", "Amount of flicker removal applied to bokeh highlights");
