--- conflicted
+++ resolved
@@ -79,21 +79,6 @@
 	{0, NULL, 0, NULL, NULL}
 };
 
-<<<<<<< HEAD
-EnumPropertyItem rna_enum_render_pass_debug_type_items[] = {
-	{RENDER_PASS_DEBUG_BVH_TRAVERSED_NODES, "BVH_TRAVERSED_NODES", 0, "BVH Traversed Nodes",
-	 "Number of nodes traversed in BVH for the camera rays"},
-	{RENDER_PASS_DEBUG_BVH_TRAVERSED_INSTANCES, "BVH_TRAVERSED_INSTANCES", 0, "BVH Traversed Instances",
-	 "Number of BVH instances traversed by camera rays"},
-	{RENDER_PASS_DEBUG_BVH_INTERSECTIONS, "BVH_INTERSECTIONS", 0, "BVH Intersections",
-	 "Number of primitive intersections performed by the camera rays"},
-	{RENDER_PASS_DEBUG_RAY_BOUNCES, "RAY_BOUNCES", 0, "Ray Steps",
-	 "Number of bounces done by the main integration loop"},
-	{0, NULL, 0, NULL, NULL}
-};
-
-=======
->>>>>>> 5e9132b3
 EnumPropertyItem rna_enum_bake_pass_type_items[] = {
 	{SCE_PASS_COMBINED, "COMBINED", 0, "Combined", ""},
 	{SCE_PASS_AO, "AO", 0, "AO", ""},
