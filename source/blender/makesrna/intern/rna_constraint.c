--- conflicted
+++ resolved
@@ -1009,11 +1009,7 @@
   RNA_def_struct_ui_text(
       srna, "Armature Constraint", "Applies transformations done by the Armature modifier");
   RNA_def_struct_sdna_from(srna, "bArmatureConstraint", "data");
-<<<<<<< HEAD
   RNA_def_struct_ui_icon(srna, ICON_CON_ARMATURE);
-=======
-  RNA_def_struct_ui_icon(srna, ICON_MOD_ARMATURE);
->>>>>>> 9d6b5e23
 
   prop = RNA_def_property(srna, "targets", PROP_COLLECTION, PROP_NONE);
   RNA_def_property_collection_sdna(prop, NULL, "targets", NULL);
