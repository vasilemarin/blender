/*
 * ***** BEGIN GPL LICENSE BLOCK *****
 *
 * This program is free software; you can redistribute it and/or
 * modify it under the terms of the GNU General Public License
 * as published by the Free Software Foundation; either version 2
 * of the License, or (at your option) any later version.
 *
 * This program is distributed in the hope that it will be useful,
 * but WITHOUT ANY WARRANTY; without even the implied warranty of
 * MERCHANTABILITY or FITNESS FOR A PARTICULAR PURPOSE.  See the
 * GNU General Public License for more details.
 *
 * You should have received a copy of the GNU General Public License
 * along with this program; if not, write to the Free Software Foundation,
 * Inc., 51 Franklin Street, Fifth Floor, Boston, MA 02110-1301, USA.
 *
 * Contributor(s): Blender Foundation (2008)
 *
 * ***** END GPL LICENSE BLOCK *****
 */

/** \file blender/makesrna/intern/rna_space.c
 *  \ingroup RNA
 */

#include <stdlib.h>
#include <string.h>

#include "MEM_guardedalloc.h"

#include "BLF_translation.h"

#include "BKE_key.h"
#include "BKE_movieclip.h"
#include "BKE_node.h"
#include "BKE_screen.h"

#include "DNA_action_types.h"
#include "DNA_key_types.h"
#include "DNA_material_types.h"
#include "DNA_node_types.h"
#include "DNA_object_types.h"
#include "DNA_space_types.h"
#include "DNA_sequence_types.h"
#include "DNA_mask_types.h"
#include "DNA_view3d_types.h"

#include "RNA_access.h"
#include "RNA_define.h"

#include "rna_internal.h"

#include "WM_api.h"
#include "WM_types.h"

#include "RE_engine.h"
#include "RE_pipeline.h"

#include "ED_fileselect.h"

#include "RNA_enum_types.h"


EnumPropertyItem space_type_items[] = {
	/* empty must be here for python, is skipped for UI */
	{SPACE_EMPTY, "EMPTY", ICON_NONE, "Empty", ""},
	{SPACE_VIEW3D, "VIEW_3D", ICON_VIEW3D, "3D View", "3D viewport"},
	{0, "", ICON_NONE, NULL, NULL},
	{SPACE_TIME, "TIMELINE", ICON_TIME, "Timeline", "Timeline and playback controls"},
	{SPACE_IPO, "GRAPH_EDITOR", ICON_IPO, "Graph Editor", "Edit drivers and keyframe interpolation"},
	{SPACE_ACTION, "DOPESHEET_EDITOR", ICON_ACTION, "Dope Sheet", "Adjust timing of keyframes"},
	{SPACE_NLA, "NLA_EDITOR", ICON_NLA, "NLA Editor", "Combine and layer Actions"},
	{0, "", ICON_NONE, NULL, NULL},
	{SPACE_IMAGE, "IMAGE_EDITOR", ICON_IMAGE_COL, "UV/Image Editor", "View and edit images and UV Maps"},
	{SPACE_SEQ, "SEQUENCE_EDITOR", ICON_SEQUENCE, "Video Sequence Editor", "Video editing tools"},
	{SPACE_CLIP, "CLIP_EDITOR", ICON_CLIP, "Movie Clip Editor", "Motion tracking tools"},
	{SPACE_TEXT, "TEXT_EDITOR", ICON_TEXT, "Text Editor", "Edit scripts and in-file documentation"},
	{SPACE_NODE, "NODE_EDITOR", ICON_NODETREE, "Node Editor", "Editor for node-based shading and compositing tools"},
	{SPACE_LOGIC, "LOGIC_EDITOR", ICON_LOGIC, "Logic Editor", "Game logic editing"},
	{0, "", ICON_NONE, NULL, NULL},
	{SPACE_BUTS, "PROPERTIES", ICON_BUTS, "Properties", "Edit properties of active object and related datablocks"},
	{SPACE_OUTLINER, "OUTLINER", ICON_OOPS, "Outliner", "Overview of scene graph and all available datablocks"},
	{SPACE_USERPREF, "USER_PREFERENCES", ICON_PREFERENCES, "User Preferences", "Edit persistent configuration settings"},
	{SPACE_INFO, "INFO", ICON_INFO, "Info", "Main menu bar and list of error messages (drag down to expand and display)"},
	{0, "", ICON_NONE, NULL, NULL},
	{SPACE_FILE, "FILE_BROWSER", ICON_FILESEL, "File Browser", "Browse for files and assets"},
	{0, "", ICON_NONE, NULL, NULL},
	{SPACE_CONSOLE, "CONSOLE", ICON_CONSOLE, "Python Console", "Interactive programmatic console for advanced editing and script development"},
	{0, NULL, 0, NULL, NULL}
};

static EnumPropertyItem pivot_items_full[] = {
	{V3D_CENTER, "BOUNDING_BOX_CENTER", ICON_ROTATE, "Bounding Box Center",
	             "Pivot around bounding box center of selected object(s)"},
	{V3D_CURSOR, "CURSOR", ICON_CURSOR, "3D Cursor", "Pivot around the 3D cursor"},
	{V3D_LOCAL, "INDIVIDUAL_ORIGINS", ICON_ROTATECOLLECTION,
	            "Individual Origins", "Pivot around each object's own origin"},
	{V3D_CENTROID, "MEDIAN_POINT", ICON_ROTATECENTER, "Median Point",
	               "Pivot around the median point of selected objects"},
	{V3D_ACTIVE, "ACTIVE_ELEMENT", ICON_ROTACTIVE, "Active Element", "Pivot around active object"},
	{0, NULL, 0, NULL, NULL}
};

static EnumPropertyItem draw_channels_items[] = {
	{SI_USE_ALPHA, "COLOR_ALPHA", ICON_IMAGE_RGB_ALPHA, "Color and Alpha",
	               "Draw image with RGB colors and alpha transparency"},
	{0, "COLOR", ICON_IMAGE_RGB, "Color", "Draw image with RGB colors"},
	{SI_SHOW_ALPHA, "ALPHA", ICON_IMAGE_ALPHA, "Alpha", "Draw alpha transparency channel"},
	{SI_SHOW_ZBUF, "Z_BUFFER", ICON_IMAGE_ZDEPTH, "Z-Buffer",
	               "Draw Z-buffer associated with image (mapped from camera clip start to end)"},
	{0, NULL, 0, NULL, NULL}
};

static EnumPropertyItem transform_orientation_items[] = {
	{V3D_MANIP_GLOBAL, "GLOBAL", 0, "Global", "Align the transformation axes to world space"},
	{V3D_MANIP_LOCAL, "LOCAL", 0, "Local", "Align the transformation axes to the selected objects' local space"},
	{V3D_MANIP_NORMAL, "NORMAL", 0, "Normal",
	                   "Align the transformation axes to average normal of selected elements "
	                   "(bone Y axis for pose mode)"},
	{V3D_MANIP_GIMBAL, "GIMBAL", 0, "Gimbal", "Align each axis to the Euler rotation axis as used for input"},
	{V3D_MANIP_VIEW, "VIEW", 0, "View", "Align the transformation axes to the window"},
	// {V3D_MANIP_CUSTOM, "CUSTOM", 0, "Custom", "Use a custom transform orientation"},
	{0, NULL, 0, NULL, NULL}
};

#ifndef RNA_RUNTIME
static EnumPropertyItem autosnap_items[] = {
	{SACTSNAP_OFF, "NONE", 0, "No Auto-Snap", ""},
	/* {-1, "", 0, "", ""}, */
	{SACTSNAP_STEP, "STEP", 0, "Frame Step", "Snap to 1.0 frame intervals"},
	{SACTSNAP_TSTEP, "TIME_STEP", 0, "Second Step", "Snap to 1.0 second intervals"},
	/* {-1, "", 0, "", ""}, */
	{SACTSNAP_FRAME, "FRAME", 0, "Nearest Frame", "Snap to actual frames (nla-action time)"},
	{SACTSNAP_SECOND, "SECOND", 0, "Nearest Second", "Snap to actual seconds (nla-action time)"},
	/* {-1, "", 0, "", ""}, */
	{SACTSNAP_MARKER, "MARKER", 0, "Nearest Marker", "Snap to nearest marker"},
	{0, NULL, 0, NULL, NULL}
};
#endif

EnumPropertyItem viewport_shade_items[] = {
	{OB_BOUNDBOX, "BOUNDBOX", ICON_BBOX, "Bounding Box", "Display the object's local bounding boxes only"},
	{OB_WIRE, "WIREFRAME", ICON_WIRE, "Wireframe", "Display the object as wire edges"},
	{OB_SOLID, "SOLID", ICON_SOLID, "Solid", "Display the object solid, lit with default OpenGL lights"},
	{OB_TEXTURE, "TEXTURED", ICON_POTATO, "Texture", "Display the object solid, with a texture"},
	{OB_MATERIAL, "MATERIAL", ICON_MATERIAL_DATA, "Material", "Display objects solid, with GLSL material"},
	{OB_RENDER, "RENDERED", ICON_SMOOTH, "Rendered", "Display render preview"},
	{0, NULL, 0, NULL, NULL}
};


EnumPropertyItem clip_editor_mode_items[] = {
	{SC_MODE_TRACKING, "TRACKING", ICON_ANIM_DATA, "Tracking", "Show tracking and solving tools"},
	{SC_MODE_MASKEDIT, "MASK", ICON_MOD_MASK, "Mask", "Show mask editing tools"},
	{0, NULL, 0, NULL, NULL}
};

/* Actually populated dynamically trough a function, but helps for context-less access (e.g. doc, i18n...). */
static EnumPropertyItem buttons_context_items[] = {
	{BCONTEXT_SCENE, "SCENE", ICON_SCENE_DATA, "Scene", "Scene"},
	{BCONTEXT_RENDER, "RENDER", ICON_SCENE, "Render", "Render"},
	{BCONTEXT_RENDER_LAYER, "RENDER_LAYER", ICON_RENDERLAYERS, "Render Layers", "Render layers"},
	{BCONTEXT_WORLD, "WORLD", ICON_WORLD, "World", "World"},
	{BCONTEXT_OBJECT, "OBJECT", ICON_OBJECT_DATA, "Object", "Object"},
	{BCONTEXT_CONSTRAINT, "CONSTRAINT", ICON_CONSTRAINT, "Constraints", "Object constraints"},
	{BCONTEXT_MODIFIER, "MODIFIER", ICON_MODIFIER, "Modifiers", "Object modifiers"},
	{BCONTEXT_DATA, "DATA", ICON_NONE, "Data", "Object data"},
	{BCONTEXT_BONE, "BONE", ICON_BONE_DATA, "Bone", "Bone"},
	{BCONTEXT_BONE_CONSTRAINT, "BONE_CONSTRAINT", ICON_CONSTRAINT_BONE, "Bone Constraints", "Bone constraints"},
	{BCONTEXT_MATERIAL, "MATERIAL", ICON_MATERIAL, "Material", "Material"},
	{BCONTEXT_TEXTURE, "TEXTURE", ICON_TEXTURE, "Texture", "Texture"},
	{BCONTEXT_PARTICLE, "PARTICLES", ICON_PARTICLES, "Particles", "Particle"},
	{BCONTEXT_PHYSICS, "PHYSICS", ICON_PHYSICS, "Physics", "Physics"},
	{0, NULL, 0, NULL, NULL}
};

/* Actually populated dynamically trough a function, but helps for context-less access (e.g. doc, i18n...). */
static EnumPropertyItem buttons_texture_context_items[] = {
	{SB_TEXC_MATERIAL, "MATERIAL", ICON_MATERIAL, "", "Show material textures"},
	{SB_TEXC_WORLD, "WORLD", ICON_WORLD, "", "Show world textures"},
	{SB_TEXC_LAMP, "LAMP", ICON_LAMP, "", "Show lamp textures"},
	{SB_TEXC_PARTICLES, "PARTICLES", ICON_PARTICLES, "", "Show particles textures"},
	{SB_TEXC_LINESTYLE, "LINESTYLE", ICON_LINE_DATA, "", "Show linestyle textures"},
	{SB_TEXC_OTHER, "OTHER", ICON_TEXTURE, "", "Show other data textures"},
	{0, NULL, 0, NULL, NULL}
};

#ifdef RNA_RUNTIME

#include "DNA_anim_types.h"
#include "DNA_mask_types.h"
#include "DNA_scene_types.h"
#include "DNA_screen_types.h"
#include "DNA_userdef_types.h"

#include "BLI_math.h"

#include "BKE_animsys.h"
#include "BKE_brush.h"
#include "BKE_colortools.h"
#include "BKE_context.h"
#include "BKE_depsgraph.h"
#include "BKE_paint.h"
#include "BKE_scene.h"
#include "BKE_screen.h"
#include "BKE_icons.h"

#include "ED_buttons.h"
#include "ED_fileselect.h"
#include "ED_image.h"
#include "ED_node.h"
#include "ED_screen.h"
#include "ED_view3d.h"
#include "ED_sequencer.h"
#include "ED_clip.h"

#include "GPU_material.h"

#include "IMB_imbuf_types.h"

#include "UI_interface.h"
#include "UI_view2d.h"

static StructRNA *rna_Space_refine(struct PointerRNA *ptr)
{
	SpaceLink *space = (SpaceLink *)ptr->data;

	switch (space->spacetype) {
		case SPACE_VIEW3D:
			return &RNA_SpaceView3D;
		case SPACE_IPO:
			return &RNA_SpaceGraphEditor;
		case SPACE_OUTLINER:
			return &RNA_SpaceOutliner;
		case SPACE_BUTS:
			return &RNA_SpaceProperties;
		case SPACE_FILE:
			return &RNA_SpaceFileBrowser;
		case SPACE_IMAGE:
			return &RNA_SpaceImageEditor;
		case SPACE_INFO:
			return &RNA_SpaceInfo;
		case SPACE_SEQ:
			return &RNA_SpaceSequenceEditor;
		case SPACE_TEXT:
			return &RNA_SpaceTextEditor;
		case SPACE_ACTION:
			return &RNA_SpaceDopeSheetEditor;
		case SPACE_NLA:
			return &RNA_SpaceNLA;
		case SPACE_TIME:
			return &RNA_SpaceTimeline;
		case SPACE_NODE:
			return &RNA_SpaceNodeEditor;
		case SPACE_LOGIC:
			return &RNA_SpaceLogicEditor;
		case SPACE_CONSOLE:
			return &RNA_SpaceConsole;
		case SPACE_USERPREF:
			return &RNA_SpaceUserPreferences;
		case SPACE_CLIP:
			return &RNA_SpaceClipEditor;
		default:
			return &RNA_Space;
	}
}

static ScrArea *rna_area_from_space(PointerRNA *ptr)
{
	bScreen *sc = (bScreen *)ptr->id.data;
	SpaceLink *link = (SpaceLink *)ptr->data;
	return BKE_screen_find_area_from_space(sc, link);
}

static void area_region_from_regiondata(bScreen *sc, void *regiondata, ScrArea **r_sa, ARegion **r_ar)
{
	ScrArea *sa;
	ARegion *ar;

	*r_sa = NULL;
	*r_ar = NULL;

	for (sa = sc->areabase.first; sa; sa = sa->next) {
		for (ar = sa->regionbase.first; ar; ar = ar->next) {
			if (ar->regiondata == regiondata) {
				*r_sa = sa;
				*r_ar = ar;
				return;
			}
		}
	}
}

static void rna_area_region_from_regiondata(PointerRNA *ptr, ScrArea **r_sa, ARegion **r_ar)
{
	bScreen *sc = (bScreen *)ptr->id.data;
	void *regiondata = ptr->data;

	area_region_from_regiondata(sc, regiondata, r_sa, r_ar);
}

static int rna_Space_view2d_sync_get(PointerRNA *ptr)
{
	ScrArea *sa;
	ARegion *ar;

	sa = rna_area_from_space(ptr); /* can be NULL */
	ar = BKE_area_find_region_type(sa, RGN_TYPE_WINDOW);
	if (ar) {
		View2D *v2d = &ar->v2d;
		return (v2d->flag & V2D_VIEWSYNC_SCREEN_TIME) != 0;
	}

	return false;
}

static void rna_Space_view2d_sync_set(PointerRNA *ptr, int value)
{
	ScrArea *sa;
	ARegion *ar;

	sa = rna_area_from_space(ptr); /* can be NULL */
	ar = BKE_area_find_region_type(sa, RGN_TYPE_WINDOW);
	if (ar) {
		View2D *v2d = &ar->v2d;
		if (value) {
			v2d->flag |= V2D_VIEWSYNC_SCREEN_TIME;
		}
		else {
			v2d->flag &= ~V2D_VIEWSYNC_SCREEN_TIME;
		}
	}
}

static void rna_Space_view2d_sync_update(Main *UNUSED(bmain), Scene *UNUSED(scene), PointerRNA *ptr)
{
	ScrArea *sa;
	ARegion *ar;

	sa = rna_area_from_space(ptr); /* can be NULL */
	ar = BKE_area_find_region_type(sa, RGN_TYPE_WINDOW);

	if (ar) {
		bScreen *sc = (bScreen *)ptr->id.data;
		View2D *v2d = &ar->v2d;

		UI_view2d_sync(sc, sa, v2d, V2D_LOCK_SET);
	}
}

static PointerRNA rna_CurrentOrientation_get(PointerRNA *ptr)
{
	Scene *scene = ((bScreen *)ptr->id.data)->scene;
	View3D *v3d = (View3D *)ptr->data;

	if (v3d->twmode < V3D_MANIP_CUSTOM)
		return rna_pointer_inherit_refine(ptr, &RNA_TransformOrientation, NULL);
	else
		return rna_pointer_inherit_refine(ptr, &RNA_TransformOrientation,
		                                  BLI_findlink(&scene->transform_spaces, v3d->twmode - V3D_MANIP_CUSTOM));
}

EnumPropertyItem *rna_TransformOrientation_itemf(bContext *C, PointerRNA *ptr, PropertyRNA *UNUSED(prop), bool *r_free)
{
	Scene *scene = NULL;
	ListBase *transform_spaces;
	TransformOrientation *ts = NULL;
	EnumPropertyItem tmp = {0, "", 0, "", ""};
	EnumPropertyItem *item = NULL;
	int i = V3D_MANIP_CUSTOM, totitem = 0;

	RNA_enum_items_add(&item, &totitem, transform_orientation_items);

	if (ptr->type == &RNA_SpaceView3D)
		scene = ((bScreen *)ptr->id.data)->scene;
	else
		scene = CTX_data_scene(C);  /* can't use scene from ptr->id.data because that enum is also used by operators */

	if (scene) {
		transform_spaces = &scene->transform_spaces;
		ts = transform_spaces->first;
	}

	if (ts) {
		RNA_enum_item_add_separator(&item, &totitem);

		for (; ts; ts = ts->next) {
			tmp.identifier = ts->name;
			tmp.name = ts->name;
			tmp.value = i++;
			RNA_enum_item_add(&item, &totitem, &tmp);
		}
	}

	RNA_enum_item_end(&item, &totitem);
	*r_free = true;

	return item;
}

/* Space 3D View */
static void rna_SpaceView3D_lock_camera_and_layers_set(PointerRNA *ptr, int value)
{
	View3D *v3d = (View3D *)(ptr->data);
	bScreen *sc = (bScreen *)ptr->id.data;

	v3d->scenelock = value;

	if (value) {
		int bit;
		v3d->lay = sc->scene->lay;
		/* seek for layact */
		bit = 0;
		while (bit < 32) {
			if (v3d->lay & (1 << bit)) {
				v3d->layact = 1 << bit;
				break;
			}
			bit++;
		}
		v3d->camera = sc->scene->camera;
	}
}

static void rna_View3D_CursorLocation_get(PointerRNA *ptr, float *values)
{
	View3D *v3d = (View3D *)(ptr->data);
	bScreen *sc = (bScreen *)ptr->id.data;
	Scene *scene = (Scene *)sc->scene;
	const float *loc = ED_view3d_cursor3d_get(scene, v3d);
	
	copy_v3_v3(values, loc);
}

static void rna_View3D_CursorLocation_set(PointerRNA *ptr, const float *values)
{
	View3D *v3d = (View3D *)(ptr->data);
	bScreen *sc = (bScreen *)ptr->id.data;
	Scene *scene = (Scene *)sc->scene;
	float *cursor = ED_view3d_cursor3d_get(scene, v3d);
	
	copy_v3_v3(cursor, values);
}

static float rna_View3D_GridScaleUnit_get(PointerRNA *ptr)
{
	View3D *v3d = (View3D *)(ptr->data);
	bScreen *sc = (bScreen *)ptr->id.data;
	Scene *scene = (Scene *)sc->scene;

	return ED_view3d_grid_scale(scene, v3d, NULL);
}

static void rna_SpaceView3D_layer_set(PointerRNA *ptr, const int *values)
{
	View3D *v3d = (View3D *)(ptr->data);
	
	v3d->lay = ED_view3d_scene_layer_set(v3d->lay, values, &v3d->layact);
}

static void rna_SpaceView3D_layer_update(Main *bmain, Scene *UNUSED(scene), PointerRNA *UNUSED(ptr))
{
	DAG_on_visible_update(bmain, false);
}

static void rna_SpaceView3D_viewport_shade_update(Main *bmain, Scene *scene, PointerRNA *ptr)
{
	View3D *v3d = (View3D *)(ptr->data);
	ScrArea *sa = rna_area_from_space(ptr);

	ED_view3d_shade_update(bmain, scene, v3d, sa);
}

static void rna_SpaceView3D_matcap_update(Main *UNUSED(bmain), Scene *UNUSED(scene), PointerRNA *ptr)
{
	View3D *v3d = (View3D *)(ptr->data);
	
	if (v3d->defmaterial) {
		Material *ma = v3d->defmaterial;
		
		if (ma->preview)
			BKE_previewimg_free(&ma->preview);
		
		if (ma->gpumaterial.first)
			GPU_material_free(&ma->gpumaterial);
		
		WM_main_add_notifier(NC_MATERIAL | ND_SHADING_DRAW, ma);
	}
}

static void rna_SpaceView3D_matcap_enable(Main *UNUSED(bmain), Scene *UNUSED(scene), PointerRNA *ptr)
{
	View3D *v3d = (View3D *)(ptr->data);
	
	if (v3d->matcap_icon == 0)
		v3d->matcap_icon = ICON_MATCAP_01;
}

static void rna_SpaceView3D_fx_update(Main *UNUSED(bmain), Scene *UNUSED(scene), PointerRNA *ptr)
{
	View3D *v3d = (View3D *)(ptr->data);

	BKE_screen_view3d_ensure_FX(v3d);
}

static void rna_SpaceView3D_pivot_update(Main *bmain, Scene *UNUSED(scene), PointerRNA *ptr)
{
	if (U.uiflag & USER_LOCKAROUND) {
		View3D *v3d_act = (View3D *)(ptr->data);

		/* TODO, space looper */
		bScreen *screen;
		for (screen = bmain->screen.first; screen; screen = screen->id.next) {
			ScrArea *sa;
			for (sa = screen->areabase.first; sa; sa = sa->next) {
				SpaceLink *sl;
				for (sl = sa->spacedata.first; sl; sl = sl->next) {
					if (sl->spacetype == SPACE_VIEW3D) {
						View3D *v3d = (View3D *)sl;
						if (v3d != v3d_act) {
							v3d->around = v3d_act->around;
							v3d->flag = (v3d->flag & ~V3D_ALIGN) | (v3d_act->flag & V3D_ALIGN);
							ED_area_tag_redraw_regiontype(sa, RGN_TYPE_HEADER);
						}
					}
				}
			}
		}
	}
}

static PointerRNA rna_SpaceView3D_region_3d_get(PointerRNA *ptr)
{
	View3D *v3d = (View3D *)(ptr->data);
	ScrArea *sa = rna_area_from_space(ptr);
	void *regiondata = NULL;
	if (sa) {
		ListBase *regionbase = (sa->spacedata.first == v3d) ? &sa->regionbase : &v3d->regionbase;
		ARegion *ar = regionbase->last; /* always last in list, weak .. */
		regiondata = ar->regiondata;
	}

	return rna_pointer_inherit_refine(ptr, &RNA_RegionView3D, regiondata);
}

static void rna_SpaceView3D_region_quadviews_begin(CollectionPropertyIterator *iter, PointerRNA *ptr)
{
	View3D *v3d = (View3D *)(ptr->data);
	ScrArea *sa = rna_area_from_space(ptr);
	int i = 3;

	ARegion *ar = ((sa && sa->spacedata.first == v3d) ? &sa->regionbase : &v3d->regionbase)->last;
	ListBase lb = {NULL, NULL};

	if (ar && ar->alignment == RGN_ALIGN_QSPLIT) {
		while (i-- && ar) {
			ar = ar->prev;
		}

		if (i < 0) {
			lb.first = ar;
		}
	}

	rna_iterator_listbase_begin(iter, &lb, NULL);
}

static PointerRNA rna_SpaceView3D_region_quadviews_get(CollectionPropertyIterator *iter)
{
	void *regiondata = ((ARegion *)rna_iterator_listbase_get(iter))->regiondata;

	return rna_pointer_inherit_refine(&iter->parent, &RNA_RegionView3D, regiondata);
}

static void rna_RegionView3D_quadview_update(Main *UNUSED(main), Scene *UNUSED(scene), PointerRNA *ptr)
{
	ScrArea *sa;
	ARegion *ar;

	rna_area_region_from_regiondata(ptr, &sa, &ar);
	if (sa && ar && ar->alignment == RGN_ALIGN_QSPLIT)
		ED_view3d_quadview_update(sa, ar, false);
}

/* same as above but call clip==true */
static void rna_RegionView3D_quadview_clip_update(Main *UNUSED(main), Scene *UNUSED(scene), PointerRNA *ptr)
{
	ScrArea *sa;
	ARegion *ar;

	rna_area_region_from_regiondata(ptr, &sa, &ar);
	if (sa && ar && ar->alignment == RGN_ALIGN_QSPLIT)
		ED_view3d_quadview_update(sa, ar, true);
}

static void rna_RegionView3D_view_location_get(PointerRNA *ptr, float *values)
{
	RegionView3D *rv3d = (RegionView3D *)(ptr->data);
	negate_v3_v3(values, rv3d->ofs);
}

static void rna_RegionView3D_view_location_set(PointerRNA *ptr, const float *values)
{
	RegionView3D *rv3d = (RegionView3D *)(ptr->data);
	negate_v3_v3(rv3d->ofs, values);
}

static void rna_RegionView3D_view_rotation_get(PointerRNA *ptr, float *values)
{
	RegionView3D *rv3d = (RegionView3D *)(ptr->data);
	invert_qt_qt(values, rv3d->viewquat);
}

static void rna_RegionView3D_view_rotation_set(PointerRNA *ptr, const float *values)
{
	RegionView3D *rv3d = (RegionView3D *)(ptr->data);
	invert_qt_qt(rv3d->viewquat, values);
}

static void rna_RegionView3D_view_matrix_set(PointerRNA *ptr, const float *values)
{
	RegionView3D *rv3d = (RegionView3D *)(ptr->data);
	float mat[4][4];
	invert_m4_m4(mat, (float (*)[4])values);
	ED_view3d_from_m4(mat, rv3d->ofs, rv3d->viewquat, &rv3d->dist);
}

static int rna_SpaceView3D_viewport_shade_get(PointerRNA *ptr)
{
	Scene *scene = ((bScreen *)ptr->id.data)->scene;
	RenderEngineType *type = RE_engines_find(scene->r.engine);
	View3D *v3d = (View3D *)ptr->data;
	int drawtype = v3d->drawtype;

	if (drawtype == OB_RENDER && !(type && type->view_draw))
		return OB_SOLID;

	return drawtype;
}

static EnumPropertyItem *rna_SpaceView3D_viewport_shade_itemf(bContext *UNUSED(C), PointerRNA *ptr,
                                                              PropertyRNA *UNUSED(prop), bool *r_free)
{
	Scene *scene = ((bScreen *)ptr->id.data)->scene;
	RenderEngineType *type = RE_engines_find(scene->r.engine);
	
	EnumPropertyItem *item = NULL;
	int totitem = 0;

	RNA_enum_items_add_value(&item, &totitem, viewport_shade_items, OB_BOUNDBOX);
	RNA_enum_items_add_value(&item, &totitem, viewport_shade_items, OB_WIRE);
	RNA_enum_items_add_value(&item, &totitem, viewport_shade_items, OB_SOLID);
	RNA_enum_items_add_value(&item, &totitem, viewport_shade_items, OB_TEXTURE);
	RNA_enum_items_add_value(&item, &totitem, viewport_shade_items, OB_MATERIAL);
	
	if (type && type->view_draw)
		RNA_enum_items_add_value(&item, &totitem, viewport_shade_items, OB_RENDER);

	RNA_enum_item_end(&item, &totitem);
	*r_free = true;

	return item;
}

/* Space Image Editor */

static PointerRNA rna_SpaceImageEditor_uvedit_get(PointerRNA *ptr)
{
	return rna_pointer_inherit_refine(ptr, &RNA_SpaceUVEditor, ptr->data);
}

static void rna_SpaceImageEditor_mode_update(Main *bmain, Scene *scene, PointerRNA *UNUSED(ptr))
{
	ED_space_image_paint_update(bmain->wm.first, scene->toolsettings);
}

static int rna_SpaceImageEditor_show_render_get(PointerRNA *ptr)
{
	SpaceImage *sima = (SpaceImage *)(ptr->data);
	return ED_space_image_show_render(sima);
}

static int rna_SpaceImageEditor_show_paint_get(PointerRNA *ptr)
{
	SpaceImage *sima = (SpaceImage *)(ptr->data);
	return ED_space_image_show_paint(sima);
}

static int rna_SpaceImageEditor_show_uvedit_get(PointerRNA *ptr)
{
	SpaceImage *sima = (SpaceImage *)(ptr->data);
	bScreen *sc = (bScreen *)ptr->id.data;
	return ED_space_image_show_uvedit(sima, sc->scene->obedit);
}

static int rna_SpaceImageEditor_show_maskedit_get(PointerRNA *ptr)
{
	SpaceImage *sima = (SpaceImage *)(ptr->data);
	bScreen *sc = (bScreen *)ptr->id.data;
	return ED_space_image_check_show_maskedit(sc->scene, sima);
}

static void rna_SpaceImageEditor_image_set(PointerRNA *ptr, PointerRNA value)
{
	SpaceImage *sima = (SpaceImage *)(ptr->data);
	bScreen *sc = (bScreen *)ptr->id.data;

	ED_space_image_set(sima, sc->scene, sc->scene->obedit, (Image *)value.data);
}

static void rna_SpaceImageEditor_mask_set(PointerRNA *ptr, PointerRNA value)
{
	SpaceImage *sima = (SpaceImage *)(ptr->data);

	ED_space_image_set_mask(NULL, sima, (Mask *)value.data);
}

static EnumPropertyItem *rna_SpaceImageEditor_draw_channels_itemf(bContext *UNUSED(C), PointerRNA *ptr,
                                                                  PropertyRNA *UNUSED(prop), bool *r_free)
{
	SpaceImage *sima = (SpaceImage *)ptr->data;
	EnumPropertyItem *item = NULL;
	ImBuf *ibuf;
	void *lock;
	int zbuf, alpha, totitem = 0;

	ibuf = ED_space_image_acquire_buffer(sima, &lock);
	
	alpha = ibuf && (ibuf->channels == 4);
	zbuf = ibuf && (ibuf->zbuf || ibuf->zbuf_float || (ibuf->channels == 1));

	ED_space_image_release_buffer(sima, ibuf, lock);

	if (alpha && zbuf)
		return draw_channels_items;

	if (alpha) {
		RNA_enum_items_add_value(&item, &totitem, draw_channels_items, SI_USE_ALPHA);
		RNA_enum_items_add_value(&item, &totitem, draw_channels_items, 0);
		RNA_enum_items_add_value(&item, &totitem, draw_channels_items, SI_SHOW_ALPHA);
	}
	else if (zbuf) {
		RNA_enum_items_add_value(&item, &totitem, draw_channels_items, 0);
		RNA_enum_items_add_value(&item, &totitem, draw_channels_items, SI_SHOW_ZBUF);
	}
	else {
		RNA_enum_items_add_value(&item, &totitem, draw_channels_items, 0);
	}

	RNA_enum_item_end(&item, &totitem);
	*r_free = true;

	return item;
}

static void rna_SpaceImageEditor_zoom_get(PointerRNA *ptr, float *values)
{
	SpaceImage *sima = (SpaceImage *)ptr->data;
	ScrArea *sa;
	ARegion *ar;

	values[0] = values[1] = 1;

	/* find aregion */
	sa = rna_area_from_space(ptr); /* can be NULL */
	ar = BKE_area_find_region_type(sa, RGN_TYPE_WINDOW);
	if (ar) {
		ED_space_image_get_zoom(sima, ar, &values[0], &values[1]);
	}
}

static void rna_SpaceImageEditor_cursor_location_get(PointerRNA *ptr, float *values)
{
	SpaceImage *sima = (SpaceImage *)ptr->data;
	
	if (sima->flag & SI_COORDFLOATS) {
		copy_v2_v2(values, sima->cursor);
	}
	else {
		int w, h;
		ED_space_image_get_size(sima, &w, &h);
		
		values[0] = sima->cursor[0] * w;
		values[1] = sima->cursor[1] * h;
	}
}

static void rna_SpaceImageEditor_cursor_location_set(PointerRNA *ptr, const float *values)
{
	SpaceImage *sima = (SpaceImage *)ptr->data;
	
	if (sima->flag & SI_COORDFLOATS) {
		copy_v2_v2(sima->cursor, values);
	}
	else {
		int w, h;
		ED_space_image_get_size(sima, &w, &h);
		
		sima->cursor[0] = values[0] / w;
		sima->cursor[1] = values[1] / h;
	}
}

static void rna_SpaceImageEditor_scopes_update(struct bContext *C, struct PointerRNA *ptr)
{
	SpaceImage *sima = (SpaceImage *)ptr->data;
	ImBuf *ibuf;
	void *lock;
	
	ibuf = ED_space_image_acquire_buffer(sima, &lock);
	if (ibuf) {
		ED_space_image_scopes_update(C, sima, ibuf, true);
		WM_main_add_notifier(NC_IMAGE, sima->image);
	}
	ED_space_image_release_buffer(sima, ibuf, lock);
}

static EnumPropertyItem *rna_SpaceImageEditor_pivot_itemf(bContext *UNUSED(C), PointerRNA *ptr,
                                                          PropertyRNA *UNUSED(prop), bool *UNUSED(r_free))
{
	static EnumPropertyItem pivot_items[] = {
		{V3D_CENTER, "CENTER", ICON_ROTATE, "Bounding Box Center", ""},
		{V3D_CENTROID, "MEDIAN", ICON_ROTATECENTER, "Median Point", ""},
		{V3D_CURSOR, "CURSOR", ICON_CURSOR, "2D Cursor", ""},
		{0, NULL, 0, NULL, NULL}
	};

	SpaceImage *sima = (SpaceImage *)ptr->data;

	if (sima->mode == SI_MODE_PAINT)
		return pivot_items_full;
	else
		return pivot_items;
}

/* Space Text Editor */

static void rna_SpaceTextEditor_word_wrap_set(PointerRNA *ptr, int value)
{
	SpaceText *st = (SpaceText *)(ptr->data);

	st->wordwrap = value;
	st->left = 0;
}

static void rna_SpaceTextEditor_text_set(PointerRNA *ptr, PointerRNA value)
{
	SpaceText *st = (SpaceText *)(ptr->data);

	st->text = value.data;

	WM_main_add_notifier(NC_TEXT | NA_SELECTED, st->text);
}

static void rna_SpaceTextEditor_updateEdited(Main *UNUSED(bmain), Scene *UNUSED(scene), PointerRNA *ptr)
{
	SpaceText *st = (SpaceText *)ptr->data;

	if (st->text)
		WM_main_add_notifier(NC_TEXT | NA_EDITED, st->text);
}

/* Space Properties */

/* note: this function exists only to avoid id refcounting */
static void rna_SpaceProperties_pin_id_set(PointerRNA *ptr, PointerRNA value)
{
	SpaceButs *sbuts = (SpaceButs *)(ptr->data);
	sbuts->pinid = value.data;
}

static StructRNA *rna_SpaceProperties_pin_id_typef(PointerRNA *ptr)
{
	SpaceButs *sbuts = (SpaceButs *)(ptr->data);

	if (sbuts->pinid)
		return ID_code_to_RNA_type(GS(sbuts->pinid->name));

	return &RNA_ID;
}

static void rna_SpaceProperties_pin_id_update(Main *UNUSED(bmain), Scene *UNUSED(scene), PointerRNA *ptr)
{
	SpaceButs *sbuts = (SpaceButs *)(ptr->data);
	ID *id = sbuts->pinid;
	
	if (id == NULL) {
		sbuts->flag &= ~SB_PIN_CONTEXT;
		return;
	}
	
	switch (GS(id->name)) {
		case ID_MA:
			WM_main_add_notifier(NC_MATERIAL | ND_SHADING, NULL);
			break;
		case ID_TE:
			WM_main_add_notifier(NC_TEXTURE, NULL);
			break;
		case ID_WO:
			WM_main_add_notifier(NC_WORLD, NULL);
			break;
		case ID_LA:
			WM_main_add_notifier(NC_LAMP, NULL);
			break;
	}
}


static void rna_SpaceProperties_context_set(PointerRNA *ptr, int value)
{
	SpaceButs *sbuts = (SpaceButs *)(ptr->data);
	
	sbuts->mainb = value;
	sbuts->mainbuser = value;
}

static EnumPropertyItem *rna_SpaceProperties_context_itemf(bContext *UNUSED(C), PointerRNA *ptr,
                                                           PropertyRNA *UNUSED(prop), bool *r_free)
{
	SpaceButs *sbuts = (SpaceButs *)(ptr->data);
	EnumPropertyItem *item = NULL;
	int totitem = 0;

	if (sbuts->pathflag & (1 << BCONTEXT_RENDER)) {
		RNA_enum_items_add_value(&item, &totitem, buttons_context_items, BCONTEXT_RENDER);
	}

	if (sbuts->pathflag & (1 << BCONTEXT_RENDER_LAYER)) {
		RNA_enum_items_add_value(&item, &totitem, buttons_context_items, BCONTEXT_RENDER_LAYER);
	}

	if (sbuts->pathflag & (1 << BCONTEXT_SCENE)) {
		RNA_enum_items_add_value(&item, &totitem, buttons_context_items, BCONTEXT_SCENE);
	}

	if (sbuts->pathflag & (1 << BCONTEXT_WORLD)) {
		RNA_enum_items_add_value(&item, &totitem, buttons_context_items, BCONTEXT_WORLD);
	}

	if (sbuts->pathflag & (1 << BCONTEXT_OBJECT)) {
		RNA_enum_items_add_value(&item, &totitem, buttons_context_items, BCONTEXT_OBJECT);
	}

	if (sbuts->pathflag & (1 << BCONTEXT_CONSTRAINT)) {
		RNA_enum_items_add_value(&item, &totitem, buttons_context_items, BCONTEXT_CONSTRAINT);
	}

	if (sbuts->pathflag & (1 << BCONTEXT_MODIFIER)) {
		RNA_enum_items_add_value(&item, &totitem, buttons_context_items, BCONTEXT_MODIFIER);
	}

	if (sbuts->pathflag & (1 << BCONTEXT_DATA)) {
		RNA_enum_items_add_value(&item, &totitem, buttons_context_items, BCONTEXT_DATA);
		(item + totitem - 1)->icon = sbuts->dataicon;
	}

	if (sbuts->pathflag & (1 << BCONTEXT_BONE)) {
		RNA_enum_items_add_value(&item, &totitem, buttons_context_items, BCONTEXT_BONE);
	}

	if (sbuts->pathflag & (1 << BCONTEXT_BONE_CONSTRAINT)) {
		RNA_enum_items_add_value(&item, &totitem, buttons_context_items, BCONTEXT_BONE_CONSTRAINT);
	}

	if (sbuts->pathflag & (1 << BCONTEXT_MATERIAL)) {
		RNA_enum_items_add_value(&item, &totitem, buttons_context_items, BCONTEXT_MATERIAL);
	}

	if (sbuts->pathflag & (1 << BCONTEXT_TEXTURE)) {
		RNA_enum_items_add_value(&item, &totitem, buttons_context_items, BCONTEXT_TEXTURE);
	}

	if (sbuts->pathflag & (1 << BCONTEXT_PARTICLE)) {
		RNA_enum_items_add_value(&item, &totitem, buttons_context_items, BCONTEXT_PARTICLE);
	}

	if (sbuts->pathflag & (1 << BCONTEXT_PHYSICS)) {
		RNA_enum_items_add_value(&item, &totitem, buttons_context_items, BCONTEXT_PHYSICS);
	}

	RNA_enum_item_end(&item, &totitem);
	*r_free = true;

	return item;
}

static void rna_SpaceProperties_align_set(PointerRNA *ptr, int value)
{
	SpaceButs *sbuts = (SpaceButs *)(ptr->data);

	sbuts->align = value;
	sbuts->re_align = 1;
}

static EnumPropertyItem *rna_SpaceProperties_texture_context_itemf(bContext *C, PointerRNA *UNUSED(ptr),
                                                                   PropertyRNA *UNUSED(prop), bool *r_free)
{
	EnumPropertyItem *item = NULL;
	int totitem = 0;

	if (ED_texture_context_check_world(C)) {
		RNA_enum_items_add_value(&item, &totitem, buttons_texture_context_items, SB_TEXC_WORLD);
	}

	if (ED_texture_context_check_lamp(C)) {
		RNA_enum_items_add_value(&item, &totitem, buttons_texture_context_items, SB_TEXC_LAMP);
	}
	else if (ED_texture_context_check_material(C)) {
		RNA_enum_items_add_value(&item, &totitem, buttons_texture_context_items, SB_TEXC_MATERIAL);
	}

	if (ED_texture_context_check_particles(C)) {
		RNA_enum_items_add_value(&item, &totitem, buttons_texture_context_items, SB_TEXC_PARTICLES);
	}

	if (ED_texture_context_check_linestyle(C)) {
		RNA_enum_items_add_value(&item, &totitem, buttons_texture_context_items, SB_TEXC_LINESTYLE);
	}

	if (ED_texture_context_check_others(C)) {
		RNA_enum_items_add_value(&item, &totitem, buttons_texture_context_items, SB_TEXC_OTHER);
	}

	RNA_enum_item_end(&item, &totitem);
	*r_free = true;

	return item;
}

static void rna_SpaceProperties_texture_context_set(PointerRNA *ptr, int value)
{
	SpaceButs *sbuts = (SpaceButs *)(ptr->data);

	/* User action, no need to keep "better" value in prev here! */
	sbuts->texture_context = sbuts->texture_context_prev = value;
}

/* Space Console */
static void rna_ConsoleLine_body_get(PointerRNA *ptr, char *value)
{
	ConsoleLine *ci = (ConsoleLine *)ptr->data;
	memcpy(value, ci->line, ci->len + 1);
}

static int rna_ConsoleLine_body_length(PointerRNA *ptr)
{
	ConsoleLine *ci = (ConsoleLine *)ptr->data;
	return ci->len;
}

static void rna_ConsoleLine_body_set(PointerRNA *ptr, const char *value)
{
	ConsoleLine *ci = (ConsoleLine *)ptr->data;
	int len = strlen(value);
	
	if ((len >= ci->len_alloc) || (len * 2 < ci->len_alloc) ) { /* allocate a new string */
		MEM_freeN(ci->line);
		ci->line = MEM_mallocN((len + 1) * sizeof(char), "rna_consoleline");
		ci->len_alloc = len + 1;
	}
	memcpy(ci->line, value, len + 1);
	ci->len = len;

	if (ci->cursor > len) /* clamp the cursor */
		ci->cursor = len;
}

static void rna_ConsoleLine_cursor_index_range(PointerRNA *ptr, int *min, int *max,
                                               int *UNUSED(softmin), int *UNUSED(softmax))
{
	ConsoleLine *ci = (ConsoleLine *)ptr->data;

	*min = 0;
	*max = ci->len; /* intentionally _not_ -1 */
}

/* Space Dopesheet */

static void rna_SpaceDopeSheetEditor_action_set(PointerRNA *ptr, PointerRNA value)
{
	SpaceAction *saction = (SpaceAction *)(ptr->data);
	bAction *act = (bAction *)value.data;
	
	if ((act == NULL) || (act->idroot == 0)) {
		/* just set if we're clearing the action or if the action is "amorphous" still */
		saction->action = act;
	}
	else {
		/* action to set must strictly meet the mode criteria... */
		if (saction->mode == SACTCONT_ACTION) {
			/* currently, this is "object-level" only, until we have some way of specifying this */
			if (act->idroot == ID_OB)
				saction->action = act;
			else
				printf("ERROR: cannot assign Action '%s' to Action Editor, as action is not object-level animation\n",
				       act->id.name + 2);
		}
		else if (saction->mode == SACTCONT_SHAPEKEY) {
			/* as the name says, "shapekey-level" only... */
			if (act->idroot == ID_KE)
				saction->action = act;
			else
				printf("ERROR: cannot assign Action '%s' to Shape Key Editor, as action doesn't animate Shape Keys\n",
				       act->id.name + 2);
		}
		else {
			printf("ACK: who's trying to set an action while not in a mode displaying a single Action only?\n");
		}
	}
}

static void rna_SpaceDopeSheetEditor_action_update(Main *UNUSED(bmain), Scene *scene, PointerRNA *ptr)
{
	SpaceAction *saction = (SpaceAction *)(ptr->data);
	Object *obact = (scene->basact) ? scene->basact->object : NULL;

	/* we must set this action to be the one used by active object (if not pinned) */
	if (obact /* && saction->pin == 0*/) {
		AnimData *adt = NULL;
		
		if (saction->mode == SACTCONT_ACTION) {
			/* TODO: context selector could help decide this with more control? */
			adt = BKE_id_add_animdata(&obact->id); /* this only adds if non-existent */
		}
		else if (saction->mode == SACTCONT_SHAPEKEY) {
			Key *key = BKE_key_from_object(obact);
			if (key)
				adt = BKE_id_add_animdata(&key->id);  /* this only adds if non-existent */
		}
		
		/* set action */
		if (adt) {
			/* fix id-count of action we're replacing */
			id_us_min(&adt->action->id);
			
			/* show new id-count of action we're replacing */
			adt->action = saction->action;
			id_us_plus(&adt->action->id);
			
			/* force update of animdata */
			adt->recalc |= ADT_RECALC_ANIM;
		}
		
		/* force depsgraph flush too */
		DAG_id_tag_update(&obact->id, OB_RECALC_OB | OB_RECALC_DATA);
	}
}

static void rna_SpaceDopeSheetEditor_mode_update(Main *UNUSED(bmain), Scene *scene, PointerRNA *ptr)
{
	SpaceAction *saction = (SpaceAction *)(ptr->data);
	Object *obact = (scene->basact) ? scene->basact->object : NULL;
	
	/* special exceptions for ShapeKey Editor mode */
	if (saction->mode == SACTCONT_SHAPEKEY) {
		Key *key = BKE_key_from_object(obact);
		
		/* 1)	update the action stored for the editor */
		if (key)
			saction->action = (key->adt) ? key->adt->action : NULL;
		else
			saction->action = NULL;
		
		/* 2)	enable 'show sliders' by default, since one of the main
		 *		points of the ShapeKey Editor is to provide a one-stop shop
		 *		for controlling the shapekeys, whose main control is the value
		 */
		saction->flag |= SACTION_SLIDERS;
	}
	/* make sure action stored is valid */
	else if (saction->mode == SACTCONT_ACTION) {
		/* 1)	update the action stored for the editor */
		/* TODO: context selector could help decide this with more control? */
		if (obact)
			saction->action = (obact->adt) ? obact->adt->action : NULL;
		else
			saction->action = NULL;
	}
	
	/* recalculate extents of channel list */
	saction->flag |= SACTION_TEMP_NEEDCHANSYNC;
}

/* Space Graph Editor */

static void rna_SpaceGraphEditor_display_mode_update(Main *UNUSED(bmain), Scene *UNUSED(scene), PointerRNA *ptr)
{
	ScrArea *sa = rna_area_from_space(ptr);
	
	/* after changing view mode, must force recalculation of F-Curve colors
	 * which can only be achieved using refresh as opposed to redraw
	 */
	ED_area_tag_refresh(sa);
}

static int rna_SpaceGraphEditor_has_ghost_curves_get(PointerRNA *ptr)
{
	SpaceIpo *sipo = (SpaceIpo *)(ptr->data);
	return (BLI_listbase_is_empty(&sipo->ghostCurves) == false);
}

static void rna_Sequencer_view_type_update(Main *UNUSED(bmain), Scene *UNUSED(scene), PointerRNA *ptr)
{
	ScrArea *sa = rna_area_from_space(ptr);
	ED_area_tag_refresh(sa);
}

static float rna_BackgroundImage_opacity_get(PointerRNA *ptr)
{
	BGpic *bgpic = (BGpic *)ptr->data;
	return 1.0f - bgpic->blend;
}

static void rna_BackgroundImage_opacity_set(PointerRNA *ptr, float value)
{
	BGpic *bgpic = (BGpic *)ptr->data;
	bgpic->blend = 1.0f - value;
}

static BGpic *rna_BackgroundImage_new(View3D *v3d)
{
	BGpic *bgpic = ED_view3D_background_image_new(v3d);

	WM_main_add_notifier(NC_SPACE | ND_SPACE_VIEW3D, v3d);

	return bgpic;
}

static void rna_BackgroundImage_remove(View3D *v3d, ReportList *reports, PointerRNA *bgpic_ptr)
{
	BGpic *bgpic = bgpic_ptr->data;
	if (BLI_findindex(&v3d->bgpicbase, bgpic) == -1) {
		BKE_report(reports, RPT_ERROR, "Background image cannot be removed");
	}

	ED_view3D_background_image_remove(v3d, bgpic);
	RNA_POINTER_INVALIDATE(bgpic_ptr);

	WM_main_add_notifier(NC_SPACE | ND_SPACE_VIEW3D, v3d);
}

static void rna_BackgroundImage_clear(View3D *v3d)
{
	ED_view3D_background_image_clear(v3d);
	WM_main_add_notifier(NC_SPACE | ND_SPACE_VIEW3D, v3d);
}

/* Space Node Editor */

static void rna_SpaceNodeEditor_node_tree_set(PointerRNA *ptr, const PointerRNA value)
{
	SpaceNode *snode = (SpaceNode *)ptr->data;
	ED_node_tree_start(snode, (bNodeTree *)value.data, NULL, NULL);
}

static int rna_SpaceNodeEditor_node_tree_poll(PointerRNA *ptr, const PointerRNA value)
{
	SpaceNode *snode = (SpaceNode *)ptr->data;
	bNodeTree *ntree = (bNodeTree *)value.data;
	
	/* node tree type must match the selected type in node editor */
	return (STREQ(snode->tree_idname, ntree->idname));
}

static void rna_SpaceNodeEditor_node_tree_update(const bContext *C, PointerRNA *UNUSED(ptr))
{
	ED_node_tree_update(C);
}

static int rna_SpaceNodeEditor_tree_type_get(PointerRNA *ptr)
{
	SpaceNode *snode = (SpaceNode *)ptr->data;
	return rna_node_tree_idname_to_enum(snode->tree_idname);
}
static void rna_SpaceNodeEditor_tree_type_set(PointerRNA *ptr, int value)
{
	SpaceNode *snode = (SpaceNode *)ptr->data;
	ED_node_set_tree_type(snode, rna_node_tree_type_from_enum(value));
}
static int rna_SpaceNodeEditor_tree_type_poll(void *Cv, bNodeTreeType *type)
{
	bContext *C = (bContext *)Cv;
	if (type->poll)
		return type->poll(C, type);
	else
		return true;
}
static EnumPropertyItem *rna_SpaceNodeEditor_tree_type_itemf(bContext *C, PointerRNA *UNUSED(ptr),
                                                             PropertyRNA *UNUSED(prop), bool *r_free)
{
	return rna_node_tree_type_itemf(C, rna_SpaceNodeEditor_tree_type_poll, r_free);
}

static void rna_SpaceNodeEditor_path_get(PointerRNA *ptr, char *value)
{
	SpaceNode *snode = ptr->data;
	ED_node_tree_path_get(snode, value);
}

static int rna_SpaceNodeEditor_path_length(PointerRNA *ptr)
{
	SpaceNode *snode = ptr->data;
	return ED_node_tree_path_length(snode);
}

static void rna_SpaceNodeEditor_path_clear(SpaceNode *snode, bContext *C)
{
	ED_node_tree_start(snode, NULL, NULL, NULL);
	ED_node_tree_update(C);
}

static void rna_SpaceNodeEditor_path_start(SpaceNode *snode, bContext *C, PointerRNA *node_tree)
{
	ED_node_tree_start(snode, (bNodeTree *)node_tree->data, NULL, NULL);
	ED_node_tree_update(C);
}

static void rna_SpaceNodeEditor_path_append(SpaceNode *snode, bContext *C, PointerRNA *node_tree, PointerRNA *node)
{
	ED_node_tree_push(snode, node_tree->data, node->data);
	ED_node_tree_update(C);
}

static void rna_SpaceNodeEditor_path_pop(SpaceNode *snode, bContext *C)
{
	ED_node_tree_pop(snode);
	ED_node_tree_update(C);
}

static void rna_SpaceNodeEditor_show_backdrop_update(Main *UNUSED(bmain), Scene *UNUSED(scene), PointerRNA *UNUSED(ptr))
{
	WM_main_add_notifier(NC_NODE | NA_EDITED, NULL);
	WM_main_add_notifier(NC_SCENE | ND_NODES, NULL);
}

static void rna_SpaceNodeEditor_cursor_location_from_region(SpaceNode *snode, bContext *C, int x, int y)
{
	ARegion *ar = CTX_wm_region(C);
	
	UI_view2d_region_to_view(&ar->v2d, x, y, &snode->cursor[0], &snode->cursor[1]);
	snode->cursor[0] /= UI_DPI_FAC;
	snode->cursor[1] /= UI_DPI_FAC;
}

static void rna_SpaceClipEditor_clip_set(PointerRNA *ptr, PointerRNA value)
{
	SpaceClip *sc = (SpaceClip *)(ptr->data);
	bScreen *screen = (bScreen *)ptr->id.data;

	ED_space_clip_set_clip(NULL, screen, sc, (MovieClip *)value.data);
}

static void rna_SpaceClipEditor_mask_set(PointerRNA *ptr, PointerRNA value)
{
	SpaceClip *sc = (SpaceClip *)(ptr->data);

	ED_space_clip_set_mask(NULL, sc, (Mask *)value.data);
}

static void rna_SpaceClipEditor_clip_mode_update(Main *UNUSED(bmain), Scene *UNUSED(scene), PointerRNA *ptr)
{
	SpaceClip *sc = (SpaceClip *)(ptr->data);

	sc->scopes.ok = 0;
}

static void rna_SpaceClipEditor_lock_selection_update(Main *UNUSED(bmain), Scene *UNUSED(scene), PointerRNA *ptr)
{
	SpaceClip *sc = (SpaceClip *)(ptr->data);

	sc->xlockof = 0.f;
	sc->ylockof = 0.f;
}

static void rna_SpaceClipEditor_view_type_update(Main *UNUSED(bmain), Scene *UNUSED(scene), PointerRNA *ptr)
{
	ScrArea *sa = rna_area_from_space(ptr);
	ED_area_tag_refresh(sa);
}

/* File browser. */

static void rna_FileBrowser_FSMenuEntry_path_get(PointerRNA *ptr, char *value)
{
	char *path = ED_fsmenu_entry_get_path(ptr->data);

	strcpy(value, path ? path : "");
}

static int rna_FileBrowser_FSMenuEntry_path_length(PointerRNA *ptr)
{
	char *path = ED_fsmenu_entry_get_path(ptr->data);

	return (int)(path ? strlen(path) : 0);
}

static void rna_FileBrowser_FSMenuEntry_path_set(PointerRNA *ptr, const char *value)
{
	FSMenuEntry *fsm = ptr->data;

	/* Note: this will write to file immediately.
	 * Not nice (and to be fixed ultimately), but acceptable in this case for now. */
	ED_fsmenu_entry_set_path(fsm, value);
}

static void rna_FileBrowser_FSMenuEntry_name_get(PointerRNA *ptr, char *value)
{
	strcpy(value, ED_fsmenu_entry_get_name(ptr->data));
}

static int rna_FileBrowser_FSMenuEntry_name_length(PointerRNA *ptr)
{
	return (int)strlen(ED_fsmenu_entry_get_name(ptr->data));
}

static void rna_FileBrowser_FSMenuEntry_name_set(PointerRNA *ptr, const char *value)
{
	FSMenuEntry *fsm = ptr->data;

	/* Note: this will write to file immediately.
	 * Not nice (and to be fixed ultimately), but acceptable in this case for now. */
	ED_fsmenu_entry_set_name(fsm, value);
}

static int rna_FileBrowser_FSMenuEntry_name_get_editable(PointerRNA *ptr)
{
	FSMenuEntry *fsm = ptr->data;

	return fsm->save;
}

static int rna_FileBrowser_FSMenuEntry_is_valid_get(PointerRNA *ptr)
{
	char *path = ED_fsmenu_entry_get_path(ptr->data);

	return path ? BLI_is_dir(path) : false;  /* For now, no path = invalid. */
}

static void rna_FileBrowser_FSMenu_next(CollectionPropertyIterator *iter)
{
	ListBaseIterator *internal = &iter->internal.listbase;

	if (internal->skip) {
		do {
			internal->link = (Link *)(((FSMenuEntry *)(internal->link))->next);
			iter->valid = (internal->link != NULL);
		} while (iter->valid && internal->skip(iter, internal->link));
	}
	else {
		internal->link = (Link *)(((FSMenuEntry *)(internal->link))->next);
		iter->valid = (internal->link != NULL);
	}
}

static void rna_FileBrowser_FSMenu_begin(CollectionPropertyIterator *iter, FSMenuCategory category)
{
	ListBaseIterator *internal = &iter->internal.listbase;

	struct FSMenu *fsmenu = ED_fsmenu_get();
	struct FSMenuEntry *fsmentry = ED_fsmenu_get_category(fsmenu, category);

	internal->link = (fsmentry) ? (Link *)fsmentry : NULL;
	internal->skip = NULL;

	iter->valid = (internal->link != NULL);
}

static PointerRNA rna_FileBrowser_FSMenu_get(CollectionPropertyIterator *iter)
{
	ListBaseIterator *internal = &iter->internal.listbase;
	PointerRNA r_ptr;

	RNA_pointer_create(NULL, &RNA_FileBrowserFSMenuEntry, internal->link, &r_ptr);

	return r_ptr;
}

static void rna_FileBrowser_FSMenu_end(CollectionPropertyIterator *UNUSED(iter))
{
}

static void rna_FileBrowser_FSMenuSystem_data_begin(CollectionPropertyIterator *iter, PointerRNA *UNUSED(ptr))
{
	rna_FileBrowser_FSMenu_begin(iter, FS_CATEGORY_SYSTEM);
}

static int rna_FileBrowser_FSMenuSystem_data_length(PointerRNA *UNUSED(ptr))
{
	struct FSMenu *fsmenu = ED_fsmenu_get();

	return ED_fsmenu_get_nentries(fsmenu, FS_CATEGORY_SYSTEM);
}

static void rna_FileBrowser_FSMenuSystemBookmark_data_begin(CollectionPropertyIterator *iter, PointerRNA *UNUSED(ptr))
{
	rna_FileBrowser_FSMenu_begin(iter, FS_CATEGORY_SYSTEM_BOOKMARKS);
}

static int rna_FileBrowser_FSMenuSystemBookmark_data_length(PointerRNA *UNUSED(ptr))
{
	struct FSMenu *fsmenu = ED_fsmenu_get();

	return ED_fsmenu_get_nentries(fsmenu, FS_CATEGORY_SYSTEM_BOOKMARKS);
}

static void rna_FileBrowser_FSMenuBookmark_data_begin(CollectionPropertyIterator *iter, PointerRNA *UNUSED(ptr))
{
	rna_FileBrowser_FSMenu_begin(iter, FS_CATEGORY_BOOKMARKS);
}

static int rna_FileBrowser_FSMenuBookmark_data_length(PointerRNA *UNUSED(ptr))
{
	struct FSMenu *fsmenu = ED_fsmenu_get();

	return ED_fsmenu_get_nentries(fsmenu, FS_CATEGORY_BOOKMARKS);
}

static void rna_FileBrowser_FSMenuRecent_data_begin(CollectionPropertyIterator *iter, PointerRNA *UNUSED(ptr))
{
	rna_FileBrowser_FSMenu_begin(iter, FS_CATEGORY_RECENT);
}

static int rna_FileBrowser_FSMenuRecent_data_length(PointerRNA *UNUSED(ptr))
{
	struct FSMenu *fsmenu = ED_fsmenu_get();

	return ED_fsmenu_get_nentries(fsmenu, FS_CATEGORY_RECENT);
}

static int rna_FileBrowser_FSMenu_active_get(PointerRNA *ptr, const FSMenuCategory category)
{
	SpaceFile *sf = ptr->data;
	int actnr = -1;

	switch (category) {
		case FS_CATEGORY_SYSTEM:
			actnr = sf->systemnr;
			break;
		case FS_CATEGORY_SYSTEM_BOOKMARKS:
			actnr = sf->system_bookmarknr;
			break;
		case FS_CATEGORY_BOOKMARKS:
			actnr = sf->bookmarknr;
			break;
		case FS_CATEGORY_RECENT:
			actnr = sf->recentnr;
			break;
	}

	return actnr;
}

static void rna_FileBrowser_FSMenu_active_set(PointerRNA *ptr, int value, const FSMenuCategory category)
{
	SpaceFile *sf = ptr->data;
	struct FSMenu *fsmenu = ED_fsmenu_get();
	FSMenuEntry *fsm = ED_fsmenu_get_entry(fsmenu, category, value);

	if (fsm && sf->params) {
		switch (category) {
			case FS_CATEGORY_SYSTEM:
				sf->systemnr = value;
				break;
			case FS_CATEGORY_SYSTEM_BOOKMARKS:
				sf->system_bookmarknr = value;
				break;
			case FS_CATEGORY_BOOKMARKS:
				sf->bookmarknr = value;
				break;
			case FS_CATEGORY_RECENT:
				sf->recentnr = value;
				break;
		}

		BLI_strncpy(sf->params->dir, fsm->path, sizeof(sf->params->dir));
	}
}

static void rna_FileBrowser_FSMenu_active_range(
        PointerRNA *UNUSED(ptr), int *min, int *max, int *softmin, int *softmax, const FSMenuCategory category)
{
	struct FSMenu *fsmenu = ED_fsmenu_get();

	*min = *softmin = -1;
	*max = *softmax = ED_fsmenu_get_nentries(fsmenu, category) - 1;
}

static void rna_FileBrowser_FSMenu_active_update(struct bContext *C, PointerRNA *UNUSED(ptr))
{
	ED_file_change_dir(C, true);
}

static int rna_FileBrowser_FSMenuSystem_active_get(PointerRNA *ptr)
{
	return rna_FileBrowser_FSMenu_active_get(ptr, FS_CATEGORY_SYSTEM);
}

static void rna_FileBrowser_FSMenuSystem_active_set(PointerRNA *ptr, int value)
{
	rna_FileBrowser_FSMenu_active_set(ptr, value, FS_CATEGORY_SYSTEM);
}

static void rna_FileBrowser_FSMenuSystem_active_range(PointerRNA *ptr, int *min, int *max, int *softmin, int *softmax)
{
	rna_FileBrowser_FSMenu_active_range(ptr, min, max, softmin, softmax, FS_CATEGORY_SYSTEM);
}

static int rna_FileBrowser_FSMenuSystemBookmark_active_get(PointerRNA *ptr)
{
	return rna_FileBrowser_FSMenu_active_get(ptr, FS_CATEGORY_SYSTEM_BOOKMARKS);
}

static void rna_FileBrowser_FSMenuSystemBookmark_active_set(PointerRNA *ptr, int value)
{
	rna_FileBrowser_FSMenu_active_set(ptr, value, FS_CATEGORY_SYSTEM_BOOKMARKS);
}

static void rna_FileBrowser_FSMenuSystemBookmark_active_range(PointerRNA *ptr, int *min, int *max, int *softmin, int *softmax)
{
	rna_FileBrowser_FSMenu_active_range(ptr, min, max, softmin, softmax, FS_CATEGORY_SYSTEM_BOOKMARKS);
}

static int rna_FileBrowser_FSMenuBookmark_active_get(PointerRNA *ptr)
{
	return rna_FileBrowser_FSMenu_active_get(ptr, FS_CATEGORY_BOOKMARKS);
}

static void rna_FileBrowser_FSMenuBookmark_active_set(PointerRNA *ptr, int value)
{
	rna_FileBrowser_FSMenu_active_set(ptr, value, FS_CATEGORY_BOOKMARKS);
}

static void rna_FileBrowser_FSMenuBookmark_active_range(PointerRNA *ptr, int *min, int *max, int *softmin, int *softmax)
{
	rna_FileBrowser_FSMenu_active_range(ptr, min, max, softmin, softmax, FS_CATEGORY_BOOKMARKS);
}

static int rna_FileBrowser_FSMenuRecent_active_get(PointerRNA *ptr)
{
	return rna_FileBrowser_FSMenu_active_get(ptr, FS_CATEGORY_RECENT);
}

static void rna_FileBrowser_FSMenuRecent_active_set(PointerRNA *ptr, int value)
{
	rna_FileBrowser_FSMenu_active_set(ptr, value, FS_CATEGORY_RECENT);
}

static void rna_FileBrowser_FSMenuRecent_active_range(PointerRNA *ptr, int *min, int *max, int *softmin, int *softmax)
{
	rna_FileBrowser_FSMenu_active_range(ptr, min, max, softmin, softmax, FS_CATEGORY_RECENT);
}

#else

static EnumPropertyItem dt_uv_items[] = {
	{SI_UVDT_OUTLINE, "OUTLINE", 0, "Outline", "Draw white edges with black outline"},
	{SI_UVDT_DASH, "DASH", 0, "Dash", "Draw dashed black-white edges"},
	{SI_UVDT_BLACK, "BLACK", 0, "Black", "Draw black edges"},
	{SI_UVDT_WHITE, "WHITE", 0, "White", "Draw white edges"},
	{0, NULL, 0, NULL, NULL}
};

static void rna_def_space(BlenderRNA *brna)
{
	StructRNA *srna;
	PropertyRNA *prop;
	
	srna = RNA_def_struct(brna, "Space", NULL);
	RNA_def_struct_sdna(srna, "SpaceLink");
	RNA_def_struct_ui_text(srna, "Space", "Space data for a screen area");
	RNA_def_struct_refine_func(srna, "rna_Space_refine");
	
	prop = RNA_def_property(srna, "type", PROP_ENUM, PROP_NONE);
	RNA_def_property_enum_sdna(prop, NULL, "spacetype");
	RNA_def_property_enum_items(prop, space_type_items);
	RNA_def_property_clear_flag(prop, PROP_EDITABLE);
	RNA_def_property_ui_text(prop, "Type", "Space data type");

	/* access to V2D_VIEWSYNC_SCREEN_TIME */
	prop = RNA_def_property(srna, "show_locked_time", PROP_BOOLEAN, PROP_NONE);
	RNA_def_property_boolean_funcs(prop, "rna_Space_view2d_sync_get", "rna_Space_view2d_sync_set");
	RNA_def_property_ui_text(prop, "Lock Time to Other Windows", "");
	RNA_def_property_update(prop, NC_SPACE | ND_SPACE_TIME, "rna_Space_view2d_sync_update");
}

/* for all spaces that use a mask */
static void rna_def_space_mask_info(StructRNA *srna, int noteflag, const char *mask_set_func)
{
	PropertyRNA *prop;

	static EnumPropertyItem overlay_mode_items[] = {
		{MASK_OVERLAY_ALPHACHANNEL, "ALPHACHANNEL", ICON_NONE, "Alpha Channel", "Show alpha channel of the mask"},
		{MASK_OVERLAY_COMBINED,     "COMBINED",     ICON_NONE, "Combined",      "Combine space background image with the mask"},
		{0, NULL, 0, NULL, NULL}
	};

	prop = RNA_def_property(srna, "mask", PROP_POINTER, PROP_NONE);
	RNA_def_property_pointer_sdna(prop, NULL, "mask_info.mask");
	RNA_def_property_flag(prop, PROP_EDITABLE);
	RNA_def_property_ui_text(prop, "Mask", "Mask displayed and edited in this space");
	RNA_def_property_pointer_funcs(prop, NULL, mask_set_func, NULL, NULL);
	RNA_def_property_update(prop, noteflag, NULL);

	/* mask drawing */
	prop = RNA_def_property(srna, "mask_draw_type", PROP_ENUM, PROP_NONE);
	RNA_def_property_enum_sdna(prop, NULL, "mask_info.draw_type");
	RNA_def_property_enum_items(prop, dt_uv_items);
	RNA_def_property_ui_text(prop, "Edge Draw Type", "Draw type for mask splines");
	RNA_def_property_update(prop, noteflag, NULL);

	prop = RNA_def_property(srna, "show_mask_smooth", PROP_BOOLEAN, PROP_NONE);
	RNA_def_property_boolean_sdna(prop, NULL, "mask_info.draw_flag", MASK_DRAWFLAG_SMOOTH);
	RNA_def_property_ui_text(prop, "Draw Smooth Splines", "");
	RNA_def_property_update(prop, noteflag, NULL);

	prop = RNA_def_property(srna, "show_mask_overlay", PROP_BOOLEAN, PROP_NONE);
	RNA_def_property_boolean_sdna(prop, NULL, "mask_info.draw_flag", MASK_DRAWFLAG_OVERLAY);
	RNA_def_property_ui_text(prop, "Show Mask Overlay", "");
	RNA_def_property_update(prop, noteflag, NULL);

	prop = RNA_def_property(srna, "mask_overlay_mode", PROP_ENUM, PROP_NONE);
	RNA_def_property_enum_sdna(prop, NULL, "mask_info.overlay_mode");
	RNA_def_property_enum_items(prop, overlay_mode_items);
	RNA_def_property_ui_text(prop, "Overlay Mode", "Overlay mode of rasterized mask");
	RNA_def_property_update(prop, noteflag, NULL);
}

static void rna_def_space_image_uv(BlenderRNA *brna)
{
	StructRNA *srna;
	PropertyRNA *prop;

	static EnumPropertyItem sticky_mode_items[] = {
		{SI_STICKY_DISABLE, "DISABLED", ICON_STICKY_UVS_DISABLE, "Disabled", "Sticky vertex selection disabled"},
		{SI_STICKY_LOC, "SHARED_LOCATION", ICON_STICKY_UVS_LOC, "Shared Location",
		                "Select UVs that are at the same location and share a mesh vertex"},
		{SI_STICKY_VERTEX, "SHARED_VERTEX", ICON_STICKY_UVS_VERT, "Shared Vertex",
		                   "Select UVs that share mesh vertex, irrespective if they are in the same location"},
		{0, NULL, 0, NULL, NULL}
	};

	static EnumPropertyItem dt_uvstretch_items[] = {
		{SI_UVDT_STRETCH_ANGLE, "ANGLE", 0, "Angle", "Angular distortion between UV and 3D angles"},
		{SI_UVDT_STRETCH_AREA, "AREA", 0, "Area", "Area distortion between UV and 3D faces"},
		{0, NULL, 0, NULL, NULL}
	};

	srna = RNA_def_struct(brna, "SpaceUVEditor", NULL);
	RNA_def_struct_sdna(srna, "SpaceImage");
	RNA_def_struct_nested(brna, srna, "SpaceImageEditor");
	RNA_def_struct_ui_text(srna, "Space UV Editor", "UV editor data for the image editor space");

	/* selection */
	prop = RNA_def_property(srna, "sticky_select_mode", PROP_ENUM, PROP_NONE);
	RNA_def_property_enum_sdna(prop, NULL, "sticky");
	RNA_def_property_enum_items(prop, sticky_mode_items);
	RNA_def_property_ui_text(prop, "Sticky Selection Mode",
	                         "Automatically select also UVs sharing the same vertex as the ones being selected");
	RNA_def_property_update(prop, NC_SPACE | ND_SPACE_IMAGE, NULL);

	/* drawing */
	prop = RNA_def_property(srna, "edge_draw_type", PROP_ENUM, PROP_NONE);
	RNA_def_property_enum_sdna(prop, NULL, "dt_uv");
	RNA_def_property_enum_items(prop, dt_uv_items);
	RNA_def_property_ui_text(prop, "Edge Draw Type", "Draw type for drawing UV edges");
	RNA_def_property_update(prop, NC_SPACE | ND_SPACE_IMAGE, NULL);

	prop = RNA_def_property(srna, "show_smooth_edges", PROP_BOOLEAN, PROP_NONE);
	RNA_def_property_boolean_sdna(prop, NULL, "flag", SI_SMOOTH_UV);
	RNA_def_property_ui_text(prop, "Draw Smooth Edges", "Draw UV edges anti-aliased");
	RNA_def_property_update(prop, NC_SPACE | ND_SPACE_IMAGE, NULL);

	prop = RNA_def_property(srna, "show_stretch", PROP_BOOLEAN, PROP_NONE);
	RNA_def_property_boolean_sdna(prop, NULL, "flag", SI_DRAW_STRETCH);
	RNA_def_property_ui_text(prop, "Draw Stretch",
	                         "Draw faces colored according to the difference in shape between UVs and "
	                         "their 3D coordinates (blue for low distortion, red for high distortion)");
	RNA_def_property_update(prop, NC_SPACE | ND_SPACE_IMAGE, NULL);

	prop = RNA_def_property(srna, "draw_stretch_type", PROP_ENUM, PROP_NONE);
	RNA_def_property_enum_sdna(prop, NULL, "dt_uvstretch");
	RNA_def_property_enum_items(prop, dt_uvstretch_items);
	RNA_def_property_ui_text(prop, "Draw Stretch Type", "Type of stretch to draw");
	RNA_def_property_update(prop, NC_SPACE | ND_SPACE_IMAGE, NULL);

	prop = RNA_def_property(srna, "show_modified_edges", PROP_BOOLEAN, PROP_NONE);
	RNA_def_property_boolean_sdna(prop, NULL, "flag", SI_DRAWSHADOW);
	RNA_def_property_ui_text(prop, "Draw Modified Edges", "Draw edges after modifiers are applied");
	RNA_def_property_update(prop, NC_SPACE | ND_SPACE_IMAGE, NULL);

	prop = RNA_def_property(srna, "show_other_objects", PROP_BOOLEAN, PROP_NONE);
	RNA_def_property_boolean_sdna(prop, NULL, "flag", SI_DRAW_OTHER);
	RNA_def_property_ui_text(prop, "Draw Other Objects", "Draw other selected objects that share the same image");
	RNA_def_property_update(prop, NC_SPACE | ND_SPACE_IMAGE, NULL);

	prop = RNA_def_property(srna, "show_texpaint", PROP_BOOLEAN, PROP_NONE);
	RNA_def_property_boolean_negative_sdna(prop, NULL, "flag", SI_NO_DRAW_TEXPAINT);
	RNA_def_property_ui_text(prop, "Draw Texture Paint UVs", "Draw overlay of texture paint uv layer");
	RNA_def_property_update(prop, NC_SPACE | ND_SPACE_IMAGE, NULL);

	prop = RNA_def_property(srna, "show_normalized_coords", PROP_BOOLEAN, PROP_NONE);
	RNA_def_property_boolean_sdna(prop, NULL, "flag", SI_COORDFLOATS);
	RNA_def_property_ui_text(prop, "Normalized Coordinates",
	                         "Display UV coordinates from 0.0 to 1.0 rather than in pixels");
	RNA_def_property_update(prop, NC_SPACE | ND_SPACE_IMAGE, NULL);

	prop = RNA_def_property(srna, "show_faces", PROP_BOOLEAN, PROP_NONE);
	RNA_def_property_boolean_negative_sdna(prop, NULL, "flag", SI_NO_DRAWFACES);
	RNA_def_property_ui_text(prop, "Draw Faces", "Draw faces over the image");
	RNA_def_property_update(prop, NC_SPACE | ND_SPACE_IMAGE, NULL);

	/* todo: move edge and face drawing options here from G.f */

	prop = RNA_def_property(srna, "use_snap_to_pixels", PROP_BOOLEAN, PROP_NONE);
	RNA_def_property_boolean_sdna(prop, NULL, "flag", SI_PIXELSNAP);
	RNA_def_property_ui_text(prop, "Snap to Pixels", "Snap UVs to pixel locations while editing");
	RNA_def_property_update(prop, NC_SPACE | ND_SPACE_IMAGE, NULL);

	prop = RNA_def_property(srna, "lock_bounds", PROP_BOOLEAN, PROP_NONE);
	RNA_def_property_boolean_sdna(prop, NULL, "flag", SI_CLIP_UV);
	RNA_def_property_ui_text(prop, "Constrain to Image Bounds",
	                         "Constraint to stay within the image bounds while editing");
	RNA_def_property_update(prop, NC_SPACE | ND_SPACE_IMAGE, NULL);

	prop = RNA_def_property(srna, "use_live_unwrap", PROP_BOOLEAN, PROP_NONE);
	RNA_def_property_boolean_sdna(prop, NULL, "flag", SI_LIVE_UNWRAP);
	RNA_def_property_ui_text(prop, "Live Unwrap",
	                         "Continuously unwrap the selected UV island while transforming pinned vertices");
	RNA_def_property_update(prop, NC_SPACE | ND_SPACE_IMAGE, NULL);
}

static void rna_def_space_outliner(BlenderRNA *brna)
{
	StructRNA *srna;
	PropertyRNA *prop;

	static EnumPropertyItem display_mode_items[] = {
		{SO_ALL_SCENES, "ALL_SCENES", 0, "All Scenes", "Display datablocks in all scenes"},
		{SO_CUR_SCENE, "CURRENT_SCENE", 0, "Current Scene", "Display datablocks in current scene"},
		{SO_VISIBLE, "VISIBLE_LAYERS", 0, "Visible Layers", "Display datablocks in visible layers"},
		{SO_SELECTED, "SELECTED", 0, "Selected", "Display datablocks of selected objects"},
		{SO_ACTIVE, "ACTIVE", 0, "Active", "Display datablocks of active object"},
		{SO_SAME_TYPE, "SAME_TYPES", 0, "Same Types",
		               "Display datablocks of all objects of same type as selected object"},
		{SO_GROUPS, "GROUPS", 0, "Groups", "Display groups and their datablocks"},
		{SO_SEQUENCE, "SEQUENCE", 0, "Sequence", "Display sequence datablocks"},
		{SO_LIBRARIES, "LIBRARIES", 0, "Blender File", "Display data of current file and linked libraries"},
		{SO_DATABLOCKS, "DATABLOCKS", 0, "Datablocks", "Display all raw datablocks"},
		{SO_USERDEF, "USER_PREFERENCES", 0, "User Preferences", "Display the user preference datablocks"},
		{0, NULL, 0, NULL, NULL}
	};
	
	srna = RNA_def_struct(brna, "SpaceOutliner", "Space");
	RNA_def_struct_sdna(srna, "SpaceOops");
	RNA_def_struct_ui_text(srna, "Space Outliner", "Outliner space data");
	
	prop = RNA_def_property(srna, "display_mode", PROP_ENUM, PROP_NONE);
	RNA_def_property_enum_sdna(prop, NULL, "outlinevis");
	RNA_def_property_enum_items(prop, display_mode_items);
	RNA_def_property_ui_text(prop, "Display Mode", "Type of information to display");
	RNA_def_property_update(prop, NC_SPACE | ND_SPACE_OUTLINER, NULL);
	
	prop = RNA_def_property(srna, "filter_text", PROP_STRING, PROP_NONE);
	RNA_def_property_string_sdna(prop, NULL, "search_string");
	RNA_def_property_ui_text(prop, "Display Filter", "Live search filtering string");
	RNA_def_property_flag(prop, PROP_TEXTEDIT_UPDATE);
	RNA_def_property_update(prop, NC_SPACE | ND_SPACE_OUTLINER, NULL);
	
	prop = RNA_def_property(srna, "use_filter_case_sensitive", PROP_BOOLEAN, PROP_NONE);
	RNA_def_property_boolean_sdna(prop, NULL, "search_flags", SO_FIND_CASE_SENSITIVE);
	RNA_def_property_ui_text(prop, "Case Sensitive Matches Only", "Only use case sensitive matches of search string");
	RNA_def_property_update(prop, NC_SPACE | ND_SPACE_OUTLINER, NULL);
	
	prop = RNA_def_property(srna, "use_filter_complete", PROP_BOOLEAN, PROP_NONE);
	RNA_def_property_boolean_sdna(prop, NULL, "search_flags", SO_FIND_COMPLETE);
	RNA_def_property_ui_text(prop, "Complete Matches Only", "Only use complete matches of search string");
	RNA_def_property_update(prop, NC_SPACE | ND_SPACE_OUTLINER, NULL);

	prop = RNA_def_property(srna, "use_sort_alpha", PROP_BOOLEAN, PROP_NONE);
	RNA_def_property_boolean_negative_sdna(prop, NULL, "flag", SO_SKIP_SORT_ALPHA);
	RNA_def_property_ui_text(prop, "Sort Alphabetically", "");
	RNA_def_property_update(prop, NC_SPACE | ND_SPACE_OUTLINER, NULL);

	prop = RNA_def_property(srna, "show_restrict_columns", PROP_BOOLEAN, PROP_NONE);
	RNA_def_property_boolean_negative_sdna(prop, NULL, "flag", SO_HIDE_RESTRICTCOLS);
	RNA_def_property_ui_text(prop, "Show Restriction Columns", "Show column");
	RNA_def_property_update(prop, NC_SPACE | ND_SPACE_OUTLINER, NULL);
}

static void rna_def_background_image(BlenderRNA *brna)
{
	StructRNA *srna;
	PropertyRNA *prop;

	/* note: combinations work but don't flip so arnt that useful */
	static EnumPropertyItem bgpic_axis_items[] = {
		{0, "", 0, N_("X Axis"), ""},
		{(1 << RV3D_VIEW_LEFT), "LEFT", 0, "Left", "Show background image while looking to the left"},
		{(1 << RV3D_VIEW_RIGHT), "RIGHT", 0, "Right", "Show background image while looking to the right"},
		/*{(1<<RV3D_VIEW_LEFT)|(1<<RV3D_VIEW_RIGHT), "LEFT_RIGHT", 0, "Left/Right", ""},*/
		{0, "", 0, N_("Y Axis"), ""},
		{(1 << RV3D_VIEW_BACK), "BACK", 0, "Back", "Show background image in back view"},
		{(1 << RV3D_VIEW_FRONT), "FRONT", 0, "Front", "Show background image in front view"},
		/*{(1<<RV3D_VIEW_BACK)|(1<<RV3D_VIEW_FRONT), "BACK_FRONT", 0, "Back/Front", ""},*/
		{0, "", 0, N_("Z Axis"), ""},
		{(1 << RV3D_VIEW_BOTTOM), "BOTTOM", 0, "Bottom", "Show background image in bottom view"},
		{(1 << RV3D_VIEW_TOP), "TOP", 0, "Top", "Show background image in top view"},
		/*{(1<<RV3D_VIEW_BOTTOM)|(1<<RV3D_VIEW_TOP), "BOTTOM_TOP", 0, "Top/Bottom", ""},*/
		{0, "", 0, N_("Other"), ""},
		{0, "ALL", 0, "All Views", "Show background image in all views"},
		{(1 << RV3D_VIEW_CAMERA), "CAMERA", 0, "Camera", "Show background image in camera view"},
		{0, NULL, 0, NULL, NULL}
	};

	static EnumPropertyItem bgpic_source_items[] = {
		{V3D_BGPIC_IMAGE, "IMAGE", 0, "Image", ""},
		{V3D_BGPIC_MOVIE, "MOVIE_CLIP", 0, "Movie Clip", ""},
		{0, NULL, 0, NULL, NULL}
	};

	static const EnumPropertyItem bgpic_camera_frame_items[] = {
		{0, "STRETCH", 0, "Stretch", ""},
		{V3D_BGPIC_CAMERA_ASPECT, "FIT", 0, "Fit", ""},
		{V3D_BGPIC_CAMERA_ASPECT | V3D_BGPIC_CAMERA_CROP, "CROP", 0, "Crop", ""},
		{0, NULL, 0, NULL, NULL}
	};

	static const EnumPropertyItem bgpic_draw_depth_items[] = {
		{0, "BACK", 0, "Back", ""},
		{V3D_BGPIC_FOREGROUND, "FRONT", 0, "Front", ""},
		{0, NULL, 0, NULL, NULL}
	};

	srna = RNA_def_struct(brna, "BackgroundImage", NULL);
	RNA_def_struct_sdna(srna, "BGpic");
	RNA_def_struct_ui_text(srna, "Background Image", "Image and settings for display in the 3D View background");

	prop = RNA_def_property(srna, "source", PROP_ENUM, PROP_NONE);
	RNA_def_property_enum_sdna(prop, NULL, "source");
	RNA_def_property_enum_items(prop, bgpic_source_items);
	RNA_def_property_ui_text(prop, "Background Source", "Data source used for background");
	RNA_def_property_update(prop, NC_SPACE | ND_SPACE_VIEW3D, NULL);

	prop = RNA_def_property(srna, "image", PROP_POINTER, PROP_NONE);
	RNA_def_property_pointer_sdna(prop, NULL, "ima");
	RNA_def_property_ui_text(prop, "Image", "Image displayed and edited in this space");
	RNA_def_property_flag(prop, PROP_EDITABLE);
	RNA_def_property_update(prop, NC_SPACE | ND_SPACE_VIEW3D, NULL);

	prop = RNA_def_property(srna, "clip", PROP_POINTER, PROP_NONE);
	RNA_def_property_pointer_sdna(prop, NULL, "clip");
	RNA_def_property_ui_text(prop, "MovieClip", "Movie clip displayed and edited in this space");
	RNA_def_property_flag(prop, PROP_EDITABLE);
	RNA_def_property_update(prop, NC_SPACE | ND_SPACE_VIEW3D, NULL);

	prop = RNA_def_property(srna, "image_user", PROP_POINTER, PROP_NONE);
	RNA_def_property_flag(prop, PROP_NEVER_NULL);
	RNA_def_property_pointer_sdna(prop, NULL, "iuser");
	RNA_def_property_ui_text(prop, "Image User",
	                         "Parameters defining which layer, pass and frame of the image is displayed");
	RNA_def_property_update(prop, NC_SPACE | ND_SPACE_VIEW3D, NULL);

	prop = RNA_def_property(srna, "clip_user", PROP_POINTER, PROP_NONE);
	RNA_def_property_flag(prop, PROP_NEVER_NULL);
	RNA_def_property_struct_type(prop, "MovieClipUser");
	RNA_def_property_pointer_sdna(prop, NULL, "cuser");
	RNA_def_property_ui_text(prop, "Clip User", "Parameters defining which frame of the movie clip is displayed");
	RNA_def_property_update(prop, NC_SPACE | ND_SPACE_VIEW3D, NULL);
	
	prop = RNA_def_property(srna, "offset_x", PROP_FLOAT, PROP_NONE);
	RNA_def_property_float_sdna(prop, NULL, "xof");
	RNA_def_property_ui_text(prop, "X Offset", "Offset image horizontally from the world origin");
	RNA_def_property_update(prop, NC_SPACE | ND_SPACE_VIEW3D, NULL);
	
	prop = RNA_def_property(srna, "offset_y", PROP_FLOAT, PROP_NONE);
	RNA_def_property_float_sdna(prop, NULL, "yof");
	RNA_def_property_ui_text(prop, "Y Offset", "Offset image vertically from the world origin");
	RNA_def_property_update(prop, NC_SPACE | ND_SPACE_VIEW3D, NULL);
	
	prop = RNA_def_property(srna, "size", PROP_FLOAT, PROP_NONE);
	RNA_def_property_float_sdna(prop, NULL, "size");
	RNA_def_property_ui_text(prop, "Size", "Scaling factor for the background image");
	RNA_def_property_range(prop, 0.0, FLT_MAX);
	RNA_def_property_update(prop, NC_SPACE | ND_SPACE_VIEW3D, NULL);

	prop = RNA_def_property(srna, "rotation", PROP_FLOAT, PROP_EULER);
	RNA_def_property_float_sdna(prop, NULL, "rotation");
	RNA_def_property_ui_text(prop, "Rotation", "Rotation for the background image");
	RNA_def_property_update(prop, NC_SPACE | ND_SPACE_VIEW3D, NULL);

	prop = RNA_def_property(srna, "use_flip_x", PROP_BOOLEAN, PROP_NONE);
	RNA_def_property_boolean_sdna(prop, NULL, "flag", V3D_BGPIC_FLIP_X);
	RNA_def_property_ui_text(prop, "Flip Horizontally", "Flip the background image horizontally");
	RNA_def_property_update(prop, NC_SPACE | ND_SPACE_VIEW3D, NULL);

	prop = RNA_def_property(srna, "use_flip_y", PROP_BOOLEAN, PROP_NONE);
	RNA_def_property_boolean_sdna(prop, NULL, "flag", V3D_BGPIC_FLIP_Y);
	RNA_def_property_ui_text(prop, "Flip Vertically", "Flip the background image vertically");
	RNA_def_property_update(prop, NC_SPACE | ND_SPACE_VIEW3D, NULL);

	prop = RNA_def_property(srna, "opacity", PROP_FLOAT, PROP_NONE);
	RNA_def_property_float_sdna(prop, NULL, "blend");
	RNA_def_property_float_funcs(prop, "rna_BackgroundImage_opacity_get", "rna_BackgroundImage_opacity_set", NULL);
	RNA_def_property_ui_text(prop, "Opacity", "Image opacity to blend the image against the background color");
	RNA_def_property_range(prop, 0.0, 1.0);
	RNA_def_property_update(prop, NC_SPACE | ND_SPACE_VIEW3D, NULL);

	prop = RNA_def_property(srna, "view_axis", PROP_ENUM, PROP_NONE);
	RNA_def_property_enum_sdna(prop, NULL, "view");
	RNA_def_property_enum_items(prop, bgpic_axis_items);
	RNA_def_property_ui_text(prop, "Image Axis", "The axis to display the image on");
	RNA_def_property_update(prop, NC_SPACE | ND_SPACE_VIEW3D, NULL);

	prop = RNA_def_property(srna, "show_expanded", PROP_BOOLEAN, PROP_NONE);
	RNA_def_property_boolean_sdna(prop, NULL, "flag", V3D_BGPIC_EXPANDED);
	RNA_def_property_ui_text(prop, "Show Expanded", "Show the expanded in the user interface");
	RNA_def_property_ui_icon(prop, ICON_TRIA_RIGHT, 1);

	prop = RNA_def_property(srna, "use_camera_clip", PROP_BOOLEAN, PROP_NONE);
	RNA_def_property_boolean_sdna(prop, NULL, "flag", V3D_BGPIC_CAMERACLIP);
	RNA_def_property_ui_text(prop, "Camera Clip", "Use movie clip from active scene camera");
	RNA_def_property_update(prop, NC_SPACE | ND_SPACE_VIEW3D, NULL);

	prop = RNA_def_property(srna, "show_background_image", PROP_BOOLEAN, PROP_NONE);
	RNA_def_property_boolean_negative_sdna(prop, NULL, "flag", V3D_BGPIC_DISABLED);
	RNA_def_property_ui_text(prop, "Show Background Image", "Show this image as background");
	RNA_def_property_update(prop, NC_SPACE | ND_SPACE_VIEW3D, NULL);

	prop = RNA_def_property(srna, "show_on_foreground", PROP_BOOLEAN, PROP_NONE);
	RNA_def_property_boolean_sdna(prop, NULL, "flag", V3D_BGPIC_FOREGROUND);
	RNA_def_property_ui_text(prop, "Show On Foreground", "Show this image in front of objects in viewport");
	RNA_def_property_update(prop, NC_SPACE | ND_SPACE_VIEW3D, NULL);

	/* expose 1 flag as a enum of 2 items */
	prop = RNA_def_property(srna, "draw_depth", PROP_ENUM, PROP_NONE);
	RNA_def_property_enum_bitflag_sdna(prop, NULL, "flag");
	RNA_def_property_enum_items(prop, bgpic_draw_depth_items);
	RNA_def_property_ui_text(prop, "Depth", "Draw under or over everything");
	RNA_def_property_update(prop, NC_SPACE | ND_SPACE_VIEW3D, NULL);

	/* expose 2 flags as a enum of 3 items */
	prop = RNA_def_property(srna, "frame_method", PROP_ENUM, PROP_NONE);
	RNA_def_property_enum_bitflag_sdna(prop, NULL, "flag");
	RNA_def_property_enum_items(prop, bgpic_camera_frame_items);
	RNA_def_property_ui_text(prop, "Frame Method", "How the image fits in the camera frame");
	RNA_def_property_update(prop, NC_SPACE | ND_SPACE_VIEW3D, NULL);
}

static void rna_def_backgroundImages(BlenderRNA *brna, PropertyRNA *cprop)
{
	StructRNA *srna;
	FunctionRNA *func;
	PropertyRNA *parm;

	RNA_def_property_srna(cprop, "BackgroundImages");
	srna = RNA_def_struct(brna, "BackgroundImages", NULL);
	RNA_def_struct_sdna(srna, "View3D");
	RNA_def_struct_ui_text(srna, "Background Images", "Collection of background images");

	func = RNA_def_function(srna, "new", "rna_BackgroundImage_new");
	RNA_def_function_ui_description(func, "Add new background image");
	parm = RNA_def_pointer(func, "image", "BackgroundImage", "", "Image displayed as viewport background");
	RNA_def_function_return(func, parm);

	func = RNA_def_function(srna, "remove", "rna_BackgroundImage_remove");
	RNA_def_function_ui_description(func, "Remove background image");
	RNA_def_function_flag(func, FUNC_USE_REPORTS);
	parm = RNA_def_pointer(func, "image", "BackgroundImage", "", "Image displayed as viewport background");
	RNA_def_property_flag(parm, PROP_REQUIRED | PROP_NEVER_NULL | PROP_RNAPTR);
	RNA_def_property_clear_flag(parm, PROP_THICK_WRAP);

	func = RNA_def_function(srna, "clear", "rna_BackgroundImage_clear");
	RNA_def_function_ui_description(func, "Remove all background images");
}


static void rna_def_space_view3d(BlenderRNA *brna)
{
	StructRNA *srna;
	PropertyRNA *prop;

	static EnumPropertyItem manipulators_items[] = {
		{V3D_MANIP_TRANSLATE, "TRANSLATE", ICON_MAN_TRANS, "Translate",
		                      "Use the manipulator for movement transformations"},
		{V3D_MANIP_ROTATE, "ROTATE", ICON_MAN_ROT, "Rotate",
		                   "Use the manipulator for rotation transformations"},
		{V3D_MANIP_SCALE, "SCALE", ICON_MAN_SCALE, "Scale",
		                  "Use the manipulator for scale transformations"},
		{0, NULL, 0, NULL, NULL}
	};

	static EnumPropertyItem rv3d_persp_items[] = {
		{RV3D_PERSP, "PERSP", 0, "Perspective", ""},
		{RV3D_ORTHO, "ORTHO", 0, "Orthographic", ""},
		{RV3D_CAMOB, "CAMERA", 0, "Camera", ""},
		{0, NULL, 0, NULL, NULL}
	};
	
	static EnumPropertyItem bundle_drawtype_items[] = {
		{OB_PLAINAXES, "PLAIN_AXES", 0, "Plain Axes", ""},
		{OB_ARROWS, "ARROWS", 0, "Arrows", ""},
		{OB_SINGLE_ARROW, "SINGLE_ARROW", 0, "Single Arrow", ""},
		{OB_CIRCLE, "CIRCLE", 0, "Circle", ""},
		{OB_CUBE, "CUBE", 0, "Cube", ""},
		{OB_EMPTY_SPHERE, "SPHERE", 0, "Sphere", ""},
		{OB_EMPTY_CONE, "CONE", 0, "Cone", ""},
		{0, NULL, 0, NULL, NULL}
	};
	
	static EnumPropertyItem view3d_matcap_items[] = {
		{ICON_MATCAP_01, "01", ICON_MATCAP_01, "", ""},
		{ICON_MATCAP_02, "02", ICON_MATCAP_02, "", ""},
		{ICON_MATCAP_03, "03", ICON_MATCAP_03, "", ""},
		{ICON_MATCAP_04, "04", ICON_MATCAP_04, "", ""},
		{ICON_MATCAP_05, "05", ICON_MATCAP_05, "", ""},
		{ICON_MATCAP_06, "06", ICON_MATCAP_06, "", ""},
		{ICON_MATCAP_07, "07", ICON_MATCAP_07, "", ""},
		{ICON_MATCAP_08, "08", ICON_MATCAP_08, "", ""},
		{ICON_MATCAP_09, "09", ICON_MATCAP_09, "", ""},
		{ICON_MATCAP_10, "10", ICON_MATCAP_10, "", ""},
		{ICON_MATCAP_11, "11", ICON_MATCAP_11, "", ""},
		{ICON_MATCAP_12, "12", ICON_MATCAP_12, "", ""},
		{ICON_MATCAP_13, "13", ICON_MATCAP_13, "", ""},
		{ICON_MATCAP_14, "14", ICON_MATCAP_14, "", ""},
		{ICON_MATCAP_15, "15", ICON_MATCAP_15, "", ""},
		{ICON_MATCAP_16, "16", ICON_MATCAP_16, "", ""},
		{ICON_MATCAP_17, "17", ICON_MATCAP_17, "", ""},
		{ICON_MATCAP_18, "18", ICON_MATCAP_18, "", ""},
		{ICON_MATCAP_19, "19", ICON_MATCAP_19, "", ""},
		{ICON_MATCAP_20, "20", ICON_MATCAP_20, "", ""},
		{ICON_MATCAP_21, "21", ICON_MATCAP_21, "", ""},
		{ICON_MATCAP_22, "22", ICON_MATCAP_22, "", ""},
		{ICON_MATCAP_23, "23", ICON_MATCAP_23, "", ""},
		{ICON_MATCAP_24, "24", ICON_MATCAP_24, "", ""},
		{0, NULL, 0, NULL, NULL}
	};
	
	srna = RNA_def_struct(brna, "SpaceView3D", "Space");
	RNA_def_struct_sdna(srna, "View3D");
	RNA_def_struct_ui_text(srna, "3D View Space", "3D View space data");
	
	prop = RNA_def_property(srna, "camera", PROP_POINTER, PROP_NONE);
	RNA_def_property_flag(prop, PROP_EDITABLE);
	RNA_def_property_pointer_sdna(prop, NULL, "camera");
	RNA_def_property_ui_text(prop, "Camera",
	                         "Active camera used in this view (when unlocked from the scene's active camera)");
	RNA_def_property_update(prop, NC_SPACE | ND_SPACE_VIEW3D, NULL);

	/* render border */
	prop = RNA_def_property(srna, "use_render_border", PROP_BOOLEAN, PROP_NONE);
	RNA_def_property_boolean_sdna(prop, NULL, "flag2", V3D_RENDER_BORDER);
	RNA_def_property_clear_flag(prop, PROP_ANIMATABLE);
	RNA_def_property_ui_text(prop, "Render Border", "Use a region within the frame size for rendered viewport "
	                         "(when not viewing through the camera)");
	RNA_def_property_update(prop, NC_SPACE | ND_SPACE_VIEW3D, NULL);

	prop = RNA_def_property(srna, "render_border_min_x", PROP_FLOAT, PROP_NONE);
	RNA_def_property_float_sdna(prop, NULL, "render_border.xmin");
	RNA_def_property_range(prop, 0.0f, 1.0f);
	RNA_def_property_ui_text(prop, "Border Minimum X", "Minimum X value to for the render border");
	RNA_def_property_update(prop, NC_SPACE | ND_SPACE_VIEW3D, NULL);

	prop = RNA_def_property(srna, "render_border_min_y", PROP_FLOAT, PROP_NONE);
	RNA_def_property_float_sdna(prop, NULL, "render_border.ymin");
	RNA_def_property_range(prop, 0.0f, 1.0f);
	RNA_def_property_ui_text(prop, "Border Minimum Y", "Minimum Y value for the render border");
	RNA_def_property_update(prop, NC_SPACE | ND_SPACE_VIEW3D, NULL);

	prop = RNA_def_property(srna, "render_border_max_x", PROP_FLOAT, PROP_NONE);
	RNA_def_property_float_sdna(prop, NULL, "render_border.xmax");
	RNA_def_property_range(prop, 0.0f, 1.0f);
	RNA_def_property_ui_text(prop, "Border Maximum X", "Maximum X value for the render border");
	RNA_def_property_update(prop, NC_SPACE | ND_SPACE_VIEW3D, NULL);

	prop = RNA_def_property(srna, "render_border_max_y", PROP_FLOAT, PROP_NONE);
	RNA_def_property_float_sdna(prop, NULL, "render_border.ymax");
	RNA_def_property_range(prop, 0.0f, 1.0f);
	RNA_def_property_ui_text(prop, "Border Maximum Y", "Maximum Y value for the render border");
	RNA_def_property_update(prop, NC_SPACE | ND_SPACE_VIEW3D, NULL);

	prop = RNA_def_property(srna, "lock_object", PROP_POINTER, PROP_NONE);
	RNA_def_property_flag(prop, PROP_EDITABLE);
	RNA_def_property_pointer_sdna(prop, NULL, "ob_centre");
	RNA_def_property_ui_text(prop, "Lock to Object", "3D View center is locked to this object's position");
	RNA_def_property_update(prop, NC_SPACE | ND_SPACE_VIEW3D, NULL);
	
	prop = RNA_def_property(srna, "lock_bone", PROP_STRING, PROP_NONE);
	RNA_def_property_string_sdna(prop, NULL, "ob_centre_bone");
	RNA_def_property_ui_text(prop, "Lock to Bone", "3D View center is locked to this bone's position");
	RNA_def_property_update(prop, NC_SPACE | ND_SPACE_VIEW3D, NULL);

	prop = RNA_def_property(srna, "lock_cursor", PROP_BOOLEAN, PROP_NONE);
	RNA_def_property_boolean_sdna(prop, NULL, "ob_centre_cursor", 1);
	RNA_def_property_ui_text(prop, "Lock to Cursor", "3D View center is locked to the cursor's position");
	RNA_def_property_update(prop, NC_SPACE | ND_SPACE_VIEW3D, NULL);

	prop = RNA_def_property(srna, "viewport_shade", PROP_ENUM, PROP_NONE);
	RNA_def_property_enum_sdna(prop, NULL, "drawtype");
	RNA_def_property_enum_items(prop, viewport_shade_items);
	RNA_def_property_enum_funcs(prop, "rna_SpaceView3D_viewport_shade_get", NULL,
	                            "rna_SpaceView3D_viewport_shade_itemf");
	RNA_def_property_ui_text(prop, "Viewport Shading", "Method to display/shade objects in the 3D View");
	RNA_def_property_update(prop, NC_SPACE | ND_SPACE_VIEW3D, "rna_SpaceView3D_viewport_shade_update");

	prop = RNA_def_property(srna, "local_view", PROP_POINTER, PROP_NONE);
	RNA_def_property_pointer_sdna(prop, NULL, "localvd");
	RNA_def_property_ui_text(prop, "Local View",
	                         "Display an isolated sub-set of objects, apart from the scene visibility");
	
	prop = RNA_def_property(srna, "cursor_location", PROP_FLOAT, PROP_XYZ_LENGTH);
	RNA_def_property_array(prop, 3);
	RNA_def_property_float_funcs(prop, "rna_View3D_CursorLocation_get", "rna_View3D_CursorLocation_set", NULL);
	RNA_def_property_ui_text(prop, "3D Cursor Location",
	                         "3D cursor location for this view (dependent on local view setting)");
	RNA_def_property_ui_range(prop, -10000.0, 10000.0, 10, 4);
	RNA_def_property_update(prop, NC_SPACE | ND_SPACE_VIEW3D, NULL);
	
	prop = RNA_def_property(srna, "lens", PROP_FLOAT, PROP_UNIT_CAMERA);
	RNA_def_property_float_sdna(prop, NULL, "lens");
	RNA_def_property_ui_text(prop, "Lens", "Viewport lens angle");
	RNA_def_property_range(prop, 1.0f, 250.0f);
	RNA_def_property_update(prop, NC_SPACE | ND_SPACE_VIEW3D, NULL);
	
	prop = RNA_def_property(srna, "clip_start", PROP_FLOAT, PROP_DISTANCE);
	RNA_def_property_float_sdna(prop, NULL, "near");
	RNA_def_property_range(prop, 0.001f, FLT_MAX);
	RNA_def_property_float_default(prop, 0.1f);
	RNA_def_property_ui_text(prop, "Clip Start", "3D View near clipping distance (perspective view only)");
	RNA_def_property_update(prop, NC_SPACE | ND_SPACE_VIEW3D, NULL);

	prop = RNA_def_property(srna, "clip_end", PROP_FLOAT, PROP_DISTANCE);
	RNA_def_property_float_sdna(prop, NULL, "far");
	RNA_def_property_range(prop, 1.0f, FLT_MAX);
	RNA_def_property_float_default(prop, 1000.0f);
	RNA_def_property_ui_text(prop, "Clip End", "3D View far clipping distance");
	RNA_def_property_update(prop, NC_SPACE | ND_SPACE_VIEW3D, NULL);

	prop = RNA_def_property(srna, "grid_scale", PROP_FLOAT, PROP_NONE);
	RNA_def_property_float_sdna(prop, NULL, "grid");
	RNA_def_property_ui_text(prop, "Grid Scale", "Distance between 3D View grid lines");
	RNA_def_property_range(prop, 0.0f, FLT_MAX);
	RNA_def_property_ui_range(prop, 0.001f, 1000.0f, 0.1f, 3);
	RNA_def_property_float_default(prop, 1.0f);
	RNA_def_property_update(prop, NC_SPACE | ND_SPACE_VIEW3D, NULL);

	prop = RNA_def_property(srna, "grid_lines", PROP_INT, PROP_NONE);
	RNA_def_property_int_sdna(prop, NULL, "gridlines");
	RNA_def_property_ui_text(prop, "Grid Lines", "Number of grid lines to display in perspective view");
	RNA_def_property_range(prop, 0, 1024);
	RNA_def_property_int_default(prop, 16);
	RNA_def_property_update(prop, NC_SPACE | ND_SPACE_VIEW3D, NULL);
	
	prop = RNA_def_property(srna, "grid_subdivisions", PROP_INT, PROP_NONE);
	RNA_def_property_int_sdna(prop, NULL, "gridsubdiv");
	RNA_def_property_ui_text(prop, "Grid Subdivisions", "Number of subdivisions between grid lines");
	RNA_def_property_range(prop, 1, 1024);
	RNA_def_property_int_default(prop, 10);
	RNA_def_property_update(prop, NC_SPACE | ND_SPACE_VIEW3D, NULL);

	prop = RNA_def_property(srna, "grid_scale_unit", PROP_FLOAT, PROP_NONE);
	RNA_def_property_clear_flag(prop, PROP_EDITABLE);
	RNA_def_property_float_funcs(prop, "rna_View3D_GridScaleUnit_get", NULL, NULL);
	RNA_def_property_ui_text(prop, "Grid Scale Unit", "Grid cell size scaled by scene unit system settings");

	prop = RNA_def_property(srna, "show_floor", PROP_BOOLEAN, PROP_NONE);
	RNA_def_property_boolean_sdna(prop, NULL, "gridflag", V3D_SHOW_FLOOR);
	RNA_def_property_ui_text(prop, "Display Grid Floor", "Show the ground plane grid in perspective view");
	RNA_def_property_update(prop, NC_SPACE | ND_SPACE_VIEW3D, NULL);
	
	prop = RNA_def_property(srna, "show_axis_x", PROP_BOOLEAN, PROP_NONE);
	RNA_def_property_boolean_sdna(prop, NULL, "gridflag", V3D_SHOW_X);
	RNA_def_property_ui_text(prop, "Display X Axis", "Show the X axis line in perspective view");
	RNA_def_property_update(prop, NC_SPACE | ND_SPACE_VIEW3D, NULL);
	
	prop = RNA_def_property(srna, "show_axis_y", PROP_BOOLEAN, PROP_NONE);
	RNA_def_property_boolean_sdna(prop, NULL, "gridflag", V3D_SHOW_Y);
	RNA_def_property_ui_text(prop, "Display Y Axis", "Show the Y axis line in perspective view");
	RNA_def_property_update(prop, NC_SPACE | ND_SPACE_VIEW3D, NULL);
	
	prop = RNA_def_property(srna, "show_axis_z", PROP_BOOLEAN, PROP_NONE);
	RNA_def_property_boolean_sdna(prop, NULL, "gridflag", V3D_SHOW_Z);
	RNA_def_property_ui_text(prop, "Display Z Axis", "Show the Z axis line in perspective view");
	RNA_def_property_update(prop, NC_SPACE | ND_SPACE_VIEW3D, NULL);
	
	prop = RNA_def_property(srna, "show_outline_selected", PROP_BOOLEAN, PROP_NONE);
	RNA_def_property_boolean_sdna(prop, NULL, "flag", V3D_SELECT_OUTLINE);
	RNA_def_property_ui_text(prop, "Outline Selected",
	                         "Show an outline highlight around selected objects in non-wireframe views");
	RNA_def_property_update(prop, NC_SPACE | ND_SPACE_VIEW3D, NULL);
	
	prop = RNA_def_property(srna, "show_all_objects_origin", PROP_BOOLEAN, PROP_NONE);
	RNA_def_property_boolean_sdna(prop, NULL, "flag", V3D_DRAW_CENTERS);
	RNA_def_property_ui_text(prop, "All Object Origins",
	                         "Show the object origin center dot for all (selected and unselected) objects");
	RNA_def_property_update(prop, NC_SPACE | ND_SPACE_VIEW3D, NULL);

	prop = RNA_def_property(srna, "show_relationship_lines", PROP_BOOLEAN, PROP_NONE);
	RNA_def_property_boolean_negative_sdna(prop, NULL, "flag", V3D_HIDE_HELPLINES);
	RNA_def_property_ui_text(prop, "Relationship Lines",
	                         "Show dashed lines indicating parent or constraint relationships");
	RNA_def_property_update(prop, NC_SPACE | ND_SPACE_VIEW3D, NULL);
	
	prop = RNA_def_property(srna, "show_grease_pencil", PROP_BOOLEAN, PROP_NONE);
	RNA_def_property_boolean_sdna(prop, NULL, "flag2", V3D_SHOW_GPENCIL);
	RNA_def_property_ui_text(prop, "Show Grease Pencil",
	                         "Show grease pencil for this view");
	RNA_def_property_update(prop, NC_SPACE | ND_SPACE_VIEW3D, NULL);

	prop = RNA_def_property(srna, "show_textured_solid", PROP_BOOLEAN, PROP_NONE);
	RNA_def_property_boolean_sdna(prop, NULL, "flag2", V3D_SOLID_TEX);
	RNA_def_property_ui_text(prop, "Textured Solid", "Display face-assigned textures in solid view");
	RNA_def_property_update(prop, NC_SPACE | ND_SPACE_VIEW3D, NULL);

	prop = RNA_def_property(srna, "show_backface_culling", PROP_BOOLEAN, PROP_NONE);
	RNA_def_property_boolean_sdna(prop, NULL, "flag2", V3D_BACKFACE_CULLING);
	RNA_def_property_ui_text(prop, "Backface Culling", "Use back face culling to hide the back side of faces");
	RNA_def_property_update(prop, NC_SPACE | ND_SPACE_VIEW3D, NULL);

	prop = RNA_def_property(srna, "show_textured_shadeless", PROP_BOOLEAN, PROP_NONE);
	RNA_def_property_boolean_sdna(prop, NULL, "flag2", V3D_SHADELESS_TEX);
	RNA_def_property_ui_text(prop, "Shadeless", "Show shadeless texture without lighting in textured draw mode");
	RNA_def_property_update(prop, NC_SPACE | ND_SPACE_VIEW3D, NULL);

	prop = RNA_def_property(srna, "show_occlude_wire", PROP_BOOLEAN, PROP_NONE);
	RNA_def_property_boolean_sdna(prop, NULL, "flag2", V3D_OCCLUDE_WIRE);
	RNA_def_property_ui_text(prop, "Hidden Wire", "Use hidden wireframe display");
	RNA_def_property_update(prop, NC_SPACE | ND_SPACE_VIEW3D, NULL);

	prop = RNA_def_property(srna, "lock_camera", PROP_BOOLEAN, PROP_NONE);
	RNA_def_property_boolean_sdna(prop, NULL, "flag2", V3D_LOCK_CAMERA);
	RNA_def_property_ui_text(prop, "Lock Camera to View", "Enable view navigation within the camera view");
	RNA_def_property_update(prop, NC_SPACE | ND_SPACE_VIEW3D, NULL);

	prop = RNA_def_property(srna, "show_only_render", PROP_BOOLEAN, PROP_NONE);
	RNA_def_property_boolean_sdna(prop, NULL, "flag2", V3D_RENDER_OVERRIDE);
	RNA_def_property_ui_text(prop, "Only Render", "Display only objects which will be rendered");
	RNA_def_property_update(prop, NC_SPACE | ND_SPACE_VIEW3D, NULL);
	
	prop = RNA_def_property(srna, "show_world", PROP_BOOLEAN, PROP_NONE);
	RNA_def_property_boolean_sdna(prop, NULL, "flag3", V3D_SHOW_WORLD);
	RNA_def_property_ui_text(prop, "World Background", "Display world colors in the background");
	RNA_def_property_update(prop, NC_SPACE | ND_SPACE_VIEW3D, NULL);

	prop = RNA_def_property(srna, "use_occlude_geometry", PROP_BOOLEAN, PROP_NONE);
	RNA_def_property_boolean_sdna(prop, NULL, "flag", V3D_ZBUF_SELECT);
	RNA_def_property_ui_text(prop, "Occlude Geometry", "Limit selection to visible (clipped with depth buffer)");
	RNA_def_property_ui_icon(prop, ICON_ORTHO, 0);
	RNA_def_property_update(prop, NC_SPACE | ND_SPACE_VIEW3D, NULL);

	prop = RNA_def_property(srna, "background_images", PROP_COLLECTION, PROP_NONE);
	RNA_def_property_collection_sdna(prop, NULL, "bgpicbase", NULL);
	RNA_def_property_struct_type(prop, "BackgroundImage");
	RNA_def_property_ui_text(prop, "Background Images", "List of background images");
	RNA_def_property_update(prop, NC_SPACE | ND_SPACE_VIEW3D, NULL);
	rna_def_backgroundImages(brna, prop);

	prop = RNA_def_property(srna, "show_background_images", PROP_BOOLEAN, PROP_NONE);
	RNA_def_property_boolean_sdna(prop, NULL, "flag", V3D_DISPBGPICS);
	RNA_def_property_ui_text(prop, "Display Background Images",
	                         "Display reference images behind objects in the 3D View");
	RNA_def_property_update(prop, NC_SPACE | ND_SPACE_VIEW3D, NULL);

	prop = RNA_def_property(srna, "pivot_point", PROP_ENUM, PROP_NONE);
	RNA_def_property_enum_sdna(prop, NULL, "around");
	RNA_def_property_enum_items(prop, pivot_items_full);
	RNA_def_property_ui_text(prop, "Pivot Point", "Pivot center for rotation/scaling");
	RNA_def_property_update(prop, NC_SPACE | ND_SPACE_VIEW3D, "rna_SpaceView3D_pivot_update");
	
	prop = RNA_def_property(srna, "use_pivot_point_align", PROP_BOOLEAN, PROP_NONE);
	RNA_def_property_boolean_sdna(prop, NULL, "flag", V3D_ALIGN);
	RNA_def_property_ui_text(prop, "Align", "Manipulate center points (object and pose mode only)");
	RNA_def_property_ui_icon(prop, ICON_ALIGN, 0);
	RNA_def_property_update(prop, NC_SPACE | ND_SPACE_VIEW3D, "rna_SpaceView3D_pivot_update");

	prop = RNA_def_property(srna, "show_manipulator", PROP_BOOLEAN, PROP_NONE);
	RNA_def_property_boolean_sdna(prop, NULL, "twflag", V3D_USE_MANIPULATOR);
	RNA_def_property_ui_text(prop, "Manipulator", "Use a 3D manipulator widget for controlling transforms");
	RNA_def_property_ui_icon(prop, ICON_MANIPUL, 0);
	RNA_def_property_update(prop, NC_SPACE | ND_SPACE_VIEW3D, NULL);

	prop = RNA_def_property(srna, "transform_manipulators", PROP_ENUM, PROP_NONE);
	RNA_def_property_enum_sdna(prop, NULL, "twtype");
	RNA_def_property_enum_items(prop, manipulators_items);
	RNA_def_property_flag(prop, PROP_ENUM_FLAG);
	RNA_def_property_ui_text(prop, "Transform Manipulators", "Transformation manipulators");
	RNA_def_property_update(prop, NC_SPACE | ND_SPACE_VIEW3D, NULL);
	
	prop = RNA_def_property(srna, "transform_orientation", PROP_ENUM, PROP_NONE);
	RNA_def_property_enum_sdna(prop, NULL, "twmode");
	RNA_def_property_enum_items(prop, transform_orientation_items);
	RNA_def_property_enum_funcs(prop, NULL, NULL, "rna_TransformOrientation_itemf");
	RNA_def_property_ui_text(prop, "Transform Orientation", "Transformation orientation");
	RNA_def_property_update(prop, NC_SPACE | ND_SPACE_VIEW3D, NULL);

	prop = RNA_def_property(srna, "current_orientation", PROP_POINTER, PROP_NONE);
	RNA_def_property_struct_type(prop, "TransformOrientation");
	RNA_def_property_pointer_funcs(prop, "rna_CurrentOrientation_get", NULL, NULL, NULL);
	RNA_def_property_ui_text(prop, "Current Transform Orientation", "Current transformation orientation");

	prop = RNA_def_property(srna, "lock_camera_and_layers", PROP_BOOLEAN, PROP_NONE);
	RNA_def_property_boolean_sdna(prop, NULL, "scenelock", 1);
	RNA_def_property_boolean_funcs(prop, NULL, "rna_SpaceView3D_lock_camera_and_layers_set");
	RNA_def_property_ui_text(prop, "Lock Camera and Layers",
	                         "Use the scene's active camera and layers in this view, rather than local layers");
	RNA_def_property_ui_icon(prop, ICON_LOCKVIEW_OFF, 1);
	RNA_def_property_update(prop, NC_SPACE | ND_SPACE_VIEW3D, NULL);

	prop = RNA_def_property(srna, "layers", PROP_BOOLEAN, PROP_LAYER_MEMBER);
	RNA_def_property_boolean_sdna(prop, NULL, "lay", 1);
	RNA_def_property_array(prop, 20);
	RNA_def_property_boolean_funcs(prop, NULL, "rna_SpaceView3D_layer_set");
	RNA_def_property_ui_text(prop, "Visible Layers", "Layers visible in this 3D View");
	RNA_def_property_update(prop, NC_SPACE | ND_SPACE_VIEW3D, "rna_SpaceView3D_layer_update");

	prop = RNA_def_property(srna, "layers_local_view", PROP_BOOLEAN, PROP_LAYER_MEMBER);
	RNA_def_property_boolean_sdna(prop, NULL, "lay", 0x01000000);
	RNA_def_property_array(prop, 8);
	RNA_def_property_clear_flag(prop, PROP_EDITABLE);
	RNA_def_property_ui_text(prop, "Local View Layers", "Local view layers visible in this 3D View");
	
	prop = RNA_def_property(srna, "layers_used", PROP_BOOLEAN, PROP_LAYER_MEMBER);
	RNA_def_property_boolean_sdna(prop, NULL, "lay_used", 1);
	RNA_def_property_array(prop, 20);
	RNA_def_property_clear_flag(prop, PROP_EDITABLE);
	RNA_def_property_ui_text(prop, "Used Layers", "Layers that contain something");

	prop = RNA_def_property(srna, "region_3d", PROP_POINTER, PROP_NONE);
	RNA_def_property_struct_type(prop, "RegionView3D");
	RNA_def_property_pointer_funcs(prop, "rna_SpaceView3D_region_3d_get", NULL, NULL, NULL);
	RNA_def_property_ui_text(prop, "3D Region", "3D region in this space, in case of quad view the camera region");

	prop = RNA_def_property(srna, "region_quadviews", PROP_COLLECTION, PROP_NONE);
	RNA_def_property_struct_type(prop, "RegionView3D");
	RNA_def_property_collection_funcs(prop, "rna_SpaceView3D_region_quadviews_begin", "rna_iterator_listbase_next",
	                                  "rna_iterator_listbase_end", "rna_SpaceView3D_region_quadviews_get",
	                                  NULL, NULL, NULL, NULL);
	RNA_def_property_ui_text(prop, "Quad View Regions", "3D regions (the third one defines quad view settings, "
	                                                    "the forth one is same as 'region_3d')");

	prop = RNA_def_property(srna, "show_reconstruction", PROP_BOOLEAN, PROP_NONE);
	RNA_def_property_boolean_sdna(prop, NULL, "flag2", V3D_SHOW_RECONSTRUCTION);
	RNA_def_property_ui_text(prop, "Show Reconstruction", "Display reconstruction data from active movie clip");
	RNA_def_property_update(prop, NC_SPACE | ND_SPACE_VIEW3D, NULL);

	prop = RNA_def_property(srna, "tracks_draw_size", PROP_FLOAT, PROP_NONE);
	RNA_def_property_range(prop, 0.0, FLT_MAX);
	RNA_def_property_ui_range(prop, 0, 5, 1, 3);
	RNA_def_property_float_sdna(prop, NULL, "bundle_size");
	RNA_def_property_ui_text(prop, "Tracks Size", "Display size of tracks from reconstructed data");
	RNA_def_property_update(prop, NC_SPACE | ND_SPACE_VIEW3D, NULL);

	prop = RNA_def_property(srna, "tracks_draw_type", PROP_ENUM, PROP_NONE);
	RNA_def_property_enum_sdna(prop, NULL, "bundle_drawtype");
	RNA_def_property_enum_items(prop, bundle_drawtype_items);
	RNA_def_property_ui_text(prop, "Tracks Display Type", "Viewport display style for tracks");
	RNA_def_property_update(prop, NC_SPACE | ND_SPACE_VIEW3D, NULL);

	prop = RNA_def_property(srna, "show_camera_path", PROP_BOOLEAN, PROP_NONE);
	RNA_def_property_boolean_sdna(prop, NULL, "flag2", V3D_SHOW_CAMERAPATH);
	RNA_def_property_ui_text(prop, "Show Camera Path", "Show reconstructed camera path");
	RNA_def_property_update(prop, NC_SPACE | ND_SPACE_VIEW3D, NULL);

	prop = RNA_def_property(srna, "show_bundle_names", PROP_BOOLEAN, PROP_NONE);
	RNA_def_property_boolean_sdna(prop, NULL, "flag2", V3D_SHOW_BUNDLENAME);
	RNA_def_property_ui_text(prop, "Show 3D Marker Names", "Show names for reconstructed tracks objects");
	RNA_def_property_update(prop, NC_SPACE | ND_SPACE_VIEW3D, NULL);

	prop = RNA_def_property(srna, "use_wire_color", PROP_BOOLEAN, PROP_NONE);
	RNA_def_property_boolean_negative_sdna(prop, NULL, "flag2", V3D_WIRE_COLOR_NOCUSTOM);
	RNA_def_property_ui_text(prop, "Color Wire", "Draw wireframes using object color");
	RNA_def_property_update(prop, NC_SPACE | ND_SPACE_VIEW3D, NULL);

	prop = RNA_def_property(srna, "use_matcap", PROP_BOOLEAN, PROP_NONE);
	RNA_def_property_boolean_sdna(prop, NULL, "flag2", V3D_SOLID_MATCAP);
	RNA_def_property_ui_text(prop, "Matcap", "Active Objects draw images mapped on normals, enhancing Solid Draw Mode");
	RNA_def_property_update(prop, NC_SPACE | ND_SPACE_VIEW3D, "rna_SpaceView3D_matcap_enable");
	
	prop = RNA_def_property(srna, "matcap_icon", PROP_ENUM, PROP_NONE);
	RNA_def_property_enum_sdna(prop, NULL, "matcap_icon");
	RNA_def_property_enum_items(prop, view3d_matcap_items);
	RNA_def_property_ui_text(prop, "Matcap", "Image to use for Material Capture, active objects only");
	RNA_def_property_update(prop, NC_SPACE | ND_SPACE_VIEW3D, "rna_SpaceView3D_matcap_update");

<<<<<<< HEAD
	prop = RNA_def_property(srna, "depth_of_field", PROP_BOOLEAN, PROP_NONE);
	RNA_def_property_boolean_sdna(prop, NULL, "shader_fx", GPU_FX_DEPTH_OF_FIELD);
	RNA_def_property_ui_text(prop, "Depth Of Field", "Use depth of field on viewport using the values from active camera");
	RNA_def_property_update(prop, NC_SPACE | ND_SPACE_VIEW3D, "rna_SpaceView3D_fx_update");
	
	prop = RNA_def_property(srna, "ssao", PROP_BOOLEAN, PROP_NONE);
	RNA_def_property_boolean_sdna(prop, NULL, "shader_fx", GPU_FX_SSAO);
	RNA_def_property_ui_text(prop, "SSAO", "Use screen space ambient occlusion of field on viewport");
	RNA_def_property_update(prop, NC_SPACE | ND_SPACE_VIEW3D, "rna_SpaceView3D_fx_update");
	
	prop = RNA_def_property(srna, "fxoptions", PROP_POINTER, PROP_NONE);
=======
	prop = RNA_def_property(srna, "fx_settings", PROP_POINTER, PROP_NONE);
>>>>>>> 90a9415c
	RNA_def_property_ui_text(prop, "FX Options", "Options used for real time compositing");
	RNA_def_property_update(prop, NC_SPACE | ND_SPACE_VIEW3D, NULL);

	/* region */

	srna = RNA_def_struct(brna, "RegionView3D", NULL);
	RNA_def_struct_sdna(srna, "RegionView3D");
	RNA_def_struct_ui_text(srna, "3D View Region", "3D View region data");

	prop = RNA_def_property(srna, "lock_rotation", PROP_BOOLEAN, PROP_NONE);
	RNA_def_property_boolean_sdna(prop, NULL, "viewlock", RV3D_LOCKED);
	RNA_def_property_ui_text(prop, "Lock", "Lock view rotation in side views");
	RNA_def_property_update(prop, NC_SPACE | ND_SPACE_VIEW3D, "rna_RegionView3D_quadview_update");
	
	prop = RNA_def_property(srna, "show_sync_view", PROP_BOOLEAN, PROP_NONE);
	RNA_def_property_boolean_sdna(prop, NULL, "viewlock", RV3D_BOXVIEW);
	RNA_def_property_ui_text(prop, "Box", "Sync view position between side views");
	RNA_def_property_update(prop, NC_SPACE | ND_SPACE_VIEW3D, "rna_RegionView3D_quadview_update");
	
	prop = RNA_def_property(srna, "use_box_clip", PROP_BOOLEAN, PROP_NONE);
	RNA_def_property_boolean_sdna(prop, NULL, "viewlock", RV3D_BOXCLIP);
	RNA_def_property_ui_text(prop, "Clip", "Clip objects based on what's visible in other side views");
	RNA_def_property_update(prop, NC_SPACE | ND_SPACE_VIEW3D, "rna_RegionView3D_quadview_clip_update");
	
	prop = RNA_def_property(srna, "perspective_matrix", PROP_FLOAT, PROP_MATRIX);
	RNA_def_property_float_sdna(prop, NULL, "persmat");
	RNA_def_property_clear_flag(prop, PROP_EDITABLE); /* XXX: for now, it's too risky for users to do this */
	RNA_def_property_multi_array(prop, 2, rna_matrix_dimsize_4x4);
	RNA_def_property_ui_text(prop, "Perspective Matrix",
	                         "Current perspective matrix (``window_matrix * view_matrix``)");

	prop = RNA_def_property(srna, "window_matrix", PROP_FLOAT, PROP_MATRIX);
	RNA_def_property_float_sdna(prop, NULL, "winmat");
	RNA_def_property_clear_flag(prop, PROP_EDITABLE);
	RNA_def_property_multi_array(prop, 2, rna_matrix_dimsize_4x4);
	RNA_def_property_ui_text(prop, "Window Matrix", "Current window matrix");
	
	prop = RNA_def_property(srna, "view_matrix", PROP_FLOAT, PROP_MATRIX);
	RNA_def_property_float_sdna(prop, NULL, "viewmat");
	RNA_def_property_multi_array(prop, 2, rna_matrix_dimsize_4x4);
	RNA_def_property_float_funcs(prop, NULL, "rna_RegionView3D_view_matrix_set", NULL);
	RNA_def_property_ui_text(prop, "View Matrix", "Current view matrix");
	RNA_def_property_update(prop, NC_SPACE | ND_SPACE_VIEW3D, NULL);

	prop = RNA_def_property(srna, "view_perspective", PROP_ENUM, PROP_NONE);
	RNA_def_property_enum_sdna(prop, NULL, "persp");
	RNA_def_property_enum_items(prop, rv3d_persp_items);
	RNA_def_property_ui_text(prop, "Perspective", "View Perspective");
	RNA_def_property_update(prop, NC_SPACE | ND_SPACE_VIEW3D, NULL);

	prop = RNA_def_property(srna, "is_perspective", PROP_BOOLEAN, PROP_NONE);
	RNA_def_property_boolean_sdna(prop, NULL, "is_persp", 1);
	RNA_def_property_ui_text(prop, "Is Perspective", "");
	RNA_def_property_flag(prop, PROP_EDITABLE);
	
	prop = RNA_def_property(srna, "view_location", PROP_FLOAT, PROP_TRANSLATION);
#if 0
	RNA_def_property_float_sdna(prop, NULL, "ofs"); /* cant use because its negated */
#else
	RNA_def_property_array(prop, 3);
	RNA_def_property_float_funcs(prop, "rna_RegionView3D_view_location_get",
	                             "rna_RegionView3D_view_location_set", NULL);
#endif
	RNA_def_property_ui_text(prop, "View Location", "View pivot location");
	RNA_def_property_ui_range(prop, -10000.0, 10000.0, 10, RNA_TRANSLATION_PREC_DEFAULT);
	RNA_def_property_update(prop, NC_WINDOW, NULL);
	
	prop = RNA_def_property(srna, "view_rotation", PROP_FLOAT, PROP_QUATERNION); /* cant use because its inverted */
#if 0
	RNA_def_property_float_sdna(prop, NULL, "viewquat");
#else
	RNA_def_property_array(prop, 4);
	RNA_def_property_float_funcs(prop, "rna_RegionView3D_view_rotation_get",
	                             "rna_RegionView3D_view_rotation_set", NULL);
#endif
	RNA_def_property_ui_text(prop, "View Rotation", "Rotation in quaternions (keep normalized)");
	RNA_def_property_update(prop, NC_SPACE | ND_SPACE_VIEW3D, NULL);
	
	/* not sure we need rna access to these but adding anyway */
	prop = RNA_def_property(srna, "view_distance", PROP_FLOAT, PROP_UNSIGNED);
	RNA_def_property_float_sdna(prop, NULL, "dist");
	RNA_def_property_ui_text(prop, "Distance", "Distance to the view location");
	RNA_def_property_update(prop, NC_SPACE | ND_SPACE_VIEW3D, NULL);

	prop = RNA_def_property(srna, "view_camera_zoom", PROP_FLOAT, PROP_UNSIGNED);
	RNA_def_property_float_sdna(prop, NULL, "camzoom");
	RNA_def_property_ui_text(prop, "Camera Zoom", "Zoom factor in camera view");
	RNA_def_property_range(prop, RV3D_CAMZOOM_MIN, RV3D_CAMZOOM_MAX);
	RNA_def_property_update(prop, NC_SPACE | ND_SPACE_VIEW3D, NULL);

	prop = RNA_def_property(srna, "view_camera_offset", PROP_FLOAT, PROP_NONE);
	RNA_def_property_float_sdna(prop, NULL, "camdx");
	RNA_def_property_array(prop, 2);
	RNA_def_property_ui_text(prop, "Camera Offset", "View shift in camera view");
	RNA_def_property_update(prop, NC_SPACE | ND_SPACE_VIEW3D, NULL);

	RNA_api_region_view3d(srna);
}

static void rna_def_space_buttons(BlenderRNA *brna)
{
	StructRNA *srna;
	PropertyRNA *prop;

	static EnumPropertyItem align_items[] = {
		{BUT_HORIZONTAL, "HORIZONTAL", 0, "Horizontal", ""},
		{BUT_VERTICAL, "VERTICAL", 0, "Vertical", ""},
		{0, NULL, 0, NULL, NULL}
	};

	srna = RNA_def_struct(brna, "SpaceProperties", "Space");
	RNA_def_struct_sdna(srna, "SpaceButs");
	RNA_def_struct_ui_text(srna, "Properties Space", "Properties space data");
	
	prop = RNA_def_property(srna, "context", PROP_ENUM, PROP_NONE);
	RNA_def_property_enum_sdna(prop, NULL, "mainb");
	RNA_def_property_enum_items(prop, buttons_context_items);
	RNA_def_property_enum_funcs(prop, NULL, "rna_SpaceProperties_context_set", "rna_SpaceProperties_context_itemf");
	RNA_def_property_ui_text(prop, "Context", "Type of active data to display and edit");
	RNA_def_property_update(prop, NC_SPACE | ND_SPACE_PROPERTIES, NULL);
	
	prop = RNA_def_property(srna, "align", PROP_ENUM, PROP_NONE);
	RNA_def_property_enum_sdna(prop, NULL, "align");
	RNA_def_property_enum_items(prop, align_items);
	RNA_def_property_enum_funcs(prop, NULL, "rna_SpaceProperties_align_set", NULL);
	RNA_def_property_ui_text(prop, "Align", "Arrangement of the panels");
	RNA_def_property_update(prop, NC_SPACE | ND_SPACE_PROPERTIES, NULL);

	prop = RNA_def_property(srna, "texture_context", PROP_ENUM, PROP_NONE);
	RNA_def_property_enum_items(prop, buttons_texture_context_items);
	RNA_def_property_enum_funcs(prop, NULL, "rna_SpaceProperties_texture_context_set",
	                            "rna_SpaceProperties_texture_context_itemf");
	RNA_def_property_ui_text(prop, "Texture Context", "Type of texture data to display and edit");
	RNA_def_property_update(prop, NC_TEXTURE, NULL);

	prop = RNA_def_property(srna, "use_limited_texture_context", PROP_BOOLEAN, PROP_NONE);
	RNA_def_property_boolean_sdna(prop, NULL, "flag", SB_TEX_USER_LIMITED);
	RNA_def_property_ui_text(prop, "Limited Texture Context",
	                         "Use the limited version of texture user (for 'old shading' mode)");

	/* pinned data */
	prop = RNA_def_property(srna, "pin_id", PROP_POINTER, PROP_NONE);
	RNA_def_property_pointer_sdna(prop, NULL, "pinid");
	RNA_def_property_struct_type(prop, "ID");
	/* note: custom set function is ONLY to avoid rna setting a user for this. */
	RNA_def_property_pointer_funcs(prop, NULL, "rna_SpaceProperties_pin_id_set",
	                               "rna_SpaceProperties_pin_id_typef", NULL);
	RNA_def_property_flag(prop, PROP_EDITABLE | PROP_NEVER_UNLINK);
	RNA_def_property_update(prop, NC_SPACE | ND_SPACE_PROPERTIES, "rna_SpaceProperties_pin_id_update");

	prop = RNA_def_property(srna, "use_pin_id", PROP_BOOLEAN, PROP_NONE);
	RNA_def_property_boolean_sdna(prop, NULL, "flag", SB_PIN_CONTEXT);
	RNA_def_property_ui_text(prop, "Pin ID", "Use the pinned context");
}

static void rna_def_space_image(BlenderRNA *brna)
{
	static EnumPropertyItem image_space_mode_items[] = {
		{SI_MODE_VIEW, "VIEW", ICON_FILE_IMAGE, "View", "View the image and UV edit in mesh editmode"},
		{SI_MODE_PAINT, "PAINT", ICON_TPAINT_HLT, "Paint", "2D image painting mode"},
		{SI_MODE_MASK, "MASK", ICON_MOD_MASK, "Mask", "Mask editing"},
		{0, NULL, 0, NULL, NULL}
	};

	StructRNA *srna;
	PropertyRNA *prop;

	srna = RNA_def_struct(brna, "SpaceImageEditor", "Space");
	RNA_def_struct_sdna(srna, "SpaceImage");
	RNA_def_struct_ui_text(srna, "Space Image Editor", "Image and UV editor space data");

	/* image */
	prop = RNA_def_property(srna, "image", PROP_POINTER, PROP_NONE);
	RNA_def_property_pointer_funcs(prop, NULL, "rna_SpaceImageEditor_image_set", NULL, NULL);
	RNA_def_property_ui_text(prop, "Image", "Image displayed and edited in this space");
	RNA_def_property_flag(prop, PROP_EDITABLE);
	RNA_def_property_update(prop, NC_GEOM | ND_DATA, NULL); /* is handled in image editor too */

	prop = RNA_def_property(srna, "image_user", PROP_POINTER, PROP_NONE);
	RNA_def_property_flag(prop, PROP_NEVER_NULL);
	RNA_def_property_pointer_sdna(prop, NULL, "iuser");
	RNA_def_property_ui_text(prop, "Image User",
	                         "Parameters defining which layer, pass and frame of the image is displayed");
	RNA_def_property_update(prop, NC_SPACE | ND_SPACE_IMAGE, NULL);

	prop = RNA_def_property(srna, "scopes", PROP_POINTER, PROP_NONE);
	RNA_def_property_pointer_sdna(prop, NULL, "scopes");
	RNA_def_property_struct_type(prop, "Scopes");
	RNA_def_property_ui_text(prop, "Scopes", "Scopes to visualize image statistics");
	RNA_def_property_flag(prop, PROP_CONTEXT_UPDATE);
	RNA_def_property_update(prop, NC_SPACE | ND_SPACE_IMAGE, "rna_SpaceImageEditor_scopes_update");

	prop = RNA_def_property(srna, "use_image_pin", PROP_BOOLEAN, PROP_NONE);
	RNA_def_property_boolean_sdna(prop, NULL, "pin", 0);
	RNA_def_property_ui_text(prop, "Image Pin", "Display current image regardless of object selection");
	RNA_def_property_ui_icon(prop, ICON_UNPINNED, 1);
	RNA_def_property_update(prop, NC_SPACE | ND_SPACE_IMAGE, NULL);

	prop = RNA_def_property(srna, "sample_histogram", PROP_POINTER, PROP_NONE);
	RNA_def_property_pointer_sdna(prop, NULL, "sample_line_hist");
	RNA_def_property_struct_type(prop, "Histogram");
	RNA_def_property_ui_text(prop, "Line sample", "Sampled colors along line");

	prop = RNA_def_property(srna, "zoom", PROP_FLOAT, PROP_NONE);
	RNA_def_property_array(prop, 2);
	RNA_def_property_clear_flag(prop, PROP_EDITABLE);
	RNA_def_property_float_funcs(prop, "rna_SpaceImageEditor_zoom_get", NULL, NULL);
	RNA_def_property_ui_text(prop, "Zoom", "Zoom factor");
	
	/* image draw */
	prop = RNA_def_property(srna, "show_repeat", PROP_BOOLEAN, PROP_NONE);
	RNA_def_property_boolean_sdna(prop, NULL, "flag", SI_DRAW_TILE);
	RNA_def_property_ui_text(prop, "Draw Repeated", "Draw the image repeated outside of the main view");
	RNA_def_property_update(prop, NC_SPACE | ND_SPACE_IMAGE, NULL);

	prop = RNA_def_property(srna, "show_grease_pencil", PROP_BOOLEAN, PROP_NONE);
	RNA_def_property_boolean_sdna(prop, NULL, "flag", SI_SHOW_GPENCIL);
	RNA_def_property_ui_text(prop, "Show Grease Pencil",
	                         "Show grease pencil for this view");
	RNA_def_property_update(prop, NC_SPACE | ND_SPACE_IMAGE, NULL);

	prop = RNA_def_property(srna, "draw_channels", PROP_ENUM, PROP_NONE);
	RNA_def_property_enum_bitflag_sdna(prop, NULL, "flag");
	RNA_def_property_enum_items(prop, draw_channels_items);
	RNA_def_property_enum_funcs(prop, NULL, NULL, "rna_SpaceImageEditor_draw_channels_itemf");
	RNA_def_property_ui_text(prop, "Draw Channels", "Channels of the image to draw");
	RNA_def_property_update(prop, NC_SPACE | ND_SPACE_IMAGE, NULL);

	/* uv */
	prop = RNA_def_property(srna, "uv_editor", PROP_POINTER, PROP_NONE);
	RNA_def_property_flag(prop, PROP_NEVER_NULL);
	RNA_def_property_struct_type(prop, "SpaceUVEditor");
	RNA_def_property_pointer_funcs(prop, "rna_SpaceImageEditor_uvedit_get", NULL, NULL, NULL);
	RNA_def_property_ui_text(prop, "UV Editor", "UV editor settings");
	
	/* mode */
	prop = RNA_def_property(srna, "mode", PROP_ENUM, PROP_NONE);
	RNA_def_property_enum_sdna(prop, NULL, "mode");
	RNA_def_property_enum_items(prop, image_space_mode_items);
	RNA_def_property_ui_text(prop, "Mode", "Editing context being displayed");
	RNA_def_property_update(prop, NC_SPACE | ND_SPACE_IMAGE, "rna_SpaceImageEditor_mode_update");

	/* transform */
	prop = RNA_def_property(srna, "cursor_location", PROP_FLOAT, PROP_XYZ);
	RNA_def_property_array(prop, 2);
	RNA_def_property_float_funcs(prop, "rna_SpaceImageEditor_cursor_location_get",
	                             "rna_SpaceImageEditor_cursor_location_set", NULL);
	RNA_def_property_ui_text(prop, "2D Cursor Location", "2D cursor location for this view");
	RNA_def_property_update(prop, NC_SPACE | ND_SPACE_IMAGE, NULL);

	prop = RNA_def_property(srna, "pivot_point", PROP_ENUM, PROP_NONE);
	RNA_def_property_enum_sdna(prop, NULL, "around");
	RNA_def_property_enum_items(prop, pivot_items_full);
	RNA_def_property_enum_funcs(prop, NULL, NULL, "rna_SpaceImageEditor_pivot_itemf");
	RNA_def_property_ui_text(prop, "Pivot", "Rotation/Scaling Pivot");
	RNA_def_property_update(prop, NC_SPACE | ND_SPACE_IMAGE, NULL);

	/* grease pencil */
	prop = RNA_def_property(srna, "grease_pencil", PROP_POINTER, PROP_NONE);
	RNA_def_property_pointer_sdna(prop, NULL, "gpd");
	RNA_def_property_struct_type(prop, "GreasePencil");
	RNA_def_property_flag(prop, PROP_EDITABLE | PROP_ID_REFCOUNT);
	RNA_def_property_ui_text(prop, "Grease Pencil", "Grease pencil data for this space");
	RNA_def_property_update(prop, NC_SPACE | ND_SPACE_IMAGE, NULL);
	
	/* update */
	prop = RNA_def_property(srna, "use_realtime_update", PROP_BOOLEAN, PROP_NONE);
	RNA_def_property_boolean_sdna(prop, NULL, "lock", 0);
	RNA_def_property_ui_text(prop, "Update Automatically",
	                         "Update other affected window spaces automatically to reflect changes "
	                         "during interactive operations such as transform");

	/* state */
	prop = RNA_def_property(srna, "show_render", PROP_BOOLEAN, PROP_NONE);
	RNA_def_property_boolean_funcs(prop, "rna_SpaceImageEditor_show_render_get", NULL);
	RNA_def_property_clear_flag(prop, PROP_EDITABLE);
	RNA_def_property_ui_text(prop, "Show Render", "Show render related properties");

	prop = RNA_def_property(srna, "show_paint", PROP_BOOLEAN, PROP_NONE);
	RNA_def_property_boolean_funcs(prop, "rna_SpaceImageEditor_show_paint_get", NULL);
	RNA_def_property_clear_flag(prop, PROP_EDITABLE);
	RNA_def_property_ui_text(prop, "Show Paint", "Show paint related properties");

	prop = RNA_def_property(srna, "show_uvedit", PROP_BOOLEAN, PROP_NONE);
	RNA_def_property_boolean_funcs(prop, "rna_SpaceImageEditor_show_uvedit_get", NULL);
	RNA_def_property_clear_flag(prop, PROP_EDITABLE);
	RNA_def_property_ui_text(prop, "Show UV Editor", "Show UV editing related properties");

	prop = RNA_def_property(srna, "show_maskedit", PROP_BOOLEAN, PROP_NONE);
	RNA_def_property_boolean_funcs(prop, "rna_SpaceImageEditor_show_maskedit_get", NULL);
	RNA_def_property_clear_flag(prop, PROP_EDITABLE);
	RNA_def_property_ui_text(prop, "Show Mask Editor", "Show Mask editing related properties");

	rna_def_space_image_uv(brna);

	/* mask */
	rna_def_space_mask_info(srna, NC_SPACE | ND_SPACE_IMAGE, "rna_SpaceImageEditor_mask_set");
}

static void rna_def_space_sequencer(BlenderRNA *brna)
{
	StructRNA *srna;
	PropertyRNA *prop;
	
	static EnumPropertyItem view_type_items[] = {
		{SEQ_VIEW_SEQUENCE, "SEQUENCER", ICON_SEQ_SEQUENCER, "Sequencer", ""},
		{SEQ_VIEW_PREVIEW,  "PREVIEW", ICON_SEQ_PREVIEW, "Image Preview", ""},
		{SEQ_VIEW_SEQUENCE_PREVIEW,  "SEQUENCER_PREVIEW", ICON_SEQ_SPLITVIEW, "Sequencer and Image Preview", ""},
		{0, NULL, 0, NULL, NULL}
	};

	static EnumPropertyItem display_mode_items[] = {
		{SEQ_DRAW_IMG_IMBUF, "IMAGE", ICON_SEQ_PREVIEW, "Image Preview", ""},
		{SEQ_DRAW_IMG_WAVEFORM, "WAVEFORM", ICON_SEQ_LUMA_WAVEFORM, "Luma Waveform", ""},
		{SEQ_DRAW_IMG_VECTORSCOPE, "VECTOR_SCOPE", ICON_SEQ_CHROMA_SCOPE, "Chroma Vectorscope", ""},
		{SEQ_DRAW_IMG_HISTOGRAM, "HISTOGRAM", ICON_SEQ_HISTOGRAM, "Histogram", ""},
		{0, NULL, 0, NULL, NULL}
	};

	static EnumPropertyItem proxy_render_size_items[] = {
		{SEQ_PROXY_RENDER_SIZE_NONE, "NONE", 0, "No display", ""},
		{SEQ_PROXY_RENDER_SIZE_SCENE, "SCENE", 0, "Scene render size", ""},
		{SEQ_PROXY_RENDER_SIZE_25, "PROXY_25", 0, "Proxy size 25%", ""},
		{SEQ_PROXY_RENDER_SIZE_50, "PROXY_50", 0, "Proxy size 50%", ""},
		{SEQ_PROXY_RENDER_SIZE_75, "PROXY_75", 0, "Proxy size 75%", ""},
		{SEQ_PROXY_RENDER_SIZE_100, "PROXY_100", 0, "Proxy size 100%", ""},
		{SEQ_PROXY_RENDER_SIZE_FULL, "FULL", 0, "No proxy, full render", ""},
		{0, NULL, 0, NULL, NULL}
	};

	static EnumPropertyItem overlay_type_items[] = {
		{SEQ_DRAW_OVERLAY_RECT, "RECTANGLE", 0, "Rectangle", "Show rectangle area overlay"},
		{SEQ_DRAW_OVERLAY_REFERENCE, "REFERENCE", 0, "Reference", "Show reference frame only"},
		{SEQ_DRAW_OVERLAY_CURRENT, "CURRENT", 0, "Current", "Show current frame only"},
		{0, NULL, 0, NULL, NULL}
	};

	static EnumPropertyItem preview_channels_items[] = {
		{SEQ_USE_ALPHA, "COLOR_ALPHA", ICON_IMAGE_RGB_ALPHA, "Color and Alpha",
		                "Draw image with RGB colors and alpha transparency"},
		{0, "COLOR", ICON_IMAGE_RGB, "Color", "Draw image with RGB colors"},
		{0, NULL, 0, NULL, NULL}
	};

	static EnumPropertyItem waveform_type_draw_items[] = {
		{SEQ_NO_WAVEFORMS, "NO_WAVEFORMS", 0, "Waveforms Off",
		 "No waveforms drawn for any sound strips"},
		{SEQ_ALL_WAVEFORMS, "ALL_WAVEFORMS", 0, "Waveforms On",
		 "Waveforms drawn for all sound strips"},
		{0, "DEFAULT_WAVEFORMS", 0, "Use Strip Option",
		 "Waveforms drawn according to strip setting"},
		{0, NULL, 0, NULL, NULL}
	};

	srna = RNA_def_struct(brna, "SpaceSequenceEditor", "Space");
	RNA_def_struct_sdna(srna, "SpaceSeq");
	RNA_def_struct_ui_text(srna, "Space Sequence Editor", "Sequence editor space data");
	
	/* view type, fairly important */
	prop = RNA_def_property(srna, "view_type", PROP_ENUM, PROP_NONE);
	RNA_def_property_enum_sdna(prop, NULL, "view");
	RNA_def_property_enum_items(prop, view_type_items);
	RNA_def_property_ui_text(prop, "View Type", "Type of the Sequencer view (sequencer, preview or both)");
	RNA_def_property_update(prop, 0, "rna_Sequencer_view_type_update");

	/* display type, fairly important */
	prop = RNA_def_property(srna, "display_mode", PROP_ENUM, PROP_NONE);
	RNA_def_property_enum_sdna(prop, NULL, "mainb");
	RNA_def_property_enum_items(prop, display_mode_items);
	RNA_def_property_ui_text(prop, "Display Mode", "View mode to use for displaying sequencer output");
	RNA_def_property_update(prop, NC_SPACE | ND_SPACE_SEQUENCER, NULL);

	/* flags */
	prop = RNA_def_property(srna, "show_frame_indicator", PROP_BOOLEAN, PROP_NONE);
	RNA_def_property_boolean_negative_sdna(prop, NULL, "flag", SEQ_NO_DRAW_CFRANUM);
	RNA_def_property_ui_text(prop, "Show Frame Number Indicator",
	                         "Show frame number beside the current frame indicator line");
	RNA_def_property_update(prop, NC_SPACE | ND_SPACE_SEQUENCER, NULL);
	
	prop = RNA_def_property(srna, "show_frames", PROP_BOOLEAN, PROP_NONE);
	RNA_def_property_boolean_sdna(prop, NULL, "flag", SEQ_DRAWFRAMES);
	RNA_def_property_ui_text(prop, "Draw Frames", "Draw frames rather than seconds");
	RNA_def_property_update(prop, NC_SPACE | ND_SPACE_SEQUENCER, NULL);
	
	prop = RNA_def_property(srna, "use_marker_sync", PROP_BOOLEAN, PROP_NONE);
	RNA_def_property_boolean_sdna(prop, NULL, "flag", SEQ_MARKER_TRANS);
	RNA_def_property_ui_text(prop, "Sync Markers", "Transform markers as well as strips");
	RNA_def_property_update(prop, NC_SPACE | ND_SPACE_SEQUENCER, NULL);
	
	prop = RNA_def_property(srna, "show_separate_color", PROP_BOOLEAN, PROP_NONE);
	RNA_def_property_boolean_sdna(prop, NULL, "flag", SEQ_DRAW_COLOR_SEPARATED);
	RNA_def_property_ui_text(prop, "Separate Colors", "Separate color channels in preview");
	RNA_def_property_update(prop, NC_SPACE | ND_SPACE_SEQUENCER, NULL);

	prop = RNA_def_property(srna, "show_safe_areas", PROP_BOOLEAN, PROP_NONE);
	RNA_def_property_boolean_sdna(prop, NULL, "flag", SEQ_SHOW_SAFE_MARGINS);
	RNA_def_property_ui_text(prop, "Safe Areas", "Show TV title safe and action safe areas in preview");
	RNA_def_property_update(prop, NC_SPACE | ND_SPACE_SEQUENCER, NULL);

	prop = RNA_def_property(srna, "show_safe_center", PROP_BOOLEAN, PROP_NONE);
	RNA_def_property_boolean_sdna(prop, NULL, "flag", SEQ_SHOW_SAFE_CENTER);
	RNA_def_property_ui_text(prop, "Center-Cut Safe Areas", "Show safe areas to fit content in a different aspect ratio");
	RNA_def_property_update(prop, NC_SPACE | ND_SPACE_SEQUENCER, NULL);

	prop = RNA_def_property(srna, "show_seconds", PROP_BOOLEAN, PROP_NONE);
	RNA_def_property_boolean_negative_sdna(prop, NULL, "flag", SEQ_DRAWFRAMES);
	RNA_def_property_ui_text(prop, "Show Seconds", "Show timing in seconds not frames");
	RNA_def_property_update(prop, NC_SPACE | ND_SPACE_SEQUENCER, NULL);
	
	prop = RNA_def_property(srna, "show_grease_pencil", PROP_BOOLEAN, PROP_NONE);
	RNA_def_property_boolean_sdna(prop, NULL, "flag", SEQ_SHOW_GPENCIL);
	RNA_def_property_ui_text(prop, "Show Grease Pencil",
	                         "Show grease pencil for this view");
	RNA_def_property_update(prop, NC_SPACE | ND_SPACE_SEQUENCER, NULL);

	prop = RNA_def_property(srna, "display_channel", PROP_INT, PROP_NONE);
	RNA_def_property_int_sdna(prop, NULL, "chanshown");
	RNA_def_property_ui_text(prop, "Display Channel",
	                         "The channel number shown in the image preview. 0 is the result of all strips combined");
	RNA_def_property_range(prop, 1, MAXSEQ);
	RNA_def_property_update(prop, NC_SPACE | ND_SPACE_SEQUENCER, NULL);

	prop = RNA_def_property(srna, "preview_channels", PROP_ENUM, PROP_NONE);
	RNA_def_property_enum_bitflag_sdna(prop, NULL, "flag");
	RNA_def_property_enum_items(prop, preview_channels_items);
	RNA_def_property_ui_text(prop, "Draw Channels", "Channels of the preview to draw");
	RNA_def_property_update(prop, NC_SPACE | ND_SPACE_SEQUENCER, NULL);

	prop = RNA_def_property(srna, "waveform_draw_type", PROP_ENUM, PROP_NONE);
	RNA_def_property_enum_bitflag_sdna(prop, NULL, "flag");
	RNA_def_property_enum_items(prop, waveform_type_draw_items);
	RNA_def_property_ui_text(prop, "Waveform Drawing", "How Waveforms are drawn");
	RNA_def_property_update(prop, NC_SPACE | ND_SPACE_SEQUENCER, NULL);

	prop = RNA_def_property(srna, "draw_overexposed", PROP_INT, PROP_NONE);
	RNA_def_property_int_sdna(prop, NULL, "zebra");
	RNA_def_property_ui_text(prop, "Show Overexposed", "Show overexposed areas with zebra stripes");
	RNA_def_property_range(prop, 0, 110);
	RNA_def_property_update(prop, NC_SPACE | ND_SPACE_SEQUENCER, NULL);
	
	prop = RNA_def_property(srna, "proxy_render_size", PROP_ENUM, PROP_NONE);
	RNA_def_property_enum_sdna(prop, NULL, "render_size");
	RNA_def_property_enum_items(prop, proxy_render_size_items);
	RNA_def_property_ui_text(prop, "Proxy render size",
	                         "Draw preview using full resolution or different proxy resolutions");
	RNA_def_property_update(prop, NC_SPACE | ND_SPACE_SEQUENCER, NULL);
	
	/* grease pencil */
	prop = RNA_def_property(srna, "grease_pencil", PROP_POINTER, PROP_NONE);
	RNA_def_property_pointer_sdna(prop, NULL, "gpd");
	RNA_def_property_struct_type(prop, "GreasePencil");
	RNA_def_property_flag(prop, PROP_EDITABLE | PROP_ID_REFCOUNT);
	RNA_def_property_ui_text(prop, "Grease Pencil", "Grease pencil data for this space");
	RNA_def_property_update(prop, NC_SPACE | ND_SPACE_SEQUENCER, NULL);

	prop = RNA_def_property(srna, "overlay_type", PROP_ENUM, PROP_NONE);
	RNA_def_property_enum_sdna(prop, NULL, "overlay_type");
	RNA_def_property_enum_items(prop, overlay_type_items);
	RNA_def_property_ui_text(prop, "Overlay Type", "Overlay draw type");
	RNA_def_property_update(prop, NC_SPACE | ND_SPACE_SEQUENCER, NULL);

	prop = RNA_def_property(srna, "show_overdrop", PROP_BOOLEAN, PROP_NONE);
	RNA_def_property_boolean_sdna(prop, NULL, "draw_flag", SEQ_DRAW_OVERDROP);
	RNA_def_property_ui_text(prop, "Use Overdrop", "Display result under strips");
	RNA_def_property_update(prop, NC_SPACE | ND_SPACE_SEQUENCER, NULL);
	
	prop = RNA_def_property(srna, "overdrop_zoom", PROP_FLOAT, PROP_NONE);
	RNA_def_property_float_default(prop, 1.0f);
	RNA_def_property_range(prop, 0.01f, FLT_MAX);
	RNA_def_property_ui_range(prop, 0.01, 100, 1, 2);
	RNA_def_property_ui_text(prop, "Overdrop Zoom", "Overdrop zoom factor");
	RNA_def_property_update(prop, NC_SPACE | ND_SPACE_NODE_VIEW, NULL);
	
	prop = RNA_def_property(srna, "overdrop_offset", PROP_FLOAT, PROP_NONE);
	RNA_def_property_array(prop, 2);
	RNA_def_property_ui_text(prop, "Overdrop Offset", "Overdrop offset");
	RNA_def_property_update(prop, NC_SPACE | ND_SPACE_NODE_VIEW, NULL);

	prop = RNA_def_property(srna, "show_strip_offset", PROP_BOOLEAN, PROP_NONE);
	RNA_def_property_boolean_sdna(prop, NULL, "draw_flag", SEQ_DRAW_OFFSET_EXT);
	RNA_def_property_ui_text(prop, "Show Offsets", "Display strip in/out offsets");
	RNA_def_property_update(prop, NC_SPACE | ND_SPACE_SEQUENCER, NULL);
}

static void rna_def_space_text(BlenderRNA *brna)
{
	StructRNA *srna;
	PropertyRNA *prop;

	srna = RNA_def_struct(brna, "SpaceTextEditor", "Space");
	RNA_def_struct_sdna(srna, "SpaceText");
	RNA_def_struct_ui_text(srna, "Space Text Editor", "Text editor space data");

	/* text */
	prop = RNA_def_property(srna, "text", PROP_POINTER, PROP_NONE);
	RNA_def_property_flag(prop, PROP_EDITABLE);
	RNA_def_property_ui_text(prop, "Text", "Text displayed and edited in this space");
	RNA_def_property_pointer_funcs(prop, NULL, "rna_SpaceTextEditor_text_set", NULL, NULL);
	RNA_def_property_update(prop, NC_SPACE | ND_SPACE_TEXT, NULL);

	/* display */
	prop = RNA_def_property(srna, "show_word_wrap", PROP_BOOLEAN, PROP_NONE);
	RNA_def_property_boolean_sdna(prop, NULL, "wordwrap", 0);
	RNA_def_property_boolean_funcs(prop, NULL, "rna_SpaceTextEditor_word_wrap_set");
	RNA_def_property_ui_text(prop, "Word Wrap", "Wrap words if there is not enough horizontal space");
	RNA_def_property_ui_icon(prop, ICON_WORDWRAP_OFF, 1);
	RNA_def_property_update(prop, NC_SPACE | ND_SPACE_TEXT, NULL);

	prop = RNA_def_property(srna, "show_line_numbers", PROP_BOOLEAN, PROP_NONE);
	RNA_def_property_boolean_sdna(prop, NULL, "showlinenrs", 0);
	RNA_def_property_ui_text(prop, "Line Numbers", "Show line numbers next to the text");
	RNA_def_property_ui_icon(prop, ICON_LINENUMBERS_OFF, 1);
	RNA_def_property_update(prop, NC_SPACE | ND_SPACE_TEXT, NULL);

	prop = RNA_def_property(srna, "show_syntax_highlight", PROP_BOOLEAN, PROP_NONE);
	RNA_def_property_boolean_sdna(prop, NULL, "showsyntax", 0);
	RNA_def_property_ui_text(prop, "Syntax Highlight", "Syntax highlight for scripting");
	RNA_def_property_ui_icon(prop, ICON_SYNTAX_OFF, 1);
	RNA_def_property_update(prop, NC_SPACE | ND_SPACE_TEXT, NULL);
	
	prop = RNA_def_property(srna, "show_line_highlight", PROP_BOOLEAN, PROP_NONE);
	RNA_def_property_boolean_sdna(prop, NULL, "line_hlight", 0);
	RNA_def_property_ui_text(prop, "Highlight Line", "Highlight the current line");
	RNA_def_property_update(prop, NC_SPACE | ND_SPACE_TEXT, NULL);

	prop = RNA_def_property(srna, "tab_width", PROP_INT, PROP_NONE);
	RNA_def_property_int_sdna(prop, NULL, "tabnumber");
	RNA_def_property_range(prop, 2, 8);
	RNA_def_property_ui_text(prop, "Tab Width", "Number of spaces to display tabs with");
	RNA_def_property_update(prop, NC_SPACE | ND_SPACE_TEXT, "rna_SpaceTextEditor_updateEdited");

	prop = RNA_def_property(srna, "font_size", PROP_INT, PROP_NONE);
	RNA_def_property_int_sdna(prop, NULL, "lheight");
	RNA_def_property_range(prop, 8, 32);
	RNA_def_property_ui_text(prop, "Font Size", "Font size to use for displaying the text");
	RNA_def_property_update(prop, NC_SPACE | ND_SPACE_TEXT, NULL);

	prop = RNA_def_property(srna, "show_margin", PROP_BOOLEAN, PROP_NONE);
	RNA_def_property_boolean_sdna(prop, NULL, "flags", ST_SHOW_MARGIN);
	RNA_def_property_ui_text(prop, "Show Margin", "Show right margin");
	RNA_def_property_update(prop, NC_SPACE | ND_SPACE_TEXT, NULL);

	prop = RNA_def_property(srna, "margin_column", PROP_INT, PROP_NONE);
	RNA_def_property_int_sdna(prop, NULL, "margin_column");
	RNA_def_property_range(prop, 0, 1024);
	RNA_def_property_ui_text(prop, "Margin Column", "Column number to show right margin at");
	RNA_def_property_update(prop, NC_SPACE | ND_SPACE_TEXT, NULL);

	prop = RNA_def_property(srna, "top", PROP_INT, PROP_NONE);
	RNA_def_property_clear_flag(prop, PROP_EDITABLE);
	RNA_def_property_int_sdna(prop, NULL, "top");
	RNA_def_property_ui_text(prop, "Top Line", "Top line visible");

	prop = RNA_def_property(srna, "visible_lines", PROP_INT, PROP_NONE);
	RNA_def_property_clear_flag(prop, PROP_EDITABLE);
	RNA_def_property_int_sdna(prop, NULL, "viewlines");
	RNA_def_property_ui_text(prop, "Top Line", "Amount of lines that can be visible in current editor");

	/* functionality options */
	prop = RNA_def_property(srna, "use_overwrite", PROP_BOOLEAN, PROP_NONE);
	RNA_def_property_boolean_sdna(prop, NULL, "overwrite", 1);
	RNA_def_property_ui_text(prop, "Overwrite", "Overwrite characters when typing rather than inserting them");
	RNA_def_property_update(prop, NC_SPACE | ND_SPACE_TEXT, NULL);
	
	prop = RNA_def_property(srna, "use_live_edit", PROP_BOOLEAN, PROP_NONE);
	RNA_def_property_boolean_sdna(prop, NULL, "live_edit", 1);
	RNA_def_property_ui_text(prop, "Live Edit", "Run python while editing");
	RNA_def_property_update(prop, NC_SPACE | ND_SPACE_TEXT, NULL);
	
	/* find */
	prop = RNA_def_property(srna, "use_find_all", PROP_BOOLEAN, PROP_NONE);
	RNA_def_property_boolean_sdna(prop, NULL, "flags", ST_FIND_ALL);
	RNA_def_property_ui_text(prop, "Find All", "Search in all text datablocks, instead of only the active one");
	RNA_def_property_update(prop, NC_SPACE | ND_SPACE_TEXT, NULL);

	prop = RNA_def_property(srna, "use_find_wrap", PROP_BOOLEAN, PROP_NONE);
	RNA_def_property_boolean_sdna(prop, NULL, "flags", ST_FIND_WRAP);
	RNA_def_property_ui_text(prop, "Find Wrap", "Search again from the start of the file when reaching the end");
	RNA_def_property_update(prop, NC_SPACE | ND_SPACE_TEXT, NULL);

	prop = RNA_def_property(srna, "use_match_case", PROP_BOOLEAN, PROP_NONE);
	RNA_def_property_boolean_sdna(prop, NULL, "flags", ST_MATCH_CASE);
	RNA_def_property_ui_text(prop, "Match case", "Search string is sensitive to uppercase and lowercase letters");
	RNA_def_property_update(prop, NC_SPACE | ND_SPACE_TEXT, NULL);

	prop = RNA_def_property(srna, "find_text", PROP_STRING, PROP_NONE);
	RNA_def_property_string_sdna(prop, NULL, "findstr");
	RNA_def_property_ui_text(prop, "Find Text", "Text to search for with the find tool");
	RNA_def_property_update(prop, NC_SPACE | ND_SPACE_TEXT, NULL);

	prop = RNA_def_property(srna, "replace_text", PROP_STRING, PROP_NONE);
	RNA_def_property_string_sdna(prop, NULL, "replacestr");
	RNA_def_property_ui_text(prop, "Replace Text", "Text to replace selected text with using the replace tool");
	RNA_def_property_update(prop, NC_SPACE | ND_SPACE_TEXT, NULL);

	RNA_api_space_text(srna);
}

static void rna_def_space_dopesheet(BlenderRNA *brna)
{
	StructRNA *srna;
	PropertyRNA *prop;
	
	/* XXX: action-editor is currently for object-level only actions, so show that using object-icon hint */
	static EnumPropertyItem mode_items[] = {
		{SACTCONT_DOPESHEET, "DOPESHEET", ICON_OOPS, "Dope Sheet", "Edit all keyframes in scene"},
		{SACTCONT_ACTION, "ACTION", ICON_OBJECT_DATA, "Action Editor", "Edit keyframes in active object's Object-level action"},
		{SACTCONT_SHAPEKEY, "SHAPEKEY", ICON_SHAPEKEY_DATA, "Shape Key Editor", "Edit keyframes in active object's Shape Keys action"},
		{SACTCONT_GPENCIL, "GPENCIL", ICON_GREASEPENCIL, "Grease Pencil", "Edit timings for all Grease Pencil sketches in file"},
		{SACTCONT_MASK, "MASK", ICON_MOD_MASK, "Mask", "Edit timings for Mask Editor splines"},
		{0, NULL, 0, NULL, NULL}
	};
		
	
	srna = RNA_def_struct(brna, "SpaceDopeSheetEditor", "Space");
	RNA_def_struct_sdna(srna, "SpaceAction");
	RNA_def_struct_ui_text(srna, "Space Dope Sheet Editor", "Dope Sheet space data");

	/* data */
	prop = RNA_def_property(srna, "action", PROP_POINTER, PROP_NONE);
	RNA_def_property_flag(prop, PROP_EDITABLE);
	RNA_def_property_pointer_funcs(prop, NULL, "rna_SpaceDopeSheetEditor_action_set", NULL,
	                               "rna_Action_actedit_assign_poll");
	RNA_def_property_ui_text(prop, "Action", "Action displayed and edited in this space");
	RNA_def_property_update(prop, NC_ANIMATION | ND_KEYFRAME | NA_EDITED, "rna_SpaceDopeSheetEditor_action_update");
	
	/* mode */
	prop = RNA_def_property(srna, "mode", PROP_ENUM, PROP_NONE);
	RNA_def_property_enum_sdna(prop, NULL, "mode");
	RNA_def_property_enum_items(prop, mode_items);
	RNA_def_property_ui_text(prop, "Mode", "Editing context being displayed");
	RNA_def_property_update(prop, NC_SPACE | ND_SPACE_DOPESHEET, "rna_SpaceDopeSheetEditor_mode_update");
	
	/* display */
	prop = RNA_def_property(srna, "show_seconds", PROP_BOOLEAN, PROP_NONE);
	RNA_def_property_boolean_sdna(prop, NULL, "flag", SACTION_DRAWTIME);
	RNA_def_property_ui_text(prop, "Show Seconds", "Show timing in seconds not frames");
	RNA_def_property_update(prop, NC_SPACE | ND_SPACE_DOPESHEET, NULL);
	
	prop = RNA_def_property(srna, "show_frame_indicator", PROP_BOOLEAN, PROP_NONE);
	RNA_def_property_boolean_negative_sdna(prop, NULL, "flag", SACTION_NODRAWCFRANUM);
	RNA_def_property_ui_text(prop, "Show Frame Number Indicator",
	                         "Show frame number beside the current frame indicator line");
	RNA_def_property_update(prop, NC_SPACE | ND_SPACE_DOPESHEET, NULL);
	
	prop = RNA_def_property(srna, "show_sliders", PROP_BOOLEAN, PROP_NONE);
	RNA_def_property_boolean_sdna(prop, NULL, "flag", SACTION_SLIDERS);
	RNA_def_property_ui_text(prop, "Show Sliders", "Show sliders beside F-Curve channels");
	RNA_def_property_update(prop, NC_SPACE | ND_SPACE_DOPESHEET, NULL);
	
	prop = RNA_def_property(srna, "show_pose_markers", PROP_BOOLEAN, PROP_NONE);
	RNA_def_property_boolean_sdna(prop, NULL, "flag", SACTION_POSEMARKERS_SHOW);
	RNA_def_property_ui_text(prop, "Show Pose Markers",
	                         "Show markers belonging to the active action instead of Scene markers "
	                         "(Action and Shape Key Editors only)");
	RNA_def_property_update(prop, NC_SPACE | ND_SPACE_DOPESHEET, NULL);
	
	prop = RNA_def_property(srna, "show_group_colors", PROP_BOOLEAN, PROP_NONE);
	RNA_def_property_boolean_negative_sdna(prop, NULL, "flag", SACTION_NODRAWGCOLORS);
	RNA_def_property_ui_text(prop, "Show Group Colors",
	                         "Draw groups and channels with colors matching their corresponding groups "
	                         "(pose bones only currently)");
	RNA_def_property_update(prop, NC_SPACE | ND_SPACE_DOPESHEET, NULL);
	
	/* editing */
	prop = RNA_def_property(srna, "use_auto_merge_keyframes", PROP_BOOLEAN, PROP_NONE);
	RNA_def_property_boolean_negative_sdna(prop, NULL, "flag", SACTION_NOTRANSKEYCULL);
	RNA_def_property_ui_text(prop, "AutoMerge Keyframes", "Automatically merge nearby keyframes");
	RNA_def_property_update(prop, NC_SPACE | ND_SPACE_DOPESHEET, NULL);
	
	prop = RNA_def_property(srna, "use_realtime_update", PROP_BOOLEAN, PROP_NONE);
	RNA_def_property_boolean_negative_sdna(prop, NULL, "flag", SACTION_NOREALTIMEUPDATES);
	RNA_def_property_ui_text(prop, "Realtime Updates",
	                         "When transforming keyframes, changes to the animation data are flushed to other views");
	RNA_def_property_update(prop, NC_SPACE | ND_SPACE_DOPESHEET, NULL);

	prop = RNA_def_property(srna, "use_marker_sync", PROP_BOOLEAN, PROP_NONE);
	RNA_def_property_boolean_sdna(prop, NULL, "flag", SACTION_MARKERS_MOVE);
	RNA_def_property_ui_text(prop, "Sync Markers", "Sync Markers with keyframe edits");

	/* dopesheet */
	prop = RNA_def_property(srna, "dopesheet", PROP_POINTER, PROP_NONE);
	RNA_def_property_struct_type(prop, "DopeSheet");
	RNA_def_property_pointer_sdna(prop, NULL, "ads");
	RNA_def_property_ui_text(prop, "Dope Sheet", "Settings for filtering animation data");

	/* autosnap */
	prop = RNA_def_property(srna, "auto_snap", PROP_ENUM, PROP_NONE);
	RNA_def_property_enum_sdna(prop, NULL, "autosnap");
	RNA_def_property_enum_items(prop, autosnap_items);
	RNA_def_property_ui_text(prop, "Auto Snap", "Automatic time snapping settings for transformations");
	RNA_def_property_update(prop, NC_SPACE | ND_SPACE_DOPESHEET, NULL);
}

static void rna_def_space_graph(BlenderRNA *brna)
{
	StructRNA *srna;
	PropertyRNA *prop;
	
	static EnumPropertyItem mode_items[] = {
		{SIPO_MODE_ANIMATION, "FCURVES", ICON_IPO, "F-Curve",
		 "Edit animation/keyframes displayed as 2D curves"},
		{SIPO_MODE_DRIVERS, "DRIVERS", ICON_DRIVER, "Drivers", "Edit drivers"},
		{0, NULL, 0, NULL, NULL}
	};
		
	/* this is basically the same as the one for the 3D-View, but with some entries omitted */
	static EnumPropertyItem gpivot_items[] = {
		{V3D_CENTER, "BOUNDING_BOX_CENTER", ICON_ROTATE, "Bounding Box Center", ""},
		{V3D_CURSOR, "CURSOR", ICON_CURSOR, "2D Cursor", ""},
		{V3D_LOCAL, "INDIVIDUAL_ORIGINS", ICON_ROTATECOLLECTION, "Individual Centers", ""},
		/*{V3D_CENTROID, "MEDIAN_POINT", 0, "Median Point", ""}, */
		/*{V3D_ACTIVE, "ACTIVE_ELEMENT", 0, "Active Element", ""}, */
		{0, NULL, 0, NULL, NULL}
	};

	
	srna = RNA_def_struct(brna, "SpaceGraphEditor", "Space");
	RNA_def_struct_sdna(srna, "SpaceIpo");
	RNA_def_struct_ui_text(srna, "Space Graph Editor", "Graph Editor space data");
	
	/* mode */
	prop = RNA_def_property(srna, "mode", PROP_ENUM, PROP_NONE);
	RNA_def_property_enum_sdna(prop, NULL, "mode");
	RNA_def_property_enum_items(prop, mode_items);
	RNA_def_property_ui_text(prop, "Mode", "Editing context being displayed");
	RNA_def_property_update(prop, NC_SPACE | ND_SPACE_GRAPH, "rna_SpaceGraphEditor_display_mode_update");
	
	/* display */
	prop = RNA_def_property(srna, "show_seconds", PROP_BOOLEAN, PROP_NONE);
	RNA_def_property_boolean_sdna(prop, NULL, "flag", SIPO_DRAWTIME);
	RNA_def_property_ui_text(prop, "Show Seconds", "Show timing in seconds not frames");
	RNA_def_property_update(prop, NC_SPACE | ND_SPACE_GRAPH, NULL);
	
	prop = RNA_def_property(srna, "show_frame_indicator", PROP_BOOLEAN, PROP_NONE);
	RNA_def_property_boolean_negative_sdna(prop, NULL, "flag", SIPO_NODRAWCFRANUM);
	RNA_def_property_ui_text(prop, "Show Frame Number Indicator",
	                         "Show frame number beside the current frame indicator line");
	RNA_def_property_update(prop, NC_SPACE | ND_SPACE_GRAPH, NULL);
	
	prop = RNA_def_property(srna, "show_sliders", PROP_BOOLEAN, PROP_NONE);
	RNA_def_property_boolean_sdna(prop, NULL, "flag", SIPO_SLIDERS);
	RNA_def_property_ui_text(prop, "Show Sliders", "Show sliders beside F-Curve channels");
	RNA_def_property_update(prop, NC_SPACE | ND_SPACE_GRAPH, NULL);
	
	prop = RNA_def_property(srna, "show_handles", PROP_BOOLEAN, PROP_NONE);
	RNA_def_property_boolean_negative_sdna(prop, NULL, "flag", SIPO_NOHANDLES);
	RNA_def_property_ui_text(prop, "Show Handles", "Show handles of Bezier control points");
	RNA_def_property_update(prop, NC_SPACE | ND_SPACE_GRAPH, NULL);
	
	prop = RNA_def_property(srna, "use_only_selected_curves_handles", PROP_BOOLEAN, PROP_NONE);
	RNA_def_property_boolean_sdna(prop, NULL, "flag", SIPO_SELCUVERTSONLY);
	RNA_def_property_ui_text(prop, "Only Selected Curve Keyframes",
	                         "Only keyframes of selected F-Curves are visible and editable");
	RNA_def_property_update(prop, NC_SPACE | ND_SPACE_GRAPH, NULL);
	
	prop = RNA_def_property(srna, "use_only_selected_keyframe_handles", PROP_BOOLEAN, PROP_NONE);
	RNA_def_property_boolean_sdna(prop, NULL, "flag", SIPO_SELVHANDLESONLY);
	RNA_def_property_ui_text(prop, "Only Selected Keyframes Handles",
	                         "Only show and edit handles of selected keyframes");
	RNA_def_property_update(prop, NC_SPACE | ND_SPACE_GRAPH, NULL);
	
	prop = RNA_def_property(srna, "use_beauty_drawing", PROP_BOOLEAN, PROP_NONE);
	RNA_def_property_boolean_negative_sdna(prop, NULL, "flag", SIPO_BEAUTYDRAW_OFF);
	RNA_def_property_ui_text(prop, "Use High Quality Drawing",
	                         "Draw F-Curves using Anti-Aliasing and other fancy effects "
	                         "(disable for better performance)");
	RNA_def_property_update(prop, NC_SPACE | ND_SPACE_GRAPH, NULL);
	
	prop = RNA_def_property(srna, "show_group_colors", PROP_BOOLEAN, PROP_NONE);
	RNA_def_property_boolean_negative_sdna(prop, NULL, "flag", SIPO_NODRAWGCOLORS);
	RNA_def_property_ui_text(prop, "Show Group Colors",
	                         "Draw groups and channels with colors matching their corresponding groups");
	RNA_def_property_update(prop, NC_SPACE | ND_SPACE_GRAPH, NULL);
	
	/* editing */
	prop = RNA_def_property(srna, "use_auto_merge_keyframes", PROP_BOOLEAN, PROP_NONE);
	RNA_def_property_boolean_negative_sdna(prop, NULL, "flag", SIPO_NOTRANSKEYCULL);
	RNA_def_property_ui_text(prop, "AutoMerge Keyframes", "Automatically merge nearby keyframes");
	RNA_def_property_update(prop, NC_SPACE | ND_SPACE_GRAPH, NULL);
	
	prop = RNA_def_property(srna, "use_realtime_update", PROP_BOOLEAN, PROP_NONE);
	RNA_def_property_boolean_negative_sdna(prop, NULL, "flag", SIPO_NOREALTIMEUPDATES);
	RNA_def_property_ui_text(prop, "Realtime Updates",
	                         "When transforming keyframes, changes to the animation data are flushed to other views");
	RNA_def_property_update(prop, NC_SPACE | ND_SPACE_GRAPH, NULL);
	
	/* cursor */
	prop = RNA_def_property(srna, "show_cursor", PROP_BOOLEAN, PROP_NONE);
	RNA_def_property_boolean_negative_sdna(prop, NULL, "flag", SIPO_NODRAWCURSOR);
	RNA_def_property_ui_text(prop, "Show Cursor", "Show 2D cursor");
	RNA_def_property_update(prop, NC_SPACE | ND_SPACE_GRAPH, NULL);
	
	prop = RNA_def_property(srna, "cursor_position_y", PROP_FLOAT, PROP_NONE);
	RNA_def_property_float_sdna(prop, NULL, "cursorVal");
	RNA_def_property_ui_text(prop, "Cursor Y-Value", "Graph Editor 2D-Value cursor - Y-Value component");
	RNA_def_property_update(prop, NC_SPACE | ND_SPACE_GRAPH, NULL);
	
	prop = RNA_def_property(srna, "pivot_point", PROP_ENUM, PROP_NONE);
	RNA_def_property_enum_sdna(prop, NULL, "around");
	RNA_def_property_enum_items(prop, gpivot_items);
	RNA_def_property_ui_text(prop, "Pivot Point", "Pivot center for rotation/scaling");
	RNA_def_property_update(prop, NC_SPACE | ND_SPACE_GRAPH, NULL);

	/* dopesheet */
	prop = RNA_def_property(srna, "dopesheet", PROP_POINTER, PROP_NONE);
	RNA_def_property_struct_type(prop, "DopeSheet");
	RNA_def_property_pointer_sdna(prop, NULL, "ads");
	RNA_def_property_ui_text(prop, "Dope Sheet", "Settings for filtering animation data");

	/* autosnap */
	prop = RNA_def_property(srna, "auto_snap", PROP_ENUM, PROP_NONE);
	RNA_def_property_enum_sdna(prop, NULL, "autosnap");
	RNA_def_property_enum_items(prop, autosnap_items);
	RNA_def_property_ui_text(prop, "Auto Snap", "Automatic time snapping settings for transformations");
	RNA_def_property_update(prop, NC_SPACE | ND_SPACE_GRAPH, NULL);

	/* readonly state info */
	prop = RNA_def_property(srna, "has_ghost_curves", PROP_BOOLEAN, PROP_NONE);
	RNA_def_property_boolean_funcs(prop, "rna_SpaceGraphEditor_has_ghost_curves_get", NULL);
	RNA_def_property_clear_flag(prop, PROP_EDITABLE);
	RNA_def_property_ui_text(prop, "Has Ghost Curves", "Graph Editor instance has some ghost curves stored");

	/* auto view */
	prop = RNA_def_property(srna, "use_auto_view_selected", PROP_BOOLEAN, PROP_NONE);
	RNA_def_property_boolean_sdna(prop, NULL, "flag", SIPO_AUTO_VIEW_SELECTED);
	RNA_def_property_ui_text(prop, "Auto View Selected", "Automatically adjust view based on selection");
	RNA_def_property_update(prop, NC_SPACE | ND_SPACE_GRAPH, NULL);

	/* nromalize curves */
	prop = RNA_def_property(srna, "use_normalization", PROP_BOOLEAN, PROP_NONE);
	RNA_def_property_boolean_sdna(prop, NULL, "flag", SIPO_NORMALIZE);
	RNA_def_property_ui_text(prop, "Use Normalization", "Display curves in normalized to -1..1 range, "
	                         "for easier editing of multiple curves with different ranges");
	RNA_def_property_update(prop, NC_SPACE | ND_SPACE_GRAPH, NULL);

	prop = RNA_def_property(srna, "use_auto_normalization", PROP_BOOLEAN, PROP_NONE);
	RNA_def_property_boolean_negative_sdna(prop, NULL, "flag", SIPO_NORMALIZE_FREEZE);
	RNA_def_property_ui_text(prop, "Auto Normalization",
	                         "Automatically recalculate curve normalization on every curve edit");
	RNA_def_property_update(prop, NC_SPACE | ND_SPACE_GRAPH, NULL);
}

static void rna_def_space_nla(BlenderRNA *brna)
{
	StructRNA *srna;
	PropertyRNA *prop;
	
	srna = RNA_def_struct(brna, "SpaceNLA", "Space");
	RNA_def_struct_sdna(srna, "SpaceNla");
	RNA_def_struct_ui_text(srna, "Space Nla Editor", "NLA editor space data");
	
	/* display */
	prop = RNA_def_property(srna, "show_seconds", PROP_BOOLEAN, PROP_NONE);
	RNA_def_property_boolean_sdna(prop, NULL, "flag", SNLA_DRAWTIME);
	RNA_def_property_ui_text(prop, "Show Seconds", "Show timing in seconds not frames");
	RNA_def_property_update(prop, NC_SPACE | ND_SPACE_NLA, NULL);
	
	prop = RNA_def_property(srna, "show_frame_indicator", PROP_BOOLEAN, PROP_NONE);
	RNA_def_property_boolean_negative_sdna(prop, NULL, "flag", SNLA_NODRAWCFRANUM);
	RNA_def_property_ui_text(prop, "Show Frame Number Indicator",
	                         "Show frame number beside the current frame indicator line");
	RNA_def_property_update(prop, NC_SPACE | ND_SPACE_NLA, NULL);
	
	prop = RNA_def_property(srna, "show_strip_curves", PROP_BOOLEAN, PROP_NONE);
	RNA_def_property_boolean_negative_sdna(prop, NULL, "flag", SNLA_NOSTRIPCURVES);
	RNA_def_property_ui_text(prop, "Show Control F-Curves", "Show influence F-Curves on strips");
	RNA_def_property_update(prop, NC_SPACE | ND_SPACE_NLA, NULL);
	
	/* editing */
	prop = RNA_def_property(srna, "use_realtime_update", PROP_BOOLEAN, PROP_NONE);
	RNA_def_property_boolean_negative_sdna(prop, NULL, "flag", SNLA_NOREALTIMEUPDATES);
	RNA_def_property_ui_text(prop, "Realtime Updates",
	                         "When transforming strips, changes to the animation data are flushed to other views");
	RNA_def_property_update(prop, NC_SPACE | ND_SPACE_NLA, NULL);

	/* dopesheet */
	prop = RNA_def_property(srna, "dopesheet", PROP_POINTER, PROP_NONE);
	RNA_def_property_struct_type(prop, "DopeSheet");
	RNA_def_property_pointer_sdna(prop, NULL, "ads");
	RNA_def_property_ui_text(prop, "Dope Sheet", "Settings for filtering animation data");

	/* autosnap */
	prop = RNA_def_property(srna, "auto_snap", PROP_ENUM, PROP_NONE);
	RNA_def_property_enum_sdna(prop, NULL, "autosnap");
	RNA_def_property_enum_items(prop, autosnap_items);
	RNA_def_property_ui_text(prop, "Auto Snap", "Automatic time snapping settings for transformations");
	RNA_def_property_update(prop, NC_SPACE | ND_SPACE_NLA, NULL);
}

static void rna_def_space_time(BlenderRNA *brna)
{
	StructRNA *srna;
	PropertyRNA *prop;
	
	srna = RNA_def_struct(brna, "SpaceTimeline", "Space");
	RNA_def_struct_sdna(srna, "SpaceTime");
	RNA_def_struct_ui_text(srna, "Space Timeline Editor", "Timeline editor space data");
	
	/* view settings */
	prop = RNA_def_property(srna, "show_frame_indicator", PROP_BOOLEAN, PROP_NONE);
	RNA_def_property_boolean_sdna(prop, NULL, "flag", TIME_CFRA_NUM);
	RNA_def_property_ui_text(prop, "Show Frame Number Indicator",
	                         "Show frame number beside the current frame indicator line");
	RNA_def_property_update(prop, NC_SPACE | ND_SPACE_TIME, NULL);
	
	prop = RNA_def_property(srna, "show_seconds", PROP_BOOLEAN, PROP_NONE);
	RNA_def_property_boolean_negative_sdna(prop, NULL, "flag", TIME_DRAWFRAMES);
	RNA_def_property_ui_text(prop, "Show Seconds", "Show timing in seconds not frames");
	RNA_def_property_update(prop, NC_SPACE | ND_SPACE_TIME, NULL);
	
	/* displaying cache status */
	prop = RNA_def_property(srna, "show_cache", PROP_BOOLEAN, PROP_NONE);
	RNA_def_property_boolean_sdna(prop, NULL, "cache_display", TIME_CACHE_DISPLAY);
	RNA_def_property_ui_text(prop, "Show Cache", "Show the status of cached frames in the timeline");
	RNA_def_property_update(prop, NC_SPACE | ND_SPACE_TIME, NULL);
	
	prop = RNA_def_property(srna, "cache_softbody", PROP_BOOLEAN, PROP_NONE);
	RNA_def_property_boolean_sdna(prop, NULL, "cache_display", TIME_CACHE_SOFTBODY);
	RNA_def_property_ui_text(prop, "Softbody", "Show the active object's softbody point cache");
	RNA_def_property_update(prop, NC_SPACE | ND_SPACE_TIME, NULL);
	
	prop = RNA_def_property(srna, "cache_particles", PROP_BOOLEAN, PROP_NONE);
	RNA_def_property_boolean_sdna(prop, NULL, "cache_display", TIME_CACHE_PARTICLES);
	RNA_def_property_ui_text(prop, "Particles", "Show the active object's particle point cache");
	RNA_def_property_update(prop, NC_SPACE | ND_SPACE_TIME, NULL);
	
	prop = RNA_def_property(srna, "cache_cloth", PROP_BOOLEAN, PROP_NONE);
	RNA_def_property_boolean_sdna(prop, NULL, "cache_display", TIME_CACHE_CLOTH);
	RNA_def_property_ui_text(prop, "Cloth", "Show the active object's cloth point cache");
	RNA_def_property_update(prop, NC_SPACE | ND_SPACE_TIME, NULL);
	
	prop = RNA_def_property(srna, "cache_smoke", PROP_BOOLEAN, PROP_NONE);
	RNA_def_property_boolean_sdna(prop, NULL, "cache_display", TIME_CACHE_SMOKE);
	RNA_def_property_ui_text(prop, "Smoke", "Show the active object's smoke cache");
	RNA_def_property_update(prop, NC_SPACE | ND_SPACE_TIME, NULL);
		
	prop = RNA_def_property(srna, "cache_dynamicpaint", PROP_BOOLEAN, PROP_NONE);
	RNA_def_property_boolean_sdna(prop, NULL, "cache_display", TIME_CACHE_DYNAMICPAINT);
	RNA_def_property_ui_text(prop, "Dynamic Paint", "Show the active object's Dynamic Paint cache");
	RNA_def_property_update(prop, NC_SPACE | ND_SPACE_TIME, NULL);
	
	prop = RNA_def_property(srna, "cache_rigidbody", PROP_BOOLEAN, PROP_NONE);
	RNA_def_property_boolean_sdna(prop, NULL, "cache_display", TIME_CACHE_RIGIDBODY);
	RNA_def_property_ui_text(prop, "Rigid Body", "Show the active object's Rigid Body cache");
	RNA_def_property_update(prop, NC_SPACE | ND_SPACE_TIME, NULL);
}

static void rna_def_console_line(BlenderRNA *brna)
{
	static EnumPropertyItem console_line_type_items[] = {
		{CONSOLE_LINE_OUTPUT, "OUTPUT", 0, "Output", ""},
		{CONSOLE_LINE_INPUT, "INPUT", 0, "Input", ""},
		{CONSOLE_LINE_INFO, "INFO", 0, "Info", ""},
		{CONSOLE_LINE_ERROR, "ERROR", 0, "Error", ""},
		{0, NULL, 0, NULL, NULL}
	};

	StructRNA *srna;
	PropertyRNA *prop;
	
	srna = RNA_def_struct(brna, "ConsoleLine", NULL);
	RNA_def_struct_ui_text(srna, "Console Input", "Input line for the interactive console");
	
	prop = RNA_def_property(srna, "body", PROP_STRING, PROP_NONE);
	RNA_def_property_string_funcs(prop, "rna_ConsoleLine_body_get", "rna_ConsoleLine_body_length",
	                              "rna_ConsoleLine_body_set");
	RNA_def_property_ui_text(prop, "Line", "Text in the line");
	RNA_def_property_update(prop, NC_SPACE | ND_SPACE_CONSOLE, NULL);
	RNA_def_property_translation_context(prop, BLF_I18NCONTEXT_ID_TEXT);
	
	prop = RNA_def_property(srna, "current_character", PROP_INT, PROP_NONE); /* copied from text editor */
	RNA_def_property_int_sdna(prop, NULL, "cursor");
	RNA_def_property_int_funcs(prop, NULL, NULL, "rna_ConsoleLine_cursor_index_range");
	RNA_def_property_update(prop, NC_SPACE | ND_SPACE_CONSOLE, NULL);

	prop = RNA_def_property(srna, "type", PROP_ENUM, PROP_NONE);
	RNA_def_property_enum_sdna(prop, NULL, "type");
	RNA_def_property_enum_items(prop, console_line_type_items);
	RNA_def_property_ui_text(prop, "Type", "Console line type when used in scrollback");
}
	
static void rna_def_space_console(BlenderRNA *brna)
{
	StructRNA *srna;
	PropertyRNA *prop;
	
	srna = RNA_def_struct(brna, "SpaceConsole", "Space");
	RNA_def_struct_sdna(srna, "SpaceConsole");
	RNA_def_struct_ui_text(srna, "Space Console", "Interactive python console");
	
	/* display */
	prop = RNA_def_property(srna, "font_size", PROP_INT, PROP_NONE); /* copied from text editor */
	RNA_def_property_int_sdna(prop, NULL, "lheight");
	RNA_def_property_range(prop, 8, 32);
	RNA_def_property_ui_text(prop, "Font Size", "Font size to use for displaying the text");
	RNA_def_property_update(prop, NC_SPACE | ND_SPACE_CONSOLE, NULL);


	prop = RNA_def_property(srna, "select_start", PROP_INT, PROP_UNSIGNED); /* copied from text editor */
	RNA_def_property_int_sdna(prop, NULL, "sel_start");
	RNA_def_property_update(prop, NC_SPACE | ND_SPACE_CONSOLE, NULL);
	
	prop = RNA_def_property(srna, "select_end", PROP_INT, PROP_UNSIGNED); /* copied from text editor */
	RNA_def_property_int_sdna(prop, NULL, "sel_end");
	RNA_def_property_update(prop, NC_SPACE | ND_SPACE_CONSOLE, NULL);

	prop = RNA_def_property(srna, "prompt", PROP_STRING, PROP_NONE);
	RNA_def_property_ui_text(prop, "Prompt", "Command line prompt");
	
	prop = RNA_def_property(srna, "language", PROP_STRING, PROP_NONE);
	RNA_def_property_ui_text(prop, "Language", "Command line prompt language");

	prop = RNA_def_property(srna, "history", PROP_COLLECTION, PROP_NONE);
	RNA_def_property_collection_sdna(prop, NULL, "history", NULL);
	RNA_def_property_struct_type(prop, "ConsoleLine");
	RNA_def_property_ui_text(prop, "History", "Command history");
	
	prop = RNA_def_property(srna, "scrollback", PROP_COLLECTION, PROP_NONE);
	RNA_def_property_collection_sdna(prop, NULL, "scrollback", NULL);
	RNA_def_property_struct_type(prop, "ConsoleLine");
	RNA_def_property_ui_text(prop, "Output", "Command output");
}

static void rna_def_fileselect_params(BlenderRNA *brna)
{
	StructRNA *srna;
	PropertyRNA *prop;
	
	static EnumPropertyItem file_display_items[] = {
		{FILE_SHORTDISPLAY, "FILE_SHORTDISPLAY", ICON_SHORTDISPLAY, "Short List", "Display files as short list"},
		{FILE_LONGDISPLAY, "FILE_LONGDISPLAY", ICON_LONGDISPLAY, "Long List", "Display files as a detailed list"},
		{FILE_IMGDISPLAY, "FILE_IMGDISPLAY", ICON_IMGDISPLAY, "Thumbnails", "Display files as thumbnails"},
		{0, NULL, 0, NULL, NULL}
	};

	static EnumPropertyItem file_sort_items[] = {
		{FILE_SORT_ALPHA, "FILE_SORT_ALPHA", ICON_SORTALPHA, "Sort alphabetically",
		                  "Sort the file list alphabetically"},
		{FILE_SORT_EXTENSION, "FILE_SORT_EXTENSION", ICON_SORTBYEXT, "Sort by extension",
		                      "Sort the file list by extension"},
		{FILE_SORT_TIME, "FILE_SORT_TIME", ICON_SORTTIME, "Sort by time", "Sort files by modification time"},
		{FILE_SORT_SIZE, "FILE_SORT_SIZE", ICON_SORTSIZE, "Sort by size", "Sort files by size"},
		{0, NULL, 0, NULL, NULL}
	};

	srna = RNA_def_struct(brna, "FileSelectParams", NULL);
	RNA_def_struct_ui_text(srna, "File Select Parameters", "File Select Parameters");

	prop = RNA_def_property(srna, "title", PROP_STRING, PROP_NONE);
	RNA_def_property_string_sdna(prop, NULL, "title");
	RNA_def_property_ui_text(prop, "Title", "Title for the file browser");
	RNA_def_property_clear_flag(prop, PROP_EDITABLE);

	prop = RNA_def_property(srna, "directory", PROP_STRING, PROP_DIRPATH);
	RNA_def_property_string_sdna(prop, NULL, "dir");
	RNA_def_property_ui_text(prop, "Directory", "Directory displayed in the file browser");
	RNA_def_property_update(prop, NC_SPACE | ND_SPACE_FILE_PARAMS, NULL);

	prop = RNA_def_property(srna, "filename", PROP_STRING, PROP_FILENAME);
	RNA_def_property_string_sdna(prop, NULL, "file");
	RNA_def_property_ui_text(prop, "File Name", "Active file in the file browser");
	RNA_def_property_update(prop, NC_SPACE | ND_SPACE_FILE_PARAMS, NULL);

	prop = RNA_def_property(srna, "display_type", PROP_ENUM, PROP_NONE);
	RNA_def_property_enum_sdna(prop, NULL, "display");
	RNA_def_property_enum_items(prop, file_display_items);
	RNA_def_property_ui_text(prop, "Display Mode", "Display mode for the file list");
	RNA_def_property_update(prop, NC_SPACE | ND_SPACE_FILE_PARAMS, NULL);

	prop = RNA_def_property(srna, "use_filter", PROP_BOOLEAN, PROP_NONE);
	RNA_def_property_boolean_sdna(prop, NULL, "flag", FILE_FILTER);
	RNA_def_property_ui_text(prop, "Filter Files", "Enable filtering of files");
	RNA_def_property_update(prop, NC_SPACE | ND_SPACE_FILE_PARAMS, NULL);

	prop = RNA_def_property(srna, "show_hidden", PROP_BOOLEAN, PROP_NONE);
	RNA_def_property_boolean_negative_sdna(prop, NULL, "flag", FILE_HIDE_DOT);
	RNA_def_property_ui_text(prop, "Show Hidden", "Show hidden dot files");
	RNA_def_property_update(prop, NC_SPACE | ND_SPACE_FILE_PARAMS, NULL);

	prop = RNA_def_property(srna, "sort_method", PROP_ENUM, PROP_NONE);
	RNA_def_property_enum_sdna(prop, NULL, "sort");
	RNA_def_property_enum_items(prop, file_sort_items);
	RNA_def_property_ui_text(prop, "Sort", "");
	RNA_def_property_update(prop, NC_SPACE | ND_SPACE_FILE_PARAMS, NULL);

	prop = RNA_def_property(srna, "use_filter_image", PROP_BOOLEAN, PROP_NONE);
	RNA_def_property_boolean_sdna(prop, NULL, "filter", FILE_TYPE_IMAGE);
	RNA_def_property_ui_text(prop, "Filter Images", "Show image files");
	RNA_def_property_ui_icon(prop, ICON_FILE_IMAGE, 0);
	RNA_def_property_update(prop, NC_SPACE | ND_SPACE_FILE_PARAMS, NULL);

	prop = RNA_def_property(srna, "use_filter_blender", PROP_BOOLEAN, PROP_NONE);
	RNA_def_property_boolean_sdna(prop, NULL, "filter", FILE_TYPE_BLENDER);
	RNA_def_property_ui_text(prop, "Filter Blender", "Show .blend files");
	RNA_def_property_ui_icon(prop, ICON_FILE_BLEND, 0);
	RNA_def_property_update(prop, NC_SPACE | ND_SPACE_FILE_PARAMS, NULL);

	prop = RNA_def_property(srna, "use_filter_backup", PROP_BOOLEAN, PROP_NONE);
	RNA_def_property_boolean_sdna(prop, NULL, "filter", FILE_TYPE_BLENDER_BACKUP);
	RNA_def_property_ui_text(prop, "Filter BlenderBackup files", "Show .blend1, .blend2, etc. files");
	RNA_def_property_ui_icon(prop, ICON_FILE_BACKUP, 0);
	RNA_def_property_update(prop, NC_SPACE | ND_SPACE_FILE_PARAMS, NULL);

	prop = RNA_def_property(srna, "use_filter_movie", PROP_BOOLEAN, PROP_NONE);
	RNA_def_property_boolean_sdna(prop, NULL, "filter", FILE_TYPE_MOVIE);
	RNA_def_property_ui_text(prop, "Filter Movies", "Show movie files");
	RNA_def_property_ui_icon(prop, ICON_FILE_MOVIE, 0);
	RNA_def_property_update(prop, NC_SPACE | ND_SPACE_FILE_PARAMS, NULL);

	prop = RNA_def_property(srna, "use_filter_script", PROP_BOOLEAN, PROP_NONE);
	RNA_def_property_boolean_sdna(prop, NULL, "filter", FILE_TYPE_PYSCRIPT);
	RNA_def_property_ui_text(prop, "Filter Script", "Show script files");
	RNA_def_property_ui_icon(prop, ICON_FILE_SCRIPT, 0);
	RNA_def_property_update(prop, NC_SPACE | ND_SPACE_FILE_PARAMS, NULL);

	prop = RNA_def_property(srna, "use_filter_font", PROP_BOOLEAN, PROP_NONE);
	RNA_def_property_boolean_sdna(prop, NULL, "filter", FILE_TYPE_FTFONT);
	RNA_def_property_ui_text(prop, "Filter Fonts", "Show font files");
	RNA_def_property_ui_icon(prop, ICON_FILE_FONT, 0);
	RNA_def_property_update(prop, NC_SPACE | ND_SPACE_FILE_PARAMS, NULL);

	prop = RNA_def_property(srna, "use_filter_sound", PROP_BOOLEAN, PROP_NONE);
	RNA_def_property_boolean_sdna(prop, NULL, "filter", FILE_TYPE_SOUND);
	RNA_def_property_ui_text(prop, "Filter Sound", "Show sound files");
	RNA_def_property_ui_icon(prop, ICON_FILE_SOUND, 0);
	RNA_def_property_update(prop, NC_SPACE | ND_SPACE_FILE_PARAMS, NULL);

	prop = RNA_def_property(srna, "use_filter_text", PROP_BOOLEAN, PROP_NONE);
	RNA_def_property_boolean_sdna(prop, NULL, "filter", FILE_TYPE_TEXT);
	RNA_def_property_ui_text(prop, "Filter Text", "Show text files");
	RNA_def_property_ui_icon(prop, ICON_FILE_TEXT, 0);
	RNA_def_property_update(prop, NC_SPACE | ND_SPACE_FILE_PARAMS, NULL);

	prop = RNA_def_property(srna, "use_filter_folder", PROP_BOOLEAN, PROP_NONE);
	RNA_def_property_boolean_sdna(prop, NULL, "filter", FILE_TYPE_FOLDER);
	RNA_def_property_ui_text(prop, "Filter Folder", "Show folders");
	RNA_def_property_ui_icon(prop, ICON_FILE_FOLDER, 0);
	RNA_def_property_update(prop, NC_SPACE | ND_SPACE_FILE_PARAMS, NULL);
	
	prop = RNA_def_property(srna, "filter_glob", PROP_STRING, PROP_NONE);
	RNA_def_property_string_sdna(prop, NULL, "filter_glob");
	RNA_def_property_ui_text(prop, "Extension Filter", "");
	RNA_def_property_update(prop, NC_SPACE | ND_SPACE_FILE_LIST, NULL);

	prop = RNA_def_property(srna, "filter_search", PROP_STRING, PROP_NONE);
	RNA_def_property_string_sdna(prop, NULL, "filter_search");
	RNA_def_property_ui_text(prop, "Name Filter", "Filter by name, supports '*' wildcard");
	RNA_def_property_flag(prop, PROP_TEXTEDIT_UPDATE);
	RNA_def_property_update(prop, NC_SPACE | ND_SPACE_FILE_LIST, NULL);
}

static void rna_def_filemenu_entry(BlenderRNA *brna)
{
	StructRNA *srna;
	PropertyRNA *prop;

	srna = RNA_def_struct(brna, "FileBrowserFSMenuEntry", NULL);
	RNA_def_struct_sdna(srna, "FSMenuEntry");
	RNA_def_struct_ui_text(srna, "File Select Parameters", "File Select Parameters");

	prop = RNA_def_property(srna, "path", PROP_STRING, PROP_FILEPATH);
	RNA_def_property_string_sdna(prop, NULL, "path");
	RNA_def_property_string_funcs(prop, "rna_FileBrowser_FSMenuEntry_path_get",
	                                    "rna_FileBrowser_FSMenuEntry_path_length",
	                                    "rna_FileBrowser_FSMenuEntry_path_set");
	RNA_def_property_ui_text(prop, "Path", "");

	prop = RNA_def_property(srna, "name", PROP_STRING, PROP_NONE);
	RNA_def_property_string_sdna(prop, NULL, "name");
	RNA_def_property_string_funcs(prop, "rna_FileBrowser_FSMenuEntry_name_get",
	                                    "rna_FileBrowser_FSMenuEntry_name_length",
	                                    "rna_FileBrowser_FSMenuEntry_name_set");
	RNA_def_property_editable_func(prop, "rna_FileBrowser_FSMenuEntry_name_get_editable");
	RNA_def_property_ui_text(prop, "Name", "");
	RNA_def_struct_name_property(srna, prop);

	prop = RNA_def_property(srna, "use_save", PROP_BOOLEAN, PROP_NONE);
	RNA_def_property_boolean_sdna(prop, NULL, "save", 1);
	RNA_def_property_ui_text(prop, "Save", "Whether this path is saved in bookmarks, or generated from OS");
	RNA_def_property_clear_flag(prop, PROP_EDITABLE);

	prop = RNA_def_property(srna, "is_valid", PROP_BOOLEAN, PROP_NONE);
	RNA_def_property_boolean_funcs(prop, "rna_FileBrowser_FSMenuEntry_is_valid_get", NULL);
	RNA_def_property_ui_text(prop, "Save", "Whether this path is saved in bookmarks, or generated from OS");
	RNA_def_property_clear_flag(prop, PROP_EDITABLE);
}

static void rna_def_space_filebrowser(BlenderRNA *brna)
{
	StructRNA *srna;
	PropertyRNA *prop;

	srna = RNA_def_struct(brna, "SpaceFileBrowser", "Space");
	RNA_def_struct_sdna(srna, "SpaceFile");
	RNA_def_struct_ui_text(srna, "Space File Browser", "File browser space data");

	prop = RNA_def_property(srna, "params", PROP_POINTER, PROP_NONE);
	RNA_def_property_pointer_sdna(prop, NULL, "params");
	RNA_def_property_ui_text(prop, "Filebrowser Parameter", "Parameters and Settings for the Filebrowser");
	
	prop = RNA_def_property(srna, "active_operator", PROP_POINTER, PROP_NONE);
	RNA_def_property_pointer_sdna(prop, NULL, "op");
	RNA_def_property_ui_text(prop, "Active Operator", "");

	/* keep this for compatibility with existing presets,
	 * not exposed in c++ api because of keyword conflict */
	prop = RNA_def_property(srna, "operator", PROP_POINTER, PROP_NONE);
	RNA_def_property_pointer_sdna(prop, NULL, "op");
	RNA_def_property_ui_text(prop, "Active Operator", "");

	/* bookmarks, recent files etc. */
	prop = RNA_def_collection(srna, "system_folders", "FileBrowserFSMenuEntry", "System Folders",
	                          "System's folders (usually root, available hard drives, etc)");
	RNA_def_property_collection_funcs(prop, "rna_FileBrowser_FSMenuSystem_data_begin", "rna_FileBrowser_FSMenu_next",
	                                  "rna_FileBrowser_FSMenu_end", "rna_FileBrowser_FSMenu_get",
	                                  "rna_FileBrowser_FSMenuSystem_data_length", NULL, NULL, NULL);
	RNA_def_property_clear_flag(prop, PROP_EDITABLE);

	prop = RNA_def_int(srna, "system_folders_active", -1, -1, INT_MAX, "Active System Folder",
	                   "Index of active system folder (-1 if none)", -1, INT_MAX);
	RNA_def_property_int_sdna(prop, NULL, "systemnr");
	RNA_def_property_int_funcs(prop, "rna_FileBrowser_FSMenuSystem_active_get",
	                           "rna_FileBrowser_FSMenuSystem_active_set", "rna_FileBrowser_FSMenuSystem_active_range");
	RNA_def_property_flag(prop, PROP_CONTEXT_UPDATE);
	RNA_def_property_update(prop, NC_SPACE | ND_SPACE_FILE_PARAMS, "rna_FileBrowser_FSMenu_active_update");

	prop = RNA_def_collection(srna, "system_bookmarks", "FileBrowserFSMenuEntry", "System Bookmarks",
	                          "System's bookmarks");
	RNA_def_property_collection_funcs(prop, "rna_FileBrowser_FSMenuSystemBookmark_data_begin", "rna_FileBrowser_FSMenu_next",
	                                  "rna_FileBrowser_FSMenu_end", "rna_FileBrowser_FSMenu_get",
	                                  "rna_FileBrowser_FSMenuSystemBookmark_data_length", NULL, NULL, NULL);
	RNA_def_property_clear_flag(prop, PROP_EDITABLE);

	prop = RNA_def_int(srna, "system_bookmarks_active", -1, -1, INT_MAX, "Active System Bookmark",
	                   "Index of active system bookmark (-1 if none)", -1, INT_MAX);
	RNA_def_property_int_sdna(prop, NULL, "system_bookmarknr");
	RNA_def_property_int_funcs(prop, "rna_FileBrowser_FSMenuSystemBookmark_active_get",
	                           "rna_FileBrowser_FSMenuSystemBookmark_active_set", "rna_FileBrowser_FSMenuSystemBookmark_active_range");
	RNA_def_property_flag(prop, PROP_CONTEXT_UPDATE);
	RNA_def_property_update(prop, NC_SPACE | ND_SPACE_FILE_PARAMS, "rna_FileBrowser_FSMenu_active_update");

	prop = RNA_def_collection(srna, "bookmarks", "FileBrowserFSMenuEntry", "Bookmarks",
	                          "User's bookmarks");
	RNA_def_property_collection_funcs(prop, "rna_FileBrowser_FSMenuBookmark_data_begin", "rna_FileBrowser_FSMenu_next",
	                                  "rna_FileBrowser_FSMenu_end", "rna_FileBrowser_FSMenu_get",
	                                  "rna_FileBrowser_FSMenuBookmark_data_length", NULL, NULL, NULL);
	RNA_def_property_clear_flag(prop, PROP_EDITABLE);

	prop = RNA_def_int(srna, "bookmarks_active", -1, -1, INT_MAX, "Active Bookmark",
	                   "Index of active bookmark (-1 if none)", -1, INT_MAX);
	RNA_def_property_int_sdna(prop, NULL, "bookmarknr");
	RNA_def_property_int_funcs(prop, "rna_FileBrowser_FSMenuBookmark_active_get",
	                           "rna_FileBrowser_FSMenuBookmark_active_set", "rna_FileBrowser_FSMenuBookmark_active_range");
	RNA_def_property_flag(prop, PROP_CONTEXT_UPDATE);
	RNA_def_property_update(prop, NC_SPACE | ND_SPACE_FILE_PARAMS, "rna_FileBrowser_FSMenu_active_update");

	prop = RNA_def_collection(srna, "recent_folders", "FileBrowserFSMenuEntry", "Recent Folders",
	                          "");
	RNA_def_property_collection_funcs(prop, "rna_FileBrowser_FSMenuRecent_data_begin", "rna_FileBrowser_FSMenu_next",
	                                  "rna_FileBrowser_FSMenu_end", "rna_FileBrowser_FSMenu_get",
	                                  "rna_FileBrowser_FSMenuRecent_data_length", NULL, NULL, NULL);
	RNA_def_property_clear_flag(prop, PROP_EDITABLE);

	prop = RNA_def_int(srna, "recent_folders_active", -1, -1, INT_MAX, "Active Recent Folder",
	                   "Index of active recent folder (-1 if none)", -1, INT_MAX);
	RNA_def_property_int_sdna(prop, NULL, "recentnr");
	RNA_def_property_int_funcs(prop, "rna_FileBrowser_FSMenuRecent_active_get",
	                           "rna_FileBrowser_FSMenuRecent_active_set", "rna_FileBrowser_FSMenuRecent_active_range");
	RNA_def_property_flag(prop, PROP_CONTEXT_UPDATE);
	RNA_def_property_update(prop, NC_SPACE | ND_SPACE_FILE_PARAMS, "rna_FileBrowser_FSMenu_active_update");
}

static void rna_def_space_info(BlenderRNA *brna)
{
	StructRNA *srna;
	PropertyRNA *prop;

	srna = RNA_def_struct(brna, "SpaceInfo", "Space");
	RNA_def_struct_sdna(srna, "SpaceInfo");
	RNA_def_struct_ui_text(srna, "Space Info", "Info space data");
	
	/* reporting display */
	prop = RNA_def_property(srna, "show_report_debug", PROP_BOOLEAN, PROP_NONE);
	RNA_def_property_boolean_sdna(prop, NULL, "rpt_mask", INFO_RPT_DEBUG);
	RNA_def_property_ui_text(prop, "Show Debug", "Display debug reporting info");
	RNA_def_property_update(prop, NC_SPACE | ND_SPACE_INFO_REPORT, NULL);
	
	prop = RNA_def_property(srna, "show_report_info", PROP_BOOLEAN, PROP_NONE);
	RNA_def_property_boolean_sdna(prop, NULL, "rpt_mask", INFO_RPT_INFO);
	RNA_def_property_ui_text(prop, "Show Info", "Display general information");
	RNA_def_property_update(prop, NC_SPACE | ND_SPACE_INFO_REPORT, NULL);
	
	prop = RNA_def_property(srna, "show_report_operator", PROP_BOOLEAN, PROP_NONE);
	RNA_def_property_boolean_sdna(prop, NULL, "rpt_mask", INFO_RPT_OP);
	RNA_def_property_ui_text(prop, "Show Operator", "Display the operator log");
	RNA_def_property_update(prop, NC_SPACE | ND_SPACE_INFO_REPORT, NULL);
	
	prop = RNA_def_property(srna, "show_report_warning", PROP_BOOLEAN, PROP_NONE);
	RNA_def_property_boolean_sdna(prop, NULL, "rpt_mask", INFO_RPT_WARN);
	RNA_def_property_ui_text(prop, "Show Warn", "Display warnings");
	RNA_def_property_update(prop, NC_SPACE | ND_SPACE_INFO_REPORT, NULL);
	
	prop = RNA_def_property(srna, "show_report_error", PROP_BOOLEAN, PROP_NONE);
	RNA_def_property_boolean_sdna(prop, NULL, "rpt_mask", INFO_RPT_ERR);
	RNA_def_property_ui_text(prop, "Show Error", "Display error text");
	RNA_def_property_update(prop, NC_SPACE | ND_SPACE_INFO_REPORT, NULL);
}

static void rna_def_space_userpref(BlenderRNA *brna)
{
	static EnumPropertyItem filter_type_items[] = {
	    {0,     "NAME",     0,      "Name",        "Filter based on the operator name"},
	    {1,     "KEY",      0,      "Key-Binding", "Filter based on key bindings"},
	    {0, NULL, 0, NULL, NULL}};

	StructRNA *srna;
	PropertyRNA *prop;
	
	srna = RNA_def_struct(brna, "SpaceUserPreferences", "Space");
	RNA_def_struct_sdna(srna, "SpaceUserPref");
	RNA_def_struct_ui_text(srna, "Space User Preferences", "User preferences space data");

	prop = RNA_def_property(srna, "filter_type", PROP_ENUM, PROP_NONE);
	RNA_def_property_enum_sdna(prop, NULL, "filter_type");
	RNA_def_property_enum_items(prop, filter_type_items);
	RNA_def_property_ui_text(prop, "Filter Type", "Filter method");
	RNA_def_property_update(prop, NC_SPACE | ND_SPACE_NODE, NULL);

	prop = RNA_def_property(srna, "filter_text", PROP_STRING, PROP_NONE);
	RNA_def_property_string_sdna(prop, NULL, "filter");
	RNA_def_property_flag(prop, PROP_TEXTEDIT_UPDATE);
	RNA_def_property_ui_text(prop, "Filter", "Search term for filtering in the UI");

}

static void rna_def_node_tree_path(BlenderRNA *brna)
{
	StructRNA *srna;
	PropertyRNA *prop;
	
	srna = RNA_def_struct(brna, "NodeTreePath", NULL);
	RNA_def_struct_sdna(srna, "bNodeTreePath");
	RNA_def_struct_ui_text(srna, "Node Tree Path", "Element of the node space tree path");

	prop = RNA_def_property(srna, "node_tree", PROP_POINTER, PROP_NONE);
	RNA_def_property_pointer_sdna(prop, NULL, "nodetree");
	RNA_def_property_clear_flag(prop, PROP_EDITABLE);
	RNA_def_property_ui_text(prop, "Node Tree", "Base node tree from context");
}

static void rna_def_space_node_path_api(BlenderRNA *brna, PropertyRNA *cprop)
{
	StructRNA *srna;
	PropertyRNA *prop, *parm;
	FunctionRNA *func;

	RNA_def_property_srna(cprop, "SpaceNodeEditorPath");
	srna = RNA_def_struct(brna, "SpaceNodeEditorPath", NULL);
	RNA_def_struct_sdna(srna, "SpaceNode");
	RNA_def_struct_ui_text(srna, "Space Node Editor Path", "History of node trees in the editor");

	prop = RNA_def_property(srna, "to_string", PROP_STRING, PROP_NONE);
	RNA_def_property_string_funcs(prop, "rna_SpaceNodeEditor_path_get", "rna_SpaceNodeEditor_path_length", NULL);
	RNA_def_property_clear_flag(prop, PROP_EDITABLE);
	RNA_def_struct_ui_text(srna, "Path", "Get the node tree path as a string");

	func = RNA_def_function(srna, "clear", "rna_SpaceNodeEditor_path_clear");
	RNA_def_function_ui_description(func, "Reset the node tree path");
	RNA_def_function_flag(func, FUNC_USE_CONTEXT);

	func = RNA_def_function(srna, "start", "rna_SpaceNodeEditor_path_start");
	RNA_def_function_ui_description(func, "Set the root node tree");
	RNA_def_function_flag(func, FUNC_USE_CONTEXT);
	parm = RNA_def_pointer(func, "node_tree", "NodeTree", "Node Tree", "");
	RNA_def_property_flag(parm, PROP_REQUIRED | PROP_RNAPTR);

	func = RNA_def_function(srna, "append", "rna_SpaceNodeEditor_path_append");
	RNA_def_function_ui_description(func, "Append a node group tree to the path");
	RNA_def_function_flag(func, FUNC_USE_CONTEXT);
	parm = RNA_def_pointer(func, "node_tree", "NodeTree", "Node Tree", "Node tree to append to the node editor path");
	RNA_def_property_flag(parm, PROP_REQUIRED | PROP_RNAPTR);
	parm = RNA_def_pointer(func, "node", "Node", "Node", "Group node linking to this node tree");
	RNA_def_property_flag(parm, PROP_RNAPTR);

	func = RNA_def_function(srna, "pop", "rna_SpaceNodeEditor_path_pop");
	RNA_def_function_ui_description(func, "Remove the last node tree from the path");
	RNA_def_function_flag(func, FUNC_USE_CONTEXT);
}

static void rna_def_space_node(BlenderRNA *brna)
{
	StructRNA *srna;
	PropertyRNA *prop;

	static EnumPropertyItem texture_type_items[] = {
		{SNODE_TEX_OBJECT, "OBJECT", ICON_OBJECT_DATA, "Object", "Edit texture nodes from Object"},
		{SNODE_TEX_WORLD, "WORLD", ICON_WORLD_DATA, "World", "Edit texture nodes from World"},
		{SNODE_TEX_BRUSH, "BRUSH", ICON_BRUSH_DATA, "Brush", "Edit texture nodes from Brush"},
#ifdef WITH_FREESTYLE
		{SNODE_TEX_LINESTYLE, "LINESTYLE", ICON_LINE_DATA, "Line Style", "Edit texture nodes from Line Style"},
#endif
		{0, NULL, 0, NULL, NULL}
	};

	static EnumPropertyItem shader_type_items[] = {
		{SNODE_SHADER_OBJECT, "OBJECT", ICON_OBJECT_DATA, "Object", "Edit shader nodes from Object"},
		{SNODE_SHADER_WORLD, "WORLD", ICON_WORLD_DATA, "World", "Edit shader nodes from World"},
#ifdef WITH_FREESTYLE
		{SNODE_SHADER_LINESTYLE, "LINESTYLE", ICON_LINE_DATA, "Line Style", "Edit shader nodes from Line Style"},
#endif
		{0, NULL, 0, NULL, NULL}
	};

	static EnumPropertyItem backdrop_channels_items[] = {
		{SNODE_USE_ALPHA, "COLOR_ALPHA", ICON_IMAGE_RGB_ALPHA, "Color and Alpha",
		                  "Draw image with RGB colors and alpha transparency"},
		{0, "COLOR", ICON_IMAGE_RGB, "Color", "Draw image with RGB colors"},
		{SNODE_SHOW_ALPHA, "ALPHA", ICON_IMAGE_ALPHA, "Alpha", "Draw alpha transparency channel"},
		{SNODE_SHOW_R, "RED",   ICON_COLOR_RED, "Red", ""},
		{SNODE_SHOW_G, "GREEN", ICON_COLOR_GREEN, "Green", ""},
		{SNODE_SHOW_B, "BLUE",  ICON_COLOR_BLUE, "Blue", ""},
		{0, NULL, 0, NULL, NULL}
	};

	static EnumPropertyItem dummy_items[] = {
		{0, "DUMMY", 0, "", ""},
		{0, NULL, 0, NULL, NULL}};

	srna = RNA_def_struct(brna, "SpaceNodeEditor", "Space");
	RNA_def_struct_sdna(srna, "SpaceNode");
	RNA_def_struct_ui_text(srna, "Space Node Editor", "Node editor space data");

	prop = RNA_def_property(srna, "tree_type", PROP_ENUM, PROP_NONE);
	RNA_def_property_enum_items(prop, dummy_items);
	RNA_def_property_enum_funcs(prop, "rna_SpaceNodeEditor_tree_type_get", "rna_SpaceNodeEditor_tree_type_set",
	                            "rna_SpaceNodeEditor_tree_type_itemf");
	RNA_def_property_ui_text(prop, "Tree Type", "Node tree type to display and edit");
	RNA_def_property_update(prop, NC_SPACE | ND_SPACE_NODE, NULL);

	prop = RNA_def_property(srna, "texture_type", PROP_ENUM, PROP_NONE);
	RNA_def_property_enum_sdna(prop, NULL, "texfrom");
	RNA_def_property_enum_items(prop, texture_type_items);
	RNA_def_property_ui_text(prop, "Texture Type", "Type of data to take texture from");
	RNA_def_property_update(prop, NC_SPACE | ND_SPACE_NODE, NULL);

	prop = RNA_def_property(srna, "shader_type", PROP_ENUM, PROP_NONE);
	RNA_def_property_enum_sdna(prop, NULL, "shaderfrom");
	RNA_def_property_enum_items(prop, shader_type_items);
	RNA_def_property_ui_text(prop, "Shader Type", "Type of data to take shader from");
	RNA_def_property_update(prop, NC_SPACE | ND_SPACE_NODE, NULL);

	prop = RNA_def_property(srna, "id", PROP_POINTER, PROP_NONE);
	RNA_def_property_clear_flag(prop, PROP_EDITABLE);
	RNA_def_property_ui_text(prop, "ID", "Datablock whose nodes are being edited");

	prop = RNA_def_property(srna, "id_from", PROP_POINTER, PROP_NONE);
	RNA_def_property_pointer_sdna(prop, NULL, "from");
	RNA_def_property_clear_flag(prop, PROP_EDITABLE);
	RNA_def_property_ui_text(prop, "ID From", "Datablock from which the edited datablock is linked");

	prop = RNA_def_property(srna, "path", PROP_COLLECTION, PROP_NONE);
	RNA_def_property_collection_sdna(prop, NULL, "treepath", NULL);
	RNA_def_property_struct_type(prop, "NodeTreePath");
	RNA_def_property_ui_text(prop, "Node Tree Path", "Path from the data block to the currently edited node tree");
	rna_def_space_node_path_api(brna, prop);

	prop = RNA_def_property(srna, "node_tree", PROP_POINTER, PROP_NONE);
	RNA_def_property_pointer_funcs(prop, NULL, "rna_SpaceNodeEditor_node_tree_set", NULL,
	                               "rna_SpaceNodeEditor_node_tree_poll");
	RNA_def_property_pointer_sdna(prop, NULL, "nodetree");
	RNA_def_property_flag(prop, PROP_EDITABLE | PROP_CONTEXT_UPDATE);
	RNA_def_property_ui_text(prop, "Node Tree", "Base node tree from context");
	RNA_def_property_update(prop, NC_SPACE | ND_SPACE_NODE, "rna_SpaceNodeEditor_node_tree_update");

	prop = RNA_def_property(srna, "edit_tree", PROP_POINTER, PROP_NONE);
	RNA_def_property_pointer_sdna(prop, NULL, "edittree");
	RNA_def_property_clear_flag(prop, PROP_EDITABLE);
	RNA_def_property_ui_text(prop, "Edit Tree", "Node tree being displayed and edited");

	prop = RNA_def_property(srna, "pin", PROP_BOOLEAN, PROP_NONE);
	RNA_def_property_boolean_sdna(prop, NULL, "flag", SNODE_PIN);
	RNA_def_property_ui_text(prop, "Pinned", "Use the pinned node tree");
	RNA_def_property_ui_icon(prop, ICON_UNPINNED, 1);
	RNA_def_property_update(prop, NC_SPACE | ND_SPACE_NODE, NULL);

	prop = RNA_def_property(srna, "show_backdrop", PROP_BOOLEAN, PROP_NONE);
	RNA_def_property_boolean_sdna(prop, NULL, "flag", SNODE_BACKDRAW);
	RNA_def_property_ui_text(prop, "Backdrop", "Use active Viewer Node output as backdrop for compositing nodes");
	RNA_def_property_update(prop, NC_SPACE | ND_SPACE_NODE_VIEW, "rna_SpaceNodeEditor_show_backdrop_update");

	prop = RNA_def_property(srna, "show_grease_pencil", PROP_BOOLEAN, PROP_NONE);
	RNA_def_property_boolean_sdna(prop, NULL, "flag", SNODE_SHOW_GPENCIL);
	RNA_def_property_ui_text(prop, "Show Grease Pencil",
	                         "Show grease pencil for this view");
	RNA_def_property_update(prop, NC_SPACE | ND_SPACE_NODE_VIEW, NULL);

	prop = RNA_def_property(srna, "use_auto_render", PROP_BOOLEAN, PROP_NONE);
	RNA_def_property_boolean_sdna(prop, NULL, "flag", SNODE_AUTO_RENDER);
	RNA_def_property_ui_text(prop, "Auto Render", "Re-render and composite changed layers on 3D edits");
	RNA_def_property_update(prop, NC_SPACE | ND_SPACE_NODE_VIEW, NULL);
	
	prop = RNA_def_property(srna, "backdrop_zoom", PROP_FLOAT, PROP_NONE);
	RNA_def_property_float_default(prop, 1.0f);
	RNA_def_property_range(prop, 0.01f, FLT_MAX);
	RNA_def_property_ui_range(prop, 0.01, 100, 1, 2);
	RNA_def_property_ui_text(prop, "Backdrop Zoom", "Backdrop zoom factor");
	RNA_def_property_update(prop, NC_SPACE | ND_SPACE_NODE_VIEW, NULL);
	
	prop = RNA_def_property(srna, "backdrop_offset", PROP_FLOAT, PROP_NONE);
	RNA_def_property_array(prop, 2);
	RNA_def_property_ui_text(prop, "Backdrop Offset", "Backdrop offset");
	RNA_def_property_update(prop, NC_SPACE | ND_SPACE_NODE_VIEW, NULL);

	prop = RNA_def_property(srna, "backdrop_channels", PROP_ENUM, PROP_NONE);
	RNA_def_property_enum_bitflag_sdna(prop, NULL, "flag");
	RNA_def_property_enum_items(prop, backdrop_channels_items);
	RNA_def_property_ui_text(prop, "Draw Channels", "Channels of the image to draw");
	RNA_def_property_update(prop, NC_SPACE | ND_SPACE_NODE_VIEW, NULL);

	prop = RNA_def_property(srna, "show_highlight", PROP_BOOLEAN, PROP_NONE);
	RNA_def_property_boolean_sdna(prop, NULL, "flag", SNODE_SHOW_HIGHLIGHT);
	RNA_def_property_ui_text(prop, "Highlight", "Highlight nodes that are being calculated");
	RNA_def_property_update(prop, NC_SPACE | ND_SPACE_NODE_VIEW, NULL);

	/* the mx/my "cursor" in the node editor is used only by operators to store the mouse position */
	prop = RNA_def_property(srna, "cursor_location", PROP_FLOAT, PROP_XYZ);
	RNA_def_property_array(prop, 2);
	RNA_def_property_float_sdna(prop, NULL, "cursor");
	RNA_def_property_ui_text(prop, "Cursor Location", "Location for adding new nodes");
	RNA_def_property_update(prop, NC_SPACE | ND_SPACE_NODE_VIEW, NULL);

	RNA_api_space_node(srna);
}

static void rna_def_space_logic(BlenderRNA *brna)
{
	StructRNA *srna;
	PropertyRNA *prop;

	srna = RNA_def_struct(brna, "SpaceLogicEditor", "Space");
	RNA_def_struct_sdna(srna, "SpaceLogic");
	RNA_def_struct_ui_text(srna, "Space Logic Editor", "Logic editor space data");

	/* sensors */
	prop = RNA_def_property(srna, "show_sensors_selected_objects", PROP_BOOLEAN, PROP_NONE);
	RNA_def_property_boolean_sdna(prop, NULL, "scaflag", BUTS_SENS_SEL);
	RNA_def_property_ui_text(prop, "Show Selected Object", "Show sensors of all selected objects");
	RNA_def_property_update(prop, NC_LOGIC, NULL);
	
	prop = RNA_def_property(srna, "show_sensors_active_object", PROP_BOOLEAN, PROP_NONE);
	RNA_def_property_boolean_sdna(prop, NULL, "scaflag", BUTS_SENS_ACT);
	RNA_def_property_ui_text(prop, "Show Active Object", "Show sensors of active object");
	RNA_def_property_update(prop, NC_LOGIC, NULL);
	
	prop = RNA_def_property(srna, "show_sensors_linked_controller", PROP_BOOLEAN, PROP_NONE);
	RNA_def_property_boolean_sdna(prop, NULL, "scaflag", BUTS_SENS_LINK);
	RNA_def_property_ui_text(prop, "Show Linked to Controller", "Show linked objects to the controller");
	RNA_def_property_update(prop, NC_LOGIC, NULL);

	prop = RNA_def_property(srna, "show_sensors_active_states", PROP_BOOLEAN, PROP_NONE);
	RNA_def_property_boolean_sdna(prop, NULL, "scaflag", BUTS_SENS_STATE);
	RNA_def_property_ui_text(prop, "Show Active States", "Show only sensors connected to active states");
	RNA_def_property_update(prop, NC_LOGIC, NULL);

	/* controllers */
	prop = RNA_def_property(srna, "show_controllers_selected_objects", PROP_BOOLEAN, PROP_NONE);
	RNA_def_property_boolean_sdna(prop, NULL, "scaflag", BUTS_CONT_SEL);
	RNA_def_property_ui_text(prop, "Show Selected Object", "Show controllers of all selected objects");
	RNA_def_property_update(prop, NC_LOGIC, NULL);
	
	prop = RNA_def_property(srna, "show_controllers_active_object", PROP_BOOLEAN, PROP_NONE);
	RNA_def_property_boolean_sdna(prop, NULL, "scaflag", BUTS_CONT_ACT);
	RNA_def_property_ui_text(prop, "Show Active Object", "Show controllers of active object");
	RNA_def_property_update(prop, NC_LOGIC, NULL);

	prop = RNA_def_property(srna, "show_controllers_linked_controller", PROP_BOOLEAN, PROP_NONE);
	RNA_def_property_boolean_sdna(prop, NULL, "scaflag", BUTS_CONT_LINK);
	RNA_def_property_ui_text(prop, "Show Linked to Controller", "Show linked objects to sensor/actuator");
	RNA_def_property_update(prop, NC_LOGIC, NULL);

	/* actuators */
	prop = RNA_def_property(srna, "show_actuators_selected_objects", PROP_BOOLEAN, PROP_NONE);
	RNA_def_property_boolean_sdna(prop, NULL, "scaflag", BUTS_ACT_SEL);
	RNA_def_property_ui_text(prop, "Show Selected Object", "Show actuators of all selected objects");
	RNA_def_property_update(prop, NC_LOGIC, NULL);
	
	prop = RNA_def_property(srna, "show_actuators_active_object", PROP_BOOLEAN, PROP_NONE);
	RNA_def_property_boolean_sdna(prop, NULL, "scaflag", BUTS_ACT_ACT);
	RNA_def_property_ui_text(prop, "Show Active Object", "Show actuators of active object");
	RNA_def_property_update(prop, NC_LOGIC, NULL);
	
	prop = RNA_def_property(srna, "show_actuators_linked_controller", PROP_BOOLEAN, PROP_NONE);
	RNA_def_property_boolean_sdna(prop, NULL, "scaflag", BUTS_ACT_LINK);
	RNA_def_property_ui_text(prop, "Show Linked to Actuator", "Show linked objects to the actuator");
	RNA_def_property_update(prop, NC_LOGIC, NULL);

	prop = RNA_def_property(srna, "show_actuators_active_states", PROP_BOOLEAN, PROP_NONE);
	RNA_def_property_boolean_sdna(prop, NULL, "scaflag", BUTS_ACT_STATE);
	RNA_def_property_ui_text(prop, "Show Active States", "Show only actuators connected to active states");
	RNA_def_property_update(prop, NC_LOGIC, NULL);

}

static void rna_def_space_clip(BlenderRNA *brna)
{
	StructRNA *srna;
	PropertyRNA *prop;

	static EnumPropertyItem view_items[] = {
		{SC_VIEW_CLIP, "CLIP", ICON_SEQUENCE, "Clip", "Show editing clip preview"},
		{SC_VIEW_GRAPH, "GRAPH", ICON_IPO, "Graph", "Show graph view for active element"},
		{SC_VIEW_DOPESHEET, "DOPESHEET", ICON_ACTION, "Dopesheet", "Dopesheet view for tracking data"},
		{0, NULL, 0, NULL, NULL}
	};

	static EnumPropertyItem gpencil_source_items[] = {
		{SC_GPENCIL_SRC_CLIP, "CLIP", 0, "Clip", "Show grease pencil datablock which belongs to movie clip"},
		{SC_GPENCIL_SRC_TRACK, "TRACK", 0, "Track", "Show grease pencil datablock which belongs to active track"},
		{0, NULL, 0, NULL, NULL}
	};

	static EnumPropertyItem pivot_items[] = {
		{V3D_CENTER, "BOUNDING_BOX_CENTER", ICON_ROTATE, "Bounding Box Center",
		             "Pivot around bounding box center of selected object(s)"},
		{V3D_CURSOR, "CURSOR", ICON_CURSOR, "2D Cursor", "Pivot around the 2D cursor"},
		{V3D_LOCAL, "INDIVIDUAL_ORIGINS", ICON_ROTATECOLLECTION,
		            "Individual Origins", "Pivot around each object's own origin"},
		{V3D_CENTROID, "MEDIAN_POINT", ICON_ROTATECENTER, "Median Point",
		               "Pivot around the median point of selected objects"},
		{0, NULL, 0, NULL, NULL}
	};

	srna = RNA_def_struct(brna, "SpaceClipEditor", "Space");
	RNA_def_struct_sdna(srna, "SpaceClip");
	RNA_def_struct_ui_text(srna, "Space Clip Editor", "Clip editor space data");

	/* movieclip */
	prop = RNA_def_property(srna, "clip", PROP_POINTER, PROP_NONE);
	RNA_def_property_flag(prop, PROP_EDITABLE);
	RNA_def_property_ui_text(prop, "Movie Clip", "Movie clip displayed and edited in this space");
	RNA_def_property_pointer_funcs(prop, NULL, "rna_SpaceClipEditor_clip_set", NULL, NULL);
	RNA_def_property_update(prop, NC_SPACE | ND_SPACE_CLIP, NULL);

	/* clip user */
	prop = RNA_def_property(srna, "clip_user", PROP_POINTER, PROP_NONE);
	RNA_def_property_flag(prop, PROP_NEVER_NULL);
	RNA_def_property_struct_type(prop, "MovieClipUser");
	RNA_def_property_pointer_sdna(prop, NULL, "user");
	RNA_def_property_ui_text(prop, "Movie Clip User",
	                         "Parameters defining which frame of the movie clip is displayed");
	RNA_def_property_update(prop, NC_SPACE | ND_SPACE_CLIP, NULL);

	/* mask */
	rna_def_space_mask_info(srna, NC_SPACE | ND_SPACE_CLIP, "rna_SpaceClipEditor_mask_set");

	/* mode */
	prop = RNA_def_property(srna, "mode", PROP_ENUM, PROP_NONE);
	RNA_def_property_enum_sdna(prop, NULL, "mode");
	RNA_def_property_enum_items(prop, clip_editor_mode_items);
	RNA_def_property_ui_text(prop, "Mode", "Editing context being displayed");
	RNA_def_property_update(prop, NC_SPACE | ND_SPACE_CLIP, "rna_SpaceClipEditor_clip_mode_update");

	/* view */
	prop = RNA_def_property(srna, "view", PROP_ENUM, PROP_NONE);
	RNA_def_property_enum_sdna(prop, NULL, "view");
	RNA_def_property_enum_items(prop, view_items);
	RNA_def_property_ui_text(prop, "View", "Type of the clip editor view");
	RNA_def_property_translation_context(prop, BLF_I18NCONTEXT_ID_MOVIECLIP);
	RNA_def_property_update(prop, NC_SPACE | ND_SPACE_CLIP, "rna_SpaceClipEditor_view_type_update");

	/* show pattern */
	prop = RNA_def_property(srna, "show_marker_pattern", PROP_BOOLEAN, PROP_NONE);
	RNA_def_property_ui_text(prop, "Show Marker Pattern", "Show pattern boundbox for markers");
	RNA_def_property_boolean_sdna(prop, NULL, "flag", SC_SHOW_MARKER_PATTERN);
	RNA_def_property_update(prop, NC_SPACE | ND_SPACE_CLIP, NULL);

	/* show search */
	prop = RNA_def_property(srna, "show_marker_search", PROP_BOOLEAN, PROP_NONE);
	RNA_def_property_ui_text(prop, "Show Marker Search", "Show search boundbox for markers");
	RNA_def_property_boolean_sdna(prop, NULL, "flag", SC_SHOW_MARKER_SEARCH);
	RNA_def_property_update(prop, NC_SPACE | ND_SPACE_CLIP, NULL);

	/* lock to selection */
	prop = RNA_def_property(srna, "lock_selection", PROP_BOOLEAN, PROP_NONE);
	RNA_def_property_ui_text(prop, "Lock to Selection", "Lock viewport to selected markers during playback");
	RNA_def_property_boolean_sdna(prop, NULL, "flag", SC_LOCK_SELECTION);
	RNA_def_property_update(prop, NC_SPACE | ND_SPACE_CLIP, "rna_SpaceClipEditor_lock_selection_update");

	/* lock to time cursor */
	prop = RNA_def_property(srna, "lock_time_cursor", PROP_BOOLEAN, PROP_NONE);
	RNA_def_property_ui_text(prop, "Lock to Time Cursor",
	                         "Lock curves view to time cursor during playback and tracking");
	RNA_def_property_boolean_sdna(prop, NULL, "flag", SC_LOCK_TIMECURSOR);
	RNA_def_property_update(prop, NC_SPACE | ND_SPACE_CLIP, NULL);

	/* show markers paths */
	prop = RNA_def_property(srna, "show_track_path", PROP_BOOLEAN, PROP_NONE);
	RNA_def_property_boolean_sdna(prop, NULL, "flag", SC_SHOW_TRACK_PATH);
	RNA_def_property_ui_text(prop, "Show Track Path", "Show path of how track moves");
	RNA_def_property_update(prop, NC_SPACE | ND_SPACE_CLIP, NULL);

	/* path length */
	prop = RNA_def_property(srna, "path_length", PROP_INT, PROP_NONE);
	RNA_def_property_int_sdna(prop, NULL, "path_length");
	RNA_def_property_range(prop, 0, 50);
	RNA_def_property_ui_text(prop, "Path Length", "Length of displaying path, in frames");
	RNA_def_property_update(prop, NC_SPACE | ND_SPACE_CLIP, NULL);

	/* show tiny markers */
	prop = RNA_def_property(srna, "show_tiny_markers", PROP_BOOLEAN, PROP_NONE);
	RNA_def_property_ui_text(prop, "Show Tiny Markers", "Show markers in a more compact manner");
	RNA_def_property_boolean_sdna(prop, NULL, "flag", SC_SHOW_TINY_MARKER);
	RNA_def_property_update(prop, NC_SPACE | ND_SPACE_CLIP, NULL);

	/* show bundles */
	prop = RNA_def_property(srna, "show_bundles", PROP_BOOLEAN, PROP_NONE);
	RNA_def_property_ui_text(prop, "Show Bundles", "Show projection of 3D markers into footage");
	RNA_def_property_boolean_sdna(prop, NULL, "flag", SC_SHOW_BUNDLES);
	RNA_def_property_update(prop, NC_SPACE | ND_SPACE_CLIP, NULL);

	/* mute footage */
	prop = RNA_def_property(srna, "use_mute_footage", PROP_BOOLEAN, PROP_NONE);
	RNA_def_property_ui_text(prop, "Mute Footage", "Mute footage and show black background instead");
	RNA_def_property_boolean_sdna(prop, NULL, "flag", SC_MUTE_FOOTAGE);
	RNA_def_property_update(prop, NC_SPACE | ND_SPACE_CLIP, NULL);

	/* hide disabled */
	prop = RNA_def_property(srna, "show_disabled", PROP_BOOLEAN, PROP_NONE);
	RNA_def_property_ui_text(prop, "Show Disabled", "Show disabled tracks from the footage");
	RNA_def_property_boolean_negative_sdna(prop, NULL, "flag", SC_HIDE_DISABLED);
	RNA_def_property_update(prop, NC_SPACE | ND_SPACE_CLIP, NULL);

	/* scopes */
	prop = RNA_def_property(srna, "scopes", PROP_POINTER, PROP_NONE);
	RNA_def_property_pointer_sdna(prop, NULL, "scopes");
	RNA_def_property_struct_type(prop, "MovieClipScopes");
	RNA_def_property_ui_text(prop, "Scopes", "Scopes to visualize movie clip statistics");

	/* show names */
	prop = RNA_def_property(srna, "show_names", PROP_BOOLEAN, PROP_NONE);
	RNA_def_property_boolean_sdna(prop, NULL, "flag", SC_SHOW_NAMES);
	RNA_def_property_ui_text(prop, "Show Names", "Show track names and status");
	RNA_def_property_update(prop, NC_SPACE | ND_SPACE_CLIP, NULL);

	/* show grid */
	prop = RNA_def_property(srna, "show_grid", PROP_BOOLEAN, PROP_NONE);
	RNA_def_property_boolean_sdna(prop, NULL, "flag", SC_SHOW_GRID);
	RNA_def_property_ui_text(prop, "Show Grid", "Show grid showing lens distortion");
	RNA_def_property_update(prop, NC_SPACE | ND_SPACE_CLIP, NULL);

	/* show stable */
	prop = RNA_def_property(srna, "show_stable", PROP_BOOLEAN, PROP_NONE);
	RNA_def_property_boolean_sdna(prop, NULL, "flag", SC_SHOW_STABLE);
	RNA_def_property_ui_text(prop, "Show Stable", "Show stable footage in editor (if stabilization is enabled)");
	RNA_def_property_update(prop, NC_SPACE | ND_SPACE_CLIP, NULL);

	/* manual calibration */
	prop = RNA_def_property(srna, "use_manual_calibration", PROP_BOOLEAN, PROP_NONE);
	RNA_def_property_boolean_sdna(prop, NULL, "flag", SC_MANUAL_CALIBRATION);
	RNA_def_property_ui_text(prop, "Manual Calibration", "Use manual calibration helpers");
	RNA_def_property_update(prop, NC_SPACE | ND_SPACE_CLIP, NULL);

	/* show grease pencil */
	prop = RNA_def_property(srna, "show_grease_pencil", PROP_BOOLEAN, PROP_NONE);
	RNA_def_property_boolean_sdna(prop, NULL, "flag", SC_SHOW_GPENCIL);
	RNA_def_property_ui_text(prop, "Show Grease Pencil",
	                         "Show grease pencil for this view");
	RNA_def_property_update(prop, NC_SPACE | ND_SPACE_CLIP, NULL);

	/* show filters */
	prop = RNA_def_property(srna, "show_filters", PROP_BOOLEAN, PROP_NONE);
	RNA_def_property_boolean_sdna(prop, NULL, "flag", SC_SHOW_FILTERS);
	RNA_def_property_ui_text(prop, "Show Filters", "Show filters for graph editor");
	RNA_def_property_update(prop, NC_SPACE | ND_SPACE_CLIP, NULL);

	/* show graph_frames */
	prop = RNA_def_property(srna, "show_graph_frames", PROP_BOOLEAN, PROP_NONE);
	RNA_def_property_boolean_sdna(prop, NULL, "flag", SC_SHOW_GRAPH_FRAMES);
	RNA_def_property_ui_text(prop, "Show Frames",
	                         "Show curve for per-frame average error (camera motion should be solved first)");
	RNA_def_property_update(prop, NC_SPACE | ND_SPACE_CLIP, NULL);

	/* show graph tracks motion */
	prop = RNA_def_property(srna, "show_graph_tracks_motion", PROP_BOOLEAN, PROP_NONE);
	RNA_def_property_boolean_sdna(prop, NULL, "flag", SC_SHOW_GRAPH_TRACKS_MOTION);
	RNA_def_property_ui_text(prop, "Show Tracks Motion",
	                         "Display the speed curves (in \"x\" direction red, in \"y\" direction green) "
	                         "for the selected tracks");
	RNA_def_property_update(prop, NC_SPACE | ND_SPACE_CLIP, NULL);

	/* show graph tracks motion */
	prop = RNA_def_property(srna, "show_graph_tracks_error", PROP_BOOLEAN, PROP_NONE);
	RNA_def_property_boolean_sdna(prop, NULL, "flag", SC_SHOW_GRAPH_TRACKS_ERROR);
	RNA_def_property_ui_text(prop, "Show Tracks Error",
	                         "Display the reprojection error curve for selected tracks");
	RNA_def_property_update(prop, NC_SPACE | ND_SPACE_CLIP, NULL);

	/* show_only_selected */
	prop = RNA_def_property(srna, "show_graph_only_selected", PROP_BOOLEAN, PROP_NONE);
	RNA_def_property_boolean_sdna(prop, NULL, "flag", SC_SHOW_GRAPH_SEL_ONLY);
	RNA_def_property_ui_text(prop, "Only Selected", "Only include channels relating to selected objects and data");
	RNA_def_property_ui_icon(prop, ICON_RESTRICT_SELECT_OFF, 0);
	RNA_def_property_update(prop, NC_SPACE | ND_SPACE_CLIP, NULL);

	/* show_hidden */
	prop = RNA_def_property(srna, "show_graph_hidden", PROP_BOOLEAN, PROP_NONE);
	RNA_def_property_boolean_sdna(prop, NULL, "flag", SC_SHOW_GRAPH_HIDDEN);
	RNA_def_property_ui_text(prop, "Display Hidden", "Include channels from objects/bone that aren't visible");
	RNA_def_property_ui_icon(prop, ICON_GHOST_ENABLED, 0);
	RNA_def_property_update(prop, NC_SPACE | ND_SPACE_CLIP, NULL);

	/* ** channels ** */

	/* show_red_channel */
	prop = RNA_def_property(srna, "show_red_channel", PROP_BOOLEAN, PROP_NONE);
	RNA_def_property_boolean_negative_sdna(prop, NULL, "postproc_flag", MOVIECLIP_DISABLE_RED);
	RNA_def_property_ui_text(prop, "Show Red Channel", "Show red channel in the frame");
	RNA_def_property_update(prop, NC_SPACE | ND_SPACE_CLIP, NULL);

	/* show_green_channel */
	prop = RNA_def_property(srna, "show_green_channel", PROP_BOOLEAN, PROP_NONE);
	RNA_def_property_boolean_negative_sdna(prop, NULL, "postproc_flag", MOVIECLIP_DISABLE_GREEN);
	RNA_def_property_ui_text(prop, "Show Green Channel", "Show green channel in the frame");
	RNA_def_property_update(prop, NC_SPACE | ND_SPACE_CLIP, NULL);

	/* show_blue_channel */
	prop = RNA_def_property(srna, "show_blue_channel", PROP_BOOLEAN, PROP_NONE);
	RNA_def_property_boolean_negative_sdna(prop, NULL, "postproc_flag", MOVIECLIP_DISABLE_BLUE);
	RNA_def_property_ui_text(prop, "Show Blue Channel", "Show blue channel in the frame");
	RNA_def_property_update(prop, NC_SPACE | ND_SPACE_CLIP, NULL);

	/* preview_grayscale */
	prop = RNA_def_property(srna, "use_grayscale_preview", PROP_BOOLEAN, PROP_NONE);
	RNA_def_property_boolean_sdna(prop, NULL, "postproc_flag", MOVIECLIP_PREVIEW_GRAYSCALE);
	RNA_def_property_ui_text(prop, "Grayscale", "Display frame in grayscale mode");
	RNA_def_property_update(prop, NC_MOVIECLIP | ND_DISPLAY, NULL);

	/* timeline */
	prop = RNA_def_property(srna, "show_seconds", PROP_BOOLEAN, PROP_NONE);
	RNA_def_property_boolean_sdna(prop, NULL, "flag", SC_SHOW_SECONDS);
	RNA_def_property_ui_text(prop, "Show Seconds", "Show timing in seconds not frames");
	RNA_def_property_update(prop, NC_MOVIECLIP | ND_DISPLAY, NULL);

	/* grease pencil source */
	prop = RNA_def_property(srna, "grease_pencil_source", PROP_ENUM, PROP_NONE);
	RNA_def_property_enum_sdna(prop, NULL, "gpencil_src");
	RNA_def_property_enum_items(prop, gpencil_source_items);
	RNA_def_property_ui_text(prop, "Grease Pencil Source", "Where the grease pencil comes from");
	RNA_def_property_translation_context(prop, BLF_I18NCONTEXT_ID_MOVIECLIP);
	RNA_def_property_update(prop, NC_MOVIECLIP | ND_DISPLAY, NULL);

	/* pivot point */
	prop = RNA_def_property(srna, "pivot_point", PROP_ENUM, PROP_NONE);
	RNA_def_property_enum_sdna(prop, NULL, "around");
	RNA_def_property_enum_items(prop, pivot_items);
	RNA_def_property_ui_text(prop, "Pivot Point", "Pivot center for rotation/scaling");
	RNA_def_property_update(prop, NC_SPACE | ND_SPACE_CLIP, NULL);
}


void RNA_def_space(BlenderRNA *brna)
{
	rna_def_space(brna);
	rna_def_space_image(brna);
	rna_def_space_sequencer(brna);
	rna_def_space_text(brna);
	rna_def_fileselect_params(brna);
	rna_def_filemenu_entry(brna);
	rna_def_space_filebrowser(brna);
	rna_def_space_outliner(brna);
	rna_def_background_image(brna);
	rna_def_space_view3d(brna);
	rna_def_space_buttons(brna);
	rna_def_space_dopesheet(brna);
	rna_def_space_graph(brna);
	rna_def_space_nla(brna);
	rna_def_space_time(brna);
	rna_def_space_console(brna);
	rna_def_console_line(brna);
	rna_def_space_info(brna);
	rna_def_space_userpref(brna);
	rna_def_node_tree_path(brna);
	rna_def_space_node(brna);
	rna_def_space_logic(brna);
	rna_def_space_clip(brna);
}

#endif<|MERGE_RESOLUTION|>--- conflicted
+++ resolved
@@ -497,13 +497,6 @@
 		v3d->matcap_icon = ICON_MATCAP_01;
 }
 
-static void rna_SpaceView3D_fx_update(Main *UNUSED(bmain), Scene *UNUSED(scene), PointerRNA *ptr)
-{
-	View3D *v3d = (View3D *)(ptr->data);
-
-	BKE_screen_view3d_ensure_FX(v3d);
-}
-
 static void rna_SpaceView3D_pivot_update(Main *bmain, Scene *UNUSED(scene), PointerRNA *ptr)
 {
 	if (U.uiflag & USER_LOCKAROUND) {
@@ -2482,21 +2475,7 @@
 	RNA_def_property_ui_text(prop, "Matcap", "Image to use for Material Capture, active objects only");
 	RNA_def_property_update(prop, NC_SPACE | ND_SPACE_VIEW3D, "rna_SpaceView3D_matcap_update");
 
-<<<<<<< HEAD
-	prop = RNA_def_property(srna, "depth_of_field", PROP_BOOLEAN, PROP_NONE);
-	RNA_def_property_boolean_sdna(prop, NULL, "shader_fx", GPU_FX_DEPTH_OF_FIELD);
-	RNA_def_property_ui_text(prop, "Depth Of Field", "Use depth of field on viewport using the values from active camera");
-	RNA_def_property_update(prop, NC_SPACE | ND_SPACE_VIEW3D, "rna_SpaceView3D_fx_update");
-	
-	prop = RNA_def_property(srna, "ssao", PROP_BOOLEAN, PROP_NONE);
-	RNA_def_property_boolean_sdna(prop, NULL, "shader_fx", GPU_FX_SSAO);
-	RNA_def_property_ui_text(prop, "SSAO", "Use screen space ambient occlusion of field on viewport");
-	RNA_def_property_update(prop, NC_SPACE | ND_SPACE_VIEW3D, "rna_SpaceView3D_fx_update");
-	
-	prop = RNA_def_property(srna, "fxoptions", PROP_POINTER, PROP_NONE);
-=======
 	prop = RNA_def_property(srna, "fx_settings", PROP_POINTER, PROP_NONE);
->>>>>>> 90a9415c
 	RNA_def_property_ui_text(prop, "FX Options", "Options used for real time compositing");
 	RNA_def_property_update(prop, NC_SPACE | ND_SPACE_VIEW3D, NULL);
 
