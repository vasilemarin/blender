--- conflicted
+++ resolved
@@ -2579,6 +2579,18 @@
   return item;
 }
 
+static void rna_FileAssetSelectParams_asset_category_set(PointerRNA *ptr, uint64_t value)
+{
+  FileSelectParams *params = ptr->data;
+  params->filter_id = value;
+}
+
+static uint64_t rna_FileAssetSelectParams_asset_category_get(PointerRNA *ptr)
+{
+  FileSelectParams *params = ptr->data;
+  return params->filter_id;
+}
+
 static void rna_FileBrowser_FileSelectEntry_name_get(PointerRNA *ptr, char *value)
 {
   const FileDirEntry *entry = ptr->data;
@@ -2603,18 +2615,6 @@
   return rna_pointer_inherit_refine(ptr, &RNA_AssetMetaData, entry->asset_data);
 }
 
-<<<<<<< HEAD
-static void rna_FileSelectParams_asset_category_set(PointerRNA *ptr, uint64_t value)
-{
-  FileSelectParams *params = ptr->data;
-  params->filter_id = value;
-}
-
-static uint64_t rna_FileSelectParams_asset_category_get(PointerRNA *ptr)
-{
-  FileSelectParams *params = ptr->data;
-  return params->filter_id;
-=======
 static StructRNA *rna_FileBrowser_params_typef(PointerRNA *ptr)
 {
   SpaceFile *sfile = ptr->data;
@@ -2629,7 +2629,6 @@
 
   BLI_assert(!"Could not identify file select parameters");
   return NULL;
->>>>>>> 7420c3d9
 }
 
 static PointerRNA rna_FileBrowser_params_get(PointerRNA *ptr)
@@ -6038,6 +6037,192 @@
       {0, NULL, 0, NULL, NULL},
   };
 
+  srna = RNA_def_struct(brna, "FileSelectParams", NULL);
+  RNA_def_struct_path_func(srna, "rna_FileSelectParams_path");
+  RNA_def_struct_ui_text(srna, "File Select Parameters", "File Select Parameters");
+
+  prop = RNA_def_property(srna, "title", PROP_STRING, PROP_NONE);
+  RNA_def_property_string_sdna(prop, NULL, "title");
+  RNA_def_property_ui_text(prop, "Title", "Title for the file browser");
+  RNA_def_property_clear_flag(prop, PROP_EDITABLE);
+
+  /* Use BYTESTRING rather than DIRPATH as subtype so UI code doesn't add OT_directory_browse
+   * button when displaying this prop in the file browser (it would just open a file browser). That
+   * should be the only effective difference between the two. */
+  prop = RNA_def_property(srna, "directory", PROP_STRING, PROP_BYTESTRING);
+  RNA_def_property_string_sdna(prop, NULL, "dir");
+  RNA_def_property_ui_text(prop, "Directory", "Directory displayed in the file browser");
+  RNA_def_property_update(prop, NC_SPACE | ND_SPACE_FILE_PARAMS, NULL);
+
+  prop = RNA_def_property(srna, "filename", PROP_STRING, PROP_FILENAME);
+  RNA_def_property_string_sdna(prop, NULL, "file");
+  RNA_def_property_ui_text(prop, "File Name", "Active file in the file browser");
+  RNA_def_property_editable_func(prop, "rna_FileSelectParams_filename_editable");
+  RNA_def_property_update(prop, NC_SPACE | ND_SPACE_FILE_PARAMS, NULL);
+
+  prop = RNA_def_property(srna, "use_library_browsing", PROP_BOOLEAN, PROP_NONE);
+  RNA_def_property_ui_text(
+      prop, "Library Browser", "Whether we may browse blender files' content or not");
+  RNA_def_property_clear_flag(prop, PROP_EDITABLE);
+  RNA_def_property_boolean_funcs(prop, "rna_FileSelectParams_use_lib_get", NULL);
+
+  prop = RNA_def_property(srna, "display_type", PROP_ENUM, PROP_NONE);
+  RNA_def_property_enum_sdna(prop, NULL, "display");
+  RNA_def_property_enum_items(prop, file_display_items);
+  RNA_def_property_ui_text(prop, "Display Mode", "Display mode for the file list");
+  RNA_def_property_update(prop, NC_SPACE | ND_SPACE_FILE_PARAMS, NULL);
+
+  prop = RNA_def_property(srna, "recursion_level", PROP_ENUM, PROP_NONE);
+  RNA_def_property_enum_items(prop, fileselectparams_recursion_level_items);
+  RNA_def_property_enum_funcs(prop, NULL, NULL, "rna_FileSelectParams_recursion_level_itemf");
+  RNA_def_property_ui_text(prop, "Recursion", "Numbers of dirtree levels to show simultaneously");
+  RNA_def_property_update(prop, NC_SPACE | ND_SPACE_FILE_PARAMS, NULL);
+
+  prop = RNA_def_property(srna, "show_details_size", PROP_BOOLEAN, PROP_NONE);
+  RNA_def_property_boolean_sdna(prop, NULL, "details_flags", FILE_DETAILS_SIZE);
+  RNA_def_property_ui_text(prop, "File Size", "Draw a column listing the size of each file");
+  RNA_def_property_update(prop, NC_SPACE | ND_SPACE_FILE_PARAMS, NULL);
+
+  prop = RNA_def_property(srna, "show_details_datetime", PROP_BOOLEAN, PROP_NONE);
+  RNA_def_property_boolean_sdna(prop, NULL, "details_flags", FILE_DETAILS_DATETIME);
+  RNA_def_property_ui_text(
+      prop,
+      "File Modification Date",
+      "Draw a column listing the date and time of modification for each file");
+  RNA_def_property_update(prop, NC_SPACE | ND_SPACE_FILE_PARAMS, NULL);
+
+  prop = RNA_def_property(srna, "use_filter", PROP_BOOLEAN, PROP_NONE);
+  RNA_def_property_boolean_sdna(prop, NULL, "flag", FILE_FILTER);
+  RNA_def_property_ui_text(prop, "Filter Files", "Enable filtering of files");
+  RNA_def_property_update(prop, NC_SPACE | ND_SPACE_FILE_PARAMS, NULL);
+
+  prop = RNA_def_property(srna, "show_hidden", PROP_BOOLEAN, PROP_NONE);
+  RNA_def_property_boolean_negative_sdna(prop, NULL, "flag", FILE_HIDE_DOT);
+  RNA_def_property_ui_text(prop, "Show Hidden", "Show hidden dot files");
+  RNA_def_property_update(prop, NC_SPACE | ND_SPACE_FILE_PARAMS, NULL);
+
+  prop = RNA_def_property(srna, "sort_method", PROP_ENUM, PROP_NONE);
+  RNA_def_property_enum_sdna(prop, NULL, "sort");
+  RNA_def_property_enum_items(prop, rna_enum_fileselect_params_sort_items);
+  RNA_def_property_ui_text(prop, "Sort", "");
+  RNA_def_property_update(prop, NC_SPACE | ND_SPACE_FILE_PARAMS, NULL);
+
+  prop = RNA_def_property(srna, "use_sort_invert", PROP_BOOLEAN, PROP_NONE);
+  RNA_def_property_boolean_sdna(prop, NULL, "flag", FILE_SORT_INVERT);
+  RNA_def_property_ui_text(
+      prop, "Reverse Sorting", "Sort items descending, from highest value to lowest");
+  RNA_def_property_update(prop, NC_SPACE | ND_SPACE_FILE_PARAMS, NULL);
+
+  prop = RNA_def_property(srna, "use_filter_image", PROP_BOOLEAN, PROP_NONE);
+  RNA_def_property_boolean_sdna(prop, NULL, "filter", FILE_TYPE_IMAGE);
+  RNA_def_property_ui_text(prop, "Filter Images", "Show image files");
+  RNA_def_property_ui_icon(prop, ICON_FILE_IMAGE, 0);
+  RNA_def_property_update(prop, NC_SPACE | ND_SPACE_FILE_PARAMS, NULL);
+
+  prop = RNA_def_property(srna, "use_filter_blender", PROP_BOOLEAN, PROP_NONE);
+  RNA_def_property_boolean_sdna(prop, NULL, "filter", FILE_TYPE_BLENDER);
+  RNA_def_property_ui_text(prop, "Filter Blender", "Show .blend files");
+  RNA_def_property_ui_icon(prop, ICON_FILE_BLEND, 0);
+  RNA_def_property_update(prop, NC_SPACE | ND_SPACE_FILE_PARAMS, NULL);
+
+  prop = RNA_def_property(srna, "use_filter_backup", PROP_BOOLEAN, PROP_NONE);
+  RNA_def_property_boolean_sdna(prop, NULL, "filter", FILE_TYPE_BLENDER_BACKUP);
+  RNA_def_property_ui_text(
+      prop, "Filter Blender Backup Files", "Show .blend1, .blend2, etc. files");
+  RNA_def_property_ui_icon(prop, ICON_FILE_BACKUP, 0);
+  RNA_def_property_update(prop, NC_SPACE | ND_SPACE_FILE_PARAMS, NULL);
+
+  prop = RNA_def_property(srna, "use_filter_movie", PROP_BOOLEAN, PROP_NONE);
+  RNA_def_property_boolean_sdna(prop, NULL, "filter", FILE_TYPE_MOVIE);
+  RNA_def_property_ui_text(prop, "Filter Movies", "Show movie files");
+  RNA_def_property_ui_icon(prop, ICON_FILE_MOVIE, 0);
+  RNA_def_property_update(prop, NC_SPACE | ND_SPACE_FILE_PARAMS, NULL);
+
+  prop = RNA_def_property(srna, "use_filter_script", PROP_BOOLEAN, PROP_NONE);
+  RNA_def_property_boolean_sdna(prop, NULL, "filter", FILE_TYPE_PYSCRIPT);
+  RNA_def_property_ui_text(prop, "Filter Script", "Show script files");
+  RNA_def_property_ui_icon(prop, ICON_FILE_SCRIPT, 0);
+  RNA_def_property_update(prop, NC_SPACE | ND_SPACE_FILE_PARAMS, NULL);
+
+  prop = RNA_def_property(srna, "use_filter_font", PROP_BOOLEAN, PROP_NONE);
+  RNA_def_property_boolean_sdna(prop, NULL, "filter", FILE_TYPE_FTFONT);
+  RNA_def_property_ui_text(prop, "Filter Fonts", "Show font files");
+  RNA_def_property_ui_icon(prop, ICON_FILE_FONT, 0);
+  RNA_def_property_update(prop, NC_SPACE | ND_SPACE_FILE_PARAMS, NULL);
+
+  prop = RNA_def_property(srna, "use_filter_sound", PROP_BOOLEAN, PROP_NONE);
+  RNA_def_property_boolean_sdna(prop, NULL, "filter", FILE_TYPE_SOUND);
+  RNA_def_property_ui_text(prop, "Filter Sound", "Show sound files");
+  RNA_def_property_ui_icon(prop, ICON_FILE_SOUND, 0);
+  RNA_def_property_update(prop, NC_SPACE | ND_SPACE_FILE_PARAMS, NULL);
+
+  prop = RNA_def_property(srna, "use_filter_text", PROP_BOOLEAN, PROP_NONE);
+  RNA_def_property_boolean_sdna(prop, NULL, "filter", FILE_TYPE_TEXT);
+  RNA_def_property_ui_text(prop, "Filter Text", "Show text files");
+  RNA_def_property_ui_icon(prop, ICON_FILE_TEXT, 0);
+  RNA_def_property_update(prop, NC_SPACE | ND_SPACE_FILE_PARAMS, NULL);
+
+  prop = RNA_def_property(srna, "use_filter_volume", PROP_BOOLEAN, PROP_NONE);
+  RNA_def_property_boolean_sdna(prop, NULL, "filter", FILE_TYPE_VOLUME);
+  RNA_def_property_ui_text(prop, "Filter Volume", "Show 3D volume files");
+  RNA_def_property_ui_icon(prop, ICON_FILE_VOLUME, 0);
+  RNA_def_property_update(prop, NC_SPACE | ND_SPACE_FILE_PARAMS, NULL);
+
+  prop = RNA_def_property(srna, "use_filter_folder", PROP_BOOLEAN, PROP_NONE);
+  RNA_def_property_boolean_sdna(prop, NULL, "filter", FILE_TYPE_FOLDER);
+  RNA_def_property_ui_text(prop, "Filter Folder", "Show folders");
+  RNA_def_property_ui_icon(prop, ICON_FILE_FOLDER, 0);
+  RNA_def_property_update(prop, NC_SPACE | ND_SPACE_FILE_PARAMS, NULL);
+
+  prop = RNA_def_property(srna, "use_filter_blendid", PROP_BOOLEAN, PROP_NONE);
+  RNA_def_property_boolean_sdna(prop, NULL, "filter", FILE_TYPE_BLENDERLIB);
+  RNA_def_property_ui_text(
+      prop, "Filter Blender IDs", "Show .blend files items (objects, materials, etc.)");
+  RNA_def_property_ui_icon(prop, ICON_BLENDER, 0);
+  RNA_def_property_update(prop, NC_SPACE | ND_SPACE_FILE_PARAMS, NULL);
+
+  prop = RNA_def_property(srna, "use_filter_asset_only", PROP_BOOLEAN, PROP_NONE);
+  RNA_def_property_boolean_sdna(prop, NULL, "flag", FILE_ASSETS_ONLY);
+  RNA_def_property_ui_text(
+      prop, "Only Assets", "Hide .blend files items that are not data-blocks with asset metadata");
+  RNA_def_property_update(prop, NC_SPACE | ND_SPACE_FILE_PARAMS, NULL);
+
+  prop = RNA_def_property(srna, "filter_id", PROP_POINTER, PROP_NONE);
+  RNA_def_property_flag(prop, PROP_NEVER_NULL);
+  RNA_def_property_struct_type(prop, "FileSelectIDFilter");
+  RNA_def_property_pointer_funcs(prop, "rna_FileSelectParams_filter_id_get", NULL, NULL, NULL);
+  RNA_def_property_ui_text(
+      prop, "Filter ID Types", "Which ID types to show/hide, when browsing a library");
+
+  prop = RNA_def_property(srna, "filter_glob", PROP_STRING, PROP_NONE);
+  RNA_def_property_string_sdna(prop, NULL, "filter_glob");
+  RNA_def_property_ui_text(prop,
+                           "Extension Filter",
+                           "UNIX shell-like filename patterns matching, supports wildcards ('*') "
+                           "and list of patterns separated by ';'");
+  RNA_def_property_string_funcs(prop, NULL, NULL, "rna_FileSelectPrams_filter_glob_set");
+  RNA_def_property_update(prop, NC_SPACE | ND_SPACE_FILE_LIST, NULL);
+
+  prop = RNA_def_property(srna, "filter_search", PROP_STRING, PROP_NONE);
+  RNA_def_property_string_sdna(prop, NULL, "filter_search");
+  RNA_def_property_ui_text(prop, "Name Filter", "Filter by name, supports '*' wildcard");
+  RNA_def_property_flag(prop, PROP_TEXTEDIT_UPDATE);
+  RNA_def_property_update(prop, NC_SPACE | ND_SPACE_FILE_LIST, NULL);
+
+  prop = RNA_def_property(srna, "display_size", PROP_ENUM, PROP_NONE);
+  RNA_def_property_enum_sdna(prop, NULL, "thumbnail_size");
+  RNA_def_property_enum_items(prop, display_size_items);
+  RNA_def_property_ui_text(prop,
+                           "Display Size",
+                           "Change the size of the display (width of columns or thumbnails size)");
+  RNA_def_property_update(prop, NC_SPACE | ND_SPACE_FILE_LIST, NULL);
+}
+
+static void rna_def_fileselect_asset_params(BlenderRNA *brna)
+{
+  StructRNA *srna;
+  PropertyRNA *prop;
+
   /* XXX copied from rna_def_fileselect_idfilter. */
   static const EnumPropertyItem asset_category_items[] = {
       {FILTER_ID_SCE, "SCENES", ICON_SCENE_DATA, "Scenes", "Show scenes"},
@@ -6079,213 +6264,6 @@
       {0, NULL, 0, NULL, NULL},
   };
 
-  srna = RNA_def_struct(brna, "FileSelectParams", NULL);
-  RNA_def_struct_path_func(srna, "rna_FileSelectParams_path");
-  RNA_def_struct_ui_text(srna, "File Select Parameters", "File Select Parameters");
-
-  prop = RNA_def_property(srna, "title", PROP_STRING, PROP_NONE);
-  RNA_def_property_string_sdna(prop, NULL, "title");
-  RNA_def_property_ui_text(prop, "Title", "Title for the file browser");
-  RNA_def_property_clear_flag(prop, PROP_EDITABLE);
-
-  /* Use BYTESTRING rather than DIRPATH as subtype so UI code doesn't add OT_directory_browse
-   * button when displaying this prop in the file browser (it would just open a file browser). That
-   * should be the only effective difference between the two. */
-  prop = RNA_def_property(srna, "directory", PROP_STRING, PROP_BYTESTRING);
-  RNA_def_property_string_sdna(prop, NULL, "dir");
-  RNA_def_property_ui_text(prop, "Directory", "Directory displayed in the file browser");
-  RNA_def_property_update(prop, NC_SPACE | ND_SPACE_FILE_PARAMS, NULL);
-
-  prop = RNA_def_property(srna, "filename", PROP_STRING, PROP_FILENAME);
-  RNA_def_property_string_sdna(prop, NULL, "file");
-  RNA_def_property_ui_text(prop, "File Name", "Active file in the file browser");
-  RNA_def_property_editable_func(prop, "rna_FileSelectParams_filename_editable");
-  RNA_def_property_update(prop, NC_SPACE | ND_SPACE_FILE_PARAMS, NULL);
-
-  prop = RNA_def_property(srna, "use_library_browsing", PROP_BOOLEAN, PROP_NONE);
-  RNA_def_property_ui_text(
-      prop, "Library Browser", "Whether we may browse blender files' content or not");
-  RNA_def_property_clear_flag(prop, PROP_EDITABLE);
-  RNA_def_property_boolean_funcs(prop, "rna_FileSelectParams_use_lib_get", NULL);
-
-  prop = RNA_def_property(srna, "display_type", PROP_ENUM, PROP_NONE);
-  RNA_def_property_enum_sdna(prop, NULL, "display");
-  RNA_def_property_enum_items(prop, file_display_items);
-  RNA_def_property_ui_text(prop, "Display Mode", "Display mode for the file list");
-  RNA_def_property_update(prop, NC_SPACE | ND_SPACE_FILE_PARAMS, NULL);
-
-  prop = RNA_def_property(srna, "recursion_level", PROP_ENUM, PROP_NONE);
-  RNA_def_property_enum_items(prop, fileselectparams_recursion_level_items);
-  RNA_def_property_enum_funcs(prop, NULL, NULL, "rna_FileSelectParams_recursion_level_itemf");
-  RNA_def_property_ui_text(prop, "Recursion", "Numbers of dirtree levels to show simultaneously");
-  RNA_def_property_update(prop, NC_SPACE | ND_SPACE_FILE_PARAMS, NULL);
-
-  prop = RNA_def_property(srna, "show_details_size", PROP_BOOLEAN, PROP_NONE);
-  RNA_def_property_boolean_sdna(prop, NULL, "details_flags", FILE_DETAILS_SIZE);
-  RNA_def_property_ui_text(prop, "File Size", "Draw a column listing the size of each file");
-  RNA_def_property_update(prop, NC_SPACE | ND_SPACE_FILE_PARAMS, NULL);
-
-  prop = RNA_def_property(srna, "show_details_datetime", PROP_BOOLEAN, PROP_NONE);
-  RNA_def_property_boolean_sdna(prop, NULL, "details_flags", FILE_DETAILS_DATETIME);
-  RNA_def_property_ui_text(
-      prop,
-      "File Modification Date",
-      "Draw a column listing the date and time of modification for each file");
-  RNA_def_property_update(prop, NC_SPACE | ND_SPACE_FILE_PARAMS, NULL);
-
-  prop = RNA_def_property(srna, "use_filter", PROP_BOOLEAN, PROP_NONE);
-  RNA_def_property_boolean_sdna(prop, NULL, "flag", FILE_FILTER);
-  RNA_def_property_ui_text(prop, "Filter Files", "Enable filtering of files");
-  RNA_def_property_update(prop, NC_SPACE | ND_SPACE_FILE_PARAMS, NULL);
-
-  prop = RNA_def_property(srna, "show_hidden", PROP_BOOLEAN, PROP_NONE);
-  RNA_def_property_boolean_negative_sdna(prop, NULL, "flag", FILE_HIDE_DOT);
-  RNA_def_property_ui_text(prop, "Show Hidden", "Show hidden dot files");
-  RNA_def_property_update(prop, NC_SPACE | ND_SPACE_FILE_PARAMS, NULL);
-
-  prop = RNA_def_property(srna, "sort_method", PROP_ENUM, PROP_NONE);
-  RNA_def_property_enum_sdna(prop, NULL, "sort");
-  RNA_def_property_enum_items(prop, rna_enum_fileselect_params_sort_items);
-  RNA_def_property_ui_text(prop, "Sort", "");
-  RNA_def_property_update(prop, NC_SPACE | ND_SPACE_FILE_PARAMS, NULL);
-
-  prop = RNA_def_property(srna, "use_sort_invert", PROP_BOOLEAN, PROP_NONE);
-  RNA_def_property_boolean_sdna(prop, NULL, "flag", FILE_SORT_INVERT);
-  RNA_def_property_ui_text(
-      prop, "Reverse Sorting", "Sort items descending, from highest value to lowest");
-  RNA_def_property_update(prop, NC_SPACE | ND_SPACE_FILE_PARAMS, NULL);
-
-  prop = RNA_def_property(srna, "use_filter_image", PROP_BOOLEAN, PROP_NONE);
-  RNA_def_property_boolean_sdna(prop, NULL, "filter", FILE_TYPE_IMAGE);
-  RNA_def_property_ui_text(prop, "Filter Images", "Show image files");
-  RNA_def_property_ui_icon(prop, ICON_FILE_IMAGE, 0);
-  RNA_def_property_update(prop, NC_SPACE | ND_SPACE_FILE_PARAMS, NULL);
-
-  prop = RNA_def_property(srna, "use_filter_blender", PROP_BOOLEAN, PROP_NONE);
-  RNA_def_property_boolean_sdna(prop, NULL, "filter", FILE_TYPE_BLENDER);
-  RNA_def_property_ui_text(prop, "Filter Blender", "Show .blend files");
-  RNA_def_property_ui_icon(prop, ICON_FILE_BLEND, 0);
-  RNA_def_property_update(prop, NC_SPACE | ND_SPACE_FILE_PARAMS, NULL);
-
-  prop = RNA_def_property(srna, "use_filter_backup", PROP_BOOLEAN, PROP_NONE);
-  RNA_def_property_boolean_sdna(prop, NULL, "filter", FILE_TYPE_BLENDER_BACKUP);
-  RNA_def_property_ui_text(
-      prop, "Filter Blender Backup Files", "Show .blend1, .blend2, etc. files");
-  RNA_def_property_ui_icon(prop, ICON_FILE_BACKUP, 0);
-  RNA_def_property_update(prop, NC_SPACE | ND_SPACE_FILE_PARAMS, NULL);
-
-  prop = RNA_def_property(srna, "use_filter_movie", PROP_BOOLEAN, PROP_NONE);
-  RNA_def_property_boolean_sdna(prop, NULL, "filter", FILE_TYPE_MOVIE);
-  RNA_def_property_ui_text(prop, "Filter Movies", "Show movie files");
-  RNA_def_property_ui_icon(prop, ICON_FILE_MOVIE, 0);
-  RNA_def_property_update(prop, NC_SPACE | ND_SPACE_FILE_PARAMS, NULL);
-
-  prop = RNA_def_property(srna, "use_filter_script", PROP_BOOLEAN, PROP_NONE);
-  RNA_def_property_boolean_sdna(prop, NULL, "filter", FILE_TYPE_PYSCRIPT);
-  RNA_def_property_ui_text(prop, "Filter Script", "Show script files");
-  RNA_def_property_ui_icon(prop, ICON_FILE_SCRIPT, 0);
-  RNA_def_property_update(prop, NC_SPACE | ND_SPACE_FILE_PARAMS, NULL);
-
-  prop = RNA_def_property(srna, "use_filter_font", PROP_BOOLEAN, PROP_NONE);
-  RNA_def_property_boolean_sdna(prop, NULL, "filter", FILE_TYPE_FTFONT);
-  RNA_def_property_ui_text(prop, "Filter Fonts", "Show font files");
-  RNA_def_property_ui_icon(prop, ICON_FILE_FONT, 0);
-  RNA_def_property_update(prop, NC_SPACE | ND_SPACE_FILE_PARAMS, NULL);
-
-  prop = RNA_def_property(srna, "use_filter_sound", PROP_BOOLEAN, PROP_NONE);
-  RNA_def_property_boolean_sdna(prop, NULL, "filter", FILE_TYPE_SOUND);
-  RNA_def_property_ui_text(prop, "Filter Sound", "Show sound files");
-  RNA_def_property_ui_icon(prop, ICON_FILE_SOUND, 0);
-  RNA_def_property_update(prop, NC_SPACE | ND_SPACE_FILE_PARAMS, NULL);
-
-  prop = RNA_def_property(srna, "use_filter_text", PROP_BOOLEAN, PROP_NONE);
-  RNA_def_property_boolean_sdna(prop, NULL, "filter", FILE_TYPE_TEXT);
-  RNA_def_property_ui_text(prop, "Filter Text", "Show text files");
-  RNA_def_property_ui_icon(prop, ICON_FILE_TEXT, 0);
-  RNA_def_property_update(prop, NC_SPACE | ND_SPACE_FILE_PARAMS, NULL);
-
-  prop = RNA_def_property(srna, "use_filter_volume", PROP_BOOLEAN, PROP_NONE);
-  RNA_def_property_boolean_sdna(prop, NULL, "filter", FILE_TYPE_VOLUME);
-  RNA_def_property_ui_text(prop, "Filter Volume", "Show 3D volume files");
-  RNA_def_property_ui_icon(prop, ICON_FILE_VOLUME, 0);
-  RNA_def_property_update(prop, NC_SPACE | ND_SPACE_FILE_PARAMS, NULL);
-
-  prop = RNA_def_property(srna, "use_filter_folder", PROP_BOOLEAN, PROP_NONE);
-  RNA_def_property_boolean_sdna(prop, NULL, "filter", FILE_TYPE_FOLDER);
-  RNA_def_property_ui_text(prop, "Filter Folder", "Show folders");
-  RNA_def_property_ui_icon(prop, ICON_FILE_FOLDER, 0);
-  RNA_def_property_update(prop, NC_SPACE | ND_SPACE_FILE_PARAMS, NULL);
-
-  prop = RNA_def_property(srna, "use_filter_blendid", PROP_BOOLEAN, PROP_NONE);
-  RNA_def_property_boolean_sdna(prop, NULL, "filter", FILE_TYPE_BLENDERLIB);
-  RNA_def_property_ui_text(
-      prop, "Filter Blender IDs", "Show .blend files items (objects, materials, etc.)");
-  RNA_def_property_ui_icon(prop, ICON_BLENDER, 0);
-  RNA_def_property_update(prop, NC_SPACE | ND_SPACE_FILE_PARAMS, NULL);
-
-  prop = RNA_def_property(srna, "use_filter_asset_only", PROP_BOOLEAN, PROP_NONE);
-  RNA_def_property_boolean_sdna(prop, NULL, "flag", FILE_ASSETS_ONLY);
-  RNA_def_property_ui_text(
-      prop, "Only Assets", "Hide .blend files items that are not data-blocks with asset metadata");
-  RNA_def_property_update(prop, NC_SPACE | ND_SPACE_FILE_PARAMS, NULL);
-
-  prop = RNA_def_property(srna, "filter_id", PROP_POINTER, PROP_NONE);
-  RNA_def_property_flag(prop, PROP_NEVER_NULL);
-  RNA_def_property_struct_type(prop, "FileSelectIDFilter");
-  RNA_def_property_pointer_funcs(prop, "rna_FileSelectParams_filter_id_get", NULL, NULL, NULL);
-  RNA_def_property_ui_text(
-      prop, "Filter ID Types", "Which ID types to show/hide, when browsing a library");
-
-  prop = RNA_def_property(srna, "filter_glob", PROP_STRING, PROP_NONE);
-  RNA_def_property_string_sdna(prop, NULL, "filter_glob");
-  RNA_def_property_ui_text(prop,
-                           "Extension Filter",
-                           "UNIX shell-like filename patterns matching, supports wildcards ('*') "
-                           "and list of patterns separated by ';'");
-  RNA_def_property_string_funcs(prop, NULL, NULL, "rna_FileSelectPrams_filter_glob_set");
-  RNA_def_property_update(prop, NC_SPACE | ND_SPACE_FILE_LIST, NULL);
-
-  prop = RNA_def_property(srna, "filter_search", PROP_STRING, PROP_NONE);
-  RNA_def_property_string_sdna(prop, NULL, "filter_search");
-  RNA_def_property_ui_text(prop, "Name Filter", "Filter by name, supports '*' wildcard");
-  RNA_def_property_flag(prop, PROP_TEXTEDIT_UPDATE);
-  RNA_def_property_update(prop, NC_SPACE | ND_SPACE_FILE_LIST, NULL);
-
-<<<<<<< HEAD
-  prop = RNA_def_property(srna, "asset_library", PROP_ENUM, PROP_NONE);
-  RNA_def_property_enum_items(prop, DummyRNA_NULL_items);
-  RNA_def_property_enum_funcs(prop,
-                              "rna_FileSelectParams_asset_library_get",
-                              "rna_FileSelectParams_asset_library_set",
-                              "rna_FileSelectParams_asset_library_itemf");
-  RNA_def_property_ui_text(prop, "Asset Library", "");
-  RNA_def_property_update(prop, NC_SPACE | ND_SPACE_FILE_PARAMS, NULL);
-
-  prop = RNA_def_property(srna, "asset_category", PROP_ENUM, PROP_NONE);
-  RNA_def_property_enum_items(prop, asset_category_items);
-  RNA_def_property_enum_funcs(prop,
-                              "rna_FileSelectParams_asset_category_get",
-                              "rna_FileSelectParams_asset_category_set",
-                              NULL);
-  RNA_def_property_ui_text(prop, "Asset Category", "Determine which kind of assets to display");
-  RNA_def_property_update(prop, NC_SPACE | ND_SPACE_FILE_LIST, NULL);
-
-=======
->>>>>>> 7420c3d9
-  prop = RNA_def_property(srna, "display_size", PROP_ENUM, PROP_NONE);
-  RNA_def_property_enum_sdna(prop, NULL, "thumbnail_size");
-  RNA_def_property_enum_items(prop, display_size_items);
-  RNA_def_property_ui_text(prop,
-                           "Display Size",
-                           "Change the size of the display (width of columns or thumbnails size)");
-  RNA_def_property_update(prop, NC_SPACE | ND_SPACE_FILE_LIST, NULL);
-}
-
-static void rna_def_fileselect_asset_params(BlenderRNA *brna)
-{
-  StructRNA *srna;
-  PropertyRNA *prop;
-
   srna = RNA_def_struct(brna, "FileAssetSelectParams", "FileSelectParams");
   RNA_def_struct_ui_text(
       srna, "Asset Select Parameters", "Settings for the file selection in Asset Browser mode");
@@ -6298,6 +6276,15 @@
                               "rna_FileAssetSelectParams_asset_library_itemf");
   RNA_def_property_ui_text(prop, "Asset Library", "");
   RNA_def_property_update(prop, NC_SPACE | ND_SPACE_FILE_PARAMS, NULL);
+
+  prop = RNA_def_property(srna, "asset_category", PROP_ENUM, PROP_NONE);
+  RNA_def_property_enum_items(prop, asset_category_items);
+  RNA_def_property_enum_funcs(prop,
+                              "rna_FileAssetSelectParams_asset_category_get",
+                              "rna_FileAssetSelectParams_asset_category_set",
+                              NULL);
+  RNA_def_property_ui_text(prop, "Asset Category", "Determine which kind of assets to display");
+  RNA_def_property_update(prop, NC_SPACE | ND_SPACE_FILE_LIST, NULL);
 }
 
 static void rna_def_filemenu_entry(BlenderRNA *brna)
