# ***** BEGIN GPL LICENSE BLOCK *****
#
# This program is free software; you can redistribute it and/or
# modify it under the terms of the GNU General Public License
# as published by the Free Software Foundation; either version 2
# of the License, or (at your option) any later version.
#
# This program is distributed in the hope that it will be useful,
# but WITHOUT ANY WARRANTY; without even the implied warranty of
# MERCHANTABILITY or FITNESS FOR A PARTICULAR PURPOSE.  See the
# GNU General Public License for more details.
#
# You should have received a copy of the GNU General Public License
# along with this program; if not, write to the Free Software Foundation,
# Inc., 51 Franklin Street, Fifth Floor, Boston, MA 02110-1301, USA.
#
# The Original Code is Copyright (C) 2006, Blender Foundation
# All rights reserved.
# ***** END GPL LICENSE BLOCK *****

macro(list_insert_after
  list_id item_check item_add
  )
  set(_index)
  list(FIND "${list_id}" "${item_check}" _index)
  if("${_index}" MATCHES "-1")
    message(FATAL_ERROR "'${list_id}' doesn't contain '${item_check}'")
  endif()
  math(EXPR _index "${_index} + 1")
  list(INSERT ${list_id} "${_index}" ${item_add})
  unset(_index)
endmacro()

macro(list_insert_before
  list_id item_check item_add
  )
  set(_index)
  list(FIND "${list_id}" "${item_check}" _index)
  if("${_index}" MATCHES "-1")
    message(FATAL_ERROR "'${list_id}' doesn't contain '${item_check}'")
  endif()
  list(INSERT ${list_id} "${_index}" ${item_add})
  unset(_index)
endmacro()

function(list_assert_duplicates
  list_id
  )

  # message(STATUS "list data: ${list_id}")

  list(LENGTH list_id _len_before)
  list(REMOVE_DUPLICATES list_id)
  list(LENGTH list_id _len_after)
  # message(STATUS "list size ${_len_before} -> ${_len_after}")
  if(NOT _len_before EQUAL _len_after)
    message(FATAL_ERROR "duplicate found in list which should not contain duplicates: ${list_id}")
  endif()
  unset(_len_before)
  unset(_len_after)
endfunction()

# Adds a native path separator to the end of the path:
#
# - 'example' -> 'example/'
# - '/example///' -> '/example/'
#
macro(path_ensure_trailing_slash
  path_new path_input
  )
  file(TO_NATIVE_PATH "/" _path_sep)
  string(REGEX REPLACE "[${_path_sep}]+$" "" ${path_new} ${path_input})
  set(${path_new} "${${path_new}}${_path_sep}")
  unset(_path_sep)
endmacro()

# foo_bar.spam --> foo_barMySuffix.spam
macro(file_suffix
  file_name_new file_name file_suffix
  )

  get_filename_component(_file_name_PATH ${file_name} PATH)
  get_filename_component(_file_name_NAME_WE ${file_name} NAME_WE)
  get_filename_component(_file_name_EXT ${file_name} EXT)
  set(${file_name_new} "${_file_name_PATH}/${_file_name_NAME_WE}${file_suffix}${_file_name_EXT}")

  unset(_file_name_PATH)
  unset(_file_name_NAME_WE)
  unset(_file_name_EXT)
endmacro()

# useful for adding debug suffix to library lists:
# /somepath/foo.lib --> /somepath/foo_d.lib
macro(file_list_suffix
  fp_list_new fp_list fn_suffix
  )

  # incase of empty list
  set(_fp)
  set(_fp_suffixed)

  set(fp_list_new)

  foreach(_fp ${fp_list})
    file_suffix(_fp_suffixed "${_fp}" "${fn_suffix}")
    list(APPEND "${fp_list_new}" "${_fp_suffixed}")
  endforeach()

  unset(_fp)
  unset(_fp_suffixed)

endmacro()

if(UNIX AND NOT APPLE)
  macro(find_package_static)
    set(_cmake_find_library_suffixes_back ${CMAKE_FIND_LIBRARY_SUFFIXES})
    set(CMAKE_FIND_LIBRARY_SUFFIXES .a ${CMAKE_FIND_LIBRARY_SUFFIXES})
    find_package(${ARGV})
    set(CMAKE_FIND_LIBRARY_SUFFIXES ${_cmake_find_library_suffixes_back})
    unset(_cmake_find_library_suffixes_back)
  endmacro()

  macro(find_library_static)
    set(_cmake_find_library_suffixes_back ${CMAKE_FIND_LIBRARY_SUFFIXES})
    set(CMAKE_FIND_LIBRARY_SUFFIXES .a ${CMAKE_FIND_LIBRARY_SUFFIXES})
    find_library(${ARGV})
    set(CMAKE_FIND_LIBRARY_SUFFIXES ${_cmake_find_library_suffixes_back})
    unset(_cmake_find_library_suffixes_back)
  endmacro()
endif()

function(target_link_libraries_optimized
  TARGET
  LIBS
  )

  foreach(_LIB ${LIBS})
    target_link_libraries(${TARGET} INTERFACE optimized "${_LIB}")
  endforeach()
endfunction()

function(target_link_libraries_debug
  TARGET
  LIBS
  )

  foreach(_LIB ${LIBS})
    target_link_libraries(${TARGET} INTERFACE debug "${_LIB}")
  endforeach()
endfunction()

# Nicer makefiles with -I/1/foo/ instead of -I/1/2/3/../../foo/
# use it instead of include_directories()
function(blender_include_dirs
  includes
  )

  set(_ALL_INCS "")
  foreach(_INC ${ARGV})
    get_filename_component(_ABS_INC ${_INC} ABSOLUTE)
    list(APPEND _ALL_INCS ${_ABS_INC})
    # for checking for invalid includes, disable for regular use
    # if(NOT EXISTS "${_ABS_INC}/")
    #   message(FATAL_ERROR "Include not found: ${_ABS_INC}/")
    # endif()
  endforeach()
  include_directories(${_ALL_INCS})
endfunction()

function(blender_include_dirs_sys
  includes
  )

  set(_ALL_INCS "")
  foreach(_INC ${ARGV})
    get_filename_component(_ABS_INC ${_INC} ABSOLUTE)
    list(APPEND _ALL_INCS ${_ABS_INC})
    # if(NOT EXISTS "${_ABS_INC}/")
    #   message(FATAL_ERROR "Include not found: ${_ABS_INC}/")
    # endif()
  endforeach()
  include_directories(SYSTEM ${_ALL_INCS})
endfunction()

# Set include paths for header files included with "*.h" syntax.
# This enables auto-complete suggestions for user header files on Xcode.
# Build process is not affected since the include paths are the same
# as in HEADER_SEARCH_PATHS.
function(blender_user_header_search_paths
  name
  includes
  )

  if(XCODE)
    set(_ALL_INCS "")
    foreach(_INC ${includes})
      get_filename_component(_ABS_INC ${_INC} ABSOLUTE)
      # _ALL_INCS is a space-separated string of file paths in quotes.
      string(APPEND _ALL_INCS " \"${_ABS_INC}\"")
    endforeach()
    set_target_properties(${name} PROPERTIES XCODE_ATTRIBUTE_USER_HEADER_SEARCH_PATHS "${_ALL_INCS}")
  endif()
endfunction()

function(blender_source_group
  name
  sources
  )

  # if enabled, use the sources directories as filters.
  if(WINDOWS_USE_VISUAL_STUDIO_SOURCE_FOLDERS)
    foreach(_SRC ${sources})
      # remove ../'s
      get_filename_component(_SRC_DIR ${_SRC} REALPATH)
      get_filename_component(_SRC_DIR ${_SRC_DIR} DIRECTORY)
      string(FIND ${_SRC_DIR} "${CMAKE_CURRENT_SOURCE_DIR}/" _pos)
      if(NOT _pos EQUAL -1)
        string(REPLACE "${CMAKE_CURRENT_SOURCE_DIR}/" "" GROUP_ID ${_SRC_DIR})
        string(REPLACE "/" "\\" GROUP_ID ${GROUP_ID})
        source_group("${GROUP_ID}" FILES ${_SRC})
      endif()
      unset(_pos)
    endforeach()
  else()
    # Group by location on disk
    source_group("Source Files" FILES CMakeLists.txt)
    foreach(_SRC ${sources})
      get_filename_component(_SRC_EXT ${_SRC} EXT)
      if((${_SRC_EXT} MATCHES ".h") OR
         (${_SRC_EXT} MATCHES ".hpp") OR
         (${_SRC_EXT} MATCHES ".hh"))

        set(GROUP_ID "Header Files")
      elseif(${_SRC_EXT} MATCHES ".glsl$")
        set(GROUP_ID "Shaders")
      else()
        set(GROUP_ID "Source Files")
      endif()
      source_group("${GROUP_ID}" FILES ${_SRC})
    endforeach()
  endif()

  # if enabled, set the FOLDER property for visual studio projects
  if(WINDOWS_USE_VISUAL_STUDIO_PROJECT_FOLDERS)
    get_filename_component(FolderDir ${CMAKE_CURRENT_SOURCE_DIR} DIRECTORY)
    string(REPLACE ${CMAKE_SOURCE_DIR} "" FolderDir ${FolderDir})
    set_target_properties(${name} PROPERTIES FOLDER ${FolderDir})
  endif()
endfunction()


# Support per-target CMake flags
# Read from: CMAKE_C_FLAGS_**** (made upper case) when set.
#
# 'name' should always match the target name,
# use this macro before add_library or add_executable.
#
# Optionally takes an arg passed to set(), eg PARENT_SCOPE.
macro(add_cc_flags_custom_test
  name
  )

  string(TOUPPER ${name} _name_upper)
  if(DEFINED CMAKE_C_FLAGS_${_name_upper})
    message(STATUS "Using custom CFLAGS: CMAKE_C_FLAGS_${_name_upper} in \"${CMAKE_CURRENT_SOURCE_DIR}\"")
    string(APPEND CMAKE_C_FLAGS " ${CMAKE_C_FLAGS_${_name_upper}}" ${ARGV1})
  endif()
  if(DEFINED CMAKE_CXX_FLAGS_${_name_upper})
    message(STATUS "Using custom CXXFLAGS: CMAKE_CXX_FLAGS_${_name_upper} in \"${CMAKE_CURRENT_SOURCE_DIR}\"")
    string(APPEND CMAKE_CXX_FLAGS " ${CMAKE_CXX_FLAGS_${_name_upper}}" ${ARGV1})
  endif()
  unset(_name_upper)

endmacro()


# only MSVC uses SOURCE_GROUP
function(blender_add_lib__impl
  name
  sources
  includes
  includes_sys
  library_deps
  )

  # message(STATUS "Configuring library ${name}")

  # include_directories(${includes})
  # include_directories(SYSTEM ${includes_sys})
  blender_include_dirs("${includes}")
  blender_include_dirs_sys("${includes_sys}")

  add_library(${name} ${sources})

  # On Windows certain libraries have two sets of binaries: one for debug builds and one for
  # release builds. The root of this requirement goes into ABI, I believe, but that's outside
  # of a scope of this comment.
  #
  # CMake have a native way of dealing with this, which is specifying what build type the
  # libraries are provided for:
  #
  #   target_link_libraries(tagret optimized|debug|general <libraries>)
  #
  # The build type is to be provided as a separate argument to the function.
  #
  # CMake's variables for libraries will contain build type in such cases. For example:
  #
  #   set(FOO_LIBRARIES optimized libfoo.lib debug libfoo_d.lib)
  #
  # Complications starts with a single argument for library_deps: all the elements are being
  # put to a list: "${FOO_LIBRARIES}" will become "optimized;libfoo.lib;debug;libfoo_d.lib".
  # This makes it impossible to pass it as-is to target_link_libraries sine it will treat
  # this argument as a list of libraries to be linked against, causing missing libraries
  # for optimized.lib.
  #
  # What this code does it traverses library_deps and extracts information about whether
  # library is to provided as general, debug or optimized. This is a little state machine which
  # keeps track of which build type library is to provided for:
  #
  # - If "debug" or "optimized" word is found, the next element in the list is expected to be
  #   a library which will be passed to target_link_libraries() under corresponding build type.
  #
  # - If there is no "debug" or "optimized" used library is specified for all build types.
  #
  # NOTE: If separated libraries for debug and release are needed every library is the list are
  # to be prefixed explicitly.
  #
  #  Use: "optimized libfoo optimized libbar debug libfoo_d debug libbar_d"
  #  NOT: "optimized libfoo libbar debug libfoo_d libbar_d"
  if(NOT "${library_deps}" STREQUAL "")
    set(next_library_mode "")
    foreach(library ${library_deps})
      string(TOLOWER "${library}" library_lower)
      if(("${library_lower}" STREQUAL "optimized") OR
         ("${library_lower}" STREQUAL "debug"))
        set(next_library_mode "${library_lower}")
      else()
        if("${next_library_mode}" STREQUAL "optimized")
          target_link_libraries(${name} INTERFACE optimized ${library})
        elseif("${next_library_mode}" STREQUAL "debug")
          target_link_libraries(${name} INTERFACE debug ${library})
        else()
          target_link_libraries(${name} INTERFACE ${library})
        endif()
        set(next_library_mode "")
      endif()
    endforeach()
  endif()

  # works fine without having the includes
  # listed is helpful for IDE's (QtCreator/MSVC)
  blender_source_group("${name}" "${sources}")
  blender_user_header_search_paths("${name}" "${includes}")

  list_assert_duplicates("${sources}")
  list_assert_duplicates("${includes}")
  # Not for system includes because they can resolve to the same path
  # list_assert_duplicates("${includes_sys}")

endfunction()


function(blender_add_lib_nolist
  name
  sources
  includes
  includes_sys
  library_deps
  )

  add_cc_flags_custom_test(${name} PARENT_SCOPE)

  blender_add_lib__impl(${name} "${sources}" "${includes}" "${includes_sys}" "${library_deps}")
endfunction()

function(blender_add_lib
  name
  sources
  includes
  includes_sys
  library_deps
  )

  add_cc_flags_custom_test(${name} PARENT_SCOPE)

  blender_add_lib__impl(${name} "${sources}" "${includes}" "${includes_sys}" "${library_deps}")

  set_property(GLOBAL APPEND PROPERTY BLENDER_LINK_LIBS ${name})
endfunction()

function(blender_add_test_suite)
  if(ARGC LESS 1)
    message(FATAL_ERROR "No arguments supplied to blender_add_test_suite()")
  endif()

  # Parse the arguments
  set(oneValueArgs TARGET SUITE_NAME)
  set(multiValueArgs SOURCES)
  cmake_parse_arguments(ARGS "" "${oneValueArgs}" "${multiValueArgs}" ${ARGN})

  # Figure out the release dir, as some tests need files from there.
  GET_BLENDER_TEST_INSTALL_DIR(TEST_INSTALL_DIR)
  if(APPLE)
    set(_test_release_dir ${TEST_INSTALL_DIR}/Blender.app/Contents/Resources/${BLENDER_VERSION})
  else()
    if(WIN32 OR WITH_INSTALL_PORTABLE)
      set(_test_release_dir ${TEST_INSTALL_DIR}/${BLENDER_VERSION})
    else()
      set(_test_release_dir ${TEST_INSTALL_DIR}/share/blender/${BLENDER_VERSION})
    endif()
  endif()

  # Define a test case with our custom gtest_add_tests() command.
  include(GTest)
  gtest_add_tests(
    TARGET ${ARGS_TARGET}
    SOURCES "${ARGS_SOURCES}"
    TEST_PREFIX ${ARGS_SUITE_NAME}
    WORKING_DIRECTORY "${TEST_INSTALL_DIR}"
    EXTRA_ARGS
      --test-assets-dir "${CMAKE_SOURCE_DIR}/../lib/tests"
      --test-release-dir "${_test_release_dir}"
  )

  unset(_test_release_dir)
endfunction()

# Add tests for a Blender library, to be called in tandem with blender_add_lib().
# The tests will be part of the blender_test executable (see tests/gtests/runner).
function(blender_add_test_lib
  name
  sources
  includes
  includes_sys
  library_deps
  )

  add_cc_flags_custom_test(${name} PARENT_SCOPE)

  # Otherwise external projects will produce warnings that we cannot fix.
  remove_strict_flags()

  # This duplicates logic that's also in GTestTesting.cmake, macro BLENDER_SRC_GTEST_EX.
  # TODO(Sybren): deduplicate after the general approach in D7649 has been approved.
  LIST(APPEND includes
    ${CMAKE_SOURCE_DIR}/tests/gtests
  )
  LIST(APPEND includes_sys
    ${GLOG_INCLUDE_DIRS}
    ${GFLAGS_INCLUDE_DIRS}
    ${CMAKE_SOURCE_DIR}/extern/gtest/include
    ${CMAKE_SOURCE_DIR}/extern/gmock/include
  )
  add_definitions(-DBLENDER_GFLAGS_NAMESPACE=${GFLAGS_NAMESPACE})
  add_definitions(${GFLAGS_DEFINES})
  add_definitions(${GLOG_DEFINES})

  blender_add_lib__impl(${name} "${sources}" "${includes}" "${includes_sys}" "${library_deps}")

  set_property(GLOBAL APPEND PROPERTY BLENDER_TEST_LIBS ${name})

  blender_add_test_suite(
    TARGET blender_test
    SUITE_NAME ${name}
    SOURCES "${sources}"
  )
endfunction()


# Add tests for a Blender library, to be called in tandem with blender_add_lib().
# Test will be compiled into a ${name}_test executable.
#
# To be used for smaller isolated libraries, that do not have many dependencies.
# For libraries that do drag in many other Blender libraries and would create a
# very large executable, blender_add_test_lib() should be used instead.
function(blender_add_test_executable
  name
  sources
  includes
  includes_sys
  library_deps
  )

  add_cc_flags_custom_test(${name} PARENT_SCOPE)

  ## Otherwise external projects will produce warnings that we cannot fix.
  remove_strict_flags()

  include_directories(${includes})
  include_directories(${includes_sys})
  setup_libdirs()

  BLENDER_SRC_GTEST_EX(
    NAME ${name}
    SRC "${sources}"
    EXTRA_LIBS "${library_deps}"
    SKIP_ADD_TEST
  )

  blender_add_test_suite(
    TARGET ${name}_test
    SUITE_NAME ${name}
    SOURCES "${sources}"
  )
endfunction()

# Ninja only: assign 'heavy pool' to some targets that are especially RAM-consuming to build.
function(setup_heavy_lib_pool)
  if(WITH_NINJA_POOL_JOBS AND NINJA_MAX_NUM_PARALLEL_COMPILE_HEAVY_JOBS)
    if(WITH_CYCLES)
      list(APPEND _HEAVY_LIBS "cycles_device" "cycles_kernel")
    endif()
    if(WITH_LIBMV)
      list(APPEND _HEAVY_LIBS "extern_ceres" "bf_intern_libmv")
    endif()
    if(WITH_OPENVDB)
      list(APPEND _HEAVY_LIBS "bf_intern_openvdb")
    endif()

    foreach(TARGET ${_HEAVY_LIBS})
      if(TARGET ${TARGET})
        set_property(TARGET ${TARGET} PROPERTY JOB_POOL_COMPILE compile_heavy_job_pool)
      endif()
    endforeach()
  endif()
endfunction()

function(SETUP_LIBDIRS)

  # NOTE: For all new libraries, use absolute library paths.
  # This should eventually be phased out.
  # APPLE plaform uses full paths for linking libraries, and avoids link_directories.
  if(NOT MSVC AND NOT APPLE)
    link_directories(${JPEG_LIBPATH} ${PNG_LIBPATH} ${ZLIB_LIBPATH} ${FREETYPE_LIBPATH})

    if(WITH_PYTHON)  #  AND NOT WITH_PYTHON_MODULE  # WIN32 needs
      link_directories(${PYTHON_LIBPATH})
    endif()
    if(WITH_SDL AND NOT WITH_SDL_DYNLOAD)
      link_directories(${SDL_LIBPATH})
    endif()
    if(WITH_CODEC_FFMPEG)
      link_directories(${FFMPEG_LIBPATH})
    endif()
    if(WITH_IMAGE_OPENEXR)
      link_directories(${OPENEXR_LIBPATH})
    endif()
    if(WITH_IMAGE_TIFF)
      link_directories(${TIFF_LIBPATH})
    endif()
    if(WITH_BOOST)
      link_directories(${BOOST_LIBPATH})
    endif()
    if(WITH_OPENIMAGEIO)
      link_directories(${OPENIMAGEIO_LIBPATH})
    endif()
    if(WITH_OPENIMAGEDENOISE)
      link_directories(${OPENIMAGEDENOISE_LIBPATH})
    endif()
    if(WITH_OPENCOLORIO)
      link_directories(${OPENCOLORIO_LIBPATH})
    endif()
    if(WITH_OPENVDB)
      link_directories(${OPENVDB_LIBPATH})
    endif()
    if(WITH_OPENAL)
      link_directories(${OPENAL_LIBPATH})
    endif()
    if(WITH_JACK AND NOT WITH_JACK_DYNLOAD)
      link_directories(${JACK_LIBPATH})
    endif()
    if(WITH_PULSEAUDIO AND NOT WITH_PULSEAUDIO_DYNLOAD)
      link_directories(${LIBPULSE_LIBPATH})
    endif()
    if(WITH_CODEC_SNDFILE)
      link_directories(${LIBSNDFILE_LIBPATH})
    endif()
    if(WITH_FFTW3)
      link_directories(${FFTW3_LIBPATH})
    endif()
    if(WITH_OPENCOLLADA)
      link_directories(${OPENCOLLADA_LIBPATH})
      # # Never set
      # link_directories(${PCRE_LIBPATH})
      # link_directories(${EXPAT_LIBPATH})
    endif()
    if(WITH_LLVM)
      link_directories(${LLVM_LIBPATH})
    endif()

    if(WITH_ALEMBIC)
      link_directories(${ALEMBIC_LIBPATH})
    endif()

    if(WITH_GMP)
      link_directories(${GMP_LIBPATH})
    endif()

    if(WITH_GHOST_WAYLAND)
      link_directories(
        ${wayland-client_LIBRARY_DIRS}
        ${wayland-egl_LIBRARY_DIRS}
        ${xkbcommon_LIBRARY_DIRS}
        ${wayland-cursor_LIBRARY_DIRS})
    endif()

    if(WIN32 AND NOT UNIX)
      link_directories(${PTHREADS_LIBPATH})
    endif()
  endif()
endfunction()

# Platform specific linker flags for targets.
function(setup_platform_linker_flags
  target)
  set_property(TARGET ${target} APPEND_STRING PROPERTY LINK_FLAGS " ${PLATFORM_LINKFLAGS}")
  set_property(TARGET ${target} APPEND_STRING PROPERTY LINK_FLAGS_RELEASE " ${PLATFORM_LINKFLAGS_RELEASE}")
  set_property(TARGET ${target} APPEND_STRING PROPERTY LINK_FLAGS_DEBUG " ${PLATFORM_LINKFLAGS_DEBUG}")
endfunction()

# Platform specific libraries for targets.
function(setup_platform_linker_libs
  target
  )
  # jemalloc must be early in the list, to be before pthread (see T57998)
  if(WITH_MEM_JEMALLOC)
    target_link_libraries(${target} ${JEMALLOC_LIBRARIES})
  endif()

  if(WIN32 AND NOT UNIX)
    target_link_libraries(${target} ${PTHREADS_LIBRARIES})
  endif()

  # target_link_libraries(${target} ${PLATFORM_LINKLIBS} ${CMAKE_DL_LIBS})
  target_link_libraries(${target} ${PLATFORM_LINKLIBS})
endfunction()

macro(TEST_SSE_SUPPORT
  _sse_flags
  _sse2_flags)

  include(CheckCSourceRuns)

  # message(STATUS "Detecting SSE support")
  if(CMAKE_COMPILER_IS_GNUCC OR (CMAKE_C_COMPILER_ID MATCHES "Clang"))
    set(${_sse_flags} "-msse")
    set(${_sse2_flags} "-msse2")
  elseif(MSVC)
    # x86_64 has this auto enabled
    if("${CMAKE_SIZEOF_VOID_P}" EQUAL "8")
      set(${_sse_flags} "")
      set(${_sse2_flags} "")
    else()
      set(${_sse_flags} "/arch:SSE")
      set(${_sse2_flags} "/arch:SSE2")
    endif()
  elseif(CMAKE_C_COMPILER_ID MATCHES "Intel")
    set(${_sse_flags} "")  # icc defaults to -msse
    set(${_sse2_flags} "")  # icc defaults to -msse2
  else()
    message(WARNING "SSE flags for this compiler: '${CMAKE_C_COMPILER_ID}' not known")
    set(${_sse_flags})
    set(${_sse2_flags})
  endif()

  set(CMAKE_REQUIRED_FLAGS "${${_sse_flags}} ${${_sse2_flags}}")

  if(NOT DEFINED SUPPORT_SSE_BUILD)
    # result cached
    check_c_source_runs("
      #include <xmmintrin.h>
      int main(void) { __m128 v = _mm_setzero_ps(); return 0; }"
    SUPPORT_SSE_BUILD)
  endif()

  if(NOT DEFINED SUPPORT_SSE2_BUILD)
    # result cached
    check_c_source_runs("
      #include <emmintrin.h>
      int main(void) { __m128d v = _mm_setzero_pd(); return 0; }"
    SUPPORT_SSE2_BUILD)
  endif()

  unset(CMAKE_REQUIRED_FLAGS)
endmacro()

macro(TEST_NEON_SUPPORT)
  if(NOT DEFINED SUPPORT_NEON_BUILD)
    include(CheckCXXSourceCompiles)
    check_cxx_source_compiles(
      "#include <arm_neon.h>
       int main() {return vaddvq_s32(vdupq_n_s32(1));}"
      SUPPORT_NEON_BUILD)
  endif()
endmacro()

# Only print message if running CMake first time
macro(message_first_run)
  if(FIRST_RUN)
    message(${ARGV})
  endif()
endmacro()

# when we have warnings as errors applied globally this
# needs to be removed for some external libs which we dont maintain.

# utility macro
macro(remove_cc_flag
  _flag)

  foreach(flag ${ARGV})
    string(REGEX REPLACE ${flag} "" CMAKE_C_FLAGS "${CMAKE_C_FLAGS}")
    string(REGEX REPLACE ${flag} "" CMAKE_C_FLAGS_DEBUG "${CMAKE_C_FLAGS_DEBUG}")
    string(REGEX REPLACE ${flag} "" CMAKE_C_FLAGS_RELEASE "${CMAKE_C_FLAGS_RELEASE}")
    string(REGEX REPLACE ${flag} "" CMAKE_C_FLAGS_MINSIZEREL "${CMAKE_C_FLAGS_MINSIZEREL}")
    string(REGEX REPLACE ${flag} "" CMAKE_C_FLAGS_RELWITHDEBINFO "${CMAKE_C_FLAGS_RELWITHDEBINFO}")

    string(REGEX REPLACE ${flag} "" CMAKE_CXX_FLAGS "${CMAKE_CXX_FLAGS}")
    string(REGEX REPLACE ${flag} "" CMAKE_CXX_FLAGS_DEBUG "${CMAKE_CXX_FLAGS_DEBUG}")
    string(REGEX REPLACE ${flag} "" CMAKE_CXX_FLAGS_RELEASE "${CMAKE_CXX_FLAGS_RELEASE}")
    string(REGEX REPLACE ${flag} "" CMAKE_CXX_FLAGS_MINSIZEREL "${CMAKE_CXX_FLAGS_MINSIZEREL}")
    string(REGEX REPLACE ${flag} "" CMAKE_CXX_FLAGS_RELWITHDEBINFO "${CMAKE_CXX_FLAGS_RELWITHDEBINFO}")
  endforeach()
  unset(flag)

endmacro()

macro(add_c_flag
  flag)

  string(APPEND CMAKE_C_FLAGS " ${flag}")
  string(APPEND CMAKE_CXX_FLAGS " ${flag}")
endmacro()

macro(add_cxx_flag
  flag)

  string(APPEND CMAKE_CXX_FLAGS " ${flag}")
endmacro()

macro(remove_strict_flags)

  if(CMAKE_COMPILER_IS_GNUCC)
    remove_cc_flag(
      "-Wstrict-prototypes"
      "-Wmissing-prototypes"
      "-Wmissing-declarations"
      "-Wmissing-format-attribute"
      "-Wunused-local-typedefs"
      "-Wunused-macros"
      "-Wunused-parameter"
      "-Wwrite-strings"
      "-Wredundant-decls"
      "-Wundef"
      "-Wshadow"
      "-Wdouble-promotion"
      "-Wold-style-definition"
      "-Werror=[^ ]+"
      "-Werror"
    )

    # negate flags implied by '-Wall'
    add_c_flag("${C_REMOVE_STRICT_FLAGS}")
    add_cxx_flag("${CXX_REMOVE_STRICT_FLAGS}")
  endif()

  if(CMAKE_C_COMPILER_ID MATCHES "Clang")
    remove_cc_flag(
      "-Wunused-parameter"
      "-Wunused-variable"
      "-Werror=[^ ]+"
      "-Werror"
    )

    # negate flags implied by '-Wall'
    add_c_flag("${C_REMOVE_STRICT_FLAGS}")
    add_cxx_flag("${CXX_REMOVE_STRICT_FLAGS}")
  endif()

  if(MSVC)
    remove_cc_flag(/w34189) # Restore warn C4189 (unused variable) back to w4
  endif()

endmacro()

macro(remove_extra_strict_flags)
  if(CMAKE_COMPILER_IS_GNUCC)
    remove_cc_flag(
      "-Wunused-parameter"
    )
  endif()

  if(CMAKE_C_COMPILER_ID MATCHES "Clang")
    remove_cc_flag(
      "-Wunused-parameter"
    )
  endif()

  if(MSVC)
    # TODO
  endif()
endmacro()

# note, we can only append flags on a single file so we need to negate the options.
# at the moment we cant shut up ffmpeg deprecations, so use this, but will
# probably add more removals here.
macro(remove_strict_c_flags_file
  filenames)
  foreach(_SOURCE ${ARGV})
    if(CMAKE_COMPILER_IS_GNUCC OR
       (CMAKE_C_COMPILER_ID MATCHES "Clang"))
      set_source_files_properties(${_SOURCE}
        PROPERTIES
          COMPILE_FLAGS "${C_REMOVE_STRICT_FLAGS}"
      )
    endif()
    if(MSVC)
      # TODO
    endif()
  endforeach()
  unset(_SOURCE)
endmacro()

macro(remove_strict_cxx_flags_file
  filenames)
  remove_strict_c_flags_file(${filenames} ${ARHV})
  foreach(_SOURCE ${ARGV})
    if(CMAKE_COMPILER_IS_GNUCC OR
       (CMAKE_CXX_COMPILER_ID MATCHES "Clang"))
      set_source_files_properties(${_SOURCE}
        PROPERTIES
          COMPILE_FLAGS "${CXX_REMOVE_STRICT_FLAGS}"
      )
    endif()
    if(MSVC)
      # TODO
    endif()
  endforeach()
  unset(_SOURCE)
endmacro()

# External libs may need 'signed char' to be default.
macro(remove_cc_flag_unsigned_char)
  if(CMAKE_COMPILER_IS_GNUCC OR
     (CMAKE_C_COMPILER_ID MATCHES "Clang") OR
     (CMAKE_C_COMPILER_ID MATCHES "Intel"))
    remove_cc_flag("-funsigned-char")
  elseif(MSVC)
    remove_cc_flag("/J")
  else()
    message(WARNING
      "Compiler '${CMAKE_C_COMPILER_ID}' failed to disable 'unsigned char' flag."
      "Build files need updating."
    )
  endif()
endmacro()

function(ADD_CHECK_C_COMPILER_FLAG
  _CFLAGS
  _CACHE_VAR
  _FLAG
  )

  include(CheckCCompilerFlag)

  CHECK_C_COMPILER_FLAG("${_FLAG}" "${_CACHE_VAR}")
  if(${_CACHE_VAR})
    # message(STATUS "Using CFLAG: ${_FLAG}")
    set(${_CFLAGS} "${${_CFLAGS}} ${_FLAG}" PARENT_SCOPE)
  else()
    message(STATUS "Unsupported CFLAG: ${_FLAG}")
  endif()
endfunction()

function(ADD_CHECK_CXX_COMPILER_FLAG
  _CXXFLAGS
  _CACHE_VAR
  _FLAG
  )

  include(CheckCXXCompilerFlag)

  CHECK_CXX_COMPILER_FLAG("${_FLAG}" "${_CACHE_VAR}")
  if(${_CACHE_VAR})
    # message(STATUS "Using CXXFLAG: ${_FLAG}")
    set(${_CXXFLAGS} "${${_CXXFLAGS}} ${_FLAG}" PARENT_SCOPE)
  else()
    message(STATUS "Unsupported CXXFLAG: ${_FLAG}")
  endif()
endfunction()

function(get_blender_version)
  # extracts header vars and defines them in the parent scope:
  #
  # - BLENDER_VERSION (major.minor)
  # - BLENDER_VERSION_MAJOR
  # - BLENDER_VERSION_MINOR
  # - BLENDER_VERSION_PATCH
  # - BLENDER_VERSION_CYCLE (alpha, beta, rc, release)

  # So cmake depends on BKE_blender.h, beware of inf-loops!
  CONFIGURE_FILE(${CMAKE_SOURCE_DIR}/source/blender/blenkernel/BKE_blender_version.h
                 ${CMAKE_BINARY_DIR}/source/blender/blenkernel/BKE_blender_version.h.done)

  file(STRINGS ${CMAKE_SOURCE_DIR}/source/blender/blenkernel/BKE_blender_version.h _contents REGEX "^#define[ \t]+BLENDER_.*$")

  string(REGEX REPLACE ".*#define[ \t]+BLENDER_VERSION[ \t]+([0-9]+).*" "\\1" _out_version "${_contents}")
  string(REGEX REPLACE ".*#define[ \t]+BLENDER_VERSION_PATCH[ \t]+([0-9]+).*" "\\1" _out_version_patch "${_contents}")
  string(REGEX REPLACE ".*#define[ \t]+BLENDER_VERSION_CYCLE[ \t]+([a-z]+).*" "\\1" _out_version_cycle "${_contents}")

  if(NOT ${_out_version} MATCHES "[0-9]+")
    message(FATAL_ERROR "Version parsing failed for BLENDER_VERSION")
  endif()

  if(NOT ${_out_version_patch} MATCHES "[0-9]+")
    message(FATAL_ERROR "Version parsing failed for BLENDER_VERSION_PATCH")
  endif()

  if(NOT ${_out_version_cycle} MATCHES "[a-z]+")
    message(FATAL_ERROR "Version parsing failed for BLENDER_VERSION_CYCLE")
  endif()

  math(EXPR _out_version_major "${_out_version} / 100")
  math(EXPR _out_version_minor "${_out_version} % 100")

  # output vars
  set(BLENDER_VERSION "${_out_version_major}.${_out_version_minor}" PARENT_SCOPE)
  set(BLENDER_VERSION_MAJOR "${_out_version_major}" PARENT_SCOPE)
  set(BLENDER_VERSION_MINOR "${_out_version_minor}" PARENT_SCOPE)
  set(BLENDER_VERSION_PATCH "${_out_version_patch}" PARENT_SCOPE)
  set(BLENDER_VERSION_CYCLE "${_out_version_cycle}" PARENT_SCOPE)

endfunction()


# hacks to override initial project settings
# these macros must be called directly before/after project(Blender)
macro(blender_project_hack_pre)
  # ------------------
  # GCC -O3 HACK START
  # needed because O3 can cause problems but
  # allow the builder to set O3 manually after.
  if(DEFINED CMAKE_C_FLAGS_RELEASE)
    set(_reset_standard_cflags_rel OFF)
  else()
    set(_reset_standard_cflags_rel ON)
  endif()
  if(DEFINED CMAKE_CXX_FLAGS_RELEASE)
    set(_reset_standard_cxxflags_rel OFF)
  else()
    set(_reset_standard_cxxflags_rel ON)
  endif()
endmacro()


macro(blender_project_hack_post)
  # ----------------
  # GCC -O3 HACK END
  if(_reset_standard_cflags_rel)
    string(REGEX REPLACE "-O3" "-O2" CMAKE_C_FLAGS_RELEASE "${CMAKE_C_FLAGS_RELEASE}")
    set(CMAKE_C_FLAGS_RELEASE "${CMAKE_C_FLAGS_RELEASE}" CACHE STRING "" FORCE)
    mark_as_advanced(CMAKE_C_FLAGS_RELEASE)
  endif()

  if(_reset_standard_cxxflags_rel)
    string(REGEX REPLACE "-O3" "-O2" CMAKE_CXX_FLAGS_RELEASE "${CMAKE_CXX_FLAGS_RELEASE}")
    set(CMAKE_CXX_FLAGS_RELEASE "${CMAKE_CXX_FLAGS_RELEASE}" CACHE STRING "" FORCE)
    mark_as_advanced(CMAKE_CXX_FLAGS_RELEASE)
  endif()

  unset(_reset_standard_cflags_rel)
  unset(_reset_standard_cxxflags_rel)

  # ------------------------------------------------------------------
  # workaround for omission in cmake 2.8.4's GNU.cmake, fixed in 2.8.5
  if(CMAKE_COMPILER_IS_GNUCC)
    if(NOT DARWIN)
      set(CMAKE_INCLUDE_SYSTEM_FLAG_C "-isystem ")
    endif()
  endif()

endmacro()

# pair of macros to allow libraries to be specify files to install, but to
# only install them at the end so the directories don't get cleared with
# the files in them. used by cycles to install addon.
function(delayed_install
  base
  files
  destination)

  foreach(f ${files})
    if(IS_ABSOLUTE ${f})
      set_property(GLOBAL APPEND PROPERTY DELAYED_INSTALL_FILES ${f})
    else()
      set_property(GLOBAL APPEND PROPERTY DELAYED_INSTALL_FILES ${base}/${f})
    endif()
    set_property(GLOBAL APPEND PROPERTY DELAYED_INSTALL_DESTINATIONS ${destination})
  endforeach()
  unset(f)
endfunction()

# note this is a function instead of a macro so that ${BUILD_TYPE} in targetdir
# does not get expanded in calling but is preserved
function(delayed_do_install
  targetdir)

  get_property(files GLOBAL PROPERTY DELAYED_INSTALL_FILES)
  get_property(destinations GLOBAL PROPERTY DELAYED_INSTALL_DESTINATIONS)

  if(files)
    list(LENGTH files n)
    math(EXPR n "${n}-1")

    foreach(i RANGE ${n})
      list(GET files ${i} f)
      list(GET destinations ${i} d)
      if(NOT IS_ABSOLUTE ${d})
        install(FILES ${f} DESTINATION ${targetdir}/${d})
      else()
        install(FILES ${f} DESTINATION ${d})
      endif()
    endforeach()
  endif()
endfunction()


function(data_to_c
  file_from file_to
  list_to_add
  )

  list(APPEND ${list_to_add} ${file_to})
  set(${list_to_add} ${${list_to_add}} PARENT_SCOPE)

  get_filename_component(_file_to_path ${file_to} PATH)

  add_custom_command(
    OUTPUT ${file_to}
    COMMAND ${CMAKE_COMMAND} -E make_directory ${_file_to_path}
    COMMAND "$<TARGET_FILE:datatoc>" ${file_from} ${file_to}
    DEPENDS ${file_from} datatoc)

  set_source_files_properties(${file_to} PROPERTIES GENERATED TRUE)
endfunction()


# same as above but generates the var name and output automatic.
function(data_to_c_simple
  file_from
  list_to_add
  )

  # remove ../'s
  get_filename_component(_file_from ${CMAKE_CURRENT_SOURCE_DIR}/${file_from}   REALPATH)
  get_filename_component(_file_to   ${CMAKE_CURRENT_BINARY_DIR}/${file_from}.c REALPATH)

  list(APPEND ${list_to_add} ${_file_to})
  source_group(Generated FILES ${_file_to})
  list(APPEND ${list_to_add} ${file_from})
  set(${list_to_add} ${${list_to_add}} PARENT_SCOPE)

  get_filename_component(_file_to_path ${_file_to} PATH)

  add_custom_command(
    OUTPUT  ${_file_to}
    COMMAND ${CMAKE_COMMAND} -E make_directory ${_file_to_path}
    COMMAND "$<TARGET_FILE:datatoc>" ${_file_from} ${_file_to}
    DEPENDS ${_file_from} datatoc)

  set_source_files_properties(${_file_to} PROPERTIES GENERATED TRUE)
endfunction()

# Function for converting pixmap directory to a '.png' and then a '.c' file.
function(data_to_c_simple_icons
  path_from icon_prefix icon_names
  list_to_add
  )

  # Conversion steps
  #  path_from  ->  _file_from  ->  _file_to
  #  foo/*.dat  ->  foo.png     ->  foo.png.c

  get_filename_component(_path_from_abs ${path_from} ABSOLUTE)
  # remove ../'s
  get_filename_component(_file_from ${CMAKE_CURRENT_BINARY_DIR}/${path_from}.png   REALPATH)
  get_filename_component(_file_to   ${CMAKE_CURRENT_BINARY_DIR}/${path_from}.png.c REALPATH)

  list(APPEND ${list_to_add} ${_file_to})
  set(${list_to_add} ${${list_to_add}} PARENT_SCOPE)

  get_filename_component(_file_to_path ${_file_to} PATH)

  # Construct a list of absolute paths from input
  set(_icon_files)
  foreach(_var ${icon_names})
    list(APPEND _icon_files "${_path_from_abs}/${icon_prefix}${_var}.dat")
  endforeach()

  add_custom_command(
    OUTPUT  ${_file_from} ${_file_to}
    COMMAND ${CMAKE_COMMAND} -E make_directory ${_file_to_path}
    # COMMAND python3 ${CMAKE_SOURCE_DIR}/source/blender/datatoc/datatoc_icon.py ${_path_from_abs} ${_file_from}
    COMMAND "$<TARGET_FILE:datatoc_icon>" ${_path_from_abs} ${_file_from}
    COMMAND "$<TARGET_FILE:datatoc>" ${_file_from} ${_file_to}
    DEPENDS
      ${_icon_files}
      datatoc_icon
      datatoc
      # could be an arg but for now we only create icons depending on UI_icons.h
      ${CMAKE_SOURCE_DIR}/source/blender/editors/include/UI_icons.h
    )

  set_source_files_properties(${_file_from} ${_file_to} PROPERTIES GENERATED TRUE)
endfunction()

# XXX Not used for now...
function(svg_to_png
  file_from
  file_to
  dpi
  list_to_add
  )

  # remove ../'s
  get_filename_component(_file_from ${CMAKE_CURRENT_SOURCE_DIR}/${file_from} REALPATH)
  get_filename_component(_file_to   ${CMAKE_CURRENT_SOURCE_DIR}/${file_to}   REALPATH)

  list(APPEND ${list_to_add} ${_file_to})
  set(${list_to_add} ${${list_to_add}} PARENT_SCOPE)

  find_program(INKSCAPE_EXE inkscape)
  mark_as_advanced(INKSCAPE_EXE)

  if(INKSCAPE_EXE)
    if(APPLE)
      # in OS X app bundle, the binary is a shim that doesn't take any
      # command line arguments, replace it with the actual binary
      string(REPLACE "MacOS/Inkscape" "Resources/bin/inkscape" INKSCAPE_REAL_EXE ${INKSCAPE_EXE})
      if(EXISTS "${INKSCAPE_REAL_EXE}")
        set(INKSCAPE_EXE ${INKSCAPE_REAL_EXE})
      endif()
    endif()

    add_custom_command(
      OUTPUT  ${_file_to}
      COMMAND ${INKSCAPE_EXE} ${_file_from} --export-dpi=${dpi}  --without-gui --export-png=${_file_to}
      DEPENDS ${_file_from} ${INKSCAPE_EXE}
    )
  else()
    message(WARNING "Inkscape not found, could not re-generate ${_file_to} from ${_file_from}!")
  endif()
endfunction()

function(msgfmt_simple
  file_from
  list_to_add
  )

  # remove ../'s
  get_filename_component(_file_from_we ${file_from} NAME_WE)

  get_filename_component(_file_from ${file_from} REALPATH)
  get_filename_component(_file_to ${CMAKE_CURRENT_BINARY_DIR}/${_file_from_we}.mo REALPATH)

  list(APPEND ${list_to_add} ${_file_to})
  set(${list_to_add} ${${list_to_add}} PARENT_SCOPE)

  get_filename_component(_file_to_path ${_file_to} PATH)

  add_custom_command(
    OUTPUT  ${_file_to}
    COMMAND ${CMAKE_COMMAND} -E make_directory ${_file_to_path}
    COMMAND "$<TARGET_FILE:msgfmt>" ${_file_from} ${_file_to}
    DEPENDS msgfmt ${_file_from})

  set_source_files_properties(${_file_to} PROPERTIES GENERATED TRUE)
endfunction()

function(find_python_package
  package
  relative_include_dir
  )

  string(TOUPPER ${package} _upper_package)

  # set but invalid
  if((NOT ${PYTHON_${_upper_package}_PATH} STREQUAL "") AND
     (NOT ${PYTHON_${_upper_package}_PATH} MATCHES NOTFOUND))
#       if(NOT EXISTS "${PYTHON_${_upper_package}_PATH}/${package}")
#           message(WARNING "PYTHON_${_upper_package}_PATH is invalid, ${package} not found in '${PYTHON_${_upper_package}_PATH}' "
#                           "WITH_PYTHON_INSTALL_${_upper_package} option will be ignored when installing python")
#           set(WITH_PYTHON_INSTALL${_upper_package} OFF)
#       endif()
  # not set, so initialize
  else()
    string(REPLACE "." ";" _PY_VER_SPLIT "${PYTHON_VERSION}")
    list(GET _PY_VER_SPLIT 0 _PY_VER_MAJOR)

    # re-cache
    unset(PYTHON_${_upper_package}_PATH CACHE)
    find_path(PYTHON_${_upper_package}_PATH
      NAMES
        ${package}
      HINTS
        "${PYTHON_LIBPATH}/"
        "${PYTHON_LIBPATH}/python${PYTHON_VERSION}/"
        "${PYTHON_LIBPATH}/python${_PY_VER_MAJOR}/"
      PATH_SUFFIXES
        site-packages
        dist-packages
        vendor-packages
<<<<<<< HEAD
       NO_DEFAULT_PATH
       DOC
         "Path to python site-packages or dist-packages containing '${package}' module"
=======
      NO_DEFAULT_PATH
      DOC
        "Path to python site-packages or dist-packages containing '${package}' module"
>>>>>>> 44e71927
    )
    mark_as_advanced(PYTHON_${_upper_package}_PATH)

    if(NOT EXISTS "${PYTHON_${_upper_package}_PATH}")
      message(WARNING
        "Python package '${package}' path could not be found in:\n"
        "'${PYTHON_LIBPATH}/python${PYTHON_VERSION}/site-packages/${package}', "
        "'${PYTHON_LIBPATH}/python${_PY_VER_MAJOR}/site-packages/${package}', "
        "'${PYTHON_LIBPATH}/python${PYTHON_VERSION}/dist-packages/${package}', "
        "'${PYTHON_LIBPATH}/python${_PY_VER_MAJOR}/dist-packages/${package}', "
        "'${PYTHON_LIBPATH}/python${PYTHON_VERSION}/vendor-packages/${package}', "
        "'${PYTHON_LIBPATH}/python${_PY_VER_MAJOR}/vendor-packages/${package}', "
        "\n"
        "The 'WITH_PYTHON_INSTALL_${_upper_package}' option will be ignored when installing Python.\n"
        "The build will be usable, only add-ons that depend on this package won't be functional."
      )
      set(WITH_PYTHON_INSTALL_${_upper_package} OFF PARENT_SCOPE)
    else()
      message(STATUS "${package} found at '${PYTHON_${_upper_package}_PATH}'")
<<<<<<< HEAD
      
=======

>>>>>>> 44e71927
      if(NOT "${relative_include_dir}" STREQUAL "")
        set(_relative_include_dir "${package}/${relative_include_dir}")
        unset(PYTHON_${_upper_package}_INCLUDE_DIRS CACHE)
        find_path(PYTHON_${_upper_package}_INCLUDE_DIRS
          NAMES
            "${_relative_include_dir}"
          HINTS
            "${PYTHON_LIBPATH}/"
            "${PYTHON_LIBPATH}/python${PYTHON_VERSION}/"
            "${PYTHON_LIBPATH}/python${_PY_VER_MAJOR}/"
          PATH_SUFFIXES
            "site-packages/"
            "dist-packages/"
            "vendor-packages/"
          NO_DEFAULT_PATH
          DOC
            "Path to python site-packages or dist-packages containing '${package}' module header files"
        )
        mark_as_advanced(PYTHON_${_upper_package}_INCLUDE_DIRS)

        if(NOT EXISTS "${PYTHON_${_upper_package}_INCLUDE_DIRS}")
          message(WARNING
            "Python package '${package}' include dir path could not be found in:\n"
            "'${PYTHON_LIBPATH}/python${PYTHON_VERSION}/site-packages/${_relative_include_dir}', "
            "'${PYTHON_LIBPATH}/python${_PY_VER_MAJOR}/site-packages/${_relative_include_dir}', "
            "'${PYTHON_LIBPATH}/python${PYTHON_VERSION}/dist-packages/${_relative_include_dir}', "
            "'${PYTHON_LIBPATH}/python${_PY_VER_MAJOR}/dist-packages/${_relative_include_dir}', "
            "'${PYTHON_LIBPATH}/python${PYTHON_VERSION}/vendor-packages/${_relative_include_dir}', "
            "'${PYTHON_LIBPATH}/python${_PY_VER_MAJOR}/vendor-packages/${_relative_include_dir}', "
            "\n"
            "The 'WITH_PYTHON_${_upper_package}' option will be disabled.\n"
            "The build will be usable, only add-ons that depend on this package won't be functional."
          )
          set(WITH_PYTHON_${_upper_package} OFF PARENT_SCOPE)
        else()
          set(_temp "${PYTHON_${_upper_package}_INCLUDE_DIRS}/${package}/${relative_include_dir}")
          unset(PYTHON_${_upper_package}_INCLUDE_DIRS CACHE)
          set(PYTHON_${_upper_package}_INCLUDE_DIRS "${_temp}"
              CACHE PATH "Path to the include directory of the ${package} module")

          message(STATUS "${package} include files found at '${PYTHON_${_upper_package}_INCLUDE_DIRS}'")
        endif()
      endif()
    endif()
  endif()
endfunction()

# like Python's 'print(dir())'
function(print_all_vars)
  get_cmake_property(_vars VARIABLES)
  foreach(_var ${_vars})
    message("${_var}=${${_var}}")
  endforeach()
endfunction()

macro(openmp_delayload
  projectname
  )
    if(MSVC)
      if(WITH_OPENMP)
        if(MSVC_CLANG)
          set(OPENMP_DLL_NAME "libomp")
        elseif(MSVC_VERSION EQUAL 1800)
          set(OPENMP_DLL_NAME "vcomp120")
        else()
          set(OPENMP_DLL_NAME "vcomp140")
        endif()
        set_property(TARGET ${projectname} APPEND_STRING  PROPERTY LINK_FLAGS_RELEASE " /DELAYLOAD:${OPENMP_DLL_NAME}.dll delayimp.lib")
        set_property(TARGET ${projectname} APPEND_STRING  PROPERTY LINK_FLAGS_DEBUG " /DELAYLOAD:${OPENMP_DLL_NAME}d.dll delayimp.lib")
        set_property(TARGET ${projectname} APPEND_STRING  PROPERTY LINK_FLAGS_RELWITHDEBINFO " /DELAYLOAD:${OPENMP_DLL_NAME}.dll delayimp.lib")
        set_property(TARGET ${projectname} APPEND_STRING  PROPERTY LINK_FLAGS_MINSIZEREL " /DELAYLOAD:${OPENMP_DLL_NAME}.dll delayimp.lib")
      endif()
    endif()
endmacro()

macro(blender_precompile_headers target cpp header)
  if(MSVC)
    # get the name for the pch output file
    get_filename_component(pchbase ${cpp} NAME_WE)
    set(pchfinal "${CMAKE_CURRENT_BINARY_DIR}/${CMAKE_CFG_INTDIR}/${pchbase}.pch")

    # mark the cpp as the one outputting the pch
    set_property(SOURCE ${cpp} APPEND PROPERTY OBJECT_OUTPUTS "${pchfinal}")

    # get all sources for the target
    get_target_property(sources ${target} SOURCES)

    # make all sources depend on the pch to enforce the build order
    foreach(src ${sources})
      set_property(SOURCE ${src} APPEND PROPERTY OBJECT_DEPENDS "${pchfinal}")
    endforeach()

    target_sources(${target} PRIVATE ${cpp} ${header})
    set_target_properties(${target} PROPERTIES COMPILE_FLAGS "/Yu${header} /Fp${pchfinal} /FI${header}")
    set_source_files_properties(${cpp} PROPERTIES COMPILE_FLAGS "/Yc${header} /Fp${pchfinal}")
  endif()
endmacro()

macro(set_and_warn_dependency
  _dependency _setting _val)
  # when $_dependency is disabled, forces $_setting = $_val
  if(NOT ${${_dependency}} AND ${${_setting}})
    message(STATUS "'${_dependency}' is disabled: forcing 'set(${_setting} ${_val})'")
    set(${_setting} ${_val})
  endif()
endmacro()

macro(without_system_libs_begin)
  set(CMAKE_IGNORE_PATH "${CMAKE_PLATFORM_IMPLICIT_LINK_DIRECTORIES};${CMAKE_SYSTEM_INCLUDE_PATH};${CMAKE_C_IMPLICIT_INCLUDE_DIRECTORIES};${CMAKE_CXX_IMPLICIT_INCLUDE_DIRECTORIES}")
  if(APPLE)
    # Avoid searching for headers in frameworks (like Mono), and libraries in LIBDIR.
    set(CMAKE_FIND_FRAMEWORK NEVER)
  endif()
endmacro()

macro(without_system_libs_end)
  unset(CMAKE_IGNORE_PATH)
  if(APPLE)
    # FIRST is the default.
    set(CMAKE_FIND_FRAMEWORK FIRST)
  endif()
endmacro()<|MERGE_RESOLUTION|>--- conflicted
+++ resolved
@@ -1210,15 +1210,9 @@
         site-packages
         dist-packages
         vendor-packages
-<<<<<<< HEAD
-       NO_DEFAULT_PATH
-       DOC
-         "Path to python site-packages or dist-packages containing '${package}' module"
-=======
       NO_DEFAULT_PATH
       DOC
         "Path to python site-packages or dist-packages containing '${package}' module"
->>>>>>> 44e71927
     )
     mark_as_advanced(PYTHON_${_upper_package}_PATH)
 
@@ -1238,11 +1232,7 @@
       set(WITH_PYTHON_INSTALL_${_upper_package} OFF PARENT_SCOPE)
     else()
       message(STATUS "${package} found at '${PYTHON_${_upper_package}_PATH}'")
-<<<<<<< HEAD
-      
-=======
-
->>>>>>> 44e71927
+
       if(NOT "${relative_include_dir}" STREQUAL "")
         set(_relative_include_dir "${package}/${relative_include_dir}")
         unset(PYTHON_${_upper_package}_INCLUDE_DIRS CACHE)
