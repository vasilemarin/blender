--- conflicted
+++ resolved
@@ -383,10 +383,6 @@
 endif()
 
 if(WITH_OPENIMAGEDENOISE)
-<<<<<<< HEAD
-  find_package(OpenImageDenoise REQUIRED)
-  find_package(TBB REQUIRED)
-=======
   find_package(OpenImageDenoise)
   find_package(TBB)
 
@@ -397,7 +393,6 @@
     set(WITH_OPENIMAGEDENOISE OFF)
     message(STATUS "TBB not found")
   endif()
->>>>>>> 04f9c795
 endif()
 
 # CMake FindOpenMP doesn't know about AppleClang before 3.12, so provide custom flags.
