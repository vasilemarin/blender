# ***** BEGIN GPL LICENSE BLOCK *****
#
# This program is free software; you can redistribute it and/or
# modify it under the terms of the GNU General Public License
# as published by the Free Software Foundation; either version 2
# of the License, or (at your option) any later version.
#
# This program is distributed in the hope that it will be useful,
# but WITHOUT ANY WARRANTY; without even the implied warranty of
# MERCHANTABILITY or FITNESS FOR A PARTICULAR PURPOSE.  See the
# GNU General Public License for more details.
#
# You should have received a copy of the GNU General Public License
# along with this program; if not, write to the Free Software Foundation,
# Inc., 51 Franklin Street, Fifth Floor, Boston, MA 02110-1301, USA.
#
# The Original Code is Copyright (C) 2016, Blender Foundation
# All rights reserved.
# ***** END GPL LICENSE BLOCK *****

# Libraries configuration for Windows.

add_definitions(-DWIN32)

if(NOT MSVC)
  message(FATAL_ERROR "Compiler is unsupported")
endif()

if(CMAKE_C_COMPILER_ID MATCHES "Clang")
  set(MSVC_CLANG On)
  set(VC_TOOLS_DIR $ENV{VCToolsRedistDir} CACHE STRING "Location of the msvc redistributables")
  set(MSVC_REDIST_DIR ${VC_TOOLS_DIR})
  if(DEFINED MSVC_REDIST_DIR)
    file(TO_CMAKE_PATH ${MSVC_REDIST_DIR} MSVC_REDIST_DIR)
  else()
    message("Unable to detect the Visual Studio redist directory, copying of the runtime dlls will not work, try running from the visual studio developer prompt.")
  endif()
  # 1) CMake has issues detecting openmp support in clang-cl so we have to provide
  #    the right switches here.
  # 2) While the /openmp switch *should* work, it currently doesn't as for clang 9.0.0
  if(WITH_OPENMP)
    set(OPENMP_CUSTOM ON)
    set(OPENMP_FOUND ON)
    set(OpenMP_C_FLAGS "/clang:-fopenmp")
    set(OpenMP_CXX_FLAGS "/clang:-fopenmp")
    GET_FILENAME_COMPONENT(LLVMROOT "[HKEY_LOCAL_MACHINE\\SOFTWARE\\WOW6432Node\\LLVM\\LLVM;]" ABSOLUTE CACHE)
    set(CLANG_OPENMP_DLL "${LLVMROOT}/bin/libomp.dll")
    set(CLANG_OPENMP_LIB "${LLVMROOT}/lib/libomp.lib")
    if(NOT EXISTS "${CLANG_OPENMP_DLL}")
      message(FATAL_ERROR "Clang OpenMP library (${CLANG_OPENMP_DLL}) not found.")
    endif()
    set(OpenMP_LINKER_FLAGS "\"${CLANG_OPENMP_LIB}\"")
  endif()
  if(WITH_WINDOWS_STRIPPED_PDB)
    message(WARNING "stripped pdb not supported with clang, disabling..")
    set(WITH_WINDOWS_STRIPPED_PDB Off)
  endif()
endif()

set_property(GLOBAL PROPERTY USE_FOLDERS ${WINDOWS_USE_VISUAL_STUDIO_PROJECT_FOLDERS})

if(NOT WITH_PYTHON_MODULE)
  set_property(DIRECTORY PROPERTY VS_STARTUP_PROJECT blender)
endif()

macro(warn_hardcoded_paths package_name
  )
  if(WITH_WINDOWS_FIND_MODULES)
    message(WARNING "Using HARDCODED ${package_name} locations")
  endif()
endmacro()

macro(windows_find_package package_name
  )
  if(WITH_WINDOWS_FIND_MODULES)
    find_package(${package_name})
  endif()
endmacro()

macro(find_package_wrapper)
  if(WITH_WINDOWS_FIND_MODULES)
    find_package(${ARGV})
  endif()
endmacro()

add_definitions(-DWIN32)

# Needed, otherwise system encoding causes utf-8 encoding to fail in some cases (C4819)
add_compile_options("$<$<C_COMPILER_ID:MSVC>:/utf-8>")
add_compile_options("$<$<CXX_COMPILER_ID:MSVC>:/utf-8>")

# Minimum MSVC Version
if(CMAKE_CXX_COMPILER_ID MATCHES MSVC)
  if(MSVC_VERSION EQUAL 1800)
    set(_min_ver "18.0.31101")
    if(CMAKE_CXX_COMPILER_VERSION VERSION_LESS ${_min_ver})
      message(FATAL_ERROR
        "Visual Studio 2013 (Update 4, ${_min_ver}) required, "
        "found (${CMAKE_CXX_COMPILER_VERSION})")
    endif()
  endif()
  if(MSVC_VERSION EQUAL 1900)
    set(_min_ver "19.0.24210")
    if(CMAKE_CXX_COMPILER_VERSION VERSION_LESS ${_min_ver})
      message(FATAL_ERROR
        "Visual Studio 2015 (Update 3, ${_min_ver}) required, "
        "found (${CMAKE_CXX_COMPILER_VERSION})")
    endif()
  endif()
endif()
unset(_min_ver)

# needed for some MSVC installations
# 4099 : PDB 'filename' was not found with 'object/library'
string(APPEND CMAKE_EXE_LINKER_FLAGS " /SAFESEH:NO /ignore:4099")
string(APPEND CMAKE_SHARED_LINKER_FLAGS " /SAFESEH:NO /ignore:4099")
string(APPEND CMAKE_MODULE_LINKER_FLAGS " /SAFESEH:NO /ignore:4099")

list(APPEND PLATFORM_LINKLIBS
  ws2_32 vfw32 winmm kernel32 user32 gdi32 comdlg32 Comctl32 version
  advapi32 shfolder shell32 ole32 oleaut32 uuid psapi Dbghelp Shlwapi
  pathcch
)

if(WITH_INPUT_IME)
  list(APPEND PLATFORM_LINKLIBS imm32)
endif()

add_definitions(
  -D_CRT_NONSTDC_NO_DEPRECATE
  -D_CRT_SECURE_NO_DEPRECATE
  -D_SCL_SECURE_NO_DEPRECATE
  -D_CONSOLE
  -D_LIB
)

# MSVC11 needs _ALLOW_KEYWORD_MACROS to build
add_definitions(-D_ALLOW_KEYWORD_MACROS)

# RTTI is on by default even without this switch
# however having it in the CXX Flags makes it difficult
# to remove for individual files that want to disable it
# using the /GR- flag without generating a build warning
# that both /GR and /GR- are specified.
remove_cc_flag("/GR")

# We want to support Windows 7 level ABI
add_definitions(-D_WIN32_WINNT=0x601)
include(build_files/cmake/platform/platform_win32_bundle_crt.cmake)
remove_cc_flag("/MDd" "/MD" "/Zi")

if(MSVC_CLANG) # Clangs version of cl doesn't support all flags
  string(APPEND CMAKE_CXX_FLAGS " ${CXX_WARN_FLAGS} /nologo /J /Gd /EHsc -Wno-unused-command-line-argument -Wno-microsoft-enum-forward-reference ")
  set(CMAKE_C_FLAGS     "${CMAKE_C_FLAGS} /nologo /J /Gd -Wno-unused-command-line-argument -Wno-microsoft-enum-forward-reference")
else()
  string(APPEND CMAKE_CXX_FLAGS " /nologo /J /Gd /MP /EHsc /bigobj")
  set(CMAKE_C_FLAGS     "${CMAKE_C_FLAGS} /nologo /J /Gd /MP /bigobj")
endif()

# X64 ASAN is available and usable on MSVC 16.9 preview 4 and up)
if(WITH_COMPILER_ASAN AND MSVC AND NOT MSVC_CLANG)
  if(CMAKE_CXX_COMPILER_VERSION VERSION_GREATER_EQUAL 19.28.29828)
    #set a flag so we don't have to do this comparison all the time
    SET(MSVC_ASAN On)
    set(CMAKE_CXX_FLAGS "${CMAKE_CXX_FLAGS} /fsanitize=address")
    set(CMAKE_C_FLAGS     "${CMAKE_C_FLAGS} /fsanitize=address")
    string(APPEND CMAKE_EXE_LINKER_FLAGS_DEBUG " /INCREMENTAL:NO")
    string(APPEND CMAKE_SHARED_LINKER_FLAGS_DEBUG " /INCREMENTAL:NO")
  else()
    message("-- ASAN not supported on MSVC ${CMAKE_CXX_COMPILER_VERSION}")
  endif()
endif()


# C++ standards conformace (/permissive-) is available on msvc 15.5 (1912) and up
if(MSVC_VERSION GREATER 1911 AND NOT MSVC_CLANG)
  string(APPEND CMAKE_CXX_FLAGS " /permissive-")
  # Two-phase name lookup does not place nicely with OpenMP yet, so disable for now
  string(APPEND CMAKE_CXX_FLAGS " /Zc:twoPhase-")
endif()

if(WITH_WINDOWS_SCCACHE AND CMAKE_VS_MSBUILD_COMMAND)
    message(WARNING "Disabling sccache, sccache is not supported with msbuild")
    set(WITH_WINDOWS_SCCACHE Off)
endif()

# Debug Symbol format
# sccache # MSVC_ASAN # format # why
# On      # On        # Z7     # sccache will only play nice with Z7
# On      # Off       # Z7     # sccache will only play nice with Z7
# Off     # On        # Zi     # Asan will not play nice with Edit and Continue
# Off     # Off       # ZI     # Neither asan nor sscache is enabled Edit and Continue is available

# Release Symbol format
# sccache # MSVC_ASAN # format # why
# On      # On        # Z7     # sccache will only play nice with Z7
# On      # Off       # Z7     # sccache will only play nice with Z7
# Off     # On        # Zi     # Asan will not play nice with Edit and Continue
# Off     # Off       # Zi     # Edit and Continue disables some optimizations


if(WITH_WINDOWS_SCCACHE)
    set(CMAKE_C_COMPILER_LAUNCHER sccache)
    set(CMAKE_CXX_COMPILER_LAUNCHER sccache)
    set(SYMBOL_FORMAT /Z7)
    set(SYMBOL_FORMAT_RELEASE /Z7)
else()
    unset(CMAKE_C_COMPILER_LAUNCHER)
    unset(CMAKE_CXX_COMPILER_LAUNCHER)
    if(MSVC_ASAN)
      set(SYMBOL_FORMAT /Z7)
      set(SYMBOL_FORMAT_RELEASE /Z7)
    else()
      set(SYMBOL_FORMAT /ZI)
      set(SYMBOL_FORMAT_RELEASE /Zi)
    endif()
endif()

if(WITH_WINDOWS_PDB)
	set(PDB_INFO_OVERRIDE_FLAGS "${SYMBOL_FORMAT_RELEASE}")
	set(PDB_INFO_OVERRIDE_LINKER_FLAGS "/DEBUG /OPT:REF /OPT:ICF /INCREMENTAL:NO")
endif()

string(APPEND CMAKE_CXX_FLAGS_DEBUG " /MDd ${SYMBOL_FORMAT}")
string(APPEND CMAKE_C_FLAGS_DEBUG " /MDd ${SYMBOL_FORMAT}")
string(APPEND CMAKE_CXX_FLAGS_RELEASE " /MD ${PDB_INFO_OVERRIDE_FLAGS}")
string(APPEND CMAKE_C_FLAGS_RELEASE " /MD ${PDB_INFO_OVERRIDE_FLAGS}")
string(APPEND CMAKE_CXX_FLAGS_MINSIZEREL " /MD ${PDB_INFO_OVERRIDE_FLAGS}")
string(APPEND CMAKE_C_FLAGS_MINSIZEREL " /MD ${PDB_INFO_OVERRIDE_FLAGS}")
string(APPEND CMAKE_CXX_FLAGS_RELWITHDEBINFO " /MD ${SYMBOL_FORMAT_RELEASE}")
string(APPEND CMAKE_C_FLAGS_RELWITHDEBINFO " /MD ${SYMBOL_FORMAT_RELEASE}")
unset(SYMBOL_FORMAT)
unset(SYMBOL_FORMAT_RELEASE)

# JMC is available on msvc 15.8 (1915) and up
if(MSVC_VERSION GREATER 1914 AND NOT MSVC_CLANG)
  string(APPEND CMAKE_CXX_FLAGS_DEBUG " /JMC")
endif()

string(APPEND PLATFORM_LINKFLAGS " /SUBSYSTEM:CONSOLE /STACK:2097152")
set(PLATFORM_LINKFLAGS_RELEASE "/NODEFAULTLIB:libcmt.lib /NODEFAULTLIB:libcmtd.lib /NODEFAULTLIB:msvcrtd.lib")
string(APPEND PLATFORM_LINKFLAGS_DEBUG " /IGNORE:4099 /NODEFAULTLIB:libcmt.lib /NODEFAULTLIB:msvcrt.lib /NODEFAULTLIB:libcmtd.lib")

# Ignore meaningless for us linker warnings.
string(APPEND PLATFORM_LINKFLAGS " /ignore:4049 /ignore:4217 /ignore:4221")
set(PLATFORM_LINKFLAGS_RELEASE "${PLATFORM_LINKFLAGS} ${PDB_INFO_OVERRIDE_LINKER_FLAGS}")
string(APPEND CMAKE_STATIC_LINKER_FLAGS " /ignore:4221")

if(CMAKE_CL_64)
  string(PREPEND PLATFORM_LINKFLAGS "/MACHINE:X64 ")
else()
  string(PREPEND PLATFORM_LINKFLAGS "/MACHINE:IX86 /LARGEADDRESSAWARE ")
endif()

if(NOT DEFINED LIBDIR)

  # Setup 64bit and 64bit windows systems
  if(CMAKE_CL_64)
    message(STATUS "64 bit compiler detected.")
    set(LIBDIR_BASE "win64")
  else()
    message(FATAL_ERROR "32 bit compiler detected, blender no longer provides pre-build libraries for 32 bit windows, please set the LIBDIR cmake variable to your own library folder")
  endif()
  # Can be 1910..1912
  if(MSVC_VERSION GREATER 1919)
    message(STATUS "Visual Studio 2019 detected.")
    set(LIBDIR ${CMAKE_SOURCE_DIR}/../lib/${LIBDIR_BASE}_vc15)
  elseif(MSVC_VERSION GREATER 1909)
    message(STATUS "Visual Studio 2017 detected.")
    set(LIBDIR ${CMAKE_SOURCE_DIR}/../lib/${LIBDIR_BASE}_vc15)
  elseif(MSVC_VERSION EQUAL 1900)
    message(STATUS "Visual Studio 2015 detected.")
    set(LIBDIR ${CMAKE_SOURCE_DIR}/../lib/${LIBDIR_BASE}_vc15)
  endif()
else()
  message(STATUS "Using pre-compiled LIBDIR: ${LIBDIR}")
endif()
if(NOT EXISTS "${LIBDIR}/")
  message(FATAL_ERROR "\n\nWindows requires pre-compiled libs at: '${LIBDIR}'. Please run `make update` in the blender source folder to obtain them.")
endif()

if(CMAKE_GENERATOR MATCHES "^Visual Studio.+" AND # Only supported in the VS IDE
   MSVC_VERSION GREATER_EQUAL 1924            AND # Supported for 16.4+
   WITH_CLANG_TIDY                                # And Clang Tidy needs to be on
  )
  set(CMAKE_VS_GLOBALS
    "RunCodeAnalysis=false"
    "EnableMicrosoftCodeAnalysis=false"
    "EnableClangTidyCodeAnalysis=true"
  )
  set(VS_CLANG_TIDY On)
endif()

# Mark libdir as system headers with a lower warn level, to resolve some warnings
# that we have very little control over
if(MSVC_VERSION GREATER_EQUAL 1914 AND # Available with 15.7+
   NOT MSVC_CLANG                  AND # But not for clang
   NOT WITH_WINDOWS_SCCACHE        AND # And not when sccache is enabled
   NOT VS_CLANG_TIDY)                  # Clang-tidy does not like these options
  add_compile_options(/experimental:external /external:templates- /external:I "${LIBDIR}" /external:W0)
endif()

# Add each of our libraries to our cmake_prefix_path so find_package() could work
file(GLOB children RELATIVE ${LIBDIR} ${LIBDIR}/*)
foreach(child ${children})
  if(IS_DIRECTORY ${LIBDIR}/${child})
    list(APPEND CMAKE_PREFIX_PATH  ${LIBDIR}/${child})
  endif()
endforeach()

if(WITH_PUGIXML)
  set(PUGIXML_LIBRARIES optimized ${LIBDIR}/pugixml/lib/pugixml.lib debug ${LIBDIR}/pugixml/lib/pugixml_d.lib)
  set(PUGIXML_INCLUDE_DIR ${LIBDIR}/pugixml/include)
endif()

set(ZLIB_INCLUDE_DIRS ${LIBDIR}/zlib/include)
set(ZLIB_LIBRARIES ${LIBDIR}/zlib/lib/libz_st.lib)
set(ZLIB_INCLUDE_DIR ${LIBDIR}/zlib/include)
set(ZLIB_LIBRARY ${LIBDIR}/zlib/lib/libz_st.lib)
set(ZLIB_DIR ${LIBDIR}/zlib)

windows_find_package(zlib) # we want to find before finding things that depend on it like png
windows_find_package(png)

if(NOT PNG_FOUND)
  warn_hardcoded_paths(libpng)
  set(PNG_PNG_INCLUDE_DIR ${LIBDIR}/png/include)
  set(PNG_LIBRARIES ${LIBDIR}/png/lib/libpng.lib ${ZLIB_LIBRARY})
  set(PNG "${LIBDIR}/png")
  set(PNG_INCLUDE_DIRS "${PNG}/include")
  set(PNG_LIBPATH ${PNG}/lib) # not cmake defined
endif()

set(JPEG_NAMES ${JPEG_NAMES} libjpeg)
windows_find_package(jpeg REQUIRED)
if(NOT JPEG_FOUND)
  warn_hardcoded_paths(jpeg)
  set(JPEG_INCLUDE_DIR ${LIBDIR}/jpeg/include)
  set(JPEG_LIBRARIES ${LIBDIR}/jpeg/lib/libjpeg.lib)
endif()

set(PTHREADS_INCLUDE_DIRS ${LIBDIR}/pthreads/include)
set(PTHREADS_LIBRARIES ${LIBDIR}/pthreads/lib/pthreadVC3.lib)

set(FREETYPE ${LIBDIR}/freetype)
set(FREETYPE_INCLUDE_DIRS
  ${LIBDIR}/freetype/include
  ${LIBDIR}/freetype/include/freetype2
)
set(FREETYPE_LIBRARY ${LIBDIR}/freetype/lib/freetype2ST.lib)
windows_find_package(freetype REQUIRED)

if(WITH_FFTW3)
  set(FFTW3 ${LIBDIR}/fftw3)
  set(FFTW3_LIBRARIES ${FFTW3}/lib/libfftw.lib)
  set(FFTW3_INCLUDE_DIRS ${FFTW3}/include)
  set(FFTW3_LIBPATH ${FFTW3}/lib)
endif()

if(WITH_OPENCOLLADA)
  set(OPENCOLLADA ${LIBDIR}/opencollada)

  set(OPENCOLLADA_INCLUDE_DIRS
    ${OPENCOLLADA}/include/opencollada/COLLADAStreamWriter
    ${OPENCOLLADA}/include/opencollada/COLLADABaseUtils
    ${OPENCOLLADA}/include/opencollada/COLLADAFramework
    ${OPENCOLLADA}/include/opencollada/COLLADASaxFrameworkLoader
    ${OPENCOLLADA}/include/opencollada/GeneratedSaxParser
  )

  set(OPENCOLLADA_LIBRARIES
    optimized ${OPENCOLLADA}/lib/opencollada/OpenCOLLADASaxFrameworkLoader.lib
    optimized ${OPENCOLLADA}/lib/opencollada/OpenCOLLADAFramework.lib
    optimized ${OPENCOLLADA}/lib/opencollada/OpenCOLLADABaseUtils.lib
    optimized ${OPENCOLLADA}/lib/opencollada/OpenCOLLADAStreamWriter.lib
    optimized ${OPENCOLLADA}/lib/opencollada/MathMLSolver.lib
    optimized ${OPENCOLLADA}/lib/opencollada/GeneratedSaxParser.lib
    optimized ${OPENCOLLADA}/lib/opencollada/xml.lib
    optimized ${OPENCOLLADA}/lib/opencollada/buffer.lib
    optimized ${OPENCOLLADA}/lib/opencollada/ftoa.lib

    debug ${OPENCOLLADA}/lib/opencollada/OpenCOLLADASaxFrameworkLoader_d.lib
    debug ${OPENCOLLADA}/lib/opencollada/OpenCOLLADAFramework_d.lib
    debug ${OPENCOLLADA}/lib/opencollada/OpenCOLLADABaseUtils_d.lib
    debug ${OPENCOLLADA}/lib/opencollada/OpenCOLLADAStreamWriter_d.lib
    debug ${OPENCOLLADA}/lib/opencollada/MathMLSolver_d.lib
    debug ${OPENCOLLADA}/lib/opencollada/GeneratedSaxParser_d.lib
    debug ${OPENCOLLADA}/lib/opencollada/xml_d.lib
    debug ${OPENCOLLADA}/lib/opencollada/buffer_d.lib
    debug ${OPENCOLLADA}/lib/opencollada/ftoa_d.lib
  )

  list(APPEND OPENCOLLADA_LIBRARIES ${OPENCOLLADA}/lib/opencollada/UTF.lib)

  set(PCRE_LIBRARIES
    optimized ${OPENCOLLADA}/lib/opencollada/pcre.lib

    debug ${OPENCOLLADA}/lib/opencollada/pcre_d.lib
  )
endif()

if(WITH_CODEC_FFMPEG)
  set(FFMPEG_INCLUDE_DIRS
    ${LIBDIR}/ffmpeg/include
    ${LIBDIR}/ffmpeg/include/msvc
  )
  windows_find_package(FFMPEG)
  if(NOT FFMPEG_FOUND)
    warn_hardcoded_paths(ffmpeg)
    set(FFMPEG_LIBRARIES
      ${LIBDIR}/ffmpeg/lib/avcodec.lib
      ${LIBDIR}/ffmpeg/lib/avformat.lib
      ${LIBDIR}/ffmpeg/lib/avdevice.lib
      ${LIBDIR}/ffmpeg/lib/avutil.lib
      ${LIBDIR}/ffmpeg/lib/swscale.lib
      )
  endif()
endif()

if(WITH_IMAGE_OPENEXR)
  set(OPENEXR_ROOT_DIR ${LIBDIR}/openexr)
  set(OPENEXR_VERSION "2.1")
  windows_find_package(OPENEXR REQUIRED)
  if(NOT OPENEXR_FOUND)
    warn_hardcoded_paths(OpenEXR)
    set(OPENEXR ${LIBDIR}/openexr)
    set(OPENEXR_INCLUDE_DIR ${OPENEXR}/include)
    set(OPENEXR_INCLUDE_DIRS ${OPENEXR_INCLUDE_DIR} ${OPENEXR}/include/OpenEXR)
    set(OPENEXR_LIBPATH ${OPENEXR}/lib)
    set(OPENEXR_LIBRARIES
      optimized ${OPENEXR_LIBPATH}/Iex_s.lib
      optimized ${OPENEXR_LIBPATH}/Half_s.lib
      optimized ${OPENEXR_LIBPATH}/IlmImf_s.lib
      optimized ${OPENEXR_LIBPATH}/Imath_s.lib
      optimized ${OPENEXR_LIBPATH}/IlmThread_s.lib
      debug ${OPENEXR_LIBPATH}/Iex_s_d.lib
      debug ${OPENEXR_LIBPATH}/Half_s_d.lib
      debug ${OPENEXR_LIBPATH}/IlmImf_s_d.lib
      debug ${OPENEXR_LIBPATH}/Imath_s_d.lib
      debug ${OPENEXR_LIBPATH}/IlmThread_s_d.lib
    )
  endif()
endif()

if(WITH_IMAGE_TIFF)
  # Try to find tiff first then complain and set static and maybe wrong paths
  windows_find_package(TIFF)
  if(NOT TIFF_FOUND)
    warn_hardcoded_paths(libtiff)
    set(TIFF_LIBRARY ${LIBDIR}/tiff/lib/libtiff.lib)
    set(TIFF_INCLUDE_DIR ${LIBDIR}/tiff/include)
  endif()
endif()

if(WITH_JACK)
  set(JACK_INCLUDE_DIRS
    ${LIBDIR}/jack/include/jack
    ${LIBDIR}/jack/include
  )
  set(JACK_LIBRARIES optimized ${LIBDIR}/jack/lib/libjack.lib debug ${LIBDIR}/jack/lib/libjack_d.lib)
endif()

if(WITH_PYTHON)
  set(PYTHON_VERSION 3.9) # CACHE STRING)

  string(REPLACE "." "" _PYTHON_VERSION_NO_DOTS ${PYTHON_VERSION})
  set(PYTHON_LIBRARY ${LIBDIR}/python/${_PYTHON_VERSION_NO_DOTS}/libs/python${_PYTHON_VERSION_NO_DOTS}.lib)
  set(PYTHON_LIBRARY_DEBUG ${LIBDIR}/python/${_PYTHON_VERSION_NO_DOTS}/libs/python${_PYTHON_VERSION_NO_DOTS}_d.lib)

  set(PYTHON_INCLUDE_DIR ${LIBDIR}/python/${_PYTHON_VERSION_NO_DOTS}/include)
  set(PYTHON_NUMPY_INCLUDE_DIRS ${LIBDIR}/python/${_PYTHON_VERSION_NO_DOTS}/lib/site-packages/numpy/core/include)
  set(NUMPY_FOUND On)
  unset(_PYTHON_VERSION_NO_DOTS)
  # uncached vars
  set(PYTHON_INCLUDE_DIRS "${PYTHON_INCLUDE_DIR}")
  set(PYTHON_LIBRARIES debug "${PYTHON_LIBRARY_DEBUG}" optimized "${PYTHON_LIBRARY}" )
endif()

if(WITH_BOOST)
  if(WITH_CYCLES_OSL)
    set(boost_extra_libs wave)
  endif()
  if(WITH_INTERNATIONAL)
    list(APPEND boost_extra_libs locale)
  endif()
  set(Boost_USE_STATIC_RUNTIME ON) # prefix lib
  set(Boost_USE_MULTITHREADED ON) # suffix -mt
  set(Boost_USE_STATIC_LIBS ON) # suffix -s
  if(WITH_WINDOWS_FIND_MODULES)
    find_package(Boost COMPONENTS date_time filesystem thread regex system ${boost_extra_libs})
  endif()
  if(NOT Boost_FOUND)
    warn_hardcoded_paths(BOOST)
    set(BOOST ${LIBDIR}/boost)
    set(BOOST_INCLUDE_DIR ${BOOST}/include)
    set(BOOST_LIBPATH ${BOOST}/lib)
    set(BOOST_VERSION_HEADER ${BOOST_INCLUDE_DIR}/boost/version.hpp)
    if(EXISTS ${BOOST_VERSION_HEADER})
      file(STRINGS "${BOOST_VERSION_HEADER}" BOOST_LIB_VERSION REGEX "#define BOOST_LIB_VERSION ")
      if(BOOST_LIB_VERSION MATCHES "#define BOOST_LIB_VERSION \"([0-9_]+)\"")
        set(BOOST_VERSION "${CMAKE_MATCH_1}")
      endif()
<<<<<<< HEAD
    endif()
    if(NOT BOOST_VERSION)
      message(FATAL_ERROR "Unable to determine Boost version")
    endif()
=======
    endif()
    if(NOT BOOST_VERSION)
      message(FATAL_ERROR "Unable to determine Boost version")
    endif()
>>>>>>> 9e007b46
    set(BOOST_POSTFIX "vc141-mt-x64-${BOOST_VERSION}.lib")
    set(BOOST_DEBUG_POSTFIX "vc141-mt-gd-x64-${BOOST_VERSION}.lib")
    set(BOOST_LIBRARIES
      optimized ${BOOST_LIBPATH}/libboost_date_time-${BOOST_POSTFIX}
      optimized ${BOOST_LIBPATH}/libboost_filesystem-${BOOST_POSTFIX}
      optimized ${BOOST_LIBPATH}/libboost_regex-${BOOST_POSTFIX}
      optimized ${BOOST_LIBPATH}/libboost_system-${BOOST_POSTFIX}
      optimized ${BOOST_LIBPATH}/libboost_thread-${BOOST_POSTFIX}
      optimized ${BOOST_LIBPATH}/libboost_chrono-${BOOST_POSTFIX}
      debug ${BOOST_LIBPATH}/libboost_date_time-${BOOST_DEBUG_POSTFIX}
      debug ${BOOST_LIBPATH}/libboost_filesystem-${BOOST_DEBUG_POSTFIX}
      debug ${BOOST_LIBPATH}/libboost_regex-${BOOST_DEBUG_POSTFIX}
      debug ${BOOST_LIBPATH}/libboost_system-${BOOST_DEBUG_POSTFIX}
      debug ${BOOST_LIBPATH}/libboost_thread-${BOOST_DEBUG_POSTFIX}
      debug ${BOOST_LIBPATH}/libboost_chrono-${BOOST_DEBUG_POSTFIX}
    )
    if(WITH_CYCLES_OSL)
      set(BOOST_LIBRARIES ${BOOST_LIBRARIES}
        optimized ${BOOST_LIBPATH}/libboost_wave-${BOOST_POSTFIX}
        debug ${BOOST_LIBPATH}/libboost_wave-${BOOST_DEBUG_POSTFIX})
    endif()
    if(WITH_INTERNATIONAL)
      set(BOOST_LIBRARIES ${BOOST_LIBRARIES}
        optimized ${BOOST_LIBPATH}/libboost_locale-${BOOST_POSTFIX}
        debug ${BOOST_LIBPATH}/libboost_locale-${BOOST_DEBUG_POSTFIX})
    endif()
  else() # we found boost using find_package
    set(BOOST_INCLUDE_DIR ${Boost_INCLUDE_DIRS})
    set(BOOST_LIBRARIES ${Boost_LIBRARIES})
    set(BOOST_LIBPATH ${Boost_LIBRARY_DIRS})
  endif()
  set(BOOST_DEFINITIONS "-DBOOST_ALL_NO_LIB")
endif()

if(WITH_OPENIMAGEIO)
  windows_find_package(OpenImageIO)
  set(OPENIMAGEIO ${LIBDIR}/OpenImageIO)
  set(OPENIMAGEIO_LIBPATH ${OPENIMAGEIO}/lib)
  set(OPENIMAGEIO_INCLUDE_DIRS ${OPENIMAGEIO}/include)
  set(OIIO_OPTIMIZED optimized ${OPENIMAGEIO_LIBPATH}/OpenImageIO.lib optimized ${OPENIMAGEIO_LIBPATH}/OpenImageIO_Util.lib)
  set(OIIO_DEBUG debug ${OPENIMAGEIO_LIBPATH}/OpenImageIO_d.lib debug ${OPENIMAGEIO_LIBPATH}/OpenImageIO_Util_d.lib)
  set(OPENIMAGEIO_LIBRARIES ${OIIO_OPTIMIZED} ${OIIO_DEBUG})

  set(OPENIMAGEIO_DEFINITIONS "-DUSE_TBB=0")
  set(OPENCOLORIO_DEFINITIONS "-DDOpenColorIO_SKIP_IMPORTS")
  set(OPENIMAGEIO_IDIFF "${OPENIMAGEIO}/bin/idiff.exe")
  add_definitions(-DOIIO_STATIC_DEFINE)
  add_definitions(-DOIIO_NO_SSE=1)
endif()

if(WITH_LLVM)
  set(LLVM_ROOT_DIR ${LIBDIR}/llvm CACHE PATH "Path to the LLVM installation")
  set(LLVM_INCLUDE_DIRS ${LLVM_ROOT_DIR}/$<$<CONFIG:Debug>:Debug>/include CACHE PATH  "Path to the LLVM include directory")
  file(GLOB LLVM_LIBRARY_OPTIMIZED ${LLVM_ROOT_DIR}/lib/*.lib)

  if(EXISTS ${LLVM_ROOT_DIR}/debug/lib)
    foreach(LLVM_OPTIMIZED_LIB ${LLVM_LIBRARY_OPTIMIZED})
      get_filename_component(LIBNAME ${LLVM_OPTIMIZED_LIB} ABSOLUTE)
      list(APPEND LLVM_LIBS optimized ${LIBNAME})
    endforeach(LLVM_OPTIMIZED_LIB)

    file(GLOB LLVM_LIBRARY_DEBUG ${LLVM_ROOT_DIR}/debug/lib/*.lib)

    foreach(LLVM_DEBUG_LIB ${LLVM_LIBRARY_DEBUG})
      get_filename_component(LIBNAME ${LLVM_DEBUG_LIB} ABSOLUTE)
      list(APPEND LLVM_LIBS debug ${LIBNAME})
    endforeach(LLVM_DEBUG_LIB)

    set(LLVM_LIBRARY ${LLVM_LIBS})
  else()
    message(WARNING "LLVM debug libs not present on this system. Using release libs for debug builds.")
    set(LLVM_LIBRARY ${LLVM_LIBRARY_OPTIMIZED})
  endif()

endif()

if(WITH_OPENCOLORIO)
  set(OPENCOLORIO ${LIBDIR}/OpenColorIO)
  set(OPENCOLORIO_INCLUDE_DIRS ${OPENCOLORIO}/include)
  set(OPENCOLORIO_LIBPATH ${OPENCOLORIO}/lib)
  set(OPENCOLORIO_LIBRARIES
    optimized ${OPENCOLORIO_LIBPATH}/OpenColorIO.lib
    optimized ${OPENCOLORIO_LIBPATH}/libyaml-cpp.lib
    optimized ${OPENCOLORIO_LIBPATH}/libexpatMD.lib
    optimized ${OPENCOLORIO_LIBPATH}/pystring.lib
    debug ${OPENCOLORIO_LIBPATH}/OpencolorIO_d.lib
    debug ${OPENCOLORIO_LIBPATH}/libyaml-cpp_d.lib
    debug ${OPENCOLORIO_LIBPATH}/libexpatdMD.lib
    debug ${OPENCOLORIO_LIBPATH}/pystring_d.lib
  )
  set(OPENCOLORIO_DEFINITIONS)
endif()

if(WITH_OPENVDB)
  set(OPENVDB ${LIBDIR}/openVDB)
  set(OPENVDB_LIBPATH ${OPENVDB}/lib)
  set(OPENVDB_INCLUDE_DIRS ${OPENVDB}/include)
  set(OPENVDB_LIBRARIES optimized ${OPENVDB_LIBPATH}/openvdb.lib debug ${OPENVDB_LIBPATH}/openvdb_d.lib )
  set(OPENVDB_DEFINITIONS -DNOMINMAX -D_USE_MATH_DEFINES)
endif()

if(WITH_NANOVDB)
  set(NANOVDB ${LIBDIR}/nanoVDB)
  set(NANOVDB_INCLUDE_DIR ${NANOVDB}/include)
endif()

if(WITH_OPENIMAGEDENOISE)
  set(OPENIMAGEDENOISE ${LIBDIR}/OpenImageDenoise)
  set(OPENIMAGEDENOISE_LIBPATH ${LIBDIR}/OpenImageDenoise/lib)
  set(OPENIMAGEDENOISE_INCLUDE_DIRS ${OPENIMAGEDENOISE}/include)
  set(OPENIMAGEDENOISE_LIBRARIES
    optimized ${OPENIMAGEDENOISE_LIBPATH}/OpenImageDenoise.lib
    optimized ${OPENIMAGEDENOISE_LIBPATH}/common.lib
    optimized ${OPENIMAGEDENOISE_LIBPATH}/dnnl.lib
    debug ${OPENIMAGEDENOISE_LIBPATH}/OpenImageDenoise_d.lib
    debug ${OPENIMAGEDENOISE_LIBPATH}/common_d.lib
    debug ${OPENIMAGEDENOISE_LIBPATH}/dnnl_d.lib)
  set(OPENIMAGEDENOISE_DEFINITIONS)
endif()

if(WITH_ALEMBIC)
  set(ALEMBIC ${LIBDIR}/alembic)
  set(ALEMBIC_INCLUDE_DIR ${ALEMBIC}/include)
  set(ALEMBIC_INCLUDE_DIRS ${ALEMBIC_INCLUDE_DIR})
  set(ALEMBIC_LIBPATH ${ALEMBIC}/lib)
  set(ALEMBIC_LIBRARIES optimized ${ALEMBIC}/lib/Alembic.lib debug ${ALEMBIC}/lib/Alembic_d.lib)
  set(ALEMBIC_FOUND 1)
endif()

if(WITH_IMAGE_OPENJPEG)
  set(OPENJPEG ${LIBDIR}/openjpeg)
  set(OPENJPEG_INCLUDE_DIRS ${OPENJPEG}/include/openjpeg-2.3)
  set(OPENJPEG_LIBRARIES ${OPENJPEG}/lib/openjp2.lib)
endif()

if(WITH_OPENSUBDIV)
  set(OPENSUBDIV_INCLUDE_DIRS ${LIBDIR}/opensubdiv/include)
  set(OPENSUBDIV_LIBPATH ${LIBDIR}/opensubdiv/lib)
  set(OPENSUBDIV_LIBRARIES
    optimized ${OPENSUBDIV_LIBPATH}/osdCPU.lib
    optimized ${OPENSUBDIV_LIBPATH}/osdGPU.lib
    debug ${OPENSUBDIV_LIBPATH}/osdCPU_d.lib
    debug ${OPENSUBDIV_LIBPATH}/osdGPU_d.lib
  )
  set(OPENSUBDIV_HAS_OPENMP TRUE)
  set(OPENSUBDIV_HAS_TBB FALSE)
  set(OPENSUBDIV_HAS_OPENCL TRUE)
  set(OPENSUBDIV_HAS_CUDA FALSE)
  set(OPENSUBDIV_HAS_GLSL_TRANSFORM_FEEDBACK TRUE)
  set(OPENSUBDIV_HAS_GLSL_COMPUTE TRUE)
  windows_find_package(OpenSubdiv)
endif()

if(WITH_SDL)
  set(SDL ${LIBDIR}/sdl)
  set(SDL_INCLUDE_DIR ${SDL}/include)
  set(SDL_LIBPATH ${SDL}/lib)
  set(SDL_LIBRARY ${SDL_LIBPATH}/SDL2.lib)
endif()

# Audio IO
if(WITH_SYSTEM_AUDASPACE)
  set(AUDASPACE_INCLUDE_DIRS ${LIBDIR}/audaspace/include/audaspace)
  set(AUDASPACE_LIBRARIES ${LIBDIR}/audaspace/lib/audaspace.lib)
  set(AUDASPACE_C_INCLUDE_DIRS ${LIBDIR}/audaspace/include/audaspace)
  set(AUDASPACE_C_LIBRARIES ${LIBDIR}/audaspace/lib/audaspace-c.lib)
  set(AUDASPACE_PY_INCLUDE_DIRS ${LIBDIR}/audaspace/include/audaspace)
  set(AUDASPACE_PY_LIBRARIES ${LIBDIR}/audaspace/lib/audaspace-py.lib)
endif()

if(WITH_TBB)
  set(TBB_LIBRARIES optimized ${LIBDIR}/tbb/lib/tbb.lib debug ${LIBDIR}/tbb/lib/debug/tbb_debug.lib)
  set(TBB_INCLUDE_DIR ${LIBDIR}/tbb/include)
  set(TBB_INCLUDE_DIRS ${TBB_INCLUDE_DIR})
  if(WITH_TBB_MALLOC_PROXY)
    add_definitions(-DWITH_TBB_MALLOC)
  endif()
endif()

# used in many places so include globally, like OpenGL
blender_include_dirs_sys("${PTHREADS_INCLUDE_DIRS}")

set(WINTAB_INC ${LIBDIR}/wintab/include)

if(WITH_OPENAL)
  set(OPENAL ${LIBDIR}/openal)
  set(OPENALDIR ${LIBDIR}/openal)
  set(OPENAL_INCLUDE_DIR ${OPENAL}/include/AL)
  set(OPENAL_LIBPATH ${OPENAL}/lib)
  if(MSVC)
    set(OPENAL_LIBRARY ${OPENAL_LIBPATH}/openal32.lib)
  else()
    set(OPENAL_LIBRARY ${OPENAL_LIBPATH}/wrap_oal.lib)
  endif()

endif()

if(WITH_CODEC_SNDFILE)
  set(LIBSNDFILE ${LIBDIR}/sndfile)
  set(LIBSNDFILE_INCLUDE_DIRS ${LIBSNDFILE}/include)
  set(LIBSNDFILE_LIBPATH ${LIBSNDFILE}/lib) # TODO, deprecate
  set(LIBSNDFILE_LIBRARIES ${LIBSNDFILE_LIBPATH}/libsndfile-1.lib)
endif()

if(WITH_CYCLES_OSL)
  set(CYCLES_OSL ${LIBDIR}/osl CACHE PATH "Path to OpenShadingLanguage installation")
  set(OSL_SHADER_DIR ${CYCLES_OSL}/shaders)
  # Shaders have moved around a bit between OSL versions, check multiple locations
  if(NOT EXISTS "${OSL_SHADER_DIR}")
    set(OSL_SHADER_DIR ${CYCLES_OSL}/share/OSL/shaders)
  endif()
  find_library(OSL_LIB_EXEC NAMES oslexec PATHS ${CYCLES_OSL}/lib)
  find_library(OSL_LIB_COMP NAMES oslcomp PATHS ${CYCLES_OSL}/lib)
  find_library(OSL_LIB_QUERY NAMES oslquery PATHS ${CYCLES_OSL}/lib)
  find_library(OSL_LIB_EXEC_DEBUG NAMES oslexec_d PATHS ${CYCLES_OSL}/lib)
  find_library(OSL_LIB_COMP_DEBUG NAMES oslcomp_d PATHS ${CYCLES_OSL}/lib)
  find_library(OSL_LIB_QUERY_DEBUG NAMES oslquery_d PATHS ${CYCLES_OSL}/lib)
  list(APPEND OSL_LIBRARIES
    optimized ${OSL_LIB_COMP}
    optimized ${OSL_LIB_EXEC}
    optimized ${OSL_LIB_QUERY}
    debug ${OSL_LIB_EXEC_DEBUG}
    debug ${OSL_LIB_COMP_DEBUG}
    debug ${OSL_LIB_QUERY_DEBUG}
    ${PUGIXML_LIBRARIES}
  )
  find_path(OSL_INCLUDE_DIR OSL/oslclosure.h PATHS ${CYCLES_OSL}/include)
  find_program(OSL_COMPILER NAMES oslc PATHS ${CYCLES_OSL}/bin)

  if(OSL_INCLUDE_DIR AND OSL_LIBRARIES AND OSL_COMPILER)
    set(OSL_FOUND TRUE)
  else()
    message(STATUS "OSL not found")
    set(WITH_CYCLES_OSL OFF)
  endif()
endif()

if(WITH_CYCLES_EMBREE)
  windows_find_package(Embree)
  if(NOT EMBREE_FOUND)
    set(EMBREE_INCLUDE_DIRS ${LIBDIR}/embree/include)
    set(EMBREE_LIBRARIES
      optimized ${LIBDIR}/embree/lib/embree3.lib
      optimized ${LIBDIR}/embree/lib/embree_avx2.lib
      optimized ${LIBDIR}/embree/lib/embree_avx.lib
      optimized ${LIBDIR}/embree/lib/embree_sse42.lib
      optimized ${LIBDIR}/embree/lib/lexers.lib
      optimized ${LIBDIR}/embree/lib/math.lib
      optimized ${LIBDIR}/embree/lib/simd.lib
      optimized ${LIBDIR}/embree/lib/sys.lib
      optimized ${LIBDIR}/embree/lib/tasking.lib

      debug ${LIBDIR}/embree/lib/embree3_d.lib
      debug ${LIBDIR}/embree/lib/embree_avx2_d.lib
      debug ${LIBDIR}/embree/lib/embree_avx_d.lib
      debug ${LIBDIR}/embree/lib/embree_sse42_d.lib
      debug ${LIBDIR}/embree/lib/lexers_d.lib
      debug ${LIBDIR}/embree/lib/math_d.lib
      debug ${LIBDIR}/embree/lib/simd_d.lib
      debug ${LIBDIR}/embree/lib/sys_d.lib
      debug ${LIBDIR}/embree/lib/tasking_d.lib)
  endif()
endif()

if(WITH_USD)
  windows_find_package(USD)
  if(NOT USD_FOUND)
    set(USD_FOUND ON)
    set(USD_INCLUDE_DIRS ${LIBDIR}/usd/include)
    set(USD_RELEASE_LIB ${LIBDIR}/usd/lib/libusd_m.lib)
    set(USD_DEBUG_LIB ${LIBDIR}/usd/lib/libusd_m_d.lib)
    set(USD_LIBRARY_DIR ${LIBDIR}/usd/lib)
    set(USD_LIBRARIES
      debug ${USD_DEBUG_LIB}
      optimized ${USD_RELEASE_LIB}
    )
  endif()
endif()

if(WINDOWS_PYTHON_DEBUG)
  # Include the system scripts in the blender_python_system_scripts project.
  FILE(GLOB_RECURSE inFiles "${CMAKE_SOURCE_DIR}/release/scripts/*.*" )
  ADD_CUSTOM_TARGET(blender_python_system_scripts SOURCES ${inFiles})
  foreach(_source IN ITEMS ${inFiles})
    get_filename_component(_source_path "${_source}" PATH)
    string(REPLACE "${CMAKE_SOURCE_DIR}/release/scripts/" "" _source_path "${_source_path}")
    string(REPLACE "/" "\\" _group_path "${_source_path}")
    source_group("${_group_path}" FILES "${_source}")
  endforeach()

  # If the user scripts env var is set, include scripts from there otherwise
  # include user scripts in the profile folder.
  if(DEFINED ENV{BLENDER_USER_SCRIPTS})
    message(STATUS "Including user scripts from environment BLENDER_USER_SCRIPTS=$ENV{BLENDER_USER_SCRIPTS}")
    set(USER_SCRIPTS_ROOT "$ENV{BLENDER_USER_SCRIPTS}")
  else()
    message(STATUS "Including user scripts from the profile folder")
    # Include the user scripts from the profile folder in the blender_python_user_scripts project.
    set(USER_SCRIPTS_ROOT "$ENV{appdata}/blender foundation/blender/${BLENDER_VERSION}/scripts")
  endif()

  file(TO_CMAKE_PATH ${USER_SCRIPTS_ROOT} USER_SCRIPTS_ROOT)
  FILE(GLOB_RECURSE inFiles "${USER_SCRIPTS_ROOT}/*.*" )
  ADD_CUSTOM_TARGET(blender_python_user_scripts SOURCES ${inFiles})
  foreach(_source IN ITEMS ${inFiles})
    get_filename_component(_source_path "${_source}" PATH)
    string(REPLACE "${USER_SCRIPTS_ROOT}" "" _source_path "${_source_path}")
    string(REPLACE "/" "\\" _group_path "${_source_path}")
    source_group("${_group_path}" FILES "${_source}")
  endforeach()
  set_target_properties(blender_python_system_scripts PROPERTIES FOLDER "scripts")
  set_target_properties(blender_python_user_scripts PROPERTIES FOLDER "scripts")
  # Set the default debugging options for the project, only write this file once so the user
  # is free to override them at their own perril.
  set(USER_PROPS_FILE "${CMAKE_CURRENT_BINARY_DIR}/source/creator/blender.Cpp.user.props")
  if(NOT EXISTS ${USER_PROPS_FILE})
    # Layout below is messy, because otherwise the generated file will look messy.
    file(WRITE ${USER_PROPS_FILE} "<?xml version=\"1.0\" encoding=\"utf-8\"?>
<Project DefaultTargets=\"Build\" xmlns=\"http://schemas.microsoft.com/developer/msbuild/2003\">
  <PropertyGroup>
    <LocalDebuggerCommandArguments>-con --env-system-scripts \"${CMAKE_SOURCE_DIR}/release/scripts\" </LocalDebuggerCommandArguments>
  </PropertyGroup>
</Project>")
  endif()
endif()

if(WITH_XR_OPENXR)
  if(EXISTS ${LIBDIR}/xr_openxr_sdk)
    set(XR_OPENXR_SDK ${LIBDIR}/xr_openxr_sdk)
    set(XR_OPENXR_SDK_LIBPATH ${LIBDIR}/xr_openxr_sdk/lib)
    set(XR_OPENXR_SDK_INCLUDE_DIR ${XR_OPENXR_SDK}/include)
    # This is the old name of this library, it is checked to
    # support the transition between the old and new lib versions
    # this can be removed after the next lib update.
    if(EXISTS ${XR_OPENXR_SDK_LIBPATH}/openxr_loader_d.lib)
      set(XR_OPENXR_SDK_LIBRARIES optimized ${XR_OPENXR_SDK_LIBPATH}/openxr_loader.lib debug ${XR_OPENXR_SDK_LIBPATH}/openxr_loader_d.lib)
    else()
      set(XR_OPENXR_SDK_LIBRARIES optimized ${XR_OPENXR_SDK_LIBPATH}/openxr_loader.lib debug ${XR_OPENXR_SDK_LIBPATH}/openxr_loaderd.lib)
    endif()
  else()
    message(WARNING "OpenXR-SDK was not found, disabling WITH_XR_OPENXR")
    set(WITH_XR_OPENXR OFF)
  endif()
endif()

if(WITH_GMP)
  set(GMP_INCLUDE_DIRS ${LIBDIR}/gmp/include)
  set(GMP_LIBRARIES ${LIBDIR}/gmp/lib/libgmp-10.lib optimized ${LIBDIR}/gmp/lib/libgmpxx.lib debug ${LIBDIR}/gmp/lib/libgmpxx_d.lib)
  set(GMP_ROOT_DIR ${LIBDIR}/gmp)
  set(GMP_FOUND On)
endif()

if(WITH_POTRACE)
  set(POTRACE_INCLUDE_DIRS ${LIBDIR}/potrace/include)
  set(POTRACE_LIBRARIES ${LIBDIR}/potrace/lib/potrace.lib)
  set(POTRACE_FOUND On)
endif()

if(WITH_HARU)
  if(EXISTS ${LIBDIR}/haru)
    set(HARU_FOUND On)
    set(HARU_ROOT_DIR ${LIBDIR}/haru)
    set(HARU_INCLUDE_DIRS ${HARU_ROOT_DIR}/include)
    set(HARU_LIBRARIES ${HARU_ROOT_DIR}/lib/libhpdfs.lib)
  else()
    message(WARNING "Haru was not found, disabling WITH_HARU")
    set(WITH_HARU OFF)
  endif()
endif()<|MERGE_RESOLUTION|>--- conflicted
+++ resolved
@@ -500,17 +500,10 @@
       if(BOOST_LIB_VERSION MATCHES "#define BOOST_LIB_VERSION \"([0-9_]+)\"")
         set(BOOST_VERSION "${CMAKE_MATCH_1}")
       endif()
-<<<<<<< HEAD
     endif()
     if(NOT BOOST_VERSION)
       message(FATAL_ERROR "Unable to determine Boost version")
     endif()
-=======
-    endif()
-    if(NOT BOOST_VERSION)
-      message(FATAL_ERROR "Unable to determine Boost version")
-    endif()
->>>>>>> 9e007b46
     set(BOOST_POSTFIX "vc141-mt-x64-${BOOST_VERSION}.lib")
     set(BOOST_DEBUG_POSTFIX "vc141-mt-gd-x64-${BOOST_VERSION}.lib")
     set(BOOST_LIBRARIES
