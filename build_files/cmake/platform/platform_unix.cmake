--- conflicted
+++ resolved
@@ -285,11 +285,7 @@
   endif()
 endif()
 
-<<<<<<< HEAD
-if(WITH_CPU_SIMD)
-=======
 if(WITH_CPU_SIMD AND SUPPORT_NEON_BUILD)
->>>>>>> 9e007b46
   find_package_wrapper(sse2neon)
 endif()
 
