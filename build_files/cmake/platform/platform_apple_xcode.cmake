# ***** BEGIN GPL LICENSE BLOCK *****
#
# This program is free software; you can redistribute it and/or
# modify it under the terms of the GNU General Public License
# as published by the Free Software Foundation; either version 2
# of the License, or (at your option) any later version.
#
# This program is distributed in the hope that it will be useful,
# but WITHOUT ANY WARRANTY; without even the implied warranty of
# MERCHANTABILITY or FITNESS FOR A PARTICULAR PURPOSE.  See the
# GNU General Public License for more details.
#
# You should have received a copy of the GNU General Public License
# along with this program; if not, write to the Free Software Foundation,
# Inc., 51 Franklin Street, Fifth Floor, Boston, MA 02110-1301, USA.
#
# The Original Code is Copyright (C) 2016, Blender Foundation
# All rights reserved.
# ***** END GPL LICENSE BLOCK *****

# Xcode and system configuration for Apple.

# Detect processor architecture.
if(NOT CMAKE_OSX_ARCHITECTURES)
  execute_process(COMMAND uname -m OUTPUT_VARIABLE ARCHITECTURE OUTPUT_STRIP_TRAILING_WHITESPACE)
  message(STATUS "Detected native architecture ${ARCHITECTURE}.")
  set(CMAKE_OSX_ARCHITECTURES ${ARCHITECTURE} CACHE STRING
    "Choose the architecture you want to build Blender for: arm64 or x86_64"
    FORCE)
endif()

# Detect developer directory. Depending on configuration this may be either
# an Xcode or Command Line Tools installation.
execute_process(
    COMMAND xcode-select --print-path
    OUTPUT_VARIABLE XCODE_DEVELOPER_DIR OUTPUT_STRIP_TRAILING_WHITESPACE)

# Detect Xcode version. It is provided by the Xcode generator but not
# Unix Makefiles or Ninja.
if(NOT ${CMAKE_GENERATOR} MATCHES "Xcode")
  # Note that `xcodebuild -version` gives output in two lines: first line will include
  # Xcode version, second one will include build number. We are only interested in the
  # first line. Here is an example of the output:
  #   Xcode 11.4
  #   Build version 11E146
  # The expected XCODE_VERSION in this case is 11.4.
  execute_process(
    COMMAND xcodebuild -version
    OUTPUT_VARIABLE _xcode_vers_build_nr
    RESULT_VARIABLE _xcode_vers_result
    ERROR_QUIET)

  if(_xcode_vers_result EQUAL 0)
    # Convert output to a single line by replacing newlines with spaces.
    # This is needed because regex replace can not operate through the newline character
    # and applies substitutions for each individual lines.
    string(REPLACE "\n" " " _xcode_vers_build_nr_single_line "${_xcode_vers_build_nr}")
    string(REGEX REPLACE "(.*)Xcode ([0-9\\.]+).*" "\\2" XCODE_VERSION "${_xcode_vers_build_nr_single_line}")
    unset(_xcode_vers_build_nr_single_line)
  endif()

  unset(_xcode_vers_build_nr)
  unset(_xcode_vers_result)
endif()

if(XCODE_VERSION)
  # Construct SDKs path ourselves, because xcode-select path could be ambiguous.
  # Both /Applications/Xcode.app/Contents/Developer or /Applications/Xcode.app would be allowed.
<<<<<<< HEAD
  set(XCODE_SDK_DIR ${XCODE_DEVELOPER_DIR}/Platforms/MacOSX.platform//Developer/SDKs)
=======
  set(XCODE_SDK_DIR ${XCODE_DEVELOPER_DIR}/Platforms/MacOSX.platform/Developer/SDKs)
>>>>>>> 9e007b46

  # Detect SDK version to use
  if(NOT DEFINED OSX_SYSTEM)
    execute_process(
        COMMAND xcodebuild -version -sdk macosx SDKVersion
        OUTPUT_VARIABLE OSX_SYSTEM
        OUTPUT_STRIP_TRAILING_WHITESPACE)
  endif()

  message(STATUS "Detected OS X ${OSX_SYSTEM} and Xcode ${XCODE_VERSION} at ${XCODE_DEVELOPER_DIR}")
  message(STATUS "SDKs Directory: " ${XCODE_SDK_DIR})
else()
  # If no Xcode version found, try detecting command line tools.
  execute_process(
      COMMAND pkgutil --pkg-info=com.apple.pkg.CLTools_Executables
      OUTPUT_VARIABLE _cltools_pkg_info
      OUTPUT_STRIP_TRAILING_WHITESPACE
      RESULT_VARIABLE _cltools_pkg_info_result
      ERROR_QUIET)

  if(_cltools_pkg_info_result EQUAL 0)
    # Extract version.
    string(REGEX REPLACE ".*version: ([0-9]+)\\.([0-9]+).*" "\\1.\\2" XCODE_VERSION "${_cltools_pkg_info}")
    # SDK directory.
    set(XCODE_SDK_DIR "${XCODE_DEVELOPER_DIR}/SDKs")

    # Detect SDK version to use.
    if(NOT DEFINED OSX_SYSTEM)
      execute_process(
          COMMAND xcrun --show-sdk-version
          OUTPUT_VARIABLE OSX_SYSTEM
          OUTPUT_STRIP_TRAILING_WHITESPACE)
    endif()

    message(STATUS "Detected OS X ${OSX_SYSTEM} and Command Line Tools ${XCODE_VERSION} at ${XCODE_DEVELOPER_DIR}")
    message(STATUS "SDKs Directory: " ${XCODE_SDK_DIR})
  else()
    message(FATAL_ERROR "No Xcode or Command Line Tools detected")
  endif()

  unset( _cltools_pkg_info)
  unset(__cltools_pkg_info_result)
endif()

# Require a relatively recent Xcode version.
if(${XCODE_VERSION} VERSION_LESS 10.0)
  message(FATAL_ERROR "Only Xcode version 10.0 and newer is supported")
endif()

# Collect list of OSX system versions which will be used to detect path to corresponding SDK.
# Start with macOS SDK version reported by xcodebuild and include possible extra ones.
#
# The reason for need of extra ones is because it's possible that xcodebuild will report
# SDK version in the full manner (aka major.minor.patch), but the actual path will only
# include major.minor.
#
# This happens, for example, on macOS Catalina 10.15.4 and Xcode 11.4: xcodebuild on this
# system outputs "10.15.4", but the actual SDK path is MacOSX10.15.sdk.
#
# This should be safe from picking wrong SDK version because (a) xcodebuild reports full semantic
# SDK version, so such SDK does exist on the system. And if it doesn't exist with full version
# in the path, what SDK is in the major.minor folder then.
set(OSX_SDK_TEST_VERSIONS ${OSX_SYSTEM})
if(OSX_SYSTEM MATCHES "([0-9]+)\\.([0-9]+)\\.([0-9]+)")
  string(REGEX REPLACE "([0-9]+)\\.([0-9]+)\\.([0-9]+)" "\\1.\\2" OSX_SYSTEM_NO_PATCH "${OSX_SYSTEM}")
  list(APPEND OSX_SDK_TEST_VERSIONS ${OSX_SYSTEM_NO_PATCH})
  unset(OSX_SYSTEM_NO_PATCH)
endif()

# Loop through all possible versions and pick the first one which resolves to a valid SDK path.
set(OSX_SDK_PATH)
set(OSX_SDK_FOUND FALSE)
set(OSX_SDKROOT)
foreach(OSX_SDK_VERSION ${OSX_SDK_TEST_VERSIONS})
  set(CURRENT_OSX_SDK_PATH "${XCODE_SDK_DIR}/MacOSX${OSX_SDK_VERSION}.sdk")
  if(EXISTS ${CURRENT_OSX_SDK_PATH})
    set(OSX_SDK_PATH "${CURRENT_OSX_SDK_PATH}")
    set(OSX_SDKROOT macosx${OSX_SDK_VERSION})
    set(OSX_SDK_FOUND TRUE)
    break()
  endif()
endforeach()
unset(OSX_SDK_TEST_VERSIONS)

if(NOT OSX_SDK_FOUND)
  message(FATAL_ERROR "Unable to find SDK for macOS version ${OSX_SYSTEM}")
endif()

message(STATUS "Detected OSX_SYSROOT: ${OSX_SDK_PATH}")

set(CMAKE_OSX_SYSROOT ${OSX_SDK_PATH} CACHE PATH "" FORCE)
unset(OSX_SDK_PATH)
unset(OSX_SDK_FOUND)

if(${CMAKE_GENERATOR} MATCHES "Xcode")
  # to silence sdk not found warning, just overrides CMAKE_OSX_SYSROOT
  set(CMAKE_XCODE_ATTRIBUTE_SDKROOT ${OSX_SDKROOT})
endif()
unset(OSX_SDKROOT)


# 10.13 is our min. target, if you use higher sdk, weak linking happens
if("${CMAKE_OSX_ARCHITECTURES}" STREQUAL "arm64")
  set(OSX_MIN_DEPLOYMENT_TARGET 11.00)
else()
  set(OSX_MIN_DEPLOYMENT_TARGET 10.13)
endif()

if(CMAKE_OSX_DEPLOYMENT_TARGET)
  if(${CMAKE_OSX_DEPLOYMENT_TARGET} VERSION_LESS ${OSX_MIN_DEPLOYMENT_TARGET})
    message(STATUS "Setting deployment target to ${OSX_MIN_DEPLOYMENT_TARGET}, lower versions are not supported")
    set(CMAKE_OSX_DEPLOYMENT_TARGET "${OSX_MIN_DEPLOYMENT_TARGET}" CACHE STRING "" FORCE)
  endif()
else()
  set(CMAKE_OSX_DEPLOYMENT_TARGET "${OSX_MIN_DEPLOYMENT_TARGET}" CACHE STRING "" FORCE)
endif()

if(NOT ${CMAKE_GENERATOR} MATCHES "Xcode")
  # Force CMAKE_OSX_DEPLOYMENT_TARGET for makefiles, will not work else (CMake bug?)
  string(APPEND CMAKE_C_FLAGS " -mmacosx-version-min=${CMAKE_OSX_DEPLOYMENT_TARGET}")
  string(APPEND CMAKE_CXX_FLAGS " -mmacosx-version-min=${CMAKE_OSX_DEPLOYMENT_TARGET}")
  add_definitions("-DMACOSX_DEPLOYMENT_TARGET=${CMAKE_OSX_DEPLOYMENT_TARGET}")
endif()

if(WITH_COMPILER_CCACHE)
  if(CMAKE_GENERATOR STREQUAL "Xcode")
    find_program(CCACHE_PROGRAM ccache)
    if(CCACHE_PROGRAM)
      get_filename_component(ccompiler "${CMAKE_C_COMPILER}" NAME)
      get_filename_component(cxxcompiler "${CMAKE_CXX_COMPILER}" NAME)
      # Ccache can figure out which compiler to use if it's invoked from
      # a symlink with the name of the compiler.
      # https://ccache.dev/manual/4.1.html#_run_modes
      set(_fake_compiler_dir "${CMAKE_BINARY_DIR}/ccache")
      execute_process(COMMAND ${CMAKE_COMMAND} -E make_directory ${_fake_compiler_dir})
      set(_fake_C_COMPILER "${_fake_compiler_dir}/${ccompiler}")
      set(_fake_CXX_COMPILER "${_fake_compiler_dir}/${cxxcompiler}")
      execute_process(COMMAND ${CMAKE_COMMAND} -E create_symlink "${CCACHE_PROGRAM}" ${_fake_C_COMPILER})
      execute_process(COMMAND ${CMAKE_COMMAND} -E create_symlink "${CCACHE_PROGRAM}" ${_fake_CXX_COMPILER})
      set(CMAKE_XCODE_ATTRIBUTE_CC         ${_fake_C_COMPILER} CACHE STRING "" FORCE)
      set(CMAKE_XCODE_ATTRIBUTE_CXX        ${_fake_CXX_COMPILER} CACHE STRING "" FORCE)
      set(CMAKE_XCODE_ATTRIBUTE_LD         ${_fake_C_COMPILER} CACHE STRING "" FORCE)
      set(CMAKE_XCODE_ATTRIBUTE_LDPLUSPLUS ${_fake_CXX_COMPILER} CACHE STRING "" FORCE)
      unset(_fake_compiler_dir)
      unset(_fake_C_COMPILER)
      unset(_fake_CXX_COMPILER)
    else()
      message(WARNING "Ccache NOT found, disabling WITH_COMPILER_CCACHE")
      set(WITH_COMPILER_CCACHE OFF)
    endif()
  endif()
endif()<|MERGE_RESOLUTION|>--- conflicted
+++ resolved
@@ -66,11 +66,7 @@
 if(XCODE_VERSION)
   # Construct SDKs path ourselves, because xcode-select path could be ambiguous.
   # Both /Applications/Xcode.app/Contents/Developer or /Applications/Xcode.app would be allowed.
-<<<<<<< HEAD
-  set(XCODE_SDK_DIR ${XCODE_DEVELOPER_DIR}/Platforms/MacOSX.platform//Developer/SDKs)
-=======
   set(XCODE_SDK_DIR ${XCODE_DEVELOPER_DIR}/Platforms/MacOSX.platform/Developer/SDKs)
->>>>>>> 9e007b46
 
   # Detect SDK version to use
   if(NOT DEFINED OSX_SYSTEM)
