# ***** BEGIN GPL LICENSE BLOCK *****
#
# This program is free software; you can redistribute it and/or
# modify it under the terms of the GNU General Public License
# as published by the Free Software Foundation; either version 2
# of the License, or (at your option) any later version.
#
# This program is distributed in the hope that it will be useful,
# but WITHOUT ANY WARRANTY; without even the implied warranty of
# MERCHANTABILITY or FITNESS FOR A PARTICULAR PURPOSE.  See the
# GNU General Public License for more details.
#
# You should have received a copy of the GNU General Public License
# along with this program; if not, write to the Free Software Foundation,
# Inc., 51 Franklin Street, Fifth Floor, Boston, MA 02110-1301, USA.
#
# ***** END GPL LICENSE BLOCK *****

if(WIN32)
  set(OSL_CMAKE_CXX_STANDARD_LIBRARIES "kernel32${LIBEXT} user32${LIBEXT} gdi32${LIBEXT} winspool${LIBEXT} shell32${LIBEXT} ole32${LIBEXT} oleaut32${LIBEXT} uuid${LIBEXT} comdlg32${LIBEXT} advapi32${LIBEXT} psapi${LIBEXT}")
  set(OSL_FLEX_BISON -DFLEX_EXECUTABLE=${LIBDIR}/flexbison/win_flex.exe -DBISON_EXECUTABLE=${LIBDIR}/flexbison/win_bison.exe)
  set(OSL_SIMD_FLAGS -DOIIO_NOSIMD=1 -DOIIO_SIMD=sse2)
  SET(OSL_PLATFORM_FLAGS -DLINKSTATIC=ON)
else()
  set(OSL_CMAKE_CXX_STANDARD_LIBRARIES)
  set(OSL_FLEX_BISON)
  set(OSL_OPENIMAGEIO_LIBRARY "${LIBDIR}/openimageio/lib/${LIBPREFIX}OpenImageIO${LIBEXT};${LIBDIR}/openimageio/lib/${LIBPREFIX}OpenImageIO_Util${LIBEXT};${LIBDIR}/png/lib/${LIBPREFIX}png16${LIBEXT};${LIBDIR}/jpg/lib/${LIBPREFIX}jpeg${LIBEXT};${LIBDIR}/tiff/lib/${LIBPREFIX}tiff${LIBEXT};${LIBDIR}/openexr/lib/${LIBPREFIX}IlmImf${OPENEXR_VERSION_POSTFIX}${LIBEXT}")
  SET(OSL_PLATFORM_FLAGS)
endif()

set(OSL_ILMBASE_CUSTOM_LIBRARIES "${LIBDIR}/openexr/lib/Imath${OPENEXR_VERSION_POSTFIX}.lib^^${LIBDIR}/openexr/lib/Half{OPENEXR_VERSION_POSTFIX}.lib^^${LIBDIR}/openexr/lib/IlmThread${OPENEXR_VERSION_POSTFIX}.lib^^${LIBDIR}/openexr/lib/Iex${OPENEXR_VERSION_POSTFIX}.lib")

set(OSL_EXTRA_ARGS
  -DBoost_COMPILER:STRING=${BOOST_COMPILER_STRING}
  -DBoost_USE_MULTITHREADED=ON
  -DBoost_USE_STATIC_LIBS=ON
  -DBoost_USE_STATIC_RUNTIME=OFF
  -DBOOST_ROOT=${LIBDIR}/boost
  -DBOOST_LIBRARYDIR=${LIBDIR}/boost/lib/
  -DBoost_NO_SYSTEM_PATHS=ON
  -DBoost_NO_BOOST_CMAKE=ON
  -DOpenEXR_ROOT=${LIBDIR}/openexr/
  -DIlmBase_ROOT=${LIBDIR}/openexr/
  -DILMBASE_INCLUDE_DIR=${LIBDIR}/openexr/include/
  -DOPENEXR_HALF_LIBRARY=${LIBDIR}/openexr/lib/${LIBPREFIX}Half${OPENEXR_VERSION_POSTFIX}${LIBEXT}
  -DOPENEXR_IMATH_LIBRARY=${LIBDIR}/openexr/lib/${LIBPREFIX}Imath${OPENEXR_VERSION_POSTFIX}${LIBEXT}
  -DOPENEXR_ILMTHREAD_LIBRARY=${LIBDIR}/openexr/lib/${LIBPREFIX}IlmThread${OPENEXR_VERSION_POSTFIX}${LIBEXT}
  -DOPENEXR_IEX_LIBRARY=${LIBDIR}/openexr/lib/${LIBPREFIX}Iex${OPENEXR_VERSION_POSTFIX}${LIBEXT}
  -DOPENEXR_INCLUDE_DIR=${LIBDIR}/openexr/include/
  -DOPENEXR_ILMIMF_LIBRARY=${LIBDIR}/openexr/lib/${LIBPREFIX}IlmImf${OPENEXR_VERSION_POSTFIX}${LIBEXT}
  -DOpenImageIO_ROOT=${LIBDIR}/openimageio/
  -DOSL_BUILD_TESTS=OFF
  -DOSL_BUILD_MATERIALX=OFF
  -DZLIB_LIBRARY=${LIBDIR}/zlib/lib/${ZLIB_LIBRARY}
  -DZLIB_INCLUDE_DIR=${LIBDIR}/zlib/include/
  ${OSL_FLEX_BISON}
  -DCMAKE_CXX_STANDARD_LIBRARIES=${OSL_CMAKE_CXX_STANDARD_LIBRARIES}
  -DBUILD_SHARED_LIBS=OFF
  ${OSL_PLATFORM_FLAGS}
  -DOSL_BUILD_PLUGINS=OFF
  -DSTOP_ON_WARNING=OFF
  -DUSE_LLVM_BITCODE=OFF
  -DLLVM_ROOT=${LIBDIR}/llvm/
  -DLLVM_DIRECTORY=${LIBDIR}/llvm/
  -DUSE_PARTIO=OFF
  -DUSE_QT=OFF
  -DUSE_Qt5=OFF
  -DINSTALL_DOCS=OFF
  ${OSL_SIMD_FLAGS}
  -Dpugixml_ROOT=${LIBDIR}/pugixml
  -DUSE_PYTHON=OFF
)

<<<<<<< HEAD
=======
# Apple arm64 uses LLVM 11, LLVM 10+ requires C++14
if (APPLE AND "${CMAKE_OSX_ARCHITECTURES}" STREQUAL "arm64")
  list(APPEND OSL_EXTRA_ARGS -DCMAKE_CXX_STANDARD=14)
endif()

>>>>>>> 9e007b46
ExternalProject_Add(external_osl
  URL file://${PACKAGE_DIR}/${OSL_FILE}
  DOWNLOAD_DIR ${DOWNLOAD_DIR}
  LIST_SEPARATOR ^^
  URL_HASH ${OSL_HASH_TYPE}=${OSL_HASH}
  PREFIX ${BUILD_DIR}/osl
  PATCH_COMMAND ${PATCH_CMD} -p 1 -d ${BUILD_DIR}/osl/src/external_osl < ${PATCH_DIR}/osl.diff
  CMAKE_ARGS -DCMAKE_INSTALL_PREFIX=${LIBDIR}/osl -DCMAKE_BUILD_TYPE=${CMAKE_BUILD_TYPE} ${DEFAULT_CMAKE_FLAGS} ${OSL_EXTRA_ARGS}
  INSTALL_DIR ${LIBDIR}/osl
)

add_dependencies(
  external_osl
  external_boost
  ll
  external_openexr
  external_zlib
  external_flexbison
  external_openimageio
  external_pugixml
)

if(WIN32)
  if(BUILD_MODE STREQUAL Release)
    ExternalProject_Add_Step(external_osl after_install
      COMMAND ${CMAKE_COMMAND} -E copy_directory ${LIBDIR}/osl/ ${HARVEST_TARGET}/osl
      DEPENDEES install
    )
  endif()
  if(BUILD_MODE STREQUAL Debug)
    ExternalProject_Add_Step(external_osl after_install
      COMMAND ${CMAKE_COMMAND} -E copy ${LIBDIR}/osl/lib/oslcomp.lib ${HARVEST_TARGET}/osl/lib/oslcomp_d.lib
      COMMAND ${CMAKE_COMMAND} -E copy ${LIBDIR}/osl/lib/oslexec.lib ${HARVEST_TARGET}/osl/lib/oslexec_d.lib
      COMMAND ${CMAKE_COMMAND} -E copy ${LIBDIR}/osl/lib/oslquery.lib ${HARVEST_TARGET}/osl/lib/oslquery_d.lib
      DEPENDEES install
    )
  endif()
endif()<|MERGE_RESOLUTION|>--- conflicted
+++ resolved
@@ -71,14 +71,11 @@
   -DUSE_PYTHON=OFF
 )
 
-<<<<<<< HEAD
-=======
 # Apple arm64 uses LLVM 11, LLVM 10+ requires C++14
 if (APPLE AND "${CMAKE_OSX_ARCHITECTURES}" STREQUAL "arm64")
   list(APPEND OSL_EXTRA_ARGS -DCMAKE_CXX_STANDARD=14)
 endif()
 
->>>>>>> 9e007b46
 ExternalProject_Add(external_osl
   URL file://${PACKAGE_DIR}/${OSL_FILE}
   DOWNLOAD_DIR ${DOWNLOAD_DIR}
