--- conflicted
+++ resolved
@@ -29,28 +29,6 @@
     set(PYTHON_OUTPUTDIR ${BUILD_DIR}/python/src/external_python/pcbuild/win32/)
     set(BOOST_ADDRESS_MODEL 32)
   endif()
-<<<<<<< HEAD
-  if(MSVC14)
-    set(BOOST_TOOLSET toolset=msvc-14.0)
-    set(BOOST_COMPILER_STRING -vc140)
-  endif()
-  set(JAM_FILE ${BUILD_DIR}/boost/src/external_boost/user-config.jam)
-  set(semi_path "${PATCH_DIR}/semi.txt")
-  FILE(TO_NATIVE_PATH ${semi_path} semi_path)
-  set(BOOST_CONFIGURE_COMMAND bootstrap.bat &&
-                echo using python : ${PYTHON_OUTPUTDIR}\\python.exe > "${JAM_FILE}" &&
-                echo.   : ${BUILD_DIR}/python/src/external_python/include ${BUILD_DIR}/python/src/external_python/pc >> "${JAM_FILE}" &&
-                echo.   : ${BUILD_DIR}/python/src/external_python/pcbuild >> "${JAM_FILE}" &&
-                type ${semi_path} >> "${JAM_FILE}"
-  )
-  set(BOOST_BUILD_COMMAND bjam)
-  #--user-config=user-config.jam
-  set(BOOST_BUILD_OPTIONS runtime-link=static )
-  #set(BOOST_WITH_PYTHON --with-python)
-  set(BOOST_HARVEST_CMD   ${CMAKE_COMMAND} -E copy_directory ${LIBDIR}/boost/lib/ ${HARVEST_TARGET}/boost/lib/ )
-  if(BUILD_MODE STREQUAL Release)
-    set(BOOST_HARVEST_CMD ${BOOST_HARVEST_CMD} && ${CMAKE_COMMAND} -E copy_directory ${LIBDIR}/boost/include/boost-1_68/ ${HARVEST_TARGET}/boost/include/)
-=======
 
   set(BOOST_TOOLSET toolset=msvc-14.1)
   set(BOOST_COMPILER_STRING -vc141)
@@ -61,17 +39,12 @@
   set(BOOST_HARVEST_CMD   ${CMAKE_COMMAND} -E copy_directory ${LIBDIR}/boost/lib/ ${HARVEST_TARGET}/boost/lib/ )
   if(BUILD_MODE STREQUAL Release)
     set(BOOST_HARVEST_CMD ${BOOST_HARVEST_CMD} && ${CMAKE_COMMAND} -E copy_directory ${LIBDIR}/boost/include/boost-${BOOST_VERSION_NODOTS_SHORT}/ ${HARVEST_TARGET}/boost/include/)
->>>>>>> 0e280b96
   endif()
 
 elseif(APPLE)
   set(BOOST_CONFIGURE_COMMAND ./bootstrap.sh)
   set(BOOST_BUILD_COMMAND ./b2)
-<<<<<<< HEAD
-  set(BOOST_BUILD_OPTIONS toolset=darwin cxxflags=${PLATFORM_CXXFLAGS} linkflags=${PLATFORM_LDFLAGS} --disable-icu boost.locale.icu=off)
-=======
   set(BOOST_BUILD_OPTIONS toolset=clang-darwin cxxflags=${PLATFORM_CXXFLAGS} linkflags=${PLATFORM_LDFLAGS} visibility=global --disable-icu boost.locale.icu=off)
->>>>>>> 0e280b96
   set(BOOST_HARVEST_CMD echo .)
   set(BOOST_PATCH_COMMAND echo .)
 else()
@@ -99,13 +72,9 @@
   --with-serialization
   --with-program_options
   --with-iostreams
-<<<<<<< HEAD
-  ${BOOST_WITH_PYTHON}
-=======
   -sNO_BZIP2=1
   -sNO_LZMA=1
   -sNO_ZSTD=1
->>>>>>> 0e280b96
   ${BOOST_TOOLSET}
 )
 
@@ -122,15 +91,4 @@
   BUILD_COMMAND ${BOOST_BUILD_COMMAND} ${BOOST_BUILD_OPTIONS} -j${MAKE_THREADS} architecture=x86 address-model=${BOOST_ADDRESS_MODEL} link=static threading=multi ${BOOST_OPTIONS}    --prefix=${LIBDIR}/boost install
   BUILD_IN_SOURCE 1
   INSTALL_COMMAND "${BOOST_HARVEST_CMD}"
-<<<<<<< HEAD
-)
-
-if(WIN32)
-  add_dependencies(
-    external_boost
-    Make_Python_Environment
-  )
-endif()
-=======
-)
->>>>>>> 0e280b96
+)