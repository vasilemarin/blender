# -*- mode: gnumakefile; tab-width: 4; indent-tabs-mode: t; -*-
# vim: tabstop=4
#
# ##### BEGIN GPL LICENSE BLOCK #####
#
#  This program is free software; you can redistribute it and/or
#  modify it under the terms of the GNU General Public License
#  as published by the Free Software Foundation; either version 2
#  of the License, or (at your option) any later version.
#
#  This program is distributed in the hope that it will be useful,
#  but WITHOUT ANY WARRANTY; without even the implied warranty of
#  MERCHANTABILITY or FITNESS FOR A PARTICULAR PURPOSE.  See the
#  GNU General Public License for more details.
#
#  You should have received a copy of the GNU General Public License
#  along with this program; if not, write to the Free Software Foundation,
#  Inc., 51 Franklin Street, Fifth Floor, Boston, MA 02110-1301, USA.
#
# ##### END GPL LICENSE BLOCK #####

# This Makefile does an out-of-source CMake build in ../build_`OS`_`CPU`
# eg:
#   ../build_linux_i386
# This is for users who like to configure & build blender with a single command.

define HELP_TEXT

Convenience Targets
   Provided for building Blender, (multiple at once can be used).

   * debug:         Build a debug binary.
   * full:          Enable all supported dependencies & options.
   * lite:          Disable non essential features for a smaller binary and faster build.
   * headless:      Build without an interface (renderfarm or server automation).
   * cycles:        Build Cycles standalone only, without Blender.
   * bpy:           Build as a python module which can be loaded from python directly.
   * deps:          Build library dependencies (intended only for platform maintainers).

   * config:        Run cmake configuration tool to set build options.

   Note: passing the argument 'BUILD_DIR=path' when calling make will override the default build dir.
   Note: passing the argument 'BUILD_CMAKE_ARGS=args' lets you add cmake arguments.


Project Files
   Generate poject files for development environments.

   * project_qtcreator:     QtCreator Project Files.
   * project_netbeans:      NetBeans Project Files.
   * project_eclipse:       Eclipse CDT4 Project Files.

Package Targets

   * package_debian:    Build a debian package.
   * package_pacman:    Build an arch linux pacman package.
   * package_archive:	Build an archive package.

Testing Targets
   Not associated with building Blender.

   * test:
     Run ctest, currently tests import/export,
     operator execution and that python modules load
   * test_cmake:
     Runs our own cmake file checker
     which detects errors in the cmake file list definitions
   * test_pep8:
     Checks all python script are pep8
     which are tagged to use the stricter formatting
   * test_deprecated:
     Checks for deprecation tags in our code which may need to be removed
   * test_style_c:
     Checks C/C++ conforms with blenders style guide:
     https://wiki.blender.org/wiki/Source/Code_Style
   * test_style_c_qtc:
     Same as test_style but outputs QtCreator tasks format
   * test_style_osl:
     Checks OpenShadingLanguage conforms with blenders style guide:
     https://wiki.blender.org/wiki/Source/Code_Style
   * test_style_osl_qtc:
     Checks OpenShadingLanguage conforms with blenders style guide:
     https://wiki.blender.org/wiki/Source/Code_Style

Static Source Code Checking
   Not associated with building Blender.

   * check_cppcheck:        Run blender source through cppcheck (C & C++).
   * check_clang_array:     Run blender source through clang array checking script (C & C++).
   * check_splint:          Run blenders source through splint (C only).
   * check_sparse:          Run blenders source through sparse (C only).
   * check_smatch:          Run blenders source through smatch (C only).
   * check_spelling_c:      Check for spelling errors (C/C++ only).
   * check_spelling_c_qtc:  Same as check_spelling_c but outputs QtCreator tasks format.
   * check_spelling_osl:    Check for spelling errors (OSL only).
   * check_spelling_py:     Check for spelling errors (Python only).
   * check_descriptions:    Check for duplicate/invalid descriptions.

Utilities
   Not associated with building Blender.

   * icons:
     Updates PNG icons from SVG files.

     Optionally pass in variables: 'BLENDER_BIN', 'INKSCAPE_BIN'
     otherwise default paths are used.

     Example
        make icons INKSCAPE_BIN=/path/to/inkscape

   * icons_geom:
     Updates Geometry icons from BLEND file.

     Optionally pass in variable: 'BLENDER_BIN'
     otherwise default paths are used.

     Example
        make icons_geom BLENDER_BIN=/path/to/blender

   * tgz:
     Create a compressed archive of the source code.

   * update:
     updates git and all submodules

   * format
<<<<<<< HEAD
     Format source code using clang (uses PATHS if passed in).
=======
     Format source code using clang (uses PATHS if passed in). For example::

        make format PATHS="source/blender/blenlib source/blender/blenkernel"
>>>>>>> d5a76451

Environment Variables

   * BUILD_CMAKE_ARGS:      Arguments passed to CMake.
   * BUILD_DIR:             Override default build path.
   * PYTHON:                Use this for the Python command (used for checking tools).
   * NPROCS:                Number of processes to use building (auto-detect when omitted).

Documentation Targets
   Not associated with building Blender.

   * doc_py:        Generate sphinx python api docs.
   * doc_doxy:      Generate doxygen C/C++ docs.
   * doc_dna:       Generate blender file format reference.
   * doc_man:       Generate manpage.

Information

   * help:              This help message.
   * help_features:     Show a list of optional features when building.

endef
# HELP_TEXT (end)


# System Vars
OS:=$(shell uname -s)
OS_NCASE:=$(shell uname -s | tr '[A-Z]' '[a-z]')
CPU:=$(shell uname -m)


# Source and Build DIR's
BLENDER_DIR:=$(shell pwd -P)
BUILD_TYPE:=Release

ifndef BUILD_CMAKE_ARGS
	BUILD_CMAKE_ARGS:=
endif

ifndef BUILD_DIR
	BUILD_DIR:=$(shell dirname "$(BLENDER_DIR)")/build_$(OS_NCASE)
endif

# Dependencies DIR's
DEPS_SOURCE_DIR:=$(BLENDER_DIR)/build_files/build_environment

ifndef DEPS_BUILD_DIR
	DEPS_BUILD_DIR:=$(BUILD_DIR)/deps
endif

ifndef DEPS_INSTALL_DIR
	DEPS_INSTALL_DIR:=$(shell dirname "$(BLENDER_DIR)")/lib/$(OS_NCASE)

	ifneq ($(OS_NCASE),darwin)
		# Add processor type to directory name
		DEPS_INSTALL_DIR:=$(DEPS_INSTALL_DIR)_$(CPU)
	endif
endif

# Allow to use alternative binary (pypy3, etc)
ifndef PYTHON
	PYTHON:=python3
endif


# -----------------------------------------------------------------------------
# additional targets for the build configuration

# support 'make debug'
ifneq "$(findstring debug, $(MAKECMDGOALS))" ""
	BUILD_DIR:=$(BUILD_DIR)_debug
	BUILD_TYPE:=Debug
endif
ifneq "$(findstring full, $(MAKECMDGOALS))" ""
	BUILD_DIR:=$(BUILD_DIR)_full
	BUILD_CMAKE_ARGS:=$(BUILD_CMAKE_ARGS) -C"$(BLENDER_DIR)/build_files/cmake/config/blender_full.cmake"
endif
ifneq "$(findstring lite, $(MAKECMDGOALS))" ""
	BUILD_DIR:=$(BUILD_DIR)_lite
	BUILD_CMAKE_ARGS:=$(BUILD_CMAKE_ARGS) -C"$(BLENDER_DIR)/build_files/cmake/config/blender_lite.cmake"
endif
ifneq "$(findstring cycles, $(MAKECMDGOALS))" ""
	BUILD_DIR:=$(BUILD_DIR)_cycles
	BUILD_CMAKE_ARGS:=$(BUILD_CMAKE_ARGS) -C"$(BLENDER_DIR)/build_files/cmake/config/cycles_standalone.cmake"
endif
ifneq "$(findstring headless, $(MAKECMDGOALS))" ""
	BUILD_DIR:=$(BUILD_DIR)_headless
	BUILD_CMAKE_ARGS:=$(BUILD_CMAKE_ARGS) -C"$(BLENDER_DIR)/build_files/cmake/config/blender_headless.cmake"
endif
ifneq "$(findstring bpy, $(MAKECMDGOALS))" ""
	BUILD_DIR:=$(BUILD_DIR)_bpy
	BUILD_CMAKE_ARGS:=$(BUILD_CMAKE_ARGS) -C"$(BLENDER_DIR)/build_files/cmake/config/bpy_module.cmake"
endif


# -----------------------------------------------------------------------------
# Blender binary path

# Allow passing in own BLENDER_BIN so developers who don't
# use the default build path can still use utility helpers.
ifeq ($(OS), Darwin)
	BLENDER_BIN?="$(BUILD_DIR)/bin/blender.app/Contents/MacOS/blender"
else
	BLENDER_BIN?="$(BUILD_DIR)/bin/blender"
endif


# -----------------------------------------------------------------------------
# Get the number of cores for threaded build
ifndef NPROCS
	NPROCS:=1
	ifeq ($(OS), Linux)
		NPROCS:=$(shell nproc)
	endif
	ifneq (,$(filter $(OS),Darwin FreeBSD NetBSD))
		NPROCS:=$(shell sysctl -n hw.ncpu)
	endif
endif


# -----------------------------------------------------------------------------
# Macro for configuring cmake

CMAKE_CONFIG = cmake $(BUILD_CMAKE_ARGS) \
                     -H"$(BLENDER_DIR)" \
                     -B"$(BUILD_DIR)" \
                     -DCMAKE_BUILD_TYPE_INIT:STRING=$(BUILD_TYPE)


# -----------------------------------------------------------------------------
# Tool for 'make config'

# X11 spesific
ifdef DISPLAY
	CMAKE_CONFIG_TOOL = cmake-gui
else
	CMAKE_CONFIG_TOOL = ccmake
endif


# -----------------------------------------------------------------------------
# Build Blender
all: .FORCE
	@echo
	@echo Configuring Blender in \"$(BUILD_DIR)\" ...

#	# if test ! -f $(BUILD_DIR)/CMakeCache.txt ; then \
#	# 	$(CMAKE_CONFIG); \
#	# fi

#	# do this always incase of failed initial build, could be smarter here...
	@$(CMAKE_CONFIG)

	@echo
	@echo Building Blender ...
	$(MAKE) -C "$(BUILD_DIR)" -s -j $(NPROCS) install
	@echo
	@echo edit build configuration with: "$(BUILD_DIR)/CMakeCache.txt" run make again to rebuild.
	@echo Blender successfully built, run from: $(BLENDER_BIN)
	@echo

debug: all
full: all
lite: all
cycles: all
headless: all
bpy: all

# -----------------------------------------------------------------------------
# Build dependencies
DEPS_TARGET = install
ifneq "$(findstring clean, $(MAKECMDGOALS))" ""
	DEPS_TARGET = clean
endif

deps: .FORCE
	@echo
	@echo Configuring dependencies in \"$(DEPS_BUILD_DIR)\"

	@cmake -H"$(DEPS_SOURCE_DIR)" \
	       -B"$(DEPS_BUILD_DIR)" \
		   -DHARVEST_TARGET=$(DEPS_INSTALL_DIR)

	@echo
	@echo Building dependencies ...
	$(MAKE) -C "$(DEPS_BUILD_DIR)" -s -j $(NPROCS) $(DEPS_TARGET)
	@echo
	@echo Dependencies successfully built and installed to $(DEPS_INSTALL_DIR).
	@echo

# -----------------------------------------------------------------------------
# Configuration (save some cd'ing around)
config: .FORCE
	$(CMAKE_CONFIG_TOOL) "$(BUILD_DIR)"


# -----------------------------------------------------------------------------
# Help for build targets
export HELP_TEXT
help: .FORCE
	@echo "$$HELP_TEXT"

# -----------------------------------------------------------------------------
# Packages
#
package_debian: .FORCE
	cd build_files/package_spec ; DEB_BUILD_OPTIONS="parallel=$(NPROCS)" sh ./build_debian.sh

package_pacman: .FORCE
	cd build_files/package_spec/pacman ; MAKEFLAGS="-j$(NPROCS)" makepkg

package_archive: .FORCE
	make -C "$(BUILD_DIR)" -s package_archive
	@echo archive in "$(BUILD_DIR)/release"


# -----------------------------------------------------------------------------
# Tests
#
test: .FORCE
	cd $(BUILD_DIR) ; ctest . --output-on-failure

# run pep8 check check on scripts we distribute.
test_pep8: .FORCE
	$(PYTHON) tests/python/pep8.py > test_pep8.log 2>&1
	@echo "written: test_pep8.log"

# run some checks on our cmakefiles.
test_cmake: .FORCE
	$(PYTHON) build_files/cmake/cmake_consistency_check.py > test_cmake_consistency.log 2>&1
	@echo "written: test_cmake_consistency.log"

# run deprecation tests, see if we have anything to remove.
test_deprecated: .FORCE
	$(PYTHON) tests/check_deprecated.py

test_style_c: .FORCE
	# run our own checks on C/C++ style
	PYTHONIOENCODING=utf_8 $(PYTHON) \
	    "$(BLENDER_DIR)/source/tools/check_source/check_style_c.py" \
	    "$(BLENDER_DIR)/source/blender" \
	    "$(BLENDER_DIR)/source/creator" \
	    --no-length-check

test_style_c_qtc: .FORCE
	# run our own checks on C/C++ style
	USE_QTC_TASK=1 \
	PYTHONIOENCODING=utf_8 $(PYTHON) \
	    "$(BLENDER_DIR)/source/tools/check_source/check_style_c.py" \
	    "$(BLENDER_DIR)/source/blender" \
	    "$(BLENDER_DIR)/source/creator" \
	    --no-length-check \
	    > \
	    "$(BLENDER_DIR)/test_style.tasks"
	@echo "written: test_style.tasks"


test_style_osl: .FORCE
	# run our own checks on C/C++ style
	PYTHONIOENCODING=utf_8 $(PYTHON) \
	    "$(BLENDER_DIR)/source/tools/check_source/check_style_c.py" \
	    "$(BLENDER_DIR)/intern/cycles/kernel/shaders" \
	    "$(BLENDER_DIR)/release/scripts/templates_osl"


test_style_osl_qtc: .FORCE
	# run our own checks on C/C++ style
	USE_QTC_TASK=1 \
	PYTHONIOENCODING=utf_8 $(PYTHON) \
	    "$(BLENDER_DIR)/source/tools/check_source/check_style_c.py" \
	    "$(BLENDER_DIR)/intern/cycles/kernel/shaders" \
	    "$(BLENDER_DIR)/release/scripts/templates_osl" \
	    > \
	    "$(BLENDER_DIR)/test_style.tasks"
	@echo "written: test_style.tasks"

# -----------------------------------------------------------------------------
# Project Files
#

project_qtcreator: .FORCE
	$(PYTHON) build_files/cmake/cmake_qtcreator_project.py "$(BUILD_DIR)"

project_netbeans: .FORCE
	$(PYTHON) build_files/cmake/cmake_netbeans_project.py "$(BUILD_DIR)"

project_eclipse: .FORCE
	cmake -G"Eclipse CDT4 - Unix Makefiles" -H"$(BLENDER_DIR)" -B"$(BUILD_DIR)"


# -----------------------------------------------------------------------------
# Static Checking
#

check_cppcheck: .FORCE
	$(CMAKE_CONFIG)
	cd "$(BUILD_DIR)" ; \
	$(PYTHON) "$(BLENDER_DIR)/build_files/cmake/cmake_static_check_cppcheck.py" 2> \
	    "$(BLENDER_DIR)/check_cppcheck.txt"
	@echo "written: check_cppcheck.txt"

check_clang_array: .FORCE
	$(CMAKE_CONFIG)
	cd "$(BUILD_DIR)" ; \
	$(PYTHON) "$(BLENDER_DIR)/build_files/cmake/cmake_static_check_clang_array.py"

check_splint: .FORCE
	$(CMAKE_CONFIG)
	cd "$(BUILD_DIR)" ; \
	$(PYTHON) "$(BLENDER_DIR)/build_files/cmake/cmake_static_check_splint.py"

check_sparse: .FORCE
	$(CMAKE_CONFIG)
	cd "$(BUILD_DIR)" ; \
	$(PYTHON) "$(BLENDER_DIR)/build_files/cmake/cmake_static_check_sparse.py"

check_smatch: .FORCE
	$(CMAKE_CONFIG)
	cd "$(BUILD_DIR)" ; \
	$(PYTHON) "$(BLENDER_DIR)/build_files/cmake/cmake_static_check_smatch.py"

check_spelling_py: .FORCE
	cd "$(BUILD_DIR)" ; \
	PYTHONIOENCODING=utf_8 $(PYTHON) \
	    "$(BLENDER_DIR)/source/tools/check_source/check_spelling.py" \
	    "$(BLENDER_DIR)/release/scripts"

check_spelling_c: .FORCE
	cd "$(BUILD_DIR)" ; \
	PYTHONIOENCODING=utf_8 $(PYTHON) \
	    "$(BLENDER_DIR)/source/tools/check_source/check_spelling.py" \
	    "$(BLENDER_DIR)/source" \
	    "$(BLENDER_DIR)/intern/cycles" \
	    "$(BLENDER_DIR)/intern/guardedalloc" \
	    "$(BLENDER_DIR)/intern/ghost" \

check_spelling_c_qtc: .FORCE
	cd "$(BUILD_DIR)" ; USE_QTC_TASK=1 \
	PYTHONIOENCODING=utf_8 $(PYTHON) \
	    "$(BLENDER_DIR)/source/tools/check_source/check_spelling.py" \
	    "$(BLENDER_DIR)/source" \
	    "$(BLENDER_DIR)/intern/cycles" \
	    "$(BLENDER_DIR)/intern/guardedalloc" \
	    "$(BLENDER_DIR)/intern/ghost" \
	    > \
	    "$(BLENDER_DIR)/check_spelling_c.tasks"

check_spelling_osl: .FORCE
	cd "$(BUILD_DIR)" ;\
	PYTHONIOENCODING=utf_8 $(PYTHON) \
	    "$(BLENDER_DIR)/source/tools/check_source/check_spelling.py" \
	    "$(BLENDER_DIR)/intern/cycles/kernel/shaders"

check_descriptions: .FORCE
	$(BLENDER_BIN) --background -noaudio --factory-startup --python \
	    "$(BLENDER_DIR)/source/tools/check_source/check_descriptions.py"

# -----------------------------------------------------------------------------
# Utilities
#

tgz: .FORCE
	./build_files/utils/build_tgz.sh

INKSCAPE_BIN?="inkscape"
icons: .FORCE
	BLENDER_BIN=$(BLENDER_BIN) INKSCAPE_BIN=$(INKSCAPE_BIN) \
		"$(BLENDER_DIR)/release/datafiles/blender_icons_update.py"
	BLENDER_BIN=$(BLENDER_BIN) INKSCAPE_BIN=$(INKSCAPE_BIN) \
		"$(BLENDER_DIR)/release/datafiles/prvicons_update.py"

icons_geom: .FORCE
	BLENDER_BIN=$(BLENDER_BIN) \
	    "$(BLENDER_DIR)/release/datafiles/blender_icons_geom_update.py"

update: .FORCE
	if [ "$(OS_NCASE)" = "darwin" ] && [ ! -d "../lib/$(OS_NCASE)" ]; then \
		svn checkout https://svn.blender.org/svnroot/bf-blender/trunk/lib/$(OS_NCASE) ../lib/$(OS_NCASE) ; \
	fi
	if [ -d "../lib" ]; then \
		svn cleanup ../lib/* ; \
		svn update ../lib/* ; \
	fi
	git pull --rebase
	git submodule update --init --recursive
	git submodule foreach git checkout master
	git submodule foreach git pull --rebase origin master

format: .FORCE
	PATH="../lib/${OS_NCASE}/llvm/bin/:$(PATH)" \
		python3 source/tools/utils/clang_format_paths.py --expand-tabs $(PATHS)


# -----------------------------------------------------------------------------
# Documentation
#

# Simple version of ./doc/python_api/sphinx_doc_gen.sh with no PDF generation.
doc_py: .FORCE
	ASAN_OPTIONS=halt_on_error=0 \
	$(BLENDER_BIN) --background -noaudio --factory-startup \
		--python doc/python_api/sphinx_doc_gen.py
	cd doc/python_api ; sphinx-build -b html sphinx-in sphinx-out
	@echo "docs written into: '$(BLENDER_DIR)/doc/python_api/sphinx-out/index.html'"

doc_doxy: .FORCE
	cd doc/doxygen; doxygen Doxyfile
	@echo "docs written into: '$(BLENDER_DIR)/doc/doxygen/html/index.html'"

doc_dna: .FORCE
	$(BLENDER_BIN) --background -noaudio --factory-startup \
		--python doc/blender_file_format/BlendFileDnaExporter_25.py
	@echo "docs written into: '$(BLENDER_DIR)/doc/blender_file_format/dna.html'"

doc_man: .FORCE
	$(PYTHON) doc/manpage/blender.1.py $(BLENDER_BIN) blender.1

help_features: .FORCE
	@$(PYTHON) "$(BLENDER_DIR)/build_files/cmake/cmake_print_build_options.py" $(BLENDER_DIR)"/CMakeLists.txt"

clean: .FORCE
	$(MAKE) -C "$(BUILD_DIR)" clean

.PHONY: all

.FORCE:<|MERGE_RESOLUTION|>--- conflicted
+++ resolved
@@ -124,13 +124,9 @@
      updates git and all submodules
 
    * format
-<<<<<<< HEAD
-     Format source code using clang (uses PATHS if passed in).
-=======
      Format source code using clang (uses PATHS if passed in). For example::
 
         make format PATHS="source/blender/blenlib source/blender/blenkernel"
->>>>>>> d5a76451
 
 Environment Variables
 
