# The warnings below are disabled because they are too pedantic and not worth fixing.
# Some of them will be enabled as part of the Clang-Tidy task, see T78535.

Checks:  >
  -*,
  readability-*,
  -readability-uppercase-literal-suffix,
  -readability-magic-numbers,
  -readability-isolate-declaration,
  -readability-convert-member-functions-to-static,
  -readability-implicit-bool-conversion,
  -readability-avoid-const-params-in-decls,
  -readability-simplify-boolean-expr,
  -readability-make-member-function-const,

  -readability-misleading-indentation,

  -readability-use-anyofallof,

  -readability-function-cognitive-complexity,

  bugprone-*,
  -bugprone-narrowing-conversions,
  -bugprone-unhandled-self-assignment,
  -bugprone-branch-clone,
  -bugprone-macro-parentheses,
  -bugprone-reserved-identifier,

  -bugprone-sizeof-expression,
  -bugprone-integer-division,

  -bugprone-redundant-branch-condition,

  modernize-*,
  -modernize-use-auto,
  -modernize-use-trailing-return-type,
  -modernize-avoid-c-arrays,
  -modernize-use-nodiscard,
  -modernize-loop-convert,
  -modernize-pass-by-value,
<<<<<<< HEAD

WarningsAsErrors: '*'
=======
  # Cannot be enabled yet, because using raw string literals in tests breaks
  # the windows compiler currently.
  -modernize-raw-string-literal

>>>>>>> 9e007b46
CheckOptions:
  - key: modernize-use-default-member-init.UseAssignment
    value: 1<|MERGE_RESOLUTION|>--- conflicted
+++ resolved
@@ -38,15 +38,10 @@
   -modernize-use-nodiscard,
   -modernize-loop-convert,
   -modernize-pass-by-value,
-<<<<<<< HEAD
-
-WarningsAsErrors: '*'
-=======
   # Cannot be enabled yet, because using raw string literals in tests breaks
   # the windows compiler currently.
   -modernize-raw-string-literal
 
->>>>>>> 9e007b46
 CheckOptions:
   - key: modernize-use-default-member-init.UseAssignment
     value: 1