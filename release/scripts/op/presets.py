# ##### BEGIN GPL LICENSE BLOCK #####
#
#  This program is free software; you can redistribute it and/or
#  modify it under the terms of the GNU General Public License
#  as published by the Free Software Foundation; either version 2
#  of the License, or (at your option) any later version.
#
#  This program is distributed in the hope that it will be useful,
#  but WITHOUT ANY WARRANTY; without even the implied warranty of
#  MERCHANTABILITY or FITNESS FOR A PARTICULAR PURPOSE.  See the
#  GNU General Public License for more details.
#
#  You should have received a copy of the GNU General Public License
#  along with this program; if not, write to the Free Software Foundation,
#  Inc., 51 Franklin Street, Fifth Floor, Boston, MA 02110-1301, USA.
#
# ##### END GPL LICENSE BLOCK #####

# <pep8 compliant>

import bpy
import os


class AddPresetBase():
    '''Base preset class, only for subclassing
    subclasses must define
     - preset_values
     - preset_subdir '''
    # bl_idname = "script.preset_base_add"
    # bl_label = "Add a Python Preset"
    bl_options = {'REGISTER'} # only because invoke_props_popup requires.

    name = bpy.props.StringProperty(name="Name", description="Name of the preset, used to make the path name", maxlen=64, default="")
    remove_active = bpy.props.BoolProperty(default=False, options={'HIDDEN'})

    @staticmethod
    def as_filename(name):  # could reuse for other presets
        for char in " !@#$%^&*(){}:\";'[]<>,.\\/?":
            name = name.replace(char, '_')
        return name.lower().strip()

    def execute(self, context):
        import os

        if hasattr(self, "pre_cb"):
            self.pre_cb(context)
        
        preset_menu_class = getattr(bpy.types, self.preset_menu)

        if not self.remove_active:        
            
            if not self.name:
            return {'FINISHED'}

            filename = self.as_filename(self.name)

<<<<<<< HEAD
        target_path = bpy.utils.preset_paths(self.preset_subdir)[0] # we need some way to tell the user and system preset path
=======
            target_path = bpy.utils.preset_paths(self.preset_subdir)[0]  # we need some way to tell the user and system preset path
>>>>>>> f48f8d3b

            filepath = os.path.join(target_path, filename) + ".py"
            
            if hasattr(self, "add"):
                self.add(context, filepath)
        else:
            file_preset = open(filepath, 'w')
            file_preset.write("import bpy\n")

<<<<<<< HEAD
        for rna_path in self.preset_values:
            value = eval(rna_path)
            file_preset.write("%s = %s\n" % (rna_path, repr(value)))

        file_preset.close()

            preset_menu_class.bl_label = bpy.path.display_name(self.name)
=======
                for rna_path in self.preset_values:
                    value = eval(rna_path)
                    # convert thin wrapped sequences to simple lists to repr()
                    try:
                        value = value[:]
                    except:
                        pass

                    file_preset.write("%s = %r\n" % (rna_path, value))

                file_preset.close()

            preset_menu_class.bl_label = bpy.path.display_name(filename)
>>>>>>> f48f8d3b

        else:
            preset_active = preset_menu_class.bl_label

            # fairly sloppy but convenient.
            filepath = bpy.utils.preset_find(preset_active, self.preset_subdir)

            if not filepath:
                filepath = bpy.utils.preset_find(preset_active, self.preset_subdir, display_name=True)

            if not filepath:
                return {'CANCELLED'}

            if hasattr(self, "remove"):
                self.remove(context, filepath)
            else:
                try:
                    os.remove(filepath)
                except:
                    import traceback
                    traceback.print_exc()

            # XXX, stupid!
            preset_menu_class.bl_label = "Presets"

        if hasattr(self, "post_cb"):
            self.post_cb(context)

        return {'FINISHED'}

    def check(self, context):
        self.name = self.as_filename(self.name)

    def invoke(self, context, event):
        if not self.remove_active:
            wm = context.window_manager
<<<<<<< HEAD
        #crashes, TODO - fix
        #return wm.invoke_props_popup(self, event)

        wm.invoke_props_popup(self, event)
        return {'RUNNING_MODAL'}
=======
            return wm.invoke_props_dialog(self)
>>>>>>> f48f8d3b
        else:
            return self.execute(context)


class ExecutePreset(bpy.types.Operator):
    ''' Executes a preset '''
    bl_idname = "script.execute_preset"
    bl_label = "Execute a Python Preset"

    filepath = bpy.props.StringProperty(name="Path", description="Path of the Python file to execute", maxlen=512, default="")
    menu_idname = bpy.props.StringProperty(name="Menu ID Name", description="ID name of the menu this was called from", default="")

    def execute(self, context):
        from os.path import basename
        filepath = self.filepath

        # change the menu title to the most recently chosen option
        preset_class = getattr(bpy.types, self.menu_idname)
        preset_class.bl_label = bpy.path.display_name(basename(filepath))

        # execute the preset using script.python_file_run
        bpy.ops.script.python_file_run(filepath=filepath)
        return {'FINISHED'}


class AddPresetRender(AddPresetBase, bpy.types.Operator):
    '''Add a Render Preset'''
    bl_idname = "render.preset_add"
    bl_label = "Add Render Preset"
    preset_menu = "RENDER_MT_presets"

    preset_values = [
        "bpy.context.scene.render.field_order",
        "bpy.context.scene.render.fps",
        "bpy.context.scene.render.fps_base",
        "bpy.context.scene.render.pixel_aspect_x",
        "bpy.context.scene.render.pixel_aspect_y",
        "bpy.context.scene.render.resolution_percentage",
        "bpy.context.scene.render.resolution_x",
        "bpy.context.scene.render.resolution_y",
        "bpy.context.scene.render.use_fields",
        "bpy.context.scene.render.use_fields_still",
    ]

    preset_subdir = "render"


class AddPresetSSS(AddPresetBase, bpy.types.Operator):
    '''Add a Subsurface Scattering Preset'''
    bl_idname = "material.sss_preset_add"
    bl_label = "Add SSS Preset"
    preset_menu = "MATERIAL_MT_sss_presets"

    preset_values = [
        "bpy.context.material.subsurface_scattering.back",
        "bpy.context.material.subsurface_scattering.color[0]",
        "bpy.context.material.subsurface_scattering.color[1]",
        "bpy.context.material.subsurface_scattering.color[2]",
        "bpy.context.material.subsurface_scattering.color_factor",
        "bpy.context.material.subsurface_scattering.error_threshold",
        "bpy.context.material.subsurface_scattering.front",
        "bpy.context.material.subsurface_scattering.ior",
        "bpy.context.material.subsurface_scattering.radius[0]",
        "bpy.context.material.subsurface_scattering.radius[1]",
        "bpy.context.material.subsurface_scattering.radius[2]",
        "bpy.context.material.subsurface_scattering.scale",
        "bpy.context.material.subsurface_scattering.texture_factor",
    ]

    preset_subdir = "sss"


class AddPresetCloth(AddPresetBase, bpy.types.Operator):
    '''Add a Cloth Preset'''
    bl_idname = "cloth.preset_add"
    bl_label = "Add Cloth Preset"
    preset_menu = "CLOTH_MT_presets"

    preset_values = [
        "bpy.context.cloth.settings.air_damping",
        "bpy.context.cloth.settings.bending_stiffness",
        "bpy.context.cloth.settings.mass",
        "bpy.context.cloth.settings.quality",
        "bpy.context.cloth.settings.spring_damping",
        "bpy.context.cloth.settings.structural_stiffness",
    ]

    preset_subdir = "cloth"


class AddPresetSunSky(AddPresetBase, bpy.types.Operator):
    '''Add a Sky & Atmosphere Preset'''
    bl_idname = "lamp.sunsky_preset_add"
    bl_label = "Add Sunsky Preset"
    preset_menu = "LAMP_MT_sunsky_presets"

    preset_values = [
        "bpy.context.object.data.sky.atmosphere_extinction",
        "bpy.context.object.data.sky.atmosphere_inscattering",
        "bpy.context.object.data.sky.atmosphere_turbidity",
        "bpy.context.object.data.sky.backscattered_light",
        "bpy.context.object.data.sky.horizon_brightness",
        "bpy.context.object.data.sky.spread",
        "bpy.context.object.data.sky.sun_brightness",
        "bpy.context.object.data.sky.sun_intensity",
        "bpy.context.object.data.sky.sun_size",
        "bpy.context.object.data.sky.use_sky_blend",
        "bpy.context.object.data.sky.use_sky_blend_type",
        "bpy.context.object.data.sky.use_sky_color_space",
        "bpy.context.object.data.sky.use_sky_exposure",
    ]

    preset_subdir = "sunsky"


class AddPresetInteraction(AddPresetBase, bpy.types.Operator):
    '''Add an Application Interaction Preset'''
    bl_idname = "wm.interaction_preset_add"
    bl_label = "Add Interaction Preset"
    preset_menu = "USERPREF_MT_interaction_presets"

    preset_values = [
        "bpy.context.user_preferences.edit.use_drag_immediately",
        "bpy.context.user_preferences.edit.use_insertkey_xyz_to_rgb",
        "bpy.context.user_preferences.inputs.invert_mouse_wheel_zoom",
        "bpy.context.user_preferences.inputs.select_mouse",
        "bpy.context.user_preferences.inputs.use_emulate_numpad",
        "bpy.context.user_preferences.inputs.use_mouse_continuous",
        "bpy.context.user_preferences.inputs.use_mouse_emulate_3_button",
        "bpy.context.user_preferences.inputs.view_rotate_method",
        "bpy.context.user_preferences.inputs.view_zoom_axis",
        "bpy.context.user_preferences.inputs.view_zoom_method",
    ]

    preset_subdir = "interaction"


class AddPresetKeyconfig(AddPresetBase, bpy.types.Operator):
    '''Add a Keyconfig Preset'''
    bl_idname = "wm.keyconfig_preset_add"
    bl_label = "Add Keyconfig Preset"
    preset_menu = "USERPREF_MT_keyconfigs"
    preset_subdir = "keyconfig"

    def add(self, context, filepath):
        bpy.ops.wm.keyconfig_export(filepath=filepath)
        bpy.utils.keyconfig_set(filepath)

    def pre_cb(self, context):
        keyconfigs = bpy.context.window_manager.keyconfigs
        if self.remove_active:
            preset_menu_class = getattr(bpy.types, self.preset_menu)
            preset_menu_class.bl_label = keyconfigs.active.name

    def post_cb(self, context):
        keyconfigs = bpy.context.window_manager.keyconfigs
        if self.remove_active:
            keyconfigs.remove(keyconfigs.active)


def register():
    pass


def unregister():
    pass

if __name__ == "__main__":
    register()<|MERGE_RESOLUTION|>--- conflicted
+++ resolved
@@ -29,7 +29,6 @@
      - preset_subdir '''
     # bl_idname = "script.preset_base_add"
     # bl_label = "Add a Python Preset"
-    bl_options = {'REGISTER'} # only because invoke_props_popup requires.
 
     name = bpy.props.StringProperty(name="Name", description="Name of the preset, used to make the path name", maxlen=64, default="")
     remove_active = bpy.props.BoolProperty(default=False, options={'HIDDEN'})
@@ -55,11 +54,7 @@
 
             filename = self.as_filename(self.name)
 
-<<<<<<< HEAD
         target_path = bpy.utils.preset_paths(self.preset_subdir)[0] # we need some way to tell the user and system preset path
-=======
-            target_path = bpy.utils.preset_paths(self.preset_subdir)[0]  # we need some way to tell the user and system preset path
->>>>>>> f48f8d3b
 
             filepath = os.path.join(target_path, filename) + ".py"
             
@@ -69,17 +64,8 @@
             file_preset = open(filepath, 'w')
             file_preset.write("import bpy\n")
 
-<<<<<<< HEAD
         for rna_path in self.preset_values:
             value = eval(rna_path)
-            file_preset.write("%s = %s\n" % (rna_path, repr(value)))
-
-        file_preset.close()
-
-            preset_menu_class.bl_label = bpy.path.display_name(self.name)
-=======
-                for rna_path in self.preset_values:
-                    value = eval(rna_path)
                     # convert thin wrapped sequences to simple lists to repr()
                     try:
                         value = value[:]
@@ -88,10 +74,9 @@
 
                     file_preset.write("%s = %r\n" % (rna_path, value))
 
-                file_preset.close()
-
-            preset_menu_class.bl_label = bpy.path.display_name(filename)
->>>>>>> f48f8d3b
+        file_preset.close()
+
+            preset_menu_class.bl_label = bpy.path.display_name(self.name)
 
         else:
             preset_active = preset_menu_class.bl_label
@@ -122,21 +107,14 @@
 
         return {'FINISHED'}
 
-    def check(self, context):
-        self.name = self.as_filename(self.name)
-
     def invoke(self, context, event):
         if not self.remove_active:
             wm = context.window_manager
-<<<<<<< HEAD
         #crashes, TODO - fix
         #return wm.invoke_props_popup(self, event)
 
         wm.invoke_props_popup(self, event)
         return {'RUNNING_MODAL'}
-=======
-            return wm.invoke_props_dialog(self)
->>>>>>> f48f8d3b
         else:
             return self.execute(context)
 
