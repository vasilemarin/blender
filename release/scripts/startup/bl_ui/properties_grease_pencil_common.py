--- conflicted
+++ resolved
@@ -187,7 +187,6 @@
 
         tool_settings = context.tool_settings
         if context.mode == 'PAINT_GPENCIL':
-<<<<<<< HEAD
             settings = tool_settings.gpencil_paint
         elif context.mode == 'SCULPT_GPENCIL':
             settings = tool_settings.gpencil_sculpt_paint
@@ -198,17 +197,6 @@
         brush = settings.brush
         if brush:
             self.layout.prop(settings, "show_brush", text="")
-=======
-            brush = context.tool_settings.gpencil_paint.brush
-            gp_settings = brush.gpencil_settings
-
-            self.layout.prop(gp_settings, "use_cursor", text="")
-        elif context.mode in {'SCULPT_GPENCIL', 'WEIGHT_GPENCIL'}:
-            settings = context.tool_settings.gpencil_sculpt
-            brush = settings.brush
-
-            self.layout.prop(brush, "use_cursor", text="")
->>>>>>> 01608f53
 
     def draw(self, context):
         layout = self.layout
