--- conflicted
+++ resolved
@@ -545,17 +545,15 @@
         col.prop(system, "use_region_overlap")
 
         col.separator()
-<<<<<<< HEAD
+        col.label(text="Max Viewport Anti-aliasing Method")
+        col.prop(system, "max_anti_alias_method", text="")
+
+        col.separator()
         col.label(text="Grease Pencil Options:")
         col.prop(system, "gpencil_multi_sample", text="")
-=======
-        col.label(text="Max Viewport Anti-aliasing Method")
-        col.prop(system, "max_anti_alias_method", text="")
->>>>>>> 43300278
-
-        col.separator()
-
-        col.label(text="Text Draw Options:")
+
+        col.separator()
+		col.label(text="Text Draw Options:")
         col.prop(system, "use_text_antialiasing")
 
         col.separator()
