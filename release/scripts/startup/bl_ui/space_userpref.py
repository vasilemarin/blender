# ##### BEGIN GPL LICENSE BLOCK #####
#
#  This program is free software; you can redistribute it and/or
#  modify it under the terms of the GNU General Public License
#  as published by the Free Software Foundation; either version 2
#  of the License, or (at your option) any later version.
#
#  This program is distributed in the hope that it will be useful,
#  but WITHOUT ANY WARRANTY; without even the implied warranty of
#  MERCHANTABILITY or FITNESS FOR A PARTICULAR PURPOSE.  See the
#  GNU General Public License for more details.
#
#  You should have received a copy of the GNU General Public License
#  along with this program; if not, write to the Free Software Foundation,
#  Inc., 51 Franklin Street, Fifth Floor, Boston, MA 02110-1301, USA.
#
# ##### END GPL LICENSE BLOCK #####

# <pep8 compliant>
import bpy
from bpy.types import (
    Header,
    Menu,
    Panel,
)
from bpy.app.translations import pgettext_iface as iface_
from bpy.app.translations import contexts as i18n_contexts


def opengl_lamp_buttons(column, lamp):
    split = column.row()

    split.prop(lamp, "use", text="", icon='OUTLINER_OB_LAMP' if lamp.use else 'LAMP_DATA')

    col = split.column()
    col.active = lamp.use
    row = col.row()
    row.label(text="Diffuse:")
    row.prop(lamp, "diffuse_color", text="")
    row = col.row()
    row.label(text="Specular:")
    row.prop(lamp, "specular_color", text="")

    col = split.column()
    col.active = lamp.use
    col.prop(lamp, "direction", text="")


class USERPREF_HT_header(Header):
    bl_space_type = 'USER_PREFERENCES'

    def draw(self, context):
        layout = self.layout

        layout.template_header()

        userpref = context.user_preferences

        layout.operator_context = 'EXEC_AREA'
        layout.operator("wm.save_userpref")

        layout.operator_context = 'INVOKE_DEFAULT'

        if userpref.active_section == 'INTERFACE':
            layout.operator("wm.save_workspace_file")
        elif userpref.active_section == 'INPUT':
            layout.operator("wm.keyconfig_import")
            layout.operator("wm.keyconfig_export")
        elif userpref.active_section == 'ADDONS':
            layout.operator("wm.addon_install", icon='FILESEL')
            layout.operator("wm.addon_refresh", icon='FILE_REFRESH')
            layout.menu("USERPREF_MT_addons_online_resources")
        elif userpref.active_section == 'THEMES':
            layout.operator("ui.reset_default_theme")
            layout.operator("wm.theme_install")


class USERPREF_PT_tabs(Panel):
    bl_label = ""
    bl_space_type = 'USER_PREFERENCES'
    bl_region_type = 'WINDOW'
    bl_options = {'HIDE_HEADER'}

    def draw(self, context):
        layout = self.layout

        userpref = context.user_preferences

        layout.row().prop(userpref, "active_section", expand=True)


class USERPREF_MT_interaction_presets(Menu):
    bl_label = "Presets"
    preset_subdir = "interaction"
    preset_operator = "script.execute_preset"
    draw = Menu.draw_preset


class USERPREF_MT_app_templates(Menu):
    bl_label = "Application Templates"
    preset_subdir = "app_templates"

    def draw_ex(self, context, *, use_splash=False, use_default=False, use_install=False):
        import os

        layout = self.layout

        # now draw the presets
        layout.operator_context = 'EXEC_DEFAULT'

        if use_default:
            props = layout.operator("wm.read_homefile", text="Default")
            props.use_splash = True
            props.app_template = ""
            layout.separator()

        template_paths = bpy.utils.app_template_paths()

        # expand template paths
        app_templates = []
        for path in template_paths:
            for d in os.listdir(path):
                if d.startswith(("__", ".")):
                    continue
                template = os.path.join(path, d)
                if os.path.isdir(template):
                    # template_paths_expand.append(template)
                    app_templates.append(d)

        for d in sorted(app_templates):
            props = layout.operator(
                "wm.read_homefile",
                text=bpy.path.display_name(d),
            )
            props.use_splash = True
            props.app_template = d

        if use_install:
            layout.separator()
            layout.operator_context = 'INVOKE_DEFAULT'
            props = layout.operator("wm.app_template_install")


    def draw(self, context):
        self.draw_ex(context, use_splash=False, use_default=True, use_install=True)


class USERPREF_MT_templates_splash(Menu):
    bl_label = "Startup Templates"
    preset_subdir = "templates"

    def draw(self, context):
        USERPREF_MT_app_templates.draw_ex(self, context, use_splash=True, use_default=True)


class USERPREF_MT_appconfigs(Menu):
    bl_label = "AppPresets"
    preset_subdir = "keyconfig"
    preset_operator = "wm.appconfig_activate"

    def draw(self, context):
        self.layout.operator("wm.appconfig_default", text="Blender (default)")

        # now draw the presets
        Menu.draw_preset(self, context)


class USERPREF_MT_splash(Menu):
    bl_label = "Splash"

    def draw(self, context):
        layout = self.layout

        split = layout.split()
        row = split.row()

        if any(bpy.utils.app_template_paths()):
            row.label("Template:")
            template = context.user_preferences.app_template
            row.menu(
                "USERPREF_MT_templates_splash",
                text=bpy.path.display_name(template) if template else "Default",
            )
        else:
            row.label("")

        row = split.row()
        row.label("Interaction:")

        text = bpy.path.display_name(context.window_manager.keyconfigs.active.name)
        if not text:
            text = "Blender (default)"
        row.menu("USERPREF_MT_appconfigs", text=text)


# only for addons
class USERPREF_MT_splash_footer(Menu):
    bl_label = ""

    def draw(self, context):
        pass


class USERPREF_PT_interface(Panel):
    bl_space_type = 'USER_PREFERENCES'
    bl_label = "Interface"
    bl_region_type = 'WINDOW'
    bl_options = {'HIDE_HEADER'}

    @classmethod
    def poll(cls, context):
        userpref = context.user_preferences
        return (userpref.active_section == 'INTERFACE')

    def draw(self, context):
        import sys
        layout = self.layout

        userpref = context.user_preferences
        view = userpref.view

        row = layout.row()

        col = row.column()
        col.label(text="Display:")
        col.prop(view, "ui_scale", text="Scale")
        col.prop(view, "ui_line_width", text="Line Width")
        col.prop(view, "show_tooltips")
        col.prop(view, "show_tooltips_python")
        col.prop(view, "show_object_info", text="Object Info")
        col.prop(view, "show_large_cursors")
        col.prop(view, "show_view_name", text="View Name")
        col.prop(view, "show_playback_fps", text="Playback FPS")
        col.prop(view, "object_origin_size")

        col.separator()
        col.separator()
        col.separator()

        col.prop(view, "show_mini_axis", text="Display Mini Axis")
        sub = col.column()
        sub.active = view.show_mini_axis
        sub.prop(view, "mini_axis_size", text="Size")
        sub.prop(view, "mini_axis_brightness", text="Brightness")

        col.separator()

        if sys.platform[:3] == "win":
            col.label("Warnings")
            col.prop(view, "use_quit_dialog")

        row.separator()
        row.separator()

        col = row.column()
        col.label(text="View Manipulation:")
        col.prop(view, "use_mouse_depth_cursor")
        col.prop(view, "use_cursor_lock_adjust")
        col.prop(view, "use_mouse_depth_navigate")
        col.prop(view, "use_zoom_to_mouse")
        col.prop(view, "use_rotate_around_active")
        col.prop(view, "use_global_pivot")
        col.prop(view, "use_camera_lock_parent")

        col.separator()

        col.prop(view, "use_auto_perspective")
        col.prop(view, "smooth_view")
        col.prop(view, "rotation_angle")

        col.separator()
        col.separator()

        col.label(text="2D Viewports:")
        col.prop(view, "view2d_grid_spacing_min", text="Minimum Grid Spacing")
        col.prop(view, "timecode_style")
        col.prop(view, "view_frame_type")
        if view.view_frame_type == 'SECONDS':
            col.prop(view, "view_frame_seconds")
        elif view.view_frame_type == 'KEYFRAMES':
            col.prop(view, "view_frame_keyframes")

        row.separator()
        row.separator()

        col = row.column()
        #Toolbox doesn't exist yet
        #col.label(text="Toolbox:")
        #col.prop(view, "show_column_layout")
        #col.label(text="Open Toolbox Delay:")
        #col.prop(view, "open_left_mouse_delay", text="Hold LMB")
        #col.prop(view, "open_right_mouse_delay", text="Hold RMB")
        col.prop(view, "show_manipulator")
        col.prop(view, "show_manipulator_navigate")
        ## Currently not working
        # col.prop(view, "show_manipulator_shaded")
        sub = col.column()
        sub.active = view.show_manipulator
        sub.prop(view, "manipulator_size", text="Size")

        col.separator()
        col.separator()
        col.separator()

        col.label(text="Menus:")
        col.prop(view, "use_mouse_over_open")
        sub = col.column()
        sub.active = view.use_mouse_over_open

        sub.prop(view, "open_toplevel_delay", text="Top Level")
        sub.prop(view, "open_sublevel_delay", text="Sub Level")

        col.separator()
        col.label(text="Pie Menus:")
        sub = col.column(align=True)
        sub.prop(view, "pie_animation_timeout")
        sub.prop(view, "pie_initial_timeout")
        sub.prop(view, "pie_menu_radius")
        sub.prop(view, "pie_menu_threshold")
        sub.prop(view, "pie_menu_confirm")
        col.separator()

        col.prop(view, "show_splash")
        col.separator()

        col.label(text="App Template:")
        col.label(text="Options intended for use with app-templates only.")
        col.prop(view, "show_layout_ui")
        col.prop(view, "show_view3d_cursor")



class USERPREF_PT_edit(Panel):
    bl_space_type = 'USER_PREFERENCES'
    bl_label = "Edit"
    bl_region_type = 'WINDOW'
    bl_options = {'HIDE_HEADER'}

    @classmethod
    def poll(cls, context):
        userpref = context.user_preferences
        return (userpref.active_section == 'EDITING')

    def draw(self, context):
        layout = self.layout

        userpref = context.user_preferences
        edit = userpref.edit

        row = layout.row()

        col = row.column()
        col.label(text="Link Materials To:")
        col.prop(edit, "material_link", text="")

        col.separator()
        col.separator()
        col.separator()

        col.label(text="New Objects:")
        col.prop(edit, "use_enter_edit_mode")
        col.label(text="Align To:")
        col.prop(edit, "object_align", text="")

        col.separator()
        col.separator()
        col.separator()

        col.label(text="Undo:")
        col.prop(edit, "use_global_undo")
        col.prop(edit, "undo_steps", text="Steps")
        col.prop(edit, "undo_memory_limit", text="Memory Limit")

        row.separator()
        row.separator()

        col = row.column()
        col.label(text="Grease Pencil:")
        col.prop(edit, "grease_pencil_eraser_radius", text="Eraser Radius")
        col.separator()
        col.prop(edit, "grease_pencil_manhattan_distance", text="Manhattan Distance")
        col.prop(edit, "grease_pencil_euclidean_distance", text="Euclidean Distance")
        col.separator()
        col.prop(edit, "grease_pencil_default_color", text="Default Color")
        col.separator()
        col.prop(edit, "use_grease_pencil_simplify_stroke", text="Simplify Stroke")
        col.separator()
        col.separator()
        col.separator()
        col.separator()
        col.label(text="Playback:")
        col.prop(edit, "use_negative_frames")
        col.separator()
        col.separator()
        col.separator()
        col.label(text="Node Editor:")
        col.prop(edit, "node_margin")
        col.label(text="Animation Editors:")
        col.prop(edit, "fcurve_unselected_alpha", text="F-Curve Visibility")

        row.separator()
        row.separator()

        col = row.column()
        col.label(text="Keyframing:")
        col.prop(edit, "use_visual_keying")
        col.prop(edit, "use_keyframe_insert_needed", text="Only Insert Needed")

        col.separator()

        col.prop(edit, "use_auto_keying", text="Auto Keyframing:")
        col.prop(edit, "use_auto_keying_warning")

        sub = col.column()

        #~ sub.active = edit.use_keyframe_insert_auto # incorrect, time-line can enable
        sub.prop(edit, "use_keyframe_insert_available", text="Only Insert Available")

        col.separator()

        col.label(text="New F-Curve Defaults:")
        col.prop(edit, "keyframe_new_interpolation_type", text="Interpolation")
        col.prop(edit, "keyframe_new_handle_type", text="Handles")
        col.prop(edit, "use_insertkey_xyz_to_rgb", text="XYZ to RGB")

        col.separator()
        col.separator()
        col.separator()

        col.label(text="Transform:")
        col.prop(edit, "use_drag_immediately")

        row.separator()
        row.separator()

        col = row.column()
        col.prop(edit, "sculpt_paint_overlay_color", text="Sculpt Overlay Color")

        col.separator()
        col.separator()
        col.separator()

        col.label(text="Duplicate Data:")
        col.prop(edit, "use_duplicate_mesh", text="Mesh")
        col.prop(edit, "use_duplicate_surface", text="Surface")
        col.prop(edit, "use_duplicate_curve", text="Curve")
        col.prop(edit, "use_duplicate_text", text="Text")
        col.prop(edit, "use_duplicate_metaball", text="Metaball")
        col.prop(edit, "use_duplicate_armature", text="Armature")
        col.prop(edit, "use_duplicate_lamp", text="Lamp")
        col.prop(edit, "use_duplicate_material", text="Material")
        col.prop(edit, "use_duplicate_texture", text="Texture")
        #col.prop(edit, "use_duplicate_fcurve", text="F-Curve")
        col.prop(edit, "use_duplicate_action", text="Action")
        col.prop(edit, "use_duplicate_particle", text="Particle")


class USERPREF_PT_system(Panel):
    bl_space_type = 'USER_PREFERENCES'
    bl_label = "System"
    bl_region_type = 'WINDOW'
    bl_options = {'HIDE_HEADER'}

    @classmethod
    def poll(cls, context):
        userpref = context.user_preferences
        return (userpref.active_section == 'SYSTEM')

    def draw(self, context):
        import sys
        layout = self.layout

        userpref = context.user_preferences
        system = userpref.system

        split = layout.split()

        # 1. Column
        column = split.column()
        colsplit = column.split(percentage=0.85)

        col = colsplit.column()
        col.label(text="General:")

        col.prop(system, "frame_server_port")
        col.prop(system, "scrollback", text="Console Scrollback")

        col.separator()

        col.label(text="Sound:")
        col.row().prop(system, "audio_device", expand=False)
        sub = col.column()
        sub.active = system.audio_device not in {'NONE', 'Null'}
        #sub.prop(system, "use_preview_images")
        sub.prop(system, "audio_channels", text="Channels")
        sub.prop(system, "audio_mixing_buffer", text="Mixing Buffer")
        sub.prop(system, "audio_sample_rate", text="Sample Rate")
        sub.prop(system, "audio_sample_format", text="Sample Format")

        col.separator()

        col.label(text="Screencast:")
        col.prop(system, "screencast_fps")
        col.prop(system, "screencast_wait_time")

        col.separator()

        if bpy.app.build_options.cycles:
            addon = userpref.addons.get("cycles")
            if addon is not None:
                addon.preferences.draw_impl(col, context)
            del addon

        if hasattr(system, "opensubdiv_compute_type"):
            col.label(text="OpenSubdiv compute:")
            col.row().prop(system, "opensubdiv_compute_type", text="")

        # 2. Column
        column = split.column()
        colsplit = column.split(percentage=0.85)

        col = colsplit.column()
        col.label(text="OpenGL:")
        col.prop(system, "gl_clip_alpha", slider=True)
        col.prop(system, "use_mipmaps")
        col.prop(system, "use_gpu_mipmap")
        col.prop(system, "use_16bit_textures")

        col.separator()
        col.label(text="Selection")
        col.prop(system, "select_method", text="")
        col.prop(system, "use_select_pick_depth")

        col.separator()

        col.label(text="Anisotropic Filtering")
        col.prop(system, "anisotropic_filter", text="")

        col.separator()

        col.label(text="Window Draw Method:")
        col.prop(system, "window_draw_method", text="")
        col.prop(system, "multi_sample", text="")
        if sys.platform == "linux" and system.multi_sample != 'NONE':
            col.label(text="Might fail for Mesh editing selection!")
            col.separator()
        col.prop(system, "use_region_overlap")

        col.separator()

        col.label(text="Text Draw Options:")
        col.prop(system, "use_text_antialiasing")

        col.separator()

        col.label(text="Textures:")
        col.prop(system, "gl_texture_limit", text="Limit Size")
        col.prop(system, "texture_time_out", text="Time Out")
        col.prop(system, "texture_collection_rate", text="Collection Rate")

        col.separator()

        col.label(text="Images Draw Method:")
        col.prop(system, "image_draw_method", text="")

        col.separator()

        col.label(text="Sequencer/Clip Editor:")
        # currently disabled in the code
        # col.prop(system, "prefetch_frames")
        col.prop(system, "memory_cache_limit")

        # 3. Column
        column = split.column()

        column.label(text="Solid OpenGL Lights:")

        split = column.split(percentage=0.1)
        split.label()
        split.label(text="Colors:")
        split.label(text="Direction:")

        lamp = system.solid_lights[0]
        opengl_lamp_buttons(column, lamp)

        lamp = system.solid_lights[1]
        opengl_lamp_buttons(column, lamp)

        lamp = system.solid_lights[2]
        opengl_lamp_buttons(column, lamp)

        column.separator()

        column.label(text="Color Picker Type:")
        column.row().prop(system, "color_picker_type", text="")

        column.separator()

        column.prop(system, "use_weight_color_range", text="Custom Weight Paint Range")
        sub = column.column()
        sub.active = system.use_weight_color_range
        sub.template_color_ramp(system, "weight_color_range", expand=True)

        column.separator()
        column.prop(system, "font_path_ui")
        column.prop(system, "font_path_ui_mono")

        if bpy.app.build_options.international:
            column.prop(system, "use_international_fonts")
            if system.use_international_fonts:
                column.prop(system, "language")
                row = column.row()
                row.label(text="Translate:", text_ctxt=i18n_contexts.id_windowmanager)
                row = column.row(align=True)
                row.prop(system, "use_translate_interface", text="Interface", toggle=True)
                row.prop(system, "use_translate_tooltips", text="Tooltips", toggle=True)
                row.prop(system, "use_translate_new_dataname", text="New Data", toggle=True)


class USERPREF_MT_interface_theme_presets(Menu):
    bl_label = "Presets"
    preset_subdir = "interface_theme"
    preset_operator = "script.execute_preset"
    preset_type = 'XML'
    preset_xml_map = (
        ("user_preferences.themes[0]", "Theme"),
        ("user_preferences.ui_styles[0]", "ThemeStyle"),
    )
    draw = Menu.draw_preset


class USERPREF_PT_theme(Panel):
    bl_space_type = 'USER_PREFERENCES'
    bl_label = "Themes"
    bl_region_type = 'WINDOW'
    bl_options = {'HIDE_HEADER'}

    # not essential, hard-coded UI delimiters for the theme layout
    ui_delimiters = {
        'VIEW_3D': {
            "text_grease_pencil",
            "text_keyframe",
            "speaker",
            "freestyle_face_mark",
            "split_normal",
            "bone_solid",
            "paint_curve_pivot",
        },
        'GRAPH_EDITOR': {
            "handle_vertex_select",
        },
        'IMAGE_EDITOR': {
            "paint_curve_pivot",
        },
        'NODE_EDITOR': {
            "layout_node",
        },
        'CLIP_EDITOR': {
            "handle_vertex_select",
        }
    }

    @staticmethod
    def _theme_generic(split, themedata, theme_area):

        col = split.column()

        def theme_generic_recurse(data):
            col.label(data.rna_type.name)
            row = col.row()
            subsplit = row.split(percentage=0.95)

            padding1 = subsplit.split(percentage=0.15)
            padding1.column()

            subsplit = row.split(percentage=0.85)

            padding2 = subsplit.split(percentage=0.15)
            padding2.column()

            colsub_pair = padding1.column(), padding2.column()

            props_type = {}

            for i, prop in enumerate(data.rna_type.properties):
                if prop.identifier == "rna_type":
                    continue

                props_type.setdefault((prop.type, prop.subtype), []).append(prop)

            th_delimiters = USERPREF_PT_theme.ui_delimiters.get(theme_area)
            for props_type, props_ls in sorted(props_type.items()):
                if props_type[0] == 'POINTER':
                    for i, prop in enumerate(props_ls):
                        theme_generic_recurse(getattr(data, prop.identifier))
                else:
                    if th_delimiters is None:
                        # simple, no delimiters
                        for i, prop in enumerate(props_ls):
                            colsub_pair[i % 2].row().prop(data, prop.identifier)
                    else:
                        # add hard coded delimiters
                        i = 0
                        for prop in props_ls:
                            colsub = colsub_pair[i]
                            colsub.row().prop(data, prop.identifier)
                            i = (i + 1) % 2
                            if prop.identifier in th_delimiters:
                                if i:
                                    colsub = colsub_pair[1]
                                    colsub.row().label("")
                                colsub_pair[0].row().label("")
                                colsub_pair[1].row().label("")
                                i = 0

        theme_generic_recurse(themedata)

    @staticmethod
    def _theme_widget_style(layout, widget_style):

        row = layout.row()

        subsplit = row.split(percentage=0.95)

        padding = subsplit.split(percentage=0.15)
        colsub = padding.column()
        colsub = padding.column()
        colsub.row().prop(widget_style, "outline")
        colsub.row().prop(widget_style, "item", slider=True)
        colsub.row().prop(widget_style, "inner", slider=True)
        colsub.row().prop(widget_style, "inner_sel", slider=True)

        subsplit = row.split(percentage=0.85)

        padding = subsplit.split(percentage=0.15)
        colsub = padding.column()
        colsub = padding.column()
        colsub.row().prop(widget_style, "text")
        colsub.row().prop(widget_style, "text_sel")
        colsub.prop(widget_style, "show_shaded")
        subsub = colsub.column(align=True)
        subsub.active = widget_style.show_shaded
        subsub.prop(widget_style, "shadetop")
        subsub.prop(widget_style, "shadedown")

        layout.separator()

    @staticmethod
    def _ui_font_style(layout, font_style):

        split = layout.split()

        col = split.column()
        col.label(text="Kerning Style:")
        col.row().prop(font_style, "font_kerning_style", expand=True)
        col.prop(font_style, "points")

        col = split.column()
        col.label(text="Shadow Offset:")
        col.prop(font_style, "shadow_offset_x", text="X")
        col.prop(font_style, "shadow_offset_y", text="Y")

        col = split.column()
        col.prop(font_style, "shadow")
        col.prop(font_style, "shadow_alpha")
        col.prop(font_style, "shadow_value")

        layout.separator()

    @classmethod
    def poll(cls, context):
        userpref = context.user_preferences
        return (userpref.active_section == 'THEMES')

    def draw(self, context):
        layout = self.layout

        theme = context.user_preferences.themes[0]

        split_themes = layout.split(percentage=0.2)

        sub = split_themes.column()

        sub.label(text="Presets:")
        subrow = sub.row(align=True)

        subrow.menu("USERPREF_MT_interface_theme_presets", text=USERPREF_MT_interface_theme_presets.bl_label)
        subrow.operator("wm.interface_theme_preset_add", text="", icon='ZOOMIN')
        subrow.operator("wm.interface_theme_preset_add", text="", icon='ZOOMOUT').remove_active = True
        sub.separator()

        sub.prop(theme, "theme_area", expand=True)

        split = layout.split(percentage=0.4)

        layout.separator()
        layout.separator()

        split = split_themes.split()

        if theme.theme_area == 'USER_INTERFACE':
            col = split.column()
            ui = theme.user_interface

            col.label(text="Regular:")
            self._theme_widget_style(col, ui.wcol_regular)

            col.label(text="Tool:")
            self._theme_widget_style(col, ui.wcol_tool)

            col.label(text="Radio Buttons:")
            self._theme_widget_style(col, ui.wcol_radio)

            col.label(text="Text:")
            self._theme_widget_style(col, ui.wcol_text)

            col.label(text="Option:")
            self._theme_widget_style(col, ui.wcol_option)

            col.label(text="Toggle:")
            self._theme_widget_style(col, ui.wcol_toggle)

            col.label(text="Number Field:")
            self._theme_widget_style(col, ui.wcol_num)

            col.label(text="Value Slider:")
            self._theme_widget_style(col, ui.wcol_numslider)

            col.label(text="Box:")
            self._theme_widget_style(col, ui.wcol_box)

            col.label(text="Menu:")
            self._theme_widget_style(col, ui.wcol_menu)

            col.label(text="Pie Menu:")
            self._theme_widget_style(col, ui.wcol_pie_menu)

            col.label(text="Pulldown:")
            self._theme_widget_style(col, ui.wcol_pulldown)

            col.label(text="Menu Back:")
            self._theme_widget_style(col, ui.wcol_menu_back)

            col.label(text="Tooltip:")
            self._theme_widget_style(col, ui.wcol_tooltip)

            col.label(text="Menu Item:")
            self._theme_widget_style(col, ui.wcol_menu_item)

            col.label(text="Scroll Bar:")
            self._theme_widget_style(col, ui.wcol_scroll)

            col.label(text="Progress Bar:")
            self._theme_widget_style(col, ui.wcol_progress)

            col.label(text="List Item:")
            self._theme_widget_style(col, ui.wcol_list_item)

            ui_state = theme.user_interface.wcol_state
            col.label(text="State:")

            row = col.row()

            subsplit = row.split(percentage=0.95)

            padding = subsplit.split(percentage=0.15)
            colsub = padding.column()
            colsub = padding.column()
            colsub.row().prop(ui_state, "inner_anim")
            colsub.row().prop(ui_state, "inner_anim_sel")
            colsub.row().prop(ui_state, "inner_driven")
            colsub.row().prop(ui_state, "inner_driven_sel")
            colsub.row().prop(ui_state, "blend")

            subsplit = row.split(percentage=0.85)

            padding = subsplit.split(percentage=0.15)
            colsub = padding.column()
            colsub = padding.column()
            colsub.row().prop(ui_state, "inner_key")
            colsub.row().prop(ui_state, "inner_key_sel")
            colsub.row().prop(ui_state, "inner_overridden")
            colsub.row().prop(ui_state, "inner_overridden_sel")

            col.separator()
            col.separator()

            col.label("Styles:")

            row = col.row()

            subsplit = row.split(percentage=0.95)

            padding = subsplit.split(percentage=0.15)
            colsub = padding.column()
            colsub = padding.column()
            colsub.row().prop(ui, "menu_shadow_fac")

            subsplit = row.split(percentage=0.85)

            padding = subsplit.split(percentage=0.15)
            colsub = padding.column()
            colsub = padding.column()
            colsub.row().prop(ui, "menu_shadow_width")

            row = col.row()

            subsplit = row.split(percentage=0.95)

            padding = subsplit.split(percentage=0.15)
            colsub = padding.column()
            colsub = padding.column()
            colsub.row().prop(ui, "icon_alpha")

            subsplit = row.split(percentage=0.85)

            padding = subsplit.split(percentage=0.15)
            colsub = padding.column()
            colsub = padding.column()
            colsub.row().prop(ui, "widget_emboss")

            col.separator()
            col.separator()

            col.label("Axis & Manipulator Colors:")

            row = col.row()

            subsplit = row.split(percentage=0.95)

            padding = subsplit.split(percentage=0.15)
            colsub = padding.column()
            colsub = padding.column()
            colsub.row().prop(ui, "axis_x")
            colsub.row().prop(ui, "axis_y")
            colsub.row().prop(ui, "axis_z")

            subsplit = row.split(percentage=0.85)

            padding = subsplit.split(percentage=0.15)
            colsub = padding.column()
            colsub = padding.column()
            colsub.row().prop(ui, "manipulator_primary")
            colsub.row().prop(ui, "manipulator_secondary")
            colsub.row().prop(ui, "manipulator_a")
            colsub.row().prop(ui, "manipulator_b")

            col.separator()
            col.separator()
        elif theme.theme_area == 'BONE_COLOR_SETS':
            col = split.column()

            for i, ui in enumerate(theme.bone_color_sets, 1):
                col.label(text=iface_("Color Set %d:") % 1, translate=False)

                row = col.row()

                subsplit = row.split(percentage=0.95)

                padding = subsplit.split(percentage=0.15)
                colsub = padding.column()
                colsub = padding.column()
                colsub.row().prop(ui, "normal")
                colsub.row().prop(ui, "select")
                colsub.row().prop(ui, "active")

                subsplit = row.split(percentage=0.85)

                padding = subsplit.split(percentage=0.15)
                colsub = padding.column()
                colsub = padding.column()
                colsub.row().prop(ui, "show_colored_constraints")
        elif theme.theme_area == 'STYLE':
            col = split.column()

            style = context.user_preferences.ui_styles[0]

            col.label(text="Panel Title:")
            self._ui_font_style(col, style.panel_title)

            col.separator()

            col.label(text="Widget:")
            self._ui_font_style(col, style.widget)

            col.separator()

            col.label(text="Widget Label:")
            self._ui_font_style(col, style.widget_label)
        else:
            self._theme_generic(split, getattr(theme, theme.theme_area.lower()), theme.theme_area)


class USERPREF_PT_file(Panel):
    bl_space_type = 'USER_PREFERENCES'
    bl_label = "Files"
    bl_region_type = 'WINDOW'
    bl_options = {'HIDE_HEADER'}

    @classmethod
    def poll(cls, context):
        userpref = context.user_preferences
        return (userpref.active_section == 'FILES')

    def draw(self, context):
        layout = self.layout

        userpref = context.user_preferences
        paths = userpref.filepaths
        system = userpref.system

        split = layout.split(percentage=0.7)

        col = split.column()
        col.label(text="File Paths:")

        colsplit = col.split(percentage=0.95)
        col1 = colsplit.split(percentage=0.3)

        sub = col1.column()
        sub.label(text="Fonts:")
        sub.label(text="Textures:")
        sub.label(text="Render Output:")
        sub.label(text="Scripts:")
        sub.label(text="Sounds:")
        sub.label(text="Temp:")
        sub.label(text="Render Cache:")
        sub.label(text="I18n Branches:")
        sub.label(text="Image Editor:")
        sub.label(text="Animation Player:")

        sub = col1.column()
        sub.prop(paths, "font_directory", text="")
        sub.prop(paths, "texture_directory", text="")
        sub.prop(paths, "render_output_directory", text="")
        sub.prop(paths, "script_directory", text="")
        sub.prop(paths, "sound_directory", text="")
        sub.prop(paths, "temporary_directory", text="")
        sub.prop(paths, "render_cache_directory", text="")
        sub.prop(paths, "i18n_branches_directory", text="")
        sub.prop(paths, "image_editor", text="")
        subsplit = sub.split(percentage=0.3)
        subsplit.prop(paths, "animation_player_preset", text="")
        subsplit.prop(paths, "animation_player", text="")

        col.separator()
        col.separator()

        colsplit = col.split(percentage=0.95)
        sub = colsplit.column()

        row = sub.split(percentage=0.3)
        row.label(text="Auto Execution:")
        row.prop(system, "use_scripts_auto_execute")

        if system.use_scripts_auto_execute:
            box = sub.box()
            row = box.row()
            row.label(text="Excluded Paths:")
            row.operator("wm.userpref_autoexec_path_add", text="", icon='ZOOMIN', emboss=False)
            for i, path_cmp in enumerate(userpref.autoexec_paths):
                row = box.row()
                row.prop(path_cmp, "path", text="")
                row.prop(path_cmp, "use_glob", text="", icon='FILTER')
                row.operator("wm.userpref_autoexec_path_remove", text="", icon='X', emboss=False).index = i

        col = split.column()
        col.label(text="Save & Load:")
        col.prop(paths, "use_relative_paths")
        col.prop(paths, "use_file_compression")
        col.prop(paths, "use_load_ui")
        col.prop(paths, "use_filter_files")
        col.prop(paths, "show_hidden_files_datablocks")
        col.prop(paths, "hide_recent_locations")
        col.prop(paths, "hide_system_bookmarks")
        col.prop(paths, "show_thumbnails")

        col.separator()

        col.prop(paths, "save_version")
        col.prop(paths, "recent_files")
        col.prop(paths, "use_save_preview_images")

        col.separator()

        col.label(text="Auto Save:")
        col.prop(paths, "use_keep_session")
        col.prop(paths, "use_auto_save_temporary_files")
        sub = col.column()
        sub.active = paths.use_auto_save_temporary_files
        sub.prop(paths, "auto_save_time", text="Timer (mins)")

        col.separator()

        col.label(text="Text Editor:")
        col.prop(system, "use_tabs_as_spaces")

        colsplit = col.split(percentage=0.95)
        col1 = colsplit.split(percentage=0.3)

        sub = col1.column()
        sub.label(text="Author:")
        sub = col1.column()
        sub.prop(system, "author", text="")


class USERPREF_MT_ndof_settings(Menu):
    # accessed from the window key-bindings in C (only)
    bl_label = "3D Mouse Settings"

    def draw(self, context):
        layout = self.layout

        input_prefs = context.user_preferences.inputs

        is_view3d = context.space_data.type == 'VIEW_3D'

        layout.prop(input_prefs, "ndof_sensitivity")
        layout.prop(input_prefs, "ndof_orbit_sensitivity")
        layout.prop(input_prefs, "ndof_deadzone")

        if is_view3d:
            layout.separator()
            layout.prop(input_prefs, "ndof_show_guide")

            layout.separator()
            layout.label(text="Orbit Style")
            layout.row().prop(input_prefs, "ndof_view_navigate_method", text="")
            layout.row().prop(input_prefs, "ndof_view_rotate_method", text="")
            layout.separator()
            layout.label(text="Orbit Options")
            layout.prop(input_prefs, "ndof_rotx_invert_axis")
            layout.prop(input_prefs, "ndof_roty_invert_axis")
            layout.prop(input_prefs, "ndof_rotz_invert_axis")

        # view2d use pan/zoom
        layout.separator()
        layout.label(text="Pan Options")
        layout.prop(input_prefs, "ndof_panx_invert_axis")
        layout.prop(input_prefs, "ndof_pany_invert_axis")
        layout.prop(input_prefs, "ndof_panz_invert_axis")
        layout.prop(input_prefs, "ndof_pan_yz_swap_axis")

        layout.label(text="Zoom Options")
        layout.prop(input_prefs, "ndof_zoom_invert")

        if is_view3d:
            layout.separator()
            layout.label(text="Fly/Walk Options")
            layout.prop(input_prefs, "ndof_fly_helicopter", icon='NDOF_FLY')
            layout.prop(input_prefs, "ndof_lock_horizon", icon='NDOF_DOM')


class USERPREF_MT_keyconfigs(Menu):
    bl_label = "KeyPresets"
    preset_subdir = "keyconfig"
    preset_operator = "wm.keyconfig_activate"

    def draw(self, context):
        props = self.layout.operator("wm.context_set_value", text="Blender (default)")
        props.data_path = "window_manager.keyconfigs.active"
        props.value = "context.window_manager.keyconfigs.default"

        # now draw the presets
        Menu.draw_preset(self, context)


class USERPREF_PT_input(Panel):
    bl_space_type = 'USER_PREFERENCES'
    bl_label = "Input"
    bl_region_type = 'WINDOW'
    bl_options = {'HIDE_HEADER'}

    @classmethod
    def poll(cls, context):
        userpref = context.user_preferences
        return (userpref.active_section == 'INPUT')

    @staticmethod
    def draw_input_prefs(inputs, layout):
        import sys

        # General settings
        row = layout.row()
        col = row.column()

        sub = col.column()
        sub.label(text="Presets:")
        subrow = sub.row(align=True)

        subrow.menu("USERPREF_MT_interaction_presets", text=bpy.types.USERPREF_MT_interaction_presets.bl_label)
        subrow.operator("wm.interaction_preset_add", text="", icon='ZOOMIN')
        subrow.operator("wm.interaction_preset_add", text="", icon='ZOOMOUT').remove_active = True
        sub.separator()

        sub.label(text="Mouse:")
        sub1 = sub.column()
        sub1.active = (inputs.select_mouse == 'RIGHT')
        sub1.prop(inputs, "use_mouse_emulate_3_button")
        sub.prop(inputs, "use_mouse_continuous")
        sub.prop(inputs, "drag_threshold")
        sub.prop(inputs, "tweak_threshold")

        sub.label(text="Select With:")
        sub.row().prop(inputs, "select_mouse", expand=True)

        sub = col.column()
        sub.label(text="Double Click:")
        sub.prop(inputs, "mouse_double_click_time", text="Speed")

        sub.separator()

        sub.prop(inputs, "use_emulate_numpad")

        sub.separator()

        sub.label(text="Orbit Style:")
        sub.row().prop(inputs, "view_rotate_method", expand=True)

        sub.separator()

        sub.label(text="Zoom Style:")
        sub.row().prop(inputs, "view_zoom_method", text="")
        if inputs.view_zoom_method in {'DOLLY', 'CONTINUE'}:
            sub.row().prop(inputs, "view_zoom_axis", expand=True)
            sub.prop(inputs, "invert_mouse_zoom", text="Invert Mouse Zoom Direction")

        #sub.prop(inputs, "use_mouse_mmb_paste")

        #col.separator()

        sub = col.column()
        sub.prop(inputs, "invert_zoom_wheel", text="Invert Wheel Zoom Direction")
        #sub.prop(view, "wheel_scroll_lines", text="Scroll Lines")

        if sys.platform == "darwin":
            sub = col.column()
            sub.prop(inputs, "use_trackpad_natural", text="Natural Trackpad Direction")

        col.separator()
        sub = col.column()
        sub.label(text="View Navigation:")
        sub.row().prop(inputs, "navigation_mode", expand=True)

        sub.label(text="Walk Navigation:")

        walk = inputs.walk_navigation

        sub.prop(walk, "use_mouse_reverse")
        sub.prop(walk, "mouse_speed")
        sub.prop(walk, "teleport_time")

        sub = col.column(align=True)
        sub.prop(walk, "walk_speed")
        sub.prop(walk, "walk_speed_factor")

        sub.separator()
        sub.prop(walk, "use_gravity")
        sub = col.column(align=True)
        sub.active = walk.use_gravity
        sub.prop(walk, "view_height")
        sub.prop(walk, "jump_height")

        if inputs.use_ndof:
            col.separator()
            col.label(text="NDOF Device:")
            sub = col.column(align=True)
            sub.prop(inputs, "ndof_sensitivity", text="Pan Sensitivity")
            sub.prop(inputs, "ndof_orbit_sensitivity", text="Orbit Sensitivity")
            sub.prop(inputs, "ndof_deadzone", text="Deadzone")

            sub.separator()
            col.label(text="Navigation Style:")
            sub = col.column(align=True)
            sub.row().prop(inputs, "ndof_view_navigate_method", expand=True)

            sub.separator()
            col.label(text="Rotation Style:")
            sub = col.column(align=True)
            sub.row().prop(inputs, "ndof_view_rotate_method", expand=True)

        row.separator()

    def draw(self, context):
        from rna_keymap_ui import draw_keymaps

        layout = self.layout

        #import time

        #start = time.time()

        userpref = context.user_preferences

        inputs = userpref.inputs

        split = layout.split(percentage=0.25)

        # Input settings
        self.draw_input_prefs(inputs, split)

        # Keymap Settings
        draw_keymaps(context, split)

        #print("runtime", time.time() - start)


class USERPREF_MT_addons_online_resources(Menu):
    bl_label = "Online Resources"

    # menu to open web-pages with addons development guides
    def draw(self, context):
        layout = self.layout

        layout.operator(
            "wm.url_open", text="Add-ons Catalog", icon='URL',
        ).url = "http://wiki.blender.org/index.php/Extensions:2.6/Py/Scripts"

        layout.separator()

        layout.operator(
            "wm.url_open", text="How to share your add-on", icon='URL',
        ).url = "http://wiki.blender.org/index.php/Dev:Py/Sharing"
        layout.operator(
            "wm.url_open", text="Add-on Guidelines", icon='URL',
        ).url = "http://wiki.blender.org/index.php/Dev:2.5/Py/Scripts/Guidelines/Addons"
        layout.operator(
            "wm.url_open", text="API Concepts", icon='URL',
        ).url = bpy.types.WM_OT_doc_view._prefix + "/info_quickstart.html"
        layout.operator(
            "wm.url_open", text="Add-on Tutorial", icon='URL',
        ).url = bpy.types.WM_OT_doc_view._prefix + "/info_tutorial_addon.html"


class USERPREF_PT_addons(Panel):
    bl_space_type = 'USER_PREFERENCES'
    bl_label = "Add-ons"
    bl_region_type = 'WINDOW'
    bl_options = {'HIDE_HEADER'}

    _support_icon_mapping = {
        'OFFICIAL': 'FILE_BLEND',
        'COMMUNITY': 'POSE_DATA',
        'TESTING': 'MOD_EXPLODE',
        }

    @classmethod
    def poll(cls, context):
        userpref = context.user_preferences
        return (userpref.active_section == 'ADDONS')

    @staticmethod
    def is_user_addon(mod, user_addon_paths):
        import os

        if not user_addon_paths:
            for path in (
                    bpy.utils.script_path_user(),
                    bpy.utils.script_path_pref(),
            ):
                if path is not None:
                    user_addon_paths.append(os.path.join(path, "addons"))

        for path in user_addon_paths:
            if bpy.path.is_subdir(mod.__file__, path):
                return True
        return False

    @staticmethod
    def draw_error(layout, message):
        lines = message.split("\n")
        box = layout.box()
        sub = box.row()
        sub.label(lines[0])
        sub.label(icon='ERROR')
        for l in lines[1:]:
            box.label(l)

    def draw(self, context):
        import os
        import addon_utils

        layout = self.layout

        userpref = context.user_preferences
        addon_collection = addon_utils.addon_collection_from_context(context)

        used_ext = {ext.module for ext in addon_collection}

        userpref_addons_folder = os.path.join(userpref.filepaths.script_directory, "addons")
        scripts_addons_folder = bpy.utils.user_resource('SCRIPTS', "addons")

        # collect the categories that can be filtered on
        addons = [
            (mod, addon_utils.module_bl_info(mod))
<<<<<<< HEAD
            for mod in addon_utils.modules(addon_collection=addon_collection, refresh=False)]
=======
            for mod in addon_utils.modules(refresh=False)
        ]
>>>>>>> 6ffc6b30

        split = layout.split(percentage=0.2)
        col = split.column()
        col.prop(context.window_manager, "addon_search", text="", icon='VIEWZOOM')

        col.label(text="Supported Level")
        col.prop(context.window_manager, "addon_support", expand=True)

        col.label(text="Categories")
        col.prop(context.window_manager, "addon_filter", expand=True)

        col = split.column()

        # set in addon_utils.modules_refresh()
        if addon_utils.error_duplicates:
            box = col.box()
            row = box.row()
            row.label("Multiple add-ons with the same name found!")
            row.label(icon='ERROR')
            box.label("Please delete one of each pair:")
            for (addon_name, addon_file, addon_path) in addon_utils.error_duplicates:
                box.separator()
                sub_col = box.column(align=True)
                sub_col.label(addon_name + ":")
                sub_col.label("    " + addon_file)
                sub_col.label("    " + addon_path)


        if addon_utils.error_encoding:
            self.draw_error(
                col,
                "One or more addons do not have UTF-8 encoding\n"
                "(see console for details)",
            )

        filter = context.window_manager.addon_filter
        search = context.window_manager.addon_search.lower()
        support = context.window_manager.addon_support

        # initialized on demand
        user_addon_paths = []

        for mod, info in addons:
            module_name = mod.__name__

            is_enabled = module_name in used_ext

            if info["support"] not in support:
                continue

            # check if addon should be visible with current filters
            if ((filter == "All") or
                (filter == info["category"]) or
                (filter == "Enabled" and is_enabled) or
                (filter == "Disabled" and not is_enabled) or
                (filter == "User" and (mod.__file__.startswith((scripts_addons_folder, userpref_addons_folder))))
            ):
                if search and search not in info["name"].lower():
                    if info["author"]:
                        if search not in info["author"].lower():
                            continue
                    else:
                        continue

                # Addon UI Code
                col_box = col.column()
                box = col_box.box()
                colsub = box.column()
                row = colsub.row(align=True)

                row.operator(
                    "wm.addon_expand",
                    icon='TRIA_DOWN' if info["show_expanded"] else 'TRIA_RIGHT',
                    emboss=False,
                ).module = module_name

                row.operator(
                    "wm.addon_disable" if is_enabled else "wm.addon_enable",
                    icon='CHECKBOX_HLT' if is_enabled else 'CHECKBOX_DEHLT', text="",
                    emboss=False,
                ).module = module_name

                sub = row.row()
                sub.active = is_enabled
                sub.label(text="%s: %s" % (info["category"], info["name"]))
                if info["warning"]:
                    sub.label(icon='ERROR')

                # icon showing support level.
                sub.label(icon=self._support_icon_mapping.get(info["support"], 'QUESTION'))

                # Expanded UI (only if additional info is available)
                if info["show_expanded"]:
                    if info["description"]:
                        split = colsub.row().split(percentage=0.15)
                        split.label(text="Description:")
                        split.label(text=info["description"])
                    if info["location"]:
                        split = colsub.row().split(percentage=0.15)
                        split.label(text="Location:")
                        split.label(text=info["location"])
                    if mod:
                        split = colsub.row().split(percentage=0.15)
                        split.label(text="File:")
                        split.label(text=mod.__file__, translate=False)
                    if info["author"]:
                        split = colsub.row().split(percentage=0.15)
                        split.label(text="Author:")
                        split.label(text=info["author"], translate=False)
                    if info["version"]:
                        split = colsub.row().split(percentage=0.15)
                        split.label(text="Version:")
                        split.label(text=".".join(str(x) for x in info["version"]), translate=False)
                    if info["warning"]:
                        split = colsub.row().split(percentage=0.15)
                        split.label(text="Warning:")
                        split.label(text="  " + info["warning"], icon='ERROR')

                    user_addon = USERPREF_PT_addons.is_user_addon(mod, user_addon_paths)
                    tot_row = bool(info["wiki_url"]) + bool(user_addon)

                    if tot_row:
                        split = colsub.row().split(percentage=0.15)
                        split.label(text="Internet:")
                        if info["wiki_url"]:
                            split.operator(
                                "wm.url_open", text="Documentation", icon='HELP',
                            ).url = info["wiki_url"]
                        split.operator(
                            "wm.url_open", text="Report a Bug", icon='URL',
                        ).url = info.get(
                            "tracker_url",
                            "https://developer.blender.org/maniphest/task/edit/form/2",
                        )
                        if user_addon:
                            split.operator(
                                "wm.addon_remove", text="Remove", icon='CANCEL',
                            ).module = mod.__name__

                        for i in range(4 - tot_row):
                            split.separator()

                    # Show addon user preferences
                    if is_enabled:
                        addon_preferences = addon_collection[module_name].preferences
                        if addon_preferences is not None:
                            draw = getattr(addon_preferences, "draw", None)
                            if draw is not None:
                                addon_preferences_class = type(addon_preferences)
                                box_prefs = col_box.box()
                                box_prefs.label("Preferences:")
                                addon_preferences_class.layout = box_prefs
                                try:
                                    draw(context)
                                except:
                                    import traceback
                                    traceback.print_exc()
                                    box_prefs.label(text="Error (see console)", icon='ERROR')
                                del addon_preferences_class.layout

        # Append missing scripts
        # First collect scripts that are used but have no script file.
        module_names = {mod.__name__ for mod, info in addons}
        missing_modules = {ext for ext in used_ext if ext not in module_names}

        if missing_modules and filter in {"All", "Enabled"}:
            col.column().separator()
            col.column().label(text="Missing script files")

            module_names = {mod.__name__ for mod, info in addons}
            for module_name in sorted(missing_modules):
                is_enabled = module_name in used_ext
                # Addon UI Code
                box = col.column().box()
                colsub = box.column()
                row = colsub.row(align=True)

                row.label(text="", icon='ERROR')

                if is_enabled:
                    row.operator(
                        "wm.addon_disable", icon='CHECKBOX_HLT', text="", emboss=False,
                    ).module = module_name

                row.label(text=module_name, translate=False)


classes = (
    USERPREF_HT_header,
    USERPREF_PT_tabs,
    USERPREF_MT_interaction_presets,
    USERPREF_MT_templates_splash,
    USERPREF_MT_app_templates,
    USERPREF_MT_appconfigs,
    USERPREF_MT_splash,
    USERPREF_MT_splash_footer,
    USERPREF_PT_interface,
    USERPREF_PT_edit,
    USERPREF_PT_system,
    USERPREF_MT_interface_theme_presets,
    USERPREF_PT_theme,
    USERPREF_PT_file,
    USERPREF_MT_ndof_settings,
    USERPREF_MT_keyconfigs,
    USERPREF_PT_input,
    USERPREF_MT_addons_online_resources,
    USERPREF_PT_addons,
)

if __name__ == "__main__":  # only for live edit.
    from bpy.utils import register_class
    for cls in classes:
        register_class(cls)<|MERGE_RESOLUTION|>--- conflicted
+++ resolved
@@ -951,7 +951,7 @@
             col = split.column()
 
             for i, ui in enumerate(theme.bone_color_sets, 1):
-                col.label(text=iface_("Color Set %d:") % 1, translate=False)
+                col.label(text=iface_("Color Set %d:") % i, translate=False)
 
                 row = col.row()
 
@@ -1393,12 +1393,8 @@
         # collect the categories that can be filtered on
         addons = [
             (mod, addon_utils.module_bl_info(mod))
-<<<<<<< HEAD
-            for mod in addon_utils.modules(addon_collection=addon_collection, refresh=False)]
-=======
-            for mod in addon_utils.modules(refresh=False)
+            for mod in addon_utils.modules(addon_collection=addon_collection, refresh=False)
         ]
->>>>>>> 6ffc6b30
 
         split = layout.split(percentage=0.2)
         col = split.column()
