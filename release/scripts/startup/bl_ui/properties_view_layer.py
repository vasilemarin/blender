--- conflicted
+++ resolved
@@ -187,8 +187,6 @@
     COMPAT_ENGINES = {'BLENDER_EEVEE'}
 
 
-<<<<<<< HEAD
-=======
 class VIEWLAYER_MT_lightgroup_sync(Menu):
     bl_label = "Lightgroup Sync"
 
@@ -199,7 +197,6 @@
         layout.operator("scene.view_layer_remove_unused_lightgroups", icon='REMOVE')
 
 
->>>>>>> 5e47056e
 class ViewLayerLightgroupsPanel(ViewLayerButtonsPanel, Panel):
     bl_label = "Light Groups"
 
@@ -214,21 +211,14 @@
         row = layout.row()
         col = row.column()
         col.template_list("UI_UL_list", "lightgroups", view_layer,
-<<<<<<< HEAD
-                          "lightgroups", view_layer, "active_lightgroup_index", rows=2)
-=======
                           "lightgroups", view_layer, "active_lightgroup_index", rows=3)
->>>>>>> 5e47056e
 
         col = row.column()
         sub = col.column(align=True)
         sub.operator("scene.view_layer_add_lightgroup", icon='ADD', text="")
         sub.operator("scene.view_layer_remove_lightgroup", icon='REMOVE', text="")
-<<<<<<< HEAD
-=======
         sub.separator()
         sub.menu("VIEWLAYER_MT_lightgroup_sync", icon='DOWNARROW_HLT', text="")
->>>>>>> 5e47056e
 
 
 class VIEWLAYER_PT_layer_passes_lightgroups(ViewLayerLightgroupsPanel):
