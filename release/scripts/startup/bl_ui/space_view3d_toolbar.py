--- conflicted
+++ resolved
@@ -100,8 +100,6 @@
                 row.operator("object.shade_smooth", text="Smooth")
                 row.operator("object.shade_flat", text="Flat")
 
-<<<<<<< HEAD
-=======
             if obj_type == 'MESH':
                 col = layout.column(align=True)
                 col.label(text="Data Transfer:")
@@ -109,7 +107,6 @@
                 row.operator("object.data_transfer", text="Data")
                 row.operator("object.datalayout_transfer", text="Data Layout")
 
->>>>>>> 0951ea2c
 
 class VIEW3D_PT_tools_add_object(View3DPanel, Panel):
     bl_category = "Create"
