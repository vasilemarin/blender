# ##### BEGIN GPL LICENSE BLOCK #####
#
#  This program is free software; you can redistribute it and/or
#  modify it under the terms of the GNU General Public License
#  as published by the Free Software Foundation; either version 2
#  of the License, or (at your option) any later version.
#
#  This program is distributed in the hope that it will be useful,
#  but WITHOUT ANY WARRANTY; without even the implied warranty of
#  MERCHANTABILITY or FITNESS FOR A PARTICULAR PURPOSE.  See the
#  GNU General Public License for more details.
#
#  You should have received a copy of the GNU General Public License
#  along with this program; if not, write to the Free Software Foundation,
#  Inc., 51 Franklin Street, Fifth Floor, Boston, MA 02110-1301, USA.
#
# ##### END GPL LICENSE BLOCK #####

# <pep8 compliant>
from bpy.types import Menu, Panel, UIList
from bl_ui.properties_grease_pencil_common import (
    GreasePencilSculptOptionsPanel,
    GreasePencilDisplayPanel,
    GreasePencilBrushFalloff,
)
from bl_ui.properties_paint_common import (
    UnifiedPaintPanel,
    BrushSelectPanel,
    ClonePanel,
    TextureMaskPanel,
    ColorPalettePanel,
    StrokePanel,
    SmoothStrokePanel,
    FalloffPanel,
    DisplayPanel,
    brush_texture_settings,
    brush_mask_texture_settings,
    brush_settings,
    brush_settings_advanced,
    draw_color_settings,
)
from bl_ui.utils import PresetPanel


class VIEW3D_MT_brush_context_menu(Menu):
    bl_label = "Brush Specials"

    def draw(self, context):
        layout = self.layout

        settings = UnifiedPaintPanel.paint_settings(context)
        brush = getattr(settings, "brush", None)

        # skip if no active brush
        if not brush:
            layout.label(text="No Brushes currently available", icon='INFO')
            return

        # brush paint modes
        layout.menu("VIEW3D_MT_brush_paint_modes")

        # brush tool

        if context.image_paint_object:
            layout.prop_menu_enum(brush, "image_tool")
        elif context.vertex_paint_object:
            layout.prop_menu_enum(brush, "vertex_tool")
        elif context.weight_paint_object:
            layout.prop_menu_enum(brush, "weight_tool")
        elif context.sculpt_object:
            layout.prop_menu_enum(brush, "sculpt_tool")
            layout.operator("brush.reset")


class VIEW3D_MT_brush_gpencil_context_menu(Menu):
    bl_label = "Brush Specials"

    def draw(self, context):
        layout = self.layout
        ts = context.tool_settings

        settings = None
        if context.mode == 'PAINT_GPENCIL':
            settings = ts.gpencil_paint
        if context.mode == 'SCULPT_GPENCIL':
            settings = ts.gpencil_sculpt_paint
        elif context.mode == 'WEIGHT_GPENCIL':
            settings = ts.gpencil_weight_paint
        elif context.mode == 'VERTEX_GPENCIL':
            settings = ts.gpencil_vertex_paint

        brush = getattr(settings, "brush", None)
        # skip if no active brush
        if not brush:
            layout.label(text="No Brushes currently available", icon='INFO')
            return

        layout.operator("gpencil.brush_reset")
        layout.operator("gpencil.brush_reset_all")


class VIEW3D_MT_brush_context_menu_paint_modes(Menu):
    bl_label = "Enabled Modes"

    def draw(self, context):
        layout = self.layout

        settings = UnifiedPaintPanel.paint_settings(context)
        brush = settings.brush

        layout.prop(brush, "use_paint_sculpt", text="Sculpt")
        layout.prop(brush, "use_paint_uv_sculpt", text="UV Sculpt")
        layout.prop(brush, "use_paint_vertex", text="Vertex Paint")
        layout.prop(brush, "use_paint_weight", text="Weight Paint")
        layout.prop(brush, "use_paint_image", text="Texture Paint")


class View3DPanel:
    bl_space_type = 'VIEW_3D'
    bl_region_type = 'UI'


# **************** standard tool clusters ******************

# Used by vertex & weight paint
def draw_vpaint_symmetry(layout, vpaint, mesh):
    col = layout.column()
    row = col.row(heading="Mirror", align=True)
    row.prop(mesh, "use_mirror_x", text="X", toggle=True)
    row.prop(mesh, "use_mirror_y", text="Y", toggle=True)
    row.prop(mesh, "use_mirror_z", text="Z", toggle=True)

    col.prop(vpaint, "radial_symmetry", text="Radial")


# Most of these panels should not be visible in GP edit modes
def is_not_gpencil_edit_mode(context):
    is_gpmode = (
        context.active_object and
        context.active_object.mode in {'EDIT_GPENCIL', 'PAINT_GPENCIL', 'SCULPT_GPENCIL', 'WEIGHT_GPENCIL'}
    )
    return not is_gpmode


# ********** default tools for object mode ****************


class VIEW3D_PT_tools_object_options(View3DPanel, Panel):
    bl_category = "Tool"
    bl_context = ".objectmode"  # dot on purpose (access from topbar)
    bl_label = "Options"

    def draw(self, context):
        # layout = self.layout
        pass


class VIEW3D_PT_tools_object_options_transform(View3DPanel, Panel):
    bl_category = "Tool"
    bl_context = ".objectmode"  # dot on purpose (access from topbar)
    bl_label = "Transform"
    bl_parent_id = "VIEW3D_PT_tools_object_options"

    def draw(self, context):
        layout = self.layout

        layout.use_property_split = True
        layout.use_property_decorate = False

        tool_settings = context.tool_settings

        col = layout.column(heading="Affect Only", align=True)
        col.prop(tool_settings, "use_transform_data_origin", text="Origins")
        col.prop(tool_settings, "use_transform_pivot_point_align", text="Locations")
        col.prop(tool_settings, "use_transform_skip_children", text="Parents")


# ********** default tools for editmode_mesh ****************


class VIEW3D_PT_tools_meshedit_options(View3DPanel, Panel):
    bl_category = "Tool"
    bl_context = ".mesh_edit"  # dot on purpose (access from topbar)
    bl_label = "Options"
    bl_options = {'DEFAULT_CLOSED'}
    bl_ui_units_x = 12

    @classmethod
    def poll(cls, context):
        return context.active_object

    def draw(self, context):
        layout = self.layout

        layout.use_property_split = True
        layout.use_property_decorate = False

        tool_settings = context.tool_settings
        ob = context.active_object
        mesh = ob.data

        split = layout.split()

        row = layout.row(align=True, heading="Transform")
        row.prop(tool_settings, "use_transform_correct_face_attributes")

        row = layout.row(align=True)
        row.active = tool_settings.use_transform_correct_face_attributes
        row.prop(tool_settings, "use_transform_correct_keep_connected")

        row = layout.row(align=True, heading="UVs")
        row.prop(tool_settings, "use_edge_path_live_unwrap")

        row = layout.row(heading="Mirror")
        sub = row.row(align=True)
        sub.prop(mesh, "use_mirror_x", text="X", toggle=True)
        sub.prop(mesh, "use_mirror_y", text="Y", toggle=True)
        sub.prop(mesh, "use_mirror_z", text="Z", toggle=True)

        row = layout.row(align=True)
        row.active = ob.data.use_mirror_x or ob.data.use_mirror_y or ob.data.use_mirror_z
        row.prop(mesh, "use_mirror_topology")


class VIEW3D_PT_tools_meshedit_options_automerge(View3DPanel, Panel):
    bl_category = "Tool"
    bl_context = ".mesh_edit"  # dot on purpose (access from topbar)
    bl_label = "Auto Merge"
    bl_parent_id = "VIEW3D_PT_tools_meshedit_options"
    bl_options = {'DEFAULT_CLOSED'}

    @classmethod
    def poll(cls, context):
        return context.active_object

    def draw_header(self, context):
        tool_settings = context.tool_settings

        self.layout.prop(tool_settings, "use_mesh_automerge", text="", toggle=False)

    def draw(self, context):
        layout = self.layout

        tool_settings = context.tool_settings

        layout.use_property_split = True
        layout.use_property_decorate = False

        col = layout.column(align=True)
        col.active = tool_settings.use_mesh_automerge
        col.prop(tool_settings, "use_mesh_automerge_and_split", toggle=False)
        col.prop(tool_settings, "double_threshold", text="Threshold")


# ********** default tools for editmode_armature ****************


class VIEW3D_PT_tools_armatureedit_options(View3DPanel, Panel):
    bl_category = "Tool"
    bl_context = ".armature_edit"  # dot on purpose (access from topbar)
    bl_label = "Options"

    def draw(self, context):
        arm = context.active_object.data

        self.layout.prop(arm, "use_mirror_x")


# ********** default tools for pose-mode ****************

class VIEW3D_PT_tools_posemode_options(View3DPanel, Panel):
    bl_category = "Tool"
    bl_context = ".posemode"  # dot on purpose (access from topbar)
    bl_label = "Pose Options"

    def draw(self, context):
        pose = context.active_object.pose
        layout = self.layout

        tool_settings = context.tool_settings

        layout.prop(pose, "use_auto_ik")
        layout.prop(pose, "use_mirror_x")
        col = layout.column()
        col.active = pose.use_mirror_x and not pose.use_auto_ik
        col.prop(pose, "use_mirror_relative")

        layout.label(text="Affect Only")
        layout.prop(tool_settings, "use_transform_pivot_point_align", text="Locations")

# ********** default tools for paint modes ****************


class TEXTURE_UL_texpaintslots(UIList):
    def draw_item(self, _context, layout, _data, item, icon, _active_data, _active_propname, _index):
        # mat = data

        if self.layout_type in {'DEFAULT', 'COMPACT'}:
            layout.prop(item, "name", text="", emboss=False, icon_value=icon)
        elif self.layout_type == 'GRID':
            layout.alignment = 'CENTER'
            layout.label(text="")


class View3DPaintPanel(View3DPanel, UnifiedPaintPanel):
    bl_category = "Tool"


class View3DPaintBrushPanel(View3DPaintPanel):
    @classmethod
    def poll(cls, context):
        mode = cls.get_brush_mode(context)
        return mode is not None


class VIEW3D_PT_tools_particlemode(Panel, View3DPaintPanel):
    bl_context = ".paint_common"  # dot on purpose (access from topbar)
    bl_label = "Particle Tool"
    bl_options = {'HIDE_HEADER'}

    @classmethod
    def poll(cls, context):
        settings = context.tool_settings.particle_edit
        return (settings and settings.brush and context.particle_edit_object)

    def draw(self, context):
        layout = self.layout

        settings = context.tool_settings.particle_edit
        brush = settings.brush
        tool = settings.tool

        layout.use_property_split = True
        layout.use_property_decorate = False  # No animation.

        if tool is not None:
            col = layout.column()
            col.prop(brush, "size", slider=True)
            if tool == 'ADD':
                col.prop(brush, "count")

                col = layout.column()
                col.prop(settings, "use_default_interpolate")
                col.prop(brush, "steps", slider=True)
                col.prop(settings, "default_key_count", slider=True)
            else:
                col.prop(brush, "strength", slider=True)

                if tool == 'LENGTH':
                    layout.row().prop(brush, "length_mode", expand=True)
                elif tool == 'PUFF':
                    layout.row().prop(brush, "puff_mode", expand=True)
                    layout.prop(brush, "use_puff_volume")
                elif tool == 'COMB':
                    col = layout.column(align=False, heading="Deflect Emitter")
                    row = col.row(align=True)
                    sub = row.row(align=True)
                    sub.prop(settings, "use_emitter_deflect", text="")
                    sub = sub.row(align=True)
                    sub.active = settings.use_emitter_deflect
                    sub.prop(settings, "emitter_distance", text="")


# TODO, move to space_view3d.py
class VIEW3D_PT_tools_brush_select(Panel, View3DPaintBrushPanel, BrushSelectPanel):
    bl_context = ".paint_common"
    bl_label = "Brushes"


# TODO, move to space_view3d.py
class VIEW3D_PT_tools_brush_settings(Panel, View3DPaintBrushPanel):
    bl_context = ".paint_common"
    bl_label = "Brush Settings"

    @classmethod
    def poll(cls, context):
        settings = cls.paint_settings(context)
        return settings and settings.brush is not None

    def draw(self, context):
        layout = self.layout

        layout.use_property_split = True
        layout.use_property_decorate = False  # No animation.

        settings = self.paint_settings(context)
        brush = settings.brush

        brush_settings(layout.column(), context, brush, popover=self.is_popover)


class VIEW3D_PT_tools_brush_settings_advanced(Panel, View3DPaintBrushPanel):
    bl_context = ".paint_common"
    bl_parent_id = "VIEW3D_PT_tools_brush_settings"
    bl_label = "Advanced"
    bl_options = {'DEFAULT_CLOSED'}
    bl_ui_units_x = 14

    def draw(self, context):
        layout = self.layout

        layout.use_property_split = True
        layout.use_property_decorate = False  # No animation.

        settings = UnifiedPaintPanel.paint_settings(context)
        brush = settings.brush

        brush_settings_advanced(layout.column(), context, brush, self.is_popover)


class VIEW3D_PT_tools_brush_color(Panel, View3DPaintPanel):
    bl_context = ".paint_common"  # dot on purpose (access from topbar)
    bl_parent_id = "VIEW3D_PT_tools_brush_settings"
    bl_label = "Color Picker"

    @classmethod
    def poll(cls, context):
        settings = cls.paint_settings(context)
        brush = settings.brush

        if context.image_paint_object:
            capabilities = brush.image_paint_capabilities
            return capabilities.has_color
        elif context.vertex_paint_object:
            capabilities = brush.vertex_paint_capabilities
            return capabilities.has_color

        return False

    def draw(self, context):
        layout = self.layout
        settings = self.paint_settings(context)
        brush = settings.brush

        draw_color_settings(context, layout, brush, color_type=not context.vertex_paint_object)


class VIEW3D_PT_tools_brush_swatches(Panel, View3DPaintPanel, ColorPalettePanel):
    bl_context = ".paint_common"
    bl_parent_id = "VIEW3D_PT_tools_brush_settings"
    bl_label = "Color Palette"
    bl_options = {'DEFAULT_CLOSED'}


class VIEW3D_PT_tools_brush_clone(Panel, View3DPaintPanel, ClonePanel):
    bl_context = ".paint_common"
    bl_parent_id = "VIEW3D_PT_tools_brush_settings"
    bl_label = "Clone from Paint Slot"
    bl_options = {'DEFAULT_CLOSED'}


class VIEW3D_MT_tools_projectpaint_uvlayer(Menu):
    bl_label = "Clone Layer"

    def draw(self, context):
        layout = self.layout

        for i, uv_layer in enumerate(context.active_object.data.uv_layers):
            props = layout.operator("wm.context_set_int", text=uv_layer.name, translate=False)
            props.data_path = "active_object.data.uv_layers.active_index"
            props.value = i


class VIEW3D_PT_slots_projectpaint(View3DPanel, Panel):
    bl_category = "Tool"
    bl_context = ".imagepaint"  # dot on purpose (access from topbar)
    bl_label = "Texture Slots"

    @classmethod
    def poll(cls, context):
        brush = context.tool_settings.image_paint.brush
        return (brush is not None and context.active_object is not None)

    def draw(self, context):
        layout = self.layout
        layout.use_property_split = True
        layout.use_property_decorate = False

        settings = context.tool_settings.image_paint

        ob = context.active_object

        layout.prop(settings, "mode", text="Mode")
        layout.separator()

        if settings.mode == 'MATERIAL':
            if len(ob.material_slots) > 1:
                layout.template_list("MATERIAL_UL_matslots", "layers",
                                     ob, "material_slots",
                                     ob, "active_material_index", rows=2)
            mat = ob.active_material
            if mat and mat.texture_paint_images:
                row = layout.row()
                row.template_list("TEXTURE_UL_texpaintslots", "",
                                  mat, "texture_paint_images",
                                  mat, "paint_active_slot", rows=2)

                if mat.texture_paint_slots:
                    slot = mat.texture_paint_slots[mat.paint_active_slot]
                else:
                    slot = None

                have_image = slot is not None
            else:
                row = layout.row()

                box = row.box()
                box.label(text="No Textures")
                have_image = False

            sub = row.column(align=True)
            sub.operator_menu_enum("paint.add_texture_paint_slot", "type", icon='ADD', text="")

        elif settings.mode == 'IMAGE':
            mesh = ob.data
            uv_text = mesh.uv_layers.active.name if mesh.uv_layers.active else ""
            layout.template_ID(settings, "canvas", new="image.new", open="image.open")
            if settings.missing_uvs:
                layout.operator("paint.add_simple_uvs", icon='ADD', text="Add UVs")
            else:
                layout.menu("VIEW3D_MT_tools_projectpaint_uvlayer", text=uv_text, translate=False)
            have_image = settings.canvas is not None

            layout.prop(settings, "interpolation", text="")

        if settings.missing_uvs:
            layout.separator()
            split = layout.split()
            split.label(text="UV Map Needed", icon='INFO')
            split.operator("paint.add_simple_uvs", icon='ADD', text="Add Simple UVs")
        elif have_image:
            layout.separator()
            layout.operator("image.save_all_modified", text="Save All Images", icon='FILE_TICK')


class VIEW3D_PT_mask(View3DPanel, Panel):
    bl_category = "Tool"
    bl_context = ".imagepaint"  # dot on purpose (access from topbar)
    bl_label = "Masking"
    bl_options = {'DEFAULT_CLOSED'}

    def draw(self, context):
        pass


# TODO, move to space_view3d.py
class VIEW3D_PT_stencil_projectpaint(View3DPanel, Panel):
    bl_category = "Tool"
    bl_context = ".imagepaint"  # dot on purpose (access from topbar)
    bl_label = "Stencil Mask"
    bl_options = {'DEFAULT_CLOSED'}
    bl_parent_id = "VIEW3D_PT_mask"
    bl_ui_units_x = 14

    @classmethod
    def poll(cls, context):
        brush = context.tool_settings.image_paint.brush
        ob = context.active_object
        return (brush is not None and ob is not None)

    def draw_header(self, context):
        ipaint = context.tool_settings.image_paint
        self.layout.prop(ipaint, "use_stencil_layer", text="")

    def draw(self, context):
        layout = self.layout
        layout.use_property_split = True
        layout.use_property_decorate = False

        tool_settings = context.tool_settings
        ipaint = tool_settings.image_paint
        ob = context.active_object
        mesh = ob.data

        col = layout.column()
        col.active = ipaint.use_stencil_layer

        col.label(text="Stencil Image")
        col.template_ID(ipaint, "stencil_image", new="image.new", open="image.open")

        stencil_text = mesh.uv_layer_stencil.name if mesh.uv_layer_stencil else ""

        col.separator()

        split = col.split()
        colsub = split.column()
        colsub.alignment = 'RIGHT'
        colsub.label(text="UV Layer")
        split.column().menu("VIEW3D_MT_tools_projectpaint_stencil", text=stencil_text, translate=False)

        col.separator()

        row = col.row(align=True)
        row.prop(ipaint, "stencil_color", text="Display Color")
        row.prop(ipaint, "invert_stencil", text="", icon='IMAGE_ALPHA')


# TODO, move to space_view3d.py
class VIEW3D_PT_tools_brush_display(Panel, View3DPaintBrushPanel, DisplayPanel):
    bl_context = ".paint_common"
    bl_parent_id = "VIEW3D_PT_tools_brush_settings"
    bl_label = "Cursor"
    bl_options = {'DEFAULT_CLOSED'}
    bl_ui_units_x = 12


# TODO, move to space_view3d.py
class VIEW3D_PT_tools_brush_texture(Panel, View3DPaintPanel):
    bl_context = ".paint_common"
    bl_parent_id = "VIEW3D_PT_tools_brush_settings"
    bl_label = "Texture"
    bl_options = {'DEFAULT_CLOSED'}

    @classmethod
    def poll(cls, context):
        settings = cls.paint_settings(context)
        return (settings and settings.brush and
                (context.sculpt_object or context.image_paint_object or context.vertex_paint_object))

    def draw(self, context):
        layout = self.layout

        settings = self.paint_settings(context)
        brush = settings.brush

        col = layout.column()

        col.template_ID_preview(brush, "texture", new="texture.new", rows=3, cols=8)

        brush_texture_settings(col, brush, context.sculpt_object)


# TODO, move to space_view3d.py
class VIEW3D_PT_tools_mask_texture(Panel, View3DPaintPanel, TextureMaskPanel):
    bl_category = "Tool"
    bl_context = ".imagepaint"  # dot on purpose (access from topbar)
    bl_parent_id = "VIEW3D_PT_tools_brush_settings"
    bl_label = "Texture Mask"
    bl_options = {'DEFAULT_CLOSED'}

    @classmethod
    def poll(cls, context):
        settings = cls.paint_settings(context)
        return (settings and settings.brush and context.image_paint_object)

    def draw(self, context):
        layout = self.layout

        brush = context.tool_settings.image_paint.brush

        col = layout.column()

        col.template_ID_preview(brush, "mask_texture", new="texture.new", rows=3, cols=8)

        brush_mask_texture_settings(col, brush)


# TODO, move to space_view3d.py
class VIEW3D_PT_tools_brush_stroke(Panel, View3DPaintPanel, StrokePanel):
    bl_context = ".paint_common"  # dot on purpose (access from topbar)
    bl_label = "Stroke"
    bl_parent_id = "VIEW3D_PT_tools_brush_settings"
    bl_options = {'DEFAULT_CLOSED'}


class VIEW3D_PT_tools_brush_stroke_smooth_stroke(Panel, View3DPaintPanel, SmoothStrokePanel):
    bl_context = ".paint_common"  # dot on purpose (access from topbar)
    bl_label = "Stabilize Stroke"
    bl_parent_id = "VIEW3D_PT_tools_brush_stroke"
    bl_options = {'DEFAULT_CLOSED'}


# TODO, move to space_view3d.py
class VIEW3D_PT_tools_brush_falloff(Panel, View3DPaintPanel, FalloffPanel):
    bl_context = ".paint_common"  # dot on purpose (access from topbar)
    bl_parent_id = "VIEW3D_PT_tools_brush_settings"
    bl_label = "Falloff"
    bl_options = {'DEFAULT_CLOSED'}


class VIEW3D_PT_tools_brush_falloff_frontface(View3DPaintPanel, Panel):
    bl_context = ".imagepaint"  # dot on purpose (access from topbar)
    bl_label = "Front-Face Falloff"
    bl_parent_id = "VIEW3D_PT_tools_brush_falloff"
    bl_options = {'DEFAULT_CLOSED'}

    @classmethod
    def poll(cls, context):
        return (context.weight_paint_object or context.vertex_paint_object)

    def draw_header(self, context):
        settings = self.paint_settings(context)
        brush = settings.brush

        self.layout.prop(brush, "use_frontface_falloff", text="")

    def draw(self, context):
        settings = self.paint_settings(context)
        brush = settings.brush

        layout = self.layout

        layout.use_property_split = True
        layout.use_property_decorate = False

        layout.active = brush.use_frontface_falloff
        layout.prop(brush, "falloff_angle", text="Angle")


class VIEW3D_PT_tools_brush_falloff_normal(View3DPaintPanel, Panel):
    bl_context = ".imagepaint"  # dot on purpose (access from topbar)
    bl_label = "Normal Falloff"
    bl_parent_id = "VIEW3D_PT_tools_brush_falloff"
    bl_options = {'DEFAULT_CLOSED'}

    @classmethod
    def poll(cls, context):
        return context.image_paint_object

    def draw_header(self, context):
        tool_settings = context.tool_settings
        ipaint = tool_settings.image_paint

        self.layout.prop(ipaint, "use_normal_falloff", text="")

    def draw(self, context):
        tool_settings = context.tool_settings
        ipaint = tool_settings.image_paint

        layout = self.layout

        layout.use_property_split = True
        layout.use_property_decorate = False

        layout.active = ipaint.use_normal_falloff
        layout.prop(ipaint, "normal_angle", text="Angle")


# TODO, move to space_view3d.py
class VIEW3D_PT_sculpt_dyntopo(Panel, View3DPaintPanel):
    bl_context = ".sculpt_mode"  # dot on purpose (access from topbar)
    bl_label = "Dyntopo"
    bl_options = {'DEFAULT_CLOSED'}
    bl_ui_units_x = 12

    @classmethod
    def poll(cls, context):
        paint_settings = cls.paint_settings(context)
        return (context.sculpt_object and context.tool_settings.sculpt and paint_settings)

    def draw_header(self, context):
        is_popover = self.is_popover
        layout = self.layout
        layout.operator(
            "sculpt.dynamic_topology_toggle",
            icon='CHECKBOX_HLT' if context.sculpt_object.use_dynamic_topology_sculpting else 'CHECKBOX_DEHLT',
            text="",
            emboss=is_popover,
        )

    def draw(self, context):
        layout = self.layout
        layout.use_property_split = True
        layout.use_property_decorate = False

        tool_settings = context.tool_settings
        sculpt = tool_settings.sculpt
        settings = self.paint_settings(context)
        brush = settings.brush

        col = layout.column()
        col.active = context.sculpt_object.use_dynamic_topology_sculpting

        sub = col.column()
        sub.active = (brush and brush.sculpt_tool != 'MASK')
        if sculpt.detail_type_method in {'CONSTANT', 'MANUAL'}:
            row = sub.row(align=True)
            row.prop(sculpt, "constant_detail_resolution")
            props = row.operator("sculpt.sample_detail_size", text="", icon='EYEDROPPER')
            props.mode = 'DYNTOPO'
        elif (sculpt.detail_type_method == 'BRUSH'):
            sub.prop(sculpt, "detail_percent")
        else:
            sub.prop(sculpt, "detail_size")
        sub.prop(sculpt, "detail_refine_method", text="Refine Method")
        sub.prop(sculpt, "detail_type_method", text="Detailing")

        if sculpt.detail_type_method in {'CONSTANT', 'MANUAL'}:
            col.operator("sculpt.detail_flood_fill")

        col.prop(sculpt, "use_smooth_shading")


class VIEW3D_PT_sculpt_voxel_remesh(Panel, View3DPaintPanel):
    bl_context = ".sculpt_mode"  # dot on purpose (access from topbar)
    bl_label = "Remesh"
    bl_options = {'DEFAULT_CLOSED'}
    bl_ui_units_x = 12

    @classmethod
    def poll(cls, context):
        return (context.sculpt_object and context.tool_settings.sculpt)

    def draw(self, context):
        layout = self.layout
        layout.use_property_split = True
        layout.use_property_decorate = False

        col = layout.column()
        mesh = context.active_object.data
        row = col.row(align=True)
        row.prop(mesh, "remesh_voxel_size")
        props = row.operator("sculpt.sample_detail_size", text="", icon='EYEDROPPER')
        props.mode = 'VOXEL'
        col.prop(mesh, "remesh_voxel_adaptivity")
        col.prop(mesh, "use_remesh_fix_poles")
        col.prop(mesh, "use_remesh_smooth_normals")

        col = layout.column(heading="Preserve", align=True)
        col.prop(mesh, "use_remesh_preserve_volume", text="Volume")
        col.prop(mesh, "use_remesh_preserve_paint_mask", text="Paint Mask")
        col.prop(mesh, "use_remesh_preserve_sculpt_face_sets", text="Face Sets")
        if context.preferences.experimental.use_sculpt_vertex_colors:
            col.prop(mesh, "use_remesh_preserve_vertex_colors", text="Vertex Colors")

        layout.operator("object.voxel_remesh", text="Remesh")


# TODO, move to space_view3d.py
class VIEW3D_PT_sculpt_options(Panel, View3DPaintPanel):
    bl_context = ".sculpt_mode"  # dot on purpose (access from topbar)
    bl_label = "Options"
    bl_options = {'DEFAULT_CLOSED'}
    bl_ui_units_x = 12

    @classmethod
    def poll(cls, context):
        return (context.sculpt_object and context.tool_settings.sculpt)

    def draw(self, context):
        layout = self.layout
        layout.use_property_split = True
        layout.use_property_decorate = False

        tool_settings = context.tool_settings
        sculpt = tool_settings.sculpt

        col = layout.column(heading="Display", align=True)
        col.prop(sculpt, "show_low_resolution")
        col.prop(sculpt, "use_sculpt_delay_updates")
        col.prop(sculpt, "use_deform_only")

        col.separator()

        col = layout.column(heading="Auto-Masking", align=True)
        col.prop(sculpt, "use_automasking_topology", text="Topology")
        col.prop(sculpt, "use_automasking_face_sets", text="Face Sets")
        col.prop(sculpt, "use_automasking_boundary_edges", text="Mesh Boundary")
        col.prop(sculpt, "use_automasking_boundary_face_sets", text="Face Sets Boundary")


class VIEW3D_PT_sculpt_options_gravity(Panel, View3DPaintPanel):
    bl_context = ".sculpt_mode"  # dot on purpose (access from topbar)
    bl_parent_id = "VIEW3D_PT_sculpt_options"
    bl_label = "Gravity"

    @classmethod
    def poll(cls, context):
        return (context.sculpt_object and context.tool_settings.sculpt)

    def draw(self, context):
        layout = self.layout
        layout.use_property_split = True
        layout.use_property_decorate = False

        tool_settings = context.tool_settings
        sculpt = tool_settings.sculpt
        capabilities = sculpt.brush.sculpt_capabilities

        col = layout.column()
        col.active = capabilities.has_gravity
        col.prop(sculpt, "gravity", slider=True, text="Factor")
        col.prop(sculpt, "gravity_object")


# TODO, move to space_view3d.py
class VIEW3D_PT_sculpt_symmetry(Panel, View3DPaintPanel):
    bl_context = ".sculpt_mode"  # dot on purpose (access from topbar)
    bl_label = "Symmetry"
    bl_options = {'DEFAULT_CLOSED'}

    @classmethod
    def poll(cls, context):
        return (
            (context.sculpt_object and context.tool_settings.sculpt) and
            # When used in the tool header, this is explicitly included next to the XYZ symmetry buttons.
            (context.region.type != 'TOOL_HEADER')
        )

    def draw(self, context):
        layout = self.layout
        layout.use_property_split = True
        layout.use_property_decorate = False

        sculpt = context.tool_settings.sculpt

        row = layout.row(align=True, heading="Mirror")
        mesh = context.object.data
        row.prop(mesh, "use_mirror_x", text="X", toggle=True)
        row.prop(mesh, "use_mirror_y", text="Y", toggle=True)
        row.prop(mesh, "use_mirror_z", text="Z", toggle=True)

        row = layout.row(align=True, heading="Lock")
        row.prop(sculpt, "lock_x", text="X", toggle=True)
        row.prop(sculpt, "lock_y", text="Y", toggle=True)
        row.prop(sculpt, "lock_z", text="Z", toggle=True)

        row = layout.row(align=True, heading="Tiling")
        row.prop(sculpt, "tile_x", text="X", toggle=True)
        row.prop(sculpt, "tile_y", text="Y", toggle=True)
        row.prop(sculpt, "tile_z", text="Z", toggle=True)

        layout.prop(sculpt, "use_symmetry_feather", text="Feather")
        layout.prop(sculpt, "radial_symmetry", text="Radial")
        layout.prop(sculpt, "tile_offset", text="Tile Offset")

        layout.separator()

        layout.prop(sculpt, "symmetrize_direction")
        layout.operator("sculpt.symmetrize")


class VIEW3D_PT_sculpt_symmetry_for_topbar(Panel):
    bl_space_type = 'TOPBAR'
    bl_region_type = 'HEADER'
    bl_label = "Symmetry"

    draw = VIEW3D_PT_sculpt_symmetry.draw


# ********** default tools for weight-paint ****************


# TODO, move to space_view3d.py
class VIEW3D_PT_tools_weightpaint_symmetry(Panel, View3DPaintPanel):
    bl_context = ".weightpaint"
    bl_options = {'DEFAULT_CLOSED'}
    bl_label = "Symmetry"

    @classmethod
    def poll(cls, context):
        # When used in the tool header, this is explicitly included next to the XYZ symmetry buttons.
        return (context.region.type != 'TOOL_HEADER')

    def draw(self, context):
        layout = self.layout
        layout.use_property_split = True
        layout.use_property_decorate = False

        tool_settings = context.tool_settings
        wpaint = tool_settings.weight_paint
        mesh = context.object.data

        draw_vpaint_symmetry(layout, wpaint, mesh)

        col = layout.column(align=True)
        col.prop(mesh, 'use_mirror_vertex_group_x', text="Vertex Group X")
        row = col.row()
        row.active = mesh.use_mirror_vertex_group_x
        row.prop(mesh, "use_mirror_topology")


class VIEW3D_PT_tools_weightpaint_symmetry_for_topbar(Panel):
    bl_space_type = 'TOPBAR'
    bl_region_type = 'HEADER'
    bl_label = "Symmetry"

    draw = VIEW3D_PT_tools_weightpaint_symmetry.draw


# TODO, move to space_view3d.py
class VIEW3D_PT_tools_weightpaint_options(Panel, View3DPaintPanel):
    bl_context = ".weightpaint"
    bl_label = "Options"
    bl_options = {'DEFAULT_CLOSED'}

    def draw(self, context):
        layout = self.layout

        layout.use_property_split = True
        layout.use_property_decorate = False

        tool_settings = context.tool_settings
        wpaint = tool_settings.weight_paint

        col = layout.column()

        col.prop(tool_settings, "use_auto_normalize", text="Auto Normalize")
        col.prop(tool_settings, "use_lock_relative", text="Lock-Relative")
        col.prop(tool_settings, "use_multipaint", text="Multi-Paint")

        col.prop(wpaint, "use_group_restrict")


# ********** default tools for vertex-paint ****************


# TODO, move to space_view3d.py
class VIEW3D_PT_tools_vertexpaint_options(Panel, View3DPaintPanel):
    bl_context = ".vertexpaint"  # dot on purpose (access from topbar)
    bl_label = "Options"
    bl_options = {'DEFAULT_CLOSED'}

    @classmethod
    def poll(self, _context):
        # This is currently unused, since there aren't any Vertex Paint mode specific options.
        return False

    def draw(self, _context):
        layout = self.layout
        layout.use_property_split = True
        layout.use_property_decorate = False


# TODO, move to space_view3d.py
class VIEW3D_PT_tools_vertexpaint_symmetry(Panel, View3DPaintPanel):
    bl_context = ".vertexpaint"  # dot on purpose (access from topbar)
    bl_options = {'DEFAULT_CLOSED'}
    bl_label = "Symmetry"

    @classmethod
    def poll(cls, context):
        # When used in the tool header, this is explicitly included next to the XYZ symmetry buttons.
        return (context.region.type != 'TOOL_HEADER')

    def draw(self, context):
        layout = self.layout
        layout.use_property_split = True
        layout.use_property_decorate = False

        tool_settings = context.tool_settings
        vpaint = tool_settings.vertex_paint

        draw_vpaint_symmetry(layout, vpaint, context.object.data)


class VIEW3D_PT_tools_vertexpaint_symmetry_for_topbar(Panel):
    bl_space_type = 'TOPBAR'
    bl_region_type = 'HEADER'
    bl_label = "Symmetry"

    draw = VIEW3D_PT_tools_vertexpaint_symmetry.draw


# ********** default tools for texture-paint ****************


# TODO, move to space_view3d.py
class VIEW3D_PT_tools_imagepaint_options_external(Panel, View3DPaintPanel):
    bl_context = ".imagepaint"  # dot on purpose (access from topbar)
    bl_label = "External"
    bl_parent_id = "VIEW3D_PT_tools_imagepaint_options"
    bl_options = {'DEFAULT_CLOSED'}

    def draw(self, context):
        layout = self.layout
        layout.use_property_split = True
        layout.use_property_decorate = False

        tool_settings = context.tool_settings
        ipaint = tool_settings.image_paint

        layout.prop(ipaint, "screen_grab_size", text="Screen Grab Size")

        layout.separator()

        flow = layout.grid_flow(row_major=True, columns=0, even_columns=True, even_rows=False, align=False)
        col = flow.column()
        col.operator("image.project_edit", text="Quick Edit")
        col = flow.column()
        col.operator("image.project_apply", text="Apply")
        col = flow.column()
        col.operator("paint.project_image", text="Apply Camera Image")


# TODO, move to space_view3d.py
class VIEW3D_PT_tools_imagepaint_symmetry(Panel, View3DPaintPanel):
    bl_context = ".imagepaint"  # dot on purpose (access from topbar)
    bl_label = "Symmetry"
    bl_options = {'DEFAULT_CLOSED'}

    @classmethod
    def poll(cls, context):
        # When used in the tool header, this is explicitly included next to the XYZ symmetry buttons.
        return (context.region.type != 'TOOL_HEADER')

    def draw(self, context):
        layout = self.layout

        split = layout.split()

        col = split.column()
        col.alignment = 'RIGHT'
        col.label(text="Mirror")

        col = split.column()

        row = col.row(align=True)
        mesh = context.object.data
        row.prop(mesh, "use_mirror_x", text="X", toggle=True)
        row.prop(mesh, "use_mirror_y", text="Y", toggle=True)
        row.prop(mesh, "use_mirror_z", text="Z", toggle=True)


# TODO, move to space_view3d.py
class VIEW3D_PT_tools_imagepaint_options(View3DPaintPanel, Panel):
    bl_context = ".imagepaint"  # dot on purpose (access from topbar)
    bl_label = "Options"
    bl_options = {'DEFAULT_CLOSED'}

    @classmethod
    def poll(cls, context):
        brush = context.tool_settings.image_paint.brush
        return (brush is not None)

    def draw(self, context):
        layout = self.layout

        layout.use_property_split = True
        layout.use_property_decorate = False

        tool_settings = context.tool_settings
        ipaint = tool_settings.image_paint

        layout.prop(ipaint, "seam_bleed")
        layout.prop(ipaint, "dither", slider=True)

        col = layout.column()
        col.prop(ipaint, "use_occlude")
        col.prop(ipaint, "use_backface_culling", text="Backface Culling")


class VIEW3D_PT_tools_imagepaint_options_cavity(View3DPaintPanel, Panel):
    bl_context = ".imagepaint"  # dot on purpose (access from topbar)
    bl_label = "Cavity Mask"
    bl_parent_id = "VIEW3D_PT_mask"
    bl_options = {'DEFAULT_CLOSED'}

    def draw_header(self, context):
        tool_settings = context.tool_settings
        ipaint = tool_settings.image_paint

        self.layout.prop(ipaint, "use_cavity", text="")

    def draw(self, context):
        layout = self.layout

        tool_settings = context.tool_settings
        ipaint = tool_settings.image_paint

        layout.active = ipaint.use_cavity

        layout.template_curve_mapping(ipaint, "cavity_curve", brush=True,
                                      use_negative_slope=True)


# TODO, move to space_view3d.py
class VIEW3D_PT_imagepaint_options(View3DPaintPanel):
    bl_label = "Options"

    @classmethod
    def poll(cls, _context):
        # This is currently unused, since there aren't any Vertex Paint mode specific options.
        return False
        # return (context.image_paint_object and context.tool_settings.image_paint)

    def draw(self, _context):
        layout = self.layout
        layout.use_property_split = True
        layout.use_property_decorate = False


class VIEW3D_MT_tools_projectpaint_stencil(Menu):
    bl_label = "Mask Layer"

    def draw(self, context):
        layout = self.layout
        for i, uv_layer in enumerate(context.active_object.data.uv_layers):
            props = layout.operator("wm.context_set_int", text=uv_layer.name, translate=False)
            props.data_path = "active_object.data.uv_layer_stencil_index"
            props.value = i


# TODO, move to space_view3d.py
class VIEW3D_PT_tools_particlemode_options(View3DPanel, Panel):
    """Default tools for particle mode"""
    bl_category = "Tool"
    bl_context = ".particlemode"
    bl_label = "Options"
    bl_options = {'DEFAULT_CLOSED'}

    def draw(self, context):
        layout = self.layout

        layout.use_property_split = True
        layout.use_property_decorate = False  # No animation.

        pe = context.tool_settings.particle_edit
        ob = pe.object

        layout.prop(pe, "type", text="Editing Type")

        ptcache = None

        if pe.type == 'PARTICLES':
            if ob.particle_systems:
                if len(ob.particle_systems) > 1:
                    layout.template_list("UI_UL_list", "particle_systems", ob, "particle_systems",
                                         ob.particle_systems, "active_index", rows=2, maxrows=3)

                ptcache = ob.particle_systems.active.point_cache
        else:
            for md in ob.modifiers:
                if md.type == pe.type:
                    ptcache = md.point_cache

        if ptcache and len(ptcache.point_caches) > 1:
            layout.template_list("UI_UL_list", "particles_point_caches", ptcache, "point_caches",
                                 ptcache.point_caches, "active_index", rows=2, maxrows=3)

        if not pe.is_editable:
            layout.label(text="Point cache must be baked")
            layout.label(text="in memory to enable editing!")

        col = layout.column(align=True)
        col.active = pe.is_editable

        if not pe.is_hair:
            col.prop(pe, "use_auto_velocity", text="Auto-Velocity")
            col.separator()

        sub = col.column(align=True, heading="Mirror")
        sub.prop(ob.data, "use_mirror_x")
        if pe.tool == 'ADD':
            sub.prop(ob.data, "use_mirror_topology")
        col.separator()

        sub = col.column(align=True, heading="Preserve")
        sub.prop(pe, "use_preserve_length", text="Strand Lengths")
        sub.prop(pe, "use_preserve_root", text="Root Positions")


class VIEW3D_PT_tools_particlemode_options_shapecut(View3DPanel, Panel):
    """Default tools for particle mode"""
    bl_category = "Tool"
    bl_parent_id = "VIEW3D_PT_tools_particlemode_options"
    bl_label = "Cut Particles to Shape"
    bl_options = {'DEFAULT_CLOSED'}

    def draw(self, context):
        layout = self.layout

        layout.use_property_split = True
        layout.use_property_decorate = False  # No animation.

        pe = context.tool_settings.particle_edit

        layout.prop(pe, "shape_object")
        layout.operator("particle.shape_cut", text="Cut")


class VIEW3D_PT_tools_particlemode_options_display(View3DPanel, Panel):
    """Default tools for particle mode"""
    bl_category = "Tool"
    bl_parent_id = "VIEW3D_PT_tools_particlemode_options"
    bl_label = "Viewport Display"

    def draw(self, context):
        layout = self.layout

        layout.use_property_split = True
        layout.use_property_decorate = False  # No animation.

        pe = context.tool_settings.particle_edit

        col = layout.column()
        col.active = pe.is_editable
        col.prop(pe, "display_step", text="Path Steps")
        if pe.is_hair:
            col.prop(pe, "show_particles", text="Children")
        else:
            if pe.type == 'PARTICLES':
                col.prop(pe, "show_particles", text="Particles")
            col = layout.column(align=False, heading="Fade Time")
            row = col.row(align=True)
            sub = row.row(align=True)
            sub.prop(pe, "use_fade_time", text="")
            sub = sub.row(align=True)
            sub.active = pe.use_fade_time
            sub.prop(pe, "fade_frames", slider=True, text="")


# ********** grease pencil object tool panels ****************

# Grease Pencil drawing brushes


class GreasePencilPaintPanel:
    bl_context = ".greasepencil_paint"
    bl_category = "Tool"

    @classmethod
    def poll(cls, context):
        if context.space_data.type in {'VIEW_3D', 'PROPERTIES'}:
            if context.gpencil_data is None:
                return False

            gpd = context.gpencil_data
            return bool(gpd.is_stroke_paint_mode)
        else:
            return True


class VIEW3D_PT_tools_grease_pencil_brush_select(Panel, View3DPanel, GreasePencilPaintPanel):
    bl_label = "Brushes"

    def draw(self, context):
        layout = self.layout
        layout.use_property_split = True
        layout.use_property_decorate = False

        tool_settings = context.scene.tool_settings
        gpencil_paint = tool_settings.gpencil_paint

        row = layout.row()
        row.column().template_ID_preview(gpencil_paint, "brush", new="brush.add_gpencil", rows=3, cols=8)

        col = row.column()
        col.menu("VIEW3D_MT_brush_gpencil_context_menu", icon='DOWNARROW_HLT', text="")

        if context.mode == 'PAINT_GPENCIL':
            brush = tool_settings.gpencil_paint.brush
            if brush is not None:
                gp_settings = brush.gpencil_settings

                col.prop(brush, "use_custom_icon", toggle=True, icon='FILE_IMAGE', text="")

                if brush.use_custom_icon:
                    layout.row().prop(brush, "icon_filepath", text="")


class VIEW3D_PT_tools_grease_pencil_brush_settings(Panel, View3DPanel, GreasePencilPaintPanel):
    bl_label = "Brush Settings"
    bl_options = {'DEFAULT_CLOSED'}

    # What is the point of brush presets? Seems to serve the exact same purpose as brushes themselves??
    def draw_header_preset(self, _context):
        VIEW3D_PT_gpencil_brush_presets.draw_panel_header(self.layout)

    def draw(self, context):
        layout = self.layout
        layout.use_property_split = True
        layout.use_property_decorate = False

        tool_settings = context.scene.tool_settings
        gpencil_paint = tool_settings.gpencil_paint

        brush = gpencil_paint.brush

        if brush is not None:
            gp_settings = brush.gpencil_settings

            if brush.gpencil_tool in {'DRAW', 'FILL'}:
                row = layout.row(align=True)
                row_mat = row.row()
                if gp_settings.use_material_pin:
                    row_mat.template_ID(gp_settings, "material", live_icon=True)
                else:
                    row_mat.template_ID(context.active_object, "active_material", live_icon=True)
                    row_mat.enabled = False  # will otherwise allow changing material in active slot

                row.prop(gp_settings, "use_material_pin", text="")

            if not self.is_popover:
                from bl_ui.properties_paint_common import (
                    brush_basic_gpencil_paint_settings,
                )
                brush_basic_gpencil_paint_settings(layout, context, brush, compact=False)


class VIEW3D_PT_tools_grease_pencil_brush_advanced(View3DPanel, Panel):
    bl_context = ".greasepencil_paint"
    bl_label = "Advanced"
    bl_parent_id = 'VIEW3D_PT_tools_grease_pencil_brush_settings'
    bl_category = "Tool"
    bl_options = {'DEFAULT_CLOSED'}
    bl_ui_units_x = 13

    @classmethod
    def poll(cls, context):
        brush = context.tool_settings.gpencil_paint.brush
        return brush is not None and brush.gpencil_tool not in {'ERASE', 'TINT'}

    def draw(self, context):
        layout = self.layout
        layout.use_property_split = True
        layout.use_property_decorate = False

        tool_settings = context.scene.tool_settings
        gpencil_paint = tool_settings.gpencil_paint
        brush = gpencil_paint.brush
        gp_settings = brush.gpencil_settings

        col = layout.column(align=True)
        if brush is not None:
            if brush.gpencil_tool != 'FILL':
                col.prop(gp_settings, "input_samples")
                col.separator()

                col.prop(gp_settings, "active_smooth_factor")
                col.separator()

                col.prop(gp_settings, "angle", slider=True)
                col.prop(gp_settings, "angle_factor", text="Factor", slider=True)

                ob = context.object
                ma = None
                if ob and brush.gpencil_settings.use_material_pin is False:
                    ma = ob.active_material
                elif brush.gpencil_settings.material:
                    ma = brush.gpencil_settings.material

                col.separator()
                col.prop(gp_settings, "hardness", slider=True)
                subcol = col.column(align=True)
                if ma and ma.grease_pencil.mode == 'LINE':
                    subcol.enabled = False
                subcol.prop(gp_settings, "aspect")

                col.separator()
                col.prop(gp_settings, "use_curve_data")

            elif brush.gpencil_tool == 'FILL':
                row = col.row(align=True)
                row.prop(gp_settings, "fill_draw_mode", text="Boundary")
                row.prop(gp_settings, "show_fill_boundary", text="", icon='GRID')

                col.separator()
                row = col.row(align=True)
                row.prop(gp_settings, "fill_layer_mode", text="Layers")

                col.separator()
                row = col.row(align=True)
                row.prop(gp_settings, "extend_stroke_factor")
                row.prop(gp_settings, "show_fill_extend", text="", icon='GRID')

                col.separator()
                col.prop(gp_settings, "fill_simplify_level", text="Simplify")
                if gp_settings.fill_draw_mode != 'STROKE':
                    col = layout.column(align=False, heading="Ignore Transparent")
                    col.use_property_decorate = False
                    row = col.row(align=True)
                    sub = row.row(align=True)
                    sub.prop(gp_settings, "show_fill", text="")
                    sub = sub.row(align=True)
                    sub.active = gp_settings.show_fill
                    sub.prop(gp_settings, "fill_threshold", text="")

                col.separator()
<<<<<<< HEAD
                col.prop(gp_settings, "use_curve_data")
=======
                row = col.row(align=True)
                row.prop(gp_settings, "use_fill_limit")
>>>>>>> 3fea77ce


class VIEW3D_PT_tools_grease_pencil_brush_stroke(Panel, View3DPanel):
    bl_context = ".greasepencil_paint"
    bl_parent_id = 'VIEW3D_PT_tools_grease_pencil_brush_settings'
    bl_label = "Stroke"
    bl_category = "Tool"
    bl_options = {'DEFAULT_CLOSED'}
    bl_ui_units_x = 12

    @classmethod
    def poll(cls, context):
        brush = context.tool_settings.gpencil_paint.brush
        return brush is not None and brush.gpencil_tool == 'DRAW'

    def draw(self, context):
        layout = self.layout


class VIEW3D_PT_tools_grease_pencil_brush_stabilizer(Panel, View3DPanel):
    bl_context = ".greasepencil_paint"
    bl_parent_id = 'VIEW3D_PT_tools_grease_pencil_brush_stroke'
    bl_label = "Stabilize Stroke"
    bl_category = "Tool"
    bl_options = {'DEFAULT_CLOSED'}

    @classmethod
    def poll(cls, context):
        brush = context.tool_settings.gpencil_paint.brush
        return brush is not None and brush.gpencil_tool == 'DRAW'

    def draw_header(self, context):
        if self.is_popover:
            return

        brush = context.tool_settings.gpencil_paint.brush
        gp_settings = brush.gpencil_settings
        self.layout.prop(gp_settings, "use_settings_stabilizer", text="")

    def draw(self, context):
        layout = self.layout
        layout.use_property_split = True
        layout.use_property_decorate = False

        brush = context.tool_settings.gpencil_paint.brush
        gp_settings = brush.gpencil_settings

        if self.is_popover:
            row = layout.row()
            row.prop(gp_settings, "use_settings_stabilizer", text="")
            row.label(text=self.bl_label)

        col = layout.column()
        col.active = gp_settings.use_settings_stabilizer

        col.prop(brush, "smooth_stroke_radius", text="Radius", slider=True)
        col.prop(brush, "smooth_stroke_factor", text="Factor", slider=True)


class VIEW3D_PT_tools_grease_pencil_brush_post_processing(View3DPanel, Panel):
    bl_context = ".greasepencil_paint"
    bl_parent_id = 'VIEW3D_PT_tools_grease_pencil_brush_stroke'
    bl_label = "Post-Processing"
    bl_category = "Tool"
    bl_options = {'DEFAULT_CLOSED'}

    @classmethod
    def poll(cls, context):
        brush = context.tool_settings.gpencil_paint.brush
        return brush is not None and brush.gpencil_tool not in {'ERASE', 'FILL', 'TINT'}

    def draw_header(self, context):
        if self.is_popover:
            return

        brush = context.tool_settings.gpencil_paint.brush
        gp_settings = brush.gpencil_settings
        self.layout.prop(gp_settings, "use_settings_postprocess", text="")

    def draw(self, context):
        layout = self.layout
        layout.use_property_split = True
        layout.use_property_decorate = False

        brush = context.tool_settings.gpencil_paint.brush
        gp_settings = brush.gpencil_settings

        if self.is_popover:
            row = layout.row()
            row.prop(gp_settings, "use_settings_postprocess", text="")
            row.label(text=self.bl_label)

        col = layout.column()
        col.active = gp_settings.use_settings_postprocess

        col1 = col.column(align=True)
        col1.prop(gp_settings, "pen_smooth_factor")
        col1.prop(gp_settings, "pen_smooth_steps")

        col1 = col.column(align=True)
        col1.prop(gp_settings, "pen_subdivision_steps")

        col1 = col.column(align=True)
        col1.prop(gp_settings, "simplify_factor")

        col1 = col.column(align=True)
        col1.prop(gp_settings, "use_trim")


class VIEW3D_PT_tools_grease_pencil_brush_random(View3DPanel, Panel):
    bl_context = ".greasepencil_paint"
    bl_parent_id = 'VIEW3D_PT_tools_grease_pencil_brush_stroke'
    bl_label = "Randomize"
    bl_category = "Tool"
    bl_options = {'DEFAULT_CLOSED'}

    @classmethod
    def poll(cls, context):
        brush = context.tool_settings.gpencil_paint.brush
        return brush is not None and brush.gpencil_tool not in {'ERASE', 'FILL', 'TINT'}

    def draw_header(self, context):
        if self.is_popover:
            return

        brush = context.tool_settings.gpencil_paint.brush
        gp_settings = brush.gpencil_settings
        self.layout.prop(gp_settings, "use_settings_random", text="")

    def draw(self, context):
        layout = self.layout
        layout.use_property_split = True
        layout.use_property_decorate = False

        tool_settings = context.tool_settings
        brush = tool_settings.gpencil_paint.brush
        mode = tool_settings.gpencil_paint.color_mode
        gp_settings = brush.gpencil_settings

        if self.is_popover:
            row = layout.row()
            row.prop(gp_settings, "use_settings_random", text="")
            row.label(text=self.bl_label)

        col = layout.column()
        col.enabled = gp_settings.use_settings_random

        row = col.row(align=True)
        row.prop(gp_settings, "random_pressure", text="Radius", slider=True)
        row.prop(gp_settings, "use_stroke_random_radius", text="", icon='GP_SELECT_STROKES')
        row.prop(gp_settings, "use_random_press_radius", text="", icon='STYLUS_PRESSURE')
        if gp_settings.use_random_press_radius and self.is_popover is False:
            col.template_curve_mapping(gp_settings, "curve_random_pressure", brush=True,
                                       use_negative_slope=True)

        row = col.row(align=True)
        row.prop(gp_settings, "random_strength", text="Strength", slider=True)
        row.prop(gp_settings, "use_stroke_random_strength", text="", icon='GP_SELECT_STROKES')
        row.prop(gp_settings, "use_random_press_strength", text="", icon='STYLUS_PRESSURE')
        if gp_settings.use_random_press_strength and self.is_popover is False:
            col.template_curve_mapping(gp_settings, "curve_random_strength", brush=True,
                                       use_negative_slope=True)

        row = col.row(align=True)
        row.prop(gp_settings, "uv_random", text="UV", slider=True)
        row.prop(gp_settings, "use_stroke_random_uv", text="", icon='GP_SELECT_STROKES')
        row.prop(gp_settings, "use_random_press_uv", text="", icon='STYLUS_PRESSURE')
        if gp_settings.use_random_press_uv and self.is_popover is False:
            col.template_curve_mapping(gp_settings, "curve_random_uv", brush=True,
                                       use_negative_slope=True)

        col.separator()

        col1 = col.column(align=True)
        col1.enabled = mode == 'VERTEXCOLOR' and gp_settings.use_settings_random
        row = col1.row(align=True)
        row.prop(gp_settings, "random_hue_factor", slider=True)
        row.prop(gp_settings, "use_stroke_random_hue", text="", icon='GP_SELECT_STROKES')
        row.prop(gp_settings, "use_random_press_hue", text="", icon='STYLUS_PRESSURE')
        if gp_settings.use_random_press_hue and self.is_popover is False:
            col1.template_curve_mapping(gp_settings, "curve_random_hue", brush=True,
                                        use_negative_slope=True)

        row = col1.row(align=True)
        row.prop(gp_settings, "random_saturation_factor", slider=True)
        row.prop(gp_settings, "use_stroke_random_sat", text="", icon='GP_SELECT_STROKES')
        row.prop(gp_settings, "use_random_press_sat", text="", icon='STYLUS_PRESSURE')
        if gp_settings.use_random_press_sat and self.is_popover is False:
            col1.template_curve_mapping(gp_settings, "curve_random_saturation", brush=True,
                                        use_negative_slope=True)

        row = col1.row(align=True)
        row.prop(gp_settings, "random_value_factor", slider=True)
        row.prop(gp_settings, "use_stroke_random_val", text="", icon='GP_SELECT_STROKES')
        row.prop(gp_settings, "use_random_press_val", text="", icon='STYLUS_PRESSURE')
        if gp_settings.use_random_press_val and self.is_popover is False:
            col1.template_curve_mapping(gp_settings, "curve_random_value", brush=True,
                                        use_negative_slope=True)

        col.separator()

        row = col.row(align=True)
        row.prop(gp_settings, "pen_jitter", slider=True)
        row.prop(gp_settings, "use_jitter_pressure", text="", icon='STYLUS_PRESSURE')
        if gp_settings.use_jitter_pressure and self.is_popover is False:
            col.template_curve_mapping(gp_settings, "curve_jitter", brush=True,
                                       use_negative_slope=True)


class VIEW3D_PT_tools_grease_pencil_brush_paint_falloff(GreasePencilBrushFalloff, Panel, View3DPaintPanel):
    bl_context = ".greasepencil_paint"
    bl_label = "Falloff"
    bl_options = {'DEFAULT_CLOSED'}

    @classmethod
    def poll(cls, context):
        ts = context.tool_settings
        settings = ts.gpencil_paint
        brush = settings.brush
        if brush is None:
            return False

        tool = brush.gpencil_tool

        return (settings and settings.brush and settings.brush.curve and tool == 'TINT')


# Grease Pencil stroke interpolation tools
class VIEW3D_PT_tools_grease_pencil_interpolate(Panel):
    bl_space_type = 'VIEW_3D'
    bl_region_type = 'HEADER'
    bl_label = "Interpolate"

    @classmethod
    def poll(cls, context):
        if context.gpencil_data is None:
            return False

        gpd = context.gpencil_data
        valid_mode = bool(gpd.use_stroke_edit_mode or gpd.is_stroke_paint_mode)
        return bool(context.editable_gpencil_strokes) and valid_mode

    def draw(self, context):
        layout = self.layout
        settings = context.tool_settings.gpencil_interpolate

        col = layout.column(align=True)
        col.label(text="Interpolate Strokes")
        col.operator("gpencil.interpolate", text="Interpolate")
        col.operator("gpencil.interpolate_sequence", text="Sequence")
        col.operator("gpencil.interpolate_reverse", text="Remove Breakdowns")

        col = layout.column(align=True)
        col.label(text="Options:")
        col.prop(settings, "interpolate_all_layers")

        gpd = context.gpencil_data
        if gpd.use_stroke_edit_mode:
            col.prop(settings, "interpolate_selected_only")

        col = layout.column(align=True)
        col.label(text="Sequence Options:")
        col.prop(settings, "step")
        col.prop(settings, "type")
        if settings.type == 'CUSTOM':
            # TODO: Options for loading/saving curve presets?
            col.template_curve_mapping(settings, "interpolation_curve", brush=True,
                                       use_negative_slope=True)
        elif settings.type != 'LINEAR':
            col.prop(settings, "easing")

            if settings.type == 'BACK':
                layout.prop(settings, "back")
            elif settings.type == 'ELASTIC':
                sub = layout.column(align=True)
                sub.prop(settings, "amplitude")
                sub.prop(settings, "period")


# Grease Pencil stroke sculpting tools
class GreasePencilSculptPanel:
    bl_context = ".greasepencil_sculpt"
    bl_category = "Tool"

    @classmethod
    def poll(cls, context):
        if context.space_data.type in {'VIEW_3D', 'PROPERTIES'}:
            if context.gpencil_data is None:
                return False

            gpd = context.gpencil_data
            return bool(gpd.is_stroke_sculpt_mode)
        else:
            return True


class VIEW3D_PT_tools_grease_pencil_sculpt_select(Panel, View3DPanel, GreasePencilSculptPanel):
    bl_label = "Brushes"

    def draw(self, context):
        layout = self.layout
        layout.use_property_split = True
        layout.use_property_decorate = False

        tool_settings = context.scene.tool_settings
        gpencil_paint = tool_settings.gpencil_sculpt_paint

        row = layout.row()
        row.column().template_ID_preview(gpencil_paint, "brush", new="brush.add_gpencil", rows=3, cols=8)

        col = row.column()
        col.menu("VIEW3D_MT_brush_gpencil_context_menu", icon='DOWNARROW_HLT', text="")

        if context.mode == 'SCULPT_GPENCIL':
            brush = tool_settings.gpencil_sculpt_paint.brush
            if brush is not None:
                col.prop(brush, "use_custom_icon", toggle=True, icon='FILE_IMAGE', text="")

                if(brush.use_custom_icon):
                    layout.row().prop(brush, "icon_filepath", text="")


class VIEW3D_PT_tools_grease_pencil_sculpt_settings(Panel, View3DPanel, GreasePencilSculptPanel):
    bl_label = "Brush Settings"

    def draw(self, context):
        layout = self.layout
        layout.use_property_split = True
        layout.use_property_decorate = False

        tool_settings = context.scene.tool_settings
        settings = tool_settings.gpencil_sculpt_paint
        brush = settings.brush

        if not self.is_popover:
            from bl_ui.properties_paint_common import (
                brush_basic_gpencil_sculpt_settings,
            )
            brush_basic_gpencil_sculpt_settings(layout, context, brush)


class VIEW3D_PT_tools_grease_pencil_brush_sculpt_falloff(GreasePencilBrushFalloff, Panel, View3DPaintPanel):
    bl_context = ".greasepencil_sculpt"
    bl_label = "Falloff"
    bl_options = {'DEFAULT_CLOSED'}

    @classmethod
    def poll(cls, context):
        ts = context.tool_settings
        settings = ts.gpencil_sculpt_paint
        return (settings and settings.brush and settings.brush.curve)


# Grease Pencil weight painting tools
class GreasePencilWeightPanel:
    bl_context = ".greasepencil_weight"
    bl_category = "Tool"

    @classmethod
    def poll(cls, context):
        if context.space_data.type in {'VIEW_3D', 'PROPERTIES'}:
            if context.gpencil_data is None:
                return False

            gpd = context.gpencil_data
            return bool(gpd.is_stroke_weight_mode)
        else:
            return True


class VIEW3D_PT_tools_grease_pencil_weight_paint_select(View3DPanel, Panel, GreasePencilWeightPanel):
    bl_label = "Brushes"

    def draw(self, context):
        layout = self.layout
        layout.use_property_split = True
        layout.use_property_decorate = False

        tool_settings = context.scene.tool_settings
        gpencil_paint = tool_settings.gpencil_weight_paint

        row = layout.row()
        row.column().template_ID_preview(gpencil_paint, "brush", new="brush.add_gpencil", rows=3, cols=8)

        col = row.column()
        col.menu("VIEW3D_MT_brush_gpencil_context_menu", icon='DOWNARROW_HLT', text="")

        if context.mode == 'WEIGHT_GPENCIL':
            brush = tool_settings.gpencil_weight_paint.brush
            if brush is not None:
                col.prop(brush, "use_custom_icon", toggle=True, icon='FILE_IMAGE', text="")

                if(brush.use_custom_icon):
                    layout.row().prop(brush, "icon_filepath", text="")


class VIEW3D_PT_tools_grease_pencil_weight_paint_settings(Panel, View3DPanel, GreasePencilWeightPanel):
    bl_label = "Brush Settings"

    def draw(self, context):
        layout = self.layout
        layout.use_property_split = True
        layout.use_property_decorate = False

        tool_settings = context.scene.tool_settings
        settings = tool_settings.gpencil_weight_paint
        brush = settings.brush

        if not self.is_popover:
            from bl_ui.properties_paint_common import (
                brush_basic_gpencil_weight_settings,
            )
            brush_basic_gpencil_weight_settings(layout, context, brush)


class VIEW3D_PT_tools_grease_pencil_brush_weight_falloff(GreasePencilBrushFalloff, Panel, View3DPaintPanel):
    bl_context = ".greasepencil_weight"
    bl_label = "Falloff"
    bl_options = {'DEFAULT_CLOSED'}

    @classmethod
    def poll(cls, context):
        ts = context.tool_settings
        settings = ts.gpencil_weight_paint
        brush = settings.brush
        return (settings and settings.brush and settings.brush.curve)


# Grease Pencil vertex painting tools
class GreasePencilVertexPanel:
    bl_context = ".greasepencil_vertex"
    bl_category = "Tool"

    @classmethod
    def poll(cls, context):
        if context.space_data.type in {'VIEW_3D', 'PROPERTIES'}:
            if context.gpencil_data is None:
                return False

            gpd = context.gpencil_data
            return bool(gpd.is_stroke_vertex_mode)
        else:
            return True


class VIEW3D_PT_tools_grease_pencil_vertex_paint_select(View3DPanel, Panel, GreasePencilVertexPanel):
    bl_label = "Brushes"

    def draw(self, context):
        layout = self.layout
        layout.use_property_split = True
        layout.use_property_decorate = False

        tool_settings = context.scene.tool_settings
        gpencil_paint = tool_settings.gpencil_vertex_paint

        row = layout.row()
        row.column().template_ID_preview(gpencil_paint, "brush", new="brush.add_gpencil", rows=3, cols=8)

        col = row.column()
        col.menu("VIEW3D_MT_brush_gpencil_context_menu", icon='DOWNARROW_HLT', text="")

        if context.mode == 'VERTEX_GPENCIL':
            brush = tool_settings.gpencil_vertex_paint.brush
            if brush is not None:
                col.prop(brush, "use_custom_icon", toggle=True, icon='FILE_IMAGE', text="")

                if(brush.use_custom_icon):
                    layout.row().prop(brush, "icon_filepath", text="")


class VIEW3D_PT_tools_grease_pencil_vertex_paint_settings(Panel, View3DPanel, GreasePencilVertexPanel):
    bl_label = "Brush Settings"

    def draw(self, context):
        layout = self.layout
        layout.use_property_split = True
        layout.use_property_decorate = False

        tool_settings = context.scene.tool_settings
        settings = tool_settings.gpencil_vertex_paint
        brush = settings.brush

        if not self.is_popover:
            from bl_ui.properties_paint_common import (
                brush_basic_gpencil_vertex_settings,
            )
            brush_basic_gpencil_vertex_settings(layout, context, brush)


class VIEW3D_PT_tools_grease_pencil_brush_vertex_color(View3DPanel, Panel):
    bl_context = ".greasepencil_vertex"
    bl_label = "Color"
    bl_category = "Tool"

    @classmethod
    def poll(cls, context):
        ob = context.object
        ts = context.tool_settings
        settings = ts.gpencil_vertex_paint
        brush = settings.brush

        if ob is None or brush is None:
            return False

        if context.region.type == 'TOOL_HEADER' or brush.gpencil_vertex_tool in {'BLUR', 'AVERAGE', 'SMEAR'}:
            return False

        return True

    def draw(self, context):
        layout = self.layout
        layout.use_property_split = True
        layout.use_property_decorate = False
        ts = context.tool_settings
        settings = ts.gpencil_vertex_paint
        brush = settings.brush
        gp_settings = brush.gpencil_settings

        col = layout.column()

        col.template_color_picker(brush, "color", value_slider=True)

        sub_row = col.row(align=True)
        sub_row.prop(brush, "color", text="")
        sub_row.prop(brush, "secondary_color", text="")

        sub_row.operator("gpencil.tint_flip", icon='FILE_REFRESH', text="")


class VIEW3D_PT_tools_grease_pencil_brush_vertex_falloff(GreasePencilBrushFalloff, Panel, View3DPaintPanel):
    bl_context = ".greasepencil_vertex"
    bl_label = "Falloff"
    bl_options = {'DEFAULT_CLOSED'}

    @classmethod
    def poll(cls, context):
        ts = context.tool_settings
        settings = ts.gpencil_vertex_paint
        return (settings and settings.brush and settings.brush.curve)


class VIEW3D_PT_tools_grease_pencil_brush_vertex_palette(View3DPanel, Panel):
    bl_context = ".greasepencil_vertex"
    bl_label = "Palette"
    bl_category = "Tool"
    bl_parent_id = 'VIEW3D_PT_tools_grease_pencil_brush_vertex_color'

    @classmethod
    def poll(cls, context):
        ob = context.object
        ts = context.tool_settings
        settings = ts.gpencil_vertex_paint
        brush = settings.brush

        if ob is None or brush is None:
            return False

        if brush.gpencil_vertex_tool in {'BLUR', 'AVERAGE', 'SMEAR'}:
            return False

        return True

    def draw(self, context):
        layout = self.layout
        layout.use_property_split = True
        layout.use_property_decorate = False
        ts = context.tool_settings
        settings = ts.gpencil_vertex_paint

        col = layout.column()

        row = col.row(align=True)
        row.template_ID(settings, "palette", new="palette.new")
        if settings.palette:
            col.template_palette(settings, "palette", color=True)


class VIEW3D_PT_tools_grease_pencil_brush_mixcolor(View3DPanel, Panel):
    bl_context = ".greasepencil_paint"
    bl_label = "Color"
    bl_category = "Tool"

    @classmethod
    def poll(cls, context):
        ob = context.object
        ts = context.tool_settings
        settings = ts.gpencil_paint
        brush = settings.brush

        if ob is None or brush is None:
            return False

        if context.region.type == 'TOOL_HEADER':
            return False

        if brush.gpencil_tool == 'TINT':
            return True

        if brush.gpencil_tool not in {'DRAW', 'FILL'}:
            return False

        return True

    def draw(self, context):
        layout = self.layout
        ts = context.tool_settings
        settings = ts.gpencil_paint
        brush = settings.brush
        gp_settings = brush.gpencil_settings

        if brush.gpencil_tool != 'TINT':
            row = layout.row()
            row.prop(settings, "color_mode", expand=True)

        layout.use_property_split = True
        layout.use_property_decorate = False
        col = layout.column()
        col.enabled = settings.color_mode == 'VERTEXCOLOR' or brush.gpencil_tool == 'TINT'

        col.template_color_picker(brush, "color", value_slider=True)

        sub_row = col.row(align=True)
        sub_row.prop(brush, "color", text="")
        sub_row.prop(brush, "secondary_color", text="")

        sub_row.operator("gpencil.tint_flip", icon='FILE_REFRESH', text="")

        if brush.gpencil_tool in {'DRAW', 'FILL'}:
            col.prop(gp_settings, "vertex_mode", text="Mode")
            col.prop(gp_settings, "vertex_color_factor", slider=True, text="Mix Factor")

        if brush.gpencil_tool == 'TINT':
            col.prop(gp_settings, "vertex_mode", text="Mode")


class VIEW3D_PT_tools_grease_pencil_brush_mix_palette(View3DPanel, Panel):
    bl_context = ".greasepencil_paint"
    bl_label = "Palette"
    bl_category = "Tool"
    bl_parent_id = 'VIEW3D_PT_tools_grease_pencil_brush_mixcolor'

    @classmethod
    def poll(cls, context):
        ob = context.object
        ts = context.tool_settings
        settings = ts.gpencil_paint
        brush = settings.brush

        if ob is None or brush is None:
            return False

        if brush.gpencil_tool == 'TINT':
            return True

        if brush.gpencil_tool not in {'DRAW', 'FILL'}:
            return False

        return True

    def draw(self, context):
        layout = self.layout
        layout.use_property_split = True
        layout.use_property_decorate = False
        ts = context.tool_settings
        settings = ts.gpencil_paint
        brush = settings.brush

        col = layout.column()
        col.enabled = settings.color_mode == 'VERTEXCOLOR' or brush.gpencil_tool == 'TINT'

        row = col.row(align=True)
        row.template_ID(settings, "palette", new="palette.new")
        if settings.palette:
            col.template_palette(settings, "palette", color=True)


class VIEW3D_PT_tools_grease_pencil_sculpt_options(GreasePencilSculptOptionsPanel, Panel, View3DPanel):
    bl_context = ".greasepencil_sculpt"
    bl_parent_id = 'VIEW3D_PT_tools_grease_pencil_sculpt_settings'
    bl_category = "Tool"
    bl_label = "Sculpt Strokes"


# Grease Pencil Brush Appearance (one for each mode)
class VIEW3D_PT_tools_grease_pencil_paint_appearance(GreasePencilDisplayPanel, Panel, View3DPanel):
    bl_context = ".greasepencil_paint"
    bl_parent_id = 'VIEW3D_PT_tools_grease_pencil_brush_settings'
    bl_label = "Cursor"
    bl_category = "Tool"
    bl_ui_units_x = 15


class VIEW3D_PT_tools_grease_pencil_sculpt_appearance(GreasePencilDisplayPanel, Panel, View3DPanel):
    bl_context = ".greasepencil_sculpt"
    bl_parent_id = 'VIEW3D_PT_tools_grease_pencil_sculpt_settings'
    bl_label = "Cursor"
    bl_category = "Tool"


class VIEW3D_PT_tools_grease_pencil_weight_appearance(GreasePencilDisplayPanel, Panel, View3DPanel):
    bl_context = ".greasepencil_weight"
    bl_parent_id = 'VIEW3D_PT_tools_grease_pencil_weight_paint_settings'
    bl_category = "Tool"
    bl_label = "Cursor"


class VIEW3D_PT_tools_grease_pencil_vertex_appearance(GreasePencilDisplayPanel, Panel, View3DPanel):
    bl_context = ".greasepencil_vertex"
    bl_parent_id = 'VIEW3D_PT_tools_grease_pencil_vertex_paint_settings'
    bl_category = "Tool"
    bl_label = "Cursor"


class VIEW3D_PT_gpencil_brush_presets(Panel, PresetPanel):
    """Brush settings"""
    bl_label = "Brush Presets"
    preset_subdir = "gpencil_brush"
    preset_operator = "script.execute_preset"
    preset_add_operator = "scene.gpencil_brush_preset_add"


classes = (
    VIEW3D_MT_brush_context_menu,
    VIEW3D_MT_brush_gpencil_context_menu,
    VIEW3D_MT_brush_context_menu_paint_modes,
    VIEW3D_PT_tools_object_options,
    VIEW3D_PT_tools_object_options_transform,
    VIEW3D_PT_tools_meshedit_options,
    VIEW3D_PT_tools_meshedit_options_automerge,
    VIEW3D_PT_tools_armatureedit_options,
    VIEW3D_PT_tools_posemode_options,

    VIEW3D_PT_slots_projectpaint,
    VIEW3D_PT_tools_brush_select,
    VIEW3D_PT_tools_brush_settings,
    VIEW3D_PT_tools_brush_color,
    VIEW3D_PT_tools_brush_swatches,
    VIEW3D_PT_tools_brush_settings_advanced,
    VIEW3D_PT_tools_brush_clone,
    TEXTURE_UL_texpaintslots,
    VIEW3D_MT_tools_projectpaint_uvlayer,
    VIEW3D_PT_tools_brush_texture,
    VIEW3D_PT_tools_mask_texture,
    VIEW3D_PT_tools_brush_stroke,
    VIEW3D_PT_tools_brush_stroke_smooth_stroke,
    VIEW3D_PT_tools_brush_falloff,
    VIEW3D_PT_tools_brush_falloff_frontface,
    VIEW3D_PT_tools_brush_falloff_normal,
    VIEW3D_PT_tools_brush_display,

    VIEW3D_PT_sculpt_dyntopo,
    VIEW3D_PT_sculpt_voxel_remesh,
    VIEW3D_PT_sculpt_symmetry,
    VIEW3D_PT_sculpt_symmetry_for_topbar,
    VIEW3D_PT_sculpt_options,
    VIEW3D_PT_sculpt_options_gravity,

    VIEW3D_PT_tools_weightpaint_symmetry,
    VIEW3D_PT_tools_weightpaint_symmetry_for_topbar,
    VIEW3D_PT_tools_weightpaint_options,

    VIEW3D_PT_tools_vertexpaint_symmetry,
    VIEW3D_PT_tools_vertexpaint_symmetry_for_topbar,
    VIEW3D_PT_tools_vertexpaint_options,

    VIEW3D_PT_mask,
    VIEW3D_PT_stencil_projectpaint,
    VIEW3D_PT_tools_imagepaint_options_cavity,

    VIEW3D_PT_tools_imagepaint_symmetry,
    VIEW3D_PT_tools_imagepaint_options,

    VIEW3D_PT_tools_imagepaint_options_external,
    VIEW3D_MT_tools_projectpaint_stencil,

    VIEW3D_PT_tools_particlemode,
    VIEW3D_PT_tools_particlemode_options,
    VIEW3D_PT_tools_particlemode_options_shapecut,
    VIEW3D_PT_tools_particlemode_options_display,

    VIEW3D_PT_gpencil_brush_presets,
    VIEW3D_PT_tools_grease_pencil_brush_select,
    VIEW3D_PT_tools_grease_pencil_brush_settings,
    VIEW3D_PT_tools_grease_pencil_brush_advanced,
    VIEW3D_PT_tools_grease_pencil_brush_stroke,
    VIEW3D_PT_tools_grease_pencil_brush_post_processing,
    VIEW3D_PT_tools_grease_pencil_brush_random,
    VIEW3D_PT_tools_grease_pencil_brush_stabilizer,
    VIEW3D_PT_tools_grease_pencil_paint_appearance,
    VIEW3D_PT_tools_grease_pencil_sculpt_select,
    VIEW3D_PT_tools_grease_pencil_sculpt_settings,
    VIEW3D_PT_tools_grease_pencil_sculpt_options,
    VIEW3D_PT_tools_grease_pencil_sculpt_appearance,
    VIEW3D_PT_tools_grease_pencil_weight_paint_select,
    VIEW3D_PT_tools_grease_pencil_weight_paint_settings,
    VIEW3D_PT_tools_grease_pencil_weight_appearance,
    VIEW3D_PT_tools_grease_pencil_vertex_paint_select,
    VIEW3D_PT_tools_grease_pencil_vertex_paint_settings,
    VIEW3D_PT_tools_grease_pencil_vertex_appearance,
    VIEW3D_PT_tools_grease_pencil_interpolate,
    VIEW3D_PT_tools_grease_pencil_brush_mixcolor,
    VIEW3D_PT_tools_grease_pencil_brush_mix_palette,

    VIEW3D_PT_tools_grease_pencil_brush_paint_falloff,
    VIEW3D_PT_tools_grease_pencil_brush_sculpt_falloff,
    VIEW3D_PT_tools_grease_pencil_brush_weight_falloff,
    VIEW3D_PT_tools_grease_pencil_brush_vertex_color,
    VIEW3D_PT_tools_grease_pencil_brush_vertex_palette,
    VIEW3D_PT_tools_grease_pencil_brush_vertex_falloff,
)

if __name__ == "__main__":  # only for live edit.
    from bpy.utils import register_class
    for cls in classes:
        register_class(cls)<|MERGE_RESOLUTION|>--- conflicted
+++ resolved
@@ -1467,12 +1467,8 @@
                     sub.prop(gp_settings, "fill_threshold", text="")
 
                 col.separator()
-<<<<<<< HEAD
-                col.prop(gp_settings, "use_curve_data")
-=======
                 row = col.row(align=True)
                 row.prop(gp_settings, "use_fill_limit")
->>>>>>> 3fea77ce
 
 
 class VIEW3D_PT_tools_grease_pencil_brush_stroke(Panel, View3DPanel):
