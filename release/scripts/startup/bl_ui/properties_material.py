# ##### BEGIN GPL LICENSE BLOCK #####
#
#  This program is free software; you can redistribute it and/or
#  modify it under the terms of the GNU General Public License
#  as published by the Free Software Foundation; either version 2
#  of the License, or (at your option) any later version.
#
#  This program is distributed in the hope that it will be useful,
#  but WITHOUT ANY WARRANTY; without even the implied warranty of
#  MERCHANTABILITY or FITNESS FOR A PARTICULAR PURPOSE.  See the
#  GNU General Public License for more details.
#
#  You should have received a copy of the GNU General Public License
#  along with this program; if not, write to the Free Software Foundation,
#  Inc., 51 Franklin Street, Fifth Floor, Boston, MA 02110-1301, USA.
#
# ##### END GPL LICENSE BLOCK #####

# <pep8 compliant>
import bpy
from bpy.types import Menu, Panel, UIList
from rna_prop_ui import PropertyPanel
from bpy_extras.node_utils import find_node_input


class MATERIAL_MT_context_menu(Menu):
    bl_label = "Material Specials"

    def draw(self, _context):
        layout = self.layout

        layout.operator("material.copy", icon='COPYDOWN')
        layout.operator("object.material_slot_copy")
        layout.operator("material.paste", icon='PASTEDOWN')
        layout.operator("object.material_slot_remove_unused")


class MATERIAL_UL_matslots(UIList):

    def draw_item(self, _context, layout, _data, item, icon, _active_data, _active_propname, _index):
        # assert(isinstance(item, bpy.types.MaterialSlot)
        # ob = data
        slot = item
        ma = slot.material

        layout.context_pointer_set("id", ma)

        if self.layout_type in {'DEFAULT', 'COMPACT'}:
            if ma:
                layout.prop(ma, "name", text="", emboss=False, icon_value=icon)
            else:
                layout.label(text="", icon_value=icon)
        elif self.layout_type == 'GRID':
            layout.alignment = 'CENTER'
            layout.label(text="", icon_value=icon)


class MaterialButtonsPanel:
    bl_space_type = 'PROPERTIES'
    bl_region_type = 'WINDOW'
    bl_context = "material"
    # COMPAT_ENGINES must be defined in each subclass, external engines can add themselves here

    @classmethod
    def poll(cls, context):
        mat = context.material
        return mat and (context.engine in cls.COMPAT_ENGINES) and not mat.grease_pencil


class MATERIAL_PT_preview(MaterialButtonsPanel, Panel):
    bl_label = "Preview"
    bl_options = {'DEFAULT_CLOSED'}
    COMPAT_ENGINES = {'BLENDER_EEVEE'}

    def draw(self, context):
        self.layout.template_preview(context.material)


class MATERIAL_PT_custom_props(MaterialButtonsPanel, PropertyPanel, Panel):
    COMPAT_ENGINES = {'BLENDER_RENDER', 'BLENDER_EEVEE', 'BLENDER_WORKBENCH'}
    _context_path = "material"
    _property_type = bpy.types.Material


class EEVEE_MATERIAL_PT_context_material(MaterialButtonsPanel, Panel):
    bl_label = ""
    bl_context = "material"
    bl_options = {'HIDE_HEADER'}
    COMPAT_ENGINES = {'BLENDER_EEVEE', 'BLENDER_WORKBENCH'}

    @classmethod
    def poll(cls, context):
        ob = context.object
        mat = context.material

        if (ob and ob.type == 'GPENCIL') or (mat and mat.grease_pencil):
            return False

        return (ob or mat) and (context.engine in cls.COMPAT_ENGINES)

    def draw(self, context):
        layout = self.layout

        mat = context.material
        ob = context.object
        slot = context.material_slot
        space = context.space_data

        if ob:
            is_sortable = len(ob.material_slots) > 1
            rows = 3
            if is_sortable:
                rows = 5

            row = layout.row()

            row.template_list("MATERIAL_UL_matslots", "", ob,
                              "material_slots", ob, "active_material_index", rows=rows)

            col = row.column(align=True)
            col.operator("object.material_slot_add", icon='ADD', text="")
            col.operator("object.material_slot_remove", icon='REMOVE', text="")

            col.separator()

            col.menu("MATERIAL_MT_context_menu", icon='DOWNARROW_HLT', text="")

            if is_sortable:
                col.separator()

                col.operator("object.material_slot_move",
                             icon='TRIA_UP', text="").direction = 'UP'
                col.operator("object.material_slot_move",
                             icon='TRIA_DOWN', text="").direction = 'DOWN'

        row = layout.row()

        if ob:
            row.template_ID(ob, "active_material", new="material.new")

            if slot:
                icon_link = 'MESH_DATA' if slot.link == 'DATA' else 'OBJECT_DATA'
                row.prop(slot, "link", icon=icon_link, icon_only=True)

            if ob.mode == 'EDIT':
                row = layout.row(align=True)
                row.operator("object.material_slot_assign", text="Assign")
                row.operator("object.material_slot_select", text="Select")
                row.operator("object.material_slot_deselect", text="Deselect")

        elif mat:
            row.template_ID(space, "pin_id")


def panel_node_draw(layout, ntree, _output_type, input_name):
    node = ntree.get_output_node('EEVEE')

    if node:
        input = find_node_input(node, input_name)
        if input:
            layout.template_node_view(ntree, node, input)
        else:
            layout.label(text="Incompatible output node")
    else:
        layout.label(text="No output node")


class EEVEE_MATERIAL_PT_surface(MaterialButtonsPanel, Panel):
    bl_label = "Surface"
    bl_context = "material"
    COMPAT_ENGINES = {'BLENDER_EEVEE'}

    def draw(self, context):
        layout = self.layout

        mat = context.material

        layout.prop(mat, "use_nodes", icon='NODETREE')
        layout.separator()

        layout.use_property_split = True

        if mat.use_nodes:
            panel_node_draw(layout, mat.node_tree,
                            'OUTPUT_MATERIAL', "Surface")
        else:
            layout.prop(mat, "diffuse_color", text="Base Color")
            layout.prop(mat, "metallic")
            layout.prop(mat, "specular_intensity", text="Specular")
            layout.prop(mat, "roughness")


class EEVEE_MATERIAL_PT_volume(MaterialButtonsPanel, Panel):
    bl_label = "Volume"
    bl_context = "material"
    bl_options = {'DEFAULT_CLOSED'}
    COMPAT_ENGINES = {'BLENDER_EEVEE'}

    @classmethod
    def poll(cls, context):
        engine = context.engine
        mat = context.material
        return mat and mat.use_nodes and (engine in cls.COMPAT_ENGINES) and not mat.grease_pencil

    def draw(self, context):
        layout = self.layout

        layout.use_property_split = True

        mat = context.material

        panel_node_draw(layout, mat.node_tree, 'OUTPUT_MATERIAL', "Volume")


def draw_material_settings(self, context):
    layout = self.layout
    layout.use_property_split = True
    layout.use_property_decorate = False

    mat = context.material

    layout.prop(mat, "use_backface_culling")
    layout.prop(mat, "blend_method")
    layout.prop(mat, "shadow_method")

    row = layout.row()
    row.active = ((mat.blend_method == 'CLIP')
                  or (mat.shadow_method == 'CLIP'))
    row.prop(mat, "alpha_threshold")

    if mat.blend_method not in {'OPAQUE', 'CLIP', 'HASHED'}:
        layout.prop(mat, "show_transparent_back")

    layout.prop(mat, "use_screen_refraction")
    layout.prop(mat, "refraction_depth")
    layout.prop(mat, "use_sss_translucency")
    layout.prop(mat, "pass_index")


class EEVEE_MATERIAL_PT_settings(MaterialButtonsPanel, Panel):
    bl_label = "Settings"
    bl_context = "material"
    COMPAT_ENGINES = {'BLENDER_EEVEE'}

    def draw(self, context):
        draw_material_settings(self, context)


class EEVEE_MATERIAL_PT_viewport_settings(MaterialButtonsPanel, Panel):
    bl_label = "Settings"
    bl_context = "material"
    bl_parent_id = "MATERIAL_PT_viewport"
    COMPAT_ENGINES = {'BLENDER_RENDER'}

    def draw(self, context):
        draw_material_settings(self, context)


class MATERIAL_PT_viewport(MaterialButtonsPanel, Panel):
    bl_label = "Viewport Display"
    bl_context = "material"
    bl_options = {'DEFAULT_CLOSED'}
    bl_order = 10

    @classmethod
    def poll(cls, context):
        mat = context.material
        return mat and not mat.grease_pencil

    def draw(self, context):
        layout = self.layout
        layout.use_property_split = True

        mat = context.material

        col = layout.column()
        col.prop(mat, "diffuse_color", text="Color")
        col.prop(mat, "metallic")
        col.prop(mat, "roughness")


class MATERIAL_PT_lineart(MaterialButtonsPanel, Panel):
    bl_label = "Line Art"
    bl_options = {'DEFAULT_CLOSED'}
    bl_order = 10

    @classmethod
    def poll(cls, context):
        mat = context.material
        return mat and not mat.grease_pencil

    def draw(self, context):
        layout = self.layout
        layout.use_property_split = True

        mat = context.material
        lineart = mat.lineart

        layout.prop(lineart, "use_material_mask", text="Material Mask")

        col = layout.column(align=True)
        col.active = lineart.use_material_mask
        row = col.row(align=True, heading="Masks")
        for i in range(8):
<<<<<<< HEAD
            row.prop(lineart, "use_material_mask_bits",
                     text=str(i), index=i, toggle=True)
=======
            row.prop(lineart, "use_material_mask_bits", text=" ", index=i, toggle=True)
            if i == 3:
                row = col.row(align=True)
>>>>>>> c41b93bd

        row = layout.row(align=True, heading="Custom Occlusion")
        row.prop(lineart, "mat_occlusion", text="Levels")


classes = (
    MATERIAL_MT_context_menu,
    MATERIAL_UL_matslots,
    MATERIAL_PT_preview,
    EEVEE_MATERIAL_PT_context_material,
    EEVEE_MATERIAL_PT_surface,
    EEVEE_MATERIAL_PT_volume,
    EEVEE_MATERIAL_PT_settings,
    MATERIAL_PT_lineart,
    MATERIAL_PT_viewport,
    EEVEE_MATERIAL_PT_viewport_settings,
    MATERIAL_PT_custom_props,
)


if __name__ == "__main__":  # only for live edit.
    from bpy.utils import register_class
    for cls in classes:
        register_class(cls)<|MERGE_RESOLUTION|>--- conflicted
+++ resolved
@@ -302,14 +302,9 @@
         col.active = lineart.use_material_mask
         row = col.row(align=True, heading="Masks")
         for i in range(8):
-<<<<<<< HEAD
-            row.prop(lineart, "use_material_mask_bits",
-                     text=str(i), index=i, toggle=True)
-=======
             row.prop(lineart, "use_material_mask_bits", text=" ", index=i, toggle=True)
             if i == 3:
                 row = col.row(align=True)
->>>>>>> c41b93bd
 
         row = layout.row(align=True, heading="Custom Occlusion")
         row.prop(lineart, "mat_occlusion", text="Levels")
