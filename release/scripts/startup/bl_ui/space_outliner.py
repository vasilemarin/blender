--- conflicted
+++ resolved
@@ -370,11 +370,7 @@
         col.prop(space, "use_filter_complete", text="Exact Match")
         col.prop(space, "use_filter_case_sensitive", text="Case Sensitive")
 
-<<<<<<< HEAD
-        if display_mode == 'LIBRARY_OVERRIDES' and bpy.data.libraries:
-=======
         if display_mode == 'LIBRARY_OVERRIDES' and space.lib_override_view_mode == 'PROPERTIES' and bpy.data.libraries:
->>>>>>> be699936
             col.separator()
             row = col.row()
             row.label(icon='LIBRARY_DATA_OVERRIDE')
