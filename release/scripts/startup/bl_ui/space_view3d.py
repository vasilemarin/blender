--- conflicted
+++ resolved
@@ -4492,15 +4492,6 @@
 
         layout.separator()
 
-<<<<<<< HEAD
-=======
-        layout.operator_menu_enum("gpencil.stroke_separate", "mode", text="Separate...")
-        layout.operator("gpencil.stroke_split", text="Split")
-        layout.operator("gpencil.stroke_merge", text="Merge")
-        op = layout.operator("gpencil.stroke_cyclical_set", text="Close")
-        op.type = 'CLOSE'
-        op.geometry = True
->>>>>>> 9d6b5e23
         layout.operator_menu_enum("gpencil.stroke_join", "type", text="Join...")
 
         layout.separator()
@@ -4603,7 +4594,6 @@
         layout.operator("transform.tosphere", text="To Sphere")
         layout.operator("transform.transform", text="Shrink Fatten").mode = 'GPENCIL_SHRINKFATTEN'
 
-<<<<<<< HEAD
 
         layout.operator("gpencil.interpolate", text="Interpolate")
         layout.operator("gpencil.interpolate_sequence", text="Sequence")
@@ -4617,8 +4607,6 @@
         layout.operator("gpencil.hide", text="Hide Active Layer")
         layout.operator("gpencil.reveal", text="Show All Layers")
 
-=======
->>>>>>> 9d6b5e23
 
 class VIEW3D_MT_edit_gpencil_interpolate(Menu):
     bl_label = "Interpolate"
