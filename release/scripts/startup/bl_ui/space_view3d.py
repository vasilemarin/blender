--- conflicted
+++ resolved
@@ -6301,11 +6301,7 @@
         op = layout.operator("gpencil.stroke_cyclical_set", text="Close")
         op.type = 'CLOSE'
         op.geometry = True
-<<<<<<< HEAD
-		
-=======
-
->>>>>>> 65d770ff
+
         layout.separator()
 
         layout.menu("VIEW3D_MT_mirror")
